<<<<<<< HEAD
2005-08-22  Nathaniel Smith  <njs@pobox.com>

	* mt_version.cc (print_full_version): Typo.

2005-08-22  Nathaniel Smith  <njs@pobox.com>

	* mt_version.cc: Include sanity.hh.

2005-08-22  Nathaniel Smith  <njs@pobox.com>

	* netsync.cc (process_error_cmd, run_netsync_protocol): Remove
	some newlines to avoid translation noise.

2005-08-22  Nathaniel Smith  <njs@pobox.com>

	* po/LINGUAS, po/ja.po: Remove ja translation again, it seems to
	be corrupt.

2005-08-22  Nathaniel Smith  <njs@pobox.com>

	* commands.cc (update): Don't use F() to indent things.
	
2005-08-22  Nathaniel Smith  <njs@pobox.com>

	* commands.cc (dump_diffs): Don't use F() to create diff headers.
	(commands::process): Put '' in the log message to make Benoît
	Dejean happy ;-).
	
2005-08-22  Nathaniel Smith  <njs@pobox.com>

	* po/LINGUAS, po/ja.po: Add Japanese translation by Satoru SATOH.
	
2005-08-20  Benoît Dejean  <benoit@placenet.org>

	* po/monotone.pot: Remove from version control.
	* po/POTFILES.skip: New file.
	* po/fr.po: French translation (initial version).
	* po/LINGUAS: Add fr.
	
2005-08-22  Nathaniel Smith  <njs@pobox.com>

	* commands.cc (read): Use FP (thanks to Benoît Dejean for
	catch).
	* mt_version.cc (print_version, print_full_version): Mark more
	strings for i18n (also thanks to Benoît Dejean).
	
2005-08-22  Nathaniel Smith  <njs@pobox.com>

	* commands.cc (commands): Revert previous changes, xgettext is
	buggy.
	Mark every CMD() string argument with _().
	* i18n.h, Makefile.am: New file.
	* sanity.hh: Include it.
	* po/Makevars (XGETTEXT_OPTIONS): Learn about _() and N_() as
	markers.

2005-08-22  Nathaniel Smith  <njs@pobox.com>

	* commands.cc (commands): Oops, can't call gettext on a
	std::string...

2005-08-22  Nathaniel Smith  <njs@pobox.com>

	* monotone.cc (coptions, options): Use gettext_noop to mark usage
	strings for i18n.
	* commands.cc (commands): gettextify command descriptions
	* po/Makevars (XGETTEXT_OPTIONS): Include the 2nd, 3rd, and 4th
	arguments to CMD macro as translatedable strings.

2005-08-22  Nathaniel Smith  <njs@pobox.com>

	* database.cc: Replace a bunch of F()'s by boost::format's,
	because F is only for strings displayed to user.

2005-08-22  Nathaniel Smith  <njs@pobox.com>

	* po/Makevars (XGETTEXT_OPTIONS): Extract FP'ed strings.

2005-08-22  Nathaniel Smith  <njs@pobox.com>

	* sanity.hh (FP): New macro.  Usage:
	FP("frobbed %i bar", "frobbed %s bars", num_bars) % num_bars

2005-08-20  Matthew Gregan  <kinetik@orcon.net.nz>

	* revision.hh: Delete doubled line of text in comment.

2005-08-20  Benoît Dejean  <benoit@placenet.org>

	* monotone.cc (cpp_main): setlocale(LC_ALL).
	* commands.cc (dropkey): Unify warning into a single string.

2005-08-20  Nathaniel Smith  <njs@codesourcery.com>

	* contrib/monoprof.sh (test_commit): Kernel tarball unpacks to
	linux-$KVER/, not $KVER/.

2005-08-19  Nathaniel Smith  <njs@codesourcery.com>

	* contrib/monoprof.sh (SETUP): Put netsync hooks in the default
	hook file.

2005-08-19  Nathaniel Smith  <njs@codesourcery.com>

	* contrib/monoprof.sh: Give a sensible error message if $DATADIR
	doesn't exist.

2005-08-20  Matt Johnston  <matt@ucc.asn.au>

	* database.cc (put_revision): uncomment check_sane_history call
	(was accidentally committed commented out)

2005-08-19  Nathaniel Smith  <njs@codesourcery.com>

	* monotone.texi (Tutorial): Tweak wording, use --db at more
	appropriate places.

2005-08-19  Matthew Gregan  <kinetik@orcon.net.nz>

	* tests/t_crlf.at: Adjust expected line count to accomodate diff
	output change.
	* commands.cc (CMD(diff)): Include base revision ID in diff output
	header when diffing against working copy.  Useful to identify what
	revision a patch was created against.
	* std_hooks.lua (ignore_file): Ignore Visual SourceSafe junk.

2005-08-18  Timothy Brownawell  <tbrownaw@gmail.com>

	* std_hooks.lua: accept_testresult_change now only cares about
	testresults listed in MT/wanted-testresults

2005-08-18  Matthew Gregan  <kinetik@orcon.net.nz>

	* INSTALL: Remove outdated references to configure options and
	Solaris build workarounds.
	* configure.ac: Lower gettext requirement from 0.12.1 to 0.11.5.

2005-08-17  Timothy Brownawell  <tbrownaw@gmail.com>

	* sanity.cc (gasp()): When catching an error from dumping a MM'd
	variable, do not discard output generated prior to the error. This
	way, at least the header line (function name, file, line no.) is
	printed.
	* change_set.cc: write_insane_change_set: new function to write a
	change set without sanity checking it, now used by dump().

2005-08-17  Patrick Mauritz  <oxygene@studentenbude.ath.cx>

	* unix/process.cc: missing include
	* m4/fexceptions.m4, configure.ac, Makefile.am: remove hardcoded
	-fexceptions in CFLAGS and add it only if compiler doesn't freak
	out.

2005-08-17  Nathaniel Smith  <njs@pobox.com>

	* work.cc (build_additions): Tweak wording.

2005-08-17  Nathaniel Smith  <njs@pobox.com>

	* netsync.cc: Add IANA port assignment to the todo list.

2005-08-17  Nathaniel Smith  <njs@pobox.com>

	* unix/process.cc (make_executable): Open the fd read-only, avoids
	problems with read-only files, and a writeable fd doesn't seem to
	be necessary to change permission bits.

2005-08-17  Nathaniel Smith  <njs@pobox.com>

	* unix/process.cc (is_executable, make_executable): When reporting
	an error in a syscall, include the actual error message.

2005-08-17  Nathaniel Smith  <njs@pobox.com>

	* lua.cc (dump_stack): New function.
	(Lua::fail): New method; use above.
	(get, get_fn, get_tab, get_str, get_num, get_bool, extract_str)
	(extract_int, extract_double, extract_bool, begin, next, pop): Use
	it, to give better logging.
	
2005-08-17  Nathaniel Smith  <njs@pobox.com>

	* Makefile.am (lib3rdparty_a_CFLAGS): Build 3rd party C code with
	-fexceptions.

2005-08-17  Matthew Gregan  <kinetik@orcon.net.nz>

	* win32/process.cc: Slightly smarter argv->cmdline munging.
	* std_hooks.lua: Merge hooks for TortoiseMerge (part of
	TortoiseSVN).

2005-08-17  Nathaniel Smith  <njs@pobox.com>

	* lua.cc (lua_hooks): Re-enable panic thrower, we no longer
	support Lua 4.

2005-08-16  Nathaniel Smith  <njs@pobox.com>

	* netsync.cc: Add more netsync todos.

2005-08-15  Nathaniel Smith  <njs@pobox.com>

	* tests/t_explicit_merge_with_anc.at: New test.
	* testsuite.at: Add it.

2005-08-15  Nathaniel Smith  <njs@pobox.com>

	* tests/t_log_brief.at: New test.
	* testsuite.at: Add it.

2005-08-15  Nathaniel Smith  <njs@pobox.com>

	* commands.cc (fcommit): Remove.  This command has never been
	documented, tested, or maintained; it also doesn't avoid the use
	of temporary files (which was supposed to be its purpose).  Has it
	ever actually been used...?
	
2005-08-15  Nathaniel Smith  <njs@pobox.com>

	* lua.cc (hook_init_attributes): Do more logging; use begin()
	instead of starting iteration by hand.

2005-08-15  Patrick Mauritz  <oxygene@studentenbude.ath.cx>

	* testsuite.at, tests/*.at: make testsuite less demanding:
	- QGREP() and QEGREP() provide a portable [e]grep -q
	- export FOO=bar -> FOO=bar; export FOO
	- tail -n $x -> TAIL($x) with appropriate macro

2005-08-15  Patrick Mauritz  <oxygene@studentenbude.ath.cx>

	* m4/typeof.m4: new test, looks if compiler knows the typeof()
	extension
	* configure.ac: use it
	* sanity.hh: use the test, and boost's abstraction over
	__PRETTY_FUNCTION__ and similar pseudo-macros

2005-08-15  Patrick Mauritz  <oxygene@studentenbude.ath.cx>

	* configure.ac (BOOST_FIX_VERSION): only apply that fix on gcc.

2005-08-14  Nathaniel Smith  <njs@pobox.com>

	* configure.ac (BOOST_VERSION_CHECK, BOOST_FIX_VERSION): Fix for
	cross-compilation.  (Thanks to John Bowler <jbowler@acm.org>.)

2005-08-14  Matthew Gregan  <kinetik@orcon.net.nz>

	* testsuite.at: Don't use agraph.
	* Makefile.am: Minor cleanups.

2005-08-13  Patrick Mauritz  <oxygene@studentenbude.ath.cx>

	* botan/gzip.cpp, botan/mutex.cpp: c functions via c* headers need
	std:: prefix

2005-08-13  Patrick Mauritz  <oxygene@studentenbude.ath.cx>

	* schema_migration.cc (lowercase): it's only used for processing sha1
	values whos size we know: make array size constant
	* transforms.cc (encode_hexenc, decode_hexenc): they have to work with
	all kinds of string sizes, so at least make them nicer by using
	boost::scoped_array

2005-08-13  Patrick Mauritz  <oxygene@studentenbude.ath.cx>

	* revision.cc: make copy constructor of revision_set behave like
	normal constructor in case it's copying a freshly created object

2005-08-13  Nathaniel Smith  <njs@pobox.com>

	* testsuite.at: Use SEGV to kill netsync servers, in hopes it will
	give better coverage information.

2005-08-13  Julio M. Merino Vidal  <jmmv@menta.net>

	* configure.ac: Remove an obsolete check to see if SQLite was
	bundled or not, because the bundled version has been used
	exclusively for quite some time.

2005-08-13  Julio M. Merino Vidal  <jmmv@menta.net>

	* database_check.cc: Remove trailing newline from error messages
	when embedding them inside other strings, so that the trailing
	closing parenthesis is printed correctly.

2005-08-13  Julio M. Merino Vidal  <jmmv@menta.net>

	* configure.ac: Add '-mt' as another possible suffix to detect the
	Boost libraries.  It's very common when these libraries are built
	with the "native naming layout".

2005-08-13  Nathaniel Smith  <njs@pobox.com>

	* monotone.1, monotone.texi: Don't mention agraph.
	* tests/t_netsync_repeated.at: Don't use agraph.
	* tests/t_netsync_unrelated.at: Likewise.

2005-08-13  Nathaniel Smith  <njs@pobox.com>

	* commands.cc (agraph): Remove.

2005-08-13  Nathaniel Smith  <njs@pobox.com>

	* tests/t_commit_log_writeback.at: New test.
	* testsuite.at: Add it.

2005-08-12  Nathaniel Smith  <njs@pobox.com>

	* commands.cc (commit): When user uses --message or
	--message-file, don't require non-empty logs, and don't write out
	message to MT/log.  (This makes re-running a 'commit -m foo'
	command line until it works possible; otherwise the second try
	will get a 'MT/log non-empty and -m supplied' error.)

2005-08-11  Nathaniel Smith  <njs@pobox.com>

	* netsync.cc: Add a list of ideas for improvement that will break
	network compatibility and thus perhaps should go together.

2005-08-11  Nathaniel Smith  <njs@pobox.com>

	* tests/t_commit_message_file.at: Un-double file contents.

2005-08-11  Nathaniel Smith  <njs@pobox.com>

	* lua.cc (ok, extract_str, extract_int, extract_double)
	(extract_bool): Add more logging.

2005-08-11  Patrick Mauritz <oxygene@studentenbude.ath.cx>

	* INSTALL: remove section about crypto++ on solaris
	* config.rpath, mkinstalldirs, po/Makefile.in.in,
	  various files in m4, ABOUT-NLS:
	  remove as they're autogenerated
	* hash_map.hh, m4/gnucxxhashmap.m4, m4/stlporthashmap.m4:
	  new files, abstraction over hash_map differences in STL impls.
	* m4/externtemplate.m4: new file, check if compiler is happy
	  with "extern template"
	* configure.ac: hook up the new autoconf tests
	* Makefile.am: remove -Wall
	* botan/gzip.cpp, botan/mutex.cpp: add includes
	* constants.*: move values to .hh if used for array sizes
	* interner.hh, xdelta.cc: use hash_map.hh
	* merkle_tree.cc, unix/inodeprint.cc: make array size truly
	  constant 
	* sanity.hh: work-around for missing typeof() and
	  __PRETTY_FUNCTIONS on non-gcc compilers
	* schema_migration.cc, transforms.cc: moved dynamically
	  initialized array to heap
	* transforms.hh, vocab.hh: use externtemplate autoconf test

2005-08-10  Matthew Gregan  <kinetik@orcon.net.nz>

	* monotone.spec: include zlib-devel and texinfo as build
	requirements, zlib as a runtime requirement.

2005-08-09  Eric Anderson  <anderse-monotone@cello.hpl.hp.com>
 
	* Changes to significantly improve network pull performance
	* string_queue.hh: created to store pending data and allow for
	efficient removal from the front.  The string queue automatically
	reduces its buffer size if it is very empty.  	
	* hmac.{cc,hh}: Add in a version of chained_hmac::process that can
	operate on a string_queue for use during read.
	* netcmd.{cc,hh}: update netcmd::read to use a string_queue rather
	than a string, update all the regression tests also.  This required
	the somewhat ugly creation of a read_string function because the
	netcmd read and write functions are no longer using the same type.
	* netio.hh: introduce functions for operating on a string_queue. They
	are identical to the equivalent string functions except for the type
	of the argument.
	* netsync.cc: Use a string_queue rather than a string for storing the 
	input and output buffers.

	* string_queue.cc: unit tests (Matt Johnston)

2005-08-09  Richard Li  <richardl@redhat.com>

	* std_hooks.lua (merge2, merge3): explain a little better why
	monotone can't find a merge command.

2005-08-09  Nathaniel Smith  <njs@pobox.com>

	* commands.cc (update): Fix helpful error message to suggest
	_current_ commandline syntax.

2005-08-09  Olivier Andrieu  <oliv__a@users.sourceforge.net>

	* contrib/monotone.el: a couple of fixes spotted by the compiler
	* Changelog, contrib/colorize: utf8ize

2005-08-09  Nathaniel Smith  <njs@pobox.com>

	* NEWS: Put a time in.
	* po/monotone.pot: Regenerate.
	
2005-08-08  Nathaniel Smith  <njs@pobox.com>

	* configure.ac, monotone.spec, debian/changelog:
	* win32/monotone.iss: Bump version number.

2005-08-08  Nathaniel Smith  <njs@pobox.com>

	* UPGRADE: Fix title.
	* NEWS: Add --lca.

2005-08-08  Nathaniel Smith  <njs@pobox.com>

	* commands.cc (merge, propagate): Take --lca.
	* options.hh: Add OPT_LCA.
	* monotone.cc (coptions, cpp_main): Support it it.
	* app_state.{hh,cc} (app_state::usa_lca): New variable.
	* revision.cc (find_common_ancestor_for_merge): Use LCA if user
	passed --lca.
	* tests/t_merge_lca.at: New test.
	* testsuite.at: Add it.
	* monotone.texi (Tree): Document --lca.
	
2005-08-08  Nathaniel Smith  <njs@pobox.com>

	* NEWS: First-pass for 0.22 release.
	* UPGRADE: Likewise.

2005-08-08  Nathaniel Smith  <njs@pobox.com>

	* Makefile.am (BOTAN_SOURCES): Add botan headers.
	* po/monotone.pot: Regenerate.

2005-08-07  Nathaniel Smith  <njs@pobox.com>

	* netsync.cc (rebuild_merkle_trees, insert_with_parents): Make a
	ticker for added revisions, since traversing the tree to pull in
	ancestors causes a noticeable pause before the cert/key tickers
	start up.
	(insert_with_parents): Also simplify logic.

2005-08-07  Nathaniel Smith  <njs@pobox.com>

	* commands.cc (pull): Clarify what the "doing anonymous pull"
	message means and what you might do about it.

2005-08-07  Nathaniel Smith  <njs@pobox.com>

	* monotone.texi (Network Service, Hooks): Document
	get_netsync_read_permitted as getting a nil value on anonymous
	connects.
	* lua.{cc.hh} (hook_get_netsync_anonymous_read_permitted):
	Remove. Replace with 1-argument version of
	hook_get_netsync_write_permitted.
	* netsync.cc (process_anonymous_cmd): Update.
	* tests/t_netsync_permissions.at: Likewise.

2005-08-07  Matthew Gregan  <kinetik@orcon.net.nz>

	* botan/{data_snk,es_file}.cpp: Open fstreams in binary mode.
	These changes, plus the same change for data_src.cpp and
	es_ftw.cpp, have been sent upstream.

2005-08-05  Nathaniel Smith  <njs@pobox.com>

	* commands.cc (commit): Write out the log message to MT/log
	_after_ making sure it's non-empty.
	* tests/t_commit_cancelled.at: New test.
	* testsuite.at: Add it.
	
2005-08-04  Nathaniel Smith  <njs@pobox.com>

	* netsync.cc (rebuild_merkle_trees): Typo.

2005-08-04  Nathaniel Smith  <njs@pobox.com>

	* netsync.cc (rebuild_merkle_trees): Tweak message ("rebuilding
	merkle trees" does not mean anything to J. Random User...)

2005-08-04  Nathaniel Smith  <njs@pobox.com>

	* manifest.cc (build_restricted_manifest_map): In 'missing files'
	error message, explain how to recover.

2005-08-03  Nathaniel Smith  <njs@pobox.com>

	* testsuite.at (NETSYNC_ADDRESS): New macro.
	(NETSYNC_SERVE_N_START, NETSYNC_SERVE_START)
	(NETSYNC_CLIENT_N_RUN): Use it.
	
	* tests/t_netsync_checks_server_key.at: Make sure can unset the
	known-servers entry.

2005-08-03  Matthew A. Nicholson  <matt@matt-land.com>

	* std_hooks.lua (get_preferred_merge2_command)
	(get_preferred_merge3_command): Provide more information on how to
	use vim as merge tool.

2005-08-03  graydon hoare  <graydon@pobox.com>

	* unix/process.cc (make_executable): Fix race, set user/group/other.

2005-08-03  Matthew Gregan  <kinetik@orcon.net.nz>

	* botan/data_src.cpp (DataSource_Stream::DataSourceStream): Open
	fstream as binary file.

2005-08-03  Matthew Gregan  <kinetik@orcon.net.nz>

	* win32/inodeprint.cc: Botan changes.  Also, hash individual
	FileTime structure members rather than the entire structure.
	* keys.cc: Add explicit 'using' for Botan::byte.
	* botan/es_win32.{cpp,h}: Add missing files.
	* Makefile.am: Enable entropy collection via CryptoAPI and Win32
	API.

2005-08-02  Matt Johnston  <matt@ucc.asn.au>

	* botan/gzip.cpp: forgot to commit some semicolons

2005-08-02  Matt Johnston  <matt@ucc.asn.au>

	* botan/gzip.{cpp,h}: rearranged the code to be clearer.

2005-08-01  Nathaniel Smith  <njs@pobox.com>

	* netsync.cc (get_branches): Remove warning when there are no
	branches.

2005-07-29  Nathaniel Smith  <njs@pobox.com>

	* globish.cc (matcher::operator()): Log what's happening.
	(checked_globish_to_regex_test): Fix previously added test.

2005-07-29  Nathaniel Smith  <njs@pobox.com>

	* globish.cc (checked_globish_to_regex_test): Add another test for
	quoted characters.

2005-07-28  Nathaniel Smith  <njs@pobox.com>

	* update.cc (calculate_update_set): Only include current rev in
	update set if it is an acceptable candidate.
	* commands.cc (update): Clarify error message in this case.
	* tests/t_update_branch.at: Update accordingly.

2005-07-28  Matthew Gregan  <kinetik@orcon.net.nz>

	* monotone.spec: Require boost >= 1.32.

2005-07-27  Matthew Gregan  <kinetik@orcon.net.nz>

	* tests/t_merge_add_del.at: 'drop' does not take a branch (test
	now fails in expected place).
	* tests/t_merge_add_rename_add.at: New test.
	* testsuite.at: Add it.

2005-07-27  Nathaniel Smith  <njs@pobox.com>

	* tests/t_update_branch.at: New test.
	* testsuite.at: Add it.
	(REVERT_TO): Do not preserve MT/options file (can setup invalid
	branch).
	* app_state.cc (make_branch_sticky): Call write_options when
	already have a working copy.
	* commands.cc (update): Call make_branch_sticky at appropriate
	time.

2005-07-27  Nathaniel Smith  <njs@pobox.com>
	
	* commands.cc: ALIAS(mv, rename).  ALIAS(rm, drop).
=======
2005-08-13  Christof Petig <christof@petig-baender.de>

	use portable PipeStream implementation to reimplement changes on the
	ssh branch

2004-06-18  Christof Petig <christof@petig-baender.de>

	* netsync.cc:
	(struct session): use PipeStream, pair of sockets
	(find_wordend,parse_ssh_url): helper functions to parse an URL
	(call_server): recognize ssh: and file: URLs
	(serve_stdio): variant of serve_connections for stdio
	(run_netsync_protocol): call serve_stdio if address is -
>>>>>>> 87d2ccab

2005-07-26  Nathaniel Smith  <njs@pobox.com>

	* change_set.cc (dump): Add state_renumbering dumper.
	(merge_disjoint_analyses): Add MM().

2005-07-26  Nathaniel Smith  <njs@pobox.com>

	* change_set.cc (dump): Add path_analysis dumper.
	(merge_change_sets): Add more MM()s.

2005-07-26  Nathaniel Smith  <njs@pobox.com>

	* change_set.cc (dump): Add path_state dumper.
	(sanity_check_path_state): Add MM().

2005-07-26  Richard Levitte  <richard@levitte.org>

	* revision.cc (check_sane_history): Convert tabs to the
	appropriate amount of spaces.

2005-07-26  Richard Levitte  <richard@levitte.org>

	* sanity.hh, revision.cc (check_sane_history),
	change_set.cc (concatenate_change_sets, merge_change_sets,
	invert_change_set): Because boost currently uses the symbol M, we
	have a clash.  Therefore, let's rename M to MM, for now.

2005-07-26  Richard Levitte  <richard@levitte.org>

	* commands.cc (CMD(privkey)): Change so both the public and
	private key are printed.

	* tests/t_dropkey_2.at, tests/t_lua_privkey.at: Adapt to the new
	private key format.

2005-07-24  Nathaniel Smith  <njs@pobox.com>

	* sanity.cc (MusingI, ~MusingI): No-op when already in the middle
	of dumping.

2005-07-25  Matthew Gregan  <kinetik@orcon.net.nz>

	* Makefile.am, configure.ac: Remove BUNDLED_{LUA,SQLITE} tests and
	clarify the comment for popt.  Using external versions of these
	tools didn't work anyway, so there's no point giving the
	impression that it might.

2005-07-24  Nathaniel Smith  <njs@pobox.com>

	* sanity.cc (gasp): Handle the possibility of multiple valid calls
	to gasp(), 'db check' can trigger multiple invariants without
	dying.

2005-07-24  Nathaniel Smith  <njs@pobox.com>

	* sanity.{hh,cc} (sanity::already_dumping, gasp): Don't let gasp
	be called recursively, in case a dump triggers an invariant.

2005-07-24  Nathaniel Smith  <njs@pobox.com>

	* sanity.cc (gasp): Make more robust against new errors triggered
	during error unwind.  (write_change_set in particular likes to
	blow up when handling in invalid change_set.)

2005-07-24  Nathaniel Smith  <njs@pobox.com>

	* change_set.cc (merge_change_sets, check_sane)
	(concatenate_change_sets, invert_change_set): Add M()s.

2005-07-24  Nathaniel Smith  <njs@pobox.com>

	* sanity.{hh,cc} (dump): Remove templated version, add std::string
	version.
	* vocab.{hh,cc} (dump): Add ATOMIC/DECORATE/ENCODING dumpers.
	* change_set.{hh,cc} (dump): Add change_set dumper.
	* manifest.{hh,cc} (dump): Add manifest_map dumper.
	* revision.cc (check_sane_history): Add some M()s.

2005-07-24  Nathaniel Smith  <njs@pobox.com>

	* sanity.hh (class Musing, gasp, dump): Actually, take a
	std::string instead of a std::ostream; fits our idioms better.

2005-07-24  Nathaniel Smith  <njs@pobox.com>

	* sanity.cc (log, progress, warning): Append '\n' to strings when
	necessary.
	(gasp): Save string properly.
	(M): Apply black magic.  Now works correctly.
	(dump): Write newline.

2005-07-24  Nathaniel Smith  <njs@pobox.com>

	* sanity.hh (dump): Add a default 'dump' implementation for all
	<<able objects.

2005-07-24  Nathaniel Smith  <njs@pobox.com>

	* constants.{cc,hh} (default_terminal_width): New constant.
	* ui.cc (guess_terminal_width): Use it.

2005-07-24  Nathaniel Smith  <njs@pobox.com>

	* diff_patch.cc (unidiff_append_test): Fix typo.

2005-07-24  Nathaniel Smith  <njs@pobox.com>

	* tests/t_annotate_no_rev.at: New test.
	* testsuite.at: Add it.
	
2005-07-24  Nathaniel Smith  <njs@pobox.com>

	* sanity.{hh,cc} (sanity, dump_buffer, invariant_failure)
	(index_failure,	MusingI, Musing, M): Implement macro M(), for
	'musing', which marks data that monotone was musing over when an
	invariant tripped.
	* Makefile.am (MOST_SOURCES): Fix spacing.

2005-07-23  Nathaniel Smith  <njs@pobox.com>

	* ui.{hh,cc} (guess_terminal_width): New function.
	(tick_write_dot::chars_on_line): Make unsigned to quiet gcc warning.
	(tick_write_dot::write_ticks): Use guess_terminal_width.
	* commands.cc (dump_diffs): Take full responsibility for printing
	=== lines, and use guess_terminal_width.
	* diff_patch.cc (make_diff): Don't print === lines.
	(unidiff_append_test): Adjust accordingly.

2005-07-23  Matthew Gregan  <kinetik@orcon.net.nz>

	* commands.cc (CMD(annotate)): Check for a valid revision before
	trying to fetch it from the database.
	* lua/lundump.[ch], lua/ldump.c: Rename VERSION and VERSION0 to
	LUA_DUMP_VERSION and LUA_DUMP_VERSION0 to avoid clashes with
	VERSION from config.h.

2005-07-22  Nathaniel Smith  <njs@pobox.com>

	* monotone.texi (Committing Work): Remove discussion of manifests.

2005-07-20  Nathaniel Smith  <njs@pobox.com>

	* netsync.cc (rebuild_merkle_trees): Make 'including branch'
	message L() instead of P(); it's nice information, but too much to
	be useful with large databases.

2005-07-22  Matt Johnston  <matt@ucc.asn.au>

	* database_check.cc: check that revisions and manifests
	are normalised to the same for that they would be written as.
	* tests/t_database_check_normalized.at: a test for it.
	* testsuite.at: add it.

2005-07-21  Richard Levitte  <richard@levitte.org>

	* contrib/monotone-import.pl: Now uses the given tag.

2005-07-20  Marcel van der Boom  <marcel@hsdev.com>

	* database.{cc,hh} (get_branches): New method.
	* commands.cc (ls_branches): Use it.
	* netsync.cc (get_branches): Likewise.
	* tests/t_ls_branches.at: New test.
	* testsuite.at: Add it.
	
2005-07-20  Nathaniel Smith  <njs@pobox.com>

	* commands.cc (db): Rename kill_branch_locally to
	kill_branch_certs_locally.
	* tests/t_db_kill_branch_locally.at: Rename to...
	* tests/t_db_kill_branch_certs_locally.at: ...this.  Update.
	* testsuite.at: Update.
	* monotone.texi (Database): Update.

2005-07-19  Nathaniel Smith  <njs@pobox.com>

	* schema_migration.cc (migrator::migrate): Add a check for schemas
	that are just... wrong.
	* tests/t_migrate_broken_schema.at: New test.

2005-07-19  Nathaniel Smith  <njs@pobox.com>

	* netcmd.cc (read): Make the bad HMAC error message clearer.

2005-07-19  Matthew Gregan  <kinetik@orcon.net.nz>

	* tests/t_diff_external.at: Canonicalise output for Win32.

2005-07-18  Nathaniel Smith  <njs@pobox.com>

	* keys.cc (get_passphrase): Do still error out if they keep typing
	empty passphrases.

2005-07-18  Richard Levitte  <richard@levitte.org>

	* database.cc: Move the inclusion of stdarg.h...
	* database.hh: ... here.

2005-07-18  Matt Johnston  <matt@ucc.asn.au>

	* keys.cc (get_passphrase): don't bomb out if they type an empty passphrase.

2005-07-18  Patrick Mauritz  <oxygene@studentenbude.ath.cx>

	* work.cc, manifest.cc: Remove 'using namespace boost'.

2005-07-18  Nathaniel Smith  <njs@pobox.com>

	* netsync.cc (received_items): New instance variable.
	(session::session): Initialize it.
	(note_item_arrived): Maintain it.
	(item_request_outstanding): Rename it to...
	(item_already_received): ...this, and have it check both
	outstanding and fulfilled requests.
	(queue_send_data_cmd, queue_send_delta_cmd): Call it via new
	name.
	
	Hopefully this will eliminate cases where "revs in" is larger than
	"revs written".
	
2005-07-17  Nathaniel Smith  <njs@pobox.com>

	* constants.cc (legal_key_name_bytes): Allow + and _ to appear in
	key names.

2005-07-17  Nathaniel Smith  <njs@pobox.com>

	* ui.{cc,hh} (tick_write_dot::write_ticks): Start a new line when
	too many dots have been written.
	* netsync.cc (process_refine_cmd): Add comment noting a possible
	optimization regarding subtree refinement.

2005-07-17  Nathaniel Smith  <njs@pobox.com>

	* configure.ac, win32/monotone.iss, monotone.spec:
	* debian/changelog: Bump version numbers to 0.21.
	* NEWS: Commit to a timestamp.

2005-07-17  Nathaniel Smith  <njs@pobox.com>

	* NEWS: Add diff changes, more tweaking.
	* UPGRADE: Update for 0.21.
	* AUTHORS: Add Vladimir Vukicevic.

2005-07-18  Matt Johnston  <matt@ucc.asn.au>

	* netsync.cc: merge fixup
	* botan/pipe_rw.cpp (read_all_as_string): make it smarter and faster

2005-07-18  Matt Johnston  <matt@ucc.asn.au>

	* botan/sha160.{cpp,h}: new faster sha160 implementation from Jack Lloyd
	and Kaushik Veeraraghavan.

2005-07-17  Nathaniel Smith  <njs@pobox.com>

	* tests/t_diff_external.at: New test.
	* testsuite.at: Add it.

2005-07-17  Nathaniel Smith  <njs@pobox.com>

	* monotone.texi (Restrictions): diff -r -r does accept
	restrictions now.
	(CVS Phrasebook): Clarify diff section.
	(Informative): Document diff [--unified|--context|--external],
	--diff-args.

2005-07-17  Nathaniel Smith  <njs@pobox.com>

	* app_state.{cc,hh}: Record whether --diff-args was passed, not
	just a string value.
	* lua.{cc,hh} (hook_external_diff): Take a diff_args_provided
	variable.
	* commands.cc (do_external_diff): Pass it.

2005-07-17  Nathaniel Smith  <njs@pobox.com>

	* std_hooks.lua (external_diff_default_args): New variable.
	(external_diff): Use it as a default, and use user-provided
	diff_args otherwise.
	* monotone.texi (Hooks): Document this.

2005-07-16  Vladimir Vukicevic  <vladimirv@gmail.com>

	* lua.{cc,hh} (hook_external_diff): New hook.
	* std_hooks.lua (external_diff): Add default definition.
	* monotone.texi (Hooks): Document external_diff hook.
	* app_state.{cc,hh}, options.hh, monotone.cc: Add --context,
	--external, --unified, --diff-args options.
	* commands.cc (do_external_diff): New function.
	(dump_diffs): Put a == line between each file's diffs.
	Pass file_ids of pre- and post-states to make_diff.
	(diff): Take new options.
	(cdiff): Remove.
	* diff_patch.{cc,hh} (make_diff): Print file ids in diff file
	headers.
	(unidiff_append_test): Update.
	(enum diff_type): Move to...
	* vocab.hh: ...here.
	* tests/t_restrictions.at, tests/t_crlf.at: Update.

2005-07-16  Nathaniel Smith  <njs@pobox.com>

	* manifest.cc (build_restricted_manifest_map): Remove doubled
	comment.

2005-07-16  Nathaniel Smith  <njs@pobox.com>

	* NEWS: Mention need for 'db migrate'.

2005-07-17  Matthew Gregan  <kinetik@orcon.net.nz>

	* lua/*: Import Lua 5.0.2 from upstream.
	* lua/*: Fix up CVS $Id$ tags, which appear to have been trashed
	since monotone existed in CVS.

2005-07-16  Nathaniel Smith  <njs@pobox.com>

	* NEWS: Update for 0.21.

2005-07-16  Nathaniel Smith  <njs@pobox.com>

	* database.cc (assert_sqlite3_ok): Remove dead function.
	
2005-07-16  Nathaniel Smith  <njs@pobox.com>

	* app_state.cc (require_working_copy): Oops, make it compile.

2005-07-16  Nathaniel Smith  <njs@pobox.com>

	* app_state.{cc,hh} (require_working_copy): Take an optional
	argument to give more details about why a working copy was
	required.
	* commands.cc (log): Give said details.

2005-07-16  Nathaniel Smith  <njs@pobox.com>

	* monotone.texi (CVS Phrasebook): Include 'log'.

2005-07-16  Nathaniel Smith  <njs@pobox.com>

	* monotone.texi (Selectors): Document use of globs.
	* tests/t_selector_globbing.at: New test.
	* testsuite.at: Add it.
	
2005-07-16  Jordan Breeding  <jordan.breeding@mac.com>

	* database.cc (selector_to_certname): Make 't:' selector match
	exactly by default as well.

2005-06-25  Brian Downing <bdowning@lavos.net>

	* database.cc (selector_to_certname, complete): Makes 'b:'
	selector be interpreted as a glob instead of as a partial string
	match.
	
2005-07-16  Nathaniel Smith  <njs@pobox.com>

	* netsync.cc: Revert accidentally committed changes.

2005-07-16  Nathaniel Smith  <njs@pobox.com>

	* ChangeLog: Fix formatting.

2005-07-15  Matt Johnston  <matt@ucc.asn.au>

	* netsync.cc (rebuild_merkle_trees): bad_branch_certs is a set of cert
	hashes, not of revision idents.

2005-07-14  Nathaniel Smith  <njs@pobox.com>

	* database.cc (get_revision_cert_index): "reserve" and "resize"
	are different.

2005-07-14  Nathaniel Smith  <njs@pobox.com>

	* netsync.cc (process_delta_cmd): Remove meaningless comment.

2005-07-14  Nathaniel Smith  <njs@pobox.com>

	* database.hh: Pre-declare sqlite3_stmt, instead of including
	sqlite3.h.

2005-07-14  Derek Scherger  <derek@echologic.com>

	* commands.cc (lca,lcad,try_one_merge): call describe_revision for
	logging common ancestors
	(propagate): log final merged line after propagate completes
	to indicate that it actually worked and to be consistent with merge

2005-07-13  Derek Scherger  <derek@echologic.com>

	* ChangeLog: merge fixup

2005-07-13  Derek Scherger  <derek@echologic.com>

	* database.cc (debug): delete stale comment
	(delete_branch_named):
	(delete_tag_named): 
	(clear): replace vprintf stuff with query parameters

2005-07-13  Nathaniel Smith  <njs@pobox.com>

	* contrib/ciabot_monotone.py (main): Optimistically run 'db
	migrate' before using database.

2005-07-13  Nathaniel Smith  <njs@pobox.com>

	* schema_migration.cc (migrate_monotone_schema)
	(migrator::migrate): Move the "nothing happened" check, and don't
	vacuum unless a migration occurred.

2005-07-13  Nathaniel Smith  <njs@pobox.com>

	* tests/t_restricted_diff_unchanged.at: New test.
	* testsuite.at: Add it.

2005-07-13  graydon hoare  <graydon@pobox.com>

	* rcs_import.cc (cvs_branch::cvs_branch): Initialize bools to false.

2005-07-13  Nathaniel Smith  <njs@pobox.com>

	* monotone.texi (Database): Document kill_tag_locally.

2005-07-13  Nathaniel Smith  <njs@pobox.com>

	* tests/t_kill_tag_locally.at, tests/t_ambiguous_tags.at: New
	tests.
	* testsuite.at: Add them.

2005-07-11  graydon hoare  <graydon@pobox.com>

	* AUTHORS: Add Jordan.
	* commands.cc (ls_tags): Do not uniquify tags.
	* constants.{cc,hh} (cvs_window): Change to time_t, tighten to 5 minutes.
	* rcs_import.cc (window): Remove.
	(note_type): Remove dead code.
	(is_sbr): Add test for synthetic branch roots.
	(cvs_commit::is_synthetic_branch_root): New test.
	(process_branch): Skip synthetic branch roots, push new branch
	before picking branch to mark, rather than after.
	(cvs_history::index_branchpoint_symbols): Handle vendor branches.
	(cvs_history::push_branch): Do not duplicate root on private branches.
	(import_branch): Fix up cluster inference.
	(cluster_consumer::consume_cluster): New invariant.
	* tests/t_cvsimport_drepper2.at: Modify to reflect fixes.

2005-07-11  Jordan Breeding  <jordan.breeding@mac.com>

	* commands.cc (db): New subcommand "kill_tag_locally"
	* database.{cc,hh} (delete_tag_named): New function.

2005-07-12  Nathaniel Smith  <njs@pobox.com>

	* schema_migration.cc (migrator::migrate): When there is nothing
	to be done, do nothing.

2005-07-12  Nathaniel Smith  <njs@pobox.com>

	* netsync.cc (rebuild_merkle_trees): Reduce memory usage a bit,
	and don't insert branch certs that the other side will just end up
	throwing away (reduces network traffic).

2005-07-12  Nathaniel Smith  <njs@pobox.com>

	* testsuite.at (NETSYNC_SERVE_START, NETSYNC_SERVE_N_START):
	Really, really really fix up quoting.  Really.
	I hope.

2005-07-12  Nathaniel Smith  <njs@pobox.com>

	* contrib/ciabot_monotone.py (config.project_for_branch): Clarify
	comment text for non-Python programmers.

2005-07-12  Nathaniel Smith  <njs@pobox.com>

	* testsuite.at (NETSYNC_SERVE_START, NETSYNC_SERVE_N_START): Fixup
	quoting.

2005-07-11  Nathaniel Smith  <njs@pobox.com>

	* crypto_tests.cc: New SHA1 correctness tests from Kaushik Veeraraghavan.
	* unit_tests.cc (init_unit_test_suite): 
	* unit_tests.hh (add_crypto_tests): 
	* Makefile.am (unit_tests_SOURCES): Call them.
	* AUTHORS: Add Kaushik Veeraraghavan.

2005-07-11  Nathaniel Smith  <njs@pobox.com>

	* tests/t_netsync_exclude_default.at: New test.
	* testsuite.at: Add it.
	(NETSYNC_SERVE_N_START, NETSYNC_SERVE_START): Use '*' as pattern
	when none is passed.

2005-07-11  Nathaniel Smith  <njs@pobox.com>

	* monotone.texi (Network): Tweak documentation for netsync
	commands.

2005-07-11  Nathaniel Smith  <njs@pobox.com>

	* app_state.{hh,cc} (exclude_patterns, add_exclude): 
	* options.hh (OPT_EXCLUDE): 
	* monotone.cc (coptions, cpp_main): New option --exclude.
	* commands.cc (pull, push, sync, serve): Accept it.
	(process_netsync_args): Implement it.
	* tests/t_netsync_exclude.at: New test.
	* testsuite.at: Add it.

2005-07-11  Timothy Brownawell  <tbrownaw@gmail.com>

	* options.hh, app_state.{hh,cc}, monotone.cc: New command specific
	option, "--exclude=x", puts arg into a vector app.excludes .
	Used by the netsync commands.
	* commands.cc (netsync commands): accept said option
		(process_netsync_args): Handle excludes.
	* monotone.texi: document it

2005-07-11  Timothy Brownawell  <tbrownaw@gmail.com>

	* interner.hh: make slightly faster

2005-07-11  Matt Johnston  <matt@ucc.asn.au>

	* hmac.cc: <string> not <string.h>

2005-07-11  Matt Johnston  <matt@ucc.asn.au>

	* keys.cc (encrypt_rsa): fix typo
	* hmac.{cc,hh}: store key as SymmetricKey, pass correctly to
	MAC_Filter

2005-07-10  Nathaniel Smith  <njs@pobox.com>

	* ChangeLog, configure.ac: Re-remove mysteriously revived
	jibberish.

2005-07-10  Nathaniel Smith  <njs@pobox.com>

	* tests/t_netsync_read_permissions.at: New test.
	* testsuite.at: Run it.
	* netsync.cc (set_session_key, dispatch_payload)
	(respond_to_auth_cmd): Refactor to key HMAC earlier, so error
	packets will get the right HMAC.

2005-07-10  Richard Levitte  <richard@levitte.org>

	* Makefile.am (monotone_CPPFLAGS, unit_tests_CPPFLAGS): Re-remove
	previously removed stuff.

	* ChangeLog, configure.ac: Revert accidentally-recommitted changes.

2005-07-10  Richard Levitte  <richard@levitte.org>

	* monotone.texi (Network), monotone.1: Mention the default port
	number.

2005-07-10  Matthew Gregan  <kinetik@orcon.net.nz>

	* configure.ac: Check for boost >= 1.32.

2005-07-09  Nathaniel Smith  <njs@pobox.com>

	* schema.sql (revision_ancestry__child, revision_certs__id,
	revision_certs__name_value): New indexes.
	* database.cc (dump, dump_table_cb, dump_index_cb): Include
	indexes in dumps.
	(database::database): 
	* schema_migration.cc (migrate_monotone_schema) 
	(migrate_client_to_add_indexes): 
	* tests/t_migrate_schema.at: Corresponding migration gunk.

2005-07-09  Jordan Breeding  <jordan.breeding@mac.com>

	* Makefile.am (monotone_CPPFLAGS, unit_tests_CPPFLAGS): 
	* configure.ac (BOOST_FIX_VERSION): Restrict boost compile kluges
	to boost 1.32.

2005-07-09  Nathaniel Smith  <njs@pobox.com>

	* schema_migration.cc (calculate_schema_id): Include indexes in
	the schema id.

2005-07-09  Nathaniel Smith  <njs@pobox.com>

	* ChangeLog, configure.ac: Revert accidentally-committed changes.

2005-07-09  Nathaniel Smith  <njs@pobox.com>

	* monotone.texi (Generating Keys): Make it a little clearer that
	we aren't necessarily recommending people store their passphrase
	in plaintext.

2005-07-08  Matt Johnston  <matt@ucc.asn.au>

	* propagate mainline to botan branch

	* constants.{cc,hh}: add sha1_digest_length as botan
	doesn't provide a convenient definition.
	* hmac.{cc,hh}: convert to use botan
	* keys.cc (encrypt_rsa, decrypt_rsa): use botan
	* transforms.{cc,hh}: use botan

2005-07-08  Matt Johnston  <matt@ucc.asn.au>

	* tests/t_normalized_filenames.at: expect exit code of 1 not 3 for
	"cat manifest" with a directory in MT/work
	* file_io.cc, netcmd.cc, transforms.cc, vocab.hh: revert changes which
	used swap() for strings and atomic types since strings are
	copy-on-write.

2005-07-08  Matt Johnston  <matt@ucc.asn.au>

	* file_io.cc (ident_existing_file): new function to calculate
	the ident of a file failing gracefully if it doesn't exist
	or is a directory.
	* file_io.hh (classify_manifest_paths,
	build_restricted_manifest_map): use ident_existing_file
	* ui.cc: cast to avoid compiler warnings

2005-07-07  Nathaniel Smith  <njs@pobox.com>

	* contrib/ciabot_monotone.py (Monotone.log): Fix to work with
	0.20.

2005-07-07  Nathaniel Smith  <njs@pobox.com>

	* Makefile.am (monotone_CPPFLAGS, unit_tests_CPPFLAGS): Add
	-DBOOST_REGEX_V4_CHAR_REGEX_TRAITS_HPP to work around g++
	4.0/boost 1.32.0 lossage.

2005-07-07  Vaclav Haisman  <V.Haisman@sh.cvut.cz>

	* Makefile.am: Compile fix for FreeBSD.

2005-07-07  Nathaniel Smith  <njs@pobox.com>

	* netsync.cc (process_hello_cmd, process_anonymous_cmd) 
	(process_auth_cmd): Change permission checking -- always build
	merkle tree (even when a pure sink), send permission denied and
	abort whenever client tries to read/write a branch they don't have
	access to.

2005-07-07  Nathaniel Smith  <njs@pobox.com>

	* ChangeLog: fixup formatting.

2005-07-06  Matt Johnston  <matt@ucc.asn.au>

	* database.cc (assert_sqlite3_ok): database corruption and similar
	problems are errors, not invariants.

2005-07-06  Nathaniel Smith  <njs@pobox.com>

	* commands.cc (push, pull, sync): Fix --help description.	
	
2005-07-06  Nathaniel Smith  <njs@pobox.com>

	* options.hh (OPT_SET_DEFAULT): 
	* app_state.{hh,cc} (app_state::set_default):
	* monotone.cc (coptions, cpp_main): New option.
	* commands.cc (pull, push, sync): Accept it.
	(process_netsync_args): Use it.
	* tests/t_set_default.at, testsuite.at: New test.

2005-07-07  Matthew Gregan  <kinetik@orcon.net.nz>

	* win32/monotone.iss: Bump version number.

2005-07-05  Nathaniel Smith  <njs@pobox.com>

	* debian/rules (config.status): Use bundled sqlite.
	* debian/control (Build-Depends): Remove popt and sqlite.

2005-07-05  Nathaniel Smith  <njs@pobox.com>

	* NEWS: Add timestamp.  Barring unforeseen issues, this is 0.20.

2005-07-05  Nathaniel Smith  <njs@pobox.com>

	* Makefile.am (EXTRA_DIST): Include some missed contrib/ stuff.

2005-07-05  Nathaniel Smith  <njs@pobox.com>

	* po/monotone.pot: Regenerate for release.

2005-07-05  Nathaniel Smith  <njs@pobox.com>

	* configure.ac, debian/changelog, monotone.spec: Bump version
	number.
	* UPGRADE: Update for 0.20 release.

2005-07-05  Nathaniel Smith  <njs@pobox.com>

	* ChangeLog, NEWS, AUTHORS: Fixup Eric Anderson's email address.

2005-07-05  Nathaniel Smith  <njs@pobox.com>

	* monotone.texi (Database): Note that db kill_rev_locally also
	will trigger "unreferenced manifest" warnings from db check.

2005-07-05  Nathaniel Smith  <njs@pobox.com>

	* NEWS: Oops, 'automate select' was in 0.19 after all.

2005-07-05  Nathaniel Smith  <njs@pobox.com>
	
	* contrib/ciabot_monotone.py: Fix multiple collection support.

2005-07-05  Richard Levitte  <richard@levitte.org>

	* monotone.texi (Hooks): Add space after periods where there's
	a lack of space.

	* NEWS: Correct the blurb about
	get_netsync_{read,anonymous_read,write}_permitted

2005-07-05  Nathaniel Smith  <njs@codesourcery.com>

	* NEWS: Add more explicit note on how to upgrade.

2005-07-05  Nathaniel Smith  <njs@codesourcery.com>

	* NEWS: First cut at 0.20 release notes.

2005-07-03  Matthew Gregan  <kinetik@orcon.net.nz>

	* sqlite/*, Makefile.am: Import SQLite 3.2.2 from upstream.
	* sqlite/main.c: Compile fix.
	* sqlite/{callback.c,prepare.c}: Add new files.

2005-07-03  Matthew Gregan  <kinetik@orcon.net.nz>

	* sqlite/{sqlite3.h,tokenize.c} (sqlite3_complete_last): New
	function to find the last valid SQL statement in a string; based
	on sqlite3_complete.  This change should be offered upstream, but
	probably not before sqlite3_complete_last16 is implemented.
	* database.cc (database::load): Load and execute dump in chunks,
	fixes bug 13570.

2005-07-01  Eric Anderson  <anderse-monotone@cello.hpl.hp.com>

	* file_io.cc: Pre-allocate space for the file read so that the
	string doesn't have to be incrementally expanded during the read.

2005-07-01  Matthew Gregan  <kinetik@orcon.net.nz>

	* tests/t_cvsimport_drepper2.at: Canonicalise monotone output so
	that the test passes on Win32.

2005-06-30  Eric Kidd  <eric.kidd@dartmouth.edu>

	* contrib/monotone-import.pl: Changed $branch to
	$user_branch.  This script may need more work, but at least Perl
	compiles it now.

2005-06-30  Patrick Mauritz  <oxygene@studentenbude.ath.cx>

	* automate.cc, basic_io.hh, cert.cc, change_set.cc,
	cryptopp/config.h, cryptopp/integer.cpp, main.cc, merkle_tree.cc,
	merkle_tree.hh, monotone.cc, netcmd.cc, netsync.cc,
	netxx/osutil.h, packet.cc: Namespace and include file cleanup.

2005-06-29  graydon hoare  <graydon@pobox.com>

	* tests/t_cvsimport_drepper2.at: New test.
	* testsuite.at: Call it.

2005-06-23  graydon hoare  <graydon@pobox.com>

	* rcs_import.cc (import_cvs_repo): Put branch imports inside
	transaction blocks, add a couple tickers.

2005-06-22  graydon hoare  <graydon@pobox.com>

	* rcs_file.cc: Track file:line numbers, accept files which violate
	some lies in rcs file format.
	* rcs_import.cc (cvs_tree_walker): 
	Warn rather than crash on parse errors.
	(cvs_history)
	(cvs_commit)
	(cvs_cluster)
	(prepared_revision)
	(import_branch)
	(import_cvs_repo): Support non-branch tags.

2005-06-21  graydon hoare  <graydon@pobox.com>

	* rcs_import.{cc,hh} (import_rcs_file): Rename to test_parse_rcs_file.
	* commands.cc (rcs_import): rename call.

2005-06-19  graydon hoare  <graydon@pobox.com>

	* rcs_import.cc: Rewrite change set inference logic.

2005-06-28  Roland Illig  <roland.illig@gmx.de>

	* app_state.cc: #include <unistd.h>, needed on NetBSD.

2005-06-28  Nathaniel Smith  <njs@codesourcery.com>

	* std_hooks.lua (ignore_file): Ignore vim swap files and emacs
	temp files.

2005-06-27  Nathaniel Smith  <njs@codesourcery.com>

	* INSTALL: Bump required version of Boost to 1.32.

2005-06-26  Matthew Gregan  <kinetik@orcon.net.nz>

	* app_state.cc (app_state::app_state()): Initialise no_merges to
	false so that 'log' will show merges by default (the recently
	added --no-merges option provides a means to disable the merge
	entries).

2005-06-26  Matthew Gregan  <kinetik@orcon.net>

	* tests/t_automate_stdio.at, tests/t_cvsimport_drepper.at,
	tests/t_selector_later_earlier.at: Further canonicalisation of
	monotone output to resolve test failures on Win32.

2005-06-25  Brian Campbell  <brian.p.campbell@dartmouth.edu>

	* commands.cc (CMD(db)): Added db kill_branch_locally command. 
	* database.cc, database.hh (delete_branch_named): New function to
	delete all branch certs with a given branch name.
	* monotone.texi (Database): Added documentation for db
	kill_branch_locally.
	* tests/t_db_kill_branch_locally.at: New test for db
	kill_branch_locally.
	* testsuite.at: Add the test. 
	* AUTHORS: Add myself.
	* ChangeLog: Change my email address on an old contribution to 
	match my pubkey. 

2005-06-24  Nathaniel Smith  <njs@codesourcery.com>

	* tests/t_db_kill_rev_locally.at: Clean up style.

2005-06-24  Nathaniel Smith  <njs@codesourcery.com>

	* unix/process.cc (process_spawn): Format log output correctly.

2005-06-24  Nathaniel Smith  <njs@codesourcery.com>

	* unix/process.cc (existsonpath): Reindent.  Add logging, and use
	'command -v' instead of 'which' (as per Matt Johnston's discovery
	that it is more portable).
	(process_spawn): Handle exec failure more properly.
	* tests/t_existsonpath.at: New test.
	* testsuite.at: Add it.

2005-06-25  Matthew Gregan  <kinetik@orcon.net.nz>

	* monotone.cc: Log correct locale set for LC_MESSAGES.

2005-06-24  Nathaniel Smith  <njs@codesourcery.com>

	* unix/process.cc: Remove tabs.

2005-06-24  Nathaniel Smith  <njs@codesourcery.com>

	* std_hooks.lua (get_preferred_merge2_command)
	(get_preferred_merge3_command): Move meld to the bottom of the
	default merge tool search order.  Also, use xemacs if it appears
	in $EDITOR, otherwise use emacs.
	* revision.cc (check_sane_history): Remove stale comment.

2005-07-05  Nathaniel Smith  <njs@codesourcery.com>

	* globish.cc (combine_and_check_globish): Don't add unnecessary
	{}'s.
	* tests/t_netsync_globs.at, testsuite.at: New test.

2005-07-04  Nathaniel Smith  <njs@codesourcery.com>

	* netcmd.cc (do_netcmd_roundtrip, test_netcmd_mac): Update for new
	chained_hmac object.
	* constants.hh (netsync_key_initializer): Update comment.
	* hmac.hh (hmac_length): Expose length of MACs.
	* hmac.cc: I() that it matches what CryptoPP wants to give.
	* netcmd.cc: I() that it matches the length hard-coded into the
	netsync protocol.
	* vocab.cc (verify(netsync_hmac_value)): Fix error message.
	
2005-07-04  Nathaniel Smith  <njs@codesourcery.com>

	* tests/t_netsync_defaults.at: Update for new var names.  All
	tests now pass.

2005-07-04  Nathaniel Smith  <njs@codesourcery.com>

	* lua.cc (hook_get_netsync_write_permitted): Fix typo.

2005-07-04  Nathaniel Smith  <njs@codesourcery.com>

	* globish.cc (globish_matcher_test): Add check for {foo} (no
	commas).

2005-07-04  Nathaniel Smith  <njs@codesourcery.com>

	* globish.cc (checked_globish_to_regex): Make the special case for
	the empty pattern, actually work.  Unit tests now pass.

2005-07-04  Nathaniel Smith  <njs@codesourcery.com>

	* netcmd.cc (test_netcmd_functions): Update for new anonymous/auth
	packet formats.

2005-07-04  Nathaniel Smith  <njs@codesourcery.com>

	* monotone.texi, monotone.1: Update for new glob stuff.
	* commands.cc (process_netsync_args, push, pull, sync, serve):
	'serve' always requires arguments, rather than falling back on db
	defaults.
	
2005-07-04  Nathaniel Smith  <njs@codesourcery.com>

	* commands.cc (process_netsync_args, push, pull, sync, serve):
	Adapt for patterns instead of regexen; slight refactoring too.

2005-07-03  Nathaniel Smith  <njs@codesourcery.com>

	* netsync.cc: Finally self-consistent.

2005-07-03  Nathaniel Smith  <njs@codesourcery.com>

	* netsync.hh (run_netsync_protocol): Fix prototype.

2005-07-03  Nathaniel Smith  <njs@codesourcery.com>

	* globish.hh: Document the empty pattern as never matching.
	* globish.cc (checked_globish_to_regex): Implement it.
	(globish_matcher_test): Check it.

2005-07-03  Nathaniel Smith  <njs@codesourcery.com>

	* monotone.texi (Network Service, Hooks):
	* testsuite.at: 
	* tests/t_netsync_permissions.at: 
	* tests/t_netsync_single.at: Update to match new
	get_netsync_write_permitted definition.

2005-07-03  Nathaniel Smith  <njs@codesourcery.com>

	* lua.{cc,hh} (hook_get_netsync_write_permitted): Don't take a
	branch argument; write permission is now all or none.  (It really
	was before anyway...)
	* netsync.cc: Update accordingly.

2005-07-03  Nathaniel Smith  <njs@codesourcery.com>

	* netsync.cc: More updating for pattern stuff; getting there...

2005-06-28  Nathaniel Smith  <njs@codesourcery.com>

	* netsync.cc: Update low-level functions to use include_pattern
	and exclude_pattern.

2005-06-28  Nathaniel Smith  <njs@codesourcery.com>

	* netcmd.{cc,hh} (read_anonymous_cmd, write_anonymous_cmd)
	(read_auth_cmd, write_auth_cmd): Take include_pattern and
	exclude_pattern arguments.

2005-06-28  Nathaniel Smith  <njs@codesourcery.com>

	* globish.{cc,hh}: New files.
	* Makefile.am (MOST_SOURCES): Add them.
	* transforms.{cc,hh}: Remove glob-related stuff.
	* unit_tests.{cc,hh}: Call globish unit tests.

2005-06-27  Nathaniel Smith  <njs@codesourcery.com>

	* transforms.cc (glob_to_regex, globs_to_regex, regexes_to_regex):
	Choose "regex" as standard spelling.  Clean up code, add code for
	handling sets, start improving tests (don't currently pass).
	* transforms.hh (glob_to_regex, globs_to_regex, regexes_to_regex):
	Prototype.

2005-06-28  Matt Johnston  <matt@ucc.asn.au>

	* constants.cc: increase db_version_cache_sz to 7 MB
	* netsync.cc: use a deque<string> rather than a single
	string buffer for outbuf.
	* netsync.cc (arm): only queue data when there is
	available space
	* AUTHORS: added Eric Anderson

2005-06-26  Matt Johnston  <matt@ucc.asn.au>

	* transforms.hh: remove extraneous #ifdef
	* hmac.cc, hmac.hh: actually add them

2005-06-26  Matt Johnston  <matt@ucc.asn.au>

	* netcmd.cc (netcmd::read, netcmd::write): change to using a HMACs 
	chained by including the previous HMAC in the input data, rather
	than altering the key each time.
	* netcmd.cc ({read,write}_{data,delta}_cmd): use encode_gzip/decode_gzip
	  rather than raw xform.
	* hmac.{cc,hh}: new chained_hmac abstraction
	* Makefile.in: add them
	* netsync.cc: each session keeps a chained_hmac for read/write
	* transforms.hh: add a string variant for encode_gzip

2005-06-25  Nathaniel Smith  <njs@codesourcery.com>

	* netsync.cc: Tweak comment.

2005-06-25  Nathaniel Smith  <njs@codesourcery.com>

	* AUTHORS: Add Ethan Blanton <elb@elitists.net>.

2005-06-22  Nathaniel Smith  <njs@codesourcery.com>

	* netcmd.hh (netcmd::read, netcmd::write): Don't have defaults for
	key/hmac arguments.
	* netcmd.cc (do_netcmd_roundtrip): New function.
	(test_netcmd_functions): Use it.  Also, make work with hmac
	changes.
	(test_netcmd_mac): New test.
	(add_netcmd_tests): Call it.

2005-06-22  Nathaniel Smith  <njs@codesourcery.com>

	* netcmd.cc (read): Remove unused variable.
	* netsync.cc (call_server, process)
	(arm_sessions_and_calculate_probe, handle_read_available): Give
	better error message on bad_decode exceptions.

2005-06-22  Nathaniel Smith  <njs@codesourcery.com>

	* netcmd.cc, netsync.cc: Revert backwards compatibility code; 0.19
	and 0.20 can't be usefully compatible, and the code as it existed
	would cause real version mismatch error reporting to not work
	right.  (Old client with new server would give a generic "server
	disconnected" error message instead of something useful.)

2005-06-21  Nathaniel Smith  <njs@codesourcery.com>

	* netsync.cc (rebuild_merkle_trees): Fix FIXME comments to match
	reality.
	* tests/t_netsync_diffbranch.at: No longer a bug, remove
	priority.

2005-06-20  Nathaniel Smith  <njs@codesourcery.com>

	* monotone.texi (Hook Reference): Oops, missed a @ref.

2005-06-20  Nathaniel Smith  <njs@codesourcery.com>

	* monotone.texi (Default monotonerc): Rename section to...
	(Default hooks): ...this, to emphasize is still read even when a
	monotonerc exists.

2005-06-19  Richard Levitte  <richard@levitte.org>

	* Makefile.am: There's no reason for monotone.pdf or .dvi to
	depend on monotone.info, since they are built from the .texi
	files.  Also, make the monotone.html and html targets depend
	on version.texi and std_hooks.lua as well.

2005-06-18  Matt Johnston  <matt@ucc.asn.au>

	* INSTALL: fix typo, should be -Iboost_1_31_0 not -Iboost_1_31_2

2005-06-18  Riccardo Ghetta  <birrachiara@tin.it>
	* monotone.texi: include std_hooks.lua as an appendix and remove long
	lua excerpts from hook reference.
	* Makefile.am : make monotone.pdf/eps depend on monotone.info
	
2005-06-24  Matt Johnston  <matt@ucc.asn.au>

	* transforms.{cc,hh}: combine gzip and base64 in one
	pipe for pack()/unpack() to save memory
	* vocab.hh: add swap() to encodings/atomics
	* file_io.cc: use swap() to avoid copying

2005-06-21  Nathaniel Smith  <njs@codesourcery.com>

	* commands.cc (do_diff): Use calculate_arbitrary_change_set,
	instead of reimplementing it.

2005-06-21  Nathaniel Smith  <njs@codesourcery.com>

	* revision.cc (find_least_common_ancestor): Handle left == right
	case.
	* tests/t_diff_currev.at: Un-XFAIL.
	
2005-06-21  Nathaniel Smith  <njs@codesourcery.com>

	* netsync.cc (rebuild_merkle_trees): Fix FIXME comments to match
	reality.
	* tests/t_netsync_diffbranch.at: No longer a bug, remove
	priority.

2005-06-20  Nathaniel Smith  <njs@codesourcery.com>

	* monotone.texi (Hook Reference): Oops, missed a @ref.

2005-06-20  Nathaniel Smith  <njs@codesourcery.com>

	* monotone.texi (Default monotonerc): Rename section to...
	(Default hooks): ...this, to emphasize is still read even when a
	monotonerc exists.

2005-06-19  Richard Levitte  <richard@levitte.org>

	* Makefile.am: There's no reason for monotone.pdf or .dvi to
	depend on monotone.info, since they are built from the .texi
	files.  Also, make the monotone.html and html targets depend
	on version.texi and std_hooks.lua as well.

2005-06-18  Matt Johnston  <matt@ucc.asn.au>

	* INSTALL: fix typo, should be -Iboost_1_31_0 not -Iboost_1_31_2

2005-06-18  Riccardo Ghetta  <birrachiara@tin.it>
	* monotone.texi: include std_hooks.lua as an appendix and remove long
	lua excerpts from hook reference.
	* Makefile.am : make monotone.pdf/eps depend on monotone.info
	
2005-06-17  Matt Johnston  <matt@ucc.asn.au>

	* database.cc (database::execute()): truncate long query log messages
	before copying, saving memory. 
	Patch from Eric Anderson <anderse-monotone@cello.hpl.hp.com>

2005-06-17  Riccardo Ghetta  <birrachiara@tin.it>
	Adds include()/includedir() to lua hooks and extend --rcfile
	* lua.cc: handle --rcfile with directories, implement
	include() and includedir()
	* testsuite.at, t_lua_includedir.at, t_rcfile_dir.at:
	test new functionality
	* monotone.texi: document all functions available to hook
	writers, including the new include() and includedir()

2005-06-16  Nathaniel Smith  <njs@codesourcery.com>

	* diff_patch.cc (merge_extents): Typo caught by anonymous reader.

2005-06-16  Nathaniel Smith  <njs@codesourcery.com>

	* commands.cc (cat): Account for being in a subdir in 'cat file
	REV PATH'.
	* tests/t_cat_file_by_name.at: Test.

2005-06-17  Richard Levitte  <richard@levitte.org>

	* app_state.cc (app_state::app_state()): Avoid a gcc warning by
	having the class members initialised in the same order they are
	defined in the class.

2005-06-16  Nathaniel Smith  <njs@pobox.com>

	* std_hooks.lua (ignore_file): Add Cons/SCons cache files to
	default ignore list.

2005-06-16  Matt Johnston  <matt@ucc.asn.au>

	* ui.cc: increase the divisor as required so that we don't get spurious
	screen updates when we're using the kilobyte/megabyte tickers

2005-06-15  Matt Johnston  <matt@ucc.asn.au>

	* monotone.texi: clarify some netsync parts of the tutorial

2005-06-15  Richard Levitte  <richard@levitte.org>

	* netsync.cc (struct session): Add a pattern regex cache.
	(analyze_ancestry_graph): Use the regex cache instead of the
	pattern string itself.  This is especially important when the
	pattern is used as an old-style collection.
	(process_hello_cmd): Recreate the pattern regex cache with the
	conversion of the pattern to a regex when it's used as an
	old-style collection.
	(process_auth_cmd): When the pattern changes, change the regex
	cache as well.

2005-06-14  Richard Levitte  <richard@levitte.org>

	* std_hooks.lua (get_preferred_merge2_command,
	get_preferred_merge3_command): EDITOR may be undefined.  In that
	case, os.getenv() returns nil, on which string.lower() chokes.
	It's much better to check for that and default to an empty
	string.

2005-06-11  Derek Scherger  <derek@echologic.com>

	* commands.cc (complete_command): log command expansion messages
	with L instead of P to reduce chatter
	(status): add --brief option and corresponding output
	(identify): add trailing space to comment gcc complains about
	* monotone.cc: fix comment typo and add additional details for
	command specific options
	* monotone.texi (Automation): list inventory status code
	combinations and descriptions
	* tests/t_status.at: new test of status command and --brief option
	* testsuite.at: add it

2005-06-11  Matt Johnston  <matt@ucc.asn.au>

	* commands.cc: revert should ignore the ignore hooks, otherwise bad
	things happen (revert a single ignored file, resultant empty ignore list
	reverts the whole working copy).
	* app_state.cc, app_state.hh: give set_restriction a flag to disregard
	file-ignore hooks.
	* tests/t_revert_restrict.at, testsuite.at: a test

2005-06-09  Riccardo Ghetta  <birrachiara@tin.it>

	* std_hooks.lua: make binary_file return nil on unreadable/empty files
	
2005-06-10  Joel Reed  <joelwreed@comcast.com>

	* commands.cc (CMD(cdiff)): Add OPT_DEPTH to command options.
	* t_restrictions.at: Add to testcase.

2005-06-09  Joel Reed  <joelwreed@comcast.com>

	* commands.cc (CMD(diff)): Add OPT_DEPTH back in, as it is used.
	* t_restrictions.at: Add to testcase to increase likelihood of 
	keeping it around :)

2005-06-10  Richard Levitte  <richard@levitte.org>

	* commands.cc (CMD(diff)): Remove OPT_DEPTH, as it was never
	used.

2005-06-09  Richard Levitte  <richard@levitte.org>

	* monotone.texi (Merging): I assume that "apposite" was supposed
	to be "appropriate".

2005-06-09  Riccardo Ghetta  <birrachiara@tin.it>

	* diff_patch.cc/hh: honor the new manual_merge attribute
	* file_io.cc/hh: move here the guess_binary function
	* lua.cc: let guess_binary available to lua
	* std_hooks.lua: handle manual_merge as an add-time attribute and
	initialize by default make it true if the file appears to be binary.
	Make read_contents_of_file able to read "binary" files.
	* tests/t_merge_manual.at: tests new behaviour, superceding the
	old XFAIL t_merge_binary.at test.
	* monotone.texi: document changes, adding a small section on merging.

2005-06-07  Nathaniel Smith  <njs@codesourcery.com>

	* ChangeLog: Fixup.

2005-06-07  Nathaniel Smith  <njs@codesourcery.com>

	* monotone.texi (Storage and workflow): Attempt to thwart some
	common misconceptions.

2005-06-07  Nathaniel Smith  <njs@codesourcery.com>

	* netsync.cc (rebuild_merkle_trees): Add a comment describing how
	this code should work (and why it currently doesn't quite).

2005-06-05  Nathaniel Smith  <njs@codesourcery.com>

	* tests/t_bad_packets.at: Expect certs on a non-existent rev to
	fail.  Run db check instead.
	* commands.cc (complete): Let callers specify they're okay with
	non-existent revisions.
	(CMD(trusted)): So specify.

2005-06-05  Nathaniel Smith  <njs@codesourcery.com>

	* tests/t_tags.at: 'tag' on a non-existent revid should fail.
	* commands.cc (complete): Fail on non-existent revids.

2005-05-29  Nathaniel Smith  <njs@codesourcery.com>

	* tests/t_epoch.at: Typo.
	* tests/t_automate_certs.at, tests/t_selector_later_earlier.at:
	Throw in some calls to CANONICALISE, maybe this will help on
	Win32...

2005-06-04  Timothy Brownawell  <tbrownaw@gmail.com>

	* netsync.cc, netcmd.cc: Style cleanups (mostly whitespace).

2005-06-04  Timothy Brownawell  <tbrownaw@gmail.com>

	* netsync.cc (process_hello_cmd): Warn about collection/regex
	usage when talking to an old server.

2005-06-04  Derek Scherger  <derek@echologic.com>

	* commands.cc (update): update MT/work based on the changes
	between the chosen revision and the new merge revision
	* tests/t_update_with_pending_drop.at: 
	* tests/t_update_with_pending_add.at: 
	* tests/t_update_with_pending_rename.at: un-XFAIL and clean up now
	that things work

2005-06-04  Timothy Brownawell  <tbrownaw@gmail.com>

	* netcmd.{cc,hh}, netsync.cc: Move {read,write}_*_cmd_payload
	to netcmd::{read,write}_*_cmd .
	* netcmd.cc, netsync.cc: Compatibility infrastructure.
	* netsync.cc: Interoperate with v4 servers.

2005-06-03  Timothy Brownawell  <tbrownaw@gmail.com>

	* automate.cc (print_some_output): Fix compiler warning.

2005-06-04  Derek Scherger  <derek@echologic.com>

	* app_state.cc (app_state): initialize diffs to false; it seemed
	to be defaulting to true for me

2005-06-04  Derek Scherger  <derek@echologic.com>

	* tests/t_update_with_pending_drop.at: 
	* tests/t_update_with_pending_add.at: 
	* tests/t_update_with_pending_rename.at: 
	* tests/t_restricted_commit_with_inodeprints.at: new bug reports
	* testsuite.at: call them

2005-06-04  graydon hoare  <graydon@pobox.com>

	* rcs_import.cc 
	(note_state_at_branch_beginning): Move time back when
	there are known commits on a branch.

2005-06-03  Joel Reed  <joelwreed@comcast.com>

	* commands.cc, monotone.texi: provide --verbose option for 
	monotone complete revision which adds date and author 
	completion output
	* contrib/monotone.zsh_completion: use verbose output when
	completing revisions

2005-06-02  graydon hoare  <graydon@pobox.com>

	* rcs_import.cc
	(cvs_key::is_synthetic_branch_founding_commit): New field.
	(cvs_key::operator==): Handle synthetic case specially.
	(cvs_key::operator<): Likewise.
	(note_state_at_branch_beginning): Likewise.	
	* tests/t_cvsimport_drepper.at: Converted bug testcase.
	* testsuite.at: Call it.

	* monotone.cc, commands.cc, options.hh 
	(OPT_NO_MERGES, OPT_DIFFS): New options.
	* app_state.cc (app_state::no_merges, app_state::diffs): Likewise.
	* commands.cc (log): Honor no_merges, diffs.
	* contrib/color_logs.{sh,conf}: Helpers for reviewing work in a
	nice colorized, easy-to-read fashion.
	* contrib/colorize: A colorization script found on the net.

	* HACKING, ROADMAP: Expand a bit.
	* commands.cc (changes_summary::print): Change macro to helper fn.
	* contrib/monotone.el (monotone-cmd): Handle nil exit code.

2005-06-02  Joel Reed  <joelwreed@comcast.com>

	* commands.cc, database.cc, database.hh, vocab.hh, vocab_terms.hh:
	add complete key subcommand and provide --brief option of zsh/bash
	completion. See http://lists.gnu.org/archive/html/monotone-devel/2005-05/msg00461.html
	* tests/t_rebuild.at: add tests for complete key subcommand
	* monotone.texi: document new subcommand
	* contrib/monotone.zsh_completion: update for new complete key
	command, improve _monotone_existing_entries using new --depth=0
	option,	add revision completion for cert command, and a	bugfix 
	for cat command

2005-06-01  Matt Johnston  <matt@ucc.asn.au>

	* tests/t_i18n_changelog.at: capitalise UTF-8 CHARSET to keep
	solaris happy.

2005-06-01  Timothy Brownawell  <tbrownaw@gmail.com>

	* netsync.cc (analyze_ancestry_graph): Try to fix segfault.
	Always accept tags.

2005-06-01  Timothy Brownawell  <tbrownaw@gmail.com>

	* netsync.cc (process_auth_cmd, analyze_ancestry_graph): Move
	write-permission checking to where it belongs, *after* we know
	exactly what we're checking permissions about. Drop things we
	don't want.

2005-06-01  Matt Johnston  <matt@ucc.asn.au>

	* tests/t_cvsimport_deleted_invar.at: don't use -C with tar
	* tests/t_i18n_file.at: capitalise CHARSET=UTF-8, seems more standard.
	* tests/t_merge_normalization_edge_case.at: use known-good output
	rather than using diff3 --merge

2005-05-31  Timothy Brownawell  <tbrownaw@gmail.com>

	* tests/t_epoch_server.at: fix typo
	* netsync.cc (session::process_auth_cmd): If no branches are allowed
	for writing, also check for write permissions to branch "" (needed
	for serving empty dbs). For sync, don't refuse connection if there
	are no readable branches (only do this for pull).

2005-05-31  Timothy Brownawell  <tbrownaw@gmail.com>

	* monotone.texi: Update documentation for get_netsync_*_permitted
	hooks to reflect that they now get individual branch names.

2005-05-31  Timothy Brownawell  <tbrownaw@gmail.com>

	* netsync.cc: session::rebuild_merkle_trees now takes a set of
	branches to include as an argument. On the server, calculate
	this set at the same time the get_netsync_*_permitted hooks are
	called; call said hooks on each branch individually.

2005-05-31  Timothy Brownawell  <tbrownaw@gmail.com>

	Remove old collection support in favor of using regexes exclusively.
	* netsync.cc (convert_pattern): Remove function.
	* (14 files): collections are unexist; do not mention (potential
	for confusion)
	* constants.cc: Increase netsync protocol version.
	* monotone.texi: Update documentation.
	* tests/t_epoch_unidirectional.at: Fix to sync subbranches.
	* commands.cc (CMD update): Fix usage check.
	* tests/t_select_cert.at: Fix to use --revision.

2005-05-30  Timothy Brownawell  <tbrownaw@gmail.com>

	* netsync.cc: Call note_netsync_*_received hooks in the order they're
	written to the db (for revisions, gives topological order).

2005-05-30  Timothy Brownawell  <tbrownaw@gmail.com>

	* lua.{cc,hh}: Replace note_netsync_commit with
	note_netsync_{revision,cert,pubkey}_received
	* packet.{cc,hh}: Callbacks for cert or key written to the database.
	* netsync.cc: Use said callbacks, call note_netsync_*_received hooks.
	* monotone.texi: Update documentation.

2005-05-30  Timothy Brownawell  <tbrownaw@gmail.com>

	* packet.{cc,hh}, netsync.cc: on_revision_written callback now takes
	the revision_id as an argument.
	* lua.{cc,hh}: New Lua hook, note_netsync_commit.
	* netsync.cc: At end of netsync session, call new hook for each
	revision received.
	monotone.texi: Document new hook.

2005-05-30  Richard Levitte  <richard@levitte.org>

	* commands.cc (CMD(checkout), CMD(cdiff), CMD(diff), CMD(log)):
	Remove '[--revision=REVISION]' from command argument synopsis,
	and add more text to the help to explain what happens when
	--revision options are used.
	(CMD(update)): Instead of the optional revision argument, use
	the --revision option.  Add information on what happens when the
	--revision option is used, and when it's not.

	* tests/t_add_stomp_file.at, tests/t_add_vs_commit.at,
	tests/t_annotate.at, tests/t_lf_crlf.at,
	tests/t_update_nonexistent.at, tests/t_update_off_branch.at,
	tests/t_update_to_revision.at: Update to use --revision with
	'monotone update'.

2005-05-30  Matt Johnston  <matt@ucc.asn.au>

	* netsync.cc: cosmetic linebreak tidying for "double-check the
	fingerprint" message.
	* main.cc: make it clearer that "unknown type" refers to an exception
	* monotone.cc: catch early informative_failures (due to charset
	problems etc)

2005-05-30  Matt Johnston  <matt@ucc.asn.au>

	* tests/t_fmerge.at: scrap all the diff3/ed, just compare it with
	known-good output.

2005-05-30  Timothy Brownawell  <tbrownaw@gmail.com>

	* revision.cc (toposort): Better algorithm.

2005-05-30  Matt Johnston  <matt@ucc.asn.au>

	* tests/t_fmerge.at: make sure we write the file with the ed script.

2005-05-30  Matt Johnston  <matt@ucc.asn.au>

	* testsuite.at: use "command -v" rather than "which", since
	Solaris doesn't give useful exit codes for "which".
	* tests/t_fmerge.at: don't use --merge with diff3, pipe to ed instead
	so we don't rely on gnu diff3.

2005-05-29  Timothy Brownawell  <tbrownaw@gmail.com>

	* contrib/monoprof.sh: Add support for using valgrind for
	heap profiling.

2005-05-28  Joel Reed  <joelwreed@comcast.com>

	* app_state.cc, app_state.hh, commands.cc, monotone.cc, options.h:
	add new --depth command, and rename log's --depth to --last
	* monotone.texi: update documentation
	* tests/t_log_depth.at, tests/t_log_depth_single.at: update
	log tests to use --last instead of --depth
	* tests/t_options.at, tests/t_restrictions.at: test usage of
	--depth for commands using restrictions
	* contrib/ciabot_monotone.py, contrib/monotone-notify.pl,
	contrib/monotone.el, contrib/monotone.zsh_completion,
	contrib/mtbrowse.sh: change all occurences of "depth" to "last"

2005-05-28  Timothy Brownawell  <tbrownaw@gmail.com>

	* netcmd.cc (read_netcmd): Reserve space in the buffer if needed,
		swap buffers instead of copying (memory savings for sync
		large files)
	* netsync.cc (session::arm): Don't clear the buffer (now done
		by read_netcmd).

2005-05-27  Timothy Brownawell  <tbrownaw@gmail.com>

	* netsync.cc: Allow REGEXes as well as collections.
		Fix out-of-branch ancestor handling.
	* tests/t_netsync_diffbranch.at: Remove bug report and XFAIL (fixed).
	* commands.cc: Update description fields for netsync commands.
	* monotone.texi: Update documentation.

2005-05-25  Timothy Brownawell  <tbrownaw@gmail.com>

	* tests/t_automate_stdio.at: Make it self-contained.

2005-05-25  Timothy Brownawell  <tbrownaw@gmail.com>

	* contrib/get_stdio.pl (new file): Perl script to parse the output from
	"mtn automate stdio". Used by...
	* tests/t_automate_stdio.at (new file): Test for "mtn automate stdio".
	* testsuite.at: Add it.

2005-05-25  Timothy Brownawell  <tbrownaw@gmail.com>

	* automate.cc ("automate stdio"): Fix block size limiting.
		Honor "output.flush()" in commands.

2005-05-24  Timothy Brownawell  <tbrownaw@gmail.com>

	* automate.cc: Fix buffering for "automate stdio"

2005-05-24  Timothy Brownawell  <tbrownaw@gmail.com>

	* automate.cc: Put back lost "automate certs".

2005-05-24  Matt Johnston  <matt@ucc.asn.au>

	* commands.cc (try_one_merge, CMD(merge), CMD(explicit_merge), 
	CMD(propagate): allow --author flag.

2005-05-24  Timothy Brownawell  <tbrownaw@gmail.com>

	* automate.cc: Fix comment for automate stdio to match the code.
	* monotone.texi: Document ignored locations in automate stdio
	input as reserved.

2005-05-24  Riccardo Ghetta  <birrachiara@tin.it>

	* tests/t_merge_binary.at: new XFAIL test to cover monotone
	inclination to algorithmically merge binary files.

2005-05-24  Richard Levitte  <richard@levitte.org>

	* commands.cc (try_one_merge): Change 'rid' to 'merged_id'.

2005-05-23  Timothy Brownawell  <tbrownaw@gmail.com>

	Fix "automate stdio" input/output format according to ML discussion
	* automate.cc: changed: automate_stdio
		added: print_some_output, class my_stringbuf
	* constants.{cc,hh}: add constant for automate stdio block size
	* monotone.texi: update documentation

2005-05-23  Nathaniel Smith  <njs@codesourcery.com>

	* win32/terminal.cc (have_smart_terminal): Call _isatty on stderr,
	not stdout.

2005-05-23  Richard Levitte  <richard@levitte.org>

	* commands.cc (try_one_merge): Use the value of --date and
	--author if there are any.
	(CMD(merge), CMD(propagate), CMD(explicit_merge)): Change to
	accept --date and --author.

2005-05-23  Riccardo Ghetta  <birrachiara@tin.it>

	* selectors.cc/.hh, database.cc: add two new selectors:
	"earlier or equal than" and "later than".
	* lua.cc/.hh, std-hooks.lua: create a new "expand_date" hook
	* monotone.texi: document the changes
	* testsuite.at, tests/t_selector_later_earlier.at: add specific tests 
	for the new selectors

2005-05-21  Richard Levitte  <richard@levitte.org>

	* Makefile.am: Make monotone.pdf and monotone.dvi depend on
	version.texi.

2005-05-21  Richard Levitte  <richard@levitte.org>

	* monotone.texi: Add a note about the --brief option with
	'monotone log', and restructure the synopsis since it was getting
	a bit silly with all possible variants.

2005-05-21  Richard Levitte  <richard@levitte.org>

	* commands.cc (log_certs): Add two arguments; a separator string
	to be used in front of the second to last cert for multi-valued
	cert types, a bool to say if each cert should be ended with a
	newline.  Overload with shortcuts.
	(CMD(log)): Use the --brief option and implement it using the
	shortcut variants of log_certs.
	* monotone.cc, options.hh: Add the --brief option (OPT_BRIEF
	internally).
	* sanity.cc, sanity.hh (struct sanity): Add the member variable
	and function to hold and set the brief flag.

2005-05-21  Matt Johnston  <matt@ucc.asn.au>

	* tests/t_short_opts.at: remove the saved MT/log message
	from the failed commit.
	* Makefile.am: MAKEINFOFALGS to MAKEINFOFLAGS

2005-05-21  Matt Johnston  <matt@ucc.asn.au>

	* commands.cc (commit): write the log message to MT/log
	during the commit, so it will be available later if the commit
	fails.
	* work.{cc,hh} (write_user_log): new function

2005-05-20  Nathaniel Smith  <njs@codesourcery.com>

	* contrib/mtbrowse.sh: New file.
	* contrib/README: Document it.  Also, document some missed files,
	and re-order listing.
	* Makefile.am (EXTRA_DIST): Add several missing contrib/ files.

2005-05-21  Grahame Bowland  <grahame@angrygoats.net>

	* automate.cc: (automate_certs) change "status" field 
	to "signature". Check whether each cert is trusted, and 
	output in the "trusted" field.
	* testsuite.at: add t_automate_certs.at
	* tests/t_automate_certs.at: Test that the output of 
	"automate certs" is consistent, and that we exit with
	error when rev is incomplete or missing.
	* monotone.texi: update output documentation for 
	"automate certs"

2005-05-20  Emile Snyder  <emile@alumni.reed.edu>

	* annotate.{hh,cc}: Rework to handle lineage dependent line
	mappings and lines which split from a single line in a parent
	revision into multiple lines in some descendent.  Fixes bug where
	some lines remained unannotated.  Fixes wrong assignment of lines
	bug.
	* tests/t_annotate.at: Check no-changes since addition of file
	case.
	* tests/t_annotate_lineage_dependent.at
	* tests/t_annotate_split_lines.at:  New tests.
	* testsuite.at: Add them.
	
2005-05-20  Nathaniel Smith  <njs@codesourcery.com>

	* monotone.texi (Network): Clarify that ports can be specified on
	the command line to serve/pull/push/sync.

2005-05-21  Matt Johnston  <matt@ucc.asn.au>

	* packet.cc (db_packet_writer::~impl, prerequisite.cleanup): 
	add code to remove up circular dependencies between prerequisite
	and delayed_packet shared_ptrs upon destruction, so that unsatisified
	dependency warnings are printed.

2005-05-19  Matt Johnston  <matt@ucc.asn.au>

	* change_set.cc (merge_disjoint_analyses): handle the case where
	a file is dropped on both sides but re-added on one.
	* tests/t_drop_vs_dropadd.at: a test for it
	* testsuite.at

2005-05-19  Derek Scherger  <derek@echologic.com>

	* commands.cc (checkout): rearrange to use --revision option
	* monotone.1: 
	* monotone.texi: document checkout --revision option
	* tests/t_attr.at:
	* tests/t_attributes.at:
	* tests/t_checkout_id_sets_branch.at:
	* tests/t_checkout_noop_on_fail.at:
	* tests/t_checkout_options.at:
	* tests/t_cwork.at:
	* tests/t_delete_dir.at:
	* tests/t_delete_dir_patch.at:
	* tests/t_empty_path.at:
	* tests/t_i18n_file_data.at:
	* tests/t_inodeprints_hook.at:
	* tests/t_inodeprints_update.at:
	* tests/t_largish_file.at:
	* tests/t_lf_crlf.at:
	* tests/t_monotone_up.at:
	* tests/t_netsync_defaults.at:
	* tests/t_netsync_set_defaults.at:
	* tests/t_persistent_server_revision.at:
	* tests/t_rename_added_in_rename.at:
	* tests/t_rename_dir_cross_level.at:
	* tests/t_rename_dir_patch.at:
	* tests/t_single_char_filenames.at:
	* tests/t_subdir_add.at:
	* tests/t_subdir_attr.at:
	* tests/t_subdir_drop.at:
	* tests/t_subdir_rename.at:
	* tests/t_subdir_revert.at:
	* tests/t_tags.at:
	* tests/t_update_off_branch.at:
	* tests/t_versions.at:
	* testsuite.at: add --revision option to checkout

2005-05-18  Richard Levitte  <richard@levitte.org>

	* ui.cc: Move the copyright and license section to the top of the
	file, and add an emacs mode specifier.
	* ui.cc (write_ticks): Change the counter ticker so the trailer
	comes at the end of the counter line instead of the title line.
	This is especially important for code that changes the trailer
	a little now and then.

2005-05-17  Grahame Bowland  <grahame@angrygoats.net>

	* commands.cc: add "automate certs ID" to the help string 
	for the automate command
	* automate.cc: implement "automate certs". Add to the list 
	of commands available through "automate stdio".
	* monotone.texi: document "automate certs"

2005-05-17  Nathaniel Smith  <njs@codesourcery.com>

	* monotone.texi (Network): Document 'serve' as taking more than
	one collection argument.

2005-05-15  graydon hoare  <graydon@pobox.com>

	* rcs_import.cc (note_state_at_branch_beginning): collect
	branch beginning states into a single synthetic commit.

2005-05-15  graydon hoare  <graydon@pobox.com>

	* rcs_import.cc: rewrite most of the branch logic to 
	address issues raised in bugs 13032 and 13063.
	* tests/t_cvsimport_deleted_invar.at: un-XFAIL.

2005-05-16  Matt Johnston  <matt@ucc.asn.au>

	* commands.cc (commit): change scope of the transaction guard so that
	the transaction will fail before MT/revision is written (which could
	leave a non-committed revision/bad working dir).

2005-05-16  Grahame Bowland  <grahame@angrygoats.net>

	* monotone.texi: update "monotone log" documentation
	* commands.cc: fix "monotone log" when run with no --revision args

2005-05-15  Derek Scherger  <derek@echologic.com>

	* tests/t_update_with_blocked_rename.at: new test
	* testsuite.at: call it

2005-05-15  Derek Scherger  <derek@echologic.com>

	* netsync.cc (process_anonymous_cmd, process_auth_cmd): log
	details of permissions allowed/denied
	* tests/t_netsync_permissions.at: new test
	* testsuite.at: call it

2005-05-15  Richard Levitte  <richard@levitte.org>

	* contrib/monotone-notify.pl (revision_is_in_branch): Another
	place where --revision was missing.

2005-05-14  Timothy Brownawell  <tbrownaw@gmail.com>

	* contrib/monoprof.sh: Clean up variable definitions some.
		- Add option --datadir, should now be usable without editing
		variables to match system paths
		- Add option --setup, generates most of the needed files

2005-05-13  Timothy Brownawell  <tbrownaw@gmail.com>

	Add "monotone automate stdio", to let the automation interface
	take commands on standard input.
	* automate.cc: (automate_stdio) New function.
		(automate_command) Add it.
	* commands.cc: Add to description for "automate".
	* monotone.texi: Add to documentation.

2005-05-13  Joel Reed  <joelwreed@comcast.com>

	* tests/t_unidiff3.at: opps. forgot to add this file which
	should have been included as fix for bug 13072.

2005-05-13  Joel Reed  <joelwreed@comcast.com>

	* diff_patch.cc, transforms.cc, testsuite.at: Patch from 
	drepper@redhat.com, who writes: "The attached patch should fix bug
	13072.  I have no idea why the code in transform.cc insists on
	adding an empty line in case the file is empty. Removing the code
	didn't cause any regressions in the test suite and the
	diff_patch.cc change corrects the output format.  A new test case
	is included as well."

2005-05-13  Joel Reed  <joelwreed@comcast.com>

	* automate.cc: add automate attributes command
	* commands.cc: add attributes subcommand helptext
	* contrib/monotone.zsh_completion: use automate attributes
	for completion of monotone attr and cleanup ignore files code
	* tests/t_automate_attributes.at: add testcase
	* testsuite.at: include new testcaes

2005-05-13  Jon Bright  <jon@siliconcircus.com>
	* testsuite.at (UNGZ): Change the way the ungzipping works on
	Win32, in the hope that test 206 will no longer be given invalid
	files.

2005-05-12  Derek Scherger  <derek@echologic.com>

	* automate.cc: bump version number to 1.0
	(struct inventory_item): add pre/post states
	(inventory_paths): remove obsolete function
	(inventory_pre_state, inventory_post_state, inventory_file_state,
	inventory_renames): add fancy new functions
	(automate_inventory): rework for new output format
	* manifest.{cc,hh} (classify_paths): rename to ...
	(classify_manifest_paths): ... this and work solely from manifest
	* monotone.texi: (Automation): update inventory docs
	* tests/t_automate_inventory.at: update for new format and add
	some more tests
	
2005-05-13  Matthew Gregan  <kinetik@orcon.net.nz>

	* HACKING: New file.  First pass at a brief document to help
	newcomers hack on monotone.

2005-05-12  Riccardo Ghetta <birrachiara@tin.it>

	* options.hh (OPT_MSGFILE): New option.
	* monotone.cc (message-file): New option.
	(cpp_main): Handle it.
	* app_state.{cc,hh} (set_message_file): New function.
	* commands.cc (commit): Accept and handle new option.
	* monotone.1, monotone.texi: Document it.
	* tests/t_commit_message_file.at: New test.
	* testsuite.at: Add it.
	
2005-05-12  Timothy Brownawell  <tbrownaw@gmail.com>

	* (20 files): Do not indent with both tabs and spaces in the same file.

2005-05-13  Ulrich Drepper  <drepper@redhat.com>

	* rcs_import.cc (process_one_hunk): Improve handling of corrupt
	RCS files.

2005-05-13  Matthew Gregan  <kinetik@orcon.net.nz>

	* testsuite.at: Fix typo error in Win32 kill logic that was
	causing the testsuites to hang on Win32 machines that don't have
	pskill installed.

2005-05-12  Matthew Gregan  <kinetik@orcon.net.nz>

	* file_io.cc (write_data_impl): Use portable boost::filesystem
	calls in place of unlink(2)/remove(2).

2005-05-12  Grahame Bowland  <grahame@angrygoats.net>

	* commands.cc: Modify the "log" command to accept multiple 
	revisions on command line, and display the log for all 
	of those revisions.

2005-05-11  Nathaniel Smith  <njs@codesourcery.com>

	* std_hooks.lua (ignore_file): Organize a bit more, add
	patterns for autotools cache files, and darcs, codeville, git
	metadata directories.

2005-05-11  Timothy Brownawell  <tbrownaw@gmail.com>

	* revision.cc (expand_dominators): Fix bitmap size-matching.
		(find_common_ancestor_for_merge): Do not wait for ancestors
		to be expanded to the beginning of time before expanding
		dominators. Requires above fix for correct behavior.
	* ChangeLog: Fix date on previous entry.

2005-05-11  Timothy Brownawell  <tbrownaw@gmail.com>

	* contrib/monoprof.sh: Add profiling test for "netsync large file".
		Add options to only run specific profile tests.

2005-05-11  Stanislav Karchebny <stanislav.karchebny@skype.net>

	* contrib/monotone-notify.pl: 'monotone log' takes a revision
	through the --revision= option.

2005-05-11  Richard Levitte  <richard@levitte.org>

	* contrib/monotone-notify.pl: Change all occurences of $symbol' to
	${symbol}' to avoid a confusing Perl warning.

2005-05-11  Joel Reed  <joelwreed@comcast.com>

	* contrib/monotone.zsh_completion: add zsh completion contrib.

2005-05-11  Matt Johnston  <matt@ucc.asn.au>

	* tests/t_add_intermediate_MT_path.at: remove the drop dir part
	* tests/t_delete_dir.at: add a note about re-enabling the above test
	* tests/t_cvsimport3.at: ignore stderr

2005-05-11  Matt Johnston  <matt@ucc.asn.au>

	* rcs_import.cc (find_branchpoint): if a branch is derived from two 
	differing parent branches, take the one closest to the trunk.
	* tests/t_cvsimport3.at: add a test for cvs_importing where branches
	come off a vendor import.
	* testsuite.at: add it

2005-05-11  Nathaniel Smith  <njs@codesourcery.com>

	* work.cc (build_deletions): Disable delete_dir.

2005-05-11  Matthew Gregan  <kinetik@orcon.net.nz>

	* constants.cc (constants::bufsz): Increase buffer size.  Reduces
	the runtime to tests/t_netsync_largish_file.at by four to seven
	times on my test machines.

2005-05-10  Timothy Brownawell  <tbrownaw@gmail.com>

	* revision.cc: Make expand_{ancestors,dominators} twice as fast.
	Loop over revisions in the other direction so that changes at the
	frontier propogate fully in 1 pass, instead of one level at a time.

2005-05-10  Timothy Brownawell  <tbrownaw@gmail.com>

	* packet.{cc,hh}: Give packet_consumer and children a callback to call
	after writing out a revision.
	* netsync.cc: Use this callback to add a "revisions written" ticker,
	to provide user feedback while sanity checking.

2005-05-10  Timothy Brownawell  <tbrownaw@gmail.com>

	* ui.cc: Make tick_write_count take less horizontal space

2005-05-09  Nathaniel Smith  <njs@codesourcery.com>

	* AUTHORS: Give Riccardo his real name.
	* ChangeLog: Likewise.

2005-05-09  Riccardo Ghetta <birrachiara@tin.it>
	
	* std_hooks.lua: Support kdiff3.

2005-05-09  Matthew Gregan  <kinetik@orcon.net.nz>

	* lua.cc (loadstring, run_string): New parameter to identify the
	source of the Lua string being loaded.
	(add_{std,test}_hooks, load_rcfile): Pass an identity through.

2005-05-09  Matthew Gregan  <kinetik@orcon.net.nz>

	* monotone.cc: Absolutify and tilde expand pid file.

2005-05-09  Matthew Gregan  <kinetik@orcon.net.nz>

	* testsuite.at: Revert bogus changes committed in revision 9d478.

2005-05-09  Matt Johnston  <matt@ucc.asn.au>

	* commands.cc (pid_file): use fs::path .empty() rather than ==, since
	boost 1.31 doesn't seem to have the latter.

2005-05-08  Matthew Gregan  <kinetik@orcon.net.nz>

	* lua.cc (report_error, load{file,string}): New member functions.
	Error handling in call moved into report_error.
	(call): Call report_error.
	(run_{file,string}): Call load{file,string} member functions to
	load Lua code into the VM.  Allows us to report syntax errors when
	loading rc files.
	* testsuite.at: test_hooks.lua was calling nonexistent (obsolete)
	strfind function and failing silently.  The improved error
	reporting from Lua caught this and cause testsuite failures.

2005-05-08  Matthew Gregan  <kinetik@orcon.net.nz>

	* monotone.1: Document --pid-file option.  Also make some minor
	spelling and punctuation fixes.

2005-05-08  Timothy Brownawell  <tbrownaw@gmail.com>
	* app_state.cc: {read,write}_options now print a warning instead of
	failing on unreadable/unwritable MT/options .
	* tests/t_unreadable_MT.at: add matching test
	* testsuite.at: add test
	* tests/README: Mention that new tests must be added to testsuite.at
	* work.cc: (get_revision_id) Friendlier error message for
	unreadable MT/revision .

2005-05-08  Matthew Gregan  <kinetik@orcon.net.nz>

	* monotone.texi: Right words, wrong order.
	* testsuite.at: Drop pid mapping trickery, it doesn't work
	consistently.  We now try and use SysInternal's pskill to kill the
	process.  If pskill is not available, we fall back to the old
	'kill all monotone processes' method. These changes affect
	Win32/MingW only.

2005-05-07  Matthew Gregan  <kinetik@orcon.net.nz>

	* commands.cc (pid_file): Remove leftover debugging output.
	* configure.ac: Correct typos in TYPE_PID_T test.
	* testsuite.at: Use some trickery on MingW/Cygwin to map the
	Windows pid to the Cygwin pid.
	* win32/process.cc (process_wait): Correct return type.
	(process_spawn): Replace dropped cast on return.

2005-05-07  Matt Johnston <matt@ucc.asn.au>

	* change_set.cc: fix the code which skips deltas on deleted files,
	  it was looking at the merged filename not the ancestor
	  filename.
	* tests/t_drop_vs_patch_rename.at: a test for the above fix
	* testsuite.at: add it

2005-05-06 Timothy Brownawell <tbrownaw@gmail.com>

	* contrib/monoprof.sh: Add lcad test.
		Add options to pull/rebuild before profiling.

2005-05-06  Nathaniel Smith  <njs@codesourcery.com>

	* INSTALL: s/g++ 3.2 or 3.3/g++ 3.2 or later/.

2005-05-06  Nathaniel Smith  <njs@codesourcery.com>

	* monotone.1: 
	* monotone.texi (Commands, Importing from CVS, RCS): Clarify
	cvs_import documentation on cvsroot vs. module issues.

2005-05-05  Richard Levitte  <richard@levitte.org>

	* AUTHORS: Add rghetta.

2005-05-05  Matthew Gregan  <kinetik@orcon.net.nz>

	* monotone.texi: Document --pid-file option for serve command.
	* app_state.{cc,hh} (set_pidfile, pidfile): New function, new
	member.
	* commands.cc (pid_file): New class.
	(CMD(serve)): Use pid_file.
	* monotone.cc (coptions, cppmain): Add command-specific option
	--pid-file.
	* options.hh (OPT_PIDFILE): New option.
	* {unix,win32}/process.cc (get_process_id): New function.
	(process_{spawn,wait,kill}): Use pid_t.
	* platform.hh (process_{spawn,wait,kill}): Use pid_t.
	(get_process_id): New function
	* configure.ac: Test for pid_t.
	* lua.cc (monotone_{spawn,wait,kill}_for_lua): Use pid_t.
	* testsuite.at: Update netsync kill functions to use pid file.
	* tests/t_netsync_sigpipe.at: Update to use pid file.
	* tests/t_netsync_single.at: Update to use pid file.

2005-05-04  Nathaniel Smith  <njs@codesourcery.com>

	* tests/t_monotone_up.at: New test.
	* testsuite.at: Add it.

2005-05-05  Matthew Gregan  <kinetik@orcon.net.nz>

	* work.cc: Use attr_file_name rather than hardcoded strings.

2005-05-04  Brian Campbell  <brian.p.campbell@dartmouth.edu>

	* contrib/monotone.el (monotone-vc-register): Fix arguments to
	monotone-cmd-buf, to make work.

2005-05-03  Nathaniel Smith  <njs@codesourcery.com>

	* file_io.cc (read_data_for_command_line): Check that file exists,
	if reading a file.

2005-05-04  Matthew Gregan  <kinetik@orcon.net.nz>

	* configure.ac: Add TYPE_SOCKLEN_T function from the Autoconf
	archive.	
	* cryptopp/cryptlib.h (NameValuePairs): Change GetVoidValue from a
	pure virtual to an implemented (but never called) member function
	to work around build problem with GCC 4 on OS X 10.4
	* netxx/osutil.h: Include config.h, use new HAVE_SOCKLEN_T define
	to determine socklen_t type.

2005-05-03  Nathaniel Smith  <njs@codesourcery.com>

	* lua.cc (load_rcfile): Make a version that takes utf8 strings,
	and understands -.
	* app_state.cc (load_rcfiles): Use it.
	* file_io.{cc,hh} (absolutify_for_command_line): New function.
	* monotone.cc (cpp_main): Use it.
	* tests/t_rcfile_stdin.at: New test.
	* testsuite.at: Include it.

2005-05-03  Nathaniel Smith  <njs@codesourcery.com>

	* netsync.cc (load_epoch): Remove unused function.

2005-05-03  Matthew Gregan  <kinetik@orcon.net.nz>

	* tests/t_cvsimport_manifest_cycle.at: Add missing symbols.
	* tests/t_cvsimport_deleted_invar.at: Add new test.
	* testsuite.at: New test.

2005-05-03  Nathaniel Smith  <njs@codesourcery.com>

	* netsync.cc (run_netsync_protocol): Don't use the word
	"exception" in error messages.

2005-05-03  Nathaniel Smith  <njs@codesourcery.com>

	* UPGRADE: Fix version number.

2005-05-03  Nathaniel Smith  <njs@codesourcery.com>

	* debian/compat: New file.

2005-05-03  Nathaniel Smith  <njs@codesourcery.com>

	* UPGRADE: Mention upgrading from 0.18.
	* debian/copyright: Re-sync with AUTHORS.
	* win32/monotone.iss, monotone.spec, debian/changelog: Bump
	version numbers to 0.19.
	* NEWS: Finish updating for 0.19.

2005-05-03  Jon Bright  <jon@siliconcircus.com>
	* win32/monotone.iss: Bump version to 0.19
	
2005-05-03  Jon Bright  <jon@siliconcircus.com>
	* tests/t_automate_select.at: Use arithmetic comparison for
	checking output of wc, since wc pads its results with initial
	spaces on MinGW.
	
2005-05-03  Nathaniel Smith  <njs@codesourcery.com>

	* tests/t_cvsimport2.at: Pass correct module directory.

2005-05-02  Nathaniel Smith  <njs@codesourcery.com>

	* configure.ac: Bump version to 0.19.
	* NEWS: Tweaks.
	* Makefile.am (MOST_SOURCES): Add options.hh.
	(%.eps): Fix ps2eps calling convention.
	* po/monotone.pot: Regenerate.
	* testsuite.at (CHECK_SAME_CANONICALISED_STDOUT): New macro.

2005-05-02  Nathaniel Smith  <njs@codesourcery.com>

	* NEWS: More updates.
	* rcs_import.cc (store_manifest_edge): Fix some edge cases.
	* tests/t_cvsimport_manifest_cycle.at: Make work.  Un-XFAIL.

2005-05-01  Matt Johnston  <matt@ucc.asn.au>

	* diff_patch.cc (normalize_extents): broaden the condition when
	changes can be normalised.
	* tests/t_merge_6.at: now passes.

2005-05-01  Emile Snyder  <emile@alumni.reed.edu>

	* annotate.cc: Fix bug that njs pointed out when a merge has one
	side with no changes.  Be smarter about how we get parent
	file_id's to do file diffs; give another big speedup.
	* tests/t_annotate_copy_all.at: New test for the bug that is fixed.
	* testsuite.at: Add the new test.

2005-05-02  Richard Levitte  <richard@levitte.org>

	* tests/t_override_author_date.at: Adapt to the new way to give
	revision IDs to 'monotone log'.

2005-05-01  Richard Levitte  <richard@levitte.org>

	* monotone.texi: Document the change in 'monotone log'.

2005-05-01  Riccardo Ghetta <birrachiara@tin.it>

	* commands.cc (CMD(log)): Use --revision.

2005-05-02  Matt Johnston  <matt@ucc.asn.au>

	* netsync.cc (process_auth_cmd): make it clearer what the "unknown
	key hash" refers to.

2005-05-01  Richard Levitte  <richard@levitte.org>

	* commands.hh: Expose complete_commands().
	* commands.cc (explain_usage, command_options, process): Don't
	call complete_command().  Except the caller to have done that
	already.
	* monotone.cc (cpp_main): Start with completing the command after
	processing the options.  Use the result everywhere the command is
	required.  This avoids giving the user duplicate (or in some case,
	triplicate) messages about command expansion.

2005-04-30  Derek Scherger  <derek@echologic.com>

	* app_state.{cc,hh}: remove --all-files option
	* automate.cc: move inventory command and associated stuff here from ...
	* commands.cc: ... here, where it has been removed
	* monotone.1: relocate inventory command, remove --all-files option
	* monotone.cc: remove --all-files option
	* monotone.texi: relocate inventory documentation to automation
	section, remove --all-files option
	* tests/t_automate_inventory.at: renamed and updated for move to automate
	* testsuite.at: adjust for rename

2005-04-30  Derek Scherger  <derek@echologic.com>

	* Makefile.am (MOST_SOURCES): add restrictions.{cc,hh} 
	* commands.cc (extract_rearranged_paths): 
	(extract_delta_paths):
	(extract_changed_paths):
	(add_intermediate_paths):
	(restrict_path_set):
	(restrict_rename_set):
	(restrict_path_rearrangement):
	(restrict_delta_map):
	(calculate_restricted_rearrangement):
	(calculate_restricted_revision):
	(calculate_current_revision):
	(calculate_restricted_change_set): move to restrictions.{cc,hh}
	(maybe_update_inodeprints):
	(cat):
	(dodiff):
	(update): rename calculate_current_revision to
	calculate_unrestricted_revision
	* database_check.hh: update header guard #define
	* restrictions.{cc,hh}: add new files

2005-04-30  Nathaniel Smith  <njs@codesourcery.com>

	* commands.cc: Add a placeholder OPT_NONE for commands that don't
	take any command-specific options; use it everywhere.  Now the
	last argument to CMD never starts with %, and the last argument is
	always required to be present.

2005-04-30  Richard Levitte  <richard@levitte.org>

	* contrib/monotone-nav.el (mnav-rev-make): Move it so it's defined
	after the definition of the macro mnav-rev-id.  Otherwise, the
	byte compiler complains there is no setf method for mnav-rev-id.

2005-04-30  Nathaniel Smith  <njs@codesourcery.com>

	* monotone.texi (Database): Minor correction.

2005-04-30  Nathaniel Smith  <njs@codesourcery.com>

	* vocab.cc (trivially_safe_file_path): New function.
	(verify): Use it.
	(test_file_path_verification, test_file_path_normalization): Add a
	few more checks.

	* transforms.{cc,hh} (localized_as_string): New function.
	* {win32,unix}/inodeprint.cc (inodeprint_file): Use it, to avoid
	mkpath().

	* commands.cc (add_intermediate_paths): Hand-code intermediate
	path generator, taking advantage of normalization of file_path's,
	to avoid mkpath().

2005-04-29  Joel Rosdahl  <joel@rosdahl.net>

	* monotone.texi: Minor corrections.

2005-04-29  Nathaniel Smith  <njs@codesourcery.com>

	* commands.cc (ls_tags): Sort output.
	* tests/t_tags.at: Test that output is sorted.

2005-04-29  Derek Scherger  <derek@echologic.com>

	* commands.cc (struct file_itemizer): move to ...
	* work.hh (file_itemizer} ... here
	* work.cc (file_itemizer::visit_file} ... and here

2005-04-29  Emile Snyder  <emile@alumni.reed.edu>

	* annotate.cc (do_annotate_node): Stop doing expensive
	calculate_arbitrary_change_set when we already know we have parent
	and child revisions.  Cuts annotate run time in half.
	
2005-04-29  Nathaniel Smith  <njs@codesourcery.com>

	* commands.cc (update_inodeprints): Rename to...
	(refresh_inodeprints): ...this, so 'monotone up' continues to mean
	update.
	
	* monotone.texi (Inodeprints): Mention refresh_inodeprints in the
	Inodeprints section.
	
	* testsuite.at: 
	* tests/t_update_inodeprints.at: 
	* tests/t_refresh_inodeprints.at: 
	* monotone.texi (Working Copy, Commands): 
	* monotone.1: Update accordingly.

2005-04-29  Nathaniel Smith  <njs@codesourcery.com>

	* change_set.cc (dump_change_set): Don't truncate output.
	(invert_change_test): New unit test.
	(invert_change_set): Make it pass.  This fixes (some?)
	isect.empty() invariant failures.
	
	* NEWS: Start updating for 0.19.

	* revision.cc (check_sane_history): Make comment more
	informative.

2005-04-29  Grahame Bowland  <grahame@angrygoats.net>

	* netxx/types.h: Add new NetworkException type network 
	issue not caused by calling program
	* netsync.cc: Catch Netxx::NetworkException and display 
	as informative_error.
	* netxx/address.cxx: NetworkException for unparsable URIs.
	* netxx/datagram.cxx: NetworkException for connection failure.
	* netxx/resolve_getaddrinfo.cxx, resolve_gethostbyname.cxx:
	NetworkException when DNS resolution fails.
	* netxx/serverbase.cxx: NetworkException if unable to bind 
	to server port.
	* netxx/streambase.cxx: NetworkException if unable to 
	connect.

2005-04-28  Nathaniel Smith  <njs@codesourcery.com>

	* tests/t_netsync_error.at: New test.
	* testsuite.at: Add it.

2005-04-28  Nathaniel Smith  <njs@codesourcery.com>

	* tests/t_rename_attr.at: Fix a bit; also test that rename refuses
	to move a file to a name that already has attrs.
	* work.cc (build_rename): Cleanup a bit; refuse to move a file to
	a name that already has attrs.

	* monotone.texi (Working Copy): Document explicitly that "drop"
	and "rename" do not modify the filesystem directly, and do affect
	attributes.

2005-04-28  Derek Scherger  <derek@echologic.com>

	* commands.cc (get_work_path): 
	(get_revision_path): 
	(get_revision_id):
	(put_revision_id):
	(get_path_rearrangement):
	(remove_path_rearrangement):
	(put_path_rearrangement):
	(update_any_attrs):
	(get_base_revision):
	(get_base_manifest): move to work.{cc,hh}
	(update): indicate optional revision with [ and ]
	(explicit_merge): indicate optional ancestor with [ and ] 

	* manifest.{cc,hh} (extract_path_set): move here from work.{cc,hh}
	* revision.{cc,hh} (revision_file_name): move to work.{cc,hh}

	* work.{cc,hh} (extract_path_set): move to manifest.{cc,hh}
	(get_work_path): 
	(get_path_rearrangement): 
	(remove_path_rearrangement): 
	(put_path_rearrangement): 
	(get_revision_path): 
	(get_revision_id): 
	(put_revision_id): 
	(get_base_revision): 
	(get_base_manifest): 
	(update_any_attrs): move here from commands.cc
	
2005-04-28  Derek Scherger  <derek@echologic.com>

	* ChangeLog: 
	* Makefile.am
	* tests/t_automate_select.at: merge fixups

2005-04-28  Emile Snyder <emile@alumni.reed.edu>

	* annotate.cc: Fix broken build after propagate from .annotate
	branch to mainline.  The lcs stuff was changed to use
	quick_allocator, so our use of it had to change as well.
	
2005-04-28  Emile Snyder  <emile@alumni.reed.edu>

	* commands.cc: New command "annotate"
	* annotate.{cc,hh}: New files implement it.
	* Makefile.am: Build it.
	* monotone.texi: Document it.	
	* tests/t_annotate.at:
	* tests/t_annotate_add_collision.at:
	* tests/t_annotate_branch_collision.at: 
	* testsuite.at: Test it.
	
2005-04-28  Matt Johnston  <matt@ucc.asn.au>

	* tests/t_merge_6.at: narrow the testcase down considerably.

2005-04-28  Matt Johnston  <matt@ucc.asn.au>

	* tests/t_merge_6.at, testsuite.at: add a new test for the case where
	duplicate lines appear in a file during a merge. This testcase can
	be correctly handled by merge(1).

2005-04-28  Matt Johnston  <matt@ucc.asn.au>

	* tests/t_i18n_file.at, transforms.cc: OS X expects all paths to be
	utf-8, don't try to use other encodings in the test.

2005-04-28  Richard Levitte  <richard@levitte.org>

	* tests/t_automate_select.at: silly ignores not needed any more.

2005-04-28  Richard Levitte  <richard@levitte.org>

	* commands.cc (complete): Don't talk of there really was no
	expansion.

2005-04-28  Richard Levitte  <richard@levitte.org>

	* commands.cc, commands.hh: Selector functions and type are moved
	to...
	* selectors.cc, selectors.hh: ... these files.
	* database.cc, database.hh: Adapt to this change.
	* automate.cc (automate_select): New function, implements
	'automate select'.
	(automate_command): Use it.
	* monotone.texi (Automation): Document it.

	* tests/t_automate_select.at: New test.
	* testsuite.at: Use it.

	* Makefile.am (MOST_SOURCES): reorganise.  Add selectors.{cc,hh}.

2005-04-27  Derek Scherger  <derek@echologic.com>

	* commands.cc (ls_unknown): remove unneeded braces
	(struct inventory_item): new struct for tracking inventories
	(print_inventory): removed old output functions 
	(inventory_paths): new functions for paths, data and renames
	(inventory): rework to display two column status codes
	* monotone.texi (Informative): update for new status codes
	* tests/t_inventory.at: update for two column status codes

2005-04-27  Richard Levitte  <richard@levitte.org>

	* quick_alloc.hh: Define QA_SUPPORTED when quick allocation is
	supported.
	* sanity.hh: Only defined the QA(T) variants of checked_index()
	when QA_SUPPORTED is defined.

2005-04-27  Joel Reed  <joelwreed@comcast.com>

	* work.cc: on rename move attributes as well.
	* tests/t_rename_attr.at: No longer a bug.

2005-04-27  Nathaniel Smith  <njs@codesourcery.com>

	* monotone.texi (Working Copy, Commands): Document update_inodeprints.
	* monotone.1: Likewise.

	* tests/t_update_inodeprints.at: New test.
	* testsuite.at: Add it.

2005-04-27  Richard Levitte  <richard@levitte.org>

	* database.cc (selector_to_certname): Add a case for
	commands::sel_cert.

2005-04-27  Richard Levitte  <richard@levitte.org>

	* sanity.hh: Add a couple of variants of checked_index() to
	accomodate for indexes over vector<T, QA(T)>.

	* commands.hh: Add new selector to find arbitrary cert name and
	value pairs.  The syntax is 'c:{name}={value}'.
	* commands.cc (decode_selector): Recognise it.
	* database.cc (complete): Parse it.
	* std_hooks.lua (expand_selector): Add an expansion for it.
	* monotone.texi (Selectors): Document it.

	* tests/t_select_cert.at: Add test.
	* testsuite.at: Use it.

2005-04-27  Matt Johnston  <matt@ucc.asn.au>

	* vocab.cc (verify(file_path)): don't find() twice.
	* change_set.cc (extend_state): remove commented out line 

2005-04-27  Matthew Gregan  <kinetik@orcon.net.nz>

	* tests/t_cvsimport_manifest_cycle.at: New test.
	* testsuite.at: Add test.
	* AUTHORS: Add self.

2005-04-27  Nathaniel Smith  <njs@codesourcery.com>

	* AUTHORS: Add Timothy Brownawell.

2005-04-27  Timothy Brownawell  <tbrownaw@gmail.com>

	* ui.{cc,hh}: Delegate tick line blanking to tick_writers.

2005-04-27  Matt Johnston  <matt@ucc.asn.au>

	* change_set.cc (extend_state): don't mix find() and insert() on
	the path_state, to avoid hitting the smap's worst-case.

2005-04-27  Matt Johnston  <matt@ucc.asn.au>

	* change_set.cc (confirm_proper_tree): move things out of the loops
	for better performance.

2005-04-26  Nathaniel Smith  <njs@codesourcery.com>

	* work.cc: Don't include boost/regex.hpp.

2005-04-26  Nathaniel Smith  <njs@codesourcery.com>

	* manifest.cc, inodeprint.cc: Don't include boost/regex.hpp.

2005-04-26  Nathaniel Smith  <njs@codesourcery.com>

	* sqlite/vdbeaux.c (MAX_6BYTE): Apply patch from
	http://www.sqlite.org/cvstrac/chngview?cn=2445.  It shouldn't
	affect monotone's usage, but just in case.

2005-04-26  Nathaniel Smith  <njs@codesourcery.com>

	* rcs_import.cc (struct cvs_key, process_branch): Fix
	indentation.
	(build_change_set): Handle the case where a file is "added dead".

	* tests/t_cvsimport2.at: Un-XFAIL, improve description.

2005-04-26  Richard Levitte  <richard@levitte.org>

	* monotone.cc (cpp_main): Count the number of command specific
	options exist.  If there is any, add a title for them.

2005-04-26  Matt Johnston  <matt@ucc.asn.au>

	* change_set.cc (analyze_rearrangement): get rid of damaged_in_first
	since it is not used.

2005-04-26  Matt Johnston  <matt@ucc.asn.au>

	* monotone.texi: fix mashed up merge of docs for kill_rev_locally
	and db check.

2005-04-26  Richard Levitte  <richard@levitte.org>

	* monotone.cc, commands.cc: Make some more options global.

2005-04-25  Nathaniel Smith  <njs@codesourcery.com>

	* tests/t_i18n_file_data.at: New test.
	* testsuite.at: Add it.

2005-04-25  Nathaniel Smith  <njs@codesourcery.com>

	* automate.cc (automate_parents, automate_children) 
	(automate_graph): New automate commands.
	(automate_command): Add them.
	* commands.cc (automate): Synopsisfy them.
	* monotone.texi (Automation): Document them.
	* tests/t_automate_graph.at, test/t_parents_children.at: Test
	them.
	* testsuite.at: Add the tests.

	* tests/t_automate_ancestors.at: Remove obsolete comment.
	
2005-04-24  Derek Scherger  <derek@echologic.com>

	* tests/t_rename_file_to_dir.at:
	* tests/t_replace_file_with_dir.at:
	* tests/t_replace_dir_with_file.at: new bug reports
	* testsuite.at: include new tests

2005-04-24  Derek Scherger  <derek@echologic.com>

	* app_state.{cc,hh} (app_state): add all_files flag to the constructor
	(set_all_files): new method for setting flag

	* basic_io.{cc,hh} (escape): expose public method to quote and
	escape file_paths
	(push_str_pair): use it internally

	* commands.cc (calculate_restricted_rearrangement): new function
	factored out of calculate_restricted_revision
	(calculate_restricted_revision): use new function
	(struct unknown_itemizer): rename to ...
	(struct file_itemizer): ... this; use a path_set rather than a
	manifest map; build path sets of unknown and ignored files, rather
	than simply printing them
	(ls_unknown): adjust to compensate for itemizer changes
	(print_inventory): new functions for printing inventory lines from
	path sets and rename maps
	(inventory): new command for printing inventory of working copy
	files

	* manifest.cc (inodeprint_unchanged): new function factored out
	from build_restricted_manifest_map
	(classify_paths): new function to split paths from an old manifest
	into unchanged, changed or missing sets for inventory
	(build_restricted_manifest_map): adjust to use
	inodeprint_unchanged
	* manifest.hh (classify_paths): new public function
	
	* monotone.1: document new inventory command and associated
	--all-files option

	* monotone.cc: add new --all-files option which will be specific
	to the inventory command asap

	* monotone.texi (Informative): document new inventory command
	(Commands): add manpage entry for inventory
	(OPTIONS): add entries for --xargs, -@ and --all-files

	* tests/t_status_missing.at: remove bug priority flag
	* tests/t_inventory.at: new test
	* testsuite.at: include new test
	
2005-04-24  Nathaniel Smith  <njs@codesourcery.com>

	* monotone.texi (Database): Document 'db kill_rev_locally'.

2005-04-24  Nathaniel Smith  <njs@codesourcery.com>

	* ChangeLog: Fixup after merge.

2005-04-24  Nathaniel Smith  <njs@codesourcery.com>

	* manifest.cc (build_restricted_manifest_map): Careful to only
	stat things once on the inodeprints fast-path.
	(read_manifest_map): Hand-code a parser, instead of using
	boost::regex.
	* inodeprint.cc (read_inodeprint_map): Likewise.

2005-04-23  Derek Scherger  <derek@echologic.com>

	* (calculate_restricted_revision): remove redundant variables,
	avoiding path_rearrangement assignments and associated sanity
	checks
	(calculate_current_revision): rename empty to empty_args for
	clarity

2005-04-23  Derek Scherger  <derek@echologic.com>

	* commands.cc (calculate_base_revision): rename to ...
	(get_base_revision): ... this, since it's not calculating anything
	(calculate_base_manifest): rename to ...
	(get_base_manifest): ... this, and call get_base_revision
	(calculate_restricted_revision): call get_base_revision and remove
	missing files stuff
	(add):
	(drop):
	(rename):
	(attr): call get_base_manifest
	(ls_missing): 
	(revert): call get_base_revision
	* manifest.{cc,hh} (build_restricted_manifest_map): don't return
	missing files and don't produce invalid manifests; do report on
	all missing files before failing
	
2005-04-23  Derek Scherger  <derek@echologic.com>

	* app_state.cc:
	* database.cc:
	* file_io.{cc, hh}: fix bad merge

2005-04-23  Nathaniel Smith  <njs@codesourcery.com>

	* database.cc (put_key): Check for existence of keys with
	conflicting key ids, give more informative message than former SQL
	constraint error.

2005-04-23  Nathaniel Smith  <njs@codesourcery.com>

	* transforms.cc (filesystem_is_ascii_extension_impl): Add EUC to
	the list of ascii-extending encodings.

	* tests/t_multiple_heads_msg.at: Make more robust, add tests for
	branching.

2005-04-23  Nathaniel Smith  <njs@codesourcery.com>

	* app_state.cc (restriction_includes): Remove some L()'s that were
	taking 5-6% of time in large tree diff.

2005-04-23  Nathaniel Smith  <njs@codesourcery.com>

	* file_io.{cc,hh} (localized): Move from here...
	* transforms.{cc,hh} (localized): ...to here.  Add lots of gunk to
	avoid calling iconv whenever possible.

2005-04-23  Richard Levitte  <richard@levitte.org>

	* monotone.cc, options.hh: Move the option numbers to options.hh,
	so they can be easily retrieved by other modules.
	* monotone.cc: split the options table in global options and
	command specific options.  The former are always understood, while
	the latter are only understood by the commands that declare it
	(see below).
	(my_poptStuffArgFile): There's no need to keep a copy of the
	stuffed argv.  This was really never a problem.
	(coption_string): New function to find the option string from an
	option number.
	(cpp_main): Keep track of which command-specific options were
	given, and check that the given command really uses them.  Make
	sure that when the help is written, only the appropriate command-
	specific options are shown.  We do this by hacking the command-
	specific options table.
	Throw away sub_argvs, as it's not needed any more (and realy never
	was).

	* commands.cc: Include options.hh to get the option numbers.
	(commands_ops): New structure to hold the option
	numbers used by a command.
	(commands): Use it.
	(command_options): Function to get the set of command-specific
	options for a specific command.
	(CMD): Changed to take a new parameter describing which command-
	specific options this command takes.  Note that for commands that
	do not take command-specific options, this new parameter must
	still be given, just left empty.
	Update all commands with this new parameter.
	* commands.hh: Declare command_options.

	* tests/t_automate_heads.at: 'automate heads' never used the value
	of --branch.
	* tests/t_sticky_branch.at: and neither did 'log'...
	* tests/t_update_missing.at: nor did 'add'...

2005-04-23  Matthew Gregan  <kinetik@orcon.net.nz>

	* tests/t_diff_currev.at: Use CHECK_SAME_STDOUT.

2005-04-23  Matthew Gregan  <kinetik@orcon.net.nz>

	* tests/t_diff_currev.at: New test.
	* testsuite.at: Add new test.

2005-04-22  Christof Petig <christof@petig-baender.de>

	* sqlite/*: update to sqlite 3.2.1

2005-04-22  Nathaniel Smith  <njs@codesourcery.com>

	* manifest.cc (build_restricted_manifest_map): Fixup after merge
	-- use file_exists instead of fs::exists.

2005-04-22  Derek Scherger  <derek@echologic.com>

	* manifest.{cc,hh} (build_restricted_manifest_map): keep and
	return a set of missing files rather than failing on first missing
	file
	* commands.cc (calculate_restricted_revision): handle set of
	missing files
	* revision.hh: update comment on the format of a revision
	* tests/t_status_missing.at: un-XFAIL and add a few tests
	
2005-04-22  Nathaniel Smith  <njs@codesourcery.com>

	* vocab.cc (verify(file_path), verify(local_path)): Normalize
	paths on the way in.
	* tests/t_normalized_filenames.at: Fix to match behavior
	eventually declared "correct".

2005-04-22  Nathaniel Smith  <njs@codesourcery.com>

	* vocab.{cc,hh}: Make verify functions public, make ATOMIC(foo)'s
	verify function a friend of foo, add ATOMIC_NOVERIFY macro, add
	long comment explaining all this.
	* vocab_terms.hh: Add _NOVERIFY to some types.

2005-04-22  Nathaniel Smith  <njs@codesourcery.com>

	* file_io.{cc,hh} (localized): Take file_path/local_path instead
	of string; expose in public interface.  Adjust rest of file to
	match.
	(walk_tree): Don't convert the (OS-supplied) current directory
	from UTF-8 to current locale.
	
	* transforms.{cc,hh} (charset_convert): Be more informative on
	error.
	(calculate_ident): Localize the filename, even on the fast-path.
	Also assert file exists and is not a directory, since Crypto++
	will happily hash directories.  (They are like empty files,
	apparently.)
	
	* manifest.cc (build_restricted_manifest_map): Use file_exists
	instead of fs::exists, to handle localized paths.
	* {win32,unix}/inodeprint.cc (inodeprint_file): Use localized
	filenames to stat.

	* tests/t_i18n_file.at: Rewrite to work right.

	* tests/t_normalized_filenames.at: New test.
	* testsuite.at: Add it.
	* vocab.cc (test_file_path_verification): MT/path is not a valid
	file_path either.
	(test_file_path_normalization): New unit-test.

2005-04-22  Joel Reed  <joelwreed@comcast.net>

	* work.cc (build_deletions) : on drop FILE also drop attributes.
	* tests/t_drop_attr.at : test for success now, fixed bug.

2005-04-22  Jon Bright <jon@siliconcircus.com>
	* monotone.texi: Changed all quoting of example command lines to
	use " instead of ', since this works everywhere, but ' doesn't
	work on Win32

2005-04-21  Jeremy Cowgar  <jeremy@cowgar.com>

	* tests/t_multiple_heads_msg.at: Now checks to ensure 'multiple head'
	  message does not occur on first commit (which creates a new head
	  but not multiple heads).
	* commands.cc (CMD(commit)): renamed head_size to better described
	  old_head_size, now checks that old_head_size is larger than 0 as
	  well otherwise, on commit of a brand new project, a new head was
	  detected and a divergence message was displayed.

2005-04-21  Richard Levitte  <richard@levitte.org>

	* commands.cc (ALIAS): refactor so you don't have to repeat all
	the strings given to the original command.
	(ALIAS(ci)): added as a short form for CMD(commit).

	* Makefile.am (%.eps): create .eps files directly from .ps files,
	using ps2eps.

2005-04-21 Sebastian Spaeth <Sebastian@SSpaeth.de>

	* monotone.texi: add command reference docs about kill_rev_locally
	
2005-04-21  Nathaniel Smith  <njs@codesourcery.com>

	* change_set.cc (apply_path_rearrangement_can_fastpath) 
	(apply_path_rearrangement_fastpath) 
	(apply_path_rearrangement_slowpath, apply_path_rearrangement):
	Refactor into pieces, so all versions of apply_path_rearrangement
	can take a fast-path when possible.

2005-04-21  Jeremy Cowgar  <jeremy@cowgar.com>

	* commands.cc: Renamed maybe_show_multiple_heads to
	  notify_if_multiple_heads, renamed headSize to head_size for
	  coding standards/consistency.
	* tests/t_multiple_heads_msg.at: Added to monotone this time.

2005-04-20  Jeremy Cowgar  <jeremy@cowgar.com>

	* commands.cc: Added maybe_show_multiple_heads, update now notifies
	  user of multiple heads if they exist, commit now notifies user
	  if their commit created a divergence.
	* tests/t_multiple_heads_msg.at: Added
	* testsuite.at: Added above test

2005-04-20  Nathaniel Smith  <njs@codesourcery.com>

	* Makefile.am (EXTRA_DIST): Put $(wildcard) around "debian/*", so
	it will actually work.

2005-04-20  Nathaniel Smith  <njs@codesourcery.com>

	* Makefile.am (EXTRA_DIST): Include tests, even when not building
	packages out in the source directory.

2005-04-20  Matthew Gregan  <kinetik@orcon.net.nz>

	* commands.cc (kill_rev_locally): Move up with rest of non-CMD()
	functions.  Mark static.  Minor whitespace cleanup.
	* commands.hh (kill_rev_locally): Declaration not needed now.

2005-04-20 Sebastian Spaeth <Sebastian@SSpaeth.de>
	* automate.cc: fix typo, add sanity check to avoid empty r_id's
	bein passed in. The automate version was bumped to 0.2 due to
	popular request of a single person.
	* t_automate_ancestors.at: adapt test; it passes now

2005-04-20 Sebastian Spaeth <Sebastian@SSpaeth.de>
	* testuite.at:
	* t_automate_ancestors.at: new test; automate ancestors. This is still
	_failing_ as a) it outputs empty newlines when no ancestor exists and
	b) does not output all ancestors if multiple ids are supplied as input
	
2005-04-20 Sebastian Spaeth <Sebastian@SSpaeth.de>

	* commands.cc:
	* automate.cc: new command: automate ancestors
	* monotone.texi: adapt documentation
	
2005-04-20  Nathaniel Smith  <njs@codesourcery.com>

	* tests/t_log_depth_single.at: 
	* tests/t_add_stomp_file.at: 
	* tests/t_log_depth.at: Shorten blurbs.

2005-04-20  Nathaniel Smith  <njs@codesourcery.com>

	* std_hooks.lua (ignore_file): Ignore compiled python files.

2005-04-20  Jon Bright  <jon@siliconcircus.com>
	* tests/t_sticky_branch.at: Really fix this test

2005-04-20  Jon Bright  <jon@siliconcircus.com>
	* tests/t_sticky_branch.at: Canonicalise stdout before comparison
	* tests/t_setup_checkout_modify_new_dir.at: Ditto
	* tests/t_netsync_largish_file.at: Check the file out rather
	than catting it, so that canonicalisation is unneeded.  
	Canonicalisation is bad here, because the file is random
	binary data, not text with line-ending conventions

2005-04-20  Richard Levitte  <richard@levitte.org>

	* contrib/monotone.el: define-after-key's KEY argument has to be a
	vector with only one element.  The code I used is taken directly
	from the Emacs Lisp Reference Manual, section "Modifying Menus".

2005-04-20  Nathaniel Smith  <njs@codesourcery.com>

	* commands.cc (mdelta, mdata, fdelta, fdata, rdata): Check for
	existence of command line arguments.

	* lua.{cc,hh} (hook_use_inodeprints): New hook.
	* std_hooks.lua (use_inodeprints): Default definition.
	* monotone.texi (Inodeprints): New section.
	(Reserved Files): Document MT/inodeprints.
	(Hook Reference): Document use_inodeprints.
	* work.{cc,hh} (enable_inodeprints): New function.
	* app_state.cc (create_working_copy): Maybe call
	enable_inodeprints.
	
	* tests/t_inodeprints_hook.at: New test.
	* tests/t_bad_packets.at: New test.
	* testsuite.at: Add them.

2005-04-20  Nathaniel Smith  <njs@codesourcery.com>

	* AUTHORS: Actually add Joel Reed (oops).

2005-04-20  Nathaniel Smith  <njs@codesourcery.com>

	Most of this patch from Joel Reed, with only small tweaks myself.
	
	* AUTHORS: Add Joel Reed.

	* platform.hh (is_executable): New function.
	* {unix,win32}/process.cc: Define it.

	* lua.cc (monotone_is_executable_for_lua): New function.
	(lua_hooks): Register it.
	(Lua::push_nil): New method.
	(lua_hooks::hook_init_attributes): New hook.
	* lua.hh: Declare it.
	* monotone.texi (Hook Reference): Document it.

	* work.cc (addition_builder): Call new hook, collect attributes
	for added files.
	(build_additions): Set attributes on new files.

	* tests/t_attr_init.at: New test.
	* tests/t_add_executable.at: New test.
	* testsuite.at: Add them.
	
2005-04-19  Nathaniel Smith  <njs@codesourcery.com>

	* file_io.cc (read_localized_data, write_localized_data): Remove
	logging of complete file contents.
	* tests/t_lf_crlf.at: Remove --debugs, clean up, test more.

2005-04-19 Emile Snyder <emile@alumni.reed.edu>
	
	* file_io.cc: Fix bugs with read/write_localized_data when using
	CRLF line ending conversion.
	* transforms.cc: Fix line_end_convert to add correct end of line
	string if the split_into_lines() call causes us to lose one from
	the end.
	* tests/t_lf_crlf.at: Clean up and no longer XFAIL.
 
2005-04-19  Sebastian Spaeth  <Sebastian@SSpaeth.de>

	* monotone.texi: modified documentation to match changes due to
	previous checking.
	* AUTHORS: Adding myself
	
2005-04-19  Sebastian Spaeth  <Sebastian@SSpaeth.de>

	* automate.cc: make BRANCH optional in "automate heads BRANCH"
	we use the default branch as given in MT/options if not specified
	* commands.cc: BRANCH -> [BRANCH] in cmd description

2005-04-19  Richard Levitte  <richard@levitte.org>

	* contrib/monotone-import.pl (my_exit): As in monotone-notify.pl,
	my_exit doesn't close any network connections.

	* testsuite.at (REVERT_TO): Make it possible to revert to a
	specific branch.  This is useful to resolve ambiguities.
	* tests/t_merge_add_del.at: Use it.

2005-04-19  Matthew Gregan  <kinetik@orcon.net.nz>

	* sanity.hh: Mark {naughty,error,invariant,index}_failure methods
	as NORETURN.
	* commands.cc (string_to_datetime): Drop earlier attempt at
	warning fix, it did not work with Boost 1.31.0.  Warning fixed by
	change to sanity.hh.

2005-04-19  Matthew Gregan  <kinetik@orcon.net.nz>

	* lua.cc (default_rcfilename): Use ~/.monotone/monotonerc.  This
	change is to prepare for the upcoming support for storing user
	keys outside of the database (in ~/.monotone/keys/).
	* app_state.cc (load_rcfiles): Refer to new rc file location in
	comments.
	* monotone.cc (options): Refer to new rc file location.
	* monotone.texi: Refer to new rc file location.  Also change bare
	references to the rc file from '.monotonerc' to 'monotonerc'.

2005-04-19  Matthew Gregan  <kinetik@orcon.net.nz>

	* commands.cc (log): 'depth' option did not handle the single file
	case correctly. Also a couple of minor cleanups.
	* tests/t_log_depth_single.at: New test.
	* testsuite.at: Add test.

2005-04-18  Matthew Gregan  <kinetik@orcon.net.nz>

	* commands.cc (string_to_datetime): Fix warning.

2005-04-18  Richard Levitte  <richard@levitte.org>

	* Makefile.am (EXTRA_DIST): Add contrib/monotone-import.pl.

	* contrib/monotone-import.pl: New script to mimic "cvs import".
	* contrib/README: describe it.

	* commands.cc (CMD(attr)): Make it possible to drop file
	attributes.

	* contrib/monotone-notify.pl (my_exit): The comment was incorrect,
	there are no network connections to close gracefully.
	Implement --ignore-merges, which is on by default, and changes the
	behavior to not produce diffs on merges and propagates where the
	ancestors hve already been shown.

	* tests/t_attr_drop.at: New test to check that 'attr drop'
	correctly drops the given entry.
	* tests/t_drop_attr.at: New test, similar to t_rename_attr.at.
	* testsuite.at: Add them.

2005-04-18  Nathaniel Smith  <njs@codesourcery.com>

	* monotone.texi (Dealing with a Fork): Clarify (hopefully) what we
	mean when we say that "update" is a dangerous command.

2005-04-17  Matt Johnston  <matt@ucc.asn.au>

	* change_set.cc (confirm_proper_tree): remove incorrect code
	setting confirmed nodes.

2005-04-17  Matt Johnston  <matt@ucc.asn.au>

	* change_set.cc (confirm_proper_tree): use a std::set rather than
	dynamic_bitset for the ancestor list, improving performance for
	common tree structures.
	* basic_io.cc: reserve() a string

2005-04-17  Matt Johnston  <matt@ucc.asn.au>

	* packet.cc: fix up unit test compilation.
	* transforms.cc: fix up unit test compilation.

2005-04-17  Matt Johnston  <matt@ucc.asn.au>

	* vocab_terms.hh: remove commented out lines.

2005-04-17  Matt Johnston  <matt@ucc.asn.au>

	* Move base64<gzip> code as close to the database as possible,
	to avoid unnecessary inflating and deflating.

2005-04-17  Nathaniel Smith  <njs@codesourcery.com>

	* monotone.texi (Branching and Merging): A few small edits.

2005-04-17  Nathaniel Smith  <njs@codesourcery.com>

	* change_set.cc (path_item, sanity_check_path_item): Mark things
	inline.

2005-04-17  Henrik Holmboe <henrik@holmboe.se>

	* contrib/monotone-notify.pl: Add signal handlers.  Correct some
	typos.
	(my_exit): New function that does a cleanup and exit.

2005-04-17  Olivier Andrieu  <oliv__a@users.sourceforge.net>

	* transforms.cc: fix glob_to_regexp assertions

2005-04-17  Sebastian Spaeth <Sebastian@sspaeth.de>
	
	* tests/t_db_kill_rev_locally.at: new test; 
	make sure that db kill_rev_locally works as intended

2005-04-17  Sebastian Spaeth <Sebastian@sspaeth.de>

	* commands.cc,database.cc: add 'db kill_rev_locally <id>' command
	still missing: documentation and autotests. Otherwise seems ok.
	
2005-04-17  Richard Levitte  <richard@levitte.org>

	* transforms.cc: Remove tabs and make sure emacs doesn't add
	them.

2005-04-17  Nathaniel Smith  <njs@codesourcery.com>

	* sanity.{hh,cc} (E, error_failure): New sort of invariant.
	* netsync.cc (process_hello_cmd): Make initial pull message
	more clear and friendly.
	Also, if the key has changed, that is an error, not naughtiness.
	* database_check.cc (check_db): Database problems are also errors,
	not naughtiness.  Revamp output in case of errors, to better
	distinguish non-serious errors and serious errors.
	* tests/t_database_check.at: Update accordingly.
	* tests/t_database_check_minor.at: New test.
	* testsuite.at: Add it.
	
2005-04-17  Richard Levitte  <richard@levitte.org>

	* transforms.cc (glob_to_regexp): New function that takes a glob
	expression and transforms it into a regexp.  This will be useful
	for globbing branch expressions when collections are exchanged to
	branch globs and regexps.
	(glob_to_regexp_test): A unit test for glob_to_regexp().

2005-04-17  Matt Johnston  <matt@ucc.asn.au>

	* commands.cc: warn that dropkey won't truly erase the privkey
	from the database
	* monotone.texi: same

2005-04-17  Matt Johnston  <matt@ucc.asn.au>

	* database.cc: mention that it could be the filesystem that
	is full in the SQLITE_FULL error message

2005-04-17  Matthew Gregan  <kinetik@orcon.net.nz>

	* monotone.cc: Fix warnings: add missing initializers.
	* netsync.cc: Fix warnings: inline static vs static inline.

2005-04-16  Emile Snyder  <emile@alumni.reed.edu>

	* tests/t_add_stomp_file.at: New test for failing case.  
        If you have a file foo in your working dir (not monotone 
        controlled) and someone else adds a file foo and commits, 
        update should at least warn you before stomping your 
        non-recoverable foo file.
	* testsuite.at: Add it.
	
2005-04-16  Derek Scherger  <derek@echologic.com>

	* work.cc (known_preimage_path): rename to...
	(known_path): this, since it's image agnostic
	(build_deletions): update for renamed function
	(build_rename): ensure rename source exists in current revision
	and rename target does not exist in current revision

	* tests/t_no_rename_overwrite.at: un-XFAIL 

2005-04-16  Nathaniel Smith  <njs@codesourcery.com>

	* app_state.{cc,hh} (set_author, set_date): New methods.
	* cert.cc (cert_revision_date): Rename to...
	(cert_revision_date_time): ...an overloaded version of this.
	(cert_revision_author_default): Check app.date.
	* cert.hh: Expose cert_revision_date_time.
	* commands.cc (commit): Handle --date.
	* main.cc: Parse --date and --author options.
	* monotone.1: Document --date, --author.
	* monotone.texi (Working Copy, OPTIONS): Likewise.

	* tests/t_override_author_date.at: New test.
	* testsuite.at: Add it.
	
	This commit heavily based on a patch by Markus Schiltknecht
	<markus@bluegap.ch>.
	
2005-04-16  Nathaniel Smith  <njs@codesourcery.com>

	* ChangeLog: Fixup after merge.

2005-04-16  Nathaniel Smith  <njs@codesourcery.com>

	* tests/t_update_nonexistent.at: New test.
	* testsuite.at: Add it.
	
	* commands.cc (update): Verify that user's requested revision
	exists.

2005-04-16  Nathaniel Smith  <njs@codesourcery.com>

	* ChangeLog: Fixup after merge.

2005-04-16  Emile Snyder <emile@alumni.reed.edu>

	* tests/t_add_vs_commit.at: New test for failing case.  If you
	add a file in you working dir, someone else adds the same file
	and commits, then you do an update it messes up your working
	directory.
	* testsuite.at: Add it.
	
2005-04-16  Nathaniel Smith  <njs@codesourcery.com>

	* commands.cc (checkout): Move check for existence of revision
	earlier.
	
	* tests/t_netsync_defaults.at, tests/t_netsync_single.at:
	Don't hard-code netsync port.

2005-04-16  Nathaniel Smith  <njs@codesourcery.com>

	* testsuite.at: Use a random server port.
	
	* .mt-attrs, contrib/README: Update for Notify.pl ->
	monotone-notify.pl rename.
	
	* monotone.1: Warn people off rcs_import.
	* monotone.texi (Commands): Likewise.

2005-04-16  Nathaniel Smith  <njs@codesourcery.com>

	* AUTHORS: Add Emile Snyder <emile@alumni.reed.edu>.

2005-04-16  Nathaniel Smith  <njs@codesourcery.com>

	* tests/t_lf_crlf.at: New test from Emile Snyder
	<emile@alumni.reed.edu>, with tweaks.
	* testsuite.at: Add it.

2005-04-16  Nathaniel Smith  <njs@codesourcery.com>

	* ChangeLog: Small fixups.

2005-04-16  Sebastian Spaeth <Sebastian@sspaeth.de>
	
	* tests/t_cvsimport2.at: new test; CVS Attic files fail test
	reported by: hjlipp@web.de 15.04.2005 02:45

2005-04-16  Sebastian Spaeth <Sebastian@sspaeth.de>
	
	* tests/t_rcs_import.at: new test; problematic CVS import as
	reported in the list. However it works just fine here, so it
	really tests for a successful pass

2005-04-16  Sebastian Spaeth <Sebastian@sspaeth.de>

	* tests/README: new file, on how to create/run tests

2005-04-16  Nathaniel Smith  <njs@codesourcery.com>

	* tests/t_rename_dir_add_dir_with_old_name.at: XFAIL.

2005-04-16  Nathaniel Smith  <njs@codesourcery.com>

	* tests/t_diff_binary.at: Un-XFAIL.

2005-04-16  Nathaniel Smith  <njs@codesourcery.com>

	* monotone.texi (Network Service): Rewrite to include former
	Exchanging Keys section.
	(Branching and Merging): New tutorial section, inspired by a patch
	from Martin Kihlgren <zond@troja.ath.cx>.
	(CVS Phrasebook): Add "Importing a New Project".

	* AUTHORS: Add Martin Dvorak.
	
2005-04-16  Matt Johnston  <matt@ucc.asn.au>

	* change_set.cc (compose_rearrangement): remove logging statements
	that were using noticable CPU time.

2005-04-15 Martin Dvorak <jezek2@advel.cz>
	
	* tests/t_rename_dir_add_dir_with_old_name.at: New test.
	* testsuite.at: Add it.
	
2005-04-15  Olivier Andrieu  <oliv__a@users.sourceforge.net>

	* diff_patch.cc(guess_binary): do not use '\x00' as first
	character of a C string ...

2005-04-15  Sebastian Spaeth  <Sebastian@SSpaeth.de>

	* ui.cc: print byte progress to one decimal place
	  in k or M.
	* netsync.cc: update dot ticker every 1024 bytes.

2005-04-15  Matt Johnston  <matt@ucc.asn.au>

	* change_set.cc (confirm_proper_tree): use bitsets rather than maps
	for tracking set membership.
	* smap.hh: return reverse iterators properly, iterate over the vector
	rather than self in ensure_sort()

2005-04-14  Derek Scherger  <derek@echologic.com>

	* database_check.cc (check_db): fail with N(...) when problems are
	detected to exit with a non-zero status

2005-04-14  Derek Scherger  <derek@echologic.com>

	* monotone.texi (Informative): update description of 'diff' with
	two revision arguments
	
2005-04-14  Matthew Gregan  <kinetik@orcon.net.nz>

	* win32/process.cc: Fix build on MingW 3.2.0-rc[123] by adding
	<sstream> include.

2005-04-14  Jon Bright  <jon@siliconcircus.com>
	* win32/process.cc (process_spawn): Add some extra debug info
	* std_hooks.lua (execute): If pid is -1, don't try and wait on
	the process

2005-04-14  Matt Johnston  <matt@ucc.asn.au>

	* change_set.cc (confirm_unique_entries_in_directories): use a
	  std::vector rather than std::map for better performance (only sort
	  once).
	* smap.hh: an invariant

2005-04-14  Nathaniel Smith  <njs@codesourcery.com>

	* tests/t_vcheck.at: Update notes.

2005-04-14  Jeremy Cowgar  <jeremy@cowgar.com>

	* monotone.texi (Making Changes): Fixed duplicate paragraph
	* NEWS: Corrected spelling error in my name.

2005-04-14  Olivier Andrieu  <oliv__a@users.sourceforge.net>

	* Makefile.am: silence cmp

2005-04-14  Matthew Gregan  <kinetik@orcon.net.nz>

	* win32/terminal.cc (have_smart_terminal): Implement for Win32.

2005-04-13  Nathaniel Smith  <njs@codesourcery.com>

	* monotone.texi (Informative): 'diff' with two revision arguments
	can now be filtered by file.
	
	* constants.cc (netcmd_payload_limit): Bump to 256 megs.

2005-04-13  Matthew Gregan  <kinetik@orcon.net.nz>

	* tests/t_netsync_largish_file.at: Add test for netsyncing largish
	(32MB) files.  This test is failing at present.
	* testsuite.at: Add new test.

2005-04-13  Nathaniel Smith  <njs@codesourcery.com>

	* tests/t_setup_checkout_modify_new_dir.at:
	* tests/t_update_off_branch.at: New tests.
	* testsuite.at: Add them.
	
	* commands.cc (checkout): Tweak branch checking logic.
	(update): Make user explicitly switch branches.

2005-04-13  Nathaniel Smith  <njs@codesourcery.com>

	* rcs_import.cc (import_cvs_repo): Check that user isn't trying to
	import a whole CVS repo.
	* tests/t_cvsimport.at: Test new check.
	
2005-04-13  Richard Levitte  <richard@levitte.org>

	* contrib/Notify.pl: Rename ...
	* contrib/monotone-notify.pl: ... to this.
	* Makefile.am (EXTRA_DIST): Take note of the change.
	* debian/docs: Distribute the contributions as well.
	* debian/compat, debian/files, debian/monotone.1: Remove, since
	they are self-generated by debhelper.  They were obviously added
	by mistake.

2005-04-13  Nathaniel Smith  <njs@codesourcery.com>

	* cert.cc (guess_branch): Call app.set_branch.
	* app_state.cc (create_working_copy): Call make_branch_sticky
	here...
	* commands.cc (checkout): ...instead of here.
	(approve, disapprove, fcommit, commit): Don't call app.set_branch
	on guess_branch's output.
	(checkout): Call guess_branch.
	
	* tests/t_sticky_branch.at: 
	* tests/t_checkout_id_sets_branch.at: New tests.
	* testsuite.at: Add them.

2005-04-13  Matthew Gregan  <kinetik@orcon.net.nz>
	* cryptopp/integer.h: Fix detection of GCC version for SSE2
	builds.

2005-04-12  Florian Weimer  <fw@deneb.enyo.de>

	* app_state.cc (app_state::allow_working_copy): Only update
	branch_name from the options file if it has not yet been set.  Log
	the branch name.
	(app_state::set_branch): No longer update the options map.
	(app_state::make_branch_sticky): New function which copies the
	stored branch name to the options map.  Only commands which call
	this function change the branch default stored in the working
	copy.

	* commands.cc (CMD(checkout)): Mark branch argument as sticky.
	(CMD(commit)): Likewise.
	(CMD(update)): Likewise.

	* monotone.texi (Working Copy): Mention that the "commit" and
	"update" commands update the stored default branch ("checkout"
	does, too, but this one should be obvious).

2005-04-12  Jon Bright <jon@siliconcircus.com>
	* rcs_import.cc (find_key_and_state): Fix stupid bug in storing the
	list of files a cvs_key contains.  CVS delta invariant failure now
	really fixed.  The rearrangement failure still exists, though.

2005-04-12  Jon Bright <jon@siliconcircus.com>
	* tests/t_cvsimport_samelog.at: Add test for the deltas.find 
	cvs import problem as sent to the ML by Emile Snyder.
	* testsuite.at: Call it
	* rcs_import.cc (cvs_key): Add an ID for debug output purposes,
	sprinkle a little more debug output about what's being compared to
	what
	* rcs_import.cc (cvs_key): Maintain a map of file paths and CVS
	versions appearing in this CVS key.
	(cvs_key::similar_enough): A key is only similar enough if it doesn't
	include a different version of the same file path.
	(cvs_history::find_key_and_state): Add files to cvs_keys as
	appropriate

2005-04-12  Matthew Gregan <kinetik@orcon.net.nz>

	* win32/terminal.cc (terminal_width): Use
	GetConsoleScreenBufferInfo to request width information for
	terminals.
	
2005-04-12  Nathaniel Smith  <njs@codesourcery.com>

	* ChangeLog: Fixup after merge.

2005-04-12  Nathaniel Smith  <njs@codesourcery.com>

	* platform.hh (terminal_width): New function.
	* {unix,win32}/have_smart_terminal.cc: Rename to...
	* {unix,win32}/terminal.cc: ...these.  Implement terminal_width.
	* ui.cc (write_ticks): Call it.
	* Makefile.am: Update for renames.
	
2005-04-11  Matt Johnston <matt@ucc.asn.au>

	* ui.{cc,hh}, netsync.cc: netsync progress ticker in kilobytes to
	avoid wrapping.

2005-04-11  Jon Bright <jon@siliconcircus.com>
	* Makefile.am (EXTRA_DIST): Add debian/*

2005-04-11  Jon Bright <jon@siliconcircus.com>
	* Makefile.am (EXTRA_DIST): Add win32/monotone.iss, PNG_FIGURES
	(PNG_FIGURES): Add, constructing in same way as EPS_FIGURES
	(monotone.html): Use .perlbak workaround so that this works on Win32

2005-04-11  Matthew Gregan <kinetik@orcon.net.nz>

	* unix/inodeprint.cc, configure.ac: Use nanosecond time resolution for
	inodeprints on BSDs and other platforms if available.

2005-04-10  Nathaniel Smith  <njs@codesourcery.com>

	* Makefile.am (BUILT_SOURCES_CLEAN): Add package_revision.txt.

	This is the 0.18 release.

2005-04-10  Derek Scherger  <derek@echologic.com>

	* monotone.texi (Informative): fix typo in ls known docs

2005-04-10  Nathaniel Smith  <njs@codesourcery.com>

	* Makefile.am: Use pdftops instead of acroread.
	(EXTRA_DIST): Include new contrib/ files, and fix wildcards.
	* NEWS: Update for 0.18.
	* configure.ac: Bump version number.
	* debian/changelog: Mention new release.
	* debian/copyright: Update from AUTHORS.
	* monotone.spec: Mention new release.
	* po/monotone.pot: Regenerate.

2005-04-10  Florian Weimer  <fw@deneb.enyo.de>

	* monotone.texi (Commands): Use "working copy" instead of "working
	directory", to match the rest of the manual.

2005-04-10  Florian Weimer  <fw@deneb.enyo.de>

	* commands.cc (ls_known): New function which prints all known
	files in the working copy.
	(CMD(list)): Invoke ls_known for "list known".  Update help
	message.
	(ALIAS(ls)): Update help message.

	* monotone.texi: Document "list known".
	* tests/t_ls_known.at: New file.
	* testsuite.at: Include it.

2005-04-10  Richard Levitte  <richard@levitte.org>

	* contrib/Notify.pl: Count the number of messages sent, and
	display the count at the end.
	Version bumped to 1.0.

2005-04-10  Matt Johnston  <matt@ucc.asn.au>

	* unix/inodeprint.cc, configure.ac: don't use the nsec time
	on non-Linux-style systems (quick compile fix for OS X and probably
	others, can be made generic later).

2005-04-10  Olivier Andrieu  <oliv__a@users.sourceforge.net>

	* contrib/monotone.el: Some elisp code for running monotone from
	inside Emacs. Supports diff, status, add, drop, revert and commit.

2005-04-09  Richard Levitte  <richard@levitte.org>

	* contrib/Notify.pl: Allow globbing branches.  Make the revision
	records branch specific.  Show what records you would have updated
	even with --noupdate.  Add --before and --since, so users can
	select datetime ranges to create logs for.  Remove --to and add
	--difflogs-to and --nodifflogs-to to send logs with diffs to one
	address and logs without diffs to another (both can be given at
	once).  More and better documentation.

2005-04-08  Nathaniel Smith  <njs@codesourcery.com>

	* change_set.cc (basic_change_set): Remove problematic
	rename_dir/add combination, until directory semantics are
	fixed.

2005-04-08  Nathaniel Smith  <njs@codesourcery.com>

	* commands.cc (revert): Call maybe_update_inodeprints.
	* app_state.cc (set_restriction): Clear any old restrictions
	first.

2005-04-08  Jon Bright <jon@siliconcircus.com>
	* testsuite.at (NOT_ON_WIN32): Add a function to prevent tests from
	running on Win32 (for cases where the functionality being tested 
	makes no sense on Win32.  Not for cases where the functionality
	just isn't there yet on Win32.)
	* tests/t_final_space.at: Use NOT_ON_WIN32.  The filenames "a b" 
	and "a b " refer to the same file on Win32, obviating this test

2005-04-08  Jon Bright <jon@siliconcircus.com>
	* win32/inodeprint.cc (inodeprint_file): Still close the file if
	getting its time failed.
	* tests/t_netsync_sigpipe.at: Don't bother doing a kill -PIPE on
	Win32.  There is no real SIGPIPE on Win32 and sockets don't get this
	signal if their pipe goes away.  MinGW's kill seems to translate
	-PIPE to some signal that *does* kill monotone, so it seems like the
	easiest solution is just not to send the signal in the first place
	here.
	* tests/t_automate_ancestry_difference.at: Remove old 
	CHECK_SAME_STDOUT call which I'd left by accident.
	* tests/t_automate_leaves.at: Canonicalise monotone output before
	passing to CHECK_SAME_STDOUT
	* tests/t_log_depth.at: Check line count with arithmetic comparison
	rather than autotest's string comparison

2005-04-08  Nathaniel Smith  <njs@codesourcery.com>

	* inodeprint.cc (operator<<): Typo.

	* inodeprint.{hh,cc} (build_inodeprint_map,
	build_restricted_inodeprint_map): Remove unused functions.

2005-04-08  Nathaniel Smith  <njs@codesourcery.com>

	* work.cc: Remove doxygen comments.  Comments are good; comments
	that are longer than the function they document, and give less
	information, are not so good...

2005-04-08  Nathaniel Smith  <njs@codesourcery.com>

	* ChangeLog: Fixup after merge.

2005-04-08  Nathaniel Smith  <njs@codesourcery.com>

	* commands.cc (calculate_current_revision): Defer to
	calculate_restricted_revision instead of special casing.
	(put_revision_id): constify argument.
	(maybe_update_inodeprints): New function.
	(commit, update, checkout): Call it.
	
	* manifest.{cc,hh} (build_manifest_map): Remove, since only caller
	was removed.
	(build_restricted_manifest_map): Go faster if the user is using
	inode signatures.

	* tests/t_inodeprints.at:
	* tests/t_inodeprints_update.at: Typoes.
	
	* work.cc (read_inodeprints): Typo.

2005-04-08  Nathaniel Smith  <njs@codesourcery.com>

	* tests/t_inodeprints.at:
	* tests/t_inodeprints_update.at: New tests.
	* testsuite.at: Add them.
	
	* UPGRADE: Document 0.17 -> 0.18 upgrade path.

2005-04-08  Jon Bright <jon@siliconcircus.com>
	* tests/t_cat_file_by_name.at: CHECK_SAME_STDOUT can only be used
	to check two 'cat' processes or two monotone processes on Win32,
	not to check monotone and 'cat'.  Change to go through an 
	intermediate stdout
	* tests/t_automate_erase_ancestors.at: Ditto
	* tests/t_automate_toposort.at: Ditto
	* tests/t_automate_ancestry_difference.at: Ditto
	* tests/t_vars.at: Call CANONICALISE for stdout output.
	* tests/t_netsync_absorbs.at: Ditto.
	* tests/t_empty_env.at: For Win32, copy libiconv-2.dll to the 
	current dir before the test, otherwise Win32 will search the
	(empty) path for it and not find it.
	* tests/t_automate_descendents.at: Ditto
	* win32/inodeprint.cc: Implement inodeprint_file for Win32, based
	on mode, device, size, create time and write time.
	
	
2005-04-08  Jon Bright <jon@siliconcircus.com>
	* win32/inodeprint.cc: Change the function name to match the one
	on Unix.

2005-04-08  Nathaniel Smith  <njs@codesourcery.com>

	* {win32,unix}/fingerprint.cc: Rename to...
	* {win32,unix}/inodeprint.cc: ...this.  Change function name and
	calling conventions.
	* platform.hh (inodeprint_file): Likewise.
	* inodeprint.{cc,hh}: New files.
	* Makefile.am (MOST_SOURCES, UNIX_PLATFORM_SOURCES,
	WIN32_PLATFORM_SOURCES): Fixup accordingly.
	* vocab_terms.hh (inodeprint): New ATOMIC.
	* work.hh: Prototype inodeprint working copy functions.
	* work.cc: Implement them.

	* manifest.{hh,cc} (manifest_file_name): Remove unused variable.

2005-04-08  Jeremy Cowgar  <jeremy@cowgar.com>

	* doxygen.cfg: added
	* Makefile.am: added apidocs target (builds doxygen docs)

2005-04-07  Nathaniel Smith  <njs@codesourcery.com>

	* manifest.{hh,cc}: Remove some commented out unused functions.

	* win32/have_smart_terminal.cc: Include platform.hh.
	* unix/fingerprint.cc: New file, with new function.
	* win32/fingerprint.cc: New file, with stub function.
	* Makefile.am (UNIX_PLATFORM_SOURCES, WIN32_PLATFORM_SOURCES): Add
	them.

2005-04-07  Nathaniel Smith  <njs@codesourcery.com>

	* manifest.hh, manifest.cc: Remove tabs.

2005-04-07  Nathaniel Smith  <njs@codesourcery.com>

	* tests/t_final_space.at: New test.
	* testsuite.at: Add it.

2005-04-07  Nathaniel Smith  <njs@codesourcery.com>

	* monotone.texi (Dealing with a Fork): 'merge' has slightly
	different output.

	* NEWS: Summarize changes of last 2.5 weeks.

2005-04-07  Nathaniel Smith  <njs@codesourcery.com>

	* database.{cc,hh} (space_usage): New method.
	* database.cc (info): Use it.

2005-04-07  Nathaniel Smith  <njs@codesourcery.com>

	* vocab.cc (verify): Cache known-good strings, to speed up
	repeated processing of related changesets.

	* change_set.cc (basic_change_set_test): Revert last change; the
	old version _was_ valid.

2005-04-07  Nathaniel Smith  <njs@codesourcery.com>

	* smap.hh (insert): Fix stupid bug in assertion condition.

2005-04-07  Nathaniel Smith  <njs@codesourcery.com>

	* change_set.cc (basic_change_set_test): Test a _valid_
	change_set.
	(directory_node): Make a std::map, instead of an smap.  Add a
	comment explaining the bug that makes this temporarily necessary.

	* smap.hh (smap): Don't check for duplicates at insert time,
	unless we've decided not to mark things damaged; don't return
	iterators from insert.  Do check for duplicates at sort time, and
	always sort, instead of sometimes doing linear search.  This makes
	insert O(1), while still preserving the invariant that keys must
	be unique.
	
	* commands.cc (commit): Explain why we're aborting, in the case
	that we detect that a file has changed under us in the middle of a
	commit.

2005-04-07  Richard Levitte  <richard@levitte.org>

	* cryptopp/config.h: typo...

2005-04-06  Nathaniel Smith  <njs@codesourcery.com>

	* work.cc (build_deletions): Issue warning when generating
	delete_dir's; they're totally broken, but I don't want to disable
	them, because then our tests won't see when they're fixed...

2005-04-05  Nathaniel Smith  <njs@codesourcery.com>

	* tests/t_db_execute.at (db execute): New test.
	* testsuite.at: Add it.
	* database.cc (debug): Don't printf-interpret %-signs in input.

2005-04-05  Matt Johnston  <matt@ucc.asn.au>

	* database.cc: remove dulicated block introduced
	in rev 9ab3031f390769f1c455ec7764cc9c083f328a1b
	(merge of 76f4291b9fa56a04feb2186074a731848cced81c and
	c7917be7646df52363f39d2fc2f7d1198c9a8c27). Seems to be another
	instance of the case tested in t_merge_5.at

2005-04-05  Matt Johnston  <matt@ucc.asn.au>

	* basic_io.hh: reserve() the string which we're appending to
	frequently. Seems to give ~5% speedup in 
	diff -r t:revision-0.16 -r t:revision-0.17 - can't hurt.

2005-04-04  Nathaniel Smith  <njs@codesourcery.com>

	* monotone.spec, debian/control: We no longer need external popt.
	* INSTALL: Ditto, plus some general updating.
	
2005-04-04  Nathaniel Smith  <njs@codesourcery.com>

	* tests/t_sql_unpack.at: New test.
	* testsuite.at: Add it.

2005-04-04  Matt Johnston  <matt@ucc.asn.au>

	* file_io.cc (read_data_stdin): make it use botan
	* mkstemp.cc: merge cleanup (missed something up the manual merge)

2005-04-04  Nathaniel Smith  <njs@codesourcery.com>

	* contrib/ciabot_monotone.py (config): Genericize again, so lazy
	people using it won't start sending commits for monotone.
	* .mt-attrs: Make it executable.

2005-04-04  Richard Levitte  <richard@levitte.org>

	* Makefile.am (EXTRA_DIST): Add the extra popt files.

	* popt/popt.3, popt/popt.ps, popt/testit.sh: Include a few more
	  files from popt, mostly to have documentation on hand.  post.ps
	  is mentioned in popt/README.

2005-04-03  Nathaniel Smith  <njs@codesourcery.com>

	* Makefile.am (EXTRA_DIST): Add contrib/ stuff to distributed
	files list.
	* contrib/ciabot_monotone.py (config.delivery): Turn on.
	(send_change_for): Don't include "ChangeLog:" line when extracting
	changelog.

2005-04-03  Nathaniel Smith  <njs@codesourcery.com>

	* contrib/ciabot_monotone.py: New file.
	* contrib/README: Describe it.

2005-04-03  Richard Levitte  <richard@levitte.org>

	* AUTHORS: Add information about popt.

	* monotone.cc (my_poptStuffArgFile): Include the bundled popt.h.
	Since we now have a working popt, we can remove the restrictions
	on the use of -@.
	* tests/t_at_sign.at: Test that we can take more tha one -@.
	* monotone.1: Document it.

	* popt/poptint.h (struct poptContext_s): Add field to keep track
	  of the number of allocated leftovers elements.
	* popt/popt.c (poptGetContext): Initialise it and use it.
	  (poptGetNextOpt): Use it and realloc leftovers when needed.
	  Also make sure that the added element is a dynamically allocated
	  copy of the original string, or we may end up with a dangling
	  pointer.  These are huge bugs in popt 1.7, when using
	  poptStuffArgs().
	  (poptFreeContext): Free the leftovers elements when freeing
	  leftovers.
	  (poptSaveLong, poptSaveInt): Apply a small patch from Debian.

	* popt/CHANGES, popt/COPYING, popt/README, popt/findme.c,
	  popt/findme.h, popt/popt.c, popt/poptconfig.c, popt/popt.h,
	  popt/popthelp.c, popt/poptint.h, popt/poptparse.c,
	  popt/system.h, popt/test1.c, popt/test2.c, popt/test3.c: Bundle
	  popt 1.7.
	* configure.ac, Makefile.am: Adapt.

2005-04-01  Richard Levitte  <richard@levitte.org>

	* contrib/Notify.pl: Complete rewrite.  Among other things, it
	  makes better use of some new monotone automate features.  It's
	  also better organised and much more documented.

2005-04-01  Jeremy Cowgar  <jeremy@cowgar.com>

	* tests/t_dropkey_2.at: Updated to test dropkey instead of delkey
	* tests/t_dropkey_1.at: Updated to test dropkey instead of delkey
	* monotone.texi (Key and Cert): Changed references to delkey
	  to dropkey
	  (Commands): Changed references to delkey to dropkey
	* testsuite.at: changed references from t_delkey* to t_dropkey*
	* t_delkey_1.at: renamed to t_dropkey_1.at
	* t_delkey_2.at: renamed to t_dropkey_2.at
	* commands.cc (CMD(delkey)): renamed to dropkey to maintain
	  command consistency (with existing drop command)

2005-04-01  Richard Levitte  <richard@levitte.org>

	* monotone.cc (my_poptStuffArgFile): An argument file might be
	empty, and therefore contain no arguments to be parsed.  That's
	OK.
	* tests/t_at_sign.at: Test it.

2005-04-01  Nathaniel Smith  <njs@codesourcery.com>

	* monotone.cc: Fixup after merge.

2005-04-01  Nathaniel Smith  <njs@codesourcery.com>

	* file_io.cc (read_data_for_command_line): New function.
	(read_data_stdin): New function.
	* file_io.hh (read_data_for_command_line): Add prototype.
	
	* monotone.cc (my_poptStuffArgFile): Clean up a little.  Use
	read_data_for_command_line.  Don't free argv, but rather return
	it.
	(cpp_main): Keep a list of allocated argv's, and free them.
	(options): Tweak wording of help text on -@.
	
2005-04-01  Nathaniel Smith  <njs@codesourcery.com>

	* file_io.hh: Remove tabs.

2005-04-01  Nathaniel Smith  <njs@codesourcery.com>

	* monotone.cc (cpp_main): Actually remove newline.

2005-04-01  Nathaniel Smith  <njs@codesourcery.com>

	* ChangeLog: Fixup after merge.
	* monotone.text (Making Changes): Fix typo.
	
2005-04-01  Nathaniel Smith  <njs@codesourcery.com>

	* monotone.cc (cpp_main): Remove now-unneccessary newline.
	
	* commands.cc (commit): Fix typo.
	
	* monotone.texi (Making Changes): Don't claim that writing to
	MT/log prevents the editor from starting.  Clarify later that
	having written to MT/log still means the editor will pop up
	later.

2005-04-01  Richard Levitte  <richard@levitte.org>

	* monotone.cc: Add the long name --xargs for -@.
	* monotone.1: Document it.
	* tests/t_at_sign.at: Remove extra empty line and test --xargs.

	* monotone.texi (Making Changes): Cleanupy tweaks.

	* monotone.cc (my_poptStuffArgFile): New function to parse a file
	for more arguments and stuff them into the command line.
	(cpp_main): Add the -@ option
	* tests/t_at_sign.at, testsuite.at: Test it
	* monotone.1: Document it.

2005-03-31  Nathaniel Smith  <njs@codesourcery.com>

	* tests/t_log_depth.at: Cleanupy tweaks.

2005-03-31  Jeremy Cowgar  <jeremy@cowgar.com>

	* monotone.texi: Tutorial updated to include example of
	  editing/committing with MT/log
	* work.cc (has_contents_user_log) Added
	* work.hh (has_contents_user_log) Added
	* commands.cc (CMD(commit)): Checks to ensure both MT/log and the
	  --message option does not exist during commit.
	* transforms.hh (prefix_lines_with): Added
	* transforms.cc (prefix_lines_with): Added
	* sanity.cc (naughty_failure): Made use of prefix_lines_with()
	* ui.cc (inform): now handles messages w/embedded newlines
	* tests/t_commit_log_3.at: Created to test new functionality
	  added to CMD(commit)
	* testsuite.at: Added above test

2005-03-31  Richard Levitte  <richard@levitte.org>

	* monotone.cc: Add the --depth option...
	* app_state.hh (class app_state),
	  app_state.cc (app_state::set_depth): ... and the field and
	  method to store and set it.
	* commands.cc (CMD(log)): ... then handle it.

	* tests/t_log_depth.at: Add a test for 'log --depth=n'
	* testsuite.at: Add it.
	* monotone.texi (Informative): Document it.

2005-03-31  Nathaniel Smith  <njs@codesourcery.com>

	* automate.cc (automate_erase_ancestors): Accept zero arguments,
	and in such case print nothing.  (Important for scripting.)
	* commands.cc (automate):
	* monotone.texi (Automation):
	* tests/t_automate_erase_ancestors.at: Update accordingly.

2005-03-31  Nathaniel Smith  <njs@codesourcery.com>

	* automate.cc (automate_toposort): Accept zero arguments, and in
	such case print nothing.  (Important for scripting.)
	* commands.cc (automate):
	* monotone.texi (Automation):
	* tests/t_automate_toposort.at: Update accordingly.

2005-03-30  Richard Levitte  <richard@levitte.org>

	* contrib/Notify.pl: A new Perl hack to send change logs by
	email.

	* contrib/README: Add a quick description.

2005-03-30  Nathaniel Smith  <njs@codesourcery.com>

	* automate.cc (automate_leaves): New function.
	(automate_command): Add it.
	* commands.cc (automate): Synopsify it.
	* monotone.1: Add it.
	* monotone.texi (Automation, Commands): Likewise.
	
	* tests/t_automate_leaves.at: New test.
	* testsuite.at: Add it.

2005-03-30  Nathaniel Smith  <njs@codesourcery.com>

	* monotone.texi (Automation): Make newly added sample outputs
	verbatim also.

2005-03-30  Nathaniel Smith  <njs@codesourcery.com>

	* tests/t_automate_toposort.at: New test.
	* tests/t_automate_ancestry_difference.at: New test.
	* tests/t_diff_first_rev.at: New test.
	* testsuite.at: Add them.
	
	* revision.cc (calculate_ancestors_from_graph): Do not keep an
	"interesting" set and return only ancestors from this set;
	instead, simply return all ancestors.  Returning a limited set of
	ancestors does not speed things up, nor reduce memory usage in
	common cases.  (The only time it would reduce memory usage is when
	examining only a small ancestor set, which the important case,
	'heads', does not; even then, erase_ancestors would need to intern
	the interesting revisions first so they got low numbers, which it
	doesn't.)
	(erase_ancestors): Adjust accordingly.
	(toposort, ancestry_difference): New functions.
	* revision.hh (toposort, ancestry_difference): Declare.
	* automate.cc (automate_toposort, automate_ancestry_difference):
	New functions.
	(automate_command): Add them.
	All functions: clarify in description whether output is sorted
	alphabetically or topologically.
	* commands.cc (automate): Synopsify them.
	* monotone.1: Add them.
	* monotone.texi (Commands): Likewise.
	(Automation): Likewise.  Also, clarify for each command whether
	its output is alphabetically or topologically sorted.
	
2005-03-29  Richard Levitte  <richard@levitte.org>

	* commands.cc (CMD(ls)): Update with the same information as
	CMD(list)

	* monotone.texi (Automation): Make the sample output verbatim

2005-03-26  Nathaniel Smith  <njs@codesourcery.com>

	* automate.cc (automate_erase_ancestors): New function.
	(automate_command): Use it.
	* commands.cc (automate): Document it.

	* tests/t_automate_erase_ancestors.at: New test.
	* testsuite.at: Add it.

	* monotone.texi (Automation, Commands): Document automate
	erase_ancestors.
	* monotone.1: Document automate erase_ancestors.

2005-03-26  Nathaniel Smith  <njs@codesourcery.com>

	* automate.cc (interface_version): Bump to 0.1.
	(automate_descendents): New function.
	(automate_command): Call it.
	* commands.cc (automate): Add it to help text.

	* tests/t_automate_descendents.at: New test.
	* testsuite.at: Add it.
	
	* monotone.texi (Automation, Commands): Document automate
	descendents.
	* monotone.1: Document automate descendents, and vars stuff.

2005-03-26  Nathaniel Smith  <njs@codesourcery.com>

	* tests/t_attr.at: No longer a bug report.
	* tests/t_rename_attr.at: New test.
	* testsuite.at: Add it.

2005-03-26  Joel Crisp  <jcrisp@s-r-s.co.uk>

	* contrib/Log2Gxl.java: New file.

2005-03-26  Nathaniel Smith  <njs@pobox.com>

	* contrib/README: New file.

2005-03-25  Nathaniel Smith  <njs@pobox.com>

	* commands.cc (user_log_file_name): Remove unused variable
	again.  Hopefully it will take this time...

2005-03-25  Nathaniel Smith  <njs@pobox.com>

	* commands.cc (user_log_file_name): Remove unused variable.

2005-03-25  Jeremy Cowgar  <jeremy@cowgar.com>

	* monotone.texi: Added a bit more documentation about MT/log
	  Updated edit_comment hook and addded delkey docs
	* commands.cc: Added delkey command
	* t_delkey_1.at: Tests delkey command on public key
	* t_delkey_2.at: Tests delkey command on public and private key
	* testsuite.at: Added above tests
	* std_hooks.lua: Transposed the MT: lines and user_log_contents,
	  user_log_contents now appears first.

2005-03-25  Jeremy Cowgar  <jeremy@cowgar.com>

	* t_setup_creates_log.at: Ensures that MT/log is created
	  on setup
	* t_checkout_creates_log.at: Ensures that MT/log is created
	  on checkout
	* t_commit_log_1.at: Ensures that:
	  1. Read and entered as the ChangeLog message
	  2. Is blanked after a successful commit
	* t_commit_log_2.at: Ensures that commit works w/o MT/log being
	  present
	* testsuite.at: Added the above tests.

2005-03-25  Matt Johnston  <matt@ucc.asn.au>

        * {unix,win32}/platform_netsync.cc, platform.hh, Makefile.am: new
        functions to disable and enable sigpipe.
        * netsync.cc, main.cc: call the functions from netsync rather than
        globally, so that sigpipe still works for piping output of commands
        such as 'log'.
        * tests/t_netsync_sigpipe.at: test it.
        * testsuite.at: add it.

2005-03-25  Matt Johnston  <matt@ucc.asn.au>

	* tests/t_database_check.at: re-encode the manifestX
	data so that it doesn't use any fancy gzip features like
	filenames (so that the botan parse can handle it).
	( if it should be able to handle it, an additional test
	can be added testing it explicitly).

2005-03-25  Matt Johnston  <matt@ucc.asn.au>

	* botan/base64.h: Change default break value so that
	output is split into 72 col lines.

2005-03-25  Matt Johnston  <matt@ucc.asn.au>

	* monotone.cc: add short options -r, -b, -k, and -m
	for --revision, --branch, --key, and --message respectively.
	* monotone.texi, monotone.1: document them
	* tests/t_short_opts.at: test them
	* testsuite.at: add it

2005-03-24  Nathaniel Smith  <njs@codesourcery.com>

	* tests/t_empty_env.at: New test.
	* testsuite.at: Add it.  Absolutify path to monotone so it will
	work.
	
	* unix/have_smart_terminal.cc (have_smart_terminal): Handle the
	case where TERM is unset or empty.

2005-03-24  Nathaniel Smith  <njs@codesourcery.com>

	* ui.hh (tick_write_nothing): New class.
	* monotone.cc (cpp_main): Enable it.

2005-03-24  Nathaniel Smith  <njs@codesourcery.com>

	* work.cc (build_deletions, build_additions): Fixup after merge.

2005-03-23  Nathaniel Smith  <njs@codesourcery.com>

	* tests/t_cat_file_by_name.at: Check for attempting to cat
	non-existent files.
	* tests/t_empty_id_completion.at: New test.
	* tests/t_empty_path.at: New test.
	* testsuite.at: Add them.
	
	* database.cc (complete): Always generate some sort of limit term,
	even a degenerate one.
	
	* app_state.cc (create_working_copy): Check for null directory.

	* work.cc (build_deletion, build_addition, build_rename): Check
	for null paths.

2005-03-23  Derek Scherger  <derek@echologic.com>

	* Makefile.am UNIX_PLATFORM_SOURCES:
	WIN32_PLATFORM_SOURCES: add have_smart_terminal.cc
	* platform.hh (have_smart_terminal): prototype
	* ui.cc (user_interface): set ticker to dot/count based on
	have_smart_terminal
	* unix/have_smart_terminal.cc: 
	* win32/have_smart_terminal.cc: new file
	
2005-03-23  Derek Scherger  <derek@echologic.com>

	* commands.cc (add): pass list of prefixed file_path's to
	build_additions
	(drop): pass list of prefixed file_path's to build_deletions
	(attr): pass attr_path as a 1 element vector to build_additions
	* work.{cc,hh} (build_addition): rename to...
	(build_additions): this, and accept a vector of paths to be added
	in a single path_rearrangement
	(build_deletion): rename to ...
	(build_deletions): this, and accept a vector of paths to be
	dropped in a single path_rearrangement
	(known_preimage_path): replace manifest and path_rearrangement
	args with a path_set to avoid extracting paths for every file
	(build_rename): adjust for change to known_preimage_path

2005-03-23  Nathaniel Smith  <njs@codesourcery.com>

	* monotone.cc (my_poptFreeContext, cpp_main): Apparently
	poptFreeContext silently changed its return type at some unknown
	time.  Hack around this.

2005-03-23  Nathaniel Smith  <njs@codesourcery.com>

	* monotone.cc (cpp_main): Remove the special code to dump before
	printing exception information, since we no longer dump to the
	screen, so it's always better to have the little status message
	saying what happened to the log buffer at the end of everything.
	* sanity.cc (dump_buffer): Give a hint on how to get debug
	information, when discarding it.
	* work.{hh,cc} (get_local_dump_path): New function.
	* app_state.cc (allow_working_copy): Use it for default
	global_sanity dump path.
	* monotone.texi (Reserved Files): Document MT/debug.
	(Network): Capitalize Bob and Alice (sorry graydon).
	Document new defaulting behavior.

2005-03-23  Nathaniel Smith  <njs@codesourcery.com>

	* work.cc, sanity.cc: Remove tabs.

2005-03-23  Nathaniel Smith  <njs@codesourcery.com>

	* monotone.texi (Network Service): Mention that monotone remembers
	your server/collection.
	(Vars): New section.
	* netsync.cc (process_hello_cmd): Touch more cleaning.
	* tests/t_merge_5.at: More commentary.
	
2005-03-23  Matt Johnston  <matt@ucc.asn.au>

	* tests/t_merge_5.at: new test for a merge which ends up with
	duplicate lines.
	* testsuite.at: add it

2005-03-22  Jeremy Cowgar  <jeremy@cowgar.com>

	* AUTHORS: Added my name
	* app_state.cc, commands.cc, lua.cc, lua.hh, monotone.texi,
	  std_hooks.lua, work.cc, work.hh: Added functionality to
	  read the MT/log file for commit logs. In this revision
	  tests are not yet complete nor is documenation complete
	  but the reading, blanking and creating of MT/log is.

2005-03-22  Nathaniel Smith  <njs@codesourcery.com>

	* vocab_terms.hh: Declare base64<var_name>.
	* database.cc (clear_var, set_var, get_vars): base64-encode
	var_names in the database.
	* monotone.texi (Internationalization): Update description of
	vars.
	* transforms.{cc,hh} ({in,ex}ternalize_var_name): Remove.
	* commands.cc (set, unset, ls_vars): Update accordingly.
	(unset): Error out if the variable doesn't exist.
	* tests/t_vars.at: Verify this works.

	* netcmd.cc (test_netcmd_functions): Properly type arguments to
	{read,write}_hello_cmd_payload.
	(write_hello_cmd_payload): Properly type arguments.
	* netcmd.hh (write_hello_cmd_payload):
	* netsync.cc (queue_hello_cmd): Adjust accordingly.
	(process_hello_cmd): More cleaning.  Also, save new server keys to
	a var, and check old server keys against the var.
	
	* tests/t_netsync_checks_server_key.at: New test.
	* testsuite.at: Add it.  Better docs for some netsync macros,
	while I'm here...
	* tests/t_netsync_absorbs.at: Add 'netsync' keyword.
	
2005-03-22  Nathaniel Smith  <njs@codesourcery.com>

	* tests/t_netsync_absorbs.at: New test.
	* testsuite.at: Add it.

	* netcmd.{cc,hh} (read_hello_cmd_payload): Properly type
	arguments.
	* netsync.cc (dispatch_payload): Adjust accordingly.  Move some
	logic into process_hello_cmd.
	(known_servers_domain): New constant.
	(process_hello_cmd): Tweak arguments appropriately.  Include logic
	formerly in dispatch_payload.  Cleanup.

	No semantic changes.
	
2005-03-21  Nathaniel Smith  <njs@codesourcery.com>

	* monotone.texi (Starting a New Project): Tweak phrasing.

2005-03-21  Nathaniel Smith  <njs@codesourcery.com>

	* commands.cc (process_netsync_client_args): If user specifies
	server/collection and there is no default, set the default.
	* tests/t_netsync_set_defaults.at: New test.
	* testsuite.at: Add it.

2005-03-21  Nathaniel Smith  <njs@codesourcery.com>

	* vocab.hh (var_key): New typedef.
	* database.{cc,hh}: Use it.  Make most var commands take it.
	* commands.cc (set, unset): Adjust accordingly.
	(default_server_key, default_collection_key): New constants.
	(process_netsync_client_args): New function.
	(push, pull, sync): Use it.

	* tests/t_netsync_defaults.at: New test.
	* testsuite.at: Add it.

2005-03-21  Matt Johnston  <matt@ucc.asn.au>

	* change_set.cc: use std::map rather than smap for 
	confirm_unique_entries_in_directories() and confirm_proper_tree()
	since they perform a lot of insert()s.

2005-03-21  Nathaniel Smith  <njs@codesourcery.com>

	* monotone.texi (list tags, list vars, set, unset): Document.
	(Internationalization): Document vars.

2005-03-21  Nathaniel Smith  <njs@codesourcery.com>

	* transforms.{hh,cc} ({in,ex}ternalize_var_{name,domain}): New
	functions.
	* vocab_terms.hh (base64<var_value>): Declare template.
	* database.hh (get_vars): Simplify API.
	* database.cc (get_vars, get_var, var_exists, set_var, clear_var):
	Implement.
	* commands.cc (set, unset): New commands.
	(ls): New "vars" subcommand.
	* tests/t_vars.at: Fix.  Un-XFAIL.
	
2005-03-21  Nathaniel Smith  <njs@codesourcery.com>

	* transforms.{cc,hh}: Remove tabs.

2005-03-20  Nathaniel Smith  <njs@codesourcery.com>

	* tests/t_vars.at: New test.
	* testsuite.at: Add it.

2005-03-20  Nathaniel Smith  <njs@codesourcery.com>

	* schema.sql (db_vars): New table.
	* database.cc (database::database): Update schema id.
	* schema_migration.cc (migrate_client_to_vars): New function.
	(migrate_monotone_schema): Use it.
	* tests/t_migrate_schema.at: Another schema, another test...
	
	* vocab_terms.hh (var_domain, var_name, var_value): New types.
	* database.hh (get_vars, get_var, var_exists, set_var, clear_var):
	Prototype new functions.
	
2005-03-20  Derek Scherger  <derek@echologic.com>

	* file_io.cc (book_keeping_file): return true only if first
	element of path is MT, allowing embedded MT elements
	(walk_tree_recursive): check relative paths for ignoreable book
	keeping files, rather than absolute paths
	(test_book_keeping_file): add fs::path tests for book keeping
	files
	* tests/t_add_intermediate_MT_path.at: un-XFAIL, fix some problems
	with commas, add tests for renames and deletes with embedded MT
	path elements.

2005-03-20  Nathaniel Smith  <njs@codesourcery.com>

	* monotone.texi: Add some missing @sc{}'s.
	* cryptopp/config.h: Use "mt-stdint.h", not <stdint.h>, for
	portability.

2005-03-19  Nathaniel Smith  <njs@codesourcery.com>

	* Makefile.am (EXTRA_DIST): Add UPGRADE and README.changesets.
	* debian/files: Auto-updated by dpkg-buildpackage.

	* This is the 0.17 release.
	
2005-03-18  Nathaniel Smith  <njs@codesourcery.com>

	* Makefile.am (MOST_SOURCES): Add package_{full_,}revision.h.
	* NEWS: Fill in date.
	* debian/copyright: Update from AUTHORS.
	* configure.ac: Bump version number to 0.17.
	* debian/changelog, monotone.spec: Update for release.
	* po/monotone.pot: Auto-updated by distcheck.

2005-03-18  Christof Petig <christof@petig-baender.de>

	* sqlite/*: Imported sqlite version 3.1.6 tree

2005-03-18  Nathaniel Smith  <njs@codesourcery.com>

	* monotone.1, commands.cc, Makefile.am: Fixup after merge.

2005-03-18  Nathaniel Smith  <njs@codesourcery.com>

	* path_component (split_path): Fix bug.
	Also, add unit tests for file.
	* unit_tests.{hh,cc}: Add path_component unit tests.
	
2005-03-18  Nathaniel Smith  <njs@codesourcery.com>

	* Makefile.am: Fixup after merge.
	
2005-03-18  Nathaniel Smith  <njs@codesourcery.com>

	* change_set.cc: Move path_component stuff to...
	* path_component.{hh,cc}: ...these new files.
	* Makefile.am: Add them.

2005-03-18  Matt Johnston  <matt@ucc.asn.au>

	* txt2c.cc: add --no-static option
	* Makefile.am, package_revision.h, package_full_revision.h:
	create revision info files as standalone .c files to speed
	compilation (mt_version.cc doesn't need to recompile each time)

2005-03-17  Derek Scherger  <derek@echologic.com>

	* INSTALL: add note about creating a ./configure script

2005-03-16  Nathaniel Smith  <njs@codesourcery.com>

	* UPGRADE: Finish, hopefully.
	* monotone.texi (db check): Be more clear about what is normally
	checked, and when 'db check' is useful.

2005-03-16  Patrick Mauritz <oxygene@studentenbude.ath.cx>

	* monotone.texi (Hook Reference): Typo.

2005-03-16  Nathaniel Smith  <njs@codesourcery.com>

	* monotone.texi: Add Derek Scherger to the copyright list.
	Various tweaks.
	(Starting a New Project): Rewrite to clarify that only Jim runs
	"setup", and explain why.
	(Network Service): Add a note that most people do use a central
	server, since people on the mailing list seem to perhaps be
	getting the wrong idea.
	(Making Changes): Expand a little on what the "." in "checkout ."
	means, since people seem to accidentally checkout stuff into real
	directories.
	(db check): Add much verbiage on the implications
	of various problems, and how to fix them.  Also clarify some
	wording.
	* NEWS: Small tweaks.
	* UPGRADE: More instructions, not done yet...
	
2005-03-15  Matt Johnston  <matt@ucc.asn.au>

	* commands.cc, monotone.texi, monotone.1: mention that agraph
          output is in VCG format.

2005-03-14  Nathaniel Smith  <njs@codesourcery.com>

	* commands.cc (cat): 'cat file REV PATH'.
	* monotone.texi: Mention it.
	* tests/t_cat_file_by_name.at: New test.
	* testsuite.at: Add it.

2005-03-11  Nathaniel Smith  <njs@codesourcery.com>

	* automate.cc (automate_heads): Remove app.initialize call.
	* revision.cc, revision.hh (calculate_arbitrary_change_set): New
	function.
	(calculate_composite_change_set): Touch more sanity checking.

	* commands.cc (update): Use it.

2005-03-10  Derek Scherger  <derek@echologic.com>

	* app_state.cc (set_restriction): adjust bad path error message
	* commands.cc (get_valid_paths): refactor into ...
	(extract_rearranged_paths): ... this
	(extract_delta_paths): ... this
	(extract_changed_paths): ... this
	(add_intermediate_paths): ... and this
	(restrict_delta_map): new function
	(calculate_restricted_change_set): new function
	(calculate_restricted_revision):
	(ls_missing):
	(revert): rework using new valid path functions
	(do_diff): adjust --revision variants to work with restrictions
	* tests/t_diff_restrict.at: un-XFAIL

2005-03-09  Jon Bright <jon@siliconcircus.com>
	* win32/monotone.iss: Install the many-files version of the
	docs, install the figures, create a start-menu icon for the
	docs.
	* Makefile.am: Make docs generation work with MinGW

2005-03-09  Jon Bright <jon@siliconcircus.com>
	* win32/monotone.iss: Monotone -> monotone

2005-03-09  Jon Bright <jon@siliconcircus.com>
	* win32/monotone.iss: Added an Inno Setup script for 
	generating a Windows installer.  Inno Setup is GPLed, see
	http://www.jrsoftware.org for download

2005-03-09  Jon Bright <jon@siliconcircus.com>
	* t_diff_binary.at: binary.bz.b64 -> binary.gz.b64

2005-03-08  Derek Scherger  <derek@echologic.com>

	* Makefile.am: adjust for fsck rename
	* commands.cc (db fsck): rename to db check and add short help;
	adjust for fsck file renames
	* database.{cc,hh}: minor alignment adjustments
	(get_statistic): remove redundant method
	(info): use count in place of get_statistic
	(count): return unsigned long instead of int
	(get_keys): new method
	(get_public_keys): new method
	(get_private_keys): rewrite using get_keys
	(get_certs): new method to get all certs in database from
	specified table
	(get_revision_certs): ditto
	* fsck.{cc,hh}: rename to...
	* database_check.{cc,hh}: ...this; add key, cert and sane revision
	history checking
	* monotone.1: document db dump/load/check commands
	* monotone.texi: document db check command
	* tests/t_fsck.at: rename to...
	* tests/t_database_check.at: ...this; and add tests for key and
	cert problems
	* testsuite.at: account for new test name

2005-03-08  Nathaniel Smith  <njs@codesourcery.com>

	* ChangeLog: Insert some missing newlines.
	* NEWS: Note file format changes.
	* file_io.cc (tilde_expand): Clarify error message.

2005-03-08  Nathaniel Smith  <njs@codesourcery.com>

	* keys.{cc,hh} (require_password): Simplify interface, do more
	work.
	* rcs_import.cc (import_cvs_repo): Update accordingly.
	* commands.cc (server): Likewise.
	* revision.cc (build_changesets_from_existing_revs) 
	(build_changesets_from_manifest_ancestry): Require passphrase
	early.

2005-03-08  Nathaniel Smith  <njs@codesourcery.com>

	* NEWS, INSTALL, README.changesets: Update in preparation for
	0.17.
	* UPGRADE: New file.
	
	* tests/t_diff_restrict.at: Oops.  XFAIL it.
	
2005-03-08  Jon Bright  <jon@siliconcircus.com>
	
	* win32/process.cc (process_spawn): Escape the parameters,
	surround them with quotes before adding them to the consolidated
	command line string
	* mkstemp.cc (monotone_mkstemp): Now takes a std::string&, and
	returns the *native* form of the path in this.
	* mkstemp.hh: Now always use monotone_mkstemp
	(monotone_mkstemp): Update prototype
	* lua.cc (monotone_mkstemp_for_lua): Use new-style 
	monotone_mkstemp

2005-03-08  Jon Bright  <jon@siliconcircus.com>
	
	* win32/read_password.cc (read_password): Now correctly hides 
	password when run in a Windows console.  Does at least enough in
	a MinGW rxvt console to make sure that you can't see the password.
	* win32/process.cc: Change indentation.
	(process_spawn): Log commands executed, as for unix process.cc

2005-03-07  Nathaniel Smith  <njs@codesourcery.com>

	* tests/t_diff_restrict.at: New test.
	* testsuite.at: Add it.

2005-03-05  Nathaniel Smith  <njs@codesourcery.com>

	* netsync.cc (encountered_error, error): New variable and method.
	(session::session): Initialize encountered_error.
	(write_netcmd_and_try_flush, read_some, write_some): Check it.
	(queue_error_cmd): Consider it like sending a goodbye.
	(process_error_cmd): Throw an exception instead of considering it
	a goodbye.
	(process_data_cmd): Call error() if epochs don't match.
	* tests/t_epoch.at, tests/t_epoch_server.at: More minor tweaks.
	Expect failed pulls to exit with status 0.  This isn't really
	correct, but looks complicated to fix...

2005-03-05  Nathaniel Smith  <njs@codesourcery.com>

	* testsuite.at (NETSYNC_SERVE_N_START): New macro.
	* tests/t_epoch_server.at: Misc. fixes.

	* netsync.cc (session::session): Don't open valve yet.
	(maybe_note_epochs_finished): New method to open
	valve.
	(process_done_cmd, process_data_cmd): Call it.
	(rebuild_merkle_trees): Actually calculate hashes for epoch merkle
	trees.  Also, only include epochs that meet the branch mask.
	(session): Remove unused id_to_epoch map.
	
2005-03-05  Nathaniel Smith  <njs@codesourcery.com>

	* netcmd.cc (read_netcmd_item_type): Handle epoch_item.
	(test_netcmd_functions): Update for new confirm_cmd_payload
	format.
	* netsync.cc (process_confirm_cmd): Cut and paste error.

2005-03-05  Nathaniel Smith  <njs@codesourcery.com>

	* constants.{cc,hh}: Add new epochlen, epochlen_bytes constants.
	* vocab_terms.hh, vocab.hh: Add new epoch_data type.  Add predeclarations
	for it.
	* commands.cc (ls_epochs):
	* revision.cc (
	* database.hh:
	* database.cc: Update for epoch_data.  Add get_epoch, epoch_exists
	methods.
	* epoch.{cc,hh}: New files.
	* netsync.cc: Actually implement epochs-via-merkle code.

2005-03-04  Nathaniel Smith  <njs@codesourcery.com>

	* schema.sql (branch_epochs): Add 'hash' field.
	* schema_migration.cc: Fixup for.
	* database.cc (database): Change schemas.
	* tests/t_migrate_schema.at: Replace epoch db test case with one
	with new schema.

2005-03-03  Nathaniel Smith  <njs@codesourcery.com>

	* netsync.cc (session::id_to_epoch): New variable.
	(session::session): Create refinement and requested item tables
	for epochs.
	(rebuild_merkle_trees): Fill epoch merkle tree and id_to_epoch
	table.

	* netsync.cc (queue_confirm_cmd, process_confirm_cmd) 
	(dispatch_payload, rebuild_merkle_trees): 
	* netcmd.hh:
	* netcmd.cc (read_confirm_cmd_payload, write_confirm_cmd_payload):
	Remove epochs.

2005-02-27  Nathaniel Smith  <njs@codesourcery.com>

	* constants.cc:
	* revision.cc:
	* testsuite.at: 
	* commands.cc:
	* ChangeLog: Fixup after merge.

2005-02-27  Nathaniel Smith  <njs@codesourcery.com>

	* merkle_tree.hh (netcmd_item_type): Add epoch_item.
	* merkle_tree.cc (netcmd_item_type_to_string): Handle epoch_item.

	* packet.hh, packet.cc (struct packet_db_valve): New class.
	* netsync.cc (session): Use a valved writer.

2005-02-26  Nathaniel Smith  <njs@codesourcery.com>

	* merkle_tree.hh: Fix comment.
	Remove prototypes for non-existing functions.

2005-02-26  Nathaniel Smith  <njs@codesourcery.com>

	* tests/t_epoch_unidirectional.at: New test.
	* testsuite.at: Add it.

2005-02-26  Nathaniel Smith  <njs@codesourcery.com>

	* tests/t_epoch.at: Even more paranoid.
	* tests/t_epoch_server.at: New test.
	* testsuite.at: Add it.
	
2005-02-21  Nathaniel Smith  <njs@codesourcery.com>

	* tests/t_epoch.at: Check that netsync only sends relevant
	epochs, and be a little more paranoid.

2005-02-19  Nathaniel Smith  <njs@codesourcery.com>

	* revision.cc (struct anc_graph): Fixup after merge.

2005-02-18  graydon hoare  <graydon@pobox.com>

	* database.cc (set_epoch): Fix SQL.
	* monotone.texi (Rebuilding ancestry): Reword a bit.
	* netcmd.{cc,hh} 
	({read,write}_hello_cmd_payload): Transfer server key with hello.
	({read,write}_confirm_cmd_payload): Transfer epoch list with confirm.
	* netsync.cc: Adapt to changes in netcmd.
	(rebuild_merkle_trees): Set nonexistent epochs to zero before sync.
	* revision.cc (anc_graph): Randomize epochs on rebuild.
	* tests/t_epoch.at: Fix up to test slightly new semantics.

2005-02-07  Nathaniel Smith  <njs@codesourcery.com>

	* monotone.1: Add more db commands.
	* monotone.texi: Document db rebuild.  Add section on rebuilding
	ancestry and epochs.

2005-02-06  graydon hoare  <graydon@pobox.com>

	* commands.cc (db): Add epoch commands.
	(list): Likewise.
	Also remove some unneeded transaction guards.
	* database.{cc,hh} (get_epochs): New function.
	(set_epoch): Likewise.
	(clear_epoch): Likewise.
	Also remove all persistent merkle trie stuff.
	* schema.sql: Add epochs, remove tries.
	* schema_migration.cc: Update.
	* tests/t_epoch.at: New test.
	* tests/t_migrate_schema.at: Update.
	* testsuite.at: Add some new helpers, call t_epoch.at.
	* vocab.hh (epoch_id): Define.
	* vocab_terms.hh (epoch): Define.

2005-02-05  Nathaniel Smith  <njs@codesourcery.com>

	* merkle_tree.hh: Remove mcert_item and fcert_item, rename
	rcert_item to cert_item, renumber to remove gaps left.
	* merkle_tree.cc (netcmd_item_type_to_string):
	* netcmd.cc (read_netcmd_item_type): 
	* netsync.cc: Adjust accordingly.
	
2005-02-05  Nathaniel Smith  <njs@codesourcery.com>

	* constants.cc (constants): Bump netsync protocol version.

2005-03-07  Nathaniel Smith  <njs@codesourcery.com>

	* lua.cc (monotone_spawn_for_lua): Minimal change to get arguments
	in right order.  Still needs hygienic cleanups...
	* tests/t_can_execute.at: Run 'cp' instead of 'touch', because cp
	will actually notice if we pass arguments out of order.
	* testsuite.at: Remove mysterious blank line.
	
2005-03-07  Nathaniel Smith  <njs@codesourcery.com>

	* unix/process.cc (process_spawn): Log command line before
	executing.

2005-03-07  Nathaniel Smith  <njs@codesourcery.com>

	* revision.cc (kill_redundant_edges): Rename back to...
	(kluge_for_3_ancestor_nodes): ...this.  Go back to only cleaning
	up parents of 3+ parent nodes.
	(analyze_manifest_changes): Take a third argument, of files whose
	ancestry needs splitting.
	(construct_revision_from_ancestry): Make more more complex, in
	order to properly track file identity in merges.

2005-03-05  Nathaniel Smith  <njs@codesourcery.com>

	* revision.cc (check_sane_history): Typo.
	
2005-03-05  Nathaniel Smith  <njs@codesourcery.com>

	* revision.hh (check_sane_history): Take an app_state instead of a
	database as an argument.
	* database.cc: Pass an app_state instead of a database as its
	argument. 
	* revision.cc (check_sane_history): Update accordingly.  Add a new
	check for merges, that they are creating consistent changesets
	(even when the common ancestor is outside of the usual
	paranoia-checking search depth).

2005-03-05  Nathaniel Smith  <njs@codesourcery.com>

	* revision.cc (kluge_for_3_ancestor_nodes): Rename to...
	(kill_redundant_edges): ...this.  Kill all redundant edges, not
	just ones on nodes with 3+ parents.  Also, make it actually work.
	
2005-03-05  Nathaniel Smith  <njs@codesourcery.com>

	* revision.cc (kluge_for_3_ancestor_nodes): New method.
	(rebuild_ancestry): Call it.

2005-03-03  Nathaniel Smith  <njs@codesourcery.com>

	* revision.cc (check_sane_history): Print a warning to let the
	user know why things like 'pull' can take so long.
	* netsync.cc: Remove a few tabs.

2005-03-04  Jon Bright  <jon@siliconcircus.com>
	
	* win32/process.cc (process_spawn): Now takes 
	const char * const argv[]
	* unix/process.cc (process_spawn): Ditto.  Cast for call to
	execvp
	(existsonpath): Initialise args in a const way

2005-03-04  Jon Bright  <jon@siliconcircus.com>
	
	* win32/process.cc (process_spawn): Now takes 
	char * const argv[]
	* platform.hh (process_spawn): Ditto
	* unix/process.cc (process_spawn): Ditto
	* lua.cc (monotone_spawn_for_lua): Remove debug code
	* General: Beginning to hate C++'s const rules

2005-03-04  Jon Bright  <jon@siliconcircus.com>
	
	* win32/process.cc (process_spawn): Now takes 
	const char * const *
	* platform.hh (process_spawn): Ditto
	* unix/process.cc (process_spawn): Ditto
	* General: Sorry about all these commits, I'm syncing back and
	forth between Linux and Win32

2005-03-04  Jon Bright  <jon@siliconcircus.com>
	
	* win32/process.cc (process_spawn): Now takes char * const *
	* platform.hh (process_spawn): Ditto
	* unix/process.cc (process_spawn): Ditto
	(existsonpath): argv now const char*[]

2005-03-04  Jon Bright  <jon@siliconcircus.com>
	
	* win32/process.cc: Added forgotten file
	* unix/process.cc: Include stat.h, (process_*) fix compilation
	errors

2005-03-04  Jon Bright  <jon@siliconcircus.com>
	
	* unix/process.cc: Added forgotten file

2005-03-03  Jon Bright  <jon@siliconcircus.com>
	
	* lposix.c: Deleted
	* win32/process.cc: Created, added Win32 versions of functions
	existsonpath, make_executable, process_spawn, process_wait,
	process_kill, process_sleep
	* unix/process.cc: Ditto, for the Unix versions.
	* lua.cc: Add LUA wrappers for the above functions, register
	them with LUA
	* std_hooks.lua (execute, attr_functions->execute, 
	program_exists_in_path): Use the new functions instead of posix
	functions
	* t_can_execute.at (touchhook.lua): Ditto

2005-03-01  Derek Scherger  <derek@echologic.com>

	* app_state.cc (set_restriction): actually ignore ignored files
	rather than trying to validate them

2005-03-01  Derek Scherger  <derek@echologic.com>

	* tests/t_diff_binary.at: new test (bug report)
	* tests/t_command_completion.at: new test
	* tests/t_merge_rename_file_and_rename_dir.at: new test
	* testsuite.at: include new tests
	
2005-02-28  Richard Levitte  <richard@levitte.org>

	* Makefile.am (BUILT_SOURCES_CLEAN): Moved mt-stding.h from here...
	(DISTCLEANFILES): ... to here.  Since mt-stding.h is created by
	config.status, it should only be removed by the distclean target.

2005-02-28  Matt Johnston  <matt@ucc.asn.au>

	* std_hooks.lua: posix.iswin32() == 1, rather than plain boolean
	comparison (0 doesn't compare as false in lua it seems).

2005-02-27  Jon Bright  <jon@siliconcircus.com>
	
	* lposix.c (win32 Pspawn): Search the path
	(win32 Pexistsonpath): Added.  'which' isn't easily available,
	and not available at all from a normal Win32 command shell
	(Piswin32): Added a function for both Unix and Win32 to detect
	if running on Windows
	* std_hooks.lua (program_exists_in_path): Now calls 
	posix.iswin32.  If win32, calls posix.existsonpath, otherwise
	calls which as it always did.

2005-02-27  Jon Bright  <jon@siliconcircus.com>
	
	* lposix.c (win32 Pspawn): Remove dumb strlen bug resulting in
	AVs on commit.

2005-02-27  Jon Bright  <jon@siliconcircus.com>
	
	* t_can_execute.at: Test to see if hooks can execute things
	* testsuite.at: Add t_can_execute

2005-02-27  Jon Bright  <jon@siliconcircus.com>
	
	* lposix.c (win32 Pspawn): Ensure the command string is always
	NUL-terminated.  Also, allocate enough memory for the quotes
	around the command string.

2005-02-27  Jon Bright  <jon@siliconcircus.com>
	
	* xdelta.cc (unittests): Define BOOST_STDC_NO_NAMESPACE, needed
	to compile with the latest MinGW which uses gcc 3.4.2
	* vocab.cc (verify(local_path)): Catch fs::filesystem_error too
	and rethrow this as an informative_failure, thereby fixing the
	Win32 unit tests without disabling anything
	* idna/toutf8.c (stringprep_convert): Fix a potential segfault
	when memory allocation fails.  Potentially security-relevant.
	* tests/t_i18n_file.at: Add a SET_FUNNY_FILENAME macro, which 
	gets a platform-appropriate funny filename (with/without 
	colon).  
	Change references to utf8 to utf-8, iso88591 to iso-8859-1, and
	eucjp to euc-jp, on the grounds that MinGW's iconv knows all
	of the latter and none of the former, but Linux iconv knows all
	of them.  Test now passes one Win32.  I'm presuming we weren't
	deliberately using non-standard names for charsets here.
	* tests/t_i18n_changelog.at: Same charset name changes.
	* tests/t_dump_load.at: Canonicalise dump before loading it
	* tests/t_load_into_existing.at: Ditto
	* tests/t_fmerge.at: Canonicalise fmerge output
	* tests/t_merge_normalization_edge_case.at: Ditto
	* tests/t_unidiff.at: Canonicalise diff output
	* tests/t_largish_file.at: Instead of using dd, which MinGW
	doesn't have, I've generated the file with dd on a nearby Linux
	box, then gziped and b64ed it, and the test case now generates
	it with UNGZB64
	* testsuite.at: Add a comment every 10 tests with the test
	number.  Useful if you're trying to locate which test number
	you're trying to run and only have the filename.  If people 
	hate this, though, please do delete.
	(UNB64_COMMAND) Do special handling for Win32 to avoid
	having to canonicalise the file.
	(UNGZ_COMMAND) Canonicalise the file after ungzipping it.
	* lposix.c: (Pfork, Pexec) Removed, on the grounds that we only
	really want to support fork+exec as a single operation.  fork()
	without exec() could be risky with a child process also having
	our sqlite handles, etc.  exec() could be risky since we 
	wouldn't be exiting gracefully, just dying in the middle of a
	hook.
	(Pspawn) Implemented for both Win32 and Unix.  Does fork/exec
	for Unix, CreateProcess for Win32.  Returns -1 on error, pid on
	success in both cases.
	(Pwait, Pkill, Psleep) Implemented for Win32.  Note that pid is
	not optional for Pwait on Win32.
	* std_hooks.lua: (execute) Now uses spawn()

2005-02-25  Jon Bright  <jon@siliconcircus.com>
	
	* ChangeLog: Add all my previous changes.
	* tests/t_add_owndb.at: Add test for trying to add the db to
	itself.
	* testsuite.at: Call it
	* tests/t_automate_heads.at: Canonicalise stdout output.
	* tests/t_automate_version.at: Use arithmetic comparison against
	wc output instead of string comparison, to avoid problems with
	MinGW's wc, which outputs with initial space-padding
	* tests/t_change_empty_file.at: Canonicalise stdout output 
	and compare manually instead of letting autotest check it
	* tests/t_fmerge_normalize.at: Canonicalise stdout output.
	* tests/t_netsync_single.at: Use NETSYNC_KILLHARD instead of 
	killall, as for the NETSYNC functions in testsuite.at

2005-02-27  Matt Johnston  <matt@ucc.asn.au>

        * main.cc: ignore SIGPIPE so that monotone won't be killed
        unexpectedly upon remote disconnection for netsync

2005-02-27  Nathaniel Smith  <njs@codesourcery.com>

	* idna/idn-int.h: Oops, really add this time.

2005-02-27  Nathaniel Smith  <njs@codesourcery.com>

	* AUTHORS: Add Corey Halpin.
	
	* idna/idn-int.h: New file (don't generate from configure anymore,
	but just ship).
	* configure.ac: Don't generate idna/idn-int.h.  Do generate
	mt-stdint.h.
	* Makefile.am: Adjust for idna/idn-int.h and mt-stdint.h.
	* acinclude.m4: Remove AX_CREATE_STDINT_H, ACX_PTHREAD,
	AC_COMPILE_CHECK_SIZEOF (let aclocal pick them up from m4/
	instead).
	* m4/ax_create_stdint_h.m4:
	* m4/acx_pthread.m4: Update from http://autoconf-archive.cryp.to/
	
	* numeric_vocab.hh: Instead of dancing around which header to
	include, include mt-stdint.h.
	
	* app_state.cc (restriction_includes, set_restriction): Move
	global static 'dot' into these functions, because file_path
	depends on global book_keeping_dir being initialized already, and
	there is no guaranteed order of initialization of C++ statics.
	(Bug reported by Matt Johnston.)
	
2005-02-27  Corey Halpin  <chalpin@cs.wisc.edu>

	* numeric_vocab.hh: Try both stdint.h and inttypes.h.
	* main.cc: OpenBSD has Unix signals too.

2005-02-26  Derek Scherger  <derek@echologic.com>

	* file_io.cc (absolutify): normalize fs::path to remove ..'s
	* tests/t_db_with_dots.at: ensure database path in MT/options
	doesn't contain ..'s

2005-02-25  Jon Bright  <jon@siliconcircus.com>
	
	* ChangeLog: Add all my previous changes.
	* tests/t_add_owndb.at: Add test for trying to add the db to
	itself.
	* testsuite.at: Call it
	* tests/t_automate_heads.at: Canonicalise stdout output.
	* tests/t_automate_version.at: Use arithmetic comparison against
	wc output instead of string comparison, to avoid problems with
	MinGW's wc, which outputs with initial space-padding
	* tests/t_change_empty_file.at: Canonicalise stdout output 
	and compare manually instead of letting autotest check it
	* tests/t_fmerge_normalize.at: Canonicalise stdout output.
	* tests/t_netsync_single.at: Use NETSYNC_KILLHARD instead of 
	killall, as for the NETSYNC functions in testsuite.at

2005-02-25  Nathaniel Smith  <njs@codesourcery.com>

	* vocab.cc (test_file_path_verification): Re-enable some tests
	disabled by Jon Bright, following discussion on IRC concluding
	that they were catching a real bug.

2005-02-24  Nathaniel Smith  <njs@codesourcery.com>

	* tests/t_add_dot.at: Run "add ." in a subdirectory, so as not to
	add the test database.  (Reported by Jon Bright.)

	* AUTHORS: Fix gettext.h copyright note, to not be in the middle
	of libidn copyright note.
	Add Jon Bright.

2005-02-24  Jon Bright  <jon@siliconcircus.com>

	* app_state.cc (prefix): Use string() instead of 
	native_directory_string().  For Unix, these should be equivalent.
	For Win32, I believe string()'s correct (since we compare 
	everywhere against normalized paths with / characters, but 
	native_directory_string produces paths with \ characters on Win32.
	* rcs_file.cc (file_source): Map the map, not the mapping.
	* tests/t_i18n_file.at: Remove colon from filename with symbols.
	I need to return to this and add a proper test for Win32, so we
	only use the colon on non-Win32.
	* testsuite.at: Add a CANONICALISE function, which does nothing
	on Unix and strips out carriage returns from files on Win32.  This
	is useful for being able to compare Monotone's stdout output to
	files on disk.  Add NETSYNC_KILL and NETSYNC_KILLHARD functions,
	to deal with MinGW not having killall (Unix still uses killall,
	though).
	* tests/t_import.at: Add CANONICALISE calls before comparing
	stdout output.
	* tests/t_netsync.at: Likewise
	* tests/t_netsync_single.at: Likewise
	* tests/t_scan.at: Likewise
	* tests/t_versions.at: Likewise
	* tests/t_ls_missing.at: Likewise.  Also, generate missingfoo and
	missingbar files with expected output from ls missing for these
	files being missing and compare against those.

2005-02-24  Derek Scherger  <derek@echologic.com>

	* app_state.{cc,hh} (add_restriction): rename to ...
	(set_restriction) this; and add path validation
	* commands.cc (get_valid_paths): new function
	(get_path_rearrangement) remove restricted include/exclude variant
	(calculate_restricted_revision) get valid paths and use to set up
	restriction
	(status, ls_unknown, commit, do_diff) pass args to
	calculate_restricted_revision to valid restriction paths
	(ls_missing, revert) get valid paths and use to set up restriction
	* tests/t_checkout_options.at: remove bug report priority (it's
	fixed!)
	* tests/t_diff_added_file.at: add --revision options to diff
	* tests/t_restrictions.at: remove invalid paths from ls unknown
	and ls ignored
	* tests/t_restrictions_warn_on_unknown.at: un-XFAIL
	
2005-02-23  Derek Scherger  <derek@echologic.com>

	* commands.cc (ls_missing): replace duplicated code with call to
	calculate_base_revision

2005-02-23  Jon Bright  <jon@siliconcircus.com>
	
	* vocab.cc (test_file_path_verification): Disable foo//nonsense
	test for Win32, add tests for UNC paths.  This was the only
	failing unit test on Win32.

2005-02-23  Jon Bright  <jon@siliconcircus.com>

	* txt2c.cc (main): Don't claim the file was generated from 
	--strip-trailing if that option's used.

2005-02-23  Jon Bright  <jon@siliconcircus.com>

	* app_state.cc: Add include of io.h for Win32, for chdir()
	* file_io.cc (get_homedir): Correct assertion (remove bracket)
	* lua/lposix.c, lua/modemuncher.c: Remove all references to
	functions and modes that don't exist on Win32.
	* monotone.cc: Include libintl.h on Win32
	
2005-02-21  Nathaniel Smith  <njs@codesourcery.com>

	* file_io.cc (get_homedir): Add more comments and logging to Win32
	version.  Also, only check HOME under Cygwin/MinGW.

2005-02-21  Derek Scherger  <derek@echologic.com>

	* Makefile.am: merge fixup
	
2005-02-21  Derek Scherger  <derek@echologic.com>

	* Makefile.am: add fsck.{cc,hh}
	* commands.cc(check_db): move to ...
	* fsck.{cc,hh}: here and do lots more checking
	* database.{cc,hh}(get_ids): new method
	(get_file_ids,get_manifest_ids,get_revision_ids): more new methods
	* tests/t_fsck.at: new test
	* testsuite.at: call it
	
2005-02-21  Nathaniel Smith  <njs@codesourcery.com>

	* commands.cc (commit): Simplify chatter.

2005-02-21  Nathaniel Smith  <njs@codesourcery.com>

	* file_io.cc (get_homedir): Check more environment variables in
	Win32 version.

2005-02-21  Nathaniel Smith  <njs@codesourcery.com>

	* file_io.cc: Remove tabs.

2005-02-21  Nathaniel Smith  <njs@codesourcery.com>

	* smap.hh (smap): Remove leading underscores, add comments.

2005-02-20  Nathaniel Smith  <njs@codesourcery.com>

	* std_hooks.lua (merge2, merge3): Check for DISPLAY before
	invoking gvim.

2005-02-20  Julio M. Merino Vidal  <jmmv@menta.net>

	* ChangeLog: Use tabs for indentation rather than spaces.  Drop
	trailing whitespace.  While here, fix a date by adding zeros before
	the month and the day number.

2005-02-20  Julio M. Merino Vidal  <jmmv@menta.net>

	* gettext.h: Add file.
	* AUTHORS: Mention that it comes from the GNU Gettext package.
	* Makefile.am: Distribute it.
	* sanity.hh: Use gettext.h rather than libintl.h so that --disable-nls
	works.  Also improves portability, according to the GNU Gettext
	manual.

2005-02-19  Derek Scherger  <derek@echologic.com>

	* automate.cc (automate_heads): remove bogus call to 
	app.allow_working_copy() which is called in cpp_main
	* database.cc (check_sqlite_format_version): don't check database
	version when "file" is really a directory; add filename to error
	message
	(sql): check for empty database early, even though this seems
	impossible as absolutify changes "" into path to working dir;
	convert to use N-style assertions; add check to ensure "file" is
	not really a directory
	* tests/t_db_missing.at: new test for above problems
	* testsuite.at: call it

2005-02-19  Nathaniel Smith  <njs@codesourcery.com>

	* tests/t_add_intermediate_MT_path.at: Tighten up.

	* tests/t_merge_3.at: New test.
	* tests/t_merge_4.at: Likewise.
	* testsuite.at: Add them.

2005-02-19  Ole Dalgaard  <josua+monotone@giraffen.dk>

	* configure.ac: Check for 64-bit versions of Boost static
	libraries.

2005-02-18  Julio M. Merino Vidal  <jmmv@menta.net>

	* INSTALL:
	* configure.ac: Improve Boost detection by trying several possible
	library suffixes before aborting.

2005-02-18  graydon hoare  <graydon@pobox.com>

	* change_set.cc
	(apply_change_set): Avoid fast path when there are adds.
	(apply_path_rearrangement): Likewise.

2005-02-18  graydon hoare  <graydon@pobox.com>

	* automate.cc (automate_heads): Fix initialize() call.
	* change_set.{cc,hh}
	(apply_path_rearrangement): Add quick version.
	* revision.cc
	(check_sane_history): Use quick version of apply_change_set.
	* work.cc
	(build_addition): Use quick version of apply_path_rearrangement.
	(known_preimage_path): Likewise.
	* testsuite.at: Fix definitions of _ROOT_DIR, add --norc some
	places.
	* AUTHORS: Mention Daniel.

2005-02-18  Daniel Berlin  <dberlin@dberlin.org>

	* xdelta.cc (compute_delta_insns): Correct 1-byte-source bug.

2005-02-18  graydon hoare  <graydon@pobox.com>

	* Makefile.am (MOST_SOURCES): Add smap.hh.

2005-02-18  graydon hoare  <graydon@pobox.com>

	* basic_io.{cc,hh}: Inline some stuff.
	* change_set.cc: Use smap various places, reduce to 32-bit tids.
	* commands.cc: Use shared_ptr<change_set> everywhere.
	* netsync.cc: Likewise.
	* rcs_import.cc: Likewise.
	* revision.{cc,hh}: Likewise.
	* smap.hh: New file.

2005-02-18  Julio M. Merino Vidal  <jmmv@menta.net>

	* INSTALL:
	* configure.ac: Improve Boost detection by trying several possible
	library suffixes before aborting.

2005-02-17  Derek Scherger  <derek@echologic.com>

	* tests/t_add_intermediate_MT_path.at: new test
	* testsuite.at: call it

2005-02-17  Julio M. Merino Vidal  <jmmv@menta.net>

	* testsuite.at:
	* tests/t_change_empty_file.at: Verify that modifying an empty file
	creates a patch revision rather than an add/delete sequence.  The
	incorrect behavior was reported in bug #9964.

2005-02-17  Derek Scherger  <derek@echologic.com>

	* app_state.{cc,hh} (app_state): initialize search root
	(initialize): boolean signature variant renamed to ...
	(allow_working_copy): this; add explicit search root; move
	requirement for working copy to ...
	(require_working_copy): this new method
	(initialize): string signature variant renamed to ...
	(create_working_copy): this
	(set_root): new method
	* commands.cc: remove app.initialize(false) calls; replace
	app.initialize(true) with app.require_working_copy(); replace
	app.initialize(dir) with app.create_working_copy(dir)
	(checkout): ensure revision is member of specified branch
	* file_io.{cc,hh} (find_working_copy): stop search at --root if
	specified
	* monotone.cc (OPT_ROOT): new option
	(cpp_main): call app.allow_working_copy() before executing
	commands to always read default options
	* monotone.1: add --root option
	* monotone.texi: add --root option
	* tests/t_checkout_noop_on_fail.at: un-XFAIL
	* tests/t_checkout_options.at: un-XFAIL, add check for specified
	revision not in specified branch
	* testsuite.at: add --root option to MONOTONE to prevent searching
	above test dir
	* vocab.cc: remove redundant forward declaration

2005-02-16  Derek Scherger  <derek@echologic.com>

	* commands.cc (revert): don't rewrite unchanged files
	* tests/t_revert_unchanged.at: new test
	* testsuite.at: call it

2005-02-12  Derek Scherger  <derek@echologic.com>

	* database.cc (sqlite3_unpack_fn): new function for viewing
	base64, gzipped data
	(install_functions): install it
	(rehash): remove unused obsolete fcerts ticker

2005-02-17  Nathaniel Smith  <njs@codesourcery.com>

	* debian/changelog: s/graydon@mogo/graydon@pobox.com/, to make
	lintian happy.
	* debian/rules (config.status): Remove --with-bundled-adns.
	* debian/control (Build-Depends): Don't Build-Depend on libpopt,
	only libpopt-dev.
	* .mt-attrs (debian/control): Make executable.

2005-02-17  Nathaniel Smith  <njs@codesourcery.com>

	* tests/t_undo_update.at: Stupid typo.
	* tests/t_largish_file.at: New test.
	* testsuite.at: Add it.

	* commands.cc (push, pull, sync): Remove misleading "..." from
	help text.

2005-02-16  Julio M. Merino Vidal  <jmmv@menta.net>

	* Makefile.am: Append $(BOOST_SUFFIX) to -lboost_unit_test_framework
	to fix 'make check' on systems where boost libraries can only be
	found by passing the exact suffix as part of the name.

2005-02-16  Julio M. Merino Vidal  <jmmv@menta.net>

	* monotone.texi: Fix a typo (hexidecimal to hexadecimal).  Also
	change an example command to append stuff to ~/.monotonerc, instead
	of completely destroying the possibily existing file.  Addresses
	bug #11136.

2005-02-16  Julio M. Merino Vidal  <jmmv@menta.net>

	* cryptopp/config.h: Use uint{8,16,32,64}_t as size types instead of
	trying to match them to unsigned char/int/long/long long respectively.
	Should fix build on FreeBSD/sparc64, as seen in bug #10203.

2005-02-16  Julio M. Merino Vidal  <jmmv@menta.net>

	* INSTALL:
	* Makefile.am:
	* configure.ac: Add the --disable-large-file option to manually
	disable large file support from the builtin sqlite (compatibility
	with old systems and FAT).  Addresses bug #8380.

2005-02-16  Nathaniel Smith  <njs@codesourcery.com>

	* tests/t_undo_update.at: New todo.
	* testsuite.at: Add it.

2005-02-15  Nathaniel Smith  <njs@codesourcery.com>

	* monotone.1: Add cursory note about "automate".
	* monotone.texi: Synchronize with manpage.

2005-02-15  Nathaniel Smith  <njs@codesourcery.com>

	* automate.cc: Add "Error conditions" to the standard comment
	sections.

	* monotone.texi (Scripting): New section.
	(Automation): New section.

	* tests/t_automate_heads.at: Test behavior with nonexistent
	branch.

2005-02-14  Nathaniel Smith  <njs@codesourcery.com>

	* tests/t_merge_normalization_edge_case.at: New test.
	* testsuite.at: Add it.

	* diff_patch.cc (normalize_extents): Soften the warning message
	now that we have one test case.

2005-02-14  Matthew A. Nicholson  <mnicholson@digium.com>

	* std_hooks.lua: Add vimdiff merge hooks.

2005-02-14  Nathaniel Smith  <njs@codesourcery.com>

	* std_hooks.lua: Remove tabs.

2005-02-14  Nathaniel Smith  <njs@codesourcery.com>

	* tests/t_automate_heads.at: New test.
	* tests/t_automate_version.at: New test.
	* testsuite.at: Add then.

	* commands.cc (automate): Fix documentation string.
	* automate.cc: Much more structured documentation comments.

2005-02-13  Nathaniel Smith  <njs@codesourcery.com>

	* automate.{cc,hh}: New files.
	* commands.cc: New command "automate".

2005-02-13  Nathaniel Smith  <njs@codesourcery.com>

	* monotone.texi (Creating a Database): Fix typo, clarify
	conventions for database management following question on mailing
	list.

2005-02-12  graydon hoare  <graydon@pobox.com>

	* change_set.{cc,hh}: Correct code to pass newly-added unit tests.

2005-02-10  Derek Scherger  <derek@echologic.com>

	* monotone.1: update for restrictions
	* monotone.texi: sync with manpage

2005-02-09  Derek Scherger  <derek@echologic.com>

	* cert.cc (cert_revision_testresult): allow pass/fail testresult
	values
	* commands.cc (testresult): likewise
	* commands.cc (do_diff): disallow restriction of non-working copy
	diffs
	* monotone.texi: update for restrictions

2005-02-08  graydon hoare  <graydon@pobox.com>

	* database.cc (version_cache::set): Fix bad expiry logic.

2005-02-08  Nathaniel Smith  <njs@codesourcery.com>

	* change_set.cc (check_sane): Null sources are only valid for
	adds.

2005-02-07  Nathaniel Smith  <njs@codesourcery.com>

	* database.cc (struct version_cache): Fix invariant in cache
	clearing logic.

2005-02-06  Nathaniel Smith  <njs@codesourcery.com>

	* change_set.cc: Add a few more invariants; add lots and lots of
	unit tests.

2005-02-06  graydon hoare  <graydon@pobox.com>

	* change_set.cc: Use hash_map in a few places.
	(confirm_unique_entries_in_directories): Fix invariants.
	* constants.{cc,hh} (db_version_cache_sz): New constant.
	* database.cc (version_cache): New structure.
	(get_version): Use it.
	* interner.hh: Rewrite to use hash_map and vector.
	* tests/t_no_rename_overwrite.at: Tweak return codes.

2005-02-06  Nathaniel Smith  <njs@codesourcery.com>

	* ui.hh (ensure_clean_line): New method.
	* ui.cc (inform): Use it.
	* keys.cc (get_passphrase): Call it before prompting for passphrase.

2005-02-06  Nathaniel Smith  <njs@codesourcery.com>

	* database.cc (info): Report more statistics.

	* ROADMAP: Remove finished items.

	* revision.cc (analyze_manifest_changes): Childs cannot be null,
	that makes no sense.
	(add_node_for_old_manifest): Log node names, don't print it.
	(construct_revision_from_ancestry): Partially rewrite to handle
	root nodes explicitly.
	(build_changesets_from_existing_revs): Don't put the null revision
	in the ancestry graph, to match changesetify logic.
	(add_node_for_old_revision): Enforce decision that the ancestry
	graph not contain the null revision.

	(anc_graph::heads): Remove.
	(add_node_ancestry): Don't try creating it; logic was broken
	anyway.
	(rebuild_from_heads): Rename to...
	(rebuild_ancestry): ...this.  Calculate head set correctly.

2005-02-05  Nathaniel Smith  <njs@codesourcery.com>

	* change_set.cc (compose_path): Add more invariants.

2005-02-05  Nathaniel Smith  <njs@codesourcery.com>

	* monotone.cc (cpp_main): Log command line, to help interpret the
	logs people send in.

2005-02-05  Nathaniel Smith  <njs@codesourcery.com>

	* revision.cc (check_sane): Turn off this invariant when
	global_sanity.relaxed.

2005-02-03  Nathaniel Smith  <njs@codesourcery.com>

	* tests/t_load_into_existing.at: Oops, really add it too, sigh.

2005-02-03  Nathaniel Smith  <njs@codesourcery.com>

	* tests/t_need_mt_revision.at: Oops, really add it.

2005-02-03  Nathaniel Smith  <njs@codesourcery.com>

	* interner.hh (interner::intern): Add version taking a bool&, so
	callers can tell whether this string has previously been checked.
	* change_set.cc: Use new interned string identifier
	'path_component's instead of file_path's for components of paths;
	sanity-check each component exactly once.

2005-02-03  Nathaniel Smith  <njs@codesourcery.com>

	* database.cc (load): Check for existence of target database.
	* tests/t_load_into_existing.at: New test.
	* testsuite.at: Add it.

2005-02-03  Nathaniel Smith  <njs@codesourcery.com>

	* tests/t_checkout_dir.at: Also check that checkout to unwriteable
	directory fails.
	* tests/t_branch_checkout.at: New test.
	* testsuite.at: Add it.

	* app_state.cc (initialize): Simplify working directory
	initialization, and improve error handling.

	* keys.cc (get_passphrase): Disallow empty passphrases early
	(before they trigger an invariant down the line...).

2005-02-03  Nathaniel Smith  <njs@codesourcery.com>

	* update.cc (pick_update_candidates): Add I().
	* commands.cc (calculate_base_revision): Remove 'rev' argument,
	which was never set and callers never used.
	(calculate_base_manifest, calculate_current_revision)
	(calculate_restricted_revision, revert): Update correspondingly.
	(update): Check for null old revision.

	* main.cc (main): Make exit status 3 if we caught an unhandled
	exception, in particular so the testsuite can tell the difference
	between an error handled cleanly and an error caught by an
	invariant.
	* tests/t_update_null_revision.at: New test.
	* testsuite.at: Add it.

2005-02-03  Nathaniel Smith  <njs@codesourcery.com>

	* main.cc: Remove tabs.

2005-02-02  Nathaniel Smith  <njs@codesourcery.com>

	* change_set.cc (extract_first): Rename to...
	(extract_pairs_and_insert): ...this.
	(path_rearrangement::check_sane): Use it to add additional
	checks.

	* work.hh: Update comments (MT/manifest doesn't exist
	anymore...).

	* tests/t_need_mt_revision.at: New test.
	* testsuite.at: Add it.
	* commands.cc (get_revision_id): Require MT/revision to exist.
	(setup): Create MT/revision.

2005-02-02  Nathaniel Smith  <njs@codesourcery.com>

	* work.hh: Remove tabs.

2005-02-03  graydon hoare  <graydon@pobox.com>

	* tests/t_i18n_changelog.at: New test.
	* testsuite.at: Run it.
	* lua/lposix.c: New file.
	* lua/modemuncher.c: New file
	* lua.cc: Load posix library.
	* lua/liolib.c: Disable execute and popen.
	* std_hooks.lua: Remove io.execute uses.
	* AUTHORS: Update to mention lposix.c, modemuncher.c.
	* Makefile.am: Likewise.

2005-02-01  Nathaniel Smith  <njs@codesourcery.com>

	* tests/t_rebuild.at: Beef up test in response to possible
	problems reported by Derek Scherger.

2005-01-31  Nathaniel Smith  <njs@codesourcery.com>

	* rcs_import.cc (store_manifest_edge): Don't try to store deltas
	to the null manifest.
	(import_cvs_repo): Root revision has null manifest, not empty
	manifest.
	* revision.cc (check_sane): More invariants.

2005-01-28  graydon hoare  <graydon@pobox.com>

	* database.{cc,hh}: More netsync speed tweaks.
	* netsync.cc: Likewise.

2005-01-27  Nathaniel Smith  <njs@codesourcery.com>

	* tests/t_restrictions_warn_on_unknown.at: New test.
	* testsuite.at: Add it.

2005-01-27  Derek Scherger  <derek@echologic.com>

	* commands.cc (attr): adjust for subdir; ensure files exist
	* tests/t_attr.at: improve setup description
	* tests/t_attributes.at: improve setup description so that
	testsuite -k attr runs this test; check for attributes on missing
	files
	* tests/t_subdir_attr.at: new test
	* testsuite.at: fix dutch spelling of monotone; call new test

2005-01-27  Nathaniel Smith  <njs@codesourcery.com>

	* change_set.hh (null_id): New function.
	* revision.cc (analyze_manifest_changes): Fix typo, use null_id.
	* tests/t_rebuild.at: Un-XFAIL.

2005-01-27  Nathaniel Smith  <njs@codesourcery.com>

	* tests/t_rebuild.at: Add priority tag.

	* tests/t_cvsimport.at: Be more thorough.

	* rcs_import.cc (store_edge): Rename to...
	(store_manifest_edge): ...this.  Remove revision arguments, and
	remove storing of revision.
	(import_states_recursive): Update accordingly.
	Add 'revisions' argument; update it instead of trying to write
	revisions now.
	(import_states_by_branch): Add 'revisions' argument.
	(import_cvs_repo): Add a stage 3 that writes out the revisions
	accumulated in the 'revisions' vector.
	
2005-01-27  Matt Johnston  <matt@ucc.asn.au>

	(compile fixes for Linux/gcc 3.3.4)
	* botan/{util.cpp,primes.cpp}: give large constants ULL
	suffixes
	* botan/{gzip.cpp}: fix type for std::max() comparison

2005-01-27  graydon hoare  <graydon@pobox.com>

	* AUTHORS: Mention Georg.
	* change_set.cc: Null out names which are in null directories.
	* commands.cc (reindex): Remove COLLECTION argument.
	* database.{cc,hh} (get_revision_certs):
	Add brute force "load all certs" method.
	* merkle_tree.{cc,hh}: Modify to use memory rather than disk.
	* netsync.{cc,hh}: Likewise.
	* packet.hh (manifest_edge_analyzer): Kill dead code.

2005-01-26  Nathaniel Smith  <njs@codesourcery.com>

	* mt_version.cc (print_full_version): Include system flavour.

2005-01-26  Nathaniel Smith  <njs@codesourcery.com>

	* tests/t_rebuild.at: New test.
	* testsuite.at: Add it.

2005-01-26  Nathaniel Smith  <njs@codesourcery.com>

	* tests/t_checkout_noop_on_fail.at: Clarify description and XFAIL.

	* tests/t_approval_semantics.at: New TODO.
	* tests/t_monotone_agent.at: New TODO.
	* testsuite.at: Add them.

2005-01-25  Nathaniel Smith  <njs@codesourcery.com>

	* tests/t_checkout_noop_on_fail.at: New test.
	* testsuite.at: Add it.
	(RAW_MONOTONE): Add $PREEXECUTE to definition.

2005-01-25  Nathaniel Smith  <njs@codesourcery.com>

	* change_set.cc (extend_renumbering_from_path_identities): Add
	invariant.
	(extend_renumbering_via_added_files): Likewise.

	* constants.hh (maxbytes, postsz): Remove dead constants.
	(verify_depth): New constant.
	* constants.cc: Likewise.
	* revision.hh (check_sane_history): New function.
	* revision.cc (check_sane_history): Likewise.
	* database.cc (put_revision): Sanity check revision and revision
	history before storing it.
	This breaks cvs import.  Why?

	* update.cc (find_deepest_acceptable_descendent): Remove.
	(acceptable_descendent, calculate_update_set): New functions.
	(pick_update_candidates): Use 'calculate_update_set'.
	* tests/t_update_2.at: Un-XFAIL.
	* tests/t_ambig_update.at: Un-XFAIL.

	* tests/t_no_rename_overwrite.at: New test.
	* tests/t_cdiff.at: New test placeholder.
	* testsuite.at: Add them.
	(MONOTONE): Prefix command line with $PREEXECUTE to e.g. support
	running under Valgrind.

2005-01-25  Matt Johnston  <matt@ucc.asn.au>

	* cert.cc: ignore whitespace when comparing private keys
	from the database and with the lua hook
	* tests/t_lua_privkey.at: new test
	* testsuite.at: run it

2005-01-23  Derek Scherger  <derek@echologic.com>

	* commands.cc (restrict_rename_set): include renames if either
	name is present in restriction
	(calculate_base_revision): remove unused variant
	(calculate_current_revision): remove unsed variable
	(calculate_restricted_revision): remove unsed variable
	(ls_missing): remove unsed variable
	(revert): rewrite with restrictions
	* tests/t_revert.at: test partial reverts adjust MT/work properly
	* tests/t_revert_dirs.at: un-XFAIL
	* tests/t_revert_rename.at: un-XFAIL; revert rename via both names

2005-01-23  Derek Scherger  <derek@echologic.com>

	* tests/t_revert_rename.at: remove extra MONOTONE_SETUP
	attempt revert by both original name and new name

2005-01-23  Derek Scherger  <derek@echologic.com>

	* tests/t_revert_rename.at: New test.
	* testsuite.at: Add it.

2005-01-22  Derek Scherger  <derek@echologic.com>

	* tests/t_revert_dirs.at: New test.
	* testsuite.at: Add it.

2005-01-22  Nathaniel Smith  <njs@codesourcery.com>

	* configure.ac (AC_INIT): Set bug-reporting address to list
	address, rather than Graydon's personal email.
	* diff_patch.cc (normalize_extents): Use it.
	* ui.cc (fatal): Likewise.

	* tests/t_vcheck.at: New priority "todo", tweak descriptive text.

2005-01-23  Derek Scherger  <derek@echologic.com>

	* database.{cc,hh}: convert queries to use prepared statements

2005-01-22  Nathaniel Smith  <njs@codesourcery.com>

	* tests/t_delete_dir.at: Add more commentary.

	* tests/t_rename_dir_patch.at: New test.
	* tests/t_delete_dir_patch.at: New test.
	* testsuite.at: Add them.

2005-01-22  Nathaniel Smith  <njs@codesourcery.com>

	* change_set.cc (apply_change_set): Add invariants.
	* tests/t_rename_dir_cross_level.at: New test.
	* tests/t_rename_added_in_rename.at: New test.
	* tests/t_rename_conflict.at: New test.
	* testsuite.at: Add them.

2005-01-21  Nathaniel Smith  <njs@codesourcery.com>

	* tests/t_ambig_update.at: Update comments.

	* tests/t_update_2.at: New test from Georg-W. Koltermann
	<Georg.Koltermann@mscsoftware.com>.
	* testsuite.at: Add it.

2005-01-20  Nathaniel Smith  <njs@codesourcery.com>

	* tests/t_lca_1.at: New bug report.
	* testsuite.at: Add it.

2005-01-19  Nathaniel Smith  <njs@codesourcery.com>

	* commands.cc (merge): Improve merge chatter.
	(do_diff): Don't print anything when there are no
	changes.

2005-01-19  Nathaniel Smith  <njs@codesourcery.com>

	* tests/t_db_with_dots.at: New test.
	* testsuite.at: Add it.

2005-01-19  Patrick Mauritz <oxygene@studentenbude.ath.cx>

	* Makefile.am (%.h, package_revision.h, package_full_revision.h):
	Don't update target file if no change has occurred, to reduce
	unnecessary rebuilds.

2005-01-18  Nathaniel Smith  <njs@codesourcery.com>

	* rcs_import.cc (cvs_key): Initialize struct tm to all zeros, to
	stop garbage sneaking in -- thanks to Zack Weinberg for pointing
	this out.  Also, handle 2 digit years properly on WIN32.

2005-01-18  Nathaniel Smith  <njs@codesourcery.com>

	* rcs_import.cc: Remove tabs.

2005-01-19  Matt Johnston  <matt@ucc.asn.au>

	* database.cc: Pass filename to check_sqlite_format_version as a
	fs::path, so that it doesn't get passed as a freshly created fs::path
	with default checker (which disallows '.foo' path components)

2005-01-19  Nathaniel Smith  <njs@codesourcery.com>

	* netsync.cc (session, process_confirm_cmd, dispatch_payload):
	Back out some over-zealous changes that broke netsync
	compatibility.  Probably should redo later, when have a chance to
	bump netsync protocol number, but we're not ready for that now.

2005-01-19  Nathaniel Smith  <njs@codesourcery.com>

	* tests/t_subdir_revert.at: New test.
	* tests/t_subdir_rename.at: New test.
	* testsuite.at: Add them.

2005-01-18  Nathaniel Smith  <njs@codesourcery.com>

	* tests/t_subdir_add.at: New test.
	* tests/t_subdir_drop.at: New test.
	* testsuite.at: Add them.
	* tests/t_delete_dir.at: Implement it.

2005-01-19  Nathaniel Smith  <njs@codesourcery.com>

	* netcmd.cc: Remove tabs.

2005-01-19  Nathaniel Smith  <njs@codesourcery.com>

	* merkle_tree.cc: Remove tabs.

2005-01-18  Nathaniel Smith  <njs@codesourcery.com>

	* rcs_import.cc (cvs_key): Initialize struct tm to all zeros, to
	stop garbage sneaking in -- thanks to Zack Weinberg for pointing
	this out.  Also, handle 2 digit years properly on WIN32.

2005-01-18  Nathaniel Smith  <njs@codesourcery.com>

	* rcs_import.cc: Remove tabs.

2005-01-18  Nathaniel Smith  <njs@codesourcery.com>

	* monotone.texi: Undocument mcerts, fcerts; rename rcerts to
	certs.
	* monotone.1: Likewise.

2005-01-18  Nathaniel Smith  <njs@codesourcery.com>

	* commands.cc (restrict_rename_set): Fix types to compile with old
	rename_set gunk removed.
	Alter logic to yell if a rename crosses the restriction boundary,
	rather than silently ignore it.

2005-01-19  graydon hoare  <graydon@pobox.com>

	* commands.cc: Fix up some merge breakage.
	* tests/t_add_dot.at: Un-XFAIL.
	* testsuite.at: Run "setup ." before "db init".

2005-01-09  Derek Scherger  <derek@echologic.com>

	* commands.cc (get_path_rearrangement): new function/signature for
	splitting restricted rearrangements
	(calculate_restricted_revision): use it and update to work
	similarly to calculate_current_revision
	(trusted): call app.initialize(false)
	(ls_missing): adjust for new get_path_rearrangement
	(attr): call app.initialize(true)
	(diff): merge cleanup
	(lca, lcad, explicit_merge): call app.initialize(false)
	* app_state.cc (constructor): set database app state
	(load_rcfiles): add required booleans
	* lua.{cc,hh} (load_rcfile): add required boolean
	* tests/t_add.at:
	* tests/t_diff_added_file.at:
	* tests/t_disapprove.at:
	* tests/t_drop_missing.at:
	* tests/t_heads.at:
	* tests/t_heads_discontinuous_branch.at:
	* tests/t_i18n_file.at:
	* tests/t_log_nonexistent.at:
	* tests/t_merge_add_del.at:
	* tests/t_netsync.at:
	* tests/t_netsync_pubkey.at:
	* tests/t_netsync_single.at:
	* tests/t_persistent_server_keys.at:
	* tests/t_persistent_server_revision.at:
	* tests/t_remerge.at:
	* tests/t_tags.at:
	* tests/t_update_missing.at:
	* tests/t_update_to_revision.at: add --message option to commits
	* tests/t_merge2_add.at:
	* tests/t_merge2_data.at:
	* tests/t_netsync_unrelated.at: create working directory with new
	setup command
	* tests/t_erename.at: update for revisions
	* tests/t_no_change_deltas.at: add --revision options to diff
	* tests/t_restrictions.at: remove some cruft and update to work
	with revisions
	* tests/t_subdirs.at: pass correct --rcfile and --db options from
	within subdir
	* testsuite.at (REVERT_TO): remove MT dir before checkout, which
	now fails if MT exists, replace checkout MT/options with old
	MT/options
	(COMMIT): add --message option to commit macro
	* work.cc (read_options_map): don't overwrite option settings when
	reading options map so that command line settings take precedence

2005-01-18  Nathaniel Smith  <njs@codesourcery.com>

	* netsync.cc: Partially fix comment (s/manifest/revision/ etc.).
	(dispatch_payload): Ignore mcert and fcert refinement requests,
	instead of dying on them.  Hack, but I think it should let this
	netsync continue to interoperate with old netsync...

2005-01-18  Nathaniel Smith  <njs@codesourcery.com>

	* vocab.hh: Remove file<cert>.
	* vocab.cc: Likewise.
	* packet_types.hh: Remove file.
	* Makefile.am (MOST_SOURCES): Remove packet_types.hh and mac.hh.

2005-01-18  Nathaniel Smith  <njs@codesourcery.com>

	* netsync.cc (process_confirm_cmd): Don't try refining mcert and
	fcert trees.
	Remove other dead/pointless code.

2005-01-18  Nathaniel Smith  <njs@codesourcery.com>

	* database.hh: Remove file cert stuff.
	* netsync.cc (data_exists): We don't have file/manifest certs.
	(load_data): Likewise.

2005-01-18  Nathaniel Smith  <njs@codesourcery.com>

	* netsync.cc (process_data_cmd): Ignore file/manifest certs.

	* database.cc (struct valid_certs): Don't support file certs.
	(rehash): No file certs.
	(file_cert_exists): Remove.
	(put_file_cert): Remove.
	(get_file_certs): Remove.

2005-01-18  Nathaniel Smith  <njs@codesourcery.com>

	* packet.cc (class delayed_manifest_cert_packet):
	(class delayed_file_cert_packet): Remove.
	(packet_db_writer::consume_file_cert, consume_manifest_cert)
	(packet_writer::consume_file_cert, consume_manifest_cert)
	Remove.
	(struct feed_packet_consumer): Don't support mcert/fcert packets.
	(extract_packets): Likewise.
	(packet_roundabout_test): Test revision certs, not manifest/file
	certs.

	* packet.hh (packet_consumer::consume_file_cert):
	(packet_consumer::consume_manifest_cert):
	(packet_writer::consume_file_cert):
	(packet_writer::consume_manifest_cert):
	(packet_db_writer::consume_file_cert):
	(packet_db_writer::consume_manifest_cert):
	Remove.

	* lua.hh (hook_get_file_cert_trust): Remove.
	* lua.cc (hook_get_file_cert_trust): Remove.

2005-01-18  Nathaniel Smith  <njs@codesourcery.com>

	* cert.hh (erase_bogus_certs): Re-add manifest cert version.

	* monotone.texi (Hook Reference): Remove documentation of
	get_{file,manifest}_cert_trust.

2005-01-18  Nathaniel Smith  <njs@codesourcery.com>

	* cert.cc (erase_bogus_certs): Re-add manifest cert version.
	(bogus_cert_p): Likewise.

2005-01-18  Nathaniel Smith  <njs@codesourcery.com>

	* cert.hh (rename_edge):
	(rename_set):
	(calculate_renames):
	(rename_cert_name): Remove.
	(cert_file_comment):
	(cert_manifest_comment): Remove.
	(erase_bogus_certs): Remove manifest and file versions.
	* cert.cc (rename_cert_name): Remove.
	(bogus_cert_p): Remove manifest<cert> and file<cert> variants.
	(erase_bogus_certs): Likewise.
	(put_simple_manifest_cert):
	(put_simple_file_cert):
	(cert_file_comment): Remove.

	* commands.cc (fcerts): Remove.
	(mcerts): Likewise.
	(rcerts): Rename to...
	(certs): ...this.  s/revision certs/certs/ in help text.
	(trusted): s/revision cert/cert/.
	(ls_certs): Don't special-case rename certs.

2005-01-18  Nathaniel Smith  <njs@codesourcery.com>

	* tests/t_vcheck.at: Fix AT_XFAIL_IF typo.

2005-01-18  Nathaniel Smith  <njs@codesourcery.com>

	* monotone.texi (Reserved Certs): Remove 'vcheck'.
	(Key and Cert): Remove 'vcheck'.
	(Accidental collision): Likewise.
	(Commands): Likewise.
	* tests/t_vcheck.at: Add note about manual having useful stuff for
	when vcheck is re-added.

2005-01-18  Nathaniel Smith  <njs@codesourcery.com>

	* mac.hh:
	* cert.cc (vcheck_cert_name):
	(calculate_vcheck_mac):
	(cert_manifest_vcheck
	(check_manifest_vcheck):
	* cert.hh (cert_manifest_vcheck):
	(check_manifest_vcheck):
	* constants.cc (constants::vchecklen):
	* constants.hh (constants::vchecklen):
	* commands.cc (vcheck):
	Remove.

	* tests/t_vcheck.at: New test.
	* testsuite.at: Call it.

2005-01-18  Nathaniel Smith  <njs@codesourcery.com>

	* ROADMAP: Remove 'upgrade to sqlite3' todo item.

2005-01-18  Nathaniel Smith  <njs@codesourcery.com>

	* commands.cc (tag):
	(testresult):
	(approve):
	(disapprove):
	(comment):
	(fload):
	(fmerge):
	(cat):
	(rcs_import): Change grouping for "--help" display, to make more
	informative.
	(rcs_import): Also add more details to help text.

2005-01-17  Matt Johnston  <matt@ucc.asn.au>

	* file_io.cc: re-add accidentally removed #include
	* botan/gzip.cc: improved comments, removed unused code

2005-01-17  Nathaniel Smith  <njs@codesourcery.com>

	* diff_patch.cc (normalize_extents): Add missing ')'.

2005-01-17  Nathaniel Smith  <njs@codesourcery.com>

	* tests/t_update_1.at: New test.
	* testsuite.at: Call it.

2005-01-11  Nathaniel Smith  <njs@codesourcery.com>

	* diff_patch.cc (normalize_extents): Add warning for anyone who
	manages to trigger the untested part of the normalization code.

2005-01-14  Christian Kollee <stuka@pestilenz.org>

	* search for and link with sqlite3 when --bundle-sqlite=no

2005-01-12  Derek Scherger  <derek@echologic.com>

	* tests/t_ambig_update.at: add comments from discussion on irc
	* tests/t_status_missing.at: new test
	* testsuite.at: include it

2005-01-10  graydon hoare  <graydon@pboox.com>

	* commands.cc (explicit_merge): Tweak merge message.
	* database.cc (check_sqlite_format_version): New function.
	(database::sql): Call it.
	* sqlite/pager.hh (SQLITE_DEFAULT_PAGE_SIZE): Adjust to 8192.
	(SQLITE_MAX_PAGE_SIZE): Adjust to 65536.
	* schema_migration.cc: Post-merge cleanup.
	* Makefile.am: Likewise.

2005-01-10  Christof Petig <christof@petig-baender.de>

	* sqlite/*: SQLite 3.0.8 CVS import
	* database.{cc,hh}:
	* schema_migration.{cc,hh}: convert to use the SQLite3 API

	This does not yet use any of the more sophisticated API features
	of SQLite3 (query parameters, BLOBs), so there is plenty of room
	for optimization. This also does not change the schema (i.e.
	still uses base64 encoded values in tables)

2005-01-17  graydon hoare  <graydon@pobox.com>

	* AUTHORS: Mention Wojciech and Neil.
	* revision.cc (calculate_ancestors_from_graph): Make non-recursive.

2005-01-17  Wojciech Miłkowski  <wmilkowski@interia.pl>

	* std_hooks.lua: Teach about meld.

2005-01-17  Neil Conway  <neilc@samurai.com>

	* diff_patch.cc: add a new context diff hunk consumer. Rename
	unidiff() to make_diff().
	* diff_patch.hh: Rename unidiff() to make_diff().
	* command.cc: Add new "cdiff" command, and refactor "diff" to
	invoke a common subroutine that is parameterized on the diff
	type. Unrelated change: make a branch-based checkout default to
	using the same directory name as the branch name, unless a
	branch is specified.

2005-01-17  graydon hoare  <graydon@pobox.com>

	* cryptopp/osrng.cpp (NonblockingRng::GenerateBlock):
	Bring forward patch lost in cryptopp 5.2 upgrade.
	* revision.cc (add_bitset_to_union)
	(calculate_ancestors_from_graph): New functions.
	(erase_ancestors)
	(is_ancestor): Rewrite.
	* cert.cc (get_branch_heads): Rewrite.
	* database.{cc,hh} (get_heads): Remove
	(get_revision_ancestry): Use multimap.
	(install_views): Disable.
	Remove everything related to the trust views. Too slow.
	Also tidy up whitespace formatting in sqlite3 code.
	* views.sql: Clear out all views.
	* commands.cc: Adapt to using multimap for ancestry.
	* AUTHORS: Mention Faheem and Christian.

2005-01-17  Faheem Mitha  <faheem@email.unc.edu>

	* debian/control: Fix up build depends.

2005-01-17  Ulrich Drepper  <drepper@redhat.com>

	* acinclude.m4 (AC_CHECK_INADDR_NONE): Fix quoting.
	* Makefile.am (EXTRA_DIST): Add sqlite/keywordhash.c.

2005-01-14  Christian Kollee  <stuka@pestilenz.org>

	* search for and link with sqlite3 when --bundle-sqlite=no

2005-01-12  Derek Scherger  <derek@echologic.com>

	* tests/t_ambig_update.at: add comments from discussion on irc
	* tests/t_status_missing.at: new test
	* testsuite.at: include it

2005-01-10  graydon hoare  <graydon@pboox.com>

	* commands.cc (explicit_merge): Tweak merge message.
	* database.cc (check_sqlite_format_version): New function.
	(database::sql): Call it.
	* sqlite/pager.hh (SQLITE_DEFAULT_PAGE_SIZE): Adjust to 8192.
	(SQLITE_MAX_PAGE_SIZE): Adjust to 65536.
	* schema_migration.cc: Post-merge cleanup.
	* Makefile.am: Likewise.

2005-01-10  Christof Petig  <christof@petig-baender.de>

	* sqlite/*: SQLite 3.0.8 CVS import
	* database.{cc,hh}:
	* schema_migration.{cc,hh}: convert to use the SQLite3 API

	This does not yet use any of the more sophisticated API features
	of SQLite3 (query parameters, BLOBs), so there is plenty of room
	for optimization. This also does not change the schema (i.e.
	still uses base64 encoded values in tables)

2005-01-11  Nathaniel Smith  <njs@codesourcery.com>

	* tests/t_migrate_schema.at: Switch to using pre-dumped db's, make
	it work, un-XFAIL it.

2005-01-11  Nathaniel Smith  <njs@codesourcery.com>

	* tests/t_persistent_server_keys_2.at: XFAIL it, add commentary on
	solution.

2005-01-11  Nathaniel Smith  <njs@codesourcery.com>

	* tests/t_persistent_server_keys_2.at: New test.
	* testsuite.at: Add it.

2005-01-06  Nathaniel Smith  <njs@codesourcery.com>

	* schema_migration.cc (migrate_monotone_schema): Add comment
	pointing to t_migrate_schema.at.
	* tests/t_migrate_schema.at: Implement, mostly.  (Still broken.)

	* tests/t_heads_discontinuous_branch.at: Remove urgency
	annotation.
	* tests/t_netsync_nocerts.at: Add urgency annotation.

	* testsuite.at: Add UNGZ, UNGZB64 macros.
	* tests/t_fmerge.at: Use them.

2005-01-05  Nathaniel Smith  <njs@codesourcery.com>

	* schema_migration.cc: Update comment about depot code.
	(migrate_depot_split_seqnumbers_into_groups):
	(migrate_depot_make_seqnumbers_non_null):
	(migrate_depot_schema): Remove; all are dead code.

2005-01-05  Nathaniel Smith  <njs@codesourcery.com>

	* schema_migration.cc: Remove tabs.

2005-01-05  Nathaniel Smith  <njs@codesourcery.com>

	* tests/t_check_same_db_contents.at: Uncapitalize title to unbreak
	testsuite.

	* revision.cc (is_ancestor): Add FIXME comment.
	(erase_ancestors): New function.
	* revision.hh (erase_ancestors): Prototype it.
	* cert.cc (get_branch_heads): Call it.
	* tests/t_heads_discontinuous_branch.at: Un-XFAIL it.

	* revision.cc (find_subgraph_for_composite_search): Ignore null
	revision ids.
	* commands.cc (try_one_merge): Add invariant - never create merges
	where the left parent is an ancestor or descendent of the right.
	(explicit_merge): Same check.
	(propagate): Handle cases where no merge is necessary.  Also, make
	generated log message more readable.

	* tests/t_propagate_desc.at: Un-XFAIL it.
	* tests/t_propagate_anc.at: Un-XFAIL it.  Use new
	CHECK_SAME_DB_CONTENTS macros.
	* testsuite.at: Move t_check_same_db_contents.at to run before
	propagation tests.  Make CHECK_SAME_DB_CONTENTS more thorough.

	* tests/t_dump_load.at: Implement test.

2005-01-05  Nathaniel Smith  <njs@codesourcery.com>

	* tests/t_check_same_db_contents.at: New test.
	* testsuite.at: Add it.
	(CHECK_SAME_DB_CONTENTS): New macro.

2005-01-04  Nathaniel Smith  <njs@codesourcery.com>

	* cert.cc: Remove tabs.
	* revision.hh: Likewise.

2005-01-04  Nathaniel Smith  <njs@codesourcery.com>

	* tests/t_propagate_anc.at: Also check the case where we're
	propagating a non-strict ancestor, i.e. the heads are actually
	equal.

2005-01-04  Nathaniel Smith  <njs@codesourcery.com>

	* database.cc (get_revision_parents): Add invariant.
	(get_revision_children): Likewise.
	(get_revision): Likewise.
	(put_revision): Likewise.

	* tests/t_merge_ancestor.at: New test.
	* tests/t_propagate_desc.at: Likewise.
	* tests/t_propagate_anc.at: Likewise.
	* testsuite.at: Call them.

2005-01-04  Nathaniel Smith  <njs@codesourcery.com>

	* tests/t_netsync_diffbranch.at: Add priority, add description of
	problem and solution.
	Also, XFAIL it.
	* tests/t_netsync_unrelated.at: Add reference to discussion.
	* tests/t_cmdline_options.at: Remove priority marking from
	non-bug.
	* tests/t_checkout_dir.at: XFAIL when run as root.

	* tests/t_netsync_nocerts.at: New test.
	* testsuite.at: Call it.

2005-01-03  Matt Johnston  <matt@ucc.asn.au>

	* tests/t_netsync_diffbranch.at: add a new test for pulling a branch
	with a parent from a different branch.
	* testsuite.at: add it

2005-01-02  Derek Scherger  <derek@echologic.com>

	* commands.cc (log_certs): new function
	(log) add Ancestor: and Branch: entries to output; use above new
	function
	* tests/t_cross.at: update to work with changesets

2005-1-1  Matt Johnston  <matt@ucc.asn.au>

	* botan/base64.cpp: Include a terminating newline in all cases for
	compatibility with cryptopp

2005-1-1  Matt Johnston  <matt@ucc.asn.au>

	* keys.cc: fix merge issues propagating 0.16 to net.venge.monotone.botan
	* botan/config.h: add it
	* botan/{aes,des,dh,dsa,elgamal,lion,lubyrack,nr,rw,openpgp}*: removed
	unused files.

2004-12-30  graydon hoare  <graydon@pobox.com>

	* constants.cc (netcmd_current_protocol_version): Set to 3.
	* tests/t_crlf.at: New test of crlf line encodings.
	* testsuite.at: Call it.
	* monotone.spec: Note 0.16 release.

2004-12-30  graydon hoare  <graydon@pobox.com>

	* win32/get_system_flavour.cc: Fix little compile bugs.

2004-12-30  Julio M. Merino Vidal  <jmmv@menta.net>

	* change_set.{cc,hh}: Add the has_renamed_file_src function in
	change_set::path_rearrangement.
	* commands.cc: Make the 'log' command show nothing for renamed or
	deleted files (when asked to do so) and stop going backwards in
	history when such condition is detected; they don't exist any more,
	so there is no point in showing history (and could drive to incorrect
	logs anyway).
	* tests/t_log_nonexistent.at: New check to verify previous.
	* testsuite.at: Add it.

2004-12-30  graydon hoare  <graydon@pobox.com>

	* Makefile.am: Clean full testsuite directory and full-version.
	* configure.ac: Bump version number.
	* po/monotone.pot: Regenerate.
	* NEWS: Describe new release.

2004-12-29  Julio M. Merino Vidal  <jmmv@menta.net>

	* tests/t_cmdline_options.at: New test for previous: ensure that
	monotone is actually checking for command line correctness.
	* testsuite.at: Add it.

2004-12-29  Julio M. Merino Vidal  <jmmv@menta.net>

	* monotone.cc: Verify that the command line is syntactically correct
	as regards to options (based on error codes from popt).

2004-12-29  Matt Johnston  <matt@ucc.asn.au>

	* tests/t_drop_rename_patch.at: A test to check that deltas on
	renamed files are included in concatenate_change_sets, if there was a
	deletion of a file with the same name as the rename src.
	* testsuite.at: add it

2004-12-29  graydon hoare  <graydon@pobox.com>

	* AUTHORS: Add Jordi.
	* change_set.{cc,hh}: Make sanity helpers const.
	(normalize_change_set): Drop a->a deltas.
	(merge_change_sets): Call normalize.
	(invert_change_set): Likewise.
	* revision.cc
	(find_subgraph_for_composite_search): New fn.
	(calculate_composite_change_set): Call it.
	(calculate_change_sets_recursive): Use results.
	* tests/t_no_change_deltas.at: Fix.

2004-12-29  graydon hoare  <graydon@pobox.com>

	* change_set.cc: Fix unit tests to satisfy sanity checks.
	* std_hooks.lua: Fix status checking on external merges.

2004-12-29  Matt Johnston  <matt@ucc.asn.au>

	* change_set.{cc,hh}: Take account of files which are the
	destination of a rename_file operation, when examining
	file deletions. Added helper methods to clean up related code.

2004-12-29  Matt Johnston  <matt@ucc.asn.au>

	* change_set.cc: added a sanity check for deltas with same src/dst,
	and deleted files with deltas.

2004-12-29  Matt Johnston  <matt@ucc.asn.au>

	* testsuite.at, tests/t_netsync_single.at: don't use -q with
	killall since it isn't portable.

2004-12-28  Julio M. Merino Vidal  <jmmv@menta.net>

	* commands.cc: Make the 'log' command show all affected files
	in each revision in a nice format (easier to read than what
	'cat revision' shows).

2004-12-28  Julio M. Merino Vidal  <jmmv@menta.net>

	* commands.cc: Change the order used by the 'log' command to show
	affected files so that it matches the order in which these changes
	really happen.  Otherwise, a sequence like "rm foo; mv bar foo;
	patch foo" could be difficult to understand by the reader.

2004-12-28  Jordi Vilalta Prat  <jvprat@wanadoo.es>

	* monotone.texi: Fix a typo: "not not" should be "not".

2004-12-28  Julio M. Merino Vidal  <jmmv@menta.net>

	* commands.cc: Make the 'log' command show all affected files
	in each revision in a nice format (easier to read than what
	'cat revision' shows).

2004-12-28  graydon hoare  <graydon@pobox.com>

	* AUTHORS: Add various recent authors.

2004-12-28  Badai Aqrandista <badaiaqrandista@hotmail.com>

	* debian/*: Fix up for package building.

2004-12-28  graydon hoare  <graydon@pobox.com>

	* change_set.{cc,hh}: Add sanity checking, rework
	some of concatenation logic to accomodate.
	* revision.{cc,hh}: Likewise.
	Teach about generalized graph rebuilding.
	* database.cc (delete_existing_revs_and_certs): New fn.
	* commands.cc (db rebuild): New command.
	(db fsck) New command.
	* sanity.{cc,hh} (relaxed): New flag.
	* work.cc: Use new concatenation logic.

2004-12-25  Julio M. Merino Vidal  <jmmv@menta.net>

	* commands.cc: During 'log', print duplicate certificates (by
	different people) in separate lines, rather than showing them
	together without any spacing.  While here, homogenize new lines
	in other messages as well; this also avoids printing some of
	them in case of missing certificates).

2004-12-24  Nathaniel Smith  <njs@codesourcery.com>

	* tests/t_disapprove.at: Enable previously disabled test.

	* tests/t_no_change_deltas.at: New test.
	* testsuite.at: Call it.

2004-12-23  Nathaniel Smith  <njs@codesourcery.com>

	* win32/read_password.c: Remove unused file.

2004-12-22  Julio M. Merino Vidal  <jmmv@menta.net>

	* commands.cc: Verify that the key identifier passed to the pubkey
	and privkey commands exists in the database.  Otherwise exit with
	an informational message instead of an exception.

2004-12-20  Matt Johnston  <matt@ucc.asn.au>

	* keys.cc: don't cache bad passphrases, so prompt for a correct
	password if the first ones fail.

2004-12-19  Matt Johnston  <matt@ucc.asn.au>

	* commands.cc: print out author/date next to ambiguous revision
	lists from selectors.

2004-12-19  Julio M. Merino Vidal  <jmmv@menta.net>

	* testsuite.at:
	* tests/t_fmerge.at:
	* tests/t_netsync.at:
	* tests/t_netsync_single.at:
	* tests/t_revert.at:
	* tests/t_tags.at: Avoid usage of test's == operator.  It's a
	GNUism and causes unexpected failures in many tests.  The correct
	operator to use is just an equal sign (=).
	* tests/t_renamed.at: Don't use cp's -a flag, which is not
	supported by some implementations of this utility (such as the
	one in NetBSD).  Try to add some of its funcionality by using
	the -p flag, although everything could be fine without it.
	* tests/t_unidiff.at: Discard patch's stderr output.  Otherwise
	it's treated as errors, but NetBSD's patch uses it to print
	informative messages.

2004-12-19  Julio M. Merino Vidal  <jmmv@menta.net>

	* tests/t_scan.at: Instead of running sha1sum, use a prestored
	manifest file to do the verification.  This avoids problems in
	systems that do not have the sha1sum tool, like NetBSD.

2004-12-19  Julio M. Merino Vidal  <jmmv@menta.net>

	* Makefile.am: Remove obsolete --with-bundled-adns flag from
	DISTCHECK_CONFIGURE_FLAGS.

2004-12-18  Nathaniel Smith  <njs@codesourcery.com>

	* tests/t_checkout_dir.at: Make the test directory chdir'able
	again after the test.
	* tests/t_delete_dir.at: Add trailing newline.

	* tests/t_dump_load.at: New bug report.
	* tests/t_migrate_schema.at: Likewise.
	* testsuite.at: Call them.

2004-12-18  Nathaniel Smith  <njs@codesourcery.com>

	* change_set.hh: Remove obsolete comment.

2004-12-18  Nathaniel Smith  <njs@codesourcery.com>

	* tests/t_delete_dir.at: New bug report.
	* testsuite.at: Call it.

2004-12-18  Julio M. Merino Vidal  <jmmv@menta.net>

	* commands.cc: Homogenize help message for 'ls' with the one shown
	by 'list'.

2004-12-18  Julio M. Merino Vidal  <jmmv@menta.net>

	* ChangeLog: Add missing entries for several modifications I did
	in December 6th and 3rd.

2004-12-18  Julio M. Merino Vidal  <jmmv@menta.net>

	* tests/t_checkout_dir.at: New test triggering the bug I fixed
	  previously in the checkout command, verifying that directory
	  creation and chdir succeed.
	* testsuite.at: Add new test.

2004-12-18  Nathaniel Smith  <njs@codesourcery.com>

	* ChangeLog: Add log entry for <jmmv@menta.net>'s last change.
	* std_hooks.lua: Check exit status of external merge commands.

2004-12-18  Julio M. Merino Vidal  <jmmv@menta.net>

	* commands.cc: Include cerrno, cstring,
	boost/filesystem/exception.hpp.
	(checkout): Verify that directory creation and chdir succeeded.

2004-12-18  Nathaniel Smith  <njs@codesourcery.com>

	* diff_patch.cc (struct hunk_offset_calculator): Remove dead
	code.  (I believe it was used by the old, non-extent-based
	merging.)
	(calculate_hunk_offsets): Likewise.
	(struct hunk_consumer): Move next to rest of unidiff code.
	(walk_hunk_consumer): Likewise.

2004-12-18  Matt Johnston <matt@ucc.asn.au>

	* change_set.cc (concatenate_change_sets): Be more careful checking
	whether to discard deltas for deleted files (in particular take
	care when files are removed then re-added) - fixes tests
	t_patch_drop_add, t_add_drop_add.at, t_add_patch_drop_add,
	t_merge2_add_drop_add
	* change_set.cc (project_missing_deltas): don't copy deltas
	for deleted files, and handle the case where src file ids vary when
	files are added/removed. (fixes t_patch_vs_drop_add)
	* t_patch_drop_add.at, t_add_drop_add.at, t_add_patch_drop_add.at,
	  t_merge2_add_drop_add.at, t_patch_vs_drop_add.t: don't expect
	to fail any more.

2004-12-17  Nathaniel Smith  <njs@codesourcery.com>

	* tests/t_persistent_server_keys.at:
	* tests/t_attr.at:
	* tests/t_patch_vs_drop_add.at:
	* tests/t_merge2_add_drop_add.at:
	* tests/t_add_drop_add.at:
	* tests/t_add_patch_drop_add.at:
	* tests/t_patch_drop_add.at: Remove priority notes, since these
	are no longer bugs.

2004-12-17  graydon hoare  <graydon@pobox.com>

	* tests/t_merge_2.at: Works now, remove xfail.

2004-12-17  graydon hoare  <graydon@pobox.com>

	* tests/t_merge_1.at: Remove AT_CHECK(false) and xfail.
	* tests/t_fdiff_normalize.at: New test.
	* testsuite.at: Call it.
	* diff_patch.cc (normalize_extents): Fix the normalize bug.
	* revision.{cc,hh} (construct_revisions): Rename to prepare for
	next rebuild-the-graph migration.
	* commands.cc (db): Change call name.

2004-12-16  Joel Rosdahl  <joel@rosdahl.net>

	* revision.cc (is_ancestor): Use std::queue for the queue.

2004-12-14  Joel Rosdahl  <joel@rosdahl.net>

	Generalize the explicit_merge command with an optional ancestor
	argument:
	* revision.cc (is_ancestor): New method.
	* revision.hh (is_ancestor): Add prototype.
	* commands.cc (try_one_merge): Add ancestor argument. Empty
	ancestor means use ancestor from find_common_ancestor_for_merge.
	(merge): Pass empty ancestor to try_one_merge.
	(propagate): Likewise.
	(explicit_merge): Add optional ancestor argument.
	* monotone.texi: Document new explicit_merge argument.

2004-12-13  Joel Rosdahl  <joel@rosdahl.net>

	* tests/t_merge_2.at: New test triggering a bad merge.
	* testsuite.at: Add new test.

2004-12-13  Joel Rosdahl  <joel@rosdahl.net>

	* revision.cc (find_least_common_ancestor): Add a missing "return
	true;" that mysteriously was removed in
	c853237f9d8d155431f88aca12932d2cdaaa31fe.

2004-12-13  Joel Rosdahl  <joel@rosdahl.net>

	* revision.cc (find_least_common_ancestor): Remove unused variable.
	* commands.cc (lca): Correct negative status text.
	* commands.cc (update): Use GNU style braces.

2004-12-12  graydon hoare  <graydon@pobox.com>

	* commands.cc: Fix bug reported in t_attr.at
	* tests/t_attr.at: Remove xfail.
	* change_set.cc: Change unit tests syntax.
	(read_change_set): Assert complete read.
	* revision_ser.cc (read_revision_set): Likewise.
	* os_specific.hh: Drop obsolete file.

2004-12-12  Joel Rosdahl  <joel@rosdahl.net>

	* revision.cc (find_least_common_ancestor): New function for
	finding the vanilla LCA.
	* revision.hh: Added prototype for find_least_common_ancestor.
	* commands.cc (update): Use find_least_common_ancestor for finding
	a common ancestor.
	* commands.cc (diff): Likewise.
	* revision.cc (find_common_ancestor): Rename to...
	(find_common_ancestor_for_merge): ...this, for clarity.
	* revision.hh: find_common_ancestor -->
	find_common_ancestor_for_merge.
	* commands.cc (try_one_merge): Call find_common_ancestor_for_merge
	to find ancestor.
	* commands.cc (lcad): Rename lca command to lcad.
	* commands.cc (lca): New command for finding the vanilla LCA.

2004-12-12  Nathaniel Smith  <njs@codesourcery.com>

	* tests/t_persistent_server_keys.at: Actually test what it's
	supposed to.  Also, un-XFAIL it, since now it seems to pass.

2004-12-12  Nathaniel Smith  <njs@codesourcery.com>

	* tests/t_persistent_server_keys.at: New test.

	* testsuite.at: Call it.
	* tests/t_persistent_server_revision.at: Fix typo.

2004-12-12  Nathaniel Smith  <njs@codesourcery.com>

	* tests/t_persistent_server_revision.at: New test.
	* testsuite.at: Call it.  Tweak NETSYNC macros in support of it.

2004-12-11  Nathaniel Smith  <njs@codesourcery.com>

	* lua.hh (add_rcfile): Add 'required' argument.
	* lua.cc (add_rcfile): Implement it.  Simplify error checking
	logic while I'm there...
	* monotone.cc (cpp_main): Pass new argument to add_rcfile.

	* tests/t_rcfile_required.at: New test.
	* testsuite.at: Call it.
	Revamp netsync support macros, to allow long-running servers.
	Make netsync-killer try first with -TERM, in case that plays nicer
	with gcov.

2004-12-11  Nathaniel Smith  <njs@codesourcery.com>

	* lua.hh: Remove tabs.

2004-12-11  Nathaniel Smith  <njs@codesourcery.com>

	* monotone.texi: Document explicit_merge.

2004-12-11  Nathaniel Smith  <njs@codesourcery.com>

	* Makefile.am: Redo full-revision support again, to properly
	handle 'make dist' and caching.  Hopefully.

2004-12-11  Nathaniel Smith  <njs@codesourcery.com>

	* monotone.texi (File Attributes): Rewrite for new .mt-attrs
	syntax.

2004-12-11  Nathaniel Smith  <njs@codesourcery.com>

	* tests/t_attr.at: New test.
	* testsuite.at: Call it.

2004-12-11  Nathaniel Smith  <njs@codesourcery.com>

	* commands.cc (trusted): Print spaces between key ids.

	* lua.cc (add_rcfile): Errors while loading a user-provided rc
	file are naughtiness, not oopses.

2004-12-11  Nathaniel Smith  <njs@codesourcery.com>

	* commands.cc (commands::explain_usage): Use split_into_lines to
	do formatting of per-command usage; allow multi-line
	descriptions.
	(trusted): New command.
	* monotone.texi (Key and Cert): Document 'trusted' command.
	* tests/t_trusted.at: New test.
	* testsuite.at: Change get_revision_cert_trust to support
	t_trusted.at.  Call t_trusted.at.

2004-12-11  Derek Scherger  <derek@echologic.com>

	* app_state.{cc,hh} (restriction_includes): renamed from
	in_restriction to be less obscure; use path_set rather than
	set<file_path>
	* commands.cc
	(restrict_path_set):
	(restrict_rename_set):
	(restrict_path_rearrangement):
	(calculate_restricted_revision): new restriction functions
	(restrict_patch_set): remove old restrictions machinery
	(status): call calculate_restricted_revision
	(ls_tags): call app.initialize
	(unknown_itemizer): restriction_includes renamed
	(ls_unknown): call calculate_restricted_revision
	(ls_missing): rework for restrictions
	(commit): switch to --message option, optional paths and preserve
	restricted work
	(diff): allow restrictions for zero and one arg variants
	(revert): note some work left to do
	* manifest.{cc,hh} (build_manifest_map): hide unused things
	(build_restricted_manifest_map): new function
	* transforms.{cc,hh} (calculate_ident): clean up merge artifacts
	* work.cc (read_options_map): merge cleanup to preserve command
	line options

2004-12-10  Nathaniel Smith  <njs@codesourcery.com>

	* Makefile.am (package_full_revision.txt): Redo Joel Rosdahl
	<joel@rosdahl.net>'s change below after it got clobbered by
	merge.

2004-12-10  Nathaniel Smith  <njs@codesourcery.com>

	* commands.cc (log): Synopsize optional 'file' argument, and
	describe both arguments in help description.

2004-12-10  Matt Johnston  <matt@ucc.asn.au>

	* cert.cc: Added priv_key_exists() function
	* commands.cc, rcs_import.cc: use new privkey functions
	* netsync.cc: change some bits that were missed

2004-12-09  Derek Scherger  <derek@echologic.com>

	* .mt-nonce: delete obsolete file
	* change_set.cc (merge_deltas): add file paths in call to
	try_to_merge_files
	* commands.cc (propagate): add progress logging similar to merge
	* diff_patch.{cc,hh} (try_to_merge_files): add file paths to
	merge2 and merge3 hooks; add logging of paths before calling merge
	hooks
	* lua.{cc,hh} (hook_merge2, hook_merge3): add file paths to merge
	hooks
	* std_hooks.lua (merge2, merge3, merge2_xxdiff_cmd,
	merge3_xxdiff_cmd): pass file paths to xxdiff for use as titles
	* testsuite.at (MONOTONE_SETUP): add paths to merge2 hook

2004-12-09  Matt Johnston  <matt@ucc.asn.au>

	* cert.cc, cert.hh, lua.cc, lua.hh, netsync.cc:
	Added a new get_priv_key(keyid) lua hook to retrieve
	a private key from ~/.monotonerc

2004-12-09  Matt Johnston  <matt@ucc.asn.au>

	* change_set.cc: Don't include patch deltas on files which
	are being deleted in changesets. (partial fix for bug
	invoked by t_merge_add_del.at)

2004-12-09  Matt Johnston  <matt@ucc.asn.au>

	* configure.ac,Makefile.am: Fix iconv and intl
	handling so that the libraries are used (required for OS X).

2004-12-09  Nathaniel Smith  <njs@codesourcery.com>

	* Makefile.am (BUILT_SOURCES_NOCLEAN): add 'S'.

	* netsync.cc (session): Make ticker pointers into auto_ptr's.  Add
	cert and revision tickers.
	(session::session): Initialize new tickers.
	(session::note_item_sent): New method.  Increment tickers.
	(session::note_item_arrived): Increment tickers.
	(session::read_some): Adjust for auto_ptr.
	(session::write_some): Likewise.
	(call_server): Conditionally initialize cert and revision
	tickers.
	(queue_data_cmd): Call 'note_item_sent'.
	(queue_delta_cmd): Call 'note_item_sent'.

2004-12-09  graydon hoare  <graydon@pobox.com>

	* ROADMAP: Add file.

2004-12-08  Nathaniel Smith  <njs@codesourcery.com>

	* tests/t_patch_vs_drop_add.at:
	* tests/t_patch_drop_add.at:
	* tests/t_netsync_unrelated.at:
	* tests/t_merge_add_del.at:
	* tests/t_merge2_add_drop_add.at:
	* tests/t_merge_1.at:
	* tests/t_heads_discontinuous_branch.at:
	* tests/t_cleanup_empty_dir.at:
	* tests/t_checkout_options.at:
	* tests/t_ambig_update.at:
	* tests/t_add_patch_drop_add.at:
	* tests/t_add_drop_add.at:
	* tests/t_add_dot.at: Add (importance) markers to all bug report
	tests.

2004-12-08  Nathaniel Smith  <njs@codesourcery.com>

	* app_state.hh (write_options): Add 'force' option.
	* app_state.cc: Remove tabs.
	(write_options): Implement.
	* commands.cc (checkout): Pass force=true to 'write_options'.

	* tests/t_checkout_options.at: New test.
	* testsuite.at: Define RAW_MONOTONE.
	(t_checkout_options.at): Call it.

2004-12-08  Nathaniel Smith  <njs@codesourcery.com>

	* update.hh (pick_update_target): Rename to...
	(pick_update_candidates): ...this.  Return a set of candidates,
	rather than a single best.
	* update.cc (pick_update_candidates): Likewise.  Remove logic
	checking for unique candidate.
	* commands.cc (describe_revision): New function.
	(heads): Use it.
	(update): Use new 'pick_update_candidates' function.  Add logic
	checking for unique candidate.  On non-unique candidate, print all
	candidates, using 'describe_revision'.

	* tests/t_ambig_update.at: Check that failure messages describe
	the candidate set.

2004-12-08  Nathaniel Smith  <njs@codesourcery.com>

	* update.cc: Remove tabs.

2004-12-08  Nathaniel Smith  <njs@codesourcery.com>

	* tests/t_ambig_update.at: Also check that update fails when one
	candidate edge is deeper than the other.

2004-12-08  graydon hoare  <graydon@pobox.com>

	* change_set.cc (extend_renumbering_via_added_files):
	Look up parent tid in existing renumbering.
	* commands.cc (attr): Check index for "set" subcommand.
	(lca): New diagnostic command.
	(log): Tidy up output formatting a bit.
	* po/monotone.pot: Regenerate.
	* tests/t_add_edge.at: New test to catch add failure.
	* testsuite.at: Call it.

2004-12-08  Nathaniel Smith  <njs@codesourcery.com>

	* tests/t_ambig_update.at: New test.
	* testsuite.at: Add it.

	* tests/t_explicit_merge.at: Add, having forgotten to last time.

2004-12-08  Nathaniel Smith  <njs@codesourcery.com>

	* tests/t_explicit_merge.at: New test.
	* testsuite.at: Add it.

2004-12-08  Nathaniel Smith  <njs@codesourcery.com>

	* testsuite.at: Remove duplicate line created by merge.
	* ChangeLog: Re-sort after merges.

	* commands.cc (explicit_merge): Remove stray space.  Print id of
	merge result.
	(complete_command): Add back "}" deleted by merge.

2004-12-08  Nathaniel Smith  <njs@codesourcery.com>

	* change_set.cc: Remove tabs.
	* diff_patch.cc: Likewise.

	* commands.cc (explicit_merge): New command.

2004-12-08  graydon hoare  <graydon@pobox.com>

	* change_set.cc (extend_renumbering_via_added_files):
	Look up parent tid in existing renumbering.
	* commands.cc (attr): Check index for "set" subcommand.
	(lca): New diagnostic command.
	(log): Tidy up output formatting a bit.
	* po/monotone.pot: Regenerate.
	* tests/t_add_edge.at: New test to catch add failure.
	* testsuite.at: Call it.

2004-12-07  Richard Levitte  <richard@levitte.org>

	* Makefile.am: Keep package_*revision.{txt,h}, so they are saved
	as part of a distribution, and thereby make as sure as possible
	people who download monotone get historical information on where
	their copy of monotone came from.

2004-12-06  Richard Levitte  <richard@levitte.org>

	* monotone.cc: Add a hint on how to use --ticker.

2004-12-06  Nathaniel Smith  <njs@codesourcery.com>

	* commands.cc (ls_certs): Sort the certs before printing.
	* tests/t_netsync_repeated.at: Actually check that certs were
	transferred correctly.

2004-12-06  Julio M. Merino Vidal  <jmmv@menta.net>

	* figures/cert.pdf:
	* figures/cert.png:
	* figures/oo-figures.sxd:
	* monotone.texi: Use example host names under the
	example.{com,org,net} subdomains instead of invented names.
	These are defined in RFC 2606.

2004-12-06  Julio M. Merino Vidal  <jmmv@menta.net>

	* configure.ac: Now that we depend on GNU Autoconf >= 2.58, we
	can use the AS_HELP_STRING macro everywhere we need to pretty-print
	help strings.  Also convert old calls to AC_HELP_STRING (deprecated)
	to this one.

2004-12-06  Joel Rosdahl  <joel@rosdahl.net>

	* Makefile.am (package_full_revision.txt): Silence error messages
	when deducing full package revision.

2004-12-06  graydon hoare  <graydon@pobox.com>

	* unix/get_system_flavour.cc:
	* win32/get_system_flavour.cc: Add missing files.

2004-12-06  graydon hoare  <graydon@pobox.com>

	* commands.cc (merge): Add newline in output.
	* change_set.cc (project_missing_deltas): Fix very bad
	delta-renaming bug.

2004-12-06  graydon hoare  <graydon@pobox.com>

	* change_set.cc:
	* tests/t_merge_add_del.at:
	* netsync.cc:
	* commands.cc: Clean up from merge.

2004-12-06  Nathaniel Smith  <njs@codesourcery.com>

	* tests/t_add_patch_drop_add.at: New test.
	* tests/t_merge2_add_drop_add.at: New test.
	* tests/t_patch_drop_add.at: New test.
	* tests/t_patch_vs_drop_add.at: New test.
	* testsuite.at: Add them.

	* tests/t_add_drop_add.at: Fix to test what it was supposed to.

	* tests/t_merge2_data.at: Remove extraneous [stdout].

	* tests/t_merge_add_del.at: Fix description.
	XFAIL it.

2004-12-06  Nathaniel Smith  <njs@codesourcery.com>

	* tests/t_add_drop_add.at: New test.
	* testsuite.at: Add it.

2004-12-05  Nathaniel Smith  <njs@codesourcery.com>

	* tests/t_merge_add_del: Shorten name for better display.

2004-12-05  Matt Johnston <matt@ucc.asn.au>

	* tests/t_merge_add_del: added a new test for merging
	  branches where a file is added then removed.
	* testsuite.at: added the new test
	* configure.ac: bumped the prequisite version to 2.58 since
	  some tests use AT_XFAIL_IF

2004-12-05  graydon hoare  <graydon@pobox.com>

	* Makefile.am (package_full_revision.txt): Use top_builddir
	to locate monotone executable.

2004-12-05  Nathaniel Smith  <njs@codesourcery.com>

	* tests/t_merge_add_del: Shorten name for better display.

2004-12-05  Matt Johnston <matt@ucc.asn.au>

	* tests/t_merge_add_del: added a new test for merging
	  branches where a file is added then removed.
	* testsuite.at: added the new test
	* configure.ac: bumped the prequisite version to 2.58 since
	  some tests use AT_XFAIL_IF

2004-12-04  graydon hoare  <graydon@pobox.com>

	* commands.cc (fcommit): New command.
	(update): Finish off merge of update command.

2004-12-04  Derek Scherger  <derek@echologic.com>

	* commands.cc: (complete_command): New function.
	(explain_usage/process): Use it.

2004-12-04  Nathaniel Smith  <njs@codesourcery.com>

	* change_set.cc (merge_deltas): Call correct variant of
	try_to_merge_files depending on whether ancestor is available.
	* diff_patch.cc (try_to_merge_files -- merge3 version): Add
	assertions about ids.
	(try_to_merge_files -- merge2 version): Likewise.

	* testsuite.at: Add a trivial working merge2 hook.
	* tests/t_related_merge2_data.at: Update to use.
	Mark as expected to PASS.
	* tests/t_merge2_data.at: Likewise.

2004-12-04  Nathaniel Smith  <njs@codesourcery.com>

	* change_set.cc (merge_deltas): Call correct variant of
	try_to_merge_files depending on whether ancestor is available.
	* diff_patch.cc (try_to_merge_files -- merge3 version): Add
	assertions about ids.
	(try_to_merge_files -- merge2 version): Likewise.

	* testsuite.at: Add a trivial working merge2 hook.
	* tests/t_related_merge2_data.at: Update to use.
	Mark as expected to PASS.
	* tests/t_merge2_data.at: Likewise.

2004-12-04  Nathaniel Smith  <njs@codesourcery.com>

	* change_set.cc: Remove tabs.
	* diff_patch.cc: Likewise.

2004-12-04  Nathaniel Smith  <njs@codesourcery.com>

	* change_set.cc: Remove tabs.
	* diff_patch.cc: Likewise.

2004-12-03  Julio M. Merino Vidal  <jmmv@menta.net>

	* commands.cc: Add a missing newline to a message.

2004-12-03  Julio M. Merino Vidal  <jmmv@menta.net>

	* cryptopp/config.h:
	* configure.ac: NetBSD does not define __unix__ nor __unix, so the
	build fails.  To solve, check for __NetBSD__ where appropiate to
	detect a Unix system.

2004-12-03  Julio M. Merino Vidal  <jmmv@menta.net>

	* INSTALL: Document my latest changes: --enable-ipv6 option, ability
	to specify static boost prefix through --enable-static-boost and
	BOOST_SUFFIX variable.

2004-12-03  Julio M. Merino Vidal  <jmmv@menta.net>

	* Makefile.am:
	* configure.am: Add a variable, BOOST_SUFFIX, that identifies the
	suffix string that has to be appended to Boost library names to use
	them.  This variable can be defined on configure's command line.

2004-12-03  Julio M. Merino Vidal  <jmmv@menta.net>

	* configure.ac: Let the --enable-static-boost argument take a prefix
	to where boost libraries are located.

2004-12-03  Julio M. Merino Vidal  <jmmv@menta.net>

	* configure.ac: Add a three-state --enable-ipv6 argument to the
	configure script to explicitly enable or disable IPv6 support.

2004-12-03  Julio M. Merino Vidal  <jmmv@menta.net>

	* std_hooks.lua: Add missing newlines to two error messages.

2004-12-02  Derek Scherger  <derek@echologic.com>

	* commands.cc: more tweaking to ease changeset merge

2004-12-01  Derek Scherger  <derek@echologic.com>

	* commands.cc: reordered commands to help merge with changesets
	branch

2004-12-01  graydon hoare  <graydon@pobox.com>

	* {unix,win32}/get_system_flavour.cc: New files.
	* basic_io.{cc,hh}: Give names to input sources.
	* monotone.cc: Move app_state ctor inside try.
	* platform.hh (get_system_flavour): Declare.
	* revision.cc: Name input source "revision".
	* sanity.cc: Log flavour on startup.
	* tests/t_attributes.at: Use new syntax.
	* transforms.{cc,hh} (split_into_lines): New variant, and rewrite.
	* work.{cc,hh}: Rewrite attributes to use basic_io.
	(get_attribute_from_db):
	(get_attribute_from_working_copy): New functions.

2004-11-30  Nathaniel Smith  <njs@codesourcery.com>

	* keys.cc (get_passphrase): Simplify arguments.
	(generate_key_pair): Force new passphrases to come from the user.
	Adapt to new 'get_passphrase' arguments.
	(change_key_passphrase): Likewise.
	(generate_key_pair): Add argument specifying passphrase, for
	exclusive use of the unit tests.
	(signature_round_trip_test): Use it.
	* keys.hh (generate_key_pair): Adjust prototype correspondingly.

	* tests/t_genkey.at: Test that 'genkey' requires the passphrase to
	be entered.
	* tests/t_chkeypass.at: Check that 'chkeypass' fails if no
	passphrase is given.

2004-11-30  Nathaniel Smith  <njs@codesourcery.com>

	* keys.hh: Remove tabs.
	* keys.cc: Likewise.

2004-11-30  Nathaniel Smith  <njs@codesourcery.com>

	* monotone.texi (Hook Reference): Clarify description of
	'get_passphrase', following confusion on IRC.

2004-11-30  Joel Rosdahl  <joel@rosdahl.net>

	* ui.cc (fatal): Added missing newlines in fatal message.

2004-11-29  Nathaniel Smith  <njs@codesourcery.com>

	* monotone.texi: Add more details to documentation of 'update
	<revision>' command.

	* ui.cc (fatal): Typo in previous commit.

2004-11-29  Nathaniel Smith  <njs@codesourcery.com>

	* ui.cc (fatal): On suggestion of Zack Weinberg, add a note to
	fatal error messages 1) telling the user that it's a bug (i.e.,
	not their fault), and 2) requesting a bug report.

2004-11-29  Nathaniel Smith  <njs@codesourcery.com>

	* ui.cc: Remove tabs.

2004-11-30  Matt Johnston  <matt@ucc.asn.au>

	* change_set.cc (merge_disjoint_analyses): Prevent duplicated
	tids being used.
	(merge_disjoint_analyses): Fix typo (s/a_tmp/b_tmp/)

2004-11-27  Matt Johnston  <matt@ucc.asn.au>

	* Replaced cryptopp with botan

2004-11-24  Nathaniel Smith  <njs@codesourcery.com>

	* tests/t_cleanup_empty_dir.at: Shorten name.

2004-11-24  Nathaniel Smith  <njs@codesourcery.com>

	* Makefile.am (BUILT_SOURCES): List package_*version.{h,txt}.
	* package_{full_,}version.txt: Work when blddir != srcdir.

2004-11-24  Nathaniel Smith  <njs@codesourcery.com>

	* mt_version.hh: New file.
	* mt_version.cc: New file.
	* monotone.cc (package_revision.h): Don't include it.
	(mt_version.hh): Include it.
	(OPT_FULL_VERSION): New option.
	(options): Add it.
	(cpp_main): Implement --version and --full-version in terms of
	mt_version.hh.

	* Makefile.am (package_full_revision.h): Build it.
	(MOST_SOURCES): Add mt_version.{cc,hh}.

2004-11-24  Nathaniel Smith  <njs@codesourcery.com>

	* txt2c.cc (main): Add "--skip-trailing" option to skip trailing
	whitespace.
	* Makefile.am (package_revision.h): Generate it.
	* monotone.cc (package_revision.h): Include it.
	(cpp_main): Print it as part of --version.

2004-11-23  Nathaniel Smith  <njs@codesourcery.com>

	* tests/t_cleanup_empty_dir.at: New test.
	* testsuite.at: Call it.

2004-11-23  Nathaniel Smith  <njs@codesourcery.com>

	* monotone.texi (File Attributes): Document how restricted format
	of .mt-attrs currently is.  Also talk about 'the' .mt-attrs file
	instead of 'an', in response to confusion.

2004-11-23  Nathaniel Smith  <njs@codesourcery.com>

	* work.cc (build_deletion): Add missing newline.
	(build_rename): Likewise.
	(build_rename): Likewise.

2004-11-23  Nathaniel Smith  <njs@codesourcery.com>

	* work.cc: Remove tabs.

2004-11-23  Nathaniel Smith  <njs@codesourcery.com>

	* commands.cc: Remove tabs.

2004-11-23  Nathaniel Smith  <njs@codesourcery.com>

	* tests/t_add_dot.at: New test.
	* testsuite.at: Call it.

2004-11-22  Joel Rosdahl  <joel@rosdahl.net>

	* testsuite.at (NEED_UNB64): Check that python knows how to decode
	strings before using it.

2004-11-21  Joel Rosdahl  <joel@rosdahl.net>

	* testsuite.at (NEED_UNB64): Find more programs for decoding
	base64.

2004-11-20  Nathaniel Smith  <njs@codesourcery.com>

	* tests/t_merge_1.at: New test.
	* testsuite.at: Add it.
	(NEED_UNB64): New macro.
	(UNB64): Likewise.
	* tests/t_unidiff.at: Use them.
	* tests/t_unidiff2.at: Likewise.

2004-11-19  Nathaniel Smith  <njs@codesourcery.com>

	* tests/t_initfork.at: Remove file; redundant with
	t_merge2_add.at.
	* testsuite.at: Don't call it.

2004-11-18  Derek Scherger  <derek@echologic.com>

	* commands.cc (list tags): new command.
	* monotone.1: update.
	* monotone.texi: update.
	* std_hooks.lua: remove unused get_problem_solution hook.
	* test/t_tags.at: new test.
	* testsuite.at: call it.

2004-11-18  Nathaniel Smith  <njs@codesourcery.com>

	* monotone.texi (Committing Work): Remove mistakenly added
	redundant command line argument.

2004-11-17  Joel Rosdahl  <joel@rosdahl.net>

	* commands.cc (diff): Don't print hashes around diff output if
	there is no diff to print.

	Fix bugs #8714 "monotone update working copy to previous version"
	and #9069 "update with multiple candidates":
	* commands.cc (update): Let the update command take an optional
	revision target parameter. Without an explicit revision target,
	the current branch head is used just like before. Added logic for
	updating to an older revision or another revision reachable via a
	common ancestor.
	* tests/t_update_to_revision.at: Add regression tests for new
	update logic.
	* testsuite.at: Add new test.
	* monotone.texi: Document new update argument.

2004-11-17  Nathaniel Smith  <njs@codesourcery.com>

	* netsync.cc (request_fwd_revisions): Rename 'first_attached_edge'
	to 'an_attached_edge', because it does not represent the first
	attached edge.  Likewise for 'first_attached_cset'.
	(analyze_attachment): Remove early exit from loop; we want to
	analyze the entire graph, not just some linear subgraphs.

	* revision.cc (ensure_parents_loaded): Filter out the null
	revision when calculating parents.
	* change_set.hh (null_id): Define for 'revision_id's.

	* tests/t_merge2_add.at: New test.
	* tests/t_merge2_data.at: New test.
	* tests/t_related_merge2_data.at: New test.
	* tests/t_merge_add.at: New test.
	* tests/t_netsync_pubkey.at: New test.
	* tests/t_netsync_repeated.at: New test.
	* tests/t_netsync_unrelated.at: New test.


	* testsuite.at: Add new tests.
	(NETSYNC_SETUP): New macro.
	(MONOTONE2): New macro.
	(RUN_NETSYNC): New macro.
	(ADD_FILE): New macro.
	(SET_FILE): New macro.
	(COMMIT): New macro.
	* tests/t_netsync.at: Use them.

	* tests/t_singlenetsync.at: Add 'netsync' keyword'.  Rename to...
	* tests/t_netsync_single.at: ...this.

	* tests/t_heads_discontinuous_branch.at: XFAIL it.

2004-11-17  Nathaniel Smith  <njs@codesourcery.com>

	* netsync.cc: Remove hard tabs.

2004-11-17  Nathaniel Smith  <njs@codesourcery.com>

	* revision.cc: Remove hard tabs.
	* change_set.hh: Likewise.

2004-11-16  Nathaniel Smith  <njs@codesourcery.com>

	* tests/t_heads.at: Replace last tricky case with a less tricky case.
	* tests/t_heads_discontinuous_branch.at: New test for the really
	tricky case.
	* testsuite.at: Run it.

2004-11-16  Nathaniel Smith  <njs@codesourcery.com>

	* views.sql (trusted_parents_in_branch): Remove.
	(trusted_children_in_branch): Remove.
	(trusted_branch_members): New view.
	(trusted_branch_parents): New view.
	(branch_heads): Use the new views, not the removed ones.

	* database.cc (get_heads): Column name in 'branch_heads'
	unavoidably changed from 'id' to 'parent'; adjust SELECT statement
	to use new name.

2004-11-16  Nathaniel Smith  <njs@codesourcery.com>

	* database.cc: Remove hard tabs.

2004-11-16  Nathaniel Smith  <njs@codesourcery.com>

	* commands.cc (dump_diffs): Fetch delta destination, not source,
	on new files.

2004-11-15  Joel Rosdahl  <joel@rosdahl.net>

	* tests/t_diff_added_file.at: Added testcase exposing a bug in
	"monotone diff x y" where x is an ancestor of y and y adds a new
	file.
	* testsuite.at: Add new test.

2004-11-14  Joel Rosdahl  <joel@rosdahl.net>

	Fix bug #9092 "add command to change passphrase":
	* commands.cc (chkeypass): New command.
	* keys.cc (get_passphrase): Added parameters for prompt beginning and
	disabling hook lookup and passphrase caching.
	* keys.hh, keys.cc (change_key_passphrase): New function.
	* database.hh, database.cc (delete_private_key): New function.
	* monotone.texi (Key and Cert): Document command.
	* tests/t_chkeypass.at: Testcase for the command.
	* testsuite.at: Added new testcase.

2004-11-14  Matt Johnston <matt@ucc.asn.au>

	* tests/t_initfork.at: New test for merging two ancestor-less heads.

2004-11-13  Nathaniel Smith  <njs@codesourcery.com>

	* tests/t_heads.at: New test.
	* testsuite.at: Add it.

2004-11-13  Nathaniel Smith  <njs@codesourcery.com>

	* monotone.texi: Fix various typos.
	(Committing Work): Add missing command line argument.
	(Branch Names): New section.
	Add me to the copyright block.

2004-11-12  Joel Rosdahl  <joel@rosdahl.net>

	* monotone.texi: Fix documentation of the approve and disapprove
	commands. Fix jp.co.juicebot.jb7 branch name in examples. Other
	minor fixes.

2004-11-11  Joel Rosdahl  <joel@rosdahl.net>

	* monotone.texi: Fix typos.

2004-11-08  graydon hoare  <graydon@pobox.com>

	* monotone.texi: Some minor cleanups.
	* netsync.cc: Fix a formatter.

2004-11-07  graydon hoare  <graydon@pobox.com>

	* figures/*.txt: Drop.
	* monotone.texi: Pull ASCII figures back in conditionally.
	* NEWS, AUTHORS, monotone.spec: Update for 0.15.
	* monotone.1: Update.

2004-11-06  graydon hoare  <graydon@pobox.com>

	* README.changesets: New file.
	* config.guess, config.sub: Remove.
	* Makefile.am: Improve document-building brains.
	* cert.cc, netsync.cc: Remove include.
	* configure.ac: Bump version number.
	* merkle_tree.{cc,hh}: Use unsigned char in dynamic_bitset.
	* po/POTFILES.in: Update to remove os_specific.hh.
	* po/monotone.pot: Regenerate.

2004-11-05  graydon hoare  <graydon@pobox.com>

	* constants.cc: Up timeout, connection limit.
	* monotone.texi: Various cleanups.

2004-11-05  Ulrich Drepper  <drepper@redhat.com>

	* configure.ac: Reduce dependencies.
	* lua/lua.h: Include config.h.
	* mkstemp.{cc,hh}: Use system variant when found.
	* netxx/resolve_getaddrinfo.cxx: Check for AI_ADDRCONFIG
	definition.
	* po/POTFILES.in: Update to mention changes.
	* Makefile.am (EXTRA_DIST): Include spec file.
	* commands.cc (diff): No output if empty diff.

2004-10-31  graydon hoare  <graydon@pobox.com>

	* commands.cc (diff): Use guess_binary.
	Fix up some messages to fit on single lines.
	* Makefile.am: Make monotone.pdf depend on figures.
	* change_set.cc: Make inversion drop "delete deltas".
	* texinfo.css: Make images align nicely.
	* netsync.cc: Fix up some messages to be clearer.

2004-10-30  graydon hoare  <graydon@pobox.com>

	* figures/*: New figures.
	* monotone.texi: Rewrite much of the tutorial.

2004-10-30  Nathaniel Smith  <njs@codesourcery.com>

	* netsync.cc (process_hello_cmd): Make clear that when the
	server's key is unknown, we abort the connection.

2004-10-29  Nathaniel Smith  <njs@codesourcery.com>

	* sanity.cc (dump_buffer): Wrap bare string in call to string(),
	to disambiguate conversions (required by Boost 1.30).

2004-10-26  graydon hoare  <graydon@pobox.com>

	* tests/t_update_missing.at: New test from Bruce Stephens
	* testsuite.at: Call it.
	* change_set.cc: Fix the error exposed by it.

2004-10-26  graydon hoare  <graydon@pobox.com>

	* work.{cc,hh}: Comply with Derek's new tests.
	* commands.cc: Likewise.

2004-10-28  Derek Scherger  <derek@echologic.com>

	* tests/t_rename.at: add test for renaming a file after it has
	been moved rather than before
	* tests/t_revert.at: add test for reverting a missing file

2004-10-28  Derek Scherger  <derek@echologic.com>

	* tests/t_drop_missing.at: New test.
	* testsuite.at: Call it.

2004-10-28  Derek Scherger  <derek@echologic.com>

	* tests/t_add.at: New test.
	* testsuite.at: Call it.

2004-10-26  graydon hoare  <graydon@pobox.com>

	* basic_io.{cc,hh}: Rework to use indented stanzas.
	* change_set.cc, revision.cc: Likewise.
	* change_set.cc: Fix formatter bug.
	* commands.cc: Sanity check file ID on delta commit.
	* work.cc: Chatter a bit more on add/drop.

2004-10-17  graydon hoare  <graydon@pobox.com>

	* merkle_tree.cc: Fix bad logging.
	* netsync.cc: Fix transmission bugs.
	* work.cc: Add some progress messages back in.
	* monotone.texi: Change contents of MT/work in example.

2004-10-17  graydon hoare  <graydon@pobox.com>

	* commands.cc (log): Keep a seen list, mask frontier by it.
	* monotone.texi: Updates to cover revision terminology.

	Also various further merges from trunk, see below.

2004-10-17  Derek Scherger  <derek@echologic.com>

	* lua.{cc,hh} (hook_ignore_branch): new hook
	* commands.cc (ls_branches): call it
	* monotone.texi (Hook Reference): describe it

2004-10-17  Richard Levitte  <richard@levitte.org>

	fix bug 8715 and more
	* diff_patch.cc (struct unidiff_hunk_writer,
	unidiff_hunk_writer::flush_hunk): the skew is not just the
	size difference between added and deleted lines in the current
	hunk, it's the size difference between /all/ added and deleted
	lines so far.  Therefore, the skew needs to be a member of the
	struct rather than being something calculated for each hunk.
	Furthermore, we need to add trailing context even if the change
	only consisted of one line.

2004-10-17  Richard Levitte  <richard@levitte.org>

	* monotone.texi (Working Copy): Change the description of
	'monotone revert' to explain what happens when there are
	arguments.

2004-10-17  Richard Levitte  <richard@levitte.org>

	* monotone.texi (OPTIONS): Add a description of --ticker.

	* ui.cc, ui.hh: Rethink the writing conditions as the ticks being
	"dirty" when they have changed since the last print.  That way,
	it's very easy to see when they need being printed.  This fixes a
	small bug where, in some cases, the exact same tick output is
	produced twice, once before a separate message, and once after,
	when a ticker is actually being removed.
	(tick_write_dot::write_ticks): Add a line that describes the
	ticks, including the amount of each tick per short name.

2004-10-17  Richard Levitte  <richard@levitte.org>

	fix bug 8733
	* ui.cc, ui.hh: Define a separate tick writer struct, and two
	subclasses, one that write counters, and one that writes progress
	characters.  As a consequence, move the count to the ticker class
	itself, and have the user interface contain a map of pointers to
	tickers instead of a map of counters, so data is easier to expand
	and access in a consistent manner.  Finally, correct a few errors
	in the checks for when ticks should be written, and make sure the
	final value gets written when the tickers are removed.

	* cert.cc (write_ancestry_paths):
	* database.cc (rehash):
	* netsync.cc (call_server, rebuild_merkle_trees):
	* rcs_import.cc (import_cvs_repo, cvs_history): Adapt to the new
	tickers.

	* monotone.cc: Add the option '--ticker' which takes the values
	"dot" or "count" to express which type of tick writer to use.  As
	a result, set the tick writer to be the progress dot kind or the
	counting type.

2004-10-15  graydon hoare  <graydon@pobox.com>

	* std_hooks.lua (get_revision_cert_trust): Add.

2004-10-14  graydon hoare  <graydon@pobox.com>

	* main.cc (UNIX_STYLE_SIGNAL_HANDLING): Enable on OSX.
	* cryptopp/*: Upgrade to 5.2.1
	* Makefile.am: Adjust for a couple new files.

2004-10-13  graydon hoare  <graydon@pobox.com>

	* change_set.cc (__STDC_CONSTANT_MACROS): Further hammering.
	* commands.cc (changesetify): New subcommand to db.
	* database.{cc,hh} (sql): Install views.
	(install_views): New function.
	(get_manifest_certs): Restore old variant.
	* numeric_vocab.hh: Use stdint.h.
	* revision.{cc,hh} (analyze_manifest_changes)
	(construct_revisions)
	(build_changesets): New functions.
	* schema.sql: Remove views stuff.
	* views.sql: Put views here.
	* schema_migration.cc: Add migration code for revisions.
	* Makefile.am: Mention views.sql.

2004-10-12  graydon hoare  <graydon@pobox.com>

	* unix/read_password.cc: Don't force echo on.

2004-10-10  graydon hoare  <graydon@pobox.com>

	merge a batch of changes from trunk, see below.
	* monotone.spec: Bump to 0.14.

2004-10-10  graydon hoare  <graydon@pobox.com>

	fix bug 9884
	* tests/t_singlenetsync.at: sleep 5
	* tests/t_netsync.at: sleep 5

2004-10-10  graydon hoare  <graydon@pobox.com>

	* AUTHORS: Mention Richard Levitte.
	* Makefile.am: Remove nonce stuff.
	* NEWS: Describe changes from last release.
	* cert.cc (cert_manifest_testresult): Teach about other ways
	of writing a boolean value.
	* commands.cc (commit): Don't commit when no change.
	(debug): Rename to "db execute".
	(serve): Require passphrase on startup.
	(bump): Remove command.
	(ls keys): Handle no keys.
	* configure.ac: Bump version number.
	* keys.cc (get_passphrase): Reject empty passphrase nicely,
	from user and from hook.
	* lua.{cc,hh} (hook_get_sorter): Dead code, remove.
	* main.cc (main_with_many_flavours_of_exception): s/char/int/.
	* monotone.cc (OPT_DUMP): New option.
	(OPT_VERBOSE): Rename as OPT_DEBUG.
	* monotone.{texi,1}: Document changes, s/rdiff/xdelta/.
	* nonce.{cc,hh}: Drop.
	* sanity.hh (sanity::filename): New field.
	* sanity.cc (dump_buffer): Dump to file or be silent.
	* testsuite.at (persist_phrase_ok): Define as true.
	* tests/t_null.at: Adjust for new option names.
	* unit_tests.cc: Set debug, not verbose.

2004-10-10  graydon hoare  <graydon@pobox.com>

	* tests/t_remerge.at: New test.
	* testsuite.at: Call it.

2004-10-10  graydon hoare  <graydon@pobox.com>

	* cryptopp/algebra.cpp:
	* cryptopp/asn.h:
	* cryptopp/hmac.h:
	* cryptopp/iterhash.h:
	* cryptopp/mdc.h:
	* cryptopp/modes.h:
	* cryptopp/osrng.h:
	* cryptopp/pubkey.h:
	* cryptopp/seckey.h:
	* cryptopp/simple.h:
	* cryptopp/smartptr.h:
	* cryptopp/strciphr.cpp:
	* cryptopp/strciphr.h:
	* lcs.cc:
	* lua.cc: Fixes for g++ 3.4 from Michael Scherer.
	* AUTHORS: Mention Michael.

2004-10-10  graydon hoare  <graydon@pobox.com>

	* tests/t_movedel.at: New test.
	* testsuite.at: Call it.

2004-10-10  graydon hoare  <graydon@pobox.com>

	* tests/t_movepatch.at: New test.
	* testsuite.at: Call it.

2004-10-10  graydon hoare  <graydon@pobox.com>

	* change_set.cc:
	* file_io.{cc,hh}: Bug Fixes.

2004-10-10  graydon hoare  <graydon@pobox.com>

	* cert.{cc,hh} (cert_revision_manifest): Bug fixes.
	* commands.cc (approve)
	(disapprove)
	(testresult): Teach about revisions.
	* tests/t_disapprove.at:
	* tests/t_i18n_file.at:
	* tests/t_ls_missing.at:
	* tests/t_testresult.at: Bug fixes.

2004-10-09  graydon hoare  <graydon@pobox.com>

	* netsync.cc:
	* packet.cc:
	* tests/t_i18n_file.at:
	* tests/t_netsync.at:
	* tests/t_single_char_filenames.at:
	* tests/t_singlenetsync.at: Bug fixes.

2004-10-04  graydon hoare  <graydon@pobox.com>

	* Makefile.am: Re-enable rcs stuff.
	* cert.{cc,hh}: Bug fixes.
	* change_set.{cc,hh} (apply_change_set)
	(apply_change_set_inverse): New helper functions.
	* commands.cc (log)
	(rcs_import)
	(cvs_import): Teach about revisions.
	* database.cc (get_version): Block reconstruction loops.
	* diff_patch.cc:
	* lua.cc:
	* netsync.cc: Remove references to obsolete includes.
	* rcs_file.cc: Pick up bug fix from trunk.
	* rcs_import.cc: Teach about revisions.

2004-10-03  graydon hoare  <graydon@pobox.com>

	* change_set.{cc,hh}: Lots of little bug fixes.
	* commands.cc: Likewise.
	* database.cc: Comment some chatter.
	* file_io.{cc,hh}: Bug fixes, remove unlink / hardlink stuff.
	* netcmd.cc: Bug fixes.
	* netsync.cc: Likewise.
	* tests/t_*.at: Teach about revisions.
	* testsuite.at: Likewise.
	* work.cc: Bug fixes.

2004-09-30  graydon hoare  <graydon@pobox.com>

	* app_state.cc: Inform db of app.
	* change_set.cc: Bug fixes.
	* commands.cc: Use delete_file not unlink.
	* database.{cc,hh}: Bug fixes in trust function machinery.
	* revisions.cc: Skip consideration of empty parents.
	* file_io.{cc,hh}: Remove unlink function.
	* schema.sql: Pass pubkey data into trust call.

2004-09-29  graydon hoare  <graydon@pobox.com>

	* change_set.cc: Various bug fixes, merge unit tests.

2004-09-26  graydon hoare  <graydon@pobox.com>

	* predicament.{cc,hh}: Remove.
	* Makefile.am: Update.
	* change_set.{cc,hh}: Compilation fixes.
	* commands.cc: Likewise.
	* file_io.{cc,hh}: Likewise, and implement link/unlink.
	* lua.{cc,hh}: Implement conflict resolver hooks.

2004-09-25  graydon hoare  <graydon@pobox.com>

	* change_set.{cc,hh}: Rewrite entirely.
	* work.cc: Adjust to compensate.
	* commands.cc: Likewise.
	* numeric_vocab.hh: Ask for C99 constant ctor macros.

2004-09-24  Derek Scherger  <derek@echologic.com>

	* app_state.{cc,hh} (initialize,prefix,in_restriction): rename
	restriction vars; require explicit subdir restriction with ".";
	remove restriction if any path evaluates to working copy root
	* commands.cc (update): disallow restricted updates
	(diff): use --manifest options for initialization
	* tests/t_restrictions.at: remove restricted update test
	* tests/t_subdirs.at: added (missed previously)
	* vocab.cc (verify): allow "." elements in local_path
	(test_file_path_verification): test for "." in paths

2004-09-20  Derek Scherger  <derek@echologic.com>

	* app_state.{cc,hh}: add message and manifest options; add subdir
	restriction; use set instead of vector for path restrictions
	(prefix): new method
	(add_restriction): change signature for set of path restrictions
	(in_restriction): renamed from is_restricted; adjust path matching
	(set_message): new method
	(add_manifest): new method
	(initialize): remove code to adjust restrictions from old options
	* commands.cc
	(restrict_patch_set, struct unknown_itemizer): rename
	app.is_restricted to app.in_restriction
	(add,drop,rename,revert): prefix file args with current subdir
	(update,status,ls_unknown,ls_missing): build restriction from args
	(commit): build restriction from args; use --message option
	(diff): build restriction from args; use --manifest options
	* file_io.cc (find_working_copy): logging tweaks
	* monotone.cc: remove --include/--exclude options; add --manifest
	and --message options
	* tests/t_attributes.at: add commit --message option
	* tests/t_cross.at: commit --message
	* tests/t_cwork.at: commit --message
	* tests/t_disapprove.at: commit --message
	* tests/t_drop.at: commit --message
	* tests/t_erename.at: commit --message; diff --manifest
	* tests/t_fork.at: commit --message
	* tests/t_genkey.at: commit --message
	* tests/t_i18n_file.at: commit --message
	* tests/t_import.at: commit --message
	* tests/t_ls_missing.at: commit --message
	* tests/t_merge.at: commit --message
	* tests/t_movedel.at: commit --message
	* tests/t_movepatch.at: commit --message
	* tests/t_netsync.at: commit --message
	* tests/t_persist_phrase.at: commit --message
	* tests/t_rename.at: commit --message
	* tests/t_renamed.at: commit --message
	* tests/t_restrictions.at: remove --include/--exlclude options
	* tests/t_revert.at: commit --message
	* tests/t_scan.at: commit --message
	* tests/t_single_char_filenames.at: commit --message
	* tests/t_testresult.at: commit --message
	* tests/t_unidiff.at: commit --message
	* tests/t_unidiff2.at: commit --message
	* tests/t_update.at: commit --message
	* tests/t_versions.at: commit --message

2004-09-19  graydon hoare  <graydon@pobox.com>

	* change_set.cc: More bug fixes.
	* basic_io.cc: Improve error reporting.
	* commands.cc (complete): Teach about revisions.
	* database.{cc,hh}: Add complete variant for revisions.

2004-09-19  graydon hoare  <graydon@pobox.com>

	* change_set.cc: Add a unit test, fix some bugs.

2004-09-18  graydon hoare  <graydon@pobox.com>

	* change_set.{cc,hh} (subtract_change_sets): New function.
	(build_pure_addition_change_set): New function.
	* commands.cc (try_one_merge): Teach about revisions
	(merge): Likewise.
	(propagate): Likewise.
	(update): Change from changeset inversion to negation.
	* database.{cc,hh} (get_manifest): New function.
	* cert.cc: Use it.

2004-09-13  graydon hoare  <graydon@pobox.com>

	* change_set.cc: Bug fixes.
	* commands.cc: Likewise.

2004-09-13  graydon hoare  <graydon@pobox.com>

	* change_set.{cc,hh}: Implement delta renaming and merging.
	* commands.cc
	(update): Teach about revisions.
	(agraph): Likewise.
	* diff_patch.{cc,hh}: Tidy up interface a bit.
	* database.{cc,hh} (get_revision_ancestry): New helper.
	* file_io.{cc,hh}
	(move_dir): New function.
	(delete_dir_recursive): New function.

2004-09-10  graydon hoare  <graydon@pobox.com>

	* basic_io.{cc,hh}: Move to more "normal" looking
	quoted output.
	* change_set.{cc,hh}: Extend, bugfix.
	* commands.cc (diff): Teach about revisions.
	* revision.{cc,hh}: Extend, bugfix.

2004-09-07  Derek Scherger  <derek@echologic.com>

	subdirectory restrictions

	* file_io.{hh,cc} (find_working_copy): new function
	(absolutify) use fs::current_path
	* work.cc (add_to_options_map): use options.insert to preserve
	previous settings
	* work.hh: add note about MT/options file to header comment
	* lua.{hh,cc} (load_rcfile): renamed from add_rcfile
	* app_state.{cc,hh} (constructor): remove read of MT/options
	(initialize): new methods to find/create working copy
	(set_stdhooks,set_rcfiles,add_rcfile,load_rcfiles,read_options):
	new methods
	(set_database,set_branch,set_signing_key): update for new options
	reading
	* monotone.cc: update help for --norc option
	(cpp_main): move loading of lua hooks to app_state after book
	keeping dir is found
	* commands.cc: all commands call app initialize to relocate to
	working copy directory
	(bookdir_exists,ensure_bookdir) remove
	(setup) new command to create working copy
	* tests/t_subdirs.at: new test
	* testsuite.at: call new setup command to initialize working copy;
	call new test
	(PROBE_NODE): adjust for new checkout requirement that MT dir does
	not exist
	* tests/t_attributes.at: ditto
	* tests/t_cwork.at: ditto
	* tests/t_single_char_filenames.at: ditto
	* tests/t_versions.at: ditto

2004-09-06  graydon hoare  <graydon@pobox.com>

	* Makefile.am: Revise,
	* cert.{cc,hh}: Minor bug fixes.
	* change_set.{cc,hh}
	(apply_path_rearrangement): New variant.
	(read_path_rearrangement): New function.
	(write_path_rearrangement): New function.
	* commands.cc: Partially teach about revisions.
	* database.{cc,hh}: Bug fixes.
	* revision.cc: Print new manifest as hex.
	* schema.sql: Fix typos.
	* update.{cc,hh}: Teach about revisions.

2004-09-06  graydon hoare  <graydon@pobox.com>

	* Makefile.am (unit_tests): Revise.
	* change_set.{cc,hh}: Move accessors to header.
	* constants.cc (netcmd_current_protocol_version): Bump.
	(netcmd_minimum_bytes_to_bother_with_gzip): Expand to 0xfff.
	* database.{cc,hh}: Teach about reverse deltas, bug fixes.
	* diff_patch.{cc,hh}: Remove dead code.
	* merkle_tree.{cc,hh}: Teach about revisions.
	* netsync.cc: Teach about revisions, reverse deltas.
	* packet.{cc,hh}: Likewise.
	* unit_tests.{cc,hh}: Reactivate tests.

2004-09-02  Derek Scherger  <derek@echologic.com>

	* tests/t_restrictions.at: rework and attempt to clean things up a
	bit; add test for bug in restrict_patch_set
	* commands.cc (restrict_patch_set): fix bug in removal of
	restricted adds/dels/moves/deltas

2004-08-28  graydon hoare  <graydon@pobox.com>

	* Makefile.am (unit_tests): Split out working parts.
	* basic_io.{cc,hh}: Minor fixes.
	* cert.{cc,hh}: Fixes, remove major algorithms.
	* revision.{cc,hh}: Rewrite algorithms from cert.cc.
	* change_set.{cc,hh}: Extensive surgery, unit tests.
	* database.{cc,hh}: Minor fixes.
	* file_io.{cc,hh}: Likewise.
	* lua.cc: Likewise.
	* packet.{cc,hh}: Teach about revisions.
	* schema.sql: Drop some optimistic tables.
	* unit_tests.{cc,hh}: Add revision, change_set tests.
	* vocab.cc: Instantiate revision<cert>.
	* work.{cc,hh}: Rewrite in terms of path_rearrangement.

2004-08-17  graydon hoare  <graydon@pobox.com>

	* database.cc: Simplified.
	* schema.sql: Simplified.
	* transforms.cc: Fixed bug.
	* revision.{hh,cc}: Stripped out tid_source.
	* change_set.{cc,hh}: Oops, never committed!

2004-08-16  graydon hoare  <graydon@pobox.com>

	* change_set.{hh,cc}: Simplified, finished i/o.
	* revision.{hh,cc}: Fix to match, redo i/o.
	* basic_io.cc (basic_io::parser::key): Print trailing colon.
	* vocab.hh: Whitespace tweak.

2004-08-09  graydon hoare  <graydon@pobox.com>

	* change_set.{hh,cc}: New files.
	* basic_io.{hh,cc}: New files.
	* predicament.{hh,cc}: New files.
	* revision.{hh,cc}: Break completely, need to fix.
	* diff_patch.{hh,cc}: Minor touchups.
	* lua.{hh,cc}, std_hooks.lua: Model predicaments.
	* Makefile.am: Update.

2004-07-10  graydon hoare  <graydon@pobox.com>

	* lcs.{hh,cc}: Move lcs.hh body into lcs.cc.
	* diff_patch.cc: Modify to compensate.
	* revision.{hh,cc}: New files.
	* Makefile.am: Update
	* patch_set.{hh,cc}: Remove.
	* {cert,database,lua,packets}.{hh,cc}, commands.cc:
	Modify partially (incomplete) to use revisions.
	* manifest.{hh,cc}: Cleanup, remove dead code.
	* schema.sql: Declare new revision tables.
	* schema_migration.cc: Incomplete migrator.
	* {transforms.{hh,cc}, vocab{,_terms}.hh:
	Infrastructure for revisions.

2004-07-20  Derek Scherger  <derek@echologic.com>

	* tests/t_restrictions.at: new test
	* testsuite.at: run it
	* app_state.{cc,hh} (add_restriction, is_restricted): new functions
	* monotone.cc (--include,--exclude): new options
	* commands.cc (restrict_patch_set): new function. called by
	commit, update, status, diff commands

2004-07-05  graydon hoare  <graydon@pobox.com>

	* cert.cc (operator<): Fix wrong ordering of
	fields.

2004-06-07  graydon hoare  <graydon@pobox.com>

	* cryptopp/algebra.cpp:
	* cryptopp/asn.h:
	* cryptopp/hmac.h:
	* cryptopp/iterhash.h:
	* cryptopp/mdc.h:
	* cryptopp/modes.h:
	* cryptopp/osrng.h:
	* cryptopp/pubkey.h:
	* cryptopp/seckey.h:
	* cryptopp/simple.h:
	* cryptopp/smartptr.h:
	* cryptopp/strciphr.cpp:
	* cryptopp/strciphr.h:
	* lcs.hh:
	* lua.cc: Fixes for g++ 3.4 from Michael Scherer.
	* AUTHORS: Mention Michael.

2004-05-28  graydon hoare  <graydon@pobox.com>

	* tests/t_movedel.at: New test.
	* testsuite.at: Call it.
	* diff_patch.cc (adjust_deletes_under_renames): New function.
	(merge3): Use it.

2004-05-27  graydon hoare  <graydon@pobox.com>

	* tests/t_movepatch.at: New test.
	* testsuite.at: Call it.
	* diff_patch.cc (adjust_deltas_under_renames): New function.
	(merge3): Use it.

2004-05-20  graydon hoare  <graydon@pobox.com>

	* NEWS: Note 0.13 release.
	* configure.ac: Bump version number.
	* monotone.spec: Likewise.

2004-05-19  graydon hoare  <graydon@pobox.com>

	* file_io.cc (tilde_expand): Fix fs::path use.

2004-05-18  graydon hoare  <graydon@pobox.com>

	* diff_patch.cc (apply_directory_moves): Fix fs::path use.
	* file_io.cc (write_data_impl): Likewise.
	* packet.cc: Use explicit true/false maps in caches.
	* sanity.cc (dump_buffer): Write to clog (buffered).

2004-05-16  graydon hoare  <graydon@pobox.com>

	* keys.cc (get_passphrase): Reimplement.
	* unix/read_password.c: Remove.
	* {unix,win32}/read_password.cc: Add.
	* constants.{hh,cc} (maxpasswd): New constant.
	* Makefile.am: Teach about platform specific stuff.

2004-05-16  graydon hoare  <graydon@pobox.com>

	* diff_patch.cc (merge2): Don't discard files on one side.
	* std_hooks.lua (merge2_xxdiff_cmd): Specify merge filename.

2004-05-14  Joel Rosdahl  <joel@rosdahl.net>

	* std_hooks.lua (ignore_file): Quote dots in .svn patterns.
	* monotone.texi: Updated ignore_file hook example.

2004-05-13  Nathaniel Smith  <njs@codesourcery.com>

	* commands.cc: Include boost/filesystem/path.hpp,
	boost/filesystem/convenience.hpp.
	(checkout): Make checkout directory an fs::path, not a local_path.

2004-05-13  Nathaniel Smith  <njs@codesourcery.com>

	* testsuite.at (test_hooks.lua): Add a 'test_attr' attribute
	hook.  Add tests t_attributes and t_single_char_filenames.
	* tests/t_attributes.at: New test.
	* tests/t_single_char_filenames.at: New test.
	* manifest.cc (read_manifest_map): Replace ".+" with ".*" to
	support single-character filenames.
	* work.cc (read_work_set): Likewise.
	(read_attr_map): Likewise.

2004-05-13  Nathaniel Smith  <njs@codesourcery.com>

	* monotone.texi (Hook Reference): Update documented default
	definitions of 'merge2' and 'merge3'.

2004-05-12  graydon hoare  <graydon@pobox.com>

	* AUTHORS: Rename Netxx back to netxx. Really, look in
	the manifest; it's been renamed!
	* configure.ac: Remove prg_exec_monitor checks.

2004-05-12  Nathaniel Smith  <njs@pobox.com>

	* AUTHORS: Remove discussion of adns, since we no longer
	distribute it.  Fix capitalization of "Netxx".

2004-05-12  Nathaniel Smith  <njs@pobox.com>

	* std_hooks.lua (merge2): Support xemacs.  Add error message
	if no merge tool is found.
	(merge3): Likewise.  Also add (disabled) hook to use CVS
	'merge' command, as a demonstration of how to.

2004-05-12  graydon hoare  <graydon@pobox.com>

	* std_hooks.lua (get_author): Remove standard definition.
	* monotone.texi: Document change.

2004-05-12  graydon hoare  <graydon@pobox.com>

	* cert.cc (cert_manifest_author_default): Use default signing key
	name for default author, if lua hook fails.

2004-05-12  Joel Rosdahl  <joel@rosdahl.net>

	* file_io.cc (walk_tree): Removed extraneous newline in error
	message.

	* std_hooks.lua (edit_comment): Added missing newline in log
	message template.

	* tests/t_ls_missing.at: New test case.
	* testsuite.at: Added t_ls_missing.at.

2004-05-10  graydon hoare  <graydon@pobox.com>

	* nonce.cc, nonce.hh: New files.
	* Makefile.am: Note new files.
	* lua.cc, lua.hh (hook_get_nonce): New hook.
	* commands.cc (bump): New command.
	* commands.cc: Remove "(file|manifest)" args most places.
	* tests/t_disapprove.at
	* tests/t_genkey.at
	* tests/t_singlenetsync.at
	* tests/t_netsync.at
	* tests/t_persist_phrase.at: Adjust to compensate.
	* monotone.texi, monotone.1: Adjust to compensate.
	* work.cc, work.hh: Constify some arguments.

2004-05-09  graydon hoare  <graydon@pobox.com>

	* diff_patch.cc: Remove recording of file merge ancestry.

2004-05-09  graydon hoare  <graydon@pobox.com>

	* commands.cc (ls_missing): Modify to account for work.

2004-05-09  graydon hoare  <graydon@pobox.com>

	* commands.cc (list missing): New command.
	* monotone.texi, monotone.1: Update to document.

2004-05-08  graydon hoare  <graydon@pobox.com>

	* main.cc: New file encompassing prg_exec_monitor.
	* mkstemp.cc, mkstemp.hh: New portable implementation.
	* lua.cc: Use mkstemp from bundled version.
	* lua/liolib.c: Remove old mkstemp definition.
	* monotone.cc (cpp_main): Remove prg_exec env setting.
	* sanity.cc (sanity::dump_buffer): Dump logbuf to stderr, not stdout.
	* std_hooks.lua (temp_file): Use mkstemp not io.mkstemp.
	* Makefile.am (MOST_SOURCES): Add new files.

2004-05-03  Joel Rosdahl  <joel@rosdahl.net>

	* monotone.texi: Removed extraneous @ftable directive.

2004-05-02  graydon hoare  <graydon@pobox.com>

	* monotone.texi: Add stuff on selectors, new hooks.
	* AUTHORS: Typo fix.
	* configure.ac: Bump version number.

	Release point (v 0.12).

2004-05-02  Joel Rosdahl  <joel@rosdahl.net>

	Made it possible to rename a rename target and to undo a rename.
	I.e.: Given a rename set A -> B, "monotone rename B C" gives the
	rename set A -> C and "monotone rename B A" gives the empty rename
	set.
	* work.cc (visit_file): Implement new behavior.
	* tests/t_rename.at: Added test cases for new behavior.
	* monotone.texi: Note that a rename can be undone.

	Fix bug #8458:
	* file_io.hh, file_io.cc (walk_tree): Added require_existing_path
	parameter.
	* work.cc (build_deletion): Pass new parameter to walk_tree.
	* work.cc (build_rename): Ditto.

	* manifest.cc (build_manifest_map): Fix missing file check for
	i18n paths.

2004-05-01  Joel Rosdahl  <joel@rosdahl.net>

	Fix bug #7220:
	* manifest.cc (build_manifest_map): Handle missing file
	gracefully.

	* file_io.cc (walk_tree): Handle nonexistent file/directory
	gracefully.

2004-04-30  Christof Petig <christof@petig-baender.de>

	* rcs_import.cc (store_trunk_manifest_edge):
		skip ancestry to empty manifest
	* rcs_import.cc (process_branch):
		also follow branches of last/first versions

2004-04-29  graydon hoare  <graydon@pobox.com>

	* configure.ac: Fix up windows probe and bundling checks.
	* netxx/resolve_getaddrinfo.cxx: Local hack for stream addresses.
	* netsync.cc: Report address before listening.

2004-04-29  graydon hoare  <graydon@pobox.com>

	* cert.cc (get_branch_heads): Calculate a "disapproved version"
	attribute which culls a version with only disapproved ancestry
	edges.
	* monotone.texi: Fix some ascii-art diagrams.

2004-04-28  Christof Petig <christof@petig-baender.de>

	* command.cc (heads):
	show date and author certificates for each head

2004-04-28  Christof Petig <christof@petig-baender.de>

	* configure.ac:
	default to using the bundled SQLite

2004-04-28  Christof Petig <christof@petig-baender.de>

	* commands.cc (log):
	support optional file argument to show change log for
	e.g. monotone log [ID] cert.cc

2004-04-26  Christof Petig <christof@petig-baender.de>

	* rcs_import.cc (process branch):
	insert dummy cvs_edge to mark newly added file
	as previously non existant

2004-04-25  Joel Rosdahl  <joel@rosdahl.net>

	* po/stamp-po: Removed since it's generated.
	* std_hooks.lua (ignore_file): Corrected name of Subversion's
	administrative directory.
	* work.hh: Ditto.
	* monotone.texi (Hook Reference): Updated default definition of
	ignore_file.

2004-04-23  Christof Petig <christof@petig-baender.de>

	* rcs_import.cc (build_parent_state, build_child_state):
	remove dying files from manifest
	* rcs_import.cc (cvs_file_edge, note_file_edge):
	calculate state and remember it (alive or dead)

2004-04-23  Christof Petig <christof@petig-baender.de>

	* rcs_import.cc (import_rcs_file_with_cvs):
	do not include dead files in head_manifest

2004-04-22  Christof Petig <christof@petig-baender.de>

	* rcs_file.cc, rcs_file.hh: read and remember 'state' of revision
	* rcs_import.cc: remove Attic/ part from path

2004-04-21  Christof Petig <christof@petig-baender.de>

	* configure.ac: enable use of installed SQLite library

2004-04-20  graydon hoare  <graydon@pobox.com>

	* lua.hh, lua.cc (hook_note_commit): New hook.
	* commands.cc (commit): Call it.

2004-04-19  graydon hoare  <graydon@pobox.com>

	* cert.cc: Make trust messages nicer.
	* merkle_tree.cc: Clarify logging messages.
	* netsync.cc: Reorganize tickers, put client in txn.
	* packet.cc, packet.hh: Teach about constructability.

2004-04-16  graydon hoare  <graydon@pobox.com>

	* netsync.cc (session::extra_manifests): New member.
	(session::analyze_ancestry_graph): Use it.
	* tests/t_singlenetsync.at: New test for single manifest sync.
	* testsuite.at: Call it.

2004-04-14  Tom Tromey  <tromey@redhat.com>

	* rcs_import.cc (import_cvs_repo): Use require_password.
	Include keys.hh.
	* keys.hh (require_password): Declare.
	* keys.cc (require_password): New function.

2004-04-13  Tom Tromey  <tromey@redhat.com>

	* monotone.texi: Typo fixes.

2004-04-10  graydon hoare  <graydon@pobox.com>

	* netsync.cc: Minor bug fixes.

2004-04-10  graydon hoare  <graydon@pobox.com>

	* database.{cc,hh}:
	* commands.{cc,hh}:
	* lua.{cc,hh}:
	* std_hooks.lua:
	* vocab_terms.hh:
	Implement first cut at selectors.

2004-04-10  graydon hoare  <graydon@pobox.com>

	* cert.cc (operator<): Include name in compare.
	(operator==): Likewise.
	* packet.cc: Include shared_ptr.
	* rcs_file.cc: Rewrite by hand, no spirit.
	* rcs_import.cc: Change ticker names a bit.

2004-04-09  graydon hoare  <graydon@pobox.com>

	* app_state.cc: Fix a couple file path constructions.
	* file_io.cc (book_keeping_file): Make one variant static.
	* manifest.cc: Remove some dead code in walkers.
	* work.cc: Ditto.
	* rcs_file.cc: fcntl fix from Paul Snively for OSX.

2004-04-09  graydon hoare  <graydon@pobox.com>

	* file_io.cc: Fix boost filesystem "." and ".." breakage.
	* lua.cc: Fix format of log entry.
	* monotone.cc: Log locale settings on startup.
	* sanity.cc: Dump prefix on --verbose activation.
	* testsuite/t_i18n_file.at: Fix autotest LANG breakage.
	* testsuite/t_null.at: Account for chatter with --verbose.

2004-04-09  graydon hoare  <graydon@pobox.com>

	* configure.ac: Comment out check for sse2,
	set bundling to true by default.
	* INSTALL: describe changes to bundling.
	* Makefile.am: Remove vestiges of depot.

2004-04-07  graydon hoare  <graydon@pobox.com>

	* adns/*:
	* network.{cc,hh}:
	* proto_machine.{cc,hh}:
	* {http,smtp,nntp}_tasks.{cc,hh}:
	* tests/t_{http,smtp,nntp,proxy}.at:
	* url.{cc,hh}:
	* depot.cc:
	Delete files.
	* commands.cc:
	* lua.{cc,hh}:
	* database.{cc,hh}: Remove network/queue stuff.
	* configure.ac:
	* constants.{cc,hh}:
	* tests/t_{netsync,singlecvs,cvsimport}.at:
	* testsuite.at:
	* transforms.{cc,hh}:
	* unit_tests.{cc,hh}:
	* vocab_terms.hh:
	* vocab.{cc,hh}:
	* Makefile.am: Adjust for deletions.
	* app_state.hh: Cleanup.
	* monotone.texi: Fix some typos.
	* packet.{cc,hh}: Implement database ordering.
	* netsync.cc: Massage to use new packet logic.
	* commands.cc:
	* std_hooks.lua: Add initial selector stuff.

2004-03-29  graydon hoare  <graydon@pobox.com>

	* monotone.spec: Update for 0.11 release.

	Release point (v 0.11).

2004-03-29  graydon hoare  <graydon@pobox.com>

	* Makefile.am (DISTCHECK_CONFIGURE_FLAGS): Set.
	* commands.cc: Tidy up / narrow output width.
	* patch_set.cc: Likewise.
	* monotone.texi: Cleanups for PDF generation.

2004-03-28  graydon hoare  <graydon@pobox.com>

	* NEWS: Mention 0.11 release.
	* AUTHORS: Mention Robert.

2004-03-28  Robert Bihlmeyer  <robbe+mt@orcus.priv.at>

	* file_io.cc (walk_tree_recursive): Ignore broken symlinks.

2004-03-27  graydon hoare  <graydon@pobox.com>

	* monotone.texi: Flesh out netsync stuff, remove old network stuff.
	* monotone.1: Likewise.

2004-03-27  Robert Helgesson  <rycee@home.se>

	* Makefile.am:
	* configure.ac:
	* database.cc:
	* depot.cc:
	* lua.cc:
	* network.cc:
	* schema_migration.cc: Bundled library switch logic.

2004-03-27  graydon hoare  <graydon@pobox.com>

	* depot.cc (dump): Implement.
	* tests/t_http.at, test/t_proxy.at: Use "depot.cgi dump" rather than sqlite.
	* sqlite/pager.h: Change page size.
	* README: Massage slightly.
	* INSTALL: Write real installation instructions.
	* Makefile.am: Include build of "one big page" docs.
	* boost/circular_buffer_base.hpp: Another boost version insulation fix.
	* vocab.cc (verify): Normalize local_path's during verification on boost 1.31.0.
	* monotone.texi: Rip out some of the pre-netsync networking docs.

2004-03-24  graydon hoare  <graydon@pobox.com>

	* boost/circular_buffer_base.hpp: Boost version insulation.
	* cert.cc, cert.hh, commands.cc: Differentiate "unknown" keys from "bad".
	* xdelta.cc, proto_machine.cc: Fix boost version insulation.

2004-03-24  graydon hoare  <graydon@pobox.com>

	* rcs_import.cc (import_substates): Filter by branch.
	* xdelta.cc: Minor bits of insulation.

2004-03-24  graydon hoare  <graydon@pobox.com>

	* AUTHORS: Mention Robert.
	* configure.ac: Enable sse2 stuff.
	* monotone.spec: Adjust CFLAGS and CXXFLAGS
	* monotone.texi (Network Service): Expand a bit.

2004-03-24  Robert Helgesson  <rycee@home.se>

	* commands.cc:
	* http_tasks.cc:
	* lua.cc:
	* manifest.cc:
	* netsync.cc:
	* nntp_tasks.cc:
	* proto_machine.cc:
	* work.cc:
	* xdelta.cc:
	Portability fixes for boost 1.31.0

2004-03-22  graydon hoare  <graydon@pobox.com>

	* cryptopp/integer.cpp, integer.h: Enable SSE2 multiply code.
	* database.cc, database.hh, certs.cc: Speed up 'heads'.

2004-03-21  graydon hoare  <graydon@pobox.com>

	* lcs.hh, sanity.hh: Minor performance tweaks.

2004-03-20  graydon hoare  <graydon@pobox.com>

	* rcs_import.cc: Teach how to aggregate branches.
	* monotone.texi: Start section on netsync.

2004-03-20  Olivier Andrieu  <oliv__a@users.sourceforge.net>

	* commands.cc (log): Show tags in log.
	* AUTHORS: Mention Olivier.

2004-03-17  Nathan Myers  <ncm@cantrip.org>

	* boost/circular_buffer.hpp:
	* commands.cc:
	* cryptopp/fltrimpl.h:
	* cryptopp/iterhash.cpp:
	* quick_alloc.hh:
	Fixes for gcc 3.4 compat and warnings.

2004-03-17  graydon hoare  <graydon@pobox.com>
	* cryptopp/config.h: Fix for gcc aliasing optimization error.
	* rcs_import.cc (cvs_history::note_file_edge):
	Fix for first changelog import bug (#5813).

2004-03-15  graydon hoare  <graydon@pobox.com>

	* rcs_import.cc: Import lone versions properly.
	* tests/t_singlecvs.at: New test for it.
	* testsuite.at: Call it.

2004-03-14  graydon hoare  <graydon@pobox.com>

	* commands.cc (diff): Show added files too.
	* monotone.texi: Fix typo.

2004-03-08  graydon hoare  <graydon@pobox.com>

	* netsync.cc (analyze_manifest_edge): Fix broken formatter.

2004-03-07  graydon hoare  <graydon@pobox.com>

	* Makefile.am (BOOST_SANDBOX_SOURCES): Remove boost::socket entries.
	(NETXX_SOURCES): Predicate on IP6 support in OS (from Paul Snively).
	* boost/socket/*.[hc]pp: Remove.
	* boost/io/streambuf_wrapping.hpp: Remove.
	* AUTHORS: Remove copyright notice for boost::socket.
	* acinclude.m4 (ACX_PTHREAD): Add.
	* network.cc: Replace boost::socket machinery with Netxx.
	* network.hh (open_connection): Remove prototype, static function.
	* sanity.hh, sanity.cc: Make log formatters give file:line coords,
	throw log offending coordinate if formatting fails.

2004-03-07  graydon hoare  <graydon@pobox.com>

	* sqlite/date.c, sqlite/vdbeInt.h, sqlite/vdbeaux.c: Add.
	* sqlite/*.c: Upgrade to 2.8.12.
	* Makefile.am: Update to mention new files.
	* cert.cc
	(expand_ancestors)
	(expand_dominators): Resize child bitmaps to cover parent.

2004-03-06  graydon hoare  <graydon@pobox.com>

	* netsync.cc (get_root_prefix): Fix from Paul Snively
	to fix static initialization order on mac OSX.
	* montone.texi: Typo fix from Anders Petersson.
	* *.cc: Move all function defs into column 0.

2004-03-04  graydon hoare  <graydon@pobox.com>

	* std_hooks.lua: Fix merger execution pessimism.

2004-03-04  graydon hoare  <graydon@pobox.com>

	* adler32.hh: Modify to use u8.
	* depot.cc, netcmd.cc, xdelta.cc: Modify to use u8.
	* netio.hh, numeric_vocab.hh (widen): Move between headers.
	* netsync.cc: Correct role-assumption bugs.
	* schema_migration.cc: Strip whitespace in sha1.
	(changes received from Christof Petig)

2004-03-01  graydon hoare  <graydon@pobox.com>

	* commands.cc: Handle anonymous pulling.
	* netsync.cc: Ditto.

	Release point (v 0.10).

2004-03-01  graydon hoare  <graydon@pobox.com>

	* NEWS: Mention impending 0.10 release.
	* cert.cc, cert.hh: Bug fixes, implement trust function, QA stuff.
	* commands.cc: Tweak disapprove, approve, testresult, push, pull.
	* configure.ac: Bump version number.
	* cryptopp/rng.h, cryptopp/rng.cpp
	(MaurerRandomnessTest): Fix bitrot.
	* keys.cc: Add Maurer PRNG randomness test.
	* lua.cc, lua.hh: Add trust, testresult, anonymous netsync hooks.
	* monotone.1: Update to follow changes to commands.
	* monotone.texi: Include QA section, adjust some UI drift, clarify
	reserved cert names, document new hooks and commands.
	* netcmd.hh, netcmd.cc: Add anonymous, error commands; fix bugs.
	* netsync.cc: Process new commands, factor server loop a bit.
	* std_hooks.lua: Add new hook defaults, factor mergers.
	* tests/t_netsync.at: Check SHA1 of each edge.
	* tests/t_null.at: Call with --norc to skip ~/.monotonerc
	* tests/t_update.at: Fix glaring error.
	* tests/t_disapprove.at, tests/t_testresult.at: New tests.
	* testsuite.at: Call them.
	* ui.cc (sanitize): Clean escape chars from output (optional?)
	* update.cc: Rewrite entirely in terms of new QA definitions.

2004-02-24  graydon hoare  <graydon@pobox.com>

	* commands.cc (ls_keys): Write key hash codes.
	* constands.cc (netsync_timeout_seconds): Up to 120.
	* netsync.cc: Fix a bunch of bugs.
	* patch_set.cc (manifests_to_patch_set): Fix bug in overload
	default construction.

2004-02-22  graydon hoare  <graydon@pobox.com>

	* patch_set.cc, patch_set.hh: Parameterize yet further.
	* netsync.cc: Fix a lot of bugs, add manifest and file grovelling.
	* tests/t_netsync.at: A new test (which runs!)
	* testsuite.at: Call it.

2004-02-20  graydon hoare  <graydon@pobox.com>

	* cert.cc, cert.hh, key.cc, key.hh, database.cc, database.hh:
	Add lots of little netsync support routines.
	* commands.cc (rebuild): Rehash everything too.
	* constants.cc (netcmd_minsz): Recalculate.
	* cryptopp/osrng.cpp (NonblockingRng::GenerateBlock): Handle
	/dev/urandom a bit better.
	* netcmd.cc, netcmd.hh: Remove describe cmds, add nonexistant cmd.
	* netio.hh: Add uleb128 stuff.
	* xdelta.cc: Add randomizing unit test suite.
	* diff_patch.cc: Remove commented-out dead line-merger code.
	* merkle_tree.cc: Fix various bugs.
	* netcmd.cc: Switch everything over to uleb128s.
	* netsync.cc: Implement lots of missing stuff.

2004-02-09  graydon hoare  <graydon@pobox.com>

	* netsync.cc (ROOT_PREFIX): New variable.
	* commands.cc (merkle): New command.

2004-02-09  Ben Elliston  <bje@wasabisystems.com>

	* monotone.texi: Spelling corrections.

2004-02-09  graydon hoare  <graydon@pobox.com>

	* database.cc, database.hh
	(get_version_size)
	(get_file_version_size)
	(get_manifest_version_size): New functions.
	* xdelta.cc, xdelta.hh (measure_delta_target_size): New function.
	* merkle_tree.cc, merkle_tree.hh, netcmd.cc, netcmd.hh:
	Cleanup and typesafety.
	* netsync.cc: Cleanup, typesafety, implement refine phase.

2004-02-01  graydon hoare  <graydon@pobox.com>

	* netsync.cc: Remove a lot of stuff, implement auth phase.
	* constants.cc, constants.hh: Move constants from netsync.cc.
	* netcmd.cc, netcmd.hh: Split out of netsync.cc.
	* merkle_tree.cc, merkle_tree.hh: Likewise.
	* numeric_vocab.hh: New header.
	* adler32.hh: include numeric_vocab.hh.
	* netio.hh: Likewise.
	* unit_tests.cc, unit_tests.hh: Update.
	* Makefile.am: Likewise.
	* commands.cc: Guess signing key for auth phase.
	* database.cc, database.hh (public_key_exists)
	(get_pubkey): New functions based on key hashes.

2004-01-31  graydon hoare  <graydon@pobox.com>

	* Netxx/*: New files.
	* AUTHORS: Mention Netxx.
	* Makefile.am: Mention Netxx and netsync.{cc,hh}
	* adler32.hh: Delegate typedefs to boost.
	* cert.hh, cert.cc (cert_hash_code): New function.
	* commands.cc (find_oldest_ancestors): Block cycles.
	(netsync): New command.
	* database.cc, database.hh (schema): Update.
	(put_key): Calculate key hash on the fly.
	(put_cert): Likewise.
	(merkle_node_exists)
	(get_merkle_node)
	(put_merkle_node)
	(erase_merkle_nodes): New functions.
	* keys.hh, keys.cc (key_hash_code): New function.
	* lua.cc, lua.hh
	(hook_get_netsync_read_permitted)
	(hook_get_netsync_write_permitted): New hooks.
	* monotone.spec: Update for FC1 info conventions.
	* monotone.texi (Quality Assurance): New section.
	* netsync.cc, netsync.hh: New files, preliminary
	netsync infrastructure. Command bodies still missing.
	* schema.sql: Add intrinsic key and cert hashes, merkle nodes.
	* schema_migration.cc: Add code to migrate to new schema.
	* unit_tests.cc: Handle command-line args to limit test set.
	* vocab_terms.hh: Add merkle and prefix as new terms.

2004-01-13  Nathaniel Smith  <njs@codesourcery.com>

	* idna/idn-int.h: Remove (generated by configure).

2004-01-13  Nathaniel Smith  <njs@codesourcery.com>

	* configure.ac: Switch "if" and "else" branches in pthreads
	checks.

2004-01-12  Nathaniel Smith  <njs@codesourcery.com>

	* configure.ac: Remove check for -lpthread.
	Add check for pthread_mutex_lock and ACX_PTHREAD.
	* m4/acx_pthread.m4: New file.

2004-01-07  graydon hoare  <graydon@pobox.com>

	* Makefile.am:
	* po/POTFILES.in:
	* po/monotone.pot: Minor tweaks for distclean.
	* adns/config.h:
	* boost/socket/src/interface.cpp:
	* boost/socket/src/ip4/address.cpp:
	* boost/socket/src/ip4/protocol.cpp: OSX portability.
	* AUTHORS: Mention new contributors.
	* monotone.texi (Hook Reference): Document i18n hooks.

	Release point (v 0.9).

2004-01-07  graydon hoare  <graydon@pobox.com>

	* cert.cc (ensure_parents_loaded)
	(expand_dominators)
	(expand_ancestors)
	(find_intersecting_node): New functions.
	(find_common_ancestor): Reimplement in terms of dominator
	and ancestor bitset intersection.

2004-01-05  Christof Petig <christof@petig-baender.de>

	* vocab.cc (verify<local_path>) Fix use of val() / iterator.
	* constants.cc (illegal_path_bytes): NUL-terminate.

2004-01-02  graydon hoare  <graydon@pobox.com>

	* diff_patch.cc (normalize_extents): Improve to handle an odd case.
	* tests/t_fmerge.at: New test, to test it.
	* commands.cc (fload, fmerge): Permanently enable, for test.
	* testsuite.at: Call new test.

2004-01-01  graydon hoare  <graydon@pobox.com>

	* file_io.hh, file_io.cc (read_localized_data, write_localized_data):
	New functions
	* commands.cc, manifest.cc, transforms.cc: Use them.
	* monotone.texi: Minor update to i18n docs.
	* lua.hh, lua.cc (hook_get_linesep_conv, hook_get_charset_conv):
	New hooks.
	* acinclude.m4: Move AX_CREATE_STDINT_H in here.
	* po/monotone.pot: Regenerate.
	* NEWS, configure.ac: Prep for 0.9 release.

2003-12-30  graydon hoare  <graydon@pobox.com>

	* file_io.hh, file_io.cc (mkpath): New function.
	* commands.cc, database.cc, diff_patch.cc, file_io.cc,
	lua.cc, vocab.cc, work.cc: Use it.
	* constants.cc (illegal_path_bytes_arr): Remove leading null.
	* monotone.texi: Include i18n docs.
	* tests/t_i18n_file.at: Check colon in filename.

2003-12-29  graydon hoare  <graydon@pobox.com>

	* file_io.cc: Localize names before touching fs.
	* lua.hh, lua.cc (hook_get_system_charset): Remove useless fn.
	* test_hooks.lua: Likewise.
	* monotone.cc, transforms.cc, transforms.hh:
	Remove lua from system charset conv.
	* tests/t_i18n_file.at: New test.
	* testsuite.at: Call it.

2003-12-28  graydon hoare  <graydon@pobox.com>

	* app_state.cc, app_state.hh: Massage to use i18n vocab.
	* cert.cc, commands.cc, commands.hh, rcs_import.cc,
	update.cc, update.hh, url.cc, url.hh: Likewise.

	* work.cc, work.hh: --> Likewise, and break file format! <--

	* constants.hh, constants.cc (legal_ace_bytes): New constant.
	* vocab.cc (verify<ace>): Use it.
	(verify<urlenc>) New function.
	* vocab_terms.hh (ace, urlenc, utf8): New terms.
	* transforms.hh, transforms.cc: Use them.
	* monotone.cc (utf8_argv): Charconv argv.
	* network.hh, network.cc: Use url.{hh,cc}.

2003-12-28  graydon hoare  <graydon@pobox.com>

	* constants.hh, constants.cc (idlen): New constant.
	* commands.cc, vocab.cc: Use it.
	* manifest.cc (read_manifest_map): Tighten up regex.
	* packet.cc: Likewise.
	* transforms.cc (uppercase)
	(lowercase): Rewrite.
	(utf8_to_urlenc)
	(urlenc_to_utf8)
	(internalize_url)
	(internalize_cert_name)
	(internalize_rsa_keypair_id)
	(externalize_url)
	(externalize_cert_name)
	(externalize_rsa_keypair_id): New functions.
	* url.hh, url.cc (parse_utf8_url): New function.

2003-12-20  graydon hoare  <graydon@pobox.com>

	* diff_patch.cc (normalize_extents): New function.
	(merge_via_edit_scripts): Use it.

2003-12-19  graydon hoare  <graydon@pobox.com>

	[net.venge.monotone.i18n branch]

	* idna/*.[ch]: New files.
	* po/*: New files.
	* url.cc, url.hh, constants.cc: New files.
	* Makefile.am, configure.ac: Various fiddling for gettext.
	* lua.hh, lua.cc (hook_get_system_charset): New hook.
	(hook_get_system_linesep): New hook.
	* transforms.hh, transforms.cc
	(charset_convert)
	(system_to_utf8)
	(utf8_to_system)
	(ace_to_utf8)
	(utf8_to_ace)
	(line_end_convert): New functions.
	* vocab.cc: Refine constraints.
	* vocab_terms.hh (external): New atomic type.
	* monotone.cc (cpp_main): Initialize gettext.
	* sanity.hh (F): Call gettext() on format strings.
	* commands.cc, depot.cc, database.cc, http_tasks.cc, keys.cc,
	network.cc, rcs_import.cc, sanity.cc, mac.hh : Update to use
	'constants::' namespace.
	* config.h.in: Remove.
	* commands.cc: Various formatting cleanups.
	* unit_tests.cc, unit_tests.hh: Connect to url tests.

2003-12-19  graydon hoare  <graydon@pobox.com>

	* diff_patch.cc (merge3): Skip patches to deleted files.

2003-12-16  graydon hoare  <graydon@pobox.com>

	* commands.cc (ls_ignored, ignored_itemizer): Fold in as subcases of unknown.

2003-12-16  graydon hoare  <graydon@pobox.com>

	* lua.cc (working_copy_rcfilename): MT/monotonerc not MT/.monotonerc.

2003-12-16  graydon hoare  <graydon@pobox.com>

	* lua.hh, lua.cc (working_copy_rcfilename): New function.
	* monotone.cc: Add working copy rcfiles.
	* commands.cc (ls_unknown, unknown_itemizer): Skip ignored files.

2003-12-16  graydon hoare  <graydon@pobox.com>

	* file_io.cc (walk_tree_recursive): continue on book-keeping file.

2003-12-15  graydon hoare  <graydon@pobox.com>

	* tests/t_unidiff.at, t_unidiff2.at: Check for mimencode.

2003-12-15  graydon hoare  <graydon@pobox.com>

	* configure.ac: Add --enable-static-boost.
	* Makefile.am: Likewise.
	* AUTHORS: Mention new contributors.

2003-12-14  Lorenzo Campedelli <lorenzo.campedelli@libero.it>

	* work.cc (add_to_attr_map): Finish change to attr map format.

2003-12-10  Tom Tromey  <tromey@redhat.com>

	* commands.cc (checkout): Give better error message if branch is
	empty.

2003-12-07  Eric Kidd  <eric.kidd@pobox.com>

	* commands.cc (agraph): Handle repositories with a single version.
	* database.cc (get_head_candidates): Handle heads with no ancestors.
	* cert.cc (get_branch_heads): Handle heads with no ancestors.

2003-12-06  Eric Kidd  <eric.kidd@pobox.com>

	* update.hh, update.cc (pick_update_target): Return current
	version if no better update candidates available.
	* update.cc (pick_update_target): Always do branch filtering.
	* commands.cc (update): Notice when we're already up-to-date.
	* commands.cc (propagate): Assign branch name correctly when merging.

2003-12-05  graydon hoare  <graydon@pobox.com>

	* lcs.hh (edit_script): New entry point.
	* diff_patch.cc: Rewrite merge in terms of edit scripts.
	* network.cc (post_queued_blobs_to_network): Tidy up transient
	failure message.
	* randomfile.hh: Prohibit deletes on end of chunks.
	* sanity.cc: EOL-terminate truncated long lines.

2003-12-02  graydon hoare  <graydon@pobox.com>

	* database.cc, database.hh (reverse_queue): Copy constructor.
	* std_hooks.lua (merge3): Remove afile, not ancestor.
	* monotone.cc: Remove debugging message.
	* ui.cc (finish_ticking): Set last_write_was_a_tick to false.

2003-12-01  graydon hoare  <graydon@pobox.com>

	* app_state.hh, app_state.cc (set_signing_key): New fn, persist key.
	* monotone.cc (cpp_main): Permit commuting the --help argument around.

2003-11-30  graydon hoare  <graydon@pobox.com>

	* network.cc (post_queued_blobs_to_network): Fail when posted_ok is false.
	* database.cc (initialize): Fail when -journal file exists.
	* keys.cc (make_signature): Nicer message when privkey decrypt fails.

2003-11-29  Tom Tromey  <tromey@redhat.com>

	* rcs_import.cc (store_auxiliary_certs): Renamed to fix typo.
	Updated all callers.

	* http_tasks.cc (check_received_bytes): Allow "-" as well.
	* depot.cc (execute_post_query): Allow "-" as well.

2003-11-28  Tom Tromey  <tromey@redhat.com>

	* http_tasks.cc (check_received_bytes): Allow "-" as well.
	* depot.cc (execute_post_query): Allow "-" as well.

2003-11-28  graydon hoare  <graydon@pobox.com>

	* cert.cc: Various speedups.
	* cycle_detector.hh (edge_makes_cycle): Use visited set, too.
	* database.hh, database.cc (get_head_candidates): New, complex query.
	* keys.hh, keys.cc (check_signature): Cache verifiers.
	* sqlite/os.c (sqliteOsRandomSeed): Harmless valgrind purification.
	* tests/t_fork.at, tests/t_merge.at: Ignore stderr chatter on 'heads'.

2003-11-27  graydon hoare  <graydon@pobox.com>

	* Makefile.am (AM_LDFLAGS): No more -static, sigh.
	* cert.cc (find_relevant_edges): Keep dynamic-programming caches.
	(calculate_renames_recursive): Likewise.
	* cert.cc, cert.hh (rename_edge): Add constructor, copy constructor.
	* commands.cc (list certs): Note rename certs are binary.

2003-11-24  graydon hoare  <graydon@pobox.com>

	* network.cc: Continue fetch, post loops even if one target has
	an exception.

2003-11-24  graydon hoare  <graydon@pobox.com>

	* database.hh, database.cc (delete_posting): Change to take queue
	sequence numbers.
	* commands.cc (queue): Use new API.
	* network.cc (post_queued_blobs_to_network): Use new API.

2003-11-24  graydon hoare  <graydon@pobox.com>

	* std_hooks.lua (get_http_proxy): Return nil when no ENV var.
	* monotone.texi (get_http_proxY): Document change.

2003-11-24  graydon hoare  <graydon@pobox.com>

	* tests/t_proxy.at: Add a test for proxying with tinyproxy.
	* testsuite.at: Call it.
	* lua.cc: Fix dumb error breaking proxying.
	* network.cc: Be verbose about proxying.

2003-11-23  graydon hoare  <graydon@pobox.com>

	* http_tasks.cc (read_chunk): Tolerate 0x20* after chunk len.

2003-11-23  graydon hoare  <graydon@pobox.com>

	* network.cc: Make more informative error policy.
	* boost/socket/socketstream.hpp: Pass SocketType to streambuf template.
	* boost/socket/src/default_socket_impl.cpp: Translate EINTR.

2003-11-22  graydon hoare  <graydon@pobox.com>

	* lua.cc, lua.hh (hook_get_http_proxy): New hook.
	* std_hooks.lua (get_http_proxy): Default uses HTTP_PROXY.
	(get_connect_addr): Undefine, it's for tunnels alone now.
	* network.cc: Use new hook.
	* http_tasks.hh, http_tasks.cc: Teach about proxies (sigh).
	* monotone.texi: Document new hooks.

2003-11-22  graydon hoare  <graydon@pobox.com>

	* lua.cc, lua.hh (hook_get_connect_addr): New hook.
	* std_hooks.lua (get_connect_addr): Default uses HTTP_PROXY.
	* network.cc, network.hh: Use new hook.
	* http_tasks.cc: Teach about HTTP/1.1.
	* cert.cc (bogus_cert_p): Fix UI ugly.

2003-11-21  graydon hoare  <graydon@pobox.com>

	* constants.hh (postsz): New constant for suggested post size.
	* database.cc, database.hh (queue*): Change db API slightly.
	* commands.cc (queue): Adjust to changed db API.
	* network.cc (post_queued_blobs_to_network): Switch to doing
	incremental posts.
	* cert.cc (write_rename_edge, read_rename_edge): Put files on
	separate lines to accomodate future i18n work.
	* work.cc (add_to_attr_map, write_attr_map): Reorder fields to
	accomodate future i18n work.
	* monotone.texi: Document it.
	* configure.ac, NEWS: Mention 0.8 release.

	Release point (v 0.8).

2003-11-16  Tom Tromey  <tromey@redhat.com>

	* missing: Removed generated file.

2003-11-14  graydon hoare  <graydon@pobox.com>

	* commands.cc (vcheck): Add.
	* cert.cc, cert.hh (cert_manifest_vcheck): Add.
	(check_manifest_vcheck): Add.
	(calculate_vcheck_mac): Add.
	* constants.hh (vchecklen): New constant.
	* mac.hh: Re-add.
	* monotone.texi (Hash Integrity): New section.
	* monotone.1: Document vcheck.

2003-11-14  graydon hoare  <graydon@pobox.com>

	* database.cc, database.hh (reverse_queue): New class.
	(compute_older_version): New functions.
	(get_manifest_delta): Remove.
	* network.cc, network.hh (queue_blob_for_network): Remove.
	* packet.cc, packet.hh (queueing_packet_writer): Change UI,
	write to queue directly, accept optional<reverse_queue>.
	* cert.cc (write_paths_recursive): Rewrite to use constant
	memory.
	* commands.cc (queue, queue_edge_for_target_ancestor):
	Install optional<reverse_queue> in qpw.
	* tests/t_cross.at: Ignore new UI chatter.
	* monotone.texi (Transmitting Changes): Change UI output.

2003-11-13  graydon hoare  <graydon@pobox.com>

	* Makefile.am (AUTOMAKE_OPTIONS): Require 1.7.1
	* commands.cc (addtree): Wrap in transaction guard.
	* database.cc, database.hh (manifest_delta_exists): Add.
	(get_manifest_delta): Add.
	* cert.cc (write_paths_recursive): Use partial deltas.
	* manifest.cc, manifest.hh (read_manifest_map): New variant.
	* patch_set.cc, patch_set.hh (patch_set): Add map_new, map_old
	fields.
	(manifests_to_patch_set) Store new field.
	(patch_set_to_packets) Don't read manifest versions from db.
	* std_hooks.lua (ignore_file): ignore .a, .so, .lo, .la, ~ files.
	* tests/t_cvsimport.at: New test.
	* testsuite.at: Call it.

2003-11-10  graydon hoare  <graydon@pobox.com>

	* commands.cc (find_oldest_ancestors): New function.
	(queue): New "addtree" subcommand.
	* monotone.texi: Document it.
	* monotone.1: Document it.

2003-11-10  graydon hoare  <graydon@pobox.com>

	* file_io.cc (walk_tree_recursive): Ignore MT/

2003-11-09  graydon hoare  <graydon@pobox.com>

	* database.cc (dump, load): Implement.
	* commands.cc (db): Call db.dump, load.
	* cycle_detector.hh: Skip when no in-edge on src.
	* monotone.texi: Document dump and load, add some
	special sections.
	* monotone.1: Mention dump and load.

2003-11-09  graydon hoare  <graydon@pobox.com>

	* rcs_file.hh (rcs_symbol): New structure.
	* rcs_file.cc (symbol): New rule.
	* rcs_import.cc (find_branch_for_version): New function.
	(cvs_key::branch): New field.
	(store_auxilliary_certs): Cert branch tag.
	* cycle_detector.hh: Fix bugs, don't use quick_alloc.
	* commands.cc (checkout): Add --branch based version.
	* monotone.texi: Document new command variant.
	* monotone.1: Ditto.

2003-11-09  graydon hoare  <graydon@pobox.com>

	* quick_alloc.hh: New file.
	* Makefile.am: Add it.
	* cycle_detector.hh: Rewrite.
	* manifest.hh: Use quick_alloc.
	* vocab.cc: Relax path name requirements a bit.
	* sqlite/sqliteInt.h: Up size of row to 16mb.

2003-11-02  graydon hoare  <graydon@pobox.com>

	* commands.cc (post): Post everything if no URL given; don't base
	decision off branch name presence.
	* app_state.cc, monotone.cc, file_io.cc, file_io.hh: Support
	absolutifying args.
	* lua.hh, lua.cc, std_hooks.lua (hook_get_mail_hostname): New hook.
	* monotone.texi: Document it.
	* monotone.texi, monotone.1: Minor corrections, new sections.
	* monotone.cc: Don't look in $ENV at all.
	* network.cc: Correct MX logic.
	* nntp_tasks.cc, smtp_tasks.cc: Separate postlines state.
	* smtp_tasks.cc: Correct some SMTP logic.
	* configure.ac, NEWS: Mention 0.7 release.

	Release point (v 0.7).

2003-11-01  graydon hoare  <graydon@pobox.com>

	* http_tasks.cc: Drop extra leading slashes in HTTP messages.

2003-10-31  graydon hoare  <graydon@pobox.com>

	* commands.cc, database.cc, database.hh, lua.cc, lua.hh,
	network.cc, network.hh, packet.cc, packet.hh, schema.sql,
	schema_migration.cc, tests/t_http.at, tests/t_nntp.at, vocab.cc:
	Eliminate "groupname", use lone URL.
	* monotone.texi: Update to cover new URL rules.
	* network.cc, network.hh, lua.cc, lua.hh, smtp_tasks.cc:
	Implement "mailto" URLs.
	* tests/t_smtp.at: New test.
	* testsuite.at: Call it.

2003-10-31  graydon hoare  <graydon@pobox.com>

	* patch_set.cc (manifests_to_patch_set): Second form with explicit renames.
	(manifests_to_patch_set): Split edit+rename events when we see them.
	* commands.cc (status, commit): Include explicit rename set.
	* diff_patch.cc (merge3): Accept edit+rename events split by patch_set.cc.
	* smtp_tasks.hh, smtp_tasks.cc: New files.
	* nntp_machine.hh, nntp_machine.cc: Rename to proto_machine.{hh,cc} (woo!)
	* nntp_tasks.cc: Adjust to use proto_ prefix in various places.
	* proto_machine.cc (read_line): get() into streambuf.
	* Makefile.am: Cover renames and adds.

2003-10-31  graydon hoare  <graydon@pobox.com>

	* diff_patch.cc (merge3): Extract renames.
	* commands.cc (calculate_new_manifest_map): Extract renames.
	(try_one_merge): Extract renames, propagate to merge target.
	(commit): Extract renames, propagate to commit target.
	* cert.cc (calculate_renames_recursive): Fix wrong logic.
	(find_common_ancestor_recursive): Stall advances at top of graph.
	* patch_set.cc: (manifests_to_patch_set): Teach about historical
	renames.
	* tests/t_erename.at: New test for edit+rename events.
	* testsuite.at: Call t_erename.at.

2003-10-30  graydon hoare  <graydon@pobox.com>

	* patch_set.cc (operator<): s/a/b/ in a few places, yikes!
	* cert.cc: Add machinery for rename edge certs.
	* commands.cc: Call diff(manifest,manifest) directly.
	* tests/t_nntp.at: Kill tcpserver DNS lookups on nntp test.
	* network.cc (parse_url): Character class typo fix, from
	Johannes Winkelmann.
	* app_state.hh, cert.hh, commands.hh, cycle_detector.hh,
	database.hh, diff_patch.cc, diff_patch.hh, http_tasks.hh,
	interner.hh, keys.hh, lua.hh, manifest.hh, network.hh,
	nntp_machine.hh, nntp_tasks.hh, packet.hh, patch_set.hh,
	transforms.hh, update.hh, vocab.hh, work.hh, xdelta.hh:
	fix use of std:: prefix / "using namespace" pollution.

2003-10-27  graydon hoare  <graydon@pobox.com>

	* lua/liolib.c (io_mkstemp): Portability fix
	from Ian Main.
	* xdelta.cc,hh (compute_delta): New manifest-specific variant.
	* transforms.cc,hh (diff): Same.
	* rcs_import.cc: Various speedups to cvs import.

2003-10-26  graydon hoare  <graydon@pobox.com>

	* cert.cc (get_parents): New function.
	(write_paths_recursive): New function.
	(write_ancestry_paths): New function.
	* cert.hh (write_ancestry_paths): Declare.
	* commands.cc (queue_edge_for_target_ancestor):
	Call write_ancestry_paths for "reposting" queue
	strategy.

2003-10-25  graydon hoare  <graydon@pobox.com>

	* commands.cc (log): Skip looking inside nonexistent
	manifests for file comments.

2003-10-24  graydon hoare  <graydon@pobox.com>

	* adns/*.c, adns/*.h: Import adns library.
	* Makefile.am: Update to build adns into lib3rdparty.a.
	* AUTHORS: Mention adns.
	* network.cc: Call adns functions, not gethostbyname.

2003-10-20  Nathaniel Smith  <njs@codesourcery.com>

	* patch_set.cc (patch_set_to_text_summary): Give more detailed
	output.
	* commands.cc (get_log_message, status, diff): Use
	patch_set_to_text_summary for complete description.

2003-10-22  graydon hoare  <graydon@pobox.com>

	* monotone.texi: Document 'queue' command.
	* monotone.1: Likewise.

2003-10-22  graydon hoare  <graydon@pobox.com>

	* diff_patch.cc
	(infer_directory_moves): New function.
	(rebuild_under_directory_moves): New function.
	(apply_directory_moves): New function.
	(merge3): Handle directory moves.
	* tests/t_renamed.at: New test for dir renames.
	* testsuite.at: Call it.

2003-10-21  graydon hoare  <graydon@pobox.com>

	* commands.cc (queue): New command.
	(list): Add "queue" subcommand, too.

2003-10-21  graydon hoare  <graydon@pobox.com>

	* diff_patch.cc (merge_deltas): New function.
	(check_map_inclusion): New function.
	(check_no_intersect): New function.
	(merge3): Rewrite completely.
	* tests/t_rename.at: New test.
	* testsuite.at: Call it.
	* file_io.cc, file_io.hh (make_dir_for): New function.
	* commands.cc (update): Call make_dir_for on update.

2003-10-20  graydon hoare  <graydon@pobox.com>

	* commands.cc: Replace [] with idx() everywhere.

2003-10-20  Tom Tromey  <tromey@redhat.com>

	* cert.hh (get_branch_heads): Updated.
	Include <set>.
	* commands.cc (head): Updated for new get_branch_heads.
	(merge): Likewise.
	(propagate): Likewise.
	* cert.cc (get_branch_heads): Use set<manifest_id>.

	* commands.cc (merge): Use all caps for metasyntactic variable.
	(heads): Likewise.

	* network.cc (post_queued_blobs_to_network): Do nothing if no
	packets to post.

2003-10-20  graydon hoare  <graydon@pobox.com>

	* cert.cc (get_branch_heads): Fix dumb bug.
	* diff_patch.cc (merge3): Fix dumb bug.
	(merge2): Fix dumb bug.
	(try_to_merge_files): Fix dumb bug.

2003-10-20  graydon hoare  <graydon@pobox.com>

	* file_io.cc (tilde_expand): New function.
	* monotone.cc (cpp_main): Expand tildes in
	db and rcfile arguments.

2003-10-20  graydon hoare  <graydon@pobox.com>

	* rcs_import.cc (import_cvs_repo): Check key existence
	at beginning of import pass, to avoid wasted work.

2003-10-19  Tom Tromey  <tromey@redhat.com>

	* commands.cc (log): Add each seen id to `cycles'.

2003-10-19  graydon hoare  <graydon@pobox.com>

	* AUTHORS: Mention Tecgraf PUC-Rio and their
	copyright.
	* Makefile.am: Mention circular buffer stuff.
	* configure.ac, NEWS: Mention 0.6 release.
	* cert.hh, cert.cc (erase_bogus_certs): file<cert> variant.
	* commands.cc (log): Erase bogus certs before writing,
	cache comment-less file IDs.
	* monotone.spec: Don't specify install-info args,
	do build with optimization on RHL.

	Release point (v 0.6).

2003-10-19  Matt Kraai  <kraai@ftbfs.org>

	* commands.cc (merge): Use app.branch_name instead of args[0] for
	the branch name.

2003-10-17  graydon hoare  <graydon@pobox.com>

	* commands.cc (log): New command.
	Various other bug fixes.
	* monotone.1, monotone.texi: Minor updates.

2003-10-17  graydon hoare  <graydon@pobox.com>

	* monotone.texi: Expand command and hook references.
	* commands.cc: Disable db dump / load commands for now.

2003-10-16  graydon hoare  <graydon@pobox.com>

	* sanity.hh: Add a const version of idx().
	* diff_patch.cc: Change to using idx() everywhere.
	* cert.cc (find_common_ancestor): Rewrite to recursive
	form, stepping over historic merges.
	* tests/t_cross.at: New test for merging merges.
	* testsuite.at: Call t_cross.at.

2003-10-10  graydon hoare  <graydon@pobox.com>

	* lua.hh, lua.cc (hook_apply_attribute): New hook.
	* work.hh, work.cc (apply_attributes): New function.
	* commands.cc (update_any_attrs): Update attrs when writing to
	working copy.
	* std_hooks.lua (temp_file): Use some env vars.
	(attr_functions): Make table of attr-setting functions.

2003-10-10  graydon hoare  <graydon@pobox.com>

	* work.cc: Fix add/drop inversion bug.
	* lua/*.{c,h}: Import lua 5.0 sources.
	* lua.cc: Rewrite lua interface completely.
	* std_hooks.lua, test_hooks.lua, testsuite,
	tests/t_persist_phrase.at, configure.ac, config.h.in, Makefile.am:
	Modify to handle presence of lua 5.0.

2003-10-08  graydon hoare  <graydon@pobox.com>

	* rcs_import.cc: Attach aux certs to child, not parent.
	* manifest.cc: Speed up some calculations.
	* keys.cc: Optionally cache decoded keys.

2003-10-07  graydon hoare  <graydon@pobox.com>

	* manifest.hh, manifest.cc, rcs_import.cc: Write manifests w/o
	compression.
	* vocab.hh, vocab.cc: Don't re-verify verified data.
	* ui.hh, ui.cc: Minor efficiency tweaks.

2003-10-07  graydon hoare  <graydon@pobox.com>

	* commands.cc, work.cc, work.hh: Add some preliminary stuff
	to support explicit renaming, .mt-attrs.
	* monotone.texi: Add skeletal sections for command reference,
	hook reference, CVS phrasebook. Fill in some parts.

2003-10-02  graydon hoare  <graydon@pobox.com>

	* boost/circular_buffer*.hpp: Add.
	* AUTHORS, cert.cc, commands.cc, database.cc,
	diff_patch.cc, http_tasks.cc, keys.cc, lua.cc, manifest.cc,
	network.cc, nntp_machine.cc, packet.cc, patch_set.cc,
	rcs_import.cc, sanity.cc, sanity.hh, ui.hh, update.cc,
	vocab_terms.hh, work.cc:
	remove existing circular buffer code, replace all
	logging and asserty stuff with boost::format objects
	rather than vsnprintf.

2003-10-01  graydon hoare  <graydon@pobox.com>

	* testsuite.at: Don't use getenv("HOSTNAME").
	* database.cc (exec, fetch): Do va_end/va_start again in between
	logging and executing query.

2003-09-28  Tom Tromey  <tromey@redhat.com>

	* monotone.texi: Added @direntry.

2003-09-27  Nathaniel Smith  <njs@pobox.com>

	* monotone.cc: Remove "monotone.db" default to --db
	option in help text.

2003-09-27  graydon hoare  <graydon@pobox.com>

	* diff_patch.cc: Rework conflict detection.
	* rcs_import.cc: Remove some pointless slowness.
	* monotone.spec: Install info files properly.

	Release point (v 0.5).

2003-09-27  graydon hoare  <graydon@pobox.com>

	* AUTHORS, NEWS, configure.ac: Update for 0.5 release.
	* monotone.texi: Various updates.
	* xdelta.cc (compute_delta): Fix handling of empty data.
	* database.cc (sql): Require --db for init.
	* work.cc (read_options_map): Fix options regex.

2003-09-27  graydon hoare  <graydon@pobox.com>

	* lcs.hh: New jaffer LCS algorithm.
	* interner.hh, rcs_import.cc: Templatize interner.
	* diff_patch.hh: Use interner, new LCS.

2003-09-27  Tom Tromey  <tromey@redhat.com>

	* commands.cc (fetch): Always try lua hook; then default to all
	known URLs.

2003-09-26  Tom Tromey  <tromey@redhat.com>

	* commands.cc (tag): Use all-caps for meta-syntactic variables.
	(comment, add, cat, complete, mdelta, fdata): Likewise.

	* monotone.1: There's no default database.
	* monotone.texi (OPTIONS): There's no default database.

	* database.cc (sql): Throw informative error if database name not
	set.
	* app_state.cc (app_state): Default to no database.

2003-09-26  graydon hoare  <graydon@pobox.com>

	* debian/*, monotone.spec: Add packaging control files.

2003-09-24  graydon hoare  <graydon@pobox.com>

	* database.cc, database.hh (debug): New function.
	* commands.cc (debug): New command.
	* cert.cc, cert.hh (guess_branch): New function.
	* commands.cc (cert): Queue certs to network servers.
	* commands.cc (cert, commit): Use guess_branch.
	* commands.cc (list): List unknown, ignored files.
	* monotone.texi, monotone.1: Document.

2003-09-24  graydon hoare  <graydon@pobox.com>

	* commands.cc (queue_edge_for_target_ancestor): Queue the
	correct ancestry cert, from child to target, as well as
	patch_set.

2003-09-22  graydon hoare  <graydon@pobox.com>

	* depot_schema.sql, schema_migration.cc,
	schema_migration.hh: Add.
	* database.cc, depot.cc: Implement schema migration.
	* database.cc, commands.cc: Change to db ... cmd.
	* monotone.texi, monotone.1: Document command change.
	* depot.cc: Fix various query bugs.

2003-09-21  Nathaniel Smith  <njs@codesourcery.com>

	* depot.cc (depot_schema): Remove unique constraint on (contents),
	replace with unique constraint on (groupname, contents).

2003-09-21  Nathaniel Smith  <njs@codesourcery.com>

	* commands.cc (diff): Take manifest ids as arguments.  Add
	explanatory text on files added, removed, modified.

2003-09-19  Tom Tromey  <tromey@redhat.com>

	* commands.cc (genkey): Use all-caps for meta-syntactic variable.
	(cert, tag, approve, disapprove, comment, add, drop, commit,
	update, revert, cat, checkout, co, propagate, complete, list, ls,
	mdelta, fdelta, mdata, fdata, mcerts, fcerts, pubkey, privkey,
	fetch, post, rcs_import, rcs): Likewise.
	(explain_usage): Indent explanatory text past the command names.

2003-09-17  Tom Tromey  <tromey@redhat.com>

	* commands.cc (list): Don't compute or use "subname".

	* commands.cc (revert): Handle case where argument is a
	directory.
	* tests/t_revert.at: Test for revert of directory.

	* testsuite.at (MONOTONE_SETUP): Use "monotone initdb".
	* monotone.1: Document "initdb".
	* monotone.texi (Commands): Document initdb.
	(Creating a Database): New node.
	(Getting Started): Refer to it.
	* commands.cc (initdb): New command.
	* database.cc (database::sql): New argument `init'.
	(database::initialize): New method.
	* database.hh (database::initalize): Declare.
	(database::sql): New argument `init'.

2003-09-17  Tom Tromey  <tromey@redhat.com>

	* tests/t_persist_phrase.at: Use "ls certs".
	* tests/t_nntp.at: Use "ls certs".
	* tests/t_genkey.at: Use "ls keys" and "ls certs".

2003-09-16  Tom Tromey  <tromey@redhat.com>

	* monotone.1: Document "list branches".
	* commands.cc (ls_certs): New function, from `lscerts' command.
	(ls_keys): New function, from `lskeys' command.
	(ls_branches): New function.
	(list): New command.
	(ls): New alias.
	(explain_usage): Split parameter info at \n.
	* monotone.texi (Adding Files): Use "list certs".
	(Committing Changes): Likewise.
	(Forking and Merging): Likewise.
	(Commands): Likewise.
	(Generating Keys): Use "list keys".
	(Commands): Likewise.
	(Commands): Mention "list branches".
	(Branches): Likewise.

2003-09-15  graydon hoare  <graydon@redhat.com>

	* http_tasks.cc: Fix networking to handle long input.

	* ui.cc, ui.hh: Only pad with blanks enough to cover old output
	when ticking.

	* update.cc, cert.cc, commands.cc: Fix cert fetching functions to
	remove bogus certs.

2003-09-15  Tom Tromey  <tromey@redhat.com>

	* monotone.1: Don't mention MT_KEY or MT_BRANCH.

	* monotone.texi (Getting Started): Don't mention MT_DB or
	MT_BRANCH.
	(Adding Files): Explicitly use --db and --branch.
	* app_state.hh (app_state): New fields options, options_changed.
	Declare new methods.  Include work.hh.
	* work.cc (work_file_name): New constant.
	(add_to_options_map): New structure.
	(get_options_path): New function.
	(read_options_map, write_options_map): Likewise.
	* work.hh (options_map): New type.
	(get_options_path, read_options_map, write_options_map): Declare.
	* commands.cc (add, drop, commit, update, revert, checkout,
	merge): Write options file.
	* app_state.cc (database_option, branch_option): New constants.
	(app_state::app_state): Read options file.
	(app_state::set_database): New method.
	(app_state::set_branch): Likewise.
	(app_state::write_options): Likewise.
	Include work.hh.
	* monotone.cc (cpp_main): Don't set initial database name on
	app.  Use new settor methods.  Don't look at MT_BRANCH or MT_DB.

2003-09-14  graydon hoare  <graydon@pobox.com>

	* vocab.cc, vocab.hh: Add streamers for vocab terms in preparation
	for switch to formatter.

	* cert.cc (check_signature): Treat missing key as failed check.
	* commands.cc (lscerts): Warn when keys are missing.

	* rcs_import.cc, nntp_tasks.cc, http_tasks.cc: Tick progress.

	* sanity.cc, monotone.cc: Tidy up output a bit.

	* xdelta.cc: Add code to handle empty files. Maybe correct?

	* ui.cc, ui.hh: Add.

2003-09-13  Tom Tromey  <tromey@redhat.com>

	* tests/t_nntp.at: If we can't find tcpserver or snntpd, skip the
	test.
	* tests/t_http.at: If we can't find boa or depot.cgi, skip the
	test.

2003-09-12  graydon hoare  <graydon@pobox.com>

	* update.cc (pick_update_target): Only insert base rev as update
	candidate if it actually exists in db.

	* commands.cc, database.cc, database.hh: Implement id completion
	command, and general id completion in all other commands.

2003-09-12  Tom Tromey  <tromey@redhat.com>

	* commands.cc (revert): A deleted file always appears in the
	manifest.
	* tests/t_revert.at: Check reverting a change plus a delete; also
	test reverting by file name.

	* work.cc (deletion_builder::visit_file): Check for file in
	working add set before looking in manifest.
	* tests/t_drop.at: Added add-then-drop test.

	* testsuite.at: Include t_drop.at.
	* tests/t_drop.at: New test.
	* work.cc (visit_file): Check for file in working delete set
	before looking in manifest.

2003-09-12  Tom Tromey  <tromey@redhat.com>

	* Makefile.am ($(srcdir)/testsuite): tests/atconfig and
	tests/atlocal are not in srcdir.

	* Makefile.am (TESTS): unit_tests is not in srcdir.

2003-09-11  graydon hoare  <graydon@pobox.com>

	* commands.cc: Check for MT directory in status.
	* commands.cc: Require directory for checkout.
	* commands.cc: Delete MT/work file after checkout.
	* commands.cc: Implement 'revert', following tromey's lead.
	* commands.cc: Print base, working manifest ids in status.

	* diff_patch.cc: Further merge corrections.
	* diff_patch.cc (unidiff): Compensate for occasional miscalculation
	of LCS.

	* tests/t_merge.at: Check that heads works after a merge.
	* tests/t_fork.at:  Check that heads works after a fork.
	* tests/t_genkey.at: Remove use of 'import'.
	* tests/t_cwork.at: Check deletion of work file on checkout.
	* tests/t_revert.at: Check that revert works.

	* commands.cc, monotone.cc: Report unknown commands nicely.

2003-09-08  graydon hoare  <graydon@pobox.com>

	* tests/merge.at: Accept tromey's non-error case for update.

	* commands.cc(try_one_merge): Write merged version to packet
	writer, not directly to db.
	(merge): Write branch, changelog cert on merged version to db.

	* std_hooks.lua(merge3): Open result in mode "r", not "w+".

2003-09-06  Tom Tromey  <tromey@redhat.com>

	* update.cc (pick_update_target): Not an error if nothing to
	update.

	* monotone.texi: Use VERSION; include version.texi.

	* monotone.1: Document "co".
	* monotone.texi (Commands): Document "co".
	* commands.cc (ALIAS): New macro.
	(co): New alias.

	* README: Updated.

	* txt2c.cc: Added missing file.

	* texinfo.tex, INSTALL, Makefile.in, aclocal.m4, compile, depcomp,
	install-sh, missing, mkinstalldirs: Removed generated files.

2003-09-04  graydon hoare  <graydon@pobox.com>

	* Makefile.am, depot.cc, http_tasks.cc, http_tasks.hh,
	lua.cc, lua.hh, monotone.texi, network.cc, tests/t_http.at,
	vocab_terms.hh:

	Use public key signatures to talk to depot, not mac keys.

	* commands.cc, file_io.cc, monotone.texi, monotone.1,
	tests/t_scan.at, tests/t_import.at, work.cc, work.hh:

	Remove the 'import' and 'scan' commands, in favour of generalized
	'add' which chases subdirectories.

	* configure.ac, NEWS:

	Release point (v 0.4).

2003-09-03  graydon hoare  <graydon@pobox.com>

	* monotone.texi: Expand notes about setting up depot.

	* update.cc: Update by ancestry. Duh.

2003-09-02  graydon hoare  <graydon@pobox.com>

	* boost/socket/streambuf.hpp: Bump ppos on overflow.

	* packet.cc, transforms.cc, transforms.hh: Add function for
	canonicalization of base64 encoded strings. Use on incoming cert
	packet values.

	* commands.cc: Change fetch and post to take URL/groupname params
	rather than branchname.

	* network.cc, network.hh, depot.cc, http_tasks.cc: Fix URL parser,
	improve logging, change signatures to match needs of commands.cc

	* Makefile.am: Don't install txt2c or unit_tests.

	* Makefile.am: Build depot.cgi not depot.

	* database.cc, database.hh: Add "all known sources" fetching support.

	* patch_set.cc: Sort in a path-lexicographic order for nicer summaries.

	* monotone.texi: Expand coverage of packets and networking.

	* tests/t_nntp.at, tests/t_http.at: Update to provide URL/groupname
	pairs.

2003-09-02  Tom Tromey  <tromey@redhat.com>

	* aclocal.m4, monotone.info: Removed generated files.

2003-08-31  Nathaniel Smith  <njs@codesourcery.com>

	* configure.ac: Check for lua40/lua.h, lua40/lualib.h and -llua40,
	-lliblua40.
	* config.h.in: Add LUA_H, LIBLUA_H templates, remove HAVE_LIBLUA,
	HAVE_LIBLUALIB templates.
	* lua.cc: Include config.h.  Use LUA_H, LIBLUA_H macros.

2003-08-29  graydon hoare  <graydon@pobox.com>

	* Makefile.am, txt2c.cc, lua.cc, database.cc:
	Use a C constant-building converter rather than objcopy.

	* cert.cc, cert.hh, packet.cc, packet.hh, diff_patch.cc,
	rcs_import.cc:
	Modify cert functions to require a packet consumer, do no implicit
	database writing.

	* commands.cc, database.cc, database.hh, schema.sql, network.cc:
	Modify packet queueing strategy to select ancestors from known
	network server content, rather than most recent edge.

2003-08-25  graydon hoare  <graydon@pobox.com>

	* AUTHORS, ChangeLog, Makefile.am, NEWS, configure.ac,
	tests/t_http.at: Release point (v 0.3)

2003-08-24  graydon hoare  <graydon@pobox.com>

	* nntp_tasks.cc: Measure success from postlines state.
	* network.cc: Print summary counts of transmissions.
	* packet.cc: Count packets into database.
	* depot.cc: Add administrative commands, fix a bunch of
	little bugs.
	* t_http.at: Testcase for depot-driven communication.
	* monotone.texi: Update to reflect depot existence.
	* http_tasks.cc: Pick bugs out.

2003-08-24  graydon hoare  <graydon@pobox.com>

	* commands.cc: Wash certs before output.
	* *.cc,*.hh: Adjust cert packet format to
	be more readable, avoid superfluous gzipping.

2003-08-24  graydon hoare  <graydon@pobox.com>

	* configure, Makefile.in: Remove generated files, oops.
	* commands.cc: Implement 'propagate'.
	* lua.cc, lua.hh, network.cc, network.hh: Remove
	'aggregate posting' stuff.
	* network.cc: Batch postings into larger articles.
	* diff_patch.hh, diff_patch.cc: Implement basic
	merge2-on-manifest.

2003-08-23  graydon hoare  <graydon@pobox.com>

	* monotone.cc: Handle user-defined lua hooks as
	overriding internal / .monotonerc hooks no matter
	where on cmd line they occur.
	* update.cc: Made failures more user-friendly.
	* lua.cc: Improve logging a bit.
	* testsuite.at, tests/*.{at,in}, testsuite/: Rewrite tests in
	autotest framework, move to tests/ directory.
	* boost/io/*, cryptopp/hmac.h: Add missing files.

2003-08-23  Tom Tromey  <tromey@redhat.com>

	* monotone.cc (OPT_VERSION): New macro.
	(cpp_main): Handle OPT_VERSION.
	(options): Added `version' entry.
	Include config.h.

2003-08-21  Tom Tromey  <tromey@redhat.com>

	* database.cc: Include "sqlite/sqlite.h", not <sqlite.h>.

2003-08-20  graydon hoare  <graydon@pobox.com>

	* boost/*:
	incorporate boost sandbox bits, for now.

	* Makefile.am, Makefile.in, configure, configure.ac, diff_patch.cc,
	http_tasks.cc, http_tasks.hh, network.cc, nntp_machine.cc,
	nntp_machine.hh, nntp_tasks.cc, nntp_tasks.hh, testsuite/t_nntp.sh:

	fix up networking layer to pass nntp tests again

2003-08-19  graydon hoare  <graydon@pobox.com>

	* Makefile.am, Makefile.in, app_state.hh, cert.cc, commands.cc,
	constants.hh, cryptopp/misc.h, database.cc, depot.cc,
	http_tasks.cc, http_tasks.hh, keys.cc, lua.cc, lua.hh, monotone.cc,
	network.cc, network.hh, nntp_machine.cc, nntp_machine.hh,
	nntp_tasks.cc, nntp_tasks.hh, packet.cc, packet.hh, rcs_import.cc,
	sanity.cc, sanity.hh, schema.sql, test_hooks.lua,
	testsuite/runtest.sh, testsuite/t_null.sh, vocab_terms.hh:

	major surgery time
	- move to multi-protocol posting and fetching.
	- implement nicer failure modes for sanity.
	- redo commands to print nicer, fail nicer.

2003-08-18  graydon hoare  <graydon@pobox.com>

	* Makefile.am, Makefile.in, adler32.hh, database.cc, depot.cc,
	mac.hh, xdelta.cc, Makefile.am, Makefile.in:

	first pass at a depot (CGI-based packet service)

2003-08-08  graydon hoare  <graydon@pobox.com>

	* Makefile.am, Makefile.in AUTHORS, ChangeLog, Makefile.am,
	Makefile.in, NEWS, monotone.1, monotone.info, monotone.texi:

	release point (v 0.2)

2003-08-08  graydon hoare  <graydon@pobox.com>

	* cert.cc, cert.hh, interner.hh, rcs_import.cc:

	auxilliary certs

	* cert.cc, cert.hh, cycle_detector.hh, interner.hh, patch_set.cc,
	rcs_import.cc:

	improvements to cycle detection stuff

2003-08-05  graydon hoare  <graydon@pobox.com>

	* rcs_import.cc:

	almost even more seemingly correct CVS graph reconstruction (still slow)

	* sqlite/* cryptopp/* Makefile.am, Makefile.in, aclocal.m4,
	config.h.in, configure, configure.ac, file_io.cc, keys.cc,
	sanity.cc, sanity.hh, transforms.cc:

	minimizing dependencies on 3rd party libs by importing the
	necessary bits and rewriting others.

	* cert.cc, cert.hh, rcs_import.cc:

	cvs import seems to be working, but several linear algorithms need
	replacement

2003-07-28  graydon hoare  <graydon@pobox.com>

	* Makefile.am, Makefile.in, cert.cc, commands.cc, database.cc,
	database.hh, manifest.cc, rcs_file.cc, rcs_import.cc,
	rcs_import.hh, vocab.cc, xdelta.cc:

	cvs graph reconstruction hobbling along.

2003-07-21  graydon hoare  <graydon@pobox.com>

	* database.cc, xdelta.cc, xdelta.hh:

	piecewise xdelta; improves speed a fair bit.

2003-07-11  graydon hoare  <graydon@pobox.com>

	* Makefile.am, Makefile.in, config.h.in, configure, configure.ac,
	transforms.cc, xdelta.cc, xdelta.hh:

	implement xdelta by hand, forget 3rd party delta libs.

2003-07-02  graydon hoare  <graydon@pobox.com>

	* database.cc, rcs_import.cc, transforms.cc, transforms.hh:

	speedups all around in the storage system

2003-07-01  graydon hoare  <graydon@pobox.com>

	* database.hh, rcs_import.cc, transforms.cc, transforms.hh: speed

	improvements to RCS import

2003-06-30  graydon hoare  <graydon@pobox.com>

	* rcs_import.cc, transforms.cc:

	some speed improvements to RCS import

2003-06-29  graydon hoare  <graydon@pobox.com>

	* commands.cc, database.hh, rcs_import.cc, transforms.cc:

	RCS file import successfully (albeit slowly) pulls in some pretty
	large (multi-hundred revision, >1MB) test cases from GCC CVS

	* Makefile.in, commands.cc, rcs_file.cc, rcs_file.hh,
	rcs_import.cc, rcs_import.hh,

	Makefile.am: preliminary support for reading and walking RCS files

2003-04-09  graydon hoare  <graydon@pobox.com>

	* autogen.sh: oops
	* */*: savannah import

2003-04-06  graydon hoare  <graydon@pobox.com>

	* initial release.<|MERGE_RESOLUTION|>--- conflicted
+++ resolved
@@ -1,6 +1,4 @@
-<<<<<<< HEAD
 2005-08-22  Nathaniel Smith  <njs@pobox.com>
-
 	* mt_version.cc (print_full_version): Typo.
 
 2005-08-22  Nathaniel Smith  <njs@pobox.com>
@@ -11,6 +9,20 @@
 
 	* netsync.cc (process_error_cmd, run_netsync_protocol): Remove
 	some newlines to avoid translation noise.
+
+2005-08-13  Christof Petig <christof@petig-baender.de>
+
+	use portable PipeStream implementation to reimplement changes on the
+	ssh branch
+
+2004-06-18  Christof Petig <christof@petig-baender.de>
+
+	* netsync.cc:
+	(struct session): use PipeStream, pair of sockets
+	(find_wordend,parse_ssh_url): helper functions to parse an URL
+	(call_server): recognize ssh: and file: URLs
+	(serve_stdio): variant of serve_connections for stdio
+	(run_netsync_protocol): call serve_stdio if address is -
 
 2005-08-22  Nathaniel Smith  <njs@pobox.com>
 
@@ -567,21 +579,6 @@
 2005-07-27  Nathaniel Smith  <njs@pobox.com>
 	
 	* commands.cc: ALIAS(mv, rename).  ALIAS(rm, drop).
-=======
-2005-08-13  Christof Petig <christof@petig-baender.de>
-
-	use portable PipeStream implementation to reimplement changes on the
-	ssh branch
-
-2004-06-18  Christof Petig <christof@petig-baender.de>
-
-	* netsync.cc:
-	(struct session): use PipeStream, pair of sockets
-	(find_wordend,parse_ssh_url): helper functions to parse an URL
-	(call_server): recognize ssh: and file: URLs
-	(serve_stdio): variant of serve_connections for stdio
-	(run_netsync_protocol): call serve_stdio if address is -
->>>>>>> 87d2ccab
 
 2005-07-26  Nathaniel Smith  <njs@pobox.com>
 
