--- conflicted
+++ resolved
@@ -1,4 +1,24 @@
-<<<<<<< HEAD
+2005-01-19  Nathaniel Smith  <njs@codesourcery.com>
+
+	* tests/t_db_with_dots.at: New test.
+	* testsuite.at: Add it.
+
+2005-01-19  Patrick Mauritz <oxygene@studentenbude.ath.cx>
+	
+	* Makefile.am (%.h, package_revision.h, package_full_revision.h):
+	Don't update target file if no change has occurred, to reduce
+	unnecessary rebuilds.
+
+2005-01-18  Nathaniel Smith  <njs@codesourcery.com>
+
+	* rcs_import.cc (cvs_key): Initialize struct tm to all zeros, to
+	stop garbage sneaking in -- thanks to Zack Weinberg for pointing
+	this out.  Also, handle 2 digit years properly on WIN32.
+
+2005-01-18  Nathaniel Smith  <njs@codesourcery.com>
+
+	* rcs_import.cc: Remove tabs.
+
 2005-01-19  Matt Johnston  <matt@ucc.asn.au>
 
 	* database.cc: Pass filename to check_sqlite_format_version as a
@@ -72,28 +92,6 @@
 	(COMMIT): add --message option to commit macro
 	* work.cc (read_options_map): don't overwrite option settings when
 	reading options map so that command line settings take precedence
-=======
-2005-01-19  Nathaniel Smith  <njs@codesourcery.com>
-
-	* tests/t_db_with_dots.at: New test.
-	* testsuite.at: Add it.
-
-2005-01-19  Patrick Mauritz <oxygene@studentenbude.ath.cx>
-	
-	* Makefile.am (%.h, package_revision.h, package_full_revision.h):
-	Don't update target file if no change has occurred, to reduce
-	unnecessary rebuilds.
-
-2005-01-18  Nathaniel Smith  <njs@codesourcery.com>
-
-	* rcs_import.cc (cvs_key): Initialize struct tm to all zeros, to
-	stop garbage sneaking in -- thanks to Zack Weinberg for pointing
-	this out.  Also, handle 2 digit years properly on WIN32.
-
-2005-01-18  Nathaniel Smith  <njs@codesourcery.com>
-
-	* rcs_import.cc: Remove tabs.
->>>>>>> 69eccdab
 
 2005-01-18  Nathaniel Smith  <njs@codesourcery.com>
 
