--- conflicted
+++ resolved
@@ -1,13 +1,11 @@
-<<<<<<< HEAD
 2005-08-02  Matt Johnston  <matt@ucc.asn.au>
 
 	* botan/gzip.{cpp,h}: rearranged the code to be clearer.
-=======
+
 2005-08-01  Nathaniel Smith  <njs@pobox.com>
 
 	* netsync.cc (get_branches): Remove warning when there are no
 	branches.
->>>>>>> e4084331
 
 2005-07-29  Nathaniel Smith  <njs@pobox.com>
 
