2005-07-05  Nathaniel Smith  <njs@codesourcery.com>

<<<<<<< HEAD
	* NEWS: First cut at 0.20 release notes.

2005-07-03  Matthew Gregan  <kinetik@orcon.net.nz>

	* sqlite/*, Makefile.am: Import SQLite 3.2.2 from upstream.
	* sqlite/main.c: Compile fix.
	* sqlite/{callback.c,prepare.c}: Add new files.

2005-07-03  Matthew Gregan  <kinetik@orcon.net.nz>

	* sqlite/{sqlite3.h,tokenize.c} (sqlite3_complete_last): New
	function to find the last valid SQL statement in a string; based
	on sqlite3_complete.  This change should be offered upstream, but
	probably not before sqlite3_complete_last16 is implemented.
	* database.cc (database::load): Load and execute dump in chunks,
	fixes bug 13570.

2005-07-01  Matthew Gregan  <kinetik@orcon.net.nz>

	* tests/t_cvsimport_drepper2.at: Canonicalise monotone output so
	that the test passes on Win32.

2005-06-30  Eric Kidd  <eric.kidd@dartmouth.edu>

	* contrib/monotone-import.pl: Changed $branch to
	$user_branch.  This script may need more work, but at least Perl
	compiles it now.

2005-06-30  Patrick Mauritz  <oxygene@studentenbude.ath.cx>

	* automate.cc, basic_io.hh, cert.cc, change_set.cc,
	cryptopp/config.h, cryptopp/integer.cpp, main.cc, merkle_tree.cc,
	merkle_tree.hh, monotone.cc, netcmd.cc, netsync.cc,
	netxx/osutil.h, packet.cc: Namespace and include file cleanup.

2005-06-29  graydon hoare  <graydon@pobox.com>

	* tests/t_cvsimport_drepper2.at: New test.
	* testsuite.at: Call it.

2005-06-23  graydon hoare  <graydon@pobox.com>

	* rcs_import.cc (import_cvs_repo): Put branch imports inside
	transaction blocks, add a couple tickers.

2005-06-22  graydon hoare  <graydon@pobox.com>

	* rcs_file.cc: Track file:line numbers, accept files which violate
	some lies in rcs file format.
	* rcs_import.cc (cvs_tree_walker): 
	Warn rather than crash on parse errors.
	(cvs_history)
	(cvs_commit)
	(cvs_cluster)
	(prepared_revision)
	(import_branch)
	(import_cvs_repo): Support non-branch tags.

2005-06-21  graydon hoare  <graydon@pobox.com>

	* rcs_import.{cc,hh} (import_rcs_file): Rename to test_parse_rcs_file.
	* commands.cc (rcs_import): rename call.

2005-06-19  graydon hoare  <graydon@pobox.com>

	* rcs_import.cc: Rewrite change set inference logic.

2005-06-28  Roland Illig  <roland.illig@gmx.de>

	* app_state.cc: #include <unistd.h>, needed on NetBSD.

2005-06-28  Nathaniel Smith  <njs@codesourcery.com>

	* std_hooks.lua (ignore_file): Ignore vim swap files and emacs
	temp files.

2005-06-27  Nathaniel Smith  <njs@codesourcery.com>

	* INSTALL: Bump required version of Boost to 1.32.

2005-06-26  Matthew Gregan  <kinetik@orcon.net.nz>

	* app_state.cc (app_state::app_state()): Initialise no_merges to
	false so that 'log' will show merges by default (the recently
	added --no-merges option provides a means to disable the merge
	entries).

2005-06-26  Matthew Gregan  <kinetik@orcon.net.

	* tests/t_automate_stdio.at, tests/t_cvsimport_drepper.at,
	tests/t_selector_later_earlier.at: Further canonicalisation of
	monotone output to resolve test failures on Win32.

2005-06-25  Brian Campbell  <brian.p.campbell@dartmouth.edu>

	* commands.cc (CMD(db)): Added db kill_branch_locally command. 
	* database.cc, database.hh (delete_branch_named): New function to
	delete all branch certs with a given branch name.
	* monotone.texi (Database): Added documentation for db
	kill_branch_locally.
	* tests/t_db_kill_branch_locally.at: New test for db
	kill_branch_locally.
	* testsuite.at: Add the test. 
	* AUTHORS: Add myself.
	* ChangeLog: Change my email address on an old contribution to 
	match my pubkey. 

2005-06-24  Nathaniel Smith  <njs@codesourcery.com>

	* tests/t_db_kill_rev_locally.at: Clean up style.

2005-06-24  Nathaniel Smith  <njs@codesourcery.com>

	* unix/process.cc (process_spawn): Format log output correctly.

2005-06-24  Nathaniel Smith  <njs@codesourcery.com>

	* unix/process.cc (existsonpath): Reindent.  Add logging, and use
	'command -v' instead of 'which' (as per Matt Johnston's discovery
	that it is more portable).
	(process_spawn): Handle exec failure more properly.
	* tests/t_existsonpath.at: New test.
	* testsuite.at: Add it.

2005-06-25  Matthew Gregan  <kinetik@orcon.net.nz>

	* monotone.cc: Log correct locale set for LC_MESSAGES.

2005-06-24  Nathaniel Smith  <njs@codesourcery.com>

	* unix/process.cc: Remove tabs.

2005-06-24  Nathaniel Smith  <njs@codesourcery.com>

	* std_hooks.lua (get_preferred_merge2_command)
	(get_preferred_merge3_command): Move meld to the bottom of the
	default merge tool search order.  Also, use xemacs if it appears
	in $EDITOR, otherwise use emacs.
	* revision.cc (check_sane_history): Remove stale comment.

=======
	* globish.cc (combine_and_check_globish): Don't add unnecessary
	{}'s.
	* tests/t_netsync_globs.at, testsuite.at: New test.

2005-07-04  Nathaniel Smith  <njs@codesourcery.com>

	* netcmd.cc (do_netcmd_roundtrip, test_netcmd_mac): Update for new
	chained_hmac object.
	* constants.hh (netsync_key_initializer): Update comment.
	* hmac.hh (hmac_length): Expose length of MACs.
	* hmac.cc: I() that it matches what CryptoPP wants to give.
	* netcmd.cc: I() that it matches the length hard-coded into the
	netsync protocol.
	* vocab.cc (verify(netsync_hmac_value)): Fix error message.
	
2005-07-04  Nathaniel Smith  <njs@codesourcery.com>

	* tests/t_netsync_defaults.at: Update for new var names.  All
	tests now pass.

2005-07-04  Nathaniel Smith  <njs@codesourcery.com>

	* lua.cc (hook_get_netsync_write_permitted): Fix typo.

2005-07-04  Nathaniel Smith  <njs@codesourcery.com>

	* globish.cc (globish_matcher_test): Add check for {foo} (no
	commas).

2005-07-04  Nathaniel Smith  <njs@codesourcery.com>

	* globish.cc (checked_globish_to_regex): Make the special case for
	the empty pattern, actually work.  Unit tests now pass.

2005-07-04  Nathaniel Smith  <njs@codesourcery.com>

	* netcmd.cc (test_netcmd_functions): Update for new anonymous/auth
	packet formats.

2005-07-04  Nathaniel Smith  <njs@codesourcery.com>

	* monotone.texi, monotone.1: Update for new glob stuff.
	* commands.cc (process_netsync_args, push, pull, sync, serve):
	'serve' always requires arguments, rather than falling back on db
	defaults.
	
2005-07-04  Nathaniel Smith  <njs@codesourcery.com>

	* commands.cc (process_netsync_args, push, pull, sync, serve):
	Adapt for patterns instead of regexen; slight refactoring too.

2005-07-03  Nathaniel Smith  <njs@codesourcery.com>

	* netsync.cc: Finally self-consistent.

2005-07-03  Nathaniel Smith  <njs@codesourcery.com>

	* netsync.hh (run_netsync_protocol): Fix prototype.

2005-07-03  Nathaniel Smith  <njs@codesourcery.com>

	* globish.hh: Document the empty pattern as never matching.
	* globish.cc (checked_globish_to_regex): Implement it.
	(globish_matcher_test): Check it.

2005-07-03  Nathaniel Smith  <njs@codesourcery.com>

	* monotone.texi (Network Service, Hooks):
	* testsuite.at: 
	* tests/t_netsync_permissions.at: 
	* tests/t_netsync_single.at: Update to match new
	get_netsync_write_permitted definition.

2005-07-03  Nathaniel Smith  <njs@codesourcery.com>

	* lua.{cc,hh} (hook_get_netsync_write_permitted): Don't take a
	branch argument; write permission is now all or none.  (It really
	was before anyway...)
	* netsync.cc: Update accordingly.

2005-07-03  Nathaniel Smith  <njs@codesourcery.com>

	* netsync.cc: More updating for pattern stuff; getting there...

2005-06-28  Nathaniel Smith  <njs@codesourcery.com>

	* netsync.cc: Update low-level functions to use include_pattern
	and exclude_pattern.

2005-06-28  Nathaniel Smith  <njs@codesourcery.com>

	* netcmd.{cc,hh} (read_anonymous_cmd, write_anonymous_cmd)
	(read_auth_cmd, write_auth_cmd): Take include_pattern and
	exclude_pattern arguments.

2005-06-28  Nathaniel Smith  <njs@codesourcery.com>

	* globish.{cc,hh}: New files.
	* Makefile.am (MOST_SOURCES): Add them.
	* transforms.{cc,hh}: Remove glob-related stuff.
	* unit_tests.{cc,hh}: Call globish unit tests.

2005-06-27  Nathaniel Smith  <njs@codesourcery.com>

	* transforms.cc (glob_to_regex, globs_to_regex, regexes_to_regex):
	Choose "regex" as standard spelling.  Clean up code, add code for
	handling sets, start improving tests (don't currently pass).
	* transforms.hh (glob_to_regex, globs_to_regex, regexes_to_regex):
	Prototype.

2005-06-28  Matt Johnston  <matt@ucc.asn.au>

	* constants.cc: increase db_version_cache_sz to 7 MB
	* netsync.cc: use a deque<string> rather than a single
	string buffer for outbuf.
	* netsync.cc (arm): only queue data when there is
	available space
	* AUTHORS: added Eric Anderson

2005-06-26  Matt Johnston  <matt@ucc.asn.au>

	* transforms.hh: remove extraneous #ifdef
	* hmac.cc, hmac.hh: actually add them

2005-06-26  Matt Johnston  <matt@ucc.asn.au>

	* netcmd.cc (netcmd::read, netcmd::write): change to using a HMACs 
	chained by including the previous HMAC in the input data, rather
	than altering the key each time.
	* netcmd.cc ({read,write}_{data,delta}_cmd): use encode_gzip/decode_gzip
	  rather than raw xform.
	* hmac.{cc,hh}: new chained_hmac abstraction
	* Makefile.in: add them
	* netsync.cc: each session keeps a chained_hmac for read/write
	* transforms.hh: add a string variant for encode_gzip

2005-06-25  Nathaniel Smith  <njs@codesourcery.com>

	* netsync.cc: Tweak comment.

2005-06-25  Nathaniel Smith  <njs@codesourcery.com>

	* AUTHORS: Add Ethan Blanton <elb@elitists.net>.

2005-06-22  Nathaniel Smith  <njs@codesourcery.com>

	* netcmd.hh (netcmd::read, netcmd::write): Don't have defaults for
	key/hmac arguments.
	* netcmd.cc (do_netcmd_roundtrip): New function.
	(test_netcmd_functions): Use it.  Also, make work with hmac
	changes.
	(test_netcmd_mac): New test.
	(add_netcmd_tests): Call it.

2005-06-22  Nathaniel Smith  <njs@codesourcery.com>

	* netcmd.cc (read): Remove unused variable.
	* netsync.cc (call_server, process)
	(arm_sessions_and_calculate_probe, handle_read_available): Give
	better error message on bad_decode exceptions.

2005-06-22  Nathaniel Smith  <njs@codesourcery.com>

	* netcmd.cc, netsync.cc: Revert backwards compatibility code; 0.19
	and 0.20 can't be usefully compatible, and the code as it existed
	would cause real version mismatch error reporting to not work
	right.  (Old client with new server would give a generic "server
	disconnected" error message instead of something useful.)

2005-06-21  Nathaniel Smith  <njs@codesourcery.com>

	* netsync.cc (rebuild_merkle_trees): Fix FIXME comments to match
	reality.
	* tests/t_netsync_diffbranch.at: No longer a bug, remove
	priority.

2005-06-20  Nathaniel Smith  <njs@codesourcery.com>

	* monotone.texi (Hook Reference): Oops, missed a @ref.

2005-06-20  Nathaniel Smith  <njs@codesourcery.com>

	* monotone.texi (Default monotonerc): Rename section to...
	(Default hooks): ...this, to emphasize is still read even when a
	monotonerc exists.

2005-06-19  Richard Levitte  <richard@levitte.org>

	* Makefile.am: There's no reason for monotone.pdf or .dvi to
	depend on monotone.info, since they are built from the .texi
	files.  Also, make the monotone.html and html targets depend
	on version.texi and std_hooks.lua as well.

2005-06-18  Matt Johnston  <matt@ucc.asn.au>

	* INSTALL: fix typo, should be -Iboost_1_31_0 not -Iboost_1_31_2

2005-06-18  Riccardo Ghetta  <birrachiara@tin.it>
	* monotone.texi: include std_hooks.lua as an appendix and remove long
	lua excerpts from hook reference.
	* Makefile.am : make monotone.pdf/eps depend on monotone.info
	
>>>>>>> ebdfff02
2005-06-24  Matt Johnston  <matt@ucc.asn.au>

	* transforms.{cc,hh}: combine gzip and base64 in one
	pipe for pack()/unpack() to save memory
	* vocab.hh: add swap() to encodings/atomics
	* file_io.cc: use swap() to avoid copying

2005-06-21  Nathaniel Smith  <njs@codesourcery.com>

	* commands.cc (do_diff): Use calculate_arbitrary_change_set,
	instead of reimplementing it.

2005-06-21  Nathaniel Smith  <njs@codesourcery.com>

	* revision.cc (find_least_common_ancestor): Handle left == right
	case.
	* tests/t_diff_currev.at: Un-XFAIL.
	
2005-06-21  Nathaniel Smith  <njs@codesourcery.com>

	* netsync.cc (rebuild_merkle_trees): Fix FIXME comments to match
	reality.
	* tests/t_netsync_diffbranch.at: No longer a bug, remove
	priority.

2005-06-20  Nathaniel Smith  <njs@codesourcery.com>

	* monotone.texi (Hook Reference): Oops, missed a @ref.

2005-06-20  Nathaniel Smith  <njs@codesourcery.com>

	* monotone.texi (Default monotonerc): Rename section to...
	(Default hooks): ...this, to emphasize is still read even when a
	monotonerc exists.

2005-06-19  Richard Levitte  <richard@levitte.org>

	* Makefile.am: There's no reason for monotone.pdf or .dvi to
	depend on monotone.info, since they are built from the .texi
	files.  Also, make the monotone.html and html targets depend
	on version.texi and std_hooks.lua as well.

2005-06-18  Matt Johnston  <matt@ucc.asn.au>

	* INSTALL: fix typo, should be -Iboost_1_31_0 not -Iboost_1_31_2

2005-06-18  Riccardo Ghetta  <birrachiara@tin.it>
	* monotone.texi: include std_hooks.lua as an appendix and remove long
	lua excerpts from hook reference.
	* Makefile.am : make monotone.pdf/eps depend on monotone.info
	
2005-06-17  Matt Johnston  <matt@ucc.asn.au>

	* database.cc (database::execute()): truncate long query log messages
	before copying, saving memory. 
	Patch from Eric Anderson < ea at cello hpl hp com >

2005-06-17  Riccardo Ghetta  <birrachiara@tin.it>
	Adds include()/includedir() to lua hooks and extend --rcfile
	* lua.cc: handle --rcfile with directories, implement
	include() and includedir()
	* testsuite.at, t_lua_includedir.at, t_rcfile_dir.at:
	test new functionality
	* monotone.texi: document all functions available to hook
	writers, including the new include() and includedir()

2005-06-16  Nathaniel Smith  <njs@codesourcery.com>

	* diff_patch.cc (merge_extents): Typo caught by anonymous reader.

2005-06-16  Nathaniel Smith  <njs@codesourcery.com>

	* commands.cc (cat): Account for being in a subdir in 'cat file
	REV PATH'.
	* tests/t_cat_file_by_name.at: Test.

2005-06-17  Richard Levitte  <richard@levitte.org>

	* app_state.cc (app_state::app_state()): Avoid a gcc warning by
	having the class members initialised in the same order they are
	defined in the class.

2005-06-16  Nathaniel Smith  <njs@pobox.com>

	* std_hooks.lua (ignore_file): Add Cons/SCons cache files to
	default ignore list.

2005-06-16  Matt Johnston  <matt@ucc.asn.au>

	* ui.cc: increase the divisor as required so that we don't get spurious
	screen updates when we're using the kilobyte/megabyte tickers

2005-06-15  Matt Johnston  <matt@ucc.asn.au>

	* monotone.texi: clarify some netsync parts of the tutorial

2005-06-15  Richard Levitte  <richard@levitte.org>

	* netsync.cc (struct session): Add a pattern regex cache.
	(analyze_ancestry_graph): Use the regex cache instead of the
	pattern string itself.  This is especially important when the
	pattern is used as an old-style collection.
	(process_hello_cmd): Recreate the pattern regex cache with the
	conversion of the pattern to a regex when it's used as an
	old-style collection.
	(process_auth_cmd): When the pattern changes, change the regex
	cache as well.

2005-06-14  Richard Levitte  <richard@levitte.org>

	* std_hooks.lua (get_preferred_merge2_command,
	get_preferred_merge3_command): EDITOR may be undefined.  In that
	case, os.getenv() returns nil, on which string.lower() chokes.
	It's much better to check for that and default to an empty
	string.

2005-06-11  Derek Scherger  <derek@echologic.com>

	* commands.cc (complete_command): log command expansion messages
	with L instead of P to reduce chatter
	(status): add --brief option and corresponding output
	(identify): add trailing space to comment gcc complains about
	* monotone.cc: fix comment typo and add additional details for
	command specific options
	* monotone.texi (Automation): list inventory status code
	combinations and descriptions
	* tests/t_status.at: new test of status command and --brief option
	* testsuite.at: add it

2005-06-11  Matt Johnston  <matt@ucc.asn.au>

	* commands.cc: revert should ignore the ignore hooks, otherwise bad
	things happen (revert a single ignored file, resultant empty ignore list
	reverts the whole working copy).
	* app_state.cc, app_state.hh: give set_restriction a flag to disregard
	file-ignore hooks.
	* tests/t_revert_restrict.at, testsuite.at: a test

2005-06-09  Riccardo Ghetta  <birrachiara@tin.it>

	* std_hooks.lua: make binary_file return nil on unreadable/empty files
	
2005-06-10  Joel Reed  <joelwreed@comcast.com>

	* commands.cc (CMD(cdiff)): Add OPT_DEPTH to command options.
	* t_restrictions.at: Add to testcase.

2005-06-09  Joel Reed  <joelwreed@comcast.com>

	* commands.cc (CMD(diff)): Add OPT_DEPTH back in, as it is used.
	* t_restrictions.at: Add to testcase to increase likelihood of 
	keeping it around :)

2005-06-10  Richard Levitte  <richard@levitte.org>

	* commands.cc (CMD(diff)): Remove OPT_DEPTH, as it was never
	used.

2005-06-09  Richard Levitte  <richard@levitte.org>

	* monotone.texi (Merging): I assume that "apposite" was supposed
	to be "appropriate".

2005-06-09  Riccardo Ghetta  <birrachiara@tin.it>

	* diff_patch.cc/hh: honor the new manual_merge attribute
	* file_io.cc/hh: move here the guess_binary function
	* lua.cc: let guess_binary available to lua
	* std_hooks.lua: handle manual_merge as an add-time attribute and
	initialize by default make it true if the file appears to be binary.
	Make read_contents_of_file able to read "binary" files.
	* tests/t_merge_manual.at: tests new behaviour, superceding the
	old XFAIL t_merge_binary.at test.
	* monotone.texi: document changes, adding a small section on merging.

2005-06-07  Nathaniel Smith  <njs@codesourcery.com>

	* ChangeLog: Fixup.

2005-06-07  Nathaniel Smith  <njs@codesourcery.com>

	* monotone.texi (Storage and workflow): Attempt to thwart some
	common misconceptions.

2005-06-07  Nathaniel Smith  <njs@codesourcery.com>

	* netsync.cc (rebuild_merkle_trees): Add a comment describing how
	this code should work (and why it currently doesn't quite).

2005-06-05  Nathaniel Smith  <njs@codesourcery.com>

	* tests/t_bad_packets.at: Expect certs on a non-existent rev to
	fail.  Run db check instead.
	* commands.cc (complete): Let callers specify they're okay with
	non-existent revisions.
	(CMD(trusted)): So specify.

2005-06-05  Nathaniel Smith  <njs@codesourcery.com>

	* tests/t_tags.at: 'tag' on a non-existent revid should fail.
	* commands.cc (complete): Fail on non-existent revids.

2005-05-29  Nathaniel Smith  <njs@codesourcery.com>

	* tests/t_epoch.at: Typo.
	* tests/t_automate_certs.at, tests/t_selector_later_earlier.at:
	Throw in some calls to CANONICALISE, maybe this will help on
	Win32...

2005-06-04  Timothy Brownawell  <tbrownaw@gmail.com>

	* netsync.cc, netcmd.cc: Style cleanups (mostly whitespace).

2005-06-04  Timothy Brownawell  <tbrownaw@gmail.com>

	* netsync.cc (process_hello_cmd): Warn about collection/regex
	usage when talking to an old server.

2005-06-04  Derek Scherger  <derek@echologic.com>

	* commands.cc (update): update MT/work based on the changes
	between the chosen revision and the new merge revision
	* tests/t_update_with_pending_drop.at: 
	* tests/t_update_with_pending_add.at: 
	* tests/t_update_with_pending_rename.at: un-XFAIL and clean up now
	that things work

2005-06-04  Timothy Brownawell  <tbrownaw@gmail.com>

	* netcmd.{cc,hh}, netsync.cc: Move {read,write}_*_cmd_payload
	to netcmd::{read,write}_*_cmd .
	* netcmd.cc, netsync.cc: Compatibility infrastructure.
	* netsync.cc: Interoperate with v4 servers.

2005-06-03  Timothy Brownawell  <tbrownaw@gmail.com>

	* automate.cc (print_some_output): Fix compiler warning.

2005-06-04  Derek Scherger  <derek@echologic.com>

	* app_state.cc (app_state): initialize diffs to false; it seemed
	to be defaulting to true for me

2005-06-04  Derek Scherger  <derek@echologic.com>

	* tests/t_update_with_pending_drop.at: 
	* tests/t_update_with_pending_add.at: 
	* tests/t_update_with_pending_rename.at: 
	* tests/t_restricted_commit_with_inodeprints.at: new bug reports
	* testsuite.at: call them

2005-06-04  graydon hoare  <graydon@pobox.com>

	* rcs_import.cc 
	(note_state_at_branch_beginning): Move time back when
	there are known commits on a branch.

2005-06-03  Joel Reed  <joelwreed@comcast.com>

	* commands.cc, monotone.texi: provide --verbose option for 
	monotone complete revision which adds date and author 
	completion output
	* contrib/monotone.zsh_completion: use verbose output when
	completing revisions

2005-06-02  graydon hoare  <graydon@pobox.com>

	* rcs_import.cc
	(cvs_key::is_synthetic_branch_founding_commit): New field.
	(cvs_key::operator==): Handle synthetic case specially.
	(cvs_key::operator<): Likewise.
	(note_state_at_branch_beginning): Likewise.	
	* tests/t_cvsimport_drepper.at: Converted bug testcase.
	* testsuite.at: Call it.

	* monotone.cc, commands.cc, options.hh 
	(OPT_NO_MERGES, OPT_DIFFS): New options.
	* app_state.cc (app_state::no_merges, app_state::diffs): Likewise.
	* commands.cc (log): Honor no_merges, diffs.
	* contrib/color_logs.{sh,conf}: Helpers for reviewing work in a
	nice colorized, easy-to-read fashion.
	* contrib/colorize: A colorization script found on the net.

	* HACKING, ROADMAP: Expand a bit.
	* commands.cc (changes_summary::print): Change macro to helper fn.
	* contrib/monotone.el (monotone-cmd): Handle nil exit code.

2005-06-02  Joel Reed  <joelwreed@comcast.com>

	* commands.cc, database.cc, database.hh, vocab.hh, vocab_terms.hh:
	add complete key subcommand and provide --brief option of zsh/bash
	completion. See http://lists.gnu.org/archive/html/monotone-devel/2005-05/msg00461.html
	* tests/t_rebuild.at: add tests for complete key subcommand
	* monotone.texi: document new subcommand
	* contrib/monotone.zsh_completion: update for new complete key
	command, improve _monotone_existing_entries using new --depth=0
	option,	add revision completion for cert command, and a	bugfix 
	for cat command

2005-06-01  Matt Johnston  <matt@ucc.asn.au>

	* tests/t_i18n_changelog.at: capitalise UTF-8 CHARSET to keep
	solaris happy.

2005-06-01  Timothy Brownawell  <tbrownaw@gmail.com>

	* netsync.cc (analyze_ancestry_graph): Try to fix segfault.
	Always accept tags.

2005-06-01  Timothy Brownawell  <tbrownaw@gmail.com>

	* netsync.cc (process_auth_cmd, analyze_ancestry_graph): Move
	write-permission checking to where it belongs, *after* we know
	exactly what we're checking permissions about. Drop things we
	don't want.

2005-06-01  Matt Johnston  <matt@ucc.asn.au>

	* tests/t_cvsimport_deleted_invar.at: don't use -C with tar
	* tests/t_i18n_file.at: capitalise CHARSET=UTF-8, seems more standard.
	* tests/t_merge_normalization_edge_case.at: use known-good output
	rather than using diff3 --merge

2005-05-31  Timothy Brownawell  <tbrownaw@gmail.com>

	* tests/t_epoch_server.at: fix typo
	* netsync.cc (session::process_auth_cmd): If no branches are allowed
	for writing, also check for write permissions to branch "" (needed
	for serving empty dbs). For sync, don't refuse connection if there
	are no readable branches (only do this for pull).

2005-05-31  Timothy Brownawell  <tbrownaw@gmail.com>

	* monotone.texi: Update documentation for get_netsync_*_permitted
	hooks to reflect that they now get individual branch names.

2005-05-31  Timothy Brownawell  <tbrownaw@gmail.com>

	* netsync.cc: session::rebuild_merkle_trees now takes a set of
	branches to include as an argument. On the server, calculate
	this set at the same time the get_netsync_*_permitted hooks are
	called; call said hooks on each branch individually.

2005-05-31  Timothy Brownawell  <tbrownaw@gmail.com>

	Remove old collection support in favor of using regexes exclusively.
	* netsync.cc (convert_pattern): Remove function.
	* (14 files): collections are unexist; do not mention (potential
	for confusion)
	* constants.cc: Increase netsync protocol version.
	* monotone.texi: Update documentation.
	* tests/t_epoch_unidirectional.at: Fix to sync subbranches.
	* commands.cc (CMD update): Fix usage check.
	* tests/t_select_cert.at: Fix to use --revision.

2005-05-30  Timothy Brownawell  <tbrownaw@gmail.com>

	* netsync.cc: Call note_netsync_*_received hooks in the order they're
	written to the db (for revisions, gives topological order).

2005-05-30  Timothy Brownawell  <tbrownaw@gmail.com>

	* lua.{cc,hh}: Replace note_netsync_commit with
	note_netsync_{revision,cert,pubkey}_received
	* packet.{cc,hh}: Callbacks for cert or key written to the database.
	* netsync.cc: Use said callbacks, call note_netsync_*_received hooks.
	* monotone.texi: Update documentation.

2005-05-30  Timothy Brownawell  <tbrownaw@gmail.com>

	* packet.{cc,hh}, netsync.cc: on_revision_written callback now takes
	the revision_id as an argument.
	* lua.{cc,hh}: New Lua hook, note_netsync_commit.
	* netsync.cc: At end of netsync session, call new hook for each
	revision received.
	monotone.texi: Document new hook.

2005-05-30  Richard Levitte  <richard@levitte.org>

	* commands.cc (CMD(checkout), CMD(cdiff), CMD(diff), CMD(log)):
	Remove '[--revision=REVISION]' from command argument synopsis,
	and add more text to the help to explain what happens when
	--revision options are used.
	(CMD(update)): Instead of the optional revision argument, use
	the --revision option.  Add information on what happens when the
	--revision option is used, and when it's not.

	* tests/t_add_stomp_file.at, tests/t_add_vs_commit.at,
	tests/t_annotate.at, tests/t_lf_crlf.at,
	tests/t_update_nonexistent.at, tests/t_update_off_branch.at,
	tests/t_update_to_revision.at: Update to use --revision with
	'monotone update'.

2005-05-30  Matt Johnston  <matt@ucc.asn.au>

	* netsync.cc: cosmetic linebreak tidying for "double-check the
	fingerprint" message.
	* main.cc: make it clearer that "unknown type" refers to an exception
	* monotone.cc: catch early informative_failures (due to charset
	problems etc)

2005-05-30  Matt Johnston  <matt@ucc.asn.au>

	* tests/t_fmerge.at: scrap all the diff3/ed, just compare it with
	known-good output.

2005-05-30  Timothy Brownawell  <tbrownaw@gmail.com>

	* revision.cc (toposort): Better algorithm.

2005-05-30  Matt Johnston  <matt@ucc.asn.au>

	* tests/t_fmerge.at: make sure we write the file with the ed script.

2005-05-30  Matt Johnston  <matt@ucc.asn.au>

	* testsuite.at: use "command -v" rather than "which", since
	Solaris doesn't give useful exit codes for "which".
	* tests/t_fmerge.at: don't use --merge with diff3, pipe to ed instead
	so we don't rely on gnu diff3.

2005-05-29  Timothy Brownawell  <tbrownaw@gmail.com>

	* contrib/monoprof.sh: Add support for using valgrind for
	heap profiling.

2005-05-28  Joel Reed  <joelwreed@comcast.com>

	* app_state.cc, app_state.hh, commands.cc, monotone.cc, options.h:
	add new --depth command, and rename log's --depth to --last
	* monotone.texi: update documentation
	* tests/t_log_depth.at, tests/t_log_depth_single.at: update
	log tests to use --last instead of --depth
	* tests/t_options.at, tests/t_restrictions.at: test usage of
	--depth for commands using restrictions
	* contrib/ciabot_monotone.py, contrib/monotone-notify.pl,
	contrib/monotone.el, contrib/monotone.zsh_completion,
	contrib/mtbrowse.sh: change all occurences of "depth" to "last"

2005-05-28  Timothy Brownawell  <tbrownaw@gmail.com>

	* netcmd.cc (read_netcmd): Reserve space in the buffer if needed,
		swap buffers instead of copying (memory savings for sync
		large files)
	* netsync.cc (session::arm): Don't clear the buffer (now done
		by read_netcmd).

2005-05-27  Timothy Brownawell  <tbrownaw@gmail.com>

	* netsync.cc: Allow REGEXes as well as collections.
		Fix out-of-branch ancestor handling.
	* tests/t_netsync_diffbranch.at: Remove bug report and XFAIL (fixed).
	* commands.cc: Update description fields for netsync commands.
	* monotone.texi: Update documentation.

2005-05-25  Timothy Brownawell  <tbrownaw@gmail.com>

	* tests/t_automate_stdio.at: Make it self-contained.

2005-05-25  Timothy Brownawell  <tbrownaw@gmail.com>

	* contrib/get_stdio.pl (new file): Perl script to parse the output from
	"mtn automate stdio". Used by...
	* tests/t_automate_stdio.at (new file): Test for "mtn automate stdio".
	* testsuite.at: Add it.

2005-05-25  Timothy Brownawell  <tbrownaw@gmail.com>

	* automate.cc ("automate stdio"): Fix block size limiting.
		Honor "output.flush()" in commands.

2005-05-24  Timothy Brownawell  <tbrownaw@gmail.com>

	* automate.cc: Fix buffering for "automate stdio"

2005-05-24  Timothy Brownawell  <tbrownaw@gmail.com>

	* automate.cc: Put back lost "automate certs".

2005-05-24  Matt Johnston  <matt@ucc.asn.au>

	* commands.cc (try_one_merge, CMD(merge), CMD(explicit_merge), 
	CMD(propagate): allow --author flag.

2005-05-24  Timothy Brownawell  <tbrownaw@gmail.com>

	* automate.cc: Fix comment for automate stdio to match the code.
	* monotone.texi: Document ignored locations in automate stdio
	input as reserved.

2005-05-24  Riccardo Ghetta  <birrachiara@tin.it>

	* tests/t_merge_binary.at: new XFAIL test to cover monotone
	inclination to algorithmically merge binary files.

2005-05-24  Richard Levitte  <richard@levitte.org>

	* commands.cc (try_one_merge): Change 'rid' to 'merged_id'.

2005-05-23  Timothy Brownawell  <tbrownaw@gmail.com>

	Fix "automate stdio" input/output format according to ML discussion
	* automate.cc: changed: automate_stdio
		added: print_some_output, class my_stringbuf
	* constants.{cc,hh}: add constant for automate stdio block size
	* monotone.texi: update documentation

2005-05-23  Nathaniel Smith  <njs@codesourcery.com>

	* win32/terminal.cc (have_smart_terminal): Call _isatty on stderr,
	not stdout.

2005-05-23  Richard Levitte  <richard@levitte.org>

	* commands.cc (try_one_merge): Use the value of --date and
	--author if there are any.
	(CMD(merge), CMD(propagate), CMD(explicit_merge)): Change to
	accept --date and --author.

2005-05-23  Riccardo Ghetta  <birrachiara@tin.it>

	* selectors.cc/.hh, database.cc: add two new selectors:
	"earlier or equal than" and "later than".
	* lua.cc/.hh, std-hooks.lua: create a new "expand_date" hook
	* monotone.texi: document the changes
	* testsuite.at, tests/t_selector_later_earlier.at: add specific tests 
	for the new selectors

2005-05-21  Richard Levitte  <richard@levitte.org>

	* Makefile.am: Make monotone.pdf and monotone.dvi depend on
	version.texi.

2005-05-21  Richard Levitte  <richard@levitte.org>

	* monotone.texi: Add a note about the --brief option with
	'monotone log', and restructure the synopsis since it was getting
	a bit silly with all possible variants.

2005-05-21  Richard Levitte  <richard@levitte.org>

	* commands.cc (log_certs): Add two arguments; a separator string
	to be used in front of the second to last cert for multi-valued
	cert types, a bool to say if each cert should be ended with a
	newline.  Overload with shortcuts.
	(CMD(log)): Use the --brief option and implement it using the
	shortcut variants of log_certs.
	* monotone.cc, options.hh: Add the --brief option (OPT_BRIEF
	internally).
	* sanity.cc, sanity.hh (struct sanity): Add the member variable
	and function to hold and set the brief flag.

2005-05-21  Matt Johnston  <matt@ucc.asn.au>

	* tests/t_short_opts.at: remove the saved MT/log message
	from the failed commit.
	* Makefile.am: MAKEINFOFALGS to MAKEINFOFLAGS

2005-05-21  Matt Johnston  <matt@ucc.asn.au>

	* commands.cc (commit): write the log message to MT/log
	during the commit, so it will be available later if the commit
	fails.
	* work.{cc,hh} (write_user_log): new function

2005-05-20  Nathaniel Smith  <njs@codesourcery.com>

	* contrib/mtbrowse.sh: New file.
	* contrib/README: Document it.  Also, document some missed files,
	and re-order listing.
	* Makefile.am (EXTRA_DIST): Add several missing contrib/ files.

2005-05-21  Grahame Bowland  <grahame@angrygoats.net>

	* automate.cc: (automate_certs) change "status" field 
	to "signature". Check whether each cert is trusted, and 
	output in the "trusted" field.
	* testsuite.at: add t_automate_certs.at
	* tests/t_automate_certs.at: Test that the output of 
	"automate certs" is consistent, and that we exit with
	error when rev is incomplete or missing.
	* monotone.texi: update output documentation for 
	"automate certs"

2005-05-20  Emile Snyder  <emile@alumni.reed.edu>

	* annotate.{hh,cc}: Rework to handle lineage dependent line
	mappings and lines which split from a single line in a parent
	revision into multiple lines in some descendent.  Fixes bug where
	some lines remained unannotated.  Fixes wrong assignment of lines
	bug.
	* tests/t_annotate.at: Check no-changes since addition of file
	case.
	* tests/t_annotate_lineage_dependent.at
	* tests/t_annotate_split_lines.at:  New tests.
	* testsuite.at: Add them.
	
2005-05-20  Nathaniel Smith  <njs@codesourcery.com>

	* monotone.texi (Network): Clarify that ports can be specified on
	the command line to serve/pull/push/sync.

2005-05-21  Matt Johnston  <matt@ucc.asn.au>

	* packet.cc (db_packet_writer::~impl, prerequisite.cleanup): 
	add code to remove up circular dependencies between prerequisite
	and delayed_packet shared_ptrs upon destruction, so that unsatisified
	dependency warnings are printed.

2005-05-19  Matt Johnston  <matt@ucc.asn.au>

	* change_set.cc (merge_disjoint_analyses): handle the case where
	a file is dropped on both sides but re-added on one.
	* tests/t_drop_vs_dropadd.at: a test for it
	* testsuite.at

2005-05-19  Derek Scherger  <derek@echologic.com>

	* commands.cc (checkout): rearrange to use --revision option
	* monotone.1: 
	* monotone.texi: document checkout --revision option
	* tests/t_attr.at:
	* tests/t_attributes.at:
	* tests/t_checkout_id_sets_branch.at:
	* tests/t_checkout_noop_on_fail.at:
	* tests/t_checkout_options.at:
	* tests/t_cwork.at:
	* tests/t_delete_dir.at:
	* tests/t_delete_dir_patch.at:
	* tests/t_empty_path.at:
	* tests/t_i18n_file_data.at:
	* tests/t_inodeprints_hook.at:
	* tests/t_inodeprints_update.at:
	* tests/t_largish_file.at:
	* tests/t_lf_crlf.at:
	* tests/t_monotone_up.at:
	* tests/t_netsync_defaults.at:
	* tests/t_netsync_set_defaults.at:
	* tests/t_persistent_server_revision.at:
	* tests/t_rename_added_in_rename.at:
	* tests/t_rename_dir_cross_level.at:
	* tests/t_rename_dir_patch.at:
	* tests/t_single_char_filenames.at:
	* tests/t_subdir_add.at:
	* tests/t_subdir_attr.at:
	* tests/t_subdir_drop.at:
	* tests/t_subdir_rename.at:
	* tests/t_subdir_revert.at:
	* tests/t_tags.at:
	* tests/t_update_off_branch.at:
	* tests/t_versions.at:
	* testsuite.at: add --revision option to checkout

2005-05-18  Richard Levitte  <richard@levitte.org>

	* ui.cc: Move the copyright and license section to the top of the
	file, and add an emacs mode specifier.
	* ui.cc (write_ticks): Change the counter ticker so the trailer
	comes at the end of the counter line instead of the title line.
	This is especially important for code that changes the trailer
	a little now and then.

2005-05-17  Grahame Bowland  <grahame@angrygoats.net>

	* commands.cc: add "automate certs ID" to the help string 
	for the automate command
	* automate.cc: implement "automate certs". Add to the list 
	of commands available through "automate stdio".
	* monotone.texi: document "automate certs"

2005-05-17  Nathaniel Smith  <njs@codesourcery.com>

	* monotone.texi (Network): Document 'serve' as taking more than
	one collection argument.

2005-05-15  graydon hoare  <graydon@pobox.com>

	* rcs_import.cc (note_state_at_branch_beginning): collect
	branch beginning states into a single synthetic commit.

2005-05-15  graydon hoare  <graydon@pobox.com>

	* rcs_import.cc: rewrite most of the branch logic to 
	address issues raised in bugs 13032 and 13063.
	* tests/t_cvsimport_deleted_invar.at: un-XFAIL.

2005-05-16  Matt Johnston  <matt@ucc.asn.au>

	* commands.cc (commit): change scope of the transaction guard so that
	the transaction will fail before MT/revision is written (which could
	leave a non-committed revision/bad working dir).

2005-05-16  Grahame Bowland  <grahame@angrygoats.net>

	* monotone.texi: update "monotone log" documentation
	* commands.cc: fix "monotone log" when run with no --revision args

2005-05-15  Derek Scherger  <derek@echologic.com>

	* tests/t_update_with_blocked_rename.at: new test
	* testsuite.at: call it

2005-05-15  Derek Scherger  <derek@echologic.com>

	* netsync.cc (process_anonymous_cmd, process_auth_cmd): log
	details of permissions allowed/denied
	* tests/t_netsync_permissions.at: new test
	* testsuite.at: call it

2005-05-15  Richard Levitte  <richard@levitte.org>

	* contrib/monotone-notify.pl (revision_is_in_branch): Another
	place where --revision was missing.

2005-05-14  Timothy Brownawell  <tbrownaw@gmail.com>

	* contrib/monoprof.sh: Clean up variable definitions some.
		- Add option --datadir, should now be usable without editing
		variables to match system paths
		- Add option --setup, generates most of the needed files

2005-05-13  Timothy Brownawell  <tbrownaw@gmail.com>

	Add "monotone automate stdio", to let the automation interface
	take commands on standard input.
	* automate.cc: (automate_stdio) New function.
		(automate_command) Add it.
	* commands.cc: Add to description for "automate".
	* monotone.texi: Add to documentation.

2005-05-13  Joel Reed  <joelwreed@comcast.com>

	* tests/t_unidiff3.at: opps. forgot to add this file which
	should have been included as fix for bug 13072.

2005-05-13  Joel Reed  <joelwreed@comcast.com>

	* diff_patch.cc, transforms.cc, testsuite.at: Patch from 
	drepper@redhat.com, who writes: "The attached patch should fix bug
	13072.  I have no idea why the code in transform.cc insists on
	adding an empty line in case the file is empty. Removing the code
	didn't cause any regressions in the test suite and the
	diff_patch.cc change corrects the output format.  A new test case
	is included as well."

2005-05-13  Joel Reed  <joelwreed@comcast.com>

	* automate.cc: add automate attributes command
	* commands.cc: add attributes subcommand helptext
	* contrib/monotone.zsh_completion: use automate attributes
	for completion of monotone attr and cleanup ignore files code
	* tests/t_automate_attributes.at: add testcase
	* testsuite.at: include new testcaes

2005-05-13  Jon Bright  <jon@siliconcircus.com>
	* testsuite.at (UNGZ): Change the way the ungzipping works on
	Win32, in the hope that test 206 will no longer be given invalid
	files.

2005-05-12  Derek Scherger  <derek@echologic.com>

	* automate.cc: bump version number to 1.0
	(struct inventory_item): add pre/post states
	(inventory_paths): remove obsolete function
	(inventory_pre_state, inventory_post_state, inventory_file_state,
	inventory_renames): add fancy new functions
	(automate_inventory): rework for new output format
	* manifest.{cc,hh} (classify_paths): rename to ...
	(classify_manifest_paths): ... this and work solely from manifest
	* monotone.texi: (Automation): update inventory docs
	* tests/t_automate_inventory.at: update for new format and add
	some more tests
	
2005-05-13  Matthew Gregan  <kinetik@orcon.net.nz>

	* HACKING: New file.  First pass at a brief document to help
	newcomers hack on monotone.

2005-05-12  Riccardo Ghetta <birrachiara@tin.it>

	* options.hh (OPT_MSGFILE): New option.
	* monotone.cc (message-file): New option.
	(cpp_main): Handle it.
	* app_state.{cc,hh} (set_message_file): New function.
	* commands.cc (commit): Accept and handle new option.
	* monotone.1, monotone.texi: Document it.
	* tests/t_commit_message_file.at: New test.
	* testsuite.at: Add it.
	
2005-05-12  Timothy Brownawell  <tbrownaw@gmail.com>

	* (20 files): Do not indent with both tabs and spaces in the same file.

2005-05-13  Ulrich Drepper  <drepper@redhat.com>

	* rcs_import.cc (process_one_hunk): Improve handling of corrupt
	RCS files.

2005-05-13  Matthew Gregan  <kinetik@orcon.net.nz>

	* testsuite.at: Fix typo error in Win32 kill logic that was
	causing the testsuites to hang on Win32 machines that don't have
	pskill installed.

2005-05-12  Matthew Gregan  <kinetik@orcon.net.nz>

	* file_io.cc (write_data_impl): Use portable boost::filesystem
	calls in place of unlink(2)/remove(2).

2005-05-12  Grahame Bowland  <grahame@angrygoats.net>

	* commands.cc: Modify the "log" command to accept multiple 
	revisions on command line, and display the log for all 
	of those revisions.

2005-05-11  Nathaniel Smith  <njs@codesourcery.com>

	* std_hooks.lua (ignore_file): Organize a bit more, add
	patterns for autotools cache files, and darcs, codeville, git
	metadata directories.

2005-05-11  Timothy Brownawell  <tbrownaw@gmail.com>

	* revision.cc (expand_dominators): Fix bitmap size-matching.
		(find_common_ancestor_for_merge): Do not wait for ancestors
		to be expanded to the beginning of time before expanding
		dominators. Requires above fix for correct behavior.
	* ChangeLog: Fix date on previous entry.

2005-05-11  Timothy Brownawell  <tbrownaw@gmail.com>

	* contrib/monoprof.sh: Add profiling test for "netsync large file".
		Add options to only run specific profile tests.

2005-05-11  Stanislav Karchebny <stanislav.karchebny@skype.net>

	* contrib/monotone-notify.pl: 'monotone log' takes a revision
	through the --revision= option.

2005-05-11  Richard Levitte  <richard@levitte.org>

	* contrib/monotone-notify.pl: Change all occurences of $symbol' to
	${symbol}' to avoid a confusing Perl warning.

2005-05-11  Joel Reed  <joelwreed@comcast.com>

	* contrib/monotone.zsh_completion: add zsh completion contrib.

2005-05-11  Matt Johnston  <matt@ucc.asn.au>

	* tests/t_add_intermediate_MT_path.at: remove the drop dir part
	* tests/t_delete_dir.at: add a note about re-enabling the above test
	* tests/t_cvsimport3.at: ignore stderr

2005-05-11  Matt Johnston  <matt@ucc.asn.au>

	* rcs_import.cc (find_branchpoint): if a branch is derived from two 
	differing parent branches, take the one closest to the trunk.
	* tests/t_cvsimport3.at: add a test for cvs_importing where branches
	come off a vendor import.
	* testsuite.at: add it

2005-05-11  Nathaniel Smith  <njs@codesourcery.com>

	* work.cc (build_deletions): Disable delete_dir.

2005-05-11  Matthew Gregan  <kinetik@orcon.net.nz>

	* constants.cc (constants::bufsz): Increase buffer size.  Reduces
	the runtime to tests/t_netsync_largish_file.at by four to seven
	times on my test machines.

2005-05-10  Timothy Brownawell  <tbrownaw@gmail.com>

	* revision.cc: Make expand_{ancestors,dominators} twice as fast.
	Loop over revisions in the other direction so that changes at the
	frontier propogate fully in 1 pass, instead of one level at a time.

2005-05-10  Timothy Brownawell  <tbrownaw@gmail.com>

	* packet.{cc,hh}: Give packet_consumer and children a callback to call
	after writing out a revision.
	* netsync.cc: Use this callback to add a "revisions written" ticker,
	to provide user feedback while sanity checking.

2005-05-10  Timothy Brownawell  <tbrownaw@gmail.com>

	* ui.cc: Make tick_write_count take less horizontal space

2005-05-09  Nathaniel Smith  <njs@codesourcery.com>

	* AUTHORS: Give Riccardo his real name.
	* ChangeLog: Likewise.

2005-05-09  Riccardo Ghetta <birrachiara@tin.it>
	
	* std_hooks.lua: Support kdiff3.

2005-05-09  Matthew Gregan  <kinetik@orcon.net.nz>

	* lua.cc (loadstring, run_string): New parameter to identify the
	source of the Lua string being loaded.
	(add_{std,test}_hooks, load_rcfile): Pass an identity through.

2005-05-09  Matthew Gregan  <kinetik@orcon.net.nz>

	* monotone.cc: Absolutify and tilde expand pid file.

2005-05-09  Matthew Gregan  <kinetik@orcon.net.nz>

	* testsuite.at: Revert bogus changes committed in revision 9d478.

2005-05-09  Matt Johnston  <matt@ucc.asn.au>

	* commands.cc (pid_file): use fs::path .empty() rather than ==, since
	boost 1.31 doesn't seem to have the latter.

2005-05-08  Matthew Gregan  <kinetik@orcon.net.nz>

	* lua.cc (report_error, load{file,string}): New member functions.
	Error handling in call moved into report_error.
	(call): Call report_error.
	(run_{file,string}): Call load{file,string} member functions to
	load Lua code into the VM.  Allows us to report syntax errors when
	loading rc files.
	* testsuite.at: test_hooks.lua was calling nonexistent (obsolete)
	strfind function and failing silently.  The improved error
	reporting from Lua caught this and cause testsuite failures.

2005-05-08  Matthew Gregan  <kinetik@orcon.net.nz>

	* monotone.1: Document --pid-file option.  Also make some minor
	spelling and punctuation fixes.

2005-05-08  Timothy Brownawell  <tbrownaw@gmail.com>
	* app_state.cc: {read,write}_options now print a warning instead of
	failing on unreadable/unwritable MT/options .
	* tests/t_unreadable_MT.at: add matching test
	* testsuite.at: add test
	* tests/README: Mention that new tests must be added to testsuite.at
	* work.cc: (get_revision_id) Friendlier error message for
	unreadable MT/revision .

2005-05-08  Matthew Gregan  <kinetik@orcon.net.nz>

	* monotone.texi: Right words, wrong order.
	* testsuite.at: Drop pid mapping trickery, it doesn't work
	consistently.  We now try and use SysInternal's pskill to kill the
	process.  If pskill is not available, we fall back to the old
	'kill all monotone processes' method. These changes affect
	Win32/MingW only.

2005-05-07  Matthew Gregan  <kinetik@orcon.net.nz>

	* commands.cc (pid_file): Remove leftover debugging output.
	* configure.ac: Correct typos in TYPE_PID_T test.
	* testsuite.at: Use some trickery on MingW/Cygwin to map the
	Windows pid to the Cygwin pid.
	* win32/process.cc (process_wait): Correct return type.
	(process_spawn): Replace dropped cast on return.

2005-05-07  Matt Johnston <matt@ucc.asn.au>

	* change_set.cc: fix the code which skips deltas on deleted files,
	  it was looking at the merged filename not the ancestor
	  filename.
	* tests/t_drop_vs_patch_rename.at: a test for the above fix
	* testsuite.at: add it

2005-05-06 Timothy Brownawell <tbrownaw@gmail.com>

	* contrib/monoprof.sh: Add lcad test.
		Add options to pull/rebuild before profiling.

2005-05-06  Nathaniel Smith  <njs@codesourcery.com>

	* INSTALL: s/g++ 3.2 or 3.3/g++ 3.2 or later/.

2005-05-06  Nathaniel Smith  <njs@codesourcery.com>

	* monotone.1: 
	* monotone.texi (Commands, Importing from CVS, RCS): Clarify
	cvs_import documentation on cvsroot vs. module issues.

2005-05-05  Richard Levitte  <richard@levitte.org>

	* AUTHORS: Add rghetta.

2005-05-05  Matthew Gregan  <kinetik@orcon.net.nz>

	* monotone.texi: Document --pid-file option for serve command.
	* app_state.{cc,hh} (set_pidfile, pidfile): New function, new
	member.
	* commands.cc (pid_file): New class.
	(CMD(serve)): Use pid_file.
	* monotone.cc (coptions, cppmain): Add command-specific option
	--pid-file.
	* options.hh (OPT_PIDFILE): New option.
	* {unix,win32}/process.cc (get_process_id): New function.
	(process_{spawn,wait,kill}): Use pid_t.
	* platform.hh (process_{spawn,wait,kill}): Use pid_t.
	(get_process_id): New function
	* configure.ac: Test for pid_t.
	* lua.cc (monotone_{spawn,wait,kill}_for_lua): Use pid_t.
	* testsuite.at: Update netsync kill functions to use pid file.
	* tests/t_netsync_sigpipe.at: Update to use pid file.
	* tests/t_netsync_single.at: Update to use pid file.

2005-05-04  Nathaniel Smith  <njs@codesourcery.com>

	* tests/t_monotone_up.at: New test.
	* testsuite.at: Add it.

2005-05-05  Matthew Gregan  <kinetik@orcon.net.nz>

	* work.cc: Use attr_file_name rather than hardcoded strings.

2005-05-04  Brian Campbell  <brian.p.campbell@dartmouth.edu>

	* contrib/monotone.el (monotone-vc-register): Fix arguments to
	monotone-cmd-buf, to make work.

2005-05-03  Nathaniel Smith  <njs@codesourcery.com>

	* file_io.cc (read_data_for_command_line): Check that file exists,
	if reading a file.

2005-05-04  Matthew Gregan  <kinetik@orcon.net.nz>

	* configure.ac: Add TYPE_SOCKLEN_T function from the Autoconf
	archive.	
	* cryptopp/cryptlib.h (NameValuePairs): Change GetVoidValue from a
	pure virtual to an implemented (but never called) member function
	to work around build problem with GCC 4 on OS X 10.4
	* netxx/osutil.h: Include config.h, use new HAVE_SOCKLEN_T define
	to determine socklen_t type.

2005-05-03  Nathaniel Smith  <njs@codesourcery.com>

	* lua.cc (load_rcfile): Make a version that takes utf8 strings,
	and understands -.
	* app_state.cc (load_rcfiles): Use it.
	* file_io.{cc,hh} (absolutify_for_command_line): New function.
	* monotone.cc (cpp_main): Use it.
	* tests/t_rcfile_stdin.at: New test.
	* testsuite.at: Include it.

2005-05-03  Nathaniel Smith  <njs@codesourcery.com>

	* netsync.cc (load_epoch): Remove unused function.

2005-05-03  Matthew Gregan  <kinetik@orcon.net.nz>

	* tests/t_cvsimport_manifest_cycle.at: Add missing symbols.
	* tests/t_cvsimport_deleted_invar.at: Add new test.
	* testsuite.at: New test.

2005-05-03  Nathaniel Smith  <njs@codesourcery.com>

	* netsync.cc (run_netsync_protocol): Don't use the word
	"exception" in error messages.

2005-05-03  Nathaniel Smith  <njs@codesourcery.com>

	* UPGRADE: Fix version number.

2005-05-03  Nathaniel Smith  <njs@codesourcery.com>

	* debian/compat: New file.

2005-05-03  Nathaniel Smith  <njs@codesourcery.com>

	* UPGRADE: Mention upgrading from 0.18.
	* debian/copyright: Re-sync with AUTHORS.
	* win32/monotone.iss, monotone.spec, debian/changelog: Bump
	version numbers to 0.19.
	* NEWS: Finish updating for 0.19.

2005-05-03  Jon Bright  <jon@siliconcircus.com>
	* win32/monotone.iss: Bump version to 0.19
	
2005-05-03  Jon Bright  <jon@siliconcircus.com>
	* tests/t_automate_select.at: Use arithmetic comparison for
	checking output of wc, since wc pads its results with initial
	spaces on MinGW.
	
2005-05-03  Nathaniel Smith  <njs@codesourcery.com>

	* tests/t_cvsimport2.at: Pass correct module directory.

2005-05-02  Nathaniel Smith  <njs@codesourcery.com>

	* configure.ac: Bump version to 0.19.
	* NEWS: Tweaks.
	* Makefile.am (MOST_SOURCES): Add options.hh.
	(%.eps): Fix ps2eps calling convention.
	* po/monotone.pot: Regenerate.
	* testsuite.at (CHECK_SAME_CANONICALISED_STDOUT): New macro.

2005-05-02  Nathaniel Smith  <njs@codesourcery.com>

	* NEWS: More updates.
	* rcs_import.cc (store_manifest_edge): Fix some edge cases.
	* tests/t_cvsimport_manifest_cycle.at: Make work.  Un-XFAIL.

2005-05-01  Matt Johnston  <matt@ucc.asn.au>

	* diff_patch.cc (normalize_extents): broaden the condition when
	changes can be normalised.
	* tests/t_merge_6.at: now passes.

2005-05-01  Emile Snyder  <emile@alumni.reed.edu>

	* annotate.cc: Fix bug that njs pointed out when a merge has one
	side with no changes.  Be smarter about how we get parent
	file_id's to do file diffs; give another big speedup.
	* tests/t_annotate_copy_all.at: New test for the bug that is fixed.
	* testsuite.at: Add the new test.

2005-05-02  Richard Levitte  <richard@levitte.org>

	* tests/t_override_author_date.at: Adapt to the new way to give
	revision IDs to 'monotone log'.

2005-05-01  Richard Levitte  <richard@levitte.org>

	* monotone.texi: Document the change in 'monotone log'.

2005-05-01  Riccardo Ghetta <birrachiara@tin.it>

	* commands.cc (CMD(log)): Use --revision.

2005-05-02  Matt Johnston  <matt@ucc.asn.au>

	* netsync.cc (process_auth_cmd): make it clearer what the "unknown
	key hash" refers to.

2005-05-01  Richard Levitte  <richard@levitte.org>

	* commands.hh: Expose complete_commands().
	* commands.cc (explain_usage, command_options, process): Don't
	call complete_command().  Except the caller to have done that
	already.
	* monotone.cc (cpp_main): Start with completing the command after
	processing the options.  Use the result everywhere the command is
	required.  This avoids giving the user duplicate (or in some case,
	triplicate) messages about command expansion.

2005-04-30  Derek Scherger  <derek@echologic.com>

	* app_state.{cc,hh}: remove --all-files option
	* automate.cc: move inventory command and associated stuff here from ...
	* commands.cc: ... here, where it has been removed
	* monotone.1: relocate inventory command, remove --all-files option
	* monotone.cc: remove --all-files option
	* monotone.texi: relocate inventory documentation to automation
	section, remove --all-files option
	* tests/t_automate_inventory.at: renamed and updated for move to automate
	* testsuite.at: adjust for rename

2005-04-30  Derek Scherger  <derek@echologic.com>

	* Makefile.am (MOST_SOURCES): add restrictions.{cc,hh} 
	* commands.cc (extract_rearranged_paths): 
	(extract_delta_paths):
	(extract_changed_paths):
	(add_intermediate_paths):
	(restrict_path_set):
	(restrict_rename_set):
	(restrict_path_rearrangement):
	(restrict_delta_map):
	(calculate_restricted_rearrangement):
	(calculate_restricted_revision):
	(calculate_current_revision):
	(calculate_restricted_change_set): move to restrictions.{cc,hh}
	(maybe_update_inodeprints):
	(cat):
	(dodiff):
	(update): rename calculate_current_revision to
	calculate_unrestricted_revision
	* database_check.hh: update header guard #define
	* restrictions.{cc,hh}: add new files

2005-04-30  Nathaniel Smith  <njs@codesourcery.com>

	* commands.cc: Add a placeholder OPT_NONE for commands that don't
	take any command-specific options; use it everywhere.  Now the
	last argument to CMD never starts with %, and the last argument is
	always required to be present.

2005-04-30  Richard Levitte  <richard@levitte.org>

	* contrib/monotone-nav.el (mnav-rev-make): Move it so it's defined
	after the definition of the macro mnav-rev-id.  Otherwise, the
	byte compiler complains there is no setf method for mnav-rev-id.

2005-04-30  Nathaniel Smith  <njs@codesourcery.com>

	* monotone.texi (Database): Minor correction.

2005-04-30  Nathaniel Smith  <njs@codesourcery.com>

	* vocab.cc (trivially_safe_file_path): New function.
	(verify): Use it.
	(test_file_path_verification, test_file_path_normalization): Add a
	few more checks.

	* transforms.{cc,hh} (localized_as_string): New function.
	* {win32,unix}/inodeprint.cc (inodeprint_file): Use it, to avoid
	mkpath().

	* commands.cc (add_intermediate_paths): Hand-code intermediate
	path generator, taking advantage of normalization of file_path's,
	to avoid mkpath().

2005-04-29  Joel Rosdahl  <joel@rosdahl.net>

	* monotone.texi: Minor corrections.

2005-04-29  Nathaniel Smith  <njs@codesourcery.com>

	* commands.cc (ls_tags): Sort output.
	* tests/t_tags.at: Test that output is sorted.

2005-04-29  Derek Scherger  <derek@echologic.com>

	* commands.cc (struct file_itemizer): move to ...
	* work.hh (file_itemizer} ... here
	* work.cc (file_itemizer::visit_file} ... and here

2005-04-29  Emile Snyder  <emile@alumni.reed.edu>

	* annotate.cc (do_annotate_node): Stop doing expensive
	calculate_arbitrary_change_set when we already know we have parent
	and child revisions.  Cuts annotate run time in half.
	
2005-04-29  Nathaniel Smith  <njs@codesourcery.com>

	* commands.cc (update_inodeprints): Rename to...
	(refresh_inodeprints): ...this, so 'monotone up' continues to mean
	update.
	
	* monotone.texi (Inodeprints): Mention refresh_inodeprints in the
	Inodeprints section.
	
	* testsuite.at: 
	* tests/t_update_inodeprints.at: 
	* tests/t_refresh_inodeprints.at: 
	* monotone.texi (Working Copy, Commands): 
	* monotone.1: Update accordingly.

2005-04-29  Nathaniel Smith  <njs@codesourcery.com>

	* change_set.cc (dump_change_set): Don't truncate output.
	(invert_change_test): New unit test.
	(invert_change_set): Make it pass.  This fixes (some?)
	isect.empty() invariant failures.
	
	* NEWS: Start updating for 0.19.

	* revision.cc (check_sane_history): Make comment more
	informative.

2005-04-29  Grahame Bowland  <grahame@angrygoats.net>

	* netxx/types.h: Add new NetworkException type network 
	issue not caused by calling program
	* netsync.cc: Catch Netxx::NetworkException and display 
	as informative_error.
	* netxx/address.cxx: NetworkException for unparsable URIs.
	* netxx/datagram.cxx: NetworkException for connection failure.
	* netxx/resolve_getaddrinfo.cxx, resolve_gethostbyname.cxx:
	NetworkException when DNS resolution fails.
	* netxx/serverbase.cxx: NetworkException if unable to bind 
	to server port.
	* netxx/streambase.cxx: NetworkException if unable to 
	connect.

2005-04-28  Nathaniel Smith  <njs@codesourcery.com>

	* tests/t_netsync_error.at: New test.
	* testsuite.at: Add it.

2005-04-28  Nathaniel Smith  <njs@codesourcery.com>

	* tests/t_rename_attr.at: Fix a bit; also test that rename refuses
	to move a file to a name that already has attrs.
	* work.cc (build_rename): Cleanup a bit; refuse to move a file to
	a name that already has attrs.

	* monotone.texi (Working Copy): Document explicitly that "drop"
	and "rename" do not modify the filesystem directly, and do affect
	attributes.

2005-04-28  Derek Scherger  <derek@echologic.com>

	* commands.cc (get_work_path): 
	(get_revision_path): 
	(get_revision_id):
	(put_revision_id):
	(get_path_rearrangement):
	(remove_path_rearrangement):
	(put_path_rearrangement):
	(update_any_attrs):
	(get_base_revision):
	(get_base_manifest): move to work.{cc,hh}
	(update): indicate optional revision with [ and ]
	(explicit_merge): indicate optional ancestor with [ and ] 

	* manifest.{cc,hh} (extract_path_set): move here from work.{cc,hh}
	* revision.{cc,hh} (revision_file_name): move to work.{cc,hh}

	* work.{cc,hh} (extract_path_set): move to manifest.{cc,hh}
	(get_work_path): 
	(get_path_rearrangement): 
	(remove_path_rearrangement): 
	(put_path_rearrangement): 
	(get_revision_path): 
	(get_revision_id): 
	(put_revision_id): 
	(get_base_revision): 
	(get_base_manifest): 
	(update_any_attrs): move here from commands.cc
	
2005-04-28  Derek Scherger  <derek@echologic.com>

	* ChangeLog: 
	* Makefile.am
	* tests/t_automate_select.at: merge fixups

2005-04-28  Emile Snyder <emile@alumni.reed.edu>

	* annotate.cc: Fix broken build after propagate from .annotate
	branch to mainline.  The lcs stuff was changed to use
	quick_allocator, so our use of it had to change as well.
	
2005-04-28  Emile Snyder  <emile@alumni.reed.edu>

	* commands.cc: New command "annotate"
	* annotate.{cc,hh}: New files implement it.
	* Makefile.am: Build it.
	* monotone.texi: Document it.	
	* tests/t_annotate.at:
	* tests/t_annotate_add_collision.at:
	* tests/t_annotate_branch_collision.at: 
	* testsuite.at: Test it.
	
2005-04-28  Matt Johnston  <matt@ucc.asn.au>

	* tests/t_merge_6.at: narrow the testcase down considerably.

2005-04-28  Matt Johnston  <matt@ucc.asn.au>

	* tests/t_merge_6.at, testsuite.at: add a new test for the case where
	duplicate lines appear in a file during a merge. This testcase can
	be correctly handled by merge(1).

2005-04-28  Matt Johnston  <matt@ucc.asn.au>

	* tests/t_i18n_file.at, transforms.cc: OS X expects all paths to be
	utf-8, don't try to use other encodings in the test.

2005-04-28  Richard Levitte  <richard@levitte.org>

	* tests/t_automate_select.at: silly ignores not needed any more.

2005-04-28  Richard Levitte  <richard@levitte.org>

	* commands.cc (complete): Don't talk of there really was no
	expansion.

2005-04-28  Richard Levitte  <richard@levitte.org>

	* commands.cc, commands.hh: Selector functions and type are moved
	to...
	* selectors.cc, selectors.hh: ... these files.
	* database.cc, database.hh: Adapt to this change.
	* automate.cc (automate_select): New function, implements
	'automate select'.
	(automate_command): Use it.
	* monotone.texi (Automation): Document it.

	* tests/t_automate_select.at: New test.
	* testsuite.at: Use it.

	* Makefile.am (MOST_SOURCES): reorganise.  Add selectors.{cc,hh}.

2005-04-27  Derek Scherger  <derek@echologic.com>

	* commands.cc (ls_unknown): remove unneeded braces
	(struct inventory_item): new struct for tracking inventories
	(print_inventory): removed old output functions 
	(inventory_paths): new functions for paths, data and renames
	(inventory): rework to display two column status codes
	* monotone.texi (Informative): update for new status codes
	* tests/t_inventory.at: update for two column status codes

2005-04-27  Richard Levitte  <richard@levitte.org>

	* quick_alloc.hh: Define QA_SUPPORTED when quick allocation is
	supported.
	* sanity.hh: Only defined the QA(T) variants of checked_index()
	when QA_SUPPORTED is defined.

2005-04-27  Joel Reed  <joelwreed@comcast.com>

	* work.cc: on rename move attributes as well.
	* tests/t_rename_attr.at: No longer a bug.

2005-04-27  Nathaniel Smith  <njs@codesourcery.com>

	* monotone.texi (Working Copy, Commands): Document update_inodeprints.
	* monotone.1: Likewise.

	* tests/t_update_inodeprints.at: New test.
	* testsuite.at: Add it.

2005-04-27  Richard Levitte  <richard@levitte.org>

	* database.cc (selector_to_certname): Add a case for
	commands::sel_cert.

2005-04-27  Richard Levitte  <richard@levitte.org>

	* sanity.hh: Add a couple of variants of checked_index() to
	accomodate for indexes over vector<T, QA(T)>.

	* commands.hh: Add new selector to find arbitrary cert name and
	value pairs.  The syntax is 'c:{name}={value}'.
	* commands.cc (decode_selector): Recognise it.
	* database.cc (complete): Parse it.
	* std_hooks.lua (expand_selector): Add an expansion for it.
	* monotone.texi (Selectors): Document it.

	* tests/t_select_cert.at: Add test.
	* testsuite.at: Use it.

2005-04-27  Matt Johnston  <matt@ucc.asn.au>

	* vocab.cc (verify(file_path)): don't find() twice.
	* change_set.cc (extend_state): remove commented out line 

2005-04-27  Matthew Gregan  <kinetik@orcon.net.nz>

	* tests/t_cvsimport_manifest_cycle.at: New test.
	* testsuite.at: Add test.
	* AUTHORS: Add self.

2005-04-27  Nathaniel Smith  <njs@codesourcery.com>

	* AUTHORS: Add Timothy Brownawell.

2005-04-27  Timothy Brownawell  <tbrownaw@gmail.com>

	* ui.{cc,hh}: Delegate tick line blanking to tick_writers.

2005-04-27  Matt Johnston  <matt@ucc.asn.au>

	* change_set.cc (extend_state): don't mix find() and insert() on
	the path_state, to avoid hitting the smap's worst-case.

2005-04-27  Matt Johnston  <matt@ucc.asn.au>

	* change_set.cc (confirm_proper_tree): move things out of the loops
	for better performance.

2005-04-26  Nathaniel Smith  <njs@codesourcery.com>

	* work.cc: Don't include boost/regex.hpp.

2005-04-26  Nathaniel Smith  <njs@codesourcery.com>

	* manifest.cc, inodeprint.cc: Don't include boost/regex.hpp.

2005-04-26  Nathaniel Smith  <njs@codesourcery.com>

	* sqlite/vdbeaux.c (MAX_6BYTE): Apply patch from
	http://www.sqlite.org/cvstrac/chngview?cn=2445.  It shouldn't
	affect monotone's usage, but just in case.

2005-04-26  Nathaniel Smith  <njs@codesourcery.com>

	* rcs_import.cc (struct cvs_key, process_branch): Fix
	indentation.
	(build_change_set): Handle the case where a file is "added dead".

	* tests/t_cvsimport2.at: Un-XFAIL, improve description.

2005-04-26  Richard Levitte  <richard@levitte.org>

	* monotone.cc (cpp_main): Count the number of command specific
	options exist.  If there is any, add a title for them.

2005-04-26  Matt Johnston  <matt@ucc.asn.au>

	* change_set.cc (analyze_rearrangement): get rid of damaged_in_first
	since it is not used.

2005-04-26  Matt Johnston  <matt@ucc.asn.au>

	* monotone.texi: fix mashed up merge of docs for kill_rev_locally
	and db check.

2005-04-26  Richard Levitte  <richard@levitte.org>

	* monotone.cc, commands.cc: Make some more options global.

2005-04-25  Nathaniel Smith  <njs@codesourcery.com>

	* tests/t_i18n_file_data.at: New test.
	* testsuite.at: Add it.

2005-04-25  Nathaniel Smith  <njs@codesourcery.com>

	* automate.cc (automate_parents, automate_children) 
	(automate_graph): New automate commands.
	(automate_command): Add them.
	* commands.cc (automate): Synopsisfy them.
	* monotone.texi (Automation): Document them.
	* tests/t_automate_graph.at, test/t_parents_children.at: Test
	them.
	* testsuite.at: Add the tests.

	* tests/t_automate_ancestors.at: Remove obsolete comment.
	
2005-04-24  Derek Scherger  <derek@echologic.com>

	* tests/t_rename_file_to_dir.at:
	* tests/t_replace_file_with_dir.at:
	* tests/t_replace_dir_with_file.at: new bug reports
	* testsuite.at: include new tests

2005-04-24  Derek Scherger  <derek@echologic.com>

	* app_state.{cc,hh} (app_state): add all_files flag to the constructor
	(set_all_files): new method for setting flag

	* basic_io.{cc,hh} (escape): expose public method to quote and
	escape file_paths
	(push_str_pair): use it internally

	* commands.cc (calculate_restricted_rearrangement): new function
	factored out of calculate_restricted_revision
	(calculate_restricted_revision): use new function
	(struct unknown_itemizer): rename to ...
	(struct file_itemizer): ... this; use a path_set rather than a
	manifest map; build path sets of unknown and ignored files, rather
	than simply printing them
	(ls_unknown): adjust to compensate for itemizer changes
	(print_inventory): new functions for printing inventory lines from
	path sets and rename maps
	(inventory): new command for printing inventory of working copy
	files

	* manifest.cc (inodeprint_unchanged): new function factored out
	from build_restricted_manifest_map
	(classify_paths): new function to split paths from an old manifest
	into unchanged, changed or missing sets for inventory
	(build_restricted_manifest_map): adjust to use
	inodeprint_unchanged
	* manifest.hh (classify_paths): new public function
	
	* monotone.1: document new inventory command and associated
	--all-files option

	* monotone.cc: add new --all-files option which will be specific
	to the inventory command asap

	* monotone.texi (Informative): document new inventory command
	(Commands): add manpage entry for inventory
	(OPTIONS): add entries for --xargs, -@ and --all-files

	* tests/t_status_missing.at: remove bug priority flag
	* tests/t_inventory.at: new test
	* testsuite.at: include new test
	
2005-04-24  Nathaniel Smith  <njs@codesourcery.com>

	* monotone.texi (Database): Document 'db kill_rev_locally'.

2005-04-24  Nathaniel Smith  <njs@codesourcery.com>

	* ChangeLog: Fixup after merge.

2005-04-24  Nathaniel Smith  <njs@codesourcery.com>

	* manifest.cc (build_restricted_manifest_map): Careful to only
	stat things once on the inodeprints fast-path.
	(read_manifest_map): Hand-code a parser, instead of using
	boost::regex.
	* inodeprint.cc (read_inodeprint_map): Likewise.

2005-04-23  Derek Scherger  <derek@echologic.com>

	* (calculate_restricted_revision): remove redundant variables,
	avoiding path_rearrangement assignments and associated sanity
	checks
	(calculate_current_revision): rename empty to empty_args for
	clarity

2005-04-23  Derek Scherger  <derek@echologic.com>

	* commands.cc (calculate_base_revision): rename to ...
	(get_base_revision): ... this, since it's not calculating anything
	(calculate_base_manifest): rename to ...
	(get_base_manifest): ... this, and call get_base_revision
	(calculate_restricted_revision): call get_base_revision and remove
	missing files stuff
	(add):
	(drop):
	(rename):
	(attr): call get_base_manifest
	(ls_missing): 
	(revert): call get_base_revision
	* manifest.{cc,hh} (build_restricted_manifest_map): don't return
	missing files and don't produce invalid manifests; do report on
	all missing files before failing
	
2005-04-23  Derek Scherger  <derek@echologic.com>

	* app_state.cc:
	* database.cc:
	* file_io.{cc, hh}: fix bad merge

2005-04-23  Nathaniel Smith  <njs@codesourcery.com>

	* database.cc (put_key): Check for existence of keys with
	conflicting key ids, give more informative message than former SQL
	constraint error.

2005-04-23  Nathaniel Smith  <njs@codesourcery.com>

	* transforms.cc (filesystem_is_ascii_extension_impl): Add EUC to
	the list of ascii-extending encodings.

	* tests/t_multiple_heads_msg.at: Make more robust, add tests for
	branching.

2005-04-23  Nathaniel Smith  <njs@codesourcery.com>

	* app_state.cc (restriction_includes): Remove some L()'s that were
	taking 5-6% of time in large tree diff.

2005-04-23  Nathaniel Smith  <njs@codesourcery.com>

	* file_io.{cc,hh} (localized): Move from here...
	* transforms.{cc,hh} (localized): ...to here.  Add lots of gunk to
	avoid calling iconv whenever possible.

2005-04-23  Richard Levitte  <richard@levitte.org>

	* monotone.cc, options.hh: Move the option numbers to options.hh,
	so they can be easily retrieved by other modules.
	* monotone.cc: split the options table in global options and
	command specific options.  The former are always understood, while
	the latter are only understood by the commands that declare it
	(see below).
	(my_poptStuffArgFile): There's no need to keep a copy of the
	stuffed argv.  This was really never a problem.
	(coption_string): New function to find the option string from an
	option number.
	(cpp_main): Keep track of which command-specific options were
	given, and check that the given command really uses them.  Make
	sure that when the help is written, only the appropriate command-
	specific options are shown.  We do this by hacking the command-
	specific options table.
	Throw away sub_argvs, as it's not needed any more (and realy never
	was).

	* commands.cc: Include options.hh to get the option numbers.
	(commands_ops): New structure to hold the option
	numbers used by a command.
	(commands): Use it.
	(command_options): Function to get the set of command-specific
	options for a specific command.
	(CMD): Changed to take a new parameter describing which command-
	specific options this command takes.  Note that for commands that
	do not take command-specific options, this new parameter must
	still be given, just left empty.
	Update all commands with this new parameter.
	* commands.hh: Declare command_options.

	* tests/t_automate_heads.at: 'automate heads' never used the value
	of --branch.
	* tests/t_sticky_branch.at: and neither did 'log'...
	* tests/t_update_missing.at: nor did 'add'...

2005-04-23  Matthew Gregan  <kinetik@orcon.net.nz>

	* tests/t_diff_currev.at: Use CHECK_SAME_STDOUT.

2005-04-23  Matthew Gregan  <kinetik@orcon.net.nz>

	* tests/t_diff_currev.at: New test.
	* testsuite.at: Add new test.

2005-04-22  Christof Petig <christof@petig-baender.de>

	* sqlite/*: update to sqlite 3.2.1

2005-04-22  Nathaniel Smith  <njs@codesourcery.com>

	* manifest.cc (build_restricted_manifest_map): Fixup after merge
	-- use file_exists instead of fs::exists.

2005-04-22  Derek Scherger  <derek@echologic.com>

	* manifest.{cc,hh} (build_restricted_manifest_map): keep and
	return a set of missing files rather than failing on first missing
	file
	* commands.cc (calculate_restricted_revision): handle set of
	missing files
	* revision.hh: update comment on the format of a revision
	* tests/t_status_missing.at: un-XFAIL and add a few tests
	
2005-04-22  Nathaniel Smith  <njs@codesourcery.com>

	* vocab.cc (verify(file_path), verify(local_path)): Normalize
	paths on the way in.
	* tests/t_normalized_filenames.at: Fix to match behavior
	eventually declared "correct".

2005-04-22  Nathaniel Smith  <njs@codesourcery.com>

	* vocab.{cc,hh}: Make verify functions public, make ATOMIC(foo)'s
	verify function a friend of foo, add ATOMIC_NOVERIFY macro, add
	long comment explaining all this.
	* vocab_terms.hh: Add _NOVERIFY to some types.

2005-04-22  Nathaniel Smith  <njs@codesourcery.com>

	* file_io.{cc,hh} (localized): Take file_path/local_path instead
	of string; expose in public interface.  Adjust rest of file to
	match.
	(walk_tree): Don't convert the (OS-supplied) current directory
	from UTF-8 to current locale.
	
	* transforms.{cc,hh} (charset_convert): Be more informative on
	error.
	(calculate_ident): Localize the filename, even on the fast-path.
	Also assert file exists and is not a directory, since Crypto++
	will happily hash directories.  (They are like empty files,
	apparently.)
	
	* manifest.cc (build_restricted_manifest_map): Use file_exists
	instead of fs::exists, to handle localized paths.
	* {win32,unix}/inodeprint.cc (inodeprint_file): Use localized
	filenames to stat.

	* tests/t_i18n_file.at: Rewrite to work right.

	* tests/t_normalized_filenames.at: New test.
	* testsuite.at: Add it.
	* vocab.cc (test_file_path_verification): MT/path is not a valid
	file_path either.
	(test_file_path_normalization): New unit-test.

2005-04-22  Joel Reed  <joelwreed@comcast.net>

	* work.cc (build_deletions) : on drop FILE also drop attributes.
	* tests/t_drop_attr.at : test for success now, fixed bug.

2005-04-22  Jon Bright <jon@siliconcircus.com>
	* monotone.texi: Changed all quoting of example command lines to
	use " instead of ', since this works everywhere, but ' doesn't
	work on Win32

2005-04-21  Jeremy Cowgar  <jeremy@cowgar.com>

	* tests/t_multiple_heads_msg.at: Now checks to ensure 'multiple head'
	  message does not occur on first commit (which creates a new head
	  but not multiple heads).
	* commands.cc (CMD(commit)): renamed head_size to better described
	  old_head_size, now checks that old_head_size is larger than 0 as
	  well otherwise, on commit of a brand new project, a new head was
	  detected and a divergence message was displayed.

2005-04-21  Richard Levitte  <richard@levitte.org>

	* commands.cc (ALIAS): refactor so you don't have to repeat all
	the strings given to the original command.
	(ALIAS(ci)): added as a short form for CMD(commit).

	* Makefile.am (%.eps): create .eps files directly from .ps files,
	using ps2eps.

2005-04-21 Sebastian Spaeth <Sebastian@SSpaeth.de>

	* monotone.texi: add command reference docs about kill_rev_locally
	
2005-04-21  Nathaniel Smith  <njs@codesourcery.com>

	* change_set.cc (apply_path_rearrangement_can_fastpath) 
	(apply_path_rearrangement_fastpath) 
	(apply_path_rearrangement_slowpath, apply_path_rearrangement):
	Refactor into pieces, so all versions of apply_path_rearrangement
	can take a fast-path when possible.

2005-04-21  Jeremy Cowgar  <jeremy@cowgar.com>

	* commands.cc: Renamed maybe_show_multiple_heads to
	  notify_if_multiple_heads, renamed headSize to head_size for
	  coding standards/consistency.
	* tests/t_multiple_heads_msg.at: Added to monotone this time.

2005-04-20  Jeremy Cowgar  <jeremy@cowgar.com>

	* commands.cc: Added maybe_show_multiple_heads, update now notifies
	  user of multiple heads if they exist, commit now notifies user
	  if their commit created a divergence.
	* tests/t_multiple_heads_msg.at: Added
	* testsuite.at: Added above test

2005-04-20  Nathaniel Smith  <njs@codesourcery.com>

	* Makefile.am (EXTRA_DIST): Put $(wildcard) around "debian/*", so
	it will actually work.

2005-04-20  Nathaniel Smith  <njs@codesourcery.com>

	* Makefile.am (EXTRA_DIST): Include tests, even when not building
	packages out in the source directory.

2005-04-20  Matthew Gregan  <kinetik@orcon.net.nz>

	* commands.cc (kill_rev_locally): Move up with rest of non-CMD()
	functions.  Mark static.  Minor whitespace cleanup.
	* commands.hh (kill_rev_locally): Declaration not needed now.

2005-04-20 Sebastian Spaeth <Sebastian@SSpaeth.de>
	* automate.cc: fix typo, add sanity check to avoid empty r_id's
	bein passed in. The automate version was bumped to 0.2 due to
	popular request of a single person.
	* t_automate_ancestors.at: adapt test; it passes now

2005-04-20 Sebastian Spaeth <Sebastian@SSpaeth.de>
	* testuite.at:
	* t_automate_ancestors.at: new test; automate ancestors. This is still
	_failing_ as a) it outputs empty newlines when no ancestor exists and
	b) does not output all ancestors if multiple ids are supplied as input
	
2005-04-20 Sebastian Spaeth <Sebastian@SSpaeth.de>

	* commands.cc:
	* automate.cc: new command: automate ancestors
	* monotone.texi: adapt documentation
	
2005-04-20  Nathaniel Smith  <njs@codesourcery.com>

	* tests/t_log_depth_single.at: 
	* tests/t_add_stomp_file.at: 
	* tests/t_log_depth.at: Shorten blurbs.

2005-04-20  Nathaniel Smith  <njs@codesourcery.com>

	* std_hooks.lua (ignore_file): Ignore compiled python files.

2005-04-20  Jon Bright  <jon@siliconcircus.com>
	* tests/t_sticky_branch.at: Really fix this test

2005-04-20  Jon Bright  <jon@siliconcircus.com>
	* tests/t_sticky_branch.at: Canonicalise stdout before comparison
	* tests/t_setup_checkout_modify_new_dir.at: Ditto
	* tests/t_netsync_largish_file.at: Check the file out rather
	than catting it, so that canonicalisation is unneeded.  
	Canonicalisation is bad here, because the file is random
	binary data, not text with line-ending conventions

2005-04-20  Richard Levitte  <richard@levitte.org>

	* contrib/monotone.el: define-after-key's KEY argument has to be a
	vector with only one element.  The code I used is taken directly
	from the Emacs Lisp Reference Manual, section "Modifying Menus".

2005-04-20  Nathaniel Smith  <njs@codesourcery.com>

	* commands.cc (mdelta, mdata, fdelta, fdata, rdata): Check for
	existence of command line arguments.

	* lua.{cc,hh} (hook_use_inodeprints): New hook.
	* std_hooks.lua (use_inodeprints): Default definition.
	* monotone.texi (Inodeprints): New section.
	(Reserved Files): Document MT/inodeprints.
	(Hook Reference): Document use_inodeprints.
	* work.{cc,hh} (enable_inodeprints): New function.
	* app_state.cc (create_working_copy): Maybe call
	enable_inodeprints.
	
	* tests/t_inodeprints_hook.at: New test.
	* tests/t_bad_packets.at: New test.
	* testsuite.at: Add them.

2005-04-20  Nathaniel Smith  <njs@codesourcery.com>

	* AUTHORS: Actually add Joel Reed (oops).

2005-04-20  Nathaniel Smith  <njs@codesourcery.com>

	Most of this patch from Joel Reed, with only small tweaks myself.
	
	* AUTHORS: Add Joel Reed.

	* platform.hh (is_executable): New function.
	* {unix,win32}/process.cc: Define it.

	* lua.cc (monotone_is_executable_for_lua): New function.
	(lua_hooks): Register it.
	(Lua::push_nil): New method.
	(lua_hooks::hook_init_attributes): New hook.
	* lua.hh: Declare it.
	* monotone.texi (Hook Reference): Document it.

	* work.cc (addition_builder): Call new hook, collect attributes
	for added files.
	(build_additions): Set attributes on new files.

	* tests/t_attr_init.at: New test.
	* tests/t_add_executable.at: New test.
	* testsuite.at: Add them.
	
2005-04-19  Nathaniel Smith  <njs@codesourcery.com>

	* file_io.cc (read_localized_data, write_localized_data): Remove
	logging of complete file contents.
	* tests/t_lf_crlf.at: Remove --debugs, clean up, test more.

2005-04-19 Emile Snyder <emile@alumni.reed.edu>
	
	* file_io.cc: Fix bugs with read/write_localized_data when using
	CRLF line ending conversion.
	* transforms.cc: Fix line_end_convert to add correct end of line
	string if the split_into_lines() call causes us to lose one from
	the end.
	* tests/t_lf_crlf.at: Clean up and no longer XFAIL.
 
2005-04-19  Sebastian Spaeth  <Sebastian@SSpaeth.de>

	* monotone.texi: modified documentation to match changes due to
	previous checking.
	* AUTHORS: Adding myself
	
2005-04-19  Sebastian Spaeth  <Sebastian@SSpaeth.de>

	* automate.cc: make BRANCH optional in "automate heads BRANCH"
	we use the default branch as given in MT/options if not specified
	* commands.cc: BRANCH -> [BRANCH] in cmd description

2005-04-19  Richard Levitte  <richard@levitte.org>

	* contrib/monotone-import.pl (my_exit): As in monotone-notify.pl,
	my_exit doesn't close any network connections.

	* testsuite.at (REVERT_TO): Make it possible to revert to a
	specific branch.  This is useful to resolve ambiguities.
	* tests/t_merge_add_del.at: Use it.

2005-04-19  Matthew Gregan  <kinetik@orcon.net.nz>

	* sanity.hh: Mark {naughty,error,invariant,index}_failure methods
	as NORETURN.
	* commands.cc (string_to_datetime): Drop earlier attempt at
	warning fix, it did not work with Boost 1.31.0.  Warning fixed by
	change to sanity.hh.

2005-04-19  Matthew Gregan  <kinetik@orcon.net.nz>

	* lua.cc (default_rcfilename): Use ~/.monotone/monotonerc.  This
	change is to prepare for the upcoming support for storing user
	keys outside of the database (in ~/.monotone/keys/).
	* app_state.cc (load_rcfiles): Refer to new rc file location in
	comments.
	* monotone.cc (options): Refer to new rc file location.
	* monotone.texi: Refer to new rc file location.  Also change bare
	references to the rc file from '.monotonerc' to 'monotonerc'.

2005-04-19  Matthew Gregan  <kinetik@orcon.net.nz>

	* commands.cc (log): 'depth' option did not handle the single file
	case correctly. Also a couple of minor cleanups.
	* tests/t_log_depth_single.at: New test.
	* testsuite.at: Add test.

2005-04-18  Matthew Gregan  <kinetik@orcon.net.nz>

	* commands.cc (string_to_datetime): Fix warning.

2005-04-18  Richard Levitte  <richard@levitte.org>

	* Makefile.am (EXTRA_DIST): Add contrib/monotone-import.pl.

	* contrib/monotone-import.pl: New script to mimic "cvs import".
	* contrib/README: describe it.

	* commands.cc (CMD(attr)): Make it possible to drop file
	attributes.

	* contrib/monotone-notify.pl (my_exit): The comment was incorrect,
	there are no network connections to close gracefully.
	Implement --ignore-merges, which is on by default, and changes the
	behavior to not produce diffs on merges and propagates where the
	ancestors hve already been shown.

	* tests/t_attr_drop.at: New test to check that 'attr drop'
	correctly drops the given entry.
	* tests/t_drop_attr.at: New test, similar to t_rename_attr.at.
	* testsuite.at: Add them.

2005-04-18  Nathaniel Smith  <njs@codesourcery.com>

	* monotone.texi (Dealing with a Fork): Clarify (hopefully) what we
	mean when we say that "update" is a dangerous command.

2005-04-17  Matt Johnston  <matt@ucc.asn.au>

	* change_set.cc (confirm_proper_tree): remove incorrect code
	setting confirmed nodes.

2005-04-17  Matt Johnston  <matt@ucc.asn.au>

	* change_set.cc (confirm_proper_tree): use a std::set rather than
	dynamic_bitset for the ancestor list, improving performance for
	common tree structures.
	* basic_io.cc: reserve() a string

2005-04-17  Matt Johnston  <matt@ucc.asn.au>

	* packet.cc: fix up unit test compilation.
	* transforms.cc: fix up unit test compilation.

2005-04-17  Matt Johnston  <matt@ucc.asn.au>

	* vocab_terms.hh: remove commented out lines.

2005-04-17  Matt Johnston  <matt@ucc.asn.au>

	* Move base64<gzip> code as close to the database as possible,
	to avoid unnecessary inflating and deflating.

2005-04-17  Nathaniel Smith  <njs@codesourcery.com>

	* monotone.texi (Branching and Merging): A few small edits.

2005-04-17  Nathaniel Smith  <njs@codesourcery.com>

	* change_set.cc (path_item, sanity_check_path_item): Mark things
	inline.

2005-04-17  Henrik Holmboe <henrik@holmboe.se>

	* contrib/monotone-notify.pl: Add signal handlers.  Correct some
	typos.
	(my_exit): New function that does a cleanup and exit.

2005-04-17  Olivier Andrieu  <oliv__a@users.sourceforge.net>

	* transforms.cc: fix glob_to_regexp assertions

2005-04-17  Sebastian Spaeth <Sebastian@sspaeth.de>
	
	* tests/t_db_kill_rev_locally.at: new test; 
	make sure that db kill_rev_locally works as intended

2005-04-17  Sebastian Spaeth <Sebastian@sspaeth.de>

	* commands.cc,database.cc: add 'db kill_rev_locally <id>' command
	still missing: documentation and autotests. Otherwise seems ok.
	
2005-04-17  Richard Levitte  <richard@levitte.org>

	* transforms.cc: Remove tabs and make sure emacs doesn't add
	them.

2005-04-17  Nathaniel Smith  <njs@codesourcery.com>

	* sanity.{hh,cc} (E, error_failure): New sort of invariant.
	* netsync.cc (process_hello_cmd): Make initial pull message
	more clear and friendly.
	Also, if the key has changed, that is an error, not naughtiness.
	* database_check.cc (check_db): Database problems are also errors,
	not naughtiness.  Revamp output in case of errors, to better
	distinguish non-serious errors and serious errors.
	* tests/t_database_check.at: Update accordingly.
	* tests/t_database_check_minor.at: New test.
	* testsuite.at: Add it.
	
2005-04-17  Richard Levitte  <richard@levitte.org>

	* transforms.cc (glob_to_regexp): New function that takes a glob
	expression and transforms it into a regexp.  This will be useful
	for globbing branch expressions when collections are exchanged to
	branch globs and regexps.
	(glob_to_regexp_test): A unit test for glob_to_regexp().

2005-04-17  Matt Johnston  <matt@ucc.asn.au>

	* commands.cc: warn that dropkey won't truly erase the privkey
	from the database
	* monotone.texi: same

2005-04-17  Matt Johnston  <matt@ucc.asn.au>

	* database.cc: mention that it could be the filesystem that
	is full in the SQLITE_FULL error message

2005-04-17  Matthew Gregan  <kinetik@orcon.net.nz>

	* monotone.cc: Fix warnings: add missing initializers.
	* netsync.cc: Fix warnings: inline static vs static inline.

2005-04-16  Emile Snyder  <emile@alumni.reed.edu>

	* tests/t_add_stomp_file.at: New test for failing case.  
        If you have a file foo in your working dir (not monotone 
        controlled) and someone else adds a file foo and commits, 
        update should at least warn you before stomping your 
        non-recoverable foo file.
	* testsuite.at: Add it.
	
2005-04-16  Derek Scherger  <derek@echologic.com>

	* work.cc (known_preimage_path): rename to...
	(known_path): this, since it's image agnostic
	(build_deletions): update for renamed function
	(build_rename): ensure rename source exists in current revision
	and rename target does not exist in current revision

	* tests/t_no_rename_overwrite.at: un-XFAIL 

2005-04-16  Nathaniel Smith  <njs@codesourcery.com>

	* app_state.{cc,hh} (set_author, set_date): New methods.
	* cert.cc (cert_revision_date): Rename to...
	(cert_revision_date_time): ...an overloaded version of this.
	(cert_revision_author_default): Check app.date.
	* cert.hh: Expose cert_revision_date_time.
	* commands.cc (commit): Handle --date.
	* main.cc: Parse --date and --author options.
	* monotone.1: Document --date, --author.
	* monotone.texi (Working Copy, OPTIONS): Likewise.

	* tests/t_override_author_date.at: New test.
	* testsuite.at: Add it.
	
	This commit heavily based on a patch by Markus Schiltknecht
	<markus@bluegap.ch>.
	
2005-04-16  Nathaniel Smith  <njs@codesourcery.com>

	* ChangeLog: Fixup after merge.

2005-04-16  Nathaniel Smith  <njs@codesourcery.com>

	* tests/t_update_nonexistent.at: New test.
	* testsuite.at: Add it.
	
	* commands.cc (update): Verify that user's requested revision
	exists.

2005-04-16  Nathaniel Smith  <njs@codesourcery.com>

	* ChangeLog: Fixup after merge.

2005-04-16  Emile Snyder <emile@alumni.reed.edu>

	* tests/t_add_vs_commit.at: New test for failing case.  If you
	add a file in you working dir, someone else adds the same file
	and commits, then you do an update it messes up your working
	directory.
	* testsuite.at: Add it.
	
2005-04-16  Nathaniel Smith  <njs@codesourcery.com>

	* commands.cc (checkout): Move check for existence of revision
	earlier.
	
	* tests/t_netsync_defaults.at, tests/t_netsync_single.at:
	Don't hard-code netsync port.

2005-04-16  Nathaniel Smith  <njs@codesourcery.com>

	* testsuite.at: Use a random server port.
	
	* .mt-attrs, contrib/README: Update for Notify.pl ->
	monotone-notify.pl rename.
	
	* monotone.1: Warn people off rcs_import.
	* monotone.texi (Commands): Likewise.

2005-04-16  Nathaniel Smith  <njs@codesourcery.com>

	* AUTHORS: Add Emile Snyder <emile@alumni.reed.edu>.

2005-04-16  Nathaniel Smith  <njs@codesourcery.com>

	* tests/t_lf_crlf.at: New test from Emile Snyder
	<emile@alumni.reed.edu>, with tweaks.
	* testsuite.at: Add it.

2005-04-16  Nathaniel Smith  <njs@codesourcery.com>

	* ChangeLog: Small fixups.

2005-04-16  Sebastian Spaeth <Sebastian@sspaeth.de>
	
	* tests/t_cvsimport2.at: new test; CVS Attic files fail test
	reported by: hjlipp@web.de 15.04.2005 02:45

2005-04-16  Sebastian Spaeth <Sebastian@sspaeth.de>
	
	* tests/t_rcs_import.at: new test; problematic CVS import as
	reported in the list. However it works just fine here, so it
	really tests for a successful pass

2005-04-16  Sebastian Spaeth <Sebastian@sspaeth.de>

	* tests/README: new file, on how to create/run tests

2005-04-16  Nathaniel Smith  <njs@codesourcery.com>

	* tests/t_rename_dir_add_dir_with_old_name.at: XFAIL.

2005-04-16  Nathaniel Smith  <njs@codesourcery.com>

	* tests/t_diff_binary.at: Un-XFAIL.

2005-04-16  Nathaniel Smith  <njs@codesourcery.com>

	* monotone.texi (Network Service): Rewrite to include former
	Exchanging Keys section.
	(Branching and Merging): New tutorial section, inspired by a patch
	from Martin Kihlgren <zond@troja.ath.cx>.
	(CVS Phrasebook): Add "Importing a New Project".

	* AUTHORS: Add Martin Dvorak.
	
2005-04-16  Matt Johnston  <matt@ucc.asn.au>

	* change_set.cc (compose_rearrangement): remove logging statements
	that were using noticable CPU time.

2005-04-15 Martin Dvorak <jezek2@advel.cz>
	
	* tests/t_rename_dir_add_dir_with_old_name.at: New test.
	* testsuite.at: Add it.
	
2005-04-15  Olivier Andrieu  <oliv__a@users.sourceforge.net>

	* diff_patch.cc(guess_binary): do not use '\x00' as first
	character of a C string ...

2005-04-15  Sebastian Spaeth  <Sebastian@SSpaeth.de>

	* ui.cc: print byte progress to one decimal place
	  in k or M.
	* netsync.cc: update dot ticker every 1024 bytes.

2005-04-15  Matt Johnston  <matt@ucc.asn.au>

	* change_set.cc (confirm_proper_tree): use bitsets rather than maps
	for tracking set membership.
	* smap.hh: return reverse iterators properly, iterate over the vector
	rather than self in ensure_sort()

2005-04-14  Derek Scherger  <derek@echologic.com>

	* database_check.cc (check_db): fail with N(...) when problems are
	detected to exit with a non-zero status

2005-04-14  Derek Scherger  <derek@echologic.com>

	* monotone.texi (Informative): update description of 'diff' with
	two revision arguments
	
2005-04-14  Matthew Gregan  <kinetik@orcon.net.nz>

	* win32/process.cc: Fix build on MingW 3.2.0-rc[123] by adding
	<sstream> include.

2005-04-14  Jon Bright  <jon@siliconcircus.com>
	* win32/process.cc (process_spawn): Add some extra debug info
	* std_hooks.lua (execute): If pid is -1, don't try and wait on
	the process

2005-04-14  Matt Johnston  <matt@ucc.asn.au>

	* change_set.cc (confirm_unique_entries_in_directories): use a
	  std::vector rather than std::map for better performance (only sort
	  once).
	* smap.hh: an invariant

2005-04-14  Nathaniel Smith  <njs@codesourcery.com>

	* tests/t_vcheck.at: Update notes.

2005-04-14  Jeremy Cowgar  <jeremy@cowgar.com>

	* monotone.texi (Making Changes): Fixed duplicate paragraph
	* NEWS: Corrected spelling error in my name.

2005-04-14  Olivier Andrieu  <oliv__a@users.sourceforge.net>

	* Makefile.am: silence cmp

2005-04-14  Matthew Gregan  <kinetik@orcon.net.nz>

	* win32/terminal.cc (have_smart_terminal): Implement for Win32.

2005-04-13  Nathaniel Smith  <njs@codesourcery.com>

	* monotone.texi (Informative): 'diff' with two revision arguments
	can now be filtered by file.
	
	* constants.cc (netcmd_payload_limit): Bump to 256 megs.

2005-04-13  Matthew Gregan  <kinetik@orcon.net.nz>

	* tests/t_netsync_largish_file.at: Add test for netsyncing largish
	(32MB) files.  This test is failing at present.
	* testsuite.at: Add new test.

2005-04-13  Nathaniel Smith  <njs@codesourcery.com>

	* tests/t_setup_checkout_modify_new_dir.at:
	* tests/t_update_off_branch.at: New tests.
	* testsuite.at: Add them.
	
	* commands.cc (checkout): Tweak branch checking logic.
	(update): Make user explicitly switch branches.

2005-04-13  Nathaniel Smith  <njs@codesourcery.com>

	* rcs_import.cc (import_cvs_repo): Check that user isn't trying to
	import a whole CVS repo.
	* tests/t_cvsimport.at: Test new check.
	
2005-04-13  Richard Levitte  <richard@levitte.org>

	* contrib/Notify.pl: Rename ...
	* contrib/monotone-notify.pl: ... to this.
	* Makefile.am (EXTRA_DIST): Take note of the change.
	* debian/docs: Distribute the contributions as well.
	* debian/compat, debian/files, debian/monotone.1: Remove, since
	they are self-generated by debhelper.  They were obviously added
	by mistake.

2005-04-13  Nathaniel Smith  <njs@codesourcery.com>

	* cert.cc (guess_branch): Call app.set_branch.
	* app_state.cc (create_working_copy): Call make_branch_sticky
	here...
	* commands.cc (checkout): ...instead of here.
	(approve, disapprove, fcommit, commit): Don't call app.set_branch
	on guess_branch's output.
	(checkout): Call guess_branch.
	
	* tests/t_sticky_branch.at: 
	* tests/t_checkout_id_sets_branch.at: New tests.
	* testsuite.at: Add them.

2005-04-13  Matthew Gregan  <kinetik@orcon.net.nz>
	* cryptopp/integer.h: Fix detection of GCC version for SSE2
	builds.

2005-04-12  Florian Weimer  <fw@deneb.enyo.de>

	* app_state.cc (app_state::allow_working_copy): Only update
	branch_name from the options file if it has not yet been set.  Log
	the branch name.
	(app_state::set_branch): No longer update the options map.
	(app_state::make_branch_sticky): New function which copies the
	stored branch name to the options map.  Only commands which call
	this function change the branch default stored in the working
	copy.

	* commands.cc (CMD(checkout)): Mark branch argument as sticky.
	(CMD(commit)): Likewise.
	(CMD(update)): Likewise.

	* monotone.texi (Working Copy): Mention that the "commit" and
	"update" commands update the stored default branch ("checkout"
	does, too, but this one should be obvious).

2005-04-12  Jon Bright <jon@siliconcircus.com>
	* rcs_import.cc (find_key_and_state): Fix stupid bug in storing the
	list of files a cvs_key contains.  CVS delta invariant failure now
	really fixed.  The rearrangement failure still exists, though.

2005-04-12  Jon Bright <jon@siliconcircus.com>
	* tests/t_cvsimport_samelog.at: Add test for the deltas.find 
	cvs import problem as sent to the ML by Emile Snyder.
	* testsuite.at: Call it
	* rcs_import.cc (cvs_key): Add an ID for debug output purposes,
	sprinkle a little more debug output about what's being compared to
	what
	* rcs_import.cc (cvs_key): Maintain a map of file paths and CVS
	versions appearing in this CVS key.
	(cvs_key::similar_enough): A key is only similar enough if it doesn't
	include a different version of the same file path.
	(cvs_history::find_key_and_state): Add files to cvs_keys as
	appropriate

2005-04-12  Matthew Gregan <kinetik@orcon.net.nz>

	* win32/terminal.cc (terminal_width): Use
	GetConsoleScreenBufferInfo to request width information for
	terminals.
	
2005-04-12  Nathaniel Smith  <njs@codesourcery.com>

	* ChangeLog: Fixup after merge.

2005-04-12  Nathaniel Smith  <njs@codesourcery.com>

	* platform.hh (terminal_width): New function.
	* {unix,win32}/have_smart_terminal.cc: Rename to...
	* {unix,win32}/terminal.cc: ...these.  Implement terminal_width.
	* ui.cc (write_ticks): Call it.
	* Makefile.am: Update for renames.
	
2005-04-11  Matt Johnston <matt@ucc.asn.au>

	* ui.{cc,hh}, netsync.cc: netsync progress ticker in kilobytes to
	avoid wrapping.

2005-04-11  Jon Bright <jon@siliconcircus.com>
	* Makefile.am (EXTRA_DIST): Add debian/*

2005-04-11  Jon Bright <jon@siliconcircus.com>
	* Makefile.am (EXTRA_DIST): Add win32/monotone.iss, PNG_FIGURES
	(PNG_FIGURES): Add, constructing in same way as EPS_FIGURES
	(monotone.html): Use .perlbak workaround so that this works on Win32

2005-04-11  Matthew Gregan <kinetik@orcon.net.nz>

	* unix/inodeprint.cc, configure.ac: Use nanosecond time resolution for
	inodeprints on BSDs and other platforms if available.

2005-04-10  Nathaniel Smith  <njs@codesourcery.com>

	* Makefile.am (BUILT_SOURCES_CLEAN): Add package_revision.txt.

	This is the 0.18 release.

2005-04-10  Derek Scherger  <derek@echologic.com>

	* monotone.texi (Informative): fix typo in ls known docs

2005-04-10  Nathaniel Smith  <njs@codesourcery.com>

	* Makefile.am: Use pdftops instead of acroread.
	(EXTRA_DIST): Include new contrib/ files, and fix wildcards.
	* NEWS: Update for 0.18.
	* configure.ac: Bump version number.
	* debian/changelog: Mention new release.
	* debian/copyright: Update from AUTHORS.
	* monotone.spec: Mention new release.
	* po/monotone.pot: Regenerate.

2005-04-10  Florian Weimer  <fw@deneb.enyo.de>

	* monotone.texi (Commands): Use "working copy" instead of "working
	directory", to match the rest of the manual.

2005-04-10  Florian Weimer  <fw@deneb.enyo.de>

	* commands.cc (ls_known): New function which prints all known
	files in the working copy.
	(CMD(list)): Invoke ls_known for "list known".  Update help
	message.
	(ALIAS(ls)): Update help message.

	* monotone.texi: Document "list known".
	* tests/t_ls_known.at: New file.
	* testsuite.at: Include it.

2005-04-10  Richard Levitte  <richard@levitte.org>

	* contrib/Notify.pl: Count the number of messages sent, and
	display the count at the end.
	Version bumped to 1.0.

2005-04-10  Matt Johnston  <matt@ucc.asn.au>

	* unix/inodeprint.cc, configure.ac: don't use the nsec time
	on non-Linux-style systems (quick compile fix for OS X and probably
	others, can be made generic later).

2005-04-10  Olivier Andrieu  <oliv__a@users.sourceforge.net>

	* contrib/monotone.el: Some elisp code for running monotone from
	inside Emacs. Supports diff, status, add, drop, revert and commit.

2005-04-09  Richard Levitte  <richard@levitte.org>

	* contrib/Notify.pl: Allow globbing branches.  Make the revision
	records branch specific.  Show what records you would have updated
	even with --noupdate.  Add --before and --since, so users can
	select datetime ranges to create logs for.  Remove --to and add
	--difflogs-to and --nodifflogs-to to send logs with diffs to one
	address and logs without diffs to another (both can be given at
	once).  More and better documentation.

2005-04-08  Nathaniel Smith  <njs@codesourcery.com>

	* change_set.cc (basic_change_set): Remove problematic
	rename_dir/add combination, until directory semantics are
	fixed.

2005-04-08  Nathaniel Smith  <njs@codesourcery.com>

	* commands.cc (revert): Call maybe_update_inodeprints.
	* app_state.cc (set_restriction): Clear any old restrictions
	first.

2005-04-08  Jon Bright <jon@siliconcircus.com>
	* testsuite.at (NOT_ON_WIN32): Add a function to prevent tests from
	running on Win32 (for cases where the functionality being tested 
	makes no sense on Win32.  Not for cases where the functionality
	just isn't there yet on Win32.)
	* tests/t_final_space.at: Use NOT_ON_WIN32.  The filenames "a b" 
	and "a b " refer to the same file on Win32, obviating this test

2005-04-08  Jon Bright <jon@siliconcircus.com>
	* win32/inodeprint.cc (inodeprint_file): Still close the file if
	getting its time failed.
	* tests/t_netsync_sigpipe.at: Don't bother doing a kill -PIPE on
	Win32.  There is no real SIGPIPE on Win32 and sockets don't get this
	signal if their pipe goes away.  MinGW's kill seems to translate
	-PIPE to some signal that *does* kill monotone, so it seems like the
	easiest solution is just not to send the signal in the first place
	here.
	* tests/t_automate_ancestry_difference.at: Remove old 
	CHECK_SAME_STDOUT call which I'd left by accident.
	* tests/t_automate_leaves.at: Canonicalise monotone output before
	passing to CHECK_SAME_STDOUT
	* tests/t_log_depth.at: Check line count with arithmetic comparison
	rather than autotest's string comparison

2005-04-08  Nathaniel Smith  <njs@codesourcery.com>

	* inodeprint.cc (operator<<): Typo.

	* inodeprint.{hh,cc} (build_inodeprint_map,
	build_restricted_inodeprint_map): Remove unused functions.

2005-04-08  Nathaniel Smith  <njs@codesourcery.com>

	* work.cc: Remove doxygen comments.  Comments are good; comments
	that are longer than the function they document, and give less
	information, are not so good...

2005-04-08  Nathaniel Smith  <njs@codesourcery.com>

	* ChangeLog: Fixup after merge.

2005-04-08  Nathaniel Smith  <njs@codesourcery.com>

	* commands.cc (calculate_current_revision): Defer to
	calculate_restricted_revision instead of special casing.
	(put_revision_id): constify argument.
	(maybe_update_inodeprints): New function.
	(commit, update, checkout): Call it.
	
	* manifest.{cc,hh} (build_manifest_map): Remove, since only caller
	was removed.
	(build_restricted_manifest_map): Go faster if the user is using
	inode signatures.

	* tests/t_inodeprints.at:
	* tests/t_inodeprints_update.at: Typoes.
	
	* work.cc (read_inodeprints): Typo.

2005-04-08  Nathaniel Smith  <njs@codesourcery.com>

	* tests/t_inodeprints.at:
	* tests/t_inodeprints_update.at: New tests.
	* testsuite.at: Add them.
	
	* UPGRADE: Document 0.17 -> 0.18 upgrade path.

2005-04-08  Jon Bright <jon@siliconcircus.com>
	* tests/t_cat_file_by_name.at: CHECK_SAME_STDOUT can only be used
	to check two 'cat' processes or two monotone processes on Win32,
	not to check monotone and 'cat'.  Change to go through an 
	intermediate stdout
	* tests/t_automate_erase_ancestors.at: Ditto
	* tests/t_automate_toposort.at: Ditto
	* tests/t_automate_ancestry_difference.at: Ditto
	* tests/t_vars.at: Call CANONICALISE for stdout output.
	* tests/t_netsync_absorbs.at: Ditto.
	* tests/t_empty_env.at: For Win32, copy libiconv-2.dll to the 
	current dir before the test, otherwise Win32 will search the
	(empty) path for it and not find it.
	* tests/t_automate_descendents.at: Ditto
	* win32/inodeprint.cc: Implement inodeprint_file for Win32, based
	on mode, device, size, create time and write time.
	
	
2005-04-08  Jon Bright <jon@siliconcircus.com>
	* win32/inodeprint.cc: Change the function name to match the one
	on Unix.

2005-04-08  Nathaniel Smith  <njs@codesourcery.com>

	* {win32,unix}/fingerprint.cc: Rename to...
	* {win32,unix}/inodeprint.cc: ...this.  Change function name and
	calling conventions.
	* platform.hh (inodeprint_file): Likewise.
	* inodeprint.{cc,hh}: New files.
	* Makefile.am (MOST_SOURCES, UNIX_PLATFORM_SOURCES,
	WIN32_PLATFORM_SOURCES): Fixup accordingly.
	* vocab_terms.hh (inodeprint): New ATOMIC.
	* work.hh: Prototype inodeprint working copy functions.
	* work.cc: Implement them.

	* manifest.{hh,cc} (manifest_file_name): Remove unused variable.

2005-04-08  Jeremy Cowgar  <jeremy@cowgar.com>

	* doxygen.cfg: added
	* Makefile.am: added apidocs target (builds doxygen docs)

2005-04-07  Nathaniel Smith  <njs@codesourcery.com>

	* manifest.{hh,cc}: Remove some commented out unused functions.

	* win32/have_smart_terminal.cc: Include platform.hh.
	* unix/fingerprint.cc: New file, with new function.
	* win32/fingerprint.cc: New file, with stub function.
	* Makefile.am (UNIX_PLATFORM_SOURCES, WIN32_PLATFORM_SOURCES): Add
	them.

2005-04-07  Nathaniel Smith  <njs@codesourcery.com>

	* manifest.hh, manifest.cc: Remove tabs.

2005-04-07  Nathaniel Smith  <njs@codesourcery.com>

	* tests/t_final_space.at: New test.
	* testsuite.at: Add it.

2005-04-07  Nathaniel Smith  <njs@codesourcery.com>

	* monotone.texi (Dealing with a Fork): 'merge' has slightly
	different output.

	* NEWS: Summarize changes of last 2.5 weeks.

2005-04-07  Nathaniel Smith  <njs@codesourcery.com>

	* database.{cc,hh} (space_usage): New method.
	* database.cc (info): Use it.

2005-04-07  Nathaniel Smith  <njs@codesourcery.com>

	* vocab.cc (verify): Cache known-good strings, to speed up
	repeated processing of related changesets.

	* change_set.cc (basic_change_set_test): Revert last change; the
	old version _was_ valid.

2005-04-07  Nathaniel Smith  <njs@codesourcery.com>

	* smap.hh (insert): Fix stupid bug in assertion condition.

2005-04-07  Nathaniel Smith  <njs@codesourcery.com>

	* change_set.cc (basic_change_set_test): Test a _valid_
	change_set.
	(directory_node): Make a std::map, instead of an smap.  Add a
	comment explaining the bug that makes this temporarily necessary.

	* smap.hh (smap): Don't check for duplicates at insert time,
	unless we've decided not to mark things damaged; don't return
	iterators from insert.  Do check for duplicates at sort time, and
	always sort, instead of sometimes doing linear search.  This makes
	insert O(1), while still preserving the invariant that keys must
	be unique.
	
	* commands.cc (commit): Explain why we're aborting, in the case
	that we detect that a file has changed under us in the middle of a
	commit.

2005-04-07  Richard Levitte  <richard@levitte.org>

	* cryptopp/config.h: typo...

2005-04-06  Nathaniel Smith  <njs@codesourcery.com>

	* work.cc (build_deletions): Issue warning when generating
	delete_dir's; they're totally broken, but I don't want to disable
	them, because then our tests won't see when they're fixed...

2005-04-05  Nathaniel Smith  <njs@codesourcery.com>

	* tests/t_db_execute.at (db execute): New test.
	* testsuite.at: Add it.
	* database.cc (debug): Don't printf-interpret %-signs in input.

2005-04-05  Matt Johnston  <matt@ucc.asn.au>

	* database.cc: remove dulicated block introduced
	in rev 9ab3031f390769f1c455ec7764cc9c083f328a1b
	(merge of 76f4291b9fa56a04feb2186074a731848cced81c and
	c7917be7646df52363f39d2fc2f7d1198c9a8c27). Seems to be another
	instance of the case tested in t_merge_5.at

2005-04-05  Matt Johnston  <matt@ucc.asn.au>

	* basic_io.hh: reserve() the string which we're appending to
	frequently. Seems to give ~5% speedup in 
	diff -r t:revision-0.16 -r t:revision-0.17 - can't hurt.

2005-04-04  Nathaniel Smith  <njs@codesourcery.com>

	* monotone.spec, debian/control: We no longer need external popt.
	* INSTALL: Ditto, plus some general updating.
	
2005-04-04  Nathaniel Smith  <njs@codesourcery.com>

	* tests/t_sql_unpack.at: New test.
	* testsuite.at: Add it.

2005-04-04  Nathaniel Smith  <njs@codesourcery.com>

	* contrib/ciabot_monotone.py (config): Genericize again, so lazy
	people using it won't start sending commits for monotone.
	* .mt-attrs: Make it executable.

2005-04-04  Richard Levitte  <richard@levitte.org>

	* Makefile.am (EXTRA_DIST): Add the extra popt files.

	* popt/popt.3, popt/popt.ps, popt/testit.sh: Include a few more
	  files from popt, mostly to have documentation on hand.  post.ps
	  is mentioned in popt/README.

2005-04-03  Nathaniel Smith  <njs@codesourcery.com>

	* Makefile.am (EXTRA_DIST): Add contrib/ stuff to distributed
	files list.
	* contrib/ciabot_monotone.py (config.delivery): Turn on.
	(send_change_for): Don't include "ChangeLog:" line when extracting
	changelog.

2005-04-03  Nathaniel Smith  <njs@codesourcery.com>

	* contrib/ciabot_monotone.py: New file.
	* contrib/README: Describe it.

2005-04-03  Richard Levitte  <richard@levitte.org>

	* AUTHORS: Add information about popt.

	* monotone.cc (my_poptStuffArgFile): Include the bundled popt.h.
	Since we now have a working popt, we can remove the restrictions
	on the use of -@.
	* tests/t_at_sign.at: Test that we can take more tha one -@.
	* monotone.1: Document it.

	* popt/poptint.h (struct poptContext_s): Add field to keep track
	  of the number of allocated leftovers elements.
	* popt/popt.c (poptGetContext): Initialise it and use it.
	  (poptGetNextOpt): Use it and realloc leftovers when needed.
	  Also make sure that the added element is a dynamically allocated
	  copy of the original string, or we may end up with a dangling
	  pointer.  These are huge bugs in popt 1.7, when using
	  poptStuffArgs().
	  (poptFreeContext): Free the leftovers elements when freeing
	  leftovers.
	  (poptSaveLong, poptSaveInt): Apply a small patch from Debian.

	* popt/CHANGES, popt/COPYING, popt/README, popt/findme.c,
	  popt/findme.h, popt/popt.c, popt/poptconfig.c, popt/popt.h,
	  popt/popthelp.c, popt/poptint.h, popt/poptparse.c,
	  popt/system.h, popt/test1.c, popt/test2.c, popt/test3.c: Bundle
	  popt 1.7.
	* configure.ac, Makefile.am: Adapt.

2005-04-01  Richard Levitte  <richard@levitte.org>

	* contrib/Notify.pl: Complete rewrite.  Among other things, it
	  makes better use of some new monotone automate features.  It's
	  also better organised and much more documented.

2005-04-01  Jeremy Cowgar  <jeremy@cowgar.com>

	* tests/t_dropkey_2.at: Updated to test dropkey instead of delkey
	* tests/t_dropkey_1.at: Updated to test dropkey instead of delkey
	* monotone.texi (Key and Cert): Changed references to delkey
	  to dropkey
	  (Commands): Changed references to delkey to dropkey
	* testsuite.at: changed references from t_delkey* to t_dropkey*
	* t_delkey_1.at: renamed to t_dropkey_1.at
	* t_delkey_2.at: renamed to t_dropkey_2.at
	* commands.cc (CMD(delkey)): renamed to dropkey to maintain
	  command consistency (with existing drop command)

2005-04-01  Richard Levitte  <richard@levitte.org>

	* monotone.cc (my_poptStuffArgFile): An argument file might be
	empty, and therefore contain no arguments to be parsed.  That's
	OK.
	* tests/t_at_sign.at: Test it.

2005-04-01  Nathaniel Smith  <njs@codesourcery.com>

	* monotone.cc: Fixup after merge.

2005-04-01  Nathaniel Smith  <njs@codesourcery.com>

	* file_io.cc (read_data_for_command_line): New function.
	(read_data_stdin): New function.
	* file_io.hh (read_data_for_command_line): Add prototype.
	
	* monotone.cc (my_poptStuffArgFile): Clean up a little.  Use
	read_data_for_command_line.  Don't free argv, but rather return
	it.
	(cpp_main): Keep a list of allocated argv's, and free them.
	(options): Tweak wording of help text on -@.
	
2005-04-01  Nathaniel Smith  <njs@codesourcery.com>

	* file_io.hh: Remove tabs.

2005-04-01  Nathaniel Smith  <njs@codesourcery.com>

	* monotone.cc (cpp_main): Actually remove newline.

2005-04-01  Nathaniel Smith  <njs@codesourcery.com>

	* ChangeLog: Fixup after merge.
	* monotone.text (Making Changes): Fix typo.
	
2005-04-01  Nathaniel Smith  <njs@codesourcery.com>

	* monotone.cc (cpp_main): Remove now-unneccessary newline.
	
	* commands.cc (commit): Fix typo.
	
	* monotone.texi (Making Changes): Don't claim that writing to
	MT/log prevents the editor from starting.  Clarify later that
	having written to MT/log still means the editor will pop up
	later.

2005-04-01  Richard Levitte  <richard@levitte.org>

	* monotone.cc: Add the long name --xargs for -@.
	* monotone.1: Document it.
	* tests/t_at_sign.at: Remove extra empty line and test --xargs.

	* monotone.texi (Making Changes): Cleanupy tweaks.

	* monotone.cc (my_poptStuffArgFile): New function to parse a file
	for more arguments and stuff them into the command line.
	(cpp_main): Add the -@ option
	* tests/t_at_sign.at, testsuite.at: Test it
	* monotone.1: Document it.

2005-03-31  Nathaniel Smith  <njs@codesourcery.com>

	* tests/t_log_depth.at: Cleanupy tweaks.

2005-03-31  Jeremy Cowgar  <jeremy@cowgar.com>

	* monotone.texi: Tutorial updated to include example of
	  editing/committing with MT/log
	* work.cc (has_contents_user_log) Added
	* work.hh (has_contents_user_log) Added
	* commands.cc (CMD(commit)): Checks to ensure both MT/log and the
	  --message option does not exist during commit.
	* transforms.hh (prefix_lines_with): Added
	* transforms.cc (prefix_lines_with): Added
	* sanity.cc (naughty_failure): Made use of prefix_lines_with()
	* ui.cc (inform): now handles messages w/embedded newlines
	* tests/t_commit_log_3.at: Created to test new functionality
	  added to CMD(commit)
	* testsuite.at: Added above test

2005-03-31  Richard Levitte  <richard@levitte.org>

	* monotone.cc: Add the --depth option...
	* app_state.hh (class app_state),
	  app_state.cc (app_state::set_depth): ... and the field and
	  method to store and set it.
	* commands.cc (CMD(log)): ... then handle it.

	* tests/t_log_depth.at: Add a test for 'log --depth=n'
	* testsuite.at: Add it.
	* monotone.texi (Informative): Document it.

2005-03-31  Nathaniel Smith  <njs@codesourcery.com>

	* automate.cc (automate_erase_ancestors): Accept zero arguments,
	and in such case print nothing.  (Important for scripting.)
	* commands.cc (automate):
	* monotone.texi (Automation):
	* tests/t_automate_erase_ancestors.at: Update accordingly.

2005-03-31  Nathaniel Smith  <njs@codesourcery.com>

	* automate.cc (automate_toposort): Accept zero arguments, and in
	such case print nothing.  (Important for scripting.)
	* commands.cc (automate):
	* monotone.texi (Automation):
	* tests/t_automate_toposort.at: Update accordingly.

2005-03-30  Richard Levitte  <richard@levitte.org>

	* contrib/Notify.pl: A new Perl hack to send change logs by
	email.

	* contrib/README: Add a quick description.

2005-03-30  Nathaniel Smith  <njs@codesourcery.com>

	* automate.cc (automate_leaves): New function.
	(automate_command): Add it.
	* commands.cc (automate): Synopsify it.
	* monotone.1: Add it.
	* monotone.texi (Automation, Commands): Likewise.
	
	* tests/t_automate_leaves.at: New test.
	* testsuite.at: Add it.

2005-03-30  Nathaniel Smith  <njs@codesourcery.com>

	* monotone.texi (Automation): Make newly added sample outputs
	verbatim also.

2005-03-30  Nathaniel Smith  <njs@codesourcery.com>

	* tests/t_automate_toposort.at: New test.
	* tests/t_automate_ancestry_difference.at: New test.
	* tests/t_diff_first_rev.at: New test.
	* testsuite.at: Add them.
	
	* revision.cc (calculate_ancestors_from_graph): Do not keep an
	"interesting" set and return only ancestors from this set;
	instead, simply return all ancestors.  Returning a limited set of
	ancestors does not speed things up, nor reduce memory usage in
	common cases.  (The only time it would reduce memory usage is when
	examining only a small ancestor set, which the important case,
	'heads', does not; even then, erase_ancestors would need to intern
	the interesting revisions first so they got low numbers, which it
	doesn't.)
	(erase_ancestors): Adjust accordingly.
	(toposort, ancestry_difference): New functions.
	* revision.hh (toposort, ancestry_difference): Declare.
	* automate.cc (automate_toposort, automate_ancestry_difference):
	New functions.
	(automate_command): Add them.
	All functions: clarify in description whether output is sorted
	alphabetically or topologically.
	* commands.cc (automate): Synopsify them.
	* monotone.1: Add them.
	* monotone.texi (Commands): Likewise.
	(Automation): Likewise.  Also, clarify for each command whether
	its output is alphabetically or topologically sorted.
	
2005-03-29  Richard Levitte  <richard@levitte.org>

	* commands.cc (CMD(ls)): Update with the same information as
	CMD(list)

	* monotone.texi (Automation): Make the sample output verbatim

2005-03-26  Nathaniel Smith  <njs@codesourcery.com>

	* automate.cc (automate_erase_ancestors): New function.
	(automate_command): Use it.
	* commands.cc (automate): Document it.

	* tests/t_automate_erase_ancestors.at: New test.
	* testsuite.at: Add it.

	* monotone.texi (Automation, Commands): Document automate
	erase_ancestors.
	* monotone.1: Document automate erase_ancestors.

2005-03-26  Nathaniel Smith  <njs@codesourcery.com>

	* automate.cc (interface_version): Bump to 0.1.
	(automate_descendents): New function.
	(automate_command): Call it.
	* commands.cc (automate): Add it to help text.

	* tests/t_automate_descendents.at: New test.
	* testsuite.at: Add it.
	
	* monotone.texi (Automation, Commands): Document automate
	descendents.
	* monotone.1: Document automate descendents, and vars stuff.

2005-03-26  Nathaniel Smith  <njs@codesourcery.com>

	* tests/t_attr.at: No longer a bug report.
	* tests/t_rename_attr.at: New test.
	* testsuite.at: Add it.

2005-03-26  Joel Crisp  <jcrisp@s-r-s.co.uk>

	* contrib/Log2Gxl.java: New file.

2005-03-26  Nathaniel Smith  <njs@pobox.com>

	* contrib/README: New file.

2005-03-25  Nathaniel Smith  <njs@pobox.com>

	* commands.cc (user_log_file_name): Remove unused variable
	again.  Hopefully it will take this time...

2005-03-25  Nathaniel Smith  <njs@pobox.com>

	* commands.cc (user_log_file_name): Remove unused variable.

2005-03-25  Jeremy Cowgar  <jeremy@cowgar.com>

	* monotone.texi: Added a bit more documentation about MT/log
	  Updated edit_comment hook and addded delkey docs
	* commands.cc: Added delkey command
	* t_delkey_1.at: Tests delkey command on public key
	* t_delkey_2.at: Tests delkey command on public and private key
	* testsuite.at: Added above tests
	* std_hooks.lua: Transposed the MT: lines and user_log_contents,
	  user_log_contents now appears first.

2005-03-25  Jeremy Cowgar  <jeremy@cowgar.com>

	* t_setup_creates_log.at: Ensures that MT/log is created
	  on setup
	* t_checkout_creates_log.at: Ensures that MT/log is created
	  on checkout
	* t_commit_log_1.at: Ensures that:
	  1. Read and entered as the ChangeLog message
	  2. Is blanked after a successful commit
	* t_commit_log_2.at: Ensures that commit works w/o MT/log being
	  present
	* testsuite.at: Added the above tests.

2005-03-25  Matt Johnston  <matt@ucc.asn.au>

        * {unix,win32}/platform_netsync.cc, platform.hh, Makefile.am: new
        functions to disable and enable sigpipe.
        * netsync.cc, main.cc: call the functions from netsync rather than
        globally, so that sigpipe still works for piping output of commands
        such as 'log'.
        * tests/t_netsync_sigpipe.at: test it.
        * testsuite.at: add it.

2005-03-25  Matt Johnston  <matt@ucc.asn.au>

	* monotone.cc: add short options -r, -b, -k, and -m
	for --revision, --branch, --key, and --message respectively.
	* monotone.texi, monotone.1: document them
	* tests/t_short_opts.at: test them
	* testsuite.at: add it

2005-03-24  Nathaniel Smith  <njs@codesourcery.com>

	* tests/t_empty_env.at: New test.
	* testsuite.at: Add it.  Absolutify path to monotone so it will
	work.
	
	* unix/have_smart_terminal.cc (have_smart_terminal): Handle the
	case where TERM is unset or empty.

2005-03-24  Nathaniel Smith  <njs@codesourcery.com>

	* ui.hh (tick_write_nothing): New class.
	* monotone.cc (cpp_main): Enable it.

2005-03-24  Nathaniel Smith  <njs@codesourcery.com>

	* work.cc (build_deletions, build_additions): Fixup after merge.

2005-03-23  Nathaniel Smith  <njs@codesourcery.com>

	* tests/t_cat_file_by_name.at: Check for attempting to cat
	non-existent files.
	* tests/t_empty_id_completion.at: New test.
	* tests/t_empty_path.at: New test.
	* testsuite.at: Add them.
	
	* database.cc (complete): Always generate some sort of limit term,
	even a degenerate one.
	
	* app_state.cc (create_working_copy): Check for null directory.

	* work.cc (build_deletion, build_addition, build_rename): Check
	for null paths.

2005-03-23  Derek Scherger  <derek@echologic.com>

	* Makefile.am UNIX_PLATFORM_SOURCES:
	WIN32_PLATFORM_SOURCES: add have_smart_terminal.cc
	* platform.hh (have_smart_terminal): prototype
	* ui.cc (user_interface): set ticker to dot/count based on
	have_smart_terminal
	* unix/have_smart_terminal.cc: 
	* win32/have_smart_terminal.cc: new file
	
2005-03-23  Derek Scherger  <derek@echologic.com>

	* commands.cc (add): pass list of prefixed file_path's to
	build_additions
	(drop): pass list of prefixed file_path's to build_deletions
	(attr): pass attr_path as a 1 element vector to build_additions
	* work.{cc,hh} (build_addition): rename to...
	(build_additions): this, and accept a vector of paths to be added
	in a single path_rearrangement
	(build_deletion): rename to ...
	(build_deletions): this, and accept a vector of paths to be
	dropped in a single path_rearrangement
	(known_preimage_path): replace manifest and path_rearrangement
	args with a path_set to avoid extracting paths for every file
	(build_rename): adjust for change to known_preimage_path

2005-03-23  Nathaniel Smith  <njs@codesourcery.com>

	* monotone.cc (my_poptFreeContext, cpp_main): Apparently
	poptFreeContext silently changed its return type at some unknown
	time.  Hack around this.

2005-03-23  Nathaniel Smith  <njs@codesourcery.com>

	* monotone.cc (cpp_main): Remove the special code to dump before
	printing exception information, since we no longer dump to the
	screen, so it's always better to have the little status message
	saying what happened to the log buffer at the end of everything.
	* sanity.cc (dump_buffer): Give a hint on how to get debug
	information, when discarding it.
	* work.{hh,cc} (get_local_dump_path): New function.
	* app_state.cc (allow_working_copy): Use it for default
	global_sanity dump path.
	* monotone.texi (Reserved Files): Document MT/debug.
	(Network): Capitalize Bob and Alice (sorry graydon).
	Document new defaulting behavior.

2005-03-23  Nathaniel Smith  <njs@codesourcery.com>

	* work.cc, sanity.cc: Remove tabs.

2005-03-23  Nathaniel Smith  <njs@codesourcery.com>

	* monotone.texi (Network Service): Mention that monotone remembers
	your server/collection.
	(Vars): New section.
	* netsync.cc (process_hello_cmd): Touch more cleaning.
	* tests/t_merge_5.at: More commentary.
	
2005-03-23  Matt Johnston  <matt@ucc.asn.au>

	* tests/t_merge_5.at: new test for a merge which ends up with
	duplicate lines.
	* testsuite.at: add it

2005-03-22  Jeremy Cowgar  <jeremy@cowgar.com>

	* AUTHORS: Added my name
	* app_state.cc, commands.cc, lua.cc, lua.hh, monotone.texi,
	  std_hooks.lua, work.cc, work.hh: Added functionality to
	  read the MT/log file for commit logs. In this revision
	  tests are not yet complete nor is documenation complete
	  but the reading, blanking and creating of MT/log is.

2005-03-22  Nathaniel Smith  <njs@codesourcery.com>

	* vocab_terms.hh: Declare base64<var_name>.
	* database.cc (clear_var, set_var, get_vars): base64-encode
	var_names in the database.
	* monotone.texi (Internationalization): Update description of
	vars.
	* transforms.{cc,hh} ({in,ex}ternalize_var_name): Remove.
	* commands.cc (set, unset, ls_vars): Update accordingly.
	(unset): Error out if the variable doesn't exist.
	* tests/t_vars.at: Verify this works.

	* netcmd.cc (test_netcmd_functions): Properly type arguments to
	{read,write}_hello_cmd_payload.
	(write_hello_cmd_payload): Properly type arguments.
	* netcmd.hh (write_hello_cmd_payload):
	* netsync.cc (queue_hello_cmd): Adjust accordingly.
	(process_hello_cmd): More cleaning.  Also, save new server keys to
	a var, and check old server keys against the var.
	
	* tests/t_netsync_checks_server_key.at: New test.
	* testsuite.at: Add it.  Better docs for some netsync macros,
	while I'm here...
	* tests/t_netsync_absorbs.at: Add 'netsync' keyword.
	
2005-03-22  Nathaniel Smith  <njs@codesourcery.com>

	* tests/t_netsync_absorbs.at: New test.
	* testsuite.at: Add it.

	* netcmd.{cc,hh} (read_hello_cmd_payload): Properly type
	arguments.
	* netsync.cc (dispatch_payload): Adjust accordingly.  Move some
	logic into process_hello_cmd.
	(known_servers_domain): New constant.
	(process_hello_cmd): Tweak arguments appropriately.  Include logic
	formerly in dispatch_payload.  Cleanup.

	No semantic changes.
	
2005-03-21  Nathaniel Smith  <njs@codesourcery.com>

	* monotone.texi (Starting a New Project): Tweak phrasing.

2005-03-21  Nathaniel Smith  <njs@codesourcery.com>

	* commands.cc (process_netsync_client_args): If user specifies
	server/collection and there is no default, set the default.
	* tests/t_netsync_set_defaults.at: New test.
	* testsuite.at: Add it.

2005-03-21  Nathaniel Smith  <njs@codesourcery.com>

	* vocab.hh (var_key): New typedef.
	* database.{cc,hh}: Use it.  Make most var commands take it.
	* commands.cc (set, unset): Adjust accordingly.
	(default_server_key, default_collection_key): New constants.
	(process_netsync_client_args): New function.
	(push, pull, sync): Use it.

	* tests/t_netsync_defaults.at: New test.
	* testsuite.at: Add it.

2005-03-21  Matt Johnston  <matt@ucc.asn.au>

	* change_set.cc: use std::map rather than smap for 
	confirm_unique_entries_in_directories() and confirm_proper_tree()
	since they perform a lot of insert()s.

2005-03-21  Nathaniel Smith  <njs@codesourcery.com>

	* monotone.texi (list tags, list vars, set, unset): Document.
	(Internationalization): Document vars.

2005-03-21  Nathaniel Smith  <njs@codesourcery.com>

	* transforms.{hh,cc} ({in,ex}ternalize_var_{name,domain}): New
	functions.
	* vocab_terms.hh (base64<var_value>): Declare template.
	* database.hh (get_vars): Simplify API.
	* database.cc (get_vars, get_var, var_exists, set_var, clear_var):
	Implement.
	* commands.cc (set, unset): New commands.
	(ls): New "vars" subcommand.
	* tests/t_vars.at: Fix.  Un-XFAIL.
	
2005-03-21  Nathaniel Smith  <njs@codesourcery.com>

	* transforms.{cc,hh}: Remove tabs.

2005-03-20  Nathaniel Smith  <njs@codesourcery.com>

	* tests/t_vars.at: New test.
	* testsuite.at: Add it.

2005-03-20  Nathaniel Smith  <njs@codesourcery.com>

	* schema.sql (db_vars): New table.
	* database.cc (database::database): Update schema id.
	* schema_migration.cc (migrate_client_to_vars): New function.
	(migrate_monotone_schema): Use it.
	* tests/t_migrate_schema.at: Another schema, another test...
	
	* vocab_terms.hh (var_domain, var_name, var_value): New types.
	* database.hh (get_vars, get_var, var_exists, set_var, clear_var):
	Prototype new functions.
	
2005-03-20  Derek Scherger  <derek@echologic.com>

	* file_io.cc (book_keeping_file): return true only if first
	element of path is MT, allowing embedded MT elements
	(walk_tree_recursive): check relative paths for ignoreable book
	keeping files, rather than absolute paths
	(test_book_keeping_file): add fs::path tests for book keeping
	files
	* tests/t_add_intermediate_MT_path.at: un-XFAIL, fix some problems
	with commas, add tests for renames and deletes with embedded MT
	path elements.

2005-03-20  Nathaniel Smith  <njs@codesourcery.com>

	* monotone.texi: Add some missing @sc{}'s.
	* cryptopp/config.h: Use "mt-stdint.h", not <stdint.h>, for
	portability.

2005-03-19  Nathaniel Smith  <njs@codesourcery.com>

	* Makefile.am (EXTRA_DIST): Add UPGRADE and README.changesets.
	* debian/files: Auto-updated by dpkg-buildpackage.

	* This is the 0.17 release.
	
2005-03-18  Nathaniel Smith  <njs@codesourcery.com>

	* Makefile.am (MOST_SOURCES): Add package_{full_,}revision.h.
	* NEWS: Fill in date.
	* debian/copyright: Update from AUTHORS.
	* configure.ac: Bump version number to 0.17.
	* debian/changelog, monotone.spec: Update for release.
	* po/monotone.pot: Auto-updated by distcheck.

2005-03-18  Christof Petig <christof@petig-baender.de>

	* sqlite/*: Imported sqlite version 3.1.6 tree

2005-03-18  Nathaniel Smith  <njs@codesourcery.com>

	* monotone.1, commands.cc, Makefile.am: Fixup after merge.

2005-03-18  Nathaniel Smith  <njs@codesourcery.com>

	* path_component (split_path): Fix bug.
	Also, add unit tests for file.
	* unit_tests.{hh,cc}: Add path_component unit tests.
	
2005-03-18  Nathaniel Smith  <njs@codesourcery.com>

	* Makefile.am: Fixup after merge.
	
2005-03-18  Nathaniel Smith  <njs@codesourcery.com>

	* change_set.cc: Move path_component stuff to...
	* path_component.{hh,cc}: ...these new files.
	* Makefile.am: Add them.

2005-03-18  Matt Johnston  <matt@ucc.asn.au>

	* txt2c.cc: add --no-static option
	* Makefile.am, package_revision.h, package_full_revision.h:
	create revision info files as standalone .c files to speed
	compilation (mt_version.cc doesn't need to recompile each time)

2005-03-17  Derek Scherger  <derek@echologic.com>

	* INSTALL: add note about creating a ./configure script

2005-03-16  Nathaniel Smith  <njs@codesourcery.com>

	* UPGRADE: Finish, hopefully.
	* monotone.texi (db check): Be more clear about what is normally
	checked, and when 'db check' is useful.

2005-03-16  Patrick Mauritz <oxygene@studentenbude.ath.cx>

	* monotone.texi (Hook Reference): Typo.

2005-03-16  Nathaniel Smith  <njs@codesourcery.com>

	* monotone.texi: Add Derek Scherger to the copyright list.
	Various tweaks.
	(Starting a New Project): Rewrite to clarify that only Jim runs
	"setup", and explain why.
	(Network Service): Add a note that most people do use a central
	server, since people on the mailing list seem to perhaps be
	getting the wrong idea.
	(Making Changes): Expand a little on what the "." in "checkout ."
	means, since people seem to accidentally checkout stuff into real
	directories.
	(db check): Add much verbiage on the implications
	of various problems, and how to fix them.  Also clarify some
	wording.
	* NEWS: Small tweaks.
	* UPGRADE: More instructions, not done yet...
	
2005-03-15  Matt Johnston  <matt@ucc.asn.au>

	* commands.cc, monotone.texi, monotone.1: mention that agraph
          output is in VCG format.

2005-03-14  Nathaniel Smith  <njs@codesourcery.com>

	* commands.cc (cat): 'cat file REV PATH'.
	* monotone.texi: Mention it.
	* tests/t_cat_file_by_name.at: New test.
	* testsuite.at: Add it.

2005-03-11  Nathaniel Smith  <njs@codesourcery.com>

	* automate.cc (automate_heads): Remove app.initialize call.
	* revision.cc, revision.hh (calculate_arbitrary_change_set): New
	function.
	(calculate_composite_change_set): Touch more sanity checking.

	* commands.cc (update): Use it.

2005-03-10  Derek Scherger  <derek@echologic.com>

	* app_state.cc (set_restriction): adjust bad path error message
	* commands.cc (get_valid_paths): refactor into ...
	(extract_rearranged_paths): ... this
	(extract_delta_paths): ... this
	(extract_changed_paths): ... this
	(add_intermediate_paths): ... and this
	(restrict_delta_map): new function
	(calculate_restricted_change_set): new function
	(calculate_restricted_revision):
	(ls_missing):
	(revert): rework using new valid path functions
	(do_diff): adjust --revision variants to work with restrictions
	* tests/t_diff_restrict.at: un-XFAIL

2005-03-09  Jon Bright <jon@siliconcircus.com>
	* win32/monotone.iss: Install the many-files version of the
	docs, install the figures, create a start-menu icon for the
	docs.
	* Makefile.am: Make docs generation work with MinGW

2005-03-09  Jon Bright <jon@siliconcircus.com>
	* win32/monotone.iss: Monotone -> monotone

2005-03-09  Jon Bright <jon@siliconcircus.com>
	* win32/monotone.iss: Added an Inno Setup script for 
	generating a Windows installer.  Inno Setup is GPLed, see
	http://www.jrsoftware.org for download

2005-03-09  Jon Bright <jon@siliconcircus.com>
	* t_diff_binary.at: binary.bz.b64 -> binary.gz.b64

2005-03-08  Derek Scherger  <derek@echologic.com>

	* Makefile.am: adjust for fsck rename
	* commands.cc (db fsck): rename to db check and add short help;
	adjust for fsck file renames
	* database.{cc,hh}: minor alignment adjustments
	(get_statistic): remove redundant method
	(info): use count in place of get_statistic
	(count): return unsigned long instead of int
	(get_keys): new method
	(get_public_keys): new method
	(get_private_keys): rewrite using get_keys
	(get_certs): new method to get all certs in database from
	specified table
	(get_revision_certs): ditto
	* fsck.{cc,hh}: rename to...
	* database_check.{cc,hh}: ...this; add key, cert and sane revision
	history checking
	* monotone.1: document db dump/load/check commands
	* monotone.texi: document db check command
	* tests/t_fsck.at: rename to...
	* tests/t_database_check.at: ...this; and add tests for key and
	cert problems
	* testsuite.at: account for new test name

2005-03-08  Nathaniel Smith  <njs@codesourcery.com>

	* ChangeLog: Insert some missing newlines.
	* NEWS: Note file format changes.
	* file_io.cc (tilde_expand): Clarify error message.

2005-03-08  Nathaniel Smith  <njs@codesourcery.com>

	* keys.{cc,hh} (require_password): Simplify interface, do more
	work.
	* rcs_import.cc (import_cvs_repo): Update accordingly.
	* commands.cc (server): Likewise.
	* revision.cc (build_changesets_from_existing_revs) 
	(build_changesets_from_manifest_ancestry): Require passphrase
	early.

2005-03-08  Nathaniel Smith  <njs@codesourcery.com>

	* NEWS, INSTALL, README.changesets: Update in preparation for
	0.17.
	* UPGRADE: New file.
	
	* tests/t_diff_restrict.at: Oops.  XFAIL it.
	
2005-03-08  Jon Bright  <jon@siliconcircus.com>
	
	* win32/process.cc (process_spawn): Escape the parameters,
	surround them with quotes before adding them to the consolidated
	command line string
	* mkstemp.cc (monotone_mkstemp): Now takes a std::string&, and
	returns the *native* form of the path in this.
	* mkstemp.hh: Now always use monotone_mkstemp
	(monotone_mkstemp): Update prototype
	* lua.cc (monotone_mkstemp_for_lua): Use new-style 
	monotone_mkstemp

2005-03-08  Jon Bright  <jon@siliconcircus.com>
	
	* win32/read_password.cc (read_password): Now correctly hides 
	password when run in a Windows console.  Does at least enough in
	a MinGW rxvt console to make sure that you can't see the password.
	* win32/process.cc: Change indentation.
	(process_spawn): Log commands executed, as for unix process.cc

2005-03-07  Nathaniel Smith  <njs@codesourcery.com>

	* tests/t_diff_restrict.at: New test.
	* testsuite.at: Add it.

2005-03-05  Nathaniel Smith  <njs@codesourcery.com>

	* netsync.cc (encountered_error, error): New variable and method.
	(session::session): Initialize encountered_error.
	(write_netcmd_and_try_flush, read_some, write_some): Check it.
	(queue_error_cmd): Consider it like sending a goodbye.
	(process_error_cmd): Throw an exception instead of considering it
	a goodbye.
	(process_data_cmd): Call error() if epochs don't match.
	* tests/t_epoch.at, tests/t_epoch_server.at: More minor tweaks.
	Expect failed pulls to exit with status 0.  This isn't really
	correct, but looks complicated to fix...

2005-03-05  Nathaniel Smith  <njs@codesourcery.com>

	* testsuite.at (NETSYNC_SERVE_N_START): New macro.
	* tests/t_epoch_server.at: Misc. fixes.

	* netsync.cc (session::session): Don't open valve yet.
	(maybe_note_epochs_finished): New method to open
	valve.
	(process_done_cmd, process_data_cmd): Call it.
	(rebuild_merkle_trees): Actually calculate hashes for epoch merkle
	trees.  Also, only include epochs that meet the branch mask.
	(session): Remove unused id_to_epoch map.
	
2005-03-05  Nathaniel Smith  <njs@codesourcery.com>

	* netcmd.cc (read_netcmd_item_type): Handle epoch_item.
	(test_netcmd_functions): Update for new confirm_cmd_payload
	format.
	* netsync.cc (process_confirm_cmd): Cut and paste error.

2005-03-05  Nathaniel Smith  <njs@codesourcery.com>

	* constants.{cc,hh}: Add new epochlen, epochlen_bytes constants.
	* vocab_terms.hh, vocab.hh: Add new epoch_data type.  Add predeclarations
	for it.
	* commands.cc (ls_epochs):
	* revision.cc (
	* database.hh:
	* database.cc: Update for epoch_data.  Add get_epoch, epoch_exists
	methods.
	* epoch.{cc,hh}: New files.
	* netsync.cc: Actually implement epochs-via-merkle code.

2005-03-04  Nathaniel Smith  <njs@codesourcery.com>

	* schema.sql (branch_epochs): Add 'hash' field.
	* schema_migration.cc: Fixup for.
	* database.cc (database): Change schemas.
	* tests/t_migrate_schema.at: Replace epoch db test case with one
	with new schema.

2005-03-03  Nathaniel Smith  <njs@codesourcery.com>

	* netsync.cc (session::id_to_epoch): New variable.
	(session::session): Create refinement and requested item tables
	for epochs.
	(rebuild_merkle_trees): Fill epoch merkle tree and id_to_epoch
	table.

	* netsync.cc (queue_confirm_cmd, process_confirm_cmd) 
	(dispatch_payload, rebuild_merkle_trees): 
	* netcmd.hh:
	* netcmd.cc (read_confirm_cmd_payload, write_confirm_cmd_payload):
	Remove epochs.

2005-02-27  Nathaniel Smith  <njs@codesourcery.com>

	* constants.cc:
	* revision.cc:
	* testsuite.at: 
	* commands.cc:
	* ChangeLog: Fixup after merge.

2005-02-27  Nathaniel Smith  <njs@codesourcery.com>

	* merkle_tree.hh (netcmd_item_type): Add epoch_item.
	* merkle_tree.cc (netcmd_item_type_to_string): Handle epoch_item.

	* packet.hh, packet.cc (struct packet_db_valve): New class.
	* netsync.cc (session): Use a valved writer.

2005-02-26  Nathaniel Smith  <njs@codesourcery.com>

	* merkle_tree.hh: Fix comment.
	Remove prototypes for non-existing functions.

2005-02-26  Nathaniel Smith  <njs@codesourcery.com>

	* tests/t_epoch_unidirectional.at: New test.
	* testsuite.at: Add it.

2005-02-26  Nathaniel Smith  <njs@codesourcery.com>

	* tests/t_epoch.at: Even more paranoid.
	* tests/t_epoch_server.at: New test.
	* testsuite.at: Add it.
	
2005-02-21  Nathaniel Smith  <njs@codesourcery.com>

	* tests/t_epoch.at: Check that netsync only sends relevant
	epochs, and be a little more paranoid.

2005-02-19  Nathaniel Smith  <njs@codesourcery.com>

	* revision.cc (struct anc_graph): Fixup after merge.

2005-02-18  graydon hoare  <graydon@pobox.com>

	* database.cc (set_epoch): Fix SQL.
	* monotone.texi (Rebuilding ancestry): Reword a bit.
	* netcmd.{cc,hh} 
	({read,write}_hello_cmd_payload): Transfer server key with hello.
	({read,write}_confirm_cmd_payload): Transfer epoch list with confirm.
	* netsync.cc: Adapt to changes in netcmd.
	(rebuild_merkle_trees): Set nonexistent epochs to zero before sync.
	* revision.cc (anc_graph): Randomize epochs on rebuild.
	* tests/t_epoch.at: Fix up to test slightly new semantics.

2005-02-07  Nathaniel Smith  <njs@codesourcery.com>

	* monotone.1: Add more db commands.
	* monotone.texi: Document db rebuild.  Add section on rebuilding
	ancestry and epochs.

2005-02-06  graydon hoare  <graydon@pobox.com>

	* commands.cc (db): Add epoch commands.
	(list): Likewise.
	Also remove some unneeded transaction guards.
	* database.{cc,hh} (get_epochs): New function.
	(set_epoch): Likewise.
	(clear_epoch): Likewise.
	Also remove all persistent merkle trie stuff.
	* schema.sql: Add epochs, remove tries.
	* schema_migration.cc: Update.
	* tests/t_epoch.at: New test.
	* tests/t_migrate_schema.at: Update.
	* testsuite.at: Add some new helpers, call t_epoch.at.
	* vocab.hh (epoch_id): Define.
	* vocab_terms.hh (epoch): Define.

2005-02-05  Nathaniel Smith  <njs@codesourcery.com>

	* merkle_tree.hh: Remove mcert_item and fcert_item, rename
	rcert_item to cert_item, renumber to remove gaps left.
	* merkle_tree.cc (netcmd_item_type_to_string):
	* netcmd.cc (read_netcmd_item_type): 
	* netsync.cc: Adjust accordingly.
	
2005-02-05  Nathaniel Smith  <njs@codesourcery.com>

	* constants.cc (constants): Bump netsync protocol version.

2005-03-07  Nathaniel Smith  <njs@codesourcery.com>

	* lua.cc (monotone_spawn_for_lua): Minimal change to get arguments
	in right order.  Still needs hygienic cleanups...
	* tests/t_can_execute.at: Run 'cp' instead of 'touch', because cp
	will actually notice if we pass arguments out of order.
	* testsuite.at: Remove mysterious blank line.
	
2005-03-07  Nathaniel Smith  <njs@codesourcery.com>

	* unix/process.cc (process_spawn): Log command line before
	executing.

2005-03-07  Nathaniel Smith  <njs@codesourcery.com>

	* revision.cc (kill_redundant_edges): Rename back to...
	(kluge_for_3_ancestor_nodes): ...this.  Go back to only cleaning
	up parents of 3+ parent nodes.
	(analyze_manifest_changes): Take a third argument, of files whose
	ancestry needs splitting.
	(construct_revision_from_ancestry): Make more more complex, in
	order to properly track file identity in merges.

2005-03-05  Nathaniel Smith  <njs@codesourcery.com>

	* revision.cc (check_sane_history): Typo.
	
2005-03-05  Nathaniel Smith  <njs@codesourcery.com>

	* revision.hh (check_sane_history): Take an app_state instead of a
	database as an argument.
	* database.cc: Pass an app_state instead of a database as its
	argument. 
	* revision.cc (check_sane_history): Update accordingly.  Add a new
	check for merges, that they are creating consistent changesets
	(even when the common ancestor is outside of the usual
	paranoia-checking search depth).

2005-03-05  Nathaniel Smith  <njs@codesourcery.com>

	* revision.cc (kluge_for_3_ancestor_nodes): Rename to...
	(kill_redundant_edges): ...this.  Kill all redundant edges, not
	just ones on nodes with 3+ parents.  Also, make it actually work.
	
2005-03-05  Nathaniel Smith  <njs@codesourcery.com>

	* revision.cc (kluge_for_3_ancestor_nodes): New method.
	(rebuild_ancestry): Call it.

2005-03-03  Nathaniel Smith  <njs@codesourcery.com>

	* revision.cc (check_sane_history): Print a warning to let the
	user know why things like 'pull' can take so long.
	* netsync.cc: Remove a few tabs.

2005-03-04  Jon Bright  <jon@siliconcircus.com>
	
	* win32/process.cc (process_spawn): Now takes 
	const char * const argv[]
	* unix/process.cc (process_spawn): Ditto.  Cast for call to
	execvp
	(existsonpath): Initialise args in a const way

2005-03-04  Jon Bright  <jon@siliconcircus.com>
	
	* win32/process.cc (process_spawn): Now takes 
	char * const argv[]
	* platform.hh (process_spawn): Ditto
	* unix/process.cc (process_spawn): Ditto
	* lua.cc (monotone_spawn_for_lua): Remove debug code
	* General: Beginning to hate C++'s const rules

2005-03-04  Jon Bright  <jon@siliconcircus.com>
	
	* win32/process.cc (process_spawn): Now takes 
	const char * const *
	* platform.hh (process_spawn): Ditto
	* unix/process.cc (process_spawn): Ditto
	* General: Sorry about all these commits, I'm syncing back and
	forth between Linux and Win32

2005-03-04  Jon Bright  <jon@siliconcircus.com>
	
	* win32/process.cc (process_spawn): Now takes char * const *
	* platform.hh (process_spawn): Ditto
	* unix/process.cc (process_spawn): Ditto
	(existsonpath): argv now const char*[]

2005-03-04  Jon Bright  <jon@siliconcircus.com>
	
	* win32/process.cc: Added forgotten file
	* unix/process.cc: Include stat.h, (process_*) fix compilation
	errors

2005-03-04  Jon Bright  <jon@siliconcircus.com>
	
	* unix/process.cc: Added forgotten file

2005-03-03  Jon Bright  <jon@siliconcircus.com>
	
	* lposix.c: Deleted
	* win32/process.cc: Created, added Win32 versions of functions
	existsonpath, make_executable, process_spawn, process_wait,
	process_kill, process_sleep
	* unix/process.cc: Ditto, for the Unix versions.
	* lua.cc: Add LUA wrappers for the above functions, register
	them with LUA
	* std_hooks.lua (execute, attr_functions->execute, 
	program_exists_in_path): Use the new functions instead of posix
	functions
	* t_can_execute.at (touchhook.lua): Ditto

2005-03-01  Derek Scherger  <derek@echologic.com>

	* app_state.cc (set_restriction): actually ignore ignored files
	rather than trying to validate them

2005-03-01  Derek Scherger  <derek@echologic.com>

	* tests/t_diff_binary.at: new test (bug report)
	* tests/t_command_completion.at: new test
	* tests/t_merge_rename_file_and_rename_dir.at: new test
	* testsuite.at: include new tests
	
2005-02-28  Richard Levitte  <richard@levitte.org>

	* Makefile.am (BUILT_SOURCES_CLEAN): Moved mt-stding.h from here...
	(DISTCLEANFILES): ... to here.  Since mt-stding.h is created by
	config.status, it should only be removed by the distclean target.

2005-02-28  Matt Johnston  <matt@ucc.asn.au>

	* std_hooks.lua: posix.iswin32() == 1, rather than plain boolean
	comparison (0 doesn't compare as false in lua it seems).

2005-02-27  Jon Bright  <jon@siliconcircus.com>
	
	* lposix.c (win32 Pspawn): Search the path
	(win32 Pexistsonpath): Added.  'which' isn't easily available,
	and not available at all from a normal Win32 command shell
	(Piswin32): Added a function for both Unix and Win32 to detect
	if running on Windows
	* std_hooks.lua (program_exists_in_path): Now calls 
	posix.iswin32.  If win32, calls posix.existsonpath, otherwise
	calls which as it always did.

2005-02-27  Jon Bright  <jon@siliconcircus.com>
	
	* lposix.c (win32 Pspawn): Remove dumb strlen bug resulting in
	AVs on commit.

2005-02-27  Jon Bright  <jon@siliconcircus.com>
	
	* t_can_execute.at: Test to see if hooks can execute things
	* testsuite.at: Add t_can_execute

2005-02-27  Jon Bright  <jon@siliconcircus.com>
	
	* lposix.c (win32 Pspawn): Ensure the command string is always
	NUL-terminated.  Also, allocate enough memory for the quotes
	around the command string.

2005-02-27  Jon Bright  <jon@siliconcircus.com>
	
	* xdelta.cc (unittests): Define BOOST_STDC_NO_NAMESPACE, needed
	to compile with the latest MinGW which uses gcc 3.4.2
	* vocab.cc (verify(local_path)): Catch fs::filesystem_error too
	and rethrow this as an informative_failure, thereby fixing the
	Win32 unit tests without disabling anything
	* idna/toutf8.c (stringprep_convert): Fix a potential segfault
	when memory allocation fails.  Potentially security-relevant.
	* tests/t_i18n_file.at: Add a SET_FUNNY_FILENAME macro, which 
	gets a platform-appropriate funny filename (with/without 
	colon).  
	Change references to utf8 to utf-8, iso88591 to iso-8859-1, and
	eucjp to euc-jp, on the grounds that MinGW's iconv knows all
	of the latter and none of the former, but Linux iconv knows all
	of them.  Test now passes one Win32.  I'm presuming we weren't
	deliberately using non-standard names for charsets here.
	* tests/t_i18n_changelog.at: Same charset name changes.
	* tests/t_dump_load.at: Canonicalise dump before loading it
	* tests/t_load_into_existing.at: Ditto
	* tests/t_fmerge.at: Canonicalise fmerge output
	* tests/t_merge_normalization_edge_case.at: Ditto
	* tests/t_unidiff.at: Canonicalise diff output
	* tests/t_largish_file.at: Instead of using dd, which MinGW
	doesn't have, I've generated the file with dd on a nearby Linux
	box, then gziped and b64ed it, and the test case now generates
	it with UNGZB64
	* testsuite.at: Add a comment every 10 tests with the test
	number.  Useful if you're trying to locate which test number
	you're trying to run and only have the filename.  If people 
	hate this, though, please do delete.
	(UNB64_COMMAND) Do special handling for Win32 to avoid
	having to canonicalise the file.
	(UNGZ_COMMAND) Canonicalise the file after ungzipping it.
	* lposix.c: (Pfork, Pexec) Removed, on the grounds that we only
	really want to support fork+exec as a single operation.  fork()
	without exec() could be risky with a child process also having
	our sqlite handles, etc.  exec() could be risky since we 
	wouldn't be exiting gracefully, just dying in the middle of a
	hook.
	(Pspawn) Implemented for both Win32 and Unix.  Does fork/exec
	for Unix, CreateProcess for Win32.  Returns -1 on error, pid on
	success in both cases.
	(Pwait, Pkill, Psleep) Implemented for Win32.  Note that pid is
	not optional for Pwait on Win32.
	* std_hooks.lua: (execute) Now uses spawn()

2005-02-25  Jon Bright  <jon@siliconcircus.com>
	
	* ChangeLog: Add all my previous changes.
	* tests/t_add_owndb.at: Add test for trying to add the db to
	itself.
	* testsuite.at: Call it
	* tests/t_automate_heads.at: Canonicalise stdout output.
	* tests/t_automate_version.at: Use arithmetic comparison against
	wc output instead of string comparison, to avoid problems with
	MinGW's wc, which outputs with initial space-padding
	* tests/t_change_empty_file.at: Canonicalise stdout output 
	and compare manually instead of letting autotest check it
	* tests/t_fmerge_normalize.at: Canonicalise stdout output.
	* tests/t_netsync_single.at: Use NETSYNC_KILLHARD instead of 
	killall, as for the NETSYNC functions in testsuite.at

2005-02-27  Matt Johnston  <matt@ucc.asn.au>

        * main.cc: ignore SIGPIPE so that monotone won't be killed
        unexpectedly upon remote disconnection for netsync

2005-02-27  Nathaniel Smith  <njs@codesourcery.com>

	* idna/idn-int.h: Oops, really add this time.

2005-02-27  Nathaniel Smith  <njs@codesourcery.com>

	* AUTHORS: Add Corey Halpin.
	
	* idna/idn-int.h: New file (don't generate from configure anymore,
	but just ship).
	* configure.ac: Don't generate idna/idn-int.h.  Do generate
	mt-stdint.h.
	* Makefile.am: Adjust for idna/idn-int.h and mt-stdint.h.
	* acinclude.m4: Remove AX_CREATE_STDINT_H, ACX_PTHREAD,
	AC_COMPILE_CHECK_SIZEOF (let aclocal pick them up from m4/
	instead).
	* m4/ax_create_stdint_h.m4:
	* m4/acx_pthread.m4: Update from http://autoconf-archive.cryp.to/
	
	* numeric_vocab.hh: Instead of dancing around which header to
	include, include mt-stdint.h.
	
	* app_state.cc (restriction_includes, set_restriction): Move
	global static 'dot' into these functions, because file_path
	depends on global book_keeping_dir being initialized already, and
	there is no guaranteed order of initialization of C++ statics.
	(Bug reported by Matt Johnston.)
	
2005-02-27  Corey Halpin  <chalpin@cs.wisc.edu>

	* numeric_vocab.hh: Try both stdint.h and inttypes.h.
	* main.cc: OpenBSD has Unix signals too.

2005-02-26  Derek Scherger  <derek@echologic.com>

	* file_io.cc (absolutify): normalize fs::path to remove ..'s
	* tests/t_db_with_dots.at: ensure database path in MT/options
	doesn't contain ..'s

2005-02-25  Jon Bright  <jon@siliconcircus.com>
	
	* ChangeLog: Add all my previous changes.
	* tests/t_add_owndb.at: Add test for trying to add the db to
	itself.
	* testsuite.at: Call it
	* tests/t_automate_heads.at: Canonicalise stdout output.
	* tests/t_automate_version.at: Use arithmetic comparison against
	wc output instead of string comparison, to avoid problems with
	MinGW's wc, which outputs with initial space-padding
	* tests/t_change_empty_file.at: Canonicalise stdout output 
	and compare manually instead of letting autotest check it
	* tests/t_fmerge_normalize.at: Canonicalise stdout output.
	* tests/t_netsync_single.at: Use NETSYNC_KILLHARD instead of 
	killall, as for the NETSYNC functions in testsuite.at

2005-02-25  Nathaniel Smith  <njs@codesourcery.com>

	* vocab.cc (test_file_path_verification): Re-enable some tests
	disabled by Jon Bright, following discussion on IRC concluding
	that they were catching a real bug.

2005-02-24  Nathaniel Smith  <njs@codesourcery.com>

	* tests/t_add_dot.at: Run "add ." in a subdirectory, so as not to
	add the test database.  (Reported by Jon Bright.)

	* AUTHORS: Fix gettext.h copyright note, to not be in the middle
	of libidn copyright note.
	Add Jon Bright.

2005-02-24  Jon Bright  <jon@siliconcircus.com>

	* app_state.cc (prefix): Use string() instead of 
	native_directory_string().  For Unix, these should be equivalent.
	For Win32, I believe string()'s correct (since we compare 
	everywhere against normalized paths with / characters, but 
	native_directory_string produces paths with \ characters on Win32.
	* rcs_file.cc (file_source): Map the map, not the mapping.
	* tests/t_i18n_file.at: Remove colon from filename with symbols.
	I need to return to this and add a proper test for Win32, so we
	only use the colon on non-Win32.
	* testsuite.at: Add a CANONICALISE function, which does nothing
	on Unix and strips out carriage returns from files on Win32.  This
	is useful for being able to compare Monotone's stdout output to
	files on disk.  Add NETSYNC_KILL and NETSYNC_KILLHARD functions,
	to deal with MinGW not having killall (Unix still uses killall,
	though).
	* tests/t_import.at: Add CANONICALISE calls before comparing
	stdout output.
	* tests/t_netsync.at: Likewise
	* tests/t_netsync_single.at: Likewise
	* tests/t_scan.at: Likewise
	* tests/t_versions.at: Likewise
	* tests/t_ls_missing.at: Likewise.  Also, generate missingfoo and
	missingbar files with expected output from ls missing for these
	files being missing and compare against those.

2005-02-24  Derek Scherger  <derek@echologic.com>

	* app_state.{cc,hh} (add_restriction): rename to ...
	(set_restriction) this; and add path validation
	* commands.cc (get_valid_paths): new function
	(get_path_rearrangement) remove restricted include/exclude variant
	(calculate_restricted_revision) get valid paths and use to set up
	restriction
	(status, ls_unknown, commit, do_diff) pass args to
	calculate_restricted_revision to valid restriction paths
	(ls_missing, revert) get valid paths and use to set up restriction
	* tests/t_checkout_options.at: remove bug report priority (it's
	fixed!)
	* tests/t_diff_added_file.at: add --revision options to diff
	* tests/t_restrictions.at: remove invalid paths from ls unknown
	and ls ignored
	* tests/t_restrictions_warn_on_unknown.at: un-XFAIL
	
2005-02-23  Derek Scherger  <derek@echologic.com>

	* commands.cc (ls_missing): replace duplicated code with call to
	calculate_base_revision

2005-02-23  Jon Bright  <jon@siliconcircus.com>
	
	* vocab.cc (test_file_path_verification): Disable foo//nonsense
	test for Win32, add tests for UNC paths.  This was the only
	failing unit test on Win32.

2005-02-23  Jon Bright  <jon@siliconcircus.com>

	* txt2c.cc (main): Don't claim the file was generated from 
	--strip-trailing if that option's used.

2005-02-23  Jon Bright  <jon@siliconcircus.com>

	* app_state.cc: Add include of io.h for Win32, for chdir()
	* file_io.cc (get_homedir): Correct assertion (remove bracket)
	* lua/lposix.c, lua/modemuncher.c: Remove all references to
	functions and modes that don't exist on Win32.
	* monotone.cc: Include libintl.h on Win32
	
2005-02-21  Nathaniel Smith  <njs@codesourcery.com>

	* file_io.cc (get_homedir): Add more comments and logging to Win32
	version.  Also, only check HOME under Cygwin/MinGW.

2005-02-21  Derek Scherger  <derek@echologic.com>

	* Makefile.am: merge fixup
	
2005-02-21  Derek Scherger  <derek@echologic.com>

	* Makefile.am: add fsck.{cc,hh}
	* commands.cc(check_db): move to ...
	* fsck.{cc,hh}: here and do lots more checking
	* database.{cc,hh}(get_ids): new method
	(get_file_ids,get_manifest_ids,get_revision_ids): more new methods
	* tests/t_fsck.at: new test
	* testsuite.at: call it
	
2005-02-21  Nathaniel Smith  <njs@codesourcery.com>

	* commands.cc (commit): Simplify chatter.

2005-02-21  Nathaniel Smith  <njs@codesourcery.com>

	* file_io.cc (get_homedir): Check more environment variables in
	Win32 version.

2005-02-21  Nathaniel Smith  <njs@codesourcery.com>

	* file_io.cc: Remove tabs.

2005-02-21  Nathaniel Smith  <njs@codesourcery.com>

	* smap.hh (smap): Remove leading underscores, add comments.

2005-02-20  Nathaniel Smith  <njs@codesourcery.com>

	* std_hooks.lua (merge2, merge3): Check for DISPLAY before
	invoking gvim.

2005-02-20  Julio M. Merino Vidal  <jmmv@menta.net>

	* ChangeLog: Use tabs for indentation rather than spaces.  Drop
	trailing whitespace.  While here, fix a date by adding zeros before
	the month and the day number.

2005-02-20  Julio M. Merino Vidal  <jmmv@menta.net>

	* gettext.h: Add file.
	* AUTHORS: Mention that it comes from the GNU Gettext package.
	* Makefile.am: Distribute it.
	* sanity.hh: Use gettext.h rather than libintl.h so that --disable-nls
	works.  Also improves portability, according to the GNU Gettext
	manual.

2005-02-19  Derek Scherger  <derek@echologic.com>

	* automate.cc (automate_heads): remove bogus call to 
	app.allow_working_copy() which is called in cpp_main
	* database.cc (check_sqlite_format_version): don't check database
	version when "file" is really a directory; add filename to error
	message
	(sql): check for empty database early, even though this seems
	impossible as absolutify changes "" into path to working dir;
	convert to use N-style assertions; add check to ensure "file" is
	not really a directory
	* tests/t_db_missing.at: new test for above problems
	* testsuite.at: call it

2005-02-19  Nathaniel Smith  <njs@codesourcery.com>

	* tests/t_add_intermediate_MT_path.at: Tighten up.

	* tests/t_merge_3.at: New test.
	* tests/t_merge_4.at: Likewise.
	* testsuite.at: Add them.

2005-02-19  Ole Dalgaard  <josua+monotone@giraffen.dk>

	* configure.ac: Check for 64-bit versions of Boost static
	libraries.

2005-02-18  Julio M. Merino Vidal  <jmmv@menta.net>

	* INSTALL:
	* configure.ac: Improve Boost detection by trying several possible
	library suffixes before aborting.

2005-02-18  graydon hoare  <graydon@pobox.com>

	* change_set.cc
	(apply_change_set): Avoid fast path when there are adds.
	(apply_path_rearrangement): Likewise.

2005-02-18  graydon hoare  <graydon@pobox.com>

	* automate.cc (automate_heads): Fix initialize() call.
	* change_set.{cc,hh}
	(apply_path_rearrangement): Add quick version.
	* revision.cc
	(check_sane_history): Use quick version of apply_change_set.
	* work.cc
	(build_addition): Use quick version of apply_path_rearrangement.
	(known_preimage_path): Likewise.
	* testsuite.at: Fix definitions of _ROOT_DIR, add --norc some
	places.
	* AUTHORS: Mention Daniel.

2005-02-18  Daniel Berlin  <dberlin@dberlin.org>

	* xdelta.cc (compute_delta_insns): Correct 1-byte-source bug.

2005-02-18  graydon hoare  <graydon@pobox.com>

	* Makefile.am (MOST_SOURCES): Add smap.hh.

2005-02-18  graydon hoare  <graydon@pobox.com>

	* basic_io.{cc,hh}: Inline some stuff.
	* change_set.cc: Use smap various places, reduce to 32-bit tids.
	* commands.cc: Use shared_ptr<change_set> everywhere.
	* netsync.cc: Likewise.
	* rcs_import.cc: Likewise.
	* revision.{cc,hh}: Likewise.
	* smap.hh: New file.

2005-02-18  Julio M. Merino Vidal  <jmmv@menta.net>

	* INSTALL:
	* configure.ac: Improve Boost detection by trying several possible
	library suffixes before aborting.

2005-02-17  Derek Scherger  <derek@echologic.com>

	* tests/t_add_intermediate_MT_path.at: new test
	* testsuite.at: call it

2005-02-17  Julio M. Merino Vidal  <jmmv@menta.net>

	* testsuite.at:
	* tests/t_change_empty_file.at: Verify that modifying an empty file
	creates a patch revision rather than an add/delete sequence.  The
	incorrect behavior was reported in bug #9964.

2005-02-17  Derek Scherger  <derek@echologic.com>

	* app_state.{cc,hh} (app_state): initialize search root
	(initialize): boolean signature variant renamed to ...
	(allow_working_copy): this; add explicit search root; move
	requirement for working copy to ...
	(require_working_copy): this new method
	(initialize): string signature variant renamed to ...
	(create_working_copy): this
	(set_root): new method
	* commands.cc: remove app.initialize(false) calls; replace
	app.initialize(true) with app.require_working_copy(); replace
	app.initialize(dir) with app.create_working_copy(dir)
	(checkout): ensure revision is member of specified branch
	* file_io.{cc,hh} (find_working_copy): stop search at --root if
	specified
	* monotone.cc (OPT_ROOT): new option
	(cpp_main): call app.allow_working_copy() before executing
	commands to always read default options
	* monotone.1: add --root option
	* monotone.texi: add --root option
	* tests/t_checkout_noop_on_fail.at: un-XFAIL
	* tests/t_checkout_options.at: un-XFAIL, add check for specified
	revision not in specified branch
	* testsuite.at: add --root option to MONOTONE to prevent searching
	above test dir
	* vocab.cc: remove redundant forward declaration

2005-02-16  Derek Scherger  <derek@echologic.com>

	* commands.cc (revert): don't rewrite unchanged files
	* tests/t_revert_unchanged.at: new test
	* testsuite.at: call it

2005-02-12  Derek Scherger  <derek@echologic.com>

	* database.cc (sqlite3_unpack_fn): new function for viewing
	base64, gzipped data
	(install_functions): install it
	(rehash): remove unused obsolete fcerts ticker

2005-02-17  Nathaniel Smith  <njs@codesourcery.com>

	* debian/changelog: s/graydon@mogo/graydon@pobox.com/, to make
	lintian happy.
	* debian/rules (config.status): Remove --with-bundled-adns.
	* debian/control (Build-Depends): Don't Build-Depend on libpopt,
	only libpopt-dev.
	* .mt-attrs (debian/control): Make executable.

2005-02-17  Nathaniel Smith  <njs@codesourcery.com>

	* tests/t_undo_update.at: Stupid typo.
	* tests/t_largish_file.at: New test.
	* testsuite.at: Add it.

	* commands.cc (push, pull, sync): Remove misleading "..." from
	help text.

2005-02-16  Julio M. Merino Vidal  <jmmv@menta.net>

	* Makefile.am: Append $(BOOST_SUFFIX) to -lboost_unit_test_framework
	to fix 'make check' on systems where boost libraries can only be
	found by passing the exact suffix as part of the name.

2005-02-16  Julio M. Merino Vidal  <jmmv@menta.net>

	* monotone.texi: Fix a typo (hexidecimal to hexadecimal).  Also
	change an example command to append stuff to ~/.monotonerc, instead
	of completely destroying the possibily existing file.  Addresses
	bug #11136.

2005-02-16  Julio M. Merino Vidal  <jmmv@menta.net>

	* cryptopp/config.h: Use uint{8,16,32,64}_t as size types instead of
	trying to match them to unsigned char/int/long/long long respectively.
	Should fix build on FreeBSD/sparc64, as seen in bug #10203.

2005-02-16  Julio M. Merino Vidal  <jmmv@menta.net>

	* INSTALL:
	* Makefile.am:
	* configure.ac: Add the --disable-large-file option to manually
	disable large file support from the builtin sqlite (compatibility
	with old systems and FAT).  Addresses bug #8380.

2005-02-16  Nathaniel Smith  <njs@codesourcery.com>

	* tests/t_undo_update.at: New todo.
	* testsuite.at: Add it.

2005-02-15  Nathaniel Smith  <njs@codesourcery.com>

	* monotone.1: Add cursory note about "automate".
	* monotone.texi: Synchronize with manpage.

2005-02-15  Nathaniel Smith  <njs@codesourcery.com>

	* automate.cc: Add "Error conditions" to the standard comment
	sections.

	* monotone.texi (Scripting): New section.
	(Automation): New section.

	* tests/t_automate_heads.at: Test behavior with nonexistent
	branch.

2005-02-14  Nathaniel Smith  <njs@codesourcery.com>

	* tests/t_merge_normalization_edge_case.at: New test.
	* testsuite.at: Add it.

	* diff_patch.cc (normalize_extents): Soften the warning message
	now that we have one test case.

2005-02-14  Matthew A. Nicholson  <mnicholson@digium.com>

	* std_hooks.lua: Add vimdiff merge hooks.

2005-02-14  Nathaniel Smith  <njs@codesourcery.com>

	* std_hooks.lua: Remove tabs.

2005-02-14  Nathaniel Smith  <njs@codesourcery.com>

	* tests/t_automate_heads.at: New test.
	* tests/t_automate_version.at: New test.
	* testsuite.at: Add then.

	* commands.cc (automate): Fix documentation string.
	* automate.cc: Much more structured documentation comments.

2005-02-13  Nathaniel Smith  <njs@codesourcery.com>

	* automate.{cc,hh}: New files.
	* commands.cc: New command "automate".

2005-02-13  Nathaniel Smith  <njs@codesourcery.com>

	* monotone.texi (Creating a Database): Fix typo, clarify
	conventions for database management following question on mailing
	list.

2005-02-12  graydon hoare  <graydon@pobox.com>

	* change_set.{cc,hh}: Correct code to pass newly-added unit tests.

2005-02-10  Derek Scherger  <derek@echologic.com>

	* monotone.1: update for restrictions
	* monotone.texi: sync with manpage

2005-02-09  Derek Scherger  <derek@echologic.com>

	* cert.cc (cert_revision_testresult): allow pass/fail testresult
	values
	* commands.cc (testresult): likewise
	* commands.cc (do_diff): disallow restriction of non-working copy
	diffs
	* monotone.texi: update for restrictions

2005-02-08  graydon hoare  <graydon@pobox.com>

	* database.cc (version_cache::set): Fix bad expiry logic.

2005-02-08  Nathaniel Smith  <njs@codesourcery.com>

	* change_set.cc (check_sane): Null sources are only valid for
	adds.

2005-02-07  Nathaniel Smith  <njs@codesourcery.com>

	* database.cc (struct version_cache): Fix invariant in cache
	clearing logic.

2005-02-06  Nathaniel Smith  <njs@codesourcery.com>

	* change_set.cc: Add a few more invariants; add lots and lots of
	unit tests.

2005-02-06  graydon hoare  <graydon@pobox.com>

	* change_set.cc: Use hash_map in a few places.
	(confirm_unique_entries_in_directories): Fix invariants.
	* constants.{cc,hh} (db_version_cache_sz): New constant.
	* database.cc (version_cache): New structure.
	(get_version): Use it.
	* interner.hh: Rewrite to use hash_map and vector.
	* tests/t_no_rename_overwrite.at: Tweak return codes.

2005-02-06  Nathaniel Smith  <njs@codesourcery.com>

	* ui.hh (ensure_clean_line): New method.
	* ui.cc (inform): Use it.
	* keys.cc (get_passphrase): Call it before prompting for passphrase.

2005-02-06  Nathaniel Smith  <njs@codesourcery.com>

	* database.cc (info): Report more statistics.

	* ROADMAP: Remove finished items.

	* revision.cc (analyze_manifest_changes): Childs cannot be null,
	that makes no sense.
	(add_node_for_old_manifest): Log node names, don't print it.
	(construct_revision_from_ancestry): Partially rewrite to handle
	root nodes explicitly.
	(build_changesets_from_existing_revs): Don't put the null revision
	in the ancestry graph, to match changesetify logic.
	(add_node_for_old_revision): Enforce decision that the ancestry
	graph not contain the null revision.

	(anc_graph::heads): Remove.
	(add_node_ancestry): Don't try creating it; logic was broken
	anyway.
	(rebuild_from_heads): Rename to...
	(rebuild_ancestry): ...this.  Calculate head set correctly.

2005-02-05  Nathaniel Smith  <njs@codesourcery.com>

	* change_set.cc (compose_path): Add more invariants.

2005-02-05  Nathaniel Smith  <njs@codesourcery.com>

	* monotone.cc (cpp_main): Log command line, to help interpret the
	logs people send in.

2005-02-05  Nathaniel Smith  <njs@codesourcery.com>

	* revision.cc (check_sane): Turn off this invariant when
	global_sanity.relaxed.

2005-02-03  Nathaniel Smith  <njs@codesourcery.com>

	* tests/t_load_into_existing.at: Oops, really add it too, sigh.

2005-02-03  Nathaniel Smith  <njs@codesourcery.com>

	* tests/t_need_mt_revision.at: Oops, really add it.

2005-02-03  Nathaniel Smith  <njs@codesourcery.com>

	* interner.hh (interner::intern): Add version taking a bool&, so
	callers can tell whether this string has previously been checked.
	* change_set.cc: Use new interned string identifier
	'path_component's instead of file_path's for components of paths;
	sanity-check each component exactly once.

2005-02-03  Nathaniel Smith  <njs@codesourcery.com>

	* database.cc (load): Check for existence of target database.
	* tests/t_load_into_existing.at: New test.
	* testsuite.at: Add it.

2005-02-03  Nathaniel Smith  <njs@codesourcery.com>

	* tests/t_checkout_dir.at: Also check that checkout to unwriteable
	directory fails.
	* tests/t_branch_checkout.at: New test.
	* testsuite.at: Add it.

	* app_state.cc (initialize): Simplify working directory
	initialization, and improve error handling.

	* keys.cc (get_passphrase): Disallow empty passphrases early
	(before they trigger an invariant down the line...).

2005-02-03  Nathaniel Smith  <njs@codesourcery.com>

	* update.cc (pick_update_candidates): Add I().
	* commands.cc (calculate_base_revision): Remove 'rev' argument,
	which was never set and callers never used.
	(calculate_base_manifest, calculate_current_revision)
	(calculate_restricted_revision, revert): Update correspondingly.
	(update): Check for null old revision.

	* main.cc (main): Make exit status 3 if we caught an unhandled
	exception, in particular so the testsuite can tell the difference
	between an error handled cleanly and an error caught by an
	invariant.
	* tests/t_update_null_revision.at: New test.
	* testsuite.at: Add it.

2005-02-03  Nathaniel Smith  <njs@codesourcery.com>

	* main.cc: Remove tabs.

2005-02-02  Nathaniel Smith  <njs@codesourcery.com>

	* change_set.cc (extract_first): Rename to...
	(extract_pairs_and_insert): ...this.
	(path_rearrangement::check_sane): Use it to add additional
	checks.

	* work.hh: Update comments (MT/manifest doesn't exist
	anymore...).

	* tests/t_need_mt_revision.at: New test.
	* testsuite.at: Add it.
	* commands.cc (get_revision_id): Require MT/revision to exist.
	(setup): Create MT/revision.

2005-02-02  Nathaniel Smith  <njs@codesourcery.com>

	* work.hh: Remove tabs.

2005-02-03  graydon hoare  <graydon@pobox.com>

	* tests/t_i18n_changelog.at: New test.
	* testsuite.at: Run it.
	* lua/lposix.c: New file.
	* lua/modemuncher.c: New file
	* lua.cc: Load posix library.
	* lua/liolib.c: Disable execute and popen.
	* std_hooks.lua: Remove io.execute uses.
	* AUTHORS: Update to mention lposix.c, modemuncher.c.
	* Makefile.am: Likewise.

2005-02-01  Nathaniel Smith  <njs@codesourcery.com>

	* tests/t_rebuild.at: Beef up test in response to possible
	problems reported by Derek Scherger.

2005-01-31  Nathaniel Smith  <njs@codesourcery.com>

	* rcs_import.cc (store_manifest_edge): Don't try to store deltas
	to the null manifest.
	(import_cvs_repo): Root revision has null manifest, not empty
	manifest.
	* revision.cc (check_sane): More invariants.

2005-01-28  graydon hoare  <graydon@pobox.com>

	* database.{cc,hh}: More netsync speed tweaks.
	* netsync.cc: Likewise.

2005-01-27  Nathaniel Smith  <njs@codesourcery.com>

	* tests/t_restrictions_warn_on_unknown.at: New test.
	* testsuite.at: Add it.

2005-01-27  Derek Scherger  <derek@echologic.com>

	* commands.cc (attr): adjust for subdir; ensure files exist
	* tests/t_attr.at: improve setup description
	* tests/t_attributes.at: improve setup description so that
	testsuite -k attr runs this test; check for attributes on missing
	files
	* tests/t_subdir_attr.at: new test
	* testsuite.at: fix dutch spelling of monotone; call new test

2005-01-27  Nathaniel Smith  <njs@codesourcery.com>

	* change_set.hh (null_id): New function.
	* revision.cc (analyze_manifest_changes): Fix typo, use null_id.
	* tests/t_rebuild.at: Un-XFAIL.

2005-01-27  Nathaniel Smith  <njs@codesourcery.com>

	* tests/t_rebuild.at: Add priority tag.

	* tests/t_cvsimport.at: Be more thorough.

	* rcs_import.cc (store_edge): Rename to...
	(store_manifest_edge): ...this.  Remove revision arguments, and
	remove storing of revision.
	(import_states_recursive): Update accordingly.
	Add 'revisions' argument; update it instead of trying to write
	revisions now.
	(import_states_by_branch): Add 'revisions' argument.
	(import_cvs_repo): Add a stage 3 that writes out the revisions
	accumulated in the 'revisions' vector.

2005-01-27  graydon hoare  <graydon@pobox.com>

	* AUTHORS: Mention Georg.
	* change_set.cc: Null out names which are in null directories.
	* commands.cc (reindex): Remove COLLECTION argument.
	* database.{cc,hh} (get_revision_certs):
	Add brute force "load all certs" method.
	* merkle_tree.{cc,hh}: Modify to use memory rather than disk.
	* netsync.{cc,hh}: Likewise.
	* packet.hh (manifest_edge_analyzer): Kill dead code.

2005-01-26  Nathaniel Smith  <njs@codesourcery.com>

	* mt_version.cc (print_full_version): Include system flavour.

2005-01-26  Nathaniel Smith  <njs@codesourcery.com>

	* tests/t_rebuild.at: New test.
	* testsuite.at: Add it.

2005-01-26  Nathaniel Smith  <njs@codesourcery.com>

	* tests/t_checkout_noop_on_fail.at: Clarify description and XFAIL.

	* tests/t_approval_semantics.at: New TODO.
	* tests/t_monotone_agent.at: New TODO.
	* testsuite.at: Add them.

2005-01-25  Nathaniel Smith  <njs@codesourcery.com>

	* tests/t_checkout_noop_on_fail.at: New test.
	* testsuite.at: Add it.
	(RAW_MONOTONE): Add $PREEXECUTE to definition.

2005-01-25  Nathaniel Smith  <njs@codesourcery.com>

	* change_set.cc (extend_renumbering_from_path_identities): Add
	invariant.
	(extend_renumbering_via_added_files): Likewise.

	* constants.hh (maxbytes, postsz): Remove dead constants.
	(verify_depth): New constant.
	* constants.cc: Likewise.
	* revision.hh (check_sane_history): New function.
	* revision.cc (check_sane_history): Likewise.
	* database.cc (put_revision): Sanity check revision and revision
	history before storing it.
	This breaks cvs import.  Why?

	* update.cc (find_deepest_acceptable_descendent): Remove.
	(acceptable_descendent, calculate_update_set): New functions.
	(pick_update_candidates): Use 'calculate_update_set'.
	* tests/t_update_2.at: Un-XFAIL.
	* tests/t_ambig_update.at: Un-XFAIL.

	* tests/t_no_rename_overwrite.at: New test.
	* tests/t_cdiff.at: New test placeholder.
	* testsuite.at: Add them.
	(MONOTONE): Prefix command line with $PREEXECUTE to e.g. support
	running under Valgrind.

2005-01-25  Matt Johnston  <matt@ucc.asn.au>

	* cert.cc: ignore whitespace when comparing private keys
	from the database and with the lua hook
	* tests/t_lua_privkey.at: new test
	* testsuite.at: run it

2005-01-23  Derek Scherger  <derek@echologic.com>

	* commands.cc (restrict_rename_set): include renames if either
	name is present in restriction
	(calculate_base_revision): remove unused variant
	(calculate_current_revision): remove unsed variable
	(calculate_restricted_revision): remove unsed variable
	(ls_missing): remove unsed variable
	(revert): rewrite with restrictions
	* tests/t_revert.at: test partial reverts adjust MT/work properly
	* tests/t_revert_dirs.at: un-XFAIL
	* tests/t_revert_rename.at: un-XFAIL; revert rename via both names

2005-01-23  Derek Scherger  <derek@echologic.com>

	* tests/t_revert_rename.at: remove extra MONOTONE_SETUP
	attempt revert by both original name and new name

2005-01-23  Derek Scherger  <derek@echologic.com>

	* tests/t_revert_rename.at: New test.
	* testsuite.at: Add it.

2005-01-22  Derek Scherger  <derek@echologic.com>

	* tests/t_revert_dirs.at: New test.
	* testsuite.at: Add it.

2005-01-22  Nathaniel Smith  <njs@codesourcery.com>

	* configure.ac (AC_INIT): Set bug-reporting address to list
	address, rather than Graydon's personal email.
	* diff_patch.cc (normalize_extents): Use it.
	* ui.cc (fatal): Likewise.

	* tests/t_vcheck.at: New priority "todo", tweak descriptive text.

2005-01-22  Nathaniel Smith  <njs@codesourcery.com>

	* tests/t_delete_dir.at: Add more commentary.

	* tests/t_rename_dir_patch.at: New test.
	* tests/t_delete_dir_patch.at: New test.
	* testsuite.at: Add them.

2005-01-22  Nathaniel Smith  <njs@codesourcery.com>

	* change_set.cc (apply_change_set): Add invariants.
	* tests/t_rename_dir_cross_level.at: New test.
	* tests/t_rename_added_in_rename.at: New test.
	* tests/t_rename_conflict.at: New test.
	* testsuite.at: Add them.

2005-01-21  Nathaniel Smith  <njs@codesourcery.com>

	* tests/t_ambig_update.at: Update comments.

	* tests/t_update_2.at: New test from Georg-W. Koltermann
	<Georg.Koltermann@mscsoftware.com>.
	* testsuite.at: Add it.

2005-01-20  Nathaniel Smith  <njs@codesourcery.com>

	* tests/t_lca_1.at: New bug report.
	* testsuite.at: Add it.

2005-01-19  Nathaniel Smith  <njs@codesourcery.com>

	* commands.cc (merge): Improve merge chatter.
	(do_diff): Don't print anything when there are no
	changes.

2005-01-19  Nathaniel Smith  <njs@codesourcery.com>

	* tests/t_db_with_dots.at: New test.
	* testsuite.at: Add it.

2005-01-19  Patrick Mauritz <oxygene@studentenbude.ath.cx>

	* Makefile.am (%.h, package_revision.h, package_full_revision.h):
	Don't update target file if no change has occurred, to reduce
	unnecessary rebuilds.

2005-01-18  Nathaniel Smith  <njs@codesourcery.com>

	* rcs_import.cc (cvs_key): Initialize struct tm to all zeros, to
	stop garbage sneaking in -- thanks to Zack Weinberg for pointing
	this out.  Also, handle 2 digit years properly on WIN32.

2005-01-18  Nathaniel Smith  <njs@codesourcery.com>

	* rcs_import.cc: Remove tabs.

2005-01-19  Matt Johnston  <matt@ucc.asn.au>

	* database.cc: Pass filename to check_sqlite_format_version as a
	fs::path, so that it doesn't get passed as a freshly created fs::path
	with default checker (which disallows '.foo' path components)

2005-01-19  Nathaniel Smith  <njs@codesourcery.com>

	* netsync.cc (session, process_confirm_cmd, dispatch_payload):
	Back out some over-zealous changes that broke netsync
	compatibility.  Probably should redo later, when have a chance to
	bump netsync protocol number, but we're not ready for that now.

2005-01-19  Nathaniel Smith  <njs@codesourcery.com>

	* tests/t_subdir_revert.at: New test.
	* tests/t_subdir_rename.at: New test.
	* testsuite.at: Add them.

2005-01-18  Nathaniel Smith  <njs@codesourcery.com>

	* tests/t_subdir_add.at: New test.
	* tests/t_subdir_drop.at: New test.
	* testsuite.at: Add them.
	* tests/t_delete_dir.at: Implement it.

2005-01-19  Nathaniel Smith  <njs@codesourcery.com>

	* netcmd.cc: Remove tabs.

2005-01-19  Nathaniel Smith  <njs@codesourcery.com>

	* merkle_tree.cc: Remove tabs.

2005-01-18  Nathaniel Smith  <njs@codesourcery.com>

	* rcs_import.cc (cvs_key): Initialize struct tm to all zeros, to
	stop garbage sneaking in -- thanks to Zack Weinberg for pointing
	this out.  Also, handle 2 digit years properly on WIN32.

2005-01-18  Nathaniel Smith  <njs@codesourcery.com>

	* rcs_import.cc: Remove tabs.

2005-01-18  Nathaniel Smith  <njs@codesourcery.com>

	* monotone.texi: Undocument mcerts, fcerts; rename rcerts to
	certs.
	* monotone.1: Likewise.

2005-01-18  Nathaniel Smith  <njs@codesourcery.com>

	* commands.cc (restrict_rename_set): Fix types to compile with old
	rename_set gunk removed.
	Alter logic to yell if a rename crosses the restriction boundary,
	rather than silently ignore it.

2005-01-19  graydon hoare  <graydon@pobox.com>

	* commands.cc: Fix up some merge breakage.
	* tests/t_add_dot.at: Un-XFAIL.
	* testsuite.at: Run "setup ." before "db init".

2005-01-09  Derek Scherger  <derek@echologic.com>

	* commands.cc (get_path_rearrangement): new function/signature for
	splitting restricted rearrangements
	(calculate_restricted_revision): use it and update to work
	similarly to calculate_current_revision
	(trusted): call app.initialize(false)
	(ls_missing): adjust for new get_path_rearrangement
	(attr): call app.initialize(true)
	(diff): merge cleanup
	(lca, lcad, explicit_merge): call app.initialize(false)
	* app_state.cc (constructor): set database app state
	(load_rcfiles): add required booleans
	* lua.{cc,hh} (load_rcfile): add required boolean
	* tests/t_add.at:
	* tests/t_diff_added_file.at:
	* tests/t_disapprove.at:
	* tests/t_drop_missing.at:
	* tests/t_heads.at:
	* tests/t_heads_discontinuous_branch.at:
	* tests/t_i18n_file.at:
	* tests/t_log_nonexistent.at:
	* tests/t_merge_add_del.at:
	* tests/t_netsync.at:
	* tests/t_netsync_pubkey.at:
	* tests/t_netsync_single.at:
	* tests/t_persistent_server_keys.at:
	* tests/t_persistent_server_revision.at:
	* tests/t_remerge.at:
	* tests/t_tags.at:
	* tests/t_update_missing.at:
	* tests/t_update_to_revision.at: add --message option to commits
	* tests/t_merge2_add.at:
	* tests/t_merge2_data.at:
	* tests/t_netsync_unrelated.at: create working directory with new
	setup command
	* tests/t_erename.at: update for revisions
	* tests/t_no_change_deltas.at: add --revision options to diff
	* tests/t_restrictions.at: remove some cruft and update to work
	with revisions
	* tests/t_subdirs.at: pass correct --rcfile and --db options from
	within subdir
	* testsuite.at (REVERT_TO): remove MT dir before checkout, which
	now fails if MT exists, replace checkout MT/options with old
	MT/options
	(COMMIT): add --message option to commit macro
	* work.cc (read_options_map): don't overwrite option settings when
	reading options map so that command line settings take precedence

2005-01-18  Nathaniel Smith  <njs@codesourcery.com>

	* netsync.cc: Partially fix comment (s/manifest/revision/ etc.).
	(dispatch_payload): Ignore mcert and fcert refinement requests,
	instead of dying on them.  Hack, but I think it should let this
	netsync continue to interoperate with old netsync...

2005-01-18  Nathaniel Smith  <njs@codesourcery.com>

	* vocab.hh: Remove file<cert>.
	* vocab.cc: Likewise.
	* packet_types.hh: Remove file.
	* Makefile.am (MOST_SOURCES): Remove packet_types.hh and mac.hh.

2005-01-18  Nathaniel Smith  <njs@codesourcery.com>

	* netsync.cc (process_confirm_cmd): Don't try refining mcert and
	fcert trees.
	Remove other dead/pointless code.

2005-01-18  Nathaniel Smith  <njs@codesourcery.com>

	* database.hh: Remove file cert stuff.
	* netsync.cc (data_exists): We don't have file/manifest certs.
	(load_data): Likewise.

2005-01-18  Nathaniel Smith  <njs@codesourcery.com>

	* netsync.cc (process_data_cmd): Ignore file/manifest certs.

	* database.cc (struct valid_certs): Don't support file certs.
	(rehash): No file certs.
	(file_cert_exists): Remove.
	(put_file_cert): Remove.
	(get_file_certs): Remove.

2005-01-18  Nathaniel Smith  <njs@codesourcery.com>

	* packet.cc (class delayed_manifest_cert_packet):
	(class delayed_file_cert_packet): Remove.
	(packet_db_writer::consume_file_cert, consume_manifest_cert)
	(packet_writer::consume_file_cert, consume_manifest_cert)
	Remove.
	(struct feed_packet_consumer): Don't support mcert/fcert packets.
	(extract_packets): Likewise.
	(packet_roundabout_test): Test revision certs, not manifest/file
	certs.

	* packet.hh (packet_consumer::consume_file_cert):
	(packet_consumer::consume_manifest_cert):
	(packet_writer::consume_file_cert):
	(packet_writer::consume_manifest_cert):
	(packet_db_writer::consume_file_cert):
	(packet_db_writer::consume_manifest_cert):
	Remove.

	* lua.hh (hook_get_file_cert_trust): Remove.
	* lua.cc (hook_get_file_cert_trust): Remove.

2005-01-18  Nathaniel Smith  <njs@codesourcery.com>

	* cert.hh (erase_bogus_certs): Re-add manifest cert version.

	* monotone.texi (Hook Reference): Remove documentation of
	get_{file,manifest}_cert_trust.

2005-01-18  Nathaniel Smith  <njs@codesourcery.com>

	* cert.cc (erase_bogus_certs): Re-add manifest cert version.
	(bogus_cert_p): Likewise.

2005-01-18  Nathaniel Smith  <njs@codesourcery.com>

	* cert.hh (rename_edge):
	(rename_set):
	(calculate_renames):
	(rename_cert_name): Remove.
	(cert_file_comment):
	(cert_manifest_comment): Remove.
	(erase_bogus_certs): Remove manifest and file versions.
	* cert.cc (rename_cert_name): Remove.
	(bogus_cert_p): Remove manifest<cert> and file<cert> variants.
	(erase_bogus_certs): Likewise.
	(put_simple_manifest_cert):
	(put_simple_file_cert):
	(cert_file_comment): Remove.

	* commands.cc (fcerts): Remove.
	(mcerts): Likewise.
	(rcerts): Rename to...
	(certs): ...this.  s/revision certs/certs/ in help text.
	(trusted): s/revision cert/cert/.
	(ls_certs): Don't special-case rename certs.

2005-01-18  Nathaniel Smith  <njs@codesourcery.com>

	* tests/t_vcheck.at: Fix AT_XFAIL_IF typo.

2005-01-18  Nathaniel Smith  <njs@codesourcery.com>

	* monotone.texi (Reserved Certs): Remove 'vcheck'.
	(Key and Cert): Remove 'vcheck'.
	(Accidental collision): Likewise.
	(Commands): Likewise.
	* tests/t_vcheck.at: Add note about manual having useful stuff for
	when vcheck is re-added.

2005-01-18  Nathaniel Smith  <njs@codesourcery.com>

	* mac.hh:
	* cert.cc (vcheck_cert_name):
	(calculate_vcheck_mac):
	(cert_manifest_vcheck
	(check_manifest_vcheck):
	* cert.hh (cert_manifest_vcheck):
	(check_manifest_vcheck):
	* constants.cc (constants::vchecklen):
	* constants.hh (constants::vchecklen):
	* commands.cc (vcheck):
	Remove.

	* tests/t_vcheck.at: New test.
	* testsuite.at: Call it.

2005-01-18  Nathaniel Smith  <njs@codesourcery.com>

	* ROADMAP: Remove 'upgrade to sqlite3' todo item.

2005-01-18  Nathaniel Smith  <njs@codesourcery.com>

	* commands.cc (tag):
	(testresult):
	(approve):
	(disapprove):
	(comment):
	(fload):
	(fmerge):
	(cat):
	(rcs_import): Change grouping for "--help" display, to make more
	informative.
	(rcs_import): Also add more details to help text.

2005-01-17  Nathaniel Smith  <njs@codesourcery.com>

	* diff_patch.cc (normalize_extents): Add missing ')'.

2005-01-17  Nathaniel Smith  <njs@codesourcery.com>

	* tests/t_update_1.at: New test.
	* testsuite.at: Call it.

2005-01-11  Nathaniel Smith  <njs@codesourcery.com>

	* diff_patch.cc (normalize_extents): Add warning for anyone who
	manages to trigger the untested part of the normalization code.

2005-01-14  Christian Kollee <stuka@pestilenz.org>

	* search for and link with sqlite3 when --bundle-sqlite=no

2005-01-12  Derek Scherger  <derek@echologic.com>

	* tests/t_ambig_update.at: add comments from discussion on irc
	* tests/t_status_missing.at: new test
	* testsuite.at: include it

2005-01-10  graydon hoare  <graydon@pboox.com>

	* commands.cc (explicit_merge): Tweak merge message.
	* database.cc (check_sqlite_format_version): New function.
	(database::sql): Call it.
	* sqlite/pager.hh (SQLITE_DEFAULT_PAGE_SIZE): Adjust to 8192.
	(SQLITE_MAX_PAGE_SIZE): Adjust to 65536.
	* schema_migration.cc: Post-merge cleanup.
	* Makefile.am: Likewise.

2005-01-10  Christof Petig <christof@petig-baender.de>

	* sqlite/*: SQLite 3.0.8 CVS import
	* database.{cc,hh}:
	* schema_migration.{cc,hh}: convert to use the SQLite3 API

	This does not yet use any of the more sophisticated API features
	of SQLite3 (query parameters, BLOBs), so there is plenty of room
	for optimization. This also does not change the schema (i.e.
	still uses base64 encoded values in tables)

2005-01-17  graydon hoare  <graydon@pobox.com>

	* AUTHORS: Mention Wojciech and Neil.
	* revision.cc (calculate_ancestors_from_graph): Make non-recursive.

2005-01-17  Wojciech MiÃkowski  <wmilkowski@interia.pl>

	* std_hooks.lua: Teach about meld.

2005-01-17  Neil Conway  <neilc@samurai.com>

	* diff_patch.cc: add a new context diff hunk consumer. Rename
	unidiff() to make_diff().
	* diff_patch.hh: Rename unidiff() to make_diff().
	* command.cc: Add new "cdiff" command, and refactor "diff" to
	invoke a common subroutine that is parameterized on the diff
	type. Unrelated change: make a branch-based checkout default to
	using the same directory name as the branch name, unless a
	branch is specified.

2005-01-17  graydon hoare  <graydon@pobox.com>

	* cryptopp/osrng.cpp (NonblockingRng::GenerateBlock):
	Bring forward patch lost in cryptopp 5.2 upgrade.
	* revision.cc (add_bitset_to_union)
	(calculate_ancestors_from_graph): New functions.
	(erase_ancestors)
	(is_ancestor): Rewrite.
	* cert.cc (get_branch_heads): Rewrite.
	* database.{cc,hh} (get_heads): Remove
	(get_revision_ancestry): Use multimap.
	(install_views): Disable.
	Remove everything related to the trust views. Too slow.
	Also tidy up whitespace formatting in sqlite3 code.
	* views.sql: Clear out all views.
	* commands.cc: Adapt to using multimap for ancestry.
	* AUTHORS: Mention Faheem and Christian.

2005-01-17  Faheem Mitha  <faheem@email.unc.edu>

	* debian/control: Fix up build depends.

2005-01-17  Ulrich Drepper  <drepper@redhat.com>

	* acinclude.m4 (AC_CHECK_INADDR_NONE): Fix quoting.
	* Makefile.am (EXTRA_DIST): Add sqlite/keywordhash.c.

2005-01-14  Christian Kollee  <stuka@pestilenz.org>

	* search for and link with sqlite3 when --bundle-sqlite=no

2005-01-12  Derek Scherger  <derek@echologic.com>

	* tests/t_ambig_update.at: add comments from discussion on irc
	* tests/t_status_missing.at: new test
	* testsuite.at: include it

2005-01-10  graydon hoare  <graydon@pboox.com>

	* commands.cc (explicit_merge): Tweak merge message.
	* database.cc (check_sqlite_format_version): New function.
	(database::sql): Call it.
	* sqlite/pager.hh (SQLITE_DEFAULT_PAGE_SIZE): Adjust to 8192.
	(SQLITE_MAX_PAGE_SIZE): Adjust to 65536.
	* schema_migration.cc: Post-merge cleanup.
	* Makefile.am: Likewise.

2005-01-10  Christof Petig  <christof@petig-baender.de>

	* sqlite/*: SQLite 3.0.8 CVS import
	* database.{cc,hh}:
	* schema_migration.{cc,hh}: convert to use the SQLite3 API

	This does not yet use any of the more sophisticated API features
	of SQLite3 (query parameters, BLOBs), so there is plenty of room
	for optimization. This also does not change the schema (i.e.
	still uses base64 encoded values in tables)

2005-01-11  Nathaniel Smith  <njs@codesourcery.com>

	* tests/t_migrate_schema.at: Switch to using pre-dumped db's, make
	it work, un-XFAIL it.

2005-01-11  Nathaniel Smith  <njs@codesourcery.com>

	* tests/t_persistent_server_keys_2.at: XFAIL it, add commentary on
	solution.

2005-01-11  Nathaniel Smith  <njs@codesourcery.com>

	* tests/t_persistent_server_keys_2.at: New test.
	* testsuite.at: Add it.

2005-01-06  Nathaniel Smith  <njs@codesourcery.com>

	* schema_migration.cc (migrate_monotone_schema): Add comment
	pointing to t_migrate_schema.at.
	* tests/t_migrate_schema.at: Implement, mostly.  (Still broken.)

	* tests/t_heads_discontinuous_branch.at: Remove urgency
	annotation.
	* tests/t_netsync_nocerts.at: Add urgency annotation.

	* testsuite.at: Add UNGZ, UNGZB64 macros.
	* tests/t_fmerge.at: Use them.

2005-01-05  Nathaniel Smith  <njs@codesourcery.com>

	* schema_migration.cc: Update comment about depot code.
	(migrate_depot_split_seqnumbers_into_groups):
	(migrate_depot_make_seqnumbers_non_null):
	(migrate_depot_schema): Remove; all are dead code.

2005-01-05  Nathaniel Smith  <njs@codesourcery.com>

	* schema_migration.cc: Remove tabs.

2005-01-05  Nathaniel Smith  <njs@codesourcery.com>

	* tests/t_check_same_db_contents.at: Uncapitalize title to unbreak
	testsuite.

	* revision.cc (is_ancestor): Add FIXME comment.
	(erase_ancestors): New function.
	* revision.hh (erase_ancestors): Prototype it.
	* cert.cc (get_branch_heads): Call it.
	* tests/t_heads_discontinuous_branch.at: Un-XFAIL it.

	* revision.cc (find_subgraph_for_composite_search): Ignore null
	revision ids.
	* commands.cc (try_one_merge): Add invariant - never create merges
	where the left parent is an ancestor or descendent of the right.
	(explicit_merge): Same check.
	(propagate): Handle cases where no merge is necessary.  Also, make
	generated log message more readable.

	* tests/t_propagate_desc.at: Un-XFAIL it.
	* tests/t_propagate_anc.at: Un-XFAIL it.  Use new
	CHECK_SAME_DB_CONTENTS macros.
	* testsuite.at: Move t_check_same_db_contents.at to run before
	propagation tests.  Make CHECK_SAME_DB_CONTENTS more thorough.

	* tests/t_dump_load.at: Implement test.

2005-01-05  Nathaniel Smith  <njs@codesourcery.com>

	* tests/t_check_same_db_contents.at: New test.
	* testsuite.at: Add it.
	(CHECK_SAME_DB_CONTENTS): New macro.

2005-01-04  Nathaniel Smith  <njs@codesourcery.com>

	* cert.cc: Remove tabs.
	* revision.hh: Likewise.

2005-01-04  Nathaniel Smith  <njs@codesourcery.com>

	* tests/t_propagate_anc.at: Also check the case where we're
	propagating a non-strict ancestor, i.e. the heads are actually
	equal.

2005-01-04  Nathaniel Smith  <njs@codesourcery.com>

	* database.cc (get_revision_parents): Add invariant.
	(get_revision_children): Likewise.
	(get_revision): Likewise.
	(put_revision): Likewise.

	* tests/t_merge_ancestor.at: New test.
	* tests/t_propagate_desc.at: Likewise.
	* tests/t_propagate_anc.at: Likewise.
	* testsuite.at: Call them.

2005-01-04  Nathaniel Smith  <njs@codesourcery.com>

	* tests/t_netsync_diffbranch.at: Add priority, add description of
	problem and solution.
	Also, XFAIL it.
	* tests/t_netsync_unrelated.at: Add reference to discussion.
	* tests/t_cmdline_options.at: Remove priority marking from
	non-bug.
	* tests/t_checkout_dir.at: XFAIL when run as root.

	* tests/t_netsync_nocerts.at: New test.
	* testsuite.at: Call it.

2005-01-03  Matt Johnston  <matt@ucc.asn.au>

	* tests/t_netsync_diffbranch.at: add a new test for pulling a branch
	with a parent from a different branch.
	* testsuite.at: add it

2005-01-02  Derek Scherger  <derek@echologic.com>

	* commands.cc (log_certs): new function
	(log) add Ancestor: and Branch: entries to output; use above new
	function
	* tests/t_cross.at: update to work with changesets

2004-12-30  graydon hoare  <graydon@pobox.com>

	* constants.cc (netcmd_current_protocol_version): Set to 3.
	* tests/t_crlf.at: New test of crlf line encodings.
	* testsuite.at: Call it.
	* monotone.spec: Note 0.16 release.

2004-12-30  graydon hoare  <graydon@pobox.com>

	* win32/get_system_flavour.cc: Fix little compile bugs.

2004-12-30  Julio M. Merino Vidal  <jmmv@menta.net>

	* change_set.{cc,hh}: Add the has_renamed_file_src function in
	change_set::path_rearrangement.
	* commands.cc: Make the 'log' command show nothing for renamed or
	deleted files (when asked to do so) and stop going backwards in
	history when such condition is detected; they don't exist any more,
	so there is no point in showing history (and could drive to incorrect
	logs anyway).
	* tests/t_log_nonexistent.at: New check to verify previous.
	* testsuite.at: Add it.

2004-12-30  graydon hoare  <graydon@pobox.com>

	* Makefile.am: Clean full testsuite directory and full-version.
	* configure.ac: Bump version number.
	* po/monotone.pot: Regenerate.
	* NEWS: Describe new release.

2004-12-29  Julio M. Merino Vidal  <jmmv@menta.net>

	* tests/t_cmdline_options.at: New test for previous: ensure that
	monotone is actually checking for command line correctness.
	* testsuite.at: Add it.

2004-12-29  Julio M. Merino Vidal  <jmmv@menta.net>

	* monotone.cc: Verify that the command line is syntactically correct
	as regards to options (based on error codes from popt).

2004-12-29  Matt Johnston  <matt@ucc.asn.au>

	* tests/t_drop_rename_patch.at: A test to check that deltas on
	renamed files are included in concatenate_change_sets, if there was a
	deletion of a file with the same name as the rename src.
	* testsuite.at: add it

2004-12-29  graydon hoare  <graydon@pobox.com>

	* AUTHORS: Add Jordi.
	* change_set.{cc,hh}: Make sanity helpers const.
	(normalize_change_set): Drop a->a deltas.
	(merge_change_sets): Call normalize.
	(invert_change_set): Likewise.
	* revision.cc
	(find_subgraph_for_composite_search): New fn.
	(calculate_composite_change_set): Call it.
	(calculate_change_sets_recursive): Use results.
	* tests/t_no_change_deltas.at: Fix.

2004-12-29  graydon hoare  <graydon@pobox.com>

	* change_set.cc: Fix unit tests to satisfy sanity checks.
	* std_hooks.lua: Fix status checking on external merges.

2004-12-29  Matt Johnston  <matt@ucc.asn.au>

	* change_set.{cc,hh}: Take account of files which are the
	destination of a rename_file operation, when examining
	file deletions. Added helper methods to clean up related code.

2004-12-29  Matt Johnston  <matt@ucc.asn.au>

	* change_set.cc: added a sanity check for deltas with same src/dst,
	and deleted files with deltas.

2004-12-29  Matt Johnston  <matt@ucc.asn.au>

	* testsuite.at, tests/t_netsync_single.at: don't use -q with
	killall since it isn't portable.

2004-12-28  Julio M. Merino Vidal  <jmmv@menta.net>

	* commands.cc: Make the 'log' command show all affected files
	in each revision in a nice format (easier to read than what
	'cat revision' shows).

2004-12-28  Julio M. Merino Vidal  <jmmv@menta.net>

	* commands.cc: Change the order used by the 'log' command to show
	affected files so that it matches the order in which these changes
	really happen.  Otherwise, a sequence like "rm foo; mv bar foo;
	patch foo" could be difficult to understand by the reader.

2004-12-28  Jordi Vilalta Prat  <jvprat@wanadoo.es>

	* monotone.texi: Fix a typo: "not not" should be "not".

2004-12-28  Julio M. Merino Vidal  <jmmv@menta.net>

	* commands.cc: Make the 'log' command show all affected files
	in each revision in a nice format (easier to read than what
	'cat revision' shows).

2004-12-28  graydon hoare  <graydon@pobox.com>

	* AUTHORS: Add various recent authors.

2004-12-28  Badai Aqrandista <badaiaqrandista@hotmail.com>

	* debian/*: Fix up for package building.

2004-12-28  graydon hoare  <graydon@pobox.com>

	* change_set.{cc,hh}: Add sanity checking, rework
	some of concatenation logic to accomodate.
	* revision.{cc,hh}: Likewise.
	Teach about generalized graph rebuilding.
	* database.cc (delete_existing_revs_and_certs): New fn.
	* commands.cc (db rebuild): New command.
	(db fsck) New command.
	* sanity.{cc,hh} (relaxed): New flag.
	* work.cc: Use new concatenation logic.

2004-12-25  Julio M. Merino Vidal  <jmmv@menta.net>

	* commands.cc: During 'log', print duplicate certificates (by
	different people) in separate lines, rather than showing them
	together without any spacing.  While here, homogenize new lines
	in other messages as well; this also avoids printing some of
	them in case of missing certificates).

2004-12-24  Nathaniel Smith  <njs@codesourcery.com>

	* tests/t_disapprove.at: Enable previously disabled test.

	* tests/t_no_change_deltas.at: New test.
	* testsuite.at: Call it.

2004-12-23  Nathaniel Smith  <njs@codesourcery.com>

	* win32/read_password.c: Remove unused file.

2004-12-22  Julio M. Merino Vidal  <jmmv@menta.net>

	* commands.cc: Verify that the key identifier passed to the pubkey
	and privkey commands exists in the database.  Otherwise exit with
	an informational message instead of an exception.

2004-12-20  Matt Johnston  <matt@ucc.asn.au>

	* keys.cc: don't cache bad passphrases, so prompt for a correct
	password if the first ones fail.

2004-12-19  Matt Johnston  <matt@ucc.asn.au>

	* commands.cc: print out author/date next to ambiguous revision
	lists from selectors.

2004-12-19  Julio M. Merino Vidal  <jmmv@menta.net>

	* testsuite.at:
	* tests/t_fmerge.at:
	* tests/t_netsync.at:
	* tests/t_netsync_single.at:
	* tests/t_revert.at:
	* tests/t_tags.at: Avoid usage of test's == operator.  It's a
	GNUism and causes unexpected failures in many tests.  The correct
	operator to use is just an equal sign (=).
	* tests/t_renamed.at: Don't use cp's -a flag, which is not
	supported by some implementations of this utility (such as the
	one in NetBSD).  Try to add some of its funcionality by using
	the -p flag, although everything could be fine without it.
	* tests/t_unidiff.at: Discard patch's stderr output.  Otherwise
	it's treated as errors, but NetBSD's patch uses it to print
	informative messages.

2004-12-19  Julio M. Merino Vidal  <jmmv@menta.net>

	* tests/t_scan.at: Instead of running sha1sum, use a prestored
	manifest file to do the verification.  This avoids problems in
	systems that do not have the sha1sum tool, like NetBSD.

2004-12-19  Julio M. Merino Vidal  <jmmv@menta.net>

	* Makefile.am: Remove obsolete --with-bundled-adns flag from
	DISTCHECK_CONFIGURE_FLAGS.

2004-12-18  Nathaniel Smith  <njs@codesourcery.com>

	* tests/t_checkout_dir.at: Make the test directory chdir'able
	again after the test.
	* tests/t_delete_dir.at: Add trailing newline.

	* tests/t_dump_load.at: New bug report.
	* tests/t_migrate_schema.at: Likewise.
	* testsuite.at: Call them.

2004-12-18  Nathaniel Smith  <njs@codesourcery.com>

	* change_set.hh: Remove obsolete comment.

2004-12-18  Nathaniel Smith  <njs@codesourcery.com>

	* tests/t_delete_dir.at: New bug report.
	* testsuite.at: Call it.

2004-12-18  Julio M. Merino Vidal  <jmmv@menta.net>

	* commands.cc: Homogenize help message for 'ls' with the one shown
	by 'list'.

2004-12-18  Julio M. Merino Vidal  <jmmv@menta.net>

	* ChangeLog: Add missing entries for several modifications I did
	in December 6th and 3rd.

2004-12-18  Julio M. Merino Vidal  <jmmv@menta.net>

	* tests/t_checkout_dir.at: New test triggering the bug I fixed
	  previously in the checkout command, verifying that directory
	  creation and chdir succeed.
	* testsuite.at: Add new test.

2004-12-18  Nathaniel Smith  <njs@codesourcery.com>

	* ChangeLog: Add log entry for <jmmv@menta.net>'s last change.
	* std_hooks.lua: Check exit status of external merge commands.

2004-12-18  Julio M. Merino Vidal  <jmmv@menta.net>

	* commands.cc: Include cerrno, cstring,
	boost/filesystem/exception.hpp.
	(checkout): Verify that directory creation and chdir succeeded.

2004-12-18  Nathaniel Smith  <njs@codesourcery.com>

	* diff_patch.cc (struct hunk_offset_calculator): Remove dead
	code.  (I believe it was used by the old, non-extent-based
	merging.)
	(calculate_hunk_offsets): Likewise.
	(struct hunk_consumer): Move next to rest of unidiff code.
	(walk_hunk_consumer): Likewise.

2004-12-18  Matt Johnston <matt@ucc.asn.au>

	* change_set.cc (concatenate_change_sets): Be more careful checking
	whether to discard deltas for deleted files (in particular take
	care when files are removed then re-added) - fixes tests
	t_patch_drop_add, t_add_drop_add.at, t_add_patch_drop_add,
	t_merge2_add_drop_add
	* change_set.cc (project_missing_deltas): don't copy deltas
	for deleted files, and handle the case where src file ids vary when
	files are added/removed. (fixes t_patch_vs_drop_add)
	* t_patch_drop_add.at, t_add_drop_add.at, t_add_patch_drop_add.at,
	  t_merge2_add_drop_add.at, t_patch_vs_drop_add.t: don't expect
	to fail any more.

2004-12-17  Nathaniel Smith  <njs@codesourcery.com>

	* tests/t_persistent_server_keys.at:
	* tests/t_attr.at:
	* tests/t_patch_vs_drop_add.at:
	* tests/t_merge2_add_drop_add.at:
	* tests/t_add_drop_add.at:
	* tests/t_add_patch_drop_add.at:
	* tests/t_patch_drop_add.at: Remove priority notes, since these
	are no longer bugs.

2004-12-17  graydon hoare  <graydon@pobox.com>

	* tests/t_merge_2.at: Works now, remove xfail.

2004-12-17  graydon hoare  <graydon@pobox.com>

	* tests/t_merge_1.at: Remove AT_CHECK(false) and xfail.
	* tests/t_fdiff_normalize.at: New test.
	* testsuite.at: Call it.
	* diff_patch.cc (normalize_extents): Fix the normalize bug.
	* revision.{cc,hh} (construct_revisions): Rename to prepare for
	next rebuild-the-graph migration.
	* commands.cc (db): Change call name.

2004-12-16  Joel Rosdahl  <joel@rosdahl.net>

	* revision.cc (is_ancestor): Use std::queue for the queue.

2004-12-14  Joel Rosdahl  <joel@rosdahl.net>

	Generalize the explicit_merge command with an optional ancestor
	argument:
	* revision.cc (is_ancestor): New method.
	* revision.hh (is_ancestor): Add prototype.
	* commands.cc (try_one_merge): Add ancestor argument. Empty
	ancestor means use ancestor from find_common_ancestor_for_merge.
	(merge): Pass empty ancestor to try_one_merge.
	(propagate): Likewise.
	(explicit_merge): Add optional ancestor argument.
	* monotone.texi: Document new explicit_merge argument.

2004-12-13  Joel Rosdahl  <joel@rosdahl.net>

	* tests/t_merge_2.at: New test triggering a bad merge.
	* testsuite.at: Add new test.

2004-12-13  Joel Rosdahl  <joel@rosdahl.net>

	* revision.cc (find_least_common_ancestor): Add a missing "return
	true;" that mysteriously was removed in
	c853237f9d8d155431f88aca12932d2cdaaa31fe.

2004-12-13  Joel Rosdahl  <joel@rosdahl.net>

	* revision.cc (find_least_common_ancestor): Remove unused variable.
	* commands.cc (lca): Correct negative status text.
	* commands.cc (update): Use GNU style braces.

2004-12-12  graydon hoare  <graydon@pobox.com>

	* commands.cc: Fix bug reported in t_attr.at
	* tests/t_attr.at: Remove xfail.
	* change_set.cc: Change unit tests syntax.
	(read_change_set): Assert complete read.
	* revision_ser.cc (read_revision_set): Likewise.
	* os_specific.hh: Drop obsolete file.

2004-12-12  Joel Rosdahl  <joel@rosdahl.net>

	* revision.cc (find_least_common_ancestor): New function for
	finding the vanilla LCA.
	* revision.hh: Added prototype for find_least_common_ancestor.
	* commands.cc (update): Use find_least_common_ancestor for finding
	a common ancestor.
	* commands.cc (diff): Likewise.
	* revision.cc (find_common_ancestor): Rename to...
	(find_common_ancestor_for_merge): ...this, for clarity.
	* revision.hh: find_common_ancestor -->
	find_common_ancestor_for_merge.
	* commands.cc (try_one_merge): Call find_common_ancestor_for_merge
	to find ancestor.
	* commands.cc (lcad): Rename lca command to lcad.
	* commands.cc (lca): New command for finding the vanilla LCA.

2004-12-12  Nathaniel Smith  <njs@codesourcery.com>

	* tests/t_persistent_server_keys.at: Actually test what it's
	supposed to.  Also, un-XFAIL it, since now it seems to pass.

2004-12-12  Nathaniel Smith  <njs@codesourcery.com>

	* tests/t_persistent_server_keys.at: New test.

	* testsuite.at: Call it.
	* tests/t_persistent_server_revision.at: Fix typo.

2004-12-12  Nathaniel Smith  <njs@codesourcery.com>

	* tests/t_persistent_server_revision.at: New test.
	* testsuite.at: Call it.  Tweak NETSYNC macros in support of it.

2004-12-11  Nathaniel Smith  <njs@codesourcery.com>

	* lua.hh (add_rcfile): Add 'required' argument.
	* lua.cc (add_rcfile): Implement it.  Simplify error checking
	logic while I'm there...
	* monotone.cc (cpp_main): Pass new argument to add_rcfile.

	* tests/t_rcfile_required.at: New test.
	* testsuite.at: Call it.
	Revamp netsync support macros, to allow long-running servers.
	Make netsync-killer try first with -TERM, in case that plays nicer
	with gcov.

2004-12-11  Nathaniel Smith  <njs@codesourcery.com>

	* lua.hh: Remove tabs.

2004-12-11  Nathaniel Smith  <njs@codesourcery.com>

	* monotone.texi: Document explicit_merge.

2004-12-11  Nathaniel Smith  <njs@codesourcery.com>

	* Makefile.am: Redo full-revision support again, to properly
	handle 'make dist' and caching.  Hopefully.

2004-12-11  Nathaniel Smith  <njs@codesourcery.com>

	* monotone.texi (File Attributes): Rewrite for new .mt-attrs
	syntax.

2004-12-11  Nathaniel Smith  <njs@codesourcery.com>

	* tests/t_attr.at: New test.
	* testsuite.at: Call it.

2004-12-11  Nathaniel Smith  <njs@codesourcery.com>

	* commands.cc (trusted): Print spaces between key ids.

	* lua.cc (add_rcfile): Errors while loading a user-provided rc
	file are naughtiness, not oopses.

2004-12-11  Nathaniel Smith  <njs@codesourcery.com>

	* commands.cc (commands::explain_usage): Use split_into_lines to
	do formatting of per-command usage; allow multi-line
	descriptions.
	(trusted): New command.
	* monotone.texi (Key and Cert): Document 'trusted' command.
	* tests/t_trusted.at: New test.
	* testsuite.at: Change get_revision_cert_trust to support
	t_trusted.at.  Call t_trusted.at.

2004-12-11  Derek Scherger  <derek@echologic.com>

	* app_state.{cc,hh} (restriction_includes): renamed from
	in_restriction to be less obscure; use path_set rather than
	set<file_path>
	* commands.cc
	(restrict_path_set):
	(restrict_rename_set):
	(restrict_path_rearrangement):
	(calculate_restricted_revision): new restriction functions
	(restrict_patch_set): remove old restrictions machinery
	(status): call calculate_restricted_revision
	(ls_tags): call app.initialize
	(unknown_itemizer): restriction_includes renamed
	(ls_unknown): call calculate_restricted_revision
	(ls_missing): rework for restrictions
	(commit): switch to --message option, optional paths and preserve
	restricted work
	(diff): allow restrictions for zero and one arg variants
	(revert): note some work left to do
	* manifest.{cc,hh} (build_manifest_map): hide unused things
	(build_restricted_manifest_map): new function
	* transforms.{cc,hh} (calculate_ident): clean up merge artifacts
	* work.cc (read_options_map): merge cleanup to preserve command
	line options

2004-12-10  Nathaniel Smith  <njs@codesourcery.com>

	* Makefile.am (package_full_revision.txt): Redo Joel Rosdahl
	<joel@rosdahl.net>'s change below after it got clobbered by
	merge.

2004-12-10  Nathaniel Smith  <njs@codesourcery.com>

	* commands.cc (log): Synopsize optional 'file' argument, and
	describe both arguments in help description.

2004-12-10  Matt Johnston  <matt@ucc.asn.au>

	* cert.cc: Added priv_key_exists() function
	* commands.cc, rcs_import.cc: use new privkey functions
	* netsync.cc: change some bits that were missed

2004-12-09  Derek Scherger  <derek@echologic.com>

	* .mt-nonce: delete obsolete file
	* change_set.cc (merge_deltas): add file paths in call to
	try_to_merge_files
	* commands.cc (propagate): add progress logging similar to merge
	* diff_patch.{cc,hh} (try_to_merge_files): add file paths to
	merge2 and merge3 hooks; add logging of paths before calling merge
	hooks
	* lua.{cc,hh} (hook_merge2, hook_merge3): add file paths to merge
	hooks
	* std_hooks.lua (merge2, merge3, merge2_xxdiff_cmd,
	merge3_xxdiff_cmd): pass file paths to xxdiff for use as titles
	* testsuite.at (MONOTONE_SETUP): add paths to merge2 hook

2004-12-09  Matt Johnston  <matt@ucc.asn.au>

	* cert.cc, cert.hh, lua.cc, lua.hh, netsync.cc:
	Added a new get_priv_key(keyid) lua hook to retrieve
	a private key from ~/.monotonerc

2004-12-09  Matt Johnston  <matt@ucc.asn.au>

	* change_set.cc: Don't include patch deltas on files which
	are being deleted in changesets. (partial fix for bug
	invoked by t_merge_add_del.at)

2004-12-09  Matt Johnston  <matt@ucc.asn.au>

	* configure.ac,Makefile.am: Fix iconv and intl
	handling so that the libraries are used (required for OS X).

2004-12-09  Nathaniel Smith  <njs@codesourcery.com>

	* Makefile.am (BUILT_SOURCES_NOCLEAN): add 'S'.

	* netsync.cc (session): Make ticker pointers into auto_ptr's.  Add
	cert and revision tickers.
	(session::session): Initialize new tickers.
	(session::note_item_sent): New method.  Increment tickers.
	(session::note_item_arrived): Increment tickers.
	(session::read_some): Adjust for auto_ptr.
	(session::write_some): Likewise.
	(call_server): Conditionally initialize cert and revision
	tickers.
	(queue_data_cmd): Call 'note_item_sent'.
	(queue_delta_cmd): Call 'note_item_sent'.

2004-12-09  graydon hoare  <graydon@pobox.com>

	* ROADMAP: Add file.

2004-12-08  Nathaniel Smith  <njs@codesourcery.com>

	* tests/t_patch_vs_drop_add.at:
	* tests/t_patch_drop_add.at:
	* tests/t_netsync_unrelated.at:
	* tests/t_merge_add_del.at:
	* tests/t_merge2_add_drop_add.at:
	* tests/t_merge_1.at:
	* tests/t_heads_discontinuous_branch.at:
	* tests/t_cleanup_empty_dir.at:
	* tests/t_checkout_options.at:
	* tests/t_ambig_update.at:
	* tests/t_add_patch_drop_add.at:
	* tests/t_add_drop_add.at:
	* tests/t_add_dot.at: Add (importance) markers to all bug report
	tests.

2004-12-08  Nathaniel Smith  <njs@codesourcery.com>

	* app_state.hh (write_options): Add 'force' option.
	* app_state.cc: Remove tabs.
	(write_options): Implement.
	* commands.cc (checkout): Pass force=true to 'write_options'.

	* tests/t_checkout_options.at: New test.
	* testsuite.at: Define RAW_MONOTONE.
	(t_checkout_options.at): Call it.

2004-12-08  Nathaniel Smith  <njs@codesourcery.com>

	* update.hh (pick_update_target): Rename to...
	(pick_update_candidates): ...this.  Return a set of candidates,
	rather than a single best.
	* update.cc (pick_update_candidates): Likewise.  Remove logic
	checking for unique candidate.
	* commands.cc (describe_revision): New function.
	(heads): Use it.
	(update): Use new 'pick_update_candidates' function.  Add logic
	checking for unique candidate.  On non-unique candidate, print all
	candidates, using 'describe_revision'.

	* tests/t_ambig_update.at: Check that failure messages describe
	the candidate set.

2004-12-08  Nathaniel Smith  <njs@codesourcery.com>

	* update.cc: Remove tabs.

2004-12-08  Nathaniel Smith  <njs@codesourcery.com>

	* tests/t_ambig_update.at: Also check that update fails when one
	candidate edge is deeper than the other.

2004-12-08  graydon hoare  <graydon@pobox.com>

	* change_set.cc (extend_renumbering_via_added_files):
	Look up parent tid in existing renumbering.
	* commands.cc (attr): Check index for "set" subcommand.
	(lca): New diagnostic command.
	(log): Tidy up output formatting a bit.
	* po/monotone.pot: Regenerate.
	* tests/t_add_edge.at: New test to catch add failure.
	* testsuite.at: Call it.

2004-12-08  Nathaniel Smith  <njs@codesourcery.com>

	* tests/t_ambig_update.at: New test.
	* testsuite.at: Add it.

	* tests/t_explicit_merge.at: Add, having forgotten to last time.

2004-12-08  Nathaniel Smith  <njs@codesourcery.com>

	* tests/t_explicit_merge.at: New test.
	* testsuite.at: Add it.

2004-12-08  Nathaniel Smith  <njs@codesourcery.com>

	* testsuite.at: Remove duplicate line created by merge.
	* ChangeLog: Re-sort after merges.

	* commands.cc (explicit_merge): Remove stray space.  Print id of
	merge result.
	(complete_command): Add back "}" deleted by merge.

2004-12-08  Nathaniel Smith  <njs@codesourcery.com>

	* change_set.cc: Remove tabs.
	* diff_patch.cc: Likewise.

	* commands.cc (explicit_merge): New command.

2004-12-08  graydon hoare  <graydon@pobox.com>

	* change_set.cc (extend_renumbering_via_added_files):
	Look up parent tid in existing renumbering.
	* commands.cc (attr): Check index for "set" subcommand.
	(lca): New diagnostic command.
	(log): Tidy up output formatting a bit.
	* po/monotone.pot: Regenerate.
	* tests/t_add_edge.at: New test to catch add failure.
	* testsuite.at: Call it.

2004-12-07  Richard Levitte  <richard@levitte.org>

	* Makefile.am: Keep package_*revision.{txt,h}, so they are saved
	as part of a distribution, and thereby make as sure as possible
	people who download monotone get historical information on where
	their copy of monotone came from.

2004-12-06  Richard Levitte  <richard@levitte.org>

	* monotone.cc: Add a hint on how to use --ticker.

2004-12-06  Nathaniel Smith  <njs@codesourcery.com>

	* commands.cc (ls_certs): Sort the certs before printing.
	* tests/t_netsync_repeated.at: Actually check that certs were
	transferred correctly.

2004-12-06  Julio M. Merino Vidal  <jmmv@menta.net>

	* figures/cert.pdf:
	* figures/cert.png:
	* figures/oo-figures.sxd:
	* monotone.texi: Use example host names under the
	example.{com,org,net} subdomains instead of invented names.
	These are defined in RFC 2606.

2004-12-06  Julio M. Merino Vidal  <jmmv@menta.net>

	* configure.ac: Now that we depend on GNU Autoconf >= 2.58, we
	can use the AS_HELP_STRING macro everywhere we need to pretty-print
	help strings.  Also convert old calls to AC_HELP_STRING (deprecated)
	to this one.

2004-12-06  Joel Rosdahl  <joel@rosdahl.net>

	* Makefile.am (package_full_revision.txt): Silence error messages
	when deducing full package revision.

2004-12-06  graydon hoare  <graydon@pobox.com>

	* unix/get_system_flavour.cc:
	* win32/get_system_flavour.cc: Add missing files.

2004-12-06  graydon hoare  <graydon@pobox.com>

	* commands.cc (merge): Add newline in output.
	* change_set.cc (project_missing_deltas): Fix very bad
	delta-renaming bug.

2004-12-06  graydon hoare  <graydon@pobox.com>

	* change_set.cc:
	* tests/t_merge_add_del.at:
	* netsync.cc:
	* commands.cc: Clean up from merge.

2004-12-06  Nathaniel Smith  <njs@codesourcery.com>

	* tests/t_add_patch_drop_add.at: New test.
	* tests/t_merge2_add_drop_add.at: New test.
	* tests/t_patch_drop_add.at: New test.
	* tests/t_patch_vs_drop_add.at: New test.
	* testsuite.at: Add them.

	* tests/t_add_drop_add.at: Fix to test what it was supposed to.

	* tests/t_merge2_data.at: Remove extraneous [stdout].

	* tests/t_merge_add_del.at: Fix description.
	XFAIL it.

2004-12-06  Nathaniel Smith  <njs@codesourcery.com>

	* tests/t_add_drop_add.at: New test.
	* testsuite.at: Add it.

2004-12-05  Nathaniel Smith  <njs@codesourcery.com>

	* tests/t_merge_add_del: Shorten name for better display.

2004-12-05  Matt Johnston <matt@ucc.asn.au>

	* tests/t_merge_add_del: added a new test for merging
	  branches where a file is added then removed.
	* testsuite.at: added the new test
	* configure.ac: bumped the prequisite version to 2.58 since
	  some tests use AT_XFAIL_IF

2004-12-05  graydon hoare  <graydon@pobox.com>

	* Makefile.am (package_full_revision.txt): Use top_builddir
	to locate monotone executable.

2004-12-05  Nathaniel Smith  <njs@codesourcery.com>

	* tests/t_merge_add_del: Shorten name for better display.

2004-12-05  Matt Johnston <matt@ucc.asn.au>

	* tests/t_merge_add_del: added a new test for merging
	  branches where a file is added then removed.
	* testsuite.at: added the new test
	* configure.ac: bumped the prequisite version to 2.58 since
	  some tests use AT_XFAIL_IF

2004-12-04  graydon hoare  <graydon@pobox.com>

	* commands.cc (fcommit): New command.
	(update): Finish off merge of update command.

2004-12-04  Derek Scherger  <derek@echologic.com>

	* commands.cc: (complete_command): New function.
	(explain_usage/process): Use it.

2004-12-04  Nathaniel Smith  <njs@codesourcery.com>

	* change_set.cc (merge_deltas): Call correct variant of
	try_to_merge_files depending on whether ancestor is available.
	* diff_patch.cc (try_to_merge_files -- merge3 version): Add
	assertions about ids.
	(try_to_merge_files -- merge2 version): Likewise.

	* testsuite.at: Add a trivial working merge2 hook.
	* tests/t_related_merge2_data.at: Update to use.
	Mark as expected to PASS.
	* tests/t_merge2_data.at: Likewise.

2004-12-04  Nathaniel Smith  <njs@codesourcery.com>

	* change_set.cc (merge_deltas): Call correct variant of
	try_to_merge_files depending on whether ancestor is available.
	* diff_patch.cc (try_to_merge_files -- merge3 version): Add
	assertions about ids.
	(try_to_merge_files -- merge2 version): Likewise.

	* testsuite.at: Add a trivial working merge2 hook.
	* tests/t_related_merge2_data.at: Update to use.
	Mark as expected to PASS.
	* tests/t_merge2_data.at: Likewise.

2004-12-04  Nathaniel Smith  <njs@codesourcery.com>

	* change_set.cc: Remove tabs.
	* diff_patch.cc: Likewise.

2004-12-04  Nathaniel Smith  <njs@codesourcery.com>

	* change_set.cc: Remove tabs.
	* diff_patch.cc: Likewise.

2004-12-03  Julio M. Merino Vidal  <jmmv@menta.net>

	* commands.cc: Add a missing newline to a message.

2004-12-03  Julio M. Merino Vidal  <jmmv@menta.net>

	* cryptopp/config.h:
	* configure.ac: NetBSD does not define __unix__ nor __unix, so the
	build fails.  To solve, check for __NetBSD__ where appropiate to
	detect a Unix system.

2004-12-03  Julio M. Merino Vidal  <jmmv@menta.net>

	* INSTALL: Document my latest changes: --enable-ipv6 option, ability
	to specify static boost prefix through --enable-static-boost and
	BOOST_SUFFIX variable.

2004-12-03  Julio M. Merino Vidal  <jmmv@menta.net>

	* Makefile.am:
	* configure.am: Add a variable, BOOST_SUFFIX, that identifies the
	suffix string that has to be appended to Boost library names to use
	them.  This variable can be defined on configure's command line.

2004-12-03  Julio M. Merino Vidal  <jmmv@menta.net>

	* configure.ac: Let the --enable-static-boost argument take a prefix
	to where boost libraries are located.

2004-12-03  Julio M. Merino Vidal  <jmmv@menta.net>

	* configure.ac: Add a three-state --enable-ipv6 argument to the
	configure script to explicitly enable or disable IPv6 support.

2004-12-03  Julio M. Merino Vidal  <jmmv@menta.net>

	* std_hooks.lua: Add missing newlines to two error messages.

2004-12-02  Derek Scherger  <derek@echologic.com>

	* commands.cc: more tweaking to ease changeset merge

2004-12-01  Derek Scherger  <derek@echologic.com>

	* commands.cc: reordered commands to help merge with changesets
	branch

2004-12-01  graydon hoare  <graydon@pobox.com>

	* {unix,win32}/get_system_flavour.cc: New files.
	* basic_io.{cc,hh}: Give names to input sources.
	* monotone.cc: Move app_state ctor inside try.
	* platform.hh (get_system_flavour): Declare.
	* revision.cc: Name input source "revision".
	* sanity.cc: Log flavour on startup.
	* tests/t_attributes.at: Use new syntax.
	* transforms.{cc,hh} (split_into_lines): New variant, and rewrite.
	* work.{cc,hh}: Rewrite attributes to use basic_io.
	(get_attribute_from_db):
	(get_attribute_from_working_copy): New functions.

2004-11-30  Nathaniel Smith  <njs@codesourcery.com>

	* keys.cc (get_passphrase): Simplify arguments.
	(generate_key_pair): Force new passphrases to come from the user.
	Adapt to new 'get_passphrase' arguments.
	(change_key_passphrase): Likewise.
	(generate_key_pair): Add argument specifying passphrase, for
	exclusive use of the unit tests.
	(signature_round_trip_test): Use it.
	* keys.hh (generate_key_pair): Adjust prototype correspondingly.

	* tests/t_genkey.at: Test that 'genkey' requires the passphrase to
	be entered.
	* tests/t_chkeypass.at: Check that 'chkeypass' fails if no
	passphrase is given.

2004-11-30  Nathaniel Smith  <njs@codesourcery.com>

	* keys.hh: Remove tabs.
	* keys.cc: Likewise.

2004-11-30  Nathaniel Smith  <njs@codesourcery.com>

	* monotone.texi (Hook Reference): Clarify description of
	'get_passphrase', following confusion on IRC.

2004-11-30  Joel Rosdahl  <joel@rosdahl.net>

	* ui.cc (fatal): Added missing newlines in fatal message.

2004-11-29  Nathaniel Smith  <njs@codesourcery.com>

	* monotone.texi: Add more details to documentation of 'update
	<revision>' command.

	* ui.cc (fatal): Typo in previous commit.

2004-11-29  Nathaniel Smith  <njs@codesourcery.com>

	* ui.cc (fatal): On suggestion of Zack Weinberg, add a note to
	fatal error messages 1) telling the user that it's a bug (i.e.,
	not their fault), and 2) requesting a bug report.

2004-11-29  Nathaniel Smith  <njs@codesourcery.com>

	* ui.cc: Remove tabs.

2004-11-30  Matt Johnston  <matt@ucc.asn.au>

	* change_set.cc (merge_disjoint_analyses): Prevent duplicated
	tids being used.
	(merge_disjoint_analyses): Fix typo (s/a_tmp/b_tmp/)

2004-11-24  Nathaniel Smith  <njs@codesourcery.com>

	* tests/t_cleanup_empty_dir.at: Shorten name.

2004-11-24  Nathaniel Smith  <njs@codesourcery.com>

	* Makefile.am (BUILT_SOURCES): List package_*version.{h,txt}.
	* package_{full_,}version.txt: Work when blddir != srcdir.

2004-11-24  Nathaniel Smith  <njs@codesourcery.com>

	* mt_version.hh: New file.
	* mt_version.cc: New file.
	* monotone.cc (package_revision.h): Don't include it.
	(mt_version.hh): Include it.
	(OPT_FULL_VERSION): New option.
	(options): Add it.
	(cpp_main): Implement --version and --full-version in terms of
	mt_version.hh.

	* Makefile.am (package_full_revision.h): Build it.
	(MOST_SOURCES): Add mt_version.{cc,hh}.

2004-11-24  Nathaniel Smith  <njs@codesourcery.com>

	* txt2c.cc (main): Add "--skip-trailing" option to skip trailing
	whitespace.
	* Makefile.am (package_revision.h): Generate it.
	* monotone.cc (package_revision.h): Include it.
	(cpp_main): Print it as part of --version.

2004-11-23  Nathaniel Smith  <njs@codesourcery.com>

	* tests/t_cleanup_empty_dir.at: New test.
	* testsuite.at: Call it.

2004-11-23  Nathaniel Smith  <njs@codesourcery.com>

	* monotone.texi (File Attributes): Document how restricted format
	of .mt-attrs currently is.  Also talk about 'the' .mt-attrs file
	instead of 'an', in response to confusion.

2004-11-23  Nathaniel Smith  <njs@codesourcery.com>

	* work.cc (build_deletion): Add missing newline.
	(build_rename): Likewise.
	(build_rename): Likewise.

2004-11-23  Nathaniel Smith  <njs@codesourcery.com>

	* work.cc: Remove tabs.

2004-11-23  Nathaniel Smith  <njs@codesourcery.com>

	* commands.cc: Remove tabs.

2004-11-23  Nathaniel Smith  <njs@codesourcery.com>

	* tests/t_add_dot.at: New test.
	* testsuite.at: Call it.

2004-11-22  Joel Rosdahl  <joel@rosdahl.net>

	* testsuite.at (NEED_UNB64): Check that python knows how to decode
	strings before using it.

2004-11-21  Joel Rosdahl  <joel@rosdahl.net>

	* testsuite.at (NEED_UNB64): Find more programs for decoding
	base64.

2004-11-20  Nathaniel Smith  <njs@codesourcery.com>

	* tests/t_merge_1.at: New test.
	* testsuite.at: Add it.
	(NEED_UNB64): New macro.
	(UNB64): Likewise.
	* tests/t_unidiff.at: Use them.
	* tests/t_unidiff2.at: Likewise.

2004-11-19  Nathaniel Smith  <njs@codesourcery.com>

	* tests/t_initfork.at: Remove file; redundant with
	t_merge2_add.at.
	* testsuite.at: Don't call it.

2004-11-18  Derek Scherger  <derek@echologic.com>

	* commands.cc (list tags): new command.
	* monotone.1: update.
	* monotone.texi: update.
	* std_hooks.lua: remove unused get_problem_solution hook.
	* test/t_tags.at: new test.
	* testsuite.at: call it.

2004-11-18  Nathaniel Smith  <njs@codesourcery.com>

	* monotone.texi (Committing Work): Remove mistakenly added
	redundant command line argument.

2004-11-17  Joel Rosdahl  <joel@rosdahl.net>

	* commands.cc (diff): Don't print hashes around diff output if
	there is no diff to print.

	Fix bugs #8714 "monotone update working copy to previous version"
	and #9069 "update with multiple candidates":
	* commands.cc (update): Let the update command take an optional
	revision target parameter. Without an explicit revision target,
	the current branch head is used just like before. Added logic for
	updating to an older revision or another revision reachable via a
	common ancestor.
	* tests/t_update_to_revision.at: Add regression tests for new
	update logic.
	* testsuite.at: Add new test.
	* monotone.texi: Document new update argument.

2004-11-17  Nathaniel Smith  <njs@codesourcery.com>

	* netsync.cc (request_fwd_revisions): Rename 'first_attached_edge'
	to 'an_attached_edge', because it does not represent the first
	attached edge.  Likewise for 'first_attached_cset'.
	(analyze_attachment): Remove early exit from loop; we want to
	analyze the entire graph, not just some linear subgraphs.

	* revision.cc (ensure_parents_loaded): Filter out the null
	revision when calculating parents.
	* change_set.hh (null_id): Define for 'revision_id's.

	* tests/t_merge2_add.at: New test.
	* tests/t_merge2_data.at: New test.
	* tests/t_related_merge2_data.at: New test.
	* tests/t_merge_add.at: New test.
	* tests/t_netsync_pubkey.at: New test.
	* tests/t_netsync_repeated.at: New test.
	* tests/t_netsync_unrelated.at: New test.


	* testsuite.at: Add new tests.
	(NETSYNC_SETUP): New macro.
	(MONOTONE2): New macro.
	(RUN_NETSYNC): New macro.
	(ADD_FILE): New macro.
	(SET_FILE): New macro.
	(COMMIT): New macro.
	* tests/t_netsync.at: Use them.

	* tests/t_singlenetsync.at: Add 'netsync' keyword'.  Rename to...
	* tests/t_netsync_single.at: ...this.

	* tests/t_heads_discontinuous_branch.at: XFAIL it.

2004-11-17  Nathaniel Smith  <njs@codesourcery.com>

	* netsync.cc: Remove hard tabs.

2004-11-17  Nathaniel Smith  <njs@codesourcery.com>

	* revision.cc: Remove hard tabs.
	* change_set.hh: Likewise.

2004-11-16  Nathaniel Smith  <njs@codesourcery.com>

	* tests/t_heads.at: Replace last tricky case with a less tricky case.
	* tests/t_heads_discontinuous_branch.at: New test for the really
	tricky case.
	* testsuite.at: Run it.

2004-11-16  Nathaniel Smith  <njs@codesourcery.com>

	* views.sql (trusted_parents_in_branch): Remove.
	(trusted_children_in_branch): Remove.
	(trusted_branch_members): New view.
	(trusted_branch_parents): New view.
	(branch_heads): Use the new views, not the removed ones.

	* database.cc (get_heads): Column name in 'branch_heads'
	unavoidably changed from 'id' to 'parent'; adjust SELECT statement
	to use new name.

2004-11-16  Nathaniel Smith  <njs@codesourcery.com>

	* database.cc: Remove hard tabs.

2004-11-16  Nathaniel Smith  <njs@codesourcery.com>

	* commands.cc (dump_diffs): Fetch delta destination, not source,
	on new files.

2004-11-15  Joel Rosdahl  <joel@rosdahl.net>

	* tests/t_diff_added_file.at: Added testcase exposing a bug in
	"monotone diff x y" where x is an ancestor of y and y adds a new
	file.
	* testsuite.at: Add new test.

2004-11-14  Joel Rosdahl  <joel@rosdahl.net>

	Fix bug #9092 "add command to change passphrase":
	* commands.cc (chkeypass): New command.
	* keys.cc (get_passphrase): Added parameters for prompt beginning and
	disabling hook lookup and passphrase caching.
	* keys.hh, keys.cc (change_key_passphrase): New function.
	* database.hh, database.cc (delete_private_key): New function.
	* monotone.texi (Key and Cert): Document command.
	* tests/t_chkeypass.at: Testcase for the command.
	* testsuite.at: Added new testcase.

2004-11-14  Matt Johnston <matt@ucc.asn.au>

	* tests/t_initfork.at: New test for merging two ancestor-less heads.

2004-11-13  Nathaniel Smith  <njs@codesourcery.com>

	* tests/t_heads.at: New test.
	* testsuite.at: Add it.

2004-11-13  Nathaniel Smith  <njs@codesourcery.com>

	* monotone.texi: Fix various typos.
	(Committing Work): Add missing command line argument.
	(Branch Names): New section.
	Add me to the copyright block.

2004-11-12  Joel Rosdahl  <joel@rosdahl.net>

	* monotone.texi: Fix documentation of the approve and disapprove
	commands. Fix jp.co.juicebot.jb7 branch name in examples. Other
	minor fixes.

2004-11-11  Joel Rosdahl  <joel@rosdahl.net>

	* monotone.texi: Fix typos.

2004-11-08  graydon hoare  <graydon@pobox.com>

	* monotone.texi: Some minor cleanups.
	* netsync.cc: Fix a formatter.

2004-11-07  graydon hoare  <graydon@pobox.com>

	* figures/*.txt: Drop.
	* monotone.texi: Pull ASCII figures back in conditionally.
	* NEWS, AUTHORS, monotone.spec: Update for 0.15.
	* monotone.1: Update.

2004-11-06  graydon hoare  <graydon@pobox.com>

	* README.changesets: New file.
	* config.guess, config.sub: Remove.
	* Makefile.am: Improve document-building brains.
	* cert.cc, netsync.cc: Remove include.
	* configure.ac: Bump version number.
	* merkle_tree.{cc,hh}: Use unsigned char in dynamic_bitset.
	* po/POTFILES.in: Update to remove os_specific.hh.
	* po/monotone.pot: Regenerate.

2004-11-05  graydon hoare  <graydon@pobox.com>

	* constants.cc: Up timeout, connection limit.
	* monotone.texi: Various cleanups.

2004-11-05  Ulrich Drepper  <drepper@redhat.com>

	* configure.ac: Reduce dependencies.
	* lua/lua.h: Include config.h.
	* mkstemp.{cc,hh}: Use system variant when found.
	* netxx/resolve_getaddrinfo.cxx: Check for AI_ADDRCONFIG
	definition.
	* po/POTFILES.in: Update to mention changes.
	* Makefile.am (EXTRA_DIST): Include spec file.
	* commands.cc (diff): No output if empty diff.

2004-10-31  graydon hoare  <graydon@pobox.com>

	* commands.cc (diff): Use guess_binary.
	Fix up some messages to fit on single lines.
	* Makefile.am: Make monotone.pdf depend on figures.
	* change_set.cc: Make inversion drop "delete deltas".
	* texinfo.css: Make images align nicely.
	* netsync.cc: Fix up some messages to be clearer.

2004-10-30  graydon hoare  <graydon@pobox.com>

	* figures/*: New figures.
	* monotone.texi: Rewrite much of the tutorial.

2004-10-30  Nathaniel Smith  <njs@codesourcery.com>

	* netsync.cc (process_hello_cmd): Make clear that when the
	server's key is unknown, we abort the connection.

2004-10-29  Nathaniel Smith  <njs@codesourcery.com>

	* sanity.cc (dump_buffer): Wrap bare string in call to string(),
	to disambiguate conversions (required by Boost 1.30).

2004-10-26  graydon hoare  <graydon@pobox.com>

	* tests/t_update_missing.at: New test from Bruce Stephens
	* testsuite.at: Call it.
	* change_set.cc: Fix the error exposed by it.

2004-10-26  graydon hoare  <graydon@pobox.com>

	* work.{cc,hh}: Comply with Derek's new tests.
	* commands.cc: Likewise.

2004-10-28  Derek Scherger  <derek@echologic.com>

	* tests/t_rename.at: add test for renaming a file after it has
	been moved rather than before
	* tests/t_revert.at: add test for reverting a missing file

2004-10-28  Derek Scherger  <derek@echologic.com>

	* tests/t_drop_missing.at: New test.
	* testsuite.at: Call it.

2004-10-28  Derek Scherger  <derek@echologic.com>

	* tests/t_add.at: New test.
	* testsuite.at: Call it.

2004-10-26  graydon hoare  <graydon@pobox.com>

	* basic_io.{cc,hh}: Rework to use indented stanzas.
	* change_set.cc, revision.cc: Likewise.
	* change_set.cc: Fix formatter bug.
	* commands.cc: Sanity check file ID on delta commit.
	* work.cc: Chatter a bit more on add/drop.

2004-10-17  graydon hoare  <graydon@pobox.com>

	* merkle_tree.cc: Fix bad logging.
	* netsync.cc: Fix transmission bugs.
	* work.cc: Add some progress messages back in.
	* monotone.texi: Change contents of MT/work in example.

2004-10-17  graydon hoare  <graydon@pobox.com>

	* commands.cc (log): Keep a seen list, mask frontier by it.
	* monotone.texi: Updates to cover revision terminology.

	Also various further merges from trunk, see below.

2004-10-17  Derek Scherger  <derek@echologic.com>

	* lua.{cc,hh} (hook_ignore_branch): new hook
	* commands.cc (ls_branches): call it
	* monotone.texi (Hook Reference): describe it

2004-10-17  Richard Levitte  <richard@levitte.org>

	fix bug 8715 and more
	* diff_patch.cc (struct unidiff_hunk_writer,
	unidiff_hunk_writer::flush_hunk): the skew is not just the
	size difference between added and deleted lines in the current
	hunk, it's the size difference between /all/ added and deleted
	lines so far.  Therefore, the skew needs to be a member of the
	struct rather than being something calculated for each hunk.
	Furthermore, we need to add trailing context even if the change
	only consisted of one line.

2004-10-17  Richard Levitte  <richard@levitte.org>

	* monotone.texi (Working Copy): Change the description of
	'monotone revert' to explain what happens when there are
	arguments.

2004-10-17  Richard Levitte  <richard@levitte.org>

	* monotone.texi (OPTIONS): Add a description of --ticker.

	* ui.cc, ui.hh: Rethink the writing conditions as the ticks being
	"dirty" when they have changed since the last print.  That way,
	it's very easy to see when they need being printed.  This fixes a
	small bug where, in some cases, the exact same tick output is
	produced twice, once before a separate message, and once after,
	when a ticker is actually being removed.
	(tick_write_dot::write_ticks): Add a line that describes the
	ticks, including the amount of each tick per short name.

2004-10-17  Richard Levitte  <richard@levitte.org>

	fix bug 8733
	* ui.cc, ui.hh: Define a separate tick writer struct, and two
	subclasses, one that write counters, and one that writes progress
	characters.  As a consequence, move the count to the ticker class
	itself, and have the user interface contain a map of pointers to
	tickers instead of a map of counters, so data is easier to expand
	and access in a consistent manner.  Finally, correct a few errors
	in the checks for when ticks should be written, and make sure the
	final value gets written when the tickers are removed.

	* cert.cc (write_ancestry_paths):
	* database.cc (rehash):
	* netsync.cc (call_server, rebuild_merkle_trees):
	* rcs_import.cc (import_cvs_repo, cvs_history): Adapt to the new
	tickers.

	* monotone.cc: Add the option '--ticker' which takes the values
	"dot" or "count" to express which type of tick writer to use.  As
	a result, set the tick writer to be the progress dot kind or the
	counting type.

2004-10-15  graydon hoare  <graydon@pobox.com>

	* std_hooks.lua (get_revision_cert_trust): Add.

2004-10-14  graydon hoare  <graydon@pobox.com>

	* main.cc (UNIX_STYLE_SIGNAL_HANDLING): Enable on OSX.
	* cryptopp/*: Upgrade to 5.2.1
	* Makefile.am: Adjust for a couple new files.

2004-10-13  graydon hoare  <graydon@pobox.com>

	* change_set.cc (__STDC_CONSTANT_MACROS): Further hammering.
	* commands.cc (changesetify): New subcommand to db.
	* database.{cc,hh} (sql): Install views.
	(install_views): New function.
	(get_manifest_certs): Restore old variant.
	* numeric_vocab.hh: Use stdint.h.
	* revision.{cc,hh} (analyze_manifest_changes)
	(construct_revisions)
	(build_changesets): New functions.
	* schema.sql: Remove views stuff.
	* views.sql: Put views here.
	* schema_migration.cc: Add migration code for revisions.
	* Makefile.am: Mention views.sql.

2004-10-12  graydon hoare  <graydon@pobox.com>

	* unix/read_password.cc: Don't force echo on.

2004-10-10  graydon hoare  <graydon@pobox.com>

	merge a batch of changes from trunk, see below.
	* monotone.spec: Bump to 0.14.

2004-10-10  graydon hoare  <graydon@pobox.com>

	fix bug 9884
	* tests/t_singlenetsync.at: sleep 5
	* tests/t_netsync.at: sleep 5

2004-10-10  graydon hoare  <graydon@pobox.com>

	* AUTHORS: Mention Richard Levitte.
	* Makefile.am: Remove nonce stuff.
	* NEWS: Describe changes from last release.
	* cert.cc (cert_manifest_testresult): Teach about other ways
	of writing a boolean value.
	* commands.cc (commit): Don't commit when no change.
	(debug): Rename to "db execute".
	(serve): Require passphrase on startup.
	(bump): Remove command.
	(ls keys): Handle no keys.
	* configure.ac: Bump version number.
	* keys.cc (get_passphrase): Reject empty passphrase nicely,
	from user and from hook.
	* lua.{cc,hh} (hook_get_sorter): Dead code, remove.
	* main.cc (main_with_many_flavours_of_exception): s/char/int/.
	* monotone.cc (OPT_DUMP): New option.
	(OPT_VERBOSE): Rename as OPT_DEBUG.
	* monotone.{texi,1}: Document changes, s/rdiff/xdelta/.
	* nonce.{cc,hh}: Drop.
	* sanity.hh (sanity::filename): New field.
	* sanity.cc (dump_buffer): Dump to file or be silent.
	* testsuite.at (persist_phrase_ok): Define as true.
	* tests/t_null.at: Adjust for new option names.
	* unit_tests.cc: Set debug, not verbose.

2004-10-10  graydon hoare  <graydon@pobox.com>

	* tests/t_remerge.at: New test.
	* testsuite.at: Call it.

2004-10-10  graydon hoare  <graydon@pobox.com>

	* cryptopp/algebra.cpp:
	* cryptopp/asn.h:
	* cryptopp/hmac.h:
	* cryptopp/iterhash.h:
	* cryptopp/mdc.h:
	* cryptopp/modes.h:
	* cryptopp/osrng.h:
	* cryptopp/pubkey.h:
	* cryptopp/seckey.h:
	* cryptopp/simple.h:
	* cryptopp/smartptr.h:
	* cryptopp/strciphr.cpp:
	* cryptopp/strciphr.h:
	* lcs.cc:
	* lua.cc: Fixes for g++ 3.4 from Michael Scherer.
	* AUTHORS: Mention Michael.

2004-10-10  graydon hoare  <graydon@pobox.com>

	* tests/t_movedel.at: New test.
	* testsuite.at: Call it.

2004-10-10  graydon hoare  <graydon@pobox.com>

	* tests/t_movepatch.at: New test.
	* testsuite.at: Call it.

2004-10-10  graydon hoare  <graydon@pobox.com>

	* change_set.cc:
	* file_io.{cc,hh}: Bug Fixes.

2004-10-10  graydon hoare  <graydon@pobox.com>

	* cert.{cc,hh} (cert_revision_manifest): Bug fixes.
	* commands.cc (approve)
	(disapprove)
	(testresult): Teach about revisions.
	* tests/t_disapprove.at:
	* tests/t_i18n_file.at:
	* tests/t_ls_missing.at:
	* tests/t_testresult.at: Bug fixes.

2004-10-09  graydon hoare  <graydon@pobox.com>

	* netsync.cc:
	* packet.cc:
	* tests/t_i18n_file.at:
	* tests/t_netsync.at:
	* tests/t_single_char_filenames.at:
	* tests/t_singlenetsync.at: Bug fixes.

2004-10-04  graydon hoare  <graydon@pobox.com>

	* Makefile.am: Re-enable rcs stuff.
	* cert.{cc,hh}: Bug fixes.
	* change_set.{cc,hh} (apply_change_set)
	(apply_change_set_inverse): New helper functions.
	* commands.cc (log)
	(rcs_import)
	(cvs_import): Teach about revisions.
	* database.cc (get_version): Block reconstruction loops.
	* diff_patch.cc:
	* lua.cc:
	* netsync.cc: Remove references to obsolete includes.
	* rcs_file.cc: Pick up bug fix from trunk.
	* rcs_import.cc: Teach about revisions.

2004-10-03  graydon hoare  <graydon@pobox.com>

	* change_set.{cc,hh}: Lots of little bug fixes.
	* commands.cc: Likewise.
	* database.cc: Comment some chatter.
	* file_io.{cc,hh}: Bug fixes, remove unlink / hardlink stuff.
	* netcmd.cc: Bug fixes.
	* netsync.cc: Likewise.
	* tests/t_*.at: Teach about revisions.
	* testsuite.at: Likewise.
	* work.cc: Bug fixes.

2004-09-30  graydon hoare  <graydon@pobox.com>

	* app_state.cc: Inform db of app.
	* change_set.cc: Bug fixes.
	* commands.cc: Use delete_file not unlink.
	* database.{cc,hh}: Bug fixes in trust function machinery.
	* revisions.cc: Skip consideration of empty parents.
	* file_io.{cc,hh}: Remove unlink function.
	* schema.sql: Pass pubkey data into trust call.

2004-09-29  graydon hoare  <graydon@pobox.com>

	* change_set.cc: Various bug fixes, merge unit tests.

2004-09-26  graydon hoare  <graydon@pobox.com>

	* predicament.{cc,hh}: Remove.
	* Makefile.am: Update.
	* change_set.{cc,hh}: Compilation fixes.
	* commands.cc: Likewise.
	* file_io.{cc,hh}: Likewise, and implement link/unlink.
	* lua.{cc,hh}: Implement conflict resolver hooks.

2004-09-25  graydon hoare  <graydon@pobox.com>

	* change_set.{cc,hh}: Rewrite entirely.
	* work.cc: Adjust to compensate.
	* commands.cc: Likewise.
	* numeric_vocab.hh: Ask for C99 constant ctor macros.

2004-09-24  Derek Scherger  <derek@echologic.com>

	* app_state.{cc,hh} (initialize,prefix,in_restriction): rename
	restriction vars; require explicit subdir restriction with ".";
	remove restriction if any path evaluates to working copy root
	* commands.cc (update): disallow restricted updates
	(diff): use --manifest options for initialization
	* tests/t_restrictions.at: remove restricted update test
	* tests/t_subdirs.at: added (missed previously)
	* vocab.cc (verify): allow "." elements in local_path
	(test_file_path_verification): test for "." in paths

2004-09-20  Derek Scherger  <derek@echologic.com>

	* app_state.{cc,hh}: add message and manifest options; add subdir
	restriction; use set instead of vector for path restrictions
	(prefix): new method
	(add_restriction): change signature for set of path restrictions
	(in_restriction): renamed from is_restricted; adjust path matching
	(set_message): new method
	(add_manifest): new method
	(initialize): remove code to adjust restrictions from old options
	* commands.cc
	(restrict_patch_set, struct unknown_itemizer): rename
	app.is_restricted to app.in_restriction
	(add,drop,rename,revert): prefix file args with current subdir
	(update,status,ls_unknown,ls_missing): build restriction from args
	(commit): build restriction from args; use --message option
	(diff): build restriction from args; use --manifest options
	* file_io.cc (find_working_copy): logging tweaks
	* monotone.cc: remove --include/--exclude options; add --manifest
	and --message options
	* tests/t_attributes.at: add commit --message option
	* tests/t_cross.at: commit --message
	* tests/t_cwork.at: commit --message
	* tests/t_disapprove.at: commit --message
	* tests/t_drop.at: commit --message
	* tests/t_erename.at: commit --message; diff --manifest
	* tests/t_fork.at: commit --message
	* tests/t_genkey.at: commit --message
	* tests/t_i18n_file.at: commit --message
	* tests/t_import.at: commit --message
	* tests/t_ls_missing.at: commit --message
	* tests/t_merge.at: commit --message
	* tests/t_movedel.at: commit --message
	* tests/t_movepatch.at: commit --message
	* tests/t_netsync.at: commit --message
	* tests/t_persist_phrase.at: commit --message
	* tests/t_rename.at: commit --message
	* tests/t_renamed.at: commit --message
	* tests/t_restrictions.at: remove --include/--exlclude options
	* tests/t_revert.at: commit --message
	* tests/t_scan.at: commit --message
	* tests/t_single_char_filenames.at: commit --message
	* tests/t_testresult.at: commit --message
	* tests/t_unidiff.at: commit --message
	* tests/t_unidiff2.at: commit --message
	* tests/t_update.at: commit --message
	* tests/t_versions.at: commit --message

2004-09-19  graydon hoare  <graydon@pobox.com>

	* change_set.cc: More bug fixes.
	* basic_io.cc: Improve error reporting.
	* commands.cc (complete): Teach about revisions.
	* database.{cc,hh}: Add complete variant for revisions.

2004-09-19  graydon hoare  <graydon@pobox.com>

	* change_set.cc: Add a unit test, fix some bugs.

2004-09-18  graydon hoare  <graydon@pobox.com>

	* change_set.{cc,hh} (subtract_change_sets): New function.
	(build_pure_addition_change_set): New function.
	* commands.cc (try_one_merge): Teach about revisions
	(merge): Likewise.
	(propagate): Likewise.
	(update): Change from changeset inversion to negation.
	* database.{cc,hh} (get_manifest): New function.
	* cert.cc: Use it.

2004-09-13  graydon hoare  <graydon@pobox.com>

	* change_set.cc: Bug fixes.
	* commands.cc: Likewise.

2004-09-13  graydon hoare  <graydon@pobox.com>

	* change_set.{cc,hh}: Implement delta renaming and merging.
	* commands.cc
	(update): Teach about revisions.
	(agraph): Likewise.
	* diff_patch.{cc,hh}: Tidy up interface a bit.
	* database.{cc,hh} (get_revision_ancestry): New helper.
	* file_io.{cc,hh}
	(move_dir): New function.
	(delete_dir_recursive): New function.

2004-09-10  graydon hoare  <graydon@pobox.com>

	* basic_io.{cc,hh}: Move to more "normal" looking
	quoted output.
	* change_set.{cc,hh}: Extend, bugfix.
	* commands.cc (diff): Teach about revisions.
	* revision.{cc,hh}: Extend, bugfix.

2004-09-07  Derek Scherger  <derek@echologic.com>

	subdirectory restrictions

	* file_io.{hh,cc} (find_working_copy): new function
	(absolutify) use fs::current_path
	* work.cc (add_to_options_map): use options.insert to preserve
	previous settings
	* work.hh: add note about MT/options file to header comment
	* lua.{hh,cc} (load_rcfile): renamed from add_rcfile
	* app_state.{cc,hh} (constructor): remove read of MT/options
	(initialize): new methods to find/create working copy
	(set_stdhooks,set_rcfiles,add_rcfile,load_rcfiles,read_options):
	new methods
	(set_database,set_branch,set_signing_key): update for new options
	reading
	* monotone.cc: update help for --norc option
	(cpp_main): move loading of lua hooks to app_state after book
	keeping dir is found
	* commands.cc: all commands call app initialize to relocate to
	working copy directory
	(bookdir_exists,ensure_bookdir) remove
	(setup) new command to create working copy
	* tests/t_subdirs.at: new test
	* testsuite.at: call new setup command to initialize working copy;
	call new test
	(PROBE_NODE): adjust for new checkout requirement that MT dir does
	not exist
	* tests/t_attributes.at: ditto
	* tests/t_cwork.at: ditto
	* tests/t_single_char_filenames.at: ditto
	* tests/t_versions.at: ditto

2004-09-06  graydon hoare  <graydon@pobox.com>

	* Makefile.am: Revise,
	* cert.{cc,hh}: Minor bug fixes.
	* change_set.{cc,hh}
	(apply_path_rearrangement): New variant.
	(read_path_rearrangement): New function.
	(write_path_rearrangement): New function.
	* commands.cc: Partially teach about revisions.
	* database.{cc,hh}: Bug fixes.
	* revision.cc: Print new manifest as hex.
	* schema.sql: Fix typos.
	* update.{cc,hh}: Teach about revisions.

2004-09-06  graydon hoare  <graydon@pobox.com>

	* Makefile.am (unit_tests): Revise.
	* change_set.{cc,hh}: Move accessors to header.
	* constants.cc (netcmd_current_protocol_version): Bump.
	(netcmd_minimum_bytes_to_bother_with_gzip): Expand to 0xfff.
	* database.{cc,hh}: Teach about reverse deltas, bug fixes.
	* diff_patch.{cc,hh}: Remove dead code.
	* merkle_tree.{cc,hh}: Teach about revisions.
	* netsync.cc: Teach about revisions, reverse deltas.
	* packet.{cc,hh}: Likewise.
	* unit_tests.{cc,hh}: Reactivate tests.

2004-09-02  Derek Scherger  <derek@echologic.com>

	* tests/t_restrictions.at: rework and attempt to clean things up a
	bit; add test for bug in restrict_patch_set
	* commands.cc (restrict_patch_set): fix bug in removal of
	restricted adds/dels/moves/deltas

2004-08-28  graydon hoare  <graydon@pobox.com>

	* Makefile.am (unit_tests): Split out working parts.
	* basic_io.{cc,hh}: Minor fixes.
	* cert.{cc,hh}: Fixes, remove major algorithms.
	* revision.{cc,hh}: Rewrite algorithms from cert.cc.
	* change_set.{cc,hh}: Extensive surgery, unit tests.
	* database.{cc,hh}: Minor fixes.
	* file_io.{cc,hh}: Likewise.
	* lua.cc: Likewise.
	* packet.{cc,hh}: Teach about revisions.
	* schema.sql: Drop some optimistic tables.
	* unit_tests.{cc,hh}: Add revision, change_set tests.
	* vocab.cc: Instantiate revision<cert>.
	* work.{cc,hh}: Rewrite in terms of path_rearrangement.

2004-08-17  graydon hoare  <graydon@pobox.com>

	* database.cc: Simplified.
	* schema.sql: Simplified.
	* transforms.cc: Fixed bug.
	* revision.{hh,cc}: Stripped out tid_source.
	* change_set.{cc,hh}: Oops, never committed!

2004-08-16  graydon hoare  <graydon@pobox.com>

	* change_set.{hh,cc}: Simplified, finished i/o.
	* revision.{hh,cc}: Fix to match, redo i/o.
	* basic_io.cc (basic_io::parser::key): Print trailing colon.
	* vocab.hh: Whitespace tweak.

2004-08-09  graydon hoare  <graydon@pobox.com>

	* change_set.{hh,cc}: New files.
	* basic_io.{hh,cc}: New files.
	* predicament.{hh,cc}: New files.
	* revision.{hh,cc}: Break completely, need to fix.
	* diff_patch.{hh,cc}: Minor touchups.
	* lua.{hh,cc}, std_hooks.lua: Model predicaments.
	* Makefile.am: Update.

2004-07-10  graydon hoare  <graydon@pobox.com>

	* lcs.{hh,cc}: Move lcs.hh body into lcs.cc.
	* diff_patch.cc: Modify to compensate.
	* revision.{hh,cc}: New files.
	* Makefile.am: Update
	* patch_set.{hh,cc}: Remove.
	* {cert,database,lua,packets}.{hh,cc}, commands.cc:
	Modify partially (incomplete) to use revisions.
	* manifest.{hh,cc}: Cleanup, remove dead code.
	* schema.sql: Declare new revision tables.
	* schema_migration.cc: Incomplete migrator.
	* {transforms.{hh,cc}, vocab{,_terms}.hh:
	Infrastructure for revisions.

2004-07-20  Derek Scherger  <derek@echologic.com>

	* tests/t_restrictions.at: new test
	* testsuite.at: run it
	* app_state.{cc,hh} (add_restriction, is_restricted): new functions
	* monotone.cc (--include,--exclude): new options
	* commands.cc (restrict_patch_set): new function. called by
	commit, update, status, diff commands

2004-07-05  graydon hoare  <graydon@pobox.com>

	* cert.cc (operator<): Fix wrong ordering of
	fields.

2004-06-07  graydon hoare  <graydon@pobox.com>

	* cryptopp/algebra.cpp:
	* cryptopp/asn.h:
	* cryptopp/hmac.h:
	* cryptopp/iterhash.h:
	* cryptopp/mdc.h:
	* cryptopp/modes.h:
	* cryptopp/osrng.h:
	* cryptopp/pubkey.h:
	* cryptopp/seckey.h:
	* cryptopp/simple.h:
	* cryptopp/smartptr.h:
	* cryptopp/strciphr.cpp:
	* cryptopp/strciphr.h:
	* lcs.hh:
	* lua.cc: Fixes for g++ 3.4 from Michael Scherer.
	* AUTHORS: Mention Michael.

2004-05-28  graydon hoare  <graydon@pobox.com>

	* tests/t_movedel.at: New test.
	* testsuite.at: Call it.
	* diff_patch.cc (adjust_deletes_under_renames): New function.
	(merge3): Use it.

2004-05-27  graydon hoare  <graydon@pobox.com>

	* tests/t_movepatch.at: New test.
	* testsuite.at: Call it.
	* diff_patch.cc (adjust_deltas_under_renames): New function.
	(merge3): Use it.

2004-05-20  graydon hoare  <graydon@pobox.com>

	* NEWS: Note 0.13 release.
	* configure.ac: Bump version number.
	* monotone.spec: Likewise.

2004-05-19  graydon hoare  <graydon@pobox.com>

	* file_io.cc (tilde_expand): Fix fs::path use.

2004-05-18  graydon hoare  <graydon@pobox.com>

	* diff_patch.cc (apply_directory_moves): Fix fs::path use.
	* file_io.cc (write_data_impl): Likewise.
	* packet.cc: Use explicit true/false maps in caches.
	* sanity.cc (dump_buffer): Write to clog (buffered).

2004-05-16  graydon hoare  <graydon@pobox.com>

	* keys.cc (get_passphrase): Reimplement.
	* unix/read_password.c: Remove.
	* {unix,win32}/read_password.cc: Add.
	* constants.{hh,cc} (maxpasswd): New constant.
	* Makefile.am: Teach about platform specific stuff.

2004-05-16  graydon hoare  <graydon@pobox.com>

	* diff_patch.cc (merge2): Don't discard files on one side.
	* std_hooks.lua (merge2_xxdiff_cmd): Specify merge filename.

2004-05-14  Joel Rosdahl  <joel@rosdahl.net>

	* std_hooks.lua (ignore_file): Quote dots in .svn patterns.
	* monotone.texi: Updated ignore_file hook example.

2004-05-13  Nathaniel Smith  <njs@codesourcery.com>

	* commands.cc: Include boost/filesystem/path.hpp,
	boost/filesystem/convenience.hpp.
	(checkout): Make checkout directory an fs::path, not a local_path.

2004-05-13  Nathaniel Smith  <njs@codesourcery.com>

	* testsuite.at (test_hooks.lua): Add a 'test_attr' attribute
	hook.  Add tests t_attributes and t_single_char_filenames.
	* tests/t_attributes.at: New test.
	* tests/t_single_char_filenames.at: New test.
	* manifest.cc (read_manifest_map): Replace ".+" with ".*" to
	support single-character filenames.
	* work.cc (read_work_set): Likewise.
	(read_attr_map): Likewise.

2004-05-13  Nathaniel Smith  <njs@codesourcery.com>

	* monotone.texi (Hook Reference): Update documented default
	definitions of 'merge2' and 'merge3'.

2004-05-12  graydon hoare  <graydon@pobox.com>

	* AUTHORS: Rename Netxx back to netxx. Really, look in
	the manifest; it's been renamed!
	* configure.ac: Remove prg_exec_monitor checks.

2004-05-12  Nathaniel Smith  <njs@pobox.com>

	* AUTHORS: Remove discussion of adns, since we no longer
	distribute it.  Fix capitalization of "Netxx".

2004-05-12  Nathaniel Smith  <njs@pobox.com>

	* std_hooks.lua (merge2): Support xemacs.  Add error message
	if no merge tool is found.
	(merge3): Likewise.  Also add (disabled) hook to use CVS
	'merge' command, as a demonstration of how to.

2004-05-12  graydon hoare  <graydon@pobox.com>

	* std_hooks.lua (get_author): Remove standard definition.
	* monotone.texi: Document change.

2004-05-12  graydon hoare  <graydon@pobox.com>

	* cert.cc (cert_manifest_author_default): Use default signing key
	name for default author, if lua hook fails.

2004-05-12  Joel Rosdahl  <joel@rosdahl.net>

	* file_io.cc (walk_tree): Removed extraneous newline in error
	message.

	* std_hooks.lua (edit_comment): Added missing newline in log
	message template.

	* tests/t_ls_missing.at: New test case.
	* testsuite.at: Added t_ls_missing.at.

2004-05-10  graydon hoare  <graydon@pobox.com>

	* nonce.cc, nonce.hh: New files.
	* Makefile.am: Note new files.
	* lua.cc, lua.hh (hook_get_nonce): New hook.
	* commands.cc (bump): New command.
	* commands.cc: Remove "(file|manifest)" args most places.
	* tests/t_disapprove.at
	* tests/t_genkey.at
	* tests/t_singlenetsync.at
	* tests/t_netsync.at
	* tests/t_persist_phrase.at: Adjust to compensate.
	* monotone.texi, monotone.1: Adjust to compensate.
	* work.cc, work.hh: Constify some arguments.

2004-05-09  graydon hoare  <graydon@pobox.com>

	* diff_patch.cc: Remove recording of file merge ancestry.

2004-05-09  graydon hoare  <graydon@pobox.com>

	* commands.cc (ls_missing): Modify to account for work.

2004-05-09  graydon hoare  <graydon@pobox.com>

	* commands.cc (list missing): New command.
	* monotone.texi, monotone.1: Update to document.

2004-05-08  graydon hoare  <graydon@pobox.com>

	* main.cc: New file encompassing prg_exec_monitor.
	* mkstemp.cc, mkstemp.hh: New portable implementation.
	* lua.cc: Use mkstemp from bundled version.
	* lua/liolib.c: Remove old mkstemp definition.
	* monotone.cc (cpp_main): Remove prg_exec env setting.
	* sanity.cc (sanity::dump_buffer): Dump logbuf to stderr, not stdout.
	* std_hooks.lua (temp_file): Use mkstemp not io.mkstemp.
	* Makefile.am (MOST_SOURCES): Add new files.

2004-05-03  Joel Rosdahl  <joel@rosdahl.net>

	* monotone.texi: Removed extraneous @ftable directive.

2004-05-02  graydon hoare  <graydon@pobox.com>

	* monotone.texi: Add stuff on selectors, new hooks.
	* AUTHORS: Typo fix.
	* configure.ac: Bump version number.

	Release point (v 0.12).

2004-05-02  Joel Rosdahl  <joel@rosdahl.net>

	Made it possible to rename a rename target and to undo a rename.
	I.e.: Given a rename set A -> B, "monotone rename B C" gives the
	rename set A -> C and "monotone rename B A" gives the empty rename
	set.
	* work.cc (visit_file): Implement new behavior.
	* tests/t_rename.at: Added test cases for new behavior.
	* monotone.texi: Note that a rename can be undone.

	Fix bug #8458:
	* file_io.hh, file_io.cc (walk_tree): Added require_existing_path
	parameter.
	* work.cc (build_deletion): Pass new parameter to walk_tree.
	* work.cc (build_rename): Ditto.

	* manifest.cc (build_manifest_map): Fix missing file check for
	i18n paths.

2004-05-01  Joel Rosdahl  <joel@rosdahl.net>

	Fix bug #7220:
	* manifest.cc (build_manifest_map): Handle missing file
	gracefully.

	* file_io.cc (walk_tree): Handle nonexistent file/directory
	gracefully.

2004-04-30  Christof Petig <christof@petig-baender.de>

	* rcs_import.cc (store_trunk_manifest_edge):
		skip ancestry to empty manifest
	* rcs_import.cc (process_branch):
		also follow branches of last/first versions

2004-04-29  graydon hoare  <graydon@pobox.com>

	* configure.ac: Fix up windows probe and bundling checks.
	* netxx/resolve_getaddrinfo.cxx: Local hack for stream addresses.
	* netsync.cc: Report address before listening.

2004-04-29  graydon hoare  <graydon@pobox.com>

	* cert.cc (get_branch_heads): Calculate a "disapproved version"
	attribute which culls a version with only disapproved ancestry
	edges.
	* monotone.texi: Fix some ascii-art diagrams.

2004-04-28  Christof Petig <christof@petig-baender.de>

	* command.cc (heads):
	show date and author certificates for each head

2004-04-28  Christof Petig <christof@petig-baender.de>

	* configure.ac:
	default to using the bundled SQLite

2004-04-28  Christof Petig <christof@petig-baender.de>

	* commands.cc (log):
	support optional file argument to show change log for
	e.g. monotone log [ID] cert.cc

2004-04-26  Christof Petig <christof@petig-baender.de>

	* rcs_import.cc (process branch):
	insert dummy cvs_edge to mark newly added file
	as previously non existant

2004-04-25  Joel Rosdahl  <joel@rosdahl.net>

	* po/stamp-po: Removed since it's generated.
	* std_hooks.lua (ignore_file): Corrected name of Subversion's
	administrative directory.
	* work.hh: Ditto.
	* monotone.texi (Hook Reference): Updated default definition of
	ignore_file.

2004-04-23  Christof Petig <christof@petig-baender.de>

	* rcs_import.cc (build_parent_state, build_child_state):
	remove dying files from manifest
	* rcs_import.cc (cvs_file_edge, note_file_edge):
	calculate state and remember it (alive or dead)

2004-04-23  Christof Petig <christof@petig-baender.de>

	* rcs_import.cc (import_rcs_file_with_cvs):
	do not include dead files in head_manifest

2004-04-22  Christof Petig <christof@petig-baender.de>

	* rcs_file.cc, rcs_file.hh: read and remember 'state' of revision
	* rcs_import.cc: remove Attic/ part from path

2004-04-21  Christof Petig <christof@petig-baender.de>

	* configure.ac: enable use of installed SQLite library

2004-04-20  graydon hoare  <graydon@pobox.com>

	* lua.hh, lua.cc (hook_note_commit): New hook.
	* commands.cc (commit): Call it.

2004-04-19  graydon hoare  <graydon@pobox.com>

	* cert.cc: Make trust messages nicer.
	* merkle_tree.cc: Clarify logging messages.
	* netsync.cc: Reorganize tickers, put client in txn.
	* packet.cc, packet.hh: Teach about constructability.

2004-04-16  graydon hoare  <graydon@pobox.com>

	* netsync.cc (session::extra_manifests): New member.
	(session::analyze_ancestry_graph): Use it.
	* tests/t_singlenetsync.at: New test for single manifest sync.
	* testsuite.at: Call it.

2004-04-14  Tom Tromey  <tromey@redhat.com>

	* rcs_import.cc (import_cvs_repo): Use require_password.
	Include keys.hh.
	* keys.hh (require_password): Declare.
	* keys.cc (require_password): New function.

2004-04-13  Tom Tromey  <tromey@redhat.com>

	* monotone.texi: Typo fixes.

2004-04-10  graydon hoare  <graydon@pobox.com>

	* netsync.cc: Minor bug fixes.

2004-04-10  graydon hoare  <graydon@pobox.com>

	* database.{cc,hh}:
	* commands.{cc,hh}:
	* lua.{cc,hh}:
	* std_hooks.lua:
	* vocab_terms.hh:
	Implement first cut at selectors.

2004-04-10  graydon hoare  <graydon@pobox.com>

	* cert.cc (operator<): Include name in compare.
	(operator==): Likewise.
	* packet.cc: Include shared_ptr.
	* rcs_file.cc: Rewrite by hand, no spirit.
	* rcs_import.cc: Change ticker names a bit.

2004-04-09  graydon hoare  <graydon@pobox.com>

	* app_state.cc: Fix a couple file path constructions.
	* file_io.cc (book_keeping_file): Make one variant static.
	* manifest.cc: Remove some dead code in walkers.
	* work.cc: Ditto.
	* rcs_file.cc: fcntl fix from Paul Snively for OSX.

2004-04-09  graydon hoare  <graydon@pobox.com>

	* file_io.cc: Fix boost filesystem "." and ".." breakage.
	* lua.cc: Fix format of log entry.
	* monotone.cc: Log locale settings on startup.
	* sanity.cc: Dump prefix on --verbose activation.
	* testsuite/t_i18n_file.at: Fix autotest LANG breakage.
	* testsuite/t_null.at: Account for chatter with --verbose.

2004-04-09  graydon hoare  <graydon@pobox.com>

	* configure.ac: Comment out check for sse2,
	set bundling to true by default.
	* INSTALL: describe changes to bundling.
	* Makefile.am: Remove vestiges of depot.

2004-04-07  graydon hoare  <graydon@pobox.com>

	* adns/*:
	* network.{cc,hh}:
	* proto_machine.{cc,hh}:
	* {http,smtp,nntp}_tasks.{cc,hh}:
	* tests/t_{http,smtp,nntp,proxy}.at:
	* url.{cc,hh}:
	* depot.cc:
	Delete files.
	* commands.cc:
	* lua.{cc,hh}:
	* database.{cc,hh}: Remove network/queue stuff.
	* configure.ac:
	* constants.{cc,hh}:
	* tests/t_{netsync,singlecvs,cvsimport}.at:
	* testsuite.at:
	* transforms.{cc,hh}:
	* unit_tests.{cc,hh}:
	* vocab_terms.hh:
	* vocab.{cc,hh}:
	* Makefile.am: Adjust for deletions.
	* app_state.hh: Cleanup.
	* monotone.texi: Fix some typos.
	* packet.{cc,hh}: Implement database ordering.
	* netsync.cc: Massage to use new packet logic.
	* commands.cc:
	* std_hooks.lua: Add initial selector stuff.

2004-03-29  graydon hoare  <graydon@pobox.com>

	* monotone.spec: Update for 0.11 release.

	Release point (v 0.11).

2004-03-29  graydon hoare  <graydon@pobox.com>

	* Makefile.am (DISTCHECK_CONFIGURE_FLAGS): Set.
	* commands.cc: Tidy up / narrow output width.
	* patch_set.cc: Likewise.
	* monotone.texi: Cleanups for PDF generation.

2004-03-28  graydon hoare  <graydon@pobox.com>

	* NEWS: Mention 0.11 release.
	* AUTHORS: Mention Robert.

2004-03-28  Robert Bihlmeyer  <robbe+mt@orcus.priv.at>

	* file_io.cc (walk_tree_recursive): Ignore broken symlinks.

2004-03-27  graydon hoare  <graydon@pobox.com>

	* monotone.texi: Flesh out netsync stuff, remove old network stuff.
	* monotone.1: Likewise.

2004-03-27  Robert Helgesson  <rycee@home.se>

	* Makefile.am:
	* configure.ac:
	* database.cc:
	* depot.cc:
	* lua.cc:
	* network.cc:
	* schema_migration.cc: Bundled library switch logic.

2004-03-27  graydon hoare  <graydon@pobox.com>

	* depot.cc (dump): Implement.
	* tests/t_http.at, test/t_proxy.at: Use "depot.cgi dump" rather than sqlite.
	* sqlite/pager.h: Change page size.
	* README: Massage slightly.
	* INSTALL: Write real installation instructions.
	* Makefile.am: Include build of "one big page" docs.
	* boost/circular_buffer_base.hpp: Another boost version insulation fix.
	* vocab.cc (verify): Normalize local_path's during verification on boost 1.31.0.
	* monotone.texi: Rip out some of the pre-netsync networking docs.

2004-03-24  graydon hoare  <graydon@pobox.com>

	* boost/circular_buffer_base.hpp: Boost version insulation.
	* cert.cc, cert.hh, commands.cc: Differentiate "unknown" keys from "bad".
	* xdelta.cc, proto_machine.cc: Fix boost version insulation.

2004-03-24  graydon hoare  <graydon@pobox.com>

	* rcs_import.cc (import_substates): Filter by branch.
	* xdelta.cc: Minor bits of insulation.

2004-03-24  graydon hoare  <graydon@pobox.com>

	* AUTHORS: Mention Robert.
	* configure.ac: Enable sse2 stuff.
	* monotone.spec: Adjust CFLAGS and CXXFLAGS
	* monotone.texi (Network Service): Expand a bit.

2004-03-24  Robert Helgesson  <rycee@home.se>

	* commands.cc:
	* http_tasks.cc:
	* lua.cc:
	* manifest.cc:
	* netsync.cc:
	* nntp_tasks.cc:
	* proto_machine.cc:
	* work.cc:
	* xdelta.cc:
	Portability fixes for boost 1.31.0

2004-03-22  graydon hoare  <graydon@pobox.com>

	* cryptopp/integer.cpp, integer.h: Enable SSE2 multiply code.
	* database.cc, database.hh, certs.cc: Speed up 'heads'.

2004-03-21  graydon hoare  <graydon@pobox.com>

	* lcs.hh, sanity.hh: Minor performance tweaks.

2004-03-20  graydon hoare  <graydon@pobox.com>

	* rcs_import.cc: Teach how to aggregate branches.
	* monotone.texi: Start section on netsync.

2004-03-20  Olivier Andrieu  <oliv__a@users.sourceforge.net>

	* commands.cc (log): Show tags in log.
	* AUTHORS: Mention Olivier.

2004-03-17  Nathan Myers  <ncm@cantrip.org>

	* boost/circular_buffer.hpp:
	* commands.cc:
	* cryptopp/fltrimpl.h:
	* cryptopp/iterhash.cpp:
	* quick_alloc.hh:
	Fixes for gcc 3.4 compat and warnings.

2004-03-17  graydon hoare  <graydon@pobox.com>
	* cryptopp/config.h: Fix for gcc aliasing optimization error.
	* rcs_import.cc (cvs_history::note_file_edge):
	Fix for first changelog import bug (#5813).

2004-03-15  graydon hoare  <graydon@pobox.com>

	* rcs_import.cc: Import lone versions properly.
	* tests/t_singlecvs.at: New test for it.
	* testsuite.at: Call it.

2004-03-14  graydon hoare  <graydon@pobox.com>

	* commands.cc (diff): Show added files too.
	* monotone.texi: Fix typo.

2004-03-08  graydon hoare  <graydon@pobox.com>

	* netsync.cc (analyze_manifest_edge): Fix broken formatter.

2004-03-07  graydon hoare  <graydon@pobox.com>

	* Makefile.am (BOOST_SANDBOX_SOURCES): Remove boost::socket entries.
	(NETXX_SOURCES): Predicate on IP6 support in OS (from Paul Snively).
	* boost/socket/*.[hc]pp: Remove.
	* boost/io/streambuf_wrapping.hpp: Remove.
	* AUTHORS: Remove copyright notice for boost::socket.
	* acinclude.m4 (ACX_PTHREAD): Add.
	* network.cc: Replace boost::socket machinery with Netxx.
	* network.hh (open_connection): Remove prototype, static function.
	* sanity.hh, sanity.cc: Make log formatters give file:line coords,
	throw log offending coordinate if formatting fails.

2004-03-07  graydon hoare  <graydon@pobox.com>

	* sqlite/date.c, sqlite/vdbeInt.h, sqlite/vdbeaux.c: Add.
	* sqlite/*.c: Upgrade to 2.8.12.
	* Makefile.am: Update to mention new files.
	* cert.cc
	(expand_ancestors)
	(expand_dominators): Resize child bitmaps to cover parent.

2004-03-06  graydon hoare  <graydon@pobox.com>

	* netsync.cc (get_root_prefix): Fix from Paul Snively
	to fix static initialization order on mac OSX.
	* montone.texi: Typo fix from Anders Petersson.
	* *.cc: Move all function defs into column 0.

2004-03-04  graydon hoare  <graydon@pobox.com>

	* std_hooks.lua: Fix merger execution pessimism.

2004-03-04  graydon hoare  <graydon@pobox.com>

	* adler32.hh: Modify to use u8.
	* depot.cc, netcmd.cc, xdelta.cc: Modify to use u8.
	* netio.hh, numeric_vocab.hh (widen): Move between headers.
	* netsync.cc: Correct role-assumption bugs.
	* schema_migration.cc: Strip whitespace in sha1.
	(changes received from Christof Petig)

2004-03-01  graydon hoare  <graydon@pobox.com>

	* commands.cc: Handle anonymous pulling.
	* netsync.cc: Ditto.

	Release point (v 0.10).

2004-03-01  graydon hoare  <graydon@pobox.com>

	* NEWS: Mention impending 0.10 release.
	* cert.cc, cert.hh: Bug fixes, implement trust function, QA stuff.
	* commands.cc: Tweak disapprove, approve, testresult, push, pull.
	* configure.ac: Bump version number.
	* cryptopp/rng.h, cryptopp/rng.cpp
	(MaurerRandomnessTest): Fix bitrot.
	* keys.cc: Add Maurer PRNG randomness test.
	* lua.cc, lua.hh: Add trust, testresult, anonymous netsync hooks.
	* monotone.1: Update to follow changes to commands.
	* monotone.texi: Include QA section, adjust some UI drift, clarify
	reserved cert names, document new hooks and commands.
	* netcmd.hh, netcmd.cc: Add anonymous, error commands; fix bugs.
	* netsync.cc: Process new commands, factor server loop a bit.
	* std_hooks.lua: Add new hook defaults, factor mergers.
	* tests/t_netsync.at: Check SHA1 of each edge.
	* tests/t_null.at: Call with --norc to skip ~/.monotonerc
	* tests/t_update.at: Fix glaring error.
	* tests/t_disapprove.at, tests/t_testresult.at: New tests.
	* testsuite.at: Call them.
	* ui.cc (sanitize): Clean escape chars from output (optional?)
	* update.cc: Rewrite entirely in terms of new QA definitions.

2004-02-24  graydon hoare  <graydon@pobox.com>

	* commands.cc (ls_keys): Write key hash codes.
	* constands.cc (netsync_timeout_seconds): Up to 120.
	* netsync.cc: Fix a bunch of bugs.
	* patch_set.cc (manifests_to_patch_set): Fix bug in overload
	default construction.

2004-02-22  graydon hoare  <graydon@pobox.com>

	* patch_set.cc, patch_set.hh: Parameterize yet further.
	* netsync.cc: Fix a lot of bugs, add manifest and file grovelling.
	* tests/t_netsync.at: A new test (which runs!)
	* testsuite.at: Call it.

2004-02-20  graydon hoare  <graydon@pobox.com>

	* cert.cc, cert.hh, key.cc, key.hh, database.cc, database.hh:
	Add lots of little netsync support routines.
	* commands.cc (rebuild): Rehash everything too.
	* constants.cc (netcmd_minsz): Recalculate.
	* cryptopp/osrng.cpp (NonblockingRng::GenerateBlock): Handle
	/dev/urandom a bit better.
	* netcmd.cc, netcmd.hh: Remove describe cmds, add nonexistant cmd.
	* netio.hh: Add uleb128 stuff.
	* xdelta.cc: Add randomizing unit test suite.
	* diff_patch.cc: Remove commented-out dead line-merger code.
	* merkle_tree.cc: Fix various bugs.
	* netcmd.cc: Switch everything over to uleb128s.
	* netsync.cc: Implement lots of missing stuff.

2004-02-09  graydon hoare  <graydon@pobox.com>

	* netsync.cc (ROOT_PREFIX): New variable.
	* commands.cc (merkle): New command.

2004-02-09  Ben Elliston  <bje@wasabisystems.com>

	* monotone.texi: Spelling corrections.

2004-02-09  graydon hoare  <graydon@pobox.com>

	* database.cc, database.hh
	(get_version_size)
	(get_file_version_size)
	(get_manifest_version_size): New functions.
	* xdelta.cc, xdelta.hh (measure_delta_target_size): New function.
	* merkle_tree.cc, merkle_tree.hh, netcmd.cc, netcmd.hh:
	Cleanup and typesafety.
	* netsync.cc: Cleanup, typesafety, implement refine phase.

2004-02-01  graydon hoare  <graydon@pobox.com>

	* netsync.cc: Remove a lot of stuff, implement auth phase.
	* constants.cc, constants.hh: Move constants from netsync.cc.
	* netcmd.cc, netcmd.hh: Split out of netsync.cc.
	* merkle_tree.cc, merkle_tree.hh: Likewise.
	* numeric_vocab.hh: New header.
	* adler32.hh: include numeric_vocab.hh.
	* netio.hh: Likewise.
	* unit_tests.cc, unit_tests.hh: Update.
	* Makefile.am: Likewise.
	* commands.cc: Guess signing key for auth phase.
	* database.cc, database.hh (public_key_exists)
	(get_pubkey): New functions based on key hashes.

2004-01-31  graydon hoare  <graydon@pobox.com>

	* Netxx/*: New files.
	* AUTHORS: Mention Netxx.
	* Makefile.am: Mention Netxx and netsync.{cc,hh}
	* adler32.hh: Delegate typedefs to boost.
	* cert.hh, cert.cc (cert_hash_code): New function.
	* commands.cc (find_oldest_ancestors): Block cycles.
	(netsync): New command.
	* database.cc, database.hh (schema): Update.
	(put_key): Calculate key hash on the fly.
	(put_cert): Likewise.
	(merkle_node_exists)
	(get_merkle_node)
	(put_merkle_node)
	(erase_merkle_nodes): New functions.
	* keys.hh, keys.cc (key_hash_code): New function.
	* lua.cc, lua.hh
	(hook_get_netsync_read_permitted)
	(hook_get_netsync_write_permitted): New hooks.
	* monotone.spec: Update for FC1 info conventions.
	* monotone.texi (Quality Assurance): New section.
	* netsync.cc, netsync.hh: New files, preliminary
	netsync infrastructure. Command bodies still missing.
	* schema.sql: Add intrinsic key and cert hashes, merkle nodes.
	* schema_migration.cc: Add code to migrate to new schema.
	* unit_tests.cc: Handle command-line args to limit test set.
	* vocab_terms.hh: Add merkle and prefix as new terms.

2004-01-13  Nathaniel Smith  <njs@codesourcery.com>

	* idna/idn-int.h: Remove (generated by configure).

2004-01-13  Nathaniel Smith  <njs@codesourcery.com>

	* configure.ac: Switch "if" and "else" branches in pthreads
	checks.

2004-01-12  Nathaniel Smith  <njs@codesourcery.com>

	* configure.ac: Remove check for -lpthread.
	Add check for pthread_mutex_lock and ACX_PTHREAD.
	* m4/acx_pthread.m4: New file.

2004-01-07  graydon hoare  <graydon@pobox.com>

	* Makefile.am:
	* po/POTFILES.in:
	* po/monotone.pot: Minor tweaks for distclean.
	* adns/config.h:
	* boost/socket/src/interface.cpp:
	* boost/socket/src/ip4/address.cpp:
	* boost/socket/src/ip4/protocol.cpp: OSX portability.
	* AUTHORS: Mention new contributors.
	* monotone.texi (Hook Reference): Document i18n hooks.

	Release point (v 0.9).

2004-01-07  graydon hoare  <graydon@pobox.com>

	* cert.cc (ensure_parents_loaded)
	(expand_dominators)
	(expand_ancestors)
	(find_intersecting_node): New functions.
	(find_common_ancestor): Reimplement in terms of dominator
	and ancestor bitset intersection.

2004-01-05  Christof Petig <christof@petig-baender.de>

	* vocab.cc (verify<local_path>) Fix use of val() / iterator.
	* constants.cc (illegal_path_bytes): NUL-terminate.

2004-01-02  graydon hoare  <graydon@pobox.com>

	* diff_patch.cc (normalize_extents): Improve to handle an odd case.
	* tests/t_fmerge.at: New test, to test it.
	* commands.cc (fload, fmerge): Permanently enable, for test.
	* testsuite.at: Call new test.

2004-01-01  graydon hoare  <graydon@pobox.com>

	* file_io.hh, file_io.cc (read_localized_data, write_localized_data):
	New functions
	* commands.cc, manifest.cc, transforms.cc: Use them.
	* monotone.texi: Minor update to i18n docs.
	* lua.hh, lua.cc (hook_get_linesep_conv, hook_get_charset_conv):
	New hooks.
	* acinclude.m4: Move AX_CREATE_STDINT_H in here.
	* po/monotone.pot: Regenerate.
	* NEWS, configure.ac: Prep for 0.9 release.

2003-12-30  graydon hoare  <graydon@pobox.com>

	* file_io.hh, file_io.cc (mkpath): New function.
	* commands.cc, database.cc, diff_patch.cc, file_io.cc,
	lua.cc, vocab.cc, work.cc: Use it.
	* constants.cc (illegal_path_bytes_arr): Remove leading null.
	* monotone.texi: Include i18n docs.
	* tests/t_i18n_file.at: Check colon in filename.

2003-12-29  graydon hoare  <graydon@pobox.com>

	* file_io.cc: Localize names before touching fs.
	* lua.hh, lua.cc (hook_get_system_charset): Remove useless fn.
	* test_hooks.lua: Likewise.
	* monotone.cc, transforms.cc, transforms.hh:
	Remove lua from system charset conv.
	* tests/t_i18n_file.at: New test.
	* testsuite.at: Call it.

2003-12-28  graydon hoare  <graydon@pobox.com>

	* app_state.cc, app_state.hh: Massage to use i18n vocab.
	* cert.cc, commands.cc, commands.hh, rcs_import.cc,
	update.cc, update.hh, url.cc, url.hh: Likewise.

	* work.cc, work.hh: --> Likewise, and break file format! <--

	* constants.hh, constants.cc (legal_ace_bytes): New constant.
	* vocab.cc (verify<ace>): Use it.
	(verify<urlenc>) New function.
	* vocab_terms.hh (ace, urlenc, utf8): New terms.
	* transforms.hh, transforms.cc: Use them.
	* monotone.cc (utf8_argv): Charconv argv.
	* network.hh, network.cc: Use url.{hh,cc}.

2003-12-28  graydon hoare  <graydon@pobox.com>

	* constants.hh, constants.cc (idlen): New constant.
	* commands.cc, vocab.cc: Use it.
	* manifest.cc (read_manifest_map): Tighten up regex.
	* packet.cc: Likewise.
	* transforms.cc (uppercase)
	(lowercase): Rewrite.
	(utf8_to_urlenc)
	(urlenc_to_utf8)
	(internalize_url)
	(internalize_cert_name)
	(internalize_rsa_keypair_id)
	(externalize_url)
	(externalize_cert_name)
	(externalize_rsa_keypair_id): New functions.
	* url.hh, url.cc (parse_utf8_url): New function.

2003-12-20  graydon hoare  <graydon@pobox.com>

	* diff_patch.cc (normalize_extents): New function.
	(merge_via_edit_scripts): Use it.

2003-12-19  graydon hoare  <graydon@pobox.com>

	[net.venge.monotone.i18n branch]

	* idna/*.[ch]: New files.
	* po/*: New files.
	* url.cc, url.hh, constants.cc: New files.
	* Makefile.am, configure.ac: Various fiddling for gettext.
	* lua.hh, lua.cc (hook_get_system_charset): New hook.
	(hook_get_system_linesep): New hook.
	* transforms.hh, transforms.cc
	(charset_convert)
	(system_to_utf8)
	(utf8_to_system)
	(ace_to_utf8)
	(utf8_to_ace)
	(line_end_convert): New functions.
	* vocab.cc: Refine constraints.
	* vocab_terms.hh (external): New atomic type.
	* monotone.cc (cpp_main): Initialize gettext.
	* sanity.hh (F): Call gettext() on format strings.
	* commands.cc, depot.cc, database.cc, http_tasks.cc, keys.cc,
	network.cc, rcs_import.cc, sanity.cc, mac.hh : Update to use
	'constants::' namespace.
	* config.h.in: Remove.
	* commands.cc: Various formatting cleanups.
	* unit_tests.cc, unit_tests.hh: Connect to url tests.

2003-12-19  graydon hoare  <graydon@pobox.com>

	* diff_patch.cc (merge3): Skip patches to deleted files.

2003-12-16  graydon hoare  <graydon@pobox.com>

	* commands.cc (ls_ignored, ignored_itemizer): Fold in as subcases of unknown.

2003-12-16  graydon hoare  <graydon@pobox.com>

	* lua.cc (working_copy_rcfilename): MT/monotonerc not MT/.monotonerc.

2003-12-16  graydon hoare  <graydon@pobox.com>

	* lua.hh, lua.cc (working_copy_rcfilename): New function.
	* monotone.cc: Add working copy rcfiles.
	* commands.cc (ls_unknown, unknown_itemizer): Skip ignored files.

2003-12-16  graydon hoare  <graydon@pobox.com>

	* file_io.cc (walk_tree_recursive): continue on book-keeping file.

2003-12-15  graydon hoare  <graydon@pobox.com>

	* tests/t_unidiff.at, t_unidiff2.at: Check for mimencode.

2003-12-15  graydon hoare  <graydon@pobox.com>

	* configure.ac: Add --enable-static-boost.
	* Makefile.am: Likewise.
	* AUTHORS: Mention new contributors.

2003-12-14  Lorenzo Campedelli <lorenzo.campedelli@libero.it>

	* work.cc (add_to_attr_map): Finish change to attr map format.

2003-12-10  Tom Tromey  <tromey@redhat.com>

	* commands.cc (checkout): Give better error message if branch is
	empty.

2003-12-07  Eric Kidd  <eric.kidd@pobox.com>

	* commands.cc (agraph): Handle repositories with a single version.
	* database.cc (get_head_candidates): Handle heads with no ancestors.
	* cert.cc (get_branch_heads): Handle heads with no ancestors.

2003-12-06  Eric Kidd  <eric.kidd@pobox.com>

	* update.hh, update.cc (pick_update_target): Return current
	version if no better update candidates available.
	* update.cc (pick_update_target): Always do branch filtering.
	* commands.cc (update): Notice when we're already up-to-date.
	* commands.cc (propagate): Assign branch name correctly when merging.

2003-12-05  graydon hoare  <graydon@pobox.com>

	* lcs.hh (edit_script): New entry point.
	* diff_patch.cc: Rewrite merge in terms of edit scripts.
	* network.cc (post_queued_blobs_to_network): Tidy up transient
	failure message.
	* randomfile.hh: Prohibit deletes on end of chunks.
	* sanity.cc: EOL-terminate truncated long lines.

2003-12-02  graydon hoare  <graydon@pobox.com>

	* database.cc, database.hh (reverse_queue): Copy constructor.
	* std_hooks.lua (merge3): Remove afile, not ancestor.
	* monotone.cc: Remove debugging message.
	* ui.cc (finish_ticking): Set last_write_was_a_tick to false.

2003-12-01  graydon hoare  <graydon@pobox.com>

	* app_state.hh, app_state.cc (set_signing_key): New fn, persist key.
	* monotone.cc (cpp_main): Permit commuting the --help argument around.

2003-11-30  graydon hoare  <graydon@pobox.com>

	* network.cc (post_queued_blobs_to_network): Fail when posted_ok is false.
	* database.cc (initialize): Fail when -journal file exists.
	* keys.cc (make_signature): Nicer message when privkey decrypt fails.

2003-11-29  Tom Tromey  <tromey@redhat.com>

	* rcs_import.cc (store_auxiliary_certs): Renamed to fix typo.
	Updated all callers.

	* http_tasks.cc (check_received_bytes): Allow "-" as well.
	* depot.cc (execute_post_query): Allow "-" as well.

2003-11-28  Tom Tromey  <tromey@redhat.com>

	* http_tasks.cc (check_received_bytes): Allow "-" as well.
	* depot.cc (execute_post_query): Allow "-" as well.

2003-11-28  graydon hoare  <graydon@pobox.com>

	* cert.cc: Various speedups.
	* cycle_detector.hh (edge_makes_cycle): Use visited set, too.
	* database.hh, database.cc (get_head_candidates): New, complex query.
	* keys.hh, keys.cc (check_signature): Cache verifiers.
	* sqlite/os.c (sqliteOsRandomSeed): Harmless valgrind purification.
	* tests/t_fork.at, tests/t_merge.at: Ignore stderr chatter on 'heads'.

2003-11-27  graydon hoare  <graydon@pobox.com>

	* Makefile.am (AM_LDFLAGS): No more -static, sigh.
	* cert.cc (find_relevant_edges): Keep dynamic-programming caches.
	(calculate_renames_recursive): Likewise.
	* cert.cc, cert.hh (rename_edge): Add constructor, copy constructor.
	* commands.cc (list certs): Note rename certs are binary.

2003-11-24  graydon hoare  <graydon@pobox.com>

	* network.cc: Continue fetch, post loops even if one target has
	an exception.

2003-11-24  graydon hoare  <graydon@pobox.com>

	* database.hh, database.cc (delete_posting): Change to take queue
	sequence numbers.
	* commands.cc (queue): Use new API.
	* network.cc (post_queued_blobs_to_network): Use new API.

2003-11-24  graydon hoare  <graydon@pobox.com>

	* std_hooks.lua (get_http_proxy): Return nil when no ENV var.
	* monotone.texi (get_http_proxY): Document change.

2003-11-24  graydon hoare  <graydon@pobox.com>

	* tests/t_proxy.at: Add a test for proxying with tinyproxy.
	* testsuite.at: Call it.
	* lua.cc: Fix dumb error breaking proxying.
	* network.cc: Be verbose about proxying.

2003-11-23  graydon hoare  <graydon@pobox.com>

	* http_tasks.cc (read_chunk): Tolerate 0x20* after chunk len.

2003-11-23  graydon hoare  <graydon@pobox.com>

	* network.cc: Make more informative error policy.
	* boost/socket/socketstream.hpp: Pass SocketType to streambuf template.
	* boost/socket/src/default_socket_impl.cpp: Translate EINTR.

2003-11-22  graydon hoare  <graydon@pobox.com>

	* lua.cc, lua.hh (hook_get_http_proxy): New hook.
	* std_hooks.lua (get_http_proxy): Default uses HTTP_PROXY.
	(get_connect_addr): Undefine, it's for tunnels alone now.
	* network.cc: Use new hook.
	* http_tasks.hh, http_tasks.cc: Teach about proxies (sigh).
	* monotone.texi: Document new hooks.

2003-11-22  graydon hoare  <graydon@pobox.com>

	* lua.cc, lua.hh (hook_get_connect_addr): New hook.
	* std_hooks.lua (get_connect_addr): Default uses HTTP_PROXY.
	* network.cc, network.hh: Use new hook.
	* http_tasks.cc: Teach about HTTP/1.1.
	* cert.cc (bogus_cert_p): Fix UI ugly.

2003-11-21  graydon hoare  <graydon@pobox.com>

	* constants.hh (postsz): New constant for suggested post size.
	* database.cc, database.hh (queue*): Change db API slightly.
	* commands.cc (queue): Adjust to changed db API.
	* network.cc (post_queued_blobs_to_network): Switch to doing
	incremental posts.
	* cert.cc (write_rename_edge, read_rename_edge): Put files on
	separate lines to accomodate future i18n work.
	* work.cc (add_to_attr_map, write_attr_map): Reorder fields to
	accomodate future i18n work.
	* monotone.texi: Document it.
	* configure.ac, NEWS: Mention 0.8 release.

	Release point (v 0.8).

2003-11-16  Tom Tromey  <tromey@redhat.com>

	* missing: Removed generated file.

2003-11-14  graydon hoare  <graydon@pobox.com>

	* commands.cc (vcheck): Add.
	* cert.cc, cert.hh (cert_manifest_vcheck): Add.
	(check_manifest_vcheck): Add.
	(calculate_vcheck_mac): Add.
	* constants.hh (vchecklen): New constant.
	* mac.hh: Re-add.
	* monotone.texi (Hash Integrity): New section.
	* monotone.1: Document vcheck.

2003-11-14  graydon hoare  <graydon@pobox.com>

	* database.cc, database.hh (reverse_queue): New class.
	(compute_older_version): New functions.
	(get_manifest_delta): Remove.
	* network.cc, network.hh (queue_blob_for_network): Remove.
	* packet.cc, packet.hh (queueing_packet_writer): Change UI,
	write to queue directly, accept optional<reverse_queue>.
	* cert.cc (write_paths_recursive): Rewrite to use constant
	memory.
	* commands.cc (queue, queue_edge_for_target_ancestor):
	Install optional<reverse_queue> in qpw.
	* tests/t_cross.at: Ignore new UI chatter.
	* monotone.texi (Transmitting Changes): Change UI output.

2003-11-13  graydon hoare  <graydon@pobox.com>

	* Makefile.am (AUTOMAKE_OPTIONS): Require 1.7.1
	* commands.cc (addtree): Wrap in transaction guard.
	* database.cc, database.hh (manifest_delta_exists): Add.
	(get_manifest_delta): Add.
	* cert.cc (write_paths_recursive): Use partial deltas.
	* manifest.cc, manifest.hh (read_manifest_map): New variant.
	* patch_set.cc, patch_set.hh (patch_set): Add map_new, map_old
	fields.
	(manifests_to_patch_set) Store new field.
	(patch_set_to_packets) Don't read manifest versions from db.
	* std_hooks.lua (ignore_file): ignore .a, .so, .lo, .la, ~ files.
	* tests/t_cvsimport.at: New test.
	* testsuite.at: Call it.

2003-11-10  graydon hoare  <graydon@pobox.com>

	* commands.cc (find_oldest_ancestors): New function.
	(queue): New "addtree" subcommand.
	* monotone.texi: Document it.
	* monotone.1: Document it.

2003-11-10  graydon hoare  <graydon@pobox.com>

	* file_io.cc (walk_tree_recursive): Ignore MT/

2003-11-09  graydon hoare  <graydon@pobox.com>

	* database.cc (dump, load): Implement.
	* commands.cc (db): Call db.dump, load.
	* cycle_detector.hh: Skip when no in-edge on src.
	* monotone.texi: Document dump and load, add some
	special sections.
	* monotone.1: Mention dump and load.

2003-11-09  graydon hoare  <graydon@pobox.com>

	* rcs_file.hh (rcs_symbol): New structure.
	* rcs_file.cc (symbol): New rule.
	* rcs_import.cc (find_branch_for_version): New function.
	(cvs_key::branch): New field.
	(store_auxilliary_certs): Cert branch tag.
	* cycle_detector.hh: Fix bugs, don't use quick_alloc.
	* commands.cc (checkout): Add --branch based version.
	* monotone.texi: Document new command variant.
	* monotone.1: Ditto.

2003-11-09  graydon hoare  <graydon@pobox.com>

	* quick_alloc.hh: New file.
	* Makefile.am: Add it.
	* cycle_detector.hh: Rewrite.
	* manifest.hh: Use quick_alloc.
	* vocab.cc: Relax path name requirements a bit.
	* sqlite/sqliteInt.h: Up size of row to 16mb.

2003-11-02  graydon hoare  <graydon@pobox.com>

	* commands.cc (post): Post everything if no URL given; don't base
	decision off branch name presence.
	* app_state.cc, monotone.cc, file_io.cc, file_io.hh: Support
	absolutifying args.
	* lua.hh, lua.cc, std_hooks.lua (hook_get_mail_hostname): New hook.
	* monotone.texi: Document it.
	* monotone.texi, monotone.1: Minor corrections, new sections.
	* monotone.cc: Don't look in $ENV at all.
	* network.cc: Correct MX logic.
	* nntp_tasks.cc, smtp_tasks.cc: Separate postlines state.
	* smtp_tasks.cc: Correct some SMTP logic.
	* configure.ac, NEWS: Mention 0.7 release.

	Release point (v 0.7).

2003-11-01  graydon hoare  <graydon@pobox.com>

	* http_tasks.cc: Drop extra leading slashes in HTTP messages.

2003-10-31  graydon hoare  <graydon@pobox.com>

	* commands.cc, database.cc, database.hh, lua.cc, lua.hh,
	network.cc, network.hh, packet.cc, packet.hh, schema.sql,
	schema_migration.cc, tests/t_http.at, tests/t_nntp.at, vocab.cc:
	Eliminate "groupname", use lone URL.
	* monotone.texi: Update to cover new URL rules.
	* network.cc, network.hh, lua.cc, lua.hh, smtp_tasks.cc:
	Implement "mailto" URLs.
	* tests/t_smtp.at: New test.
	* testsuite.at: Call it.

2003-10-31  graydon hoare  <graydon@pobox.com>

	* patch_set.cc (manifests_to_patch_set): Second form with explicit renames.
	(manifests_to_patch_set): Split edit+rename events when we see them.
	* commands.cc (status, commit): Include explicit rename set.
	* diff_patch.cc (merge3): Accept edit+rename events split by patch_set.cc.
	* smtp_tasks.hh, smtp_tasks.cc: New files.
	* nntp_machine.hh, nntp_machine.cc: Rename to proto_machine.{hh,cc} (woo!)
	* nntp_tasks.cc: Adjust to use proto_ prefix in various places.
	* proto_machine.cc (read_line): get() into streambuf.
	* Makefile.am: Cover renames and adds.

2003-10-31  graydon hoare  <graydon@pobox.com>

	* diff_patch.cc (merge3): Extract renames.
	* commands.cc (calculate_new_manifest_map): Extract renames.
	(try_one_merge): Extract renames, propagate to merge target.
	(commit): Extract renames, propagate to commit target.
	* cert.cc (calculate_renames_recursive): Fix wrong logic.
	(find_common_ancestor_recursive): Stall advances at top of graph.
	* patch_set.cc: (manifests_to_patch_set): Teach about historical
	renames.
	* tests/t_erename.at: New test for edit+rename events.
	* testsuite.at: Call t_erename.at.

2003-10-30  graydon hoare  <graydon@pobox.com>

	* patch_set.cc (operator<): s/a/b/ in a few places, yikes!
	* cert.cc: Add machinery for rename edge certs.
	* commands.cc: Call diff(manifest,manifest) directly.
	* tests/t_nntp.at: Kill tcpserver DNS lookups on nntp test.
	* network.cc (parse_url): Character class typo fix, from
	Johannes Winkelmann.
	* app_state.hh, cert.hh, commands.hh, cycle_detector.hh,
	database.hh, diff_patch.cc, diff_patch.hh, http_tasks.hh,
	interner.hh, keys.hh, lua.hh, manifest.hh, network.hh,
	nntp_machine.hh, nntp_tasks.hh, packet.hh, patch_set.hh,
	transforms.hh, update.hh, vocab.hh, work.hh, xdelta.hh:
	fix use of std:: prefix / "using namespace" pollution.

2003-10-27  graydon hoare  <graydon@pobox.com>

	* lua/liolib.c (io_mkstemp): Portability fix
	from Ian Main.
	* xdelta.cc,hh (compute_delta): New manifest-specific variant.
	* transforms.cc,hh (diff): Same.
	* rcs_import.cc: Various speedups to cvs import.

2003-10-26  graydon hoare  <graydon@pobox.com>

	* cert.cc (get_parents): New function.
	(write_paths_recursive): New function.
	(write_ancestry_paths): New function.
	* cert.hh (write_ancestry_paths): Declare.
	* commands.cc (queue_edge_for_target_ancestor):
	Call write_ancestry_paths for "reposting" queue
	strategy.

2003-10-25  graydon hoare  <graydon@pobox.com>

	* commands.cc (log): Skip looking inside nonexistent
	manifests for file comments.

2003-10-24  graydon hoare  <graydon@pobox.com>

	* adns/*.c, adns/*.h: Import adns library.
	* Makefile.am: Update to build adns into lib3rdparty.a.
	* AUTHORS: Mention adns.
	* network.cc: Call adns functions, not gethostbyname.

2003-10-20  Nathaniel Smith  <njs@codesourcery.com>

	* patch_set.cc (patch_set_to_text_summary): Give more detailed
	output.
	* commands.cc (get_log_message, status, diff): Use
	patch_set_to_text_summary for complete description.

2003-10-22  graydon hoare  <graydon@pobox.com>

	* monotone.texi: Document 'queue' command.
	* monotone.1: Likewise.

2003-10-22  graydon hoare  <graydon@pobox.com>

	* diff_patch.cc
	(infer_directory_moves): New function.
	(rebuild_under_directory_moves): New function.
	(apply_directory_moves): New function.
	(merge3): Handle directory moves.
	* tests/t_renamed.at: New test for dir renames.
	* testsuite.at: Call it.

2003-10-21  graydon hoare  <graydon@pobox.com>

	* commands.cc (queue): New command.
	(list): Add "queue" subcommand, too.

2003-10-21  graydon hoare  <graydon@pobox.com>

	* diff_patch.cc (merge_deltas): New function.
	(check_map_inclusion): New function.
	(check_no_intersect): New function.
	(merge3): Rewrite completely.
	* tests/t_rename.at: New test.
	* testsuite.at: Call it.
	* file_io.cc, file_io.hh (make_dir_for): New function.
	* commands.cc (update): Call make_dir_for on update.

2003-10-20  graydon hoare  <graydon@pobox.com>

	* commands.cc: Replace [] with idx() everywhere.

2003-10-20  Tom Tromey  <tromey@redhat.com>

	* cert.hh (get_branch_heads): Updated.
	Include <set>.
	* commands.cc (head): Updated for new get_branch_heads.
	(merge): Likewise.
	(propagate): Likewise.
	* cert.cc (get_branch_heads): Use set<manifest_id>.

	* commands.cc (merge): Use all caps for metasyntactic variable.
	(heads): Likewise.

	* network.cc (post_queued_blobs_to_network): Do nothing if no
	packets to post.

2003-10-20  graydon hoare  <graydon@pobox.com>

	* cert.cc (get_branch_heads): Fix dumb bug.
	* diff_patch.cc (merge3): Fix dumb bug.
	(merge2): Fix dumb bug.
	(try_to_merge_files): Fix dumb bug.

2003-10-20  graydon hoare  <graydon@pobox.com>

	* file_io.cc (tilde_expand): New function.
	* monotone.cc (cpp_main): Expand tildes in
	db and rcfile arguments.

2003-10-20  graydon hoare  <graydon@pobox.com>

	* rcs_import.cc (import_cvs_repo): Check key existence
	at beginning of import pass, to avoid wasted work.

2003-10-19  Tom Tromey  <tromey@redhat.com>

	* commands.cc (log): Add each seen id to `cycles'.

2003-10-19  graydon hoare  <graydon@pobox.com>

	* AUTHORS: Mention Tecgraf PUC-Rio and their
	copyright.
	* Makefile.am: Mention circular buffer stuff.
	* configure.ac, NEWS: Mention 0.6 release.
	* cert.hh, cert.cc (erase_bogus_certs): file<cert> variant.
	* commands.cc (log): Erase bogus certs before writing,
	cache comment-less file IDs.
	* monotone.spec: Don't specify install-info args,
	do build with optimization on RHL.

	Release point (v 0.6).

2003-10-19  Matt Kraai  <kraai@ftbfs.org>

	* commands.cc (merge): Use app.branch_name instead of args[0] for
	the branch name.

2003-10-17  graydon hoare  <graydon@pobox.com>

	* commands.cc (log): New command.
	Various other bug fixes.
	* monotone.1, monotone.texi: Minor updates.

2003-10-17  graydon hoare  <graydon@pobox.com>

	* monotone.texi: Expand command and hook references.
	* commands.cc: Disable db dump / load commands for now.

2003-10-16  graydon hoare  <graydon@pobox.com>

	* sanity.hh: Add a const version of idx().
	* diff_patch.cc: Change to using idx() everywhere.
	* cert.cc (find_common_ancestor): Rewrite to recursive
	form, stepping over historic merges.
	* tests/t_cross.at: New test for merging merges.
	* testsuite.at: Call t_cross.at.

2003-10-10  graydon hoare  <graydon@pobox.com>

	* lua.hh, lua.cc (hook_apply_attribute): New hook.
	* work.hh, work.cc (apply_attributes): New function.
	* commands.cc (update_any_attrs): Update attrs when writing to
	working copy.
	* std_hooks.lua (temp_file): Use some env vars.
	(attr_functions): Make table of attr-setting functions.

2003-10-10  graydon hoare  <graydon@pobox.com>

	* work.cc: Fix add/drop inversion bug.
	* lua/*.{c,h}: Import lua 5.0 sources.
	* lua.cc: Rewrite lua interface completely.
	* std_hooks.lua, test_hooks.lua, testsuite,
	tests/t_persist_phrase.at, configure.ac, config.h.in, Makefile.am:
	Modify to handle presence of lua 5.0.

2003-10-08  graydon hoare  <graydon@pobox.com>

	* rcs_import.cc: Attach aux certs to child, not parent.
	* manifest.cc: Speed up some calculations.
	* keys.cc: Optionally cache decoded keys.

2003-10-07  graydon hoare  <graydon@pobox.com>

	* manifest.hh, manifest.cc, rcs_import.cc: Write manifests w/o
	compression.
	* vocab.hh, vocab.cc: Don't re-verify verified data.
	* ui.hh, ui.cc: Minor efficiency tweaks.

2003-10-07  graydon hoare  <graydon@pobox.com>

	* commands.cc, work.cc, work.hh: Add some preliminary stuff
	to support explicit renaming, .mt-attrs.
	* monotone.texi: Add skeletal sections for command reference,
	hook reference, CVS phrasebook. Fill in some parts.

2003-10-02  graydon hoare  <graydon@pobox.com>

	* boost/circular_buffer*.hpp: Add.
	* AUTHORS, cert.cc, commands.cc, database.cc,
	diff_patch.cc, http_tasks.cc, keys.cc, lua.cc, manifest.cc,
	network.cc, nntp_machine.cc, packet.cc, patch_set.cc,
	rcs_import.cc, sanity.cc, sanity.hh, ui.hh, update.cc,
	vocab_terms.hh, work.cc:
	remove existing circular buffer code, replace all
	logging and asserty stuff with boost::format objects
	rather than vsnprintf.

2003-10-01  graydon hoare  <graydon@pobox.com>

	* testsuite.at: Don't use getenv("HOSTNAME").
	* database.cc (exec, fetch): Do va_end/va_start again in between
	logging and executing query.

2003-09-28  Tom Tromey  <tromey@redhat.com>

	* monotone.texi: Added @direntry.

2003-09-27  Nathaniel Smith  <njs@pobox.com>

	* monotone.cc: Remove "monotone.db" default to --db
	option in help text.

2003-09-27  graydon hoare  <graydon@pobox.com>

	* diff_patch.cc: Rework conflict detection.
	* rcs_import.cc: Remove some pointless slowness.
	* monotone.spec: Install info files properly.

	Release point (v 0.5).

2003-09-27  graydon hoare  <graydon@pobox.com>

	* AUTHORS, NEWS, configure.ac: Update for 0.5 release.
	* monotone.texi: Various updates.
	* xdelta.cc (compute_delta): Fix handling of empty data.
	* database.cc (sql): Require --db for init.
	* work.cc (read_options_map): Fix options regex.

2003-09-27  graydon hoare  <graydon@pobox.com>

	* lcs.hh: New jaffer LCS algorithm.
	* interner.hh, rcs_import.cc: Templatize interner.
	* diff_patch.hh: Use interner, new LCS.

2003-09-27  Tom Tromey  <tromey@redhat.com>

	* commands.cc (fetch): Always try lua hook; then default to all
	known URLs.

2003-09-26  Tom Tromey  <tromey@redhat.com>

	* commands.cc (tag): Use all-caps for meta-syntactic variables.
	(comment, add, cat, complete, mdelta, fdata): Likewise.

	* monotone.1: There's no default database.
	* monotone.texi (OPTIONS): There's no default database.

	* database.cc (sql): Throw informative error if database name not
	set.
	* app_state.cc (app_state): Default to no database.

2003-09-26  graydon hoare  <graydon@pobox.com>

	* debian/*, monotone.spec: Add packaging control files.

2003-09-24  graydon hoare  <graydon@pobox.com>

	* database.cc, database.hh (debug): New function.
	* commands.cc (debug): New command.
	* cert.cc, cert.hh (guess_branch): New function.
	* commands.cc (cert): Queue certs to network servers.
	* commands.cc (cert, commit): Use guess_branch.
	* commands.cc (list): List unknown, ignored files.
	* monotone.texi, monotone.1: Document.

2003-09-24  graydon hoare  <graydon@pobox.com>

	* commands.cc (queue_edge_for_target_ancestor): Queue the
	correct ancestry cert, from child to target, as well as
	patch_set.

2003-09-22  graydon hoare  <graydon@pobox.com>

	* depot_schema.sql, schema_migration.cc,
	schema_migration.hh: Add.
	* database.cc, depot.cc: Implement schema migration.
	* database.cc, commands.cc: Change to db ... cmd.
	* monotone.texi, monotone.1: Document command change.
	* depot.cc: Fix various query bugs.

2003-09-21  Nathaniel Smith  <njs@codesourcery.com>

	* depot.cc (depot_schema): Remove unique constraint on (contents),
	replace with unique constraint on (groupname, contents).

2003-09-21  Nathaniel Smith  <njs@codesourcery.com>

	* commands.cc (diff): Take manifest ids as arguments.  Add
	explanatory text on files added, removed, modified.

2003-09-19  Tom Tromey  <tromey@redhat.com>

	* commands.cc (genkey): Use all-caps for meta-syntactic variable.
	(cert, tag, approve, disapprove, comment, add, drop, commit,
	update, revert, cat, checkout, co, propagate, complete, list, ls,
	mdelta, fdelta, mdata, fdata, mcerts, fcerts, pubkey, privkey,
	fetch, post, rcs_import, rcs): Likewise.
	(explain_usage): Indent explanatory text past the command names.

2003-09-17  Tom Tromey  <tromey@redhat.com>

	* commands.cc (list): Don't compute or use "subname".

	* commands.cc (revert): Handle case where argument is a
	directory.
	* tests/t_revert.at: Test for revert of directory.

	* testsuite.at (MONOTONE_SETUP): Use "monotone initdb".
	* monotone.1: Document "initdb".
	* monotone.texi (Commands): Document initdb.
	(Creating a Database): New node.
	(Getting Started): Refer to it.
	* commands.cc (initdb): New command.
	* database.cc (database::sql): New argument `init'.
	(database::initialize): New method.
	* database.hh (database::initalize): Declare.
	(database::sql): New argument `init'.

2003-09-17  Tom Tromey  <tromey@redhat.com>

	* tests/t_persist_phrase.at: Use "ls certs".
	* tests/t_nntp.at: Use "ls certs".
	* tests/t_genkey.at: Use "ls keys" and "ls certs".

2003-09-16  Tom Tromey  <tromey@redhat.com>

	* monotone.1: Document "list branches".
	* commands.cc (ls_certs): New function, from `lscerts' command.
	(ls_keys): New function, from `lskeys' command.
	(ls_branches): New function.
	(list): New command.
	(ls): New alias.
	(explain_usage): Split parameter info at \n.
	* monotone.texi (Adding Files): Use "list certs".
	(Committing Changes): Likewise.
	(Forking and Merging): Likewise.
	(Commands): Likewise.
	(Generating Keys): Use "list keys".
	(Commands): Likewise.
	(Commands): Mention "list branches".
	(Branches): Likewise.

2003-09-15  graydon hoare  <graydon@redhat.com>

	* http_tasks.cc: Fix networking to handle long input.

	* ui.cc, ui.hh: Only pad with blanks enough to cover old output
	when ticking.

	* update.cc, cert.cc, commands.cc: Fix cert fetching functions to
	remove bogus certs.

2003-09-15  Tom Tromey  <tromey@redhat.com>

	* monotone.1: Don't mention MT_KEY or MT_BRANCH.

	* monotone.texi (Getting Started): Don't mention MT_DB or
	MT_BRANCH.
	(Adding Files): Explicitly use --db and --branch.
	* app_state.hh (app_state): New fields options, options_changed.
	Declare new methods.  Include work.hh.
	* work.cc (work_file_name): New constant.
	(add_to_options_map): New structure.
	(get_options_path): New function.
	(read_options_map, write_options_map): Likewise.
	* work.hh (options_map): New type.
	(get_options_path, read_options_map, write_options_map): Declare.
	* commands.cc (add, drop, commit, update, revert, checkout,
	merge): Write options file.
	* app_state.cc (database_option, branch_option): New constants.
	(app_state::app_state): Read options file.
	(app_state::set_database): New method.
	(app_state::set_branch): Likewise.
	(app_state::write_options): Likewise.
	Include work.hh.
	* monotone.cc (cpp_main): Don't set initial database name on
	app.  Use new settor methods.  Don't look at MT_BRANCH or MT_DB.

2003-09-14  graydon hoare  <graydon@pobox.com>

	* vocab.cc, vocab.hh: Add streamers for vocab terms in preparation
	for switch to formatter.

	* cert.cc (check_signature): Treat missing key as failed check.
	* commands.cc (lscerts): Warn when keys are missing.

	* rcs_import.cc, nntp_tasks.cc, http_tasks.cc: Tick progress.

	* sanity.cc, monotone.cc: Tidy up output a bit.

	* xdelta.cc: Add code to handle empty files. Maybe correct?

	* ui.cc, ui.hh: Add.

2003-09-13  Tom Tromey  <tromey@redhat.com>

	* tests/t_nntp.at: If we can't find tcpserver or snntpd, skip the
	test.
	* tests/t_http.at: If we can't find boa or depot.cgi, skip the
	test.

2003-09-12  graydon hoare  <graydon@pobox.com>

	* update.cc (pick_update_target): Only insert base rev as update
	candidate if it actually exists in db.

	* commands.cc, database.cc, database.hh: Implement id completion
	command, and general id completion in all other commands.

2003-09-12  Tom Tromey  <tromey@redhat.com>

	* commands.cc (revert): A deleted file always appears in the
	manifest.
	* tests/t_revert.at: Check reverting a change plus a delete; also
	test reverting by file name.

	* work.cc (deletion_builder::visit_file): Check for file in
	working add set before looking in manifest.
	* tests/t_drop.at: Added add-then-drop test.

	* testsuite.at: Include t_drop.at.
	* tests/t_drop.at: New test.
	* work.cc (visit_file): Check for file in working delete set
	before looking in manifest.

2003-09-12  Tom Tromey  <tromey@redhat.com>

	* Makefile.am ($(srcdir)/testsuite): tests/atconfig and
	tests/atlocal are not in srcdir.

	* Makefile.am (TESTS): unit_tests is not in srcdir.

2003-09-11  graydon hoare  <graydon@pobox.com>

	* commands.cc: Check for MT directory in status.
	* commands.cc: Require directory for checkout.
	* commands.cc: Delete MT/work file after checkout.
	* commands.cc: Implement 'revert', following tromey's lead.
	* commands.cc: Print base, working manifest ids in status.

	* diff_patch.cc: Further merge corrections.
	* diff_patch.cc (unidiff): Compensate for occasional miscalculation
	of LCS.

	* tests/t_merge.at: Check that heads works after a merge.
	* tests/t_fork.at:  Check that heads works after a fork.
	* tests/t_genkey.at: Remove use of 'import'.
	* tests/t_cwork.at: Check deletion of work file on checkout.
	* tests/t_revert.at: Check that revert works.

	* commands.cc, monotone.cc: Report unknown commands nicely.

2003-09-08  graydon hoare  <graydon@pobox.com>

	* tests/merge.at: Accept tromey's non-error case for update.

	* commands.cc(try_one_merge): Write merged version to packet
	writer, not directly to db.
	(merge): Write branch, changelog cert on merged version to db.

	* std_hooks.lua(merge3): Open result in mode "r", not "w+".

2003-09-06  Tom Tromey  <tromey@redhat.com>

	* update.cc (pick_update_target): Not an error if nothing to
	update.

	* monotone.texi: Use VERSION; include version.texi.

	* monotone.1: Document "co".
	* monotone.texi (Commands): Document "co".
	* commands.cc (ALIAS): New macro.
	(co): New alias.

	* README: Updated.

	* txt2c.cc: Added missing file.

	* texinfo.tex, INSTALL, Makefile.in, aclocal.m4, compile, depcomp,
	install-sh, missing, mkinstalldirs: Removed generated files.

2003-09-04  graydon hoare  <graydon@pobox.com>

	* Makefile.am, depot.cc, http_tasks.cc, http_tasks.hh,
	lua.cc, lua.hh, monotone.texi, network.cc, tests/t_http.at,
	vocab_terms.hh:

	Use public key signatures to talk to depot, not mac keys.

	* commands.cc, file_io.cc, monotone.texi, monotone.1,
	tests/t_scan.at, tests/t_import.at, work.cc, work.hh:

	Remove the 'import' and 'scan' commands, in favour of generalized
	'add' which chases subdirectories.

	* configure.ac, NEWS:

	Release point (v 0.4).

2003-09-03  graydon hoare  <graydon@pobox.com>

	* monotone.texi: Expand notes about setting up depot.

	* update.cc: Update by ancestry. Duh.

2003-09-02  graydon hoare  <graydon@pobox.com>

	* boost/socket/streambuf.hpp: Bump ppos on overflow.

	* packet.cc, transforms.cc, transforms.hh: Add function for
	canonicalization of base64 encoded strings. Use on incoming cert
	packet values.

	* commands.cc: Change fetch and post to take URL/groupname params
	rather than branchname.

	* network.cc, network.hh, depot.cc, http_tasks.cc: Fix URL parser,
	improve logging, change signatures to match needs of commands.cc

	* Makefile.am: Don't install txt2c or unit_tests.

	* Makefile.am: Build depot.cgi not depot.

	* database.cc, database.hh: Add "all known sources" fetching support.

	* patch_set.cc: Sort in a path-lexicographic order for nicer summaries.

	* monotone.texi: Expand coverage of packets and networking.

	* tests/t_nntp.at, tests/t_http.at: Update to provide URL/groupname
	pairs.

2003-09-02  Tom Tromey  <tromey@redhat.com>

	* aclocal.m4, monotone.info: Removed generated files.

2003-08-31  Nathaniel Smith  <njs@codesourcery.com>

	* configure.ac: Check for lua40/lua.h, lua40/lualib.h and -llua40,
	-lliblua40.
	* config.h.in: Add LUA_H, LIBLUA_H templates, remove HAVE_LIBLUA,
	HAVE_LIBLUALIB templates.
	* lua.cc: Include config.h.  Use LUA_H, LIBLUA_H macros.

2003-08-29  graydon hoare  <graydon@pobox.com>

	* Makefile.am, txt2c.cc, lua.cc, database.cc:
	Use a C constant-building converter rather than objcopy.

	* cert.cc, cert.hh, packet.cc, packet.hh, diff_patch.cc,
	rcs_import.cc:
	Modify cert functions to require a packet consumer, do no implicit
	database writing.

	* commands.cc, database.cc, database.hh, schema.sql, network.cc:
	Modify packet queueing strategy to select ancestors from known
	network server content, rather than most recent edge.

2003-08-25  graydon hoare  <graydon@pobox.com>

	* AUTHORS, ChangeLog, Makefile.am, NEWS, configure.ac,
	tests/t_http.at: Release point (v 0.3)

2003-08-24  graydon hoare  <graydon@pobox.com>

	* nntp_tasks.cc: Measure success from postlines state.
	* network.cc: Print summary counts of transmissions.
	* packet.cc: Count packets into database.
	* depot.cc: Add administrative commands, fix a bunch of
	little bugs.
	* t_http.at: Testcase for depot-driven communication.
	* monotone.texi: Update to reflect depot existence.
	* http_tasks.cc: Pick bugs out.

2003-08-24  graydon hoare  <graydon@pobox.com>

	* commands.cc: Wash certs before output.
	* *.cc,*.hh: Adjust cert packet format to
	be more readable, avoid superfluous gzipping.

2003-08-24  graydon hoare  <graydon@pobox.com>

	* configure, Makefile.in: Remove generated files, oops.
	* commands.cc: Implement 'propagate'.
	* lua.cc, lua.hh, network.cc, network.hh: Remove
	'aggregate posting' stuff.
	* network.cc: Batch postings into larger articles.
	* diff_patch.hh, diff_patch.cc: Implement basic
	merge2-on-manifest.

2003-08-23  graydon hoare  <graydon@pobox.com>

	* monotone.cc: Handle user-defined lua hooks as
	overriding internal / .monotonerc hooks no matter
	where on cmd line they occur.
	* update.cc: Made failures more user-friendly.
	* lua.cc: Improve logging a bit.
	* testsuite.at, tests/*.{at,in}, testsuite/: Rewrite tests in
	autotest framework, move to tests/ directory.
	* boost/io/*, cryptopp/hmac.h: Add missing files.

2003-08-23  Tom Tromey  <tromey@redhat.com>

	* monotone.cc (OPT_VERSION): New macro.
	(cpp_main): Handle OPT_VERSION.
	(options): Added `version' entry.
	Include config.h.

2003-08-21  Tom Tromey  <tromey@redhat.com>

	* database.cc: Include "sqlite/sqlite.h", not <sqlite.h>.

2003-08-20  graydon hoare  <graydon@pobox.com>

	* boost/*:
	incorporate boost sandbox bits, for now.

	* Makefile.am, Makefile.in, configure, configure.ac, diff_patch.cc,
	http_tasks.cc, http_tasks.hh, network.cc, nntp_machine.cc,
	nntp_machine.hh, nntp_tasks.cc, nntp_tasks.hh, testsuite/t_nntp.sh:

	fix up networking layer to pass nntp tests again

2003-08-19  graydon hoare  <graydon@pobox.com>

	* Makefile.am, Makefile.in, app_state.hh, cert.cc, commands.cc,
	constants.hh, cryptopp/misc.h, database.cc, depot.cc,
	http_tasks.cc, http_tasks.hh, keys.cc, lua.cc, lua.hh, monotone.cc,
	network.cc, network.hh, nntp_machine.cc, nntp_machine.hh,
	nntp_tasks.cc, nntp_tasks.hh, packet.cc, packet.hh, rcs_import.cc,
	sanity.cc, sanity.hh, schema.sql, test_hooks.lua,
	testsuite/runtest.sh, testsuite/t_null.sh, vocab_terms.hh:

	major surgery time
	- move to multi-protocol posting and fetching.
	- implement nicer failure modes for sanity.
	- redo commands to print nicer, fail nicer.

2003-08-18  graydon hoare  <graydon@pobox.com>

	* Makefile.am, Makefile.in, adler32.hh, database.cc, depot.cc,
	mac.hh, xdelta.cc, Makefile.am, Makefile.in:

	first pass at a depot (CGI-based packet service)

2003-08-08  graydon hoare  <graydon@pobox.com>

	* Makefile.am, Makefile.in AUTHORS, ChangeLog, Makefile.am,
	Makefile.in, NEWS, monotone.1, monotone.info, monotone.texi:

	release point (v 0.2)

2003-08-08  graydon hoare  <graydon@pobox.com>

	* cert.cc, cert.hh, interner.hh, rcs_import.cc:

	auxilliary certs

	* cert.cc, cert.hh, cycle_detector.hh, interner.hh, patch_set.cc,
	rcs_import.cc:

	improvements to cycle detection stuff

2003-08-05  graydon hoare  <graydon@pobox.com>

	* rcs_import.cc:

	almost even more seemingly correct CVS graph reconstruction (still slow)

	* sqlite/* cryptopp/* Makefile.am, Makefile.in, aclocal.m4,
	config.h.in, configure, configure.ac, file_io.cc, keys.cc,
	sanity.cc, sanity.hh, transforms.cc:

	minimizing dependencies on 3rd party libs by importing the
	necessary bits and rewriting others.

	* cert.cc, cert.hh, rcs_import.cc:

	cvs import seems to be working, but several linear algorithms need
	replacement

2003-07-28  graydon hoare  <graydon@pobox.com>

	* Makefile.am, Makefile.in, cert.cc, commands.cc, database.cc,
	database.hh, manifest.cc, rcs_file.cc, rcs_import.cc,
	rcs_import.hh, vocab.cc, xdelta.cc:

	cvs graph reconstruction hobbling along.

2003-07-21  graydon hoare  <graydon@pobox.com>

	* database.cc, xdelta.cc, xdelta.hh:

	piecewise xdelta; improves speed a fair bit.

2003-07-11  graydon hoare  <graydon@pobox.com>

	* Makefile.am, Makefile.in, config.h.in, configure, configure.ac,
	transforms.cc, xdelta.cc, xdelta.hh:

	implement xdelta by hand, forget 3rd party delta libs.

2003-07-02  graydon hoare  <graydon@pobox.com>

	* database.cc, rcs_import.cc, transforms.cc, transforms.hh:

	speedups all around in the storage system

2003-07-01  graydon hoare  <graydon@pobox.com>

	* database.hh, rcs_import.cc, transforms.cc, transforms.hh: speed

	improvements to RCS import

2003-06-30  graydon hoare  <graydon@pobox.com>

	* rcs_import.cc, transforms.cc:

	some speed improvements to RCS import

2003-06-29  graydon hoare  <graydon@pobox.com>

	* commands.cc, database.hh, rcs_import.cc, transforms.cc:

	RCS file import successfully (albeit slowly) pulls in some pretty
	large (multi-hundred revision, >1MB) test cases from GCC CVS

	* Makefile.in, commands.cc, rcs_file.cc, rcs_file.hh,
	rcs_import.cc, rcs_import.hh,

	Makefile.am: preliminary support for reading and walking RCS files

2003-04-09  graydon hoare  <graydon@pobox.com>

	* autogen.sh: oops
	* */*: savannah import

2003-04-06  graydon hoare  <graydon@pobox.com>

	* initial release.<|MERGE_RESOLUTION|>--- conflicted
+++ resolved
@@ -1,6 +1,5 @@
 2005-07-05  Nathaniel Smith  <njs@codesourcery.com>
 
-<<<<<<< HEAD
 	* NEWS: First cut at 0.20 release notes.
 
 2005-07-03  Matthew Gregan  <kinetik@orcon.net.nz>
@@ -141,7 +140,8 @@
 	in $EDITOR, otherwise use emacs.
 	* revision.cc (check_sane_history): Remove stale comment.
 
-=======
+2005-07-05  Nathaniel Smith  <njs@codesourcery.com>
+
 	* globish.cc (combine_and_check_globish): Don't add unnecessary
 	{}'s.
 	* tests/t_netsync_globs.at, testsuite.at: New test.
@@ -344,7 +344,6 @@
 	lua excerpts from hook reference.
 	* Makefile.am : make monotone.pdf/eps depend on monotone.info
 	
->>>>>>> ebdfff02
 2005-06-24  Matt Johnston  <matt@ucc.asn.au>
 
 	* transforms.{cc,hh}: combine gzip and base64 in one
