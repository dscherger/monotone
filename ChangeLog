--- conflicted
+++ resolved
@@ -1,4 +1,8 @@
-<<<<<<< HEAD
+2005-05-20  Nathaniel Smith  <njs@codesourcery.com>
+
+	* monotone.texi (Network): Clarify that ports can be specified on
+	the command line to serve/pull/push/sync.
+
 2005-05-21  Matt Johnston  <matt@ucc.asn.au>
 
 	* packet.cc (db_packet_writer::~impl, prerequisite.cleanup): 
@@ -12,12 +16,6 @@
 	a file is dropped on both sides but re-added on one.
 	* tests/t_drop_vs_dropadd.at: a test for it
 	* testsuite.at
-=======
-2005-05-20  Nathaniel Smith  <njs@codesourcery.com>
-
-	* monotone.texi (Network): Clarify that ports can be specified on
-	the command line to serve/pull/push/sync.
->>>>>>> 9f3273f6
 
 2005-05-19  Derek Scherger  <derek@echologic.com>
 
