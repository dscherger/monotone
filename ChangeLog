--- conflicted
+++ resolved
@@ -1,13 +1,3 @@
-<<<<<<< HEAD
-2006-03-12  Benoît Dejean  <benoit@placenet.org>
-
-	* commands.cc: log: retrieve changes summary and ancestors only when
-	needed.
-
-2006-03-12  Benoît Dejean  <benoit@placenet.org>
-
-	* po/fr.po: Small fixes.
-=======
 2006-03-13  Richard Levitte  <richard@levitte.org>
 
 	* tests/t_serve_ignores_mt_options.at: New test to check that
@@ -45,7 +35,6 @@
 
 	* monotone.cc (cpp_main): Changed the comment so it matches
 	reality.
->>>>>>> dcb2219d
 
 2006-03-12  Matthew Gregan  <kinetik@orcon.net.nz>
 
@@ -69,6 +58,17 @@
 	* testsuite.at: Changes to Perl and Python UNB64_COMMAND
 	invocations to work around some quoting issues broken/revealed in
 	my last change.
+
+2006-03-12  Benoît Dejean  <benoit@placenet.org>
+
+	* commands.cc: log: retrieve changes summary and ancestors only when
+	needed.
+
+2006-03-12  Benoît Dejean  <benoit@placenet.org>
+
+	* po/fr.po: Small fixes.
+
+2006-03-12  Matthew Gregan  <kinetik@orcon.net.nz>
 
 	* paths.cc, annotate.cc, xdelta.cc: Fix the signed vs unsigned
 	warnings which have obvious solutions.
