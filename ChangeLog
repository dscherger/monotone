--- conflicted
+++ resolved
@@ -1,13 +1,11 @@
-<<<<<<< HEAD
-2005-10-04  Matt Johnston  <matt@ucc.asn.au>
-
-	* botan/, Makefile.am: update to Botan 1.4.7
-=======
 2005-10-04  Nathaniel Smith  <njs@pobox.com>
 
 	* monotone.texi (Automation): Document the mysterious columns of
 	numbers in 'automate inventory' output format.
->>>>>>> 0c90e26a
+
+2005-10-04  Matt Johnston  <matt@ucc.asn.au>
+
+	* botan/, Makefile.am: update to Botan 1.4.7
 
 2005-10-03  Nathaniel Smith  <njs@pobox.com>
 
