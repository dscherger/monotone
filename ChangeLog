<<<<<<< HEAD
2005-07-14  Nathaniel Smith  <njs@pobox.com>

	* netsync.cc (process_delta_cmd): Remove meaningless comment.

2005-07-14  Nathaniel Smith  <njs@pobox.com>

	* database.hh: Pre-declare sqlite3_stmt, instead of including
	sqlite3.h.
=======
2005-07-14  Derek Scherger  <derek@echologic.com>

	* commands.cc (lca,lcad,try_one_merge): call describe_revision for
	logging common ancestors
	(propagate): log final merged line after propagate completes
	to indicate that it actually worked and to be consistent with merge
>>>>>>> 5ce2ab13

2005-07-13  Derek Scherger  <derek@echologic.com>

	* ChangeLog: merge fixup

2005-07-13  Derek Scherger  <derek@echologic.com>

	* database.cc (debug): delete stale comment
	(delete_branch_named):
	(delete_tag_named): 
	(clear): replace vprintf stuff with query parameters

2005-07-13  Nathaniel Smith  <njs@pobox.com>

	* contrib/ciabot_monotone.py (main): Optimistically run 'db
	migrate' before using database.

2005-07-13  Nathaniel Smith  <njs@pobox.com>

	* schema_migration.cc (migrate_monotone_schema)
	(migrator::migrate): Move the "nothing happened" check, and don't
	vacuum unless a migration occurred.

2005-07-13  Nathaniel Smith  <njs@pobox.com>

	* tests/t_restricted_diff_unchanged.at: New test.
	* testsuite.at: Add it.

2005-07-13  graydon hoare  <graydon@pobox.com>

	* rcs_import.cc (cvs_branch::cvs_branch): Initialize bools to false.

2005-07-13  Nathaniel Smith  <njs@pobox.com>

	* monotone.texi (Database): Document kill_tag_locally.

2005-07-13  Nathaniel Smith  <njs@pobox.com>

	* tests/t_kill_tag_locally.at, tests/t_ambiguous_tags.at: New
	tests.
	* testsuite.at: Add them.

2005-07-11  graydon hoare  <graydon@pobox.com>

	* AUTHORS: Add Jordan.
	* commands.cc (ls_tags): Do not uniquify tags.
	* constants.{cc,hh} (cvs_window): Change to time_t, tighten to 5 minutes.
	* rcs_import.cc (window): Remove.
	(note_type): Remove dead code.
	(is_sbr): Add test for synthetic branch roots.
	(cvs_commit::is_synthetic_branch_root): New test.
	(process_branch): Skip synthetic branch roots, push new branch
	before picking branch to mark, rather than after.
	(cvs_history::index_branchpoint_symbols): Handle vendor branches.
	(cvs_history::push_branch): Do not duplicate root on private branches.
	(import_branch): Fix up cluster inference.
	(cluster_consumer::consume_cluster): New invariant.
	* tests/t_cvsimport_drepper2.at: Modify to reflect fixes.

2005-07-11  Jordan Breeding  <jordan.breeding@mac.com>

	* commands.cc (db): New subcommand "kill_tag_locally"
	* database.{cc,hh} (delete_tag_named): New function.

2005-07-12  Nathaniel Smith  <njs@pobox.com>

	* schema_migration.cc (migrator::migrate): When there is nothing
	to be done, do nothing.

2005-07-12  Nathaniel Smith  <njs@pobox.com>

	* netsync.cc (rebuild_merkle_trees): Reduce memory usage a bit,
	and don't insert branch certs that the other side will just end up
	throwing away (reduces network traffic).

2005-07-12  Nathaniel Smith  <njs@pobox.com>

	* testsuite.at (NETSYNC_SERVE_START, NETSYNC_SERVE_N_START):
	Really, really really fix up quoting.  Really.
	I hope.

2005-07-12  Nathaniel Smith  <njs@pobox.com>

	* contrib/ciabot_monotone.py (config.project_for_branch): Clarify
	comment text for non-Python programmers.

2005-07-12  Nathaniel Smith  <njs@pobox.com>

	* testsuite.at (NETSYNC_SERVE_START, NETSYNC_SERVE_N_START): Fixup
	quoting.

2005-07-11  Nathaniel Smith  <njs@pobox.com>

	* crypto_tests.cc: New SHA1 correctness tests from Kaushik Veeraraghavan.
	* unit_tests.cc (init_unit_test_suite): 
	* unit_tests.hh (add_crypto_tests): 
	* Makefile.am (unit_tests_SOURCES): Call them.
	* AUTHORS: Add Kaushik Veeraraghavan.

2005-07-11  Nathaniel Smith  <njs@pobox.com>

	* tests/t_netsync_exclude_default.at: New test.
	* testsuite.at: Add it.
	(NETSYNC_SERVE_N_START, NETSYNC_SERVE_START): Use '*' as pattern
	when none is passed.

2005-07-11  Nathaniel Smith  <njs@pobox.com>

	* monotone.texi (Network): Tweak documentation for netsync
	commands.

2005-07-11  Nathaniel Smith  <njs@pobox.com>

	* app_state.{hh,cc} (exclude_patterns, add_exclude): 
	* options.hh (OPT_EXCLUDE): 
	* monotone.cc (coptions, cpp_main): New option --exclude.
	* commands.cc (pull, push, sync, serve): Accept it.
	(process_netsync_args): Implement it.
	* tests/t_netsync_exclude.at: New test.
	* testsuite.at: Add it.

2005-07-11  Timothy Brownawell  <tbrownaw@gmail.com>

	* options.hh, app_state.{hh,cc}, monotone.cc: New command specific
	option, "--exclude=x", puts arg into a vector app.excludes .
	Used by the netsync commands.
	* commands.cc (netsync commands): accept said option
		(process_netsync_args): Handle excludes.
	* monotone.texi: document it

2005-07-11  Timothy Brownawell  <tbrownaw@gmail.com>

	* interner.hh: make slightly faster

2005-07-10  Nathaniel Smith  <njs@pobox.com>

	* ChangeLog, configure.ac: Re-remove mysteriously revived
	jibberish.

2005-07-10  Nathaniel Smith  <njs@pobox.com>

	* tests/t_netsync_read_permissions.at: New test.
	* testsuite.at: Run it.
	* netsync.cc (set_session_key, dispatch_payload)
	(respond_to_auth_cmd): Refactor to key HMAC earlier, so error
	packets will get the right HMAC.

2005-07-10  Richard Levitte  <richard@levitte.org>

	* Makefile.am (monotone_CPPFLAGS, unit_tests_CPPFLAGS): Re-remove
	previously removed stuff.

	* ChangeLog, configure.ac: Revert accidentally-recommitted changes.

2005-07-10  Richard Levitte  <richard@levitte.org>

	* monotone.texi (Network), monotone.1: Mention the default port
	number.

2005-07-10  Matthew Gregan  <kinetik@orcon.net.nz>

	* configure.ac: Check for boost >= 1.32.

2005-07-09  Nathaniel Smith  <njs@pobox.com>

	* schema.sql (revision_ancestry__child, revision_certs__id,
	revision_certs__name_value): New indexes.
	* database.cc (dump, dump_table_cb, dump_index_cb): Include
	indexes in dumps.
	(database::database): 
	* schema_migration.cc (migrate_monotone_schema) 
	(migrate_client_to_add_indexes): 
	* tests/t_migrate_schema.at: Corresponding migration gunk.

2005-07-09  Jordan Breeding  <jordan.breeding@mac.com>

	* Makefile.am (monotone_CPPFLAGS, unit_tests_CPPFLAGS): 
	* configure.ac (BOOST_FIX_VERSION): Restrict boost compile kluges
	to boost 1.32.

2005-07-09  Nathaniel Smith  <njs@pobox.com>

	* schema_migration.cc (calculate_schema_id): Include indexes in
	the schema id.

2005-07-09  Nathaniel Smith  <njs@pobox.com>

	* ChangeLog, configure.ac: Revert accidentally-committed changes.

2005-07-09  Nathaniel Smith  <njs@pobox.com>

	* monotone.texi (Generating Keys): Make it a little clearer that
	we aren't necessarily recommending people store their passphrase
	in plaintext.

2005-07-08  Matt Johnston  <matt@ucc.asn.au>

	* tests/t_normalized_filenames.at: expect exit code of 1 not 3 for
	"cat manifest" with a directory in MT/work
	* file_io.cc, netcmd.cc, transforms.cc, vocab.hh: revert changes which
	used swap() for strings and atomic types since strings are
	copy-on-write.

2005-07-08  Matt Johnston  <matt@ucc.asn.au>

	* file_io.cc (ident_existing_file): new function to calculate
	the ident of a file failing gracefully if it doesn't exist
	or is a directory.
	* file_io.hh (classify_manifest_paths,
	build_restricted_manifest_map): use ident_existing_file
	* ui.cc: cast to avoid compiler warnings

2005-07-07  Nathaniel Smith  <njs@pobox.com>

	* contrib/ciabot_monotone.py (Monotone.log): Fix to work with
	0.20.

2005-07-07  Nathaniel Smith  <njs@pobox.com>

	* Makefile.am (monotone_CPPFLAGS, unit_tests_CPPFLAGS): Add
	-DBOOST_REGEX_V4_CHAR_REGEX_TRAITS_HPP to work around g++
	4.0/boost 1.32.0 lossage.

2005-07-07  Vaclav Haisman  <V.Haisman@sh.cvut.cz>

	* Makefile.am: Compile fix for FreeBSD.

2005-07-07  Nathaniel Smith  <njs@pobox.com>

	* netsync.cc (process_hello_cmd, process_anonymous_cmd) 
	(process_auth_cmd): Change permission checking -- always build
	merkle tree (even when a pure sink), send permission denied and
	abort whenever client tries to read/write a branch they don't have
	access to.

2005-07-07  Nathaniel Smith  <njs@pobox.com>

	* ChangeLog: fixup formatting.

2005-07-06  Matt Johnston  <matt@ucc.asn.au>

	* database.cc (assert_sqlite3_ok): database corruption and similar
	problems are errors, not invariants.

2005-07-06  Nathaniel Smith  <njs@pobox.com>

	* commands.cc (push, pull, sync): Fix --help description.	
	
2005-07-06  Nathaniel Smith  <njs@pobox.com>

	* options.hh (OPT_SET_DEFAULT): 
	* app_state.{hh,cc} (app_state::set_default):
	* monotone.cc (coptions, cpp_main): New option.
	* commands.cc (pull, push, sync): Accept it.
	(process_netsync_args): Use it.
	* tests/t_set_default.at, testsuite.at: New test.

2005-07-07  Matthew Gregan  <kinetik@orcon.net.nz>

	* win32/monotone.iss: Bump version number.

2005-07-05  Nathaniel Smith  <njs@pobox.com>

	* debian/rules (config.status): Use bundled sqlite.
	* debian/control (Build-Depends): Remove popt and sqlite.

2005-07-05  Nathaniel Smith  <njs@pobox.com>

	* NEWS: Add timestamp.  Barring unforeseen issues, this is 0.20.

2005-07-05  Nathaniel Smith  <njs@pobox.com>

	* Makefile.am (EXTRA_DIST): Include some missed contrib/ stuff.

2005-07-05  Nathaniel Smith  <njs@pobox.com>

	* po/monotone.pot: Regenerate for release.

2005-07-05  Nathaniel Smith  <njs@pobox.com>

	* configure.ac, debian/changelog, monotone.spec: Bump version
	number.
	* UPGRADE: Update for 0.20 release.

2005-07-05  Nathaniel Smith  <njs@pobox.com>

	* ChangeLog, NEWS, AUTHORS: Fixup Eric Anderson's email address.

2005-07-05  Nathaniel Smith  <njs@pobox.com>

	* monotone.texi (Database): Note that db kill_rev_locally also
	will trigger "unreferenced manifest" warnings from db check.

2005-07-05  Nathaniel Smith  <njs@pobox.com>

	* NEWS: Oops, 'automate select' was in 0.19 after all.

2005-07-05  Nathaniel Smith  <njs@pobox.com>
	
	* contrib/ciabot_monotone.py: Fix multiple collection support.

2005-07-05  Richard Levitte  <richard@levitte.org>

	* monotone.texi (Hooks): Add space after periods where there's
	a lack of space.

	* NEWS: Correct the blurb about
	get_netsync_{read,anonymous_read,write}_permitted

2005-07-05  Nathaniel Smith  <njs@codesourcery.com>

	* NEWS: Add more explicit note on how to upgrade.

2005-07-05  Nathaniel Smith  <njs@codesourcery.com>

	* NEWS: First cut at 0.20 release notes.

2005-07-03  Matthew Gregan  <kinetik@orcon.net.nz>

	* sqlite/*, Makefile.am: Import SQLite 3.2.2 from upstream.
	* sqlite/main.c: Compile fix.
	* sqlite/{callback.c,prepare.c}: Add new files.

2005-07-03  Matthew Gregan  <kinetik@orcon.net.nz>

	* sqlite/{sqlite3.h,tokenize.c} (sqlite3_complete_last): New
	function to find the last valid SQL statement in a string; based
	on sqlite3_complete.  This change should be offered upstream, but
	probably not before sqlite3_complete_last16 is implemented.
	* database.cc (database::load): Load and execute dump in chunks,
	fixes bug 13570.

2005-07-01  Eric Anderson  <anderse-monotone@cello.hpl.hp.com>

	* file_io.cc: Pre-allocate space for the file read so that the
	string doesn't have to be incrementally expanded during the read.

2005-07-01  Matthew Gregan  <kinetik@orcon.net.nz>

	* tests/t_cvsimport_drepper2.at: Canonicalise monotone output so
	that the test passes on Win32.

2005-06-30  Eric Kidd  <eric.kidd@dartmouth.edu>

	* contrib/monotone-import.pl: Changed $branch to
	$user_branch.  This script may need more work, but at least Perl
	compiles it now.

2005-06-30  Patrick Mauritz  <oxygene@studentenbude.ath.cx>

	* automate.cc, basic_io.hh, cert.cc, change_set.cc,
	cryptopp/config.h, cryptopp/integer.cpp, main.cc, merkle_tree.cc,
	merkle_tree.hh, monotone.cc, netcmd.cc, netsync.cc,
	netxx/osutil.h, packet.cc: Namespace and include file cleanup.

2005-06-29  graydon hoare  <graydon@pobox.com>

	* tests/t_cvsimport_drepper2.at: New test.
	* testsuite.at: Call it.

2005-06-23  graydon hoare  <graydon@pobox.com>

	* rcs_import.cc (import_cvs_repo): Put branch imports inside
	transaction blocks, add a couple tickers.

2005-06-22  graydon hoare  <graydon@pobox.com>

	* rcs_file.cc: Track file:line numbers, accept files which violate
	some lies in rcs file format.
	* rcs_import.cc (cvs_tree_walker): 
	Warn rather than crash on parse errors.
	(cvs_history)
	(cvs_commit)
	(cvs_cluster)
	(prepared_revision)
	(import_branch)
	(import_cvs_repo): Support non-branch tags.

2005-06-21  graydon hoare  <graydon@pobox.com>

	* rcs_import.{cc,hh} (import_rcs_file): Rename to test_parse_rcs_file.
	* commands.cc (rcs_import): rename call.

2005-06-19  graydon hoare  <graydon@pobox.com>

	* rcs_import.cc: Rewrite change set inference logic.

2005-06-28  Roland Illig  <roland.illig@gmx.de>

	* app_state.cc: #include <unistd.h>, needed on NetBSD.

2005-06-28  Nathaniel Smith  <njs@codesourcery.com>

	* std_hooks.lua (ignore_file): Ignore vim swap files and emacs
	temp files.

2005-06-27  Nathaniel Smith  <njs@codesourcery.com>

	* INSTALL: Bump required version of Boost to 1.32.

2005-06-26  Matthew Gregan  <kinetik@orcon.net.nz>

	* app_state.cc (app_state::app_state()): Initialise no_merges to
	false so that 'log' will show merges by default (the recently
	added --no-merges option provides a means to disable the merge
	entries).

2005-06-26  Matthew Gregan  <kinetik@orcon.net>

	* tests/t_automate_stdio.at, tests/t_cvsimport_drepper.at,
	tests/t_selector_later_earlier.at: Further canonicalisation of
	monotone output to resolve test failures on Win32.

2005-06-25  Brian Campbell  <brian.p.campbell@dartmouth.edu>

	* commands.cc (CMD(db)): Added db kill_branch_locally command. 
	* database.cc, database.hh (delete_branch_named): New function to
	delete all branch certs with a given branch name.
	* monotone.texi (Database): Added documentation for db
	kill_branch_locally.
	* tests/t_db_kill_branch_locally.at: New test for db
	kill_branch_locally.
	* testsuite.at: Add the test. 
	* AUTHORS: Add myself.
	* ChangeLog: Change my email address on an old contribution to 
	match my pubkey. 

2005-06-24  Nathaniel Smith  <njs@codesourcery.com>

	* tests/t_db_kill_rev_locally.at: Clean up style.

2005-06-24  Nathaniel Smith  <njs@codesourcery.com>

	* unix/process.cc (process_spawn): Format log output correctly.

2005-06-24  Nathaniel Smith  <njs@codesourcery.com>

	* unix/process.cc (existsonpath): Reindent.  Add logging, and use
	'command -v' instead of 'which' (as per Matt Johnston's discovery
	that it is more portable).
	(process_spawn): Handle exec failure more properly.
	* tests/t_existsonpath.at: New test.
	* testsuite.at: Add it.

2005-06-25  Matthew Gregan  <kinetik@orcon.net.nz>

	* monotone.cc: Log correct locale set for LC_MESSAGES.

2005-06-24  Nathaniel Smith  <njs@codesourcery.com>

	* unix/process.cc: Remove tabs.

2005-06-24  Nathaniel Smith  <njs@codesourcery.com>

	* std_hooks.lua (get_preferred_merge2_command)
	(get_preferred_merge3_command): Move meld to the bottom of the
	default merge tool search order.  Also, use xemacs if it appears
	in $EDITOR, otherwise use emacs.
	* revision.cc (check_sane_history): Remove stale comment.

2005-07-05  Nathaniel Smith  <njs@codesourcery.com>

	* globish.cc (combine_and_check_globish): Don't add unnecessary
	{}'s.
	* tests/t_netsync_globs.at, testsuite.at: New test.

2005-07-04  Nathaniel Smith  <njs@codesourcery.com>

	* netcmd.cc (do_netcmd_roundtrip, test_netcmd_mac): Update for new
	chained_hmac object.
	* constants.hh (netsync_key_initializer): Update comment.
	* hmac.hh (hmac_length): Expose length of MACs.
	* hmac.cc: I() that it matches what CryptoPP wants to give.
	* netcmd.cc: I() that it matches the length hard-coded into the
	netsync protocol.
	* vocab.cc (verify(netsync_hmac_value)): Fix error message.
	
2005-07-04  Nathaniel Smith  <njs@codesourcery.com>

	* tests/t_netsync_defaults.at: Update for new var names.  All
	tests now pass.

2005-07-04  Nathaniel Smith  <njs@codesourcery.com>

	* lua.cc (hook_get_netsync_write_permitted): Fix typo.

2005-07-04  Nathaniel Smith  <njs@codesourcery.com>

	* globish.cc (globish_matcher_test): Add check for {foo} (no
	commas).

2005-07-04  Nathaniel Smith  <njs@codesourcery.com>

	* globish.cc (checked_globish_to_regex): Make the special case for
	the empty pattern, actually work.  Unit tests now pass.

2005-07-04  Nathaniel Smith  <njs@codesourcery.com>

	* netcmd.cc (test_netcmd_functions): Update for new anonymous/auth
	packet formats.

2005-07-04  Nathaniel Smith  <njs@codesourcery.com>

	* monotone.texi, monotone.1: Update for new glob stuff.
	* commands.cc (process_netsync_args, push, pull, sync, serve):
	'serve' always requires arguments, rather than falling back on db
	defaults.
	
2005-07-04  Nathaniel Smith  <njs@codesourcery.com>

	* commands.cc (process_netsync_args, push, pull, sync, serve):
	Adapt for patterns instead of regexen; slight refactoring too.

2005-07-03  Nathaniel Smith  <njs@codesourcery.com>

	* netsync.cc: Finally self-consistent.

2005-07-03  Nathaniel Smith  <njs@codesourcery.com>

	* netsync.hh (run_netsync_protocol): Fix prototype.

2005-07-03  Nathaniel Smith  <njs@codesourcery.com>

	* globish.hh: Document the empty pattern as never matching.
	* globish.cc (checked_globish_to_regex): Implement it.
	(globish_matcher_test): Check it.

2005-07-03  Nathaniel Smith  <njs@codesourcery.com>

	* monotone.texi (Network Service, Hooks):
	* testsuite.at: 
	* tests/t_netsync_permissions.at: 
	* tests/t_netsync_single.at: Update to match new
	get_netsync_write_permitted definition.

2005-07-03  Nathaniel Smith  <njs@codesourcery.com>

	* lua.{cc,hh} (hook_get_netsync_write_permitted): Don't take a
	branch argument; write permission is now all or none.  (It really
	was before anyway...)
	* netsync.cc: Update accordingly.

2005-07-03  Nathaniel Smith  <njs@codesourcery.com>

	* netsync.cc: More updating for pattern stuff; getting there...

2005-06-28  Nathaniel Smith  <njs@codesourcery.com>

	* netsync.cc: Update low-level functions to use include_pattern
	and exclude_pattern.

2005-06-28  Nathaniel Smith  <njs@codesourcery.com>

	* netcmd.{cc,hh} (read_anonymous_cmd, write_anonymous_cmd)
	(read_auth_cmd, write_auth_cmd): Take include_pattern and
	exclude_pattern arguments.

2005-06-28  Nathaniel Smith  <njs@codesourcery.com>

	* globish.{cc,hh}: New files.
	* Makefile.am (MOST_SOURCES): Add them.
	* transforms.{cc,hh}: Remove glob-related stuff.
	* unit_tests.{cc,hh}: Call globish unit tests.

2005-06-27  Nathaniel Smith  <njs@codesourcery.com>

	* transforms.cc (glob_to_regex, globs_to_regex, regexes_to_regex):
	Choose "regex" as standard spelling.  Clean up code, add code for
	handling sets, start improving tests (don't currently pass).
	* transforms.hh (glob_to_regex, globs_to_regex, regexes_to_regex):
	Prototype.

2005-06-28  Matt Johnston  <matt@ucc.asn.au>

	* constants.cc: increase db_version_cache_sz to 7 MB
	* netsync.cc: use a deque<string> rather than a single
	string buffer for outbuf.
	* netsync.cc (arm): only queue data when there is
	available space
	* AUTHORS: added Eric Anderson

2005-06-26  Matt Johnston  <matt@ucc.asn.au>

	* transforms.hh: remove extraneous #ifdef
	* hmac.cc, hmac.hh: actually add them

2005-06-26  Matt Johnston  <matt@ucc.asn.au>

	* netcmd.cc (netcmd::read, netcmd::write): change to using a HMACs 
	chained by including the previous HMAC in the input data, rather
	than altering the key each time.
	* netcmd.cc ({read,write}_{data,delta}_cmd): use encode_gzip/decode_gzip
	  rather than raw xform.
	* hmac.{cc,hh}: new chained_hmac abstraction
	* Makefile.in: add them
	* netsync.cc: each session keeps a chained_hmac for read/write
	* transforms.hh: add a string variant for encode_gzip

2005-06-25  Nathaniel Smith  <njs@codesourcery.com>

	* netsync.cc: Tweak comment.

2005-06-25  Nathaniel Smith  <njs@codesourcery.com>

	* AUTHORS: Add Ethan Blanton <elb@elitists.net>.

2005-06-22  Nathaniel Smith  <njs@codesourcery.com>

	* netcmd.hh (netcmd::read, netcmd::write): Don't have defaults for
	key/hmac arguments.
	* netcmd.cc (do_netcmd_roundtrip): New function.
	(test_netcmd_functions): Use it.  Also, make work with hmac
	changes.
	(test_netcmd_mac): New test.
	(add_netcmd_tests): Call it.

2005-06-22  Nathaniel Smith  <njs@codesourcery.com>

	* netcmd.cc (read): Remove unused variable.
	* netsync.cc (call_server, process)
	(arm_sessions_and_calculate_probe, handle_read_available): Give
	better error message on bad_decode exceptions.

2005-06-22  Nathaniel Smith  <njs@codesourcery.com>

	* netcmd.cc, netsync.cc: Revert backwards compatibility code; 0.19
	and 0.20 can't be usefully compatible, and the code as it existed
	would cause real version mismatch error reporting to not work
	right.  (Old client with new server would give a generic "server
	disconnected" error message instead of something useful.)

2005-06-21  Nathaniel Smith  <njs@codesourcery.com>

	* netsync.cc (rebuild_merkle_trees): Fix FIXME comments to match
	reality.
	* tests/t_netsync_diffbranch.at: No longer a bug, remove
	priority.

2005-06-20  Nathaniel Smith  <njs@codesourcery.com>

	* monotone.texi (Hook Reference): Oops, missed a @ref.

2005-06-20  Nathaniel Smith  <njs@codesourcery.com>

	* monotone.texi (Default monotonerc): Rename section to...
	(Default hooks): ...this, to emphasize is still read even when a
	monotonerc exists.

2005-06-19  Richard Levitte  <richard@levitte.org>

	* Makefile.am: There's no reason for monotone.pdf or .dvi to
	depend on monotone.info, since they are built from the .texi
	files.  Also, make the monotone.html and html targets depend
	on version.texi and std_hooks.lua as well.

2005-06-18  Matt Johnston  <matt@ucc.asn.au>

	* INSTALL: fix typo, should be -Iboost_1_31_0 not -Iboost_1_31_2

2005-06-18  Riccardo Ghetta  <birrachiara@tin.it>
	* monotone.texi: include std_hooks.lua as an appendix and remove long
	lua excerpts from hook reference.
	* Makefile.am : make monotone.pdf/eps depend on monotone.info
	
2005-06-24  Matt Johnston  <matt@ucc.asn.au>

	* transforms.{cc,hh}: combine gzip and base64 in one
	pipe for pack()/unpack() to save memory
	* vocab.hh: add swap() to encodings/atomics
	* file_io.cc: use swap() to avoid copying

2005-06-21  Nathaniel Smith  <njs@codesourcery.com>

	* commands.cc (do_diff): Use calculate_arbitrary_change_set,
	instead of reimplementing it.

2005-06-21  Nathaniel Smith  <njs@codesourcery.com>

	* revision.cc (find_least_common_ancestor): Handle left == right
	case.
	* tests/t_diff_currev.at: Un-XFAIL.
	
2005-06-21  Nathaniel Smith  <njs@codesourcery.com>

	* netsync.cc (rebuild_merkle_trees): Fix FIXME comments to match
	reality.
	* tests/t_netsync_diffbranch.at: No longer a bug, remove
	priority.

2005-06-20  Nathaniel Smith  <njs@codesourcery.com>

	* monotone.texi (Hook Reference): Oops, missed a @ref.

2005-06-20  Nathaniel Smith  <njs@codesourcery.com>

	* monotone.texi (Default monotonerc): Rename section to...
	(Default hooks): ...this, to emphasize is still read even when a
	monotonerc exists.

2005-06-19  Richard Levitte  <richard@levitte.org>

	* Makefile.am: There's no reason for monotone.pdf or .dvi to
	depend on monotone.info, since they are built from the .texi
	files.  Also, make the monotone.html and html targets depend
	on version.texi and std_hooks.lua as well.

2005-06-18  Matt Johnston  <matt@ucc.asn.au>

	* INSTALL: fix typo, should be -Iboost_1_31_0 not -Iboost_1_31_2

2005-06-18  Riccardo Ghetta  <birrachiara@tin.it>
	* monotone.texi: include std_hooks.lua as an appendix and remove long
	lua excerpts from hook reference.
	* Makefile.am : make monotone.pdf/eps depend on monotone.info
	
2005-06-17  Matt Johnston  <matt@ucc.asn.au>

	* database.cc (database::execute()): truncate long query log messages
	before copying, saving memory. 
	Patch from Eric Anderson <anderse-monotone@cello.hpl.hp.com>

2005-06-17  Riccardo Ghetta  <birrachiara@tin.it>
	Adds include()/includedir() to lua hooks and extend --rcfile
	* lua.cc: handle --rcfile with directories, implement
	include() and includedir()
	* testsuite.at, t_lua_includedir.at, t_rcfile_dir.at:
	test new functionality
	* monotone.texi: document all functions available to hook
	writers, including the new include() and includedir()

2005-06-16  Nathaniel Smith  <njs@codesourcery.com>

	* diff_patch.cc (merge_extents): Typo caught by anonymous reader.

2005-06-16  Nathaniel Smith  <njs@codesourcery.com>

	* commands.cc (cat): Account for being in a subdir in 'cat file
	REV PATH'.
	* tests/t_cat_file_by_name.at: Test.

2005-06-17  Richard Levitte  <richard@levitte.org>

	* app_state.cc (app_state::app_state()): Avoid a gcc warning by
	having the class members initialised in the same order they are
	defined in the class.

2005-06-16  Nathaniel Smith  <njs@pobox.com>

	* std_hooks.lua (ignore_file): Add Cons/SCons cache files to
	default ignore list.

2005-06-16  Matt Johnston  <matt@ucc.asn.au>

	* ui.cc: increase the divisor as required so that we don't get spurious
	screen updates when we're using the kilobyte/megabyte tickers

2005-06-15  Matt Johnston  <matt@ucc.asn.au>

	* monotone.texi: clarify some netsync parts of the tutorial

2005-06-15  Richard Levitte  <richard@levitte.org>

	* netsync.cc (struct session): Add a pattern regex cache.
	(analyze_ancestry_graph): Use the regex cache instead of the
	pattern string itself.  This is especially important when the
	pattern is used as an old-style collection.
	(process_hello_cmd): Recreate the pattern regex cache with the
	conversion of the pattern to a regex when it's used as an
	old-style collection.
	(process_auth_cmd): When the pattern changes, change the regex
	cache as well.

2005-06-14  Richard Levitte  <richard@levitte.org>

	* std_hooks.lua (get_preferred_merge2_command,
	get_preferred_merge3_command): EDITOR may be undefined.  In that
	case, os.getenv() returns nil, on which string.lower() chokes.
	It's much better to check for that and default to an empty
	string.

2005-06-11  Derek Scherger  <derek@echologic.com>

	* commands.cc (complete_command): log command expansion messages
	with L instead of P to reduce chatter
	(status): add --brief option and corresponding output
	(identify): add trailing space to comment gcc complains about
	* monotone.cc: fix comment typo and add additional details for
	command specific options
	* monotone.texi (Automation): list inventory status code
	combinations and descriptions
	* tests/t_status.at: new test of status command and --brief option
	* testsuite.at: add it

2005-06-11  Matt Johnston  <matt@ucc.asn.au>

	* commands.cc: revert should ignore the ignore hooks, otherwise bad
	things happen (revert a single ignored file, resultant empty ignore list
	reverts the whole working copy).
	* app_state.cc, app_state.hh: give set_restriction a flag to disregard
	file-ignore hooks.
	* tests/t_revert_restrict.at, testsuite.at: a test

2005-06-09  Riccardo Ghetta  <birrachiara@tin.it>

	* std_hooks.lua: make binary_file return nil on unreadable/empty files
	
2005-06-10  Joel Reed  <joelwreed@comcast.com>

	* commands.cc (CMD(cdiff)): Add OPT_DEPTH to command options.
	* t_restrictions.at: Add to testcase.

2005-06-09  Joel Reed  <joelwreed@comcast.com>

	* commands.cc (CMD(diff)): Add OPT_DEPTH back in, as it is used.
	* t_restrictions.at: Add to testcase to increase likelihood of 
	keeping it around :)

2005-06-10  Richard Levitte  <richard@levitte.org>

	* commands.cc (CMD(diff)): Remove OPT_DEPTH, as it was never
	used.

2005-06-09  Richard Levitte  <richard@levitte.org>

	* monotone.texi (Merging): I assume that "apposite" was supposed
	to be "appropriate".

2005-06-09  Riccardo Ghetta  <birrachiara@tin.it>

	* diff_patch.cc/hh: honor the new manual_merge attribute
	* file_io.cc/hh: move here the guess_binary function
	* lua.cc: let guess_binary available to lua
	* std_hooks.lua: handle manual_merge as an add-time attribute and
	initialize by default make it true if the file appears to be binary.
	Make read_contents_of_file able to read "binary" files.
	* tests/t_merge_manual.at: tests new behaviour, superceding the
	old XFAIL t_merge_binary.at test.
	* monotone.texi: document changes, adding a small section on merging.

2005-06-07  Nathaniel Smith  <njs@codesourcery.com>

	* ChangeLog: Fixup.

2005-06-07  Nathaniel Smith  <njs@codesourcery.com>

	* monotone.texi (Storage and workflow): Attempt to thwart some
	common misconceptions.

2005-06-07  Nathaniel Smith  <njs@codesourcery.com>

	* netsync.cc (rebuild_merkle_trees): Add a comment describing how
	this code should work (and why it currently doesn't quite).

2005-06-05  Nathaniel Smith  <njs@codesourcery.com>

	* tests/t_bad_packets.at: Expect certs on a non-existent rev to
	fail.  Run db check instead.
	* commands.cc (complete): Let callers specify they're okay with
	non-existent revisions.
	(CMD(trusted)): So specify.

2005-06-05  Nathaniel Smith  <njs@codesourcery.com>

	* tests/t_tags.at: 'tag' on a non-existent revid should fail.
	* commands.cc (complete): Fail on non-existent revids.

2005-05-29  Nathaniel Smith  <njs@codesourcery.com>

	* tests/t_epoch.at: Typo.
	* tests/t_automate_certs.at, tests/t_selector_later_earlier.at:
	Throw in some calls to CANONICALISE, maybe this will help on
	Win32...

2005-06-04  Timothy Brownawell  <tbrownaw@gmail.com>

	* netsync.cc, netcmd.cc: Style cleanups (mostly whitespace).

2005-06-04  Timothy Brownawell  <tbrownaw@gmail.com>

	* netsync.cc (process_hello_cmd): Warn about collection/regex
	usage when talking to an old server.

2005-06-04  Derek Scherger  <derek@echologic.com>

	* commands.cc (update): update MT/work based on the changes
	between the chosen revision and the new merge revision
	* tests/t_update_with_pending_drop.at: 
	* tests/t_update_with_pending_add.at: 
	* tests/t_update_with_pending_rename.at: un-XFAIL and clean up now
	that things work

2005-06-04  Timothy Brownawell  <tbrownaw@gmail.com>

	* netcmd.{cc,hh}, netsync.cc: Move {read,write}_*_cmd_payload
	to netcmd::{read,write}_*_cmd .
	* netcmd.cc, netsync.cc: Compatibility infrastructure.
	* netsync.cc: Interoperate with v4 servers.

2005-06-03  Timothy Brownawell  <tbrownaw@gmail.com>

	* automate.cc (print_some_output): Fix compiler warning.

2005-06-04  Derek Scherger  <derek@echologic.com>

	* app_state.cc (app_state): initialize diffs to false; it seemed
	to be defaulting to true for me

2005-06-04  Derek Scherger  <derek@echologic.com>

	* tests/t_update_with_pending_drop.at: 
	* tests/t_update_with_pending_add.at: 
	* tests/t_update_with_pending_rename.at: 
	* tests/t_restricted_commit_with_inodeprints.at: new bug reports
	* testsuite.at: call them

2005-06-04  graydon hoare  <graydon@pobox.com>

	* rcs_import.cc 
	(note_state_at_branch_beginning): Move time back when
	there are known commits on a branch.

2005-06-03  Joel Reed  <joelwreed@comcast.com>

	* commands.cc, monotone.texi: provide --verbose option for 
	monotone complete revision which adds date and author 
	completion output
	* contrib/monotone.zsh_completion: use verbose output when
	completing revisions

2005-06-02  graydon hoare  <graydon@pobox.com>

	* rcs_import.cc
	(cvs_key::is_synthetic_branch_founding_commit): New field.
	(cvs_key::operator==): Handle synthetic case specially.
	(cvs_key::operator<): Likewise.
	(note_state_at_branch_beginning): Likewise.	
	* tests/t_cvsimport_drepper.at: Converted bug testcase.
	* testsuite.at: Call it.

	* monotone.cc, commands.cc, options.hh 
	(OPT_NO_MERGES, OPT_DIFFS): New options.
	* app_state.cc (app_state::no_merges, app_state::diffs): Likewise.
	* commands.cc (log): Honor no_merges, diffs.
	* contrib/color_logs.{sh,conf}: Helpers for reviewing work in a
	nice colorized, easy-to-read fashion.
	* contrib/colorize: A colorization script found on the net.

	* HACKING, ROADMAP: Expand a bit.
	* commands.cc (changes_summary::print): Change macro to helper fn.
	* contrib/monotone.el (monotone-cmd): Handle nil exit code.

2005-06-02  Joel Reed  <joelwreed@comcast.com>

	* commands.cc, database.cc, database.hh, vocab.hh, vocab_terms.hh:
	add complete key subcommand and provide --brief option of zsh/bash
	completion. See http://lists.gnu.org/archive/html/monotone-devel/2005-05/msg00461.html
	* tests/t_rebuild.at: add tests for complete key subcommand
	* monotone.texi: document new subcommand
	* contrib/monotone.zsh_completion: update for new complete key
	command, improve _monotone_existing_entries using new --depth=0
	option,	add revision completion for cert command, and a	bugfix 
	for cat command

2005-06-01  Matt Johnston  <matt@ucc.asn.au>

	* tests/t_i18n_changelog.at: capitalise UTF-8 CHARSET to keep
	solaris happy.

2005-06-01  Timothy Brownawell  <tbrownaw@gmail.com>

	* netsync.cc (analyze_ancestry_graph): Try to fix segfault.
	Always accept tags.

2005-06-01  Timothy Brownawell  <tbrownaw@gmail.com>

	* netsync.cc (process_auth_cmd, analyze_ancestry_graph): Move
	write-permission checking to where it belongs, *after* we know
	exactly what we're checking permissions about. Drop things we
	don't want.

2005-06-01  Matt Johnston  <matt@ucc.asn.au>

	* tests/t_cvsimport_deleted_invar.at: don't use -C with tar
	* tests/t_i18n_file.at: capitalise CHARSET=UTF-8, seems more standard.
	* tests/t_merge_normalization_edge_case.at: use known-good output
	rather than using diff3 --merge

2005-05-31  Timothy Brownawell  <tbrownaw@gmail.com>

	* tests/t_epoch_server.at: fix typo
	* netsync.cc (session::process_auth_cmd): If no branches are allowed
	for writing, also check for write permissions to branch "" (needed
	for serving empty dbs). For sync, don't refuse connection if there
	are no readable branches (only do this for pull).

2005-05-31  Timothy Brownawell  <tbrownaw@gmail.com>

	* monotone.texi: Update documentation for get_netsync_*_permitted
	hooks to reflect that they now get individual branch names.

2005-05-31  Timothy Brownawell  <tbrownaw@gmail.com>

	* netsync.cc: session::rebuild_merkle_trees now takes a set of
	branches to include as an argument. On the server, calculate
	this set at the same time the get_netsync_*_permitted hooks are
	called; call said hooks on each branch individually.

2005-05-31  Timothy Brownawell  <tbrownaw@gmail.com>

	Remove old collection support in favor of using regexes exclusively.
	* netsync.cc (convert_pattern): Remove function.
	* (14 files): collections are unexist; do not mention (potential
	for confusion)
	* constants.cc: Increase netsync protocol version.
	* monotone.texi: Update documentation.
	* tests/t_epoch_unidirectional.at: Fix to sync subbranches.
	* commands.cc (CMD update): Fix usage check.
	* tests/t_select_cert.at: Fix to use --revision.

2005-05-30  Timothy Brownawell  <tbrownaw@gmail.com>

	* netsync.cc: Call note_netsync_*_received hooks in the order they're
	written to the db (for revisions, gives topological order).

2005-05-30  Timothy Brownawell  <tbrownaw@gmail.com>

	* lua.{cc,hh}: Replace note_netsync_commit with
	note_netsync_{revision,cert,pubkey}_received
	* packet.{cc,hh}: Callbacks for cert or key written to the database.
	* netsync.cc: Use said callbacks, call note_netsync_*_received hooks.
	* monotone.texi: Update documentation.

2005-05-30  Timothy Brownawell  <tbrownaw@gmail.com>

	* packet.{cc,hh}, netsync.cc: on_revision_written callback now takes
	the revision_id as an argument.
	* lua.{cc,hh}: New Lua hook, note_netsync_commit.
	* netsync.cc: At end of netsync session, call new hook for each
	revision received.
	monotone.texi: Document new hook.

2005-05-30  Richard Levitte  <richard@levitte.org>

	* commands.cc (CMD(checkout), CMD(cdiff), CMD(diff), CMD(log)):
	Remove '[--revision=REVISION]' from command argument synopsis,
	and add more text to the help to explain what happens when
	--revision options are used.
	(CMD(update)): Instead of the optional revision argument, use
	the --revision option.  Add information on what happens when the
	--revision option is used, and when it's not.

	* tests/t_add_stomp_file.at, tests/t_add_vs_commit.at,
	tests/t_annotate.at, tests/t_lf_crlf.at,
	tests/t_update_nonexistent.at, tests/t_update_off_branch.at,
	tests/t_update_to_revision.at: Update to use --revision with
	'monotone update'.

2005-05-30  Matt Johnston  <matt@ucc.asn.au>

	* netsync.cc: cosmetic linebreak tidying for "double-check the
	fingerprint" message.
	* main.cc: make it clearer that "unknown type" refers to an exception
	* monotone.cc: catch early informative_failures (due to charset
	problems etc)

2005-05-30  Matt Johnston  <matt@ucc.asn.au>

	* tests/t_fmerge.at: scrap all the diff3/ed, just compare it with
	known-good output.

2005-05-30  Timothy Brownawell  <tbrownaw@gmail.com>

	* revision.cc (toposort): Better algorithm.

2005-05-30  Matt Johnston  <matt@ucc.asn.au>

	* tests/t_fmerge.at: make sure we write the file with the ed script.

2005-05-30  Matt Johnston  <matt@ucc.asn.au>

	* testsuite.at: use "command -v" rather than "which", since
	Solaris doesn't give useful exit codes for "which".
	* tests/t_fmerge.at: don't use --merge with diff3, pipe to ed instead
	so we don't rely on gnu diff3.

2005-05-29  Timothy Brownawell  <tbrownaw@gmail.com>

	* contrib/monoprof.sh: Add support for using valgrind for
	heap profiling.

2005-05-28  Joel Reed  <joelwreed@comcast.com>

	* app_state.cc, app_state.hh, commands.cc, monotone.cc, options.h:
	add new --depth command, and rename log's --depth to --last
	* monotone.texi: update documentation
	* tests/t_log_depth.at, tests/t_log_depth_single.at: update
	log tests to use --last instead of --depth
	* tests/t_options.at, tests/t_restrictions.at: test usage of
	--depth for commands using restrictions
	* contrib/ciabot_monotone.py, contrib/monotone-notify.pl,
	contrib/monotone.el, contrib/monotone.zsh_completion,
	contrib/mtbrowse.sh: change all occurences of "depth" to "last"

2005-05-28  Timothy Brownawell  <tbrownaw@gmail.com>

	* netcmd.cc (read_netcmd): Reserve space in the buffer if needed,
		swap buffers instead of copying (memory savings for sync
		large files)
	* netsync.cc (session::arm): Don't clear the buffer (now done
		by read_netcmd).

2005-05-27  Timothy Brownawell  <tbrownaw@gmail.com>

	* netsync.cc: Allow REGEXes as well as collections.
		Fix out-of-branch ancestor handling.
	* tests/t_netsync_diffbranch.at: Remove bug report and XFAIL (fixed).
	* commands.cc: Update description fields for netsync commands.
	* monotone.texi: Update documentation.

2005-05-25  Timothy Brownawell  <tbrownaw@gmail.com>

	* tests/t_automate_stdio.at: Make it self-contained.

2005-05-25  Timothy Brownawell  <tbrownaw@gmail.com>

	* contrib/get_stdio.pl (new file): Perl script to parse the output from
	"mtn automate stdio". Used by...
	* tests/t_automate_stdio.at (new file): Test for "mtn automate stdio".
	* testsuite.at: Add it.

2005-05-25  Timothy Brownawell  <tbrownaw@gmail.com>

	* automate.cc ("automate stdio"): Fix block size limiting.
		Honor "output.flush()" in commands.

2005-05-24  Timothy Brownawell  <tbrownaw@gmail.com>

	* automate.cc: Fix buffering for "automate stdio"

2005-05-24  Timothy Brownawell  <tbrownaw@gmail.com>

	* automate.cc: Put back lost "automate certs".

2005-05-24  Matt Johnston  <matt@ucc.asn.au>

	* commands.cc (try_one_merge, CMD(merge), CMD(explicit_merge), 
	CMD(propagate): allow --author flag.

2005-05-24  Timothy Brownawell  <tbrownaw@gmail.com>

	* automate.cc: Fix comment for automate stdio to match the code.
	* monotone.texi: Document ignored locations in automate stdio
	input as reserved.

2005-05-24  Riccardo Ghetta  <birrachiara@tin.it>

	* tests/t_merge_binary.at: new XFAIL test to cover monotone
	inclination to algorithmically merge binary files.

2005-05-24  Richard Levitte  <richard@levitte.org>

	* commands.cc (try_one_merge): Change 'rid' to 'merged_id'.

2005-05-23  Timothy Brownawell  <tbrownaw@gmail.com>

	Fix "automate stdio" input/output format according to ML discussion
	* automate.cc: changed: automate_stdio
		added: print_some_output, class my_stringbuf
	* constants.{cc,hh}: add constant for automate stdio block size
	* monotone.texi: update documentation

2005-05-23  Nathaniel Smith  <njs@codesourcery.com>

	* win32/terminal.cc (have_smart_terminal): Call _isatty on stderr,
	not stdout.

2005-05-23  Richard Levitte  <richard@levitte.org>

	* commands.cc (try_one_merge): Use the value of --date and
	--author if there are any.
	(CMD(merge), CMD(propagate), CMD(explicit_merge)): Change to
	accept --date and --author.

2005-05-23  Riccardo Ghetta  <birrachiara@tin.it>

	* selectors.cc/.hh, database.cc: add two new selectors:
	"earlier or equal than" and "later than".
	* lua.cc/.hh, std-hooks.lua: create a new "expand_date" hook
	* monotone.texi: document the changes
	* testsuite.at, tests/t_selector_later_earlier.at: add specific tests 
	for the new selectors

2005-05-21  Richard Levitte  <richard@levitte.org>

	* Makefile.am: Make monotone.pdf and monotone.dvi depend on
	version.texi.

2005-05-21  Richard Levitte  <richard@levitte.org>

	* monotone.texi: Add a note about the --brief option with
	'monotone log', and restructure the synopsis since it was getting
	a bit silly with all possible variants.

2005-05-21  Richard Levitte  <richard@levitte.org>

	* commands.cc (log_certs): Add two arguments; a separator string
	to be used in front of the second to last cert for multi-valued
	cert types, a bool to say if each cert should be ended with a
	newline.  Overload with shortcuts.
	(CMD(log)): Use the --brief option and implement it using the
	shortcut variants of log_certs.
	* monotone.cc, options.hh: Add the --brief option (OPT_BRIEF
	internally).
	* sanity.cc, sanity.hh (struct sanity): Add the member variable
	and function to hold and set the brief flag.

2005-05-21  Matt Johnston  <matt@ucc.asn.au>

	* tests/t_short_opts.at: remove the saved MT/log message
	from the failed commit.
	* Makefile.am: MAKEINFOFALGS to MAKEINFOFLAGS

2005-05-21  Matt Johnston  <matt@ucc.asn.au>

	* commands.cc (commit): write the log message to MT/log
	during the commit, so it will be available later if the commit
	fails.
	* work.{cc,hh} (write_user_log): new function

2005-05-20  Nathaniel Smith  <njs@codesourcery.com>

	* contrib/mtbrowse.sh: New file.
	* contrib/README: Document it.  Also, document some missed files,
	and re-order listing.
	* Makefile.am (EXTRA_DIST): Add several missing contrib/ files.

2005-05-21  Grahame Bowland  <grahame@angrygoats.net>

	* automate.cc: (automate_certs) change "status" field 
	to "signature". Check whether each cert is trusted, and 
	output in the "trusted" field.
	* testsuite.at: add t_automate_certs.at
	* tests/t_automate_certs.at: Test that the output of 
	"automate certs" is consistent, and that we exit with
	error when rev is incomplete or missing.
	* monotone.texi: update output documentation for 
	"automate certs"

2005-05-20  Emile Snyder  <emile@alumni.reed.edu>

	* annotate.{hh,cc}: Rework to handle lineage dependent line
	mappings and lines which split from a single line in a parent
	revision into multiple lines in some descendent.  Fixes bug where
	some lines remained unannotated.  Fixes wrong assignment of lines
	bug.
	* tests/t_annotate.at: Check no-changes since addition of file
	case.
	* tests/t_annotate_lineage_dependent.at
	* tests/t_annotate_split_lines.at:  New tests.
	* testsuite.at: Add them.
	
2005-05-20  Nathaniel Smith  <njs@codesourcery.com>

	* monotone.texi (Network): Clarify that ports can be specified on
	the command line to serve/pull/push/sync.

2005-05-21  Matt Johnston  <matt@ucc.asn.au>

	* packet.cc (db_packet_writer::~impl, prerequisite.cleanup): 
	add code to remove up circular dependencies between prerequisite
	and delayed_packet shared_ptrs upon destruction, so that unsatisified
	dependency warnings are printed.

2005-05-19  Matt Johnston  <matt@ucc.asn.au>

	* change_set.cc (merge_disjoint_analyses): handle the case where
	a file is dropped on both sides but re-added on one.
	* tests/t_drop_vs_dropadd.at: a test for it
	* testsuite.at

2005-05-19  Derek Scherger  <derek@echologic.com>

	* commands.cc (checkout): rearrange to use --revision option
	* monotone.1: 
	* monotone.texi: document checkout --revision option
	* tests/t_attr.at:
	* tests/t_attributes.at:
	* tests/t_checkout_id_sets_branch.at:
	* tests/t_checkout_noop_on_fail.at:
	* tests/t_checkout_options.at:
	* tests/t_cwork.at:
	* tests/t_delete_dir.at:
	* tests/t_delete_dir_patch.at:
	* tests/t_empty_path.at:
	* tests/t_i18n_file_data.at:
	* tests/t_inodeprints_hook.at:
	* tests/t_inodeprints_update.at:
	* tests/t_largish_file.at:
	* tests/t_lf_crlf.at:
	* tests/t_monotone_up.at:
	* tests/t_netsync_defaults.at:
	* tests/t_netsync_set_defaults.at:
	* tests/t_persistent_server_revision.at:
	* tests/t_rename_added_in_rename.at:
	* tests/t_rename_dir_cross_level.at:
	* tests/t_rename_dir_patch.at:
	* tests/t_single_char_filenames.at:
	* tests/t_subdir_add.at:
	* tests/t_subdir_attr.at:
	* tests/t_subdir_drop.at:
	* tests/t_subdir_rename.at:
	* tests/t_subdir_revert.at:
	* tests/t_tags.at:
	* tests/t_update_off_branch.at:
	* tests/t_versions.at:
	* testsuite.at: add --revision option to checkout

2005-05-18  Richard Levitte  <richard@levitte.org>

	* ui.cc: Move the copyright and license section to the top of the
	file, and add an emacs mode specifier.
	* ui.cc (write_ticks): Change the counter ticker so the trailer
	comes at the end of the counter line instead of the title line.
	This is especially important for code that changes the trailer
	a little now and then.

2005-05-17  Grahame Bowland  <grahame@angrygoats.net>

	* commands.cc: add "automate certs ID" to the help string 
	for the automate command
	* automate.cc: implement "automate certs". Add to the list 
	of commands available through "automate stdio".
	* monotone.texi: document "automate certs"

2005-05-17  Nathaniel Smith  <njs@codesourcery.com>

	* monotone.texi (Network): Document 'serve' as taking more than
	one collection argument.

2005-05-15  graydon hoare  <graydon@pobox.com>

	* rcs_import.cc (note_state_at_branch_beginning): collect
	branch beginning states into a single synthetic commit.

2005-05-15  graydon hoare  <graydon@pobox.com>

	* rcs_import.cc: rewrite most of the branch logic to 
	address issues raised in bugs 13032 and 13063.
	* tests/t_cvsimport_deleted_invar.at: un-XFAIL.

2005-05-16  Matt Johnston  <matt@ucc.asn.au>

	* commands.cc (commit): change scope of the transaction guard so that
	the transaction will fail before MT/revision is written (which could
	leave a non-committed revision/bad working dir).

2005-05-16  Grahame Bowland  <grahame@angrygoats.net>

	* monotone.texi: update "monotone log" documentation
	* commands.cc: fix "monotone log" when run with no --revision args

2005-05-15  Derek Scherger  <derek@echologic.com>

	* tests/t_update_with_blocked_rename.at: new test
	* testsuite.at: call it

2005-05-15  Derek Scherger  <derek@echologic.com>

	* netsync.cc (process_anonymous_cmd, process_auth_cmd): log
	details of permissions allowed/denied
	* tests/t_netsync_permissions.at: new test
	* testsuite.at: call it

2005-05-15  Richard Levitte  <richard@levitte.org>

	* contrib/monotone-notify.pl (revision_is_in_branch): Another
	place where --revision was missing.

2005-05-14  Timothy Brownawell  <tbrownaw@gmail.com>

	* contrib/monoprof.sh: Clean up variable definitions some.
		- Add option --datadir, should now be usable without editing
		variables to match system paths
		- Add option --setup, generates most of the needed files

2005-05-13  Timothy Brownawell  <tbrownaw@gmail.com>

	Add "monotone automate stdio", to let the automation interface
	take commands on standard input.
	* automate.cc: (automate_stdio) New function.
		(automate_command) Add it.
	* commands.cc: Add to description for "automate".
	* monotone.texi: Add to documentation.

2005-05-13  Joel Reed  <joelwreed@comcast.com>

	* tests/t_unidiff3.at: opps. forgot to add this file which
	should have been included as fix for bug 13072.

2005-05-13  Joel Reed  <joelwreed@comcast.com>

	* diff_patch.cc, transforms.cc, testsuite.at: Patch from 
	drepper@redhat.com, who writes: "The attached patch should fix bug
	13072.  I have no idea why the code in transform.cc insists on
	adding an empty line in case the file is empty. Removing the code
	didn't cause any regressions in the test suite and the
	diff_patch.cc change corrects the output format.  A new test case
	is included as well."

2005-05-13  Joel Reed  <joelwreed@comcast.com>

	* automate.cc: add automate attributes command
	* commands.cc: add attributes subcommand helptext
	* contrib/monotone.zsh_completion: use automate attributes
	for completion of monotone attr and cleanup ignore files code
	* tests/t_automate_attributes.at: add testcase
	* testsuite.at: include new testcaes

2005-05-13  Jon Bright  <jon@siliconcircus.com>
	* testsuite.at (UNGZ): Change the way the ungzipping works on
	Win32, in the hope that test 206 will no longer be given invalid
	files.

2005-05-12  Derek Scherger  <derek@echologic.com>

	* automate.cc: bump version number to 1.0
	(struct inventory_item): add pre/post states
	(inventory_paths): remove obsolete function
	(inventory_pre_state, inventory_post_state, inventory_file_state,
	inventory_renames): add fancy new functions
	(automate_inventory): rework for new output format
	* manifest.{cc,hh} (classify_paths): rename to ...
	(classify_manifest_paths): ... this and work solely from manifest
	* monotone.texi: (Automation): update inventory docs
	* tests/t_automate_inventory.at: update for new format and add
	some more tests
	
2005-05-13  Matthew Gregan  <kinetik@orcon.net.nz>

	* HACKING: New file.  First pass at a brief document to help
	newcomers hack on monotone.

2005-05-12  Riccardo Ghetta <birrachiara@tin.it>

	* options.hh (OPT_MSGFILE): New option.
	* monotone.cc (message-file): New option.
	(cpp_main): Handle it.
	* app_state.{cc,hh} (set_message_file): New function.
	* commands.cc (commit): Accept and handle new option.
	* monotone.1, monotone.texi: Document it.
	* tests/t_commit_message_file.at: New test.
	* testsuite.at: Add it.
	
2005-05-12  Timothy Brownawell  <tbrownaw@gmail.com>

	* (20 files): Do not indent with both tabs and spaces in the same file.

2005-05-13  Ulrich Drepper  <drepper@redhat.com>

	* rcs_import.cc (process_one_hunk): Improve handling of corrupt
	RCS files.

2005-05-13  Matthew Gregan  <kinetik@orcon.net.nz>

	* testsuite.at: Fix typo error in Win32 kill logic that was
	causing the testsuites to hang on Win32 machines that don't have
	pskill installed.

2005-05-12  Matthew Gregan  <kinetik@orcon.net.nz>

	* file_io.cc (write_data_impl): Use portable boost::filesystem
	calls in place of unlink(2)/remove(2).

2005-05-12  Grahame Bowland  <grahame@angrygoats.net>

	* commands.cc: Modify the "log" command to accept multiple 
	revisions on command line, and display the log for all 
	of those revisions.

2005-05-11  Nathaniel Smith  <njs@codesourcery.com>

	* std_hooks.lua (ignore_file): Organize a bit more, add
	patterns for autotools cache files, and darcs, codeville, git
	metadata directories.

2005-05-11  Timothy Brownawell  <tbrownaw@gmail.com>

	* revision.cc (expand_dominators): Fix bitmap size-matching.
		(find_common_ancestor_for_merge): Do not wait for ancestors
		to be expanded to the beginning of time before expanding
		dominators. Requires above fix for correct behavior.
	* ChangeLog: Fix date on previous entry.

2005-05-11  Timothy Brownawell  <tbrownaw@gmail.com>

	* contrib/monoprof.sh: Add profiling test for "netsync large file".
		Add options to only run specific profile tests.

2005-05-11  Stanislav Karchebny <stanislav.karchebny@skype.net>

	* contrib/monotone-notify.pl: 'monotone log' takes a revision
	through the --revision= option.

2005-05-11  Richard Levitte  <richard@levitte.org>

	* contrib/monotone-notify.pl: Change all occurences of $symbol' to
	${symbol}' to avoid a confusing Perl warning.

2005-05-11  Joel Reed  <joelwreed@comcast.com>

	* contrib/monotone.zsh_completion: add zsh completion contrib.

2005-05-11  Matt Johnston  <matt@ucc.asn.au>

	* tests/t_add_intermediate_MT_path.at: remove the drop dir part
	* tests/t_delete_dir.at: add a note about re-enabling the above test
	* tests/t_cvsimport3.at: ignore stderr

2005-05-11  Matt Johnston  <matt@ucc.asn.au>

	* rcs_import.cc (find_branchpoint): if a branch is derived from two 
	differing parent branches, take the one closest to the trunk.
	* tests/t_cvsimport3.at: add a test for cvs_importing where branches
	come off a vendor import.
	* testsuite.at: add it

2005-05-11  Nathaniel Smith  <njs@codesourcery.com>

	* work.cc (build_deletions): Disable delete_dir.

2005-05-11  Matthew Gregan  <kinetik@orcon.net.nz>

	* constants.cc (constants::bufsz): Increase buffer size.  Reduces
	the runtime to tests/t_netsync_largish_file.at by four to seven
	times on my test machines.

2005-05-10  Timothy Brownawell  <tbrownaw@gmail.com>

	* revision.cc: Make expand_{ancestors,dominators} twice as fast.
	Loop over revisions in the other direction so that changes at the
	frontier propogate fully in 1 pass, instead of one level at a time.

2005-05-10  Timothy Brownawell  <tbrownaw@gmail.com>

	* packet.{cc,hh}: Give packet_consumer and children a callback to call
	after writing out a revision.
	* netsync.cc: Use this callback to add a "revisions written" ticker,
	to provide user feedback while sanity checking.

2005-05-10  Timothy Brownawell  <tbrownaw@gmail.com>

	* ui.cc: Make tick_write_count take less horizontal space

2005-05-09  Nathaniel Smith  <njs@codesourcery.com>

	* AUTHORS: Give Riccardo his real name.
	* ChangeLog: Likewise.

2005-05-09  Riccardo Ghetta <birrachiara@tin.it>
	
	* std_hooks.lua: Support kdiff3.

2005-05-09  Matthew Gregan  <kinetik@orcon.net.nz>

	* lua.cc (loadstring, run_string): New parameter to identify the
	source of the Lua string being loaded.
	(add_{std,test}_hooks, load_rcfile): Pass an identity through.

2005-05-09  Matthew Gregan  <kinetik@orcon.net.nz>

	* monotone.cc: Absolutify and tilde expand pid file.

2005-05-09  Matthew Gregan  <kinetik@orcon.net.nz>

	* testsuite.at: Revert bogus changes committed in revision 9d478.

2005-05-09  Matt Johnston  <matt@ucc.asn.au>

	* commands.cc (pid_file): use fs::path .empty() rather than ==, since
	boost 1.31 doesn't seem to have the latter.

2005-05-08  Matthew Gregan  <kinetik@orcon.net.nz>

	* lua.cc (report_error, load{file,string}): New member functions.
	Error handling in call moved into report_error.
	(call): Call report_error.
	(run_{file,string}): Call load{file,string} member functions to
	load Lua code into the VM.  Allows us to report syntax errors when
	loading rc files.
	* testsuite.at: test_hooks.lua was calling nonexistent (obsolete)
	strfind function and failing silently.  The improved error
	reporting from Lua caught this and cause testsuite failures.

2005-05-08  Matthew Gregan  <kinetik@orcon.net.nz>

	* monotone.1: Document --pid-file option.  Also make some minor
	spelling and punctuation fixes.

2005-05-08  Timothy Brownawell  <tbrownaw@gmail.com>
	* app_state.cc: {read,write}_options now print a warning instead of
	failing on unreadable/unwritable MT/options .
	* tests/t_unreadable_MT.at: add matching test
	* testsuite.at: add test
	* tests/README: Mention that new tests must be added to testsuite.at
	* work.cc: (get_revision_id) Friendlier error message for
	unreadable MT/revision .

2005-05-08  Matthew Gregan  <kinetik@orcon.net.nz>

	* monotone.texi: Right words, wrong order.
	* testsuite.at: Drop pid mapping trickery, it doesn't work
	consistently.  We now try and use SysInternal's pskill to kill the
	process.  If pskill is not available, we fall back to the old
	'kill all monotone processes' method. These changes affect
	Win32/MingW only.

2005-05-07  Matthew Gregan  <kinetik@orcon.net.nz>

	* commands.cc (pid_file): Remove leftover debugging output.
	* configure.ac: Correct typos in TYPE_PID_T test.
	* testsuite.at: Use some trickery on MingW/Cygwin to map the
	Windows pid to the Cygwin pid.
	* win32/process.cc (process_wait): Correct return type.
	(process_spawn): Replace dropped cast on return.

2005-05-07  Matt Johnston <matt@ucc.asn.au>

	* change_set.cc: fix the code which skips deltas on deleted files,
	  it was looking at the merged filename not the ancestor
	  filename.
	* tests/t_drop_vs_patch_rename.at: a test for the above fix
	* testsuite.at: add it

2005-05-06 Timothy Brownawell <tbrownaw@gmail.com>

	* contrib/monoprof.sh: Add lcad test.
		Add options to pull/rebuild before profiling.

2005-05-06  Nathaniel Smith  <njs@codesourcery.com>

	* INSTALL: s/g++ 3.2 or 3.3/g++ 3.2 or later/.

2005-05-06  Nathaniel Smith  <njs@codesourcery.com>

	* monotone.1: 
	* monotone.texi (Commands, Importing from CVS, RCS): Clarify
	cvs_import documentation on cvsroot vs. module issues.

2005-05-05  Richard Levitte  <richard@levitte.org>

	* AUTHORS: Add rghetta.

2005-05-05  Matthew Gregan  <kinetik@orcon.net.nz>

	* monotone.texi: Document --pid-file option for serve command.
	* app_state.{cc,hh} (set_pidfile, pidfile): New function, new
	member.
	* commands.cc (pid_file): New class.
	(CMD(serve)): Use pid_file.
	* monotone.cc (coptions, cppmain): Add command-specific option
	--pid-file.
	* options.hh (OPT_PIDFILE): New option.
	* {unix,win32}/process.cc (get_process_id): New function.
	(process_{spawn,wait,kill}): Use pid_t.
	* platform.hh (process_{spawn,wait,kill}): Use pid_t.
	(get_process_id): New function
	* configure.ac: Test for pid_t.
	* lua.cc (monotone_{spawn,wait,kill}_for_lua): Use pid_t.
	* testsuite.at: Update netsync kill functions to use pid file.
	* tests/t_netsync_sigpipe.at: Update to use pid file.
	* tests/t_netsync_single.at: Update to use pid file.

2005-05-04  Nathaniel Smith  <njs@codesourcery.com>

	* tests/t_monotone_up.at: New test.
	* testsuite.at: Add it.

2005-05-05  Matthew Gregan  <kinetik@orcon.net.nz>

	* work.cc: Use attr_file_name rather than hardcoded strings.

2005-05-04  Brian Campbell  <brian.p.campbell@dartmouth.edu>

	* contrib/monotone.el (monotone-vc-register): Fix arguments to
	monotone-cmd-buf, to make work.

2005-05-03  Nathaniel Smith  <njs@codesourcery.com>

	* file_io.cc (read_data_for_command_line): Check that file exists,
	if reading a file.

2005-05-04  Matthew Gregan  <kinetik@orcon.net.nz>

	* configure.ac: Add TYPE_SOCKLEN_T function from the Autoconf
	archive.	
	* cryptopp/cryptlib.h (NameValuePairs): Change GetVoidValue from a
	pure virtual to an implemented (but never called) member function
	to work around build problem with GCC 4 on OS X 10.4
	* netxx/osutil.h: Include config.h, use new HAVE_SOCKLEN_T define
	to determine socklen_t type.

2005-05-03  Nathaniel Smith  <njs@codesourcery.com>

	* lua.cc (load_rcfile): Make a version that takes utf8 strings,
	and understands -.
	* app_state.cc (load_rcfiles): Use it.
	* file_io.{cc,hh} (absolutify_for_command_line): New function.
	* monotone.cc (cpp_main): Use it.
	* tests/t_rcfile_stdin.at: New test.
	* testsuite.at: Include it.

2005-05-03  Nathaniel Smith  <njs@codesourcery.com>

	* netsync.cc (load_epoch): Remove unused function.

2005-05-03  Matthew Gregan  <kinetik@orcon.net.nz>

	* tests/t_cvsimport_manifest_cycle.at: Add missing symbols.
	* tests/t_cvsimport_deleted_invar.at: Add new test.
	* testsuite.at: New test.

2005-05-03  Nathaniel Smith  <njs@codesourcery.com>

	* netsync.cc (run_netsync_protocol): Don't use the word
	"exception" in error messages.

2005-05-03  Nathaniel Smith  <njs@codesourcery.com>

	* UPGRADE: Fix version number.

2005-05-03  Nathaniel Smith  <njs@codesourcery.com>

	* debian/compat: New file.

2005-05-03  Nathaniel Smith  <njs@codesourcery.com>

	* UPGRADE: Mention upgrading from 0.18.
	* debian/copyright: Re-sync with AUTHORS.
	* win32/monotone.iss, monotone.spec, debian/changelog: Bump
	version numbers to 0.19.
	* NEWS: Finish updating for 0.19.

2005-05-03  Jon Bright  <jon@siliconcircus.com>
	* win32/monotone.iss: Bump version to 0.19
	
2005-05-03  Jon Bright  <jon@siliconcircus.com>
	* tests/t_automate_select.at: Use arithmetic comparison for
	checking output of wc, since wc pads its results with initial
	spaces on MinGW.
	
2005-05-03  Nathaniel Smith  <njs@codesourcery.com>

	* tests/t_cvsimport2.at: Pass correct module directory.

2005-05-02  Nathaniel Smith  <njs@codesourcery.com>

	* configure.ac: Bump version to 0.19.
	* NEWS: Tweaks.
	* Makefile.am (MOST_SOURCES): Add options.hh.
	(%.eps): Fix ps2eps calling convention.
	* po/monotone.pot: Regenerate.
	* testsuite.at (CHECK_SAME_CANONICALISED_STDOUT): New macro.

2005-05-02  Nathaniel Smith  <njs@codesourcery.com>

	* NEWS: More updates.
	* rcs_import.cc (store_manifest_edge): Fix some edge cases.
	* tests/t_cvsimport_manifest_cycle.at: Make work.  Un-XFAIL.

2005-05-01  Matt Johnston  <matt@ucc.asn.au>

	* diff_patch.cc (normalize_extents): broaden the condition when
	changes can be normalised.
	* tests/t_merge_6.at: now passes.

2005-05-01  Emile Snyder  <emile@alumni.reed.edu>

	* annotate.cc: Fix bug that njs pointed out when a merge has one
	side with no changes.  Be smarter about how we get parent
	file_id's to do file diffs; give another big speedup.
	* tests/t_annotate_copy_all.at: New test for the bug that is fixed.
	* testsuite.at: Add the new test.

2005-05-02  Richard Levitte  <richard@levitte.org>

	* tests/t_override_author_date.at: Adapt to the new way to give
	revision IDs to 'monotone log'.

2005-05-01  Richard Levitte  <richard@levitte.org>

	* monotone.texi: Document the change in 'monotone log'.

2005-05-01  Riccardo Ghetta <birrachiara@tin.it>

	* commands.cc (CMD(log)): Use --revision.

2005-05-02  Matt Johnston  <matt@ucc.asn.au>

	* netsync.cc (process_auth_cmd): make it clearer what the "unknown
	key hash" refers to.

2005-05-01  Richard Levitte  <richard@levitte.org>

	* commands.hh: Expose complete_commands().
	* commands.cc (explain_usage, command_options, process): Don't
	call complete_command().  Except the caller to have done that
	already.
	* monotone.cc (cpp_main): Start with completing the command after
	processing the options.  Use the result everywhere the command is
	required.  This avoids giving the user duplicate (or in some case,
	triplicate) messages about command expansion.

2005-04-30  Derek Scherger  <derek@echologic.com>

	* app_state.{cc,hh}: remove --all-files option
	* automate.cc: move inventory command and associated stuff here from ...
	* commands.cc: ... here, where it has been removed
	* monotone.1: relocate inventory command, remove --all-files option
	* monotone.cc: remove --all-files option
	* monotone.texi: relocate inventory documentation to automation
	section, remove --all-files option
	* tests/t_automate_inventory.at: renamed and updated for move to automate
	* testsuite.at: adjust for rename

2005-04-30  Derek Scherger  <derek@echologic.com>

	* Makefile.am (MOST_SOURCES): add restrictions.{cc,hh} 
	* commands.cc (extract_rearranged_paths): 
	(extract_delta_paths):
	(extract_changed_paths):
	(add_intermediate_paths):
	(restrict_path_set):
	(restrict_rename_set):
	(restrict_path_rearrangement):
	(restrict_delta_map):
	(calculate_restricted_rearrangement):
	(calculate_restricted_revision):
	(calculate_current_revision):
	(calculate_restricted_change_set): move to restrictions.{cc,hh}
	(maybe_update_inodeprints):
	(cat):
	(dodiff):
	(update): rename calculate_current_revision to
	calculate_unrestricted_revision
	* database_check.hh: update header guard #define
	* restrictions.{cc,hh}: add new files

2005-04-30  Nathaniel Smith  <njs@codesourcery.com>

	* commands.cc: Add a placeholder OPT_NONE for commands that don't
	take any command-specific options; use it everywhere.  Now the
	last argument to CMD never starts with %, and the last argument is
	always required to be present.

2005-04-30  Richard Levitte  <richard@levitte.org>

	* contrib/monotone-nav.el (mnav-rev-make): Move it so it's defined
	after the definition of the macro mnav-rev-id.  Otherwise, the
	byte compiler complains there is no setf method for mnav-rev-id.

2005-04-30  Nathaniel Smith  <njs@codesourcery.com>

	* monotone.texi (Database): Minor correction.

2005-04-30  Nathaniel Smith  <njs@codesourcery.com>

	* vocab.cc (trivially_safe_file_path): New function.
	(verify): Use it.
	(test_file_path_verification, test_file_path_normalization): Add a
	few more checks.

	* transforms.{cc,hh} (localized_as_string): New function.
	* {win32,unix}/inodeprint.cc (inodeprint_file): Use it, to avoid
	mkpath().

	* commands.cc (add_intermediate_paths): Hand-code intermediate
	path generator, taking advantage of normalization of file_path's,
	to avoid mkpath().

2005-04-29  Joel Rosdahl  <joel@rosdahl.net>

	* monotone.texi: Minor corrections.

2005-04-29  Nathaniel Smith  <njs@codesourcery.com>

	* commands.cc (ls_tags): Sort output.
	* tests/t_tags.at: Test that output is sorted.

2005-04-29  Derek Scherger  <derek@echologic.com>

	* commands.cc (struct file_itemizer): move to ...
	* work.hh (file_itemizer} ... here
	* work.cc (file_itemizer::visit_file} ... and here

2005-04-29  Emile Snyder  <emile@alumni.reed.edu>

	* annotate.cc (do_annotate_node): Stop doing expensive
	calculate_arbitrary_change_set when we already know we have parent
	and child revisions.  Cuts annotate run time in half.
	
2005-04-29  Nathaniel Smith  <njs@codesourcery.com>

	* commands.cc (update_inodeprints): Rename to...
	(refresh_inodeprints): ...this, so 'monotone up' continues to mean
	update.
	
	* monotone.texi (Inodeprints): Mention refresh_inodeprints in the
	Inodeprints section.
	
	* testsuite.at: 
	* tests/t_update_inodeprints.at: 
	* tests/t_refresh_inodeprints.at: 
	* monotone.texi (Working Copy, Commands): 
	* monotone.1: Update accordingly.

2005-04-29  Nathaniel Smith  <njs@codesourcery.com>

	* change_set.cc (dump_change_set): Don't truncate output.
	(invert_change_test): New unit test.
	(invert_change_set): Make it pass.  This fixes (some?)
	isect.empty() invariant failures.
	
	* NEWS: Start updating for 0.19.

	* revision.cc (check_sane_history): Make comment more
	informative.

2005-04-29  Grahame Bowland  <grahame@angrygoats.net>

	* netxx/types.h: Add new NetworkException type network 
	issue not caused by calling program
	* netsync.cc: Catch Netxx::NetworkException and display 
	as informative_error.
	* netxx/address.cxx: NetworkException for unparsable URIs.
	* netxx/datagram.cxx: NetworkException for connection failure.
	* netxx/resolve_getaddrinfo.cxx, resolve_gethostbyname.cxx:
	NetworkException when DNS resolution fails.
	* netxx/serverbase.cxx: NetworkException if unable to bind 
	to server port.
	* netxx/streambase.cxx: NetworkException if unable to 
	connect.

2005-04-28  Nathaniel Smith  <njs@codesourcery.com>

	* tests/t_netsync_error.at: New test.
	* testsuite.at: Add it.

2005-04-28  Nathaniel Smith  <njs@codesourcery.com>

	* tests/t_rename_attr.at: Fix a bit; also test that rename refuses
	to move a file to a name that already has attrs.
	* work.cc (build_rename): Cleanup a bit; refuse to move a file to
	a name that already has attrs.

	* monotone.texi (Working Copy): Document explicitly that "drop"
	and "rename" do not modify the filesystem directly, and do affect
	attributes.

2005-04-28  Derek Scherger  <derek@echologic.com>

	* commands.cc (get_work_path): 
	(get_revision_path): 
	(get_revision_id):
	(put_revision_id):
	(get_path_rearrangement):
	(remove_path_rearrangement):
	(put_path_rearrangement):
	(update_any_attrs):
	(get_base_revision):
	(get_base_manifest): move to work.{cc,hh}
	(update): indicate optional revision with [ and ]
	(explicit_merge): indicate optional ancestor with [ and ] 

	* manifest.{cc,hh} (extract_path_set): move here from work.{cc,hh}
	* revision.{cc,hh} (revision_file_name): move to work.{cc,hh}

	* work.{cc,hh} (extract_path_set): move to manifest.{cc,hh}
	(get_work_path): 
	(get_path_rearrangement): 
	(remove_path_rearrangement): 
	(put_path_rearrangement): 
	(get_revision_path): 
	(get_revision_id): 
	(put_revision_id): 
	(get_base_revision): 
	(get_base_manifest): 
	(update_any_attrs): move here from commands.cc
	
2005-04-28  Derek Scherger  <derek@echologic.com>

	* ChangeLog: 
	* Makefile.am
	* tests/t_automate_select.at: merge fixups

2005-04-28  Emile Snyder <emile@alumni.reed.edu>

	* annotate.cc: Fix broken build after propagate from .annotate
	branch to mainline.  The lcs stuff was changed to use
	quick_allocator, so our use of it had to change as well.
	
2005-04-28  Emile Snyder  <emile@alumni.reed.edu>

	* commands.cc: New command "annotate"
	* annotate.{cc,hh}: New files implement it.
	* Makefile.am: Build it.
	* monotone.texi: Document it.	
	* tests/t_annotate.at:
	* tests/t_annotate_add_collision.at:
	* tests/t_annotate_branch_collision.at: 
	* testsuite.at: Test it.
	
2005-04-28  Matt Johnston  <matt@ucc.asn.au>

	* tests/t_merge_6.at: narrow the testcase down considerably.

2005-04-28  Matt Johnston  <matt@ucc.asn.au>

	* tests/t_merge_6.at, testsuite.at: add a new test for the case where
	duplicate lines appear in a file during a merge. This testcase can
	be correctly handled by merge(1).

2005-04-28  Matt Johnston  <matt@ucc.asn.au>

	* tests/t_i18n_file.at, transforms.cc: OS X expects all paths to be
	utf-8, don't try to use other encodings in the test.

2005-04-28  Richard Levitte  <richard@levitte.org>

	* tests/t_automate_select.at: silly ignores not needed any more.

2005-04-28  Richard Levitte  <richard@levitte.org>

	* commands.cc (complete): Don't talk of there really was no
	expansion.

2005-04-28  Richard Levitte  <richard@levitte.org>

	* commands.cc, commands.hh: Selector functions and type are moved
	to...
	* selectors.cc, selectors.hh: ... these files.
	* database.cc, database.hh: Adapt to this change.
	* automate.cc (automate_select): New function, implements
	'automate select'.
	(automate_command): Use it.
	* monotone.texi (Automation): Document it.

	* tests/t_automate_select.at: New test.
	* testsuite.at: Use it.

	* Makefile.am (MOST_SOURCES): reorganise.  Add selectors.{cc,hh}.

2005-04-27  Derek Scherger  <derek@echologic.com>

	* commands.cc (ls_unknown): remove unneeded braces
	(struct inventory_item): new struct for tracking inventories
	(print_inventory): removed old output functions 
	(inventory_paths): new functions for paths, data and renames
	(inventory): rework to display two column status codes
	* monotone.texi (Informative): update for new status codes
	* tests/t_inventory.at: update for two column status codes

2005-04-27  Richard Levitte  <richard@levitte.org>

	* quick_alloc.hh: Define QA_SUPPORTED when quick allocation is
	supported.
	* sanity.hh: Only defined the QA(T) variants of checked_index()
	when QA_SUPPORTED is defined.

2005-04-27  Joel Reed  <joelwreed@comcast.com>

	* work.cc: on rename move attributes as well.
	* tests/t_rename_attr.at: No longer a bug.

2005-04-27  Nathaniel Smith  <njs@codesourcery.com>

	* monotone.texi (Working Copy, Commands): Document update_inodeprints.
	* monotone.1: Likewise.

	* tests/t_update_inodeprints.at: New test.
	* testsuite.at: Add it.

2005-04-27  Richard Levitte  <richard@levitte.org>

	* database.cc (selector_to_certname): Add a case for
	commands::sel_cert.

2005-04-27  Richard Levitte  <richard@levitte.org>

	* sanity.hh: Add a couple of variants of checked_index() to
	accomodate for indexes over vector<T, QA(T)>.

	* commands.hh: Add new selector to find arbitrary cert name and
	value pairs.  The syntax is 'c:{name}={value}'.
	* commands.cc (decode_selector): Recognise it.
	* database.cc (complete): Parse it.
	* std_hooks.lua (expand_selector): Add an expansion for it.
	* monotone.texi (Selectors): Document it.

	* tests/t_select_cert.at: Add test.
	* testsuite.at: Use it.

2005-04-27  Matt Johnston  <matt@ucc.asn.au>

	* vocab.cc (verify(file_path)): don't find() twice.
	* change_set.cc (extend_state): remove commented out line 

2005-04-27  Matthew Gregan  <kinetik@orcon.net.nz>

	* tests/t_cvsimport_manifest_cycle.at: New test.
	* testsuite.at: Add test.
	* AUTHORS: Add self.

2005-04-27  Nathaniel Smith  <njs@codesourcery.com>

	* AUTHORS: Add Timothy Brownawell.

2005-04-27  Timothy Brownawell  <tbrownaw@gmail.com>

	* ui.{cc,hh}: Delegate tick line blanking to tick_writers.

2005-04-27  Matt Johnston  <matt@ucc.asn.au>

	* change_set.cc (extend_state): don't mix find() and insert() on
	the path_state, to avoid hitting the smap's worst-case.

2005-04-27  Matt Johnston  <matt@ucc.asn.au>

	* change_set.cc (confirm_proper_tree): move things out of the loops
	for better performance.

2005-04-26  Nathaniel Smith  <njs@codesourcery.com>

	* work.cc: Don't include boost/regex.hpp.

2005-04-26  Nathaniel Smith  <njs@codesourcery.com>

	* manifest.cc, inodeprint.cc: Don't include boost/regex.hpp.

2005-04-26  Nathaniel Smith  <njs@codesourcery.com>

	* sqlite/vdbeaux.c (MAX_6BYTE): Apply patch from
	http://www.sqlite.org/cvstrac/chngview?cn=2445.  It shouldn't
	affect monotone's usage, but just in case.

2005-04-26  Nathaniel Smith  <njs@codesourcery.com>

	* rcs_import.cc (struct cvs_key, process_branch): Fix
	indentation.
	(build_change_set): Handle the case where a file is "added dead".

	* tests/t_cvsimport2.at: Un-XFAIL, improve description.

2005-04-26  Richard Levitte  <richard@levitte.org>

	* monotone.cc (cpp_main): Count the number of command specific
	options exist.  If there is any, add a title for them.

2005-04-26  Matt Johnston  <matt@ucc.asn.au>

	* change_set.cc (analyze_rearrangement): get rid of damaged_in_first
	since it is not used.

2005-04-26  Matt Johnston  <matt@ucc.asn.au>

	* monotone.texi: fix mashed up merge of docs for kill_rev_locally
	and db check.

2005-04-26  Richard Levitte  <richard@levitte.org>

	* monotone.cc, commands.cc: Make some more options global.

2005-04-25  Nathaniel Smith  <njs@codesourcery.com>

	* tests/t_i18n_file_data.at: New test.
	* testsuite.at: Add it.

2005-04-25  Nathaniel Smith  <njs@codesourcery.com>

	* automate.cc (automate_parents, automate_children) 
	(automate_graph): New automate commands.
	(automate_command): Add them.
	* commands.cc (automate): Synopsisfy them.
	* monotone.texi (Automation): Document them.
	* tests/t_automate_graph.at, test/t_parents_children.at: Test
	them.
	* testsuite.at: Add the tests.

	* tests/t_automate_ancestors.at: Remove obsolete comment.
	
2005-04-24  Derek Scherger  <derek@echologic.com>

	* tests/t_rename_file_to_dir.at:
	* tests/t_replace_file_with_dir.at:
	* tests/t_replace_dir_with_file.at: new bug reports
	* testsuite.at: include new tests

2005-04-24  Derek Scherger  <derek@echologic.com>

	* app_state.{cc,hh} (app_state): add all_files flag to the constructor
	(set_all_files): new method for setting flag

	* basic_io.{cc,hh} (escape): expose public method to quote and
	escape file_paths
	(push_str_pair): use it internally

	* commands.cc (calculate_restricted_rearrangement): new function
	factored out of calculate_restricted_revision
	(calculate_restricted_revision): use new function
	(struct unknown_itemizer): rename to ...
	(struct file_itemizer): ... this; use a path_set rather than a
	manifest map; build path sets of unknown and ignored files, rather
	than simply printing them
	(ls_unknown): adjust to compensate for itemizer changes
	(print_inventory): new functions for printing inventory lines from
	path sets and rename maps
	(inventory): new command for printing inventory of working copy
	files

	* manifest.cc (inodeprint_unchanged): new function factored out
	from build_restricted_manifest_map
	(classify_paths): new function to split paths from an old manifest
	into unchanged, changed or missing sets for inventory
	(build_restricted_manifest_map): adjust to use
	inodeprint_unchanged
	* manifest.hh (classify_paths): new public function
	
	* monotone.1: document new inventory command and associated
	--all-files option

	* monotone.cc: add new --all-files option which will be specific
	to the inventory command asap

	* monotone.texi (Informative): document new inventory command
	(Commands): add manpage entry for inventory
	(OPTIONS): add entries for --xargs, -@ and --all-files

	* tests/t_status_missing.at: remove bug priority flag
	* tests/t_inventory.at: new test
	* testsuite.at: include new test
	
2005-04-24  Nathaniel Smith  <njs@codesourcery.com>

	* monotone.texi (Database): Document 'db kill_rev_locally'.

2005-04-24  Nathaniel Smith  <njs@codesourcery.com>

	* ChangeLog: Fixup after merge.

2005-04-24  Nathaniel Smith  <njs@codesourcery.com>

	* manifest.cc (build_restricted_manifest_map): Careful to only
	stat things once on the inodeprints fast-path.
	(read_manifest_map): Hand-code a parser, instead of using
	boost::regex.
	* inodeprint.cc (read_inodeprint_map): Likewise.

2005-04-23  Derek Scherger  <derek@echologic.com>

	* (calculate_restricted_revision): remove redundant variables,
	avoiding path_rearrangement assignments and associated sanity
	checks
	(calculate_current_revision): rename empty to empty_args for
	clarity

2005-04-23  Derek Scherger  <derek@echologic.com>

	* commands.cc (calculate_base_revision): rename to ...
	(get_base_revision): ... this, since it's not calculating anything
	(calculate_base_manifest): rename to ...
	(get_base_manifest): ... this, and call get_base_revision
	(calculate_restricted_revision): call get_base_revision and remove
	missing files stuff
	(add):
	(drop):
	(rename):
	(attr): call get_base_manifest
	(ls_missing): 
	(revert): call get_base_revision
	* manifest.{cc,hh} (build_restricted_manifest_map): don't return
	missing files and don't produce invalid manifests; do report on
	all missing files before failing
	
2005-04-23  Derek Scherger  <derek@echologic.com>

	* app_state.cc:
	* database.cc:
	* file_io.{cc, hh}: fix bad merge

2005-04-23  Nathaniel Smith  <njs@codesourcery.com>

	* database.cc (put_key): Check for existence of keys with
	conflicting key ids, give more informative message than former SQL
	constraint error.

2005-04-23  Nathaniel Smith  <njs@codesourcery.com>

	* transforms.cc (filesystem_is_ascii_extension_impl): Add EUC to
	the list of ascii-extending encodings.

	* tests/t_multiple_heads_msg.at: Make more robust, add tests for
	branching.

2005-04-23  Nathaniel Smith  <njs@codesourcery.com>

	* app_state.cc (restriction_includes): Remove some L()'s that were
	taking 5-6% of time in large tree diff.

2005-04-23  Nathaniel Smith  <njs@codesourcery.com>

	* file_io.{cc,hh} (localized): Move from here...
	* transforms.{cc,hh} (localized): ...to here.  Add lots of gunk to
	avoid calling iconv whenever possible.

2005-04-23  Richard Levitte  <richard@levitte.org>

	* monotone.cc, options.hh: Move the option numbers to options.hh,
	so they can be easily retrieved by other modules.
	* monotone.cc: split the options table in global options and
	command specific options.  The former are always understood, while
	the latter are only understood by the commands that declare it
	(see below).
	(my_poptStuffArgFile): There's no need to keep a copy of the
	stuffed argv.  This was really never a problem.
	(coption_string): New function to find the option string from an
	option number.
	(cpp_main): Keep track of which command-specific options were
	given, and check that the given command really uses them.  Make
	sure that when the help is written, only the appropriate command-
	specific options are shown.  We do this by hacking the command-
	specific options table.
	Throw away sub_argvs, as it's not needed any more (and realy never
	was).

	* commands.cc: Include options.hh to get the option numbers.
	(commands_ops): New structure to hold the option
	numbers used by a command.
	(commands): Use it.
	(command_options): Function to get the set of command-specific
	options for a specific command.
	(CMD): Changed to take a new parameter describing which command-
	specific options this command takes.  Note that for commands that
	do not take command-specific options, this new parameter must
	still be given, just left empty.
	Update all commands with this new parameter.
	* commands.hh: Declare command_options.

	* tests/t_automate_heads.at: 'automate heads' never used the value
	of --branch.
	* tests/t_sticky_branch.at: and neither did 'log'...
	* tests/t_update_missing.at: nor did 'add'...

2005-04-23  Matthew Gregan  <kinetik@orcon.net.nz>

	* tests/t_diff_currev.at: Use CHECK_SAME_STDOUT.

2005-04-23  Matthew Gregan  <kinetik@orcon.net.nz>

	* tests/t_diff_currev.at: New test.
	* testsuite.at: Add new test.

2005-04-22  Christof Petig <christof@petig-baender.de>

	* sqlite/*: update to sqlite 3.2.1

2005-04-22  Nathaniel Smith  <njs@codesourcery.com>

	* manifest.cc (build_restricted_manifest_map): Fixup after merge
	-- use file_exists instead of fs::exists.

2005-04-22  Derek Scherger  <derek@echologic.com>

	* manifest.{cc,hh} (build_restricted_manifest_map): keep and
	return a set of missing files rather than failing on first missing
	file
	* commands.cc (calculate_restricted_revision): handle set of
	missing files
	* revision.hh: update comment on the format of a revision
	* tests/t_status_missing.at: un-XFAIL and add a few tests
	
2005-04-22  Nathaniel Smith  <njs@codesourcery.com>

	* vocab.cc (verify(file_path), verify(local_path)): Normalize
	paths on the way in.
	* tests/t_normalized_filenames.at: Fix to match behavior
	eventually declared "correct".

2005-04-22  Nathaniel Smith  <njs@codesourcery.com>

	* vocab.{cc,hh}: Make verify functions public, make ATOMIC(foo)'s
	verify function a friend of foo, add ATOMIC_NOVERIFY macro, add
	long comment explaining all this.
	* vocab_terms.hh: Add _NOVERIFY to some types.

2005-04-22  Nathaniel Smith  <njs@codesourcery.com>

	* file_io.{cc,hh} (localized): Take file_path/local_path instead
	of string; expose in public interface.  Adjust rest of file to
	match.
	(walk_tree): Don't convert the (OS-supplied) current directory
	from UTF-8 to current locale.
	
	* transforms.{cc,hh} (charset_convert): Be more informative on
	error.
	(calculate_ident): Localize the filename, even on the fast-path.
	Also assert file exists and is not a directory, since Crypto++
	will happily hash directories.  (They are like empty files,
	apparently.)
	
	* manifest.cc (build_restricted_manifest_map): Use file_exists
	instead of fs::exists, to handle localized paths.
	* {win32,unix}/inodeprint.cc (inodeprint_file): Use localized
	filenames to stat.

	* tests/t_i18n_file.at: Rewrite to work right.

	* tests/t_normalized_filenames.at: New test.
	* testsuite.at: Add it.
	* vocab.cc (test_file_path_verification): MT/path is not a valid
	file_path either.
	(test_file_path_normalization): New unit-test.

2005-04-22  Joel Reed  <joelwreed@comcast.net>

	* work.cc (build_deletions) : on drop FILE also drop attributes.
	* tests/t_drop_attr.at : test for success now, fixed bug.

2005-04-22  Jon Bright <jon@siliconcircus.com>
	* monotone.texi: Changed all quoting of example command lines to
	use " instead of ', since this works everywhere, but ' doesn't
	work on Win32

2005-04-21  Jeremy Cowgar  <jeremy@cowgar.com>

	* tests/t_multiple_heads_msg.at: Now checks to ensure 'multiple head'
	  message does not occur on first commit (which creates a new head
	  but not multiple heads).
	* commands.cc (CMD(commit)): renamed head_size to better described
	  old_head_size, now checks that old_head_size is larger than 0 as
	  well otherwise, on commit of a brand new project, a new head was
	  detected and a divergence message was displayed.

2005-04-21  Richard Levitte  <richard@levitte.org>

	* commands.cc (ALIAS): refactor so you don't have to repeat all
	the strings given to the original command.
	(ALIAS(ci)): added as a short form for CMD(commit).

	* Makefile.am (%.eps): create .eps files directly from .ps files,
	using ps2eps.

2005-04-21 Sebastian Spaeth <Sebastian@SSpaeth.de>

	* monotone.texi: add command reference docs about kill_rev_locally
	
2005-04-21  Nathaniel Smith  <njs@codesourcery.com>

	* change_set.cc (apply_path_rearrangement_can_fastpath) 
	(apply_path_rearrangement_fastpath) 
	(apply_path_rearrangement_slowpath, apply_path_rearrangement):
	Refactor into pieces, so all versions of apply_path_rearrangement
	can take a fast-path when possible.

2005-04-21  Jeremy Cowgar  <jeremy@cowgar.com>

	* commands.cc: Renamed maybe_show_multiple_heads to
	  notify_if_multiple_heads, renamed headSize to head_size for
	  coding standards/consistency.
	* tests/t_multiple_heads_msg.at: Added to monotone this time.

2005-04-20  Jeremy Cowgar  <jeremy@cowgar.com>

	* commands.cc: Added maybe_show_multiple_heads, update now notifies
	  user of multiple heads if they exist, commit now notifies user
	  if their commit created a divergence.
	* tests/t_multiple_heads_msg.at: Added
	* testsuite.at: Added above test

2005-04-20  Nathaniel Smith  <njs@codesourcery.com>

	* Makefile.am (EXTRA_DIST): Put $(wildcard) around "debian/*", so
	it will actually work.

2005-04-20  Nathaniel Smith  <njs@codesourcery.com>

	* Makefile.am (EXTRA_DIST): Include tests, even when not building
	packages out in the source directory.

2005-04-20  Matthew Gregan  <kinetik@orcon.net.nz>

	* commands.cc (kill_rev_locally): Move up with rest of non-CMD()
	functions.  Mark static.  Minor whitespace cleanup.
	* commands.hh (kill_rev_locally): Declaration not needed now.

2005-04-20 Sebastian Spaeth <Sebastian@SSpaeth.de>
	* automate.cc: fix typo, add sanity check to avoid empty r_id's
	bein passed in. The automate version was bumped to 0.2 due to
	popular request of a single person.
	* t_automate_ancestors.at: adapt test; it passes now

2005-04-20 Sebastian Spaeth <Sebastian@SSpaeth.de>
	* testuite.at:
	* t_automate_ancestors.at: new test; automate ancestors. This is still
	_failing_ as a) it outputs empty newlines when no ancestor exists and
	b) does not output all ancestors if multiple ids are supplied as input
	
2005-04-20 Sebastian Spaeth <Sebastian@SSpaeth.de>

	* commands.cc:
	* automate.cc: new command: automate ancestors
	* monotone.texi: adapt documentation
	
2005-04-20  Nathaniel Smith  <njs@codesourcery.com>

	* tests/t_log_depth_single.at: 
	* tests/t_add_stomp_file.at: 
	* tests/t_log_depth.at: Shorten blurbs.

2005-04-20  Nathaniel Smith  <njs@codesourcery.com>

	* std_hooks.lua (ignore_file): Ignore compiled python files.

2005-04-20  Jon Bright  <jon@siliconcircus.com>
	* tests/t_sticky_branch.at: Really fix this test

2005-04-20  Jon Bright  <jon@siliconcircus.com>
	* tests/t_sticky_branch.at: Canonicalise stdout before comparison
	* tests/t_setup_checkout_modify_new_dir.at: Ditto
	* tests/t_netsync_largish_file.at: Check the file out rather
	than catting it, so that canonicalisation is unneeded.  
	Canonicalisation is bad here, because the file is random
	binary data, not text with line-ending conventions

2005-04-20  Richard Levitte  <richard@levitte.org>

	* contrib/monotone.el: define-after-key's KEY argument has to be a
	vector with only one element.  The code I used is taken directly
	from the Emacs Lisp Reference Manual, section "Modifying Menus".

2005-04-20  Nathaniel Smith  <njs@codesourcery.com>

	* commands.cc (mdelta, mdata, fdelta, fdata, rdata): Check for
	existence of command line arguments.

	* lua.{cc,hh} (hook_use_inodeprints): New hook.
	* std_hooks.lua (use_inodeprints): Default definition.
	* monotone.texi (Inodeprints): New section.
	(Reserved Files): Document MT/inodeprints.
	(Hook Reference): Document use_inodeprints.
	* work.{cc,hh} (enable_inodeprints): New function.
	* app_state.cc (create_working_copy): Maybe call
	enable_inodeprints.
	
	* tests/t_inodeprints_hook.at: New test.
	* tests/t_bad_packets.at: New test.
	* testsuite.at: Add them.

2005-04-20  Nathaniel Smith  <njs@codesourcery.com>

	* AUTHORS: Actually add Joel Reed (oops).

2005-04-20  Nathaniel Smith  <njs@codesourcery.com>

	Most of this patch from Joel Reed, with only small tweaks myself.
	
	* AUTHORS: Add Joel Reed.

	* platform.hh (is_executable): New function.
	* {unix,win32}/process.cc: Define it.

	* lua.cc (monotone_is_executable_for_lua): New function.
	(lua_hooks): Register it.
	(Lua::push_nil): New method.
	(lua_hooks::hook_init_attributes): New hook.
	* lua.hh: Declare it.
	* monotone.texi (Hook Reference): Document it.

	* work.cc (addition_builder): Call new hook, collect attributes
	for added files.
	(build_additions): Set attributes on new files.

	* tests/t_attr_init.at: New test.
	* tests/t_add_executable.at: New test.
	* testsuite.at: Add them.
	
2005-04-19  Nathaniel Smith  <njs@codesourcery.com>

	* file_io.cc (read_localized_data, write_localized_data): Remove
	logging of complete file contents.
	* tests/t_lf_crlf.at: Remove --debugs, clean up, test more.

2005-04-19 Emile Snyder <emile@alumni.reed.edu>
	
	* file_io.cc: Fix bugs with read/write_localized_data when using
	CRLF line ending conversion.
	* transforms.cc: Fix line_end_convert to add correct end of line
	string if the split_into_lines() call causes us to lose one from
	the end.
	* tests/t_lf_crlf.at: Clean up and no longer XFAIL.
 
2005-04-19  Sebastian Spaeth  <Sebastian@SSpaeth.de>

	* monotone.texi: modified documentation to match changes due to
	previous checking.
	* AUTHORS: Adding myself
	
2005-04-19  Sebastian Spaeth  <Sebastian@SSpaeth.de>

	* automate.cc: make BRANCH optional in "automate heads BRANCH"
	we use the default branch as given in MT/options if not specified
	* commands.cc: BRANCH -> [BRANCH] in cmd description

2005-04-19  Richard Levitte  <richard@levitte.org>

	* contrib/monotone-import.pl (my_exit): As in monotone-notify.pl,
	my_exit doesn't close any network connections.

	* testsuite.at (REVERT_TO): Make it possible to revert to a
	specific branch.  This is useful to resolve ambiguities.
	* tests/t_merge_add_del.at: Use it.

2005-04-19  Matthew Gregan  <kinetik@orcon.net.nz>

	* sanity.hh: Mark {naughty,error,invariant,index}_failure methods
	as NORETURN.
	* commands.cc (string_to_datetime): Drop earlier attempt at
	warning fix, it did not work with Boost 1.31.0.  Warning fixed by
	change to sanity.hh.

2005-04-19  Matthew Gregan  <kinetik@orcon.net.nz>

	* lua.cc (default_rcfilename): Use ~/.monotone/monotonerc.  This
	change is to prepare for the upcoming support for storing user
	keys outside of the database (in ~/.monotone/keys/).
	* app_state.cc (load_rcfiles): Refer to new rc file location in
	comments.
	* monotone.cc (options): Refer to new rc file location.
	* monotone.texi: Refer to new rc file location.  Also change bare
	references to the rc file from '.monotonerc' to 'monotonerc'.

2005-04-19  Matthew Gregan  <kinetik@orcon.net.nz>

	* commands.cc (log): 'depth' option did not handle the single file
	case correctly. Also a couple of minor cleanups.
	* tests/t_log_depth_single.at: New test.
	* testsuite.at: Add test.

2005-04-18  Matthew Gregan  <kinetik@orcon.net.nz>

	* commands.cc (string_to_datetime): Fix warning.

2005-04-18  Richard Levitte  <richard@levitte.org>

	* Makefile.am (EXTRA_DIST): Add contrib/monotone-import.pl.

	* contrib/monotone-import.pl: New script to mimic "cvs import".
	* contrib/README: describe it.

	* commands.cc (CMD(attr)): Make it possible to drop file
	attributes.

	* contrib/monotone-notify.pl (my_exit): The comment was incorrect,
	there are no network connections to close gracefully.
	Implement --ignore-merges, which is on by default, and changes the
	behavior to not produce diffs on merges and propagates where the
	ancestors hve already been shown.

	* tests/t_attr_drop.at: New test to check that 'attr drop'
	correctly drops the given entry.
	* tests/t_drop_attr.at: New test, similar to t_rename_attr.at.
	* testsuite.at: Add them.

2005-04-18  Nathaniel Smith  <njs@codesourcery.com>

	* monotone.texi (Dealing with a Fork): Clarify (hopefully) what we
	mean when we say that "update" is a dangerous command.

2005-04-17  Matt Johnston  <matt@ucc.asn.au>

	* change_set.cc (confirm_proper_tree): remove incorrect code
	setting confirmed nodes.

2005-04-17  Matt Johnston  <matt@ucc.asn.au>

	* change_set.cc (confirm_proper_tree): use a std::set rather than
	dynamic_bitset for the ancestor list, improving performance for
	common tree structures.
	* basic_io.cc: reserve() a string

2005-04-17  Matt Johnston  <matt@ucc.asn.au>

	* packet.cc: fix up unit test compilation.
	* transforms.cc: fix up unit test compilation.

2005-04-17  Matt Johnston  <matt@ucc.asn.au>

	* vocab_terms.hh: remove commented out lines.

2005-04-17  Matt Johnston  <matt@ucc.asn.au>

	* Move base64<gzip> code as close to the database as possible,
	to avoid unnecessary inflating and deflating.

2005-04-17  Nathaniel Smith  <njs@codesourcery.com>

	* monotone.texi (Branching and Merging): A few small edits.

2005-04-17  Nathaniel Smith  <njs@codesourcery.com>

	* change_set.cc (path_item, sanity_check_path_item): Mark things
	inline.

2005-04-17  Henrik Holmboe <henrik@holmboe.se>

	* contrib/monotone-notify.pl: Add signal handlers.  Correct some
	typos.
	(my_exit): New function that does a cleanup and exit.

2005-04-17  Olivier Andrieu  <oliv__a@users.sourceforge.net>

	* transforms.cc: fix glob_to_regexp assertions

2005-04-17  Sebastian Spaeth <Sebastian@sspaeth.de>
	
	* tests/t_db_kill_rev_locally.at: new test; 
	make sure that db kill_rev_locally works as intended

2005-04-17  Sebastian Spaeth <Sebastian@sspaeth.de>

	* commands.cc,database.cc: add 'db kill_rev_locally <id>' command
	still missing: documentation and autotests. Otherwise seems ok.
	
2005-04-17  Richard Levitte  <richard@levitte.org>

	* transforms.cc: Remove tabs and make sure emacs doesn't add
	them.

2005-04-17  Nathaniel Smith  <njs@codesourcery.com>

	* sanity.{hh,cc} (E, error_failure): New sort of invariant.
	* netsync.cc (process_hello_cmd): Make initial pull message
	more clear and friendly.
	Also, if the key has changed, that is an error, not naughtiness.
	* database_check.cc (check_db): Database problems are also errors,
	not naughtiness.  Revamp output in case of errors, to better
	distinguish non-serious errors and serious errors.
	* tests/t_database_check.at: Update accordingly.
	* tests/t_database_check_minor.at: New test.
	* testsuite.at: Add it.
	
2005-04-17  Richard Levitte  <richard@levitte.org>

	* transforms.cc (glob_to_regexp): New function that takes a glob
	expression and transforms it into a regexp.  This will be useful
	for globbing branch expressions when collections are exchanged to
	branch globs and regexps.
	(glob_to_regexp_test): A unit test for glob_to_regexp().

2005-04-17  Matt Johnston  <matt@ucc.asn.au>

	* commands.cc: warn that dropkey won't truly erase the privkey
	from the database
	* monotone.texi: same

2005-04-17  Matt Johnston  <matt@ucc.asn.au>

	* database.cc: mention that it could be the filesystem that
	is full in the SQLITE_FULL error message

2005-04-17  Matthew Gregan  <kinetik@orcon.net.nz>

	* monotone.cc: Fix warnings: add missing initializers.
	* netsync.cc: Fix warnings: inline static vs static inline.

2005-04-16  Emile Snyder  <emile@alumni.reed.edu>

	* tests/t_add_stomp_file.at: New test for failing case.  
        If you have a file foo in your working dir (not monotone 
        controlled) and someone else adds a file foo and commits, 
        update should at least warn you before stomping your 
        non-recoverable foo file.
	* testsuite.at: Add it.
	
2005-04-16  Derek Scherger  <derek@echologic.com>

	* work.cc (known_preimage_path): rename to...
	(known_path): this, since it's image agnostic
	(build_deletions): update for renamed function
	(build_rename): ensure rename source exists in current revision
	and rename target does not exist in current revision

	* tests/t_no_rename_overwrite.at: un-XFAIL 

2005-04-16  Nathaniel Smith  <njs@codesourcery.com>

	* app_state.{cc,hh} (set_author, set_date): New methods.
	* cert.cc (cert_revision_date): Rename to...
	(cert_revision_date_time): ...an overloaded version of this.
	(cert_revision_author_default): Check app.date.
	* cert.hh: Expose cert_revision_date_time.
	* commands.cc (commit): Handle --date.
	* main.cc: Parse --date and --author options.
	* monotone.1: Document --date, --author.
	* monotone.texi (Working Copy, OPTIONS): Likewise.

	* tests/t_override_author_date.at: New test.
	* testsuite.at: Add it.
	
	This commit heavily based on a patch by Markus Schiltknecht
	<markus@bluegap.ch>.
	
2005-04-16  Nathaniel Smith  <njs@codesourcery.com>

	* ChangeLog: Fixup after merge.

2005-04-16  Nathaniel Smith  <njs@codesourcery.com>

	* tests/t_update_nonexistent.at: New test.
	* testsuite.at: Add it.
	
	* commands.cc (update): Verify that user's requested revision
	exists.

2005-04-16  Nathaniel Smith  <njs@codesourcery.com>

	* ChangeLog: Fixup after merge.

2005-04-16  Emile Snyder <emile@alumni.reed.edu>

	* tests/t_add_vs_commit.at: New test for failing case.  If you
	add a file in you working dir, someone else adds the same file
	and commits, then you do an update it messes up your working
	directory.
	* testsuite.at: Add it.
	
2005-04-16  Nathaniel Smith  <njs@codesourcery.com>

	* commands.cc (checkout): Move check for existence of revision
	earlier.
	
	* tests/t_netsync_defaults.at, tests/t_netsync_single.at:
	Don't hard-code netsync port.

2005-04-16  Nathaniel Smith  <njs@codesourcery.com>

	* testsuite.at: Use a random server port.
	
	* .mt-attrs, contrib/README: Update for Notify.pl ->
	monotone-notify.pl rename.
	
	* monotone.1: Warn people off rcs_import.
	* monotone.texi (Commands): Likewise.

2005-04-16  Nathaniel Smith  <njs@codesourcery.com>

	* AUTHORS: Add Emile Snyder <emile@alumni.reed.edu>.

2005-04-16  Nathaniel Smith  <njs@codesourcery.com>

	* tests/t_lf_crlf.at: New test from Emile Snyder
	<emile@alumni.reed.edu>, with tweaks.
	* testsuite.at: Add it.

2005-04-16  Nathaniel Smith  <njs@codesourcery.com>

	* ChangeLog: Small fixups.

2005-04-16  Sebastian Spaeth <Sebastian@sspaeth.de>
	
	* tests/t_cvsimport2.at: new test; CVS Attic files fail test
	reported by: hjlipp@web.de 15.04.2005 02:45

2005-04-16  Sebastian Spaeth <Sebastian@sspaeth.de>
	
	* tests/t_rcs_import.at: new test; problematic CVS import as
	reported in the list. However it works just fine here, so it
	really tests for a successful pass

2005-04-16  Sebastian Spaeth <Sebastian@sspaeth.de>

	* tests/README: new file, on how to create/run tests

2005-04-16  Nathaniel Smith  <njs@codesourcery.com>

	* tests/t_rename_dir_add_dir_with_old_name.at: XFAIL.

2005-04-16  Nathaniel Smith  <njs@codesourcery.com>

	* tests/t_diff_binary.at: Un-XFAIL.

2005-04-16  Nathaniel Smith  <njs@codesourcery.com>

	* monotone.texi (Network Service): Rewrite to include former
	Exchanging Keys section.
	(Branching and Merging): New tutorial section, inspired by a patch
	from Martin Kihlgren <zond@troja.ath.cx>.
	(CVS Phrasebook): Add "Importing a New Project".

	* AUTHORS: Add Martin Dvorak.
	
2005-04-16  Matt Johnston  <matt@ucc.asn.au>

	* change_set.cc (compose_rearrangement): remove logging statements
	that were using noticable CPU time.

2005-04-15 Martin Dvorak <jezek2@advel.cz>
	
	* tests/t_rename_dir_add_dir_with_old_name.at: New test.
	* testsuite.at: Add it.
	
2005-04-15  Olivier Andrieu  <oliv__a@users.sourceforge.net>

	* diff_patch.cc(guess_binary): do not use '\x00' as first
	character of a C string ...

2005-04-15  Sebastian Spaeth  <Sebastian@SSpaeth.de>

	* ui.cc: print byte progress to one decimal place
	  in k or M.
	* netsync.cc: update dot ticker every 1024 bytes.

2005-04-15  Matt Johnston  <matt@ucc.asn.au>

	* change_set.cc (confirm_proper_tree): use bitsets rather than maps
	for tracking set membership.
	* smap.hh: return reverse iterators properly, iterate over the vector
	rather than self in ensure_sort()

2005-04-14  Derek Scherger  <derek@echologic.com>

	* database_check.cc (check_db): fail with N(...) when problems are
	detected to exit with a non-zero status

2005-04-14  Derek Scherger  <derek@echologic.com>

	* monotone.texi (Informative): update description of 'diff' with
	two revision arguments
	
2005-04-14  Matthew Gregan  <kinetik@orcon.net.nz>

	* win32/process.cc: Fix build on MingW 3.2.0-rc[123] by adding
	<sstream> include.

2005-04-14  Jon Bright  <jon@siliconcircus.com>
	* win32/process.cc (process_spawn): Add some extra debug info
	* std_hooks.lua (execute): If pid is -1, don't try and wait on
	the process

2005-04-14  Matt Johnston  <matt@ucc.asn.au>

	* change_set.cc (confirm_unique_entries_in_directories): use a
	  std::vector rather than std::map for better performance (only sort
	  once).
	* smap.hh: an invariant

2005-04-14  Nathaniel Smith  <njs@codesourcery.com>

	* tests/t_vcheck.at: Update notes.

2005-04-14  Jeremy Cowgar  <jeremy@cowgar.com>

	* monotone.texi (Making Changes): Fixed duplicate paragraph
	* NEWS: Corrected spelling error in my name.

2005-04-14  Olivier Andrieu  <oliv__a@users.sourceforge.net>

	* Makefile.am: silence cmp

2005-04-14  Matthew Gregan  <kinetik@orcon.net.nz>

	* win32/terminal.cc (have_smart_terminal): Implement for Win32.

2005-04-13  Nathaniel Smith  <njs@codesourcery.com>

	* monotone.texi (Informative): 'diff' with two revision arguments
	can now be filtered by file.
	
	* constants.cc (netcmd_payload_limit): Bump to 256 megs.

2005-04-13  Matthew Gregan  <kinetik@orcon.net.nz>

	* tests/t_netsync_largish_file.at: Add test for netsyncing largish
	(32MB) files.  This test is failing at present.
	* testsuite.at: Add new test.

2005-04-13  Nathaniel Smith  <njs@codesourcery.com>

	* tests/t_setup_checkout_modify_new_dir.at:
	* tests/t_update_off_branch.at: New tests.
	* testsuite.at: Add them.
	
	* commands.cc (checkout): Tweak branch checking logic.
	(update): Make user explicitly switch branches.

2005-04-13  Nathaniel Smith  <njs@codesourcery.com>

	* rcs_import.cc (import_cvs_repo): Check that user isn't trying to
	import a whole CVS repo.
	* tests/t_cvsimport.at: Test new check.
	
2005-04-13  Richard Levitte  <richard@levitte.org>

	* contrib/Notify.pl: Rename ...
	* contrib/monotone-notify.pl: ... to this.
	* Makefile.am (EXTRA_DIST): Take note of the change.
	* debian/docs: Distribute the contributions as well.
	* debian/compat, debian/files, debian/monotone.1: Remove, since
	they are self-generated by debhelper.  They were obviously added
	by mistake.

2005-04-13  Nathaniel Smith  <njs@codesourcery.com>

	* cert.cc (guess_branch): Call app.set_branch.
	* app_state.cc (create_working_copy): Call make_branch_sticky
	here...
	* commands.cc (checkout): ...instead of here.
	(approve, disapprove, fcommit, commit): Don't call app.set_branch
	on guess_branch's output.
	(checkout): Call guess_branch.
	
	* tests/t_sticky_branch.at: 
	* tests/t_checkout_id_sets_branch.at: New tests.
	* testsuite.at: Add them.

2005-04-13  Matthew Gregan  <kinetik@orcon.net.nz>
	* cryptopp/integer.h: Fix detection of GCC version for SSE2
	builds.

2005-04-12  Florian Weimer  <fw@deneb.enyo.de>

	* app_state.cc (app_state::allow_working_copy): Only update
	branch_name from the options file if it has not yet been set.  Log
	the branch name.
	(app_state::set_branch): No longer update the options map.
	(app_state::make_branch_sticky): New function which copies the
	stored branch name to the options map.  Only commands which call
	this function change the branch default stored in the working
	copy.

	* commands.cc (CMD(checkout)): Mark branch argument as sticky.
	(CMD(commit)): Likewise.
	(CMD(update)): Likewise.

	* monotone.texi (Working Copy): Mention that the "commit" and
	"update" commands update the stored default branch ("checkout"
	does, too, but this one should be obvious).

2005-04-12  Jon Bright <jon@siliconcircus.com>
	* rcs_import.cc (find_key_and_state): Fix stupid bug in storing the
	list of files a cvs_key contains.  CVS delta invariant failure now
	really fixed.  The rearrangement failure still exists, though.

2005-04-12  Jon Bright <jon@siliconcircus.com>
	* tests/t_cvsimport_samelog.at: Add test for the deltas.find 
	cvs import problem as sent to the ML by Emile Snyder.
	* testsuite.at: Call it
	* rcs_import.cc (cvs_key): Add an ID for debug output purposes,
	sprinkle a little more debug output about what's being compared to
	what
	* rcs_import.cc (cvs_key): Maintain a map of file paths and CVS
	versions appearing in this CVS key.
	(cvs_key::similar_enough): A key is only similar enough if it doesn't
	include a different version of the same file path.
	(cvs_history::find_key_and_state): Add files to cvs_keys as
	appropriate

2005-04-12  Matthew Gregan <kinetik@orcon.net.nz>

	* win32/terminal.cc (terminal_width): Use
	GetConsoleScreenBufferInfo to request width information for
	terminals.
	
2005-04-12  Nathaniel Smith  <njs@codesourcery.com>

	* ChangeLog: Fixup after merge.

2005-04-12  Nathaniel Smith  <njs@codesourcery.com>

	* platform.hh (terminal_width): New function.
	* {unix,win32}/have_smart_terminal.cc: Rename to...
	* {unix,win32}/terminal.cc: ...these.  Implement terminal_width.
	* ui.cc (write_ticks): Call it.
	* Makefile.am: Update for renames.
	
2005-04-11  Matt Johnston <matt@ucc.asn.au>

	* ui.{cc,hh}, netsync.cc: netsync progress ticker in kilobytes to
	avoid wrapping.

2005-04-11  Jon Bright <jon@siliconcircus.com>
	* Makefile.am (EXTRA_DIST): Add debian/*

2005-04-11  Jon Bright <jon@siliconcircus.com>
	* Makefile.am (EXTRA_DIST): Add win32/monotone.iss, PNG_FIGURES
	(PNG_FIGURES): Add, constructing in same way as EPS_FIGURES
	(monotone.html): Use .perlbak workaround so that this works on Win32

2005-04-11  Matthew Gregan <kinetik@orcon.net.nz>

	* unix/inodeprint.cc, configure.ac: Use nanosecond time resolution for
	inodeprints on BSDs and other platforms if available.

2005-04-10  Nathaniel Smith  <njs@codesourcery.com>

	* Makefile.am (BUILT_SOURCES_CLEAN): Add package_revision.txt.

	This is the 0.18 release.

2005-04-10  Derek Scherger  <derek@echologic.com>

	* monotone.texi (Informative): fix typo in ls known docs

2005-04-10  Nathaniel Smith  <njs@codesourcery.com>

	* Makefile.am: Use pdftops instead of acroread.
	(EXTRA_DIST): Include new contrib/ files, and fix wildcards.
	* NEWS: Update for 0.18.
	* configure.ac: Bump version number.
	* debian/changelog: Mention new release.
	* debian/copyright: Update from AUTHORS.
	* monotone.spec: Mention new release.
	* po/monotone.pot: Regenerate.

2005-04-10  Florian Weimer  <fw@deneb.enyo.de>

	* monotone.texi (Commands): Use "working copy" instead of "working
	directory", to match the rest of the manual.

2005-04-10  Florian Weimer  <fw@deneb.enyo.de>

	* commands.cc (ls_known): New function which prints all known
	files in the working copy.
	(CMD(list)): Invoke ls_known for "list known".  Update help
	message.
	(ALIAS(ls)): Update help message.

	* monotone.texi: Document "list known".
	* tests/t_ls_known.at: New file.
	* testsuite.at: Include it.

2005-04-10  Richard Levitte  <richard@levitte.org>

	* contrib/Notify.pl: Count the number of messages sent, and
	display the count at the end.
	Version bumped to 1.0.

2005-04-10  Matt Johnston  <matt@ucc.asn.au>

	* unix/inodeprint.cc, configure.ac: don't use the nsec time
	on non-Linux-style systems (quick compile fix for OS X and probably
	others, can be made generic later).

2005-04-10  Olivier Andrieu  <oliv__a@users.sourceforge.net>

	* contrib/monotone.el: Some elisp code for running monotone from
	inside Emacs. Supports diff, status, add, drop, revert and commit.

2005-04-09  Richard Levitte  <richard@levitte.org>

	* contrib/Notify.pl: Allow globbing branches.  Make the revision
	records branch specific.  Show what records you would have updated
	even with --noupdate.  Add --before and --since, so users can
	select datetime ranges to create logs for.  Remove --to and add
	--difflogs-to and --nodifflogs-to to send logs with diffs to one
	address and logs without diffs to another (both can be given at
	once).  More and better documentation.

2005-04-08  Nathaniel Smith  <njs@codesourcery.com>

	* change_set.cc (basic_change_set): Remove problematic
	rename_dir/add combination, until directory semantics are
	fixed.

2005-04-08  Nathaniel Smith  <njs@codesourcery.com>

	* commands.cc (revert): Call maybe_update_inodeprints.
	* app_state.cc (set_restriction): Clear any old restrictions
	first.

2005-04-08  Jon Bright <jon@siliconcircus.com>
	* testsuite.at (NOT_ON_WIN32): Add a function to prevent tests from
	running on Win32 (for cases where the functionality being tested 
	makes no sense on Win32.  Not for cases where the functionality
	just isn't there yet on Win32.)
	* tests/t_final_space.at: Use NOT_ON_WIN32.  The filenames "a b" 
	and "a b " refer to the same file on Win32, obviating this test

2005-04-08  Jon Bright <jon@siliconcircus.com>
	* win32/inodeprint.cc (inodeprint_file): Still close the file if
	getting its time failed.
	* tests/t_netsync_sigpipe.at: Don't bother doing a kill -PIPE on
	Win32.  There is no real SIGPIPE on Win32 and sockets don't get this
	signal if their pipe goes away.  MinGW's kill seems to translate
	-PIPE to some signal that *does* kill monotone, so it seems like the
	easiest solution is just not to send the signal in the first place
	here.
	* tests/t_automate_ancestry_difference.at: Remove old 
	CHECK_SAME_STDOUT call which I'd left by accident.
	* tests/t_automate_leaves.at: Canonicalise monotone output before
	passing to CHECK_SAME_STDOUT
	* tests/t_log_depth.at: Check line count with arithmetic comparison
	rather than autotest's string comparison

2005-04-08  Nathaniel Smith  <njs@codesourcery.com>

	* inodeprint.cc (operator<<): Typo.

	* inodeprint.{hh,cc} (build_inodeprint_map,
	build_restricted_inodeprint_map): Remove unused functions.

2005-04-08  Nathaniel Smith  <njs@codesourcery.com>

	* work.cc: Remove doxygen comments.  Comments are good; comments
	that are longer than the function they document, and give less
	information, are not so good...

2005-04-08  Nathaniel Smith  <njs@codesourcery.com>

	* ChangeLog: Fixup after merge.

2005-04-08  Nathaniel Smith  <njs@codesourcery.com>

	* commands.cc (calculate_current_revision): Defer to
	calculate_restricted_revision instead of special casing.
	(put_revision_id): constify argument.
	(maybe_update_inodeprints): New function.
	(commit, update, checkout): Call it.
	
	* manifest.{cc,hh} (build_manifest_map): Remove, since only caller
	was removed.
	(build_restricted_manifest_map): Go faster if the user is using
	inode signatures.

	* tests/t_inodeprints.at:
	* tests/t_inodeprints_update.at: Typoes.
	
	* work.cc (read_inodeprints): Typo.

2005-04-08  Nathaniel Smith  <njs@codesourcery.com>

	* tests/t_inodeprints.at:
	* tests/t_inodeprints_update.at: New tests.
	* testsuite.at: Add them.
	
	* UPGRADE: Document 0.17 -> 0.18 upgrade path.

2005-04-08  Jon Bright <jon@siliconcircus.com>
	* tests/t_cat_file_by_name.at: CHECK_SAME_STDOUT can only be used
	to check two 'cat' processes or two monotone processes on Win32,
	not to check monotone and 'cat'.  Change to go through an 
	intermediate stdout
	* tests/t_automate_erase_ancestors.at: Ditto
	* tests/t_automate_toposort.at: Ditto
	* tests/t_automate_ancestry_difference.at: Ditto
	* tests/t_vars.at: Call CANONICALISE for stdout output.
	* tests/t_netsync_absorbs.at: Ditto.
	* tests/t_empty_env.at: For Win32, copy libiconv-2.dll to the 
	current dir before the test, otherwise Win32 will search the
	(empty) path for it and not find it.
	* tests/t_automate_descendents.at: Ditto
	* win32/inodeprint.cc: Implement inodeprint_file for Win32, based
	on mode, device, size, create time and write time.
	
	
2005-04-08  Jon Bright <jon@siliconcircus.com>
	* win32/inodeprint.cc: Change the function name to match the one
	on Unix.

2005-04-08  Nathaniel Smith  <njs@codesourcery.com>

	* {win32,unix}/fingerprint.cc: Rename to...
	* {win32,unix}/inodeprint.cc: ...this.  Change function name and
	calling conventions.
	* platform.hh (inodeprint_file): Likewise.
	* inodeprint.{cc,hh}: New files.
	* Makefile.am (MOST_SOURCES, UNIX_PLATFORM_SOURCES,
	WIN32_PLATFORM_SOURCES): Fixup accordingly.
	* vocab_terms.hh (inodeprint): New ATOMIC.
	* work.hh: Prototype inodeprint working copy functions.
	* work.cc: Implement them.

	* manifest.{hh,cc} (manifest_file_name): Remove unused variable.

2005-04-08  Jeremy Cowgar  <jeremy@cowgar.com>

	* doxygen.cfg: added
	* Makefile.am: added apidocs target (builds doxygen docs)

2005-04-07  Nathaniel Smith  <njs@codesourcery.com>

	* manifest.{hh,cc}: Remove some commented out unused functions.

	* win32/have_smart_terminal.cc: Include platform.hh.
	* unix/fingerprint.cc: New file, with new function.
	* win32/fingerprint.cc: New file, with stub function.
	* Makefile.am (UNIX_PLATFORM_SOURCES, WIN32_PLATFORM_SOURCES): Add
	them.

2005-04-07  Nathaniel Smith  <njs@codesourcery.com>

	* manifest.hh, manifest.cc: Remove tabs.

2005-04-07  Nathaniel Smith  <njs@codesourcery.com>

	* tests/t_final_space.at: New test.
	* testsuite.at: Add it.

2005-04-07  Nathaniel Smith  <njs@codesourcery.com>

	* monotone.texi (Dealing with a Fork): 'merge' has slightly
	different output.

	* NEWS: Summarize changes of last 2.5 weeks.

2005-04-07  Nathaniel Smith  <njs@codesourcery.com>

	* database.{cc,hh} (space_usage): New method.
	* database.cc (info): Use it.

2005-04-07  Nathaniel Smith  <njs@codesourcery.com>

	* vocab.cc (verify): Cache known-good strings, to speed up
	repeated processing of related changesets.

	* change_set.cc (basic_change_set_test): Revert last change; the
	old version _was_ valid.

2005-04-07  Nathaniel Smith  <njs@codesourcery.com>

	* smap.hh (insert): Fix stupid bug in assertion condition.

2005-04-07  Nathaniel Smith  <njs@codesourcery.com>

	* change_set.cc (basic_change_set_test): Test a _valid_
	change_set.
	(directory_node): Make a std::map, instead of an smap.  Add a
	comment explaining the bug that makes this temporarily necessary.

	* smap.hh (smap): Don't check for duplicates at insert time,
	unless we've decided not to mark things damaged; don't return
	iterators from insert.  Do check for duplicates at sort time, and
	always sort, instead of sometimes doing linear search.  This makes
	insert O(1), while still preserving the invariant that keys must
	be unique.
	
	* commands.cc (commit): Explain why we're aborting, in the case
	that we detect that a file has changed under us in the middle of a
	commit.

2005-04-07  Richard Levitte  <richard@levitte.org>

	* cryptopp/config.h: typo...

2005-04-06  Nathaniel Smith  <njs@codesourcery.com>

	* work.cc (build_deletions): Issue warning when generating
	delete_dir's; they're totally broken, but I don't want to disable
	them, because then our tests won't see when they're fixed...

2005-04-05  Nathaniel Smith  <njs@codesourcery.com>

	* tests/t_db_execute.at (db execute): New test.
	* testsuite.at: Add it.
	* database.cc (debug): Don't printf-interpret %-signs in input.

2005-04-05  Matt Johnston  <matt@ucc.asn.au>

	* database.cc: remove dulicated block introduced
	in rev 9ab3031f390769f1c455ec7764cc9c083f328a1b
	(merge of 76f4291b9fa56a04feb2186074a731848cced81c and
	c7917be7646df52363f39d2fc2f7d1198c9a8c27). Seems to be another
	instance of the case tested in t_merge_5.at

2005-04-05  Matt Johnston  <matt@ucc.asn.au>

	* basic_io.hh: reserve() the string which we're appending to
	frequently. Seems to give ~5% speedup in 
	diff -r t:revision-0.16 -r t:revision-0.17 - can't hurt.

2005-04-04  Nathaniel Smith  <njs@codesourcery.com>

	* monotone.spec, debian/control: We no longer need external popt.
	* INSTALL: Ditto, plus some general updating.
	
2005-04-04  Nathaniel Smith  <njs@codesourcery.com>

	* tests/t_sql_unpack.at: New test.
	* testsuite.at: Add it.

2005-04-04  Nathaniel Smith  <njs@codesourcery.com>

	* contrib/ciabot_monotone.py (config): Genericize again, so lazy
	people using it won't start sending commits for monotone.
	* .mt-attrs: Make it executable.

2005-04-04  Richard Levitte  <richard@levitte.org>

	* Makefile.am (EXTRA_DIST): Add the extra popt files.

	* popt/popt.3, popt/popt.ps, popt/testit.sh: Include a few more
	  files from popt, mostly to have documentation on hand.  post.ps
	  is mentioned in popt/README.

2005-04-03  Nathaniel Smith  <njs@codesourcery.com>

	* Makefile.am (EXTRA_DIST): Add contrib/ stuff to distributed
	files list.
	* contrib/ciabot_monotone.py (config.delivery): Turn on.
	(send_change_for): Don't include "ChangeLog:" line when extracting
	changelog.

2005-04-03  Nathaniel Smith  <njs@codesourcery.com>

	* contrib/ciabot_monotone.py: New file.
	* contrib/README: Describe it.

2005-04-03  Richard Levitte  <richard@levitte.org>

	* AUTHORS: Add information about popt.

	* monotone.cc (my_poptStuffArgFile): Include the bundled popt.h.
	Since we now have a working popt, we can remove the restrictions
	on the use of -@.
	* tests/t_at_sign.at: Test that we can take more tha one -@.
	* monotone.1: Document it.

	* popt/poptint.h (struct poptContext_s): Add field to keep track
	  of the number of allocated leftovers elements.
	* popt/popt.c (poptGetContext): Initialise it and use it.
	  (poptGetNextOpt): Use it and realloc leftovers when needed.
	  Also make sure that the added element is a dynamically allocated
	  copy of the original string, or we may end up with a dangling
	  pointer.  These are huge bugs in popt 1.7, when using
	  poptStuffArgs().
	  (poptFreeContext): Free the leftovers elements when freeing
	  leftovers.
	  (poptSaveLong, poptSaveInt): Apply a small patch from Debian.

	* popt/CHANGES, popt/COPYING, popt/README, popt/findme.c,
	  popt/findme.h, popt/popt.c, popt/poptconfig.c, popt/popt.h,
	  popt/popthelp.c, popt/poptint.h, popt/poptparse.c,
	  popt/system.h, popt/test1.c, popt/test2.c, popt/test3.c: Bundle
	  popt 1.7.
	* configure.ac, Makefile.am: Adapt.

2005-04-01  Richard Levitte  <richard@levitte.org>

	* contrib/Notify.pl: Complete rewrite.  Among other things, it
	  makes better use of some new monotone automate features.  It's
	  also better organised and much more documented.

2005-04-01  Jeremy Cowgar  <jeremy@cowgar.com>

	* tests/t_dropkey_2.at: Updated to test dropkey instead of delkey
	* tests/t_dropkey_1.at: Updated to test dropkey instead of delkey
	* monotone.texi (Key and Cert): Changed references to delkey
	  to dropkey
	  (Commands): Changed references to delkey to dropkey
	* testsuite.at: changed references from t_delkey* to t_dropkey*
	* t_delkey_1.at: renamed to t_dropkey_1.at
	* t_delkey_2.at: renamed to t_dropkey_2.at
	* commands.cc (CMD(delkey)): renamed to dropkey to maintain
	  command consistency (with existing drop command)

2005-04-01  Richard Levitte  <richard@levitte.org>

	* monotone.cc (my_poptStuffArgFile): An argument file might be
	empty, and therefore contain no arguments to be parsed.  That's
	OK.
	* tests/t_at_sign.at: Test it.

2005-04-01  Nathaniel Smith  <njs@codesourcery.com>

	* monotone.cc: Fixup after merge.

2005-04-01  Nathaniel Smith  <njs@codesourcery.com>

	* file_io.cc (read_data_for_command_line): New function.
	(read_data_stdin): New function.
	* file_io.hh (read_data_for_command_line): Add prototype.
	
	* monotone.cc (my_poptStuffArgFile): Clean up a little.  Use
	read_data_for_command_line.  Don't free argv, but rather return
	it.
	(cpp_main): Keep a list of allocated argv's, and free them.
	(options): Tweak wording of help text on -@.
	
2005-04-01  Nathaniel Smith  <njs@codesourcery.com>

	* file_io.hh: Remove tabs.

2005-04-01  Nathaniel Smith  <njs@codesourcery.com>

	* monotone.cc (cpp_main): Actually remove newline.

2005-04-01  Nathaniel Smith  <njs@codesourcery.com>

	* ChangeLog: Fixup after merge.
	* monotone.text (Making Changes): Fix typo.
	
2005-04-01  Nathaniel Smith  <njs@codesourcery.com>

	* monotone.cc (cpp_main): Remove now-unneccessary newline.
	
	* commands.cc (commit): Fix typo.
	
	* monotone.texi (Making Changes): Don't claim that writing to
	MT/log prevents the editor from starting.  Clarify later that
	having written to MT/log still means the editor will pop up
	later.

2005-04-01  Richard Levitte  <richard@levitte.org>

	* monotone.cc: Add the long name --xargs for -@.
	* monotone.1: Document it.
	* tests/t_at_sign.at: Remove extra empty line and test --xargs.

	* monotone.texi (Making Changes): Cleanupy tweaks.

	* monotone.cc (my_poptStuffArgFile): New function to parse a file
	for more arguments and stuff them into the command line.
	(cpp_main): Add the -@ option
	* tests/t_at_sign.at, testsuite.at: Test it
	* monotone.1: Document it.

2005-03-31  Nathaniel Smith  <njs@codesourcery.com>

	* tests/t_log_depth.at: Cleanupy tweaks.

2005-03-31  Jeremy Cowgar  <jeremy@cowgar.com>

	* monotone.texi: Tutorial updated to include example of
	  editing/committing with MT/log
	* work.cc (has_contents_user_log) Added
	* work.hh (has_contents_user_log) Added
	* commands.cc (CMD(commit)): Checks to ensure both MT/log and the
	  --message option does not exist during commit.
	* transforms.hh (prefix_lines_with): Added
	* transforms.cc (prefix_lines_with): Added
	* sanity.cc (naughty_failure): Made use of prefix_lines_with()
	* ui.cc (inform): now handles messages w/embedded newlines
	* tests/t_commit_log_3.at: Created to test new functionality
	  added to CMD(commit)
	* testsuite.at: Added above test

2005-03-31  Richard Levitte  <richard@levitte.org>

	* monotone.cc: Add the --depth option...
	* app_state.hh (class app_state),
	  app_state.cc (app_state::set_depth): ... and the field and
	  method to store and set it.
	* commands.cc (CMD(log)): ... then handle it.

	* tests/t_log_depth.at: Add a test for 'log --depth=n'
	* testsuite.at: Add it.
	* monotone.texi (Informative): Document it.

2005-03-31  Nathaniel Smith  <njs@codesourcery.com>

	* automate.cc (automate_erase_ancestors): Accept zero arguments,
	and in such case print nothing.  (Important for scripting.)
	* commands.cc (automate):
	* monotone.texi (Automation):
	* tests/t_automate_erase_ancestors.at: Update accordingly.

2005-03-31  Nathaniel Smith  <njs@codesourcery.com>

	* automate.cc (automate_toposort): Accept zero arguments, and in
	such case print nothing.  (Important for scripting.)
	* commands.cc (automate):
	* monotone.texi (Automation):
	* tests/t_automate_toposort.at: Update accordingly.

2005-03-30  Richard Levitte  <richard@levitte.org>

	* contrib/Notify.pl: A new Perl hack to send change logs by
	email.

	* contrib/README: Add a quick description.

2005-03-30  Nathaniel Smith  <njs@codesourcery.com>

	* automate.cc (automate_leaves): New function.
	(automate_command): Add it.
	* commands.cc (automate): Synopsify it.
	* monotone.1: Add it.
	* monotone.texi (Automation, Commands): Likewise.
	
	* tests/t_automate_leaves.at: New test.
	* testsuite.at: Add it.

2005-03-30  Nathaniel Smith  <njs@codesourcery.com>

	* monotone.texi (Automation): Make newly added sample outputs
	verbatim also.

2005-03-30  Nathaniel Smith  <njs@codesourcery.com>

	* tests/t_automate_toposort.at: New test.
	* tests/t_automate_ancestry_difference.at: New test.
	* tests/t_diff_first_rev.at: New test.
	* testsuite.at: Add them.
	
	* revision.cc (calculate_ancestors_from_graph): Do not keep an
	"interesting" set and return only ancestors from this set;
	instead, simply return all ancestors.  Returning a limited set of
	ancestors does not speed things up, nor reduce memory usage in
	common cases.  (The only time it would reduce memory usage is when
	examining only a small ancestor set, which the important case,
	'heads', does not; even then, erase_ancestors would need to intern
	the interesting revisions first so they got low numbers, which it
	doesn't.)
	(erase_ancestors): Adjust accordingly.
	(toposort, ancestry_difference): New functions.
	* revision.hh (toposort, ancestry_difference): Declare.
	* automate.cc (automate_toposort, automate_ancestry_difference):
	New functions.
	(automate_command): Add them.
	All functions: clarify in description whether output is sorted
	alphabetically or topologically.
	* commands.cc (automate): Synopsify them.
	* monotone.1: Add them.
	* monotone.texi (Commands): Likewise.
	(Automation): Likewise.  Also, clarify for each command whether
	its output is alphabetically or topologically sorted.
	
2005-03-29  Richard Levitte  <richard@levitte.org>

	* commands.cc (CMD(ls)): Update with the same information as
	CMD(list)

	* monotone.texi (Automation): Make the sample output verbatim

2005-03-26  Nathaniel Smith  <njs@codesourcery.com>

	* automate.cc (automate_erase_ancestors): New function.
	(automate_command): Use it.
	* commands.cc (automate): Document it.

	* tests/t_automate_erase_ancestors.at: New test.
	* testsuite.at: Add it.

	* monotone.texi (Automation, Commands): Document automate
	erase_ancestors.
	* monotone.1: Document automate erase_ancestors.

2005-03-26  Nathaniel Smith  <njs@codesourcery.com>

	* automate.cc (interface_version): Bump to 0.1.
	(automate_descendents): New function.
	(automate_command): Call it.
	* commands.cc (automate): Add it to help text.

	* tests/t_automate_descendents.at: New test.
	* testsuite.at: Add it.
	
	* monotone.texi (Automation, Commands): Document automate
	descendents.
	* monotone.1: Document automate descendents, and vars stuff.

2005-03-26  Nathaniel Smith  <njs@codesourcery.com>

	* tests/t_attr.at: No longer a bug report.
	* tests/t_rename_attr.at: New test.
	* testsuite.at: Add it.

2005-03-26  Joel Crisp  <jcrisp@s-r-s.co.uk>

	* contrib/Log2Gxl.java: New file.

2005-03-26  Nathaniel Smith  <njs@pobox.com>

	* contrib/README: New file.

2005-03-25  Nathaniel Smith  <njs@pobox.com>

	* commands.cc (user_log_file_name): Remove unused variable
	again.  Hopefully it will take this time...

2005-03-25  Nathaniel Smith  <njs@pobox.com>

	* commands.cc (user_log_file_name): Remove unused variable.

2005-03-25  Jeremy Cowgar  <jeremy@cowgar.com>

	* monotone.texi: Added a bit more documentation about MT/log
	  Updated edit_comment hook and addded delkey docs
	* commands.cc: Added delkey command
	* t_delkey_1.at: Tests delkey command on public key
	* t_delkey_2.at: Tests delkey command on public and private key
	* testsuite.at: Added above tests
	* std_hooks.lua: Transposed the MT: lines and user_log_contents,
	  user_log_contents now appears first.

2005-03-25  Jeremy Cowgar  <jeremy@cowgar.com>

	* t_setup_creates_log.at: Ensures that MT/log is created
	  on setup
	* t_checkout_creates_log.at: Ensures that MT/log is created
	  on checkout
	* t_commit_log_1.at: Ensures that:
	  1. Read and entered as the ChangeLog message
	  2. Is blanked after a successful commit
	* t_commit_log_2.at: Ensures that commit works w/o MT/log being
	  present
	* testsuite.at: Added the above tests.

2005-03-25  Matt Johnston  <matt@ucc.asn.au>

        * {unix,win32}/platform_netsync.cc, platform.hh, Makefile.am: new
        functions to disable and enable sigpipe.
        * netsync.cc, main.cc: call the functions from netsync rather than
        globally, so that sigpipe still works for piping output of commands
        such as 'log'.
        * tests/t_netsync_sigpipe.at: test it.
        * testsuite.at: add it.

2005-03-25  Matt Johnston  <matt@ucc.asn.au>

	* monotone.cc: add short options -r, -b, -k, and -m
	for --revision, --branch, --key, and --message respectively.
	* monotone.texi, monotone.1: document them
	* tests/t_short_opts.at: test them
	* testsuite.at: add it

2005-03-24  Nathaniel Smith  <njs@codesourcery.com>

	* tests/t_empty_env.at: New test.
	* testsuite.at: Add it.  Absolutify path to monotone so it will
	work.
	
	* unix/have_smart_terminal.cc (have_smart_terminal): Handle the
	case where TERM is unset or empty.

2005-03-24  Nathaniel Smith  <njs@codesourcery.com>

	* ui.hh (tick_write_nothing): New class.
	* monotone.cc (cpp_main): Enable it.

2005-03-24  Nathaniel Smith  <njs@codesourcery.com>

	* work.cc (build_deletions, build_additions): Fixup after merge.

2005-03-23  Nathaniel Smith  <njs@codesourcery.com>

	* tests/t_cat_file_by_name.at: Check for attempting to cat
	non-existent files.
	* tests/t_empty_id_completion.at: New test.
	* tests/t_empty_path.at: New test.
	* testsuite.at: Add them.
	
	* database.cc (complete): Always generate some sort of limit term,
	even a degenerate one.
	
	* app_state.cc (create_working_copy): Check for null directory.

	* work.cc (build_deletion, build_addition, build_rename): Check
	for null paths.

2005-03-23  Derek Scherger  <derek@echologic.com>

	* Makefile.am UNIX_PLATFORM_SOURCES:
	WIN32_PLATFORM_SOURCES: add have_smart_terminal.cc
	* platform.hh (have_smart_terminal): prototype
	* ui.cc (user_interface): set ticker to dot/count based on
	have_smart_terminal
	* unix/have_smart_terminal.cc: 
	* win32/have_smart_terminal.cc: new file
	
2005-03-23  Derek Scherger  <derek@echologic.com>

	* commands.cc (add): pass list of prefixed file_path's to
	build_additions
	(drop): pass list of prefixed file_path's to build_deletions
	(attr): pass attr_path as a 1 element vector to build_additions
	* work.{cc,hh} (build_addition): rename to...
	(build_additions): this, and accept a vector of paths to be added
	in a single path_rearrangement
	(build_deletion): rename to ...
	(build_deletions): this, and accept a vector of paths to be
	dropped in a single path_rearrangement
	(known_preimage_path): replace manifest and path_rearrangement
	args with a path_set to avoid extracting paths for every file
	(build_rename): adjust for change to known_preimage_path

2005-03-23  Nathaniel Smith  <njs@codesourcery.com>

	* monotone.cc (my_poptFreeContext, cpp_main): Apparently
	poptFreeContext silently changed its return type at some unknown
	time.  Hack around this.

2005-03-23  Nathaniel Smith  <njs@codesourcery.com>

	* monotone.cc (cpp_main): Remove the special code to dump before
	printing exception information, since we no longer dump to the
	screen, so it's always better to have the little status message
	saying what happened to the log buffer at the end of everything.
	* sanity.cc (dump_buffer): Give a hint on how to get debug
	information, when discarding it.
	* work.{hh,cc} (get_local_dump_path): New function.
	* app_state.cc (allow_working_copy): Use it for default
	global_sanity dump path.
	* monotone.texi (Reserved Files): Document MT/debug.
	(Network): Capitalize Bob and Alice (sorry graydon).
	Document new defaulting behavior.

2005-03-23  Nathaniel Smith  <njs@codesourcery.com>

	* work.cc, sanity.cc: Remove tabs.

2005-03-23  Nathaniel Smith  <njs@codesourcery.com>

	* monotone.texi (Network Service): Mention that monotone remembers
	your server/collection.
	(Vars): New section.
	* netsync.cc (process_hello_cmd): Touch more cleaning.
	* tests/t_merge_5.at: More commentary.
	
2005-03-23  Matt Johnston  <matt@ucc.asn.au>

	* tests/t_merge_5.at: new test for a merge which ends up with
	duplicate lines.
	* testsuite.at: add it

2005-03-22  Jeremy Cowgar  <jeremy@cowgar.com>

	* AUTHORS: Added my name
	* app_state.cc, commands.cc, lua.cc, lua.hh, monotone.texi,
	  std_hooks.lua, work.cc, work.hh: Added functionality to
	  read the MT/log file for commit logs. In this revision
	  tests are not yet complete nor is documenation complete
	  but the reading, blanking and creating of MT/log is.

2005-03-22  Nathaniel Smith  <njs@codesourcery.com>

	* vocab_terms.hh: Declare base64<var_name>.
	* database.cc (clear_var, set_var, get_vars): base64-encode
	var_names in the database.
	* monotone.texi (Internationalization): Update description of
	vars.
	* transforms.{cc,hh} ({in,ex}ternalize_var_name): Remove.
	* commands.cc (set, unset, ls_vars): Update accordingly.
	(unset): Error out if the variable doesn't exist.
	* tests/t_vars.at: Verify this works.

	* netcmd.cc (test_netcmd_functions): Properly type arguments to
	{read,write}_hello_cmd_payload.
	(write_hello_cmd_payload): Properly type arguments.
	* netcmd.hh (write_hello_cmd_payload):
	* netsync.cc (queue_hello_cmd): Adjust accordingly.
	(process_hello_cmd): More cleaning.  Also, save new server keys to
	a var, and check old server keys against the var.
	
	* tests/t_netsync_checks_server_key.at: New test.
	* testsuite.at: Add it.  Better docs for some netsync macros,
	while I'm here...
	* tests/t_netsync_absorbs.at: Add 'netsync' keyword.
	
2005-03-22  Nathaniel Smith  <njs@codesourcery.com>

	* tests/t_netsync_absorbs.at: New test.
	* testsuite.at: Add it.

	* netcmd.{cc,hh} (read_hello_cmd_payload): Properly type
	arguments.
	* netsync.cc (dispatch_payload): Adjust accordingly.  Move some
	logic into process_hello_cmd.
	(known_servers_domain): New constant.
	(process_hello_cmd): Tweak arguments appropriately.  Include logic
	formerly in dispatch_payload.  Cleanup.

	No semantic changes.
	
2005-03-21  Nathaniel Smith  <njs@codesourcery.com>

	* monotone.texi (Starting a New Project): Tweak phrasing.

2005-03-21  Nathaniel Smith  <njs@codesourcery.com>

	* commands.cc (process_netsync_client_args): If user specifies
	server/collection and there is no default, set the default.
	* tests/t_netsync_set_defaults.at: New test.
	* testsuite.at: Add it.

2005-03-21  Nathaniel Smith  <njs@codesourcery.com>

	* vocab.hh (var_key): New typedef.
	* database.{cc,hh}: Use it.  Make most var commands take it.
	* commands.cc (set, unset): Adjust accordingly.
	(default_server_key, default_collection_key): New constants.
	(process_netsync_client_args): New function.
	(push, pull, sync): Use it.

	* tests/t_netsync_defaults.at: New test.
	* testsuite.at: Add it.

2005-03-21  Matt Johnston  <matt@ucc.asn.au>

	* change_set.cc: use std::map rather than smap for 
	confirm_unique_entries_in_directories() and confirm_proper_tree()
	since they perform a lot of insert()s.

2005-03-21  Nathaniel Smith  <njs@codesourcery.com>

	* monotone.texi (list tags, list vars, set, unset): Document.
	(Internationalization): Document vars.

2005-03-21  Nathaniel Smith  <njs@codesourcery.com>

	* transforms.{hh,cc} ({in,ex}ternalize_var_{name,domain}): New
	functions.
	* vocab_terms.hh (base64<var_value>): Declare template.
	* database.hh (get_vars): Simplify API.
	* database.cc (get_vars, get_var, var_exists, set_var, clear_var):
	Implement.
	* commands.cc (set, unset): New commands.
	(ls): New "vars" subcommand.
	* tests/t_vars.at: Fix.  Un-XFAIL.
	
2005-03-21  Nathaniel Smith  <njs@codesourcery.com>

	* transforms.{cc,hh}: Remove tabs.

2005-03-20  Nathaniel Smith  <njs@codesourcery.com>

	* tests/t_vars.at: New test.
	* testsuite.at: Add it.

2005-03-20  Nathaniel Smith  <njs@codesourcery.com>

	* schema.sql (db_vars): New table.
	* database.cc (database::database): Update schema id.
	* schema_migration.cc (migrate_client_to_vars): New function.
	(migrate_monotone_schema): Use it.
	* tests/t_migrate_schema.at: Another schema, another test...
	
	* vocab_terms.hh (var_domain, var_name, var_value): New types.
	* database.hh (get_vars, get_var, var_exists, set_var, clear_var):
	Prototype new functions.
	
2005-03-20  Derek Scherger  <derek@echologic.com>

	* file_io.cc (book_keeping_file): return true only if first
	element of path is MT, allowing embedded MT elements
	(walk_tree_recursive): check relative paths for ignoreable book
	keeping files, rather than absolute paths
	(test_book_keeping_file): add fs::path tests for book keeping
	files
	* tests/t_add_intermediate_MT_path.at: un-XFAIL, fix some problems
	with commas, add tests for renames and deletes with embedded MT
	path elements.

2005-03-20  Nathaniel Smith  <njs@codesourcery.com>

	* monotone.texi: Add some missing @sc{}'s.
	* cryptopp/config.h: Use "mt-stdint.h", not <stdint.h>, for
	portability.

2005-03-19  Nathaniel Smith  <njs@codesourcery.com>

	* Makefile.am (EXTRA_DIST): Add UPGRADE and README.changesets.
	* debian/files: Auto-updated by dpkg-buildpackage.

	* This is the 0.17 release.
	
2005-03-18  Nathaniel Smith  <njs@codesourcery.com>

	* Makefile.am (MOST_SOURCES): Add package_{full_,}revision.h.
	* NEWS: Fill in date.
	* debian/copyright: Update from AUTHORS.
	* configure.ac: Bump version number to 0.17.
	* debian/changelog, monotone.spec: Update for release.
	* po/monotone.pot: Auto-updated by distcheck.

2005-03-18  Christof Petig <christof@petig-baender.de>

	* sqlite/*: Imported sqlite version 3.1.6 tree

2005-03-18  Nathaniel Smith  <njs@codesourcery.com>

	* monotone.1, commands.cc, Makefile.am: Fixup after merge.

2005-03-18  Nathaniel Smith  <njs@codesourcery.com>

	* path_component (split_path): Fix bug.
	Also, add unit tests for file.
	* unit_tests.{hh,cc}: Add path_component unit tests.
	
2005-03-18  Nathaniel Smith  <njs@codesourcery.com>

	* Makefile.am: Fixup after merge.
	
2005-03-18  Nathaniel Smith  <njs@codesourcery.com>

	* change_set.cc: Move path_component stuff to...
	* path_component.{hh,cc}: ...these new files.
	* Makefile.am: Add them.

2005-03-18  Matt Johnston  <matt@ucc.asn.au>

	* txt2c.cc: add --no-static option
	* Makefile.am, package_revision.h, package_full_revision.h:
	create revision info files as standalone .c files to speed
	compilation (mt_version.cc doesn't need to recompile each time)

2005-03-17  Derek Scherger  <derek@echologic.com>

	* INSTALL: add note about creating a ./configure script

2005-03-16  Nathaniel Smith  <njs@codesourcery.com>

	* UPGRADE: Finish, hopefully.
	* monotone.texi (db check): Be more clear about what is normally
	checked, and when 'db check' is useful.

2005-03-16  Patrick Mauritz <oxygene@studentenbude.ath.cx>

	* monotone.texi (Hook Reference): Typo.

2005-03-16  Nathaniel Smith  <njs@codesourcery.com>

	* monotone.texi: Add Derek Scherger to the copyright list.
	Various tweaks.
	(Starting a New Project): Rewrite to clarify that only Jim runs
	"setup", and explain why.
	(Network Service): Add a note that most people do use a central
	server, since people on the mailing list seem to perhaps be
	getting the wrong idea.
	(Making Changes): Expand a little on what the "." in "checkout ."
	means, since people seem to accidentally checkout stuff into real
	directories.
	(db check): Add much verbiage on the implications
	of various problems, and how to fix them.  Also clarify some
	wording.
	* NEWS: Small tweaks.
	* UPGRADE: More instructions, not done yet...
	
2005-03-15  Matt Johnston  <matt@ucc.asn.au>

	* commands.cc, monotone.texi, monotone.1: mention that agraph
          output is in VCG format.

2005-03-14  Nathaniel Smith  <njs@codesourcery.com>

	* commands.cc (cat): 'cat file REV PATH'.
	* monotone.texi: Mention it.
	* tests/t_cat_file_by_name.at: New test.
	* testsuite.at: Add it.

2005-03-11  Nathaniel Smith  <njs@codesourcery.com>

	* automate.cc (automate_heads): Remove app.initialize call.
	* revision.cc, revision.hh (calculate_arbitrary_change_set): New
	function.
	(calculate_composite_change_set): Touch more sanity checking.

	* commands.cc (update): Use it.

2005-03-10  Derek Scherger  <derek@echologic.com>

	* app_state.cc (set_restriction): adjust bad path error message
	* commands.cc (get_valid_paths): refactor into ...
	(extract_rearranged_paths): ... this
	(extract_delta_paths): ... this
	(extract_changed_paths): ... this
	(add_intermediate_paths): ... and this
	(restrict_delta_map): new function
	(calculate_restricted_change_set): new function
	(calculate_restricted_revision):
	(ls_missing):
	(revert): rework using new valid path functions
	(do_diff): adjust --revision variants to work with restrictions
	* tests/t_diff_restrict.at: un-XFAIL

2005-03-09  Jon Bright <jon@siliconcircus.com>
	* win32/monotone.iss: Install the many-files version of the
	docs, install the figures, create a start-menu icon for the
	docs.
	* Makefile.am: Make docs generation work with MinGW

2005-03-09  Jon Bright <jon@siliconcircus.com>
	* win32/monotone.iss: Monotone -> monotone

2005-03-09  Jon Bright <jon@siliconcircus.com>
	* win32/monotone.iss: Added an Inno Setup script for 
	generating a Windows installer.  Inno Setup is GPLed, see
	http://www.jrsoftware.org for download

2005-03-09  Jon Bright <jon@siliconcircus.com>
	* t_diff_binary.at: binary.bz.b64 -> binary.gz.b64

2005-03-08  Derek Scherger  <derek@echologic.com>

	* Makefile.am: adjust for fsck rename
	* commands.cc (db fsck): rename to db check and add short help;
	adjust for fsck file renames
	* database.{cc,hh}: minor alignment adjustments
	(get_statistic): remove redundant method
	(info): use count in place of get_statistic
	(count): return unsigned long instead of int
	(get_keys): new method
	(get_public_keys): new method
	(get_private_keys): rewrite using get_keys
	(get_certs): new method to get all certs in database from
	specified table
	(get_revision_certs): ditto
	* fsck.{cc,hh}: rename to...
	* database_check.{cc,hh}: ...this; add key, cert and sane revision
	history checking
	* monotone.1: document db dump/load/check commands
	* monotone.texi: document db check command
	* tests/t_fsck.at: rename to...
	* tests/t_database_check.at: ...this; and add tests for key and
	cert problems
	* testsuite.at: account for new test name

2005-03-08  Nathaniel Smith  <njs@codesourcery.com>

	* ChangeLog: Insert some missing newlines.
	* NEWS: Note file format changes.
	* file_io.cc (tilde_expand): Clarify error message.

2005-03-08  Nathaniel Smith  <njs@codesourcery.com>

	* keys.{cc,hh} (require_password): Simplify interface, do more
	work.
	* rcs_import.cc (import_cvs_repo): Update accordingly.
	* commands.cc (server): Likewise.
	* revision.cc (build_changesets_from_existing_revs) 
	(build_changesets_from_manifest_ancestry): Require passphrase
	early.

2005-03-08  Nathaniel Smith  <njs@codesourcery.com>

	* NEWS, INSTALL, README.changesets: Update in preparation for
	0.17.
	* UPGRADE: New file.
	
	* tests/t_diff_restrict.at: Oops.  XFAIL it.
	
2005-03-08  Jon Bright  <jon@siliconcircus.com>
	
	* win32/process.cc (process_spawn): Escape the parameters,
	surround them with quotes before adding them to the consolidated
	command line string
	* mkstemp.cc (monotone_mkstemp): Now takes a std::string&, and
	returns the *native* form of the path in this.
	* mkstemp.hh: Now always use monotone_mkstemp
	(monotone_mkstemp): Update prototype
	* lua.cc (monotone_mkstemp_for_lua): Use new-style 
	monotone_mkstemp

2005-03-08  Jon Bright  <jon@siliconcircus.com>
	
	* win32/read_password.cc (read_password): Now correctly hides 
	password when run in a Windows console.  Does at least enough in
	a MinGW rxvt console to make sure that you can't see the password.
	* win32/process.cc: Change indentation.
	(process_spawn): Log commands executed, as for unix process.cc

2005-03-07  Nathaniel Smith  <njs@codesourcery.com>

	* tests/t_diff_restrict.at: New test.
	* testsuite.at: Add it.

2005-03-05  Nathaniel Smith  <njs@codesourcery.com>

	* netsync.cc (encountered_error, error): New variable and method.
	(session::session): Initialize encountered_error.
	(write_netcmd_and_try_flush, read_some, write_some): Check it.
	(queue_error_cmd): Consider it like sending a goodbye.
	(process_error_cmd): Throw an exception instead of considering it
	a goodbye.
	(process_data_cmd): Call error() if epochs don't match.
	* tests/t_epoch.at, tests/t_epoch_server.at: More minor tweaks.
	Expect failed pulls to exit with status 0.  This isn't really
	correct, but looks complicated to fix...

2005-03-05  Nathaniel Smith  <njs@codesourcery.com>

	* testsuite.at (NETSYNC_SERVE_N_START): New macro.
	* tests/t_epoch_server.at: Misc. fixes.

	* netsync.cc (session::session): Don't open valve yet.
	(maybe_note_epochs_finished): New method to open
	valve.
	(process_done_cmd, process_data_cmd): Call it.
	(rebuild_merkle_trees): Actually calculate hashes for epoch merkle
	trees.  Also, only include epochs that meet the branch mask.
	(session): Remove unused id_to_epoch map.
	
2005-03-05  Nathaniel Smith  <njs@codesourcery.com>

	* netcmd.cc (read_netcmd_item_type): Handle epoch_item.
	(test_netcmd_functions): Update for new confirm_cmd_payload
	format.
	* netsync.cc (process_confirm_cmd): Cut and paste error.

2005-03-05  Nathaniel Smith  <njs@codesourcery.com>

	* constants.{cc,hh}: Add new epochlen, epochlen_bytes constants.
	* vocab_terms.hh, vocab.hh: Add new epoch_data type.  Add predeclarations
	for it.
	* commands.cc (ls_epochs):
	* revision.cc (
	* database.hh:
	* database.cc: Update for epoch_data.  Add get_epoch, epoch_exists
	methods.
	* epoch.{cc,hh}: New files.
	* netsync.cc: Actually implement epochs-via-merkle code.

2005-03-04  Nathaniel Smith  <njs@codesourcery.com>

	* schema.sql (branch_epochs): Add 'hash' field.
	* schema_migration.cc: Fixup for.
	* database.cc (database): Change schemas.
	* tests/t_migrate_schema.at: Replace epoch db test case with one
	with new schema.

2005-03-03  Nathaniel Smith  <njs@codesourcery.com>

	* netsync.cc (session::id_to_epoch): New variable.
	(session::session): Create refinement and requested item tables
	for epochs.
	(rebuild_merkle_trees): Fill epoch merkle tree and id_to_epoch
	table.

	* netsync.cc (queue_confirm_cmd, process_confirm_cmd) 
	(dispatch_payload, rebuild_merkle_trees): 
	* netcmd.hh:
	* netcmd.cc (read_confirm_cmd_payload, write_confirm_cmd_payload):
	Remove epochs.

2005-02-27  Nathaniel Smith  <njs@codesourcery.com>

	* constants.cc:
	* revision.cc:
	* testsuite.at: 
	* commands.cc:
	* ChangeLog: Fixup after merge.

2005-02-27  Nathaniel Smith  <njs@codesourcery.com>

	* merkle_tree.hh (netcmd_item_type): Add epoch_item.
	* merkle_tree.cc (netcmd_item_type_to_string): Handle epoch_item.

	* packet.hh, packet.cc (struct packet_db_valve): New class.
	* netsync.cc (session): Use a valved writer.

2005-02-26  Nathaniel Smith  <njs@codesourcery.com>

	* merkle_tree.hh: Fix comment.
	Remove prototypes for non-existing functions.

2005-02-26  Nathaniel Smith  <njs@codesourcery.com>

	* tests/t_epoch_unidirectional.at: New test.
	* testsuite.at: Add it.

2005-02-26  Nathaniel Smith  <njs@codesourcery.com>

	* tests/t_epoch.at: Even more paranoid.
	* tests/t_epoch_server.at: New test.
	* testsuite.at: Add it.
	
2005-02-21  Nathaniel Smith  <njs@codesourcery.com>

	* tests/t_epoch.at: Check that netsync only sends relevant
	epochs, and be a little more paranoid.

2005-02-19  Nathaniel Smith  <njs@codesourcery.com>

	* revision.cc (struct anc_graph): Fixup after merge.

2005-02-18  graydon hoare  <graydon@pobox.com>

	* database.cc (set_epoch): Fix SQL.
	* monotone.texi (Rebuilding ancestry): Reword a bit.
	* netcmd.{cc,hh} 
	({read,write}_hello_cmd_payload): Transfer server key with hello.
	({read,write}_confirm_cmd_payload): Transfer epoch list with confirm.
	* netsync.cc: Adapt to changes in netcmd.
	(rebuild_merkle_trees): Set nonexistent epochs to zero before sync.
	* revision.cc (anc_graph): Randomize epochs on rebuild.
	* tests/t_epoch.at: Fix up to test slightly new semantics.

2005-02-07  Nathaniel Smith  <njs@codesourcery.com>

	* monotone.1: Add more db commands.
	* monotone.texi: Document db rebuild.  Add section on rebuilding
	ancestry and epochs.

2005-02-06  graydon hoare  <graydon@pobox.com>

	* commands.cc (db): Add epoch commands.
	(list): Likewise.
	Also remove some unneeded transaction guards.
	* database.{cc,hh} (get_epochs): New function.
	(set_epoch): Likewise.
	(clear_epoch): Likewise.
	Also remove all persistent merkle trie stuff.
	* schema.sql: Add epochs, remove tries.
	* schema_migration.cc: Update.
	* tests/t_epoch.at: New test.
	* tests/t_migrate_schema.at: Update.
	* testsuite.at: Add some new helpers, call t_epoch.at.
	* vocab.hh (epoch_id): Define.
	* vocab_terms.hh (epoch): Define.

2005-02-05  Nathaniel Smith  <njs@codesourcery.com>

	* merkle_tree.hh: Remove mcert_item and fcert_item, rename
	rcert_item to cert_item, renumber to remove gaps left.
	* merkle_tree.cc (netcmd_item_type_to_string):
	* netcmd.cc (read_netcmd_item_type): 
	* netsync.cc: Adjust accordingly.
	
2005-02-05  Nathaniel Smith  <njs@codesourcery.com>

	* constants.cc (constants): Bump netsync protocol version.

2005-03-07  Nathaniel Smith  <njs@codesourcery.com>

	* lua.cc (monotone_spawn_for_lua): Minimal change to get arguments
	in right order.  Still needs hygienic cleanups...
	* tests/t_can_execute.at: Run 'cp' instead of 'touch', because cp
	will actually notice if we pass arguments out of order.
	* testsuite.at: Remove mysterious blank line.
	
2005-03-07  Nathaniel Smith  <njs@codesourcery.com>

	* unix/process.cc (process_spawn): Log command line before
	executing.

2005-03-07  Nathaniel Smith  <njs@codesourcery.com>

	* revision.cc (kill_redundant_edges): Rename back to...
	(kluge_for_3_ancestor_nodes): ...this.  Go back to only cleaning
	up parents of 3+ parent nodes.
	(analyze_manifest_changes): Take a third argument, of files whose
	ancestry needs splitting.
	(construct_revision_from_ancestry): Make more more complex, in
	order to properly track file identity in merges.

2005-03-05  Nathaniel Smith  <njs@codesourcery.com>

	* revision.cc (check_sane_history): Typo.
	
2005-03-05  Nathaniel Smith  <njs@codesourcery.com>

	* revision.hh (check_sane_history): Take an app_state instead of a
	database as an argument.
	* database.cc: Pass an app_state instead of a database as its
	argument. 
	* revision.cc (check_sane_history): Update accordingly.  Add a new
	check for merges, that they are creating consistent changesets
	(even when the common ancestor is outside of the usual
	paranoia-checking search depth).

2005-03-05  Nathaniel Smith  <njs@codesourcery.com>

	* revision.cc (kluge_for_3_ancestor_nodes): Rename to...
	(kill_redundant_edges): ...this.  Kill all redundant edges, not
	just ones on nodes with 3+ parents.  Also, make it actually work.
	
2005-03-05  Nathaniel Smith  <njs@codesourcery.com>

	* revision.cc (kluge_for_3_ancestor_nodes): New method.
	(rebuild_ancestry): Call it.

2005-03-03  Nathaniel Smith  <njs@codesourcery.com>

	* revision.cc (check_sane_history): Print a warning to let the
	user know why things like 'pull' can take so long.
	* netsync.cc: Remove a few tabs.

2005-03-04  Jon Bright  <jon@siliconcircus.com>
	
	* win32/process.cc (process_spawn): Now takes 
	const char * const argv[]
	* unix/process.cc (process_spawn): Ditto.  Cast for call to
	execvp
	(existsonpath): Initialise args in a const way

2005-03-04  Jon Bright  <jon@siliconcircus.com>
	
	* win32/process.cc (process_spawn): Now takes 
	char * const argv[]
	* platform.hh (process_spawn): Ditto
	* unix/process.cc (process_spawn): Ditto
	* lua.cc (monotone_spawn_for_lua): Remove debug code
	* General: Beginning to hate C++'s const rules

2005-03-04  Jon Bright  <jon@siliconcircus.com>
	
	* win32/process.cc (process_spawn): Now takes 
	const char * const *
	* platform.hh (process_spawn): Ditto
	* unix/process.cc (process_spawn): Ditto
	* General: Sorry about all these commits, I'm syncing back and
	forth between Linux and Win32

2005-03-04  Jon Bright  <jon@siliconcircus.com>
	
	* win32/process.cc (process_spawn): Now takes char * const *
	* platform.hh (process_spawn): Ditto
	* unix/process.cc (process_spawn): Ditto
	(existsonpath): argv now const char*[]

2005-03-04  Jon Bright  <jon@siliconcircus.com>
	
	* win32/process.cc: Added forgotten file
	* unix/process.cc: Include stat.h, (process_*) fix compilation
	errors

2005-03-04  Jon Bright  <jon@siliconcircus.com>
	
	* unix/process.cc: Added forgotten file

2005-03-03  Jon Bright  <jon@siliconcircus.com>
	
	* lposix.c: Deleted
	* win32/process.cc: Created, added Win32 versions of functions
	existsonpath, make_executable, process_spawn, process_wait,
	process_kill, process_sleep
	* unix/process.cc: Ditto, for the Unix versions.
	* lua.cc: Add LUA wrappers for the above functions, register
	them with LUA
	* std_hooks.lua (execute, attr_functions->execute, 
	program_exists_in_path): Use the new functions instead of posix
	functions
	* t_can_execute.at (touchhook.lua): Ditto

2005-03-01  Derek Scherger  <derek@echologic.com>

	* app_state.cc (set_restriction): actually ignore ignored files
	rather than trying to validate them

2005-03-01  Derek Scherger  <derek@echologic.com>

	* tests/t_diff_binary.at: new test (bug report)
	* tests/t_command_completion.at: new test
	* tests/t_merge_rename_file_and_rename_dir.at: new test
	* testsuite.at: include new tests
	
2005-02-28  Richard Levitte  <richard@levitte.org>

	* Makefile.am (BUILT_SOURCES_CLEAN): Moved mt-stding.h from here...
	(DISTCLEANFILES): ... to here.  Since mt-stding.h is created by
	config.status, it should only be removed by the distclean target.

2005-02-28  Matt Johnston  <matt@ucc.asn.au>

	* std_hooks.lua: posix.iswin32() == 1, rather than plain boolean
	comparison (0 doesn't compare as false in lua it seems).

2005-02-27  Jon Bright  <jon@siliconcircus.com>
	
	* lposix.c (win32 Pspawn): Search the path
	(win32 Pexistsonpath): Added.  'which' isn't easily available,
	and not available at all from a normal Win32 command shell
	(Piswin32): Added a function for both Unix and Win32 to detect
	if running on Windows
	* std_hooks.lua (program_exists_in_path): Now calls 
	posix.iswin32.  If win32, calls posix.existsonpath, otherwise
	calls which as it always did.

2005-02-27  Jon Bright  <jon@siliconcircus.com>
	
	* lposix.c (win32 Pspawn): Remove dumb strlen bug resulting in
	AVs on commit.

2005-02-27  Jon Bright  <jon@siliconcircus.com>
	
	* t_can_execute.at: Test to see if hooks can execute things
	* testsuite.at: Add t_can_execute

2005-02-27  Jon Bright  <jon@siliconcircus.com>
	
	* lposix.c (win32 Pspawn): Ensure the command string is always
	NUL-terminated.  Also, allocate enough memory for the quotes
	around the command string.

2005-02-27  Jon Bright  <jon@siliconcircus.com>
	
	* xdelta.cc (unittests): Define BOOST_STDC_NO_NAMESPACE, needed
	to compile with the latest MinGW which uses gcc 3.4.2
	* vocab.cc (verify(local_path)): Catch fs::filesystem_error too
	and rethrow this as an informative_failure, thereby fixing the
	Win32 unit tests without disabling anything
	* idna/toutf8.c (stringprep_convert): Fix a potential segfault
	when memory allocation fails.  Potentially security-relevant.
	* tests/t_i18n_file.at: Add a SET_FUNNY_FILENAME macro, which 
	gets a platform-appropriate funny filename (with/without 
	colon).  
	Change references to utf8 to utf-8, iso88591 to iso-8859-1, and
	eucjp to euc-jp, on the grounds that MinGW's iconv knows all
	of the latter and none of the former, but Linux iconv knows all
	of them.  Test now passes one Win32.  I'm presuming we weren't
	deliberately using non-standard names for charsets here.
	* tests/t_i18n_changelog.at: Same charset name changes.
	* tests/t_dump_load.at: Canonicalise dump before loading it
	* tests/t_load_into_existing.at: Ditto
	* tests/t_fmerge.at: Canonicalise fmerge output
	* tests/t_merge_normalization_edge_case.at: Ditto
	* tests/t_unidiff.at: Canonicalise diff output
	* tests/t_largish_file.at: Instead of using dd, which MinGW
	doesn't have, I've generated the file with dd on a nearby Linux
	box, then gziped and b64ed it, and the test case now generates
	it with UNGZB64
	* testsuite.at: Add a comment every 10 tests with the test
	number.  Useful if you're trying to locate which test number
	you're trying to run and only have the filename.  If people 
	hate this, though, please do delete.
	(UNB64_COMMAND) Do special handling for Win32 to avoid
	having to canonicalise the file.
	(UNGZ_COMMAND) Canonicalise the file after ungzipping it.
	* lposix.c: (Pfork, Pexec) Removed, on the grounds that we only
	really want to support fork+exec as a single operation.  fork()
	without exec() could be risky with a child process also having
	our sqlite handles, etc.  exec() could be risky since we 
	wouldn't be exiting gracefully, just dying in the middle of a
	hook.
	(Pspawn) Implemented for both Win32 and Unix.  Does fork/exec
	for Unix, CreateProcess for Win32.  Returns -1 on error, pid on
	success in both cases.
	(Pwait, Pkill, Psleep) Implemented for Win32.  Note that pid is
	not optional for Pwait on Win32.
	* std_hooks.lua: (execute) Now uses spawn()

2005-02-25  Jon Bright  <jon@siliconcircus.com>
	
	* ChangeLog: Add all my previous changes.
	* tests/t_add_owndb.at: Add test for trying to add the db to
	itself.
	* testsuite.at: Call it
	* tests/t_automate_heads.at: Canonicalise stdout output.
	* tests/t_automate_version.at: Use arithmetic comparison against
	wc output instead of string comparison, to avoid problems with
	MinGW's wc, which outputs with initial space-padding
	* tests/t_change_empty_file.at: Canonicalise stdout output 
	and compare manually instead of letting autotest check it
	* tests/t_fmerge_normalize.at: Canonicalise stdout output.
	* tests/t_netsync_single.at: Use NETSYNC_KILLHARD instead of 
	killall, as for the NETSYNC functions in testsuite.at

2005-02-27  Matt Johnston  <matt@ucc.asn.au>

        * main.cc: ignore SIGPIPE so that monotone won't be killed
        unexpectedly upon remote disconnection for netsync

2005-02-27  Nathaniel Smith  <njs@codesourcery.com>

	* idna/idn-int.h: Oops, really add this time.

2005-02-27  Nathaniel Smith  <njs@codesourcery.com>

	* AUTHORS: Add Corey Halpin.
	
	* idna/idn-int.h: New file (don't generate from configure anymore,
	but just ship).
	* configure.ac: Don't generate idna/idn-int.h.  Do generate
	mt-stdint.h.
	* Makefile.am: Adjust for idna/idn-int.h and mt-stdint.h.
	* acinclude.m4: Remove AX_CREATE_STDINT_H, ACX_PTHREAD,
	AC_COMPILE_CHECK_SIZEOF (let aclocal pick them up from m4/
	instead).
	* m4/ax_create_stdint_h.m4:
	* m4/acx_pthread.m4: Update from http://autoconf-archive.cryp.to/
	
	* numeric_vocab.hh: Instead of dancing around which header to
	include, include mt-stdint.h.
	
	* app_state.cc (restriction_includes, set_restriction): Move
	global static 'dot' into these functions, because file_path
	depends on global book_keeping_dir being initialized already, and
	there is no guaranteed order of initialization of C++ statics.
	(Bug reported by Matt Johnston.)
	
2005-02-27  Corey Halpin  <chalpin@cs.wisc.edu>

	* numeric_vocab.hh: Try both stdint.h and inttypes.h.
	* main.cc: OpenBSD has Unix signals too.

2005-02-26  Derek Scherger  <derek@echologic.com>

	* file_io.cc (absolutify): normalize fs::path to remove ..'s
	* tests/t_db_with_dots.at: ensure database path in MT/options
	doesn't contain ..'s

2005-02-25  Jon Bright  <jon@siliconcircus.com>
	
	* ChangeLog: Add all my previous changes.
	* tests/t_add_owndb.at: Add test for trying to add the db to
	itself.
	* testsuite.at: Call it
	* tests/t_automate_heads.at: Canonicalise stdout output.
	* tests/t_automate_version.at: Use arithmetic comparison against
	wc output instead of string comparison, to avoid problems with
	MinGW's wc, which outputs with initial space-padding
	* tests/t_change_empty_file.at: Canonicalise stdout output 
	and compare manually instead of letting autotest check it
	* tests/t_fmerge_normalize.at: Canonicalise stdout output.
	* tests/t_netsync_single.at: Use NETSYNC_KILLHARD instead of 
	killall, as for the NETSYNC functions in testsuite.at

2005-02-25  Nathaniel Smith  <njs@codesourcery.com>

	* vocab.cc (test_file_path_verification): Re-enable some tests
	disabled by Jon Bright, following discussion on IRC concluding
	that they were catching a real bug.

2005-02-24  Nathaniel Smith  <njs@codesourcery.com>

	* tests/t_add_dot.at: Run "add ." in a subdirectory, so as not to
	add the test database.  (Reported by Jon Bright.)

	* AUTHORS: Fix gettext.h copyright note, to not be in the middle
	of libidn copyright note.
	Add Jon Bright.

2005-02-24  Jon Bright  <jon@siliconcircus.com>

	* app_state.cc (prefix): Use string() instead of 
	native_directory_string().  For Unix, these should be equivalent.
	For Win32, I believe string()'s correct (since we compare 
	everywhere against normalized paths with / characters, but 
	native_directory_string produces paths with \ characters on Win32.
	* rcs_file.cc (file_source): Map the map, not the mapping.
	* tests/t_i18n_file.at: Remove colon from filename with symbols.
	I need to return to this and add a proper test for Win32, so we
	only use the colon on non-Win32.
	* testsuite.at: Add a CANONICALISE function, which does nothing
	on Unix and strips out carriage returns from files on Win32.  This
	is useful for being able to compare Monotone's stdout output to
	files on disk.  Add NETSYNC_KILL and NETSYNC_KILLHARD functions,
	to deal with MinGW not having killall (Unix still uses killall,
	though).
	* tests/t_import.at: Add CANONICALISE calls before comparing
	stdout output.
	* tests/t_netsync.at: Likewise
	* tests/t_netsync_single.at: Likewise
	* tests/t_scan.at: Likewise
	* tests/t_versions.at: Likewise
	* tests/t_ls_missing.at: Likewise.  Also, generate missingfoo and
	missingbar files with expected output from ls missing for these
	files being missing and compare against those.

2005-02-24  Derek Scherger  <derek@echologic.com>

	* app_state.{cc,hh} (add_restriction): rename to ...
	(set_restriction) this; and add path validation
	* commands.cc (get_valid_paths): new function
	(get_path_rearrangement) remove restricted include/exclude variant
	(calculate_restricted_revision) get valid paths and use to set up
	restriction
	(status, ls_unknown, commit, do_diff) pass args to
	calculate_restricted_revision to valid restriction paths
	(ls_missing, revert) get valid paths and use to set up restriction
	* tests/t_checkout_options.at: remove bug report priority (it's
	fixed!)
	* tests/t_diff_added_file.at: add --revision options to diff
	* tests/t_restrictions.at: remove invalid paths from ls unknown
	and ls ignored
	* tests/t_restrictions_warn_on_unknown.at: un-XFAIL
	
2005-02-23  Derek Scherger  <derek@echologic.com>

	* commands.cc (ls_missing): replace duplicated code with call to
	calculate_base_revision

2005-02-23  Jon Bright  <jon@siliconcircus.com>
	
	* vocab.cc (test_file_path_verification): Disable foo//nonsense
	test for Win32, add tests for UNC paths.  This was the only
	failing unit test on Win32.

2005-02-23  Jon Bright  <jon@siliconcircus.com>

	* txt2c.cc (main): Don't claim the file was generated from 
	--strip-trailing if that option's used.

2005-02-23  Jon Bright  <jon@siliconcircus.com>

	* app_state.cc: Add include of io.h for Win32, for chdir()
	* file_io.cc (get_homedir): Correct assertion (remove bracket)
	* lua/lposix.c, lua/modemuncher.c: Remove all references to
	functions and modes that don't exist on Win32.
	* monotone.cc: Include libintl.h on Win32
	
2005-02-21  Nathaniel Smith  <njs@codesourcery.com>

	* file_io.cc (get_homedir): Add more comments and logging to Win32
	version.  Also, only check HOME under Cygwin/MinGW.

2005-02-21  Derek Scherger  <derek@echologic.com>

	* Makefile.am: merge fixup
	
2005-02-21  Derek Scherger  <derek@echologic.com>

	* Makefile.am: add fsck.{cc,hh}
	* commands.cc(check_db): move to ...
	* fsck.{cc,hh}: here and do lots more checking
	* database.{cc,hh}(get_ids): new method
	(get_file_ids,get_manifest_ids,get_revision_ids): more new methods
	* tests/t_fsck.at: new test
	* testsuite.at: call it
	
2005-02-21  Nathaniel Smith  <njs@codesourcery.com>

	* commands.cc (commit): Simplify chatter.

2005-02-21  Nathaniel Smith  <njs@codesourcery.com>

	* file_io.cc (get_homedir): Check more environment variables in
	Win32 version.

2005-02-21  Nathaniel Smith  <njs@codesourcery.com>

	* file_io.cc: Remove tabs.

2005-02-21  Nathaniel Smith  <njs@codesourcery.com>

	* smap.hh (smap): Remove leading underscores, add comments.

2005-02-20  Nathaniel Smith  <njs@codesourcery.com>

	* std_hooks.lua (merge2, merge3): Check for DISPLAY before
	invoking gvim.

2005-02-20  Julio M. Merino Vidal  <jmmv@menta.net>

	* ChangeLog: Use tabs for indentation rather than spaces.  Drop
	trailing whitespace.  While here, fix a date by adding zeros before
	the month and the day number.

2005-02-20  Julio M. Merino Vidal  <jmmv@menta.net>

	* gettext.h: Add file.
	* AUTHORS: Mention that it comes from the GNU Gettext package.
	* Makefile.am: Distribute it.
	* sanity.hh: Use gettext.h rather than libintl.h so that --disable-nls
	works.  Also improves portability, according to the GNU Gettext
	manual.

2005-02-19  Derek Scherger  <derek@echologic.com>

	* automate.cc (automate_heads): remove bogus call to 
	app.allow_working_copy() which is called in cpp_main
	* database.cc (check_sqlite_format_version): don't check database
	version when "file" is really a directory; add filename to error
	message
	(sql): check for empty database early, even though this seems
	impossible as absolutify changes "" into path to working dir;
	convert to use N-style assertions; add check to ensure "file" is
	not really a directory
	* tests/t_db_missing.at: new test for above problems
	* testsuite.at: call it

2005-02-19  Nathaniel Smith  <njs@codesourcery.com>

	* tests/t_add_intermediate_MT_path.at: Tighten up.

	* tests/t_merge_3.at: New test.
	* tests/t_merge_4.at: Likewise.
	* testsuite.at: Add them.

2005-02-19  Ole Dalgaard  <josua+monotone@giraffen.dk>

	* configure.ac: Check for 64-bit versions of Boost static
	libraries.

2005-02-18  Julio M. Merino Vidal  <jmmv@menta.net>

	* INSTALL:
	* configure.ac: Improve Boost detection by trying several possible
	library suffixes before aborting.

2005-02-18  graydon hoare  <graydon@pobox.com>

	* change_set.cc
	(apply_change_set): Avoid fast path when there are adds.
	(apply_path_rearrangement): Likewise.

2005-02-18  graydon hoare  <graydon@pobox.com>

	* automate.cc (automate_heads): Fix initialize() call.
	* change_set.{cc,hh}
	(apply_path_rearrangement): Add quick version.
	* revision.cc
	(check_sane_history): Use quick version of apply_change_set.
	* work.cc
	(build_addition): Use quick version of apply_path_rearrangement.
	(known_preimage_path): Likewise.
	* testsuite.at: Fix definitions of _ROOT_DIR, add --norc some
	places.
	* AUTHORS: Mention Daniel.

2005-02-18  Daniel Berlin  <dberlin@dberlin.org>

	* xdelta.cc (compute_delta_insns): Correct 1-byte-source bug.

2005-02-18  graydon hoare  <graydon@pobox.com>

	* Makefile.am (MOST_SOURCES): Add smap.hh.

2005-02-18  graydon hoare  <graydon@pobox.com>

	* basic_io.{cc,hh}: Inline some stuff.
	* change_set.cc: Use smap various places, reduce to 32-bit tids.
	* commands.cc: Use shared_ptr<change_set> everywhere.
	* netsync.cc: Likewise.
	* rcs_import.cc: Likewise.
	* revision.{cc,hh}: Likewise.
	* smap.hh: New file.

2005-02-18  Julio M. Merino Vidal  <jmmv@menta.net>

	* INSTALL:
	* configure.ac: Improve Boost detection by trying several possible
	library suffixes before aborting.

2005-02-17  Derek Scherger  <derek@echologic.com>

	* tests/t_add_intermediate_MT_path.at: new test
	* testsuite.at: call it

2005-02-17  Julio M. Merino Vidal  <jmmv@menta.net>

	* testsuite.at:
	* tests/t_change_empty_file.at: Verify that modifying an empty file
	creates a patch revision rather than an add/delete sequence.  The
	incorrect behavior was reported in bug #9964.

2005-02-17  Derek Scherger  <derek@echologic.com>

	* app_state.{cc,hh} (app_state): initialize search root
	(initialize): boolean signature variant renamed to ...
	(allow_working_copy): this; add explicit search root; move
	requirement for working copy to ...
	(require_working_copy): this new method
	(initialize): string signature variant renamed to ...
	(create_working_copy): this
	(set_root): new method
	* commands.cc: remove app.initialize(false) calls; replace
	app.initialize(true) with app.require_working_copy(); replace
	app.initialize(dir) with app.create_working_copy(dir)
	(checkout): ensure revision is member of specified branch
	* file_io.{cc,hh} (find_working_copy): stop search at --root if
	specified
	* monotone.cc (OPT_ROOT): new option
	(cpp_main): call app.allow_working_copy() before executing
	commands to always read default options
	* monotone.1: add --root option
	* monotone.texi: add --root option
	* tests/t_checkout_noop_on_fail.at: un-XFAIL
	* tests/t_checkout_options.at: un-XFAIL, add check for specified
	revision not in specified branch
	* testsuite.at: add --root option to MONOTONE to prevent searching
	above test dir
	* vocab.cc: remove redundant forward declaration

2005-02-16  Derek Scherger  <derek@echologic.com>

	* commands.cc (revert): don't rewrite unchanged files
	* tests/t_revert_unchanged.at: new test
	* testsuite.at: call it

2005-02-12  Derek Scherger  <derek@echologic.com>

	* database.cc (sqlite3_unpack_fn): new function for viewing
	base64, gzipped data
	(install_functions): install it
	(rehash): remove unused obsolete fcerts ticker

2005-02-17  Nathaniel Smith  <njs@codesourcery.com>

	* debian/changelog: s/graydon@mogo/graydon@pobox.com/, to make
	lintian happy.
	* debian/rules (config.status): Remove --with-bundled-adns.
	* debian/control (Build-Depends): Don't Build-Depend on libpopt,
	only libpopt-dev.
	* .mt-attrs (debian/control): Make executable.

2005-02-17  Nathaniel Smith  <njs@codesourcery.com>

	* tests/t_undo_update.at: Stupid typo.
	* tests/t_largish_file.at: New test.
	* testsuite.at: Add it.

	* commands.cc (push, pull, sync): Remove misleading "..." from
	help text.

2005-02-16  Julio M. Merino Vidal  <jmmv@menta.net>

	* Makefile.am: Append $(BOOST_SUFFIX) to -lboost_unit_test_framework
	to fix 'make check' on systems where boost libraries can only be
	found by passing the exact suffix as part of the name.

2005-02-16  Julio M. Merino Vidal  <jmmv@menta.net>

	* monotone.texi: Fix a typo (hexidecimal to hexadecimal).  Also
	change an example command to append stuff to ~/.monotonerc, instead
	of completely destroying the possibily existing file.  Addresses
	bug #11136.

2005-02-16  Julio M. Merino Vidal  <jmmv@menta.net>

	* cryptopp/config.h: Use uint{8,16,32,64}_t as size types instead of
	trying to match them to unsigned char/int/long/long long respectively.
	Should fix build on FreeBSD/sparc64, as seen in bug #10203.

2005-02-16  Julio M. Merino Vidal  <jmmv@menta.net>

	* INSTALL:
	* Makefile.am:
	* configure.ac: Add the --disable-large-file option to manually
	disable large file support from the builtin sqlite (compatibility
	with old systems and FAT).  Addresses bug #8380.

2005-02-16  Nathaniel Smith  <njs@codesourcery.com>

	* tests/t_undo_update.at: New todo.
	* testsuite.at: Add it.

2005-02-15  Nathaniel Smith  <njs@codesourcery.com>

	* monotone.1: Add cursory note about "automate".
	* monotone.texi: Synchronize with manpage.

2005-02-15  Nathaniel Smith  <njs@codesourcery.com>

	* automate.cc: Add "Error conditions" to the standard comment
	sections.

	* monotone.texi (Scripting): New section.
	(Automation): New section.

	* tests/t_automate_heads.at: Test behavior with nonexistent
	branch.

2005-02-14  Nathaniel Smith  <njs@codesourcery.com>

	* tests/t_merge_normalization_edge_case.at: New test.
	* testsuite.at: Add it.

	* diff_patch.cc (normalize_extents): Soften the warning message
	now that we have one test case.

2005-02-14  Matthew A. Nicholson  <mnicholson@digium.com>

	* std_hooks.lua: Add vimdiff merge hooks.

2005-02-14  Nathaniel Smith  <njs@codesourcery.com>

	* std_hooks.lua: Remove tabs.

2005-02-14  Nathaniel Smith  <njs@codesourcery.com>

	* tests/t_automate_heads.at: New test.
	* tests/t_automate_version.at: New test.
	* testsuite.at: Add then.

	* commands.cc (automate): Fix documentation string.
	* automate.cc: Much more structured documentation comments.

2005-02-13  Nathaniel Smith  <njs@codesourcery.com>

	* automate.{cc,hh}: New files.
	* commands.cc: New command "automate".

2005-02-13  Nathaniel Smith  <njs@codesourcery.com>

	* monotone.texi (Creating a Database): Fix typo, clarify
	conventions for database management following question on mailing
	list.

2005-02-12  graydon hoare  <graydon@pobox.com>

	* change_set.{cc,hh}: Correct code to pass newly-added unit tests.

2005-02-10  Derek Scherger  <derek@echologic.com>

	* monotone.1: update for restrictions
	* monotone.texi: sync with manpage

2005-02-09  Derek Scherger  <derek@echologic.com>

	* cert.cc (cert_revision_testresult): allow pass/fail testresult
	values
	* commands.cc (testresult): likewise
	* commands.cc (do_diff): disallow restriction of non-working copy
	diffs
	* monotone.texi: update for restrictions

2005-02-08  graydon hoare  <graydon@pobox.com>

	* database.cc (version_cache::set): Fix bad expiry logic.

2005-02-08  Nathaniel Smith  <njs@codesourcery.com>

	* change_set.cc (check_sane): Null sources are only valid for
	adds.

2005-02-07  Nathaniel Smith  <njs@codesourcery.com>

	* database.cc (struct version_cache): Fix invariant in cache
	clearing logic.

2005-02-06  Nathaniel Smith  <njs@codesourcery.com>

	* change_set.cc: Add a few more invariants; add lots and lots of
	unit tests.

2005-02-06  graydon hoare  <graydon@pobox.com>

	* change_set.cc: Use hash_map in a few places.
	(confirm_unique_entries_in_directories): Fix invariants.
	* constants.{cc,hh} (db_version_cache_sz): New constant.
	* database.cc (version_cache): New structure.
	(get_version): Use it.
	* interner.hh: Rewrite to use hash_map and vector.
	* tests/t_no_rename_overwrite.at: Tweak return codes.

2005-02-06  Nathaniel Smith  <njs@codesourcery.com>

	* ui.hh (ensure_clean_line): New method.
	* ui.cc (inform): Use it.
	* keys.cc (get_passphrase): Call it before prompting for passphrase.

2005-02-06  Nathaniel Smith  <njs@codesourcery.com>

	* database.cc (info): Report more statistics.

	* ROADMAP: Remove finished items.

	* revision.cc (analyze_manifest_changes): Childs cannot be null,
	that makes no sense.
	(add_node_for_old_manifest): Log node names, don't print it.
	(construct_revision_from_ancestry): Partially rewrite to handle
	root nodes explicitly.
	(build_changesets_from_existing_revs): Don't put the null revision
	in the ancestry graph, to match changesetify logic.
	(add_node_for_old_revision): Enforce decision that the ancestry
	graph not contain the null revision.

	(anc_graph::heads): Remove.
	(add_node_ancestry): Don't try creating it; logic was broken
	anyway.
	(rebuild_from_heads): Rename to...
	(rebuild_ancestry): ...this.  Calculate head set correctly.

2005-02-05  Nathaniel Smith  <njs@codesourcery.com>

	* change_set.cc (compose_path): Add more invariants.

2005-02-05  Nathaniel Smith  <njs@codesourcery.com>

	* monotone.cc (cpp_main): Log command line, to help interpret the
	logs people send in.

2005-02-05  Nathaniel Smith  <njs@codesourcery.com>

	* revision.cc (check_sane): Turn off this invariant when
	global_sanity.relaxed.

2005-02-03  Nathaniel Smith  <njs@codesourcery.com>

	* tests/t_load_into_existing.at: Oops, really add it too, sigh.

2005-02-03  Nathaniel Smith  <njs@codesourcery.com>

	* tests/t_need_mt_revision.at: Oops, really add it.

2005-02-03  Nathaniel Smith  <njs@codesourcery.com>

	* interner.hh (interner::intern): Add version taking a bool&, so
	callers can tell whether this string has previously been checked.
	* change_set.cc: Use new interned string identifier
	'path_component's instead of file_path's for components of paths;
	sanity-check each component exactly once.

2005-02-03  Nathaniel Smith  <njs@codesourcery.com>

	* database.cc (load): Check for existence of target database.
	* tests/t_load_into_existing.at: New test.
	* testsuite.at: Add it.

2005-02-03  Nathaniel Smith  <njs@codesourcery.com>

	* tests/t_checkout_dir.at: Also check that checkout to unwriteable
	directory fails.
	* tests/t_branch_checkout.at: New test.
	* testsuite.at: Add it.

	* app_state.cc (initialize): Simplify working directory
	initialization, and improve error handling.

	* keys.cc (get_passphrase): Disallow empty passphrases early
	(before they trigger an invariant down the line...).

2005-02-03  Nathaniel Smith  <njs@codesourcery.com>

	* update.cc (pick_update_candidates): Add I().
	* commands.cc (calculate_base_revision): Remove 'rev' argument,
	which was never set and callers never used.
	(calculate_base_manifest, calculate_current_revision)
	(calculate_restricted_revision, revert): Update correspondingly.
	(update): Check for null old revision.

	* main.cc (main): Make exit status 3 if we caught an unhandled
	exception, in particular so the testsuite can tell the difference
	between an error handled cleanly and an error caught by an
	invariant.
	* tests/t_update_null_revision.at: New test.
	* testsuite.at: Add it.

2005-02-03  Nathaniel Smith  <njs@codesourcery.com>

	* main.cc: Remove tabs.

2005-02-02  Nathaniel Smith  <njs@codesourcery.com>

	* change_set.cc (extract_first): Rename to...
	(extract_pairs_and_insert): ...this.
	(path_rearrangement::check_sane): Use it to add additional
	checks.

	* work.hh: Update comments (MT/manifest doesn't exist
	anymore...).

	* tests/t_need_mt_revision.at: New test.
	* testsuite.at: Add it.
	* commands.cc (get_revision_id): Require MT/revision to exist.
	(setup): Create MT/revision.

2005-02-02  Nathaniel Smith  <njs@codesourcery.com>

	* work.hh: Remove tabs.

2005-02-03  graydon hoare  <graydon@pobox.com>

	* tests/t_i18n_changelog.at: New test.
	* testsuite.at: Run it.
	* lua/lposix.c: New file.
	* lua/modemuncher.c: New file
	* lua.cc: Load posix library.
	* lua/liolib.c: Disable execute and popen.
	* std_hooks.lua: Remove io.execute uses.
	* AUTHORS: Update to mention lposix.c, modemuncher.c.
	* Makefile.am: Likewise.

2005-02-01  Nathaniel Smith  <njs@codesourcery.com>

	* tests/t_rebuild.at: Beef up test in response to possible
	problems reported by Derek Scherger.

2005-01-31  Nathaniel Smith  <njs@codesourcery.com>

	* rcs_import.cc (store_manifest_edge): Don't try to store deltas
	to the null manifest.
	(import_cvs_repo): Root revision has null manifest, not empty
	manifest.
	* revision.cc (check_sane): More invariants.

2005-01-28  graydon hoare  <graydon@pobox.com>

	* database.{cc,hh}: More netsync speed tweaks.
	* netsync.cc: Likewise.

2005-01-27  Nathaniel Smith  <njs@codesourcery.com>

	* tests/t_restrictions_warn_on_unknown.at: New test.
	* testsuite.at: Add it.

2005-01-27  Derek Scherger  <derek@echologic.com>

	* commands.cc (attr): adjust for subdir; ensure files exist
	* tests/t_attr.at: improve setup description
	* tests/t_attributes.at: improve setup description so that
	testsuite -k attr runs this test; check for attributes on missing
	files
	* tests/t_subdir_attr.at: new test
	* testsuite.at: fix dutch spelling of monotone; call new test

2005-01-27  Nathaniel Smith  <njs@codesourcery.com>

	* change_set.hh (null_id): New function.
	* revision.cc (analyze_manifest_changes): Fix typo, use null_id.
	* tests/t_rebuild.at: Un-XFAIL.

2005-01-27  Nathaniel Smith  <njs@codesourcery.com>

	* tests/t_rebuild.at: Add priority tag.

	* tests/t_cvsimport.at: Be more thorough.

	* rcs_import.cc (store_edge): Rename to...
	(store_manifest_edge): ...this.  Remove revision arguments, and
	remove storing of revision.
	(import_states_recursive): Update accordingly.
	Add 'revisions' argument; update it instead of trying to write
	revisions now.
	(import_states_by_branch): Add 'revisions' argument.
	(import_cvs_repo): Add a stage 3 that writes out the revisions
	accumulated in the 'revisions' vector.

2005-01-27  graydon hoare  <graydon@pobox.com>

	* AUTHORS: Mention Georg.
	* change_set.cc: Null out names which are in null directories.
	* commands.cc (reindex): Remove COLLECTION argument.
	* database.{cc,hh} (get_revision_certs):
	Add brute force "load all certs" method.
	* merkle_tree.{cc,hh}: Modify to use memory rather than disk.
	* netsync.{cc,hh}: Likewise.
	* packet.hh (manifest_edge_analyzer): Kill dead code.

2005-01-26  Nathaniel Smith  <njs@codesourcery.com>

	* mt_version.cc (print_full_version): Include system flavour.

2005-01-26  Nathaniel Smith  <njs@codesourcery.com>

	* tests/t_rebuild.at: New test.
	* testsuite.at: Add it.

2005-01-26  Nathaniel Smith  <njs@codesourcery.com>

	* tests/t_checkout_noop_on_fail.at: Clarify description and XFAIL.

	* tests/t_approval_semantics.at: New TODO.
	* tests/t_monotone_agent.at: New TODO.
	* testsuite.at: Add them.

2005-01-25  Nathaniel Smith  <njs@codesourcery.com>

	* tests/t_checkout_noop_on_fail.at: New test.
	* testsuite.at: Add it.
	(RAW_MONOTONE): Add $PREEXECUTE to definition.

2005-01-25  Nathaniel Smith  <njs@codesourcery.com>

	* change_set.cc (extend_renumbering_from_path_identities): Add
	invariant.
	(extend_renumbering_via_added_files): Likewise.

	* constants.hh (maxbytes, postsz): Remove dead constants.
	(verify_depth): New constant.
	* constants.cc: Likewise.
	* revision.hh (check_sane_history): New function.
	* revision.cc (check_sane_history): Likewise.
	* database.cc (put_revision): Sanity check revision and revision
	history before storing it.
	This breaks cvs import.  Why?

	* update.cc (find_deepest_acceptable_descendent): Remove.
	(acceptable_descendent, calculate_update_set): New functions.
	(pick_update_candidates): Use 'calculate_update_set'.
	* tests/t_update_2.at: Un-XFAIL.
	* tests/t_ambig_update.at: Un-XFAIL.

	* tests/t_no_rename_overwrite.at: New test.
	* tests/t_cdiff.at: New test placeholder.
	* testsuite.at: Add them.
	(MONOTONE): Prefix command line with $PREEXECUTE to e.g. support
	running under Valgrind.

2005-01-25  Matt Johnston  <matt@ucc.asn.au>

	* cert.cc: ignore whitespace when comparing private keys
	from the database and with the lua hook
	* tests/t_lua_privkey.at: new test
	* testsuite.at: run it

2005-01-23  Derek Scherger  <derek@echologic.com>

	* commands.cc (restrict_rename_set): include renames if either
	name is present in restriction
	(calculate_base_revision): remove unused variant
	(calculate_current_revision): remove unsed variable
	(calculate_restricted_revision): remove unsed variable
	(ls_missing): remove unsed variable
	(revert): rewrite with restrictions
	* tests/t_revert.at: test partial reverts adjust MT/work properly
	* tests/t_revert_dirs.at: un-XFAIL
	* tests/t_revert_rename.at: un-XFAIL; revert rename via both names

2005-01-23  Derek Scherger  <derek@echologic.com>

	* tests/t_revert_rename.at: remove extra MONOTONE_SETUP
	attempt revert by both original name and new name

2005-01-23  Derek Scherger  <derek@echologic.com>

	* tests/t_revert_rename.at: New test.
	* testsuite.at: Add it.

2005-01-22  Derek Scherger  <derek@echologic.com>

	* tests/t_revert_dirs.at: New test.
	* testsuite.at: Add it.

2005-01-22  Nathaniel Smith  <njs@codesourcery.com>

	* configure.ac (AC_INIT): Set bug-reporting address to list
	address, rather than Graydon's personal email.
	* diff_patch.cc (normalize_extents): Use it.
	* ui.cc (fatal): Likewise.

	* tests/t_vcheck.at: New priority "todo", tweak descriptive text.

2005-01-23  Derek Scherger  <derek@echologic.com>

	* database.{cc,hh}: convert queries to use prepared statements

2005-01-22  Nathaniel Smith  <njs@codesourcery.com>

	* tests/t_delete_dir.at: Add more commentary.

	* tests/t_rename_dir_patch.at: New test.
	* tests/t_delete_dir_patch.at: New test.
	* testsuite.at: Add them.

2005-01-22  Nathaniel Smith  <njs@codesourcery.com>

	* change_set.cc (apply_change_set): Add invariants.
	* tests/t_rename_dir_cross_level.at: New test.
	* tests/t_rename_added_in_rename.at: New test.
	* tests/t_rename_conflict.at: New test.
	* testsuite.at: Add them.

2005-01-21  Nathaniel Smith  <njs@codesourcery.com>

	* tests/t_ambig_update.at: Update comments.

	* tests/t_update_2.at: New test from Georg-W. Koltermann
	<Georg.Koltermann@mscsoftware.com>.
	* testsuite.at: Add it.

2005-01-20  Nathaniel Smith  <njs@codesourcery.com>

	* tests/t_lca_1.at: New bug report.
	* testsuite.at: Add it.

2005-01-19  Nathaniel Smith  <njs@codesourcery.com>

	* commands.cc (merge): Improve merge chatter.
	(do_diff): Don't print anything when there are no
	changes.

2005-01-19  Nathaniel Smith  <njs@codesourcery.com>

	* tests/t_db_with_dots.at: New test.
	* testsuite.at: Add it.

2005-01-19  Patrick Mauritz <oxygene@studentenbude.ath.cx>

	* Makefile.am (%.h, package_revision.h, package_full_revision.h):
	Don't update target file if no change has occurred, to reduce
	unnecessary rebuilds.

2005-01-18  Nathaniel Smith  <njs@codesourcery.com>

	* rcs_import.cc (cvs_key): Initialize struct tm to all zeros, to
	stop garbage sneaking in -- thanks to Zack Weinberg for pointing
	this out.  Also, handle 2 digit years properly on WIN32.

2005-01-18  Nathaniel Smith  <njs@codesourcery.com>

	* rcs_import.cc: Remove tabs.

2005-01-19  Matt Johnston  <matt@ucc.asn.au>

	* database.cc: Pass filename to check_sqlite_format_version as a
	fs::path, so that it doesn't get passed as a freshly created fs::path
	with default checker (which disallows '.foo' path components)

2005-01-19  Nathaniel Smith  <njs@codesourcery.com>

	* netsync.cc (session, process_confirm_cmd, dispatch_payload):
	Back out some over-zealous changes that broke netsync
	compatibility.  Probably should redo later, when have a chance to
	bump netsync protocol number, but we're not ready for that now.

2005-01-19  Nathaniel Smith  <njs@codesourcery.com>

	* tests/t_subdir_revert.at: New test.
	* tests/t_subdir_rename.at: New test.
	* testsuite.at: Add them.

2005-01-18  Nathaniel Smith  <njs@codesourcery.com>

	* tests/t_subdir_add.at: New test.
	* tests/t_subdir_drop.at: New test.
	* testsuite.at: Add them.
	* tests/t_delete_dir.at: Implement it.

2005-01-19  Nathaniel Smith  <njs@codesourcery.com>

	* netcmd.cc: Remove tabs.

2005-01-19  Nathaniel Smith  <njs@codesourcery.com>

	* merkle_tree.cc: Remove tabs.

2005-01-18  Nathaniel Smith  <njs@codesourcery.com>

	* rcs_import.cc (cvs_key): Initialize struct tm to all zeros, to
	stop garbage sneaking in -- thanks to Zack Weinberg for pointing
	this out.  Also, handle 2 digit years properly on WIN32.

2005-01-18  Nathaniel Smith  <njs@codesourcery.com>

	* rcs_import.cc: Remove tabs.

2005-01-18  Nathaniel Smith  <njs@codesourcery.com>

	* monotone.texi: Undocument mcerts, fcerts; rename rcerts to
	certs.
	* monotone.1: Likewise.

2005-01-18  Nathaniel Smith  <njs@codesourcery.com>

	* commands.cc (restrict_rename_set): Fix types to compile with old
	rename_set gunk removed.
	Alter logic to yell if a rename crosses the restriction boundary,
	rather than silently ignore it.

2005-01-19  graydon hoare  <graydon@pobox.com>

	* commands.cc: Fix up some merge breakage.
	* tests/t_add_dot.at: Un-XFAIL.
	* testsuite.at: Run "setup ." before "db init".

2005-01-09  Derek Scherger  <derek@echologic.com>

	* commands.cc (get_path_rearrangement): new function/signature for
	splitting restricted rearrangements
	(calculate_restricted_revision): use it and update to work
	similarly to calculate_current_revision
	(trusted): call app.initialize(false)
	(ls_missing): adjust for new get_path_rearrangement
	(attr): call app.initialize(true)
	(diff): merge cleanup
	(lca, lcad, explicit_merge): call app.initialize(false)
	* app_state.cc (constructor): set database app state
	(load_rcfiles): add required booleans
	* lua.{cc,hh} (load_rcfile): add required boolean
	* tests/t_add.at:
	* tests/t_diff_added_file.at:
	* tests/t_disapprove.at:
	* tests/t_drop_missing.at:
	* tests/t_heads.at:
	* tests/t_heads_discontinuous_branch.at:
	* tests/t_i18n_file.at:
	* tests/t_log_nonexistent.at:
	* tests/t_merge_add_del.at:
	* tests/t_netsync.at:
	* tests/t_netsync_pubkey.at:
	* tests/t_netsync_single.at:
	* tests/t_persistent_server_keys.at:
	* tests/t_persistent_server_revision.at:
	* tests/t_remerge.at:
	* tests/t_tags.at:
	* tests/t_update_missing.at:
	* tests/t_update_to_revision.at: add --message option to commits
	* tests/t_merge2_add.at:
	* tests/t_merge2_data.at:
	* tests/t_netsync_unrelated.at: create working directory with new
	setup command
	* tests/t_erename.at: update for revisions
	* tests/t_no_change_deltas.at: add --revision options to diff
	* tests/t_restrictions.at: remove some cruft and update to work
	with revisions
	* tests/t_subdirs.at: pass correct --rcfile and --db options from
	within subdir
	* testsuite.at (REVERT_TO): remove MT dir before checkout, which
	now fails if MT exists, replace checkout MT/options with old
	MT/options
	(COMMIT): add --message option to commit macro
	* work.cc (read_options_map): don't overwrite option settings when
	reading options map so that command line settings take precedence

2005-01-18  Nathaniel Smith  <njs@codesourcery.com>

	* netsync.cc: Partially fix comment (s/manifest/revision/ etc.).
	(dispatch_payload): Ignore mcert and fcert refinement requests,
	instead of dying on them.  Hack, but I think it should let this
	netsync continue to interoperate with old netsync...

2005-01-18  Nathaniel Smith  <njs@codesourcery.com>

	* vocab.hh: Remove file<cert>.
	* vocab.cc: Likewise.
	* packet_types.hh: Remove file.
	* Makefile.am (MOST_SOURCES): Remove packet_types.hh and mac.hh.

2005-01-18  Nathaniel Smith  <njs@codesourcery.com>

	* netsync.cc (process_confirm_cmd): Don't try refining mcert and
	fcert trees.
	Remove other dead/pointless code.

2005-01-18  Nathaniel Smith  <njs@codesourcery.com>

	* database.hh: Remove file cert stuff.
	* netsync.cc (data_exists): We don't have file/manifest certs.
	(load_data): Likewise.

2005-01-18  Nathaniel Smith  <njs@codesourcery.com>

	* netsync.cc (process_data_cmd): Ignore file/manifest certs.

	* database.cc (struct valid_certs): Don't support file certs.
	(rehash): No file certs.
	(file_cert_exists): Remove.
	(put_file_cert): Remove.
	(get_file_certs): Remove.

2005-01-18  Nathaniel Smith  <njs@codesourcery.com>

	* packet.cc (class delayed_manifest_cert_packet):
	(class delayed_file_cert_packet): Remove.
	(packet_db_writer::consume_file_cert, consume_manifest_cert)
	(packet_writer::consume_file_cert, consume_manifest_cert)
	Remove.
	(struct feed_packet_consumer): Don't support mcert/fcert packets.
	(extract_packets): Likewise.
	(packet_roundabout_test): Test revision certs, not manifest/file
	certs.

	* packet.hh (packet_consumer::consume_file_cert):
	(packet_consumer::consume_manifest_cert):
	(packet_writer::consume_file_cert):
	(packet_writer::consume_manifest_cert):
	(packet_db_writer::consume_file_cert):
	(packet_db_writer::consume_manifest_cert):
	Remove.

	* lua.hh (hook_get_file_cert_trust): Remove.
	* lua.cc (hook_get_file_cert_trust): Remove.

2005-01-18  Nathaniel Smith  <njs@codesourcery.com>

	* cert.hh (erase_bogus_certs): Re-add manifest cert version.

	* monotone.texi (Hook Reference): Remove documentation of
	get_{file,manifest}_cert_trust.

2005-01-18  Nathaniel Smith  <njs@codesourcery.com>

	* cert.cc (erase_bogus_certs): Re-add manifest cert version.
	(bogus_cert_p): Likewise.

2005-01-18  Nathaniel Smith  <njs@codesourcery.com>

	* cert.hh (rename_edge):
	(rename_set):
	(calculate_renames):
	(rename_cert_name): Remove.
	(cert_file_comment):
	(cert_manifest_comment): Remove.
	(erase_bogus_certs): Remove manifest and file versions.
	* cert.cc (rename_cert_name): Remove.
	(bogus_cert_p): Remove manifest<cert> and file<cert> variants.
	(erase_bogus_certs): Likewise.
	(put_simple_manifest_cert):
	(put_simple_file_cert):
	(cert_file_comment): Remove.

	* commands.cc (fcerts): Remove.
	(mcerts): Likewise.
	(rcerts): Rename to...
	(certs): ...this.  s/revision certs/certs/ in help text.
	(trusted): s/revision cert/cert/.
	(ls_certs): Don't special-case rename certs.

2005-01-18  Nathaniel Smith  <njs@codesourcery.com>

	* tests/t_vcheck.at: Fix AT_XFAIL_IF typo.

2005-01-18  Nathaniel Smith  <njs@codesourcery.com>

	* monotone.texi (Reserved Certs): Remove 'vcheck'.
	(Key and Cert): Remove 'vcheck'.
	(Accidental collision): Likewise.
	(Commands): Likewise.
	* tests/t_vcheck.at: Add note about manual having useful stuff for
	when vcheck is re-added.

2005-01-18  Nathaniel Smith  <njs@codesourcery.com>

	* mac.hh:
	* cert.cc (vcheck_cert_name):
	(calculate_vcheck_mac):
	(cert_manifest_vcheck
	(check_manifest_vcheck):
	* cert.hh (cert_manifest_vcheck):
	(check_manifest_vcheck):
	* constants.cc (constants::vchecklen):
	* constants.hh (constants::vchecklen):
	* commands.cc (vcheck):
	Remove.

	* tests/t_vcheck.at: New test.
	* testsuite.at: Call it.

2005-01-18  Nathaniel Smith  <njs@codesourcery.com>

	* ROADMAP: Remove 'upgrade to sqlite3' todo item.

2005-01-18  Nathaniel Smith  <njs@codesourcery.com>

	* commands.cc (tag):
	(testresult):
	(approve):
	(disapprove):
	(comment):
	(fload):
	(fmerge):
	(cat):
	(rcs_import): Change grouping for "--help" display, to make more
	informative.
	(rcs_import): Also add more details to help text.

2005-01-17  Nathaniel Smith  <njs@codesourcery.com>

	* diff_patch.cc (normalize_extents): Add missing ')'.

2005-01-17  Nathaniel Smith  <njs@codesourcery.com>

	* tests/t_update_1.at: New test.
	* testsuite.at: Call it.

2005-01-11  Nathaniel Smith  <njs@codesourcery.com>

	* diff_patch.cc (normalize_extents): Add warning for anyone who
	manages to trigger the untested part of the normalization code.

2005-01-14  Christian Kollee <stuka@pestilenz.org>

	* search for and link with sqlite3 when --bundle-sqlite=no

2005-01-12  Derek Scherger  <derek@echologic.com>

	* tests/t_ambig_update.at: add comments from discussion on irc
	* tests/t_status_missing.at: new test
	* testsuite.at: include it

2005-01-10  graydon hoare  <graydon@pboox.com>

	* commands.cc (explicit_merge): Tweak merge message.
	* database.cc (check_sqlite_format_version): New function.
	(database::sql): Call it.
	* sqlite/pager.hh (SQLITE_DEFAULT_PAGE_SIZE): Adjust to 8192.
	(SQLITE_MAX_PAGE_SIZE): Adjust to 65536.
	* schema_migration.cc: Post-merge cleanup.
	* Makefile.am: Likewise.

2005-01-10  Christof Petig <christof@petig-baender.de>

	* sqlite/*: SQLite 3.0.8 CVS import
	* database.{cc,hh}:
	* schema_migration.{cc,hh}: convert to use the SQLite3 API

	This does not yet use any of the more sophisticated API features
	of SQLite3 (query parameters, BLOBs), so there is plenty of room
	for optimization. This also does not change the schema (i.e.
	still uses base64 encoded values in tables)

2005-01-17  graydon hoare  <graydon@pobox.com>

	* AUTHORS: Mention Wojciech and Neil.
	* revision.cc (calculate_ancestors_from_graph): Make non-recursive.

2005-01-17  Wojciech MiÃkowski  <wmilkowski@interia.pl>

	* std_hooks.lua: Teach about meld.

2005-01-17  Neil Conway  <neilc@samurai.com>

	* diff_patch.cc: add a new context diff hunk consumer. Rename
	unidiff() to make_diff().
	* diff_patch.hh: Rename unidiff() to make_diff().
	* command.cc: Add new "cdiff" command, and refactor "diff" to
	invoke a common subroutine that is parameterized on the diff
	type. Unrelated change: make a branch-based checkout default to
	using the same directory name as the branch name, unless a
	branch is specified.

2005-01-17  graydon hoare  <graydon@pobox.com>

	* cryptopp/osrng.cpp (NonblockingRng::GenerateBlock):
	Bring forward patch lost in cryptopp 5.2 upgrade.
	* revision.cc (add_bitset_to_union)
	(calculate_ancestors_from_graph): New functions.
	(erase_ancestors)
	(is_ancestor): Rewrite.
	* cert.cc (get_branch_heads): Rewrite.
	* database.{cc,hh} (get_heads): Remove
	(get_revision_ancestry): Use multimap.
	(install_views): Disable.
	Remove everything related to the trust views. Too slow.
	Also tidy up whitespace formatting in sqlite3 code.
	* views.sql: Clear out all views.
	* commands.cc: Adapt to using multimap for ancestry.
	* AUTHORS: Mention Faheem and Christian.

2005-01-17  Faheem Mitha  <faheem@email.unc.edu>

	* debian/control: Fix up build depends.

2005-01-17  Ulrich Drepper  <drepper@redhat.com>

	* acinclude.m4 (AC_CHECK_INADDR_NONE): Fix quoting.
	* Makefile.am (EXTRA_DIST): Add sqlite/keywordhash.c.

2005-01-14  Christian Kollee  <stuka@pestilenz.org>

	* search for and link with sqlite3 when --bundle-sqlite=no

2005-01-12  Derek Scherger  <derek@echologic.com>

	* tests/t_ambig_update.at: add comments from discussion on irc
	* tests/t_status_missing.at: new test
	* testsuite.at: include it

2005-01-10  graydon hoare  <graydon@pboox.com>

	* commands.cc (explicit_merge): Tweak merge message.
	* database.cc (check_sqlite_format_version): New function.
	(database::sql): Call it.
	* sqlite/pager.hh (SQLITE_DEFAULT_PAGE_SIZE): Adjust to 8192.
	(SQLITE_MAX_PAGE_SIZE): Adjust to 65536.
	* schema_migration.cc: Post-merge cleanup.
	* Makefile.am: Likewise.

2005-01-10  Christof Petig  <christof@petig-baender.de>

	* sqlite/*: SQLite 3.0.8 CVS import
	* database.{cc,hh}:
	* schema_migration.{cc,hh}: convert to use the SQLite3 API

	This does not yet use any of the more sophisticated API features
	of SQLite3 (query parameters, BLOBs), so there is plenty of room
	for optimization. This also does not change the schema (i.e.
	still uses base64 encoded values in tables)

2005-01-11  Nathaniel Smith  <njs@codesourcery.com>

	* tests/t_migrate_schema.at: Switch to using pre-dumped db's, make
	it work, un-XFAIL it.

2005-01-11  Nathaniel Smith  <njs@codesourcery.com>

	* tests/t_persistent_server_keys_2.at: XFAIL it, add commentary on
	solution.

2005-01-11  Nathaniel Smith  <njs@codesourcery.com>

	* tests/t_persistent_server_keys_2.at: New test.
	* testsuite.at: Add it.

2005-01-06  Nathaniel Smith  <njs@codesourcery.com>

	* schema_migration.cc (migrate_monotone_schema): Add comment
	pointing to t_migrate_schema.at.
	* tests/t_migrate_schema.at: Implement, mostly.  (Still broken.)

	* tests/t_heads_discontinuous_branch.at: Remove urgency
	annotation.
	* tests/t_netsync_nocerts.at: Add urgency annotation.

	* testsuite.at: Add UNGZ, UNGZB64 macros.
	* tests/t_fmerge.at: Use them.

2005-01-05  Nathaniel Smith  <njs@codesourcery.com>

	* schema_migration.cc: Update comment about depot code.
	(migrate_depot_split_seqnumbers_into_groups):
	(migrate_depot_make_seqnumbers_non_null):
	(migrate_depot_schema): Remove; all are dead code.

2005-01-05  Nathaniel Smith  <njs@codesourcery.com>

	* schema_migration.cc: Remove tabs.

2005-01-05  Nathaniel Smith  <njs@codesourcery.com>

	* tests/t_check_same_db_contents.at: Uncapitalize title to unbreak
	testsuite.

	* revision.cc (is_ancestor): Add FIXME comment.
	(erase_ancestors): New function.
	* revision.hh (erase_ancestors): Prototype it.
	* cert.cc (get_branch_heads): Call it.
	* tests/t_heads_discontinuous_branch.at: Un-XFAIL it.

	* revision.cc (find_subgraph_for_composite_search): Ignore null
	revision ids.
	* commands.cc (try_one_merge): Add invariant - never create merges
	where the left parent is an ancestor or descendent of the right.
	(explicit_merge): Same check.
	(propagate): Handle cases where no merge is necessary.  Also, make
	generated log message more readable.

	* tests/t_propagate_desc.at: Un-XFAIL it.
	* tests/t_propagate_anc.at: Un-XFAIL it.  Use new
	CHECK_SAME_DB_CONTENTS macros.
	* testsuite.at: Move t_check_same_db_contents.at to run before
	propagation tests.  Make CHECK_SAME_DB_CONTENTS more thorough.

	* tests/t_dump_load.at: Implement test.

2005-01-05  Nathaniel Smith  <njs@codesourcery.com>

	* tests/t_check_same_db_contents.at: New test.
	* testsuite.at: Add it.
	(CHECK_SAME_DB_CONTENTS): New macro.

2005-01-04  Nathaniel Smith  <njs@codesourcery.com>

	* cert.cc: Remove tabs.
	* revision.hh: Likewise.

2005-01-04  Nathaniel Smith  <njs@codesourcery.com>

	* tests/t_propagate_anc.at: Also check the case where we're
	propagating a non-strict ancestor, i.e. the heads are actually
	equal.

2005-01-04  Nathaniel Smith  <njs@codesourcery.com>

	* database.cc (get_revision_parents): Add invariant.
	(get_revision_children): Likewise.
	(get_revision): Likewise.
	(put_revision): Likewise.

	* tests/t_merge_ancestor.at: New test.
	* tests/t_propagate_desc.at: Likewise.
	* tests/t_propagate_anc.at: Likewise.
	* testsuite.at: Call them.

2005-01-04  Nathaniel Smith  <njs@codesourcery.com>

	* tests/t_netsync_diffbranch.at: Add priority, add description of
	problem and solution.
	Also, XFAIL it.
	* tests/t_netsync_unrelated.at: Add reference to discussion.
	* tests/t_cmdline_options.at: Remove priority marking from
	non-bug.
	* tests/t_checkout_dir.at: XFAIL when run as root.

	* tests/t_netsync_nocerts.at: New test.
	* testsuite.at: Call it.

2005-01-03  Matt Johnston  <matt@ucc.asn.au>

	* tests/t_netsync_diffbranch.at: add a new test for pulling a branch
	with a parent from a different branch.
	* testsuite.at: add it

2005-01-02  Derek Scherger  <derek@echologic.com>

	* commands.cc (log_certs): new function
	(log) add Ancestor: and Branch: entries to output; use above new
	function
	* tests/t_cross.at: update to work with changesets

2004-12-30  graydon hoare  <graydon@pobox.com>

	* constants.cc (netcmd_current_protocol_version): Set to 3.
	* tests/t_crlf.at: New test of crlf line encodings.
	* testsuite.at: Call it.
	* monotone.spec: Note 0.16 release.

2004-12-30  graydon hoare  <graydon@pobox.com>

	* win32/get_system_flavour.cc: Fix little compile bugs.

2004-12-30  Julio M. Merino Vidal  <jmmv@menta.net>

	* change_set.{cc,hh}: Add the has_renamed_file_src function in
	change_set::path_rearrangement.
	* commands.cc: Make the 'log' command show nothing for renamed or
	deleted files (when asked to do so) and stop going backwards in
	history when such condition is detected; they don't exist any more,
	so there is no point in showing history (and could drive to incorrect
	logs anyway).
	* tests/t_log_nonexistent.at: New check to verify previous.
	* testsuite.at: Add it.

2004-12-30  graydon hoare  <graydon@pobox.com>

	* Makefile.am: Clean full testsuite directory and full-version.
	* configure.ac: Bump version number.
	* po/monotone.pot: Regenerate.
	* NEWS: Describe new release.

2004-12-29  Julio M. Merino Vidal  <jmmv@menta.net>

	* tests/t_cmdline_options.at: New test for previous: ensure that
	monotone is actually checking for command line correctness.
	* testsuite.at: Add it.

2004-12-29  Julio M. Merino Vidal  <jmmv@menta.net>

	* monotone.cc: Verify that the command line is syntactically correct
	as regards to options (based on error codes from popt).

2004-12-29  Matt Johnston  <matt@ucc.asn.au>

	* tests/t_drop_rename_patch.at: A test to check that deltas on
	renamed files are included in concatenate_change_sets, if there was a
	deletion of a file with the same name as the rename src.
	* testsuite.at: add it

2004-12-29  graydon hoare  <graydon@pobox.com>

	* AUTHORS: Add Jordi.
	* change_set.{cc,hh}: Make sanity helpers const.
	(normalize_change_set): Drop a->a deltas.
	(merge_change_sets): Call normalize.
	(invert_change_set): Likewise.
	* revision.cc
	(find_subgraph_for_composite_search): New fn.
	(calculate_composite_change_set): Call it.
	(calculate_change_sets_recursive): Use results.
	* tests/t_no_change_deltas.at: Fix.

2004-12-29  graydon hoare  <graydon@pobox.com>

	* change_set.cc: Fix unit tests to satisfy sanity checks.
	* std_hooks.lua: Fix status checking on external merges.

2004-12-29  Matt Johnston  <matt@ucc.asn.au>

	* change_set.{cc,hh}: Take account of files which are the
	destination of a rename_file operation, when examining
	file deletions. Added helper methods to clean up related code.

2004-12-29  Matt Johnston  <matt@ucc.asn.au>

	* change_set.cc: added a sanity check for deltas with same src/dst,
	and deleted files with deltas.

2004-12-29  Matt Johnston  <matt@ucc.asn.au>

	* testsuite.at, tests/t_netsync_single.at: don't use -q with
	killall since it isn't portable.

2004-12-28  Julio M. Merino Vidal  <jmmv@menta.net>

	* commands.cc: Make the 'log' command show all affected files
	in each revision in a nice format (easier to read than what
	'cat revision' shows).

2004-12-28  Julio M. Merino Vidal  <jmmv@menta.net>

	* commands.cc: Change the order used by the 'log' command to show
	affected files so that it matches the order in which these changes
	really happen.  Otherwise, a sequence like "rm foo; mv bar foo;
	patch foo" could be difficult to understand by the reader.

2004-12-28  Jordi Vilalta Prat  <jvprat@wanadoo.es>

	* monotone.texi: Fix a typo: "not not" should be "not".

2004-12-28  Julio M. Merino Vidal  <jmmv@menta.net>

	* commands.cc: Make the 'log' command show all affected files
	in each revision in a nice format (easier to read than what
	'cat revision' shows).

2004-12-28  graydon hoare  <graydon@pobox.com>

	* AUTHORS: Add various recent authors.

2004-12-28  Badai Aqrandista <badaiaqrandista@hotmail.com>

	* debian/*: Fix up for package building.

2004-12-28  graydon hoare  <graydon@pobox.com>

	* change_set.{cc,hh}: Add sanity checking, rework
	some of concatenation logic to accomodate.
	* revision.{cc,hh}: Likewise.
	Teach about generalized graph rebuilding.
	* database.cc (delete_existing_revs_and_certs): New fn.
	* commands.cc (db rebuild): New command.
	(db fsck) New command.
	* sanity.{cc,hh} (relaxed): New flag.
	* work.cc: Use new concatenation logic.

2004-12-25  Julio M. Merino Vidal  <jmmv@menta.net>

	* commands.cc: During 'log', print duplicate certificates (by
	different people) in separate lines, rather than showing them
	together without any spacing.  While here, homogenize new lines
	in other messages as well; this also avoids printing some of
	them in case of missing certificates).

2004-12-24  Nathaniel Smith  <njs@codesourcery.com>

	* tests/t_disapprove.at: Enable previously disabled test.

	* tests/t_no_change_deltas.at: New test.
	* testsuite.at: Call it.

2004-12-23  Nathaniel Smith  <njs@codesourcery.com>

	* win32/read_password.c: Remove unused file.

2004-12-22  Julio M. Merino Vidal  <jmmv@menta.net>

	* commands.cc: Verify that the key identifier passed to the pubkey
	and privkey commands exists in the database.  Otherwise exit with
	an informational message instead of an exception.

2004-12-20  Matt Johnston  <matt@ucc.asn.au>

	* keys.cc: don't cache bad passphrases, so prompt for a correct
	password if the first ones fail.

2004-12-19  Matt Johnston  <matt@ucc.asn.au>

	* commands.cc: print out author/date next to ambiguous revision
	lists from selectors.

2004-12-19  Julio M. Merino Vidal  <jmmv@menta.net>

	* testsuite.at:
	* tests/t_fmerge.at:
	* tests/t_netsync.at:
	* tests/t_netsync_single.at:
	* tests/t_revert.at:
	* tests/t_tags.at: Avoid usage of test's == operator.  It's a
	GNUism and causes unexpected failures in many tests.  The correct
	operator to use is just an equal sign (=).
	* tests/t_renamed.at: Don't use cp's -a flag, which is not
	supported by some implementations of this utility (such as the
	one in NetBSD).  Try to add some of its funcionality by using
	the -p flag, although everything could be fine without it.
	* tests/t_unidiff.at: Discard patch's stderr output.  Otherwise
	it's treated as errors, but NetBSD's patch uses it to print
	informative messages.

2004-12-19  Julio M. Merino Vidal  <jmmv@menta.net>

	* tests/t_scan.at: Instead of running sha1sum, use a prestored
	manifest file to do the verification.  This avoids problems in
	systems that do not have the sha1sum tool, like NetBSD.

2004-12-19  Julio M. Merino Vidal  <jmmv@menta.net>

	* Makefile.am: Remove obsolete --with-bundled-adns flag from
	DISTCHECK_CONFIGURE_FLAGS.

2004-12-18  Nathaniel Smith  <njs@codesourcery.com>

	* tests/t_checkout_dir.at: Make the test directory chdir'able
	again after the test.
	* tests/t_delete_dir.at: Add trailing newline.

	* tests/t_dump_load.at: New bug report.
	* tests/t_migrate_schema.at: Likewise.
	* testsuite.at: Call them.

2004-12-18  Nathaniel Smith  <njs@codesourcery.com>

	* change_set.hh: Remove obsolete comment.

2004-12-18  Nathaniel Smith  <njs@codesourcery.com>

	* tests/t_delete_dir.at: New bug report.
	* testsuite.at: Call it.

2004-12-18  Julio M. Merino Vidal  <jmmv@menta.net>

	* commands.cc: Homogenize help message for 'ls' with the one shown
	by 'list'.

2004-12-18  Julio M. Merino Vidal  <jmmv@menta.net>

	* ChangeLog: Add missing entries for several modifications I did
	in December 6th and 3rd.

2004-12-18  Julio M. Merino Vidal  <jmmv@menta.net>

	* tests/t_checkout_dir.at: New test triggering the bug I fixed
	  previously in the checkout command, verifying that directory
	  creation and chdir succeed.
	* testsuite.at: Add new test.

2004-12-18  Nathaniel Smith  <njs@codesourcery.com>

	* ChangeLog: Add log entry for <jmmv@menta.net>'s last change.
	* std_hooks.lua: Check exit status of external merge commands.

2004-12-18  Julio M. Merino Vidal  <jmmv@menta.net>

	* commands.cc: Include cerrno, cstring,
	boost/filesystem/exception.hpp.
	(checkout): Verify that directory creation and chdir succeeded.

2004-12-18  Nathaniel Smith  <njs@codesourcery.com>

	* diff_patch.cc (struct hunk_offset_calculator): Remove dead
	code.  (I believe it was used by the old, non-extent-based
	merging.)
	(calculate_hunk_offsets): Likewise.
	(struct hunk_consumer): Move next to rest of unidiff code.
	(walk_hunk_consumer): Likewise.

2004-12-18  Matt Johnston <matt@ucc.asn.au>

	* change_set.cc (concatenate_change_sets): Be more careful checking
	whether to discard deltas for deleted files (in particular take
	care when files are removed then re-added) - fixes tests
	t_patch_drop_add, t_add_drop_add.at, t_add_patch_drop_add,
	t_merge2_add_drop_add
	* change_set.cc (project_missing_deltas): don't copy deltas
	for deleted files, and handle the case where src file ids vary when
	files are added/removed. (fixes t_patch_vs_drop_add)
	* t_patch_drop_add.at, t_add_drop_add.at, t_add_patch_drop_add.at,
	  t_merge2_add_drop_add.at, t_patch_vs_drop_add.t: don't expect
	to fail any more.

2004-12-17  Nathaniel Smith  <njs@codesourcery.com>

	* tests/t_persistent_server_keys.at:
	* tests/t_attr.at:
	* tests/t_patch_vs_drop_add.at:
	* tests/t_merge2_add_drop_add.at:
	* tests/t_add_drop_add.at:
	* tests/t_add_patch_drop_add.at:
	* tests/t_patch_drop_add.at: Remove priority notes, since these
	are no longer bugs.

2004-12-17  graydon hoare  <graydon@pobox.com>

	* tests/t_merge_2.at: Works now, remove xfail.

2004-12-17  graydon hoare  <graydon@pobox.com>

	* tests/t_merge_1.at: Remove AT_CHECK(false) and xfail.
	* tests/t_fdiff_normalize.at: New test.
	* testsuite.at: Call it.
	* diff_patch.cc (normalize_extents): Fix the normalize bug.
	* revision.{cc,hh} (construct_revisions): Rename to prepare for
	next rebuild-the-graph migration.
	* commands.cc (db): Change call name.

2004-12-16  Joel Rosdahl  <joel@rosdahl.net>

	* revision.cc (is_ancestor): Use std::queue for the queue.

2004-12-14  Joel Rosdahl  <joel@rosdahl.net>

	Generalize the explicit_merge command with an optional ancestor
	argument:
	* revision.cc (is_ancestor): New method.
	* revision.hh (is_ancestor): Add prototype.
	* commands.cc (try_one_merge): Add ancestor argument. Empty
	ancestor means use ancestor from find_common_ancestor_for_merge.
	(merge): Pass empty ancestor to try_one_merge.
	(propagate): Likewise.
	(explicit_merge): Add optional ancestor argument.
	* monotone.texi: Document new explicit_merge argument.

2004-12-13  Joel Rosdahl  <joel@rosdahl.net>

	* tests/t_merge_2.at: New test triggering a bad merge.
	* testsuite.at: Add new test.

2004-12-13  Joel Rosdahl  <joel@rosdahl.net>

	* revision.cc (find_least_common_ancestor): Add a missing "return
	true;" that mysteriously was removed in
	c853237f9d8d155431f88aca12932d2cdaaa31fe.

2004-12-13  Joel Rosdahl  <joel@rosdahl.net>

	* revision.cc (find_least_common_ancestor): Remove unused variable.
	* commands.cc (lca): Correct negative status text.
	* commands.cc (update): Use GNU style braces.

2004-12-12  graydon hoare  <graydon@pobox.com>

	* commands.cc: Fix bug reported in t_attr.at
	* tests/t_attr.at: Remove xfail.
	* change_set.cc: Change unit tests syntax.
	(read_change_set): Assert complete read.
	* revision_ser.cc (read_revision_set): Likewise.
	* os_specific.hh: Drop obsolete file.

2004-12-12  Joel Rosdahl  <joel@rosdahl.net>

	* revision.cc (find_least_common_ancestor): New function for
	finding the vanilla LCA.
	* revision.hh: Added prototype for find_least_common_ancestor.
	* commands.cc (update): Use find_least_common_ancestor for finding
	a common ancestor.
	* commands.cc (diff): Likewise.
	* revision.cc (find_common_ancestor): Rename to...
	(find_common_ancestor_for_merge): ...this, for clarity.
	* revision.hh: find_common_ancestor -->
	find_common_ancestor_for_merge.
	* commands.cc (try_one_merge): Call find_common_ancestor_for_merge
	to find ancestor.
	* commands.cc (lcad): Rename lca command to lcad.
	* commands.cc (lca): New command for finding the vanilla LCA.

2004-12-12  Nathaniel Smith  <njs@codesourcery.com>

	* tests/t_persistent_server_keys.at: Actually test what it's
	supposed to.  Also, un-XFAIL it, since now it seems to pass.

2004-12-12  Nathaniel Smith  <njs@codesourcery.com>

	* tests/t_persistent_server_keys.at: New test.

	* testsuite.at: Call it.
	* tests/t_persistent_server_revision.at: Fix typo.

2004-12-12  Nathaniel Smith  <njs@codesourcery.com>

	* tests/t_persistent_server_revision.at: New test.
	* testsuite.at: Call it.  Tweak NETSYNC macros in support of it.

2004-12-11  Nathaniel Smith  <njs@codesourcery.com>

	* lua.hh (add_rcfile): Add 'required' argument.
	* lua.cc (add_rcfile): Implement it.  Simplify error checking
	logic while I'm there...
	* monotone.cc (cpp_main): Pass new argument to add_rcfile.

	* tests/t_rcfile_required.at: New test.
	* testsuite.at: Call it.
	Revamp netsync support macros, to allow long-running servers.
	Make netsync-killer try first with -TERM, in case that plays nicer
	with gcov.

2004-12-11  Nathaniel Smith  <njs@codesourcery.com>

	* lua.hh: Remove tabs.

2004-12-11  Nathaniel Smith  <njs@codesourcery.com>

	* monotone.texi: Document explicit_merge.

2004-12-11  Nathaniel Smith  <njs@codesourcery.com>

	* Makefile.am: Redo full-revision support again, to properly
	handle 'make dist' and caching.  Hopefully.

2004-12-11  Nathaniel Smith  <njs@codesourcery.com>

	* monotone.texi (File Attributes): Rewrite for new .mt-attrs
	syntax.

2004-12-11  Nathaniel Smith  <njs@codesourcery.com>

	* tests/t_attr.at: New test.
	* testsuite.at: Call it.

2004-12-11  Nathaniel Smith  <njs@codesourcery.com>

	* commands.cc (trusted): Print spaces between key ids.

	* lua.cc (add_rcfile): Errors while loading a user-provided rc
	file are naughtiness, not oopses.

2004-12-11  Nathaniel Smith  <njs@codesourcery.com>

	* commands.cc (commands::explain_usage): Use split_into_lines to
	do formatting of per-command usage; allow multi-line
	descriptions.
	(trusted): New command.
	* monotone.texi (Key and Cert): Document 'trusted' command.
	* tests/t_trusted.at: New test.
	* testsuite.at: Change get_revision_cert_trust to support
	t_trusted.at.  Call t_trusted.at.

2004-12-11  Derek Scherger  <derek@echologic.com>

	* app_state.{cc,hh} (restriction_includes): renamed from
	in_restriction to be less obscure; use path_set rather than
	set<file_path>
	* commands.cc
	(restrict_path_set):
	(restrict_rename_set):
	(restrict_path_rearrangement):
	(calculate_restricted_revision): new restriction functions
	(restrict_patch_set): remove old restrictions machinery
	(status): call calculate_restricted_revision
	(ls_tags): call app.initialize
	(unknown_itemizer): restriction_includes renamed
	(ls_unknown): call calculate_restricted_revision
	(ls_missing): rework for restrictions
	(commit): switch to --message option, optional paths and preserve
	restricted work
	(diff): allow restrictions for zero and one arg variants
	(revert): note some work left to do
	* manifest.{cc,hh} (build_manifest_map): hide unused things
	(build_restricted_manifest_map): new function
	* transforms.{cc,hh} (calculate_ident): clean up merge artifacts
	* work.cc (read_options_map): merge cleanup to preserve command
	line options

2004-12-10  Nathaniel Smith  <njs@codesourcery.com>

	* Makefile.am (package_full_revision.txt): Redo Joel Rosdahl
	<joel@rosdahl.net>'s change below after it got clobbered by
	merge.

2004-12-10  Nathaniel Smith  <njs@codesourcery.com>

	* commands.cc (log): Synopsize optional 'file' argument, and
	describe both arguments in help description.

2004-12-10  Matt Johnston  <matt@ucc.asn.au>

	* cert.cc: Added priv_key_exists() function
	* commands.cc, rcs_import.cc: use new privkey functions
	* netsync.cc: change some bits that were missed

2004-12-09  Derek Scherger  <derek@echologic.com>

	* .mt-nonce: delete obsolete file
	* change_set.cc (merge_deltas): add file paths in call to
	try_to_merge_files
	* commands.cc (propagate): add progress logging similar to merge
	* diff_patch.{cc,hh} (try_to_merge_files): add file paths to
	merge2 and merge3 hooks; add logging of paths before calling merge
	hooks
	* lua.{cc,hh} (hook_merge2, hook_merge3): add file paths to merge
	hooks
	* std_hooks.lua (merge2, merge3, merge2_xxdiff_cmd,
	merge3_xxdiff_cmd): pass file paths to xxdiff for use as titles
	* testsuite.at (MONOTONE_SETUP): add paths to merge2 hook

2004-12-09  Matt Johnston  <matt@ucc.asn.au>

	* cert.cc, cert.hh, lua.cc, lua.hh, netsync.cc:
	Added a new get_priv_key(keyid) lua hook to retrieve
	a private key from ~/.monotonerc

2004-12-09  Matt Johnston  <matt@ucc.asn.au>

	* change_set.cc: Don't include patch deltas on files which
	are being deleted in changesets. (partial fix for bug
	invoked by t_merge_add_del.at)

2004-12-09  Matt Johnston  <matt@ucc.asn.au>

	* configure.ac,Makefile.am: Fix iconv and intl
	handling so that the libraries are used (required for OS X).

2004-12-09  Nathaniel Smith  <njs@codesourcery.com>

	* Makefile.am (BUILT_SOURCES_NOCLEAN): add 'S'.

	* netsync.cc (session): Make ticker pointers into auto_ptr's.  Add
	cert and revision tickers.
	(session::session): Initialize new tickers.
	(session::note_item_sent): New method.  Increment tickers.
	(session::note_item_arrived): Increment tickers.
	(session::read_some): Adjust for auto_ptr.
	(session::write_some): Likewise.
	(call_server): Conditionally initialize cert and revision
	tickers.
	(queue_data_cmd): Call 'note_item_sent'.
	(queue_delta_cmd): Call 'note_item_sent'.

2004-12-09  graydon hoare  <graydon@pobox.com>

	* ROADMAP: Add file.

2004-12-08  Nathaniel Smith  <njs@codesourcery.com>

	* tests/t_patch_vs_drop_add.at:
	* tests/t_patch_drop_add.at:
	* tests/t_netsync_unrelated.at:
	* tests/t_merge_add_del.at:
	* tests/t_merge2_add_drop_add.at:
	* tests/t_merge_1.at:
	* tests/t_heads_discontinuous_branch.at:
	* tests/t_cleanup_empty_dir.at:
	* tests/t_checkout_options.at:
	* tests/t_ambig_update.at:
	* tests/t_add_patch_drop_add.at:
	* tests/t_add_drop_add.at:
	* tests/t_add_dot.at: Add (importance) markers to all bug report
	tests.

2004-12-08  Nathaniel Smith  <njs@codesourcery.com>

	* app_state.hh (write_options): Add 'force' option.
	* app_state.cc: Remove tabs.
	(write_options): Implement.
	* commands.cc (checkout): Pass force=true to 'write_options'.

	* tests/t_checkout_options.at: New test.
	* testsuite.at: Define RAW_MONOTONE.
	(t_checkout_options.at): Call it.

2004-12-08  Nathaniel Smith  <njs@codesourcery.com>

	* update.hh (pick_update_target): Rename to...
	(pick_update_candidates): ...this.  Return a set of candidates,
	rather than a single best.
	* update.cc (pick_update_candidates): Likewise.  Remove logic
	checking for unique candidate.
	* commands.cc (describe_revision): New function.
	(heads): Use it.
	(update): Use new 'pick_update_candidates' function.  Add logic
	checking for unique candidate.  On non-unique candidate, print all
	candidates, using 'describe_revision'.

	* tests/t_ambig_update.at: Check that failure messages describe
	the candidate set.

2004-12-08  Nathaniel Smith  <njs@codesourcery.com>

	* update.cc: Remove tabs.

2004-12-08  Nathaniel Smith  <njs@codesourcery.com>

	* tests/t_ambig_update.at: Also check that update fails when one
	candidate edge is deeper than the other.

2004-12-08  graydon hoare  <graydon@pobox.com>

	* change_set.cc (extend_renumbering_via_added_files):
	Look up parent tid in existing renumbering.
	* commands.cc (attr): Check index for "set" subcommand.
	(lca): New diagnostic command.
	(log): Tidy up output formatting a bit.
	* po/monotone.pot: Regenerate.
	* tests/t_add_edge.at: New test to catch add failure.
	* testsuite.at: Call it.

2004-12-08  Nathaniel Smith  <njs@codesourcery.com>

	* tests/t_ambig_update.at: New test.
	* testsuite.at: Add it.

	* tests/t_explicit_merge.at: Add, having forgotten to last time.

2004-12-08  Nathaniel Smith  <njs@codesourcery.com>

	* tests/t_explicit_merge.at: New test.
	* testsuite.at: Add it.

2004-12-08  Nathaniel Smith  <njs@codesourcery.com>

	* testsuite.at: Remove duplicate line created by merge.
	* ChangeLog: Re-sort after merges.

	* commands.cc (explicit_merge): Remove stray space.  Print id of
	merge result.
	(complete_command): Add back "}" deleted by merge.

2004-12-08  Nathaniel Smith  <njs@codesourcery.com>

	* change_set.cc: Remove tabs.
	* diff_patch.cc: Likewise.

	* commands.cc (explicit_merge): New command.

2004-12-08  graydon hoare  <graydon@pobox.com>

	* change_set.cc (extend_renumbering_via_added_files):
	Look up parent tid in existing renumbering.
	* commands.cc (attr): Check index for "set" subcommand.
	(lca): New diagnostic command.
	(log): Tidy up output formatting a bit.
	* po/monotone.pot: Regenerate.
	* tests/t_add_edge.at: New test to catch add failure.
	* testsuite.at: Call it.

2004-12-07  Richard Levitte  <richard@levitte.org>

	* Makefile.am: Keep package_*revision.{txt,h}, so they are saved
	as part of a distribution, and thereby make as sure as possible
	people who download monotone get historical information on where
	their copy of monotone came from.

2004-12-06  Richard Levitte  <richard@levitte.org>

	* monotone.cc: Add a hint on how to use --ticker.

2004-12-06  Nathaniel Smith  <njs@codesourcery.com>

	* commands.cc (ls_certs): Sort the certs before printing.
	* tests/t_netsync_repeated.at: Actually check that certs were
	transferred correctly.

2004-12-06  Julio M. Merino Vidal  <jmmv@menta.net>

	* figures/cert.pdf:
	* figures/cert.png:
	* figures/oo-figures.sxd:
	* monotone.texi: Use example host names under the
	example.{com,org,net} subdomains instead of invented names.
	These are defined in RFC 2606.

2004-12-06  Julio M. Merino Vidal  <jmmv@menta.net>

	* configure.ac: Now that we depend on GNU Autoconf >= 2.58, we
	can use the AS_HELP_STRING macro everywhere we need to pretty-print
	help strings.  Also convert old calls to AC_HELP_STRING (deprecated)
	to this one.

2004-12-06  Joel Rosdahl  <joel@rosdahl.net>

	* Makefile.am (package_full_revision.txt): Silence error messages
	when deducing full package revision.

2004-12-06  graydon hoare  <graydon@pobox.com>

	* unix/get_system_flavour.cc:
	* win32/get_system_flavour.cc: Add missing files.

2004-12-06  graydon hoare  <graydon@pobox.com>

	* commands.cc (merge): Add newline in output.
	* change_set.cc (project_missing_deltas): Fix very bad
	delta-renaming bug.

2004-12-06  graydon hoare  <graydon@pobox.com>

	* change_set.cc:
	* tests/t_merge_add_del.at:
	* netsync.cc:
	* commands.cc: Clean up from merge.

2004-12-06  Nathaniel Smith  <njs@codesourcery.com>

	* tests/t_add_patch_drop_add.at: New test.
	* tests/t_merge2_add_drop_add.at: New test.
	* tests/t_patch_drop_add.at: New test.
	* tests/t_patch_vs_drop_add.at: New test.
	* testsuite.at: Add them.

	* tests/t_add_drop_add.at: Fix to test what it was supposed to.

	* tests/t_merge2_data.at: Remove extraneous [stdout].

	* tests/t_merge_add_del.at: Fix description.
	XFAIL it.

2004-12-06  Nathaniel Smith  <njs@codesourcery.com>

	* tests/t_add_drop_add.at: New test.
	* testsuite.at: Add it.

2004-12-05  Nathaniel Smith  <njs@codesourcery.com>

	* tests/t_merge_add_del: Shorten name for better display.

2004-12-05  Matt Johnston <matt@ucc.asn.au>

	* tests/t_merge_add_del: added a new test for merging
	  branches where a file is added then removed.
	* testsuite.at: added the new test
	* configure.ac: bumped the prequisite version to 2.58 since
	  some tests use AT_XFAIL_IF

2004-12-05  graydon hoare  <graydon@pobox.com>

	* Makefile.am (package_full_revision.txt): Use top_builddir
	to locate monotone executable.

2004-12-05  Nathaniel Smith  <njs@codesourcery.com>

	* tests/t_merge_add_del: Shorten name for better display.

2004-12-05  Matt Johnston <matt@ucc.asn.au>

	* tests/t_merge_add_del: added a new test for merging
	  branches where a file is added then removed.
	* testsuite.at: added the new test
	* configure.ac: bumped the prequisite version to 2.58 since
	  some tests use AT_XFAIL_IF

2004-12-04  graydon hoare  <graydon@pobox.com>

	* commands.cc (fcommit): New command.
	(update): Finish off merge of update command.

2004-12-04  Derek Scherger  <derek@echologic.com>

	* commands.cc: (complete_command): New function.
	(explain_usage/process): Use it.

2004-12-04  Nathaniel Smith  <njs@codesourcery.com>

	* change_set.cc (merge_deltas): Call correct variant of
	try_to_merge_files depending on whether ancestor is available.
	* diff_patch.cc (try_to_merge_files -- merge3 version): Add
	assertions about ids.
	(try_to_merge_files -- merge2 version): Likewise.

	* testsuite.at: Add a trivial working merge2 hook.
	* tests/t_related_merge2_data.at: Update to use.
	Mark as expected to PASS.
	* tests/t_merge2_data.at: Likewise.

2004-12-04  Nathaniel Smith  <njs@codesourcery.com>

	* change_set.cc (merge_deltas): Call correct variant of
	try_to_merge_files depending on whether ancestor is available.
	* diff_patch.cc (try_to_merge_files -- merge3 version): Add
	assertions about ids.
	(try_to_merge_files -- merge2 version): Likewise.

	* testsuite.at: Add a trivial working merge2 hook.
	* tests/t_related_merge2_data.at: Update to use.
	Mark as expected to PASS.
	* tests/t_merge2_data.at: Likewise.

2004-12-04  Nathaniel Smith  <njs@codesourcery.com>

	* change_set.cc: Remove tabs.
	* diff_patch.cc: Likewise.

2004-12-04  Nathaniel Smith  <njs@codesourcery.com>

	* change_set.cc: Remove tabs.
	* diff_patch.cc: Likewise.

2004-12-03  Julio M. Merino Vidal  <jmmv@menta.net>

	* commands.cc: Add a missing newline to a message.

2004-12-03  Julio M. Merino Vidal  <jmmv@menta.net>

	* cryptopp/config.h:
	* configure.ac: NetBSD does not define __unix__ nor __unix, so the
	build fails.  To solve, check for __NetBSD__ where appropiate to
	detect a Unix system.

2004-12-03  Julio M. Merino Vidal  <jmmv@menta.net>

	* INSTALL: Document my latest changes: --enable-ipv6 option, ability
	to specify static boost prefix through --enable-static-boost and
	BOOST_SUFFIX variable.

2004-12-03  Julio M. Merino Vidal  <jmmv@menta.net>

	* Makefile.am:
	* configure.am: Add a variable, BOOST_SUFFIX, that identifies the
	suffix string that has to be appended to Boost library names to use
	them.  This variable can be defined on configure's command line.

2004-12-03  Julio M. Merino Vidal  <jmmv@menta.net>

	* configure.ac: Let the --enable-static-boost argument take a prefix
	to where boost libraries are located.

2004-12-03  Julio M. Merino Vidal  <jmmv@menta.net>

	* configure.ac: Add a three-state --enable-ipv6 argument to the
	configure script to explicitly enable or disable IPv6 support.

2004-12-03  Julio M. Merino Vidal  <jmmv@menta.net>

	* std_hooks.lua: Add missing newlines to two error messages.

2004-12-02  Derek Scherger  <derek@echologic.com>

	* commands.cc: more tweaking to ease changeset merge

2004-12-01  Derek Scherger  <derek@echologic.com>

	* commands.cc: reordered commands to help merge with changesets
	branch

2004-12-01  graydon hoare  <graydon@pobox.com>

	* {unix,win32}/get_system_flavour.cc: New files.
	* basic_io.{cc,hh}: Give names to input sources.
	* monotone.cc: Move app_state ctor inside try.
	* platform.hh (get_system_flavour): Declare.
	* revision.cc: Name input source "revision".
	* sanity.cc: Log flavour on startup.
	* tests/t_attributes.at: Use new syntax.
	* transforms.{cc,hh} (split_into_lines): New variant, and rewrite.
	* work.{cc,hh}: Rewrite attributes to use basic_io.
	(get_attribute_from_db):
	(get_attribute_from_working_copy): New functions.

2004-11-30  Nathaniel Smith  <njs@codesourcery.com>

	* keys.cc (get_passphrase): Simplify arguments.
	(generate_key_pair): Force new passphrases to come from the user.
	Adapt to new 'get_passphrase' arguments.
	(change_key_passphrase): Likewise.
	(generate_key_pair): Add argument specifying passphrase, for
	exclusive use of the unit tests.
	(signature_round_trip_test): Use it.
	* keys.hh (generate_key_pair): Adjust prototype correspondingly.

	* tests/t_genkey.at: Test that 'genkey' requires the passphrase to
	be entered.
	* tests/t_chkeypass.at: Check that 'chkeypass' fails if no
	passphrase is given.

2004-11-30  Nathaniel Smith  <njs@codesourcery.com>

	* keys.hh: Remove tabs.
	* keys.cc: Likewise.

2004-11-30  Nathaniel Smith  <njs@codesourcery.com>

	* monotone.texi (Hook Reference): Clarify description of
	'get_passphrase', following confusion on IRC.

2004-11-30  Joel Rosdahl  <joel@rosdahl.net>

	* ui.cc (fatal): Added missing newlines in fatal message.

2004-11-29  Nathaniel Smith  <njs@codesourcery.com>

	* monotone.texi: Add more details to documentation of 'update
	<revision>' command.

	* ui.cc (fatal): Typo in previous commit.

2004-11-29  Nathaniel Smith  <njs@codesourcery.com>

	* ui.cc (fatal): On suggestion of Zack Weinberg, add a note to
	fatal error messages 1) telling the user that it's a bug (i.e.,
	not their fault), and 2) requesting a bug report.

2004-11-29  Nathaniel Smith  <njs@codesourcery.com>

	* ui.cc: Remove tabs.

2004-11-30  Matt Johnston  <matt@ucc.asn.au>

	* change_set.cc (merge_disjoint_analyses): Prevent duplicated
	tids being used.
	(merge_disjoint_analyses): Fix typo (s/a_tmp/b_tmp/)

2004-11-24  Nathaniel Smith  <njs@codesourcery.com>

	* tests/t_cleanup_empty_dir.at: Shorten name.

2004-11-24  Nathaniel Smith  <njs@codesourcery.com>

	* Makefile.am (BUILT_SOURCES): List package_*version.{h,txt}.
	* package_{full_,}version.txt: Work when blddir != srcdir.

2004-11-24  Nathaniel Smith  <njs@codesourcery.com>

	* mt_version.hh: New file.
	* mt_version.cc: New file.
	* monotone.cc (package_revision.h): Don't include it.
	(mt_version.hh): Include it.
	(OPT_FULL_VERSION): New option.
	(options): Add it.
	(cpp_main): Implement --version and --full-version in terms of
	mt_version.hh.

	* Makefile.am (package_full_revision.h): Build it.
	(MOST_SOURCES): Add mt_version.{cc,hh}.

2004-11-24  Nathaniel Smith  <njs@codesourcery.com>

	* txt2c.cc (main): Add "--skip-trailing" option to skip trailing
	whitespace.
	* Makefile.am (package_revision.h): Generate it.
	* monotone.cc (package_revision.h): Include it.
	(cpp_main): Print it as part of --version.

2004-11-23  Nathaniel Smith  <njs@codesourcery.com>

	* tests/t_cleanup_empty_dir.at: New test.
	* testsuite.at: Call it.

2004-11-23  Nathaniel Smith  <njs@codesourcery.com>

	* monotone.texi (File Attributes): Document how restricted format
	of .mt-attrs currently is.  Also talk about 'the' .mt-attrs file
	instead of 'an', in response to confusion.

2004-11-23  Nathaniel Smith  <njs@codesourcery.com>

	* work.cc (build_deletion): Add missing newline.
	(build_rename): Likewise.
	(build_rename): Likewise.

2004-11-23  Nathaniel Smith  <njs@codesourcery.com>

	* work.cc: Remove tabs.

2004-11-23  Nathaniel Smith  <njs@codesourcery.com>

	* commands.cc: Remove tabs.

2004-11-23  Nathaniel Smith  <njs@codesourcery.com>

	* tests/t_add_dot.at: New test.
	* testsuite.at: Call it.

2004-11-22  Joel Rosdahl  <joel@rosdahl.net>

	* testsuite.at (NEED_UNB64): Check that python knows how to decode
	strings before using it.

2004-11-21  Joel Rosdahl  <joel@rosdahl.net>

	* testsuite.at (NEED_UNB64): Find more programs for decoding
	base64.

2004-11-20  Nathaniel Smith  <njs@codesourcery.com>

	* tests/t_merge_1.at: New test.
	* testsuite.at: Add it.
	(NEED_UNB64): New macro.
	(UNB64): Likewise.
	* tests/t_unidiff.at: Use them.
	* tests/t_unidiff2.at: Likewise.

2004-11-19  Nathaniel Smith  <njs@codesourcery.com>

	* tests/t_initfork.at: Remove file; redundant with
	t_merge2_add.at.
	* testsuite.at: Don't call it.

2004-11-18  Derek Scherger  <derek@echologic.com>

	* commands.cc (list tags): new command.
	* monotone.1: update.
	* monotone.texi: update.
	* std_hooks.lua: remove unused get_problem_solution hook.
	* test/t_tags.at: new test.
	* testsuite.at: call it.

2004-11-18  Nathaniel Smith  <njs@codesourcery.com>

	* monotone.texi (Committing Work): Remove mistakenly added
	redundant command line argument.

2004-11-17  Joel Rosdahl  <joel@rosdahl.net>

	* commands.cc (diff): Don't print hashes around diff output if
	there is no diff to print.

	Fix bugs #8714 "monotone update working copy to previous version"
	and #9069 "update with multiple candidates":
	* commands.cc (update): Let the update command take an optional
	revision target parameter. Without an explicit revision target,
	the current branch head is used just like before. Added logic for
	updating to an older revision or another revision reachable via a
	common ancestor.
	* tests/t_update_to_revision.at: Add regression tests for new
	update logic.
	* testsuite.at: Add new test.
	* monotone.texi: Document new update argument.

2004-11-17  Nathaniel Smith  <njs@codesourcery.com>

	* netsync.cc (request_fwd_revisions): Rename 'first_attached_edge'
	to 'an_attached_edge', because it does not represent the first
	attached edge.  Likewise for 'first_attached_cset'.
	(analyze_attachment): Remove early exit from loop; we want to
	analyze the entire graph, not just some linear subgraphs.

	* revision.cc (ensure_parents_loaded): Filter out the null
	revision when calculating parents.
	* change_set.hh (null_id): Define for 'revision_id's.

	* tests/t_merge2_add.at: New test.
	* tests/t_merge2_data.at: New test.
	* tests/t_related_merge2_data.at: New test.
	* tests/t_merge_add.at: New test.
	* tests/t_netsync_pubkey.at: New test.
	* tests/t_netsync_repeated.at: New test.
	* tests/t_netsync_unrelated.at: New test.


	* testsuite.at: Add new tests.
	(NETSYNC_SETUP): New macro.
	(MONOTONE2): New macro.
	(RUN_NETSYNC): New macro.
	(ADD_FILE): New macro.
	(SET_FILE): New macro.
	(COMMIT): New macro.
	* tests/t_netsync.at: Use them.

	* tests/t_singlenetsync.at: Add 'netsync' keyword'.  Rename to...
	* tests/t_netsync_single.at: ...this.

	* tests/t_heads_discontinuous_branch.at: XFAIL it.

2004-11-17  Nathaniel Smith  <njs@codesourcery.com>

	* netsync.cc: Remove hard tabs.

2004-11-17  Nathaniel Smith  <njs@codesourcery.com>

	* revision.cc: Remove hard tabs.
	* change_set.hh: Likewise.

2004-11-16  Nathaniel Smith  <njs@codesourcery.com>

	* tests/t_heads.at: Replace last tricky case with a less tricky case.
	* tests/t_heads_discontinuous_branch.at: New test for the really
	tricky case.
	* testsuite.at: Run it.

2004-11-16  Nathaniel Smith  <njs@codesourcery.com>

	* views.sql (trusted_parents_in_branch): Remove.
	(trusted_children_in_branch): Remove.
	(trusted_branch_members): New view.
	(trusted_branch_parents): New view.
	(branch_heads): Use the new views, not the removed ones.

	* database.cc (get_heads): Column name in 'branch_heads'
	unavoidably changed from 'id' to 'parent'; adjust SELECT statement
	to use new name.

2004-11-16  Nathaniel Smith  <njs@codesourcery.com>

	* database.cc: Remove hard tabs.

2004-11-16  Nathaniel Smith  <njs@codesourcery.com>

	* commands.cc (dump_diffs): Fetch delta destination, not source,
	on new files.

2004-11-15  Joel Rosdahl  <joel@rosdahl.net>

	* tests/t_diff_added_file.at: Added testcase exposing a bug in
	"monotone diff x y" where x is an ancestor of y and y adds a new
	file.
	* testsuite.at: Add new test.

2004-11-14  Joel Rosdahl  <joel@rosdahl.net>

	Fix bug #9092 "add command to change passphrase":
	* commands.cc (chkeypass): New command.
	* keys.cc (get_passphrase): Added parameters for prompt beginning and
	disabling hook lookup and passphrase caching.
	* keys.hh, keys.cc (change_key_passphrase): New function.
	* database.hh, database.cc (delete_private_key): New function.
	* monotone.texi (Key and Cert): Document command.
	* tests/t_chkeypass.at: Testcase for the command.
	* testsuite.at: Added new testcase.

2004-11-14  Matt Johnston <matt@ucc.asn.au>

	* tests/t_initfork.at: New test for merging two ancestor-less heads.

2004-11-13  Nathaniel Smith  <njs@codesourcery.com>

	* tests/t_heads.at: New test.
	* testsuite.at: Add it.

2004-11-13  Nathaniel Smith  <njs@codesourcery.com>

	* monotone.texi: Fix various typos.
	(Committing Work): Add missing command line argument.
	(Branch Names): New section.
	Add me to the copyright block.

2004-11-12  Joel Rosdahl  <joel@rosdahl.net>

	* monotone.texi: Fix documentation of the approve and disapprove
	commands. Fix jp.co.juicebot.jb7 branch name in examples. Other
	minor fixes.

2004-11-11  Joel Rosdahl  <joel@rosdahl.net>

	* monotone.texi: Fix typos.

2004-11-08  graydon hoare  <graydon@pobox.com>

	* monotone.texi: Some minor cleanups.
	* netsync.cc: Fix a formatter.

2004-11-07  graydon hoare  <graydon@pobox.com>

	* figures/*.txt: Drop.
	* monotone.texi: Pull ASCII figures back in conditionally.
	* NEWS, AUTHORS, monotone.spec: Update for 0.15.
	* monotone.1: Update.

2004-11-06  graydon hoare  <graydon@pobox.com>

	* README.changesets: New file.
	* config.guess, config.sub: Remove.
	* Makefile.am: Improve document-building brains.
	* cert.cc, netsync.cc: Remove include.
	* configure.ac: Bump version number.
	* merkle_tree.{cc,hh}: Use unsigned char in dynamic_bitset.
	* po/POTFILES.in: Update to remove os_specific.hh.
	* po/monotone.pot: Regenerate.

2004-11-05  graydon hoare  <graydon@pobox.com>

	* constants.cc: Up timeout, connection limit.
	* monotone.texi: Various cleanups.

2004-11-05  Ulrich Drepper  <drepper@redhat.com>

	* configure.ac: Reduce dependencies.
	* lua/lua.h: Include config.h.
	* mkstemp.{cc,hh}: Use system variant when found.
	* netxx/resolve_getaddrinfo.cxx: Check for AI_ADDRCONFIG
	definition.
	* po/POTFILES.in: Update to mention changes.
	* Makefile.am (EXTRA_DIST): Include spec file.
	* commands.cc (diff): No output if empty diff.

2004-10-31  graydon hoare  <graydon@pobox.com>

	* commands.cc (diff): Use guess_binary.
	Fix up some messages to fit on single lines.
	* Makefile.am: Make monotone.pdf depend on figures.
	* change_set.cc: Make inversion drop "delete deltas".
	* texinfo.css: Make images align nicely.
	* netsync.cc: Fix up some messages to be clearer.

2004-10-30  graydon hoare  <graydon@pobox.com>

	* figures/*: New figures.
	* monotone.texi: Rewrite much of the tutorial.

2004-10-30  Nathaniel Smith  <njs@codesourcery.com>

	* netsync.cc (process_hello_cmd): Make clear that when the
	server's key is unknown, we abort the connection.

2004-10-29  Nathaniel Smith  <njs@codesourcery.com>

	* sanity.cc (dump_buffer): Wrap bare string in call to string(),
	to disambiguate conversions (required by Boost 1.30).

2004-10-26  graydon hoare  <graydon@pobox.com>

	* tests/t_update_missing.at: New test from Bruce Stephens
	* testsuite.at: Call it.
	* change_set.cc: Fix the error exposed by it.

2004-10-26  graydon hoare  <graydon@pobox.com>

	* work.{cc,hh}: Comply with Derek's new tests.
	* commands.cc: Likewise.

2004-10-28  Derek Scherger  <derek@echologic.com>

	* tests/t_rename.at: add test for renaming a file after it has
	been moved rather than before
	* tests/t_revert.at: add test for reverting a missing file

2004-10-28  Derek Scherger  <derek@echologic.com>

	* tests/t_drop_missing.at: New test.
	* testsuite.at: Call it.

2004-10-28  Derek Scherger  <derek@echologic.com>

	* tests/t_add.at: New test.
	* testsuite.at: Call it.

2004-10-26  graydon hoare  <graydon@pobox.com>

	* basic_io.{cc,hh}: Rework to use indented stanzas.
	* change_set.cc, revision.cc: Likewise.
	* change_set.cc: Fix formatter bug.
	* commands.cc: Sanity check file ID on delta commit.
	* work.cc: Chatter a bit more on add/drop.

2004-10-17  graydon hoare  <graydon@pobox.com>

	* merkle_tree.cc: Fix bad logging.
	* netsync.cc: Fix transmission bugs.
	* work.cc: Add some progress messages back in.
	* monotone.texi: Change contents of MT/work in example.

2004-10-17  graydon hoare  <graydon@pobox.com>

	* commands.cc (log): Keep a seen list, mask frontier by it.
	* monotone.texi: Updates to cover revision terminology.

	Also various further merges from trunk, see below.

2004-10-17  Derek Scherger  <derek@echologic.com>

	* lua.{cc,hh} (hook_ignore_branch): new hook
	* commands.cc (ls_branches): call it
	* monotone.texi (Hook Reference): describe it

2004-10-17  Richard Levitte  <richard@levitte.org>

	fix bug 8715 and more
	* diff_patch.cc (struct unidiff_hunk_writer,
	unidiff_hunk_writer::flush_hunk): the skew is not just the
	size difference between added and deleted lines in the current
	hunk, it's the size difference between /all/ added and deleted
	lines so far.  Therefore, the skew needs to be a member of the
	struct rather than being something calculated for each hunk.
	Furthermore, we need to add trailing context even if the change
	only consisted of one line.

2004-10-17  Richard Levitte  <richard@levitte.org>

	* monotone.texi (Working Copy): Change the description of
	'monotone revert' to explain what happens when there are
	arguments.

2004-10-17  Richard Levitte  <richard@levitte.org>

	* monotone.texi (OPTIONS): Add a description of --ticker.

	* ui.cc, ui.hh: Rethink the writing conditions as the ticks being
	"dirty" when they have changed since the last print.  That way,
	it's very easy to see when they need being printed.  This fixes a
	small bug where, in some cases, the exact same tick output is
	produced twice, once before a separate message, and once after,
	when a ticker is actually being removed.
	(tick_write_dot::write_ticks): Add a line that describes the
	ticks, including the amount of each tick per short name.

2004-10-17  Richard Levitte  <richard@levitte.org>

	fix bug 8733
	* ui.cc, ui.hh: Define a separate tick writer struct, and two
	subclasses, one that write counters, and one that writes progress
	characters.  As a consequence, move the count to the ticker class
	itself, and have the user interface contain a map of pointers to
	tickers instead of a map of counters, so data is easier to expand
	and access in a consistent manner.  Finally, correct a few errors
	in the checks for when ticks should be written, and make sure the
	final value gets written when the tickers are removed.

	* cert.cc (write_ancestry_paths):
	* database.cc (rehash):
	* netsync.cc (call_server, rebuild_merkle_trees):
	* rcs_import.cc (import_cvs_repo, cvs_history): Adapt to the new
	tickers.

	* monotone.cc: Add the option '--ticker' which takes the values
	"dot" or "count" to express which type of tick writer to use.  As
	a result, set the tick writer to be the progress dot kind or the
	counting type.

2004-10-15  graydon hoare  <graydon@pobox.com>

	* std_hooks.lua (get_revision_cert_trust): Add.

2004-10-14  graydon hoare  <graydon@pobox.com>

	* main.cc (UNIX_STYLE_SIGNAL_HANDLING): Enable on OSX.
	* cryptopp/*: Upgrade to 5.2.1
	* Makefile.am: Adjust for a couple new files.

2004-10-13  graydon hoare  <graydon@pobox.com>

	* change_set.cc (__STDC_CONSTANT_MACROS): Further hammering.
	* commands.cc (changesetify): New subcommand to db.
	* database.{cc,hh} (sql): Install views.
	(install_views): New function.
	(get_manifest_certs): Restore old variant.
	* numeric_vocab.hh: Use stdint.h.
	* revision.{cc,hh} (analyze_manifest_changes)
	(construct_revisions)
	(build_changesets): New functions.
	* schema.sql: Remove views stuff.
	* views.sql: Put views here.
	* schema_migration.cc: Add migration code for revisions.
	* Makefile.am: Mention views.sql.

2004-10-12  graydon hoare  <graydon@pobox.com>

	* unix/read_password.cc: Don't force echo on.

2004-10-10  graydon hoare  <graydon@pobox.com>

	merge a batch of changes from trunk, see below.
	* monotone.spec: Bump to 0.14.

2004-10-10  graydon hoare  <graydon@pobox.com>

	fix bug 9884
	* tests/t_singlenetsync.at: sleep 5
	* tests/t_netsync.at: sleep 5

2004-10-10  graydon hoare  <graydon@pobox.com>

	* AUTHORS: Mention Richard Levitte.
	* Makefile.am: Remove nonce stuff.
	* NEWS: Describe changes from last release.
	* cert.cc (cert_manifest_testresult): Teach about other ways
	of writing a boolean value.
	* commands.cc (commit): Don't commit when no change.
	(debug): Rename to "db execute".
	(serve): Require passphrase on startup.
	(bump): Remove command.
	(ls keys): Handle no keys.
	* configure.ac: Bump version number.
	* keys.cc (get_passphrase): Reject empty passphrase nicely,
	from user and from hook.
	* lua.{cc,hh} (hook_get_sorter): Dead code, remove.
	* main.cc (main_with_many_flavours_of_exception): s/char/int/.
	* monotone.cc (OPT_DUMP): New option.
	(OPT_VERBOSE): Rename as OPT_DEBUG.
	* monotone.{texi,1}: Document changes, s/rdiff/xdelta/.
	* nonce.{cc,hh}: Drop.
	* sanity.hh (sanity::filename): New field.
	* sanity.cc (dump_buffer): Dump to file or be silent.
	* testsuite.at (persist_phrase_ok): Define as true.
	* tests/t_null.at: Adjust for new option names.
	* unit_tests.cc: Set debug, not verbose.

2004-10-10  graydon hoare  <graydon@pobox.com>

	* tests/t_remerge.at: New test.
	* testsuite.at: Call it.

2004-10-10  graydon hoare  <graydon@pobox.com>

	* cryptopp/algebra.cpp:
	* cryptopp/asn.h:
	* cryptopp/hmac.h:
	* cryptopp/iterhash.h:
	* cryptopp/mdc.h:
	* cryptopp/modes.h:
	* cryptopp/osrng.h:
	* cryptopp/pubkey.h:
	* cryptopp/seckey.h:
	* cryptopp/simple.h:
	* cryptopp/smartptr.h:
	* cryptopp/strciphr.cpp:
	* cryptopp/strciphr.h:
	* lcs.cc:
	* lua.cc: Fixes for g++ 3.4 from Michael Scherer.
	* AUTHORS: Mention Michael.

2004-10-10  graydon hoare  <graydon@pobox.com>

	* tests/t_movedel.at: New test.
	* testsuite.at: Call it.

2004-10-10  graydon hoare  <graydon@pobox.com>

	* tests/t_movepatch.at: New test.
	* testsuite.at: Call it.

2004-10-10  graydon hoare  <graydon@pobox.com>

	* change_set.cc:
	* file_io.{cc,hh}: Bug Fixes.

2004-10-10  graydon hoare  <graydon@pobox.com>

	* cert.{cc,hh} (cert_revision_manifest): Bug fixes.
	* commands.cc (approve)
	(disapprove)
	(testresult): Teach about revisions.
	* tests/t_disapprove.at:
	* tests/t_i18n_file.at:
	* tests/t_ls_missing.at:
	* tests/t_testresult.at: Bug fixes.

2004-10-09  graydon hoare  <graydon@pobox.com>

	* netsync.cc:
	* packet.cc:
	* tests/t_i18n_file.at:
	* tests/t_netsync.at:
	* tests/t_single_char_filenames.at:
	* tests/t_singlenetsync.at: Bug fixes.

2004-10-04  graydon hoare  <graydon@pobox.com>

	* Makefile.am: Re-enable rcs stuff.
	* cert.{cc,hh}: Bug fixes.
	* change_set.{cc,hh} (apply_change_set)
	(apply_change_set_inverse): New helper functions.
	* commands.cc (log)
	(rcs_import)
	(cvs_import): Teach about revisions.
	* database.cc (get_version): Block reconstruction loops.
	* diff_patch.cc:
	* lua.cc:
	* netsync.cc: Remove references to obsolete includes.
	* rcs_file.cc: Pick up bug fix from trunk.
	* rcs_import.cc: Teach about revisions.

2004-10-03  graydon hoare  <graydon@pobox.com>

	* change_set.{cc,hh}: Lots of little bug fixes.
	* commands.cc: Likewise.
	* database.cc: Comment some chatter.
	* file_io.{cc,hh}: Bug fixes, remove unlink / hardlink stuff.
	* netcmd.cc: Bug fixes.
	* netsync.cc: Likewise.
	* tests/t_*.at: Teach about revisions.
	* testsuite.at: Likewise.
	* work.cc: Bug fixes.

2004-09-30  graydon hoare  <graydon@pobox.com>

	* app_state.cc: Inform db of app.
	* change_set.cc: Bug fixes.
	* commands.cc: Use delete_file not unlink.
	* database.{cc,hh}: Bug fixes in trust function machinery.
	* revisions.cc: Skip consideration of empty parents.
	* file_io.{cc,hh}: Remove unlink function.
	* schema.sql: Pass pubkey data into trust call.

2004-09-29  graydon hoare  <graydon@pobox.com>

	* change_set.cc: Various bug fixes, merge unit tests.

2004-09-26  graydon hoare  <graydon@pobox.com>

	* predicament.{cc,hh}: Remove.
	* Makefile.am: Update.
	* change_set.{cc,hh}: Compilation fixes.
	* commands.cc: Likewise.
	* file_io.{cc,hh}: Likewise, and implement link/unlink.
	* lua.{cc,hh}: Implement conflict resolver hooks.

2004-09-25  graydon hoare  <graydon@pobox.com>

	* change_set.{cc,hh}: Rewrite entirely.
	* work.cc: Adjust to compensate.
	* commands.cc: Likewise.
	* numeric_vocab.hh: Ask for C99 constant ctor macros.

2004-09-24  Derek Scherger  <derek@echologic.com>

	* app_state.{cc,hh} (initialize,prefix,in_restriction): rename
	restriction vars; require explicit subdir restriction with ".";
	remove restriction if any path evaluates to working copy root
	* commands.cc (update): disallow restricted updates
	(diff): use --manifest options for initialization
	* tests/t_restrictions.at: remove restricted update test
	* tests/t_subdirs.at: added (missed previously)
	* vocab.cc (verify): allow "." elements in local_path
	(test_file_path_verification): test for "." in paths

2004-09-20  Derek Scherger  <derek@echologic.com>

	* app_state.{cc,hh}: add message and manifest options; add subdir
	restriction; use set instead of vector for path restrictions
	(prefix): new method
	(add_restriction): change signature for set of path restrictions
	(in_restriction): renamed from is_restricted; adjust path matching
	(set_message): new method
	(add_manifest): new method
	(initialize): remove code to adjust restrictions from old options
	* commands.cc
	(restrict_patch_set, struct unknown_itemizer): rename
	app.is_restricted to app.in_restriction
	(add,drop,rename,revert): prefix file args with current subdir
	(update,status,ls_unknown,ls_missing): build restriction from args
	(commit): build restriction from args; use --message option
	(diff): build restriction from args; use --manifest options
	* file_io.cc (find_working_copy): logging tweaks
	* monotone.cc: remove --include/--exclude options; add --manifest
	and --message options
	* tests/t_attributes.at: add commit --message option
	* tests/t_cross.at: commit --message
	* tests/t_cwork.at: commit --message
	* tests/t_disapprove.at: commit --message
	* tests/t_drop.at: commit --message
	* tests/t_erename.at: commit --message; diff --manifest
	* tests/t_fork.at: commit --message
	* tests/t_genkey.at: commit --message
	* tests/t_i18n_file.at: commit --message
	* tests/t_import.at: commit --message
	* tests/t_ls_missing.at: commit --message
	* tests/t_merge.at: commit --message
	* tests/t_movedel.at: commit --message
	* tests/t_movepatch.at: commit --message
	* tests/t_netsync.at: commit --message
	* tests/t_persist_phrase.at: commit --message
	* tests/t_rename.at: commit --message
	* tests/t_renamed.at: commit --message
	* tests/t_restrictions.at: remove --include/--exlclude options
	* tests/t_revert.at: commit --message
	* tests/t_scan.at: commit --message
	* tests/t_single_char_filenames.at: commit --message
	* tests/t_testresult.at: commit --message
	* tests/t_unidiff.at: commit --message
	* tests/t_unidiff2.at: commit --message
	* tests/t_update.at: commit --message
	* tests/t_versions.at: commit --message

2004-09-19  graydon hoare  <graydon@pobox.com>

	* change_set.cc: More bug fixes.
	* basic_io.cc: Improve error reporting.
	* commands.cc (complete): Teach about revisions.
	* database.{cc,hh}: Add complete variant for revisions.

2004-09-19  graydon hoare  <graydon@pobox.com>

	* change_set.cc: Add a unit test, fix some bugs.

2004-09-18  graydon hoare  <graydon@pobox.com>

	* change_set.{cc,hh} (subtract_change_sets): New function.
	(build_pure_addition_change_set): New function.
	* commands.cc (try_one_merge): Teach about revisions
	(merge): Likewise.
	(propagate): Likewise.
	(update): Change from changeset inversion to negation.
	* database.{cc,hh} (get_manifest): New function.
	* cert.cc: Use it.

2004-09-13  graydon hoare  <graydon@pobox.com>

	* change_set.cc: Bug fixes.
	* commands.cc: Likewise.

2004-09-13  graydon hoare  <graydon@pobox.com>

	* change_set.{cc,hh}: Implement delta renaming and merging.
	* commands.cc
	(update): Teach about revisions.
	(agraph): Likewise.
	* diff_patch.{cc,hh}: Tidy up interface a bit.
	* database.{cc,hh} (get_revision_ancestry): New helper.
	* file_io.{cc,hh}
	(move_dir): New function.
	(delete_dir_recursive): New function.

2004-09-10  graydon hoare  <graydon@pobox.com>

	* basic_io.{cc,hh}: Move to more "normal" looking
	quoted output.
	* change_set.{cc,hh}: Extend, bugfix.
	* commands.cc (diff): Teach about revisions.
	* revision.{cc,hh}: Extend, bugfix.

2004-09-07  Derek Scherger  <derek@echologic.com>

	subdirectory restrictions

	* file_io.{hh,cc} (find_working_copy): new function
	(absolutify) use fs::current_path
	* work.cc (add_to_options_map): use options.insert to preserve
	previous settings
	* work.hh: add note about MT/options file to header comment
	* lua.{hh,cc} (load_rcfile): renamed from add_rcfile
	* app_state.{cc,hh} (constructor): remove read of MT/options
	(initialize): new methods to find/create working copy
	(set_stdhooks,set_rcfiles,add_rcfile,load_rcfiles,read_options):
	new methods
	(set_database,set_branch,set_signing_key): update for new options
	reading
	* monotone.cc: update help for --norc option
	(cpp_main): move loading of lua hooks to app_state after book
	keeping dir is found
	* commands.cc: all commands call app initialize to relocate to
	working copy directory
	(bookdir_exists,ensure_bookdir) remove
	(setup) new command to create working copy
	* tests/t_subdirs.at: new test
	* testsuite.at: call new setup command to initialize working copy;
	call new test
	(PROBE_NODE): adjust for new checkout requirement that MT dir does
	not exist
	* tests/t_attributes.at: ditto
	* tests/t_cwork.at: ditto
	* tests/t_single_char_filenames.at: ditto
	* tests/t_versions.at: ditto

2004-09-06  graydon hoare  <graydon@pobox.com>

	* Makefile.am: Revise,
	* cert.{cc,hh}: Minor bug fixes.
	* change_set.{cc,hh}
	(apply_path_rearrangement): New variant.
	(read_path_rearrangement): New function.
	(write_path_rearrangement): New function.
	* commands.cc: Partially teach about revisions.
	* database.{cc,hh}: Bug fixes.
	* revision.cc: Print new manifest as hex.
	* schema.sql: Fix typos.
	* update.{cc,hh}: Teach about revisions.

2004-09-06  graydon hoare  <graydon@pobox.com>

	* Makefile.am (unit_tests): Revise.
	* change_set.{cc,hh}: Move accessors to header.
	* constants.cc (netcmd_current_protocol_version): Bump.
	(netcmd_minimum_bytes_to_bother_with_gzip): Expand to 0xfff.
	* database.{cc,hh}: Teach about reverse deltas, bug fixes.
	* diff_patch.{cc,hh}: Remove dead code.
	* merkle_tree.{cc,hh}: Teach about revisions.
	* netsync.cc: Teach about revisions, reverse deltas.
	* packet.{cc,hh}: Likewise.
	* unit_tests.{cc,hh}: Reactivate tests.

2004-09-02  Derek Scherger  <derek@echologic.com>

	* tests/t_restrictions.at: rework and attempt to clean things up a
	bit; add test for bug in restrict_patch_set
	* commands.cc (restrict_patch_set): fix bug in removal of
	restricted adds/dels/moves/deltas

2004-08-28  graydon hoare  <graydon@pobox.com>

	* Makefile.am (unit_tests): Split out working parts.
	* basic_io.{cc,hh}: Minor fixes.
	* cert.{cc,hh}: Fixes, remove major algorithms.
	* revision.{cc,hh}: Rewrite algorithms from cert.cc.
	* change_set.{cc,hh}: Extensive surgery, unit tests.
	* database.{cc,hh}: Minor fixes.
	* file_io.{cc,hh}: Likewise.
	* lua.cc: Likewise.
	* packet.{cc,hh}: Teach about revisions.
	* schema.sql: Drop some optimistic tables.
	* unit_tests.{cc,hh}: Add revision, change_set tests.
	* vocab.cc: Instantiate revision<cert>.
	* work.{cc,hh}: Rewrite in terms of path_rearrangement.

2004-08-17  graydon hoare  <graydon@pobox.com>

	* database.cc: Simplified.
	* schema.sql: Simplified.
	* transforms.cc: Fixed bug.
	* revision.{hh,cc}: Stripped out tid_source.
	* change_set.{cc,hh}: Oops, never committed!

2004-08-16  graydon hoare  <graydon@pobox.com>

	* change_set.{hh,cc}: Simplified, finished i/o.
	* revision.{hh,cc}: Fix to match, redo i/o.
	* basic_io.cc (basic_io::parser::key): Print trailing colon.
	* vocab.hh: Whitespace tweak.

2004-08-09  graydon hoare  <graydon@pobox.com>

	* change_set.{hh,cc}: New files.
	* basic_io.{hh,cc}: New files.
	* predicament.{hh,cc}: New files.
	* revision.{hh,cc}: Break completely, need to fix.
	* diff_patch.{hh,cc}: Minor touchups.
	* lua.{hh,cc}, std_hooks.lua: Model predicaments.
	* Makefile.am: Update.

2004-07-10  graydon hoare  <graydon@pobox.com>

	* lcs.{hh,cc}: Move lcs.hh body into lcs.cc.
	* diff_patch.cc: Modify to compensate.
	* revision.{hh,cc}: New files.
	* Makefile.am: Update
	* patch_set.{hh,cc}: Remove.
	* {cert,database,lua,packets}.{hh,cc}, commands.cc:
	Modify partially (incomplete) to use revisions.
	* manifest.{hh,cc}: Cleanup, remove dead code.
	* schema.sql: Declare new revision tables.
	* schema_migration.cc: Incomplete migrator.
	* {transforms.{hh,cc}, vocab{,_terms}.hh:
	Infrastructure for revisions.

2004-07-20  Derek Scherger  <derek@echologic.com>

	* tests/t_restrictions.at: new test
	* testsuite.at: run it
	* app_state.{cc,hh} (add_restriction, is_restricted): new functions
	* monotone.cc (--include,--exclude): new options
	* commands.cc (restrict_patch_set): new function. called by
	commit, update, status, diff commands

2004-07-05  graydon hoare  <graydon@pobox.com>

	* cert.cc (operator<): Fix wrong ordering of
	fields.

2004-06-07  graydon hoare  <graydon@pobox.com>

	* cryptopp/algebra.cpp:
	* cryptopp/asn.h:
	* cryptopp/hmac.h:
	* cryptopp/iterhash.h:
	* cryptopp/mdc.h:
	* cryptopp/modes.h:
	* cryptopp/osrng.h:
	* cryptopp/pubkey.h:
	* cryptopp/seckey.h:
	* cryptopp/simple.h:
	* cryptopp/smartptr.h:
	* cryptopp/strciphr.cpp:
	* cryptopp/strciphr.h:
	* lcs.hh:
	* lua.cc: Fixes for g++ 3.4 from Michael Scherer.
	* AUTHORS: Mention Michael.

2004-05-28  graydon hoare  <graydon@pobox.com>

	* tests/t_movedel.at: New test.
	* testsuite.at: Call it.
	* diff_patch.cc (adjust_deletes_under_renames): New function.
	(merge3): Use it.

2004-05-27  graydon hoare  <graydon@pobox.com>

	* tests/t_movepatch.at: New test.
	* testsuite.at: Call it.
	* diff_patch.cc (adjust_deltas_under_renames): New function.
	(merge3): Use it.

2004-05-20  graydon hoare  <graydon@pobox.com>

	* NEWS: Note 0.13 release.
	* configure.ac: Bump version number.
	* monotone.spec: Likewise.

2004-05-19  graydon hoare  <graydon@pobox.com>

	* file_io.cc (tilde_expand): Fix fs::path use.

2004-05-18  graydon hoare  <graydon@pobox.com>

	* diff_patch.cc (apply_directory_moves): Fix fs::path use.
	* file_io.cc (write_data_impl): Likewise.
	* packet.cc: Use explicit true/false maps in caches.
	* sanity.cc (dump_buffer): Write to clog (buffered).

2004-05-16  graydon hoare  <graydon@pobox.com>

	* keys.cc (get_passphrase): Reimplement.
	* unix/read_password.c: Remove.
	* {unix,win32}/read_password.cc: Add.
	* constants.{hh,cc} (maxpasswd): New constant.
	* Makefile.am: Teach about platform specific stuff.

2004-05-16  graydon hoare  <graydon@pobox.com>

	* diff_patch.cc (merge2): Don't discard files on one side.
	* std_hooks.lua (merge2_xxdiff_cmd): Specify merge filename.

2004-05-14  Joel Rosdahl  <joel@rosdahl.net>

	* std_hooks.lua (ignore_file): Quote dots in .svn patterns.
	* monotone.texi: Updated ignore_file hook example.

2004-05-13  Nathaniel Smith  <njs@codesourcery.com>

	* commands.cc: Include boost/filesystem/path.hpp,
	boost/filesystem/convenience.hpp.
	(checkout): Make checkout directory an fs::path, not a local_path.

2004-05-13  Nathaniel Smith  <njs@codesourcery.com>

	* testsuite.at (test_hooks.lua): Add a 'test_attr' attribute
	hook.  Add tests t_attributes and t_single_char_filenames.
	* tests/t_attributes.at: New test.
	* tests/t_single_char_filenames.at: New test.
	* manifest.cc (read_manifest_map): Replace ".+" with ".*" to
	support single-character filenames.
	* work.cc (read_work_set): Likewise.
	(read_attr_map): Likewise.

2004-05-13  Nathaniel Smith  <njs@codesourcery.com>

	* monotone.texi (Hook Reference): Update documented default
	definitions of 'merge2' and 'merge3'.

2004-05-12  graydon hoare  <graydon@pobox.com>

	* AUTHORS: Rename Netxx back to netxx. Really, look in
	the manifest; it's been renamed!
	* configure.ac: Remove prg_exec_monitor checks.

2004-05-12  Nathaniel Smith  <njs@pobox.com>

	* AUTHORS: Remove discussion of adns, since we no longer
	distribute it.  Fix capitalization of "Netxx".

2004-05-12  Nathaniel Smith  <njs@pobox.com>

	* std_hooks.lua (merge2): Support xemacs.  Add error message
	if no merge tool is found.
	(merge3): Likewise.  Also add (disabled) hook to use CVS
	'merge' command, as a demonstration of how to.

2004-05-12  graydon hoare  <graydon@pobox.com>

	* std_hooks.lua (get_author): Remove standard definition.
	* monotone.texi: Document change.

2004-05-12  graydon hoare  <graydon@pobox.com>

	* cert.cc (cert_manifest_author_default): Use default signing key
	name for default author, if lua hook fails.

2004-05-12  Joel Rosdahl  <joel@rosdahl.net>

	* file_io.cc (walk_tree): Removed extraneous newline in error
	message.

	* std_hooks.lua (edit_comment): Added missing newline in log
	message template.

	* tests/t_ls_missing.at: New test case.
	* testsuite.at: Added t_ls_missing.at.

2004-05-10  graydon hoare  <graydon@pobox.com>

	* nonce.cc, nonce.hh: New files.
	* Makefile.am: Note new files.
	* lua.cc, lua.hh (hook_get_nonce): New hook.
	* commands.cc (bump): New command.
	* commands.cc: Remove "(file|manifest)" args most places.
	* tests/t_disapprove.at
	* tests/t_genkey.at
	* tests/t_singlenetsync.at
	* tests/t_netsync.at
	* tests/t_persist_phrase.at: Adjust to compensate.
	* monotone.texi, monotone.1: Adjust to compensate.
	* work.cc, work.hh: Constify some arguments.

2004-05-09  graydon hoare  <graydon@pobox.com>

	* diff_patch.cc: Remove recording of file merge ancestry.

2004-05-09  graydon hoare  <graydon@pobox.com>

	* commands.cc (ls_missing): Modify to account for work.

2004-05-09  graydon hoare  <graydon@pobox.com>

	* commands.cc (list missing): New command.
	* monotone.texi, monotone.1: Update to document.

2004-05-08  graydon hoare  <graydon@pobox.com>

	* main.cc: New file encompassing prg_exec_monitor.
	* mkstemp.cc, mkstemp.hh: New portable implementation.
	* lua.cc: Use mkstemp from bundled version.
	* lua/liolib.c: Remove old mkstemp definition.
	* monotone.cc (cpp_main): Remove prg_exec env setting.
	* sanity.cc (sanity::dump_buffer): Dump logbuf to stderr, not stdout.
	* std_hooks.lua (temp_file): Use mkstemp not io.mkstemp.
	* Makefile.am (MOST_SOURCES): Add new files.

2004-05-03  Joel Rosdahl  <joel@rosdahl.net>

	* monotone.texi: Removed extraneous @ftable directive.

2004-05-02  graydon hoare  <graydon@pobox.com>

	* monotone.texi: Add stuff on selectors, new hooks.
	* AUTHORS: Typo fix.
	* configure.ac: Bump version number.

	Release point (v 0.12).

2004-05-02  Joel Rosdahl  <joel@rosdahl.net>

	Made it possible to rename a rename target and to undo a rename.
	I.e.: Given a rename set A -> B, "monotone rename B C" gives the
	rename set A -> C and "monotone rename B A" gives the empty rename
	set.
	* work.cc (visit_file): Implement new behavior.
	* tests/t_rename.at: Added test cases for new behavior.
	* monotone.texi: Note that a rename can be undone.

	Fix bug #8458:
	* file_io.hh, file_io.cc (walk_tree): Added require_existing_path
	parameter.
	* work.cc (build_deletion): Pass new parameter to walk_tree.
	* work.cc (build_rename): Ditto.

	* manifest.cc (build_manifest_map): Fix missing file check for
	i18n paths.

2004-05-01  Joel Rosdahl  <joel@rosdahl.net>

	Fix bug #7220:
	* manifest.cc (build_manifest_map): Handle missing file
	gracefully.

	* file_io.cc (walk_tree): Handle nonexistent file/directory
	gracefully.

2004-04-30  Christof Petig <christof@petig-baender.de>

	* rcs_import.cc (store_trunk_manifest_edge):
		skip ancestry to empty manifest
	* rcs_import.cc (process_branch):
		also follow branches of last/first versions

2004-04-29  graydon hoare  <graydon@pobox.com>

	* configure.ac: Fix up windows probe and bundling checks.
	* netxx/resolve_getaddrinfo.cxx: Local hack for stream addresses.
	* netsync.cc: Report address before listening.

2004-04-29  graydon hoare  <graydon@pobox.com>

	* cert.cc (get_branch_heads): Calculate a "disapproved version"
	attribute which culls a version with only disapproved ancestry
	edges.
	* monotone.texi: Fix some ascii-art diagrams.

2004-04-28  Christof Petig <christof@petig-baender.de>

	* command.cc (heads):
	show date and author certificates for each head

2004-04-28  Christof Petig <christof@petig-baender.de>

	* configure.ac:
	default to using the bundled SQLite

2004-04-28  Christof Petig <christof@petig-baender.de>

	* commands.cc (log):
	support optional file argument to show change log for
	e.g. monotone log [ID] cert.cc

2004-04-26  Christof Petig <christof@petig-baender.de>

	* rcs_import.cc (process branch):
	insert dummy cvs_edge to mark newly added file
	as previously non existant

2004-04-25  Joel Rosdahl  <joel@rosdahl.net>

	* po/stamp-po: Removed since it's generated.
	* std_hooks.lua (ignore_file): Corrected name of Subversion's
	administrative directory.
	* work.hh: Ditto.
	* monotone.texi (Hook Reference): Updated default definition of
	ignore_file.

2004-04-23  Christof Petig <christof@petig-baender.de>

	* rcs_import.cc (build_parent_state, build_child_state):
	remove dying files from manifest
	* rcs_import.cc (cvs_file_edge, note_file_edge):
	calculate state and remember it (alive or dead)

2004-04-23  Christof Petig <christof@petig-baender.de>

	* rcs_import.cc (import_rcs_file_with_cvs):
	do not include dead files in head_manifest

2004-04-22  Christof Petig <christof@petig-baender.de>

	* rcs_file.cc, rcs_file.hh: read and remember 'state' of revision
	* rcs_import.cc: remove Attic/ part from path

2004-04-21  Christof Petig <christof@petig-baender.de>

	* configure.ac: enable use of installed SQLite library

2004-04-20  graydon hoare  <graydon@pobox.com>

	* lua.hh, lua.cc (hook_note_commit): New hook.
	* commands.cc (commit): Call it.

2004-04-19  graydon hoare  <graydon@pobox.com>

	* cert.cc: Make trust messages nicer.
	* merkle_tree.cc: Clarify logging messages.
	* netsync.cc: Reorganize tickers, put client in txn.
	* packet.cc, packet.hh: Teach about constructability.

2004-04-16  graydon hoare  <graydon@pobox.com>

	* netsync.cc (session::extra_manifests): New member.
	(session::analyze_ancestry_graph): Use it.
	* tests/t_singlenetsync.at: New test for single manifest sync.
	* testsuite.at: Call it.

2004-04-14  Tom Tromey  <tromey@redhat.com>

	* rcs_import.cc (import_cvs_repo): Use require_password.
	Include keys.hh.
	* keys.hh (require_password): Declare.
	* keys.cc (require_password): New function.

2004-04-13  Tom Tromey  <tromey@redhat.com>

	* monotone.texi: Typo fixes.

2004-04-10  graydon hoare  <graydon@pobox.com>

	* netsync.cc: Minor bug fixes.

2004-04-10  graydon hoare  <graydon@pobox.com>

	* database.{cc,hh}:
	* commands.{cc,hh}:
	* lua.{cc,hh}:
	* std_hooks.lua:
	* vocab_terms.hh:
	Implement first cut at selectors.

2004-04-10  graydon hoare  <graydon@pobox.com>

	* cert.cc (operator<): Include name in compare.
	(operator==): Likewise.
	* packet.cc: Include shared_ptr.
	* rcs_file.cc: Rewrite by hand, no spirit.
	* rcs_import.cc: Change ticker names a bit.

2004-04-09  graydon hoare  <graydon@pobox.com>

	* app_state.cc: Fix a couple file path constructions.
	* file_io.cc (book_keeping_file): Make one variant static.
	* manifest.cc: Remove some dead code in walkers.
	* work.cc: Ditto.
	* rcs_file.cc: fcntl fix from Paul Snively for OSX.

2004-04-09  graydon hoare  <graydon@pobox.com>

	* file_io.cc: Fix boost filesystem "." and ".." breakage.
	* lua.cc: Fix format of log entry.
	* monotone.cc: Log locale settings on startup.
	* sanity.cc: Dump prefix on --verbose activation.
	* testsuite/t_i18n_file.at: Fix autotest LANG breakage.
	* testsuite/t_null.at: Account for chatter with --verbose.

2004-04-09  graydon hoare  <graydon@pobox.com>

	* configure.ac: Comment out check for sse2,
	set bundling to true by default.
	* INSTALL: describe changes to bundling.
	* Makefile.am: Remove vestiges of depot.

2004-04-07  graydon hoare  <graydon@pobox.com>

	* adns/*:
	* network.{cc,hh}:
	* proto_machine.{cc,hh}:
	* {http,smtp,nntp}_tasks.{cc,hh}:
	* tests/t_{http,smtp,nntp,proxy}.at:
	* url.{cc,hh}:
	* depot.cc:
	Delete files.
	* commands.cc:
	* lua.{cc,hh}:
	* database.{cc,hh}: Remove network/queue stuff.
	* configure.ac:
	* constants.{cc,hh}:
	* tests/t_{netsync,singlecvs,cvsimport}.at:
	* testsuite.at:
	* transforms.{cc,hh}:
	* unit_tests.{cc,hh}:
	* vocab_terms.hh:
	* vocab.{cc,hh}:
	* Makefile.am: Adjust for deletions.
	* app_state.hh: Cleanup.
	* monotone.texi: Fix some typos.
	* packet.{cc,hh}: Implement database ordering.
	* netsync.cc: Massage to use new packet logic.
	* commands.cc:
	* std_hooks.lua: Add initial selector stuff.

2004-03-29  graydon hoare  <graydon@pobox.com>

	* monotone.spec: Update for 0.11 release.

	Release point (v 0.11).

2004-03-29  graydon hoare  <graydon@pobox.com>

	* Makefile.am (DISTCHECK_CONFIGURE_FLAGS): Set.
	* commands.cc: Tidy up / narrow output width.
	* patch_set.cc: Likewise.
	* monotone.texi: Cleanups for PDF generation.

2004-03-28  graydon hoare  <graydon@pobox.com>

	* NEWS: Mention 0.11 release.
	* AUTHORS: Mention Robert.

2004-03-28  Robert Bihlmeyer  <robbe+mt@orcus.priv.at>

	* file_io.cc (walk_tree_recursive): Ignore broken symlinks.

2004-03-27  graydon hoare  <graydon@pobox.com>

	* monotone.texi: Flesh out netsync stuff, remove old network stuff.
	* monotone.1: Likewise.

2004-03-27  Robert Helgesson  <rycee@home.se>

	* Makefile.am:
	* configure.ac:
	* database.cc:
	* depot.cc:
	* lua.cc:
	* network.cc:
	* schema_migration.cc: Bundled library switch logic.

2004-03-27  graydon hoare  <graydon@pobox.com>

	* depot.cc (dump): Implement.
	* tests/t_http.at, test/t_proxy.at: Use "depot.cgi dump" rather than sqlite.
	* sqlite/pager.h: Change page size.
	* README: Massage slightly.
	* INSTALL: Write real installation instructions.
	* Makefile.am: Include build of "one big page" docs.
	* boost/circular_buffer_base.hpp: Another boost version insulation fix.
	* vocab.cc (verify): Normalize local_path's during verification on boost 1.31.0.
	* monotone.texi: Rip out some of the pre-netsync networking docs.

2004-03-24  graydon hoare  <graydon@pobox.com>

	* boost/circular_buffer_base.hpp: Boost version insulation.
	* cert.cc, cert.hh, commands.cc: Differentiate "unknown" keys from "bad".
	* xdelta.cc, proto_machine.cc: Fix boost version insulation.

2004-03-24  graydon hoare  <graydon@pobox.com>

	* rcs_import.cc (import_substates): Filter by branch.
	* xdelta.cc: Minor bits of insulation.

2004-03-24  graydon hoare  <graydon@pobox.com>

	* AUTHORS: Mention Robert.
	* configure.ac: Enable sse2 stuff.
	* monotone.spec: Adjust CFLAGS and CXXFLAGS
	* monotone.texi (Network Service): Expand a bit.

2004-03-24  Robert Helgesson  <rycee@home.se>

	* commands.cc:
	* http_tasks.cc:
	* lua.cc:
	* manifest.cc:
	* netsync.cc:
	* nntp_tasks.cc:
	* proto_machine.cc:
	* work.cc:
	* xdelta.cc:
	Portability fixes for boost 1.31.0

2004-03-22  graydon hoare  <graydon@pobox.com>

	* cryptopp/integer.cpp, integer.h: Enable SSE2 multiply code.
	* database.cc, database.hh, certs.cc: Speed up 'heads'.

2004-03-21  graydon hoare  <graydon@pobox.com>

	* lcs.hh, sanity.hh: Minor performance tweaks.

2004-03-20  graydon hoare  <graydon@pobox.com>

	* rcs_import.cc: Teach how to aggregate branches.
	* monotone.texi: Start section on netsync.

2004-03-20  Olivier Andrieu  <oliv__a@users.sourceforge.net>

	* commands.cc (log): Show tags in log.
	* AUTHORS: Mention Olivier.

2004-03-17  Nathan Myers  <ncm@cantrip.org>

	* boost/circular_buffer.hpp:
	* commands.cc:
	* cryptopp/fltrimpl.h:
	* cryptopp/iterhash.cpp:
	* quick_alloc.hh:
	Fixes for gcc 3.4 compat and warnings.

2004-03-17  graydon hoare  <graydon@pobox.com>
	* cryptopp/config.h: Fix for gcc aliasing optimization error.
	* rcs_import.cc (cvs_history::note_file_edge):
	Fix for first changelog import bug (#5813).

2004-03-15  graydon hoare  <graydon@pobox.com>

	* rcs_import.cc: Import lone versions properly.
	* tests/t_singlecvs.at: New test for it.
	* testsuite.at: Call it.

2004-03-14  graydon hoare  <graydon@pobox.com>

	* commands.cc (diff): Show added files too.
	* monotone.texi: Fix typo.

2004-03-08  graydon hoare  <graydon@pobox.com>

	* netsync.cc (analyze_manifest_edge): Fix broken formatter.

2004-03-07  graydon hoare  <graydon@pobox.com>

	* Makefile.am (BOOST_SANDBOX_SOURCES): Remove boost::socket entries.
	(NETXX_SOURCES): Predicate on IP6 support in OS (from Paul Snively).
	* boost/socket/*.[hc]pp: Remove.
	* boost/io/streambuf_wrapping.hpp: Remove.
	* AUTHORS: Remove copyright notice for boost::socket.
	* acinclude.m4 (ACX_PTHREAD): Add.
	* network.cc: Replace boost::socket machinery with Netxx.
	* network.hh (open_connection): Remove prototype, static function.
	* sanity.hh, sanity.cc: Make log formatters give file:line coords,
	throw log offending coordinate if formatting fails.

2004-03-07  graydon hoare  <graydon@pobox.com>

	* sqlite/date.c, sqlite/vdbeInt.h, sqlite/vdbeaux.c: Add.
	* sqlite/*.c: Upgrade to 2.8.12.
	* Makefile.am: Update to mention new files.
	* cert.cc
	(expand_ancestors)
	(expand_dominators): Resize child bitmaps to cover parent.

2004-03-06  graydon hoare  <graydon@pobox.com>

	* netsync.cc (get_root_prefix): Fix from Paul Snively
	to fix static initialization order on mac OSX.
	* montone.texi: Typo fix from Anders Petersson.
	* *.cc: Move all function defs into column 0.

2004-03-04  graydon hoare  <graydon@pobox.com>

	* std_hooks.lua: Fix merger execution pessimism.

2004-03-04  graydon hoare  <graydon@pobox.com>

	* adler32.hh: Modify to use u8.
	* depot.cc, netcmd.cc, xdelta.cc: Modify to use u8.
	* netio.hh, numeric_vocab.hh (widen): Move between headers.
	* netsync.cc: Correct role-assumption bugs.
	* schema_migration.cc: Strip whitespace in sha1.
	(changes received from Christof Petig)

2004-03-01  graydon hoare  <graydon@pobox.com>

	* commands.cc: Handle anonymous pulling.
	* netsync.cc: Ditto.

	Release point (v 0.10).

2004-03-01  graydon hoare  <graydon@pobox.com>

	* NEWS: Mention impending 0.10 release.
	* cert.cc, cert.hh: Bug fixes, implement trust function, QA stuff.
	* commands.cc: Tweak disapprove, approve, testresult, push, pull.
	* configure.ac: Bump version number.
	* cryptopp/rng.h, cryptopp/rng.cpp
	(MaurerRandomnessTest): Fix bitrot.
	* keys.cc: Add Maurer PRNG randomness test.
	* lua.cc, lua.hh: Add trust, testresult, anonymous netsync hooks.
	* monotone.1: Update to follow changes to commands.
	* monotone.texi: Include QA section, adjust some UI drift, clarify
	reserved cert names, document new hooks and commands.
	* netcmd.hh, netcmd.cc: Add anonymous, error commands; fix bugs.
	* netsync.cc: Process new commands, factor server loop a bit.
	* std_hooks.lua: Add new hook defaults, factor mergers.
	* tests/t_netsync.at: Check SHA1 of each edge.
	* tests/t_null.at: Call with --norc to skip ~/.monotonerc
	* tests/t_update.at: Fix glaring error.
	* tests/t_disapprove.at, tests/t_testresult.at: New tests.
	* testsuite.at: Call them.
	* ui.cc (sanitize): Clean escape chars from output (optional?)
	* update.cc: Rewrite entirely in terms of new QA definitions.

2004-02-24  graydon hoare  <graydon@pobox.com>

	* commands.cc (ls_keys): Write key hash codes.
	* constands.cc (netsync_timeout_seconds): Up to 120.
	* netsync.cc: Fix a bunch of bugs.
	* patch_set.cc (manifests_to_patch_set): Fix bug in overload
	default construction.

2004-02-22  graydon hoare  <graydon@pobox.com>

	* patch_set.cc, patch_set.hh: Parameterize yet further.
	* netsync.cc: Fix a lot of bugs, add manifest and file grovelling.
	* tests/t_netsync.at: A new test (which runs!)
	* testsuite.at: Call it.

2004-02-20  graydon hoare  <graydon@pobox.com>

	* cert.cc, cert.hh, key.cc, key.hh, database.cc, database.hh:
	Add lots of little netsync support routines.
	* commands.cc (rebuild): Rehash everything too.
	* constants.cc (netcmd_minsz): Recalculate.
	* cryptopp/osrng.cpp (NonblockingRng::GenerateBlock): Handle
	/dev/urandom a bit better.
	* netcmd.cc, netcmd.hh: Remove describe cmds, add nonexistant cmd.
	* netio.hh: Add uleb128 stuff.
	* xdelta.cc: Add randomizing unit test suite.
	* diff_patch.cc: Remove commented-out dead line-merger code.
	* merkle_tree.cc: Fix various bugs.
	* netcmd.cc: Switch everything over to uleb128s.
	* netsync.cc: Implement lots of missing stuff.

2004-02-09  graydon hoare  <graydon@pobox.com>

	* netsync.cc (ROOT_PREFIX): New variable.
	* commands.cc (merkle): New command.

2004-02-09  Ben Elliston  <bje@wasabisystems.com>

	* monotone.texi: Spelling corrections.

2004-02-09  graydon hoare  <graydon@pobox.com>

	* database.cc, database.hh
	(get_version_size)
	(get_file_version_size)
	(get_manifest_version_size): New functions.
	* xdelta.cc, xdelta.hh (measure_delta_target_size): New function.
	* merkle_tree.cc, merkle_tree.hh, netcmd.cc, netcmd.hh:
	Cleanup and typesafety.
	* netsync.cc: Cleanup, typesafety, implement refine phase.

2004-02-01  graydon hoare  <graydon@pobox.com>

	* netsync.cc: Remove a lot of stuff, implement auth phase.
	* constants.cc, constants.hh: Move constants from netsync.cc.
	* netcmd.cc, netcmd.hh: Split out of netsync.cc.
	* merkle_tree.cc, merkle_tree.hh: Likewise.
	* numeric_vocab.hh: New header.
	* adler32.hh: include numeric_vocab.hh.
	* netio.hh: Likewise.
	* unit_tests.cc, unit_tests.hh: Update.
	* Makefile.am: Likewise.
	* commands.cc: Guess signing key for auth phase.
	* database.cc, database.hh (public_key_exists)
	(get_pubkey): New functions based on key hashes.

2004-01-31  graydon hoare  <graydon@pobox.com>

	* Netxx/*: New files.
	* AUTHORS: Mention Netxx.
	* Makefile.am: Mention Netxx and netsync.{cc,hh}
	* adler32.hh: Delegate typedefs to boost.
	* cert.hh, cert.cc (cert_hash_code): New function.
	* commands.cc (find_oldest_ancestors): Block cycles.
	(netsync): New command.
	* database.cc, database.hh (schema): Update.
	(put_key): Calculate key hash on the fly.
	(put_cert): Likewise.
	(merkle_node_exists)
	(get_merkle_node)
	(put_merkle_node)
	(erase_merkle_nodes): New functions.
	* keys.hh, keys.cc (key_hash_code): New function.
	* lua.cc, lua.hh
	(hook_get_netsync_read_permitted)
	(hook_get_netsync_write_permitted): New hooks.
	* monotone.spec: Update for FC1 info conventions.
	* monotone.texi (Quality Assurance): New section.
	* netsync.cc, netsync.hh: New files, preliminary
	netsync infrastructure. Command bodies still missing.
	* schema.sql: Add intrinsic key and cert hashes, merkle nodes.
	* schema_migration.cc: Add code to migrate to new schema.
	* unit_tests.cc: Handle command-line args to limit test set.
	* vocab_terms.hh: Add merkle and prefix as new terms.

2004-01-13  Nathaniel Smith  <njs@codesourcery.com>

	* idna/idn-int.h: Remove (generated by configure).

2004-01-13  Nathaniel Smith  <njs@codesourcery.com>

	* configure.ac: Switch "if" and "else" branches in pthreads
	checks.

2004-01-12  Nathaniel Smith  <njs@codesourcery.com>

	* configure.ac: Remove check for -lpthread.
	Add check for pthread_mutex_lock and ACX_PTHREAD.
	* m4/acx_pthread.m4: New file.

2004-01-07  graydon hoare  <graydon@pobox.com>

	* Makefile.am:
	* po/POTFILES.in:
	* po/monotone.pot: Minor tweaks for distclean.
	* adns/config.h:
	* boost/socket/src/interface.cpp:
	* boost/socket/src/ip4/address.cpp:
	* boost/socket/src/ip4/protocol.cpp: OSX portability.
	* AUTHORS: Mention new contributors.
	* monotone.texi (Hook Reference): Document i18n hooks.

	Release point (v 0.9).

2004-01-07  graydon hoare  <graydon@pobox.com>

	* cert.cc (ensure_parents_loaded)
	(expand_dominators)
	(expand_ancestors)
	(find_intersecting_node): New functions.
	(find_common_ancestor): Reimplement in terms of dominator
	and ancestor bitset intersection.

2004-01-05  Christof Petig <christof@petig-baender.de>

	* vocab.cc (verify<local_path>) Fix use of val() / iterator.
	* constants.cc (illegal_path_bytes): NUL-terminate.

2004-01-02  graydon hoare  <graydon@pobox.com>

	* diff_patch.cc (normalize_extents): Improve to handle an odd case.
	* tests/t_fmerge.at: New test, to test it.
	* commands.cc (fload, fmerge): Permanently enable, for test.
	* testsuite.at: Call new test.

2004-01-01  graydon hoare  <graydon@pobox.com>

	* file_io.hh, file_io.cc (read_localized_data, write_localized_data):
	New functions
	* commands.cc, manifest.cc, transforms.cc: Use them.
	* monotone.texi: Minor update to i18n docs.
	* lua.hh, lua.cc (hook_get_linesep_conv, hook_get_charset_conv):
	New hooks.
	* acinclude.m4: Move AX_CREATE_STDINT_H in here.
	* po/monotone.pot: Regenerate.
	* NEWS, configure.ac: Prep for 0.9 release.

2003-12-30  graydon hoare  <graydon@pobox.com>

	* file_io.hh, file_io.cc (mkpath): New function.
	* commands.cc, database.cc, diff_patch.cc, file_io.cc,
	lua.cc, vocab.cc, work.cc: Use it.
	* constants.cc (illegal_path_bytes_arr): Remove leading null.
	* monotone.texi: Include i18n docs.
	* tests/t_i18n_file.at: Check colon in filename.

2003-12-29  graydon hoare  <graydon@pobox.com>

	* file_io.cc: Localize names before touching fs.
	* lua.hh, lua.cc (hook_get_system_charset): Remove useless fn.
	* test_hooks.lua: Likewise.
	* monotone.cc, transforms.cc, transforms.hh:
	Remove lua from system charset conv.
	* tests/t_i18n_file.at: New test.
	* testsuite.at: Call it.

2003-12-28  graydon hoare  <graydon@pobox.com>

	* app_state.cc, app_state.hh: Massage to use i18n vocab.
	* cert.cc, commands.cc, commands.hh, rcs_import.cc,
	update.cc, update.hh, url.cc, url.hh: Likewise.

	* work.cc, work.hh: --> Likewise, and break file format! <--

	* constants.hh, constants.cc (legal_ace_bytes): New constant.
	* vocab.cc (verify<ace>): Use it.
	(verify<urlenc>) New function.
	* vocab_terms.hh (ace, urlenc, utf8): New terms.
	* transforms.hh, transforms.cc: Use them.
	* monotone.cc (utf8_argv): Charconv argv.
	* network.hh, network.cc: Use url.{hh,cc}.

2003-12-28  graydon hoare  <graydon@pobox.com>

	* constants.hh, constants.cc (idlen): New constant.
	* commands.cc, vocab.cc: Use it.
	* manifest.cc (read_manifest_map): Tighten up regex.
	* packet.cc: Likewise.
	* transforms.cc (uppercase)
	(lowercase): Rewrite.
	(utf8_to_urlenc)
	(urlenc_to_utf8)
	(internalize_url)
	(internalize_cert_name)
	(internalize_rsa_keypair_id)
	(externalize_url)
	(externalize_cert_name)
	(externalize_rsa_keypair_id): New functions.
	* url.hh, url.cc (parse_utf8_url): New function.

2003-12-20  graydon hoare  <graydon@pobox.com>

	* diff_patch.cc (normalize_extents): New function.
	(merge_via_edit_scripts): Use it.

2003-12-19  graydon hoare  <graydon@pobox.com>

	[net.venge.monotone.i18n branch]

	* idna/*.[ch]: New files.
	* po/*: New files.
	* url.cc, url.hh, constants.cc: New files.
	* Makefile.am, configure.ac: Various fiddling for gettext.
	* lua.hh, lua.cc (hook_get_system_charset): New hook.
	(hook_get_system_linesep): New hook.
	* transforms.hh, transforms.cc
	(charset_convert)
	(system_to_utf8)
	(utf8_to_system)
	(ace_to_utf8)
	(utf8_to_ace)
	(line_end_convert): New functions.
	* vocab.cc: Refine constraints.
	* vocab_terms.hh (external): New atomic type.
	* monotone.cc (cpp_main): Initialize gettext.
	* sanity.hh (F): Call gettext() on format strings.
	* commands.cc, depot.cc, database.cc, http_tasks.cc, keys.cc,
	network.cc, rcs_import.cc, sanity.cc, mac.hh : Update to use
	'constants::' namespace.
	* config.h.in: Remove.
	* commands.cc: Various formatting cleanups.
	* unit_tests.cc, unit_tests.hh: Connect to url tests.

2003-12-19  graydon hoare  <graydon@pobox.com>

	* diff_patch.cc (merge3): Skip patches to deleted files.

2003-12-16  graydon hoare  <graydon@pobox.com>

	* commands.cc (ls_ignored, ignored_itemizer): Fold in as subcases of unknown.

2003-12-16  graydon hoare  <graydon@pobox.com>

	* lua.cc (working_copy_rcfilename): MT/monotonerc not MT/.monotonerc.

2003-12-16  graydon hoare  <graydon@pobox.com>

	* lua.hh, lua.cc (working_copy_rcfilename): New function.
	* monotone.cc: Add working copy rcfiles.
	* commands.cc (ls_unknown, unknown_itemizer): Skip ignored files.

2003-12-16  graydon hoare  <graydon@pobox.com>

	* file_io.cc (walk_tree_recursive): continue on book-keeping file.

2003-12-15  graydon hoare  <graydon@pobox.com>

	* tests/t_unidiff.at, t_unidiff2.at: Check for mimencode.

2003-12-15  graydon hoare  <graydon@pobox.com>

	* configure.ac: Add --enable-static-boost.
	* Makefile.am: Likewise.
	* AUTHORS: Mention new contributors.

2003-12-14  Lorenzo Campedelli <lorenzo.campedelli@libero.it>

	* work.cc (add_to_attr_map): Finish change to attr map format.

2003-12-10  Tom Tromey  <tromey@redhat.com>

	* commands.cc (checkout): Give better error message if branch is
	empty.

2003-12-07  Eric Kidd  <eric.kidd@pobox.com>

	* commands.cc (agraph): Handle repositories with a single version.
	* database.cc (get_head_candidates): Handle heads with no ancestors.
	* cert.cc (get_branch_heads): Handle heads with no ancestors.

2003-12-06  Eric Kidd  <eric.kidd@pobox.com>

	* update.hh, update.cc (pick_update_target): Return current
	version if no better update candidates available.
	* update.cc (pick_update_target): Always do branch filtering.
	* commands.cc (update): Notice when we're already up-to-date.
	* commands.cc (propagate): Assign branch name correctly when merging.

2003-12-05  graydon hoare  <graydon@pobox.com>

	* lcs.hh (edit_script): New entry point.
	* diff_patch.cc: Rewrite merge in terms of edit scripts.
	* network.cc (post_queued_blobs_to_network): Tidy up transient
	failure message.
	* randomfile.hh: Prohibit deletes on end of chunks.
	* sanity.cc: EOL-terminate truncated long lines.

2003-12-02  graydon hoare  <graydon@pobox.com>

	* database.cc, database.hh (reverse_queue): Copy constructor.
	* std_hooks.lua (merge3): Remove afile, not ancestor.
	* monotone.cc: Remove debugging message.
	* ui.cc (finish_ticking): Set last_write_was_a_tick to false.

2003-12-01  graydon hoare  <graydon@pobox.com>

	* app_state.hh, app_state.cc (set_signing_key): New fn, persist key.
	* monotone.cc (cpp_main): Permit commuting the --help argument around.

2003-11-30  graydon hoare  <graydon@pobox.com>

	* network.cc (post_queued_blobs_to_network): Fail when posted_ok is false.
	* database.cc (initialize): Fail when -journal file exists.
	* keys.cc (make_signature): Nicer message when privkey decrypt fails.

2003-11-29  Tom Tromey  <tromey@redhat.com>

	* rcs_import.cc (store_auxiliary_certs): Renamed to fix typo.
	Updated all callers.

	* http_tasks.cc (check_received_bytes): Allow "-" as well.
	* depot.cc (execute_post_query): Allow "-" as well.

2003-11-28  Tom Tromey  <tromey@redhat.com>

	* http_tasks.cc (check_received_bytes): Allow "-" as well.
	* depot.cc (execute_post_query): Allow "-" as well.

2003-11-28  graydon hoare  <graydon@pobox.com>

	* cert.cc: Various speedups.
	* cycle_detector.hh (edge_makes_cycle): Use visited set, too.
	* database.hh, database.cc (get_head_candidates): New, complex query.
	* keys.hh, keys.cc (check_signature): Cache verifiers.
	* sqlite/os.c (sqliteOsRandomSeed): Harmless valgrind purification.
	* tests/t_fork.at, tests/t_merge.at: Ignore stderr chatter on 'heads'.

2003-11-27  graydon hoare  <graydon@pobox.com>

	* Makefile.am (AM_LDFLAGS): No more -static, sigh.
	* cert.cc (find_relevant_edges): Keep dynamic-programming caches.
	(calculate_renames_recursive): Likewise.
	* cert.cc, cert.hh (rename_edge): Add constructor, copy constructor.
	* commands.cc (list certs): Note rename certs are binary.

2003-11-24  graydon hoare  <graydon@pobox.com>

	* network.cc: Continue fetch, post loops even if one target has
	an exception.

2003-11-24  graydon hoare  <graydon@pobox.com>

	* database.hh, database.cc (delete_posting): Change to take queue
	sequence numbers.
	* commands.cc (queue): Use new API.
	* network.cc (post_queued_blobs_to_network): Use new API.

2003-11-24  graydon hoare  <graydon@pobox.com>

	* std_hooks.lua (get_http_proxy): Return nil when no ENV var.
	* monotone.texi (get_http_proxY): Document change.

2003-11-24  graydon hoare  <graydon@pobox.com>

	* tests/t_proxy.at: Add a test for proxying with tinyproxy.
	* testsuite.at: Call it.
	* lua.cc: Fix dumb error breaking proxying.
	* network.cc: Be verbose about proxying.

2003-11-23  graydon hoare  <graydon@pobox.com>

	* http_tasks.cc (read_chunk): Tolerate 0x20* after chunk len.

2003-11-23  graydon hoare  <graydon@pobox.com>

	* network.cc: Make more informative error policy.
	* boost/socket/socketstream.hpp: Pass SocketType to streambuf template.
	* boost/socket/src/default_socket_impl.cpp: Translate EINTR.

2003-11-22  graydon hoare  <graydon@pobox.com>

	* lua.cc, lua.hh (hook_get_http_proxy): New hook.
	* std_hooks.lua (get_http_proxy): Default uses HTTP_PROXY.
	(get_connect_addr): Undefine, it's for tunnels alone now.
	* network.cc: Use new hook.
	* http_tasks.hh, http_tasks.cc: Teach about proxies (sigh).
	* monotone.texi: Document new hooks.

2003-11-22  graydon hoare  <graydon@pobox.com>

	* lua.cc, lua.hh (hook_get_connect_addr): New hook.
	* std_hooks.lua (get_connect_addr): Default uses HTTP_PROXY.
	* network.cc, network.hh: Use new hook.
	* http_tasks.cc: Teach about HTTP/1.1.
	* cert.cc (bogus_cert_p): Fix UI ugly.

2003-11-21  graydon hoare  <graydon@pobox.com>

	* constants.hh (postsz): New constant for suggested post size.
	* database.cc, database.hh (queue*): Change db API slightly.
	* commands.cc (queue): Adjust to changed db API.
	* network.cc (post_queued_blobs_to_network): Switch to doing
	incremental posts.
	* cert.cc (write_rename_edge, read_rename_edge): Put files on
	separate lines to accomodate future i18n work.
	* work.cc (add_to_attr_map, write_attr_map): Reorder fields to
	accomodate future i18n work.
	* monotone.texi: Document it.
	* configure.ac, NEWS: Mention 0.8 release.

	Release point (v 0.8).

2003-11-16  Tom Tromey  <tromey@redhat.com>

	* missing: Removed generated file.

2003-11-14  graydon hoare  <graydon@pobox.com>

	* commands.cc (vcheck): Add.
	* cert.cc, cert.hh (cert_manifest_vcheck): Add.
	(check_manifest_vcheck): Add.
	(calculate_vcheck_mac): Add.
	* constants.hh (vchecklen): New constant.
	* mac.hh: Re-add.
	* monotone.texi (Hash Integrity): New section.
	* monotone.1: Document vcheck.

2003-11-14  graydon hoare  <graydon@pobox.com>

	* database.cc, database.hh (reverse_queue): New class.
	(compute_older_version): New functions.
	(get_manifest_delta): Remove.
	* network.cc, network.hh (queue_blob_for_network): Remove.
	* packet.cc, packet.hh (queueing_packet_writer): Change UI,
	write to queue directly, accept optional<reverse_queue>.
	* cert.cc (write_paths_recursive): Rewrite to use constant
	memory.
	* commands.cc (queue, queue_edge_for_target_ancestor):
	Install optional<reverse_queue> in qpw.
	* tests/t_cross.at: Ignore new UI chatter.
	* monotone.texi (Transmitting Changes): Change UI output.

2003-11-13  graydon hoare  <graydon@pobox.com>

	* Makefile.am (AUTOMAKE_OPTIONS): Require 1.7.1
	* commands.cc (addtree): Wrap in transaction guard.
	* database.cc, database.hh (manifest_delta_exists): Add.
	(get_manifest_delta): Add.
	* cert.cc (write_paths_recursive): Use partial deltas.
	* manifest.cc, manifest.hh (read_manifest_map): New variant.
	* patch_set.cc, patch_set.hh (patch_set): Add map_new, map_old
	fields.
	(manifests_to_patch_set) Store new field.
	(patch_set_to_packets) Don't read manifest versions from db.
	* std_hooks.lua (ignore_file): ignore .a, .so, .lo, .la, ~ files.
	* tests/t_cvsimport.at: New test.
	* testsuite.at: Call it.

2003-11-10  graydon hoare  <graydon@pobox.com>

	* commands.cc (find_oldest_ancestors): New function.
	(queue): New "addtree" subcommand.
	* monotone.texi: Document it.
	* monotone.1: Document it.

2003-11-10  graydon hoare  <graydon@pobox.com>

	* file_io.cc (walk_tree_recursive): Ignore MT/

2003-11-09  graydon hoare  <graydon@pobox.com>

	* database.cc (dump, load): Implement.
	* commands.cc (db): Call db.dump, load.
	* cycle_detector.hh: Skip when no in-edge on src.
	* monotone.texi: Document dump and load, add some
	special sections.
	* monotone.1: Mention dump and load.

2003-11-09  graydon hoare  <graydon@pobox.com>

	* rcs_file.hh (rcs_symbol): New structure.
	* rcs_file.cc (symbol): New rule.
	* rcs_import.cc (find_branch_for_version): New function.
	(cvs_key::branch): New field.
	(store_auxilliary_certs): Cert branch tag.
	* cycle_detector.hh: Fix bugs, don't use quick_alloc.
	* commands.cc (checkout): Add --branch based version.
	* monotone.texi: Document new command variant.
	* monotone.1: Ditto.

2003-11-09  graydon hoare  <graydon@pobox.com>

	* quick_alloc.hh: New file.
	* Makefile.am: Add it.
	* cycle_detector.hh: Rewrite.
	* manifest.hh: Use quick_alloc.
	* vocab.cc: Relax path name requirements a bit.
	* sqlite/sqliteInt.h: Up size of row to 16mb.

2003-11-02  graydon hoare  <graydon@pobox.com>

	* commands.cc (post): Post everything if no URL given; don't base
	decision off branch name presence.
	* app_state.cc, monotone.cc, file_io.cc, file_io.hh: Support
	absolutifying args.
	* lua.hh, lua.cc, std_hooks.lua (hook_get_mail_hostname): New hook.
	* monotone.texi: Document it.
	* monotone.texi, monotone.1: Minor corrections, new sections.
	* monotone.cc: Don't look in $ENV at all.
	* network.cc: Correct MX logic.
	* nntp_tasks.cc, smtp_tasks.cc: Separate postlines state.
	* smtp_tasks.cc: Correct some SMTP logic.
	* configure.ac, NEWS: Mention 0.7 release.

	Release point (v 0.7).

2003-11-01  graydon hoare  <graydon@pobox.com>

	* http_tasks.cc: Drop extra leading slashes in HTTP messages.

2003-10-31  graydon hoare  <graydon@pobox.com>

	* commands.cc, database.cc, database.hh, lua.cc, lua.hh,
	network.cc, network.hh, packet.cc, packet.hh, schema.sql,
	schema_migration.cc, tests/t_http.at, tests/t_nntp.at, vocab.cc:
	Eliminate "groupname", use lone URL.
	* monotone.texi: Update to cover new URL rules.
	* network.cc, network.hh, lua.cc, lua.hh, smtp_tasks.cc:
	Implement "mailto" URLs.
	* tests/t_smtp.at: New test.
	* testsuite.at: Call it.

2003-10-31  graydon hoare  <graydon@pobox.com>

	* patch_set.cc (manifests_to_patch_set): Second form with explicit renames.
	(manifests_to_patch_set): Split edit+rename events when we see them.
	* commands.cc (status, commit): Include explicit rename set.
	* diff_patch.cc (merge3): Accept edit+rename events split by patch_set.cc.
	* smtp_tasks.hh, smtp_tasks.cc: New files.
	* nntp_machine.hh, nntp_machine.cc: Rename to proto_machine.{hh,cc} (woo!)
	* nntp_tasks.cc: Adjust to use proto_ prefix in various places.
	* proto_machine.cc (read_line): get() into streambuf.
	* Makefile.am: Cover renames and adds.

2003-10-31  graydon hoare  <graydon@pobox.com>

	* diff_patch.cc (merge3): Extract renames.
	* commands.cc (calculate_new_manifest_map): Extract renames.
	(try_one_merge): Extract renames, propagate to merge target.
	(commit): Extract renames, propagate to commit target.
	* cert.cc (calculate_renames_recursive): Fix wrong logic.
	(find_common_ancestor_recursive): Stall advances at top of graph.
	* patch_set.cc: (manifests_to_patch_set): Teach about historical
	renames.
	* tests/t_erename.at: New test for edit+rename events.
	* testsuite.at: Call t_erename.at.

2003-10-30  graydon hoare  <graydon@pobox.com>

	* patch_set.cc (operator<): s/a/b/ in a few places, yikes!
	* cert.cc: Add machinery for rename edge certs.
	* commands.cc: Call diff(manifest,manifest) directly.
	* tests/t_nntp.at: Kill tcpserver DNS lookups on nntp test.
	* network.cc (parse_url): Character class typo fix, from
	Johannes Winkelmann.
	* app_state.hh, cert.hh, commands.hh, cycle_detector.hh,
	database.hh, diff_patch.cc, diff_patch.hh, http_tasks.hh,
	interner.hh, keys.hh, lua.hh, manifest.hh, network.hh,
	nntp_machine.hh, nntp_tasks.hh, packet.hh, patch_set.hh,
	transforms.hh, update.hh, vocab.hh, work.hh, xdelta.hh:
	fix use of std:: prefix / "using namespace" pollution.

2003-10-27  graydon hoare  <graydon@pobox.com>

	* lua/liolib.c (io_mkstemp): Portability fix
	from Ian Main.
	* xdelta.cc,hh (compute_delta): New manifest-specific variant.
	* transforms.cc,hh (diff): Same.
	* rcs_import.cc: Various speedups to cvs import.

2003-10-26  graydon hoare  <graydon@pobox.com>

	* cert.cc (get_parents): New function.
	(write_paths_recursive): New function.
	(write_ancestry_paths): New function.
	* cert.hh (write_ancestry_paths): Declare.
	* commands.cc (queue_edge_for_target_ancestor):
	Call write_ancestry_paths for "reposting" queue
	strategy.

2003-10-25  graydon hoare  <graydon@pobox.com>

	* commands.cc (log): Skip looking inside nonexistent
	manifests for file comments.

2003-10-24  graydon hoare  <graydon@pobox.com>

	* adns/*.c, adns/*.h: Import adns library.
	* Makefile.am: Update to build adns into lib3rdparty.a.
	* AUTHORS: Mention adns.
	* network.cc: Call adns functions, not gethostbyname.

2003-10-20  Nathaniel Smith  <njs@codesourcery.com>

	* patch_set.cc (patch_set_to_text_summary): Give more detailed
	output.
	* commands.cc (get_log_message, status, diff): Use
	patch_set_to_text_summary for complete description.

2003-10-22  graydon hoare  <graydon@pobox.com>

	* monotone.texi: Document 'queue' command.
	* monotone.1: Likewise.

2003-10-22  graydon hoare  <graydon@pobox.com>

	* diff_patch.cc
	(infer_directory_moves): New function.
	(rebuild_under_directory_moves): New function.
	(apply_directory_moves): New function.
	(merge3): Handle directory moves.
	* tests/t_renamed.at: New test for dir renames.
	* testsuite.at: Call it.

2003-10-21  graydon hoare  <graydon@pobox.com>

	* commands.cc (queue): New command.
	(list): Add "queue" subcommand, too.

2003-10-21  graydon hoare  <graydon@pobox.com>

	* diff_patch.cc (merge_deltas): New function.
	(check_map_inclusion): New function.
	(check_no_intersect): New function.
	(merge3): Rewrite completely.
	* tests/t_rename.at: New test.
	* testsuite.at: Call it.
	* file_io.cc, file_io.hh (make_dir_for): New function.
	* commands.cc (update): Call make_dir_for on update.

2003-10-20  graydon hoare  <graydon@pobox.com>

	* commands.cc: Replace [] with idx() everywhere.

2003-10-20  Tom Tromey  <tromey@redhat.com>

	* cert.hh (get_branch_heads): Updated.
	Include <set>.
	* commands.cc (head): Updated for new get_branch_heads.
	(merge): Likewise.
	(propagate): Likewise.
	* cert.cc (get_branch_heads): Use set<manifest_id>.

	* commands.cc (merge): Use all caps for metasyntactic variable.
	(heads): Likewise.

	* network.cc (post_queued_blobs_to_network): Do nothing if no
	packets to post.

2003-10-20  graydon hoare  <graydon@pobox.com>

	* cert.cc (get_branch_heads): Fix dumb bug.
	* diff_patch.cc (merge3): Fix dumb bug.
	(merge2): Fix dumb bug.
	(try_to_merge_files): Fix dumb bug.

2003-10-20  graydon hoare  <graydon@pobox.com>

	* file_io.cc (tilde_expand): New function.
	* monotone.cc (cpp_main): Expand tildes in
	db and rcfile arguments.

2003-10-20  graydon hoare  <graydon@pobox.com>

	* rcs_import.cc (import_cvs_repo): Check key existence
	at beginning of import pass, to avoid wasted work.

2003-10-19  Tom Tromey  <tromey@redhat.com>

	* commands.cc (log): Add each seen id to `cycles'.

2003-10-19  graydon hoare  <graydon@pobox.com>

	* AUTHORS: Mention Tecgraf PUC-Rio and their
	copyright.
	* Makefile.am: Mention circular buffer stuff.
	* configure.ac, NEWS: Mention 0.6 release.
	* cert.hh, cert.cc (erase_bogus_certs): file<cert> variant.
	* commands.cc (log): Erase bogus certs before writing,
	cache comment-less file IDs.
	* monotone.spec: Don't specify install-info args,
	do build with optimization on RHL.

	Release point (v 0.6).

2003-10-19  Matt Kraai  <kraai@ftbfs.org>

	* commands.cc (merge): Use app.branch_name instead of args[0] for
	the branch name.

2003-10-17  graydon hoare  <graydon@pobox.com>

	* commands.cc (log): New command.
	Various other bug fixes.
	* monotone.1, monotone.texi: Minor updates.

2003-10-17  graydon hoare  <graydon@pobox.com>

	* monotone.texi: Expand command and hook references.
	* commands.cc: Disable db dump / load commands for now.

2003-10-16  graydon hoare  <graydon@pobox.com>

	* sanity.hh: Add a const version of idx().
	* diff_patch.cc: Change to using idx() everywhere.
	* cert.cc (find_common_ancestor): Rewrite to recursive
	form, stepping over historic merges.
	* tests/t_cross.at: New test for merging merges.
	* testsuite.at: Call t_cross.at.

2003-10-10  graydon hoare  <graydon@pobox.com>

	* lua.hh, lua.cc (hook_apply_attribute): New hook.
	* work.hh, work.cc (apply_attributes): New function.
	* commands.cc (update_any_attrs): Update attrs when writing to
	working copy.
	* std_hooks.lua (temp_file): Use some env vars.
	(attr_functions): Make table of attr-setting functions.

2003-10-10  graydon hoare  <graydon@pobox.com>

	* work.cc: Fix add/drop inversion bug.
	* lua/*.{c,h}: Import lua 5.0 sources.
	* lua.cc: Rewrite lua interface completely.
	* std_hooks.lua, test_hooks.lua, testsuite,
	tests/t_persist_phrase.at, configure.ac, config.h.in, Makefile.am:
	Modify to handle presence of lua 5.0.

2003-10-08  graydon hoare  <graydon@pobox.com>

	* rcs_import.cc: Attach aux certs to child, not parent.
	* manifest.cc: Speed up some calculations.
	* keys.cc: Optionally cache decoded keys.

2003-10-07  graydon hoare  <graydon@pobox.com>

	* manifest.hh, manifest.cc, rcs_import.cc: Write manifests w/o
	compression.
	* vocab.hh, vocab.cc: Don't re-verify verified data.
	* ui.hh, ui.cc: Minor efficiency tweaks.

2003-10-07  graydon hoare  <graydon@pobox.com>

	* commands.cc, work.cc, work.hh: Add some preliminary stuff
	to support explicit renaming, .mt-attrs.
	* monotone.texi: Add skeletal sections for command reference,
	hook reference, CVS phrasebook. Fill in some parts.

2003-10-02  graydon hoare  <graydon@pobox.com>

	* boost/circular_buffer*.hpp: Add.
	* AUTHORS, cert.cc, commands.cc, database.cc,
	diff_patch.cc, http_tasks.cc, keys.cc, lua.cc, manifest.cc,
	network.cc, nntp_machine.cc, packet.cc, patch_set.cc,
	rcs_import.cc, sanity.cc, sanity.hh, ui.hh, update.cc,
	vocab_terms.hh, work.cc:
	remove existing circular buffer code, replace all
	logging and asserty stuff with boost::format objects
	rather than vsnprintf.

2003-10-01  graydon hoare  <graydon@pobox.com>

	* testsuite.at: Don't use getenv("HOSTNAME").
	* database.cc (exec, fetch): Do va_end/va_start again in between
	logging and executing query.

2003-09-28  Tom Tromey  <tromey@redhat.com>

	* monotone.texi: Added @direntry.

2003-09-27  Nathaniel Smith  <njs@pobox.com>

	* monotone.cc: Remove "monotone.db" default to --db
	option in help text.

2003-09-27  graydon hoare  <graydon@pobox.com>

	* diff_patch.cc: Rework conflict detection.
	* rcs_import.cc: Remove some pointless slowness.
	* monotone.spec: Install info files properly.

	Release point (v 0.5).

2003-09-27  graydon hoare  <graydon@pobox.com>

	* AUTHORS, NEWS, configure.ac: Update for 0.5 release.
	* monotone.texi: Various updates.
	* xdelta.cc (compute_delta): Fix handling of empty data.
	* database.cc (sql): Require --db for init.
	* work.cc (read_options_map): Fix options regex.

2003-09-27  graydon hoare  <graydon@pobox.com>

	* lcs.hh: New jaffer LCS algorithm.
	* interner.hh, rcs_import.cc: Templatize interner.
	* diff_patch.hh: Use interner, new LCS.

2003-09-27  Tom Tromey  <tromey@redhat.com>

	* commands.cc (fetch): Always try lua hook; then default to all
	known URLs.

2003-09-26  Tom Tromey  <tromey@redhat.com>

	* commands.cc (tag): Use all-caps for meta-syntactic variables.
	(comment, add, cat, complete, mdelta, fdata): Likewise.

	* monotone.1: There's no default database.
	* monotone.texi (OPTIONS): There's no default database.

	* database.cc (sql): Throw informative error if database name not
	set.
	* app_state.cc (app_state): Default to no database.

2003-09-26  graydon hoare  <graydon@pobox.com>

	* debian/*, monotone.spec: Add packaging control files.

2003-09-24  graydon hoare  <graydon@pobox.com>

	* database.cc, database.hh (debug): New function.
	* commands.cc (debug): New command.
	* cert.cc, cert.hh (guess_branch): New function.
	* commands.cc (cert): Queue certs to network servers.
	* commands.cc (cert, commit): Use guess_branch.
	* commands.cc (list): List unknown, ignored files.
	* monotone.texi, monotone.1: Document.

2003-09-24  graydon hoare  <graydon@pobox.com>

	* commands.cc (queue_edge_for_target_ancestor): Queue the
	correct ancestry cert, from child to target, as well as
	patch_set.

2003-09-22  graydon hoare  <graydon@pobox.com>

	* depot_schema.sql, schema_migration.cc,
	schema_migration.hh: Add.
	* database.cc, depot.cc: Implement schema migration.
	* database.cc, commands.cc: Change to db ... cmd.
	* monotone.texi, monotone.1: Document command change.
	* depot.cc: Fix various query bugs.

2003-09-21  Nathaniel Smith  <njs@codesourcery.com>

	* depot.cc (depot_schema): Remove unique constraint on (contents),
	replace with unique constraint on (groupname, contents).

2003-09-21  Nathaniel Smith  <njs@codesourcery.com>

	* commands.cc (diff): Take manifest ids as arguments.  Add
	explanatory text on files added, removed, modified.

2003-09-19  Tom Tromey  <tromey@redhat.com>

	* commands.cc (genkey): Use all-caps for meta-syntactic variable.
	(cert, tag, approve, disapprove, comment, add, drop, commit,
	update, revert, cat, checkout, co, propagate, complete, list, ls,
	mdelta, fdelta, mdata, fdata, mcerts, fcerts, pubkey, privkey,
	fetch, post, rcs_import, rcs): Likewise.
	(explain_usage): Indent explanatory text past the command names.

2003-09-17  Tom Tromey  <tromey@redhat.com>

	* commands.cc (list): Don't compute or use "subname".

	* commands.cc (revert): Handle case where argument is a
	directory.
	* tests/t_revert.at: Test for revert of directory.

	* testsuite.at (MONOTONE_SETUP): Use "monotone initdb".
	* monotone.1: Document "initdb".
	* monotone.texi (Commands): Document initdb.
	(Creating a Database): New node.
	(Getting Started): Refer to it.
	* commands.cc (initdb): New command.
	* database.cc (database::sql): New argument `init'.
	(database::initialize): New method.
	* database.hh (database::initalize): Declare.
	(database::sql): New argument `init'.

2003-09-17  Tom Tromey  <tromey@redhat.com>

	* tests/t_persist_phrase.at: Use "ls certs".
	* tests/t_nntp.at: Use "ls certs".
	* tests/t_genkey.at: Use "ls keys" and "ls certs".

2003-09-16  Tom Tromey  <tromey@redhat.com>

	* monotone.1: Document "list branches".
	* commands.cc (ls_certs): New function, from `lscerts' command.
	(ls_keys): New function, from `lskeys' command.
	(ls_branches): New function.
	(list): New command.
	(ls): New alias.
	(explain_usage): Split parameter info at \n.
	* monotone.texi (Adding Files): Use "list certs".
	(Committing Changes): Likewise.
	(Forking and Merging): Likewise.
	(Commands): Likewise.
	(Generating Keys): Use "list keys".
	(Commands): Likewise.
	(Commands): Mention "list branches".
	(Branches): Likewise.

2003-09-15  graydon hoare  <graydon@redhat.com>

	* http_tasks.cc: Fix networking to handle long input.

	* ui.cc, ui.hh: Only pad with blanks enough to cover old output
	when ticking.

	* update.cc, cert.cc, commands.cc: Fix cert fetching functions to
	remove bogus certs.

2003-09-15  Tom Tromey  <tromey@redhat.com>

	* monotone.1: Don't mention MT_KEY or MT_BRANCH.

	* monotone.texi (Getting Started): Don't mention MT_DB or
	MT_BRANCH.
	(Adding Files): Explicitly use --db and --branch.
	* app_state.hh (app_state): New fields options, options_changed.
	Declare new methods.  Include work.hh.
	* work.cc (work_file_name): New constant.
	(add_to_options_map): New structure.
	(get_options_path): New function.
	(read_options_map, write_options_map): Likewise.
	* work.hh (options_map): New type.
	(get_options_path, read_options_map, write_options_map): Declare.
	* commands.cc (add, drop, commit, update, revert, checkout,
	merge): Write options file.
	* app_state.cc (database_option, branch_option): New constants.
	(app_state::app_state): Read options file.
	(app_state::set_database): New method.
	(app_state::set_branch): Likewise.
	(app_state::write_options): Likewise.
	Include work.hh.
	* monotone.cc (cpp_main): Don't set initial database name on
	app.  Use new settor methods.  Don't look at MT_BRANCH or MT_DB.

2003-09-14  graydon hoare  <graydon@pobox.com>

	* vocab.cc, vocab.hh: Add streamers for vocab terms in preparation
	for switch to formatter.

	* cert.cc (check_signature): Treat missing key as failed check.
	* commands.cc (lscerts): Warn when keys are missing.

	* rcs_import.cc, nntp_tasks.cc, http_tasks.cc: Tick progress.

	* sanity.cc, monotone.cc: Tidy up output a bit.

	* xdelta.cc: Add code to handle empty files. Maybe correct?

	* ui.cc, ui.hh: Add.

2003-09-13  Tom Tromey  <tromey@redhat.com>

	* tests/t_nntp.at: If we can't find tcpserver or snntpd, skip the
	test.
	* tests/t_http.at: If we can't find boa or depot.cgi, skip the
	test.

2003-09-12  graydon hoare  <graydon@pobox.com>

	* update.cc (pick_update_target): Only insert base rev as update
	candidate if it actually exists in db.

	* commands.cc, database.cc, database.hh: Implement id completion
	command, and general id completion in all other commands.

2003-09-12  Tom Tromey  <tromey@redhat.com>

	* commands.cc (revert): A deleted file always appears in the
	manifest.
	* tests/t_revert.at: Check reverting a change plus a delete; also
	test reverting by file name.

	* work.cc (deletion_builder::visit_file): Check for file in
	working add set before looking in manifest.
	* tests/t_drop.at: Added add-then-drop test.

	* testsuite.at: Include t_drop.at.
	* tests/t_drop.at: New test.
	* work.cc (visit_file): Check for file in working delete set
	before looking in manifest.

2003-09-12  Tom Tromey  <tromey@redhat.com>

	* Makefile.am ($(srcdir)/testsuite): tests/atconfig and
	tests/atlocal are not in srcdir.

	* Makefile.am (TESTS): unit_tests is not in srcdir.

2003-09-11  graydon hoare  <graydon@pobox.com>

	* commands.cc: Check for MT directory in status.
	* commands.cc: Require directory for checkout.
	* commands.cc: Delete MT/work file after checkout.
	* commands.cc: Implement 'revert', following tromey's lead.
	* commands.cc: Print base, working manifest ids in status.

	* diff_patch.cc: Further merge corrections.
	* diff_patch.cc (unidiff): Compensate for occasional miscalculation
	of LCS.

	* tests/t_merge.at: Check that heads works after a merge.
	* tests/t_fork.at:  Check that heads works after a fork.
	* tests/t_genkey.at: Remove use of 'import'.
	* tests/t_cwork.at: Check deletion of work file on checkout.
	* tests/t_revert.at: Check that revert works.

	* commands.cc, monotone.cc: Report unknown commands nicely.

2003-09-08  graydon hoare  <graydon@pobox.com>

	* tests/merge.at: Accept tromey's non-error case for update.

	* commands.cc(try_one_merge): Write merged version to packet
	writer, not directly to db.
	(merge): Write branch, changelog cert on merged version to db.

	* std_hooks.lua(merge3): Open result in mode "r", not "w+".

2003-09-06  Tom Tromey  <tromey@redhat.com>

	* update.cc (pick_update_target): Not an error if nothing to
	update.

	* monotone.texi: Use VERSION; include version.texi.

	* monotone.1: Document "co".
	* monotone.texi (Commands): Document "co".
	* commands.cc (ALIAS): New macro.
	(co): New alias.

	* README: Updated.

	* txt2c.cc: Added missing file.

	* texinfo.tex, INSTALL, Makefile.in, aclocal.m4, compile, depcomp,
	install-sh, missing, mkinstalldirs: Removed generated files.

2003-09-04  graydon hoare  <graydon@pobox.com>

	* Makefile.am, depot.cc, http_tasks.cc, http_tasks.hh,
	lua.cc, lua.hh, monotone.texi, network.cc, tests/t_http.at,
	vocab_terms.hh:

	Use public key signatures to talk to depot, not mac keys.

	* commands.cc, file_io.cc, monotone.texi, monotone.1,
	tests/t_scan.at, tests/t_import.at, work.cc, work.hh:

	Remove the 'import' and 'scan' commands, in favour of generalized
	'add' which chases subdirectories.

	* configure.ac, NEWS:

	Release point (v 0.4).

2003-09-03  graydon hoare  <graydon@pobox.com>

	* monotone.texi: Expand notes about setting up depot.

	* update.cc: Update by ancestry. Duh.

2003-09-02  graydon hoare  <graydon@pobox.com>

	* boost/socket/streambuf.hpp: Bump ppos on overflow.

	* packet.cc, transforms.cc, transforms.hh: Add function for
	canonicalization of base64 encoded strings. Use on incoming cert
	packet values.

	* commands.cc: Change fetch and post to take URL/groupname params
	rather than branchname.

	* network.cc, network.hh, depot.cc, http_tasks.cc: Fix URL parser,
	improve logging, change signatures to match needs of commands.cc

	* Makefile.am: Don't install txt2c or unit_tests.

	* Makefile.am: Build depot.cgi not depot.

	* database.cc, database.hh: Add "all known sources" fetching support.

	* patch_set.cc: Sort in a path-lexicographic order for nicer summaries.

	* monotone.texi: Expand coverage of packets and networking.

	* tests/t_nntp.at, tests/t_http.at: Update to provide URL/groupname
	pairs.

2003-09-02  Tom Tromey  <tromey@redhat.com>

	* aclocal.m4, monotone.info: Removed generated files.

2003-08-31  Nathaniel Smith  <njs@codesourcery.com>

	* configure.ac: Check for lua40/lua.h, lua40/lualib.h and -llua40,
	-lliblua40.
	* config.h.in: Add LUA_H, LIBLUA_H templates, remove HAVE_LIBLUA,
	HAVE_LIBLUALIB templates.
	* lua.cc: Include config.h.  Use LUA_H, LIBLUA_H macros.

2003-08-29  graydon hoare  <graydon@pobox.com>

	* Makefile.am, txt2c.cc, lua.cc, database.cc:
	Use a C constant-building converter rather than objcopy.

	* cert.cc, cert.hh, packet.cc, packet.hh, diff_patch.cc,
	rcs_import.cc:
	Modify cert functions to require a packet consumer, do no implicit
	database writing.

	* commands.cc, database.cc, database.hh, schema.sql, network.cc:
	Modify packet queueing strategy to select ancestors from known
	network server content, rather than most recent edge.

2003-08-25  graydon hoare  <graydon@pobox.com>

	* AUTHORS, ChangeLog, Makefile.am, NEWS, configure.ac,
	tests/t_http.at: Release point (v 0.3)

2003-08-24  graydon hoare  <graydon@pobox.com>

	* nntp_tasks.cc: Measure success from postlines state.
	* network.cc: Print summary counts of transmissions.
	* packet.cc: Count packets into database.
	* depot.cc: Add administrative commands, fix a bunch of
	little bugs.
	* t_http.at: Testcase for depot-driven communication.
	* monotone.texi: Update to reflect depot existence.
	* http_tasks.cc: Pick bugs out.

2003-08-24  graydon hoare  <graydon@pobox.com>

	* commands.cc: Wash certs before output.
	* *.cc,*.hh: Adjust cert packet format to
	be more readable, avoid superfluous gzipping.

2003-08-24  graydon hoare  <graydon@pobox.com>

	* configure, Makefile.in: Remove generated files, oops.
	* commands.cc: Implement 'propagate'.
	* lua.cc, lua.hh, network.cc, network.hh: Remove
	'aggregate posting' stuff.
	* network.cc: Batch postings into larger articles.
	* diff_patch.hh, diff_patch.cc: Implement basic
	merge2-on-manifest.

2003-08-23  graydon hoare  <graydon@pobox.com>

	* monotone.cc: Handle user-defined lua hooks as
	overriding internal / .monotonerc hooks no matter
	where on cmd line they occur.
	* update.cc: Made failures more user-friendly.
	* lua.cc: Improve logging a bit.
	* testsuite.at, tests/*.{at,in}, testsuite/: Rewrite tests in
	autotest framework, move to tests/ directory.
	* boost/io/*, cryptopp/hmac.h: Add missing files.

2003-08-23  Tom Tromey  <tromey@redhat.com>

	* monotone.cc (OPT_VERSION): New macro.
	(cpp_main): Handle OPT_VERSION.
	(options): Added `version' entry.
	Include config.h.

2003-08-21  Tom Tromey  <tromey@redhat.com>

	* database.cc: Include "sqlite/sqlite.h", not <sqlite.h>.

2003-08-20  graydon hoare  <graydon@pobox.com>

	* boost/*:
	incorporate boost sandbox bits, for now.

	* Makefile.am, Makefile.in, configure, configure.ac, diff_patch.cc,
	http_tasks.cc, http_tasks.hh, network.cc, nntp_machine.cc,
	nntp_machine.hh, nntp_tasks.cc, nntp_tasks.hh, testsuite/t_nntp.sh:

	fix up networking layer to pass nntp tests again

2003-08-19  graydon hoare  <graydon@pobox.com>

	* Makefile.am, Makefile.in, app_state.hh, cert.cc, commands.cc,
	constants.hh, cryptopp/misc.h, database.cc, depot.cc,
	http_tasks.cc, http_tasks.hh, keys.cc, lua.cc, lua.hh, monotone.cc,
	network.cc, network.hh, nntp_machine.cc, nntp_machine.hh,
	nntp_tasks.cc, nntp_tasks.hh, packet.cc, packet.hh, rcs_import.cc,
	sanity.cc, sanity.hh, schema.sql, test_hooks.lua,
	testsuite/runtest.sh, testsuite/t_null.sh, vocab_terms.hh:

	major surgery time
	- move to multi-protocol posting and fetching.
	- implement nicer failure modes for sanity.
	- redo commands to print nicer, fail nicer.

2003-08-18  graydon hoare  <graydon@pobox.com>

	* Makefile.am, Makefile.in, adler32.hh, database.cc, depot.cc,
	mac.hh, xdelta.cc, Makefile.am, Makefile.in:

	first pass at a depot (CGI-based packet service)

2003-08-08  graydon hoare  <graydon@pobox.com>

	* Makefile.am, Makefile.in AUTHORS, ChangeLog, Makefile.am,
	Makefile.in, NEWS, monotone.1, monotone.info, monotone.texi:

	release point (v 0.2)

2003-08-08  graydon hoare  <graydon@pobox.com>

	* cert.cc, cert.hh, interner.hh, rcs_import.cc:

	auxilliary certs

	* cert.cc, cert.hh, cycle_detector.hh, interner.hh, patch_set.cc,
	rcs_import.cc:

	improvements to cycle detection stuff

2003-08-05  graydon hoare  <graydon@pobox.com>

	* rcs_import.cc:

	almost even more seemingly correct CVS graph reconstruction (still slow)

	* sqlite/* cryptopp/* Makefile.am, Makefile.in, aclocal.m4,
	config.h.in, configure, configure.ac, file_io.cc, keys.cc,
	sanity.cc, sanity.hh, transforms.cc:

	minimizing dependencies on 3rd party libs by importing the
	necessary bits and rewriting others.

	* cert.cc, cert.hh, rcs_import.cc:

	cvs import seems to be working, but several linear algorithms need
	replacement

2003-07-28  graydon hoare  <graydon@pobox.com>

	* Makefile.am, Makefile.in, cert.cc, commands.cc, database.cc,
	database.hh, manifest.cc, rcs_file.cc, rcs_import.cc,
	rcs_import.hh, vocab.cc, xdelta.cc:

	cvs graph reconstruction hobbling along.

2003-07-21  graydon hoare  <graydon@pobox.com>

	* database.cc, xdelta.cc, xdelta.hh:

	piecewise xdelta; improves speed a fair bit.

2003-07-11  graydon hoare  <graydon@pobox.com>

	* Makefile.am, Makefile.in, config.h.in, configure, configure.ac,
	transforms.cc, xdelta.cc, xdelta.hh:

	implement xdelta by hand, forget 3rd party delta libs.

2003-07-02  graydon hoare  <graydon@pobox.com>

	* database.cc, rcs_import.cc, transforms.cc, transforms.hh:

	speedups all around in the storage system

2003-07-01  graydon hoare  <graydon@pobox.com>

	* database.hh, rcs_import.cc, transforms.cc, transforms.hh: speed

	improvements to RCS import

2003-06-30  graydon hoare  <graydon@pobox.com>

	* rcs_import.cc, transforms.cc:

	some speed improvements to RCS import

2003-06-29  graydon hoare  <graydon@pobox.com>

	* commands.cc, database.hh, rcs_import.cc, transforms.cc:

	RCS file import successfully (albeit slowly) pulls in some pretty
	large (multi-hundred revision, >1MB) test cases from GCC CVS

	* Makefile.in, commands.cc, rcs_file.cc, rcs_file.hh,
	rcs_import.cc, rcs_import.hh,

	Makefile.am: preliminary support for reading and walking RCS files

2003-04-09  graydon hoare  <graydon@pobox.com>

	* autogen.sh: oops
	* */*: savannah import

2003-04-06  graydon hoare  <graydon@pobox.com>

	* initial release.<|MERGE_RESOLUTION|>--- conflicted
+++ resolved
@@ -1,4 +1,3 @@
-<<<<<<< HEAD
 2005-07-14  Nathaniel Smith  <njs@pobox.com>
 
 	* netsync.cc (process_delta_cmd): Remove meaningless comment.
@@ -7,14 +6,13 @@
 
 	* database.hh: Pre-declare sqlite3_stmt, instead of including
 	sqlite3.h.
-=======
+
 2005-07-14  Derek Scherger  <derek@echologic.com>
 
 	* commands.cc (lca,lcad,try_one_merge): call describe_revision for
 	logging common ancestors
 	(propagate): log final merged line after propagate completes
 	to indicate that it actually worked and to be consistent with merge
->>>>>>> 5ce2ab13
 
 2005-07-13  Derek Scherger  <derek@echologic.com>
 
