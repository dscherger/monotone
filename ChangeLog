--- conflicted
+++ resolved
@@ -1,4 +1,14 @@
-<<<<<<< HEAD
+2005-05-15  graydon hoare  <graydon@pobox.com>
+
+	* rcs_import.cc (note_state_at_branch_beginning): collect
+	branch beginning states into a single synthetic commit.
+
+2005-05-15  graydon hoare  <graydon@pobox.com>
+
+	* rcs_import.cc: rewrite most of the branch logic to 
+	address issues raised in bugs 13032 and 13063.
+	* tests/t_cvsimport_deleted_invar.at: un-XFAIL.
+
 2005-05-16  Matt Johnston  <matt@ucc.asn.au>
 
 	* commands.cc (commit): change scope of the transaction guard so that
@@ -26,18 +36,6 @@
 
 	* contrib/monotone-notify.pl (revision_is_in_branch): Another
 	place where --revision was missing.
-=======
-2005-05-15  graydon hoare  <graydon@pobox.com>
-
-	* rcs_import.cc (note_state_at_branch_beginning): collect
-	branch beginning states into a single synthetic commit.
-
-2005-05-15  graydon hoare  <graydon@pobox.com>
-
-	* rcs_import.cc: rewrite most of the branch logic to 
-	address issues raised in bugs 13032 and 13063.
-	* tests/t_cvsimport_deleted_invar.at: un-XFAIL.
->>>>>>> ca099c9e
 
 2005-05-14  Timothy Brownawell  <tbrownaw@gmail.com>
 
@@ -4333,7 +4331,7 @@
 	* AUTHORS: Mention Wojciech and Neil.
 	* revision.cc (calculate_ancestors_from_graph): Make non-recursive.
 
-2005-01-17  Wojciech MiÅkowski  <wmilkowski@interia.pl>
+2005-01-17  Wojciech Miłkowski  <wmilkowski@interia.pl>
 
 	* std_hooks.lua: Teach about meld.
 
