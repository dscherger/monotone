<<<<<<< HEAD
2005-11-21  Henry Nestler  <Henry@BigFoot.de>

	* contrib/mtbrowse.sh: Version 0.1.13
	Handle authors without '@'.  Minor box sizing.
	Get Version of monotone before starts anything.
	DEPTH_LAST detects for version >0.19, no save to config.
	'cat revision' replaced with 'automate get_revision'.
	ANCESTORS "M" changed to "A". Default "L" (monotone log --brief).
	Warn user about misconfigurations. Temp files without tailing dot.
	New option: Sort by Date/Time, up or down.
	Fix: Parents of merge, if certs list from cache (ncolor).
=======
2005-11-22  Matthew Gregan  <kinetik@orcon.net.nz>

	* database.cc (database::dump): Don't include SQLite internal
	tables in the dump.
	* tests/t_dump_load.at (database dump/load): Run a db analyze
	before dumping the db--catches cases where we dump internal db
	tables that we can't reload.
>>>>>>> 35d52167

2005-11-21  Matthew Gregan  <kinetik@orcon.net.nz>

	* NEWS: Minor spelling tweaks.
	* platform.hh: Add get_default_confdir().
	* app_state.cc (app_state::app_state): Call get_default_confdir()
	to initialize confdir.
	* unix/fs.cc (get_default_confdir): Use the home directory as the
	base of the default configuration dir.
	* win32/fs.cc (get_default_confdir): Use either %APPDATA% or the
	result of querying SHGetFolderPath() for CISDL_APPDATA as the base
	of the default configuration dir.
	(get_homedir): More consistent method for deciding what the user's
	home directory is.  Behaviour based on the documentation for Qt's
	QDir::home().

2005-11-21  Nathaniel Smith  <njs@pobox.com>

	* NEWS: Initial draft of 0.24 release notes.

2005-11-14  Benoît Dejean  <benoit@placenet.org>

	* po/fr.po: Updated French translation.
	* netsync.cc: Removed many i18n strings.

2005-11-14  Nathaniel Smith  <njs@pobox.com>

	* monotone.texi (Historical records): Clarify wording, based on
	feedback from Daniel Phillips.

2005-11-13  Nathaniel Smith  <njs@pobox.com>

	* monotone.texi (Automation): Document sort order for 'automate
	select'.

2005-11-10  Richard Levitte  <richard@levitte.org>

	* monotone.texi (Hooks): Small correction so the text matches the
	example.

2005-11-10  Timothy Brownawell  <tbrownaw@gmail.com>

	* lua.cc, std_hooks.lua, monotone.texi: basic_io parser for lua is
	now called parse_basic_io

2005-11-10  Timothy Brownawell  <tbrownaw@gmail.com>

	* monotone.texi: document parse_basicio in the
	"Additional Lua Functions" section

2005-11-10  Timothy Brownawell  <tbrownaw@gmail.com>

	* testsuite.at: Several MINHOOKS_* macros that use the standard hooks
	and only load predefined hooks about passphrase and rng.
	* tests/t_netsync_permissions, tests/t_netsync_read_permissions: use
	the standard permission hooks and define {read,write}-permissions files.
	Check both the permissions mechanism and the standard hooks at once.

2005-11-10  Timothy Brownawell  <tbrownaw@gmail.com>

	* monotone.texi: update example project with latest read-permissions
	format. Mention comment lines in the description in the hooks section

2005-11-08  Timothy Brownawell  <tbrownaw@gmail.com>

	Make a basic_io parser available to Lua.
	* lua.cc: new function, monotone_parse_basicio_for_lua
	* std_hooks.lua: use it in get_netsync_read_permitted

2005-11-05  Timothy Brownawell  <tbrownaw@gmail.com>

	Make sure that all new revisions added to the db deltify as much as
	possible.
	* commands.cc, diff_patch.cc: deltify both sides when doing a merge
	* database.{cc,hh}: new function, database::deltify_revision()
	call it from put_revision, so all new revisions will be deltified

2005-10-30  Nathaniel Smith  <njs@pobox.com>

	* std_hooks.lua (edit_comment): Insert a blank line if there is no
	user log message, so the user doesn't have to.

2005-10-25  Emile Snyder  <emile@alumni.reed.edu>

	Fix bug reported on mailing list by Wim Oudshoorn and Tom Koelman
	where 'disapprove REV' inappropriately uses your working copy
	branch for the disapproved revision.
	* app_state.{cc,hh} (set_is_explicit_option, is_explicit_option):
	New methods to determine if a given option value was set via
	command line flag or not.
	* cert.cc (guess_branch): Only accept explicit --branch values in
	preference to the branch the given revision lives on.
	* commands.cc (CMD(commit)): Explicitly use app.branch_name() if
	it exists before calling guess_branch, so pick up MT/options
	setting.
	* monotone.cc (cpp_main): Set the explicit_option_map entries for
	select command line flag processing.
	
2005-10-26  Matt Johnston  <matt@ucc.asn.au>

	* INSTALL: mention that zlib is required
	* debian/control: monotone doesn't work over plain network protocols

2005-10-25  Timothy Brownawell  <tbrownaw@gmail.com>

	* lua.cc: make the globish matcher available to lua
	* std_hooks.lua: new (better) format for read-permissions
	* monotone.texi: update documentation

2005-10-24  Benoît Dejean  <benoit@placenet.org>

	* commands.cc: Merged 2 i18n strings.

2005-10-23  Timothy Brownawell  <tbrownaw@gmail.com>

	* std_hooks.lua: new default get_netsync_*_permitted hooks, which
	read permissions setting from $confdir/{read,write}-permissions
	* monotone.texi: document the new default hooks

2005-10-23  Timothy Brownawell  <tbrownaw@gmail.com>

	* contrib/usher.cc: new option "-p <pidfile>", catch SIGTERM and SIGINT
	and exit cleanly

2005-10-22  Timothy Brownawell  <tbrownaw@gmail.com>

	* constants.cc: increase log_line_sz so that the new unified
	"SERVER IDENTIFICATION HAS CHANGED" message doesn't get truncated.
	It used to be multiple print statements but was merged into one,
	apparently to help with translation.

2005-10-22  Timothy Brownawell  <tbrownaw@gmail.com>

	* contrib/usher.cc: Support friendly shutdown (no new connections, but
	don't kill existing ones) of local servers and the usher as a whole.
	Simple admin interface to start/stop or get the status of individual
	servers or the whole usher (listens for connections on a separate
	port, only enabled if specified on the command line).

2005-10-22  Richard Levitte  <richard@levitte.org>

	* tests/t_database_sig_cleanup.at: Two more sleeps that I forgot.

2005-10-20  Nathaniel Smith  <njs@pobox.com>

	* cert.hh (find_common_ancestor): Remove dead declaration.
	* database.cc (check_schema): Improve schema mismatch error
	message.

2005-10-20  Richard Levitte  <richard@levitte.org>

	* tests/t_database_sig_cleanup.at: Sleep for a couple of seconds,
	so monotone has a chance to clean up and die properly, even on a
	slower machine.

2005-10-19  Nathaniel Smith  <njs@pobox.com>

	* tests/t_update_switch_branch.at, testsuite.at: New test.

2005-10-19  Nathaniel Smith  <njs@pobox.com>

	* commands.cc (update): Make branch sticky even if update target
	== current rid.

2005-10-19  Matt Johnston  <matt@ucc.asn.au>

	* main.cc, database.{cc,hh}: SIGINT and SIGTERM handlers
	exit gracefully, and try to ROLLBACK+close any databases to clean up
	.db-journal files. Added new database::close() method to be used
	rather than sqlite_close() directly
	* monotone.{cc,hh}, sanity.{cc.hh}: move clean_shutdown flag to
	global_sanity
	* tests/t_database_sig_cleanup.at: test it
	* keys.cc: don't L() private key

2005-10-19  Matthew A. Nicholson  <matt@matt-land.com>

	* std_hooks.lua: Minor correction to vim warning during 3-way merge.

2005-10-18  Timothy Brownawell  <tbrownaw@gmail.com>

	* contrib/usher.cc: Update comment about client versions

2005-10-18  Timothy Brownawell  <tbrownaw@gmail.com>

	* netsync.cc netcmd.{cc,hh}: usher_reply_cmd now has both who we
	connected to *and* what pattern we asked for
	* contrib/usher.cc: new file format, allow to key servers on either
	hostname or pattern, hostname checked first
	reload config file on SIGHUP

2005-10-18  Timothy Brownawell  <tbrownaw@gmail.com>

	* netsync.cc (session::process_usher_cmd): reply with who we connected
	to (hostname or hostname:port), not what pattern we asked for.
	* contrib/usher.cc: Update comment.

2005-10-18  Timothy Brownawell  <tbrownaw@gmail.com>

	* contrib/usher.cc: support dynamic local servers
	These are started when a client attempts to connect, and killed at
	a set time interval after the last client has disconnected.

2005-10-15  Nathaniel Smith  <njs@pobox.com>

	* manifest.cc (build_restricted_manifest_map): Mention the new
	--missing option in the missing files error message hint.

2005-10-17  Timothy Brownawell  <tbrownaw@gmail.com>

	* commands.cc (serve): check that the db is valid before beginning
	service (would previously not know until someone connected)
	* netsync.cc (serve_connections): don't say "beginning service" until
	after opening the socket.

2005-10-16  Timothy Brownawell  <tbrownaw@gmail.com>

	* app_state.{cc,hh}, key_store.cc: change how the keystore directory
	is initialized; was using app.confdir before it was ready

2005-10-16  Timothy Brownawell  <tbrownaw@gmail.com>

	Make the configuration directory configurable and available to lua
	* lua.cc: export new function to lua, "get_confdir"
	* app_state.{cc,hh} monotone.cc options.hh: new option --confdir,
	make the configuration directory something other than ~/.monotone
	* lua.{cc,hh}: make the app_state availabe to lua callbacks
	* key_store.cc: use get_confdir instead of hardcoded
	* lua.cc: use get_confdir instead of hardcoded
	* tests/t_config_confdir.at: test --confdir and lua get_confdir
	* testsuite.at: add it

2005-10-16  Timothy Brownawell  <tbrownaw@gmail.com>

	Teach client to optionally push unused keys; new pubkeys can now be
	given to a server without restarting it.
	* app_state.{cc,hh}, monotone.cc, options.hh:
	new command-specific-option --key-to-push=<key> , used to sync/push
	a key that hasn't signed anything
	* netsync.cc: make it work
	* commands.cc: push and sync take it
	* tests/t_netsync_pubkey.at: test it

2005-10-16  Matthew Gregan  <kinetik@orcon.net.nz>

	* configure.ac: Don't add boost_unit_test_framework to global
	LIBS, we will link against it directly when needed.
	* Makefile.am: Only allow unit_tests to be built if
	boost_unit_test_framework was available at configure time.

2005-10-15  Matthew Gregan  <kinetik@orcon.net.nz>

	* configure.ac: Use boost_filesystem as the library to test for
	when trying to guess a suitable BOOST_SUFFIX.  Make a missing
	boost_unit_test_framework library a non-fatal error.

2005-10-14  Emile Snyder  <emile@alumni.reed.edu>

	* commands.cc: Fix breakage I introduced with the --unknown flag.
	Rename find_unknown to find_unknown_and_ignored, since that's what
	it's actually doing.  Likewise ls_unknown ->
	ls_unknown_or_ignored, and use find_unknown_and_ignored correctly.
	Fixes t_mt_ignore.at failures.
	
2005-10-14  Nathaniel Smith  <njs@pobox.com>

	* key_store.{cc,hh} (get_key_dir): New method.
	* schema_migration.cc (migrate_client_to_external_privkeys): Tell
	user that we're moving their keys.
	* commands.cc (genkey): Refer to keystore by the directory, not as
	"keystore".
	(ls_keys): Likewise.

2005-10-14  Timothy Brownawell  <tbrownaw@gmail.com>

	Add .mt-ignore, ignore most generated files, except for the *m4 files.

2005-10-14  Emile Snyder <emile@alumni.reed.edu>

	* app_state.{cc,hh}: new 'unknown' class member for --unknown flag.
	* commands.cc (CMD(add), ls_unknown, find_unknown): use new
	--unknown flag to add any files in the working copy that monotone
	doesn't know about (and isn't ignoring).
	* monotone.cc (coptions, cpp_main): add the --unknown flag handling.
	* options.hh: add OPT_UNKNOWN.
	* monotone.texi: document it.
	* tests/t_add.at: test it.
	
2005-10-14  Emile Snyder <emile@alumni.reed.edu>

	* database.cc (complete): enhance h: and b: to mean "current
	branch" (as defined by your working copy) when given empty.
	* monotone.texi: document it.
	
2005-10-14  Matthew Gregan  <kinetik@orcon.net.nz>

	* database.cc: Exclusively lock the database when performing a 'db
	dump'.
	* schema_migration.cc: Run an analyze at the end of a database
	migration to help out the SQLite query optimizer.  Also change
	schema id calculation to match 'sqlite_stat%' rather than the
	specific table 'sqlite_stat1'--the SQLite docs suggest that more
	tables will be created in the future.

2005-10-14  Matthew Gregan  <kinetik@orcon.net.nz>

	* database.cc, schema.sql, schema_migration.cc: Use SQLite 3's
	exclusive locking whereever we start a new transaction; allows
	monotone to report database locking errors earlier if a second
	monotone process attempts to perform database operations.

2005-10-14  Matthew Gregan  <kinetik@orcon.net.nz>

	* commands.cc (message_width): Refactor into display_width() and
	remove message_width().
	* transforms.{cc,hh} (display_width): Rename length() to
	display_width() and use the code from message_width().
	* ui.cc, commands.cc: Change calls to length() to display_width().
	* netsync.cc: Remove length() calls, test for string emptiness
	instead.

2005-10-13  Emile Snyder <emile@alumni.reed.edu>

	* commands.cc (CMD(revert)): use --missing for revert a'la drop.
	* monotone.texi: document it.
	* tests/t_revert_restrict.at: test it.
	
2005-10-13  Emile Snyder <emile@alumni.reed.edu>

	* app_state.{cc,hh}: new missing class member for --missing flag.
	* commands.cc (CMD(drop), ls_missing, find_missing): use new
	--missing flag to drop any files already deleted in the working copy.
	* monotone.cc (coptions, cpp_main): add the --missing flag handling.
	* options.hh: add OPT_MISSING.
	* monotone.texi: document it.
	* tests/t_drop_missing.at: test it.
	
2005-10-13  Emile Snyder <emile@alumni.reed.edu>

	* database.cc (complete): implementation for h:branch selector to
	find heads of a branch.
	* selectors.{cc,hh}: add sel_head with selector character 'h'.
	* monotone.texi: document it.
	
2005-10-13  Matt Johnston  <matt@ucc.asn.au>

	* botan/mem_pool.cpp: fix bug preventing remove_empty_buffers()
	from being called, gives significant improvements for long-running
	processes.

2005-10-12  Emile Snyder <emile@alumni.reed.edu>

	* monotone.texi: add njs's lucid definition of what the disapprove
	actually means in terms of the revision graph to it's section in
	the documentation.
	
2005-10-12  Matt Johnston  <matt@ucc.asn.au>

	* monotone.cc: return with exit code of 2 on usage output
	* testsuite.at: turn "cat_foo" into "automate get_foo"
	* tests/t_empty_env.at, tests/t_null.at, tests/t_at_sign.at,
	tests/t_unreadable_db.at, tests/t_cmdline_options.at: expect 2 exit code
	* tests/t_cross.at: update to the changeset paradigm of immutable
	ancestors.

2005-10-11  Emile Snyder <emile@alumni.reed.edu>

	* app_state.{cc,hh}: new bind_address and bind_port class members.
	* options.hh: new OPT_BIND for serve command.
	* monotone.cc: handle OPT_BIND.
	* commands.cc (process_netsync_args, CMD(serve)): use values from
	the new --bind=[addr]:port option for 'monotone serve' rather than
	the positional argument.  default to binding all interfaces.
	* monotone.texi: document new serve syntax
	* netsync.cc (serve_connections): use empty address argument to
	mean bind all interfaces.
	* netxx/address.cxx (Address::add_all_addresses): set port_ member
	from passed in port argument.
	* testsuite.at, tests/t_netsync_single.at: use new --bind syntax
	for serve commands.
	
2005-10-11  Matthew Gregan  <kinetik@orcon.net.nz>

	* commands.cc (message_width, explain_usage): New function to
	calculate display width of translated strings.  Use it in
	explain_usage.
	Patch from Thomas Moschny <thomas.moschny@gmx.de>
	* certs.cc (get_user_key): Correct logic in N() test for multiple
	keys.  Resolves bug reported by Malte Thoma.

2005-10-10  Timothy Brownawell  <tbrownaw@gmail.com>

	Make netsync shutdown work properly.
	* netsync.cc (session::which_events): Only ask to read if not armed.
	A read failure will discard all read-but-not-processed commands.
	* netsync.cc (session::maybe_say_goodbye): Only say goodbye once.
	Repeated goodbyes means that one side *will* have a full write-queue
	when the connection is torn down.

2005-10-10  Timothy Brownawell  <tbrownaw@gmail.com>

	* tests/t_automate_stdio.at: Add comment here too.

2005-10-10  Timothy Brownawell  <tbrownaw@gmail.com>

	* contrib/get_stdio.pl: Add comments. I'm told it was "obtuse",
	hopefully this will help somewhat.

2005-10-10  Matt Johnston  <matt@ucc.asn.au>

	* configure.ac, Makefile.am: add {MONOTONE,LIB3RDPARTY}_C{,XX}FLAGS
	variables.

2005-10-10  Benoît Dejean <benoit@placenet.org>

	* commands.cc: s/key store/keystore/g.

2005-10-10  Matt Johnston  <matt@ucc.asn.au>

	* netsync.cc, database.{cc,hh}: don't include unwanted branch
	certs when building the merkle tree.
	* merkle.hh: add variant of insert_into_merkle_tree
	taking non-raw id.
	* markle.cc: comment out unused bits

2005-10-10  Nathaniel Smith  <njs@pobox.com>

	* cert.{cc,hh} (get_user_key): New function, replacing
	guess_default_key.
	* revision.cc (build_changesets_from_existing_revs) 
	(build_changesets_from_manifest_ancestry): 
	* rcs_import.cc (import_cvs_repo): 
	* commands.cc (internalize_cert_name, push, sync, serve):
	* cert.cc (make_simple_cert, cert_revision_author_default): Use
	it.

2005-10-10  Matthew Gregan  <kinetik@orcon.net.nz>

	* netsync.cc: Clean up another case where port numbers were being
	munged by localized iostreams.
	* tests/t_netsync_largish_file.at: Tweak the random file
	generation so that it's a bit faster on platforms with slow awk
	implementations.
	* netsync.cc: Remove comment stating that our official IANA port
	should be renamed from 'netsync' to 'monotone'; Tomas sorted this
	out a while ago.
	* lua.cc (Lua::ok): Only log the 'Lua::ok() failed' message if
	there has been a failure.
	* monotone.texi: Fix a typo.
	* win32/fs.cc (get_homedir): Clarify comment.

2005-10-09  Matthew Gregan  <kinetik@orcon.net.nz>

	* contrib/usher.cc (main): Reset parser state for config file
	parser.
	* win32/monotone.iss: Reduce minimum OS version for installer.
	* configure.ac: Another Boost library suffix.

2005-10-08  Matthew Gregan  <kinetik@orcon.net.nz>

	* tests/t_automate_keys.at: Portability fixes.

2005-10-08  Benoît Dejean  <benoit@placenet.org>

	* commands.cc: One more i18n string.

2005-10-08  Matthew Gregan  <kinetik@orcon.net.nz>

	* tests/t_automate_keys.at: Don't rely on extended sed either!

2005-10-08  Nathaniel Smith  <njs@pobox.com>

	* database.{hh,cc}: Clean-up previous change -- switch to using a
	cleanup_ptr to hold sqlite3_stmt handles, for proper exception
	safety.

2005-10-08  Nathaniel Smith  <njs@pobox.com>

	* database.cc (fetch): Do not insert prepared statements into the
	statement table until they are successfully created, to avoid
	segfaults on database teardown.

2005-10-08  Matthew Gregan  <kinetik@orcon.net.nz>

	* tests/t_automate_keys.at: Use sed rather than relying on an
	extended grep being available.

2005-10-08  Nathaniel Smith  <njs@pobox.com>

	* contrib/ciabot_monotone.py (send_change_for): Handle branch-less
	revisions.

2005-10-08  Nathaniel Smith  <njs@pobox.com>

	* paths.cc: Make initial_rel_path an fs::path.  Adjust code
	correspondingly.  Add tests that calling monotone from inside MT
	should work.
	* tests/t_add_inside_MT.at, testsuite.at: New test.

2005-10-08  Matthew Gregan  <kinetik@orcon.net.nz>

	* win32/fs.cc: Don't consider USERPROFILE as a possible home
	directory; APPDATA is more appropriate.  Add a second method to
	get the APPDATA path.  Always use HOME if it's set (not just under
	Cygwin/MinGW).
	* tests/t_netsync_absorbs.at: Add missing CANONICALISE().

2005-10-07  Timothy Brownawell  <tbrownaw@gmail.com>

	* commands.cc (pubkey): don't insist on having a database
	* tests/t_key_management_without_db.at: check it

2005-10-07  Timothy Brownawell  <tbrownaw@gmail.com>

	* file_io.cc, vocab.cc, Makefile.am: fix merge
	* botan/algolist.cpp, botan/def_alg.cpp: fix merge

2005-10-07  Timothy Brownawell  <tbrownaw@gmail.com>

	* automate.cc: add "automate keys". like "ls keys", except it
	uses basic_io (since "ls keys" is now slightly irregular and not
	very well suited to machine interpretation).
	* monotone.texi: document it
	* tests/t_automate_keys.at: test for it
	* testsuite.at: add test
	* basic_io.{cc,hh} (stanza): add push_str_multi, for entries
	that can take a variable number of string arguments.
	* commands.cc: add "automate keys" to automate help
	misc minor whitespace cleanup

2005-10-06  Timothy Brownawell  <tbrownaw@gmail.com>

	* commands.cc (ls_keys): don't insist on having a db
	* tests/t_key_management_without_db.at: check ls keys
	* monotone.texi: update for new key storage
		* concepts :: storage and workflow
		* tutorial :: generating keys
		* tutorial :: committing work
		* command reference :: informative
		* command reference :: key and cert
		* command reference :: packet I/O

2005-10-06  Timothy Brownawell  <tbrownaw@gmail.com>

	* commands.cc (chkeypass): doesn't use the db, so we don't need a guard
	* commands.cc (dropkey): don't insist on having a db
	* tests/t_genkey_without_db.at: rename (s/genkey/key_management) and
	add checks for chkeypass and dropkey without a db

2005-10-06  Timothy Brownawell  <tbrownaw@gmail.com>

	* database.{cc,hh}: new function, database::database_specified()
	return whether we were given a database (doesn't care about validity,
	only that we were told to use one)
	* commands.cc (genkey): don't insist on having a db, but still
	check it for duplicates if we're given one.
	* tests/t_genkey_without_db.at: make sure it works
	* testsuite.at: add test

2005-09-28  Timothy Brownawell  <tbrownaw@gmail.com>

	* keys.cc (get_private_key): don't use lua hook passwords for
	chkeypass.

2005-09-28  Matt Johnston  <matt@ucc.asn.au>

	* keys.cc (get_private_keys): don't use lua hook passwords for
	chkeypass.

2005-09-28  Timothy Brownawell  <tbrownaw@gmail.com>

	* key_store.cc: fix delete_key
	* tests/t_database_check_normalized: needs 'db migrate'
	* tests/t_lua_privkey.at: update for new key location
	* tests/t_netsync_absorbs.at: use genkey instead of packets
	* tests/t_netsync_checks_server_key.at: same
	* tests/t_netsync_pubket.at: update key packet to new format

2005-09-27  Timothy Brownawell  <tbrownaw@gmail.com>

	Replace extract_keys command with a database migrator.
	* database.{cc,hh}: Remove last traces of private keys in db.
	* schema.sql: Remove private_keys table
	* commands.cc (dropkey): private keys can no longer be in the db.
	* schema_migration.cc: new migrator
	* commands.cc: remove extract_keys
	* tests/t_migrate_schema.at: update
	* keys.hh, cert.cc, key_store.cc: keys_match doesn't work well on
	privkeys. Don't use it.
	* key_store.cc: Allow duplicate insertions, if they match.

2005-09-27  Timothy Brownawell  <tbrownaw@gmail.com>

	* schema_migration.hh: migrate_depot_schema() doesn't really exist
	* database.cc, schema_migration.{cc,hh}: migrate_monotone_schema
	now takes an app_state * , so data can be moved to/from the database.

2005-09-27  Matt Johnston  <matt@ucc.asn.au>

	* botan/pkcs8.cc, keys.cc: fix monotone-specific pkcs8 key
	parsing.
	* commands.cc: ls keys shows keystore-only pubkeys as well
	* packet.cc: fix unit tests
	* testsuite.at: use keypair packet rather than privkey/pubkey 
	packets.

2005-09-26  Matt Johnston  <matt@ucc.asn.au>

	* commands.cc, keys.cc, others: use standard
	"PBE-PKCS5v20(SHA-1,TripleDES/CBC)" encoding rather than
	raw arc4. extract_keys will re-encode keys, still
	need to work on packet.cc encoding.
	* botan/{des*,pkcs5*,algolist.cpp}: required files
	from Botan 1.4.6

2005-09-25  Timothy Brownawell  <tbrownaw@gmail.com>

	Move private keys outside the database.
	They're now stored as keypairs in ~/.monotone/keys
	Details:
	* keystore.{cc,hh}: handle storage of keypairs
	* tests*: Specify keystore location when running the testsuite.
		This prevents it from polluting the user's keystore.
	* database{cc,hh}: remove ability to put privkeys. They can still
		be listed, retrieved, and deleted, to support
	* commands.cc: New command, extract_keys. Copies private keys from
		the database to the keystore.
	* vocab.hh: add keypair type, like pair<pubkey, privkey>, except that
		the members are named pub and priv.
	* packet.cc: Clean up read_packets.
	* packet.{cc,hh}: privkey packets no longer exists, handle keypair
		packets instead.
	* file_io.{cc,hh}: add read_directory because tree_walker needs to
		be in the wc. add a write_data that works outside the wc.
	* Makefile.am: add keystore.{cc,hh}
	* others: update to work with new key storage

2005-10-06  Matthew Gregan  <kinetik@orcon.net.nz>

	* std_hooks.lua (merge3_emacs_cmd): Minor cleanup.
	* std_hooks.lua: Pass '--eval' rather than '-eval' to Emacs; the
	CVS emacsclient does not consider '-eval' as valid.
	* platform.hh, unix/fs.cc, win32/fs.cc (rename_clobberingly): New
	function for best-effort atomic renames.  This will probably never
	be atomic on Win32.
	* file_io.cc (write_data_impl): Append process ID to temporary
	file name so that multiple monotone processes operating on the
	same working copy are less likely to clobber each other.  Use
	rename_clobberingly().
	* ui.cc (user_interface): Allow std::cout to raise
	ios_base::failure exceptions if stream goes bad (e.g. stream
	receives EPIPE).
	* monotone.cc (cpp_main): Catch ios_base::failure exceptions and
	exit cleanly.
	* main.cc (main_with_signal_handlers): Install handler to ignore
	SIGPIPE.
	* Makefile.am: Remove platform_netsync.cc references.
	* {unix,win32}/platform_netsync.cc: Remove files.
	* platform.hh, netsync.cc (run_netsync_protocol):
	Remove {start,end}_platform_netsync() calls.

2005-10-04  Nathaniel Smith  <njs@pobox.com>

	* monotone.texi (Automation): Document the mysterious columns of
	numbers in 'automate inventory' output format.

2005-10-04  Matt Johnston  <matt@ucc.asn.au>

	* botan/, Makefile.am: update to Botan 1.4.7

2005-10-03  Nathaniel Smith  <njs@pobox.com>

	* monotone.texi (Automation): Clean up formatting and description
	of 'automate inventory' sample output.

2005-10-02  Marcel van der Boom  <marcel@hsdev.com>

	* commands.cc (CMD(checkout)): Check for non-existant checkout dir
	earlier, so we can fail earlier.

2005-09-30  Nathaniel Smith  <njs@pobox.com>

	* Makefile.am (AM_CFLAGS, AM_CXXFLAGS): Add
	-DBOOST_SP_DISABLE_THREADS (disables thread-safe shared_ptr
	reference counting).

2005-09-30  Nathaniel Smith  <njs@pobox.com>

	* debian/README.Debian, debian/TODO.Debian: Add debian files
	left out of repository.

2005-09-30  Nathaniel Smith  <njs@pobox.com>

	* NEWS: Set date for 0.23.

2005-09-30  Nathaniel Smith  <njs@pobox.com>

	* testsuite.at: Whoops, forgot to hit save.  Remove
	t_diff_changeset_bug.at.

2005-09-30  Grahame Bowland  <grahame@angrygoats.net>

	* paths.cc: remove unit tests for 
	file_path_internal_from_user

2005-09-30  Patrick Mauritz  <oxygene@studentenbude.ath.cx>

	* configure.ac: only add gnu specific CFLAGS and CXXFLAGS for
	gnu compilers

2005-09-30  Nathaniel Smith  <njs@pobox.com>

	* tests/t_log_outside_working_dir.at: Fix summary line.
	* tests/t_diff_changeset_bug.at: Remove redundant test
	(cf. t_restricted_diff_unchanged.at).

2005-09-30  Nathaniel Smith  <njs@pobox.com>

	* Makefile.am (BOTAN_SOURCES): Add botan/hash_id.h.

2005-09-30  Nathaniel Smith  <njs@pobox.com>

	* NEWS: More additions (mention MM and the problems paths.cc will
	cause for colinux folks).

2005-09-30  Nathaniel Smith  <njs@pobox.com>

	* Makefile.am (MOST_SOURCES): Add hash_map.hh.
	(BOTAN_SOURCES): Add botan/charset.h.

2005-09-29  Nathaniel Smith  <njs@pobox.com>

	* NEWS: Fix typos pointed out by Matthew Gregan.

2005-09-29  Nathaniel Smith  <njs@pobox.com>

	* UPGRADE, configure.ac, monotone.spec, win32/monotone.iss:
	* debian/changelog: Bump version number.
	
2005-09-30  Grahame Bowland  <grahame@angrygoats.net>

	* paths.hh: update file_path documentation, 
	remove file_path_internal_from_user
	* paths.cc: remove file_path_internal_from_user
	* commands.cc CMD(cat): change file_path_internal_from_user 
	to file_path_external
	* tests/t_diff_outside_working_dir.at: check diff works outside 
	  of a working dir (with a file specified)
	* tests/t_log_outside_working_dir.at: check log works outside 
	  of a working dir (with a file specified)
	* tests/t_diff_changeset_bug.at: mysterious changeset bug
	* testsuite.at: add new tests

2005-09-29  Nathaniel Smith  <njs@pobox.com>

	* AUTHORS: Add Grahame and Marcel.
	* NEWS: Write 0.23 entry.
	* monotone.texi (Reserved Files): Mention in .mt-ignore docs that
	the patterns are regexes.
	
2005-09-30  Grahame Bowland  <grahame@angrygoats.net>

	* paths.cc (file_path::file_path): Allow external paths outside of
	a working directory, so long as we don't enter a working directory 
	later.
	(access_tracker) add new very_uninitialized state which 
	prevents subsequent initialization
	(test_access_tracker) check the very_uninitialized state works
	* paths.hh: correct mention of monotone cat file to new syntax

2005-09-29  Matthew Gregan  <kinetik@orcon.net.nz>

	* paths.cc: Restore two unit tests on Win32.

2005-09-29  Richard Levitte  <richard@levitte.org>

	* testsuite.at: Removed a spurious G...

2005-09-29  Matthew Gregan  <kinetik@orcon.net.nz>

	* paths.cc, win32/fs.cc: Fixes to allow unit tests to pass on Win32.

2005-09-29  Marcel van der Boom  <marcel@hsdev.com>

	* netsync.cc (rebuild_merkle_trees): only get matched branch
	certs, not all of them

2005-09-28  Nathaniel Smith  <njs@pobox.com>

	* tests/t_rename_diff_names.at, testsuite.at: New test.

2005-09-27  Richard Levitte  <richard@levitte.org>

	* monotone.texi (Tutorial): It seems like texi2pdf gets quite
	confused when a @chapter has a @subsection with a @section in
	between.  The resulting PDF had a Tutorial that was a indexed as a
	subsection under Concepts/Branches instead of being indexed as the
	chapter it is, and most confusingly, it's last subsection
	(Branching and Merging) ended up as a a separate chapter of it's
	own...

2005-09-27  Matt Johnston  <matt@ucc.asn.au>

	* netsync.cc (ancestry_fetcher): new approach to requesting file
	and manifest deltas and full data. Tries to be more efficient
	for the vcache of recontstructed data, and conceptually simpler

	* tests/t_netsync_unrelated.at: passes, remove XFAIL

2005-09-26  Benoît Dejean  <benoit@placenet.org>

	* database.cc: Merged 3 strings.

2005-09-26  Matt Johnston  <matt@ucc.asn.au>

	* commands.cc: add 'help' command
	* monotone.cc: add -h alias for --help
	
2005-09-25  Matt Johnston  <matt@ucc.asn.au>

	* netsync.cc: use lexical_cast on port numbers to avoid
	strange-looking "port 5,253"

2005-09-25  Matthew Gregan  <kinetik@orcon.net.nz>

	* sqlite/*: Update in-tree SQLite from 3.2.6 to 3.2.7.

2005-09-25  Benoît Dejean  <benoit@placenet.org>

	* netsync.cc: 3 more i18n strings.

2005-09-25  Benoît Dejean  <benoit@placenet.org>

	* cert.cc (cert_signable_text): F() vs. boost::format.
	* lua.cc (monotone_guess_binary_file_contents_for_lua),
	(monotone_include_for_lua), (monotone_includedir_for_lua):
	* rcs_import.cc (import_cvs_repo): Merged some strings.
	
2005-09-25  Benoît Dejean  <benoit@placenet.org>

	* lua.cc (monotone_guess_binary_file_contents_for_lua):
	Fixed signednes warning and istream usage.

2005-09-25  Matt Johnston  <matt@ucc.asn.au>

	* ui.cc: fallback to the default locale if locale("") fails.

2005-09-25  Matt Johnston  <matt@ucc.asn.au>

	* botan/arc4.cpp: increase maximum keylength to 256 bytes.

2005-09-24  Benoît Dejean  <benoit@placenet.org>

	* ChangeLog: Fixed.
	I don't understand how xxdiff works :/ Please help.

2005-09-24  Satoru SATOH <ss@gnome.gr.jp>

	* po/ja.po: Updated Japanese translation.

2005-09-23  Benoît Dejean  <benoit@placenet.org>

        * std_hooks.lua: More i18n strings.

        I don't know how to handle lua
        "multiline" ..
        "strings" because gettext doesn't join them.

2005-09-22  Benoît Dejean  <benoit@placenet.org>

        * sanity.{cc,hh}: Uninlined F() and FP().
        This happily saves ~100KB of .text on my ppc.

2005-09-22  Benoît Dejean  <benoit@placenet.org>

	* netsync.cc: Reverted changes
	from f0a632bf14468b6e03a488d6f1a64ef18b61d04c
	to   4f7f638954c79c54460d04c3be111acad8b26dd3

2005-09-22  Benoît Dejean  <benoit@placenet.org>

	* lua.cc (monotone_gettext_for_lua): New function.
	* po/POTFILES.in: Added std_hooks.lua.
	* std_hooks.lua: One more string for i18n.

2005-09-22  Benoît Dejean  <benoit@placenet.org>

	* ui.{cc,hh} (get_user_locale): Returns a const &.

2005-09-21  Timothy Brownawell  <tbrownaw@gmail.com>

	* contrib/usher.cc: better error checking

2005-09-20  Timothy Brownawell  <tbrownaw@gmail.com>

	* restrictions.cc: Make calculate_unrestricted_revision work
	with --exclude
	* tests/t_restriction_with_exclude_iprint.at: remove XFAIL

2005-09-20  Patrick Mauritz <oxygene@studentenbude.ath.cx>

	* configure.ac: solaris needs librt for fdatasync
	* sqlite/parse.c: #line and #include interactions aren't defined

2005-09-20  Matt Johnston  <matt@ucc.asn.au>

	* database.cc (space_usage): workaround the issue that in sqlite
	3.2.6, SUM({empty set}) returns NULL. (this is part of the sql spec,
	see http://www.sqlite.org/cvstrac/tktview?tn=1413 and the comment for
	SUM() in sqlite docs).

2005-09-20  Matt Johnston  <matt@ucc.asn.au>

	* ui.cc, ui.hh, sanity.hh: replace ui.user_locale with
	get_user_locale(), so that we can guarantee that it will be
	initialised when the global_sanity object (and probably other things)
	are instantiated.

2005-09-20  Matthew Gregan  <kinetik@orcon.net.nz>

	* tests/t_restriction_with_exclude_iprint.at: New test, variant of
	t_restriction_exclude.at, but with inodeprints enabled.  Mark as
	XFAILed.
	* testsuite.at: Add new test.
	* sqlite/*: Update in-tree SQLite from 3.2.2 to 3.2.6.
	* Makefile.am: Add sqlite/{analyze,vbdefifo,complete}.c to
	SQLITE_SOURCES
	* schema_migration.cc (calculate_schema_id): Explicitly exclude
	sqlite_stat1 table from schema ID calculation.  This is a new
	magic table created by the 'analyze' command in SQLite >= 3.2.3.

2005-09-18  Nathaniel Smith  <njs@pobox.com>

	* po/ja.po: New translation from Satoru SATOH <ss@gnome.gr.jp>.
	* AUTHORS: Add Satoru SATOH.
	
2005-09-18  Matthew Gregan  <kinetik@orcon.net.nz>

	* testsuite.at: Tweak default 'eveything' netsync glob to
	something that works around the MinGW/Win32 globbing issues for
	now.
	* tests/t_log_brief.at: Canonicalise output on Win32.

2005-09-17  Timothy Brownawell  <tbrownaw@gmail.com>

	* contrib/usher.cc: Remove stray "new int[2];' statements from
	debugging. Remove connections from list when finished.

2005-09-16  Timothy Brownawell  <tbrownaw@gmail.com>

	* Makefile.am (EXTRA_DIST): add contrib/monotone-cvs-ignore.lua,
	contrib/ciabot_monotone_hookversion.py, and contrib/usher.cc .
	also remove duplicate of contrib/monoprof.sh

2005-09-16  Timothy Brownawell  <tbrownaw@gmail.com>

	* netsync.cc: finish renaming things, so it compiles again...

2005-09-16  Timothy Brownawell  <tbrownaw@gmail.com>

	* contrib/usher.cc: A simple usher/proxy server. It asks connecting
	clients for their include pattern, and then forwards the connection
	to an appropriate (as given in a config file) monotone server. Note
	that all servers operating behind one usher need to have the same
	server key.

2005-09-16  Timothy Brownawell  <tbrownaw@gmail.com>

	* netcmd.{cc,hh}, netsync.cc: new netcmd types: usher_cmd and
	usher_reply_cmd. They are not included in the HMAC, and do not
	occur during normal communication. Purpose: running multiple servers
	from the same port. This allows a special server to ask for the
	client's include pattern, and then forward the connection to a real
	monotone server.

2005-09-16  Matt Johnston  <matt@ucc.asn.au>

	* botan/pkcs8.cpp: re-add the monotone-specific code for guessing if
	a key is DER encoded or not.

2005-09-16  Matt Johnston  <matt@ucc.asn.au>

	* botan/*: update to Botan 1.4.6
	* Makefile.am: ditto

2005-09-15  Timothy Brownawell  <tbrownaw@gmail.com>

	* app_state.{cc,hh}: restrictions now understand --exclude
	* commands.cc: commit and revert now take OPT_EXCLUDE
	* monotone.cc: update description of --exclude
	* tests/t_restriction_with_exclude.at: new test
	* testsuite.at: add it

2005-09-14  Timothy Brownawell  <tbrownaw@gmail.com>

	* contrib/ciabot_monotone_hookversion.py: CIA bot client script
	meant to be called from the note_netsync_revision_received hook.
	* lua.{cc,hh}: hook_note_commit and hook_note_netsync_revision_received
	now take the text of the revision as an argument.
	* netsync.cc, commands.cc: Give hooks new argument.
	* monotone.texi: Update documentation for those hooks.

2005-09-11  Benoît Dejean  <benoit@placenet.org>

	* database.cc
	* database_check.cc
	* netsync.cc
	* po/POTFILES.in
	* po/POTFILES.skip
	* rcs_import.cc: More i18n strings.

2005-09-07  Jim Meyering  <jim@meyering.net>
	
	* tests/t_rename_dir_cross_level.at: When invoking mv to rename
	a directory, do not include a trailing slash on the target -- that
	is not portable.                                                  

	* Makefile.am (TESTS_ENVIRONMENT): Ensure that PATH starts with
	the current directory, so we test the just-built monotone binary,
	not some older version.                                          

2005-09-07  Benoît Dejean  <benoit@placenet.org>

	* std_hooks.lua: Don't spawn emacs with '-no-init-file'.

2005-09-09  Matthew Gregan  <kinetik@orcon.net.nz>

	* paths.cc (save_initial_path): Default Boost's fs::path to
	fs::native grammar.
	* tests/t_unreadable_{db,MT}.at: Disable on Win32 for now.
	* paths.cc: Consistency--use WIN32 rather than _WIN32.
	* file_io.cc (walk_tree): Correct test for file existence.

2005-09-08  Matthew Gregan  <kinetik@orcon.net.nz>

	* Makefile.am: Add '-f' argument to 'mv'; avoids build waiting on
	 user confirmation in some cases.

2005-09-08  Nathaniel Smith  <njs@pobox.com>

	* monotone.texi (Certificates): Remove mention of fcerts and
	mcerts.

2005-09-07  Benoît Dejean  <benoit@placenet.org>

	* ui.{cc,hh}: Added user_inferface::user_locale.
	* sanity.hh: Made F() and FP() locale aware.

2005-09-06  Benoît Dejean  <benoit@placenet.org>

	* monotone.cc: One more i18n string.

2005-09-06  Benoît Dejean  <benoit@placenet.org>

	* po/fr.po: Updated French translation.

2005-09-06  Benoît Dejean  <benoit@placenet.org>

	* commands.cc: No i18n for cert_revision_changelog.

2005-09-06  Matthew Gregan  <kinetik@orcon.net.nz>

	* tests/t_netsync_read_permissions.at: Tweak tests so we aren't
	trying to serve a bare '*'; works around test hangs due to glob
	expansion sillyness on MinGW.
	* tests/t_netsync_globs.at: Ditto.
	* tests/t_netsync_exclude.at: Ditto.
	* std_hooks.lua (ignore_file): Add Mac OS X (.DS_Store) and
	Windows (desktop.ini) per-directory browser configuration files.


2005-09-05  Benoît Dejean  <benoit@placenet.org>

	* commands.cc: Fixed some strings (added ' around revisions).
	Removed some whitespaces.
	No i18n in diff output.

2005-09-05  Benoît Dejean  <benoit@placenet.org>

	* sanity.{cc,hh}: boost::format vs. F(). Merged boost::format
	and moved non-template code to sanity.cc.

2005-09-05  Matthew Gregan  <kinetik@orcon.net.nz>

	* win32/terminal.cc (have_smart_terminal): We were returning false
	in almost all circumstances; changed logic so that we at least
	work when running in a cmd.exe window.

2005-09-05  Matt Johnston  <matt@ucc.asn.au>

	* commands.cc (dump_diffs): don't use the terminal width to
	print ===== seperators.

2005-09-05  Matthew Gregan  <kinetik@orcon.net.nz>

	* paths.cc (find_and_go_to_working_copy): Create root and bookdir
	paths as fs::native.
	* main.cc: Tweak #ifdef to avoid exposing some unused SEH handling
	on MinGW.
	* configure.ac: Minor cleanup to Win32 configure test.

2005-09-04  Nathaniel Smith  <njs@pobox.com>

	* monotone.cc (options): Remove default from the help string for
	--count, since none of the options listed are actually the
	default.

2005-09-04  Nathaniel Smith  <njs@pobox.com>

	* tests/t_unreadable_db.at, testsuite.at: New test.

2005-09-03  Nathaniel Smith  <njs@pobox.com>

	* po/Makevars (XGETTEXT_OPTIONS): N_ != ngettext.
	Add c-format flags on F() and FP() calls (only partially
	successful on latter, because of bug in xgettext).
	
2005-09-04  Grahame Bowland  <grahame@angrygoats.net>

	* commands.cc: siplify the monotone cat command 
	to "monotone cat [-r] FIELNAME" (as in bug #12597)
	* monotone.texi: update documentation of "monotone cat"
	* tests/t_add_edge.at, tests/t_cat_file_by_name.at, 
	tests/t_change_empty_file.at, tests/t_cvsimport.at, 
	tests/t_cvsimport_deleted_invar.at, tests/t_cvsimport_drepper.at, 
	tests/t_cvsimport_drepper2.at, tests/t_cvsimport_manifest_cycle.at, 
	tests/t_cvsimport_samelog.at, tests/t_database_check.at, 
	tests/t_db_kill_rev_locally.at, tests/t_empty_id_completion.at, 
	tests/t_epoch.at, tests/t_epoch_server.at, tests/t_erename.at, 
	tests/t_i18n_file.at, tests/t_import.at, tests/t_merge_add_del.at, 
	tests/t_movedel.at, tests/t_movepatch.at, tests/t_netsync.at, 
	tests/t_netsync_exclude.at, tests/t_netsync_exclude_default.at, 
	tests/t_netsync_globs.at, tests/t_netsync_nocerts.at, 
	tests/t_netsync_permissions.at, tests/t_netsync_read_permissions.at, 
	tests/t_netsync_single.at, tests/t_normalized_filenames.at, 
	tests/t_persistent_server_revision.at, tests/t_remerge.at, 
	tests/t_rename.at, tests/t_renamed.at, tests/t_scan.at, 
	tests/t_set_default.at, tests/t_singlecvs.at, 
	tests/t_update_with_pending_add.at, tests/t_update_with_pending_drop.at, 
	tests/t_update_with_pending_rename.at, tests/t_versions.at: 
	use automation interface rather than "monotone cat"

2005-09-04  Grahame Bowland  <grahame@angrygoats.net>

	* ChangeLog: fix up screwed up three-way merge

2005-09-04  Grahame Bowland  <grahame@angrygoats.net>

	* automate.cc, commands.cc: add "automate get_file", 
	"automate get_revision" and "automate get_manifest" to 
	automation interface.
	* monotone.texi: document new automation commands
	* tests/t_automate_get_file.at, tests/t_automate_get_revision_at, 
	tests/t_automate_get_manifest.at: trivial testing of new 
	automation commands for output as specified, make sure they 
	do not complete IDs, make sure invalid IDs are caught.
	* testsuite.at: add new tests

2005-09-03  Matthew Gregan  <kinetik@orcon.net.nz>

	* tests/t_persistent_server_keys_2.at: 'commit' needs a commit
	message.  Un-XFAIL.
	* tests/t_netsync_unrelated.at: Fix 'setup' syntax.
	* tests/t_add_vs_commit.at: BASE_REVISION needs to be in the root
	of a working copy to work.  Un-XFAIL.
	* tests/t_add_stomp_file.at: 'add' does not take a --branch
	argument.  BASE_REVISION needs to be in the root of a working copy
	to work.
	* annotate.cc (build_parent_lineage): Don't access uninitialized
	memory--use resize() rather than reserve().

2005-09-02  Matthew Gregan  <kinetik@orcon.net.nz>

	* monotone.cc: Use consistent case in option descriptions.

2005-09-02  Nathaniel Smith  <njs@pobox.com>

	* paths.{hh,cc}: Add split_path typedef.  Use it.

2005-09-02  Matt Johnston  <matt@ucc.asn.au>

	* lua.cc (monotone_guess_binary_file_contents_for_lua): use a
	temporary char* buffer rather than &string[], extra copying seems
	to have negligible performance impact.
	* tests/perf-test.sh: change path from tests/ to contrib/, make
	executable.
	* tests/parse-accounting.pl: make executable.

2005-09-01  Timothy Brownawell  <tbrownaw@gmail.com>

	* lua.cc, std_hooks.lua: use proper regexes for .mt-ignore
	taken from a patch from Martin Dvorak
	* contrib/monotone-cvs-ignore.lua: New file, from the same patch.
	supports .cvsignore files
	* tests/t_mt_ignore.at: check that a missing .mt-ignore
	doesn't cause problems

2005-09-01  Timothy Brownawell  <tbrownaw@gmail.com>

	* tests/t_mt_ignore.at: use RAW_MONOTONE instead of ugly --rcfile
	Also actually do "mtn add" this time.

2005-09-01  Timothy Brownawell  <tbrownaw@gmail.com>

	* tests/t_mt_ignore.at: new test, checks that .mt-ignore works
	* testsuite.at: add it

2005-09-01  Timothy Brownawell  <tbrownaw@gmail.com>

	* std_hooks.lua: support .mt-ignore
	* monotone.texi: mention .mt-ignore and MT/wanted-testresults under
	"Existing control files"
	* .mt-ignore: ignore testsuite.dir

2005-09-03  Benoît Dejean  <benoit@placenet.org>

	* commands.cc (ls_certs):
	* netsync.cc (load_data): Merged strings.

2005-09-01  Benoît Dejean  <benoit@placenet.org>

	* commands.cc: Merged one more "no such revision '%s'" string.

2005-09-01  Benoît Dejean  <benoit@placenet.org>

	* commands.cc: Merged all "no such revision '%s'" strings.
	(string_to_datetime): Merged catch blocks in order to merge error
	messages.

2005-09-01  Benoît Dejean  <benoit@placenet.org>

	* ChangeLog: Fixed.

2005-09-01  Matthew Gregan  <kinetik@orcon.net.nz>

	* ui.cc (user_interface): Avoid calling sync_with_stdio(false) on
	Win32 for now to work around a bug in MinGW where unsynchronized
	std::cin returns EOF earlier when reading a stream with DOS
	newlines.  Resolves 'db load' failure reported by Howard Spindel.
	* database.cc (load): Don't bother executing an empty string.
	* commands.cc (ALIAS(import, setup)): Remove alias.

2005-09-01  Matt Johnston  <matt@ucc.asn.au>

	* schema.sql: add BEGIN, COMMIT to make it a single transaction,
	improves db init performance significantly on OS X (avoids many
	disk-cache flushes).

2005-09-01  Matthew Gregan  <kinetik@orcon.net.nz>

	* testsuite.at: Increase entropy used to generate port numbers
	where we can and increase range of port numbers generated.
	* monotone.texi: Fix a couple of minor typos.

2005-09-01  Matthew Gregan  <kinetik@orcon.net.nz>

	* monotone.texi: Update 'setup' documentation and tutorial to
	reflect new usage.  Also update much of the monotone output in the
	tutorials to reflect the output of more modern versions of
	monotone.  Correct some minor errors and typos while here.
	* commands.cc (CMD(setup)): Require database and branch arguments.
	(ALIAS(import,setup)): Add setup alias.
	* testsuite.at, tests/*.at: Update 'setup' usage.

2005-08-31  Richard Levitte  <richard@levitte.org>

	* lua.cc, std_hooks.lua: Rename
	monotone_guess_binary_filename_for_lua and guess_binary_filename
	to monotone_guess_binary_file_contents_for_lua and
	guess_binary_file_contents.

2005-08-31  Benoît Dejean  <benoit@placenet.org>

	* basic_io.cc (basic_io::input_source::err): Merged strings.

2005-08-31  Nathaniel Smith  <njs@pobox.com>

	* file_io.cc (set_char_is_binary, guess_binary): static_cast chars
	to uint8_t before using as array indices.  Also replace some ints
	with size_t's to quiet g++ warnings.

2005-08-30  Benoît Dejean  <benoit@placenet.org>

	In function void set_char_is_binary(char, bool)
	133: warning: array subscript has type char
	In function void init_char_is_binary()
	147: warning: comparison between signed and unsigned integer expressions
	In function bool guess_binary(const std::string&)
	160: warning: comparison between signed and unsigned integer expressions
	162: warning: array subscript has type char

2005-08-30  Benoît Dejean  <benoit@placenet.org>

	* file_io.cc (walk_tree): Fixed format.

2005-08-31  Marcel van der Boom  <marcel@hsdev.com>

	* std_hooks.lua (execute_confirm): New function.
	(merge2_opendiff_cmd, merge3_opendiff_cmd): Add.

2005-08-31  Matthew Gregan  <kinetik@orcon.net.nz>

	* paths.cc (test_bookkeeping_path, test_system_path): Second
	attempt at compile fixes; this time the unit tests actually pass
	too.

2005-08-30  Matthew Gregan  <kinetik@orcon.net.nz>

	* paths.cc (test_bookkeeping_path, test_system_path): Shift object
	instantiation around a little to work around what seems to be a
	bug in the gcc 3.3 parser.
	* win32/inodeprint.cc (inodeprint_file): Update to use new path
	handling code.
	* win32/fs.cc (tilde_expand): Compile fix.

2005-08-30  Petr Baudis  <pasky@suse.cz>

	* std_hooks.lua: Simple support for merging using merge(1) and vim.

2005-08-30  Benoît Dejean  <benoit@placenet.org>

	* po/fr.po: Updated French translation.

2005-08-30  Benoît Dejean  <benoit@placenet.org>

	* commands.cc: Merged some error messages.

2005-08-30  Benoît Dejean  <benoit@placenet.org>

	* commands.cc: Merged complete(..., file_id) and
	complete(..., manifest_id) into template complete(..., ID).

2005-08-30  Benoît Dejean  <benoit@placenet.org>

	* commands.cc (ls_certs): Reworked for i18n.
	(CMD(commit)): Merged 2 strings.

2005-08-30  Matthew Gregan  <kinetik@orcon.net.nz>

	* revision.cc (ensure_parents_loaded): Don't reuse an iterator
	after we've invalidated it.  Fixes 'diff' crash reported by Howard
	Spindel.

2005-08-30  Matt Johnston  <matt@ucc.asn.au>

	* botan/allocate.cpp: avoid string comparison when looking up the 
	default allocator
	* monotone.cc (cpp_main): set a default allocator

2005-08-28  Nathaniel Smith  <njs@pobox.com>

	* tests/t_attributes.at: Delete checkout dir in between
	checkouts.

2005-08-28  Matt Johnston  <matt@ucc.asn.au>

	* keys.cc (keys_match): new function to compare whether two keys
	match (ignoring whitespace as the database does, etc).
	* packet.cc, keys.cc: use it for existing-key-comparison.

2005-08-27  Nathaniel Smith  <njs@pobox.com>

	* commands.cc (checkout): Special-case "checkout ."
	* tests/t_checkout_dir.at: Test it.

2005-08-26  Nathaniel Smith  <njs@pobox.com>

	* file_io.hh: Remove comment describing old path types.
	* paths.hh: Add comment describing new path types.
	
2005-08-26  Nathaniel Smith  <njs@pobox.com>

	* app_state.cc (create_working_copy): Remove
	fs::filesystem_exception catching.
	* file_io.hh (mkdir_p): Remove comment noting app_state.cc's
	dependence on a boost-based implementation.

2005-08-26  Nathaniel Smith  <njs@pobox.com>

	* paths.cc: Include <string>.  Helps build on g++ 3.3?

2005-08-26  Nathaniel Smith  <njs@pobox.com>

	* commands.cc (get_log_message): Make the log message commentary a
	little more descriptive for people who may not know what a log
	message is...
	(commit): When canceling a commit due to empty log message, say
	so.

2005-08-26  Nathaniel Smith  <njs@pobox.com>

	* std_hooks.lua: Check for both "vi" and "notepad.exe" as fallback
	editors.  If no editor was found, print a helpful message instead
	of just running "vi" anyway.  Print a message if the editor exited
	with error.

2005-08-26  Nathaniel Smith  <njs@pobox.com>

	* file_io.cc (mkdir_p, make_dir_for): Increase error checking.
	* commands.cc (checkout): Make sure that checkout target directory
	does not already exist.  Also use system_path more uniformly.
	* tests/t_checkout_dir.at: Test.
	* tests/t_setup_existing_path.at: New test.

2005-08-26  Nathaniel Smith  <njs@pobox.com>

	* commands.cc (read): Optionally take files on command line.
	* tests/t_read_from_file.at, testsuite.at: New test.
	* monotone.texi (Network Service): Show Jim using this.
	(Packet I/O, Commands): Document.
	* monotone.1: Likewise.

2005-08-26  Nathaniel Smith  <njs@pobox.com>

	* change_set.cc (move_files_from_tmp_top_down): Typo again.
	
2005-08-26  Nathaniel Smith  <njs@pobox.com>
	
	* database.cc (open): Convert stray line to paths.cc.

2005-08-26  Nathaniel Smith  <njs@pobox.com>

	* change_set.cc (move_files_from_tmp_top_down): Typo.

	* file_io.cc (move_path): New function.
	(move_file, move_dir): Minor cleanup -- use
	require_path_is_nonexistent.

	* work.cc (build_deletions): Use delete_file, rather than unlink.
	If file is already non-existent, do nothing.
	(build_rename): Use move_path, rather than rename.  If file
	already appears to have been renamed, do nothing.

2005-08-26  Nathaniel Smith  <njs@pobox.com>

	* app_state.cc (allow_working_copy): Make logging more sensible.

2005-08-26  Nathaniel Smith  <njs@pobox.com>

	* transforms.cc (length): 
	* database.cc (sql, load, open): 
	* commands.cc (rename, attr): 
	* change_set.cc (move_files_to_tmp_bottom_up) 
	(move_files_from_tmp_top_down): Merge fixups.

2005-08-26  Nathaniel Smith  <njs@pobox.com>

	* database_check.cc: Track and report on manifest and revision
	parseability.
	* tests/t_database_check_normalized.at: Update to expect "not
	parseable" messages rather than "not normalized" messages.
	All tests pass.
	
2005-08-26  Nathaniel Smith  <njs@pobox.com>

	* tests/t_unreadable_MT.at: This test was called "do not fail on
	unreadable MT/options".  I do not know why we wanted such
	behavior.  I am making it "fail cleanly on unreadable
	MT/options".

2005-08-26  Nathaniel Smith  <njs@pobox.com>

	* paths.cc (check_fp_normalizes_to, test_file_path_internal):
	Oops, there were more places testing for non-brokenness; break
	them too.

2005-08-26  Nathaniel Smith  <njs@pobox.com>

	* paths.cc (test_split_join): Test that you cannot create a path
	in MT by joining.
	(file_path): Implement it.
	(split): Break, to match broken behavior of old splitter (easier
	than fixing change_set.cc...)
	(file_path_internal): Test for brokenness accordingly.

2005-08-26  Nathaniel Smith  <njs@pobox.com>

	* commands.cc (cat): Hack so that 'cat file REV PATH' works
	correctly both inside and outside of working copy, interpreting
	path slightly differently in each case.
	
2005-08-26  Nathaniel Smith  <njs@pobox.com>

	* tests/t_normalized_filenames.at: Internal unnormalized pathnames
	are no longer silently normalized, but rather a hard error.
	Adjust test accordingly.

2005-08-26  Nathaniel Smith  <njs@pobox.com>

	* paths.hh (file_path_internal_from_user): New constructor.
	* paths.cc (test_file_path_internal): Test it.
	(file_path::file_path): Implement it.
	* commands.cc (cat): Use it to create/validate passed in
	filenames.

2005-08-26  Nathaniel Smith  <njs@pobox.com>

	* paths.cc (test_system_path): Require that system_path normalize
	out ..'s.
	(system_path): Do so.

2005-08-26  Nathaniel Smith  <njs@pobox.com>

	* work.cc (build_additions): Remove redundant (and now wrong)
	code.
	Test 53 now passes.
	
2005-08-26  Nathaniel Smith  <njs@pobox.com>

	* file_io.cc (make_dir_for): Oops, this doesn't need a
	fs::native.
	Test 37 now passes.

2005-08-26  Nathaniel Smith  <njs@pobox.com>

	* file_io.cc (mkdir): New function.  Now with extra brain-eating
	power.
	(mkdir_p, make_dir_for, delete_file, delete_dir_recursive) 
	(move_file, move_dir, write_data_impl): Use it, to make all
	fs::path's native and disable boost's random rejection of paths.

2005-08-26  Nathaniel Smith  <njs@pobox.com>

	* paths.cc (test_file_path_external_prefix_a_b) 
	(test_file_path_external_no_prefix, test_file_path_internal): Test
	for validity of more strange characters (,+@*%#$=).

2005-08-26  Nathaniel Smith  <njs@pobox.com>

	* file_io.cc (ident_existing_file): Remove accidentally-left-in
	code.  Test 26 now passes.
	* lua.cc (monotone_includedir_for_lua, load_rcfile): Add
	fs::native's.

2005-08-25  Nathaniel Smith  <njs@pobox.com>

	* paths.hh (system_path::system_path): Add new boolean argument
	controlling some access_tracker behavior.
	* app_state.cc (allow_working_copy): Use it.
	* paths.cc (system_path): Implement it.
	(test_system_path): Test it.

2005-08-25  Nathaniel Smith  <njs@pobox.com>

	* file_io.cc (walk_tree): Return properly.
	
2005-08-25  Nathaniel Smith  <njs@pobox.com>

	* paths.cc (test_file_path_internal): Add tests for
	file_path.empty().
	* file_io.cc (walk_tree_recursive): Add explicit fs::native.

2005-08-25  Nathaniel Smith  <njs@pobox.com>

	* paths.cc: Many small changes.  Unit tests now pass.  72
	unexpected autotest failures.

2005-08-25  Nathaniel Smith  <njs@pobox.com>

	* paths.cc (file_path): Fix up error reporting in external path
	normalization.
	(test_file_path_external_no_prefix): "" is always an invalid
	path.

2005-08-25  Nathaniel Smith  <njs@pobox.com>

	* database.cc (sql): Only check schema version when db actually
	exists.

2005-08-25  Nathaniel Smith  <njs@pobox.com>

	* file_io.cc (read_data_for_command_line): We are given a
	system_path.

2005-08-25  Nathaniel Smith  <njs@pobox.com>

	* paths.cc: Fix all unit test failures, except for two mysterious
	boost::too_few_args exceptions.
	
2005-08-25  Nathaniel Smith  <njs@pobox.com>

	* paths.cc, unix/fs.cc: Many, many fixes and some new tests too.	

2005-08-25  Nathaniel Smith  <njs@pobox.com>

	* paths.cc (struct access_tracker): Doh, initializer should set
	'initialized'...
	(test_file_path_internal): It's valid for a split file
	to have a null component if the file is "".

2005-08-25  Nathaniel Smith  <njs@pobox.com>

	* paths.cc (in_bookkeeping_dir): Last change didn't work out so
	well; let's remove some negatives and see if I can understand what
	the code does this way...

2005-08-25  Nathaniel Smith  <njs@pobox.com>

	* paths.cc (not_in_bookkeeping_dir): Handle "MT" case.
	Update tests to make sure it sticks...

2005-08-25  Nathaniel Smith  <njs@pobox.com>

	* unit_tests.{cc,hh} (init_unit_test_suite): Remove
	path_component_tests.
	* unix/fs.cc (tilde_expand): Another compile fix.

2005-08-25  Nathaniel Smith  <njs@pobox.com>

	* {unix,win32}/fs.cc: Misc. compile fixes.

2005-08-25  Nathaniel Smith  <njs@pobox.com>

	* Makefile.am (UNIX_PLATFORM_SOURCES): Add unix/fs.cc
	(WIN32_PLATFORM_SOURCES): Add win32/fs.cc
	* paths.hh (bookkeeping_path): Implement default constructor.

2005-08-25  Nathaniel Smith  <njs@pobox.com>

	* rcs_import.cc (import_cvs_repo): 
	* lua.cc (default_rcfilename): 
	* diff_patch.cc (get_version): Small compile fixes.

2005-08-25  Nathaniel Smith  <njs@pobox.com>

	* paths.{cc,hh} (is_bookkeeping_path): New static method.
	* file_io.cc (walk_tree_recursive): Use it.  Now compiles.
	paths.cc and file_io.cc now compile.
	
2005-08-25  Nathaniel Smith  <njs@pobox.com>

	* file_io.cc (delete_dir_recursive): Implement.
	Misc. compile fixes.
	
2005-08-25  Nathaniel Smith  <njs@pobox.com>

	* file_io.cc (test_book_keeping_file): Remove.

2005-08-25  Nathaniel Smith  <njs@pobox.com>

	* file_io.cc (walk_tree_recursive, walk_tree): Implement.

2005-08-25  Nathaniel Smith  <njs@pobox.com>

	* paths.cc (const_system_path): Do tilde expansion.

2005-08-25  Nathaniel Smith  <njs@pobox.com>

	* file_io.cc (read_localized_data, read_data_for_command_line) 
	(write_localized_data, write_data, write_data_impl): Implement.

2005-08-25  Nathaniel Smith  <njs@pobox.com>

	* file_io.cc (read_data): Implement.  Remove the base64<gzip<>>
	versions.

2005-08-25  Nathaniel Smith  <njs@pobox.com>

	* file_io.cc (move_file, move_dir): Implement.

2005-08-25  Nathaniel Smith  <njs@pobox.com>

	* file_io.cc (assert_path_is_nonexistent, assert_path_is_file) 
	(assert_path_is_directory, require_path_is_nonexistent) 
	(require_path_is_file, require_path_is_directory) 
	(ident_existing_file, mkdir_p, make_dir_for, delete_file) 
	(delete_dir_recursive): Implement.

2005-08-25  Nathaniel Smith  <njs@pobox.com>

	* Audit uses of 'file_exists', because its semantics have changed;
	it now checks to see if a path exists and is a regular file,
	rather than that it simply exists.  A fair amount of code already
	thought it meant that... other places now use 'path_exists'.
	
2005-08-25  Nathaniel Smith  <njs@pobox.com>

	* file_io.cc (path_exists, directory_exists, file_exists):
	Implement.

2005-08-25  Nathaniel Smith  <njs@pobox.com>

	* platform.hh (get_path_status): New function.
	* unix/fs.cc (get_path_status): Implement.
	* win32/fs.cc (get_path_status): Implement inefficiently (does
	win32 have stat?)

2005-08-25  Nathaniel Smith  <njs@pobox.com>

	* file_io.cc (get_homedir, tilde_expand, book_keeping_file)
	(book_keeping_dir): Remove.

2005-08-25  Nathaniel Smith  <njs@pobox.com>

	* platform.hh (get_homedir): New function.
	* {win32,unix}/fs.cc (get_homedir): Expose.

2005-08-25  Nathaniel Smith  <njs@pobox.com>

	* Minor compile fixes.
	
2005-08-25  Nathaniel Smith  <njs@pobox.com>

	* platform.hh (tilde_expand): New function.
	* win32/fs.cc, unix/fs.cc: Implement it.

2005-08-25  Nathaniel Smith  <njs@pobox.com>

	* paths.cc: Many more fixes.  Now compiles with and without unit
	tests.
	
2005-08-25  Nathaniel Smith  <njs@pobox.com>

	* paths.cc: Lots of compile fixes for unit tests.
	Add a test for access_tracker.

2005-08-25  Nathaniel Smith  <njs@pobox.com>

	* paths.cc: Many fixes.  Now compiles.

2005-08-25  Nathaniel Smith  <njs@pobox.com>

	* paths.cc (system_path): Implement.

2005-08-24  Nathaniel Smith  <njs@pobox.com>

	* paths.cc (fully_normalized_path): Use find_first_of.

2005-08-24  Nathaniel Smith  <njs@pobox.com>

	* paths.cc (find_and_go_to_working_copy, save_initial_path) 
	(go_to_working_copy): Use new checked structure.
	(operator <<): Make sure we can log our access_tracked values
	without marking them as used.

2005-08-24  Nathaniel Smith  <njs@pobox.com>

	* paths.cc (struct access_tracker): Add invariant checking on
	lifetime usage of path roots.

2005-08-24  Nathaniel Smith  <njs@pobox.com>

	* paths.hh (any_path::operator =): return *this.

2005-08-24  Nathaniel Smith  <njs@pobox.com>

	* paths.{cc,hh}: More fixes.

2005-08-24  Nathaniel Smith  <njs@pobox.com>

	* paths.{cc,hh}: Reorganize a bit.  Implement file_path and
	bookkeeping_path.

2005-08-24  Nathaniel Smith  <njs@pobox.com>

	* paths.cc (file_path): Implement basic constructor.
	Misc compile fixes.
	Add single-character names to tests.
	
2005-08-24  Nathaniel Smith  <njs@pobox.com>

	* paths.cc (go_to_working_copy): New function.  Implement.
	* app_state.cc (create_working_copy): Adjust accordingly.

2005-08-24  Nathaniel Smith  <njs@pobox.com>

	* paths.cc (find_and_go_to_working_copy): Implement.
	* app_state.cc (allow_working_copy): Adjust accordingly.
	(relative_directory): Remove.
	* file_io.cc (find_working_copy): Remove.

2005-08-24  Nathaniel Smith  <njs@pobox.com>

	* paths.cc (save_initial_path): Update for previous changes.

2005-08-24  Nathaniel Smith  <njs@pobox.com>

	* paths.cc (test_system_path): Add tests for the
	from-any_path constructor.  Add test for "~foo" handling.
	Start cleaning up path roots.
	* platform.hh: Note that get_current_working_dir() is
	charset-broken (i.e., operations started inside non-utf8
	directories are probably broken).

2005-08-24  Nathaniel Smith  <njs@pobox.com>

	* app_state.cc (allow_working_copy): 
	* change_set.cc (print_insane_change_set): Two more small compile
	fixes.
	All remaining compile errors are localized to unimplemented
	paths.cc/file_io.cc functionality.

2005-08-24  Nathaniel Smith  <njs@pobox.com>

	* database.cc (initialize): Missing ;.

2005-08-24  Nathaniel Smith  <njs@pobox.com>

	* monotone.cc (cpp_main): Handle message_file right.

2005-08-24  Nathaniel Smith  <njs@pobox.com>

	* change_set.cc (print_insane_path_rearrangement): 
	* database.cc (initialize): 
	* monotone.cc (cpp_main): More small compile fixes.

2005-08-24  Nathaniel Smith  <njs@pobox.com>

	* file_io.hh
	({assert,require}_path_is_{nonexistent,file,directory}): New
	functions.
	Use them everywhere.

2005-08-24  Nathaniel Smith  <njs@pobox.com>

	* basic_io.hh: #include "paths.hh".
	* monotone.cc (add_rcfile): Remove obsolete absolutification, etc.

2005-08-24  Nathaniel Smith  <njs@pobox.com>

	* paths.hh (system_path): Add a from-any_path constructor.
	* Makefile.am (MOST_SOURCES): Remove path_component.{cc,hh}.
	* basic_io.hh (push_file_pair): New method.
	* change_set.cc (print_insane_change_set) 
	(print_insane_path_rearrangement): Use it.

2005-08-24  Nathaniel Smith  <njs@pobox.com>

	* paths.hh (any_path::as_internal): On second thought, return a
	std::string, not a utf8 -- utf8 would be better, but should wait
	for some more general charset handling cleanup.
	* Adjust other files accordingly.
	
2005-08-24  Nathaniel Smith  <njs@pobox.com>

	* More compile fixes.  All remaing compile errors are real
	problems, yay.
	
2005-08-24  Nathaniel Smith  <njs@pobox.com>

	* Lots and lots more compile fixes.

2005-08-24  Nathaniel Smith  <njs@pobox.com>

	* paths.hh, monotone.cc, app_state.hh, app_state.cc:
	* unix/inodeprint.cc: More compile fixes.

2005-08-24  Nathaniel Smith  <njs@pobox.com>

	* manifest.hh: Include paths.hh.
	* file_io.hh: Fix syntax errors, and fixup interface.

2005-08-24  Nathaniel Smith  <njs@pobox.com>

	* paths.hh, sanity.hh: Compilation fixes.

2005-08-24  Nathaniel Smith  <njs@pobox.com>

	* paths.cc: Update tests to use path_state_* and pass utf8
	objects.
	
2005-08-24  Nathaniel Smith  <njs@pobox.com>

	* paths.hh (file_path_external): Take a utf8() object, always.

2005-08-24  Nathaniel Smith  <njs@pobox.com>

	* paths.hh (class file_path): Make "convenience functions"
	required.

2005-08-24  Nathaniel Smith  <njs@pobox.com>

	* Switch rest of instances to using convenience functions.
	
2005-08-24  Nathaniel Smith  <njs@pobox.com>
	
	* Switch many instances to using convenience functions.
	
2005-08-24  Nathaniel Smith  <njs@pobox.com>

	* paths.hh (file_path_internal, file_path_external): Define
	convenience functions.
	(file_path, bookkeeping_path, system_path): Add default
	constructors.

2005-08-24  Nathaniel Smith  <njs@pobox.com>

	* app_state.cc, change_set.cc, change_set.hh, commands.cc:
	* inodeprint.cc, manifest.cc, rcs_import.cc, restrictions.cc:
	* work.cc: Audit all calls to file_path() to add internal/external
	notation.

2005-08-24  Nathaniel Smith  <njs@pobox.com>

	* app_state.cc: More paths.hh conversion.
	(app_state::prefix): Remove.
	* commands.cc: Remove uses of app.prefix.
	* automate.cc (automate_attributes): Likewise.

2005-08-23  Nathaniel Smith  <njs@pobox.com>

	* paths.hh (any_path::as_internal): On second thought, return a
	utf8 object.
	* app_state.cc (set_database): Take a system_path.
	(set_pidfile): Likewise.
	* monotone.cc (cpp_main): Pass one.

2005-08-23  Nathaniel Smith  <njs@pobox.com>

	* file_io.hh (get_homedir): Return a system_path.
	* app_state.hh (app_state): Make pidfile a system_path.
	* sanity.hh (sanity::filename): Make a system_path.
	* monotone.cc (cpp_main): Adjust accordingly.
	* paths.hh (any_path): Add as_internal() to interface.
	* paths.cc: Add roundtripping tests.

2005-08-23  Nathaniel Smith  <njs@pobox.com>

	* platform.hh, unix/fs.cc, win32/fs.cc
	(change_current_working_dir): Take an any_path, not a string.
	* rcs_import.{cc,hh}: Convert to paths.hh.

2005-08-23  Nathaniel Smith  <njs@pobox.com>

	* commands.cc (pid_file): Remove fs::path.

2005-08-23  Nathaniel Smith  <njs@pobox.com>

	* mkstemp.cc (monotone_mkstemp): Remove references to fs::path.

2005-08-23  Nathaniel Smith  <njs@pobox.com>

	* change_set.cc (apply_rearrangement_to_filesystem): Oops, missed
	some local_path's.

2005-08-23  Nathaniel Smith  <njs@pobox.com>

	* path_component.{cc,hh}: Delete.

2005-08-23  Nathaniel Smith  <njs@pobox.com>

	* change_set.cc (move_files_to_tmp_bottom_up) 
	(move_files_from_tmp_top_down): Convert to paths.hh.
	Whole file: stop using path_component.hh.

2005-08-23  Nathaniel Smith  <njs@pobox.com>

	* paths.cc (test_bookkeeping_path): Oops, "" is an invalid
	bookkeeping_path.

2005-08-23  Nathaniel Smith  <njs@pobox.com>

	* lua.cc, paths.cc: Few more tweaks for previous change.

2005-08-23  Nathaniel Smith  <njs@pobox.com>

	* paths.{cc,hh}: Add / operators.  Make that the usual way to use
	bookkeeping_path's.
	* work.cc: Adjust accordingly.
	* lua.cc (working_copy_rcfilename): Likewise.
	* commands.cc (update): Likewise.

2005-08-23  Nathaniel Smith  <njs@pobox.com>

	* paths.{cc,hh} (operator <<): Implement for any_paths.
	* paths.hh (class bookkeeping_path): Note that current design is
	bogus to remind myself to fix it tomorrow...

2005-08-23  Nathaniel Smith  <njs@pobox.com>

	* work.{hh,cc}: Convert to paths.hh.

2005-08-23  Nathaniel Smith  <njs@pobox.com>

	* lua.{cc,hh}: Mostly convert to paths.hh.  (Still uses boost::fs
	internally for some directory iteration.)
	* app_state.cc (load_rcfiles): Update accordingly.
	* file_io.hh (path_state): De-templatify; take any_path instead of
	a T.

2005-08-23  Nathaniel Smith  <njs@pobox.com>

	* paths.cc (any_path): New base class.
	(file_path, bookkeeping_path, system_path): Inherit from it.
	* transforms.{hh,cc} (utf8_to_system): Actually, always take a
	utf8 after all (but still have two return types).

2005-08-23  Nathaniel Smith  <njs@pobox.com>

	* transforms.cc: Convert to paths.hh.

2005-08-23  Nathaniel Smith  <njs@pobox.com>

	* transforms.{cc,hh} (localized, localized_as_string): Remove.

2005-08-23  Nathaniel Smith  <njs@pobox.com>

	* transforms.cc (utf8_to_system): Make fast.

2005-08-23  Nathaniel Smith  <njs@pobox.com>

	* transforms.hh (utf8_to_system): Add a string->string version.
	* transforms.cc (utf8_to_system): Implement it.

2005-08-23  Nathaniel Smith  <njs@pobox.com>

	* paths.cc (localized_path_str): New function.
	Fix some tests.

2005-08-23  Nathaniel Smith  <njs@pobox.com>

	* commands.cc: Convert to paths.hh.
	* mkstemp.cc (monotone_mkstemp): Likewise.

2005-08-23  Nathaniel Smith  <njs@pobox.com>

	* vocab_terms.hh, vocab.cc: Remove file_path, local_path.
	* database.{hh,cc}, monotone.cc: Convert to paths.hh.
	* file_io.{hh,cc}: Start to convert to paths.hh.

2005-08-23  Nathaniel Smith  <njs@pobox.com>

	* paths.{cc,hh} (fully_normalized_path): Implement.
	(external_path): Rename to system_path.
	Misc. other updates.

2005-08-21  Eric Anderson  <anderse-monotone@cello.hpl.hp.com>
	* file_io.cc, file_io.hh, lua.cc, std_hooks.lua: determine if a
	file is binary by looking at it incrementally, rather than reading
	it in entirely.  Prepare for making it possible to control what
	characters are considered "binary"

2005-08-20  Nathaniel Smith  <njs@codesourcery.com>

	* paths.cc (is_absolute): New function.
	(file_path::file_path(vector<path_component>))
	(file_path::split): Implement.

2005-08-20  Nathaniel Smith  <njs@pobox.com>

	* interner.hh (interner): Add a scary constructor that lets us
	insert an initial value and assert that we already knew that the
	value assigned to it would be.  (This lets us make it an inlined
	constant.)

2005-08-20  Nathaniel Smith  <njs@pobox.com>

	* paths.cc: Yet more tests.

2005-08-20  Nathaniel Smith  <njs@pobox.com>
	
	* paths.cc (save_initial_path): Implement.
	Add more tests.
	
2005-08-20  Nathaniel Smith  <njs@codesourcery.com>

	* paths.{cc,hh}: New files.
	* Makefile.am (MOST_SOURCES): Add them.
	* unit_tests.hh (add_paths_tests): Declare.
	* unit_tests.cc (init_unit_test_suite): Add them.
	* platform.hh (get_current_working_dir)
	(change_current_working_dir):  New functions.
	* {unix,win32}/fs.cc: New files.

2005-08-19  Nathaniel Smith  <njs@codesourcery.com>

	* monotone.texi (Tutorial): Tweak wording, use --db at more
	appropriate places.

2005-08-26  Richard Levitte  <richard@levitte.org>

	* database.cc (version): Revert the change done earlier, as it
	aborted if the schema isn't the current one, rendering this method
	useless.

2005-08-26  Matt Johnston  <matt@ucc.asn.au>

	* change_set.cc (check_depth, confirm_proper_tree): 
	more efficient algorithm to check for no loops
	* constants.hh: new constant max_path_depth to limit
	recursion in check_depth.

2005-08-26  Benoît Dejean  <benoit@placenet.org>

	* po/fr.po: Updated French translation.

2005-08-26  Richard Levitte  <richard@levitte.org>

	* options.hh, monotone.cc: Add the '--execute' command-specific
	option.
	* monotone.cc (cpp_main): ... and process it.
	* app_state.hh (class app_state): Add the 'execute' boolean.
	* app_state.cc (app_state): Initialise it.
	* commands.cc (CMD(drop)): Add '--execute' capability.
	* commands.cc (CMD(rename)): Add '--execute' capability.  Pass
	'app' to build_rename.
	* work.hh, work.cc (build_deletions, build_rename): Do the actual
	work.  This required the addition of an app_state parameter to
	build_rename.

	* tests/t_drop_execute.at, tests/t_rename_execute.at: New tests.
	* testsuite.at: Add them.

2005-08-26  Benoît Dejean  <benoit@placenet.org>

	* mt_version.cc (print_full_version): Merged strings.
	* change_set.cc: No i18n for unittests. Wow, this saves
	21 strings (total 781).

2005-08-25  Benoît Dejean  <benoit@placenet.org>

	* commands.cc (safe_gettext): New function.
	(explain_usage): Used there to avoid _("").

2005-08-25  Benoît Dejean  <benoit@placenet.org>

	* sanity.{cc,hh} (sanity::do_format): Merged code from
	sanity::{log, warning, progress} in order to merge
	strings. Fixed exception rethrowing.

2005-08-25  Benoît Dejean  <benoit@placenet.org>

	* commands.cc (CMD(lca)): One more string for i18n.
	(CMD(trusted)): Merged all strings.

2005-08-25  Benoît Dejean  <benoit@placenet.org>

	* po/fr.po: Updated French translation.

2005-08-25  Benoît Dejean  <benoit@placenet.org>

	* database.cc (database::version): Marked string for i18n
	and simplifed.
	(database::info): Reworked to merge all strings for i18n.

2005-08-25  Benoît Dejean  <benoit@placenet.org>

	* database.{cc,hh} (database::open, database::check_filename):
	New functions to avoid error handling code and string duplicates.

2005-08-25  Matt Johnston  <matt@ucc.asn.au>

	* transform.cc ({int,ext}ernalize_rsa_keypair_id): don't 
	convert the username portion of key ids to/from ACE.
	* tests/t_genkey.at: check that foo+bar@example.com works
	and foobar@exam+ple.com doesn't.

2005-08-24  Benoît Dejean  <benoit@placenet.org>

	* database.cc (assert_sqlite3_ok): Somehow merged error messages.

2005-08-24  Benoît Dejean  <benoit@placenet.org>

	* change_set.cc (move_files_to_tmp_bottom_up): Better strings.
	* keys.cc (generate_key_pair): Merged 2 strings.

2005-08-24  Nathaniel Smith  <njs@pobox.com>

	* database.cc (assert_sqlite3_ok): Remove accidentally-left-in
	format string argument.

2005-08-24  Nathaniel Smith  <njs@pobox.com>

	* revision.cc (check_sane_history): Add MM's for calculated
	changesets.

2005-08-24  Nathaniel Smith  <njs@pobox.com>

	* database.cc (assert_sqlite3_ok): Don't print the raw sqlite
	error code.  Do add some auxiliary information when sqlite errors
	are confusing.

2005-08-24  Nathaniel Smith  <njs@pobox.com>

	* Back out most changes since
	b580c6ac5bf8eea1f442b8bddc60283b047ade1e.  Handling charsets
	properly by working in utf8 and then converting sucks.  Problems
	include
	  - gettext hates you (wants to return stuff in local charset)
	  - strerror hates you (same reason, but you can't turn it off)
	  - can't report charset conversion errors
	We thus return to our "sorta-correct, by accident" status quo.
	Only change left in is signedness fix in
	5548868ab56d939c1fd8713aa2ac8caacd1184a1.

2005-08-23  Nathaniel Smith  <njs@pobox.com>

	* ui.cc (sanitize): Fix signedness bug in comparison.
	* unix/unix.{cc,hh}: New files.
	* Makefile.am (UNIX_PLATFORM_SOURCES): Add them.
	* unix/process.cc (is_executable, make_executable): Use new
	function last_error.

2005-08-23  Nathaniel Smith  <njs@pobox.com>

	* transforms.{cc,hh} (system_charset): Expose.
	* monotone.cc (cpp_main): Use it to fiddle with gettext's charset
	conversion and make --help output actually correct.

2005-08-23  Nathaniel Smith  <njs@pobox.com>

	* transforms.cc (outprep): Don't sanitize all output; removes too
	many valid characters (\r, \t, etc.).
	* ui.cc: Call outprep on ticker output.
	(inform): Do still sanitize ui.inform() output.

2005-08-23  Nathaniel Smith  <njs@pobox.com>

	* transforms.cc (outprep): New function.
	* ui.cc (inform): Use it.
	* monotone.cc (cpp_main): Use it.
	Everything that writes user-intended output directly (i.e., via
	cout) must call outprep() on that data before printing it.
	
2005-08-23  Nathaniel Smith  <njs@pobox.com>

	* monotone.cc (cpp_main): Trick popt into converting its generated
	help messages into the current locale's charset.

2005-08-23  Nathaniel Smith  <njs@pobox.com>

	* ui.cc (inform, sanitize): Convert all output from utf8 to
	current locale's charset.

2005-08-23  Nathaniel Smith  <njs@pobox.com>

	* monotone.cc (cpp_main): Use bind_textdomain_codeset to request
	that all gettext'ed strings be returned in UTF-8.

2005-08-23  Nathaniel Smith  <njs@pobox.com>

	* idna/nfkc.c (g_utf8_strlen): Expose.
	* transforms.{cc,hh} (length): New function.
	* ui.cc (write_ticks): Use length() instead of .size() to
	calculate string widths; should support multibyte characters
	better.  (Still some problems relating to truncating strings to
	avoid overflow -- calculate truncation by length, but perform
	truncation by bytes...)

2005-08-24  Benoît Dejean  <benoit@placenet.org>

	* po/fr.po: Updated French translation.

2005-08-24  Benoît Dejean  <benoit@placenet.org>

	* monotone.cc:
	* commands.cc: Two more i18n strings.

2005-08-23  Benoît Dejean  <benoit@placenet.org>

	* lua.cc: boost::format vs. F.

2005-08-23  Nathaniel Smith  <njs@pobox.com>

	* AUTHORS: Add Benoît Dejean <benoit@placenet.org>.  Create new
	section for translators.  Add Benoît there too.

2005-08-23  Nathaniel Smith  <njs@pobox.com>

	* commands.cc: N_("") -> "".

2005-08-23  Nathaniel Smith  <njs@pobox.com>

	* commands.cc: Make all CMD() calls use N_() instead of _().
	(commands): Insert _() everywhere usage strings are used.  This is
	icky.

2005-08-23  Nathaniel Smith  <njs@pobox.com>

	* keys.cc (get_passphrase): Put back trailing ": " removed in
	recent i18n changes.

2005-08-23  Benoît Dejean  <benoit@placenet.org>

	* change_set.cc (dump_change_set): boost::format instead of F.
	* commands.cc (get_log_message, notify_if_multiple_heads,
	complete, CMD(attr)): Marked some strings for i18n. Replaced a
	multiline string by prefix_lines_with(). Merged strings.
	* diff_patch.cc (merge_provider::try_to_merge_files): Merged
	strings.
	* i18n.h: N_() stands for gettext_noop(), not plural.
	* keys.cc (get_passphrase): Fixed string surgery.
	* netsync.cc: i18nized tickers' labels. Added xgettext comment
	as tickers do not play well with multibytes characters (like é).
	(session::analyze_attachment): Fixed string surgery.
	(session::process_hello_cmd): Merged many strings.
	(session::process_data_cmd): Removed some leading/trailing
	whitespaces.
	* sanity.cc: Marked error prefixes for i18n.
	* ui.cc (tick_write_count::write_ticks): Reworked and fixed
	surgery. Merged some strings.

2005-08-23  Benoît Dejean  <benoit@placenet.org>

	* commands.cc (CMD*): _("") -> "" as _("") returns the PO
	header.

2005-08-23  Benoît Dejean  <benoit@placenet.org>

	* transforms.cc (check_idna_encoding): No i18n for unittests.

2005-08-23  Benoît Dejean  <benoit@placenet.org>

	* change_set.cc (dump_change_set): boost::format instead of F.
	* commands.cc (get_log_message, notify_if_multiple_heads,
	complete, CMD(attr)): Marked some strings for i18n. Replaced a
	multiline string by prefix_lines_with(). Merged strings.
	* diff_patch.cc (merge_provider::try_to_merge_files): Merged
	strings.
	* i18n.h: N_() stands for gettext_noop(), not plural.
	* keys.cc (get_passphrase): Fixed string surgery.
	* netsync.cc: i18nized tickers' labels. Added xgettext comment
	as tickers do not play well with multibytes characters (like é).
	(session::analyze_attachment): Fixed string surgery.
	(session::process_hello_cmd): Merged many strings.
	(session::process_data_cmd): Removed some leading/trailing
	whitespaces.
	* sanity.cc: Marked error prefixes for i18n.
	* ui.cc (tick_write_count::write_ticks): Reworked and fixed
	surgery. Merged some strings.

2005-08-23  Benoît Dejean  <benoit@placenet.org>

	* netcmd.cc (test_netcmd_functions): Don't translate unittest
	strings.
	* rcs_import.cc (cvs_commit::cvs_commit):
	* database.cc (version_cache::put):
	* lua.cc (dump_stack): boost::format vs. F for strings that are
	not messages.

2005-08-23  Benoît Dejean  <benoit@placenet.org>

	* xdelta.cc: Don't translate unittest strings.

2005-08-23  Matthew Gregan  <kinetik@orcon.net.nz>

	* monotone.texi: Bring 'update' syntax up to date.

2005-08-23  Nathaniel Smith  <njs@pobox.com>

	* tests/t_diff_external.at: --diff-args without --external is an
	error.
	* commands.cc (diff): Likewise.

2005-08-22  Nathaniel Smith  <njs@pobox.com>

	* contrib/ciabot_monotone.py (send_change_for): Handle author
	names with spaces in.

2005-08-22  Matt Johnston  <matt@ucc.asn.au>

	* HACKING: change the vim modeline to something that seems to work
	better.

2005-08-23  Olivier Andrieu  <oliv__a@users.sourceforge.net>

	* contrib/monotone.el: When running monotone commands, re-use
	*monotone* buffers. Make the "status" command use the prefix
	argument. Make the "tree"-restricted commands work in dired
	buffers. Add the "--no-merges" option in the log command. Various
	other innocuous changes.

2005-08-22  Nathaniel Smith  <njs@pobox.com>

	* mt_version.cc (print_full_version): Typo.

2005-08-22  Nathaniel Smith  <njs@pobox.com>

	* mt_version.cc: Include sanity.hh.

2005-08-22  Nathaniel Smith  <njs@pobox.com>

	* netsync.cc (process_error_cmd, run_netsync_protocol): Remove
	some newlines to avoid translation noise.

2005-08-22  Nathaniel Smith  <njs@pobox.com>

	* po/LINGUAS, po/ja.po: Remove ja translation again, it seems to
	be corrupt.

2005-08-22  Nathaniel Smith  <njs@pobox.com>

	* commands.cc (update): Don't use F() to indent things.
	
2005-08-22  Nathaniel Smith  <njs@pobox.com>

	* commands.cc (dump_diffs): Don't use F() to create diff headers.
	(commands::process): Put '' in the log message to make Benoît
	Dejean happy ;-).
	
2005-08-22  Nathaniel Smith  <njs@pobox.com>

	* po/LINGUAS, po/ja.po: Add Japanese translation by Satoru SATOH.
	
2005-08-20  Benoît Dejean  <benoit@placenet.org>

	* po/monotone.pot: Remove from version control.
	* po/POTFILES.skip: New file.
	* po/fr.po: French translation (initial version).
	* po/LINGUAS: Add fr.
	
2005-08-22  Nathaniel Smith  <njs@pobox.com>

	* commands.cc (read): Use FP (thanks to Benoît Dejean for
	catch).
	* mt_version.cc (print_version, print_full_version): Mark more
	strings for i18n (also thanks to Benoît Dejean).
	
2005-08-22  Nathaniel Smith  <njs@pobox.com>

	* commands.cc (commands): Revert previous changes, xgettext is
	buggy.
	Mark every CMD() string argument with _().
	* i18n.h, Makefile.am: New file.
	* sanity.hh: Include it.
	* po/Makevars (XGETTEXT_OPTIONS): Learn about _() and N_() as
	markers.

2005-08-22  Nathaniel Smith  <njs@pobox.com>

	* commands.cc (commands): Oops, can't call gettext on a
	std::string...

2005-08-22  Nathaniel Smith  <njs@pobox.com>

	* monotone.cc (coptions, options): Use gettext_noop to mark usage
	strings for i18n.
	* commands.cc (commands): gettextify command descriptions
	* po/Makevars (XGETTEXT_OPTIONS): Include the 2nd, 3rd, and 4th
	arguments to CMD macro as translatedable strings.

2005-08-22  Nathaniel Smith  <njs@pobox.com>

	* database.cc: Replace a bunch of F()'s by boost::format's,
	because F is only for strings displayed to user.

2005-08-22  Nathaniel Smith  <njs@pobox.com>

	* po/Makevars (XGETTEXT_OPTIONS): Extract FP'ed strings.

2005-08-22  Nathaniel Smith  <njs@pobox.com>

	* sanity.hh (FP): New macro.  Usage:
	FP("frobbed %i bar", "frobbed %s bars", num_bars) % num_bars

2005-08-22  Richard Levitte  <richard@levitte.org>

	* contrib/monotone-import.pl: When temporarly touching files that
	have disappeared since last import, don't forget to create
	intermediary directories as well (and to remove them later on).
	Make sure all file arguments are quoted.  Finally, pick up the
	newly created revision by reading MT/revision instead of relying
	on backquotes working.
	Notofication and initial correction submitted by
	BigFish <bigfische@gmail.com>.

2005-08-20  Matthew Gregan  <kinetik@orcon.net.nz>

	* revision.hh: Delete doubled line of text in comment.

2005-08-20  Benoît Dejean  <benoit@placenet.org>

	* monotone.cc (cpp_main): setlocale(LC_ALL).
	* commands.cc (dropkey): Unify warning into a single string.

2005-08-20  Nathaniel Smith  <njs@codesourcery.com>

	* contrib/monoprof.sh (test_commit): Kernel tarball unpacks to
	linux-$KVER/, not $KVER/.

2005-08-19  Nathaniel Smith  <njs@codesourcery.com>

	* contrib/monoprof.sh (SETUP): Put netsync hooks in the default
	hook file.

2005-08-19  Nathaniel Smith  <njs@codesourcery.com>

	* contrib/monoprof.sh: Give a sensible error message if $DATADIR
	doesn't exist.

2005-08-20  Matt Johnston  <matt@ucc.asn.au>

	* database.cc (put_revision): uncomment check_sane_history call
	(was accidentally committed commented out)

2005-08-19  Nathaniel Smith  <njs@codesourcery.com>

	* monotone.texi (Tutorial): Tweak wording, use --db at more
	appropriate places.

2005-08-19  Matthew Gregan  <kinetik@orcon.net.nz>

	* tests/t_crlf.at: Adjust expected line count to accomodate diff
	output change.
	* commands.cc (CMD(diff)): Include base revision ID in diff output
	header when diffing against working copy.  Useful to identify what
	revision a patch was created against.
	* std_hooks.lua (ignore_file): Ignore Visual SourceSafe junk.

2005-08-18  Timothy Brownawell  <tbrownaw@gmail.com>

	* std_hooks.lua: accept_testresult_change now only cares about
	testresults listed in MT/wanted-testresults

2005-08-18  Matthew Gregan  <kinetik@orcon.net.nz>

	* INSTALL: Remove outdated references to configure options and
	Solaris build workarounds.
	* configure.ac: Lower gettext requirement from 0.12.1 to 0.11.5.

2005-08-17  Timothy Brownawell  <tbrownaw@gmail.com>

	* sanity.cc (gasp()): When catching an error from dumping a MM'd
	variable, do not discard output generated prior to the error. This
	way, at least the header line (function name, file, line no.) is
	printed.
	* change_set.cc: write_insane_change_set: new function to write a
	change set without sanity checking it, now used by dump().

2005-08-17  Patrick Mauritz  <oxygene@studentenbude.ath.cx>

	* unix/process.cc: missing include
	* m4/fexceptions.m4, configure.ac, Makefile.am: remove hardcoded
	-fexceptions in CFLAGS and add it only if compiler doesn't freak
	out.

2005-08-17  Nathaniel Smith  <njs@pobox.com>

	* work.cc (build_additions): Tweak wording.

2005-08-17  Nathaniel Smith  <njs@pobox.com>

	* netsync.cc: Add IANA port assignment to the todo list.

2005-08-17  Nathaniel Smith  <njs@pobox.com>

	* unix/process.cc (make_executable): Open the fd read-only, avoids
	problems with read-only files, and a writeable fd doesn't seem to
	be necessary to change permission bits.

2005-08-17  Nathaniel Smith  <njs@pobox.com>

	* unix/process.cc (is_executable, make_executable): When reporting
	an error in a syscall, include the actual error message.

2005-08-17  Nathaniel Smith  <njs@pobox.com>

	* lua.cc (dump_stack): New function.
	(Lua::fail): New method; use above.
	(get, get_fn, get_tab, get_str, get_num, get_bool, extract_str)
	(extract_int, extract_double, extract_bool, begin, next, pop): Use
	it, to give better logging.
	
2005-08-17  Nathaniel Smith  <njs@pobox.com>

	* Makefile.am (lib3rdparty_a_CFLAGS): Build 3rd party C code with
	-fexceptions.

2005-08-17  Matthew Gregan  <kinetik@orcon.net.nz>

	* win32/process.cc: Slightly smarter argv->cmdline munging.
	* std_hooks.lua: Merge hooks for TortoiseMerge (part of
	TortoiseSVN).

2005-08-17  Nathaniel Smith  <njs@pobox.com>

	* lua.cc (lua_hooks): Re-enable panic thrower, we no longer
	support Lua 4.

2005-08-16  Nathaniel Smith  <njs@pobox.com>

	* netsync.cc: Add more netsync todos.

2005-08-15  Nathaniel Smith  <njs@pobox.com>

	* tests/t_explicit_merge_with_anc.at: New test.
	* testsuite.at: Add it.

2005-08-15  Nathaniel Smith  <njs@pobox.com>

	* tests/t_log_brief.at: New test.
	* testsuite.at: Add it.

2005-08-15  Nathaniel Smith  <njs@pobox.com>

	* commands.cc (fcommit): Remove.  This command has never been
	documented, tested, or maintained; it also doesn't avoid the use
	of temporary files (which was supposed to be its purpose).  Has it
	ever actually been used...?
	
2005-08-15  Nathaniel Smith  <njs@pobox.com>

	* lua.cc (hook_init_attributes): Do more logging; use begin()
	instead of starting iteration by hand.

2005-08-15  Patrick Mauritz  <oxygene@studentenbude.ath.cx>

	* testsuite.at, tests/*.at: make testsuite less demanding:
	- QGREP() and QEGREP() provide a portable [e]grep -q
	- export FOO=bar -> FOO=bar; export FOO
	- tail -n $x -> TAIL($x) with appropriate macro

2005-08-15  Patrick Mauritz  <oxygene@studentenbude.ath.cx>

	* m4/typeof.m4: new test, looks if compiler knows the typeof()
	extension
	* configure.ac: use it
	* sanity.hh: use the test, and boost's abstraction over
	__PRETTY_FUNCTION__ and similar pseudo-macros

2005-08-15  Patrick Mauritz  <oxygene@studentenbude.ath.cx>

	* configure.ac (BOOST_FIX_VERSION): only apply that fix on gcc.

2005-08-14  Nathaniel Smith  <njs@pobox.com>

	* configure.ac (BOOST_VERSION_CHECK, BOOST_FIX_VERSION): Fix for
	cross-compilation.  (Thanks to John Bowler <jbowler@acm.org>.)

2005-08-14  Matthew Gregan  <kinetik@orcon.net.nz>

	* testsuite.at: Don't use agraph.
	* Makefile.am: Minor cleanups.

2005-08-13  Patrick Mauritz  <oxygene@studentenbude.ath.cx>

	* botan/gzip.cpp, botan/mutex.cpp: c functions via c* headers need
	std:: prefix

2005-08-13  Patrick Mauritz  <oxygene@studentenbude.ath.cx>

	* schema_migration.cc (lowercase): it's only used for processing sha1
	values whos size we know: make array size constant
	* transforms.cc (encode_hexenc, decode_hexenc): they have to work with
	all kinds of string sizes, so at least make them nicer by using
	boost::scoped_array

2005-08-13  Patrick Mauritz  <oxygene@studentenbude.ath.cx>

	* revision.cc: make copy constructor of revision_set behave like
	normal constructor in case it's copying a freshly created object

2005-08-13  Nathaniel Smith  <njs@pobox.com>

	* testsuite.at: Use SEGV to kill netsync servers, in hopes it will
	give better coverage information.

2005-08-13  Julio M. Merino Vidal  <jmmv@menta.net>

	* configure.ac: Remove an obsolete check to see if SQLite was
	bundled or not, because the bundled version has been used
	exclusively for quite some time.

2005-08-13  Julio M. Merino Vidal  <jmmv@menta.net>

	* database_check.cc: Remove trailing newline from error messages
	when embedding them inside other strings, so that the trailing
	closing parenthesis is printed correctly.

2005-08-13  Julio M. Merino Vidal  <jmmv@menta.net>

	* configure.ac: Add '-mt' as another possible suffix to detect the
	Boost libraries.  It's very common when these libraries are built
	with the "native naming layout".

2005-08-13  Nathaniel Smith  <njs@pobox.com>

	* monotone.1, monotone.texi: Don't mention agraph.
	* tests/t_netsync_repeated.at: Don't use agraph.
	* tests/t_netsync_unrelated.at: Likewise.

2005-08-13  Nathaniel Smith  <njs@pobox.com>

	* commands.cc (agraph): Remove.

2005-08-13  Nathaniel Smith  <njs@pobox.com>

	* tests/t_commit_log_writeback.at: New test.
	* testsuite.at: Add it.

2005-08-12  Nathaniel Smith  <njs@pobox.com>

	* commands.cc (commit): When user uses --message or
	--message-file, don't require non-empty logs, and don't write out
	message to MT/log.  (This makes re-running a 'commit -m foo'
	command line until it works possible; otherwise the second try
	will get a 'MT/log non-empty and -m supplied' error.)

2005-08-11  Nathaniel Smith  <njs@pobox.com>

	* netsync.cc: Add a list of ideas for improvement that will break
	network compatibility and thus perhaps should go together.

2005-08-11  Nathaniel Smith  <njs@pobox.com>

	* tests/t_commit_message_file.at: Un-double file contents.

2005-08-11  Nathaniel Smith  <njs@pobox.com>

	* lua.cc (ok, extract_str, extract_int, extract_double)
	(extract_bool): Add more logging.

2005-08-11  Patrick Mauritz <oxygene@studentenbude.ath.cx>

	* INSTALL: remove section about crypto++ on solaris
	* config.rpath, mkinstalldirs, po/Makefile.in.in,
	  various files in m4, ABOUT-NLS:
	  remove as they're autogenerated
	* hash_map.hh, m4/gnucxxhashmap.m4, m4/stlporthashmap.m4:
	  new files, abstraction over hash_map differences in STL impls.
	* m4/externtemplate.m4: new file, check if compiler is happy
	  with "extern template"
	* configure.ac: hook up the new autoconf tests
	* Makefile.am: remove -Wall
	* botan/gzip.cpp, botan/mutex.cpp: add includes
	* constants.*: move values to .hh if used for array sizes
	* interner.hh, xdelta.cc: use hash_map.hh
	* merkle_tree.cc, unix/inodeprint.cc: make array size truly
	  constant 
	* sanity.hh: work-around for missing typeof() and
	  __PRETTY_FUNCTIONS on non-gcc compilers
	* schema_migration.cc, transforms.cc: moved dynamically
	  initialized array to heap
	* transforms.hh, vocab.hh: use externtemplate autoconf test

2005-08-10  Matthew Gregan  <kinetik@orcon.net.nz>

	* monotone.spec: include zlib-devel and texinfo as build
	requirements, zlib as a runtime requirement.

2005-08-09  Eric Anderson  <anderse-monotone@cello.hpl.hp.com>

	* tests/perf-test.sh: A repeatable performance test harness
	* tests/parse-accounting.pl: A script that parses the accounting
	output into a nice tabular format

2005-08-09  Eric Anderson  <anderse-monotone@cello.hpl.hp.com>
 
	* Changes to significantly improve network pull performance
	* string_queue.hh: created to store pending data and allow for
	efficient removal from the front.  The string queue automatically
	reduces its buffer size if it is very empty.  	
	* hmac.{cc,hh}: Add in a version of chained_hmac::process that can
	operate on a string_queue for use during read.
	* netcmd.{cc,hh}: update netcmd::read to use a string_queue rather
	than a string, update all the regression tests also.  This required
	the somewhat ugly creation of a read_string function because the
	netcmd read and write functions are no longer using the same type.
	* netio.hh: introduce functions for operating on a string_queue. They
	are identical to the equivalent string functions except for the type
	of the argument.
	* netsync.cc: Use a string_queue rather than a string for storing the 
	input and output buffers.

	* string_queue.cc: unit tests (Matt Johnston)

2005-08-09  Richard Li  <richardl@redhat.com>

	* std_hooks.lua (merge2, merge3): explain a little better why
	monotone can't find a merge command.

2005-08-09  Nathaniel Smith  <njs@pobox.com>

	* commands.cc (update): Fix helpful error message to suggest
	_current_ commandline syntax.

2005-08-09  Olivier Andrieu  <oliv__a@users.sourceforge.net>

	* contrib/monotone.el: a couple of fixes spotted by the compiler
	* Changelog, contrib/colorize: utf8ize

2005-08-09  Nathaniel Smith  <njs@pobox.com>

	* NEWS: Put a time in.
	* po/monotone.pot: Regenerate.
	
2005-08-08  Nathaniel Smith  <njs@pobox.com>

	* configure.ac, monotone.spec, debian/changelog:
	* win32/monotone.iss: Bump version number.

2005-08-08  Nathaniel Smith  <njs@pobox.com>

	* UPGRADE: Fix title.
	* NEWS: Add --lca.

2005-08-08  Nathaniel Smith  <njs@pobox.com>

	* commands.cc (merge, propagate): Take --lca.
	* options.hh: Add OPT_LCA.
	* monotone.cc (coptions, cpp_main): Support it it.
	* app_state.{hh,cc} (app_state::usa_lca): New variable.
	* revision.cc (find_common_ancestor_for_merge): Use LCA if user
	passed --lca.
	* tests/t_merge_lca.at: New test.
	* testsuite.at: Add it.
	* monotone.texi (Tree): Document --lca.
	
2005-08-08  Nathaniel Smith  <njs@pobox.com>

	* NEWS: First-pass for 0.22 release.
	* UPGRADE: Likewise.

2005-08-08  Nathaniel Smith  <njs@pobox.com>

	* Makefile.am (BOTAN_SOURCES): Add botan headers.
	* po/monotone.pot: Regenerate.

2005-08-07  Nathaniel Smith  <njs@pobox.com>

	* netsync.cc (rebuild_merkle_trees, insert_with_parents): Make a
	ticker for added revisions, since traversing the tree to pull in
	ancestors causes a noticeable pause before the cert/key tickers
	start up.
	(insert_with_parents): Also simplify logic.

2005-08-07  Nathaniel Smith  <njs@pobox.com>

	* commands.cc (pull): Clarify what the "doing anonymous pull"
	message means and what you might do about it.

2005-08-07  Nathaniel Smith  <njs@pobox.com>

	* monotone.texi (Network Service, Hooks): Document
	get_netsync_read_permitted as getting a nil value on anonymous
	connects.
	* lua.{cc.hh} (hook_get_netsync_anonymous_read_permitted):
	Remove. Replace with 1-argument version of
	hook_get_netsync_write_permitted.
	* netsync.cc (process_anonymous_cmd): Update.
	* tests/t_netsync_permissions.at: Likewise.

2005-08-07  Matthew Gregan  <kinetik@orcon.net.nz>

	* botan/{data_snk,es_file}.cpp: Open fstreams in binary mode.
	These changes, plus the same change for data_src.cpp and
	es_ftw.cpp, have been sent upstream.

2005-08-05  Nathaniel Smith  <njs@pobox.com>

	* commands.cc (commit): Write out the log message to MT/log
	_after_ making sure it's non-empty.
	* tests/t_commit_cancelled.at: New test.
	* testsuite.at: Add it.
	
2005-08-04  Nathaniel Smith  <njs@pobox.com>

	* netsync.cc (rebuild_merkle_trees): Typo.

2005-08-04  Nathaniel Smith  <njs@pobox.com>

	* netsync.cc (rebuild_merkle_trees): Tweak message ("rebuilding
	merkle trees" does not mean anything to J. Random User...)

2005-08-04  Nathaniel Smith  <njs@pobox.com>

	* manifest.cc (build_restricted_manifest_map): In 'missing files'
	error message, explain how to recover.

2005-08-03  Nathaniel Smith  <njs@pobox.com>

	* testsuite.at (NETSYNC_ADDRESS): New macro.
	(NETSYNC_SERVE_N_START, NETSYNC_SERVE_START)
	(NETSYNC_CLIENT_N_RUN): Use it.
	
	* tests/t_netsync_checks_server_key.at: Make sure can unset the
	known-servers entry.

2005-08-03  Matthew A. Nicholson  <matt@matt-land.com>

	* std_hooks.lua (get_preferred_merge2_command)
	(get_preferred_merge3_command): Provide more information on how to
	use vim as merge tool.

2005-08-03  graydon hoare  <graydon@pobox.com>

	* unix/process.cc (make_executable): Fix race, set user/group/other.

2005-08-03  Matthew Gregan  <kinetik@orcon.net.nz>

	* botan/data_src.cpp (DataSource_Stream::DataSourceStream): Open
	fstream as binary file.

2005-08-03  Matthew Gregan  <kinetik@orcon.net.nz>

	* win32/inodeprint.cc: Botan changes.  Also, hash individual
	FileTime structure members rather than the entire structure.
	* keys.cc: Add explicit 'using' for Botan::byte.
	* botan/es_win32.{cpp,h}: Add missing files.
	* Makefile.am: Enable entropy collection via CryptoAPI and Win32
	API.

2005-08-02  Matt Johnston  <matt@ucc.asn.au>

	* botan/gzip.cpp: forgot to commit some semicolons

2005-08-02  Matt Johnston  <matt@ucc.asn.au>

	* botan/gzip.{cpp,h}: rearranged the code to be clearer.

2005-08-01  Nathaniel Smith  <njs@pobox.com>

	* netsync.cc (get_branches): Remove warning when there are no
	branches.

2005-07-29  Nathaniel Smith  <njs@pobox.com>

	* globish.cc (matcher::operator()): Log what's happening.
	(checked_globish_to_regex_test): Fix previously added test.

2005-07-29  Nathaniel Smith  <njs@pobox.com>

	* globish.cc (checked_globish_to_regex_test): Add another test for
	quoted characters.

2005-07-28  Nathaniel Smith  <njs@pobox.com>

	* update.cc (calculate_update_set): Only include current rev in
	update set if it is an acceptable candidate.
	* commands.cc (update): Clarify error message in this case.
	* tests/t_update_branch.at: Update accordingly.

2005-07-28  Matthew Gregan  <kinetik@orcon.net.nz>

	* monotone.spec: Require boost >= 1.32.

2005-07-27  Matthew Gregan  <kinetik@orcon.net.nz>

	* tests/t_merge_add_del.at: 'drop' does not take a branch (test
	now fails in expected place).
	* tests/t_merge_add_rename_add.at: New test.
	* testsuite.at: Add it.

2005-07-27  Nathaniel Smith  <njs@pobox.com>

	* tests/t_update_branch.at: New test.
	* testsuite.at: Add it.
	(REVERT_TO): Do not preserve MT/options file (can setup invalid
	branch).
	* app_state.cc (make_branch_sticky): Call write_options when
	already have a working copy.
	* commands.cc (update): Call make_branch_sticky at appropriate
	time.

2005-07-27  Nathaniel Smith  <njs@pobox.com>
	
	* commands.cc: ALIAS(mv, rename).  ALIAS(rm, drop).

2005-07-26  Nathaniel Smith  <njs@pobox.com>

	* change_set.cc (dump): Add state_renumbering dumper.
	(merge_disjoint_analyses): Add MM().

2005-07-26  Nathaniel Smith  <njs@pobox.com>

	* change_set.cc (dump): Add path_analysis dumper.
	(merge_change_sets): Add more MM()s.

2005-07-26  Nathaniel Smith  <njs@pobox.com>

	* change_set.cc (dump): Add path_state dumper.
	(sanity_check_path_state): Add MM().

2005-07-26  Richard Levitte  <richard@levitte.org>

	* revision.cc (check_sane_history): Convert tabs to the
	appropriate amount of spaces.

2005-07-26  Richard Levitte  <richard@levitte.org>

	* sanity.hh, revision.cc (check_sane_history),
	change_set.cc (concatenate_change_sets, merge_change_sets,
	invert_change_set): Because boost currently uses the symbol M, we
	have a clash.  Therefore, let's rename M to MM, for now.

2005-07-26  Richard Levitte  <richard@levitte.org>

	* commands.cc (CMD(privkey)): Change so both the public and
	private key are printed.

	* tests/t_dropkey_2.at, tests/t_lua_privkey.at: Adapt to the new
	private key format.

2005-07-24  Nathaniel Smith  <njs@pobox.com>

	* sanity.cc (MusingI, ~MusingI): No-op when already in the middle
	of dumping.

2005-07-25  Matthew Gregan  <kinetik@orcon.net.nz>

	* Makefile.am, configure.ac: Remove BUNDLED_{LUA,SQLITE} tests and
	clarify the comment for popt.  Using external versions of these
	tools didn't work anyway, so there's no point giving the
	impression that it might.

2005-07-24  Nathaniel Smith  <njs@pobox.com>

	* sanity.cc (gasp): Handle the possibility of multiple valid calls
	to gasp(), 'db check' can trigger multiple invariants without
	dying.

2005-07-24  Nathaniel Smith  <njs@pobox.com>

	* sanity.{hh,cc} (sanity::already_dumping, gasp): Don't let gasp
	be called recursively, in case a dump triggers an invariant.

2005-07-24  Nathaniel Smith  <njs@pobox.com>

	* sanity.cc (gasp): Make more robust against new errors triggered
	during error unwind.  (write_change_set in particular likes to
	blow up when handling in invalid change_set.)

2005-07-24  Nathaniel Smith  <njs@pobox.com>

	* change_set.cc (merge_change_sets, check_sane)
	(concatenate_change_sets, invert_change_set): Add M()s.

2005-07-24  Nathaniel Smith  <njs@pobox.com>

	* sanity.{hh,cc} (dump): Remove templated version, add std::string
	version.
	* vocab.{hh,cc} (dump): Add ATOMIC/DECORATE/ENCODING dumpers.
	* change_set.{hh,cc} (dump): Add change_set dumper.
	* manifest.{hh,cc} (dump): Add manifest_map dumper.
	* revision.cc (check_sane_history): Add some M()s.

2005-07-24  Nathaniel Smith  <njs@pobox.com>

	* sanity.hh (class Musing, gasp, dump): Actually, take a
	std::string instead of a std::ostream; fits our idioms better.

2005-07-24  Nathaniel Smith  <njs@pobox.com>

	* sanity.cc (log, progress, warning): Append '\n' to strings when
	necessary.
	(gasp): Save string properly.
	(M): Apply black magic.  Now works correctly.
	(dump): Write newline.

2005-07-24  Nathaniel Smith  <njs@pobox.com>

	* sanity.hh (dump): Add a default 'dump' implementation for all
	<<able objects.

2005-07-24  Nathaniel Smith  <njs@pobox.com>

	* constants.{cc,hh} (default_terminal_width): New constant.
	* ui.cc (guess_terminal_width): Use it.

2005-07-24  Nathaniel Smith  <njs@pobox.com>

	* diff_patch.cc (unidiff_append_test): Fix typo.

2005-07-24  Nathaniel Smith  <njs@pobox.com>

	* tests/t_annotate_no_rev.at: New test.
	* testsuite.at: Add it.
	
2005-07-24  Nathaniel Smith  <njs@pobox.com>

	* sanity.{hh,cc} (sanity, dump_buffer, invariant_failure)
	(index_failure,	MusingI, Musing, M): Implement macro M(), for
	'musing', which marks data that monotone was musing over when an
	invariant tripped.
	* Makefile.am (MOST_SOURCES): Fix spacing.

2005-07-23  Nathaniel Smith  <njs@pobox.com>

	* ui.{hh,cc} (guess_terminal_width): New function.
	(tick_write_dot::chars_on_line): Make unsigned to quiet gcc warning.
	(tick_write_dot::write_ticks): Use guess_terminal_width.
	* commands.cc (dump_diffs): Take full responsibility for printing
	=== lines, and use guess_terminal_width.
	* diff_patch.cc (make_diff): Don't print === lines.
	(unidiff_append_test): Adjust accordingly.

2005-07-23  Matthew Gregan  <kinetik@orcon.net.nz>

	* commands.cc (CMD(annotate)): Check for a valid revision before
	trying to fetch it from the database.
	* lua/lundump.[ch], lua/ldump.c: Rename VERSION and VERSION0 to
	LUA_DUMP_VERSION and LUA_DUMP_VERSION0 to avoid clashes with
	VERSION from config.h.

2005-07-22  Nathaniel Smith  <njs@pobox.com>

	* monotone.texi (Committing Work): Remove discussion of manifests.

2005-07-20  Nathaniel Smith  <njs@pobox.com>

	* netsync.cc (rebuild_merkle_trees): Make 'including branch'
	message L() instead of P(); it's nice information, but too much to
	be useful with large databases.

2005-07-22  Matt Johnston  <matt@ucc.asn.au>

	* database_check.cc: check that revisions and manifests
	are normalised to the same for that they would be written as.
	* tests/t_database_check_normalized.at: a test for it.
	* testsuite.at: add it.

2005-07-21  Richard Levitte  <richard@levitte.org>

	* contrib/monotone-import.pl: Now uses the given tag.

2005-07-20  Marcel van der Boom  <marcel@hsdev.com>

	* database.{cc,hh} (get_branches): New method.
	* commands.cc (ls_branches): Use it.
	* netsync.cc (get_branches): Likewise.
	* tests/t_ls_branches.at: New test.
	* testsuite.at: Add it.
	
2005-07-20  Nathaniel Smith  <njs@pobox.com>

	* commands.cc (db): Rename kill_branch_locally to
	kill_branch_certs_locally.
	* tests/t_db_kill_branch_locally.at: Rename to...
	* tests/t_db_kill_branch_certs_locally.at: ...this.  Update.
	* testsuite.at: Update.
	* monotone.texi (Database): Update.

2005-07-19  Nathaniel Smith  <njs@pobox.com>

	* schema_migration.cc (migrator::migrate): Add a check for schemas
	that are just... wrong.
	* tests/t_migrate_broken_schema.at: New test.

2005-07-19  Nathaniel Smith  <njs@pobox.com>

	* netcmd.cc (read): Make the bad HMAC error message clearer.

2005-07-19  Matthew Gregan  <kinetik@orcon.net.nz>

	* tests/t_diff_external.at: Canonicalise output for Win32.

2005-07-18  Nathaniel Smith  <njs@pobox.com>

	* keys.cc (get_passphrase): Do still error out if they keep typing
	empty passphrases.

2005-07-18  Richard Levitte  <richard@levitte.org>

	* database.cc: Move the inclusion of stdarg.h...
	* database.hh: ... here.

2005-07-18  Matt Johnston  <matt@ucc.asn.au>

	* keys.cc (get_passphrase): don't bomb out if they type an empty passphrase.

2005-07-18  Patrick Mauritz  <oxygene@studentenbude.ath.cx>

	* work.cc, manifest.cc: Remove 'using namespace boost'.

2005-07-18  Nathaniel Smith  <njs@pobox.com>

	* netsync.cc (received_items): New instance variable.
	(session::session): Initialize it.
	(note_item_arrived): Maintain it.
	(item_request_outstanding): Rename it to...
	(item_already_received): ...this, and have it check both
	outstanding and fulfilled requests.
	(queue_send_data_cmd, queue_send_delta_cmd): Call it via new
	name.
	
	Hopefully this will eliminate cases where "revs in" is larger than
	"revs written".
	
2005-07-17  Nathaniel Smith  <njs@pobox.com>

	* constants.cc (legal_key_name_bytes): Allow + and _ to appear in
	key names.

2005-07-17  Nathaniel Smith  <njs@pobox.com>

	* ui.{cc,hh} (tick_write_dot::write_ticks): Start a new line when
	too many dots have been written.
	* netsync.cc (process_refine_cmd): Add comment noting a possible
	optimization regarding subtree refinement.

2005-07-17  Nathaniel Smith  <njs@pobox.com>

	* configure.ac, win32/monotone.iss, monotone.spec:
	* debian/changelog: Bump version numbers to 0.21.
	* NEWS: Commit to a timestamp.

2005-07-17  Nathaniel Smith  <njs@pobox.com>

	* NEWS: Add diff changes, more tweaking.
	* UPGRADE: Update for 0.21.
	* AUTHORS: Add Vladimir Vukicevic.

2005-07-18  Matt Johnston  <matt@ucc.asn.au>

	* netsync.cc: merge fixup
	* botan/pipe_rw.cpp (read_all_as_string): make it smarter and faster

2005-07-18  Matt Johnston  <matt@ucc.asn.au>

	* botan/sha160.{cpp,h}: new faster sha160 implementation from Jack Lloyd
	and Kaushik Veeraraghavan.

2005-07-17  Nathaniel Smith  <njs@pobox.com>

	* tests/t_diff_external.at: New test.
	* testsuite.at: Add it.

2005-07-17  Nathaniel Smith  <njs@pobox.com>

	* monotone.texi (Restrictions): diff -r -r does accept
	restrictions now.
	(CVS Phrasebook): Clarify diff section.
	(Informative): Document diff [--unified|--context|--external],
	--diff-args.

2005-07-17  Nathaniel Smith  <njs@pobox.com>

	* app_state.{cc,hh}: Record whether --diff-args was passed, not
	just a string value.
	* lua.{cc,hh} (hook_external_diff): Take a diff_args_provided
	variable.
	* commands.cc (do_external_diff): Pass it.

2005-07-17  Nathaniel Smith  <njs@pobox.com>

	* std_hooks.lua (external_diff_default_args): New variable.
	(external_diff): Use it as a default, and use user-provided
	diff_args otherwise.
	* monotone.texi (Hooks): Document this.

2005-07-16  Vladimir Vukicevic  <vladimirv@gmail.com>

	* lua.{cc,hh} (hook_external_diff): New hook.
	* std_hooks.lua (external_diff): Add default definition.
	* monotone.texi (Hooks): Document external_diff hook.
	* app_state.{cc,hh}, options.hh, monotone.cc: Add --context,
	--external, --unified, --diff-args options.
	* commands.cc (do_external_diff): New function.
	(dump_diffs): Put a == line between each file's diffs.
	Pass file_ids of pre- and post-states to make_diff.
	(diff): Take new options.
	(cdiff): Remove.
	* diff_patch.{cc,hh} (make_diff): Print file ids in diff file
	headers.
	(unidiff_append_test): Update.
	(enum diff_type): Move to...
	* vocab.hh: ...here.
	* tests/t_restrictions.at, tests/t_crlf.at: Update.

2005-07-16  Nathaniel Smith  <njs@pobox.com>

	* manifest.cc (build_restricted_manifest_map): Remove doubled
	comment.

2005-07-16  Nathaniel Smith  <njs@pobox.com>

	* NEWS: Mention need for 'db migrate'.

2005-07-17  Matthew Gregan  <kinetik@orcon.net.nz>

	* lua/*: Import Lua 5.0.2 from upstream.
	* lua/*: Fix up CVS $Id$ tags, which appear to have been trashed
	since monotone existed in CVS.

2005-07-16  Nathaniel Smith  <njs@pobox.com>

	* NEWS: Update for 0.21.

2005-07-16  Nathaniel Smith  <njs@pobox.com>

	* database.cc (assert_sqlite3_ok): Remove dead function.
	
2005-07-16  Nathaniel Smith  <njs@pobox.com>

	* app_state.cc (require_working_copy): Oops, make it compile.

2005-07-16  Nathaniel Smith  <njs@pobox.com>

	* app_state.{cc,hh} (require_working_copy): Take an optional
	argument to give more details about why a working copy was
	required.
	* commands.cc (log): Give said details.

2005-07-16  Nathaniel Smith  <njs@pobox.com>

	* monotone.texi (CVS Phrasebook): Include 'log'.

2005-07-16  Nathaniel Smith  <njs@pobox.com>

	* monotone.texi (Selectors): Document use of globs.
	* tests/t_selector_globbing.at: New test.
	* testsuite.at: Add it.
	
2005-07-16  Jordan Breeding  <jordan.breeding@mac.com>

	* database.cc (selector_to_certname): Make 't:' selector match
	exactly by default as well.

2005-06-25  Brian Downing <bdowning@lavos.net>

	* database.cc (selector_to_certname, complete): Makes 'b:'
	selector be interpreted as a glob instead of as a partial string
	match.
	
2005-07-16  Nathaniel Smith  <njs@pobox.com>

	* netsync.cc: Revert accidentally committed changes.

2005-07-16  Nathaniel Smith  <njs@pobox.com>

	* ChangeLog: Fix formatting.

2005-07-15  Matt Johnston  <matt@ucc.asn.au>

	* netsync.cc (rebuild_merkle_trees): bad_branch_certs is a set of cert
	hashes, not of revision idents.

2005-07-14  Nathaniel Smith  <njs@pobox.com>

	* database.cc (get_revision_cert_index): "reserve" and "resize"
	are different.

2005-07-14  Nathaniel Smith  <njs@pobox.com>

	* netsync.cc (process_delta_cmd): Remove meaningless comment.

2005-07-14  Nathaniel Smith  <njs@pobox.com>

	* database.hh: Pre-declare sqlite3_stmt, instead of including
	sqlite3.h.

2005-07-14  Derek Scherger  <derek@echologic.com>

	* commands.cc (lca,lcad,try_one_merge): call describe_revision for
	logging common ancestors
	(propagate): log final merged line after propagate completes
	to indicate that it actually worked and to be consistent with merge

2005-07-13  Derek Scherger  <derek@echologic.com>

	* ChangeLog: merge fixup

2005-07-13  Derek Scherger  <derek@echologic.com>

	* database.cc (debug): delete stale comment
	(delete_branch_named):
	(delete_tag_named): 
	(clear): replace vprintf stuff with query parameters

2005-07-13  Nathaniel Smith  <njs@pobox.com>

	* contrib/ciabot_monotone.py (main): Optimistically run 'db
	migrate' before using database.

2005-07-13  Nathaniel Smith  <njs@pobox.com>

	* schema_migration.cc (migrate_monotone_schema)
	(migrator::migrate): Move the "nothing happened" check, and don't
	vacuum unless a migration occurred.

2005-07-13  Nathaniel Smith  <njs@pobox.com>

	* tests/t_restricted_diff_unchanged.at: New test.
	* testsuite.at: Add it.

2005-07-13  graydon hoare  <graydon@pobox.com>

	* rcs_import.cc (cvs_branch::cvs_branch): Initialize bools to false.

2005-07-13  Nathaniel Smith  <njs@pobox.com>

	* monotone.texi (Database): Document kill_tag_locally.

2005-07-13  Nathaniel Smith  <njs@pobox.com>

	* tests/t_kill_tag_locally.at, tests/t_ambiguous_tags.at: New
	tests.
	* testsuite.at: Add them.

2005-07-11  graydon hoare  <graydon@pobox.com>

	* AUTHORS: Add Jordan.
	* commands.cc (ls_tags): Do not uniquify tags.
	* constants.{cc,hh} (cvs_window): Change to time_t, tighten to 5 minutes.
	* rcs_import.cc (window): Remove.
	(note_type): Remove dead code.
	(is_sbr): Add test for synthetic branch roots.
	(cvs_commit::is_synthetic_branch_root): New test.
	(process_branch): Skip synthetic branch roots, push new branch
	before picking branch to mark, rather than after.
	(cvs_history::index_branchpoint_symbols): Handle vendor branches.
	(cvs_history::push_branch): Do not duplicate root on private branches.
	(import_branch): Fix up cluster inference.
	(cluster_consumer::consume_cluster): New invariant.
	* tests/t_cvsimport_drepper2.at: Modify to reflect fixes.

2005-07-11  Jordan Breeding  <jordan.breeding@mac.com>

	* commands.cc (db): New subcommand "kill_tag_locally"
	* database.{cc,hh} (delete_tag_named): New function.

2005-07-12  Nathaniel Smith  <njs@pobox.com>

	* schema_migration.cc (migrator::migrate): When there is nothing
	to be done, do nothing.

2005-07-12  Nathaniel Smith  <njs@pobox.com>

	* netsync.cc (rebuild_merkle_trees): Reduce memory usage a bit,
	and don't insert branch certs that the other side will just end up
	throwing away (reduces network traffic).

2005-07-12  Nathaniel Smith  <njs@pobox.com>

	* testsuite.at (NETSYNC_SERVE_START, NETSYNC_SERVE_N_START):
	Really, really really fix up quoting.  Really.
	I hope.

2005-07-12  Nathaniel Smith  <njs@pobox.com>

	* contrib/ciabot_monotone.py (config.project_for_branch): Clarify
	comment text for non-Python programmers.

2005-07-12  Nathaniel Smith  <njs@pobox.com>

	* testsuite.at (NETSYNC_SERVE_START, NETSYNC_SERVE_N_START): Fixup
	quoting.

2005-07-11  Nathaniel Smith  <njs@pobox.com>

	* crypto_tests.cc: New SHA1 correctness tests from Kaushik Veeraraghavan.
	* unit_tests.cc (init_unit_test_suite): 
	* unit_tests.hh (add_crypto_tests): 
	* Makefile.am (unit_tests_SOURCES): Call them.
	* AUTHORS: Add Kaushik Veeraraghavan.

2005-07-11  Nathaniel Smith  <njs@pobox.com>

	* tests/t_netsync_exclude_default.at: New test.
	* testsuite.at: Add it.
	(NETSYNC_SERVE_N_START, NETSYNC_SERVE_START): Use '*' as pattern
	when none is passed.

2005-07-11  Nathaniel Smith  <njs@pobox.com>

	* monotone.texi (Network): Tweak documentation for netsync
	commands.

2005-07-11  Nathaniel Smith  <njs@pobox.com>

	* app_state.{hh,cc} (exclude_patterns, add_exclude): 
	* options.hh (OPT_EXCLUDE): 
	* monotone.cc (coptions, cpp_main): New option --exclude.
	* commands.cc (pull, push, sync, serve): Accept it.
	(process_netsync_args): Implement it.
	* tests/t_netsync_exclude.at: New test.
	* testsuite.at: Add it.

2005-07-11  Timothy Brownawell  <tbrownaw@gmail.com>

	* options.hh, app_state.{hh,cc}, monotone.cc: New command specific
	option, "--exclude=x", puts arg into a vector app.excludes .
	Used by the netsync commands.
	* commands.cc (netsync commands): accept said option
		(process_netsync_args): Handle excludes.
	* monotone.texi: document it

2005-07-11  Timothy Brownawell  <tbrownaw@gmail.com>

	* interner.hh: make slightly faster

2005-07-11  Matt Johnston  <matt@ucc.asn.au>

	* hmac.cc: <string> not <string.h>

2005-07-11  Matt Johnston  <matt@ucc.asn.au>

	* keys.cc (encrypt_rsa): fix typo
	* hmac.{cc,hh}: store key as SymmetricKey, pass correctly to
	MAC_Filter

2005-07-10  Nathaniel Smith  <njs@pobox.com>

	* ChangeLog, configure.ac: Re-remove mysteriously revived
	jibberish.

2005-07-10  Nathaniel Smith  <njs@pobox.com>

	* tests/t_netsync_read_permissions.at: New test.
	* testsuite.at: Run it.
	* netsync.cc (set_session_key, dispatch_payload)
	(respond_to_auth_cmd): Refactor to key HMAC earlier, so error
	packets will get the right HMAC.

2005-07-10  Richard Levitte  <richard@levitte.org>

	* Makefile.am (monotone_CPPFLAGS, unit_tests_CPPFLAGS): Re-remove
	previously removed stuff.

	* ChangeLog, configure.ac: Revert accidentally-recommitted changes.

2005-07-10  Richard Levitte  <richard@levitte.org>

	* monotone.texi (Network), monotone.1: Mention the default port
	number.

2005-07-10  Matthew Gregan  <kinetik@orcon.net.nz>

	* configure.ac: Check for boost >= 1.32.

2005-07-09  Nathaniel Smith  <njs@pobox.com>

	* schema.sql (revision_ancestry__child, revision_certs__id,
	revision_certs__name_value): New indexes.
	* database.cc (dump, dump_table_cb, dump_index_cb): Include
	indexes in dumps.
	(database::database): 
	* schema_migration.cc (migrate_monotone_schema) 
	(migrate_client_to_add_indexes): 
	* tests/t_migrate_schema.at: Corresponding migration gunk.

2005-07-09  Jordan Breeding  <jordan.breeding@mac.com>

	* Makefile.am (monotone_CPPFLAGS, unit_tests_CPPFLAGS): 
	* configure.ac (BOOST_FIX_VERSION): Restrict boost compile kluges
	to boost 1.32.

2005-07-09  Nathaniel Smith  <njs@pobox.com>

	* schema_migration.cc (calculate_schema_id): Include indexes in
	the schema id.

2005-07-09  Nathaniel Smith  <njs@pobox.com>

	* ChangeLog, configure.ac: Revert accidentally-committed changes.

2005-07-09  Nathaniel Smith  <njs@pobox.com>

	* monotone.texi (Generating Keys): Make it a little clearer that
	we aren't necessarily recommending people store their passphrase
	in plaintext.

2005-07-08  Matt Johnston  <matt@ucc.asn.au>

	* propagate mainline to botan branch

	* constants.{cc,hh}: add sha1_digest_length as botan
	doesn't provide a convenient definition.
	* hmac.{cc,hh}: convert to use botan
	* keys.cc (encrypt_rsa, decrypt_rsa): use botan
	* transforms.{cc,hh}: use botan

2005-07-08  Matt Johnston  <matt@ucc.asn.au>

	* tests/t_normalized_filenames.at: expect exit code of 1 not 3 for
	"cat manifest" with a directory in MT/work
	* file_io.cc, netcmd.cc, transforms.cc, vocab.hh: revert changes which
	used swap() for strings and atomic types since strings are
	copy-on-write.

2005-07-08  Matt Johnston  <matt@ucc.asn.au>

	* file_io.cc (ident_existing_file): new function to calculate
	the ident of a file failing gracefully if it doesn't exist
	or is a directory.
	* file_io.hh (classify_manifest_paths,
	build_restricted_manifest_map): use ident_existing_file
	* ui.cc: cast to avoid compiler warnings

2005-07-07  Nathaniel Smith  <njs@pobox.com>

	* contrib/ciabot_monotone.py (Monotone.log): Fix to work with
	0.20.

2005-07-07  Nathaniel Smith  <njs@pobox.com>

	* Makefile.am (monotone_CPPFLAGS, unit_tests_CPPFLAGS): Add
	-DBOOST_REGEX_V4_CHAR_REGEX_TRAITS_HPP to work around g++
	4.0/boost 1.32.0 lossage.

2005-07-07  Vaclav Haisman  <V.Haisman@sh.cvut.cz>

	* Makefile.am: Compile fix for FreeBSD.

2005-07-07  Nathaniel Smith  <njs@pobox.com>

	* netsync.cc (process_hello_cmd, process_anonymous_cmd) 
	(process_auth_cmd): Change permission checking -- always build
	merkle tree (even when a pure sink), send permission denied and
	abort whenever client tries to read/write a branch they don't have
	access to.

2005-07-07  Nathaniel Smith  <njs@pobox.com>

	* ChangeLog: fixup formatting.

2005-07-06  Matt Johnston  <matt@ucc.asn.au>

	* database.cc (assert_sqlite3_ok): database corruption and similar
	problems are errors, not invariants.

2005-07-06  Nathaniel Smith  <njs@pobox.com>

	* commands.cc (push, pull, sync): Fix --help description.	
	
2005-07-06  Nathaniel Smith  <njs@pobox.com>

	* options.hh (OPT_SET_DEFAULT): 
	* app_state.{hh,cc} (app_state::set_default):
	* monotone.cc (coptions, cpp_main): New option.
	* commands.cc (pull, push, sync): Accept it.
	(process_netsync_args): Use it.
	* tests/t_set_default.at, testsuite.at: New test.

2005-07-07  Matthew Gregan  <kinetik@orcon.net.nz>

	* win32/monotone.iss: Bump version number.

2005-07-05  Nathaniel Smith  <njs@pobox.com>

	* debian/rules (config.status): Use bundled sqlite.
	* debian/control (Build-Depends): Remove popt and sqlite.

2005-07-05  Nathaniel Smith  <njs@pobox.com>

	* NEWS: Add timestamp.  Barring unforeseen issues, this is 0.20.

2005-07-05  Nathaniel Smith  <njs@pobox.com>

	* Makefile.am (EXTRA_DIST): Include some missed contrib/ stuff.

2005-07-05  Nathaniel Smith  <njs@pobox.com>

	* po/monotone.pot: Regenerate for release.

2005-07-05  Nathaniel Smith  <njs@pobox.com>

	* configure.ac, debian/changelog, monotone.spec: Bump version
	number.
	* UPGRADE: Update for 0.20 release.

2005-07-05  Nathaniel Smith  <njs@pobox.com>

	* ChangeLog, NEWS, AUTHORS: Fixup Eric Anderson's email address.

2005-07-05  Nathaniel Smith  <njs@pobox.com>

	* monotone.texi (Database): Note that db kill_rev_locally also
	will trigger "unreferenced manifest" warnings from db check.

2005-07-05  Nathaniel Smith  <njs@pobox.com>

	* NEWS: Oops, 'automate select' was in 0.19 after all.

2005-07-05  Nathaniel Smith  <njs@pobox.com>
	
	* contrib/ciabot_monotone.py: Fix multiple collection support.

2005-07-05  Richard Levitte  <richard@levitte.org>

	* monotone.texi (Hooks): Add space after periods where there's
	a lack of space.

	* NEWS: Correct the blurb about
	get_netsync_{read,anonymous_read,write}_permitted

2005-07-05  Nathaniel Smith  <njs@codesourcery.com>

	* NEWS: Add more explicit note on how to upgrade.

2005-07-05  Nathaniel Smith  <njs@codesourcery.com>

	* NEWS: First cut at 0.20 release notes.

2005-07-03  Matthew Gregan  <kinetik@orcon.net.nz>

	* sqlite/*, Makefile.am: Import SQLite 3.2.2 from upstream.
	* sqlite/main.c: Compile fix.
	* sqlite/{callback.c,prepare.c}: Add new files.

2005-07-03  Matthew Gregan  <kinetik@orcon.net.nz>

	* sqlite/{sqlite3.h,tokenize.c} (sqlite3_complete_last): New
	function to find the last valid SQL statement in a string; based
	on sqlite3_complete.  This change should be offered upstream, but
	probably not before sqlite3_complete_last16 is implemented.
	* database.cc (database::load): Load and execute dump in chunks,
	fixes bug 13570.

2005-07-01  Eric Anderson  <anderse-monotone@cello.hpl.hp.com>

	* file_io.cc: Pre-allocate space for the file read so that the
	string doesn't have to be incrementally expanded during the read.

2005-07-01  Matthew Gregan  <kinetik@orcon.net.nz>

	* tests/t_cvsimport_drepper2.at: Canonicalise monotone output so
	that the test passes on Win32.

2005-06-30  Eric Kidd  <eric.kidd@dartmouth.edu>

	* contrib/monotone-import.pl: Changed $branch to
	$user_branch.  This script may need more work, but at least Perl
	compiles it now.

2005-06-30  Patrick Mauritz  <oxygene@studentenbude.ath.cx>

	* automate.cc, basic_io.hh, cert.cc, change_set.cc,
	cryptopp/config.h, cryptopp/integer.cpp, main.cc, merkle_tree.cc,
	merkle_tree.hh, monotone.cc, netcmd.cc, netsync.cc,
	netxx/osutil.h, packet.cc: Namespace and include file cleanup.

2005-06-29  graydon hoare  <graydon@pobox.com>

	* tests/t_cvsimport_drepper2.at: New test.
	* testsuite.at: Call it.

2005-06-23  graydon hoare  <graydon@pobox.com>

	* rcs_import.cc (import_cvs_repo): Put branch imports inside
	transaction blocks, add a couple tickers.

2005-06-22  graydon hoare  <graydon@pobox.com>

	* rcs_file.cc: Track file:line numbers, accept files which violate
	some lies in rcs file format.
	* rcs_import.cc (cvs_tree_walker): 
	Warn rather than crash on parse errors.
	(cvs_history)
	(cvs_commit)
	(cvs_cluster)
	(prepared_revision)
	(import_branch)
	(import_cvs_repo): Support non-branch tags.

2005-06-21  graydon hoare  <graydon@pobox.com>

	* rcs_import.{cc,hh} (import_rcs_file): Rename to test_parse_rcs_file.
	* commands.cc (rcs_import): rename call.

2005-06-19  graydon hoare  <graydon@pobox.com>

	* rcs_import.cc: Rewrite change set inference logic.

2005-06-28  Roland Illig  <roland.illig@gmx.de>

	* app_state.cc: #include <unistd.h>, needed on NetBSD.

2005-06-28  Nathaniel Smith  <njs@codesourcery.com>

	* std_hooks.lua (ignore_file): Ignore vim swap files and emacs
	temp files.

2005-06-27  Nathaniel Smith  <njs@codesourcery.com>

	* INSTALL: Bump required version of Boost to 1.32.

2005-06-26  Matthew Gregan  <kinetik@orcon.net.nz>

	* app_state.cc (app_state::app_state()): Initialise no_merges to
	false so that 'log' will show merges by default (the recently
	added --no-merges option provides a means to disable the merge
	entries).

2005-06-26  Matthew Gregan  <kinetik@orcon.net>

	* tests/t_automate_stdio.at, tests/t_cvsimport_drepper.at,
	tests/t_selector_later_earlier.at: Further canonicalisation of
	monotone output to resolve test failures on Win32.

2005-06-25  Brian Campbell  <brian.p.campbell@dartmouth.edu>

	* commands.cc (CMD(db)): Added db kill_branch_locally command. 
	* database.cc, database.hh (delete_branch_named): New function to
	delete all branch certs with a given branch name.
	* monotone.texi (Database): Added documentation for db
	kill_branch_locally.
	* tests/t_db_kill_branch_locally.at: New test for db
	kill_branch_locally.
	* testsuite.at: Add the test. 
	* AUTHORS: Add myself.
	* ChangeLog: Change my email address on an old contribution to 
	match my pubkey. 

2005-06-24  Nathaniel Smith  <njs@codesourcery.com>

	* tests/t_db_kill_rev_locally.at: Clean up style.

2005-06-24  Nathaniel Smith  <njs@codesourcery.com>

	* unix/process.cc (process_spawn): Format log output correctly.

2005-06-24  Nathaniel Smith  <njs@codesourcery.com>

	* unix/process.cc (existsonpath): Reindent.  Add logging, and use
	'command -v' instead of 'which' (as per Matt Johnston's discovery
	that it is more portable).
	(process_spawn): Handle exec failure more properly.
	* tests/t_existsonpath.at: New test.
	* testsuite.at: Add it.

2005-06-25  Matthew Gregan  <kinetik@orcon.net.nz>

	* monotone.cc: Log correct locale set for LC_MESSAGES.

2005-06-24  Nathaniel Smith  <njs@codesourcery.com>

	* unix/process.cc: Remove tabs.

2005-06-24  Nathaniel Smith  <njs@codesourcery.com>

	* std_hooks.lua (get_preferred_merge2_command)
	(get_preferred_merge3_command): Move meld to the bottom of the
	default merge tool search order.  Also, use xemacs if it appears
	in $EDITOR, otherwise use emacs.
	* revision.cc (check_sane_history): Remove stale comment.

2005-07-05  Nathaniel Smith  <njs@codesourcery.com>

	* globish.cc (combine_and_check_globish): Don't add unnecessary
	{}'s.
	* tests/t_netsync_globs.at, testsuite.at: New test.

2005-07-04  Nathaniel Smith  <njs@codesourcery.com>

	* netcmd.cc (do_netcmd_roundtrip, test_netcmd_mac): Update for new
	chained_hmac object.
	* constants.hh (netsync_key_initializer): Update comment.
	* hmac.hh (hmac_length): Expose length of MACs.
	* hmac.cc: I() that it matches what CryptoPP wants to give.
	* netcmd.cc: I() that it matches the length hard-coded into the
	netsync protocol.
	* vocab.cc (verify(netsync_hmac_value)): Fix error message.
	
2005-07-04  Nathaniel Smith  <njs@codesourcery.com>

	* tests/t_netsync_defaults.at: Update for new var names.  All
	tests now pass.

2005-07-04  Nathaniel Smith  <njs@codesourcery.com>

	* lua.cc (hook_get_netsync_write_permitted): Fix typo.

2005-07-04  Nathaniel Smith  <njs@codesourcery.com>

	* globish.cc (globish_matcher_test): Add check for {foo} (no
	commas).

2005-07-04  Nathaniel Smith  <njs@codesourcery.com>

	* globish.cc (checked_globish_to_regex): Make the special case for
	the empty pattern, actually work.  Unit tests now pass.

2005-07-04  Nathaniel Smith  <njs@codesourcery.com>

	* netcmd.cc (test_netcmd_functions): Update for new anonymous/auth
	packet formats.

2005-07-04  Nathaniel Smith  <njs@codesourcery.com>

	* monotone.texi, monotone.1: Update for new glob stuff.
	* commands.cc (process_netsync_args, push, pull, sync, serve):
	'serve' always requires arguments, rather than falling back on db
	defaults.
	
2005-07-04  Nathaniel Smith  <njs@codesourcery.com>

	* commands.cc (process_netsync_args, push, pull, sync, serve):
	Adapt for patterns instead of regexen; slight refactoring too.

2005-07-03  Nathaniel Smith  <njs@codesourcery.com>

	* netsync.cc: Finally self-consistent.

2005-07-03  Nathaniel Smith  <njs@codesourcery.com>

	* netsync.hh (run_netsync_protocol): Fix prototype.

2005-07-03  Nathaniel Smith  <njs@codesourcery.com>

	* globish.hh: Document the empty pattern as never matching.
	* globish.cc (checked_globish_to_regex): Implement it.
	(globish_matcher_test): Check it.

2005-07-03  Nathaniel Smith  <njs@codesourcery.com>

	* monotone.texi (Network Service, Hooks):
	* testsuite.at: 
	* tests/t_netsync_permissions.at: 
	* tests/t_netsync_single.at: Update to match new
	get_netsync_write_permitted definition.

2005-07-03  Nathaniel Smith  <njs@codesourcery.com>

	* lua.{cc,hh} (hook_get_netsync_write_permitted): Don't take a
	branch argument; write permission is now all or none.  (It really
	was before anyway...)
	* netsync.cc: Update accordingly.

2005-07-03  Nathaniel Smith  <njs@codesourcery.com>

	* netsync.cc: More updating for pattern stuff; getting there...

2005-06-28  Nathaniel Smith  <njs@codesourcery.com>

	* netsync.cc: Update low-level functions to use include_pattern
	and exclude_pattern.

2005-06-28  Nathaniel Smith  <njs@codesourcery.com>

	* netcmd.{cc,hh} (read_anonymous_cmd, write_anonymous_cmd)
	(read_auth_cmd, write_auth_cmd): Take include_pattern and
	exclude_pattern arguments.

2005-06-28  Nathaniel Smith  <njs@codesourcery.com>

	* globish.{cc,hh}: New files.
	* Makefile.am (MOST_SOURCES): Add them.
	* transforms.{cc,hh}: Remove glob-related stuff.
	* unit_tests.{cc,hh}: Call globish unit tests.

2005-06-27  Nathaniel Smith  <njs@codesourcery.com>

	* transforms.cc (glob_to_regex, globs_to_regex, regexes_to_regex):
	Choose "regex" as standard spelling.  Clean up code, add code for
	handling sets, start improving tests (don't currently pass).
	* transforms.hh (glob_to_regex, globs_to_regex, regexes_to_regex):
	Prototype.

2005-06-28  Matt Johnston  <matt@ucc.asn.au>

	* constants.cc: increase db_version_cache_sz to 7 MB
	* netsync.cc: use a deque<string> rather than a single
	string buffer for outbuf.
	* netsync.cc (arm): only queue data when there is
	available space
	* AUTHORS: added Eric Anderson

2005-06-26  Matt Johnston  <matt@ucc.asn.au>

	* transforms.hh: remove extraneous #ifdef
	* hmac.cc, hmac.hh: actually add them

2005-06-26  Matt Johnston  <matt@ucc.asn.au>

	* netcmd.cc (netcmd::read, netcmd::write): change to using a HMACs 
	chained by including the previous HMAC in the input data, rather
	than altering the key each time.
	* netcmd.cc ({read,write}_{data,delta}_cmd): use encode_gzip/decode_gzip
	  rather than raw xform.
	* hmac.{cc,hh}: new chained_hmac abstraction
	* Makefile.in: add them
	* netsync.cc: each session keeps a chained_hmac for read/write
	* transforms.hh: add a string variant for encode_gzip

2005-06-25  Nathaniel Smith  <njs@codesourcery.com>

	* netsync.cc: Tweak comment.

2005-06-25  Nathaniel Smith  <njs@codesourcery.com>

	* AUTHORS: Add Ethan Blanton <elb@elitists.net>.

2005-06-22  Nathaniel Smith  <njs@codesourcery.com>

	* netcmd.hh (netcmd::read, netcmd::write): Don't have defaults for
	key/hmac arguments.
	* netcmd.cc (do_netcmd_roundtrip): New function.
	(test_netcmd_functions): Use it.  Also, make work with hmac
	changes.
	(test_netcmd_mac): New test.
	(add_netcmd_tests): Call it.

2005-06-22  Nathaniel Smith  <njs@codesourcery.com>

	* netcmd.cc (read): Remove unused variable.
	* netsync.cc (call_server, process)
	(arm_sessions_and_calculate_probe, handle_read_available): Give
	better error message on bad_decode exceptions.

2005-06-22  Nathaniel Smith  <njs@codesourcery.com>

	* netcmd.cc, netsync.cc: Revert backwards compatibility code; 0.19
	and 0.20 can't be usefully compatible, and the code as it existed
	would cause real version mismatch error reporting to not work
	right.  (Old client with new server would give a generic "server
	disconnected" error message instead of something useful.)

2005-06-21  Nathaniel Smith  <njs@codesourcery.com>

	* netsync.cc (rebuild_merkle_trees): Fix FIXME comments to match
	reality.
	* tests/t_netsync_diffbranch.at: No longer a bug, remove
	priority.

2005-06-20  Nathaniel Smith  <njs@codesourcery.com>

	* monotone.texi (Hook Reference): Oops, missed a @ref.

2005-06-20  Nathaniel Smith  <njs@codesourcery.com>

	* monotone.texi (Default monotonerc): Rename section to...
	(Default hooks): ...this, to emphasize is still read even when a
	monotonerc exists.

2005-06-19  Richard Levitte  <richard@levitte.org>

	* Makefile.am: There's no reason for monotone.pdf or .dvi to
	depend on monotone.info, since they are built from the .texi
	files.  Also, make the monotone.html and html targets depend
	on version.texi and std_hooks.lua as well.

2005-06-18  Matt Johnston  <matt@ucc.asn.au>

	* INSTALL: fix typo, should be -Iboost_1_31_0 not -Iboost_1_31_2

2005-06-18  Riccardo Ghetta  <birrachiara@tin.it>
	* monotone.texi: include std_hooks.lua as an appendix and remove long
	lua excerpts from hook reference.
	* Makefile.am : make monotone.pdf/eps depend on monotone.info
	
2005-06-24  Matt Johnston  <matt@ucc.asn.au>

	* transforms.{cc,hh}: combine gzip and base64 in one
	pipe for pack()/unpack() to save memory
	* vocab.hh: add swap() to encodings/atomics
	* file_io.cc: use swap() to avoid copying

2005-06-21  Nathaniel Smith  <njs@codesourcery.com>

	* commands.cc (do_diff): Use calculate_arbitrary_change_set,
	instead of reimplementing it.

2005-06-21  Nathaniel Smith  <njs@codesourcery.com>

	* revision.cc (find_least_common_ancestor): Handle left == right
	case.
	* tests/t_diff_currev.at: Un-XFAIL.
	
2005-06-21  Nathaniel Smith  <njs@codesourcery.com>

	* netsync.cc (rebuild_merkle_trees): Fix FIXME comments to match
	reality.
	* tests/t_netsync_diffbranch.at: No longer a bug, remove
	priority.

2005-06-20  Nathaniel Smith  <njs@codesourcery.com>

	* monotone.texi (Hook Reference): Oops, missed a @ref.

2005-06-20  Nathaniel Smith  <njs@codesourcery.com>

	* monotone.texi (Default monotonerc): Rename section to...
	(Default hooks): ...this, to emphasize is still read even when a
	monotonerc exists.

2005-06-19  Richard Levitte  <richard@levitte.org>

	* Makefile.am: There's no reason for monotone.pdf or .dvi to
	depend on monotone.info, since they are built from the .texi
	files.  Also, make the monotone.html and html targets depend
	on version.texi and std_hooks.lua as well.

2005-06-18  Matt Johnston  <matt@ucc.asn.au>

	* INSTALL: fix typo, should be -Iboost_1_31_0 not -Iboost_1_31_2

2005-06-18  Riccardo Ghetta  <birrachiara@tin.it>
	* monotone.texi: include std_hooks.lua as an appendix and remove long
	lua excerpts from hook reference.
	* Makefile.am : make monotone.pdf/eps depend on monotone.info
	
2005-06-17  Matt Johnston  <matt@ucc.asn.au>

	* database.cc (database::execute()): truncate long query log messages
	before copying, saving memory. 
	Patch from Eric Anderson <anderse-monotone@cello.hpl.hp.com>

2005-06-17  Riccardo Ghetta  <birrachiara@tin.it>
	Adds include()/includedir() to lua hooks and extend --rcfile
	* lua.cc: handle --rcfile with directories, implement
	include() and includedir()
	* testsuite.at, t_lua_includedir.at, t_rcfile_dir.at:
	test new functionality
	* monotone.texi: document all functions available to hook
	writers, including the new include() and includedir()

2005-06-16  Nathaniel Smith  <njs@codesourcery.com>

	* diff_patch.cc (merge_extents): Typo caught by anonymous reader.

2005-06-16  Nathaniel Smith  <njs@codesourcery.com>

	* commands.cc (cat): Account for being in a subdir in 'cat file
	REV PATH'.
	* tests/t_cat_file_by_name.at: Test.

2005-06-17  Richard Levitte  <richard@levitte.org>

	* app_state.cc (app_state::app_state()): Avoid a gcc warning by
	having the class members initialised in the same order they are
	defined in the class.

2005-06-16  Nathaniel Smith  <njs@pobox.com>

	* std_hooks.lua (ignore_file): Add Cons/SCons cache files to
	default ignore list.

2005-06-16  Matt Johnston  <matt@ucc.asn.au>

	* ui.cc: increase the divisor as required so that we don't get spurious
	screen updates when we're using the kilobyte/megabyte tickers

2005-06-15  Matt Johnston  <matt@ucc.asn.au>

	* monotone.texi: clarify some netsync parts of the tutorial

2005-06-15  Richard Levitte  <richard@levitte.org>

	* netsync.cc (struct session): Add a pattern regex cache.
	(analyze_ancestry_graph): Use the regex cache instead of the
	pattern string itself.  This is especially important when the
	pattern is used as an old-style collection.
	(process_hello_cmd): Recreate the pattern regex cache with the
	conversion of the pattern to a regex when it's used as an
	old-style collection.
	(process_auth_cmd): When the pattern changes, change the regex
	cache as well.

2005-06-14  Richard Levitte  <richard@levitte.org>

	* std_hooks.lua (get_preferred_merge2_command,
	get_preferred_merge3_command): EDITOR may be undefined.  In that
	case, os.getenv() returns nil, on which string.lower() chokes.
	It's much better to check for that and default to an empty
	string.

2005-06-11  Derek Scherger  <derek@echologic.com>

	* commands.cc (complete_command): log command expansion messages
	with L instead of P to reduce chatter
	(status): add --brief option and corresponding output
	(identify): add trailing space to comment gcc complains about
	* monotone.cc: fix comment typo and add additional details for
	command specific options
	* monotone.texi (Automation): list inventory status code
	combinations and descriptions
	* tests/t_status.at: new test of status command and --brief option
	* testsuite.at: add it

2005-06-11  Matt Johnston  <matt@ucc.asn.au>

	* commands.cc: revert should ignore the ignore hooks, otherwise bad
	things happen (revert a single ignored file, resultant empty ignore list
	reverts the whole working copy).
	* app_state.cc, app_state.hh: give set_restriction a flag to disregard
	file-ignore hooks.
	* tests/t_revert_restrict.at, testsuite.at: a test

2005-06-09  Riccardo Ghetta  <birrachiara@tin.it>

	* std_hooks.lua: make binary_file return nil on unreadable/empty files
	
2005-06-10  Joel Reed  <joelwreed@comcast.com>

	* commands.cc (CMD(cdiff)): Add OPT_DEPTH to command options.
	* t_restrictions.at: Add to testcase.

2005-06-09  Joel Reed  <joelwreed@comcast.com>

	* commands.cc (CMD(diff)): Add OPT_DEPTH back in, as it is used.
	* t_restrictions.at: Add to testcase to increase likelihood of 
	keeping it around :)

2005-06-10  Richard Levitte  <richard@levitte.org>

	* commands.cc (CMD(diff)): Remove OPT_DEPTH, as it was never
	used.

2005-06-09  Richard Levitte  <richard@levitte.org>

	* monotone.texi (Merging): I assume that "apposite" was supposed
	to be "appropriate".

2005-06-09  Riccardo Ghetta  <birrachiara@tin.it>

	* diff_patch.cc/hh: honor the new manual_merge attribute
	* file_io.cc/hh: move here the guess_binary function
	* lua.cc: let guess_binary available to lua
	* std_hooks.lua: handle manual_merge as an add-time attribute and
	initialize by default make it true if the file appears to be binary.
	Make read_contents_of_file able to read "binary" files.
	* tests/t_merge_manual.at: tests new behaviour, superceding the
	old XFAIL t_merge_binary.at test.
	* monotone.texi: document changes, adding a small section on merging.

2005-06-07  Nathaniel Smith  <njs@codesourcery.com>

	* ChangeLog: Fixup.

2005-06-07  Nathaniel Smith  <njs@codesourcery.com>

	* monotone.texi (Storage and workflow): Attempt to thwart some
	common misconceptions.

2005-06-07  Nathaniel Smith  <njs@codesourcery.com>

	* netsync.cc (rebuild_merkle_trees): Add a comment describing how
	this code should work (and why it currently doesn't quite).

2005-06-05  Nathaniel Smith  <njs@codesourcery.com>

	* tests/t_bad_packets.at: Expect certs on a non-existent rev to
	fail.  Run db check instead.
	* commands.cc (complete): Let callers specify they're okay with
	non-existent revisions.
	(CMD(trusted)): So specify.

2005-06-05  Nathaniel Smith  <njs@codesourcery.com>

	* tests/t_tags.at: 'tag' on a non-existent revid should fail.
	* commands.cc (complete): Fail on non-existent revids.

2005-05-29  Nathaniel Smith  <njs@codesourcery.com>

	* tests/t_epoch.at: Typo.
	* tests/t_automate_certs.at, tests/t_selector_later_earlier.at:
	Throw in some calls to CANONICALISE, maybe this will help on
	Win32...

2005-06-04  Timothy Brownawell  <tbrownaw@gmail.com>

	* netsync.cc, netcmd.cc: Style cleanups (mostly whitespace).

2005-06-04  Timothy Brownawell  <tbrownaw@gmail.com>

	* netsync.cc (process_hello_cmd): Warn about collection/regex
	usage when talking to an old server.

2005-06-04  Derek Scherger  <derek@echologic.com>

	* commands.cc (update): update MT/work based on the changes
	between the chosen revision and the new merge revision
	* tests/t_update_with_pending_drop.at: 
	* tests/t_update_with_pending_add.at: 
	* tests/t_update_with_pending_rename.at: un-XFAIL and clean up now
	that things work

2005-06-04  Timothy Brownawell  <tbrownaw@gmail.com>

	* netcmd.{cc,hh}, netsync.cc: Move {read,write}_*_cmd_payload
	to netcmd::{read,write}_*_cmd .
	* netcmd.cc, netsync.cc: Compatibility infrastructure.
	* netsync.cc: Interoperate with v4 servers.

2005-06-03  Timothy Brownawell  <tbrownaw@gmail.com>

	* automate.cc (print_some_output): Fix compiler warning.

2005-06-04  Derek Scherger  <derek@echologic.com>

	* app_state.cc (app_state): initialize diffs to false; it seemed
	to be defaulting to true for me

2005-06-04  Derek Scherger  <derek@echologic.com>

	* tests/t_update_with_pending_drop.at: 
	* tests/t_update_with_pending_add.at: 
	* tests/t_update_with_pending_rename.at: 
	* tests/t_restricted_commit_with_inodeprints.at: new bug reports
	* testsuite.at: call them

2005-06-04  graydon hoare  <graydon@pobox.com>

	* rcs_import.cc 
	(note_state_at_branch_beginning): Move time back when
	there are known commits on a branch.

2005-06-03  Joel Reed  <joelwreed@comcast.com>

	* commands.cc, monotone.texi: provide --verbose option for 
	monotone complete revision which adds date and author 
	completion output
	* contrib/monotone.zsh_completion: use verbose output when
	completing revisions

2005-06-02  graydon hoare  <graydon@pobox.com>

	* rcs_import.cc
	(cvs_key::is_synthetic_branch_founding_commit): New field.
	(cvs_key::operator==): Handle synthetic case specially.
	(cvs_key::operator<): Likewise.
	(note_state_at_branch_beginning): Likewise.	
	* tests/t_cvsimport_drepper.at: Converted bug testcase.
	* testsuite.at: Call it.

	* monotone.cc, commands.cc, options.hh 
	(OPT_NO_MERGES, OPT_DIFFS): New options.
	* app_state.cc (app_state::no_merges, app_state::diffs): Likewise.
	* commands.cc (log): Honor no_merges, diffs.
	* contrib/color_logs.{sh,conf}: Helpers for reviewing work in a
	nice colorized, easy-to-read fashion.
	* contrib/colorize: A colorization script found on the net.

	* HACKING, ROADMAP: Expand a bit.
	* commands.cc (changes_summary::print): Change macro to helper fn.
	* contrib/monotone.el (monotone-cmd): Handle nil exit code.

2005-06-02  Joel Reed  <joelwreed@comcast.com>

	* commands.cc, database.cc, database.hh, vocab.hh, vocab_terms.hh:
	add complete key subcommand and provide --brief option of zsh/bash
	completion. See http://lists.gnu.org/archive/html/monotone-devel/2005-05/msg00461.html
	* tests/t_rebuild.at: add tests for complete key subcommand
	* monotone.texi: document new subcommand
	* contrib/monotone.zsh_completion: update for new complete key
	command, improve _monotone_existing_entries using new --depth=0
	option,	add revision completion for cert command, and a	bugfix 
	for cat command

2005-06-01  Matt Johnston  <matt@ucc.asn.au>

	* tests/t_i18n_changelog.at: capitalise UTF-8 CHARSET to keep
	solaris happy.

2005-06-01  Timothy Brownawell  <tbrownaw@gmail.com>

	* netsync.cc (analyze_ancestry_graph): Try to fix segfault.
	Always accept tags.

2005-06-01  Timothy Brownawell  <tbrownaw@gmail.com>

	* netsync.cc (process_auth_cmd, analyze_ancestry_graph): Move
	write-permission checking to where it belongs, *after* we know
	exactly what we're checking permissions about. Drop things we
	don't want.

2005-06-01  Matt Johnston  <matt@ucc.asn.au>

	* tests/t_cvsimport_deleted_invar.at: don't use -C with tar
	* tests/t_i18n_file.at: capitalise CHARSET=UTF-8, seems more standard.
	* tests/t_merge_normalization_edge_case.at: use known-good output
	rather than using diff3 --merge

2005-05-31  Timothy Brownawell  <tbrownaw@gmail.com>

	* tests/t_epoch_server.at: fix typo
	* netsync.cc (session::process_auth_cmd): If no branches are allowed
	for writing, also check for write permissions to branch "" (needed
	for serving empty dbs). For sync, don't refuse connection if there
	are no readable branches (only do this for pull).

2005-05-31  Timothy Brownawell  <tbrownaw@gmail.com>

	* monotone.texi: Update documentation for get_netsync_*_permitted
	hooks to reflect that they now get individual branch names.

2005-05-31  Timothy Brownawell  <tbrownaw@gmail.com>

	* netsync.cc: session::rebuild_merkle_trees now takes a set of
	branches to include as an argument. On the server, calculate
	this set at the same time the get_netsync_*_permitted hooks are
	called; call said hooks on each branch individually.

2005-05-31  Timothy Brownawell  <tbrownaw@gmail.com>

	Remove old collection support in favor of using regexes exclusively.
	* netsync.cc (convert_pattern): Remove function.
	* (14 files): collections are unexist; do not mention (potential
	for confusion)
	* constants.cc: Increase netsync protocol version.
	* monotone.texi: Update documentation.
	* tests/t_epoch_unidirectional.at: Fix to sync subbranches.
	* commands.cc (CMD update): Fix usage check.
	* tests/t_select_cert.at: Fix to use --revision.

2005-05-30  Timothy Brownawell  <tbrownaw@gmail.com>

	* netsync.cc: Call note_netsync_*_received hooks in the order they're
	written to the db (for revisions, gives topological order).

2005-05-30  Timothy Brownawell  <tbrownaw@gmail.com>

	* lua.{cc,hh}: Replace note_netsync_commit with
	note_netsync_{revision,cert,pubkey}_received
	* packet.{cc,hh}: Callbacks for cert or key written to the database.
	* netsync.cc: Use said callbacks, call note_netsync_*_received hooks.
	* monotone.texi: Update documentation.

2005-05-30  Timothy Brownawell  <tbrownaw@gmail.com>

	* packet.{cc,hh}, netsync.cc: on_revision_written callback now takes
	the revision_id as an argument.
	* lua.{cc,hh}: New Lua hook, note_netsync_commit.
	* netsync.cc: At end of netsync session, call new hook for each
	revision received.
	monotone.texi: Document new hook.

2005-05-30  Richard Levitte  <richard@levitte.org>

	* commands.cc (CMD(checkout), CMD(cdiff), CMD(diff), CMD(log)):
	Remove '[--revision=REVISION]' from command argument synopsis,
	and add more text to the help to explain what happens when
	--revision options are used.
	(CMD(update)): Instead of the optional revision argument, use
	the --revision option.  Add information on what happens when the
	--revision option is used, and when it's not.

	* tests/t_add_stomp_file.at, tests/t_add_vs_commit.at,
	tests/t_annotate.at, tests/t_lf_crlf.at,
	tests/t_update_nonexistent.at, tests/t_update_off_branch.at,
	tests/t_update_to_revision.at: Update to use --revision with
	'monotone update'.

2005-05-30  Matt Johnston  <matt@ucc.asn.au>

	* netsync.cc: cosmetic linebreak tidying for "double-check the
	fingerprint" message.
	* main.cc: make it clearer that "unknown type" refers to an exception
	* monotone.cc: catch early informative_failures (due to charset
	problems etc)

2005-05-30  Matt Johnston  <matt@ucc.asn.au>

	* tests/t_fmerge.at: scrap all the diff3/ed, just compare it with
	known-good output.

2005-05-30  Timothy Brownawell  <tbrownaw@gmail.com>

	* revision.cc (toposort): Better algorithm.

2005-05-30  Matt Johnston  <matt@ucc.asn.au>

	* tests/t_fmerge.at: make sure we write the file with the ed script.

2005-05-30  Matt Johnston  <matt@ucc.asn.au>

	* testsuite.at: use "command -v" rather than "which", since
	Solaris doesn't give useful exit codes for "which".
	* tests/t_fmerge.at: don't use --merge with diff3, pipe to ed instead
	so we don't rely on gnu diff3.

2005-05-29  Timothy Brownawell  <tbrownaw@gmail.com>

	* contrib/monoprof.sh: Add support for using valgrind for
	heap profiling.

2005-05-28  Joel Reed  <joelwreed@comcast.com>

	* app_state.cc, app_state.hh, commands.cc, monotone.cc, options.h:
	add new --depth command, and rename log's --depth to --last
	* monotone.texi: update documentation
	* tests/t_log_depth.at, tests/t_log_depth_single.at: update
	log tests to use --last instead of --depth
	* tests/t_options.at, tests/t_restrictions.at: test usage of
	--depth for commands using restrictions
	* contrib/ciabot_monotone.py, contrib/monotone-notify.pl,
	contrib/monotone.el, contrib/monotone.zsh_completion,
	contrib/mtbrowse.sh: change all occurences of "depth" to "last"

2005-05-28  Timothy Brownawell  <tbrownaw@gmail.com>

	* netcmd.cc (read_netcmd): Reserve space in the buffer if needed,
		swap buffers instead of copying (memory savings for sync
		large files)
	* netsync.cc (session::arm): Don't clear the buffer (now done
		by read_netcmd).

2005-05-27  Timothy Brownawell  <tbrownaw@gmail.com>

	* netsync.cc: Allow REGEXes as well as collections.
		Fix out-of-branch ancestor handling.
	* tests/t_netsync_diffbranch.at: Remove bug report and XFAIL (fixed).
	* commands.cc: Update description fields for netsync commands.
	* monotone.texi: Update documentation.

2005-05-25  Timothy Brownawell  <tbrownaw@gmail.com>

	* tests/t_automate_stdio.at: Make it self-contained.

2005-05-25  Timothy Brownawell  <tbrownaw@gmail.com>

	* contrib/get_stdio.pl (new file): Perl script to parse the output from
	"mtn automate stdio". Used by...
	* tests/t_automate_stdio.at (new file): Test for "mtn automate stdio".
	* testsuite.at: Add it.

2005-05-25  Timothy Brownawell  <tbrownaw@gmail.com>

	* automate.cc ("automate stdio"): Fix block size limiting.
		Honor "output.flush()" in commands.

2005-05-24  Timothy Brownawell  <tbrownaw@gmail.com>

	* automate.cc: Fix buffering for "automate stdio"

2005-05-24  Timothy Brownawell  <tbrownaw@gmail.com>

	* automate.cc: Put back lost "automate certs".

2005-05-24  Matt Johnston  <matt@ucc.asn.au>

	* commands.cc (try_one_merge, CMD(merge), CMD(explicit_merge), 
	CMD(propagate): allow --author flag.

2005-05-24  Timothy Brownawell  <tbrownaw@gmail.com>

	* automate.cc: Fix comment for automate stdio to match the code.
	* monotone.texi: Document ignored locations in automate stdio
	input as reserved.

2005-05-24  Riccardo Ghetta  <birrachiara@tin.it>

	* tests/t_merge_binary.at: new XFAIL test to cover monotone
	inclination to algorithmically merge binary files.

2005-05-24  Richard Levitte  <richard@levitte.org>

	* commands.cc (try_one_merge): Change 'rid' to 'merged_id'.

2005-05-23  Timothy Brownawell  <tbrownaw@gmail.com>

	Fix "automate stdio" input/output format according to ML discussion
	* automate.cc: changed: automate_stdio
		added: print_some_output, class my_stringbuf
	* constants.{cc,hh}: add constant for automate stdio block size
	* monotone.texi: update documentation

2005-05-23  Nathaniel Smith  <njs@codesourcery.com>

	* win32/terminal.cc (have_smart_terminal): Call _isatty on stderr,
	not stdout.

2005-05-23  Richard Levitte  <richard@levitte.org>

	* commands.cc (try_one_merge): Use the value of --date and
	--author if there are any.
	(CMD(merge), CMD(propagate), CMD(explicit_merge)): Change to
	accept --date and --author.

2005-05-23  Riccardo Ghetta  <birrachiara@tin.it>

	* selectors.cc/.hh, database.cc: add two new selectors:
	"earlier or equal than" and "later than".
	* lua.cc/.hh, std-hooks.lua: create a new "expand_date" hook
	* monotone.texi: document the changes
	* testsuite.at, tests/t_selector_later_earlier.at: add specific tests 
	for the new selectors

2005-05-21  Richard Levitte  <richard@levitte.org>

	* Makefile.am: Make monotone.pdf and monotone.dvi depend on
	version.texi.

2005-05-21  Richard Levitte  <richard@levitte.org>

	* monotone.texi: Add a note about the --brief option with
	'monotone log', and restructure the synopsis since it was getting
	a bit silly with all possible variants.

2005-05-21  Richard Levitte  <richard@levitte.org>

	* commands.cc (log_certs): Add two arguments; a separator string
	to be used in front of the second to last cert for multi-valued
	cert types, a bool to say if each cert should be ended with a
	newline.  Overload with shortcuts.
	(CMD(log)): Use the --brief option and implement it using the
	shortcut variants of log_certs.
	* monotone.cc, options.hh: Add the --brief option (OPT_BRIEF
	internally).
	* sanity.cc, sanity.hh (struct sanity): Add the member variable
	and function to hold and set the brief flag.

2005-05-21  Matt Johnston  <matt@ucc.asn.au>

	* tests/t_short_opts.at: remove the saved MT/log message
	from the failed commit.
	* Makefile.am: MAKEINFOFALGS to MAKEINFOFLAGS

2005-05-21  Matt Johnston  <matt@ucc.asn.au>

	* commands.cc (commit): write the log message to MT/log
	during the commit, so it will be available later if the commit
	fails.
	* work.{cc,hh} (write_user_log): new function

2005-05-20  Nathaniel Smith  <njs@codesourcery.com>

	* contrib/mtbrowse.sh: New file.
	* contrib/README: Document it.  Also, document some missed files,
	and re-order listing.
	* Makefile.am (EXTRA_DIST): Add several missing contrib/ files.

2005-05-21  Grahame Bowland  <grahame@angrygoats.net>

	* automate.cc: (automate_certs) change "status" field 
	to "signature". Check whether each cert is trusted, and 
	output in the "trusted" field.
	* testsuite.at: add t_automate_certs.at
	* tests/t_automate_certs.at: Test that the output of 
	"automate certs" is consistent, and that we exit with
	error when rev is incomplete or missing.
	* monotone.texi: update output documentation for 
	"automate certs"

2005-05-20  Emile Snyder  <emile@alumni.reed.edu>

	* annotate.{hh,cc}: Rework to handle lineage dependent line
	mappings and lines which split from a single line in a parent
	revision into multiple lines in some descendent.  Fixes bug where
	some lines remained unannotated.  Fixes wrong assignment of lines
	bug.
	* tests/t_annotate.at: Check no-changes since addition of file
	case.
	* tests/t_annotate_lineage_dependent.at
	* tests/t_annotate_split_lines.at:  New tests.
	* testsuite.at: Add them.
	
2005-05-20  Nathaniel Smith  <njs@codesourcery.com>

	* monotone.texi (Network): Clarify that ports can be specified on
	the command line to serve/pull/push/sync.

2005-05-21  Matt Johnston  <matt@ucc.asn.au>

	* packet.cc (db_packet_writer::~impl, prerequisite.cleanup): 
	add code to remove up circular dependencies between prerequisite
	and delayed_packet shared_ptrs upon destruction, so that unsatisified
	dependency warnings are printed.

2005-05-19  Matt Johnston  <matt@ucc.asn.au>

	* change_set.cc (merge_disjoint_analyses): handle the case where
	a file is dropped on both sides but re-added on one.
	* tests/t_drop_vs_dropadd.at: a test for it
	* testsuite.at

2005-05-19  Derek Scherger  <derek@echologic.com>

	* commands.cc (checkout): rearrange to use --revision option
	* monotone.1: 
	* monotone.texi: document checkout --revision option
	* tests/t_attr.at:
	* tests/t_attributes.at:
	* tests/t_checkout_id_sets_branch.at:
	* tests/t_checkout_noop_on_fail.at:
	* tests/t_checkout_options.at:
	* tests/t_cwork.at:
	* tests/t_delete_dir.at:
	* tests/t_delete_dir_patch.at:
	* tests/t_empty_path.at:
	* tests/t_i18n_file_data.at:
	* tests/t_inodeprints_hook.at:
	* tests/t_inodeprints_update.at:
	* tests/t_largish_file.at:
	* tests/t_lf_crlf.at:
	* tests/t_monotone_up.at:
	* tests/t_netsync_defaults.at:
	* tests/t_netsync_set_defaults.at:
	* tests/t_persistent_server_revision.at:
	* tests/t_rename_added_in_rename.at:
	* tests/t_rename_dir_cross_level.at:
	* tests/t_rename_dir_patch.at:
	* tests/t_single_char_filenames.at:
	* tests/t_subdir_add.at:
	* tests/t_subdir_attr.at:
	* tests/t_subdir_drop.at:
	* tests/t_subdir_rename.at:
	* tests/t_subdir_revert.at:
	* tests/t_tags.at:
	* tests/t_update_off_branch.at:
	* tests/t_versions.at:
	* testsuite.at: add --revision option to checkout

2005-05-18  Richard Levitte  <richard@levitte.org>

	* ui.cc: Move the copyright and license section to the top of the
	file, and add an emacs mode specifier.
	* ui.cc (write_ticks): Change the counter ticker so the trailer
	comes at the end of the counter line instead of the title line.
	This is especially important for code that changes the trailer
	a little now and then.

2005-05-17  Grahame Bowland  <grahame@angrygoats.net>

	* commands.cc: add "automate certs ID" to the help string 
	for the automate command
	* automate.cc: implement "automate certs". Add to the list 
	of commands available through "automate stdio".
	* monotone.texi: document "automate certs"

2005-05-17  Nathaniel Smith  <njs@codesourcery.com>

	* monotone.texi (Network): Document 'serve' as taking more than
	one collection argument.

2005-05-15  graydon hoare  <graydon@pobox.com>

	* rcs_import.cc (note_state_at_branch_beginning): collect
	branch beginning states into a single synthetic commit.

2005-05-15  graydon hoare  <graydon@pobox.com>

	* rcs_import.cc: rewrite most of the branch logic to 
	address issues raised in bugs 13032 and 13063.
	* tests/t_cvsimport_deleted_invar.at: un-XFAIL.

2005-05-16  Matt Johnston  <matt@ucc.asn.au>

	* commands.cc (commit): change scope of the transaction guard so that
	the transaction will fail before MT/revision is written (which could
	leave a non-committed revision/bad working dir).

2005-05-16  Grahame Bowland  <grahame@angrygoats.net>

	* monotone.texi: update "monotone log" documentation
	* commands.cc: fix "monotone log" when run with no --revision args

2005-05-15  Derek Scherger  <derek@echologic.com>

	* tests/t_update_with_blocked_rename.at: new test
	* testsuite.at: call it

2005-05-15  Derek Scherger  <derek@echologic.com>

	* netsync.cc (process_anonymous_cmd, process_auth_cmd): log
	details of permissions allowed/denied
	* tests/t_netsync_permissions.at: new test
	* testsuite.at: call it

2005-05-15  Richard Levitte  <richard@levitte.org>

	* contrib/monotone-notify.pl (revision_is_in_branch): Another
	place where --revision was missing.

2005-05-14  Timothy Brownawell  <tbrownaw@gmail.com>

	* contrib/monoprof.sh: Clean up variable definitions some.
		- Add option --datadir, should now be usable without editing
		variables to match system paths
		- Add option --setup, generates most of the needed files

2005-05-13  Timothy Brownawell  <tbrownaw@gmail.com>

	Add "monotone automate stdio", to let the automation interface
	take commands on standard input.
	* automate.cc: (automate_stdio) New function.
		(automate_command) Add it.
	* commands.cc: Add to description for "automate".
	* monotone.texi: Add to documentation.

2005-05-13  Joel Reed  <joelwreed@comcast.com>

	* tests/t_unidiff3.at: opps. forgot to add this file which
	should have been included as fix for bug 13072.

2005-05-13  Joel Reed  <joelwreed@comcast.com>

	* diff_patch.cc, transforms.cc, testsuite.at: Patch from 
	drepper@redhat.com, who writes: "The attached patch should fix bug
	13072.  I have no idea why the code in transform.cc insists on
	adding an empty line in case the file is empty. Removing the code
	didn't cause any regressions in the test suite and the
	diff_patch.cc change corrects the output format.  A new test case
	is included as well."

2005-05-13  Joel Reed  <joelwreed@comcast.com>

	* automate.cc: add automate attributes command
	* commands.cc: add attributes subcommand helptext
	* contrib/monotone.zsh_completion: use automate attributes
	for completion of monotone attr and cleanup ignore files code
	* tests/t_automate_attributes.at: add testcase
	* testsuite.at: include new testcaes

2005-05-13  Jon Bright  <jon@siliconcircus.com>
	* testsuite.at (UNGZ): Change the way the ungzipping works on
	Win32, in the hope that test 206 will no longer be given invalid
	files.

2005-05-12  Derek Scherger  <derek@echologic.com>

	* automate.cc: bump version number to 1.0
	(struct inventory_item): add pre/post states
	(inventory_paths): remove obsolete function
	(inventory_pre_state, inventory_post_state, inventory_file_state,
	inventory_renames): add fancy new functions
	(automate_inventory): rework for new output format
	* manifest.{cc,hh} (classify_paths): rename to ...
	(classify_manifest_paths): ... this and work solely from manifest
	* monotone.texi: (Automation): update inventory docs
	* tests/t_automate_inventory.at: update for new format and add
	some more tests
	
2005-05-13  Matthew Gregan  <kinetik@orcon.net.nz>

	* HACKING: New file.  First pass at a brief document to help
	newcomers hack on monotone.

2005-05-12  Riccardo Ghetta <birrachiara@tin.it>

	* options.hh (OPT_MSGFILE): New option.
	* monotone.cc (message-file): New option.
	(cpp_main): Handle it.
	* app_state.{cc,hh} (set_message_file): New function.
	* commands.cc (commit): Accept and handle new option.
	* monotone.1, monotone.texi: Document it.
	* tests/t_commit_message_file.at: New test.
	* testsuite.at: Add it.
	
2005-05-12  Timothy Brownawell  <tbrownaw@gmail.com>

	* (20 files): Do not indent with both tabs and spaces in the same file.

2005-05-13  Ulrich Drepper  <drepper@redhat.com>

	* rcs_import.cc (process_one_hunk): Improve handling of corrupt
	RCS files.

2005-05-13  Matthew Gregan  <kinetik@orcon.net.nz>

	* testsuite.at: Fix typo error in Win32 kill logic that was
	causing the testsuites to hang on Win32 machines that don't have
	pskill installed.

2005-05-12  Matthew Gregan  <kinetik@orcon.net.nz>

	* file_io.cc (write_data_impl): Use portable boost::filesystem
	calls in place of unlink(2)/remove(2).

2005-05-12  Grahame Bowland  <grahame@angrygoats.net>

	* commands.cc: Modify the "log" command to accept multiple 
	revisions on command line, and display the log for all 
	of those revisions.

2005-05-11  Nathaniel Smith  <njs@codesourcery.com>

	* std_hooks.lua (ignore_file): Organize a bit more, add
	patterns for autotools cache files, and darcs, codeville, git
	metadata directories.

2005-05-11  Timothy Brownawell  <tbrownaw@gmail.com>

	* revision.cc (expand_dominators): Fix bitmap size-matching.
		(find_common_ancestor_for_merge): Do not wait for ancestors
		to be expanded to the beginning of time before expanding
		dominators. Requires above fix for correct behavior.
	* ChangeLog: Fix date on previous entry.

2005-05-11  Timothy Brownawell  <tbrownaw@gmail.com>

	* contrib/monoprof.sh: Add profiling test for "netsync large file".
		Add options to only run specific profile tests.

2005-05-11  Stanislav Karchebny <stanislav.karchebny@skype.net>

	* contrib/monotone-notify.pl: 'monotone log' takes a revision
	through the --revision= option.

2005-05-11  Richard Levitte  <richard@levitte.org>

	* contrib/monotone-notify.pl: Change all occurences of $symbol' to
	${symbol}' to avoid a confusing Perl warning.

2005-05-11  Joel Reed  <joelwreed@comcast.com>

	* contrib/monotone.zsh_completion: add zsh completion contrib.

2005-05-11  Matt Johnston  <matt@ucc.asn.au>

	* tests/t_add_intermediate_MT_path.at: remove the drop dir part
	* tests/t_delete_dir.at: add a note about re-enabling the above test
	* tests/t_cvsimport3.at: ignore stderr

2005-05-11  Matt Johnston  <matt@ucc.asn.au>

	* rcs_import.cc (find_branchpoint): if a branch is derived from two 
	differing parent branches, take the one closest to the trunk.
	* tests/t_cvsimport3.at: add a test for cvs_importing where branches
	come off a vendor import.
	* testsuite.at: add it

2005-05-11  Nathaniel Smith  <njs@codesourcery.com>

	* work.cc (build_deletions): Disable delete_dir.

2005-05-11  Matthew Gregan  <kinetik@orcon.net.nz>

	* constants.cc (constants::bufsz): Increase buffer size.  Reduces
	the runtime to tests/t_netsync_largish_file.at by four to seven
	times on my test machines.

2005-05-10  Timothy Brownawell  <tbrownaw@gmail.com>

	* revision.cc: Make expand_{ancestors,dominators} twice as fast.
	Loop over revisions in the other direction so that changes at the
	frontier propogate fully in 1 pass, instead of one level at a time.

2005-05-10  Timothy Brownawell  <tbrownaw@gmail.com>

	* packet.{cc,hh}: Give packet_consumer and children a callback to call
	after writing out a revision.
	* netsync.cc: Use this callback to add a "revisions written" ticker,
	to provide user feedback while sanity checking.

2005-05-10  Timothy Brownawell  <tbrownaw@gmail.com>

	* ui.cc: Make tick_write_count take less horizontal space

2005-05-09  Nathaniel Smith  <njs@codesourcery.com>

	* AUTHORS: Give Riccardo his real name.
	* ChangeLog: Likewise.

2005-05-09  Riccardo Ghetta <birrachiara@tin.it>
	
	* std_hooks.lua: Support kdiff3.

2005-05-09  Matthew Gregan  <kinetik@orcon.net.nz>

	* lua.cc (loadstring, run_string): New parameter to identify the
	source of the Lua string being loaded.
	(add_{std,test}_hooks, load_rcfile): Pass an identity through.

2005-05-09  Matthew Gregan  <kinetik@orcon.net.nz>

	* monotone.cc: Absolutify and tilde expand pid file.

2005-05-09  Matthew Gregan  <kinetik@orcon.net.nz>

	* testsuite.at: Revert bogus changes committed in revision 9d478.

2005-05-09  Matt Johnston  <matt@ucc.asn.au>

	* commands.cc (pid_file): use fs::path .empty() rather than ==, since
	boost 1.31 doesn't seem to have the latter.

2005-05-08  Matthew Gregan  <kinetik@orcon.net.nz>

	* lua.cc (report_error, load{file,string}): New member functions.
	Error handling in call moved into report_error.
	(call): Call report_error.
	(run_{file,string}): Call load{file,string} member functions to
	load Lua code into the VM.  Allows us to report syntax errors when
	loading rc files.
	* testsuite.at: test_hooks.lua was calling nonexistent (obsolete)
	strfind function and failing silently.  The improved error
	reporting from Lua caught this and cause testsuite failures.

2005-05-08  Matthew Gregan  <kinetik@orcon.net.nz>

	* monotone.1: Document --pid-file option.  Also make some minor
	spelling and punctuation fixes.

2005-05-08  Timothy Brownawell  <tbrownaw@gmail.com>
	* app_state.cc: {read,write}_options now print a warning instead of
	failing on unreadable/unwritable MT/options .
	* tests/t_unreadable_MT.at: add matching test
	* testsuite.at: add test
	* tests/README: Mention that new tests must be added to testsuite.at
	* work.cc: (get_revision_id) Friendlier error message for
	unreadable MT/revision .

2005-05-08  Matthew Gregan  <kinetik@orcon.net.nz>

	* monotone.texi: Right words, wrong order.
	* testsuite.at: Drop pid mapping trickery, it doesn't work
	consistently.  We now try and use SysInternal's pskill to kill the
	process.  If pskill is not available, we fall back to the old
	'kill all monotone processes' method. These changes affect
	Win32/MingW only.

2005-05-07  Matthew Gregan  <kinetik@orcon.net.nz>

	* commands.cc (pid_file): Remove leftover debugging output.
	* configure.ac: Correct typos in TYPE_PID_T test.
	* testsuite.at: Use some trickery on MingW/Cygwin to map the
	Windows pid to the Cygwin pid.
	* win32/process.cc (process_wait): Correct return type.
	(process_spawn): Replace dropped cast on return.

2005-05-07  Matt Johnston <matt@ucc.asn.au>

	* change_set.cc: fix the code which skips deltas on deleted files,
	  it was looking at the merged filename not the ancestor
	  filename.
	* tests/t_drop_vs_patch_rename.at: a test for the above fix
	* testsuite.at: add it

2005-05-06 Timothy Brownawell <tbrownaw@gmail.com>

	* contrib/monoprof.sh: Add lcad test.
		Add options to pull/rebuild before profiling.

2005-05-06  Nathaniel Smith  <njs@codesourcery.com>

	* INSTALL: s/g++ 3.2 or 3.3/g++ 3.2 or later/.

2005-05-06  Nathaniel Smith  <njs@codesourcery.com>

	* monotone.1: 
	* monotone.texi (Commands, Importing from CVS, RCS): Clarify
	cvs_import documentation on cvsroot vs. module issues.

2005-05-05  Richard Levitte  <richard@levitte.org>

	* AUTHORS: Add rghetta.

2005-05-05  Matthew Gregan  <kinetik@orcon.net.nz>

	* monotone.texi: Document --pid-file option for serve command.
	* app_state.{cc,hh} (set_pidfile, pidfile): New function, new
	member.
	* commands.cc (pid_file): New class.
	(CMD(serve)): Use pid_file.
	* monotone.cc (coptions, cppmain): Add command-specific option
	--pid-file.
	* options.hh (OPT_PIDFILE): New option.
	* {unix,win32}/process.cc (get_process_id): New function.
	(process_{spawn,wait,kill}): Use pid_t.
	* platform.hh (process_{spawn,wait,kill}): Use pid_t.
	(get_process_id): New function
	* configure.ac: Test for pid_t.
	* lua.cc (monotone_{spawn,wait,kill}_for_lua): Use pid_t.
	* testsuite.at: Update netsync kill functions to use pid file.
	* tests/t_netsync_sigpipe.at: Update to use pid file.
	* tests/t_netsync_single.at: Update to use pid file.

2005-05-04  Nathaniel Smith  <njs@codesourcery.com>

	* tests/t_monotone_up.at: New test.
	* testsuite.at: Add it.

2005-05-05  Matthew Gregan  <kinetik@orcon.net.nz>

	* work.cc: Use attr_file_name rather than hardcoded strings.

2005-05-04  Brian Campbell  <brian.p.campbell@dartmouth.edu>

	* contrib/monotone.el (monotone-vc-register): Fix arguments to
	monotone-cmd-buf, to make work.

2005-05-03  Nathaniel Smith  <njs@codesourcery.com>

	* file_io.cc (read_data_for_command_line): Check that file exists,
	if reading a file.

2005-05-04  Matthew Gregan  <kinetik@orcon.net.nz>

	* configure.ac: Add TYPE_SOCKLEN_T function from the Autoconf
	archive.	
	* cryptopp/cryptlib.h (NameValuePairs): Change GetVoidValue from a
	pure virtual to an implemented (but never called) member function
	to work around build problem with GCC 4 on OS X 10.4
	* netxx/osutil.h: Include config.h, use new HAVE_SOCKLEN_T define
	to determine socklen_t type.

2005-05-03  Nathaniel Smith  <njs@codesourcery.com>

	* lua.cc (load_rcfile): Make a version that takes utf8 strings,
	and understands -.
	* app_state.cc (load_rcfiles): Use it.
	* file_io.{cc,hh} (absolutify_for_command_line): New function.
	* monotone.cc (cpp_main): Use it.
	* tests/t_rcfile_stdin.at: New test.
	* testsuite.at: Include it.

2005-05-03  Nathaniel Smith  <njs@codesourcery.com>

	* netsync.cc (load_epoch): Remove unused function.

2005-05-03  Matthew Gregan  <kinetik@orcon.net.nz>

	* tests/t_cvsimport_manifest_cycle.at: Add missing symbols.
	* tests/t_cvsimport_deleted_invar.at: Add new test.
	* testsuite.at: New test.

2005-05-03  Nathaniel Smith  <njs@codesourcery.com>

	* netsync.cc (run_netsync_protocol): Don't use the word
	"exception" in error messages.

2005-05-03  Nathaniel Smith  <njs@codesourcery.com>

	* UPGRADE: Fix version number.

2005-05-03  Nathaniel Smith  <njs@codesourcery.com>

	* debian/compat: New file.

2005-05-03  Nathaniel Smith  <njs@codesourcery.com>

	* UPGRADE: Mention upgrading from 0.18.
	* debian/copyright: Re-sync with AUTHORS.
	* win32/monotone.iss, monotone.spec, debian/changelog: Bump
	version numbers to 0.19.
	* NEWS: Finish updating for 0.19.

2005-05-03  Jon Bright  <jon@siliconcircus.com>
	* win32/monotone.iss: Bump version to 0.19
	
2005-05-03  Jon Bright  <jon@siliconcircus.com>
	* tests/t_automate_select.at: Use arithmetic comparison for
	checking output of wc, since wc pads its results with initial
	spaces on MinGW.
	
2005-05-03  Nathaniel Smith  <njs@codesourcery.com>

	* tests/t_cvsimport2.at: Pass correct module directory.

2005-05-02  Nathaniel Smith  <njs@codesourcery.com>

	* configure.ac: Bump version to 0.19.
	* NEWS: Tweaks.
	* Makefile.am (MOST_SOURCES): Add options.hh.
	(%.eps): Fix ps2eps calling convention.
	* po/monotone.pot: Regenerate.
	* testsuite.at (CHECK_SAME_CANONICALISED_STDOUT): New macro.

2005-05-02  Nathaniel Smith  <njs@codesourcery.com>

	* NEWS: More updates.
	* rcs_import.cc (store_manifest_edge): Fix some edge cases.
	* tests/t_cvsimport_manifest_cycle.at: Make work.  Un-XFAIL.

2005-05-01  Matt Johnston  <matt@ucc.asn.au>

	* diff_patch.cc (normalize_extents): broaden the condition when
	changes can be normalised.
	* tests/t_merge_6.at: now passes.

2005-05-01  Emile Snyder  <emile@alumni.reed.edu>

	* annotate.cc: Fix bug that njs pointed out when a merge has one
	side with no changes.  Be smarter about how we get parent
	file_id's to do file diffs; give another big speedup.
	* tests/t_annotate_copy_all.at: New test for the bug that is fixed.
	* testsuite.at: Add the new test.

2005-05-02  Richard Levitte  <richard@levitte.org>

	* tests/t_override_author_date.at: Adapt to the new way to give
	revision IDs to 'monotone log'.

2005-05-01  Richard Levitte  <richard@levitte.org>

	* monotone.texi: Document the change in 'monotone log'.

2005-05-01  Riccardo Ghetta <birrachiara@tin.it>

	* commands.cc (CMD(log)): Use --revision.

2005-05-02  Matt Johnston  <matt@ucc.asn.au>

	* netsync.cc (process_auth_cmd): make it clearer what the "unknown
	key hash" refers to.

2005-05-01  Richard Levitte  <richard@levitte.org>

	* commands.hh: Expose complete_commands().
	* commands.cc (explain_usage, command_options, process): Don't
	call complete_command().  Except the caller to have done that
	already.
	* monotone.cc (cpp_main): Start with completing the command after
	processing the options.  Use the result everywhere the command is
	required.  This avoids giving the user duplicate (or in some case,
	triplicate) messages about command expansion.

2005-04-30  Derek Scherger  <derek@echologic.com>

	* app_state.{cc,hh}: remove --all-files option
	* automate.cc: move inventory command and associated stuff here from ...
	* commands.cc: ... here, where it has been removed
	* monotone.1: relocate inventory command, remove --all-files option
	* monotone.cc: remove --all-files option
	* monotone.texi: relocate inventory documentation to automation
	section, remove --all-files option
	* tests/t_automate_inventory.at: renamed and updated for move to automate
	* testsuite.at: adjust for rename

2005-04-30  Derek Scherger  <derek@echologic.com>

	* Makefile.am (MOST_SOURCES): add restrictions.{cc,hh} 
	* commands.cc (extract_rearranged_paths): 
	(extract_delta_paths):
	(extract_changed_paths):
	(add_intermediate_paths):
	(restrict_path_set):
	(restrict_rename_set):
	(restrict_path_rearrangement):
	(restrict_delta_map):
	(calculate_restricted_rearrangement):
	(calculate_restricted_revision):
	(calculate_current_revision):
	(calculate_restricted_change_set): move to restrictions.{cc,hh}
	(maybe_update_inodeprints):
	(cat):
	(dodiff):
	(update): rename calculate_current_revision to
	calculate_unrestricted_revision
	* database_check.hh: update header guard #define
	* restrictions.{cc,hh}: add new files

2005-04-30  Nathaniel Smith  <njs@codesourcery.com>

	* commands.cc: Add a placeholder OPT_NONE for commands that don't
	take any command-specific options; use it everywhere.  Now the
	last argument to CMD never starts with %, and the last argument is
	always required to be present.

2005-04-30  Richard Levitte  <richard@levitte.org>

	* contrib/monotone-nav.el (mnav-rev-make): Move it so it's defined
	after the definition of the macro mnav-rev-id.  Otherwise, the
	byte compiler complains there is no setf method for mnav-rev-id.

2005-04-30  Nathaniel Smith  <njs@codesourcery.com>

	* monotone.texi (Database): Minor correction.

2005-04-30  Nathaniel Smith  <njs@codesourcery.com>

	* vocab.cc (trivially_safe_file_path): New function.
	(verify): Use it.
	(test_file_path_verification, test_file_path_normalization): Add a
	few more checks.

	* transforms.{cc,hh} (localized_as_string): New function.
	* {win32,unix}/inodeprint.cc (inodeprint_file): Use it, to avoid
	mkpath().

	* commands.cc (add_intermediate_paths): Hand-code intermediate
	path generator, taking advantage of normalization of file_path's,
	to avoid mkpath().

2005-04-29  Joel Rosdahl  <joel@rosdahl.net>

	* monotone.texi: Minor corrections.

2005-04-29  Nathaniel Smith  <njs@codesourcery.com>

	* commands.cc (ls_tags): Sort output.
	* tests/t_tags.at: Test that output is sorted.

2005-04-29  Derek Scherger  <derek@echologic.com>

	* commands.cc (struct file_itemizer): move to ...
	* work.hh (file_itemizer} ... here
	* work.cc (file_itemizer::visit_file} ... and here

2005-04-29  Emile Snyder  <emile@alumni.reed.edu>

	* annotate.cc (do_annotate_node): Stop doing expensive
	calculate_arbitrary_change_set when we already know we have parent
	and child revisions.  Cuts annotate run time in half.
	
2005-04-29  Nathaniel Smith  <njs@codesourcery.com>

	* commands.cc (update_inodeprints): Rename to...
	(refresh_inodeprints): ...this, so 'monotone up' continues to mean
	update.
	
	* monotone.texi (Inodeprints): Mention refresh_inodeprints in the
	Inodeprints section.
	
	* testsuite.at: 
	* tests/t_update_inodeprints.at: 
	* tests/t_refresh_inodeprints.at: 
	* monotone.texi (Working Copy, Commands): 
	* monotone.1: Update accordingly.

2005-04-29  Nathaniel Smith  <njs@codesourcery.com>

	* change_set.cc (dump_change_set): Don't truncate output.
	(invert_change_test): New unit test.
	(invert_change_set): Make it pass.  This fixes (some?)
	isect.empty() invariant failures.
	
	* NEWS: Start updating for 0.19.

	* revision.cc (check_sane_history): Make comment more
	informative.

2005-04-29  Grahame Bowland  <grahame@angrygoats.net>

	* netxx/types.h: Add new NetworkException type network 
	issue not caused by calling program
	* netsync.cc: Catch Netxx::NetworkException and display 
	as informative_error.
	* netxx/address.cxx: NetworkException for unparsable URIs.
	* netxx/datagram.cxx: NetworkException for connection failure.
	* netxx/resolve_getaddrinfo.cxx, resolve_gethostbyname.cxx:
	NetworkException when DNS resolution fails.
	* netxx/serverbase.cxx: NetworkException if unable to bind 
	to server port.
	* netxx/streambase.cxx: NetworkException if unable to 
	connect.

2005-04-28  Nathaniel Smith  <njs@codesourcery.com>

	* tests/t_netsync_error.at: New test.
	* testsuite.at: Add it.

2005-04-28  Nathaniel Smith  <njs@codesourcery.com>

	* tests/t_rename_attr.at: Fix a bit; also test that rename refuses
	to move a file to a name that already has attrs.
	* work.cc (build_rename): Cleanup a bit; refuse to move a file to
	a name that already has attrs.

	* monotone.texi (Working Copy): Document explicitly that "drop"
	and "rename" do not modify the filesystem directly, and do affect
	attributes.

2005-04-28  Derek Scherger  <derek@echologic.com>

	* commands.cc (get_work_path): 
	(get_revision_path): 
	(get_revision_id):
	(put_revision_id):
	(get_path_rearrangement):
	(remove_path_rearrangement):
	(put_path_rearrangement):
	(update_any_attrs):
	(get_base_revision):
	(get_base_manifest): move to work.{cc,hh}
	(update): indicate optional revision with [ and ]
	(explicit_merge): indicate optional ancestor with [ and ] 

	* manifest.{cc,hh} (extract_path_set): move here from work.{cc,hh}
	* revision.{cc,hh} (revision_file_name): move to work.{cc,hh}

	* work.{cc,hh} (extract_path_set): move to manifest.{cc,hh}
	(get_work_path): 
	(get_path_rearrangement): 
	(remove_path_rearrangement): 
	(put_path_rearrangement): 
	(get_revision_path): 
	(get_revision_id): 
	(put_revision_id): 
	(get_base_revision): 
	(get_base_manifest): 
	(update_any_attrs): move here from commands.cc
	
2005-04-28  Derek Scherger  <derek@echologic.com>

	* ChangeLog: 
	* Makefile.am
	* tests/t_automate_select.at: merge fixups

2005-04-28  Emile Snyder <emile@alumni.reed.edu>

	* annotate.cc: Fix broken build after propagate from .annotate
	branch to mainline.  The lcs stuff was changed to use
	quick_allocator, so our use of it had to change as well.
	
2005-04-28  Emile Snyder  <emile@alumni.reed.edu>

	* commands.cc: New command "annotate"
	* annotate.{cc,hh}: New files implement it.
	* Makefile.am: Build it.
	* monotone.texi: Document it.	
	* tests/t_annotate.at:
	* tests/t_annotate_add_collision.at:
	* tests/t_annotate_branch_collision.at: 
	* testsuite.at: Test it.
	
2005-04-28  Matt Johnston  <matt@ucc.asn.au>

	* tests/t_merge_6.at: narrow the testcase down considerably.

2005-04-28  Matt Johnston  <matt@ucc.asn.au>

	* tests/t_merge_6.at, testsuite.at: add a new test for the case where
	duplicate lines appear in a file during a merge. This testcase can
	be correctly handled by merge(1).

2005-04-28  Matt Johnston  <matt@ucc.asn.au>

	* tests/t_i18n_file.at, transforms.cc: OS X expects all paths to be
	utf-8, don't try to use other encodings in the test.

2005-04-28  Richard Levitte  <richard@levitte.org>

	* tests/t_automate_select.at: silly ignores not needed any more.

2005-04-28  Richard Levitte  <richard@levitte.org>

	* commands.cc (complete): Don't talk of there really was no
	expansion.

2005-04-28  Richard Levitte  <richard@levitte.org>

	* commands.cc, commands.hh: Selector functions and type are moved
	to...
	* selectors.cc, selectors.hh: ... these files.
	* database.cc, database.hh: Adapt to this change.
	* automate.cc (automate_select): New function, implements
	'automate select'.
	(automate_command): Use it.
	* monotone.texi (Automation): Document it.

	* tests/t_automate_select.at: New test.
	* testsuite.at: Use it.

	* Makefile.am (MOST_SOURCES): reorganise.  Add selectors.{cc,hh}.

2005-04-27  Derek Scherger  <derek@echologic.com>

	* commands.cc (ls_unknown): remove unneeded braces
	(struct inventory_item): new struct for tracking inventories
	(print_inventory): removed old output functions 
	(inventory_paths): new functions for paths, data and renames
	(inventory): rework to display two column status codes
	* monotone.texi (Informative): update for new status codes
	* tests/t_inventory.at: update for two column status codes

2005-04-27  Richard Levitte  <richard@levitte.org>

	* quick_alloc.hh: Define QA_SUPPORTED when quick allocation is
	supported.
	* sanity.hh: Only defined the QA(T) variants of checked_index()
	when QA_SUPPORTED is defined.

2005-04-27  Joel Reed  <joelwreed@comcast.com>

	* work.cc: on rename move attributes as well.
	* tests/t_rename_attr.at: No longer a bug.

2005-04-27  Nathaniel Smith  <njs@codesourcery.com>

	* monotone.texi (Working Copy, Commands): Document update_inodeprints.
	* monotone.1: Likewise.

	* tests/t_update_inodeprints.at: New test.
	* testsuite.at: Add it.

2005-04-27  Richard Levitte  <richard@levitte.org>

	* database.cc (selector_to_certname): Add a case for
	commands::sel_cert.

2005-04-27  Richard Levitte  <richard@levitte.org>

	* sanity.hh: Add a couple of variants of checked_index() to
	accomodate for indexes over vector<T, QA(T)>.

	* commands.hh: Add new selector to find arbitrary cert name and
	value pairs.  The syntax is 'c:{name}={value}'.
	* commands.cc (decode_selector): Recognise it.
	* database.cc (complete): Parse it.
	* std_hooks.lua (expand_selector): Add an expansion for it.
	* monotone.texi (Selectors): Document it.

	* tests/t_select_cert.at: Add test.
	* testsuite.at: Use it.

2005-04-27  Matt Johnston  <matt@ucc.asn.au>

	* vocab.cc (verify(file_path)): don't find() twice.
	* change_set.cc (extend_state): remove commented out line 

2005-04-27  Matthew Gregan  <kinetik@orcon.net.nz>

	* tests/t_cvsimport_manifest_cycle.at: New test.
	* testsuite.at: Add test.
	* AUTHORS: Add self.

2005-04-27  Nathaniel Smith  <njs@codesourcery.com>

	* AUTHORS: Add Timothy Brownawell.

2005-04-27  Timothy Brownawell  <tbrownaw@gmail.com>

	* ui.{cc,hh}: Delegate tick line blanking to tick_writers.

2005-04-27  Matt Johnston  <matt@ucc.asn.au>

	* change_set.cc (extend_state): don't mix find() and insert() on
	the path_state, to avoid hitting the smap's worst-case.

2005-04-27  Matt Johnston  <matt@ucc.asn.au>

	* change_set.cc (confirm_proper_tree): move things out of the loops
	for better performance.

2005-04-26  Nathaniel Smith  <njs@codesourcery.com>

	* work.cc: Don't include boost/regex.hpp.

2005-04-26  Nathaniel Smith  <njs@codesourcery.com>

	* manifest.cc, inodeprint.cc: Don't include boost/regex.hpp.

2005-04-26  Nathaniel Smith  <njs@codesourcery.com>

	* sqlite/vdbeaux.c (MAX_6BYTE): Apply patch from
	http://www.sqlite.org/cvstrac/chngview?cn=2445.  It shouldn't
	affect monotone's usage, but just in case.

2005-04-26  Nathaniel Smith  <njs@codesourcery.com>

	* rcs_import.cc (struct cvs_key, process_branch): Fix
	indentation.
	(build_change_set): Handle the case where a file is "added dead".

	* tests/t_cvsimport2.at: Un-XFAIL, improve description.

2005-04-26  Richard Levitte  <richard@levitte.org>

	* monotone.cc (cpp_main): Count the number of command specific
	options exist.  If there is any, add a title for them.

2005-04-26  Matt Johnston  <matt@ucc.asn.au>

	* change_set.cc (analyze_rearrangement): get rid of damaged_in_first
	since it is not used.

2005-04-26  Matt Johnston  <matt@ucc.asn.au>

	* monotone.texi: fix mashed up merge of docs for kill_rev_locally
	and db check.

2005-04-26  Richard Levitte  <richard@levitte.org>

	* monotone.cc, commands.cc: Make some more options global.

2005-04-25  Nathaniel Smith  <njs@codesourcery.com>

	* tests/t_i18n_file_data.at: New test.
	* testsuite.at: Add it.

2005-04-25  Nathaniel Smith  <njs@codesourcery.com>

	* automate.cc (automate_parents, automate_children) 
	(automate_graph): New automate commands.
	(automate_command): Add them.
	* commands.cc (automate): Synopsisfy them.
	* monotone.texi (Automation): Document them.
	* tests/t_automate_graph.at, test/t_parents_children.at: Test
	them.
	* testsuite.at: Add the tests.

	* tests/t_automate_ancestors.at: Remove obsolete comment.
	
2005-04-24  Derek Scherger  <derek@echologic.com>

	* tests/t_rename_file_to_dir.at:
	* tests/t_replace_file_with_dir.at:
	* tests/t_replace_dir_with_file.at: new bug reports
	* testsuite.at: include new tests

2005-04-24  Derek Scherger  <derek@echologic.com>

	* app_state.{cc,hh} (app_state): add all_files flag to the constructor
	(set_all_files): new method for setting flag

	* basic_io.{cc,hh} (escape): expose public method to quote and
	escape file_paths
	(push_str_pair): use it internally

	* commands.cc (calculate_restricted_rearrangement): new function
	factored out of calculate_restricted_revision
	(calculate_restricted_revision): use new function
	(struct unknown_itemizer): rename to ...
	(struct file_itemizer): ... this; use a path_set rather than a
	manifest map; build path sets of unknown and ignored files, rather
	than simply printing them
	(ls_unknown): adjust to compensate for itemizer changes
	(print_inventory): new functions for printing inventory lines from
	path sets and rename maps
	(inventory): new command for printing inventory of working copy
	files

	* manifest.cc (inodeprint_unchanged): new function factored out
	from build_restricted_manifest_map
	(classify_paths): new function to split paths from an old manifest
	into unchanged, changed or missing sets for inventory
	(build_restricted_manifest_map): adjust to use
	inodeprint_unchanged
	* manifest.hh (classify_paths): new public function
	
	* monotone.1: document new inventory command and associated
	--all-files option

	* monotone.cc: add new --all-files option which will be specific
	to the inventory command asap

	* monotone.texi (Informative): document new inventory command
	(Commands): add manpage entry for inventory
	(OPTIONS): add entries for --xargs, -@ and --all-files

	* tests/t_status_missing.at: remove bug priority flag
	* tests/t_inventory.at: new test
	* testsuite.at: include new test
	
2005-04-24  Nathaniel Smith  <njs@codesourcery.com>

	* monotone.texi (Database): Document 'db kill_rev_locally'.

2005-04-24  Nathaniel Smith  <njs@codesourcery.com>

	* ChangeLog: Fixup after merge.

2005-04-24  Nathaniel Smith  <njs@codesourcery.com>

	* manifest.cc (build_restricted_manifest_map): Careful to only
	stat things once on the inodeprints fast-path.
	(read_manifest_map): Hand-code a parser, instead of using
	boost::regex.
	* inodeprint.cc (read_inodeprint_map): Likewise.

2005-04-23  Derek Scherger  <derek@echologic.com>

	* (calculate_restricted_revision): remove redundant variables,
	avoiding path_rearrangement assignments and associated sanity
	checks
	(calculate_current_revision): rename empty to empty_args for
	clarity

2005-04-23  Derek Scherger  <derek@echologic.com>

	* commands.cc (calculate_base_revision): rename to ...
	(get_base_revision): ... this, since it's not calculating anything
	(calculate_base_manifest): rename to ...
	(get_base_manifest): ... this, and call get_base_revision
	(calculate_restricted_revision): call get_base_revision and remove
	missing files stuff
	(add):
	(drop):
	(rename):
	(attr): call get_base_manifest
	(ls_missing): 
	(revert): call get_base_revision
	* manifest.{cc,hh} (build_restricted_manifest_map): don't return
	missing files and don't produce invalid manifests; do report on
	all missing files before failing
	
2005-04-23  Derek Scherger  <derek@echologic.com>

	* app_state.cc:
	* database.cc:
	* file_io.{cc, hh}: fix bad merge

2005-04-23  Nathaniel Smith  <njs@codesourcery.com>

	* database.cc (put_key): Check for existence of keys with
	conflicting key ids, give more informative message than former SQL
	constraint error.

2005-04-23  Nathaniel Smith  <njs@codesourcery.com>

	* transforms.cc (filesystem_is_ascii_extension_impl): Add EUC to
	the list of ascii-extending encodings.

	* tests/t_multiple_heads_msg.at: Make more robust, add tests for
	branching.

2005-04-23  Nathaniel Smith  <njs@codesourcery.com>

	* app_state.cc (restriction_includes): Remove some L()'s that were
	taking 5-6% of time in large tree diff.

2005-04-23  Nathaniel Smith  <njs@codesourcery.com>

	* file_io.{cc,hh} (localized): Move from here...
	* transforms.{cc,hh} (localized): ...to here.  Add lots of gunk to
	avoid calling iconv whenever possible.

2005-04-23  Richard Levitte  <richard@levitte.org>

	* monotone.cc, options.hh: Move the option numbers to options.hh,
	so they can be easily retrieved by other modules.
	* monotone.cc: split the options table in global options and
	command specific options.  The former are always understood, while
	the latter are only understood by the commands that declare it
	(see below).
	(my_poptStuffArgFile): There's no need to keep a copy of the
	stuffed argv.  This was really never a problem.
	(coption_string): New function to find the option string from an
	option number.
	(cpp_main): Keep track of which command-specific options were
	given, and check that the given command really uses them.  Make
	sure that when the help is written, only the appropriate command-
	specific options are shown.  We do this by hacking the command-
	specific options table.
	Throw away sub_argvs, as it's not needed any more (and realy never
	was).

	* commands.cc: Include options.hh to get the option numbers.
	(commands_ops): New structure to hold the option
	numbers used by a command.
	(commands): Use it.
	(command_options): Function to get the set of command-specific
	options for a specific command.
	(CMD): Changed to take a new parameter describing which command-
	specific options this command takes.  Note that for commands that
	do not take command-specific options, this new parameter must
	still be given, just left empty.
	Update all commands with this new parameter.
	* commands.hh: Declare command_options.

	* tests/t_automate_heads.at: 'automate heads' never used the value
	of --branch.
	* tests/t_sticky_branch.at: and neither did 'log'...
	* tests/t_update_missing.at: nor did 'add'...

2005-04-23  Matthew Gregan  <kinetik@orcon.net.nz>

	* tests/t_diff_currev.at: Use CHECK_SAME_STDOUT.

2005-04-23  Matthew Gregan  <kinetik@orcon.net.nz>

	* tests/t_diff_currev.at: New test.
	* testsuite.at: Add new test.

2005-04-22  Christof Petig <christof@petig-baender.de>

	* sqlite/*: update to sqlite 3.2.1

2005-04-22  Nathaniel Smith  <njs@codesourcery.com>

	* manifest.cc (build_restricted_manifest_map): Fixup after merge
	-- use file_exists instead of fs::exists.

2005-04-22  Derek Scherger  <derek@echologic.com>

	* manifest.{cc,hh} (build_restricted_manifest_map): keep and
	return a set of missing files rather than failing on first missing
	file
	* commands.cc (calculate_restricted_revision): handle set of
	missing files
	* revision.hh: update comment on the format of a revision
	* tests/t_status_missing.at: un-XFAIL and add a few tests
	
2005-04-22  Nathaniel Smith  <njs@codesourcery.com>

	* vocab.cc (verify(file_path), verify(local_path)): Normalize
	paths on the way in.
	* tests/t_normalized_filenames.at: Fix to match behavior
	eventually declared "correct".

2005-04-22  Nathaniel Smith  <njs@codesourcery.com>

	* vocab.{cc,hh}: Make verify functions public, make ATOMIC(foo)'s
	verify function a friend of foo, add ATOMIC_NOVERIFY macro, add
	long comment explaining all this.
	* vocab_terms.hh: Add _NOVERIFY to some types.

2005-04-22  Nathaniel Smith  <njs@codesourcery.com>

	* file_io.{cc,hh} (localized): Take file_path/local_path instead
	of string; expose in public interface.  Adjust rest of file to
	match.
	(walk_tree): Don't convert the (OS-supplied) current directory
	from UTF-8 to current locale.
	
	* transforms.{cc,hh} (charset_convert): Be more informative on
	error.
	(calculate_ident): Localize the filename, even on the fast-path.
	Also assert file exists and is not a directory, since Crypto++
	will happily hash directories.  (They are like empty files,
	apparently.)
	
	* manifest.cc (build_restricted_manifest_map): Use file_exists
	instead of fs::exists, to handle localized paths.
	* {win32,unix}/inodeprint.cc (inodeprint_file): Use localized
	filenames to stat.

	* tests/t_i18n_file.at: Rewrite to work right.

	* tests/t_normalized_filenames.at: New test.
	* testsuite.at: Add it.
	* vocab.cc (test_file_path_verification): MT/path is not a valid
	file_path either.
	(test_file_path_normalization): New unit-test.

2005-04-22  Joel Reed  <joelwreed@comcast.net>

	* work.cc (build_deletions) : on drop FILE also drop attributes.
	* tests/t_drop_attr.at : test for success now, fixed bug.

2005-04-22  Jon Bright <jon@siliconcircus.com>
	* monotone.texi: Changed all quoting of example command lines to
	use " instead of ', since this works everywhere, but ' doesn't
	work on Win32

2005-04-21  Jeremy Cowgar  <jeremy@cowgar.com>

	* tests/t_multiple_heads_msg.at: Now checks to ensure 'multiple head'
	  message does not occur on first commit (which creates a new head
	  but not multiple heads).
	* commands.cc (CMD(commit)): renamed head_size to better described
	  old_head_size, now checks that old_head_size is larger than 0 as
	  well otherwise, on commit of a brand new project, a new head was
	  detected and a divergence message was displayed.

2005-04-21  Richard Levitte  <richard@levitte.org>

	* commands.cc (ALIAS): refactor so you don't have to repeat all
	the strings given to the original command.
	(ALIAS(ci)): added as a short form for CMD(commit).

	* Makefile.am (%.eps): create .eps files directly from .ps files,
	using ps2eps.

2005-04-21 Sebastian Spaeth <Sebastian@SSpaeth.de>

	* monotone.texi: add command reference docs about kill_rev_locally
	
2005-04-21  Nathaniel Smith  <njs@codesourcery.com>

	* change_set.cc (apply_path_rearrangement_can_fastpath) 
	(apply_path_rearrangement_fastpath) 
	(apply_path_rearrangement_slowpath, apply_path_rearrangement):
	Refactor into pieces, so all versions of apply_path_rearrangement
	can take a fast-path when possible.

2005-04-21  Jeremy Cowgar  <jeremy@cowgar.com>

	* commands.cc: Renamed maybe_show_multiple_heads to
	  notify_if_multiple_heads, renamed headSize to head_size for
	  coding standards/consistency.
	* tests/t_multiple_heads_msg.at: Added to monotone this time.

2005-04-20  Jeremy Cowgar  <jeremy@cowgar.com>

	* commands.cc: Added maybe_show_multiple_heads, update now notifies
	  user of multiple heads if they exist, commit now notifies user
	  if their commit created a divergence.
	* tests/t_multiple_heads_msg.at: Added
	* testsuite.at: Added above test

2005-04-20  Nathaniel Smith  <njs@codesourcery.com>

	* Makefile.am (EXTRA_DIST): Put $(wildcard) around "debian/*", so
	it will actually work.

2005-04-20  Nathaniel Smith  <njs@codesourcery.com>

	* Makefile.am (EXTRA_DIST): Include tests, even when not building
	packages out in the source directory.

2005-04-20  Matthew Gregan  <kinetik@orcon.net.nz>

	* commands.cc (kill_rev_locally): Move up with rest of non-CMD()
	functions.  Mark static.  Minor whitespace cleanup.
	* commands.hh (kill_rev_locally): Declaration not needed now.

2005-04-20 Sebastian Spaeth <Sebastian@SSpaeth.de>
	* automate.cc: fix typo, add sanity check to avoid empty r_id's
	bein passed in. The automate version was bumped to 0.2 due to
	popular request of a single person.
	* t_automate_ancestors.at: adapt test; it passes now

2005-04-20 Sebastian Spaeth <Sebastian@SSpaeth.de>
	* testuite.at:
	* t_automate_ancestors.at: new test; automate ancestors. This is still
	_failing_ as a) it outputs empty newlines when no ancestor exists and
	b) does not output all ancestors if multiple ids are supplied as input
	
2005-04-20 Sebastian Spaeth <Sebastian@SSpaeth.de>

	* commands.cc:
	* automate.cc: new command: automate ancestors
	* monotone.texi: adapt documentation
	
2005-04-20  Nathaniel Smith  <njs@codesourcery.com>

	* tests/t_log_depth_single.at: 
	* tests/t_add_stomp_file.at: 
	* tests/t_log_depth.at: Shorten blurbs.

2005-04-20  Nathaniel Smith  <njs@codesourcery.com>

	* std_hooks.lua (ignore_file): Ignore compiled python files.

2005-04-20  Jon Bright  <jon@siliconcircus.com>
	* tests/t_sticky_branch.at: Really fix this test

2005-04-20  Jon Bright  <jon@siliconcircus.com>
	* tests/t_sticky_branch.at: Canonicalise stdout before comparison
	* tests/t_setup_checkout_modify_new_dir.at: Ditto
	* tests/t_netsync_largish_file.at: Check the file out rather
	than catting it, so that canonicalisation is unneeded.  
	Canonicalisation is bad here, because the file is random
	binary data, not text with line-ending conventions

2005-04-20  Richard Levitte  <richard@levitte.org>

	* contrib/monotone.el: define-after-key's KEY argument has to be a
	vector with only one element.  The code I used is taken directly
	from the Emacs Lisp Reference Manual, section "Modifying Menus".

2005-04-20  Nathaniel Smith  <njs@codesourcery.com>

	* commands.cc (mdelta, mdata, fdelta, fdata, rdata): Check for
	existence of command line arguments.

	* lua.{cc,hh} (hook_use_inodeprints): New hook.
	* std_hooks.lua (use_inodeprints): Default definition.
	* monotone.texi (Inodeprints): New section.
	(Reserved Files): Document MT/inodeprints.
	(Hook Reference): Document use_inodeprints.
	* work.{cc,hh} (enable_inodeprints): New function.
	* app_state.cc (create_working_copy): Maybe call
	enable_inodeprints.
	
	* tests/t_inodeprints_hook.at: New test.
	* tests/t_bad_packets.at: New test.
	* testsuite.at: Add them.

2005-04-20  Nathaniel Smith  <njs@codesourcery.com>

	* AUTHORS: Actually add Joel Reed (oops).

2005-04-20  Nathaniel Smith  <njs@codesourcery.com>

	Most of this patch from Joel Reed, with only small tweaks myself.
	
	* AUTHORS: Add Joel Reed.

	* platform.hh (is_executable): New function.
	* {unix,win32}/process.cc: Define it.

	* lua.cc (monotone_is_executable_for_lua): New function.
	(lua_hooks): Register it.
	(Lua::push_nil): New method.
	(lua_hooks::hook_init_attributes): New hook.
	* lua.hh: Declare it.
	* monotone.texi (Hook Reference): Document it.

	* work.cc (addition_builder): Call new hook, collect attributes
	for added files.
	(build_additions): Set attributes on new files.

	* tests/t_attr_init.at: New test.
	* tests/t_add_executable.at: New test.
	* testsuite.at: Add them.
	
2005-04-19  Nathaniel Smith  <njs@codesourcery.com>

	* file_io.cc (read_localized_data, write_localized_data): Remove
	logging of complete file contents.
	* tests/t_lf_crlf.at: Remove --debugs, clean up, test more.

2005-04-19 Emile Snyder <emile@alumni.reed.edu>
	
	* file_io.cc: Fix bugs with read/write_localized_data when using
	CRLF line ending conversion.
	* transforms.cc: Fix line_end_convert to add correct end of line
	string if the split_into_lines() call causes us to lose one from
	the end.
	* tests/t_lf_crlf.at: Clean up and no longer XFAIL.
 
2005-04-19  Sebastian Spaeth  <Sebastian@SSpaeth.de>

	* monotone.texi: modified documentation to match changes due to
	previous checking.
	* AUTHORS: Adding myself
	
2005-04-19  Sebastian Spaeth  <Sebastian@SSpaeth.de>

	* automate.cc: make BRANCH optional in "automate heads BRANCH"
	we use the default branch as given in MT/options if not specified
	* commands.cc: BRANCH -> [BRANCH] in cmd description

2005-04-19  Richard Levitte  <richard@levitte.org>

	* contrib/monotone-import.pl (my_exit): As in monotone-notify.pl,
	my_exit doesn't close any network connections.

	* testsuite.at (REVERT_TO): Make it possible to revert to a
	specific branch.  This is useful to resolve ambiguities.
	* tests/t_merge_add_del.at: Use it.

2005-04-19  Matthew Gregan  <kinetik@orcon.net.nz>

	* sanity.hh: Mark {naughty,error,invariant,index}_failure methods
	as NORETURN.
	* commands.cc (string_to_datetime): Drop earlier attempt at
	warning fix, it did not work with Boost 1.31.0.  Warning fixed by
	change to sanity.hh.

2005-04-19  Matthew Gregan  <kinetik@orcon.net.nz>

	* lua.cc (default_rcfilename): Use ~/.monotone/monotonerc.  This
	change is to prepare for the upcoming support for storing user
	keys outside of the database (in ~/.monotone/keys/).
	* app_state.cc (load_rcfiles): Refer to new rc file location in
	comments.
	* monotone.cc (options): Refer to new rc file location.
	* monotone.texi: Refer to new rc file location.  Also change bare
	references to the rc file from '.monotonerc' to 'monotonerc'.

2005-04-19  Matthew Gregan  <kinetik@orcon.net.nz>

	* commands.cc (log): 'depth' option did not handle the single file
	case correctly. Also a couple of minor cleanups.
	* tests/t_log_depth_single.at: New test.
	* testsuite.at: Add test.

2005-04-18  Matthew Gregan  <kinetik@orcon.net.nz>

	* commands.cc (string_to_datetime): Fix warning.

2005-04-18  Richard Levitte  <richard@levitte.org>

	* Makefile.am (EXTRA_DIST): Add contrib/monotone-import.pl.

	* contrib/monotone-import.pl: New script to mimic "cvs import".
	* contrib/README: describe it.

	* commands.cc (CMD(attr)): Make it possible to drop file
	attributes.

	* contrib/monotone-notify.pl (my_exit): The comment was incorrect,
	there are no network connections to close gracefully.
	Implement --ignore-merges, which is on by default, and changes the
	behavior to not produce diffs on merges and propagates where the
	ancestors hve already been shown.

	* tests/t_attr_drop.at: New test to check that 'attr drop'
	correctly drops the given entry.
	* tests/t_drop_attr.at: New test, similar to t_rename_attr.at.
	* testsuite.at: Add them.

2005-04-18  Nathaniel Smith  <njs@codesourcery.com>

	* monotone.texi (Dealing with a Fork): Clarify (hopefully) what we
	mean when we say that "update" is a dangerous command.

2005-04-17  Matt Johnston  <matt@ucc.asn.au>

	* change_set.cc (confirm_proper_tree): remove incorrect code
	setting confirmed nodes.

2005-04-17  Matt Johnston  <matt@ucc.asn.au>

	* change_set.cc (confirm_proper_tree): use a std::set rather than
	dynamic_bitset for the ancestor list, improving performance for
	common tree structures.
	* basic_io.cc: reserve() a string

2005-04-17  Matt Johnston  <matt@ucc.asn.au>

	* packet.cc: fix up unit test compilation.
	* transforms.cc: fix up unit test compilation.

2005-04-17  Matt Johnston  <matt@ucc.asn.au>

	* vocab_terms.hh: remove commented out lines.

2005-04-17  Matt Johnston  <matt@ucc.asn.au>

	* Move base64<gzip> code as close to the database as possible,
	to avoid unnecessary inflating and deflating.

2005-04-17  Nathaniel Smith  <njs@codesourcery.com>

	* monotone.texi (Branching and Merging): A few small edits.

2005-04-17  Nathaniel Smith  <njs@codesourcery.com>

	* change_set.cc (path_item, sanity_check_path_item): Mark things
	inline.

2005-04-17  Henrik Holmboe <henrik@holmboe.se>

	* contrib/monotone-notify.pl: Add signal handlers.  Correct some
	typos.
	(my_exit): New function that does a cleanup and exit.

2005-04-17  Olivier Andrieu  <oliv__a@users.sourceforge.net>

	* transforms.cc: fix glob_to_regexp assertions

2005-04-17  Sebastian Spaeth <Sebastian@sspaeth.de>
	
	* tests/t_db_kill_rev_locally.at: new test; 
	make sure that db kill_rev_locally works as intended

2005-04-17  Sebastian Spaeth <Sebastian@sspaeth.de>

	* commands.cc,database.cc: add 'db kill_rev_locally <id>' command
	still missing: documentation and autotests. Otherwise seems ok.
	
2005-04-17  Richard Levitte  <richard@levitte.org>

	* transforms.cc: Remove tabs and make sure emacs doesn't add
	them.

2005-04-17  Nathaniel Smith  <njs@codesourcery.com>

	* sanity.{hh,cc} (E, error_failure): New sort of invariant.
	* netsync.cc (process_hello_cmd): Make initial pull message
	more clear and friendly.
	Also, if the key has changed, that is an error, not naughtiness.
	* database_check.cc (check_db): Database problems are also errors,
	not naughtiness.  Revamp output in case of errors, to better
	distinguish non-serious errors and serious errors.
	* tests/t_database_check.at: Update accordingly.
	* tests/t_database_check_minor.at: New test.
	* testsuite.at: Add it.
	
2005-04-17  Richard Levitte  <richard@levitte.org>

	* transforms.cc (glob_to_regexp): New function that takes a glob
	expression and transforms it into a regexp.  This will be useful
	for globbing branch expressions when collections are exchanged to
	branch globs and regexps.
	(glob_to_regexp_test): A unit test for glob_to_regexp().

2005-04-17  Matt Johnston  <matt@ucc.asn.au>

	* commands.cc: warn that dropkey won't truly erase the privkey
	from the database
	* monotone.texi: same

2005-04-17  Matt Johnston  <matt@ucc.asn.au>

	* database.cc: mention that it could be the filesystem that
	is full in the SQLITE_FULL error message

2005-04-17  Matthew Gregan  <kinetik@orcon.net.nz>

	* monotone.cc: Fix warnings: add missing initializers.
	* netsync.cc: Fix warnings: inline static vs static inline.

2005-04-16  Emile Snyder  <emile@alumni.reed.edu>

	* tests/t_add_stomp_file.at: New test for failing case.  
        If you have a file foo in your working dir (not monotone 
        controlled) and someone else adds a file foo and commits, 
        update should at least warn you before stomping your 
        non-recoverable foo file.
	* testsuite.at: Add it.
	
2005-04-16  Derek Scherger  <derek@echologic.com>

	* work.cc (known_preimage_path): rename to...
	(known_path): this, since it's image agnostic
	(build_deletions): update for renamed function
	(build_rename): ensure rename source exists in current revision
	and rename target does not exist in current revision

	* tests/t_no_rename_overwrite.at: un-XFAIL 

2005-04-16  Nathaniel Smith  <njs@codesourcery.com>

	* app_state.{cc,hh} (set_author, set_date): New methods.
	* cert.cc (cert_revision_date): Rename to...
	(cert_revision_date_time): ...an overloaded version of this.
	(cert_revision_author_default): Check app.date.
	* cert.hh: Expose cert_revision_date_time.
	* commands.cc (commit): Handle --date.
	* main.cc: Parse --date and --author options.
	* monotone.1: Document --date, --author.
	* monotone.texi (Working Copy, OPTIONS): Likewise.

	* tests/t_override_author_date.at: New test.
	* testsuite.at: Add it.
	
	This commit heavily based on a patch by Markus Schiltknecht
	<markus@bluegap.ch>.
	
2005-04-16  Nathaniel Smith  <njs@codesourcery.com>

	* ChangeLog: Fixup after merge.

2005-04-16  Nathaniel Smith  <njs@codesourcery.com>

	* tests/t_update_nonexistent.at: New test.
	* testsuite.at: Add it.
	
	* commands.cc (update): Verify that user's requested revision
	exists.

2005-04-16  Nathaniel Smith  <njs@codesourcery.com>

	* ChangeLog: Fixup after merge.

2005-04-16  Emile Snyder <emile@alumni.reed.edu>

	* tests/t_add_vs_commit.at: New test for failing case.  If you
	add a file in you working dir, someone else adds the same file
	and commits, then you do an update it messes up your working
	directory.
	* testsuite.at: Add it.
	
2005-04-16  Nathaniel Smith  <njs@codesourcery.com>

	* commands.cc (checkout): Move check for existence of revision
	earlier.
	
	* tests/t_netsync_defaults.at, tests/t_netsync_single.at:
	Don't hard-code netsync port.

2005-04-16  Nathaniel Smith  <njs@codesourcery.com>

	* testsuite.at: Use a random server port.
	
	* .mt-attrs, contrib/README: Update for Notify.pl ->
	monotone-notify.pl rename.
	
	* monotone.1: Warn people off rcs_import.
	* monotone.texi (Commands): Likewise.

2005-04-16  Nathaniel Smith  <njs@codesourcery.com>

	* AUTHORS: Add Emile Snyder <emile@alumni.reed.edu>.

2005-04-16  Nathaniel Smith  <njs@codesourcery.com>

	* tests/t_lf_crlf.at: New test from Emile Snyder
	<emile@alumni.reed.edu>, with tweaks.
	* testsuite.at: Add it.

2005-04-16  Nathaniel Smith  <njs@codesourcery.com>

	* ChangeLog: Small fixups.

2005-04-16  Sebastian Spaeth <Sebastian@sspaeth.de>
	
	* tests/t_cvsimport2.at: new test; CVS Attic files fail test
	reported by: hjlipp@web.de 15.04.2005 02:45

2005-04-16  Sebastian Spaeth <Sebastian@sspaeth.de>
	
	* tests/t_rcs_import.at: new test; problematic CVS import as
	reported in the list. However it works just fine here, so it
	really tests for a successful pass

2005-04-16  Sebastian Spaeth <Sebastian@sspaeth.de>

	* tests/README: new file, on how to create/run tests

2005-04-16  Nathaniel Smith  <njs@codesourcery.com>

	* tests/t_rename_dir_add_dir_with_old_name.at: XFAIL.

2005-04-16  Nathaniel Smith  <njs@codesourcery.com>

	* tests/t_diff_binary.at: Un-XFAIL.

2005-04-16  Nathaniel Smith  <njs@codesourcery.com>

	* monotone.texi (Network Service): Rewrite to include former
	Exchanging Keys section.
	(Branching and Merging): New tutorial section, inspired by a patch
	from Martin Kihlgren <zond@troja.ath.cx>.
	(CVS Phrasebook): Add "Importing a New Project".

	* AUTHORS: Add Martin Dvorak.
	
2005-04-16  Matt Johnston  <matt@ucc.asn.au>

	* change_set.cc (compose_rearrangement): remove logging statements
	that were using noticable CPU time.

2005-04-15 Martin Dvorak <jezek2@advel.cz>
	
	* tests/t_rename_dir_add_dir_with_old_name.at: New test.
	* testsuite.at: Add it.
	
2005-04-15  Olivier Andrieu  <oliv__a@users.sourceforge.net>

	* diff_patch.cc(guess_binary): do not use '\x00' as first
	character of a C string ...

2005-04-15  Sebastian Spaeth  <Sebastian@SSpaeth.de>

	* ui.cc: print byte progress to one decimal place
	  in k or M.
	* netsync.cc: update dot ticker every 1024 bytes.

2005-04-15  Matt Johnston  <matt@ucc.asn.au>

	* change_set.cc (confirm_proper_tree): use bitsets rather than maps
	for tracking set membership.
	* smap.hh: return reverse iterators properly, iterate over the vector
	rather than self in ensure_sort()

2005-04-14  Derek Scherger  <derek@echologic.com>

	* database_check.cc (check_db): fail with N(...) when problems are
	detected to exit with a non-zero status

2005-04-14  Derek Scherger  <derek@echologic.com>

	* monotone.texi (Informative): update description of 'diff' with
	two revision arguments
	
2005-04-14  Matthew Gregan  <kinetik@orcon.net.nz>

	* win32/process.cc: Fix build on MingW 3.2.0-rc[123] by adding
	<sstream> include.

2005-04-14  Jon Bright  <jon@siliconcircus.com>
	* win32/process.cc (process_spawn): Add some extra debug info
	* std_hooks.lua (execute): If pid is -1, don't try and wait on
	the process

2005-04-14  Matt Johnston  <matt@ucc.asn.au>

	* change_set.cc (confirm_unique_entries_in_directories): use a
	  std::vector rather than std::map for better performance (only sort
	  once).
	* smap.hh: an invariant

2005-04-14  Nathaniel Smith  <njs@codesourcery.com>

	* tests/t_vcheck.at: Update notes.

2005-04-14  Jeremy Cowgar  <jeremy@cowgar.com>

	* monotone.texi (Making Changes): Fixed duplicate paragraph
	* NEWS: Corrected spelling error in my name.

2005-04-14  Olivier Andrieu  <oliv__a@users.sourceforge.net>

	* Makefile.am: silence cmp

2005-04-14  Matthew Gregan  <kinetik@orcon.net.nz>

	* win32/terminal.cc (have_smart_terminal): Implement for Win32.

2005-04-13  Nathaniel Smith  <njs@codesourcery.com>

	* monotone.texi (Informative): 'diff' with two revision arguments
	can now be filtered by file.
	
	* constants.cc (netcmd_payload_limit): Bump to 256 megs.

2005-04-13  Matthew Gregan  <kinetik@orcon.net.nz>

	* tests/t_netsync_largish_file.at: Add test for netsyncing largish
	(32MB) files.  This test is failing at present.
	* testsuite.at: Add new test.

2005-04-13  Nathaniel Smith  <njs@codesourcery.com>

	* tests/t_setup_checkout_modify_new_dir.at:
	* tests/t_update_off_branch.at: New tests.
	* testsuite.at: Add them.
	
	* commands.cc (checkout): Tweak branch checking logic.
	(update): Make user explicitly switch branches.

2005-04-13  Nathaniel Smith  <njs@codesourcery.com>

	* rcs_import.cc (import_cvs_repo): Check that user isn't trying to
	import a whole CVS repo.
	* tests/t_cvsimport.at: Test new check.
	
2005-04-13  Richard Levitte  <richard@levitte.org>

	* contrib/Notify.pl: Rename ...
	* contrib/monotone-notify.pl: ... to this.
	* Makefile.am (EXTRA_DIST): Take note of the change.
	* debian/docs: Distribute the contributions as well.
	* debian/compat, debian/files, debian/monotone.1: Remove, since
	they are self-generated by debhelper.  They were obviously added
	by mistake.

2005-04-13  Nathaniel Smith  <njs@codesourcery.com>

	* cert.cc (guess_branch): Call app.set_branch.
	* app_state.cc (create_working_copy): Call make_branch_sticky
	here...
	* commands.cc (checkout): ...instead of here.
	(approve, disapprove, fcommit, commit): Don't call app.set_branch
	on guess_branch's output.
	(checkout): Call guess_branch.
	
	* tests/t_sticky_branch.at: 
	* tests/t_checkout_id_sets_branch.at: New tests.
	* testsuite.at: Add them.

2005-04-13  Matthew Gregan  <kinetik@orcon.net.nz>
	* cryptopp/integer.h: Fix detection of GCC version for SSE2
	builds.

2005-04-12  Florian Weimer  <fw@deneb.enyo.de>

	* app_state.cc (app_state::allow_working_copy): Only update
	branch_name from the options file if it has not yet been set.  Log
	the branch name.
	(app_state::set_branch): No longer update the options map.
	(app_state::make_branch_sticky): New function which copies the
	stored branch name to the options map.  Only commands which call
	this function change the branch default stored in the working
	copy.

	* commands.cc (CMD(checkout)): Mark branch argument as sticky.
	(CMD(commit)): Likewise.
	(CMD(update)): Likewise.

	* monotone.texi (Working Copy): Mention that the "commit" and
	"update" commands update the stored default branch ("checkout"
	does, too, but this one should be obvious).

2005-04-12  Jon Bright <jon@siliconcircus.com>
	* rcs_import.cc (find_key_and_state): Fix stupid bug in storing the
	list of files a cvs_key contains.  CVS delta invariant failure now
	really fixed.  The rearrangement failure still exists, though.

2005-04-12  Jon Bright <jon@siliconcircus.com>
	* tests/t_cvsimport_samelog.at: Add test for the deltas.find 
	cvs import problem as sent to the ML by Emile Snyder.
	* testsuite.at: Call it
	* rcs_import.cc (cvs_key): Add an ID for debug output purposes,
	sprinkle a little more debug output about what's being compared to
	what
	* rcs_import.cc (cvs_key): Maintain a map of file paths and CVS
	versions appearing in this CVS key.
	(cvs_key::similar_enough): A key is only similar enough if it doesn't
	include a different version of the same file path.
	(cvs_history::find_key_and_state): Add files to cvs_keys as
	appropriate

2005-04-12  Matthew Gregan <kinetik@orcon.net.nz>

	* win32/terminal.cc (terminal_width): Use
	GetConsoleScreenBufferInfo to request width information for
	terminals.
	
2005-04-12  Nathaniel Smith  <njs@codesourcery.com>

	* ChangeLog: Fixup after merge.

2005-04-12  Nathaniel Smith  <njs@codesourcery.com>

	* platform.hh (terminal_width): New function.
	* {unix,win32}/have_smart_terminal.cc: Rename to...
	* {unix,win32}/terminal.cc: ...these.  Implement terminal_width.
	* ui.cc (write_ticks): Call it.
	* Makefile.am: Update for renames.
	
2005-04-11  Matt Johnston <matt@ucc.asn.au>

	* ui.{cc,hh}, netsync.cc: netsync progress ticker in kilobytes to
	avoid wrapping.

2005-04-11  Jon Bright <jon@siliconcircus.com>
	* Makefile.am (EXTRA_DIST): Add debian/*

2005-04-11  Jon Bright <jon@siliconcircus.com>
	* Makefile.am (EXTRA_DIST): Add win32/monotone.iss, PNG_FIGURES
	(PNG_FIGURES): Add, constructing in same way as EPS_FIGURES
	(monotone.html): Use .perlbak workaround so that this works on Win32

2005-04-11  Matthew Gregan <kinetik@orcon.net.nz>

	* unix/inodeprint.cc, configure.ac: Use nanosecond time resolution for
	inodeprints on BSDs and other platforms if available.

2005-04-10  Nathaniel Smith  <njs@codesourcery.com>

	* Makefile.am (BUILT_SOURCES_CLEAN): Add package_revision.txt.

	This is the 0.18 release.

2005-04-10  Derek Scherger  <derek@echologic.com>

	* monotone.texi (Informative): fix typo in ls known docs

2005-04-10  Nathaniel Smith  <njs@codesourcery.com>

	* Makefile.am: Use pdftops instead of acroread.
	(EXTRA_DIST): Include new contrib/ files, and fix wildcards.
	* NEWS: Update for 0.18.
	* configure.ac: Bump version number.
	* debian/changelog: Mention new release.
	* debian/copyright: Update from AUTHORS.
	* monotone.spec: Mention new release.
	* po/monotone.pot: Regenerate.

2005-04-10  Florian Weimer  <fw@deneb.enyo.de>

	* monotone.texi (Commands): Use "working copy" instead of "working
	directory", to match the rest of the manual.

2005-04-10  Florian Weimer  <fw@deneb.enyo.de>

	* commands.cc (ls_known): New function which prints all known
	files in the working copy.
	(CMD(list)): Invoke ls_known for "list known".  Update help
	message.
	(ALIAS(ls)): Update help message.

	* monotone.texi: Document "list known".
	* tests/t_ls_known.at: New file.
	* testsuite.at: Include it.

2005-04-10  Richard Levitte  <richard@levitte.org>

	* contrib/Notify.pl: Count the number of messages sent, and
	display the count at the end.
	Version bumped to 1.0.

2005-04-10  Matt Johnston  <matt@ucc.asn.au>

	* unix/inodeprint.cc, configure.ac: don't use the nsec time
	on non-Linux-style systems (quick compile fix for OS X and probably
	others, can be made generic later).

2005-04-10  Olivier Andrieu  <oliv__a@users.sourceforge.net>

	* contrib/monotone.el: Some elisp code for running monotone from
	inside Emacs. Supports diff, status, add, drop, revert and commit.

2005-04-09  Richard Levitte  <richard@levitte.org>

	* contrib/Notify.pl: Allow globbing branches.  Make the revision
	records branch specific.  Show what records you would have updated
	even with --noupdate.  Add --before and --since, so users can
	select datetime ranges to create logs for.  Remove --to and add
	--difflogs-to and --nodifflogs-to to send logs with diffs to one
	address and logs without diffs to another (both can be given at
	once).  More and better documentation.

2005-04-08  Nathaniel Smith  <njs@codesourcery.com>

	* change_set.cc (basic_change_set): Remove problematic
	rename_dir/add combination, until directory semantics are
	fixed.

2005-04-08  Nathaniel Smith  <njs@codesourcery.com>

	* commands.cc (revert): Call maybe_update_inodeprints.
	* app_state.cc (set_restriction): Clear any old restrictions
	first.

2005-04-08  Jon Bright <jon@siliconcircus.com>
	* testsuite.at (NOT_ON_WIN32): Add a function to prevent tests from
	running on Win32 (for cases where the functionality being tested 
	makes no sense on Win32.  Not for cases where the functionality
	just isn't there yet on Win32.)
	* tests/t_final_space.at: Use NOT_ON_WIN32.  The filenames "a b" 
	and "a b " refer to the same file on Win32, obviating this test

2005-04-08  Jon Bright <jon@siliconcircus.com>
	* win32/inodeprint.cc (inodeprint_file): Still close the file if
	getting its time failed.
	* tests/t_netsync_sigpipe.at: Don't bother doing a kill -PIPE on
	Win32.  There is no real SIGPIPE on Win32 and sockets don't get this
	signal if their pipe goes away.  MinGW's kill seems to translate
	-PIPE to some signal that *does* kill monotone, so it seems like the
	easiest solution is just not to send the signal in the first place
	here.
	* tests/t_automate_ancestry_difference.at: Remove old 
	CHECK_SAME_STDOUT call which I'd left by accident.
	* tests/t_automate_leaves.at: Canonicalise monotone output before
	passing to CHECK_SAME_STDOUT
	* tests/t_log_depth.at: Check line count with arithmetic comparison
	rather than autotest's string comparison

2005-04-08  Nathaniel Smith  <njs@codesourcery.com>

	* inodeprint.cc (operator<<): Typo.

	* inodeprint.{hh,cc} (build_inodeprint_map,
	build_restricted_inodeprint_map): Remove unused functions.

2005-04-08  Nathaniel Smith  <njs@codesourcery.com>

	* work.cc: Remove doxygen comments.  Comments are good; comments
	that are longer than the function they document, and give less
	information, are not so good...

2005-04-08  Nathaniel Smith  <njs@codesourcery.com>

	* ChangeLog: Fixup after merge.

2005-04-08  Nathaniel Smith  <njs@codesourcery.com>

	* commands.cc (calculate_current_revision): Defer to
	calculate_restricted_revision instead of special casing.
	(put_revision_id): constify argument.
	(maybe_update_inodeprints): New function.
	(commit, update, checkout): Call it.
	
	* manifest.{cc,hh} (build_manifest_map): Remove, since only caller
	was removed.
	(build_restricted_manifest_map): Go faster if the user is using
	inode signatures.

	* tests/t_inodeprints.at:
	* tests/t_inodeprints_update.at: Typoes.
	
	* work.cc (read_inodeprints): Typo.

2005-04-08  Nathaniel Smith  <njs@codesourcery.com>

	* tests/t_inodeprints.at:
	* tests/t_inodeprints_update.at: New tests.
	* testsuite.at: Add them.
	
	* UPGRADE: Document 0.17 -> 0.18 upgrade path.

2005-04-08  Jon Bright <jon@siliconcircus.com>
	* tests/t_cat_file_by_name.at: CHECK_SAME_STDOUT can only be used
	to check two 'cat' processes or two monotone processes on Win32,
	not to check monotone and 'cat'.  Change to go through an 
	intermediate stdout
	* tests/t_automate_erase_ancestors.at: Ditto
	* tests/t_automate_toposort.at: Ditto
	* tests/t_automate_ancestry_difference.at: Ditto
	* tests/t_vars.at: Call CANONICALISE for stdout output.
	* tests/t_netsync_absorbs.at: Ditto.
	* tests/t_empty_env.at: For Win32, copy libiconv-2.dll to the 
	current dir before the test, otherwise Win32 will search the
	(empty) path for it and not find it.
	* tests/t_automate_descendents.at: Ditto
	* win32/inodeprint.cc: Implement inodeprint_file for Win32, based
	on mode, device, size, create time and write time.
	
	
2005-04-08  Jon Bright <jon@siliconcircus.com>
	* win32/inodeprint.cc: Change the function name to match the one
	on Unix.

2005-04-08  Nathaniel Smith  <njs@codesourcery.com>

	* {win32,unix}/fingerprint.cc: Rename to...
	* {win32,unix}/inodeprint.cc: ...this.  Change function name and
	calling conventions.
	* platform.hh (inodeprint_file): Likewise.
	* inodeprint.{cc,hh}: New files.
	* Makefile.am (MOST_SOURCES, UNIX_PLATFORM_SOURCES,
	WIN32_PLATFORM_SOURCES): Fixup accordingly.
	* vocab_terms.hh (inodeprint): New ATOMIC.
	* work.hh: Prototype inodeprint working copy functions.
	* work.cc: Implement them.

	* manifest.{hh,cc} (manifest_file_name): Remove unused variable.

2005-04-08  Jeremy Cowgar  <jeremy@cowgar.com>

	* doxygen.cfg: added
	* Makefile.am: added apidocs target (builds doxygen docs)

2005-04-07  Nathaniel Smith  <njs@codesourcery.com>

	* manifest.{hh,cc}: Remove some commented out unused functions.

	* win32/have_smart_terminal.cc: Include platform.hh.
	* unix/fingerprint.cc: New file, with new function.
	* win32/fingerprint.cc: New file, with stub function.
	* Makefile.am (UNIX_PLATFORM_SOURCES, WIN32_PLATFORM_SOURCES): Add
	them.

2005-04-07  Nathaniel Smith  <njs@codesourcery.com>

	* manifest.hh, manifest.cc: Remove tabs.

2005-04-07  Nathaniel Smith  <njs@codesourcery.com>

	* tests/t_final_space.at: New test.
	* testsuite.at: Add it.

2005-04-07  Nathaniel Smith  <njs@codesourcery.com>

	* monotone.texi (Dealing with a Fork): 'merge' has slightly
	different output.

	* NEWS: Summarize changes of last 2.5 weeks.

2005-04-07  Nathaniel Smith  <njs@codesourcery.com>

	* database.{cc,hh} (space_usage): New method.
	* database.cc (info): Use it.

2005-04-07  Nathaniel Smith  <njs@codesourcery.com>

	* vocab.cc (verify): Cache known-good strings, to speed up
	repeated processing of related changesets.

	* change_set.cc (basic_change_set_test): Revert last change; the
	old version _was_ valid.

2005-04-07  Nathaniel Smith  <njs@codesourcery.com>

	* smap.hh (insert): Fix stupid bug in assertion condition.

2005-04-07  Nathaniel Smith  <njs@codesourcery.com>

	* change_set.cc (basic_change_set_test): Test a _valid_
	change_set.
	(directory_node): Make a std::map, instead of an smap.  Add a
	comment explaining the bug that makes this temporarily necessary.

	* smap.hh (smap): Don't check for duplicates at insert time,
	unless we've decided not to mark things damaged; don't return
	iterators from insert.  Do check for duplicates at sort time, and
	always sort, instead of sometimes doing linear search.  This makes
	insert O(1), while still preserving the invariant that keys must
	be unique.
	
	* commands.cc (commit): Explain why we're aborting, in the case
	that we detect that a file has changed under us in the middle of a
	commit.

2005-04-07  Richard Levitte  <richard@levitte.org>

	* cryptopp/config.h: typo...

2005-04-06  Nathaniel Smith  <njs@codesourcery.com>

	* work.cc (build_deletions): Issue warning when generating
	delete_dir's; they're totally broken, but I don't want to disable
	them, because then our tests won't see when they're fixed...

2005-04-05  Nathaniel Smith  <njs@codesourcery.com>

	* tests/t_db_execute.at (db execute): New test.
	* testsuite.at: Add it.
	* database.cc (debug): Don't printf-interpret %-signs in input.

2005-04-05  Matt Johnston  <matt@ucc.asn.au>

	* database.cc: remove dulicated block introduced
	in rev 9ab3031f390769f1c455ec7764cc9c083f328a1b
	(merge of 76f4291b9fa56a04feb2186074a731848cced81c and
	c7917be7646df52363f39d2fc2f7d1198c9a8c27). Seems to be another
	instance of the case tested in t_merge_5.at

2005-04-05  Matt Johnston  <matt@ucc.asn.au>

	* basic_io.hh: reserve() the string which we're appending to
	frequently. Seems to give ~5% speedup in 
	diff -r t:revision-0.16 -r t:revision-0.17 - can't hurt.

2005-04-04  Nathaniel Smith  <njs@codesourcery.com>

	* monotone.spec, debian/control: We no longer need external popt.
	* INSTALL: Ditto, plus some general updating.
	
2005-04-04  Nathaniel Smith  <njs@codesourcery.com>

	* tests/t_sql_unpack.at: New test.
	* testsuite.at: Add it.

2005-04-04  Matt Johnston  <matt@ucc.asn.au>

	* file_io.cc (read_data_stdin): make it use botan
	* mkstemp.cc: merge cleanup (missed something up the manual merge)

2005-04-04  Nathaniel Smith  <njs@codesourcery.com>

	* contrib/ciabot_monotone.py (config): Genericize again, so lazy
	people using it won't start sending commits for monotone.
	* .mt-attrs: Make it executable.

2005-04-04  Richard Levitte  <richard@levitte.org>

	* Makefile.am (EXTRA_DIST): Add the extra popt files.

	* popt/popt.3, popt/popt.ps, popt/testit.sh: Include a few more
	  files from popt, mostly to have documentation on hand.  post.ps
	  is mentioned in popt/README.

2005-04-03  Nathaniel Smith  <njs@codesourcery.com>

	* Makefile.am (EXTRA_DIST): Add contrib/ stuff to distributed
	files list.
	* contrib/ciabot_monotone.py (config.delivery): Turn on.
	(send_change_for): Don't include "ChangeLog:" line when extracting
	changelog.

2005-04-03  Nathaniel Smith  <njs@codesourcery.com>

	* contrib/ciabot_monotone.py: New file.
	* contrib/README: Describe it.

2005-04-03  Richard Levitte  <richard@levitte.org>

	* AUTHORS: Add information about popt.

	* monotone.cc (my_poptStuffArgFile): Include the bundled popt.h.
	Since we now have a working popt, we can remove the restrictions
	on the use of -@.
	* tests/t_at_sign.at: Test that we can take more tha one -@.
	* monotone.1: Document it.

	* popt/poptint.h (struct poptContext_s): Add field to keep track
	  of the number of allocated leftovers elements.
	* popt/popt.c (poptGetContext): Initialise it and use it.
	  (poptGetNextOpt): Use it and realloc leftovers when needed.
	  Also make sure that the added element is a dynamically allocated
	  copy of the original string, or we may end up with a dangling
	  pointer.  These are huge bugs in popt 1.7, when using
	  poptStuffArgs().
	  (poptFreeContext): Free the leftovers elements when freeing
	  leftovers.
	  (poptSaveLong, poptSaveInt): Apply a small patch from Debian.

	* popt/CHANGES, popt/COPYING, popt/README, popt/findme.c,
	  popt/findme.h, popt/popt.c, popt/poptconfig.c, popt/popt.h,
	  popt/popthelp.c, popt/poptint.h, popt/poptparse.c,
	  popt/system.h, popt/test1.c, popt/test2.c, popt/test3.c: Bundle
	  popt 1.7.
	* configure.ac, Makefile.am: Adapt.

2005-04-01  Richard Levitte  <richard@levitte.org>

	* contrib/Notify.pl: Complete rewrite.  Among other things, it
	  makes better use of some new monotone automate features.  It's
	  also better organised and much more documented.

2005-04-01  Jeremy Cowgar  <jeremy@cowgar.com>

	* tests/t_dropkey_2.at: Updated to test dropkey instead of delkey
	* tests/t_dropkey_1.at: Updated to test dropkey instead of delkey
	* monotone.texi (Key and Cert): Changed references to delkey
	  to dropkey
	  (Commands): Changed references to delkey to dropkey
	* testsuite.at: changed references from t_delkey* to t_dropkey*
	* t_delkey_1.at: renamed to t_dropkey_1.at
	* t_delkey_2.at: renamed to t_dropkey_2.at
	* commands.cc (CMD(delkey)): renamed to dropkey to maintain
	  command consistency (with existing drop command)

2005-04-01  Richard Levitte  <richard@levitte.org>

	* monotone.cc (my_poptStuffArgFile): An argument file might be
	empty, and therefore contain no arguments to be parsed.  That's
	OK.
	* tests/t_at_sign.at: Test it.

2005-04-01  Nathaniel Smith  <njs@codesourcery.com>

	* monotone.cc: Fixup after merge.

2005-04-01  Nathaniel Smith  <njs@codesourcery.com>

	* file_io.cc (read_data_for_command_line): New function.
	(read_data_stdin): New function.
	* file_io.hh (read_data_for_command_line): Add prototype.
	
	* monotone.cc (my_poptStuffArgFile): Clean up a little.  Use
	read_data_for_command_line.  Don't free argv, but rather return
	it.
	(cpp_main): Keep a list of allocated argv's, and free them.
	(options): Tweak wording of help text on -@.
	
2005-04-01  Nathaniel Smith  <njs@codesourcery.com>

	* file_io.hh: Remove tabs.

2005-04-01  Nathaniel Smith  <njs@codesourcery.com>

	* monotone.cc (cpp_main): Actually remove newline.

2005-04-01  Nathaniel Smith  <njs@codesourcery.com>

	* ChangeLog: Fixup after merge.
	* monotone.text (Making Changes): Fix typo.
	
2005-04-01  Nathaniel Smith  <njs@codesourcery.com>

	* monotone.cc (cpp_main): Remove now-unneccessary newline.
	
	* commands.cc (commit): Fix typo.
	
	* monotone.texi (Making Changes): Don't claim that writing to
	MT/log prevents the editor from starting.  Clarify later that
	having written to MT/log still means the editor will pop up
	later.

2005-04-01  Richard Levitte  <richard@levitte.org>

	* monotone.cc: Add the long name --xargs for -@.
	* monotone.1: Document it.
	* tests/t_at_sign.at: Remove extra empty line and test --xargs.

	* monotone.texi (Making Changes): Cleanupy tweaks.

	* monotone.cc (my_poptStuffArgFile): New function to parse a file
	for more arguments and stuff them into the command line.
	(cpp_main): Add the -@ option
	* tests/t_at_sign.at, testsuite.at: Test it
	* monotone.1: Document it.

2005-03-31  Nathaniel Smith  <njs@codesourcery.com>

	* tests/t_log_depth.at: Cleanupy tweaks.

2005-03-31  Jeremy Cowgar  <jeremy@cowgar.com>

	* monotone.texi: Tutorial updated to include example of
	  editing/committing with MT/log
	* work.cc (has_contents_user_log) Added
	* work.hh (has_contents_user_log) Added
	* commands.cc (CMD(commit)): Checks to ensure both MT/log and the
	  --message option does not exist during commit.
	* transforms.hh (prefix_lines_with): Added
	* transforms.cc (prefix_lines_with): Added
	* sanity.cc (naughty_failure): Made use of prefix_lines_with()
	* ui.cc (inform): now handles messages w/embedded newlines
	* tests/t_commit_log_3.at: Created to test new functionality
	  added to CMD(commit)
	* testsuite.at: Added above test

2005-03-31  Richard Levitte  <richard@levitte.org>

	* monotone.cc: Add the --depth option...
	* app_state.hh (class app_state),
	  app_state.cc (app_state::set_depth): ... and the field and
	  method to store and set it.
	* commands.cc (CMD(log)): ... then handle it.

	* tests/t_log_depth.at: Add a test for 'log --depth=n'
	* testsuite.at: Add it.
	* monotone.texi (Informative): Document it.

2005-03-31  Nathaniel Smith  <njs@codesourcery.com>

	* automate.cc (automate_erase_ancestors): Accept zero arguments,
	and in such case print nothing.  (Important for scripting.)
	* commands.cc (automate):
	* monotone.texi (Automation):
	* tests/t_automate_erase_ancestors.at: Update accordingly.

2005-03-31  Nathaniel Smith  <njs@codesourcery.com>

	* automate.cc (automate_toposort): Accept zero arguments, and in
	such case print nothing.  (Important for scripting.)
	* commands.cc (automate):
	* monotone.texi (Automation):
	* tests/t_automate_toposort.at: Update accordingly.

2005-03-30  Richard Levitte  <richard@levitte.org>

	* contrib/Notify.pl: A new Perl hack to send change logs by
	email.

	* contrib/README: Add a quick description.

2005-03-30  Nathaniel Smith  <njs@codesourcery.com>

	* automate.cc (automate_leaves): New function.
	(automate_command): Add it.
	* commands.cc (automate): Synopsify it.
	* monotone.1: Add it.
	* monotone.texi (Automation, Commands): Likewise.
	
	* tests/t_automate_leaves.at: New test.
	* testsuite.at: Add it.

2005-03-30  Nathaniel Smith  <njs@codesourcery.com>

	* monotone.texi (Automation): Make newly added sample outputs
	verbatim also.

2005-03-30  Nathaniel Smith  <njs@codesourcery.com>

	* tests/t_automate_toposort.at: New test.
	* tests/t_automate_ancestry_difference.at: New test.
	* tests/t_diff_first_rev.at: New test.
	* testsuite.at: Add them.
	
	* revision.cc (calculate_ancestors_from_graph): Do not keep an
	"interesting" set and return only ancestors from this set;
	instead, simply return all ancestors.  Returning a limited set of
	ancestors does not speed things up, nor reduce memory usage in
	common cases.  (The only time it would reduce memory usage is when
	examining only a small ancestor set, which the important case,
	'heads', does not; even then, erase_ancestors would need to intern
	the interesting revisions first so they got low numbers, which it
	doesn't.)
	(erase_ancestors): Adjust accordingly.
	(toposort, ancestry_difference): New functions.
	* revision.hh (toposort, ancestry_difference): Declare.
	* automate.cc (automate_toposort, automate_ancestry_difference):
	New functions.
	(automate_command): Add them.
	All functions: clarify in description whether output is sorted
	alphabetically or topologically.
	* commands.cc (automate): Synopsify them.
	* monotone.1: Add them.
	* monotone.texi (Commands): Likewise.
	(Automation): Likewise.  Also, clarify for each command whether
	its output is alphabetically or topologically sorted.
	
2005-03-29  Richard Levitte  <richard@levitte.org>

	* commands.cc (CMD(ls)): Update with the same information as
	CMD(list)

	* monotone.texi (Automation): Make the sample output verbatim

2005-03-26  Nathaniel Smith  <njs@codesourcery.com>

	* automate.cc (automate_erase_ancestors): New function.
	(automate_command): Use it.
	* commands.cc (automate): Document it.

	* tests/t_automate_erase_ancestors.at: New test.
	* testsuite.at: Add it.

	* monotone.texi (Automation, Commands): Document automate
	erase_ancestors.
	* monotone.1: Document automate erase_ancestors.

2005-03-26  Nathaniel Smith  <njs@codesourcery.com>

	* automate.cc (interface_version): Bump to 0.1.
	(automate_descendents): New function.
	(automate_command): Call it.
	* commands.cc (automate): Add it to help text.

	* tests/t_automate_descendents.at: New test.
	* testsuite.at: Add it.
	
	* monotone.texi (Automation, Commands): Document automate
	descendents.
	* monotone.1: Document automate descendents, and vars stuff.

2005-03-26  Nathaniel Smith  <njs@codesourcery.com>

	* tests/t_attr.at: No longer a bug report.
	* tests/t_rename_attr.at: New test.
	* testsuite.at: Add it.

2005-03-26  Joel Crisp  <jcrisp@s-r-s.co.uk>

	* contrib/Log2Gxl.java: New file.

2005-03-26  Nathaniel Smith  <njs@pobox.com>

	* contrib/README: New file.

2005-03-25  Nathaniel Smith  <njs@pobox.com>

	* commands.cc (user_log_file_name): Remove unused variable
	again.  Hopefully it will take this time...

2005-03-25  Nathaniel Smith  <njs@pobox.com>

	* commands.cc (user_log_file_name): Remove unused variable.

2005-03-25  Jeremy Cowgar  <jeremy@cowgar.com>

	* monotone.texi: Added a bit more documentation about MT/log
	  Updated edit_comment hook and addded delkey docs
	* commands.cc: Added delkey command
	* t_delkey_1.at: Tests delkey command on public key
	* t_delkey_2.at: Tests delkey command on public and private key
	* testsuite.at: Added above tests
	* std_hooks.lua: Transposed the MT: lines and user_log_contents,
	  user_log_contents now appears first.

2005-03-25  Jeremy Cowgar  <jeremy@cowgar.com>

	* t_setup_creates_log.at: Ensures that MT/log is created
	  on setup
	* t_checkout_creates_log.at: Ensures that MT/log is created
	  on checkout
	* t_commit_log_1.at: Ensures that:
	  1. Read and entered as the ChangeLog message
	  2. Is blanked after a successful commit
	* t_commit_log_2.at: Ensures that commit works w/o MT/log being
	  present
	* testsuite.at: Added the above tests.

2005-03-25  Matt Johnston  <matt@ucc.asn.au>

        * {unix,win32}/platform_netsync.cc, platform.hh, Makefile.am: new
        functions to disable and enable sigpipe.
        * netsync.cc, main.cc: call the functions from netsync rather than
        globally, so that sigpipe still works for piping output of commands
        such as 'log'.
        * tests/t_netsync_sigpipe.at: test it.
        * testsuite.at: add it.

2005-03-25  Matt Johnston  <matt@ucc.asn.au>

	* tests/t_database_check.at: re-encode the manifestX
	data so that it doesn't use any fancy gzip features like
	filenames (so that the botan parse can handle it).
	( if it should be able to handle it, an additional test
	can be added testing it explicitly).

2005-03-25  Matt Johnston  <matt@ucc.asn.au>

	* botan/base64.h: Change default break value so that
	output is split into 72 col lines.

2005-03-25  Matt Johnston  <matt@ucc.asn.au>

	* monotone.cc: add short options -r, -b, -k, and -m
	for --revision, --branch, --key, and --message respectively.
	* monotone.texi, monotone.1: document them
	* tests/t_short_opts.at: test them
	* testsuite.at: add it

2005-03-24  Nathaniel Smith  <njs@codesourcery.com>

	* tests/t_empty_env.at: New test.
	* testsuite.at: Add it.  Absolutify path to monotone so it will
	work.
	
	* unix/have_smart_terminal.cc (have_smart_terminal): Handle the
	case where TERM is unset or empty.

2005-03-24  Nathaniel Smith  <njs@codesourcery.com>

	* ui.hh (tick_write_nothing): New class.
	* monotone.cc (cpp_main): Enable it.

2005-03-24  Nathaniel Smith  <njs@codesourcery.com>

	* work.cc (build_deletions, build_additions): Fixup after merge.

2005-03-23  Nathaniel Smith  <njs@codesourcery.com>

	* tests/t_cat_file_by_name.at: Check for attempting to cat
	non-existent files.
	* tests/t_empty_id_completion.at: New test.
	* tests/t_empty_path.at: New test.
	* testsuite.at: Add them.
	
	* database.cc (complete): Always generate some sort of limit term,
	even a degenerate one.
	
	* app_state.cc (create_working_copy): Check for null directory.

	* work.cc (build_deletion, build_addition, build_rename): Check
	for null paths.

2005-03-23  Derek Scherger  <derek@echologic.com>

	* Makefile.am UNIX_PLATFORM_SOURCES:
	WIN32_PLATFORM_SOURCES: add have_smart_terminal.cc
	* platform.hh (have_smart_terminal): prototype
	* ui.cc (user_interface): set ticker to dot/count based on
	have_smart_terminal
	* unix/have_smart_terminal.cc: 
	* win32/have_smart_terminal.cc: new file
	
2005-03-23  Derek Scherger  <derek@echologic.com>

	* commands.cc (add): pass list of prefixed file_path's to
	build_additions
	(drop): pass list of prefixed file_path's to build_deletions
	(attr): pass attr_path as a 1 element vector to build_additions
	* work.{cc,hh} (build_addition): rename to...
	(build_additions): this, and accept a vector of paths to be added
	in a single path_rearrangement
	(build_deletion): rename to ...
	(build_deletions): this, and accept a vector of paths to be
	dropped in a single path_rearrangement
	(known_preimage_path): replace manifest and path_rearrangement
	args with a path_set to avoid extracting paths for every file
	(build_rename): adjust for change to known_preimage_path

2005-03-23  Nathaniel Smith  <njs@codesourcery.com>

	* monotone.cc (my_poptFreeContext, cpp_main): Apparently
	poptFreeContext silently changed its return type at some unknown
	time.  Hack around this.

2005-03-23  Nathaniel Smith  <njs@codesourcery.com>

	* monotone.cc (cpp_main): Remove the special code to dump before
	printing exception information, since we no longer dump to the
	screen, so it's always better to have the little status message
	saying what happened to the log buffer at the end of everything.
	* sanity.cc (dump_buffer): Give a hint on how to get debug
	information, when discarding it.
	* work.{hh,cc} (get_local_dump_path): New function.
	* app_state.cc (allow_working_copy): Use it for default
	global_sanity dump path.
	* monotone.texi (Reserved Files): Document MT/debug.
	(Network): Capitalize Bob and Alice (sorry graydon).
	Document new defaulting behavior.

2005-03-23  Nathaniel Smith  <njs@codesourcery.com>

	* work.cc, sanity.cc: Remove tabs.

2005-03-23  Nathaniel Smith  <njs@codesourcery.com>

	* monotone.texi (Network Service): Mention that monotone remembers
	your server/collection.
	(Vars): New section.
	* netsync.cc (process_hello_cmd): Touch more cleaning.
	* tests/t_merge_5.at: More commentary.
	
2005-03-23  Matt Johnston  <matt@ucc.asn.au>

	* tests/t_merge_5.at: new test for a merge which ends up with
	duplicate lines.
	* testsuite.at: add it

2005-03-22  Jeremy Cowgar  <jeremy@cowgar.com>

	* AUTHORS: Added my name
	* app_state.cc, commands.cc, lua.cc, lua.hh, monotone.texi,
	  std_hooks.lua, work.cc, work.hh: Added functionality to
	  read the MT/log file for commit logs. In this revision
	  tests are not yet complete nor is documenation complete
	  but the reading, blanking and creating of MT/log is.

2005-03-22  Nathaniel Smith  <njs@codesourcery.com>

	* vocab_terms.hh: Declare base64<var_name>.
	* database.cc (clear_var, set_var, get_vars): base64-encode
	var_names in the database.
	* monotone.texi (Internationalization): Update description of
	vars.
	* transforms.{cc,hh} ({in,ex}ternalize_var_name): Remove.
	* commands.cc (set, unset, ls_vars): Update accordingly.
	(unset): Error out if the variable doesn't exist.
	* tests/t_vars.at: Verify this works.

	* netcmd.cc (test_netcmd_functions): Properly type arguments to
	{read,write}_hello_cmd_payload.
	(write_hello_cmd_payload): Properly type arguments.
	* netcmd.hh (write_hello_cmd_payload):
	* netsync.cc (queue_hello_cmd): Adjust accordingly.
	(process_hello_cmd): More cleaning.  Also, save new server keys to
	a var, and check old server keys against the var.
	
	* tests/t_netsync_checks_server_key.at: New test.
	* testsuite.at: Add it.  Better docs for some netsync macros,
	while I'm here...
	* tests/t_netsync_absorbs.at: Add 'netsync' keyword.
	
2005-03-22  Nathaniel Smith  <njs@codesourcery.com>

	* tests/t_netsync_absorbs.at: New test.
	* testsuite.at: Add it.

	* netcmd.{cc,hh} (read_hello_cmd_payload): Properly type
	arguments.
	* netsync.cc (dispatch_payload): Adjust accordingly.  Move some
	logic into process_hello_cmd.
	(known_servers_domain): New constant.
	(process_hello_cmd): Tweak arguments appropriately.  Include logic
	formerly in dispatch_payload.  Cleanup.

	No semantic changes.
	
2005-03-21  Nathaniel Smith  <njs@codesourcery.com>

	* monotone.texi (Starting a New Project): Tweak phrasing.

2005-03-21  Nathaniel Smith  <njs@codesourcery.com>

	* commands.cc (process_netsync_client_args): If user specifies
	server/collection and there is no default, set the default.
	* tests/t_netsync_set_defaults.at: New test.
	* testsuite.at: Add it.

2005-03-21  Nathaniel Smith  <njs@codesourcery.com>

	* vocab.hh (var_key): New typedef.
	* database.{cc,hh}: Use it.  Make most var commands take it.
	* commands.cc (set, unset): Adjust accordingly.
	(default_server_key, default_collection_key): New constants.
	(process_netsync_client_args): New function.
	(push, pull, sync): Use it.

	* tests/t_netsync_defaults.at: New test.
	* testsuite.at: Add it.

2005-03-21  Matt Johnston  <matt@ucc.asn.au>

	* change_set.cc: use std::map rather than smap for 
	confirm_unique_entries_in_directories() and confirm_proper_tree()
	since they perform a lot of insert()s.

2005-03-21  Nathaniel Smith  <njs@codesourcery.com>

	* monotone.texi (list tags, list vars, set, unset): Document.
	(Internationalization): Document vars.

2005-03-21  Nathaniel Smith  <njs@codesourcery.com>

	* transforms.{hh,cc} ({in,ex}ternalize_var_{name,domain}): New
	functions.
	* vocab_terms.hh (base64<var_value>): Declare template.
	* database.hh (get_vars): Simplify API.
	* database.cc (get_vars, get_var, var_exists, set_var, clear_var):
	Implement.
	* commands.cc (set, unset): New commands.
	(ls): New "vars" subcommand.
	* tests/t_vars.at: Fix.  Un-XFAIL.
	
2005-03-21  Nathaniel Smith  <njs@codesourcery.com>

	* transforms.{cc,hh}: Remove tabs.

2005-03-20  Nathaniel Smith  <njs@codesourcery.com>

	* tests/t_vars.at: New test.
	* testsuite.at: Add it.

2005-03-20  Nathaniel Smith  <njs@codesourcery.com>

	* schema.sql (db_vars): New table.
	* database.cc (database::database): Update schema id.
	* schema_migration.cc (migrate_client_to_vars): New function.
	(migrate_monotone_schema): Use it.
	* tests/t_migrate_schema.at: Another schema, another test...
	
	* vocab_terms.hh (var_domain, var_name, var_value): New types.
	* database.hh (get_vars, get_var, var_exists, set_var, clear_var):
	Prototype new functions.
	
2005-03-20  Derek Scherger  <derek@echologic.com>

	* file_io.cc (book_keeping_file): return true only if first
	element of path is MT, allowing embedded MT elements
	(walk_tree_recursive): check relative paths for ignoreable book
	keeping files, rather than absolute paths
	(test_book_keeping_file): add fs::path tests for book keeping
	files
	* tests/t_add_intermediate_MT_path.at: un-XFAIL, fix some problems
	with commas, add tests for renames and deletes with embedded MT
	path elements.

2005-03-20  Nathaniel Smith  <njs@codesourcery.com>

	* monotone.texi: Add some missing @sc{}'s.
	* cryptopp/config.h: Use "mt-stdint.h", not <stdint.h>, for
	portability.

2005-03-19  Nathaniel Smith  <njs@codesourcery.com>

	* Makefile.am (EXTRA_DIST): Add UPGRADE and README.changesets.
	* debian/files: Auto-updated by dpkg-buildpackage.

	* This is the 0.17 release.
	
2005-03-18  Nathaniel Smith  <njs@codesourcery.com>

	* Makefile.am (MOST_SOURCES): Add package_{full_,}revision.h.
	* NEWS: Fill in date.
	* debian/copyright: Update from AUTHORS.
	* configure.ac: Bump version number to 0.17.
	* debian/changelog, monotone.spec: Update for release.
	* po/monotone.pot: Auto-updated by distcheck.

2005-03-18  Christof Petig <christof@petig-baender.de>

	* sqlite/*: Imported sqlite version 3.1.6 tree

2005-03-18  Nathaniel Smith  <njs@codesourcery.com>

	* monotone.1, commands.cc, Makefile.am: Fixup after merge.

2005-03-18  Nathaniel Smith  <njs@codesourcery.com>

	* path_component (split_path): Fix bug.
	Also, add unit tests for file.
	* unit_tests.{hh,cc}: Add path_component unit tests.
	
2005-03-18  Nathaniel Smith  <njs@codesourcery.com>

	* Makefile.am: Fixup after merge.
	
2005-03-18  Nathaniel Smith  <njs@codesourcery.com>

	* change_set.cc: Move path_component stuff to...
	* path_component.{hh,cc}: ...these new files.
	* Makefile.am: Add them.

2005-03-18  Matt Johnston  <matt@ucc.asn.au>

	* txt2c.cc: add --no-static option
	* Makefile.am, package_revision.h, package_full_revision.h:
	create revision info files as standalone .c files to speed
	compilation (mt_version.cc doesn't need to recompile each time)

2005-03-17  Derek Scherger  <derek@echologic.com>

	* INSTALL: add note about creating a ./configure script

2005-03-16  Nathaniel Smith  <njs@codesourcery.com>

	* UPGRADE: Finish, hopefully.
	* monotone.texi (db check): Be more clear about what is normally
	checked, and when 'db check' is useful.

2005-03-16  Patrick Mauritz <oxygene@studentenbude.ath.cx>

	* monotone.texi (Hook Reference): Typo.

2005-03-16  Nathaniel Smith  <njs@codesourcery.com>

	* monotone.texi: Add Derek Scherger to the copyright list.
	Various tweaks.
	(Starting a New Project): Rewrite to clarify that only Jim runs
	"setup", and explain why.
	(Network Service): Add a note that most people do use a central
	server, since people on the mailing list seem to perhaps be
	getting the wrong idea.
	(Making Changes): Expand a little on what the "." in "checkout ."
	means, since people seem to accidentally checkout stuff into real
	directories.
	(db check): Add much verbiage on the implications
	of various problems, and how to fix them.  Also clarify some
	wording.
	* NEWS: Small tweaks.
	* UPGRADE: More instructions, not done yet...
	
2005-03-15  Matt Johnston  <matt@ucc.asn.au>

	* commands.cc, monotone.texi, monotone.1: mention that agraph
          output is in VCG format.

2005-03-14  Nathaniel Smith  <njs@codesourcery.com>

	* commands.cc (cat): 'cat file REV PATH'.
	* monotone.texi: Mention it.
	* tests/t_cat_file_by_name.at: New test.
	* testsuite.at: Add it.

2005-03-11  Nathaniel Smith  <njs@codesourcery.com>

	* automate.cc (automate_heads): Remove app.initialize call.
	* revision.cc, revision.hh (calculate_arbitrary_change_set): New
	function.
	(calculate_composite_change_set): Touch more sanity checking.

	* commands.cc (update): Use it.

2005-03-10  Derek Scherger  <derek@echologic.com>

	* app_state.cc (set_restriction): adjust bad path error message
	* commands.cc (get_valid_paths): refactor into ...
	(extract_rearranged_paths): ... this
	(extract_delta_paths): ... this
	(extract_changed_paths): ... this
	(add_intermediate_paths): ... and this
	(restrict_delta_map): new function
	(calculate_restricted_change_set): new function
	(calculate_restricted_revision):
	(ls_missing):
	(revert): rework using new valid path functions
	(do_diff): adjust --revision variants to work with restrictions
	* tests/t_diff_restrict.at: un-XFAIL

2005-03-09  Jon Bright <jon@siliconcircus.com>
	* win32/monotone.iss: Install the many-files version of the
	docs, install the figures, create a start-menu icon for the
	docs.
	* Makefile.am: Make docs generation work with MinGW

2005-03-09  Jon Bright <jon@siliconcircus.com>
	* win32/monotone.iss: Monotone -> monotone

2005-03-09  Jon Bright <jon@siliconcircus.com>
	* win32/monotone.iss: Added an Inno Setup script for 
	generating a Windows installer.  Inno Setup is GPLed, see
	http://www.jrsoftware.org for download

2005-03-09  Jon Bright <jon@siliconcircus.com>
	* t_diff_binary.at: binary.bz.b64 -> binary.gz.b64

2005-03-08  Derek Scherger  <derek@echologic.com>

	* Makefile.am: adjust for fsck rename
	* commands.cc (db fsck): rename to db check and add short help;
	adjust for fsck file renames
	* database.{cc,hh}: minor alignment adjustments
	(get_statistic): remove redundant method
	(info): use count in place of get_statistic
	(count): return unsigned long instead of int
	(get_keys): new method
	(get_public_keys): new method
	(get_private_keys): rewrite using get_keys
	(get_certs): new method to get all certs in database from
	specified table
	(get_revision_certs): ditto
	* fsck.{cc,hh}: rename to...
	* database_check.{cc,hh}: ...this; add key, cert and sane revision
	history checking
	* monotone.1: document db dump/load/check commands
	* monotone.texi: document db check command
	* tests/t_fsck.at: rename to...
	* tests/t_database_check.at: ...this; and add tests for key and
	cert problems
	* testsuite.at: account for new test name

2005-03-08  Nathaniel Smith  <njs@codesourcery.com>

	* ChangeLog: Insert some missing newlines.
	* NEWS: Note file format changes.
	* file_io.cc (tilde_expand): Clarify error message.

2005-03-08  Nathaniel Smith  <njs@codesourcery.com>

	* keys.{cc,hh} (require_password): Simplify interface, do more
	work.
	* rcs_import.cc (import_cvs_repo): Update accordingly.
	* commands.cc (server): Likewise.
	* revision.cc (build_changesets_from_existing_revs) 
	(build_changesets_from_manifest_ancestry): Require passphrase
	early.

2005-03-08  Nathaniel Smith  <njs@codesourcery.com>

	* NEWS, INSTALL, README.changesets: Update in preparation for
	0.17.
	* UPGRADE: New file.
	
	* tests/t_diff_restrict.at: Oops.  XFAIL it.
	
2005-03-08  Jon Bright  <jon@siliconcircus.com>
	
	* win32/process.cc (process_spawn): Escape the parameters,
	surround them with quotes before adding them to the consolidated
	command line string
	* mkstemp.cc (monotone_mkstemp): Now takes a std::string&, and
	returns the *native* form of the path in this.
	* mkstemp.hh: Now always use monotone_mkstemp
	(monotone_mkstemp): Update prototype
	* lua.cc (monotone_mkstemp_for_lua): Use new-style 
	monotone_mkstemp

2005-03-08  Jon Bright  <jon@siliconcircus.com>
	
	* win32/read_password.cc (read_password): Now correctly hides 
	password when run in a Windows console.  Does at least enough in
	a MinGW rxvt console to make sure that you can't see the password.
	* win32/process.cc: Change indentation.
	(process_spawn): Log commands executed, as for unix process.cc

2005-03-07  Nathaniel Smith  <njs@codesourcery.com>

	* tests/t_diff_restrict.at: New test.
	* testsuite.at: Add it.

2005-03-05  Nathaniel Smith  <njs@codesourcery.com>

	* netsync.cc (encountered_error, error): New variable and method.
	(session::session): Initialize encountered_error.
	(write_netcmd_and_try_flush, read_some, write_some): Check it.
	(queue_error_cmd): Consider it like sending a goodbye.
	(process_error_cmd): Throw an exception instead of considering it
	a goodbye.
	(process_data_cmd): Call error() if epochs don't match.
	* tests/t_epoch.at, tests/t_epoch_server.at: More minor tweaks.
	Expect failed pulls to exit with status 0.  This isn't really
	correct, but looks complicated to fix...

2005-03-05  Nathaniel Smith  <njs@codesourcery.com>

	* testsuite.at (NETSYNC_SERVE_N_START): New macro.
	* tests/t_epoch_server.at: Misc. fixes.

	* netsync.cc (session::session): Don't open valve yet.
	(maybe_note_epochs_finished): New method to open
	valve.
	(process_done_cmd, process_data_cmd): Call it.
	(rebuild_merkle_trees): Actually calculate hashes for epoch merkle
	trees.  Also, only include epochs that meet the branch mask.
	(session): Remove unused id_to_epoch map.
	
2005-03-05  Nathaniel Smith  <njs@codesourcery.com>

	* netcmd.cc (read_netcmd_item_type): Handle epoch_item.
	(test_netcmd_functions): Update for new confirm_cmd_payload
	format.
	* netsync.cc (process_confirm_cmd): Cut and paste error.

2005-03-05  Nathaniel Smith  <njs@codesourcery.com>

	* constants.{cc,hh}: Add new epochlen, epochlen_bytes constants.
	* vocab_terms.hh, vocab.hh: Add new epoch_data type.  Add predeclarations
	for it.
	* commands.cc (ls_epochs):
	* revision.cc (
	* database.hh:
	* database.cc: Update for epoch_data.  Add get_epoch, epoch_exists
	methods.
	* epoch.{cc,hh}: New files.
	* netsync.cc: Actually implement epochs-via-merkle code.

2005-03-04  Nathaniel Smith  <njs@codesourcery.com>

	* schema.sql (branch_epochs): Add 'hash' field.
	* schema_migration.cc: Fixup for.
	* database.cc (database): Change schemas.
	* tests/t_migrate_schema.at: Replace epoch db test case with one
	with new schema.

2005-03-03  Nathaniel Smith  <njs@codesourcery.com>

	* netsync.cc (session::id_to_epoch): New variable.
	(session::session): Create refinement and requested item tables
	for epochs.
	(rebuild_merkle_trees): Fill epoch merkle tree and id_to_epoch
	table.

	* netsync.cc (queue_confirm_cmd, process_confirm_cmd) 
	(dispatch_payload, rebuild_merkle_trees): 
	* netcmd.hh:
	* netcmd.cc (read_confirm_cmd_payload, write_confirm_cmd_payload):
	Remove epochs.

2005-02-27  Nathaniel Smith  <njs@codesourcery.com>

	* constants.cc:
	* revision.cc:
	* testsuite.at: 
	* commands.cc:
	* ChangeLog: Fixup after merge.

2005-02-27  Nathaniel Smith  <njs@codesourcery.com>

	* merkle_tree.hh (netcmd_item_type): Add epoch_item.
	* merkle_tree.cc (netcmd_item_type_to_string): Handle epoch_item.

	* packet.hh, packet.cc (struct packet_db_valve): New class.
	* netsync.cc (session): Use a valved writer.

2005-02-26  Nathaniel Smith  <njs@codesourcery.com>

	* merkle_tree.hh: Fix comment.
	Remove prototypes for non-existing functions.

2005-02-26  Nathaniel Smith  <njs@codesourcery.com>

	* tests/t_epoch_unidirectional.at: New test.
	* testsuite.at: Add it.

2005-02-26  Nathaniel Smith  <njs@codesourcery.com>

	* tests/t_epoch.at: Even more paranoid.
	* tests/t_epoch_server.at: New test.
	* testsuite.at: Add it.
	
2005-02-21  Nathaniel Smith  <njs@codesourcery.com>

	* tests/t_epoch.at: Check that netsync only sends relevant
	epochs, and be a little more paranoid.

2005-02-19  Nathaniel Smith  <njs@codesourcery.com>

	* revision.cc (struct anc_graph): Fixup after merge.

2005-02-18  graydon hoare  <graydon@pobox.com>

	* database.cc (set_epoch): Fix SQL.
	* monotone.texi (Rebuilding ancestry): Reword a bit.
	* netcmd.{cc,hh} 
	({read,write}_hello_cmd_payload): Transfer server key with hello.
	({read,write}_confirm_cmd_payload): Transfer epoch list with confirm.
	* netsync.cc: Adapt to changes in netcmd.
	(rebuild_merkle_trees): Set nonexistent epochs to zero before sync.
	* revision.cc (anc_graph): Randomize epochs on rebuild.
	* tests/t_epoch.at: Fix up to test slightly new semantics.

2005-02-07  Nathaniel Smith  <njs@codesourcery.com>

	* monotone.1: Add more db commands.
	* monotone.texi: Document db rebuild.  Add section on rebuilding
	ancestry and epochs.

2005-02-06  graydon hoare  <graydon@pobox.com>

	* commands.cc (db): Add epoch commands.
	(list): Likewise.
	Also remove some unneeded transaction guards.
	* database.{cc,hh} (get_epochs): New function.
	(set_epoch): Likewise.
	(clear_epoch): Likewise.
	Also remove all persistent merkle trie stuff.
	* schema.sql: Add epochs, remove tries.
	* schema_migration.cc: Update.
	* tests/t_epoch.at: New test.
	* tests/t_migrate_schema.at: Update.
	* testsuite.at: Add some new helpers, call t_epoch.at.
	* vocab.hh (epoch_id): Define.
	* vocab_terms.hh (epoch): Define.

2005-02-05  Nathaniel Smith  <njs@codesourcery.com>

	* merkle_tree.hh: Remove mcert_item and fcert_item, rename
	rcert_item to cert_item, renumber to remove gaps left.
	* merkle_tree.cc (netcmd_item_type_to_string):
	* netcmd.cc (read_netcmd_item_type): 
	* netsync.cc: Adjust accordingly.
	
2005-02-05  Nathaniel Smith  <njs@codesourcery.com>

	* constants.cc (constants): Bump netsync protocol version.

2005-03-07  Nathaniel Smith  <njs@codesourcery.com>

	* lua.cc (monotone_spawn_for_lua): Minimal change to get arguments
	in right order.  Still needs hygienic cleanups...
	* tests/t_can_execute.at: Run 'cp' instead of 'touch', because cp
	will actually notice if we pass arguments out of order.
	* testsuite.at: Remove mysterious blank line.
	
2005-03-07  Nathaniel Smith  <njs@codesourcery.com>

	* unix/process.cc (process_spawn): Log command line before
	executing.

2005-03-07  Nathaniel Smith  <njs@codesourcery.com>

	* revision.cc (kill_redundant_edges): Rename back to...
	(kluge_for_3_ancestor_nodes): ...this.  Go back to only cleaning
	up parents of 3+ parent nodes.
	(analyze_manifest_changes): Take a third argument, of files whose
	ancestry needs splitting.
	(construct_revision_from_ancestry): Make more more complex, in
	order to properly track file identity in merges.

2005-03-05  Nathaniel Smith  <njs@codesourcery.com>

	* revision.cc (check_sane_history): Typo.
	
2005-03-05  Nathaniel Smith  <njs@codesourcery.com>

	* revision.hh (check_sane_history): Take an app_state instead of a
	database as an argument.
	* database.cc: Pass an app_state instead of a database as its
	argument. 
	* revision.cc (check_sane_history): Update accordingly.  Add a new
	check for merges, that they are creating consistent changesets
	(even when the common ancestor is outside of the usual
	paranoia-checking search depth).

2005-03-05  Nathaniel Smith  <njs@codesourcery.com>

	* revision.cc (kluge_for_3_ancestor_nodes): Rename to...
	(kill_redundant_edges): ...this.  Kill all redundant edges, not
	just ones on nodes with 3+ parents.  Also, make it actually work.
	
2005-03-05  Nathaniel Smith  <njs@codesourcery.com>

	* revision.cc (kluge_for_3_ancestor_nodes): New method.
	(rebuild_ancestry): Call it.

2005-03-03  Nathaniel Smith  <njs@codesourcery.com>

	* revision.cc (check_sane_history): Print a warning to let the
	user know why things like 'pull' can take so long.
	* netsync.cc: Remove a few tabs.

2005-03-04  Jon Bright  <jon@siliconcircus.com>
	
	* win32/process.cc (process_spawn): Now takes 
	const char * const argv[]
	* unix/process.cc (process_spawn): Ditto.  Cast for call to
	execvp
	(existsonpath): Initialise args in a const way

2005-03-04  Jon Bright  <jon@siliconcircus.com>
	
	* win32/process.cc (process_spawn): Now takes 
	char * const argv[]
	* platform.hh (process_spawn): Ditto
	* unix/process.cc (process_spawn): Ditto
	* lua.cc (monotone_spawn_for_lua): Remove debug code
	* General: Beginning to hate C++'s const rules

2005-03-04  Jon Bright  <jon@siliconcircus.com>
	
	* win32/process.cc (process_spawn): Now takes 
	const char * const *
	* platform.hh (process_spawn): Ditto
	* unix/process.cc (process_spawn): Ditto
	* General: Sorry about all these commits, I'm syncing back and
	forth between Linux and Win32

2005-03-04  Jon Bright  <jon@siliconcircus.com>
	
	* win32/process.cc (process_spawn): Now takes char * const *
	* platform.hh (process_spawn): Ditto
	* unix/process.cc (process_spawn): Ditto
	(existsonpath): argv now const char*[]

2005-03-04  Jon Bright  <jon@siliconcircus.com>
	
	* win32/process.cc: Added forgotten file
	* unix/process.cc: Include stat.h, (process_*) fix compilation
	errors

2005-03-04  Jon Bright  <jon@siliconcircus.com>
	
	* unix/process.cc: Added forgotten file

2005-03-03  Jon Bright  <jon@siliconcircus.com>
	
	* lposix.c: Deleted
	* win32/process.cc: Created, added Win32 versions of functions
	existsonpath, make_executable, process_spawn, process_wait,
	process_kill, process_sleep
	* unix/process.cc: Ditto, for the Unix versions.
	* lua.cc: Add LUA wrappers for the above functions, register
	them with LUA
	* std_hooks.lua (execute, attr_functions->execute, 
	program_exists_in_path): Use the new functions instead of posix
	functions
	* t_can_execute.at (touchhook.lua): Ditto

2005-03-01  Derek Scherger  <derek@echologic.com>

	* app_state.cc (set_restriction): actually ignore ignored files
	rather than trying to validate them

2005-03-01  Derek Scherger  <derek@echologic.com>

	* tests/t_diff_binary.at: new test (bug report)
	* tests/t_command_completion.at: new test
	* tests/t_merge_rename_file_and_rename_dir.at: new test
	* testsuite.at: include new tests
	
2005-02-28  Richard Levitte  <richard@levitte.org>

	* Makefile.am (BUILT_SOURCES_CLEAN): Moved mt-stding.h from here...
	(DISTCLEANFILES): ... to here.  Since mt-stding.h is created by
	config.status, it should only be removed by the distclean target.

2005-02-28  Matt Johnston  <matt@ucc.asn.au>

	* std_hooks.lua: posix.iswin32() == 1, rather than plain boolean
	comparison (0 doesn't compare as false in lua it seems).

2005-02-27  Jon Bright  <jon@siliconcircus.com>
	
	* lposix.c (win32 Pspawn): Search the path
	(win32 Pexistsonpath): Added.  'which' isn't easily available,
	and not available at all from a normal Win32 command shell
	(Piswin32): Added a function for both Unix and Win32 to detect
	if running on Windows
	* std_hooks.lua (program_exists_in_path): Now calls 
	posix.iswin32.  If win32, calls posix.existsonpath, otherwise
	calls which as it always did.

2005-02-27  Jon Bright  <jon@siliconcircus.com>
	
	* lposix.c (win32 Pspawn): Remove dumb strlen bug resulting in
	AVs on commit.

2005-02-27  Jon Bright  <jon@siliconcircus.com>
	
	* t_can_execute.at: Test to see if hooks can execute things
	* testsuite.at: Add t_can_execute

2005-02-27  Jon Bright  <jon@siliconcircus.com>
	
	* lposix.c (win32 Pspawn): Ensure the command string is always
	NUL-terminated.  Also, allocate enough memory for the quotes
	around the command string.

2005-02-27  Jon Bright  <jon@siliconcircus.com>
	
	* xdelta.cc (unittests): Define BOOST_STDC_NO_NAMESPACE, needed
	to compile with the latest MinGW which uses gcc 3.4.2
	* vocab.cc (verify(local_path)): Catch fs::filesystem_error too
	and rethrow this as an informative_failure, thereby fixing the
	Win32 unit tests without disabling anything
	* idna/toutf8.c (stringprep_convert): Fix a potential segfault
	when memory allocation fails.  Potentially security-relevant.
	* tests/t_i18n_file.at: Add a SET_FUNNY_FILENAME macro, which 
	gets a platform-appropriate funny filename (with/without 
	colon).  
	Change references to utf8 to utf-8, iso88591 to iso-8859-1, and
	eucjp to euc-jp, on the grounds that MinGW's iconv knows all
	of the latter and none of the former, but Linux iconv knows all
	of them.  Test now passes one Win32.  I'm presuming we weren't
	deliberately using non-standard names for charsets here.
	* tests/t_i18n_changelog.at: Same charset name changes.
	* tests/t_dump_load.at: Canonicalise dump before loading it
	* tests/t_load_into_existing.at: Ditto
	* tests/t_fmerge.at: Canonicalise fmerge output
	* tests/t_merge_normalization_edge_case.at: Ditto
	* tests/t_unidiff.at: Canonicalise diff output
	* tests/t_largish_file.at: Instead of using dd, which MinGW
	doesn't have, I've generated the file with dd on a nearby Linux
	box, then gziped and b64ed it, and the test case now generates
	it with UNGZB64
	* testsuite.at: Add a comment every 10 tests with the test
	number.  Useful if you're trying to locate which test number
	you're trying to run and only have the filename.  If people 
	hate this, though, please do delete.
	(UNB64_COMMAND) Do special handling for Win32 to avoid
	having to canonicalise the file.
	(UNGZ_COMMAND) Canonicalise the file after ungzipping it.
	* lposix.c: (Pfork, Pexec) Removed, on the grounds that we only
	really want to support fork+exec as a single operation.  fork()
	without exec() could be risky with a child process also having
	our sqlite handles, etc.  exec() could be risky since we 
	wouldn't be exiting gracefully, just dying in the middle of a
	hook.
	(Pspawn) Implemented for both Win32 and Unix.  Does fork/exec
	for Unix, CreateProcess for Win32.  Returns -1 on error, pid on
	success in both cases.
	(Pwait, Pkill, Psleep) Implemented for Win32.  Note that pid is
	not optional for Pwait on Win32.
	* std_hooks.lua: (execute) Now uses spawn()

2005-02-25  Jon Bright  <jon@siliconcircus.com>
	
	* ChangeLog: Add all my previous changes.
	* tests/t_add_owndb.at: Add test for trying to add the db to
	itself.
	* testsuite.at: Call it
	* tests/t_automate_heads.at: Canonicalise stdout output.
	* tests/t_automate_version.at: Use arithmetic comparison against
	wc output instead of string comparison, to avoid problems with
	MinGW's wc, which outputs with initial space-padding
	* tests/t_change_empty_file.at: Canonicalise stdout output 
	and compare manually instead of letting autotest check it
	* tests/t_fmerge_normalize.at: Canonicalise stdout output.
	* tests/t_netsync_single.at: Use NETSYNC_KILLHARD instead of 
	killall, as for the NETSYNC functions in testsuite.at

2005-02-27  Matt Johnston  <matt@ucc.asn.au>

        * main.cc: ignore SIGPIPE so that monotone won't be killed
        unexpectedly upon remote disconnection for netsync

2005-02-27  Nathaniel Smith  <njs@codesourcery.com>

	* idna/idn-int.h: Oops, really add this time.

2005-02-27  Nathaniel Smith  <njs@codesourcery.com>

	* AUTHORS: Add Corey Halpin.
	
	* idna/idn-int.h: New file (don't generate from configure anymore,
	but just ship).
	* configure.ac: Don't generate idna/idn-int.h.  Do generate
	mt-stdint.h.
	* Makefile.am: Adjust for idna/idn-int.h and mt-stdint.h.
	* acinclude.m4: Remove AX_CREATE_STDINT_H, ACX_PTHREAD,
	AC_COMPILE_CHECK_SIZEOF (let aclocal pick them up from m4/
	instead).
	* m4/ax_create_stdint_h.m4:
	* m4/acx_pthread.m4: Update from http://autoconf-archive.cryp.to/
	
	* numeric_vocab.hh: Instead of dancing around which header to
	include, include mt-stdint.h.
	
	* app_state.cc (restriction_includes, set_restriction): Move
	global static 'dot' into these functions, because file_path
	depends on global book_keeping_dir being initialized already, and
	there is no guaranteed order of initialization of C++ statics.
	(Bug reported by Matt Johnston.)
	
2005-02-27  Corey Halpin  <chalpin@cs.wisc.edu>

	* numeric_vocab.hh: Try both stdint.h and inttypes.h.
	* main.cc: OpenBSD has Unix signals too.

2005-02-26  Derek Scherger  <derek@echologic.com>

	* file_io.cc (absolutify): normalize fs::path to remove ..'s
	* tests/t_db_with_dots.at: ensure database path in MT/options
	doesn't contain ..'s

2005-02-25  Jon Bright  <jon@siliconcircus.com>
	
	* ChangeLog: Add all my previous changes.
	* tests/t_add_owndb.at: Add test for trying to add the db to
	itself.
	* testsuite.at: Call it
	* tests/t_automate_heads.at: Canonicalise stdout output.
	* tests/t_automate_version.at: Use arithmetic comparison against
	wc output instead of string comparison, to avoid problems with
	MinGW's wc, which outputs with initial space-padding
	* tests/t_change_empty_file.at: Canonicalise stdout output 
	and compare manually instead of letting autotest check it
	* tests/t_fmerge_normalize.at: Canonicalise stdout output.
	* tests/t_netsync_single.at: Use NETSYNC_KILLHARD instead of 
	killall, as for the NETSYNC functions in testsuite.at

2005-02-25  Nathaniel Smith  <njs@codesourcery.com>

	* vocab.cc (test_file_path_verification): Re-enable some tests
	disabled by Jon Bright, following discussion on IRC concluding
	that they were catching a real bug.

2005-02-24  Nathaniel Smith  <njs@codesourcery.com>

	* tests/t_add_dot.at: Run "add ." in a subdirectory, so as not to
	add the test database.  (Reported by Jon Bright.)

	* AUTHORS: Fix gettext.h copyright note, to not be in the middle
	of libidn copyright note.
	Add Jon Bright.

2005-02-24  Jon Bright  <jon@siliconcircus.com>

	* app_state.cc (prefix): Use string() instead of 
	native_directory_string().  For Unix, these should be equivalent.
	For Win32, I believe string()'s correct (since we compare 
	everywhere against normalized paths with / characters, but 
	native_directory_string produces paths with \ characters on Win32.
	* rcs_file.cc (file_source): Map the map, not the mapping.
	* tests/t_i18n_file.at: Remove colon from filename with symbols.
	I need to return to this and add a proper test for Win32, so we
	only use the colon on non-Win32.
	* testsuite.at: Add a CANONICALISE function, which does nothing
	on Unix and strips out carriage returns from files on Win32.  This
	is useful for being able to compare Monotone's stdout output to
	files on disk.  Add NETSYNC_KILL and NETSYNC_KILLHARD functions,
	to deal with MinGW not having killall (Unix still uses killall,
	though).
	* tests/t_import.at: Add CANONICALISE calls before comparing
	stdout output.
	* tests/t_netsync.at: Likewise
	* tests/t_netsync_single.at: Likewise
	* tests/t_scan.at: Likewise
	* tests/t_versions.at: Likewise
	* tests/t_ls_missing.at: Likewise.  Also, generate missingfoo and
	missingbar files with expected output from ls missing for these
	files being missing and compare against those.

2005-02-24  Derek Scherger  <derek@echologic.com>

	* app_state.{cc,hh} (add_restriction): rename to ...
	(set_restriction) this; and add path validation
	* commands.cc (get_valid_paths): new function
	(get_path_rearrangement) remove restricted include/exclude variant
	(calculate_restricted_revision) get valid paths and use to set up
	restriction
	(status, ls_unknown, commit, do_diff) pass args to
	calculate_restricted_revision to valid restriction paths
	(ls_missing, revert) get valid paths and use to set up restriction
	* tests/t_checkout_options.at: remove bug report priority (it's
	fixed!)
	* tests/t_diff_added_file.at: add --revision options to diff
	* tests/t_restrictions.at: remove invalid paths from ls unknown
	and ls ignored
	* tests/t_restrictions_warn_on_unknown.at: un-XFAIL
	
2005-02-23  Derek Scherger  <derek@echologic.com>

	* commands.cc (ls_missing): replace duplicated code with call to
	calculate_base_revision

2005-02-23  Jon Bright  <jon@siliconcircus.com>
	
	* vocab.cc (test_file_path_verification): Disable foo//nonsense
	test for Win32, add tests for UNC paths.  This was the only
	failing unit test on Win32.

2005-02-23  Jon Bright  <jon@siliconcircus.com>

	* txt2c.cc (main): Don't claim the file was generated from 
	--strip-trailing if that option's used.

2005-02-23  Jon Bright  <jon@siliconcircus.com>

	* app_state.cc: Add include of io.h for Win32, for chdir()
	* file_io.cc (get_homedir): Correct assertion (remove bracket)
	* lua/lposix.c, lua/modemuncher.c: Remove all references to
	functions and modes that don't exist on Win32.
	* monotone.cc: Include libintl.h on Win32
	
2005-02-21  Nathaniel Smith  <njs@codesourcery.com>

	* file_io.cc (get_homedir): Add more comments and logging to Win32
	version.  Also, only check HOME under Cygwin/MinGW.

2005-02-21  Derek Scherger  <derek@echologic.com>

	* Makefile.am: merge fixup
	
2005-02-21  Derek Scherger  <derek@echologic.com>

	* Makefile.am: add fsck.{cc,hh}
	* commands.cc(check_db): move to ...
	* fsck.{cc,hh}: here and do lots more checking
	* database.{cc,hh}(get_ids): new method
	(get_file_ids,get_manifest_ids,get_revision_ids): more new methods
	* tests/t_fsck.at: new test
	* testsuite.at: call it
	
2005-02-21  Nathaniel Smith  <njs@codesourcery.com>

	* commands.cc (commit): Simplify chatter.

2005-02-21  Nathaniel Smith  <njs@codesourcery.com>

	* file_io.cc (get_homedir): Check more environment variables in
	Win32 version.

2005-02-21  Nathaniel Smith  <njs@codesourcery.com>

	* file_io.cc: Remove tabs.

2005-02-21  Nathaniel Smith  <njs@codesourcery.com>

	* smap.hh (smap): Remove leading underscores, add comments.

2005-02-20  Nathaniel Smith  <njs@codesourcery.com>

	* std_hooks.lua (merge2, merge3): Check for DISPLAY before
	invoking gvim.

2005-02-20  Julio M. Merino Vidal  <jmmv@menta.net>

	* ChangeLog: Use tabs for indentation rather than spaces.  Drop
	trailing whitespace.  While here, fix a date by adding zeros before
	the month and the day number.

2005-02-20  Julio M. Merino Vidal  <jmmv@menta.net>

	* gettext.h: Add file.
	* AUTHORS: Mention that it comes from the GNU Gettext package.
	* Makefile.am: Distribute it.
	* sanity.hh: Use gettext.h rather than libintl.h so that --disable-nls
	works.  Also improves portability, according to the GNU Gettext
	manual.

2005-02-19  Derek Scherger  <derek@echologic.com>

	* automate.cc (automate_heads): remove bogus call to 
	app.allow_working_copy() which is called in cpp_main
	* database.cc (check_sqlite_format_version): don't check database
	version when "file" is really a directory; add filename to error
	message
	(sql): check for empty database early, even though this seems
	impossible as absolutify changes "" into path to working dir;
	convert to use N-style assertions; add check to ensure "file" is
	not really a directory
	* tests/t_db_missing.at: new test for above problems
	* testsuite.at: call it

2005-02-19  Nathaniel Smith  <njs@codesourcery.com>

	* tests/t_add_intermediate_MT_path.at: Tighten up.

	* tests/t_merge_3.at: New test.
	* tests/t_merge_4.at: Likewise.
	* testsuite.at: Add them.

2005-02-19  Ole Dalgaard  <josua+monotone@giraffen.dk>

	* configure.ac: Check for 64-bit versions of Boost static
	libraries.

2005-02-18  Julio M. Merino Vidal  <jmmv@menta.net>

	* INSTALL:
	* configure.ac: Improve Boost detection by trying several possible
	library suffixes before aborting.

2005-02-18  graydon hoare  <graydon@pobox.com>

	* change_set.cc
	(apply_change_set): Avoid fast path when there are adds.
	(apply_path_rearrangement): Likewise.

2005-02-18  graydon hoare  <graydon@pobox.com>

	* automate.cc (automate_heads): Fix initialize() call.
	* change_set.{cc,hh}
	(apply_path_rearrangement): Add quick version.
	* revision.cc
	(check_sane_history): Use quick version of apply_change_set.
	* work.cc
	(build_addition): Use quick version of apply_path_rearrangement.
	(known_preimage_path): Likewise.
	* testsuite.at: Fix definitions of _ROOT_DIR, add --norc some
	places.
	* AUTHORS: Mention Daniel.

2005-02-18  Daniel Berlin  <dberlin@dberlin.org>

	* xdelta.cc (compute_delta_insns): Correct 1-byte-source bug.

2005-02-18  graydon hoare  <graydon@pobox.com>

	* Makefile.am (MOST_SOURCES): Add smap.hh.

2005-02-18  graydon hoare  <graydon@pobox.com>

	* basic_io.{cc,hh}: Inline some stuff.
	* change_set.cc: Use smap various places, reduce to 32-bit tids.
	* commands.cc: Use shared_ptr<change_set> everywhere.
	* netsync.cc: Likewise.
	* rcs_import.cc: Likewise.
	* revision.{cc,hh}: Likewise.
	* smap.hh: New file.

2005-02-18  Julio M. Merino Vidal  <jmmv@menta.net>

	* INSTALL:
	* configure.ac: Improve Boost detection by trying several possible
	library suffixes before aborting.

2005-02-17  Derek Scherger  <derek@echologic.com>

	* tests/t_add_intermediate_MT_path.at: new test
	* testsuite.at: call it

2005-02-17  Julio M. Merino Vidal  <jmmv@menta.net>

	* testsuite.at:
	* tests/t_change_empty_file.at: Verify that modifying an empty file
	creates a patch revision rather than an add/delete sequence.  The
	incorrect behavior was reported in bug #9964.

2005-02-17  Derek Scherger  <derek@echologic.com>

	* app_state.{cc,hh} (app_state): initialize search root
	(initialize): boolean signature variant renamed to ...
	(allow_working_copy): this; add explicit search root; move
	requirement for working copy to ...
	(require_working_copy): this new method
	(initialize): string signature variant renamed to ...
	(create_working_copy): this
	(set_root): new method
	* commands.cc: remove app.initialize(false) calls; replace
	app.initialize(true) with app.require_working_copy(); replace
	app.initialize(dir) with app.create_working_copy(dir)
	(checkout): ensure revision is member of specified branch
	* file_io.{cc,hh} (find_working_copy): stop search at --root if
	specified
	* monotone.cc (OPT_ROOT): new option
	(cpp_main): call app.allow_working_copy() before executing
	commands to always read default options
	* monotone.1: add --root option
	* monotone.texi: add --root option
	* tests/t_checkout_noop_on_fail.at: un-XFAIL
	* tests/t_checkout_options.at: un-XFAIL, add check for specified
	revision not in specified branch
	* testsuite.at: add --root option to MONOTONE to prevent searching
	above test dir
	* vocab.cc: remove redundant forward declaration

2005-02-16  Derek Scherger  <derek@echologic.com>

	* commands.cc (revert): don't rewrite unchanged files
	* tests/t_revert_unchanged.at: new test
	* testsuite.at: call it

2005-02-12  Derek Scherger  <derek@echologic.com>

	* database.cc (sqlite3_unpack_fn): new function for viewing
	base64, gzipped data
	(install_functions): install it
	(rehash): remove unused obsolete fcerts ticker

2005-02-17  Nathaniel Smith  <njs@codesourcery.com>

	* debian/changelog: s/graydon@mogo/graydon@pobox.com/, to make
	lintian happy.
	* debian/rules (config.status): Remove --with-bundled-adns.
	* debian/control (Build-Depends): Don't Build-Depend on libpopt,
	only libpopt-dev.
	* .mt-attrs (debian/control): Make executable.

2005-02-17  Nathaniel Smith  <njs@codesourcery.com>

	* tests/t_undo_update.at: Stupid typo.
	* tests/t_largish_file.at: New test.
	* testsuite.at: Add it.

	* commands.cc (push, pull, sync): Remove misleading "..." from
	help text.

2005-02-16  Julio M. Merino Vidal  <jmmv@menta.net>

	* Makefile.am: Append $(BOOST_SUFFIX) to -lboost_unit_test_framework
	to fix 'make check' on systems where boost libraries can only be
	found by passing the exact suffix as part of the name.

2005-02-16  Julio M. Merino Vidal  <jmmv@menta.net>

	* monotone.texi: Fix a typo (hexidecimal to hexadecimal).  Also
	change an example command to append stuff to ~/.monotonerc, instead
	of completely destroying the possibily existing file.  Addresses
	bug #11136.

2005-02-16  Julio M. Merino Vidal  <jmmv@menta.net>

	* cryptopp/config.h: Use uint{8,16,32,64}_t as size types instead of
	trying to match them to unsigned char/int/long/long long respectively.
	Should fix build on FreeBSD/sparc64, as seen in bug #10203.

2005-02-16  Julio M. Merino Vidal  <jmmv@menta.net>

	* INSTALL:
	* Makefile.am:
	* configure.ac: Add the --disable-large-file option to manually
	disable large file support from the builtin sqlite (compatibility
	with old systems and FAT).  Addresses bug #8380.

2005-02-16  Nathaniel Smith  <njs@codesourcery.com>

	* tests/t_undo_update.at: New todo.
	* testsuite.at: Add it.

2005-02-15  Nathaniel Smith  <njs@codesourcery.com>

	* monotone.1: Add cursory note about "automate".
	* monotone.texi: Synchronize with manpage.

2005-02-15  Nathaniel Smith  <njs@codesourcery.com>

	* automate.cc: Add "Error conditions" to the standard comment
	sections.

	* monotone.texi (Scripting): New section.
	(Automation): New section.

	* tests/t_automate_heads.at: Test behavior with nonexistent
	branch.

2005-02-14  Nathaniel Smith  <njs@codesourcery.com>

	* tests/t_merge_normalization_edge_case.at: New test.
	* testsuite.at: Add it.

	* diff_patch.cc (normalize_extents): Soften the warning message
	now that we have one test case.

2005-02-14  Matthew A. Nicholson  <mnicholson@digium.com>

	* std_hooks.lua: Add vimdiff merge hooks.

2005-02-14  Nathaniel Smith  <njs@codesourcery.com>

	* std_hooks.lua: Remove tabs.

2005-02-14  Nathaniel Smith  <njs@codesourcery.com>

	* tests/t_automate_heads.at: New test.
	* tests/t_automate_version.at: New test.
	* testsuite.at: Add then.

	* commands.cc (automate): Fix documentation string.
	* automate.cc: Much more structured documentation comments.

2005-02-13  Nathaniel Smith  <njs@codesourcery.com>

	* automate.{cc,hh}: New files.
	* commands.cc: New command "automate".

2005-02-13  Nathaniel Smith  <njs@codesourcery.com>

	* monotone.texi (Creating a Database): Fix typo, clarify
	conventions for database management following question on mailing
	list.

2005-02-12  graydon hoare  <graydon@pobox.com>

	* change_set.{cc,hh}: Correct code to pass newly-added unit tests.

2005-02-10  Derek Scherger  <derek@echologic.com>

	* monotone.1: update for restrictions
	* monotone.texi: sync with manpage

2005-02-09  Derek Scherger  <derek@echologic.com>

	* cert.cc (cert_revision_testresult): allow pass/fail testresult
	values
	* commands.cc (testresult): likewise
	* commands.cc (do_diff): disallow restriction of non-working copy
	diffs
	* monotone.texi: update for restrictions

2005-02-08  graydon hoare  <graydon@pobox.com>

	* database.cc (version_cache::set): Fix bad expiry logic.

2005-02-08  Nathaniel Smith  <njs@codesourcery.com>

	* change_set.cc (check_sane): Null sources are only valid for
	adds.

2005-02-07  Nathaniel Smith  <njs@codesourcery.com>

	* database.cc (struct version_cache): Fix invariant in cache
	clearing logic.

2005-02-06  Nathaniel Smith  <njs@codesourcery.com>

	* change_set.cc: Add a few more invariants; add lots and lots of
	unit tests.

2005-02-06  graydon hoare  <graydon@pobox.com>

	* change_set.cc: Use hash_map in a few places.
	(confirm_unique_entries_in_directories): Fix invariants.
	* constants.{cc,hh} (db_version_cache_sz): New constant.
	* database.cc (version_cache): New structure.
	(get_version): Use it.
	* interner.hh: Rewrite to use hash_map and vector.
	* tests/t_no_rename_overwrite.at: Tweak return codes.

2005-02-06  Nathaniel Smith  <njs@codesourcery.com>

	* ui.hh (ensure_clean_line): New method.
	* ui.cc (inform): Use it.
	* keys.cc (get_passphrase): Call it before prompting for passphrase.

2005-02-06  Nathaniel Smith  <njs@codesourcery.com>

	* database.cc (info): Report more statistics.

	* ROADMAP: Remove finished items.

	* revision.cc (analyze_manifest_changes): Childs cannot be null,
	that makes no sense.
	(add_node_for_old_manifest): Log node names, don't print it.
	(construct_revision_from_ancestry): Partially rewrite to handle
	root nodes explicitly.
	(build_changesets_from_existing_revs): Don't put the null revision
	in the ancestry graph, to match changesetify logic.
	(add_node_for_old_revision): Enforce decision that the ancestry
	graph not contain the null revision.

	(anc_graph::heads): Remove.
	(add_node_ancestry): Don't try creating it; logic was broken
	anyway.
	(rebuild_from_heads): Rename to...
	(rebuild_ancestry): ...this.  Calculate head set correctly.

2005-02-05  Nathaniel Smith  <njs@codesourcery.com>

	* change_set.cc (compose_path): Add more invariants.

2005-02-05  Nathaniel Smith  <njs@codesourcery.com>

	* monotone.cc (cpp_main): Log command line, to help interpret the
	logs people send in.

2005-02-05  Nathaniel Smith  <njs@codesourcery.com>

	* revision.cc (check_sane): Turn off this invariant when
	global_sanity.relaxed.

2005-02-03  Nathaniel Smith  <njs@codesourcery.com>

	* tests/t_load_into_existing.at: Oops, really add it too, sigh.

2005-02-03  Nathaniel Smith  <njs@codesourcery.com>

	* tests/t_need_mt_revision.at: Oops, really add it.

2005-02-03  Nathaniel Smith  <njs@codesourcery.com>

	* interner.hh (interner::intern): Add version taking a bool&, so
	callers can tell whether this string has previously been checked.
	* change_set.cc: Use new interned string identifier
	'path_component's instead of file_path's for components of paths;
	sanity-check each component exactly once.

2005-02-03  Nathaniel Smith  <njs@codesourcery.com>

	* database.cc (load): Check for existence of target database.
	* tests/t_load_into_existing.at: New test.
	* testsuite.at: Add it.

2005-02-03  Nathaniel Smith  <njs@codesourcery.com>

	* tests/t_checkout_dir.at: Also check that checkout to unwriteable
	directory fails.
	* tests/t_branch_checkout.at: New test.
	* testsuite.at: Add it.

	* app_state.cc (initialize): Simplify working directory
	initialization, and improve error handling.

	* keys.cc (get_passphrase): Disallow empty passphrases early
	(before they trigger an invariant down the line...).

2005-02-03  Nathaniel Smith  <njs@codesourcery.com>

	* update.cc (pick_update_candidates): Add I().
	* commands.cc (calculate_base_revision): Remove 'rev' argument,
	which was never set and callers never used.
	(calculate_base_manifest, calculate_current_revision)
	(calculate_restricted_revision, revert): Update correspondingly.
	(update): Check for null old revision.

	* main.cc (main): Make exit status 3 if we caught an unhandled
	exception, in particular so the testsuite can tell the difference
	between an error handled cleanly and an error caught by an
	invariant.
	* tests/t_update_null_revision.at: New test.
	* testsuite.at: Add it.

2005-02-03  Nathaniel Smith  <njs@codesourcery.com>

	* main.cc: Remove tabs.

2005-02-02  Nathaniel Smith  <njs@codesourcery.com>

	* change_set.cc (extract_first): Rename to...
	(extract_pairs_and_insert): ...this.
	(path_rearrangement::check_sane): Use it to add additional
	checks.

	* work.hh: Update comments (MT/manifest doesn't exist
	anymore...).

	* tests/t_need_mt_revision.at: New test.
	* testsuite.at: Add it.
	* commands.cc (get_revision_id): Require MT/revision to exist.
	(setup): Create MT/revision.

2005-02-02  Nathaniel Smith  <njs@codesourcery.com>

	* work.hh: Remove tabs.

2005-02-03  graydon hoare  <graydon@pobox.com>

	* tests/t_i18n_changelog.at: New test.
	* testsuite.at: Run it.
	* lua/lposix.c: New file.
	* lua/modemuncher.c: New file
	* lua.cc: Load posix library.
	* lua/liolib.c: Disable execute and popen.
	* std_hooks.lua: Remove io.execute uses.
	* AUTHORS: Update to mention lposix.c, modemuncher.c.
	* Makefile.am: Likewise.

2005-02-01  Nathaniel Smith  <njs@codesourcery.com>

	* tests/t_rebuild.at: Beef up test in response to possible
	problems reported by Derek Scherger.

2005-01-31  Nathaniel Smith  <njs@codesourcery.com>

	* rcs_import.cc (store_manifest_edge): Don't try to store deltas
	to the null manifest.
	(import_cvs_repo): Root revision has null manifest, not empty
	manifest.
	* revision.cc (check_sane): More invariants.

2005-01-28  graydon hoare  <graydon@pobox.com>

	* database.{cc,hh}: More netsync speed tweaks.
	* netsync.cc: Likewise.

2005-01-27  Nathaniel Smith  <njs@codesourcery.com>

	* tests/t_restrictions_warn_on_unknown.at: New test.
	* testsuite.at: Add it.

2005-01-27  Derek Scherger  <derek@echologic.com>

	* commands.cc (attr): adjust for subdir; ensure files exist
	* tests/t_attr.at: improve setup description
	* tests/t_attributes.at: improve setup description so that
	testsuite -k attr runs this test; check for attributes on missing
	files
	* tests/t_subdir_attr.at: new test
	* testsuite.at: fix dutch spelling of monotone; call new test

2005-01-27  Nathaniel Smith  <njs@codesourcery.com>

	* change_set.hh (null_id): New function.
	* revision.cc (analyze_manifest_changes): Fix typo, use null_id.
	* tests/t_rebuild.at: Un-XFAIL.

2005-01-27  Nathaniel Smith  <njs@codesourcery.com>

	* tests/t_rebuild.at: Add priority tag.

	* tests/t_cvsimport.at: Be more thorough.

	* rcs_import.cc (store_edge): Rename to...
	(store_manifest_edge): ...this.  Remove revision arguments, and
	remove storing of revision.
	(import_states_recursive): Update accordingly.
	Add 'revisions' argument; update it instead of trying to write
	revisions now.
	(import_states_by_branch): Add 'revisions' argument.
	(import_cvs_repo): Add a stage 3 that writes out the revisions
	accumulated in the 'revisions' vector.
	
2005-01-27  Matt Johnston  <matt@ucc.asn.au>

	(compile fixes for Linux/gcc 3.3.4)
	* botan/{util.cpp,primes.cpp}: give large constants ULL
	suffixes
	* botan/{gzip.cpp}: fix type for std::max() comparison

2005-01-27  graydon hoare  <graydon@pobox.com>

	* AUTHORS: Mention Georg.
	* change_set.cc: Null out names which are in null directories.
	* commands.cc (reindex): Remove COLLECTION argument.
	* database.{cc,hh} (get_revision_certs):
	Add brute force "load all certs" method.
	* merkle_tree.{cc,hh}: Modify to use memory rather than disk.
	* netsync.{cc,hh}: Likewise.
	* packet.hh (manifest_edge_analyzer): Kill dead code.

2005-01-26  Nathaniel Smith  <njs@codesourcery.com>

	* mt_version.cc (print_full_version): Include system flavour.

2005-01-26  Nathaniel Smith  <njs@codesourcery.com>

	* tests/t_rebuild.at: New test.
	* testsuite.at: Add it.

2005-01-26  Nathaniel Smith  <njs@codesourcery.com>

	* tests/t_checkout_noop_on_fail.at: Clarify description and XFAIL.

	* tests/t_approval_semantics.at: New TODO.
	* tests/t_monotone_agent.at: New TODO.
	* testsuite.at: Add them.

2005-01-25  Nathaniel Smith  <njs@codesourcery.com>

	* tests/t_checkout_noop_on_fail.at: New test.
	* testsuite.at: Add it.
	(RAW_MONOTONE): Add $PREEXECUTE to definition.

2005-01-25  Nathaniel Smith  <njs@codesourcery.com>

	* change_set.cc (extend_renumbering_from_path_identities): Add
	invariant.
	(extend_renumbering_via_added_files): Likewise.

	* constants.hh (maxbytes, postsz): Remove dead constants.
	(verify_depth): New constant.
	* constants.cc: Likewise.
	* revision.hh (check_sane_history): New function.
	* revision.cc (check_sane_history): Likewise.
	* database.cc (put_revision): Sanity check revision and revision
	history before storing it.
	This breaks cvs import.  Why?

	* update.cc (find_deepest_acceptable_descendent): Remove.
	(acceptable_descendent, calculate_update_set): New functions.
	(pick_update_candidates): Use 'calculate_update_set'.
	* tests/t_update_2.at: Un-XFAIL.
	* tests/t_ambig_update.at: Un-XFAIL.

	* tests/t_no_rename_overwrite.at: New test.
	* tests/t_cdiff.at: New test placeholder.
	* testsuite.at: Add them.
	(MONOTONE): Prefix command line with $PREEXECUTE to e.g. support
	running under Valgrind.

2005-01-25  Matt Johnston  <matt@ucc.asn.au>

	* cert.cc: ignore whitespace when comparing private keys
	from the database and with the lua hook
	* tests/t_lua_privkey.at: new test
	* testsuite.at: run it

2005-01-23  Derek Scherger  <derek@echologic.com>

	* commands.cc (restrict_rename_set): include renames if either
	name is present in restriction
	(calculate_base_revision): remove unused variant
	(calculate_current_revision): remove unsed variable
	(calculate_restricted_revision): remove unsed variable
	(ls_missing): remove unsed variable
	(revert): rewrite with restrictions
	* tests/t_revert.at: test partial reverts adjust MT/work properly
	* tests/t_revert_dirs.at: un-XFAIL
	* tests/t_revert_rename.at: un-XFAIL; revert rename via both names

2005-01-23  Derek Scherger  <derek@echologic.com>

	* tests/t_revert_rename.at: remove extra MONOTONE_SETUP
	attempt revert by both original name and new name

2005-01-23  Derek Scherger  <derek@echologic.com>

	* tests/t_revert_rename.at: New test.
	* testsuite.at: Add it.

2005-01-22  Derek Scherger  <derek@echologic.com>

	* tests/t_revert_dirs.at: New test.
	* testsuite.at: Add it.

2005-01-22  Nathaniel Smith  <njs@codesourcery.com>

	* configure.ac (AC_INIT): Set bug-reporting address to list
	address, rather than Graydon's personal email.
	* diff_patch.cc (normalize_extents): Use it.
	* ui.cc (fatal): Likewise.

	* tests/t_vcheck.at: New priority "todo", tweak descriptive text.

2005-01-23  Derek Scherger  <derek@echologic.com>

	* database.{cc,hh}: convert queries to use prepared statements

2005-01-22  Nathaniel Smith  <njs@codesourcery.com>

	* tests/t_delete_dir.at: Add more commentary.

	* tests/t_rename_dir_patch.at: New test.
	* tests/t_delete_dir_patch.at: New test.
	* testsuite.at: Add them.

2005-01-22  Nathaniel Smith  <njs@codesourcery.com>

	* change_set.cc (apply_change_set): Add invariants.
	* tests/t_rename_dir_cross_level.at: New test.
	* tests/t_rename_added_in_rename.at: New test.
	* tests/t_rename_conflict.at: New test.
	* testsuite.at: Add them.

2005-01-21  Nathaniel Smith  <njs@codesourcery.com>

	* tests/t_ambig_update.at: Update comments.

	* tests/t_update_2.at: New test from Georg-W. Koltermann
	<Georg.Koltermann@mscsoftware.com>.
	* testsuite.at: Add it.

2005-01-20  Nathaniel Smith  <njs@codesourcery.com>

	* tests/t_lca_1.at: New bug report.
	* testsuite.at: Add it.

2005-01-19  Nathaniel Smith  <njs@codesourcery.com>

	* commands.cc (merge): Improve merge chatter.
	(do_diff): Don't print anything when there are no
	changes.

2005-01-19  Nathaniel Smith  <njs@codesourcery.com>

	* tests/t_db_with_dots.at: New test.
	* testsuite.at: Add it.

2005-01-19  Patrick Mauritz <oxygene@studentenbude.ath.cx>

	* Makefile.am (%.h, package_revision.h, package_full_revision.h):
	Don't update target file if no change has occurred, to reduce
	unnecessary rebuilds.

2005-01-18  Nathaniel Smith  <njs@codesourcery.com>

	* rcs_import.cc (cvs_key): Initialize struct tm to all zeros, to
	stop garbage sneaking in -- thanks to Zack Weinberg for pointing
	this out.  Also, handle 2 digit years properly on WIN32.

2005-01-18  Nathaniel Smith  <njs@codesourcery.com>

	* rcs_import.cc: Remove tabs.

2005-01-19  Matt Johnston  <matt@ucc.asn.au>

	* database.cc: Pass filename to check_sqlite_format_version as a
	fs::path, so that it doesn't get passed as a freshly created fs::path
	with default checker (which disallows '.foo' path components)

2005-01-19  Nathaniel Smith  <njs@codesourcery.com>

	* netsync.cc (session, process_confirm_cmd, dispatch_payload):
	Back out some over-zealous changes that broke netsync
	compatibility.  Probably should redo later, when have a chance to
	bump netsync protocol number, but we're not ready for that now.

2005-01-19  Nathaniel Smith  <njs@codesourcery.com>

	* tests/t_subdir_revert.at: New test.
	* tests/t_subdir_rename.at: New test.
	* testsuite.at: Add them.

2005-01-18  Nathaniel Smith  <njs@codesourcery.com>

	* tests/t_subdir_add.at: New test.
	* tests/t_subdir_drop.at: New test.
	* testsuite.at: Add them.
	* tests/t_delete_dir.at: Implement it.

2005-01-19  Nathaniel Smith  <njs@codesourcery.com>

	* netcmd.cc: Remove tabs.

2005-01-19  Nathaniel Smith  <njs@codesourcery.com>

	* merkle_tree.cc: Remove tabs.

2005-01-18  Nathaniel Smith  <njs@codesourcery.com>

	* rcs_import.cc (cvs_key): Initialize struct tm to all zeros, to
	stop garbage sneaking in -- thanks to Zack Weinberg for pointing
	this out.  Also, handle 2 digit years properly on WIN32.

2005-01-18  Nathaniel Smith  <njs@codesourcery.com>

	* rcs_import.cc: Remove tabs.

2005-01-18  Nathaniel Smith  <njs@codesourcery.com>

	* monotone.texi: Undocument mcerts, fcerts; rename rcerts to
	certs.
	* monotone.1: Likewise.

2005-01-18  Nathaniel Smith  <njs@codesourcery.com>

	* commands.cc (restrict_rename_set): Fix types to compile with old
	rename_set gunk removed.
	Alter logic to yell if a rename crosses the restriction boundary,
	rather than silently ignore it.

2005-01-19  graydon hoare  <graydon@pobox.com>

	* commands.cc: Fix up some merge breakage.
	* tests/t_add_dot.at: Un-XFAIL.
	* testsuite.at: Run "setup ." before "db init".

2005-01-09  Derek Scherger  <derek@echologic.com>

	* commands.cc (get_path_rearrangement): new function/signature for
	splitting restricted rearrangements
	(calculate_restricted_revision): use it and update to work
	similarly to calculate_current_revision
	(trusted): call app.initialize(false)
	(ls_missing): adjust for new get_path_rearrangement
	(attr): call app.initialize(true)
	(diff): merge cleanup
	(lca, lcad, explicit_merge): call app.initialize(false)
	* app_state.cc (constructor): set database app state
	(load_rcfiles): add required booleans
	* lua.{cc,hh} (load_rcfile): add required boolean
	* tests/t_add.at:
	* tests/t_diff_added_file.at:
	* tests/t_disapprove.at:
	* tests/t_drop_missing.at:
	* tests/t_heads.at:
	* tests/t_heads_discontinuous_branch.at:
	* tests/t_i18n_file.at:
	* tests/t_log_nonexistent.at:
	* tests/t_merge_add_del.at:
	* tests/t_netsync.at:
	* tests/t_netsync_pubkey.at:
	* tests/t_netsync_single.at:
	* tests/t_persistent_server_keys.at:
	* tests/t_persistent_server_revision.at:
	* tests/t_remerge.at:
	* tests/t_tags.at:
	* tests/t_update_missing.at:
	* tests/t_update_to_revision.at: add --message option to commits
	* tests/t_merge2_add.at:
	* tests/t_merge2_data.at:
	* tests/t_netsync_unrelated.at: create working directory with new
	setup command
	* tests/t_erename.at: update for revisions
	* tests/t_no_change_deltas.at: add --revision options to diff
	* tests/t_restrictions.at: remove some cruft and update to work
	with revisions
	* tests/t_subdirs.at: pass correct --rcfile and --db options from
	within subdir
	* testsuite.at (REVERT_TO): remove MT dir before checkout, which
	now fails if MT exists, replace checkout MT/options with old
	MT/options
	(COMMIT): add --message option to commit macro
	* work.cc (read_options_map): don't overwrite option settings when
	reading options map so that command line settings take precedence

2005-01-18  Nathaniel Smith  <njs@codesourcery.com>

	* netsync.cc: Partially fix comment (s/manifest/revision/ etc.).
	(dispatch_payload): Ignore mcert and fcert refinement requests,
	instead of dying on them.  Hack, but I think it should let this
	netsync continue to interoperate with old netsync...

2005-01-18  Nathaniel Smith  <njs@codesourcery.com>

	* vocab.hh: Remove file<cert>.
	* vocab.cc: Likewise.
	* packet_types.hh: Remove file.
	* Makefile.am (MOST_SOURCES): Remove packet_types.hh and mac.hh.

2005-01-18  Nathaniel Smith  <njs@codesourcery.com>

	* netsync.cc (process_confirm_cmd): Don't try refining mcert and
	fcert trees.
	Remove other dead/pointless code.

2005-01-18  Nathaniel Smith  <njs@codesourcery.com>

	* database.hh: Remove file cert stuff.
	* netsync.cc (data_exists): We don't have file/manifest certs.
	(load_data): Likewise.

2005-01-18  Nathaniel Smith  <njs@codesourcery.com>

	* netsync.cc (process_data_cmd): Ignore file/manifest certs.

	* database.cc (struct valid_certs): Don't support file certs.
	(rehash): No file certs.
	(file_cert_exists): Remove.
	(put_file_cert): Remove.
	(get_file_certs): Remove.

2005-01-18  Nathaniel Smith  <njs@codesourcery.com>

	* packet.cc (class delayed_manifest_cert_packet):
	(class delayed_file_cert_packet): Remove.
	(packet_db_writer::consume_file_cert, consume_manifest_cert)
	(packet_writer::consume_file_cert, consume_manifest_cert)
	Remove.
	(struct feed_packet_consumer): Don't support mcert/fcert packets.
	(extract_packets): Likewise.
	(packet_roundabout_test): Test revision certs, not manifest/file
	certs.

	* packet.hh (packet_consumer::consume_file_cert):
	(packet_consumer::consume_manifest_cert):
	(packet_writer::consume_file_cert):
	(packet_writer::consume_manifest_cert):
	(packet_db_writer::consume_file_cert):
	(packet_db_writer::consume_manifest_cert):
	Remove.

	* lua.hh (hook_get_file_cert_trust): Remove.
	* lua.cc (hook_get_file_cert_trust): Remove.

2005-01-18  Nathaniel Smith  <njs@codesourcery.com>

	* cert.hh (erase_bogus_certs): Re-add manifest cert version.

	* monotone.texi (Hook Reference): Remove documentation of
	get_{file,manifest}_cert_trust.

2005-01-18  Nathaniel Smith  <njs@codesourcery.com>

	* cert.cc (erase_bogus_certs): Re-add manifest cert version.
	(bogus_cert_p): Likewise.

2005-01-18  Nathaniel Smith  <njs@codesourcery.com>

	* cert.hh (rename_edge):
	(rename_set):
	(calculate_renames):
	(rename_cert_name): Remove.
	(cert_file_comment):
	(cert_manifest_comment): Remove.
	(erase_bogus_certs): Remove manifest and file versions.
	* cert.cc (rename_cert_name): Remove.
	(bogus_cert_p): Remove manifest<cert> and file<cert> variants.
	(erase_bogus_certs): Likewise.
	(put_simple_manifest_cert):
	(put_simple_file_cert):
	(cert_file_comment): Remove.

	* commands.cc (fcerts): Remove.
	(mcerts): Likewise.
	(rcerts): Rename to...
	(certs): ...this.  s/revision certs/certs/ in help text.
	(trusted): s/revision cert/cert/.
	(ls_certs): Don't special-case rename certs.

2005-01-18  Nathaniel Smith  <njs@codesourcery.com>

	* tests/t_vcheck.at: Fix AT_XFAIL_IF typo.

2005-01-18  Nathaniel Smith  <njs@codesourcery.com>

	* monotone.texi (Reserved Certs): Remove 'vcheck'.
	(Key and Cert): Remove 'vcheck'.
	(Accidental collision): Likewise.
	(Commands): Likewise.
	* tests/t_vcheck.at: Add note about manual having useful stuff for
	when vcheck is re-added.

2005-01-18  Nathaniel Smith  <njs@codesourcery.com>

	* mac.hh:
	* cert.cc (vcheck_cert_name):
	(calculate_vcheck_mac):
	(cert_manifest_vcheck
	(check_manifest_vcheck):
	* cert.hh (cert_manifest_vcheck):
	(check_manifest_vcheck):
	* constants.cc (constants::vchecklen):
	* constants.hh (constants::vchecklen):
	* commands.cc (vcheck):
	Remove.

	* tests/t_vcheck.at: New test.
	* testsuite.at: Call it.

2005-01-18  Nathaniel Smith  <njs@codesourcery.com>

	* ROADMAP: Remove 'upgrade to sqlite3' todo item.

2005-01-18  Nathaniel Smith  <njs@codesourcery.com>

	* commands.cc (tag):
	(testresult):
	(approve):
	(disapprove):
	(comment):
	(fload):
	(fmerge):
	(cat):
	(rcs_import): Change grouping for "--help" display, to make more
	informative.
	(rcs_import): Also add more details to help text.

2005-01-17  Matt Johnston  <matt@ucc.asn.au>

	* file_io.cc: re-add accidentally removed #include
	* botan/gzip.cc: improved comments, removed unused code

2005-01-17  Nathaniel Smith  <njs@codesourcery.com>

	* diff_patch.cc (normalize_extents): Add missing ')'.

2005-01-17  Nathaniel Smith  <njs@codesourcery.com>

	* tests/t_update_1.at: New test.
	* testsuite.at: Call it.

2005-01-11  Nathaniel Smith  <njs@codesourcery.com>

	* diff_patch.cc (normalize_extents): Add warning for anyone who
	manages to trigger the untested part of the normalization code.

2005-01-14  Christian Kollee <stuka@pestilenz.org>

	* search for and link with sqlite3 when --bundle-sqlite=no

2005-01-12  Derek Scherger  <derek@echologic.com>

	* tests/t_ambig_update.at: add comments from discussion on irc
	* tests/t_status_missing.at: new test
	* testsuite.at: include it

2005-01-10  graydon hoare  <graydon@pboox.com>

	* commands.cc (explicit_merge): Tweak merge message.
	* database.cc (check_sqlite_format_version): New function.
	(database::sql): Call it.
	* sqlite/pager.hh (SQLITE_DEFAULT_PAGE_SIZE): Adjust to 8192.
	(SQLITE_MAX_PAGE_SIZE): Adjust to 65536.
	* schema_migration.cc: Post-merge cleanup.
	* Makefile.am: Likewise.

2005-01-10  Christof Petig <christof@petig-baender.de>

	* sqlite/*: SQLite 3.0.8 CVS import
	* database.{cc,hh}:
	* schema_migration.{cc,hh}: convert to use the SQLite3 API

	This does not yet use any of the more sophisticated API features
	of SQLite3 (query parameters, BLOBs), so there is plenty of room
	for optimization. This also does not change the schema (i.e.
	still uses base64 encoded values in tables)

2005-01-17  graydon hoare  <graydon@pobox.com>

	* AUTHORS: Mention Wojciech and Neil.
	* revision.cc (calculate_ancestors_from_graph): Make non-recursive.

2005-01-17  Wojciech Miłkowski  <wmilkowski@interia.pl>

	* std_hooks.lua: Teach about meld.

2005-01-17  Neil Conway  <neilc@samurai.com>

	* diff_patch.cc: add a new context diff hunk consumer. Rename
	unidiff() to make_diff().
	* diff_patch.hh: Rename unidiff() to make_diff().
	* command.cc: Add new "cdiff" command, and refactor "diff" to
	invoke a common subroutine that is parameterized on the diff
	type. Unrelated change: make a branch-based checkout default to
	using the same directory name as the branch name, unless a
	branch is specified.

2005-01-17  graydon hoare  <graydon@pobox.com>

	* cryptopp/osrng.cpp (NonblockingRng::GenerateBlock):
	Bring forward patch lost in cryptopp 5.2 upgrade.
	* revision.cc (add_bitset_to_union)
	(calculate_ancestors_from_graph): New functions.
	(erase_ancestors)
	(is_ancestor): Rewrite.
	* cert.cc (get_branch_heads): Rewrite.
	* database.{cc,hh} (get_heads): Remove
	(get_revision_ancestry): Use multimap.
	(install_views): Disable.
	Remove everything related to the trust views. Too slow.
	Also tidy up whitespace formatting in sqlite3 code.
	* views.sql: Clear out all views.
	* commands.cc: Adapt to using multimap for ancestry.
	* AUTHORS: Mention Faheem and Christian.

2005-01-17  Faheem Mitha  <faheem@email.unc.edu>

	* debian/control: Fix up build depends.

2005-01-17  Ulrich Drepper  <drepper@redhat.com>

	* acinclude.m4 (AC_CHECK_INADDR_NONE): Fix quoting.
	* Makefile.am (EXTRA_DIST): Add sqlite/keywordhash.c.

2005-01-14  Christian Kollee  <stuka@pestilenz.org>

	* search for and link with sqlite3 when --bundle-sqlite=no

2005-01-12  Derek Scherger  <derek@echologic.com>

	* tests/t_ambig_update.at: add comments from discussion on irc
	* tests/t_status_missing.at: new test
	* testsuite.at: include it

2005-01-10  graydon hoare  <graydon@pboox.com>

	* commands.cc (explicit_merge): Tweak merge message.
	* database.cc (check_sqlite_format_version): New function.
	(database::sql): Call it.
	* sqlite/pager.hh (SQLITE_DEFAULT_PAGE_SIZE): Adjust to 8192.
	(SQLITE_MAX_PAGE_SIZE): Adjust to 65536.
	* schema_migration.cc: Post-merge cleanup.
	* Makefile.am: Likewise.

2005-01-10  Christof Petig  <christof@petig-baender.de>

	* sqlite/*: SQLite 3.0.8 CVS import
	* database.{cc,hh}:
	* schema_migration.{cc,hh}: convert to use the SQLite3 API

	This does not yet use any of the more sophisticated API features
	of SQLite3 (query parameters, BLOBs), so there is plenty of room
	for optimization. This also does not change the schema (i.e.
	still uses base64 encoded values in tables)

2005-01-11  Nathaniel Smith  <njs@codesourcery.com>

	* tests/t_migrate_schema.at: Switch to using pre-dumped db's, make
	it work, un-XFAIL it.

2005-01-11  Nathaniel Smith  <njs@codesourcery.com>

	* tests/t_persistent_server_keys_2.at: XFAIL it, add commentary on
	solution.

2005-01-11  Nathaniel Smith  <njs@codesourcery.com>

	* tests/t_persistent_server_keys_2.at: New test.
	* testsuite.at: Add it.

2005-01-06  Nathaniel Smith  <njs@codesourcery.com>

	* schema_migration.cc (migrate_monotone_schema): Add comment
	pointing to t_migrate_schema.at.
	* tests/t_migrate_schema.at: Implement, mostly.  (Still broken.)

	* tests/t_heads_discontinuous_branch.at: Remove urgency
	annotation.
	* tests/t_netsync_nocerts.at: Add urgency annotation.

	* testsuite.at: Add UNGZ, UNGZB64 macros.
	* tests/t_fmerge.at: Use them.

2005-01-05  Nathaniel Smith  <njs@codesourcery.com>

	* schema_migration.cc: Update comment about depot code.
	(migrate_depot_split_seqnumbers_into_groups):
	(migrate_depot_make_seqnumbers_non_null):
	(migrate_depot_schema): Remove; all are dead code.

2005-01-05  Nathaniel Smith  <njs@codesourcery.com>

	* schema_migration.cc: Remove tabs.

2005-01-05  Nathaniel Smith  <njs@codesourcery.com>

	* tests/t_check_same_db_contents.at: Uncapitalize title to unbreak
	testsuite.

	* revision.cc (is_ancestor): Add FIXME comment.
	(erase_ancestors): New function.
	* revision.hh (erase_ancestors): Prototype it.
	* cert.cc (get_branch_heads): Call it.
	* tests/t_heads_discontinuous_branch.at: Un-XFAIL it.

	* revision.cc (find_subgraph_for_composite_search): Ignore null
	revision ids.
	* commands.cc (try_one_merge): Add invariant - never create merges
	where the left parent is an ancestor or descendent of the right.
	(explicit_merge): Same check.
	(propagate): Handle cases where no merge is necessary.  Also, make
	generated log message more readable.

	* tests/t_propagate_desc.at: Un-XFAIL it.
	* tests/t_propagate_anc.at: Un-XFAIL it.  Use new
	CHECK_SAME_DB_CONTENTS macros.
	* testsuite.at: Move t_check_same_db_contents.at to run before
	propagation tests.  Make CHECK_SAME_DB_CONTENTS more thorough.

	* tests/t_dump_load.at: Implement test.

2005-01-05  Nathaniel Smith  <njs@codesourcery.com>

	* tests/t_check_same_db_contents.at: New test.
	* testsuite.at: Add it.
	(CHECK_SAME_DB_CONTENTS): New macro.

2005-01-04  Nathaniel Smith  <njs@codesourcery.com>

	* cert.cc: Remove tabs.
	* revision.hh: Likewise.

2005-01-04  Nathaniel Smith  <njs@codesourcery.com>

	* tests/t_propagate_anc.at: Also check the case where we're
	propagating a non-strict ancestor, i.e. the heads are actually
	equal.

2005-01-04  Nathaniel Smith  <njs@codesourcery.com>

	* database.cc (get_revision_parents): Add invariant.
	(get_revision_children): Likewise.
	(get_revision): Likewise.
	(put_revision): Likewise.

	* tests/t_merge_ancestor.at: New test.
	* tests/t_propagate_desc.at: Likewise.
	* tests/t_propagate_anc.at: Likewise.
	* testsuite.at: Call them.

2005-01-04  Nathaniel Smith  <njs@codesourcery.com>

	* tests/t_netsync_diffbranch.at: Add priority, add description of
	problem and solution.
	Also, XFAIL it.
	* tests/t_netsync_unrelated.at: Add reference to discussion.
	* tests/t_cmdline_options.at: Remove priority marking from
	non-bug.
	* tests/t_checkout_dir.at: XFAIL when run as root.

	* tests/t_netsync_nocerts.at: New test.
	* testsuite.at: Call it.

2005-01-03  Matt Johnston  <matt@ucc.asn.au>

	* tests/t_netsync_diffbranch.at: add a new test for pulling a branch
	with a parent from a different branch.
	* testsuite.at: add it

2005-01-02  Derek Scherger  <derek@echologic.com>

	* commands.cc (log_certs): new function
	(log) add Ancestor: and Branch: entries to output; use above new
	function
	* tests/t_cross.at: update to work with changesets

2005-1-1  Matt Johnston  <matt@ucc.asn.au>

	* botan/base64.cpp: Include a terminating newline in all cases for
	compatibility with cryptopp

2005-1-1  Matt Johnston  <matt@ucc.asn.au>

	* keys.cc: fix merge issues propagating 0.16 to net.venge.monotone.botan
	* botan/config.h: add it
	* botan/{aes,des,dh,dsa,elgamal,lion,lubyrack,nr,rw,openpgp}*: removed
	unused files.

2004-12-30  graydon hoare  <graydon@pobox.com>

	* constants.cc (netcmd_current_protocol_version): Set to 3.
	* tests/t_crlf.at: New test of crlf line encodings.
	* testsuite.at: Call it.
	* monotone.spec: Note 0.16 release.

2004-12-30  graydon hoare  <graydon@pobox.com>

	* win32/get_system_flavour.cc: Fix little compile bugs.

2004-12-30  Julio M. Merino Vidal  <jmmv@menta.net>

	* change_set.{cc,hh}: Add the has_renamed_file_src function in
	change_set::path_rearrangement.
	* commands.cc: Make the 'log' command show nothing for renamed or
	deleted files (when asked to do so) and stop going backwards in
	history when such condition is detected; they don't exist any more,
	so there is no point in showing history (and could drive to incorrect
	logs anyway).
	* tests/t_log_nonexistent.at: New check to verify previous.
	* testsuite.at: Add it.

2004-12-30  graydon hoare  <graydon@pobox.com>

	* Makefile.am: Clean full testsuite directory and full-version.
	* configure.ac: Bump version number.
	* po/monotone.pot: Regenerate.
	* NEWS: Describe new release.

2004-12-29  Julio M. Merino Vidal  <jmmv@menta.net>

	* tests/t_cmdline_options.at: New test for previous: ensure that
	monotone is actually checking for command line correctness.
	* testsuite.at: Add it.

2004-12-29  Julio M. Merino Vidal  <jmmv@menta.net>

	* monotone.cc: Verify that the command line is syntactically correct
	as regards to options (based on error codes from popt).

2004-12-29  Matt Johnston  <matt@ucc.asn.au>

	* tests/t_drop_rename_patch.at: A test to check that deltas on
	renamed files are included in concatenate_change_sets, if there was a
	deletion of a file with the same name as the rename src.
	* testsuite.at: add it

2004-12-29  graydon hoare  <graydon@pobox.com>

	* AUTHORS: Add Jordi.
	* change_set.{cc,hh}: Make sanity helpers const.
	(normalize_change_set): Drop a->a deltas.
	(merge_change_sets): Call normalize.
	(invert_change_set): Likewise.
	* revision.cc
	(find_subgraph_for_composite_search): New fn.
	(calculate_composite_change_set): Call it.
	(calculate_change_sets_recursive): Use results.
	* tests/t_no_change_deltas.at: Fix.

2004-12-29  graydon hoare  <graydon@pobox.com>

	* change_set.cc: Fix unit tests to satisfy sanity checks.
	* std_hooks.lua: Fix status checking on external merges.

2004-12-29  Matt Johnston  <matt@ucc.asn.au>

	* change_set.{cc,hh}: Take account of files which are the
	destination of a rename_file operation, when examining
	file deletions. Added helper methods to clean up related code.

2004-12-29  Matt Johnston  <matt@ucc.asn.au>

	* change_set.cc: added a sanity check for deltas with same src/dst,
	and deleted files with deltas.

2004-12-29  Matt Johnston  <matt@ucc.asn.au>

	* testsuite.at, tests/t_netsync_single.at: don't use -q with
	killall since it isn't portable.

2004-12-28  Julio M. Merino Vidal  <jmmv@menta.net>

	* commands.cc: Make the 'log' command show all affected files
	in each revision in a nice format (easier to read than what
	'cat revision' shows).

2004-12-28  Julio M. Merino Vidal  <jmmv@menta.net>

	* commands.cc: Change the order used by the 'log' command to show
	affected files so that it matches the order in which these changes
	really happen.  Otherwise, a sequence like "rm foo; mv bar foo;
	patch foo" could be difficult to understand by the reader.

2004-12-28  Jordi Vilalta Prat  <jvprat@wanadoo.es>

	* monotone.texi: Fix a typo: "not not" should be "not".

2004-12-28  Julio M. Merino Vidal  <jmmv@menta.net>

	* commands.cc: Make the 'log' command show all affected files
	in each revision in a nice format (easier to read than what
	'cat revision' shows).

2004-12-28  graydon hoare  <graydon@pobox.com>

	* AUTHORS: Add various recent authors.

2004-12-28  Badai Aqrandista <badaiaqrandista@hotmail.com>

	* debian/*: Fix up for package building.

2004-12-28  graydon hoare  <graydon@pobox.com>

	* change_set.{cc,hh}: Add sanity checking, rework
	some of concatenation logic to accomodate.
	* revision.{cc,hh}: Likewise.
	Teach about generalized graph rebuilding.
	* database.cc (delete_existing_revs_and_certs): New fn.
	* commands.cc (db rebuild): New command.
	(db fsck) New command.
	* sanity.{cc,hh} (relaxed): New flag.
	* work.cc: Use new concatenation logic.

2004-12-25  Julio M. Merino Vidal  <jmmv@menta.net>

	* commands.cc: During 'log', print duplicate certificates (by
	different people) in separate lines, rather than showing them
	together without any spacing.  While here, homogenize new lines
	in other messages as well; this also avoids printing some of
	them in case of missing certificates).

2004-12-24  Nathaniel Smith  <njs@codesourcery.com>

	* tests/t_disapprove.at: Enable previously disabled test.

	* tests/t_no_change_deltas.at: New test.
	* testsuite.at: Call it.

2004-12-23  Nathaniel Smith  <njs@codesourcery.com>

	* win32/read_password.c: Remove unused file.

2004-12-22  Julio M. Merino Vidal  <jmmv@menta.net>

	* commands.cc: Verify that the key identifier passed to the pubkey
	and privkey commands exists in the database.  Otherwise exit with
	an informational message instead of an exception.

2004-12-20  Matt Johnston  <matt@ucc.asn.au>

	* keys.cc: don't cache bad passphrases, so prompt for a correct
	password if the first ones fail.

2004-12-19  Matt Johnston  <matt@ucc.asn.au>

	* commands.cc: print out author/date next to ambiguous revision
	lists from selectors.

2004-12-19  Julio M. Merino Vidal  <jmmv@menta.net>

	* testsuite.at:
	* tests/t_fmerge.at:
	* tests/t_netsync.at:
	* tests/t_netsync_single.at:
	* tests/t_revert.at:
	* tests/t_tags.at: Avoid usage of test's == operator.  It's a
	GNUism and causes unexpected failures in many tests.  The correct
	operator to use is just an equal sign (=).
	* tests/t_renamed.at: Don't use cp's -a flag, which is not
	supported by some implementations of this utility (such as the
	one in NetBSD).  Try to add some of its funcionality by using
	the -p flag, although everything could be fine without it.
	* tests/t_unidiff.at: Discard patch's stderr output.  Otherwise
	it's treated as errors, but NetBSD's patch uses it to print
	informative messages.

2004-12-19  Julio M. Merino Vidal  <jmmv@menta.net>

	* tests/t_scan.at: Instead of running sha1sum, use a prestored
	manifest file to do the verification.  This avoids problems in
	systems that do not have the sha1sum tool, like NetBSD.

2004-12-19  Julio M. Merino Vidal  <jmmv@menta.net>

	* Makefile.am: Remove obsolete --with-bundled-adns flag from
	DISTCHECK_CONFIGURE_FLAGS.

2004-12-18  Nathaniel Smith  <njs@codesourcery.com>

	* tests/t_checkout_dir.at: Make the test directory chdir'able
	again after the test.
	* tests/t_delete_dir.at: Add trailing newline.

	* tests/t_dump_load.at: New bug report.
	* tests/t_migrate_schema.at: Likewise.
	* testsuite.at: Call them.

2004-12-18  Nathaniel Smith  <njs@codesourcery.com>

	* change_set.hh: Remove obsolete comment.

2004-12-18  Nathaniel Smith  <njs@codesourcery.com>

	* tests/t_delete_dir.at: New bug report.
	* testsuite.at: Call it.

2004-12-18  Julio M. Merino Vidal  <jmmv@menta.net>

	* commands.cc: Homogenize help message for 'ls' with the one shown
	by 'list'.

2004-12-18  Julio M. Merino Vidal  <jmmv@menta.net>

	* ChangeLog: Add missing entries for several modifications I did
	in December 6th and 3rd.

2004-12-18  Julio M. Merino Vidal  <jmmv@menta.net>

	* tests/t_checkout_dir.at: New test triggering the bug I fixed
	  previously in the checkout command, verifying that directory
	  creation and chdir succeed.
	* testsuite.at: Add new test.

2004-12-18  Nathaniel Smith  <njs@codesourcery.com>

	* ChangeLog: Add log entry for <jmmv@menta.net>'s last change.
	* std_hooks.lua: Check exit status of external merge commands.

2004-12-18  Julio M. Merino Vidal  <jmmv@menta.net>

	* commands.cc: Include cerrno, cstring,
	boost/filesystem/exception.hpp.
	(checkout): Verify that directory creation and chdir succeeded.

2004-12-18  Nathaniel Smith  <njs@codesourcery.com>

	* diff_patch.cc (struct hunk_offset_calculator): Remove dead
	code.  (I believe it was used by the old, non-extent-based
	merging.)
	(calculate_hunk_offsets): Likewise.
	(struct hunk_consumer): Move next to rest of unidiff code.
	(walk_hunk_consumer): Likewise.

2004-12-18  Matt Johnston <matt@ucc.asn.au>

	* change_set.cc (concatenate_change_sets): Be more careful checking
	whether to discard deltas for deleted files (in particular take
	care when files are removed then re-added) - fixes tests
	t_patch_drop_add, t_add_drop_add.at, t_add_patch_drop_add,
	t_merge2_add_drop_add
	* change_set.cc (project_missing_deltas): don't copy deltas
	for deleted files, and handle the case where src file ids vary when
	files are added/removed. (fixes t_patch_vs_drop_add)
	* t_patch_drop_add.at, t_add_drop_add.at, t_add_patch_drop_add.at,
	  t_merge2_add_drop_add.at, t_patch_vs_drop_add.t: don't expect
	to fail any more.

2004-12-17  Nathaniel Smith  <njs@codesourcery.com>

	* tests/t_persistent_server_keys.at:
	* tests/t_attr.at:
	* tests/t_patch_vs_drop_add.at:
	* tests/t_merge2_add_drop_add.at:
	* tests/t_add_drop_add.at:
	* tests/t_add_patch_drop_add.at:
	* tests/t_patch_drop_add.at: Remove priority notes, since these
	are no longer bugs.

2004-12-17  graydon hoare  <graydon@pobox.com>

	* tests/t_merge_2.at: Works now, remove xfail.

2004-12-17  graydon hoare  <graydon@pobox.com>

	* tests/t_merge_1.at: Remove AT_CHECK(false) and xfail.
	* tests/t_fdiff_normalize.at: New test.
	* testsuite.at: Call it.
	* diff_patch.cc (normalize_extents): Fix the normalize bug.
	* revision.{cc,hh} (construct_revisions): Rename to prepare for
	next rebuild-the-graph migration.
	* commands.cc (db): Change call name.

2004-12-16  Joel Rosdahl  <joel@rosdahl.net>

	* revision.cc (is_ancestor): Use std::queue for the queue.

2004-12-14  Joel Rosdahl  <joel@rosdahl.net>

	Generalize the explicit_merge command with an optional ancestor
	argument:
	* revision.cc (is_ancestor): New method.
	* revision.hh (is_ancestor): Add prototype.
	* commands.cc (try_one_merge): Add ancestor argument. Empty
	ancestor means use ancestor from find_common_ancestor_for_merge.
	(merge): Pass empty ancestor to try_one_merge.
	(propagate): Likewise.
	(explicit_merge): Add optional ancestor argument.
	* monotone.texi: Document new explicit_merge argument.

2004-12-13  Joel Rosdahl  <joel@rosdahl.net>

	* tests/t_merge_2.at: New test triggering a bad merge.
	* testsuite.at: Add new test.

2004-12-13  Joel Rosdahl  <joel@rosdahl.net>

	* revision.cc (find_least_common_ancestor): Add a missing "return
	true;" that mysteriously was removed in
	c853237f9d8d155431f88aca12932d2cdaaa31fe.

2004-12-13  Joel Rosdahl  <joel@rosdahl.net>

	* revision.cc (find_least_common_ancestor): Remove unused variable.
	* commands.cc (lca): Correct negative status text.
	* commands.cc (update): Use GNU style braces.

2004-12-12  graydon hoare  <graydon@pobox.com>

	* commands.cc: Fix bug reported in t_attr.at
	* tests/t_attr.at: Remove xfail.
	* change_set.cc: Change unit tests syntax.
	(read_change_set): Assert complete read.
	* revision_ser.cc (read_revision_set): Likewise.
	* os_specific.hh: Drop obsolete file.

2004-12-12  Joel Rosdahl  <joel@rosdahl.net>

	* revision.cc (find_least_common_ancestor): New function for
	finding the vanilla LCA.
	* revision.hh: Added prototype for find_least_common_ancestor.
	* commands.cc (update): Use find_least_common_ancestor for finding
	a common ancestor.
	* commands.cc (diff): Likewise.
	* revision.cc (find_common_ancestor): Rename to...
	(find_common_ancestor_for_merge): ...this, for clarity.
	* revision.hh: find_common_ancestor -->
	find_common_ancestor_for_merge.
	* commands.cc (try_one_merge): Call find_common_ancestor_for_merge
	to find ancestor.
	* commands.cc (lcad): Rename lca command to lcad.
	* commands.cc (lca): New command for finding the vanilla LCA.

2004-12-12  Nathaniel Smith  <njs@codesourcery.com>

	* tests/t_persistent_server_keys.at: Actually test what it's
	supposed to.  Also, un-XFAIL it, since now it seems to pass.

2004-12-12  Nathaniel Smith  <njs@codesourcery.com>

	* tests/t_persistent_server_keys.at: New test.

	* testsuite.at: Call it.
	* tests/t_persistent_server_revision.at: Fix typo.

2004-12-12  Nathaniel Smith  <njs@codesourcery.com>

	* tests/t_persistent_server_revision.at: New test.
	* testsuite.at: Call it.  Tweak NETSYNC macros in support of it.

2004-12-11  Nathaniel Smith  <njs@codesourcery.com>

	* lua.hh (add_rcfile): Add 'required' argument.
	* lua.cc (add_rcfile): Implement it.  Simplify error checking
	logic while I'm there...
	* monotone.cc (cpp_main): Pass new argument to add_rcfile.

	* tests/t_rcfile_required.at: New test.
	* testsuite.at: Call it.
	Revamp netsync support macros, to allow long-running servers.
	Make netsync-killer try first with -TERM, in case that plays nicer
	with gcov.

2004-12-11  Nathaniel Smith  <njs@codesourcery.com>

	* lua.hh: Remove tabs.

2004-12-11  Nathaniel Smith  <njs@codesourcery.com>

	* monotone.texi: Document explicit_merge.

2004-12-11  Nathaniel Smith  <njs@codesourcery.com>

	* Makefile.am: Redo full-revision support again, to properly
	handle 'make dist' and caching.  Hopefully.

2004-12-11  Nathaniel Smith  <njs@codesourcery.com>

	* monotone.texi (File Attributes): Rewrite for new .mt-attrs
	syntax.

2004-12-11  Nathaniel Smith  <njs@codesourcery.com>

	* tests/t_attr.at: New test.
	* testsuite.at: Call it.

2004-12-11  Nathaniel Smith  <njs@codesourcery.com>

	* commands.cc (trusted): Print spaces between key ids.

	* lua.cc (add_rcfile): Errors while loading a user-provided rc
	file are naughtiness, not oopses.

2004-12-11  Nathaniel Smith  <njs@codesourcery.com>

	* commands.cc (commands::explain_usage): Use split_into_lines to
	do formatting of per-command usage; allow multi-line
	descriptions.
	(trusted): New command.
	* monotone.texi (Key and Cert): Document 'trusted' command.
	* tests/t_trusted.at: New test.
	* testsuite.at: Change get_revision_cert_trust to support
	t_trusted.at.  Call t_trusted.at.

2004-12-11  Derek Scherger  <derek@echologic.com>

	* app_state.{cc,hh} (restriction_includes): renamed from
	in_restriction to be less obscure; use path_set rather than
	set<file_path>
	* commands.cc
	(restrict_path_set):
	(restrict_rename_set):
	(restrict_path_rearrangement):
	(calculate_restricted_revision): new restriction functions
	(restrict_patch_set): remove old restrictions machinery
	(status): call calculate_restricted_revision
	(ls_tags): call app.initialize
	(unknown_itemizer): restriction_includes renamed
	(ls_unknown): call calculate_restricted_revision
	(ls_missing): rework for restrictions
	(commit): switch to --message option, optional paths and preserve
	restricted work
	(diff): allow restrictions for zero and one arg variants
	(revert): note some work left to do
	* manifest.{cc,hh} (build_manifest_map): hide unused things
	(build_restricted_manifest_map): new function
	* transforms.{cc,hh} (calculate_ident): clean up merge artifacts
	* work.cc (read_options_map): merge cleanup to preserve command
	line options

2004-12-10  Nathaniel Smith  <njs@codesourcery.com>

	* Makefile.am (package_full_revision.txt): Redo Joel Rosdahl
	<joel@rosdahl.net>'s change below after it got clobbered by
	merge.

2004-12-10  Nathaniel Smith  <njs@codesourcery.com>

	* commands.cc (log): Synopsize optional 'file' argument, and
	describe both arguments in help description.

2004-12-10  Matt Johnston  <matt@ucc.asn.au>

	* cert.cc: Added priv_key_exists() function
	* commands.cc, rcs_import.cc: use new privkey functions
	* netsync.cc: change some bits that were missed

2004-12-09  Derek Scherger  <derek@echologic.com>

	* .mt-nonce: delete obsolete file
	* change_set.cc (merge_deltas): add file paths in call to
	try_to_merge_files
	* commands.cc (propagate): add progress logging similar to merge
	* diff_patch.{cc,hh} (try_to_merge_files): add file paths to
	merge2 and merge3 hooks; add logging of paths before calling merge
	hooks
	* lua.{cc,hh} (hook_merge2, hook_merge3): add file paths to merge
	hooks
	* std_hooks.lua (merge2, merge3, merge2_xxdiff_cmd,
	merge3_xxdiff_cmd): pass file paths to xxdiff for use as titles
	* testsuite.at (MONOTONE_SETUP): add paths to merge2 hook

2004-12-09  Matt Johnston  <matt@ucc.asn.au>

	* cert.cc, cert.hh, lua.cc, lua.hh, netsync.cc:
	Added a new get_priv_key(keyid) lua hook to retrieve
	a private key from ~/.monotonerc

2004-12-09  Matt Johnston  <matt@ucc.asn.au>

	* change_set.cc: Don't include patch deltas on files which
	are being deleted in changesets. (partial fix for bug
	invoked by t_merge_add_del.at)

2004-12-09  Matt Johnston  <matt@ucc.asn.au>

	* configure.ac,Makefile.am: Fix iconv and intl
	handling so that the libraries are used (required for OS X).

2004-12-09  Nathaniel Smith  <njs@codesourcery.com>

	* Makefile.am (BUILT_SOURCES_NOCLEAN): add 'S'.

	* netsync.cc (session): Make ticker pointers into auto_ptr's.  Add
	cert and revision tickers.
	(session::session): Initialize new tickers.
	(session::note_item_sent): New method.  Increment tickers.
	(session::note_item_arrived): Increment tickers.
	(session::read_some): Adjust for auto_ptr.
	(session::write_some): Likewise.
	(call_server): Conditionally initialize cert and revision
	tickers.
	(queue_data_cmd): Call 'note_item_sent'.
	(queue_delta_cmd): Call 'note_item_sent'.

2004-12-09  graydon hoare  <graydon@pobox.com>

	* ROADMAP: Add file.

2004-12-08  Nathaniel Smith  <njs@codesourcery.com>

	* tests/t_patch_vs_drop_add.at:
	* tests/t_patch_drop_add.at:
	* tests/t_netsync_unrelated.at:
	* tests/t_merge_add_del.at:
	* tests/t_merge2_add_drop_add.at:
	* tests/t_merge_1.at:
	* tests/t_heads_discontinuous_branch.at:
	* tests/t_cleanup_empty_dir.at:
	* tests/t_checkout_options.at:
	* tests/t_ambig_update.at:
	* tests/t_add_patch_drop_add.at:
	* tests/t_add_drop_add.at:
	* tests/t_add_dot.at: Add (importance) markers to all bug report
	tests.

2004-12-08  Nathaniel Smith  <njs@codesourcery.com>

	* app_state.hh (write_options): Add 'force' option.
	* app_state.cc: Remove tabs.
	(write_options): Implement.
	* commands.cc (checkout): Pass force=true to 'write_options'.

	* tests/t_checkout_options.at: New test.
	* testsuite.at: Define RAW_MONOTONE.
	(t_checkout_options.at): Call it.

2004-12-08  Nathaniel Smith  <njs@codesourcery.com>

	* update.hh (pick_update_target): Rename to...
	(pick_update_candidates): ...this.  Return a set of candidates,
	rather than a single best.
	* update.cc (pick_update_candidates): Likewise.  Remove logic
	checking for unique candidate.
	* commands.cc (describe_revision): New function.
	(heads): Use it.
	(update): Use new 'pick_update_candidates' function.  Add logic
	checking for unique candidate.  On non-unique candidate, print all
	candidates, using 'describe_revision'.

	* tests/t_ambig_update.at: Check that failure messages describe
	the candidate set.

2004-12-08  Nathaniel Smith  <njs@codesourcery.com>

	* update.cc: Remove tabs.

2004-12-08  Nathaniel Smith  <njs@codesourcery.com>

	* tests/t_ambig_update.at: Also check that update fails when one
	candidate edge is deeper than the other.

2004-12-08  graydon hoare  <graydon@pobox.com>

	* change_set.cc (extend_renumbering_via_added_files):
	Look up parent tid in existing renumbering.
	* commands.cc (attr): Check index for "set" subcommand.
	(lca): New diagnostic command.
	(log): Tidy up output formatting a bit.
	* po/monotone.pot: Regenerate.
	* tests/t_add_edge.at: New test to catch add failure.
	* testsuite.at: Call it.

2004-12-08  Nathaniel Smith  <njs@codesourcery.com>

	* tests/t_ambig_update.at: New test.
	* testsuite.at: Add it.

	* tests/t_explicit_merge.at: Add, having forgotten to last time.

2004-12-08  Nathaniel Smith  <njs@codesourcery.com>

	* tests/t_explicit_merge.at: New test.
	* testsuite.at: Add it.

2004-12-08  Nathaniel Smith  <njs@codesourcery.com>

	* testsuite.at: Remove duplicate line created by merge.
	* ChangeLog: Re-sort after merges.

	* commands.cc (explicit_merge): Remove stray space.  Print id of
	merge result.
	(complete_command): Add back "}" deleted by merge.

2004-12-08  Nathaniel Smith  <njs@codesourcery.com>

	* change_set.cc: Remove tabs.
	* diff_patch.cc: Likewise.

	* commands.cc (explicit_merge): New command.

2004-12-08  graydon hoare  <graydon@pobox.com>

	* change_set.cc (extend_renumbering_via_added_files):
	Look up parent tid in existing renumbering.
	* commands.cc (attr): Check index for "set" subcommand.
	(lca): New diagnostic command.
	(log): Tidy up output formatting a bit.
	* po/monotone.pot: Regenerate.
	* tests/t_add_edge.at: New test to catch add failure.
	* testsuite.at: Call it.

2004-12-07  Richard Levitte  <richard@levitte.org>

	* Makefile.am: Keep package_*revision.{txt,h}, so they are saved
	as part of a distribution, and thereby make as sure as possible
	people who download monotone get historical information on where
	their copy of monotone came from.

2004-12-06  Richard Levitte  <richard@levitte.org>

	* monotone.cc: Add a hint on how to use --ticker.

2004-12-06  Nathaniel Smith  <njs@codesourcery.com>

	* commands.cc (ls_certs): Sort the certs before printing.
	* tests/t_netsync_repeated.at: Actually check that certs were
	transferred correctly.

2004-12-06  Julio M. Merino Vidal  <jmmv@menta.net>

	* figures/cert.pdf:
	* figures/cert.png:
	* figures/oo-figures.sxd:
	* monotone.texi: Use example host names under the
	example.{com,org,net} subdomains instead of invented names.
	These are defined in RFC 2606.

2004-12-06  Julio M. Merino Vidal  <jmmv@menta.net>

	* configure.ac: Now that we depend on GNU Autoconf >= 2.58, we
	can use the AS_HELP_STRING macro everywhere we need to pretty-print
	help strings.  Also convert old calls to AC_HELP_STRING (deprecated)
	to this one.

2004-12-06  Joel Rosdahl  <joel@rosdahl.net>

	* Makefile.am (package_full_revision.txt): Silence error messages
	when deducing full package revision.

2004-12-06  graydon hoare  <graydon@pobox.com>

	* unix/get_system_flavour.cc:
	* win32/get_system_flavour.cc: Add missing files.

2004-12-06  graydon hoare  <graydon@pobox.com>

	* commands.cc (merge): Add newline in output.
	* change_set.cc (project_missing_deltas): Fix very bad
	delta-renaming bug.

2004-12-06  graydon hoare  <graydon@pobox.com>

	* change_set.cc:
	* tests/t_merge_add_del.at:
	* netsync.cc:
	* commands.cc: Clean up from merge.

2004-12-06  Nathaniel Smith  <njs@codesourcery.com>

	* tests/t_add_patch_drop_add.at: New test.
	* tests/t_merge2_add_drop_add.at: New test.
	* tests/t_patch_drop_add.at: New test.
	* tests/t_patch_vs_drop_add.at: New test.
	* testsuite.at: Add them.

	* tests/t_add_drop_add.at: Fix to test what it was supposed to.

	* tests/t_merge2_data.at: Remove extraneous [stdout].

	* tests/t_merge_add_del.at: Fix description.
	XFAIL it.

2004-12-06  Nathaniel Smith  <njs@codesourcery.com>

	* tests/t_add_drop_add.at: New test.
	* testsuite.at: Add it.

2004-12-05  Nathaniel Smith  <njs@codesourcery.com>

	* tests/t_merge_add_del: Shorten name for better display.

2004-12-05  Matt Johnston <matt@ucc.asn.au>

	* tests/t_merge_add_del: added a new test for merging
	  branches where a file is added then removed.
	* testsuite.at: added the new test
	* configure.ac: bumped the prequisite version to 2.58 since
	  some tests use AT_XFAIL_IF

2004-12-05  graydon hoare  <graydon@pobox.com>

	* Makefile.am (package_full_revision.txt): Use top_builddir
	to locate monotone executable.

2004-12-05  Nathaniel Smith  <njs@codesourcery.com>

	* tests/t_merge_add_del: Shorten name for better display.

2004-12-05  Matt Johnston <matt@ucc.asn.au>

	* tests/t_merge_add_del: added a new test for merging
	  branches where a file is added then removed.
	* testsuite.at: added the new test
	* configure.ac: bumped the prequisite version to 2.58 since
	  some tests use AT_XFAIL_IF

2004-12-04  graydon hoare  <graydon@pobox.com>

	* commands.cc (fcommit): New command.
	(update): Finish off merge of update command.

2004-12-04  Derek Scherger  <derek@echologic.com>

	* commands.cc: (complete_command): New function.
	(explain_usage/process): Use it.

2004-12-04  Nathaniel Smith  <njs@codesourcery.com>

	* change_set.cc (merge_deltas): Call correct variant of
	try_to_merge_files depending on whether ancestor is available.
	* diff_patch.cc (try_to_merge_files -- merge3 version): Add
	assertions about ids.
	(try_to_merge_files -- merge2 version): Likewise.

	* testsuite.at: Add a trivial working merge2 hook.
	* tests/t_related_merge2_data.at: Update to use.
	Mark as expected to PASS.
	* tests/t_merge2_data.at: Likewise.

2004-12-04  Nathaniel Smith  <njs@codesourcery.com>

	* change_set.cc (merge_deltas): Call correct variant of
	try_to_merge_files depending on whether ancestor is available.
	* diff_patch.cc (try_to_merge_files -- merge3 version): Add
	assertions about ids.
	(try_to_merge_files -- merge2 version): Likewise.

	* testsuite.at: Add a trivial working merge2 hook.
	* tests/t_related_merge2_data.at: Update to use.
	Mark as expected to PASS.
	* tests/t_merge2_data.at: Likewise.

2004-12-04  Nathaniel Smith  <njs@codesourcery.com>

	* change_set.cc: Remove tabs.
	* diff_patch.cc: Likewise.

2004-12-04  Nathaniel Smith  <njs@codesourcery.com>

	* change_set.cc: Remove tabs.
	* diff_patch.cc: Likewise.

2004-12-03  Julio M. Merino Vidal  <jmmv@menta.net>

	* commands.cc: Add a missing newline to a message.

2004-12-03  Julio M. Merino Vidal  <jmmv@menta.net>

	* cryptopp/config.h:
	* configure.ac: NetBSD does not define __unix__ nor __unix, so the
	build fails.  To solve, check for __NetBSD__ where appropiate to
	detect a Unix system.

2004-12-03  Julio M. Merino Vidal  <jmmv@menta.net>

	* INSTALL: Document my latest changes: --enable-ipv6 option, ability
	to specify static boost prefix through --enable-static-boost and
	BOOST_SUFFIX variable.

2004-12-03  Julio M. Merino Vidal  <jmmv@menta.net>

	* Makefile.am:
	* configure.am: Add a variable, BOOST_SUFFIX, that identifies the
	suffix string that has to be appended to Boost library names to use
	them.  This variable can be defined on configure's command line.

2004-12-03  Julio M. Merino Vidal  <jmmv@menta.net>

	* configure.ac: Let the --enable-static-boost argument take a prefix
	to where boost libraries are located.

2004-12-03  Julio M. Merino Vidal  <jmmv@menta.net>

	* configure.ac: Add a three-state --enable-ipv6 argument to the
	configure script to explicitly enable or disable IPv6 support.

2004-12-03  Julio M. Merino Vidal  <jmmv@menta.net>

	* std_hooks.lua: Add missing newlines to two error messages.

2004-12-02  Derek Scherger  <derek@echologic.com>

	* commands.cc: more tweaking to ease changeset merge

2004-12-01  Derek Scherger  <derek@echologic.com>

	* commands.cc: reordered commands to help merge with changesets
	branch

2004-12-01  graydon hoare  <graydon@pobox.com>

	* {unix,win32}/get_system_flavour.cc: New files.
	* basic_io.{cc,hh}: Give names to input sources.
	* monotone.cc: Move app_state ctor inside try.
	* platform.hh (get_system_flavour): Declare.
	* revision.cc: Name input source "revision".
	* sanity.cc: Log flavour on startup.
	* tests/t_attributes.at: Use new syntax.
	* transforms.{cc,hh} (split_into_lines): New variant, and rewrite.
	* work.{cc,hh}: Rewrite attributes to use basic_io.
	(get_attribute_from_db):
	(get_attribute_from_working_copy): New functions.

2004-11-30  Nathaniel Smith  <njs@codesourcery.com>

	* keys.cc (get_passphrase): Simplify arguments.
	(generate_key_pair): Force new passphrases to come from the user.
	Adapt to new 'get_passphrase' arguments.
	(change_key_passphrase): Likewise.
	(generate_key_pair): Add argument specifying passphrase, for
	exclusive use of the unit tests.
	(signature_round_trip_test): Use it.
	* keys.hh (generate_key_pair): Adjust prototype correspondingly.

	* tests/t_genkey.at: Test that 'genkey' requires the passphrase to
	be entered.
	* tests/t_chkeypass.at: Check that 'chkeypass' fails if no
	passphrase is given.

2004-11-30  Nathaniel Smith  <njs@codesourcery.com>

	* keys.hh: Remove tabs.
	* keys.cc: Likewise.

2004-11-30  Nathaniel Smith  <njs@codesourcery.com>

	* monotone.texi (Hook Reference): Clarify description of
	'get_passphrase', following confusion on IRC.

2004-11-30  Joel Rosdahl  <joel@rosdahl.net>

	* ui.cc (fatal): Added missing newlines in fatal message.

2004-11-29  Nathaniel Smith  <njs@codesourcery.com>

	* monotone.texi: Add more details to documentation of 'update
	<revision>' command.

	* ui.cc (fatal): Typo in previous commit.

2004-11-29  Nathaniel Smith  <njs@codesourcery.com>

	* ui.cc (fatal): On suggestion of Zack Weinberg, add a note to
	fatal error messages 1) telling the user that it's a bug (i.e.,
	not their fault), and 2) requesting a bug report.

2004-11-29  Nathaniel Smith  <njs@codesourcery.com>

	* ui.cc: Remove tabs.

2004-11-30  Matt Johnston  <matt@ucc.asn.au>

	* change_set.cc (merge_disjoint_analyses): Prevent duplicated
	tids being used.
	(merge_disjoint_analyses): Fix typo (s/a_tmp/b_tmp/)

2004-11-27  Matt Johnston  <matt@ucc.asn.au>

	* Replaced cryptopp with botan

2004-11-24  Nathaniel Smith  <njs@codesourcery.com>

	* tests/t_cleanup_empty_dir.at: Shorten name.

2004-11-24  Nathaniel Smith  <njs@codesourcery.com>

	* Makefile.am (BUILT_SOURCES): List package_*version.{h,txt}.
	* package_{full_,}version.txt: Work when blddir != srcdir.

2004-11-24  Nathaniel Smith  <njs@codesourcery.com>

	* mt_version.hh: New file.
	* mt_version.cc: New file.
	* monotone.cc (package_revision.h): Don't include it.
	(mt_version.hh): Include it.
	(OPT_FULL_VERSION): New option.
	(options): Add it.
	(cpp_main): Implement --version and --full-version in terms of
	mt_version.hh.

	* Makefile.am (package_full_revision.h): Build it.
	(MOST_SOURCES): Add mt_version.{cc,hh}.

2004-11-24  Nathaniel Smith  <njs@codesourcery.com>

	* txt2c.cc (main): Add "--skip-trailing" option to skip trailing
	whitespace.
	* Makefile.am (package_revision.h): Generate it.
	* monotone.cc (package_revision.h): Include it.
	(cpp_main): Print it as part of --version.

2004-11-23  Nathaniel Smith  <njs@codesourcery.com>

	* tests/t_cleanup_empty_dir.at: New test.
	* testsuite.at: Call it.

2004-11-23  Nathaniel Smith  <njs@codesourcery.com>

	* monotone.texi (File Attributes): Document how restricted format
	of .mt-attrs currently is.  Also talk about 'the' .mt-attrs file
	instead of 'an', in response to confusion.

2004-11-23  Nathaniel Smith  <njs@codesourcery.com>

	* work.cc (build_deletion): Add missing newline.
	(build_rename): Likewise.
	(build_rename): Likewise.

2004-11-23  Nathaniel Smith  <njs@codesourcery.com>

	* work.cc: Remove tabs.

2004-11-23  Nathaniel Smith  <njs@codesourcery.com>

	* commands.cc: Remove tabs.

2004-11-23  Nathaniel Smith  <njs@codesourcery.com>

	* tests/t_add_dot.at: New test.
	* testsuite.at: Call it.

2004-11-22  Joel Rosdahl  <joel@rosdahl.net>

	* testsuite.at (NEED_UNB64): Check that python knows how to decode
	strings before using it.

2004-11-21  Joel Rosdahl  <joel@rosdahl.net>

	* testsuite.at (NEED_UNB64): Find more programs for decoding
	base64.

2004-11-20  Nathaniel Smith  <njs@codesourcery.com>

	* tests/t_merge_1.at: New test.
	* testsuite.at: Add it.
	(NEED_UNB64): New macro.
	(UNB64): Likewise.
	* tests/t_unidiff.at: Use them.
	* tests/t_unidiff2.at: Likewise.

2004-11-19  Nathaniel Smith  <njs@codesourcery.com>

	* tests/t_initfork.at: Remove file; redundant with
	t_merge2_add.at.
	* testsuite.at: Don't call it.

2004-11-18  Derek Scherger  <derek@echologic.com>

	* commands.cc (list tags): new command.
	* monotone.1: update.
	* monotone.texi: update.
	* std_hooks.lua: remove unused get_problem_solution hook.
	* test/t_tags.at: new test.
	* testsuite.at: call it.

2004-11-18  Nathaniel Smith  <njs@codesourcery.com>

	* monotone.texi (Committing Work): Remove mistakenly added
	redundant command line argument.

2004-11-17  Joel Rosdahl  <joel@rosdahl.net>

	* commands.cc (diff): Don't print hashes around diff output if
	there is no diff to print.

	Fix bugs #8714 "monotone update working copy to previous version"
	and #9069 "update with multiple candidates":
	* commands.cc (update): Let the update command take an optional
	revision target parameter. Without an explicit revision target,
	the current branch head is used just like before. Added logic for
	updating to an older revision or another revision reachable via a
	common ancestor.
	* tests/t_update_to_revision.at: Add regression tests for new
	update logic.
	* testsuite.at: Add new test.
	* monotone.texi: Document new update argument.

2004-11-17  Nathaniel Smith  <njs@codesourcery.com>

	* netsync.cc (request_fwd_revisions): Rename 'first_attached_edge'
	to 'an_attached_edge', because it does not represent the first
	attached edge.  Likewise for 'first_attached_cset'.
	(analyze_attachment): Remove early exit from loop; we want to
	analyze the entire graph, not just some linear subgraphs.

	* revision.cc (ensure_parents_loaded): Filter out the null
	revision when calculating parents.
	* change_set.hh (null_id): Define for 'revision_id's.

	* tests/t_merge2_add.at: New test.
	* tests/t_merge2_data.at: New test.
	* tests/t_related_merge2_data.at: New test.
	* tests/t_merge_add.at: New test.
	* tests/t_netsync_pubkey.at: New test.
	* tests/t_netsync_repeated.at: New test.
	* tests/t_netsync_unrelated.at: New test.


	* testsuite.at: Add new tests.
	(NETSYNC_SETUP): New macro.
	(MONOTONE2): New macro.
	(RUN_NETSYNC): New macro.
	(ADD_FILE): New macro.
	(SET_FILE): New macro.
	(COMMIT): New macro.
	* tests/t_netsync.at: Use them.

	* tests/t_singlenetsync.at: Add 'netsync' keyword'.  Rename to...
	* tests/t_netsync_single.at: ...this.

	* tests/t_heads_discontinuous_branch.at: XFAIL it.

2004-11-17  Nathaniel Smith  <njs@codesourcery.com>

	* netsync.cc: Remove hard tabs.

2004-11-17  Nathaniel Smith  <njs@codesourcery.com>

	* revision.cc: Remove hard tabs.
	* change_set.hh: Likewise.

2004-11-16  Nathaniel Smith  <njs@codesourcery.com>

	* tests/t_heads.at: Replace last tricky case with a less tricky case.
	* tests/t_heads_discontinuous_branch.at: New test for the really
	tricky case.
	* testsuite.at: Run it.

2004-11-16  Nathaniel Smith  <njs@codesourcery.com>

	* views.sql (trusted_parents_in_branch): Remove.
	(trusted_children_in_branch): Remove.
	(trusted_branch_members): New view.
	(trusted_branch_parents): New view.
	(branch_heads): Use the new views, not the removed ones.

	* database.cc (get_heads): Column name in 'branch_heads'
	unavoidably changed from 'id' to 'parent'; adjust SELECT statement
	to use new name.

2004-11-16  Nathaniel Smith  <njs@codesourcery.com>

	* database.cc: Remove hard tabs.

2004-11-16  Nathaniel Smith  <njs@codesourcery.com>

	* commands.cc (dump_diffs): Fetch delta destination, not source,
	on new files.

2004-11-15  Joel Rosdahl  <joel@rosdahl.net>

	* tests/t_diff_added_file.at: Added testcase exposing a bug in
	"monotone diff x y" where x is an ancestor of y and y adds a new
	file.
	* testsuite.at: Add new test.

2004-11-14  Joel Rosdahl  <joel@rosdahl.net>

	Fix bug #9092 "add command to change passphrase":
	* commands.cc (chkeypass): New command.
	* keys.cc (get_passphrase): Added parameters for prompt beginning and
	disabling hook lookup and passphrase caching.
	* keys.hh, keys.cc (change_key_passphrase): New function.
	* database.hh, database.cc (delete_private_key): New function.
	* monotone.texi (Key and Cert): Document command.
	* tests/t_chkeypass.at: Testcase for the command.
	* testsuite.at: Added new testcase.

2004-11-14  Matt Johnston <matt@ucc.asn.au>

	* tests/t_initfork.at: New test for merging two ancestor-less heads.

2004-11-13  Nathaniel Smith  <njs@codesourcery.com>

	* tests/t_heads.at: New test.
	* testsuite.at: Add it.

2004-11-13  Nathaniel Smith  <njs@codesourcery.com>

	* monotone.texi: Fix various typos.
	(Committing Work): Add missing command line argument.
	(Branch Names): New section.
	Add me to the copyright block.

2004-11-12  Joel Rosdahl  <joel@rosdahl.net>

	* monotone.texi: Fix documentation of the approve and disapprove
	commands. Fix jp.co.juicebot.jb7 branch name in examples. Other
	minor fixes.

2004-11-11  Joel Rosdahl  <joel@rosdahl.net>

	* monotone.texi: Fix typos.

2004-11-08  graydon hoare  <graydon@pobox.com>

	* monotone.texi: Some minor cleanups.
	* netsync.cc: Fix a formatter.

2004-11-07  graydon hoare  <graydon@pobox.com>

	* figures/*.txt: Drop.
	* monotone.texi: Pull ASCII figures back in conditionally.
	* NEWS, AUTHORS, monotone.spec: Update for 0.15.
	* monotone.1: Update.

2004-11-06  graydon hoare  <graydon@pobox.com>

	* README.changesets: New file.
	* config.guess, config.sub: Remove.
	* Makefile.am: Improve document-building brains.
	* cert.cc, netsync.cc: Remove include.
	* configure.ac: Bump version number.
	* merkle_tree.{cc,hh}: Use unsigned char in dynamic_bitset.
	* po/POTFILES.in: Update to remove os_specific.hh.
	* po/monotone.pot: Regenerate.

2004-11-05  graydon hoare  <graydon@pobox.com>

	* constants.cc: Up timeout, connection limit.
	* monotone.texi: Various cleanups.

2004-11-05  Ulrich Drepper  <drepper@redhat.com>

	* configure.ac: Reduce dependencies.
	* lua/lua.h: Include config.h.
	* mkstemp.{cc,hh}: Use system variant when found.
	* netxx/resolve_getaddrinfo.cxx: Check for AI_ADDRCONFIG
	definition.
	* po/POTFILES.in: Update to mention changes.
	* Makefile.am (EXTRA_DIST): Include spec file.
	* commands.cc (diff): No output if empty diff.

2004-10-31  graydon hoare  <graydon@pobox.com>

	* commands.cc (diff): Use guess_binary.
	Fix up some messages to fit on single lines.
	* Makefile.am: Make monotone.pdf depend on figures.
	* change_set.cc: Make inversion drop "delete deltas".
	* texinfo.css: Make images align nicely.
	* netsync.cc: Fix up some messages to be clearer.

2004-10-30  graydon hoare  <graydon@pobox.com>

	* figures/*: New figures.
	* monotone.texi: Rewrite much of the tutorial.

2004-10-30  Nathaniel Smith  <njs@codesourcery.com>

	* netsync.cc (process_hello_cmd): Make clear that when the
	server's key is unknown, we abort the connection.

2004-10-29  Nathaniel Smith  <njs@codesourcery.com>

	* sanity.cc (dump_buffer): Wrap bare string in call to string(),
	to disambiguate conversions (required by Boost 1.30).

2004-10-26  graydon hoare  <graydon@pobox.com>

	* tests/t_update_missing.at: New test from Bruce Stephens
	* testsuite.at: Call it.
	* change_set.cc: Fix the error exposed by it.

2004-10-26  graydon hoare  <graydon@pobox.com>

	* work.{cc,hh}: Comply with Derek's new tests.
	* commands.cc: Likewise.

2004-10-28  Derek Scherger  <derek@echologic.com>

	* tests/t_rename.at: add test for renaming a file after it has
	been moved rather than before
	* tests/t_revert.at: add test for reverting a missing file

2004-10-28  Derek Scherger  <derek@echologic.com>

	* tests/t_drop_missing.at: New test.
	* testsuite.at: Call it.

2004-10-28  Derek Scherger  <derek@echologic.com>

	* tests/t_add.at: New test.
	* testsuite.at: Call it.

2004-10-26  graydon hoare  <graydon@pobox.com>

	* basic_io.{cc,hh}: Rework to use indented stanzas.
	* change_set.cc, revision.cc: Likewise.
	* change_set.cc: Fix formatter bug.
	* commands.cc: Sanity check file ID on delta commit.
	* work.cc: Chatter a bit more on add/drop.

2004-10-17  graydon hoare  <graydon@pobox.com>

	* merkle_tree.cc: Fix bad logging.
	* netsync.cc: Fix transmission bugs.
	* work.cc: Add some progress messages back in.
	* monotone.texi: Change contents of MT/work in example.

2004-10-17  graydon hoare  <graydon@pobox.com>

	* commands.cc (log): Keep a seen list, mask frontier by it.
	* monotone.texi: Updates to cover revision terminology.

	Also various further merges from trunk, see below.

2004-10-17  Derek Scherger  <derek@echologic.com>

	* lua.{cc,hh} (hook_ignore_branch): new hook
	* commands.cc (ls_branches): call it
	* monotone.texi (Hook Reference): describe it

2004-10-17  Richard Levitte  <richard@levitte.org>

	fix bug 8715 and more
	* diff_patch.cc (struct unidiff_hunk_writer,
	unidiff_hunk_writer::flush_hunk): the skew is not just the
	size difference between added and deleted lines in the current
	hunk, it's the size difference between /all/ added and deleted
	lines so far.  Therefore, the skew needs to be a member of the
	struct rather than being something calculated for each hunk.
	Furthermore, we need to add trailing context even if the change
	only consisted of one line.

2004-10-17  Richard Levitte  <richard@levitte.org>

	* monotone.texi (Working Copy): Change the description of
	'monotone revert' to explain what happens when there are
	arguments.

2004-10-17  Richard Levitte  <richard@levitte.org>

	* monotone.texi (OPTIONS): Add a description of --ticker.

	* ui.cc, ui.hh: Rethink the writing conditions as the ticks being
	"dirty" when they have changed since the last print.  That way,
	it's very easy to see when they need being printed.  This fixes a
	small bug where, in some cases, the exact same tick output is
	produced twice, once before a separate message, and once after,
	when a ticker is actually being removed.
	(tick_write_dot::write_ticks): Add a line that describes the
	ticks, including the amount of each tick per short name.

2004-10-17  Richard Levitte  <richard@levitte.org>

	fix bug 8733
	* ui.cc, ui.hh: Define a separate tick writer struct, and two
	subclasses, one that write counters, and one that writes progress
	characters.  As a consequence, move the count to the ticker class
	itself, and have the user interface contain a map of pointers to
	tickers instead of a map of counters, so data is easier to expand
	and access in a consistent manner.  Finally, correct a few errors
	in the checks for when ticks should be written, and make sure the
	final value gets written when the tickers are removed.

	* cert.cc (write_ancestry_paths):
	* database.cc (rehash):
	* netsync.cc (call_server, rebuild_merkle_trees):
	* rcs_import.cc (import_cvs_repo, cvs_history): Adapt to the new
	tickers.

	* monotone.cc: Add the option '--ticker' which takes the values
	"dot" or "count" to express which type of tick writer to use.  As
	a result, set the tick writer to be the progress dot kind or the
	counting type.

2004-10-15  graydon hoare  <graydon@pobox.com>

	* std_hooks.lua (get_revision_cert_trust): Add.

2004-10-14  graydon hoare  <graydon@pobox.com>

	* main.cc (UNIX_STYLE_SIGNAL_HANDLING): Enable on OSX.
	* cryptopp/*: Upgrade to 5.2.1
	* Makefile.am: Adjust for a couple new files.

2004-10-13  graydon hoare  <graydon@pobox.com>

	* change_set.cc (__STDC_CONSTANT_MACROS): Further hammering.
	* commands.cc (changesetify): New subcommand to db.
	* database.{cc,hh} (sql): Install views.
	(install_views): New function.
	(get_manifest_certs): Restore old variant.
	* numeric_vocab.hh: Use stdint.h.
	* revision.{cc,hh} (analyze_manifest_changes)
	(construct_revisions)
	(build_changesets): New functions.
	* schema.sql: Remove views stuff.
	* views.sql: Put views here.
	* schema_migration.cc: Add migration code for revisions.
	* Makefile.am: Mention views.sql.

2004-10-12  graydon hoare  <graydon@pobox.com>

	* unix/read_password.cc: Don't force echo on.

2004-10-10  graydon hoare  <graydon@pobox.com>

	merge a batch of changes from trunk, see below.
	* monotone.spec: Bump to 0.14.

2004-10-10  graydon hoare  <graydon@pobox.com>

	fix bug 9884
	* tests/t_singlenetsync.at: sleep 5
	* tests/t_netsync.at: sleep 5

2004-10-10  graydon hoare  <graydon@pobox.com>

	* AUTHORS: Mention Richard Levitte.
	* Makefile.am: Remove nonce stuff.
	* NEWS: Describe changes from last release.
	* cert.cc (cert_manifest_testresult): Teach about other ways
	of writing a boolean value.
	* commands.cc (commit): Don't commit when no change.
	(debug): Rename to "db execute".
	(serve): Require passphrase on startup.
	(bump): Remove command.
	(ls keys): Handle no keys.
	* configure.ac: Bump version number.
	* keys.cc (get_passphrase): Reject empty passphrase nicely,
	from user and from hook.
	* lua.{cc,hh} (hook_get_sorter): Dead code, remove.
	* main.cc (main_with_many_flavours_of_exception): s/char/int/.
	* monotone.cc (OPT_DUMP): New option.
	(OPT_VERBOSE): Rename as OPT_DEBUG.
	* monotone.{texi,1}: Document changes, s/rdiff/xdelta/.
	* nonce.{cc,hh}: Drop.
	* sanity.hh (sanity::filename): New field.
	* sanity.cc (dump_buffer): Dump to file or be silent.
	* testsuite.at (persist_phrase_ok): Define as true.
	* tests/t_null.at: Adjust for new option names.
	* unit_tests.cc: Set debug, not verbose.

2004-10-10  graydon hoare  <graydon@pobox.com>

	* tests/t_remerge.at: New test.
	* testsuite.at: Call it.

2004-10-10  graydon hoare  <graydon@pobox.com>

	* cryptopp/algebra.cpp:
	* cryptopp/asn.h:
	* cryptopp/hmac.h:
	* cryptopp/iterhash.h:
	* cryptopp/mdc.h:
	* cryptopp/modes.h:
	* cryptopp/osrng.h:
	* cryptopp/pubkey.h:
	* cryptopp/seckey.h:
	* cryptopp/simple.h:
	* cryptopp/smartptr.h:
	* cryptopp/strciphr.cpp:
	* cryptopp/strciphr.h:
	* lcs.cc:
	* lua.cc: Fixes for g++ 3.4 from Michael Scherer.
	* AUTHORS: Mention Michael.

2004-10-10  graydon hoare  <graydon@pobox.com>

	* tests/t_movedel.at: New test.
	* testsuite.at: Call it.

2004-10-10  graydon hoare  <graydon@pobox.com>

	* tests/t_movepatch.at: New test.
	* testsuite.at: Call it.

2004-10-10  graydon hoare  <graydon@pobox.com>

	* change_set.cc:
	* file_io.{cc,hh}: Bug Fixes.

2004-10-10  graydon hoare  <graydon@pobox.com>

	* cert.{cc,hh} (cert_revision_manifest): Bug fixes.
	* commands.cc (approve)
	(disapprove)
	(testresult): Teach about revisions.
	* tests/t_disapprove.at:
	* tests/t_i18n_file.at:
	* tests/t_ls_missing.at:
	* tests/t_testresult.at: Bug fixes.

2004-10-09  graydon hoare  <graydon@pobox.com>

	* netsync.cc:
	* packet.cc:
	* tests/t_i18n_file.at:
	* tests/t_netsync.at:
	* tests/t_single_char_filenames.at:
	* tests/t_singlenetsync.at: Bug fixes.

2004-10-04  graydon hoare  <graydon@pobox.com>

	* Makefile.am: Re-enable rcs stuff.
	* cert.{cc,hh}: Bug fixes.
	* change_set.{cc,hh} (apply_change_set)
	(apply_change_set_inverse): New helper functions.
	* commands.cc (log)
	(rcs_import)
	(cvs_import): Teach about revisions.
	* database.cc (get_version): Block reconstruction loops.
	* diff_patch.cc:
	* lua.cc:
	* netsync.cc: Remove references to obsolete includes.
	* rcs_file.cc: Pick up bug fix from trunk.
	* rcs_import.cc: Teach about revisions.

2004-10-03  graydon hoare  <graydon@pobox.com>

	* change_set.{cc,hh}: Lots of little bug fixes.
	* commands.cc: Likewise.
	* database.cc: Comment some chatter.
	* file_io.{cc,hh}: Bug fixes, remove unlink / hardlink stuff.
	* netcmd.cc: Bug fixes.
	* netsync.cc: Likewise.
	* tests/t_*.at: Teach about revisions.
	* testsuite.at: Likewise.
	* work.cc: Bug fixes.

2004-09-30  graydon hoare  <graydon@pobox.com>

	* app_state.cc: Inform db of app.
	* change_set.cc: Bug fixes.
	* commands.cc: Use delete_file not unlink.
	* database.{cc,hh}: Bug fixes in trust function machinery.
	* revisions.cc: Skip consideration of empty parents.
	* file_io.{cc,hh}: Remove unlink function.
	* schema.sql: Pass pubkey data into trust call.

2004-09-29  graydon hoare  <graydon@pobox.com>

	* change_set.cc: Various bug fixes, merge unit tests.

2004-09-26  graydon hoare  <graydon@pobox.com>

	* predicament.{cc,hh}: Remove.
	* Makefile.am: Update.
	* change_set.{cc,hh}: Compilation fixes.
	* commands.cc: Likewise.
	* file_io.{cc,hh}: Likewise, and implement link/unlink.
	* lua.{cc,hh}: Implement conflict resolver hooks.

2004-09-25  graydon hoare  <graydon@pobox.com>

	* change_set.{cc,hh}: Rewrite entirely.
	* work.cc: Adjust to compensate.
	* commands.cc: Likewise.
	* numeric_vocab.hh: Ask for C99 constant ctor macros.

2004-09-24  Derek Scherger  <derek@echologic.com>

	* app_state.{cc,hh} (initialize,prefix,in_restriction): rename
	restriction vars; require explicit subdir restriction with ".";
	remove restriction if any path evaluates to working copy root
	* commands.cc (update): disallow restricted updates
	(diff): use --manifest options for initialization
	* tests/t_restrictions.at: remove restricted update test
	* tests/t_subdirs.at: added (missed previously)
	* vocab.cc (verify): allow "." elements in local_path
	(test_file_path_verification): test for "." in paths

2004-09-20  Derek Scherger  <derek@echologic.com>

	* app_state.{cc,hh}: add message and manifest options; add subdir
	restriction; use set instead of vector for path restrictions
	(prefix): new method
	(add_restriction): change signature for set of path restrictions
	(in_restriction): renamed from is_restricted; adjust path matching
	(set_message): new method
	(add_manifest): new method
	(initialize): remove code to adjust restrictions from old options
	* commands.cc
	(restrict_patch_set, struct unknown_itemizer): rename
	app.is_restricted to app.in_restriction
	(add,drop,rename,revert): prefix file args with current subdir
	(update,status,ls_unknown,ls_missing): build restriction from args
	(commit): build restriction from args; use --message option
	(diff): build restriction from args; use --manifest options
	* file_io.cc (find_working_copy): logging tweaks
	* monotone.cc: remove --include/--exclude options; add --manifest
	and --message options
	* tests/t_attributes.at: add commit --message option
	* tests/t_cross.at: commit --message
	* tests/t_cwork.at: commit --message
	* tests/t_disapprove.at: commit --message
	* tests/t_drop.at: commit --message
	* tests/t_erename.at: commit --message; diff --manifest
	* tests/t_fork.at: commit --message
	* tests/t_genkey.at: commit --message
	* tests/t_i18n_file.at: commit --message
	* tests/t_import.at: commit --message
	* tests/t_ls_missing.at: commit --message
	* tests/t_merge.at: commit --message
	* tests/t_movedel.at: commit --message
	* tests/t_movepatch.at: commit --message
	* tests/t_netsync.at: commit --message
	* tests/t_persist_phrase.at: commit --message
	* tests/t_rename.at: commit --message
	* tests/t_renamed.at: commit --message
	* tests/t_restrictions.at: remove --include/--exlclude options
	* tests/t_revert.at: commit --message
	* tests/t_scan.at: commit --message
	* tests/t_single_char_filenames.at: commit --message
	* tests/t_testresult.at: commit --message
	* tests/t_unidiff.at: commit --message
	* tests/t_unidiff2.at: commit --message
	* tests/t_update.at: commit --message
	* tests/t_versions.at: commit --message

2004-09-19  graydon hoare  <graydon@pobox.com>

	* change_set.cc: More bug fixes.
	* basic_io.cc: Improve error reporting.
	* commands.cc (complete): Teach about revisions.
	* database.{cc,hh}: Add complete variant for revisions.

2004-09-19  graydon hoare  <graydon@pobox.com>

	* change_set.cc: Add a unit test, fix some bugs.

2004-09-18  graydon hoare  <graydon@pobox.com>

	* change_set.{cc,hh} (subtract_change_sets): New function.
	(build_pure_addition_change_set): New function.
	* commands.cc (try_one_merge): Teach about revisions
	(merge): Likewise.
	(propagate): Likewise.
	(update): Change from changeset inversion to negation.
	* database.{cc,hh} (get_manifest): New function.
	* cert.cc: Use it.

2004-09-13  graydon hoare  <graydon@pobox.com>

	* change_set.cc: Bug fixes.
	* commands.cc: Likewise.

2004-09-13  graydon hoare  <graydon@pobox.com>

	* change_set.{cc,hh}: Implement delta renaming and merging.
	* commands.cc
	(update): Teach about revisions.
	(agraph): Likewise.
	* diff_patch.{cc,hh}: Tidy up interface a bit.
	* database.{cc,hh} (get_revision_ancestry): New helper.
	* file_io.{cc,hh}
	(move_dir): New function.
	(delete_dir_recursive): New function.

2004-09-10  graydon hoare  <graydon@pobox.com>

	* basic_io.{cc,hh}: Move to more "normal" looking
	quoted output.
	* change_set.{cc,hh}: Extend, bugfix.
	* commands.cc (diff): Teach about revisions.
	* revision.{cc,hh}: Extend, bugfix.

2004-09-07  Derek Scherger  <derek@echologic.com>

	subdirectory restrictions

	* file_io.{hh,cc} (find_working_copy): new function
	(absolutify) use fs::current_path
	* work.cc (add_to_options_map): use options.insert to preserve
	previous settings
	* work.hh: add note about MT/options file to header comment
	* lua.{hh,cc} (load_rcfile): renamed from add_rcfile
	* app_state.{cc,hh} (constructor): remove read of MT/options
	(initialize): new methods to find/create working copy
	(set_stdhooks,set_rcfiles,add_rcfile,load_rcfiles,read_options):
	new methods
	(set_database,set_branch,set_signing_key): update for new options
	reading
	* monotone.cc: update help for --norc option
	(cpp_main): move loading of lua hooks to app_state after book
	keeping dir is found
	* commands.cc: all commands call app initialize to relocate to
	working copy directory
	(bookdir_exists,ensure_bookdir) remove
	(setup) new command to create working copy
	* tests/t_subdirs.at: new test
	* testsuite.at: call new setup command to initialize working copy;
	call new test
	(PROBE_NODE): adjust for new checkout requirement that MT dir does
	not exist
	* tests/t_attributes.at: ditto
	* tests/t_cwork.at: ditto
	* tests/t_single_char_filenames.at: ditto
	* tests/t_versions.at: ditto

2004-09-06  graydon hoare  <graydon@pobox.com>

	* Makefile.am: Revise,
	* cert.{cc,hh}: Minor bug fixes.
	* change_set.{cc,hh}
	(apply_path_rearrangement): New variant.
	(read_path_rearrangement): New function.
	(write_path_rearrangement): New function.
	* commands.cc: Partially teach about revisions.
	* database.{cc,hh}: Bug fixes.
	* revision.cc: Print new manifest as hex.
	* schema.sql: Fix typos.
	* update.{cc,hh}: Teach about revisions.

2004-09-06  graydon hoare  <graydon@pobox.com>

	* Makefile.am (unit_tests): Revise.
	* change_set.{cc,hh}: Move accessors to header.
	* constants.cc (netcmd_current_protocol_version): Bump.
	(netcmd_minimum_bytes_to_bother_with_gzip): Expand to 0xfff.
	* database.{cc,hh}: Teach about reverse deltas, bug fixes.
	* diff_patch.{cc,hh}: Remove dead code.
	* merkle_tree.{cc,hh}: Teach about revisions.
	* netsync.cc: Teach about revisions, reverse deltas.
	* packet.{cc,hh}: Likewise.
	* unit_tests.{cc,hh}: Reactivate tests.

2004-09-02  Derek Scherger  <derek@echologic.com>

	* tests/t_restrictions.at: rework and attempt to clean things up a
	bit; add test for bug in restrict_patch_set
	* commands.cc (restrict_patch_set): fix bug in removal of
	restricted adds/dels/moves/deltas

2004-08-28  graydon hoare  <graydon@pobox.com>

	* Makefile.am (unit_tests): Split out working parts.
	* basic_io.{cc,hh}: Minor fixes.
	* cert.{cc,hh}: Fixes, remove major algorithms.
	* revision.{cc,hh}: Rewrite algorithms from cert.cc.
	* change_set.{cc,hh}: Extensive surgery, unit tests.
	* database.{cc,hh}: Minor fixes.
	* file_io.{cc,hh}: Likewise.
	* lua.cc: Likewise.
	* packet.{cc,hh}: Teach about revisions.
	* schema.sql: Drop some optimistic tables.
	* unit_tests.{cc,hh}: Add revision, change_set tests.
	* vocab.cc: Instantiate revision<cert>.
	* work.{cc,hh}: Rewrite in terms of path_rearrangement.

2004-08-17  graydon hoare  <graydon@pobox.com>

	* database.cc: Simplified.
	* schema.sql: Simplified.
	* transforms.cc: Fixed bug.
	* revision.{hh,cc}: Stripped out tid_source.
	* change_set.{cc,hh}: Oops, never committed!

2004-08-16  graydon hoare  <graydon@pobox.com>

	* change_set.{hh,cc}: Simplified, finished i/o.
	* revision.{hh,cc}: Fix to match, redo i/o.
	* basic_io.cc (basic_io::parser::key): Print trailing colon.
	* vocab.hh: Whitespace tweak.

2004-08-09  graydon hoare  <graydon@pobox.com>

	* change_set.{hh,cc}: New files.
	* basic_io.{hh,cc}: New files.
	* predicament.{hh,cc}: New files.
	* revision.{hh,cc}: Break completely, need to fix.
	* diff_patch.{hh,cc}: Minor touchups.
	* lua.{hh,cc}, std_hooks.lua: Model predicaments.
	* Makefile.am: Update.

2004-07-10  graydon hoare  <graydon@pobox.com>

	* lcs.{hh,cc}: Move lcs.hh body into lcs.cc.
	* diff_patch.cc: Modify to compensate.
	* revision.{hh,cc}: New files.
	* Makefile.am: Update
	* patch_set.{hh,cc}: Remove.
	* {cert,database,lua,packets}.{hh,cc}, commands.cc:
	Modify partially (incomplete) to use revisions.
	* manifest.{hh,cc}: Cleanup, remove dead code.
	* schema.sql: Declare new revision tables.
	* schema_migration.cc: Incomplete migrator.
	* {transforms.{hh,cc}, vocab{,_terms}.hh:
	Infrastructure for revisions.

2004-07-20  Derek Scherger  <derek@echologic.com>

	* tests/t_restrictions.at: new test
	* testsuite.at: run it
	* app_state.{cc,hh} (add_restriction, is_restricted): new functions
	* monotone.cc (--include,--exclude): new options
	* commands.cc (restrict_patch_set): new function. called by
	commit, update, status, diff commands

2004-07-05  graydon hoare  <graydon@pobox.com>

	* cert.cc (operator<): Fix wrong ordering of
	fields.

2004-06-07  graydon hoare  <graydon@pobox.com>

	* cryptopp/algebra.cpp:
	* cryptopp/asn.h:
	* cryptopp/hmac.h:
	* cryptopp/iterhash.h:
	* cryptopp/mdc.h:
	* cryptopp/modes.h:
	* cryptopp/osrng.h:
	* cryptopp/pubkey.h:
	* cryptopp/seckey.h:
	* cryptopp/simple.h:
	* cryptopp/smartptr.h:
	* cryptopp/strciphr.cpp:
	* cryptopp/strciphr.h:
	* lcs.hh:
	* lua.cc: Fixes for g++ 3.4 from Michael Scherer.
	* AUTHORS: Mention Michael.

2004-05-28  graydon hoare  <graydon@pobox.com>

	* tests/t_movedel.at: New test.
	* testsuite.at: Call it.
	* diff_patch.cc (adjust_deletes_under_renames): New function.
	(merge3): Use it.

2004-05-27  graydon hoare  <graydon@pobox.com>

	* tests/t_movepatch.at: New test.
	* testsuite.at: Call it.
	* diff_patch.cc (adjust_deltas_under_renames): New function.
	(merge3): Use it.

2004-05-20  graydon hoare  <graydon@pobox.com>

	* NEWS: Note 0.13 release.
	* configure.ac: Bump version number.
	* monotone.spec: Likewise.

2004-05-19  graydon hoare  <graydon@pobox.com>

	* file_io.cc (tilde_expand): Fix fs::path use.

2004-05-18  graydon hoare  <graydon@pobox.com>

	* diff_patch.cc (apply_directory_moves): Fix fs::path use.
	* file_io.cc (write_data_impl): Likewise.
	* packet.cc: Use explicit true/false maps in caches.
	* sanity.cc (dump_buffer): Write to clog (buffered).

2004-05-16  graydon hoare  <graydon@pobox.com>

	* keys.cc (get_passphrase): Reimplement.
	* unix/read_password.c: Remove.
	* {unix,win32}/read_password.cc: Add.
	* constants.{hh,cc} (maxpasswd): New constant.
	* Makefile.am: Teach about platform specific stuff.

2004-05-16  graydon hoare  <graydon@pobox.com>

	* diff_patch.cc (merge2): Don't discard files on one side.
	* std_hooks.lua (merge2_xxdiff_cmd): Specify merge filename.

2004-05-14  Joel Rosdahl  <joel@rosdahl.net>

	* std_hooks.lua (ignore_file): Quote dots in .svn patterns.
	* monotone.texi: Updated ignore_file hook example.

2004-05-13  Nathaniel Smith  <njs@codesourcery.com>

	* commands.cc: Include boost/filesystem/path.hpp,
	boost/filesystem/convenience.hpp.
	(checkout): Make checkout directory an fs::path, not a local_path.

2004-05-13  Nathaniel Smith  <njs@codesourcery.com>

	* testsuite.at (test_hooks.lua): Add a 'test_attr' attribute
	hook.  Add tests t_attributes and t_single_char_filenames.
	* tests/t_attributes.at: New test.
	* tests/t_single_char_filenames.at: New test.
	* manifest.cc (read_manifest_map): Replace ".+" with ".*" to
	support single-character filenames.
	* work.cc (read_work_set): Likewise.
	(read_attr_map): Likewise.

2004-05-13  Nathaniel Smith  <njs@codesourcery.com>

	* monotone.texi (Hook Reference): Update documented default
	definitions of 'merge2' and 'merge3'.

2004-05-12  graydon hoare  <graydon@pobox.com>

	* AUTHORS: Rename Netxx back to netxx. Really, look in
	the manifest; it's been renamed!
	* configure.ac: Remove prg_exec_monitor checks.

2004-05-12  Nathaniel Smith  <njs@pobox.com>

	* AUTHORS: Remove discussion of adns, since we no longer
	distribute it.  Fix capitalization of "Netxx".

2004-05-12  Nathaniel Smith  <njs@pobox.com>

	* std_hooks.lua (merge2): Support xemacs.  Add error message
	if no merge tool is found.
	(merge3): Likewise.  Also add (disabled) hook to use CVS
	'merge' command, as a demonstration of how to.

2004-05-12  graydon hoare  <graydon@pobox.com>

	* std_hooks.lua (get_author): Remove standard definition.
	* monotone.texi: Document change.

2004-05-12  graydon hoare  <graydon@pobox.com>

	* cert.cc (cert_manifest_author_default): Use default signing key
	name for default author, if lua hook fails.

2004-05-12  Joel Rosdahl  <joel@rosdahl.net>

	* file_io.cc (walk_tree): Removed extraneous newline in error
	message.

	* std_hooks.lua (edit_comment): Added missing newline in log
	message template.

	* tests/t_ls_missing.at: New test case.
	* testsuite.at: Added t_ls_missing.at.

2004-05-10  graydon hoare  <graydon@pobox.com>

	* nonce.cc, nonce.hh: New files.
	* Makefile.am: Note new files.
	* lua.cc, lua.hh (hook_get_nonce): New hook.
	* commands.cc (bump): New command.
	* commands.cc: Remove "(file|manifest)" args most places.
	* tests/t_disapprove.at
	* tests/t_genkey.at
	* tests/t_singlenetsync.at
	* tests/t_netsync.at
	* tests/t_persist_phrase.at: Adjust to compensate.
	* monotone.texi, monotone.1: Adjust to compensate.
	* work.cc, work.hh: Constify some arguments.

2004-05-09  graydon hoare  <graydon@pobox.com>

	* diff_patch.cc: Remove recording of file merge ancestry.

2004-05-09  graydon hoare  <graydon@pobox.com>

	* commands.cc (ls_missing): Modify to account for work.

2004-05-09  graydon hoare  <graydon@pobox.com>

	* commands.cc (list missing): New command.
	* monotone.texi, monotone.1: Update to document.

2004-05-08  graydon hoare  <graydon@pobox.com>

	* main.cc: New file encompassing prg_exec_monitor.
	* mkstemp.cc, mkstemp.hh: New portable implementation.
	* lua.cc: Use mkstemp from bundled version.
	* lua/liolib.c: Remove old mkstemp definition.
	* monotone.cc (cpp_main): Remove prg_exec env setting.
	* sanity.cc (sanity::dump_buffer): Dump logbuf to stderr, not stdout.
	* std_hooks.lua (temp_file): Use mkstemp not io.mkstemp.
	* Makefile.am (MOST_SOURCES): Add new files.

2004-05-03  Joel Rosdahl  <joel@rosdahl.net>

	* monotone.texi: Removed extraneous @ftable directive.

2004-05-02  graydon hoare  <graydon@pobox.com>

	* monotone.texi: Add stuff on selectors, new hooks.
	* AUTHORS: Typo fix.
	* configure.ac: Bump version number.

	Release point (v 0.12).

2004-05-02  Joel Rosdahl  <joel@rosdahl.net>

	Made it possible to rename a rename target and to undo a rename.
	I.e.: Given a rename set A -> B, "monotone rename B C" gives the
	rename set A -> C and "monotone rename B A" gives the empty rename
	set.
	* work.cc (visit_file): Implement new behavior.
	* tests/t_rename.at: Added test cases for new behavior.
	* monotone.texi: Note that a rename can be undone.

	Fix bug #8458:
	* file_io.hh, file_io.cc (walk_tree): Added require_existing_path
	parameter.
	* work.cc (build_deletion): Pass new parameter to walk_tree.
	* work.cc (build_rename): Ditto.

	* manifest.cc (build_manifest_map): Fix missing file check for
	i18n paths.

2004-05-01  Joel Rosdahl  <joel@rosdahl.net>

	Fix bug #7220:
	* manifest.cc (build_manifest_map): Handle missing file
	gracefully.

	* file_io.cc (walk_tree): Handle nonexistent file/directory
	gracefully.

2004-04-30  Christof Petig <christof@petig-baender.de>

	* rcs_import.cc (store_trunk_manifest_edge):
		skip ancestry to empty manifest
	* rcs_import.cc (process_branch):
		also follow branches of last/first versions

2004-04-29  graydon hoare  <graydon@pobox.com>

	* configure.ac: Fix up windows probe and bundling checks.
	* netxx/resolve_getaddrinfo.cxx: Local hack for stream addresses.
	* netsync.cc: Report address before listening.

2004-04-29  graydon hoare  <graydon@pobox.com>

	* cert.cc (get_branch_heads): Calculate a "disapproved version"
	attribute which culls a version with only disapproved ancestry
	edges.
	* monotone.texi: Fix some ascii-art diagrams.

2004-04-28  Christof Petig <christof@petig-baender.de>

	* command.cc (heads):
	show date and author certificates for each head

2004-04-28  Christof Petig <christof@petig-baender.de>

	* configure.ac:
	default to using the bundled SQLite

2004-04-28  Christof Petig <christof@petig-baender.de>

	* commands.cc (log):
	support optional file argument to show change log for
	e.g. monotone log [ID] cert.cc

2004-04-26  Christof Petig <christof@petig-baender.de>

	* rcs_import.cc (process branch):
	insert dummy cvs_edge to mark newly added file
	as previously non existant

2004-04-25  Joel Rosdahl  <joel@rosdahl.net>

	* po/stamp-po: Removed since it's generated.
	* std_hooks.lua (ignore_file): Corrected name of Subversion's
	administrative directory.
	* work.hh: Ditto.
	* monotone.texi (Hook Reference): Updated default definition of
	ignore_file.

2004-04-23  Christof Petig <christof@petig-baender.de>

	* rcs_import.cc (build_parent_state, build_child_state):
	remove dying files from manifest
	* rcs_import.cc (cvs_file_edge, note_file_edge):
	calculate state and remember it (alive or dead)

2004-04-23  Christof Petig <christof@petig-baender.de>

	* rcs_import.cc (import_rcs_file_with_cvs):
	do not include dead files in head_manifest

2004-04-22  Christof Petig <christof@petig-baender.de>

	* rcs_file.cc, rcs_file.hh: read and remember 'state' of revision
	* rcs_import.cc: remove Attic/ part from path

2004-04-21  Christof Petig <christof@petig-baender.de>

	* configure.ac: enable use of installed SQLite library

2004-04-20  graydon hoare  <graydon@pobox.com>

	* lua.hh, lua.cc (hook_note_commit): New hook.
	* commands.cc (commit): Call it.

2004-04-19  graydon hoare  <graydon@pobox.com>

	* cert.cc: Make trust messages nicer.
	* merkle_tree.cc: Clarify logging messages.
	* netsync.cc: Reorganize tickers, put client in txn.
	* packet.cc, packet.hh: Teach about constructability.

2004-04-16  graydon hoare  <graydon@pobox.com>

	* netsync.cc (session::extra_manifests): New member.
	(session::analyze_ancestry_graph): Use it.
	* tests/t_singlenetsync.at: New test for single manifest sync.
	* testsuite.at: Call it.

2004-04-14  Tom Tromey  <tromey@redhat.com>

	* rcs_import.cc (import_cvs_repo): Use require_password.
	Include keys.hh.
	* keys.hh (require_password): Declare.
	* keys.cc (require_password): New function.

2004-04-13  Tom Tromey  <tromey@redhat.com>

	* monotone.texi: Typo fixes.

2004-04-10  graydon hoare  <graydon@pobox.com>

	* netsync.cc: Minor bug fixes.

2004-04-10  graydon hoare  <graydon@pobox.com>

	* database.{cc,hh}:
	* commands.{cc,hh}:
	* lua.{cc,hh}:
	* std_hooks.lua:
	* vocab_terms.hh:
	Implement first cut at selectors.

2004-04-10  graydon hoare  <graydon@pobox.com>

	* cert.cc (operator<): Include name in compare.
	(operator==): Likewise.
	* packet.cc: Include shared_ptr.
	* rcs_file.cc: Rewrite by hand, no spirit.
	* rcs_import.cc: Change ticker names a bit.

2004-04-09  graydon hoare  <graydon@pobox.com>

	* app_state.cc: Fix a couple file path constructions.
	* file_io.cc (book_keeping_file): Make one variant static.
	* manifest.cc: Remove some dead code in walkers.
	* work.cc: Ditto.
	* rcs_file.cc: fcntl fix from Paul Snively for OSX.

2004-04-09  graydon hoare  <graydon@pobox.com>

	* file_io.cc: Fix boost filesystem "." and ".." breakage.
	* lua.cc: Fix format of log entry.
	* monotone.cc: Log locale settings on startup.
	* sanity.cc: Dump prefix on --verbose activation.
	* testsuite/t_i18n_file.at: Fix autotest LANG breakage.
	* testsuite/t_null.at: Account for chatter with --verbose.

2004-04-09  graydon hoare  <graydon@pobox.com>

	* configure.ac: Comment out check for sse2,
	set bundling to true by default.
	* INSTALL: describe changes to bundling.
	* Makefile.am: Remove vestiges of depot.

2004-04-07  graydon hoare  <graydon@pobox.com>

	* adns/*:
	* network.{cc,hh}:
	* proto_machine.{cc,hh}:
	* {http,smtp,nntp}_tasks.{cc,hh}:
	* tests/t_{http,smtp,nntp,proxy}.at:
	* url.{cc,hh}:
	* depot.cc:
	Delete files.
	* commands.cc:
	* lua.{cc,hh}:
	* database.{cc,hh}: Remove network/queue stuff.
	* configure.ac:
	* constants.{cc,hh}:
	* tests/t_{netsync,singlecvs,cvsimport}.at:
	* testsuite.at:
	* transforms.{cc,hh}:
	* unit_tests.{cc,hh}:
	* vocab_terms.hh:
	* vocab.{cc,hh}:
	* Makefile.am: Adjust for deletions.
	* app_state.hh: Cleanup.
	* monotone.texi: Fix some typos.
	* packet.{cc,hh}: Implement database ordering.
	* netsync.cc: Massage to use new packet logic.
	* commands.cc:
	* std_hooks.lua: Add initial selector stuff.

2004-03-29  graydon hoare  <graydon@pobox.com>

	* monotone.spec: Update for 0.11 release.

	Release point (v 0.11).

2004-03-29  graydon hoare  <graydon@pobox.com>

	* Makefile.am (DISTCHECK_CONFIGURE_FLAGS): Set.
	* commands.cc: Tidy up / narrow output width.
	* patch_set.cc: Likewise.
	* monotone.texi: Cleanups for PDF generation.

2004-03-28  graydon hoare  <graydon@pobox.com>

	* NEWS: Mention 0.11 release.
	* AUTHORS: Mention Robert.

2004-03-28  Robert Bihlmeyer  <robbe+mt@orcus.priv.at>

	* file_io.cc (walk_tree_recursive): Ignore broken symlinks.

2004-03-27  graydon hoare  <graydon@pobox.com>

	* monotone.texi: Flesh out netsync stuff, remove old network stuff.
	* monotone.1: Likewise.

2004-03-27  Robert Helgesson  <rycee@home.se>

	* Makefile.am:
	* configure.ac:
	* database.cc:
	* depot.cc:
	* lua.cc:
	* network.cc:
	* schema_migration.cc: Bundled library switch logic.

2004-03-27  graydon hoare  <graydon@pobox.com>

	* depot.cc (dump): Implement.
	* tests/t_http.at, test/t_proxy.at: Use "depot.cgi dump" rather than sqlite.
	* sqlite/pager.h: Change page size.
	* README: Massage slightly.
	* INSTALL: Write real installation instructions.
	* Makefile.am: Include build of "one big page" docs.
	* boost/circular_buffer_base.hpp: Another boost version insulation fix.
	* vocab.cc (verify): Normalize local_path's during verification on boost 1.31.0.
	* monotone.texi: Rip out some of the pre-netsync networking docs.

2004-03-24  graydon hoare  <graydon@pobox.com>

	* boost/circular_buffer_base.hpp: Boost version insulation.
	* cert.cc, cert.hh, commands.cc: Differentiate "unknown" keys from "bad".
	* xdelta.cc, proto_machine.cc: Fix boost version insulation.

2004-03-24  graydon hoare  <graydon@pobox.com>

	* rcs_import.cc (import_substates): Filter by branch.
	* xdelta.cc: Minor bits of insulation.

2004-03-24  graydon hoare  <graydon@pobox.com>

	* AUTHORS: Mention Robert.
	* configure.ac: Enable sse2 stuff.
	* monotone.spec: Adjust CFLAGS and CXXFLAGS
	* monotone.texi (Network Service): Expand a bit.

2004-03-24  Robert Helgesson  <rycee@home.se>

	* commands.cc:
	* http_tasks.cc:
	* lua.cc:
	* manifest.cc:
	* netsync.cc:
	* nntp_tasks.cc:
	* proto_machine.cc:
	* work.cc:
	* xdelta.cc:
	Portability fixes for boost 1.31.0

2004-03-22  graydon hoare  <graydon@pobox.com>

	* cryptopp/integer.cpp, integer.h: Enable SSE2 multiply code.
	* database.cc, database.hh, certs.cc: Speed up 'heads'.

2004-03-21  graydon hoare  <graydon@pobox.com>

	* lcs.hh, sanity.hh: Minor performance tweaks.

2004-03-20  graydon hoare  <graydon@pobox.com>

	* rcs_import.cc: Teach how to aggregate branches.
	* monotone.texi: Start section on netsync.

2004-03-20  Olivier Andrieu  <oliv__a@users.sourceforge.net>

	* commands.cc (log): Show tags in log.
	* AUTHORS: Mention Olivier.

2004-03-17  Nathan Myers  <ncm@cantrip.org>

	* boost/circular_buffer.hpp:
	* commands.cc:
	* cryptopp/fltrimpl.h:
	* cryptopp/iterhash.cpp:
	* quick_alloc.hh:
	Fixes for gcc 3.4 compat and warnings.

2004-03-17  graydon hoare  <graydon@pobox.com>
	* cryptopp/config.h: Fix for gcc aliasing optimization error.
	* rcs_import.cc (cvs_history::note_file_edge):
	Fix for first changelog import bug (#5813).

2004-03-15  graydon hoare  <graydon@pobox.com>

	* rcs_import.cc: Import lone versions properly.
	* tests/t_singlecvs.at: New test for it.
	* testsuite.at: Call it.

2004-03-14  graydon hoare  <graydon@pobox.com>

	* commands.cc (diff): Show added files too.
	* monotone.texi: Fix typo.

2004-03-08  graydon hoare  <graydon@pobox.com>

	* netsync.cc (analyze_manifest_edge): Fix broken formatter.

2004-03-07  graydon hoare  <graydon@pobox.com>

	* Makefile.am (BOOST_SANDBOX_SOURCES): Remove boost::socket entries.
	(NETXX_SOURCES): Predicate on IP6 support in OS (from Paul Snively).
	* boost/socket/*.[hc]pp: Remove.
	* boost/io/streambuf_wrapping.hpp: Remove.
	* AUTHORS: Remove copyright notice for boost::socket.
	* acinclude.m4 (ACX_PTHREAD): Add.
	* network.cc: Replace boost::socket machinery with Netxx.
	* network.hh (open_connection): Remove prototype, static function.
	* sanity.hh, sanity.cc: Make log formatters give file:line coords,
	throw log offending coordinate if formatting fails.

2004-03-07  graydon hoare  <graydon@pobox.com>

	* sqlite/date.c, sqlite/vdbeInt.h, sqlite/vdbeaux.c: Add.
	* sqlite/*.c: Upgrade to 2.8.12.
	* Makefile.am: Update to mention new files.
	* cert.cc
	(expand_ancestors)
	(expand_dominators): Resize child bitmaps to cover parent.

2004-03-06  graydon hoare  <graydon@pobox.com>

	* netsync.cc (get_root_prefix): Fix from Paul Snively
	to fix static initialization order on mac OSX.
	* montone.texi: Typo fix from Anders Petersson.
	* *.cc: Move all function defs into column 0.

2004-03-04  graydon hoare  <graydon@pobox.com>

	* std_hooks.lua: Fix merger execution pessimism.

2004-03-04  graydon hoare  <graydon@pobox.com>

	* adler32.hh: Modify to use u8.
	* depot.cc, netcmd.cc, xdelta.cc: Modify to use u8.
	* netio.hh, numeric_vocab.hh (widen): Move between headers.
	* netsync.cc: Correct role-assumption bugs.
	* schema_migration.cc: Strip whitespace in sha1.
	(changes received from Christof Petig)

2004-03-01  graydon hoare  <graydon@pobox.com>

	* commands.cc: Handle anonymous pulling.
	* netsync.cc: Ditto.

	Release point (v 0.10).

2004-03-01  graydon hoare  <graydon@pobox.com>

	* NEWS: Mention impending 0.10 release.
	* cert.cc, cert.hh: Bug fixes, implement trust function, QA stuff.
	* commands.cc: Tweak disapprove, approve, testresult, push, pull.
	* configure.ac: Bump version number.
	* cryptopp/rng.h, cryptopp/rng.cpp
	(MaurerRandomnessTest): Fix bitrot.
	* keys.cc: Add Maurer PRNG randomness test.
	* lua.cc, lua.hh: Add trust, testresult, anonymous netsync hooks.
	* monotone.1: Update to follow changes to commands.
	* monotone.texi: Include QA section, adjust some UI drift, clarify
	reserved cert names, document new hooks and commands.
	* netcmd.hh, netcmd.cc: Add anonymous, error commands; fix bugs.
	* netsync.cc: Process new commands, factor server loop a bit.
	* std_hooks.lua: Add new hook defaults, factor mergers.
	* tests/t_netsync.at: Check SHA1 of each edge.
	* tests/t_null.at: Call with --norc to skip ~/.monotonerc
	* tests/t_update.at: Fix glaring error.
	* tests/t_disapprove.at, tests/t_testresult.at: New tests.
	* testsuite.at: Call them.
	* ui.cc (sanitize): Clean escape chars from output (optional?)
	* update.cc: Rewrite entirely in terms of new QA definitions.

2004-02-24  graydon hoare  <graydon@pobox.com>

	* commands.cc (ls_keys): Write key hash codes.
	* constands.cc (netsync_timeout_seconds): Up to 120.
	* netsync.cc: Fix a bunch of bugs.
	* patch_set.cc (manifests_to_patch_set): Fix bug in overload
	default construction.

2004-02-22  graydon hoare  <graydon@pobox.com>

	* patch_set.cc, patch_set.hh: Parameterize yet further.
	* netsync.cc: Fix a lot of bugs, add manifest and file grovelling.
	* tests/t_netsync.at: A new test (which runs!)
	* testsuite.at: Call it.

2004-02-20  graydon hoare  <graydon@pobox.com>

	* cert.cc, cert.hh, key.cc, key.hh, database.cc, database.hh:
	Add lots of little netsync support routines.
	* commands.cc (rebuild): Rehash everything too.
	* constants.cc (netcmd_minsz): Recalculate.
	* cryptopp/osrng.cpp (NonblockingRng::GenerateBlock): Handle
	/dev/urandom a bit better.
	* netcmd.cc, netcmd.hh: Remove describe cmds, add nonexistant cmd.
	* netio.hh: Add uleb128 stuff.
	* xdelta.cc: Add randomizing unit test suite.
	* diff_patch.cc: Remove commented-out dead line-merger code.
	* merkle_tree.cc: Fix various bugs.
	* netcmd.cc: Switch everything over to uleb128s.
	* netsync.cc: Implement lots of missing stuff.

2004-02-09  graydon hoare  <graydon@pobox.com>

	* netsync.cc (ROOT_PREFIX): New variable.
	* commands.cc (merkle): New command.

2004-02-09  Ben Elliston  <bje@wasabisystems.com>

	* monotone.texi: Spelling corrections.

2004-02-09  graydon hoare  <graydon@pobox.com>

	* database.cc, database.hh
	(get_version_size)
	(get_file_version_size)
	(get_manifest_version_size): New functions.
	* xdelta.cc, xdelta.hh (measure_delta_target_size): New function.
	* merkle_tree.cc, merkle_tree.hh, netcmd.cc, netcmd.hh:
	Cleanup and typesafety.
	* netsync.cc: Cleanup, typesafety, implement refine phase.

2004-02-01  graydon hoare  <graydon@pobox.com>

	* netsync.cc: Remove a lot of stuff, implement auth phase.
	* constants.cc, constants.hh: Move constants from netsync.cc.
	* netcmd.cc, netcmd.hh: Split out of netsync.cc.
	* merkle_tree.cc, merkle_tree.hh: Likewise.
	* numeric_vocab.hh: New header.
	* adler32.hh: include numeric_vocab.hh.
	* netio.hh: Likewise.
	* unit_tests.cc, unit_tests.hh: Update.
	* Makefile.am: Likewise.
	* commands.cc: Guess signing key for auth phase.
	* database.cc, database.hh (public_key_exists)
	(get_pubkey): New functions based on key hashes.

2004-01-31  graydon hoare  <graydon@pobox.com>

	* Netxx/*: New files.
	* AUTHORS: Mention Netxx.
	* Makefile.am: Mention Netxx and netsync.{cc,hh}
	* adler32.hh: Delegate typedefs to boost.
	* cert.hh, cert.cc (cert_hash_code): New function.
	* commands.cc (find_oldest_ancestors): Block cycles.
	(netsync): New command.
	* database.cc, database.hh (schema): Update.
	(put_key): Calculate key hash on the fly.
	(put_cert): Likewise.
	(merkle_node_exists)
	(get_merkle_node)
	(put_merkle_node)
	(erase_merkle_nodes): New functions.
	* keys.hh, keys.cc (key_hash_code): New function.
	* lua.cc, lua.hh
	(hook_get_netsync_read_permitted)
	(hook_get_netsync_write_permitted): New hooks.
	* monotone.spec: Update for FC1 info conventions.
	* monotone.texi (Quality Assurance): New section.
	* netsync.cc, netsync.hh: New files, preliminary
	netsync infrastructure. Command bodies still missing.
	* schema.sql: Add intrinsic key and cert hashes, merkle nodes.
	* schema_migration.cc: Add code to migrate to new schema.
	* unit_tests.cc: Handle command-line args to limit test set.
	* vocab_terms.hh: Add merkle and prefix as new terms.

2004-01-13  Nathaniel Smith  <njs@codesourcery.com>

	* idna/idn-int.h: Remove (generated by configure).

2004-01-13  Nathaniel Smith  <njs@codesourcery.com>

	* configure.ac: Switch "if" and "else" branches in pthreads
	checks.

2004-01-12  Nathaniel Smith  <njs@codesourcery.com>

	* configure.ac: Remove check for -lpthread.
	Add check for pthread_mutex_lock and ACX_PTHREAD.
	* m4/acx_pthread.m4: New file.

2004-01-07  graydon hoare  <graydon@pobox.com>

	* Makefile.am:
	* po/POTFILES.in:
	* po/monotone.pot: Minor tweaks for distclean.
	* adns/config.h:
	* boost/socket/src/interface.cpp:
	* boost/socket/src/ip4/address.cpp:
	* boost/socket/src/ip4/protocol.cpp: OSX portability.
	* AUTHORS: Mention new contributors.
	* monotone.texi (Hook Reference): Document i18n hooks.

	Release point (v 0.9).

2004-01-07  graydon hoare  <graydon@pobox.com>

	* cert.cc (ensure_parents_loaded)
	(expand_dominators)
	(expand_ancestors)
	(find_intersecting_node): New functions.
	(find_common_ancestor): Reimplement in terms of dominator
	and ancestor bitset intersection.

2004-01-05  Christof Petig <christof@petig-baender.de>

	* vocab.cc (verify<local_path>) Fix use of val() / iterator.
	* constants.cc (illegal_path_bytes): NUL-terminate.

2004-01-02  graydon hoare  <graydon@pobox.com>

	* diff_patch.cc (normalize_extents): Improve to handle an odd case.
	* tests/t_fmerge.at: New test, to test it.
	* commands.cc (fload, fmerge): Permanently enable, for test.
	* testsuite.at: Call new test.

2004-01-01  graydon hoare  <graydon@pobox.com>

	* file_io.hh, file_io.cc (read_localized_data, write_localized_data):
	New functions
	* commands.cc, manifest.cc, transforms.cc: Use them.
	* monotone.texi: Minor update to i18n docs.
	* lua.hh, lua.cc (hook_get_linesep_conv, hook_get_charset_conv):
	New hooks.
	* acinclude.m4: Move AX_CREATE_STDINT_H in here.
	* po/monotone.pot: Regenerate.
	* NEWS, configure.ac: Prep for 0.9 release.

2003-12-30  graydon hoare  <graydon@pobox.com>

	* file_io.hh, file_io.cc (mkpath): New function.
	* commands.cc, database.cc, diff_patch.cc, file_io.cc,
	lua.cc, vocab.cc, work.cc: Use it.
	* constants.cc (illegal_path_bytes_arr): Remove leading null.
	* monotone.texi: Include i18n docs.
	* tests/t_i18n_file.at: Check colon in filename.

2003-12-29  graydon hoare  <graydon@pobox.com>

	* file_io.cc: Localize names before touching fs.
	* lua.hh, lua.cc (hook_get_system_charset): Remove useless fn.
	* test_hooks.lua: Likewise.
	* monotone.cc, transforms.cc, transforms.hh:
	Remove lua from system charset conv.
	* tests/t_i18n_file.at: New test.
	* testsuite.at: Call it.

2003-12-28  graydon hoare  <graydon@pobox.com>

	* app_state.cc, app_state.hh: Massage to use i18n vocab.
	* cert.cc, commands.cc, commands.hh, rcs_import.cc,
	update.cc, update.hh, url.cc, url.hh: Likewise.

	* work.cc, work.hh: --> Likewise, and break file format! <--

	* constants.hh, constants.cc (legal_ace_bytes): New constant.
	* vocab.cc (verify<ace>): Use it.
	(verify<urlenc>) New function.
	* vocab_terms.hh (ace, urlenc, utf8): New terms.
	* transforms.hh, transforms.cc: Use them.
	* monotone.cc (utf8_argv): Charconv argv.
	* network.hh, network.cc: Use url.{hh,cc}.

2003-12-28  graydon hoare  <graydon@pobox.com>

	* constants.hh, constants.cc (idlen): New constant.
	* commands.cc, vocab.cc: Use it.
	* manifest.cc (read_manifest_map): Tighten up regex.
	* packet.cc: Likewise.
	* transforms.cc (uppercase)
	(lowercase): Rewrite.
	(utf8_to_urlenc)
	(urlenc_to_utf8)
	(internalize_url)
	(internalize_cert_name)
	(internalize_rsa_keypair_id)
	(externalize_url)
	(externalize_cert_name)
	(externalize_rsa_keypair_id): New functions.
	* url.hh, url.cc (parse_utf8_url): New function.

2003-12-20  graydon hoare  <graydon@pobox.com>

	* diff_patch.cc (normalize_extents): New function.
	(merge_via_edit_scripts): Use it.

2003-12-19  graydon hoare  <graydon@pobox.com>

	[net.venge.monotone.i18n branch]

	* idna/*.[ch]: New files.
	* po/*: New files.
	* url.cc, url.hh, constants.cc: New files.
	* Makefile.am, configure.ac: Various fiddling for gettext.
	* lua.hh, lua.cc (hook_get_system_charset): New hook.
	(hook_get_system_linesep): New hook.
	* transforms.hh, transforms.cc
	(charset_convert)
	(system_to_utf8)
	(utf8_to_system)
	(ace_to_utf8)
	(utf8_to_ace)
	(line_end_convert): New functions.
	* vocab.cc: Refine constraints.
	* vocab_terms.hh (external): New atomic type.
	* monotone.cc (cpp_main): Initialize gettext.
	* sanity.hh (F): Call gettext() on format strings.
	* commands.cc, depot.cc, database.cc, http_tasks.cc, keys.cc,
	network.cc, rcs_import.cc, sanity.cc, mac.hh : Update to use
	'constants::' namespace.
	* config.h.in: Remove.
	* commands.cc: Various formatting cleanups.
	* unit_tests.cc, unit_tests.hh: Connect to url tests.

2003-12-19  graydon hoare  <graydon@pobox.com>

	* diff_patch.cc (merge3): Skip patches to deleted files.

2003-12-16  graydon hoare  <graydon@pobox.com>

	* commands.cc (ls_ignored, ignored_itemizer): Fold in as subcases of unknown.

2003-12-16  graydon hoare  <graydon@pobox.com>

	* lua.cc (working_copy_rcfilename): MT/monotonerc not MT/.monotonerc.

2003-12-16  graydon hoare  <graydon@pobox.com>

	* lua.hh, lua.cc (working_copy_rcfilename): New function.
	* monotone.cc: Add working copy rcfiles.
	* commands.cc (ls_unknown, unknown_itemizer): Skip ignored files.

2003-12-16  graydon hoare  <graydon@pobox.com>

	* file_io.cc (walk_tree_recursive): continue on book-keeping file.

2003-12-15  graydon hoare  <graydon@pobox.com>

	* tests/t_unidiff.at, t_unidiff2.at: Check for mimencode.

2003-12-15  graydon hoare  <graydon@pobox.com>

	* configure.ac: Add --enable-static-boost.
	* Makefile.am: Likewise.
	* AUTHORS: Mention new contributors.

2003-12-14  Lorenzo Campedelli <lorenzo.campedelli@libero.it>

	* work.cc (add_to_attr_map): Finish change to attr map format.

2003-12-10  Tom Tromey  <tromey@redhat.com>

	* commands.cc (checkout): Give better error message if branch is
	empty.

2003-12-07  Eric Kidd  <eric.kidd@pobox.com>

	* commands.cc (agraph): Handle repositories with a single version.
	* database.cc (get_head_candidates): Handle heads with no ancestors.
	* cert.cc (get_branch_heads): Handle heads with no ancestors.

2003-12-06  Eric Kidd  <eric.kidd@pobox.com>

	* update.hh, update.cc (pick_update_target): Return current
	version if no better update candidates available.
	* update.cc (pick_update_target): Always do branch filtering.
	* commands.cc (update): Notice when we're already up-to-date.
	* commands.cc (propagate): Assign branch name correctly when merging.

2003-12-05  graydon hoare  <graydon@pobox.com>

	* lcs.hh (edit_script): New entry point.
	* diff_patch.cc: Rewrite merge in terms of edit scripts.
	* network.cc (post_queued_blobs_to_network): Tidy up transient
	failure message.
	* randomfile.hh: Prohibit deletes on end of chunks.
	* sanity.cc: EOL-terminate truncated long lines.

2003-12-02  graydon hoare  <graydon@pobox.com>

	* database.cc, database.hh (reverse_queue): Copy constructor.
	* std_hooks.lua (merge3): Remove afile, not ancestor.
	* monotone.cc: Remove debugging message.
	* ui.cc (finish_ticking): Set last_write_was_a_tick to false.

2003-12-01  graydon hoare  <graydon@pobox.com>

	* app_state.hh, app_state.cc (set_signing_key): New fn, persist key.
	* monotone.cc (cpp_main): Permit commuting the --help argument around.

2003-11-30  graydon hoare  <graydon@pobox.com>

	* network.cc (post_queued_blobs_to_network): Fail when posted_ok is false.
	* database.cc (initialize): Fail when -journal file exists.
	* keys.cc (make_signature): Nicer message when privkey decrypt fails.

2003-11-29  Tom Tromey  <tromey@redhat.com>

	* rcs_import.cc (store_auxiliary_certs): Renamed to fix typo.
	Updated all callers.

	* http_tasks.cc (check_received_bytes): Allow "-" as well.
	* depot.cc (execute_post_query): Allow "-" as well.

2003-11-28  Tom Tromey  <tromey@redhat.com>

	* http_tasks.cc (check_received_bytes): Allow "-" as well.
	* depot.cc (execute_post_query): Allow "-" as well.

2003-11-28  graydon hoare  <graydon@pobox.com>

	* cert.cc: Various speedups.
	* cycle_detector.hh (edge_makes_cycle): Use visited set, too.
	* database.hh, database.cc (get_head_candidates): New, complex query.
	* keys.hh, keys.cc (check_signature): Cache verifiers.
	* sqlite/os.c (sqliteOsRandomSeed): Harmless valgrind purification.
	* tests/t_fork.at, tests/t_merge.at: Ignore stderr chatter on 'heads'.

2003-11-27  graydon hoare  <graydon@pobox.com>

	* Makefile.am (AM_LDFLAGS): No more -static, sigh.
	* cert.cc (find_relevant_edges): Keep dynamic-programming caches.
	(calculate_renames_recursive): Likewise.
	* cert.cc, cert.hh (rename_edge): Add constructor, copy constructor.
	* commands.cc (list certs): Note rename certs are binary.

2003-11-24  graydon hoare  <graydon@pobox.com>

	* network.cc: Continue fetch, post loops even if one target has
	an exception.

2003-11-24  graydon hoare  <graydon@pobox.com>

	* database.hh, database.cc (delete_posting): Change to take queue
	sequence numbers.
	* commands.cc (queue): Use new API.
	* network.cc (post_queued_blobs_to_network): Use new API.

2003-11-24  graydon hoare  <graydon@pobox.com>

	* std_hooks.lua (get_http_proxy): Return nil when no ENV var.
	* monotone.texi (get_http_proxY): Document change.

2003-11-24  graydon hoare  <graydon@pobox.com>

	* tests/t_proxy.at: Add a test for proxying with tinyproxy.
	* testsuite.at: Call it.
	* lua.cc: Fix dumb error breaking proxying.
	* network.cc: Be verbose about proxying.

2003-11-23  graydon hoare  <graydon@pobox.com>

	* http_tasks.cc (read_chunk): Tolerate 0x20* after chunk len.

2003-11-23  graydon hoare  <graydon@pobox.com>

	* network.cc: Make more informative error policy.
	* boost/socket/socketstream.hpp: Pass SocketType to streambuf template.
	* boost/socket/src/default_socket_impl.cpp: Translate EINTR.

2003-11-22  graydon hoare  <graydon@pobox.com>

	* lua.cc, lua.hh (hook_get_http_proxy): New hook.
	* std_hooks.lua (get_http_proxy): Default uses HTTP_PROXY.
	(get_connect_addr): Undefine, it's for tunnels alone now.
	* network.cc: Use new hook.
	* http_tasks.hh, http_tasks.cc: Teach about proxies (sigh).
	* monotone.texi: Document new hooks.

2003-11-22  graydon hoare  <graydon@pobox.com>

	* lua.cc, lua.hh (hook_get_connect_addr): New hook.
	* std_hooks.lua (get_connect_addr): Default uses HTTP_PROXY.
	* network.cc, network.hh: Use new hook.
	* http_tasks.cc: Teach about HTTP/1.1.
	* cert.cc (bogus_cert_p): Fix UI ugly.

2003-11-21  graydon hoare  <graydon@pobox.com>

	* constants.hh (postsz): New constant for suggested post size.
	* database.cc, database.hh (queue*): Change db API slightly.
	* commands.cc (queue): Adjust to changed db API.
	* network.cc (post_queued_blobs_to_network): Switch to doing
	incremental posts.
	* cert.cc (write_rename_edge, read_rename_edge): Put files on
	separate lines to accomodate future i18n work.
	* work.cc (add_to_attr_map, write_attr_map): Reorder fields to
	accomodate future i18n work.
	* monotone.texi: Document it.
	* configure.ac, NEWS: Mention 0.8 release.

	Release point (v 0.8).

2003-11-16  Tom Tromey  <tromey@redhat.com>

	* missing: Removed generated file.

2003-11-14  graydon hoare  <graydon@pobox.com>

	* commands.cc (vcheck): Add.
	* cert.cc, cert.hh (cert_manifest_vcheck): Add.
	(check_manifest_vcheck): Add.
	(calculate_vcheck_mac): Add.
	* constants.hh (vchecklen): New constant.
	* mac.hh: Re-add.
	* monotone.texi (Hash Integrity): New section.
	* monotone.1: Document vcheck.

2003-11-14  graydon hoare  <graydon@pobox.com>

	* database.cc, database.hh (reverse_queue): New class.
	(compute_older_version): New functions.
	(get_manifest_delta): Remove.
	* network.cc, network.hh (queue_blob_for_network): Remove.
	* packet.cc, packet.hh (queueing_packet_writer): Change UI,
	write to queue directly, accept optional<reverse_queue>.
	* cert.cc (write_paths_recursive): Rewrite to use constant
	memory.
	* commands.cc (queue, queue_edge_for_target_ancestor):
	Install optional<reverse_queue> in qpw.
	* tests/t_cross.at: Ignore new UI chatter.
	* monotone.texi (Transmitting Changes): Change UI output.

2003-11-13  graydon hoare  <graydon@pobox.com>

	* Makefile.am (AUTOMAKE_OPTIONS): Require 1.7.1
	* commands.cc (addtree): Wrap in transaction guard.
	* database.cc, database.hh (manifest_delta_exists): Add.
	(get_manifest_delta): Add.
	* cert.cc (write_paths_recursive): Use partial deltas.
	* manifest.cc, manifest.hh (read_manifest_map): New variant.
	* patch_set.cc, patch_set.hh (patch_set): Add map_new, map_old
	fields.
	(manifests_to_patch_set) Store new field.
	(patch_set_to_packets) Don't read manifest versions from db.
	* std_hooks.lua (ignore_file): ignore .a, .so, .lo, .la, ~ files.
	* tests/t_cvsimport.at: New test.
	* testsuite.at: Call it.

2003-11-10  graydon hoare  <graydon@pobox.com>

	* commands.cc (find_oldest_ancestors): New function.
	(queue): New "addtree" subcommand.
	* monotone.texi: Document it.
	* monotone.1: Document it.

2003-11-10  graydon hoare  <graydon@pobox.com>

	* file_io.cc (walk_tree_recursive): Ignore MT/

2003-11-09  graydon hoare  <graydon@pobox.com>

	* database.cc (dump, load): Implement.
	* commands.cc (db): Call db.dump, load.
	* cycle_detector.hh: Skip when no in-edge on src.
	* monotone.texi: Document dump and load, add some
	special sections.
	* monotone.1: Mention dump and load.

2003-11-09  graydon hoare  <graydon@pobox.com>

	* rcs_file.hh (rcs_symbol): New structure.
	* rcs_file.cc (symbol): New rule.
	* rcs_import.cc (find_branch_for_version): New function.
	(cvs_key::branch): New field.
	(store_auxilliary_certs): Cert branch tag.
	* cycle_detector.hh: Fix bugs, don't use quick_alloc.
	* commands.cc (checkout): Add --branch based version.
	* monotone.texi: Document new command variant.
	* monotone.1: Ditto.

2003-11-09  graydon hoare  <graydon@pobox.com>

	* quick_alloc.hh: New file.
	* Makefile.am: Add it.
	* cycle_detector.hh: Rewrite.
	* manifest.hh: Use quick_alloc.
	* vocab.cc: Relax path name requirements a bit.
	* sqlite/sqliteInt.h: Up size of row to 16mb.

2003-11-02  graydon hoare  <graydon@pobox.com>

	* commands.cc (post): Post everything if no URL given; don't base
	decision off branch name presence.
	* app_state.cc, monotone.cc, file_io.cc, file_io.hh: Support
	absolutifying args.
	* lua.hh, lua.cc, std_hooks.lua (hook_get_mail_hostname): New hook.
	* monotone.texi: Document it.
	* monotone.texi, monotone.1: Minor corrections, new sections.
	* monotone.cc: Don't look in $ENV at all.
	* network.cc: Correct MX logic.
	* nntp_tasks.cc, smtp_tasks.cc: Separate postlines state.
	* smtp_tasks.cc: Correct some SMTP logic.
	* configure.ac, NEWS: Mention 0.7 release.

	Release point (v 0.7).

2003-11-01  graydon hoare  <graydon@pobox.com>

	* http_tasks.cc: Drop extra leading slashes in HTTP messages.

2003-10-31  graydon hoare  <graydon@pobox.com>

	* commands.cc, database.cc, database.hh, lua.cc, lua.hh,
	network.cc, network.hh, packet.cc, packet.hh, schema.sql,
	schema_migration.cc, tests/t_http.at, tests/t_nntp.at, vocab.cc:
	Eliminate "groupname", use lone URL.
	* monotone.texi: Update to cover new URL rules.
	* network.cc, network.hh, lua.cc, lua.hh, smtp_tasks.cc:
	Implement "mailto" URLs.
	* tests/t_smtp.at: New test.
	* testsuite.at: Call it.

2003-10-31  graydon hoare  <graydon@pobox.com>

	* patch_set.cc (manifests_to_patch_set): Second form with explicit renames.
	(manifests_to_patch_set): Split edit+rename events when we see them.
	* commands.cc (status, commit): Include explicit rename set.
	* diff_patch.cc (merge3): Accept edit+rename events split by patch_set.cc.
	* smtp_tasks.hh, smtp_tasks.cc: New files.
	* nntp_machine.hh, nntp_machine.cc: Rename to proto_machine.{hh,cc} (woo!)
	* nntp_tasks.cc: Adjust to use proto_ prefix in various places.
	* proto_machine.cc (read_line): get() into streambuf.
	* Makefile.am: Cover renames and adds.

2003-10-31  graydon hoare  <graydon@pobox.com>

	* diff_patch.cc (merge3): Extract renames.
	* commands.cc (calculate_new_manifest_map): Extract renames.
	(try_one_merge): Extract renames, propagate to merge target.
	(commit): Extract renames, propagate to commit target.
	* cert.cc (calculate_renames_recursive): Fix wrong logic.
	(find_common_ancestor_recursive): Stall advances at top of graph.
	* patch_set.cc: (manifests_to_patch_set): Teach about historical
	renames.
	* tests/t_erename.at: New test for edit+rename events.
	* testsuite.at: Call t_erename.at.

2003-10-30  graydon hoare  <graydon@pobox.com>

	* patch_set.cc (operator<): s/a/b/ in a few places, yikes!
	* cert.cc: Add machinery for rename edge certs.
	* commands.cc: Call diff(manifest,manifest) directly.
	* tests/t_nntp.at: Kill tcpserver DNS lookups on nntp test.
	* network.cc (parse_url): Character class typo fix, from
	Johannes Winkelmann.
	* app_state.hh, cert.hh, commands.hh, cycle_detector.hh,
	database.hh, diff_patch.cc, diff_patch.hh, http_tasks.hh,
	interner.hh, keys.hh, lua.hh, manifest.hh, network.hh,
	nntp_machine.hh, nntp_tasks.hh, packet.hh, patch_set.hh,
	transforms.hh, update.hh, vocab.hh, work.hh, xdelta.hh:
	fix use of std:: prefix / "using namespace" pollution.

2003-10-27  graydon hoare  <graydon@pobox.com>

	* lua/liolib.c (io_mkstemp): Portability fix
	from Ian Main.
	* xdelta.cc,hh (compute_delta): New manifest-specific variant.
	* transforms.cc,hh (diff): Same.
	* rcs_import.cc: Various speedups to cvs import.

2003-10-26  graydon hoare  <graydon@pobox.com>

	* cert.cc (get_parents): New function.
	(write_paths_recursive): New function.
	(write_ancestry_paths): New function.
	* cert.hh (write_ancestry_paths): Declare.
	* commands.cc (queue_edge_for_target_ancestor):
	Call write_ancestry_paths for "reposting" queue
	strategy.

2003-10-25  graydon hoare  <graydon@pobox.com>

	* commands.cc (log): Skip looking inside nonexistent
	manifests for file comments.

2003-10-24  graydon hoare  <graydon@pobox.com>

	* adns/*.c, adns/*.h: Import adns library.
	* Makefile.am: Update to build adns into lib3rdparty.a.
	* AUTHORS: Mention adns.
	* network.cc: Call adns functions, not gethostbyname.

2003-10-20  Nathaniel Smith  <njs@codesourcery.com>

	* patch_set.cc (patch_set_to_text_summary): Give more detailed
	output.
	* commands.cc (get_log_message, status, diff): Use
	patch_set_to_text_summary for complete description.

2003-10-22  graydon hoare  <graydon@pobox.com>

	* monotone.texi: Document 'queue' command.
	* monotone.1: Likewise.

2003-10-22  graydon hoare  <graydon@pobox.com>

	* diff_patch.cc
	(infer_directory_moves): New function.
	(rebuild_under_directory_moves): New function.
	(apply_directory_moves): New function.
	(merge3): Handle directory moves.
	* tests/t_renamed.at: New test for dir renames.
	* testsuite.at: Call it.

2003-10-21  graydon hoare  <graydon@pobox.com>

	* commands.cc (queue): New command.
	(list): Add "queue" subcommand, too.

2003-10-21  graydon hoare  <graydon@pobox.com>

	* diff_patch.cc (merge_deltas): New function.
	(check_map_inclusion): New function.
	(check_no_intersect): New function.
	(merge3): Rewrite completely.
	* tests/t_rename.at: New test.
	* testsuite.at: Call it.
	* file_io.cc, file_io.hh (make_dir_for): New function.
	* commands.cc (update): Call make_dir_for on update.

2003-10-20  graydon hoare  <graydon@pobox.com>

	* commands.cc: Replace [] with idx() everywhere.

2003-10-20  Tom Tromey  <tromey@redhat.com>

	* cert.hh (get_branch_heads): Updated.
	Include <set>.
	* commands.cc (head): Updated for new get_branch_heads.
	(merge): Likewise.
	(propagate): Likewise.
	* cert.cc (get_branch_heads): Use set<manifest_id>.

	* commands.cc (merge): Use all caps for metasyntactic variable.
	(heads): Likewise.

	* network.cc (post_queued_blobs_to_network): Do nothing if no
	packets to post.

2003-10-20  graydon hoare  <graydon@pobox.com>

	* cert.cc (get_branch_heads): Fix dumb bug.
	* diff_patch.cc (merge3): Fix dumb bug.
	(merge2): Fix dumb bug.
	(try_to_merge_files): Fix dumb bug.

2003-10-20  graydon hoare  <graydon@pobox.com>

	* file_io.cc (tilde_expand): New function.
	* monotone.cc (cpp_main): Expand tildes in
	db and rcfile arguments.

2003-10-20  graydon hoare  <graydon@pobox.com>

	* rcs_import.cc (import_cvs_repo): Check key existence
	at beginning of import pass, to avoid wasted work.

2003-10-19  Tom Tromey  <tromey@redhat.com>

	* commands.cc (log): Add each seen id to `cycles'.

2003-10-19  graydon hoare  <graydon@pobox.com>

	* AUTHORS: Mention Tecgraf PUC-Rio and their
	copyright.
	* Makefile.am: Mention circular buffer stuff.
	* configure.ac, NEWS: Mention 0.6 release.
	* cert.hh, cert.cc (erase_bogus_certs): file<cert> variant.
	* commands.cc (log): Erase bogus certs before writing,
	cache comment-less file IDs.
	* monotone.spec: Don't specify install-info args,
	do build with optimization on RHL.

	Release point (v 0.6).

2003-10-19  Matt Kraai  <kraai@ftbfs.org>

	* commands.cc (merge): Use app.branch_name instead of args[0] for
	the branch name.

2003-10-17  graydon hoare  <graydon@pobox.com>

	* commands.cc (log): New command.
	Various other bug fixes.
	* monotone.1, monotone.texi: Minor updates.

2003-10-17  graydon hoare  <graydon@pobox.com>

	* monotone.texi: Expand command and hook references.
	* commands.cc: Disable db dump / load commands for now.

2003-10-16  graydon hoare  <graydon@pobox.com>

	* sanity.hh: Add a const version of idx().
	* diff_patch.cc: Change to using idx() everywhere.
	* cert.cc (find_common_ancestor): Rewrite to recursive
	form, stepping over historic merges.
	* tests/t_cross.at: New test for merging merges.
	* testsuite.at: Call t_cross.at.

2003-10-10  graydon hoare  <graydon@pobox.com>

	* lua.hh, lua.cc (hook_apply_attribute): New hook.
	* work.hh, work.cc (apply_attributes): New function.
	* commands.cc (update_any_attrs): Update attrs when writing to
	working copy.
	* std_hooks.lua (temp_file): Use some env vars.
	(attr_functions): Make table of attr-setting functions.

2003-10-10  graydon hoare  <graydon@pobox.com>

	* work.cc: Fix add/drop inversion bug.
	* lua/*.{c,h}: Import lua 5.0 sources.
	* lua.cc: Rewrite lua interface completely.
	* std_hooks.lua, test_hooks.lua, testsuite,
	tests/t_persist_phrase.at, configure.ac, config.h.in, Makefile.am:
	Modify to handle presence of lua 5.0.

2003-10-08  graydon hoare  <graydon@pobox.com>

	* rcs_import.cc: Attach aux certs to child, not parent.
	* manifest.cc: Speed up some calculations.
	* keys.cc: Optionally cache decoded keys.

2003-10-07  graydon hoare  <graydon@pobox.com>

	* manifest.hh, manifest.cc, rcs_import.cc: Write manifests w/o
	compression.
	* vocab.hh, vocab.cc: Don't re-verify verified data.
	* ui.hh, ui.cc: Minor efficiency tweaks.

2003-10-07  graydon hoare  <graydon@pobox.com>

	* commands.cc, work.cc, work.hh: Add some preliminary stuff
	to support explicit renaming, .mt-attrs.
	* monotone.texi: Add skeletal sections for command reference,
	hook reference, CVS phrasebook. Fill in some parts.

2003-10-02  graydon hoare  <graydon@pobox.com>

	* boost/circular_buffer*.hpp: Add.
	* AUTHORS, cert.cc, commands.cc, database.cc,
	diff_patch.cc, http_tasks.cc, keys.cc, lua.cc, manifest.cc,
	network.cc, nntp_machine.cc, packet.cc, patch_set.cc,
	rcs_import.cc, sanity.cc, sanity.hh, ui.hh, update.cc,
	vocab_terms.hh, work.cc:
	remove existing circular buffer code, replace all
	logging and asserty stuff with boost::format objects
	rather than vsnprintf.

2003-10-01  graydon hoare  <graydon@pobox.com>

	* testsuite.at: Don't use getenv("HOSTNAME").
	* database.cc (exec, fetch): Do va_end/va_start again in between
	logging and executing query.

2003-09-28  Tom Tromey  <tromey@redhat.com>

	* monotone.texi: Added @direntry.

2003-09-27  Nathaniel Smith  <njs@pobox.com>

	* monotone.cc: Remove "monotone.db" default to --db
	option in help text.

2003-09-27  graydon hoare  <graydon@pobox.com>

	* diff_patch.cc: Rework conflict detection.
	* rcs_import.cc: Remove some pointless slowness.
	* monotone.spec: Install info files properly.

	Release point (v 0.5).

2003-09-27  graydon hoare  <graydon@pobox.com>

	* AUTHORS, NEWS, configure.ac: Update for 0.5 release.
	* monotone.texi: Various updates.
	* xdelta.cc (compute_delta): Fix handling of empty data.
	* database.cc (sql): Require --db for init.
	* work.cc (read_options_map): Fix options regex.

2003-09-27  graydon hoare  <graydon@pobox.com>

	* lcs.hh: New jaffer LCS algorithm.
	* interner.hh, rcs_import.cc: Templatize interner.
	* diff_patch.hh: Use interner, new LCS.

2003-09-27  Tom Tromey  <tromey@redhat.com>

	* commands.cc (fetch): Always try lua hook; then default to all
	known URLs.

2003-09-26  Tom Tromey  <tromey@redhat.com>

	* commands.cc (tag): Use all-caps for meta-syntactic variables.
	(comment, add, cat, complete, mdelta, fdata): Likewise.

	* monotone.1: There's no default database.
	* monotone.texi (OPTIONS): There's no default database.

	* database.cc (sql): Throw informative error if database name not
	set.
	* app_state.cc (app_state): Default to no database.

2003-09-26  graydon hoare  <graydon@pobox.com>

	* debian/*, monotone.spec: Add packaging control files.

2003-09-24  graydon hoare  <graydon@pobox.com>

	* database.cc, database.hh (debug): New function.
	* commands.cc (debug): New command.
	* cert.cc, cert.hh (guess_branch): New function.
	* commands.cc (cert): Queue certs to network servers.
	* commands.cc (cert, commit): Use guess_branch.
	* commands.cc (list): List unknown, ignored files.
	* monotone.texi, monotone.1: Document.

2003-09-24  graydon hoare  <graydon@pobox.com>

	* commands.cc (queue_edge_for_target_ancestor): Queue the
	correct ancestry cert, from child to target, as well as
	patch_set.

2003-09-22  graydon hoare  <graydon@pobox.com>

	* depot_schema.sql, schema_migration.cc,
	schema_migration.hh: Add.
	* database.cc, depot.cc: Implement schema migration.
	* database.cc, commands.cc: Change to db ... cmd.
	* monotone.texi, monotone.1: Document command change.
	* depot.cc: Fix various query bugs.

2003-09-21  Nathaniel Smith  <njs@codesourcery.com>

	* depot.cc (depot_schema): Remove unique constraint on (contents),
	replace with unique constraint on (groupname, contents).

2003-09-21  Nathaniel Smith  <njs@codesourcery.com>

	* commands.cc (diff): Take manifest ids as arguments.  Add
	explanatory text on files added, removed, modified.

2003-09-19  Tom Tromey  <tromey@redhat.com>

	* commands.cc (genkey): Use all-caps for meta-syntactic variable.
	(cert, tag, approve, disapprove, comment, add, drop, commit,
	update, revert, cat, checkout, co, propagate, complete, list, ls,
	mdelta, fdelta, mdata, fdata, mcerts, fcerts, pubkey, privkey,
	fetch, post, rcs_import, rcs): Likewise.
	(explain_usage): Indent explanatory text past the command names.

2003-09-17  Tom Tromey  <tromey@redhat.com>

	* commands.cc (list): Don't compute or use "subname".

	* commands.cc (revert): Handle case where argument is a
	directory.
	* tests/t_revert.at: Test for revert of directory.

	* testsuite.at (MONOTONE_SETUP): Use "monotone initdb".
	* monotone.1: Document "initdb".
	* monotone.texi (Commands): Document initdb.
	(Creating a Database): New node.
	(Getting Started): Refer to it.
	* commands.cc (initdb): New command.
	* database.cc (database::sql): New argument `init'.
	(database::initialize): New method.
	* database.hh (database::initalize): Declare.
	(database::sql): New argument `init'.

2003-09-17  Tom Tromey  <tromey@redhat.com>

	* tests/t_persist_phrase.at: Use "ls certs".
	* tests/t_nntp.at: Use "ls certs".
	* tests/t_genkey.at: Use "ls keys" and "ls certs".

2003-09-16  Tom Tromey  <tromey@redhat.com>

	* monotone.1: Document "list branches".
	* commands.cc (ls_certs): New function, from `lscerts' command.
	(ls_keys): New function, from `lskeys' command.
	(ls_branches): New function.
	(list): New command.
	(ls): New alias.
	(explain_usage): Split parameter info at \n.
	* monotone.texi (Adding Files): Use "list certs".
	(Committing Changes): Likewise.
	(Forking and Merging): Likewise.
	(Commands): Likewise.
	(Generating Keys): Use "list keys".
	(Commands): Likewise.
	(Commands): Mention "list branches".
	(Branches): Likewise.

2003-09-15  graydon hoare  <graydon@redhat.com>

	* http_tasks.cc: Fix networking to handle long input.

	* ui.cc, ui.hh: Only pad with blanks enough to cover old output
	when ticking.

	* update.cc, cert.cc, commands.cc: Fix cert fetching functions to
	remove bogus certs.

2003-09-15  Tom Tromey  <tromey@redhat.com>

	* monotone.1: Don't mention MT_KEY or MT_BRANCH.

	* monotone.texi (Getting Started): Don't mention MT_DB or
	MT_BRANCH.
	(Adding Files): Explicitly use --db and --branch.
	* app_state.hh (app_state): New fields options, options_changed.
	Declare new methods.  Include work.hh.
	* work.cc (work_file_name): New constant.
	(add_to_options_map): New structure.
	(get_options_path): New function.
	(read_options_map, write_options_map): Likewise.
	* work.hh (options_map): New type.
	(get_options_path, read_options_map, write_options_map): Declare.
	* commands.cc (add, drop, commit, update, revert, checkout,
	merge): Write options file.
	* app_state.cc (database_option, branch_option): New constants.
	(app_state::app_state): Read options file.
	(app_state::set_database): New method.
	(app_state::set_branch): Likewise.
	(app_state::write_options): Likewise.
	Include work.hh.
	* monotone.cc (cpp_main): Don't set initial database name on
	app.  Use new settor methods.  Don't look at MT_BRANCH or MT_DB.

2003-09-14  graydon hoare  <graydon@pobox.com>

	* vocab.cc, vocab.hh: Add streamers for vocab terms in preparation
	for switch to formatter.

	* cert.cc (check_signature): Treat missing key as failed check.
	* commands.cc (lscerts): Warn when keys are missing.

	* rcs_import.cc, nntp_tasks.cc, http_tasks.cc: Tick progress.

	* sanity.cc, monotone.cc: Tidy up output a bit.

	* xdelta.cc: Add code to handle empty files. Maybe correct?

	* ui.cc, ui.hh: Add.

2003-09-13  Tom Tromey  <tromey@redhat.com>

	* tests/t_nntp.at: If we can't find tcpserver or snntpd, skip the
	test.
	* tests/t_http.at: If we can't find boa or depot.cgi, skip the
	test.

2003-09-12  graydon hoare  <graydon@pobox.com>

	* update.cc (pick_update_target): Only insert base rev as update
	candidate if it actually exists in db.

	* commands.cc, database.cc, database.hh: Implement id completion
	command, and general id completion in all other commands.

2003-09-12  Tom Tromey  <tromey@redhat.com>

	* commands.cc (revert): A deleted file always appears in the
	manifest.
	* tests/t_revert.at: Check reverting a change plus a delete; also
	test reverting by file name.

	* work.cc (deletion_builder::visit_file): Check for file in
	working add set before looking in manifest.
	* tests/t_drop.at: Added add-then-drop test.

	* testsuite.at: Include t_drop.at.
	* tests/t_drop.at: New test.
	* work.cc (visit_file): Check for file in working delete set
	before looking in manifest.

2003-09-12  Tom Tromey  <tromey@redhat.com>

	* Makefile.am ($(srcdir)/testsuite): tests/atconfig and
	tests/atlocal are not in srcdir.

	* Makefile.am (TESTS): unit_tests is not in srcdir.

2003-09-11  graydon hoare  <graydon@pobox.com>

	* commands.cc: Check for MT directory in status.
	* commands.cc: Require directory for checkout.
	* commands.cc: Delete MT/work file after checkout.
	* commands.cc: Implement 'revert', following tromey's lead.
	* commands.cc: Print base, working manifest ids in status.

	* diff_patch.cc: Further merge corrections.
	* diff_patch.cc (unidiff): Compensate for occasional miscalculation
	of LCS.

	* tests/t_merge.at: Check that heads works after a merge.
	* tests/t_fork.at:  Check that heads works after a fork.
	* tests/t_genkey.at: Remove use of 'import'.
	* tests/t_cwork.at: Check deletion of work file on checkout.
	* tests/t_revert.at: Check that revert works.

	* commands.cc, monotone.cc: Report unknown commands nicely.

2003-09-08  graydon hoare  <graydon@pobox.com>

	* tests/merge.at: Accept tromey's non-error case for update.

	* commands.cc(try_one_merge): Write merged version to packet
	writer, not directly to db.
	(merge): Write branch, changelog cert on merged version to db.

	* std_hooks.lua(merge3): Open result in mode "r", not "w+".

2003-09-06  Tom Tromey  <tromey@redhat.com>

	* update.cc (pick_update_target): Not an error if nothing to
	update.

	* monotone.texi: Use VERSION; include version.texi.

	* monotone.1: Document "co".
	* monotone.texi (Commands): Document "co".
	* commands.cc (ALIAS): New macro.
	(co): New alias.

	* README: Updated.

	* txt2c.cc: Added missing file.

	* texinfo.tex, INSTALL, Makefile.in, aclocal.m4, compile, depcomp,
	install-sh, missing, mkinstalldirs: Removed generated files.

2003-09-04  graydon hoare  <graydon@pobox.com>

	* Makefile.am, depot.cc, http_tasks.cc, http_tasks.hh,
	lua.cc, lua.hh, monotone.texi, network.cc, tests/t_http.at,
	vocab_terms.hh:

	Use public key signatures to talk to depot, not mac keys.

	* commands.cc, file_io.cc, monotone.texi, monotone.1,
	tests/t_scan.at, tests/t_import.at, work.cc, work.hh:

	Remove the 'import' and 'scan' commands, in favour of generalized
	'add' which chases subdirectories.

	* configure.ac, NEWS:

	Release point (v 0.4).

2003-09-03  graydon hoare  <graydon@pobox.com>

	* monotone.texi: Expand notes about setting up depot.

	* update.cc: Update by ancestry. Duh.

2003-09-02  graydon hoare  <graydon@pobox.com>

	* boost/socket/streambuf.hpp: Bump ppos on overflow.

	* packet.cc, transforms.cc, transforms.hh: Add function for
	canonicalization of base64 encoded strings. Use on incoming cert
	packet values.

	* commands.cc: Change fetch and post to take URL/groupname params
	rather than branchname.

	* network.cc, network.hh, depot.cc, http_tasks.cc: Fix URL parser,
	improve logging, change signatures to match needs of commands.cc

	* Makefile.am: Don't install txt2c or unit_tests.

	* Makefile.am: Build depot.cgi not depot.

	* database.cc, database.hh: Add "all known sources" fetching support.

	* patch_set.cc: Sort in a path-lexicographic order for nicer summaries.

	* monotone.texi: Expand coverage of packets and networking.

	* tests/t_nntp.at, tests/t_http.at: Update to provide URL/groupname
	pairs.

2003-09-02  Tom Tromey  <tromey@redhat.com>

	* aclocal.m4, monotone.info: Removed generated files.

2003-08-31  Nathaniel Smith  <njs@codesourcery.com>

	* configure.ac: Check for lua40/lua.h, lua40/lualib.h and -llua40,
	-lliblua40.
	* config.h.in: Add LUA_H, LIBLUA_H templates, remove HAVE_LIBLUA,
	HAVE_LIBLUALIB templates.
	* lua.cc: Include config.h.  Use LUA_H, LIBLUA_H macros.

2003-08-29  graydon hoare  <graydon@pobox.com>

	* Makefile.am, txt2c.cc, lua.cc, database.cc:
	Use a C constant-building converter rather than objcopy.

	* cert.cc, cert.hh, packet.cc, packet.hh, diff_patch.cc,
	rcs_import.cc:
	Modify cert functions to require a packet consumer, do no implicit
	database writing.

	* commands.cc, database.cc, database.hh, schema.sql, network.cc:
	Modify packet queueing strategy to select ancestors from known
	network server content, rather than most recent edge.

2003-08-25  graydon hoare  <graydon@pobox.com>

	* AUTHORS, ChangeLog, Makefile.am, NEWS, configure.ac,
	tests/t_http.at: Release point (v 0.3)

2003-08-24  graydon hoare  <graydon@pobox.com>

	* nntp_tasks.cc: Measure success from postlines state.
	* network.cc: Print summary counts of transmissions.
	* packet.cc: Count packets into database.
	* depot.cc: Add administrative commands, fix a bunch of
	little bugs.
	* t_http.at: Testcase for depot-driven communication.
	* monotone.texi: Update to reflect depot existence.
	* http_tasks.cc: Pick bugs out.

2003-08-24  graydon hoare  <graydon@pobox.com>

	* commands.cc: Wash certs before output.
	* *.cc,*.hh: Adjust cert packet format to
	be more readable, avoid superfluous gzipping.

2003-08-24  graydon hoare  <graydon@pobox.com>

	* configure, Makefile.in: Remove generated files, oops.
	* commands.cc: Implement 'propagate'.
	* lua.cc, lua.hh, network.cc, network.hh: Remove
	'aggregate posting' stuff.
	* network.cc: Batch postings into larger articles.
	* diff_patch.hh, diff_patch.cc: Implement basic
	merge2-on-manifest.

2003-08-23  graydon hoare  <graydon@pobox.com>

	* monotone.cc: Handle user-defined lua hooks as
	overriding internal / .monotonerc hooks no matter
	where on cmd line they occur.
	* update.cc: Made failures more user-friendly.
	* lua.cc: Improve logging a bit.
	* testsuite.at, tests/*.{at,in}, testsuite/: Rewrite tests in
	autotest framework, move to tests/ directory.
	* boost/io/*, cryptopp/hmac.h: Add missing files.

2003-08-23  Tom Tromey  <tromey@redhat.com>

	* monotone.cc (OPT_VERSION): New macro.
	(cpp_main): Handle OPT_VERSION.
	(options): Added `version' entry.
	Include config.h.

2003-08-21  Tom Tromey  <tromey@redhat.com>

	* database.cc: Include "sqlite/sqlite.h", not <sqlite.h>.

2003-08-20  graydon hoare  <graydon@pobox.com>

	* boost/*:
	incorporate boost sandbox bits, for now.

	* Makefile.am, Makefile.in, configure, configure.ac, diff_patch.cc,
	http_tasks.cc, http_tasks.hh, network.cc, nntp_machine.cc,
	nntp_machine.hh, nntp_tasks.cc, nntp_tasks.hh, testsuite/t_nntp.sh:

	fix up networking layer to pass nntp tests again

2003-08-19  graydon hoare  <graydon@pobox.com>

	* Makefile.am, Makefile.in, app_state.hh, cert.cc, commands.cc,
	constants.hh, cryptopp/misc.h, database.cc, depot.cc,
	http_tasks.cc, http_tasks.hh, keys.cc, lua.cc, lua.hh, monotone.cc,
	network.cc, network.hh, nntp_machine.cc, nntp_machine.hh,
	nntp_tasks.cc, nntp_tasks.hh, packet.cc, packet.hh, rcs_import.cc,
	sanity.cc, sanity.hh, schema.sql, test_hooks.lua,
	testsuite/runtest.sh, testsuite/t_null.sh, vocab_terms.hh:

	major surgery time
	- move to multi-protocol posting and fetching.
	- implement nicer failure modes for sanity.
	- redo commands to print nicer, fail nicer.

2003-08-18  graydon hoare  <graydon@pobox.com>

	* Makefile.am, Makefile.in, adler32.hh, database.cc, depot.cc,
	mac.hh, xdelta.cc, Makefile.am, Makefile.in:

	first pass at a depot (CGI-based packet service)

2003-08-08  graydon hoare  <graydon@pobox.com>

	* Makefile.am, Makefile.in AUTHORS, ChangeLog, Makefile.am,
	Makefile.in, NEWS, monotone.1, monotone.info, monotone.texi:

	release point (v 0.2)

2003-08-08  graydon hoare  <graydon@pobox.com>

	* cert.cc, cert.hh, interner.hh, rcs_import.cc:

	auxilliary certs

	* cert.cc, cert.hh, cycle_detector.hh, interner.hh, patch_set.cc,
	rcs_import.cc:

	improvements to cycle detection stuff

2003-08-05  graydon hoare  <graydon@pobox.com>

	* rcs_import.cc:

	almost even more seemingly correct CVS graph reconstruction (still slow)

	* sqlite/* cryptopp/* Makefile.am, Makefile.in, aclocal.m4,
	config.h.in, configure, configure.ac, file_io.cc, keys.cc,
	sanity.cc, sanity.hh, transforms.cc:

	minimizing dependencies on 3rd party libs by importing the
	necessary bits and rewriting others.

	* cert.cc, cert.hh, rcs_import.cc:

	cvs import seems to be working, but several linear algorithms need
	replacement

2003-07-28  graydon hoare  <graydon@pobox.com>

	* Makefile.am, Makefile.in, cert.cc, commands.cc, database.cc,
	database.hh, manifest.cc, rcs_file.cc, rcs_import.cc,
	rcs_import.hh, vocab.cc, xdelta.cc:

	cvs graph reconstruction hobbling along.

2003-07-21  graydon hoare  <graydon@pobox.com>

	* database.cc, xdelta.cc, xdelta.hh:

	piecewise xdelta; improves speed a fair bit.

2003-07-11  graydon hoare  <graydon@pobox.com>

	* Makefile.am, Makefile.in, config.h.in, configure, configure.ac,
	transforms.cc, xdelta.cc, xdelta.hh:

	implement xdelta by hand, forget 3rd party delta libs.

2003-07-02  graydon hoare  <graydon@pobox.com>

	* database.cc, rcs_import.cc, transforms.cc, transforms.hh:

	speedups all around in the storage system

2003-07-01  graydon hoare  <graydon@pobox.com>

	* database.hh, rcs_import.cc, transforms.cc, transforms.hh: speed

	improvements to RCS import

2003-06-30  graydon hoare  <graydon@pobox.com>

	* rcs_import.cc, transforms.cc:

	some speed improvements to RCS import

2003-06-29  graydon hoare  <graydon@pobox.com>

	* commands.cc, database.hh, rcs_import.cc, transforms.cc:

	RCS file import successfully (albeit slowly) pulls in some pretty
	large (multi-hundred revision, >1MB) test cases from GCC CVS

	* Makefile.in, commands.cc, rcs_file.cc, rcs_file.hh,
	rcs_import.cc, rcs_import.hh,

	Makefile.am: preliminary support for reading and walking RCS files

2003-04-09  graydon hoare  <graydon@pobox.com>

	* autogen.sh: oops
	* */*: savannah import

2003-04-06  graydon hoare  <graydon@pobox.com>

	* initial release.
<|MERGE_RESOLUTION|>--- conflicted
+++ resolved
@@ -1,4 +1,11 @@
-<<<<<<< HEAD
+2005-11-22  Matthew Gregan  <kinetik@orcon.net.nz>
+
+	* database.cc (database::dump): Don't include SQLite internal
+	tables in the dump.
+	* tests/t_dump_load.at (database dump/load): Run a db analyze
+	before dumping the db--catches cases where we dump internal db
+	tables that we can't reload.
+
 2005-11-21  Henry Nestler  <Henry@BigFoot.de>
 
 	* contrib/mtbrowse.sh: Version 0.1.13
@@ -10,15 +17,6 @@
 	Warn user about misconfigurations. Temp files without tailing dot.
 	New option: Sort by Date/Time, up or down.
 	Fix: Parents of merge, if certs list from cache (ncolor).
-=======
-2005-11-22  Matthew Gregan  <kinetik@orcon.net.nz>
-
-	* database.cc (database::dump): Don't include SQLite internal
-	tables in the dump.
-	* tests/t_dump_load.at (database dump/load): Run a db analyze
-	before dumping the db--catches cases where we dump internal db
-	tables that we can't reload.
->>>>>>> 35d52167
 
 2005-11-21  Matthew Gregan  <kinetik@orcon.net.nz>
 
