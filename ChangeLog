--- conflicted
+++ resolved
@@ -1,14 +1,3 @@
-<<<<<<< HEAD
-2006-02-25  Richard Levitte  <richard@levitte.org>
-
-	* tests/t_heads_of_certs.at (selecting headmost arbitrary certs):
-	Adapt the test, since we don't get the ambiguous expantion message
-	as easily any more.
-
-2006-02-24  Richard Levitte  <richard@levitte.org>
-
-	* commands.cc (complete): Correct a small merge error.
-=======
 2006-02-25  Nathaniel Smith  <njs@pobox.com>
 
 	* roster.cc (detach_node): Add missing invariant.
@@ -30,7 +19,16 @@
 	on netsync version.
 	* netcmd.hh: Remove unused netcmd::get_version() and
 	unused/unimplemented netcmd::netcmd(u8 version).
->>>>>>> d6960cc3
+
+2006-02-25  Richard Levitte  <richard@levitte.org>
+
+	* tests/t_heads_of_certs.at (selecting headmost arbitrary certs):
+	Adapt the test, since we don't get the ambiguous expantion message
+	as easily any more.
+
+2006-02-24  Richard Levitte  <richard@levitte.org>
+
+	* commands.cc (complete): Correct a small merge error.
 
 2006-02-24  Richard Levitte  <richard@levitte.org>
 
