--- conflicted
+++ resolved
@@ -1,11 +1,3 @@
-<<<<<<< HEAD
-2005-10-14  Richard Levitte  <richard@levitte.org>
-
-	* selectors.cc (selectors): Rename h: to H: because another
-	development has emerged for h:.
-	* tests/t_heads_of_certs.at: Adapt.
-
-=======
 2005-10-14  Emile Snyder  <emile@alumni.reed.edu>
 
 	* commands.cc: Fix breakage I introduced with the --unknown flag.
@@ -71,13 +63,18 @@
 	* netsync.cc: Remove length() calls, test for string emptiness
 	instead.
 
+2005-10-14  Richard Levitte  <richard@levitte.org>
+
+	* selectors.cc (selectors): Rename h: to H: because another
+	development has emerged for h:.
+	* tests/t_heads_of_certs.at: Adapt.
+
 2005-10-13  Emile Snyder <emile@alumni.reed.edu>
 
 	* commands.cc (CMD(revert)): use --missing for revert a'la drop.
 	* monotone.texi: document it.
 	* tests/t_revert_restrict.at: test it.
 	
->>>>>>> 4c089f37
 2005-10-13  Emile Snyder <emile@alumni.reed.edu>
 
 	* app_state.{cc,hh}: new missing class member for --missing flag.
