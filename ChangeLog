--- conflicted
+++ resolved
@@ -1,8 +1,3 @@
-<<<<<<< HEAD
-2005-07-19  Matthew Gregan  <kinetik@orcon.net.nz>
-
-	* tests/t_diff_external.at: Canonicalise output for Win32.
-=======
 2005-07-19  Nathaniel Smith  <njs@pobox.com>
 
 	* schema_migration.cc (migrator::migrate): Add a check for schemas
@@ -12,7 +7,10 @@
 2005-07-19  Nathaniel Smith  <njs@pobox.com>
 
 	* netcmd.cc (read): Make the bad HMAC error message clearer.
->>>>>>> 81c2fb09
+
+2005-07-19  Matthew Gregan  <kinetik@orcon.net.nz>
+
+	* tests/t_diff_external.at: Canonicalise output for Win32.
 
 2005-07-18  Nathaniel Smith  <njs@pobox.com>
 
