--- conflicted
+++ resolved
@@ -1,14 +1,3 @@
-<<<<<<< HEAD
-2005-05-11  Stanislav Karchebny <stanislav.karchebny@skype.net>
-
-	* contrib/monotone-notify.pl: 'monotone log' takes a revision
-	through the --revision= option.
-
-2005-05-11  Richard Levitte  <richard@levitte.org>
-
-	* contrib/monotone-notify.pl: Change all occurences of $symbol' to
-	${symbol}' to avoid a confusing Perl warning.
-=======
 2005-05-11  Timothy Brownawell  <tbrownaw@gmail.com>
 
 	* revision.cc (expand_dominators): Fix bitmap size-matching.
@@ -21,7 +10,16 @@
 
 	* contrib/monoprof.sh: Add profiling test for "netsync large file".
 		Add options to only run specific profile tests.
->>>>>>> 6ad665e4
+
+2005-05-11  Stanislav Karchebny <stanislav.karchebny@skype.net>
+
+	* contrib/monotone-notify.pl: 'monotone log' takes a revision
+	through the --revision= option.
+
+2005-05-11  Richard Levitte  <richard@levitte.org>
+
+	* contrib/monotone-notify.pl: Change all occurences of $symbol' to
+	${symbol}' to avoid a confusing Perl warning.
 
 2005-05-11  Joel Reed  <joelwreed@comcast.com>
 
