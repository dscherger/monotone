--- conflicted
+++ resolved
@@ -1,4 +1,3 @@
-<<<<<<< HEAD
 2006-02-12  Matthew Gregan  <kinetik@orcon.net.nz>
 
 	* {cset,paths,revision,roster,sanity,vocab}.{cc,hh}: GCC 4.1
@@ -19,7 +18,7 @@
 	* paths.cc (find_and_go_to_workspace): delete stale comment
 	* tests/t_netsync_permissions.at: add test pull of branch that is
 	not served
-=======
+
 2006-02-11  Timothy Brownawell  <tbrownaw@gmail.com>
 
 	Adding your db is silly and confusing (what should revert do?).
@@ -32,7 +31,6 @@
 	* work.cc: check is_dbfile where we check the ignore hook when
 	walking the filesystem
 	* tests/t_mt_ignore.at: fix for having the db always be ignored
->>>>>>> 36afb974
 
 2006-02-10  Richard Levitte  <richard@levitte.org>
 
