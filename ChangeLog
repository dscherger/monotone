<<<<<<< HEAD
2005-05-23  Nathaniel Smith  <njs@codesourcery.com>

	* win32/terminal.cc (have_smart_terminal): Call _isatty on stderr,
	not stdout.

2005-05-23  Riccardo Ghetta  <birrachiara@tin.it>

	* selectors.cc/.hh, database.cc: add two new selectors:
	"earlier or equal than" and "later than".
	* lua.cc/.hh, std-hooks.lua: create a new "expand_date" hook
	* monotone.texi: document the changes
	* testsuite.at, tests/t_selector_later_earlier.at: add specific tests 
	for the new selectors
						
2005-05-21  Richard Levitte  <richard@levitte.org>

	* Makefile.am: Make monotone.pdf and monotone.dvi depend on
	version.texi.

2005-05-21  Richard Levitte  <richard@levitte.org>

	* monotone.texi: Add a note about the --brief option with
	'monotone log', and restructure the synopsis since it was getting
	a bit silly with all possible variants.

2005-05-21  Richard Levitte  <richard@levitte.org>

	* commands.cc (log_certs): Add two arguments; a separator string
	to be used in front of the second to last cert for multi-valued
	cert types, a bool to say if each cert should be ended with a
	newline.  Overload with shortcuts.
	(CMD(log)): Use the --brief option and implement it using the
	shortcut variants of log_certs.
	* monotone.cc, options.hh: Add the --brief option (OPT_BRIEF
	internally).
	* sanity.cc, sanity.hh (struct sanity): Add the member variable
	and function to hold and set the brief flag.

2005-05-21  Matt Johnston  <matt@ucc.asn.au>

	* tests/t_short_opts.at: remove the saved MT/log message
	from the failed commit.
	* Makefile.am: MAKEINFOFALGS to MAKEINFOFLAGS

2005-05-21  Matt Johnston  <matt@ucc.asn.au>

	* commands.cc (commit): write the log message to MT/log
	during the commit, so it will be available later if the commit
	fails.
	* work.{cc,hh} (write_user_log): new function

2005-05-20  Nathaniel Smith  <njs@codesourcery.com>

	* contrib/mtbrowse.sh: New file.
	* contrib/README: Document it.  Also, document some missed files,
	and re-order listing.
	* Makefile.am (EXTRA_DIST): Add several missing contrib/ files.

2005-05-21  Grahame Bowland  <grahame@angrygoats.net>

	* automate.cc: (automate_certs) change "status" field 
	to "signature". Check whether each cert is trusted, and 
	output in the "trusted" field.
	* testsuite.at: add t_automate_certs.at
	* tests/t_automate_certs.at: Test that the output of 
	"automate certs" is consistent, and that we exit with
	error when rev is incomplete or missing.
	* monotone.texi: update output documentation for 
	"automate certs"

2005-05-20  Emile Snyder  <emile@alumni.reed.edu>

	* annotate.{hh,cc}: Rework to handle lineage dependent line
	mappings and lines which split from a single line in a parent
	revision into multiple lines in some descendent.  Fixes bug where
	some lines remained unannotated.  Fixes wrong assignment of lines
	bug.
	* tests/t_annotate.at: Check no-changes since addition of file
	case.
	* tests/t_annotate_lineage_dependent.at
	* tests/t_annotate_split_lines.at:  New tests.
	* testsuite.at: Add them.
	
2005-05-20  Nathaniel Smith  <njs@codesourcery.com>

	* monotone.texi (Network): Clarify that ports can be specified on
	the command line to serve/pull/push/sync.

2005-05-21  Matt Johnston  <matt@ucc.asn.au>

	* packet.cc (db_packet_writer::~impl, prerequisite.cleanup): 
	add code to remove up circular dependencies between prerequisite
	and delayed_packet shared_ptrs upon destruction, so that unsatisified
	dependency warnings are printed.

2005-05-19  Matt Johnston  <matt@ucc.asn.au>

	* change_set.cc (merge_disjoint_analyses): handle the case where
	a file is dropped on both sides but re-added on one.
	* tests/t_drop_vs_dropadd.at: a test for it
	* testsuite.at

2005-05-19  Derek Scherger  <derek@echologic.com>

	* commands.cc (checkout): rearrange to use --revision option
	* monotone.1: 
	* monotone.texi: document checkout --revision option
	* tests/t_attr.at:
	* tests/t_attributes.at:
	* tests/t_checkout_id_sets_branch.at:
	* tests/t_checkout_noop_on_fail.at:
	* tests/t_checkout_options.at:
	* tests/t_cwork.at:
	* tests/t_delete_dir.at:
	* tests/t_delete_dir_patch.at:
	* tests/t_empty_path.at:
	* tests/t_i18n_file_data.at:
	* tests/t_inodeprints_hook.at:
	* tests/t_inodeprints_update.at:
	* tests/t_largish_file.at:
	* tests/t_lf_crlf.at:
	* tests/t_monotone_up.at:
	* tests/t_netsync_defaults.at:
	* tests/t_netsync_set_defaults.at:
	* tests/t_persistent_server_revision.at:
	* tests/t_rename_added_in_rename.at:
	* tests/t_rename_dir_cross_level.at:
	* tests/t_rename_dir_patch.at:
	* tests/t_single_char_filenames.at:
	* tests/t_subdir_add.at:
	* tests/t_subdir_attr.at:
	* tests/t_subdir_drop.at:
	* tests/t_subdir_rename.at:
	* tests/t_subdir_revert.at:
	* tests/t_tags.at:
	* tests/t_update_off_branch.at:
	* tests/t_versions.at:
	* testsuite.at: add --revision option to checkout

2005-05-18  Richard Levitte  <richard@levitte.org>

	* ui.cc: Move the copyright and license section to the top of the
	file, and add an emacs mode specifier.
	* ui.cc (write_ticks): Change the counter ticker so the trailer
	comes at the end of the counter line instead of the title line.
	This is especially important for code that changes the trailer
	a little now and then.

2005-05-17  Grahame Bowland  <grahame@angrygoats.net>

	* commands.cc: add "automate certs ID" to the help string 
	for the automate command
	* automate.cc: implement "automate certs". Add to the list 
	of commands available through "automate stdio".
	* monotone.texi: document "automate certs"

2005-05-17  Nathaniel Smith  <njs@codesourcery.com>

	* monotone.texi (Network): Document 'serve' as taking more than
	one collection argument.

2005-05-15  graydon hoare  <graydon@pobox.com>

	* rcs_import.cc (note_state_at_branch_beginning): collect
	branch beginning states into a single synthetic commit.

2005-05-15  graydon hoare  <graydon@pobox.com>

	* rcs_import.cc: rewrite most of the branch logic to 
	address issues raised in bugs 13032 and 13063.
	* tests/t_cvsimport_deleted_invar.at: un-XFAIL.

2005-05-16  Matt Johnston  <matt@ucc.asn.au>

	* commands.cc (commit): change scope of the transaction guard so that
	the transaction will fail before MT/revision is written (which could
	leave a non-committed revision/bad working dir).

2005-05-16  Grahame Bowland  <grahame@angrygoats.net>

	* monotone.texi: update "monotone log" documentation
	* commands.cc: fix "monotone log" when run with no --revision args

2005-05-15  Derek Scherger  <derek@echologic.com>

	* tests/t_update_with_blocked_rename.at: new test
	* testsuite.at: call it

2005-05-15  Derek Scherger  <derek@echologic.com>

	* netsync.cc (process_anonymous_cmd, process_auth_cmd): log
	details of permissions allowed/denied
	* tests/t_netsync_permissions.at: new test
	* testsuite.at: call it

2005-05-15  Richard Levitte  <richard@levitte.org>

	* contrib/monotone-notify.pl (revision_is_in_branch): Another
	place where --revision was missing.
=======
2005-05-23  Timothy Brownawell  <tbrownaw@gmail.com>

	Fix "automate stdio" input/output format according to ML discussion
	* automate.cc: changed: automate_stdio
		added: print_some_output, class my_stringbuf
	* constants.{cc,hh}: add constant for automate stdio block size
	* monotone.texi: update documentation
>>>>>>> e94684b7

2005-05-14  Timothy Brownawell  <tbrownaw@gmail.com>

	* contrib/monoprof.sh: Clean up variable definitions some.
		- Add option --datadir, should now be usable without editing
		variables to match system paths
		- Add option --setup, generates most of the needed files

2005-05-13  Timothy Brownawell  <tbrownaw@gmail.com>

	Add "monotone automate stdio", to let the automation interface
	take commands on standard input.
	* automate.cc: (automate_stdio) New function.
		(automate_command) Add it.
	* commands.cc: Add to description for "automate".
	* monotone.texi: Add to documentation.

2005-05-13  Joel Reed  <joelwreed@comcast.com>

	* tests/t_unidiff3.at: opps. forgot to add this file which
	should have been included as fix for bug 13072.

2005-05-13  Joel Reed  <joelwreed@comcast.com>

	* diff_patch.cc, transforms.cc, testsuite.at: Patch from 
	drepper@redhat.com, who writes: "The attached patch should fix bug
	13072.  I have no idea why the code in transform.cc insists on
	adding an empty line in case the file is empty. Removing the code
	didn't cause any regressions in the test suite and the
	diff_patch.cc change corrects the output format.  A new test case
	is included as well."

2005-05-13  Joel Reed  <joelwreed@comcast.com>

	* automate.cc: add automate attributes command
	* commands.cc: add attributes subcommand helptext
	* contrib/monotone.zsh_completion: use automate attributes
	for completion of monotone attr and cleanup ignore files code
	* tests/t_automate_attributes.at: add testcase
	* testsuite.at: include new testcaes

2005-05-13  Jon Bright  <jon@siliconcircus.com>
	* testsuite.at (UNGZ): Change the way the ungzipping works on
	Win32, in the hope that test 206 will no longer be given invalid
	files.

2005-05-12  Derek Scherger  <derek@echologic.com>

	* automate.cc: bump version number to 1.0
	(struct inventory_item): add pre/post states
	(inventory_paths): remove obsolete function
	(inventory_pre_state, inventory_post_state, inventory_file_state,
	inventory_renames): add fancy new functions
	(automate_inventory): rework for new output format
	* manifest.{cc,hh} (classify_paths): rename to ...
	(classify_manifest_paths): ... this and work solely from manifest
	* monotone.texi: (Automation): update inventory docs
	* tests/t_automate_inventory.at: update for new format and add
	some more tests
	
2005-05-13  Matthew Gregan  <kinetik@orcon.net.nz>

	* HACKING: New file.  First pass at a brief document to help
	newcomers hack on monotone.

2005-05-12  Riccardo Ghetta <birrachiara@tin.it>

	* options.hh (OPT_MSGFILE): New option.
	* monotone.cc (message-file): New option.
	(cpp_main): Handle it.
	* app_state.{cc,hh} (set_message_file): New function.
	* commands.cc (commit): Accept and handle new option.
	* monotone.1, monotone.texi: Document it.
	* tests/t_commit_message_file.at: New test.
	* testsuite.at: Add it.
	
2005-05-12  Timothy Brownawell  <tbrownaw@gmail.com>

	* (20 files): Do not indent with both tabs and spaces in the same file.

2005-05-13  Ulrich Drepper  <drepper@redhat.com>

	* rcs_import.cc (process_one_hunk): Improve handling of corrupt
	RCS files.

2005-05-13  Matthew Gregan  <kinetik@orcon.net.nz>

	* testsuite.at: Fix typo error in Win32 kill logic that was
	causing the testsuites to hang on Win32 machines that don't have
	pskill installed.

2005-05-12  Matthew Gregan  <kinetik@orcon.net.nz>

	* file_io.cc (write_data_impl): Use portable boost::filesystem
	calls in place of unlink(2)/remove(2).

2005-05-12  Grahame Bowland  <grahame@angrygoats.net>

	* commands.cc: Modify the "log" command to accept multiple 
	revisions on command line, and display the log for all 
	of those revisions.

2005-05-11  Nathaniel Smith  <njs@codesourcery.com>

	* std_hooks.lua (ignore_file): Organize a bit more, add
	patterns for autotools cache files, and darcs, codeville, git
	metadata directories.

2005-05-11  Timothy Brownawell  <tbrownaw@gmail.com>

	* revision.cc (expand_dominators): Fix bitmap size-matching.
		(find_common_ancestor_for_merge): Do not wait for ancestors
		to be expanded to the beginning of time before expanding
		dominators. Requires above fix for correct behavior.
	* ChangeLog: Fix date on previous entry.

2005-05-11  Timothy Brownawell  <tbrownaw@gmail.com>

	* contrib/monoprof.sh: Add profiling test for "netsync large file".
		Add options to only run specific profile tests.

2005-05-11  Stanislav Karchebny <stanislav.karchebny@skype.net>

	* contrib/monotone-notify.pl: 'monotone log' takes a revision
	through the --revision= option.

2005-05-11  Richard Levitte  <richard@levitte.org>

	* contrib/monotone-notify.pl: Change all occurences of $symbol' to
	${symbol}' to avoid a confusing Perl warning.

2005-05-11  Joel Reed  <joelwreed@comcast.com>

	* contrib/monotone.zsh_completion: add zsh completion contrib.

2005-05-11  Matt Johnston  <matt@ucc.asn.au>

	* tests/t_add_intermediate_MT_path.at: remove the drop dir part
	* tests/t_delete_dir.at: add a note about re-enabling the above test
	* tests/t_cvsimport3.at: ignore stderr

2005-05-11  Matt Johnston  <matt@ucc.asn.au>

	* rcs_import.cc (find_branchpoint): if a branch is derived from two 
	differing parent branches, take the one closest to the trunk.
	* tests/t_cvsimport3.at: add a test for cvs_importing where branches
	come off a vendor import.
	* testsuite.at: add it

2005-05-11  Nathaniel Smith  <njs@codesourcery.com>

	* work.cc (build_deletions): Disable delete_dir.

2005-05-11  Matthew Gregan  <kinetik@orcon.net.nz>

	* constants.cc (constants::bufsz): Increase buffer size.  Reduces
	the runtime to tests/t_netsync_largish_file.at by four to seven
	times on my test machines.

2005-05-10  Timothy Brownawell  <tbrownaw@gmail.com>

	* revision.cc: Make expand_{ancestors,dominators} twice as fast.
	Loop over revisions in the other direction so that changes at the
	frontier propogate fully in 1 pass, instead of one level at a time.

2005-05-10  Timothy Brownawell  <tbrownaw@gmail.com>

	* packet.{cc,hh}: Give packet_consumer and children a callback to call
	after writing out a revision.
	* netsync.cc: Use this callback to add a "revisions written" ticker,
	to provide user feedback while sanity checking.

2005-05-10  Timothy Brownawell  <tbrownaw@gmail.com>

	* ui.cc: Make tick_write_count take less horizontal space

2005-05-09  Nathaniel Smith  <njs@codesourcery.com>

	* AUTHORS: Give Riccardo his real name.
	* ChangeLog: Likewise.

2005-05-09  Riccardo Ghetta <birrachiara@tin.it>
	
	* std_hooks.lua: Support kdiff3.

2005-05-09  Matthew Gregan  <kinetik@orcon.net.nz>

	* lua.cc (loadstring, run_string): New parameter to identify the
	source of the Lua string being loaded.
	(add_{std,test}_hooks, load_rcfile): Pass an identity through.

2005-05-09  Matthew Gregan  <kinetik@orcon.net.nz>

	* monotone.cc: Absolutify and tilde expand pid file.

2005-05-09  Matthew Gregan  <kinetik@orcon.net.nz>

	* testsuite.at: Revert bogus changes committed in revision 9d478.

2005-05-09  Matt Johnston  <matt@ucc.asn.au>

	* commands.cc (pid_file): use fs::path .empty() rather than ==, since
	boost 1.31 doesn't seem to have the latter.

2005-05-08  Matthew Gregan  <kinetik@orcon.net.nz>

	* lua.cc (report_error, load{file,string}): New member functions.
	Error handling in call moved into report_error.
	(call): Call report_error.
	(run_{file,string}): Call load{file,string} member functions to
	load Lua code into the VM.  Allows us to report syntax errors when
	loading rc files.
	* testsuite.at: test_hooks.lua was calling nonexistent (obsolete)
	strfind function and failing silently.  The improved error
	reporting from Lua caught this and cause testsuite failures.

2005-05-08  Matthew Gregan  <kinetik@orcon.net.nz>

	* monotone.1: Document --pid-file option.  Also make some minor
	spelling and punctuation fixes.

2005-05-08  Timothy Brownawell  <tbrownaw@gmail.com>
	* app_state.cc: {read,write}_options now print a warning instead of
	failing on unreadable/unwritable MT/options .
	* tests/t_unreadable_MT.at: add matching test
	* testsuite.at: add test
	* tests/README: Mention that new tests must be added to testsuite.at
	* work.cc: (get_revision_id) Friendlier error message for
	unreadable MT/revision .

2005-05-08  Matthew Gregan  <kinetik@orcon.net.nz>

	* monotone.texi: Right words, wrong order.
	* testsuite.at: Drop pid mapping trickery, it doesn't work
	consistently.  We now try and use SysInternal's pskill to kill the
	process.  If pskill is not available, we fall back to the old
	'kill all monotone processes' method. These changes affect
	Win32/MingW only.

2005-05-07  Matthew Gregan  <kinetik@orcon.net.nz>

	* commands.cc (pid_file): Remove leftover debugging output.
	* configure.ac: Correct typos in TYPE_PID_T test.
	* testsuite.at: Use some trickery on MingW/Cygwin to map the
	Windows pid to the Cygwin pid.
	* win32/process.cc (process_wait): Correct return type.
	(process_spawn): Replace dropped cast on return.

2005-05-07  Matt Johnston <matt@ucc.asn.au>

	* change_set.cc: fix the code which skips deltas on deleted files,
	  it was looking at the merged filename not the ancestor
	  filename.
	* tests/t_drop_vs_patch_rename.at: a test for the above fix
	* testsuite.at: add it

2005-05-06 Timothy Brownawell <tbrownaw@gmail.com>

	* contrib/monoprof.sh: Add lcad test.
		Add options to pull/rebuild before profiling.

2005-05-06  Nathaniel Smith  <njs@codesourcery.com>

	* INSTALL: s/g++ 3.2 or 3.3/g++ 3.2 or later/.

2005-05-06  Nathaniel Smith  <njs@codesourcery.com>

	* monotone.1: 
	* monotone.texi (Commands, Importing from CVS, RCS): Clarify
	cvs_import documentation on cvsroot vs. module issues.

2005-05-05  Richard Levitte  <richard@levitte.org>

	* AUTHORS: Add rghetta.

2005-05-05  Matthew Gregan  <kinetik@orcon.net.nz>

	* monotone.texi: Document --pid-file option for serve command.
	* app_state.{cc,hh} (set_pidfile, pidfile): New function, new
	member.
	* commands.cc (pid_file): New class.
	(CMD(serve)): Use pid_file.
	* monotone.cc (coptions, cppmain): Add command-specific option
	--pid-file.
	* options.hh (OPT_PIDFILE): New option.
	* {unix,win32}/process.cc (get_process_id): New function.
	(process_{spawn,wait,kill}): Use pid_t.
	* platform.hh (process_{spawn,wait,kill}): Use pid_t.
	(get_process_id): New function
	* configure.ac: Test for pid_t.
	* lua.cc (monotone_{spawn,wait,kill}_for_lua): Use pid_t.
	* testsuite.at: Update netsync kill functions to use pid file.
	* tests/t_netsync_sigpipe.at: Update to use pid file.
	* tests/t_netsync_single.at: Update to use pid file.

2005-05-04  Nathaniel Smith  <njs@codesourcery.com>

	* tests/t_monotone_up.at: New test.
	* testsuite.at: Add it.

2005-05-05  Matthew Gregan  <kinetik@orcon.net.nz>

	* work.cc: Use attr_file_name rather than hardcoded strings.

2005-05-04  Brian Campbell  <ubergeek@dartmouth.edu>

	* contrib/monotone.el (monotone-vc-register): Fix arguments to
	monotone-cmd-buf, to make work.

2005-05-03  Nathaniel Smith  <njs@codesourcery.com>

	* file_io.cc (read_data_for_command_line): Check that file exists,
	if reading a file.

2005-05-04  Matthew Gregan  <kinetik@orcon.net.nz>

	* configure.ac: Add TYPE_SOCKLEN_T function from the Autoconf
	archive.	
	* cryptopp/cryptlib.h (NameValuePairs): Change GetVoidValue from a
	pure virtual to an implemented (but never called) member function
	to work around build problem with GCC 4 on OS X 10.4
	* netxx/osutil.h: Include config.h, use new HAVE_SOCKLEN_T define
	to determine socklen_t type.

2005-05-03  Nathaniel Smith  <njs@codesourcery.com>

	* lua.cc (load_rcfile): Make a version that takes utf8 strings,
	and understands -.
	* app_state.cc (load_rcfiles): Use it.
	* file_io.{cc,hh} (absolutify_for_command_line): New function.
	* monotone.cc (cpp_main): Use it.
	* tests/t_rcfile_stdin.at: New test.
	* testsuite.at: Include it.

2005-05-03  Nathaniel Smith  <njs@codesourcery.com>

	* netsync.cc (load_epoch): Remove unused function.

2005-05-03  Matthew Gregan  <kinetik@orcon.net.nz>

	* tests/t_cvsimport_manifest_cycle.at: Add missing symbols.
	* tests/t_cvsimport_deleted_invar.at: Add new test.
	* testsuite.at: New test.

2005-05-03  Nathaniel Smith  <njs@codesourcery.com>

	* netsync.cc (run_netsync_protocol): Don't use the word
	"exception" in error messages.

2005-05-03  Nathaniel Smith  <njs@codesourcery.com>

	* UPGRADE: Fix version number.

2005-05-03  Nathaniel Smith  <njs@codesourcery.com>

	* debian/compat: New file.

2005-05-03  Nathaniel Smith  <njs@codesourcery.com>

	* UPGRADE: Mention upgrading from 0.18.
	* debian/copyright: Re-sync with AUTHORS.
	* win32/monotone.iss, monotone.spec, debian/changelog: Bump
	version numbers to 0.19.
	* NEWS: Finish updating for 0.19.

2005-05-03  Jon Bright  <jon@siliconcircus.com>
	* win32/monotone.iss: Bump version to 0.19
	
2005-05-03  Jon Bright  <jon@siliconcircus.com>
	* tests/t_automate_select.at: Use arithmetic comparison for
	checking output of wc, since wc pads its results with initial
	spaces on MinGW.
	
2005-05-03  Nathaniel Smith  <njs@codesourcery.com>

	* tests/t_cvsimport2.at: Pass correct module directory.

2005-05-02  Nathaniel Smith  <njs@codesourcery.com>

	* configure.ac: Bump version to 0.19.
	* NEWS: Tweaks.
	* Makefile.am (MOST_SOURCES): Add options.hh.
	(%.eps): Fix ps2eps calling convention.
	* po/monotone.pot: Regenerate.
	* testsuite.at (CHECK_SAME_CANONICALISED_STDOUT): New macro.

2005-05-02  Nathaniel Smith  <njs@codesourcery.com>

	* NEWS: More updates.
	* rcs_import.cc (store_manifest_edge): Fix some edge cases.
	* tests/t_cvsimport_manifest_cycle.at: Make work.  Un-XFAIL.

2005-05-01  Matt Johnston  <matt@ucc.asn.au>

	* diff_patch.cc (normalize_extents): broaden the condition when
	changes can be normalised.
	* tests/t_merge_6.at: now passes.

2005-05-01  Emile Snyder  <emile@alumni.reed.edu>

	* annotate.cc: Fix bug that njs pointed out when a merge has one
	side with no changes.  Be smarter about how we get parent
	file_id's to do file diffs; give another big speedup.
	* tests/t_annotate_copy_all.at: New test for the bug that is fixed.
	* testsuite.at: Add the new test.

2005-05-02  Richard Levitte  <richard@levitte.org>

	* tests/t_override_author_date.at: Adapt to the new way to give
	revision IDs to 'monotone log'.

2005-05-01  Richard Levitte  <richard@levitte.org>

	* monotone.texi: Document the change in 'monotone log'.

2005-05-01  Riccardo Ghetta <birrachiara@tin.it>

	* commands.cc (CMD(log)): Use --revision.

2005-05-02  Matt Johnston  <matt@ucc.asn.au>

	* netsync.cc (process_auth_cmd): make it clearer what the "unknown
	key hash" refers to.

2005-05-01  Richard Levitte  <richard@levitte.org>

	* commands.hh: Expose complete_commands().
	* commands.cc (explain_usage, command_options, process): Don't
	call complete_command().  Except the caller to have done that
	already.
	* monotone.cc (cpp_main): Start with completing the command after
	processing the options.  Use the result everywhere the command is
	required.  This avoids giving the user duplicate (or in some case,
	triplicate) messages about command expansion.

2005-04-30  Derek Scherger  <derek@echologic.com>

	* app_state.{cc,hh}: remove --all-files option
	* automate.cc: move inventory command and associated stuff here from ...
	* commands.cc: ... here, where it has been removed
	* monotone.1: relocate inventory command, remove --all-files option
	* monotone.cc: remove --all-files option
	* monotone.texi: relocate inventory documentation to automation
	section, remove --all-files option
	* tests/t_automate_inventory.at: renamed and updated for move to automate
	* testsuite.at: adjust for rename

2005-04-30  Derek Scherger  <derek@echologic.com>

	* Makefile.am (MOST_SOURCES): add restrictions.{cc,hh} 
	* commands.cc (extract_rearranged_paths): 
	(extract_delta_paths):
	(extract_changed_paths):
	(add_intermediate_paths):
	(restrict_path_set):
	(restrict_rename_set):
	(restrict_path_rearrangement):
	(restrict_delta_map):
	(calculate_restricted_rearrangement):
	(calculate_restricted_revision):
	(calculate_current_revision):
	(calculate_restricted_change_set): move to restrictions.{cc,hh}
	(maybe_update_inodeprints):
	(cat):
	(dodiff):
	(update): rename calculate_current_revision to
	calculate_unrestricted_revision
	* database_check.hh: update header guard #define
	* restrictions.{cc,hh}: add new files

2005-04-30  Nathaniel Smith  <njs@codesourcery.com>

	* commands.cc: Add a placeholder OPT_NONE for commands that don't
	take any command-specific options; use it everywhere.  Now the
	last argument to CMD never starts with %, and the last argument is
	always required to be present.

2005-04-30  Richard Levitte  <richard@levitte.org>

	* contrib/monotone-nav.el (mnav-rev-make): Move it so it's defined
	after the definition of the macro mnav-rev-id.  Otherwise, the
	byte compiler complains there is no setf method for mnav-rev-id.

2005-04-30  Nathaniel Smith  <njs@codesourcery.com>

	* monotone.texi (Database): Minor correction.

2005-04-30  Nathaniel Smith  <njs@codesourcery.com>

	* vocab.cc (trivially_safe_file_path): New function.
	(verify): Use it.
	(test_file_path_verification, test_file_path_normalization): Add a
	few more checks.

	* transforms.{cc,hh} (localized_as_string): New function.
	* {win32,unix}/inodeprint.cc (inodeprint_file): Use it, to avoid
	mkpath().

	* commands.cc (add_intermediate_paths): Hand-code intermediate
	path generator, taking advantage of normalization of file_path's,
	to avoid mkpath().

2005-04-29  Joel Rosdahl  <joel@rosdahl.net>

	* monotone.texi: Minor corrections.

2005-04-29  Nathaniel Smith  <njs@codesourcery.com>

	* commands.cc (ls_tags): Sort output.
	* tests/t_tags.at: Test that output is sorted.

2005-04-29  Derek Scherger  <derek@echologic.com>

	* commands.cc (struct file_itemizer): move to ...
	* work.hh (file_itemizer} ... here
	* work.cc (file_itemizer::visit_file} ... and here

2005-04-29  Emile Snyder  <emile@alumni.reed.edu>

	* annotate.cc (do_annotate_node): Stop doing expensive
	calculate_arbitrary_change_set when we already know we have parent
	and child revisions.  Cuts annotate run time in half.
	
2005-04-29  Nathaniel Smith  <njs@codesourcery.com>

	* commands.cc (update_inodeprints): Rename to...
	(refresh_inodeprints): ...this, so 'monotone up' continues to mean
	update.
	
	* monotone.texi (Inodeprints): Mention refresh_inodeprints in the
	Inodeprints section.
	
	* testsuite.at: 
	* tests/t_update_inodeprints.at: 
	* tests/t_refresh_inodeprints.at: 
	* monotone.texi (Working Copy, Commands): 
	* monotone.1: Update accordingly.

2005-04-29  Nathaniel Smith  <njs@codesourcery.com>

	* change_set.cc (dump_change_set): Don't truncate output.
	(invert_change_test): New unit test.
	(invert_change_set): Make it pass.  This fixes (some?)
	isect.empty() invariant failures.
	
	* NEWS: Start updating for 0.19.

	* revision.cc (check_sane_history): Make comment more
	informative.

2005-04-29  Grahame Bowland  <grahame@angrygoats.net>

	* netxx/types.h: Add new NetworkException type network 
	issue not caused by calling program
	* netsync.cc: Catch Netxx::NetworkException and display 
	as informative_error.
	* netxx/address.cxx: NetworkException for unparsable URIs.
	* netxx/datagram.cxx: NetworkException for connection failure.
	* netxx/resolve_getaddrinfo.cxx, resolve_gethostbyname.cxx:
	NetworkException when DNS resolution fails.
	* netxx/serverbase.cxx: NetworkException if unable to bind 
	to server port.
	* netxx/streambase.cxx: NetworkException if unable to 
	connect.

2005-04-28  Nathaniel Smith  <njs@codesourcery.com>

	* tests/t_netsync_error.at: New test.
	* testsuite.at: Add it.

2005-04-28  Nathaniel Smith  <njs@codesourcery.com>

	* tests/t_rename_attr.at: Fix a bit; also test that rename refuses
	to move a file to a name that already has attrs.
	* work.cc (build_rename): Cleanup a bit; refuse to move a file to
	a name that already has attrs.

	* monotone.texi (Working Copy): Document explicitly that "drop"
	and "rename" do not modify the filesystem directly, and do affect
	attributes.

2005-04-28  Derek Scherger  <derek@echologic.com>

	* commands.cc (get_work_path): 
	(get_revision_path): 
	(get_revision_id):
	(put_revision_id):
	(get_path_rearrangement):
	(remove_path_rearrangement):
	(put_path_rearrangement):
	(update_any_attrs):
	(get_base_revision):
	(get_base_manifest): move to work.{cc,hh}
	(update): indicate optional revision with [ and ]
	(explicit_merge): indicate optional ancestor with [ and ] 

	* manifest.{cc,hh} (extract_path_set): move here from work.{cc,hh}
	* revision.{cc,hh} (revision_file_name): move to work.{cc,hh}

	* work.{cc,hh} (extract_path_set): move to manifest.{cc,hh}
	(get_work_path): 
	(get_path_rearrangement): 
	(remove_path_rearrangement): 
	(put_path_rearrangement): 
	(get_revision_path): 
	(get_revision_id): 
	(put_revision_id): 
	(get_base_revision): 
	(get_base_manifest): 
	(update_any_attrs): move here from commands.cc
	
2005-04-28  Derek Scherger  <derek@echologic.com>

	* ChangeLog: 
	* Makefile.am
	* tests/t_automate_select.at: merge fixups

2005-04-28  Emile Snyder <emile@alumni.reed.edu>

	* annotate.cc: Fix broken build after propagate from .annotate
	branch to mainline.  The lcs stuff was changed to use
	quick_allocator, so our use of it had to change as well.
	
2005-04-28  Emile Snyder  <emile@alumni.reed.edu>

	* commands.cc: New command "annotate"
	* annotate.{cc,hh}: New files implement it.
	* Makefile.am: Build it.
	* monotone.texi: Document it.	
	* tests/t_annotate.at:
	* tests/t_annotate_add_collision.at:
	* tests/t_annotate_branch_collision.at: 
	* testsuite.at: Test it.
	
2005-04-28  Matt Johnston  <matt@ucc.asn.au>

	* tests/t_merge_6.at: narrow the testcase down considerably.

2005-04-28  Matt Johnston  <matt@ucc.asn.au>

	* tests/t_merge_6.at, testsuite.at: add a new test for the case where
	duplicate lines appear in a file during a merge. This testcase can
	be correctly handled by merge(1).

2005-04-28  Matt Johnston  <matt@ucc.asn.au>

	* tests/t_i18n_file.at, transforms.cc: OS X expects all paths to be
	utf-8, don't try to use other encodings in the test.

2005-04-28  Richard Levitte  <richard@levitte.org>

	* tests/t_automate_select.at: silly ignores not needed any more.

2005-04-28  Richard Levitte  <richard@levitte.org>

	* commands.cc (complete): Don't talk of there really was no
	expansion.

2005-04-28  Richard Levitte  <richard@levitte.org>

	* commands.cc, commands.hh: Selector functions and type are moved
	to...
	* selectors.cc, selectors.hh: ... these files.
	* database.cc, database.hh: Adapt to this change.
	* automate.cc (automate_select): New function, implements
	'automate select'.
	(automate_command): Use it.
	* monotone.texi (Automation): Document it.

	* tests/t_automate_select.at: New test.
	* testsuite.at: Use it.

	* Makefile.am (MOST_SOURCES): reorganise.  Add selectors.{cc,hh}.

2005-04-27  Derek Scherger  <derek@echologic.com>

	* commands.cc (ls_unknown): remove unneeded braces
	(struct inventory_item): new struct for tracking inventories
	(print_inventory): removed old output functions 
	(inventory_paths): new functions for paths, data and renames
	(inventory): rework to display two column status codes
	* monotone.texi (Informative): update for new status codes
	* tests/t_inventory.at: update for two column status codes

2005-04-27  Richard Levitte  <richard@levitte.org>

	* quick_alloc.hh: Define QA_SUPPORTED when quick allocation is
	supported.
	* sanity.hh: Only defined the QA(T) variants of checked_index()
	when QA_SUPPORTED is defined.

2005-04-27  Joel Reed  <joelwreed@comcast.com>

	* work.cc: on rename move attributes as well.
	* tests/t_rename_attr.at: No longer a bug.

2005-04-27  Nathaniel Smith  <njs@codesourcery.com>

	* monotone.texi (Working Copy, Commands): Document update_inodeprints.
	* monotone.1: Likewise.

	* tests/t_update_inodeprints.at: New test.
	* testsuite.at: Add it.

2005-04-27  Richard Levitte  <richard@levitte.org>

	* database.cc (selector_to_certname): Add a case for
	commands::sel_cert.

2005-04-27  Richard Levitte  <richard@levitte.org>

	* sanity.hh: Add a couple of variants of checked_index() to
	accomodate for indexes over vector<T, QA(T)>.

	* commands.hh: Add new selector to find arbitrary cert name and
	value pairs.  The syntax is 'c:{name}={value}'.
	* commands.cc (decode_selector): Recognise it.
	* database.cc (complete): Parse it.
	* std_hooks.lua (expand_selector): Add an expansion for it.
	* monotone.texi (Selectors): Document it.

	* tests/t_select_cert.at: Add test.
	* testsuite.at: Use it.

2005-04-27  Matt Johnston  <matt@ucc.asn.au>

	* vocab.cc (verify(file_path)): don't find() twice.
	* change_set.cc (extend_state): remove commented out line 

2005-04-27  Matthew Gregan  <kinetik@orcon.net.nz>

	* tests/t_cvsimport_manifest_cycle.at: New test.
	* testsuite.at: Add test.
	* AUTHORS: Add self.

2005-04-27  Nathaniel Smith  <njs@codesourcery.com>

	* AUTHORS: Add Timothy Brownawell.

2005-04-27  Timothy Brownawell  <tbrownaw@gmail.com>

	* ui.{cc,hh}: Delegate tick line blanking to tick_writers.

2005-04-27  Matt Johnston  <matt@ucc.asn.au>

	* change_set.cc (extend_state): don't mix find() and insert() on
	the path_state, to avoid hitting the smap's worst-case.

2005-04-27  Matt Johnston  <matt@ucc.asn.au>

	* change_set.cc (confirm_proper_tree): move things out of the loops
	for better performance.

2005-04-26  Nathaniel Smith  <njs@codesourcery.com>

	* work.cc: Don't include boost/regex.hpp.

2005-04-26  Nathaniel Smith  <njs@codesourcery.com>

	* manifest.cc, inodeprint.cc: Don't include boost/regex.hpp.

2005-04-26  Nathaniel Smith  <njs@codesourcery.com>

	* sqlite/vdbeaux.c (MAX_6BYTE): Apply patch from
	http://www.sqlite.org/cvstrac/chngview?cn=2445.  It shouldn't
	affect monotone's usage, but just in case.

2005-04-26  Nathaniel Smith  <njs@codesourcery.com>

	* rcs_import.cc (struct cvs_key, process_branch): Fix
	indentation.
	(build_change_set): Handle the case where a file is "added dead".

	* tests/t_cvsimport2.at: Un-XFAIL, improve description.

2005-04-26  Richard Levitte  <richard@levitte.org>

	* monotone.cc (cpp_main): Count the number of command specific
	options exist.  If there is any, add a title for them.

2005-04-26  Matt Johnston  <matt@ucc.asn.au>

	* change_set.cc (analyze_rearrangement): get rid of damaged_in_first
	since it is not used.

2005-04-26  Matt Johnston  <matt@ucc.asn.au>

	* monotone.texi: fix mashed up merge of docs for kill_rev_locally
	and db check.

2005-04-26  Richard Levitte  <richard@levitte.org>

	* monotone.cc, commands.cc: Make some more options global.

2005-04-25  Nathaniel Smith  <njs@codesourcery.com>

	* tests/t_i18n_file_data.at: New test.
	* testsuite.at: Add it.

2005-04-25  Nathaniel Smith  <njs@codesourcery.com>

	* automate.cc (automate_parents, automate_children) 
	(automate_graph): New automate commands.
	(automate_command): Add them.
	* commands.cc (automate): Synopsisfy them.
	* monotone.texi (Automation): Document them.
	* tests/t_automate_graph.at, test/t_parents_children.at: Test
	them.
	* testsuite.at: Add the tests.

	* tests/t_automate_ancestors.at: Remove obsolete comment.
	
2005-04-24  Derek Scherger  <derek@echologic.com>

	* tests/t_rename_file_to_dir.at:
	* tests/t_replace_file_with_dir.at:
	* tests/t_replace_dir_with_file.at: new bug reports
	* testsuite.at: include new tests

2005-04-24  Derek Scherger  <derek@echologic.com>

	* app_state.{cc,hh} (app_state): add all_files flag to the constructor
	(set_all_files): new method for setting flag

	* basic_io.{cc,hh} (escape): expose public method to quote and
	escape file_paths
	(push_str_pair): use it internally

	* commands.cc (calculate_restricted_rearrangement): new function
	factored out of calculate_restricted_revision
	(calculate_restricted_revision): use new function
	(struct unknown_itemizer): rename to ...
	(struct file_itemizer): ... this; use a path_set rather than a
	manifest map; build path sets of unknown and ignored files, rather
	than simply printing them
	(ls_unknown): adjust to compensate for itemizer changes
	(print_inventory): new functions for printing inventory lines from
	path sets and rename maps
	(inventory): new command for printing inventory of working copy
	files

	* manifest.cc (inodeprint_unchanged): new function factored out
	from build_restricted_manifest_map
	(classify_paths): new function to split paths from an old manifest
	into unchanged, changed or missing sets for inventory
	(build_restricted_manifest_map): adjust to use
	inodeprint_unchanged
	* manifest.hh (classify_paths): new public function
	
	* monotone.1: document new inventory command and associated
	--all-files option

	* monotone.cc: add new --all-files option which will be specific
	to the inventory command asap

	* monotone.texi (Informative): document new inventory command
	(Commands): add manpage entry for inventory
	(OPTIONS): add entries for --xargs, -@ and --all-files

	* tests/t_status_missing.at: remove bug priority flag
	* tests/t_inventory.at: new test
	* testsuite.at: include new test
	
2005-04-24  Nathaniel Smith  <njs@codesourcery.com>

	* monotone.texi (Database): Document 'db kill_rev_locally'.

2005-04-24  Nathaniel Smith  <njs@codesourcery.com>

	* ChangeLog: Fixup after merge.

2005-04-24  Nathaniel Smith  <njs@codesourcery.com>

	* manifest.cc (build_restricted_manifest_map): Careful to only
	stat things once on the inodeprints fast-path.
	(read_manifest_map): Hand-code a parser, instead of using
	boost::regex.
	* inodeprint.cc (read_inodeprint_map): Likewise.

2005-04-23  Derek Scherger  <derek@echologic.com>

	* (calculate_restricted_revision): remove redundant variables,
	avoiding path_rearrangement assignments and associated sanity
	checks
	(calculate_current_revision): rename empty to empty_args for
	clarity

2005-04-23  Derek Scherger  <derek@echologic.com>

	* commands.cc (calculate_base_revision): rename to ...
	(get_base_revision): ... this, since it's not calculating anything
	(calculate_base_manifest): rename to ...
	(get_base_manifest): ... this, and call get_base_revision
	(calculate_restricted_revision): call get_base_revision and remove
	missing files stuff
	(add):
	(drop):
	(rename):
	(attr): call get_base_manifest
	(ls_missing): 
	(revert): call get_base_revision
	* manifest.{cc,hh} (build_restricted_manifest_map): don't return
	missing files and don't produce invalid manifests; do report on
	all missing files before failing
	
2005-04-23  Derek Scherger  <derek@echologic.com>

	* app_state.cc:
	* database.cc:
	* file_io.{cc, hh}: fix bad merge

2005-04-23  Nathaniel Smith  <njs@codesourcery.com>

	* database.cc (put_key): Check for existence of keys with
	conflicting key ids, give more informative message than former SQL
	constraint error.

2005-04-23  Nathaniel Smith  <njs@codesourcery.com>

	* transforms.cc (filesystem_is_ascii_extension_impl): Add EUC to
	the list of ascii-extending encodings.

	* tests/t_multiple_heads_msg.at: Make more robust, add tests for
	branching.

2005-04-23  Nathaniel Smith  <njs@codesourcery.com>

	* app_state.cc (restriction_includes): Remove some L()'s that were
	taking 5-6% of time in large tree diff.

2005-04-23  Nathaniel Smith  <njs@codesourcery.com>

	* file_io.{cc,hh} (localized): Move from here...
	* transforms.{cc,hh} (localized): ...to here.  Add lots of gunk to
	avoid calling iconv whenever possible.

2005-04-23  Richard Levitte  <richard@levitte.org>

	* monotone.cc, options.hh: Move the option numbers to options.hh,
	so they can be easily retrieved by other modules.
	* monotone.cc: split the options table in global options and
	command specific options.  The former are always understood, while
	the latter are only understood by the commands that declare it
	(see below).
	(my_poptStuffArgFile): There's no need to keep a copy of the
	stuffed argv.  This was really never a problem.
	(coption_string): New function to find the option string from an
	option number.
	(cpp_main): Keep track of which command-specific options were
	given, and check that the given command really uses them.  Make
	sure that when the help is written, only the appropriate command-
	specific options are shown.  We do this by hacking the command-
	specific options table.
	Throw away sub_argvs, as it's not needed any more (and realy never
	was).

	* commands.cc: Include options.hh to get the option numbers.
	(commands_ops): New structure to hold the option
	numbers used by a command.
	(commands): Use it.
	(command_options): Function to get the set of command-specific
	options for a specific command.
	(CMD): Changed to take a new parameter describing which command-
	specific options this command takes.  Note that for commands that
	do not take command-specific options, this new parameter must
	still be given, just left empty.
	Update all commands with this new parameter.
	* commands.hh: Declare command_options.

	* tests/t_automate_heads.at: 'automate heads' never used the value
	of --branch.
	* tests/t_sticky_branch.at: and neither did 'log'...
	* tests/t_update_missing.at: nor did 'add'...

2005-04-23  Matthew Gregan  <kinetik@orcon.net.nz>

	* tests/t_diff_currev.at: Use CHECK_SAME_STDOUT.

2005-04-23  Matthew Gregan  <kinetik@orcon.net.nz>

	* tests/t_diff_currev.at: New test.
	* testsuite.at: Add new test.

2005-04-22  Christof Petig <christof@petig-baender.de>

	* sqlite/*: update to sqlite 3.2.1

2005-04-22  Nathaniel Smith  <njs@codesourcery.com>

	* manifest.cc (build_restricted_manifest_map): Fixup after merge
	-- use file_exists instead of fs::exists.

2005-04-22  Derek Scherger  <derek@echologic.com>

	* manifest.{cc,hh} (build_restricted_manifest_map): keep and
	return a set of missing files rather than failing on first missing
	file
	* commands.cc (calculate_restricted_revision): handle set of
	missing files
	* revision.hh: update comment on the format of a revision
	* tests/t_status_missing.at: un-XFAIL and add a few tests
	
2005-04-22  Nathaniel Smith  <njs@codesourcery.com>

	* vocab.cc (verify(file_path), verify(local_path)): Normalize
	paths on the way in.
	* tests/t_normalized_filenames.at: Fix to match behavior
	eventually declared "correct".

2005-04-22  Nathaniel Smith  <njs@codesourcery.com>

	* vocab.{cc,hh}: Make verify functions public, make ATOMIC(foo)'s
	verify function a friend of foo, add ATOMIC_NOVERIFY macro, add
	long comment explaining all this.
	* vocab_terms.hh: Add _NOVERIFY to some types.

2005-04-22  Nathaniel Smith  <njs@codesourcery.com>

	* file_io.{cc,hh} (localized): Take file_path/local_path instead
	of string; expose in public interface.  Adjust rest of file to
	match.
	(walk_tree): Don't convert the (OS-supplied) current directory
	from UTF-8 to current locale.
	
	* transforms.{cc,hh} (charset_convert): Be more informative on
	error.
	(calculate_ident): Localize the filename, even on the fast-path.
	Also assert file exists and is not a directory, since Crypto++
	will happily hash directories.  (They are like empty files,
	apparently.)
	
	* manifest.cc (build_restricted_manifest_map): Use file_exists
	instead of fs::exists, to handle localized paths.
	* {win32,unix}/inodeprint.cc (inodeprint_file): Use localized
	filenames to stat.

	* tests/t_i18n_file.at: Rewrite to work right.

	* tests/t_normalized_filenames.at: New test.
	* testsuite.at: Add it.
	* vocab.cc (test_file_path_verification): MT/path is not a valid
	file_path either.
	(test_file_path_normalization): New unit-test.

2005-04-22  Joel Reed  <joelwreed@comcast.net>

	* work.cc (build_deletions) : on drop FILE also drop attributes.
	* tests/t_drop_attr.at : test for success now, fixed bug.

2005-04-22  Jon Bright <jon@siliconcircus.com>
	* monotone.texi: Changed all quoting of example command lines to
	use " instead of ', since this works everywhere, but ' doesn't
	work on Win32

2005-04-21  Jeremy Cowgar  <jeremy@cowgar.com>

	* tests/t_multiple_heads_msg.at: Now checks to ensure 'multiple head'
	  message does not occur on first commit (which creates a new head
	  but not multiple heads).
	* commands.cc (CMD(commit)): renamed head_size to better described
	  old_head_size, now checks that old_head_size is larger than 0 as
	  well otherwise, on commit of a brand new project, a new head was
	  detected and a divergence message was displayed.

2005-04-21  Richard Levitte  <richard@levitte.org>

	* commands.cc (ALIAS): refactor so you don't have to repeat all
	the strings given to the original command.
	(ALIAS(ci)): added as a short form for CMD(commit).

	* Makefile.am (%.eps): create .eps files directly from .ps files,
	using ps2eps.

2005-04-21 Sebastian Spaeth <Sebastian@SSpaeth.de>

	* monotone.texi: add command reference docs about kill_rev_locally
	
2005-04-21  Nathaniel Smith  <njs@codesourcery.com>

	* change_set.cc (apply_path_rearrangement_can_fastpath) 
	(apply_path_rearrangement_fastpath) 
	(apply_path_rearrangement_slowpath, apply_path_rearrangement):
	Refactor into pieces, so all versions of apply_path_rearrangement
	can take a fast-path when possible.

2005-04-21  Jeremy Cowgar  <jeremy@cowgar.com>

	* commands.cc: Renamed maybe_show_multiple_heads to
	  notify_if_multiple_heads, renamed headSize to head_size for
	  coding standards/consistency.
	* tests/t_multiple_heads_msg.at: Added to monotone this time.

2005-04-20  Jeremy Cowgar  <jeremy@cowgar.com>

	* commands.cc: Added maybe_show_multiple_heads, update now notifies
	  user of multiple heads if they exist, commit now notifies user
	  if their commit created a divergence.
	* tests/t_multiple_heads_msg.at: Added
	* testsuite.at: Added above test

2005-04-20  Nathaniel Smith  <njs@codesourcery.com>

	* Makefile.am (EXTRA_DIST): Put $(wildcard) around "debian/*", so
	it will actually work.

2005-04-20  Nathaniel Smith  <njs@codesourcery.com>

	* Makefile.am (EXTRA_DIST): Include tests, even when not building
	packages out in the source directory.

2005-04-20  Matthew Gregan  <kinetik@orcon.net.nz>

	* commands.cc (kill_rev_locally): Move up with rest of non-CMD()
	functions.  Mark static.  Minor whitespace cleanup.
	* commands.hh (kill_rev_locally): Declaration not needed now.

2005-04-20 Sebastian Spaeth <Sebastian@SSpaeth.de>
	* automate.cc: fix typo, add sanity check to avoid empty r_id's
	bein passed in. The automate version was bumped to 0.2 due to
	popular request of a single person.
	* t_automate_ancestors.at: adapt test; it passes now

2005-04-20 Sebastian Spaeth <Sebastian@SSpaeth.de>
	* testuite.at:
	* t_automate_ancestors.at: new test; automate ancestors. This is still
	_failing_ as a) it outputs empty newlines when no ancestor exists and
	b) does not output all ancestors if multiple ids are supplied as input
	
2005-04-20 Sebastian Spaeth <Sebastian@SSpaeth.de>

	* commands.cc:
	* automate.cc: new command: automate ancestors
	* monotone.texi: adapt documentation
	
2005-04-20  Nathaniel Smith  <njs@codesourcery.com>

	* tests/t_log_depth_single.at: 
	* tests/t_add_stomp_file.at: 
	* tests/t_log_depth.at: Shorten blurbs.

2005-04-20  Nathaniel Smith  <njs@codesourcery.com>

	* std_hooks.lua (ignore_file): Ignore compiled python files.

2005-04-20  Jon Bright  <jon@siliconcircus.com>
	* tests/t_sticky_branch.at: Really fix this test

2005-04-20  Jon Bright  <jon@siliconcircus.com>
	* tests/t_sticky_branch.at: Canonicalise stdout before comparison
	* tests/t_setup_checkout_modify_new_dir.at: Ditto
	* tests/t_netsync_largish_file.at: Check the file out rather
	than catting it, so that canonicalisation is unneeded.  
	Canonicalisation is bad here, because the file is random
	binary data, not text with line-ending conventions

2005-04-20  Richard Levitte  <richard@levitte.org>

	* contrib/monotone.el: define-after-key's KEY argument has to be a
	vector with only one element.  The code I used is taken directly
	from the Emacs Lisp Reference Manual, section "Modifying Menus".

2005-04-20  Nathaniel Smith  <njs@codesourcery.com>

	* commands.cc (mdelta, mdata, fdelta, fdata, rdata): Check for
	existence of command line arguments.

	* lua.{cc,hh} (hook_use_inodeprints): New hook.
	* std_hooks.lua (use_inodeprints): Default definition.
	* monotone.texi (Inodeprints): New section.
	(Reserved Files): Document MT/inodeprints.
	(Hook Reference): Document use_inodeprints.
	* work.{cc,hh} (enable_inodeprints): New function.
	* app_state.cc (create_working_copy): Maybe call
	enable_inodeprints.
	
	* tests/t_inodeprints_hook.at: New test.
	* tests/t_bad_packets.at: New test.
	* testsuite.at: Add them.

2005-04-20  Nathaniel Smith  <njs@codesourcery.com>

	* AUTHORS: Actually add Joel Reed (oops).

2005-04-20  Nathaniel Smith  <njs@codesourcery.com>

	Most of this patch from Joel Reed, with only small tweaks myself.
	
	* AUTHORS: Add Joel Reed.

	* platform.hh (is_executable): New function.
	* {unix,win32}/process.cc: Define it.

	* lua.cc (monotone_is_executable_for_lua): New function.
	(lua_hooks): Register it.
	(Lua::push_nil): New method.
	(lua_hooks::hook_init_attributes): New hook.
	* lua.hh: Declare it.
	* monotone.texi (Hook Reference): Document it.

	* work.cc (addition_builder): Call new hook, collect attributes
	for added files.
	(build_additions): Set attributes on new files.

	* tests/t_attr_init.at: New test.
	* tests/t_add_executable.at: New test.
	* testsuite.at: Add them.
	
2005-04-19  Nathaniel Smith  <njs@codesourcery.com>

	* file_io.cc (read_localized_data, write_localized_data): Remove
	logging of complete file contents.
	* tests/t_lf_crlf.at: Remove --debugs, clean up, test more.

2005-04-19 Emile Snyder <emile@alumni.reed.edu>
	
	* file_io.cc: Fix bugs with read/write_localized_data when using
	CRLF line ending conversion.
	* transforms.cc: Fix line_end_convert to add correct end of line
	string if the split_into_lines() call causes us to lose one from
	the end.
	* tests/t_lf_crlf.at: Clean up and no longer XFAIL.
 
2005-04-19  Sebastian Spaeth  <Sebastian@SSpaeth.de>

	* monotone.texi: modified documentation to match changes due to
	previous checking.
	* AUTHORS: Adding myself
	
2005-04-19  Sebastian Spaeth  <Sebastian@SSpaeth.de>

	* automate.cc: make BRANCH optional in "automate heads BRANCH"
	we use the default branch as given in MT/options if not specified
	* commands.cc: BRANCH -> [BRANCH] in cmd description

2005-04-19  Richard Levitte  <richard@levitte.org>

	* contrib/monotone-import.pl (my_exit): As in monotone-notify.pl,
	my_exit doesn't close any network connections.

	* testsuite.at (REVERT_TO): Make it possible to revert to a
	specific branch.  This is useful to resolve ambiguities.
	* tests/t_merge_add_del.at: Use it.

2005-04-19  Matthew Gregan  <kinetik@orcon.net.nz>

	* sanity.hh: Mark {naughty,error,invariant,index}_failure methods
	as NORETURN.
	* commands.cc (string_to_datetime): Drop earlier attempt at
	warning fix, it did not work with Boost 1.31.0.  Warning fixed by
	change to sanity.hh.

2005-04-19  Matthew Gregan  <kinetik@orcon.net.nz>

	* lua.cc (default_rcfilename): Use ~/.monotone/monotonerc.  This
	change is to prepare for the upcoming support for storing user
	keys outside of the database (in ~/.monotone/keys/).
	* app_state.cc (load_rcfiles): Refer to new rc file location in
	comments.
	* monotone.cc (options): Refer to new rc file location.
	* monotone.texi: Refer to new rc file location.  Also change bare
	references to the rc file from '.monotonerc' to 'monotonerc'.

2005-04-19  Matthew Gregan  <kinetik@orcon.net.nz>

	* commands.cc (log): 'depth' option did not handle the single file
	case correctly. Also a couple of minor cleanups.
	* tests/t_log_depth_single.at: New test.
	* testsuite.at: Add test.

2005-04-18  Matthew Gregan  <kinetik@orcon.net.nz>

	* commands.cc (string_to_datetime): Fix warning.

2005-04-18  Richard Levitte  <richard@levitte.org>

	* Makefile.am (EXTRA_DIST): Add contrib/monotone-import.pl.

	* contrib/monotone-import.pl: New script to mimic "cvs import".
	* contrib/README: describe it.

	* commands.cc (CMD(attr)): Make it possible to drop file
	attributes.

	* contrib/monotone-notify.pl (my_exit): The comment was incorrect,
	there are no network connections to close gracefully.
	Implement --ignore-merges, which is on by default, and changes the
	behavior to not produce diffs on merges and propagates where the
	ancestors hve already been shown.

	* tests/t_attr_drop.at: New test to check that 'attr drop'
	correctly drops the given entry.
	* tests/t_drop_attr.at: New test, similar to t_rename_attr.at.
	* testsuite.at: Add them.

2005-04-18  Nathaniel Smith  <njs@codesourcery.com>

	* monotone.texi (Dealing with a Fork): Clarify (hopefully) what we
	mean when we say that "update" is a dangerous command.

2005-04-17  Matt Johnston  <matt@ucc.asn.au>

	* change_set.cc (confirm_proper_tree): remove incorrect code
	setting confirmed nodes.

2005-04-17  Matt Johnston  <matt@ucc.asn.au>

	* change_set.cc (confirm_proper_tree): use a std::set rather than
	dynamic_bitset for the ancestor list, improving performance for
	common tree structures.
	* basic_io.cc: reserve() a string

2005-04-17  Matt Johnston  <matt@ucc.asn.au>

	* packet.cc: fix up unit test compilation.
	* transforms.cc: fix up unit test compilation.

2005-04-17  Matt Johnston  <matt@ucc.asn.au>

	* vocab_terms.hh: remove commented out lines.

2005-04-17  Matt Johnston  <matt@ucc.asn.au>

	* Move base64<gzip> code as close to the database as possible,
	to avoid unnecessary inflating and deflating.

2005-04-17  Nathaniel Smith  <njs@codesourcery.com>

	* monotone.texi (Branching and Merging): A few small edits.

2005-04-17  Nathaniel Smith  <njs@codesourcery.com>

	* change_set.cc (path_item, sanity_check_path_item): Mark things
	inline.

2005-04-17  Henrik Holmboe <henrik@holmboe.se>

	* contrib/monotone-notify.pl: Add signal handlers.  Correct some
	typos.
	(my_exit): New function that does a cleanup and exit.

2005-04-17  Olivier Andrieu  <oliv__a@users.sourceforge.net>

	* transforms.cc: fix glob_to_regexp assertions

2005-04-17  Sebastian Spaeth <Sebastian@sspaeth.de>
	
	* tests/t_db_kill_rev_locally.at: new test; 
	make sure that db kill_rev_locally works as intended

2005-04-17  Sebastian Spaeth <Sebastian@sspaeth.de>

	* commands.cc,database.cc: add 'db kill_rev_locally <id>' command
	still missing: documentation and autotests. Otherwise seems ok.
	
2005-04-17  Richard Levitte  <richard@levitte.org>

	* transforms.cc: Remove tabs and make sure emacs doesn't add
	them.

2005-04-17  Nathaniel Smith  <njs@codesourcery.com>

	* sanity.{hh,cc} (E, error_failure): New sort of invariant.
	* netsync.cc (process_hello_cmd): Make initial pull message
	more clear and friendly.
	Also, if the key has changed, that is an error, not naughtiness.
	* database_check.cc (check_db): Database problems are also errors,
	not naughtiness.  Revamp output in case of errors, to better
	distinguish non-serious errors and serious errors.
	* tests/t_database_check.at: Update accordingly.
	* tests/t_database_check_minor.at: New test.
	* testsuite.at: Add it.
	
2005-04-17  Richard Levitte  <richard@levitte.org>

	* transforms.cc (glob_to_regexp): New function that takes a glob
	expression and transforms it into a regexp.  This will be useful
	for globbing branch expressions when collections are exchanged to
	branch globs and regexps.
	(glob_to_regexp_test): A unit test for glob_to_regexp().

2005-04-17  Matt Johnston  <matt@ucc.asn.au>

	* commands.cc: warn that dropkey won't truly erase the privkey
	from the database
	* monotone.texi: same

2005-04-17  Matt Johnston  <matt@ucc.asn.au>

	* database.cc: mention that it could be the filesystem that
	is full in the SQLITE_FULL error message

2005-04-17  Matthew Gregan  <kinetik@orcon.net.nz>

	* monotone.cc: Fix warnings: add missing initializers.
	* netsync.cc: Fix warnings: inline static vs static inline.

2005-04-16  Emile Snyder  <emile@alumni.reed.edu>

	* tests/t_add_stomp_file.at: New test for failing case.  
        If you have a file foo in your working dir (not monotone 
        controlled) and someone else adds a file foo and commits, 
        update should at least warn you before stomping your 
        non-recoverable foo file.
	* testsuite.at: Add it.
	
2005-04-16  Derek Scherger  <derek@echologic.com>

	* work.cc (known_preimage_path): rename to...
	(known_path): this, since it's image agnostic
	(build_deletions): update for renamed function
	(build_rename): ensure rename source exists in current revision
	and rename target does not exist in current revision

	* tests/t_no_rename_overwrite.at: un-XFAIL 

2005-04-16  Nathaniel Smith  <njs@codesourcery.com>

	* app_state.{cc,hh} (set_author, set_date): New methods.
	* cert.cc (cert_revision_date): Rename to...
	(cert_revision_date_time): ...an overloaded version of this.
	(cert_revision_author_default): Check app.date.
	* cert.hh: Expose cert_revision_date_time.
	* commands.cc (commit): Handle --date.
	* main.cc: Parse --date and --author options.
	* monotone.1: Document --date, --author.
	* monotone.texi (Working Copy, OPTIONS): Likewise.

	* tests/t_override_author_date.at: New test.
	* testsuite.at: Add it.
	
	This commit heavily based on a patch by Markus Schiltknecht
	<markus@bluegap.ch>.
	
2005-04-16  Nathaniel Smith  <njs@codesourcery.com>

	* ChangeLog: Fixup after merge.

2005-04-16  Nathaniel Smith  <njs@codesourcery.com>

	* tests/t_update_nonexistent.at: New test.
	* testsuite.at: Add it.
	
	* commands.cc (update): Verify that user's requested revision
	exists.

2005-04-16  Nathaniel Smith  <njs@codesourcery.com>

	* ChangeLog: Fixup after merge.

2005-04-16  Emile Snyder <emile@alumni.reed.edu>

	* tests/t_add_vs_commit.at: New test for failing case.  If you
	add a file in you working dir, someone else adds the same file
	and commits, then you do an update it messes up your working
	directory.
	* testsuite.at: Add it.
	
2005-04-16  Nathaniel Smith  <njs@codesourcery.com>

	* commands.cc (checkout): Move check for existence of revision
	earlier.
	
	* tests/t_netsync_defaults.at, tests/t_netsync_single.at:
	Don't hard-code netsync port.

2005-04-16  Nathaniel Smith  <njs@codesourcery.com>

	* testsuite.at: Use a random server port.
	
	* .mt-attrs, contrib/README: Update for Notify.pl ->
	monotone-notify.pl rename.
	
	* monotone.1: Warn people off rcs_import.
	* monotone.texi (Commands): Likewise.

2005-04-16  Nathaniel Smith  <njs@codesourcery.com>

	* AUTHORS: Add Emile Snyder <emile@alumni.reed.edu>.

2005-04-16  Nathaniel Smith  <njs@codesourcery.com>

	* tests/t_lf_crlf.at: New test from Emile Snyder
	<emile@alumni.reed.edu>, with tweaks.
	* testsuite.at: Add it.

2005-04-16  Nathaniel Smith  <njs@codesourcery.com>

	* ChangeLog: Small fixups.

2005-04-16  Sebastian Spaeth <Sebastian@sspaeth.de>
	
	* tests/t_cvsimport2.at: new test; CVS Attic files fail test
	reported by: hjlipp@web.de 15.04.2005 02:45

2005-04-16  Sebastian Spaeth <Sebastian@sspaeth.de>
	
	* tests/t_rcs_import.at: new test; problematic CVS import as
	reported in the list. However it works just fine here, so it
	really tests for a successful pass

2005-04-16  Sebastian Spaeth <Sebastian@sspaeth.de>

	* tests/README: new file, on how to create/run tests

2005-04-16  Nathaniel Smith  <njs@codesourcery.com>

	* tests/t_rename_dir_add_dir_with_old_name.at: XFAIL.

2005-04-16  Nathaniel Smith  <njs@codesourcery.com>

	* tests/t_diff_binary.at: Un-XFAIL.

2005-04-16  Nathaniel Smith  <njs@codesourcery.com>

	* monotone.texi (Network Service): Rewrite to include former
	Exchanging Keys section.
	(Branching and Merging): New tutorial section, inspired by a patch
	from Martin Kihlgren <zond@troja.ath.cx>.
	(CVS Phrasebook): Add "Importing a New Project".

	* AUTHORS: Add Martin Dvorak.
	
2005-04-16  Matt Johnston  <matt@ucc.asn.au>

	* change_set.cc (compose_rearrangement): remove logging statements
	that were using noticable CPU time.

2005-04-15 Martin Dvorak <jezek2@advel.cz>
	
	* tests/t_rename_dir_add_dir_with_old_name.at: New test.
	* testsuite.at: Add it.
	
2005-04-15  Olivier Andrieu  <oliv__a@users.sourceforge.net>

	* diff_patch.cc(guess_binary): do not use '\x00' as first
	character of a C string ...

2005-04-15  Sebastian Spaeth  <Sebastian@SSpaeth.de>

	* ui.cc: print byte progress to one decimal place
	  in k or M.
	* netsync.cc: update dot ticker every 1024 bytes.

2005-04-15  Matt Johnston  <matt@ucc.asn.au>

	* change_set.cc (confirm_proper_tree): use bitsets rather than maps
	for tracking set membership.
	* smap.hh: return reverse iterators properly, iterate over the vector
	rather than self in ensure_sort()

2005-04-14  Derek Scherger  <derek@echologic.com>

	* database_check.cc (check_db): fail with N(...) when problems are
	detected to exit with a non-zero status

2005-04-14  Derek Scherger  <derek@echologic.com>

	* monotone.texi (Informative): update description of 'diff' with
	two revision arguments
	
2005-04-14  Matthew Gregan  <kinetik@orcon.net.nz>

	* win32/process.cc: Fix build on MingW 3.2.0-rc[123] by adding
	<sstream> include.

2005-04-14  Jon Bright  <jon@siliconcircus.com>
	* win32/process.cc (process_spawn): Add some extra debug info
	* std_hooks.lua (execute): If pid is -1, don't try and wait on
	the process

2005-04-14  Matt Johnston  <matt@ucc.asn.au>

	* change_set.cc (confirm_unique_entries_in_directories): use a
	  std::vector rather than std::map for better performance (only sort
	  once).
	* smap.hh: an invariant

2005-04-14  Nathaniel Smith  <njs@codesourcery.com>

	* tests/t_vcheck.at: Update notes.

2005-04-14  Jeremy Cowgar  <jeremy@cowgar.com>

	* monotone.texi (Making Changes): Fixed duplicate paragraph
	* NEWS: Corrected spelling error in my name.

2005-04-14  Olivier Andrieu  <oliv__a@users.sourceforge.net>

	* Makefile.am: silence cmp

2005-04-14  Matthew Gregan  <kinetik@orcon.net.nz>

	* win32/terminal.cc (have_smart_terminal): Implement for Win32.

2005-04-13  Nathaniel Smith  <njs@codesourcery.com>

	* monotone.texi (Informative): 'diff' with two revision arguments
	can now be filtered by file.
	
	* constants.cc (netcmd_payload_limit): Bump to 256 megs.

2005-04-13  Matthew Gregan  <kinetik@orcon.net.nz>

	* tests/t_netsync_largish_file.at: Add test for netsyncing largish
	(32MB) files.  This test is failing at present.
	* testsuite.at: Add new test.

2005-04-13  Nathaniel Smith  <njs@codesourcery.com>

	* tests/t_setup_checkout_modify_new_dir.at:
	* tests/t_update_off_branch.at: New tests.
	* testsuite.at: Add them.
	
	* commands.cc (checkout): Tweak branch checking logic.
	(update): Make user explicitly switch branches.

2005-04-13  Nathaniel Smith  <njs@codesourcery.com>

	* rcs_import.cc (import_cvs_repo): Check that user isn't trying to
	import a whole CVS repo.
	* tests/t_cvsimport.at: Test new check.
	
2005-04-13  Richard Levitte  <richard@levitte.org>

	* contrib/Notify.pl: Rename ...
	* contrib/monotone-notify.pl: ... to this.
	* Makefile.am (EXTRA_DIST): Take note of the change.
	* debian/docs: Distribute the contributions as well.
	* debian/compat, debian/files, debian/monotone.1: Remove, since
	they are self-generated by debhelper.  They were obviously added
	by mistake.

2005-04-13  Nathaniel Smith  <njs@codesourcery.com>

	* cert.cc (guess_branch): Call app.set_branch.
	* app_state.cc (create_working_copy): Call make_branch_sticky
	here...
	* commands.cc (checkout): ...instead of here.
	(approve, disapprove, fcommit, commit): Don't call app.set_branch
	on guess_branch's output.
	(checkout): Call guess_branch.
	
	* tests/t_sticky_branch.at: 
	* tests/t_checkout_id_sets_branch.at: New tests.
	* testsuite.at: Add them.

2005-04-13  Matthew Gregan  <kinetik@orcon.net.nz>
	* cryptopp/integer.h: Fix detection of GCC version for SSE2
	builds.

2005-04-12  Florian Weimer  <fw@deneb.enyo.de>

	* app_state.cc (app_state::allow_working_copy): Only update
	branch_name from the options file if it has not yet been set.  Log
	the branch name.
	(app_state::set_branch): No longer update the options map.
	(app_state::make_branch_sticky): New function which copies the
	stored branch name to the options map.  Only commands which call
	this function change the branch default stored in the working
	copy.

	* commands.cc (CMD(checkout)): Mark branch argument as sticky.
	(CMD(commit)): Likewise.
	(CMD(update)): Likewise.

	* monotone.texi (Working Copy): Mention that the "commit" and
	"update" commands update the stored default branch ("checkout"
	does, too, but this one should be obvious).

2005-04-12  Jon Bright <jon@siliconcircus.com>
	* rcs_import.cc (find_key_and_state): Fix stupid bug in storing the
	list of files a cvs_key contains.  CVS delta invariant failure now
	really fixed.  The rearrangement failure still exists, though.

2005-04-12  Jon Bright <jon@siliconcircus.com>
	* tests/t_cvsimport_samelog.at: Add test for the deltas.find 
	cvs import problem as sent to the ML by Emile Snyder.
	* testsuite.at: Call it
	* rcs_import.cc (cvs_key): Add an ID for debug output purposes,
	sprinkle a little more debug output about what's being compared to
	what
	* rcs_import.cc (cvs_key): Maintain a map of file paths and CVS
	versions appearing in this CVS key.
	(cvs_key::similar_enough): A key is only similar enough if it doesn't
	include a different version of the same file path.
	(cvs_history::find_key_and_state): Add files to cvs_keys as
	appropriate

2005-04-12  Matthew Gregan <kinetik@orcon.net.nz>

	* win32/terminal.cc (terminal_width): Use
	GetConsoleScreenBufferInfo to request width information for
	terminals.
	
2005-04-12  Nathaniel Smith  <njs@codesourcery.com>

	* ChangeLog: Fixup after merge.

2005-04-12  Nathaniel Smith  <njs@codesourcery.com>

	* platform.hh (terminal_width): New function.
	* {unix,win32}/have_smart_terminal.cc: Rename to...
	* {unix,win32}/terminal.cc: ...these.  Implement terminal_width.
	* ui.cc (write_ticks): Call it.
	* Makefile.am: Update for renames.
	
2005-04-11  Matt Johnston <matt@ucc.asn.au>

	* ui.{cc,hh}, netsync.cc: netsync progress ticker in kilobytes to
	avoid wrapping.

2005-04-11  Jon Bright <jon@siliconcircus.com>
	* Makefile.am (EXTRA_DIST): Add debian/*

2005-04-11  Jon Bright <jon@siliconcircus.com>
	* Makefile.am (EXTRA_DIST): Add win32/monotone.iss, PNG_FIGURES
	(PNG_FIGURES): Add, constructing in same way as EPS_FIGURES
	(monotone.html): Use .perlbak workaround so that this works on Win32

2005-04-11  Matthew Gregan <kinetik@orcon.net.nz>

	* unix/inodeprint.cc, configure.ac: Use nanosecond time resolution for
	inodeprints on BSDs and other platforms if available.

2005-04-10  Nathaniel Smith  <njs@codesourcery.com>

	* Makefile.am (BUILT_SOURCES_CLEAN): Add package_revision.txt.

	This is the 0.18 release.

2005-04-10  Derek Scherger  <derek@echologic.com>

	* monotone.texi (Informative): fix typo in ls known docs

2005-04-10  Nathaniel Smith  <njs@codesourcery.com>

	* Makefile.am: Use pdftops instead of acroread.
	(EXTRA_DIST): Include new contrib/ files, and fix wildcards.
	* NEWS: Update for 0.18.
	* configure.ac: Bump version number.
	* debian/changelog: Mention new release.
	* debian/copyright: Update from AUTHORS.
	* monotone.spec: Mention new release.
	* po/monotone.pot: Regenerate.

2005-04-10  Florian Weimer  <fw@deneb.enyo.de>

	* monotone.texi (Commands): Use "working copy" instead of "working
	directory", to match the rest of the manual.

2005-04-10  Florian Weimer  <fw@deneb.enyo.de>

	* commands.cc (ls_known): New function which prints all known
	files in the working copy.
	(CMD(list)): Invoke ls_known for "list known".  Update help
	message.
	(ALIAS(ls)): Update help message.

	* monotone.texi: Document "list known".
	* tests/t_ls_known.at: New file.
	* testsuite.at: Include it.

2005-04-10  Richard Levitte  <richard@levitte.org>

	* contrib/Notify.pl: Count the number of messages sent, and
	display the count at the end.
	Version bumped to 1.0.

2005-04-10  Matt Johnston  <matt@ucc.asn.au>

	* unix/inodeprint.cc, configure.ac: don't use the nsec time
	on non-Linux-style systems (quick compile fix for OS X and probably
	others, can be made generic later).

2005-04-10  Olivier Andrieu  <oliv__a@users.sourceforge.net>

	* contrib/monotone.el: Some elisp code for running monotone from
	inside Emacs. Supports diff, status, add, drop, revert and commit.

2005-04-09  Richard Levitte  <richard@levitte.org>

	* contrib/Notify.pl: Allow globbing branches.  Make the revision
	records branch specific.  Show what records you would have updated
	even with --noupdate.  Add --before and --since, so users can
	select datetime ranges to create logs for.  Remove --to and add
	--difflogs-to and --nodifflogs-to to send logs with diffs to one
	address and logs without diffs to another (both can be given at
	once).  More and better documentation.

2005-04-08  Nathaniel Smith  <njs@codesourcery.com>

	* change_set.cc (basic_change_set): Remove problematic
	rename_dir/add combination, until directory semantics are
	fixed.

2005-04-08  Nathaniel Smith  <njs@codesourcery.com>

	* commands.cc (revert): Call maybe_update_inodeprints.
	* app_state.cc (set_restriction): Clear any old restrictions
	first.

2005-04-08  Jon Bright <jon@siliconcircus.com>
	* testsuite.at (NOT_ON_WIN32): Add a function to prevent tests from
	running on Win32 (for cases where the functionality being tested 
	makes no sense on Win32.  Not for cases where the functionality
	just isn't there yet on Win32.)
	* tests/t_final_space.at: Use NOT_ON_WIN32.  The filenames "a b" 
	and "a b " refer to the same file on Win32, obviating this test

2005-04-08  Jon Bright <jon@siliconcircus.com>
	* win32/inodeprint.cc (inodeprint_file): Still close the file if
	getting its time failed.
	* tests/t_netsync_sigpipe.at: Don't bother doing a kill -PIPE on
	Win32.  There is no real SIGPIPE on Win32 and sockets don't get this
	signal if their pipe goes away.  MinGW's kill seems to translate
	-PIPE to some signal that *does* kill monotone, so it seems like the
	easiest solution is just not to send the signal in the first place
	here.
	* tests/t_automate_ancestry_difference.at: Remove old 
	CHECK_SAME_STDOUT call which I'd left by accident.
	* tests/t_automate_leaves.at: Canonicalise monotone output before
	passing to CHECK_SAME_STDOUT
	* tests/t_log_depth.at: Check line count with arithmetic comparison
	rather than autotest's string comparison

2005-04-08  Nathaniel Smith  <njs@codesourcery.com>

	* inodeprint.cc (operator<<): Typo.

	* inodeprint.{hh,cc} (build_inodeprint_map,
	build_restricted_inodeprint_map): Remove unused functions.

2005-04-08  Nathaniel Smith  <njs@codesourcery.com>

	* work.cc: Remove doxygen comments.  Comments are good; comments
	that are longer than the function they document, and give less
	information, are not so good...

2005-04-08  Nathaniel Smith  <njs@codesourcery.com>

	* ChangeLog: Fixup after merge.

2005-04-08  Nathaniel Smith  <njs@codesourcery.com>

	* commands.cc (calculate_current_revision): Defer to
	calculate_restricted_revision instead of special casing.
	(put_revision_id): constify argument.
	(maybe_update_inodeprints): New function.
	(commit, update, checkout): Call it.
	
	* manifest.{cc,hh} (build_manifest_map): Remove, since only caller
	was removed.
	(build_restricted_manifest_map): Go faster if the user is using
	inode signatures.

	* tests/t_inodeprints.at:
	* tests/t_inodeprints_update.at: Typoes.
	
	* work.cc (read_inodeprints): Typo.

2005-04-08  Nathaniel Smith  <njs@codesourcery.com>

	* tests/t_inodeprints.at:
	* tests/t_inodeprints_update.at: New tests.
	* testsuite.at: Add them.
	
	* UPGRADE: Document 0.17 -> 0.18 upgrade path.

2005-04-08  Jon Bright <jon@siliconcircus.com>
	* tests/t_cat_file_by_name.at: CHECK_SAME_STDOUT can only be used
	to check two 'cat' processes or two monotone processes on Win32,
	not to check monotone and 'cat'.  Change to go through an 
	intermediate stdout
	* tests/t_automate_erase_ancestors.at: Ditto
	* tests/t_automate_toposort.at: Ditto
	* tests/t_automate_ancestry_difference.at: Ditto
	* tests/t_vars.at: Call CANONICALISE for stdout output.
	* tests/t_netsync_absorbs.at: Ditto.
	* tests/t_empty_env.at: For Win32, copy libiconv-2.dll to the 
	current dir before the test, otherwise Win32 will search the
	(empty) path for it and not find it.
	* tests/t_automate_descendents.at: Ditto
	* win32/inodeprint.cc: Implement inodeprint_file for Win32, based
	on mode, device, size, create time and write time.
	
	
2005-04-08  Jon Bright <jon@siliconcircus.com>
	* win32/inodeprint.cc: Change the function name to match the one
	on Unix.

2005-04-08  Nathaniel Smith  <njs@codesourcery.com>

	* {win32,unix}/fingerprint.cc: Rename to...
	* {win32,unix}/inodeprint.cc: ...this.  Change function name and
	calling conventions.
	* platform.hh (inodeprint_file): Likewise.
	* inodeprint.{cc,hh}: New files.
	* Makefile.am (MOST_SOURCES, UNIX_PLATFORM_SOURCES,
	WIN32_PLATFORM_SOURCES): Fixup accordingly.
	* vocab_terms.hh (inodeprint): New ATOMIC.
	* work.hh: Prototype inodeprint working copy functions.
	* work.cc: Implement them.

	* manifest.{hh,cc} (manifest_file_name): Remove unused variable.

2005-04-08  Jeremy Cowgar  <jeremy@cowgar.com>

	* doxygen.cfg: added
	* Makefile.am: added apidocs target (builds doxygen docs)

2005-04-07  Nathaniel Smith  <njs@codesourcery.com>

	* manifest.{hh,cc}: Remove some commented out unused functions.

	* win32/have_smart_terminal.cc: Include platform.hh.
	* unix/fingerprint.cc: New file, with new function.
	* win32/fingerprint.cc: New file, with stub function.
	* Makefile.am (UNIX_PLATFORM_SOURCES, WIN32_PLATFORM_SOURCES): Add
	them.

2005-04-07  Nathaniel Smith  <njs@codesourcery.com>

	* manifest.hh, manifest.cc: Remove tabs.

2005-04-07  Nathaniel Smith  <njs@codesourcery.com>

	* tests/t_final_space.at: New test.
	* testsuite.at: Add it.

2005-04-07  Nathaniel Smith  <njs@codesourcery.com>

	* monotone.texi (Dealing with a Fork): 'merge' has slightly
	different output.

	* NEWS: Summarize changes of last 2.5 weeks.

2005-04-07  Nathaniel Smith  <njs@codesourcery.com>

	* database.{cc,hh} (space_usage): New method.
	* database.cc (info): Use it.

2005-04-07  Nathaniel Smith  <njs@codesourcery.com>

	* vocab.cc (verify): Cache known-good strings, to speed up
	repeated processing of related changesets.

	* change_set.cc (basic_change_set_test): Revert last change; the
	old version _was_ valid.

2005-04-07  Nathaniel Smith  <njs@codesourcery.com>

	* smap.hh (insert): Fix stupid bug in assertion condition.

2005-04-07  Nathaniel Smith  <njs@codesourcery.com>

	* change_set.cc (basic_change_set_test): Test a _valid_
	change_set.
	(directory_node): Make a std::map, instead of an smap.  Add a
	comment explaining the bug that makes this temporarily necessary.

	* smap.hh (smap): Don't check for duplicates at insert time,
	unless we've decided not to mark things damaged; don't return
	iterators from insert.  Do check for duplicates at sort time, and
	always sort, instead of sometimes doing linear search.  This makes
	insert O(1), while still preserving the invariant that keys must
	be unique.
	
	* commands.cc (commit): Explain why we're aborting, in the case
	that we detect that a file has changed under us in the middle of a
	commit.

2005-04-07  Richard Levitte  <richard@levitte.org>

	* cryptopp/config.h: typo...

2005-04-06  Nathaniel Smith  <njs@codesourcery.com>

	* work.cc (build_deletions): Issue warning when generating
	delete_dir's; they're totally broken, but I don't want to disable
	them, because then our tests won't see when they're fixed...

2005-04-05  Nathaniel Smith  <njs@codesourcery.com>

	* tests/t_db_execute.at (db execute): New test.
	* testsuite.at: Add it.
	* database.cc (debug): Don't printf-interpret %-signs in input.

2005-04-05  Matt Johnston  <matt@ucc.asn.au>

	* database.cc: remove dulicated block introduced
	in rev 9ab3031f390769f1c455ec7764cc9c083f328a1b
	(merge of 76f4291b9fa56a04feb2186074a731848cced81c and
	c7917be7646df52363f39d2fc2f7d1198c9a8c27). Seems to be another
	instance of the case tested in t_merge_5.at

2005-04-05  Matt Johnston  <matt@ucc.asn.au>

	* basic_io.hh: reserve() the string which we're appending to
	frequently. Seems to give ~5% speedup in 
	diff -r t:revision-0.16 -r t:revision-0.17 - can't hurt.

2005-04-04  Nathaniel Smith  <njs@codesourcery.com>

	* monotone.spec, debian/control: We no longer need external popt.
	* INSTALL: Ditto, plus some general updating.
	
2005-04-04  Nathaniel Smith  <njs@codesourcery.com>

	* tests/t_sql_unpack.at: New test.
	* testsuite.at: Add it.

2005-04-04  Nathaniel Smith  <njs@codesourcery.com>

	* contrib/ciabot_monotone.py (config): Genericize again, so lazy
	people using it won't start sending commits for monotone.
	* .mt-attrs: Make it executable.

2005-04-04  Richard Levitte  <richard@levitte.org>

	* Makefile.am (EXTRA_DIST): Add the extra popt files.

	* popt/popt.3, popt/popt.ps, popt/testit.sh: Include a few more
	  files from popt, mostly to have documentation on hand.  post.ps
	  is mentioned in popt/README.

2005-04-03  Nathaniel Smith  <njs@codesourcery.com>

	* Makefile.am (EXTRA_DIST): Add contrib/ stuff to distributed
	files list.
	* contrib/ciabot_monotone.py (config.delivery): Turn on.
	(send_change_for): Don't include "ChangeLog:" line when extracting
	changelog.

2005-04-03  Nathaniel Smith  <njs@codesourcery.com>

	* contrib/ciabot_monotone.py: New file.
	* contrib/README: Describe it.

2005-04-03  Richard Levitte  <richard@levitte.org>

	* AUTHORS: Add information about popt.

	* monotone.cc (my_poptStuffArgFile): Include the bundled popt.h.
	Since we now have a working popt, we can remove the restrictions
	on the use of -@.
	* tests/t_at_sign.at: Test that we can take more tha one -@.
	* monotone.1: Document it.

	* popt/poptint.h (struct poptContext_s): Add field to keep track
	  of the number of allocated leftovers elements.
	* popt/popt.c (poptGetContext): Initialise it and use it.
	  (poptGetNextOpt): Use it and realloc leftovers when needed.
	  Also make sure that the added element is a dynamically allocated
	  copy of the original string, or we may end up with a dangling
	  pointer.  These are huge bugs in popt 1.7, when using
	  poptStuffArgs().
	  (poptFreeContext): Free the leftovers elements when freeing
	  leftovers.
	  (poptSaveLong, poptSaveInt): Apply a small patch from Debian.

	* popt/CHANGES, popt/COPYING, popt/README, popt/findme.c,
	  popt/findme.h, popt/popt.c, popt/poptconfig.c, popt/popt.h,
	  popt/popthelp.c, popt/poptint.h, popt/poptparse.c,
	  popt/system.h, popt/test1.c, popt/test2.c, popt/test3.c: Bundle
	  popt 1.7.
	* configure.ac, Makefile.am: Adapt.

2005-04-01  Richard Levitte  <richard@levitte.org>

	* contrib/Notify.pl: Complete rewrite.  Among other things, it
	  makes better use of some new monotone automate features.  It's
	  also better organised and much more documented.

2005-04-01  Jeremy Cowgar  <jeremy@cowgar.com>

	* tests/t_dropkey_2.at: Updated to test dropkey instead of delkey
	* tests/t_dropkey_1.at: Updated to test dropkey instead of delkey
	* monotone.texi (Key and Cert): Changed references to delkey
	  to dropkey
	  (Commands): Changed references to delkey to dropkey
	* testsuite.at: changed references from t_delkey* to t_dropkey*
	* t_delkey_1.at: renamed to t_dropkey_1.at
	* t_delkey_2.at: renamed to t_dropkey_2.at
	* commands.cc (CMD(delkey)): renamed to dropkey to maintain
	  command consistency (with existing drop command)

2005-04-01  Richard Levitte  <richard@levitte.org>

	* monotone.cc (my_poptStuffArgFile): An argument file might be
	empty, and therefore contain no arguments to be parsed.  That's
	OK.
	* tests/t_at_sign.at: Test it.

2005-04-01  Nathaniel Smith  <njs@codesourcery.com>

	* monotone.cc: Fixup after merge.

2005-04-01  Nathaniel Smith  <njs@codesourcery.com>

	* file_io.cc (read_data_for_command_line): New function.
	(read_data_stdin): New function.
	* file_io.hh (read_data_for_command_line): Add prototype.
	
	* monotone.cc (my_poptStuffArgFile): Clean up a little.  Use
	read_data_for_command_line.  Don't free argv, but rather return
	it.
	(cpp_main): Keep a list of allocated argv's, and free them.
	(options): Tweak wording of help text on -@.
	
2005-04-01  Nathaniel Smith  <njs@codesourcery.com>

	* file_io.hh: Remove tabs.

2005-04-01  Nathaniel Smith  <njs@codesourcery.com>

	* monotone.cc (cpp_main): Actually remove newline.

2005-04-01  Nathaniel Smith  <njs@codesourcery.com>

	* ChangeLog: Fixup after merge.
	* monotone.text (Making Changes): Fix typo.
	
2005-04-01  Nathaniel Smith  <njs@codesourcery.com>

	* monotone.cc (cpp_main): Remove now-unneccessary newline.
	
	* commands.cc (commit): Fix typo.
	
	* monotone.texi (Making Changes): Don't claim that writing to
	MT/log prevents the editor from starting.  Clarify later that
	having written to MT/log still means the editor will pop up
	later.

2005-04-01  Richard Levitte  <richard@levitte.org>

	* monotone.cc: Add the long name --xargs for -@.
	* monotone.1: Document it.
	* tests/t_at_sign.at: Remove extra empty line and test --xargs.

	* monotone.texi (Making Changes): Cleanupy tweaks.

	* monotone.cc (my_poptStuffArgFile): New function to parse a file
	for more arguments and stuff them into the command line.
	(cpp_main): Add the -@ option
	* tests/t_at_sign.at, testsuite.at: Test it
	* monotone.1: Document it.

2005-03-31  Nathaniel Smith  <njs@codesourcery.com>

	* tests/t_log_depth.at: Cleanupy tweaks.

2005-03-31  Jeremy Cowgar  <jeremy@cowgar.com>

	* monotone.texi: Tutorial updated to include example of
	  editing/committing with MT/log
	* work.cc (has_contents_user_log) Added
	* work.hh (has_contents_user_log) Added
	* commands.cc (CMD(commit)): Checks to ensure both MT/log and the
	  --message option does not exist during commit.
	* transforms.hh (prefix_lines_with): Added
	* transforms.cc (prefix_lines_with): Added
	* sanity.cc (naughty_failure): Made use of prefix_lines_with()
	* ui.cc (inform): now handles messages w/embedded newlines
	* tests/t_commit_log_3.at: Created to test new functionality
	  added to CMD(commit)
	* testsuite.at: Added above test

2005-03-31  Richard Levitte  <richard@levitte.org>

	* monotone.cc: Add the --depth option...
	* app_state.hh (class app_state),
	  app_state.cc (app_state::set_depth): ... and the field and
	  method to store and set it.
	* commands.cc (CMD(log)): ... then handle it.

	* tests/t_log_depth.at: Add a test for 'log --depth=n'
	* testsuite.at: Add it.
	* monotone.texi (Informative): Document it.

2005-03-31  Nathaniel Smith  <njs@codesourcery.com>

	* automate.cc (automate_erase_ancestors): Accept zero arguments,
	and in such case print nothing.  (Important for scripting.)
	* commands.cc (automate):
	* monotone.texi (Automation):
	* tests/t_automate_erase_ancestors.at: Update accordingly.

2005-03-31  Nathaniel Smith  <njs@codesourcery.com>

	* automate.cc (automate_toposort): Accept zero arguments, and in
	such case print nothing.  (Important for scripting.)
	* commands.cc (automate):
	* monotone.texi (Automation):
	* tests/t_automate_toposort.at: Update accordingly.

2005-03-30  Richard Levitte  <richard@levitte.org>

	* contrib/Notify.pl: A new Perl hack to send change logs by
	email.

	* contrib/README: Add a quick description.

2005-03-30  Nathaniel Smith  <njs@codesourcery.com>

	* automate.cc (automate_leaves): New function.
	(automate_command): Add it.
	* commands.cc (automate): Synopsify it.
	* monotone.1: Add it.
	* monotone.texi (Automation, Commands): Likewise.
	
	* tests/t_automate_leaves.at: New test.
	* testsuite.at: Add it.

2005-03-30  Nathaniel Smith  <njs@codesourcery.com>

	* monotone.texi (Automation): Make newly added sample outputs
	verbatim also.

2005-03-30  Nathaniel Smith  <njs@codesourcery.com>

	* tests/t_automate_toposort.at: New test.
	* tests/t_automate_ancestry_difference.at: New test.
	* tests/t_diff_first_rev.at: New test.
	* testsuite.at: Add them.
	
	* revision.cc (calculate_ancestors_from_graph): Do not keep an
	"interesting" set and return only ancestors from this set;
	instead, simply return all ancestors.  Returning a limited set of
	ancestors does not speed things up, nor reduce memory usage in
	common cases.  (The only time it would reduce memory usage is when
	examining only a small ancestor set, which the important case,
	'heads', does not; even then, erase_ancestors would need to intern
	the interesting revisions first so they got low numbers, which it
	doesn't.)
	(erase_ancestors): Adjust accordingly.
	(toposort, ancestry_difference): New functions.
	* revision.hh (toposort, ancestry_difference): Declare.
	* automate.cc (automate_toposort, automate_ancestry_difference):
	New functions.
	(automate_command): Add them.
	All functions: clarify in description whether output is sorted
	alphabetically or topologically.
	* commands.cc (automate): Synopsify them.
	* monotone.1: Add them.
	* monotone.texi (Commands): Likewise.
	(Automation): Likewise.  Also, clarify for each command whether
	its output is alphabetically or topologically sorted.
	
2005-03-29  Richard Levitte  <richard@levitte.org>

	* commands.cc (CMD(ls)): Update with the same information as
	CMD(list)

	* monotone.texi (Automation): Make the sample output verbatim

2005-03-26  Nathaniel Smith  <njs@codesourcery.com>

	* automate.cc (automate_erase_ancestors): New function.
	(automate_command): Use it.
	* commands.cc (automate): Document it.

	* tests/t_automate_erase_ancestors.at: New test.
	* testsuite.at: Add it.

	* monotone.texi (Automation, Commands): Document automate
	erase_ancestors.
	* monotone.1: Document automate erase_ancestors.

2005-03-26  Nathaniel Smith  <njs@codesourcery.com>

	* automate.cc (interface_version): Bump to 0.1.
	(automate_descendents): New function.
	(automate_command): Call it.
	* commands.cc (automate): Add it to help text.

	* tests/t_automate_descendents.at: New test.
	* testsuite.at: Add it.
	
	* monotone.texi (Automation, Commands): Document automate
	descendents.
	* monotone.1: Document automate descendents, and vars stuff.

2005-03-26  Nathaniel Smith  <njs@codesourcery.com>

	* tests/t_attr.at: No longer a bug report.
	* tests/t_rename_attr.at: New test.
	* testsuite.at: Add it.

2005-03-26  Joel Crisp  <jcrisp@s-r-s.co.uk>

	* contrib/Log2Gxl.java: New file.

2005-03-26  Nathaniel Smith  <njs@pobox.com>

	* contrib/README: New file.

2005-03-25  Nathaniel Smith  <njs@pobox.com>

	* commands.cc (user_log_file_name): Remove unused variable
	again.  Hopefully it will take this time...

2005-03-25  Nathaniel Smith  <njs@pobox.com>

	* commands.cc (user_log_file_name): Remove unused variable.

2005-03-25  Jeremy Cowgar  <jeremy@cowgar.com>

	* monotone.texi: Added a bit more documentation about MT/log
	  Updated edit_comment hook and addded delkey docs
	* commands.cc: Added delkey command
	* t_delkey_1.at: Tests delkey command on public key
	* t_delkey_2.at: Tests delkey command on public and private key
	* testsuite.at: Added above tests
	* std_hooks.lua: Transposed the MT: lines and user_log_contents,
	  user_log_contents now appears first.

2005-03-25  Jeremy Cowgar  <jeremy@cowgar.com>

	* t_setup_creates_log.at: Ensures that MT/log is created
	  on setup
	* t_checkout_creates_log.at: Ensures that MT/log is created
	  on checkout
	* t_commit_log_1.at: Ensures that:
	  1. Read and entered as the ChangeLog message
	  2. Is blanked after a successful commit
	* t_commit_log_2.at: Ensures that commit works w/o MT/log being
	  present
	* testsuite.at: Added the above tests.

2005-03-25  Matt Johnston  <matt@ucc.asn.au>

        * {unix,win32}/platform_netsync.cc, platform.hh, Makefile.am: new
        functions to disable and enable sigpipe.
        * netsync.cc, main.cc: call the functions from netsync rather than
        globally, so that sigpipe still works for piping output of commands
        such as 'log'.
        * tests/t_netsync_sigpipe.at: test it.
        * testsuite.at: add it.

2005-03-25  Matt Johnston  <matt@ucc.asn.au>

	* monotone.cc: add short options -r, -b, -k, and -m
	for --revision, --branch, --key, and --message respectively.
	* monotone.texi, monotone.1: document them
	* tests/t_short_opts.at: test them
	* testsuite.at: add it

2005-03-24  Nathaniel Smith  <njs@codesourcery.com>

	* tests/t_empty_env.at: New test.
	* testsuite.at: Add it.  Absolutify path to monotone so it will
	work.
	
	* unix/have_smart_terminal.cc (have_smart_terminal): Handle the
	case where TERM is unset or empty.

2005-03-24  Nathaniel Smith  <njs@codesourcery.com>

	* ui.hh (tick_write_nothing): New class.
	* monotone.cc (cpp_main): Enable it.

2005-03-24  Nathaniel Smith  <njs@codesourcery.com>

	* work.cc (build_deletions, build_additions): Fixup after merge.

2005-03-23  Nathaniel Smith  <njs@codesourcery.com>

	* tests/t_cat_file_by_name.at: Check for attempting to cat
	non-existent files.
	* tests/t_empty_id_completion.at: New test.
	* tests/t_empty_path.at: New test.
	* testsuite.at: Add them.
	
	* database.cc (complete): Always generate some sort of limit term,
	even a degenerate one.
	
	* app_state.cc (create_working_copy): Check for null directory.

	* work.cc (build_deletion, build_addition, build_rename): Check
	for null paths.

2005-03-23  Derek Scherger  <derek@echologic.com>

	* Makefile.am UNIX_PLATFORM_SOURCES:
	WIN32_PLATFORM_SOURCES: add have_smart_terminal.cc
	* platform.hh (have_smart_terminal): prototype
	* ui.cc (user_interface): set ticker to dot/count based on
	have_smart_terminal
	* unix/have_smart_terminal.cc: 
	* win32/have_smart_terminal.cc: new file
	
2005-03-23  Derek Scherger  <derek@echologic.com>

	* commands.cc (add): pass list of prefixed file_path's to
	build_additions
	(drop): pass list of prefixed file_path's to build_deletions
	(attr): pass attr_path as a 1 element vector to build_additions
	* work.{cc,hh} (build_addition): rename to...
	(build_additions): this, and accept a vector of paths to be added
	in a single path_rearrangement
	(build_deletion): rename to ...
	(build_deletions): this, and accept a vector of paths to be
	dropped in a single path_rearrangement
	(known_preimage_path): replace manifest and path_rearrangement
	args with a path_set to avoid extracting paths for every file
	(build_rename): adjust for change to known_preimage_path

2005-03-23  Nathaniel Smith  <njs@codesourcery.com>

	* monotone.cc (my_poptFreeContext, cpp_main): Apparently
	poptFreeContext silently changed its return type at some unknown
	time.  Hack around this.

2005-03-23  Nathaniel Smith  <njs@codesourcery.com>

	* monotone.cc (cpp_main): Remove the special code to dump before
	printing exception information, since we no longer dump to the
	screen, so it's always better to have the little status message
	saying what happened to the log buffer at the end of everything.
	* sanity.cc (dump_buffer): Give a hint on how to get debug
	information, when discarding it.
	* work.{hh,cc} (get_local_dump_path): New function.
	* app_state.cc (allow_working_copy): Use it for default
	global_sanity dump path.
	* monotone.texi (Reserved Files): Document MT/debug.
	(Network): Capitalize Bob and Alice (sorry graydon).
	Document new defaulting behavior.

2005-03-23  Nathaniel Smith  <njs@codesourcery.com>

	* work.cc, sanity.cc: Remove tabs.

2005-03-23  Nathaniel Smith  <njs@codesourcery.com>

	* monotone.texi (Network Service): Mention that monotone remembers
	your server/collection.
	(Vars): New section.
	* netsync.cc (process_hello_cmd): Touch more cleaning.
	* tests/t_merge_5.at: More commentary.
	
2005-03-23  Matt Johnston  <matt@ucc.asn.au>

	* tests/t_merge_5.at: new test for a merge which ends up with
	duplicate lines.
	* testsuite.at: add it

2005-03-22  Jeremy Cowgar  <jeremy@cowgar.com>

	* AUTHORS: Added my name
	* app_state.cc, commands.cc, lua.cc, lua.hh, monotone.texi,
	  std_hooks.lua, work.cc, work.hh: Added functionality to
	  read the MT/log file for commit logs. In this revision
	  tests are not yet complete nor is documenation complete
	  but the reading, blanking and creating of MT/log is.

2005-03-22  Nathaniel Smith  <njs@codesourcery.com>

	* vocab_terms.hh: Declare base64<var_name>.
	* database.cc (clear_var, set_var, get_vars): base64-encode
	var_names in the database.
	* monotone.texi (Internationalization): Update description of
	vars.
	* transforms.{cc,hh} ({in,ex}ternalize_var_name): Remove.
	* commands.cc (set, unset, ls_vars): Update accordingly.
	(unset): Error out if the variable doesn't exist.
	* tests/t_vars.at: Verify this works.

	* netcmd.cc (test_netcmd_functions): Properly type arguments to
	{read,write}_hello_cmd_payload.
	(write_hello_cmd_payload): Properly type arguments.
	* netcmd.hh (write_hello_cmd_payload):
	* netsync.cc (queue_hello_cmd): Adjust accordingly.
	(process_hello_cmd): More cleaning.  Also, save new server keys to
	a var, and check old server keys against the var.
	
	* tests/t_netsync_checks_server_key.at: New test.
	* testsuite.at: Add it.  Better docs for some netsync macros,
	while I'm here...
	* tests/t_netsync_absorbs.at: Add 'netsync' keyword.
	
2005-03-22  Nathaniel Smith  <njs@codesourcery.com>

	* tests/t_netsync_absorbs.at: New test.
	* testsuite.at: Add it.

	* netcmd.{cc,hh} (read_hello_cmd_payload): Properly type
	arguments.
	* netsync.cc (dispatch_payload): Adjust accordingly.  Move some
	logic into process_hello_cmd.
	(known_servers_domain): New constant.
	(process_hello_cmd): Tweak arguments appropriately.  Include logic
	formerly in dispatch_payload.  Cleanup.

	No semantic changes.
	
2005-03-21  Nathaniel Smith  <njs@codesourcery.com>

	* monotone.texi (Starting a New Project): Tweak phrasing.

2005-03-21  Nathaniel Smith  <njs@codesourcery.com>

	* commands.cc (process_netsync_client_args): If user specifies
	server/collection and there is no default, set the default.
	* tests/t_netsync_set_defaults.at: New test.
	* testsuite.at: Add it.

2005-03-21  Nathaniel Smith  <njs@codesourcery.com>

	* vocab.hh (var_key): New typedef.
	* database.{cc,hh}: Use it.  Make most var commands take it.
	* commands.cc (set, unset): Adjust accordingly.
	(default_server_key, default_collection_key): New constants.
	(process_netsync_client_args): New function.
	(push, pull, sync): Use it.

	* tests/t_netsync_defaults.at: New test.
	* testsuite.at: Add it.

2005-03-21  Matt Johnston  <matt@ucc.asn.au>

	* change_set.cc: use std::map rather than smap for 
	confirm_unique_entries_in_directories() and confirm_proper_tree()
	since they perform a lot of insert()s.

2005-03-21  Nathaniel Smith  <njs@codesourcery.com>

	* monotone.texi (list tags, list vars, set, unset): Document.
	(Internationalization): Document vars.

2005-03-21  Nathaniel Smith  <njs@codesourcery.com>

	* transforms.{hh,cc} ({in,ex}ternalize_var_{name,domain}): New
	functions.
	* vocab_terms.hh (base64<var_value>): Declare template.
	* database.hh (get_vars): Simplify API.
	* database.cc (get_vars, get_var, var_exists, set_var, clear_var):
	Implement.
	* commands.cc (set, unset): New commands.
	(ls): New "vars" subcommand.
	* tests/t_vars.at: Fix.  Un-XFAIL.
	
2005-03-21  Nathaniel Smith  <njs@codesourcery.com>

	* transforms.{cc,hh}: Remove tabs.

2005-03-20  Nathaniel Smith  <njs@codesourcery.com>

	* tests/t_vars.at: New test.
	* testsuite.at: Add it.

2005-03-20  Nathaniel Smith  <njs@codesourcery.com>

	* schema.sql (db_vars): New table.
	* database.cc (database::database): Update schema id.
	* schema_migration.cc (migrate_client_to_vars): New function.
	(migrate_monotone_schema): Use it.
	* tests/t_migrate_schema.at: Another schema, another test...
	
	* vocab_terms.hh (var_domain, var_name, var_value): New types.
	* database.hh (get_vars, get_var, var_exists, set_var, clear_var):
	Prototype new functions.
	
2005-03-20  Derek Scherger  <derek@echologic.com>

	* file_io.cc (book_keeping_file): return true only if first
	element of path is MT, allowing embedded MT elements
	(walk_tree_recursive): check relative paths for ignoreable book
	keeping files, rather than absolute paths
	(test_book_keeping_file): add fs::path tests for book keeping
	files
	* tests/t_add_intermediate_MT_path.at: un-XFAIL, fix some problems
	with commas, add tests for renames and deletes with embedded MT
	path elements.

2005-03-20  Nathaniel Smith  <njs@codesourcery.com>

	* monotone.texi: Add some missing @sc{}'s.
	* cryptopp/config.h: Use "mt-stdint.h", not <stdint.h>, for
	portability.

2005-03-19  Nathaniel Smith  <njs@codesourcery.com>

	* Makefile.am (EXTRA_DIST): Add UPGRADE and README.changesets.
	* debian/files: Auto-updated by dpkg-buildpackage.

	* This is the 0.17 release.
	
2005-03-18  Nathaniel Smith  <njs@codesourcery.com>

	* Makefile.am (MOST_SOURCES): Add package_{full_,}revision.h.
	* NEWS: Fill in date.
	* debian/copyright: Update from AUTHORS.
	* configure.ac: Bump version number to 0.17.
	* debian/changelog, monotone.spec: Update for release.
	* po/monotone.pot: Auto-updated by distcheck.

2005-03-18  Christof Petig <christof@petig-baender.de>

	* sqlite/*: Imported sqlite version 3.1.6 tree

2005-03-18  Nathaniel Smith  <njs@codesourcery.com>

	* monotone.1, commands.cc, Makefile.am: Fixup after merge.

2005-03-18  Nathaniel Smith  <njs@codesourcery.com>

	* path_component (split_path): Fix bug.
	Also, add unit tests for file.
	* unit_tests.{hh,cc}: Add path_component unit tests.
	
2005-03-18  Nathaniel Smith  <njs@codesourcery.com>

	* Makefile.am: Fixup after merge.
	
2005-03-18  Nathaniel Smith  <njs@codesourcery.com>

	* change_set.cc: Move path_component stuff to...
	* path_component.{hh,cc}: ...these new files.
	* Makefile.am: Add them.

2005-03-18  Matt Johnston  <matt@ucc.asn.au>

	* txt2c.cc: add --no-static option
	* Makefile.am, package_revision.h, package_full_revision.h:
	create revision info files as standalone .c files to speed
	compilation (mt_version.cc doesn't need to recompile each time)

2005-03-17  Derek Scherger  <derek@echologic.com>

	* INSTALL: add note about creating a ./configure script

2005-03-16  Nathaniel Smith  <njs@codesourcery.com>

	* UPGRADE: Finish, hopefully.
	* monotone.texi (db check): Be more clear about what is normally
	checked, and when 'db check' is useful.

2005-03-16  Patrick Mauritz <oxygene@studentenbude.ath.cx>

	* monotone.texi (Hook Reference): Typo.

2005-03-16  Nathaniel Smith  <njs@codesourcery.com>

	* monotone.texi: Add Derek Scherger to the copyright list.
	Various tweaks.
	(Starting a New Project): Rewrite to clarify that only Jim runs
	"setup", and explain why.
	(Network Service): Add a note that most people do use a central
	server, since people on the mailing list seem to perhaps be
	getting the wrong idea.
	(Making Changes): Expand a little on what the "." in "checkout ."
	means, since people seem to accidentally checkout stuff into real
	directories.
	(db check): Add much verbiage on the implications
	of various problems, and how to fix them.  Also clarify some
	wording.
	* NEWS: Small tweaks.
	* UPGRADE: More instructions, not done yet...
	
2005-03-15  Matt Johnston  <matt@ucc.asn.au>

	* commands.cc, monotone.texi, monotone.1: mention that agraph
          output is in VCG format.

2005-03-14  Nathaniel Smith  <njs@codesourcery.com>

	* commands.cc (cat): 'cat file REV PATH'.
	* monotone.texi: Mention it.
	* tests/t_cat_file_by_name.at: New test.
	* testsuite.at: Add it.

2005-03-11  Nathaniel Smith  <njs@codesourcery.com>

	* automate.cc (automate_heads): Remove app.initialize call.
	* revision.cc, revision.hh (calculate_arbitrary_change_set): New
	function.
	(calculate_composite_change_set): Touch more sanity checking.

	* commands.cc (update): Use it.

2005-03-10  Derek Scherger  <derek@echologic.com>

	* app_state.cc (set_restriction): adjust bad path error message
	* commands.cc (get_valid_paths): refactor into ...
	(extract_rearranged_paths): ... this
	(extract_delta_paths): ... this
	(extract_changed_paths): ... this
	(add_intermediate_paths): ... and this
	(restrict_delta_map): new function
	(calculate_restricted_change_set): new function
	(calculate_restricted_revision):
	(ls_missing):
	(revert): rework using new valid path functions
	(do_diff): adjust --revision variants to work with restrictions
	* tests/t_diff_restrict.at: un-XFAIL

2005-03-09  Jon Bright <jon@siliconcircus.com>
	* win32/monotone.iss: Install the many-files version of the
	docs, install the figures, create a start-menu icon for the
	docs.
	* Makefile.am: Make docs generation work with MinGW

2005-03-09  Jon Bright <jon@siliconcircus.com>
	* win32/monotone.iss: Monotone -> monotone

2005-03-09  Jon Bright <jon@siliconcircus.com>
	* win32/monotone.iss: Added an Inno Setup script for 
	generating a Windows installer.  Inno Setup is GPLed, see
	http://www.jrsoftware.org for download

2005-03-09  Jon Bright <jon@siliconcircus.com>
	* t_diff_binary.at: binary.bz.b64 -> binary.gz.b64

2005-03-08  Derek Scherger  <derek@echologic.com>

	* Makefile.am: adjust for fsck rename
	* commands.cc (db fsck): rename to db check and add short help;
	adjust for fsck file renames
	* database.{cc,hh}: minor alignment adjustments
	(get_statistic): remove redundant method
	(info): use count in place of get_statistic
	(count): return unsigned long instead of int
	(get_keys): new method
	(get_public_keys): new method
	(get_private_keys): rewrite using get_keys
	(get_certs): new method to get all certs in database from
	specified table
	(get_revision_certs): ditto
	* fsck.{cc,hh}: rename to...
	* database_check.{cc,hh}: ...this; add key, cert and sane revision
	history checking
	* monotone.1: document db dump/load/check commands
	* monotone.texi: document db check command
	* tests/t_fsck.at: rename to...
	* tests/t_database_check.at: ...this; and add tests for key and
	cert problems
	* testsuite.at: account for new test name

2005-03-08  Nathaniel Smith  <njs@codesourcery.com>

	* ChangeLog: Insert some missing newlines.
	* NEWS: Note file format changes.
	* file_io.cc (tilde_expand): Clarify error message.

2005-03-08  Nathaniel Smith  <njs@codesourcery.com>

	* keys.{cc,hh} (require_password): Simplify interface, do more
	work.
	* rcs_import.cc (import_cvs_repo): Update accordingly.
	* commands.cc (server): Likewise.
	* revision.cc (build_changesets_from_existing_revs) 
	(build_changesets_from_manifest_ancestry): Require passphrase
	early.

2005-03-08  Nathaniel Smith  <njs@codesourcery.com>

	* NEWS, INSTALL, README.changesets: Update in preparation for
	0.17.
	* UPGRADE: New file.
	
	* tests/t_diff_restrict.at: Oops.  XFAIL it.
	
2005-03-08  Jon Bright  <jon@siliconcircus.com>
	
	* win32/process.cc (process_spawn): Escape the parameters,
	surround them with quotes before adding them to the consolidated
	command line string
	* mkstemp.cc (monotone_mkstemp): Now takes a std::string&, and
	returns the *native* form of the path in this.
	* mkstemp.hh: Now always use monotone_mkstemp
	(monotone_mkstemp): Update prototype
	* lua.cc (monotone_mkstemp_for_lua): Use new-style 
	monotone_mkstemp

2005-03-08  Jon Bright  <jon@siliconcircus.com>
	
	* win32/read_password.cc (read_password): Now correctly hides 
	password when run in a Windows console.  Does at least enough in
	a MinGW rxvt console to make sure that you can't see the password.
	* win32/process.cc: Change indentation.
	(process_spawn): Log commands executed, as for unix process.cc

2005-03-07  Nathaniel Smith  <njs@codesourcery.com>

	* tests/t_diff_restrict.at: New test.
	* testsuite.at: Add it.

2005-03-05  Nathaniel Smith  <njs@codesourcery.com>

	* netsync.cc (encountered_error, error): New variable and method.
	(session::session): Initialize encountered_error.
	(write_netcmd_and_try_flush, read_some, write_some): Check it.
	(queue_error_cmd): Consider it like sending a goodbye.
	(process_error_cmd): Throw an exception instead of considering it
	a goodbye.
	(process_data_cmd): Call error() if epochs don't match.
	* tests/t_epoch.at, tests/t_epoch_server.at: More minor tweaks.
	Expect failed pulls to exit with status 0.  This isn't really
	correct, but looks complicated to fix...

2005-03-05  Nathaniel Smith  <njs@codesourcery.com>

	* testsuite.at (NETSYNC_SERVE_N_START): New macro.
	* tests/t_epoch_server.at: Misc. fixes.

	* netsync.cc (session::session): Don't open valve yet.
	(maybe_note_epochs_finished): New method to open
	valve.
	(process_done_cmd, process_data_cmd): Call it.
	(rebuild_merkle_trees): Actually calculate hashes for epoch merkle
	trees.  Also, only include epochs that meet the branch mask.
	(session): Remove unused id_to_epoch map.
	
2005-03-05  Nathaniel Smith  <njs@codesourcery.com>

	* netcmd.cc (read_netcmd_item_type): Handle epoch_item.
	(test_netcmd_functions): Update for new confirm_cmd_payload
	format.
	* netsync.cc (process_confirm_cmd): Cut and paste error.

2005-03-05  Nathaniel Smith  <njs@codesourcery.com>

	* constants.{cc,hh}: Add new epochlen, epochlen_bytes constants.
	* vocab_terms.hh, vocab.hh: Add new epoch_data type.  Add predeclarations
	for it.
	* commands.cc (ls_epochs):
	* revision.cc (
	* database.hh:
	* database.cc: Update for epoch_data.  Add get_epoch, epoch_exists
	methods.
	* epoch.{cc,hh}: New files.
	* netsync.cc: Actually implement epochs-via-merkle code.

2005-03-04  Nathaniel Smith  <njs@codesourcery.com>

	* schema.sql (branch_epochs): Add 'hash' field.
	* schema_migration.cc: Fixup for.
	* database.cc (database): Change schemas.
	* tests/t_migrate_schema.at: Replace epoch db test case with one
	with new schema.

2005-03-03  Nathaniel Smith  <njs@codesourcery.com>

	* netsync.cc (session::id_to_epoch): New variable.
	(session::session): Create refinement and requested item tables
	for epochs.
	(rebuild_merkle_trees): Fill epoch merkle tree and id_to_epoch
	table.

	* netsync.cc (queue_confirm_cmd, process_confirm_cmd) 
	(dispatch_payload, rebuild_merkle_trees): 
	* netcmd.hh:
	* netcmd.cc (read_confirm_cmd_payload, write_confirm_cmd_payload):
	Remove epochs.

2005-02-27  Nathaniel Smith  <njs@codesourcery.com>

	* constants.cc:
	* revision.cc:
	* testsuite.at: 
	* commands.cc:
	* ChangeLog: Fixup after merge.

2005-02-27  Nathaniel Smith  <njs@codesourcery.com>

	* merkle_tree.hh (netcmd_item_type): Add epoch_item.
	* merkle_tree.cc (netcmd_item_type_to_string): Handle epoch_item.

	* packet.hh, packet.cc (struct packet_db_valve): New class.
	* netsync.cc (session): Use a valved writer.

2005-02-26  Nathaniel Smith  <njs@codesourcery.com>

	* merkle_tree.hh: Fix comment.
	Remove prototypes for non-existing functions.

2005-02-26  Nathaniel Smith  <njs@codesourcery.com>

	* tests/t_epoch_unidirectional.at: New test.
	* testsuite.at: Add it.

2005-02-26  Nathaniel Smith  <njs@codesourcery.com>

	* tests/t_epoch.at: Even more paranoid.
	* tests/t_epoch_server.at: New test.
	* testsuite.at: Add it.
	
2005-02-21  Nathaniel Smith  <njs@codesourcery.com>

	* tests/t_epoch.at: Check that netsync only sends relevant
	epochs, and be a little more paranoid.

2005-02-19  Nathaniel Smith  <njs@codesourcery.com>

	* revision.cc (struct anc_graph): Fixup after merge.

2005-02-18  graydon hoare  <graydon@pobox.com>

	* database.cc (set_epoch): Fix SQL.
	* monotone.texi (Rebuilding ancestry): Reword a bit.
	* netcmd.{cc,hh} 
	({read,write}_hello_cmd_payload): Transfer server key with hello.
	({read,write}_confirm_cmd_payload): Transfer epoch list with confirm.
	* netsync.cc: Adapt to changes in netcmd.
	(rebuild_merkle_trees): Set nonexistent epochs to zero before sync.
	* revision.cc (anc_graph): Randomize epochs on rebuild.
	* tests/t_epoch.at: Fix up to test slightly new semantics.

2005-02-07  Nathaniel Smith  <njs@codesourcery.com>

	* monotone.1: Add more db commands.
	* monotone.texi: Document db rebuild.  Add section on rebuilding
	ancestry and epochs.

2005-02-06  graydon hoare  <graydon@pobox.com>

	* commands.cc (db): Add epoch commands.
	(list): Likewise.
	Also remove some unneeded transaction guards.
	* database.{cc,hh} (get_epochs): New function.
	(set_epoch): Likewise.
	(clear_epoch): Likewise.
	Also remove all persistent merkle trie stuff.
	* schema.sql: Add epochs, remove tries.
	* schema_migration.cc: Update.
	* tests/t_epoch.at: New test.
	* tests/t_migrate_schema.at: Update.
	* testsuite.at: Add some new helpers, call t_epoch.at.
	* vocab.hh (epoch_id): Define.
	* vocab_terms.hh (epoch): Define.

2005-02-05  Nathaniel Smith  <njs@codesourcery.com>

	* merkle_tree.hh: Remove mcert_item and fcert_item, rename
	rcert_item to cert_item, renumber to remove gaps left.
	* merkle_tree.cc (netcmd_item_type_to_string):
	* netcmd.cc (read_netcmd_item_type): 
	* netsync.cc: Adjust accordingly.
	
2005-02-05  Nathaniel Smith  <njs@codesourcery.com>

	* constants.cc (constants): Bump netsync protocol version.

2005-03-07  Nathaniel Smith  <njs@codesourcery.com>

	* lua.cc (monotone_spawn_for_lua): Minimal change to get arguments
	in right order.  Still needs hygienic cleanups...
	* tests/t_can_execute.at: Run 'cp' instead of 'touch', because cp
	will actually notice if we pass arguments out of order.
	* testsuite.at: Remove mysterious blank line.
	
2005-03-07  Nathaniel Smith  <njs@codesourcery.com>

	* unix/process.cc (process_spawn): Log command line before
	executing.

2005-03-07  Nathaniel Smith  <njs@codesourcery.com>

	* revision.cc (kill_redundant_edges): Rename back to...
	(kluge_for_3_ancestor_nodes): ...this.  Go back to only cleaning
	up parents of 3+ parent nodes.
	(analyze_manifest_changes): Take a third argument, of files whose
	ancestry needs splitting.
	(construct_revision_from_ancestry): Make more more complex, in
	order to properly track file identity in merges.

2005-03-05  Nathaniel Smith  <njs@codesourcery.com>

	* revision.cc (check_sane_history): Typo.
	
2005-03-05  Nathaniel Smith  <njs@codesourcery.com>

	* revision.hh (check_sane_history): Take an app_state instead of a
	database as an argument.
	* database.cc: Pass an app_state instead of a database as its
	argument. 
	* revision.cc (check_sane_history): Update accordingly.  Add a new
	check for merges, that they are creating consistent changesets
	(even when the common ancestor is outside of the usual
	paranoia-checking search depth).

2005-03-05  Nathaniel Smith  <njs@codesourcery.com>

	* revision.cc (kluge_for_3_ancestor_nodes): Rename to...
	(kill_redundant_edges): ...this.  Kill all redundant edges, not
	just ones on nodes with 3+ parents.  Also, make it actually work.
	
2005-03-05  Nathaniel Smith  <njs@codesourcery.com>

	* revision.cc (kluge_for_3_ancestor_nodes): New method.
	(rebuild_ancestry): Call it.

2005-03-03  Nathaniel Smith  <njs@codesourcery.com>

	* revision.cc (check_sane_history): Print a warning to let the
	user know why things like 'pull' can take so long.
	* netsync.cc: Remove a few tabs.

2005-03-04  Jon Bright  <jon@siliconcircus.com>
	
	* win32/process.cc (process_spawn): Now takes 
	const char * const argv[]
	* unix/process.cc (process_spawn): Ditto.  Cast for call to
	execvp
	(existsonpath): Initialise args in a const way

2005-03-04  Jon Bright  <jon@siliconcircus.com>
	
	* win32/process.cc (process_spawn): Now takes 
	char * const argv[]
	* platform.hh (process_spawn): Ditto
	* unix/process.cc (process_spawn): Ditto
	* lua.cc (monotone_spawn_for_lua): Remove debug code
	* General: Beginning to hate C++'s const rules

2005-03-04  Jon Bright  <jon@siliconcircus.com>
	
	* win32/process.cc (process_spawn): Now takes 
	const char * const *
	* platform.hh (process_spawn): Ditto
	* unix/process.cc (process_spawn): Ditto
	* General: Sorry about all these commits, I'm syncing back and
	forth between Linux and Win32

2005-03-04  Jon Bright  <jon@siliconcircus.com>
	
	* win32/process.cc (process_spawn): Now takes char * const *
	* platform.hh (process_spawn): Ditto
	* unix/process.cc (process_spawn): Ditto
	(existsonpath): argv now const char*[]

2005-03-04  Jon Bright  <jon@siliconcircus.com>
	
	* win32/process.cc: Added forgotten file
	* unix/process.cc: Include stat.h, (process_*) fix compilation
	errors

2005-03-04  Jon Bright  <jon@siliconcircus.com>
	
	* unix/process.cc: Added forgotten file

2005-03-03  Jon Bright  <jon@siliconcircus.com>
	
	* lposix.c: Deleted
	* win32/process.cc: Created, added Win32 versions of functions
	existsonpath, make_executable, process_spawn, process_wait,
	process_kill, process_sleep
	* unix/process.cc: Ditto, for the Unix versions.
	* lua.cc: Add LUA wrappers for the above functions, register
	them with LUA
	* std_hooks.lua (execute, attr_functions->execute, 
	program_exists_in_path): Use the new functions instead of posix
	functions
	* t_can_execute.at (touchhook.lua): Ditto

2005-03-01  Derek Scherger  <derek@echologic.com>

	* app_state.cc (set_restriction): actually ignore ignored files
	rather than trying to validate them

2005-03-01  Derek Scherger  <derek@echologic.com>

	* tests/t_diff_binary.at: new test (bug report)
	* tests/t_command_completion.at: new test
	* tests/t_merge_rename_file_and_rename_dir.at: new test
	* testsuite.at: include new tests
	
2005-02-28  Richard Levitte  <richard@levitte.org>

	* Makefile.am (BUILT_SOURCES_CLEAN): Moved mt-stding.h from here...
	(DISTCLEANFILES): ... to here.  Since mt-stding.h is created by
	config.status, it should only be removed by the distclean target.

2005-02-28  Matt Johnston  <matt@ucc.asn.au>

	* std_hooks.lua: posix.iswin32() == 1, rather than plain boolean
	comparison (0 doesn't compare as false in lua it seems).

2005-02-27  Jon Bright  <jon@siliconcircus.com>
	
	* lposix.c (win32 Pspawn): Search the path
	(win32 Pexistsonpath): Added.  'which' isn't easily available,
	and not available at all from a normal Win32 command shell
	(Piswin32): Added a function for both Unix and Win32 to detect
	if running on Windows
	* std_hooks.lua (program_exists_in_path): Now calls 
	posix.iswin32.  If win32, calls posix.existsonpath, otherwise
	calls which as it always did.

2005-02-27  Jon Bright  <jon@siliconcircus.com>
	
	* lposix.c (win32 Pspawn): Remove dumb strlen bug resulting in
	AVs on commit.

2005-02-27  Jon Bright  <jon@siliconcircus.com>
	
	* t_can_execute.at: Test to see if hooks can execute things
	* testsuite.at: Add t_can_execute

2005-02-27  Jon Bright  <jon@siliconcircus.com>
	
	* lposix.c (win32 Pspawn): Ensure the command string is always
	NUL-terminated.  Also, allocate enough memory for the quotes
	around the command string.

2005-02-27  Jon Bright  <jon@siliconcircus.com>
	
	* xdelta.cc (unittests): Define BOOST_STDC_NO_NAMESPACE, needed
	to compile with the latest MinGW which uses gcc 3.4.2
	* vocab.cc (verify(local_path)): Catch fs::filesystem_error too
	and rethrow this as an informative_failure, thereby fixing the
	Win32 unit tests without disabling anything
	* idna/toutf8.c (stringprep_convert): Fix a potential segfault
	when memory allocation fails.  Potentially security-relevant.
	* tests/t_i18n_file.at: Add a SET_FUNNY_FILENAME macro, which 
	gets a platform-appropriate funny filename (with/without 
	colon).  
	Change references to utf8 to utf-8, iso88591 to iso-8859-1, and
	eucjp to euc-jp, on the grounds that MinGW's iconv knows all
	of the latter and none of the former, but Linux iconv knows all
	of them.  Test now passes one Win32.  I'm presuming we weren't
	deliberately using non-standard names for charsets here.
	* tests/t_i18n_changelog.at: Same charset name changes.
	* tests/t_dump_load.at: Canonicalise dump before loading it
	* tests/t_load_into_existing.at: Ditto
	* tests/t_fmerge.at: Canonicalise fmerge output
	* tests/t_merge_normalization_edge_case.at: Ditto
	* tests/t_unidiff.at: Canonicalise diff output
	* tests/t_largish_file.at: Instead of using dd, which MinGW
	doesn't have, I've generated the file with dd on a nearby Linux
	box, then gziped and b64ed it, and the test case now generates
	it with UNGZB64
	* testsuite.at: Add a comment every 10 tests with the test
	number.  Useful if you're trying to locate which test number
	you're trying to run and only have the filename.  If people 
	hate this, though, please do delete.
	(UNB64_COMMAND) Do special handling for Win32 to avoid
	having to canonicalise the file.
	(UNGZ_COMMAND) Canonicalise the file after ungzipping it.
	* lposix.c: (Pfork, Pexec) Removed, on the grounds that we only
	really want to support fork+exec as a single operation.  fork()
	without exec() could be risky with a child process also having
	our sqlite handles, etc.  exec() could be risky since we 
	wouldn't be exiting gracefully, just dying in the middle of a
	hook.
	(Pspawn) Implemented for both Win32 and Unix.  Does fork/exec
	for Unix, CreateProcess for Win32.  Returns -1 on error, pid on
	success in both cases.
	(Pwait, Pkill, Psleep) Implemented for Win32.  Note that pid is
	not optional for Pwait on Win32.
	* std_hooks.lua: (execute) Now uses spawn()

2005-02-25  Jon Bright  <jon@siliconcircus.com>
	
	* ChangeLog: Add all my previous changes.
	* tests/t_add_owndb.at: Add test for trying to add the db to
	itself.
	* testsuite.at: Call it
	* tests/t_automate_heads.at: Canonicalise stdout output.
	* tests/t_automate_version.at: Use arithmetic comparison against
	wc output instead of string comparison, to avoid problems with
	MinGW's wc, which outputs with initial space-padding
	* tests/t_change_empty_file.at: Canonicalise stdout output 
	and compare manually instead of letting autotest check it
	* tests/t_fmerge_normalize.at: Canonicalise stdout output.
	* tests/t_netsync_single.at: Use NETSYNC_KILLHARD instead of 
	killall, as for the NETSYNC functions in testsuite.at

2005-02-27  Matt Johnston  <matt@ucc.asn.au>

        * main.cc: ignore SIGPIPE so that monotone won't be killed
        unexpectedly upon remote disconnection for netsync

2005-02-27  Nathaniel Smith  <njs@codesourcery.com>

	* idna/idn-int.h: Oops, really add this time.

2005-02-27  Nathaniel Smith  <njs@codesourcery.com>

	* AUTHORS: Add Corey Halpin.
	
	* idna/idn-int.h: New file (don't generate from configure anymore,
	but just ship).
	* configure.ac: Don't generate idna/idn-int.h.  Do generate
	mt-stdint.h.
	* Makefile.am: Adjust for idna/idn-int.h and mt-stdint.h.
	* acinclude.m4: Remove AX_CREATE_STDINT_H, ACX_PTHREAD,
	AC_COMPILE_CHECK_SIZEOF (let aclocal pick them up from m4/
	instead).
	* m4/ax_create_stdint_h.m4:
	* m4/acx_pthread.m4: Update from http://autoconf-archive.cryp.to/
	
	* numeric_vocab.hh: Instead of dancing around which header to
	include, include mt-stdint.h.
	
	* app_state.cc (restriction_includes, set_restriction): Move
	global static 'dot' into these functions, because file_path
	depends on global book_keeping_dir being initialized already, and
	there is no guaranteed order of initialization of C++ statics.
	(Bug reported by Matt Johnston.)
	
2005-02-27  Corey Halpin  <chalpin@cs.wisc.edu>

	* numeric_vocab.hh: Try both stdint.h and inttypes.h.
	* main.cc: OpenBSD has Unix signals too.

2005-02-26  Derek Scherger  <derek@echologic.com>

	* file_io.cc (absolutify): normalize fs::path to remove ..'s
	* tests/t_db_with_dots.at: ensure database path in MT/options
	doesn't contain ..'s

2005-02-25  Jon Bright  <jon@siliconcircus.com>
	
	* ChangeLog: Add all my previous changes.
	* tests/t_add_owndb.at: Add test for trying to add the db to
	itself.
	* testsuite.at: Call it
	* tests/t_automate_heads.at: Canonicalise stdout output.
	* tests/t_automate_version.at: Use arithmetic comparison against
	wc output instead of string comparison, to avoid problems with
	MinGW's wc, which outputs with initial space-padding
	* tests/t_change_empty_file.at: Canonicalise stdout output 
	and compare manually instead of letting autotest check it
	* tests/t_fmerge_normalize.at: Canonicalise stdout output.
	* tests/t_netsync_single.at: Use NETSYNC_KILLHARD instead of 
	killall, as for the NETSYNC functions in testsuite.at

2005-02-25  Nathaniel Smith  <njs@codesourcery.com>

	* vocab.cc (test_file_path_verification): Re-enable some tests
	disabled by Jon Bright, following discussion on IRC concluding
	that they were catching a real bug.

2005-02-24  Nathaniel Smith  <njs@codesourcery.com>

	* tests/t_add_dot.at: Run "add ." in a subdirectory, so as not to
	add the test database.  (Reported by Jon Bright.)

	* AUTHORS: Fix gettext.h copyright note, to not be in the middle
	of libidn copyright note.
	Add Jon Bright.

2005-02-24  Jon Bright  <jon@siliconcircus.com>

	* app_state.cc (prefix): Use string() instead of 
	native_directory_string().  For Unix, these should be equivalent.
	For Win32, I believe string()'s correct (since we compare 
	everywhere against normalized paths with / characters, but 
	native_directory_string produces paths with \ characters on Win32.
	* rcs_file.cc (file_source): Map the map, not the mapping.
	* tests/t_i18n_file.at: Remove colon from filename with symbols.
	I need to return to this and add a proper test for Win32, so we
	only use the colon on non-Win32.
	* testsuite.at: Add a CANONICALISE function, which does nothing
	on Unix and strips out carriage returns from files on Win32.  This
	is useful for being able to compare Monotone's stdout output to
	files on disk.  Add NETSYNC_KILL and NETSYNC_KILLHARD functions,
	to deal with MinGW not having killall (Unix still uses killall,
	though).
	* tests/t_import.at: Add CANONICALISE calls before comparing
	stdout output.
	* tests/t_netsync.at: Likewise
	* tests/t_netsync_single.at: Likewise
	* tests/t_scan.at: Likewise
	* tests/t_versions.at: Likewise
	* tests/t_ls_missing.at: Likewise.  Also, generate missingfoo and
	missingbar files with expected output from ls missing for these
	files being missing and compare against those.

2005-02-24  Derek Scherger  <derek@echologic.com>

	* app_state.{cc,hh} (add_restriction): rename to ...
	(set_restriction) this; and add path validation
	* commands.cc (get_valid_paths): new function
	(get_path_rearrangement) remove restricted include/exclude variant
	(calculate_restricted_revision) get valid paths and use to set up
	restriction
	(status, ls_unknown, commit, do_diff) pass args to
	calculate_restricted_revision to valid restriction paths
	(ls_missing, revert) get valid paths and use to set up restriction
	* tests/t_checkout_options.at: remove bug report priority (it's
	fixed!)
	* tests/t_diff_added_file.at: add --revision options to diff
	* tests/t_restrictions.at: remove invalid paths from ls unknown
	and ls ignored
	* tests/t_restrictions_warn_on_unknown.at: un-XFAIL
	
2005-02-23  Derek Scherger  <derek@echologic.com>

	* commands.cc (ls_missing): replace duplicated code with call to
	calculate_base_revision

2005-02-23  Jon Bright  <jon@siliconcircus.com>
	
	* vocab.cc (test_file_path_verification): Disable foo//nonsense
	test for Win32, add tests for UNC paths.  This was the only
	failing unit test on Win32.

2005-02-23  Jon Bright  <jon@siliconcircus.com>

	* txt2c.cc (main): Don't claim the file was generated from 
	--strip-trailing if that option's used.

2005-02-23  Jon Bright  <jon@siliconcircus.com>

	* app_state.cc: Add include of io.h for Win32, for chdir()
	* file_io.cc (get_homedir): Correct assertion (remove bracket)
	* lua/lposix.c, lua/modemuncher.c: Remove all references to
	functions and modes that don't exist on Win32.
	* monotone.cc: Include libintl.h on Win32
	
2005-02-21  Nathaniel Smith  <njs@codesourcery.com>

	* file_io.cc (get_homedir): Add more comments and logging to Win32
	version.  Also, only check HOME under Cygwin/MinGW.

2005-02-21  Derek Scherger  <derek@echologic.com>

	* Makefile.am: merge fixup
	
2005-02-21  Derek Scherger  <derek@echologic.com>

	* Makefile.am: add fsck.{cc,hh}
	* commands.cc(check_db): move to ...
	* fsck.{cc,hh}: here and do lots more checking
	* database.{cc,hh}(get_ids): new method
	(get_file_ids,get_manifest_ids,get_revision_ids): more new methods
	* tests/t_fsck.at: new test
	* testsuite.at: call it
	
2005-02-21  Nathaniel Smith  <njs@codesourcery.com>

	* commands.cc (commit): Simplify chatter.

2005-02-21  Nathaniel Smith  <njs@codesourcery.com>

	* file_io.cc (get_homedir): Check more environment variables in
	Win32 version.

2005-02-21  Nathaniel Smith  <njs@codesourcery.com>

	* file_io.cc: Remove tabs.

2005-02-21  Nathaniel Smith  <njs@codesourcery.com>

	* smap.hh (smap): Remove leading underscores, add comments.

2005-02-20  Nathaniel Smith  <njs@codesourcery.com>

	* std_hooks.lua (merge2, merge3): Check for DISPLAY before
	invoking gvim.

2005-02-20  Julio M. Merino Vidal  <jmmv@menta.net>

	* ChangeLog: Use tabs for indentation rather than spaces.  Drop
	trailing whitespace.  While here, fix a date by adding zeros before
	the month and the day number.

2005-02-20  Julio M. Merino Vidal  <jmmv@menta.net>

	* gettext.h: Add file.
	* AUTHORS: Mention that it comes from the GNU Gettext package.
	* Makefile.am: Distribute it.
	* sanity.hh: Use gettext.h rather than libintl.h so that --disable-nls
	works.  Also improves portability, according to the GNU Gettext
	manual.

2005-02-19  Derek Scherger  <derek@echologic.com>

	* automate.cc (automate_heads): remove bogus call to 
	app.allow_working_copy() which is called in cpp_main
	* database.cc (check_sqlite_format_version): don't check database
	version when "file" is really a directory; add filename to error
	message
	(sql): check for empty database early, even though this seems
	impossible as absolutify changes "" into path to working dir;
	convert to use N-style assertions; add check to ensure "file" is
	not really a directory
	* tests/t_db_missing.at: new test for above problems
	* testsuite.at: call it

2005-02-19  Nathaniel Smith  <njs@codesourcery.com>

	* tests/t_add_intermediate_MT_path.at: Tighten up.

	* tests/t_merge_3.at: New test.
	* tests/t_merge_4.at: Likewise.
	* testsuite.at: Add them.

2005-02-19  Ole Dalgaard  <josua+monotone@giraffen.dk>

	* configure.ac: Check for 64-bit versions of Boost static
	libraries.

2005-02-18  Julio M. Merino Vidal  <jmmv@menta.net>

	* INSTALL:
	* configure.ac: Improve Boost detection by trying several possible
	library suffixes before aborting.

2005-02-18  graydon hoare  <graydon@pobox.com>

	* change_set.cc
	(apply_change_set): Avoid fast path when there are adds.
	(apply_path_rearrangement): Likewise.

2005-02-18  graydon hoare  <graydon@pobox.com>

	* automate.cc (automate_heads): Fix initialize() call.
	* change_set.{cc,hh}
	(apply_path_rearrangement): Add quick version.
	* revision.cc
	(check_sane_history): Use quick version of apply_change_set.
	* work.cc
	(build_addition): Use quick version of apply_path_rearrangement.
	(known_preimage_path): Likewise.
	* testsuite.at: Fix definitions of _ROOT_DIR, add --norc some
	places.
	* AUTHORS: Mention Daniel.

2005-02-18  Daniel Berlin  <dberlin@dberlin.org>

	* xdelta.cc (compute_delta_insns): Correct 1-byte-source bug.

2005-02-18  graydon hoare  <graydon@pobox.com>

	* Makefile.am (MOST_SOURCES): Add smap.hh.

2005-02-18  graydon hoare  <graydon@pobox.com>

	* basic_io.{cc,hh}: Inline some stuff.
	* change_set.cc: Use smap various places, reduce to 32-bit tids.
	* commands.cc: Use shared_ptr<change_set> everywhere.
	* netsync.cc: Likewise.
	* rcs_import.cc: Likewise.
	* revision.{cc,hh}: Likewise.
	* smap.hh: New file.

2005-02-18  Julio M. Merino Vidal  <jmmv@menta.net>

	* INSTALL:
	* configure.ac: Improve Boost detection by trying several possible
	library suffixes before aborting.

2005-02-17  Derek Scherger  <derek@echologic.com>

	* tests/t_add_intermediate_MT_path.at: new test
	* testsuite.at: call it

2005-02-17  Julio M. Merino Vidal  <jmmv@menta.net>

	* testsuite.at:
	* tests/t_change_empty_file.at: Verify that modifying an empty file
	creates a patch revision rather than an add/delete sequence.  The
	incorrect behavior was reported in bug #9964.

2005-02-17  Derek Scherger  <derek@echologic.com>

	* app_state.{cc,hh} (app_state): initialize search root
	(initialize): boolean signature variant renamed to ...
	(allow_working_copy): this; add explicit search root; move
	requirement for working copy to ...
	(require_working_copy): this new method
	(initialize): string signature variant renamed to ...
	(create_working_copy): this
	(set_root): new method
	* commands.cc: remove app.initialize(false) calls; replace
	app.initialize(true) with app.require_working_copy(); replace
	app.initialize(dir) with app.create_working_copy(dir)
	(checkout): ensure revision is member of specified branch
	* file_io.{cc,hh} (find_working_copy): stop search at --root if
	specified
	* monotone.cc (OPT_ROOT): new option
	(cpp_main): call app.allow_working_copy() before executing
	commands to always read default options
	* monotone.1: add --root option
	* monotone.texi: add --root option
	* tests/t_checkout_noop_on_fail.at: un-XFAIL
	* tests/t_checkout_options.at: un-XFAIL, add check for specified
	revision not in specified branch
	* testsuite.at: add --root option to MONOTONE to prevent searching
	above test dir
	* vocab.cc: remove redundant forward declaration

2005-02-16  Derek Scherger  <derek@echologic.com>

	* commands.cc (revert): don't rewrite unchanged files
	* tests/t_revert_unchanged.at: new test
	* testsuite.at: call it

2005-02-12  Derek Scherger  <derek@echologic.com>

	* database.cc (sqlite3_unpack_fn): new function for viewing
	base64, gzipped data
	(install_functions): install it
	(rehash): remove unused obsolete fcerts ticker

2005-02-17  Nathaniel Smith  <njs@codesourcery.com>

	* debian/changelog: s/graydon@mogo/graydon@pobox.com/, to make
	lintian happy.
	* debian/rules (config.status): Remove --with-bundled-adns.
	* debian/control (Build-Depends): Don't Build-Depend on libpopt,
	only libpopt-dev.
	* .mt-attrs (debian/control): Make executable.

2005-02-17  Nathaniel Smith  <njs@codesourcery.com>

	* tests/t_undo_update.at: Stupid typo.
	* tests/t_largish_file.at: New test.
	* testsuite.at: Add it.

	* commands.cc (push, pull, sync): Remove misleading "..." from
	help text.

2005-02-16  Julio M. Merino Vidal  <jmmv@menta.net>

	* Makefile.am: Append $(BOOST_SUFFIX) to -lboost_unit_test_framework
	to fix 'make check' on systems where boost libraries can only be
	found by passing the exact suffix as part of the name.

2005-02-16  Julio M. Merino Vidal  <jmmv@menta.net>

	* monotone.texi: Fix a typo (hexidecimal to hexadecimal).  Also
	change an example command to append stuff to ~/.monotonerc, instead
	of completely destroying the possibily existing file.  Addresses
	bug #11136.

2005-02-16  Julio M. Merino Vidal  <jmmv@menta.net>

	* cryptopp/config.h: Use uint{8,16,32,64}_t as size types instead of
	trying to match them to unsigned char/int/long/long long respectively.
	Should fix build on FreeBSD/sparc64, as seen in bug #10203.

2005-02-16  Julio M. Merino Vidal  <jmmv@menta.net>

	* INSTALL:
	* Makefile.am:
	* configure.ac: Add the --disable-large-file option to manually
	disable large file support from the builtin sqlite (compatibility
	with old systems and FAT).  Addresses bug #8380.

2005-02-16  Nathaniel Smith  <njs@codesourcery.com>

	* tests/t_undo_update.at: New todo.
	* testsuite.at: Add it.

2005-02-15  Nathaniel Smith  <njs@codesourcery.com>

	* monotone.1: Add cursory note about "automate".
	* monotone.texi: Synchronize with manpage.

2005-02-15  Nathaniel Smith  <njs@codesourcery.com>

	* automate.cc: Add "Error conditions" to the standard comment
	sections.

	* monotone.texi (Scripting): New section.
	(Automation): New section.

	* tests/t_automate_heads.at: Test behavior with nonexistent
	branch.

2005-02-14  Nathaniel Smith  <njs@codesourcery.com>

	* tests/t_merge_normalization_edge_case.at: New test.
	* testsuite.at: Add it.

	* diff_patch.cc (normalize_extents): Soften the warning message
	now that we have one test case.

2005-02-14  Matthew A. Nicholson  <mnicholson@digium.com>

	* std_hooks.lua: Add vimdiff merge hooks.

2005-02-14  Nathaniel Smith  <njs@codesourcery.com>

	* std_hooks.lua: Remove tabs.

2005-02-14  Nathaniel Smith  <njs@codesourcery.com>

	* tests/t_automate_heads.at: New test.
	* tests/t_automate_version.at: New test.
	* testsuite.at: Add then.

	* commands.cc (automate): Fix documentation string.
	* automate.cc: Much more structured documentation comments.

2005-02-13  Nathaniel Smith  <njs@codesourcery.com>

	* automate.{cc,hh}: New files.
	* commands.cc: New command "automate".

2005-02-13  Nathaniel Smith  <njs@codesourcery.com>

	* monotone.texi (Creating a Database): Fix typo, clarify
	conventions for database management following question on mailing
	list.

2005-02-12  graydon hoare  <graydon@pobox.com>

	* change_set.{cc,hh}: Correct code to pass newly-added unit tests.

2005-02-10  Derek Scherger  <derek@echologic.com>

	* monotone.1: update for restrictions
	* monotone.texi: sync with manpage

2005-02-09  Derek Scherger  <derek@echologic.com>

	* cert.cc (cert_revision_testresult): allow pass/fail testresult
	values
	* commands.cc (testresult): likewise
	* commands.cc (do_diff): disallow restriction of non-working copy
	diffs
	* monotone.texi: update for restrictions

2005-02-08  graydon hoare  <graydon@pobox.com>

	* database.cc (version_cache::set): Fix bad expiry logic.

2005-02-08  Nathaniel Smith  <njs@codesourcery.com>

	* change_set.cc (check_sane): Null sources are only valid for
	adds.

2005-02-07  Nathaniel Smith  <njs@codesourcery.com>

	* database.cc (struct version_cache): Fix invariant in cache
	clearing logic.

2005-02-06  Nathaniel Smith  <njs@codesourcery.com>

	* change_set.cc: Add a few more invariants; add lots and lots of
	unit tests.

2005-02-06  graydon hoare  <graydon@pobox.com>

	* change_set.cc: Use hash_map in a few places.
	(confirm_unique_entries_in_directories): Fix invariants.
	* constants.{cc,hh} (db_version_cache_sz): New constant.
	* database.cc (version_cache): New structure.
	(get_version): Use it.
	* interner.hh: Rewrite to use hash_map and vector.
	* tests/t_no_rename_overwrite.at: Tweak return codes.

2005-02-06  Nathaniel Smith  <njs@codesourcery.com>

	* ui.hh (ensure_clean_line): New method.
	* ui.cc (inform): Use it.
	* keys.cc (get_passphrase): Call it before prompting for passphrase.

2005-02-06  Nathaniel Smith  <njs@codesourcery.com>

	* database.cc (info): Report more statistics.

	* ROADMAP: Remove finished items.

	* revision.cc (analyze_manifest_changes): Childs cannot be null,
	that makes no sense.
	(add_node_for_old_manifest): Log node names, don't print it.
	(construct_revision_from_ancestry): Partially rewrite to handle
	root nodes explicitly.
	(build_changesets_from_existing_revs): Don't put the null revision
	in the ancestry graph, to match changesetify logic.
	(add_node_for_old_revision): Enforce decision that the ancestry
	graph not contain the null revision.

	(anc_graph::heads): Remove.
	(add_node_ancestry): Don't try creating it; logic was broken
	anyway.
	(rebuild_from_heads): Rename to...
	(rebuild_ancestry): ...this.  Calculate head set correctly.

2005-02-05  Nathaniel Smith  <njs@codesourcery.com>

	* change_set.cc (compose_path): Add more invariants.

2005-02-05  Nathaniel Smith  <njs@codesourcery.com>

	* monotone.cc (cpp_main): Log command line, to help interpret the
	logs people send in.

2005-02-05  Nathaniel Smith  <njs@codesourcery.com>

	* revision.cc (check_sane): Turn off this invariant when
	global_sanity.relaxed.

2005-02-03  Nathaniel Smith  <njs@codesourcery.com>

	* tests/t_load_into_existing.at: Oops, really add it too, sigh.

2005-02-03  Nathaniel Smith  <njs@codesourcery.com>

	* tests/t_need_mt_revision.at: Oops, really add it.

2005-02-03  Nathaniel Smith  <njs@codesourcery.com>

	* interner.hh (interner::intern): Add version taking a bool&, so
	callers can tell whether this string has previously been checked.
	* change_set.cc: Use new interned string identifier
	'path_component's instead of file_path's for components of paths;
	sanity-check each component exactly once.

2005-02-03  Nathaniel Smith  <njs@codesourcery.com>

	* database.cc (load): Check for existence of target database.
	* tests/t_load_into_existing.at: New test.
	* testsuite.at: Add it.

2005-02-03  Nathaniel Smith  <njs@codesourcery.com>

	* tests/t_checkout_dir.at: Also check that checkout to unwriteable
	directory fails.
	* tests/t_branch_checkout.at: New test.
	* testsuite.at: Add it.

	* app_state.cc (initialize): Simplify working directory
	initialization, and improve error handling.

	* keys.cc (get_passphrase): Disallow empty passphrases early
	(before they trigger an invariant down the line...).

2005-02-03  Nathaniel Smith  <njs@codesourcery.com>

	* update.cc (pick_update_candidates): Add I().
	* commands.cc (calculate_base_revision): Remove 'rev' argument,
	which was never set and callers never used.
	(calculate_base_manifest, calculate_current_revision)
	(calculate_restricted_revision, revert): Update correspondingly.
	(update): Check for null old revision.

	* main.cc (main): Make exit status 3 if we caught an unhandled
	exception, in particular so the testsuite can tell the difference
	between an error handled cleanly and an error caught by an
	invariant.
	* tests/t_update_null_revision.at: New test.
	* testsuite.at: Add it.

2005-02-03  Nathaniel Smith  <njs@codesourcery.com>

	* main.cc: Remove tabs.

2005-02-02  Nathaniel Smith  <njs@codesourcery.com>

	* change_set.cc (extract_first): Rename to...
	(extract_pairs_and_insert): ...this.
	(path_rearrangement::check_sane): Use it to add additional
	checks.

	* work.hh: Update comments (MT/manifest doesn't exist
	anymore...).

	* tests/t_need_mt_revision.at: New test.
	* testsuite.at: Add it.
	* commands.cc (get_revision_id): Require MT/revision to exist.
	(setup): Create MT/revision.

2005-02-02  Nathaniel Smith  <njs@codesourcery.com>

	* work.hh: Remove tabs.

2005-02-03  graydon hoare  <graydon@pobox.com>

	* tests/t_i18n_changelog.at: New test.
	* testsuite.at: Run it.
	* lua/lposix.c: New file.
	* lua/modemuncher.c: New file
	* lua.cc: Load posix library.
	* lua/liolib.c: Disable execute and popen.
	* std_hooks.lua: Remove io.execute uses.
	* AUTHORS: Update to mention lposix.c, modemuncher.c.
	* Makefile.am: Likewise.

2005-02-01  Nathaniel Smith  <njs@codesourcery.com>

	* tests/t_rebuild.at: Beef up test in response to possible
	problems reported by Derek Scherger.

2005-01-31  Nathaniel Smith  <njs@codesourcery.com>

	* rcs_import.cc (store_manifest_edge): Don't try to store deltas
	to the null manifest.
	(import_cvs_repo): Root revision has null manifest, not empty
	manifest.
	* revision.cc (check_sane): More invariants.

2005-01-28  graydon hoare  <graydon@pobox.com>

	* database.{cc,hh}: More netsync speed tweaks.
	* netsync.cc: Likewise.

2005-01-27  Nathaniel Smith  <njs@codesourcery.com>

	* tests/t_restrictions_warn_on_unknown.at: New test.
	* testsuite.at: Add it.

2005-01-27  Derek Scherger  <derek@echologic.com>

	* commands.cc (attr): adjust for subdir; ensure files exist
	* tests/t_attr.at: improve setup description
	* tests/t_attributes.at: improve setup description so that
	testsuite -k attr runs this test; check for attributes on missing
	files
	* tests/t_subdir_attr.at: new test
	* testsuite.at: fix dutch spelling of monotone; call new test

2005-01-27  Nathaniel Smith  <njs@codesourcery.com>

	* change_set.hh (null_id): New function.
	* revision.cc (analyze_manifest_changes): Fix typo, use null_id.
	* tests/t_rebuild.at: Un-XFAIL.

2005-01-27  Nathaniel Smith  <njs@codesourcery.com>

	* tests/t_rebuild.at: Add priority tag.

	* tests/t_cvsimport.at: Be more thorough.

	* rcs_import.cc (store_edge): Rename to...
	(store_manifest_edge): ...this.  Remove revision arguments, and
	remove storing of revision.
	(import_states_recursive): Update accordingly.
	Add 'revisions' argument; update it instead of trying to write
	revisions now.
	(import_states_by_branch): Add 'revisions' argument.
	(import_cvs_repo): Add a stage 3 that writes out the revisions
	accumulated in the 'revisions' vector.

2005-01-27  graydon hoare  <graydon@pobox.com>

	* AUTHORS: Mention Georg.
	* change_set.cc: Null out names which are in null directories.
	* commands.cc (reindex): Remove COLLECTION argument.
	* database.{cc,hh} (get_revision_certs):
	Add brute force "load all certs" method.
	* merkle_tree.{cc,hh}: Modify to use memory rather than disk.
	* netsync.{cc,hh}: Likewise.
	* packet.hh (manifest_edge_analyzer): Kill dead code.

2005-01-26  Nathaniel Smith  <njs@codesourcery.com>

	* mt_version.cc (print_full_version): Include system flavour.

2005-01-26  Nathaniel Smith  <njs@codesourcery.com>

	* tests/t_rebuild.at: New test.
	* testsuite.at: Add it.

2005-01-26  Nathaniel Smith  <njs@codesourcery.com>

	* tests/t_checkout_noop_on_fail.at: Clarify description and XFAIL.

	* tests/t_approval_semantics.at: New TODO.
	* tests/t_monotone_agent.at: New TODO.
	* testsuite.at: Add them.

2005-01-25  Nathaniel Smith  <njs@codesourcery.com>

	* tests/t_checkout_noop_on_fail.at: New test.
	* testsuite.at: Add it.
	(RAW_MONOTONE): Add $PREEXECUTE to definition.

2005-01-25  Nathaniel Smith  <njs@codesourcery.com>

	* change_set.cc (extend_renumbering_from_path_identities): Add
	invariant.
	(extend_renumbering_via_added_files): Likewise.

	* constants.hh (maxbytes, postsz): Remove dead constants.
	(verify_depth): New constant.
	* constants.cc: Likewise.
	* revision.hh (check_sane_history): New function.
	* revision.cc (check_sane_history): Likewise.
	* database.cc (put_revision): Sanity check revision and revision
	history before storing it.
	This breaks cvs import.  Why?

	* update.cc (find_deepest_acceptable_descendent): Remove.
	(acceptable_descendent, calculate_update_set): New functions.
	(pick_update_candidates): Use 'calculate_update_set'.
	* tests/t_update_2.at: Un-XFAIL.
	* tests/t_ambig_update.at: Un-XFAIL.

	* tests/t_no_rename_overwrite.at: New test.
	* tests/t_cdiff.at: New test placeholder.
	* testsuite.at: Add them.
	(MONOTONE): Prefix command line with $PREEXECUTE to e.g. support
	running under Valgrind.

2005-01-25  Matt Johnston  <matt@ucc.asn.au>

	* cert.cc: ignore whitespace when comparing private keys
	from the database and with the lua hook
	* tests/t_lua_privkey.at: new test
	* testsuite.at: run it

2005-01-23  Derek Scherger  <derek@echologic.com>

	* commands.cc (restrict_rename_set): include renames if either
	name is present in restriction
	(calculate_base_revision): remove unused variant
	(calculate_current_revision): remove unsed variable
	(calculate_restricted_revision): remove unsed variable
	(ls_missing): remove unsed variable
	(revert): rewrite with restrictions
	* tests/t_revert.at: test partial reverts adjust MT/work properly
	* tests/t_revert_dirs.at: un-XFAIL
	* tests/t_revert_rename.at: un-XFAIL; revert rename via both names

2005-01-23  Derek Scherger  <derek@echologic.com>

	* tests/t_revert_rename.at: remove extra MONOTONE_SETUP
	attempt revert by both original name and new name

2005-01-23  Derek Scherger  <derek@echologic.com>

	* tests/t_revert_rename.at: New test.
	* testsuite.at: Add it.

2005-01-22  Derek Scherger  <derek@echologic.com>

	* tests/t_revert_dirs.at: New test.
	* testsuite.at: Add it.

2005-01-22  Nathaniel Smith  <njs@codesourcery.com>

	* configure.ac (AC_INIT): Set bug-reporting address to list
	address, rather than Graydon's personal email.
	* diff_patch.cc (normalize_extents): Use it.
	* ui.cc (fatal): Likewise.

	* tests/t_vcheck.at: New priority "todo", tweak descriptive text.

2005-01-22  Nathaniel Smith  <njs@codesourcery.com>

	* tests/t_delete_dir.at: Add more commentary.

	* tests/t_rename_dir_patch.at: New test.
	* tests/t_delete_dir_patch.at: New test.
	* testsuite.at: Add them.

2005-01-22  Nathaniel Smith  <njs@codesourcery.com>

	* change_set.cc (apply_change_set): Add invariants.
	* tests/t_rename_dir_cross_level.at: New test.
	* tests/t_rename_added_in_rename.at: New test.
	* tests/t_rename_conflict.at: New test.
	* testsuite.at: Add them.

2005-01-21  Nathaniel Smith  <njs@codesourcery.com>

	* tests/t_ambig_update.at: Update comments.

	* tests/t_update_2.at: New test from Georg-W. Koltermann
	<Georg.Koltermann@mscsoftware.com>.
	* testsuite.at: Add it.

2005-01-20  Nathaniel Smith  <njs@codesourcery.com>

	* tests/t_lca_1.at: New bug report.
	* testsuite.at: Add it.

2005-01-19  Nathaniel Smith  <njs@codesourcery.com>

	* commands.cc (merge): Improve merge chatter.
	(do_diff): Don't print anything when there are no
	changes.

2005-01-19  Nathaniel Smith  <njs@codesourcery.com>

	* tests/t_db_with_dots.at: New test.
	* testsuite.at: Add it.

2005-01-19  Patrick Mauritz <oxygene@studentenbude.ath.cx>

	* Makefile.am (%.h, package_revision.h, package_full_revision.h):
	Don't update target file if no change has occurred, to reduce
	unnecessary rebuilds.

2005-01-18  Nathaniel Smith  <njs@codesourcery.com>

	* rcs_import.cc (cvs_key): Initialize struct tm to all zeros, to
	stop garbage sneaking in -- thanks to Zack Weinberg for pointing
	this out.  Also, handle 2 digit years properly on WIN32.

2005-01-18  Nathaniel Smith  <njs@codesourcery.com>

	* rcs_import.cc: Remove tabs.

2005-01-19  Matt Johnston  <matt@ucc.asn.au>

	* database.cc: Pass filename to check_sqlite_format_version as a
	fs::path, so that it doesn't get passed as a freshly created fs::path
	with default checker (which disallows '.foo' path components)

2005-01-19  Nathaniel Smith  <njs@codesourcery.com>

	* netsync.cc (session, process_confirm_cmd, dispatch_payload):
	Back out some over-zealous changes that broke netsync
	compatibility.  Probably should redo later, when have a chance to
	bump netsync protocol number, but we're not ready for that now.

2005-01-19  Nathaniel Smith  <njs@codesourcery.com>

	* tests/t_subdir_revert.at: New test.
	* tests/t_subdir_rename.at: New test.
	* testsuite.at: Add them.

2005-01-18  Nathaniel Smith  <njs@codesourcery.com>

	* tests/t_subdir_add.at: New test.
	* tests/t_subdir_drop.at: New test.
	* testsuite.at: Add them.
	* tests/t_delete_dir.at: Implement it.

2005-01-19  Nathaniel Smith  <njs@codesourcery.com>

	* netcmd.cc: Remove tabs.

2005-01-19  Nathaniel Smith  <njs@codesourcery.com>

	* merkle_tree.cc: Remove tabs.

2005-01-18  Nathaniel Smith  <njs@codesourcery.com>

	* rcs_import.cc (cvs_key): Initialize struct tm to all zeros, to
	stop garbage sneaking in -- thanks to Zack Weinberg for pointing
	this out.  Also, handle 2 digit years properly on WIN32.

2005-01-18  Nathaniel Smith  <njs@codesourcery.com>

	* rcs_import.cc: Remove tabs.

2005-01-18  Nathaniel Smith  <njs@codesourcery.com>

	* monotone.texi: Undocument mcerts, fcerts; rename rcerts to
	certs.
	* monotone.1: Likewise.

2005-01-18  Nathaniel Smith  <njs@codesourcery.com>

	* commands.cc (restrict_rename_set): Fix types to compile with old
	rename_set gunk removed.
	Alter logic to yell if a rename crosses the restriction boundary,
	rather than silently ignore it.

2005-01-19  graydon hoare  <graydon@pobox.com>

	* commands.cc: Fix up some merge breakage.
	* tests/t_add_dot.at: Un-XFAIL.
	* testsuite.at: Run "setup ." before "db init".

2005-01-09  Derek Scherger  <derek@echologic.com>

	* commands.cc (get_path_rearrangement): new function/signature for
	splitting restricted rearrangements
	(calculate_restricted_revision): use it and update to work
	similarly to calculate_current_revision
	(trusted): call app.initialize(false)
	(ls_missing): adjust for new get_path_rearrangement
	(attr): call app.initialize(true)
	(diff): merge cleanup
	(lca, lcad, explicit_merge): call app.initialize(false)
	* app_state.cc (constructor): set database app state
	(load_rcfiles): add required booleans
	* lua.{cc,hh} (load_rcfile): add required boolean
	* tests/t_add.at:
	* tests/t_diff_added_file.at:
	* tests/t_disapprove.at:
	* tests/t_drop_missing.at:
	* tests/t_heads.at:
	* tests/t_heads_discontinuous_branch.at:
	* tests/t_i18n_file.at:
	* tests/t_log_nonexistent.at:
	* tests/t_merge_add_del.at:
	* tests/t_netsync.at:
	* tests/t_netsync_pubkey.at:
	* tests/t_netsync_single.at:
	* tests/t_persistent_server_keys.at:
	* tests/t_persistent_server_revision.at:
	* tests/t_remerge.at:
	* tests/t_tags.at:
	* tests/t_update_missing.at:
	* tests/t_update_to_revision.at: add --message option to commits
	* tests/t_merge2_add.at:
	* tests/t_merge2_data.at:
	* tests/t_netsync_unrelated.at: create working directory with new
	setup command
	* tests/t_erename.at: update for revisions
	* tests/t_no_change_deltas.at: add --revision options to diff
	* tests/t_restrictions.at: remove some cruft and update to work
	with revisions
	* tests/t_subdirs.at: pass correct --rcfile and --db options from
	within subdir
	* testsuite.at (REVERT_TO): remove MT dir before checkout, which
	now fails if MT exists, replace checkout MT/options with old
	MT/options
	(COMMIT): add --message option to commit macro
	* work.cc (read_options_map): don't overwrite option settings when
	reading options map so that command line settings take precedence

2005-01-18  Nathaniel Smith  <njs@codesourcery.com>

	* netsync.cc: Partially fix comment (s/manifest/revision/ etc.).
	(dispatch_payload): Ignore mcert and fcert refinement requests,
	instead of dying on them.  Hack, but I think it should let this
	netsync continue to interoperate with old netsync...

2005-01-18  Nathaniel Smith  <njs@codesourcery.com>

	* vocab.hh: Remove file<cert>.
	* vocab.cc: Likewise.
	* packet_types.hh: Remove file.
	* Makefile.am (MOST_SOURCES): Remove packet_types.hh and mac.hh.

2005-01-18  Nathaniel Smith  <njs@codesourcery.com>

	* netsync.cc (process_confirm_cmd): Don't try refining mcert and
	fcert trees.
	Remove other dead/pointless code.

2005-01-18  Nathaniel Smith  <njs@codesourcery.com>

	* database.hh: Remove file cert stuff.
	* netsync.cc (data_exists): We don't have file/manifest certs.
	(load_data): Likewise.

2005-01-18  Nathaniel Smith  <njs@codesourcery.com>

	* netsync.cc (process_data_cmd): Ignore file/manifest certs.

	* database.cc (struct valid_certs): Don't support file certs.
	(rehash): No file certs.
	(file_cert_exists): Remove.
	(put_file_cert): Remove.
	(get_file_certs): Remove.

2005-01-18  Nathaniel Smith  <njs@codesourcery.com>

	* packet.cc (class delayed_manifest_cert_packet):
	(class delayed_file_cert_packet): Remove.
	(packet_db_writer::consume_file_cert, consume_manifest_cert)
	(packet_writer::consume_file_cert, consume_manifest_cert)
	Remove.
	(struct feed_packet_consumer): Don't support mcert/fcert packets.
	(extract_packets): Likewise.
	(packet_roundabout_test): Test revision certs, not manifest/file
	certs.

	* packet.hh (packet_consumer::consume_file_cert):
	(packet_consumer::consume_manifest_cert):
	(packet_writer::consume_file_cert):
	(packet_writer::consume_manifest_cert):
	(packet_db_writer::consume_file_cert):
	(packet_db_writer::consume_manifest_cert):
	Remove.

	* lua.hh (hook_get_file_cert_trust): Remove.
	* lua.cc (hook_get_file_cert_trust): Remove.

2005-01-18  Nathaniel Smith  <njs@codesourcery.com>

	* cert.hh (erase_bogus_certs): Re-add manifest cert version.

	* monotone.texi (Hook Reference): Remove documentation of
	get_{file,manifest}_cert_trust.

2005-01-18  Nathaniel Smith  <njs@codesourcery.com>

	* cert.cc (erase_bogus_certs): Re-add manifest cert version.
	(bogus_cert_p): Likewise.

2005-01-18  Nathaniel Smith  <njs@codesourcery.com>

	* cert.hh (rename_edge):
	(rename_set):
	(calculate_renames):
	(rename_cert_name): Remove.
	(cert_file_comment):
	(cert_manifest_comment): Remove.
	(erase_bogus_certs): Remove manifest and file versions.
	* cert.cc (rename_cert_name): Remove.
	(bogus_cert_p): Remove manifest<cert> and file<cert> variants.
	(erase_bogus_certs): Likewise.
	(put_simple_manifest_cert):
	(put_simple_file_cert):
	(cert_file_comment): Remove.

	* commands.cc (fcerts): Remove.
	(mcerts): Likewise.
	(rcerts): Rename to...
	(certs): ...this.  s/revision certs/certs/ in help text.
	(trusted): s/revision cert/cert/.
	(ls_certs): Don't special-case rename certs.

2005-01-18  Nathaniel Smith  <njs@codesourcery.com>

	* tests/t_vcheck.at: Fix AT_XFAIL_IF typo.

2005-01-18  Nathaniel Smith  <njs@codesourcery.com>

	* monotone.texi (Reserved Certs): Remove 'vcheck'.
	(Key and Cert): Remove 'vcheck'.
	(Accidental collision): Likewise.
	(Commands): Likewise.
	* tests/t_vcheck.at: Add note about manual having useful stuff for
	when vcheck is re-added.

2005-01-18  Nathaniel Smith  <njs@codesourcery.com>

	* mac.hh:
	* cert.cc (vcheck_cert_name):
	(calculate_vcheck_mac):
	(cert_manifest_vcheck
	(check_manifest_vcheck):
	* cert.hh (cert_manifest_vcheck):
	(check_manifest_vcheck):
	* constants.cc (constants::vchecklen):
	* constants.hh (constants::vchecklen):
	* commands.cc (vcheck):
	Remove.

	* tests/t_vcheck.at: New test.
	* testsuite.at: Call it.

2005-01-18  Nathaniel Smith  <njs@codesourcery.com>

	* ROADMAP: Remove 'upgrade to sqlite3' todo item.

2005-01-18  Nathaniel Smith  <njs@codesourcery.com>

	* commands.cc (tag):
	(testresult):
	(approve):
	(disapprove):
	(comment):
	(fload):
	(fmerge):
	(cat):
	(rcs_import): Change grouping for "--help" display, to make more
	informative.
	(rcs_import): Also add more details to help text.

2005-01-17  Nathaniel Smith  <njs@codesourcery.com>

	* diff_patch.cc (normalize_extents): Add missing ')'.

2005-01-17  Nathaniel Smith  <njs@codesourcery.com>

	* tests/t_update_1.at: New test.
	* testsuite.at: Call it.

2005-01-11  Nathaniel Smith  <njs@codesourcery.com>

	* diff_patch.cc (normalize_extents): Add warning for anyone who
	manages to trigger the untested part of the normalization code.

2005-01-14  Christian Kollee <stuka@pestilenz.org>

	* search for and link with sqlite3 when --bundle-sqlite=no

2005-01-12  Derek Scherger  <derek@echologic.com>

	* tests/t_ambig_update.at: add comments from discussion on irc
	* tests/t_status_missing.at: new test
	* testsuite.at: include it

2005-01-10  graydon hoare  <graydon@pboox.com>

	* commands.cc (explicit_merge): Tweak merge message.
	* database.cc (check_sqlite_format_version): New function.
	(database::sql): Call it.
	* sqlite/pager.hh (SQLITE_DEFAULT_PAGE_SIZE): Adjust to 8192.
	(SQLITE_MAX_PAGE_SIZE): Adjust to 65536.
	* schema_migration.cc: Post-merge cleanup.
	* Makefile.am: Likewise.

2005-01-10  Christof Petig <christof@petig-baender.de>

	* sqlite/*: SQLite 3.0.8 CVS import
	* database.{cc,hh}:
	* schema_migration.{cc,hh}: convert to use the SQLite3 API

	This does not yet use any of the more sophisticated API features
	of SQLite3 (query parameters, BLOBs), so there is plenty of room
	for optimization. This also does not change the schema (i.e.
	still uses base64 encoded values in tables)

2005-01-17  graydon hoare  <graydon@pobox.com>

	* AUTHORS: Mention Wojciech and Neil.
	* revision.cc (calculate_ancestors_from_graph): Make non-recursive.

2005-01-17  Wojciech Miłkowski  <wmilkowski@interia.pl>

	* std_hooks.lua: Teach about meld.

2005-01-17  Neil Conway  <neilc@samurai.com>

	* diff_patch.cc: add a new context diff hunk consumer. Rename
	unidiff() to make_diff().
	* diff_patch.hh: Rename unidiff() to make_diff().
	* command.cc: Add new "cdiff" command, and refactor "diff" to
	invoke a common subroutine that is parameterized on the diff
	type. Unrelated change: make a branch-based checkout default to
	using the same directory name as the branch name, unless a
	branch is specified.

2005-01-17  graydon hoare  <graydon@pobox.com>

	* cryptopp/osrng.cpp (NonblockingRng::GenerateBlock):
	Bring forward patch lost in cryptopp 5.2 upgrade.
	* revision.cc (add_bitset_to_union)
	(calculate_ancestors_from_graph): New functions.
	(erase_ancestors)
	(is_ancestor): Rewrite.
	* cert.cc (get_branch_heads): Rewrite.
	* database.{cc,hh} (get_heads): Remove
	(get_revision_ancestry): Use multimap.
	(install_views): Disable.
	Remove everything related to the trust views. Too slow.
	Also tidy up whitespace formatting in sqlite3 code.
	* views.sql: Clear out all views.
	* commands.cc: Adapt to using multimap for ancestry.
	* AUTHORS: Mention Faheem and Christian.

2005-01-17  Faheem Mitha  <faheem@email.unc.edu>

	* debian/control: Fix up build depends.

2005-01-17  Ulrich Drepper  <drepper@redhat.com>

	* acinclude.m4 (AC_CHECK_INADDR_NONE): Fix quoting.
	* Makefile.am (EXTRA_DIST): Add sqlite/keywordhash.c.

2005-01-14  Christian Kollee  <stuka@pestilenz.org>

	* search for and link with sqlite3 when --bundle-sqlite=no

2005-01-12  Derek Scherger  <derek@echologic.com>

	* tests/t_ambig_update.at: add comments from discussion on irc
	* tests/t_status_missing.at: new test
	* testsuite.at: include it

2005-01-10  graydon hoare  <graydon@pboox.com>

	* commands.cc (explicit_merge): Tweak merge message.
	* database.cc (check_sqlite_format_version): New function.
	(database::sql): Call it.
	* sqlite/pager.hh (SQLITE_DEFAULT_PAGE_SIZE): Adjust to 8192.
	(SQLITE_MAX_PAGE_SIZE): Adjust to 65536.
	* schema_migration.cc: Post-merge cleanup.
	* Makefile.am: Likewise.

2005-01-10  Christof Petig  <christof@petig-baender.de>

	* sqlite/*: SQLite 3.0.8 CVS import
	* database.{cc,hh}:
	* schema_migration.{cc,hh}: convert to use the SQLite3 API

	This does not yet use any of the more sophisticated API features
	of SQLite3 (query parameters, BLOBs), so there is plenty of room
	for optimization. This also does not change the schema (i.e.
	still uses base64 encoded values in tables)

2005-01-11  Nathaniel Smith  <njs@codesourcery.com>

	* tests/t_migrate_schema.at: Switch to using pre-dumped db's, make
	it work, un-XFAIL it.

2005-01-11  Nathaniel Smith  <njs@codesourcery.com>

	* tests/t_persistent_server_keys_2.at: XFAIL it, add commentary on
	solution.

2005-01-11  Nathaniel Smith  <njs@codesourcery.com>

	* tests/t_persistent_server_keys_2.at: New test.
	* testsuite.at: Add it.

2005-01-06  Nathaniel Smith  <njs@codesourcery.com>

	* schema_migration.cc (migrate_monotone_schema): Add comment
	pointing to t_migrate_schema.at.
	* tests/t_migrate_schema.at: Implement, mostly.  (Still broken.)

	* tests/t_heads_discontinuous_branch.at: Remove urgency
	annotation.
	* tests/t_netsync_nocerts.at: Add urgency annotation.

	* testsuite.at: Add UNGZ, UNGZB64 macros.
	* tests/t_fmerge.at: Use them.

2005-01-05  Nathaniel Smith  <njs@codesourcery.com>

	* schema_migration.cc: Update comment about depot code.
	(migrate_depot_split_seqnumbers_into_groups):
	(migrate_depot_make_seqnumbers_non_null):
	(migrate_depot_schema): Remove; all are dead code.

2005-01-05  Nathaniel Smith  <njs@codesourcery.com>

	* schema_migration.cc: Remove tabs.

2005-01-05  Nathaniel Smith  <njs@codesourcery.com>

	* tests/t_check_same_db_contents.at: Uncapitalize title to unbreak
	testsuite.

	* revision.cc (is_ancestor): Add FIXME comment.
	(erase_ancestors): New function.
	* revision.hh (erase_ancestors): Prototype it.
	* cert.cc (get_branch_heads): Call it.
	* tests/t_heads_discontinuous_branch.at: Un-XFAIL it.

	* revision.cc (find_subgraph_for_composite_search): Ignore null
	revision ids.
	* commands.cc (try_one_merge): Add invariant - never create merges
	where the left parent is an ancestor or descendent of the right.
	(explicit_merge): Same check.
	(propagate): Handle cases where no merge is necessary.  Also, make
	generated log message more readable.

	* tests/t_propagate_desc.at: Un-XFAIL it.
	* tests/t_propagate_anc.at: Un-XFAIL it.  Use new
	CHECK_SAME_DB_CONTENTS macros.
	* testsuite.at: Move t_check_same_db_contents.at to run before
	propagation tests.  Make CHECK_SAME_DB_CONTENTS more thorough.

	* tests/t_dump_load.at: Implement test.

2005-01-05  Nathaniel Smith  <njs@codesourcery.com>

	* tests/t_check_same_db_contents.at: New test.
	* testsuite.at: Add it.
	(CHECK_SAME_DB_CONTENTS): New macro.

2005-01-04  Nathaniel Smith  <njs@codesourcery.com>

	* cert.cc: Remove tabs.
	* revision.hh: Likewise.

2005-01-04  Nathaniel Smith  <njs@codesourcery.com>

	* tests/t_propagate_anc.at: Also check the case where we're
	propagating a non-strict ancestor, i.e. the heads are actually
	equal.

2005-01-04  Nathaniel Smith  <njs@codesourcery.com>

	* database.cc (get_revision_parents): Add invariant.
	(get_revision_children): Likewise.
	(get_revision): Likewise.
	(put_revision): Likewise.

	* tests/t_merge_ancestor.at: New test.
	* tests/t_propagate_desc.at: Likewise.
	* tests/t_propagate_anc.at: Likewise.
	* testsuite.at: Call them.

2005-01-04  Nathaniel Smith  <njs@codesourcery.com>

	* tests/t_netsync_diffbranch.at: Add priority, add description of
	problem and solution.
	Also, XFAIL it.
	* tests/t_netsync_unrelated.at: Add reference to discussion.
	* tests/t_cmdline_options.at: Remove priority marking from
	non-bug.
	* tests/t_checkout_dir.at: XFAIL when run as root.

	* tests/t_netsync_nocerts.at: New test.
	* testsuite.at: Call it.

2005-01-03  Matt Johnston  <matt@ucc.asn.au>

	* tests/t_netsync_diffbranch.at: add a new test for pulling a branch
	with a parent from a different branch.
	* testsuite.at: add it

2005-01-02  Derek Scherger  <derek@echologic.com>

	* commands.cc (log_certs): new function
	(log) add Ancestor: and Branch: entries to output; use above new
	function
	* tests/t_cross.at: update to work with changesets

2004-12-30  graydon hoare  <graydon@pobox.com>

	* constants.cc (netcmd_current_protocol_version): Set to 3.
	* tests/t_crlf.at: New test of crlf line encodings.
	* testsuite.at: Call it.
	* monotone.spec: Note 0.16 release.

2004-12-30  graydon hoare  <graydon@pobox.com>

	* win32/get_system_flavour.cc: Fix little compile bugs.

2004-12-30  Julio M. Merino Vidal  <jmmv@menta.net>

	* change_set.{cc,hh}: Add the has_renamed_file_src function in
	change_set::path_rearrangement.
	* commands.cc: Make the 'log' command show nothing for renamed or
	deleted files (when asked to do so) and stop going backwards in
	history when such condition is detected; they don't exist any more,
	so there is no point in showing history (and could drive to incorrect
	logs anyway).
	* tests/t_log_nonexistent.at: New check to verify previous.
	* testsuite.at: Add it.

2004-12-30  graydon hoare  <graydon@pobox.com>

	* Makefile.am: Clean full testsuite directory and full-version.
	* configure.ac: Bump version number.
	* po/monotone.pot: Regenerate.
	* NEWS: Describe new release.

2004-12-29  Julio M. Merino Vidal  <jmmv@menta.net>

	* tests/t_cmdline_options.at: New test for previous: ensure that
	monotone is actually checking for command line correctness.
	* testsuite.at: Add it.

2004-12-29  Julio M. Merino Vidal  <jmmv@menta.net>

	* monotone.cc: Verify that the command line is syntactically correct
	as regards to options (based on error codes from popt).

2004-12-29  Matt Johnston  <matt@ucc.asn.au>

	* tests/t_drop_rename_patch.at: A test to check that deltas on
	renamed files are included in concatenate_change_sets, if there was a
	deletion of a file with the same name as the rename src.
	* testsuite.at: add it

2004-12-29  graydon hoare  <graydon@pobox.com>

	* AUTHORS: Add Jordi.
	* change_set.{cc,hh}: Make sanity helpers const.
	(normalize_change_set): Drop a->a deltas.
	(merge_change_sets): Call normalize.
	(invert_change_set): Likewise.
	* revision.cc
	(find_subgraph_for_composite_search): New fn.
	(calculate_composite_change_set): Call it.
	(calculate_change_sets_recursive): Use results.
	* tests/t_no_change_deltas.at: Fix.

2004-12-29  graydon hoare  <graydon@pobox.com>

	* change_set.cc: Fix unit tests to satisfy sanity checks.
	* std_hooks.lua: Fix status checking on external merges.

2004-12-29  Matt Johnston  <matt@ucc.asn.au>

	* change_set.{cc,hh}: Take account of files which are the
	destination of a rename_file operation, when examining
	file deletions. Added helper methods to clean up related code.

2004-12-29  Matt Johnston  <matt@ucc.asn.au>

	* change_set.cc: added a sanity check for deltas with same src/dst,
	and deleted files with deltas.

2004-12-29  Matt Johnston  <matt@ucc.asn.au>

	* testsuite.at, tests/t_netsync_single.at: don't use -q with
	killall since it isn't portable.

2004-12-28  Julio M. Merino Vidal  <jmmv@menta.net>

	* commands.cc: Make the 'log' command show all affected files
	in each revision in a nice format (easier to read than what
	'cat revision' shows).

2004-12-28  Julio M. Merino Vidal  <jmmv@menta.net>

	* commands.cc: Change the order used by the 'log' command to show
	affected files so that it matches the order in which these changes
	really happen.  Otherwise, a sequence like "rm foo; mv bar foo;
	patch foo" could be difficult to understand by the reader.

2004-12-28  Jordi Vilalta Prat  <jvprat@wanadoo.es>

	* monotone.texi: Fix a typo: "not not" should be "not".

2004-12-28  Julio M. Merino Vidal  <jmmv@menta.net>

	* commands.cc: Make the 'log' command show all affected files
	in each revision in a nice format (easier to read than what
	'cat revision' shows).

2004-12-28  graydon hoare  <graydon@pobox.com>

	* AUTHORS: Add various recent authors.

2004-12-28  Badai Aqrandista <badaiaqrandista@hotmail.com>

	* debian/*: Fix up for package building.

2004-12-28  graydon hoare  <graydon@pobox.com>

	* change_set.{cc,hh}: Add sanity checking, rework
	some of concatenation logic to accomodate.
	* revision.{cc,hh}: Likewise.
	Teach about generalized graph rebuilding.
	* database.cc (delete_existing_revs_and_certs): New fn.
	* commands.cc (db rebuild): New command.
	(db fsck) New command.
	* sanity.{cc,hh} (relaxed): New flag.
	* work.cc: Use new concatenation logic.

2004-12-25  Julio M. Merino Vidal  <jmmv@menta.net>

	* commands.cc: During 'log', print duplicate certificates (by
	different people) in separate lines, rather than showing them
	together without any spacing.  While here, homogenize new lines
	in other messages as well; this also avoids printing some of
	them in case of missing certificates).

2004-12-24  Nathaniel Smith  <njs@codesourcery.com>

	* tests/t_disapprove.at: Enable previously disabled test.

	* tests/t_no_change_deltas.at: New test.
	* testsuite.at: Call it.

2004-12-23  Nathaniel Smith  <njs@codesourcery.com>

	* win32/read_password.c: Remove unused file.

2004-12-22  Julio M. Merino Vidal  <jmmv@menta.net>

	* commands.cc: Verify that the key identifier passed to the pubkey
	and privkey commands exists in the database.  Otherwise exit with
	an informational message instead of an exception.

2004-12-20  Matt Johnston  <matt@ucc.asn.au>

	* keys.cc: don't cache bad passphrases, so prompt for a correct
	password if the first ones fail.

2004-12-19  Matt Johnston  <matt@ucc.asn.au>

	* commands.cc: print out author/date next to ambiguous revision
	lists from selectors.

2004-12-19  Julio M. Merino Vidal  <jmmv@menta.net>

	* testsuite.at:
	* tests/t_fmerge.at:
	* tests/t_netsync.at:
	* tests/t_netsync_single.at:
	* tests/t_revert.at:
	* tests/t_tags.at: Avoid usage of test's == operator.  It's a
	GNUism and causes unexpected failures in many tests.  The correct
	operator to use is just an equal sign (=).
	* tests/t_renamed.at: Don't use cp's -a flag, which is not
	supported by some implementations of this utility (such as the
	one in NetBSD).  Try to add some of its funcionality by using
	the -p flag, although everything could be fine without it.
	* tests/t_unidiff.at: Discard patch's stderr output.  Otherwise
	it's treated as errors, but NetBSD's patch uses it to print
	informative messages.

2004-12-19  Julio M. Merino Vidal  <jmmv@menta.net>

	* tests/t_scan.at: Instead of running sha1sum, use a prestored
	manifest file to do the verification.  This avoids problems in
	systems that do not have the sha1sum tool, like NetBSD.

2004-12-19  Julio M. Merino Vidal  <jmmv@menta.net>

	* Makefile.am: Remove obsolete --with-bundled-adns flag from
	DISTCHECK_CONFIGURE_FLAGS.

2004-12-18  Nathaniel Smith  <njs@codesourcery.com>

	* tests/t_checkout_dir.at: Make the test directory chdir'able
	again after the test.
	* tests/t_delete_dir.at: Add trailing newline.

	* tests/t_dump_load.at: New bug report.
	* tests/t_migrate_schema.at: Likewise.
	* testsuite.at: Call them.

2004-12-18  Nathaniel Smith  <njs@codesourcery.com>

	* change_set.hh: Remove obsolete comment.

2004-12-18  Nathaniel Smith  <njs@codesourcery.com>

	* tests/t_delete_dir.at: New bug report.
	* testsuite.at: Call it.

2004-12-18  Julio M. Merino Vidal  <jmmv@menta.net>

	* commands.cc: Homogenize help message for 'ls' with the one shown
	by 'list'.

2004-12-18  Julio M. Merino Vidal  <jmmv@menta.net>

	* ChangeLog: Add missing entries for several modifications I did
	in December 6th and 3rd.

2004-12-18  Julio M. Merino Vidal  <jmmv@menta.net>

	* tests/t_checkout_dir.at: New test triggering the bug I fixed
	  previously in the checkout command, verifying that directory
	  creation and chdir succeed.
	* testsuite.at: Add new test.

2004-12-18  Nathaniel Smith  <njs@codesourcery.com>

	* ChangeLog: Add log entry for <jmmv@menta.net>'s last change.
	* std_hooks.lua: Check exit status of external merge commands.

2004-12-18  Julio M. Merino Vidal  <jmmv@menta.net>

	* commands.cc: Include cerrno, cstring,
	boost/filesystem/exception.hpp.
	(checkout): Verify that directory creation and chdir succeeded.

2004-12-18  Nathaniel Smith  <njs@codesourcery.com>

	* diff_patch.cc (struct hunk_offset_calculator): Remove dead
	code.  (I believe it was used by the old, non-extent-based
	merging.)
	(calculate_hunk_offsets): Likewise.
	(struct hunk_consumer): Move next to rest of unidiff code.
	(walk_hunk_consumer): Likewise.

2004-12-18  Matt Johnston <matt@ucc.asn.au>

	* change_set.cc (concatenate_change_sets): Be more careful checking
	whether to discard deltas for deleted files (in particular take
	care when files are removed then re-added) - fixes tests
	t_patch_drop_add, t_add_drop_add.at, t_add_patch_drop_add,
	t_merge2_add_drop_add
	* change_set.cc (project_missing_deltas): don't copy deltas
	for deleted files, and handle the case where src file ids vary when
	files are added/removed. (fixes t_patch_vs_drop_add)
	* t_patch_drop_add.at, t_add_drop_add.at, t_add_patch_drop_add.at,
	  t_merge2_add_drop_add.at, t_patch_vs_drop_add.t: don't expect
	to fail any more.

2004-12-17  Nathaniel Smith  <njs@codesourcery.com>

	* tests/t_persistent_server_keys.at:
	* tests/t_attr.at:
	* tests/t_patch_vs_drop_add.at:
	* tests/t_merge2_add_drop_add.at:
	* tests/t_add_drop_add.at:
	* tests/t_add_patch_drop_add.at:
	* tests/t_patch_drop_add.at: Remove priority notes, since these
	are no longer bugs.

2004-12-17  graydon hoare  <graydon@pobox.com>

	* tests/t_merge_2.at: Works now, remove xfail.

2004-12-17  graydon hoare  <graydon@pobox.com>

	* tests/t_merge_1.at: Remove AT_CHECK(false) and xfail.
	* tests/t_fdiff_normalize.at: New test.
	* testsuite.at: Call it.
	* diff_patch.cc (normalize_extents): Fix the normalize bug.
	* revision.{cc,hh} (construct_revisions): Rename to prepare for
	next rebuild-the-graph migration.
	* commands.cc (db): Change call name.

2004-12-16  Joel Rosdahl  <joel@rosdahl.net>

	* revision.cc (is_ancestor): Use std::queue for the queue.

2004-12-14  Joel Rosdahl  <joel@rosdahl.net>

	Generalize the explicit_merge command with an optional ancestor
	argument:
	* revision.cc (is_ancestor): New method.
	* revision.hh (is_ancestor): Add prototype.
	* commands.cc (try_one_merge): Add ancestor argument. Empty
	ancestor means use ancestor from find_common_ancestor_for_merge.
	(merge): Pass empty ancestor to try_one_merge.
	(propagate): Likewise.
	(explicit_merge): Add optional ancestor argument.
	* monotone.texi: Document new explicit_merge argument.

2004-12-13  Joel Rosdahl  <joel@rosdahl.net>

	* tests/t_merge_2.at: New test triggering a bad merge.
	* testsuite.at: Add new test.

2004-12-13  Joel Rosdahl  <joel@rosdahl.net>

	* revision.cc (find_least_common_ancestor): Add a missing "return
	true;" that mysteriously was removed in
	c853237f9d8d155431f88aca12932d2cdaaa31fe.

2004-12-13  Joel Rosdahl  <joel@rosdahl.net>

	* revision.cc (find_least_common_ancestor): Remove unused variable.
	* commands.cc (lca): Correct negative status text.
	* commands.cc (update): Use GNU style braces.

2004-12-12  graydon hoare  <graydon@pobox.com>

	* commands.cc: Fix bug reported in t_attr.at
	* tests/t_attr.at: Remove xfail.
	* change_set.cc: Change unit tests syntax.
	(read_change_set): Assert complete read.
	* revision_ser.cc (read_revision_set): Likewise.
	* os_specific.hh: Drop obsolete file.

2004-12-12  Joel Rosdahl  <joel@rosdahl.net>

	* revision.cc (find_least_common_ancestor): New function for
	finding the vanilla LCA.
	* revision.hh: Added prototype for find_least_common_ancestor.
	* commands.cc (update): Use find_least_common_ancestor for finding
	a common ancestor.
	* commands.cc (diff): Likewise.
	* revision.cc (find_common_ancestor): Rename to...
	(find_common_ancestor_for_merge): ...this, for clarity.
	* revision.hh: find_common_ancestor -->
	find_common_ancestor_for_merge.
	* commands.cc (try_one_merge): Call find_common_ancestor_for_merge
	to find ancestor.
	* commands.cc (lcad): Rename lca command to lcad.
	* commands.cc (lca): New command for finding the vanilla LCA.

2004-12-12  Nathaniel Smith  <njs@codesourcery.com>

	* tests/t_persistent_server_keys.at: Actually test what it's
	supposed to.  Also, un-XFAIL it, since now it seems to pass.

2004-12-12  Nathaniel Smith  <njs@codesourcery.com>

	* tests/t_persistent_server_keys.at: New test.

	* testsuite.at: Call it.
	* tests/t_persistent_server_revision.at: Fix typo.

2004-12-12  Nathaniel Smith  <njs@codesourcery.com>

	* tests/t_persistent_server_revision.at: New test.
	* testsuite.at: Call it.  Tweak NETSYNC macros in support of it.

2004-12-11  Nathaniel Smith  <njs@codesourcery.com>

	* lua.hh (add_rcfile): Add 'required' argument.
	* lua.cc (add_rcfile): Implement it.  Simplify error checking
	logic while I'm there...
	* monotone.cc (cpp_main): Pass new argument to add_rcfile.

	* tests/t_rcfile_required.at: New test.
	* testsuite.at: Call it.
	Revamp netsync support macros, to allow long-running servers.
	Make netsync-killer try first with -TERM, in case that plays nicer
	with gcov.

2004-12-11  Nathaniel Smith  <njs@codesourcery.com>

	* lua.hh: Remove tabs.

2004-12-11  Nathaniel Smith  <njs@codesourcery.com>

	* monotone.texi: Document explicit_merge.

2004-12-11  Nathaniel Smith  <njs@codesourcery.com>

	* Makefile.am: Redo full-revision support again, to properly
	handle 'make dist' and caching.  Hopefully.

2004-12-11  Nathaniel Smith  <njs@codesourcery.com>

	* monotone.texi (File Attributes): Rewrite for new .mt-attrs
	syntax.

2004-12-11  Nathaniel Smith  <njs@codesourcery.com>

	* tests/t_attr.at: New test.
	* testsuite.at: Call it.

2004-12-11  Nathaniel Smith  <njs@codesourcery.com>

	* commands.cc (trusted): Print spaces between key ids.

	* lua.cc (add_rcfile): Errors while loading a user-provided rc
	file are naughtiness, not oopses.

2004-12-11  Nathaniel Smith  <njs@codesourcery.com>

	* commands.cc (commands::explain_usage): Use split_into_lines to
	do formatting of per-command usage; allow multi-line
	descriptions.
	(trusted): New command.
	* monotone.texi (Key and Cert): Document 'trusted' command.
	* tests/t_trusted.at: New test.
	* testsuite.at: Change get_revision_cert_trust to support
	t_trusted.at.  Call t_trusted.at.

2004-12-11  Derek Scherger  <derek@echologic.com>

	* app_state.{cc,hh} (restriction_includes): renamed from
	in_restriction to be less obscure; use path_set rather than
	set<file_path>
	* commands.cc
	(restrict_path_set):
	(restrict_rename_set):
	(restrict_path_rearrangement):
	(calculate_restricted_revision): new restriction functions
	(restrict_patch_set): remove old restrictions machinery
	(status): call calculate_restricted_revision
	(ls_tags): call app.initialize
	(unknown_itemizer): restriction_includes renamed
	(ls_unknown): call calculate_restricted_revision
	(ls_missing): rework for restrictions
	(commit): switch to --message option, optional paths and preserve
	restricted work
	(diff): allow restrictions for zero and one arg variants
	(revert): note some work left to do
	* manifest.{cc,hh} (build_manifest_map): hide unused things
	(build_restricted_manifest_map): new function
	* transforms.{cc,hh} (calculate_ident): clean up merge artifacts
	* work.cc (read_options_map): merge cleanup to preserve command
	line options

2004-12-10  Nathaniel Smith  <njs@codesourcery.com>

	* Makefile.am (package_full_revision.txt): Redo Joel Rosdahl
	<joel@rosdahl.net>'s change below after it got clobbered by
	merge.

2004-12-10  Nathaniel Smith  <njs@codesourcery.com>

	* commands.cc (log): Synopsize optional 'file' argument, and
	describe both arguments in help description.

2004-12-10  Matt Johnston  <matt@ucc.asn.au>

	* cert.cc: Added priv_key_exists() function
	* commands.cc, rcs_import.cc: use new privkey functions
	* netsync.cc: change some bits that were missed

2004-12-09  Derek Scherger  <derek@echologic.com>

	* .mt-nonce: delete obsolete file
	* change_set.cc (merge_deltas): add file paths in call to
	try_to_merge_files
	* commands.cc (propagate): add progress logging similar to merge
	* diff_patch.{cc,hh} (try_to_merge_files): add file paths to
	merge2 and merge3 hooks; add logging of paths before calling merge
	hooks
	* lua.{cc,hh} (hook_merge2, hook_merge3): add file paths to merge
	hooks
	* std_hooks.lua (merge2, merge3, merge2_xxdiff_cmd,
	merge3_xxdiff_cmd): pass file paths to xxdiff for use as titles
	* testsuite.at (MONOTONE_SETUP): add paths to merge2 hook

2004-12-09  Matt Johnston  <matt@ucc.asn.au>

	* cert.cc, cert.hh, lua.cc, lua.hh, netsync.cc:
	Added a new get_priv_key(keyid) lua hook to retrieve
	a private key from ~/.monotonerc

2004-12-09  Matt Johnston  <matt@ucc.asn.au>

	* change_set.cc: Don't include patch deltas on files which
	are being deleted in changesets. (partial fix for bug
	invoked by t_merge_add_del.at)

2004-12-09  Matt Johnston  <matt@ucc.asn.au>

	* configure.ac,Makefile.am: Fix iconv and intl
	handling so that the libraries are used (required for OS X).

2004-12-09  Nathaniel Smith  <njs@codesourcery.com>

	* Makefile.am (BUILT_SOURCES_NOCLEAN): add 'S'.

	* netsync.cc (session): Make ticker pointers into auto_ptr's.  Add
	cert and revision tickers.
	(session::session): Initialize new tickers.
	(session::note_item_sent): New method.  Increment tickers.
	(session::note_item_arrived): Increment tickers.
	(session::read_some): Adjust for auto_ptr.
	(session::write_some): Likewise.
	(call_server): Conditionally initialize cert and revision
	tickers.
	(queue_data_cmd): Call 'note_item_sent'.
	(queue_delta_cmd): Call 'note_item_sent'.

2004-12-09  graydon hoare  <graydon@pobox.com>

	* ROADMAP: Add file.

2004-12-08  Nathaniel Smith  <njs@codesourcery.com>

	* tests/t_patch_vs_drop_add.at:
	* tests/t_patch_drop_add.at:
	* tests/t_netsync_unrelated.at:
	* tests/t_merge_add_del.at:
	* tests/t_merge2_add_drop_add.at:
	* tests/t_merge_1.at:
	* tests/t_heads_discontinuous_branch.at:
	* tests/t_cleanup_empty_dir.at:
	* tests/t_checkout_options.at:
	* tests/t_ambig_update.at:
	* tests/t_add_patch_drop_add.at:
	* tests/t_add_drop_add.at:
	* tests/t_add_dot.at: Add (importance) markers to all bug report
	tests.

2004-12-08  Nathaniel Smith  <njs@codesourcery.com>

	* app_state.hh (write_options): Add 'force' option.
	* app_state.cc: Remove tabs.
	(write_options): Implement.
	* commands.cc (checkout): Pass force=true to 'write_options'.

	* tests/t_checkout_options.at: New test.
	* testsuite.at: Define RAW_MONOTONE.
	(t_checkout_options.at): Call it.

2004-12-08  Nathaniel Smith  <njs@codesourcery.com>

	* update.hh (pick_update_target): Rename to...
	(pick_update_candidates): ...this.  Return a set of candidates,
	rather than a single best.
	* update.cc (pick_update_candidates): Likewise.  Remove logic
	checking for unique candidate.
	* commands.cc (describe_revision): New function.
	(heads): Use it.
	(update): Use new 'pick_update_candidates' function.  Add logic
	checking for unique candidate.  On non-unique candidate, print all
	candidates, using 'describe_revision'.

	* tests/t_ambig_update.at: Check that failure messages describe
	the candidate set.

2004-12-08  Nathaniel Smith  <njs@codesourcery.com>

	* update.cc: Remove tabs.

2004-12-08  Nathaniel Smith  <njs@codesourcery.com>

	* tests/t_ambig_update.at: Also check that update fails when one
	candidate edge is deeper than the other.

2004-12-08  graydon hoare  <graydon@pobox.com>

	* change_set.cc (extend_renumbering_via_added_files):
	Look up parent tid in existing renumbering.
	* commands.cc (attr): Check index for "set" subcommand.
	(lca): New diagnostic command.
	(log): Tidy up output formatting a bit.
	* po/monotone.pot: Regenerate.
	* tests/t_add_edge.at: New test to catch add failure.
	* testsuite.at: Call it.

2004-12-08  Nathaniel Smith  <njs@codesourcery.com>

	* tests/t_ambig_update.at: New test.
	* testsuite.at: Add it.

	* tests/t_explicit_merge.at: Add, having forgotten to last time.

2004-12-08  Nathaniel Smith  <njs@codesourcery.com>

	* tests/t_explicit_merge.at: New test.
	* testsuite.at: Add it.

2004-12-08  Nathaniel Smith  <njs@codesourcery.com>

	* testsuite.at: Remove duplicate line created by merge.
	* ChangeLog: Re-sort after merges.

	* commands.cc (explicit_merge): Remove stray space.  Print id of
	merge result.
	(complete_command): Add back "}" deleted by merge.

2004-12-08  Nathaniel Smith  <njs@codesourcery.com>

	* change_set.cc: Remove tabs.
	* diff_patch.cc: Likewise.

	* commands.cc (explicit_merge): New command.

2004-12-08  graydon hoare  <graydon@pobox.com>

	* change_set.cc (extend_renumbering_via_added_files):
	Look up parent tid in existing renumbering.
	* commands.cc (attr): Check index for "set" subcommand.
	(lca): New diagnostic command.
	(log): Tidy up output formatting a bit.
	* po/monotone.pot: Regenerate.
	* tests/t_add_edge.at: New test to catch add failure.
	* testsuite.at: Call it.

2004-12-07  Richard Levitte  <richard@levitte.org>

	* Makefile.am: Keep package_*revision.{txt,h}, so they are saved
	as part of a distribution, and thereby make as sure as possible
	people who download monotone get historical information on where
	their copy of monotone came from.

2004-12-06  Richard Levitte  <richard@levitte.org>

	* monotone.cc: Add a hint on how to use --ticker.

2004-12-06  Nathaniel Smith  <njs@codesourcery.com>

	* commands.cc (ls_certs): Sort the certs before printing.
	* tests/t_netsync_repeated.at: Actually check that certs were
	transferred correctly.

2004-12-06  Julio M. Merino Vidal  <jmmv@menta.net>

	* figures/cert.pdf:
	* figures/cert.png:
	* figures/oo-figures.sxd:
	* monotone.texi: Use example host names under the
	example.{com,org,net} subdomains instead of invented names.
	These are defined in RFC 2606.

2004-12-06  Julio M. Merino Vidal  <jmmv@menta.net>

	* configure.ac: Now that we depend on GNU Autoconf >= 2.58, we
	can use the AS_HELP_STRING macro everywhere we need to pretty-print
	help strings.  Also convert old calls to AC_HELP_STRING (deprecated)
	to this one.

2004-12-06  Joel Rosdahl  <joel@rosdahl.net>

	* Makefile.am (package_full_revision.txt): Silence error messages
	when deducing full package revision.

2004-12-06  graydon hoare  <graydon@pobox.com>

	* unix/get_system_flavour.cc:
	* win32/get_system_flavour.cc: Add missing files.

2004-12-06  graydon hoare  <graydon@pobox.com>

	* commands.cc (merge): Add newline in output.
	* change_set.cc (project_missing_deltas): Fix very bad
	delta-renaming bug.

2004-12-06  graydon hoare  <graydon@pobox.com>

	* change_set.cc:
	* tests/t_merge_add_del.at:
	* netsync.cc:
	* commands.cc: Clean up from merge.

2004-12-06  Nathaniel Smith  <njs@codesourcery.com>

	* tests/t_add_patch_drop_add.at: New test.
	* tests/t_merge2_add_drop_add.at: New test.
	* tests/t_patch_drop_add.at: New test.
	* tests/t_patch_vs_drop_add.at: New test.
	* testsuite.at: Add them.

	* tests/t_add_drop_add.at: Fix to test what it was supposed to.

	* tests/t_merge2_data.at: Remove extraneous [stdout].

	* tests/t_merge_add_del.at: Fix description.
	XFAIL it.

2004-12-06  Nathaniel Smith  <njs@codesourcery.com>

	* tests/t_add_drop_add.at: New test.
	* testsuite.at: Add it.

2004-12-05  Nathaniel Smith  <njs@codesourcery.com>

	* tests/t_merge_add_del: Shorten name for better display.

2004-12-05  Matt Johnston <matt@ucc.asn.au>

	* tests/t_merge_add_del: added a new test for merging
	  branches where a file is added then removed.
	* testsuite.at: added the new test
	* configure.ac: bumped the prequisite version to 2.58 since
	  some tests use AT_XFAIL_IF

2004-12-05  graydon hoare  <graydon@pobox.com>

	* Makefile.am (package_full_revision.txt): Use top_builddir
	to locate monotone executable.

2004-12-05  Nathaniel Smith  <njs@codesourcery.com>

	* tests/t_merge_add_del: Shorten name for better display.

2004-12-05  Matt Johnston <matt@ucc.asn.au>

	* tests/t_merge_add_del: added a new test for merging
	  branches where a file is added then removed.
	* testsuite.at: added the new test
	* configure.ac: bumped the prequisite version to 2.58 since
	  some tests use AT_XFAIL_IF

2004-12-04  graydon hoare  <graydon@pobox.com>

	* commands.cc (fcommit): New command.
	(update): Finish off merge of update command.

2004-12-04  Derek Scherger  <derek@echologic.com>

	* commands.cc: (complete_command): New function.
	(explain_usage/process): Use it.

2004-12-04  Nathaniel Smith  <njs@codesourcery.com>

	* change_set.cc (merge_deltas): Call correct variant of
	try_to_merge_files depending on whether ancestor is available.
	* diff_patch.cc (try_to_merge_files -- merge3 version): Add
	assertions about ids.
	(try_to_merge_files -- merge2 version): Likewise.

	* testsuite.at: Add a trivial working merge2 hook.
	* tests/t_related_merge2_data.at: Update to use.
	Mark as expected to PASS.
	* tests/t_merge2_data.at: Likewise.

2004-12-04  Nathaniel Smith  <njs@codesourcery.com>

	* change_set.cc (merge_deltas): Call correct variant of
	try_to_merge_files depending on whether ancestor is available.
	* diff_patch.cc (try_to_merge_files -- merge3 version): Add
	assertions about ids.
	(try_to_merge_files -- merge2 version): Likewise.

	* testsuite.at: Add a trivial working merge2 hook.
	* tests/t_related_merge2_data.at: Update to use.
	Mark as expected to PASS.
	* tests/t_merge2_data.at: Likewise.

2004-12-04  Nathaniel Smith  <njs@codesourcery.com>

	* change_set.cc: Remove tabs.
	* diff_patch.cc: Likewise.

2004-12-04  Nathaniel Smith  <njs@codesourcery.com>

	* change_set.cc: Remove tabs.
	* diff_patch.cc: Likewise.

2004-12-03  Julio M. Merino Vidal  <jmmv@menta.net>

	* commands.cc: Add a missing newline to a message.

2004-12-03  Julio M. Merino Vidal  <jmmv@menta.net>

	* cryptopp/config.h:
	* configure.ac: NetBSD does not define __unix__ nor __unix, so the
	build fails.  To solve, check for __NetBSD__ where appropiate to
	detect a Unix system.

2004-12-03  Julio M. Merino Vidal  <jmmv@menta.net>

	* INSTALL: Document my latest changes: --enable-ipv6 option, ability
	to specify static boost prefix through --enable-static-boost and
	BOOST_SUFFIX variable.

2004-12-03  Julio M. Merino Vidal  <jmmv@menta.net>

	* Makefile.am:
	* configure.am: Add a variable, BOOST_SUFFIX, that identifies the
	suffix string that has to be appended to Boost library names to use
	them.  This variable can be defined on configure's command line.

2004-12-03  Julio M. Merino Vidal  <jmmv@menta.net>

	* configure.ac: Let the --enable-static-boost argument take a prefix
	to where boost libraries are located.

2004-12-03  Julio M. Merino Vidal  <jmmv@menta.net>

	* configure.ac: Add a three-state --enable-ipv6 argument to the
	configure script to explicitly enable or disable IPv6 support.

2004-12-03  Julio M. Merino Vidal  <jmmv@menta.net>

	* std_hooks.lua: Add missing newlines to two error messages.

2004-12-02  Derek Scherger  <derek@echologic.com>

	* commands.cc: more tweaking to ease changeset merge

2004-12-01  Derek Scherger  <derek@echologic.com>

	* commands.cc: reordered commands to help merge with changesets
	branch

2004-12-01  graydon hoare  <graydon@pobox.com>

	* {unix,win32}/get_system_flavour.cc: New files.
	* basic_io.{cc,hh}: Give names to input sources.
	* monotone.cc: Move app_state ctor inside try.
	* platform.hh (get_system_flavour): Declare.
	* revision.cc: Name input source "revision".
	* sanity.cc: Log flavour on startup.
	* tests/t_attributes.at: Use new syntax.
	* transforms.{cc,hh} (split_into_lines): New variant, and rewrite.
	* work.{cc,hh}: Rewrite attributes to use basic_io.
	(get_attribute_from_db):
	(get_attribute_from_working_copy): New functions.

2004-11-30  Nathaniel Smith  <njs@codesourcery.com>

	* keys.cc (get_passphrase): Simplify arguments.
	(generate_key_pair): Force new passphrases to come from the user.
	Adapt to new 'get_passphrase' arguments.
	(change_key_passphrase): Likewise.
	(generate_key_pair): Add argument specifying passphrase, for
	exclusive use of the unit tests.
	(signature_round_trip_test): Use it.
	* keys.hh (generate_key_pair): Adjust prototype correspondingly.

	* tests/t_genkey.at: Test that 'genkey' requires the passphrase to
	be entered.
	* tests/t_chkeypass.at: Check that 'chkeypass' fails if no
	passphrase is given.

2004-11-30  Nathaniel Smith  <njs@codesourcery.com>

	* keys.hh: Remove tabs.
	* keys.cc: Likewise.

2004-11-30  Nathaniel Smith  <njs@codesourcery.com>

	* monotone.texi (Hook Reference): Clarify description of
	'get_passphrase', following confusion on IRC.

2004-11-30  Joel Rosdahl  <joel@rosdahl.net>

	* ui.cc (fatal): Added missing newlines in fatal message.

2004-11-29  Nathaniel Smith  <njs@codesourcery.com>

	* monotone.texi: Add more details to documentation of 'update
	<revision>' command.

	* ui.cc (fatal): Typo in previous commit.

2004-11-29  Nathaniel Smith  <njs@codesourcery.com>

	* ui.cc (fatal): On suggestion of Zack Weinberg, add a note to
	fatal error messages 1) telling the user that it's a bug (i.e.,
	not their fault), and 2) requesting a bug report.

2004-11-29  Nathaniel Smith  <njs@codesourcery.com>

	* ui.cc: Remove tabs.

2004-11-30  Matt Johnston  <matt@ucc.asn.au>

	* change_set.cc (merge_disjoint_analyses): Prevent duplicated
	tids being used.
	(merge_disjoint_analyses): Fix typo (s/a_tmp/b_tmp/)

2004-11-24  Nathaniel Smith  <njs@codesourcery.com>

	* tests/t_cleanup_empty_dir.at: Shorten name.

2004-11-24  Nathaniel Smith  <njs@codesourcery.com>

	* Makefile.am (BUILT_SOURCES): List package_*version.{h,txt}.
	* package_{full_,}version.txt: Work when blddir != srcdir.

2004-11-24  Nathaniel Smith  <njs@codesourcery.com>

	* mt_version.hh: New file.
	* mt_version.cc: New file.
	* monotone.cc (package_revision.h): Don't include it.
	(mt_version.hh): Include it.
	(OPT_FULL_VERSION): New option.
	(options): Add it.
	(cpp_main): Implement --version and --full-version in terms of
	mt_version.hh.

	* Makefile.am (package_full_revision.h): Build it.
	(MOST_SOURCES): Add mt_version.{cc,hh}.

2004-11-24  Nathaniel Smith  <njs@codesourcery.com>

	* txt2c.cc (main): Add "--skip-trailing" option to skip trailing
	whitespace.
	* Makefile.am (package_revision.h): Generate it.
	* monotone.cc (package_revision.h): Include it.
	(cpp_main): Print it as part of --version.

2004-11-23  Nathaniel Smith  <njs@codesourcery.com>

	* tests/t_cleanup_empty_dir.at: New test.
	* testsuite.at: Call it.

2004-11-23  Nathaniel Smith  <njs@codesourcery.com>

	* monotone.texi (File Attributes): Document how restricted format
	of .mt-attrs currently is.  Also talk about 'the' .mt-attrs file
	instead of 'an', in response to confusion.

2004-11-23  Nathaniel Smith  <njs@codesourcery.com>

	* work.cc (build_deletion): Add missing newline.
	(build_rename): Likewise.
	(build_rename): Likewise.

2004-11-23  Nathaniel Smith  <njs@codesourcery.com>

	* work.cc: Remove tabs.

2004-11-23  Nathaniel Smith  <njs@codesourcery.com>

	* commands.cc: Remove tabs.

2004-11-23  Nathaniel Smith  <njs@codesourcery.com>

	* tests/t_add_dot.at: New test.
	* testsuite.at: Call it.

2004-11-22  Joel Rosdahl  <joel@rosdahl.net>

	* testsuite.at (NEED_UNB64): Check that python knows how to decode
	strings before using it.

2004-11-21  Joel Rosdahl  <joel@rosdahl.net>

	* testsuite.at (NEED_UNB64): Find more programs for decoding
	base64.

2004-11-20  Nathaniel Smith  <njs@codesourcery.com>

	* tests/t_merge_1.at: New test.
	* testsuite.at: Add it.
	(NEED_UNB64): New macro.
	(UNB64): Likewise.
	* tests/t_unidiff.at: Use them.
	* tests/t_unidiff2.at: Likewise.

2004-11-19  Nathaniel Smith  <njs@codesourcery.com>

	* tests/t_initfork.at: Remove file; redundant with
	t_merge2_add.at.
	* testsuite.at: Don't call it.

2004-11-18  Derek Scherger  <derek@echologic.com>

	* commands.cc (list tags): new command.
	* monotone.1: update.
	* monotone.texi: update.
	* std_hooks.lua: remove unused get_problem_solution hook.
	* test/t_tags.at: new test.
	* testsuite.at: call it.

2004-11-18  Nathaniel Smith  <njs@codesourcery.com>

	* monotone.texi (Committing Work): Remove mistakenly added
	redundant command line argument.

2004-11-17  Joel Rosdahl  <joel@rosdahl.net>

	* commands.cc (diff): Don't print hashes around diff output if
	there is no diff to print.

	Fix bugs #8714 "monotone update working copy to previous version"
	and #9069 "update with multiple candidates":
	* commands.cc (update): Let the update command take an optional
	revision target parameter. Without an explicit revision target,
	the current branch head is used just like before. Added logic for
	updating to an older revision or another revision reachable via a
	common ancestor.
	* tests/t_update_to_revision.at: Add regression tests for new
	update logic.
	* testsuite.at: Add new test.
	* monotone.texi: Document new update argument.

2004-11-17  Nathaniel Smith  <njs@codesourcery.com>

	* netsync.cc (request_fwd_revisions): Rename 'first_attached_edge'
	to 'an_attached_edge', because it does not represent the first
	attached edge.  Likewise for 'first_attached_cset'.
	(analyze_attachment): Remove early exit from loop; we want to
	analyze the entire graph, not just some linear subgraphs.

	* revision.cc (ensure_parents_loaded): Filter out the null
	revision when calculating parents.
	* change_set.hh (null_id): Define for 'revision_id's.

	* tests/t_merge2_add.at: New test.
	* tests/t_merge2_data.at: New test.
	* tests/t_related_merge2_data.at: New test.
	* tests/t_merge_add.at: New test.
	* tests/t_netsync_pubkey.at: New test.
	* tests/t_netsync_repeated.at: New test.
	* tests/t_netsync_unrelated.at: New test.


	* testsuite.at: Add new tests.
	(NETSYNC_SETUP): New macro.
	(MONOTONE2): New macro.
	(RUN_NETSYNC): New macro.
	(ADD_FILE): New macro.
	(SET_FILE): New macro.
	(COMMIT): New macro.
	* tests/t_netsync.at: Use them.

	* tests/t_singlenetsync.at: Add 'netsync' keyword'.  Rename to...
	* tests/t_netsync_single.at: ...this.

	* tests/t_heads_discontinuous_branch.at: XFAIL it.

2004-11-17  Nathaniel Smith  <njs@codesourcery.com>

	* netsync.cc: Remove hard tabs.

2004-11-17  Nathaniel Smith  <njs@codesourcery.com>

	* revision.cc: Remove hard tabs.
	* change_set.hh: Likewise.

2004-11-16  Nathaniel Smith  <njs@codesourcery.com>

	* tests/t_heads.at: Replace last tricky case with a less tricky case.
	* tests/t_heads_discontinuous_branch.at: New test for the really
	tricky case.
	* testsuite.at: Run it.

2004-11-16  Nathaniel Smith  <njs@codesourcery.com>

	* views.sql (trusted_parents_in_branch): Remove.
	(trusted_children_in_branch): Remove.
	(trusted_branch_members): New view.
	(trusted_branch_parents): New view.
	(branch_heads): Use the new views, not the removed ones.

	* database.cc (get_heads): Column name in 'branch_heads'
	unavoidably changed from 'id' to 'parent'; adjust SELECT statement
	to use new name.

2004-11-16  Nathaniel Smith  <njs@codesourcery.com>

	* database.cc: Remove hard tabs.

2004-11-16  Nathaniel Smith  <njs@codesourcery.com>

	* commands.cc (dump_diffs): Fetch delta destination, not source,
	on new files.

2004-11-15  Joel Rosdahl  <joel@rosdahl.net>

	* tests/t_diff_added_file.at: Added testcase exposing a bug in
	"monotone diff x y" where x is an ancestor of y and y adds a new
	file.
	* testsuite.at: Add new test.

2004-11-14  Joel Rosdahl  <joel@rosdahl.net>

	Fix bug #9092 "add command to change passphrase":
	* commands.cc (chkeypass): New command.
	* keys.cc (get_passphrase): Added parameters for prompt beginning and
	disabling hook lookup and passphrase caching.
	* keys.hh, keys.cc (change_key_passphrase): New function.
	* database.hh, database.cc (delete_private_key): New function.
	* monotone.texi (Key and Cert): Document command.
	* tests/t_chkeypass.at: Testcase for the command.
	* testsuite.at: Added new testcase.

2004-11-14  Matt Johnston <matt@ucc.asn.au>

	* tests/t_initfork.at: New test for merging two ancestor-less heads.

2004-11-13  Nathaniel Smith  <njs@codesourcery.com>

	* tests/t_heads.at: New test.
	* testsuite.at: Add it.

2004-11-13  Nathaniel Smith  <njs@codesourcery.com>

	* monotone.texi: Fix various typos.
	(Committing Work): Add missing command line argument.
	(Branch Names): New section.
	Add me to the copyright block.

2004-11-12  Joel Rosdahl  <joel@rosdahl.net>

	* monotone.texi: Fix documentation of the approve and disapprove
	commands. Fix jp.co.juicebot.jb7 branch name in examples. Other
	minor fixes.

2004-11-11  Joel Rosdahl  <joel@rosdahl.net>

	* monotone.texi: Fix typos.

2004-11-08  graydon hoare  <graydon@pobox.com>

	* monotone.texi: Some minor cleanups.
	* netsync.cc: Fix a formatter.

2004-11-07  graydon hoare  <graydon@pobox.com>

	* figures/*.txt: Drop.
	* monotone.texi: Pull ASCII figures back in conditionally.
	* NEWS, AUTHORS, monotone.spec: Update for 0.15.
	* monotone.1: Update.

2004-11-06  graydon hoare  <graydon@pobox.com>

	* README.changesets: New file.
	* config.guess, config.sub: Remove.
	* Makefile.am: Improve document-building brains.
	* cert.cc, netsync.cc: Remove include.
	* configure.ac: Bump version number.
	* merkle_tree.{cc,hh}: Use unsigned char in dynamic_bitset.
	* po/POTFILES.in: Update to remove os_specific.hh.
	* po/monotone.pot: Regenerate.

2004-11-05  graydon hoare  <graydon@pobox.com>

	* constants.cc: Up timeout, connection limit.
	* monotone.texi: Various cleanups.

2004-11-05  Ulrich Drepper  <drepper@redhat.com>

	* configure.ac: Reduce dependencies.
	* lua/lua.h: Include config.h.
	* mkstemp.{cc,hh}: Use system variant when found.
	* netxx/resolve_getaddrinfo.cxx: Check for AI_ADDRCONFIG
	definition.
	* po/POTFILES.in: Update to mention changes.
	* Makefile.am (EXTRA_DIST): Include spec file.
	* commands.cc (diff): No output if empty diff.

2004-10-31  graydon hoare  <graydon@pobox.com>

	* commands.cc (diff): Use guess_binary.
	Fix up some messages to fit on single lines.
	* Makefile.am: Make monotone.pdf depend on figures.
	* change_set.cc: Make inversion drop "delete deltas".
	* texinfo.css: Make images align nicely.
	* netsync.cc: Fix up some messages to be clearer.

2004-10-30  graydon hoare  <graydon@pobox.com>

	* figures/*: New figures.
	* monotone.texi: Rewrite much of the tutorial.

2004-10-30  Nathaniel Smith  <njs@codesourcery.com>

	* netsync.cc (process_hello_cmd): Make clear that when the
	server's key is unknown, we abort the connection.

2004-10-29  Nathaniel Smith  <njs@codesourcery.com>

	* sanity.cc (dump_buffer): Wrap bare string in call to string(),
	to disambiguate conversions (required by Boost 1.30).

2004-10-26  graydon hoare  <graydon@pobox.com>

	* tests/t_update_missing.at: New test from Bruce Stephens
	* testsuite.at: Call it.
	* change_set.cc: Fix the error exposed by it.

2004-10-26  graydon hoare  <graydon@pobox.com>

	* work.{cc,hh}: Comply with Derek's new tests.
	* commands.cc: Likewise.

2004-10-28  Derek Scherger  <derek@echologic.com>

	* tests/t_rename.at: add test for renaming a file after it has
	been moved rather than before
	* tests/t_revert.at: add test for reverting a missing file

2004-10-28  Derek Scherger  <derek@echologic.com>

	* tests/t_drop_missing.at: New test.
	* testsuite.at: Call it.

2004-10-28  Derek Scherger  <derek@echologic.com>

	* tests/t_add.at: New test.
	* testsuite.at: Call it.

2004-10-26  graydon hoare  <graydon@pobox.com>

	* basic_io.{cc,hh}: Rework to use indented stanzas.
	* change_set.cc, revision.cc: Likewise.
	* change_set.cc: Fix formatter bug.
	* commands.cc: Sanity check file ID on delta commit.
	* work.cc: Chatter a bit more on add/drop.

2004-10-17  graydon hoare  <graydon@pobox.com>

	* merkle_tree.cc: Fix bad logging.
	* netsync.cc: Fix transmission bugs.
	* work.cc: Add some progress messages back in.
	* monotone.texi: Change contents of MT/work in example.

2004-10-17  graydon hoare  <graydon@pobox.com>

	* commands.cc (log): Keep a seen list, mask frontier by it.
	* monotone.texi: Updates to cover revision terminology.

	Also various further merges from trunk, see below.

2004-10-17  Derek Scherger  <derek@echologic.com>

	* lua.{cc,hh} (hook_ignore_branch): new hook
	* commands.cc (ls_branches): call it
	* monotone.texi (Hook Reference): describe it

2004-10-17  Richard Levitte  <richard@levitte.org>

	fix bug 8715 and more
	* diff_patch.cc (struct unidiff_hunk_writer,
	unidiff_hunk_writer::flush_hunk): the skew is not just the
	size difference between added and deleted lines in the current
	hunk, it's the size difference between /all/ added and deleted
	lines so far.  Therefore, the skew needs to be a member of the
	struct rather than being something calculated for each hunk.
	Furthermore, we need to add trailing context even if the change
	only consisted of one line.

2004-10-17  Richard Levitte  <richard@levitte.org>

	* monotone.texi (Working Copy): Change the description of
	'monotone revert' to explain what happens when there are
	arguments.

2004-10-17  Richard Levitte  <richard@levitte.org>

	* monotone.texi (OPTIONS): Add a description of --ticker.

	* ui.cc, ui.hh: Rethink the writing conditions as the ticks being
	"dirty" when they have changed since the last print.  That way,
	it's very easy to see when they need being printed.  This fixes a
	small bug where, in some cases, the exact same tick output is
	produced twice, once before a separate message, and once after,
	when a ticker is actually being removed.
	(tick_write_dot::write_ticks): Add a line that describes the
	ticks, including the amount of each tick per short name.

2004-10-17  Richard Levitte  <richard@levitte.org>

	fix bug 8733
	* ui.cc, ui.hh: Define a separate tick writer struct, and two
	subclasses, one that write counters, and one that writes progress
	characters.  As a consequence, move the count to the ticker class
	itself, and have the user interface contain a map of pointers to
	tickers instead of a map of counters, so data is easier to expand
	and access in a consistent manner.  Finally, correct a few errors
	in the checks for when ticks should be written, and make sure the
	final value gets written when the tickers are removed.

	* cert.cc (write_ancestry_paths):
	* database.cc (rehash):
	* netsync.cc (call_server, rebuild_merkle_trees):
	* rcs_import.cc (import_cvs_repo, cvs_history): Adapt to the new
	tickers.

	* monotone.cc: Add the option '--ticker' which takes the values
	"dot" or "count" to express which type of tick writer to use.  As
	a result, set the tick writer to be the progress dot kind or the
	counting type.

2004-10-15  graydon hoare  <graydon@pobox.com>

	* std_hooks.lua (get_revision_cert_trust): Add.

2004-10-14  graydon hoare  <graydon@pobox.com>

	* main.cc (UNIX_STYLE_SIGNAL_HANDLING): Enable on OSX.
	* cryptopp/*: Upgrade to 5.2.1
	* Makefile.am: Adjust for a couple new files.

2004-10-13  graydon hoare  <graydon@pobox.com>

	* change_set.cc (__STDC_CONSTANT_MACROS): Further hammering.
	* commands.cc (changesetify): New subcommand to db.
	* database.{cc,hh} (sql): Install views.
	(install_views): New function.
	(get_manifest_certs): Restore old variant.
	* numeric_vocab.hh: Use stdint.h.
	* revision.{cc,hh} (analyze_manifest_changes)
	(construct_revisions)
	(build_changesets): New functions.
	* schema.sql: Remove views stuff.
	* views.sql: Put views here.
	* schema_migration.cc: Add migration code for revisions.
	* Makefile.am: Mention views.sql.

2004-10-12  graydon hoare  <graydon@pobox.com>

	* unix/read_password.cc: Don't force echo on.

2004-10-10  graydon hoare  <graydon@pobox.com>

	merge a batch of changes from trunk, see below.
	* monotone.spec: Bump to 0.14.

2004-10-10  graydon hoare  <graydon@pobox.com>

	fix bug 9884
	* tests/t_singlenetsync.at: sleep 5
	* tests/t_netsync.at: sleep 5

2004-10-10  graydon hoare  <graydon@pobox.com>

	* AUTHORS: Mention Richard Levitte.
	* Makefile.am: Remove nonce stuff.
	* NEWS: Describe changes from last release.
	* cert.cc (cert_manifest_testresult): Teach about other ways
	of writing a boolean value.
	* commands.cc (commit): Don't commit when no change.
	(debug): Rename to "db execute".
	(serve): Require passphrase on startup.
	(bump): Remove command.
	(ls keys): Handle no keys.
	* configure.ac: Bump version number.
	* keys.cc (get_passphrase): Reject empty passphrase nicely,
	from user and from hook.
	* lua.{cc,hh} (hook_get_sorter): Dead code, remove.
	* main.cc (main_with_many_flavours_of_exception): s/char/int/.
	* monotone.cc (OPT_DUMP): New option.
	(OPT_VERBOSE): Rename as OPT_DEBUG.
	* monotone.{texi,1}: Document changes, s/rdiff/xdelta/.
	* nonce.{cc,hh}: Drop.
	* sanity.hh (sanity::filename): New field.
	* sanity.cc (dump_buffer): Dump to file or be silent.
	* testsuite.at (persist_phrase_ok): Define as true.
	* tests/t_null.at: Adjust for new option names.
	* unit_tests.cc: Set debug, not verbose.

2004-10-10  graydon hoare  <graydon@pobox.com>

	* tests/t_remerge.at: New test.
	* testsuite.at: Call it.

2004-10-10  graydon hoare  <graydon@pobox.com>

	* cryptopp/algebra.cpp:
	* cryptopp/asn.h:
	* cryptopp/hmac.h:
	* cryptopp/iterhash.h:
	* cryptopp/mdc.h:
	* cryptopp/modes.h:
	* cryptopp/osrng.h:
	* cryptopp/pubkey.h:
	* cryptopp/seckey.h:
	* cryptopp/simple.h:
	* cryptopp/smartptr.h:
	* cryptopp/strciphr.cpp:
	* cryptopp/strciphr.h:
	* lcs.cc:
	* lua.cc: Fixes for g++ 3.4 from Michael Scherer.
	* AUTHORS: Mention Michael.

2004-10-10  graydon hoare  <graydon@pobox.com>

	* tests/t_movedel.at: New test.
	* testsuite.at: Call it.

2004-10-10  graydon hoare  <graydon@pobox.com>

	* tests/t_movepatch.at: New test.
	* testsuite.at: Call it.

2004-10-10  graydon hoare  <graydon@pobox.com>

	* change_set.cc:
	* file_io.{cc,hh}: Bug Fixes.

2004-10-10  graydon hoare  <graydon@pobox.com>

	* cert.{cc,hh} (cert_revision_manifest): Bug fixes.
	* commands.cc (approve)
	(disapprove)
	(testresult): Teach about revisions.
	* tests/t_disapprove.at:
	* tests/t_i18n_file.at:
	* tests/t_ls_missing.at:
	* tests/t_testresult.at: Bug fixes.

2004-10-09  graydon hoare  <graydon@pobox.com>

	* netsync.cc:
	* packet.cc:
	* tests/t_i18n_file.at:
	* tests/t_netsync.at:
	* tests/t_single_char_filenames.at:
	* tests/t_singlenetsync.at: Bug fixes.

2004-10-04  graydon hoare  <graydon@pobox.com>

	* Makefile.am: Re-enable rcs stuff.
	* cert.{cc,hh}: Bug fixes.
	* change_set.{cc,hh} (apply_change_set)
	(apply_change_set_inverse): New helper functions.
	* commands.cc (log)
	(rcs_import)
	(cvs_import): Teach about revisions.
	* database.cc (get_version): Block reconstruction loops.
	* diff_patch.cc:
	* lua.cc:
	* netsync.cc: Remove references to obsolete includes.
	* rcs_file.cc: Pick up bug fix from trunk.
	* rcs_import.cc: Teach about revisions.

2004-10-03  graydon hoare  <graydon@pobox.com>

	* change_set.{cc,hh}: Lots of little bug fixes.
	* commands.cc: Likewise.
	* database.cc: Comment some chatter.
	* file_io.{cc,hh}: Bug fixes, remove unlink / hardlink stuff.
	* netcmd.cc: Bug fixes.
	* netsync.cc: Likewise.
	* tests/t_*.at: Teach about revisions.
	* testsuite.at: Likewise.
	* work.cc: Bug fixes.

2004-09-30  graydon hoare  <graydon@pobox.com>

	* app_state.cc: Inform db of app.
	* change_set.cc: Bug fixes.
	* commands.cc: Use delete_file not unlink.
	* database.{cc,hh}: Bug fixes in trust function machinery.
	* revisions.cc: Skip consideration of empty parents.
	* file_io.{cc,hh}: Remove unlink function.
	* schema.sql: Pass pubkey data into trust call.

2004-09-29  graydon hoare  <graydon@pobox.com>

	* change_set.cc: Various bug fixes, merge unit tests.

2004-09-26  graydon hoare  <graydon@pobox.com>

	* predicament.{cc,hh}: Remove.
	* Makefile.am: Update.
	* change_set.{cc,hh}: Compilation fixes.
	* commands.cc: Likewise.
	* file_io.{cc,hh}: Likewise, and implement link/unlink.
	* lua.{cc,hh}: Implement conflict resolver hooks.

2004-09-25  graydon hoare  <graydon@pobox.com>

	* change_set.{cc,hh}: Rewrite entirely.
	* work.cc: Adjust to compensate.
	* commands.cc: Likewise.
	* numeric_vocab.hh: Ask for C99 constant ctor macros.

2004-09-24  Derek Scherger  <derek@echologic.com>

	* app_state.{cc,hh} (initialize,prefix,in_restriction): rename
	restriction vars; require explicit subdir restriction with ".";
	remove restriction if any path evaluates to working copy root
	* commands.cc (update): disallow restricted updates
	(diff): use --manifest options for initialization
	* tests/t_restrictions.at: remove restricted update test
	* tests/t_subdirs.at: added (missed previously)
	* vocab.cc (verify): allow "." elements in local_path
	(test_file_path_verification): test for "." in paths

2004-09-20  Derek Scherger  <derek@echologic.com>

	* app_state.{cc,hh}: add message and manifest options; add subdir
	restriction; use set instead of vector for path restrictions
	(prefix): new method
	(add_restriction): change signature for set of path restrictions
	(in_restriction): renamed from is_restricted; adjust path matching
	(set_message): new method
	(add_manifest): new method
	(initialize): remove code to adjust restrictions from old options
	* commands.cc
	(restrict_patch_set, struct unknown_itemizer): rename
	app.is_restricted to app.in_restriction
	(add,drop,rename,revert): prefix file args with current subdir
	(update,status,ls_unknown,ls_missing): build restriction from args
	(commit): build restriction from args; use --message option
	(diff): build restriction from args; use --manifest options
	* file_io.cc (find_working_copy): logging tweaks
	* monotone.cc: remove --include/--exclude options; add --manifest
	and --message options
	* tests/t_attributes.at: add commit --message option
	* tests/t_cross.at: commit --message
	* tests/t_cwork.at: commit --message
	* tests/t_disapprove.at: commit --message
	* tests/t_drop.at: commit --message
	* tests/t_erename.at: commit --message; diff --manifest
	* tests/t_fork.at: commit --message
	* tests/t_genkey.at: commit --message
	* tests/t_i18n_file.at: commit --message
	* tests/t_import.at: commit --message
	* tests/t_ls_missing.at: commit --message
	* tests/t_merge.at: commit --message
	* tests/t_movedel.at: commit --message
	* tests/t_movepatch.at: commit --message
	* tests/t_netsync.at: commit --message
	* tests/t_persist_phrase.at: commit --message
	* tests/t_rename.at: commit --message
	* tests/t_renamed.at: commit --message
	* tests/t_restrictions.at: remove --include/--exlclude options
	* tests/t_revert.at: commit --message
	* tests/t_scan.at: commit --message
	* tests/t_single_char_filenames.at: commit --message
	* tests/t_testresult.at: commit --message
	* tests/t_unidiff.at: commit --message
	* tests/t_unidiff2.at: commit --message
	* tests/t_update.at: commit --message
	* tests/t_versions.at: commit --message

2004-09-19  graydon hoare  <graydon@pobox.com>

	* change_set.cc: More bug fixes.
	* basic_io.cc: Improve error reporting.
	* commands.cc (complete): Teach about revisions.
	* database.{cc,hh}: Add complete variant for revisions.

2004-09-19  graydon hoare  <graydon@pobox.com>

	* change_set.cc: Add a unit test, fix some bugs.

2004-09-18  graydon hoare  <graydon@pobox.com>

	* change_set.{cc,hh} (subtract_change_sets): New function.
	(build_pure_addition_change_set): New function.
	* commands.cc (try_one_merge): Teach about revisions
	(merge): Likewise.
	(propagate): Likewise.
	(update): Change from changeset inversion to negation.
	* database.{cc,hh} (get_manifest): New function.
	* cert.cc: Use it.

2004-09-13  graydon hoare  <graydon@pobox.com>

	* change_set.cc: Bug fixes.
	* commands.cc: Likewise.

2004-09-13  graydon hoare  <graydon@pobox.com>

	* change_set.{cc,hh}: Implement delta renaming and merging.
	* commands.cc
	(update): Teach about revisions.
	(agraph): Likewise.
	* diff_patch.{cc,hh}: Tidy up interface a bit.
	* database.{cc,hh} (get_revision_ancestry): New helper.
	* file_io.{cc,hh}
	(move_dir): New function.
	(delete_dir_recursive): New function.

2004-09-10  graydon hoare  <graydon@pobox.com>

	* basic_io.{cc,hh}: Move to more "normal" looking
	quoted output.
	* change_set.{cc,hh}: Extend, bugfix.
	* commands.cc (diff): Teach about revisions.
	* revision.{cc,hh}: Extend, bugfix.

2004-09-07  Derek Scherger  <derek@echologic.com>

	subdirectory restrictions

	* file_io.{hh,cc} (find_working_copy): new function
	(absolutify) use fs::current_path
	* work.cc (add_to_options_map): use options.insert to preserve
	previous settings
	* work.hh: add note about MT/options file to header comment
	* lua.{hh,cc} (load_rcfile): renamed from add_rcfile
	* app_state.{cc,hh} (constructor): remove read of MT/options
	(initialize): new methods to find/create working copy
	(set_stdhooks,set_rcfiles,add_rcfile,load_rcfiles,read_options):
	new methods
	(set_database,set_branch,set_signing_key): update for new options
	reading
	* monotone.cc: update help for --norc option
	(cpp_main): move loading of lua hooks to app_state after book
	keeping dir is found
	* commands.cc: all commands call app initialize to relocate to
	working copy directory
	(bookdir_exists,ensure_bookdir) remove
	(setup) new command to create working copy
	* tests/t_subdirs.at: new test
	* testsuite.at: call new setup command to initialize working copy;
	call new test
	(PROBE_NODE): adjust for new checkout requirement that MT dir does
	not exist
	* tests/t_attributes.at: ditto
	* tests/t_cwork.at: ditto
	* tests/t_single_char_filenames.at: ditto
	* tests/t_versions.at: ditto

2004-09-06  graydon hoare  <graydon@pobox.com>

	* Makefile.am: Revise,
	* cert.{cc,hh}: Minor bug fixes.
	* change_set.{cc,hh}
	(apply_path_rearrangement): New variant.
	(read_path_rearrangement): New function.
	(write_path_rearrangement): New function.
	* commands.cc: Partially teach about revisions.
	* database.{cc,hh}: Bug fixes.
	* revision.cc: Print new manifest as hex.
	* schema.sql: Fix typos.
	* update.{cc,hh}: Teach about revisions.

2004-09-06  graydon hoare  <graydon@pobox.com>

	* Makefile.am (unit_tests): Revise.
	* change_set.{cc,hh}: Move accessors to header.
	* constants.cc (netcmd_current_protocol_version): Bump.
	(netcmd_minimum_bytes_to_bother_with_gzip): Expand to 0xfff.
	* database.{cc,hh}: Teach about reverse deltas, bug fixes.
	* diff_patch.{cc,hh}: Remove dead code.
	* merkle_tree.{cc,hh}: Teach about revisions.
	* netsync.cc: Teach about revisions, reverse deltas.
	* packet.{cc,hh}: Likewise.
	* unit_tests.{cc,hh}: Reactivate tests.

2004-09-02  Derek Scherger  <derek@echologic.com>

	* tests/t_restrictions.at: rework and attempt to clean things up a
	bit; add test for bug in restrict_patch_set
	* commands.cc (restrict_patch_set): fix bug in removal of
	restricted adds/dels/moves/deltas

2004-08-28  graydon hoare  <graydon@pobox.com>

	* Makefile.am (unit_tests): Split out working parts.
	* basic_io.{cc,hh}: Minor fixes.
	* cert.{cc,hh}: Fixes, remove major algorithms.
	* revision.{cc,hh}: Rewrite algorithms from cert.cc.
	* change_set.{cc,hh}: Extensive surgery, unit tests.
	* database.{cc,hh}: Minor fixes.
	* file_io.{cc,hh}: Likewise.
	* lua.cc: Likewise.
	* packet.{cc,hh}: Teach about revisions.
	* schema.sql: Drop some optimistic tables.
	* unit_tests.{cc,hh}: Add revision, change_set tests.
	* vocab.cc: Instantiate revision<cert>.
	* work.{cc,hh}: Rewrite in terms of path_rearrangement.

2004-08-17  graydon hoare  <graydon@pobox.com>

	* database.cc: Simplified.
	* schema.sql: Simplified.
	* transforms.cc: Fixed bug.
	* revision.{hh,cc}: Stripped out tid_source.
	* change_set.{cc,hh}: Oops, never committed!

2004-08-16  graydon hoare  <graydon@pobox.com>

	* change_set.{hh,cc}: Simplified, finished i/o.
	* revision.{hh,cc}: Fix to match, redo i/o.
	* basic_io.cc (basic_io::parser::key): Print trailing colon.
	* vocab.hh: Whitespace tweak.

2004-08-09  graydon hoare  <graydon@pobox.com>

	* change_set.{hh,cc}: New files.
	* basic_io.{hh,cc}: New files.
	* predicament.{hh,cc}: New files.
	* revision.{hh,cc}: Break completely, need to fix.
	* diff_patch.{hh,cc}: Minor touchups.
	* lua.{hh,cc}, std_hooks.lua: Model predicaments.
	* Makefile.am: Update.

2004-07-10  graydon hoare  <graydon@pobox.com>

	* lcs.{hh,cc}: Move lcs.hh body into lcs.cc.
	* diff_patch.cc: Modify to compensate.
	* revision.{hh,cc}: New files.
	* Makefile.am: Update
	* patch_set.{hh,cc}: Remove.
	* {cert,database,lua,packets}.{hh,cc}, commands.cc:
	Modify partially (incomplete) to use revisions.
	* manifest.{hh,cc}: Cleanup, remove dead code.
	* schema.sql: Declare new revision tables.
	* schema_migration.cc: Incomplete migrator.
	* {transforms.{hh,cc}, vocab{,_terms}.hh:
	Infrastructure for revisions.

2004-07-20  Derek Scherger  <derek@echologic.com>

	* tests/t_restrictions.at: new test
	* testsuite.at: run it
	* app_state.{cc,hh} (add_restriction, is_restricted): new functions
	* monotone.cc (--include,--exclude): new options
	* commands.cc (restrict_patch_set): new function. called by
	commit, update, status, diff commands

2004-07-05  graydon hoare  <graydon@pobox.com>

	* cert.cc (operator<): Fix wrong ordering of
	fields.

2004-06-07  graydon hoare  <graydon@pobox.com>

	* cryptopp/algebra.cpp:
	* cryptopp/asn.h:
	* cryptopp/hmac.h:
	* cryptopp/iterhash.h:
	* cryptopp/mdc.h:
	* cryptopp/modes.h:
	* cryptopp/osrng.h:
	* cryptopp/pubkey.h:
	* cryptopp/seckey.h:
	* cryptopp/simple.h:
	* cryptopp/smartptr.h:
	* cryptopp/strciphr.cpp:
	* cryptopp/strciphr.h:
	* lcs.hh:
	* lua.cc: Fixes for g++ 3.4 from Michael Scherer.
	* AUTHORS: Mention Michael.

2004-05-28  graydon hoare  <graydon@pobox.com>

	* tests/t_movedel.at: New test.
	* testsuite.at: Call it.
	* diff_patch.cc (adjust_deletes_under_renames): New function.
	(merge3): Use it.

2004-05-27  graydon hoare  <graydon@pobox.com>

	* tests/t_movepatch.at: New test.
	* testsuite.at: Call it.
	* diff_patch.cc (adjust_deltas_under_renames): New function.
	(merge3): Use it.

2004-05-20  graydon hoare  <graydon@pobox.com>

	* NEWS: Note 0.13 release.
	* configure.ac: Bump version number.
	* monotone.spec: Likewise.

2004-05-19  graydon hoare  <graydon@pobox.com>

	* file_io.cc (tilde_expand): Fix fs::path use.

2004-05-18  graydon hoare  <graydon@pobox.com>

	* diff_patch.cc (apply_directory_moves): Fix fs::path use.
	* file_io.cc (write_data_impl): Likewise.
	* packet.cc: Use explicit true/false maps in caches.
	* sanity.cc (dump_buffer): Write to clog (buffered).

2004-05-16  graydon hoare  <graydon@pobox.com>

	* keys.cc (get_passphrase): Reimplement.
	* unix/read_password.c: Remove.
	* {unix,win32}/read_password.cc: Add.
	* constants.{hh,cc} (maxpasswd): New constant.
	* Makefile.am: Teach about platform specific stuff.

2004-05-16  graydon hoare  <graydon@pobox.com>

	* diff_patch.cc (merge2): Don't discard files on one side.
	* std_hooks.lua (merge2_xxdiff_cmd): Specify merge filename.

2004-05-14  Joel Rosdahl  <joel@rosdahl.net>

	* std_hooks.lua (ignore_file): Quote dots in .svn patterns.
	* monotone.texi: Updated ignore_file hook example.

2004-05-13  Nathaniel Smith  <njs@codesourcery.com>

	* commands.cc: Include boost/filesystem/path.hpp,
	boost/filesystem/convenience.hpp.
	(checkout): Make checkout directory an fs::path, not a local_path.

2004-05-13  Nathaniel Smith  <njs@codesourcery.com>

	* testsuite.at (test_hooks.lua): Add a 'test_attr' attribute
	hook.  Add tests t_attributes and t_single_char_filenames.
	* tests/t_attributes.at: New test.
	* tests/t_single_char_filenames.at: New test.
	* manifest.cc (read_manifest_map): Replace ".+" with ".*" to
	support single-character filenames.
	* work.cc (read_work_set): Likewise.
	(read_attr_map): Likewise.

2004-05-13  Nathaniel Smith  <njs@codesourcery.com>

	* monotone.texi (Hook Reference): Update documented default
	definitions of 'merge2' and 'merge3'.

2004-05-12  graydon hoare  <graydon@pobox.com>

	* AUTHORS: Rename Netxx back to netxx. Really, look in
	the manifest; it's been renamed!
	* configure.ac: Remove prg_exec_monitor checks.

2004-05-12  Nathaniel Smith  <njs@pobox.com>

	* AUTHORS: Remove discussion of adns, since we no longer
	distribute it.  Fix capitalization of "Netxx".

2004-05-12  Nathaniel Smith  <njs@pobox.com>

	* std_hooks.lua (merge2): Support xemacs.  Add error message
	if no merge tool is found.
	(merge3): Likewise.  Also add (disabled) hook to use CVS
	'merge' command, as a demonstration of how to.

2004-05-12  graydon hoare  <graydon@pobox.com>

	* std_hooks.lua (get_author): Remove standard definition.
	* monotone.texi: Document change.

2004-05-12  graydon hoare  <graydon@pobox.com>

	* cert.cc (cert_manifest_author_default): Use default signing key
	name for default author, if lua hook fails.

2004-05-12  Joel Rosdahl  <joel@rosdahl.net>

	* file_io.cc (walk_tree): Removed extraneous newline in error
	message.

	* std_hooks.lua (edit_comment): Added missing newline in log
	message template.

	* tests/t_ls_missing.at: New test case.
	* testsuite.at: Added t_ls_missing.at.

2004-05-10  graydon hoare  <graydon@pobox.com>

	* nonce.cc, nonce.hh: New files.
	* Makefile.am: Note new files.
	* lua.cc, lua.hh (hook_get_nonce): New hook.
	* commands.cc (bump): New command.
	* commands.cc: Remove "(file|manifest)" args most places.
	* tests/t_disapprove.at
	* tests/t_genkey.at
	* tests/t_singlenetsync.at
	* tests/t_netsync.at
	* tests/t_persist_phrase.at: Adjust to compensate.
	* monotone.texi, monotone.1: Adjust to compensate.
	* work.cc, work.hh: Constify some arguments.

2004-05-09  graydon hoare  <graydon@pobox.com>

	* diff_patch.cc: Remove recording of file merge ancestry.

2004-05-09  graydon hoare  <graydon@pobox.com>

	* commands.cc (ls_missing): Modify to account for work.

2004-05-09  graydon hoare  <graydon@pobox.com>

	* commands.cc (list missing): New command.
	* monotone.texi, monotone.1: Update to document.

2004-05-08  graydon hoare  <graydon@pobox.com>

	* main.cc: New file encompassing prg_exec_monitor.
	* mkstemp.cc, mkstemp.hh: New portable implementation.
	* lua.cc: Use mkstemp from bundled version.
	* lua/liolib.c: Remove old mkstemp definition.
	* monotone.cc (cpp_main): Remove prg_exec env setting.
	* sanity.cc (sanity::dump_buffer): Dump logbuf to stderr, not stdout.
	* std_hooks.lua (temp_file): Use mkstemp not io.mkstemp.
	* Makefile.am (MOST_SOURCES): Add new files.

2004-05-03  Joel Rosdahl  <joel@rosdahl.net>

	* monotone.texi: Removed extraneous @ftable directive.

2004-05-02  graydon hoare  <graydon@pobox.com>

	* monotone.texi: Add stuff on selectors, new hooks.
	* AUTHORS: Typo fix.
	* configure.ac: Bump version number.

	Release point (v 0.12).

2004-05-02  Joel Rosdahl  <joel@rosdahl.net>

	Made it possible to rename a rename target and to undo a rename.
	I.e.: Given a rename set A -> B, "monotone rename B C" gives the
	rename set A -> C and "monotone rename B A" gives the empty rename
	set.
	* work.cc (visit_file): Implement new behavior.
	* tests/t_rename.at: Added test cases for new behavior.
	* monotone.texi: Note that a rename can be undone.

	Fix bug #8458:
	* file_io.hh, file_io.cc (walk_tree): Added require_existing_path
	parameter.
	* work.cc (build_deletion): Pass new parameter to walk_tree.
	* work.cc (build_rename): Ditto.

	* manifest.cc (build_manifest_map): Fix missing file check for
	i18n paths.

2004-05-01  Joel Rosdahl  <joel@rosdahl.net>

	Fix bug #7220:
	* manifest.cc (build_manifest_map): Handle missing file
	gracefully.

	* file_io.cc (walk_tree): Handle nonexistent file/directory
	gracefully.

2004-04-30  Christof Petig <christof@petig-baender.de>

	* rcs_import.cc (store_trunk_manifest_edge):
		skip ancestry to empty manifest
	* rcs_import.cc (process_branch):
		also follow branches of last/first versions

2004-04-29  graydon hoare  <graydon@pobox.com>

	* configure.ac: Fix up windows probe and bundling checks.
	* netxx/resolve_getaddrinfo.cxx: Local hack for stream addresses.
	* netsync.cc: Report address before listening.

2004-04-29  graydon hoare  <graydon@pobox.com>

	* cert.cc (get_branch_heads): Calculate a "disapproved version"
	attribute which culls a version with only disapproved ancestry
	edges.
	* monotone.texi: Fix some ascii-art diagrams.

2004-04-28  Christof Petig <christof@petig-baender.de>

	* command.cc (heads):
	show date and author certificates for each head

2004-04-28  Christof Petig <christof@petig-baender.de>

	* configure.ac:
	default to using the bundled SQLite

2004-04-28  Christof Petig <christof@petig-baender.de>

	* commands.cc (log):
	support optional file argument to show change log for
	e.g. monotone log [ID] cert.cc

2004-04-26  Christof Petig <christof@petig-baender.de>

	* rcs_import.cc (process branch):
	insert dummy cvs_edge to mark newly added file
	as previously non existant

2004-04-25  Joel Rosdahl  <joel@rosdahl.net>

	* po/stamp-po: Removed since it's generated.
	* std_hooks.lua (ignore_file): Corrected name of Subversion's
	administrative directory.
	* work.hh: Ditto.
	* monotone.texi (Hook Reference): Updated default definition of
	ignore_file.

2004-04-23  Christof Petig <christof@petig-baender.de>

	* rcs_import.cc (build_parent_state, build_child_state):
	remove dying files from manifest
	* rcs_import.cc (cvs_file_edge, note_file_edge):
	calculate state and remember it (alive or dead)

2004-04-23  Christof Petig <christof@petig-baender.de>

	* rcs_import.cc (import_rcs_file_with_cvs):
	do not include dead files in head_manifest

2004-04-22  Christof Petig <christof@petig-baender.de>

	* rcs_file.cc, rcs_file.hh: read and remember 'state' of revision
	* rcs_import.cc: remove Attic/ part from path

2004-04-21  Christof Petig <christof@petig-baender.de>

	* configure.ac: enable use of installed SQLite library

2004-04-20  graydon hoare  <graydon@pobox.com>

	* lua.hh, lua.cc (hook_note_commit): New hook.
	* commands.cc (commit): Call it.

2004-04-19  graydon hoare  <graydon@pobox.com>

	* cert.cc: Make trust messages nicer.
	* merkle_tree.cc: Clarify logging messages.
	* netsync.cc: Reorganize tickers, put client in txn.
	* packet.cc, packet.hh: Teach about constructability.

2004-04-16  graydon hoare  <graydon@pobox.com>

	* netsync.cc (session::extra_manifests): New member.
	(session::analyze_ancestry_graph): Use it.
	* tests/t_singlenetsync.at: New test for single manifest sync.
	* testsuite.at: Call it.

2004-04-14  Tom Tromey  <tromey@redhat.com>

	* rcs_import.cc (import_cvs_repo): Use require_password.
	Include keys.hh.
	* keys.hh (require_password): Declare.
	* keys.cc (require_password): New function.

2004-04-13  Tom Tromey  <tromey@redhat.com>

	* monotone.texi: Typo fixes.

2004-04-10  graydon hoare  <graydon@pobox.com>

	* netsync.cc: Minor bug fixes.

2004-04-10  graydon hoare  <graydon@pobox.com>

	* database.{cc,hh}:
	* commands.{cc,hh}:
	* lua.{cc,hh}:
	* std_hooks.lua:
	* vocab_terms.hh:
	Implement first cut at selectors.

2004-04-10  graydon hoare  <graydon@pobox.com>

	* cert.cc (operator<): Include name in compare.
	(operator==): Likewise.
	* packet.cc: Include shared_ptr.
	* rcs_file.cc: Rewrite by hand, no spirit.
	* rcs_import.cc: Change ticker names a bit.

2004-04-09  graydon hoare  <graydon@pobox.com>

	* app_state.cc: Fix a couple file path constructions.
	* file_io.cc (book_keeping_file): Make one variant static.
	* manifest.cc: Remove some dead code in walkers.
	* work.cc: Ditto.
	* rcs_file.cc: fcntl fix from Paul Snively for OSX.

2004-04-09  graydon hoare  <graydon@pobox.com>

	* file_io.cc: Fix boost filesystem "." and ".." breakage.
	* lua.cc: Fix format of log entry.
	* monotone.cc: Log locale settings on startup.
	* sanity.cc: Dump prefix on --verbose activation.
	* testsuite/t_i18n_file.at: Fix autotest LANG breakage.
	* testsuite/t_null.at: Account for chatter with --verbose.

2004-04-09  graydon hoare  <graydon@pobox.com>

	* configure.ac: Comment out check for sse2,
	set bundling to true by default.
	* INSTALL: describe changes to bundling.
	* Makefile.am: Remove vestiges of depot.

2004-04-07  graydon hoare  <graydon@pobox.com>

	* adns/*:
	* network.{cc,hh}:
	* proto_machine.{cc,hh}:
	* {http,smtp,nntp}_tasks.{cc,hh}:
	* tests/t_{http,smtp,nntp,proxy}.at:
	* url.{cc,hh}:
	* depot.cc:
	Delete files.
	* commands.cc:
	* lua.{cc,hh}:
	* database.{cc,hh}: Remove network/queue stuff.
	* configure.ac:
	* constants.{cc,hh}:
	* tests/t_{netsync,singlecvs,cvsimport}.at:
	* testsuite.at:
	* transforms.{cc,hh}:
	* unit_tests.{cc,hh}:
	* vocab_terms.hh:
	* vocab.{cc,hh}:
	* Makefile.am: Adjust for deletions.
	* app_state.hh: Cleanup.
	* monotone.texi: Fix some typos.
	* packet.{cc,hh}: Implement database ordering.
	* netsync.cc: Massage to use new packet logic.
	* commands.cc:
	* std_hooks.lua: Add initial selector stuff.

2004-03-29  graydon hoare  <graydon@pobox.com>

	* monotone.spec: Update for 0.11 release.

	Release point (v 0.11).

2004-03-29  graydon hoare  <graydon@pobox.com>

	* Makefile.am (DISTCHECK_CONFIGURE_FLAGS): Set.
	* commands.cc: Tidy up / narrow output width.
	* patch_set.cc: Likewise.
	* monotone.texi: Cleanups for PDF generation.

2004-03-28  graydon hoare  <graydon@pobox.com>

	* NEWS: Mention 0.11 release.
	* AUTHORS: Mention Robert.

2004-03-28  Robert Bihlmeyer  <robbe+mt@orcus.priv.at>

	* file_io.cc (walk_tree_recursive): Ignore broken symlinks.

2004-03-27  graydon hoare  <graydon@pobox.com>

	* monotone.texi: Flesh out netsync stuff, remove old network stuff.
	* monotone.1: Likewise.

2004-03-27  Robert Helgesson  <rycee@home.se>

	* Makefile.am:
	* configure.ac:
	* database.cc:
	* depot.cc:
	* lua.cc:
	* network.cc:
	* schema_migration.cc: Bundled library switch logic.

2004-03-27  graydon hoare  <graydon@pobox.com>

	* depot.cc (dump): Implement.
	* tests/t_http.at, test/t_proxy.at: Use "depot.cgi dump" rather than sqlite.
	* sqlite/pager.h: Change page size.
	* README: Massage slightly.
	* INSTALL: Write real installation instructions.
	* Makefile.am: Include build of "one big page" docs.
	* boost/circular_buffer_base.hpp: Another boost version insulation fix.
	* vocab.cc (verify): Normalize local_path's during verification on boost 1.31.0.
	* monotone.texi: Rip out some of the pre-netsync networking docs.

2004-03-24  graydon hoare  <graydon@pobox.com>

	* boost/circular_buffer_base.hpp: Boost version insulation.
	* cert.cc, cert.hh, commands.cc: Differentiate "unknown" keys from "bad".
	* xdelta.cc, proto_machine.cc: Fix boost version insulation.

2004-03-24  graydon hoare  <graydon@pobox.com>

	* rcs_import.cc (import_substates): Filter by branch.
	* xdelta.cc: Minor bits of insulation.

2004-03-24  graydon hoare  <graydon@pobox.com>

	* AUTHORS: Mention Robert.
	* configure.ac: Enable sse2 stuff.
	* monotone.spec: Adjust CFLAGS and CXXFLAGS
	* monotone.texi (Network Service): Expand a bit.

2004-03-24  Robert Helgesson  <rycee@home.se>

	* commands.cc:
	* http_tasks.cc:
	* lua.cc:
	* manifest.cc:
	* netsync.cc:
	* nntp_tasks.cc:
	* proto_machine.cc:
	* work.cc:
	* xdelta.cc:
	Portability fixes for boost 1.31.0

2004-03-22  graydon hoare  <graydon@pobox.com>

	* cryptopp/integer.cpp, integer.h: Enable SSE2 multiply code.
	* database.cc, database.hh, certs.cc: Speed up 'heads'.

2004-03-21  graydon hoare  <graydon@pobox.com>

	* lcs.hh, sanity.hh: Minor performance tweaks.

2004-03-20  graydon hoare  <graydon@pobox.com>

	* rcs_import.cc: Teach how to aggregate branches.
	* monotone.texi: Start section on netsync.

2004-03-20  Olivier Andrieu  <oliv__a@users.sourceforge.net>

	* commands.cc (log): Show tags in log.
	* AUTHORS: Mention Olivier.

2004-03-17  Nathan Myers  <ncm@cantrip.org>

	* boost/circular_buffer.hpp:
	* commands.cc:
	* cryptopp/fltrimpl.h:
	* cryptopp/iterhash.cpp:
	* quick_alloc.hh:
	Fixes for gcc 3.4 compat and warnings.

2004-03-17  graydon hoare  <graydon@pobox.com>
	* cryptopp/config.h: Fix for gcc aliasing optimization error.
	* rcs_import.cc (cvs_history::note_file_edge):
	Fix for first changelog import bug (#5813).

2004-03-15  graydon hoare  <graydon@pobox.com>

	* rcs_import.cc: Import lone versions properly.
	* tests/t_singlecvs.at: New test for it.
	* testsuite.at: Call it.

2004-03-14  graydon hoare  <graydon@pobox.com>

	* commands.cc (diff): Show added files too.
	* monotone.texi: Fix typo.

2004-03-08  graydon hoare  <graydon@pobox.com>

	* netsync.cc (analyze_manifest_edge): Fix broken formatter.

2004-03-07  graydon hoare  <graydon@pobox.com>

	* Makefile.am (BOOST_SANDBOX_SOURCES): Remove boost::socket entries.
	(NETXX_SOURCES): Predicate on IP6 support in OS (from Paul Snively).
	* boost/socket/*.[hc]pp: Remove.
	* boost/io/streambuf_wrapping.hpp: Remove.
	* AUTHORS: Remove copyright notice for boost::socket.
	* acinclude.m4 (ACX_PTHREAD): Add.
	* network.cc: Replace boost::socket machinery with Netxx.
	* network.hh (open_connection): Remove prototype, static function.
	* sanity.hh, sanity.cc: Make log formatters give file:line coords,
	throw log offending coordinate if formatting fails.

2004-03-07  graydon hoare  <graydon@pobox.com>

	* sqlite/date.c, sqlite/vdbeInt.h, sqlite/vdbeaux.c: Add.
	* sqlite/*.c: Upgrade to 2.8.12.
	* Makefile.am: Update to mention new files.
	* cert.cc
	(expand_ancestors)
	(expand_dominators): Resize child bitmaps to cover parent.

2004-03-06  graydon hoare  <graydon@pobox.com>

	* netsync.cc (get_root_prefix): Fix from Paul Snively
	to fix static initialization order on mac OSX.
	* montone.texi: Typo fix from Anders Petersson.
	* *.cc: Move all function defs into column 0.

2004-03-04  graydon hoare  <graydon@pobox.com>

	* std_hooks.lua: Fix merger execution pessimism.

2004-03-04  graydon hoare  <graydon@pobox.com>

	* adler32.hh: Modify to use u8.
	* depot.cc, netcmd.cc, xdelta.cc: Modify to use u8.
	* netio.hh, numeric_vocab.hh (widen): Move between headers.
	* netsync.cc: Correct role-assumption bugs.
	* schema_migration.cc: Strip whitespace in sha1.
	(changes received from Christof Petig)

2004-03-01  graydon hoare  <graydon@pobox.com>

	* commands.cc: Handle anonymous pulling.
	* netsync.cc: Ditto.

	Release point (v 0.10).

2004-03-01  graydon hoare  <graydon@pobox.com>

	* NEWS: Mention impending 0.10 release.
	* cert.cc, cert.hh: Bug fixes, implement trust function, QA stuff.
	* commands.cc: Tweak disapprove, approve, testresult, push, pull.
	* configure.ac: Bump version number.
	* cryptopp/rng.h, cryptopp/rng.cpp
	(MaurerRandomnessTest): Fix bitrot.
	* keys.cc: Add Maurer PRNG randomness test.
	* lua.cc, lua.hh: Add trust, testresult, anonymous netsync hooks.
	* monotone.1: Update to follow changes to commands.
	* monotone.texi: Include QA section, adjust some UI drift, clarify
	reserved cert names, document new hooks and commands.
	* netcmd.hh, netcmd.cc: Add anonymous, error commands; fix bugs.
	* netsync.cc: Process new commands, factor server loop a bit.
	* std_hooks.lua: Add new hook defaults, factor mergers.
	* tests/t_netsync.at: Check SHA1 of each edge.
	* tests/t_null.at: Call with --norc to skip ~/.monotonerc
	* tests/t_update.at: Fix glaring error.
	* tests/t_disapprove.at, tests/t_testresult.at: New tests.
	* testsuite.at: Call them.
	* ui.cc (sanitize): Clean escape chars from output (optional?)
	* update.cc: Rewrite entirely in terms of new QA definitions.

2004-02-24  graydon hoare  <graydon@pobox.com>

	* commands.cc (ls_keys): Write key hash codes.
	* constands.cc (netsync_timeout_seconds): Up to 120.
	* netsync.cc: Fix a bunch of bugs.
	* patch_set.cc (manifests_to_patch_set): Fix bug in overload
	default construction.

2004-02-22  graydon hoare  <graydon@pobox.com>

	* patch_set.cc, patch_set.hh: Parameterize yet further.
	* netsync.cc: Fix a lot of bugs, add manifest and file grovelling.
	* tests/t_netsync.at: A new test (which runs!)
	* testsuite.at: Call it.

2004-02-20  graydon hoare  <graydon@pobox.com>

	* cert.cc, cert.hh, key.cc, key.hh, database.cc, database.hh:
	Add lots of little netsync support routines.
	* commands.cc (rebuild): Rehash everything too.
	* constants.cc (netcmd_minsz): Recalculate.
	* cryptopp/osrng.cpp (NonblockingRng::GenerateBlock): Handle
	/dev/urandom a bit better.
	* netcmd.cc, netcmd.hh: Remove describe cmds, add nonexistant cmd.
	* netio.hh: Add uleb128 stuff.
	* xdelta.cc: Add randomizing unit test suite.
	* diff_patch.cc: Remove commented-out dead line-merger code.
	* merkle_tree.cc: Fix various bugs.
	* netcmd.cc: Switch everything over to uleb128s.
	* netsync.cc: Implement lots of missing stuff.

2004-02-09  graydon hoare  <graydon@pobox.com>

	* netsync.cc (ROOT_PREFIX): New variable.
	* commands.cc (merkle): New command.

2004-02-09  Ben Elliston  <bje@wasabisystems.com>

	* monotone.texi: Spelling corrections.

2004-02-09  graydon hoare  <graydon@pobox.com>

	* database.cc, database.hh
	(get_version_size)
	(get_file_version_size)
	(get_manifest_version_size): New functions.
	* xdelta.cc, xdelta.hh (measure_delta_target_size): New function.
	* merkle_tree.cc, merkle_tree.hh, netcmd.cc, netcmd.hh:
	Cleanup and typesafety.
	* netsync.cc: Cleanup, typesafety, implement refine phase.

2004-02-01  graydon hoare  <graydon@pobox.com>

	* netsync.cc: Remove a lot of stuff, implement auth phase.
	* constants.cc, constants.hh: Move constants from netsync.cc.
	* netcmd.cc, netcmd.hh: Split out of netsync.cc.
	* merkle_tree.cc, merkle_tree.hh: Likewise.
	* numeric_vocab.hh: New header.
	* adler32.hh: include numeric_vocab.hh.
	* netio.hh: Likewise.
	* unit_tests.cc, unit_tests.hh: Update.
	* Makefile.am: Likewise.
	* commands.cc: Guess signing key for auth phase.
	* database.cc, database.hh (public_key_exists)
	(get_pubkey): New functions based on key hashes.

2004-01-31  graydon hoare  <graydon@pobox.com>

	* Netxx/*: New files.
	* AUTHORS: Mention Netxx.
	* Makefile.am: Mention Netxx and netsync.{cc,hh}
	* adler32.hh: Delegate typedefs to boost.
	* cert.hh, cert.cc (cert_hash_code): New function.
	* commands.cc (find_oldest_ancestors): Block cycles.
	(netsync): New command.
	* database.cc, database.hh (schema): Update.
	(put_key): Calculate key hash on the fly.
	(put_cert): Likewise.
	(merkle_node_exists)
	(get_merkle_node)
	(put_merkle_node)
	(erase_merkle_nodes): New functions.
	* keys.hh, keys.cc (key_hash_code): New function.
	* lua.cc, lua.hh
	(hook_get_netsync_read_permitted)
	(hook_get_netsync_write_permitted): New hooks.
	* monotone.spec: Update for FC1 info conventions.
	* monotone.texi (Quality Assurance): New section.
	* netsync.cc, netsync.hh: New files, preliminary
	netsync infrastructure. Command bodies still missing.
	* schema.sql: Add intrinsic key and cert hashes, merkle nodes.
	* schema_migration.cc: Add code to migrate to new schema.
	* unit_tests.cc: Handle command-line args to limit test set.
	* vocab_terms.hh: Add merkle and prefix as new terms.

2004-01-13  Nathaniel Smith  <njs@codesourcery.com>

	* idna/idn-int.h: Remove (generated by configure).

2004-01-13  Nathaniel Smith  <njs@codesourcery.com>

	* configure.ac: Switch "if" and "else" branches in pthreads
	checks.

2004-01-12  Nathaniel Smith  <njs@codesourcery.com>

	* configure.ac: Remove check for -lpthread.
	Add check for pthread_mutex_lock and ACX_PTHREAD.
	* m4/acx_pthread.m4: New file.

2004-01-07  graydon hoare  <graydon@pobox.com>

	* Makefile.am:
	* po/POTFILES.in:
	* po/monotone.pot: Minor tweaks for distclean.
	* adns/config.h:
	* boost/socket/src/interface.cpp:
	* boost/socket/src/ip4/address.cpp:
	* boost/socket/src/ip4/protocol.cpp: OSX portability.
	* AUTHORS: Mention new contributors.
	* monotone.texi (Hook Reference): Document i18n hooks.

	Release point (v 0.9).

2004-01-07  graydon hoare  <graydon@pobox.com>

	* cert.cc (ensure_parents_loaded)
	(expand_dominators)
	(expand_ancestors)
	(find_intersecting_node): New functions.
	(find_common_ancestor): Reimplement in terms of dominator
	and ancestor bitset intersection.

2004-01-05  Christof Petig <christof@petig-baender.de>

	* vocab.cc (verify<local_path>) Fix use of val() / iterator.
	* constants.cc (illegal_path_bytes): NUL-terminate.

2004-01-02  graydon hoare  <graydon@pobox.com>

	* diff_patch.cc (normalize_extents): Improve to handle an odd case.
	* tests/t_fmerge.at: New test, to test it.
	* commands.cc (fload, fmerge): Permanently enable, for test.
	* testsuite.at: Call new test.

2004-01-01  graydon hoare  <graydon@pobox.com>

	* file_io.hh, file_io.cc (read_localized_data, write_localized_data):
	New functions
	* commands.cc, manifest.cc, transforms.cc: Use them.
	* monotone.texi: Minor update to i18n docs.
	* lua.hh, lua.cc (hook_get_linesep_conv, hook_get_charset_conv):
	New hooks.
	* acinclude.m4: Move AX_CREATE_STDINT_H in here.
	* po/monotone.pot: Regenerate.
	* NEWS, configure.ac: Prep for 0.9 release.

2003-12-30  graydon hoare  <graydon@pobox.com>

	* file_io.hh, file_io.cc (mkpath): New function.
	* commands.cc, database.cc, diff_patch.cc, file_io.cc,
	lua.cc, vocab.cc, work.cc: Use it.
	* constants.cc (illegal_path_bytes_arr): Remove leading null.
	* monotone.texi: Include i18n docs.
	* tests/t_i18n_file.at: Check colon in filename.

2003-12-29  graydon hoare  <graydon@pobox.com>

	* file_io.cc: Localize names before touching fs.
	* lua.hh, lua.cc (hook_get_system_charset): Remove useless fn.
	* test_hooks.lua: Likewise.
	* monotone.cc, transforms.cc, transforms.hh:
	Remove lua from system charset conv.
	* tests/t_i18n_file.at: New test.
	* testsuite.at: Call it.

2003-12-28  graydon hoare  <graydon@pobox.com>

	* app_state.cc, app_state.hh: Massage to use i18n vocab.
	* cert.cc, commands.cc, commands.hh, rcs_import.cc,
	update.cc, update.hh, url.cc, url.hh: Likewise.

	* work.cc, work.hh: --> Likewise, and break file format! <--

	* constants.hh, constants.cc (legal_ace_bytes): New constant.
	* vocab.cc (verify<ace>): Use it.
	(verify<urlenc>) New function.
	* vocab_terms.hh (ace, urlenc, utf8): New terms.
	* transforms.hh, transforms.cc: Use them.
	* monotone.cc (utf8_argv): Charconv argv.
	* network.hh, network.cc: Use url.{hh,cc}.

2003-12-28  graydon hoare  <graydon@pobox.com>

	* constants.hh, constants.cc (idlen): New constant.
	* commands.cc, vocab.cc: Use it.
	* manifest.cc (read_manifest_map): Tighten up regex.
	* packet.cc: Likewise.
	* transforms.cc (uppercase)
	(lowercase): Rewrite.
	(utf8_to_urlenc)
	(urlenc_to_utf8)
	(internalize_url)
	(internalize_cert_name)
	(internalize_rsa_keypair_id)
	(externalize_url)
	(externalize_cert_name)
	(externalize_rsa_keypair_id): New functions.
	* url.hh, url.cc (parse_utf8_url): New function.

2003-12-20  graydon hoare  <graydon@pobox.com>

	* diff_patch.cc (normalize_extents): New function.
	(merge_via_edit_scripts): Use it.

2003-12-19  graydon hoare  <graydon@pobox.com>

	[net.venge.monotone.i18n branch]

	* idna/*.[ch]: New files.
	* po/*: New files.
	* url.cc, url.hh, constants.cc: New files.
	* Makefile.am, configure.ac: Various fiddling for gettext.
	* lua.hh, lua.cc (hook_get_system_charset): New hook.
	(hook_get_system_linesep): New hook.
	* transforms.hh, transforms.cc
	(charset_convert)
	(system_to_utf8)
	(utf8_to_system)
	(ace_to_utf8)
	(utf8_to_ace)
	(line_end_convert): New functions.
	* vocab.cc: Refine constraints.
	* vocab_terms.hh (external): New atomic type.
	* monotone.cc (cpp_main): Initialize gettext.
	* sanity.hh (F): Call gettext() on format strings.
	* commands.cc, depot.cc, database.cc, http_tasks.cc, keys.cc,
	network.cc, rcs_import.cc, sanity.cc, mac.hh : Update to use
	'constants::' namespace.
	* config.h.in: Remove.
	* commands.cc: Various formatting cleanups.
	* unit_tests.cc, unit_tests.hh: Connect to url tests.

2003-12-19  graydon hoare  <graydon@pobox.com>

	* diff_patch.cc (merge3): Skip patches to deleted files.

2003-12-16  graydon hoare  <graydon@pobox.com>

	* commands.cc (ls_ignored, ignored_itemizer): Fold in as subcases of unknown.

2003-12-16  graydon hoare  <graydon@pobox.com>

	* lua.cc (working_copy_rcfilename): MT/monotonerc not MT/.monotonerc.

2003-12-16  graydon hoare  <graydon@pobox.com>

	* lua.hh, lua.cc (working_copy_rcfilename): New function.
	* monotone.cc: Add working copy rcfiles.
	* commands.cc (ls_unknown, unknown_itemizer): Skip ignored files.

2003-12-16  graydon hoare  <graydon@pobox.com>

	* file_io.cc (walk_tree_recursive): continue on book-keeping file.

2003-12-15  graydon hoare  <graydon@pobox.com>

	* tests/t_unidiff.at, t_unidiff2.at: Check for mimencode.

2003-12-15  graydon hoare  <graydon@pobox.com>

	* configure.ac: Add --enable-static-boost.
	* Makefile.am: Likewise.
	* AUTHORS: Mention new contributors.

2003-12-14  Lorenzo Campedelli <lorenzo.campedelli@libero.it>

	* work.cc (add_to_attr_map): Finish change to attr map format.

2003-12-10  Tom Tromey  <tromey@redhat.com>

	* commands.cc (checkout): Give better error message if branch is
	empty.

2003-12-07  Eric Kidd  <eric.kidd@pobox.com>

	* commands.cc (agraph): Handle repositories with a single version.
	* database.cc (get_head_candidates): Handle heads with no ancestors.
	* cert.cc (get_branch_heads): Handle heads with no ancestors.

2003-12-06  Eric Kidd  <eric.kidd@pobox.com>

	* update.hh, update.cc (pick_update_target): Return current
	version if no better update candidates available.
	* update.cc (pick_update_target): Always do branch filtering.
	* commands.cc (update): Notice when we're already up-to-date.
	* commands.cc (propagate): Assign branch name correctly when merging.

2003-12-05  graydon hoare  <graydon@pobox.com>

	* lcs.hh (edit_script): New entry point.
	* diff_patch.cc: Rewrite merge in terms of edit scripts.
	* network.cc (post_queued_blobs_to_network): Tidy up transient
	failure message.
	* randomfile.hh: Prohibit deletes on end of chunks.
	* sanity.cc: EOL-terminate truncated long lines.

2003-12-02  graydon hoare  <graydon@pobox.com>

	* database.cc, database.hh (reverse_queue): Copy constructor.
	* std_hooks.lua (merge3): Remove afile, not ancestor.
	* monotone.cc: Remove debugging message.
	* ui.cc (finish_ticking): Set last_write_was_a_tick to false.

2003-12-01  graydon hoare  <graydon@pobox.com>

	* app_state.hh, app_state.cc (set_signing_key): New fn, persist key.
	* monotone.cc (cpp_main): Permit commuting the --help argument around.

2003-11-30  graydon hoare  <graydon@pobox.com>

	* network.cc (post_queued_blobs_to_network): Fail when posted_ok is false.
	* database.cc (initialize): Fail when -journal file exists.
	* keys.cc (make_signature): Nicer message when privkey decrypt fails.

2003-11-29  Tom Tromey  <tromey@redhat.com>

	* rcs_import.cc (store_auxiliary_certs): Renamed to fix typo.
	Updated all callers.

	* http_tasks.cc (check_received_bytes): Allow "-" as well.
	* depot.cc (execute_post_query): Allow "-" as well.

2003-11-28  Tom Tromey  <tromey@redhat.com>

	* http_tasks.cc (check_received_bytes): Allow "-" as well.
	* depot.cc (execute_post_query): Allow "-" as well.

2003-11-28  graydon hoare  <graydon@pobox.com>

	* cert.cc: Various speedups.
	* cycle_detector.hh (edge_makes_cycle): Use visited set, too.
	* database.hh, database.cc (get_head_candidates): New, complex query.
	* keys.hh, keys.cc (check_signature): Cache verifiers.
	* sqlite/os.c (sqliteOsRandomSeed): Harmless valgrind purification.
	* tests/t_fork.at, tests/t_merge.at: Ignore stderr chatter on 'heads'.

2003-11-27  graydon hoare  <graydon@pobox.com>

	* Makefile.am (AM_LDFLAGS): No more -static, sigh.
	* cert.cc (find_relevant_edges): Keep dynamic-programming caches.
	(calculate_renames_recursive): Likewise.
	* cert.cc, cert.hh (rename_edge): Add constructor, copy constructor.
	* commands.cc (list certs): Note rename certs are binary.

2003-11-24  graydon hoare  <graydon@pobox.com>

	* network.cc: Continue fetch, post loops even if one target has
	an exception.

2003-11-24  graydon hoare  <graydon@pobox.com>

	* database.hh, database.cc (delete_posting): Change to take queue
	sequence numbers.
	* commands.cc (queue): Use new API.
	* network.cc (post_queued_blobs_to_network): Use new API.

2003-11-24  graydon hoare  <graydon@pobox.com>

	* std_hooks.lua (get_http_proxy): Return nil when no ENV var.
	* monotone.texi (get_http_proxY): Document change.

2003-11-24  graydon hoare  <graydon@pobox.com>

	* tests/t_proxy.at: Add a test for proxying with tinyproxy.
	* testsuite.at: Call it.
	* lua.cc: Fix dumb error breaking proxying.
	* network.cc: Be verbose about proxying.

2003-11-23  graydon hoare  <graydon@pobox.com>

	* http_tasks.cc (read_chunk): Tolerate 0x20* after chunk len.

2003-11-23  graydon hoare  <graydon@pobox.com>

	* network.cc: Make more informative error policy.
	* boost/socket/socketstream.hpp: Pass SocketType to streambuf template.
	* boost/socket/src/default_socket_impl.cpp: Translate EINTR.

2003-11-22  graydon hoare  <graydon@pobox.com>

	* lua.cc, lua.hh (hook_get_http_proxy): New hook.
	* std_hooks.lua (get_http_proxy): Default uses HTTP_PROXY.
	(get_connect_addr): Undefine, it's for tunnels alone now.
	* network.cc: Use new hook.
	* http_tasks.hh, http_tasks.cc: Teach about proxies (sigh).
	* monotone.texi: Document new hooks.

2003-11-22  graydon hoare  <graydon@pobox.com>

	* lua.cc, lua.hh (hook_get_connect_addr): New hook.
	* std_hooks.lua (get_connect_addr): Default uses HTTP_PROXY.
	* network.cc, network.hh: Use new hook.
	* http_tasks.cc: Teach about HTTP/1.1.
	* cert.cc (bogus_cert_p): Fix UI ugly.

2003-11-21  graydon hoare  <graydon@pobox.com>

	* constants.hh (postsz): New constant for suggested post size.
	* database.cc, database.hh (queue*): Change db API slightly.
	* commands.cc (queue): Adjust to changed db API.
	* network.cc (post_queued_blobs_to_network): Switch to doing
	incremental posts.
	* cert.cc (write_rename_edge, read_rename_edge): Put files on
	separate lines to accomodate future i18n work.
	* work.cc (add_to_attr_map, write_attr_map): Reorder fields to
	accomodate future i18n work.
	* monotone.texi: Document it.
	* configure.ac, NEWS: Mention 0.8 release.

	Release point (v 0.8).

2003-11-16  Tom Tromey  <tromey@redhat.com>

	* missing: Removed generated file.

2003-11-14  graydon hoare  <graydon@pobox.com>

	* commands.cc (vcheck): Add.
	* cert.cc, cert.hh (cert_manifest_vcheck): Add.
	(check_manifest_vcheck): Add.
	(calculate_vcheck_mac): Add.
	* constants.hh (vchecklen): New constant.
	* mac.hh: Re-add.
	* monotone.texi (Hash Integrity): New section.
	* monotone.1: Document vcheck.

2003-11-14  graydon hoare  <graydon@pobox.com>

	* database.cc, database.hh (reverse_queue): New class.
	(compute_older_version): New functions.
	(get_manifest_delta): Remove.
	* network.cc, network.hh (queue_blob_for_network): Remove.
	* packet.cc, packet.hh (queueing_packet_writer): Change UI,
	write to queue directly, accept optional<reverse_queue>.
	* cert.cc (write_paths_recursive): Rewrite to use constant
	memory.
	* commands.cc (queue, queue_edge_for_target_ancestor):
	Install optional<reverse_queue> in qpw.
	* tests/t_cross.at: Ignore new UI chatter.
	* monotone.texi (Transmitting Changes): Change UI output.

2003-11-13  graydon hoare  <graydon@pobox.com>

	* Makefile.am (AUTOMAKE_OPTIONS): Require 1.7.1
	* commands.cc (addtree): Wrap in transaction guard.
	* database.cc, database.hh (manifest_delta_exists): Add.
	(get_manifest_delta): Add.
	* cert.cc (write_paths_recursive): Use partial deltas.
	* manifest.cc, manifest.hh (read_manifest_map): New variant.
	* patch_set.cc, patch_set.hh (patch_set): Add map_new, map_old
	fields.
	(manifests_to_patch_set) Store new field.
	(patch_set_to_packets) Don't read manifest versions from db.
	* std_hooks.lua (ignore_file): ignore .a, .so, .lo, .la, ~ files.
	* tests/t_cvsimport.at: New test.
	* testsuite.at: Call it.

2003-11-10  graydon hoare  <graydon@pobox.com>

	* commands.cc (find_oldest_ancestors): New function.
	(queue): New "addtree" subcommand.
	* monotone.texi: Document it.
	* monotone.1: Document it.

2003-11-10  graydon hoare  <graydon@pobox.com>

	* file_io.cc (walk_tree_recursive): Ignore MT/

2003-11-09  graydon hoare  <graydon@pobox.com>

	* database.cc (dump, load): Implement.
	* commands.cc (db): Call db.dump, load.
	* cycle_detector.hh: Skip when no in-edge on src.
	* monotone.texi: Document dump and load, add some
	special sections.
	* monotone.1: Mention dump and load.

2003-11-09  graydon hoare  <graydon@pobox.com>

	* rcs_file.hh (rcs_symbol): New structure.
	* rcs_file.cc (symbol): New rule.
	* rcs_import.cc (find_branch_for_version): New function.
	(cvs_key::branch): New field.
	(store_auxilliary_certs): Cert branch tag.
	* cycle_detector.hh: Fix bugs, don't use quick_alloc.
	* commands.cc (checkout): Add --branch based version.
	* monotone.texi: Document new command variant.
	* monotone.1: Ditto.

2003-11-09  graydon hoare  <graydon@pobox.com>

	* quick_alloc.hh: New file.
	* Makefile.am: Add it.
	* cycle_detector.hh: Rewrite.
	* manifest.hh: Use quick_alloc.
	* vocab.cc: Relax path name requirements a bit.
	* sqlite/sqliteInt.h: Up size of row to 16mb.

2003-11-02  graydon hoare  <graydon@pobox.com>

	* commands.cc (post): Post everything if no URL given; don't base
	decision off branch name presence.
	* app_state.cc, monotone.cc, file_io.cc, file_io.hh: Support
	absolutifying args.
	* lua.hh, lua.cc, std_hooks.lua (hook_get_mail_hostname): New hook.
	* monotone.texi: Document it.
	* monotone.texi, monotone.1: Minor corrections, new sections.
	* monotone.cc: Don't look in $ENV at all.
	* network.cc: Correct MX logic.
	* nntp_tasks.cc, smtp_tasks.cc: Separate postlines state.
	* smtp_tasks.cc: Correct some SMTP logic.
	* configure.ac, NEWS: Mention 0.7 release.

	Release point (v 0.7).

2003-11-01  graydon hoare  <graydon@pobox.com>

	* http_tasks.cc: Drop extra leading slashes in HTTP messages.

2003-10-31  graydon hoare  <graydon@pobox.com>

	* commands.cc, database.cc, database.hh, lua.cc, lua.hh,
	network.cc, network.hh, packet.cc, packet.hh, schema.sql,
	schema_migration.cc, tests/t_http.at, tests/t_nntp.at, vocab.cc:
	Eliminate "groupname", use lone URL.
	* monotone.texi: Update to cover new URL rules.
	* network.cc, network.hh, lua.cc, lua.hh, smtp_tasks.cc:
	Implement "mailto" URLs.
	* tests/t_smtp.at: New test.
	* testsuite.at: Call it.

2003-10-31  graydon hoare  <graydon@pobox.com>

	* patch_set.cc (manifests_to_patch_set): Second form with explicit renames.
	(manifests_to_patch_set): Split edit+rename events when we see them.
	* commands.cc (status, commit): Include explicit rename set.
	* diff_patch.cc (merge3): Accept edit+rename events split by patch_set.cc.
	* smtp_tasks.hh, smtp_tasks.cc: New files.
	* nntp_machine.hh, nntp_machine.cc: Rename to proto_machine.{hh,cc} (woo!)
	* nntp_tasks.cc: Adjust to use proto_ prefix in various places.
	* proto_machine.cc (read_line): get() into streambuf.
	* Makefile.am: Cover renames and adds.

2003-10-31  graydon hoare  <graydon@pobox.com>

	* diff_patch.cc (merge3): Extract renames.
	* commands.cc (calculate_new_manifest_map): Extract renames.
	(try_one_merge): Extract renames, propagate to merge target.
	(commit): Extract renames, propagate to commit target.
	* cert.cc (calculate_renames_recursive): Fix wrong logic.
	(find_common_ancestor_recursive): Stall advances at top of graph.
	* patch_set.cc: (manifests_to_patch_set): Teach about historical
	renames.
	* tests/t_erename.at: New test for edit+rename events.
	* testsuite.at: Call t_erename.at.

2003-10-30  graydon hoare  <graydon@pobox.com>

	* patch_set.cc (operator<): s/a/b/ in a few places, yikes!
	* cert.cc: Add machinery for rename edge certs.
	* commands.cc: Call diff(manifest,manifest) directly.
	* tests/t_nntp.at: Kill tcpserver DNS lookups on nntp test.
	* network.cc (parse_url): Character class typo fix, from
	Johannes Winkelmann.
	* app_state.hh, cert.hh, commands.hh, cycle_detector.hh,
	database.hh, diff_patch.cc, diff_patch.hh, http_tasks.hh,
	interner.hh, keys.hh, lua.hh, manifest.hh, network.hh,
	nntp_machine.hh, nntp_tasks.hh, packet.hh, patch_set.hh,
	transforms.hh, update.hh, vocab.hh, work.hh, xdelta.hh:
	fix use of std:: prefix / "using namespace" pollution.

2003-10-27  graydon hoare  <graydon@pobox.com>

	* lua/liolib.c (io_mkstemp): Portability fix
	from Ian Main.
	* xdelta.cc,hh (compute_delta): New manifest-specific variant.
	* transforms.cc,hh (diff): Same.
	* rcs_import.cc: Various speedups to cvs import.

2003-10-26  graydon hoare  <graydon@pobox.com>

	* cert.cc (get_parents): New function.
	(write_paths_recursive): New function.
	(write_ancestry_paths): New function.
	* cert.hh (write_ancestry_paths): Declare.
	* commands.cc (queue_edge_for_target_ancestor):
	Call write_ancestry_paths for "reposting" queue
	strategy.

2003-10-25  graydon hoare  <graydon@pobox.com>

	* commands.cc (log): Skip looking inside nonexistent
	manifests for file comments.

2003-10-24  graydon hoare  <graydon@pobox.com>

	* adns/*.c, adns/*.h: Import adns library.
	* Makefile.am: Update to build adns into lib3rdparty.a.
	* AUTHORS: Mention adns.
	* network.cc: Call adns functions, not gethostbyname.

2003-10-20  Nathaniel Smith  <njs@codesourcery.com>

	* patch_set.cc (patch_set_to_text_summary): Give more detailed
	output.
	* commands.cc (get_log_message, status, diff): Use
	patch_set_to_text_summary for complete description.

2003-10-22  graydon hoare  <graydon@pobox.com>

	* monotone.texi: Document 'queue' command.
	* monotone.1: Likewise.

2003-10-22  graydon hoare  <graydon@pobox.com>

	* diff_patch.cc
	(infer_directory_moves): New function.
	(rebuild_under_directory_moves): New function.
	(apply_directory_moves): New function.
	(merge3): Handle directory moves.
	* tests/t_renamed.at: New test for dir renames.
	* testsuite.at: Call it.

2003-10-21  graydon hoare  <graydon@pobox.com>

	* commands.cc (queue): New command.
	(list): Add "queue" subcommand, too.

2003-10-21  graydon hoare  <graydon@pobox.com>

	* diff_patch.cc (merge_deltas): New function.
	(check_map_inclusion): New function.
	(check_no_intersect): New function.
	(merge3): Rewrite completely.
	* tests/t_rename.at: New test.
	* testsuite.at: Call it.
	* file_io.cc, file_io.hh (make_dir_for): New function.
	* commands.cc (update): Call make_dir_for on update.

2003-10-20  graydon hoare  <graydon@pobox.com>

	* commands.cc: Replace [] with idx() everywhere.

2003-10-20  Tom Tromey  <tromey@redhat.com>

	* cert.hh (get_branch_heads): Updated.
	Include <set>.
	* commands.cc (head): Updated for new get_branch_heads.
	(merge): Likewise.
	(propagate): Likewise.
	* cert.cc (get_branch_heads): Use set<manifest_id>.

	* commands.cc (merge): Use all caps for metasyntactic variable.
	(heads): Likewise.

	* network.cc (post_queued_blobs_to_network): Do nothing if no
	packets to post.

2003-10-20  graydon hoare  <graydon@pobox.com>

	* cert.cc (get_branch_heads): Fix dumb bug.
	* diff_patch.cc (merge3): Fix dumb bug.
	(merge2): Fix dumb bug.
	(try_to_merge_files): Fix dumb bug.

2003-10-20  graydon hoare  <graydon@pobox.com>

	* file_io.cc (tilde_expand): New function.
	* monotone.cc (cpp_main): Expand tildes in
	db and rcfile arguments.

2003-10-20  graydon hoare  <graydon@pobox.com>

	* rcs_import.cc (import_cvs_repo): Check key existence
	at beginning of import pass, to avoid wasted work.

2003-10-19  Tom Tromey  <tromey@redhat.com>

	* commands.cc (log): Add each seen id to `cycles'.

2003-10-19  graydon hoare  <graydon@pobox.com>

	* AUTHORS: Mention Tecgraf PUC-Rio and their
	copyright.
	* Makefile.am: Mention circular buffer stuff.
	* configure.ac, NEWS: Mention 0.6 release.
	* cert.hh, cert.cc (erase_bogus_certs): file<cert> variant.
	* commands.cc (log): Erase bogus certs before writing,
	cache comment-less file IDs.
	* monotone.spec: Don't specify install-info args,
	do build with optimization on RHL.

	Release point (v 0.6).

2003-10-19  Matt Kraai  <kraai@ftbfs.org>

	* commands.cc (merge): Use app.branch_name instead of args[0] for
	the branch name.

2003-10-17  graydon hoare  <graydon@pobox.com>

	* commands.cc (log): New command.
	Various other bug fixes.
	* monotone.1, monotone.texi: Minor updates.

2003-10-17  graydon hoare  <graydon@pobox.com>

	* monotone.texi: Expand command and hook references.
	* commands.cc: Disable db dump / load commands for now.

2003-10-16  graydon hoare  <graydon@pobox.com>

	* sanity.hh: Add a const version of idx().
	* diff_patch.cc: Change to using idx() everywhere.
	* cert.cc (find_common_ancestor): Rewrite to recursive
	form, stepping over historic merges.
	* tests/t_cross.at: New test for merging merges.
	* testsuite.at: Call t_cross.at.

2003-10-10  graydon hoare  <graydon@pobox.com>

	* lua.hh, lua.cc (hook_apply_attribute): New hook.
	* work.hh, work.cc (apply_attributes): New function.
	* commands.cc (update_any_attrs): Update attrs when writing to
	working copy.
	* std_hooks.lua (temp_file): Use some env vars.
	(attr_functions): Make table of attr-setting functions.

2003-10-10  graydon hoare  <graydon@pobox.com>

	* work.cc: Fix add/drop inversion bug.
	* lua/*.{c,h}: Import lua 5.0 sources.
	* lua.cc: Rewrite lua interface completely.
	* std_hooks.lua, test_hooks.lua, testsuite,
	tests/t_persist_phrase.at, configure.ac, config.h.in, Makefile.am:
	Modify to handle presence of lua 5.0.

2003-10-08  graydon hoare  <graydon@pobox.com>

	* rcs_import.cc: Attach aux certs to child, not parent.
	* manifest.cc: Speed up some calculations.
	* keys.cc: Optionally cache decoded keys.

2003-10-07  graydon hoare  <graydon@pobox.com>

	* manifest.hh, manifest.cc, rcs_import.cc: Write manifests w/o
	compression.
	* vocab.hh, vocab.cc: Don't re-verify verified data.
	* ui.hh, ui.cc: Minor efficiency tweaks.

2003-10-07  graydon hoare  <graydon@pobox.com>

	* commands.cc, work.cc, work.hh: Add some preliminary stuff
	to support explicit renaming, .mt-attrs.
	* monotone.texi: Add skeletal sections for command reference,
	hook reference, CVS phrasebook. Fill in some parts.

2003-10-02  graydon hoare  <graydon@pobox.com>

	* boost/circular_buffer*.hpp: Add.
	* AUTHORS, cert.cc, commands.cc, database.cc,
	diff_patch.cc, http_tasks.cc, keys.cc, lua.cc, manifest.cc,
	network.cc, nntp_machine.cc, packet.cc, patch_set.cc,
	rcs_import.cc, sanity.cc, sanity.hh, ui.hh, update.cc,
	vocab_terms.hh, work.cc:
	remove existing circular buffer code, replace all
	logging and asserty stuff with boost::format objects
	rather than vsnprintf.

2003-10-01  graydon hoare  <graydon@pobox.com>

	* testsuite.at: Don't use getenv("HOSTNAME").
	* database.cc (exec, fetch): Do va_end/va_start again in between
	logging and executing query.

2003-09-28  Tom Tromey  <tromey@redhat.com>

	* monotone.texi: Added @direntry.

2003-09-27  Nathaniel Smith  <njs@pobox.com>

	* monotone.cc: Remove "monotone.db" default to --db
	option in help text.

2003-09-27  graydon hoare  <graydon@pobox.com>

	* diff_patch.cc: Rework conflict detection.
	* rcs_import.cc: Remove some pointless slowness.
	* monotone.spec: Install info files properly.

	Release point (v 0.5).

2003-09-27  graydon hoare  <graydon@pobox.com>

	* AUTHORS, NEWS, configure.ac: Update for 0.5 release.
	* monotone.texi: Various updates.
	* xdelta.cc (compute_delta): Fix handling of empty data.
	* database.cc (sql): Require --db for init.
	* work.cc (read_options_map): Fix options regex.

2003-09-27  graydon hoare  <graydon@pobox.com>

	* lcs.hh: New jaffer LCS algorithm.
	* interner.hh, rcs_import.cc: Templatize interner.
	* diff_patch.hh: Use interner, new LCS.

2003-09-27  Tom Tromey  <tromey@redhat.com>

	* commands.cc (fetch): Always try lua hook; then default to all
	known URLs.

2003-09-26  Tom Tromey  <tromey@redhat.com>

	* commands.cc (tag): Use all-caps for meta-syntactic variables.
	(comment, add, cat, complete, mdelta, fdata): Likewise.

	* monotone.1: There's no default database.
	* monotone.texi (OPTIONS): There's no default database.

	* database.cc (sql): Throw informative error if database name not
	set.
	* app_state.cc (app_state): Default to no database.

2003-09-26  graydon hoare  <graydon@pobox.com>

	* debian/*, monotone.spec: Add packaging control files.

2003-09-24  graydon hoare  <graydon@pobox.com>

	* database.cc, database.hh (debug): New function.
	* commands.cc (debug): New command.
	* cert.cc, cert.hh (guess_branch): New function.
	* commands.cc (cert): Queue certs to network servers.
	* commands.cc (cert, commit): Use guess_branch.
	* commands.cc (list): List unknown, ignored files.
	* monotone.texi, monotone.1: Document.

2003-09-24  graydon hoare  <graydon@pobox.com>

	* commands.cc (queue_edge_for_target_ancestor): Queue the
	correct ancestry cert, from child to target, as well as
	patch_set.

2003-09-22  graydon hoare  <graydon@pobox.com>

	* depot_schema.sql, schema_migration.cc,
	schema_migration.hh: Add.
	* database.cc, depot.cc: Implement schema migration.
	* database.cc, commands.cc: Change to db ... cmd.
	* monotone.texi, monotone.1: Document command change.
	* depot.cc: Fix various query bugs.

2003-09-21  Nathaniel Smith  <njs@codesourcery.com>

	* depot.cc (depot_schema): Remove unique constraint on (contents),
	replace with unique constraint on (groupname, contents).

2003-09-21  Nathaniel Smith  <njs@codesourcery.com>

	* commands.cc (diff): Take manifest ids as arguments.  Add
	explanatory text on files added, removed, modified.

2003-09-19  Tom Tromey  <tromey@redhat.com>

	* commands.cc (genkey): Use all-caps for meta-syntactic variable.
	(cert, tag, approve, disapprove, comment, add, drop, commit,
	update, revert, cat, checkout, co, propagate, complete, list, ls,
	mdelta, fdelta, mdata, fdata, mcerts, fcerts, pubkey, privkey,
	fetch, post, rcs_import, rcs): Likewise.
	(explain_usage): Indent explanatory text past the command names.

2003-09-17  Tom Tromey  <tromey@redhat.com>

	* commands.cc (list): Don't compute or use "subname".

	* commands.cc (revert): Handle case where argument is a
	directory.
	* tests/t_revert.at: Test for revert of directory.

	* testsuite.at (MONOTONE_SETUP): Use "monotone initdb".
	* monotone.1: Document "initdb".
	* monotone.texi (Commands): Document initdb.
	(Creating a Database): New node.
	(Getting Started): Refer to it.
	* commands.cc (initdb): New command.
	* database.cc (database::sql): New argument `init'.
	(database::initialize): New method.
	* database.hh (database::initalize): Declare.
	(database::sql): New argument `init'.

2003-09-17  Tom Tromey  <tromey@redhat.com>

	* tests/t_persist_phrase.at: Use "ls certs".
	* tests/t_nntp.at: Use "ls certs".
	* tests/t_genkey.at: Use "ls keys" and "ls certs".

2003-09-16  Tom Tromey  <tromey@redhat.com>

	* monotone.1: Document "list branches".
	* commands.cc (ls_certs): New function, from `lscerts' command.
	(ls_keys): New function, from `lskeys' command.
	(ls_branches): New function.
	(list): New command.
	(ls): New alias.
	(explain_usage): Split parameter info at \n.
	* monotone.texi (Adding Files): Use "list certs".
	(Committing Changes): Likewise.
	(Forking and Merging): Likewise.
	(Commands): Likewise.
	(Generating Keys): Use "list keys".
	(Commands): Likewise.
	(Commands): Mention "list branches".
	(Branches): Likewise.

2003-09-15  graydon hoare  <graydon@redhat.com>

	* http_tasks.cc: Fix networking to handle long input.

	* ui.cc, ui.hh: Only pad with blanks enough to cover old output
	when ticking.

	* update.cc, cert.cc, commands.cc: Fix cert fetching functions to
	remove bogus certs.

2003-09-15  Tom Tromey  <tromey@redhat.com>

	* monotone.1: Don't mention MT_KEY or MT_BRANCH.

	* monotone.texi (Getting Started): Don't mention MT_DB or
	MT_BRANCH.
	(Adding Files): Explicitly use --db and --branch.
	* app_state.hh (app_state): New fields options, options_changed.
	Declare new methods.  Include work.hh.
	* work.cc (work_file_name): New constant.
	(add_to_options_map): New structure.
	(get_options_path): New function.
	(read_options_map, write_options_map): Likewise.
	* work.hh (options_map): New type.
	(get_options_path, read_options_map, write_options_map): Declare.
	* commands.cc (add, drop, commit, update, revert, checkout,
	merge): Write options file.
	* app_state.cc (database_option, branch_option): New constants.
	(app_state::app_state): Read options file.
	(app_state::set_database): New method.
	(app_state::set_branch): Likewise.
	(app_state::write_options): Likewise.
	Include work.hh.
	* monotone.cc (cpp_main): Don't set initial database name on
	app.  Use new settor methods.  Don't look at MT_BRANCH or MT_DB.

2003-09-14  graydon hoare  <graydon@pobox.com>

	* vocab.cc, vocab.hh: Add streamers for vocab terms in preparation
	for switch to formatter.

	* cert.cc (check_signature): Treat missing key as failed check.
	* commands.cc (lscerts): Warn when keys are missing.

	* rcs_import.cc, nntp_tasks.cc, http_tasks.cc: Tick progress.

	* sanity.cc, monotone.cc: Tidy up output a bit.

	* xdelta.cc: Add code to handle empty files. Maybe correct?

	* ui.cc, ui.hh: Add.

2003-09-13  Tom Tromey  <tromey@redhat.com>

	* tests/t_nntp.at: If we can't find tcpserver or snntpd, skip the
	test.
	* tests/t_http.at: If we can't find boa or depot.cgi, skip the
	test.

2003-09-12  graydon hoare  <graydon@pobox.com>

	* update.cc (pick_update_target): Only insert base rev as update
	candidate if it actually exists in db.

	* commands.cc, database.cc, database.hh: Implement id completion
	command, and general id completion in all other commands.

2003-09-12  Tom Tromey  <tromey@redhat.com>

	* commands.cc (revert): A deleted file always appears in the
	manifest.
	* tests/t_revert.at: Check reverting a change plus a delete; also
	test reverting by file name.

	* work.cc (deletion_builder::visit_file): Check for file in
	working add set before looking in manifest.
	* tests/t_drop.at: Added add-then-drop test.

	* testsuite.at: Include t_drop.at.
	* tests/t_drop.at: New test.
	* work.cc (visit_file): Check for file in working delete set
	before looking in manifest.

2003-09-12  Tom Tromey  <tromey@redhat.com>

	* Makefile.am ($(srcdir)/testsuite): tests/atconfig and
	tests/atlocal are not in srcdir.

	* Makefile.am (TESTS): unit_tests is not in srcdir.

2003-09-11  graydon hoare  <graydon@pobox.com>

	* commands.cc: Check for MT directory in status.
	* commands.cc: Require directory for checkout.
	* commands.cc: Delete MT/work file after checkout.
	* commands.cc: Implement 'revert', following tromey's lead.
	* commands.cc: Print base, working manifest ids in status.

	* diff_patch.cc: Further merge corrections.
	* diff_patch.cc (unidiff): Compensate for occasional miscalculation
	of LCS.

	* tests/t_merge.at: Check that heads works after a merge.
	* tests/t_fork.at:  Check that heads works after a fork.
	* tests/t_genkey.at: Remove use of 'import'.
	* tests/t_cwork.at: Check deletion of work file on checkout.
	* tests/t_revert.at: Check that revert works.

	* commands.cc, monotone.cc: Report unknown commands nicely.

2003-09-08  graydon hoare  <graydon@pobox.com>

	* tests/merge.at: Accept tromey's non-error case for update.

	* commands.cc(try_one_merge): Write merged version to packet
	writer, not directly to db.
	(merge): Write branch, changelog cert on merged version to db.

	* std_hooks.lua(merge3): Open result in mode "r", not "w+".

2003-09-06  Tom Tromey  <tromey@redhat.com>

	* update.cc (pick_update_target): Not an error if nothing to
	update.

	* monotone.texi: Use VERSION; include version.texi.

	* monotone.1: Document "co".
	* monotone.texi (Commands): Document "co".
	* commands.cc (ALIAS): New macro.
	(co): New alias.

	* README: Updated.

	* txt2c.cc: Added missing file.

	* texinfo.tex, INSTALL, Makefile.in, aclocal.m4, compile, depcomp,
	install-sh, missing, mkinstalldirs: Removed generated files.

2003-09-04  graydon hoare  <graydon@pobox.com>

	* Makefile.am, depot.cc, http_tasks.cc, http_tasks.hh,
	lua.cc, lua.hh, monotone.texi, network.cc, tests/t_http.at,
	vocab_terms.hh:

	Use public key signatures to talk to depot, not mac keys.

	* commands.cc, file_io.cc, monotone.texi, monotone.1,
	tests/t_scan.at, tests/t_import.at, work.cc, work.hh:

	Remove the 'import' and 'scan' commands, in favour of generalized
	'add' which chases subdirectories.

	* configure.ac, NEWS:

	Release point (v 0.4).

2003-09-03  graydon hoare  <graydon@pobox.com>

	* monotone.texi: Expand notes about setting up depot.

	* update.cc: Update by ancestry. Duh.

2003-09-02  graydon hoare  <graydon@pobox.com>

	* boost/socket/streambuf.hpp: Bump ppos on overflow.

	* packet.cc, transforms.cc, transforms.hh: Add function for
	canonicalization of base64 encoded strings. Use on incoming cert
	packet values.

	* commands.cc: Change fetch and post to take URL/groupname params
	rather than branchname.

	* network.cc, network.hh, depot.cc, http_tasks.cc: Fix URL parser,
	improve logging, change signatures to match needs of commands.cc

	* Makefile.am: Don't install txt2c or unit_tests.

	* Makefile.am: Build depot.cgi not depot.

	* database.cc, database.hh: Add "all known sources" fetching support.

	* patch_set.cc: Sort in a path-lexicographic order for nicer summaries.

	* monotone.texi: Expand coverage of packets and networking.

	* tests/t_nntp.at, tests/t_http.at: Update to provide URL/groupname
	pairs.

2003-09-02  Tom Tromey  <tromey@redhat.com>

	* aclocal.m4, monotone.info: Removed generated files.

2003-08-31  Nathaniel Smith  <njs@codesourcery.com>

	* configure.ac: Check for lua40/lua.h, lua40/lualib.h and -llua40,
	-lliblua40.
	* config.h.in: Add LUA_H, LIBLUA_H templates, remove HAVE_LIBLUA,
	HAVE_LIBLUALIB templates.
	* lua.cc: Include config.h.  Use LUA_H, LIBLUA_H macros.

2003-08-29  graydon hoare  <graydon@pobox.com>

	* Makefile.am, txt2c.cc, lua.cc, database.cc:
	Use a C constant-building converter rather than objcopy.

	* cert.cc, cert.hh, packet.cc, packet.hh, diff_patch.cc,
	rcs_import.cc:
	Modify cert functions to require a packet consumer, do no implicit
	database writing.

	* commands.cc, database.cc, database.hh, schema.sql, network.cc:
	Modify packet queueing strategy to select ancestors from known
	network server content, rather than most recent edge.

2003-08-25  graydon hoare  <graydon@pobox.com>

	* AUTHORS, ChangeLog, Makefile.am, NEWS, configure.ac,
	tests/t_http.at: Release point (v 0.3)

2003-08-24  graydon hoare  <graydon@pobox.com>

	* nntp_tasks.cc: Measure success from postlines state.
	* network.cc: Print summary counts of transmissions.
	* packet.cc: Count packets into database.
	* depot.cc: Add administrative commands, fix a bunch of
	little bugs.
	* t_http.at: Testcase for depot-driven communication.
	* monotone.texi: Update to reflect depot existence.
	* http_tasks.cc: Pick bugs out.

2003-08-24  graydon hoare  <graydon@pobox.com>

	* commands.cc: Wash certs before output.
	* *.cc,*.hh: Adjust cert packet format to
	be more readable, avoid superfluous gzipping.

2003-08-24  graydon hoare  <graydon@pobox.com>

	* configure, Makefile.in: Remove generated files, oops.
	* commands.cc: Implement 'propagate'.
	* lua.cc, lua.hh, network.cc, network.hh: Remove
	'aggregate posting' stuff.
	* network.cc: Batch postings into larger articles.
	* diff_patch.hh, diff_patch.cc: Implement basic
	merge2-on-manifest.

2003-08-23  graydon hoare  <graydon@pobox.com>

	* monotone.cc: Handle user-defined lua hooks as
	overriding internal / .monotonerc hooks no matter
	where on cmd line they occur.
	* update.cc: Made failures more user-friendly.
	* lua.cc: Improve logging a bit.
	* testsuite.at, tests/*.{at,in}, testsuite/: Rewrite tests in
	autotest framework, move to tests/ directory.
	* boost/io/*, cryptopp/hmac.h: Add missing files.

2003-08-23  Tom Tromey  <tromey@redhat.com>

	* monotone.cc (OPT_VERSION): New macro.
	(cpp_main): Handle OPT_VERSION.
	(options): Added `version' entry.
	Include config.h.

2003-08-21  Tom Tromey  <tromey@redhat.com>

	* database.cc: Include "sqlite/sqlite.h", not <sqlite.h>.

2003-08-20  graydon hoare  <graydon@pobox.com>

	* boost/*:
	incorporate boost sandbox bits, for now.

	* Makefile.am, Makefile.in, configure, configure.ac, diff_patch.cc,
	http_tasks.cc, http_tasks.hh, network.cc, nntp_machine.cc,
	nntp_machine.hh, nntp_tasks.cc, nntp_tasks.hh, testsuite/t_nntp.sh:

	fix up networking layer to pass nntp tests again

2003-08-19  graydon hoare  <graydon@pobox.com>

	* Makefile.am, Makefile.in, app_state.hh, cert.cc, commands.cc,
	constants.hh, cryptopp/misc.h, database.cc, depot.cc,
	http_tasks.cc, http_tasks.hh, keys.cc, lua.cc, lua.hh, monotone.cc,
	network.cc, network.hh, nntp_machine.cc, nntp_machine.hh,
	nntp_tasks.cc, nntp_tasks.hh, packet.cc, packet.hh, rcs_import.cc,
	sanity.cc, sanity.hh, schema.sql, test_hooks.lua,
	testsuite/runtest.sh, testsuite/t_null.sh, vocab_terms.hh:

	major surgery time
	- move to multi-protocol posting and fetching.
	- implement nicer failure modes for sanity.
	- redo commands to print nicer, fail nicer.

2003-08-18  graydon hoare  <graydon@pobox.com>

	* Makefile.am, Makefile.in, adler32.hh, database.cc, depot.cc,
	mac.hh, xdelta.cc, Makefile.am, Makefile.in:

	first pass at a depot (CGI-based packet service)

2003-08-08  graydon hoare  <graydon@pobox.com>

	* Makefile.am, Makefile.in AUTHORS, ChangeLog, Makefile.am,
	Makefile.in, NEWS, monotone.1, monotone.info, monotone.texi:

	release point (v 0.2)

2003-08-08  graydon hoare  <graydon@pobox.com>

	* cert.cc, cert.hh, interner.hh, rcs_import.cc:

	auxilliary certs

	* cert.cc, cert.hh, cycle_detector.hh, interner.hh, patch_set.cc,
	rcs_import.cc:

	improvements to cycle detection stuff

2003-08-05  graydon hoare  <graydon@pobox.com>

	* rcs_import.cc:

	almost even more seemingly correct CVS graph reconstruction (still slow)

	* sqlite/* cryptopp/* Makefile.am, Makefile.in, aclocal.m4,
	config.h.in, configure, configure.ac, file_io.cc, keys.cc,
	sanity.cc, sanity.hh, transforms.cc:

	minimizing dependencies on 3rd party libs by importing the
	necessary bits and rewriting others.

	* cert.cc, cert.hh, rcs_import.cc:

	cvs import seems to be working, but several linear algorithms need
	replacement

2003-07-28  graydon hoare  <graydon@pobox.com>

	* Makefile.am, Makefile.in, cert.cc, commands.cc, database.cc,
	database.hh, manifest.cc, rcs_file.cc, rcs_import.cc,
	rcs_import.hh, vocab.cc, xdelta.cc:

	cvs graph reconstruction hobbling along.

2003-07-21  graydon hoare  <graydon@pobox.com>

	* database.cc, xdelta.cc, xdelta.hh:

	piecewise xdelta; improves speed a fair bit.

2003-07-11  graydon hoare  <graydon@pobox.com>

	* Makefile.am, Makefile.in, config.h.in, configure, configure.ac,
	transforms.cc, xdelta.cc, xdelta.hh:

	implement xdelta by hand, forget 3rd party delta libs.

2003-07-02  graydon hoare  <graydon@pobox.com>

	* database.cc, rcs_import.cc, transforms.cc, transforms.hh:

	speedups all around in the storage system

2003-07-01  graydon hoare  <graydon@pobox.com>

	* database.hh, rcs_import.cc, transforms.cc, transforms.hh: speed

	improvements to RCS import

2003-06-30  graydon hoare  <graydon@pobox.com>

	* rcs_import.cc, transforms.cc:

	some speed improvements to RCS import

2003-06-29  graydon hoare  <graydon@pobox.com>

	* commands.cc, database.hh, rcs_import.cc, transforms.cc:

	RCS file import successfully (albeit slowly) pulls in some pretty
	large (multi-hundred revision, >1MB) test cases from GCC CVS

	* Makefile.in, commands.cc, rcs_file.cc, rcs_file.hh,
	rcs_import.cc, rcs_import.hh,

	Makefile.am: preliminary support for reading and walking RCS files

2003-04-09  graydon hoare  <graydon@pobox.com>

	* autogen.sh: oops
	* */*: savannah import

2003-04-06  graydon hoare  <graydon@pobox.com>

	* initial release.
<|MERGE_RESOLUTION|>--- conflicted
+++ resolved
@@ -1,4 +1,11 @@
-<<<<<<< HEAD
+2005-05-23  Timothy Brownawell  <tbrownaw@gmail.com>
+
+	Fix "automate stdio" input/output format according to ML discussion
+	* automate.cc: changed: automate_stdio
+		added: print_some_output, class my_stringbuf
+	* constants.{cc,hh}: add constant for automate stdio block size
+	* monotone.texi: update documentation
+
 2005-05-23  Nathaniel Smith  <njs@codesourcery.com>
 
 	* win32/terminal.cc (have_smart_terminal): Call _isatty on stderr,
@@ -198,15 +205,6 @@
 
 	* contrib/monotone-notify.pl (revision_is_in_branch): Another
 	place where --revision was missing.
-=======
-2005-05-23  Timothy Brownawell  <tbrownaw@gmail.com>
-
-	Fix "automate stdio" input/output format according to ML discussion
-	* automate.cc: changed: automate_stdio
-		added: print_some_output, class my_stringbuf
-	* constants.{cc,hh}: add constant for automate stdio block size
-	* monotone.texi: update documentation
->>>>>>> e94684b7
 
 2005-05-14  Timothy Brownawell  <tbrownaw@gmail.com>
 
