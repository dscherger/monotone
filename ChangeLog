<<<<<<< HEAD
2005-01-27  Matt Johnston  <matt@ucc.asn.au>

	(compile fixes for Linux/gcc 3.3.4)
	* botan/{util.cpp,primes.cpp}: give large constants ULL
	suffixes
	* botan/{gzip.cpp}: fix type for std::max() comparison
=======
2005-01-27  graydon hoare  <graydon@pobox.com>

	* AUTHORS: Mention Georg.
	* change_set.cc: Null out names which are in null directories.
	* commands.cc (reindex): Remove COLLECTION argument.
	* database.{cc,hh} (get_revision_certs): 
	Add brute force "load all certs" method.
	* merkle_tree.{cc,hh}: Modify to use memory rather than disk.
	* netsync.{cc,hh}: Likewise.
	* packet.hh (manifest_edge_analyzer): Kill dead code.

2005-01-26  Nathaniel Smith  <njs@codesourcery.com>

	* tests/t_rebuild.at: New test.
	* testsuite.at: Add it.

2005-01-26  Nathaniel Smith  <njs@codesourcery.com>

	* tests/t_checkout_noop_on_fail.at: Clarify description and XFAIL.

	* tests/t_approval_semantics.at: New TODO.
	* tests/t_monotone_agent.at: New TODO.
	* testsuite.at: Add them.

2005-01-25  Nathaniel Smith  <njs@codesourcery.com>

	* tests/t_checkout_noop_on_fail.at: New test.
	* testsuite.at: Add it.
	(RAW_MONOTONE): Add $PREEXECUTE to definition.

2005-01-25  Nathaniel Smith  <njs@codesourcery.com>

	* change_set.cc (extend_renumbering_from_path_identities): Add
	invariant.
	(extend_renumbering_via_added_files): Likewise.

	* constants.hh (maxbytes, postsz): Remove dead constants.
	(verify_depth): New constant.
	* constants.cc: Likewise.
	* revision.hh (check_sane_history): New function.
	* revision.cc (check_sane_history): Likewise.
	* database.cc (put_revision): Sanity check revision and revision
	history before storing it.
	This breaks cvs import.  Why?

	* update.cc (find_deepest_acceptable_descendent): Remove.
	(acceptable_descendent, calculate_update_set): New functions.
	(pick_update_candidates): Use 'calculate_update_set'.
	* tests/t_update_2.at: Un-XFAIL.
	* tests/t_ambig_update.at: Un-XFAIL.
	
	* tests/t_no_rename_overwrite.at: New test.
	* tests/t_cdiff.at: New test placeholder.
	* testsuite.at: Add them.
	(MONOTONE): Prefix command line with $PREEXECUTE to e.g. support
	running under Valgrind.
2005-01-25  Matt Johnston  <matt@ucc.asn.au>

	* cert.cc: ignore whitespace when comparing private keys
	from the database and with the lua hook
	* tests/t_lua_privkey.at: new test
	* testsuite.at: run it
>>>>>>> 83f2d351

2005-01-23  Derek Scherger  <derek@echologic.com>

	* commands.cc (restrict_rename_set): include renames if either
	name is present in restriction
	(calculate_base_revision): remove unused variant
	(calculate_current_revision): remove unsed variable
	(calculate_restricted_revision): remove unsed variable
	(ls_missing): remove unsed variable
	(revert): rewrite with restrictions
	* tests/t_revert.at: test partial reverts adjust MT/work properly
	* tests/t_revert_dirs.at: un-XFAIL
	* tests/t_revert_rename.at: un-XFAIL; revert rename via both names
	
2005-01-23  Derek Scherger  <derek@echologic.com>

	* tests/t_revert_rename.at: remove extra MONOTONE_SETUP
	attempt revert by both original name and new name
	
2005-01-23  Derek Scherger  <derek@echologic.com>

	* tests/t_revert_rename.at: New test. 
	* testsuite.at: Add it.

2005-01-22  Derek Scherger  <derek@echologic.com>

	* tests/t_revert_dirs.at: New test.
	* testsuite.at: Add it.

2005-01-22  Nathaniel Smith  <njs@codesourcery.com>

	* configure.ac (AC_INIT): Set bug-reporting address to list
	address, rather than Graydon's personal email.
	* diff_patch.cc (normalize_extents): Use it.
	* ui.cc (fatal): Likewise.

	* tests/t_vcheck.at: New priority "todo", tweak descriptive text.

2005-01-22  Nathaniel Smith  <njs@codesourcery.com>

	* tests/t_delete_dir.at: Add more commentary.

	* tests/t_rename_dir_patch.at: New test.
	* tests/t_delete_dir_patch.at: New test.
	* testsuite.at: Add them.
	
2005-01-22  Nathaniel Smith  <njs@codesourcery.com>

	* change_set.cc (apply_change_set): Add invariants.
	* tests/t_rename_dir_cross_level.at: New test.
	* tests/t_rename_added_in_rename.at: New test.
	* tests/t_rename_conflict.at: New test.
	* testsuite.at: Add them.

2005-01-21  Nathaniel Smith  <njs@codesourcery.com>

	* tests/t_ambig_update.at: Update comments.

	* tests/t_update_2.at: New test from Georg-W. Koltermann
	<Georg.Koltermann@mscsoftware.com>.
	* testsuite.at: Add it.

2005-01-20  Nathaniel Smith  <njs@codesourcery.com>

	* tests/t_lca_1.at: New bug report.
	* testsuite.at: Add it.

2005-01-19  Nathaniel Smith  <njs@codesourcery.com>

	* commands.cc (merge): Improve merge chatter.
	(do_diff): Don't print anything when there are no
	changes.

2005-01-19  Nathaniel Smith  <njs@codesourcery.com>

	* tests/t_db_with_dots.at: New test.
	* testsuite.at: Add it.

2005-01-19  Patrick Mauritz <oxygene@studentenbude.ath.cx>
	
	* Makefile.am (%.h, package_revision.h, package_full_revision.h):
	Don't update target file if no change has occurred, to reduce
	unnecessary rebuilds.

2005-01-18  Nathaniel Smith  <njs@codesourcery.com>

	* rcs_import.cc (cvs_key): Initialize struct tm to all zeros, to
	stop garbage sneaking in -- thanks to Zack Weinberg for pointing
	this out.  Also, handle 2 digit years properly on WIN32.

2005-01-18  Nathaniel Smith  <njs@codesourcery.com>

	* rcs_import.cc: Remove tabs.

2005-01-19  Matt Johnston  <matt@ucc.asn.au>

	* database.cc: Pass filename to check_sqlite_format_version as a
	fs::path, so that it doesn't get passed as a freshly created fs::path
	with default checker (which disallows '.foo' path components)

2005-01-19  Nathaniel Smith  <njs@codesourcery.com>

	* netsync.cc (session, process_confirm_cmd, dispatch_payload):
	Back out some over-zealous changes that broke netsync
	compatibility.  Probably should redo later, when have a chance to
	bump netsync protocol number, but we're not ready for that now.

2005-01-19  Nathaniel Smith  <njs@codesourcery.com>

	* tests/t_subdir_revert.at: New test.
	* tests/t_subdir_rename.at: New test.
	* testsuite.at: Add them.

2005-01-18  Nathaniel Smith  <njs@codesourcery.com>

	* tests/t_subdir_add.at: New test.
	* tests/t_subdir_drop.at: New test.
	* testsuite.at: Add them.
	* tests/t_delete_dir.at: Implement it.
	
2005-01-19  Nathaniel Smith  <njs@codesourcery.com>

	* netcmd.cc: Remove tabs.

2005-01-19  Nathaniel Smith  <njs@codesourcery.com>

	* merkle_tree.cc: Remove tabs.

2005-01-18  Nathaniel Smith  <njs@codesourcery.com>

	* rcs_import.cc (cvs_key): Initialize struct tm to all zeros, to
	stop garbage sneaking in -- thanks to Zack Weinberg for pointing
	this out.  Also, handle 2 digit years properly on WIN32.

2005-01-18  Nathaniel Smith  <njs@codesourcery.com>

	* rcs_import.cc: Remove tabs.

2005-01-18  Nathaniel Smith  <njs@codesourcery.com>

	* monotone.texi: Undocument mcerts, fcerts; rename rcerts to
	certs.
	* monotone.1: Likewise.

2005-01-18  Nathaniel Smith  <njs@codesourcery.com>

	* commands.cc (restrict_rename_set): Fix types to compile with old
	rename_set gunk removed.
	Alter logic to yell if a rename crosses the restriction boundary,
	rather than silently ignore it.

2005-01-19  graydon hoare  <graydon@pobox.com>

	* commands.cc: Fix up some merge breakage.
	* tests/t_add_dot.at: Un-XFAIL.
	* testsuite.at: Run "setup ." before "db init".

2005-01-09  Derek Scherger  <derek@echologic.com>

	* commands.cc (get_path_rearrangement): new function/signature for
	splitting restricted rearrangements
	(calculate_restricted_revision): use it and update to work
	similarly to calculate_current_revision
	(trusted): call app.initialize(false)
	(ls_missing): adjust for new get_path_rearrangement
	(attr): call app.initialize(true)
	(diff): merge cleanup
	(lca, lcad, explicit_merge): call app.initialize(false)
	* app_state.cc (constructor): set database app state
	(load_rcfiles): add required booleans
	* lua.{cc,hh} (load_rcfile): add required boolean
	* tests/t_add.at:
	* tests/t_diff_added_file.at:
	* tests/t_disapprove.at:
	* tests/t_drop_missing.at:
	* tests/t_heads.at:
	* tests/t_heads_discontinuous_branch.at:
	* tests/t_i18n_file.at:
	* tests/t_log_nonexistent.at:
	* tests/t_merge_add_del.at:
	* tests/t_netsync.at:
	* tests/t_netsync_pubkey.at:
	* tests/t_netsync_single.at:
	* tests/t_persistent_server_keys.at:
	* tests/t_persistent_server_revision.at:
	* tests/t_remerge.at:
	* tests/t_tags.at:
	* tests/t_update_missing.at:
	* tests/t_update_to_revision.at: add --message option to commits 
	* tests/t_merge2_add.at:
	* tests/t_merge2_data.at:
	* tests/t_netsync_unrelated.at: create working directory with new
	setup command
	* tests/t_erename.at: update for revisions
	* tests/t_no_change_deltas.at: add --revision options to diff
	* tests/t_restrictions.at: remove some cruft and update to work
	with revisions
	* tests/t_subdirs.at: pass correct --rcfile and --db options from
	within subdir
	* testsuite.at (REVERT_TO): remove MT dir before checkout, which
	now fails if MT exists, replace checkout MT/options with old
	MT/options
	(COMMIT): add --message option to commit macro
	* work.cc (read_options_map): don't overwrite option settings when
	reading options map so that command line settings take precedence

2005-01-18  Nathaniel Smith  <njs@codesourcery.com>

	* netsync.cc: Partially fix comment (s/manifest/revision/ etc.).
	(dispatch_payload): Ignore mcert and fcert refinement requests,
	instead of dying on them.  Hack, but I think it should let this
	netsync continue to interoperate with old netsync...

2005-01-18  Nathaniel Smith  <njs@codesourcery.com>

	* vocab.hh: Remove file<cert>.
	* vocab.cc: Likewise.
	* packet_types.hh: Remove file.
	* Makefile.am (MOST_SOURCES): Remove packet_types.hh and mac.hh.

2005-01-18  Nathaniel Smith  <njs@codesourcery.com>

	* netsync.cc (process_confirm_cmd): Don't try refining mcert and
	fcert trees.
	Remove other dead/pointless code.
	
2005-01-18  Nathaniel Smith  <njs@codesourcery.com>

	* database.hh: Remove file cert stuff.
	* netsync.cc (data_exists): We don't have file/manifest certs.
	(load_data): Likewise.

2005-01-18  Nathaniel Smith  <njs@codesourcery.com>

	* netsync.cc (process_data_cmd): Ignore file/manifest certs.

	* database.cc (struct valid_certs): Don't support file certs.
	(rehash): No file certs.
	(file_cert_exists): Remove.
	(put_file_cert): Remove.
	(get_file_certs): Remove.

2005-01-18  Nathaniel Smith  <njs@codesourcery.com>

	* packet.cc (class delayed_manifest_cert_packet):
	(class delayed_file_cert_packet): Remove.
	(packet_db_writer::consume_file_cert, consume_manifest_cert) 
	(packet_writer::consume_file_cert, consume_manifest_cert) 
	Remove.
	(struct feed_packet_consumer): Don't support mcert/fcert packets.
	(extract_packets): Likewise.
	(packet_roundabout_test): Test revision certs, not manifest/file
	certs.

	* packet.hh (packet_consumer::consume_file_cert):
	(packet_consumer::consume_manifest_cert):
	(packet_writer::consume_file_cert): 
	(packet_writer::consume_manifest_cert):
	(packet_db_writer::consume_file_cert):
	(packet_db_writer::consume_manifest_cert):
	Remove.

	* lua.hh (hook_get_file_cert_trust): Remove.
	* lua.cc (hook_get_file_cert_trust): Remove.

2005-01-18  Nathaniel Smith  <njs@codesourcery.com>

	* cert.hh (erase_bogus_certs): Re-add manifest cert version.

	* monotone.texi (Hook Reference): Remove documentation of
	get_{file,manifest}_cert_trust.

2005-01-18  Nathaniel Smith  <njs@codesourcery.com>

	* cert.cc (erase_bogus_certs): Re-add manifest cert version.
	(bogus_cert_p): Likewise.

2005-01-18  Nathaniel Smith  <njs@codesourcery.com>

	* cert.hh (rename_edge):
	(rename_set):
	(calculate_renames):
	(rename_cert_name): Remove.
	(cert_file_comment):
	(cert_manifest_comment): Remove.
	(erase_bogus_certs): Remove manifest and file versions.
	* cert.cc (rename_cert_name): Remove.
	(bogus_cert_p): Remove manifest<cert> and file<cert> variants.
	(erase_bogus_certs): Likewise.
	(put_simple_manifest_cert):
	(put_simple_file_cert):
	(cert_file_comment): Remove.

	* commands.cc (fcerts): Remove.
	(mcerts): Likewise.
	(rcerts): Rename to...
	(certs): ...this.  s/revision certs/certs/ in help text.
	(trusted): s/revision cert/cert/.
	(ls_certs): Don't special-case rename certs.

2005-01-18  Nathaniel Smith  <njs@codesourcery.com>

	* tests/t_vcheck.at: Fix AT_XFAIL_IF typo.
	
2005-01-18  Nathaniel Smith  <njs@codesourcery.com>

	* monotone.texi (Reserved Certs): Remove 'vcheck'.
	(Key and Cert): Remove 'vcheck'.
	(Accidental collision): Likewise.
	(Commands): Likewise.
	* tests/t_vcheck.at: Add note about manual having useful stuff for
	when vcheck is re-added.
	
2005-01-18  Nathaniel Smith  <njs@codesourcery.com>

	* mac.hh: 
	* cert.cc (vcheck_cert_name):
	(calculate_vcheck_mac): 
	(cert_manifest_vcheck
	(check_manifest_vcheck):
	* cert.hh (cert_manifest_vcheck):
	(check_manifest_vcheck):
	* constants.cc (constants::vchecklen):
	* constants.hh (constants::vchecklen):
	* commands.cc (vcheck):
	Remove.

	* tests/t_vcheck.at: New test.
	* testsuite.at: Call it.

2005-01-18  Nathaniel Smith  <njs@codesourcery.com>

	* ROADMAP: Remove 'upgrade to sqlite3' todo item.

2005-01-18  Nathaniel Smith  <njs@codesourcery.com>

	* commands.cc (tag):
	(testresult):
	(approve):
	(disapprove):
	(comment):
	(fload):
	(fmerge):
	(cat):
	(rcs_import): Change grouping for "--help" display, to make more
	informative.
	(rcs_import): Also add more details to help text.

2005-01-17  Matt Johnston  <matt@ucc.asn.au>

	* file_io.cc: re-add accidentally removed #include
	* botan/gzip.cc: improved comments, removed unused code

2005-01-17  Nathaniel Smith  <njs@codesourcery.com>

	* diff_patch.cc (normalize_extents): Add missing ')'.
	
2005-01-17  Nathaniel Smith  <njs@codesourcery.com>

	* tests/t_update_1.at: New test.
	* testsuite.at: Call it.

2005-01-11  Nathaniel Smith  <njs@codesourcery.com>

	* diff_patch.cc (normalize_extents): Add warning for anyone who
	manages to trigger the untested part of the normalization code.

2005-01-14  Christian Kollee <stuka@pestilenz.org>

	* search for and link with sqlite3 when --bundle-sqlite=no

2005-01-12  Derek Scherger  <derek@echologic.com>

	* tests/t_ambig_update.at: add comments from discussion on irc
	* tests/t_status_missing.at: new test
	* testsuite.at: include it

2005-01-10  graydon hoare  <graydon@pboox.com>

	* commands.cc (explicit_merge): Tweak merge message.
	* database.cc (check_sqlite_format_version): New function.
	(database::sql): Call it.
	* sqlite/pager.hh (SQLITE_DEFAULT_PAGE_SIZE): Adjust to 8192.
	(SQLITE_MAX_PAGE_SIZE): Adjust to 65536.
	* schema_migration.cc: Post-merge cleanup.
	* Makefile.am: Likewise.

2005-01-10  Christof Petig <christof@petig-baender.de>

	* sqlite/*: SQLite 3.0.8 CVS import
	* database.{cc,hh}:
	* schema_migration.{cc,hh}: convert to use the SQLite3 API
	
	This does not yet use any of the more sophisticated API features
	of SQLite3 (query parameters, BLOBs), so there is plenty of room 
	for optimization. This also does not change the schema (i.e.
	still uses base64 encoded values in tables)

2005-01-17  graydon hoare  <graydon@pobox.com>

	* AUTHORS: Mention Wojciech and Neil.
	* revision.cc (calculate_ancestors_from_graph): Make non-recursive.

2005-01-17  Wojciech MiÅkowski  <wmilkowski@interia.pl>

	* std_hooks.lua: Teach about meld.

2005-01-17  Neil Conway  <neilc@samurai.com>

	* diff_patch.cc: add a new context diff hunk consumer. Rename
	unidiff() to make_diff().
	* diff_patch.hh: Rename unidiff() to make_diff().
	* command.cc: Add new "cdiff" command, and refactor "diff" to
	invoke a common subroutine that is parameterized on the diff
	type. Unrelated change: make a branch-based checkout default to
	using the same directory name as the branch name, unless a
	branch is specified.

2005-01-17  graydon hoare  <graydon@pobox.com>

	* cryptopp/osrng.cpp (NonblockingRng::GenerateBlock): 
	Bring forward patch lost in cryptopp 5.2 upgrade.
	* revision.cc (add_bitset_to_union)
	(calculate_ancestors_from_graph): New functions.
	(erase_ancestors)
	(is_ancestor): Rewrite.
	* cert.cc (get_branch_heads): Rewrite.
	* database.{cc,hh} (get_heads): Remove
	(get_revision_ancestry): Use multimap.
	(install_views): Disable.
	Remove everything related to the trust views. Too slow.
	Also tidy up whitespace formatting in sqlite3 code.
	* views.sql: Clear out all views.
	* commands.cc: Adapt to using multimap for ancestry.
	* AUTHORS: Mention Faheem and Christian.

2005-01-17  Faheem Mitha  <faheem@email.unc.edu>

	* debian/control: Fix up build depends.

2005-01-17  Ulrich Drepper  <drepper@redhat.com>

	* acinclude.m4 (AC_CHECK_INADDR_NONE): Fix quoting.
	* Makefile.am (EXTRA_DIST): Add sqlite/keywordhash.c.

2005-01-14  Christian Kollee  <stuka@pestilenz.org>

	* search for and link with sqlite3 when --bundle-sqlite=no

2005-01-12  Derek Scherger  <derek@echologic.com>

	* tests/t_ambig_update.at: add comments from discussion on irc
	* tests/t_status_missing.at: new test
	* testsuite.at: include it

2005-01-10  graydon hoare  <graydon@pboox.com>

	* commands.cc (explicit_merge): Tweak merge message.
	* database.cc (check_sqlite_format_version): New function.
	(database::sql): Call it.
	* sqlite/pager.hh (SQLITE_DEFAULT_PAGE_SIZE): Adjust to 8192.
	(SQLITE_MAX_PAGE_SIZE): Adjust to 65536.
	* schema_migration.cc: Post-merge cleanup.
	* Makefile.am: Likewise.

2005-01-10  Christof Petig  <christof@petig-baender.de>

	* sqlite/*: SQLite 3.0.8 CVS import
	* database.{cc,hh}:
	* schema_migration.{cc,hh}: convert to use the SQLite3 API
	
	This does not yet use any of the more sophisticated API features
	of SQLite3 (query parameters, BLOBs), so there is plenty of room 
	for optimization. This also does not change the schema (i.e.
	still uses base64 encoded values in tables)

2005-01-11  Nathaniel Smith  <njs@codesourcery.com>

	* tests/t_migrate_schema.at: Switch to using pre-dumped db's, make
	it work, un-XFAIL it.

2005-01-11  Nathaniel Smith  <njs@codesourcery.com>

	* tests/t_persistent_server_keys_2.at: XFAIL it, add commentary on
	solution.
	
2005-01-11  Nathaniel Smith  <njs@codesourcery.com>

	* tests/t_persistent_server_keys_2.at: New test.
	* testsuite.at: Add it.

2005-01-06  Nathaniel Smith  <njs@codesourcery.com>

	* schema_migration.cc (migrate_monotone_schema): Add comment
	pointing to t_migrate_schema.at.
	* tests/t_migrate_schema.at: Implement, mostly.  (Still broken.)

	* tests/t_heads_discontinuous_branch.at: Remove urgency
	annotation.
	* tests/t_netsync_nocerts.at: Add urgency annotation.

	* testsuite.at: Add UNGZ, UNGZB64 macros.
	* tests/t_fmerge.at: Use them.

2005-01-05  Nathaniel Smith  <njs@codesourcery.com>

	* schema_migration.cc: Update comment about depot code.
	(migrate_depot_split_seqnumbers_into_groups):
	(migrate_depot_make_seqnumbers_non_null):
	(migrate_depot_schema): Remove; all are dead code.
	
2005-01-05  Nathaniel Smith  <njs@codesourcery.com>

	* schema_migration.cc: Remove tabs.

2005-01-05  Nathaniel Smith  <njs@codesourcery.com>

	* tests/t_check_same_db_contents.at: Uncapitalize title to unbreak
	testsuite.

	* revision.cc (is_ancestor): Add FIXME comment.
	(erase_ancestors): New function.
	* revision.hh (erase_ancestors): Prototype it.
	* cert.cc (get_branch_heads): Call it.
	* tests/t_heads_discontinuous_branch.at: Un-XFAIL it.

	* revision.cc (find_subgraph_for_composite_search): Ignore null
	revision ids.
	* commands.cc (try_one_merge): Add invariant - never create merges
	where the left parent is an ancestor or descendent of the right.
	(explicit_merge): Same check.
	(propagate): Handle cases where no merge is necessary.  Also, make
	generated log message more readable.

	* tests/t_propagate_desc.at: Un-XFAIL it.
	* tests/t_propagate_anc.at: Un-XFAIL it.  Use new
	CHECK_SAME_DB_CONTENTS macros.
	* testsuite.at: Move t_check_same_db_contents.at to run before
	propagation tests.  Make CHECK_SAME_DB_CONTENTS more thorough.

	* tests/t_dump_load.at: Implement test.

2005-01-05  Nathaniel Smith  <njs@codesourcery.com>

	* tests/t_check_same_db_contents.at: New test.
	* testsuite.at: Add it.
	(CHECK_SAME_DB_CONTENTS): New macro.

2005-01-04  Nathaniel Smith  <njs@codesourcery.com>

	* cert.cc: Remove tabs.
	* revision.hh: Likewise.

2005-01-04  Nathaniel Smith  <njs@codesourcery.com>

	* tests/t_propagate_anc.at: Also check the case where we're
	propagating a non-strict ancestor, i.e. the heads are actually
	equal.

2005-01-04  Nathaniel Smith  <njs@codesourcery.com>

	* database.cc (get_revision_parents): Add invariant.
	(get_revision_children): Likewise.
	(get_revision): Likewise.
	(put_revision): Likewise.

	* tests/t_merge_ancestor.at: New test.
	* tests/t_propagate_desc.at: Likewise.
	* tests/t_propagate_anc.at: Likewise.
	* testsuite.at: Call them.

2005-01-04  Nathaniel Smith  <njs@codesourcery.com>

	* tests/t_netsync_diffbranch.at: Add priority, add description of
	problem and solution.
	Also, XFAIL it.
	* tests/t_netsync_unrelated.at: Add reference to discussion.
	* tests/t_cmdline_options.at: Remove priority marking from
	non-bug.
	* tests/t_checkout_dir.at: XFAIL when run as root.

	* tests/t_netsync_nocerts.at: New test.
	* testsuite.at: Call it.
	
2005-1-3  Matt Johnston  <matt@ucc.asn.au>

	* tests/t_netsync_diffbranch.at: add a new test for pulling a branch
	with a parent from a different branch.
	* testsuite.at: add it

2005-01-02  Derek Scherger  <derek@echologic.com>

	* commands.cc (log_certs): new function
	(log) add Ancestor: and Branch: entries to output; use above new
	function
	* tests/t_cross.at: update to work with changesets

2005-1-1  Matt Johnston  <matt@ucc.asn.au>

	* botan/base64.cpp: Include a terminating newline in all cases for
	compatibility with cryptopp

2005-1-1  Matt Johnston  <matt@ucc.asn.au>

	* keys.cc: fix merge issues propagating 0.16 to net.venge.monotone.botan
	* botan/config.h: add it
	* botan/{aes,des,dh,dsa,elgamal,lion,lubyrack,nr,rw,openpgp}*: removed
	unused files.

2004-12-30  graydon hoare  <graydon@pobox.com>

	* constants.cc (netcmd_current_protocol_version): Set to 3.
	* tests/t_crlf.at: New test of crlf line encodings.
	* testsuite.at: Call it.
	* monotone.spec: Note 0.16 release.

2004-12-30  graydon hoare  <graydon@pobox.com>

	* win32/get_system_flavour.cc: Fix little compile bugs.

2004-12-30  Julio M. Merino Vidal  <jmmv@menta.net>

	* change_set.{cc,hh}: Add the has_renamed_file_src function in
	change_set::path_rearrangement.
	* commands.cc: Make the 'log' command show nothing for renamed or
	deleted files (when asked to do so) and stop going backwards in
	history when such condition is detected; they don't exist any more,
	so there is no point in showing history (and could drive to incorrect
	logs anyway).
	* tests/t_log_nonexistent.at: New check to verify previous.
	* testsuite.at: Add it.

2004-12-30  graydon hoare  <graydon@pobox.com>

	* Makefile.am: Clean full testsuite directory and full-version.
	* configure.ac: Bump version number.
	* po/monotone.pot: Regenerate.
	* NEWS: Describe new release.

2004-12-29  Julio M. Merino Vidal  <jmmv@menta.net>

	* tests/t_cmdline_options.at: New test for previous: ensure that
	monotone is actually checking for command line correctness.
	* testsuite.at: Add it.

2004-12-29  Julio M. Merino Vidal  <jmmv@menta.net>

	* monotone.cc: Verify that the command line is syntactically correct
	as regards to options (based on error codes from popt).

2004-12-29  Matt Johnston  <matt@ucc.asn.au>

	* tests/t_drop_rename_patch.at: A test to check that deltas on
	renamed files are included in concatenate_change_sets, if there was a
	deletion of a file with the same name as the rename src.
	* testsuite.at: add it

2004-12-29  graydon hoare  <graydon@pobox.com>

	* AUTHORS: Add Jordi.
	* change_set.{cc,hh}: Make sanity helpers const.
	(normalize_change_set): Drop a->a deltas.
	(merge_change_sets): Call normalize.
	(invert_change_set): Likewise.
	* revision.cc 
	(find_subgraph_for_composite_search): New fn.
	(calculate_composite_change_set): Call it.
	(calculate_change_sets_recursive): Use results.
	* tests/t_no_change_deltas.at: Fix.

2004-12-29  graydon hoare  <graydon@pobox.com>

	* change_set.cc: Fix unit tests to satisfy sanity checks.
	* std_hooks.lua: Fix status checking on external merges.

2004-12-29  Matt Johnston  <matt@ucc.asn.au>

	* change_set.{cc,hh}: Take account of files which are the
	destination of a rename_file operation, when examining
	file deletions. Added helper methods to clean up related code.

2004-12-29  Matt Johnston  <matt@ucc.asn.au>

	* change_set.cc: added a sanity check for deltas with same src/dst,
	and deleted files with deltas.

2004-12-29  Matt Johnston  <matt@ucc.asn.au>

	* testsuite.at, tests/t_netsync_single.at: don't use -q with
	killall since it isn't portable.

2004-12-28  Julio M. Merino Vidal  <jmmv@menta.net>

	* commands.cc: Make the 'log' command show all affected files
	in each revision in a nice format (easier to read than what
	'cat revision' shows).

2004-12-28  Julio M. Merino Vidal  <jmmv@menta.net>

	* commands.cc: Change the order used by the 'log' command to show
	affected files so that it matches the order in which these changes
	really happen.  Otherwise, a sequence like "rm foo; mv bar foo;
	patch foo" could be difficult to understand by the reader.

2004-12-28  Jordi Vilalta Prat  <jvprat@wanadoo.es>

	* monotone.texi: Fix a typo: "not not" should be "not".

2004-12-28  Julio M. Merino Vidal  <jmmv@menta.net>

	* commands.cc: Make the 'log' command show all affected files
	in each revision in a nice format (easier to read than what
	'cat revision' shows).

2004-12-28  graydon hoare  <graydon@pobox.com>

	* AUTHORS: Add various recent authors.

2004-12-28  Badai Aqrandista <badaiaqrandista@hotmail.com>
	
	* debian/*: Fix up for package building.

2004-12-28  graydon hoare  <graydon@pobox.com>

	* change_set.{cc,hh}: Add sanity checking, rework
	some of concatenation logic to accomodate.
	* revision.{cc,hh}: Likewise.
	Teach about generalized graph rebuilding.
	* database.cc (delete_existing_revs_and_certs): New fn.
	* commands.cc (db rebuild): New command.
	(db fsck) New command.
	* sanity.{cc,hh} (relaxed): New flag.
	* work.cc: Use new concatenation logic.

2004-12-25  Julio M. Merino Vidal  <jmmv@menta.net>

	* commands.cc: During 'log', print duplicate certificates (by
	different people) in separate lines, rather than showing them
	together without any spacing.  While here, homogenize new lines
	in other messages as well; this also avoids printing some of
	them in case of missing certificates).

2004-12-24  Nathaniel Smith  <njs@codesourcery.com>

	* tests/t_disapprove.at: Enable previously disabled test.

	* tests/t_no_change_deltas.at: New test.
	* testsuite.at: Call it.

2004-12-23  Nathaniel Smith  <njs@codesourcery.com>

	* win32/read_password.c: Remove unused file.

2004-12-22  Julio M. Merino Vidal  <jmmv@menta.net>

	* commands.cc: Verify that the key identifier passed to the pubkey
	and privkey commands exists in the database.  Otherwise exit with
	an informational message instead of an exception.

2004-12-20  Matt Johnston  <matt@ucc.asn.au>

        * keys.cc: don't cache bad passphrases, so prompt for a correct
        password if the first ones fail.

2004-12-19  Matt Johnston  <matt@ucc.asn.au>

        * commands.cc: print out author/date next to ambiguous revision
        lists from selectors.

2004-12-19  Julio M. Merino Vidal  <jmmv@menta.net>

	* testsuite.at:
	* tests/t_fmerge.at:
	* tests/t_netsync.at:
	* tests/t_netsync_single.at:
	* tests/t_revert.at:
	* tests/t_tags.at: Avoid usage of test's == operator.  It's a
	GNUism and causes unexpected failures in many tests.  The correct
	operator to use is just an equal sign (=).
	* tests/t_renamed.at: Don't use cp's -a flag, which is not
	supported by some implementations of this utility (such as the
	one in NetBSD).  Try to add some of its funcionality by using
	the -p flag, although everything could be fine without it.
	* tests/t_unidiff.at: Discard patch's stderr output.  Otherwise
	it's treated as errors, but NetBSD's patch uses it to print
	informative messages.

2004-12-19  Julio M. Merino Vidal  <jmmv@menta.net>

	* tests/t_scan.at: Instead of running sha1sum, use a prestored
	manifest file to do the verification.  This avoids problems in
	systems that do not have the sha1sum tool, like NetBSD.

2004-12-19  Julio M. Merino Vidal  <jmmv@menta.net>

	* Makefile.am: Remove obsolete --with-bundled-adns flag from
	DISTCHECK_CONFIGURE_FLAGS.

2004-12-18  Nathaniel Smith  <njs@codesourcery.com>

	* tests/t_checkout_dir.at: Make the test directory chdir'able
	again after the test.
	* tests/t_delete_dir.at: Add trailing newline.
	
	* tests/t_dump_load.at: New bug report.
	* tests/t_migrate_schema.at: Likewise.
	* testsuite.at: Call them.

2004-12-18  Nathaniel Smith  <njs@codesourcery.com>

	* change_set.hh: Remove obsolete comment.

2004-12-18  Nathaniel Smith  <njs@codesourcery.com>

	* tests/t_delete_dir.at: New bug report.
	* testsuite.at: Call it.

2004-12-18  Julio M. Merino Vidal  <jmmv@menta.net>

	* commands.cc: Homogenize help message for 'ls' with the one shown
	by 'list'.

2004-12-18  Julio M. Merino Vidal  <jmmv@menta.net>

	* ChangeLog: Add missing entries for several modifications I did
	in December 6th and 3rd.

2004-12-18  Julio M. Merino Vidal  <jmmv@menta.net>

	* tests/t_checkout_dir.at: New test triggering the bug I fixed
	  previously in the checkout command, verifying that directory
	  creation and chdir succeed.
	* testsuite.at: Add new test.

2004-12-18  Nathaniel Smith  <njs@codesourcery.com>

	* ChangeLog: Add log entry for <jmmv@menta.net>'s last change.
	* std_hooks.lua: Check exit status of external merge commands.
	
2004-12-18  Julio M. Merino Vidal  <jmmv@menta.net>

	* commands.cc: Include cerrno, cstring,
	boost/filesystem/exception.hpp.
	(checkout): Verify that directory creation and chdir succeeded.
	
2004-12-18  Nathaniel Smith  <njs@codesourcery.com>

	* diff_patch.cc (struct hunk_offset_calculator): Remove dead
	code.  (I believe it was used by the old, non-extent-based
	merging.)
	(calculate_hunk_offsets): Likewise.
	(struct hunk_consumer): Move next to rest of unidiff code.
	(walk_hunk_consumer): Likewise.

2004-12-18  Matt Johnston <matt@ucc.asn.au>

	* change_set.cc (concatenate_change_sets): Be more careful checking
	whether to discard deltas for deleted files (in particular take
	care when files are removed then re-added) - fixes tests
	t_patch_drop_add, t_add_drop_add.at, t_add_patch_drop_add,
	t_merge2_add_drop_add
	* change_set.cc (project_missing_deltas): don't copy deltas
	for deleted files, and handle the case where src file ids vary when
	files are added/removed. (fixes t_patch_vs_drop_add)
	* t_patch_drop_add.at, t_add_drop_add.at, t_add_patch_drop_add.at,
	  t_merge2_add_drop_add.at, t_patch_vs_drop_add.t: don't expect
	to fail any more.

2004-12-17  Nathaniel Smith  <njs@codesourcery.com>

	* tests/t_persistent_server_keys.at: 
	* tests/t_attr.at: 
	* tests/t_patch_vs_drop_add.at: 
	* tests/t_merge2_add_drop_add.at: 
	* tests/t_add_drop_add.at: 
	* tests/t_add_patch_drop_add.at: 
	* tests/t_patch_drop_add.at: Remove priority notes, since these
	are no longer bugs.

2004-12-17  graydon hoare  <graydon@pobox.com>

	* tests/t_merge_2.at: Works now, remove xfail.

2004-12-17  graydon hoare  <graydon@pobox.com>

	* tests/t_merge_1.at: Remove AT_CHECK(false) and xfail.
	* tests/t_fdiff_normalize.at: New test.
	* testsuite.at: Call it.
	* diff_patch.cc (normalize_extents): Fix the normalize bug.
	* revision.{cc,hh} (construct_revisions): Rename to prepare for
	next rebuild-the-graph migration.
	* commands.cc (db): Change call name.

2004-12-16  Joel Rosdahl  <joel@rosdahl.net>

	* revision.cc (is_ancestor): Use std::queue for the queue.

2004-12-14  Joel Rosdahl  <joel@rosdahl.net>

	Generalize the explicit_merge command with an optional ancestor
	argument:
	* revision.cc (is_ancestor): New method.
	* revision.hh (is_ancestor): Add prototype.
	* commands.cc (try_one_merge): Add ancestor argument. Empty
	ancestor means use ancestor from find_common_ancestor_for_merge.
	(merge): Pass empty ancestor to try_one_merge.
	(propagate): Likewise.
	(explicit_merge): Add optional ancestor argument.
	* monotone.texi: Document new explicit_merge argument.

2004-12-13  Joel Rosdahl  <joel@rosdahl.net>

	* tests/t_merge_2.at: New test triggering a bad merge.
	* testsuite.at: Add new test.

2004-12-13  Joel Rosdahl  <joel@rosdahl.net>

	* revision.cc (find_least_common_ancestor): Add a missing "return
	true;" that mysteriously was removed in
	c853237f9d8d155431f88aca12932d2cdaaa31fe.

2004-12-13  Joel Rosdahl  <joel@rosdahl.net>

	* revision.cc (find_least_common_ancestor): Remove unused variable.
	* commands.cc (lca): Correct negative status text.
	* commands.cc (update): Use GNU style braces.

2004-12-12  graydon hoare  <graydon@pobox.com>

	* commands.cc: Fix bug reported in t_attr.at
	* tests/t_attr.at: Remove xfail.
	* change_set.cc: Change unit tests syntax.
	(read_change_set): Assert complete read.
	* revision_ser.cc (read_revision_set): Likewise.
	* os_specific.hh: Drop obsolete file.

2004-12-12  Joel Rosdahl  <joel@rosdahl.net>

	* revision.cc (find_least_common_ancestor): New function for
	finding the vanilla LCA.
	* revision.hh: Added prototype for find_least_common_ancestor.
	* commands.cc (update): Use find_least_common_ancestor for finding
	a common ancestor.
	* commands.cc (diff): Likewise.
	* revision.cc (find_common_ancestor): Rename to...
	(find_common_ancestor_for_merge): ...this, for clarity.
	* revision.hh: find_common_ancestor -->
	find_common_ancestor_for_merge.
	* commands.cc (try_one_merge): Call find_common_ancestor_for_merge
	to find ancestor.
	* commands.cc (lcad): Rename lca command to lcad.
	* commands.cc (lca): New command for finding the vanilla LCA.

2004-12-12  Nathaniel Smith  <njs@codesourcery.com>

	* tests/t_persistent_server_keys.at: Actually test what it's
	supposed to.  Also, un-XFAIL it, since now it seems to pass.
	
2004-12-12  Nathaniel Smith  <njs@codesourcery.com>

	* tests/t_persistent_server_keys.at: New test.

	* testsuite.at: Call it.
	* tests/t_persistent_server_revision.at: Fix typo.

2004-12-12  Nathaniel Smith  <njs@codesourcery.com>

	* tests/t_persistent_server_revision.at: New test.
	* testsuite.at: Call it.  Tweak NETSYNC macros in support of it.

2004-12-11  Nathaniel Smith  <njs@codesourcery.com>

	* lua.hh (add_rcfile): Add 'required' argument.
	* lua.cc (add_rcfile): Implement it.  Simplify error checking
	logic while I'm there...
	* monotone.cc (cpp_main): Pass new argument to add_rcfile.
	
	* tests/t_rcfile_required.at: New test.
	* testsuite.at: Call it.
	Revamp netsync support macros, to allow long-running servers.
	Make netsync-killer try first with -TERM, in case that plays nicer
	with gcov.
	
2004-12-11  Nathaniel Smith  <njs@codesourcery.com>

	* lua.hh: Remove tabs.

2004-12-11  Nathaniel Smith  <njs@codesourcery.com>

	* monotone.texi: Document explicit_merge.
	
2004-12-11  Nathaniel Smith  <njs@codesourcery.com>

	* Makefile.am: Redo full-revision support again, to properly
	handle 'make dist' and caching.  Hopefully.

2004-12-11  Nathaniel Smith  <njs@codesourcery.com>

	* monotone.texi (File Attributes): Rewrite for new .mt-attrs
	syntax.

2004-12-11  Nathaniel Smith  <njs@codesourcery.com>

	* tests/t_attr.at: New test.
	* testsuite.at: Call it.

2004-12-11  Nathaniel Smith  <njs@codesourcery.com>

	* commands.cc (trusted): Print spaces between key ids.

	* lua.cc (add_rcfile): Errors while loading a user-provided rc
	file are naughtiness, not oopses.
	
2004-12-11  Nathaniel Smith  <njs@codesourcery.com>

	* commands.cc (commands::explain_usage): Use split_into_lines to
	do formatting of per-command usage; allow multi-line
	descriptions.
	(trusted): New command.
	* monotone.texi (Key and Cert): Document 'trusted' command.
	* tests/t_trusted.at: New test.
	* testsuite.at: Change get_revision_cert_trust to support
	t_trusted.at.  Call t_trusted.at.
	
2004-12-11  Derek Scherger  <derek@echologic.com>

	* app_state.{cc,hh} (restriction_includes): renamed from
	in_restriction to be less obscure; use path_set rather than
	set<file_path>
	* commands.cc 
	(restrict_path_set):
	(restrict_rename_set):
	(restrict_path_rearrangement):
	(calculate_restricted_revision): new restriction functions
	(restrict_patch_set): remove old restrictions machinery
	(status): call calculate_restricted_revision
	(ls_tags): call app.initialize
	(unknown_itemizer): restriction_includes renamed
	(ls_unknown): call calculate_restricted_revision
	(ls_missing): rework for restrictions
	(commit): switch to --message option, optional paths and preserve
	restricted work
	(diff): allow restrictions for zero and one arg variants
	(revert): note some work left to do
	* manifest.{cc,hh} (build_manifest_map): hide unused things
	(build_restricted_manifest_map): new function
	* transforms.{cc,hh} (calculate_ident): clean up merge artifacts
	* work.cc (read_options_map): merge cleanup to preserve command
	line options

2004-12-10  Nathaniel Smith  <njs@codesourcery.com>

	* Makefile.am (package_full_revision.txt): Redo Joel Rosdahl
	<joel@rosdahl.net>'s change below after it got clobbered by
	merge.

2004-12-10  Nathaniel Smith  <njs@codesourcery.com>

	* commands.cc (log): Synopsize optional 'file' argument, and
	describe both arguments in help description.

2004-12-10  Matt Johnston  <matt@ucc.asn.au>

	* cert.cc: Added priv_key_exists() function
	* commands.cc, rcs_import.cc: use new privkey functions
	* netsync.cc: change some bits that were missed

2004-12-09  Derek Scherger  <derek@echologic.com>

	* .mt-nonce: delete obsolete file	
	* change_set.cc (merge_deltas): add file paths in call to
	try_to_merge_files
	* commands.cc (propagate): add progress logging similar to merge
	* diff_patch.{cc,hh} (try_to_merge_files): add file paths to
	merge2 and merge3 hooks; add logging of paths before calling merge
	hooks
	* lua.{cc,hh} (hook_merge2, hook_merge3): add file paths to merge
	hooks
	* std_hooks.lua (merge2, merge3, merge2_xxdiff_cmd,
	merge3_xxdiff_cmd): pass file paths to xxdiff for use as titles
	* testsuite.at (MONOTONE_SETUP): add paths to merge2 hook

2004-12-09  Matt Johnston  <matt@ucc.asn.au>

	* cert.cc, cert.hh, lua.cc, lua.hh, netsync.cc:
	Added a new get_priv_key(keyid) lua hook to retrieve
	a private key from ~/.monotonerc

2004-12-09  Matt Johnston  <matt@ucc.asn.au>

	* change_set.cc: Don't include patch deltas on files which
	are being deleted in changesets. (partial fix for bug
	invoked by t_merge_add_del.at)

2004-12-09  Matt Johnston  <matt@ucc.asn.au>

	* configure.ac,Makefile.am: Fix iconv and intl
	handling so that the libraries are used (required for OS X).

2004-12-09  Nathaniel Smith  <njs@codesourcery.com>

	* Makefile.am (BUILT_SOURCES_NOCLEAN): add 'S'.
	
	* netsync.cc (session): Make ticker pointers into auto_ptr's.  Add
	cert and revision tickers.
	(session::session): Initialize new tickers.
	(session::note_item_sent): New method.  Increment tickers.
	(session::note_item_arrived): Increment tickers.
	(session::read_some): Adjust for auto_ptr.
	(session::write_some): Likewise.
	(call_server): Conditionally initialize cert and revision
	tickers.
	(queue_data_cmd): Call 'note_item_sent'.
	(queue_delta_cmd): Call 'note_item_sent'.

2004-12-09  graydon hoare  <graydon@pobox.com>

	* ROADMAP: Add file.

2004-12-08  Nathaniel Smith  <njs@codesourcery.com>

	* tests/t_patch_vs_drop_add.at: 
	* tests/t_patch_drop_add.at: 
	* tests/t_netsync_unrelated.at: 
	* tests/t_merge_add_del.at: 
	* tests/t_merge2_add_drop_add.at: 
	* tests/t_merge_1.at: 
	* tests/t_heads_discontinuous_branch.at: 
	* tests/t_cleanup_empty_dir.at: 
	* tests/t_checkout_options.at: 
	* tests/t_ambig_update.at: 
	* tests/t_add_patch_drop_add.at:
	* tests/t_add_drop_add.at: 
	* tests/t_add_dot.at: Add (importance) markers to all bug report
	tests.

2004-12-08  Nathaniel Smith  <njs@codesourcery.com>

	* app_state.hh (write_options): Add 'force' option.
	* app_state.cc: Remove tabs.
	(write_options): Implement.
	* commands.cc (checkout): Pass force=true to 'write_options'.

	* tests/t_checkout_options.at: New test.
	* testsuite.at: Define RAW_MONOTONE.
	(t_checkout_options.at): Call it.
	
2004-12-08  Nathaniel Smith  <njs@codesourcery.com>

	* update.hh (pick_update_target): Rename to...
	(pick_update_candidates): ...this.  Return a set of candidates,
	rather than a single best.
	* update.cc (pick_update_candidates): Likewise.  Remove logic
	checking for unique candidate.
	* commands.cc (describe_revision): New function.
	(heads): Use it.
	(update): Use new 'pick_update_candidates' function.  Add logic
	checking for unique candidate.  On non-unique candidate, print all
	candidates, using 'describe_revision'.

	* tests/t_ambig_update.at: Check that failure messages describe
	the candidate set.

2004-12-08  Nathaniel Smith  <njs@codesourcery.com>

	* update.cc: Remove tabs.

2004-12-08  Nathaniel Smith  <njs@codesourcery.com>

	* tests/t_ambig_update.at: Also check that update fails when one
	candidate edge is deeper than the other.

2004-12-08  graydon hoare  <graydon@pobox.com>

	* change_set.cc (extend_renumbering_via_added_files): 
	Look up parent tid in existing renumbering.
	* commands.cc (attr): Check index for "set" subcommand.
	(lca): New diagnostic command.
	(log): Tidy up output formatting a bit.
	* po/monotone.pot: Regenerate.
	* tests/t_add_edge.at: New test to catch add failure.
	* testsuite.at: Call it.

2004-12-08  Nathaniel Smith  <njs@codesourcery.com>

	* tests/t_ambig_update.at: New test.
	* testsuite.at: Add it.

	* tests/t_explicit_merge.at: Add, having forgotten to last time.
	
2004-12-08  Nathaniel Smith  <njs@codesourcery.com>

	* tests/t_explicit_merge.at: New test.
	* testsuite.at: Add it.
	
2004-12-08  Nathaniel Smith  <njs@codesourcery.com>

	* testsuite.at: Remove duplicate line created by merge.
	* ChangeLog: Re-sort after merges.

	* commands.cc (explicit_merge): Remove stray space.  Print id of
	merge result.
	(complete_command): Add back "}" deleted by merge.
	
2004-12-08  Nathaniel Smith  <njs@codesourcery.com>

	* change_set.cc: Remove tabs.
	* diff_patch.cc: Likewise.

	* commands.cc (explicit_merge): New command.

2004-12-08  graydon hoare  <graydon@pobox.com>

	* change_set.cc (extend_renumbering_via_added_files): 
	Look up parent tid in existing renumbering.
	* commands.cc (attr): Check index for "set" subcommand.
	(lca): New diagnostic command.
	(log): Tidy up output formatting a bit.
	* po/monotone.pot: Regenerate.
	* tests/t_add_edge.at: New test to catch add failure.
	* testsuite.at: Call it.

2004-12-07  Richard Levitte  <richard@levitte.org>

	* Makefile.am: Keep package_*revision.{txt,h}, so they are saved
	as part of a distribution, and thereby make as sure as possible
	people who download monotone get historical information on where
	their copy of monotone came from.

2004-12-06  Richard Levitte  <richard@levitte.org>

	* monotone.cc: Add a hint on how to use --ticker.

2004-12-06  Nathaniel Smith  <njs@codesourcery.com>

	* commands.cc (ls_certs): Sort the certs before printing.
	* tests/t_netsync_repeated.at: Actually check that certs were
	transferred correctly.

2004-12-06  Julio M. Merino Vidal  <jmmv@menta.net>

	* figures/cert.pdf:
	* figures/cert.png:
	* figures/oo-figures.sxd:
	* monotone.texi: Use example host names under the
	example.{com,org,net} subdomains instead of invented names.
	These are defined in RFC 2606.

2004-12-06  Julio M. Merino Vidal  <jmmv@menta.net>

	* configure.ac: Now that we depend on GNU Autoconf >= 2.58, we
	can use the AS_HELP_STRING macro everywhere we need to pretty-print
	help strings.  Also convert old calls to AC_HELP_STRING (deprecated)
	to this one.

2004-12-06  Joel Rosdahl  <joel@rosdahl.net>

	* Makefile.am (package_full_revision.txt): Silence error messages
	when deducing full package revision.

2004-12-06  graydon hoare  <graydon@pobox.com>

	* unix/get_system_flavour.cc:
	* win32/get_system_flavour.cc: Add missing files.

2004-12-06  graydon hoare  <graydon@pobox.com>

	* commands.cc (merge): Add newline in output.
	* change_set.cc (project_missing_deltas): Fix very bad
	delta-renaming bug.

2004-12-06  graydon hoare  <graydon@pobox.com>

	* change_set.cc:
	* tests/t_merge_add_del.at:
	* netsync.cc:
	* commands.cc: Clean up from merge.

2004-12-06  Nathaniel Smith  <njs@codesourcery.com>

	* tests/t_add_patch_drop_add.at: New test.
	* tests/t_merge2_add_drop_add.at: New test.
	* tests/t_patch_drop_add.at: New test.
	* tests/t_patch_vs_drop_add.at: New test.
	* testsuite.at: Add them.
	
	* tests/t_add_drop_add.at: Fix to test what it was supposed to.
	
	* tests/t_merge2_data.at: Remove extraneous [stdout].

	* tests/t_merge_add_del.at: Fix description.
	XFAIL it.

2004-12-06  Nathaniel Smith  <njs@codesourcery.com>

	* tests/t_add_drop_add.at: New test.
	* testsuite.at: Add it.

2004-12-05  Nathaniel Smith  <njs@codesourcery.com>

	* tests/t_merge_add_del: Shorten name for better display.

2004-12-05  Matt Johnston <matt@ucc.asn.au>

	* tests/t_merge_add_del: added a new test for merging
	  branches where a file is added then removed.
	* testsuite.at: added the new test
	* configure.ac: bumped the prequisite version to 2.58 since
	  some tests use AT_XFAIL_IF

2004-12-05  graydon hoare  <graydon@pobox.com>

	* Makefile.am (package_full_revision.txt): Use top_builddir
	to locate monotone executable.

2004-12-05  Nathaniel Smith  <njs@codesourcery.com>

	* tests/t_merge_add_del: Shorten name for better display.

2004-12-05  Matt Johnston <matt@ucc.asn.au>

	* tests/t_merge_add_del: added a new test for merging
	  branches where a file is added then removed.
	* testsuite.at: added the new test
	* configure.ac: bumped the prequisite version to 2.58 since
	  some tests use AT_XFAIL_IF

2004-12-04  graydon hoare  <graydon@pobox.com>

	* commands.cc (fcommit): New command.
	(update): Finish off merge of update command.

2004-12-04  Derek Scherger  <derek@echologic.com>

	* commands.cc: (complete_command): New function.
	(explain_usage/process): Use it.

2004-12-04  Nathaniel Smith  <njs@codesourcery.com>

	* change_set.cc (merge_deltas): Call correct variant of
	try_to_merge_files depending on whether ancestor is available.
	* diff_patch.cc (try_to_merge_files -- merge3 version): Add
	assertions about ids.
	(try_to_merge_files -- merge2 version): Likewise.

	* testsuite.at: Add a trivial working merge2 hook.
	* tests/t_related_merge2_data.at: Update to use.
	Mark as expected to PASS.
	* tests/t_merge2_data.at: Likewise.

2004-12-04  Nathaniel Smith  <njs@codesourcery.com>

	* change_set.cc (merge_deltas): Call correct variant of
	try_to_merge_files depending on whether ancestor is available.
	* diff_patch.cc (try_to_merge_files -- merge3 version): Add
	assertions about ids.
	(try_to_merge_files -- merge2 version): Likewise.

	* testsuite.at: Add a trivial working merge2 hook.
	* tests/t_related_merge2_data.at: Update to use.
	Mark as expected to PASS.
	* tests/t_merge2_data.at: Likewise.

2004-12-04  Nathaniel Smith  <njs@codesourcery.com>

	* change_set.cc: Remove tabs.
	* diff_patch.cc: Likewise.

2004-12-04  Nathaniel Smith  <njs@codesourcery.com>

	* change_set.cc: Remove tabs.
	* diff_patch.cc: Likewise.

2004-12-03  Julio M. Merino Vidal  <jmmv@menta.net>

	* commands.cc: Add a missing newline to a message.

2004-12-03  Julio M. Merino Vidal  <jmmv@menta.net>

	* cryptopp/config.h:
	* configure.ac: NetBSD does not define __unix__ nor __unix, so the
	build fails.  To solve, check for __NetBSD__ where appropiate to
	detect a Unix system.

2004-12-03  Julio M. Merino Vidal  <jmmv@menta.net>

	* INSTALL: Document my latest changes: --enable-ipv6 option, ability
	to specify static boost prefix through --enable-static-boost and
	BOOST_SUFFIX variable.

2004-12-03  Julio M. Merino Vidal  <jmmv@menta.net>

	* Makefile.am:
	* configure.am: Add a variable, BOOST_SUFFIX, that identifies the
	suffix string that has to be appended to Boost library names to use
	them.  This variable can be defined on configure's command line.

2004-12-03  Julio M. Merino Vidal  <jmmv@menta.net>

	* configure.ac: Let the --enable-static-boost argument take a prefix
	to where boost libraries are located.

2004-12-03  Julio M. Merino Vidal  <jmmv@menta.net>

	* configure.ac: Add a three-state --enable-ipv6 argument to the
	configure script to explicitly enable or disable IPv6 support.

2004-12-03  Julio M. Merino Vidal  <jmmv@menta.net>

	* std_hooks.lua: Add missing newlines to two error messages.

2004-12-02  Derek Scherger  <derek@echologic.com>

	* commands.cc: more tweaking to ease changeset merge

2004-12-01  Derek Scherger  <derek@echologic.com>

	* commands.cc: reordered commands to help merge with changesets
	branch

2004-12-01  graydon hoare  <graydon@pobox.com>

	* {unix,win32}/get_system_flavour.cc: New files.
	* basic_io.{cc,hh}: Give names to input sources.
	* monotone.cc: Move app_state ctor inside try.
	* platform.hh (get_system_flavour): Declare.
	* revision.cc: Name input source "revision".
	* sanity.cc: Log flavour on startup.
	* tests/t_attributes.at: Use new syntax.
	* transforms.{cc,hh} (split_into_lines): New variant, and rewrite.
	* work.{cc,hh}: Rewrite attributes to use basic_io.
	(get_attribute_from_db):
	(get_attribute_from_working_copy): New functions.

2004-11-30  Nathaniel Smith  <njs@codesourcery.com>

	* keys.cc (get_passphrase): Simplify arguments.
	(generate_key_pair): Force new passphrases to come from the user.
	Adapt to new 'get_passphrase' arguments.
	(change_key_passphrase): Likewise.
	(generate_key_pair): Add argument specifying passphrase, for
	exclusive use of the unit tests.
	(signature_round_trip_test): Use it.
	* keys.hh (generate_key_pair): Adjust prototype correspondingly.

	* tests/t_genkey.at: Test that 'genkey' requires the passphrase to
	be entered.
	* tests/t_chkeypass.at: Check that 'chkeypass' fails if no
	passphrase is given.

2004-11-30  Nathaniel Smith  <njs@codesourcery.com>

	* keys.hh: Remove tabs.
	* keys.cc: Likewise.

2004-11-30  Nathaniel Smith  <njs@codesourcery.com>

	* monotone.texi (Hook Reference): Clarify description of
	'get_passphrase', following confusion on IRC.

2004-11-30  Joel Rosdahl  <joel@rosdahl.net>

	* ui.cc (fatal): Added missing newlines in fatal message.

2004-11-29  Nathaniel Smith  <njs@codesourcery.com>

	* monotone.texi: Add more details to documentation of 'update
	<revision>' command.

	* ui.cc (fatal): Typo in previous commit.
	
2004-11-29  Nathaniel Smith  <njs@codesourcery.com>

	* ui.cc (fatal): On suggestion of Zack Weinberg, add a note to
	fatal error messages 1) telling the user that it's a bug (i.e.,
	not their fault), and 2) requesting a bug report.

2004-11-29  Nathaniel Smith  <njs@codesourcery.com>

	* ui.cc: Remove tabs.

2004-11-30  Matt Johnston  <matt@ucc.asn.au>

	* change_set.cc (merge_disjoint_analyses): Prevent duplicated
	tids being used.
	(merge_disjoint_analyses): Fix typo (s/a_tmp/b_tmp/)

2004-11-27  Matt Johnston  <matt@ucc.asn.au>

	* Replaced cryptopp with botan

2004-11-24  Nathaniel Smith  <njs@codesourcery.com>

	* tests/t_cleanup_empty_dir.at: Shorten name.

2004-11-24  Nathaniel Smith  <njs@codesourcery.com>

	* Makefile.am (BUILT_SOURCES): List package_*version.{h,txt}.
	* package_{full_,}version.txt: Work when blddir != srcdir.

2004-11-24  Nathaniel Smith  <njs@codesourcery.com>

	* mt_version.hh: New file.
	* mt_version.cc: New file.
	* monotone.cc (package_revision.h): Don't include it.
	(mt_version.hh): Include it.
	(OPT_FULL_VERSION): New option.
	(options): Add it.
	(cpp_main): Implement --version and --full-version in terms of
	mt_version.hh.

	* Makefile.am (package_full_revision.h): Build it.
	(MOST_SOURCES): Add mt_version.{cc,hh}.

2004-11-24  Nathaniel Smith  <njs@codesourcery.com>

	* txt2c.cc (main): Add "--skip-trailing" option to skip trailing
	whitespace.
	* Makefile.am (package_revision.h): Generate it.
	* monotone.cc (package_revision.h): Include it.
	(cpp_main): Print it as part of --version.

2004-11-23  Nathaniel Smith  <njs@codesourcery.com>

	* tests/t_cleanup_empty_dir.at: New test.
	* testsuite.at: Call it.
	
2004-11-23  Nathaniel Smith  <njs@codesourcery.com>

	* monotone.texi (File Attributes): Document how restricted format
	of .mt-attrs currently is.  Also talk about 'the' .mt-attrs file
	instead of 'an', in response to confusion.

2004-11-23  Nathaniel Smith  <njs@codesourcery.com>

	* work.cc (build_deletion): Add missing newline.
	(build_rename): Likewise.
	(build_rename): Likewise.

2004-11-23  Nathaniel Smith  <njs@codesourcery.com>

	* work.cc: Remove tabs.

2004-11-23  Nathaniel Smith  <njs@codesourcery.com>

	* commands.cc: Remove tabs.

2004-11-23  Nathaniel Smith  <njs@codesourcery.com>

	* tests/t_add_dot.at: New test.
	* testsuite.at: Call it.

2004-11-22  Joel Rosdahl  <joel@rosdahl.net>

	* testsuite.at (NEED_UNB64): Check that python knows how to decode
	strings before using it.

2004-11-21  Joel Rosdahl  <joel@rosdahl.net>

	* testsuite.at (NEED_UNB64): Find more programs for decoding
	base64.

2004-11-20  Nathaniel Smith  <njs@codesourcery.com>

	* tests/t_merge_1.at: New test.
	* testsuite.at: Add it.
	(NEED_UNB64): New macro.
	(UNB64): Likewise.
	* tests/t_unidiff.at: Use them.
	* tests/t_unidiff2.at: Likewise.

2004-11-19  Nathaniel Smith  <njs@codesourcery.com>

	* tests/t_initfork.at: Remove file; redundant with
	t_merge2_add.at.
	* testsuite.at: Don't call it.

2004-11-18  Derek Scherger  <derek@echologic.com>

	* commands.cc (list tags): new command.
	* monotone.1: update.
	* monotone.texi: update.
	* std_hooks.lua: remove unused get_problem_solution hook.
	* test/t_tags.at: new test.
	* testsuite.at: call it.

2004-11-18  Nathaniel Smith  <njs@codesourcery.com>

	* monotone.texi (Committing Work): Remove mistakenly added
	redundant command line argument.

2004-11-17  Joel Rosdahl  <joel@rosdahl.net>

	* commands.cc (diff): Don't print hashes around diff output if
	there is no diff to print.

	Fix bugs #8714 "monotone update working copy to previous version"
	and #9069 "update with multiple candidates":
	* commands.cc (update): Let the update command take an optional
	revision target parameter. Without an explicit revision target,
	the current branch head is used just like before. Added logic for
	updating to an older revision or another revision reachable via a
	common ancestor.
	* tests/t_update_to_revision.at: Add regression tests for new
	update logic.
	* testsuite.at: Add new test.
	* monotone.texi: Document new update argument.

2004-11-17  Nathaniel Smith  <njs@codesourcery.com>

	* netsync.cc (request_fwd_revisions): Rename 'first_attached_edge'
	to 'an_attached_edge', because it does not represent the first
	attached edge.  Likewise for 'first_attached_cset'.
	(analyze_attachment): Remove early exit from loop; we want to
	analyze the entire graph, not just some linear subgraphs.

	* revision.cc (ensure_parents_loaded): Filter out the null
	revision when calculating parents.
	* change_set.hh (null_id): Define for 'revision_id's.

	* tests/t_merge2_add.at: New test.
	* tests/t_merge2_data.at: New test.
	* tests/t_related_merge2_data.at: New test.
	* tests/t_merge_add.at: New test.
	* tests/t_netsync_pubkey.at: New test.
	* tests/t_netsync_repeated.at: New test.
	* tests/t_netsync_unrelated.at: New test.


	* testsuite.at: Add new tests.
	(NETSYNC_SETUP): New macro.
	(MONOTONE2): New macro.
	(RUN_NETSYNC): New macro.
	(ADD_FILE): New macro.
	(SET_FILE): New macro.
	(COMMIT): New macro.
	* tests/t_netsync.at: Use them.

	* tests/t_singlenetsync.at: Add 'netsync' keyword'.  Rename to...
	* tests/t_netsync_single.at: ...this.

	* tests/t_heads_discontinuous_branch.at: XFAIL it.

2004-11-17  Nathaniel Smith  <njs@codesourcery.com>

	* netsync.cc: Remove hard tabs.

2004-11-17  Nathaniel Smith  <njs@codesourcery.com>

	* revision.cc: Remove hard tabs.
	* change_set.hh: Likewise.

2004-11-16  Nathaniel Smith  <njs@codesourcery.com>

	* tests/t_heads.at: Replace last tricky case with a less tricky case.
	* tests/t_heads_discontinuous_branch.at: New test for the really
	tricky case.
	* testsuite.at: Run it.

2004-11-16  Nathaniel Smith  <njs@codesourcery.com>

	* views.sql (trusted_parents_in_branch): Remove.
	(trusted_children_in_branch): Remove.
	(trusted_branch_members): New view.
	(trusted_branch_parents): New view.
	(branch_heads): Use the new views, not the removed ones.
	
	* database.cc (get_heads): Column name in 'branch_heads'
	unavoidably changed from 'id' to 'parent'; adjust SELECT statement
	to use new name.

2004-11-16  Nathaniel Smith  <njs@codesourcery.com>

	* database.cc: Remove hard tabs.

2004-11-16  Nathaniel Smith  <njs@codesourcery.com>

	* commands.cc (dump_diffs): Fetch delta destination, not source,
	on new files.

2004-11-15  Joel Rosdahl  <joel@rosdahl.net>

	* tests/t_diff_added_file.at: Added testcase exposing a bug in
	"monotone diff x y" where x is an ancestor of y and y adds a new
	file.
	* testsuite.at: Add new test.

2004-11-14  Joel Rosdahl  <joel@rosdahl.net>

	Fix bug #9092 "add command to change passphrase":
	* commands.cc (chkeypass): New command.
	* keys.cc (get_passphrase): Added parameters for prompt beginning and
	disabling hook lookup and passphrase caching.
	* keys.hh, keys.cc (change_key_passphrase): New function.
	* database.hh, database.cc (delete_private_key): New function.
	* monotone.texi (Key and Cert): Document command.
	* tests/t_chkeypass.at: Testcase for the command.
	* testsuite.at: Added new testcase.

2004-11-14  Matt Johnston <matt@ucc.asn.au>

	* tests/t_initfork.at: New test for merging two ancestor-less heads.

2004-11-13  Nathaniel Smith  <njs@codesourcery.com>

	* tests/t_heads.at: New test.
	* testsuite.at: Add it.
	
2004-11-13  Nathaniel Smith  <njs@codesourcery.com>

	* monotone.texi: Fix various typos.
	(Committing Work): Add missing command line argument.
	(Branch Names): New section.
	Add me to the copyright block.

2004-11-12  Joel Rosdahl  <joel@rosdahl.net>

	* monotone.texi: Fix documentation of the approve and disapprove
	commands. Fix jp.co.juicebot.jb7 branch name in examples. Other
	minor fixes.

2004-11-11  Joel Rosdahl  <joel@rosdahl.net>

	* monotone.texi: Fix typos.

2004-11-08  graydon hoare  <graydon@pobox.com>

	* monotone.texi: Some minor cleanups.
	* netsync.cc: Fix a formatter.

2004-11-07  graydon hoare  <graydon@pobox.com>

	* figures/*.txt: Drop.
	* monotone.texi: Pull ASCII figures back in conditionally.
	* NEWS, AUTHORS, monotone.spec: Update for 0.15.
	* monotone.1: Update.

2004-11-06  graydon hoare  <graydon@pobox.com>

	* README.changesets: New file.
	* config.guess, config.sub: Remove.
	* Makefile.am: Improve document-building brains.
	* cert.cc, netsync.cc: Remove include.
	* configure.ac: Bump version number.
	* merkle_tree.{cc,hh}: Use unsigned char in dynamic_bitset.
	* po/POTFILES.in: Update to remove os_specific.hh.
	* po/monotone.pot: Regenerate.

2004-11-05  graydon hoare  <graydon@pobox.com>

	* constants.cc: Up timeout, connection limit.
	* monotone.texi: Various cleanups.

2004-11-05  Ulrich Drepper  <drepper@redhat.com>

	* configure.ac: Reduce dependencies.
	* lua/lua.h: Include config.h.
	* mkstemp.{cc,hh}: Use system variant when found.
	* netxx/resolve_getaddrinfo.cxx: Check for AI_ADDRCONFIG
	definition.
	* po/POTFILES.in: Update to mention changes.
	* Makefile.am (EXTRA_DIST): Include spec file.
	* commands.cc (diff): No output if empty diff.

2004-10-31  graydon hoare  <graydon@pobox.com>

	* commands.cc (diff): Use guess_binary.
	Fix up some messages to fit on single lines.
	* Makefile.am: Make monotone.pdf depend on figures.
	* change_set.cc: Make inversion drop "delete deltas".
	* texinfo.css: Make images align nicely.
	* netsync.cc: Fix up some messages to be clearer.

2004-10-30  graydon hoare  <graydon@pobox.com>

	* figures/*: New figures.
	* monotone.texi: Rewrite much of the tutorial.

2004-10-30  Nathaniel Smith  <njs@codesourcery.com>

	* netsync.cc (process_hello_cmd): Make clear that when the
	server's key is unknown, we abort the connection.

2004-10-29  Nathaniel Smith  <njs@codesourcery.com>

	* sanity.cc (dump_buffer): Wrap bare string in call to string(),
	to disambiguate conversions (required by Boost 1.30).

2004-10-26  graydon hoare  <graydon@pobox.com>

	* tests/t_update_missing.at: New test from Bruce Stephens
	* testsuite.at: Call it.
	* change_set.cc: Fix the error exposed by it.

2004-10-26  graydon hoare  <graydon@pobox.com>

	* work.{cc,hh}: Comply with Derek's new tests.
	* commands.cc: Likewise.

2004-10-28  Derek Scherger  <derek@echologic.com>

	* tests/t_rename.at: add test for renaming a file after it has
	been moved rather than before
	* tests/t_revert.at: add test for reverting a missing file

2004-10-28  Derek Scherger  <derek@echologic.com>

	* tests/t_drop_missing.at: New test.
	* testsuite.at: Call it.

2004-10-28  Derek Scherger  <derek@echologic.com>

	* tests/t_add.at: New test.
	* testsuite.at: Call it.

2004-10-26  graydon hoare  <graydon@pobox.com>

	* basic_io.{cc,hh}: Rework to use indented stanzas.
	* change_set.cc, revision.cc: Likewise.
	* change_set.cc: Fix formatter bug.
	* commands.cc: Sanity check file ID on delta commit.
	* work.cc: Chatter a bit more on add/drop.

2004-10-17  graydon hoare  <graydon@pobox.com>

	* merkle_tree.cc: Fix bad logging.
	* netsync.cc: Fix transmission bugs.
	* work.cc: Add some progress messages back in.
	* monotone.texi: Change contents of MT/work in example.

2004-10-17  graydon hoare  <graydon@pobox.com>

	* commands.cc (log): Keep a seen list, mask frontier by it.
	* monotone.texi: Updates to cover revision terminology.

	Also various further merges from trunk, see below.

2004-10-17  Derek Scherger  <derek@echologic.com>

	* lua.{cc,hh} (hook_ignore_branch): new hook
	* commands.cc (ls_branches): call it
	* monotone.texi (Hook Reference): describe it

2004-10-17  Richard Levitte  <richard@levitte.org>

	fix bug 8715 and more
	* diff_patch.cc (struct unidiff_hunk_writer,
	unidiff_hunk_writer::flush_hunk): the skew is not just the
	size difference between added and deleted lines in the current
	hunk, it's the size difference between /all/ added and deleted
	lines so far.  Therefore, the skew needs to be a member of the
	struct rather than being something calculated for each hunk.
	Furthermore, we need to add trailing context even if the change
	only consisted of one line.

2004-10-17  Richard Levitte  <richard@levitte.org>

	* monotone.texi (Working Copy): Change the description of
	'monotone revert' to explain what happens when there are
	arguments.

2004-10-17  Richard Levitte  <richard@levitte.org>

	* monotone.texi (OPTIONS): Add a description of --ticker.

	* ui.cc, ui.hh: Rethink the writing conditions as the ticks being
	"dirty" when they have changed since the last print.  That way,
	it's very easy to see when they need being printed.  This fixes a
	small bug where, in some cases, the exact same tick output is
	produced twice, once before a separate message, and once after,
	when a ticker is actually being removed.
	(tick_write_dot::write_ticks): Add a line that describes the
	ticks, including the amount of each tick per short name.

2004-10-17  Richard Levitte  <richard@levitte.org>

	fix bug 8733
	* ui.cc, ui.hh: Define a separate tick writer struct, and two
	subclasses, one that write counters, and one that writes progress
	characters.  As a consequence, move the count to the ticker class
	itself, and have the user interface contain a map of pointers to
	tickers instead of a map of counters, so data is easier to expand
	and access in a consistent manner.  Finally, correct a few errors
	in the checks for when ticks should be written, and make sure the
	final value gets written when the tickers are removed.

	* cert.cc (write_ancestry_paths):
	* database.cc (rehash):
	* netsync.cc (call_server, rebuild_merkle_trees):
	* rcs_import.cc (import_cvs_repo, cvs_history): Adapt to the new
	tickers.

	* monotone.cc: Add the option '--ticker' which takes the values
	"dot" or "count" to express which type of tick writer to use.  As
	a result, set the tick writer to be the progress dot kind or the
	counting type.

2004-10-15  graydon hoare  <graydon@pobox.com>

	* std_hooks.lua (get_revision_cert_trust): Add.

2004-10-14  graydon hoare  <graydon@pobox.com>

	* main.cc (UNIX_STYLE_SIGNAL_HANDLING): Enable on OSX.
	* cryptopp/*: Upgrade to 5.2.1
	* Makefile.am: Adjust for a couple new files.

2004-10-13  graydon hoare  <graydon@pobox.com>

	* change_set.cc (__STDC_CONSTANT_MACROS): Further hammering.
	* commands.cc (changesetify): New subcommand to db.
	* database.{cc,hh} (sql): Install views.
	(install_views): New function.
	(get_manifest_certs): Restore old variant.
	* numeric_vocab.hh: Use stdint.h.
	* revision.{cc,hh} (analyze_manifest_changes)
	(construct_revisions)
	(build_changesets): New functions.
	* schema.sql: Remove views stuff.
	* views.sql: Put views here.
	* schema_migration.cc: Add migration code for revisions.
	* Makefile.am: Mention views.sql.

2004-10-12  graydon hoare  <graydon@pobox.com>

	* unix/read_password.cc: Don't force echo on.

2004-10-10  graydon hoare  <graydon@pobox.com>

	merge a batch of changes from trunk, see below.
	* monotone.spec: Bump to 0.14.

2004-10-10  graydon hoare  <graydon@pobox.com>

	fix bug 9884
	* tests/t_singlenetsync.at: sleep 5
	* tests/t_netsync.at: sleep 5 

2004-10-10  graydon hoare  <graydon@pobox.com>

	* AUTHORS: Mention Richard Levitte.
	* Makefile.am: Remove nonce stuff.
	* NEWS: Describe changes from last release.
	* cert.cc (cert_manifest_testresult): Teach about other ways
	of writing a boolean value.
	* commands.cc (commit): Don't commit when no change.
	(debug): Rename to "db execute".
	(serve): Require passphrase on startup.
	(bump): Remove command.
	(ls keys): Handle no keys.
	* configure.ac: Bump version number.
	* keys.cc (get_passphrase): Reject empty passphrase nicely,
	from user and from hook.
	* lua.{cc,hh} (hook_get_sorter): Dead code, remove.
	* main.cc (main_with_many_flavours_of_exception): s/char/int/.
	* monotone.cc (OPT_DUMP): New option.
	(OPT_VERBOSE): Rename as OPT_DEBUG.
	* monotone.{texi,1}: Document changes, s/rdiff/xdelta/.
	* nonce.{cc,hh}: Drop.
	* sanity.hh (sanity::filename): New field.
	* sanity.cc (dump_buffer): Dump to file or be silent.
	* testsuite.at (persist_phrase_ok): Define as true.
	* tests/t_null.at: Adjust for new option names.
	* unit_tests.cc: Set debug, not verbose.

2004-10-10  graydon hoare  <graydon@pobox.com>

	* tests/t_remerge.at: New test.
	* testsuite.at: Call it.

2004-10-10  graydon hoare  <graydon@pobox.com>

	* cryptopp/algebra.cpp:
	* cryptopp/asn.h:
	* cryptopp/hmac.h:
	* cryptopp/iterhash.h:
	* cryptopp/mdc.h:
	* cryptopp/modes.h:
	* cryptopp/osrng.h:
	* cryptopp/pubkey.h:
	* cryptopp/seckey.h:
	* cryptopp/simple.h:
	* cryptopp/smartptr.h:
	* cryptopp/strciphr.cpp:
	* cryptopp/strciphr.h:
	* lcs.cc:
	* lua.cc: Fixes for g++ 3.4 from Michael Scherer.
	* AUTHORS: Mention Michael.

2004-10-10  graydon hoare  <graydon@pobox.com>

	* tests/t_movedel.at: New test.
	* testsuite.at: Call it.

2004-10-10  graydon hoare  <graydon@pobox.com>

	* tests/t_movepatch.at: New test.
	* testsuite.at: Call it.

2004-10-10  graydon hoare  <graydon@pobox.com>

	* change_set.cc:
	* file_io.{cc,hh}: Bug Fixes.

2004-10-10  graydon hoare  <graydon@pobox.com>

	* cert.{cc,hh} (cert_revision_manifest): Bug fixes.
	* commands.cc (approve)
	(disapprove)
	(testresult): Teach about revisions.
	* tests/t_disapprove.at:
	* tests/t_i18n_file.at:
	* tests/t_ls_missing.at:
	* tests/t_testresult.at: Bug fixes.

2004-10-09  graydon hoare  <graydon@pobox.com>

	* netsync.cc: 
	* packet.cc: 
	* tests/t_i18n_file.at:
	* tests/t_netsync.at:
	* tests/t_single_char_filenames.at:
	* tests/t_singlenetsync.at: Bug fixes.

2004-10-04  graydon hoare  <graydon@pobox.com>

	* Makefile.am: Re-enable rcs stuff.
	* cert.{cc,hh}: Bug fixes.
	* change_set.{cc,hh} (apply_change_set)
	(apply_change_set_inverse): New helper functions.
	* commands.cc (log)
	(rcs_import)
	(cvs_import): Teach about revisions.
	* database.cc (get_version): Block reconstruction loops.
	* diff_patch.cc:
	* lua.cc:
	* netsync.cc: Remove references to obsolete includes.
	* rcs_file.cc: Pick up bug fix from trunk.
	* rcs_import.cc: Teach about revisions.

2004-10-03  graydon hoare  <graydon@pobox.com>

	* change_set.{cc,hh}: Lots of little bug fixes.
	* commands.cc: Likewise.
	* database.cc: Comment some chatter.
	* file_io.{cc,hh}: Bug fixes, remove unlink / hardlink stuff.
	* netcmd.cc: Bug fixes.
	* netsync.cc: Likewise.
	* tests/t_*.at: Teach about revisions.
	* testsuite.at: Likewise.
	* work.cc: Bug fixes.

2004-09-30  graydon hoare  <graydon@pobox.com>

	* app_state.cc: Inform db of app.
	* change_set.cc: Bug fixes.
	* commands.cc: Use delete_file not unlink.
	* database.{cc,hh}: Bug fixes in trust function machinery.
	* revisions.cc: Skip consideration of empty parents.
	* file_io.{cc,hh}: Remove unlink function.
	* schema.sql: Pass pubkey data into trust call.

2004-09-29  graydon hoare  <graydon@pobox.com>

	* change_set.cc: Various bug fixes, merge unit tests.

2004-09-26  graydon hoare  <graydon@pobox.com>

	* predicament.{cc,hh}: Remove.
	* Makefile.am: Update.
	* change_set.{cc,hh}: Compilation fixes.
	* commands.cc: Likewise.
	* file_io.{cc,hh}: Likewise, and implement link/unlink.
	* lua.{cc,hh}: Implement conflict resolver hooks.

2004-09-25  graydon hoare  <graydon@pobox.com>

	* change_set.{cc,hh}: Rewrite entirely.
	* work.cc: Adjust to compensate.
	* commands.cc: Likewise.
	* numeric_vocab.hh: Ask for C99 constant ctor macros.

2004-09-24  Derek Scherger  <derek@echologic.com>

	* app_state.{cc,hh} (initialize,prefix,in_restriction): rename
	restriction vars; require explicit subdir restriction with ".";
	remove restriction if any path evaluates to working copy root	
	* commands.cc (update): disallow restricted updates
	(diff): use --manifest options for initialization
	* tests/t_restrictions.at: remove restricted update test
	* tests/t_subdirs.at: added (missed previously)
	* vocab.cc (verify): allow "." elements in local_path
	(test_file_path_verification): test for "." in paths

2004-09-20  Derek Scherger  <derek@echologic.com>

	* app_state.{cc,hh}: add message and manifest options; add subdir
	restriction; use set instead of vector for path restrictions
	(prefix): new method
	(add_restriction): change signature for set of path restrictions
	(in_restriction): renamed from is_restricted; adjust path matching
	(set_message): new method
	(add_manifest): new method
	(initialize): remove code to adjust restrictions from old options
	* commands.cc
	(restrict_patch_set, struct unknown_itemizer): rename
	app.is_restricted to app.in_restriction
	(add,drop,rename,revert): prefix file args with current subdir
	(update,status,ls_unknown,ls_missing): build restriction from args
	(commit): build restriction from args; use --message option
	(diff): build restriction from args; use --manifest options
	* file_io.cc (find_working_copy): logging tweaks
	* monotone.cc: remove --include/--exclude options; add --manifest
	and --message options
	* tests/t_attributes.at: add commit --message option
	* tests/t_cross.at: commit --message
	* tests/t_cwork.at: commit --message
	* tests/t_disapprove.at: commit --message
	* tests/t_drop.at: commit --message
	* tests/t_erename.at: commit --message; diff --manifest
	* tests/t_fork.at: commit --message
	* tests/t_genkey.at: commit --message
	* tests/t_i18n_file.at: commit --message
	* tests/t_import.at: commit --message
	* tests/t_ls_missing.at: commit --message
	* tests/t_merge.at: commit --message
	* tests/t_movedel.at: commit --message
	* tests/t_movepatch.at: commit --message
	* tests/t_netsync.at: commit --message
	* tests/t_persist_phrase.at: commit --message
	* tests/t_rename.at: commit --message
	* tests/t_renamed.at: commit --message
	* tests/t_restrictions.at: remove --include/--exlclude options
	* tests/t_revert.at: commit --message
	* tests/t_scan.at: commit --message
	* tests/t_single_char_filenames.at: commit --message
	* tests/t_testresult.at: commit --message
	* tests/t_unidiff.at: commit --message
	* tests/t_unidiff2.at: commit --message
	* tests/t_update.at: commit --message
	* tests/t_versions.at: commit --message

2004-09-19  graydon hoare  <graydon@pobox.com>

	* change_set.cc: More bug fixes.
	* basic_io.cc: Improve error reporting.
	* commands.cc (complete): Teach about revisions.
	* database.{cc,hh}: Add complete variant for revisions.

2004-09-19  graydon hoare  <graydon@pobox.com>

	* change_set.cc: Add a unit test, fix some bugs.

2004-09-18  graydon hoare  <graydon@pobox.com>

	* change_set.{cc,hh} (subtract_change_sets): New function.
	(build_pure_addition_change_set): New function.
	* commands.cc (try_one_merge): Teach about revisions
	(merge): Likewise.
	(propagate): Likewise.
	(update): Change from changeset inversion to negation.
	* database.{cc,hh} (get_manifest): New function.
	* cert.cc: Use it.

2004-09-13  graydon hoare  <graydon@pobox.com>

	* change_set.cc: Bug fixes.
	* commands.cc: Likewise.

2004-09-13  graydon hoare  <graydon@pobox.com>

	* change_set.{cc,hh}: Implement delta renaming and merging.
	* commands.cc 
	(update): Teach about revisions.
	(agraph): Likewise.
	* diff_patch.{cc,hh}: Tidy up interface a bit.
	* database.{cc,hh} (get_revision_ancestry): New helper.
	* file_io.{cc,hh}
	(move_dir): New function.
	(delete_dir_recursive): New function.	

2004-09-10  graydon hoare  <graydon@pobox.com>

	* basic_io.{cc,hh}: Move to more "normal" looking
	quoted output.
	* change_set.{cc,hh}: Extend, bugfix.
	* commands.cc (diff): Teach about revisions.
	* revision.{cc,hh}: Extend, bugfix.

2004-09-07  Derek Scherger  <derek@echologic.com>

	subdirectory restrictions
	
	* file_io.{hh,cc} (find_working_copy): new function
	(absolutify) use fs::current_path
	* work.cc (add_to_options_map): use options.insert to preserve
	previous settings
	* work.hh: add note about MT/options file to header comment
	* lua.{hh,cc} (load_rcfile): renamed from add_rcfile 
	* app_state.{cc,hh} (constructor): remove read of MT/options
	(initialize): new methods to find/create working copy
	(set_stdhooks,set_rcfiles,add_rcfile,load_rcfiles,read_options):
	new methods
	(set_database,set_branch,set_signing_key): update for new options
	reading
	* monotone.cc: update help for --norc option
	(cpp_main): move loading of lua hooks to app_state after book
	keeping dir is found
	* commands.cc: all commands call app initialize to relocate to
	working copy directory
	(bookdir_exists,ensure_bookdir) remove
	(setup) new command to create working copy
	* tests/t_subdirs.at: new test
	* testsuite.at: call new setup command to initialize working copy;
	call new test
	(PROBE_NODE): adjust for new checkout requirement that MT dir does
	not exist
	* tests/t_attributes.at: ditto
	* tests/t_cwork.at: ditto
	* tests/t_single_char_filenames.at: ditto
	* tests/t_versions.at: ditto
	
2004-09-06  graydon hoare  <graydon@pobox.com>

	* Makefile.am: Revise,
	* cert.{cc,hh}: Minor bug fixes.
	* change_set.{cc,hh} 
	(apply_path_rearrangement): New variant.
	(read_path_rearrangement): New function.
	(write_path_rearrangement): New function.
	* commands.cc: Partially teach about revisions.
	* database.{cc,hh}: Bug fixes.
	* revision.cc: Print new manifest as hex.
	* schema.sql: Fix typos.
	* update.{cc,hh}: Teach about revisions.

2004-09-06  graydon hoare  <graydon@pobox.com>

	* Makefile.am (unit_tests): Revise.
	* change_set.{cc,hh}: Move accessors to header.
	* constants.cc (netcmd_current_protocol_version): Bump.
	(netcmd_minimum_bytes_to_bother_with_gzip): Expand to 0xfff.
	* database.{cc,hh}: Teach about reverse deltas, bug fixes.
	* diff_patch.{cc,hh}: Remove dead code.
	* merkle_tree.{cc,hh}: Teach about revisions.
	* netsync.cc: Teach about revisions, reverse deltas.
	* packet.{cc,hh}: Likewise.
	* unit_tests.{cc,hh}: Reactivate tests.

2004-09-02  Derek Scherger  <derek@echologic.com>

	* tests/t_restrictions.at: rework and attempt to clean things up a
	bit; add test for bug in restrict_patch_set
	* commands.cc (restrict_patch_set): fix bug in removal of
	restricted adds/dels/moves/deltas

2004-08-28  graydon hoare  <graydon@pobox.com>

	* Makefile.am (unit_tests): Split out working parts.
	* basic_io.{cc,hh}: Minor fixes. 
	* cert.{cc,hh}: Fixes, remove major algorithms.
	* revision.{cc,hh}: Rewrite algorithms from cert.cc.
	* change_set.{cc,hh}: Extensive surgery, unit tests.
	* database.{cc,hh}: Minor fixes.
	* file_io.{cc,hh}: Likewise.
	* lua.cc: Likewise.
	* packet.{cc,hh}: Teach about revisions.
	* schema.sql: Drop some optimistic tables.
	* unit_tests.{cc,hh}: Add revision, change_set tests.
	* vocab.cc: Instantiate revision<cert>.
	* work.{cc,hh}: Rewrite in terms of path_rearrangement.

2004-08-17  graydon hoare  <graydon@pobox.com>

	* database.cc: Simplified.
	* schema.sql: Simplified.
	* transforms.cc: Fixed bug.
	* revision.{hh,cc}: Stripped out tid_source.
	* change_set.{cc,hh}: Oops, never committed!

2004-08-16  graydon hoare  <graydon@pobox.com>

	* change_set.{hh,cc}: Simplified, finished i/o.
	* revision.{hh,cc}: Fix to match, redo i/o.
	* basic_io.cc (basic_io::parser::key): Print trailing colon.
	* vocab.hh: Whitespace tweak.

2004-08-09  graydon hoare  <graydon@pobox.com>

	* change_set.{hh,cc}: New files.
	* basic_io.{hh,cc}: New files.
	* predicament.{hh,cc}: New files.
	* revision.{hh,cc}: Break completely, need to fix.
	* diff_patch.{hh,cc}: Minor touchups.
	* lua.{hh,cc}, std_hooks.lua: Model predicaments.
	* Makefile.am: Update.

2004-07-10  graydon hoare  <graydon@pobox.com>

	* lcs.{hh,cc}: Move lcs.hh body into lcs.cc.
	* diff_patch.cc: Modify to compensate.
	* revision.{hh,cc}: New files.
	* Makefile.am: Update
	* patch_set.{hh,cc}: Remove.
	* {cert,database,lua,packets}.{hh,cc}, commands.cc: 
	Modify partially (incomplete) to use revisions.
	* manifest.{hh,cc}: Cleanup, remove dead code.
	* schema.sql: Declare new revision tables.
	* schema_migration.cc: Incomplete migrator.
	* {transforms.{hh,cc}, vocab{,_terms}.hh:
	Infrastructure for revisions.

2004-07-20  Derek Scherger  <derek@echologic.com>

	* tests/t_restrictions.at: new test
	* testsuite.at: run it
	* app_state.{cc,hh} (add_restriction, is_restricted): new functions
	* monotone.cc (--include,--exclude): new options
	* commands.cc (restrict_patch_set): new function. called by
	commit, update, status, diff commands

2004-07-05  graydon hoare  <graydon@pobox.com>

	* cert.cc (operator<): Fix wrong ordering of 
	fields.

2004-06-07  graydon hoare  <graydon@pobox.com>

	* cryptopp/algebra.cpp:
	* cryptopp/asn.h:
	* cryptopp/hmac.h:
	* cryptopp/iterhash.h:
	* cryptopp/mdc.h:
	* cryptopp/modes.h:
	* cryptopp/osrng.h:
	* cryptopp/pubkey.h:
	* cryptopp/seckey.h:
	* cryptopp/simple.h:
	* cryptopp/smartptr.h:
	* cryptopp/strciphr.cpp:
	* cryptopp/strciphr.h:
	* lcs.hh:
	* lua.cc: Fixes for g++ 3.4 from Michael Scherer.
	* AUTHORS: Mention Michael.

2004-05-28  graydon hoare  <graydon@pobox.com>

	* tests/t_movedel.at: New test.
	* testsuite.at: Call it.
	* diff_patch.cc (adjust_deletes_under_renames): New function.
	(merge3): Use it.

2004-05-27  graydon hoare  <graydon@pobox.com>

	* tests/t_movepatch.at: New test.
	* testsuite.at: Call it.
	* diff_patch.cc (adjust_deltas_under_renames): New function.
	(merge3): Use it.

2004-05-20  graydon hoare  <graydon@pobox.com>

	* NEWS: Note 0.13 release.
	* configure.ac: Bump version number.
	* monotone.spec: Likewise.

2004-05-19  graydon hoare  <graydon@pobox.com>

	* file_io.cc (tilde_expand): Fix fs::path use.

2004-05-18  graydon hoare  <graydon@pobox.com>

	* diff_patch.cc (apply_directory_moves): Fix fs::path use.
	* file_io.cc (write_data_impl): Likewise.
	* packet.cc: Use explicit true/false maps in caches.
	* sanity.cc (dump_buffer): Write to clog (buffered).

2004-05-16  graydon hoare  <graydon@pobox.com>

	* keys.cc (get_passphrase): Reimplement.
	* unix/read_password.c: Remove.
	* {unix,win32}/read_password.cc: Add.
	* constants.{hh,cc} (maxpasswd): New constant.
	* Makefile.am: Teach about platform specific stuff.

2004-05-16  graydon hoare  <graydon@pobox.com>

	* diff_patch.cc (merge2): Don't discard files on one side.
	* std_hooks.lua (merge2_xxdiff_cmd): Specify merge filename.

2004-05-14  Joel Rosdahl  <joel@rosdahl.net>

	* std_hooks.lua (ignore_file): Quote dots in .svn patterns.
	* monotone.texi: Updated ignore_file hook example.

2004-05-13  Nathaniel Smith  <njs@codesourcery.com>

	* commands.cc: Include boost/filesystem/path.hpp,
	boost/filesystem/convenience.hpp.
	(checkout): Make checkout directory an fs::path, not a local_path.
	
2004-05-13  Nathaniel Smith  <njs@codesourcery.com>

	* testsuite.at (test_hooks.lua): Add a 'test_attr' attribute
	hook.  Add tests t_attributes and t_single_char_filenames.
	* tests/t_attributes.at: New test.
	* tests/t_single_char_filenames.at: New test.
	* manifest.cc (read_manifest_map): Replace ".+" with ".*" to
	support single-character filenames.
	* work.cc (read_work_set): Likewise.
	(read_attr_map): Likewise.

2004-05-13  Nathaniel Smith  <njs@codesourcery.com>

	* monotone.texi (Hook Reference): Update documented default
	definitions of 'merge2' and 'merge3'.

2004-05-12  graydon hoare  <graydon@pobox.com>

	* AUTHORS: Rename Netxx back to netxx. Really, look in 
	the manifest; it's been renamed!
	* configure.ac: Remove prg_exec_monitor checks.

2004-05-12  Nathaniel Smith  <njs@pobox.com>

	* AUTHORS: Remove discussion of adns, since we no longer
	distribute it.  Fix capitalization of "Netxx".

2004-05-12  Nathaniel Smith  <njs@pobox.com>

	* std_hooks.lua (merge2): Support xemacs.  Add error message
	if no merge tool is found.
	(merge3): Likewise.  Also add (disabled) hook to use CVS
	'merge' command, as a demonstration of how to.

2004-05-12  graydon hoare  <graydon@pobox.com>

	* std_hooks.lua (get_author): Remove standard definition.
	* monotone.texi: Document change.

2004-05-12  graydon hoare  <graydon@pobox.com>

	* cert.cc (cert_manifest_author_default): Use default signing key
	name for default author, if lua hook fails.

2004-05-12  Joel Rosdahl  <joel@rosdahl.net>

	* file_io.cc (walk_tree): Removed extraneous newline in error
	message.

	* std_hooks.lua (edit_comment): Added missing newline in log
	message template.

	* tests/t_ls_missing.at: New test case.
	* testsuite.at: Added t_ls_missing.at.

2004-05-10  graydon hoare  <graydon@pobox.com>

	* nonce.cc, nonce.hh: New files.
	* Makefile.am: Note new files.
	* lua.cc, lua.hh (hook_get_nonce): New hook.
	* commands.cc (bump): New command.
	* commands.cc: Remove "(file|manifest)" args most places.
	* tests/t_disapprove.at
	* tests/t_genkey.at
	* tests/t_singlenetsync.at
	* tests/t_netsync.at
	* tests/t_persist_phrase.at: Adjust to compensate.
	* monotone.texi, monotone.1: Adjust to compensate.
	* work.cc, work.hh: Constify some arguments.

2004-05-09  graydon hoare  <graydon@pobox.com>

	* diff_patch.cc: Remove recording of file merge ancestry.

2004-05-09  graydon hoare  <graydon@pobox.com>

	* commands.cc (ls_missing): Modify to account for work.

2004-05-09  graydon hoare  <graydon@pobox.com>

	* commands.cc (list missing): New command.
	* monotone.texi, monotone.1: Update to document.

2004-05-08  graydon hoare  <graydon@pobox.com>

	* main.cc: New file encompassing prg_exec_monitor.
	* mkstemp.cc, mkstemp.hh: New portable implementation.
	* lua.cc: Use mkstemp from bundled version.
	* lua/liolib.c: Remove old mkstemp definition.
	* monotone.cc (cpp_main): Remove prg_exec env setting.
	* sanity.cc (sanity::dump_buffer): Dump logbuf to stderr, not stdout.
	* std_hooks.lua (temp_file): Use mkstemp not io.mkstemp.
	* Makefile.am (MOST_SOURCES): Add new files.

2004-05-03  Joel Rosdahl  <joel@rosdahl.net>

	* monotone.texi: Removed extraneous @ftable directive.

2004-05-02  graydon hoare  <graydon@pobox.com>

	* monotone.texi: Add stuff on selectors, new hooks.
	* AUTHORS: Typo fix.
	* configure.ac: Bump version number.

	Release point (v 0.12).	

2004-05-02  Joel Rosdahl  <joel@rosdahl.net>

	Made it possible to rename a rename target and to undo a rename.
	I.e.: Given a rename set A -> B, "monotone rename B C" gives the
	rename set A -> C and "monotone rename B A" gives the empty rename
	set.
	* work.cc (visit_file): Implement new behavior.
	* tests/t_rename.at: Added test cases for new behavior.
	* monotone.texi: Note that a rename can be undone.

	Fix bug #8458:
	* file_io.hh, file_io.cc (walk_tree): Added require_existing_path
	parameter.
	* work.cc (build_deletion): Pass new parameter to walk_tree.
	* work.cc (build_rename): Ditto.

	* manifest.cc (build_manifest_map): Fix missing file check for
	i18n paths.

2004-05-01  Joel Rosdahl  <joel@rosdahl.net>

	Fix bug #7220:
	* manifest.cc (build_manifest_map): Handle missing file
	gracefully.

	* file_io.cc (walk_tree): Handle nonexistent file/directory
	gracefully.

2004-04-30  Christof Petig <christof@petig-baender.de>

	* rcs_import.cc (store_trunk_manifest_edge):
		skip ancestry to empty manifest
	* rcs_import.cc (process_branch):
		also follow branches of last/first versions

2004-04-29  graydon hoare  <graydon@pobox.com>

	* configure.ac: Fix up windows probe and bundling checks.
	* netxx/resolve_getaddrinfo.cxx: Local hack for stream addresses.
	* netsync.cc: Report address before listening.

2004-04-29  graydon hoare  <graydon@pobox.com>

	* cert.cc (get_branch_heads): Calculate a "disapproved version"
	attribute which culls a version with only disapproved ancestry
	edges.
	* monotone.texi: Fix some ascii-art diagrams.

2004-04-28  Christof Petig <christof@petig-baender.de>

	* command.cc (heads):
	show date and author certificates for each head

2004-04-28  Christof Petig <christof@petig-baender.de>

	* configure.ac:
	default to using the bundled SQLite

2004-04-28  Christof Petig <christof@petig-baender.de>

	* commands.cc (log):
	support optional file argument to show change log for
	e.g. monotone log [ID] cert.cc

2004-04-26  Christof Petig <christof@petig-baender.de>

	* rcs_import.cc (process branch):
	insert dummy cvs_edge to mark newly added file 
	as previously non existant

2004-04-25  Joel Rosdahl  <joel@rosdahl.net>

	* po/stamp-po: Removed since it's generated.
	* std_hooks.lua (ignore_file): Corrected name of Subversion's
	administrative directory.
	* work.hh: Ditto.
	* monotone.texi (Hook Reference): Updated default definition of
	ignore_file.

2004-04-23  Christof Petig <christof@petig-baender.de>

	* rcs_import.cc (build_parent_state, build_child_state):
	remove dying files from manifest
	* rcs_import.cc (cvs_file_edge, note_file_edge):
	calculate state and remember it (alive or dead)

2004-04-23  Christof Petig <christof@petig-baender.de>

	* rcs_import.cc (import_rcs_file_with_cvs): 
	do not include dead files in head_manifest

2004-04-22  Christof Petig <christof@petig-baender.de>

	* rcs_file.cc, rcs_file.hh: read and remember 'state' of revision
	* rcs_import.cc: remove Attic/ part from path

2004-04-21  Christof Petig <christof@petig-baender.de>

	* configure.ac: enable use of installed SQLite library

2004-04-20  graydon hoare  <graydon@pobox.com>

	* lua.hh, lua.cc (hook_note_commit): New hook.
	* commands.cc (commit): Call it.

2004-04-19  graydon hoare  <graydon@pobox.com>

	* cert.cc: Make trust messages nicer.
	* merkle_tree.cc: Clarify logging messages.
	* netsync.cc: Reorganize tickers, put client in txn.
	* packet.cc, packet.hh: Teach about constructability.

2004-04-16  graydon hoare  <graydon@pobox.com>

	* netsync.cc (session::extra_manifests): New member.
	(session::analyze_ancestry_graph): Use it.
	* tests/t_singlenetsync.at: New test for single manifest sync.
	* testsuite.at: Call it.

2004-04-14  Tom Tromey  <tromey@redhat.com>

	* rcs_import.cc (import_cvs_repo): Use require_password.
	Include keys.hh.
	* keys.hh (require_password): Declare.
	* keys.cc (require_password): New function.

2004-04-13  Tom Tromey  <tromey@redhat.com>

	* monotone.texi: Typo fixes.

2004-04-10  graydon hoare  <graydon@pobox.com>

	* netsync.cc: Minor bug fixes.

2004-04-10  graydon hoare  <graydon@pobox.com>

	* database.{cc,hh}: 
	* commands.{cc,hh}:
	* lua.{cc,hh}:
	* std_hooks.lua:
	* vocab_terms.hh:
	Implement first cut at selectors.

2004-04-10  graydon hoare  <graydon@pobox.com>

	* cert.cc (operator<): Include name in compare.
	(operator==): Likewise.
	* packet.cc: Include shared_ptr.
	* rcs_file.cc: Rewrite by hand, no spirit.
	* rcs_import.cc: Change ticker names a bit.

2004-04-09  graydon hoare  <graydon@pobox.com>

	* app_state.cc: Fix a couple file path constructions.
	* file_io.cc (book_keeping_file): Make one variant static.
	* manifest.cc: Remove some dead code in walkers.
	* work.cc: Ditto.
	* rcs_file.cc: fcntl fix from Paul Snively for OSX.

2004-04-09  graydon hoare  <graydon@pobox.com>

	* file_io.cc: Fix boost filesystem "." and ".." breakage.
	* lua.cc: Fix format of log entry.
	* monotone.cc: Log locale settings on startup.
	* sanity.cc: Dump prefix on --verbose activation.
	* testsuite/t_i18n_file.at: Fix autotest LANG breakage.
	* testsuite/t_null.at: Account for chatter with --verbose.

2004-04-09  graydon hoare  <graydon@pobox.com>

	* configure.ac: Comment out check for sse2,
	set bundling to true by default.
	* INSTALL: describe changes to bundling.
	* Makefile.am: Remove vestiges of depot.

2004-04-07  graydon hoare  <graydon@pobox.com>

	* adns/*: 
	* network.{cc,hh}:
	* proto_machine.{cc,hh}:
	* {http,smtp,nntp}_tasks.{cc,hh}:
	* tests/t_{http,smtp,nntp,proxy}.at:
	* url.{cc,hh}:
	* depot.cc:
	Delete files.
	* commands.cc:
	* lua.{cc,hh}:
	* database.{cc,hh}: Remove network/queue stuff.
	* configure.ac: 
	* constants.{cc,hh}:
	* tests/t_{netsync,singlecvs,cvsimport}.at:
	* testsuite.at:
	* transforms.{cc,hh}:
	* unit_tests.{cc,hh}:
	* vocab_terms.hh:
	* vocab.{cc,hh}:
	* Makefile.am: Adjust for deletions.
	* app_state.hh: Cleanup.
	* monotone.texi: Fix some typos.
	* packet.{cc,hh}: Implement database ordering.
	* netsync.cc: Massage to use new packet logic.
	* commands.cc:
	* std_hooks.lua: Add initial selector stuff.

2004-03-29  graydon hoare  <graydon@pobox.com>

	* monotone.spec: Update for 0.11 release.

	Release point (v 0.11).	

2004-03-29  graydon hoare  <graydon@pobox.com>

	* Makefile.am (DISTCHECK_CONFIGURE_FLAGS): Set.
	* commands.cc: Tidy up / narrow output width.
	* patch_set.cc: Likewise.
	* monotone.texi: Cleanups for PDF generation.

2004-03-28  graydon hoare  <graydon@pobox.com>

	* NEWS: Mention 0.11 release.
	* AUTHORS: Mention Robert.

2004-03-28  Robert Bihlmeyer  <robbe+mt@orcus.priv.at>

	* file_io.cc (walk_tree_recursive): Ignore broken symlinks.

2004-03-27  graydon hoare  <graydon@pobox.com>

	* monotone.texi: Flesh out netsync stuff, remove old network stuff.
	* monotone.1: Likewise.

2004-03-27  Robert Helgesson  <rycee@home.se>

	* Makefile.am:
	* configure.ac:
	* database.cc:
	* depot.cc:
	* lua.cc:
	* network.cc:
	* schema_migration.cc: Bundled library switch logic.

2004-03-27  graydon hoare  <graydon@pobox.com>

	* depot.cc (dump): Implement.
	* tests/t_http.at, test/t_proxy.at: Use "depot.cgi dump" rather than sqlite.
	* sqlite/pager.h: Change page size.
	* README: Massage slightly.
	* INSTALL: Write real installation instructions.
	* Makefile.am: Include build of "one big page" docs.
	* boost/circular_buffer_base.hpp: Another boost version insulation fix.	
	* vocab.cc (verify): Normalize local_path's during verification on boost 1.31.0.
	* monotone.texi: Rip out some of the pre-netsync networking docs.

2004-03-24  graydon hoare  <graydon@pobox.com>

	* boost/circular_buffer_base.hpp: Boost version insulation.
	* cert.cc, cert.hh, commands.cc: Differentiate "unknown" keys from "bad".
	* xdelta.cc, proto_machine.cc: Fix boost version insulation.

2004-03-24  graydon hoare  <graydon@pobox.com>

	* rcs_import.cc (import_substates): Filter by branch.
	* xdelta.cc: Minor bits of insulation.

2004-03-24  graydon hoare  <graydon@pobox.com>

	* AUTHORS: Mention Robert.
	* configure.ac: Enable sse2 stuff.
	* monotone.spec: Adjust CFLAGS and CXXFLAGS
	* monotone.texi (Network Service): Expand a bit.

2004-03-24  Robert Helgesson  <rycee@home.se>

	* commands.cc:
	* http_tasks.cc:
	* lua.cc:
	* manifest.cc: 
	* netsync.cc:
	* nntp_tasks.cc: 
	* proto_machine.cc: 
	* work.cc: 
	* xdelta.cc:
	Portability fixes for boost 1.31.0 

2004-03-22  graydon hoare  <graydon@pobox.com>

	* cryptopp/integer.cpp, integer.h: Enable SSE2 multiply code.
	* database.cc, database.hh, certs.cc: Speed up 'heads'.

2004-03-21  graydon hoare  <graydon@pobox.com>

	* lcs.hh, sanity.hh: Minor performance tweaks.

2004-03-20  graydon hoare  <graydon@pobox.com>

	* rcs_import.cc: Teach how to aggregate branches.
	* monotone.texi: Start section on netsync.

2004-03-20  Olivier Andrieu  <oliv__a@users.sourceforge.net>

	* commands.cc (log): Show tags in log.
	* AUTHORS: Mention Olivier.

2004-03-17  Nathan Myers  <ncm@cantrip.org>

	* boost/circular_buffer.hpp: 
	* commands.cc:
	* cryptopp/fltrimpl.h:
	* cryptopp/iterhash.cpp:
	* quick_alloc.hh:
	Fixes for gcc 3.4 compat and warnings.

2004-03-17  graydon hoare  <graydon@pobox.com>
	* cryptopp/config.h: Fix for gcc aliasing optimization error.
	* rcs_import.cc (cvs_history::note_file_edge): 
	Fix for first changelog import bug (#5813).

2004-03-15  graydon hoare  <graydon@pobox.com>

	* rcs_import.cc: Import lone versions properly.
	* tests/t_singlecvs.at: New test for it.
	* testsuite.at: Call it.

2004-03-14  graydon hoare  <graydon@pobox.com>

	* commands.cc (diff): Show added files too.
	* monotone.texi: Fix typo.

2004-03-08  graydon hoare  <graydon@pobox.com>

	* netsync.cc (analyze_manifest_edge): Fix broken formatter.

2004-03-07  graydon hoare  <graydon@pobox.com>

	* Makefile.am (BOOST_SANDBOX_SOURCES): Remove boost::socket entries.
	(NETXX_SOURCES): Predicate on IP6 support in OS (from Paul Snively).
	* boost/socket/*.[hc]pp: Remove.
	* boost/io/streambuf_wrapping.hpp: Remove.
	* AUTHORS: Remove copyright notice for boost::socket.
	* acinclude.m4 (ACX_PTHREAD): Add.
	* network.cc: Replace boost::socket machinery with Netxx.
	* network.hh (open_connection): Remove prototype, static function.
	* sanity.hh, sanity.cc: Make log formatters give file:line coords,
	throw log offending coordinate if formatting fails.

2004-03-07  graydon hoare  <graydon@pobox.com>

	* sqlite/date.c, sqlite/vdbeInt.h, sqlite/vdbeaux.c: Add.
	* sqlite/*.c: Upgrade to 2.8.12.
	* Makefile.am: Update to mention new files.
	* cert.cc 
	(expand_ancestors)
	(expand_dominators): Resize child bitmaps to cover parent.

2004-03-06  graydon hoare  <graydon@pobox.com>

	* netsync.cc (get_root_prefix): Fix from Paul Snively
	to fix static initialization order on mac OSX.
	* montone.texi: Typo fix from Anders Petersson.
	* *.cc: Move all function defs into column 0.

2004-03-04  graydon hoare  <graydon@pobox.com>

	* std_hooks.lua: Fix merger execution pessimism.

2004-03-04  graydon hoare  <graydon@pobox.com>

	* adler32.hh: Modify to use u8.
	* depot.cc, netcmd.cc, xdelta.cc: Modify to use u8.
	* netio.hh, numeric_vocab.hh (widen): Move between headers.
	* netsync.cc: Correct role-assumption bugs.
	* schema_migration.cc: Strip whitespace in sha1.
	(changes received from Christof Petig)

2004-03-01  graydon hoare  <graydon@pobox.com>

	* commands.cc: Handle anonymous pulling.
	* netsync.cc: Ditto.

	Release point (v 0.10).

2004-03-01  graydon hoare  <graydon@pobox.com>

	* NEWS: Mention impending 0.10 release.
	* cert.cc, cert.hh: Bug fixes, implement trust function, QA stuff.
	* commands.cc: Tweak disapprove, approve, testresult, push, pull.
	* configure.ac: Bump version number.
	* cryptopp/rng.h, cryptopp/rng.cpp 
	(MaurerRandomnessTest): Fix bitrot.
	* keys.cc: Add Maurer PRNG randomness test.
	* lua.cc, lua.hh: Add trust, testresult, anonymous netsync hooks. 
	* monotone.1: Update to follow changes to commands.
	* monotone.texi: Include QA section, adjust some UI drift, clarify
	reserved cert names, document new hooks and commands.
	* netcmd.hh, netcmd.cc: Add anonymous, error commands; fix bugs.
	* netsync.cc: Process new commands, factor server loop a bit.
	* std_hooks.lua: Add new hook defaults, factor mergers.
	* tests/t_netsync.at: Check SHA1 of each edge.
	* tests/t_null.at: Call with --norc to skip ~/.monotonerc
	* tests/t_update.at: Fix glaring error.
	* tests/t_disapprove.at, tests/t_testresult.at: New tests.
	* testsuite.at: Call them.
	* ui.cc (sanitize): Clean escape chars from output (optional?)
	* update.cc: Rewrite entirely in terms of new QA definitions.

2004-02-24  graydon hoare  <graydon@pobox.com>

	* commands.cc (ls_keys): Write key hash codes.
	* constands.cc (netsync_timeout_seconds): Up to 120.
	* netsync.cc: Fix a bunch of bugs.
	* patch_set.cc (manifests_to_patch_set): Fix bug in overload
	default construction.

2004-02-22  graydon hoare  <graydon@pobox.com>

	* patch_set.cc, patch_set.hh: Parameterize yet further.
	* netsync.cc: Fix a lot of bugs, add manifest and file grovelling.
	* tests/t_netsync.at: A new test (which runs!)
	* testsuite.at: Call it.

2004-02-20  graydon hoare  <graydon@pobox.com>

	* cert.cc, cert.hh, key.cc, key.hh, database.cc, database.hh:
	Add lots of little netsync support routines.
	* commands.cc (rebuild): Rehash everything too.
	* constants.cc (netcmd_minsz): Recalculate.
	* cryptopp/osrng.cpp (NonblockingRng::GenerateBlock): Handle
	/dev/urandom a bit better.
	* netcmd.cc, netcmd.hh: Remove describe cmds, add nonexistant cmd.
	* netio.hh: Add uleb128 stuff.
	* xdelta.cc: Add randomizing unit test suite.
	* diff_patch.cc: Remove commented-out dead line-merger code.
	* merkle_tree.cc: Fix various bugs.
	* netcmd.cc: Switch everything over to uleb128s.
	* netsync.cc: Implement lots of missing stuff.

2004-02-09  graydon hoare  <graydon@pobox.com>

	* netsync.cc (ROOT_PREFIX): New variable.
	* commands.cc (merkle): New command.

2004-02-09  Ben Elliston  <bje@wasabisystems.com>

	* monotone.texi: Spelling corrections.

2004-02-09  graydon hoare  <graydon@pobox.com>

	* database.cc, database.hh 
	(get_version_size)
	(get_file_version_size)
	(get_manifest_version_size): New functions.
	* xdelta.cc, xdelta.hh (measure_delta_target_size): New function.
	* merkle_tree.cc, merkle_tree.hh, netcmd.cc, netcmd.hh: 
	Cleanup and typesafety.
	* netsync.cc: Cleanup, typesafety, implement refine phase.

2004-02-01  graydon hoare  <graydon@pobox.com>

	* netsync.cc: Remove a lot of stuff, implement auth phase.
	* constants.cc, constants.hh: Move constants from netsync.cc.
	* netcmd.cc, netcmd.hh: Split out of netsync.cc.
	* merkle_tree.cc, merkle_tree.hh: Likewise.
	* numeric_vocab.hh: New header.
	* adler32.hh: include numeric_vocab.hh.
	* netio.hh: Likewise.
	* unit_tests.cc, unit_tests.hh: Update.
	* Makefile.am: Likewise.
	* commands.cc: Guess signing key for auth phase.
	* database.cc, database.hh (public_key_exists)
	(get_pubkey): New functions based on key hashes.

2004-01-31  graydon hoare  <graydon@pobox.com>

	* Netxx/*: New files.
	* AUTHORS: Mention Netxx.
	* Makefile.am: Mention Netxx and netsync.{cc,hh}
	* adler32.hh: Delegate typedefs to boost.
	* cert.hh, cert.cc (cert_hash_code): New function.
	* commands.cc (find_oldest_ancestors): Block cycles.
	(netsync): New command.
	* database.cc, database.hh (schema): Update.
	(put_key): Calculate key hash on the fly.
	(put_cert): Likewise.
	(merkle_node_exists)
	(get_merkle_node)
	(put_merkle_node)
	(erase_merkle_nodes): New functions.
	* keys.hh, keys.cc (key_hash_code): New function.
	* lua.cc, lua.hh 
	(hook_get_netsync_read_permitted)
	(hook_get_netsync_write_permitted): New hooks.
	* monotone.spec: Update for FC1 info conventions.
	* monotone.texi (Quality Assurance): New section.
	* netsync.cc, netsync.hh: New files, preliminary
	netsync infrastructure. Command bodies still missing.
	* schema.sql: Add intrinsic key and cert hashes, merkle nodes.
	* schema_migration.cc: Add code to migrate to new schema.	
	* unit_tests.cc: Handle command-line args to limit test set.
	* vocab_terms.hh: Add merkle and prefix as new terms.

2004-01-13  Nathaniel Smith  <njs@codesourcery.com>

	* idna/idn-int.h: Remove (generated by configure).

2004-01-13  Nathaniel Smith  <njs@codesourcery.com>

	* configure.ac: Switch "if" and "else" branches in pthreads
	checks.

2004-01-12  Nathaniel Smith  <njs@codesourcery.com>

	* configure.ac: Remove check for -lpthread.
	Add check for pthread_mutex_lock and ACX_PTHREAD.
	* m4/acx_pthread.m4: New file.

2004-01-07  graydon hoare  <graydon@pobox.com>

	* Makefile.am:
	* po/POTFILES.in: 
	* po/monotone.pot: Minor tweaks for distclean.
	* adns/config.h:
	* boost/socket/src/interface.cpp:
	* boost/socket/src/ip4/address.cpp:
	* boost/socket/src/ip4/protocol.cpp: OSX portability.
	* AUTHORS: Mention new contributors.
	* monotone.texi (Hook Reference): Document i18n hooks.

	Release point (v 0.9).	

2004-01-07  graydon hoare  <graydon@pobox.com>

	* cert.cc (ensure_parents_loaded)
	(expand_dominators)
	(expand_ancestors)
	(find_intersecting_node): New functions.
	(find_common_ancestor): Reimplement in terms of dominator
	and ancestor bitset intersection.

2004-01-05  Christof Petig <christof@petig-baender.de>

	* vocab.cc (verify<local_path>) Fix use of val() / iterator.
	* constants.cc (illegal_path_bytes): NUL-terminate.

2004-01-02  graydon hoare  <graydon@pobox.com>

	* diff_patch.cc (normalize_extents): Improve to handle an odd case. 
	* tests/t_fmerge.at: New test, to test it.
	* commands.cc (fload, fmerge): Permanently enable, for test. 
	* testsuite.at: Call new test.

2004-01-01  graydon hoare  <graydon@pobox.com>

	* file_io.hh, file_io.cc (read_localized_data, write_localized_data): 
	New functions
	* commands.cc, manifest.cc, transforms.cc: Use them.
	* monotone.texi: Minor update to i18n docs.
	* lua.hh, lua.cc (hook_get_linesep_conv, hook_get_charset_conv):
	New hooks.
	* acinclude.m4: Move AX_CREATE_STDINT_H in here.
	* po/monotone.pot: Regenerate.
	* NEWS, configure.ac: Prep for 0.9 release.

2003-12-30  graydon hoare  <graydon@pobox.com>

	* file_io.hh, file_io.cc (mkpath): New function.
	* commands.cc, database.cc, diff_patch.cc, file_io.cc, 
	lua.cc, vocab.cc, work.cc: Use it.
	* constants.cc (illegal_path_bytes_arr): Remove leading null.
	* monotone.texi: Include i18n docs.
	* tests/t_i18n_file.at: Check colon in filename.

2003-12-29  graydon hoare  <graydon@pobox.com>

	* file_io.cc: Localize names before touching fs.
	* lua.hh, lua.cc (hook_get_system_charset): Remove useless fn.
	* test_hooks.lua: Likewise.
	* monotone.cc, transforms.cc, transforms.hh: 
	Remove lua from system charset conv.
	* tests/t_i18n_file.at: New test.
	* testsuite.at: Call it.

2003-12-28  graydon hoare  <graydon@pobox.com>

	* app_state.cc, app_state.hh: Massage to use i18n vocab.
	* cert.cc, commands.cc, commands.hh, rcs_import.cc, 
	update.cc, update.hh, url.cc, url.hh: Likewise.

	* work.cc, work.hh: --> Likewise, and break file format! <--

	* constants.hh, constants.cc (legal_ace_bytes): New constant.
	* vocab.cc (verify<ace>): Use it.
	(verify<urlenc>) New function.
	* vocab_terms.hh (ace, urlenc, utf8): New terms.
	* transforms.hh, transforms.cc: Use them.
	* monotone.cc (utf8_argv): Charconv argv.
	* network.hh, network.cc: Use url.{hh,cc}.

2003-12-28  graydon hoare  <graydon@pobox.com>

	* constants.hh, constants.cc (idlen): New constant.
	* commands.cc, vocab.cc: Use it.
	* manifest.cc (read_manifest_map): Tighten up regex.
	* packet.cc: Likewise.
	* transforms.cc (uppercase)
	(lowercase): Rewrite.
	(utf8_to_urlenc)
	(urlenc_to_utf8)
	(internalize_url)
	(internalize_cert_name)
	(internalize_rsa_keypair_id)
	(externalize_url)
	(externalize_cert_name)
	(externalize_rsa_keypair_id): New functions.
	* url.hh, url.cc (parse_utf8_url): New function.

2003-12-20  graydon hoare  <graydon@pobox.com>

	* diff_patch.cc (normalize_extents): New function.
	(merge_via_edit_scripts): Use it.

2003-12-19  graydon hoare  <graydon@pobox.com>

	[net.venge.monotone.i18n branch]

	* idna/*.[ch]: New files.
	* po/*: New files.
	* url.cc, url.hh, constants.cc: New files.
	* Makefile.am, configure.ac: Various fiddling for gettext.
	* lua.hh, lua.cc (hook_get_system_charset): New hook.
	(hook_get_system_linesep): New hook.
	* transforms.hh, transforms.cc
	(charset_convert)
	(system_to_utf8)
	(utf8_to_system)
	(ace_to_utf8)
	(utf8_to_ace)
	(line_end_convert): New functions.
	* vocab.cc: Refine constraints.
	* vocab_terms.hh (external): New atomic type.
	* monotone.cc (cpp_main): Initialize gettext.
	* sanity.hh (F): Call gettext() on format strings.
	* commands.cc, depot.cc, database.cc, http_tasks.cc, keys.cc,
	network.cc, rcs_import.cc, sanity.cc, mac.hh : Update to use
	'constants::' namespace.
	* config.h.in: Remove.
	* commands.cc: Various formatting cleanups.
	* unit_tests.cc, unit_tests.hh: Connect to url tests.

2003-12-19  graydon hoare  <graydon@pobox.com>

	* diff_patch.cc (merge3): Skip patches to deleted files.

2003-12-16  graydon hoare  <graydon@pobox.com>

	* commands.cc (ls_ignored, ignored_itemizer): Fold in as subcases of unknown.

2003-12-16  graydon hoare  <graydon@pobox.com>

	* lua.cc (working_copy_rcfilename): MT/monotonerc not MT/.monotonerc.

2003-12-16  graydon hoare  <graydon@pobox.com>

	* lua.hh, lua.cc (working_copy_rcfilename): New function.
	* monotone.cc: Add working copy rcfiles.
	* commands.cc (ls_unknown, unknown_itemizer): Skip ignored files.

2003-12-16  graydon hoare  <graydon@pobox.com>

	* file_io.cc (walk_tree_recursive): continue on book-keeping file.

2003-12-15  graydon hoare  <graydon@pobox.com>

	* tests/t_unidiff.at, t_unidiff2.at: Check for mimencode.

2003-12-15  graydon hoare  <graydon@pobox.com>

	* configure.ac: Add --enable-static-boost.
	* Makefile.am: Likewise.
	* AUTHORS: Mention new contributors.

2003-12-14  Lorenzo Campedelli <lorenzo.campedelli@libero.it>

	* work.cc (add_to_attr_map): Finish change to attr map format.
 
2003-12-10  Tom Tromey  <tromey@redhat.com>

	* commands.cc (checkout): Give better error message if branch is
	empty.

2003-12-07  Eric Kidd  <eric.kidd@pobox.com>

	* commands.cc (agraph): Handle repositories with a single version.
	* database.cc (get_head_candidates): Handle heads with no ancestors.
	* cert.cc (get_branch_heads): Handle heads with no ancestors.

2003-12-06  Eric Kidd  <eric.kidd@pobox.com>

	* update.hh, update.cc (pick_update_target): Return current
	version if no better update candidates available.
	* update.cc (pick_update_target): Always do branch filtering.
	* commands.cc (update): Notice when we're already up-to-date.
	* commands.cc (propagate): Assign branch name correctly when merging.

2003-12-05  graydon hoare  <graydon@pobox.com>

	* lcs.hh (edit_script): New entry point.
	* diff_patch.cc: Rewrite merge in terms of edit scripts.
	* network.cc (post_queued_blobs_to_network): Tidy up transient
	failure message.
	* randomfile.hh: Prohibit deletes on end of chunks.
	* sanity.cc: EOL-terminate truncated long lines.

2003-12-02  graydon hoare  <graydon@pobox.com>

	* database.cc, database.hh (reverse_queue): Copy constructor.
	* std_hooks.lua (merge3): Remove afile, not ancestor.
	* monotone.cc: Remove debugging message.
	* ui.cc (finish_ticking): Set last_write_was_a_tick to false.

2003-12-01  graydon hoare  <graydon@pobox.com>

	* app_state.hh, app_state.cc (set_signing_key): New fn, persist key.
	* monotone.cc (cpp_main): Permit commuting the --help argument around.

2003-11-30  graydon hoare  <graydon@pobox.com>

	* network.cc (post_queued_blobs_to_network): Fail when posted_ok is false.
	* database.cc (initialize): Fail when -journal file exists.
	* keys.cc (make_signature): Nicer message when privkey decrypt fails.

2003-11-29  Tom Tromey  <tromey@redhat.com>

	* rcs_import.cc (store_auxiliary_certs): Renamed to fix typo.
	Updated all callers.

	* http_tasks.cc (check_received_bytes): Allow "-" as well.
	* depot.cc (execute_post_query): Allow "-" as well.

2003-11-28  Tom Tromey  <tromey@redhat.com>

	* http_tasks.cc (check_received_bytes): Allow "-" as well.
	* depot.cc (execute_post_query): Allow "-" as well.

2003-11-28  graydon hoare  <graydon@pobox.com>

	* cert.cc: Various speedups.
	* cycle_detector.hh (edge_makes_cycle): Use visited set, too.
	* database.hh, database.cc (get_head_candidates): New, complex query.
	* keys.hh, keys.cc (check_signature): Cache verifiers.
	* sqlite/os.c (sqliteOsRandomSeed): Harmless valgrind purification.
	* tests/t_fork.at, tests/t_merge.at: Ignore stderr chatter on 'heads'.

2003-11-27  graydon hoare  <graydon@pobox.com>

	* Makefile.am (AM_LDFLAGS): No more -static, sigh.
	* cert.cc (find_relevant_edges): Keep dynamic-programming caches.
	(calculate_renames_recursive): Likewise.
	* cert.cc, cert.hh (rename_edge): Add constructor, copy constructor.
	* commands.cc (list certs): Note rename certs are binary.

2003-11-24  graydon hoare  <graydon@pobox.com>

	* network.cc: Continue fetch, post loops even if one target has
	an exception.

2003-11-24  graydon hoare  <graydon@pobox.com>

	* database.hh, database.cc (delete_posting): Change to take queue
	sequence numbers.	
	* commands.cc (queue): Use new API.
	* network.cc (post_queued_blobs_to_network): Use new API.
	
2003-11-24  graydon hoare  <graydon@pobox.com>

	* std_hooks.lua (get_http_proxy): Return nil when no ENV var.
	* monotone.texi (get_http_proxY): Document change.

2003-11-24  graydon hoare  <graydon@pobox.com>

	* tests/t_proxy.at: Add a test for proxying with tinyproxy.
	* testsuite.at: Call it.
	* lua.cc: Fix dumb error breaking proxying.
	* network.cc: Be verbose about proxying.

2003-11-23  graydon hoare  <graydon@pobox.com>

	* http_tasks.cc (read_chunk): Tolerate 0x20* after chunk len.

2003-11-23  graydon hoare  <graydon@pobox.com>

	* network.cc: Make more informative error policy.
	* boost/socket/socketstream.hpp: Pass SocketType to streambuf template.
	* boost/socket/src/default_socket_impl.cpp: Translate EINTR.

2003-11-22  graydon hoare  <graydon@pobox.com>

	* lua.cc, lua.hh (hook_get_http_proxy): New hook.
	* std_hooks.lua (get_http_proxy): Default uses HTTP_PROXY.
	(get_connect_addr): Undefine, it's for tunnels alone now.
	* network.cc: Use new hook.
	* http_tasks.hh, http_tasks.cc: Teach about proxies (sigh).
	* monotone.texi: Document new hooks.

2003-11-22  graydon hoare  <graydon@pobox.com>

	* lua.cc, lua.hh (hook_get_connect_addr): New hook.
	* std_hooks.lua (get_connect_addr): Default uses HTTP_PROXY.
	* network.cc, network.hh: Use new hook.
	* http_tasks.cc: Teach about HTTP/1.1.
	* cert.cc (bogus_cert_p): Fix UI ugly.

2003-11-21  graydon hoare  <graydon@pobox.com>

	* constants.hh (postsz): New constant for suggested post size.
	* database.cc, database.hh (queue*): Change db API slightly.
	* commands.cc (queue): Adjust to changed db API.
	* network.cc (post_queued_blobs_to_network): Switch to doing
	incremental posts.
	* cert.cc (write_rename_edge, read_rename_edge): Put files on 
	separate lines to accomodate future i18n work.
	* work.cc (add_to_attr_map, write_attr_map): Reorder fields to
	accomodate future i18n work.
	* monotone.texi: Document it.
	* configure.ac, NEWS: Mention 0.8 release.

	Release point (v 0.8).
	
2003-11-16  Tom Tromey  <tromey@redhat.com>

	* missing: Removed generated file.

2003-11-14  graydon hoare  <graydon@pobox.com>

	* commands.cc (vcheck): Add.
	* cert.cc, cert.hh (cert_manifest_vcheck): Add.
	(check_manifest_vcheck): Add.
	(calculate_vcheck_mac): Add.
	* constants.hh (vchecklen): New constant.
	* mac.hh: Re-add.
	* monotone.texi (Hash Integrity): New section.
	* monotone.1: Document vcheck.

2003-11-14  graydon hoare  <graydon@pobox.com>

	* database.cc, database.hh (reverse_queue): New class.
	(compute_older_version): New functions.
	(get_manifest_delta): Remove.
	* network.cc, network.hh (queue_blob_for_network): Remove.
	* packet.cc, packet.hh (queueing_packet_writer): Change UI,
	write to queue directly, accept optional<reverse_queue>.
	* cert.cc (write_paths_recursive): Rewrite to use constant
	memory.
	* commands.cc (queue, queue_edge_for_target_ancestor):
	Install optional<reverse_queue> in qpw.
	* tests/t_cross.at: Ignore new UI chatter.
	* monotone.texi (Transmitting Changes): Change UI output.

2003-11-13  graydon hoare  <graydon@pobox.com>

	* Makefile.am (AUTOMAKE_OPTIONS): Require 1.7.1
	* commands.cc (addtree): Wrap in transaction guard.
	* database.cc, database.hh (manifest_delta_exists): Add.
	(get_manifest_delta): Add.
	* cert.cc (write_paths_recursive): Use partial deltas.
	* manifest.cc, manifest.hh (read_manifest_map): New variant.
	* patch_set.cc, patch_set.hh (patch_set): Add map_new, map_old
	fields.
	(manifests_to_patch_set) Store new field.
	(patch_set_to_packets) Don't read manifest versions from db.
	* std_hooks.lua (ignore_file): ignore .a, .so, .lo, .la, ~ files.
	* tests/t_cvsimport.at: New test.
	* testsuite.at: Call it.

2003-11-10  graydon hoare  <graydon@pobox.com>

	* commands.cc (find_oldest_ancestors): New function.
	(queue): New "addtree" subcommand.
	* monotone.texi: Document it.
	* monotone.1: Document it.

2003-11-10  graydon hoare  <graydon@pobox.com>

	* file_io.cc (walk_tree_recursive): Ignore MT/

2003-11-09  graydon hoare  <graydon@pobox.com>

	* database.cc (dump, load): Implement.
	* commands.cc (db): Call db.dump, load.
	* cycle_detector.hh: Skip when no in-edge on src.
	* monotone.texi: Document dump and load, add some 
	special sections.
	* monotone.1: Mention dump and load.

2003-11-09  graydon hoare  <graydon@pobox.com>

	* rcs_file.hh (rcs_symbol): New structure.
	* rcs_file.cc (symbol): New rule.
	* rcs_import.cc (find_branch_for_version): New function.
	(cvs_key::branch): New field.
	(store_auxilliary_certs): Cert branch tag.
	* cycle_detector.hh: Fix bugs, don't use quick_alloc.
	* commands.cc (checkout): Add --branch based version.
	* monotone.texi: Document new command variant.
	* monotone.1: Ditto.

2003-11-09  graydon hoare  <graydon@pobox.com>

	* quick_alloc.hh: New file.
	* Makefile.am: Add it.
	* cycle_detector.hh: Rewrite.
	* manifest.hh: Use quick_alloc.
	* vocab.cc: Relax path name requirements a bit.
	* sqlite/sqliteInt.h: Up size of row to 16mb.

2003-11-02  graydon hoare  <graydon@pobox.com>

	* commands.cc (post): Post everything if no URL given; don't base
	decision off branch name presence.	
	* app_state.cc, monotone.cc, file_io.cc, file_io.hh: Support
	absolutifying args.
	* lua.hh, lua.cc, std_hooks.lua (hook_get_mail_hostname): New hook.
	* monotone.texi: Document it.
	* monotone.texi, monotone.1: Minor corrections, new sections.
	* monotone.cc: Don't look in $ENV at all.
	* network.cc: Correct MX logic.
	* nntp_tasks.cc, smtp_tasks.cc: Separate postlines state.
	* smtp_tasks.cc: Correct some SMTP logic.
	* configure.ac, NEWS: Mention 0.7 release.

	Release point (v 0.7).

2003-11-01  graydon hoare  <graydon@pobox.com>

	* http_tasks.cc: Drop extra leading slashes in HTTP messages.

2003-10-31  graydon hoare  <graydon@pobox.com>

	* commands.cc, database.cc, database.hh, lua.cc, lua.hh,
	network.cc, network.hh, packet.cc, packet.hh, schema.sql,
	schema_migration.cc, tests/t_http.at, tests/t_nntp.at, vocab.cc:
	Eliminate "groupname", use lone URL.
	* monotone.texi: Update to cover new URL rules.
	* network.cc, network.hh, lua.cc, lua.hh, smtp_tasks.cc:
	Implement "mailto" URLs.
	* tests/t_smtp.at: New test.
	* testsuite.at: Call it.

2003-10-31  graydon hoare  <graydon@pobox.com>

	* patch_set.cc (manifests_to_patch_set): Second form with explicit renames.
	(manifests_to_patch_set): Split edit+rename events when we see them.
	* commands.cc (status, commit): Include explicit rename set.
	* diff_patch.cc (merge3): Accept edit+rename events split by patch_set.cc.
	* smtp_tasks.hh, smtp_tasks.cc: New files.
	* nntp_machine.hh, nntp_machine.cc: Rename to proto_machine.{hh,cc} (woo!)
	* nntp_tasks.cc: Adjust to use proto_ prefix in various places.
	* proto_machine.cc (read_line): get() into streambuf.
	* Makefile.am: Cover renames and adds.

2003-10-31  graydon hoare  <graydon@pobox.com>

	* diff_patch.cc (merge3): Extract renames.
	* commands.cc (calculate_new_manifest_map): Extract renames.
	(try_one_merge): Extract renames, propagate to merge target.
	(commit): Extract renames, propagate to commit target.
	* cert.cc (calculate_renames_recursive): Fix wrong logic.
	(find_common_ancestor_recursive): Stall advances at top of graph.
	* patch_set.cc: (manifests_to_patch_set): Teach about historical
	renames.
	* tests/t_erename.at: New test for edit+rename events.
	* testsuite.at: Call t_erename.at.

2003-10-30  graydon hoare  <graydon@pobox.com>

	* patch_set.cc (operator<): s/a/b/ in a few places, yikes!
	* cert.cc: Add machinery for rename edge certs.
	* commands.cc: Call diff(manifest,manifest) directly.
	* tests/t_nntp.at: Kill tcpserver DNS lookups on nntp test.
	* network.cc (parse_url): Character class typo fix, from 
	Johannes Winkelmann.
	* app_state.hh, cert.hh, commands.hh, cycle_detector.hh, 
	database.hh, diff_patch.cc, diff_patch.hh, http_tasks.hh,
	interner.hh, keys.hh, lua.hh, manifest.hh, network.hh, 
	nntp_machine.hh, nntp_tasks.hh, packet.hh, patch_set.hh, 
	transforms.hh, update.hh, vocab.hh, work.hh, xdelta.hh: 
	fix use of std:: prefix / "using namespace" pollution.	

2003-10-27  graydon hoare  <graydon@pobox.com>

	* lua/liolib.c (io_mkstemp): Portability fix
	from Ian Main.
	* xdelta.cc,hh (compute_delta): New manifest-specific variant.
	* transforms.cc,hh (diff): Same.
	* rcs_import.cc: Various speedups to cvs import.

2003-10-26  graydon hoare  <graydon@pobox.com>

	* cert.cc (get_parents): New function.
	(write_paths_recursive): New function.
	(write_ancestry_paths): New function.
	* cert.hh (write_ancestry_paths): Declare.
	* commands.cc (queue_edge_for_target_ancestor):
	Call write_ancestry_paths for "reposting" queue
	strategy.

2003-10-25  graydon hoare  <graydon@pobox.com>

	* commands.cc (log): Skip looking inside nonexistent
	manifests for file comments.

2003-10-24  graydon hoare  <graydon@pobox.com>

	* adns/*.c, adns/*.h: Import adns library.
	* Makefile.am: Update to build adns into lib3rdparty.a.
	* AUTHORS: Mention adns.
	* network.cc: Call adns functions, not gethostbyname.

2003-10-20  Nathaniel Smith  <njs@codesourcery.com>

	* patch_set.cc (patch_set_to_text_summary): Give more detailed
	output.
	* commands.cc (get_log_message, status, diff): Use
	patch_set_to_text_summary for complete description.

2003-10-22  graydon hoare  <graydon@pobox.com>

	* monotone.texi: Document 'queue' command.
	* monotone.1: Likewise.

2003-10-22  graydon hoare  <graydon@pobox.com>

	* diff_patch.cc 
	(infer_directory_moves): New function.
	(rebuild_under_directory_moves): New function.
	(apply_directory_moves): New function.
	(merge3): Handle directory moves.
	* tests/t_renamed.at: New test for dir renames.
	* testsuite.at: Call it.

2003-10-21  graydon hoare  <graydon@pobox.com>

	* commands.cc (queue): New command.
	(list): Add "queue" subcommand, too.

2003-10-21  graydon hoare  <graydon@pobox.com>

	* diff_patch.cc (merge_deltas): New function.
	(check_map_inclusion): New function.
	(check_no_intersect): New function.
	(merge3): Rewrite completely. 
	* tests/t_rename.at: New test.
	* testsuite.at: Call it.
	* file_io.cc, file_io.hh (make_dir_for): New function.
	* commands.cc (update): Call make_dir_for on update.

2003-10-20  graydon hoare  <graydon@pobox.com>

	* commands.cc: Replace [] with idx() everywhere.

2003-10-20  Tom Tromey  <tromey@redhat.com>

	* cert.hh (get_branch_heads): Updated.
	Include <set>.
	* commands.cc (head): Updated for new get_branch_heads.
	(merge): Likewise.
	(propagate): Likewise.
	* cert.cc (get_branch_heads): Use set<manifest_id>.

	* commands.cc (merge): Use all caps for metasyntactic variable.
	(heads): Likewise.

	* network.cc (post_queued_blobs_to_network): Do nothing if no
	packets to post.

2003-10-20  graydon hoare  <graydon@pobox.com>

	* cert.cc (get_branch_heads): Fix dumb bug.
	* diff_patch.cc (merge3): Fix dumb bug.
	(merge2): Fix dumb bug.
	(try_to_merge_files): Fix dumb bug.

2003-10-20  graydon hoare  <graydon@pobox.com>

	* file_io.cc (tilde_expand): New function.
	* monotone.cc (cpp_main): Expand tildes in 
	db and rcfile arguments.

2003-10-20  graydon hoare  <graydon@pobox.com>

	* rcs_import.cc (import_cvs_repo): Check key existence
	at beginning of import pass, to avoid wasted work.

2003-10-19  Tom Tromey  <tromey@redhat.com>

	* commands.cc (log): Add each seen id to `cycles'.

2003-10-19  graydon hoare  <graydon@pobox.com>

	* AUTHORS: Mention Tecgraf PUC-Rio and their
	copyright.
	* Makefile.am: Mention circular buffer stuff.
	* configure.ac, NEWS: Mention 0.6 release.
	* cert.hh, cert.cc (erase_bogus_certs): file<cert> variant.	
	* commands.cc (log): Erase bogus certs before writing,
	cache comment-less file IDs.
	* monotone.spec: Don't specify install-info args,
	do build with optimization on RHL.

	Release point (v 0.6).

2003-10-19  Matt Kraai  <kraai@ftbfs.org>

	* commands.cc (merge): Use app.branch_name instead of args[0] for
	the branch name.

2003-10-17  graydon hoare  <graydon@pobox.com>

	* commands.cc (log): New command.
	Various other bug fixes.
	* monotone.1, monotone.texi: Minor updates.

2003-10-17  graydon hoare  <graydon@pobox.com>

	* monotone.texi: Expand command and hook references.
	* commands.cc: Disable db dump / load commands for now.

2003-10-16  graydon hoare  <graydon@pobox.com>

	* sanity.hh: Add a const version of idx().
	* diff_patch.cc: Change to using idx() everywhere.
	* cert.cc (find_common_ancestor): Rewrite to recursive
	form, stepping over historic merges.
	* tests/t_cross.at: New test for merging merges.
	* testsuite.at: Call t_cross.at.

2003-10-10  graydon hoare  <graydon@pobox.com>

	* lua.hh, lua.cc (hook_apply_attribute): New hook.
	* work.hh, work.cc (apply_attributes): New function.
	* commands.cc (update_any_attrs): Update attrs when writing to
	working copy. 
	* std_hooks.lua (temp_file): Use some env vars.
	(attr_functions): Make table of attr-setting functions.

2003-10-10  graydon hoare  <graydon@pobox.com>

	* work.cc: Fix add/drop inversion bug.
	* lua/*.{c,h}: Import lua 5.0 sources.
	* lua.cc: Rewrite lua interface completely. 	
	* std_hooks.lua, test_hooks.lua, testsuite,
	tests/t_persist_phrase.at, configure.ac, config.h.in, Makefile.am:
	Modify to handle presence of lua 5.0.

2003-10-08  graydon hoare  <graydon@pobox.com>

	* rcs_import.cc: Attach aux certs to child, not parent.
	* manifest.cc: Speed up some calculations.
	* keys.cc: Optionally cache decoded keys.

2003-10-07  graydon hoare  <graydon@pobox.com>

	* manifest.hh, manifest.cc, rcs_import.cc: Write manifests w/o
	compression.
	* vocab.hh, vocab.cc: Don't re-verify verified data.
	* ui.hh, ui.cc: Minor efficiency tweaks.

2003-10-07  graydon hoare  <graydon@pobox.com>

	* commands.cc, work.cc, work.hh: Add some preliminary stuff
	to support explicit renaming, .mt-attrs.
	* monotone.texi: Add skeletal sections for command reference,
	hook reference, CVS phrasebook. Fill in some parts.

2003-10-02  graydon hoare  <graydon@pobox.com>

	* boost/circular_buffer*.hpp: Add.
	* AUTHORS, cert.cc, commands.cc, database.cc,
	diff_patch.cc, http_tasks.cc, keys.cc, lua.cc, manifest.cc,
	network.cc, nntp_machine.cc, packet.cc, patch_set.cc, 
	rcs_import.cc, sanity.cc, sanity.hh, ui.hh, update.cc,
	vocab_terms.hh, work.cc:	
	remove existing circular buffer code, replace all
	logging and asserty stuff with boost::format objects
	rather than vsnprintf.

2003-10-01  graydon hoare  <graydon@pobox.com>

	* testsuite.at: Don't use getenv("HOSTNAME").
	* database.cc (exec, fetch): Do va_end/va_start again in between
	logging and executing query.

2003-09-28  Tom Tromey  <tromey@redhat.com>

	* monotone.texi: Added @direntry.

2003-09-27  Nathaniel Smith  <njs@pobox.com>

	* monotone.cc: Remove "monotone.db" default to --db
	option in help text.

2003-09-27  graydon hoare  <graydon@pobox.com>

	* diff_patch.cc: Rework conflict detection.
	* rcs_import.cc: Remove some pointless slowness.
	* monotone.spec: Install info files properly.

	Release point (v 0.5).

2003-09-27  graydon hoare  <graydon@pobox.com>

	* AUTHORS, NEWS, configure.ac: Update for 0.5 release.
	* monotone.texi: Various updates.	
	* xdelta.cc (compute_delta): Fix handling of empty data.
	* database.cc (sql): Require --db for init.
	* work.cc (read_options_map): Fix options regex.

2003-09-27  graydon hoare  <graydon@pobox.com>

	* lcs.hh: New jaffer LCS algorithm.
	* interner.hh, rcs_import.cc: Templatize interner.
	* diff_patch.hh: Use interner, new LCS.

2003-09-27  Tom Tromey  <tromey@redhat.com>

	* commands.cc (fetch): Always try lua hook; then default to all
	known URLs.

2003-09-26  Tom Tromey  <tromey@redhat.com>

	* commands.cc (tag): Use all-caps for meta-syntactic variables.
	(comment, add, cat, complete, mdelta, fdata): Likewise.

	* monotone.1: There's no default database.
	* monotone.texi (OPTIONS): There's no default database.

	* database.cc (sql): Throw informative error if database name not
	set.
	* app_state.cc (app_state): Default to no database.

2003-09-26  graydon hoare  <graydon@pobox.com>

	* debian/*, monotone.spec: Add packaging control files.

2003-09-24  graydon hoare  <graydon@pobox.com>

	* database.cc, database.hh (debug): New function.
	* commands.cc (debug): New command.
	* cert.cc, cert.hh (guess_branch): New function.
	* commands.cc (cert): Queue certs to network servers.
	* commands.cc (cert, commit): Use guess_branch.
	* commands.cc (list): List unknown, ignored files.
	* monotone.texi, monotone.1: Document.

2003-09-24  graydon hoare  <graydon@pobox.com>

	* commands.cc (queue_edge_for_target_ancestor): Queue the
	correct ancestry cert, from child to target, as well as
	patch_set.

2003-09-22  graydon hoare  <graydon@pobox.com>

	* depot_schema.sql, schema_migration.cc, 
	schema_migration.hh: Add.
	* database.cc, depot.cc: Implement schema migration.
	* database.cc, commands.cc: Change to db ... cmd.
	* monotone.texi, monotone.1: Document command change.
	* depot.cc: Fix various query bugs.

2003-09-21  Nathaniel Smith  <njs@codesourcery.com>

	* depot.cc (depot_schema): Remove unique constraint on (contents),
	replace with unique constraint on (groupname, contents).
	
2003-09-21  Nathaniel Smith  <njs@codesourcery.com>

	* commands.cc (diff): Take manifest ids as arguments.  Add
	explanatory text on files added, removed, modified.

2003-09-19  Tom Tromey  <tromey@redhat.com>

	* commands.cc (genkey): Use all-caps for meta-syntactic variable.
	(cert, tag, approve, disapprove, comment, add, drop, commit,
	update, revert, cat, checkout, co, propagate, complete, list, ls,
	mdelta, fdelta, mdata, fdata, mcerts, fcerts, pubkey, privkey,
	fetch, post, rcs_import, rcs): Likewise.
	(explain_usage): Indent explanatory text past the command names.

2003-09-17  Tom Tromey  <tromey@redhat.com>

	* commands.cc (list): Don't compute or use "subname".

	* commands.cc (revert): Handle case where argument is a
	directory.
	* tests/t_revert.at: Test for revert of directory.

	* testsuite.at (MONOTONE_SETUP): Use "monotone initdb".
	* monotone.1: Document "initdb".
	* monotone.texi (Commands): Document initdb.
	(Creating a Database): New node.
	(Getting Started): Refer to it.
	* commands.cc (initdb): New command.
	* database.cc (database::sql): New argument `init'.
	(database::initialize): New method.
	* database.hh (database::initalize): Declare.
	(database::sql): New argument `init'.

2003-09-17  Tom Tromey  <tromey@redhat.com>

	* tests/t_persist_phrase.at: Use "ls certs".
	* tests/t_nntp.at: Use "ls certs".
	* tests/t_genkey.at: Use "ls keys" and "ls certs".

2003-09-16  Tom Tromey  <tromey@redhat.com>

	* monotone.1: Document "list branches".
	* commands.cc (ls_certs): New function, from `lscerts' command.
	(ls_keys): New function, from `lskeys' command.
	(ls_branches): New function.
	(list): New command.
	(ls): New alias.
	(explain_usage): Split parameter info at \n.
	* monotone.texi (Adding Files): Use "list certs".
	(Committing Changes): Likewise.
	(Forking and Merging): Likewise.
	(Commands): Likewise.
	(Generating Keys): Use "list keys".
	(Commands): Likewise.
	(Commands): Mention "list branches".
	(Branches): Likewise.

2003-09-15  graydon hoare  <graydon@redhat.com>

	* http_tasks.cc: Fix networking to handle long input.

	* ui.cc, ui.hh: Only pad with blanks enough to cover old output
	when ticking.

	* update.cc, cert.cc, commands.cc: Fix cert fetching functions to
	remove bogus certs.

2003-09-15  Tom Tromey  <tromey@redhat.com>

	* monotone.1: Don't mention MT_KEY or MT_BRANCH.

	* monotone.texi (Getting Started): Don't mention MT_DB or
	MT_BRANCH.
	(Adding Files): Explicitly use --db and --branch.
	* app_state.hh (app_state): New fields options, options_changed.
	Declare new methods.  Include work.hh.
	* work.cc (work_file_name): New constant.
	(add_to_options_map): New structure.
	(get_options_path): New function.
	(read_options_map, write_options_map): Likewise.
	* work.hh (options_map): New type.
	(get_options_path, read_options_map, write_options_map): Declare.
	* commands.cc (add, drop, commit, update, revert, checkout,
	merge): Write options file.
	* app_state.cc (database_option, branch_option): New constants.
	(app_state::app_state): Read options file.
	(app_state::set_database): New method.
	(app_state::set_branch): Likewise.
	(app_state::write_options): Likewise.
	Include work.hh.
	* monotone.cc (cpp_main): Don't set initial database name on
	app.  Use new settor methods.  Don't look at MT_BRANCH or MT_DB.

2003-09-14  graydon hoare  <graydon@pobox.com>

	* vocab.cc, vocab.hh: Add streamers for vocab terms in preparation
	for switch to formatter.

	* cert.cc (check_signature): Treat missing key as failed check.
	* commands.cc (lscerts): Warn when keys are missing.

	* rcs_import.cc, nntp_tasks.cc, http_tasks.cc: Tick progress.

	* sanity.cc, monotone.cc: Tidy up output a bit.

	* xdelta.cc: Add code to handle empty files. Maybe correct?

	* ui.cc, ui.hh: Add.

2003-09-13  Tom Tromey  <tromey@redhat.com>

	* tests/t_nntp.at: If we can't find tcpserver or snntpd, skip the
	test.
	* tests/t_http.at: If we can't find boa or depot.cgi, skip the
	test.

2003-09-12  graydon hoare  <graydon@pobox.com>

	* update.cc (pick_update_target): Only insert base rev as update
	candidate if it actually exists in db.

	* commands.cc, database.cc, database.hh: Implement id completion
	command, and general id completion in all other commands.

2003-09-12  Tom Tromey  <tromey@redhat.com>

	* commands.cc (revert): A deleted file always appears in the
	manifest.
	* tests/t_revert.at: Check reverting a change plus a delete; also
	test reverting by file name.

	* work.cc (deletion_builder::visit_file): Check for file in
	working add set before looking in manifest.
	* tests/t_drop.at: Added add-then-drop test.

	* testsuite.at: Include t_drop.at.
	* tests/t_drop.at: New test.
	* work.cc (visit_file): Check for file in working delete set
	before looking in manifest.

2003-09-12  Tom Tromey  <tromey@redhat.com>

	* Makefile.am ($(srcdir)/testsuite): tests/atconfig and
	tests/atlocal are not in srcdir.

	* Makefile.am (TESTS): unit_tests is not in srcdir.

2003-09-11  graydon hoare  <graydon@pobox.com>

	* commands.cc: Check for MT directory in status.
	* commands.cc: Require directory for checkout.
	* commands.cc: Delete MT/work file after checkout.
	* commands.cc: Implement 'revert', following tromey's lead.
	* commands.cc: Print base, working manifest ids in status.

	* diff_patch.cc: Further merge corrections.
	* diff_patch.cc (unidiff): Compensate for occasional miscalculation
	of LCS.

	* tests/t_merge.at: Check that heads works after a merge.
	* tests/t_fork.at:  Check that heads works after a fork.
	* tests/t_genkey.at: Remove use of 'import'.
	* tests/t_cwork.at: Check deletion of work file on checkout.
	* tests/t_revert.at: Check that revert works.

	* commands.cc, monotone.cc: Report unknown commands nicely.
	
2003-09-08  graydon hoare  <graydon@pobox.com>

	* tests/merge.at: Accept tromey's non-error case for update.

	* commands.cc(try_one_merge): Write merged version to packet
	writer, not directly to db.
	(merge): Write branch, changelog cert on merged version to db.

	* std_hooks.lua(merge3): Open result in mode "r", not "w+".
	
2003-09-06  Tom Tromey  <tromey@redhat.com>

	* update.cc (pick_update_target): Not an error if nothing to
	update.

	* monotone.texi: Use VERSION; include version.texi.

	* monotone.1: Document "co".
	* monotone.texi (Commands): Document "co".
	* commands.cc (ALIAS): New macro.
	(co): New alias.

	* README: Updated.

	* txt2c.cc: Added missing file.

	* texinfo.tex, INSTALL, Makefile.in, aclocal.m4, compile, depcomp,
	install-sh, missing, mkinstalldirs: Removed generated files.

2003-09-04  graydon hoare  <graydon@pobox.com>

	* Makefile.am, depot.cc, http_tasks.cc, http_tasks.hh,
	lua.cc, lua.hh, monotone.texi, network.cc, tests/t_http.at,
	vocab_terms.hh: 

	Use public key signatures to talk to depot, not mac keys.

	* commands.cc, file_io.cc, monotone.texi, monotone.1,
	tests/t_scan.at, tests/t_import.at, work.cc, work.hh:

	Remove the 'import' and 'scan' commands, in favour of generalized
	'add' which chases subdirectories.

	* configure.ac, NEWS: 

	Release point (v 0.4).
	
2003-09-03  graydon hoare  <graydon@pobox.com>

	* monotone.texi: Expand notes about setting up depot.

	* update.cc: Update by ancestry. Duh.

2003-09-02  graydon hoare  <graydon@pobox.com>

	* boost/socket/streambuf.hpp: Bump ppos on overflow.

	* packet.cc, transforms.cc, transforms.hh: Add function for
	canonicalization of base64 encoded strings. Use on incoming cert
	packet values.

	* commands.cc: Change fetch and post to take URL/groupname params
	rather than branchname.

	* network.cc, network.hh, depot.cc, http_tasks.cc: Fix URL parser,
	improve logging, change signatures to match needs of commands.cc

	* Makefile.am: Don't install txt2c or unit_tests. 

	* Makefile.am: Build depot.cgi not depot.

	* database.cc, database.hh: Add "all known sources" fetching support.

	* patch_set.cc: Sort in a path-lexicographic order for nicer summaries.

	* monotone.texi: Expand coverage of packets and networking.

	* tests/t_nntp.at, tests/t_http.at: Update to provide URL/groupname
	pairs.

2003-09-02  Tom Tromey  <tromey@redhat.com>

	* aclocal.m4, monotone.info: Removed generated files.

2003-08-31  Nathaniel Smith  <njs@codesourcery.com>

	* configure.ac: Check for lua40/lua.h, lua40/lualib.h and -llua40,
	-lliblua40.
	* config.h.in: Add LUA_H, LIBLUA_H templates, remove HAVE_LIBLUA,
	HAVE_LIBLUALIB templates.
	* lua.cc: Include config.h.  Use LUA_H, LIBLUA_H macros.

2003-08-29  graydon hoare  <graydon@pobox.com>

	* Makefile.am, txt2c.cc, lua.cc, database.cc:
	Use a C constant-building converter rather than objcopy.

	* cert.cc, cert.hh, packet.cc, packet.hh, diff_patch.cc,
	rcs_import.cc: 
	Modify cert functions to require a packet consumer, do no implicit
	database writing.

	* commands.cc, database.cc, database.hh, schema.sql, network.cc:
	Modify packet queueing strategy to select ancestors from known
	network server content, rather than most recent edge.

2003-08-25  graydon hoare  <graydon@pobox.com>

	* AUTHORS, ChangeLog, Makefile.am, NEWS, configure.ac,
	tests/t_http.at: Release point (v 0.3)

2003-08-24  graydon hoare  <graydon@pobox.com>

	* nntp_tasks.cc: Measure success from postlines state.
	* network.cc: Print summary counts of transmissions.
	* packet.cc: Count packets into database.
	* depot.cc: Add administrative commands, fix a bunch of
	little bugs.
	* t_http.at: Testcase for depot-driven communication.
	* monotone.texi: Update to reflect depot existence.
	* http_tasks.cc: Pick bugs out.
	
2003-08-24  graydon hoare  <graydon@pobox.com>

	* commands.cc: Wash certs before output.
	* *.cc,*.hh: Adjust cert packet format to
	be more readable, avoid superfluous gzipping.

2003-08-24  graydon hoare  <graydon@pobox.com>

	* configure, Makefile.in: Remove generated files, oops.
	* commands.cc: Implement 'propagate'.
	* lua.cc, lua.hh, network.cc, network.hh: Remove
	'aggregate posting' stuff.
	* network.cc: Batch postings into larger articles.
	* diff_patch.hh, diff_patch.cc: Implement basic
	merge2-on-manifest.
	
2003-08-23  graydon hoare  <graydon@pobox.com>

	* monotone.cc: Handle user-defined lua hooks as
	overriding internal / .monotonerc hooks no matter
	where on cmd line they occur.
	* update.cc: Made failures more user-friendly.
	* lua.cc: Improve logging a bit.
	* testsuite.at, tests/*.{at,in}, testsuite/: Rewrite tests in
	autotest framework, move to tests/ directory.
	* boost/io/*, cryptopp/hmac.h: Add missing files.
	
2003-08-23  Tom Tromey  <tromey@redhat.com>

	* monotone.cc (OPT_VERSION): New macro.
	(cpp_main): Handle OPT_VERSION.
	(options): Added `version' entry.
	Include config.h.

2003-08-21  Tom Tromey  <tromey@redhat.com>

	* database.cc: Include "sqlite/sqlite.h", not <sqlite.h>.

2003-08-20  graydon hoare  <graydon@pobox.com>

	* boost/*:
	incorporate boost sandbox bits, for now.

	* Makefile.am, Makefile.in, configure, configure.ac, diff_patch.cc,
	http_tasks.cc, http_tasks.hh, network.cc, nntp_machine.cc,
	nntp_machine.hh, nntp_tasks.cc, nntp_tasks.hh, testsuite/t_nntp.sh:

	fix up networking layer to pass nntp tests again

2003-08-19  graydon hoare  <graydon@pobox.com>

	* Makefile.am, Makefile.in, app_state.hh, cert.cc, commands.cc,
	constants.hh, cryptopp/misc.h, database.cc, depot.cc,
	http_tasks.cc, http_tasks.hh, keys.cc, lua.cc, lua.hh, monotone.cc,
	network.cc, network.hh, nntp_machine.cc, nntp_machine.hh,
	nntp_tasks.cc, nntp_tasks.hh, packet.cc, packet.hh, rcs_import.cc,
	sanity.cc, sanity.hh, schema.sql, test_hooks.lua,
	testsuite/runtest.sh, testsuite/t_null.sh, vocab_terms.hh:

	major surgery time
	- move to multi-protocol posting and fetching.
	- implement nicer failure modes for sanity.
	- redo commands to print nicer, fail nicer.	
	
2003-08-18  graydon hoare  <graydon@pobox.com>

	* Makefile.am, Makefile.in, adler32.hh, database.cc, depot.cc,
	mac.hh, xdelta.cc, Makefile.am, Makefile.in: 

	first pass at a depot (CGI-based packet service)

2003-08-08  graydon hoare  <graydon@pobox.com>

	* Makefile.am, Makefile.in AUTHORS, ChangeLog, Makefile.am,
	Makefile.in, NEWS, monotone.1, monotone.info, monotone.texi:

	release point (v 0.2)

2003-08-08  graydon hoare  <graydon@pobox.com>

	* cert.cc, cert.hh, interner.hh, rcs_import.cc: 

	auxilliary certs

	* cert.cc, cert.hh, cycle_detector.hh, interner.hh, patch_set.cc,
	rcs_import.cc: 

	improvements to cycle detection stuff

2003-08-05  graydon hoare  <graydon@pobox.com>

	* rcs_import.cc:
	
	almost even more seemingly correct CVS graph reconstruction (still slow)

	* sqlite/* cryptopp/* Makefile.am, Makefile.in, aclocal.m4,
	config.h.in, configure, configure.ac, file_io.cc, keys.cc,
	sanity.cc, sanity.hh, transforms.cc: 

	minimizing dependencies on 3rd party libs by importing the
	necessary bits and rewriting others.

	* cert.cc, cert.hh, rcs_import.cc:	
	
	cvs import seems to be working, but several linear algorithms need
	replacement

2003-07-28  graydon hoare  <graydon@pobox.com>

	* Makefile.am, Makefile.in, cert.cc, commands.cc, database.cc,
	database.hh, manifest.cc, rcs_file.cc, rcs_import.cc,
	rcs_import.hh, vocab.cc, xdelta.cc:

	cvs graph reconstruction hobbling along.

2003-07-21  graydon hoare  <graydon@pobox.com>

	* database.cc, xdelta.cc, xdelta.hh: 

	piecewise xdelta; improves speed a fair bit.

2003-07-11  graydon hoare  <graydon@pobox.com>

	* Makefile.am, Makefile.in, config.h.in, configure, configure.ac,
	transforms.cc, xdelta.cc, xdelta.hh:

	implement xdelta by hand, forget 3rd party delta libs.

2003-07-02  graydon hoare  <graydon@pobox.com>

	* database.cc, rcs_import.cc, transforms.cc, transforms.hh:

	speedups all around in the storage system

2003-07-01  graydon hoare  <graydon@pobox.com>

	* database.hh, rcs_import.cc, transforms.cc, transforms.hh: speed

	improvements to RCS import

2003-06-30  graydon hoare  <graydon@pobox.com>

	* rcs_import.cc, transforms.cc: 

	some speed improvements to RCS import

2003-06-29  graydon hoare  <graydon@pobox.com>

	* commands.cc, database.hh, rcs_import.cc, transforms.cc: 

	RCS file import successfully (albeit slowly) pulls in some pretty
	large (multi-hundred revision, >1MB) test cases from GCC CVS

	* Makefile.in, commands.cc, rcs_file.cc, rcs_file.hh,
	rcs_import.cc, rcs_import.hh, 

	Makefile.am: preliminary support for reading and walking RCS files

2003-04-09  graydon hoare  <graydon@pobox.com>

	* autogen.sh: oops
	* */*: savannah import

2003-04-06  graydon hoare  <graydon@pobox.com>

	* initial release. 
<|MERGE_RESOLUTION|>--- conflicted
+++ resolved
@@ -1,11 +1,10 @@
-<<<<<<< HEAD
 2005-01-27  Matt Johnston  <matt@ucc.asn.au>
 
 	(compile fixes for Linux/gcc 3.3.4)
 	* botan/{util.cpp,primes.cpp}: give large constants ULL
 	suffixes
 	* botan/{gzip.cpp}: fix type for std::max() comparison
-=======
+
 2005-01-27  graydon hoare  <graydon@pobox.com>
 
 	* AUTHORS: Mention Georg.
@@ -68,7 +67,6 @@
 	from the database and with the lua hook
 	* tests/t_lua_privkey.at: new test
 	* testsuite.at: run it
->>>>>>> 83f2d351
 
 2005-01-23  Derek Scherger  <derek@echologic.com>
 
