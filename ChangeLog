<<<<<<< HEAD
2006-02-06  Blake Kaplan  <mrbkap@gmail.com>

	* commands.cc CMD(commit): Call a new lua hook to validate the commit
	message. Don't ignore -m "" when it's passed on the command line.
	* lua.cc, lua.hh: Add a new hook that validates a given commit message
	and passes in the added files, deleted files, and modified files.
	* std_hooks.lua: Give a default hook to validate commit messages. This
	currently disallows empty messages, as monotone currently does.
=======
2006-02-09  Richard Levitte  <richard@levitte.org>

	* tests/t_cvsimport.at, tests/t_cvsimport3.at,
	tests/t_cvsimport_deleted_invar.at,
	tests/t_cvsimport_manifest_cycle.at, tests/t_cvsimport_samelog.at,
	tests/t_singlecvs.at: Changed to cope with the strictness of
	CVSNT.  It doesn't create a CSVROOT/history file automagically,
	but CVSROOT/modules is created automatically both by the older CVS
	and by CVSNT.  You can't check out a group of files using revision
	numbers with CVSNT.  You MUST stand in the work directory for some
	command with CVSNT.  Finally, with CVSNT, 'cvs init' generates the
	following message if you're a normal user, at least on Debian:

	cvs init: Unable to register repository.
	cvs init: Your login may not have sufficient permissions to modify the
	cvs init: global server settings.
	cvs init: Repository /home/levitte/cvsfoo initialised

2006-02-09  Matthew Gregan  <kinetik@orcon.net.nz>

	* testsuite.at: Remove duplicate line.

2006-02-08  Matthew Gregan  <kinetik@orcon.net.nz>

	* sqlite/*: Import SQLite 3.3.3.
	* Makefile.am: Adjust for new and removed files in import.
	* NEWS: Make a note of the SQLite database format change.
	* database.cc (database::load): Rewrite so that we don't need any
	local changes to SQLite.

2006-02-08  Richard Levitte  <richard@levitte.org>

	* testsuite.at, tests/t_ls_changed.at: News test, for "list
	changed".

	* monotone.texi, monotone.1: Document "list changed".

	* po/sv.po: Correct translations of changed messages, translate
	new messages.

	* commands.cc (ls_changed, CMD(list)): Add a new command, "list
	changed", to list changed files, always sorted in lexical order.
>>>>>>> f97e606e

2006-02-05  Benoît Dejean  <benoit@placenet.org>

	* ui.cc (tick_write_count::write_ticks): Reverted lexical_cast,
	back to F().

2006-02-05  Benoît Dejean  <benoit@placenet.org>

	* ui.cc (tick_write_count::write_ticks): Fixed utf8 handling.
	boost::format + locale sucks, it ouputs "1\u+ffff24" for
	"%d" % 1024.

2006-02-02  Emile Snyder  <emile@alumni.reed.edu>

	* merge.cc (resolve_merge_conflicts): If the merge has non-content
	conflicts warn the user and abort before making them do content
	merges.  Move logging/warning of conflicts to methods in the
	roster_merge_result struct.

	* roster_merge.{cc,hh} (log_conflicts,
	warn_non_content_conflicts): New methods to do the busy work of
	logging or warning.

2006-02-02  Emile Snyder  <emile@alumni.reed.edu>

	* netsync.cc (run_netsync_protocol): Print a warning if either the
	include or the exclude branch pattern have a ' or a " character
	anywhere in them.  Hopefully will help users running in a Windows
	shell when they do: monotone sync myserver 'mybranch*' and nothing
	happens because the ' characters are passed in to monotone.
	
2005-01-30  Emile Snyder  <emile@alumni.reed.edu>

	* annotate.cc: (do_annotate) Add ticker for revisions processed to
	annotate command.
	
2006-01-29  Richard Levitte  <richard@levitte.org>

	* po/sv.po: Update a few translations, leave a number of fuzzy
	ones until we've decided how "workspace" should be translated.

2006-01-27  Matthew Gregan  <kinetik@orcon.net.nz>

	* *: Use the term 'workspace' consistently throughout monotone for
	the concept we previously described interchangably using the two
	terms 'working copy' and 'working directory'.  This change has
	been made everywhere except in historical documentation (NEWS and
	ChangeLog).

2006-01-27  Richard Levitte  <richard@levitte.org>

	* monotone.texi (Generating Keys): Correct small type, the keys
	are not stored in /home/jim/.monotone/monotonerc.

2006-01-26  Derek Scherger  <derek@echologic.com>

	* app_state.{cc,hh}: 
	* commands.cc (log): 
	* monotone.cc: 
	* options.hh: allow --next to view upcoming changes
	* tests/t_log_depth.at: rename to ...
	* tests/t_log_last_next.at: ... this since log now uses
	--last/--next and not --depth
	* testsuite.at: rename t_log_depth.at to t_log_last_next.at
	
2006-01-27  Matthew Gregan  <kinetik@orcon.net.nz>

	* monotone.texi: Clean up 'serve' syntax in a couple of places.

2006-01-26  Nathaniel Smith  <njs@pobox.com>

	* monotone.texi (Generating Keys, Network Service Revisited):
	Clean up some key-related stuff -- genkey doesn't need a db, so
	don't confuse the reader by giving it one, and update the sample
	output too.

2006-01-27  Stéphane Gimenez <dev@gim.name>

	* sanity.hh: fix scoping issue revealed by gcc-4.1.

2006-01-26  Richard Levitte  <richard@levitte.org>

	* po/sv.po: One more translation.

2006-01-25  Matthew Gregan  <kinetik@orcon.net.nz>

	* netsync.cc (session::rebuild_merkle_trees): Ticker header
	consistency tweak.

2005-01-25  Matt Johnston  <matt@ucc.asn.au>

	* HACKING: add some notes about compiling - precompiled headers,
	-O0, and ccache.
	* INSTALL: mention --enable-pch

2006-01-25  Richard Levitte  <richard@levitte.org>

	* po/sv.po: Fix all fuzzy translations (some needed no fix).
	Translate the last untranslated ones.

2005-01-24  Timothy Brownawell  <tbrownaw@gmail.com>

	Make a netsync client crash not hang the testsuite.
	* tests/t_netsync_single.at: use netsync macros
	* testsuite.at: Make NETSYNC_SETUP set a trap on exit to kill
	any servers.

2005-01-24  Timothy Brownawell  <tbrownaw@gmail.com>

	* commands.cc (update): Remove fixme comment.

2005-01-24  Timothy Brownawell  <tbrownaw@gmail.com>

	* commands.cc (update): Allow backwards/sideways updates.
	tests/t_update_to_revision.at: remove XFAIL

2006-01-23  Nathaniel Smith  <njs@pobox.com>

	* database.{cc,hh}: Clean up code formatting a bit, rename some
	variables, rely more on automatic conversion.

2006-01-24  Vinzenz Feenstra <evilissimo@c-plusplus.de>
	
	* query_args.hh: Introduced struct query_args and struct
	query_args_param. Used to typesafe arguments for database::execute
	and database::fetch
	* database.cc/.hh: Adjusted database to the new fetch and execute
	argument style via operator% which is more typesafe.

2006-01-23  Nathaniel Smith  <njs@pobox.com>

	* database.cc (assert_sqlite3_ok): Improve the hint message given
	for SQLITE_ERROR's.

2006-01-23  Timothy Brownawell  <tbrownaw@gmail.com>

	* tests/t_database_check_normalized.at: update included database to
	use rosters

2006-01-23  Timothy Brownawell  <tbrownaw@gmail.com>

	New ChangeLog utilities in contrib/ .
	* contrib/ChangeLog.sh: Script that takes the date, author, and
	changelog certs from the last n revisions and prints them in standard
	ChangeLog format.
	* contrib/edit_comment_from_changelog.lua: an edit_comment hook that
	takes the initial commit message from the most recent ChangeLog entry

2006-01-23  Henry Nestler  <henry@bigfoot.de>

	* monotone.texi, monotone.1: Mode none for --ticker.

2006-01-23  Nathaniel Smith  <njs@pobox.com>

	* commands.cc (update): Hopefully improve wording of help a bit.

2006-01-21  Nathaniel Smith  <njs@pobox.com>

	* netcmd.cc (read): Expand the error message we issue on protocol
	version mismatch to be a bit more informative.

2006-01-21  Matthew Gregan  <kinetik@orcon.net.nz>

	* configure.ac: Fix up Windows and IPv6 tests after the change
	from AC_TRY_RUN to AC_TRY_COMPILE.  Also a couple of other minor
	cleanups.
	* Makefile.am: Remove win32/wcwidth.c from WIN32_PLATFORM_SOURCES.

2006-01-21  Timothy Brownawell  <tbrownaw@gmail.com>

	* tests/t_db_execute.at: Play with the files table instead of the
	revisions table, so we don't trigger the has-revisions-but-no-rosters
	check.

2006-01-21  Richard Levitte  <richard@levitte.org>

	* po/sv.po: Sort the translation guidelines a little more.

2006-01-21  Joel Rosdahl  <joel@rosdahl.net>

	* po/sv.po: Corrections in translation guidelines.

2006-01-21  Joel Rosdahl  <joel@rosdahl.net>

	* AUTHORS: Added myself as a translation contributor.
	* po/sv.po: Second round of review of Swedish translation.

2006-01-20  Richard Levitte  <richard@levitte.org>

	* po/sv.po: Added a \n at the end of a msgstr that was missing
	it.

2006-01-20  Joel Rosdahl  <joel@rosdahl.net>

	* po/sv.po: Review and suggested corrections of Swedish
	translation.

2006-01-20  Timothy Brownawell  <tbrownaw@gmail.com>

	* netsync.cc: Make our sockets non-blocking.

2006-01-20  Matt Johnston  <matt@ucc.asn.au>

	* commands.cc CMD(setup): default to current dir
	* monotone.texi: update
	* t_setup_existing_path.at: add test

2006-01-19  Emile Snyder  <emile@alumni.reed.edu>

	Add a --brief mode to the annotate command which prints more
	informative annotations rather than just the raw revision ids.

	* commands.cc (CMD(annotate)): Add --brief option to the annotate
	command and remove obsolete comment lines.
	* annotate.cc (dump): Pass in app_state to allow access to db for 
	cert lookups on revisions.  Honor new --brief
	flag by printing <short id>.. by <author> <date>: as the
	annotation rather than the raw revision id, and only printing the
	annotation for the first line of each block of lines from the same
	revision.
	(cert_string_value): Given a set of certs from a revision, a cert
	name, and some detail of what part of the value we want, find and
	return that part of the cert.
	(build_revisions_to_annotations): After we finish with the
	annotations pass, build up a mapping of revision id to annotation
	string.
	* monotone.texi: Add --brief flag and description to the annotate
	section of the command reference.

2006-01-19  Matt Johnston  <matt@ucc.asn.au>

	* work.{cc,hh}, commands.cc: add "rename src1 [src2 ...] dst/"
	syntax.
	* monotone.texi: update
	* testsuite.at, tests/t_rename_destdir: new test (is incomplete).
	* tests/t_no_rename_overwrite.at: syntax should now succeed.
	* vocab.cc: add hexenc<id> dump() instantiation.

2006-01-19  Matt Johnston  <matt@ucc.asn.au>

	* HACKING: escape the colon in the cino vim modeline option.

2006-01-19  Nathaniel Smith  <njs@pobox.com>

	* database.cc (check_format): Small cleanups to previous change.

2006-01-19  Nathaniel Smith  <njs@pobox.com>

	Fix bug reported by Henry Nestler, where 'serve' did not detect
	that the user had not run 'db rosterify'.
	* database.cc (check_rosterified): Rename to...
	(check_format): ...this.  Detect unchangesetified dbs too.
	(sql, ensure_open_for_format_changes, get_roster_id_for_revision): 
	* revision.cc (build_roster_style_revs_from_manifest_style_revs) 
	(build_changesets_from_manifest_ancestry): Adjust accordingly.
	* tests/t_check_db_format.at, testsuite.at: New test.

2005-01-18  Timothy Brownawell  <tbrownaw@gmail.com>

	* tests/t_lua_privkey.at: Remove; this tests a hook that was removed.
	* testsuite: adjust accordingly

2006-01-19  Matthew Gregan  <kinetik@orcon.net.nz>

	* keys.cc (get_passphrase): Update std::map correctly--remove
	existing cached passphrase for a given keyid, then store the new
	one using safe_insert().
	(make_signature): Fix crash when running monotone with persistent
	passphrases disallowed--remove shared_ptr that was going out of
	scope too early, and shadowed and existing shared_ptr in the
	correct scope.
	* tests/t_no_persist_phrase.at: New test to check that basic no
	persistent passphrase functionality works.
	* testsuite.at: Include new test.

2006-01-18  Timothy Brownawell  <tbrownaw@gmail.com>

	* merkle_tree.{cc,hh}: Add a locate_item() function to find the
	node and slot in a merkle_table that a given item is in.
	* refiner.cc (refiner::process_refinement_command): If they have
	a leaf and we have a subtree then if their leaf is in our subtree,
	we need to tell them.

2006-01-18  Nathaniel Smith  <njs@pobox.com>

	* configure.ac: Remove some dead comments.

2006-01-18  Nathaniel Smith  <njs@pobox.com>

	* configure.ac: s/TRY_RUN/TRY_COMPILE/ a few places, for general
	cleanliness.

2006-01-18  Richard Levitte  <richard@levitte.org>

	* po/sv.po: Better translation of "branch".  Inspired from
	subversion.

2006-01-18  Nathaniel Smith  <njs@pobox.com>

	* database.cc (begin_transaction): Turn an E() into an I().

2006-01-15  Richard Levitte  <richard@levitte.org>

	* po/sv.po: Almost all translations done.  I've left a few for
	lack of inspiration.  Someone, PLEASE REVIEW!

2006-01-15  Nathaniel Smith  <njs@pobox.com>

	* AUTHORS: Add Richard as a translator.

2006-01-15  Nathaniel Smith  <njs@pobox.com>

	* roster.cc (union_corpses): New function.
	(unify_roster_oneway, unify_rosters): Remove unused new_ids
	argument.  Add call to union_corpses.  Add big comment explaining
	what's going on.
	(test_unify_rosters_end_to_end_ids) 
	(test_unify_rosters_end_to_end_attr_corpses): Split and improve
	tests.

2006-01-15  Richard Levitte  <richard@levitte.org>

	* po/sv.po: More translations done.

2006-01-15  Richard Levitte  <richard@levitte.org>

	* LINGUAS: Change sv_SE to just sv.
	* po/sv_SE.po: Rename ...
	* po/sv.po: ... to this, as there aren't so many dialects.  Update
	with more strings to translate.

	* std_hooks.lua: xgettext whines about a missing quote, so add
	one.

2006-01-15  Nathaniel Smith  <njs@pobox.com>

	* roster.cc (test_unify_rosters_end_to_end): Add failing test for
	unify_roster's handling of attr corpses.
	
2006-01-15  Nathaniel Smith  <njs@pobox.com>

	* cert.cc (load_key_pair): 
	* keys.cc (require_password): Use accessor method, so as to
	actually compile...

2006-01-15  Matt Johnston  <matt@ucc.asn.au>

	* ui.cc: make tickers saner (203 K vs 0.2 M). 
	Print full byte counts below 1 K.

2006-01-14  Nathaniel Smith  <njs@pobox.com>

	* lua.cc (hook_get_key_pair): Remove.
	* keys.cc (require_password): Adjust accordingly.
	* cert.cc (priv_key_exists, load_key_pair): Likewise.

2006-01-14  Richard Levitte  <richard@levitte.org>

	* configure.ac: Make sure there's an empty xgettext.opts
	when xgettext accepts --flag.  This avoids getting an error
	message later on when cat can't find it to append to
	po/Makefile.in.

	* po/LINGUAS, po/sv_SE.po: New Swedish translation.  Needs
	reviewing at this stage.

2006-01-13  Richard Levitte  <richard@levitte.org>

	* monotone-notify.pl: Make it possible for the user to say what
	the monotone binary is called or where it is.  Adapt to revision
	output changes and to changes in the monotone UI.

2006-01-12  Nathaniel Smith  <njs@pobox.com>

	* po/Makevars (XGETTEXT_OPTIONS): This time for sure!

2006-01-13  Nathaniel Smith  <njs@pobox.com>

	* database.cc (check_rosterified): Clarify message emitted when db
	has not been rosterified.

2006-01-12  Nathaniel Smith  <njs@pobox.com>

	* po/Makevars (XGETTEXT_OPTIONS): More fiddling to make
	intltool-update happy.

2006-01-13  Bruce Stephans  <monotone@cenderis.demon.co.uk>

	* lua.cc (shared_trust_function_body): Index lua arrays
	from 1, not 0.

2006-01-12  Nathaniel Smith  <njs@pobox.com>

	* sanity.cc (dump_buffer): Add forgotten newline.

2006-01-12  Nathaniel Smith  <njs@pobox.com>

	* roster.cc (make_roster_for_merge): Add more MM()'s.

2006-01-12  Matthew Gregan  <kinetik@orcon.net.nz>

	* contrib/{color-logs.{conf,sh},monotone.el}: Changes to handle
	renaming of --no-merges.
	* app_state.{cc,hh}, commands.cc, monotone.cc, options.hh: Make
	'log' default to not displaying merges.  Rename '--no-merges'
	option to '--merges'.

2006-01-11  Nathaniel Smith  <njs@pobox.com>

	* commands.cc (diff): gettext'ify the "no changes" tag.

2006-01-11  Richard Levitte  <richard@levitte.org>

	* Makefile.am: Add contrib/usher as an extra program.  This works
	as a reminder that this program exists, and provides supported
	ways to build it.

	* contrib/usher.cc: Add a -m switch, to be able to specify the
	name or complete path of/to the monotone binary, in case there
	are several floating around on the system.

2006-01-11  Matt Johnston  <matt@ucc.asn.au>

	* Makefile.am: pch.hh should be included

2006-01-11  Nathaniel Smith  <njs@pobox.com>

	* sanity.hh (struct i18n_format): Make internationalized format
	strings and non-internationalized format strings type-distinct.
	(This hopefully sets up for fixing some of the charset mess later
	down the road.)
	(FL): New macro; like F but without the i18n glue.
	Use FL with L, and F/FP with everything else.
	* *.hh, *.cc: Adjust existing F/L/etc. usage accordingly.

2006-01-11  Nathaniel Smith  <njs@pobox.com>

	* HACKING: Add section listing all the single-character macros.

2006-01-11  Nathaniel Smith  <njs@pobox.com>

	* database.cc (fetch): Don't log all SQL unless requested by
	user.

2006-01-11  Nathaniel Smith  <njs@pobox.com>

	* po/Makevars (XGETTEXT_OPTIONS):
	* configure.ac: Tweak xgettext configuration to make intltool
	happier.

2006-01-11  Nathaniel Smith  <njs@pobox.com>

	* netsync.cc (process_confirm_cmd): Remove.

2006-01-11  Matthew Gregan  <kinetik@orcon.net.nz>

	* platform.hh, win32/wcwidth.c: Remove local wcswidth
	implementation--it's no longer needed.

2006-01-10  Derek Scherger  <derek@echologic.com>

	* tests/t_revert_unchanged.at: new test to check that reverting
	nothing but unchanged files doesn't end up with an empty
	restriction and revert everything
	* testsuite.at: call it

2006-01-10  Nathaniel Smith  <njs@pobox.com>

	* packet.cc (packet_roundabout_test): Test rdata packets too.

2006-01-10  Nathaniel Smith  <njs@pobox.com>

	* netsync.cc (session): 
	* commands.cc (read): Adjust to match previous change.

2006-01-10  Nathaniel Smith  <njs@pobox.com>

	* packet.{hh,cc} (struct packet_db_writer): Remove old guard
	against accidentally ingesting public keys -- this has not been
	useful for some years.

2006-01-10  Nathaniel Smith  <njs@pobox.com>

	* diff_patch.hh (struct content_merger): Oops, forgot to remove
	the merge2 prototype.

2006-01-10  Nathaniel Smith  <njs@pobox.com>

	* std_hooks.lua: 
	* lua.cc (hook_merge2): 
	* diff_patch.cc (try_to_merge_files): Remove merge2 code, since we
	no longer do merge2's.  (We can always revive it if we add suture
	support.)

2006-01-10  Nathaniel Smith  <njs@pobox.com>

	* packet.cc (consume_file_delta): Remove unused 4-argument form.

2006-01-10  Nathaniel Smith  <njs@pobox.com>

	* lua.{cc,hh} (hook_resolve_file_conflict)
	(hook_resolve_dir_conflict): Remove dead code.

2006-01-10  Nathaniel Smith  <njs@pobox.com>

	* tests/t_selectors_b_h.at, testsuite.at: New test.

2006-01-10  Nathaniel Smith  <njs@pobox.com>

	* database.cc (manifest_cert_exists, put_manifest_cert): 
	(get_manifest_cert, get_manifest_certs): Remove unused methods.

2006-01-10  Nathaniel Smith  <njs@pobox.com>

	* database.cc (put_reverse_version, put_file_reverse_version):
	Whoops, missed some dead code.

2006-01-10  Nathaniel Smith  <njs@pobox.com>

	* revision.cc (build_roster_style_revs_from_manifest_style_revs):
	Remove unused variable; silence gcc warning.

2006-01-10  Nathaniel Smith  <njs@pobox.com>

	* packet.cc (consume_file_reverse_delta) 
	(struct feed_packet_consumer): Remove support for nonexistent
	"frdelta" packet type.
	* database.{hh,cc} (put_reverse_version)
	(put_file_reverse_version): Remove unused methods.
	* key_store.cc (struct keyreader): Remove obsolete methods.

2006-01-10  Nathaniel Smith  <njs@pobox.com>

	* database.cc (set_filename): Simplify slightly.
	(delta_exists): Remove unused 3-argument version.

2006-01-10  Nathaniel Smith  <njs@pobox.com>

	* commands.cc (reindex): Remove.
	* database.cc (database::rehash): Likewise.

2006-01-10  Nathaniel Smith  <njs@pobox.com>

	* change_set.{cc,hh}: Remove.

2006-01-10  Nathaniel Smith  <njs@pobox.com>

	* contrib/ciabot_monotone.py (Monotone.get_revision): Update to
	use 'automate get_revision' instead of 'cat revision'.

2006-01-10  Richard Levitte  <richard@levitte.org>

	* lua.cc (monotone_parse_basic_io_for_lua): Don't trust the
	returned value from lua_tostring() to stick around.  Instead, copy
	it into a regular std::string.
	* std_hooks.lua (get_netsync_read_permissions,
	get_netsync_write_permissions): Make sure to properly close the
	permission files.

2006-01-09  Richard Levitte  <richard@levitte.org>

	* contrib/usher.cc, monotone.1, monotone.cc, po/fr.po, po/ja.po,
	po/pt_BR.po, testsuite.at: Change the default port from 5253 to
	4691 (assigned to us by IANA).

2006-01-07  Patrick Mauritz  <oxygene@studentenbude.ath.cx>

	* schema_migration.cc: add safe-guard against passing a null pointer
	into string handling. (necessary with sun studio)

2006-01-05  Derek Scherger  <derek@echologic.com>

	* app_state.{cc,hh} (set_restriction): remove "respect_ignore"
	flag and don't complain about ignored files
	* commands.cc (status, list, diff): allow --exclude option for
	restrictions
	* restrictions.hh: add a comment about restricted command
	consistency
	* tests/t_restricted_commands_consistent.at: new test to give that
	bark some bite
	* testsuite.at: call it
	
2005-12-29  Nathaniel Smith  <njs@pobox.com>

	* NEWS: Write up for 0.25.

2005-12-29  Matthew Gregan  <kinetik@orcon.net.nz>

	* sqlite/{pager.c,sqlite3.h}: Upgrade to SQLite 3.2.8.

2005-12-29  Nathaniel Smith  <njs@pobox.com>

	* NEWS: Notes on what to write up for 0.25.
	* win32/monotone.iss, monotone.spec, debian/changelog:
	* configure.ac, UPGRADE: Bump.

2005-12-26  Matt Johnston  <matt@ucc.asn.au>

	* commands.cc (CMD(revert)): revert with no args prints usage,
	mention "." for entire working copy.

2005-12-21  Matt Johnston  <matt@ucc.asn.au>

	* commands.cc (dump_difs, CMD(log)): only print --diffs for the file
	of interest.

2005-12-21  Matthew Gregan  <kinetik@orcon.net.nz>

	* botan/es_capi.{cpp,h}: Windows compile fixes for Botan 1.4.10.

2005-12-21  Matt Johnston  <matt@ucc.asn.au>

	* upgrade to Botan 1.4.10

2005-12-20  Daniel Carosone  <dan@geek.com.au>

	* monotone.texi: Rearrange the description of monotone serve into
	two sections; the first one describing basic steps necessary to
	get Jim and the reader through to the next sections, and a later
	more advanced section that discusses some of the subleties and
	choices and moves them on to running a dedicated server.  Other
	small tweaks in nearby sections while here.

2005-12-18  graydon hoare  <graydon@pobox.com>

	* AUTHORS: Add Roland.

2005-12-17  Roland McGrath  <roland@redhat.com>

	* work.hh (struct file_itemizer): Remove extraneous qualifier on
	visit_file declaration.
	* app_state.hh (class app_state): Remove extraneous qualifier on
	set_restriction declaration.

2005-12-14  Matthew Gregan  <kinetik@orcon.net.nz>

	* win32/fs.cc: Handle the fact that the MoveFileEx symbol might
	exist in kernel32.dll even though it doesn't actually work.  It
	turns out that Win9x implements a bunch of NT-only symbols as
	stubs that return ERROR_CALL_NOT_IMPLEMENTED, so it's not
	sufficient to detect feature availability by doing symbol lookups
	at runtime.  Also add a missing parameter to the final error
	message.  Fixes #15063.

2005-12-13  Derek Scherger  <derek@echologic.com>

	* commands.cc (update): remove \n from F() string
	(revert): display "reverting..." messages similar to update
	* tests/t_revert.at: allow output from revert

2005-12-13  Matthew Gregan  <kinetik@orcon.net.nz>

	* testsuite.at: Use SIGTERM rather than SIGSEGV to close down
	monotone servers.
	* HACKING, tests/README: Remove references to use of SEGV for
	terminating monotone servers.

2005-12-13  Timothy Brownawell  <tbrownaw@gmail.com>

	* constants.cc: New netsync is incompatible, bump protocol version.
	* constants.hh: Change default port to the one IANA assigned us.

2005-12-10  Timothy Brownawell  <tbrownaw@gmail.com>

	* roster.cc (make_roster_for_merge): unshadow the node_id_source
	argument. Resolve usages to the argument or the local by educated guess.

2005-12-10  Timothy Brownawell  <tbrownaw@gmail.com>

	* paths.{cc,hh}: operator<() for split_path's

2005-12-10  Timothy Brownawell  <tbrownaw@gmail.com>

	* sanity.{cc,hh}: Fix musing dumps so that the header line always gets
	printed, even if printing the body throws an exception.
	* database.cc, packet,cc, revision.cc: sprinkle MMs
	* cset.cc: sanity check print_cset to match parse_cset

2005-12-08  Matthew Gregan  <kinetik@orcon.net.nz>

	* po/pt_BR.po: Add missing newline.
	* AUTHORS: Add Alex Queiroz to list of translators.

2005-12-08  Alex Queiroz  <asandroq@gmail.com>

	* po/pt_BR.po: Beginnings of the Brazilian Portuguese translation.
	* po/LINGUAS: Add it.

2005-12-06  Timothy Brownawell  <tbrownaw@gmail.com>

	* packet.cc (packet stream reading): Fix handling of privkey packets.
	It would convert pubkey+privkey to keypair, but not change the private
	key to the new encryption type. Now uses migrate_private_key to
	convert privkey->keypair. Reading privkey packets from stdin only works
	if the get_passphrase hook is defined for that key.
	Fix packet_roundabout_test; the send+receive part was using an empty
	stream, rather than the packet sequence generated in the first part.
	* packet.hh, commands.cc, key_store.cc: read_packets now takes an
	app_state argument.
	* tests/t_dropkey_2.at: use genkey instead of reading packets
	* tests/t_read_privkey.at: check that reading a privkey packet works
	* testsuite.at: add read_privkey test

2005-12-06  Matthew Gregan  <kinetik@orcon.net.nz>

	* ui.cc (write_ticks): Move CR out of tickline2; output it where
	required instead.  Fixes brokeness of 'count' ticker on Win32 (and
	perhaps elsewhere) that was causing each line redraw to be written
	on a new line.
	* contrib/usher.cc (fork_server): Avoid getting stuck in an
	infinte loop attempting to read() from a stream that has
	reached EOF before we've read anything from it.  This can occur if
	the fork()+exec() of an usher managed monotone server fails.
	* ui.cc (write_ticks): Don't call display_width() repeatedly for
	the same string--get the result once and reuse it where necessary.
	* netxx/sockopt.cxx, netxx/sockopt.h (set_ipv6_listen_for_v6_only):
	New member function to set the IPV6_V6ONLY flag on a socket.
	* netxx/serverbase.cxx (bind_to): Call set_ipv6_listen_for_v6_only
	on IPv6 sockets.
	* app_state.cc (allow_working_copy): Use keydir path from
	MT/options if set.

2005-12-05  Matthew Gregan  <kinetik@orcon.net.nz>

	* tests/t_database_sig_cleanup.at: Mark this as NOT_ON_WIN32; as
	per the MSDN link I've added to the test, we can't handle
	SIGINT/SIGTERM gracefully on Windows.

2005-12-04  Nathaniel Smith  <njs@pobox.com>

	* paths.cc (file_path): MM() the path we're validating.

2005-12-04  Nathaniel Smith  <njs@pobox.com>

	* schema_migration.cc: Modernize error checking a bit.  (Use E()
	and I() instead of throwing runtime_errors.)

2005-12-03  Nathaniel Smith  <njs@pobox.com>

	* sanity.cc (dump_buffer): If we dumped debug info, write out a
	note asking that it be included in bug reports.

2005-12-03  Nathaniel Smith  <njs@pobox.com>

	* schema_migration.cc (logged_sqlite3_exec): New function.
	Use everywhere in this file.  Enables logging of migration
	commands for debugging purposes.

2005-12-03  Nathaniel Smith  <njs@pobox.com>

	* tests/t_mixed_case_pwd.at, testsuite.at: New test.

2005-12-02  Matthew Gregan  <kinetik@orcon.net.nz>

	* Makefile.am: Make Win32 build link against shfolder.lib to get
	SHGetFolderPathA on older Windows platforms (we had previously
	been relying on it to be available in shell32.lib) .
	* packet.cc (feed_packet_consumer::feed_packet_consumer,
	extract_packets): Move duplicated sets of regexs for key IDs,
	certs, etc. into constants.cc.
	* constants.{cc,hh}: Add regex strings extracted from packet.cc.  Also
	fix the key ID regex to accept a few characters we allowed in
	legal_key_name_bytes already.
	* tests/t_genkey.at: Test good and bad keys with all characters we
	allow in the user portion of a key id.

2005-12-01  Matthew Gregan  <kinetik@orcon.net.nz>

	* database.cc: Revert last change; db version and db migrate need
	to be able to open databases with old schema versions.  Calling
	sql() directly broke this.  Moved a db existence check scattered
	through the code into db_check_exists(), and added calls to this
	into ::version and ::migrate.
	* database.cc (database::version, database::migrate): Improve
	error handling where user has supplied the path to a non-existant
	database file.  Submitted by Neil Conway.
	* win32/fs.cc (rename_clobberingly_impl): Improve error handling
	around LoadLibrary call.
	* lua/{lvm.c,lgc.c,lapi.c}: Lua post-5.0.2 bugfixes from
	http://www.lua.org/bugs.html.  Submitted by Alex Queiroz.

2005-11-29  Matt Johnston  <matt@ucc.asn.au>

	* Makefile.am: add PCH_FLAGS only when compiling monotone and
	unit_tests objects, not for libs.
	* pch.hh: define __STDC_CONSTANT_MACROS as required for UINT32_C.

2005-11-28  Nathaniel Smith  <njs@pobox.com>

	* txt2c.cc (main): Work correctly even on empty files.

2005-11-28  Nathaniel Smith  <njs@pobox.com>

	* schema_migration.cc: Provide more feedback while 'db migrate' is
	running.

2005-11-28  Matthew Gregan  <kinetik@orcon.net.nz>

	* HACKING: Make a note of the fact that we kill 'monotone serve'
	processes with a SIGSEGV.
	* tests/README: Minor cleanup, mention SIGSEGV thing here too.

2005-11-27  Nathaniel Smith  <njs@pobox.com>

	* std_hooks.lua: Make regexp matching error slightly more
	user-friendly.

2005-11-27  Nathaniel Smith  <njs@pobox.com>

	* commands.cc (diff): Remove OPT_BRANCH from diff's options.

2005-11-27  Julio M. Merino Vidal  <jmmv@NetBSD.org>

	* configure.ac: Do not use test's == operator because it is not
	compatible with many implementations; use = instead.

2005-11-27  Julio M. Merino Vidal  <jmmv@NetBSD.org>

	* configure.ac, ui.cc: Windows does have sync_with_iostream; the
	problem is that it does not behave correctly on some MinGW versions.
	Properly detect this condition.  Thanks to Matthew Gregan for the
	explanation.

2005-11-27  Matthew Gregan  <kinetik@orcon.net.nz>

	* netxx/address.cxx (parse_uri): Reset URI parser state after
	checking for IPv6 address.

2005-11-27  Matthew Gregan  <kinetik@orcon.net.nz>

	* tests/t_netsync_largish_file.at: Move LARGISH_FILE_CREATE
	definition from here...
	* testsuite.at: ...to here.
	* tests/t_dump_load.at: Use LARGISH_FILE_CREATE to create a 1MB
	file so that the db dump output is larger than a few kB.  This is
	needed to catch the iostreams-returning-EOF-early bogosity under
	MinGW when sync_with_stdio(false) has been called on the iostream.

2005-11-27  Nathaniel Smith  <njs@pobox.com>

	* monotone.cc: Include "i18n.h" instead of "libintl.h" directly,
	to theoretically play better with autoconf stuff.

2005-11-27  Julio M. Merino Vidal  <jmmv@NetBSD.org>

	* tests/t_automate_stdio.at: Don't expect perl to be in /usr/bin;
	this assumption doesn't hold breaks on several systems (such as
	NetBSD).

2005-11-27  Julio M. Merino Vidal  <jmmv@NetBSD.org>

	* tests/t_checkout_options.at: Use the [] operator instead of {} in
	a shell pattern so that it works with interpreters other than bash
	(e.g., NetBSD's sh).

2005-11-27  Julio M. Merino Vidal  <jmmv@NetBSD.org>

	* testsuite.at, tests/t_empty_env.at, tests/t_i18n_file.at,
	tests/t_netsync_sigpipe.at, tests/t_update_1.at, tests/t_update_2.at:
	Do not use test's == operator because it is not portable; use =
	instead.

2005-11-27  Matt Johnston  <matt@ucc.asn.au>

	* Makefile.am, configure.ac, pch.hh: add --enable-pch configure
	flag to enable precompiled boost headers. Based on LyX automake/autoconf
	rules, Zbynek Winkler suggested that just boost headers would be
	beneficial.

2005-11-27  Julio M. Merino Vidal  <jmmv@NetBSD.org>

	* app_state.cc: No need to include headers for chdir() any more.
	This function was replaced by change_current_working_dir.
	* monotone.cc: Unconditionally include libintl.h as this file uses
	gettext functions.
	* configure.ac, rcs_import.cc: Check for strptime(3) and use the
	check results instead of assuming that only Windows lacks this
	function.
	* configure.ac, ui.cc: Check whether C++ streams support the
	sync_with_stdio method and use the check results instead of assuming
	that only Windows lacks this function.

	Addresses part of bug #12086.

2005-11-27  Julio M. Merino Vidal  <jmmv@NetBSD.org>

	* app_state.cc: Correctly detect when MT/options does not have a
	database property instead of printing the cryptic message "misuse:
	invalid path ''".

2005-11-27  Grahame Bowland  <grahame@angrygoats.net>

	* configure.ac: expose --enable-ipv6 in config.h
	* monotone.cc (cpp_main): parse IPv6 addresses correctly 
	in --bind arguments
	* netsync.cc (call_server,serve_connections): if USE_IPV6 defined, 
	create netxx Address instances with ipv6 enabled.
	* netxx/address.cxx (parse_uri): parse IPv6 addresses as hostnames
	* closes bug #14446

2005-11-27  Grahame Bowland  <grahame@angrygoats.net>

	* automate.cc (automate_stdio_read): remove check for EINTR
	that was breaking win32 build.

2005-11-27  Grahame Bowland  <grahame@angrygoats.net>

	* automate.cc (automate_certs,automate_keys): use non-exclusive 
	transaction guard
	* commands.cc (ls_certs,ls_keys,cat): use non-exclusive 
	transaction guard
	* database.cc (begin_transaction): used BEGIN DEFERRED (only attempt 
	exclusive lock once a write is attempted on DB) when not exclusive
	(transaction_guard::transaction_guard): new argument exclusive indicating 
	whether an immediate exclusive lock is requested, defaults to true
	* database.hh: update prototype for transaction_guard

2005-11-26  Nathaniel Smith  <njs@pobox.com>

	* NEWS: Fill in date for 0.24 release.

2005-11-26  Nathaniel Smith  <njs@pobox.com>

	* UPGRADE: Add note about serve changing syntax.

2005-11-26  Nathaniel Smith  <njs@pobox.com>

	* UPGRADE: Update for 0.24.
	* configure.ac, win32/monotone.iss, monotone.spec:
	* debian/changelog: Bump version number.

2005-11-26  Nathaniel Smith  <njs@pobox.com>

	* ChangeLog: fixup after merge.

2005-11-27  Daniel Carosone  <dan@geek.com.au>

	* monotone.texi, std_hooks.lua: sync hook definitions with
	std_hooks.lua, and group the descriptions into @subsections,
	reordering a few items accordingly.

2005-11-26  Nathaniel Smith  <njs@pobox.com>

	* Makefile.am: Remove botan/{omac,fips_rng}.h.

2005-11-26  Julio M. Merino Vidal  <jmmv@NetBSD.org>

	* AUTHORS, ChangeLog: Update my email address; I don't read the
	other one any more and the new one represents better my limited
	involvement in Monotone.

2005-11-26  Julio M. Merino Vidal  <jmmv@NetBSD.org>

	* configure.ac, Makefile.am, po/Makevars: Avoid using xgettext's
	--flag option on versions that do not support it.

2005-11-26  Grahame Bowland  <grahame@angrygoats.net>

	* automate.cc (automate_stdio) add wrapper function to read()
	so that loops will not wind backwards possibly overrunning buffers
	if an error occurs. Hopefully fixes some of the strange edge cases
	seen using automate. (Closes #15062 in bug tracker)

2005-11-26  Matthew Gregan  <kinetik@orcon.net.nz>

	* botan/mem_pool.cpp (Pooling_Allocator::allocate): Botan's
	Pooling_Allocator assumes that Buffers stored in free_list are
	sorted, and uses std::inplace_merge() in deallocate() to ensure
	the recently freed Buffer is positioned in free_list
	appropriately.  This same check was not being performed when a
	Buffer was added to free_list in allocate() (it's not safe to
	assume that the address of a newly allocated Buffer will always be
	greated than existing Buffers).

2005-11-25  graydon hoare  <graydon@pobox.com>

	* database.cc (get_version): Another important fix: make sure to
	cancel overlapping paths, to avoid exponential memory requirement
	in deep, heavily-forked-and-merged storage paths.

2005-11-25  graydon hoare  <graydon@pobox.com>

	* database.cc (get_version): Another important fix: make sure to
	cancel overlapping paths, to avoid exponential memory requirement
	in deep, heavily-forked-and-merged storage paths.

2005-11-25  graydon hoare  <graydon@pobox.com>

	* database.cc (get_version): Crucial fix! Rewrite the
	delta-reconstruction algorithm to work with a DAG storage topology,
	rather than assuming an inverted tree. Counterpart to the
	delta-storage optimization made by Timothy Brownawell on
	2005-11-05.

2005-11-23  Matt Johnston  <matt@ucc.asn.au>

	* botan/*: import of Botan 1.4.9

2005-11-23  Grahame Bowland  <grahame@angrygoats.net>

	* automate.cc (automate_stdio): Fix partial reads cloberring 
	start of buffer.

2005-11-22  Matthew Gregan  <kinetik@orcon.net.nz>

	* database.cc (database::dump): Don't include SQLite internal
	tables in the dump.
	* tests/t_dump_load.at (database dump/load): Run a db analyze
	before dumping the db--catches cases where we dump internal db
	tables that we can't reload.

2005-11-21  Henry Nestler  <Henry@BigFoot.de>

	* contrib/mtbrowse.sh: Version 0.1.13
	Handle authors without '@'.  Minor box sizing.
	Get Version of monotone before starts anything.
	DEPTH_LAST detects for version >0.19, no save to config.
	'cat revision' replaced with 'automate get_revision'.
	ANCESTORS "M" changed to "A". Default "L" (monotone log --brief).
	Warn user about misconfigurations. Temp files without tailing dot.
	New option: Sort by Date/Time, up or down.
	Fix: Parents of merge, if certs list from cache (ncolor).

2005-11-21  Matthew Gregan  <kinetik@orcon.net.nz>

	* NEWS: Minor spelling tweaks.
	* platform.hh: Add get_default_confdir().
	* app_state.cc (app_state::app_state): Call get_default_confdir()
	to initialize confdir.
	* unix/fs.cc (get_default_confdir): Use the home directory as the
	base of the default configuration dir.
	* win32/fs.cc (get_default_confdir): Use either %APPDATA% or the
	result of querying SHGetFolderPath() for CISDL_APPDATA as the base
	of the default configuration dir.
	(get_homedir): More consistent method for deciding what the user's
	home directory is.  Behaviour based on the documentation for Qt's
	QDir::home().

2005-11-21  Nathaniel Smith  <njs@pobox.com>

	* NEWS: Initial draft of 0.24 release notes.

2005-11-14  Benoît Dejean  <benoit@placenet.org>

	* po/fr.po: Updated French translation.
	* netsync.cc: Removed many i18n strings.

2005-11-14  Nathaniel Smith  <njs@pobox.com>

	* monotone.texi (Historical records): Clarify wording, based on
	feedback from Daniel Phillips.

2005-11-13  Nathaniel Smith  <njs@pobox.com>

	* monotone.texi (Automation): Document sort order for 'automate
	select'.

2005-11-10  Richard Levitte  <richard@levitte.org>

	* monotone.texi (Hooks): Small correction so the text matches the
	example.

2005-11-10  Timothy Brownawell  <tbrownaw@gmail.com>

	* lua.cc, std_hooks.lua, monotone.texi: basic_io parser for lua is
	now called parse_basic_io

2005-11-10  Timothy Brownawell  <tbrownaw@gmail.com>

	* monotone.texi: document parse_basicio in the
	"Additional Lua Functions" section

2005-11-10  Timothy Brownawell  <tbrownaw@gmail.com>

	* testsuite.at: Several MINHOOKS_* macros that use the standard hooks
	and only load predefined hooks about passphrase and rng.
	* tests/t_netsync_permissions, tests/t_netsync_read_permissions: use
	the standard permission hooks and define {read,write}-permissions files.
	Check both the permissions mechanism and the standard hooks at once.

2005-11-10  Timothy Brownawell  <tbrownaw@gmail.com>

	* monotone.texi: update example project with latest read-permissions
	format. Mention comment lines in the description in the hooks section

2005-11-08  Timothy Brownawell  <tbrownaw@gmail.com>

	Make a basic_io parser available to Lua.
	* lua.cc: new function, monotone_parse_basicio_for_lua
	* std_hooks.lua: use it in get_netsync_read_permitted

2005-11-05  Timothy Brownawell  <tbrownaw@gmail.com>

	Make sure that all new revisions added to the db deltify as much as
	possible.
	* commands.cc, diff_patch.cc: deltify both sides when doing a merge
	* database.{cc,hh}: new function, database::deltify_revision()
	call it from put_revision, so all new revisions will be deltified

2005-10-30  Nathaniel Smith  <njs@pobox.com>

	* std_hooks.lua (edit_comment): Insert a blank line if there is no
	user log message, so the user doesn't have to.

2005-10-25  Emile Snyder  <emile@alumni.reed.edu>

	Fix bug reported on mailing list by Wim Oudshoorn and Tom Koelman
	where 'disapprove REV' inappropriately uses your working copy
	branch for the disapproved revision.
	* app_state.{cc,hh} (set_is_explicit_option, is_explicit_option):
	New methods to determine if a given option value was set via
	command line flag or not.
	* cert.cc (guess_branch): Only accept explicit --branch values in
	preference to the branch the given revision lives on.
	* commands.cc (CMD(commit)): Explicitly use app.branch_name() if
	it exists before calling guess_branch, so pick up MT/options
	setting.
	* monotone.cc (cpp_main): Set the explicit_option_map entries for
	select command line flag processing.
	
2005-10-26  Matt Johnston  <matt@ucc.asn.au>

	* INSTALL: mention that zlib is required
	* debian/control: monotone doesn't work over plain network protocols

2005-10-25  Timothy Brownawell  <tbrownaw@gmail.com>

	* lua.cc: make the globish matcher available to lua
	* std_hooks.lua: new (better) format for read-permissions
	* monotone.texi: update documentation

2005-10-24  Benoît Dejean  <benoit@placenet.org>

	* commands.cc: Merged 2 i18n strings.

2005-10-23  Timothy Brownawell  <tbrownaw@gmail.com>

	* std_hooks.lua: new default get_netsync_*_permitted hooks, which
	read permissions setting from $confdir/{read,write}-permissions
	* monotone.texi: document the new default hooks

2005-10-23  Timothy Brownawell  <tbrownaw@gmail.com>

	* contrib/usher.cc: new option "-p <pidfile>", catch SIGTERM and SIGINT
	and exit cleanly

2005-10-22  Timothy Brownawell  <tbrownaw@gmail.com>

	* constants.cc: increase log_line_sz so that the new unified
	"SERVER IDENTIFICATION HAS CHANGED" message doesn't get truncated.
	It used to be multiple print statements but was merged into one,
	apparently to help with translation.

2005-10-22  Timothy Brownawell  <tbrownaw@gmail.com>

	* contrib/usher.cc: Support friendly shutdown (no new connections, but
	don't kill existing ones) of local servers and the usher as a whole.
	Simple admin interface to start/stop or get the status of individual
	servers or the whole usher (listens for connections on a separate
	port, only enabled if specified on the command line).

2005-10-22  Richard Levitte  <richard@levitte.org>

	* tests/t_database_sig_cleanup.at: Two more sleeps that I forgot.

2005-10-20  Nathaniel Smith  <njs@pobox.com>

	* cert.hh (find_common_ancestor): Remove dead declaration.
	* database.cc (check_schema): Improve schema mismatch error
	message.

2005-10-20  Richard Levitte  <richard@levitte.org>

	* tests/t_database_sig_cleanup.at: Sleep for a couple of seconds,
	so monotone has a chance to clean up and die properly, even on a
	slower machine.

2005-10-19  Nathaniel Smith  <njs@pobox.com>

	* tests/t_update_switch_branch.at, testsuite.at: New test.

2005-10-19  Nathaniel Smith  <njs@pobox.com>

	* commands.cc (update): Make branch sticky even if update target
	== current rid.

2005-10-19  Matt Johnston  <matt@ucc.asn.au>

	* main.cc, database.{cc,hh}: SIGINT and SIGTERM handlers
	exit gracefully, and try to ROLLBACK+close any databases to clean up
	.db-journal files. Added new database::close() method to be used
	rather than sqlite_close() directly
	* monotone.{cc,hh}, sanity.{cc.hh}: move clean_shutdown flag to
	global_sanity
	* tests/t_database_sig_cleanup.at: test it
	* keys.cc: don't L() private key

2005-10-19  Matthew A. Nicholson  <matt@matt-land.com>

	* std_hooks.lua: Minor correction to vim warning during 3-way merge.

2005-10-18  Timothy Brownawell  <tbrownaw@gmail.com>

	* contrib/usher.cc: Update comment about client versions

2005-10-18  Timothy Brownawell  <tbrownaw@gmail.com>

	* netsync.cc netcmd.{cc,hh}: usher_reply_cmd now has both who we
	connected to *and* what pattern we asked for
	* contrib/usher.cc: new file format, allow to key servers on either
	hostname or pattern, hostname checked first
	reload config file on SIGHUP

2005-10-18  Timothy Brownawell  <tbrownaw@gmail.com>

	* netsync.cc (session::process_usher_cmd): reply with who we connected
	to (hostname or hostname:port), not what pattern we asked for.
	* contrib/usher.cc: Update comment.

2005-10-18  Timothy Brownawell  <tbrownaw@gmail.com>

	* contrib/usher.cc: support dynamic local servers
	These are started when a client attempts to connect, and killed at
	a set time interval after the last client has disconnected.

2005-10-15  Nathaniel Smith  <njs@pobox.com>

	* manifest.cc (build_restricted_manifest_map): Mention the new
	--missing option in the missing files error message hint.

2005-10-17  Timothy Brownawell  <tbrownaw@gmail.com>

	* commands.cc (serve): check that the db is valid before beginning
	service (would previously not know until someone connected)
	* netsync.cc (serve_connections): don't say "beginning service" until
	after opening the socket.

2005-10-16  Timothy Brownawell  <tbrownaw@gmail.com>

	* app_state.{cc,hh}, key_store.cc: change how the keystore directory
	is initialized; was using app.confdir before it was ready

2005-10-16  Timothy Brownawell  <tbrownaw@gmail.com>

	Make the configuration directory configurable and available to lua
	* lua.cc: export new function to lua, "get_confdir"
	* app_state.{cc,hh} monotone.cc options.hh: new option --confdir,
	make the configuration directory something other than ~/.monotone
	* lua.{cc,hh}: make the app_state availabe to lua callbacks
	* key_store.cc: use get_confdir instead of hardcoded
	* lua.cc: use get_confdir instead of hardcoded
	* tests/t_config_confdir.at: test --confdir and lua get_confdir
	* testsuite.at: add it

2005-10-16  Timothy Brownawell  <tbrownaw@gmail.com>

	Teach client to optionally push unused keys; new pubkeys can now be
	given to a server without restarting it.
	* app_state.{cc,hh}, monotone.cc, options.hh:
	new command-specific-option --key-to-push=<key> , used to sync/push
	a key that hasn't signed anything
	* netsync.cc: make it work
	* commands.cc: push and sync take it
	* tests/t_netsync_pubkey.at: test it

2005-10-16  Matthew Gregan  <kinetik@orcon.net.nz>

	* configure.ac: Don't add boost_unit_test_framework to global
	LIBS, we will link against it directly when needed.
	* Makefile.am: Only allow unit_tests to be built if
	boost_unit_test_framework was available at configure time.

2005-10-15  Matthew Gregan  <kinetik@orcon.net.nz>

	* configure.ac: Use boost_filesystem as the library to test for
	when trying to guess a suitable BOOST_SUFFIX.  Make a missing
	boost_unit_test_framework library a non-fatal error.

2005-10-14  Emile Snyder  <emile@alumni.reed.edu>

	* commands.cc: Fix breakage I introduced with the --unknown flag.
	Rename find_unknown to find_unknown_and_ignored, since that's what
	it's actually doing.  Likewise ls_unknown ->
	ls_unknown_or_ignored, and use find_unknown_and_ignored correctly.
	Fixes t_mt_ignore.at failures.
	
2005-10-14  Nathaniel Smith  <njs@pobox.com>

	* key_store.{cc,hh} (get_key_dir): New method.
	* schema_migration.cc (migrate_client_to_external_privkeys): Tell
	user that we're moving their keys.
	* commands.cc (genkey): Refer to keystore by the directory, not as
	"keystore".
	(ls_keys): Likewise.

2005-10-14  Timothy Brownawell  <tbrownaw@gmail.com>

	Add .mt-ignore, ignore most generated files, except for the *m4 files.

2005-10-14  Emile Snyder <emile@alumni.reed.edu>

	* app_state.{cc,hh}: new 'unknown' class member for --unknown flag.
	* commands.cc (CMD(add), ls_unknown, find_unknown): use new
	--unknown flag to add any files in the working copy that monotone
	doesn't know about (and isn't ignoring).
	* monotone.cc (coptions, cpp_main): add the --unknown flag handling.
	* options.hh: add OPT_UNKNOWN.
	* monotone.texi: document it.
	* tests/t_add.at: test it.
	
2005-10-14  Emile Snyder <emile@alumni.reed.edu>

	* database.cc (complete): enhance h: and b: to mean "current
	branch" (as defined by your working copy) when given empty.
	* monotone.texi: document it.
	
2005-10-14  Matthew Gregan  <kinetik@orcon.net.nz>

	* database.cc: Exclusively lock the database when performing a 'db
	dump'.
	* schema_migration.cc: Run an analyze at the end of a database
	migration to help out the SQLite query optimizer.  Also change
	schema id calculation to match 'sqlite_stat%' rather than the
	specific table 'sqlite_stat1'--the SQLite docs suggest that more
	tables will be created in the future.

2005-10-14  Matthew Gregan  <kinetik@orcon.net.nz>

	* database.cc, schema.sql, schema_migration.cc: Use SQLite 3's
	exclusive locking whereever we start a new transaction; allows
	monotone to report database locking errors earlier if a second
	monotone process attempts to perform database operations.

2005-10-14  Matthew Gregan  <kinetik@orcon.net.nz>

	* commands.cc (message_width): Refactor into display_width() and
	remove message_width().
	* transforms.{cc,hh} (display_width): Rename length() to
	display_width() and use the code from message_width().
	* ui.cc, commands.cc: Change calls to length() to display_width().
	* netsync.cc: Remove length() calls, test for string emptiness
	instead.

2005-10-13  Emile Snyder <emile@alumni.reed.edu>

	* commands.cc (CMD(revert)): use --missing for revert a'la drop.
	* monotone.texi: document it.
	* tests/t_revert_restrict.at: test it.
	
2005-10-13  Emile Snyder <emile@alumni.reed.edu>

	* app_state.{cc,hh}: new missing class member for --missing flag.
	* commands.cc (CMD(drop), ls_missing, find_missing): use new
	--missing flag to drop any files already deleted in the working copy.
	* monotone.cc (coptions, cpp_main): add the --missing flag handling.
	* options.hh: add OPT_MISSING.
	* monotone.texi: document it.
	* tests/t_drop_missing.at: test it.
	
2005-10-13  Emile Snyder <emile@alumni.reed.edu>

	* database.cc (complete): implementation for h:branch selector to
	find heads of a branch.
	* selectors.{cc,hh}: add sel_head with selector character 'h'.
	* monotone.texi: document it.
	
2005-10-12  Nathaniel Smith  <njs@pobox.com>

	* revision.hh: Oops, missed a bit.

2005-10-12  Nathaniel Smith  <njs@pobox.com>

	* revision.cc (add_node_for_old_revision): Rename to...
	(add_node_for_oldstyle_revision): ...this.
	(build_changesets_from_existing_revs): Rename to...
	(build_roster_style_revs_from_manifest_style_revs): ...this.
	* commands.cc (db): Rename "rebuild" to "rosterify".

2005-10-08  Nathaniel Smith  <njs@pobox.com>

	* revision.cc (analyze_manifest_changes): Remove.

2005-10-08  Nathaniel Smith  <njs@pobox.com>

	* revision.cc (calculate_change_sets_recursive):
	(find_subgraph_for_composite_search) 
	(calculate_composite_change_set, calculate_arbitrary_change_set):
	Remove.
	(construct_revision_from_ancestry): Likewise.

2005-10-08  Nathaniel Smith  <njs@pobox.com>

	* revision.cc (check_sane_history): Remove.

2005-10-13  Matt Johnston  <matt@ucc.asn.au>

	* botan/mem_pool.cpp: fix bug preventing remove_empty_buffers()
	from being called, gives significant improvements for long-running
	processes.

2005-10-12  Emile Snyder <emile@alumni.reed.edu>

	* monotone.texi: add njs's lucid definition of what the disapprove
	actually means in terms of the revision graph to it's section in
	the documentation.
	
2005-10-12  Matt Johnston  <matt@ucc.asn.au>

	* monotone.cc: return with exit code of 2 on usage output
	* testsuite.at: turn "cat_foo" into "automate get_foo"
	* tests/t_empty_env.at, tests/t_null.at, tests/t_at_sign.at,
	tests/t_unreadable_db.at, tests/t_cmdline_options.at: expect 2 exit code
	* tests/t_cross.at: update to the changeset paradigm of immutable
	ancestors.

2005-10-11  Emile Snyder <emile@alumni.reed.edu>

	* app_state.{cc,hh}: new bind_address and bind_port class members.
	* options.hh: new OPT_BIND for serve command.
	* monotone.cc: handle OPT_BIND.
	* commands.cc (process_netsync_args, CMD(serve)): use values from
	the new --bind=[addr]:port option for 'monotone serve' rather than
	the positional argument.  default to binding all interfaces.
	* monotone.texi: document new serve syntax
	* netsync.cc (serve_connections): use empty address argument to
	mean bind all interfaces.
	* netxx/address.cxx (Address::add_all_addresses): set port_ member
	from passed in port argument.
	* testsuite.at, tests/t_netsync_single.at: use new --bind syntax
	for serve commands.
	
2005-10-11  Matthew Gregan  <kinetik@orcon.net.nz>

	* commands.cc (message_width, explain_usage): New function to
	calculate display width of translated strings.  Use it in
	explain_usage.
	Patch from Thomas Moschny <thomas.moschny@gmx.de>
	* certs.cc (get_user_key): Correct logic in N() test for multiple
	keys.  Resolves bug reported by Malte Thoma.

2005-10-10  Timothy Brownawell  <tbrownaw@gmail.com>

	Make netsync shutdown work properly.
	* netsync.cc (session::which_events): Only ask to read if not armed.
	A read failure will discard all read-but-not-processed commands.
	* netsync.cc (session::maybe_say_goodbye): Only say goodbye once.
	Repeated goodbyes means that one side *will* have a full write-queue
	when the connection is torn down.

2005-10-10  Timothy Brownawell  <tbrownaw@gmail.com>

	* tests/t_automate_stdio.at: Add comment here too.

2005-10-10  Timothy Brownawell  <tbrownaw@gmail.com>

	* contrib/get_stdio.pl: Add comments. I'm told it was "obtuse",
	hopefully this will help somewhat.

2005-10-10  Matt Johnston  <matt@ucc.asn.au>

	* configure.ac, Makefile.am: add {MONOTONE,LIB3RDPARTY}_C{,XX}FLAGS
	variables.

2005-10-10  Benoît Dejean <benoit@placenet.org>

	* commands.cc: s/key store/keystore/g.

2005-10-10  Matt Johnston  <matt@ucc.asn.au>

	* netsync.cc, database.{cc,hh}: don't include unwanted branch
	certs when building the merkle tree.
	* merkle.hh: add variant of insert_into_merkle_tree
	taking non-raw id.
	* markle.cc: comment out unused bits

2005-10-10  Nathaniel Smith  <njs@pobox.com>

	* cert.{cc,hh} (get_user_key): New function, replacing
	guess_default_key.
	* revision.cc (build_changesets_from_existing_revs) 
	(build_changesets_from_manifest_ancestry): 
	* rcs_import.cc (import_cvs_repo): 
	* commands.cc (internalize_cert_name, push, sync, serve):
	* cert.cc (make_simple_cert, cert_revision_author_default): Use
	it.

2005-10-10  Matthew Gregan  <kinetik@orcon.net.nz>

	* netsync.cc: Clean up another case where port numbers were being
	munged by localized iostreams.
	* tests/t_netsync_largish_file.at: Tweak the random file
	generation so that it's a bit faster on platforms with slow awk
	implementations.
	* netsync.cc: Remove comment stating that our official IANA port
	should be renamed from 'netsync' to 'monotone'; Tomas sorted this
	out a while ago.
	* lua.cc (Lua::ok): Only log the 'Lua::ok() failed' message if
	there has been a failure.
	* monotone.texi: Fix a typo.
	* win32/fs.cc (get_homedir): Clarify comment.

2005-10-09  Matthew Gregan  <kinetik@orcon.net.nz>

	* contrib/usher.cc (main): Reset parser state for config file
	parser.
	* win32/monotone.iss: Reduce minimum OS version for installer.
	* configure.ac: Another Boost library suffix.

2005-10-08  Matthew Gregan  <kinetik@orcon.net.nz>

	* tests/t_automate_keys.at: Portability fixes.

2005-10-08  Benoît Dejean  <benoit@placenet.org>

	* commands.cc: One more i18n string.

2005-10-08  Matthew Gregan  <kinetik@orcon.net.nz>

	* tests/t_automate_keys.at: Don't rely on extended sed either!

2005-10-08  Nathaniel Smith  <njs@pobox.com>

	* database.{hh,cc}: Clean-up previous change -- switch to using a
	cleanup_ptr to hold sqlite3_stmt handles, for proper exception
	safety.

2005-10-08  Nathaniel Smith  <njs@pobox.com>

	* database.cc (fetch): Do not insert prepared statements into the
	statement table until they are successfully created, to avoid
	segfaults on database teardown.

2005-10-08  Matthew Gregan  <kinetik@orcon.net.nz>

	* tests/t_automate_keys.at: Use sed rather than relying on an
	extended grep being available.

2005-10-08  Nathaniel Smith  <njs@pobox.com>

	* contrib/ciabot_monotone.py (send_change_for): Handle branch-less
	revisions.

2005-10-08  Nathaniel Smith  <njs@pobox.com>

	* paths.cc: Make initial_rel_path an fs::path.  Adjust code
	correspondingly.  Add tests that calling monotone from inside MT
	should work.
	* tests/t_add_inside_MT.at, testsuite.at: New test.

2005-10-08  Matthew Gregan  <kinetik@orcon.net.nz>

	* win32/fs.cc: Don't consider USERPROFILE as a possible home
	directory; APPDATA is more appropriate.  Add a second method to
	get the APPDATA path.  Always use HOME if it's set (not just under
	Cygwin/MinGW).
	* tests/t_netsync_absorbs.at: Add missing CANONICALISE().

2005-10-07  Timothy Brownawell  <tbrownaw@gmail.com>

	* commands.cc (pubkey): don't insist on having a database
	* tests/t_key_management_without_db.at: check it

2005-10-07  Timothy Brownawell  <tbrownaw@gmail.com>

	* file_io.cc, vocab.cc, Makefile.am: fix merge
	* botan/algolist.cpp, botan/def_alg.cpp: fix merge

2005-10-07  Timothy Brownawell  <tbrownaw@gmail.com>

	* automate.cc: add "automate keys". like "ls keys", except it
	uses basic_io (since "ls keys" is now slightly irregular and not
	very well suited to machine interpretation).
	* monotone.texi: document it
	* tests/t_automate_keys.at: test for it
	* testsuite.at: add test
	* basic_io.{cc,hh} (stanza): add push_str_multi, for entries
	that can take a variable number of string arguments.
	* commands.cc: add "automate keys" to automate help
	misc minor whitespace cleanup

2005-10-06  Timothy Brownawell  <tbrownaw@gmail.com>

	* commands.cc (ls_keys): don't insist on having a db
	* tests/t_key_management_without_db.at: check ls keys
	* monotone.texi: update for new key storage
		* concepts :: storage and workflow
		* tutorial :: generating keys
		* tutorial :: committing work
		* command reference :: informative
		* command reference :: key and cert
		* command reference :: packet I/O

2005-10-06  Timothy Brownawell  <tbrownaw@gmail.com>

	* commands.cc (chkeypass): doesn't use the db, so we don't need a guard
	* commands.cc (dropkey): don't insist on having a db
	* tests/t_genkey_without_db.at: rename (s/genkey/key_management) and
	add checks for chkeypass and dropkey without a db

2005-10-06  Timothy Brownawell  <tbrownaw@gmail.com>

	* database.{cc,hh}: new function, database::database_specified()
	return whether we were given a database (doesn't care about validity,
	only that we were told to use one)
	* commands.cc (genkey): don't insist on having a db, but still
	check it for duplicates if we're given one.
	* tests/t_genkey_without_db.at: make sure it works
	* testsuite.at: add test

2005-09-28  Timothy Brownawell  <tbrownaw@gmail.com>

	* keys.cc (get_private_key): don't use lua hook passwords for
	chkeypass.

2005-09-28  Matt Johnston  <matt@ucc.asn.au>

	* keys.cc (get_private_keys): don't use lua hook passwords for
	chkeypass.

2005-09-28  Timothy Brownawell  <tbrownaw@gmail.com>

	* key_store.cc: fix delete_key
	* tests/t_database_check_normalized: needs 'db migrate'
	* tests/t_lua_privkey.at: update for new key location
	* tests/t_netsync_absorbs.at: use genkey instead of packets
	* tests/t_netsync_checks_server_key.at: same
	* tests/t_netsync_pubket.at: update key packet to new format

2005-09-27  Timothy Brownawell  <tbrownaw@gmail.com>

	Replace extract_keys command with a database migrator.
	* database.{cc,hh}: Remove last traces of private keys in db.
	* schema.sql: Remove private_keys table
	* commands.cc (dropkey): private keys can no longer be in the db.
	* schema_migration.cc: new migrator
	* commands.cc: remove extract_keys
	* tests/t_migrate_schema.at: update
	* keys.hh, cert.cc, key_store.cc: keys_match doesn't work well on
	privkeys. Don't use it.
	* key_store.cc: Allow duplicate insertions, if they match.

2005-09-27  Timothy Brownawell  <tbrownaw@gmail.com>

	* schema_migration.hh: migrate_depot_schema() doesn't really exist
	* database.cc, schema_migration.{cc,hh}: migrate_monotone_schema
	now takes an app_state * , so data can be moved to/from the database.

2005-09-27  Matt Johnston  <matt@ucc.asn.au>

	* botan/pkcs8.cc, keys.cc: fix monotone-specific pkcs8 key
	parsing.
	* commands.cc: ls keys shows keystore-only pubkeys as well
	* packet.cc: fix unit tests
	* testsuite.at: use keypair packet rather than privkey/pubkey 
	packets.

2005-09-26  Matt Johnston  <matt@ucc.asn.au>

	* commands.cc, keys.cc, others: use standard
	"PBE-PKCS5v20(SHA-1,TripleDES/CBC)" encoding rather than
	raw arc4. extract_keys will re-encode keys, still
	need to work on packet.cc encoding.
	* botan/{des*,pkcs5*,algolist.cpp}: required files
	from Botan 1.4.6

2005-09-25  Timothy Brownawell  <tbrownaw@gmail.com>

	Move private keys outside the database.
	They're now stored as keypairs in ~/.monotone/keys
	Details:
	* keystore.{cc,hh}: handle storage of keypairs
	* tests*: Specify keystore location when running the testsuite.
		This prevents it from polluting the user's keystore.
	* database{cc,hh}: remove ability to put privkeys. They can still
		be listed, retrieved, and deleted, to support
	* commands.cc: New command, extract_keys. Copies private keys from
		the database to the keystore.
	* vocab.hh: add keypair type, like pair<pubkey, privkey>, except that
		the members are named pub and priv.
	* packet.cc: Clean up read_packets.
	* packet.{cc,hh}: privkey packets no longer exists, handle keypair
		packets instead.
	* file_io.{cc,hh}: add read_directory because tree_walker needs to
		be in the wc. add a write_data that works outside the wc.
	* Makefile.am: add keystore.{cc,hh}
	* others: update to work with new key storage

2005-10-06  Matthew Gregan  <kinetik@orcon.net.nz>

	* std_hooks.lua (merge3_emacs_cmd): Minor cleanup.
	* std_hooks.lua: Pass '--eval' rather than '-eval' to Emacs; the
	CVS emacsclient does not consider '-eval' as valid.
	* platform.hh, unix/fs.cc, win32/fs.cc (rename_clobberingly): New
	function for best-effort atomic renames.  This will probably never
	be atomic on Win32.
	* file_io.cc (write_data_impl): Append process ID to temporary
	file name so that multiple monotone processes operating on the
	same working copy are less likely to clobber each other.  Use
	rename_clobberingly().
	* ui.cc (user_interface): Allow std::cout to raise
	ios_base::failure exceptions if stream goes bad (e.g. stream
	receives EPIPE).
	* monotone.cc (cpp_main): Catch ios_base::failure exceptions and
	exit cleanly.
	* main.cc (main_with_signal_handlers): Install handler to ignore
	SIGPIPE.
	* Makefile.am: Remove platform_netsync.cc references.
	* {unix,win32}/platform_netsync.cc: Remove files.
	* platform.hh, netsync.cc (run_netsync_protocol):
	Remove {start,end}_platform_netsync() calls.

2005-10-04  Nathaniel Smith  <njs@pobox.com>

	* monotone.texi (Automation): Document the mysterious columns of
	numbers in 'automate inventory' output format.

2005-10-04  Matt Johnston  <matt@ucc.asn.au>

	* botan/, Makefile.am: update to Botan 1.4.7

2005-10-03  Nathaniel Smith  <njs@pobox.com>

	* monotone.texi (Automation): Clean up formatting and description
	of 'automate inventory' sample output.

2005-10-02  Marcel van der Boom  <marcel@hsdev.com>

	* commands.cc (CMD(checkout)): Check for non-existant checkout dir
	earlier, so we can fail earlier.

2005-09-30  Nathaniel Smith  <njs@pobox.com>

	* Makefile.am (AM_CFLAGS, AM_CXXFLAGS): Add
	-DBOOST_SP_DISABLE_THREADS (disables thread-safe shared_ptr
	reference counting).

2005-09-30  Nathaniel Smith  <njs@pobox.com>

	* debian/README.Debian, debian/TODO.Debian: Add debian files
	left out of repository.

2005-09-30  Nathaniel Smith  <njs@pobox.com>

	* NEWS: Set date for 0.23.

2005-09-30  Nathaniel Smith  <njs@pobox.com>

	* testsuite.at: Whoops, forgot to hit save.  Remove
	t_diff_changeset_bug.at.

2005-09-30  Grahame Bowland  <grahame@angrygoats.net>

	* paths.cc: remove unit tests for 
	file_path_internal_from_user

2005-09-30  Patrick Mauritz  <oxygene@studentenbude.ath.cx>

	* configure.ac: only add gnu specific CFLAGS and CXXFLAGS for
	gnu compilers

2005-09-30  Nathaniel Smith  <njs@pobox.com>

	* tests/t_log_outside_working_dir.at: Fix summary line.
	* tests/t_diff_changeset_bug.at: Remove redundant test
	(cf. t_restricted_diff_unchanged.at).

2005-09-30  Nathaniel Smith  <njs@pobox.com>

	* Makefile.am (BOTAN_SOURCES): Add botan/hash_id.h.

2005-09-30  Nathaniel Smith  <njs@pobox.com>

	* NEWS: More additions (mention MM and the problems paths.cc will
	cause for colinux folks).

2005-09-30  Nathaniel Smith  <njs@pobox.com>

	* Makefile.am (MOST_SOURCES): Add hash_map.hh.
	(BOTAN_SOURCES): Add botan/charset.h.

2005-09-29  Nathaniel Smith  <njs@pobox.com>

	* NEWS: Fix typos pointed out by Matthew Gregan.

2005-09-29  Nathaniel Smith  <njs@pobox.com>

	* UPGRADE, configure.ac, monotone.spec, win32/monotone.iss:
	* debian/changelog: Bump version number.
	
2005-09-30  Grahame Bowland  <grahame@angrygoats.net>

	* paths.hh: update file_path documentation, 
	remove file_path_internal_from_user
	* paths.cc: remove file_path_internal_from_user
	* commands.cc CMD(cat): change file_path_internal_from_user 
	to file_path_external
	* tests/t_diff_outside_working_dir.at: check diff works outside 
	  of a working dir (with a file specified)
	* tests/t_log_outside_working_dir.at: check log works outside 
	  of a working dir (with a file specified)
	* tests/t_diff_changeset_bug.at: mysterious changeset bug
	* testsuite.at: add new tests

2005-09-29  Nathaniel Smith  <njs@pobox.com>

	* AUTHORS: Add Grahame and Marcel.
	* NEWS: Write 0.23 entry.
	* monotone.texi (Reserved Files): Mention in .mt-ignore docs that
	the patterns are regexes.
	
2005-09-30  Grahame Bowland  <grahame@angrygoats.net>

	* paths.cc (file_path::file_path): Allow external paths outside of
	a working directory, so long as we don't enter a working directory 
	later.
	(access_tracker) add new very_uninitialized state which 
	prevents subsequent initialization
	(test_access_tracker) check the very_uninitialized state works
	* paths.hh: correct mention of monotone cat file to new syntax

2005-09-29  Matthew Gregan  <kinetik@orcon.net.nz>

	* paths.cc: Restore two unit tests on Win32.

2005-09-29  Richard Levitte  <richard@levitte.org>

	* testsuite.at: Removed a spurious G...

2005-09-29  Matthew Gregan  <kinetik@orcon.net.nz>

	* paths.cc, win32/fs.cc: Fixes to allow unit tests to pass on Win32.

2005-09-29  Marcel van der Boom  <marcel@hsdev.com>

	* netsync.cc (rebuild_merkle_trees): only get matched branch
	certs, not all of them

2005-09-28  Nathaniel Smith  <njs@pobox.com>

	* tests/t_rename_diff_names.at, testsuite.at: New test.

2005-09-27  Richard Levitte  <richard@levitte.org>

	* monotone.texi (Tutorial): It seems like texi2pdf gets quite
	confused when a @chapter has a @subsection with a @section in
	between.  The resulting PDF had a Tutorial that was a indexed as a
	subsection under Concepts/Branches instead of being indexed as the
	chapter it is, and most confusingly, it's last subsection
	(Branching and Merging) ended up as a a separate chapter of it's
	own...

2005-09-27  Matt Johnston  <matt@ucc.asn.au>

	* netsync.cc (ancestry_fetcher): new approach to requesting file
	and manifest deltas and full data. Tries to be more efficient
	for the vcache of recontstructed data, and conceptually simpler

	* tests/t_netsync_unrelated.at: passes, remove XFAIL

2005-09-26  Benoît Dejean  <benoit@placenet.org>

	* database.cc: Merged 3 strings.

2005-09-26  Matt Johnston  <matt@ucc.asn.au>

	* commands.cc: add 'help' command
	* monotone.cc: add -h alias for --help
	
2005-09-25  Matt Johnston  <matt@ucc.asn.au>

	* netsync.cc: use lexical_cast on port numbers to avoid
	strange-looking "port 5,253"

2005-09-25  Matthew Gregan  <kinetik@orcon.net.nz>

	* sqlite/*: Update in-tree SQLite from 3.2.6 to 3.2.7.

2005-09-25  Benoît Dejean  <benoit@placenet.org>

	* netsync.cc: 3 more i18n strings.

2005-09-25  Benoît Dejean  <benoit@placenet.org>

	* cert.cc (cert_signable_text): F() vs. boost::format.
	* lua.cc (monotone_guess_binary_file_contents_for_lua),
	(monotone_include_for_lua), (monotone_includedir_for_lua):
	* rcs_import.cc (import_cvs_repo): Merged some strings.
	
2005-09-25  Benoît Dejean  <benoit@placenet.org>

	* lua.cc (monotone_guess_binary_file_contents_for_lua):
	Fixed signednes warning and istream usage.

2005-09-25  Matt Johnston  <matt@ucc.asn.au>

	* ui.cc: fallback to the default locale if locale("") fails.

2005-09-25  Matt Johnston  <matt@ucc.asn.au>

	* botan/arc4.cpp: increase maximum keylength to 256 bytes.

2005-09-24  Benoît Dejean  <benoit@placenet.org>

	* ChangeLog: Fixed.
	I don't understand how xxdiff works :/ Please help.

2005-09-24  Satoru SATOH <ss@gnome.gr.jp>

	* po/ja.po: Updated Japanese translation.

2005-09-23  Benoît Dejean  <benoit@placenet.org>

        * std_hooks.lua: More i18n strings.

        I don't know how to handle lua
        "multiline" ..
        "strings" because gettext doesn't join them.

2005-09-22  Benoît Dejean  <benoit@placenet.org>

        * sanity.{cc,hh}: Uninlined F() and FP().
        This happily saves ~100KB of .text on my ppc.

2005-09-22  Benoît Dejean  <benoit@placenet.org>

	* netsync.cc: Reverted changes
	from f0a632bf14468b6e03a488d6f1a64ef18b61d04c
	to   4f7f638954c79c54460d04c3be111acad8b26dd3

2005-09-22  Benoît Dejean  <benoit@placenet.org>

	* lua.cc (monotone_gettext_for_lua): New function.
	* po/POTFILES.in: Added std_hooks.lua.
	* std_hooks.lua: One more string for i18n.

2005-09-22  Benoît Dejean  <benoit@placenet.org>

	* ui.{cc,hh} (get_user_locale): Returns a const &.

2005-09-21  Timothy Brownawell  <tbrownaw@gmail.com>

	* contrib/usher.cc: better error checking

2005-09-20  Timothy Brownawell  <tbrownaw@gmail.com>

	* restrictions.cc: Make calculate_unrestricted_revision work
	with --exclude
	* tests/t_restriction_with_exclude_iprint.at: remove XFAIL

2005-09-20  Patrick Mauritz <oxygene@studentenbude.ath.cx>

	* configure.ac: solaris needs librt for fdatasync
	* sqlite/parse.c: #line and #include interactions aren't defined

2005-09-20  Matt Johnston  <matt@ucc.asn.au>

	* database.cc (space_usage): workaround the issue that in sqlite
	3.2.6, SUM({empty set}) returns NULL. (this is part of the sql spec,
	see http://www.sqlite.org/cvstrac/tktview?tn=1413 and the comment for
	SUM() in sqlite docs).

2005-09-20  Matt Johnston  <matt@ucc.asn.au>

	* ui.cc, ui.hh, sanity.hh: replace ui.user_locale with
	get_user_locale(), so that we can guarantee that it will be
	initialised when the global_sanity object (and probably other things)
	are instantiated.

2005-09-20  Matthew Gregan  <kinetik@orcon.net.nz>

	* tests/t_restriction_with_exclude_iprint.at: New test, variant of
	t_restriction_exclude.at, but with inodeprints enabled.  Mark as
	XFAILed.
	* testsuite.at: Add new test.
	* sqlite/*: Update in-tree SQLite from 3.2.2 to 3.2.6.
	* Makefile.am: Add sqlite/{analyze,vbdefifo,complete}.c to
	SQLITE_SOURCES
	* schema_migration.cc (calculate_schema_id): Explicitly exclude
	sqlite_stat1 table from schema ID calculation.  This is a new
	magic table created by the 'analyze' command in SQLite >= 3.2.3.

2005-09-18  Nathaniel Smith  <njs@pobox.com>

	* po/ja.po: New translation from Satoru SATOH <ss@gnome.gr.jp>.
	* AUTHORS: Add Satoru SATOH.
	
2005-09-18  Matthew Gregan  <kinetik@orcon.net.nz>

	* testsuite.at: Tweak default 'eveything' netsync glob to
	something that works around the MinGW/Win32 globbing issues for
	now.
	* tests/t_log_brief.at: Canonicalise output on Win32.

2005-09-17  Timothy Brownawell  <tbrownaw@gmail.com>

	* contrib/usher.cc: Remove stray "new int[2];' statements from
	debugging. Remove connections from list when finished.

2005-09-16  Timothy Brownawell  <tbrownaw@gmail.com>

	* Makefile.am (EXTRA_DIST): add contrib/monotone-cvs-ignore.lua,
	contrib/ciabot_monotone_hookversion.py, and contrib/usher.cc .
	also remove duplicate of contrib/monoprof.sh

2005-09-16  Timothy Brownawell  <tbrownaw@gmail.com>

	* netsync.cc: finish renaming things, so it compiles again...

2005-09-16  Timothy Brownawell  <tbrownaw@gmail.com>

	* contrib/usher.cc: A simple usher/proxy server. It asks connecting
	clients for their include pattern, and then forwards the connection
	to an appropriate (as given in a config file) monotone server. Note
	that all servers operating behind one usher need to have the same
	server key.

2005-09-16  Timothy Brownawell  <tbrownaw@gmail.com>

	* netcmd.{cc,hh}, netsync.cc: new netcmd types: usher_cmd and
	usher_reply_cmd. They are not included in the HMAC, and do not
	occur during normal communication. Purpose: running multiple servers
	from the same port. This allows a special server to ask for the
	client's include pattern, and then forward the connection to a real
	monotone server.

2005-09-16  Matt Johnston  <matt@ucc.asn.au>

	* botan/pkcs8.cpp: re-add the monotone-specific code for guessing if
	a key is DER encoded or not.

2005-09-16  Matt Johnston  <matt@ucc.asn.au>

	* botan/*: update to Botan 1.4.6
	* Makefile.am: ditto

2005-09-15  Timothy Brownawell  <tbrownaw@gmail.com>

	* app_state.{cc,hh}: restrictions now understand --exclude
	* commands.cc: commit and revert now take OPT_EXCLUDE
	* monotone.cc: update description of --exclude
	* tests/t_restriction_with_exclude.at: new test
	* testsuite.at: add it

2005-09-14  Timothy Brownawell  <tbrownaw@gmail.com>

	* contrib/ciabot_monotone_hookversion.py: CIA bot client script
	meant to be called from the note_netsync_revision_received hook.
	* lua.{cc,hh}: hook_note_commit and hook_note_netsync_revision_received
	now take the text of the revision as an argument.
	* netsync.cc, commands.cc: Give hooks new argument.
	* monotone.texi: Update documentation for those hooks.

2005-09-11  Benoît Dejean  <benoit@placenet.org>

	* database.cc
	* database_check.cc
	* netsync.cc
	* po/POTFILES.in
	* po/POTFILES.skip
	* rcs_import.cc: More i18n strings.

2005-09-07  Jim Meyering  <jim@meyering.net>
	
	* tests/t_rename_dir_cross_level.at: When invoking mv to rename
	a directory, do not include a trailing slash on the target -- that
	is not portable.                                                  

	* Makefile.am (TESTS_ENVIRONMENT): Ensure that PATH starts with
	the current directory, so we test the just-built monotone binary,
	not some older version.                                          

2005-09-07  Benoît Dejean  <benoit@placenet.org>

	* std_hooks.lua: Don't spawn emacs with '-no-init-file'.

2005-09-09  Matthew Gregan  <kinetik@orcon.net.nz>

	* paths.cc (save_initial_path): Default Boost's fs::path to
	fs::native grammar.
	* tests/t_unreadable_{db,MT}.at: Disable on Win32 for now.
	* paths.cc: Consistency--use WIN32 rather than _WIN32.
	* file_io.cc (walk_tree): Correct test for file existence.

2005-09-08  Matthew Gregan  <kinetik@orcon.net.nz>

	* Makefile.am: Add '-f' argument to 'mv'; avoids build waiting on
	 user confirmation in some cases.

2005-09-08  Nathaniel Smith  <njs@pobox.com>

	* monotone.texi (Certificates): Remove mention of fcerts and
	mcerts.

2005-09-07  Benoît Dejean  <benoit@placenet.org>

	* ui.{cc,hh}: Added user_inferface::user_locale.
	* sanity.hh: Made F() and FP() locale aware.

2005-09-06  Benoît Dejean  <benoit@placenet.org>

	* monotone.cc: One more i18n string.

2005-09-06  Benoît Dejean  <benoit@placenet.org>

	* po/fr.po: Updated French translation.

2005-09-06  Benoît Dejean  <benoit@placenet.org>

	* commands.cc: No i18n for cert_revision_changelog.

2005-09-06  Matthew Gregan  <kinetik@orcon.net.nz>

	* tests/t_netsync_read_permissions.at: Tweak tests so we aren't
	trying to serve a bare '*'; works around test hangs due to glob
	expansion sillyness on MinGW.
	* tests/t_netsync_globs.at: Ditto.
	* tests/t_netsync_exclude.at: Ditto.
	* std_hooks.lua (ignore_file): Add Mac OS X (.DS_Store) and
	Windows (desktop.ini) per-directory browser configuration files.


2005-09-05  Benoît Dejean  <benoit@placenet.org>

	* commands.cc: Fixed some strings (added ' around revisions).
	Removed some whitespaces.
	No i18n in diff output.

2005-09-05  Benoît Dejean  <benoit@placenet.org>

	* sanity.{cc,hh}: boost::format vs. F(). Merged boost::format
	and moved non-template code to sanity.cc.

2005-09-05  Matthew Gregan  <kinetik@orcon.net.nz>

	* win32/terminal.cc (have_smart_terminal): We were returning false
	in almost all circumstances; changed logic so that we at least
	work when running in a cmd.exe window.

2005-09-05  Matt Johnston  <matt@ucc.asn.au>

	* commands.cc (dump_diffs): don't use the terminal width to
	print ===== seperators.

2005-09-05  Matthew Gregan  <kinetik@orcon.net.nz>

	* paths.cc (find_and_go_to_working_copy): Create root and bookdir
	paths as fs::native.
	* main.cc: Tweak #ifdef to avoid exposing some unused SEH handling
	on MinGW.
	* configure.ac: Minor cleanup to Win32 configure test.

2005-09-04  Nathaniel Smith  <njs@pobox.com>

	* monotone.cc (options): Remove default from the help string for
	--count, since none of the options listed are actually the
	default.

2005-09-04  Nathaniel Smith  <njs@pobox.com>

	* tests/t_unreadable_db.at, testsuite.at: New test.

2005-09-03  Nathaniel Smith  <njs@pobox.com>

	* po/Makevars (XGETTEXT_OPTIONS): N_ != ngettext.
	Add c-format flags on F() and FP() calls (only partially
	successful on latter, because of bug in xgettext).
	
2005-09-04  Grahame Bowland  <grahame@angrygoats.net>

	* commands.cc: siplify the monotone cat command 
	to "monotone cat [-r] FIELNAME" (as in bug #12597)
	* monotone.texi: update documentation of "monotone cat"
	* tests/t_add_edge.at, tests/t_cat_file_by_name.at, 
	tests/t_change_empty_file.at, tests/t_cvsimport.at, 
	tests/t_cvsimport_deleted_invar.at, tests/t_cvsimport_drepper.at, 
	tests/t_cvsimport_drepper2.at, tests/t_cvsimport_manifest_cycle.at, 
	tests/t_cvsimport_samelog.at, tests/t_database_check.at, 
	tests/t_db_kill_rev_locally.at, tests/t_empty_id_completion.at, 
	tests/t_epoch.at, tests/t_epoch_server.at, tests/t_erename.at, 
	tests/t_i18n_file.at, tests/t_import.at, tests/t_merge_add_del.at, 
	tests/t_movedel.at, tests/t_movepatch.at, tests/t_netsync.at, 
	tests/t_netsync_exclude.at, tests/t_netsync_exclude_default.at, 
	tests/t_netsync_globs.at, tests/t_netsync_nocerts.at, 
	tests/t_netsync_permissions.at, tests/t_netsync_read_permissions.at, 
	tests/t_netsync_single.at, tests/t_normalized_filenames.at, 
	tests/t_persistent_server_revision.at, tests/t_remerge.at, 
	tests/t_rename.at, tests/t_renamed.at, tests/t_scan.at, 
	tests/t_set_default.at, tests/t_singlecvs.at, 
	tests/t_update_with_pending_add.at, tests/t_update_with_pending_drop.at, 
	tests/t_update_with_pending_rename.at, tests/t_versions.at: 
	use automation interface rather than "monotone cat"

2005-09-04  Grahame Bowland  <grahame@angrygoats.net>

	* ChangeLog: fix up screwed up three-way merge

2005-09-04  Grahame Bowland  <grahame@angrygoats.net>

	* automate.cc, commands.cc: add "automate get_file", 
	"automate get_revision" and "automate get_manifest" to 
	automation interface.
	* monotone.texi: document new automation commands
	* tests/t_automate_get_file.at, tests/t_automate_get_revision_at, 
	tests/t_automate_get_manifest.at: trivial testing of new 
	automation commands for output as specified, make sure they 
	do not complete IDs, make sure invalid IDs are caught.
	* testsuite.at: add new tests

2005-09-03  Matthew Gregan  <kinetik@orcon.net.nz>

	* tests/t_persistent_server_keys_2.at: 'commit' needs a commit
	message.  Un-XFAIL.
	* tests/t_netsync_unrelated.at: Fix 'setup' syntax.
	* tests/t_add_vs_commit.at: BASE_REVISION needs to be in the root
	of a working copy to work.  Un-XFAIL.
	* tests/t_add_stomp_file.at: 'add' does not take a --branch
	argument.  BASE_REVISION needs to be in the root of a working copy
	to work.
	* annotate.cc (build_parent_lineage): Don't access uninitialized
	memory--use resize() rather than reserve().

2005-09-02  Matthew Gregan  <kinetik@orcon.net.nz>

	* monotone.cc: Use consistent case in option descriptions.

2005-09-02  Nathaniel Smith  <njs@pobox.com>

	* paths.{hh,cc}: Add split_path typedef.  Use it.

2005-09-02  Matt Johnston  <matt@ucc.asn.au>

	* lua.cc (monotone_guess_binary_file_contents_for_lua): use a
	temporary char* buffer rather than &string[], extra copying seems
	to have negligible performance impact.
	* tests/perf-test.sh: change path from tests/ to contrib/, make
	executable.
	* tests/parse-accounting.pl: make executable.

2005-09-01  Timothy Brownawell  <tbrownaw@gmail.com>

	* lua.cc, std_hooks.lua: use proper regexes for .mt-ignore
	taken from a patch from Martin Dvorak
	* contrib/monotone-cvs-ignore.lua: New file, from the same patch.
	supports .cvsignore files
	* tests/t_mt_ignore.at: check that a missing .mt-ignore
	doesn't cause problems

2005-09-01  Timothy Brownawell  <tbrownaw@gmail.com>

	* tests/t_mt_ignore.at: use RAW_MONOTONE instead of ugly --rcfile
	Also actually do "mtn add" this time.

2005-09-01  Timothy Brownawell  <tbrownaw@gmail.com>

	* tests/t_mt_ignore.at: new test, checks that .mt-ignore works
	* testsuite.at: add it

2005-09-01  Timothy Brownawell  <tbrownaw@gmail.com>

	* std_hooks.lua: support .mt-ignore
	* monotone.texi: mention .mt-ignore and MT/wanted-testresults under
	"Existing control files"
	* .mt-ignore: ignore testsuite.dir

2005-09-03  Benoît Dejean  <benoit@placenet.org>

	* commands.cc (ls_certs):
	* netsync.cc (load_data): Merged strings.

2005-09-01  Benoît Dejean  <benoit@placenet.org>

	* commands.cc: Merged one more "no such revision '%s'" string.

2005-09-01  Benoît Dejean  <benoit@placenet.org>

	* commands.cc: Merged all "no such revision '%s'" strings.
	(string_to_datetime): Merged catch blocks in order to merge error
	messages.

2005-09-01  Benoît Dejean  <benoit@placenet.org>

	* ChangeLog: Fixed.

2005-09-01  Matthew Gregan  <kinetik@orcon.net.nz>

	* ui.cc (user_interface): Avoid calling sync_with_stdio(false) on
	Win32 for now to work around a bug in MinGW where unsynchronized
	std::cin returns EOF earlier when reading a stream with DOS
	newlines.  Resolves 'db load' failure reported by Howard Spindel.
	* database.cc (load): Don't bother executing an empty string.
	* commands.cc (ALIAS(import, setup)): Remove alias.

2005-09-01  Matt Johnston  <matt@ucc.asn.au>

	* schema.sql: add BEGIN, COMMIT to make it a single transaction,
	improves db init performance significantly on OS X (avoids many
	disk-cache flushes).

2005-09-01  Matthew Gregan  <kinetik@orcon.net.nz>

	* testsuite.at: Increase entropy used to generate port numbers
	where we can and increase range of port numbers generated.
	* monotone.texi: Fix a couple of minor typos.

2005-09-01  Matthew Gregan  <kinetik@orcon.net.nz>

	* monotone.texi: Update 'setup' documentation and tutorial to
	reflect new usage.  Also update much of the monotone output in the
	tutorials to reflect the output of more modern versions of
	monotone.  Correct some minor errors and typos while here.
	* commands.cc (CMD(setup)): Require database and branch arguments.
	(ALIAS(import,setup)): Add setup alias.
	* testsuite.at, tests/*.at: Update 'setup' usage.

2005-08-31  Richard Levitte  <richard@levitte.org>

	* lua.cc, std_hooks.lua: Rename
	monotone_guess_binary_filename_for_lua and guess_binary_filename
	to monotone_guess_binary_file_contents_for_lua and
	guess_binary_file_contents.

2005-08-31  Benoît Dejean  <benoit@placenet.org>

	* basic_io.cc (basic_io::input_source::err): Merged strings.

2005-08-31  Nathaniel Smith  <njs@pobox.com>

	* file_io.cc (set_char_is_binary, guess_binary): static_cast chars
	to uint8_t before using as array indices.  Also replace some ints
	with size_t's to quiet g++ warnings.

2005-08-30  Benoît Dejean  <benoit@placenet.org>

	In function void set_char_is_binary(char, bool)
	133: warning: array subscript has type char
	In function void init_char_is_binary()
	147: warning: comparison between signed and unsigned integer expressions
	In function bool guess_binary(const std::string&)
	160: warning: comparison between signed and unsigned integer expressions
	162: warning: array subscript has type char

2005-08-30  Benoît Dejean  <benoit@placenet.org>

	* file_io.cc (walk_tree): Fixed format.

2005-08-31  Marcel van der Boom  <marcel@hsdev.com>

	* std_hooks.lua (execute_confirm): New function.
	(merge2_opendiff_cmd, merge3_opendiff_cmd): Add.

2005-08-31  Matthew Gregan  <kinetik@orcon.net.nz>

	* paths.cc (test_bookkeeping_path, test_system_path): Second
	attempt at compile fixes; this time the unit tests actually pass
	too.

2005-08-30  Matthew Gregan  <kinetik@orcon.net.nz>

	* paths.cc (test_bookkeeping_path, test_system_path): Shift object
	instantiation around a little to work around what seems to be a
	bug in the gcc 3.3 parser.
	* win32/inodeprint.cc (inodeprint_file): Update to use new path
	handling code.
	* win32/fs.cc (tilde_expand): Compile fix.

2005-08-30  Petr Baudis  <pasky@suse.cz>

	* std_hooks.lua: Simple support for merging using merge(1) and vim.

2005-08-30  Benoît Dejean  <benoit@placenet.org>

	* po/fr.po: Updated French translation.

2005-08-30  Benoît Dejean  <benoit@placenet.org>

	* commands.cc: Merged some error messages.

2005-08-30  Benoît Dejean  <benoit@placenet.org>

	* commands.cc: Merged complete(..., file_id) and
	complete(..., manifest_id) into template complete(..., ID).

2005-08-30  Benoît Dejean  <benoit@placenet.org>

	* commands.cc (ls_certs): Reworked for i18n.
	(CMD(commit)): Merged 2 strings.

2005-08-30  Matthew Gregan  <kinetik@orcon.net.nz>

	* revision.cc (ensure_parents_loaded): Don't reuse an iterator
	after we've invalidated it.  Fixes 'diff' crash reported by Howard
	Spindel.

2005-08-30  Matt Johnston  <matt@ucc.asn.au>

	* botan/allocate.cpp: avoid string comparison when looking up the 
	default allocator
	* monotone.cc (cpp_main): set a default allocator

2005-08-28  Nathaniel Smith  <njs@pobox.com>

	* tests/t_attributes.at: Delete checkout dir in between
	checkouts.

2005-08-28  Matt Johnston  <matt@ucc.asn.au>

	* keys.cc (keys_match): new function to compare whether two keys
	match (ignoring whitespace as the database does, etc).
	* packet.cc, keys.cc: use it for existing-key-comparison.

2005-08-27  Nathaniel Smith  <njs@pobox.com>

	* commands.cc (checkout): Special-case "checkout ."
	* tests/t_checkout_dir.at: Test it.

2005-08-26  Nathaniel Smith  <njs@pobox.com>

	* file_io.hh: Remove comment describing old path types.
	* paths.hh: Add comment describing new path types.
	
2005-08-26  Nathaniel Smith  <njs@pobox.com>

	* app_state.cc (create_working_copy): Remove
	fs::filesystem_exception catching.
	* file_io.hh (mkdir_p): Remove comment noting app_state.cc's
	dependence on a boost-based implementation.

2005-08-26  Nathaniel Smith  <njs@pobox.com>

	* paths.cc: Include <string>.  Helps build on g++ 3.3?

2005-08-26  Nathaniel Smith  <njs@pobox.com>

	* commands.cc (get_log_message): Make the log message commentary a
	little more descriptive for people who may not know what a log
	message is...
	(commit): When canceling a commit due to empty log message, say
	so.

2005-08-26  Nathaniel Smith  <njs@pobox.com>

	* std_hooks.lua: Check for both "vi" and "notepad.exe" as fallback
	editors.  If no editor was found, print a helpful message instead
	of just running "vi" anyway.  Print a message if the editor exited
	with error.

2005-08-26  Nathaniel Smith  <njs@pobox.com>

	* file_io.cc (mkdir_p, make_dir_for): Increase error checking.
	* commands.cc (checkout): Make sure that checkout target directory
	does not already exist.  Also use system_path more uniformly.
	* tests/t_checkout_dir.at: Test.
	* tests/t_setup_existing_path.at: New test.

2005-08-26  Nathaniel Smith  <njs@pobox.com>

	* commands.cc (read): Optionally take files on command line.
	* tests/t_read_from_file.at, testsuite.at: New test.
	* monotone.texi (Network Service): Show Jim using this.
	(Packet I/O, Commands): Document.
	* monotone.1: Likewise.

2005-08-26  Nathaniel Smith  <njs@pobox.com>

	* change_set.cc (move_files_from_tmp_top_down): Typo again.
	
2005-08-26  Nathaniel Smith  <njs@pobox.com>
	
	* database.cc (open): Convert stray line to paths.cc.

2005-08-26  Nathaniel Smith  <njs@pobox.com>

	* change_set.cc (move_files_from_tmp_top_down): Typo.

	* file_io.cc (move_path): New function.
	(move_file, move_dir): Minor cleanup -- use
	require_path_is_nonexistent.

	* work.cc (build_deletions): Use delete_file, rather than unlink.
	If file is already non-existent, do nothing.
	(build_rename): Use move_path, rather than rename.  If file
	already appears to have been renamed, do nothing.

2005-08-26  Nathaniel Smith  <njs@pobox.com>

	* app_state.cc (allow_working_copy): Make logging more sensible.

2005-08-26  Nathaniel Smith  <njs@pobox.com>

	* transforms.cc (length): 
	* database.cc (sql, load, open): 
	* commands.cc (rename, attr): 
	* change_set.cc (move_files_to_tmp_bottom_up) 
	(move_files_from_tmp_top_down): Merge fixups.

2005-08-26  Nathaniel Smith  <njs@pobox.com>

	* database_check.cc: Track and report on manifest and revision
	parseability.
	* tests/t_database_check_normalized.at: Update to expect "not
	parseable" messages rather than "not normalized" messages.
	All tests pass.
	
2005-08-26  Nathaniel Smith  <njs@pobox.com>

	* tests/t_unreadable_MT.at: This test was called "do not fail on
	unreadable MT/options".  I do not know why we wanted such
	behavior.  I am making it "fail cleanly on unreadable
	MT/options".

2005-08-26  Nathaniel Smith  <njs@pobox.com>

	* paths.cc (check_fp_normalizes_to, test_file_path_internal):
	Oops, there were more places testing for non-brokenness; break
	them too.

2005-08-26  Nathaniel Smith  <njs@pobox.com>

	* paths.cc (test_split_join): Test that you cannot create a path
	in MT by joining.
	(file_path): Implement it.
	(split): Break, to match broken behavior of old splitter (easier
	than fixing change_set.cc...)
	(file_path_internal): Test for brokenness accordingly.

2005-08-26  Nathaniel Smith  <njs@pobox.com>

	* commands.cc (cat): Hack so that 'cat file REV PATH' works
	correctly both inside and outside of working copy, interpreting
	path slightly differently in each case.
	
2005-08-26  Nathaniel Smith  <njs@pobox.com>

	* tests/t_normalized_filenames.at: Internal unnormalized pathnames
	are no longer silently normalized, but rather a hard error.
	Adjust test accordingly.

2005-08-26  Nathaniel Smith  <njs@pobox.com>

	* paths.hh (file_path_internal_from_user): New constructor.
	* paths.cc (test_file_path_internal): Test it.
	(file_path::file_path): Implement it.
	* commands.cc (cat): Use it to create/validate passed in
	filenames.

2005-08-26  Nathaniel Smith  <njs@pobox.com>

	* paths.cc (test_system_path): Require that system_path normalize
	out ..'s.
	(system_path): Do so.

2005-08-26  Nathaniel Smith  <njs@pobox.com>

	* work.cc (build_additions): Remove redundant (and now wrong)
	code.
	Test 53 now passes.
	
2005-08-26  Nathaniel Smith  <njs@pobox.com>

	* file_io.cc (make_dir_for): Oops, this doesn't need a
	fs::native.
	Test 37 now passes.

2005-08-26  Nathaniel Smith  <njs@pobox.com>

	* file_io.cc (mkdir): New function.  Now with extra brain-eating
	power.
	(mkdir_p, make_dir_for, delete_file, delete_dir_recursive) 
	(move_file, move_dir, write_data_impl): Use it, to make all
	fs::path's native and disable boost's random rejection of paths.

2005-08-26  Nathaniel Smith  <njs@pobox.com>

	* paths.cc (test_file_path_external_prefix_a_b) 
	(test_file_path_external_no_prefix, test_file_path_internal): Test
	for validity of more strange characters (,+@*%#$=).

2005-08-26  Nathaniel Smith  <njs@pobox.com>

	* file_io.cc (ident_existing_file): Remove accidentally-left-in
	code.  Test 26 now passes.
	* lua.cc (monotone_includedir_for_lua, load_rcfile): Add
	fs::native's.

2005-08-25  Nathaniel Smith  <njs@pobox.com>

	* paths.hh (system_path::system_path): Add new boolean argument
	controlling some access_tracker behavior.
	* app_state.cc (allow_working_copy): Use it.
	* paths.cc (system_path): Implement it.
	(test_system_path): Test it.

2005-08-25  Nathaniel Smith  <njs@pobox.com>

	* file_io.cc (walk_tree): Return properly.
	
2005-08-25  Nathaniel Smith  <njs@pobox.com>

	* paths.cc (test_file_path_internal): Add tests for
	file_path.empty().
	* file_io.cc (walk_tree_recursive): Add explicit fs::native.

2005-08-25  Nathaniel Smith  <njs@pobox.com>

	* paths.cc: Many small changes.  Unit tests now pass.  72
	unexpected autotest failures.

2005-08-25  Nathaniel Smith  <njs@pobox.com>

	* paths.cc (file_path): Fix up error reporting in external path
	normalization.
	(test_file_path_external_no_prefix): "" is always an invalid
	path.

2005-08-25  Nathaniel Smith  <njs@pobox.com>

	* database.cc (sql): Only check schema version when db actually
	exists.

2005-08-25  Nathaniel Smith  <njs@pobox.com>

	* file_io.cc (read_data_for_command_line): We are given a
	system_path.

2005-08-25  Nathaniel Smith  <njs@pobox.com>

	* paths.cc: Fix all unit test failures, except for two mysterious
	boost::too_few_args exceptions.
	
2005-08-25  Nathaniel Smith  <njs@pobox.com>

	* paths.cc, unix/fs.cc: Many, many fixes and some new tests too.	

2005-08-25  Nathaniel Smith  <njs@pobox.com>

	* paths.cc (struct access_tracker): Doh, initializer should set
	'initialized'...
	(test_file_path_internal): It's valid for a split file
	to have a null component if the file is "".

2005-08-25  Nathaniel Smith  <njs@pobox.com>

	* paths.cc (in_bookkeeping_dir): Last change didn't work out so
	well; let's remove some negatives and see if I can understand what
	the code does this way...

2005-08-25  Nathaniel Smith  <njs@pobox.com>

	* paths.cc (not_in_bookkeeping_dir): Handle "MT" case.
	Update tests to make sure it sticks...

2005-08-25  Nathaniel Smith  <njs@pobox.com>

	* unit_tests.{cc,hh} (init_unit_test_suite): Remove
	path_component_tests.
	* unix/fs.cc (tilde_expand): Another compile fix.

2005-08-25  Nathaniel Smith  <njs@pobox.com>

	* {unix,win32}/fs.cc: Misc. compile fixes.

2005-08-25  Nathaniel Smith  <njs@pobox.com>

	* Makefile.am (UNIX_PLATFORM_SOURCES): Add unix/fs.cc
	(WIN32_PLATFORM_SOURCES): Add win32/fs.cc
	* paths.hh (bookkeeping_path): Implement default constructor.

2005-08-25  Nathaniel Smith  <njs@pobox.com>

	* rcs_import.cc (import_cvs_repo): 
	* lua.cc (default_rcfilename): 
	* diff_patch.cc (get_version): Small compile fixes.

2005-08-25  Nathaniel Smith  <njs@pobox.com>

	* paths.{cc,hh} (is_bookkeeping_path): New static method.
	* file_io.cc (walk_tree_recursive): Use it.  Now compiles.
	paths.cc and file_io.cc now compile.
	
2005-08-25  Nathaniel Smith  <njs@pobox.com>

	* file_io.cc (delete_dir_recursive): Implement.
	Misc. compile fixes.
	
2005-08-25  Nathaniel Smith  <njs@pobox.com>

	* file_io.cc (test_book_keeping_file): Remove.

2005-08-25  Nathaniel Smith  <njs@pobox.com>

	* file_io.cc (walk_tree_recursive, walk_tree): Implement.

2005-08-25  Nathaniel Smith  <njs@pobox.com>

	* paths.cc (const_system_path): Do tilde expansion.

2005-08-25  Nathaniel Smith  <njs@pobox.com>

	* file_io.cc (read_localized_data, read_data_for_command_line) 
	(write_localized_data, write_data, write_data_impl): Implement.

2005-08-25  Nathaniel Smith  <njs@pobox.com>

	* file_io.cc (read_data): Implement.  Remove the base64<gzip<>>
	versions.

2005-08-25  Nathaniel Smith  <njs@pobox.com>

	* file_io.cc (move_file, move_dir): Implement.

2005-08-25  Nathaniel Smith  <njs@pobox.com>

	* file_io.cc (assert_path_is_nonexistent, assert_path_is_file) 
	(assert_path_is_directory, require_path_is_nonexistent) 
	(require_path_is_file, require_path_is_directory) 
	(ident_existing_file, mkdir_p, make_dir_for, delete_file) 
	(delete_dir_recursive): Implement.

2005-08-25  Nathaniel Smith  <njs@pobox.com>

	* Audit uses of 'file_exists', because its semantics have changed;
	it now checks to see if a path exists and is a regular file,
	rather than that it simply exists.  A fair amount of code already
	thought it meant that... other places now use 'path_exists'.
	
2005-08-25  Nathaniel Smith  <njs@pobox.com>

	* file_io.cc (path_exists, directory_exists, file_exists):
	Implement.

2005-08-25  Nathaniel Smith  <njs@pobox.com>

	* platform.hh (get_path_status): New function.
	* unix/fs.cc (get_path_status): Implement.
	* win32/fs.cc (get_path_status): Implement inefficiently (does
	win32 have stat?)

2005-08-25  Nathaniel Smith  <njs@pobox.com>

	* file_io.cc (get_homedir, tilde_expand, book_keeping_file)
	(book_keeping_dir): Remove.

2005-08-25  Nathaniel Smith  <njs@pobox.com>

	* platform.hh (get_homedir): New function.
	* {win32,unix}/fs.cc (get_homedir): Expose.

2005-08-25  Nathaniel Smith  <njs@pobox.com>

	* Minor compile fixes.
	
2005-08-25  Nathaniel Smith  <njs@pobox.com>

	* platform.hh (tilde_expand): New function.
	* win32/fs.cc, unix/fs.cc: Implement it.

2005-08-25  Nathaniel Smith  <njs@pobox.com>

	* paths.cc: Many more fixes.  Now compiles with and without unit
	tests.
	
2005-08-25  Nathaniel Smith  <njs@pobox.com>

	* paths.cc: Lots of compile fixes for unit tests.
	Add a test for access_tracker.

2005-08-25  Nathaniel Smith  <njs@pobox.com>

	* paths.cc: Many fixes.  Now compiles.

2005-08-25  Nathaniel Smith  <njs@pobox.com>

	* paths.cc (system_path): Implement.

2005-08-24  Nathaniel Smith  <njs@pobox.com>

	* paths.cc (fully_normalized_path): Use find_first_of.

2005-08-24  Nathaniel Smith  <njs@pobox.com>

	* paths.cc (find_and_go_to_working_copy, save_initial_path) 
	(go_to_working_copy): Use new checked structure.
	(operator <<): Make sure we can log our access_tracked values
	without marking them as used.

2005-08-24  Nathaniel Smith  <njs@pobox.com>

	* paths.cc (struct access_tracker): Add invariant checking on
	lifetime usage of path roots.

2005-08-24  Nathaniel Smith  <njs@pobox.com>

	* paths.hh (any_path::operator =): return *this.

2005-08-24  Nathaniel Smith  <njs@pobox.com>

	* paths.{cc,hh}: More fixes.

2005-08-24  Nathaniel Smith  <njs@pobox.com>

	* paths.{cc,hh}: Reorganize a bit.  Implement file_path and
	bookkeeping_path.

2005-08-24  Nathaniel Smith  <njs@pobox.com>

	* paths.cc (file_path): Implement basic constructor.
	Misc compile fixes.
	Add single-character names to tests.
	
2005-08-24  Nathaniel Smith  <njs@pobox.com>

	* paths.cc (go_to_working_copy): New function.  Implement.
	* app_state.cc (create_working_copy): Adjust accordingly.

2005-08-24  Nathaniel Smith  <njs@pobox.com>

	* paths.cc (find_and_go_to_working_copy): Implement.
	* app_state.cc (allow_working_copy): Adjust accordingly.
	(relative_directory): Remove.
	* file_io.cc (find_working_copy): Remove.

2005-08-24  Nathaniel Smith  <njs@pobox.com>

	* paths.cc (save_initial_path): Update for previous changes.

2005-08-24  Nathaniel Smith  <njs@pobox.com>

	* paths.cc (test_system_path): Add tests for the
	from-any_path constructor.  Add test for "~foo" handling.
	Start cleaning up path roots.
	* platform.hh: Note that get_current_working_dir() is
	charset-broken (i.e., operations started inside non-utf8
	directories are probably broken).

2005-08-24  Nathaniel Smith  <njs@pobox.com>

	* app_state.cc (allow_working_copy): 
	* change_set.cc (print_insane_change_set): Two more small compile
	fixes.
	All remaining compile errors are localized to unimplemented
	paths.cc/file_io.cc functionality.

2005-08-24  Nathaniel Smith  <njs@pobox.com>

	* database.cc (initialize): Missing ;.

2005-08-24  Nathaniel Smith  <njs@pobox.com>

	* monotone.cc (cpp_main): Handle message_file right.

2005-08-24  Nathaniel Smith  <njs@pobox.com>

	* change_set.cc (print_insane_path_rearrangement): 
	* database.cc (initialize): 
	* monotone.cc (cpp_main): More small compile fixes.

2005-08-24  Nathaniel Smith  <njs@pobox.com>

	* file_io.hh
	({assert,require}_path_is_{nonexistent,file,directory}): New
	functions.
	Use them everywhere.

2005-08-24  Nathaniel Smith  <njs@pobox.com>

	* basic_io.hh: #include "paths.hh".
	* monotone.cc (add_rcfile): Remove obsolete absolutification, etc.

2005-08-24  Nathaniel Smith  <njs@pobox.com>

	* paths.hh (system_path): Add a from-any_path constructor.
	* Makefile.am (MOST_SOURCES): Remove path_component.{cc,hh}.
	* basic_io.hh (push_file_pair): New method.
	* change_set.cc (print_insane_change_set) 
	(print_insane_path_rearrangement): Use it.

2005-08-24  Nathaniel Smith  <njs@pobox.com>

	* paths.hh (any_path::as_internal): On second thought, return a
	std::string, not a utf8 -- utf8 would be better, but should wait
	for some more general charset handling cleanup.
	* Adjust other files accordingly.
	
2005-08-24  Nathaniel Smith  <njs@pobox.com>

	* More compile fixes.  All remaing compile errors are real
	problems, yay.
	
2005-08-24  Nathaniel Smith  <njs@pobox.com>

	* Lots and lots more compile fixes.

2005-08-24  Nathaniel Smith  <njs@pobox.com>

	* paths.hh, monotone.cc, app_state.hh, app_state.cc:
	* unix/inodeprint.cc: More compile fixes.

2005-08-24  Nathaniel Smith  <njs@pobox.com>

	* manifest.hh: Include paths.hh.
	* file_io.hh: Fix syntax errors, and fixup interface.

2005-08-24  Nathaniel Smith  <njs@pobox.com>

	* paths.hh, sanity.hh: Compilation fixes.

2005-08-24  Nathaniel Smith  <njs@pobox.com>

	* paths.cc: Update tests to use path_state_* and pass utf8
	objects.
	
2005-08-24  Nathaniel Smith  <njs@pobox.com>

	* paths.hh (file_path_external): Take a utf8() object, always.

2005-08-24  Nathaniel Smith  <njs@pobox.com>

	* paths.hh (class file_path): Make "convenience functions"
	required.

2005-08-24  Nathaniel Smith  <njs@pobox.com>

	* Switch rest of instances to using convenience functions.
	
2005-08-24  Nathaniel Smith  <njs@pobox.com>
	
	* Switch many instances to using convenience functions.
	
2005-08-24  Nathaniel Smith  <njs@pobox.com>

	* paths.hh (file_path_internal, file_path_external): Define
	convenience functions.
	(file_path, bookkeeping_path, system_path): Add default
	constructors.

2005-08-24  Nathaniel Smith  <njs@pobox.com>

	* app_state.cc, change_set.cc, change_set.hh, commands.cc:
	* inodeprint.cc, manifest.cc, rcs_import.cc, restrictions.cc:
	* work.cc: Audit all calls to file_path() to add internal/external
	notation.

2005-08-24  Nathaniel Smith  <njs@pobox.com>

	* app_state.cc: More paths.hh conversion.
	(app_state::prefix): Remove.
	* commands.cc: Remove uses of app.prefix.
	* automate.cc (automate_attributes): Likewise.

2005-08-23  Nathaniel Smith  <njs@pobox.com>

	* paths.hh (any_path::as_internal): On second thought, return a
	utf8 object.
	* app_state.cc (set_database): Take a system_path.
	(set_pidfile): Likewise.
	* monotone.cc (cpp_main): Pass one.

2005-08-23  Nathaniel Smith  <njs@pobox.com>

	* file_io.hh (get_homedir): Return a system_path.
	* app_state.hh (app_state): Make pidfile a system_path.
	* sanity.hh (sanity::filename): Make a system_path.
	* monotone.cc (cpp_main): Adjust accordingly.
	* paths.hh (any_path): Add as_internal() to interface.
	* paths.cc: Add roundtripping tests.

2005-08-23  Nathaniel Smith  <njs@pobox.com>

	* platform.hh, unix/fs.cc, win32/fs.cc
	(change_current_working_dir): Take an any_path, not a string.
	* rcs_import.{cc,hh}: Convert to paths.hh.

2005-08-23  Nathaniel Smith  <njs@pobox.com>

	* commands.cc (pid_file): Remove fs::path.

2005-08-23  Nathaniel Smith  <njs@pobox.com>

	* mkstemp.cc (monotone_mkstemp): Remove references to fs::path.

2005-08-23  Nathaniel Smith  <njs@pobox.com>

	* change_set.cc (apply_rearrangement_to_filesystem): Oops, missed
	some local_path's.

2005-08-23  Nathaniel Smith  <njs@pobox.com>

	* path_component.{cc,hh}: Delete.

2005-08-23  Nathaniel Smith  <njs@pobox.com>

	* change_set.cc (move_files_to_tmp_bottom_up) 
	(move_files_from_tmp_top_down): Convert to paths.hh.
	Whole file: stop using path_component.hh.

2005-08-23  Nathaniel Smith  <njs@pobox.com>

	* paths.cc (test_bookkeeping_path): Oops, "" is an invalid
	bookkeeping_path.

2005-08-23  Nathaniel Smith  <njs@pobox.com>

	* lua.cc, paths.cc: Few more tweaks for previous change.

2005-08-23  Nathaniel Smith  <njs@pobox.com>

	* paths.{cc,hh}: Add / operators.  Make that the usual way to use
	bookkeeping_path's.
	* work.cc: Adjust accordingly.
	* lua.cc (working_copy_rcfilename): Likewise.
	* commands.cc (update): Likewise.

2005-08-23  Nathaniel Smith  <njs@pobox.com>

	* paths.{cc,hh} (operator <<): Implement for any_paths.
	* paths.hh (class bookkeeping_path): Note that current design is
	bogus to remind myself to fix it tomorrow...

2005-08-23  Nathaniel Smith  <njs@pobox.com>

	* work.{hh,cc}: Convert to paths.hh.

2005-08-23  Nathaniel Smith  <njs@pobox.com>

	* lua.{cc,hh}: Mostly convert to paths.hh.  (Still uses boost::fs
	internally for some directory iteration.)
	* app_state.cc (load_rcfiles): Update accordingly.
	* file_io.hh (path_state): De-templatify; take any_path instead of
	a T.

2005-08-23  Nathaniel Smith  <njs@pobox.com>

	* paths.cc (any_path): New base class.
	(file_path, bookkeeping_path, system_path): Inherit from it.
	* transforms.{hh,cc} (utf8_to_system): Actually, always take a
	utf8 after all (but still have two return types).

2005-08-23  Nathaniel Smith  <njs@pobox.com>

	* transforms.cc: Convert to paths.hh.

2005-08-23  Nathaniel Smith  <njs@pobox.com>

	* transforms.{cc,hh} (localized, localized_as_string): Remove.

2005-08-23  Nathaniel Smith  <njs@pobox.com>

	* transforms.cc (utf8_to_system): Make fast.

2005-08-23  Nathaniel Smith  <njs@pobox.com>

	* transforms.hh (utf8_to_system): Add a string->string version.
	* transforms.cc (utf8_to_system): Implement it.

2005-08-23  Nathaniel Smith  <njs@pobox.com>

	* paths.cc (localized_path_str): New function.
	Fix some tests.

2005-08-23  Nathaniel Smith  <njs@pobox.com>

	* commands.cc: Convert to paths.hh.
	* mkstemp.cc (monotone_mkstemp): Likewise.

2005-08-23  Nathaniel Smith  <njs@pobox.com>

	* vocab_terms.hh, vocab.cc: Remove file_path, local_path.
	* database.{hh,cc}, monotone.cc: Convert to paths.hh.
	* file_io.{hh,cc}: Start to convert to paths.hh.

2005-08-23  Nathaniel Smith  <njs@pobox.com>

	* paths.{cc,hh} (fully_normalized_path): Implement.
	(external_path): Rename to system_path.
	Misc. other updates.

2005-08-21  Eric Anderson  <anderse-monotone@cello.hpl.hp.com>
	* file_io.cc, file_io.hh, lua.cc, std_hooks.lua: determine if a
	file is binary by looking at it incrementally, rather than reading
	it in entirely.  Prepare for making it possible to control what
	characters are considered "binary"

2005-08-20  Nathaniel Smith  <njs@codesourcery.com>

	* paths.cc (is_absolute): New function.
	(file_path::file_path(vector<path_component>))
	(file_path::split): Implement.

2005-08-20  Nathaniel Smith  <njs@pobox.com>

	* interner.hh (interner): Add a scary constructor that lets us
	insert an initial value and assert that we already knew that the
	value assigned to it would be.  (This lets us make it an inlined
	constant.)

2005-08-20  Nathaniel Smith  <njs@pobox.com>

	* paths.cc: Yet more tests.

2005-08-20  Nathaniel Smith  <njs@pobox.com>
	
	* paths.cc (save_initial_path): Implement.
	Add more tests.
	
2005-08-20  Nathaniel Smith  <njs@codesourcery.com>

	* paths.{cc,hh}: New files.
	* Makefile.am (MOST_SOURCES): Add them.
	* unit_tests.hh (add_paths_tests): Declare.
	* unit_tests.cc (init_unit_test_suite): Add them.
	* platform.hh (get_current_working_dir)
	(change_current_working_dir):  New functions.
	* {unix,win32}/fs.cc: New files.

2005-08-19  Nathaniel Smith  <njs@codesourcery.com>

	* monotone.texi (Tutorial): Tweak wording, use --db at more
	appropriate places.

2005-08-26  Richard Levitte  <richard@levitte.org>

	* database.cc (version): Revert the change done earlier, as it
	aborted if the schema isn't the current one, rendering this method
	useless.

2005-08-26  Matt Johnston  <matt@ucc.asn.au>

	* change_set.cc (check_depth, confirm_proper_tree): 
	more efficient algorithm to check for no loops
	* constants.hh: new constant max_path_depth to limit
	recursion in check_depth.

2005-08-26  Benoît Dejean  <benoit@placenet.org>

	* po/fr.po: Updated French translation.

2005-08-26  Richard Levitte  <richard@levitte.org>

	* options.hh, monotone.cc: Add the '--execute' command-specific
	option.
	* monotone.cc (cpp_main): ... and process it.
	* app_state.hh (class app_state): Add the 'execute' boolean.
	* app_state.cc (app_state): Initialise it.
	* commands.cc (CMD(drop)): Add '--execute' capability.
	* commands.cc (CMD(rename)): Add '--execute' capability.  Pass
	'app' to build_rename.
	* work.hh, work.cc (build_deletions, build_rename): Do the actual
	work.  This required the addition of an app_state parameter to
	build_rename.

	* tests/t_drop_execute.at, tests/t_rename_execute.at: New tests.
	* testsuite.at: Add them.

2005-08-26  Benoît Dejean  <benoit@placenet.org>

	* mt_version.cc (print_full_version): Merged strings.
	* change_set.cc: No i18n for unittests. Wow, this saves
	21 strings (total 781).

2005-08-25  Benoît Dejean  <benoit@placenet.org>

	* commands.cc (safe_gettext): New function.
	(explain_usage): Used there to avoid _("").

2005-08-25  Benoît Dejean  <benoit@placenet.org>

	* sanity.{cc,hh} (sanity::do_format): Merged code from
	sanity::{log, warning, progress} in order to merge
	strings. Fixed exception rethrowing.

2005-08-25  Benoît Dejean  <benoit@placenet.org>

	* commands.cc (CMD(lca)): One more string for i18n.
	(CMD(trusted)): Merged all strings.

2005-08-25  Benoît Dejean  <benoit@placenet.org>

	* po/fr.po: Updated French translation.

2005-08-25  Benoît Dejean  <benoit@placenet.org>

	* database.cc (database::version): Marked string for i18n
	and simplifed.
	(database::info): Reworked to merge all strings for i18n.

2005-08-25  Benoît Dejean  <benoit@placenet.org>

	* database.{cc,hh} (database::open, database::check_filename):
	New functions to avoid error handling code and string duplicates.

2005-08-25  Matt Johnston  <matt@ucc.asn.au>

	* transform.cc ({int,ext}ernalize_rsa_keypair_id): don't 
	convert the username portion of key ids to/from ACE.
	* tests/t_genkey.at: check that foo+bar@example.com works
	and foobar@exam+ple.com doesn't.

2005-08-24  Benoît Dejean  <benoit@placenet.org>

	* database.cc (assert_sqlite3_ok): Somehow merged error messages.

2005-08-24  Benoît Dejean  <benoit@placenet.org>

	* change_set.cc (move_files_to_tmp_bottom_up): Better strings.
	* keys.cc (generate_key_pair): Merged 2 strings.

2005-08-24  Nathaniel Smith  <njs@pobox.com>

	* database.cc (assert_sqlite3_ok): Remove accidentally-left-in
	format string argument.

2005-08-24  Nathaniel Smith  <njs@pobox.com>

	* revision.cc (check_sane_history): Add MM's for calculated
	changesets.

2005-08-24  Nathaniel Smith  <njs@pobox.com>

	* database.cc (assert_sqlite3_ok): Don't print the raw sqlite
	error code.  Do add some auxiliary information when sqlite errors
	are confusing.

2005-08-24  Nathaniel Smith  <njs@pobox.com>

	* Back out most changes since
	b580c6ac5bf8eea1f442b8bddc60283b047ade1e.  Handling charsets
	properly by working in utf8 and then converting sucks.  Problems
	include
	  - gettext hates you (wants to return stuff in local charset)
	  - strerror hates you (same reason, but you can't turn it off)
	  - can't report charset conversion errors
	We thus return to our "sorta-correct, by accident" status quo.
	Only change left in is signedness fix in
	5548868ab56d939c1fd8713aa2ac8caacd1184a1.

2005-08-23  Nathaniel Smith  <njs@pobox.com>

	* ui.cc (sanitize): Fix signedness bug in comparison.
	* unix/unix.{cc,hh}: New files.
	* Makefile.am (UNIX_PLATFORM_SOURCES): Add them.
	* unix/process.cc (is_executable, make_executable): Use new
	function last_error.

2005-08-23  Nathaniel Smith  <njs@pobox.com>

	* transforms.{cc,hh} (system_charset): Expose.
	* monotone.cc (cpp_main): Use it to fiddle with gettext's charset
	conversion and make --help output actually correct.

2005-08-23  Nathaniel Smith  <njs@pobox.com>

	* transforms.cc (outprep): Don't sanitize all output; removes too
	many valid characters (\r, \t, etc.).
	* ui.cc: Call outprep on ticker output.
	(inform): Do still sanitize ui.inform() output.

2005-08-23  Nathaniel Smith  <njs@pobox.com>

	* transforms.cc (outprep): New function.
	* ui.cc (inform): Use it.
	* monotone.cc (cpp_main): Use it.
	Everything that writes user-intended output directly (i.e., via
	cout) must call outprep() on that data before printing it.
	
2005-08-23  Nathaniel Smith  <njs@pobox.com>

	* monotone.cc (cpp_main): Trick popt into converting its generated
	help messages into the current locale's charset.

2005-08-23  Nathaniel Smith  <njs@pobox.com>

	* ui.cc (inform, sanitize): Convert all output from utf8 to
	current locale's charset.

2005-08-23  Nathaniel Smith  <njs@pobox.com>

	* monotone.cc (cpp_main): Use bind_textdomain_codeset to request
	that all gettext'ed strings be returned in UTF-8.

2005-08-23  Nathaniel Smith  <njs@pobox.com>

	* idna/nfkc.c (g_utf8_strlen): Expose.
	* transforms.{cc,hh} (length): New function.
	* ui.cc (write_ticks): Use length() instead of .size() to
	calculate string widths; should support multibyte characters
	better.  (Still some problems relating to truncating strings to
	avoid overflow -- calculate truncation by length, but perform
	truncation by bytes...)

2005-08-24  Benoît Dejean  <benoit@placenet.org>

	* po/fr.po: Updated French translation.

2005-08-24  Benoît Dejean  <benoit@placenet.org>

	* monotone.cc:
	* commands.cc: Two more i18n strings.

2005-08-23  Benoît Dejean  <benoit@placenet.org>

	* lua.cc: boost::format vs. F.

2005-08-23  Nathaniel Smith  <njs@pobox.com>

	* AUTHORS: Add Benoît Dejean <benoit@placenet.org>.  Create new
	section for translators.  Add Benoît there too.

2005-08-23  Nathaniel Smith  <njs@pobox.com>

	* commands.cc: N_("") -> "".

2005-08-23  Nathaniel Smith  <njs@pobox.com>

	* commands.cc: Make all CMD() calls use N_() instead of _().
	(commands): Insert _() everywhere usage strings are used.  This is
	icky.

2005-08-23  Nathaniel Smith  <njs@pobox.com>

	* keys.cc (get_passphrase): Put back trailing ": " removed in
	recent i18n changes.

2005-08-23  Benoît Dejean  <benoit@placenet.org>

	* change_set.cc (dump_change_set): boost::format instead of F.
	* commands.cc (get_log_message, notify_if_multiple_heads,
	complete, CMD(attr)): Marked some strings for i18n. Replaced a
	multiline string by prefix_lines_with(). Merged strings.
	* diff_patch.cc (merge_provider::try_to_merge_files): Merged
	strings.
	* i18n.h: N_() stands for gettext_noop(), not plural.
	* keys.cc (get_passphrase): Fixed string surgery.
	* netsync.cc: i18nized tickers' labels. Added xgettext comment
	as tickers do not play well with multibytes characters (like é).
	(session::analyze_attachment): Fixed string surgery.
	(session::process_hello_cmd): Merged many strings.
	(session::process_data_cmd): Removed some leading/trailing
	whitespaces.
	* sanity.cc: Marked error prefixes for i18n.
	* ui.cc (tick_write_count::write_ticks): Reworked and fixed
	surgery. Merged some strings.

2005-08-23  Benoît Dejean  <benoit@placenet.org>

	* commands.cc (CMD*): _("") -> "" as _("") returns the PO
	header.

2005-08-23  Benoît Dejean  <benoit@placenet.org>

	* transforms.cc (check_idna_encoding): No i18n for unittests.

2005-08-23  Benoît Dejean  <benoit@placenet.org>

	* change_set.cc (dump_change_set): boost::format instead of F.
	* commands.cc (get_log_message, notify_if_multiple_heads,
	complete, CMD(attr)): Marked some strings for i18n. Replaced a
	multiline string by prefix_lines_with(). Merged strings.
	* diff_patch.cc (merge_provider::try_to_merge_files): Merged
	strings.
	* i18n.h: N_() stands for gettext_noop(), not plural.
	* keys.cc (get_passphrase): Fixed string surgery.
	* netsync.cc: i18nized tickers' labels. Added xgettext comment
	as tickers do not play well with multibytes characters (like é).
	(session::analyze_attachment): Fixed string surgery.
	(session::process_hello_cmd): Merged many strings.
	(session::process_data_cmd): Removed some leading/trailing
	whitespaces.
	* sanity.cc: Marked error prefixes for i18n.
	* ui.cc (tick_write_count::write_ticks): Reworked and fixed
	surgery. Merged some strings.

2005-08-23  Benoît Dejean  <benoit@placenet.org>

	* netcmd.cc (test_netcmd_functions): Don't translate unittest
	strings.
	* rcs_import.cc (cvs_commit::cvs_commit):
	* database.cc (version_cache::put):
	* lua.cc (dump_stack): boost::format vs. F for strings that are
	not messages.

2005-08-23  Benoît Dejean  <benoit@placenet.org>

	* xdelta.cc: Don't translate unittest strings.

2005-08-23  Matthew Gregan  <kinetik@orcon.net.nz>

	* monotone.texi: Bring 'update' syntax up to date.

2005-08-23  Nathaniel Smith  <njs@pobox.com>

	* tests/t_diff_external.at: --diff-args without --external is an
	error.
	* commands.cc (diff): Likewise.

2005-08-22  Nathaniel Smith  <njs@pobox.com>

	* contrib/ciabot_monotone.py (send_change_for): Handle author
	names with spaces in.

2005-08-22  Matt Johnston  <matt@ucc.asn.au>

	* HACKING: change the vim modeline to something that seems to work
	better.

2005-08-23  Olivier Andrieu  <oliv__a@users.sourceforge.net>

	* contrib/monotone.el: When running monotone commands, re-use
	*monotone* buffers. Make the "status" command use the prefix
	argument. Make the "tree"-restricted commands work in dired
	buffers. Add the "--no-merges" option in the log command. Various
	other innocuous changes.

2005-08-22  Nathaniel Smith  <njs@pobox.com>

	* mt_version.cc (print_full_version): Typo.

2005-08-22  Nathaniel Smith  <njs@pobox.com>

	* mt_version.cc: Include sanity.hh.

2005-08-22  Nathaniel Smith  <njs@pobox.com>

	* netsync.cc (process_error_cmd, run_netsync_protocol): Remove
	some newlines to avoid translation noise.

2005-08-22  Nathaniel Smith  <njs@pobox.com>

	* po/LINGUAS, po/ja.po: Remove ja translation again, it seems to
	be corrupt.

2005-08-22  Nathaniel Smith  <njs@pobox.com>

	* commands.cc (update): Don't use F() to indent things.
	
2005-08-22  Nathaniel Smith  <njs@pobox.com>

	* commands.cc (dump_diffs): Don't use F() to create diff headers.
	(commands::process): Put '' in the log message to make Benoît
	Dejean happy ;-).
	
2005-08-22  Nathaniel Smith  <njs@pobox.com>

	* po/LINGUAS, po/ja.po: Add Japanese translation by Satoru SATOH.
	
2005-08-20  Benoît Dejean  <benoit@placenet.org>

	* po/monotone.pot: Remove from version control.
	* po/POTFILES.skip: New file.
	* po/fr.po: French translation (initial version).
	* po/LINGUAS: Add fr.
	
2005-08-22  Nathaniel Smith  <njs@pobox.com>

	* commands.cc (read): Use FP (thanks to Benoît Dejean for
	catch).
	* mt_version.cc (print_version, print_full_version): Mark more
	strings for i18n (also thanks to Benoît Dejean).
	
2005-08-22  Nathaniel Smith  <njs@pobox.com>

	* commands.cc (commands): Revert previous changes, xgettext is
	buggy.
	Mark every CMD() string argument with _().
	* i18n.h, Makefile.am: New file.
	* sanity.hh: Include it.
	* po/Makevars (XGETTEXT_OPTIONS): Learn about _() and N_() as
	markers.

2005-08-22  Nathaniel Smith  <njs@pobox.com>

	* commands.cc (commands): Oops, can't call gettext on a
	std::string...

2005-08-22  Nathaniel Smith  <njs@pobox.com>

	* monotone.cc (coptions, options): Use gettext_noop to mark usage
	strings for i18n.
	* commands.cc (commands): gettextify command descriptions
	* po/Makevars (XGETTEXT_OPTIONS): Include the 2nd, 3rd, and 4th
	arguments to CMD macro as translatedable strings.

2005-08-22  Nathaniel Smith  <njs@pobox.com>

	* database.cc: Replace a bunch of F()'s by boost::format's,
	because F is only for strings displayed to user.

2005-08-22  Nathaniel Smith  <njs@pobox.com>

	* po/Makevars (XGETTEXT_OPTIONS): Extract FP'ed strings.

2005-08-22  Nathaniel Smith  <njs@pobox.com>

	* sanity.hh (FP): New macro.  Usage:
	FP("frobbed %i bar", "frobbed %s bars", num_bars) % num_bars

2005-08-22  Richard Levitte  <richard@levitte.org>

	* contrib/monotone-import.pl: When temporarly touching files that
	have disappeared since last import, don't forget to create
	intermediary directories as well (and to remove them later on).
	Make sure all file arguments are quoted.  Finally, pick up the
	newly created revision by reading MT/revision instead of relying
	on backquotes working.
	Notofication and initial correction submitted by
	BigFish <bigfische@gmail.com>.

2005-08-20  Matthew Gregan  <kinetik@orcon.net.nz>

	* revision.hh: Delete doubled line of text in comment.

2005-08-20  Benoît Dejean  <benoit@placenet.org>

	* monotone.cc (cpp_main): setlocale(LC_ALL).
	* commands.cc (dropkey): Unify warning into a single string.

2005-08-20  Nathaniel Smith  <njs@codesourcery.com>

	* contrib/monoprof.sh (test_commit): Kernel tarball unpacks to
	linux-$KVER/, not $KVER/.

2005-08-19  Nathaniel Smith  <njs@codesourcery.com>

	* contrib/monoprof.sh (SETUP): Put netsync hooks in the default
	hook file.

2005-08-19  Nathaniel Smith  <njs@codesourcery.com>

	* contrib/monoprof.sh: Give a sensible error message if $DATADIR
	doesn't exist.

2005-08-20  Matt Johnston  <matt@ucc.asn.au>

	* database.cc (put_revision): uncomment check_sane_history call
	(was accidentally committed commented out)

2005-08-19  Nathaniel Smith  <njs@codesourcery.com>

	* monotone.texi (Tutorial): Tweak wording, use --db at more
	appropriate places.

2005-08-19  Matthew Gregan  <kinetik@orcon.net.nz>

	* tests/t_crlf.at: Adjust expected line count to accomodate diff
	output change.
	* commands.cc (CMD(diff)): Include base revision ID in diff output
	header when diffing against working copy.  Useful to identify what
	revision a patch was created against.
	* std_hooks.lua (ignore_file): Ignore Visual SourceSafe junk.

2005-08-18  Timothy Brownawell  <tbrownaw@gmail.com>

	* std_hooks.lua: accept_testresult_change now only cares about
	testresults listed in MT/wanted-testresults

2005-08-18  Matthew Gregan  <kinetik@orcon.net.nz>

	* INSTALL: Remove outdated references to configure options and
	Solaris build workarounds.
	* configure.ac: Lower gettext requirement from 0.12.1 to 0.11.5.

2005-08-17  Timothy Brownawell  <tbrownaw@gmail.com>

	* sanity.cc (gasp()): When catching an error from dumping a MM'd
	variable, do not discard output generated prior to the error. This
	way, at least the header line (function name, file, line no.) is
	printed.
	* change_set.cc: write_insane_change_set: new function to write a
	change set without sanity checking it, now used by dump().

2005-08-17  Patrick Mauritz  <oxygene@studentenbude.ath.cx>

	* unix/process.cc: missing include
	* m4/fexceptions.m4, configure.ac, Makefile.am: remove hardcoded
	-fexceptions in CFLAGS and add it only if compiler doesn't freak
	out.

2005-08-17  Nathaniel Smith  <njs@pobox.com>

	* work.cc (build_additions): Tweak wording.

2005-08-17  Nathaniel Smith  <njs@pobox.com>

	* netsync.cc: Add IANA port assignment to the todo list.

2005-08-17  Nathaniel Smith  <njs@pobox.com>

	* unix/process.cc (make_executable): Open the fd read-only, avoids
	problems with read-only files, and a writeable fd doesn't seem to
	be necessary to change permission bits.

2005-08-17  Nathaniel Smith  <njs@pobox.com>

	* unix/process.cc (is_executable, make_executable): When reporting
	an error in a syscall, include the actual error message.

2005-08-17  Nathaniel Smith  <njs@pobox.com>

	* lua.cc (dump_stack): New function.
	(Lua::fail): New method; use above.
	(get, get_fn, get_tab, get_str, get_num, get_bool, extract_str)
	(extract_int, extract_double, extract_bool, begin, next, pop): Use
	it, to give better logging.
	
2005-08-17  Nathaniel Smith  <njs@pobox.com>

	* Makefile.am (lib3rdparty_a_CFLAGS): Build 3rd party C code with
	-fexceptions.

2005-08-17  Matthew Gregan  <kinetik@orcon.net.nz>

	* win32/process.cc: Slightly smarter argv->cmdline munging.
	* std_hooks.lua: Merge hooks for TortoiseMerge (part of
	TortoiseSVN).

2005-08-17  Nathaniel Smith  <njs@pobox.com>

	* lua.cc (lua_hooks): Re-enable panic thrower, we no longer
	support Lua 4.

2005-08-16  Nathaniel Smith  <njs@pobox.com>

	* netsync.cc: Add more netsync todos.

2005-08-15  Nathaniel Smith  <njs@pobox.com>

	* tests/t_explicit_merge_with_anc.at: New test.
	* testsuite.at: Add it.

2005-08-15  Nathaniel Smith  <njs@pobox.com>

	* tests/t_log_brief.at: New test.
	* testsuite.at: Add it.

2005-08-15  Nathaniel Smith  <njs@pobox.com>

	* commands.cc (fcommit): Remove.  This command has never been
	documented, tested, or maintained; it also doesn't avoid the use
	of temporary files (which was supposed to be its purpose).  Has it
	ever actually been used...?
	
2005-08-15  Nathaniel Smith  <njs@pobox.com>

	* lua.cc (hook_init_attributes): Do more logging; use begin()
	instead of starting iteration by hand.

2005-08-15  Patrick Mauritz  <oxygene@studentenbude.ath.cx>

	* testsuite.at, tests/*.at: make testsuite less demanding:
	- QGREP() and QEGREP() provide a portable [e]grep -q
	- export FOO=bar -> FOO=bar; export FOO
	- tail -n $x -> TAIL($x) with appropriate macro

2005-08-15  Patrick Mauritz  <oxygene@studentenbude.ath.cx>

	* m4/typeof.m4: new test, looks if compiler knows the typeof()
	extension
	* configure.ac: use it
	* sanity.hh: use the test, and boost's abstraction over
	__PRETTY_FUNCTION__ and similar pseudo-macros

2005-08-15  Patrick Mauritz  <oxygene@studentenbude.ath.cx>

	* configure.ac (BOOST_FIX_VERSION): only apply that fix on gcc.

2005-08-14  Nathaniel Smith  <njs@pobox.com>

	* configure.ac (BOOST_VERSION_CHECK, BOOST_FIX_VERSION): Fix for
	cross-compilation.  (Thanks to John Bowler <jbowler@acm.org>.)

2005-08-14  Matthew Gregan  <kinetik@orcon.net.nz>

	* testsuite.at: Don't use agraph.
	* Makefile.am: Minor cleanups.

2005-08-13  Patrick Mauritz  <oxygene@studentenbude.ath.cx>

	* botan/gzip.cpp, botan/mutex.cpp: c functions via c* headers need
	std:: prefix

2005-08-13  Patrick Mauritz  <oxygene@studentenbude.ath.cx>

	* schema_migration.cc (lowercase): it's only used for processing sha1
	values whos size we know: make array size constant
	* transforms.cc (encode_hexenc, decode_hexenc): they have to work with
	all kinds of string sizes, so at least make them nicer by using
	boost::scoped_array

2005-08-13  Patrick Mauritz  <oxygene@studentenbude.ath.cx>

	* revision.cc: make copy constructor of revision_set behave like
	normal constructor in case it's copying a freshly created object

2005-08-13  Nathaniel Smith  <njs@pobox.com>

	* testsuite.at: Use SEGV to kill netsync servers, in hopes it will
	give better coverage information.

2005-08-13  Julio M. Merino Vidal  <jmmv@NetBSD.org>

	* configure.ac: Remove an obsolete check to see if SQLite was
	bundled or not, because the bundled version has been used
	exclusively for quite some time.

2005-08-13  Julio M. Merino Vidal  <jmmv@NetBSD.org>

	* database_check.cc: Remove trailing newline from error messages
	when embedding them inside other strings, so that the trailing
	closing parenthesis is printed correctly.

2005-08-13  Julio M. Merino Vidal  <jmmv@NetBSD.org>

	* configure.ac: Add '-mt' as another possible suffix to detect the
	Boost libraries.  It's very common when these libraries are built
	with the "native naming layout".

2005-08-13  Nathaniel Smith  <njs@pobox.com>

	* monotone.1, monotone.texi: Don't mention agraph.
	* tests/t_netsync_repeated.at: Don't use agraph.
	* tests/t_netsync_unrelated.at: Likewise.

2005-08-13  Nathaniel Smith  <njs@pobox.com>

	* commands.cc (agraph): Remove.

2005-08-13  Nathaniel Smith  <njs@pobox.com>

	* tests/t_commit_log_writeback.at: New test.
	* testsuite.at: Add it.

2005-08-12  Nathaniel Smith  <njs@pobox.com>

	* commands.cc (commit): When user uses --message or
	--message-file, don't require non-empty logs, and don't write out
	message to MT/log.  (This makes re-running a 'commit -m foo'
	command line until it works possible; otherwise the second try
	will get a 'MT/log non-empty and -m supplied' error.)

2005-08-11  Nathaniel Smith  <njs@pobox.com>

	* netsync.cc: Add a list of ideas for improvement that will break
	network compatibility and thus perhaps should go together.

2005-08-11  Nathaniel Smith  <njs@pobox.com>

	* tests/t_commit_message_file.at: Un-double file contents.

2005-08-11  Nathaniel Smith  <njs@pobox.com>

	* lua.cc (ok, extract_str, extract_int, extract_double)
	(extract_bool): Add more logging.

2005-08-11  Patrick Mauritz <oxygene@studentenbude.ath.cx>

	* INSTALL: remove section about crypto++ on solaris
	* config.rpath, mkinstalldirs, po/Makefile.in.in,
	  various files in m4, ABOUT-NLS:
	  remove as they're autogenerated
	* hash_map.hh, m4/gnucxxhashmap.m4, m4/stlporthashmap.m4:
	  new files, abstraction over hash_map differences in STL impls.
	* m4/externtemplate.m4: new file, check if compiler is happy
	  with "extern template"
	* configure.ac: hook up the new autoconf tests
	* Makefile.am: remove -Wall
	* botan/gzip.cpp, botan/mutex.cpp: add includes
	* constants.*: move values to .hh if used for array sizes
	* interner.hh, xdelta.cc: use hash_map.hh
	* merkle_tree.cc, unix/inodeprint.cc: make array size truly
	  constant 
	* sanity.hh: work-around for missing typeof() and
	  __PRETTY_FUNCTIONS on non-gcc compilers
	* schema_migration.cc, transforms.cc: moved dynamically
	  initialized array to heap
	* transforms.hh, vocab.hh: use externtemplate autoconf test

2005-08-10  Matthew Gregan  <kinetik@orcon.net.nz>

	* monotone.spec: include zlib-devel and texinfo as build
	requirements, zlib as a runtime requirement.

2005-08-09  Eric Anderson  <anderse-monotone@cello.hpl.hp.com>

	* tests/perf-test.sh: A repeatable performance test harness
	* tests/parse-accounting.pl: A script that parses the accounting
	output into a nice tabular format

2005-08-09  Eric Anderson  <anderse-monotone@cello.hpl.hp.com>
 
	* Changes to significantly improve network pull performance
	* string_queue.hh: created to store pending data and allow for
	efficient removal from the front.  The string queue automatically
	reduces its buffer size if it is very empty.  	
	* hmac.{cc,hh}: Add in a version of chained_hmac::process that can
	operate on a string_queue for use during read.
	* netcmd.{cc,hh}: update netcmd::read to use a string_queue rather
	than a string, update all the regression tests also.  This required
	the somewhat ugly creation of a read_string function because the
	netcmd read and write functions are no longer using the same type.
	* netio.hh: introduce functions for operating on a string_queue. They
	are identical to the equivalent string functions except for the type
	of the argument.
	* netsync.cc: Use a string_queue rather than a string for storing the 
	input and output buffers.

	* string_queue.cc: unit tests (Matt Johnston)

2005-08-09  Richard Li  <richardl@redhat.com>

	* std_hooks.lua (merge2, merge3): explain a little better why
	monotone can't find a merge command.

2005-08-09  Nathaniel Smith  <njs@pobox.com>

	* commands.cc (update): Fix helpful error message to suggest
	_current_ commandline syntax.

2005-08-09  Olivier Andrieu  <oliv__a@users.sourceforge.net>

	* contrib/monotone.el: a couple of fixes spotted by the compiler
	* Changelog, contrib/colorize: utf8ize

2005-08-09  Nathaniel Smith  <njs@pobox.com>

	* NEWS: Put a time in.
	* po/monotone.pot: Regenerate.
	
2005-08-08  Nathaniel Smith  <njs@pobox.com>

	* configure.ac, monotone.spec, debian/changelog:
	* win32/monotone.iss: Bump version number.

2005-08-08  Nathaniel Smith  <njs@pobox.com>

	* UPGRADE: Fix title.
	* NEWS: Add --lca.

2005-08-08  Nathaniel Smith  <njs@pobox.com>

	* commands.cc (merge, propagate): Take --lca.
	* options.hh: Add OPT_LCA.
	* monotone.cc (coptions, cpp_main): Support it it.
	* app_state.{hh,cc} (app_state::usa_lca): New variable.
	* revision.cc (find_common_ancestor_for_merge): Use LCA if user
	passed --lca.
	* tests/t_merge_lca.at: New test.
	* testsuite.at: Add it.
	* monotone.texi (Tree): Document --lca.
	
2005-08-08  Nathaniel Smith  <njs@pobox.com>

	* NEWS: First-pass for 0.22 release.
	* UPGRADE: Likewise.

2005-08-08  Nathaniel Smith  <njs@pobox.com>

	* Makefile.am (BOTAN_SOURCES): Add botan headers.
	* po/monotone.pot: Regenerate.

2005-08-07  Nathaniel Smith  <njs@pobox.com>

	* netsync.cc (rebuild_merkle_trees, insert_with_parents): Make a
	ticker for added revisions, since traversing the tree to pull in
	ancestors causes a noticeable pause before the cert/key tickers
	start up.
	(insert_with_parents): Also simplify logic.

2005-08-07  Nathaniel Smith  <njs@pobox.com>

	* commands.cc (pull): Clarify what the "doing anonymous pull"
	message means and what you might do about it.

2005-08-07  Nathaniel Smith  <njs@pobox.com>

	* monotone.texi (Network Service, Hooks): Document
	get_netsync_read_permitted as getting a nil value on anonymous
	connects.
	* lua.{cc.hh} (hook_get_netsync_anonymous_read_permitted):
	Remove. Replace with 1-argument version of
	hook_get_netsync_write_permitted.
	* netsync.cc (process_anonymous_cmd): Update.
	* tests/t_netsync_permissions.at: Likewise.

2005-08-07  Matthew Gregan  <kinetik@orcon.net.nz>

	* botan/{data_snk,es_file}.cpp: Open fstreams in binary mode.
	These changes, plus the same change for data_src.cpp and
	es_ftw.cpp, have been sent upstream.

2005-08-05  Nathaniel Smith  <njs@pobox.com>

	* commands.cc (commit): Write out the log message to MT/log
	_after_ making sure it's non-empty.
	* tests/t_commit_cancelled.at: New test.
	* testsuite.at: Add it.
	
2005-08-04  Nathaniel Smith  <njs@pobox.com>

	* netsync.cc (rebuild_merkle_trees): Typo.

2005-08-04  Nathaniel Smith  <njs@pobox.com>

	* netsync.cc (rebuild_merkle_trees): Tweak message ("rebuilding
	merkle trees" does not mean anything to J. Random User...)

2005-08-04  Nathaniel Smith  <njs@pobox.com>

	* manifest.cc (build_restricted_manifest_map): In 'missing files'
	error message, explain how to recover.

2005-08-03  Nathaniel Smith  <njs@pobox.com>

	* testsuite.at (NETSYNC_ADDRESS): New macro.
	(NETSYNC_SERVE_N_START, NETSYNC_SERVE_START)
	(NETSYNC_CLIENT_N_RUN): Use it.
	
	* tests/t_netsync_checks_server_key.at: Make sure can unset the
	known-servers entry.

2005-08-03  Matthew A. Nicholson  <matt@matt-land.com>

	* std_hooks.lua (get_preferred_merge2_command)
	(get_preferred_merge3_command): Provide more information on how to
	use vim as merge tool.

2005-08-03  graydon hoare  <graydon@pobox.com>

	* unix/process.cc (make_executable): Fix race, set user/group/other.

2005-08-03  Matthew Gregan  <kinetik@orcon.net.nz>

	* botan/data_src.cpp (DataSource_Stream::DataSourceStream): Open
	fstream as binary file.

2005-08-03  Matthew Gregan  <kinetik@orcon.net.nz>

	* win32/inodeprint.cc: Botan changes.  Also, hash individual
	FileTime structure members rather than the entire structure.
	* keys.cc: Add explicit 'using' for Botan::byte.
	* botan/es_win32.{cpp,h}: Add missing files.
	* Makefile.am: Enable entropy collection via CryptoAPI and Win32
	API.

2005-08-02  Matt Johnston  <matt@ucc.asn.au>

	* botan/gzip.cpp: forgot to commit some semicolons

2005-08-02  Matt Johnston  <matt@ucc.asn.au>

	* botan/gzip.{cpp,h}: rearranged the code to be clearer.

2005-08-01  Nathaniel Smith  <njs@pobox.com>

	* netsync.cc (get_branches): Remove warning when there are no
	branches.

2005-07-29  Nathaniel Smith  <njs@pobox.com>

	* globish.cc (matcher::operator()): Log what's happening.
	(checked_globish_to_regex_test): Fix previously added test.

2005-07-29  Nathaniel Smith  <njs@pobox.com>

	* globish.cc (checked_globish_to_regex_test): Add another test for
	quoted characters.

2005-07-28  Nathaniel Smith  <njs@pobox.com>

	* update.cc (calculate_update_set): Only include current rev in
	update set if it is an acceptable candidate.
	* commands.cc (update): Clarify error message in this case.
	* tests/t_update_branch.at: Update accordingly.

2005-07-28  Matthew Gregan  <kinetik@orcon.net.nz>

	* monotone.spec: Require boost >= 1.32.

2005-07-27  Matthew Gregan  <kinetik@orcon.net.nz>

	* tests/t_merge_add_del.at: 'drop' does not take a branch (test
	now fails in expected place).
	* tests/t_merge_add_rename_add.at: New test.
	* testsuite.at: Add it.

2005-07-27  Nathaniel Smith  <njs@pobox.com>

	* tests/t_update_branch.at: New test.
	* testsuite.at: Add it.
	(REVERT_TO): Do not preserve MT/options file (can setup invalid
	branch).
	* app_state.cc (make_branch_sticky): Call write_options when
	already have a working copy.
	* commands.cc (update): Call make_branch_sticky at appropriate
	time.

2005-07-27  Nathaniel Smith  <njs@pobox.com>
	
	* commands.cc: ALIAS(mv, rename).  ALIAS(rm, drop).

2005-07-26  Nathaniel Smith  <njs@pobox.com>

	* change_set.cc (dump): Add state_renumbering dumper.
	(merge_disjoint_analyses): Add MM().

2005-07-26  Nathaniel Smith  <njs@pobox.com>

	* change_set.cc (dump): Add path_analysis dumper.
	(merge_change_sets): Add more MM()s.

2005-07-26  Nathaniel Smith  <njs@pobox.com>

	* change_set.cc (dump): Add path_state dumper.
	(sanity_check_path_state): Add MM().

2005-07-26  Richard Levitte  <richard@levitte.org>

	* revision.cc (check_sane_history): Convert tabs to the
	appropriate amount of spaces.

2005-07-26  Richard Levitte  <richard@levitte.org>

	* sanity.hh, revision.cc (check_sane_history),
	change_set.cc (concatenate_change_sets, merge_change_sets,
	invert_change_set): Because boost currently uses the symbol M, we
	have a clash.  Therefore, let's rename M to MM, for now.

2005-07-26  Richard Levitte  <richard@levitte.org>

	* commands.cc (CMD(privkey)): Change so both the public and
	private key are printed.

	* tests/t_dropkey_2.at, tests/t_lua_privkey.at: Adapt to the new
	private key format.

2005-07-24  Nathaniel Smith  <njs@pobox.com>

	* sanity.cc (MusingI, ~MusingI): No-op when already in the middle
	of dumping.

2005-07-25  Matthew Gregan  <kinetik@orcon.net.nz>

	* Makefile.am, configure.ac: Remove BUNDLED_{LUA,SQLITE} tests and
	clarify the comment for popt.  Using external versions of these
	tools didn't work anyway, so there's no point giving the
	impression that it might.

2005-07-24  Nathaniel Smith  <njs@pobox.com>

	* sanity.cc (gasp): Handle the possibility of multiple valid calls
	to gasp(), 'db check' can trigger multiple invariants without
	dying.

2005-07-24  Nathaniel Smith  <njs@pobox.com>

	* sanity.{hh,cc} (sanity::already_dumping, gasp): Don't let gasp
	be called recursively, in case a dump triggers an invariant.

2005-07-24  Nathaniel Smith  <njs@pobox.com>

	* sanity.cc (gasp): Make more robust against new errors triggered
	during error unwind.  (write_change_set in particular likes to
	blow up when handling in invalid change_set.)

2005-07-24  Nathaniel Smith  <njs@pobox.com>

	* change_set.cc (merge_change_sets, check_sane)
	(concatenate_change_sets, invert_change_set): Add M()s.

2005-07-24  Nathaniel Smith  <njs@pobox.com>

	* sanity.{hh,cc} (dump): Remove templated version, add std::string
	version.
	* vocab.{hh,cc} (dump): Add ATOMIC/DECORATE/ENCODING dumpers.
	* change_set.{hh,cc} (dump): Add change_set dumper.
	* manifest.{hh,cc} (dump): Add manifest_map dumper.
	* revision.cc (check_sane_history): Add some M()s.

2005-07-24  Nathaniel Smith  <njs@pobox.com>

	* sanity.hh (class Musing, gasp, dump): Actually, take a
	std::string instead of a std::ostream; fits our idioms better.

2005-07-24  Nathaniel Smith  <njs@pobox.com>

	* sanity.cc (log, progress, warning): Append '\n' to strings when
	necessary.
	(gasp): Save string properly.
	(M): Apply black magic.  Now works correctly.
	(dump): Write newline.

2005-07-24  Nathaniel Smith  <njs@pobox.com>

	* sanity.hh (dump): Add a default 'dump' implementation for all
	<<able objects.

2005-07-24  Nathaniel Smith  <njs@pobox.com>

	* constants.{cc,hh} (default_terminal_width): New constant.
	* ui.cc (guess_terminal_width): Use it.

2005-07-24  Nathaniel Smith  <njs@pobox.com>

	* diff_patch.cc (unidiff_append_test): Fix typo.

2005-07-24  Nathaniel Smith  <njs@pobox.com>

	* tests/t_annotate_no_rev.at: New test.
	* testsuite.at: Add it.
	
2005-07-24  Nathaniel Smith  <njs@pobox.com>

	* sanity.{hh,cc} (sanity, dump_buffer, invariant_failure)
	(index_failure,	MusingI, Musing, M): Implement macro M(), for
	'musing', which marks data that monotone was musing over when an
	invariant tripped.
	* Makefile.am (MOST_SOURCES): Fix spacing.

2005-07-23  Nathaniel Smith  <njs@pobox.com>

	* ui.{hh,cc} (guess_terminal_width): New function.
	(tick_write_dot::chars_on_line): Make unsigned to quiet gcc warning.
	(tick_write_dot::write_ticks): Use guess_terminal_width.
	* commands.cc (dump_diffs): Take full responsibility for printing
	=== lines, and use guess_terminal_width.
	* diff_patch.cc (make_diff): Don't print === lines.
	(unidiff_append_test): Adjust accordingly.

2005-07-23  Matthew Gregan  <kinetik@orcon.net.nz>

	* commands.cc (CMD(annotate)): Check for a valid revision before
	trying to fetch it from the database.
	* lua/lundump.[ch], lua/ldump.c: Rename VERSION and VERSION0 to
	LUA_DUMP_VERSION and LUA_DUMP_VERSION0 to avoid clashes with
	VERSION from config.h.

2005-07-22  Nathaniel Smith  <njs@pobox.com>

	* monotone.texi (Committing Work): Remove discussion of manifests.

2005-07-20  Nathaniel Smith  <njs@pobox.com>

	* netsync.cc (rebuild_merkle_trees): Make 'including branch'
	message L() instead of P(); it's nice information, but too much to
	be useful with large databases.

2005-07-22  Matt Johnston  <matt@ucc.asn.au>

	* database_check.cc: check that revisions and manifests
	are normalised to the same for that they would be written as.
	* tests/t_database_check_normalized.at: a test for it.
	* testsuite.at: add it.

2005-07-21  Richard Levitte  <richard@levitte.org>

	* contrib/monotone-import.pl: Now uses the given tag.

2005-07-20  Marcel van der Boom  <marcel@hsdev.com>

	* database.{cc,hh} (get_branches): New method.
	* commands.cc (ls_branches): Use it.
	* netsync.cc (get_branches): Likewise.
	* tests/t_ls_branches.at: New test.
	* testsuite.at: Add it.
	
2005-07-20  Nathaniel Smith  <njs@pobox.com>

	* commands.cc (db): Rename kill_branch_locally to
	kill_branch_certs_locally.
	* tests/t_db_kill_branch_locally.at: Rename to...
	* tests/t_db_kill_branch_certs_locally.at: ...this.  Update.
	* testsuite.at: Update.
	* monotone.texi (Database): Update.

2005-07-19  Nathaniel Smith  <njs@pobox.com>

	* schema_migration.cc (migrator::migrate): Add a check for schemas
	that are just... wrong.
	* tests/t_migrate_broken_schema.at: New test.

2005-07-19  Nathaniel Smith  <njs@pobox.com>

	* netcmd.cc (read): Make the bad HMAC error message clearer.

2005-07-19  Matthew Gregan  <kinetik@orcon.net.nz>

	* tests/t_diff_external.at: Canonicalise output for Win32.

2005-07-18  Nathaniel Smith  <njs@pobox.com>

	* keys.cc (get_passphrase): Do still error out if they keep typing
	empty passphrases.

2005-07-18  Richard Levitte  <richard@levitte.org>

	* database.cc: Move the inclusion of stdarg.h...
	* database.hh: ... here.

2005-07-18  Matt Johnston  <matt@ucc.asn.au>

	* keys.cc (get_passphrase): don't bomb out if they type an empty passphrase.

2005-07-18  Patrick Mauritz  <oxygene@studentenbude.ath.cx>

	* work.cc, manifest.cc: Remove 'using namespace boost'.

2005-07-18  Nathaniel Smith  <njs@pobox.com>

	* netsync.cc (received_items): New instance variable.
	(session::session): Initialize it.
	(note_item_arrived): Maintain it.
	(item_request_outstanding): Rename it to...
	(item_already_received): ...this, and have it check both
	outstanding and fulfilled requests.
	(queue_send_data_cmd, queue_send_delta_cmd): Call it via new
	name.
	
	Hopefully this will eliminate cases where "revs in" is larger than
	"revs written".
	
2005-07-17  Nathaniel Smith  <njs@pobox.com>

	* constants.cc (legal_key_name_bytes): Allow + and _ to appear in
	key names.

2005-07-17  Nathaniel Smith  <njs@pobox.com>

	* ui.{cc,hh} (tick_write_dot::write_ticks): Start a new line when
	too many dots have been written.
	* netsync.cc (process_refine_cmd): Add comment noting a possible
	optimization regarding subtree refinement.

2005-07-17  Nathaniel Smith  <njs@pobox.com>

	* configure.ac, win32/monotone.iss, monotone.spec:
	* debian/changelog: Bump version numbers to 0.21.
	* NEWS: Commit to a timestamp.

2005-07-17  Nathaniel Smith  <njs@pobox.com>

	* NEWS: Add diff changes, more tweaking.
	* UPGRADE: Update for 0.21.
	* AUTHORS: Add Vladimir Vukicevic.

2005-07-18  Matt Johnston  <matt@ucc.asn.au>

	* netsync.cc: merge fixup
	* botan/pipe_rw.cpp (read_all_as_string): make it smarter and faster

2005-07-18  Matt Johnston  <matt@ucc.asn.au>

	* botan/sha160.{cpp,h}: new faster sha160 implementation from Jack Lloyd
	and Kaushik Veeraraghavan.

2005-07-17  Nathaniel Smith  <njs@pobox.com>

	* tests/t_diff_external.at: New test.
	* testsuite.at: Add it.

2005-07-17  Nathaniel Smith  <njs@pobox.com>

	* monotone.texi (Restrictions): diff -r -r does accept
	restrictions now.
	(CVS Phrasebook): Clarify diff section.
	(Informative): Document diff [--unified|--context|--external],
	--diff-args.

2005-07-17  Nathaniel Smith  <njs@pobox.com>

	* app_state.{cc,hh}: Record whether --diff-args was passed, not
	just a string value.
	* lua.{cc,hh} (hook_external_diff): Take a diff_args_provided
	variable.
	* commands.cc (do_external_diff): Pass it.

2005-07-17  Nathaniel Smith  <njs@pobox.com>

	* std_hooks.lua (external_diff_default_args): New variable.
	(external_diff): Use it as a default, and use user-provided
	diff_args otherwise.
	* monotone.texi (Hooks): Document this.

2005-07-16  Vladimir Vukicevic  <vladimirv@gmail.com>

	* lua.{cc,hh} (hook_external_diff): New hook.
	* std_hooks.lua (external_diff): Add default definition.
	* monotone.texi (Hooks): Document external_diff hook.
	* app_state.{cc,hh}, options.hh, monotone.cc: Add --context,
	--external, --unified, --diff-args options.
	* commands.cc (do_external_diff): New function.
	(dump_diffs): Put a == line between each file's diffs.
	Pass file_ids of pre- and post-states to make_diff.
	(diff): Take new options.
	(cdiff): Remove.
	* diff_patch.{cc,hh} (make_diff): Print file ids in diff file
	headers.
	(unidiff_append_test): Update.
	(enum diff_type): Move to...
	* vocab.hh: ...here.
	* tests/t_restrictions.at, tests/t_crlf.at: Update.

2005-07-16  Nathaniel Smith  <njs@pobox.com>

	* manifest.cc (build_restricted_manifest_map): Remove doubled
	comment.

2005-07-16  Nathaniel Smith  <njs@pobox.com>

	* NEWS: Mention need for 'db migrate'.

2005-07-17  Matthew Gregan  <kinetik@orcon.net.nz>

	* lua/*: Import Lua 5.0.2 from upstream.
	* lua/*: Fix up CVS $Id$ tags, which appear to have been trashed
	since monotone existed in CVS.

2005-07-16  Nathaniel Smith  <njs@pobox.com>

	* NEWS: Update for 0.21.

2005-07-16  Nathaniel Smith  <njs@pobox.com>

	* database.cc (assert_sqlite3_ok): Remove dead function.
	
2005-07-16  Nathaniel Smith  <njs@pobox.com>

	* app_state.cc (require_working_copy): Oops, make it compile.

2005-07-16  Nathaniel Smith  <njs@pobox.com>

	* app_state.{cc,hh} (require_working_copy): Take an optional
	argument to give more details about why a working copy was
	required.
	* commands.cc (log): Give said details.

2005-07-16  Nathaniel Smith  <njs@pobox.com>

	* monotone.texi (CVS Phrasebook): Include 'log'.

2005-07-16  Nathaniel Smith  <njs@pobox.com>

	* monotone.texi (Selectors): Document use of globs.
	* tests/t_selector_globbing.at: New test.
	* testsuite.at: Add it.
	
2005-07-16  Jordan Breeding  <jordan.breeding@mac.com>

	* database.cc (selector_to_certname): Make 't:' selector match
	exactly by default as well.

2005-06-25  Brian Downing <bdowning@lavos.net>

	* database.cc (selector_to_certname, complete): Makes 'b:'
	selector be interpreted as a glob instead of as a partial string
	match.
	
2005-07-16  Nathaniel Smith  <njs@pobox.com>

	* netsync.cc: Revert accidentally committed changes.

2005-07-16  Nathaniel Smith  <njs@pobox.com>

	* ChangeLog: Fix formatting.

2005-07-15  Matt Johnston  <matt@ucc.asn.au>

	* netsync.cc (rebuild_merkle_trees): bad_branch_certs is a set of cert
	hashes, not of revision idents.

2005-07-14  Nathaniel Smith  <njs@pobox.com>

	* database.cc (get_revision_cert_index): "reserve" and "resize"
	are different.

2005-07-14  Nathaniel Smith  <njs@pobox.com>

	* netsync.cc (process_delta_cmd): Remove meaningless comment.

2005-07-14  Nathaniel Smith  <njs@pobox.com>

	* database.hh: Pre-declare sqlite3_stmt, instead of including
	sqlite3.h.

2005-07-14  Derek Scherger  <derek@echologic.com>

	* commands.cc (lca,lcad,try_one_merge): call describe_revision for
	logging common ancestors
	(propagate): log final merged line after propagate completes
	to indicate that it actually worked and to be consistent with merge

2005-07-13  Derek Scherger  <derek@echologic.com>

	* ChangeLog: merge fixup

2005-07-13  Derek Scherger  <derek@echologic.com>

	* database.cc (debug): delete stale comment
	(delete_branch_named):
	(delete_tag_named): 
	(clear): replace vprintf stuff with query parameters

2005-07-13  Nathaniel Smith  <njs@pobox.com>

	* contrib/ciabot_monotone.py (main): Optimistically run 'db
	migrate' before using database.

2005-07-13  Nathaniel Smith  <njs@pobox.com>

	* schema_migration.cc (migrate_monotone_schema)
	(migrator::migrate): Move the "nothing happened" check, and don't
	vacuum unless a migration occurred.

2005-07-13  Nathaniel Smith  <njs@pobox.com>

	* tests/t_restricted_diff_unchanged.at: New test.
	* testsuite.at: Add it.

2005-07-13  graydon hoare  <graydon@pobox.com>

	* rcs_import.cc (cvs_branch::cvs_branch): Initialize bools to false.

2005-07-13  Nathaniel Smith  <njs@pobox.com>

	* monotone.texi (Database): Document kill_tag_locally.

2005-07-13  Nathaniel Smith  <njs@pobox.com>

	* tests/t_kill_tag_locally.at, tests/t_ambiguous_tags.at: New
	tests.
	* testsuite.at: Add them.

2005-07-11  graydon hoare  <graydon@pobox.com>

	* AUTHORS: Add Jordan.
	* commands.cc (ls_tags): Do not uniquify tags.
	* constants.{cc,hh} (cvs_window): Change to time_t, tighten to 5 minutes.
	* rcs_import.cc (window): Remove.
	(note_type): Remove dead code.
	(is_sbr): Add test for synthetic branch roots.
	(cvs_commit::is_synthetic_branch_root): New test.
	(process_branch): Skip synthetic branch roots, push new branch
	before picking branch to mark, rather than after.
	(cvs_history::index_branchpoint_symbols): Handle vendor branches.
	(cvs_history::push_branch): Do not duplicate root on private branches.
	(import_branch): Fix up cluster inference.
	(cluster_consumer::consume_cluster): New invariant.
	* tests/t_cvsimport_drepper2.at: Modify to reflect fixes.

2005-07-11  Jordan Breeding  <jordan.breeding@mac.com>

	* commands.cc (db): New subcommand "kill_tag_locally"
	* database.{cc,hh} (delete_tag_named): New function.

2005-07-12  Nathaniel Smith  <njs@pobox.com>

	* schema_migration.cc (migrator::migrate): When there is nothing
	to be done, do nothing.

2005-07-12  Nathaniel Smith  <njs@pobox.com>

	* netsync.cc (rebuild_merkle_trees): Reduce memory usage a bit,
	and don't insert branch certs that the other side will just end up
	throwing away (reduces network traffic).

2005-07-12  Nathaniel Smith  <njs@pobox.com>

	* testsuite.at (NETSYNC_SERVE_START, NETSYNC_SERVE_N_START):
	Really, really really fix up quoting.  Really.
	I hope.

2005-07-12  Nathaniel Smith  <njs@pobox.com>

	* contrib/ciabot_monotone.py (config.project_for_branch): Clarify
	comment text for non-Python programmers.

2005-07-12  Nathaniel Smith  <njs@pobox.com>

	* testsuite.at (NETSYNC_SERVE_START, NETSYNC_SERVE_N_START): Fixup
	quoting.

2005-07-11  Nathaniel Smith  <njs@pobox.com>

	* crypto_tests.cc: New SHA1 correctness tests from Kaushik Veeraraghavan.
	* unit_tests.cc (init_unit_test_suite): 
	* unit_tests.hh (add_crypto_tests): 
	* Makefile.am (unit_tests_SOURCES): Call them.
	* AUTHORS: Add Kaushik Veeraraghavan.

2005-07-11  Nathaniel Smith  <njs@pobox.com>

	* tests/t_netsync_exclude_default.at: New test.
	* testsuite.at: Add it.
	(NETSYNC_SERVE_N_START, NETSYNC_SERVE_START): Use '*' as pattern
	when none is passed.

2005-07-11  Nathaniel Smith  <njs@pobox.com>

	* monotone.texi (Network): Tweak documentation for netsync
	commands.

2005-07-11  Nathaniel Smith  <njs@pobox.com>

	* app_state.{hh,cc} (exclude_patterns, add_exclude): 
	* options.hh (OPT_EXCLUDE): 
	* monotone.cc (coptions, cpp_main): New option --exclude.
	* commands.cc (pull, push, sync, serve): Accept it.
	(process_netsync_args): Implement it.
	* tests/t_netsync_exclude.at: New test.
	* testsuite.at: Add it.

2005-07-11  Timothy Brownawell  <tbrownaw@gmail.com>

	* options.hh, app_state.{hh,cc}, monotone.cc: New command specific
	option, "--exclude=x", puts arg into a vector app.excludes .
	Used by the netsync commands.
	* commands.cc (netsync commands): accept said option
		(process_netsync_args): Handle excludes.
	* monotone.texi: document it

2005-07-11  Timothy Brownawell  <tbrownaw@gmail.com>

	* interner.hh: make slightly faster

2005-07-11  Matt Johnston  <matt@ucc.asn.au>

	* hmac.cc: <string> not <string.h>

2005-07-11  Matt Johnston  <matt@ucc.asn.au>

	* keys.cc (encrypt_rsa): fix typo
	* hmac.{cc,hh}: store key as SymmetricKey, pass correctly to
	MAC_Filter

2005-07-10  Nathaniel Smith  <njs@pobox.com>

	* ChangeLog, configure.ac: Re-remove mysteriously revived
	jibberish.

2005-07-10  Nathaniel Smith  <njs@pobox.com>

	* tests/t_netsync_read_permissions.at: New test.
	* testsuite.at: Run it.
	* netsync.cc (set_session_key, dispatch_payload)
	(respond_to_auth_cmd): Refactor to key HMAC earlier, so error
	packets will get the right HMAC.

2005-07-10  Richard Levitte  <richard@levitte.org>

	* Makefile.am (monotone_CPPFLAGS, unit_tests_CPPFLAGS): Re-remove
	previously removed stuff.

	* ChangeLog, configure.ac: Revert accidentally-recommitted changes.

2005-07-10  Richard Levitte  <richard@levitte.org>

	* monotone.texi (Network), monotone.1: Mention the default port
	number.

2005-07-10  Matthew Gregan  <kinetik@orcon.net.nz>

	* configure.ac: Check for boost >= 1.32.

2005-07-09  Nathaniel Smith  <njs@pobox.com>

	* schema.sql (revision_ancestry__child, revision_certs__id,
	revision_certs__name_value): New indexes.
	* database.cc (dump, dump_table_cb, dump_index_cb): Include
	indexes in dumps.
	(database::database): 
	* schema_migration.cc (migrate_monotone_schema) 
	(migrate_client_to_add_indexes): 
	* tests/t_migrate_schema.at: Corresponding migration gunk.

2005-07-09  Jordan Breeding  <jordan.breeding@mac.com>

	* Makefile.am (monotone_CPPFLAGS, unit_tests_CPPFLAGS): 
	* configure.ac (BOOST_FIX_VERSION): Restrict boost compile kluges
	to boost 1.32.

2005-07-09  Nathaniel Smith  <njs@pobox.com>

	* schema_migration.cc (calculate_schema_id): Include indexes in
	the schema id.

2005-07-09  Nathaniel Smith  <njs@pobox.com>

	* ChangeLog, configure.ac: Revert accidentally-committed changes.

2005-07-09  Nathaniel Smith  <njs@pobox.com>

	* monotone.texi (Generating Keys): Make it a little clearer that
	we aren't necessarily recommending people store their passphrase
	in plaintext.

2005-07-08  Matt Johnston  <matt@ucc.asn.au>

	* propagate mainline to botan branch

	* constants.{cc,hh}: add sha1_digest_length as botan
	doesn't provide a convenient definition.
	* hmac.{cc,hh}: convert to use botan
	* keys.cc (encrypt_rsa, decrypt_rsa): use botan
	* transforms.{cc,hh}: use botan

2005-07-08  Matt Johnston  <matt@ucc.asn.au>

	* tests/t_normalized_filenames.at: expect exit code of 1 not 3 for
	"cat manifest" with a directory in MT/work
	* file_io.cc, netcmd.cc, transforms.cc, vocab.hh: revert changes which
	used swap() for strings and atomic types since strings are
	copy-on-write.

2005-07-08  Matt Johnston  <matt@ucc.asn.au>

	* file_io.cc (ident_existing_file): new function to calculate
	the ident of a file failing gracefully if it doesn't exist
	or is a directory.
	* file_io.hh (classify_manifest_paths,
	build_restricted_manifest_map): use ident_existing_file
	* ui.cc: cast to avoid compiler warnings

2005-07-07  Nathaniel Smith  <njs@pobox.com>

	* contrib/ciabot_monotone.py (Monotone.log): Fix to work with
	0.20.

2005-07-07  Nathaniel Smith  <njs@pobox.com>

	* Makefile.am (monotone_CPPFLAGS, unit_tests_CPPFLAGS): Add
	-DBOOST_REGEX_V4_CHAR_REGEX_TRAITS_HPP to work around g++
	4.0/boost 1.32.0 lossage.

2005-07-07  Vaclav Haisman  <V.Haisman@sh.cvut.cz>

	* Makefile.am: Compile fix for FreeBSD.

2005-07-07  Nathaniel Smith  <njs@pobox.com>

	* netsync.cc (process_hello_cmd, process_anonymous_cmd) 
	(process_auth_cmd): Change permission checking -- always build
	merkle tree (even when a pure sink), send permission denied and
	abort whenever client tries to read/write a branch they don't have
	access to.

2005-07-07  Nathaniel Smith  <njs@pobox.com>

	* ChangeLog: fixup formatting.

2005-07-06  Matt Johnston  <matt@ucc.asn.au>

	* database.cc (assert_sqlite3_ok): database corruption and similar
	problems are errors, not invariants.

2005-07-06  Nathaniel Smith  <njs@pobox.com>

	* commands.cc (push, pull, sync): Fix --help description.	
	
2005-07-06  Nathaniel Smith  <njs@pobox.com>

	* options.hh (OPT_SET_DEFAULT): 
	* app_state.{hh,cc} (app_state::set_default):
	* monotone.cc (coptions, cpp_main): New option.
	* commands.cc (pull, push, sync): Accept it.
	(process_netsync_args): Use it.
	* tests/t_set_default.at, testsuite.at: New test.

2005-07-07  Matthew Gregan  <kinetik@orcon.net.nz>

	* win32/monotone.iss: Bump version number.

2005-07-05  Nathaniel Smith  <njs@pobox.com>

	* debian/rules (config.status): Use bundled sqlite.
	* debian/control (Build-Depends): Remove popt and sqlite.

2005-07-05  Nathaniel Smith  <njs@pobox.com>

	* NEWS: Add timestamp.  Barring unforeseen issues, this is 0.20.

2005-07-05  Nathaniel Smith  <njs@pobox.com>

	* Makefile.am (EXTRA_DIST): Include some missed contrib/ stuff.

2005-07-05  Nathaniel Smith  <njs@pobox.com>

	* po/monotone.pot: Regenerate for release.

2005-07-05  Nathaniel Smith  <njs@pobox.com>

	* configure.ac, debian/changelog, monotone.spec: Bump version
	number.
	* UPGRADE: Update for 0.20 release.

2005-07-05  Nathaniel Smith  <njs@pobox.com>

	* ChangeLog, NEWS, AUTHORS: Fixup Eric Anderson's email address.

2005-07-05  Nathaniel Smith  <njs@pobox.com>

	* monotone.texi (Database): Note that db kill_rev_locally also
	will trigger "unreferenced manifest" warnings from db check.

2005-07-05  Nathaniel Smith  <njs@pobox.com>

	* NEWS: Oops, 'automate select' was in 0.19 after all.

2005-07-05  Nathaniel Smith  <njs@pobox.com>
	
	* contrib/ciabot_monotone.py: Fix multiple collection support.

2005-07-05  Richard Levitte  <richard@levitte.org>

	* monotone.texi (Hooks): Add space after periods where there's
	a lack of space.

	* NEWS: Correct the blurb about
	get_netsync_{read,anonymous_read,write}_permitted

2005-07-05  Nathaniel Smith  <njs@codesourcery.com>

	* NEWS: Add more explicit note on how to upgrade.

2005-07-05  Nathaniel Smith  <njs@codesourcery.com>

	* NEWS: First cut at 0.20 release notes.

2005-07-03  Matthew Gregan  <kinetik@orcon.net.nz>

	* sqlite/*, Makefile.am: Import SQLite 3.2.2 from upstream.
	* sqlite/main.c: Compile fix.
	* sqlite/{callback.c,prepare.c}: Add new files.

2005-07-03  Matthew Gregan  <kinetik@orcon.net.nz>

	* sqlite/{sqlite3.h,tokenize.c} (sqlite3_complete_last): New
	function to find the last valid SQL statement in a string; based
	on sqlite3_complete.  This change should be offered upstream, but
	probably not before sqlite3_complete_last16 is implemented.
	* database.cc (database::load): Load and execute dump in chunks,
	fixes bug 13570.

2005-07-01  Eric Anderson  <anderse-monotone@cello.hpl.hp.com>

	* file_io.cc: Pre-allocate space for the file read so that the
	string doesn't have to be incrementally expanded during the read.

2005-07-01  Matthew Gregan  <kinetik@orcon.net.nz>

	* tests/t_cvsimport_drepper2.at: Canonicalise monotone output so
	that the test passes on Win32.

2005-06-30  Eric Kidd  <eric.kidd@dartmouth.edu>

	* contrib/monotone-import.pl: Changed $branch to
	$user_branch.  This script may need more work, but at least Perl
	compiles it now.

2005-06-30  Patrick Mauritz  <oxygene@studentenbude.ath.cx>

	* automate.cc, basic_io.hh, cert.cc, change_set.cc,
	cryptopp/config.h, cryptopp/integer.cpp, main.cc, merkle_tree.cc,
	merkle_tree.hh, monotone.cc, netcmd.cc, netsync.cc,
	netxx/osutil.h, packet.cc: Namespace and include file cleanup.

2005-06-29  graydon hoare  <graydon@pobox.com>

	* tests/t_cvsimport_drepper2.at: New test.
	* testsuite.at: Call it.

2005-06-23  graydon hoare  <graydon@pobox.com>

	* rcs_import.cc (import_cvs_repo): Put branch imports inside
	transaction blocks, add a couple tickers.

2005-06-22  graydon hoare  <graydon@pobox.com>

	* rcs_file.cc: Track file:line numbers, accept files which violate
	some lies in rcs file format.
	* rcs_import.cc (cvs_tree_walker): 
	Warn rather than crash on parse errors.
	(cvs_history)
	(cvs_commit)
	(cvs_cluster)
	(prepared_revision)
	(import_branch)
	(import_cvs_repo): Support non-branch tags.

2005-06-21  graydon hoare  <graydon@pobox.com>

	* rcs_import.{cc,hh} (import_rcs_file): Rename to test_parse_rcs_file.
	* commands.cc (rcs_import): rename call.

2005-06-19  graydon hoare  <graydon@pobox.com>

	* rcs_import.cc: Rewrite change set inference logic.

2005-06-28  Roland Illig  <roland.illig@gmx.de>

	* app_state.cc: #include <unistd.h>, needed on NetBSD.

2005-06-28  Nathaniel Smith  <njs@codesourcery.com>

	* std_hooks.lua (ignore_file): Ignore vim swap files and emacs
	temp files.

2005-06-27  Nathaniel Smith  <njs@codesourcery.com>

	* INSTALL: Bump required version of Boost to 1.32.

2005-06-26  Matthew Gregan  <kinetik@orcon.net.nz>

	* app_state.cc (app_state::app_state()): Initialise no_merges to
	false so that 'log' will show merges by default (the recently
	added --no-merges option provides a means to disable the merge
	entries).

2005-06-26  Matthew Gregan  <kinetik@orcon.net>

	* tests/t_automate_stdio.at, tests/t_cvsimport_drepper.at,
	tests/t_selector_later_earlier.at: Further canonicalisation of
	monotone output to resolve test failures on Win32.

2005-06-25  Brian Campbell  <brian.p.campbell@dartmouth.edu>

	* commands.cc (CMD(db)): Added db kill_branch_locally command. 
	* database.cc, database.hh (delete_branch_named): New function to
	delete all branch certs with a given branch name.
	* monotone.texi (Database): Added documentation for db
	kill_branch_locally.
	* tests/t_db_kill_branch_locally.at: New test for db
	kill_branch_locally.
	* testsuite.at: Add the test. 
	* AUTHORS: Add myself.
	* ChangeLog: Change my email address on an old contribution to 
	match my pubkey. 

2005-06-24  Nathaniel Smith  <njs@codesourcery.com>

	* tests/t_db_kill_rev_locally.at: Clean up style.

2005-06-24  Nathaniel Smith  <njs@codesourcery.com>

	* unix/process.cc (process_spawn): Format log output correctly.

2005-06-24  Nathaniel Smith  <njs@codesourcery.com>

	* unix/process.cc (existsonpath): Reindent.  Add logging, and use
	'command -v' instead of 'which' (as per Matt Johnston's discovery
	that it is more portable).
	(process_spawn): Handle exec failure more properly.
	* tests/t_existsonpath.at: New test.
	* testsuite.at: Add it.

2005-06-25  Matthew Gregan  <kinetik@orcon.net.nz>

	* monotone.cc: Log correct locale set for LC_MESSAGES.

2005-06-24  Nathaniel Smith  <njs@codesourcery.com>

	* unix/process.cc: Remove tabs.

2005-06-24  Nathaniel Smith  <njs@codesourcery.com>

	* std_hooks.lua (get_preferred_merge2_command)
	(get_preferred_merge3_command): Move meld to the bottom of the
	default merge tool search order.  Also, use xemacs if it appears
	in $EDITOR, otherwise use emacs.
	* revision.cc (check_sane_history): Remove stale comment.

2005-07-05  Nathaniel Smith  <njs@codesourcery.com>

	* globish.cc (combine_and_check_globish): Don't add unnecessary
	{}'s.
	* tests/t_netsync_globs.at, testsuite.at: New test.

2005-07-04  Nathaniel Smith  <njs@codesourcery.com>

	* netcmd.cc (do_netcmd_roundtrip, test_netcmd_mac): Update for new
	chained_hmac object.
	* constants.hh (netsync_key_initializer): Update comment.
	* hmac.hh (hmac_length): Expose length of MACs.
	* hmac.cc: I() that it matches what CryptoPP wants to give.
	* netcmd.cc: I() that it matches the length hard-coded into the
	netsync protocol.
	* vocab.cc (verify(netsync_hmac_value)): Fix error message.
	
2005-07-04  Nathaniel Smith  <njs@codesourcery.com>

	* tests/t_netsync_defaults.at: Update for new var names.  All
	tests now pass.

2005-07-04  Nathaniel Smith  <njs@codesourcery.com>

	* lua.cc (hook_get_netsync_write_permitted): Fix typo.

2005-07-04  Nathaniel Smith  <njs@codesourcery.com>

	* globish.cc (globish_matcher_test): Add check for {foo} (no
	commas).

2005-07-04  Nathaniel Smith  <njs@codesourcery.com>

	* globish.cc (checked_globish_to_regex): Make the special case for
	the empty pattern, actually work.  Unit tests now pass.

2005-07-04  Nathaniel Smith  <njs@codesourcery.com>

	* netcmd.cc (test_netcmd_functions): Update for new anonymous/auth
	packet formats.

2005-07-04  Nathaniel Smith  <njs@codesourcery.com>

	* monotone.texi, monotone.1: Update for new glob stuff.
	* commands.cc (process_netsync_args, push, pull, sync, serve):
	'serve' always requires arguments, rather than falling back on db
	defaults.
	
2005-07-04  Nathaniel Smith  <njs@codesourcery.com>

	* commands.cc (process_netsync_args, push, pull, sync, serve):
	Adapt for patterns instead of regexen; slight refactoring too.

2005-07-03  Nathaniel Smith  <njs@codesourcery.com>

	* netsync.cc: Finally self-consistent.

2005-07-03  Nathaniel Smith  <njs@codesourcery.com>

	* netsync.hh (run_netsync_protocol): Fix prototype.

2005-07-03  Nathaniel Smith  <njs@codesourcery.com>

	* globish.hh: Document the empty pattern as never matching.
	* globish.cc (checked_globish_to_regex): Implement it.
	(globish_matcher_test): Check it.

2005-07-03  Nathaniel Smith  <njs@codesourcery.com>

	* monotone.texi (Network Service, Hooks):
	* testsuite.at: 
	* tests/t_netsync_permissions.at: 
	* tests/t_netsync_single.at: Update to match new
	get_netsync_write_permitted definition.

2005-07-03  Nathaniel Smith  <njs@codesourcery.com>

	* lua.{cc,hh} (hook_get_netsync_write_permitted): Don't take a
	branch argument; write permission is now all or none.  (It really
	was before anyway...)
	* netsync.cc: Update accordingly.

2005-07-03  Nathaniel Smith  <njs@codesourcery.com>

	* netsync.cc: More updating for pattern stuff; getting there...

2005-06-28  Nathaniel Smith  <njs@codesourcery.com>

	* netsync.cc: Update low-level functions to use include_pattern
	and exclude_pattern.

2005-06-28  Nathaniel Smith  <njs@codesourcery.com>

	* netcmd.{cc,hh} (read_anonymous_cmd, write_anonymous_cmd)
	(read_auth_cmd, write_auth_cmd): Take include_pattern and
	exclude_pattern arguments.

2005-06-28  Nathaniel Smith  <njs@codesourcery.com>

	* globish.{cc,hh}: New files.
	* Makefile.am (MOST_SOURCES): Add them.
	* transforms.{cc,hh}: Remove glob-related stuff.
	* unit_tests.{cc,hh}: Call globish unit tests.

2005-06-27  Nathaniel Smith  <njs@codesourcery.com>

	* transforms.cc (glob_to_regex, globs_to_regex, regexes_to_regex):
	Choose "regex" as standard spelling.  Clean up code, add code for
	handling sets, start improving tests (don't currently pass).
	* transforms.hh (glob_to_regex, globs_to_regex, regexes_to_regex):
	Prototype.

2005-06-28  Matt Johnston  <matt@ucc.asn.au>

	* constants.cc: increase db_version_cache_sz to 7 MB
	* netsync.cc: use a deque<string> rather than a single
	string buffer for outbuf.
	* netsync.cc (arm): only queue data when there is
	available space
	* AUTHORS: added Eric Anderson

2005-06-26  Matt Johnston  <matt@ucc.asn.au>

	* transforms.hh: remove extraneous #ifdef
	* hmac.cc, hmac.hh: actually add them

2005-06-26  Matt Johnston  <matt@ucc.asn.au>

	* netcmd.cc (netcmd::read, netcmd::write): change to using a HMACs 
	chained by including the previous HMAC in the input data, rather
	than altering the key each time.
	* netcmd.cc ({read,write}_{data,delta}_cmd): use encode_gzip/decode_gzip
	  rather than raw xform.
	* hmac.{cc,hh}: new chained_hmac abstraction
	* Makefile.in: add them
	* netsync.cc: each session keeps a chained_hmac for read/write
	* transforms.hh: add a string variant for encode_gzip

2005-06-25  Nathaniel Smith  <njs@codesourcery.com>

	* netsync.cc: Tweak comment.

2005-06-25  Nathaniel Smith  <njs@codesourcery.com>

	* AUTHORS: Add Ethan Blanton <elb@elitists.net>.

2005-06-22  Nathaniel Smith  <njs@codesourcery.com>

	* netcmd.hh (netcmd::read, netcmd::write): Don't have defaults for
	key/hmac arguments.
	* netcmd.cc (do_netcmd_roundtrip): New function.
	(test_netcmd_functions): Use it.  Also, make work with hmac
	changes.
	(test_netcmd_mac): New test.
	(add_netcmd_tests): Call it.

2005-06-22  Nathaniel Smith  <njs@codesourcery.com>

	* netcmd.cc (read): Remove unused variable.
	* netsync.cc (call_server, process)
	(arm_sessions_and_calculate_probe, handle_read_available): Give
	better error message on bad_decode exceptions.

2005-06-22  Nathaniel Smith  <njs@codesourcery.com>

	* netcmd.cc, netsync.cc: Revert backwards compatibility code; 0.19
	and 0.20 can't be usefully compatible, and the code as it existed
	would cause real version mismatch error reporting to not work
	right.  (Old client with new server would give a generic "server
	disconnected" error message instead of something useful.)

2005-06-21  Nathaniel Smith  <njs@codesourcery.com>

	* netsync.cc (rebuild_merkle_trees): Fix FIXME comments to match
	reality.
	* tests/t_netsync_diffbranch.at: No longer a bug, remove
	priority.

2005-06-20  Nathaniel Smith  <njs@codesourcery.com>

	* monotone.texi (Hook Reference): Oops, missed a @ref.

2005-06-20  Nathaniel Smith  <njs@codesourcery.com>

	* monotone.texi (Default monotonerc): Rename section to...
	(Default hooks): ...this, to emphasize is still read even when a
	monotonerc exists.

2005-06-19  Richard Levitte  <richard@levitte.org>

	* Makefile.am: There's no reason for monotone.pdf or .dvi to
	depend on monotone.info, since they are built from the .texi
	files.  Also, make the monotone.html and html targets depend
	on version.texi and std_hooks.lua as well.

2005-06-18  Matt Johnston  <matt@ucc.asn.au>

	* INSTALL: fix typo, should be -Iboost_1_31_0 not -Iboost_1_31_2

2005-06-18  Riccardo Ghetta  <birrachiara@tin.it>
	* monotone.texi: include std_hooks.lua as an appendix and remove long
	lua excerpts from hook reference.
	* Makefile.am : make monotone.pdf/eps depend on monotone.info
	
2005-06-24  Matt Johnston  <matt@ucc.asn.au>

	* transforms.{cc,hh}: combine gzip and base64 in one
	pipe for pack()/unpack() to save memory
	* vocab.hh: add swap() to encodings/atomics
	* file_io.cc: use swap() to avoid copying

2005-06-21  Nathaniel Smith  <njs@codesourcery.com>

	* commands.cc (do_diff): Use calculate_arbitrary_change_set,
	instead of reimplementing it.

2005-06-21  Nathaniel Smith  <njs@codesourcery.com>

	* revision.cc (find_least_common_ancestor): Handle left == right
	case.
	* tests/t_diff_currev.at: Un-XFAIL.
	
2005-06-21  Nathaniel Smith  <njs@codesourcery.com>

	* netsync.cc (rebuild_merkle_trees): Fix FIXME comments to match
	reality.
	* tests/t_netsync_diffbranch.at: No longer a bug, remove
	priority.

2005-06-20  Nathaniel Smith  <njs@codesourcery.com>

	* monotone.texi (Hook Reference): Oops, missed a @ref.

2005-06-20  Nathaniel Smith  <njs@codesourcery.com>

	* monotone.texi (Default monotonerc): Rename section to...
	(Default hooks): ...this, to emphasize is still read even when a
	monotonerc exists.

2005-06-19  Richard Levitte  <richard@levitte.org>

	* Makefile.am: There's no reason for monotone.pdf or .dvi to
	depend on monotone.info, since they are built from the .texi
	files.  Also, make the monotone.html and html targets depend
	on version.texi and std_hooks.lua as well.

2005-06-18  Matt Johnston  <matt@ucc.asn.au>

	* INSTALL: fix typo, should be -Iboost_1_31_0 not -Iboost_1_31_2

2005-06-18  Riccardo Ghetta  <birrachiara@tin.it>
	* monotone.texi: include std_hooks.lua as an appendix and remove long
	lua excerpts from hook reference.
	* Makefile.am : make monotone.pdf/eps depend on monotone.info
	
2005-06-17  Matt Johnston  <matt@ucc.asn.au>

	* database.cc (database::execute()): truncate long query log messages
	before copying, saving memory. 
	Patch from Eric Anderson <anderse-monotone@cello.hpl.hp.com>

2005-06-17  Riccardo Ghetta  <birrachiara@tin.it>
	Adds include()/includedir() to lua hooks and extend --rcfile
	* lua.cc: handle --rcfile with directories, implement
	include() and includedir()
	* testsuite.at, t_lua_includedir.at, t_rcfile_dir.at:
	test new functionality
	* monotone.texi: document all functions available to hook
	writers, including the new include() and includedir()

2005-06-16  Nathaniel Smith  <njs@codesourcery.com>

	* diff_patch.cc (merge_extents): Typo caught by anonymous reader.

2005-06-16  Nathaniel Smith  <njs@codesourcery.com>

	* commands.cc (cat): Account for being in a subdir in 'cat file
	REV PATH'.
	* tests/t_cat_file_by_name.at: Test.

2005-06-17  Richard Levitte  <richard@levitte.org>

	* app_state.cc (app_state::app_state()): Avoid a gcc warning by
	having the class members initialised in the same order they are
	defined in the class.

2005-06-16  Nathaniel Smith  <njs@pobox.com>

	* std_hooks.lua (ignore_file): Add Cons/SCons cache files to
	default ignore list.

2005-06-16  Matt Johnston  <matt@ucc.asn.au>

	* ui.cc: increase the divisor as required so that we don't get spurious
	screen updates when we're using the kilobyte/megabyte tickers

2005-06-15  Matt Johnston  <matt@ucc.asn.au>

	* monotone.texi: clarify some netsync parts of the tutorial

2005-06-15  Richard Levitte  <richard@levitte.org>

	* netsync.cc (struct session): Add a pattern regex cache.
	(analyze_ancestry_graph): Use the regex cache instead of the
	pattern string itself.  This is especially important when the
	pattern is used as an old-style collection.
	(process_hello_cmd): Recreate the pattern regex cache with the
	conversion of the pattern to a regex when it's used as an
	old-style collection.
	(process_auth_cmd): When the pattern changes, change the regex
	cache as well.

2005-06-14  Richard Levitte  <richard@levitte.org>

	* std_hooks.lua (get_preferred_merge2_command,
	get_preferred_merge3_command): EDITOR may be undefined.  In that
	case, os.getenv() returns nil, on which string.lower() chokes.
	It's much better to check for that and default to an empty
	string.

2005-06-11  Derek Scherger  <derek@echologic.com>

	* commands.cc (complete_command): log command expansion messages
	with L instead of P to reduce chatter
	(status): add --brief option and corresponding output
	(identify): add trailing space to comment gcc complains about
	* monotone.cc: fix comment typo and add additional details for
	command specific options
	* monotone.texi (Automation): list inventory status code
	combinations and descriptions
	* tests/t_status.at: new test of status command and --brief option
	* testsuite.at: add it

2005-06-11  Matt Johnston  <matt@ucc.asn.au>

	* commands.cc: revert should ignore the ignore hooks, otherwise bad
	things happen (revert a single ignored file, resultant empty ignore list
	reverts the whole working copy).
	* app_state.cc, app_state.hh: give set_restriction a flag to disregard
	file-ignore hooks.
	* tests/t_revert_restrict.at, testsuite.at: a test

2005-06-09  Riccardo Ghetta  <birrachiara@tin.it>

	* std_hooks.lua: make binary_file return nil on unreadable/empty files
	
2005-06-10  Joel Reed  <joelwreed@comcast.com>

	* commands.cc (CMD(cdiff)): Add OPT_DEPTH to command options.
	* t_restrictions.at: Add to testcase.

2005-06-09  Joel Reed  <joelwreed@comcast.com>

	* commands.cc (CMD(diff)): Add OPT_DEPTH back in, as it is used.
	* t_restrictions.at: Add to testcase to increase likelihood of 
	keeping it around :)

2005-06-10  Richard Levitte  <richard@levitte.org>

	* commands.cc (CMD(diff)): Remove OPT_DEPTH, as it was never
	used.

2005-06-09  Richard Levitte  <richard@levitte.org>

	* monotone.texi (Merging): I assume that "apposite" was supposed
	to be "appropriate".

2005-06-09  Riccardo Ghetta  <birrachiara@tin.it>

	* diff_patch.cc/hh: honor the new manual_merge attribute
	* file_io.cc/hh: move here the guess_binary function
	* lua.cc: let guess_binary available to lua
	* std_hooks.lua: handle manual_merge as an add-time attribute and
	initialize by default make it true if the file appears to be binary.
	Make read_contents_of_file able to read "binary" files.
	* tests/t_merge_manual.at: tests new behaviour, superceding the
	old XFAIL t_merge_binary.at test.
	* monotone.texi: document changes, adding a small section on merging.

2005-06-07  Nathaniel Smith  <njs@codesourcery.com>

	* ChangeLog: Fixup.

2005-06-07  Nathaniel Smith  <njs@codesourcery.com>

	* monotone.texi (Storage and workflow): Attempt to thwart some
	common misconceptions.

2005-06-07  Nathaniel Smith  <njs@codesourcery.com>

	* netsync.cc (rebuild_merkle_trees): Add a comment describing how
	this code should work (and why it currently doesn't quite).

2005-06-05  Nathaniel Smith  <njs@codesourcery.com>

	* tests/t_bad_packets.at: Expect certs on a non-existent rev to
	fail.  Run db check instead.
	* commands.cc (complete): Let callers specify they're okay with
	non-existent revisions.
	(CMD(trusted)): So specify.

2005-06-05  Nathaniel Smith  <njs@codesourcery.com>

	* tests/t_tags.at: 'tag' on a non-existent revid should fail.
	* commands.cc (complete): Fail on non-existent revids.

2005-05-29  Nathaniel Smith  <njs@codesourcery.com>

	* tests/t_epoch.at: Typo.
	* tests/t_automate_certs.at, tests/t_selector_later_earlier.at:
	Throw in some calls to CANONICALISE, maybe this will help on
	Win32...

2005-06-04  Timothy Brownawell  <tbrownaw@gmail.com>

	* netsync.cc, netcmd.cc: Style cleanups (mostly whitespace).

2005-06-04  Timothy Brownawell  <tbrownaw@gmail.com>

	* netsync.cc (process_hello_cmd): Warn about collection/regex
	usage when talking to an old server.

2005-06-04  Derek Scherger  <derek@echologic.com>

	* commands.cc (update): update MT/work based on the changes
	between the chosen revision and the new merge revision
	* tests/t_update_with_pending_drop.at: 
	* tests/t_update_with_pending_add.at: 
	* tests/t_update_with_pending_rename.at: un-XFAIL and clean up now
	that things work

2005-06-04  Timothy Brownawell  <tbrownaw@gmail.com>

	* netcmd.{cc,hh}, netsync.cc: Move {read,write}_*_cmd_payload
	to netcmd::{read,write}_*_cmd .
	* netcmd.cc, netsync.cc: Compatibility infrastructure.
	* netsync.cc: Interoperate with v4 servers.

2005-06-03  Timothy Brownawell  <tbrownaw@gmail.com>

	* automate.cc (print_some_output): Fix compiler warning.

2005-06-04  Derek Scherger  <derek@echologic.com>

	* app_state.cc (app_state): initialize diffs to false; it seemed
	to be defaulting to true for me

2005-06-04  Derek Scherger  <derek@echologic.com>

	* tests/t_update_with_pending_drop.at: 
	* tests/t_update_with_pending_add.at: 
	* tests/t_update_with_pending_rename.at: 
	* tests/t_restricted_commit_with_inodeprints.at: new bug reports
	* testsuite.at: call them

2005-06-04  graydon hoare  <graydon@pobox.com>

	* rcs_import.cc 
	(note_state_at_branch_beginning): Move time back when
	there are known commits on a branch.

2005-06-03  Joel Reed  <joelwreed@comcast.com>

	* commands.cc, monotone.texi: provide --verbose option for 
	monotone complete revision which adds date and author 
	completion output
	* contrib/monotone.zsh_completion: use verbose output when
	completing revisions

2005-06-02  graydon hoare  <graydon@pobox.com>

	* rcs_import.cc
	(cvs_key::is_synthetic_branch_founding_commit): New field.
	(cvs_key::operator==): Handle synthetic case specially.
	(cvs_key::operator<): Likewise.
	(note_state_at_branch_beginning): Likewise.	
	* tests/t_cvsimport_drepper.at: Converted bug testcase.
	* testsuite.at: Call it.

	* monotone.cc, commands.cc, options.hh 
	(OPT_NO_MERGES, OPT_DIFFS): New options.
	* app_state.cc (app_state::no_merges, app_state::diffs): Likewise.
	* commands.cc (log): Honor no_merges, diffs.
	* contrib/color_logs.{sh,conf}: Helpers for reviewing work in a
	nice colorized, easy-to-read fashion.
	* contrib/colorize: A colorization script found on the net.

	* HACKING, ROADMAP: Expand a bit.
	* commands.cc (changes_summary::print): Change macro to helper fn.
	* contrib/monotone.el (monotone-cmd): Handle nil exit code.

2005-06-02  Joel Reed  <joelwreed@comcast.com>

	* commands.cc, database.cc, database.hh, vocab.hh, vocab_terms.hh:
	add complete key subcommand and provide --brief option of zsh/bash
	completion. See http://lists.gnu.org/archive/html/monotone-devel/2005-05/msg00461.html
	* tests/t_rebuild.at: add tests for complete key subcommand
	* monotone.texi: document new subcommand
	* contrib/monotone.zsh_completion: update for new complete key
	command, improve _monotone_existing_entries using new --depth=0
	option,	add revision completion for cert command, and a	bugfix 
	for cat command

2005-06-01  Matt Johnston  <matt@ucc.asn.au>

	* tests/t_i18n_changelog.at: capitalise UTF-8 CHARSET to keep
	solaris happy.

2005-06-01  Timothy Brownawell  <tbrownaw@gmail.com>

	* netsync.cc (analyze_ancestry_graph): Try to fix segfault.
	Always accept tags.

2005-06-01  Timothy Brownawell  <tbrownaw@gmail.com>

	* netsync.cc (process_auth_cmd, analyze_ancestry_graph): Move
	write-permission checking to where it belongs, *after* we know
	exactly what we're checking permissions about. Drop things we
	don't want.

2005-06-01  Matt Johnston  <matt@ucc.asn.au>

	* tests/t_cvsimport_deleted_invar.at: don't use -C with tar
	* tests/t_i18n_file.at: capitalise CHARSET=UTF-8, seems more standard.
	* tests/t_merge_normalization_edge_case.at: use known-good output
	rather than using diff3 --merge

2005-05-31  Timothy Brownawell  <tbrownaw@gmail.com>

	* tests/t_epoch_server.at: fix typo
	* netsync.cc (session::process_auth_cmd): If no branches are allowed
	for writing, also check for write permissions to branch "" (needed
	for serving empty dbs). For sync, don't refuse connection if there
	are no readable branches (only do this for pull).

2005-05-31  Timothy Brownawell  <tbrownaw@gmail.com>

	* monotone.texi: Update documentation for get_netsync_*_permitted
	hooks to reflect that they now get individual branch names.

2005-05-31  Timothy Brownawell  <tbrownaw@gmail.com>

	* netsync.cc: session::rebuild_merkle_trees now takes a set of
	branches to include as an argument. On the server, calculate
	this set at the same time the get_netsync_*_permitted hooks are
	called; call said hooks on each branch individually.

2005-05-31  Timothy Brownawell  <tbrownaw@gmail.com>

	Remove old collection support in favor of using regexes exclusively.
	* netsync.cc (convert_pattern): Remove function.
	* (14 files): collections are unexist; do not mention (potential
	for confusion)
	* constants.cc: Increase netsync protocol version.
	* monotone.texi: Update documentation.
	* tests/t_epoch_unidirectional.at: Fix to sync subbranches.
	* commands.cc (CMD update): Fix usage check.
	* tests/t_select_cert.at: Fix to use --revision.

2005-05-30  Timothy Brownawell  <tbrownaw@gmail.com>

	* netsync.cc: Call note_netsync_*_received hooks in the order they're
	written to the db (for revisions, gives topological order).

2005-05-30  Timothy Brownawell  <tbrownaw@gmail.com>

	* lua.{cc,hh}: Replace note_netsync_commit with
	note_netsync_{revision,cert,pubkey}_received
	* packet.{cc,hh}: Callbacks for cert or key written to the database.
	* netsync.cc: Use said callbacks, call note_netsync_*_received hooks.
	* monotone.texi: Update documentation.

2005-05-30  Timothy Brownawell  <tbrownaw@gmail.com>

	* packet.{cc,hh}, netsync.cc: on_revision_written callback now takes
	the revision_id as an argument.
	* lua.{cc,hh}: New Lua hook, note_netsync_commit.
	* netsync.cc: At end of netsync session, call new hook for each
	revision received.
	monotone.texi: Document new hook.

2005-05-30  Richard Levitte  <richard@levitte.org>

	* commands.cc (CMD(checkout), CMD(cdiff), CMD(diff), CMD(log)):
	Remove '[--revision=REVISION]' from command argument synopsis,
	and add more text to the help to explain what happens when
	--revision options are used.
	(CMD(update)): Instead of the optional revision argument, use
	the --revision option.  Add information on what happens when the
	--revision option is used, and when it's not.

	* tests/t_add_stomp_file.at, tests/t_add_vs_commit.at,
	tests/t_annotate.at, tests/t_lf_crlf.at,
	tests/t_update_nonexistent.at, tests/t_update_off_branch.at,
	tests/t_update_to_revision.at: Update to use --revision with
	'monotone update'.

2005-05-30  Matt Johnston  <matt@ucc.asn.au>

	* netsync.cc: cosmetic linebreak tidying for "double-check the
	fingerprint" message.
	* main.cc: make it clearer that "unknown type" refers to an exception
	* monotone.cc: catch early informative_failures (due to charset
	problems etc)

2005-05-30  Matt Johnston  <matt@ucc.asn.au>

	* tests/t_fmerge.at: scrap all the diff3/ed, just compare it with
	known-good output.

2005-05-30  Timothy Brownawell  <tbrownaw@gmail.com>

	* revision.cc (toposort): Better algorithm.

2005-05-30  Matt Johnston  <matt@ucc.asn.au>

	* tests/t_fmerge.at: make sure we write the file with the ed script.

2005-05-30  Matt Johnston  <matt@ucc.asn.au>

	* testsuite.at: use "command -v" rather than "which", since
	Solaris doesn't give useful exit codes for "which".
	* tests/t_fmerge.at: don't use --merge with diff3, pipe to ed instead
	so we don't rely on gnu diff3.

2005-05-29  Timothy Brownawell  <tbrownaw@gmail.com>

	* contrib/monoprof.sh: Add support for using valgrind for
	heap profiling.

2005-05-28  Joel Reed  <joelwreed@comcast.com>

	* app_state.cc, app_state.hh, commands.cc, monotone.cc, options.h:
	add new --depth command, and rename log's --depth to --last
	* monotone.texi: update documentation
	* tests/t_log_depth.at, tests/t_log_depth_single.at: update
	log tests to use --last instead of --depth
	* tests/t_options.at, tests/t_restrictions.at: test usage of
	--depth for commands using restrictions
	* contrib/ciabot_monotone.py, contrib/monotone-notify.pl,
	contrib/monotone.el, contrib/monotone.zsh_completion,
	contrib/mtbrowse.sh: change all occurences of "depth" to "last"

2005-05-28  Timothy Brownawell  <tbrownaw@gmail.com>

	* netcmd.cc (read_netcmd): Reserve space in the buffer if needed,
		swap buffers instead of copying (memory savings for sync
		large files)
	* netsync.cc (session::arm): Don't clear the buffer (now done
		by read_netcmd).

2005-05-27  Timothy Brownawell  <tbrownaw@gmail.com>

	* netsync.cc: Allow REGEXes as well as collections.
		Fix out-of-branch ancestor handling.
	* tests/t_netsync_diffbranch.at: Remove bug report and XFAIL (fixed).
	* commands.cc: Update description fields for netsync commands.
	* monotone.texi: Update documentation.

2005-05-25  Timothy Brownawell  <tbrownaw@gmail.com>

	* tests/t_automate_stdio.at: Make it self-contained.

2005-05-25  Timothy Brownawell  <tbrownaw@gmail.com>

	* contrib/get_stdio.pl (new file): Perl script to parse the output from
	"mtn automate stdio". Used by...
	* tests/t_automate_stdio.at (new file): Test for "mtn automate stdio".
	* testsuite.at: Add it.

2005-05-25  Timothy Brownawell  <tbrownaw@gmail.com>

	* automate.cc ("automate stdio"): Fix block size limiting.
		Honor "output.flush()" in commands.

2005-05-24  Timothy Brownawell  <tbrownaw@gmail.com>

	* automate.cc: Fix buffering for "automate stdio"

2005-05-24  Timothy Brownawell  <tbrownaw@gmail.com>

	* automate.cc: Put back lost "automate certs".

2005-05-24  Matt Johnston  <matt@ucc.asn.au>

	* commands.cc (try_one_merge, CMD(merge), CMD(explicit_merge), 
	CMD(propagate): allow --author flag.

2005-05-24  Timothy Brownawell  <tbrownaw@gmail.com>

	* automate.cc: Fix comment for automate stdio to match the code.
	* monotone.texi: Document ignored locations in automate stdio
	input as reserved.

2005-05-24  Riccardo Ghetta  <birrachiara@tin.it>

	* tests/t_merge_binary.at: new XFAIL test to cover monotone
	inclination to algorithmically merge binary files.

2005-05-24  Richard Levitte  <richard@levitte.org>

	* commands.cc (try_one_merge): Change 'rid' to 'merged_id'.

2005-05-23  Timothy Brownawell  <tbrownaw@gmail.com>

	Fix "automate stdio" input/output format according to ML discussion
	* automate.cc: changed: automate_stdio
		added: print_some_output, class my_stringbuf
	* constants.{cc,hh}: add constant for automate stdio block size
	* monotone.texi: update documentation

2005-05-23  Nathaniel Smith  <njs@codesourcery.com>

	* win32/terminal.cc (have_smart_terminal): Call _isatty on stderr,
	not stdout.

2005-05-23  Richard Levitte  <richard@levitte.org>

	* commands.cc (try_one_merge): Use the value of --date and
	--author if there are any.
	(CMD(merge), CMD(propagate), CMD(explicit_merge)): Change to
	accept --date and --author.

2005-05-23  Riccardo Ghetta  <birrachiara@tin.it>

	* selectors.cc/.hh, database.cc: add two new selectors:
	"earlier or equal than" and "later than".
	* lua.cc/.hh, std-hooks.lua: create a new "expand_date" hook
	* monotone.texi: document the changes
	* testsuite.at, tests/t_selector_later_earlier.at: add specific tests 
	for the new selectors

2005-05-21  Richard Levitte  <richard@levitte.org>

	* Makefile.am: Make monotone.pdf and monotone.dvi depend on
	version.texi.

2005-05-21  Richard Levitte  <richard@levitte.org>

	* monotone.texi: Add a note about the --brief option with
	'monotone log', and restructure the synopsis since it was getting
	a bit silly with all possible variants.

2005-05-21  Richard Levitte  <richard@levitte.org>

	* commands.cc (log_certs): Add two arguments; a separator string
	to be used in front of the second to last cert for multi-valued
	cert types, a bool to say if each cert should be ended with a
	newline.  Overload with shortcuts.
	(CMD(log)): Use the --brief option and implement it using the
	shortcut variants of log_certs.
	* monotone.cc, options.hh: Add the --brief option (OPT_BRIEF
	internally).
	* sanity.cc, sanity.hh (struct sanity): Add the member variable
	and function to hold and set the brief flag.

2005-05-21  Matt Johnston  <matt@ucc.asn.au>

	* tests/t_short_opts.at: remove the saved MT/log message
	from the failed commit.
	* Makefile.am: MAKEINFOFALGS to MAKEINFOFLAGS

2005-05-21  Matt Johnston  <matt@ucc.asn.au>

	* commands.cc (commit): write the log message to MT/log
	during the commit, so it will be available later if the commit
	fails.
	* work.{cc,hh} (write_user_log): new function

2005-05-20  Nathaniel Smith  <njs@codesourcery.com>

	* contrib/mtbrowse.sh: New file.
	* contrib/README: Document it.  Also, document some missed files,
	and re-order listing.
	* Makefile.am (EXTRA_DIST): Add several missing contrib/ files.

2005-05-21  Grahame Bowland  <grahame@angrygoats.net>

	* automate.cc: (automate_certs) change "status" field 
	to "signature". Check whether each cert is trusted, and 
	output in the "trusted" field.
	* testsuite.at: add t_automate_certs.at
	* tests/t_automate_certs.at: Test that the output of 
	"automate certs" is consistent, and that we exit with
	error when rev is incomplete or missing.
	* monotone.texi: update output documentation for 
	"automate certs"

2005-05-20  Emile Snyder  <emile@alumni.reed.edu>

	* annotate.{hh,cc}: Rework to handle lineage dependent line
	mappings and lines which split from a single line in a parent
	revision into multiple lines in some descendent.  Fixes bug where
	some lines remained unannotated.  Fixes wrong assignment of lines
	bug.
	* tests/t_annotate.at: Check no-changes since addition of file
	case.
	* tests/t_annotate_lineage_dependent.at
	* tests/t_annotate_split_lines.at:  New tests.
	* testsuite.at: Add them.
	
2005-05-20  Nathaniel Smith  <njs@codesourcery.com>

	* monotone.texi (Network): Clarify that ports can be specified on
	the command line to serve/pull/push/sync.

2005-05-21  Matt Johnston  <matt@ucc.asn.au>

	* packet.cc (db_packet_writer::~impl, prerequisite.cleanup): 
	add code to remove up circular dependencies between prerequisite
	and delayed_packet shared_ptrs upon destruction, so that unsatisified
	dependency warnings are printed.

2005-05-19  Matt Johnston  <matt@ucc.asn.au>

	* change_set.cc (merge_disjoint_analyses): handle the case where
	a file is dropped on both sides but re-added on one.
	* tests/t_drop_vs_dropadd.at: a test for it
	* testsuite.at

2005-05-19  Derek Scherger  <derek@echologic.com>

	* commands.cc (checkout): rearrange to use --revision option
	* monotone.1: 
	* monotone.texi: document checkout --revision option
	* tests/t_attr.at:
	* tests/t_attributes.at:
	* tests/t_checkout_id_sets_branch.at:
	* tests/t_checkout_noop_on_fail.at:
	* tests/t_checkout_options.at:
	* tests/t_cwork.at:
	* tests/t_delete_dir.at:
	* tests/t_delete_dir_patch.at:
	* tests/t_empty_path.at:
	* tests/t_i18n_file_data.at:
	* tests/t_inodeprints_hook.at:
	* tests/t_inodeprints_update.at:
	* tests/t_largish_file.at:
	* tests/t_lf_crlf.at:
	* tests/t_monotone_up.at:
	* tests/t_netsync_defaults.at:
	* tests/t_netsync_set_defaults.at:
	* tests/t_persistent_server_revision.at:
	* tests/t_rename_added_in_rename.at:
	* tests/t_rename_dir_cross_level.at:
	* tests/t_rename_dir_patch.at:
	* tests/t_single_char_filenames.at:
	* tests/t_subdir_add.at:
	* tests/t_subdir_attr.at:
	* tests/t_subdir_drop.at:
	* tests/t_subdir_rename.at:
	* tests/t_subdir_revert.at:
	* tests/t_tags.at:
	* tests/t_update_off_branch.at:
	* tests/t_versions.at:
	* testsuite.at: add --revision option to checkout

2005-05-18  Richard Levitte  <richard@levitte.org>

	* ui.cc: Move the copyright and license section to the top of the
	file, and add an emacs mode specifier.
	* ui.cc (write_ticks): Change the counter ticker so the trailer
	comes at the end of the counter line instead of the title line.
	This is especially important for code that changes the trailer
	a little now and then.

2005-05-17  Grahame Bowland  <grahame@angrygoats.net>

	* commands.cc: add "automate certs ID" to the help string 
	for the automate command
	* automate.cc: implement "automate certs". Add to the list 
	of commands available through "automate stdio".
	* monotone.texi: document "automate certs"

2005-05-17  Nathaniel Smith  <njs@codesourcery.com>

	* monotone.texi (Network): Document 'serve' as taking more than
	one collection argument.

2005-05-15  graydon hoare  <graydon@pobox.com>

	* rcs_import.cc (note_state_at_branch_beginning): collect
	branch beginning states into a single synthetic commit.

2005-05-15  graydon hoare  <graydon@pobox.com>

	* rcs_import.cc: rewrite most of the branch logic to 
	address issues raised in bugs 13032 and 13063.
	* tests/t_cvsimport_deleted_invar.at: un-XFAIL.

2005-05-16  Matt Johnston  <matt@ucc.asn.au>

	* commands.cc (commit): change scope of the transaction guard so that
	the transaction will fail before MT/revision is written (which could
	leave a non-committed revision/bad working dir).

2005-05-16  Grahame Bowland  <grahame@angrygoats.net>

	* monotone.texi: update "monotone log" documentation
	* commands.cc: fix "monotone log" when run with no --revision args

2005-05-15  Derek Scherger  <derek@echologic.com>

	* tests/t_update_with_blocked_rename.at: new test
	* testsuite.at: call it

2005-05-15  Derek Scherger  <derek@echologic.com>

	* netsync.cc (process_anonymous_cmd, process_auth_cmd): log
	details of permissions allowed/denied
	* tests/t_netsync_permissions.at: new test
	* testsuite.at: call it

2005-05-15  Richard Levitte  <richard@levitte.org>

	* contrib/monotone-notify.pl (revision_is_in_branch): Another
	place where --revision was missing.

2005-05-14  Timothy Brownawell  <tbrownaw@gmail.com>

	* contrib/monoprof.sh: Clean up variable definitions some.
		- Add option --datadir, should now be usable without editing
		variables to match system paths
		- Add option --setup, generates most of the needed files

2005-05-13  Timothy Brownawell  <tbrownaw@gmail.com>

	Add "monotone automate stdio", to let the automation interface
	take commands on standard input.
	* automate.cc: (automate_stdio) New function.
		(automate_command) Add it.
	* commands.cc: Add to description for "automate".
	* monotone.texi: Add to documentation.

2005-05-13  Joel Reed  <joelwreed@comcast.com>

	* tests/t_unidiff3.at: opps. forgot to add this file which
	should have been included as fix for bug 13072.

2005-05-13  Joel Reed  <joelwreed@comcast.com>

	* diff_patch.cc, transforms.cc, testsuite.at: Patch from 
	drepper@redhat.com, who writes: "The attached patch should fix bug
	13072.  I have no idea why the code in transform.cc insists on
	adding an empty line in case the file is empty. Removing the code
	didn't cause any regressions in the test suite and the
	diff_patch.cc change corrects the output format.  A new test case
	is included as well."

2005-05-13  Joel Reed  <joelwreed@comcast.com>

	* automate.cc: add automate attributes command
	* commands.cc: add attributes subcommand helptext
	* contrib/monotone.zsh_completion: use automate attributes
	for completion of monotone attr and cleanup ignore files code
	* tests/t_automate_attributes.at: add testcase
	* testsuite.at: include new testcaes

2005-05-13  Jon Bright  <jon@siliconcircus.com>
	* testsuite.at (UNGZ): Change the way the ungzipping works on
	Win32, in the hope that test 206 will no longer be given invalid
	files.

2005-05-12  Derek Scherger  <derek@echologic.com>

	* automate.cc: bump version number to 1.0
	(struct inventory_item): add pre/post states
	(inventory_paths): remove obsolete function
	(inventory_pre_state, inventory_post_state, inventory_file_state,
	inventory_renames): add fancy new functions
	(automate_inventory): rework for new output format
	* manifest.{cc,hh} (classify_paths): rename to ...
	(classify_manifest_paths): ... this and work solely from manifest
	* monotone.texi: (Automation): update inventory docs
	* tests/t_automate_inventory.at: update for new format and add
	some more tests
	
2005-05-13  Matthew Gregan  <kinetik@orcon.net.nz>

	* HACKING: New file.  First pass at a brief document to help
	newcomers hack on monotone.

2005-05-12  Riccardo Ghetta <birrachiara@tin.it>

	* options.hh (OPT_MSGFILE): New option.
	* monotone.cc (message-file): New option.
	(cpp_main): Handle it.
	* app_state.{cc,hh} (set_message_file): New function.
	* commands.cc (commit): Accept and handle new option.
	* monotone.1, monotone.texi: Document it.
	* tests/t_commit_message_file.at: New test.
	* testsuite.at: Add it.
	
2005-05-12  Timothy Brownawell  <tbrownaw@gmail.com>

	* (20 files): Do not indent with both tabs and spaces in the same file.

2005-05-13  Ulrich Drepper  <drepper@redhat.com>

	* rcs_import.cc (process_one_hunk): Improve handling of corrupt
	RCS files.

2005-05-13  Matthew Gregan  <kinetik@orcon.net.nz>

	* testsuite.at: Fix typo error in Win32 kill logic that was
	causing the testsuites to hang on Win32 machines that don't have
	pskill installed.

2005-05-12  Matthew Gregan  <kinetik@orcon.net.nz>

	* file_io.cc (write_data_impl): Use portable boost::filesystem
	calls in place of unlink(2)/remove(2).

2005-05-12  Grahame Bowland  <grahame@angrygoats.net>

	* commands.cc: Modify the "log" command to accept multiple 
	revisions on command line, and display the log for all 
	of those revisions.

2005-05-11  Nathaniel Smith  <njs@codesourcery.com>

	* std_hooks.lua (ignore_file): Organize a bit more, add
	patterns for autotools cache files, and darcs, codeville, git
	metadata directories.

2005-05-11  Timothy Brownawell  <tbrownaw@gmail.com>

	* revision.cc (expand_dominators): Fix bitmap size-matching.
		(find_common_ancestor_for_merge): Do not wait for ancestors
		to be expanded to the beginning of time before expanding
		dominators. Requires above fix for correct behavior.
	* ChangeLog: Fix date on previous entry.

2005-05-11  Timothy Brownawell  <tbrownaw@gmail.com>

	* contrib/monoprof.sh: Add profiling test for "netsync large file".
		Add options to only run specific profile tests.

2005-05-11  Stanislav Karchebny <stanislav.karchebny@skype.net>

	* contrib/monotone-notify.pl: 'monotone log' takes a revision
	through the --revision= option.

2005-05-11  Richard Levitte  <richard@levitte.org>

	* contrib/monotone-notify.pl: Change all occurences of $symbol' to
	${symbol}' to avoid a confusing Perl warning.

2005-05-11  Joel Reed  <joelwreed@comcast.com>

	* contrib/monotone.zsh_completion: add zsh completion contrib.

2005-05-11  Matt Johnston  <matt@ucc.asn.au>

	* tests/t_add_intermediate_MT_path.at: remove the drop dir part
	* tests/t_delete_dir.at: add a note about re-enabling the above test
	* tests/t_cvsimport3.at: ignore stderr

2005-05-11  Matt Johnston  <matt@ucc.asn.au>

	* rcs_import.cc (find_branchpoint): if a branch is derived from two 
	differing parent branches, take the one closest to the trunk.
	* tests/t_cvsimport3.at: add a test for cvs_importing where branches
	come off a vendor import.
	* testsuite.at: add it

2005-05-11  Nathaniel Smith  <njs@codesourcery.com>

	* work.cc (build_deletions): Disable delete_dir.

2005-05-11  Matthew Gregan  <kinetik@orcon.net.nz>

	* constants.cc (constants::bufsz): Increase buffer size.  Reduces
	the runtime to tests/t_netsync_largish_file.at by four to seven
	times on my test machines.

2005-05-10  Timothy Brownawell  <tbrownaw@gmail.com>

	* revision.cc: Make expand_{ancestors,dominators} twice as fast.
	Loop over revisions in the other direction so that changes at the
	frontier propogate fully in 1 pass, instead of one level at a time.

2005-05-10  Timothy Brownawell  <tbrownaw@gmail.com>

	* packet.{cc,hh}: Give packet_consumer and children a callback to call
	after writing out a revision.
	* netsync.cc: Use this callback to add a "revisions written" ticker,
	to provide user feedback while sanity checking.

2005-05-10  Timothy Brownawell  <tbrownaw@gmail.com>

	* ui.cc: Make tick_write_count take less horizontal space

2005-05-09  Nathaniel Smith  <njs@codesourcery.com>

	* AUTHORS: Give Riccardo his real name.
	* ChangeLog: Likewise.

2005-05-09  Riccardo Ghetta <birrachiara@tin.it>
	
	* std_hooks.lua: Support kdiff3.

2005-05-09  Matthew Gregan  <kinetik@orcon.net.nz>

	* lua.cc (loadstring, run_string): New parameter to identify the
	source of the Lua string being loaded.
	(add_{std,test}_hooks, load_rcfile): Pass an identity through.

2005-05-09  Matthew Gregan  <kinetik@orcon.net.nz>

	* monotone.cc: Absolutify and tilde expand pid file.

2005-05-09  Matthew Gregan  <kinetik@orcon.net.nz>

	* testsuite.at: Revert bogus changes committed in revision 9d478.

2005-05-09  Matt Johnston  <matt@ucc.asn.au>

	* commands.cc (pid_file): use fs::path .empty() rather than ==, since
	boost 1.31 doesn't seem to have the latter.

2005-05-08  Matthew Gregan  <kinetik@orcon.net.nz>

	* lua.cc (report_error, load{file,string}): New member functions.
	Error handling in call moved into report_error.
	(call): Call report_error.
	(run_{file,string}): Call load{file,string} member functions to
	load Lua code into the VM.  Allows us to report syntax errors when
	loading rc files.
	* testsuite.at: test_hooks.lua was calling nonexistent (obsolete)
	strfind function and failing silently.  The improved error
	reporting from Lua caught this and cause testsuite failures.

2005-05-08  Matthew Gregan  <kinetik@orcon.net.nz>

	* monotone.1: Document --pid-file option.  Also make some minor
	spelling and punctuation fixes.

2005-05-08  Timothy Brownawell  <tbrownaw@gmail.com>
	* app_state.cc: {read,write}_options now print a warning instead of
	failing on unreadable/unwritable MT/options .
	* tests/t_unreadable_MT.at: add matching test
	* testsuite.at: add test
	* tests/README: Mention that new tests must be added to testsuite.at
	* work.cc: (get_revision_id) Friendlier error message for
	unreadable MT/revision .

2005-05-08  Matthew Gregan  <kinetik@orcon.net.nz>

	* monotone.texi: Right words, wrong order.
	* testsuite.at: Drop pid mapping trickery, it doesn't work
	consistently.  We now try and use SysInternal's pskill to kill the
	process.  If pskill is not available, we fall back to the old
	'kill all monotone processes' method. These changes affect
	Win32/MingW only.

2005-05-07  Matthew Gregan  <kinetik@orcon.net.nz>

	* commands.cc (pid_file): Remove leftover debugging output.
	* configure.ac: Correct typos in TYPE_PID_T test.
	* testsuite.at: Use some trickery on MingW/Cygwin to map the
	Windows pid to the Cygwin pid.
	* win32/process.cc (process_wait): Correct return type.
	(process_spawn): Replace dropped cast on return.

2005-05-07  Matt Johnston <matt@ucc.asn.au>

	* change_set.cc: fix the code which skips deltas on deleted files,
	  it was looking at the merged filename not the ancestor
	  filename.
	* tests/t_drop_vs_patch_rename.at: a test for the above fix
	* testsuite.at: add it

2005-05-06 Timothy Brownawell <tbrownaw@gmail.com>

	* contrib/monoprof.sh: Add lcad test.
		Add options to pull/rebuild before profiling.

2005-05-06  Nathaniel Smith  <njs@codesourcery.com>

	* INSTALL: s/g++ 3.2 or 3.3/g++ 3.2 or later/.

2005-05-06  Nathaniel Smith  <njs@codesourcery.com>

	* monotone.1: 
	* monotone.texi (Commands, Importing from CVS, RCS): Clarify
	cvs_import documentation on cvsroot vs. module issues.

2005-05-05  Richard Levitte  <richard@levitte.org>

	* AUTHORS: Add rghetta.

2005-05-05  Matthew Gregan  <kinetik@orcon.net.nz>

	* monotone.texi: Document --pid-file option for serve command.
	* app_state.{cc,hh} (set_pidfile, pidfile): New function, new
	member.
	* commands.cc (pid_file): New class.
	(CMD(serve)): Use pid_file.
	* monotone.cc (coptions, cppmain): Add command-specific option
	--pid-file.
	* options.hh (OPT_PIDFILE): New option.
	* {unix,win32}/process.cc (get_process_id): New function.
	(process_{spawn,wait,kill}): Use pid_t.
	* platform.hh (process_{spawn,wait,kill}): Use pid_t.
	(get_process_id): New function
	* configure.ac: Test for pid_t.
	* lua.cc (monotone_{spawn,wait,kill}_for_lua): Use pid_t.
	* testsuite.at: Update netsync kill functions to use pid file.
	* tests/t_netsync_sigpipe.at: Update to use pid file.
	* tests/t_netsync_single.at: Update to use pid file.

2005-05-04  Nathaniel Smith  <njs@codesourcery.com>

	* tests/t_monotone_up.at: New test.
	* testsuite.at: Add it.

2005-05-05  Matthew Gregan  <kinetik@orcon.net.nz>

	* work.cc: Use attr_file_name rather than hardcoded strings.

2005-05-04  Brian Campbell  <brian.p.campbell@dartmouth.edu>

	* contrib/monotone.el (monotone-vc-register): Fix arguments to
	monotone-cmd-buf, to make work.

2005-05-03  Nathaniel Smith  <njs@codesourcery.com>

	* file_io.cc (read_data_for_command_line): Check that file exists,
	if reading a file.

2005-05-04  Matthew Gregan  <kinetik@orcon.net.nz>

	* configure.ac: Add TYPE_SOCKLEN_T function from the Autoconf
	archive.	
	* cryptopp/cryptlib.h (NameValuePairs): Change GetVoidValue from a
	pure virtual to an implemented (but never called) member function
	to work around build problem with GCC 4 on OS X 10.4
	* netxx/osutil.h: Include config.h, use new HAVE_SOCKLEN_T define
	to determine socklen_t type.

2005-05-03  Nathaniel Smith  <njs@codesourcery.com>

	* lua.cc (load_rcfile): Make a version that takes utf8 strings,
	and understands -.
	* app_state.cc (load_rcfiles): Use it.
	* file_io.{cc,hh} (absolutify_for_command_line): New function.
	* monotone.cc (cpp_main): Use it.
	* tests/t_rcfile_stdin.at: New test.
	* testsuite.at: Include it.

2005-05-03  Nathaniel Smith  <njs@codesourcery.com>

	* netsync.cc (load_epoch): Remove unused function.

2005-05-03  Matthew Gregan  <kinetik@orcon.net.nz>

	* tests/t_cvsimport_manifest_cycle.at: Add missing symbols.
	* tests/t_cvsimport_deleted_invar.at: Add new test.
	* testsuite.at: New test.

2005-05-03  Nathaniel Smith  <njs@codesourcery.com>

	* netsync.cc (run_netsync_protocol): Don't use the word
	"exception" in error messages.

2005-05-03  Nathaniel Smith  <njs@codesourcery.com>

	* UPGRADE: Fix version number.

2005-05-03  Nathaniel Smith  <njs@codesourcery.com>

	* debian/compat: New file.

2005-05-03  Nathaniel Smith  <njs@codesourcery.com>

	* UPGRADE: Mention upgrading from 0.18.
	* debian/copyright: Re-sync with AUTHORS.
	* win32/monotone.iss, monotone.spec, debian/changelog: Bump
	version numbers to 0.19.
	* NEWS: Finish updating for 0.19.

2005-05-03  Jon Bright  <jon@siliconcircus.com>
	* win32/monotone.iss: Bump version to 0.19
	
2005-05-03  Jon Bright  <jon@siliconcircus.com>
	* tests/t_automate_select.at: Use arithmetic comparison for
	checking output of wc, since wc pads its results with initial
	spaces on MinGW.
	
2005-05-03  Nathaniel Smith  <njs@codesourcery.com>

	* tests/t_cvsimport2.at: Pass correct module directory.

2005-05-02  Nathaniel Smith  <njs@codesourcery.com>

	* configure.ac: Bump version to 0.19.
	* NEWS: Tweaks.
	* Makefile.am (MOST_SOURCES): Add options.hh.
	(%.eps): Fix ps2eps calling convention.
	* po/monotone.pot: Regenerate.
	* testsuite.at (CHECK_SAME_CANONICALISED_STDOUT): New macro.

2005-05-02  Nathaniel Smith  <njs@codesourcery.com>

	* NEWS: More updates.
	* rcs_import.cc (store_manifest_edge): Fix some edge cases.
	* tests/t_cvsimport_manifest_cycle.at: Make work.  Un-XFAIL.

2005-05-01  Matt Johnston  <matt@ucc.asn.au>

	* diff_patch.cc (normalize_extents): broaden the condition when
	changes can be normalised.
	* tests/t_merge_6.at: now passes.

2005-05-01  Emile Snyder  <emile@alumni.reed.edu>

	* annotate.cc: Fix bug that njs pointed out when a merge has one
	side with no changes.  Be smarter about how we get parent
	file_id's to do file diffs; give another big speedup.
	* tests/t_annotate_copy_all.at: New test for the bug that is fixed.
	* testsuite.at: Add the new test.

2005-05-02  Richard Levitte  <richard@levitte.org>

	* tests/t_override_author_date.at: Adapt to the new way to give
	revision IDs to 'monotone log'.

2005-05-01  Richard Levitte  <richard@levitte.org>

	* monotone.texi: Document the change in 'monotone log'.

2005-05-01  Riccardo Ghetta <birrachiara@tin.it>

	* commands.cc (CMD(log)): Use --revision.

2005-05-02  Matt Johnston  <matt@ucc.asn.au>

	* netsync.cc (process_auth_cmd): make it clearer what the "unknown
	key hash" refers to.

2005-05-01  Richard Levitte  <richard@levitte.org>

	* commands.hh: Expose complete_commands().
	* commands.cc (explain_usage, command_options, process): Don't
	call complete_command().  Except the caller to have done that
	already.
	* monotone.cc (cpp_main): Start with completing the command after
	processing the options.  Use the result everywhere the command is
	required.  This avoids giving the user duplicate (or in some case,
	triplicate) messages about command expansion.

2005-04-30  Derek Scherger  <derek@echologic.com>

	* app_state.{cc,hh}: remove --all-files option
	* automate.cc: move inventory command and associated stuff here from ...
	* commands.cc: ... here, where it has been removed
	* monotone.1: relocate inventory command, remove --all-files option
	* monotone.cc: remove --all-files option
	* monotone.texi: relocate inventory documentation to automation
	section, remove --all-files option
	* tests/t_automate_inventory.at: renamed and updated for move to automate
	* testsuite.at: adjust for rename

2005-04-30  Derek Scherger  <derek@echologic.com>

	* Makefile.am (MOST_SOURCES): add restrictions.{cc,hh} 
	* commands.cc (extract_rearranged_paths): 
	(extract_delta_paths):
	(extract_changed_paths):
	(add_intermediate_paths):
	(restrict_path_set):
	(restrict_rename_set):
	(restrict_path_rearrangement):
	(restrict_delta_map):
	(calculate_restricted_rearrangement):
	(calculate_restricted_revision):
	(calculate_current_revision):
	(calculate_restricted_change_set): move to restrictions.{cc,hh}
	(maybe_update_inodeprints):
	(cat):
	(dodiff):
	(update): rename calculate_current_revision to
	calculate_unrestricted_revision
	* database_check.hh: update header guard #define
	* restrictions.{cc,hh}: add new files

2005-04-30  Nathaniel Smith  <njs@codesourcery.com>

	* commands.cc: Add a placeholder OPT_NONE for commands that don't
	take any command-specific options; use it everywhere.  Now the
	last argument to CMD never starts with %, and the last argument is
	always required to be present.

2005-04-30  Richard Levitte  <richard@levitte.org>

	* contrib/monotone-nav.el (mnav-rev-make): Move it so it's defined
	after the definition of the macro mnav-rev-id.  Otherwise, the
	byte compiler complains there is no setf method for mnav-rev-id.

2005-04-30  Nathaniel Smith  <njs@codesourcery.com>

	* monotone.texi (Database): Minor correction.

2005-04-30  Nathaniel Smith  <njs@codesourcery.com>

	* vocab.cc (trivially_safe_file_path): New function.
	(verify): Use it.
	(test_file_path_verification, test_file_path_normalization): Add a
	few more checks.

	* transforms.{cc,hh} (localized_as_string): New function.
	* {win32,unix}/inodeprint.cc (inodeprint_file): Use it, to avoid
	mkpath().

	* commands.cc (add_intermediate_paths): Hand-code intermediate
	path generator, taking advantage of normalization of file_path's,
	to avoid mkpath().

2005-04-29  Joel Rosdahl  <joel@rosdahl.net>

	* monotone.texi: Minor corrections.

2005-04-29  Nathaniel Smith  <njs@codesourcery.com>

	* commands.cc (ls_tags): Sort output.
	* tests/t_tags.at: Test that output is sorted.

2005-04-29  Derek Scherger  <derek@echologic.com>

	* commands.cc (struct file_itemizer): move to ...
	* work.hh (file_itemizer} ... here
	* work.cc (file_itemizer::visit_file} ... and here

2005-04-29  Emile Snyder  <emile@alumni.reed.edu>

	* annotate.cc (do_annotate_node): Stop doing expensive
	calculate_arbitrary_change_set when we already know we have parent
	and child revisions.  Cuts annotate run time in half.
	
2005-04-29  Nathaniel Smith  <njs@codesourcery.com>

	* commands.cc (update_inodeprints): Rename to...
	(refresh_inodeprints): ...this, so 'monotone up' continues to mean
	update.
	
	* monotone.texi (Inodeprints): Mention refresh_inodeprints in the
	Inodeprints section.
	
	* testsuite.at: 
	* tests/t_update_inodeprints.at: 
	* tests/t_refresh_inodeprints.at: 
	* monotone.texi (Working Copy, Commands): 
	* monotone.1: Update accordingly.

2005-04-29  Nathaniel Smith  <njs@codesourcery.com>

	* change_set.cc (dump_change_set): Don't truncate output.
	(invert_change_test): New unit test.
	(invert_change_set): Make it pass.  This fixes (some?)
	isect.empty() invariant failures.
	
	* NEWS: Start updating for 0.19.

	* revision.cc (check_sane_history): Make comment more
	informative.

2005-04-29  Grahame Bowland  <grahame@angrygoats.net>

	* netxx/types.h: Add new NetworkException type network 
	issue not caused by calling program
	* netsync.cc: Catch Netxx::NetworkException and display 
	as informative_error.
	* netxx/address.cxx: NetworkException for unparsable URIs.
	* netxx/datagram.cxx: NetworkException for connection failure.
	* netxx/resolve_getaddrinfo.cxx, resolve_gethostbyname.cxx:
	NetworkException when DNS resolution fails.
	* netxx/serverbase.cxx: NetworkException if unable to bind 
	to server port.
	* netxx/streambase.cxx: NetworkException if unable to 
	connect.

2005-04-28  Nathaniel Smith  <njs@codesourcery.com>

	* tests/t_netsync_error.at: New test.
	* testsuite.at: Add it.

2005-04-28  Nathaniel Smith  <njs@codesourcery.com>

	* tests/t_rename_attr.at: Fix a bit; also test that rename refuses
	to move a file to a name that already has attrs.
	* work.cc (build_rename): Cleanup a bit; refuse to move a file to
	a name that already has attrs.

	* monotone.texi (Working Copy): Document explicitly that "drop"
	and "rename" do not modify the filesystem directly, and do affect
	attributes.

2005-04-28  Derek Scherger  <derek@echologic.com>

	* commands.cc (get_work_path): 
	(get_revision_path): 
	(get_revision_id):
	(put_revision_id):
	(get_path_rearrangement):
	(remove_path_rearrangement):
	(put_path_rearrangement):
	(update_any_attrs):
	(get_base_revision):
	(get_base_manifest): move to work.{cc,hh}
	(update): indicate optional revision with [ and ]
	(explicit_merge): indicate optional ancestor with [ and ] 

	* manifest.{cc,hh} (extract_path_set): move here from work.{cc,hh}
	* revision.{cc,hh} (revision_file_name): move to work.{cc,hh}

	* work.{cc,hh} (extract_path_set): move to manifest.{cc,hh}
	(get_work_path): 
	(get_path_rearrangement): 
	(remove_path_rearrangement): 
	(put_path_rearrangement): 
	(get_revision_path): 
	(get_revision_id): 
	(put_revision_id): 
	(get_base_revision): 
	(get_base_manifest): 
	(update_any_attrs): move here from commands.cc
	
2005-04-28  Derek Scherger  <derek@echologic.com>

	* ChangeLog: 
	* Makefile.am
	* tests/t_automate_select.at: merge fixups

2005-04-28  Emile Snyder <emile@alumni.reed.edu>

	* annotate.cc: Fix broken build after propagate from .annotate
	branch to mainline.  The lcs stuff was changed to use
	quick_allocator, so our use of it had to change as well.
	
2005-04-28  Emile Snyder  <emile@alumni.reed.edu>

	* commands.cc: New command "annotate"
	* annotate.{cc,hh}: New files implement it.
	* Makefile.am: Build it.
	* monotone.texi: Document it.	
	* tests/t_annotate.at:
	* tests/t_annotate_add_collision.at:
	* tests/t_annotate_branch_collision.at: 
	* testsuite.at: Test it.
	
2005-04-28  Matt Johnston  <matt@ucc.asn.au>

	* tests/t_merge_6.at: narrow the testcase down considerably.

2005-04-28  Matt Johnston  <matt@ucc.asn.au>

	* tests/t_merge_6.at, testsuite.at: add a new test for the case where
	duplicate lines appear in a file during a merge. This testcase can
	be correctly handled by merge(1).

2005-04-28  Matt Johnston  <matt@ucc.asn.au>

	* tests/t_i18n_file.at, transforms.cc: OS X expects all paths to be
	utf-8, don't try to use other encodings in the test.

2005-04-28  Richard Levitte  <richard@levitte.org>

	* tests/t_automate_select.at: silly ignores not needed any more.

2005-04-28  Richard Levitte  <richard@levitte.org>

	* commands.cc (complete): Don't talk of there really was no
	expansion.

2005-04-28  Richard Levitte  <richard@levitte.org>

	* commands.cc, commands.hh: Selector functions and type are moved
	to...
	* selectors.cc, selectors.hh: ... these files.
	* database.cc, database.hh: Adapt to this change.
	* automate.cc (automate_select): New function, implements
	'automate select'.
	(automate_command): Use it.
	* monotone.texi (Automation): Document it.

	* tests/t_automate_select.at: New test.
	* testsuite.at: Use it.

	* Makefile.am (MOST_SOURCES): reorganise.  Add selectors.{cc,hh}.

2005-04-27  Derek Scherger  <derek@echologic.com>

	* commands.cc (ls_unknown): remove unneeded braces
	(struct inventory_item): new struct for tracking inventories
	(print_inventory): removed old output functions 
	(inventory_paths): new functions for paths, data and renames
	(inventory): rework to display two column status codes
	* monotone.texi (Informative): update for new status codes
	* tests/t_inventory.at: update for two column status codes

2005-04-27  Richard Levitte  <richard@levitte.org>

	* quick_alloc.hh: Define QA_SUPPORTED when quick allocation is
	supported.
	* sanity.hh: Only defined the QA(T) variants of checked_index()
	when QA_SUPPORTED is defined.

2005-04-27  Joel Reed  <joelwreed@comcast.com>

	* work.cc: on rename move attributes as well.
	* tests/t_rename_attr.at: No longer a bug.

2005-04-27  Nathaniel Smith  <njs@codesourcery.com>

	* monotone.texi (Working Copy, Commands): Document update_inodeprints.
	* monotone.1: Likewise.

	* tests/t_update_inodeprints.at: New test.
	* testsuite.at: Add it.

2005-04-27  Richard Levitte  <richard@levitte.org>

	* database.cc (selector_to_certname): Add a case for
	commands::sel_cert.

2005-04-27  Richard Levitte  <richard@levitte.org>

	* sanity.hh: Add a couple of variants of checked_index() to
	accomodate for indexes over vector<T, QA(T)>.

	* commands.hh: Add new selector to find arbitrary cert name and
	value pairs.  The syntax is 'c:{name}={value}'.
	* commands.cc (decode_selector): Recognise it.
	* database.cc (complete): Parse it.
	* std_hooks.lua (expand_selector): Add an expansion for it.
	* monotone.texi (Selectors): Document it.

	* tests/t_select_cert.at: Add test.
	* testsuite.at: Use it.

2005-04-27  Matt Johnston  <matt@ucc.asn.au>

	* vocab.cc (verify(file_path)): don't find() twice.
	* change_set.cc (extend_state): remove commented out line 

2005-04-27  Matthew Gregan  <kinetik@orcon.net.nz>

	* tests/t_cvsimport_manifest_cycle.at: New test.
	* testsuite.at: Add test.
	* AUTHORS: Add self.

2005-04-27  Nathaniel Smith  <njs@codesourcery.com>

	* AUTHORS: Add Timothy Brownawell.

2005-04-27  Timothy Brownawell  <tbrownaw@gmail.com>

	* ui.{cc,hh}: Delegate tick line blanking to tick_writers.

2005-04-27  Matt Johnston  <matt@ucc.asn.au>

	* change_set.cc (extend_state): don't mix find() and insert() on
	the path_state, to avoid hitting the smap's worst-case.

2005-04-27  Matt Johnston  <matt@ucc.asn.au>

	* change_set.cc (confirm_proper_tree): move things out of the loops
	for better performance.

2005-04-26  Nathaniel Smith  <njs@codesourcery.com>

	* work.cc: Don't include boost/regex.hpp.

2005-04-26  Nathaniel Smith  <njs@codesourcery.com>

	* manifest.cc, inodeprint.cc: Don't include boost/regex.hpp.

2005-04-26  Nathaniel Smith  <njs@codesourcery.com>

	* sqlite/vdbeaux.c (MAX_6BYTE): Apply patch from
	http://www.sqlite.org/cvstrac/chngview?cn=2445.  It shouldn't
	affect monotone's usage, but just in case.

2005-04-26  Nathaniel Smith  <njs@codesourcery.com>

	* rcs_import.cc (struct cvs_key, process_branch): Fix
	indentation.
	(build_change_set): Handle the case where a file is "added dead".

	* tests/t_cvsimport2.at: Un-XFAIL, improve description.

2005-04-26  Richard Levitte  <richard@levitte.org>

	* monotone.cc (cpp_main): Count the number of command specific
	options exist.  If there is any, add a title for them.

2005-04-26  Matt Johnston  <matt@ucc.asn.au>

	* change_set.cc (analyze_rearrangement): get rid of damaged_in_first
	since it is not used.

2005-04-26  Matt Johnston  <matt@ucc.asn.au>

	* monotone.texi: fix mashed up merge of docs for kill_rev_locally
	and db check.

2005-04-26  Richard Levitte  <richard@levitte.org>

	* monotone.cc, commands.cc: Make some more options global.

2005-04-25  Nathaniel Smith  <njs@codesourcery.com>

	* tests/t_i18n_file_data.at: New test.
	* testsuite.at: Add it.

2005-04-25  Nathaniel Smith  <njs@codesourcery.com>

	* automate.cc (automate_parents, automate_children) 
	(automate_graph): New automate commands.
	(automate_command): Add them.
	* commands.cc (automate): Synopsisfy them.
	* monotone.texi (Automation): Document them.
	* tests/t_automate_graph.at, test/t_parents_children.at: Test
	them.
	* testsuite.at: Add the tests.

	* tests/t_automate_ancestors.at: Remove obsolete comment.
	
2005-04-24  Derek Scherger  <derek@echologic.com>

	* tests/t_rename_file_to_dir.at:
	* tests/t_replace_file_with_dir.at:
	* tests/t_replace_dir_with_file.at: new bug reports
	* testsuite.at: include new tests

2005-04-24  Derek Scherger  <derek@echologic.com>

	* app_state.{cc,hh} (app_state): add all_files flag to the constructor
	(set_all_files): new method for setting flag

	* basic_io.{cc,hh} (escape): expose public method to quote and
	escape file_paths
	(push_str_pair): use it internally

	* commands.cc (calculate_restricted_rearrangement): new function
	factored out of calculate_restricted_revision
	(calculate_restricted_revision): use new function
	(struct unknown_itemizer): rename to ...
	(struct file_itemizer): ... this; use a path_set rather than a
	manifest map; build path sets of unknown and ignored files, rather
	than simply printing them
	(ls_unknown): adjust to compensate for itemizer changes
	(print_inventory): new functions for printing inventory lines from
	path sets and rename maps
	(inventory): new command for printing inventory of working copy
	files

	* manifest.cc (inodeprint_unchanged): new function factored out
	from build_restricted_manifest_map
	(classify_paths): new function to split paths from an old manifest
	into unchanged, changed or missing sets for inventory
	(build_restricted_manifest_map): adjust to use
	inodeprint_unchanged
	* manifest.hh (classify_paths): new public function
	
	* monotone.1: document new inventory command and associated
	--all-files option

	* monotone.cc: add new --all-files option which will be specific
	to the inventory command asap

	* monotone.texi (Informative): document new inventory command
	(Commands): add manpage entry for inventory
	(OPTIONS): add entries for --xargs, -@ and --all-files

	* tests/t_status_missing.at: remove bug priority flag
	* tests/t_inventory.at: new test
	* testsuite.at: include new test
	
2005-04-24  Nathaniel Smith  <njs@codesourcery.com>

	* monotone.texi (Database): Document 'db kill_rev_locally'.

2005-04-24  Nathaniel Smith  <njs@codesourcery.com>

	* ChangeLog: Fixup after merge.

2005-04-24  Nathaniel Smith  <njs@codesourcery.com>

	* manifest.cc (build_restricted_manifest_map): Careful to only
	stat things once on the inodeprints fast-path.
	(read_manifest_map): Hand-code a parser, instead of using
	boost::regex.
	* inodeprint.cc (read_inodeprint_map): Likewise.

2005-04-23  Derek Scherger  <derek@echologic.com>

	* (calculate_restricted_revision): remove redundant variables,
	avoiding path_rearrangement assignments and associated sanity
	checks
	(calculate_current_revision): rename empty to empty_args for
	clarity

2005-04-23  Derek Scherger  <derek@echologic.com>

	* commands.cc (calculate_base_revision): rename to ...
	(get_base_revision): ... this, since it's not calculating anything
	(calculate_base_manifest): rename to ...
	(get_base_manifest): ... this, and call get_base_revision
	(calculate_restricted_revision): call get_base_revision and remove
	missing files stuff
	(add):
	(drop):
	(rename):
	(attr): call get_base_manifest
	(ls_missing): 
	(revert): call get_base_revision
	* manifest.{cc,hh} (build_restricted_manifest_map): don't return
	missing files and don't produce invalid manifests; do report on
	all missing files before failing
	
2005-04-23  Derek Scherger  <derek@echologic.com>

	* app_state.cc:
	* database.cc:
	* file_io.{cc, hh}: fix bad merge

2005-04-23  Nathaniel Smith  <njs@codesourcery.com>

	* database.cc (put_key): Check for existence of keys with
	conflicting key ids, give more informative message than former SQL
	constraint error.

2005-04-23  Nathaniel Smith  <njs@codesourcery.com>

	* transforms.cc (filesystem_is_ascii_extension_impl): Add EUC to
	the list of ascii-extending encodings.

	* tests/t_multiple_heads_msg.at: Make more robust, add tests for
	branching.

2005-04-23  Nathaniel Smith  <njs@codesourcery.com>

	* app_state.cc (restriction_includes): Remove some L()'s that were
	taking 5-6% of time in large tree diff.

2005-04-23  Nathaniel Smith  <njs@codesourcery.com>

	* file_io.{cc,hh} (localized): Move from here...
	* transforms.{cc,hh} (localized): ...to here.  Add lots of gunk to
	avoid calling iconv whenever possible.

2005-04-23  Richard Levitte  <richard@levitte.org>

	* monotone.cc, options.hh: Move the option numbers to options.hh,
	so they can be easily retrieved by other modules.
	* monotone.cc: split the options table in global options and
	command specific options.  The former are always understood, while
	the latter are only understood by the commands that declare it
	(see below).
	(my_poptStuffArgFile): There's no need to keep a copy of the
	stuffed argv.  This was really never a problem.
	(coption_string): New function to find the option string from an
	option number.
	(cpp_main): Keep track of which command-specific options were
	given, and check that the given command really uses them.  Make
	sure that when the help is written, only the appropriate command-
	specific options are shown.  We do this by hacking the command-
	specific options table.
	Throw away sub_argvs, as it's not needed any more (and realy never
	was).

	* commands.cc: Include options.hh to get the option numbers.
	(commands_ops): New structure to hold the option
	numbers used by a command.
	(commands): Use it.
	(command_options): Function to get the set of command-specific
	options for a specific command.
	(CMD): Changed to take a new parameter describing which command-
	specific options this command takes.  Note that for commands that
	do not take command-specific options, this new parameter must
	still be given, just left empty.
	Update all commands with this new parameter.
	* commands.hh: Declare command_options.

	* tests/t_automate_heads.at: 'automate heads' never used the value
	of --branch.
	* tests/t_sticky_branch.at: and neither did 'log'...
	* tests/t_update_missing.at: nor did 'add'...

2005-04-23  Matthew Gregan  <kinetik@orcon.net.nz>

	* tests/t_diff_currev.at: Use CHECK_SAME_STDOUT.

2005-04-23  Matthew Gregan  <kinetik@orcon.net.nz>

	* tests/t_diff_currev.at: New test.
	* testsuite.at: Add new test.

2005-04-22  Christof Petig <christof@petig-baender.de>

	* sqlite/*: update to sqlite 3.2.1

2005-04-22  Nathaniel Smith  <njs@codesourcery.com>

	* manifest.cc (build_restricted_manifest_map): Fixup after merge
	-- use file_exists instead of fs::exists.

2005-04-22  Derek Scherger  <derek@echologic.com>

	* manifest.{cc,hh} (build_restricted_manifest_map): keep and
	return a set of missing files rather than failing on first missing
	file
	* commands.cc (calculate_restricted_revision): handle set of
	missing files
	* revision.hh: update comment on the format of a revision
	* tests/t_status_missing.at: un-XFAIL and add a few tests
	
2005-04-22  Nathaniel Smith  <njs@codesourcery.com>

	* vocab.cc (verify(file_path), verify(local_path)): Normalize
	paths on the way in.
	* tests/t_normalized_filenames.at: Fix to match behavior
	eventually declared "correct".

2005-04-22  Nathaniel Smith  <njs@codesourcery.com>

	* vocab.{cc,hh}: Make verify functions public, make ATOMIC(foo)'s
	verify function a friend of foo, add ATOMIC_NOVERIFY macro, add
	long comment explaining all this.
	* vocab_terms.hh: Add _NOVERIFY to some types.

2005-04-22  Nathaniel Smith  <njs@codesourcery.com>

	* file_io.{cc,hh} (localized): Take file_path/local_path instead
	of string; expose in public interface.  Adjust rest of file to
	match.
	(walk_tree): Don't convert the (OS-supplied) current directory
	from UTF-8 to current locale.
	
	* transforms.{cc,hh} (charset_convert): Be more informative on
	error.
	(calculate_ident): Localize the filename, even on the fast-path.
	Also assert file exists and is not a directory, since Crypto++
	will happily hash directories.  (They are like empty files,
	apparently.)
	
	* manifest.cc (build_restricted_manifest_map): Use file_exists
	instead of fs::exists, to handle localized paths.
	* {win32,unix}/inodeprint.cc (inodeprint_file): Use localized
	filenames to stat.

	* tests/t_i18n_file.at: Rewrite to work right.

	* tests/t_normalized_filenames.at: New test.
	* testsuite.at: Add it.
	* vocab.cc (test_file_path_verification): MT/path is not a valid
	file_path either.
	(test_file_path_normalization): New unit-test.

2005-04-22  Joel Reed  <joelwreed@comcast.net>

	* work.cc (build_deletions) : on drop FILE also drop attributes.
	* tests/t_drop_attr.at : test for success now, fixed bug.

2005-04-22  Jon Bright <jon@siliconcircus.com>
	* monotone.texi: Changed all quoting of example command lines to
	use " instead of ', since this works everywhere, but ' doesn't
	work on Win32

2005-04-21  Jeremy Cowgar  <jeremy@cowgar.com>

	* tests/t_multiple_heads_msg.at: Now checks to ensure 'multiple head'
	  message does not occur on first commit (which creates a new head
	  but not multiple heads).
	* commands.cc (CMD(commit)): renamed head_size to better described
	  old_head_size, now checks that old_head_size is larger than 0 as
	  well otherwise, on commit of a brand new project, a new head was
	  detected and a divergence message was displayed.

2005-04-21  Richard Levitte  <richard@levitte.org>

	* commands.cc (ALIAS): refactor so you don't have to repeat all
	the strings given to the original command.
	(ALIAS(ci)): added as a short form for CMD(commit).

	* Makefile.am (%.eps): create .eps files directly from .ps files,
	using ps2eps.

2005-04-21 Sebastian Spaeth <Sebastian@SSpaeth.de>

	* monotone.texi: add command reference docs about kill_rev_locally
	
2005-04-21  Nathaniel Smith  <njs@codesourcery.com>

	* change_set.cc (apply_path_rearrangement_can_fastpath) 
	(apply_path_rearrangement_fastpath) 
	(apply_path_rearrangement_slowpath, apply_path_rearrangement):
	Refactor into pieces, so all versions of apply_path_rearrangement
	can take a fast-path when possible.

2005-04-21  Jeremy Cowgar  <jeremy@cowgar.com>

	* commands.cc: Renamed maybe_show_multiple_heads to
	  notify_if_multiple_heads, renamed headSize to head_size for
	  coding standards/consistency.
	* tests/t_multiple_heads_msg.at: Added to monotone this time.

2005-04-20  Jeremy Cowgar  <jeremy@cowgar.com>

	* commands.cc: Added maybe_show_multiple_heads, update now notifies
	  user of multiple heads if they exist, commit now notifies user
	  if their commit created a divergence.
	* tests/t_multiple_heads_msg.at: Added
	* testsuite.at: Added above test

2005-04-20  Nathaniel Smith  <njs@codesourcery.com>

	* Makefile.am (EXTRA_DIST): Put $(wildcard) around "debian/*", so
	it will actually work.

2005-04-20  Nathaniel Smith  <njs@codesourcery.com>

	* Makefile.am (EXTRA_DIST): Include tests, even when not building
	packages out in the source directory.

2005-04-20  Matthew Gregan  <kinetik@orcon.net.nz>

	* commands.cc (kill_rev_locally): Move up with rest of non-CMD()
	functions.  Mark static.  Minor whitespace cleanup.
	* commands.hh (kill_rev_locally): Declaration not needed now.

2005-04-20 Sebastian Spaeth <Sebastian@SSpaeth.de>
	* automate.cc: fix typo, add sanity check to avoid empty r_id's
	bein passed in. The automate version was bumped to 0.2 due to
	popular request of a single person.
	* t_automate_ancestors.at: adapt test; it passes now

2005-04-20 Sebastian Spaeth <Sebastian@SSpaeth.de>
	* testuite.at:
	* t_automate_ancestors.at: new test; automate ancestors. This is still
	_failing_ as a) it outputs empty newlines when no ancestor exists and
	b) does not output all ancestors if multiple ids are supplied as input
	
2005-04-20 Sebastian Spaeth <Sebastian@SSpaeth.de>

	* commands.cc:
	* automate.cc: new command: automate ancestors
	* monotone.texi: adapt documentation
	
2005-04-20  Nathaniel Smith  <njs@codesourcery.com>

	* tests/t_log_depth_single.at: 
	* tests/t_add_stomp_file.at: 
	* tests/t_log_depth.at: Shorten blurbs.

2005-04-20  Nathaniel Smith  <njs@codesourcery.com>

	* std_hooks.lua (ignore_file): Ignore compiled python files.

2005-04-20  Jon Bright  <jon@siliconcircus.com>
	* tests/t_sticky_branch.at: Really fix this test

2005-04-20  Jon Bright  <jon@siliconcircus.com>
	* tests/t_sticky_branch.at: Canonicalise stdout before comparison
	* tests/t_setup_checkout_modify_new_dir.at: Ditto
	* tests/t_netsync_largish_file.at: Check the file out rather
	than catting it, so that canonicalisation is unneeded.  
	Canonicalisation is bad here, because the file is random
	binary data, not text with line-ending conventions

2005-04-20  Richard Levitte  <richard@levitte.org>

	* contrib/monotone.el: define-after-key's KEY argument has to be a
	vector with only one element.  The code I used is taken directly
	from the Emacs Lisp Reference Manual, section "Modifying Menus".

2005-04-20  Nathaniel Smith  <njs@codesourcery.com>

	* commands.cc (mdelta, mdata, fdelta, fdata, rdata): Check for
	existence of command line arguments.

	* lua.{cc,hh} (hook_use_inodeprints): New hook.
	* std_hooks.lua (use_inodeprints): Default definition.
	* monotone.texi (Inodeprints): New section.
	(Reserved Files): Document MT/inodeprints.
	(Hook Reference): Document use_inodeprints.
	* work.{cc,hh} (enable_inodeprints): New function.
	* app_state.cc (create_working_copy): Maybe call
	enable_inodeprints.
	
	* tests/t_inodeprints_hook.at: New test.
	* tests/t_bad_packets.at: New test.
	* testsuite.at: Add them.

2005-04-20  Nathaniel Smith  <njs@codesourcery.com>

	* AUTHORS: Actually add Joel Reed (oops).

2005-04-20  Nathaniel Smith  <njs@codesourcery.com>

	Most of this patch from Joel Reed, with only small tweaks myself.
	
	* AUTHORS: Add Joel Reed.

	* platform.hh (is_executable): New function.
	* {unix,win32}/process.cc: Define it.

	* lua.cc (monotone_is_executable_for_lua): New function.
	(lua_hooks): Register it.
	(Lua::push_nil): New method.
	(lua_hooks::hook_init_attributes): New hook.
	* lua.hh: Declare it.
	* monotone.texi (Hook Reference): Document it.

	* work.cc (addition_builder): Call new hook, collect attributes
	for added files.
	(build_additions): Set attributes on new files.

	* tests/t_attr_init.at: New test.
	* tests/t_add_executable.at: New test.
	* testsuite.at: Add them.
	
2005-04-19  Nathaniel Smith  <njs@codesourcery.com>

	* file_io.cc (read_localized_data, write_localized_data): Remove
	logging of complete file contents.
	* tests/t_lf_crlf.at: Remove --debugs, clean up, test more.

2005-04-19 Emile Snyder <emile@alumni.reed.edu>
	
	* file_io.cc: Fix bugs with read/write_localized_data when using
	CRLF line ending conversion.
	* transforms.cc: Fix line_end_convert to add correct end of line
	string if the split_into_lines() call causes us to lose one from
	the end.
	* tests/t_lf_crlf.at: Clean up and no longer XFAIL.
 
2005-04-19  Sebastian Spaeth  <Sebastian@SSpaeth.de>

	* monotone.texi: modified documentation to match changes due to
	previous checking.
	* AUTHORS: Adding myself
	
2005-04-19  Sebastian Spaeth  <Sebastian@SSpaeth.de>

	* automate.cc: make BRANCH optional in "automate heads BRANCH"
	we use the default branch as given in MT/options if not specified
	* commands.cc: BRANCH -> [BRANCH] in cmd description

2005-04-19  Richard Levitte  <richard@levitte.org>

	* contrib/monotone-import.pl (my_exit): As in monotone-notify.pl,
	my_exit doesn't close any network connections.

	* testsuite.at (REVERT_TO): Make it possible to revert to a
	specific branch.  This is useful to resolve ambiguities.
	* tests/t_merge_add_del.at: Use it.

2005-04-19  Matthew Gregan  <kinetik@orcon.net.nz>

	* sanity.hh: Mark {naughty,error,invariant,index}_failure methods
	as NORETURN.
	* commands.cc (string_to_datetime): Drop earlier attempt at
	warning fix, it did not work with Boost 1.31.0.  Warning fixed by
	change to sanity.hh.

2005-04-19  Matthew Gregan  <kinetik@orcon.net.nz>

	* lua.cc (default_rcfilename): Use ~/.monotone/monotonerc.  This
	change is to prepare for the upcoming support for storing user
	keys outside of the database (in ~/.monotone/keys/).
	* app_state.cc (load_rcfiles): Refer to new rc file location in
	comments.
	* monotone.cc (options): Refer to new rc file location.
	* monotone.texi: Refer to new rc file location.  Also change bare
	references to the rc file from '.monotonerc' to 'monotonerc'.

2005-04-19  Matthew Gregan  <kinetik@orcon.net.nz>

	* commands.cc (log): 'depth' option did not handle the single file
	case correctly. Also a couple of minor cleanups.
	* tests/t_log_depth_single.at: New test.
	* testsuite.at: Add test.

2005-04-18  Matthew Gregan  <kinetik@orcon.net.nz>

	* commands.cc (string_to_datetime): Fix warning.

2005-04-18  Richard Levitte  <richard@levitte.org>

	* Makefile.am (EXTRA_DIST): Add contrib/monotone-import.pl.

	* contrib/monotone-import.pl: New script to mimic "cvs import".
	* contrib/README: describe it.

	* commands.cc (CMD(attr)): Make it possible to drop file
	attributes.

	* contrib/monotone-notify.pl (my_exit): The comment was incorrect,
	there are no network connections to close gracefully.
	Implement --ignore-merges, which is on by default, and changes the
	behavior to not produce diffs on merges and propagates where the
	ancestors hve already been shown.

	* tests/t_attr_drop.at: New test to check that 'attr drop'
	correctly drops the given entry.
	* tests/t_drop_attr.at: New test, similar to t_rename_attr.at.
	* testsuite.at: Add them.

2005-04-18  Nathaniel Smith  <njs@codesourcery.com>

	* monotone.texi (Dealing with a Fork): Clarify (hopefully) what we
	mean when we say that "update" is a dangerous command.

2005-04-17  Matt Johnston  <matt@ucc.asn.au>

	* change_set.cc (confirm_proper_tree): remove incorrect code
	setting confirmed nodes.

2005-04-17  Matt Johnston  <matt@ucc.asn.au>

	* change_set.cc (confirm_proper_tree): use a std::set rather than
	dynamic_bitset for the ancestor list, improving performance for
	common tree structures.
	* basic_io.cc: reserve() a string

2005-04-17  Matt Johnston  <matt@ucc.asn.au>

	* packet.cc: fix up unit test compilation.
	* transforms.cc: fix up unit test compilation.

2005-04-17  Matt Johnston  <matt@ucc.asn.au>

	* vocab_terms.hh: remove commented out lines.

2005-04-17  Matt Johnston  <matt@ucc.asn.au>

	* Move base64<gzip> code as close to the database as possible,
	to avoid unnecessary inflating and deflating.

2005-04-17  Nathaniel Smith  <njs@codesourcery.com>

	* monotone.texi (Branching and Merging): A few small edits.

2005-04-17  Nathaniel Smith  <njs@codesourcery.com>

	* change_set.cc (path_item, sanity_check_path_item): Mark things
	inline.

2005-04-17  Henrik Holmboe <henrik@holmboe.se>

	* contrib/monotone-notify.pl: Add signal handlers.  Correct some
	typos.
	(my_exit): New function that does a cleanup and exit.

2005-04-17  Olivier Andrieu  <oliv__a@users.sourceforge.net>

	* transforms.cc: fix glob_to_regexp assertions

2005-04-17  Sebastian Spaeth <Sebastian@sspaeth.de>
	
	* tests/t_db_kill_rev_locally.at: new test; 
	make sure that db kill_rev_locally works as intended

2005-04-17  Sebastian Spaeth <Sebastian@sspaeth.de>

	* commands.cc,database.cc: add 'db kill_rev_locally <id>' command
	still missing: documentation and autotests. Otherwise seems ok.
	
2005-04-17  Richard Levitte  <richard@levitte.org>

	* transforms.cc: Remove tabs and make sure emacs doesn't add
	them.

2005-04-17  Nathaniel Smith  <njs@codesourcery.com>

	* sanity.{hh,cc} (E, error_failure): New sort of invariant.
	* netsync.cc (process_hello_cmd): Make initial pull message
	more clear and friendly.
	Also, if the key has changed, that is an error, not naughtiness.
	* database_check.cc (check_db): Database problems are also errors,
	not naughtiness.  Revamp output in case of errors, to better
	distinguish non-serious errors and serious errors.
	* tests/t_database_check.at: Update accordingly.
	* tests/t_database_check_minor.at: New test.
	* testsuite.at: Add it.
	
2005-04-17  Richard Levitte  <richard@levitte.org>

	* transforms.cc (glob_to_regexp): New function that takes a glob
	expression and transforms it into a regexp.  This will be useful
	for globbing branch expressions when collections are exchanged to
	branch globs and regexps.
	(glob_to_regexp_test): A unit test for glob_to_regexp().

2005-04-17  Matt Johnston  <matt@ucc.asn.au>

	* commands.cc: warn that dropkey won't truly erase the privkey
	from the database
	* monotone.texi: same

2005-04-17  Matt Johnston  <matt@ucc.asn.au>

	* database.cc: mention that it could be the filesystem that
	is full in the SQLITE_FULL error message

2005-04-17  Matthew Gregan  <kinetik@orcon.net.nz>

	* monotone.cc: Fix warnings: add missing initializers.
	* netsync.cc: Fix warnings: inline static vs static inline.

2005-04-16  Emile Snyder  <emile@alumni.reed.edu>

	* tests/t_add_stomp_file.at: New test for failing case.  
        If you have a file foo in your working dir (not monotone 
        controlled) and someone else adds a file foo and commits, 
        update should at least warn you before stomping your 
        non-recoverable foo file.
	* testsuite.at: Add it.
	
2005-04-16  Derek Scherger  <derek@echologic.com>

	* work.cc (known_preimage_path): rename to...
	(known_path): this, since it's image agnostic
	(build_deletions): update for renamed function
	(build_rename): ensure rename source exists in current revision
	and rename target does not exist in current revision

	* tests/t_no_rename_overwrite.at: un-XFAIL 

2005-04-16  Nathaniel Smith  <njs@codesourcery.com>

	* app_state.{cc,hh} (set_author, set_date): New methods.
	* cert.cc (cert_revision_date): Rename to...
	(cert_revision_date_time): ...an overloaded version of this.
	(cert_revision_author_default): Check app.date.
	* cert.hh: Expose cert_revision_date_time.
	* commands.cc (commit): Handle --date.
	* main.cc: Parse --date and --author options.
	* monotone.1: Document --date, --author.
	* monotone.texi (Working Copy, OPTIONS): Likewise.

	* tests/t_override_author_date.at: New test.
	* testsuite.at: Add it.
	
	This commit heavily based on a patch by Markus Schiltknecht
	<markus@bluegap.ch>.
	
2005-04-16  Nathaniel Smith  <njs@codesourcery.com>

	* ChangeLog: Fixup after merge.

2005-04-16  Nathaniel Smith  <njs@codesourcery.com>

	* tests/t_update_nonexistent.at: New test.
	* testsuite.at: Add it.
	
	* commands.cc (update): Verify that user's requested revision
	exists.

2005-04-16  Nathaniel Smith  <njs@codesourcery.com>

	* ChangeLog: Fixup after merge.

2005-04-16  Emile Snyder <emile@alumni.reed.edu>

	* tests/t_add_vs_commit.at: New test for failing case.  If you
	add a file in you working dir, someone else adds the same file
	and commits, then you do an update it messes up your working
	directory.
	* testsuite.at: Add it.
	
2005-04-16  Nathaniel Smith  <njs@codesourcery.com>

	* commands.cc (checkout): Move check for existence of revision
	earlier.
	
	* tests/t_netsync_defaults.at, tests/t_netsync_single.at:
	Don't hard-code netsync port.

2005-04-16  Nathaniel Smith  <njs@codesourcery.com>

	* testsuite.at: Use a random server port.
	
	* .mt-attrs, contrib/README: Update for Notify.pl ->
	monotone-notify.pl rename.
	
	* monotone.1: Warn people off rcs_import.
	* monotone.texi (Commands): Likewise.

2005-04-16  Nathaniel Smith  <njs@codesourcery.com>

	* AUTHORS: Add Emile Snyder <emile@alumni.reed.edu>.

2005-04-16  Nathaniel Smith  <njs@codesourcery.com>

	* tests/t_lf_crlf.at: New test from Emile Snyder
	<emile@alumni.reed.edu>, with tweaks.
	* testsuite.at: Add it.

2005-04-16  Nathaniel Smith  <njs@codesourcery.com>

	* ChangeLog: Small fixups.

2005-04-16  Sebastian Spaeth <Sebastian@sspaeth.de>
	
	* tests/t_cvsimport2.at: new test; CVS Attic files fail test
	reported by: hjlipp@web.de 15.04.2005 02:45

2005-04-16  Sebastian Spaeth <Sebastian@sspaeth.de>
	
	* tests/t_rcs_import.at: new test; problematic CVS import as
	reported in the list. However it works just fine here, so it
	really tests for a successful pass

2005-04-16  Sebastian Spaeth <Sebastian@sspaeth.de>

	* tests/README: new file, on how to create/run tests

2005-04-16  Nathaniel Smith  <njs@codesourcery.com>

	* tests/t_rename_dir_add_dir_with_old_name.at: XFAIL.

2005-04-16  Nathaniel Smith  <njs@codesourcery.com>

	* tests/t_diff_binary.at: Un-XFAIL.

2005-04-16  Nathaniel Smith  <njs@codesourcery.com>

	* monotone.texi (Network Service): Rewrite to include former
	Exchanging Keys section.
	(Branching and Merging): New tutorial section, inspired by a patch
	from Martin Kihlgren <zond@troja.ath.cx>.
	(CVS Phrasebook): Add "Importing a New Project".

	* AUTHORS: Add Martin Dvorak.
	
2005-04-16  Matt Johnston  <matt@ucc.asn.au>

	* change_set.cc (compose_rearrangement): remove logging statements
	that were using noticable CPU time.

2005-04-15 Martin Dvorak <jezek2@advel.cz>
	
	* tests/t_rename_dir_add_dir_with_old_name.at: New test.
	* testsuite.at: Add it.
	
2005-04-15  Olivier Andrieu  <oliv__a@users.sourceforge.net>

	* diff_patch.cc(guess_binary): do not use '\x00' as first
	character of a C string ...

2005-04-15  Sebastian Spaeth  <Sebastian@SSpaeth.de>

	* ui.cc: print byte progress to one decimal place
	  in k or M.
	* netsync.cc: update dot ticker every 1024 bytes.

2005-04-15  Matt Johnston  <matt@ucc.asn.au>

	* change_set.cc (confirm_proper_tree): use bitsets rather than maps
	for tracking set membership.
	* smap.hh: return reverse iterators properly, iterate over the vector
	rather than self in ensure_sort()

2005-04-14  Derek Scherger  <derek@echologic.com>

	* database_check.cc (check_db): fail with N(...) when problems are
	detected to exit with a non-zero status

2005-04-14  Derek Scherger  <derek@echologic.com>

	* monotone.texi (Informative): update description of 'diff' with
	two revision arguments
	
2005-04-14  Matthew Gregan  <kinetik@orcon.net.nz>

	* win32/process.cc: Fix build on MingW 3.2.0-rc[123] by adding
	<sstream> include.

2005-04-14  Jon Bright  <jon@siliconcircus.com>
	* win32/process.cc (process_spawn): Add some extra debug info
	* std_hooks.lua (execute): If pid is -1, don't try and wait on
	the process

2005-04-14  Matt Johnston  <matt@ucc.asn.au>

	* change_set.cc (confirm_unique_entries_in_directories): use a
	  std::vector rather than std::map for better performance (only sort
	  once).
	* smap.hh: an invariant

2005-04-14  Nathaniel Smith  <njs@codesourcery.com>

	* tests/t_vcheck.at: Update notes.

2005-04-14  Jeremy Cowgar  <jeremy@cowgar.com>

	* monotone.texi (Making Changes): Fixed duplicate paragraph
	* NEWS: Corrected spelling error in my name.

2005-04-14  Olivier Andrieu  <oliv__a@users.sourceforge.net>

	* Makefile.am: silence cmp

2005-04-14  Matthew Gregan  <kinetik@orcon.net.nz>

	* win32/terminal.cc (have_smart_terminal): Implement for Win32.

2005-04-13  Nathaniel Smith  <njs@codesourcery.com>

	* monotone.texi (Informative): 'diff' with two revision arguments
	can now be filtered by file.
	
	* constants.cc (netcmd_payload_limit): Bump to 256 megs.

2005-04-13  Matthew Gregan  <kinetik@orcon.net.nz>

	* tests/t_netsync_largish_file.at: Add test for netsyncing largish
	(32MB) files.  This test is failing at present.
	* testsuite.at: Add new test.

2005-04-13  Nathaniel Smith  <njs@codesourcery.com>

	* tests/t_setup_checkout_modify_new_dir.at:
	* tests/t_update_off_branch.at: New tests.
	* testsuite.at: Add them.
	
	* commands.cc (checkout): Tweak branch checking logic.
	(update): Make user explicitly switch branches.

2005-04-13  Nathaniel Smith  <njs@codesourcery.com>

	* rcs_import.cc (import_cvs_repo): Check that user isn't trying to
	import a whole CVS repo.
	* tests/t_cvsimport.at: Test new check.
	
2005-04-13  Richard Levitte  <richard@levitte.org>

	* contrib/Notify.pl: Rename ...
	* contrib/monotone-notify.pl: ... to this.
	* Makefile.am (EXTRA_DIST): Take note of the change.
	* debian/docs: Distribute the contributions as well.
	* debian/compat, debian/files, debian/monotone.1: Remove, since
	they are self-generated by debhelper.  They were obviously added
	by mistake.

2005-04-13  Nathaniel Smith  <njs@codesourcery.com>

	* cert.cc (guess_branch): Call app.set_branch.
	* app_state.cc (create_working_copy): Call make_branch_sticky
	here...
	* commands.cc (checkout): ...instead of here.
	(approve, disapprove, fcommit, commit): Don't call app.set_branch
	on guess_branch's output.
	(checkout): Call guess_branch.
	
	* tests/t_sticky_branch.at: 
	* tests/t_checkout_id_sets_branch.at: New tests.
	* testsuite.at: Add them.

2005-04-13  Matthew Gregan  <kinetik@orcon.net.nz>
	* cryptopp/integer.h: Fix detection of GCC version for SSE2
	builds.

2005-04-12  Florian Weimer  <fw@deneb.enyo.de>

	* app_state.cc (app_state::allow_working_copy): Only update
	branch_name from the options file if it has not yet been set.  Log
	the branch name.
	(app_state::set_branch): No longer update the options map.
	(app_state::make_branch_sticky): New function which copies the
	stored branch name to the options map.  Only commands which call
	this function change the branch default stored in the working
	copy.

	* commands.cc (CMD(checkout)): Mark branch argument as sticky.
	(CMD(commit)): Likewise.
	(CMD(update)): Likewise.

	* monotone.texi (Working Copy): Mention that the "commit" and
	"update" commands update the stored default branch ("checkout"
	does, too, but this one should be obvious).

2005-04-12  Jon Bright <jon@siliconcircus.com>
	* rcs_import.cc (find_key_and_state): Fix stupid bug in storing the
	list of files a cvs_key contains.  CVS delta invariant failure now
	really fixed.  The rearrangement failure still exists, though.

2005-04-12  Jon Bright <jon@siliconcircus.com>
	* tests/t_cvsimport_samelog.at: Add test for the deltas.find 
	cvs import problem as sent to the ML by Emile Snyder.
	* testsuite.at: Call it
	* rcs_import.cc (cvs_key): Add an ID for debug output purposes,
	sprinkle a little more debug output about what's being compared to
	what
	* rcs_import.cc (cvs_key): Maintain a map of file paths and CVS
	versions appearing in this CVS key.
	(cvs_key::similar_enough): A key is only similar enough if it doesn't
	include a different version of the same file path.
	(cvs_history::find_key_and_state): Add files to cvs_keys as
	appropriate

2005-04-12  Matthew Gregan <kinetik@orcon.net.nz>

	* win32/terminal.cc (terminal_width): Use
	GetConsoleScreenBufferInfo to request width information for
	terminals.
	
2005-04-12  Nathaniel Smith  <njs@codesourcery.com>

	* ChangeLog: Fixup after merge.

2005-04-12  Nathaniel Smith  <njs@codesourcery.com>

	* platform.hh (terminal_width): New function.
	* {unix,win32}/have_smart_terminal.cc: Rename to...
	* {unix,win32}/terminal.cc: ...these.  Implement terminal_width.
	* ui.cc (write_ticks): Call it.
	* Makefile.am: Update for renames.
	
2005-04-11  Matt Johnston <matt@ucc.asn.au>

	* ui.{cc,hh}, netsync.cc: netsync progress ticker in kilobytes to
	avoid wrapping.

2005-04-11  Jon Bright <jon@siliconcircus.com>
	* Makefile.am (EXTRA_DIST): Add debian/*

2005-04-11  Jon Bright <jon@siliconcircus.com>
	* Makefile.am (EXTRA_DIST): Add win32/monotone.iss, PNG_FIGURES
	(PNG_FIGURES): Add, constructing in same way as EPS_FIGURES
	(monotone.html): Use .perlbak workaround so that this works on Win32

2005-04-11  Matthew Gregan <kinetik@orcon.net.nz>

	* unix/inodeprint.cc, configure.ac: Use nanosecond time resolution for
	inodeprints on BSDs and other platforms if available.

2005-04-10  Nathaniel Smith  <njs@codesourcery.com>

	* Makefile.am (BUILT_SOURCES_CLEAN): Add package_revision.txt.

	This is the 0.18 release.

2005-04-10  Derek Scherger  <derek@echologic.com>

	* monotone.texi (Informative): fix typo in ls known docs

2005-04-10  Nathaniel Smith  <njs@codesourcery.com>

	* Makefile.am: Use pdftops instead of acroread.
	(EXTRA_DIST): Include new contrib/ files, and fix wildcards.
	* NEWS: Update for 0.18.
	* configure.ac: Bump version number.
	* debian/changelog: Mention new release.
	* debian/copyright: Update from AUTHORS.
	* monotone.spec: Mention new release.
	* po/monotone.pot: Regenerate.

2005-04-10  Florian Weimer  <fw@deneb.enyo.de>

	* monotone.texi (Commands): Use "working copy" instead of "working
	directory", to match the rest of the manual.

2005-04-10  Florian Weimer  <fw@deneb.enyo.de>

	* commands.cc (ls_known): New function which prints all known
	files in the working copy.
	(CMD(list)): Invoke ls_known for "list known".  Update help
	message.
	(ALIAS(ls)): Update help message.

	* monotone.texi: Document "list known".
	* tests/t_ls_known.at: New file.
	* testsuite.at: Include it.

2005-04-10  Richard Levitte  <richard@levitte.org>

	* contrib/Notify.pl: Count the number of messages sent, and
	display the count at the end.
	Version bumped to 1.0.

2005-04-10  Matt Johnston  <matt@ucc.asn.au>

	* unix/inodeprint.cc, configure.ac: don't use the nsec time
	on non-Linux-style systems (quick compile fix for OS X and probably
	others, can be made generic later).

2005-04-10  Olivier Andrieu  <oliv__a@users.sourceforge.net>

	* contrib/monotone.el: Some elisp code for running monotone from
	inside Emacs. Supports diff, status, add, drop, revert and commit.

2005-04-09  Richard Levitte  <richard@levitte.org>

	* contrib/Notify.pl: Allow globbing branches.  Make the revision
	records branch specific.  Show what records you would have updated
	even with --noupdate.  Add --before and --since, so users can
	select datetime ranges to create logs for.  Remove --to and add
	--difflogs-to and --nodifflogs-to to send logs with diffs to one
	address and logs without diffs to another (both can be given at
	once).  More and better documentation.

2005-04-08  Nathaniel Smith  <njs@codesourcery.com>

	* change_set.cc (basic_change_set): Remove problematic
	rename_dir/add combination, until directory semantics are
	fixed.

2005-04-08  Nathaniel Smith  <njs@codesourcery.com>

	* commands.cc (revert): Call maybe_update_inodeprints.
	* app_state.cc (set_restriction): Clear any old restrictions
	first.

2005-04-08  Jon Bright <jon@siliconcircus.com>
	* testsuite.at (NOT_ON_WIN32): Add a function to prevent tests from
	running on Win32 (for cases where the functionality being tested 
	makes no sense on Win32.  Not for cases where the functionality
	just isn't there yet on Win32.)
	* tests/t_final_space.at: Use NOT_ON_WIN32.  The filenames "a b" 
	and "a b " refer to the same file on Win32, obviating this test

2005-04-08  Jon Bright <jon@siliconcircus.com>
	* win32/inodeprint.cc (inodeprint_file): Still close the file if
	getting its time failed.
	* tests/t_netsync_sigpipe.at: Don't bother doing a kill -PIPE on
	Win32.  There is no real SIGPIPE on Win32 and sockets don't get this
	signal if their pipe goes away.  MinGW's kill seems to translate
	-PIPE to some signal that *does* kill monotone, so it seems like the
	easiest solution is just not to send the signal in the first place
	here.
	* tests/t_automate_ancestry_difference.at: Remove old 
	CHECK_SAME_STDOUT call which I'd left by accident.
	* tests/t_automate_leaves.at: Canonicalise monotone output before
	passing to CHECK_SAME_STDOUT
	* tests/t_log_depth.at: Check line count with arithmetic comparison
	rather than autotest's string comparison

2005-04-08  Nathaniel Smith  <njs@codesourcery.com>

	* inodeprint.cc (operator<<): Typo.

	* inodeprint.{hh,cc} (build_inodeprint_map,
	build_restricted_inodeprint_map): Remove unused functions.

2005-04-08  Nathaniel Smith  <njs@codesourcery.com>

	* work.cc: Remove doxygen comments.  Comments are good; comments
	that are longer than the function they document, and give less
	information, are not so good...

2005-04-08  Nathaniel Smith  <njs@codesourcery.com>

	* ChangeLog: Fixup after merge.

2005-04-08  Nathaniel Smith  <njs@codesourcery.com>

	* commands.cc (calculate_current_revision): Defer to
	calculate_restricted_revision instead of special casing.
	(put_revision_id): constify argument.
	(maybe_update_inodeprints): New function.
	(commit, update, checkout): Call it.
	
	* manifest.{cc,hh} (build_manifest_map): Remove, since only caller
	was removed.
	(build_restricted_manifest_map): Go faster if the user is using
	inode signatures.

	* tests/t_inodeprints.at:
	* tests/t_inodeprints_update.at: Typoes.
	
	* work.cc (read_inodeprints): Typo.

2005-04-08  Nathaniel Smith  <njs@codesourcery.com>

	* tests/t_inodeprints.at:
	* tests/t_inodeprints_update.at: New tests.
	* testsuite.at: Add them.
	
	* UPGRADE: Document 0.17 -> 0.18 upgrade path.

2005-04-08  Jon Bright <jon@siliconcircus.com>
	* tests/t_cat_file_by_name.at: CHECK_SAME_STDOUT can only be used
	to check two 'cat' processes or two monotone processes on Win32,
	not to check monotone and 'cat'.  Change to go through an 
	intermediate stdout
	* tests/t_automate_erase_ancestors.at: Ditto
	* tests/t_automate_toposort.at: Ditto
	* tests/t_automate_ancestry_difference.at: Ditto
	* tests/t_vars.at: Call CANONICALISE for stdout output.
	* tests/t_netsync_absorbs.at: Ditto.
	* tests/t_empty_env.at: For Win32, copy libiconv-2.dll to the 
	current dir before the test, otherwise Win32 will search the
	(empty) path for it and not find it.
	* tests/t_automate_descendents.at: Ditto
	* win32/inodeprint.cc: Implement inodeprint_file for Win32, based
	on mode, device, size, create time and write time.
	
	
2005-04-08  Jon Bright <jon@siliconcircus.com>
	* win32/inodeprint.cc: Change the function name to match the one
	on Unix.

2005-04-08  Nathaniel Smith  <njs@codesourcery.com>

	* {win32,unix}/fingerprint.cc: Rename to...
	* {win32,unix}/inodeprint.cc: ...this.  Change function name and
	calling conventions.
	* platform.hh (inodeprint_file): Likewise.
	* inodeprint.{cc,hh}: New files.
	* Makefile.am (MOST_SOURCES, UNIX_PLATFORM_SOURCES,
	WIN32_PLATFORM_SOURCES): Fixup accordingly.
	* vocab_terms.hh (inodeprint): New ATOMIC.
	* work.hh: Prototype inodeprint working copy functions.
	* work.cc: Implement them.

	* manifest.{hh,cc} (manifest_file_name): Remove unused variable.

2005-04-08  Jeremy Cowgar  <jeremy@cowgar.com>

	* doxygen.cfg: added
	* Makefile.am: added apidocs target (builds doxygen docs)

2005-04-07  Nathaniel Smith  <njs@codesourcery.com>

	* manifest.{hh,cc}: Remove some commented out unused functions.

	* win32/have_smart_terminal.cc: Include platform.hh.
	* unix/fingerprint.cc: New file, with new function.
	* win32/fingerprint.cc: New file, with stub function.
	* Makefile.am (UNIX_PLATFORM_SOURCES, WIN32_PLATFORM_SOURCES): Add
	them.

2005-04-07  Nathaniel Smith  <njs@codesourcery.com>

	* manifest.hh, manifest.cc: Remove tabs.

2005-04-07  Nathaniel Smith  <njs@codesourcery.com>

	* tests/t_final_space.at: New test.
	* testsuite.at: Add it.

2005-04-07  Nathaniel Smith  <njs@codesourcery.com>

	* monotone.texi (Dealing with a Fork): 'merge' has slightly
	different output.

	* NEWS: Summarize changes of last 2.5 weeks.

2005-04-07  Nathaniel Smith  <njs@codesourcery.com>

	* database.{cc,hh} (space_usage): New method.
	* database.cc (info): Use it.

2005-04-07  Nathaniel Smith  <njs@codesourcery.com>

	* vocab.cc (verify): Cache known-good strings, to speed up
	repeated processing of related changesets.

	* change_set.cc (basic_change_set_test): Revert last change; the
	old version _was_ valid.

2005-04-07  Nathaniel Smith  <njs@codesourcery.com>

	* smap.hh (insert): Fix stupid bug in assertion condition.

2005-04-07  Nathaniel Smith  <njs@codesourcery.com>

	* change_set.cc (basic_change_set_test): Test a _valid_
	change_set.
	(directory_node): Make a std::map, instead of an smap.  Add a
	comment explaining the bug that makes this temporarily necessary.

	* smap.hh (smap): Don't check for duplicates at insert time,
	unless we've decided not to mark things damaged; don't return
	iterators from insert.  Do check for duplicates at sort time, and
	always sort, instead of sometimes doing linear search.  This makes
	insert O(1), while still preserving the invariant that keys must
	be unique.
	
	* commands.cc (commit): Explain why we're aborting, in the case
	that we detect that a file has changed under us in the middle of a
	commit.

2005-04-07  Richard Levitte  <richard@levitte.org>

	* cryptopp/config.h: typo...

2005-04-06  Nathaniel Smith  <njs@codesourcery.com>

	* work.cc (build_deletions): Issue warning when generating
	delete_dir's; they're totally broken, but I don't want to disable
	them, because then our tests won't see when they're fixed...

2005-04-05  Nathaniel Smith  <njs@codesourcery.com>

	* tests/t_db_execute.at (db execute): New test.
	* testsuite.at: Add it.
	* database.cc (debug): Don't printf-interpret %-signs in input.

2005-04-05  Matt Johnston  <matt@ucc.asn.au>

	* database.cc: remove dulicated block introduced
	in rev 9ab3031f390769f1c455ec7764cc9c083f328a1b
	(merge of 76f4291b9fa56a04feb2186074a731848cced81c and
	c7917be7646df52363f39d2fc2f7d1198c9a8c27). Seems to be another
	instance of the case tested in t_merge_5.at

2005-04-05  Matt Johnston  <matt@ucc.asn.au>

	* basic_io.hh: reserve() the string which we're appending to
	frequently. Seems to give ~5% speedup in 
	diff -r t:revision-0.16 -r t:revision-0.17 - can't hurt.

2005-04-04  Nathaniel Smith  <njs@codesourcery.com>

	* monotone.spec, debian/control: We no longer need external popt.
	* INSTALL: Ditto, plus some general updating.
	
2005-04-04  Nathaniel Smith  <njs@codesourcery.com>

	* tests/t_sql_unpack.at: New test.
	* testsuite.at: Add it.

2005-04-04  Matt Johnston  <matt@ucc.asn.au>

	* file_io.cc (read_data_stdin): make it use botan
	* mkstemp.cc: merge cleanup (missed something up the manual merge)

2005-04-04  Nathaniel Smith  <njs@codesourcery.com>

	* contrib/ciabot_monotone.py (config): Genericize again, so lazy
	people using it won't start sending commits for monotone.
	* .mt-attrs: Make it executable.

2005-04-04  Richard Levitte  <richard@levitte.org>

	* Makefile.am (EXTRA_DIST): Add the extra popt files.

	* popt/popt.3, popt/popt.ps, popt/testit.sh: Include a few more
	  files from popt, mostly to have documentation on hand.  post.ps
	  is mentioned in popt/README.

2005-04-03  Nathaniel Smith  <njs@codesourcery.com>

	* Makefile.am (EXTRA_DIST): Add contrib/ stuff to distributed
	files list.
	* contrib/ciabot_monotone.py (config.delivery): Turn on.
	(send_change_for): Don't include "ChangeLog:" line when extracting
	changelog.

2005-04-03  Nathaniel Smith  <njs@codesourcery.com>

	* contrib/ciabot_monotone.py: New file.
	* contrib/README: Describe it.

2005-04-03  Richard Levitte  <richard@levitte.org>

	* AUTHORS: Add information about popt.

	* monotone.cc (my_poptStuffArgFile): Include the bundled popt.h.
	Since we now have a working popt, we can remove the restrictions
	on the use of -@.
	* tests/t_at_sign.at: Test that we can take more tha one -@.
	* monotone.1: Document it.

	* popt/poptint.h (struct poptContext_s): Add field to keep track
	  of the number of allocated leftovers elements.
	* popt/popt.c (poptGetContext): Initialise it and use it.
	  (poptGetNextOpt): Use it and realloc leftovers when needed.
	  Also make sure that the added element is a dynamically allocated
	  copy of the original string, or we may end up with a dangling
	  pointer.  These are huge bugs in popt 1.7, when using
	  poptStuffArgs().
	  (poptFreeContext): Free the leftovers elements when freeing
	  leftovers.
	  (poptSaveLong, poptSaveInt): Apply a small patch from Debian.

	* popt/CHANGES, popt/COPYING, popt/README, popt/findme.c,
	  popt/findme.h, popt/popt.c, popt/poptconfig.c, popt/popt.h,
	  popt/popthelp.c, popt/poptint.h, popt/poptparse.c,
	  popt/system.h, popt/test1.c, popt/test2.c, popt/test3.c: Bundle
	  popt 1.7.
	* configure.ac, Makefile.am: Adapt.

2005-04-01  Richard Levitte  <richard@levitte.org>

	* contrib/Notify.pl: Complete rewrite.  Among other things, it
	  makes better use of some new monotone automate features.  It's
	  also better organised and much more documented.

2005-04-01  Jeremy Cowgar  <jeremy@cowgar.com>

	* tests/t_dropkey_2.at: Updated to test dropkey instead of delkey
	* tests/t_dropkey_1.at: Updated to test dropkey instead of delkey
	* monotone.texi (Key and Cert): Changed references to delkey
	  to dropkey
	  (Commands): Changed references to delkey to dropkey
	* testsuite.at: changed references from t_delkey* to t_dropkey*
	* t_delkey_1.at: renamed to t_dropkey_1.at
	* t_delkey_2.at: renamed to t_dropkey_2.at
	* commands.cc (CMD(delkey)): renamed to dropkey to maintain
	  command consistency (with existing drop command)

2005-04-01  Richard Levitte  <richard@levitte.org>

	* monotone.cc (my_poptStuffArgFile): An argument file might be
	empty, and therefore contain no arguments to be parsed.  That's
	OK.
	* tests/t_at_sign.at: Test it.

2005-04-01  Nathaniel Smith  <njs@codesourcery.com>

	* monotone.cc: Fixup after merge.

2005-04-01  Nathaniel Smith  <njs@codesourcery.com>

	* file_io.cc (read_data_for_command_line): New function.
	(read_data_stdin): New function.
	* file_io.hh (read_data_for_command_line): Add prototype.
	
	* monotone.cc (my_poptStuffArgFile): Clean up a little.  Use
	read_data_for_command_line.  Don't free argv, but rather return
	it.
	(cpp_main): Keep a list of allocated argv's, and free them.
	(options): Tweak wording of help text on -@.
	
2005-04-01  Nathaniel Smith  <njs@codesourcery.com>

	* file_io.hh: Remove tabs.

2005-04-01  Nathaniel Smith  <njs@codesourcery.com>

	* monotone.cc (cpp_main): Actually remove newline.

2005-04-01  Nathaniel Smith  <njs@codesourcery.com>

	* ChangeLog: Fixup after merge.
	* monotone.text (Making Changes): Fix typo.
	
2005-04-01  Nathaniel Smith  <njs@codesourcery.com>

	* monotone.cc (cpp_main): Remove now-unneccessary newline.
	
	* commands.cc (commit): Fix typo.
	
	* monotone.texi (Making Changes): Don't claim that writing to
	MT/log prevents the editor from starting.  Clarify later that
	having written to MT/log still means the editor will pop up
	later.

2005-04-01  Richard Levitte  <richard@levitte.org>

	* monotone.cc: Add the long name --xargs for -@.
	* monotone.1: Document it.
	* tests/t_at_sign.at: Remove extra empty line and test --xargs.

	* monotone.texi (Making Changes): Cleanupy tweaks.

	* monotone.cc (my_poptStuffArgFile): New function to parse a file
	for more arguments and stuff them into the command line.
	(cpp_main): Add the -@ option
	* tests/t_at_sign.at, testsuite.at: Test it
	* monotone.1: Document it.

2005-03-31  Nathaniel Smith  <njs@codesourcery.com>

	* tests/t_log_depth.at: Cleanupy tweaks.

2005-03-31  Jeremy Cowgar  <jeremy@cowgar.com>

	* monotone.texi: Tutorial updated to include example of
	  editing/committing with MT/log
	* work.cc (has_contents_user_log) Added
	* work.hh (has_contents_user_log) Added
	* commands.cc (CMD(commit)): Checks to ensure both MT/log and the
	  --message option does not exist during commit.
	* transforms.hh (prefix_lines_with): Added
	* transforms.cc (prefix_lines_with): Added
	* sanity.cc (naughty_failure): Made use of prefix_lines_with()
	* ui.cc (inform): now handles messages w/embedded newlines
	* tests/t_commit_log_3.at: Created to test new functionality
	  added to CMD(commit)
	* testsuite.at: Added above test

2005-03-31  Richard Levitte  <richard@levitte.org>

	* monotone.cc: Add the --depth option...
	* app_state.hh (class app_state),
	  app_state.cc (app_state::set_depth): ... and the field and
	  method to store and set it.
	* commands.cc (CMD(log)): ... then handle it.

	* tests/t_log_depth.at: Add a test for 'log --depth=n'
	* testsuite.at: Add it.
	* monotone.texi (Informative): Document it.

2005-03-31  Nathaniel Smith  <njs@codesourcery.com>

	* automate.cc (automate_erase_ancestors): Accept zero arguments,
	and in such case print nothing.  (Important for scripting.)
	* commands.cc (automate):
	* monotone.texi (Automation):
	* tests/t_automate_erase_ancestors.at: Update accordingly.

2005-03-31  Nathaniel Smith  <njs@codesourcery.com>

	* automate.cc (automate_toposort): Accept zero arguments, and in
	such case print nothing.  (Important for scripting.)
	* commands.cc (automate):
	* monotone.texi (Automation):
	* tests/t_automate_toposort.at: Update accordingly.

2005-03-30  Richard Levitte  <richard@levitte.org>

	* contrib/Notify.pl: A new Perl hack to send change logs by
	email.

	* contrib/README: Add a quick description.

2005-03-30  Nathaniel Smith  <njs@codesourcery.com>

	* automate.cc (automate_leaves): New function.
	(automate_command): Add it.
	* commands.cc (automate): Synopsify it.
	* monotone.1: Add it.
	* monotone.texi (Automation, Commands): Likewise.
	
	* tests/t_automate_leaves.at: New test.
	* testsuite.at: Add it.

2005-03-30  Nathaniel Smith  <njs@codesourcery.com>

	* monotone.texi (Automation): Make newly added sample outputs
	verbatim also.

2005-03-30  Nathaniel Smith  <njs@codesourcery.com>

	* tests/t_automate_toposort.at: New test.
	* tests/t_automate_ancestry_difference.at: New test.
	* tests/t_diff_first_rev.at: New test.
	* testsuite.at: Add them.
	
	* revision.cc (calculate_ancestors_from_graph): Do not keep an
	"interesting" set and return only ancestors from this set;
	instead, simply return all ancestors.  Returning a limited set of
	ancestors does not speed things up, nor reduce memory usage in
	common cases.  (The only time it would reduce memory usage is when
	examining only a small ancestor set, which the important case,
	'heads', does not; even then, erase_ancestors would need to intern
	the interesting revisions first so they got low numbers, which it
	doesn't.)
	(erase_ancestors): Adjust accordingly.
	(toposort, ancestry_difference): New functions.
	* revision.hh (toposort, ancestry_difference): Declare.
	* automate.cc (automate_toposort, automate_ancestry_difference):
	New functions.
	(automate_command): Add them.
	All functions: clarify in description whether output is sorted
	alphabetically or topologically.
	* commands.cc (automate): Synopsify them.
	* monotone.1: Add them.
	* monotone.texi (Commands): Likewise.
	(Automation): Likewise.  Also, clarify for each command whether
	its output is alphabetically or topologically sorted.
	
2005-03-29  Richard Levitte  <richard@levitte.org>

	* commands.cc (CMD(ls)): Update with the same information as
	CMD(list)

	* monotone.texi (Automation): Make the sample output verbatim

2005-03-26  Nathaniel Smith  <njs@codesourcery.com>

	* automate.cc (automate_erase_ancestors): New function.
	(automate_command): Use it.
	* commands.cc (automate): Document it.

	* tests/t_automate_erase_ancestors.at: New test.
	* testsuite.at: Add it.

	* monotone.texi (Automation, Commands): Document automate
	erase_ancestors.
	* monotone.1: Document automate erase_ancestors.

2005-03-26  Nathaniel Smith  <njs@codesourcery.com>

	* automate.cc (interface_version): Bump to 0.1.
	(automate_descendents): New function.
	(automate_command): Call it.
	* commands.cc (automate): Add it to help text.

	* tests/t_automate_descendents.at: New test.
	* testsuite.at: Add it.
	
	* monotone.texi (Automation, Commands): Document automate
	descendents.
	* monotone.1: Document automate descendents, and vars stuff.

2005-03-26  Nathaniel Smith  <njs@codesourcery.com>

	* tests/t_attr.at: No longer a bug report.
	* tests/t_rename_attr.at: New test.
	* testsuite.at: Add it.

2005-03-26  Joel Crisp  <jcrisp@s-r-s.co.uk>

	* contrib/Log2Gxl.java: New file.

2005-03-26  Nathaniel Smith  <njs@pobox.com>

	* contrib/README: New file.

2005-03-25  Nathaniel Smith  <njs@pobox.com>

	* commands.cc (user_log_file_name): Remove unused variable
	again.  Hopefully it will take this time...

2005-03-25  Nathaniel Smith  <njs@pobox.com>

	* commands.cc (user_log_file_name): Remove unused variable.

2005-03-25  Jeremy Cowgar  <jeremy@cowgar.com>

	* monotone.texi: Added a bit more documentation about MT/log
	  Updated edit_comment hook and addded delkey docs
	* commands.cc: Added delkey command
	* t_delkey_1.at: Tests delkey command on public key
	* t_delkey_2.at: Tests delkey command on public and private key
	* testsuite.at: Added above tests
	* std_hooks.lua: Transposed the MT: lines and user_log_contents,
	  user_log_contents now appears first.

2005-03-25  Jeremy Cowgar  <jeremy@cowgar.com>

	* t_setup_creates_log.at: Ensures that MT/log is created
	  on setup
	* t_checkout_creates_log.at: Ensures that MT/log is created
	  on checkout
	* t_commit_log_1.at: Ensures that:
	  1. Read and entered as the ChangeLog message
	  2. Is blanked after a successful commit
	* t_commit_log_2.at: Ensures that commit works w/o MT/log being
	  present
	* testsuite.at: Added the above tests.

2005-03-25  Matt Johnston  <matt@ucc.asn.au>

        * {unix,win32}/platform_netsync.cc, platform.hh, Makefile.am: new
        functions to disable and enable sigpipe.
        * netsync.cc, main.cc: call the functions from netsync rather than
        globally, so that sigpipe still works for piping output of commands
        such as 'log'.
        * tests/t_netsync_sigpipe.at: test it.
        * testsuite.at: add it.

2005-03-25  Matt Johnston  <matt@ucc.asn.au>

	* tests/t_database_check.at: re-encode the manifestX
	data so that it doesn't use any fancy gzip features like
	filenames (so that the botan parse can handle it).
	( if it should be able to handle it, an additional test
	can be added testing it explicitly).

2005-03-25  Matt Johnston  <matt@ucc.asn.au>

	* botan/base64.h: Change default break value so that
	output is split into 72 col lines.

2005-03-25  Matt Johnston  <matt@ucc.asn.au>

	* monotone.cc: add short options -r, -b, -k, and -m
	for --revision, --branch, --key, and --message respectively.
	* monotone.texi, monotone.1: document them
	* tests/t_short_opts.at: test them
	* testsuite.at: add it

2005-03-24  Nathaniel Smith  <njs@codesourcery.com>

	* tests/t_empty_env.at: New test.
	* testsuite.at: Add it.  Absolutify path to monotone so it will
	work.
	
	* unix/have_smart_terminal.cc (have_smart_terminal): Handle the
	case where TERM is unset or empty.

2005-03-24  Nathaniel Smith  <njs@codesourcery.com>

	* ui.hh (tick_write_nothing): New class.
	* monotone.cc (cpp_main): Enable it.

2005-03-24  Nathaniel Smith  <njs@codesourcery.com>

	* work.cc (build_deletions, build_additions): Fixup after merge.

2005-03-23  Nathaniel Smith  <njs@codesourcery.com>

	* tests/t_cat_file_by_name.at: Check for attempting to cat
	non-existent files.
	* tests/t_empty_id_completion.at: New test.
	* tests/t_empty_path.at: New test.
	* testsuite.at: Add them.
	
	* database.cc (complete): Always generate some sort of limit term,
	even a degenerate one.
	
	* app_state.cc (create_working_copy): Check for null directory.

	* work.cc (build_deletion, build_addition, build_rename): Check
	for null paths.

2005-03-23  Derek Scherger  <derek@echologic.com>

	* Makefile.am UNIX_PLATFORM_SOURCES:
	WIN32_PLATFORM_SOURCES: add have_smart_terminal.cc
	* platform.hh (have_smart_terminal): prototype
	* ui.cc (user_interface): set ticker to dot/count based on
	have_smart_terminal
	* unix/have_smart_terminal.cc: 
	* win32/have_smart_terminal.cc: new file
	
2005-03-23  Derek Scherger  <derek@echologic.com>

	* commands.cc (add): pass list of prefixed file_path's to
	build_additions
	(drop): pass list of prefixed file_path's to build_deletions
	(attr): pass attr_path as a 1 element vector to build_additions
	* work.{cc,hh} (build_addition): rename to...
	(build_additions): this, and accept a vector of paths to be added
	in a single path_rearrangement
	(build_deletion): rename to ...
	(build_deletions): this, and accept a vector of paths to be
	dropped in a single path_rearrangement
	(known_preimage_path): replace manifest and path_rearrangement
	args with a path_set to avoid extracting paths for every file
	(build_rename): adjust for change to known_preimage_path

2005-03-23  Nathaniel Smith  <njs@codesourcery.com>

	* monotone.cc (my_poptFreeContext, cpp_main): Apparently
	poptFreeContext silently changed its return type at some unknown
	time.  Hack around this.

2005-03-23  Nathaniel Smith  <njs@codesourcery.com>

	* monotone.cc (cpp_main): Remove the special code to dump before
	printing exception information, since we no longer dump to the
	screen, so it's always better to have the little status message
	saying what happened to the log buffer at the end of everything.
	* sanity.cc (dump_buffer): Give a hint on how to get debug
	information, when discarding it.
	* work.{hh,cc} (get_local_dump_path): New function.
	* app_state.cc (allow_working_copy): Use it for default
	global_sanity dump path.
	* monotone.texi (Reserved Files): Document MT/debug.
	(Network): Capitalize Bob and Alice (sorry graydon).
	Document new defaulting behavior.

2005-03-23  Nathaniel Smith  <njs@codesourcery.com>

	* work.cc, sanity.cc: Remove tabs.

2005-03-23  Nathaniel Smith  <njs@codesourcery.com>

	* monotone.texi (Network Service): Mention that monotone remembers
	your server/collection.
	(Vars): New section.
	* netsync.cc (process_hello_cmd): Touch more cleaning.
	* tests/t_merge_5.at: More commentary.
	
2005-03-23  Matt Johnston  <matt@ucc.asn.au>

	* tests/t_merge_5.at: new test for a merge which ends up with
	duplicate lines.
	* testsuite.at: add it

2005-03-22  Jeremy Cowgar  <jeremy@cowgar.com>

	* AUTHORS: Added my name
	* app_state.cc, commands.cc, lua.cc, lua.hh, monotone.texi,
	  std_hooks.lua, work.cc, work.hh: Added functionality to
	  read the MT/log file for commit logs. In this revision
	  tests are not yet complete nor is documenation complete
	  but the reading, blanking and creating of MT/log is.

2005-03-22  Nathaniel Smith  <njs@codesourcery.com>

	* vocab_terms.hh: Declare base64<var_name>.
	* database.cc (clear_var, set_var, get_vars): base64-encode
	var_names in the database.
	* monotone.texi (Internationalization): Update description of
	vars.
	* transforms.{cc,hh} ({in,ex}ternalize_var_name): Remove.
	* commands.cc (set, unset, ls_vars): Update accordingly.
	(unset): Error out if the variable doesn't exist.
	* tests/t_vars.at: Verify this works.

	* netcmd.cc (test_netcmd_functions): Properly type arguments to
	{read,write}_hello_cmd_payload.
	(write_hello_cmd_payload): Properly type arguments.
	* netcmd.hh (write_hello_cmd_payload):
	* netsync.cc (queue_hello_cmd): Adjust accordingly.
	(process_hello_cmd): More cleaning.  Also, save new server keys to
	a var, and check old server keys against the var.
	
	* tests/t_netsync_checks_server_key.at: New test.
	* testsuite.at: Add it.  Better docs for some netsync macros,
	while I'm here...
	* tests/t_netsync_absorbs.at: Add 'netsync' keyword.
	
2005-03-22  Nathaniel Smith  <njs@codesourcery.com>

	* tests/t_netsync_absorbs.at: New test.
	* testsuite.at: Add it.

	* netcmd.{cc,hh} (read_hello_cmd_payload): Properly type
	arguments.
	* netsync.cc (dispatch_payload): Adjust accordingly.  Move some
	logic into process_hello_cmd.
	(known_servers_domain): New constant.
	(process_hello_cmd): Tweak arguments appropriately.  Include logic
	formerly in dispatch_payload.  Cleanup.

	No semantic changes.
	
2005-03-21  Nathaniel Smith  <njs@codesourcery.com>

	* monotone.texi (Starting a New Project): Tweak phrasing.

2005-03-21  Nathaniel Smith  <njs@codesourcery.com>

	* commands.cc (process_netsync_client_args): If user specifies
	server/collection and there is no default, set the default.
	* tests/t_netsync_set_defaults.at: New test.
	* testsuite.at: Add it.

2005-03-21  Nathaniel Smith  <njs@codesourcery.com>

	* vocab.hh (var_key): New typedef.
	* database.{cc,hh}: Use it.  Make most var commands take it.
	* commands.cc (set, unset): Adjust accordingly.
	(default_server_key, default_collection_key): New constants.
	(process_netsync_client_args): New function.
	(push, pull, sync): Use it.

	* tests/t_netsync_defaults.at: New test.
	* testsuite.at: Add it.

2005-03-21  Matt Johnston  <matt@ucc.asn.au>

	* change_set.cc: use std::map rather than smap for 
	confirm_unique_entries_in_directories() and confirm_proper_tree()
	since they perform a lot of insert()s.

2005-03-21  Nathaniel Smith  <njs@codesourcery.com>

	* monotone.texi (list tags, list vars, set, unset): Document.
	(Internationalization): Document vars.

2005-03-21  Nathaniel Smith  <njs@codesourcery.com>

	* transforms.{hh,cc} ({in,ex}ternalize_var_{name,domain}): New
	functions.
	* vocab_terms.hh (base64<var_value>): Declare template.
	* database.hh (get_vars): Simplify API.
	* database.cc (get_vars, get_var, var_exists, set_var, clear_var):
	Implement.
	* commands.cc (set, unset): New commands.
	(ls): New "vars" subcommand.
	* tests/t_vars.at: Fix.  Un-XFAIL.
	
2005-03-21  Nathaniel Smith  <njs@codesourcery.com>

	* transforms.{cc,hh}: Remove tabs.

2005-03-20  Nathaniel Smith  <njs@codesourcery.com>

	* tests/t_vars.at: New test.
	* testsuite.at: Add it.

2005-03-20  Nathaniel Smith  <njs@codesourcery.com>

	* schema.sql (db_vars): New table.
	* database.cc (database::database): Update schema id.
	* schema_migration.cc (migrate_client_to_vars): New function.
	(migrate_monotone_schema): Use it.
	* tests/t_migrate_schema.at: Another schema, another test...
	
	* vocab_terms.hh (var_domain, var_name, var_value): New types.
	* database.hh (get_vars, get_var, var_exists, set_var, clear_var):
	Prototype new functions.
	
2005-03-20  Derek Scherger  <derek@echologic.com>

	* file_io.cc (book_keeping_file): return true only if first
	element of path is MT, allowing embedded MT elements
	(walk_tree_recursive): check relative paths for ignoreable book
	keeping files, rather than absolute paths
	(test_book_keeping_file): add fs::path tests for book keeping
	files
	* tests/t_add_intermediate_MT_path.at: un-XFAIL, fix some problems
	with commas, add tests for renames and deletes with embedded MT
	path elements.

2005-03-20  Nathaniel Smith  <njs@codesourcery.com>

	* monotone.texi: Add some missing @sc{}'s.
	* cryptopp/config.h: Use "mt-stdint.h", not <stdint.h>, for
	portability.

2005-03-19  Nathaniel Smith  <njs@codesourcery.com>

	* Makefile.am (EXTRA_DIST): Add UPGRADE and README.changesets.
	* debian/files: Auto-updated by dpkg-buildpackage.

	* This is the 0.17 release.
	
2005-03-18  Nathaniel Smith  <njs@codesourcery.com>

	* Makefile.am (MOST_SOURCES): Add package_{full_,}revision.h.
	* NEWS: Fill in date.
	* debian/copyright: Update from AUTHORS.
	* configure.ac: Bump version number to 0.17.
	* debian/changelog, monotone.spec: Update for release.
	* po/monotone.pot: Auto-updated by distcheck.

2005-03-18  Christof Petig <christof@petig-baender.de>

	* sqlite/*: Imported sqlite version 3.1.6 tree

2005-03-18  Nathaniel Smith  <njs@codesourcery.com>

	* monotone.1, commands.cc, Makefile.am: Fixup after merge.

2005-03-18  Nathaniel Smith  <njs@codesourcery.com>

	* path_component (split_path): Fix bug.
	Also, add unit tests for file.
	* unit_tests.{hh,cc}: Add path_component unit tests.
	
2005-03-18  Nathaniel Smith  <njs@codesourcery.com>

	* Makefile.am: Fixup after merge.
	
2005-03-18  Nathaniel Smith  <njs@codesourcery.com>

	* change_set.cc: Move path_component stuff to...
	* path_component.{hh,cc}: ...these new files.
	* Makefile.am: Add them.

2005-03-18  Matt Johnston  <matt@ucc.asn.au>

	* txt2c.cc: add --no-static option
	* Makefile.am, package_revision.h, package_full_revision.h:
	create revision info files as standalone .c files to speed
	compilation (mt_version.cc doesn't need to recompile each time)

2005-03-17  Derek Scherger  <derek@echologic.com>

	* INSTALL: add note about creating a ./configure script

2005-03-16  Nathaniel Smith  <njs@codesourcery.com>

	* UPGRADE: Finish, hopefully.
	* monotone.texi (db check): Be more clear about what is normally
	checked, and when 'db check' is useful.

2005-03-16  Patrick Mauritz <oxygene@studentenbude.ath.cx>

	* monotone.texi (Hook Reference): Typo.

2005-03-16  Nathaniel Smith  <njs@codesourcery.com>

	* monotone.texi: Add Derek Scherger to the copyright list.
	Various tweaks.
	(Starting a New Project): Rewrite to clarify that only Jim runs
	"setup", and explain why.
	(Network Service): Add a note that most people do use a central
	server, since people on the mailing list seem to perhaps be
	getting the wrong idea.
	(Making Changes): Expand a little on what the "." in "checkout ."
	means, since people seem to accidentally checkout stuff into real
	directories.
	(db check): Add much verbiage on the implications
	of various problems, and how to fix them.  Also clarify some
	wording.
	* NEWS: Small tweaks.
	* UPGRADE: More instructions, not done yet...
	
2005-03-15  Matt Johnston  <matt@ucc.asn.au>

	* commands.cc, monotone.texi, monotone.1: mention that agraph
          output is in VCG format.

2005-03-14  Nathaniel Smith  <njs@codesourcery.com>

	* commands.cc (cat): 'cat file REV PATH'.
	* monotone.texi: Mention it.
	* tests/t_cat_file_by_name.at: New test.
	* testsuite.at: Add it.

2005-03-11  Nathaniel Smith  <njs@codesourcery.com>

	* automate.cc (automate_heads): Remove app.initialize call.
	* revision.cc, revision.hh (calculate_arbitrary_change_set): New
	function.
	(calculate_composite_change_set): Touch more sanity checking.

	* commands.cc (update): Use it.

2005-03-10  Derek Scherger  <derek@echologic.com>

	* app_state.cc (set_restriction): adjust bad path error message
	* commands.cc (get_valid_paths): refactor into ...
	(extract_rearranged_paths): ... this
	(extract_delta_paths): ... this
	(extract_changed_paths): ... this
	(add_intermediate_paths): ... and this
	(restrict_delta_map): new function
	(calculate_restricted_change_set): new function
	(calculate_restricted_revision):
	(ls_missing):
	(revert): rework using new valid path functions
	(do_diff): adjust --revision variants to work with restrictions
	* tests/t_diff_restrict.at: un-XFAIL

2005-03-09  Jon Bright <jon@siliconcircus.com>
	* win32/monotone.iss: Install the many-files version of the
	docs, install the figures, create a start-menu icon for the
	docs.
	* Makefile.am: Make docs generation work with MinGW

2005-03-09  Jon Bright <jon@siliconcircus.com>
	* win32/monotone.iss: Monotone -> monotone

2005-03-09  Jon Bright <jon@siliconcircus.com>
	* win32/monotone.iss: Added an Inno Setup script for 
	generating a Windows installer.  Inno Setup is GPLed, see
	http://www.jrsoftware.org for download

2005-03-09  Jon Bright <jon@siliconcircus.com>
	* t_diff_binary.at: binary.bz.b64 -> binary.gz.b64

2005-03-08  Derek Scherger  <derek@echologic.com>

	* Makefile.am: adjust for fsck rename
	* commands.cc (db fsck): rename to db check and add short help;
	adjust for fsck file renames
	* database.{cc,hh}: minor alignment adjustments
	(get_statistic): remove redundant method
	(info): use count in place of get_statistic
	(count): return unsigned long instead of int
	(get_keys): new method
	(get_public_keys): new method
	(get_private_keys): rewrite using get_keys
	(get_certs): new method to get all certs in database from
	specified table
	(get_revision_certs): ditto
	* fsck.{cc,hh}: rename to...
	* database_check.{cc,hh}: ...this; add key, cert and sane revision
	history checking
	* monotone.1: document db dump/load/check commands
	* monotone.texi: document db check command
	* tests/t_fsck.at: rename to...
	* tests/t_database_check.at: ...this; and add tests for key and
	cert problems
	* testsuite.at: account for new test name

2005-03-08  Nathaniel Smith  <njs@codesourcery.com>

	* ChangeLog: Insert some missing newlines.
	* NEWS: Note file format changes.
	* file_io.cc (tilde_expand): Clarify error message.

2005-03-08  Nathaniel Smith  <njs@codesourcery.com>

	* keys.{cc,hh} (require_password): Simplify interface, do more
	work.
	* rcs_import.cc (import_cvs_repo): Update accordingly.
	* commands.cc (server): Likewise.
	* revision.cc (build_changesets_from_existing_revs) 
	(build_changesets_from_manifest_ancestry): Require passphrase
	early.

2005-03-08  Nathaniel Smith  <njs@codesourcery.com>

	* NEWS, INSTALL, README.changesets: Update in preparation for
	0.17.
	* UPGRADE: New file.
	
	* tests/t_diff_restrict.at: Oops.  XFAIL it.
	
2005-03-08  Jon Bright  <jon@siliconcircus.com>
	
	* win32/process.cc (process_spawn): Escape the parameters,
	surround them with quotes before adding them to the consolidated
	command line string
	* mkstemp.cc (monotone_mkstemp): Now takes a std::string&, and
	returns the *native* form of the path in this.
	* mkstemp.hh: Now always use monotone_mkstemp
	(monotone_mkstemp): Update prototype
	* lua.cc (monotone_mkstemp_for_lua): Use new-style 
	monotone_mkstemp

2005-03-08  Jon Bright  <jon@siliconcircus.com>
	
	* win32/read_password.cc (read_password): Now correctly hides 
	password when run in a Windows console.  Does at least enough in
	a MinGW rxvt console to make sure that you can't see the password.
	* win32/process.cc: Change indentation.
	(process_spawn): Log commands executed, as for unix process.cc

2005-03-07  Nathaniel Smith  <njs@codesourcery.com>

	* tests/t_diff_restrict.at: New test.
	* testsuite.at: Add it.

2005-03-05  Nathaniel Smith  <njs@codesourcery.com>

	* netsync.cc (encountered_error, error): New variable and method.
	(session::session): Initialize encountered_error.
	(write_netcmd_and_try_flush, read_some, write_some): Check it.
	(queue_error_cmd): Consider it like sending a goodbye.
	(process_error_cmd): Throw an exception instead of considering it
	a goodbye.
	(process_data_cmd): Call error() if epochs don't match.
	* tests/t_epoch.at, tests/t_epoch_server.at: More minor tweaks.
	Expect failed pulls to exit with status 0.  This isn't really
	correct, but looks complicated to fix...

2005-03-05  Nathaniel Smith  <njs@codesourcery.com>

	* testsuite.at (NETSYNC_SERVE_N_START): New macro.
	* tests/t_epoch_server.at: Misc. fixes.

	* netsync.cc (session::session): Don't open valve yet.
	(maybe_note_epochs_finished): New method to open
	valve.
	(process_done_cmd, process_data_cmd): Call it.
	(rebuild_merkle_trees): Actually calculate hashes for epoch merkle
	trees.  Also, only include epochs that meet the branch mask.
	(session): Remove unused id_to_epoch map.
	
2005-03-05  Nathaniel Smith  <njs@codesourcery.com>

	* netcmd.cc (read_netcmd_item_type): Handle epoch_item.
	(test_netcmd_functions): Update for new confirm_cmd_payload
	format.
	* netsync.cc (process_confirm_cmd): Cut and paste error.

2005-03-05  Nathaniel Smith  <njs@codesourcery.com>

	* constants.{cc,hh}: Add new epochlen, epochlen_bytes constants.
	* vocab_terms.hh, vocab.hh: Add new epoch_data type.  Add predeclarations
	for it.
	* commands.cc (ls_epochs):
	* revision.cc (
	* database.hh:
	* database.cc: Update for epoch_data.  Add get_epoch, epoch_exists
	methods.
	* epoch.{cc,hh}: New files.
	* netsync.cc: Actually implement epochs-via-merkle code.

2005-03-04  Nathaniel Smith  <njs@codesourcery.com>

	* schema.sql (branch_epochs): Add 'hash' field.
	* schema_migration.cc: Fixup for.
	* database.cc (database): Change schemas.
	* tests/t_migrate_schema.at: Replace epoch db test case with one
	with new schema.

2005-03-03  Nathaniel Smith  <njs@codesourcery.com>

	* netsync.cc (session::id_to_epoch): New variable.
	(session::session): Create refinement and requested item tables
	for epochs.
	(rebuild_merkle_trees): Fill epoch merkle tree and id_to_epoch
	table.

	* netsync.cc (queue_confirm_cmd, process_confirm_cmd) 
	(dispatch_payload, rebuild_merkle_trees): 
	* netcmd.hh:
	* netcmd.cc (read_confirm_cmd_payload, write_confirm_cmd_payload):
	Remove epochs.

2005-02-27  Nathaniel Smith  <njs@codesourcery.com>

	* constants.cc:
	* revision.cc:
	* testsuite.at: 
	* commands.cc:
	* ChangeLog: Fixup after merge.

2005-02-27  Nathaniel Smith  <njs@codesourcery.com>

	* merkle_tree.hh (netcmd_item_type): Add epoch_item.
	* merkle_tree.cc (netcmd_item_type_to_string): Handle epoch_item.

	* packet.hh, packet.cc (struct packet_db_valve): New class.
	* netsync.cc (session): Use a valved writer.

2005-02-26  Nathaniel Smith  <njs@codesourcery.com>

	* merkle_tree.hh: Fix comment.
	Remove prototypes for non-existing functions.

2005-02-26  Nathaniel Smith  <njs@codesourcery.com>

	* tests/t_epoch_unidirectional.at: New test.
	* testsuite.at: Add it.

2005-02-26  Nathaniel Smith  <njs@codesourcery.com>

	* tests/t_epoch.at: Even more paranoid.
	* tests/t_epoch_server.at: New test.
	* testsuite.at: Add it.
	
2005-02-21  Nathaniel Smith  <njs@codesourcery.com>

	* tests/t_epoch.at: Check that netsync only sends relevant
	epochs, and be a little more paranoid.

2005-02-19  Nathaniel Smith  <njs@codesourcery.com>

	* revision.cc (struct anc_graph): Fixup after merge.

2005-02-18  graydon hoare  <graydon@pobox.com>

	* database.cc (set_epoch): Fix SQL.
	* monotone.texi (Rebuilding ancestry): Reword a bit.
	* netcmd.{cc,hh} 
	({read,write}_hello_cmd_payload): Transfer server key with hello.
	({read,write}_confirm_cmd_payload): Transfer epoch list with confirm.
	* netsync.cc: Adapt to changes in netcmd.
	(rebuild_merkle_trees): Set nonexistent epochs to zero before sync.
	* revision.cc (anc_graph): Randomize epochs on rebuild.
	* tests/t_epoch.at: Fix up to test slightly new semantics.

2005-02-07  Nathaniel Smith  <njs@codesourcery.com>

	* monotone.1: Add more db commands.
	* monotone.texi: Document db rebuild.  Add section on rebuilding
	ancestry and epochs.

2005-02-06  graydon hoare  <graydon@pobox.com>

	* commands.cc (db): Add epoch commands.
	(list): Likewise.
	Also remove some unneeded transaction guards.
	* database.{cc,hh} (get_epochs): New function.
	(set_epoch): Likewise.
	(clear_epoch): Likewise.
	Also remove all persistent merkle trie stuff.
	* schema.sql: Add epochs, remove tries.
	* schema_migration.cc: Update.
	* tests/t_epoch.at: New test.
	* tests/t_migrate_schema.at: Update.
	* testsuite.at: Add some new helpers, call t_epoch.at.
	* vocab.hh (epoch_id): Define.
	* vocab_terms.hh (epoch): Define.

2005-02-05  Nathaniel Smith  <njs@codesourcery.com>

	* merkle_tree.hh: Remove mcert_item and fcert_item, rename
	rcert_item to cert_item, renumber to remove gaps left.
	* merkle_tree.cc (netcmd_item_type_to_string):
	* netcmd.cc (read_netcmd_item_type): 
	* netsync.cc: Adjust accordingly.
	
2005-02-05  Nathaniel Smith  <njs@codesourcery.com>

	* constants.cc (constants): Bump netsync protocol version.

2005-03-07  Nathaniel Smith  <njs@codesourcery.com>

	* lua.cc (monotone_spawn_for_lua): Minimal change to get arguments
	in right order.  Still needs hygienic cleanups...
	* tests/t_can_execute.at: Run 'cp' instead of 'touch', because cp
	will actually notice if we pass arguments out of order.
	* testsuite.at: Remove mysterious blank line.
	
2005-03-07  Nathaniel Smith  <njs@codesourcery.com>

	* unix/process.cc (process_spawn): Log command line before
	executing.

2005-03-07  Nathaniel Smith  <njs@codesourcery.com>

	* revision.cc (kill_redundant_edges): Rename back to...
	(kluge_for_3_ancestor_nodes): ...this.  Go back to only cleaning
	up parents of 3+ parent nodes.
	(analyze_manifest_changes): Take a third argument, of files whose
	ancestry needs splitting.
	(construct_revision_from_ancestry): Make more more complex, in
	order to properly track file identity in merges.

2005-03-05  Nathaniel Smith  <njs@codesourcery.com>

	* revision.cc (check_sane_history): Typo.
	
2005-03-05  Nathaniel Smith  <njs@codesourcery.com>

	* revision.hh (check_sane_history): Take an app_state instead of a
	database as an argument.
	* database.cc: Pass an app_state instead of a database as its
	argument. 
	* revision.cc (check_sane_history): Update accordingly.  Add a new
	check for merges, that they are creating consistent changesets
	(even when the common ancestor is outside of the usual
	paranoia-checking search depth).

2005-03-05  Nathaniel Smith  <njs@codesourcery.com>

	* revision.cc (kluge_for_3_ancestor_nodes): Rename to...
	(kill_redundant_edges): ...this.  Kill all redundant edges, not
	just ones on nodes with 3+ parents.  Also, make it actually work.
	
2005-03-05  Nathaniel Smith  <njs@codesourcery.com>

	* revision.cc (kluge_for_3_ancestor_nodes): New method.
	(rebuild_ancestry): Call it.

2005-03-03  Nathaniel Smith  <njs@codesourcery.com>

	* revision.cc (check_sane_history): Print a warning to let the
	user know why things like 'pull' can take so long.
	* netsync.cc: Remove a few tabs.

2005-03-04  Jon Bright  <jon@siliconcircus.com>
	
	* win32/process.cc (process_spawn): Now takes 
	const char * const argv[]
	* unix/process.cc (process_spawn): Ditto.  Cast for call to
	execvp
	(existsonpath): Initialise args in a const way

2005-03-04  Jon Bright  <jon@siliconcircus.com>
	
	* win32/process.cc (process_spawn): Now takes 
	char * const argv[]
	* platform.hh (process_spawn): Ditto
	* unix/process.cc (process_spawn): Ditto
	* lua.cc (monotone_spawn_for_lua): Remove debug code
	* General: Beginning to hate C++'s const rules

2005-03-04  Jon Bright  <jon@siliconcircus.com>
	
	* win32/process.cc (process_spawn): Now takes 
	const char * const *
	* platform.hh (process_spawn): Ditto
	* unix/process.cc (process_spawn): Ditto
	* General: Sorry about all these commits, I'm syncing back and
	forth between Linux and Win32

2005-03-04  Jon Bright  <jon@siliconcircus.com>
	
	* win32/process.cc (process_spawn): Now takes char * const *
	* platform.hh (process_spawn): Ditto
	* unix/process.cc (process_spawn): Ditto
	(existsonpath): argv now const char*[]

2005-03-04  Jon Bright  <jon@siliconcircus.com>
	
	* win32/process.cc: Added forgotten file
	* unix/process.cc: Include stat.h, (process_*) fix compilation
	errors

2005-03-04  Jon Bright  <jon@siliconcircus.com>
	
	* unix/process.cc: Added forgotten file

2005-03-03  Jon Bright  <jon@siliconcircus.com>
	
	* lposix.c: Deleted
	* win32/process.cc: Created, added Win32 versions of functions
	existsonpath, make_executable, process_spawn, process_wait,
	process_kill, process_sleep
	* unix/process.cc: Ditto, for the Unix versions.
	* lua.cc: Add LUA wrappers for the above functions, register
	them with LUA
	* std_hooks.lua (execute, attr_functions->execute, 
	program_exists_in_path): Use the new functions instead of posix
	functions
	* t_can_execute.at (touchhook.lua): Ditto

2005-03-01  Derek Scherger  <derek@echologic.com>

	* app_state.cc (set_restriction): actually ignore ignored files
	rather than trying to validate them

2005-03-01  Derek Scherger  <derek@echologic.com>

	* tests/t_diff_binary.at: new test (bug report)
	* tests/t_command_completion.at: new test
	* tests/t_merge_rename_file_and_rename_dir.at: new test
	* testsuite.at: include new tests
	
2005-02-28  Richard Levitte  <richard@levitte.org>

	* Makefile.am (BUILT_SOURCES_CLEAN): Moved mt-stding.h from here...
	(DISTCLEANFILES): ... to here.  Since mt-stding.h is created by
	config.status, it should only be removed by the distclean target.

2005-02-28  Matt Johnston  <matt@ucc.asn.au>

	* std_hooks.lua: posix.iswin32() == 1, rather than plain boolean
	comparison (0 doesn't compare as false in lua it seems).

2005-02-27  Jon Bright  <jon@siliconcircus.com>
	
	* lposix.c (win32 Pspawn): Search the path
	(win32 Pexistsonpath): Added.  'which' isn't easily available,
	and not available at all from a normal Win32 command shell
	(Piswin32): Added a function for both Unix and Win32 to detect
	if running on Windows
	* std_hooks.lua (program_exists_in_path): Now calls 
	posix.iswin32.  If win32, calls posix.existsonpath, otherwise
	calls which as it always did.

2005-02-27  Jon Bright  <jon@siliconcircus.com>
	
	* lposix.c (win32 Pspawn): Remove dumb strlen bug resulting in
	AVs on commit.

2005-02-27  Jon Bright  <jon@siliconcircus.com>
	
	* t_can_execute.at: Test to see if hooks can execute things
	* testsuite.at: Add t_can_execute

2005-02-27  Jon Bright  <jon@siliconcircus.com>
	
	* lposix.c (win32 Pspawn): Ensure the command string is always
	NUL-terminated.  Also, allocate enough memory for the quotes
	around the command string.

2005-02-27  Jon Bright  <jon@siliconcircus.com>
	
	* xdelta.cc (unittests): Define BOOST_STDC_NO_NAMESPACE, needed
	to compile with the latest MinGW which uses gcc 3.4.2
	* vocab.cc (verify(local_path)): Catch fs::filesystem_error too
	and rethrow this as an informative_failure, thereby fixing the
	Win32 unit tests without disabling anything
	* idna/toutf8.c (stringprep_convert): Fix a potential segfault
	when memory allocation fails.  Potentially security-relevant.
	* tests/t_i18n_file.at: Add a SET_FUNNY_FILENAME macro, which 
	gets a platform-appropriate funny filename (with/without 
	colon).  
	Change references to utf8 to utf-8, iso88591 to iso-8859-1, and
	eucjp to euc-jp, on the grounds that MinGW's iconv knows all
	of the latter and none of the former, but Linux iconv knows all
	of them.  Test now passes one Win32.  I'm presuming we weren't
	deliberately using non-standard names for charsets here.
	* tests/t_i18n_changelog.at: Same charset name changes.
	* tests/t_dump_load.at: Canonicalise dump before loading it
	* tests/t_load_into_existing.at: Ditto
	* tests/t_fmerge.at: Canonicalise fmerge output
	* tests/t_merge_normalization_edge_case.at: Ditto
	* tests/t_unidiff.at: Canonicalise diff output
	* tests/t_largish_file.at: Instead of using dd, which MinGW
	doesn't have, I've generated the file with dd on a nearby Linux
	box, then gziped and b64ed it, and the test case now generates
	it with UNGZB64
	* testsuite.at: Add a comment every 10 tests with the test
	number.  Useful if you're trying to locate which test number
	you're trying to run and only have the filename.  If people 
	hate this, though, please do delete.
	(UNB64_COMMAND) Do special handling for Win32 to avoid
	having to canonicalise the file.
	(UNGZ_COMMAND) Canonicalise the file after ungzipping it.
	* lposix.c: (Pfork, Pexec) Removed, on the grounds that we only
	really want to support fork+exec as a single operation.  fork()
	without exec() could be risky with a child process also having
	our sqlite handles, etc.  exec() could be risky since we 
	wouldn't be exiting gracefully, just dying in the middle of a
	hook.
	(Pspawn) Implemented for both Win32 and Unix.  Does fork/exec
	for Unix, CreateProcess for Win32.  Returns -1 on error, pid on
	success in both cases.
	(Pwait, Pkill, Psleep) Implemented for Win32.  Note that pid is
	not optional for Pwait on Win32.
	* std_hooks.lua: (execute) Now uses spawn()

2005-02-25  Jon Bright  <jon@siliconcircus.com>
	
	* ChangeLog: Add all my previous changes.
	* tests/t_add_owndb.at: Add test for trying to add the db to
	itself.
	* testsuite.at: Call it
	* tests/t_automate_heads.at: Canonicalise stdout output.
	* tests/t_automate_version.at: Use arithmetic comparison against
	wc output instead of string comparison, to avoid problems with
	MinGW's wc, which outputs with initial space-padding
	* tests/t_change_empty_file.at: Canonicalise stdout output 
	and compare manually instead of letting autotest check it
	* tests/t_fmerge_normalize.at: Canonicalise stdout output.
	* tests/t_netsync_single.at: Use NETSYNC_KILLHARD instead of 
	killall, as for the NETSYNC functions in testsuite.at

2005-02-27  Matt Johnston  <matt@ucc.asn.au>

        * main.cc: ignore SIGPIPE so that monotone won't be killed
        unexpectedly upon remote disconnection for netsync

2005-02-27  Nathaniel Smith  <njs@codesourcery.com>

	* idna/idn-int.h: Oops, really add this time.

2005-02-27  Nathaniel Smith  <njs@codesourcery.com>

	* AUTHORS: Add Corey Halpin.
	
	* idna/idn-int.h: New file (don't generate from configure anymore,
	but just ship).
	* configure.ac: Don't generate idna/idn-int.h.  Do generate
	mt-stdint.h.
	* Makefile.am: Adjust for idna/idn-int.h and mt-stdint.h.
	* acinclude.m4: Remove AX_CREATE_STDINT_H, ACX_PTHREAD,
	AC_COMPILE_CHECK_SIZEOF (let aclocal pick them up from m4/
	instead).
	* m4/ax_create_stdint_h.m4:
	* m4/acx_pthread.m4: Update from http://autoconf-archive.cryp.to/
	
	* numeric_vocab.hh: Instead of dancing around which header to
	include, include mt-stdint.h.
	
	* app_state.cc (restriction_includes, set_restriction): Move
	global static 'dot' into these functions, because file_path
	depends on global book_keeping_dir being initialized already, and
	there is no guaranteed order of initialization of C++ statics.
	(Bug reported by Matt Johnston.)
	
2005-02-27  Corey Halpin  <chalpin@cs.wisc.edu>

	* numeric_vocab.hh: Try both stdint.h and inttypes.h.
	* main.cc: OpenBSD has Unix signals too.

2005-02-26  Derek Scherger  <derek@echologic.com>

	* file_io.cc (absolutify): normalize fs::path to remove ..'s
	* tests/t_db_with_dots.at: ensure database path in MT/options
	doesn't contain ..'s

2005-02-25  Jon Bright  <jon@siliconcircus.com>
	
	* ChangeLog: Add all my previous changes.
	* tests/t_add_owndb.at: Add test for trying to add the db to
	itself.
	* testsuite.at: Call it
	* tests/t_automate_heads.at: Canonicalise stdout output.
	* tests/t_automate_version.at: Use arithmetic comparison against
	wc output instead of string comparison, to avoid problems with
	MinGW's wc, which outputs with initial space-padding
	* tests/t_change_empty_file.at: Canonicalise stdout output 
	and compare manually instead of letting autotest check it
	* tests/t_fmerge_normalize.at: Canonicalise stdout output.
	* tests/t_netsync_single.at: Use NETSYNC_KILLHARD instead of 
	killall, as for the NETSYNC functions in testsuite.at

2005-02-25  Nathaniel Smith  <njs@codesourcery.com>

	* vocab.cc (test_file_path_verification): Re-enable some tests
	disabled by Jon Bright, following discussion on IRC concluding
	that they were catching a real bug.

2005-02-24  Nathaniel Smith  <njs@codesourcery.com>

	* tests/t_add_dot.at: Run "add ." in a subdirectory, so as not to
	add the test database.  (Reported by Jon Bright.)

	* AUTHORS: Fix gettext.h copyright note, to not be in the middle
	of libidn copyright note.
	Add Jon Bright.

2005-02-24  Jon Bright  <jon@siliconcircus.com>

	* app_state.cc (prefix): Use string() instead of 
	native_directory_string().  For Unix, these should be equivalent.
	For Win32, I believe string()'s correct (since we compare 
	everywhere against normalized paths with / characters, but 
	native_directory_string produces paths with \ characters on Win32.
	* rcs_file.cc (file_source): Map the map, not the mapping.
	* tests/t_i18n_file.at: Remove colon from filename with symbols.
	I need to return to this and add a proper test for Win32, so we
	only use the colon on non-Win32.
	* testsuite.at: Add a CANONICALISE function, which does nothing
	on Unix and strips out carriage returns from files on Win32.  This
	is useful for being able to compare Monotone's stdout output to
	files on disk.  Add NETSYNC_KILL and NETSYNC_KILLHARD functions,
	to deal with MinGW not having killall (Unix still uses killall,
	though).
	* tests/t_import.at: Add CANONICALISE calls before comparing
	stdout output.
	* tests/t_netsync.at: Likewise
	* tests/t_netsync_single.at: Likewise
	* tests/t_scan.at: Likewise
	* tests/t_versions.at: Likewise
	* tests/t_ls_missing.at: Likewise.  Also, generate missingfoo and
	missingbar files with expected output from ls missing for these
	files being missing and compare against those.

2005-02-24  Derek Scherger  <derek@echologic.com>

	* app_state.{cc,hh} (add_restriction): rename to ...
	(set_restriction) this; and add path validation
	* commands.cc (get_valid_paths): new function
	(get_path_rearrangement) remove restricted include/exclude variant
	(calculate_restricted_revision) get valid paths and use to set up
	restriction
	(status, ls_unknown, commit, do_diff) pass args to
	calculate_restricted_revision to valid restriction paths
	(ls_missing, revert) get valid paths and use to set up restriction
	* tests/t_checkout_options.at: remove bug report priority (it's
	fixed!)
	* tests/t_diff_added_file.at: add --revision options to diff
	* tests/t_restrictions.at: remove invalid paths from ls unknown
	and ls ignored
	* tests/t_restrictions_warn_on_unknown.at: un-XFAIL
	
2005-02-23  Derek Scherger  <derek@echologic.com>

	* commands.cc (ls_missing): replace duplicated code with call to
	calculate_base_revision

2005-02-23  Jon Bright  <jon@siliconcircus.com>
	
	* vocab.cc (test_file_path_verification): Disable foo//nonsense
	test for Win32, add tests for UNC paths.  This was the only
	failing unit test on Win32.

2005-02-23  Jon Bright  <jon@siliconcircus.com>

	* txt2c.cc (main): Don't claim the file was generated from 
	--strip-trailing if that option's used.

2005-02-23  Jon Bright  <jon@siliconcircus.com>

	* app_state.cc: Add include of io.h for Win32, for chdir()
	* file_io.cc (get_homedir): Correct assertion (remove bracket)
	* lua/lposix.c, lua/modemuncher.c: Remove all references to
	functions and modes that don't exist on Win32.
	* monotone.cc: Include libintl.h on Win32
	
2005-02-21  Nathaniel Smith  <njs@codesourcery.com>

	* file_io.cc (get_homedir): Add more comments and logging to Win32
	version.  Also, only check HOME under Cygwin/MinGW.

2005-02-21  Derek Scherger  <derek@echologic.com>

	* Makefile.am: merge fixup
	
2005-02-21  Derek Scherger  <derek@echologic.com>

	* Makefile.am: add fsck.{cc,hh}
	* commands.cc(check_db): move to ...
	* fsck.{cc,hh}: here and do lots more checking
	* database.{cc,hh}(get_ids): new method
	(get_file_ids,get_manifest_ids,get_revision_ids): more new methods
	* tests/t_fsck.at: new test
	* testsuite.at: call it
	
2005-02-21  Nathaniel Smith  <njs@codesourcery.com>

	* commands.cc (commit): Simplify chatter.

2005-02-21  Nathaniel Smith  <njs@codesourcery.com>

	* file_io.cc (get_homedir): Check more environment variables in
	Win32 version.

2005-02-21  Nathaniel Smith  <njs@codesourcery.com>

	* file_io.cc: Remove tabs.

2005-02-21  Nathaniel Smith  <njs@codesourcery.com>

	* smap.hh (smap): Remove leading underscores, add comments.

2005-02-20  Nathaniel Smith  <njs@codesourcery.com>

	* std_hooks.lua (merge2, merge3): Check for DISPLAY before
	invoking gvim.

2005-02-20  Julio M. Merino Vidal  <jmmv@NetBSD.org>

	* ChangeLog: Use tabs for indentation rather than spaces.  Drop
	trailing whitespace.  While here, fix a date by adding zeros before
	the month and the day number.

2005-02-20  Julio M. Merino Vidal  <jmmv@NetBSD.org>

	* gettext.h: Add file.
	* AUTHORS: Mention that it comes from the GNU Gettext package.
	* Makefile.am: Distribute it.
	* sanity.hh: Use gettext.h rather than libintl.h so that --disable-nls
	works.  Also improves portability, according to the GNU Gettext
	manual.

2005-02-19  Derek Scherger  <derek@echologic.com>

	* automate.cc (automate_heads): remove bogus call to 
	app.allow_working_copy() which is called in cpp_main
	* database.cc (check_sqlite_format_version): don't check database
	version when "file" is really a directory; add filename to error
	message
	(sql): check for empty database early, even though this seems
	impossible as absolutify changes "" into path to working dir;
	convert to use N-style assertions; add check to ensure "file" is
	not really a directory
	* tests/t_db_missing.at: new test for above problems
	* testsuite.at: call it

2005-02-19  Nathaniel Smith  <njs@codesourcery.com>

	* tests/t_add_intermediate_MT_path.at: Tighten up.

	* tests/t_merge_3.at: New test.
	* tests/t_merge_4.at: Likewise.
	* testsuite.at: Add them.

2005-02-19  Ole Dalgaard  <josua+monotone@giraffen.dk>

	* configure.ac: Check for 64-bit versions of Boost static
	libraries.

2005-02-18  Julio M. Merino Vidal  <jmmv@NetBSD.org>

	* INSTALL:
	* configure.ac: Improve Boost detection by trying several possible
	library suffixes before aborting.

2005-02-18  graydon hoare  <graydon@pobox.com>

	* change_set.cc
	(apply_change_set): Avoid fast path when there are adds.
	(apply_path_rearrangement): Likewise.

2005-02-18  graydon hoare  <graydon@pobox.com>

	* automate.cc (automate_heads): Fix initialize() call.
	* change_set.{cc,hh}
	(apply_path_rearrangement): Add quick version.
	* revision.cc
	(check_sane_history): Use quick version of apply_change_set.
	* work.cc
	(build_addition): Use quick version of apply_path_rearrangement.
	(known_preimage_path): Likewise.
	* testsuite.at: Fix definitions of _ROOT_DIR, add --norc some
	places.
	* AUTHORS: Mention Daniel.

2005-02-18  Daniel Berlin  <dberlin@dberlin.org>

	* xdelta.cc (compute_delta_insns): Correct 1-byte-source bug.

2005-02-18  graydon hoare  <graydon@pobox.com>

	* Makefile.am (MOST_SOURCES): Add smap.hh.

2005-02-18  graydon hoare  <graydon@pobox.com>

	* basic_io.{cc,hh}: Inline some stuff.
	* change_set.cc: Use smap various places, reduce to 32-bit tids.
	* commands.cc: Use shared_ptr<change_set> everywhere.
	* netsync.cc: Likewise.
	* rcs_import.cc: Likewise.
	* revision.{cc,hh}: Likewise.
	* smap.hh: New file.

2005-02-18  Julio M. Merino Vidal  <jmmv@NetBSD.org>

	* INSTALL:
	* configure.ac: Improve Boost detection by trying several possible
	library suffixes before aborting.

2005-02-17  Derek Scherger  <derek@echologic.com>

	* tests/t_add_intermediate_MT_path.at: new test
	* testsuite.at: call it

2005-02-17  Julio M. Merino Vidal  <jmmv@NetBSD.org>

	* testsuite.at:
	* tests/t_change_empty_file.at: Verify that modifying an empty file
	creates a patch revision rather than an add/delete sequence.  The
	incorrect behavior was reported in bug #9964.

2005-02-17  Derek Scherger  <derek@echologic.com>

	* app_state.{cc,hh} (app_state): initialize search root
	(initialize): boolean signature variant renamed to ...
	(allow_working_copy): this; add explicit search root; move
	requirement for working copy to ...
	(require_working_copy): this new method
	(initialize): string signature variant renamed to ...
	(create_working_copy): this
	(set_root): new method
	* commands.cc: remove app.initialize(false) calls; replace
	app.initialize(true) with app.require_working_copy(); replace
	app.initialize(dir) with app.create_working_copy(dir)
	(checkout): ensure revision is member of specified branch
	* file_io.{cc,hh} (find_working_copy): stop search at --root if
	specified
	* monotone.cc (OPT_ROOT): new option
	(cpp_main): call app.allow_working_copy() before executing
	commands to always read default options
	* monotone.1: add --root option
	* monotone.texi: add --root option
	* tests/t_checkout_noop_on_fail.at: un-XFAIL
	* tests/t_checkout_options.at: un-XFAIL, add check for specified
	revision not in specified branch
	* testsuite.at: add --root option to MONOTONE to prevent searching
	above test dir
	* vocab.cc: remove redundant forward declaration

2005-02-16  Derek Scherger  <derek@echologic.com>

	* commands.cc (revert): don't rewrite unchanged files
	* tests/t_revert_unchanged.at: new test
	* testsuite.at: call it

2005-02-12  Derek Scherger  <derek@echologic.com>

	* database.cc (sqlite3_unpack_fn): new function for viewing
	base64, gzipped data
	(install_functions): install it
	(rehash): remove unused obsolete fcerts ticker

2005-02-17  Nathaniel Smith  <njs@codesourcery.com>

	* debian/changelog: s/graydon@mogo/graydon@pobox.com/, to make
	lintian happy.
	* debian/rules (config.status): Remove --with-bundled-adns.
	* debian/control (Build-Depends): Don't Build-Depend on libpopt,
	only libpopt-dev.
	* .mt-attrs (debian/control): Make executable.

2005-02-17  Nathaniel Smith  <njs@codesourcery.com>

	* tests/t_undo_update.at: Stupid typo.
	* tests/t_largish_file.at: New test.
	* testsuite.at: Add it.

	* commands.cc (push, pull, sync): Remove misleading "..." from
	help text.

2005-02-16  Julio M. Merino Vidal  <jmmv@NetBSD.org>

	* Makefile.am: Append $(BOOST_SUFFIX) to -lboost_unit_test_framework
	to fix 'make check' on systems where boost libraries can only be
	found by passing the exact suffix as part of the name.

2005-02-16  Julio M. Merino Vidal  <jmmv@NetBSD.org>

	* monotone.texi: Fix a typo (hexidecimal to hexadecimal).  Also
	change an example command to append stuff to ~/.monotonerc, instead
	of completely destroying the possibily existing file.  Addresses
	bug #11136.

2005-02-16  Julio M. Merino Vidal  <jmmv@NetBSD.org>

	* cryptopp/config.h: Use uint{8,16,32,64}_t as size types instead of
	trying to match them to unsigned char/int/long/long long respectively.
	Should fix build on FreeBSD/sparc64, as seen in bug #10203.

2005-02-16  Julio M. Merino Vidal  <jmmv@NetBSD.org>

	* INSTALL:
	* Makefile.am:
	* configure.ac: Add the --disable-large-file option to manually
	disable large file support from the builtin sqlite (compatibility
	with old systems and FAT).  Addresses bug #8380.

2005-02-16  Nathaniel Smith  <njs@codesourcery.com>

	* tests/t_undo_update.at: New todo.
	* testsuite.at: Add it.

2005-02-15  Nathaniel Smith  <njs@codesourcery.com>

	* monotone.1: Add cursory note about "automate".
	* monotone.texi: Synchronize with manpage.

2005-02-15  Nathaniel Smith  <njs@codesourcery.com>

	* automate.cc: Add "Error conditions" to the standard comment
	sections.

	* monotone.texi (Scripting): New section.
	(Automation): New section.

	* tests/t_automate_heads.at: Test behavior with nonexistent
	branch.

2005-02-14  Nathaniel Smith  <njs@codesourcery.com>

	* tests/t_merge_normalization_edge_case.at: New test.
	* testsuite.at: Add it.

	* diff_patch.cc (normalize_extents): Soften the warning message
	now that we have one test case.

2005-02-14  Matthew A. Nicholson  <mnicholson@digium.com>

	* std_hooks.lua: Add vimdiff merge hooks.

2005-02-14  Nathaniel Smith  <njs@codesourcery.com>

	* std_hooks.lua: Remove tabs.

2005-02-14  Nathaniel Smith  <njs@codesourcery.com>

	* tests/t_automate_heads.at: New test.
	* tests/t_automate_version.at: New test.
	* testsuite.at: Add then.

	* commands.cc (automate): Fix documentation string.
	* automate.cc: Much more structured documentation comments.

2005-02-13  Nathaniel Smith  <njs@codesourcery.com>

	* automate.{cc,hh}: New files.
	* commands.cc: New command "automate".

2005-02-13  Nathaniel Smith  <njs@codesourcery.com>

	* monotone.texi (Creating a Database): Fix typo, clarify
	conventions for database management following question on mailing
	list.

2005-02-12  graydon hoare  <graydon@pobox.com>

	* change_set.{cc,hh}: Correct code to pass newly-added unit tests.

2005-02-10  Derek Scherger  <derek@echologic.com>

	* monotone.1: update for restrictions
	* monotone.texi: sync with manpage

2005-02-09  Derek Scherger  <derek@echologic.com>

	* cert.cc (cert_revision_testresult): allow pass/fail testresult
	values
	* commands.cc (testresult): likewise
	* commands.cc (do_diff): disallow restriction of non-working copy
	diffs
	* monotone.texi: update for restrictions

2005-02-08  graydon hoare  <graydon@pobox.com>

	* database.cc (version_cache::set): Fix bad expiry logic.

2005-02-08  Nathaniel Smith  <njs@codesourcery.com>

	* change_set.cc (check_sane): Null sources are only valid for
	adds.

2005-02-07  Nathaniel Smith  <njs@codesourcery.com>

	* database.cc (struct version_cache): Fix invariant in cache
	clearing logic.

2005-02-06  Nathaniel Smith  <njs@codesourcery.com>

	* change_set.cc: Add a few more invariants; add lots and lots of
	unit tests.

2005-02-06  graydon hoare  <graydon@pobox.com>

	* change_set.cc: Use hash_map in a few places.
	(confirm_unique_entries_in_directories): Fix invariants.
	* constants.{cc,hh} (db_version_cache_sz): New constant.
	* database.cc (version_cache): New structure.
	(get_version): Use it.
	* interner.hh: Rewrite to use hash_map and vector.
	* tests/t_no_rename_overwrite.at: Tweak return codes.

2005-02-06  Nathaniel Smith  <njs@codesourcery.com>

	* ui.hh (ensure_clean_line): New method.
	* ui.cc (inform): Use it.
	* keys.cc (get_passphrase): Call it before prompting for passphrase.

2005-02-06  Nathaniel Smith  <njs@codesourcery.com>

	* database.cc (info): Report more statistics.

	* ROADMAP: Remove finished items.

	* revision.cc (analyze_manifest_changes): Childs cannot be null,
	that makes no sense.
	(add_node_for_old_manifest): Log node names, don't print it.
	(construct_revision_from_ancestry): Partially rewrite to handle
	root nodes explicitly.
	(build_changesets_from_existing_revs): Don't put the null revision
	in the ancestry graph, to match changesetify logic.
	(add_node_for_old_revision): Enforce decision that the ancestry
	graph not contain the null revision.

	(anc_graph::heads): Remove.
	(add_node_ancestry): Don't try creating it; logic was broken
	anyway.
	(rebuild_from_heads): Rename to...
	(rebuild_ancestry): ...this.  Calculate head set correctly.

2005-02-05  Nathaniel Smith  <njs@codesourcery.com>

	* change_set.cc (compose_path): Add more invariants.

2005-02-05  Nathaniel Smith  <njs@codesourcery.com>

	* monotone.cc (cpp_main): Log command line, to help interpret the
	logs people send in.

2005-02-05  Nathaniel Smith  <njs@codesourcery.com>

	* revision.cc (check_sane): Turn off this invariant when
	global_sanity.relaxed.

2005-02-03  Nathaniel Smith  <njs@codesourcery.com>

	* tests/t_load_into_existing.at: Oops, really add it too, sigh.

2005-02-03  Nathaniel Smith  <njs@codesourcery.com>

	* tests/t_need_mt_revision.at: Oops, really add it.

2005-02-03  Nathaniel Smith  <njs@codesourcery.com>

	* interner.hh (interner::intern): Add version taking a bool&, so
	callers can tell whether this string has previously been checked.
	* change_set.cc: Use new interned string identifier
	'path_component's instead of file_path's for components of paths;
	sanity-check each component exactly once.

2005-02-03  Nathaniel Smith  <njs@codesourcery.com>

	* database.cc (load): Check for existence of target database.
	* tests/t_load_into_existing.at: New test.
	* testsuite.at: Add it.

2005-02-03  Nathaniel Smith  <njs@codesourcery.com>

	* tests/t_checkout_dir.at: Also check that checkout to unwriteable
	directory fails.
	* tests/t_branch_checkout.at: New test.
	* testsuite.at: Add it.

	* app_state.cc (initialize): Simplify working directory
	initialization, and improve error handling.

	* keys.cc (get_passphrase): Disallow empty passphrases early
	(before they trigger an invariant down the line...).

2005-02-03  Nathaniel Smith  <njs@codesourcery.com>

	* update.cc (pick_update_candidates): Add I().
	* commands.cc (calculate_base_revision): Remove 'rev' argument,
	which was never set and callers never used.
	(calculate_base_manifest, calculate_current_revision)
	(calculate_restricted_revision, revert): Update correspondingly.
	(update): Check for null old revision.

	* main.cc (main): Make exit status 3 if we caught an unhandled
	exception, in particular so the testsuite can tell the difference
	between an error handled cleanly and an error caught by an
	invariant.
	* tests/t_update_null_revision.at: New test.
	* testsuite.at: Add it.

2005-02-03  Nathaniel Smith  <njs@codesourcery.com>

	* main.cc: Remove tabs.

2005-02-02  Nathaniel Smith  <njs@codesourcery.com>

	* change_set.cc (extract_first): Rename to...
	(extract_pairs_and_insert): ...this.
	(path_rearrangement::check_sane): Use it to add additional
	checks.

	* work.hh: Update comments (MT/manifest doesn't exist
	anymore...).

	* tests/t_need_mt_revision.at: New test.
	* testsuite.at: Add it.
	* commands.cc (get_revision_id): Require MT/revision to exist.
	(setup): Create MT/revision.

2005-02-02  Nathaniel Smith  <njs@codesourcery.com>

	* work.hh: Remove tabs.

2005-02-03  graydon hoare  <graydon@pobox.com>

	* tests/t_i18n_changelog.at: New test.
	* testsuite.at: Run it.
	* lua/lposix.c: New file.
	* lua/modemuncher.c: New file
	* lua.cc: Load posix library.
	* lua/liolib.c: Disable execute and popen.
	* std_hooks.lua: Remove io.execute uses.
	* AUTHORS: Update to mention lposix.c, modemuncher.c.
	* Makefile.am: Likewise.

2005-02-01  Nathaniel Smith  <njs@codesourcery.com>

	* tests/t_rebuild.at: Beef up test in response to possible
	problems reported by Derek Scherger.

2005-01-31  Nathaniel Smith  <njs@codesourcery.com>

	* rcs_import.cc (store_manifest_edge): Don't try to store deltas
	to the null manifest.
	(import_cvs_repo): Root revision has null manifest, not empty
	manifest.
	* revision.cc (check_sane): More invariants.

2005-01-28  graydon hoare  <graydon@pobox.com>

	* database.{cc,hh}: More netsync speed tweaks.
	* netsync.cc: Likewise.

2005-01-27  Nathaniel Smith  <njs@codesourcery.com>

	* tests/t_restrictions_warn_on_unknown.at: New test.
	* testsuite.at: Add it.

2005-01-27  Derek Scherger  <derek@echologic.com>

	* commands.cc (attr): adjust for subdir; ensure files exist
	* tests/t_attr.at: improve setup description
	* tests/t_attributes.at: improve setup description so that
	testsuite -k attr runs this test; check for attributes on missing
	files
	* tests/t_subdir_attr.at: new test
	* testsuite.at: fix dutch spelling of monotone; call new test

2005-01-27  Nathaniel Smith  <njs@codesourcery.com>

	* change_set.hh (null_id): New function.
	* revision.cc (analyze_manifest_changes): Fix typo, use null_id.
	* tests/t_rebuild.at: Un-XFAIL.

2005-01-27  Nathaniel Smith  <njs@codesourcery.com>

	* tests/t_rebuild.at: Add priority tag.

	* tests/t_cvsimport.at: Be more thorough.

	* rcs_import.cc (store_edge): Rename to...
	(store_manifest_edge): ...this.  Remove revision arguments, and
	remove storing of revision.
	(import_states_recursive): Update accordingly.
	Add 'revisions' argument; update it instead of trying to write
	revisions now.
	(import_states_by_branch): Add 'revisions' argument.
	(import_cvs_repo): Add a stage 3 that writes out the revisions
	accumulated in the 'revisions' vector.
	
2005-01-27  Matt Johnston  <matt@ucc.asn.au>

	(compile fixes for Linux/gcc 3.3.4)
	* botan/{util.cpp,primes.cpp}: give large constants ULL
	suffixes
	* botan/{gzip.cpp}: fix type for std::max() comparison

2005-01-27  graydon hoare  <graydon@pobox.com>

	* AUTHORS: Mention Georg.
	* change_set.cc: Null out names which are in null directories.
	* commands.cc (reindex): Remove COLLECTION argument.
	* database.{cc,hh} (get_revision_certs):
	Add brute force "load all certs" method.
	* merkle_tree.{cc,hh}: Modify to use memory rather than disk.
	* netsync.{cc,hh}: Likewise.
	* packet.hh (manifest_edge_analyzer): Kill dead code.

2005-01-26  Nathaniel Smith  <njs@codesourcery.com>

	* mt_version.cc (print_full_version): Include system flavour.

2005-01-26  Nathaniel Smith  <njs@codesourcery.com>

	* tests/t_rebuild.at: New test.
	* testsuite.at: Add it.

2005-01-26  Nathaniel Smith  <njs@codesourcery.com>

	* tests/t_checkout_noop_on_fail.at: Clarify description and XFAIL.

	* tests/t_approval_semantics.at: New TODO.
	* tests/t_monotone_agent.at: New TODO.
	* testsuite.at: Add them.

2005-01-25  Nathaniel Smith  <njs@codesourcery.com>

	* tests/t_checkout_noop_on_fail.at: New test.
	* testsuite.at: Add it.
	(RAW_MONOTONE): Add $PREEXECUTE to definition.

2005-01-25  Nathaniel Smith  <njs@codesourcery.com>

	* change_set.cc (extend_renumbering_from_path_identities): Add
	invariant.
	(extend_renumbering_via_added_files): Likewise.

	* constants.hh (maxbytes, postsz): Remove dead constants.
	(verify_depth): New constant.
	* constants.cc: Likewise.
	* revision.hh (check_sane_history): New function.
	* revision.cc (check_sane_history): Likewise.
	* database.cc (put_revision): Sanity check revision and revision
	history before storing it.
	This breaks cvs import.  Why?

	* update.cc (find_deepest_acceptable_descendent): Remove.
	(acceptable_descendent, calculate_update_set): New functions.
	(pick_update_candidates): Use 'calculate_update_set'.
	* tests/t_update_2.at: Un-XFAIL.
	* tests/t_ambig_update.at: Un-XFAIL.

	* tests/t_no_rename_overwrite.at: New test.
	* tests/t_cdiff.at: New test placeholder.
	* testsuite.at: Add them.
	(MONOTONE): Prefix command line with $PREEXECUTE to e.g. support
	running under Valgrind.

2005-01-25  Matt Johnston  <matt@ucc.asn.au>

	* cert.cc: ignore whitespace when comparing private keys
	from the database and with the lua hook
	* tests/t_lua_privkey.at: new test
	* testsuite.at: run it

2005-01-23  Derek Scherger  <derek@echologic.com>

	* commands.cc (restrict_rename_set): include renames if either
	name is present in restriction
	(calculate_base_revision): remove unused variant
	(calculate_current_revision): remove unsed variable
	(calculate_restricted_revision): remove unsed variable
	(ls_missing): remove unsed variable
	(revert): rewrite with restrictions
	* tests/t_revert.at: test partial reverts adjust MT/work properly
	* tests/t_revert_dirs.at: un-XFAIL
	* tests/t_revert_rename.at: un-XFAIL; revert rename via both names

2005-01-23  Derek Scherger  <derek@echologic.com>

	* tests/t_revert_rename.at: remove extra MONOTONE_SETUP
	attempt revert by both original name and new name

2005-01-23  Derek Scherger  <derek@echologic.com>

	* tests/t_revert_rename.at: New test.
	* testsuite.at: Add it.

2005-01-22  Derek Scherger  <derek@echologic.com>

	* tests/t_revert_dirs.at: New test.
	* testsuite.at: Add it.

2005-01-22  Nathaniel Smith  <njs@codesourcery.com>

	* configure.ac (AC_INIT): Set bug-reporting address to list
	address, rather than Graydon's personal email.
	* diff_patch.cc (normalize_extents): Use it.
	* ui.cc (fatal): Likewise.

	* tests/t_vcheck.at: New priority "todo", tweak descriptive text.

2005-01-23  Derek Scherger  <derek@echologic.com>

	* database.{cc,hh}: convert queries to use prepared statements

2005-01-22  Nathaniel Smith  <njs@codesourcery.com>

	* tests/t_delete_dir.at: Add more commentary.

	* tests/t_rename_dir_patch.at: New test.
	* tests/t_delete_dir_patch.at: New test.
	* testsuite.at: Add them.

2005-01-22  Nathaniel Smith  <njs@codesourcery.com>

	* change_set.cc (apply_change_set): Add invariants.
	* tests/t_rename_dir_cross_level.at: New test.
	* tests/t_rename_added_in_rename.at: New test.
	* tests/t_rename_conflict.at: New test.
	* testsuite.at: Add them.

2005-01-21  Nathaniel Smith  <njs@codesourcery.com>

	* tests/t_ambig_update.at: Update comments.

	* tests/t_update_2.at: New test from Georg-W. Koltermann
	<Georg.Koltermann@mscsoftware.com>.
	* testsuite.at: Add it.

2005-01-20  Nathaniel Smith  <njs@codesourcery.com>

	* tests/t_lca_1.at: New bug report.
	* testsuite.at: Add it.

2005-01-19  Nathaniel Smith  <njs@codesourcery.com>

	* commands.cc (merge): Improve merge chatter.
	(do_diff): Don't print anything when there are no
	changes.

2005-01-19  Nathaniel Smith  <njs@codesourcery.com>

	* tests/t_db_with_dots.at: New test.
	* testsuite.at: Add it.

2005-01-19  Patrick Mauritz <oxygene@studentenbude.ath.cx>

	* Makefile.am (%.h, package_revision.h, package_full_revision.h):
	Don't update target file if no change has occurred, to reduce
	unnecessary rebuilds.

2005-01-18  Nathaniel Smith  <njs@codesourcery.com>

	* rcs_import.cc (cvs_key): Initialize struct tm to all zeros, to
	stop garbage sneaking in -- thanks to Zack Weinberg for pointing
	this out.  Also, handle 2 digit years properly on WIN32.

2005-01-18  Nathaniel Smith  <njs@codesourcery.com>

	* rcs_import.cc: Remove tabs.

2005-01-19  Matt Johnston  <matt@ucc.asn.au>

	* database.cc: Pass filename to check_sqlite_format_version as a
	fs::path, so that it doesn't get passed as a freshly created fs::path
	with default checker (which disallows '.foo' path components)

2005-01-19  Nathaniel Smith  <njs@codesourcery.com>

	* netsync.cc (session, process_confirm_cmd, dispatch_payload):
	Back out some over-zealous changes that broke netsync
	compatibility.  Probably should redo later, when have a chance to
	bump netsync protocol number, but we're not ready for that now.

2005-01-19  Nathaniel Smith  <njs@codesourcery.com>

	* tests/t_subdir_revert.at: New test.
	* tests/t_subdir_rename.at: New test.
	* testsuite.at: Add them.

2005-01-18  Nathaniel Smith  <njs@codesourcery.com>

	* tests/t_subdir_add.at: New test.
	* tests/t_subdir_drop.at: New test.
	* testsuite.at: Add them.
	* tests/t_delete_dir.at: Implement it.

2005-01-19  Nathaniel Smith  <njs@codesourcery.com>

	* netcmd.cc: Remove tabs.

2005-01-19  Nathaniel Smith  <njs@codesourcery.com>

	* merkle_tree.cc: Remove tabs.

2005-01-18  Nathaniel Smith  <njs@codesourcery.com>

	* rcs_import.cc (cvs_key): Initialize struct tm to all zeros, to
	stop garbage sneaking in -- thanks to Zack Weinberg for pointing
	this out.  Also, handle 2 digit years properly on WIN32.

2005-01-18  Nathaniel Smith  <njs@codesourcery.com>

	* rcs_import.cc: Remove tabs.

2005-01-18  Nathaniel Smith  <njs@codesourcery.com>

	* monotone.texi: Undocument mcerts, fcerts; rename rcerts to
	certs.
	* monotone.1: Likewise.

2005-01-18  Nathaniel Smith  <njs@codesourcery.com>

	* commands.cc (restrict_rename_set): Fix types to compile with old
	rename_set gunk removed.
	Alter logic to yell if a rename crosses the restriction boundary,
	rather than silently ignore it.

2005-01-19  graydon hoare  <graydon@pobox.com>

	* commands.cc: Fix up some merge breakage.
	* tests/t_add_dot.at: Un-XFAIL.
	* testsuite.at: Run "setup ." before "db init".

2005-01-09  Derek Scherger  <derek@echologic.com>

	* commands.cc (get_path_rearrangement): new function/signature for
	splitting restricted rearrangements
	(calculate_restricted_revision): use it and update to work
	similarly to calculate_current_revision
	(trusted): call app.initialize(false)
	(ls_missing): adjust for new get_path_rearrangement
	(attr): call app.initialize(true)
	(diff): merge cleanup
	(lca, lcad, explicit_merge): call app.initialize(false)
	* app_state.cc (constructor): set database app state
	(load_rcfiles): add required booleans
	* lua.{cc,hh} (load_rcfile): add required boolean
	* tests/t_add.at:
	* tests/t_diff_added_file.at:
	* tests/t_disapprove.at:
	* tests/t_drop_missing.at:
	* tests/t_heads.at:
	* tests/t_heads_discontinuous_branch.at:
	* tests/t_i18n_file.at:
	* tests/t_log_nonexistent.at:
	* tests/t_merge_add_del.at:
	* tests/t_netsync.at:
	* tests/t_netsync_pubkey.at:
	* tests/t_netsync_single.at:
	* tests/t_persistent_server_keys.at:
	* tests/t_persistent_server_revision.at:
	* tests/t_remerge.at:
	* tests/t_tags.at:
	* tests/t_update_missing.at:
	* tests/t_update_to_revision.at: add --message option to commits
	* tests/t_merge2_add.at:
	* tests/t_merge2_data.at:
	* tests/t_netsync_unrelated.at: create working directory with new
	setup command
	* tests/t_erename.at: update for revisions
	* tests/t_no_change_deltas.at: add --revision options to diff
	* tests/t_restrictions.at: remove some cruft and update to work
	with revisions
	* tests/t_subdirs.at: pass correct --rcfile and --db options from
	within subdir
	* testsuite.at (REVERT_TO): remove MT dir before checkout, which
	now fails if MT exists, replace checkout MT/options with old
	MT/options
	(COMMIT): add --message option to commit macro
	* work.cc (read_options_map): don't overwrite option settings when
	reading options map so that command line settings take precedence

2005-01-18  Nathaniel Smith  <njs@codesourcery.com>

	* netsync.cc: Partially fix comment (s/manifest/revision/ etc.).
	(dispatch_payload): Ignore mcert and fcert refinement requests,
	instead of dying on them.  Hack, but I think it should let this
	netsync continue to interoperate with old netsync...

2005-01-18  Nathaniel Smith  <njs@codesourcery.com>

	* vocab.hh: Remove file<cert>.
	* vocab.cc: Likewise.
	* packet_types.hh: Remove file.
	* Makefile.am (MOST_SOURCES): Remove packet_types.hh and mac.hh.

2005-01-18  Nathaniel Smith  <njs@codesourcery.com>

	* netsync.cc (process_confirm_cmd): Don't try refining mcert and
	fcert trees.
	Remove other dead/pointless code.

2005-01-18  Nathaniel Smith  <njs@codesourcery.com>

	* database.hh: Remove file cert stuff.
	* netsync.cc (data_exists): We don't have file/manifest certs.
	(load_data): Likewise.

2005-01-18  Nathaniel Smith  <njs@codesourcery.com>

	* netsync.cc (process_data_cmd): Ignore file/manifest certs.

	* database.cc (struct valid_certs): Don't support file certs.
	(rehash): No file certs.
	(file_cert_exists): Remove.
	(put_file_cert): Remove.
	(get_file_certs): Remove.

2005-01-18  Nathaniel Smith  <njs@codesourcery.com>

	* packet.cc (class delayed_manifest_cert_packet):
	(class delayed_file_cert_packet): Remove.
	(packet_db_writer::consume_file_cert, consume_manifest_cert)
	(packet_writer::consume_file_cert, consume_manifest_cert)
	Remove.
	(struct feed_packet_consumer): Don't support mcert/fcert packets.
	(extract_packets): Likewise.
	(packet_roundabout_test): Test revision certs, not manifest/file
	certs.

	* packet.hh (packet_consumer::consume_file_cert):
	(packet_consumer::consume_manifest_cert):
	(packet_writer::consume_file_cert):
	(packet_writer::consume_manifest_cert):
	(packet_db_writer::consume_file_cert):
	(packet_db_writer::consume_manifest_cert):
	Remove.

	* lua.hh (hook_get_file_cert_trust): Remove.
	* lua.cc (hook_get_file_cert_trust): Remove.

2005-01-18  Nathaniel Smith  <njs@codesourcery.com>

	* cert.hh (erase_bogus_certs): Re-add manifest cert version.

	* monotone.texi (Hook Reference): Remove documentation of
	get_{file,manifest}_cert_trust.

2005-01-18  Nathaniel Smith  <njs@codesourcery.com>

	* cert.cc (erase_bogus_certs): Re-add manifest cert version.
	(bogus_cert_p): Likewise.

2005-01-18  Nathaniel Smith  <njs@codesourcery.com>

	* cert.hh (rename_edge):
	(rename_set):
	(calculate_renames):
	(rename_cert_name): Remove.
	(cert_file_comment):
	(cert_manifest_comment): Remove.
	(erase_bogus_certs): Remove manifest and file versions.
	* cert.cc (rename_cert_name): Remove.
	(bogus_cert_p): Remove manifest<cert> and file<cert> variants.
	(erase_bogus_certs): Likewise.
	(put_simple_manifest_cert):
	(put_simple_file_cert):
	(cert_file_comment): Remove.

	* commands.cc (fcerts): Remove.
	(mcerts): Likewise.
	(rcerts): Rename to...
	(certs): ...this.  s/revision certs/certs/ in help text.
	(trusted): s/revision cert/cert/.
	(ls_certs): Don't special-case rename certs.

2005-01-18  Nathaniel Smith  <njs@codesourcery.com>

	* tests/t_vcheck.at: Fix AT_XFAIL_IF typo.

2005-01-18  Nathaniel Smith  <njs@codesourcery.com>

	* monotone.texi (Reserved Certs): Remove 'vcheck'.
	(Key and Cert): Remove 'vcheck'.
	(Accidental collision): Likewise.
	(Commands): Likewise.
	* tests/t_vcheck.at: Add note about manual having useful stuff for
	when vcheck is re-added.

2005-01-18  Nathaniel Smith  <njs@codesourcery.com>

	* mac.hh:
	* cert.cc (vcheck_cert_name):
	(calculate_vcheck_mac):
	(cert_manifest_vcheck
	(check_manifest_vcheck):
	* cert.hh (cert_manifest_vcheck):
	(check_manifest_vcheck):
	* constants.cc (constants::vchecklen):
	* constants.hh (constants::vchecklen):
	* commands.cc (vcheck):
	Remove.

	* tests/t_vcheck.at: New test.
	* testsuite.at: Call it.

2005-01-18  Nathaniel Smith  <njs@codesourcery.com>

	* ROADMAP: Remove 'upgrade to sqlite3' todo item.

2005-01-18  Nathaniel Smith  <njs@codesourcery.com>

	* commands.cc (tag):
	(testresult):
	(approve):
	(disapprove):
	(comment):
	(fload):
	(fmerge):
	(cat):
	(rcs_import): Change grouping for "--help" display, to make more
	informative.
	(rcs_import): Also add more details to help text.

2005-01-17  Matt Johnston  <matt@ucc.asn.au>

	* file_io.cc: re-add accidentally removed #include
	* botan/gzip.cc: improved comments, removed unused code

2005-01-17  Nathaniel Smith  <njs@codesourcery.com>

	* diff_patch.cc (normalize_extents): Add missing ')'.

2005-01-17  Nathaniel Smith  <njs@codesourcery.com>

	* tests/t_update_1.at: New test.
	* testsuite.at: Call it.

2005-01-11  Nathaniel Smith  <njs@codesourcery.com>

	* diff_patch.cc (normalize_extents): Add warning for anyone who
	manages to trigger the untested part of the normalization code.

2005-01-14  Christian Kollee <stuka@pestilenz.org>

	* search for and link with sqlite3 when --bundle-sqlite=no

2005-01-12  Derek Scherger  <derek@echologic.com>

	* tests/t_ambig_update.at: add comments from discussion on irc
	* tests/t_status_missing.at: new test
	* testsuite.at: include it

2005-01-10  graydon hoare  <graydon@pboox.com>

	* commands.cc (explicit_merge): Tweak merge message.
	* database.cc (check_sqlite_format_version): New function.
	(database::sql): Call it.
	* sqlite/pager.hh (SQLITE_DEFAULT_PAGE_SIZE): Adjust to 8192.
	(SQLITE_MAX_PAGE_SIZE): Adjust to 65536.
	* schema_migration.cc: Post-merge cleanup.
	* Makefile.am: Likewise.

2005-01-10  Christof Petig <christof@petig-baender.de>

	* sqlite/*: SQLite 3.0.8 CVS import
	* database.{cc,hh}:
	* schema_migration.{cc,hh}: convert to use the SQLite3 API

	This does not yet use any of the more sophisticated API features
	of SQLite3 (query parameters, BLOBs), so there is plenty of room
	for optimization. This also does not change the schema (i.e.
	still uses base64 encoded values in tables)

2005-01-17  graydon hoare  <graydon@pobox.com>

	* AUTHORS: Mention Wojciech and Neil.
	* revision.cc (calculate_ancestors_from_graph): Make non-recursive.

2005-01-17  Wojciech Miłkowski  <wmilkowski@interia.pl>

	* std_hooks.lua: Teach about meld.

2005-01-17  Neil Conway  <neilc@samurai.com>

	* diff_patch.cc: add a new context diff hunk consumer. Rename
	unidiff() to make_diff().
	* diff_patch.hh: Rename unidiff() to make_diff().
	* command.cc: Add new "cdiff" command, and refactor "diff" to
	invoke a common subroutine that is parameterized on the diff
	type. Unrelated change: make a branch-based checkout default to
	using the same directory name as the branch name, unless a
	branch is specified.

2005-01-17  graydon hoare  <graydon@pobox.com>

	* cryptopp/osrng.cpp (NonblockingRng::GenerateBlock):
	Bring forward patch lost in cryptopp 5.2 upgrade.
	* revision.cc (add_bitset_to_union)
	(calculate_ancestors_from_graph): New functions.
	(erase_ancestors)
	(is_ancestor): Rewrite.
	* cert.cc (get_branch_heads): Rewrite.
	* database.{cc,hh} (get_heads): Remove
	(get_revision_ancestry): Use multimap.
	(install_views): Disable.
	Remove everything related to the trust views. Too slow.
	Also tidy up whitespace formatting in sqlite3 code.
	* views.sql: Clear out all views.
	* commands.cc: Adapt to using multimap for ancestry.
	* AUTHORS: Mention Faheem and Christian.

2005-01-17  Faheem Mitha  <faheem@email.unc.edu>

	* debian/control: Fix up build depends.

2005-01-17  Ulrich Drepper  <drepper@redhat.com>

	* acinclude.m4 (AC_CHECK_INADDR_NONE): Fix quoting.
	* Makefile.am (EXTRA_DIST): Add sqlite/keywordhash.c.

2005-01-14  Christian Kollee  <stuka@pestilenz.org>

	* search for and link with sqlite3 when --bundle-sqlite=no

2005-01-12  Derek Scherger  <derek@echologic.com>

	* tests/t_ambig_update.at: add comments from discussion on irc
	* tests/t_status_missing.at: new test
	* testsuite.at: include it

2005-01-10  graydon hoare  <graydon@pboox.com>

	* commands.cc (explicit_merge): Tweak merge message.
	* database.cc (check_sqlite_format_version): New function.
	(database::sql): Call it.
	* sqlite/pager.hh (SQLITE_DEFAULT_PAGE_SIZE): Adjust to 8192.
	(SQLITE_MAX_PAGE_SIZE): Adjust to 65536.
	* schema_migration.cc: Post-merge cleanup.
	* Makefile.am: Likewise.

2005-01-10  Christof Petig  <christof@petig-baender.de>

	* sqlite/*: SQLite 3.0.8 CVS import
	* database.{cc,hh}:
	* schema_migration.{cc,hh}: convert to use the SQLite3 API

	This does not yet use any of the more sophisticated API features
	of SQLite3 (query parameters, BLOBs), so there is plenty of room
	for optimization. This also does not change the schema (i.e.
	still uses base64 encoded values in tables)

2005-01-11  Nathaniel Smith  <njs@codesourcery.com>

	* tests/t_migrate_schema.at: Switch to using pre-dumped db's, make
	it work, un-XFAIL it.

2005-01-11  Nathaniel Smith  <njs@codesourcery.com>

	* tests/t_persistent_server_keys_2.at: XFAIL it, add commentary on
	solution.

2005-01-11  Nathaniel Smith  <njs@codesourcery.com>

	* tests/t_persistent_server_keys_2.at: New test.
	* testsuite.at: Add it.

2005-01-06  Nathaniel Smith  <njs@codesourcery.com>

	* schema_migration.cc (migrate_monotone_schema): Add comment
	pointing to t_migrate_schema.at.
	* tests/t_migrate_schema.at: Implement, mostly.  (Still broken.)

	* tests/t_heads_discontinuous_branch.at: Remove urgency
	annotation.
	* tests/t_netsync_nocerts.at: Add urgency annotation.

	* testsuite.at: Add UNGZ, UNGZB64 macros.
	* tests/t_fmerge.at: Use them.

2005-01-05  Nathaniel Smith  <njs@codesourcery.com>

	* schema_migration.cc: Update comment about depot code.
	(migrate_depot_split_seqnumbers_into_groups):
	(migrate_depot_make_seqnumbers_non_null):
	(migrate_depot_schema): Remove; all are dead code.

2005-01-05  Nathaniel Smith  <njs@codesourcery.com>

	* schema_migration.cc: Remove tabs.

2005-01-05  Nathaniel Smith  <njs@codesourcery.com>

	* tests/t_check_same_db_contents.at: Uncapitalize title to unbreak
	testsuite.

	* revision.cc (is_ancestor): Add FIXME comment.
	(erase_ancestors): New function.
	* revision.hh (erase_ancestors): Prototype it.
	* cert.cc (get_branch_heads): Call it.
	* tests/t_heads_discontinuous_branch.at: Un-XFAIL it.

	* revision.cc (find_subgraph_for_composite_search): Ignore null
	revision ids.
	* commands.cc (try_one_merge): Add invariant - never create merges
	where the left parent is an ancestor or descendent of the right.
	(explicit_merge): Same check.
	(propagate): Handle cases where no merge is necessary.  Also, make
	generated log message more readable.

	* tests/t_propagate_desc.at: Un-XFAIL it.
	* tests/t_propagate_anc.at: Un-XFAIL it.  Use new
	CHECK_SAME_DB_CONTENTS macros.
	* testsuite.at: Move t_check_same_db_contents.at to run before
	propagation tests.  Make CHECK_SAME_DB_CONTENTS more thorough.

	* tests/t_dump_load.at: Implement test.

2005-01-05  Nathaniel Smith  <njs@codesourcery.com>

	* tests/t_check_same_db_contents.at: New test.
	* testsuite.at: Add it.
	(CHECK_SAME_DB_CONTENTS): New macro.

2005-01-04  Nathaniel Smith  <njs@codesourcery.com>

	* cert.cc: Remove tabs.
	* revision.hh: Likewise.

2005-01-04  Nathaniel Smith  <njs@codesourcery.com>

	* tests/t_propagate_anc.at: Also check the case where we're
	propagating a non-strict ancestor, i.e. the heads are actually
	equal.

2005-01-04  Nathaniel Smith  <njs@codesourcery.com>

	* database.cc (get_revision_parents): Add invariant.
	(get_revision_children): Likewise.
	(get_revision): Likewise.
	(put_revision): Likewise.

	* tests/t_merge_ancestor.at: New test.
	* tests/t_propagate_desc.at: Likewise.
	* tests/t_propagate_anc.at: Likewise.
	* testsuite.at: Call them.

2005-01-04  Nathaniel Smith  <njs@codesourcery.com>

	* tests/t_netsync_diffbranch.at: Add priority, add description of
	problem and solution.
	Also, XFAIL it.
	* tests/t_netsync_unrelated.at: Add reference to discussion.
	* tests/t_cmdline_options.at: Remove priority marking from
	non-bug.
	* tests/t_checkout_dir.at: XFAIL when run as root.

	* tests/t_netsync_nocerts.at: New test.
	* testsuite.at: Call it.

2005-01-03  Matt Johnston  <matt@ucc.asn.au>

	* tests/t_netsync_diffbranch.at: add a new test for pulling a branch
	with a parent from a different branch.
	* testsuite.at: add it

2005-01-02  Derek Scherger  <derek@echologic.com>

	* commands.cc (log_certs): new function
	(log) add Ancestor: and Branch: entries to output; use above new
	function
	* tests/t_cross.at: update to work with changesets

2005-1-1  Matt Johnston  <matt@ucc.asn.au>

	* botan/base64.cpp: Include a terminating newline in all cases for
	compatibility with cryptopp

2005-1-1  Matt Johnston  <matt@ucc.asn.au>

	* keys.cc: fix merge issues propagating 0.16 to net.venge.monotone.botan
	* botan/config.h: add it
	* botan/{aes,des,dh,dsa,elgamal,lion,lubyrack,nr,rw,openpgp}*: removed
	unused files.

2004-12-30  graydon hoare  <graydon@pobox.com>

	* constants.cc (netcmd_current_protocol_version): Set to 3.
	* tests/t_crlf.at: New test of crlf line encodings.
	* testsuite.at: Call it.
	* monotone.spec: Note 0.16 release.

2004-12-30  graydon hoare  <graydon@pobox.com>

	* win32/get_system_flavour.cc: Fix little compile bugs.

2004-12-30  Julio M. Merino Vidal  <jmmv@NetBSD.org>

	* change_set.{cc,hh}: Add the has_renamed_file_src function in
	change_set::path_rearrangement.
	* commands.cc: Make the 'log' command show nothing for renamed or
	deleted files (when asked to do so) and stop going backwards in
	history when such condition is detected; they don't exist any more,
	so there is no point in showing history (and could drive to incorrect
	logs anyway).
	* tests/t_log_nonexistent.at: New check to verify previous.
	* testsuite.at: Add it.

2004-12-30  graydon hoare  <graydon@pobox.com>

	* Makefile.am: Clean full testsuite directory and full-version.
	* configure.ac: Bump version number.
	* po/monotone.pot: Regenerate.
	* NEWS: Describe new release.

2004-12-29  Julio M. Merino Vidal  <jmmv@NetBSD.org>

	* tests/t_cmdline_options.at: New test for previous: ensure that
	monotone is actually checking for command line correctness.
	* testsuite.at: Add it.

2004-12-29  Julio M. Merino Vidal  <jmmv@NetBSD.org>

	* monotone.cc: Verify that the command line is syntactically correct
	as regards to options (based on error codes from popt).

2004-12-29  Matt Johnston  <matt@ucc.asn.au>

	* tests/t_drop_rename_patch.at: A test to check that deltas on
	renamed files are included in concatenate_change_sets, if there was a
	deletion of a file with the same name as the rename src.
	* testsuite.at: add it

2004-12-29  graydon hoare  <graydon@pobox.com>

	* AUTHORS: Add Jordi.
	* change_set.{cc,hh}: Make sanity helpers const.
	(normalize_change_set): Drop a->a deltas.
	(merge_change_sets): Call normalize.
	(invert_change_set): Likewise.
	* revision.cc
	(find_subgraph_for_composite_search): New fn.
	(calculate_composite_change_set): Call it.
	(calculate_change_sets_recursive): Use results.
	* tests/t_no_change_deltas.at: Fix.

2004-12-29  graydon hoare  <graydon@pobox.com>

	* change_set.cc: Fix unit tests to satisfy sanity checks.
	* std_hooks.lua: Fix status checking on external merges.

2004-12-29  Matt Johnston  <matt@ucc.asn.au>

	* change_set.{cc,hh}: Take account of files which are the
	destination of a rename_file operation, when examining
	file deletions. Added helper methods to clean up related code.

2004-12-29  Matt Johnston  <matt@ucc.asn.au>

	* change_set.cc: added a sanity check for deltas with same src/dst,
	and deleted files with deltas.

2004-12-29  Matt Johnston  <matt@ucc.asn.au>

	* testsuite.at, tests/t_netsync_single.at: don't use -q with
	killall since it isn't portable.

2004-12-28  Julio M. Merino Vidal  <jmmv@NetBSD.org>

	* commands.cc: Make the 'log' command show all affected files
	in each revision in a nice format (easier to read than what
	'cat revision' shows).

2004-12-28  Julio M. Merino Vidal  <jmmv@NetBSD.org>

	* commands.cc: Change the order used by the 'log' command to show
	affected files so that it matches the order in which these changes
	really happen.  Otherwise, a sequence like "rm foo; mv bar foo;
	patch foo" could be difficult to understand by the reader.

2004-12-28  Jordi Vilalta Prat  <jvprat@wanadoo.es>

	* monotone.texi: Fix a typo: "not not" should be "not".

2004-12-28  Julio M. Merino Vidal  <jmmv@NetBSD.org>

	* commands.cc: Make the 'log' command show all affected files
	in each revision in a nice format (easier to read than what
	'cat revision' shows).

2004-12-28  graydon hoare  <graydon@pobox.com>

	* AUTHORS: Add various recent authors.

2004-12-28  Badai Aqrandista <badaiaqrandista@hotmail.com>

	* debian/*: Fix up for package building.

2004-12-28  graydon hoare  <graydon@pobox.com>

	* change_set.{cc,hh}: Add sanity checking, rework
	some of concatenation logic to accomodate.
	* revision.{cc,hh}: Likewise.
	Teach about generalized graph rebuilding.
	* database.cc (delete_existing_revs_and_certs): New fn.
	* commands.cc (db rebuild): New command.
	(db fsck) New command.
	* sanity.{cc,hh} (relaxed): New flag.
	* work.cc: Use new concatenation logic.

2004-12-25  Julio M. Merino Vidal  <jmmv@NetBSD.org>

	* commands.cc: During 'log', print duplicate certificates (by
	different people) in separate lines, rather than showing them
	together without any spacing.  While here, homogenize new lines
	in other messages as well; this also avoids printing some of
	them in case of missing certificates).

2004-12-24  Nathaniel Smith  <njs@codesourcery.com>

	* tests/t_disapprove.at: Enable previously disabled test.

	* tests/t_no_change_deltas.at: New test.
	* testsuite.at: Call it.

2004-12-23  Nathaniel Smith  <njs@codesourcery.com>

	* win32/read_password.c: Remove unused file.

2004-12-22  Julio M. Merino Vidal  <jmmv@NetBSD.org>

	* commands.cc: Verify that the key identifier passed to the pubkey
	and privkey commands exists in the database.  Otherwise exit with
	an informational message instead of an exception.

2004-12-20  Matt Johnston  <matt@ucc.asn.au>

	* keys.cc: don't cache bad passphrases, so prompt for a correct
	password if the first ones fail.

2004-12-19  Matt Johnston  <matt@ucc.asn.au>

	* commands.cc: print out author/date next to ambiguous revision
	lists from selectors.

2004-12-19  Julio M. Merino Vidal  <jmmv@NetBSD.org>

	* testsuite.at:
	* tests/t_fmerge.at:
	* tests/t_netsync.at:
	* tests/t_netsync_single.at:
	* tests/t_revert.at:
	* tests/t_tags.at: Avoid usage of test's == operator.  It's a
	GNUism and causes unexpected failures in many tests.  The correct
	operator to use is just an equal sign (=).
	* tests/t_renamed.at: Don't use cp's -a flag, which is not
	supported by some implementations of this utility (such as the
	one in NetBSD).  Try to add some of its funcionality by using
	the -p flag, although everything could be fine without it.
	* tests/t_unidiff.at: Discard patch's stderr output.  Otherwise
	it's treated as errors, but NetBSD's patch uses it to print
	informative messages.

2004-12-19  Julio M. Merino Vidal  <jmmv@NetBSD.org>

	* tests/t_scan.at: Instead of running sha1sum, use a prestored
	manifest file to do the verification.  This avoids problems in
	systems that do not have the sha1sum tool, like NetBSD.

2004-12-19  Julio M. Merino Vidal  <jmmv@NetBSD.org>

	* Makefile.am: Remove obsolete --with-bundled-adns flag from
	DISTCHECK_CONFIGURE_FLAGS.

2004-12-18  Nathaniel Smith  <njs@codesourcery.com>

	* tests/t_checkout_dir.at: Make the test directory chdir'able
	again after the test.
	* tests/t_delete_dir.at: Add trailing newline.

	* tests/t_dump_load.at: New bug report.
	* tests/t_migrate_schema.at: Likewise.
	* testsuite.at: Call them.

2004-12-18  Nathaniel Smith  <njs@codesourcery.com>

	* change_set.hh: Remove obsolete comment.

2004-12-18  Nathaniel Smith  <njs@codesourcery.com>

	* tests/t_delete_dir.at: New bug report.
	* testsuite.at: Call it.

2004-12-18  Julio M. Merino Vidal  <jmmv@NetBSD.org>

	* commands.cc: Homogenize help message for 'ls' with the one shown
	by 'list'.

2004-12-18  Julio M. Merino Vidal  <jmmv@NetBSD.org>

	* ChangeLog: Add missing entries for several modifications I did
	in December 6th and 3rd.

2004-12-18  Julio M. Merino Vidal  <jmmv@NetBSD.org>

	* tests/t_checkout_dir.at: New test triggering the bug I fixed
	  previously in the checkout command, verifying that directory
	  creation and chdir succeed.
	* testsuite.at: Add new test.

2004-12-18  Nathaniel Smith  <njs@codesourcery.com>

	* ChangeLog: Add log entry for <jmmv@NetBSD.org>'s last change.
	* std_hooks.lua: Check exit status of external merge commands.

2004-12-18  Julio M. Merino Vidal  <jmmv@NetBSD.org>

	* commands.cc: Include cerrno, cstring,
	boost/filesystem/exception.hpp.
	(checkout): Verify that directory creation and chdir succeeded.

2004-12-18  Nathaniel Smith  <njs@codesourcery.com>

	* diff_patch.cc (struct hunk_offset_calculator): Remove dead
	code.  (I believe it was used by the old, non-extent-based
	merging.)
	(calculate_hunk_offsets): Likewise.
	(struct hunk_consumer): Move next to rest of unidiff code.
	(walk_hunk_consumer): Likewise.

2004-12-18  Matt Johnston <matt@ucc.asn.au>

	* change_set.cc (concatenate_change_sets): Be more careful checking
	whether to discard deltas for deleted files (in particular take
	care when files are removed then re-added) - fixes tests
	t_patch_drop_add, t_add_drop_add.at, t_add_patch_drop_add,
	t_merge2_add_drop_add
	* change_set.cc (project_missing_deltas): don't copy deltas
	for deleted files, and handle the case where src file ids vary when
	files are added/removed. (fixes t_patch_vs_drop_add)
	* t_patch_drop_add.at, t_add_drop_add.at, t_add_patch_drop_add.at,
	  t_merge2_add_drop_add.at, t_patch_vs_drop_add.t: don't expect
	to fail any more.

2004-12-17  Nathaniel Smith  <njs@codesourcery.com>

	* tests/t_persistent_server_keys.at:
	* tests/t_attr.at:
	* tests/t_patch_vs_drop_add.at:
	* tests/t_merge2_add_drop_add.at:
	* tests/t_add_drop_add.at:
	* tests/t_add_patch_drop_add.at:
	* tests/t_patch_drop_add.at: Remove priority notes, since these
	are no longer bugs.

2004-12-17  graydon hoare  <graydon@pobox.com>

	* tests/t_merge_2.at: Works now, remove xfail.

2004-12-17  graydon hoare  <graydon@pobox.com>

	* tests/t_merge_1.at: Remove AT_CHECK(false) and xfail.
	* tests/t_fdiff_normalize.at: New test.
	* testsuite.at: Call it.
	* diff_patch.cc (normalize_extents): Fix the normalize bug.
	* revision.{cc,hh} (construct_revisions): Rename to prepare for
	next rebuild-the-graph migration.
	* commands.cc (db): Change call name.

2004-12-16  Joel Rosdahl  <joel@rosdahl.net>

	* revision.cc (is_ancestor): Use std::queue for the queue.

2004-12-14  Joel Rosdahl  <joel@rosdahl.net>

	Generalize the explicit_merge command with an optional ancestor
	argument:
	* revision.cc (is_ancestor): New method.
	* revision.hh (is_ancestor): Add prototype.
	* commands.cc (try_one_merge): Add ancestor argument. Empty
	ancestor means use ancestor from find_common_ancestor_for_merge.
	(merge): Pass empty ancestor to try_one_merge.
	(propagate): Likewise.
	(explicit_merge): Add optional ancestor argument.
	* monotone.texi: Document new explicit_merge argument.

2004-12-13  Joel Rosdahl  <joel@rosdahl.net>

	* tests/t_merge_2.at: New test triggering a bad merge.
	* testsuite.at: Add new test.

2004-12-13  Joel Rosdahl  <joel@rosdahl.net>

	* revision.cc (find_least_common_ancestor): Add a missing "return
	true;" that mysteriously was removed in
	c853237f9d8d155431f88aca12932d2cdaaa31fe.

2004-12-13  Joel Rosdahl  <joel@rosdahl.net>

	* revision.cc (find_least_common_ancestor): Remove unused variable.
	* commands.cc (lca): Correct negative status text.
	* commands.cc (update): Use GNU style braces.

2004-12-12  graydon hoare  <graydon@pobox.com>

	* commands.cc: Fix bug reported in t_attr.at
	* tests/t_attr.at: Remove xfail.
	* change_set.cc: Change unit tests syntax.
	(read_change_set): Assert complete read.
	* revision_ser.cc (read_revision_set): Likewise.
	* os_specific.hh: Drop obsolete file.

2004-12-12  Joel Rosdahl  <joel@rosdahl.net>

	* revision.cc (find_least_common_ancestor): New function for
	finding the vanilla LCA.
	* revision.hh: Added prototype for find_least_common_ancestor.
	* commands.cc (update): Use find_least_common_ancestor for finding
	a common ancestor.
	* commands.cc (diff): Likewise.
	* revision.cc (find_common_ancestor): Rename to...
	(find_common_ancestor_for_merge): ...this, for clarity.
	* revision.hh: find_common_ancestor -->
	find_common_ancestor_for_merge.
	* commands.cc (try_one_merge): Call find_common_ancestor_for_merge
	to find ancestor.
	* commands.cc (lcad): Rename lca command to lcad.
	* commands.cc (lca): New command for finding the vanilla LCA.

2004-12-12  Nathaniel Smith  <njs@codesourcery.com>

	* tests/t_persistent_server_keys.at: Actually test what it's
	supposed to.  Also, un-XFAIL it, since now it seems to pass.

2004-12-12  Nathaniel Smith  <njs@codesourcery.com>

	* tests/t_persistent_server_keys.at: New test.

	* testsuite.at: Call it.
	* tests/t_persistent_server_revision.at: Fix typo.

2004-12-12  Nathaniel Smith  <njs@codesourcery.com>

	* tests/t_persistent_server_revision.at: New test.
	* testsuite.at: Call it.  Tweak NETSYNC macros in support of it.

2004-12-11  Nathaniel Smith  <njs@codesourcery.com>

	* lua.hh (add_rcfile): Add 'required' argument.
	* lua.cc (add_rcfile): Implement it.  Simplify error checking
	logic while I'm there...
	* monotone.cc (cpp_main): Pass new argument to add_rcfile.

	* tests/t_rcfile_required.at: New test.
	* testsuite.at: Call it.
	Revamp netsync support macros, to allow long-running servers.
	Make netsync-killer try first with -TERM, in case that plays nicer
	with gcov.

2004-12-11  Nathaniel Smith  <njs@codesourcery.com>

	* lua.hh: Remove tabs.

2004-12-11  Nathaniel Smith  <njs@codesourcery.com>

	* monotone.texi: Document explicit_merge.

2004-12-11  Nathaniel Smith  <njs@codesourcery.com>

	* Makefile.am: Redo full-revision support again, to properly
	handle 'make dist' and caching.  Hopefully.

2004-12-11  Nathaniel Smith  <njs@codesourcery.com>

	* monotone.texi (File Attributes): Rewrite for new .mt-attrs
	syntax.

2004-12-11  Nathaniel Smith  <njs@codesourcery.com>

	* tests/t_attr.at: New test.
	* testsuite.at: Call it.

2004-12-11  Nathaniel Smith  <njs@codesourcery.com>

	* commands.cc (trusted): Print spaces between key ids.

	* lua.cc (add_rcfile): Errors while loading a user-provided rc
	file are naughtiness, not oopses.

2004-12-11  Nathaniel Smith  <njs@codesourcery.com>

	* commands.cc (commands::explain_usage): Use split_into_lines to
	do formatting of per-command usage; allow multi-line
	descriptions.
	(trusted): New command.
	* monotone.texi (Key and Cert): Document 'trusted' command.
	* tests/t_trusted.at: New test.
	* testsuite.at: Change get_revision_cert_trust to support
	t_trusted.at.  Call t_trusted.at.

2004-12-11  Derek Scherger  <derek@echologic.com>

	* app_state.{cc,hh} (restriction_includes): renamed from
	in_restriction to be less obscure; use path_set rather than
	set<file_path>
	* commands.cc
	(restrict_path_set):
	(restrict_rename_set):
	(restrict_path_rearrangement):
	(calculate_restricted_revision): new restriction functions
	(restrict_patch_set): remove old restrictions machinery
	(status): call calculate_restricted_revision
	(ls_tags): call app.initialize
	(unknown_itemizer): restriction_includes renamed
	(ls_unknown): call calculate_restricted_revision
	(ls_missing): rework for restrictions
	(commit): switch to --message option, optional paths and preserve
	restricted work
	(diff): allow restrictions for zero and one arg variants
	(revert): note some work left to do
	* manifest.{cc,hh} (build_manifest_map): hide unused things
	(build_restricted_manifest_map): new function
	* transforms.{cc,hh} (calculate_ident): clean up merge artifacts
	* work.cc (read_options_map): merge cleanup to preserve command
	line options

2004-12-10  Nathaniel Smith  <njs@codesourcery.com>

	* Makefile.am (package_full_revision.txt): Redo Joel Rosdahl
	<joel@rosdahl.net>'s change below after it got clobbered by
	merge.

2004-12-10  Nathaniel Smith  <njs@codesourcery.com>

	* commands.cc (log): Synopsize optional 'file' argument, and
	describe both arguments in help description.

2004-12-10  Matt Johnston  <matt@ucc.asn.au>

	* cert.cc: Added priv_key_exists() function
	* commands.cc, rcs_import.cc: use new privkey functions
	* netsync.cc: change some bits that were missed

2004-12-09  Derek Scherger  <derek@echologic.com>

	* .mt-nonce: delete obsolete file
	* change_set.cc (merge_deltas): add file paths in call to
	try_to_merge_files
	* commands.cc (propagate): add progress logging similar to merge
	* diff_patch.{cc,hh} (try_to_merge_files): add file paths to
	merge2 and merge3 hooks; add logging of paths before calling merge
	hooks
	* lua.{cc,hh} (hook_merge2, hook_merge3): add file paths to merge
	hooks
	* std_hooks.lua (merge2, merge3, merge2_xxdiff_cmd,
	merge3_xxdiff_cmd): pass file paths to xxdiff for use as titles
	* testsuite.at (MONOTONE_SETUP): add paths to merge2 hook

2004-12-09  Matt Johnston  <matt@ucc.asn.au>

	* cert.cc, cert.hh, lua.cc, lua.hh, netsync.cc:
	Added a new get_priv_key(keyid) lua hook to retrieve
	a private key from ~/.monotonerc

2004-12-09  Matt Johnston  <matt@ucc.asn.au>

	* change_set.cc: Don't include patch deltas on files which
	are being deleted in changesets. (partial fix for bug
	invoked by t_merge_add_del.at)

2004-12-09  Matt Johnston  <matt@ucc.asn.au>

	* configure.ac,Makefile.am: Fix iconv and intl
	handling so that the libraries are used (required for OS X).

2004-12-09  Nathaniel Smith  <njs@codesourcery.com>

	* Makefile.am (BUILT_SOURCES_NOCLEAN): add 'S'.

	* netsync.cc (session): Make ticker pointers into auto_ptr's.  Add
	cert and revision tickers.
	(session::session): Initialize new tickers.
	(session::note_item_sent): New method.  Increment tickers.
	(session::note_item_arrived): Increment tickers.
	(session::read_some): Adjust for auto_ptr.
	(session::write_some): Likewise.
	(call_server): Conditionally initialize cert and revision
	tickers.
	(queue_data_cmd): Call 'note_item_sent'.
	(queue_delta_cmd): Call 'note_item_sent'.

2004-12-09  graydon hoare  <graydon@pobox.com>

	* ROADMAP: Add file.

2004-12-08  Nathaniel Smith  <njs@codesourcery.com>

	* tests/t_patch_vs_drop_add.at:
	* tests/t_patch_drop_add.at:
	* tests/t_netsync_unrelated.at:
	* tests/t_merge_add_del.at:
	* tests/t_merge2_add_drop_add.at:
	* tests/t_merge_1.at:
	* tests/t_heads_discontinuous_branch.at:
	* tests/t_cleanup_empty_dir.at:
	* tests/t_checkout_options.at:
	* tests/t_ambig_update.at:
	* tests/t_add_patch_drop_add.at:
	* tests/t_add_drop_add.at:
	* tests/t_add_dot.at: Add (importance) markers to all bug report
	tests.

2004-12-08  Nathaniel Smith  <njs@codesourcery.com>

	* app_state.hh (write_options): Add 'force' option.
	* app_state.cc: Remove tabs.
	(write_options): Implement.
	* commands.cc (checkout): Pass force=true to 'write_options'.

	* tests/t_checkout_options.at: New test.
	* testsuite.at: Define RAW_MONOTONE.
	(t_checkout_options.at): Call it.

2004-12-08  Nathaniel Smith  <njs@codesourcery.com>

	* update.hh (pick_update_target): Rename to...
	(pick_update_candidates): ...this.  Return a set of candidates,
	rather than a single best.
	* update.cc (pick_update_candidates): Likewise.  Remove logic
	checking for unique candidate.
	* commands.cc (describe_revision): New function.
	(heads): Use it.
	(update): Use new 'pick_update_candidates' function.  Add logic
	checking for unique candidate.  On non-unique candidate, print all
	candidates, using 'describe_revision'.

	* tests/t_ambig_update.at: Check that failure messages describe
	the candidate set.

2004-12-08  Nathaniel Smith  <njs@codesourcery.com>

	* update.cc: Remove tabs.

2004-12-08  Nathaniel Smith  <njs@codesourcery.com>

	* tests/t_ambig_update.at: Also check that update fails when one
	candidate edge is deeper than the other.

2004-12-08  graydon hoare  <graydon@pobox.com>

	* change_set.cc (extend_renumbering_via_added_files):
	Look up parent tid in existing renumbering.
	* commands.cc (attr): Check index for "set" subcommand.
	(lca): New diagnostic command.
	(log): Tidy up output formatting a bit.
	* po/monotone.pot: Regenerate.
	* tests/t_add_edge.at: New test to catch add failure.
	* testsuite.at: Call it.

2004-12-08  Nathaniel Smith  <njs@codesourcery.com>

	* tests/t_ambig_update.at: New test.
	* testsuite.at: Add it.

	* tests/t_explicit_merge.at: Add, having forgotten to last time.

2004-12-08  Nathaniel Smith  <njs@codesourcery.com>

	* tests/t_explicit_merge.at: New test.
	* testsuite.at: Add it.

2004-12-08  Nathaniel Smith  <njs@codesourcery.com>

	* testsuite.at: Remove duplicate line created by merge.
	* ChangeLog: Re-sort after merges.

	* commands.cc (explicit_merge): Remove stray space.  Print id of
	merge result.
	(complete_command): Add back "}" deleted by merge.

2004-12-08  Nathaniel Smith  <njs@codesourcery.com>

	* change_set.cc: Remove tabs.
	* diff_patch.cc: Likewise.

	* commands.cc (explicit_merge): New command.

2004-12-08  graydon hoare  <graydon@pobox.com>

	* change_set.cc (extend_renumbering_via_added_files):
	Look up parent tid in existing renumbering.
	* commands.cc (attr): Check index for "set" subcommand.
	(lca): New diagnostic command.
	(log): Tidy up output formatting a bit.
	* po/monotone.pot: Regenerate.
	* tests/t_add_edge.at: New test to catch add failure.
	* testsuite.at: Call it.

2004-12-07  Richard Levitte  <richard@levitte.org>

	* Makefile.am: Keep package_*revision.{txt,h}, so they are saved
	as part of a distribution, and thereby make as sure as possible
	people who download monotone get historical information on where
	their copy of monotone came from.

2004-12-06  Richard Levitte  <richard@levitte.org>

	* monotone.cc: Add a hint on how to use --ticker.

2004-12-06  Nathaniel Smith  <njs@codesourcery.com>

	* commands.cc (ls_certs): Sort the certs before printing.
	* tests/t_netsync_repeated.at: Actually check that certs were
	transferred correctly.

2004-12-06  Julio M. Merino Vidal  <jmmv@NetBSD.org>

	* figures/cert.pdf:
	* figures/cert.png:
	* figures/oo-figures.sxd:
	* monotone.texi: Use example host names under the
	example.{com,org,net} subdomains instead of invented names.
	These are defined in RFC 2606.

2004-12-06  Julio M. Merino Vidal  <jmmv@NetBSD.org>

	* configure.ac: Now that we depend on GNU Autoconf >= 2.58, we
	can use the AS_HELP_STRING macro everywhere we need to pretty-print
	help strings.  Also convert old calls to AC_HELP_STRING (deprecated)
	to this one.

2004-12-06  Joel Rosdahl  <joel@rosdahl.net>

	* Makefile.am (package_full_revision.txt): Silence error messages
	when deducing full package revision.

2004-12-06  graydon hoare  <graydon@pobox.com>

	* unix/get_system_flavour.cc:
	* win32/get_system_flavour.cc: Add missing files.

2004-12-06  graydon hoare  <graydon@pobox.com>

	* commands.cc (merge): Add newline in output.
	* change_set.cc (project_missing_deltas): Fix very bad
	delta-renaming bug.

2004-12-06  graydon hoare  <graydon@pobox.com>

	* change_set.cc:
	* tests/t_merge_add_del.at:
	* netsync.cc:
	* commands.cc: Clean up from merge.

2004-12-06  Nathaniel Smith  <njs@codesourcery.com>

	* tests/t_add_patch_drop_add.at: New test.
	* tests/t_merge2_add_drop_add.at: New test.
	* tests/t_patch_drop_add.at: New test.
	* tests/t_patch_vs_drop_add.at: New test.
	* testsuite.at: Add them.

	* tests/t_add_drop_add.at: Fix to test what it was supposed to.

	* tests/t_merge2_data.at: Remove extraneous [stdout].

	* tests/t_merge_add_del.at: Fix description.
	XFAIL it.

2004-12-06  Nathaniel Smith  <njs@codesourcery.com>

	* tests/t_add_drop_add.at: New test.
	* testsuite.at: Add it.

2004-12-05  Nathaniel Smith  <njs@codesourcery.com>

	* tests/t_merge_add_del: Shorten name for better display.

2004-12-05  Matt Johnston <matt@ucc.asn.au>

	* tests/t_merge_add_del: added a new test for merging
	  branches where a file is added then removed.
	* testsuite.at: added the new test
	* configure.ac: bumped the prequisite version to 2.58 since
	  some tests use AT_XFAIL_IF

2004-12-05  graydon hoare  <graydon@pobox.com>

	* Makefile.am (package_full_revision.txt): Use top_builddir
	to locate monotone executable.

2004-12-05  Nathaniel Smith  <njs@codesourcery.com>

	* tests/t_merge_add_del: Shorten name for better display.

2004-12-05  Matt Johnston <matt@ucc.asn.au>

	* tests/t_merge_add_del: added a new test for merging
	  branches where a file is added then removed.
	* testsuite.at: added the new test
	* configure.ac: bumped the prequisite version to 2.58 since
	  some tests use AT_XFAIL_IF

2004-12-04  graydon hoare  <graydon@pobox.com>

	* commands.cc (fcommit): New command.
	(update): Finish off merge of update command.

2004-12-04  Derek Scherger  <derek@echologic.com>

	* commands.cc: (complete_command): New function.
	(explain_usage/process): Use it.

2004-12-04  Nathaniel Smith  <njs@codesourcery.com>

	* change_set.cc (merge_deltas): Call correct variant of
	try_to_merge_files depending on whether ancestor is available.
	* diff_patch.cc (try_to_merge_files -- merge3 version): Add
	assertions about ids.
	(try_to_merge_files -- merge2 version): Likewise.

	* testsuite.at: Add a trivial working merge2 hook.
	* tests/t_related_merge2_data.at: Update to use.
	Mark as expected to PASS.
	* tests/t_merge2_data.at: Likewise.

2004-12-04  Nathaniel Smith  <njs@codesourcery.com>

	* change_set.cc (merge_deltas): Call correct variant of
	try_to_merge_files depending on whether ancestor is available.
	* diff_patch.cc (try_to_merge_files -- merge3 version): Add
	assertions about ids.
	(try_to_merge_files -- merge2 version): Likewise.

	* testsuite.at: Add a trivial working merge2 hook.
	* tests/t_related_merge2_data.at: Update to use.
	Mark as expected to PASS.
	* tests/t_merge2_data.at: Likewise.

2004-12-04  Nathaniel Smith  <njs@codesourcery.com>

	* change_set.cc: Remove tabs.
	* diff_patch.cc: Likewise.

2004-12-04  Nathaniel Smith  <njs@codesourcery.com>

	* change_set.cc: Remove tabs.
	* diff_patch.cc: Likewise.

2004-12-03  Julio M. Merino Vidal  <jmmv@NetBSD.org>

	* commands.cc: Add a missing newline to a message.

2004-12-03  Julio M. Merino Vidal  <jmmv@NetBSD.org>

	* cryptopp/config.h:
	* configure.ac: NetBSD does not define __unix__ nor __unix, so the
	build fails.  To solve, check for __NetBSD__ where appropiate to
	detect a Unix system.

2004-12-03  Julio M. Merino Vidal  <jmmv@NetBSD.org>

	* INSTALL: Document my latest changes: --enable-ipv6 option, ability
	to specify static boost prefix through --enable-static-boost and
	BOOST_SUFFIX variable.

2004-12-03  Julio M. Merino Vidal  <jmmv@NetBSD.org>

	* Makefile.am:
	* configure.am: Add a variable, BOOST_SUFFIX, that identifies the
	suffix string that has to be appended to Boost library names to use
	them.  This variable can be defined on configure's command line.

2004-12-03  Julio M. Merino Vidal  <jmmv@NetBSD.org>

	* configure.ac: Let the --enable-static-boost argument take a prefix
	to where boost libraries are located.

2004-12-03  Julio M. Merino Vidal  <jmmv@NetBSD.org>

	* configure.ac: Add a three-state --enable-ipv6 argument to the
	configure script to explicitly enable or disable IPv6 support.

2004-12-03  Julio M. Merino Vidal  <jmmv@NetBSD.org>

	* std_hooks.lua: Add missing newlines to two error messages.

2004-12-02  Derek Scherger  <derek@echologic.com>

	* commands.cc: more tweaking to ease changeset merge

2004-12-01  Derek Scherger  <derek@echologic.com>

	* commands.cc: reordered commands to help merge with changesets
	branch

2004-12-01  graydon hoare  <graydon@pobox.com>

	* {unix,win32}/get_system_flavour.cc: New files.
	* basic_io.{cc,hh}: Give names to input sources.
	* monotone.cc: Move app_state ctor inside try.
	* platform.hh (get_system_flavour): Declare.
	* revision.cc: Name input source "revision".
	* sanity.cc: Log flavour on startup.
	* tests/t_attributes.at: Use new syntax.
	* transforms.{cc,hh} (split_into_lines): New variant, and rewrite.
	* work.{cc,hh}: Rewrite attributes to use basic_io.
	(get_attribute_from_db):
	(get_attribute_from_working_copy): New functions.

2004-11-30  Nathaniel Smith  <njs@codesourcery.com>

	* keys.cc (get_passphrase): Simplify arguments.
	(generate_key_pair): Force new passphrases to come from the user.
	Adapt to new 'get_passphrase' arguments.
	(change_key_passphrase): Likewise.
	(generate_key_pair): Add argument specifying passphrase, for
	exclusive use of the unit tests.
	(signature_round_trip_test): Use it.
	* keys.hh (generate_key_pair): Adjust prototype correspondingly.

	* tests/t_genkey.at: Test that 'genkey' requires the passphrase to
	be entered.
	* tests/t_chkeypass.at: Check that 'chkeypass' fails if no
	passphrase is given.

2004-11-30  Nathaniel Smith  <njs@codesourcery.com>

	* keys.hh: Remove tabs.
	* keys.cc: Likewise.

2004-11-30  Nathaniel Smith  <njs@codesourcery.com>

	* monotone.texi (Hook Reference): Clarify description of
	'get_passphrase', following confusion on IRC.

2004-11-30  Joel Rosdahl  <joel@rosdahl.net>

	* ui.cc (fatal): Added missing newlines in fatal message.

2004-11-29  Nathaniel Smith  <njs@codesourcery.com>

	* monotone.texi: Add more details to documentation of 'update
	<revision>' command.

	* ui.cc (fatal): Typo in previous commit.

2004-11-29  Nathaniel Smith  <njs@codesourcery.com>

	* ui.cc (fatal): On suggestion of Zack Weinberg, add a note to
	fatal error messages 1) telling the user that it's a bug (i.e.,
	not their fault), and 2) requesting a bug report.

2004-11-29  Nathaniel Smith  <njs@codesourcery.com>

	* ui.cc: Remove tabs.

2004-11-30  Matt Johnston  <matt@ucc.asn.au>

	* change_set.cc (merge_disjoint_analyses): Prevent duplicated
	tids being used.
	(merge_disjoint_analyses): Fix typo (s/a_tmp/b_tmp/)

2004-11-27  Matt Johnston  <matt@ucc.asn.au>

	* Replaced cryptopp with botan

2004-11-24  Nathaniel Smith  <njs@codesourcery.com>

	* tests/t_cleanup_empty_dir.at: Shorten name.

2004-11-24  Nathaniel Smith  <njs@codesourcery.com>

	* Makefile.am (BUILT_SOURCES): List package_*version.{h,txt}.
	* package_{full_,}version.txt: Work when blddir != srcdir.

2004-11-24  Nathaniel Smith  <njs@codesourcery.com>

	* mt_version.hh: New file.
	* mt_version.cc: New file.
	* monotone.cc (package_revision.h): Don't include it.
	(mt_version.hh): Include it.
	(OPT_FULL_VERSION): New option.
	(options): Add it.
	(cpp_main): Implement --version and --full-version in terms of
	mt_version.hh.

	* Makefile.am (package_full_revision.h): Build it.
	(MOST_SOURCES): Add mt_version.{cc,hh}.

2004-11-24  Nathaniel Smith  <njs@codesourcery.com>

	* txt2c.cc (main): Add "--skip-trailing" option to skip trailing
	whitespace.
	* Makefile.am (package_revision.h): Generate it.
	* monotone.cc (package_revision.h): Include it.
	(cpp_main): Print it as part of --version.

2004-11-23  Nathaniel Smith  <njs@codesourcery.com>

	* tests/t_cleanup_empty_dir.at: New test.
	* testsuite.at: Call it.

2004-11-23  Nathaniel Smith  <njs@codesourcery.com>

	* monotone.texi (File Attributes): Document how restricted format
	of .mt-attrs currently is.  Also talk about 'the' .mt-attrs file
	instead of 'an', in response to confusion.

2004-11-23  Nathaniel Smith  <njs@codesourcery.com>

	* work.cc (build_deletion): Add missing newline.
	(build_rename): Likewise.
	(build_rename): Likewise.

2004-11-23  Nathaniel Smith  <njs@codesourcery.com>

	* work.cc: Remove tabs.

2004-11-23  Nathaniel Smith  <njs@codesourcery.com>

	* commands.cc: Remove tabs.

2004-11-23  Nathaniel Smith  <njs@codesourcery.com>

	* tests/t_add_dot.at: New test.
	* testsuite.at: Call it.

2004-11-22  Joel Rosdahl  <joel@rosdahl.net>

	* testsuite.at (NEED_UNB64): Check that python knows how to decode
	strings before using it.

2004-11-21  Joel Rosdahl  <joel@rosdahl.net>

	* testsuite.at (NEED_UNB64): Find more programs for decoding
	base64.

2004-11-20  Nathaniel Smith  <njs@codesourcery.com>

	* tests/t_merge_1.at: New test.
	* testsuite.at: Add it.
	(NEED_UNB64): New macro.
	(UNB64): Likewise.
	* tests/t_unidiff.at: Use them.
	* tests/t_unidiff2.at: Likewise.

2004-11-19  Nathaniel Smith  <njs@codesourcery.com>

	* tests/t_initfork.at: Remove file; redundant with
	t_merge2_add.at.
	* testsuite.at: Don't call it.

2004-11-18  Derek Scherger  <derek@echologic.com>

	* commands.cc (list tags): new command.
	* monotone.1: update.
	* monotone.texi: update.
	* std_hooks.lua: remove unused get_problem_solution hook.
	* test/t_tags.at: new test.
	* testsuite.at: call it.

2004-11-18  Nathaniel Smith  <njs@codesourcery.com>

	* monotone.texi (Committing Work): Remove mistakenly added
	redundant command line argument.

2004-11-17  Joel Rosdahl  <joel@rosdahl.net>

	* commands.cc (diff): Don't print hashes around diff output if
	there is no diff to print.

	Fix bugs #8714 "monotone update working copy to previous version"
	and #9069 "update with multiple candidates":
	* commands.cc (update): Let the update command take an optional
	revision target parameter. Without an explicit revision target,
	the current branch head is used just like before. Added logic for
	updating to an older revision or another revision reachable via a
	common ancestor.
	* tests/t_update_to_revision.at: Add regression tests for new
	update logic.
	* testsuite.at: Add new test.
	* monotone.texi: Document new update argument.

2004-11-17  Nathaniel Smith  <njs@codesourcery.com>

	* netsync.cc (request_fwd_revisions): Rename 'first_attached_edge'
	to 'an_attached_edge', because it does not represent the first
	attached edge.  Likewise for 'first_attached_cset'.
	(analyze_attachment): Remove early exit from loop; we want to
	analyze the entire graph, not just some linear subgraphs.

	* revision.cc (ensure_parents_loaded): Filter out the null
	revision when calculating parents.
	* change_set.hh (null_id): Define for 'revision_id's.

	* tests/t_merge2_add.at: New test.
	* tests/t_merge2_data.at: New test.
	* tests/t_related_merge2_data.at: New test.
	* tests/t_merge_add.at: New test.
	* tests/t_netsync_pubkey.at: New test.
	* tests/t_netsync_repeated.at: New test.
	* tests/t_netsync_unrelated.at: New test.


	* testsuite.at: Add new tests.
	(NETSYNC_SETUP): New macro.
	(MONOTONE2): New macro.
	(RUN_NETSYNC): New macro.
	(ADD_FILE): New macro.
	(SET_FILE): New macro.
	(COMMIT): New macro.
	* tests/t_netsync.at: Use them.

	* tests/t_singlenetsync.at: Add 'netsync' keyword'.  Rename to...
	* tests/t_netsync_single.at: ...this.

	* tests/t_heads_discontinuous_branch.at: XFAIL it.

2004-11-17  Nathaniel Smith  <njs@codesourcery.com>

	* netsync.cc: Remove hard tabs.

2004-11-17  Nathaniel Smith  <njs@codesourcery.com>

	* revision.cc: Remove hard tabs.
	* change_set.hh: Likewise.

2004-11-16  Nathaniel Smith  <njs@codesourcery.com>

	* tests/t_heads.at: Replace last tricky case with a less tricky case.
	* tests/t_heads_discontinuous_branch.at: New test for the really
	tricky case.
	* testsuite.at: Run it.

2004-11-16  Nathaniel Smith  <njs@codesourcery.com>

	* views.sql (trusted_parents_in_branch): Remove.
	(trusted_children_in_branch): Remove.
	(trusted_branch_members): New view.
	(trusted_branch_parents): New view.
	(branch_heads): Use the new views, not the removed ones.

	* database.cc (get_heads): Column name in 'branch_heads'
	unavoidably changed from 'id' to 'parent'; adjust SELECT statement
	to use new name.

2004-11-16  Nathaniel Smith  <njs@codesourcery.com>

	* database.cc: Remove hard tabs.

2004-11-16  Nathaniel Smith  <njs@codesourcery.com>

	* commands.cc (dump_diffs): Fetch delta destination, not source,
	on new files.

2004-11-15  Joel Rosdahl  <joel@rosdahl.net>

	* tests/t_diff_added_file.at: Added testcase exposing a bug in
	"monotone diff x y" where x is an ancestor of y and y adds a new
	file.
	* testsuite.at: Add new test.

2004-11-14  Joel Rosdahl  <joel@rosdahl.net>

	Fix bug #9092 "add command to change passphrase":
	* commands.cc (chkeypass): New command.
	* keys.cc (get_passphrase): Added parameters for prompt beginning and
	disabling hook lookup and passphrase caching.
	* keys.hh, keys.cc (change_key_passphrase): New function.
	* database.hh, database.cc (delete_private_key): New function.
	* monotone.texi (Key and Cert): Document command.
	* tests/t_chkeypass.at: Testcase for the command.
	* testsuite.at: Added new testcase.

2004-11-14  Matt Johnston <matt@ucc.asn.au>

	* tests/t_initfork.at: New test for merging two ancestor-less heads.

2004-11-13  Nathaniel Smith  <njs@codesourcery.com>

	* tests/t_heads.at: New test.
	* testsuite.at: Add it.

2004-11-13  Nathaniel Smith  <njs@codesourcery.com>

	* monotone.texi: Fix various typos.
	(Committing Work): Add missing command line argument.
	(Branch Names): New section.
	Add me to the copyright block.

2004-11-12  Joel Rosdahl  <joel@rosdahl.net>

	* monotone.texi: Fix documentation of the approve and disapprove
	commands. Fix jp.co.juicebot.jb7 branch name in examples. Other
	minor fixes.

2004-11-11  Joel Rosdahl  <joel@rosdahl.net>

	* monotone.texi: Fix typos.

2004-11-08  graydon hoare  <graydon@pobox.com>

	* monotone.texi: Some minor cleanups.
	* netsync.cc: Fix a formatter.

2004-11-07  graydon hoare  <graydon@pobox.com>

	* figures/*.txt: Drop.
	* monotone.texi: Pull ASCII figures back in conditionally.
	* NEWS, AUTHORS, monotone.spec: Update for 0.15.
	* monotone.1: Update.

2004-11-06  graydon hoare  <graydon@pobox.com>

	* README.changesets: New file.
	* config.guess, config.sub: Remove.
	* Makefile.am: Improve document-building brains.
	* cert.cc, netsync.cc: Remove include.
	* configure.ac: Bump version number.
	* merkle_tree.{cc,hh}: Use unsigned char in dynamic_bitset.
	* po/POTFILES.in: Update to remove os_specific.hh.
	* po/monotone.pot: Regenerate.

2004-11-05  graydon hoare  <graydon@pobox.com>

	* constants.cc: Up timeout, connection limit.
	* monotone.texi: Various cleanups.

2004-11-05  Ulrich Drepper  <drepper@redhat.com>

	* configure.ac: Reduce dependencies.
	* lua/lua.h: Include config.h.
	* mkstemp.{cc,hh}: Use system variant when found.
	* netxx/resolve_getaddrinfo.cxx: Check for AI_ADDRCONFIG
	definition.
	* po/POTFILES.in: Update to mention changes.
	* Makefile.am (EXTRA_DIST): Include spec file.
	* commands.cc (diff): No output if empty diff.

2004-10-31  graydon hoare  <graydon@pobox.com>

	* commands.cc (diff): Use guess_binary.
	Fix up some messages to fit on single lines.
	* Makefile.am: Make monotone.pdf depend on figures.
	* change_set.cc: Make inversion drop "delete deltas".
	* texinfo.css: Make images align nicely.
	* netsync.cc: Fix up some messages to be clearer.

2004-10-30  graydon hoare  <graydon@pobox.com>

	* figures/*: New figures.
	* monotone.texi: Rewrite much of the tutorial.

2004-10-30  Nathaniel Smith  <njs@codesourcery.com>

	* netsync.cc (process_hello_cmd): Make clear that when the
	server's key is unknown, we abort the connection.

2004-10-29  Nathaniel Smith  <njs@codesourcery.com>

	* sanity.cc (dump_buffer): Wrap bare string in call to string(),
	to disambiguate conversions (required by Boost 1.30).

2004-10-26  graydon hoare  <graydon@pobox.com>

	* tests/t_update_missing.at: New test from Bruce Stephens
	* testsuite.at: Call it.
	* change_set.cc: Fix the error exposed by it.

2004-10-26  graydon hoare  <graydon@pobox.com>

	* work.{cc,hh}: Comply with Derek's new tests.
	* commands.cc: Likewise.

2004-10-28  Derek Scherger  <derek@echologic.com>

	* tests/t_rename.at: add test for renaming a file after it has
	been moved rather than before
	* tests/t_revert.at: add test for reverting a missing file

2004-10-28  Derek Scherger  <derek@echologic.com>

	* tests/t_drop_missing.at: New test.
	* testsuite.at: Call it.

2004-10-28  Derek Scherger  <derek@echologic.com>

	* tests/t_add.at: New test.
	* testsuite.at: Call it.

2004-10-26  graydon hoare  <graydon@pobox.com>

	* basic_io.{cc,hh}: Rework to use indented stanzas.
	* change_set.cc, revision.cc: Likewise.
	* change_set.cc: Fix formatter bug.
	* commands.cc: Sanity check file ID on delta commit.
	* work.cc: Chatter a bit more on add/drop.

2004-10-17  graydon hoare  <graydon@pobox.com>

	* merkle_tree.cc: Fix bad logging.
	* netsync.cc: Fix transmission bugs.
	* work.cc: Add some progress messages back in.
	* monotone.texi: Change contents of MT/work in example.

2004-10-17  graydon hoare  <graydon@pobox.com>

	* commands.cc (log): Keep a seen list, mask frontier by it.
	* monotone.texi: Updates to cover revision terminology.

	Also various further merges from trunk, see below.

2004-10-17  Derek Scherger  <derek@echologic.com>

	* lua.{cc,hh} (hook_ignore_branch): new hook
	* commands.cc (ls_branches): call it
	* monotone.texi (Hook Reference): describe it

2004-10-17  Richard Levitte  <richard@levitte.org>

	fix bug 8715 and more
	* diff_patch.cc (struct unidiff_hunk_writer,
	unidiff_hunk_writer::flush_hunk): the skew is not just the
	size difference between added and deleted lines in the current
	hunk, it's the size difference between /all/ added and deleted
	lines so far.  Therefore, the skew needs to be a member of the
	struct rather than being something calculated for each hunk.
	Furthermore, we need to add trailing context even if the change
	only consisted of one line.

2004-10-17  Richard Levitte  <richard@levitte.org>

	* monotone.texi (Working Copy): Change the description of
	'monotone revert' to explain what happens when there are
	arguments.

2004-10-17  Richard Levitte  <richard@levitte.org>

	* monotone.texi (OPTIONS): Add a description of --ticker.

	* ui.cc, ui.hh: Rethink the writing conditions as the ticks being
	"dirty" when they have changed since the last print.  That way,
	it's very easy to see when they need being printed.  This fixes a
	small bug where, in some cases, the exact same tick output is
	produced twice, once before a separate message, and once after,
	when a ticker is actually being removed.
	(tick_write_dot::write_ticks): Add a line that describes the
	ticks, including the amount of each tick per short name.

2004-10-17  Richard Levitte  <richard@levitte.org>

	fix bug 8733
	* ui.cc, ui.hh: Define a separate tick writer struct, and two
	subclasses, one that write counters, and one that writes progress
	characters.  As a consequence, move the count to the ticker class
	itself, and have the user interface contain a map of pointers to
	tickers instead of a map of counters, so data is easier to expand
	and access in a consistent manner.  Finally, correct a few errors
	in the checks for when ticks should be written, and make sure the
	final value gets written when the tickers are removed.

	* cert.cc (write_ancestry_paths):
	* database.cc (rehash):
	* netsync.cc (call_server, rebuild_merkle_trees):
	* rcs_import.cc (import_cvs_repo, cvs_history): Adapt to the new
	tickers.

	* monotone.cc: Add the option '--ticker' which takes the values
	"dot" or "count" to express which type of tick writer to use.  As
	a result, set the tick writer to be the progress dot kind or the
	counting type.

2004-10-15  graydon hoare  <graydon@pobox.com>

	* std_hooks.lua (get_revision_cert_trust): Add.

2004-10-14  graydon hoare  <graydon@pobox.com>

	* main.cc (UNIX_STYLE_SIGNAL_HANDLING): Enable on OSX.
	* cryptopp/*: Upgrade to 5.2.1
	* Makefile.am: Adjust for a couple new files.

2004-10-13  graydon hoare  <graydon@pobox.com>

	* change_set.cc (__STDC_CONSTANT_MACROS): Further hammering.
	* commands.cc (changesetify): New subcommand to db.
	* database.{cc,hh} (sql): Install views.
	(install_views): New function.
	(get_manifest_certs): Restore old variant.
	* numeric_vocab.hh: Use stdint.h.
	* revision.{cc,hh} (analyze_manifest_changes)
	(construct_revisions)
	(build_changesets): New functions.
	* schema.sql: Remove views stuff.
	* views.sql: Put views here.
	* schema_migration.cc: Add migration code for revisions.
	* Makefile.am: Mention views.sql.

2004-10-12  graydon hoare  <graydon@pobox.com>

	* unix/read_password.cc: Don't force echo on.

2004-10-10  graydon hoare  <graydon@pobox.com>

	merge a batch of changes from trunk, see below.
	* monotone.spec: Bump to 0.14.

2004-10-10  graydon hoare  <graydon@pobox.com>

	fix bug 9884
	* tests/t_singlenetsync.at: sleep 5
	* tests/t_netsync.at: sleep 5

2004-10-10  graydon hoare  <graydon@pobox.com>

	* AUTHORS: Mention Richard Levitte.
	* Makefile.am: Remove nonce stuff.
	* NEWS: Describe changes from last release.
	* cert.cc (cert_manifest_testresult): Teach about other ways
	of writing a boolean value.
	* commands.cc (commit): Don't commit when no change.
	(debug): Rename to "db execute".
	(serve): Require passphrase on startup.
	(bump): Remove command.
	(ls keys): Handle no keys.
	* configure.ac: Bump version number.
	* keys.cc (get_passphrase): Reject empty passphrase nicely,
	from user and from hook.
	* lua.{cc,hh} (hook_get_sorter): Dead code, remove.
	* main.cc (main_with_many_flavours_of_exception): s/char/int/.
	* monotone.cc (OPT_DUMP): New option.
	(OPT_VERBOSE): Rename as OPT_DEBUG.
	* monotone.{texi,1}: Document changes, s/rdiff/xdelta/.
	* nonce.{cc,hh}: Drop.
	* sanity.hh (sanity::filename): New field.
	* sanity.cc (dump_buffer): Dump to file or be silent.
	* testsuite.at (persist_phrase_ok): Define as true.
	* tests/t_null.at: Adjust for new option names.
	* unit_tests.cc: Set debug, not verbose.

2004-10-10  graydon hoare  <graydon@pobox.com>

	* tests/t_remerge.at: New test.
	* testsuite.at: Call it.

2004-10-10  graydon hoare  <graydon@pobox.com>

	* cryptopp/algebra.cpp:
	* cryptopp/asn.h:
	* cryptopp/hmac.h:
	* cryptopp/iterhash.h:
	* cryptopp/mdc.h:
	* cryptopp/modes.h:
	* cryptopp/osrng.h:
	* cryptopp/pubkey.h:
	* cryptopp/seckey.h:
	* cryptopp/simple.h:
	* cryptopp/smartptr.h:
	* cryptopp/strciphr.cpp:
	* cryptopp/strciphr.h:
	* lcs.cc:
	* lua.cc: Fixes for g++ 3.4 from Michael Scherer.
	* AUTHORS: Mention Michael.

2004-10-10  graydon hoare  <graydon@pobox.com>

	* tests/t_movedel.at: New test.
	* testsuite.at: Call it.

2004-10-10  graydon hoare  <graydon@pobox.com>

	* tests/t_movepatch.at: New test.
	* testsuite.at: Call it.

2004-10-10  graydon hoare  <graydon@pobox.com>

	* change_set.cc:
	* file_io.{cc,hh}: Bug Fixes.

2004-10-10  graydon hoare  <graydon@pobox.com>

	* cert.{cc,hh} (cert_revision_manifest): Bug fixes.
	* commands.cc (approve)
	(disapprove)
	(testresult): Teach about revisions.
	* tests/t_disapprove.at:
	* tests/t_i18n_file.at:
	* tests/t_ls_missing.at:
	* tests/t_testresult.at: Bug fixes.

2004-10-09  graydon hoare  <graydon@pobox.com>

	* netsync.cc:
	* packet.cc:
	* tests/t_i18n_file.at:
	* tests/t_netsync.at:
	* tests/t_single_char_filenames.at:
	* tests/t_singlenetsync.at: Bug fixes.

2004-10-04  graydon hoare  <graydon@pobox.com>

	* Makefile.am: Re-enable rcs stuff.
	* cert.{cc,hh}: Bug fixes.
	* change_set.{cc,hh} (apply_change_set)
	(apply_change_set_inverse): New helper functions.
	* commands.cc (log)
	(rcs_import)
	(cvs_import): Teach about revisions.
	* database.cc (get_version): Block reconstruction loops.
	* diff_patch.cc:
	* lua.cc:
	* netsync.cc: Remove references to obsolete includes.
	* rcs_file.cc: Pick up bug fix from trunk.
	* rcs_import.cc: Teach about revisions.

2004-10-03  graydon hoare  <graydon@pobox.com>

	* change_set.{cc,hh}: Lots of little bug fixes.
	* commands.cc: Likewise.
	* database.cc: Comment some chatter.
	* file_io.{cc,hh}: Bug fixes, remove unlink / hardlink stuff.
	* netcmd.cc: Bug fixes.
	* netsync.cc: Likewise.
	* tests/t_*.at: Teach about revisions.
	* testsuite.at: Likewise.
	* work.cc: Bug fixes.

2004-09-30  graydon hoare  <graydon@pobox.com>

	* app_state.cc: Inform db of app.
	* change_set.cc: Bug fixes.
	* commands.cc: Use delete_file not unlink.
	* database.{cc,hh}: Bug fixes in trust function machinery.
	* revisions.cc: Skip consideration of empty parents.
	* file_io.{cc,hh}: Remove unlink function.
	* schema.sql: Pass pubkey data into trust call.

2004-09-29  graydon hoare  <graydon@pobox.com>

	* change_set.cc: Various bug fixes, merge unit tests.

2004-09-26  graydon hoare  <graydon@pobox.com>

	* predicament.{cc,hh}: Remove.
	* Makefile.am: Update.
	* change_set.{cc,hh}: Compilation fixes.
	* commands.cc: Likewise.
	* file_io.{cc,hh}: Likewise, and implement link/unlink.
	* lua.{cc,hh}: Implement conflict resolver hooks.

2004-09-25  graydon hoare  <graydon@pobox.com>

	* change_set.{cc,hh}: Rewrite entirely.
	* work.cc: Adjust to compensate.
	* commands.cc: Likewise.
	* numeric_vocab.hh: Ask for C99 constant ctor macros.

2004-09-24  Derek Scherger  <derek@echologic.com>

	* app_state.{cc,hh} (initialize,prefix,in_restriction): rename
	restriction vars; require explicit subdir restriction with ".";
	remove restriction if any path evaluates to working copy root
	* commands.cc (update): disallow restricted updates
	(diff): use --manifest options for initialization
	* tests/t_restrictions.at: remove restricted update test
	* tests/t_subdirs.at: added (missed previously)
	* vocab.cc (verify): allow "." elements in local_path
	(test_file_path_verification): test for "." in paths

2004-09-20  Derek Scherger  <derek@echologic.com>

	* app_state.{cc,hh}: add message and manifest options; add subdir
	restriction; use set instead of vector for path restrictions
	(prefix): new method
	(add_restriction): change signature for set of path restrictions
	(in_restriction): renamed from is_restricted; adjust path matching
	(set_message): new method
	(add_manifest): new method
	(initialize): remove code to adjust restrictions from old options
	* commands.cc
	(restrict_patch_set, struct unknown_itemizer): rename
	app.is_restricted to app.in_restriction
	(add,drop,rename,revert): prefix file args with current subdir
	(update,status,ls_unknown,ls_missing): build restriction from args
	(commit): build restriction from args; use --message option
	(diff): build restriction from args; use --manifest options
	* file_io.cc (find_working_copy): logging tweaks
	* monotone.cc: remove --include/--exclude options; add --manifest
	and --message options
	* tests/t_attributes.at: add commit --message option
	* tests/t_cross.at: commit --message
	* tests/t_cwork.at: commit --message
	* tests/t_disapprove.at: commit --message
	* tests/t_drop.at: commit --message
	* tests/t_erename.at: commit --message; diff --manifest
	* tests/t_fork.at: commit --message
	* tests/t_genkey.at: commit --message
	* tests/t_i18n_file.at: commit --message
	* tests/t_import.at: commit --message
	* tests/t_ls_missing.at: commit --message
	* tests/t_merge.at: commit --message
	* tests/t_movedel.at: commit --message
	* tests/t_movepatch.at: commit --message
	* tests/t_netsync.at: commit --message
	* tests/t_persist_phrase.at: commit --message
	* tests/t_rename.at: commit --message
	* tests/t_renamed.at: commit --message
	* tests/t_restrictions.at: remove --include/--exlclude options
	* tests/t_revert.at: commit --message
	* tests/t_scan.at: commit --message
	* tests/t_single_char_filenames.at: commit --message
	* tests/t_testresult.at: commit --message
	* tests/t_unidiff.at: commit --message
	* tests/t_unidiff2.at: commit --message
	* tests/t_update.at: commit --message
	* tests/t_versions.at: commit --message

2004-09-19  graydon hoare  <graydon@pobox.com>

	* change_set.cc: More bug fixes.
	* basic_io.cc: Improve error reporting.
	* commands.cc (complete): Teach about revisions.
	* database.{cc,hh}: Add complete variant for revisions.

2004-09-19  graydon hoare  <graydon@pobox.com>

	* change_set.cc: Add a unit test, fix some bugs.

2004-09-18  graydon hoare  <graydon@pobox.com>

	* change_set.{cc,hh} (subtract_change_sets): New function.
	(build_pure_addition_change_set): New function.
	* commands.cc (try_one_merge): Teach about revisions
	(merge): Likewise.
	(propagate): Likewise.
	(update): Change from changeset inversion to negation.
	* database.{cc,hh} (get_manifest): New function.
	* cert.cc: Use it.

2004-09-13  graydon hoare  <graydon@pobox.com>

	* change_set.cc: Bug fixes.
	* commands.cc: Likewise.

2004-09-13  graydon hoare  <graydon@pobox.com>

	* change_set.{cc,hh}: Implement delta renaming and merging.
	* commands.cc
	(update): Teach about revisions.
	(agraph): Likewise.
	* diff_patch.{cc,hh}: Tidy up interface a bit.
	* database.{cc,hh} (get_revision_ancestry): New helper.
	* file_io.{cc,hh}
	(move_dir): New function.
	(delete_dir_recursive): New function.

2004-09-10  graydon hoare  <graydon@pobox.com>

	* basic_io.{cc,hh}: Move to more "normal" looking
	quoted output.
	* change_set.{cc,hh}: Extend, bugfix.
	* commands.cc (diff): Teach about revisions.
	* revision.{cc,hh}: Extend, bugfix.

2004-09-07  Derek Scherger  <derek@echologic.com>

	subdirectory restrictions

	* file_io.{hh,cc} (find_working_copy): new function
	(absolutify) use fs::current_path
	* work.cc (add_to_options_map): use options.insert to preserve
	previous settings
	* work.hh: add note about MT/options file to header comment
	* lua.{hh,cc} (load_rcfile): renamed from add_rcfile
	* app_state.{cc,hh} (constructor): remove read of MT/options
	(initialize): new methods to find/create working copy
	(set_stdhooks,set_rcfiles,add_rcfile,load_rcfiles,read_options):
	new methods
	(set_database,set_branch,set_signing_key): update for new options
	reading
	* monotone.cc: update help for --norc option
	(cpp_main): move loading of lua hooks to app_state after book
	keeping dir is found
	* commands.cc: all commands call app initialize to relocate to
	working copy directory
	(bookdir_exists,ensure_bookdir) remove
	(setup) new command to create working copy
	* tests/t_subdirs.at: new test
	* testsuite.at: call new setup command to initialize working copy;
	call new test
	(PROBE_NODE): adjust for new checkout requirement that MT dir does
	not exist
	* tests/t_attributes.at: ditto
	* tests/t_cwork.at: ditto
	* tests/t_single_char_filenames.at: ditto
	* tests/t_versions.at: ditto

2004-09-06  graydon hoare  <graydon@pobox.com>

	* Makefile.am: Revise,
	* cert.{cc,hh}: Minor bug fixes.
	* change_set.{cc,hh}
	(apply_path_rearrangement): New variant.
	(read_path_rearrangement): New function.
	(write_path_rearrangement): New function.
	* commands.cc: Partially teach about revisions.
	* database.{cc,hh}: Bug fixes.
	* revision.cc: Print new manifest as hex.
	* schema.sql: Fix typos.
	* update.{cc,hh}: Teach about revisions.

2004-09-06  graydon hoare  <graydon@pobox.com>

	* Makefile.am (unit_tests): Revise.
	* change_set.{cc,hh}: Move accessors to header.
	* constants.cc (netcmd_current_protocol_version): Bump.
	(netcmd_minimum_bytes_to_bother_with_gzip): Expand to 0xfff.
	* database.{cc,hh}: Teach about reverse deltas, bug fixes.
	* diff_patch.{cc,hh}: Remove dead code.
	* merkle_tree.{cc,hh}: Teach about revisions.
	* netsync.cc: Teach about revisions, reverse deltas.
	* packet.{cc,hh}: Likewise.
	* unit_tests.{cc,hh}: Reactivate tests.

2004-09-02  Derek Scherger  <derek@echologic.com>

	* tests/t_restrictions.at: rework and attempt to clean things up a
	bit; add test for bug in restrict_patch_set
	* commands.cc (restrict_patch_set): fix bug in removal of
	restricted adds/dels/moves/deltas

2004-08-28  graydon hoare  <graydon@pobox.com>

	* Makefile.am (unit_tests): Split out working parts.
	* basic_io.{cc,hh}: Minor fixes.
	* cert.{cc,hh}: Fixes, remove major algorithms.
	* revision.{cc,hh}: Rewrite algorithms from cert.cc.
	* change_set.{cc,hh}: Extensive surgery, unit tests.
	* database.{cc,hh}: Minor fixes.
	* file_io.{cc,hh}: Likewise.
	* lua.cc: Likewise.
	* packet.{cc,hh}: Teach about revisions.
	* schema.sql: Drop some optimistic tables.
	* unit_tests.{cc,hh}: Add revision, change_set tests.
	* vocab.cc: Instantiate revision<cert>.
	* work.{cc,hh}: Rewrite in terms of path_rearrangement.

2004-08-17  graydon hoare  <graydon@pobox.com>

	* database.cc: Simplified.
	* schema.sql: Simplified.
	* transforms.cc: Fixed bug.
	* revision.{hh,cc}: Stripped out tid_source.
	* change_set.{cc,hh}: Oops, never committed!

2004-08-16  graydon hoare  <graydon@pobox.com>

	* change_set.{hh,cc}: Simplified, finished i/o.
	* revision.{hh,cc}: Fix to match, redo i/o.
	* basic_io.cc (basic_io::parser::key): Print trailing colon.
	* vocab.hh: Whitespace tweak.

2004-08-09  graydon hoare  <graydon@pobox.com>

	* change_set.{hh,cc}: New files.
	* basic_io.{hh,cc}: New files.
	* predicament.{hh,cc}: New files.
	* revision.{hh,cc}: Break completely, need to fix.
	* diff_patch.{hh,cc}: Minor touchups.
	* lua.{hh,cc}, std_hooks.lua: Model predicaments.
	* Makefile.am: Update.

2004-07-10  graydon hoare  <graydon@pobox.com>

	* lcs.{hh,cc}: Move lcs.hh body into lcs.cc.
	* diff_patch.cc: Modify to compensate.
	* revision.{hh,cc}: New files.
	* Makefile.am: Update
	* patch_set.{hh,cc}: Remove.
	* {cert,database,lua,packets}.{hh,cc}, commands.cc:
	Modify partially (incomplete) to use revisions.
	* manifest.{hh,cc}: Cleanup, remove dead code.
	* schema.sql: Declare new revision tables.
	* schema_migration.cc: Incomplete migrator.
	* {transforms.{hh,cc}, vocab{,_terms}.hh:
	Infrastructure for revisions.

2004-07-20  Derek Scherger  <derek@echologic.com>

	* tests/t_restrictions.at: new test
	* testsuite.at: run it
	* app_state.{cc,hh} (add_restriction, is_restricted): new functions
	* monotone.cc (--include,--exclude): new options
	* commands.cc (restrict_patch_set): new function. called by
	commit, update, status, diff commands

2004-07-05  graydon hoare  <graydon@pobox.com>

	* cert.cc (operator<): Fix wrong ordering of
	fields.

2004-06-07  graydon hoare  <graydon@pobox.com>

	* cryptopp/algebra.cpp:
	* cryptopp/asn.h:
	* cryptopp/hmac.h:
	* cryptopp/iterhash.h:
	* cryptopp/mdc.h:
	* cryptopp/modes.h:
	* cryptopp/osrng.h:
	* cryptopp/pubkey.h:
	* cryptopp/seckey.h:
	* cryptopp/simple.h:
	* cryptopp/smartptr.h:
	* cryptopp/strciphr.cpp:
	* cryptopp/strciphr.h:
	* lcs.hh:
	* lua.cc: Fixes for g++ 3.4 from Michael Scherer.
	* AUTHORS: Mention Michael.

2004-05-28  graydon hoare  <graydon@pobox.com>

	* tests/t_movedel.at: New test.
	* testsuite.at: Call it.
	* diff_patch.cc (adjust_deletes_under_renames): New function.
	(merge3): Use it.

2004-05-27  graydon hoare  <graydon@pobox.com>

	* tests/t_movepatch.at: New test.
	* testsuite.at: Call it.
	* diff_patch.cc (adjust_deltas_under_renames): New function.
	(merge3): Use it.

2004-05-20  graydon hoare  <graydon@pobox.com>

	* NEWS: Note 0.13 release.
	* configure.ac: Bump version number.
	* monotone.spec: Likewise.

2004-05-19  graydon hoare  <graydon@pobox.com>

	* file_io.cc (tilde_expand): Fix fs::path use.

2004-05-18  graydon hoare  <graydon@pobox.com>

	* diff_patch.cc (apply_directory_moves): Fix fs::path use.
	* file_io.cc (write_data_impl): Likewise.
	* packet.cc: Use explicit true/false maps in caches.
	* sanity.cc (dump_buffer): Write to clog (buffered).

2004-05-16  graydon hoare  <graydon@pobox.com>

	* keys.cc (get_passphrase): Reimplement.
	* unix/read_password.c: Remove.
	* {unix,win32}/read_password.cc: Add.
	* constants.{hh,cc} (maxpasswd): New constant.
	* Makefile.am: Teach about platform specific stuff.

2004-05-16  graydon hoare  <graydon@pobox.com>

	* diff_patch.cc (merge2): Don't discard files on one side.
	* std_hooks.lua (merge2_xxdiff_cmd): Specify merge filename.

2004-05-14  Joel Rosdahl  <joel@rosdahl.net>

	* std_hooks.lua (ignore_file): Quote dots in .svn patterns.
	* monotone.texi: Updated ignore_file hook example.

2004-05-13  Nathaniel Smith  <njs@codesourcery.com>

	* commands.cc: Include boost/filesystem/path.hpp,
	boost/filesystem/convenience.hpp.
	(checkout): Make checkout directory an fs::path, not a local_path.

2004-05-13  Nathaniel Smith  <njs@codesourcery.com>

	* testsuite.at (test_hooks.lua): Add a 'test_attr' attribute
	hook.  Add tests t_attributes and t_single_char_filenames.
	* tests/t_attributes.at: New test.
	* tests/t_single_char_filenames.at: New test.
	* manifest.cc (read_manifest_map): Replace ".+" with ".*" to
	support single-character filenames.
	* work.cc (read_work_set): Likewise.
	(read_attr_map): Likewise.

2004-05-13  Nathaniel Smith  <njs@codesourcery.com>

	* monotone.texi (Hook Reference): Update documented default
	definitions of 'merge2' and 'merge3'.

2004-05-12  graydon hoare  <graydon@pobox.com>

	* AUTHORS: Rename Netxx back to netxx. Really, look in
	the manifest; it's been renamed!
	* configure.ac: Remove prg_exec_monitor checks.

2004-05-12  Nathaniel Smith  <njs@pobox.com>

	* AUTHORS: Remove discussion of adns, since we no longer
	distribute it.  Fix capitalization of "Netxx".

2004-05-12  Nathaniel Smith  <njs@pobox.com>

	* std_hooks.lua (merge2): Support xemacs.  Add error message
	if no merge tool is found.
	(merge3): Likewise.  Also add (disabled) hook to use CVS
	'merge' command, as a demonstration of how to.

2004-05-12  graydon hoare  <graydon@pobox.com>

	* std_hooks.lua (get_author): Remove standard definition.
	* monotone.texi: Document change.

2004-05-12  graydon hoare  <graydon@pobox.com>

	* cert.cc (cert_manifest_author_default): Use default signing key
	name for default author, if lua hook fails.

2004-05-12  Joel Rosdahl  <joel@rosdahl.net>

	* file_io.cc (walk_tree): Removed extraneous newline in error
	message.

	* std_hooks.lua (edit_comment): Added missing newline in log
	message template.

	* tests/t_ls_missing.at: New test case.
	* testsuite.at: Added t_ls_missing.at.

2004-05-10  graydon hoare  <graydon@pobox.com>

	* nonce.cc, nonce.hh: New files.
	* Makefile.am: Note new files.
	* lua.cc, lua.hh (hook_get_nonce): New hook.
	* commands.cc (bump): New command.
	* commands.cc: Remove "(file|manifest)" args most places.
	* tests/t_disapprove.at
	* tests/t_genkey.at
	* tests/t_singlenetsync.at
	* tests/t_netsync.at
	* tests/t_persist_phrase.at: Adjust to compensate.
	* monotone.texi, monotone.1: Adjust to compensate.
	* work.cc, work.hh: Constify some arguments.

2004-05-09  graydon hoare  <graydon@pobox.com>

	* diff_patch.cc: Remove recording of file merge ancestry.

2004-05-09  graydon hoare  <graydon@pobox.com>

	* commands.cc (ls_missing): Modify to account for work.

2004-05-09  graydon hoare  <graydon@pobox.com>

	* commands.cc (list missing): New command.
	* monotone.texi, monotone.1: Update to document.

2004-05-08  graydon hoare  <graydon@pobox.com>

	* main.cc: New file encompassing prg_exec_monitor.
	* mkstemp.cc, mkstemp.hh: New portable implementation.
	* lua.cc: Use mkstemp from bundled version.
	* lua/liolib.c: Remove old mkstemp definition.
	* monotone.cc (cpp_main): Remove prg_exec env setting.
	* sanity.cc (sanity::dump_buffer): Dump logbuf to stderr, not stdout.
	* std_hooks.lua (temp_file): Use mkstemp not io.mkstemp.
	* Makefile.am (MOST_SOURCES): Add new files.

2004-05-03  Joel Rosdahl  <joel@rosdahl.net>

	* monotone.texi: Removed extraneous @ftable directive.

2004-05-02  graydon hoare  <graydon@pobox.com>

	* monotone.texi: Add stuff on selectors, new hooks.
	* AUTHORS: Typo fix.
	* configure.ac: Bump version number.

	Release point (v 0.12).

2004-05-02  Joel Rosdahl  <joel@rosdahl.net>

	Made it possible to rename a rename target and to undo a rename.
	I.e.: Given a rename set A -> B, "monotone rename B C" gives the
	rename set A -> C and "monotone rename B A" gives the empty rename
	set.
	* work.cc (visit_file): Implement new behavior.
	* tests/t_rename.at: Added test cases for new behavior.
	* monotone.texi: Note that a rename can be undone.

	Fix bug #8458:
	* file_io.hh, file_io.cc (walk_tree): Added require_existing_path
	parameter.
	* work.cc (build_deletion): Pass new parameter to walk_tree.
	* work.cc (build_rename): Ditto.

	* manifest.cc (build_manifest_map): Fix missing file check for
	i18n paths.

2004-05-01  Joel Rosdahl  <joel@rosdahl.net>

	Fix bug #7220:
	* manifest.cc (build_manifest_map): Handle missing file
	gracefully.

	* file_io.cc (walk_tree): Handle nonexistent file/directory
	gracefully.

2004-04-30  Christof Petig <christof@petig-baender.de>

	* rcs_import.cc (store_trunk_manifest_edge):
		skip ancestry to empty manifest
	* rcs_import.cc (process_branch):
		also follow branches of last/first versions

2004-04-29  graydon hoare  <graydon@pobox.com>

	* configure.ac: Fix up windows probe and bundling checks.
	* netxx/resolve_getaddrinfo.cxx: Local hack for stream addresses.
	* netsync.cc: Report address before listening.

2004-04-29  graydon hoare  <graydon@pobox.com>

	* cert.cc (get_branch_heads): Calculate a "disapproved version"
	attribute which culls a version with only disapproved ancestry
	edges.
	* monotone.texi: Fix some ascii-art diagrams.

2004-04-28  Christof Petig <christof@petig-baender.de>

	* command.cc (heads):
	show date and author certificates for each head

2004-04-28  Christof Petig <christof@petig-baender.de>

	* configure.ac:
	default to using the bundled SQLite

2004-04-28  Christof Petig <christof@petig-baender.de>

	* commands.cc (log):
	support optional file argument to show change log for
	e.g. monotone log [ID] cert.cc

2004-04-26  Christof Petig <christof@petig-baender.de>

	* rcs_import.cc (process branch):
	insert dummy cvs_edge to mark newly added file
	as previously non existant

2004-04-25  Joel Rosdahl  <joel@rosdahl.net>

	* po/stamp-po: Removed since it's generated.
	* std_hooks.lua (ignore_file): Corrected name of Subversion's
	administrative directory.
	* work.hh: Ditto.
	* monotone.texi (Hook Reference): Updated default definition of
	ignore_file.

2004-04-23  Christof Petig <christof@petig-baender.de>

	* rcs_import.cc (build_parent_state, build_child_state):
	remove dying files from manifest
	* rcs_import.cc (cvs_file_edge, note_file_edge):
	calculate state and remember it (alive or dead)

2004-04-23  Christof Petig <christof@petig-baender.de>

	* rcs_import.cc (import_rcs_file_with_cvs):
	do not include dead files in head_manifest

2004-04-22  Christof Petig <christof@petig-baender.de>

	* rcs_file.cc, rcs_file.hh: read and remember 'state' of revision
	* rcs_import.cc: remove Attic/ part from path

2004-04-21  Christof Petig <christof@petig-baender.de>

	* configure.ac: enable use of installed SQLite library

2004-04-20  graydon hoare  <graydon@pobox.com>

	* lua.hh, lua.cc (hook_note_commit): New hook.
	* commands.cc (commit): Call it.

2004-04-19  graydon hoare  <graydon@pobox.com>

	* cert.cc: Make trust messages nicer.
	* merkle_tree.cc: Clarify logging messages.
	* netsync.cc: Reorganize tickers, put client in txn.
	* packet.cc, packet.hh: Teach about constructability.

2004-04-16  graydon hoare  <graydon@pobox.com>

	* netsync.cc (session::extra_manifests): New member.
	(session::analyze_ancestry_graph): Use it.
	* tests/t_singlenetsync.at: New test for single manifest sync.
	* testsuite.at: Call it.

2004-04-14  Tom Tromey  <tromey@redhat.com>

	* rcs_import.cc (import_cvs_repo): Use require_password.
	Include keys.hh.
	* keys.hh (require_password): Declare.
	* keys.cc (require_password): New function.

2004-04-13  Tom Tromey  <tromey@redhat.com>

	* monotone.texi: Typo fixes.

2004-04-10  graydon hoare  <graydon@pobox.com>

	* netsync.cc: Minor bug fixes.

2004-04-10  graydon hoare  <graydon@pobox.com>

	* database.{cc,hh}:
	* commands.{cc,hh}:
	* lua.{cc,hh}:
	* std_hooks.lua:
	* vocab_terms.hh:
	Implement first cut at selectors.

2004-04-10  graydon hoare  <graydon@pobox.com>

	* cert.cc (operator<): Include name in compare.
	(operator==): Likewise.
	* packet.cc: Include shared_ptr.
	* rcs_file.cc: Rewrite by hand, no spirit.
	* rcs_import.cc: Change ticker names a bit.

2004-04-09  graydon hoare  <graydon@pobox.com>

	* app_state.cc: Fix a couple file path constructions.
	* file_io.cc (book_keeping_file): Make one variant static.
	* manifest.cc: Remove some dead code in walkers.
	* work.cc: Ditto.
	* rcs_file.cc: fcntl fix from Paul Snively for OSX.

2004-04-09  graydon hoare  <graydon@pobox.com>

	* file_io.cc: Fix boost filesystem "." and ".." breakage.
	* lua.cc: Fix format of log entry.
	* monotone.cc: Log locale settings on startup.
	* sanity.cc: Dump prefix on --verbose activation.
	* testsuite/t_i18n_file.at: Fix autotest LANG breakage.
	* testsuite/t_null.at: Account for chatter with --verbose.

2004-04-09  graydon hoare  <graydon@pobox.com>

	* configure.ac: Comment out check for sse2,
	set bundling to true by default.
	* INSTALL: describe changes to bundling.
	* Makefile.am: Remove vestiges of depot.

2004-04-07  graydon hoare  <graydon@pobox.com>

	* adns/*:
	* network.{cc,hh}:
	* proto_machine.{cc,hh}:
	* {http,smtp,nntp}_tasks.{cc,hh}:
	* tests/t_{http,smtp,nntp,proxy}.at:
	* url.{cc,hh}:
	* depot.cc:
	Delete files.
	* commands.cc:
	* lua.{cc,hh}:
	* database.{cc,hh}: Remove network/queue stuff.
	* configure.ac:
	* constants.{cc,hh}:
	* tests/t_{netsync,singlecvs,cvsimport}.at:
	* testsuite.at:
	* transforms.{cc,hh}:
	* unit_tests.{cc,hh}:
	* vocab_terms.hh:
	* vocab.{cc,hh}:
	* Makefile.am: Adjust for deletions.
	* app_state.hh: Cleanup.
	* monotone.texi: Fix some typos.
	* packet.{cc,hh}: Implement database ordering.
	* netsync.cc: Massage to use new packet logic.
	* commands.cc:
	* std_hooks.lua: Add initial selector stuff.

2004-03-29  graydon hoare  <graydon@pobox.com>

	* monotone.spec: Update for 0.11 release.

	Release point (v 0.11).

2004-03-29  graydon hoare  <graydon@pobox.com>

	* Makefile.am (DISTCHECK_CONFIGURE_FLAGS): Set.
	* commands.cc: Tidy up / narrow output width.
	* patch_set.cc: Likewise.
	* monotone.texi: Cleanups for PDF generation.

2004-03-28  graydon hoare  <graydon@pobox.com>

	* NEWS: Mention 0.11 release.
	* AUTHORS: Mention Robert.

2004-03-28  Robert Bihlmeyer  <robbe+mt@orcus.priv.at>

	* file_io.cc (walk_tree_recursive): Ignore broken symlinks.

2004-03-27  graydon hoare  <graydon@pobox.com>

	* monotone.texi: Flesh out netsync stuff, remove old network stuff.
	* monotone.1: Likewise.

2004-03-27  Robert Helgesson  <rycee@home.se>

	* Makefile.am:
	* configure.ac:
	* database.cc:
	* depot.cc:
	* lua.cc:
	* network.cc:
	* schema_migration.cc: Bundled library switch logic.

2004-03-27  graydon hoare  <graydon@pobox.com>

	* depot.cc (dump): Implement.
	* tests/t_http.at, test/t_proxy.at: Use "depot.cgi dump" rather than sqlite.
	* sqlite/pager.h: Change page size.
	* README: Massage slightly.
	* INSTALL: Write real installation instructions.
	* Makefile.am: Include build of "one big page" docs.
	* boost/circular_buffer_base.hpp: Another boost version insulation fix.
	* vocab.cc (verify): Normalize local_path's during verification on boost 1.31.0.
	* monotone.texi: Rip out some of the pre-netsync networking docs.

2004-03-24  graydon hoare  <graydon@pobox.com>

	* boost/circular_buffer_base.hpp: Boost version insulation.
	* cert.cc, cert.hh, commands.cc: Differentiate "unknown" keys from "bad".
	* xdelta.cc, proto_machine.cc: Fix boost version insulation.

2004-03-24  graydon hoare  <graydon@pobox.com>

	* rcs_import.cc (import_substates): Filter by branch.
	* xdelta.cc: Minor bits of insulation.

2004-03-24  graydon hoare  <graydon@pobox.com>

	* AUTHORS: Mention Robert.
	* configure.ac: Enable sse2 stuff.
	* monotone.spec: Adjust CFLAGS and CXXFLAGS
	* monotone.texi (Network Service): Expand a bit.

2004-03-24  Robert Helgesson  <rycee@home.se>

	* commands.cc:
	* http_tasks.cc:
	* lua.cc:
	* manifest.cc:
	* netsync.cc:
	* nntp_tasks.cc:
	* proto_machine.cc:
	* work.cc:
	* xdelta.cc:
	Portability fixes for boost 1.31.0

2004-03-22  graydon hoare  <graydon@pobox.com>

	* cryptopp/integer.cpp, integer.h: Enable SSE2 multiply code.
	* database.cc, database.hh, certs.cc: Speed up 'heads'.

2004-03-21  graydon hoare  <graydon@pobox.com>

	* lcs.hh, sanity.hh: Minor performance tweaks.

2004-03-20  graydon hoare  <graydon@pobox.com>

	* rcs_import.cc: Teach how to aggregate branches.
	* monotone.texi: Start section on netsync.

2004-03-20  Olivier Andrieu  <oliv__a@users.sourceforge.net>

	* commands.cc (log): Show tags in log.
	* AUTHORS: Mention Olivier.

2004-03-17  Nathan Myers  <ncm@cantrip.org>

	* boost/circular_buffer.hpp:
	* commands.cc:
	* cryptopp/fltrimpl.h:
	* cryptopp/iterhash.cpp:
	* quick_alloc.hh:
	Fixes for gcc 3.4 compat and warnings.

2004-03-17  graydon hoare  <graydon@pobox.com>
	* cryptopp/config.h: Fix for gcc aliasing optimization error.
	* rcs_import.cc (cvs_history::note_file_edge):
	Fix for first changelog import bug (#5813).

2004-03-15  graydon hoare  <graydon@pobox.com>

	* rcs_import.cc: Import lone versions properly.
	* tests/t_singlecvs.at: New test for it.
	* testsuite.at: Call it.

2004-03-14  graydon hoare  <graydon@pobox.com>

	* commands.cc (diff): Show added files too.
	* monotone.texi: Fix typo.

2004-03-08  graydon hoare  <graydon@pobox.com>

	* netsync.cc (analyze_manifest_edge): Fix broken formatter.

2004-03-07  graydon hoare  <graydon@pobox.com>

	* Makefile.am (BOOST_SANDBOX_SOURCES): Remove boost::socket entries.
	(NETXX_SOURCES): Predicate on IP6 support in OS (from Paul Snively).
	* boost/socket/*.[hc]pp: Remove.
	* boost/io/streambuf_wrapping.hpp: Remove.
	* AUTHORS: Remove copyright notice for boost::socket.
	* acinclude.m4 (ACX_PTHREAD): Add.
	* network.cc: Replace boost::socket machinery with Netxx.
	* network.hh (open_connection): Remove prototype, static function.
	* sanity.hh, sanity.cc: Make log formatters give file:line coords,
	throw log offending coordinate if formatting fails.

2004-03-07  graydon hoare  <graydon@pobox.com>

	* sqlite/date.c, sqlite/vdbeInt.h, sqlite/vdbeaux.c: Add.
	* sqlite/*.c: Upgrade to 2.8.12.
	* Makefile.am: Update to mention new files.
	* cert.cc
	(expand_ancestors)
	(expand_dominators): Resize child bitmaps to cover parent.

2004-03-06  graydon hoare  <graydon@pobox.com>

	* netsync.cc (get_root_prefix): Fix from Paul Snively
	to fix static initialization order on mac OSX.
	* montone.texi: Typo fix from Anders Petersson.
	* *.cc: Move all function defs into column 0.

2004-03-04  graydon hoare  <graydon@pobox.com>

	* std_hooks.lua: Fix merger execution pessimism.

2004-03-04  graydon hoare  <graydon@pobox.com>

	* adler32.hh: Modify to use u8.
	* depot.cc, netcmd.cc, xdelta.cc: Modify to use u8.
	* netio.hh, numeric_vocab.hh (widen): Move between headers.
	* netsync.cc: Correct role-assumption bugs.
	* schema_migration.cc: Strip whitespace in sha1.
	(changes received from Christof Petig)

2004-03-01  graydon hoare  <graydon@pobox.com>

	* commands.cc: Handle anonymous pulling.
	* netsync.cc: Ditto.

	Release point (v 0.10).

2004-03-01  graydon hoare  <graydon@pobox.com>

	* NEWS: Mention impending 0.10 release.
	* cert.cc, cert.hh: Bug fixes, implement trust function, QA stuff.
	* commands.cc: Tweak disapprove, approve, testresult, push, pull.
	* configure.ac: Bump version number.
	* cryptopp/rng.h, cryptopp/rng.cpp
	(MaurerRandomnessTest): Fix bitrot.
	* keys.cc: Add Maurer PRNG randomness test.
	* lua.cc, lua.hh: Add trust, testresult, anonymous netsync hooks.
	* monotone.1: Update to follow changes to commands.
	* monotone.texi: Include QA section, adjust some UI drift, clarify
	reserved cert names, document new hooks and commands.
	* netcmd.hh, netcmd.cc: Add anonymous, error commands; fix bugs.
	* netsync.cc: Process new commands, factor server loop a bit.
	* std_hooks.lua: Add new hook defaults, factor mergers.
	* tests/t_netsync.at: Check SHA1 of each edge.
	* tests/t_null.at: Call with --norc to skip ~/.monotonerc
	* tests/t_update.at: Fix glaring error.
	* tests/t_disapprove.at, tests/t_testresult.at: New tests.
	* testsuite.at: Call them.
	* ui.cc (sanitize): Clean escape chars from output (optional?)
	* update.cc: Rewrite entirely in terms of new QA definitions.

2004-02-24  graydon hoare  <graydon@pobox.com>

	* commands.cc (ls_keys): Write key hash codes.
	* constands.cc (netsync_timeout_seconds): Up to 120.
	* netsync.cc: Fix a bunch of bugs.
	* patch_set.cc (manifests_to_patch_set): Fix bug in overload
	default construction.

2004-02-22  graydon hoare  <graydon@pobox.com>

	* patch_set.cc, patch_set.hh: Parameterize yet further.
	* netsync.cc: Fix a lot of bugs, add manifest and file grovelling.
	* tests/t_netsync.at: A new test (which runs!)
	* testsuite.at: Call it.

2004-02-20  graydon hoare  <graydon@pobox.com>

	* cert.cc, cert.hh, key.cc, key.hh, database.cc, database.hh:
	Add lots of little netsync support routines.
	* commands.cc (rebuild): Rehash everything too.
	* constants.cc (netcmd_minsz): Recalculate.
	* cryptopp/osrng.cpp (NonblockingRng::GenerateBlock): Handle
	/dev/urandom a bit better.
	* netcmd.cc, netcmd.hh: Remove describe cmds, add nonexistant cmd.
	* netio.hh: Add uleb128 stuff.
	* xdelta.cc: Add randomizing unit test suite.
	* diff_patch.cc: Remove commented-out dead line-merger code.
	* merkle_tree.cc: Fix various bugs.
	* netcmd.cc: Switch everything over to uleb128s.
	* netsync.cc: Implement lots of missing stuff.

2004-02-09  graydon hoare  <graydon@pobox.com>

	* netsync.cc (ROOT_PREFIX): New variable.
	* commands.cc (merkle): New command.

2004-02-09  Ben Elliston  <bje@wasabisystems.com>

	* monotone.texi: Spelling corrections.

2004-02-09  graydon hoare  <graydon@pobox.com>

	* database.cc, database.hh
	(get_version_size)
	(get_file_version_size)
	(get_manifest_version_size): New functions.
	* xdelta.cc, xdelta.hh (measure_delta_target_size): New function.
	* merkle_tree.cc, merkle_tree.hh, netcmd.cc, netcmd.hh:
	Cleanup and typesafety.
	* netsync.cc: Cleanup, typesafety, implement refine phase.

2004-02-01  graydon hoare  <graydon@pobox.com>

	* netsync.cc: Remove a lot of stuff, implement auth phase.
	* constants.cc, constants.hh: Move constants from netsync.cc.
	* netcmd.cc, netcmd.hh: Split out of netsync.cc.
	* merkle_tree.cc, merkle_tree.hh: Likewise.
	* numeric_vocab.hh: New header.
	* adler32.hh: include numeric_vocab.hh.
	* netio.hh: Likewise.
	* unit_tests.cc, unit_tests.hh: Update.
	* Makefile.am: Likewise.
	* commands.cc: Guess signing key for auth phase.
	* database.cc, database.hh (public_key_exists)
	(get_pubkey): New functions based on key hashes.

2004-01-31  graydon hoare  <graydon@pobox.com>

	* Netxx/*: New files.
	* AUTHORS: Mention Netxx.
	* Makefile.am: Mention Netxx and netsync.{cc,hh}
	* adler32.hh: Delegate typedefs to boost.
	* cert.hh, cert.cc (cert_hash_code): New function.
	* commands.cc (find_oldest_ancestors): Block cycles.
	(netsync): New command.
	* database.cc, database.hh (schema): Update.
	(put_key): Calculate key hash on the fly.
	(put_cert): Likewise.
	(merkle_node_exists)
	(get_merkle_node)
	(put_merkle_node)
	(erase_merkle_nodes): New functions.
	* keys.hh, keys.cc (key_hash_code): New function.
	* lua.cc, lua.hh
	(hook_get_netsync_read_permitted)
	(hook_get_netsync_write_permitted): New hooks.
	* monotone.spec: Update for FC1 info conventions.
	* monotone.texi (Quality Assurance): New section.
	* netsync.cc, netsync.hh: New files, preliminary
	netsync infrastructure. Command bodies still missing.
	* schema.sql: Add intrinsic key and cert hashes, merkle nodes.
	* schema_migration.cc: Add code to migrate to new schema.
	* unit_tests.cc: Handle command-line args to limit test set.
	* vocab_terms.hh: Add merkle and prefix as new terms.

2004-01-13  Nathaniel Smith  <njs@codesourcery.com>

	* idna/idn-int.h: Remove (generated by configure).

2004-01-13  Nathaniel Smith  <njs@codesourcery.com>

	* configure.ac: Switch "if" and "else" branches in pthreads
	checks.

2004-01-12  Nathaniel Smith  <njs@codesourcery.com>

	* configure.ac: Remove check for -lpthread.
	Add check for pthread_mutex_lock and ACX_PTHREAD.
	* m4/acx_pthread.m4: New file.

2004-01-07  graydon hoare  <graydon@pobox.com>

	* Makefile.am:
	* po/POTFILES.in:
	* po/monotone.pot: Minor tweaks for distclean.
	* adns/config.h:
	* boost/socket/src/interface.cpp:
	* boost/socket/src/ip4/address.cpp:
	* boost/socket/src/ip4/protocol.cpp: OSX portability.
	* AUTHORS: Mention new contributors.
	* monotone.texi (Hook Reference): Document i18n hooks.

	Release point (v 0.9).

2004-01-07  graydon hoare  <graydon@pobox.com>

	* cert.cc (ensure_parents_loaded)
	(expand_dominators)
	(expand_ancestors)
	(find_intersecting_node): New functions.
	(find_common_ancestor): Reimplement in terms of dominator
	and ancestor bitset intersection.

2004-01-05  Christof Petig <christof@petig-baender.de>

	* vocab.cc (verify<local_path>) Fix use of val() / iterator.
	* constants.cc (illegal_path_bytes): NUL-terminate.

2004-01-02  graydon hoare  <graydon@pobox.com>

	* diff_patch.cc (normalize_extents): Improve to handle an odd case.
	* tests/t_fmerge.at: New test, to test it.
	* commands.cc (fload, fmerge): Permanently enable, for test.
	* testsuite.at: Call new test.

2004-01-01  graydon hoare  <graydon@pobox.com>

	* file_io.hh, file_io.cc (read_localized_data, write_localized_data):
	New functions
	* commands.cc, manifest.cc, transforms.cc: Use them.
	* monotone.texi: Minor update to i18n docs.
	* lua.hh, lua.cc (hook_get_linesep_conv, hook_get_charset_conv):
	New hooks.
	* acinclude.m4: Move AX_CREATE_STDINT_H in here.
	* po/monotone.pot: Regenerate.
	* NEWS, configure.ac: Prep for 0.9 release.

2003-12-30  graydon hoare  <graydon@pobox.com>

	* file_io.hh, file_io.cc (mkpath): New function.
	* commands.cc, database.cc, diff_patch.cc, file_io.cc,
	lua.cc, vocab.cc, work.cc: Use it.
	* constants.cc (illegal_path_bytes_arr): Remove leading null.
	* monotone.texi: Include i18n docs.
	* tests/t_i18n_file.at: Check colon in filename.

2003-12-29  graydon hoare  <graydon@pobox.com>

	* file_io.cc: Localize names before touching fs.
	* lua.hh, lua.cc (hook_get_system_charset): Remove useless fn.
	* test_hooks.lua: Likewise.
	* monotone.cc, transforms.cc, transforms.hh:
	Remove lua from system charset conv.
	* tests/t_i18n_file.at: New test.
	* testsuite.at: Call it.

2003-12-28  graydon hoare  <graydon@pobox.com>

	* app_state.cc, app_state.hh: Massage to use i18n vocab.
	* cert.cc, commands.cc, commands.hh, rcs_import.cc,
	update.cc, update.hh, url.cc, url.hh: Likewise.

	* work.cc, work.hh: --> Likewise, and break file format! <--

	* constants.hh, constants.cc (legal_ace_bytes): New constant.
	* vocab.cc (verify<ace>): Use it.
	(verify<urlenc>) New function.
	* vocab_terms.hh (ace, urlenc, utf8): New terms.
	* transforms.hh, transforms.cc: Use them.
	* monotone.cc (utf8_argv): Charconv argv.
	* network.hh, network.cc: Use url.{hh,cc}.

2003-12-28  graydon hoare  <graydon@pobox.com>

	* constants.hh, constants.cc (idlen): New constant.
	* commands.cc, vocab.cc: Use it.
	* manifest.cc (read_manifest_map): Tighten up regex.
	* packet.cc: Likewise.
	* transforms.cc (uppercase)
	(lowercase): Rewrite.
	(utf8_to_urlenc)
	(urlenc_to_utf8)
	(internalize_url)
	(internalize_cert_name)
	(internalize_rsa_keypair_id)
	(externalize_url)
	(externalize_cert_name)
	(externalize_rsa_keypair_id): New functions.
	* url.hh, url.cc (parse_utf8_url): New function.

2003-12-20  graydon hoare  <graydon@pobox.com>

	* diff_patch.cc (normalize_extents): New function.
	(merge_via_edit_scripts): Use it.

2003-12-19  graydon hoare  <graydon@pobox.com>

	[net.venge.monotone.i18n branch]

	* idna/*.[ch]: New files.
	* po/*: New files.
	* url.cc, url.hh, constants.cc: New files.
	* Makefile.am, configure.ac: Various fiddling for gettext.
	* lua.hh, lua.cc (hook_get_system_charset): New hook.
	(hook_get_system_linesep): New hook.
	* transforms.hh, transforms.cc
	(charset_convert)
	(system_to_utf8)
	(utf8_to_system)
	(ace_to_utf8)
	(utf8_to_ace)
	(line_end_convert): New functions.
	* vocab.cc: Refine constraints.
	* vocab_terms.hh (external): New atomic type.
	* monotone.cc (cpp_main): Initialize gettext.
	* sanity.hh (F): Call gettext() on format strings.
	* commands.cc, depot.cc, database.cc, http_tasks.cc, keys.cc,
	network.cc, rcs_import.cc, sanity.cc, mac.hh : Update to use
	'constants::' namespace.
	* config.h.in: Remove.
	* commands.cc: Various formatting cleanups.
	* unit_tests.cc, unit_tests.hh: Connect to url tests.

2003-12-19  graydon hoare  <graydon@pobox.com>

	* diff_patch.cc (merge3): Skip patches to deleted files.

2003-12-16  graydon hoare  <graydon@pobox.com>

	* commands.cc (ls_ignored, ignored_itemizer): Fold in as subcases of unknown.

2003-12-16  graydon hoare  <graydon@pobox.com>

	* lua.cc (working_copy_rcfilename): MT/monotonerc not MT/.monotonerc.

2003-12-16  graydon hoare  <graydon@pobox.com>

	* lua.hh, lua.cc (working_copy_rcfilename): New function.
	* monotone.cc: Add working copy rcfiles.
	* commands.cc (ls_unknown, unknown_itemizer): Skip ignored files.

2003-12-16  graydon hoare  <graydon@pobox.com>

	* file_io.cc (walk_tree_recursive): continue on book-keeping file.

2003-12-15  graydon hoare  <graydon@pobox.com>

	* tests/t_unidiff.at, t_unidiff2.at: Check for mimencode.

2003-12-15  graydon hoare  <graydon@pobox.com>

	* configure.ac: Add --enable-static-boost.
	* Makefile.am: Likewise.
	* AUTHORS: Mention new contributors.

2003-12-14  Lorenzo Campedelli <lorenzo.campedelli@libero.it>

	* work.cc (add_to_attr_map): Finish change to attr map format.

2003-12-10  Tom Tromey  <tromey@redhat.com>

	* commands.cc (checkout): Give better error message if branch is
	empty.

2003-12-07  Eric Kidd  <eric.kidd@pobox.com>

	* commands.cc (agraph): Handle repositories with a single version.
	* database.cc (get_head_candidates): Handle heads with no ancestors.
	* cert.cc (get_branch_heads): Handle heads with no ancestors.

2003-12-06  Eric Kidd  <eric.kidd@pobox.com>

	* update.hh, update.cc (pick_update_target): Return current
	version if no better update candidates available.
	* update.cc (pick_update_target): Always do branch filtering.
	* commands.cc (update): Notice when we're already up-to-date.
	* commands.cc (propagate): Assign branch name correctly when merging.

2003-12-05  graydon hoare  <graydon@pobox.com>

	* lcs.hh (edit_script): New entry point.
	* diff_patch.cc: Rewrite merge in terms of edit scripts.
	* network.cc (post_queued_blobs_to_network): Tidy up transient
	failure message.
	* randomfile.hh: Prohibit deletes on end of chunks.
	* sanity.cc: EOL-terminate truncated long lines.

2003-12-02  graydon hoare  <graydon@pobox.com>

	* database.cc, database.hh (reverse_queue): Copy constructor.
	* std_hooks.lua (merge3): Remove afile, not ancestor.
	* monotone.cc: Remove debugging message.
	* ui.cc (finish_ticking): Set last_write_was_a_tick to false.

2003-12-01  graydon hoare  <graydon@pobox.com>

	* app_state.hh, app_state.cc (set_signing_key): New fn, persist key.
	* monotone.cc (cpp_main): Permit commuting the --help argument around.

2003-11-30  graydon hoare  <graydon@pobox.com>

	* network.cc (post_queued_blobs_to_network): Fail when posted_ok is false.
	* database.cc (initialize): Fail when -journal file exists.
	* keys.cc (make_signature): Nicer message when privkey decrypt fails.

2003-11-29  Tom Tromey  <tromey@redhat.com>

	* rcs_import.cc (store_auxiliary_certs): Renamed to fix typo.
	Updated all callers.

	* http_tasks.cc (check_received_bytes): Allow "-" as well.
	* depot.cc (execute_post_query): Allow "-" as well.

2003-11-28  Tom Tromey  <tromey@redhat.com>

	* http_tasks.cc (check_received_bytes): Allow "-" as well.
	* depot.cc (execute_post_query): Allow "-" as well.

2003-11-28  graydon hoare  <graydon@pobox.com>

	* cert.cc: Various speedups.
	* cycle_detector.hh (edge_makes_cycle): Use visited set, too.
	* database.hh, database.cc (get_head_candidates): New, complex query.
	* keys.hh, keys.cc (check_signature): Cache verifiers.
	* sqlite/os.c (sqliteOsRandomSeed): Harmless valgrind purification.
	* tests/t_fork.at, tests/t_merge.at: Ignore stderr chatter on 'heads'.

2003-11-27  graydon hoare  <graydon@pobox.com>

	* Makefile.am (AM_LDFLAGS): No more -static, sigh.
	* cert.cc (find_relevant_edges): Keep dynamic-programming caches.
	(calculate_renames_recursive): Likewise.
	* cert.cc, cert.hh (rename_edge): Add constructor, copy constructor.
	* commands.cc (list certs): Note rename certs are binary.

2003-11-24  graydon hoare  <graydon@pobox.com>

	* network.cc: Continue fetch, post loops even if one target has
	an exception.

2003-11-24  graydon hoare  <graydon@pobox.com>

	* database.hh, database.cc (delete_posting): Change to take queue
	sequence numbers.
	* commands.cc (queue): Use new API.
	* network.cc (post_queued_blobs_to_network): Use new API.

2003-11-24  graydon hoare  <graydon@pobox.com>

	* std_hooks.lua (get_http_proxy): Return nil when no ENV var.
	* monotone.texi (get_http_proxY): Document change.

2003-11-24  graydon hoare  <graydon@pobox.com>

	* tests/t_proxy.at: Add a test for proxying with tinyproxy.
	* testsuite.at: Call it.
	* lua.cc: Fix dumb error breaking proxying.
	* network.cc: Be verbose about proxying.

2003-11-23  graydon hoare  <graydon@pobox.com>

	* http_tasks.cc (read_chunk): Tolerate 0x20* after chunk len.

2003-11-23  graydon hoare  <graydon@pobox.com>

	* network.cc: Make more informative error policy.
	* boost/socket/socketstream.hpp: Pass SocketType to streambuf template.
	* boost/socket/src/default_socket_impl.cpp: Translate EINTR.

2003-11-22  graydon hoare  <graydon@pobox.com>

	* lua.cc, lua.hh (hook_get_http_proxy): New hook.
	* std_hooks.lua (get_http_proxy): Default uses HTTP_PROXY.
	(get_connect_addr): Undefine, it's for tunnels alone now.
	* network.cc: Use new hook.
	* http_tasks.hh, http_tasks.cc: Teach about proxies (sigh).
	* monotone.texi: Document new hooks.

2003-11-22  graydon hoare  <graydon@pobox.com>

	* lua.cc, lua.hh (hook_get_connect_addr): New hook.
	* std_hooks.lua (get_connect_addr): Default uses HTTP_PROXY.
	* network.cc, network.hh: Use new hook.
	* http_tasks.cc: Teach about HTTP/1.1.
	* cert.cc (bogus_cert_p): Fix UI ugly.

2003-11-21  graydon hoare  <graydon@pobox.com>

	* constants.hh (postsz): New constant for suggested post size.
	* database.cc, database.hh (queue*): Change db API slightly.
	* commands.cc (queue): Adjust to changed db API.
	* network.cc (post_queued_blobs_to_network): Switch to doing
	incremental posts.
	* cert.cc (write_rename_edge, read_rename_edge): Put files on
	separate lines to accomodate future i18n work.
	* work.cc (add_to_attr_map, write_attr_map): Reorder fields to
	accomodate future i18n work.
	* monotone.texi: Document it.
	* configure.ac, NEWS: Mention 0.8 release.

	Release point (v 0.8).

2003-11-16  Tom Tromey  <tromey@redhat.com>

	* missing: Removed generated file.

2003-11-14  graydon hoare  <graydon@pobox.com>

	* commands.cc (vcheck): Add.
	* cert.cc, cert.hh (cert_manifest_vcheck): Add.
	(check_manifest_vcheck): Add.
	(calculate_vcheck_mac): Add.
	* constants.hh (vchecklen): New constant.
	* mac.hh: Re-add.
	* monotone.texi (Hash Integrity): New section.
	* monotone.1: Document vcheck.

2003-11-14  graydon hoare  <graydon@pobox.com>

	* database.cc, database.hh (reverse_queue): New class.
	(compute_older_version): New functions.
	(get_manifest_delta): Remove.
	* network.cc, network.hh (queue_blob_for_network): Remove.
	* packet.cc, packet.hh (queueing_packet_writer): Change UI,
	write to queue directly, accept optional<reverse_queue>.
	* cert.cc (write_paths_recursive): Rewrite to use constant
	memory.
	* commands.cc (queue, queue_edge_for_target_ancestor):
	Install optional<reverse_queue> in qpw.
	* tests/t_cross.at: Ignore new UI chatter.
	* monotone.texi (Transmitting Changes): Change UI output.

2003-11-13  graydon hoare  <graydon@pobox.com>

	* Makefile.am (AUTOMAKE_OPTIONS): Require 1.7.1
	* commands.cc (addtree): Wrap in transaction guard.
	* database.cc, database.hh (manifest_delta_exists): Add.
	(get_manifest_delta): Add.
	* cert.cc (write_paths_recursive): Use partial deltas.
	* manifest.cc, manifest.hh (read_manifest_map): New variant.
	* patch_set.cc, patch_set.hh (patch_set): Add map_new, map_old
	fields.
	(manifests_to_patch_set) Store new field.
	(patch_set_to_packets) Don't read manifest versions from db.
	* std_hooks.lua (ignore_file): ignore .a, .so, .lo, .la, ~ files.
	* tests/t_cvsimport.at: New test.
	* testsuite.at: Call it.

2003-11-10  graydon hoare  <graydon@pobox.com>

	* commands.cc (find_oldest_ancestors): New function.
	(queue): New "addtree" subcommand.
	* monotone.texi: Document it.
	* monotone.1: Document it.

2003-11-10  graydon hoare  <graydon@pobox.com>

	* file_io.cc (walk_tree_recursive): Ignore MT/

2003-11-09  graydon hoare  <graydon@pobox.com>

	* database.cc (dump, load): Implement.
	* commands.cc (db): Call db.dump, load.
	* cycle_detector.hh: Skip when no in-edge on src.
	* monotone.texi: Document dump and load, add some
	special sections.
	* monotone.1: Mention dump and load.

2003-11-09  graydon hoare  <graydon@pobox.com>

	* rcs_file.hh (rcs_symbol): New structure.
	* rcs_file.cc (symbol): New rule.
	* rcs_import.cc (find_branch_for_version): New function.
	(cvs_key::branch): New field.
	(store_auxilliary_certs): Cert branch tag.
	* cycle_detector.hh: Fix bugs, don't use quick_alloc.
	* commands.cc (checkout): Add --branch based version.
	* monotone.texi: Document new command variant.
	* monotone.1: Ditto.

2003-11-09  graydon hoare  <graydon@pobox.com>

	* quick_alloc.hh: New file.
	* Makefile.am: Add it.
	* cycle_detector.hh: Rewrite.
	* manifest.hh: Use quick_alloc.
	* vocab.cc: Relax path name requirements a bit.
	* sqlite/sqliteInt.h: Up size of row to 16mb.

2003-11-02  graydon hoare  <graydon@pobox.com>

	* commands.cc (post): Post everything if no URL given; don't base
	decision off branch name presence.
	* app_state.cc, monotone.cc, file_io.cc, file_io.hh: Support
	absolutifying args.
	* lua.hh, lua.cc, std_hooks.lua (hook_get_mail_hostname): New hook.
	* monotone.texi: Document it.
	* monotone.texi, monotone.1: Minor corrections, new sections.
	* monotone.cc: Don't look in $ENV at all.
	* network.cc: Correct MX logic.
	* nntp_tasks.cc, smtp_tasks.cc: Separate postlines state.
	* smtp_tasks.cc: Correct some SMTP logic.
	* configure.ac, NEWS: Mention 0.7 release.

	Release point (v 0.7).

2003-11-01  graydon hoare  <graydon@pobox.com>

	* http_tasks.cc: Drop extra leading slashes in HTTP messages.

2003-10-31  graydon hoare  <graydon@pobox.com>

	* commands.cc, database.cc, database.hh, lua.cc, lua.hh,
	network.cc, network.hh, packet.cc, packet.hh, schema.sql,
	schema_migration.cc, tests/t_http.at, tests/t_nntp.at, vocab.cc:
	Eliminate "groupname", use lone URL.
	* monotone.texi: Update to cover new URL rules.
	* network.cc, network.hh, lua.cc, lua.hh, smtp_tasks.cc:
	Implement "mailto" URLs.
	* tests/t_smtp.at: New test.
	* testsuite.at: Call it.

2003-10-31  graydon hoare  <graydon@pobox.com>

	* patch_set.cc (manifests_to_patch_set): Second form with explicit renames.
	(manifests_to_patch_set): Split edit+rename events when we see them.
	* commands.cc (status, commit): Include explicit rename set.
	* diff_patch.cc (merge3): Accept edit+rename events split by patch_set.cc.
	* smtp_tasks.hh, smtp_tasks.cc: New files.
	* nntp_machine.hh, nntp_machine.cc: Rename to proto_machine.{hh,cc} (woo!)
	* nntp_tasks.cc: Adjust to use proto_ prefix in various places.
	* proto_machine.cc (read_line): get() into streambuf.
	* Makefile.am: Cover renames and adds.

2003-10-31  graydon hoare  <graydon@pobox.com>

	* diff_patch.cc (merge3): Extract renames.
	* commands.cc (calculate_new_manifest_map): Extract renames.
	(try_one_merge): Extract renames, propagate to merge target.
	(commit): Extract renames, propagate to commit target.
	* cert.cc (calculate_renames_recursive): Fix wrong logic.
	(find_common_ancestor_recursive): Stall advances at top of graph.
	* patch_set.cc: (manifests_to_patch_set): Teach about historical
	renames.
	* tests/t_erename.at: New test for edit+rename events.
	* testsuite.at: Call t_erename.at.

2003-10-30  graydon hoare  <graydon@pobox.com>

	* patch_set.cc (operator<): s/a/b/ in a few places, yikes!
	* cert.cc: Add machinery for rename edge certs.
	* commands.cc: Call diff(manifest,manifest) directly.
	* tests/t_nntp.at: Kill tcpserver DNS lookups on nntp test.
	* network.cc (parse_url): Character class typo fix, from
	Johannes Winkelmann.
	* app_state.hh, cert.hh, commands.hh, cycle_detector.hh,
	database.hh, diff_patch.cc, diff_patch.hh, http_tasks.hh,
	interner.hh, keys.hh, lua.hh, manifest.hh, network.hh,
	nntp_machine.hh, nntp_tasks.hh, packet.hh, patch_set.hh,
	transforms.hh, update.hh, vocab.hh, work.hh, xdelta.hh:
	fix use of std:: prefix / "using namespace" pollution.

2003-10-27  graydon hoare  <graydon@pobox.com>

	* lua/liolib.c (io_mkstemp): Portability fix
	from Ian Main.
	* xdelta.cc,hh (compute_delta): New manifest-specific variant.
	* transforms.cc,hh (diff): Same.
	* rcs_import.cc: Various speedups to cvs import.

2003-10-26  graydon hoare  <graydon@pobox.com>

	* cert.cc (get_parents): New function.
	(write_paths_recursive): New function.
	(write_ancestry_paths): New function.
	* cert.hh (write_ancestry_paths): Declare.
	* commands.cc (queue_edge_for_target_ancestor):
	Call write_ancestry_paths for "reposting" queue
	strategy.

2003-10-25  graydon hoare  <graydon@pobox.com>

	* commands.cc (log): Skip looking inside nonexistent
	manifests for file comments.

2003-10-24  graydon hoare  <graydon@pobox.com>

	* adns/*.c, adns/*.h: Import adns library.
	* Makefile.am: Update to build adns into lib3rdparty.a.
	* AUTHORS: Mention adns.
	* network.cc: Call adns functions, not gethostbyname.

2003-10-20  Nathaniel Smith  <njs@codesourcery.com>

	* patch_set.cc (patch_set_to_text_summary): Give more detailed
	output.
	* commands.cc (get_log_message, status, diff): Use
	patch_set_to_text_summary for complete description.

2003-10-22  graydon hoare  <graydon@pobox.com>

	* monotone.texi: Document 'queue' command.
	* monotone.1: Likewise.

2003-10-22  graydon hoare  <graydon@pobox.com>

	* diff_patch.cc
	(infer_directory_moves): New function.
	(rebuild_under_directory_moves): New function.
	(apply_directory_moves): New function.
	(merge3): Handle directory moves.
	* tests/t_renamed.at: New test for dir renames.
	* testsuite.at: Call it.

2003-10-21  graydon hoare  <graydon@pobox.com>

	* commands.cc (queue): New command.
	(list): Add "queue" subcommand, too.

2003-10-21  graydon hoare  <graydon@pobox.com>

	* diff_patch.cc (merge_deltas): New function.
	(check_map_inclusion): New function.
	(check_no_intersect): New function.
	(merge3): Rewrite completely.
	* tests/t_rename.at: New test.
	* testsuite.at: Call it.
	* file_io.cc, file_io.hh (make_dir_for): New function.
	* commands.cc (update): Call make_dir_for on update.

2003-10-20  graydon hoare  <graydon@pobox.com>

	* commands.cc: Replace [] with idx() everywhere.

2003-10-20  Tom Tromey  <tromey@redhat.com>

	* cert.hh (get_branch_heads): Updated.
	Include <set>.
	* commands.cc (head): Updated for new get_branch_heads.
	(merge): Likewise.
	(propagate): Likewise.
	* cert.cc (get_branch_heads): Use set<manifest_id>.

	* commands.cc (merge): Use all caps for metasyntactic variable.
	(heads): Likewise.

	* network.cc (post_queued_blobs_to_network): Do nothing if no
	packets to post.

2003-10-20  graydon hoare  <graydon@pobox.com>

	* cert.cc (get_branch_heads): Fix dumb bug.
	* diff_patch.cc (merge3): Fix dumb bug.
	(merge2): Fix dumb bug.
	(try_to_merge_files): Fix dumb bug.

2003-10-20  graydon hoare  <graydon@pobox.com>

	* file_io.cc (tilde_expand): New function.
	* monotone.cc (cpp_main): Expand tildes in
	db and rcfile arguments.

2003-10-20  graydon hoare  <graydon@pobox.com>

	* rcs_import.cc (import_cvs_repo): Check key existence
	at beginning of import pass, to avoid wasted work.

2003-10-19  Tom Tromey  <tromey@redhat.com>

	* commands.cc (log): Add each seen id to `cycles'.

2003-10-19  graydon hoare  <graydon@pobox.com>

	* AUTHORS: Mention Tecgraf PUC-Rio and their
	copyright.
	* Makefile.am: Mention circular buffer stuff.
	* configure.ac, NEWS: Mention 0.6 release.
	* cert.hh, cert.cc (erase_bogus_certs): file<cert> variant.
	* commands.cc (log): Erase bogus certs before writing,
	cache comment-less file IDs.
	* monotone.spec: Don't specify install-info args,
	do build with optimization on RHL.

	Release point (v 0.6).

2003-10-19  Matt Kraai  <kraai@ftbfs.org>

	* commands.cc (merge): Use app.branch_name instead of args[0] for
	the branch name.

2003-10-17  graydon hoare  <graydon@pobox.com>

	* commands.cc (log): New command.
	Various other bug fixes.
	* monotone.1, monotone.texi: Minor updates.

2003-10-17  graydon hoare  <graydon@pobox.com>

	* monotone.texi: Expand command and hook references.
	* commands.cc: Disable db dump / load commands for now.

2003-10-16  graydon hoare  <graydon@pobox.com>

	* sanity.hh: Add a const version of idx().
	* diff_patch.cc: Change to using idx() everywhere.
	* cert.cc (find_common_ancestor): Rewrite to recursive
	form, stepping over historic merges.
	* tests/t_cross.at: New test for merging merges.
	* testsuite.at: Call t_cross.at.

2003-10-10  graydon hoare  <graydon@pobox.com>

	* lua.hh, lua.cc (hook_apply_attribute): New hook.
	* work.hh, work.cc (apply_attributes): New function.
	* commands.cc (update_any_attrs): Update attrs when writing to
	working copy.
	* std_hooks.lua (temp_file): Use some env vars.
	(attr_functions): Make table of attr-setting functions.

2003-10-10  graydon hoare  <graydon@pobox.com>

	* work.cc: Fix add/drop inversion bug.
	* lua/*.{c,h}: Import lua 5.0 sources.
	* lua.cc: Rewrite lua interface completely.
	* std_hooks.lua, test_hooks.lua, testsuite,
	tests/t_persist_phrase.at, configure.ac, config.h.in, Makefile.am:
	Modify to handle presence of lua 5.0.

2003-10-08  graydon hoare  <graydon@pobox.com>

	* rcs_import.cc: Attach aux certs to child, not parent.
	* manifest.cc: Speed up some calculations.
	* keys.cc: Optionally cache decoded keys.

2003-10-07  graydon hoare  <graydon@pobox.com>

	* manifest.hh, manifest.cc, rcs_import.cc: Write manifests w/o
	compression.
	* vocab.hh, vocab.cc: Don't re-verify verified data.
	* ui.hh, ui.cc: Minor efficiency tweaks.

2003-10-07  graydon hoare  <graydon@pobox.com>

	* commands.cc, work.cc, work.hh: Add some preliminary stuff
	to support explicit renaming, .mt-attrs.
	* monotone.texi: Add skeletal sections for command reference,
	hook reference, CVS phrasebook. Fill in some parts.

2003-10-02  graydon hoare  <graydon@pobox.com>

	* boost/circular_buffer*.hpp: Add.
	* AUTHORS, cert.cc, commands.cc, database.cc,
	diff_patch.cc, http_tasks.cc, keys.cc, lua.cc, manifest.cc,
	network.cc, nntp_machine.cc, packet.cc, patch_set.cc,
	rcs_import.cc, sanity.cc, sanity.hh, ui.hh, update.cc,
	vocab_terms.hh, work.cc:
	remove existing circular buffer code, replace all
	logging and asserty stuff with boost::format objects
	rather than vsnprintf.

2003-10-01  graydon hoare  <graydon@pobox.com>

	* testsuite.at: Don't use getenv("HOSTNAME").
	* database.cc (exec, fetch): Do va_end/va_start again in between
	logging and executing query.

2003-09-28  Tom Tromey  <tromey@redhat.com>

	* monotone.texi: Added @direntry.

2003-09-27  Nathaniel Smith  <njs@pobox.com>

	* monotone.cc: Remove "monotone.db" default to --db
	option in help text.

2003-09-27  graydon hoare  <graydon@pobox.com>

	* diff_patch.cc: Rework conflict detection.
	* rcs_import.cc: Remove some pointless slowness.
	* monotone.spec: Install info files properly.

	Release point (v 0.5).

2003-09-27  graydon hoare  <graydon@pobox.com>

	* AUTHORS, NEWS, configure.ac: Update for 0.5 release.
	* monotone.texi: Various updates.
	* xdelta.cc (compute_delta): Fix handling of empty data.
	* database.cc (sql): Require --db for init.
	* work.cc (read_options_map): Fix options regex.

2003-09-27  graydon hoare  <graydon@pobox.com>

	* lcs.hh: New jaffer LCS algorithm.
	* interner.hh, rcs_import.cc: Templatize interner.
	* diff_patch.hh: Use interner, new LCS.

2003-09-27  Tom Tromey  <tromey@redhat.com>

	* commands.cc (fetch): Always try lua hook; then default to all
	known URLs.

2003-09-26  Tom Tromey  <tromey@redhat.com>

	* commands.cc (tag): Use all-caps for meta-syntactic variables.
	(comment, add, cat, complete, mdelta, fdata): Likewise.

	* monotone.1: There's no default database.
	* monotone.texi (OPTIONS): There's no default database.

	* database.cc (sql): Throw informative error if database name not
	set.
	* app_state.cc (app_state): Default to no database.

2003-09-26  graydon hoare  <graydon@pobox.com>

	* debian/*, monotone.spec: Add packaging control files.

2003-09-24  graydon hoare  <graydon@pobox.com>

	* database.cc, database.hh (debug): New function.
	* commands.cc (debug): New command.
	* cert.cc, cert.hh (guess_branch): New function.
	* commands.cc (cert): Queue certs to network servers.
	* commands.cc (cert, commit): Use guess_branch.
	* commands.cc (list): List unknown, ignored files.
	* monotone.texi, monotone.1: Document.

2003-09-24  graydon hoare  <graydon@pobox.com>

	* commands.cc (queue_edge_for_target_ancestor): Queue the
	correct ancestry cert, from child to target, as well as
	patch_set.

2003-09-22  graydon hoare  <graydon@pobox.com>

	* depot_schema.sql, schema_migration.cc,
	schema_migration.hh: Add.
	* database.cc, depot.cc: Implement schema migration.
	* database.cc, commands.cc: Change to db ... cmd.
	* monotone.texi, monotone.1: Document command change.
	* depot.cc: Fix various query bugs.

2003-09-21  Nathaniel Smith  <njs@codesourcery.com>

	* depot.cc (depot_schema): Remove unique constraint on (contents),
	replace with unique constraint on (groupname, contents).

2003-09-21  Nathaniel Smith  <njs@codesourcery.com>

	* commands.cc (diff): Take manifest ids as arguments.  Add
	explanatory text on files added, removed, modified.

2003-09-19  Tom Tromey  <tromey@redhat.com>

	* commands.cc (genkey): Use all-caps for meta-syntactic variable.
	(cert, tag, approve, disapprove, comment, add, drop, commit,
	update, revert, cat, checkout, co, propagate, complete, list, ls,
	mdelta, fdelta, mdata, fdata, mcerts, fcerts, pubkey, privkey,
	fetch, post, rcs_import, rcs): Likewise.
	(explain_usage): Indent explanatory text past the command names.

2003-09-17  Tom Tromey  <tromey@redhat.com>

	* commands.cc (list): Don't compute or use "subname".

	* commands.cc (revert): Handle case where argument is a
	directory.
	* tests/t_revert.at: Test for revert of directory.

	* testsuite.at (MONOTONE_SETUP): Use "monotone initdb".
	* monotone.1: Document "initdb".
	* monotone.texi (Commands): Document initdb.
	(Creating a Database): New node.
	(Getting Started): Refer to it.
	* commands.cc (initdb): New command.
	* database.cc (database::sql): New argument `init'.
	(database::initialize): New method.
	* database.hh (database::initalize): Declare.
	(database::sql): New argument `init'.

2003-09-17  Tom Tromey  <tromey@redhat.com>

	* tests/t_persist_phrase.at: Use "ls certs".
	* tests/t_nntp.at: Use "ls certs".
	* tests/t_genkey.at: Use "ls keys" and "ls certs".

2003-09-16  Tom Tromey  <tromey@redhat.com>

	* monotone.1: Document "list branches".
	* commands.cc (ls_certs): New function, from `lscerts' command.
	(ls_keys): New function, from `lskeys' command.
	(ls_branches): New function.
	(list): New command.
	(ls): New alias.
	(explain_usage): Split parameter info at \n.
	* monotone.texi (Adding Files): Use "list certs".
	(Committing Changes): Likewise.
	(Forking and Merging): Likewise.
	(Commands): Likewise.
	(Generating Keys): Use "list keys".
	(Commands): Likewise.
	(Commands): Mention "list branches".
	(Branches): Likewise.

2003-09-15  graydon hoare  <graydon@redhat.com>

	* http_tasks.cc: Fix networking to handle long input.

	* ui.cc, ui.hh: Only pad with blanks enough to cover old output
	when ticking.

	* update.cc, cert.cc, commands.cc: Fix cert fetching functions to
	remove bogus certs.

2003-09-15  Tom Tromey  <tromey@redhat.com>

	* monotone.1: Don't mention MT_KEY or MT_BRANCH.

	* monotone.texi (Getting Started): Don't mention MT_DB or
	MT_BRANCH.
	(Adding Files): Explicitly use --db and --branch.
	* app_state.hh (app_state): New fields options, options_changed.
	Declare new methods.  Include work.hh.
	* work.cc (work_file_name): New constant.
	(add_to_options_map): New structure.
	(get_options_path): New function.
	(read_options_map, write_options_map): Likewise.
	* work.hh (options_map): New type.
	(get_options_path, read_options_map, write_options_map): Declare.
	* commands.cc (add, drop, commit, update, revert, checkout,
	merge): Write options file.
	* app_state.cc (database_option, branch_option): New constants.
	(app_state::app_state): Read options file.
	(app_state::set_database): New method.
	(app_state::set_branch): Likewise.
	(app_state::write_options): Likewise.
	Include work.hh.
	* monotone.cc (cpp_main): Don't set initial database name on
	app.  Use new settor methods.  Don't look at MT_BRANCH or MT_DB.

2003-09-14  graydon hoare  <graydon@pobox.com>

	* vocab.cc, vocab.hh: Add streamers for vocab terms in preparation
	for switch to formatter.

	* cert.cc (check_signature): Treat missing key as failed check.
	* commands.cc (lscerts): Warn when keys are missing.

	* rcs_import.cc, nntp_tasks.cc, http_tasks.cc: Tick progress.

	* sanity.cc, monotone.cc: Tidy up output a bit.

	* xdelta.cc: Add code to handle empty files. Maybe correct?

	* ui.cc, ui.hh: Add.

2003-09-13  Tom Tromey  <tromey@redhat.com>

	* tests/t_nntp.at: If we can't find tcpserver or snntpd, skip the
	test.
	* tests/t_http.at: If we can't find boa or depot.cgi, skip the
	test.

2003-09-12  graydon hoare  <graydon@pobox.com>

	* update.cc (pick_update_target): Only insert base rev as update
	candidate if it actually exists in db.

	* commands.cc, database.cc, database.hh: Implement id completion
	command, and general id completion in all other commands.

2003-09-12  Tom Tromey  <tromey@redhat.com>

	* commands.cc (revert): A deleted file always appears in the
	manifest.
	* tests/t_revert.at: Check reverting a change plus a delete; also
	test reverting by file name.

	* work.cc (deletion_builder::visit_file): Check for file in
	working add set before looking in manifest.
	* tests/t_drop.at: Added add-then-drop test.

	* testsuite.at: Include t_drop.at.
	* tests/t_drop.at: New test.
	* work.cc (visit_file): Check for file in working delete set
	before looking in manifest.

2003-09-12  Tom Tromey  <tromey@redhat.com>

	* Makefile.am ($(srcdir)/testsuite): tests/atconfig and
	tests/atlocal are not in srcdir.

	* Makefile.am (TESTS): unit_tests is not in srcdir.

2003-09-11  graydon hoare  <graydon@pobox.com>

	* commands.cc: Check for MT directory in status.
	* commands.cc: Require directory for checkout.
	* commands.cc: Delete MT/work file after checkout.
	* commands.cc: Implement 'revert', following tromey's lead.
	* commands.cc: Print base, working manifest ids in status.

	* diff_patch.cc: Further merge corrections.
	* diff_patch.cc (unidiff): Compensate for occasional miscalculation
	of LCS.

	* tests/t_merge.at: Check that heads works after a merge.
	* tests/t_fork.at:  Check that heads works after a fork.
	* tests/t_genkey.at: Remove use of 'import'.
	* tests/t_cwork.at: Check deletion of work file on checkout.
	* tests/t_revert.at: Check that revert works.

	* commands.cc, monotone.cc: Report unknown commands nicely.

2003-09-08  graydon hoare  <graydon@pobox.com>

	* tests/merge.at: Accept tromey's non-error case for update.

	* commands.cc(try_one_merge): Write merged version to packet
	writer, not directly to db.
	(merge): Write branch, changelog cert on merged version to db.

	* std_hooks.lua(merge3): Open result in mode "r", not "w+".

2003-09-06  Tom Tromey  <tromey@redhat.com>

	* update.cc (pick_update_target): Not an error if nothing to
	update.

	* monotone.texi: Use VERSION; include version.texi.

	* monotone.1: Document "co".
	* monotone.texi (Commands): Document "co".
	* commands.cc (ALIAS): New macro.
	(co): New alias.

	* README: Updated.

	* txt2c.cc: Added missing file.

	* texinfo.tex, INSTALL, Makefile.in, aclocal.m4, compile, depcomp,
	install-sh, missing, mkinstalldirs: Removed generated files.

2003-09-04  graydon hoare  <graydon@pobox.com>

	* Makefile.am, depot.cc, http_tasks.cc, http_tasks.hh,
	lua.cc, lua.hh, monotone.texi, network.cc, tests/t_http.at,
	vocab_terms.hh:

	Use public key signatures to talk to depot, not mac keys.

	* commands.cc, file_io.cc, monotone.texi, monotone.1,
	tests/t_scan.at, tests/t_import.at, work.cc, work.hh:

	Remove the 'import' and 'scan' commands, in favour of generalized
	'add' which chases subdirectories.

	* configure.ac, NEWS:

	Release point (v 0.4).

2003-09-03  graydon hoare  <graydon@pobox.com>

	* monotone.texi: Expand notes about setting up depot.

	* update.cc: Update by ancestry. Duh.

2003-09-02  graydon hoare  <graydon@pobox.com>

	* boost/socket/streambuf.hpp: Bump ppos on overflow.

	* packet.cc, transforms.cc, transforms.hh: Add function for
	canonicalization of base64 encoded strings. Use on incoming cert
	packet values.

	* commands.cc: Change fetch and post to take URL/groupname params
	rather than branchname.

	* network.cc, network.hh, depot.cc, http_tasks.cc: Fix URL parser,
	improve logging, change signatures to match needs of commands.cc

	* Makefile.am: Don't install txt2c or unit_tests.

	* Makefile.am: Build depot.cgi not depot.

	* database.cc, database.hh: Add "all known sources" fetching support.

	* patch_set.cc: Sort in a path-lexicographic order for nicer summaries.

	* monotone.texi: Expand coverage of packets and networking.

	* tests/t_nntp.at, tests/t_http.at: Update to provide URL/groupname
	pairs.

2003-09-02  Tom Tromey  <tromey@redhat.com>

	* aclocal.m4, monotone.info: Removed generated files.

2003-08-31  Nathaniel Smith  <njs@codesourcery.com>

	* configure.ac: Check for lua40/lua.h, lua40/lualib.h and -llua40,
	-lliblua40.
	* config.h.in: Add LUA_H, LIBLUA_H templates, remove HAVE_LIBLUA,
	HAVE_LIBLUALIB templates.
	* lua.cc: Include config.h.  Use LUA_H, LIBLUA_H macros.

2003-08-29  graydon hoare  <graydon@pobox.com>

	* Makefile.am, txt2c.cc, lua.cc, database.cc:
	Use a C constant-building converter rather than objcopy.

	* cert.cc, cert.hh, packet.cc, packet.hh, diff_patch.cc,
	rcs_import.cc:
	Modify cert functions to require a packet consumer, do no implicit
	database writing.

	* commands.cc, database.cc, database.hh, schema.sql, network.cc:
	Modify packet queueing strategy to select ancestors from known
	network server content, rather than most recent edge.

2003-08-25  graydon hoare  <graydon@pobox.com>

	* AUTHORS, ChangeLog, Makefile.am, NEWS, configure.ac,
	tests/t_http.at: Release point (v 0.3)

2003-08-24  graydon hoare  <graydon@pobox.com>

	* nntp_tasks.cc: Measure success from postlines state.
	* network.cc: Print summary counts of transmissions.
	* packet.cc: Count packets into database.
	* depot.cc: Add administrative commands, fix a bunch of
	little bugs.
	* t_http.at: Testcase for depot-driven communication.
	* monotone.texi: Update to reflect depot existence.
	* http_tasks.cc: Pick bugs out.

2003-08-24  graydon hoare  <graydon@pobox.com>

	* commands.cc: Wash certs before output.
	* *.cc,*.hh: Adjust cert packet format to
	be more readable, avoid superfluous gzipping.

2003-08-24  graydon hoare  <graydon@pobox.com>

	* configure, Makefile.in: Remove generated files, oops.
	* commands.cc: Implement 'propagate'.
	* lua.cc, lua.hh, network.cc, network.hh: Remove
	'aggregate posting' stuff.
	* network.cc: Batch postings into larger articles.
	* diff_patch.hh, diff_patch.cc: Implement basic
	merge2-on-manifest.

2003-08-23  graydon hoare  <graydon@pobox.com>

	* monotone.cc: Handle user-defined lua hooks as
	overriding internal / .monotonerc hooks no matter
	where on cmd line they occur.
	* update.cc: Made failures more user-friendly.
	* lua.cc: Improve logging a bit.
	* testsuite.at, tests/*.{at,in}, testsuite/: Rewrite tests in
	autotest framework, move to tests/ directory.
	* boost/io/*, cryptopp/hmac.h: Add missing files.

2003-08-23  Tom Tromey  <tromey@redhat.com>

	* monotone.cc (OPT_VERSION): New macro.
	(cpp_main): Handle OPT_VERSION.
	(options): Added `version' entry.
	Include config.h.

2003-08-21  Tom Tromey  <tromey@redhat.com>

	* database.cc: Include "sqlite/sqlite.h", not <sqlite.h>.

2003-08-20  graydon hoare  <graydon@pobox.com>

	* boost/*:
	incorporate boost sandbox bits, for now.

	* Makefile.am, Makefile.in, configure, configure.ac, diff_patch.cc,
	http_tasks.cc, http_tasks.hh, network.cc, nntp_machine.cc,
	nntp_machine.hh, nntp_tasks.cc, nntp_tasks.hh, testsuite/t_nntp.sh:

	fix up networking layer to pass nntp tests again

2003-08-19  graydon hoare  <graydon@pobox.com>

	* Makefile.am, Makefile.in, app_state.hh, cert.cc, commands.cc,
	constants.hh, cryptopp/misc.h, database.cc, depot.cc,
	http_tasks.cc, http_tasks.hh, keys.cc, lua.cc, lua.hh, monotone.cc,
	network.cc, network.hh, nntp_machine.cc, nntp_machine.hh,
	nntp_tasks.cc, nntp_tasks.hh, packet.cc, packet.hh, rcs_import.cc,
	sanity.cc, sanity.hh, schema.sql, test_hooks.lua,
	testsuite/runtest.sh, testsuite/t_null.sh, vocab_terms.hh:

	major surgery time
	- move to multi-protocol posting and fetching.
	- implement nicer failure modes for sanity.
	- redo commands to print nicer, fail nicer.

2003-08-18  graydon hoare  <graydon@pobox.com>

	* Makefile.am, Makefile.in, adler32.hh, database.cc, depot.cc,
	mac.hh, xdelta.cc, Makefile.am, Makefile.in:

	first pass at a depot (CGI-based packet service)

2003-08-08  graydon hoare  <graydon@pobox.com>

	* Makefile.am, Makefile.in AUTHORS, ChangeLog, Makefile.am,
	Makefile.in, NEWS, monotone.1, monotone.info, monotone.texi:

	release point (v 0.2)

2003-08-08  graydon hoare  <graydon@pobox.com>

	* cert.cc, cert.hh, interner.hh, rcs_import.cc:

	auxilliary certs

	* cert.cc, cert.hh, cycle_detector.hh, interner.hh, patch_set.cc,
	rcs_import.cc:

	improvements to cycle detection stuff

2003-08-05  graydon hoare  <graydon@pobox.com>

	* rcs_import.cc:

	almost even more seemingly correct CVS graph reconstruction (still slow)

	* sqlite/* cryptopp/* Makefile.am, Makefile.in, aclocal.m4,
	config.h.in, configure, configure.ac, file_io.cc, keys.cc,
	sanity.cc, sanity.hh, transforms.cc:

	minimizing dependencies on 3rd party libs by importing the
	necessary bits and rewriting others.

	* cert.cc, cert.hh, rcs_import.cc:

	cvs import seems to be working, but several linear algorithms need
	replacement

2003-07-28  graydon hoare  <graydon@pobox.com>

	* Makefile.am, Makefile.in, cert.cc, commands.cc, database.cc,
	database.hh, manifest.cc, rcs_file.cc, rcs_import.cc,
	rcs_import.hh, vocab.cc, xdelta.cc:

	cvs graph reconstruction hobbling along.

2003-07-21  graydon hoare  <graydon@pobox.com>

	* database.cc, xdelta.cc, xdelta.hh:

	piecewise xdelta; improves speed a fair bit.

2003-07-11  graydon hoare  <graydon@pobox.com>

	* Makefile.am, Makefile.in, config.h.in, configure, configure.ac,
	transforms.cc, xdelta.cc, xdelta.hh:

	implement xdelta by hand, forget 3rd party delta libs.

2003-07-02  graydon hoare  <graydon@pobox.com>

	* database.cc, rcs_import.cc, transforms.cc, transforms.hh:

	speedups all around in the storage system

2003-07-01  graydon hoare  <graydon@pobox.com>

	* database.hh, rcs_import.cc, transforms.cc, transforms.hh: speed

	improvements to RCS import

2003-06-30  graydon hoare  <graydon@pobox.com>

	* rcs_import.cc, transforms.cc:

	some speed improvements to RCS import

2003-06-29  graydon hoare  <graydon@pobox.com>

	* commands.cc, database.hh, rcs_import.cc, transforms.cc:

	RCS file import successfully (albeit slowly) pulls in some pretty
	large (multi-hundred revision, >1MB) test cases from GCC CVS

	* Makefile.in, commands.cc, rcs_file.cc, rcs_file.hh,
	rcs_import.cc, rcs_import.hh,

	Makefile.am: preliminary support for reading and walking RCS files

2003-04-09  graydon hoare  <graydon@pobox.com>

	* autogen.sh: oops
	* */*: savannah import

2003-04-06  graydon hoare  <graydon@pobox.com>

	* initial release.
<|MERGE_RESOLUTION|>--- conflicted
+++ resolved
@@ -1,13 +1,3 @@
-<<<<<<< HEAD
-2006-02-06  Blake Kaplan  <mrbkap@gmail.com>
-
-	* commands.cc CMD(commit): Call a new lua hook to validate the commit
-	message. Don't ignore -m "" when it's passed on the command line.
-	* lua.cc, lua.hh: Add a new hook that validates a given commit message
-	and passes in the added files, deleted files, and modified files.
-	* std_hooks.lua: Give a default hook to validate commit messages. This
-	currently disallows empty messages, as monotone currently does.
-=======
 2006-02-09  Richard Levitte  <richard@levitte.org>
 
 	* tests/t_cvsimport.at, tests/t_cvsimport3.at,
@@ -50,7 +40,15 @@
 
 	* commands.cc (ls_changed, CMD(list)): Add a new command, "list
 	changed", to list changed files, always sorted in lexical order.
->>>>>>> f97e606e
+
+2006-02-06  Blake Kaplan  <mrbkap@gmail.com>
+
+	* commands.cc CMD(commit): Call a new lua hook to validate the commit
+	message. Don't ignore -m "" when it's passed on the command line.
+	* lua.cc, lua.hh: Add a new hook that validates a given commit message
+	and passes in the added files, deleted files, and modified files.
+	* std_hooks.lua: Give a default hook to validate commit messages. This
+	currently disallows empty messages, as monotone currently does.
 
 2006-02-05  Benoît Dejean  <benoit@placenet.org>
 
