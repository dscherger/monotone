<<<<<<< HEAD
2005-04-24  Derek Scherger  <derek@echologic.com>

	* app_state.{cc,hh} (app_state): add all_files flag to the constructor
	(set_all_files): new method for setting flag

	* basic_io.{cc,hh} (escape): expose public method to quote and
	escape file_paths
	(push_str_pair): use it internally

	* commands.cc (calculate_restricted_rearrangement): new function
	factored out of calculate_restricted_revision
	(calculate_restricted_revision): use new function
	(struct unknown_itemizer): rename to ...
	(struct file_itemizer): ... this; use a path_set rather than a
	manifest map; build path sets of unknown and ignored files, rather
	than simply printing them
	(ls_unknown): adjust to compensate for itemizer changes
	(print_inventory): new functions for printing inventory lines from
	path sets and rename maps
	(inventory): new command for printing inventory of working copy
	files

	* manifest.cc (inodeprint_unchanged): new function factored out
	from build_restricted_manifest_map
	(classify_paths): new function to split paths from an old manifest
	into unchanged, changed or missing sets for inventory
	(build_restricted_manifest_map): adjust to use
	inodeprint_unchanged
	* manifest.hh (classify_paths): new public function
	
	* monotone.1: document new inventory command and associated
	--all-files option

	* monotone.cc: add new --all-files option which will be specific
	to the inventory command asap

	* monotone.texi (Informative): document new inventory command
	(Commands): add manpage entry for inventory
	(OPTIONS): add entries for --xargs, -@ and --all-files

	* tests/t_status_missing.at: remove bug priority flag
	* tests/t_inventory.at: new test
	* testsuite.at: include new test
	
=======
2005-04-24  Nathaniel Smith  <njs@codesourcery.com>

	* ChangeLog: Fixup after merge.

2005-04-24  Nathaniel Smith  <njs@codesourcery.com>

	* manifest.cc (build_restricted_manifest_map): Careful to only
	stat things once on the inodeprints fast-path.
	(read_manifest_map): Hand-code a parser, instead of using
	boost::regex.
	* inodeprint.cc (read_inodeprint_map): Likewise.

>>>>>>> 00bfe95b
2005-04-23  Derek Scherger  <derek@echologic.com>

	* (calculate_restricted_revision): remove redundant variables,
	avoiding path_rearrangement assignments and associated sanity
	checks
	(calculate_current_revision): rename empty to empty_args for
	clarity

2005-04-23  Derek Scherger  <derek@echologic.com>

	* commands.cc (calculate_base_revision): rename to ...
	(get_base_revision): ... this, since it's not calculating anything
	(calculate_base_manifest): rename to ...
	(get_base_manifest): ... this, and call get_base_revision
	(calculate_restricted_revision): call get_base_revision and remove
	missing files stuff
	(add):
	(drop):
	(rename):
	(attr): call get_base_manifest
	(ls_missing): 
	(revert): call get_base_revision
	* manifest.{cc,hh} (build_restricted_manifest_map): don't return
	missing files and don't produce invalid manifests; do report on
	all missing files before failing
	
2005-04-23  Derek Scherger  <derek@echologic.com>

	* app_state.cc:
	* database.cc:
	* file_io.{cc, hh}: fix bad merge

2005-04-23  Nathaniel Smith  <njs@codesourcery.com>

	* database.cc (put_key): Check for existence of keys with
	conflicting key ids, give more informative message than former SQL
	constraint error.

2005-04-23  Nathaniel Smith  <njs@codesourcery.com>

	* transforms.cc (filesystem_is_ascii_extension_impl): Add EUC to
	the list of ascii-extending encodings.

	* tests/t_multiple_heads_msg.at: Make more robust, add tests for
	branching.

2005-04-23  Nathaniel Smith  <njs@codesourcery.com>

	* app_state.cc (restriction_includes): Remove some L()'s that were
	taking 5-6% of time in large tree diff.

2005-04-23  Nathaniel Smith  <njs@codesourcery.com>

	* file_io.{cc,hh} (localized): Move from here...
	* transforms.{cc,hh} (localized): ...to here.  Add lots of gunk to
	avoid calling iconv whenever possible.

2005-04-22  Nathaniel Smith  <njs@codesourcery.com>

	* manifest.cc (build_restricted_manifest_map): Fixup after merge
	-- use file_exists instead of fs::exists.

2005-04-22  Derek Scherger  <derek@echologic.com>

	* manifest.{cc,hh} (build_restricted_manifest_map): keep and
	return a set of missing files rather than failing on first missing
	file
	* commands.cc (calculate_restricted_revision): handle set of
	missing files
	* revision.hh: update comment on the format of a revision
	* tests/t_status_missing.at: un-XFAIL and add a few tests
	
2005-04-22  Nathaniel Smith  <njs@codesourcery.com>

	* vocab.cc (verify(file_path), verify(local_path)): Normalize
	paths on the way in.
	* tests/t_normalized_filenames.at: Fix to match behavior
	eventually declared "correct".

2005-04-22  Nathaniel Smith  <njs@codesourcery.com>

	* vocab.{cc,hh}: Make verify functions public, make ATOMIC(foo)'s
	verify function a friend of foo, add ATOMIC_NOVERIFY macro, add
	long comment explaining all this.
	* vocab_terms.hh: Add _NOVERIFY to some types.

2005-04-22  Nathaniel Smith  <njs@codesourcery.com>

	* file_io.{cc,hh} (localized): Take file_path/local_path instead
	of string; expose in public interface.  Adjust rest of file to
	match.
	(walk_tree): Don't convert the (OS-supplied) current directory
	from UTF-8 to current locale.
	
	* transforms.{cc,hh} (charset_convert): Be more informative on
	error.
	(calculate_ident): Localize the filename, even on the fast-path.
	Also assert file exists and is not a directory, since Crypto++
	will happily hash directories.  (They are like empty files,
	apparently.)
	
	* manifest.cc (build_restricted_manifest_map): Use file_exists
	instead of fs::exists, to handle localized paths.
	* {win32,unix}/inodeprint.cc (inodeprint_file): Use localized
	filenames to stat.

	* tests/t_i18n_file.at: Rewrite to work right.

	* tests/t_normalized_filenames.at: New test.
	* testsuite.at: Add it.
	* vocab.cc (test_file_path_verification): MT/path is not a valid
	file_path either.
	(test_file_path_normalization): New unit-test.

2005-04-23  Matthew Gregan  <kinetik@orcon.net.nz>

	* tests/t_diff_currev.at: Use CHECK_SAME_STDOUT.

2005-04-23  Matthew Gregan  <kinetik@orcon.net.nz>

	* tests/t_diff_currev.at: New test.
	* testsuite.at: Add new test.

2005-04-22  Joel Reed  <joelwreed@comcast.net>

	* work.cc (build_deletions) : on drop FILE also drop attributes.
	* tests/t_drop_attr.at : test for success now, fixed bug.

2005-04-22  Jon Bright <jon@siliconcircus.com>
	* monotone.texi: Changed all quoting of example command lines to
	use " instead of ', since this works everywhere, but ' doesn't
	work on Win32

2005-04-21  Jeremy Cowgar  <jeremy@cowgar.com>

	* tests/t_multiple_heads_msg.at: Now checks to ensure 'multiple head'
	  message does not occur on first commit (which creates a new head
	  but not multiple heads).
	* commands.cc (CMD(commit)): renamed head_size to better described
	  old_head_size, now checks that old_head_size is larger than 0 as
	  well otherwise, on commit of a brand new project, a new head was
	  detected and a divergence message was displayed.

2005-04-21  Richard Levitte  <richard@levitte.org>

	* commands.cc (ALIAS): refactor so you don't have to repeat all
	the strings given to the original command.
	(ALIAS(ci)): added as a short form for CMD(commit).

	* Makefile.am (%.eps): create .eps files directly from .ps files,
	using ps2eps.

2005-04-21 Sebastian Spaeth <Sebastian@SSpaeth.de>

	* monotone.texi: add command reference docs about kill_rev_locally
	
2005-04-21  Nathaniel Smith  <njs@codesourcery.com>

	* change_set.cc (apply_path_rearrangement_can_fastpath) 
	(apply_path_rearrangement_fastpath) 
	(apply_path_rearrangement_slowpath, apply_path_rearrangement):
	Refactor into pieces, so all versions of apply_path_rearrangement
	can take a fast-path when possible.

2005-04-21  Jeremy Cowgar  <jeremy@cowgar.com>

	* commands.cc: Renamed maybe_show_multiple_heads to
	  notify_if_multiple_heads, renamed headSize to head_size for
	  coding standards/consistency.
	* tests/t_multiple_heads_msg.at: Added to monotone this time.

2005-04-20  Jeremy Cowgar  <jeremy@cowgar.com>

	* commands.cc: Added maybe_show_multiple_heads, update now notifies
	  user of multiple heads if they exist, commit now notifies user
	  if their commit created a divergence.
	* tests/t_multiple_heads_msg.at: Added
	* testsuite.at: Added above test

2005-04-20  Nathaniel Smith  <njs@codesourcery.com>

	* Makefile.am (EXTRA_DIST): Put $(wildcard) around "debian/*", so
	it will actually work.

2005-04-20  Nathaniel Smith  <njs@codesourcery.com>

	* Makefile.am (EXTRA_DIST): Include tests, even when not building
	packages out in the source directory.

2005-04-20  Matthew Gregan  <kinetik@orcon.net.nz>

	* commands.cc (kill_rev_locally): Move up with rest of non-CMD()
	functions.  Mark static.  Minor whitespace cleanup.
	* commands.hh (kill_rev_locally): Declaration not needed now.

2005-04-20 Sebastian Spaeth <Sebastian@SSpaeth.de>
	* automate.cc: fix typo, add sanity check to avoid empty r_id's
	bein passed in. The automate version was bumped to 0.2 due to
	popular request of a single person.
	* t_automate_ancestors.at: adapt test; it passes now

2005-04-20 Sebastian Spaeth <Sebastian@SSpaeth.de>
	* testuite.at:
	* t_automate_ancestors.at: new test; automate ancestors. This is still
	_failing_ as a) it outputs empty newlines when no ancestor exists and
	b) does not output all ancestors if multiple ids are supplied as input
	
2005-04-20 Sebastian Spaeth <Sebastian@SSpaeth.de>

	* commands.cc:
	* automate.cc: new command: automate ancestors
	* monotone.texi: adapt documentation
	
2005-04-20  Nathaniel Smith  <njs@codesourcery.com>

	* tests/t_log_depth_single.at: 
	* tests/t_add_stomp_file.at: 
	* tests/t_log_depth.at: Shorten blurbs.

2005-04-20  Nathaniel Smith  <njs@codesourcery.com>

	* std_hooks.lua (ignore_file): Ignore compiled python files.

2005-04-20  Jon Bright  <jon@siliconcircus.com>
	* tests/t_sticky_branch.at: Really fix this test

2005-04-20  Jon Bright  <jon@siliconcircus.com>
	* tests/t_sticky_branch.at: Canonicalise stdout before comparison
	* tests/t_setup_checkout_modify_new_dir.at: Ditto
	* tests/t_netsync_largish_file.at: Check the file out rather
	than catting it, so that canonicalisation is unneeded.  
	Canonicalisation is bad here, because the file is random
	binary data, not text with line-ending conventions

2005-04-20  Richard Levitte  <richard@levitte.org>

	* contrib/monotone.el: define-after-key's KEY argument has to be a
	vector with only one element.  The code I used is taken directly
	from the Emacs Lisp Reference Manual, section "Modifying Menus".

2005-04-20  Nathaniel Smith  <njs@codesourcery.com>

	* commands.cc (mdelta, mdata, fdelta, fdata, rdata): Check for
	existence of command line arguments.

	* lua.{cc,hh} (hook_use_inodeprints): New hook.
	* std_hooks.lua (use_inodeprints): Default definition.
	* monotone.texi (Inodeprints): New section.
	(Reserved Files): Document MT/inodeprints.
	(Hook Reference): Document use_inodeprints.
	* work.{cc,hh} (enable_inodeprints): New function.
	* app_state.cc (create_working_copy): Maybe call
	enable_inodeprints.
	
	* tests/t_inodeprints_hook.at: New test.
	* tests/t_bad_packets.at: New test.
	* testsuite.at: Add them.

2005-04-20  Nathaniel Smith  <njs@codesourcery.com>

	* AUTHORS: Actually add Joel Reed (oops).

2005-04-20  Nathaniel Smith  <njs@codesourcery.com>

	Most of this patch from Joel Reed, with only small tweaks myself.
	
	* AUTHORS: Add Joel Reed.

	* platform.hh (is_executable): New function.
	* {unix,win32}/process.cc: Define it.

	* lua.cc (monotone_is_executable_for_lua): New function.
	(lua_hooks): Register it.
	(Lua::push_nil): New method.
	(lua_hooks::hook_init_attributes): New hook.
	* lua.hh: Declare it.
	* monotone.texi (Hook Reference): Document it.

	* work.cc (addition_builder): Call new hook, collect attributes
	for added files.
	(build_additions): Set attributes on new files.

	* tests/t_attr_init.at: New test.
	* tests/t_add_executable.at: New test.
	* testsuite.at: Add them.
	
2005-04-19  Nathaniel Smith  <njs@codesourcery.com>

	* file_io.cc (read_localized_data, write_localized_data): Remove
	logging of complete file contents.
	* tests/t_lf_crlf.at: Remove --debugs, clean up, test more.

2005-04-19 Emile Snyder <emile@alumni.reed.edu>
	
	* file_io.cc: Fix bugs with read/write_localized_data when using
	CRLF line ending conversion.
	* transforms.cc: Fix line_end_convert to add correct end of line
	string if the split_into_lines() call causes us to lose one from
	the end.
	* tests/t_lf_crlf.at: Clean up and no longer XFAIL.
 
2005-04-19  Sebastian Spaeth  <Sebastian@SSpaeth.de>

	* monotone.texi: modified documentation to match changes due to
	previous checking.
	* AUTHORS: Adding myself
	
2005-04-19  Sebastian Spaeth  <Sebastian@SSpaeth.de>

	* automate.cc: make BRANCH optional in "automate heads BRANCH"
	we use the default branch as given in MT/options if not specified
	* commands.cc: BRANCH -> [BRANCH] in cmd description

2005-04-19  Richard Levitte  <richard@levitte.org>

	* contrib/monotone-import.pl (my_exit): As in monotone-notify.pl,
	my_exit doesn't close any network connections.

	* testsuite.at (REVERT_TO): Make it possible to revert to a
	specific branch.  This is useful to resolve ambiguities.
	* tests/t_merge_add_del.at: Use it.

2005-04-19  Matthew Gregan  <kinetik@orcon.net.nz>

	* sanity.hh: Mark {naughty,error,invariant,index}_failure methods
	as NORETURN.
	* commands.cc (string_to_datetime): Drop earlier attempt at
	warning fix, it did not work with Boost 1.31.0.  Warning fixed by
	change to sanity.hh.

2005-04-19  Matthew Gregan  <kinetik@orcon.net.nz>

	* lua.cc (default_rcfilename): Use ~/.monotone/monotonerc.  This
	change is to prepare for the upcoming support for storing user
	keys outside of the database (in ~/.monotone/keys/).
	* app_state.cc (load_rcfiles): Refer to new rc file location in
	comments.
	* monotone.cc (options): Refer to new rc file location.
	* monotone.texi: Refer to new rc file location.  Also change bare
	references to the rc file from '.monotonerc' to 'monotonerc'.

2005-04-19  Matthew Gregan  <kinetik@orcon.net.nz>

	* commands.cc (log): 'depth' option did not handle the single file
	case correctly. Also a couple of minor cleanups.
	* tests/t_log_depth_single.at: New test.
	* testsuite.at: Add test.

2005-04-18  Matthew Gregan  <kinetik@orcon.net.nz>

	* commands.cc (string_to_datetime): Fix warning.

2005-04-18  Richard Levitte  <richard@levitte.org>

	* Makefile.am (EXTRA_DIST): Add contrib/monotone-import.pl.

	* contrib/monotone-import.pl: New script to mimic "cvs import".
	* contrib/README: describe it.

	* commands.cc (CMD(attr)): Make it possible to drop file
	attributes.

	* contrib/monotone-notify.pl (my_exit): The comment was incorrect,
	there are no network connections to close gracefully.
	Implement --ignore-merges, which is on by default, and changes the
	behavior to not produce diffs on merges and propagates where the
	ancestors hve already been shown.

	* tests/t_attr_drop.at: New test to check that 'attr drop'
	correctly drops the given entry.
	* tests/t_drop_attr.at: New test, similar to t_rename_attr.at.
	* testsuite.at: Add them.

2005-04-18  Nathaniel Smith  <njs@codesourcery.com>

	* monotone.texi (Dealing with a Fork): Clarify (hopefully) what we
	mean when we say that "update" is a dangerous command.

2005-04-17  Matt Johnston  <matt@ucc.asn.au>

	* change_set.cc (confirm_proper_tree): remove incorrect code
	setting confirmed nodes.

2005-04-17  Matt Johnston  <matt@ucc.asn.au>

	* change_set.cc (confirm_proper_tree): use a std::set rather than
	dynamic_bitset for the ancestor list, improving performance for
	common tree structures.
	* basic_io.cc: reserve() a string

2005-04-17  Matt Johnston  <matt@ucc.asn.au>

	* packet.cc: fix up unit test compilation.
	* transforms.cc: fix up unit test compilation.

2005-04-17  Matt Johnston  <matt@ucc.asn.au>

	* vocab_terms.hh: remove commented out lines.

2005-04-17  Matt Johnston  <matt@ucc.asn.au>

	* Move base64<gzip> code as close to the database as possible,
	to avoid unnecessary inflating and deflating.

2005-04-17  Nathaniel Smith  <njs@codesourcery.com>

	* monotone.texi (Branching and Merging): A few small edits.

2005-04-17  Nathaniel Smith  <njs@codesourcery.com>

	* change_set.cc (path_item, sanity_check_path_item): Mark things
	inline.

2005-04-17  Henrik Holmboe <henrik@holmboe.se>

	* contrib/monotone-notify.pl: Add signal handlers.  Correct some
	typos.
	(my_exit): New function that does a cleanup and exit.

2005-04-17  Olivier Andrieu  <oliv__a@users.sourceforge.net>

	* transforms.cc: fix glob_to_regexp assertions

2005-04-17  Sebastian Spaeth <Sebastian@sspaeth.de>
	
	* tests/t_db_kill_rev_locally.at: new test; 
	make sure that db kill_rev_locally works as intended

2005-04-17  Sebastian Spaeth <Sebastian@sspaeth.de>

	* commands.cc,database.cc: add 'db kill_rev_locally <id>' command
	still missing: documentation and autotests. Otherwise seems ok.
	
2005-04-17  Richard Levitte  <richard@levitte.org>

	* transforms.cc: Remove tabs and make sure emacs doesn't add
	them.

2005-04-17  Nathaniel Smith  <njs@codesourcery.com>

	* sanity.{hh,cc} (E, error_failure): New sort of invariant.
	* netsync.cc (process_hello_cmd): Make initial pull message
	more clear and friendly.
	Also, if the key has changed, that is an error, not naughtiness.
	* database_check.cc (check_db): Database problems are also errors,
	not naughtiness.  Revamp output in case of errors, to better
	distinguish non-serious errors and serious errors.
	* tests/t_database_check.at: Update accordingly.
	* tests/t_database_check_minor.at: New test.
	* testsuite.at: Add it.
	
2005-04-17  Richard Levitte  <richard@levitte.org>

	* transforms.cc (glob_to_regexp): New function that takes a glob
	expression and transforms it into a regexp.  This will be useful
	for globbing branch expressions when collections are exchanged to
	branch globs and regexps.
	(glob_to_regexp_test): A unit test for glob_to_regexp().

2005-04-16  Emile Snyder  <emile@alumni.reed.edu>

	* tests/t_add_stomp_file.at: New test for failing case.  
        If you have a file foo in your working dir (not monotone 
        controlled) and someone else adds a file foo and commits, 
        update should at least warn you before stomping your 
        non-recoverable foo file.
	* testsuite.at: Add it.
	
2005-04-17  Matt Johnston  <matt@ucc.asn.au>

	* commands.cc: warn that dropkey won't truly erase the privkey
	from the database
	* monotone.texi: same

2005-04-17  Matt Johnston  <matt@ucc.asn.au>

	* database.cc: mention that it could be the filesystem that
	is full in the SQLITE_FULL error message

2005-04-16  Derek Scherger  <derek@echologic.com>

	* work.cc (known_preimage_path): rename to...
	(known_path): this, since it's image agnostic
	(build_deletions): update for renamed function
	(build_rename): ensure rename source exists in current revision
	and rename target does not exist in current revision

	* tests/t_no_rename_overwrite.at: un-XFAIL 

2005-04-16  Nathaniel Smith  <njs@codesourcery.com>

	* app_state.{cc,hh} (set_author, set_date): New methods.
	* cert.cc (cert_revision_date): Rename to...
	(cert_revision_date_time): ...an overloaded version of this.
	(cert_revision_author_default): Check app.date.
	* cert.hh: Expose cert_revision_date_time.
	* commands.cc (commit): Handle --date.
	* main.cc: Parse --date and --author options.
	* monotone.1: Document --date, --author.
	* monotone.texi (Working Copy, OPTIONS): Likewise.

	* tests/t_override_author_date.at: New test.
	* testsuite.at: Add it.
	
	This commit heavily based on a patch by Markus Schiltknecht
	<markus@bluegap.ch>.
	
2005-04-16  Nathaniel Smith  <njs@codesourcery.com>

	* ChangeLog: Fixup after merge.

2005-04-17  Matthew Gregan  <kinetik@orcon.net.nz>

	* monotone.cc: Fix warnings: add missing initializers.
	* netsync.cc: Fix warnings: inline static vs static inline.

2005-04-16  Nathaniel Smith  <njs@codesourcery.com>

	* tests/t_update_nonexistent.at: New test.
	* testsuite.at: Add it.
	
	* commands.cc (update): Verify that user's requested revision
	exists.

2005-04-16  Nathaniel Smith  <njs@codesourcery.com>

	* ChangeLog: Fixup after merge.

2005-04-16  Emile Snyder <emile@alumni.reed.edu>

	* tests/t_add_vs_commit.at: New test for failing case.  If you
	add a file in you working dir, someone else adds the same file
	and commits, then you do an update it messes up your working
	directory.
	* testsuite.at: Add it.
	
2005-04-16  Nathaniel Smith  <njs@codesourcery.com>

	* commands.cc (checkout): Move check for existence of revision
	earlier.
	
	* tests/t_netsync_defaults.at, tests/t_netsync_single.at:
	Don't hard-code netsync port.

2005-04-16  Nathaniel Smith  <njs@codesourcery.com>

	* testsuite.at: Use a random server port.
	
	* .mt-attrs, contrib/README: Update for Notify.pl ->
	monotone-notify.pl rename.
	
	* monotone.1: Warn people off rcs_import.
	* monotone.texi (Commands): Likewise.

2005-04-16  Nathaniel Smith  <njs@codesourcery.com>

	* AUTHORS: Add Emile Snyder <emile@alumni.reed.edu>.

2005-04-16  Nathaniel Smith  <njs@codesourcery.com>

	* tests/t_lf_crlf.at: New test from Emile Snyder
	<emile@alumni.reed.edu>, with tweaks.
	* testsuite.at: Add it.

2005-04-16  Nathaniel Smith  <njs@codesourcery.com>

	* ChangeLog: Small fixups.

2005-04-16  Sebastian Spaeth <Sebastian@sspaeth.de>
	
	* tests/t_cvsimport2.at: new test; CVS Attic files fail test
	reported by: hjlipp@web.de 15.04.2005 02:45

2005-04-16  Sebastian Spaeth <Sebastian@sspaeth.de>
	
	* tests/t_rcs_import.at: new test; problematic CVS import as
	reported in the list. However it works just fine here, so it
	really tests for a successful pass

2005-04-16  Sebastian Spaeth <Sebastian@sspaeth.de>

	* tests/README: new file, on how to create/run tests

2005-04-16  Nathaniel Smith  <njs@codesourcery.com>

	* tests/t_rename_dir_add_dir_with_old_name.at: XFAIL.

2005-04-16  Nathaniel Smith  <njs@codesourcery.com>

	* tests/t_diff_binary.at: Un-XFAIL.

2005-04-16  Nathaniel Smith  <njs@codesourcery.com>

	* monotone.texi (Network Service): Rewrite to include former
	Exchanging Keys section.
	(Branching and Merging): New tutorial section, inspired by a patch
	from Martin Kihlgren <zond@troja.ath.cx>.
	(CVS Phrasebook): Add "Importing a New Project".

	* AUTHORS: Add Martin Dvorak.
	
2005-04-15 Martin Dvorak <jezek2@advel.cz>
	
	* tests/t_rename_dir_add_dir_with_old_name.at: New test.
	* testsuite.at: Add it.
	
2005-04-16  Matt Johnston  <matt@ucc.asn.au>

	* change_set.cc (compose_rearrangement): remove logging statements
	that were using noticable CPU time.

2005-04-15  Olivier Andrieu  <oliv__a@users.sourceforge.net>

	* diff_patch.cc(guess_binary): do not use '\x00' as first
	character of a C string ...

2005-04-15  Sebastian Spaeth  <Sebastian@SSpaeth.de>

	* ui.cc: print byte progress to one decimal place
	  in k or M.
	* netsync.cc: update dot ticker every 1024 bytes.

2005-04-15  Matt Johnston  <matt@ucc.asn.au>

	* change_set.cc (confirm_proper_tree): use bitsets rather than maps
	for tracking set membership.
	* smap.hh: return reverse iterators properly, iterate over the vector
	rather than self in ensure_sort()

2005-04-14  Derek Scherger  <derek@echologic.com>

	* database_check.cc (check_db): fail with N(...) when problems are
	detected to exit with a non-zero status

2005-04-14  Derek Scherger  <derek@echologic.com>

	* monotone.texi (Informative): update description of 'diff' with
	two revision arguments
	
2005-04-14  Matthew Gregan  <kinetik@orcon.net.nz>

	* win32/process.cc: Fix build on MingW 3.2.0-rc[123] by adding
	<sstream> include.

2005-04-14  Jon Bright  <jon@siliconcircus.com>
	* win32/process.cc (process_spawn): Add some extra debug info
	* std_hooks.lua (execute): If pid is -1, don't try and wait on
	the process

2005-04-14  Matt Johnston  <matt@ucc.asn.au>

	* change_set.cc (confirm_unique_entries_in_directories): use a
	  std::vector rather than std::map for better performance (only sort
	  once).
	* smap.hh: an invariant

2005-04-14  Nathaniel Smith  <njs@codesourcery.com>

	* tests/t_vcheck.at: Update notes.

2005-04-14  Jeremy Cowgar  <jeremy@cowgar.com>

	* monotone.texi (Making Changes): Fixed duplicate paragraph
	* NEWS: Corrected spelling error in my name.

2005-04-13  Nathaniel Smith  <njs@codesourcery.com>

	* monotone.texi (Informative): 'diff' with two revision arguments
	can now be filtered by file.
	
	* constants.cc (netcmd_payload_limit): Bump to 256 megs.

2005-04-14  Olivier Andrieu  <oliv__a@users.sourceforge.net>

	* Makefile.am: silence cmp

2005-04-14  Matthew Gregan  <kinetik@orcon.net.nz>

	* win32/terminal.cc (have_smart_terminal): Implement for Win32.

2005-04-13  Matthew Gregan  <kinetik@orcon.net.nz>

	* tests/t_netsync_largish_file.at: Add test for netsyncing largish
	(32MB) files.  This test is failing at present.
	* testsuite.at: Add new test.

2005-04-13  Nathaniel Smith  <njs@codesourcery.com>

	* tests/t_setup_checkout_modify_new_dir.at:
	* tests/t_update_off_branch.at: New tests.
	* testsuite.at: Add them.
	
	* commands.cc (checkout): Tweak branch checking logic.
	(update): Make user explicitly switch branches.

2005-04-13  Nathaniel Smith  <njs@codesourcery.com>

	* rcs_import.cc (import_cvs_repo): Check that user isn't trying to
	import a whole CVS repo.
	* tests/t_cvsimport.at: Test new check.
	
2005-04-13  Richard Levitte  <richard@levitte.org>

	* contrib/Notify.pl: Rename ...
	* contrib/monotone-notify.pl: ... to this.
	* Makefile.am (EXTRA_DIST): Take note of the change.
	* debian/docs: Distribute the contributions as well.
	* debian/compat, debian/files, debian/monotone.1: Remove, since
	they are self-generated by debhelper.  They were obviously added
	by mistake.

2005-04-13  Nathaniel Smith  <njs@codesourcery.com>

	* cert.cc (guess_branch): Call app.set_branch.
	* app_state.cc (create_working_copy): Call make_branch_sticky
	here...
	* commands.cc (checkout): ...instead of here.
	(approve, disapprove, fcommit, commit): Don't call app.set_branch
	on guess_branch's output.
	(checkout): Call guess_branch.
	
	* tests/t_sticky_branch.at: 
	* tests/t_checkout_id_sets_branch.at: New tests.
	* testsuite.at: Add them.

2005-04-12  Florian Weimer  <fw@deneb.enyo.de>

	* app_state.cc (app_state::allow_working_copy): Only update
	branch_name from the options file if it has not yet been set.  Log
	the branch name.
	(app_state::set_branch): No longer update the options map.
	(app_state::make_branch_sticky): New function which copies the
	stored branch name to the options map.  Only commands which call
	this function change the branch default stored in the working
	copy.

	* commands.cc (CMD(checkout)): Mark branch argument as sticky.
	(CMD(commit)): Likewise.
	(CMD(update)): Likewise.

	* monotone.texi (Working Copy): Mention that the "commit" and
	"update" commands update the stored default branch ("checkout"
	does, too, but this one should be obvious).

2005-04-13  Matthew Gregan  <kinetik@orcon.net.nz>
	* cryptopp/integer.h: Fix detection of GCC version for SSE2
	builds.

2005-04-12  Jon Bright <jon@siliconcircus.com>
	* rcs_import.cc (find_key_and_state): Fix stupid bug in storing the
	list of files a cvs_key contains.  CVS delta invariant failure now
	really fixed.  The rearrangement failure still exists, though.

2005-04-12  Jon Bright <jon@siliconcircus.com>
	* tests/t_cvsimport_samelog.at: Add test for the deltas.find 
	cvs import problem as sent to the ML by Emile Snyder.
	* testsuite.at: Call it
	* rcs_import.cc (cvs_key): Add an ID for debug output purposes,
	sprinkle a little more debug output about what's being compared to
	what
	* rcs_import.cc (cvs_key): Maintain a map of file paths and CVS
	versions appearing in this CVS key.
	(cvs_key::similar_enough): A key is only similar enough if it doesn't
	include a different version of the same file path.
	(cvs_history::find_key_and_state): Add files to cvs_keys as
	appropriate

2005-04-12  Matthew Gregan <kinetik@orcon.net.nz>

	* win32/terminal.cc (terminal_width): Use
	GetConsoleScreenBufferInfo to request width information for
	terminals.
	
2005-04-12  Nathaniel Smith  <njs@codesourcery.com>

	* ChangeLog: Fixup after merge.

2005-04-12  Nathaniel Smith  <njs@codesourcery.com>

	* platform.hh (terminal_width): New function.
	* {unix,win32}/have_smart_terminal.cc: Rename to...
	* {unix,win32}/terminal.cc: ...these.  Implement terminal_width.
	* ui.cc (write_ticks): Call it.
	* Makefile.am: Update for renames.
	
2005-04-11  Matt Johnston <matt@ucc.asn.au>

	* ui.{cc,hh}, netsync.cc: netsync progress ticker in kilobytes to
	avoid wrapping.

2005-04-11  Jon Bright <jon@siliconcircus.com>
	* Makefile.am (EXTRA_DIST): Add debian/*

2005-04-11  Jon Bright <jon@siliconcircus.com>
	* Makefile.am (EXTRA_DIST): Add win32/monotone.iss, PNG_FIGURES
	(PNG_FIGURES): Add, constructing in same way as EPS_FIGURES
	(monotone.html): Use .perlbak workaround so that this works on Win32

2005-04-10  Nathaniel Smith  <njs@codesourcery.com>

	* Makefile.am (BUILT_SOURCES_CLEAN): Add package_revision.txt.

	This is the 0.18 release.

2005-04-11  Matthew Gregan <kinetik@orcon.net.nz>

	* unix/inodeprint.cc, configure.ac: Use nanosecond time resolution for
	inodeprints on BSDs and other platforms if available.

2005-04-10  Derek Scherger  <derek@echologic.com>

	* monotone.texi (Informative): fix typo in ls known docs

2005-04-10  Nathaniel Smith  <njs@codesourcery.com>

	* Makefile.am: Use pdftops instead of acroread.
	(EXTRA_DIST): Include new contrib/ files, and fix wildcards.
	* NEWS: Update for 0.18.
	* configure.ac: Bump version number.
	* debian/changelog: Mention new release.
	* debian/copyright: Update from AUTHORS.
	* monotone.spec: Mention new release.
	* po/monotone.pot: Regenerate.

2005-04-10  Florian Weimer  <fw@deneb.enyo.de>

	* monotone.texi (Commands): Use "working copy" instead of "working
	directory", to match the rest of the manual.

2005-04-10  Florian Weimer  <fw@deneb.enyo.de>

	* commands.cc (ls_known): New function which prints all known
	files in the working copy.
	(CMD(list)): Invoke ls_known for "list known".  Update help
	message.
	(ALIAS(ls)): Update help message.

	* monotone.texi: Document "list known".
	* tests/t_ls_known.at: New file.
	* testsuite.at: Include it.

2005-04-10  Richard Levitte  <richard@levitte.org>

	* contrib/Notify.pl: Count the number of messages sent, and
	display the count at the end.
	Version bumped to 1.0.

2005-04-10  Matt Johnston  <matt@ucc.asn.au>

	* unix/inodeprint.cc, configure.ac: don't use the nsec time
	on non-Linux-style systems (quick compile fix for OS X and probably
	others, can be made generic later).

2005-04-10  Olivier Andrieu  <oliv__a@users.sourceforge.net>

	* contrib/monotone.el: Some elisp code for running monotone from
	inside Emacs. Supports diff, status, add, drop, revert and commit.

2005-04-09  Richard Levitte  <richard@levitte.org>

	* contrib/Notify.pl: Allow globbing branches.  Make the revision
	records branch specific.  Show what records you would have updated
	even with --noupdate.  Add --before and --since, so users can
	select datetime ranges to create logs for.  Remove --to and add
	--difflogs-to and --nodifflogs-to to send logs with diffs to one
	address and logs without diffs to another (both can be given at
	once).  More and better documentation.

2005-04-08  Nathaniel Smith  <njs@codesourcery.com>

	* change_set.cc (basic_change_set): Remove problematic
	rename_dir/add combination, until directory semantics are
	fixed.

2005-04-08  Nathaniel Smith  <njs@codesourcery.com>

	* commands.cc (revert): Call maybe_update_inodeprints.
	* app_state.cc (set_restriction): Clear any old restrictions
	first.

2005-04-08  Jon Bright <jon@siliconcircus.com>
	* testsuite.at (NOT_ON_WIN32): Add a function to prevent tests from
	running on Win32 (for cases where the functionality being tested 
	makes no sense on Win32.  Not for cases where the functionality
	just isn't there yet on Win32.)
	* tests/t_final_space.at: Use NOT_ON_WIN32.  The filenames "a b" 
	and "a b " refer to the same file on Win32, obviating this test

2005-04-08  Jon Bright <jon@siliconcircus.com>
	* win32/inodeprint.cc (inodeprint_file): Still close the file if
	getting its time failed.
	* tests/t_netsync_sigpipe.at: Don't bother doing a kill -PIPE on
	Win32.  There is no real SIGPIPE on Win32 and sockets don't get this
	signal if their pipe goes away.  MinGW's kill seems to translate
	-PIPE to some signal that *does* kill monotone, so it seems like the
	easiest solution is just not to send the signal in the first place
	here.
	* tests/t_automate_ancestry_difference.at: Remove old 
	CHECK_SAME_STDOUT call which I'd left by accident.
	* tests/t_automate_leaves.at: Canonicalise monotone output before
	passing to CHECK_SAME_STDOUT
	* tests/t_log_depth.at: Check line count with arithmetic comparison
	rather than autotest's string comparison

2005-04-08  Nathaniel Smith  <njs@codesourcery.com>

	* inodeprint.cc (operator<<): Typo.

	* inodeprint.{hh,cc} (build_inodeprint_map,
	build_restricted_inodeprint_map): Remove unused functions.

2005-04-08  Nathaniel Smith  <njs@codesourcery.com>

	* work.cc: Remove doxygen comments.  Comments are good; comments
	that are longer than the function they document, and give less
	information, are not so good...

2005-04-08  Nathaniel Smith  <njs@codesourcery.com>

	* ChangeLog: Fixup after merge.

2005-04-08  Nathaniel Smith  <njs@codesourcery.com>

	* commands.cc (calculate_current_revision): Defer to
	calculate_restricted_revision instead of special casing.
	(put_revision_id): constify argument.
	(maybe_update_inodeprints): New function.
	(commit, update, checkout): Call it.
	
	* manifest.{cc,hh} (build_manifest_map): Remove, since only caller
	was removed.
	(build_restricted_manifest_map): Go faster if the user is using
	inode signatures.

	* tests/t_inodeprints.at:
	* tests/t_inodeprints_update.at: Typoes.
	
	* work.cc (read_inodeprints): Typo.

2005-04-08  Nathaniel Smith  <njs@codesourcery.com>

	* tests/t_inodeprints.at:
	* tests/t_inodeprints_update.at: New tests.
	* testsuite.at: Add them.
	
	* UPGRADE: Document 0.17 -> 0.18 upgrade path.

2005-04-08  Jon Bright <jon@siliconcircus.com>
	* tests/t_cat_file_by_name.at: CHECK_SAME_STDOUT can only be used
	to check two 'cat' processes or two monotone processes on Win32,
	not to check monotone and 'cat'.  Change to go through an 
	intermediate stdout
	* tests/t_automate_erase_ancestors.at: Ditto
	* tests/t_automate_toposort.at: Ditto
	* tests/t_automate_ancestry_difference.at: Ditto
	* tests/t_vars.at: Call CANONICALISE for stdout output.
	* tests/t_netsync_absorbs.at: Ditto.
	* tests/t_empty_env.at: For Win32, copy libiconv-2.dll to the 
	current dir before the test, otherwise Win32 will search the
	(empty) path for it and not find it.
	* tests/t_automate_descendents.at: Ditto
	* win32/inodeprint.cc: Implement inodeprint_file for Win32, based
	on mode, device, size, create time and write time.
	
	
2005-04-08  Jon Bright <jon@siliconcircus.com>
	* win32/inodeprint.cc: Change the function name to match the one
	on Unix.

2005-04-08  Nathaniel Smith  <njs@codesourcery.com>

	* {win32,unix}/fingerprint.cc: Rename to...
	* {win32,unix}/inodeprint.cc: ...this.  Change function name and
	calling conventions.
	* platform.hh (inodeprint_file): Likewise.
	* inodeprint.{cc,hh}: New files.
	* Makefile.am (MOST_SOURCES, UNIX_PLATFORM_SOURCES,
	WIN32_PLATFORM_SOURCES): Fixup accordingly.
	* vocab_terms.hh (inodeprint): New ATOMIC.
	* work.hh: Prototype inodeprint working copy functions.
	* work.cc: Implement them.

	* manifest.{hh,cc} (manifest_file_name): Remove unused variable.

2005-04-07  Nathaniel Smith  <njs@codesourcery.com>

	* manifest.{hh,cc}: Remove some commented out unused functions.

	* win32/have_smart_terminal.cc: Include platform.hh.
	* unix/fingerprint.cc: New file, with new function.
	* win32/fingerprint.cc: New file, with stub function.
	* Makefile.am (UNIX_PLATFORM_SOURCES, WIN32_PLATFORM_SOURCES): Add
	them.

2005-04-07  Nathaniel Smith  <njs@codesourcery.com>

	* manifest.hh, manifest.cc: Remove tabs.

2005-04-08  Jeremy Cowgar  <jeremy@cowgar.com>

	* doxygen.cfg: added
	* Makefile.am: added apidocs target (builds doxygen docs)

2005-04-07  Nathaniel Smith  <njs@codesourcery.com>

	* tests/t_final_space.at: New test.
	* testsuite.at: Add it.

2005-04-07  Nathaniel Smith  <njs@codesourcery.com>

	* monotone.texi (Dealing with a Fork): 'merge' has slightly
	different output.

	* NEWS: Summarize changes of last 2.5 weeks.

2005-04-07  Nathaniel Smith  <njs@codesourcery.com>

	* database.{cc,hh} (space_usage): New method.
	* database.cc (info): Use it.

2005-04-07  Nathaniel Smith  <njs@codesourcery.com>

	* vocab.cc (verify): Cache known-good strings, to speed up
	repeated processing of related changesets.

	* change_set.cc (basic_change_set_test): Revert last change; the
	old version _was_ valid.

2005-04-06  Nathaniel Smith  <njs@codesourcery.com>

	* work.cc (build_deletions): Issue warning when generating
	delete_dir's; they're totally broken, but I don't want to disable
	them, because then our tests won't see when they're fixed...

2005-04-07  Nathaniel Smith  <njs@codesourcery.com>

	* smap.hh (insert): Fix stupid bug in assertion condition.

2005-04-07  Nathaniel Smith  <njs@codesourcery.com>

	* change_set.cc (basic_change_set_test): Test a _valid_
	change_set.
	(directory_node): Make a std::map, instead of an smap.  Add a
	comment explaining the bug that makes this temporarily necessary.

	* smap.hh (smap): Don't check for duplicates at insert time,
	unless we've decided not to mark things damaged; don't return
	iterators from insert.  Do check for duplicates at sort time, and
	always sort, instead of sometimes doing linear search.  This makes
	insert O(1), while still preserving the invariant that keys must
	be unique.
	
	* commands.cc (commit): Explain why we're aborting, in the case
	that we detect that a file has changed under us in the middle of a
	commit.

2005-04-07  Richard Levitte  <richard@levitte.org>

	* cryptopp/config.h: typo...

2005-04-05  Nathaniel Smith  <njs@codesourcery.com>

	* tests/t_db_execute.at (db execute): New test.
	* testsuite.at: Add it.
	* database.cc (debug): Don't printf-interpret %-signs in input.

2005-04-05  Matt Johnston  <matt@ucc.asn.au>

	* database.cc: remove dulicated block introduced
	in rev 9ab3031f390769f1c455ec7764cc9c083f328a1b
	(merge of 76f4291b9fa56a04feb2186074a731848cced81c and
	c7917be7646df52363f39d2fc2f7d1198c9a8c27). Seems to be another
	instance of the case tested in t_merge_5.at

2005-04-05  Matt Johnston  <matt@ucc.asn.au>

	* basic_io.hh: reserve() the string which we're appending to
	frequently. Seems to give ~5% speedup in 
	diff -r t:revision-0.16 -r t:revision-0.17 - can't hurt.

2005-04-04  Nathaniel Smith  <njs@codesourcery.com>

	* monotone.spec, debian/control: We no longer need external popt.
	* INSTALL: Ditto, plus some general updating.
	
2005-04-04  Nathaniel Smith  <njs@codesourcery.com>

	* tests/t_sql_unpack.at: New test.
	* testsuite.at: Add it.

2005-04-04  Nathaniel Smith  <njs@codesourcery.com>

	* contrib/ciabot_monotone.py (config): Genericize again, so lazy
	people using it won't start sending commits for monotone.
	* .mt-attrs: Make it executable.

2005-04-04  Richard Levitte  <richard@levitte.org>

	* Makefile.am (EXTRA_DIST): Add the extra popt files.

	* popt/popt.3, popt/popt.ps, popt/testit.sh: Include a few more
	  files from popt, mostly to have documentation on hand.  post.ps
	  is mentioned in popt/README.

2005-04-03  Nathaniel Smith  <njs@codesourcery.com>

	* Makefile.am (EXTRA_DIST): Add contrib/ stuff to distributed
	files list.
	* contrib/ciabot_monotone.py (config.delivery): Turn on.
	(send_change_for): Don't include "ChangeLog:" line when extracting
	changelog.

2005-04-03  Nathaniel Smith  <njs@codesourcery.com>

	* contrib/ciabot_monotone.py: New file.
	* contrib/README: Describe it.

2005-04-03  Richard Levitte  <richard@levitte.org>

	* AUTHORS: Add information about popt.

	* monotone.cc (my_poptStuffArgFile): Include the bundled popt.h.
	Since we now have a working popt, we can remove the restrictions
	on the use of -@.
	* tests/t_at_sign.at: Test that we can take more tha one -@.
	* monotone.1: Document it.

	* popt/poptint.h (struct poptContext_s): Add field to keep track
	  of the number of allocated leftovers elements.
	* popt/popt.c (poptGetContext): Initialise it and use it.
	  (poptGetNextOpt): Use it and realloc leftovers when needed.
	  Also make sure that the added element is a dynamically allocated
	  copy of the original string, or we may end up with a dangling
	  pointer.  These are huge bugs in popt 1.7, when using
	  poptStuffArgs().
	  (poptFreeContext): Free the leftovers elements when freeing
	  leftovers.
	  (poptSaveLong, poptSaveInt): Apply a small patch from Debian.

	* popt/CHANGES, popt/COPYING, popt/README, popt/findme.c,
	  popt/findme.h, popt/popt.c, popt/poptconfig.c, popt/popt.h,
	  popt/popthelp.c, popt/poptint.h, popt/poptparse.c,
	  popt/system.h, popt/test1.c, popt/test2.c, popt/test3.c: Bundle
	  popt 1.7.
	* configure.ac, Makefile.am: Adapt.

2005-04-01  Richard Levitte  <richard@levitte.org>

	* contrib/Notify.pl: Complete rewrite.  Among other things, it
	  makes better use of some new monotone automate features.  It's
	  also better organised and much more documented.

2005-04-01  Jeremy Cowgar  <jeremy@cowgar.com>

	* tests/t_dropkey_2.at: Updated to test dropkey instead of delkey
	* tests/t_dropkey_1.at: Updated to test dropkey instead of delkey
	* monotone.texi (Key and Cert): Changed references to delkey
	  to dropkey
	  (Commands): Changed references to delkey to dropkey
	* testsuite.at: changed references from t_delkey* to t_dropkey*
	* t_delkey_1.at: renamed to t_dropkey_1.at
	* t_delkey_2.at: renamed to t_dropkey_2.at
	* commands.cc (CMD(delkey)): renamed to dropkey to maintain
	  command consistency (with existing drop command)

2005-04-01  Richard Levitte  <richard@levitte.org>

	* monotone.cc (my_poptStuffArgFile): An argument file might be
	empty, and therefore contain no arguments to be parsed.  That's
	OK.
	* tests/t_at_sign.at: Test it.

2005-04-01  Nathaniel Smith  <njs@codesourcery.com>

	* monotone.cc: Fixup after merge.

2005-04-01  Nathaniel Smith  <njs@codesourcery.com>

	* file_io.cc (read_data_for_command_line): New function.
	(read_data_stdin): New function.
	* file_io.hh (read_data_for_command_line): Add prototype.
	
	* monotone.cc (my_poptStuffArgFile): Clean up a little.  Use
	read_data_for_command_line.  Don't free argv, but rather return
	it.
	(cpp_main): Keep a list of allocated argv's, and free them.
	(options): Tweak wording of help text on -@.
	
2005-04-01  Nathaniel Smith  <njs@codesourcery.com>

	* file_io.hh: Remove tabs.

2005-04-01  Nathaniel Smith  <njs@codesourcery.com>

	* monotone.cc (cpp_main): Actually remove newline.

2005-04-01  Nathaniel Smith  <njs@codesourcery.com>

	* ChangeLog: Fixup after merge.
	* monotone.text (Making Changes): Fix typo.
	
2005-04-01  Nathaniel Smith  <njs@codesourcery.com>

	* monotone.cc (cpp_main): Remove now-unneccessary newline.
	
	* commands.cc (commit): Fix typo.
	
	* monotone.texi (Making Changes): Don't claim that writing to
	MT/log prevents the editor from starting.  Clarify later that
	having written to MT/log still means the editor will pop up
	later.

2005-04-01  Richard Levitte  <richard@levitte.org>

	* monotone.cc: Add the long name --xargs for -@.
	* monotone.1: Document it.
	* tests/t_at_sign.at: Remove extra empty line and test --xargs.

	* monotone.texi (Making Changes): Cleanupy tweaks.

	* monotone.cc (my_poptStuffArgFile): New function to parse a file
	for more arguments and stuff them into the command line.
	(cpp_main): Add the -@ option
	* tests/t_at_sign.at, testsuite.at: Test it
	* monotone.1: Document it.

2005-03-31  Nathaniel Smith  <njs@codesourcery.com>

	* tests/t_log_depth.at: Cleanupy tweaks.

2005-03-31  Jeremy Cowgar  <jeremy@cowgar.com>

	* monotone.texi: Tutorial updated to include example of
	  editing/committing with MT/log
	* work.cc (has_contents_user_log) Added
	* work.hh (has_contents_user_log) Added
	* commands.cc (CMD(commit)): Checks to ensure both MT/log and the
	  --message option does not exist during commit.
	* transforms.hh (prefix_lines_with): Added
	* transforms.cc (prefix_lines_with): Added
	* sanity.cc (naughty_failure): Made use of prefix_lines_with()
	* ui.cc (inform): now handles messages w/embedded newlines
	* tests/t_commit_log_3.at: Created to test new functionality
	  added to CMD(commit)
	* testsuite.at: Added above test

2005-03-31  Richard Levitte  <richard@levitte.org>

	* monotone.cc: Add the --depth option...
	* app_state.hh (class app_state),
	  app_state.cc (app_state::set_depth): ... and the field and
	  method to store and set it.
	* commands.cc (CMD(log)): ... then handle it.

	* tests/t_log_depth.at: Add a test for 'log --depth=n'
	* testsuite.at: Add it.
	* monotone.texi (Informative): Document it.

2005-03-31  Nathaniel Smith  <njs@codesourcery.com>

	* automate.cc (automate_erase_ancestors): Accept zero arguments,
	and in such case print nothing.  (Important for scripting.)
	* commands.cc (automate):
	* monotone.texi (Automation):
	* tests/t_automate_erase_ancestors.at: Update accordingly.

2005-03-31  Nathaniel Smith  <njs@codesourcery.com>

	* automate.cc (automate_toposort): Accept zero arguments, and in
	such case print nothing.  (Important for scripting.)
	* commands.cc (automate):
	* monotone.texi (Automation):
	* tests/t_automate_toposort.at: Update accordingly.

2005-03-30  Richard Levitte  <richard@levitte.org>

	* contrib/Notify.pl: A new Perl hack to send change logs by
	email.

	* contrib/README: Add a quick description.

2005-03-30  Nathaniel Smith  <njs@codesourcery.com>

	* automate.cc (automate_leaves): New function.
	(automate_command): Add it.
	* commands.cc (automate): Synopsify it.
	* monotone.1: Add it.
	* monotone.texi (Automation, Commands): Likewise.
	
	* tests/t_automate_leaves.at: New test.
	* testsuite.at: Add it.

2005-03-30  Nathaniel Smith  <njs@codesourcery.com>

	* monotone.texi (Automation): Make newly added sample outputs
	verbatim also.

2005-03-30  Nathaniel Smith  <njs@codesourcery.com>

	* tests/t_automate_toposort.at: New test.
	* tests/t_automate_ancestry_difference.at: New test.
	* tests/t_diff_first_rev.at: New test.
	* testsuite.at: Add them.
	
	* revision.cc (calculate_ancestors_from_graph): Do not keep an
	"interesting" set and return only ancestors from this set;
	instead, simply return all ancestors.  Returning a limited set of
	ancestors does not speed things up, nor reduce memory usage in
	common cases.  (The only time it would reduce memory usage is when
	examining only a small ancestor set, which the important case,
	'heads', does not; even then, erase_ancestors would need to intern
	the interesting revisions first so they got low numbers, which it
	doesn't.)
	(erase_ancestors): Adjust accordingly.
	(toposort, ancestry_difference): New functions.
	* revision.hh (toposort, ancestry_difference): Declare.
	* automate.cc (automate_toposort, automate_ancestry_difference):
	New functions.
	(automate_command): Add them.
	All functions: clarify in description whether output is sorted
	alphabetically or topologically.
	* commands.cc (automate): Synopsify them.
	* monotone.1: Add them.
	* monotone.texi (Commands): Likewise.
	(Automation): Likewise.  Also, clarify for each command whether
	its output is alphabetically or topologically sorted.
	
2005-03-29  Richard Levitte  <richard@levitte.org>

	* commands.cc (CMD(ls)): Update with the same information as
	CMD(list)

	* monotone.texi (Automation): Make the sample output verbatim

2005-03-26  Nathaniel Smith  <njs@codesourcery.com>

	* automate.cc (automate_erase_ancestors): New function.
	(automate_command): Use it.
	* commands.cc (automate): Document it.

	* tests/t_automate_erase_ancestors.at: New test.
	* testsuite.at: Add it.

	* monotone.texi (Automation, Commands): Document automate
	erase_ancestors.
	* monotone.1: Document automate erase_ancestors.

2005-03-26  Nathaniel Smith  <njs@codesourcery.com>

	* automate.cc (interface_version): Bump to 0.1.
	(automate_descendents): New function.
	(automate_command): Call it.
	* commands.cc (automate): Add it to help text.

	* tests/t_automate_descendents.at: New test.
	* testsuite.at: Add it.
	
	* monotone.texi (Automation, Commands): Document automate
	descendents.
	* monotone.1: Document automate descendents, and vars stuff.

2005-03-26  Nathaniel Smith  <njs@codesourcery.com>

	* tests/t_attr.at: No longer a bug report.
	* tests/t_rename_attr.at: New test.
	* testsuite.at: Add it.

2005-03-26  Joel Crisp  <jcrisp@s-r-s.co.uk>

	* contrib/Log2Gxl.java: New file.

2005-03-26  Nathaniel Smith  <njs@pobox.com>

	* contrib/README: New file.

2005-03-25  Nathaniel Smith  <njs@pobox.com>

	* commands.cc (user_log_file_name): Remove unused variable
	again.  Hopefully it will take this time...

2005-03-25  Nathaniel Smith  <njs@pobox.com>

	* commands.cc (user_log_file_name): Remove unused variable.

2005-03-25  Jeremy Cowgar  <jeremy@cowgar.com>

	* monotone.texi: Added a bit more documentation about MT/log
	  Updated edit_comment hook and addded delkey docs
	* commands.cc: Added delkey command
	* t_delkey_1.at: Tests delkey command on public key
	* t_delkey_2.at: Tests delkey command on public and private key
	* testsuite.at: Added above tests
	* std_hooks.lua: Transposed the MT: lines and user_log_contents,
	  user_log_contents now appears first.

2005-03-25  Jeremy Cowgar  <jeremy@cowgar.com>

	* t_setup_creates_log.at: Ensures that MT/log is created
	  on setup
	* t_checkout_creates_log.at: Ensures that MT/log is created
	  on checkout
	* t_commit_log_1.at: Ensures that:
	  1. Read and entered as the ChangeLog message
	  2. Is blanked after a successful commit
	* t_commit_log_2.at: Ensures that commit works w/o MT/log being
	  present
	* testsuite.at: Added the above tests.

2005-03-25  Matt Johnston  <matt@ucc.asn.au>

        * {unix,win32}/platform_netsync.cc, platform.hh, Makefile.am: new
        functions to disable and enable sigpipe.
        * netsync.cc, main.cc: call the functions from netsync rather than
        globally, so that sigpipe still works for piping output of commands
        such as 'log'.
        * tests/t_netsync_sigpipe.at: test it.
        * testsuite.at: add it.

2005-03-25  Matt Johnston  <matt@ucc.asn.au>

	* monotone.cc: add short options -r, -b, -k, and -m
	for --revision, --branch, --key, and --message respectively.
	* monotone.texi, monotone.1: document them
	* tests/t_short_opts.at: test them
	* testsuite.at: add it

2005-03-24  Nathaniel Smith  <njs@codesourcery.com>

	* tests/t_empty_env.at: New test.
	* testsuite.at: Add it.  Absolutify path to monotone so it will
	work.
	
	* unix/have_smart_terminal.cc (have_smart_terminal): Handle the
	case where TERM is unset or empty.

2005-03-24  Nathaniel Smith  <njs@codesourcery.com>

	* ui.hh (tick_write_nothing): New class.
	* monotone.cc (cpp_main): Enable it.

2005-03-24  Nathaniel Smith  <njs@codesourcery.com>

	* work.cc (build_deletions, build_additions): Fixup after merge.

2005-03-23  Nathaniel Smith  <njs@codesourcery.com>

	* tests/t_cat_file_by_name.at: Check for attempting to cat
	non-existent files.
	* tests/t_empty_id_completion.at: New test.
	* tests/t_empty_path.at: New test.
	* testsuite.at: Add them.
	
	* database.cc (complete): Always generate some sort of limit term,
	even a degenerate one.
	
	* app_state.cc (create_working_copy): Check for null directory.

	* work.cc (build_deletion, build_addition, build_rename): Check
	for null paths.

2005-03-23  Derek Scherger  <derek@echologic.com>

	* Makefile.am UNIX_PLATFORM_SOURCES:
	WIN32_PLATFORM_SOURCES: add have_smart_terminal.cc
	* platform.hh (have_smart_terminal): prototype
	* ui.cc (user_interface): set ticker to dot/count based on
	have_smart_terminal
	* unix/have_smart_terminal.cc: 
	* win32/have_smart_terminal.cc: new file
	
2005-03-23  Derek Scherger  <derek@echologic.com>

	* commands.cc (add): pass list of prefixed file_path's to
	build_additions
	(drop): pass list of prefixed file_path's to build_deletions
	(attr): pass attr_path as a 1 element vector to build_additions
	* work.{cc,hh} (build_addition): rename to...
	(build_additions): this, and accept a vector of paths to be added
	in a single path_rearrangement
	(build_deletion): rename to ...
	(build_deletions): this, and accept a vector of paths to be
	dropped in a single path_rearrangement
	(known_preimage_path): replace manifest and path_rearrangement
	args with a path_set to avoid extracting paths for every file
	(build_rename): adjust for change to known_preimage_path

2005-03-23  Nathaniel Smith  <njs@codesourcery.com>

	* monotone.cc (my_poptFreeContext, cpp_main): Apparently
	poptFreeContext silently changed its return type at some unknown
	time.  Hack around this.

2005-03-23  Nathaniel Smith  <njs@codesourcery.com>

	* monotone.cc (cpp_main): Remove the special code to dump before
	printing exception information, since we no longer dump to the
	screen, so it's always better to have the little status message
	saying what happened to the log buffer at the end of everything.
	* sanity.cc (dump_buffer): Give a hint on how to get debug
	information, when discarding it.
	* work.{hh,cc} (get_local_dump_path): New function.
	* app_state.cc (allow_working_copy): Use it for default
	global_sanity dump path.
	* monotone.texi (Reserved Files): Document MT/debug.
	(Network): Capitalize Bob and Alice (sorry graydon).
	Document new defaulting behavior.

2005-03-23  Nathaniel Smith  <njs@codesourcery.com>

	* work.cc, sanity.cc: Remove tabs.

2005-03-23  Nathaniel Smith  <njs@codesourcery.com>

	* monotone.texi (Network Service): Mention that monotone remembers
	your server/collection.
	(Vars): New section.
	* netsync.cc (process_hello_cmd): Touch more cleaning.
	* tests/t_merge_5.at: More commentary.
	
2005-03-23  Matt Johnston  <matt@ucc.asn.au>

	* tests/t_merge_5.at: new test for a merge which ends up with
	duplicate lines.
	* testsuite.at: add it

2005-03-22  Jeremy Cowgar  <jeremy@cowgar.com>

	* AUTHORS: Added my name
	* app_state.cc, commands.cc, lua.cc, lua.hh, monotone.texi,
	  std_hooks.lua, work.cc, work.hh: Added functionality to
	  read the MT/log file for commit logs. In this revision
	  tests are not yet complete nor is documenation complete
	  but the reading, blanking and creating of MT/log is.

2005-03-22  Nathaniel Smith  <njs@codesourcery.com>

	* vocab_terms.hh: Declare base64<var_name>.
	* database.cc (clear_var, set_var, get_vars): base64-encode
	var_names in the database.
	* monotone.texi (Internationalization): Update description of
	vars.
	* transforms.{cc,hh} ({in,ex}ternalize_var_name): Remove.
	* commands.cc (set, unset, ls_vars): Update accordingly.
	(unset): Error out if the variable doesn't exist.
	* tests/t_vars.at: Verify this works.

	* netcmd.cc (test_netcmd_functions): Properly type arguments to
	{read,write}_hello_cmd_payload.
	(write_hello_cmd_payload): Properly type arguments.
	* netcmd.hh (write_hello_cmd_payload):
	* netsync.cc (queue_hello_cmd): Adjust accordingly.
	(process_hello_cmd): More cleaning.  Also, save new server keys to
	a var, and check old server keys against the var.
	
	* tests/t_netsync_checks_server_key.at: New test.
	* testsuite.at: Add it.  Better docs for some netsync macros,
	while I'm here...
	* tests/t_netsync_absorbs.at: Add 'netsync' keyword.
	
2005-03-22  Nathaniel Smith  <njs@codesourcery.com>

	* tests/t_netsync_absorbs.at: New test.
	* testsuite.at: Add it.

	* netcmd.{cc,hh} (read_hello_cmd_payload): Properly type
	arguments.
	* netsync.cc (dispatch_payload): Adjust accordingly.  Move some
	logic into process_hello_cmd.
	(known_servers_domain): New constant.
	(process_hello_cmd): Tweak arguments appropriately.  Include logic
	formerly in dispatch_payload.  Cleanup.

	No semantic changes.
	
2005-03-21  Nathaniel Smith  <njs@codesourcery.com>

	* monotone.texi (Starting a New Project): Tweak phrasing.

2005-03-21  Nathaniel Smith  <njs@codesourcery.com>

	* commands.cc (process_netsync_client_args): If user specifies
	server/collection and there is no default, set the default.
	* tests/t_netsync_set_defaults.at: New test.
	* testsuite.at: Add it.

2005-03-21  Nathaniel Smith  <njs@codesourcery.com>

	* vocab.hh (var_key): New typedef.
	* database.{cc,hh}: Use it.  Make most var commands take it.
	* commands.cc (set, unset): Adjust accordingly.
	(default_server_key, default_collection_key): New constants.
	(process_netsync_client_args): New function.
	(push, pull, sync): Use it.

	* tests/t_netsync_defaults.at: New test.
	* testsuite.at: Add it.

2005-03-21  Matt Johnston  <matt@ucc.asn.au>

	* change_set.cc: use std::map rather than smap for 
	confirm_unique_entries_in_directories() and confirm_proper_tree()
	since they perform a lot of insert()s.

2005-03-21  Nathaniel Smith  <njs@codesourcery.com>

	* monotone.texi (list tags, list vars, set, unset): Document.
	(Internationalization): Document vars.

2005-03-21  Nathaniel Smith  <njs@codesourcery.com>

	* transforms.{hh,cc} ({in,ex}ternalize_var_{name,domain}): New
	functions.
	* vocab_terms.hh (base64<var_value>): Declare template.
	* database.hh (get_vars): Simplify API.
	* database.cc (get_vars, get_var, var_exists, set_var, clear_var):
	Implement.
	* commands.cc (set, unset): New commands.
	(ls): New "vars" subcommand.
	* tests/t_vars.at: Fix.  Un-XFAIL.
	
2005-03-21  Nathaniel Smith  <njs@codesourcery.com>

	* transforms.{cc,hh}: Remove tabs.

2005-03-20  Nathaniel Smith  <njs@codesourcery.com>

	* tests/t_vars.at: New test.
	* testsuite.at: Add it.

2005-03-20  Nathaniel Smith  <njs@codesourcery.com>

	* schema.sql (db_vars): New table.
	* database.cc (database::database): Update schema id.
	* schema_migration.cc (migrate_client_to_vars): New function.
	(migrate_monotone_schema): Use it.
	* tests/t_migrate_schema.at: Another schema, another test...
	
	* vocab_terms.hh (var_domain, var_name, var_value): New types.
	* database.hh (get_vars, get_var, var_exists, set_var, clear_var):
	Prototype new functions.
	
2005-03-20  Derek Scherger  <derek@echologic.com>

	* file_io.cc (book_keeping_file): return true only if first
	element of path is MT, allowing embedded MT elements
	(walk_tree_recursive): check relative paths for ignoreable book
	keeping files, rather than absolute paths
	(test_book_keeping_file): add fs::path tests for book keeping
	files
	* tests/t_add_intermediate_MT_path.at: un-XFAIL, fix some problems
	with commas, add tests for renames and deletes with embedded MT
	path elements.

2005-03-20  Nathaniel Smith  <njs@codesourcery.com>

	* monotone.texi: Add some missing @sc{}'s.
	* cryptopp/config.h: Use "mt-stdint.h", not <stdint.h>, for
	portability.

2005-03-19  Nathaniel Smith  <njs@codesourcery.com>

	* Makefile.am (EXTRA_DIST): Add UPGRADE and README.changesets.
	* debian/files: Auto-updated by dpkg-buildpackage.

	* This is the 0.17 release.
	
2005-03-18  Nathaniel Smith  <njs@codesourcery.com>

	* Makefile.am (MOST_SOURCES): Add package_{full_,}revision.h.
	* NEWS: Fill in date.
	* debian/copyright: Update from AUTHORS.
	* configure.ac: Bump version number to 0.17.
	* debian/changelog, monotone.spec: Update for release.
	* po/monotone.pot: Auto-updated by distcheck.

2005-03-18  Christof Petig <christof@petig-baender.de>

	* sqlite/*: Imported sqlite version 3.1.6 tree

2005-03-18  Nathaniel Smith  <njs@codesourcery.com>

	* monotone.1, commands.cc, Makefile.am: Fixup after merge.

2005-03-18  Nathaniel Smith  <njs@codesourcery.com>

	* path_component (split_path): Fix bug.
	Also, add unit tests for file.
	* unit_tests.{hh,cc}: Add path_component unit tests.
	
2005-03-18  Nathaniel Smith  <njs@codesourcery.com>

	* Makefile.am: Fixup after merge.
	
2005-03-18  Nathaniel Smith  <njs@codesourcery.com>

	* change_set.cc: Move path_component stuff to...
	* path_component.{hh,cc}: ...these new files.
	* Makefile.am: Add them.

2005-03-18  Matt Johnston  <matt@ucc.asn.au>

	* txt2c.cc: add --no-static option
	* Makefile.am, package_revision.h, package_full_revision.h:
	create revision info files as standalone .c files to speed
	compilation (mt_version.cc doesn't need to recompile each time)

2005-03-17  Derek Scherger  <derek@echologic.com>

	* INSTALL: add note about creating a ./configure script

2005-03-16  Nathaniel Smith  <njs@codesourcery.com>

	* UPGRADE: Finish, hopefully.
	* monotone.texi (db check): Be more clear about what is normally
	checked, and when 'db check' is useful.

2005-03-16  Patrick Mauritz <oxygene@studentenbude.ath.cx>

	* monotone.texi (Hook Reference): Typo.

2005-03-16  Nathaniel Smith  <njs@codesourcery.com>

	* monotone.texi: Add Derek Scherger to the copyright list.
	Various tweaks.
	(Starting a New Project): Rewrite to clarify that only Jim runs
	"setup", and explain why.
	(Network Service): Add a note that most people do use a central
	server, since people on the mailing list seem to perhaps be
	getting the wrong idea.
	(Making Changes): Expand a little on what the "." in "checkout ."
	means, since people seem to accidentally checkout stuff into real
	directories.
	(db check): Add much verbiage on the implications
	of various problems, and how to fix them.  Also clarify some
	wording.
	* NEWS: Small tweaks.
	* UPGRADE: More instructions, not done yet...
	
2005-03-15  Matt Johnston  <matt@ucc.asn.au>

	* commands.cc, monotone.texi, monotone.1: mention that agraph
          output is in VCG format.

2005-03-14  Nathaniel Smith  <njs@codesourcery.com>

	* commands.cc (cat): 'cat file REV PATH'.
	* monotone.texi: Mention it.
	* tests/t_cat_file_by_name.at: New test.
	* testsuite.at: Add it.

2005-03-11  Nathaniel Smith  <njs@codesourcery.com>

	* automate.cc (automate_heads): Remove app.initialize call.
	* revision.cc, revision.hh (calculate_arbitrary_change_set): New
	function.
	(calculate_composite_change_set): Touch more sanity checking.

	* commands.cc (update): Use it.

2005-03-10  Derek Scherger  <derek@echologic.com>

	* app_state.cc (set_restriction): adjust bad path error message
	* commands.cc (get_valid_paths): refactor into ...
	(extract_rearranged_paths): ... this
	(extract_delta_paths): ... this
	(extract_changed_paths): ... this
	(add_intermediate_paths): ... and this
	(restrict_delta_map): new function
	(calculate_restricted_change_set): new function
	(calculate_restricted_revision):
	(ls_missing):
	(revert): rework using new valid path functions
	(do_diff): adjust --revision variants to work with restrictions
	* tests/t_diff_restrict.at: un-XFAIL

2005-03-09  Jon Bright <jon@siliconcircus.com>
	* win32/monotone.iss: Install the many-files version of the
	docs, install the figures, create a start-menu icon for the
	docs.
	* Makefile.am: Make docs generation work with MinGW

2005-03-09  Jon Bright <jon@siliconcircus.com>
	* win32/monotone.iss: Monotone -> monotone

2005-03-09  Jon Bright <jon@siliconcircus.com>
	* win32/monotone.iss: Added an Inno Setup script for 
	generating a Windows installer.  Inno Setup is GPLed, see
	http://www.jrsoftware.org for download

2005-03-09  Jon Bright <jon@siliconcircus.com>
	* t_diff_binary.at: binary.bz.b64 -> binary.gz.b64

2005-03-08  Derek Scherger  <derek@echologic.com>

	* Makefile.am: adjust for fsck rename
	* commands.cc (db fsck): rename to db check and add short help;
	adjust for fsck file renames
	* database.{cc,hh}: minor alignment adjustments
	(get_statistic): remove redundant method
	(info): use count in place of get_statistic
	(count): return unsigned long instead of int
	(get_keys): new method
	(get_public_keys): new method
	(get_private_keys): rewrite using get_keys
	(get_certs): new method to get all certs in database from
	specified table
	(get_revision_certs): ditto
	* fsck.{cc,hh}: rename to...
	* database_check.{cc,hh}: ...this; add key, cert and sane revision
	history checking
	* monotone.1: document db dump/load/check commands
	* monotone.texi: document db check command
	* tests/t_fsck.at: rename to...
	* tests/t_database_check.at: ...this; and add tests for key and
	cert problems
	* testsuite.at: account for new test name

2005-03-08  Nathaniel Smith  <njs@codesourcery.com>

	* ChangeLog: Insert some missing newlines.
	* NEWS: Note file format changes.
	* file_io.cc (tilde_expand): Clarify error message.

2005-03-08  Nathaniel Smith  <njs@codesourcery.com>

	* keys.{cc,hh} (require_password): Simplify interface, do more
	work.
	* rcs_import.cc (import_cvs_repo): Update accordingly.
	* commands.cc (server): Likewise.
	* revision.cc (build_changesets_from_existing_revs) 
	(build_changesets_from_manifest_ancestry): Require passphrase
	early.

2005-03-08  Nathaniel Smith  <njs@codesourcery.com>

	* NEWS, INSTALL, README.changesets: Update in preparation for
	0.17.
	* UPGRADE: New file.
	
	* tests/t_diff_restrict.at: Oops.  XFAIL it.
	
2005-03-08  Jon Bright  <jon@siliconcircus.com>
	
	* win32/process.cc (process_spawn): Escape the parameters,
	surround them with quotes before adding them to the consolidated
	command line string
	* mkstemp.cc (monotone_mkstemp): Now takes a std::string&, and
	returns the *native* form of the path in this.
	* mkstemp.hh: Now always use monotone_mkstemp
	(monotone_mkstemp): Update prototype
	* lua.cc (monotone_mkstemp_for_lua): Use new-style 
	monotone_mkstemp

2005-03-08  Jon Bright  <jon@siliconcircus.com>
	
	* win32/read_password.cc (read_password): Now correctly hides 
	password when run in a Windows console.  Does at least enough in
	a MinGW rxvt console to make sure that you can't see the password.
	* win32/process.cc: Change indentation.
	(process_spawn): Log commands executed, as for unix process.cc

2005-03-07  Nathaniel Smith  <njs@codesourcery.com>

	* tests/t_diff_restrict.at: New test.
	* testsuite.at: Add it.

2005-03-05  Nathaniel Smith  <njs@codesourcery.com>

	* netsync.cc (encountered_error, error): New variable and method.
	(session::session): Initialize encountered_error.
	(write_netcmd_and_try_flush, read_some, write_some): Check it.
	(queue_error_cmd): Consider it like sending a goodbye.
	(process_error_cmd): Throw an exception instead of considering it
	a goodbye.
	(process_data_cmd): Call error() if epochs don't match.
	* tests/t_epoch.at, tests/t_epoch_server.at: More minor tweaks.
	Expect failed pulls to exit with status 0.  This isn't really
	correct, but looks complicated to fix...

2005-03-05  Nathaniel Smith  <njs@codesourcery.com>

	* testsuite.at (NETSYNC_SERVE_N_START): New macro.
	* tests/t_epoch_server.at: Misc. fixes.

	* netsync.cc (session::session): Don't open valve yet.
	(maybe_note_epochs_finished): New method to open
	valve.
	(process_done_cmd, process_data_cmd): Call it.
	(rebuild_merkle_trees): Actually calculate hashes for epoch merkle
	trees.  Also, only include epochs that meet the branch mask.
	(session): Remove unused id_to_epoch map.
	
2005-03-05  Nathaniel Smith  <njs@codesourcery.com>

	* netcmd.cc (read_netcmd_item_type): Handle epoch_item.
	(test_netcmd_functions): Update for new confirm_cmd_payload
	format.
	* netsync.cc (process_confirm_cmd): Cut and paste error.

2005-03-05  Nathaniel Smith  <njs@codesourcery.com>

	* constants.{cc,hh}: Add new epochlen, epochlen_bytes constants.
	* vocab_terms.hh, vocab.hh: Add new epoch_data type.  Add predeclarations
	for it.
	* commands.cc (ls_epochs):
	* revision.cc (
	* database.hh:
	* database.cc: Update for epoch_data.  Add get_epoch, epoch_exists
	methods.
	* epoch.{cc,hh}: New files.
	* netsync.cc: Actually implement epochs-via-merkle code.

2005-03-04  Nathaniel Smith  <njs@codesourcery.com>

	* schema.sql (branch_epochs): Add 'hash' field.
	* schema_migration.cc: Fixup for.
	* database.cc (database): Change schemas.
	* tests/t_migrate_schema.at: Replace epoch db test case with one
	with new schema.

2005-03-03  Nathaniel Smith  <njs@codesourcery.com>

	* netsync.cc (session::id_to_epoch): New variable.
	(session::session): Create refinement and requested item tables
	for epochs.
	(rebuild_merkle_trees): Fill epoch merkle tree and id_to_epoch
	table.

	* netsync.cc (queue_confirm_cmd, process_confirm_cmd) 
	(dispatch_payload, rebuild_merkle_trees): 
	* netcmd.hh:
	* netcmd.cc (read_confirm_cmd_payload, write_confirm_cmd_payload):
	Remove epochs.

2005-02-27  Nathaniel Smith  <njs@codesourcery.com>

	* constants.cc:
	* revision.cc:
	* testsuite.at: 
	* commands.cc:
	* ChangeLog: Fixup after merge.

2005-02-27  Nathaniel Smith  <njs@codesourcery.com>

	* merkle_tree.hh (netcmd_item_type): Add epoch_item.
	* merkle_tree.cc (netcmd_item_type_to_string): Handle epoch_item.

	* packet.hh, packet.cc (struct packet_db_valve): New class.
	* netsync.cc (session): Use a valved writer.

2005-02-26  Nathaniel Smith  <njs@codesourcery.com>

	* merkle_tree.hh: Fix comment.
	Remove prototypes for non-existing functions.

2005-02-26  Nathaniel Smith  <njs@codesourcery.com>

	* tests/t_epoch_unidirectional.at: New test.
	* testsuite.at: Add it.

2005-02-26  Nathaniel Smith  <njs@codesourcery.com>

	* tests/t_epoch.at: Even more paranoid.
	* tests/t_epoch_server.at: New test.
	* testsuite.at: Add it.
	
2005-02-21  Nathaniel Smith  <njs@codesourcery.com>

	* tests/t_epoch.at: Check that netsync only sends relevant
	epochs, and be a little more paranoid.

2005-02-19  Nathaniel Smith  <njs@codesourcery.com>

	* revision.cc (struct anc_graph): Fixup after merge.

2005-02-18  graydon hoare  <graydon@pobox.com>

	* database.cc (set_epoch): Fix SQL.
	* monotone.texi (Rebuilding ancestry): Reword a bit.
	* netcmd.{cc,hh} 
	({read,write}_hello_cmd_payload): Transfer server key with hello.
	({read,write}_confirm_cmd_payload): Transfer epoch list with confirm.
	* netsync.cc: Adapt to changes in netcmd.
	(rebuild_merkle_trees): Set nonexistent epochs to zero before sync.
	* revision.cc (anc_graph): Randomize epochs on rebuild.
	* tests/t_epoch.at: Fix up to test slightly new semantics.

2005-02-07  Nathaniel Smith  <njs@codesourcery.com>

	* monotone.1: Add more db commands.
	* monotone.texi: Document db rebuild.  Add section on rebuilding
	ancestry and epochs.

2005-02-06  graydon hoare  <graydon@pobox.com>

	* commands.cc (db): Add epoch commands.
	(list): Likewise.
	Also remove some unneeded transaction guards.
	* database.{cc,hh} (get_epochs): New function.
	(set_epoch): Likewise.
	(clear_epoch): Likewise.
	Also remove all persistent merkle trie stuff.
	* schema.sql: Add epochs, remove tries.
	* schema_migration.cc: Update.
	* tests/t_epoch.at: New test.
	* tests/t_migrate_schema.at: Update.
	* testsuite.at: Add some new helpers, call t_epoch.at.
	* vocab.hh (epoch_id): Define.
	* vocab_terms.hh (epoch): Define.

2005-02-05  Nathaniel Smith  <njs@codesourcery.com>

	* merkle_tree.hh: Remove mcert_item and fcert_item, rename
	rcert_item to cert_item, renumber to remove gaps left.
	* merkle_tree.cc (netcmd_item_type_to_string):
	* netcmd.cc (read_netcmd_item_type): 
	* netsync.cc: Adjust accordingly.
	
2005-02-05  Nathaniel Smith  <njs@codesourcery.com>

	* constants.cc (constants): Bump netsync protocol version.

2005-03-07  Nathaniel Smith  <njs@codesourcery.com>

	* lua.cc (monotone_spawn_for_lua): Minimal change to get arguments
	in right order.  Still needs hygienic cleanups...
	* tests/t_can_execute.at: Run 'cp' instead of 'touch', because cp
	will actually notice if we pass arguments out of order.
	* testsuite.at: Remove mysterious blank line.
	
2005-03-07  Nathaniel Smith  <njs@codesourcery.com>

	* unix/process.cc (process_spawn): Log command line before
	executing.

2005-03-07  Nathaniel Smith  <njs@codesourcery.com>

	* revision.cc (kill_redundant_edges): Rename back to...
	(kluge_for_3_ancestor_nodes): ...this.  Go back to only cleaning
	up parents of 3+ parent nodes.
	(analyze_manifest_changes): Take a third argument, of files whose
	ancestry needs splitting.
	(construct_revision_from_ancestry): Make more more complex, in
	order to properly track file identity in merges.

2005-03-05  Nathaniel Smith  <njs@codesourcery.com>

	* revision.cc (check_sane_history): Typo.
	
2005-03-05  Nathaniel Smith  <njs@codesourcery.com>

	* revision.hh (check_sane_history): Take an app_state instead of a
	database as an argument.
	* database.cc: Pass an app_state instead of a database as its
	argument. 
	* revision.cc (check_sane_history): Update accordingly.  Add a new
	check for merges, that they are creating consistent changesets
	(even when the common ancestor is outside of the usual
	paranoia-checking search depth).

2005-03-05  Nathaniel Smith  <njs@codesourcery.com>

	* revision.cc (kluge_for_3_ancestor_nodes): Rename to...
	(kill_redundant_edges): ...this.  Kill all redundant edges, not
	just ones on nodes with 3+ parents.  Also, make it actually work.
	
2005-03-05  Nathaniel Smith  <njs@codesourcery.com>

	* revision.cc (kluge_for_3_ancestor_nodes): New method.
	(rebuild_ancestry): Call it.

2005-03-03  Nathaniel Smith  <njs@codesourcery.com>

	* revision.cc (check_sane_history): Print a warning to let the
	user know why things like 'pull' can take so long.
	* netsync.cc: Remove a few tabs.

2005-03-04  Jon Bright  <jon@siliconcircus.com>
	
	* win32/process.cc (process_spawn): Now takes 
	const char * const argv[]
	* unix/process.cc (process_spawn): Ditto.  Cast for call to
	execvp
	(existsonpath): Initialise args in a const way

2005-03-04  Jon Bright  <jon@siliconcircus.com>
	
	* win32/process.cc (process_spawn): Now takes 
	char * const argv[]
	* platform.hh (process_spawn): Ditto
	* unix/process.cc (process_spawn): Ditto
	* lua.cc (monotone_spawn_for_lua): Remove debug code
	* General: Beginning to hate C++'s const rules

2005-03-04  Jon Bright  <jon@siliconcircus.com>
	
	* win32/process.cc (process_spawn): Now takes 
	const char * const *
	* platform.hh (process_spawn): Ditto
	* unix/process.cc (process_spawn): Ditto
	* General: Sorry about all these commits, I'm syncing back and
	forth between Linux and Win32

2005-03-04  Jon Bright  <jon@siliconcircus.com>
	
	* win32/process.cc (process_spawn): Now takes char * const *
	* platform.hh (process_spawn): Ditto
	* unix/process.cc (process_spawn): Ditto
	(existsonpath): argv now const char*[]

2005-03-04  Jon Bright  <jon@siliconcircus.com>
	
	* win32/process.cc: Added forgotten file
	* unix/process.cc: Include stat.h, (process_*) fix compilation
	errors

2005-03-04  Jon Bright  <jon@siliconcircus.com>
	
	* unix/process.cc: Added forgotten file

2005-03-03  Jon Bright  <jon@siliconcircus.com>
	
	* lposix.c: Deleted
	* win32/process.cc: Created, added Win32 versions of functions
	existsonpath, make_executable, process_spawn, process_wait,
	process_kill, process_sleep
	* unix/process.cc: Ditto, for the Unix versions.
	* lua.cc: Add LUA wrappers for the above functions, register
	them with LUA
	* std_hooks.lua (execute, attr_functions->execute, 
	program_exists_in_path): Use the new functions instead of posix
	functions
	* t_can_execute.at (touchhook.lua): Ditto

2005-03-01  Derek Scherger  <derek@echologic.com>

	* app_state.cc (set_restriction): actually ignore ignored files
	rather than trying to validate them

2005-03-01  Derek Scherger  <derek@echologic.com>

	* tests/t_diff_binary.at: new test (bug report)
	* tests/t_command_completion.at: new test
	* tests/t_merge_rename_file_and_rename_dir.at: new test
	* testsuite.at: include new tests
	
2005-02-28  Richard Levitte  <richard@levitte.org>

	* Makefile.am (BUILT_SOURCES_CLEAN): Moved mt-stding.h from here...
	(DISTCLEANFILES): ... to here.  Since mt-stding.h is created by
	config.status, it should only be removed by the distclean target.

2005-02-28  Matt Johnston  <matt@ucc.asn.au>

	* std_hooks.lua: posix.iswin32() == 1, rather than plain boolean
	comparison (0 doesn't compare as false in lua it seems).

2005-02-27  Jon Bright  <jon@siliconcircus.com>
	
	* lposix.c (win32 Pspawn): Search the path
	(win32 Pexistsonpath): Added.  'which' isn't easily available,
	and not available at all from a normal Win32 command shell
	(Piswin32): Added a function for both Unix and Win32 to detect
	if running on Windows
	* std_hooks.lua (program_exists_in_path): Now calls 
	posix.iswin32.  If win32, calls posix.existsonpath, otherwise
	calls which as it always did.

2005-02-27  Jon Bright  <jon@siliconcircus.com>
	
	* lposix.c (win32 Pspawn): Remove dumb strlen bug resulting in
	AVs on commit.

2005-02-27  Jon Bright  <jon@siliconcircus.com>
	
	* t_can_execute.at: Test to see if hooks can execute things
	* testsuite.at: Add t_can_execute

2005-02-27  Jon Bright  <jon@siliconcircus.com>
	
	* lposix.c (win32 Pspawn): Ensure the command string is always
	NUL-terminated.  Also, allocate enough memory for the quotes
	around the command string.

2005-02-27  Jon Bright  <jon@siliconcircus.com>
	
	* xdelta.cc (unittests): Define BOOST_STDC_NO_NAMESPACE, needed
	to compile with the latest MinGW which uses gcc 3.4.2
	* vocab.cc (verify(local_path)): Catch fs::filesystem_error too
	and rethrow this as an informative_failure, thereby fixing the
	Win32 unit tests without disabling anything
	* idna/toutf8.c (stringprep_convert): Fix a potential segfault
	when memory allocation fails.  Potentially security-relevant.
	* tests/t_i18n_file.at: Add a SET_FUNNY_FILENAME macro, which 
	gets a platform-appropriate funny filename (with/without 
	colon).  
	Change references to utf8 to utf-8, iso88591 to iso-8859-1, and
	eucjp to euc-jp, on the grounds that MinGW's iconv knows all
	of the latter and none of the former, but Linux iconv knows all
	of them.  Test now passes one Win32.  I'm presuming we weren't
	deliberately using non-standard names for charsets here.
	* tests/t_i18n_changelog.at: Same charset name changes.
	* tests/t_dump_load.at: Canonicalise dump before loading it
	* tests/t_load_into_existing.at: Ditto
	* tests/t_fmerge.at: Canonicalise fmerge output
	* tests/t_merge_normalization_edge_case.at: Ditto
	* tests/t_unidiff.at: Canonicalise diff output
	* tests/t_largish_file.at: Instead of using dd, which MinGW
	doesn't have, I've generated the file with dd on a nearby Linux
	box, then gziped and b64ed it, and the test case now generates
	it with UNGZB64
	* testsuite.at: Add a comment every 10 tests with the test
	number.  Useful if you're trying to locate which test number
	you're trying to run and only have the filename.  If people 
	hate this, though, please do delete.
	(UNB64_COMMAND) Do special handling for Win32 to avoid
	having to canonicalise the file.
	(UNGZ_COMMAND) Canonicalise the file after ungzipping it.
	* lposix.c: (Pfork, Pexec) Removed, on the grounds that we only
	really want to support fork+exec as a single operation.  fork()
	without exec() could be risky with a child process also having
	our sqlite handles, etc.  exec() could be risky since we 
	wouldn't be exiting gracefully, just dying in the middle of a
	hook.
	(Pspawn) Implemented for both Win32 and Unix.  Does fork/exec
	for Unix, CreateProcess for Win32.  Returns -1 on error, pid on
	success in both cases.
	(Pwait, Pkill, Psleep) Implemented for Win32.  Note that pid is
	not optional for Pwait on Win32.
	* std_hooks.lua: (execute) Now uses spawn()

2005-02-25  Jon Bright  <jon@siliconcircus.com>
	
	* ChangeLog: Add all my previous changes.
	* tests/t_add_owndb.at: Add test for trying to add the db to
	itself.
	* testsuite.at: Call it
	* tests/t_automate_heads.at: Canonicalise stdout output.
	* tests/t_automate_version.at: Use arithmetic comparison against
	wc output instead of string comparison, to avoid problems with
	MinGW's wc, which outputs with initial space-padding
	* tests/t_change_empty_file.at: Canonicalise stdout output 
	and compare manually instead of letting autotest check it
	* tests/t_fmerge_normalize.at: Canonicalise stdout output.
	* tests/t_netsync_single.at: Use NETSYNC_KILLHARD instead of 
	killall, as for the NETSYNC functions in testsuite.at

2005-02-27  Matt Johnston  <matt@ucc.asn.au>

        * main.cc: ignore SIGPIPE so that monotone won't be killed
        unexpectedly upon remote disconnection for netsync

2005-02-27  Nathaniel Smith  <njs@codesourcery.com>

	* idna/idn-int.h: Oops, really add this time.

2005-02-27  Nathaniel Smith  <njs@codesourcery.com>

	* AUTHORS: Add Corey Halpin.
	
	* idna/idn-int.h: New file (don't generate from configure anymore,
	but just ship).
	* configure.ac: Don't generate idna/idn-int.h.  Do generate
	mt-stdint.h.
	* Makefile.am: Adjust for idna/idn-int.h and mt-stdint.h.
	* acinclude.m4: Remove AX_CREATE_STDINT_H, ACX_PTHREAD,
	AC_COMPILE_CHECK_SIZEOF (let aclocal pick them up from m4/
	instead).
	* m4/ax_create_stdint_h.m4:
	* m4/acx_pthread.m4: Update from http://autoconf-archive.cryp.to/
	
	* numeric_vocab.hh: Instead of dancing around which header to
	include, include mt-stdint.h.
	
	* app_state.cc (restriction_includes, set_restriction): Move
	global static 'dot' into these functions, because file_path
	depends on global book_keeping_dir being initialized already, and
	there is no guaranteed order of initialization of C++ statics.
	(Bug reported by Matt Johnston.)
	
2005-02-27  Corey Halpin  <chalpin@cs.wisc.edu>

	* numeric_vocab.hh: Try both stdint.h and inttypes.h.
	* main.cc: OpenBSD has Unix signals too.

2005-02-26  Derek Scherger  <derek@echologic.com>

	* file_io.cc (absolutify): normalize fs::path to remove ..'s
	* tests/t_db_with_dots.at: ensure database path in MT/options
	doesn't contain ..'s

2005-02-25  Jon Bright  <jon@siliconcircus.com>
	
	* ChangeLog: Add all my previous changes.
	* tests/t_add_owndb.at: Add test for trying to add the db to
	itself.
	* testsuite.at: Call it
	* tests/t_automate_heads.at: Canonicalise stdout output.
	* tests/t_automate_version.at: Use arithmetic comparison against
	wc output instead of string comparison, to avoid problems with
	MinGW's wc, which outputs with initial space-padding
	* tests/t_change_empty_file.at: Canonicalise stdout output 
	and compare manually instead of letting autotest check it
	* tests/t_fmerge_normalize.at: Canonicalise stdout output.
	* tests/t_netsync_single.at: Use NETSYNC_KILLHARD instead of 
	killall, as for the NETSYNC functions in testsuite.at

2005-02-25  Nathaniel Smith  <njs@codesourcery.com>

	* vocab.cc (test_file_path_verification): Re-enable some tests
	disabled by Jon Bright, following discussion on IRC concluding
	that they were catching a real bug.

2005-02-24  Nathaniel Smith  <njs@codesourcery.com>

	* tests/t_add_dot.at: Run "add ." in a subdirectory, so as not to
	add the test database.  (Reported by Jon Bright.)

	* AUTHORS: Fix gettext.h copyright note, to not be in the middle
	of libidn copyright note.
	Add Jon Bright.

2005-02-24  Jon Bright  <jon@siliconcircus.com>

	* app_state.cc (prefix): Use string() instead of 
	native_directory_string().  For Unix, these should be equivalent.
	For Win32, I believe string()'s correct (since we compare 
	everywhere against normalized paths with / characters, but 
	native_directory_string produces paths with \ characters on Win32.
	* rcs_file.cc (file_source): Map the map, not the mapping.
	* tests/t_i18n_file.at: Remove colon from filename with symbols.
	I need to return to this and add a proper test for Win32, so we
	only use the colon on non-Win32.
	* testsuite.at: Add a CANONICALISE function, which does nothing
	on Unix and strips out carriage returns from files on Win32.  This
	is useful for being able to compare Monotone's stdout output to
	files on disk.  Add NETSYNC_KILL and NETSYNC_KILLHARD functions,
	to deal with MinGW not having killall (Unix still uses killall,
	though).
	* tests/t_import.at: Add CANONICALISE calls before comparing
	stdout output.
	* tests/t_netsync.at: Likewise
	* tests/t_netsync_single.at: Likewise
	* tests/t_scan.at: Likewise
	* tests/t_versions.at: Likewise
	* tests/t_ls_missing.at: Likewise.  Also, generate missingfoo and
	missingbar files with expected output from ls missing for these
	files being missing and compare against those.

2005-02-24  Derek Scherger  <derek@echologic.com>

	* app_state.{cc,hh} (add_restriction): rename to ...
	(set_restriction) this; and add path validation
	* commands.cc (get_valid_paths): new function
	(get_path_rearrangement) remove restricted include/exclude variant
	(calculate_restricted_revision) get valid paths and use to set up
	restriction
	(status, ls_unknown, commit, do_diff) pass args to
	calculate_restricted_revision to valid restriction paths
	(ls_missing, revert) get valid paths and use to set up restriction
	* tests/t_checkout_options.at: remove bug report priority (it's
	fixed!)
	* tests/t_diff_added_file.at: add --revision options to diff
	* tests/t_restrictions.at: remove invalid paths from ls unknown
	and ls ignored
	* tests/t_restrictions_warn_on_unknown.at: un-XFAIL
	
2005-02-23  Derek Scherger  <derek@echologic.com>

	* commands.cc (ls_missing): replace duplicated code with call to
	calculate_base_revision

2005-02-23  Jon Bright  <jon@siliconcircus.com>
	
	* vocab.cc (test_file_path_verification): Disable foo//nonsense
	test for Win32, add tests for UNC paths.  This was the only
	failing unit test on Win32.

2005-02-23  Jon Bright  <jon@siliconcircus.com>

	* txt2c.cc (main): Don't claim the file was generated from 
	--strip-trailing if that option's used.

2005-02-23  Jon Bright  <jon@siliconcircus.com>

	* app_state.cc: Add include of io.h for Win32, for chdir()
	* file_io.cc (get_homedir): Correct assertion (remove bracket)
	* lua/lposix.c, lua/modemuncher.c: Remove all references to
	functions and modes that don't exist on Win32.
	* monotone.cc: Include libintl.h on Win32
	
2005-02-21  Nathaniel Smith  <njs@codesourcery.com>

	* file_io.cc (get_homedir): Add more comments and logging to Win32
	version.  Also, only check HOME under Cygwin/MinGW.

2005-02-21  Derek Scherger  <derek@echologic.com>

	* Makefile.am: merge fixup
	
2005-02-21  Derek Scherger  <derek@echologic.com>

	* Makefile.am: add fsck.{cc,hh}
	* commands.cc(check_db): move to ...
	* fsck.{cc,hh}: here and do lots more checking
	* database.{cc,hh}(get_ids): new method
	(get_file_ids,get_manifest_ids,get_revision_ids): more new methods
	* tests/t_fsck.at: new test
	* testsuite.at: call it
	
2005-02-21  Nathaniel Smith  <njs@codesourcery.com>

	* commands.cc (commit): Simplify chatter.

2005-02-21  Nathaniel Smith  <njs@codesourcery.com>

	* file_io.cc (get_homedir): Check more environment variables in
	Win32 version.

2005-02-21  Nathaniel Smith  <njs@codesourcery.com>

	* file_io.cc: Remove tabs.

2005-02-21  Nathaniel Smith  <njs@codesourcery.com>

	* smap.hh (smap): Remove leading underscores, add comments.

2005-02-20  Nathaniel Smith  <njs@codesourcery.com>

	* std_hooks.lua (merge2, merge3): Check for DISPLAY before
	invoking gvim.

2005-02-20  Julio M. Merino Vidal  <jmmv@menta.net>

	* ChangeLog: Use tabs for indentation rather than spaces.  Drop
	trailing whitespace.  While here, fix a date by adding zeros before
	the month and the day number.

2005-02-20  Julio M. Merino Vidal  <jmmv@menta.net>

	* gettext.h: Add file.
	* AUTHORS: Mention that it comes from the GNU Gettext package.
	* Makefile.am: Distribute it.
	* sanity.hh: Use gettext.h rather than libintl.h so that --disable-nls
	works.  Also improves portability, according to the GNU Gettext
	manual.

2005-02-19  Derek Scherger  <derek@echologic.com>

	* automate.cc (automate_heads): remove bogus call to 
	app.allow_working_copy() which is called in cpp_main
	* database.cc (check_sqlite_format_version): don't check database
	version when "file" is really a directory; add filename to error
	message
	(sql): check for empty database early, even though this seems
	impossible as absolutify changes "" into path to working dir;
	convert to use N-style assertions; add check to ensure "file" is
	not really a directory
	* tests/t_db_missing.at: new test for above problems
	* testsuite.at: call it

2005-02-19  Nathaniel Smith  <njs@codesourcery.com>

	* tests/t_add_intermediate_MT_path.at: Tighten up.

	* tests/t_merge_3.at: New test.
	* tests/t_merge_4.at: Likewise.
	* testsuite.at: Add them.

2005-02-19  Ole Dalgaard  <josua+monotone@giraffen.dk>

	* configure.ac: Check for 64-bit versions of Boost static
	libraries.

2005-02-18  Julio M. Merino Vidal  <jmmv@menta.net>

	* INSTALL:
	* configure.ac: Improve Boost detection by trying several possible
	library suffixes before aborting.

2005-02-18  graydon hoare  <graydon@pobox.com>

	* change_set.cc
	(apply_change_set): Avoid fast path when there are adds.
	(apply_path_rearrangement): Likewise.

2005-02-18  graydon hoare  <graydon@pobox.com>

	* automate.cc (automate_heads): Fix initialize() call.
	* change_set.{cc,hh}
	(apply_path_rearrangement): Add quick version.
	* revision.cc
	(check_sane_history): Use quick version of apply_change_set.
	* work.cc
	(build_addition): Use quick version of apply_path_rearrangement.
	(known_preimage_path): Likewise.
	* testsuite.at: Fix definitions of _ROOT_DIR, add --norc some
	places.
	* AUTHORS: Mention Daniel.

2005-02-18  Daniel Berlin  <dberlin@dberlin.org>

	* xdelta.cc (compute_delta_insns): Correct 1-byte-source bug.

2005-02-18  graydon hoare  <graydon@pobox.com>

	* Makefile.am (MOST_SOURCES): Add smap.hh.

2005-02-18  graydon hoare  <graydon@pobox.com>

	* basic_io.{cc,hh}: Inline some stuff.
	* change_set.cc: Use smap various places, reduce to 32-bit tids.
	* commands.cc: Use shared_ptr<change_set> everywhere.
	* netsync.cc: Likewise.
	* rcs_import.cc: Likewise.
	* revision.{cc,hh}: Likewise.
	* smap.hh: New file.

2005-02-18  Julio M. Merino Vidal  <jmmv@menta.net>

	* INSTALL:
	* configure.ac: Improve Boost detection by trying several possible
	library suffixes before aborting.

2005-02-17  Derek Scherger  <derek@echologic.com>

	* tests/t_add_intermediate_MT_path.at: new test
	* testsuite.at: call it

2005-02-17  Julio M. Merino Vidal  <jmmv@menta.net>

	* testsuite.at:
	* tests/t_change_empty_file.at: Verify that modifying an empty file
	creates a patch revision rather than an add/delete sequence.  The
	incorrect behavior was reported in bug #9964.

2005-02-17  Derek Scherger  <derek@echologic.com>

	* app_state.{cc,hh} (app_state): initialize search root
	(initialize): boolean signature variant renamed to ...
	(allow_working_copy): this; add explicit search root; move
	requirement for working copy to ...
	(require_working_copy): this new method
	(initialize): string signature variant renamed to ...
	(create_working_copy): this
	(set_root): new method
	* commands.cc: remove app.initialize(false) calls; replace
	app.initialize(true) with app.require_working_copy(); replace
	app.initialize(dir) with app.create_working_copy(dir)
	(checkout): ensure revision is member of specified branch
	* file_io.{cc,hh} (find_working_copy): stop search at --root if
	specified
	* monotone.cc (OPT_ROOT): new option
	(cpp_main): call app.allow_working_copy() before executing
	commands to always read default options
	* monotone.1: add --root option
	* monotone.texi: add --root option
	* tests/t_checkout_noop_on_fail.at: un-XFAIL
	* tests/t_checkout_options.at: un-XFAIL, add check for specified
	revision not in specified branch
	* testsuite.at: add --root option to MONOTONE to prevent searching
	above test dir
	* vocab.cc: remove redundant forward declaration

2005-02-16  Derek Scherger  <derek@echologic.com>

	* commands.cc (revert): don't rewrite unchanged files
	* tests/t_revert_unchanged.at: new test
	* testsuite.at: call it

2005-02-12  Derek Scherger  <derek@echologic.com>

	* database.cc (sqlite3_unpack_fn): new function for viewing
	base64, gzipped data
	(install_functions): install it
	(rehash): remove unused obsolete fcerts ticker

2005-02-17  Nathaniel Smith  <njs@codesourcery.com>

	* debian/changelog: s/graydon@mogo/graydon@pobox.com/, to make
	lintian happy.
	* debian/rules (config.status): Remove --with-bundled-adns.
	* debian/control (Build-Depends): Don't Build-Depend on libpopt,
	only libpopt-dev.
	* .mt-attrs (debian/control): Make executable.

2005-02-17  Nathaniel Smith  <njs@codesourcery.com>

	* tests/t_undo_update.at: Stupid typo.
	* tests/t_largish_file.at: New test.
	* testsuite.at: Add it.

	* commands.cc (push, pull, sync): Remove misleading "..." from
	help text.

2005-02-16  Julio M. Merino Vidal  <jmmv@menta.net>

	* Makefile.am: Append $(BOOST_SUFFIX) to -lboost_unit_test_framework
	to fix 'make check' on systems where boost libraries can only be
	found by passing the exact suffix as part of the name.

2005-02-16  Julio M. Merino Vidal  <jmmv@menta.net>

	* monotone.texi: Fix a typo (hexidecimal to hexadecimal).  Also
	change an example command to append stuff to ~/.monotonerc, instead
	of completely destroying the possibily existing file.  Addresses
	bug #11136.

2005-02-16  Julio M. Merino Vidal  <jmmv@menta.net>

	* cryptopp/config.h: Use uint{8,16,32,64}_t as size types instead of
	trying to match them to unsigned char/int/long/long long respectively.
	Should fix build on FreeBSD/sparc64, as seen in bug #10203.

2005-02-16  Julio M. Merino Vidal  <jmmv@menta.net>

	* INSTALL:
	* Makefile.am:
	* configure.ac: Add the --disable-large-file option to manually
	disable large file support from the builtin sqlite (compatibility
	with old systems and FAT).  Addresses bug #8380.

2005-02-16  Nathaniel Smith  <njs@codesourcery.com>

	* tests/t_undo_update.at: New todo.
	* testsuite.at: Add it.

2005-02-15  Nathaniel Smith  <njs@codesourcery.com>

	* monotone.1: Add cursory note about "automate".
	* monotone.texi: Synchronize with manpage.

2005-02-15  Nathaniel Smith  <njs@codesourcery.com>

	* automate.cc: Add "Error conditions" to the standard comment
	sections.

	* monotone.texi (Scripting): New section.
	(Automation): New section.

	* tests/t_automate_heads.at: Test behavior with nonexistent
	branch.

2005-02-14  Nathaniel Smith  <njs@codesourcery.com>

	* tests/t_merge_normalization_edge_case.at: New test.
	* testsuite.at: Add it.

	* diff_patch.cc (normalize_extents): Soften the warning message
	now that we have one test case.

2005-02-14  Matthew A. Nicholson  <mnicholson@digium.com>

	* std_hooks.lua: Add vimdiff merge hooks.

2005-02-14  Nathaniel Smith  <njs@codesourcery.com>

	* std_hooks.lua: Remove tabs.

2005-02-14  Nathaniel Smith  <njs@codesourcery.com>

	* tests/t_automate_heads.at: New test.
	* tests/t_automate_version.at: New test.
	* testsuite.at: Add then.

	* commands.cc (automate): Fix documentation string.
	* automate.cc: Much more structured documentation comments.

2005-02-13  Nathaniel Smith  <njs@codesourcery.com>

	* automate.{cc,hh}: New files.
	* commands.cc: New command "automate".

2005-02-13  Nathaniel Smith  <njs@codesourcery.com>

	* monotone.texi (Creating a Database): Fix typo, clarify
	conventions for database management following question on mailing
	list.

2005-02-12  graydon hoare  <graydon@pobox.com>

	* change_set.{cc,hh}: Correct code to pass newly-added unit tests.

2005-02-10  Derek Scherger  <derek@echologic.com>

	* monotone.1: update for restrictions
	* monotone.texi: sync with manpage

2005-02-09  Derek Scherger  <derek@echologic.com>

	* cert.cc (cert_revision_testresult): allow pass/fail testresult
	values
	* commands.cc (testresult): likewise
	* commands.cc (do_diff): disallow restriction of non-working copy
	diffs
	* monotone.texi: update for restrictions

2005-02-08  graydon hoare  <graydon@pobox.com>

	* database.cc (version_cache::set): Fix bad expiry logic.

2005-02-08  Nathaniel Smith  <njs@codesourcery.com>

	* change_set.cc (check_sane): Null sources are only valid for
	adds.

2005-02-07  Nathaniel Smith  <njs@codesourcery.com>

	* database.cc (struct version_cache): Fix invariant in cache
	clearing logic.

2005-02-06  Nathaniel Smith  <njs@codesourcery.com>

	* change_set.cc: Add a few more invariants; add lots and lots of
	unit tests.

2005-02-06  graydon hoare  <graydon@pobox.com>

	* change_set.cc: Use hash_map in a few places.
	(confirm_unique_entries_in_directories): Fix invariants.
	* constants.{cc,hh} (db_version_cache_sz): New constant.
	* database.cc (version_cache): New structure.
	(get_version): Use it.
	* interner.hh: Rewrite to use hash_map and vector.
	* tests/t_no_rename_overwrite.at: Tweak return codes.

2005-02-06  Nathaniel Smith  <njs@codesourcery.com>

	* ui.hh (ensure_clean_line): New method.
	* ui.cc (inform): Use it.
	* keys.cc (get_passphrase): Call it before prompting for passphrase.

2005-02-06  Nathaniel Smith  <njs@codesourcery.com>

	* database.cc (info): Report more statistics.

	* ROADMAP: Remove finished items.

	* revision.cc (analyze_manifest_changes): Childs cannot be null,
	that makes no sense.
	(add_node_for_old_manifest): Log node names, don't print it.
	(construct_revision_from_ancestry): Partially rewrite to handle
	root nodes explicitly.
	(build_changesets_from_existing_revs): Don't put the null revision
	in the ancestry graph, to match changesetify logic.
	(add_node_for_old_revision): Enforce decision that the ancestry
	graph not contain the null revision.

	(anc_graph::heads): Remove.
	(add_node_ancestry): Don't try creating it; logic was broken
	anyway.
	(rebuild_from_heads): Rename to...
	(rebuild_ancestry): ...this.  Calculate head set correctly.

2005-02-05  Nathaniel Smith  <njs@codesourcery.com>

	* change_set.cc (compose_path): Add more invariants.

2005-02-05  Nathaniel Smith  <njs@codesourcery.com>

	* monotone.cc (cpp_main): Log command line, to help interpret the
	logs people send in.

2005-02-05  Nathaniel Smith  <njs@codesourcery.com>

	* revision.cc (check_sane): Turn off this invariant when
	global_sanity.relaxed.

2005-02-03  Nathaniel Smith  <njs@codesourcery.com>

	* tests/t_load_into_existing.at: Oops, really add it too, sigh.

2005-02-03  Nathaniel Smith  <njs@codesourcery.com>

	* tests/t_need_mt_revision.at: Oops, really add it.

2005-02-03  Nathaniel Smith  <njs@codesourcery.com>

	* interner.hh (interner::intern): Add version taking a bool&, so
	callers can tell whether this string has previously been checked.
	* change_set.cc: Use new interned string identifier
	'path_component's instead of file_path's for components of paths;
	sanity-check each component exactly once.

2005-02-03  Nathaniel Smith  <njs@codesourcery.com>

	* database.cc (load): Check for existence of target database.
	* tests/t_load_into_existing.at: New test.
	* testsuite.at: Add it.

2005-02-03  Nathaniel Smith  <njs@codesourcery.com>

	* tests/t_checkout_dir.at: Also check that checkout to unwriteable
	directory fails.
	* tests/t_branch_checkout.at: New test.
	* testsuite.at: Add it.

	* app_state.cc (initialize): Simplify working directory
	initialization, and improve error handling.

	* keys.cc (get_passphrase): Disallow empty passphrases early
	(before they trigger an invariant down the line...).

2005-02-03  Nathaniel Smith  <njs@codesourcery.com>

	* update.cc (pick_update_candidates): Add I().
	* commands.cc (calculate_base_revision): Remove 'rev' argument,
	which was never set and callers never used.
	(calculate_base_manifest, calculate_current_revision)
	(calculate_restricted_revision, revert): Update correspondingly.
	(update): Check for null old revision.

	* main.cc (main): Make exit status 3 if we caught an unhandled
	exception, in particular so the testsuite can tell the difference
	between an error handled cleanly and an error caught by an
	invariant.
	* tests/t_update_null_revision.at: New test.
	* testsuite.at: Add it.

2005-02-03  Nathaniel Smith  <njs@codesourcery.com>

	* main.cc: Remove tabs.

2005-02-02  Nathaniel Smith  <njs@codesourcery.com>

	* change_set.cc (extract_first): Rename to...
	(extract_pairs_and_insert): ...this.
	(path_rearrangement::check_sane): Use it to add additional
	checks.

	* work.hh: Update comments (MT/manifest doesn't exist
	anymore...).

	* tests/t_need_mt_revision.at: New test.
	* testsuite.at: Add it.
	* commands.cc (get_revision_id): Require MT/revision to exist.
	(setup): Create MT/revision.

2005-02-02  Nathaniel Smith  <njs@codesourcery.com>

	* work.hh: Remove tabs.

2005-02-03  graydon hoare  <graydon@pobox.com>

	* tests/t_i18n_changelog.at: New test.
	* testsuite.at: Run it.
	* lua/lposix.c: New file.
	* lua/modemuncher.c: New file
	* lua.cc: Load posix library.
	* lua/liolib.c: Disable execute and popen.
	* std_hooks.lua: Remove io.execute uses.
	* AUTHORS: Update to mention lposix.c, modemuncher.c.
	* Makefile.am: Likewise.

2005-02-01  Nathaniel Smith  <njs@codesourcery.com>

	* tests/t_rebuild.at: Beef up test in response to possible
	problems reported by Derek Scherger.

2005-01-31  Nathaniel Smith  <njs@codesourcery.com>

	* rcs_import.cc (store_manifest_edge): Don't try to store deltas
	to the null manifest.
	(import_cvs_repo): Root revision has null manifest, not empty
	manifest.
	* revision.cc (check_sane): More invariants.

2005-01-28  graydon hoare  <graydon@pobox.com>

	* database.{cc,hh}: More netsync speed tweaks.
	* netsync.cc: Likewise.

2005-01-27  Nathaniel Smith  <njs@codesourcery.com>

	* tests/t_restrictions_warn_on_unknown.at: New test.
	* testsuite.at: Add it.

2005-01-27  Derek Scherger  <derek@echologic.com>

	* commands.cc (attr): adjust for subdir; ensure files exist
	* tests/t_attr.at: improve setup description
	* tests/t_attributes.at: improve setup description so that
	testsuite -k attr runs this test; check for attributes on missing
	files
	* tests/t_subdir_attr.at: new test
	* testsuite.at: fix dutch spelling of monotone; call new test

2005-01-27  Nathaniel Smith  <njs@codesourcery.com>

	* change_set.hh (null_id): New function.
	* revision.cc (analyze_manifest_changes): Fix typo, use null_id.
	* tests/t_rebuild.at: Un-XFAIL.

2005-01-27  Nathaniel Smith  <njs@codesourcery.com>

	* tests/t_rebuild.at: Add priority tag.

	* tests/t_cvsimport.at: Be more thorough.

	* rcs_import.cc (store_edge): Rename to...
	(store_manifest_edge): ...this.  Remove revision arguments, and
	remove storing of revision.
	(import_states_recursive): Update accordingly.
	Add 'revisions' argument; update it instead of trying to write
	revisions now.
	(import_states_by_branch): Add 'revisions' argument.
	(import_cvs_repo): Add a stage 3 that writes out the revisions
	accumulated in the 'revisions' vector.

2005-01-27  graydon hoare  <graydon@pobox.com>

	* AUTHORS: Mention Georg.
	* change_set.cc: Null out names which are in null directories.
	* commands.cc (reindex): Remove COLLECTION argument.
	* database.{cc,hh} (get_revision_certs):
	Add brute force "load all certs" method.
	* merkle_tree.{cc,hh}: Modify to use memory rather than disk.
	* netsync.{cc,hh}: Likewise.
	* packet.hh (manifest_edge_analyzer): Kill dead code.

2005-01-26  Nathaniel Smith  <njs@codesourcery.com>

	* mt_version.cc (print_full_version): Include system flavour.

2005-01-26  Nathaniel Smith  <njs@codesourcery.com>

	* tests/t_rebuild.at: New test.
	* testsuite.at: Add it.

2005-01-26  Nathaniel Smith  <njs@codesourcery.com>

	* tests/t_checkout_noop_on_fail.at: Clarify description and XFAIL.

	* tests/t_approval_semantics.at: New TODO.
	* tests/t_monotone_agent.at: New TODO.
	* testsuite.at: Add them.

2005-01-25  Nathaniel Smith  <njs@codesourcery.com>

	* tests/t_checkout_noop_on_fail.at: New test.
	* testsuite.at: Add it.
	(RAW_MONOTONE): Add $PREEXECUTE to definition.

2005-01-25  Nathaniel Smith  <njs@codesourcery.com>

	* change_set.cc (extend_renumbering_from_path_identities): Add
	invariant.
	(extend_renumbering_via_added_files): Likewise.

	* constants.hh (maxbytes, postsz): Remove dead constants.
	(verify_depth): New constant.
	* constants.cc: Likewise.
	* revision.hh (check_sane_history): New function.
	* revision.cc (check_sane_history): Likewise.
	* database.cc (put_revision): Sanity check revision and revision
	history before storing it.
	This breaks cvs import.  Why?

	* update.cc (find_deepest_acceptable_descendent): Remove.
	(acceptable_descendent, calculate_update_set): New functions.
	(pick_update_candidates): Use 'calculate_update_set'.
	* tests/t_update_2.at: Un-XFAIL.
	* tests/t_ambig_update.at: Un-XFAIL.

	* tests/t_no_rename_overwrite.at: New test.
	* tests/t_cdiff.at: New test placeholder.
	* testsuite.at: Add them.
	(MONOTONE): Prefix command line with $PREEXECUTE to e.g. support
	running under Valgrind.

2005-01-25  Matt Johnston  <matt@ucc.asn.au>

	* cert.cc: ignore whitespace when comparing private keys
	from the database and with the lua hook
	* tests/t_lua_privkey.at: new test
	* testsuite.at: run it

2005-01-23  Derek Scherger  <derek@echologic.com>

	* commands.cc (restrict_rename_set): include renames if either
	name is present in restriction
	(calculate_base_revision): remove unused variant
	(calculate_current_revision): remove unsed variable
	(calculate_restricted_revision): remove unsed variable
	(ls_missing): remove unsed variable
	(revert): rewrite with restrictions
	* tests/t_revert.at: test partial reverts adjust MT/work properly
	* tests/t_revert_dirs.at: un-XFAIL
	* tests/t_revert_rename.at: un-XFAIL; revert rename via both names

2005-01-23  Derek Scherger  <derek@echologic.com>

	* tests/t_revert_rename.at: remove extra MONOTONE_SETUP
	attempt revert by both original name and new name

2005-01-23  Derek Scherger  <derek@echologic.com>

	* tests/t_revert_rename.at: New test.
	* testsuite.at: Add it.

2005-01-22  Derek Scherger  <derek@echologic.com>

	* tests/t_revert_dirs.at: New test.
	* testsuite.at: Add it.

2005-01-22  Nathaniel Smith  <njs@codesourcery.com>

	* configure.ac (AC_INIT): Set bug-reporting address to list
	address, rather than Graydon's personal email.
	* diff_patch.cc (normalize_extents): Use it.
	* ui.cc (fatal): Likewise.

	* tests/t_vcheck.at: New priority "todo", tweak descriptive text.

2005-01-22  Nathaniel Smith  <njs@codesourcery.com>

	* tests/t_delete_dir.at: Add more commentary.

	* tests/t_rename_dir_patch.at: New test.
	* tests/t_delete_dir_patch.at: New test.
	* testsuite.at: Add them.

2005-01-22  Nathaniel Smith  <njs@codesourcery.com>

	* change_set.cc (apply_change_set): Add invariants.
	* tests/t_rename_dir_cross_level.at: New test.
	* tests/t_rename_added_in_rename.at: New test.
	* tests/t_rename_conflict.at: New test.
	* testsuite.at: Add them.

2005-01-21  Nathaniel Smith  <njs@codesourcery.com>

	* tests/t_ambig_update.at: Update comments.

	* tests/t_update_2.at: New test from Georg-W. Koltermann
	<Georg.Koltermann@mscsoftware.com>.
	* testsuite.at: Add it.

2005-01-20  Nathaniel Smith  <njs@codesourcery.com>

	* tests/t_lca_1.at: New bug report.
	* testsuite.at: Add it.

2005-01-19  Nathaniel Smith  <njs@codesourcery.com>

	* commands.cc (merge): Improve merge chatter.
	(do_diff): Don't print anything when there are no
	changes.

2005-01-19  Nathaniel Smith  <njs@codesourcery.com>

	* tests/t_db_with_dots.at: New test.
	* testsuite.at: Add it.

2005-01-19  Patrick Mauritz <oxygene@studentenbude.ath.cx>

	* Makefile.am (%.h, package_revision.h, package_full_revision.h):
	Don't update target file if no change has occurred, to reduce
	unnecessary rebuilds.

2005-01-18  Nathaniel Smith  <njs@codesourcery.com>

	* rcs_import.cc (cvs_key): Initialize struct tm to all zeros, to
	stop garbage sneaking in -- thanks to Zack Weinberg for pointing
	this out.  Also, handle 2 digit years properly on WIN32.

2005-01-18  Nathaniel Smith  <njs@codesourcery.com>

	* rcs_import.cc: Remove tabs.

2005-01-19  Matt Johnston  <matt@ucc.asn.au>

	* database.cc: Pass filename to check_sqlite_format_version as a
	fs::path, so that it doesn't get passed as a freshly created fs::path
	with default checker (which disallows '.foo' path components)

2005-01-19  Nathaniel Smith  <njs@codesourcery.com>

	* netsync.cc (session, process_confirm_cmd, dispatch_payload):
	Back out some over-zealous changes that broke netsync
	compatibility.  Probably should redo later, when have a chance to
	bump netsync protocol number, but we're not ready for that now.

2005-01-19  Nathaniel Smith  <njs@codesourcery.com>

	* tests/t_subdir_revert.at: New test.
	* tests/t_subdir_rename.at: New test.
	* testsuite.at: Add them.

2005-01-18  Nathaniel Smith  <njs@codesourcery.com>

	* tests/t_subdir_add.at: New test.
	* tests/t_subdir_drop.at: New test.
	* testsuite.at: Add them.
	* tests/t_delete_dir.at: Implement it.

2005-01-19  Nathaniel Smith  <njs@codesourcery.com>

	* netcmd.cc: Remove tabs.

2005-01-19  Nathaniel Smith  <njs@codesourcery.com>

	* merkle_tree.cc: Remove tabs.

2005-01-18  Nathaniel Smith  <njs@codesourcery.com>

	* rcs_import.cc (cvs_key): Initialize struct tm to all zeros, to
	stop garbage sneaking in -- thanks to Zack Weinberg for pointing
	this out.  Also, handle 2 digit years properly on WIN32.

2005-01-18  Nathaniel Smith  <njs@codesourcery.com>

	* rcs_import.cc: Remove tabs.

2005-01-18  Nathaniel Smith  <njs@codesourcery.com>

	* monotone.texi: Undocument mcerts, fcerts; rename rcerts to
	certs.
	* monotone.1: Likewise.

2005-01-18  Nathaniel Smith  <njs@codesourcery.com>

	* commands.cc (restrict_rename_set): Fix types to compile with old
	rename_set gunk removed.
	Alter logic to yell if a rename crosses the restriction boundary,
	rather than silently ignore it.

2005-01-19  graydon hoare  <graydon@pobox.com>

	* commands.cc: Fix up some merge breakage.
	* tests/t_add_dot.at: Un-XFAIL.
	* testsuite.at: Run "setup ." before "db init".

2005-01-09  Derek Scherger  <derek@echologic.com>

	* commands.cc (get_path_rearrangement): new function/signature for
	splitting restricted rearrangements
	(calculate_restricted_revision): use it and update to work
	similarly to calculate_current_revision
	(trusted): call app.initialize(false)
	(ls_missing): adjust for new get_path_rearrangement
	(attr): call app.initialize(true)
	(diff): merge cleanup
	(lca, lcad, explicit_merge): call app.initialize(false)
	* app_state.cc (constructor): set database app state
	(load_rcfiles): add required booleans
	* lua.{cc,hh} (load_rcfile): add required boolean
	* tests/t_add.at:
	* tests/t_diff_added_file.at:
	* tests/t_disapprove.at:
	* tests/t_drop_missing.at:
	* tests/t_heads.at:
	* tests/t_heads_discontinuous_branch.at:
	* tests/t_i18n_file.at:
	* tests/t_log_nonexistent.at:
	* tests/t_merge_add_del.at:
	* tests/t_netsync.at:
	* tests/t_netsync_pubkey.at:
	* tests/t_netsync_single.at:
	* tests/t_persistent_server_keys.at:
	* tests/t_persistent_server_revision.at:
	* tests/t_remerge.at:
	* tests/t_tags.at:
	* tests/t_update_missing.at:
	* tests/t_update_to_revision.at: add --message option to commits
	* tests/t_merge2_add.at:
	* tests/t_merge2_data.at:
	* tests/t_netsync_unrelated.at: create working directory with new
	setup command
	* tests/t_erename.at: update for revisions
	* tests/t_no_change_deltas.at: add --revision options to diff
	* tests/t_restrictions.at: remove some cruft and update to work
	with revisions
	* tests/t_subdirs.at: pass correct --rcfile and --db options from
	within subdir
	* testsuite.at (REVERT_TO): remove MT dir before checkout, which
	now fails if MT exists, replace checkout MT/options with old
	MT/options
	(COMMIT): add --message option to commit macro
	* work.cc (read_options_map): don't overwrite option settings when
	reading options map so that command line settings take precedence

2005-01-18  Nathaniel Smith  <njs@codesourcery.com>

	* netsync.cc: Partially fix comment (s/manifest/revision/ etc.).
	(dispatch_payload): Ignore mcert and fcert refinement requests,
	instead of dying on them.  Hack, but I think it should let this
	netsync continue to interoperate with old netsync...

2005-01-18  Nathaniel Smith  <njs@codesourcery.com>

	* vocab.hh: Remove file<cert>.
	* vocab.cc: Likewise.
	* packet_types.hh: Remove file.
	* Makefile.am (MOST_SOURCES): Remove packet_types.hh and mac.hh.

2005-01-18  Nathaniel Smith  <njs@codesourcery.com>

	* netsync.cc (process_confirm_cmd): Don't try refining mcert and
	fcert trees.
	Remove other dead/pointless code.

2005-01-18  Nathaniel Smith  <njs@codesourcery.com>

	* database.hh: Remove file cert stuff.
	* netsync.cc (data_exists): We don't have file/manifest certs.
	(load_data): Likewise.

2005-01-18  Nathaniel Smith  <njs@codesourcery.com>

	* netsync.cc (process_data_cmd): Ignore file/manifest certs.

	* database.cc (struct valid_certs): Don't support file certs.
	(rehash): No file certs.
	(file_cert_exists): Remove.
	(put_file_cert): Remove.
	(get_file_certs): Remove.

2005-01-18  Nathaniel Smith  <njs@codesourcery.com>

	* packet.cc (class delayed_manifest_cert_packet):
	(class delayed_file_cert_packet): Remove.
	(packet_db_writer::consume_file_cert, consume_manifest_cert)
	(packet_writer::consume_file_cert, consume_manifest_cert)
	Remove.
	(struct feed_packet_consumer): Don't support mcert/fcert packets.
	(extract_packets): Likewise.
	(packet_roundabout_test): Test revision certs, not manifest/file
	certs.

	* packet.hh (packet_consumer::consume_file_cert):
	(packet_consumer::consume_manifest_cert):
	(packet_writer::consume_file_cert):
	(packet_writer::consume_manifest_cert):
	(packet_db_writer::consume_file_cert):
	(packet_db_writer::consume_manifest_cert):
	Remove.

	* lua.hh (hook_get_file_cert_trust): Remove.
	* lua.cc (hook_get_file_cert_trust): Remove.

2005-01-18  Nathaniel Smith  <njs@codesourcery.com>

	* cert.hh (erase_bogus_certs): Re-add manifest cert version.

	* monotone.texi (Hook Reference): Remove documentation of
	get_{file,manifest}_cert_trust.

2005-01-18  Nathaniel Smith  <njs@codesourcery.com>

	* cert.cc (erase_bogus_certs): Re-add manifest cert version.
	(bogus_cert_p): Likewise.

2005-01-18  Nathaniel Smith  <njs@codesourcery.com>

	* cert.hh (rename_edge):
	(rename_set):
	(calculate_renames):
	(rename_cert_name): Remove.
	(cert_file_comment):
	(cert_manifest_comment): Remove.
	(erase_bogus_certs): Remove manifest and file versions.
	* cert.cc (rename_cert_name): Remove.
	(bogus_cert_p): Remove manifest<cert> and file<cert> variants.
	(erase_bogus_certs): Likewise.
	(put_simple_manifest_cert):
	(put_simple_file_cert):
	(cert_file_comment): Remove.

	* commands.cc (fcerts): Remove.
	(mcerts): Likewise.
	(rcerts): Rename to...
	(certs): ...this.  s/revision certs/certs/ in help text.
	(trusted): s/revision cert/cert/.
	(ls_certs): Don't special-case rename certs.

2005-01-18  Nathaniel Smith  <njs@codesourcery.com>

	* tests/t_vcheck.at: Fix AT_XFAIL_IF typo.

2005-01-18  Nathaniel Smith  <njs@codesourcery.com>

	* monotone.texi (Reserved Certs): Remove 'vcheck'.
	(Key and Cert): Remove 'vcheck'.
	(Accidental collision): Likewise.
	(Commands): Likewise.
	* tests/t_vcheck.at: Add note about manual having useful stuff for
	when vcheck is re-added.

2005-01-18  Nathaniel Smith  <njs@codesourcery.com>

	* mac.hh:
	* cert.cc (vcheck_cert_name):
	(calculate_vcheck_mac):
	(cert_manifest_vcheck
	(check_manifest_vcheck):
	* cert.hh (cert_manifest_vcheck):
	(check_manifest_vcheck):
	* constants.cc (constants::vchecklen):
	* constants.hh (constants::vchecklen):
	* commands.cc (vcheck):
	Remove.

	* tests/t_vcheck.at: New test.
	* testsuite.at: Call it.

2005-01-18  Nathaniel Smith  <njs@codesourcery.com>

	* ROADMAP: Remove 'upgrade to sqlite3' todo item.

2005-01-18  Nathaniel Smith  <njs@codesourcery.com>

	* commands.cc (tag):
	(testresult):
	(approve):
	(disapprove):
	(comment):
	(fload):
	(fmerge):
	(cat):
	(rcs_import): Change grouping for "--help" display, to make more
	informative.
	(rcs_import): Also add more details to help text.

2005-01-17  Nathaniel Smith  <njs@codesourcery.com>

	* diff_patch.cc (normalize_extents): Add missing ')'.

2005-01-17  Nathaniel Smith  <njs@codesourcery.com>

	* tests/t_update_1.at: New test.
	* testsuite.at: Call it.

2005-01-11  Nathaniel Smith  <njs@codesourcery.com>

	* diff_patch.cc (normalize_extents): Add warning for anyone who
	manages to trigger the untested part of the normalization code.

2005-01-14  Christian Kollee <stuka@pestilenz.org>

	* search for and link with sqlite3 when --bundle-sqlite=no

2005-01-12  Derek Scherger  <derek@echologic.com>

	* tests/t_ambig_update.at: add comments from discussion on irc
	* tests/t_status_missing.at: new test
	* testsuite.at: include it

2005-01-10  graydon hoare  <graydon@pboox.com>

	* commands.cc (explicit_merge): Tweak merge message.
	* database.cc (check_sqlite_format_version): New function.
	(database::sql): Call it.
	* sqlite/pager.hh (SQLITE_DEFAULT_PAGE_SIZE): Adjust to 8192.
	(SQLITE_MAX_PAGE_SIZE): Adjust to 65536.
	* schema_migration.cc: Post-merge cleanup.
	* Makefile.am: Likewise.

2005-01-10  Christof Petig <christof@petig-baender.de>

	* sqlite/*: SQLite 3.0.8 CVS import
	* database.{cc,hh}:
	* schema_migration.{cc,hh}: convert to use the SQLite3 API

	This does not yet use any of the more sophisticated API features
	of SQLite3 (query parameters, BLOBs), so there is plenty of room
	for optimization. This also does not change the schema (i.e.
	still uses base64 encoded values in tables)

2005-01-17  graydon hoare  <graydon@pobox.com>

	* AUTHORS: Mention Wojciech and Neil.
	* revision.cc (calculate_ancestors_from_graph): Make non-recursive.

2005-01-17  Wojciech MiÅkowski  <wmilkowski@interia.pl>

	* std_hooks.lua: Teach about meld.

2005-01-17  Neil Conway  <neilc@samurai.com>

	* diff_patch.cc: add a new context diff hunk consumer. Rename
	unidiff() to make_diff().
	* diff_patch.hh: Rename unidiff() to make_diff().
	* command.cc: Add new "cdiff" command, and refactor "diff" to
	invoke a common subroutine that is parameterized on the diff
	type. Unrelated change: make a branch-based checkout default to
	using the same directory name as the branch name, unless a
	branch is specified.

2005-01-17  graydon hoare  <graydon@pobox.com>

	* cryptopp/osrng.cpp (NonblockingRng::GenerateBlock):
	Bring forward patch lost in cryptopp 5.2 upgrade.
	* revision.cc (add_bitset_to_union)
	(calculate_ancestors_from_graph): New functions.
	(erase_ancestors)
	(is_ancestor): Rewrite.
	* cert.cc (get_branch_heads): Rewrite.
	* database.{cc,hh} (get_heads): Remove
	(get_revision_ancestry): Use multimap.
	(install_views): Disable.
	Remove everything related to the trust views. Too slow.
	Also tidy up whitespace formatting in sqlite3 code.
	* views.sql: Clear out all views.
	* commands.cc: Adapt to using multimap for ancestry.
	* AUTHORS: Mention Faheem and Christian.

2005-01-17  Faheem Mitha  <faheem@email.unc.edu>

	* debian/control: Fix up build depends.

2005-01-17  Ulrich Drepper  <drepper@redhat.com>

	* acinclude.m4 (AC_CHECK_INADDR_NONE): Fix quoting.
	* Makefile.am (EXTRA_DIST): Add sqlite/keywordhash.c.

2005-01-14  Christian Kollee  <stuka@pestilenz.org>

	* search for and link with sqlite3 when --bundle-sqlite=no

2005-01-12  Derek Scherger  <derek@echologic.com>

	* tests/t_ambig_update.at: add comments from discussion on irc
	* tests/t_status_missing.at: new test
	* testsuite.at: include it

2005-01-10  graydon hoare  <graydon@pboox.com>

	* commands.cc (explicit_merge): Tweak merge message.
	* database.cc (check_sqlite_format_version): New function.
	(database::sql): Call it.
	* sqlite/pager.hh (SQLITE_DEFAULT_PAGE_SIZE): Adjust to 8192.
	(SQLITE_MAX_PAGE_SIZE): Adjust to 65536.
	* schema_migration.cc: Post-merge cleanup.
	* Makefile.am: Likewise.

2005-01-10  Christof Petig  <christof@petig-baender.de>

	* sqlite/*: SQLite 3.0.8 CVS import
	* database.{cc,hh}:
	* schema_migration.{cc,hh}: convert to use the SQLite3 API

	This does not yet use any of the more sophisticated API features
	of SQLite3 (query parameters, BLOBs), so there is plenty of room
	for optimization. This also does not change the schema (i.e.
	still uses base64 encoded values in tables)

2005-01-11  Nathaniel Smith  <njs@codesourcery.com>

	* tests/t_migrate_schema.at: Switch to using pre-dumped db's, make
	it work, un-XFAIL it.

2005-01-11  Nathaniel Smith  <njs@codesourcery.com>

	* tests/t_persistent_server_keys_2.at: XFAIL it, add commentary on
	solution.

2005-01-11  Nathaniel Smith  <njs@codesourcery.com>

	* tests/t_persistent_server_keys_2.at: New test.
	* testsuite.at: Add it.

2005-01-06  Nathaniel Smith  <njs@codesourcery.com>

	* schema_migration.cc (migrate_monotone_schema): Add comment
	pointing to t_migrate_schema.at.
	* tests/t_migrate_schema.at: Implement, mostly.  (Still broken.)

	* tests/t_heads_discontinuous_branch.at: Remove urgency
	annotation.
	* tests/t_netsync_nocerts.at: Add urgency annotation.

	* testsuite.at: Add UNGZ, UNGZB64 macros.
	* tests/t_fmerge.at: Use them.

2005-01-05  Nathaniel Smith  <njs@codesourcery.com>

	* schema_migration.cc: Update comment about depot code.
	(migrate_depot_split_seqnumbers_into_groups):
	(migrate_depot_make_seqnumbers_non_null):
	(migrate_depot_schema): Remove; all are dead code.

2005-01-05  Nathaniel Smith  <njs@codesourcery.com>

	* schema_migration.cc: Remove tabs.

2005-01-05  Nathaniel Smith  <njs@codesourcery.com>

	* tests/t_check_same_db_contents.at: Uncapitalize title to unbreak
	testsuite.

	* revision.cc (is_ancestor): Add FIXME comment.
	(erase_ancestors): New function.
	* revision.hh (erase_ancestors): Prototype it.
	* cert.cc (get_branch_heads): Call it.
	* tests/t_heads_discontinuous_branch.at: Un-XFAIL it.

	* revision.cc (find_subgraph_for_composite_search): Ignore null
	revision ids.
	* commands.cc (try_one_merge): Add invariant - never create merges
	where the left parent is an ancestor or descendent of the right.
	(explicit_merge): Same check.
	(propagate): Handle cases where no merge is necessary.  Also, make
	generated log message more readable.

	* tests/t_propagate_desc.at: Un-XFAIL it.
	* tests/t_propagate_anc.at: Un-XFAIL it.  Use new
	CHECK_SAME_DB_CONTENTS macros.
	* testsuite.at: Move t_check_same_db_contents.at to run before
	propagation tests.  Make CHECK_SAME_DB_CONTENTS more thorough.

	* tests/t_dump_load.at: Implement test.

2005-01-05  Nathaniel Smith  <njs@codesourcery.com>

	* tests/t_check_same_db_contents.at: New test.
	* testsuite.at: Add it.
	(CHECK_SAME_DB_CONTENTS): New macro.

2005-01-04  Nathaniel Smith  <njs@codesourcery.com>

	* cert.cc: Remove tabs.
	* revision.hh: Likewise.

2005-01-04  Nathaniel Smith  <njs@codesourcery.com>

	* tests/t_propagate_anc.at: Also check the case where we're
	propagating a non-strict ancestor, i.e. the heads are actually
	equal.

2005-01-04  Nathaniel Smith  <njs@codesourcery.com>

	* database.cc (get_revision_parents): Add invariant.
	(get_revision_children): Likewise.
	(get_revision): Likewise.
	(put_revision): Likewise.

	* tests/t_merge_ancestor.at: New test.
	* tests/t_propagate_desc.at: Likewise.
	* tests/t_propagate_anc.at: Likewise.
	* testsuite.at: Call them.

2005-01-04  Nathaniel Smith  <njs@codesourcery.com>

	* tests/t_netsync_diffbranch.at: Add priority, add description of
	problem and solution.
	Also, XFAIL it.
	* tests/t_netsync_unrelated.at: Add reference to discussion.
	* tests/t_cmdline_options.at: Remove priority marking from
	non-bug.
	* tests/t_checkout_dir.at: XFAIL when run as root.

	* tests/t_netsync_nocerts.at: New test.
	* testsuite.at: Call it.

2005-01-03  Matt Johnston  <matt@ucc.asn.au>

	* tests/t_netsync_diffbranch.at: add a new test for pulling a branch
	with a parent from a different branch.
	* testsuite.at: add it

2005-01-02  Derek Scherger  <derek@echologic.com>

	* commands.cc (log_certs): new function
	(log) add Ancestor: and Branch: entries to output; use above new
	function
	* tests/t_cross.at: update to work with changesets

2004-12-30  graydon hoare  <graydon@pobox.com>

	* constants.cc (netcmd_current_protocol_version): Set to 3.
	* tests/t_crlf.at: New test of crlf line encodings.
	* testsuite.at: Call it.
	* monotone.spec: Note 0.16 release.

2004-12-30  graydon hoare  <graydon@pobox.com>

	* win32/get_system_flavour.cc: Fix little compile bugs.

2004-12-30  Julio M. Merino Vidal  <jmmv@menta.net>

	* change_set.{cc,hh}: Add the has_renamed_file_src function in
	change_set::path_rearrangement.
	* commands.cc: Make the 'log' command show nothing for renamed or
	deleted files (when asked to do so) and stop going backwards in
	history when such condition is detected; they don't exist any more,
	so there is no point in showing history (and could drive to incorrect
	logs anyway).
	* tests/t_log_nonexistent.at: New check to verify previous.
	* testsuite.at: Add it.

2004-12-30  graydon hoare  <graydon@pobox.com>

	* Makefile.am: Clean full testsuite directory and full-version.
	* configure.ac: Bump version number.
	* po/monotone.pot: Regenerate.
	* NEWS: Describe new release.

2004-12-29  Julio M. Merino Vidal  <jmmv@menta.net>

	* tests/t_cmdline_options.at: New test for previous: ensure that
	monotone is actually checking for command line correctness.
	* testsuite.at: Add it.

2004-12-29  Julio M. Merino Vidal  <jmmv@menta.net>

	* monotone.cc: Verify that the command line is syntactically correct
	as regards to options (based on error codes from popt).

2004-12-29  Matt Johnston  <matt@ucc.asn.au>

	* tests/t_drop_rename_patch.at: A test to check that deltas on
	renamed files are included in concatenate_change_sets, if there was a
	deletion of a file with the same name as the rename src.
	* testsuite.at: add it

2004-12-29  graydon hoare  <graydon@pobox.com>

	* AUTHORS: Add Jordi.
	* change_set.{cc,hh}: Make sanity helpers const.
	(normalize_change_set): Drop a->a deltas.
	(merge_change_sets): Call normalize.
	(invert_change_set): Likewise.
	* revision.cc
	(find_subgraph_for_composite_search): New fn.
	(calculate_composite_change_set): Call it.
	(calculate_change_sets_recursive): Use results.
	* tests/t_no_change_deltas.at: Fix.

2004-12-29  graydon hoare  <graydon@pobox.com>

	* change_set.cc: Fix unit tests to satisfy sanity checks.
	* std_hooks.lua: Fix status checking on external merges.

2004-12-29  Matt Johnston  <matt@ucc.asn.au>

	* change_set.{cc,hh}: Take account of files which are the
	destination of a rename_file operation, when examining
	file deletions. Added helper methods to clean up related code.

2004-12-29  Matt Johnston  <matt@ucc.asn.au>

	* change_set.cc: added a sanity check for deltas with same src/dst,
	and deleted files with deltas.

2004-12-29  Matt Johnston  <matt@ucc.asn.au>

	* testsuite.at, tests/t_netsync_single.at: don't use -q with
	killall since it isn't portable.

2004-12-28  Julio M. Merino Vidal  <jmmv@menta.net>

	* commands.cc: Make the 'log' command show all affected files
	in each revision in a nice format (easier to read than what
	'cat revision' shows).

2004-12-28  Julio M. Merino Vidal  <jmmv@menta.net>

	* commands.cc: Change the order used by the 'log' command to show
	affected files so that it matches the order in which these changes
	really happen.  Otherwise, a sequence like "rm foo; mv bar foo;
	patch foo" could be difficult to understand by the reader.

2004-12-28  Jordi Vilalta Prat  <jvprat@wanadoo.es>

	* monotone.texi: Fix a typo: "not not" should be "not".

2004-12-28  Julio M. Merino Vidal  <jmmv@menta.net>

	* commands.cc: Make the 'log' command show all affected files
	in each revision in a nice format (easier to read than what
	'cat revision' shows).

2004-12-28  graydon hoare  <graydon@pobox.com>

	* AUTHORS: Add various recent authors.

2004-12-28  Badai Aqrandista <badaiaqrandista@hotmail.com>

	* debian/*: Fix up for package building.

2004-12-28  graydon hoare  <graydon@pobox.com>

	* change_set.{cc,hh}: Add sanity checking, rework
	some of concatenation logic to accomodate.
	* revision.{cc,hh}: Likewise.
	Teach about generalized graph rebuilding.
	* database.cc (delete_existing_revs_and_certs): New fn.
	* commands.cc (db rebuild): New command.
	(db fsck) New command.
	* sanity.{cc,hh} (relaxed): New flag.
	* work.cc: Use new concatenation logic.

2004-12-25  Julio M. Merino Vidal  <jmmv@menta.net>

	* commands.cc: During 'log', print duplicate certificates (by
	different people) in separate lines, rather than showing them
	together without any spacing.  While here, homogenize new lines
	in other messages as well; this also avoids printing some of
	them in case of missing certificates).

2004-12-24  Nathaniel Smith  <njs@codesourcery.com>

	* tests/t_disapprove.at: Enable previously disabled test.

	* tests/t_no_change_deltas.at: New test.
	* testsuite.at: Call it.

2004-12-23  Nathaniel Smith  <njs@codesourcery.com>

	* win32/read_password.c: Remove unused file.

2004-12-22  Julio M. Merino Vidal  <jmmv@menta.net>

	* commands.cc: Verify that the key identifier passed to the pubkey
	and privkey commands exists in the database.  Otherwise exit with
	an informational message instead of an exception.

2004-12-20  Matt Johnston  <matt@ucc.asn.au>

	* keys.cc: don't cache bad passphrases, so prompt for a correct
	password if the first ones fail.

2004-12-19  Matt Johnston  <matt@ucc.asn.au>

	* commands.cc: print out author/date next to ambiguous revision
	lists from selectors.

2004-12-19  Julio M. Merino Vidal  <jmmv@menta.net>

	* testsuite.at:
	* tests/t_fmerge.at:
	* tests/t_netsync.at:
	* tests/t_netsync_single.at:
	* tests/t_revert.at:
	* tests/t_tags.at: Avoid usage of test's == operator.  It's a
	GNUism and causes unexpected failures in many tests.  The correct
	operator to use is just an equal sign (=).
	* tests/t_renamed.at: Don't use cp's -a flag, which is not
	supported by some implementations of this utility (such as the
	one in NetBSD).  Try to add some of its funcionality by using
	the -p flag, although everything could be fine without it.
	* tests/t_unidiff.at: Discard patch's stderr output.  Otherwise
	it's treated as errors, but NetBSD's patch uses it to print
	informative messages.

2004-12-19  Julio M. Merino Vidal  <jmmv@menta.net>

	* tests/t_scan.at: Instead of running sha1sum, use a prestored
	manifest file to do the verification.  This avoids problems in
	systems that do not have the sha1sum tool, like NetBSD.

2004-12-19  Julio M. Merino Vidal  <jmmv@menta.net>

	* Makefile.am: Remove obsolete --with-bundled-adns flag from
	DISTCHECK_CONFIGURE_FLAGS.

2004-12-18  Nathaniel Smith  <njs@codesourcery.com>

	* tests/t_checkout_dir.at: Make the test directory chdir'able
	again after the test.
	* tests/t_delete_dir.at: Add trailing newline.

	* tests/t_dump_load.at: New bug report.
	* tests/t_migrate_schema.at: Likewise.
	* testsuite.at: Call them.

2004-12-18  Nathaniel Smith  <njs@codesourcery.com>

	* change_set.hh: Remove obsolete comment.

2004-12-18  Nathaniel Smith  <njs@codesourcery.com>

	* tests/t_delete_dir.at: New bug report.
	* testsuite.at: Call it.

2004-12-18  Julio M. Merino Vidal  <jmmv@menta.net>

	* commands.cc: Homogenize help message for 'ls' with the one shown
	by 'list'.

2004-12-18  Julio M. Merino Vidal  <jmmv@menta.net>

	* ChangeLog: Add missing entries for several modifications I did
	in December 6th and 3rd.

2004-12-18  Julio M. Merino Vidal  <jmmv@menta.net>

	* tests/t_checkout_dir.at: New test triggering the bug I fixed
	  previously in the checkout command, verifying that directory
	  creation and chdir succeed.
	* testsuite.at: Add new test.

2004-12-18  Nathaniel Smith  <njs@codesourcery.com>

	* ChangeLog: Add log entry for <jmmv@menta.net>'s last change.
	* std_hooks.lua: Check exit status of external merge commands.

2004-12-18  Julio M. Merino Vidal  <jmmv@menta.net>

	* commands.cc: Include cerrno, cstring,
	boost/filesystem/exception.hpp.
	(checkout): Verify that directory creation and chdir succeeded.

2004-12-18  Nathaniel Smith  <njs@codesourcery.com>

	* diff_patch.cc (struct hunk_offset_calculator): Remove dead
	code.  (I believe it was used by the old, non-extent-based
	merging.)
	(calculate_hunk_offsets): Likewise.
	(struct hunk_consumer): Move next to rest of unidiff code.
	(walk_hunk_consumer): Likewise.

2004-12-18  Matt Johnston <matt@ucc.asn.au>

	* change_set.cc (concatenate_change_sets): Be more careful checking
	whether to discard deltas for deleted files (in particular take
	care when files are removed then re-added) - fixes tests
	t_patch_drop_add, t_add_drop_add.at, t_add_patch_drop_add,
	t_merge2_add_drop_add
	* change_set.cc (project_missing_deltas): don't copy deltas
	for deleted files, and handle the case where src file ids vary when
	files are added/removed. (fixes t_patch_vs_drop_add)
	* t_patch_drop_add.at, t_add_drop_add.at, t_add_patch_drop_add.at,
	  t_merge2_add_drop_add.at, t_patch_vs_drop_add.t: don't expect
	to fail any more.

2004-12-17  Nathaniel Smith  <njs@codesourcery.com>

	* tests/t_persistent_server_keys.at:
	* tests/t_attr.at:
	* tests/t_patch_vs_drop_add.at:
	* tests/t_merge2_add_drop_add.at:
	* tests/t_add_drop_add.at:
	* tests/t_add_patch_drop_add.at:
	* tests/t_patch_drop_add.at: Remove priority notes, since these
	are no longer bugs.

2004-12-17  graydon hoare  <graydon@pobox.com>

	* tests/t_merge_2.at: Works now, remove xfail.

2004-12-17  graydon hoare  <graydon@pobox.com>

	* tests/t_merge_1.at: Remove AT_CHECK(false) and xfail.
	* tests/t_fdiff_normalize.at: New test.
	* testsuite.at: Call it.
	* diff_patch.cc (normalize_extents): Fix the normalize bug.
	* revision.{cc,hh} (construct_revisions): Rename to prepare for
	next rebuild-the-graph migration.
	* commands.cc (db): Change call name.

2004-12-16  Joel Rosdahl  <joel@rosdahl.net>

	* revision.cc (is_ancestor): Use std::queue for the queue.

2004-12-14  Joel Rosdahl  <joel@rosdahl.net>

	Generalize the explicit_merge command with an optional ancestor
	argument:
	* revision.cc (is_ancestor): New method.
	* revision.hh (is_ancestor): Add prototype.
	* commands.cc (try_one_merge): Add ancestor argument. Empty
	ancestor means use ancestor from find_common_ancestor_for_merge.
	(merge): Pass empty ancestor to try_one_merge.
	(propagate): Likewise.
	(explicit_merge): Add optional ancestor argument.
	* monotone.texi: Document new explicit_merge argument.

2004-12-13  Joel Rosdahl  <joel@rosdahl.net>

	* tests/t_merge_2.at: New test triggering a bad merge.
	* testsuite.at: Add new test.

2004-12-13  Joel Rosdahl  <joel@rosdahl.net>

	* revision.cc (find_least_common_ancestor): Add a missing "return
	true;" that mysteriously was removed in
	c853237f9d8d155431f88aca12932d2cdaaa31fe.

2004-12-13  Joel Rosdahl  <joel@rosdahl.net>

	* revision.cc (find_least_common_ancestor): Remove unused variable.
	* commands.cc (lca): Correct negative status text.
	* commands.cc (update): Use GNU style braces.

2004-12-12  graydon hoare  <graydon@pobox.com>

	* commands.cc: Fix bug reported in t_attr.at
	* tests/t_attr.at: Remove xfail.
	* change_set.cc: Change unit tests syntax.
	(read_change_set): Assert complete read.
	* revision_ser.cc (read_revision_set): Likewise.
	* os_specific.hh: Drop obsolete file.

2004-12-12  Joel Rosdahl  <joel@rosdahl.net>

	* revision.cc (find_least_common_ancestor): New function for
	finding the vanilla LCA.
	* revision.hh: Added prototype for find_least_common_ancestor.
	* commands.cc (update): Use find_least_common_ancestor for finding
	a common ancestor.
	* commands.cc (diff): Likewise.
	* revision.cc (find_common_ancestor): Rename to...
	(find_common_ancestor_for_merge): ...this, for clarity.
	* revision.hh: find_common_ancestor -->
	find_common_ancestor_for_merge.
	* commands.cc (try_one_merge): Call find_common_ancestor_for_merge
	to find ancestor.
	* commands.cc (lcad): Rename lca command to lcad.
	* commands.cc (lca): New command for finding the vanilla LCA.

2004-12-12  Nathaniel Smith  <njs@codesourcery.com>

	* tests/t_persistent_server_keys.at: Actually test what it's
	supposed to.  Also, un-XFAIL it, since now it seems to pass.

2004-12-12  Nathaniel Smith  <njs@codesourcery.com>

	* tests/t_persistent_server_keys.at: New test.

	* testsuite.at: Call it.
	* tests/t_persistent_server_revision.at: Fix typo.

2004-12-12  Nathaniel Smith  <njs@codesourcery.com>

	* tests/t_persistent_server_revision.at: New test.
	* testsuite.at: Call it.  Tweak NETSYNC macros in support of it.

2004-12-11  Nathaniel Smith  <njs@codesourcery.com>

	* lua.hh (add_rcfile): Add 'required' argument.
	* lua.cc (add_rcfile): Implement it.  Simplify error checking
	logic while I'm there...
	* monotone.cc (cpp_main): Pass new argument to add_rcfile.

	* tests/t_rcfile_required.at: New test.
	* testsuite.at: Call it.
	Revamp netsync support macros, to allow long-running servers.
	Make netsync-killer try first with -TERM, in case that plays nicer
	with gcov.

2004-12-11  Nathaniel Smith  <njs@codesourcery.com>

	* lua.hh: Remove tabs.

2004-12-11  Nathaniel Smith  <njs@codesourcery.com>

	* monotone.texi: Document explicit_merge.

2004-12-11  Nathaniel Smith  <njs@codesourcery.com>

	* Makefile.am: Redo full-revision support again, to properly
	handle 'make dist' and caching.  Hopefully.

2004-12-11  Nathaniel Smith  <njs@codesourcery.com>

	* monotone.texi (File Attributes): Rewrite for new .mt-attrs
	syntax.

2004-12-11  Nathaniel Smith  <njs@codesourcery.com>

	* tests/t_attr.at: New test.
	* testsuite.at: Call it.

2004-12-11  Nathaniel Smith  <njs@codesourcery.com>

	* commands.cc (trusted): Print spaces between key ids.

	* lua.cc (add_rcfile): Errors while loading a user-provided rc
	file are naughtiness, not oopses.

2004-12-11  Nathaniel Smith  <njs@codesourcery.com>

	* commands.cc (commands::explain_usage): Use split_into_lines to
	do formatting of per-command usage; allow multi-line
	descriptions.
	(trusted): New command.
	* monotone.texi (Key and Cert): Document 'trusted' command.
	* tests/t_trusted.at: New test.
	* testsuite.at: Change get_revision_cert_trust to support
	t_trusted.at.  Call t_trusted.at.

2004-12-11  Derek Scherger  <derek@echologic.com>

	* app_state.{cc,hh} (restriction_includes): renamed from
	in_restriction to be less obscure; use path_set rather than
	set<file_path>
	* commands.cc
	(restrict_path_set):
	(restrict_rename_set):
	(restrict_path_rearrangement):
	(calculate_restricted_revision): new restriction functions
	(restrict_patch_set): remove old restrictions machinery
	(status): call calculate_restricted_revision
	(ls_tags): call app.initialize
	(unknown_itemizer): restriction_includes renamed
	(ls_unknown): call calculate_restricted_revision
	(ls_missing): rework for restrictions
	(commit): switch to --message option, optional paths and preserve
	restricted work
	(diff): allow restrictions for zero and one arg variants
	(revert): note some work left to do
	* manifest.{cc,hh} (build_manifest_map): hide unused things
	(build_restricted_manifest_map): new function
	* transforms.{cc,hh} (calculate_ident): clean up merge artifacts
	* work.cc (read_options_map): merge cleanup to preserve command
	line options

2004-12-10  Nathaniel Smith  <njs@codesourcery.com>

	* Makefile.am (package_full_revision.txt): Redo Joel Rosdahl
	<joel@rosdahl.net>'s change below after it got clobbered by
	merge.

2004-12-10  Nathaniel Smith  <njs@codesourcery.com>

	* commands.cc (log): Synopsize optional 'file' argument, and
	describe both arguments in help description.

2004-12-10  Matt Johnston  <matt@ucc.asn.au>

	* cert.cc: Added priv_key_exists() function
	* commands.cc, rcs_import.cc: use new privkey functions
	* netsync.cc: change some bits that were missed

2004-12-09  Derek Scherger  <derek@echologic.com>

	* .mt-nonce: delete obsolete file
	* change_set.cc (merge_deltas): add file paths in call to
	try_to_merge_files
	* commands.cc (propagate): add progress logging similar to merge
	* diff_patch.{cc,hh} (try_to_merge_files): add file paths to
	merge2 and merge3 hooks; add logging of paths before calling merge
	hooks
	* lua.{cc,hh} (hook_merge2, hook_merge3): add file paths to merge
	hooks
	* std_hooks.lua (merge2, merge3, merge2_xxdiff_cmd,
	merge3_xxdiff_cmd): pass file paths to xxdiff for use as titles
	* testsuite.at (MONOTONE_SETUP): add paths to merge2 hook

2004-12-09  Matt Johnston  <matt@ucc.asn.au>

	* cert.cc, cert.hh, lua.cc, lua.hh, netsync.cc:
	Added a new get_priv_key(keyid) lua hook to retrieve
	a private key from ~/.monotonerc

2004-12-09  Matt Johnston  <matt@ucc.asn.au>

	* change_set.cc: Don't include patch deltas on files which
	are being deleted in changesets. (partial fix for bug
	invoked by t_merge_add_del.at)

2004-12-09  Matt Johnston  <matt@ucc.asn.au>

	* configure.ac,Makefile.am: Fix iconv and intl
	handling so that the libraries are used (required for OS X).

2004-12-09  Nathaniel Smith  <njs@codesourcery.com>

	* Makefile.am (BUILT_SOURCES_NOCLEAN): add 'S'.

	* netsync.cc (session): Make ticker pointers into auto_ptr's.  Add
	cert and revision tickers.
	(session::session): Initialize new tickers.
	(session::note_item_sent): New method.  Increment tickers.
	(session::note_item_arrived): Increment tickers.
	(session::read_some): Adjust for auto_ptr.
	(session::write_some): Likewise.
	(call_server): Conditionally initialize cert and revision
	tickers.
	(queue_data_cmd): Call 'note_item_sent'.
	(queue_delta_cmd): Call 'note_item_sent'.

2004-12-09  graydon hoare  <graydon@pobox.com>

	* ROADMAP: Add file.

2004-12-08  Nathaniel Smith  <njs@codesourcery.com>

	* tests/t_patch_vs_drop_add.at:
	* tests/t_patch_drop_add.at:
	* tests/t_netsync_unrelated.at:
	* tests/t_merge_add_del.at:
	* tests/t_merge2_add_drop_add.at:
	* tests/t_merge_1.at:
	* tests/t_heads_discontinuous_branch.at:
	* tests/t_cleanup_empty_dir.at:
	* tests/t_checkout_options.at:
	* tests/t_ambig_update.at:
	* tests/t_add_patch_drop_add.at:
	* tests/t_add_drop_add.at:
	* tests/t_add_dot.at: Add (importance) markers to all bug report
	tests.

2004-12-08  Nathaniel Smith  <njs@codesourcery.com>

	* app_state.hh (write_options): Add 'force' option.
	* app_state.cc: Remove tabs.
	(write_options): Implement.
	* commands.cc (checkout): Pass force=true to 'write_options'.

	* tests/t_checkout_options.at: New test.
	* testsuite.at: Define RAW_MONOTONE.
	(t_checkout_options.at): Call it.

2004-12-08  Nathaniel Smith  <njs@codesourcery.com>

	* update.hh (pick_update_target): Rename to...
	(pick_update_candidates): ...this.  Return a set of candidates,
	rather than a single best.
	* update.cc (pick_update_candidates): Likewise.  Remove logic
	checking for unique candidate.
	* commands.cc (describe_revision): New function.
	(heads): Use it.
	(update): Use new 'pick_update_candidates' function.  Add logic
	checking for unique candidate.  On non-unique candidate, print all
	candidates, using 'describe_revision'.

	* tests/t_ambig_update.at: Check that failure messages describe
	the candidate set.

2004-12-08  Nathaniel Smith  <njs@codesourcery.com>

	* update.cc: Remove tabs.

2004-12-08  Nathaniel Smith  <njs@codesourcery.com>

	* tests/t_ambig_update.at: Also check that update fails when one
	candidate edge is deeper than the other.

2004-12-08  graydon hoare  <graydon@pobox.com>

	* change_set.cc (extend_renumbering_via_added_files):
	Look up parent tid in existing renumbering.
	* commands.cc (attr): Check index for "set" subcommand.
	(lca): New diagnostic command.
	(log): Tidy up output formatting a bit.
	* po/monotone.pot: Regenerate.
	* tests/t_add_edge.at: New test to catch add failure.
	* testsuite.at: Call it.

2004-12-08  Nathaniel Smith  <njs@codesourcery.com>

	* tests/t_ambig_update.at: New test.
	* testsuite.at: Add it.

	* tests/t_explicit_merge.at: Add, having forgotten to last time.

2004-12-08  Nathaniel Smith  <njs@codesourcery.com>

	* tests/t_explicit_merge.at: New test.
	* testsuite.at: Add it.

2004-12-08  Nathaniel Smith  <njs@codesourcery.com>

	* testsuite.at: Remove duplicate line created by merge.
	* ChangeLog: Re-sort after merges.

	* commands.cc (explicit_merge): Remove stray space.  Print id of
	merge result.
	(complete_command): Add back "}" deleted by merge.

2004-12-08  Nathaniel Smith  <njs@codesourcery.com>

	* change_set.cc: Remove tabs.
	* diff_patch.cc: Likewise.

	* commands.cc (explicit_merge): New command.

2004-12-08  graydon hoare  <graydon@pobox.com>

	* change_set.cc (extend_renumbering_via_added_files):
	Look up parent tid in existing renumbering.
	* commands.cc (attr): Check index for "set" subcommand.
	(lca): New diagnostic command.
	(log): Tidy up output formatting a bit.
	* po/monotone.pot: Regenerate.
	* tests/t_add_edge.at: New test to catch add failure.
	* testsuite.at: Call it.

2004-12-07  Richard Levitte  <richard@levitte.org>

	* Makefile.am: Keep package_*revision.{txt,h}, so they are saved
	as part of a distribution, and thereby make as sure as possible
	people who download monotone get historical information on where
	their copy of monotone came from.

2004-12-06  Richard Levitte  <richard@levitte.org>

	* monotone.cc: Add a hint on how to use --ticker.

2004-12-06  Nathaniel Smith  <njs@codesourcery.com>

	* commands.cc (ls_certs): Sort the certs before printing.
	* tests/t_netsync_repeated.at: Actually check that certs were
	transferred correctly.

2004-12-06  Julio M. Merino Vidal  <jmmv@menta.net>

	* figures/cert.pdf:
	* figures/cert.png:
	* figures/oo-figures.sxd:
	* monotone.texi: Use example host names under the
	example.{com,org,net} subdomains instead of invented names.
	These are defined in RFC 2606.

2004-12-06  Julio M. Merino Vidal  <jmmv@menta.net>

	* configure.ac: Now that we depend on GNU Autoconf >= 2.58, we
	can use the AS_HELP_STRING macro everywhere we need to pretty-print
	help strings.  Also convert old calls to AC_HELP_STRING (deprecated)
	to this one.

2004-12-06  Joel Rosdahl  <joel@rosdahl.net>

	* Makefile.am (package_full_revision.txt): Silence error messages
	when deducing full package revision.

2004-12-06  graydon hoare  <graydon@pobox.com>

	* unix/get_system_flavour.cc:
	* win32/get_system_flavour.cc: Add missing files.

2004-12-06  graydon hoare  <graydon@pobox.com>

	* commands.cc (merge): Add newline in output.
	* change_set.cc (project_missing_deltas): Fix very bad
	delta-renaming bug.

2004-12-06  graydon hoare  <graydon@pobox.com>

	* change_set.cc:
	* tests/t_merge_add_del.at:
	* netsync.cc:
	* commands.cc: Clean up from merge.

2004-12-06  Nathaniel Smith  <njs@codesourcery.com>

	* tests/t_add_patch_drop_add.at: New test.
	* tests/t_merge2_add_drop_add.at: New test.
	* tests/t_patch_drop_add.at: New test.
	* tests/t_patch_vs_drop_add.at: New test.
	* testsuite.at: Add them.

	* tests/t_add_drop_add.at: Fix to test what it was supposed to.

	* tests/t_merge2_data.at: Remove extraneous [stdout].

	* tests/t_merge_add_del.at: Fix description.
	XFAIL it.

2004-12-06  Nathaniel Smith  <njs@codesourcery.com>

	* tests/t_add_drop_add.at: New test.
	* testsuite.at: Add it.

2004-12-05  Nathaniel Smith  <njs@codesourcery.com>

	* tests/t_merge_add_del: Shorten name for better display.

2004-12-05  Matt Johnston <matt@ucc.asn.au>

	* tests/t_merge_add_del: added a new test for merging
	  branches where a file is added then removed.
	* testsuite.at: added the new test
	* configure.ac: bumped the prequisite version to 2.58 since
	  some tests use AT_XFAIL_IF

2004-12-05  graydon hoare  <graydon@pobox.com>

	* Makefile.am (package_full_revision.txt): Use top_builddir
	to locate monotone executable.

2004-12-05  Nathaniel Smith  <njs@codesourcery.com>

	* tests/t_merge_add_del: Shorten name for better display.

2004-12-05  Matt Johnston <matt@ucc.asn.au>

	* tests/t_merge_add_del: added a new test for merging
	  branches where a file is added then removed.
	* testsuite.at: added the new test
	* configure.ac: bumped the prequisite version to 2.58 since
	  some tests use AT_XFAIL_IF

2004-12-04  graydon hoare  <graydon@pobox.com>

	* commands.cc (fcommit): New command.
	(update): Finish off merge of update command.

2004-12-04  Derek Scherger  <derek@echologic.com>

	* commands.cc: (complete_command): New function.
	(explain_usage/process): Use it.

2004-12-04  Nathaniel Smith  <njs@codesourcery.com>

	* change_set.cc (merge_deltas): Call correct variant of
	try_to_merge_files depending on whether ancestor is available.
	* diff_patch.cc (try_to_merge_files -- merge3 version): Add
	assertions about ids.
	(try_to_merge_files -- merge2 version): Likewise.

	* testsuite.at: Add a trivial working merge2 hook.
	* tests/t_related_merge2_data.at: Update to use.
	Mark as expected to PASS.
	* tests/t_merge2_data.at: Likewise.

2004-12-04  Nathaniel Smith  <njs@codesourcery.com>

	* change_set.cc (merge_deltas): Call correct variant of
	try_to_merge_files depending on whether ancestor is available.
	* diff_patch.cc (try_to_merge_files -- merge3 version): Add
	assertions about ids.
	(try_to_merge_files -- merge2 version): Likewise.

	* testsuite.at: Add a trivial working merge2 hook.
	* tests/t_related_merge2_data.at: Update to use.
	Mark as expected to PASS.
	* tests/t_merge2_data.at: Likewise.

2004-12-04  Nathaniel Smith  <njs@codesourcery.com>

	* change_set.cc: Remove tabs.
	* diff_patch.cc: Likewise.

2004-12-04  Nathaniel Smith  <njs@codesourcery.com>

	* change_set.cc: Remove tabs.
	* diff_patch.cc: Likewise.

2004-12-03  Julio M. Merino Vidal  <jmmv@menta.net>

	* commands.cc: Add a missing newline to a message.

2004-12-03  Julio M. Merino Vidal  <jmmv@menta.net>

	* cryptopp/config.h:
	* configure.ac: NetBSD does not define __unix__ nor __unix, so the
	build fails.  To solve, check for __NetBSD__ where appropiate to
	detect a Unix system.

2004-12-03  Julio M. Merino Vidal  <jmmv@menta.net>

	* INSTALL: Document my latest changes: --enable-ipv6 option, ability
	to specify static boost prefix through --enable-static-boost and
	BOOST_SUFFIX variable.

2004-12-03  Julio M. Merino Vidal  <jmmv@menta.net>

	* Makefile.am:
	* configure.am: Add a variable, BOOST_SUFFIX, that identifies the
	suffix string that has to be appended to Boost library names to use
	them.  This variable can be defined on configure's command line.

2004-12-03  Julio M. Merino Vidal  <jmmv@menta.net>

	* configure.ac: Let the --enable-static-boost argument take a prefix
	to where boost libraries are located.

2004-12-03  Julio M. Merino Vidal  <jmmv@menta.net>

	* configure.ac: Add a three-state --enable-ipv6 argument to the
	configure script to explicitly enable or disable IPv6 support.

2004-12-03  Julio M. Merino Vidal  <jmmv@menta.net>

	* std_hooks.lua: Add missing newlines to two error messages.

2004-12-02  Derek Scherger  <derek@echologic.com>

	* commands.cc: more tweaking to ease changeset merge

2004-12-01  Derek Scherger  <derek@echologic.com>

	* commands.cc: reordered commands to help merge with changesets
	branch

2004-12-01  graydon hoare  <graydon@pobox.com>

	* {unix,win32}/get_system_flavour.cc: New files.
	* basic_io.{cc,hh}: Give names to input sources.
	* monotone.cc: Move app_state ctor inside try.
	* platform.hh (get_system_flavour): Declare.
	* revision.cc: Name input source "revision".
	* sanity.cc: Log flavour on startup.
	* tests/t_attributes.at: Use new syntax.
	* transforms.{cc,hh} (split_into_lines): New variant, and rewrite.
	* work.{cc,hh}: Rewrite attributes to use basic_io.
	(get_attribute_from_db):
	(get_attribute_from_working_copy): New functions.

2004-11-30  Nathaniel Smith  <njs@codesourcery.com>

	* keys.cc (get_passphrase): Simplify arguments.
	(generate_key_pair): Force new passphrases to come from the user.
	Adapt to new 'get_passphrase' arguments.
	(change_key_passphrase): Likewise.
	(generate_key_pair): Add argument specifying passphrase, for
	exclusive use of the unit tests.
	(signature_round_trip_test): Use it.
	* keys.hh (generate_key_pair): Adjust prototype correspondingly.

	* tests/t_genkey.at: Test that 'genkey' requires the passphrase to
	be entered.
	* tests/t_chkeypass.at: Check that 'chkeypass' fails if no
	passphrase is given.

2004-11-30  Nathaniel Smith  <njs@codesourcery.com>

	* keys.hh: Remove tabs.
	* keys.cc: Likewise.

2004-11-30  Nathaniel Smith  <njs@codesourcery.com>

	* monotone.texi (Hook Reference): Clarify description of
	'get_passphrase', following confusion on IRC.

2004-11-30  Joel Rosdahl  <joel@rosdahl.net>

	* ui.cc (fatal): Added missing newlines in fatal message.

2004-11-29  Nathaniel Smith  <njs@codesourcery.com>

	* monotone.texi: Add more details to documentation of 'update
	<revision>' command.

	* ui.cc (fatal): Typo in previous commit.

2004-11-29  Nathaniel Smith  <njs@codesourcery.com>

	* ui.cc (fatal): On suggestion of Zack Weinberg, add a note to
	fatal error messages 1) telling the user that it's a bug (i.e.,
	not their fault), and 2) requesting a bug report.

2004-11-29  Nathaniel Smith  <njs@codesourcery.com>

	* ui.cc: Remove tabs.

2004-11-30  Matt Johnston  <matt@ucc.asn.au>

	* change_set.cc (merge_disjoint_analyses): Prevent duplicated
	tids being used.
	(merge_disjoint_analyses): Fix typo (s/a_tmp/b_tmp/)

2004-11-24  Nathaniel Smith  <njs@codesourcery.com>

	* tests/t_cleanup_empty_dir.at: Shorten name.

2004-11-24  Nathaniel Smith  <njs@codesourcery.com>

	* Makefile.am (BUILT_SOURCES): List package_*version.{h,txt}.
	* package_{full_,}version.txt: Work when blddir != srcdir.

2004-11-24  Nathaniel Smith  <njs@codesourcery.com>

	* mt_version.hh: New file.
	* mt_version.cc: New file.
	* monotone.cc (package_revision.h): Don't include it.
	(mt_version.hh): Include it.
	(OPT_FULL_VERSION): New option.
	(options): Add it.
	(cpp_main): Implement --version and --full-version in terms of
	mt_version.hh.

	* Makefile.am (package_full_revision.h): Build it.
	(MOST_SOURCES): Add mt_version.{cc,hh}.

2004-11-24  Nathaniel Smith  <njs@codesourcery.com>

	* txt2c.cc (main): Add "--skip-trailing" option to skip trailing
	whitespace.
	* Makefile.am (package_revision.h): Generate it.
	* monotone.cc (package_revision.h): Include it.
	(cpp_main): Print it as part of --version.

2004-11-23  Nathaniel Smith  <njs@codesourcery.com>

	* tests/t_cleanup_empty_dir.at: New test.
	* testsuite.at: Call it.

2004-11-23  Nathaniel Smith  <njs@codesourcery.com>

	* monotone.texi (File Attributes): Document how restricted format
	of .mt-attrs currently is.  Also talk about 'the' .mt-attrs file
	instead of 'an', in response to confusion.

2004-11-23  Nathaniel Smith  <njs@codesourcery.com>

	* work.cc (build_deletion): Add missing newline.
	(build_rename): Likewise.
	(build_rename): Likewise.

2004-11-23  Nathaniel Smith  <njs@codesourcery.com>

	* work.cc: Remove tabs.

2004-11-23  Nathaniel Smith  <njs@codesourcery.com>

	* commands.cc: Remove tabs.

2004-11-23  Nathaniel Smith  <njs@codesourcery.com>

	* tests/t_add_dot.at: New test.
	* testsuite.at: Call it.

2004-11-22  Joel Rosdahl  <joel@rosdahl.net>

	* testsuite.at (NEED_UNB64): Check that python knows how to decode
	strings before using it.

2004-11-21  Joel Rosdahl  <joel@rosdahl.net>

	* testsuite.at (NEED_UNB64): Find more programs for decoding
	base64.

2004-11-20  Nathaniel Smith  <njs@codesourcery.com>

	* tests/t_merge_1.at: New test.
	* testsuite.at: Add it.
	(NEED_UNB64): New macro.
	(UNB64): Likewise.
	* tests/t_unidiff.at: Use them.
	* tests/t_unidiff2.at: Likewise.

2004-11-19  Nathaniel Smith  <njs@codesourcery.com>

	* tests/t_initfork.at: Remove file; redundant with
	t_merge2_add.at.
	* testsuite.at: Don't call it.

2004-11-18  Derek Scherger  <derek@echologic.com>

	* commands.cc (list tags): new command.
	* monotone.1: update.
	* monotone.texi: update.
	* std_hooks.lua: remove unused get_problem_solution hook.
	* test/t_tags.at: new test.
	* testsuite.at: call it.

2004-11-18  Nathaniel Smith  <njs@codesourcery.com>

	* monotone.texi (Committing Work): Remove mistakenly added
	redundant command line argument.

2004-11-17  Joel Rosdahl  <joel@rosdahl.net>

	* commands.cc (diff): Don't print hashes around diff output if
	there is no diff to print.

	Fix bugs #8714 "monotone update working copy to previous version"
	and #9069 "update with multiple candidates":
	* commands.cc (update): Let the update command take an optional
	revision target parameter. Without an explicit revision target,
	the current branch head is used just like before. Added logic for
	updating to an older revision or another revision reachable via a
	common ancestor.
	* tests/t_update_to_revision.at: Add regression tests for new
	update logic.
	* testsuite.at: Add new test.
	* monotone.texi: Document new update argument.

2004-11-17  Nathaniel Smith  <njs@codesourcery.com>

	* netsync.cc (request_fwd_revisions): Rename 'first_attached_edge'
	to 'an_attached_edge', because it does not represent the first
	attached edge.  Likewise for 'first_attached_cset'.
	(analyze_attachment): Remove early exit from loop; we want to
	analyze the entire graph, not just some linear subgraphs.

	* revision.cc (ensure_parents_loaded): Filter out the null
	revision when calculating parents.
	* change_set.hh (null_id): Define for 'revision_id's.

	* tests/t_merge2_add.at: New test.
	* tests/t_merge2_data.at: New test.
	* tests/t_related_merge2_data.at: New test.
	* tests/t_merge_add.at: New test.
	* tests/t_netsync_pubkey.at: New test.
	* tests/t_netsync_repeated.at: New test.
	* tests/t_netsync_unrelated.at: New test.


	* testsuite.at: Add new tests.
	(NETSYNC_SETUP): New macro.
	(MONOTONE2): New macro.
	(RUN_NETSYNC): New macro.
	(ADD_FILE): New macro.
	(SET_FILE): New macro.
	(COMMIT): New macro.
	* tests/t_netsync.at: Use them.

	* tests/t_singlenetsync.at: Add 'netsync' keyword'.  Rename to...
	* tests/t_netsync_single.at: ...this.

	* tests/t_heads_discontinuous_branch.at: XFAIL it.

2004-11-17  Nathaniel Smith  <njs@codesourcery.com>

	* netsync.cc: Remove hard tabs.

2004-11-17  Nathaniel Smith  <njs@codesourcery.com>

	* revision.cc: Remove hard tabs.
	* change_set.hh: Likewise.

2004-11-16  Nathaniel Smith  <njs@codesourcery.com>

	* tests/t_heads.at: Replace last tricky case with a less tricky case.
	* tests/t_heads_discontinuous_branch.at: New test for the really
	tricky case.
	* testsuite.at: Run it.

2004-11-16  Nathaniel Smith  <njs@codesourcery.com>

	* views.sql (trusted_parents_in_branch): Remove.
	(trusted_children_in_branch): Remove.
	(trusted_branch_members): New view.
	(trusted_branch_parents): New view.
	(branch_heads): Use the new views, not the removed ones.

	* database.cc (get_heads): Column name in 'branch_heads'
	unavoidably changed from 'id' to 'parent'; adjust SELECT statement
	to use new name.

2004-11-16  Nathaniel Smith  <njs@codesourcery.com>

	* database.cc: Remove hard tabs.

2004-11-16  Nathaniel Smith  <njs@codesourcery.com>

	* commands.cc (dump_diffs): Fetch delta destination, not source,
	on new files.

2004-11-15  Joel Rosdahl  <joel@rosdahl.net>

	* tests/t_diff_added_file.at: Added testcase exposing a bug in
	"monotone diff x y" where x is an ancestor of y and y adds a new
	file.
	* testsuite.at: Add new test.

2004-11-14  Joel Rosdahl  <joel@rosdahl.net>

	Fix bug #9092 "add command to change passphrase":
	* commands.cc (chkeypass): New command.
	* keys.cc (get_passphrase): Added parameters for prompt beginning and
	disabling hook lookup and passphrase caching.
	* keys.hh, keys.cc (change_key_passphrase): New function.
	* database.hh, database.cc (delete_private_key): New function.
	* monotone.texi (Key and Cert): Document command.
	* tests/t_chkeypass.at: Testcase for the command.
	* testsuite.at: Added new testcase.

2004-11-14  Matt Johnston <matt@ucc.asn.au>

	* tests/t_initfork.at: New test for merging two ancestor-less heads.

2004-11-13  Nathaniel Smith  <njs@codesourcery.com>

	* tests/t_heads.at: New test.
	* testsuite.at: Add it.

2004-11-13  Nathaniel Smith  <njs@codesourcery.com>

	* monotone.texi: Fix various typos.
	(Committing Work): Add missing command line argument.
	(Branch Names): New section.
	Add me to the copyright block.

2004-11-12  Joel Rosdahl  <joel@rosdahl.net>

	* monotone.texi: Fix documentation of the approve and disapprove
	commands. Fix jp.co.juicebot.jb7 branch name in examples. Other
	minor fixes.

2004-11-11  Joel Rosdahl  <joel@rosdahl.net>

	* monotone.texi: Fix typos.

2004-11-08  graydon hoare  <graydon@pobox.com>

	* monotone.texi: Some minor cleanups.
	* netsync.cc: Fix a formatter.

2004-11-07  graydon hoare  <graydon@pobox.com>

	* figures/*.txt: Drop.
	* monotone.texi: Pull ASCII figures back in conditionally.
	* NEWS, AUTHORS, monotone.spec: Update for 0.15.
	* monotone.1: Update.

2004-11-06  graydon hoare  <graydon@pobox.com>

	* README.changesets: New file.
	* config.guess, config.sub: Remove.
	* Makefile.am: Improve document-building brains.
	* cert.cc, netsync.cc: Remove include.
	* configure.ac: Bump version number.
	* merkle_tree.{cc,hh}: Use unsigned char in dynamic_bitset.
	* po/POTFILES.in: Update to remove os_specific.hh.
	* po/monotone.pot: Regenerate.

2004-11-05  graydon hoare  <graydon@pobox.com>

	* constants.cc: Up timeout, connection limit.
	* monotone.texi: Various cleanups.

2004-11-05  Ulrich Drepper  <drepper@redhat.com>

	* configure.ac: Reduce dependencies.
	* lua/lua.h: Include config.h.
	* mkstemp.{cc,hh}: Use system variant when found.
	* netxx/resolve_getaddrinfo.cxx: Check for AI_ADDRCONFIG
	definition.
	* po/POTFILES.in: Update to mention changes.
	* Makefile.am (EXTRA_DIST): Include spec file.
	* commands.cc (diff): No output if empty diff.

2004-10-31  graydon hoare  <graydon@pobox.com>

	* commands.cc (diff): Use guess_binary.
	Fix up some messages to fit on single lines.
	* Makefile.am: Make monotone.pdf depend on figures.
	* change_set.cc: Make inversion drop "delete deltas".
	* texinfo.css: Make images align nicely.
	* netsync.cc: Fix up some messages to be clearer.

2004-10-30  graydon hoare  <graydon@pobox.com>

	* figures/*: New figures.
	* monotone.texi: Rewrite much of the tutorial.

2004-10-30  Nathaniel Smith  <njs@codesourcery.com>

	* netsync.cc (process_hello_cmd): Make clear that when the
	server's key is unknown, we abort the connection.

2004-10-29  Nathaniel Smith  <njs@codesourcery.com>

	* sanity.cc (dump_buffer): Wrap bare string in call to string(),
	to disambiguate conversions (required by Boost 1.30).

2004-10-26  graydon hoare  <graydon@pobox.com>

	* tests/t_update_missing.at: New test from Bruce Stephens
	* testsuite.at: Call it.
	* change_set.cc: Fix the error exposed by it.

2004-10-26  graydon hoare  <graydon@pobox.com>

	* work.{cc,hh}: Comply with Derek's new tests.
	* commands.cc: Likewise.

2004-10-28  Derek Scherger  <derek@echologic.com>

	* tests/t_rename.at: add test for renaming a file after it has
	been moved rather than before
	* tests/t_revert.at: add test for reverting a missing file

2004-10-28  Derek Scherger  <derek@echologic.com>

	* tests/t_drop_missing.at: New test.
	* testsuite.at: Call it.

2004-10-28  Derek Scherger  <derek@echologic.com>

	* tests/t_add.at: New test.
	* testsuite.at: Call it.

2004-10-26  graydon hoare  <graydon@pobox.com>

	* basic_io.{cc,hh}: Rework to use indented stanzas.
	* change_set.cc, revision.cc: Likewise.
	* change_set.cc: Fix formatter bug.
	* commands.cc: Sanity check file ID on delta commit.
	* work.cc: Chatter a bit more on add/drop.

2004-10-17  graydon hoare  <graydon@pobox.com>

	* merkle_tree.cc: Fix bad logging.
	* netsync.cc: Fix transmission bugs.
	* work.cc: Add some progress messages back in.
	* monotone.texi: Change contents of MT/work in example.

2004-10-17  graydon hoare  <graydon@pobox.com>

	* commands.cc (log): Keep a seen list, mask frontier by it.
	* monotone.texi: Updates to cover revision terminology.

	Also various further merges from trunk, see below.

2004-10-17  Derek Scherger  <derek@echologic.com>

	* lua.{cc,hh} (hook_ignore_branch): new hook
	* commands.cc (ls_branches): call it
	* monotone.texi (Hook Reference): describe it

2004-10-17  Richard Levitte  <richard@levitte.org>

	fix bug 8715 and more
	* diff_patch.cc (struct unidiff_hunk_writer,
	unidiff_hunk_writer::flush_hunk): the skew is not just the
	size difference between added and deleted lines in the current
	hunk, it's the size difference between /all/ added and deleted
	lines so far.  Therefore, the skew needs to be a member of the
	struct rather than being something calculated for each hunk.
	Furthermore, we need to add trailing context even if the change
	only consisted of one line.

2004-10-17  Richard Levitte  <richard@levitte.org>

	* monotone.texi (Working Copy): Change the description of
	'monotone revert' to explain what happens when there are
	arguments.

2004-10-17  Richard Levitte  <richard@levitte.org>

	* monotone.texi (OPTIONS): Add a description of --ticker.

	* ui.cc, ui.hh: Rethink the writing conditions as the ticks being
	"dirty" when they have changed since the last print.  That way,
	it's very easy to see when they need being printed.  This fixes a
	small bug where, in some cases, the exact same tick output is
	produced twice, once before a separate message, and once after,
	when a ticker is actually being removed.
	(tick_write_dot::write_ticks): Add a line that describes the
	ticks, including the amount of each tick per short name.

2004-10-17  Richard Levitte  <richard@levitte.org>

	fix bug 8733
	* ui.cc, ui.hh: Define a separate tick writer struct, and two
	subclasses, one that write counters, and one that writes progress
	characters.  As a consequence, move the count to the ticker class
	itself, and have the user interface contain a map of pointers to
	tickers instead of a map of counters, so data is easier to expand
	and access in a consistent manner.  Finally, correct a few errors
	in the checks for when ticks should be written, and make sure the
	final value gets written when the tickers are removed.

	* cert.cc (write_ancestry_paths):
	* database.cc (rehash):
	* netsync.cc (call_server, rebuild_merkle_trees):
	* rcs_import.cc (import_cvs_repo, cvs_history): Adapt to the new
	tickers.

	* monotone.cc: Add the option '--ticker' which takes the values
	"dot" or "count" to express which type of tick writer to use.  As
	a result, set the tick writer to be the progress dot kind or the
	counting type.

2004-10-15  graydon hoare  <graydon@pobox.com>

	* std_hooks.lua (get_revision_cert_trust): Add.

2004-10-14  graydon hoare  <graydon@pobox.com>

	* main.cc (UNIX_STYLE_SIGNAL_HANDLING): Enable on OSX.
	* cryptopp/*: Upgrade to 5.2.1
	* Makefile.am: Adjust for a couple new files.

2004-10-13  graydon hoare  <graydon@pobox.com>

	* change_set.cc (__STDC_CONSTANT_MACROS): Further hammering.
	* commands.cc (changesetify): New subcommand to db.
	* database.{cc,hh} (sql): Install views.
	(install_views): New function.
	(get_manifest_certs): Restore old variant.
	* numeric_vocab.hh: Use stdint.h.
	* revision.{cc,hh} (analyze_manifest_changes)
	(construct_revisions)
	(build_changesets): New functions.
	* schema.sql: Remove views stuff.
	* views.sql: Put views here.
	* schema_migration.cc: Add migration code for revisions.
	* Makefile.am: Mention views.sql.

2004-10-12  graydon hoare  <graydon@pobox.com>

	* unix/read_password.cc: Don't force echo on.

2004-10-10  graydon hoare  <graydon@pobox.com>

	merge a batch of changes from trunk, see below.
	* monotone.spec: Bump to 0.14.

2004-10-10  graydon hoare  <graydon@pobox.com>

	fix bug 9884
	* tests/t_singlenetsync.at: sleep 5
	* tests/t_netsync.at: sleep 5

2004-10-10  graydon hoare  <graydon@pobox.com>

	* AUTHORS: Mention Richard Levitte.
	* Makefile.am: Remove nonce stuff.
	* NEWS: Describe changes from last release.
	* cert.cc (cert_manifest_testresult): Teach about other ways
	of writing a boolean value.
	* commands.cc (commit): Don't commit when no change.
	(debug): Rename to "db execute".
	(serve): Require passphrase on startup.
	(bump): Remove command.
	(ls keys): Handle no keys.
	* configure.ac: Bump version number.
	* keys.cc (get_passphrase): Reject empty passphrase nicely,
	from user and from hook.
	* lua.{cc,hh} (hook_get_sorter): Dead code, remove.
	* main.cc (main_with_many_flavours_of_exception): s/char/int/.
	* monotone.cc (OPT_DUMP): New option.
	(OPT_VERBOSE): Rename as OPT_DEBUG.
	* monotone.{texi,1}: Document changes, s/rdiff/xdelta/.
	* nonce.{cc,hh}: Drop.
	* sanity.hh (sanity::filename): New field.
	* sanity.cc (dump_buffer): Dump to file or be silent.
	* testsuite.at (persist_phrase_ok): Define as true.
	* tests/t_null.at: Adjust for new option names.
	* unit_tests.cc: Set debug, not verbose.

2004-10-10  graydon hoare  <graydon@pobox.com>

	* tests/t_remerge.at: New test.
	* testsuite.at: Call it.

2004-10-10  graydon hoare  <graydon@pobox.com>

	* cryptopp/algebra.cpp:
	* cryptopp/asn.h:
	* cryptopp/hmac.h:
	* cryptopp/iterhash.h:
	* cryptopp/mdc.h:
	* cryptopp/modes.h:
	* cryptopp/osrng.h:
	* cryptopp/pubkey.h:
	* cryptopp/seckey.h:
	* cryptopp/simple.h:
	* cryptopp/smartptr.h:
	* cryptopp/strciphr.cpp:
	* cryptopp/strciphr.h:
	* lcs.cc:
	* lua.cc: Fixes for g++ 3.4 from Michael Scherer.
	* AUTHORS: Mention Michael.

2004-10-10  graydon hoare  <graydon@pobox.com>

	* tests/t_movedel.at: New test.
	* testsuite.at: Call it.

2004-10-10  graydon hoare  <graydon@pobox.com>

	* tests/t_movepatch.at: New test.
	* testsuite.at: Call it.

2004-10-10  graydon hoare  <graydon@pobox.com>

	* change_set.cc:
	* file_io.{cc,hh}: Bug Fixes.

2004-10-10  graydon hoare  <graydon@pobox.com>

	* cert.{cc,hh} (cert_revision_manifest): Bug fixes.
	* commands.cc (approve)
	(disapprove)
	(testresult): Teach about revisions.
	* tests/t_disapprove.at:
	* tests/t_i18n_file.at:
	* tests/t_ls_missing.at:
	* tests/t_testresult.at: Bug fixes.

2004-10-09  graydon hoare  <graydon@pobox.com>

	* netsync.cc:
	* packet.cc:
	* tests/t_i18n_file.at:
	* tests/t_netsync.at:
	* tests/t_single_char_filenames.at:
	* tests/t_singlenetsync.at: Bug fixes.

2004-10-04  graydon hoare  <graydon@pobox.com>

	* Makefile.am: Re-enable rcs stuff.
	* cert.{cc,hh}: Bug fixes.
	* change_set.{cc,hh} (apply_change_set)
	(apply_change_set_inverse): New helper functions.
	* commands.cc (log)
	(rcs_import)
	(cvs_import): Teach about revisions.
	* database.cc (get_version): Block reconstruction loops.
	* diff_patch.cc:
	* lua.cc:
	* netsync.cc: Remove references to obsolete includes.
	* rcs_file.cc: Pick up bug fix from trunk.
	* rcs_import.cc: Teach about revisions.

2004-10-03  graydon hoare  <graydon@pobox.com>

	* change_set.{cc,hh}: Lots of little bug fixes.
	* commands.cc: Likewise.
	* database.cc: Comment some chatter.
	* file_io.{cc,hh}: Bug fixes, remove unlink / hardlink stuff.
	* netcmd.cc: Bug fixes.
	* netsync.cc: Likewise.
	* tests/t_*.at: Teach about revisions.
	* testsuite.at: Likewise.
	* work.cc: Bug fixes.

2004-09-30  graydon hoare  <graydon@pobox.com>

	* app_state.cc: Inform db of app.
	* change_set.cc: Bug fixes.
	* commands.cc: Use delete_file not unlink.
	* database.{cc,hh}: Bug fixes in trust function machinery.
	* revisions.cc: Skip consideration of empty parents.
	* file_io.{cc,hh}: Remove unlink function.
	* schema.sql: Pass pubkey data into trust call.

2004-09-29  graydon hoare  <graydon@pobox.com>

	* change_set.cc: Various bug fixes, merge unit tests.

2004-09-26  graydon hoare  <graydon@pobox.com>

	* predicament.{cc,hh}: Remove.
	* Makefile.am: Update.
	* change_set.{cc,hh}: Compilation fixes.
	* commands.cc: Likewise.
	* file_io.{cc,hh}: Likewise, and implement link/unlink.
	* lua.{cc,hh}: Implement conflict resolver hooks.

2004-09-25  graydon hoare  <graydon@pobox.com>

	* change_set.{cc,hh}: Rewrite entirely.
	* work.cc: Adjust to compensate.
	* commands.cc: Likewise.
	* numeric_vocab.hh: Ask for C99 constant ctor macros.

2004-09-24  Derek Scherger  <derek@echologic.com>

	* app_state.{cc,hh} (initialize,prefix,in_restriction): rename
	restriction vars; require explicit subdir restriction with ".";
	remove restriction if any path evaluates to working copy root
	* commands.cc (update): disallow restricted updates
	(diff): use --manifest options for initialization
	* tests/t_restrictions.at: remove restricted update test
	* tests/t_subdirs.at: added (missed previously)
	* vocab.cc (verify): allow "." elements in local_path
	(test_file_path_verification): test for "." in paths

2004-09-20  Derek Scherger  <derek@echologic.com>

	* app_state.{cc,hh}: add message and manifest options; add subdir
	restriction; use set instead of vector for path restrictions
	(prefix): new method
	(add_restriction): change signature for set of path restrictions
	(in_restriction): renamed from is_restricted; adjust path matching
	(set_message): new method
	(add_manifest): new method
	(initialize): remove code to adjust restrictions from old options
	* commands.cc
	(restrict_patch_set, struct unknown_itemizer): rename
	app.is_restricted to app.in_restriction
	(add,drop,rename,revert): prefix file args with current subdir
	(update,status,ls_unknown,ls_missing): build restriction from args
	(commit): build restriction from args; use --message option
	(diff): build restriction from args; use --manifest options
	* file_io.cc (find_working_copy): logging tweaks
	* monotone.cc: remove --include/--exclude options; add --manifest
	and --message options
	* tests/t_attributes.at: add commit --message option
	* tests/t_cross.at: commit --message
	* tests/t_cwork.at: commit --message
	* tests/t_disapprove.at: commit --message
	* tests/t_drop.at: commit --message
	* tests/t_erename.at: commit --message; diff --manifest
	* tests/t_fork.at: commit --message
	* tests/t_genkey.at: commit --message
	* tests/t_i18n_file.at: commit --message
	* tests/t_import.at: commit --message
	* tests/t_ls_missing.at: commit --message
	* tests/t_merge.at: commit --message
	* tests/t_movedel.at: commit --message
	* tests/t_movepatch.at: commit --message
	* tests/t_netsync.at: commit --message
	* tests/t_persist_phrase.at: commit --message
	* tests/t_rename.at: commit --message
	* tests/t_renamed.at: commit --message
	* tests/t_restrictions.at: remove --include/--exlclude options
	* tests/t_revert.at: commit --message
	* tests/t_scan.at: commit --message
	* tests/t_single_char_filenames.at: commit --message
	* tests/t_testresult.at: commit --message
	* tests/t_unidiff.at: commit --message
	* tests/t_unidiff2.at: commit --message
	* tests/t_update.at: commit --message
	* tests/t_versions.at: commit --message

2004-09-19  graydon hoare  <graydon@pobox.com>

	* change_set.cc: More bug fixes.
	* basic_io.cc: Improve error reporting.
	* commands.cc (complete): Teach about revisions.
	* database.{cc,hh}: Add complete variant for revisions.

2004-09-19  graydon hoare  <graydon@pobox.com>

	* change_set.cc: Add a unit test, fix some bugs.

2004-09-18  graydon hoare  <graydon@pobox.com>

	* change_set.{cc,hh} (subtract_change_sets): New function.
	(build_pure_addition_change_set): New function.
	* commands.cc (try_one_merge): Teach about revisions
	(merge): Likewise.
	(propagate): Likewise.
	(update): Change from changeset inversion to negation.
	* database.{cc,hh} (get_manifest): New function.
	* cert.cc: Use it.

2004-09-13  graydon hoare  <graydon@pobox.com>

	* change_set.cc: Bug fixes.
	* commands.cc: Likewise.

2004-09-13  graydon hoare  <graydon@pobox.com>

	* change_set.{cc,hh}: Implement delta renaming and merging.
	* commands.cc
	(update): Teach about revisions.
	(agraph): Likewise.
	* diff_patch.{cc,hh}: Tidy up interface a bit.
	* database.{cc,hh} (get_revision_ancestry): New helper.
	* file_io.{cc,hh}
	(move_dir): New function.
	(delete_dir_recursive): New function.

2004-09-10  graydon hoare  <graydon@pobox.com>

	* basic_io.{cc,hh}: Move to more "normal" looking
	quoted output.
	* change_set.{cc,hh}: Extend, bugfix.
	* commands.cc (diff): Teach about revisions.
	* revision.{cc,hh}: Extend, bugfix.

2004-09-07  Derek Scherger  <derek@echologic.com>

	subdirectory restrictions

	* file_io.{hh,cc} (find_working_copy): new function
	(absolutify) use fs::current_path
	* work.cc (add_to_options_map): use options.insert to preserve
	previous settings
	* work.hh: add note about MT/options file to header comment
	* lua.{hh,cc} (load_rcfile): renamed from add_rcfile
	* app_state.{cc,hh} (constructor): remove read of MT/options
	(initialize): new methods to find/create working copy
	(set_stdhooks,set_rcfiles,add_rcfile,load_rcfiles,read_options):
	new methods
	(set_database,set_branch,set_signing_key): update for new options
	reading
	* monotone.cc: update help for --norc option
	(cpp_main): move loading of lua hooks to app_state after book
	keeping dir is found
	* commands.cc: all commands call app initialize to relocate to
	working copy directory
	(bookdir_exists,ensure_bookdir) remove
	(setup) new command to create working copy
	* tests/t_subdirs.at: new test
	* testsuite.at: call new setup command to initialize working copy;
	call new test
	(PROBE_NODE): adjust for new checkout requirement that MT dir does
	not exist
	* tests/t_attributes.at: ditto
	* tests/t_cwork.at: ditto
	* tests/t_single_char_filenames.at: ditto
	* tests/t_versions.at: ditto

2004-09-06  graydon hoare  <graydon@pobox.com>

	* Makefile.am: Revise,
	* cert.{cc,hh}: Minor bug fixes.
	* change_set.{cc,hh}
	(apply_path_rearrangement): New variant.
	(read_path_rearrangement): New function.
	(write_path_rearrangement): New function.
	* commands.cc: Partially teach about revisions.
	* database.{cc,hh}: Bug fixes.
	* revision.cc: Print new manifest as hex.
	* schema.sql: Fix typos.
	* update.{cc,hh}: Teach about revisions.

2004-09-06  graydon hoare  <graydon@pobox.com>

	* Makefile.am (unit_tests): Revise.
	* change_set.{cc,hh}: Move accessors to header.
	* constants.cc (netcmd_current_protocol_version): Bump.
	(netcmd_minimum_bytes_to_bother_with_gzip): Expand to 0xfff.
	* database.{cc,hh}: Teach about reverse deltas, bug fixes.
	* diff_patch.{cc,hh}: Remove dead code.
	* merkle_tree.{cc,hh}: Teach about revisions.
	* netsync.cc: Teach about revisions, reverse deltas.
	* packet.{cc,hh}: Likewise.
	* unit_tests.{cc,hh}: Reactivate tests.

2004-09-02  Derek Scherger  <derek@echologic.com>

	* tests/t_restrictions.at: rework and attempt to clean things up a
	bit; add test for bug in restrict_patch_set
	* commands.cc (restrict_patch_set): fix bug in removal of
	restricted adds/dels/moves/deltas

2004-08-28  graydon hoare  <graydon@pobox.com>

	* Makefile.am (unit_tests): Split out working parts.
	* basic_io.{cc,hh}: Minor fixes.
	* cert.{cc,hh}: Fixes, remove major algorithms.
	* revision.{cc,hh}: Rewrite algorithms from cert.cc.
	* change_set.{cc,hh}: Extensive surgery, unit tests.
	* database.{cc,hh}: Minor fixes.
	* file_io.{cc,hh}: Likewise.
	* lua.cc: Likewise.
	* packet.{cc,hh}: Teach about revisions.
	* schema.sql: Drop some optimistic tables.
	* unit_tests.{cc,hh}: Add revision, change_set tests.
	* vocab.cc: Instantiate revision<cert>.
	* work.{cc,hh}: Rewrite in terms of path_rearrangement.

2004-08-17  graydon hoare  <graydon@pobox.com>

	* database.cc: Simplified.
	* schema.sql: Simplified.
	* transforms.cc: Fixed bug.
	* revision.{hh,cc}: Stripped out tid_source.
	* change_set.{cc,hh}: Oops, never committed!

2004-08-16  graydon hoare  <graydon@pobox.com>

	* change_set.{hh,cc}: Simplified, finished i/o.
	* revision.{hh,cc}: Fix to match, redo i/o.
	* basic_io.cc (basic_io::parser::key): Print trailing colon.
	* vocab.hh: Whitespace tweak.

2004-08-09  graydon hoare  <graydon@pobox.com>

	* change_set.{hh,cc}: New files.
	* basic_io.{hh,cc}: New files.
	* predicament.{hh,cc}: New files.
	* revision.{hh,cc}: Break completely, need to fix.
	* diff_patch.{hh,cc}: Minor touchups.
	* lua.{hh,cc}, std_hooks.lua: Model predicaments.
	* Makefile.am: Update.

2004-07-10  graydon hoare  <graydon@pobox.com>

	* lcs.{hh,cc}: Move lcs.hh body into lcs.cc.
	* diff_patch.cc: Modify to compensate.
	* revision.{hh,cc}: New files.
	* Makefile.am: Update
	* patch_set.{hh,cc}: Remove.
	* {cert,database,lua,packets}.{hh,cc}, commands.cc:
	Modify partially (incomplete) to use revisions.
	* manifest.{hh,cc}: Cleanup, remove dead code.
	* schema.sql: Declare new revision tables.
	* schema_migration.cc: Incomplete migrator.
	* {transforms.{hh,cc}, vocab{,_terms}.hh:
	Infrastructure for revisions.

2004-07-20  Derek Scherger  <derek@echologic.com>

	* tests/t_restrictions.at: new test
	* testsuite.at: run it
	* app_state.{cc,hh} (add_restriction, is_restricted): new functions
	* monotone.cc (--include,--exclude): new options
	* commands.cc (restrict_patch_set): new function. called by
	commit, update, status, diff commands

2004-07-05  graydon hoare  <graydon@pobox.com>

	* cert.cc (operator<): Fix wrong ordering of
	fields.

2004-06-07  graydon hoare  <graydon@pobox.com>

	* cryptopp/algebra.cpp:
	* cryptopp/asn.h:
	* cryptopp/hmac.h:
	* cryptopp/iterhash.h:
	* cryptopp/mdc.h:
	* cryptopp/modes.h:
	* cryptopp/osrng.h:
	* cryptopp/pubkey.h:
	* cryptopp/seckey.h:
	* cryptopp/simple.h:
	* cryptopp/smartptr.h:
	* cryptopp/strciphr.cpp:
	* cryptopp/strciphr.h:
	* lcs.hh:
	* lua.cc: Fixes for g++ 3.4 from Michael Scherer.
	* AUTHORS: Mention Michael.

2004-05-28  graydon hoare  <graydon@pobox.com>

	* tests/t_movedel.at: New test.
	* testsuite.at: Call it.
	* diff_patch.cc (adjust_deletes_under_renames): New function.
	(merge3): Use it.

2004-05-27  graydon hoare  <graydon@pobox.com>

	* tests/t_movepatch.at: New test.
	* testsuite.at: Call it.
	* diff_patch.cc (adjust_deltas_under_renames): New function.
	(merge3): Use it.

2004-05-20  graydon hoare  <graydon@pobox.com>

	* NEWS: Note 0.13 release.
	* configure.ac: Bump version number.
	* monotone.spec: Likewise.

2004-05-19  graydon hoare  <graydon@pobox.com>

	* file_io.cc (tilde_expand): Fix fs::path use.

2004-05-18  graydon hoare  <graydon@pobox.com>

	* diff_patch.cc (apply_directory_moves): Fix fs::path use.
	* file_io.cc (write_data_impl): Likewise.
	* packet.cc: Use explicit true/false maps in caches.
	* sanity.cc (dump_buffer): Write to clog (buffered).

2004-05-16  graydon hoare  <graydon@pobox.com>

	* keys.cc (get_passphrase): Reimplement.
	* unix/read_password.c: Remove.
	* {unix,win32}/read_password.cc: Add.
	* constants.{hh,cc} (maxpasswd): New constant.
	* Makefile.am: Teach about platform specific stuff.

2004-05-16  graydon hoare  <graydon@pobox.com>

	* diff_patch.cc (merge2): Don't discard files on one side.
	* std_hooks.lua (merge2_xxdiff_cmd): Specify merge filename.

2004-05-14  Joel Rosdahl  <joel@rosdahl.net>

	* std_hooks.lua (ignore_file): Quote dots in .svn patterns.
	* monotone.texi: Updated ignore_file hook example.

2004-05-13  Nathaniel Smith  <njs@codesourcery.com>

	* commands.cc: Include boost/filesystem/path.hpp,
	boost/filesystem/convenience.hpp.
	(checkout): Make checkout directory an fs::path, not a local_path.

2004-05-13  Nathaniel Smith  <njs@codesourcery.com>

	* testsuite.at (test_hooks.lua): Add a 'test_attr' attribute
	hook.  Add tests t_attributes and t_single_char_filenames.
	* tests/t_attributes.at: New test.
	* tests/t_single_char_filenames.at: New test.
	* manifest.cc (read_manifest_map): Replace ".+" with ".*" to
	support single-character filenames.
	* work.cc (read_work_set): Likewise.
	(read_attr_map): Likewise.

2004-05-13  Nathaniel Smith  <njs@codesourcery.com>

	* monotone.texi (Hook Reference): Update documented default
	definitions of 'merge2' and 'merge3'.

2004-05-12  graydon hoare  <graydon@pobox.com>

	* AUTHORS: Rename Netxx back to netxx. Really, look in
	the manifest; it's been renamed!
	* configure.ac: Remove prg_exec_monitor checks.

2004-05-12  Nathaniel Smith  <njs@pobox.com>

	* AUTHORS: Remove discussion of adns, since we no longer
	distribute it.  Fix capitalization of "Netxx".

2004-05-12  Nathaniel Smith  <njs@pobox.com>

	* std_hooks.lua (merge2): Support xemacs.  Add error message
	if no merge tool is found.
	(merge3): Likewise.  Also add (disabled) hook to use CVS
	'merge' command, as a demonstration of how to.

2004-05-12  graydon hoare  <graydon@pobox.com>

	* std_hooks.lua (get_author): Remove standard definition.
	* monotone.texi: Document change.

2004-05-12  graydon hoare  <graydon@pobox.com>

	* cert.cc (cert_manifest_author_default): Use default signing key
	name for default author, if lua hook fails.

2004-05-12  Joel Rosdahl  <joel@rosdahl.net>

	* file_io.cc (walk_tree): Removed extraneous newline in error
	message.

	* std_hooks.lua (edit_comment): Added missing newline in log
	message template.

	* tests/t_ls_missing.at: New test case.
	* testsuite.at: Added t_ls_missing.at.

2004-05-10  graydon hoare  <graydon@pobox.com>

	* nonce.cc, nonce.hh: New files.
	* Makefile.am: Note new files.
	* lua.cc, lua.hh (hook_get_nonce): New hook.
	* commands.cc (bump): New command.
	* commands.cc: Remove "(file|manifest)" args most places.
	* tests/t_disapprove.at
	* tests/t_genkey.at
	* tests/t_singlenetsync.at
	* tests/t_netsync.at
	* tests/t_persist_phrase.at: Adjust to compensate.
	* monotone.texi, monotone.1: Adjust to compensate.
	* work.cc, work.hh: Constify some arguments.

2004-05-09  graydon hoare  <graydon@pobox.com>

	* diff_patch.cc: Remove recording of file merge ancestry.

2004-05-09  graydon hoare  <graydon@pobox.com>

	* commands.cc (ls_missing): Modify to account for work.

2004-05-09  graydon hoare  <graydon@pobox.com>

	* commands.cc (list missing): New command.
	* monotone.texi, monotone.1: Update to document.

2004-05-08  graydon hoare  <graydon@pobox.com>

	* main.cc: New file encompassing prg_exec_monitor.
	* mkstemp.cc, mkstemp.hh: New portable implementation.
	* lua.cc: Use mkstemp from bundled version.
	* lua/liolib.c: Remove old mkstemp definition.
	* monotone.cc (cpp_main): Remove prg_exec env setting.
	* sanity.cc (sanity::dump_buffer): Dump logbuf to stderr, not stdout.
	* std_hooks.lua (temp_file): Use mkstemp not io.mkstemp.
	* Makefile.am (MOST_SOURCES): Add new files.

2004-05-03  Joel Rosdahl  <joel@rosdahl.net>

	* monotone.texi: Removed extraneous @ftable directive.

2004-05-02  graydon hoare  <graydon@pobox.com>

	* monotone.texi: Add stuff on selectors, new hooks.
	* AUTHORS: Typo fix.
	* configure.ac: Bump version number.

	Release point (v 0.12).

2004-05-02  Joel Rosdahl  <joel@rosdahl.net>

	Made it possible to rename a rename target and to undo a rename.
	I.e.: Given a rename set A -> B, "monotone rename B C" gives the
	rename set A -> C and "monotone rename B A" gives the empty rename
	set.
	* work.cc (visit_file): Implement new behavior.
	* tests/t_rename.at: Added test cases for new behavior.
	* monotone.texi: Note that a rename can be undone.

	Fix bug #8458:
	* file_io.hh, file_io.cc (walk_tree): Added require_existing_path
	parameter.
	* work.cc (build_deletion): Pass new parameter to walk_tree.
	* work.cc (build_rename): Ditto.

	* manifest.cc (build_manifest_map): Fix missing file check for
	i18n paths.

2004-05-01  Joel Rosdahl  <joel@rosdahl.net>

	Fix bug #7220:
	* manifest.cc (build_manifest_map): Handle missing file
	gracefully.

	* file_io.cc (walk_tree): Handle nonexistent file/directory
	gracefully.

2004-04-30  Christof Petig <christof@petig-baender.de>

	* rcs_import.cc (store_trunk_manifest_edge):
		skip ancestry to empty manifest
	* rcs_import.cc (process_branch):
		also follow branches of last/first versions

2004-04-29  graydon hoare  <graydon@pobox.com>

	* configure.ac: Fix up windows probe and bundling checks.
	* netxx/resolve_getaddrinfo.cxx: Local hack for stream addresses.
	* netsync.cc: Report address before listening.

2004-04-29  graydon hoare  <graydon@pobox.com>

	* cert.cc (get_branch_heads): Calculate a "disapproved version"
	attribute which culls a version with only disapproved ancestry
	edges.
	* monotone.texi: Fix some ascii-art diagrams.

2004-04-28  Christof Petig <christof@petig-baender.de>

	* command.cc (heads):
	show date and author certificates for each head

2004-04-28  Christof Petig <christof@petig-baender.de>

	* configure.ac:
	default to using the bundled SQLite

2004-04-28  Christof Petig <christof@petig-baender.de>

	* commands.cc (log):
	support optional file argument to show change log for
	e.g. monotone log [ID] cert.cc

2004-04-26  Christof Petig <christof@petig-baender.de>

	* rcs_import.cc (process branch):
	insert dummy cvs_edge to mark newly added file
	as previously non existant

2004-04-25  Joel Rosdahl  <joel@rosdahl.net>

	* po/stamp-po: Removed since it's generated.
	* std_hooks.lua (ignore_file): Corrected name of Subversion's
	administrative directory.
	* work.hh: Ditto.
	* monotone.texi (Hook Reference): Updated default definition of
	ignore_file.

2004-04-23  Christof Petig <christof@petig-baender.de>

	* rcs_import.cc (build_parent_state, build_child_state):
	remove dying files from manifest
	* rcs_import.cc (cvs_file_edge, note_file_edge):
	calculate state and remember it (alive or dead)

2004-04-23  Christof Petig <christof@petig-baender.de>

	* rcs_import.cc (import_rcs_file_with_cvs):
	do not include dead files in head_manifest

2004-04-22  Christof Petig <christof@petig-baender.de>

	* rcs_file.cc, rcs_file.hh: read and remember 'state' of revision
	* rcs_import.cc: remove Attic/ part from path

2004-04-21  Christof Petig <christof@petig-baender.de>

	* configure.ac: enable use of installed SQLite library

2004-04-20  graydon hoare  <graydon@pobox.com>

	* lua.hh, lua.cc (hook_note_commit): New hook.
	* commands.cc (commit): Call it.

2004-04-19  graydon hoare  <graydon@pobox.com>

	* cert.cc: Make trust messages nicer.
	* merkle_tree.cc: Clarify logging messages.
	* netsync.cc: Reorganize tickers, put client in txn.
	* packet.cc, packet.hh: Teach about constructability.

2004-04-16  graydon hoare  <graydon@pobox.com>

	* netsync.cc (session::extra_manifests): New member.
	(session::analyze_ancestry_graph): Use it.
	* tests/t_singlenetsync.at: New test for single manifest sync.
	* testsuite.at: Call it.

2004-04-14  Tom Tromey  <tromey@redhat.com>

	* rcs_import.cc (import_cvs_repo): Use require_password.
	Include keys.hh.
	* keys.hh (require_password): Declare.
	* keys.cc (require_password): New function.

2004-04-13  Tom Tromey  <tromey@redhat.com>

	* monotone.texi: Typo fixes.

2004-04-10  graydon hoare  <graydon@pobox.com>

	* netsync.cc: Minor bug fixes.

2004-04-10  graydon hoare  <graydon@pobox.com>

	* database.{cc,hh}:
	* commands.{cc,hh}:
	* lua.{cc,hh}:
	* std_hooks.lua:
	* vocab_terms.hh:
	Implement first cut at selectors.

2004-04-10  graydon hoare  <graydon@pobox.com>

	* cert.cc (operator<): Include name in compare.
	(operator==): Likewise.
	* packet.cc: Include shared_ptr.
	* rcs_file.cc: Rewrite by hand, no spirit.
	* rcs_import.cc: Change ticker names a bit.

2004-04-09  graydon hoare  <graydon@pobox.com>

	* app_state.cc: Fix a couple file path constructions.
	* file_io.cc (book_keeping_file): Make one variant static.
	* manifest.cc: Remove some dead code in walkers.
	* work.cc: Ditto.
	* rcs_file.cc: fcntl fix from Paul Snively for OSX.

2004-04-09  graydon hoare  <graydon@pobox.com>

	* file_io.cc: Fix boost filesystem "." and ".." breakage.
	* lua.cc: Fix format of log entry.
	* monotone.cc: Log locale settings on startup.
	* sanity.cc: Dump prefix on --verbose activation.
	* testsuite/t_i18n_file.at: Fix autotest LANG breakage.
	* testsuite/t_null.at: Account for chatter with --verbose.

2004-04-09  graydon hoare  <graydon@pobox.com>

	* configure.ac: Comment out check for sse2,
	set bundling to true by default.
	* INSTALL: describe changes to bundling.
	* Makefile.am: Remove vestiges of depot.

2004-04-07  graydon hoare  <graydon@pobox.com>

	* adns/*:
	* network.{cc,hh}:
	* proto_machine.{cc,hh}:
	* {http,smtp,nntp}_tasks.{cc,hh}:
	* tests/t_{http,smtp,nntp,proxy}.at:
	* url.{cc,hh}:
	* depot.cc:
	Delete files.
	* commands.cc:
	* lua.{cc,hh}:
	* database.{cc,hh}: Remove network/queue stuff.
	* configure.ac:
	* constants.{cc,hh}:
	* tests/t_{netsync,singlecvs,cvsimport}.at:
	* testsuite.at:
	* transforms.{cc,hh}:
	* unit_tests.{cc,hh}:
	* vocab_terms.hh:
	* vocab.{cc,hh}:
	* Makefile.am: Adjust for deletions.
	* app_state.hh: Cleanup.
	* monotone.texi: Fix some typos.
	* packet.{cc,hh}: Implement database ordering.
	* netsync.cc: Massage to use new packet logic.
	* commands.cc:
	* std_hooks.lua: Add initial selector stuff.

2004-03-29  graydon hoare  <graydon@pobox.com>

	* monotone.spec: Update for 0.11 release.

	Release point (v 0.11).

2004-03-29  graydon hoare  <graydon@pobox.com>

	* Makefile.am (DISTCHECK_CONFIGURE_FLAGS): Set.
	* commands.cc: Tidy up / narrow output width.
	* patch_set.cc: Likewise.
	* monotone.texi: Cleanups for PDF generation.

2004-03-28  graydon hoare  <graydon@pobox.com>

	* NEWS: Mention 0.11 release.
	* AUTHORS: Mention Robert.

2004-03-28  Robert Bihlmeyer  <robbe+mt@orcus.priv.at>

	* file_io.cc (walk_tree_recursive): Ignore broken symlinks.

2004-03-27  graydon hoare  <graydon@pobox.com>

	* monotone.texi: Flesh out netsync stuff, remove old network stuff.
	* monotone.1: Likewise.

2004-03-27  Robert Helgesson  <rycee@home.se>

	* Makefile.am:
	* configure.ac:
	* database.cc:
	* depot.cc:
	* lua.cc:
	* network.cc:
	* schema_migration.cc: Bundled library switch logic.

2004-03-27  graydon hoare  <graydon@pobox.com>

	* depot.cc (dump): Implement.
	* tests/t_http.at, test/t_proxy.at: Use "depot.cgi dump" rather than sqlite.
	* sqlite/pager.h: Change page size.
	* README: Massage slightly.
	* INSTALL: Write real installation instructions.
	* Makefile.am: Include build of "one big page" docs.
	* boost/circular_buffer_base.hpp: Another boost version insulation fix.
	* vocab.cc (verify): Normalize local_path's during verification on boost 1.31.0.
	* monotone.texi: Rip out some of the pre-netsync networking docs.

2004-03-24  graydon hoare  <graydon@pobox.com>

	* boost/circular_buffer_base.hpp: Boost version insulation.
	* cert.cc, cert.hh, commands.cc: Differentiate "unknown" keys from "bad".
	* xdelta.cc, proto_machine.cc: Fix boost version insulation.

2004-03-24  graydon hoare  <graydon@pobox.com>

	* rcs_import.cc (import_substates): Filter by branch.
	* xdelta.cc: Minor bits of insulation.

2004-03-24  graydon hoare  <graydon@pobox.com>

	* AUTHORS: Mention Robert.
	* configure.ac: Enable sse2 stuff.
	* monotone.spec: Adjust CFLAGS and CXXFLAGS
	* monotone.texi (Network Service): Expand a bit.

2004-03-24  Robert Helgesson  <rycee@home.se>

	* commands.cc:
	* http_tasks.cc:
	* lua.cc:
	* manifest.cc:
	* netsync.cc:
	* nntp_tasks.cc:
	* proto_machine.cc:
	* work.cc:
	* xdelta.cc:
	Portability fixes for boost 1.31.0

2004-03-22  graydon hoare  <graydon@pobox.com>

	* cryptopp/integer.cpp, integer.h: Enable SSE2 multiply code.
	* database.cc, database.hh, certs.cc: Speed up 'heads'.

2004-03-21  graydon hoare  <graydon@pobox.com>

	* lcs.hh, sanity.hh: Minor performance tweaks.

2004-03-20  graydon hoare  <graydon@pobox.com>

	* rcs_import.cc: Teach how to aggregate branches.
	* monotone.texi: Start section on netsync.

2004-03-20  Olivier Andrieu  <oliv__a@users.sourceforge.net>

	* commands.cc (log): Show tags in log.
	* AUTHORS: Mention Olivier.

2004-03-17  Nathan Myers  <ncm@cantrip.org>

	* boost/circular_buffer.hpp:
	* commands.cc:
	* cryptopp/fltrimpl.h:
	* cryptopp/iterhash.cpp:
	* quick_alloc.hh:
	Fixes for gcc 3.4 compat and warnings.

2004-03-17  graydon hoare  <graydon@pobox.com>
	* cryptopp/config.h: Fix for gcc aliasing optimization error.
	* rcs_import.cc (cvs_history::note_file_edge):
	Fix for first changelog import bug (#5813).

2004-03-15  graydon hoare  <graydon@pobox.com>

	* rcs_import.cc: Import lone versions properly.
	* tests/t_singlecvs.at: New test for it.
	* testsuite.at: Call it.

2004-03-14  graydon hoare  <graydon@pobox.com>

	* commands.cc (diff): Show added files too.
	* monotone.texi: Fix typo.

2004-03-08  graydon hoare  <graydon@pobox.com>

	* netsync.cc (analyze_manifest_edge): Fix broken formatter.

2004-03-07  graydon hoare  <graydon@pobox.com>

	* Makefile.am (BOOST_SANDBOX_SOURCES): Remove boost::socket entries.
	(NETXX_SOURCES): Predicate on IP6 support in OS (from Paul Snively).
	* boost/socket/*.[hc]pp: Remove.
	* boost/io/streambuf_wrapping.hpp: Remove.
	* AUTHORS: Remove copyright notice for boost::socket.
	* acinclude.m4 (ACX_PTHREAD): Add.
	* network.cc: Replace boost::socket machinery with Netxx.
	* network.hh (open_connection): Remove prototype, static function.
	* sanity.hh, sanity.cc: Make log formatters give file:line coords,
	throw log offending coordinate if formatting fails.

2004-03-07  graydon hoare  <graydon@pobox.com>

	* sqlite/date.c, sqlite/vdbeInt.h, sqlite/vdbeaux.c: Add.
	* sqlite/*.c: Upgrade to 2.8.12.
	* Makefile.am: Update to mention new files.
	* cert.cc
	(expand_ancestors)
	(expand_dominators): Resize child bitmaps to cover parent.

2004-03-06  graydon hoare  <graydon@pobox.com>

	* netsync.cc (get_root_prefix): Fix from Paul Snively
	to fix static initialization order on mac OSX.
	* montone.texi: Typo fix from Anders Petersson.
	* *.cc: Move all function defs into column 0.

2004-03-04  graydon hoare  <graydon@pobox.com>

	* std_hooks.lua: Fix merger execution pessimism.

2004-03-04  graydon hoare  <graydon@pobox.com>

	* adler32.hh: Modify to use u8.
	* depot.cc, netcmd.cc, xdelta.cc: Modify to use u8.
	* netio.hh, numeric_vocab.hh (widen): Move between headers.
	* netsync.cc: Correct role-assumption bugs.
	* schema_migration.cc: Strip whitespace in sha1.
	(changes received from Christof Petig)

2004-03-01  graydon hoare  <graydon@pobox.com>

	* commands.cc: Handle anonymous pulling.
	* netsync.cc: Ditto.

	Release point (v 0.10).

2004-03-01  graydon hoare  <graydon@pobox.com>

	* NEWS: Mention impending 0.10 release.
	* cert.cc, cert.hh: Bug fixes, implement trust function, QA stuff.
	* commands.cc: Tweak disapprove, approve, testresult, push, pull.
	* configure.ac: Bump version number.
	* cryptopp/rng.h, cryptopp/rng.cpp
	(MaurerRandomnessTest): Fix bitrot.
	* keys.cc: Add Maurer PRNG randomness test.
	* lua.cc, lua.hh: Add trust, testresult, anonymous netsync hooks.
	* monotone.1: Update to follow changes to commands.
	* monotone.texi: Include QA section, adjust some UI drift, clarify
	reserved cert names, document new hooks and commands.
	* netcmd.hh, netcmd.cc: Add anonymous, error commands; fix bugs.
	* netsync.cc: Process new commands, factor server loop a bit.
	* std_hooks.lua: Add new hook defaults, factor mergers.
	* tests/t_netsync.at: Check SHA1 of each edge.
	* tests/t_null.at: Call with --norc to skip ~/.monotonerc
	* tests/t_update.at: Fix glaring error.
	* tests/t_disapprove.at, tests/t_testresult.at: New tests.
	* testsuite.at: Call them.
	* ui.cc (sanitize): Clean escape chars from output (optional?)
	* update.cc: Rewrite entirely in terms of new QA definitions.

2004-02-24  graydon hoare  <graydon@pobox.com>

	* commands.cc (ls_keys): Write key hash codes.
	* constands.cc (netsync_timeout_seconds): Up to 120.
	* netsync.cc: Fix a bunch of bugs.
	* patch_set.cc (manifests_to_patch_set): Fix bug in overload
	default construction.

2004-02-22  graydon hoare  <graydon@pobox.com>

	* patch_set.cc, patch_set.hh: Parameterize yet further.
	* netsync.cc: Fix a lot of bugs, add manifest and file grovelling.
	* tests/t_netsync.at: A new test (which runs!)
	* testsuite.at: Call it.

2004-02-20  graydon hoare  <graydon@pobox.com>

	* cert.cc, cert.hh, key.cc, key.hh, database.cc, database.hh:
	Add lots of little netsync support routines.
	* commands.cc (rebuild): Rehash everything too.
	* constants.cc (netcmd_minsz): Recalculate.
	* cryptopp/osrng.cpp (NonblockingRng::GenerateBlock): Handle
	/dev/urandom a bit better.
	* netcmd.cc, netcmd.hh: Remove describe cmds, add nonexistant cmd.
	* netio.hh: Add uleb128 stuff.
	* xdelta.cc: Add randomizing unit test suite.
	* diff_patch.cc: Remove commented-out dead line-merger code.
	* merkle_tree.cc: Fix various bugs.
	* netcmd.cc: Switch everything over to uleb128s.
	* netsync.cc: Implement lots of missing stuff.

2004-02-09  graydon hoare  <graydon@pobox.com>

	* netsync.cc (ROOT_PREFIX): New variable.
	* commands.cc (merkle): New command.

2004-02-09  Ben Elliston  <bje@wasabisystems.com>

	* monotone.texi: Spelling corrections.

2004-02-09  graydon hoare  <graydon@pobox.com>

	* database.cc, database.hh
	(get_version_size)
	(get_file_version_size)
	(get_manifest_version_size): New functions.
	* xdelta.cc, xdelta.hh (measure_delta_target_size): New function.
	* merkle_tree.cc, merkle_tree.hh, netcmd.cc, netcmd.hh:
	Cleanup and typesafety.
	* netsync.cc: Cleanup, typesafety, implement refine phase.

2004-02-01  graydon hoare  <graydon@pobox.com>

	* netsync.cc: Remove a lot of stuff, implement auth phase.
	* constants.cc, constants.hh: Move constants from netsync.cc.
	* netcmd.cc, netcmd.hh: Split out of netsync.cc.
	* merkle_tree.cc, merkle_tree.hh: Likewise.
	* numeric_vocab.hh: New header.
	* adler32.hh: include numeric_vocab.hh.
	* netio.hh: Likewise.
	* unit_tests.cc, unit_tests.hh: Update.
	* Makefile.am: Likewise.
	* commands.cc: Guess signing key for auth phase.
	* database.cc, database.hh (public_key_exists)
	(get_pubkey): New functions based on key hashes.

2004-01-31  graydon hoare  <graydon@pobox.com>

	* Netxx/*: New files.
	* AUTHORS: Mention Netxx.
	* Makefile.am: Mention Netxx and netsync.{cc,hh}
	* adler32.hh: Delegate typedefs to boost.
	* cert.hh, cert.cc (cert_hash_code): New function.
	* commands.cc (find_oldest_ancestors): Block cycles.
	(netsync): New command.
	* database.cc, database.hh (schema): Update.
	(put_key): Calculate key hash on the fly.
	(put_cert): Likewise.
	(merkle_node_exists)
	(get_merkle_node)
	(put_merkle_node)
	(erase_merkle_nodes): New functions.
	* keys.hh, keys.cc (key_hash_code): New function.
	* lua.cc, lua.hh
	(hook_get_netsync_read_permitted)
	(hook_get_netsync_write_permitted): New hooks.
	* monotone.spec: Update for FC1 info conventions.
	* monotone.texi (Quality Assurance): New section.
	* netsync.cc, netsync.hh: New files, preliminary
	netsync infrastructure. Command bodies still missing.
	* schema.sql: Add intrinsic key and cert hashes, merkle nodes.
	* schema_migration.cc: Add code to migrate to new schema.
	* unit_tests.cc: Handle command-line args to limit test set.
	* vocab_terms.hh: Add merkle and prefix as new terms.

2004-01-13  Nathaniel Smith  <njs@codesourcery.com>

	* idna/idn-int.h: Remove (generated by configure).

2004-01-13  Nathaniel Smith  <njs@codesourcery.com>

	* configure.ac: Switch "if" and "else" branches in pthreads
	checks.

2004-01-12  Nathaniel Smith  <njs@codesourcery.com>

	* configure.ac: Remove check for -lpthread.
	Add check for pthread_mutex_lock and ACX_PTHREAD.
	* m4/acx_pthread.m4: New file.

2004-01-07  graydon hoare  <graydon@pobox.com>

	* Makefile.am:
	* po/POTFILES.in:
	* po/monotone.pot: Minor tweaks for distclean.
	* adns/config.h:
	* boost/socket/src/interface.cpp:
	* boost/socket/src/ip4/address.cpp:
	* boost/socket/src/ip4/protocol.cpp: OSX portability.
	* AUTHORS: Mention new contributors.
	* monotone.texi (Hook Reference): Document i18n hooks.

	Release point (v 0.9).

2004-01-07  graydon hoare  <graydon@pobox.com>

	* cert.cc (ensure_parents_loaded)
	(expand_dominators)
	(expand_ancestors)
	(find_intersecting_node): New functions.
	(find_common_ancestor): Reimplement in terms of dominator
	and ancestor bitset intersection.

2004-01-05  Christof Petig <christof@petig-baender.de>

	* vocab.cc (verify<local_path>) Fix use of val() / iterator.
	* constants.cc (illegal_path_bytes): NUL-terminate.

2004-01-02  graydon hoare  <graydon@pobox.com>

	* diff_patch.cc (normalize_extents): Improve to handle an odd case.
	* tests/t_fmerge.at: New test, to test it.
	* commands.cc (fload, fmerge): Permanently enable, for test.
	* testsuite.at: Call new test.

2004-01-01  graydon hoare  <graydon@pobox.com>

	* file_io.hh, file_io.cc (read_localized_data, write_localized_data):
	New functions
	* commands.cc, manifest.cc, transforms.cc: Use them.
	* monotone.texi: Minor update to i18n docs.
	* lua.hh, lua.cc (hook_get_linesep_conv, hook_get_charset_conv):
	New hooks.
	* acinclude.m4: Move AX_CREATE_STDINT_H in here.
	* po/monotone.pot: Regenerate.
	* NEWS, configure.ac: Prep for 0.9 release.

2003-12-30  graydon hoare  <graydon@pobox.com>

	* file_io.hh, file_io.cc (mkpath): New function.
	* commands.cc, database.cc, diff_patch.cc, file_io.cc,
	lua.cc, vocab.cc, work.cc: Use it.
	* constants.cc (illegal_path_bytes_arr): Remove leading null.
	* monotone.texi: Include i18n docs.
	* tests/t_i18n_file.at: Check colon in filename.

2003-12-29  graydon hoare  <graydon@pobox.com>

	* file_io.cc: Localize names before touching fs.
	* lua.hh, lua.cc (hook_get_system_charset): Remove useless fn.
	* test_hooks.lua: Likewise.
	* monotone.cc, transforms.cc, transforms.hh:
	Remove lua from system charset conv.
	* tests/t_i18n_file.at: New test.
	* testsuite.at: Call it.

2003-12-28  graydon hoare  <graydon@pobox.com>

	* app_state.cc, app_state.hh: Massage to use i18n vocab.
	* cert.cc, commands.cc, commands.hh, rcs_import.cc,
	update.cc, update.hh, url.cc, url.hh: Likewise.

	* work.cc, work.hh: --> Likewise, and break file format! <--

	* constants.hh, constants.cc (legal_ace_bytes): New constant.
	* vocab.cc (verify<ace>): Use it.
	(verify<urlenc>) New function.
	* vocab_terms.hh (ace, urlenc, utf8): New terms.
	* transforms.hh, transforms.cc: Use them.
	* monotone.cc (utf8_argv): Charconv argv.
	* network.hh, network.cc: Use url.{hh,cc}.

2003-12-28  graydon hoare  <graydon@pobox.com>

	* constants.hh, constants.cc (idlen): New constant.
	* commands.cc, vocab.cc: Use it.
	* manifest.cc (read_manifest_map): Tighten up regex.
	* packet.cc: Likewise.
	* transforms.cc (uppercase)
	(lowercase): Rewrite.
	(utf8_to_urlenc)
	(urlenc_to_utf8)
	(internalize_url)
	(internalize_cert_name)
	(internalize_rsa_keypair_id)
	(externalize_url)
	(externalize_cert_name)
	(externalize_rsa_keypair_id): New functions.
	* url.hh, url.cc (parse_utf8_url): New function.

2003-12-20  graydon hoare  <graydon@pobox.com>

	* diff_patch.cc (normalize_extents): New function.
	(merge_via_edit_scripts): Use it.

2003-12-19  graydon hoare  <graydon@pobox.com>

	[net.venge.monotone.i18n branch]

	* idna/*.[ch]: New files.
	* po/*: New files.
	* url.cc, url.hh, constants.cc: New files.
	* Makefile.am, configure.ac: Various fiddling for gettext.
	* lua.hh, lua.cc (hook_get_system_charset): New hook.
	(hook_get_system_linesep): New hook.
	* transforms.hh, transforms.cc
	(charset_convert)
	(system_to_utf8)
	(utf8_to_system)
	(ace_to_utf8)
	(utf8_to_ace)
	(line_end_convert): New functions.
	* vocab.cc: Refine constraints.
	* vocab_terms.hh (external): New atomic type.
	* monotone.cc (cpp_main): Initialize gettext.
	* sanity.hh (F): Call gettext() on format strings.
	* commands.cc, depot.cc, database.cc, http_tasks.cc, keys.cc,
	network.cc, rcs_import.cc, sanity.cc, mac.hh : Update to use
	'constants::' namespace.
	* config.h.in: Remove.
	* commands.cc: Various formatting cleanups.
	* unit_tests.cc, unit_tests.hh: Connect to url tests.

2003-12-19  graydon hoare  <graydon@pobox.com>

	* diff_patch.cc (merge3): Skip patches to deleted files.

2003-12-16  graydon hoare  <graydon@pobox.com>

	* commands.cc (ls_ignored, ignored_itemizer): Fold in as subcases of unknown.

2003-12-16  graydon hoare  <graydon@pobox.com>

	* lua.cc (working_copy_rcfilename): MT/monotonerc not MT/.monotonerc.

2003-12-16  graydon hoare  <graydon@pobox.com>

	* lua.hh, lua.cc (working_copy_rcfilename): New function.
	* monotone.cc: Add working copy rcfiles.
	* commands.cc (ls_unknown, unknown_itemizer): Skip ignored files.

2003-12-16  graydon hoare  <graydon@pobox.com>

	* file_io.cc (walk_tree_recursive): continue on book-keeping file.

2003-12-15  graydon hoare  <graydon@pobox.com>

	* tests/t_unidiff.at, t_unidiff2.at: Check for mimencode.

2003-12-15  graydon hoare  <graydon@pobox.com>

	* configure.ac: Add --enable-static-boost.
	* Makefile.am: Likewise.
	* AUTHORS: Mention new contributors.

2003-12-14  Lorenzo Campedelli <lorenzo.campedelli@libero.it>

	* work.cc (add_to_attr_map): Finish change to attr map format.

2003-12-10  Tom Tromey  <tromey@redhat.com>

	* commands.cc (checkout): Give better error message if branch is
	empty.

2003-12-07  Eric Kidd  <eric.kidd@pobox.com>

	* commands.cc (agraph): Handle repositories with a single version.
	* database.cc (get_head_candidates): Handle heads with no ancestors.
	* cert.cc (get_branch_heads): Handle heads with no ancestors.

2003-12-06  Eric Kidd  <eric.kidd@pobox.com>

	* update.hh, update.cc (pick_update_target): Return current
	version if no better update candidates available.
	* update.cc (pick_update_target): Always do branch filtering.
	* commands.cc (update): Notice when we're already up-to-date.
	* commands.cc (propagate): Assign branch name correctly when merging.

2003-12-05  graydon hoare  <graydon@pobox.com>

	* lcs.hh (edit_script): New entry point.
	* diff_patch.cc: Rewrite merge in terms of edit scripts.
	* network.cc (post_queued_blobs_to_network): Tidy up transient
	failure message.
	* randomfile.hh: Prohibit deletes on end of chunks.
	* sanity.cc: EOL-terminate truncated long lines.

2003-12-02  graydon hoare  <graydon@pobox.com>

	* database.cc, database.hh (reverse_queue): Copy constructor.
	* std_hooks.lua (merge3): Remove afile, not ancestor.
	* monotone.cc: Remove debugging message.
	* ui.cc (finish_ticking): Set last_write_was_a_tick to false.

2003-12-01  graydon hoare  <graydon@pobox.com>

	* app_state.hh, app_state.cc (set_signing_key): New fn, persist key.
	* monotone.cc (cpp_main): Permit commuting the --help argument around.

2003-11-30  graydon hoare  <graydon@pobox.com>

	* network.cc (post_queued_blobs_to_network): Fail when posted_ok is false.
	* database.cc (initialize): Fail when -journal file exists.
	* keys.cc (make_signature): Nicer message when privkey decrypt fails.

2003-11-29  Tom Tromey  <tromey@redhat.com>

	* rcs_import.cc (store_auxiliary_certs): Renamed to fix typo.
	Updated all callers.

	* http_tasks.cc (check_received_bytes): Allow "-" as well.
	* depot.cc (execute_post_query): Allow "-" as well.

2003-11-28  Tom Tromey  <tromey@redhat.com>

	* http_tasks.cc (check_received_bytes): Allow "-" as well.
	* depot.cc (execute_post_query): Allow "-" as well.

2003-11-28  graydon hoare  <graydon@pobox.com>

	* cert.cc: Various speedups.
	* cycle_detector.hh (edge_makes_cycle): Use visited set, too.
	* database.hh, database.cc (get_head_candidates): New, complex query.
	* keys.hh, keys.cc (check_signature): Cache verifiers.
	* sqlite/os.c (sqliteOsRandomSeed): Harmless valgrind purification.
	* tests/t_fork.at, tests/t_merge.at: Ignore stderr chatter on 'heads'.

2003-11-27  graydon hoare  <graydon@pobox.com>

	* Makefile.am (AM_LDFLAGS): No more -static, sigh.
	* cert.cc (find_relevant_edges): Keep dynamic-programming caches.
	(calculate_renames_recursive): Likewise.
	* cert.cc, cert.hh (rename_edge): Add constructor, copy constructor.
	* commands.cc (list certs): Note rename certs are binary.

2003-11-24  graydon hoare  <graydon@pobox.com>

	* network.cc: Continue fetch, post loops even if one target has
	an exception.

2003-11-24  graydon hoare  <graydon@pobox.com>

	* database.hh, database.cc (delete_posting): Change to take queue
	sequence numbers.
	* commands.cc (queue): Use new API.
	* network.cc (post_queued_blobs_to_network): Use new API.

2003-11-24  graydon hoare  <graydon@pobox.com>

	* std_hooks.lua (get_http_proxy): Return nil when no ENV var.
	* monotone.texi (get_http_proxY): Document change.

2003-11-24  graydon hoare  <graydon@pobox.com>

	* tests/t_proxy.at: Add a test for proxying with tinyproxy.
	* testsuite.at: Call it.
	* lua.cc: Fix dumb error breaking proxying.
	* network.cc: Be verbose about proxying.

2003-11-23  graydon hoare  <graydon@pobox.com>

	* http_tasks.cc (read_chunk): Tolerate 0x20* after chunk len.

2003-11-23  graydon hoare  <graydon@pobox.com>

	* network.cc: Make more informative error policy.
	* boost/socket/socketstream.hpp: Pass SocketType to streambuf template.
	* boost/socket/src/default_socket_impl.cpp: Translate EINTR.

2003-11-22  graydon hoare  <graydon@pobox.com>

	* lua.cc, lua.hh (hook_get_http_proxy): New hook.
	* std_hooks.lua (get_http_proxy): Default uses HTTP_PROXY.
	(get_connect_addr): Undefine, it's for tunnels alone now.
	* network.cc: Use new hook.
	* http_tasks.hh, http_tasks.cc: Teach about proxies (sigh).
	* monotone.texi: Document new hooks.

2003-11-22  graydon hoare  <graydon@pobox.com>

	* lua.cc, lua.hh (hook_get_connect_addr): New hook.
	* std_hooks.lua (get_connect_addr): Default uses HTTP_PROXY.
	* network.cc, network.hh: Use new hook.
	* http_tasks.cc: Teach about HTTP/1.1.
	* cert.cc (bogus_cert_p): Fix UI ugly.

2003-11-21  graydon hoare  <graydon@pobox.com>

	* constants.hh (postsz): New constant for suggested post size.
	* database.cc, database.hh (queue*): Change db API slightly.
	* commands.cc (queue): Adjust to changed db API.
	* network.cc (post_queued_blobs_to_network): Switch to doing
	incremental posts.
	* cert.cc (write_rename_edge, read_rename_edge): Put files on
	separate lines to accomodate future i18n work.
	* work.cc (add_to_attr_map, write_attr_map): Reorder fields to
	accomodate future i18n work.
	* monotone.texi: Document it.
	* configure.ac, NEWS: Mention 0.8 release.

	Release point (v 0.8).

2003-11-16  Tom Tromey  <tromey@redhat.com>

	* missing: Removed generated file.

2003-11-14  graydon hoare  <graydon@pobox.com>

	* commands.cc (vcheck): Add.
	* cert.cc, cert.hh (cert_manifest_vcheck): Add.
	(check_manifest_vcheck): Add.
	(calculate_vcheck_mac): Add.
	* constants.hh (vchecklen): New constant.
	* mac.hh: Re-add.
	* monotone.texi (Hash Integrity): New section.
	* monotone.1: Document vcheck.

2003-11-14  graydon hoare  <graydon@pobox.com>

	* database.cc, database.hh (reverse_queue): New class.
	(compute_older_version): New functions.
	(get_manifest_delta): Remove.
	* network.cc, network.hh (queue_blob_for_network): Remove.
	* packet.cc, packet.hh (queueing_packet_writer): Change UI,
	write to queue directly, accept optional<reverse_queue>.
	* cert.cc (write_paths_recursive): Rewrite to use constant
	memory.
	* commands.cc (queue, queue_edge_for_target_ancestor):
	Install optional<reverse_queue> in qpw.
	* tests/t_cross.at: Ignore new UI chatter.
	* monotone.texi (Transmitting Changes): Change UI output.

2003-11-13  graydon hoare  <graydon@pobox.com>

	* Makefile.am (AUTOMAKE_OPTIONS): Require 1.7.1
	* commands.cc (addtree): Wrap in transaction guard.
	* database.cc, database.hh (manifest_delta_exists): Add.
	(get_manifest_delta): Add.
	* cert.cc (write_paths_recursive): Use partial deltas.
	* manifest.cc, manifest.hh (read_manifest_map): New variant.
	* patch_set.cc, patch_set.hh (patch_set): Add map_new, map_old
	fields.
	(manifests_to_patch_set) Store new field.
	(patch_set_to_packets) Don't read manifest versions from db.
	* std_hooks.lua (ignore_file): ignore .a, .so, .lo, .la, ~ files.
	* tests/t_cvsimport.at: New test.
	* testsuite.at: Call it.

2003-11-10  graydon hoare  <graydon@pobox.com>

	* commands.cc (find_oldest_ancestors): New function.
	(queue): New "addtree" subcommand.
	* monotone.texi: Document it.
	* monotone.1: Document it.

2003-11-10  graydon hoare  <graydon@pobox.com>

	* file_io.cc (walk_tree_recursive): Ignore MT/

2003-11-09  graydon hoare  <graydon@pobox.com>

	* database.cc (dump, load): Implement.
	* commands.cc (db): Call db.dump, load.
	* cycle_detector.hh: Skip when no in-edge on src.
	* monotone.texi: Document dump and load, add some
	special sections.
	* monotone.1: Mention dump and load.

2003-11-09  graydon hoare  <graydon@pobox.com>

	* rcs_file.hh (rcs_symbol): New structure.
	* rcs_file.cc (symbol): New rule.
	* rcs_import.cc (find_branch_for_version): New function.
	(cvs_key::branch): New field.
	(store_auxilliary_certs): Cert branch tag.
	* cycle_detector.hh: Fix bugs, don't use quick_alloc.
	* commands.cc (checkout): Add --branch based version.
	* monotone.texi: Document new command variant.
	* monotone.1: Ditto.

2003-11-09  graydon hoare  <graydon@pobox.com>

	* quick_alloc.hh: New file.
	* Makefile.am: Add it.
	* cycle_detector.hh: Rewrite.
	* manifest.hh: Use quick_alloc.
	* vocab.cc: Relax path name requirements a bit.
	* sqlite/sqliteInt.h: Up size of row to 16mb.

2003-11-02  graydon hoare  <graydon@pobox.com>

	* commands.cc (post): Post everything if no URL given; don't base
	decision off branch name presence.
	* app_state.cc, monotone.cc, file_io.cc, file_io.hh: Support
	absolutifying args.
	* lua.hh, lua.cc, std_hooks.lua (hook_get_mail_hostname): New hook.
	* monotone.texi: Document it.
	* monotone.texi, monotone.1: Minor corrections, new sections.
	* monotone.cc: Don't look in $ENV at all.
	* network.cc: Correct MX logic.
	* nntp_tasks.cc, smtp_tasks.cc: Separate postlines state.
	* smtp_tasks.cc: Correct some SMTP logic.
	* configure.ac, NEWS: Mention 0.7 release.

	Release point (v 0.7).

2003-11-01  graydon hoare  <graydon@pobox.com>

	* http_tasks.cc: Drop extra leading slashes in HTTP messages.

2003-10-31  graydon hoare  <graydon@pobox.com>

	* commands.cc, database.cc, database.hh, lua.cc, lua.hh,
	network.cc, network.hh, packet.cc, packet.hh, schema.sql,
	schema_migration.cc, tests/t_http.at, tests/t_nntp.at, vocab.cc:
	Eliminate "groupname", use lone URL.
	* monotone.texi: Update to cover new URL rules.
	* network.cc, network.hh, lua.cc, lua.hh, smtp_tasks.cc:
	Implement "mailto" URLs.
	* tests/t_smtp.at: New test.
	* testsuite.at: Call it.

2003-10-31  graydon hoare  <graydon@pobox.com>

	* patch_set.cc (manifests_to_patch_set): Second form with explicit renames.
	(manifests_to_patch_set): Split edit+rename events when we see them.
	* commands.cc (status, commit): Include explicit rename set.
	* diff_patch.cc (merge3): Accept edit+rename events split by patch_set.cc.
	* smtp_tasks.hh, smtp_tasks.cc: New files.
	* nntp_machine.hh, nntp_machine.cc: Rename to proto_machine.{hh,cc} (woo!)
	* nntp_tasks.cc: Adjust to use proto_ prefix in various places.
	* proto_machine.cc (read_line): get() into streambuf.
	* Makefile.am: Cover renames and adds.

2003-10-31  graydon hoare  <graydon@pobox.com>

	* diff_patch.cc (merge3): Extract renames.
	* commands.cc (calculate_new_manifest_map): Extract renames.
	(try_one_merge): Extract renames, propagate to merge target.
	(commit): Extract renames, propagate to commit target.
	* cert.cc (calculate_renames_recursive): Fix wrong logic.
	(find_common_ancestor_recursive): Stall advances at top of graph.
	* patch_set.cc: (manifests_to_patch_set): Teach about historical
	renames.
	* tests/t_erename.at: New test for edit+rename events.
	* testsuite.at: Call t_erename.at.

2003-10-30  graydon hoare  <graydon@pobox.com>

	* patch_set.cc (operator<): s/a/b/ in a few places, yikes!
	* cert.cc: Add machinery for rename edge certs.
	* commands.cc: Call diff(manifest,manifest) directly.
	* tests/t_nntp.at: Kill tcpserver DNS lookups on nntp test.
	* network.cc (parse_url): Character class typo fix, from
	Johannes Winkelmann.
	* app_state.hh, cert.hh, commands.hh, cycle_detector.hh,
	database.hh, diff_patch.cc, diff_patch.hh, http_tasks.hh,
	interner.hh, keys.hh, lua.hh, manifest.hh, network.hh,
	nntp_machine.hh, nntp_tasks.hh, packet.hh, patch_set.hh,
	transforms.hh, update.hh, vocab.hh, work.hh, xdelta.hh:
	fix use of std:: prefix / "using namespace" pollution.

2003-10-27  graydon hoare  <graydon@pobox.com>

	* lua/liolib.c (io_mkstemp): Portability fix
	from Ian Main.
	* xdelta.cc,hh (compute_delta): New manifest-specific variant.
	* transforms.cc,hh (diff): Same.
	* rcs_import.cc: Various speedups to cvs import.

2003-10-26  graydon hoare  <graydon@pobox.com>

	* cert.cc (get_parents): New function.
	(write_paths_recursive): New function.
	(write_ancestry_paths): New function.
	* cert.hh (write_ancestry_paths): Declare.
	* commands.cc (queue_edge_for_target_ancestor):
	Call write_ancestry_paths for "reposting" queue
	strategy.

2003-10-25  graydon hoare  <graydon@pobox.com>

	* commands.cc (log): Skip looking inside nonexistent
	manifests for file comments.

2003-10-24  graydon hoare  <graydon@pobox.com>

	* adns/*.c, adns/*.h: Import adns library.
	* Makefile.am: Update to build adns into lib3rdparty.a.
	* AUTHORS: Mention adns.
	* network.cc: Call adns functions, not gethostbyname.

2003-10-20  Nathaniel Smith  <njs@codesourcery.com>

	* patch_set.cc (patch_set_to_text_summary): Give more detailed
	output.
	* commands.cc (get_log_message, status, diff): Use
	patch_set_to_text_summary for complete description.

2003-10-22  graydon hoare  <graydon@pobox.com>

	* monotone.texi: Document 'queue' command.
	* monotone.1: Likewise.

2003-10-22  graydon hoare  <graydon@pobox.com>

	* diff_patch.cc
	(infer_directory_moves): New function.
	(rebuild_under_directory_moves): New function.
	(apply_directory_moves): New function.
	(merge3): Handle directory moves.
	* tests/t_renamed.at: New test for dir renames.
	* testsuite.at: Call it.

2003-10-21  graydon hoare  <graydon@pobox.com>

	* commands.cc (queue): New command.
	(list): Add "queue" subcommand, too.

2003-10-21  graydon hoare  <graydon@pobox.com>

	* diff_patch.cc (merge_deltas): New function.
	(check_map_inclusion): New function.
	(check_no_intersect): New function.
	(merge3): Rewrite completely.
	* tests/t_rename.at: New test.
	* testsuite.at: Call it.
	* file_io.cc, file_io.hh (make_dir_for): New function.
	* commands.cc (update): Call make_dir_for on update.

2003-10-20  graydon hoare  <graydon@pobox.com>

	* commands.cc: Replace [] with idx() everywhere.

2003-10-20  Tom Tromey  <tromey@redhat.com>

	* cert.hh (get_branch_heads): Updated.
	Include <set>.
	* commands.cc (head): Updated for new get_branch_heads.
	(merge): Likewise.
	(propagate): Likewise.
	* cert.cc (get_branch_heads): Use set<manifest_id>.

	* commands.cc (merge): Use all caps for metasyntactic variable.
	(heads): Likewise.

	* network.cc (post_queued_blobs_to_network): Do nothing if no
	packets to post.

2003-10-20  graydon hoare  <graydon@pobox.com>

	* cert.cc (get_branch_heads): Fix dumb bug.
	* diff_patch.cc (merge3): Fix dumb bug.
	(merge2): Fix dumb bug.
	(try_to_merge_files): Fix dumb bug.

2003-10-20  graydon hoare  <graydon@pobox.com>

	* file_io.cc (tilde_expand): New function.
	* monotone.cc (cpp_main): Expand tildes in
	db and rcfile arguments.

2003-10-20  graydon hoare  <graydon@pobox.com>

	* rcs_import.cc (import_cvs_repo): Check key existence
	at beginning of import pass, to avoid wasted work.

2003-10-19  Tom Tromey  <tromey@redhat.com>

	* commands.cc (log): Add each seen id to `cycles'.

2003-10-19  graydon hoare  <graydon@pobox.com>

	* AUTHORS: Mention Tecgraf PUC-Rio and their
	copyright.
	* Makefile.am: Mention circular buffer stuff.
	* configure.ac, NEWS: Mention 0.6 release.
	* cert.hh, cert.cc (erase_bogus_certs): file<cert> variant.
	* commands.cc (log): Erase bogus certs before writing,
	cache comment-less file IDs.
	* monotone.spec: Don't specify install-info args,
	do build with optimization on RHL.

	Release point (v 0.6).

2003-10-19  Matt Kraai  <kraai@ftbfs.org>

	* commands.cc (merge): Use app.branch_name instead of args[0] for
	the branch name.

2003-10-17  graydon hoare  <graydon@pobox.com>

	* commands.cc (log): New command.
	Various other bug fixes.
	* monotone.1, monotone.texi: Minor updates.

2003-10-17  graydon hoare  <graydon@pobox.com>

	* monotone.texi: Expand command and hook references.
	* commands.cc: Disable db dump / load commands for now.

2003-10-16  graydon hoare  <graydon@pobox.com>

	* sanity.hh: Add a const version of idx().
	* diff_patch.cc: Change to using idx() everywhere.
	* cert.cc (find_common_ancestor): Rewrite to recursive
	form, stepping over historic merges.
	* tests/t_cross.at: New test for merging merges.
	* testsuite.at: Call t_cross.at.

2003-10-10  graydon hoare  <graydon@pobox.com>

	* lua.hh, lua.cc (hook_apply_attribute): New hook.
	* work.hh, work.cc (apply_attributes): New function.
	* commands.cc (update_any_attrs): Update attrs when writing to
	working copy.
	* std_hooks.lua (temp_file): Use some env vars.
	(attr_functions): Make table of attr-setting functions.

2003-10-10  graydon hoare  <graydon@pobox.com>

	* work.cc: Fix add/drop inversion bug.
	* lua/*.{c,h}: Import lua 5.0 sources.
	* lua.cc: Rewrite lua interface completely.
	* std_hooks.lua, test_hooks.lua, testsuite,
	tests/t_persist_phrase.at, configure.ac, config.h.in, Makefile.am:
	Modify to handle presence of lua 5.0.

2003-10-08  graydon hoare  <graydon@pobox.com>

	* rcs_import.cc: Attach aux certs to child, not parent.
	* manifest.cc: Speed up some calculations.
	* keys.cc: Optionally cache decoded keys.

2003-10-07  graydon hoare  <graydon@pobox.com>

	* manifest.hh, manifest.cc, rcs_import.cc: Write manifests w/o
	compression.
	* vocab.hh, vocab.cc: Don't re-verify verified data.
	* ui.hh, ui.cc: Minor efficiency tweaks.

2003-10-07  graydon hoare  <graydon@pobox.com>

	* commands.cc, work.cc, work.hh: Add some preliminary stuff
	to support explicit renaming, .mt-attrs.
	* monotone.texi: Add skeletal sections for command reference,
	hook reference, CVS phrasebook. Fill in some parts.

2003-10-02  graydon hoare  <graydon@pobox.com>

	* boost/circular_buffer*.hpp: Add.
	* AUTHORS, cert.cc, commands.cc, database.cc,
	diff_patch.cc, http_tasks.cc, keys.cc, lua.cc, manifest.cc,
	network.cc, nntp_machine.cc, packet.cc, patch_set.cc,
	rcs_import.cc, sanity.cc, sanity.hh, ui.hh, update.cc,
	vocab_terms.hh, work.cc:
	remove existing circular buffer code, replace all
	logging and asserty stuff with boost::format objects
	rather than vsnprintf.

2003-10-01  graydon hoare  <graydon@pobox.com>

	* testsuite.at: Don't use getenv("HOSTNAME").
	* database.cc (exec, fetch): Do va_end/va_start again in between
	logging and executing query.

2003-09-28  Tom Tromey  <tromey@redhat.com>

	* monotone.texi: Added @direntry.

2003-09-27  Nathaniel Smith  <njs@pobox.com>

	* monotone.cc: Remove "monotone.db" default to --db
	option in help text.

2003-09-27  graydon hoare  <graydon@pobox.com>

	* diff_patch.cc: Rework conflict detection.
	* rcs_import.cc: Remove some pointless slowness.
	* monotone.spec: Install info files properly.

	Release point (v 0.5).

2003-09-27  graydon hoare  <graydon@pobox.com>

	* AUTHORS, NEWS, configure.ac: Update for 0.5 release.
	* monotone.texi: Various updates.
	* xdelta.cc (compute_delta): Fix handling of empty data.
	* database.cc (sql): Require --db for init.
	* work.cc (read_options_map): Fix options regex.

2003-09-27  graydon hoare  <graydon@pobox.com>

	* lcs.hh: New jaffer LCS algorithm.
	* interner.hh, rcs_import.cc: Templatize interner.
	* diff_patch.hh: Use interner, new LCS.

2003-09-27  Tom Tromey  <tromey@redhat.com>

	* commands.cc (fetch): Always try lua hook; then default to all
	known URLs.

2003-09-26  Tom Tromey  <tromey@redhat.com>

	* commands.cc (tag): Use all-caps for meta-syntactic variables.
	(comment, add, cat, complete, mdelta, fdata): Likewise.

	* monotone.1: There's no default database.
	* monotone.texi (OPTIONS): There's no default database.

	* database.cc (sql): Throw informative error if database name not
	set.
	* app_state.cc (app_state): Default to no database.

2003-09-26  graydon hoare  <graydon@pobox.com>

	* debian/*, monotone.spec: Add packaging control files.

2003-09-24  graydon hoare  <graydon@pobox.com>

	* database.cc, database.hh (debug): New function.
	* commands.cc (debug): New command.
	* cert.cc, cert.hh (guess_branch): New function.
	* commands.cc (cert): Queue certs to network servers.
	* commands.cc (cert, commit): Use guess_branch.
	* commands.cc (list): List unknown, ignored files.
	* monotone.texi, monotone.1: Document.

2003-09-24  graydon hoare  <graydon@pobox.com>

	* commands.cc (queue_edge_for_target_ancestor): Queue the
	correct ancestry cert, from child to target, as well as
	patch_set.

2003-09-22  graydon hoare  <graydon@pobox.com>

	* depot_schema.sql, schema_migration.cc,
	schema_migration.hh: Add.
	* database.cc, depot.cc: Implement schema migration.
	* database.cc, commands.cc: Change to db ... cmd.
	* monotone.texi, monotone.1: Document command change.
	* depot.cc: Fix various query bugs.

2003-09-21  Nathaniel Smith  <njs@codesourcery.com>

	* depot.cc (depot_schema): Remove unique constraint on (contents),
	replace with unique constraint on (groupname, contents).

2003-09-21  Nathaniel Smith  <njs@codesourcery.com>

	* commands.cc (diff): Take manifest ids as arguments.  Add
	explanatory text on files added, removed, modified.

2003-09-19  Tom Tromey  <tromey@redhat.com>

	* commands.cc (genkey): Use all-caps for meta-syntactic variable.
	(cert, tag, approve, disapprove, comment, add, drop, commit,
	update, revert, cat, checkout, co, propagate, complete, list, ls,
	mdelta, fdelta, mdata, fdata, mcerts, fcerts, pubkey, privkey,
	fetch, post, rcs_import, rcs): Likewise.
	(explain_usage): Indent explanatory text past the command names.

2003-09-17  Tom Tromey  <tromey@redhat.com>

	* commands.cc (list): Don't compute or use "subname".

	* commands.cc (revert): Handle case where argument is a
	directory.
	* tests/t_revert.at: Test for revert of directory.

	* testsuite.at (MONOTONE_SETUP): Use "monotone initdb".
	* monotone.1: Document "initdb".
	* monotone.texi (Commands): Document initdb.
	(Creating a Database): New node.
	(Getting Started): Refer to it.
	* commands.cc (initdb): New command.
	* database.cc (database::sql): New argument `init'.
	(database::initialize): New method.
	* database.hh (database::initalize): Declare.
	(database::sql): New argument `init'.

2003-09-17  Tom Tromey  <tromey@redhat.com>

	* tests/t_persist_phrase.at: Use "ls certs".
	* tests/t_nntp.at: Use "ls certs".
	* tests/t_genkey.at: Use "ls keys" and "ls certs".

2003-09-16  Tom Tromey  <tromey@redhat.com>

	* monotone.1: Document "list branches".
	* commands.cc (ls_certs): New function, from `lscerts' command.
	(ls_keys): New function, from `lskeys' command.
	(ls_branches): New function.
	(list): New command.
	(ls): New alias.
	(explain_usage): Split parameter info at \n.
	* monotone.texi (Adding Files): Use "list certs".
	(Committing Changes): Likewise.
	(Forking and Merging): Likewise.
	(Commands): Likewise.
	(Generating Keys): Use "list keys".
	(Commands): Likewise.
	(Commands): Mention "list branches".
	(Branches): Likewise.

2003-09-15  graydon hoare  <graydon@redhat.com>

	* http_tasks.cc: Fix networking to handle long input.

	* ui.cc, ui.hh: Only pad with blanks enough to cover old output
	when ticking.

	* update.cc, cert.cc, commands.cc: Fix cert fetching functions to
	remove bogus certs.

2003-09-15  Tom Tromey  <tromey@redhat.com>

	* monotone.1: Don't mention MT_KEY or MT_BRANCH.

	* monotone.texi (Getting Started): Don't mention MT_DB or
	MT_BRANCH.
	(Adding Files): Explicitly use --db and --branch.
	* app_state.hh (app_state): New fields options, options_changed.
	Declare new methods.  Include work.hh.
	* work.cc (work_file_name): New constant.
	(add_to_options_map): New structure.
	(get_options_path): New function.
	(read_options_map, write_options_map): Likewise.
	* work.hh (options_map): New type.
	(get_options_path, read_options_map, write_options_map): Declare.
	* commands.cc (add, drop, commit, update, revert, checkout,
	merge): Write options file.
	* app_state.cc (database_option, branch_option): New constants.
	(app_state::app_state): Read options file.
	(app_state::set_database): New method.
	(app_state::set_branch): Likewise.
	(app_state::write_options): Likewise.
	Include work.hh.
	* monotone.cc (cpp_main): Don't set initial database name on
	app.  Use new settor methods.  Don't look at MT_BRANCH or MT_DB.

2003-09-14  graydon hoare  <graydon@pobox.com>

	* vocab.cc, vocab.hh: Add streamers for vocab terms in preparation
	for switch to formatter.

	* cert.cc (check_signature): Treat missing key as failed check.
	* commands.cc (lscerts): Warn when keys are missing.

	* rcs_import.cc, nntp_tasks.cc, http_tasks.cc: Tick progress.

	* sanity.cc, monotone.cc: Tidy up output a bit.

	* xdelta.cc: Add code to handle empty files. Maybe correct?

	* ui.cc, ui.hh: Add.

2003-09-13  Tom Tromey  <tromey@redhat.com>

	* tests/t_nntp.at: If we can't find tcpserver or snntpd, skip the
	test.
	* tests/t_http.at: If we can't find boa or depot.cgi, skip the
	test.

2003-09-12  graydon hoare  <graydon@pobox.com>

	* update.cc (pick_update_target): Only insert base rev as update
	candidate if it actually exists in db.

	* commands.cc, database.cc, database.hh: Implement id completion
	command, and general id completion in all other commands.

2003-09-12  Tom Tromey  <tromey@redhat.com>

	* commands.cc (revert): A deleted file always appears in the
	manifest.
	* tests/t_revert.at: Check reverting a change plus a delete; also
	test reverting by file name.

	* work.cc (deletion_builder::visit_file): Check for file in
	working add set before looking in manifest.
	* tests/t_drop.at: Added add-then-drop test.

	* testsuite.at: Include t_drop.at.
	* tests/t_drop.at: New test.
	* work.cc (visit_file): Check for file in working delete set
	before looking in manifest.

2003-09-12  Tom Tromey  <tromey@redhat.com>

	* Makefile.am ($(srcdir)/testsuite): tests/atconfig and
	tests/atlocal are not in srcdir.

	* Makefile.am (TESTS): unit_tests is not in srcdir.

2003-09-11  graydon hoare  <graydon@pobox.com>

	* commands.cc: Check for MT directory in status.
	* commands.cc: Require directory for checkout.
	* commands.cc: Delete MT/work file after checkout.
	* commands.cc: Implement 'revert', following tromey's lead.
	* commands.cc: Print base, working manifest ids in status.

	* diff_patch.cc: Further merge corrections.
	* diff_patch.cc (unidiff): Compensate for occasional miscalculation
	of LCS.

	* tests/t_merge.at: Check that heads works after a merge.
	* tests/t_fork.at:  Check that heads works after a fork.
	* tests/t_genkey.at: Remove use of 'import'.
	* tests/t_cwork.at: Check deletion of work file on checkout.
	* tests/t_revert.at: Check that revert works.

	* commands.cc, monotone.cc: Report unknown commands nicely.

2003-09-08  graydon hoare  <graydon@pobox.com>

	* tests/merge.at: Accept tromey's non-error case for update.

	* commands.cc(try_one_merge): Write merged version to packet
	writer, not directly to db.
	(merge): Write branch, changelog cert on merged version to db.

	* std_hooks.lua(merge3): Open result in mode "r", not "w+".

2003-09-06  Tom Tromey  <tromey@redhat.com>

	* update.cc (pick_update_target): Not an error if nothing to
	update.

	* monotone.texi: Use VERSION; include version.texi.

	* monotone.1: Document "co".
	* monotone.texi (Commands): Document "co".
	* commands.cc (ALIAS): New macro.
	(co): New alias.

	* README: Updated.

	* txt2c.cc: Added missing file.

	* texinfo.tex, INSTALL, Makefile.in, aclocal.m4, compile, depcomp,
	install-sh, missing, mkinstalldirs: Removed generated files.

2003-09-04  graydon hoare  <graydon@pobox.com>

	* Makefile.am, depot.cc, http_tasks.cc, http_tasks.hh,
	lua.cc, lua.hh, monotone.texi, network.cc, tests/t_http.at,
	vocab_terms.hh:

	Use public key signatures to talk to depot, not mac keys.

	* commands.cc, file_io.cc, monotone.texi, monotone.1,
	tests/t_scan.at, tests/t_import.at, work.cc, work.hh:

	Remove the 'import' and 'scan' commands, in favour of generalized
	'add' which chases subdirectories.

	* configure.ac, NEWS:

	Release point (v 0.4).

2003-09-03  graydon hoare  <graydon@pobox.com>

	* monotone.texi: Expand notes about setting up depot.

	* update.cc: Update by ancestry. Duh.

2003-09-02  graydon hoare  <graydon@pobox.com>

	* boost/socket/streambuf.hpp: Bump ppos on overflow.

	* packet.cc, transforms.cc, transforms.hh: Add function for
	canonicalization of base64 encoded strings. Use on incoming cert
	packet values.

	* commands.cc: Change fetch and post to take URL/groupname params
	rather than branchname.

	* network.cc, network.hh, depot.cc, http_tasks.cc: Fix URL parser,
	improve logging, change signatures to match needs of commands.cc

	* Makefile.am: Don't install txt2c or unit_tests.

	* Makefile.am: Build depot.cgi not depot.

	* database.cc, database.hh: Add "all known sources" fetching support.

	* patch_set.cc: Sort in a path-lexicographic order for nicer summaries.

	* monotone.texi: Expand coverage of packets and networking.

	* tests/t_nntp.at, tests/t_http.at: Update to provide URL/groupname
	pairs.

2003-09-02  Tom Tromey  <tromey@redhat.com>

	* aclocal.m4, monotone.info: Removed generated files.

2003-08-31  Nathaniel Smith  <njs@codesourcery.com>

	* configure.ac: Check for lua40/lua.h, lua40/lualib.h and -llua40,
	-lliblua40.
	* config.h.in: Add LUA_H, LIBLUA_H templates, remove HAVE_LIBLUA,
	HAVE_LIBLUALIB templates.
	* lua.cc: Include config.h.  Use LUA_H, LIBLUA_H macros.

2003-08-29  graydon hoare  <graydon@pobox.com>

	* Makefile.am, txt2c.cc, lua.cc, database.cc:
	Use a C constant-building converter rather than objcopy.

	* cert.cc, cert.hh, packet.cc, packet.hh, diff_patch.cc,
	rcs_import.cc:
	Modify cert functions to require a packet consumer, do no implicit
	database writing.

	* commands.cc, database.cc, database.hh, schema.sql, network.cc:
	Modify packet queueing strategy to select ancestors from known
	network server content, rather than most recent edge.

2003-08-25  graydon hoare  <graydon@pobox.com>

	* AUTHORS, ChangeLog, Makefile.am, NEWS, configure.ac,
	tests/t_http.at: Release point (v 0.3)

2003-08-24  graydon hoare  <graydon@pobox.com>

	* nntp_tasks.cc: Measure success from postlines state.
	* network.cc: Print summary counts of transmissions.
	* packet.cc: Count packets into database.
	* depot.cc: Add administrative commands, fix a bunch of
	little bugs.
	* t_http.at: Testcase for depot-driven communication.
	* monotone.texi: Update to reflect depot existence.
	* http_tasks.cc: Pick bugs out.

2003-08-24  graydon hoare  <graydon@pobox.com>

	* commands.cc: Wash certs before output.
	* *.cc,*.hh: Adjust cert packet format to
	be more readable, avoid superfluous gzipping.

2003-08-24  graydon hoare  <graydon@pobox.com>

	* configure, Makefile.in: Remove generated files, oops.
	* commands.cc: Implement 'propagate'.
	* lua.cc, lua.hh, network.cc, network.hh: Remove
	'aggregate posting' stuff.
	* network.cc: Batch postings into larger articles.
	* diff_patch.hh, diff_patch.cc: Implement basic
	merge2-on-manifest.

2003-08-23  graydon hoare  <graydon@pobox.com>

	* monotone.cc: Handle user-defined lua hooks as
	overriding internal / .monotonerc hooks no matter
	where on cmd line they occur.
	* update.cc: Made failures more user-friendly.
	* lua.cc: Improve logging a bit.
	* testsuite.at, tests/*.{at,in}, testsuite/: Rewrite tests in
	autotest framework, move to tests/ directory.
	* boost/io/*, cryptopp/hmac.h: Add missing files.

2003-08-23  Tom Tromey  <tromey@redhat.com>

	* monotone.cc (OPT_VERSION): New macro.
	(cpp_main): Handle OPT_VERSION.
	(options): Added `version' entry.
	Include config.h.

2003-08-21  Tom Tromey  <tromey@redhat.com>

	* database.cc: Include "sqlite/sqlite.h", not <sqlite.h>.

2003-08-20  graydon hoare  <graydon@pobox.com>

	* boost/*:
	incorporate boost sandbox bits, for now.

	* Makefile.am, Makefile.in, configure, configure.ac, diff_patch.cc,
	http_tasks.cc, http_tasks.hh, network.cc, nntp_machine.cc,
	nntp_machine.hh, nntp_tasks.cc, nntp_tasks.hh, testsuite/t_nntp.sh:

	fix up networking layer to pass nntp tests again

2003-08-19  graydon hoare  <graydon@pobox.com>

	* Makefile.am, Makefile.in, app_state.hh, cert.cc, commands.cc,
	constants.hh, cryptopp/misc.h, database.cc, depot.cc,
	http_tasks.cc, http_tasks.hh, keys.cc, lua.cc, lua.hh, monotone.cc,
	network.cc, network.hh, nntp_machine.cc, nntp_machine.hh,
	nntp_tasks.cc, nntp_tasks.hh, packet.cc, packet.hh, rcs_import.cc,
	sanity.cc, sanity.hh, schema.sql, test_hooks.lua,
	testsuite/runtest.sh, testsuite/t_null.sh, vocab_terms.hh:

	major surgery time
	- move to multi-protocol posting and fetching.
	- implement nicer failure modes for sanity.
	- redo commands to print nicer, fail nicer.

2003-08-18  graydon hoare  <graydon@pobox.com>

	* Makefile.am, Makefile.in, adler32.hh, database.cc, depot.cc,
	mac.hh, xdelta.cc, Makefile.am, Makefile.in:

	first pass at a depot (CGI-based packet service)

2003-08-08  graydon hoare  <graydon@pobox.com>

	* Makefile.am, Makefile.in AUTHORS, ChangeLog, Makefile.am,
	Makefile.in, NEWS, monotone.1, monotone.info, monotone.texi:

	release point (v 0.2)

2003-08-08  graydon hoare  <graydon@pobox.com>

	* cert.cc, cert.hh, interner.hh, rcs_import.cc:

	auxilliary certs

	* cert.cc, cert.hh, cycle_detector.hh, interner.hh, patch_set.cc,
	rcs_import.cc:

	improvements to cycle detection stuff

2003-08-05  graydon hoare  <graydon@pobox.com>

	* rcs_import.cc:

	almost even more seemingly correct CVS graph reconstruction (still slow)

	* sqlite/* cryptopp/* Makefile.am, Makefile.in, aclocal.m4,
	config.h.in, configure, configure.ac, file_io.cc, keys.cc,
	sanity.cc, sanity.hh, transforms.cc:

	minimizing dependencies on 3rd party libs by importing the
	necessary bits and rewriting others.

	* cert.cc, cert.hh, rcs_import.cc:

	cvs import seems to be working, but several linear algorithms need
	replacement

2003-07-28  graydon hoare  <graydon@pobox.com>

	* Makefile.am, Makefile.in, cert.cc, commands.cc, database.cc,
	database.hh, manifest.cc, rcs_file.cc, rcs_import.cc,
	rcs_import.hh, vocab.cc, xdelta.cc:

	cvs graph reconstruction hobbling along.

2003-07-21  graydon hoare  <graydon@pobox.com>

	* database.cc, xdelta.cc, xdelta.hh:

	piecewise xdelta; improves speed a fair bit.

2003-07-11  graydon hoare  <graydon@pobox.com>

	* Makefile.am, Makefile.in, config.h.in, configure, configure.ac,
	transforms.cc, xdelta.cc, xdelta.hh:

	implement xdelta by hand, forget 3rd party delta libs.

2003-07-02  graydon hoare  <graydon@pobox.com>

	* database.cc, rcs_import.cc, transforms.cc, transforms.hh:

	speedups all around in the storage system

2003-07-01  graydon hoare  <graydon@pobox.com>

	* database.hh, rcs_import.cc, transforms.cc, transforms.hh: speed

	improvements to RCS import

2003-06-30  graydon hoare  <graydon@pobox.com>

	* rcs_import.cc, transforms.cc:

	some speed improvements to RCS import

2003-06-29  graydon hoare  <graydon@pobox.com>

	* commands.cc, database.hh, rcs_import.cc, transforms.cc:

	RCS file import successfully (albeit slowly) pulls in some pretty
	large (multi-hundred revision, >1MB) test cases from GCC CVS

	* Makefile.in, commands.cc, rcs_file.cc, rcs_file.hh,
	rcs_import.cc, rcs_import.hh,

	Makefile.am: preliminary support for reading and walking RCS files

2003-04-09  graydon hoare  <graydon@pobox.com>

	* autogen.sh: oops
	* */*: savannah import

2003-04-06  graydon hoare  <graydon@pobox.com>

	* initial release.
<|MERGE_RESOLUTION|>--- conflicted
+++ resolved
@@ -1,4 +1,3 @@
-<<<<<<< HEAD
 2005-04-24  Derek Scherger  <derek@echologic.com>
 
 	* app_state.{cc,hh} (app_state): add all_files flag to the constructor
@@ -43,7 +42,6 @@
 	* tests/t_inventory.at: new test
 	* testsuite.at: include new test
 	
-=======
 2005-04-24  Nathaniel Smith  <njs@codesourcery.com>
 
 	* ChangeLog: Fixup after merge.
@@ -56,7 +54,6 @@
 	boost::regex.
 	* inodeprint.cc (read_inodeprint_map): Likewise.
 
->>>>>>> 00bfe95b
 2005-04-23  Derek Scherger  <derek@echologic.com>
 
 	* (calculate_restricted_revision): remove redundant variables,
