2005-02-03  Nathaniel Smith  <njs@codesourcery.com>

<<<<<<< HEAD
	* database.cc (load): Check for existence of target database.
	* tests/t_load_into_existing.at: New test.
	* testsuite.at: Add it.

2005-02-03  Nathaniel Smith  <njs@codesourcery.com>

	* tests/t_checkout_dir.at: Also check that checkout to unwriteable
	directory fails.
	* tests/t_branch_checkout.at: New test.
	* testsuite.at: Add it.

	* app_state.cc (initialize): Simplify working directory
	initialization, and improve error handling.
	
	* keys.cc (get_passphrase): Disallow empty passphrases early
	(before they trigger an invariant down the line...).

2005-02-03  Nathaniel Smith  <njs@codesourcery.com>

	* update.cc (pick_update_candidates): Add I().
	* commands.cc (calculate_base_revision): Remove 'rev' argument,
	which was never set and callers never used.
	(calculate_base_manifest, calculate_current_revision) 
	(calculate_restricted_revision, revert): Update correspondingly.
	(update): Check for null old revision.

	* main.cc (main): Make exit status 3 if we caught an unhandled
	exception, in particular so the testsuite can tell the difference
	between an error handled cleanly and an error caught by an
	invariant.
	* tests/t_update_null_revision.at: New test.
	* testsuite.at: Add it.

2005-02-03  Nathaniel Smith  <njs@codesourcery.com>

	* main.cc: Remove tabs.

2005-02-02  Nathaniel Smith  <njs@codesourcery.com>

	* change_set.cc (extract_first): Rename to...
	(extract_pairs_and_insert): ...this.
	(path_rearrangement::check_sane): Use it to add additional
	checks.

	* work.hh: Update comments (MT/manifest doesn't exist
	anymore...).

	* tests/t_need_mt_revision.at: New test.
	* testsuite.at: Add it.
	* commands.cc (get_revision_id): Require MT/revision to exist.
	(setup): Create MT/revision.

2005-02-02  Nathaniel Smith  <njs@codesourcery.com>

	* work.hh: Remove tabs.

2005-02-03  graydon hoare  <graydon@pobox.com>

	* tests/t_i18n_changelog.at: New test.
	* testsuite.at: Run it.
	* lua/lposix.c: New file.
	* lua/modemuncher.c: New file
	* lua.cc: Load posix library.
	* lua/liolib.c: Disable execute and popen.
	* std_hooks.lua: Remove io.execute uses.
	* AUTHORS: Update to mention lposix.c, modemuncher.c.
	* Makefile.am: Likewise.
=======
	* interner.hh (interner::intern): Add version taking a bool&, so
	callers can tell whether this string has previously been checked.
	* change_set.cc: Use new interned string identifier
	'path_component's instead of file_path's for components of paths;
	sanity-check each component exactly once.
>>>>>>> e820e2c9

2005-02-01  Nathaniel Smith  <njs@codesourcery.com>

	* tests/t_rebuild.at: Beef up test in response to possible
	problems reported by Derek Scherger.

2005-01-31  Nathaniel Smith  <njs@codesourcery.com>

	* rcs_import.cc (store_manifest_edge): Don't try to store deltas
	to the null manifest.
	(import_cvs_repo): Root revision has null manifest, not empty
	manifest.
	* revision.cc (check_sane): More invariants.

2005-01-28  graydon hoare  <graydon@pobox.com>

	* database.{cc,hh}: More netsync speed tweaks.
	* netsync.cc: Likewise.

2005-01-27  Nathaniel Smith  <njs@codesourcery.com>

	* tests/t_restrictions_warn_on_unknown.at: New test.
	* testsuite.at: Add it.

2005-01-27  Derek Scherger  <derek@echologic.com>

	* commands.cc (attr): adjust for subdir; ensure files exist
	* tests/t_attr.at: improve setup description
	* tests/t_attributes.at: improve setup description so that
	testsuite -k attr runs this test; check for attributes on missing
	files
	* tests/t_subdir_attr.at: new test
	* testsuite.at: fix dutch spelling of monotone; call new test

2005-01-27  Nathaniel Smith  <njs@codesourcery.com>

	* change_set.hh (null_id): New function.
	* revision.cc (analyze_manifest_changes): Fix typo, use null_id.
	* tests/t_rebuild.at: Un-XFAIL.

2005-01-27  Nathaniel Smith  <njs@codesourcery.com>

	* tests/t_rebuild.at: Add priority tag.
	
	* tests/t_cvsimport.at: Be more thorough.

	* rcs_import.cc (store_edge): Rename to...
	(store_manifest_edge): ...this.  Remove revision arguments, and
	remove storing of revision.
	(import_states_recursive): Update accordingly.
	Add 'revisions' argument; update it instead of trying to write
	revisions now.
	(import_states_by_branch): Add 'revisions' argument.
	(import_cvs_repo): Add a stage 3 that writes out the revisions
	accumulated in the 'revisions' vector.
	
2005-01-27  graydon hoare  <graydon@pobox.com>

	* AUTHORS: Mention Georg.
	* change_set.cc: Null out names which are in null directories.
	* commands.cc (reindex): Remove COLLECTION argument.
	* database.{cc,hh} (get_revision_certs): 
	Add brute force "load all certs" method.
	* merkle_tree.{cc,hh}: Modify to use memory rather than disk.
	* netsync.{cc,hh}: Likewise.
	* packet.hh (manifest_edge_analyzer): Kill dead code.

2005-01-26  Nathaniel Smith  <njs@codesourcery.com>

	* mt_version.cc (print_full_version): Include system flavour.

2005-01-26  Nathaniel Smith  <njs@codesourcery.com>

	* tests/t_rebuild.at: New test.
	* testsuite.at: Add it.

2005-01-26  Nathaniel Smith  <njs@codesourcery.com>

	* tests/t_checkout_noop_on_fail.at: Clarify description and XFAIL.

	* tests/t_approval_semantics.at: New TODO.
	* tests/t_monotone_agent.at: New TODO.
	* testsuite.at: Add them.

2005-01-25  Nathaniel Smith  <njs@codesourcery.com>

	* tests/t_checkout_noop_on_fail.at: New test.
	* testsuite.at: Add it.
	(RAW_MONOTONE): Add $PREEXECUTE to definition.

2005-01-25  Nathaniel Smith  <njs@codesourcery.com>

	* change_set.cc (extend_renumbering_from_path_identities): Add
	invariant.
	(extend_renumbering_via_added_files): Likewise.

	* constants.hh (maxbytes, postsz): Remove dead constants.
	(verify_depth): New constant.
	* constants.cc: Likewise.
	* revision.hh (check_sane_history): New function.
	* revision.cc (check_sane_history): Likewise.
	* database.cc (put_revision): Sanity check revision and revision
	history before storing it.
	This breaks cvs import.  Why?

	* update.cc (find_deepest_acceptable_descendent): Remove.
	(acceptable_descendent, calculate_update_set): New functions.
	(pick_update_candidates): Use 'calculate_update_set'.
	* tests/t_update_2.at: Un-XFAIL.
	* tests/t_ambig_update.at: Un-XFAIL.
	
	* tests/t_no_rename_overwrite.at: New test.
	* tests/t_cdiff.at: New test placeholder.
	* testsuite.at: Add them.
	(MONOTONE): Prefix command line with $PREEXECUTE to e.g. support
	running under Valgrind.

2005-01-25  Matt Johnston  <matt@ucc.asn.au>

	* cert.cc: ignore whitespace when comparing private keys
	from the database and with the lua hook
	* tests/t_lua_privkey.at: new test
	* testsuite.at: run it

2005-01-23  Derek Scherger  <derek@echologic.com>

	* commands.cc (restrict_rename_set): include renames if either
	name is present in restriction
	(calculate_base_revision): remove unused variant
	(calculate_current_revision): remove unsed variable
	(calculate_restricted_revision): remove unsed variable
	(ls_missing): remove unsed variable
	(revert): rewrite with restrictions
	* tests/t_revert.at: test partial reverts adjust MT/work properly
	* tests/t_revert_dirs.at: un-XFAIL
	* tests/t_revert_rename.at: un-XFAIL; revert rename via both names
	
2005-01-23  Derek Scherger  <derek@echologic.com>

	* tests/t_revert_rename.at: remove extra MONOTONE_SETUP
	attempt revert by both original name and new name
	
2005-01-23  Derek Scherger  <derek@echologic.com>

	* tests/t_revert_rename.at: New test. 
	* testsuite.at: Add it.

2005-01-22  Derek Scherger  <derek@echologic.com>

	* tests/t_revert_dirs.at: New test.
	* testsuite.at: Add it.

2005-01-22  Nathaniel Smith  <njs@codesourcery.com>

	* configure.ac (AC_INIT): Set bug-reporting address to list
	address, rather than Graydon's personal email.
	* diff_patch.cc (normalize_extents): Use it.
	* ui.cc (fatal): Likewise.

	* tests/t_vcheck.at: New priority "todo", tweak descriptive text.

2005-01-22  Nathaniel Smith  <njs@codesourcery.com>

	* tests/t_delete_dir.at: Add more commentary.

	* tests/t_rename_dir_patch.at: New test.
	* tests/t_delete_dir_patch.at: New test.
	* testsuite.at: Add them.
	
2005-01-22  Nathaniel Smith  <njs@codesourcery.com>

	* change_set.cc (apply_change_set): Add invariants.
	* tests/t_rename_dir_cross_level.at: New test.
	* tests/t_rename_added_in_rename.at: New test.
	* tests/t_rename_conflict.at: New test.
	* testsuite.at: Add them.

2005-01-21  Nathaniel Smith  <njs@codesourcery.com>

	* tests/t_ambig_update.at: Update comments.

	* tests/t_update_2.at: New test from Georg-W. Koltermann
	<Georg.Koltermann@mscsoftware.com>.
	* testsuite.at: Add it.

2005-01-20  Nathaniel Smith  <njs@codesourcery.com>

	* tests/t_lca_1.at: New bug report.
	* testsuite.at: Add it.

2005-01-19  Nathaniel Smith  <njs@codesourcery.com>

	* commands.cc (merge): Improve merge chatter.
	(do_diff): Don't print anything when there are no
	changes.

2005-01-19  Nathaniel Smith  <njs@codesourcery.com>

	* tests/t_db_with_dots.at: New test.
	* testsuite.at: Add it.

2005-01-19  Patrick Mauritz <oxygene@studentenbude.ath.cx>
	
	* Makefile.am (%.h, package_revision.h, package_full_revision.h):
	Don't update target file if no change has occurred, to reduce
	unnecessary rebuilds.

2005-01-18  Nathaniel Smith  <njs@codesourcery.com>

	* rcs_import.cc (cvs_key): Initialize struct tm to all zeros, to
	stop garbage sneaking in -- thanks to Zack Weinberg for pointing
	this out.  Also, handle 2 digit years properly on WIN32.

2005-01-18  Nathaniel Smith  <njs@codesourcery.com>

	* rcs_import.cc: Remove tabs.

2005-01-19  Matt Johnston  <matt@ucc.asn.au>

	* database.cc: Pass filename to check_sqlite_format_version as a
	fs::path, so that it doesn't get passed as a freshly created fs::path
	with default checker (which disallows '.foo' path components)

2005-01-19  Nathaniel Smith  <njs@codesourcery.com>

	* netsync.cc (session, process_confirm_cmd, dispatch_payload):
	Back out some over-zealous changes that broke netsync
	compatibility.  Probably should redo later, when have a chance to
	bump netsync protocol number, but we're not ready for that now.

2005-01-19  Nathaniel Smith  <njs@codesourcery.com>

	* tests/t_subdir_revert.at: New test.
	* tests/t_subdir_rename.at: New test.
	* testsuite.at: Add them.

2005-01-18  Nathaniel Smith  <njs@codesourcery.com>

	* tests/t_subdir_add.at: New test.
	* tests/t_subdir_drop.at: New test.
	* testsuite.at: Add them.
	* tests/t_delete_dir.at: Implement it.
	
2005-01-19  Nathaniel Smith  <njs@codesourcery.com>

	* netcmd.cc: Remove tabs.

2005-01-19  Nathaniel Smith  <njs@codesourcery.com>

	* merkle_tree.cc: Remove tabs.

2005-01-18  Nathaniel Smith  <njs@codesourcery.com>

	* rcs_import.cc (cvs_key): Initialize struct tm to all zeros, to
	stop garbage sneaking in -- thanks to Zack Weinberg for pointing
	this out.  Also, handle 2 digit years properly on WIN32.

2005-01-18  Nathaniel Smith  <njs@codesourcery.com>

	* rcs_import.cc: Remove tabs.

2005-01-18  Nathaniel Smith  <njs@codesourcery.com>

	* monotone.texi: Undocument mcerts, fcerts; rename rcerts to
	certs.
	* monotone.1: Likewise.

2005-01-18  Nathaniel Smith  <njs@codesourcery.com>

	* commands.cc (restrict_rename_set): Fix types to compile with old
	rename_set gunk removed.
	Alter logic to yell if a rename crosses the restriction boundary,
	rather than silently ignore it.

2005-01-19  graydon hoare  <graydon@pobox.com>

	* commands.cc: Fix up some merge breakage.
	* tests/t_add_dot.at: Un-XFAIL.
	* testsuite.at: Run "setup ." before "db init".

2005-01-09  Derek Scherger  <derek@echologic.com>

	* commands.cc (get_path_rearrangement): new function/signature for
	splitting restricted rearrangements
	(calculate_restricted_revision): use it and update to work
	similarly to calculate_current_revision
	(trusted): call app.initialize(false)
	(ls_missing): adjust for new get_path_rearrangement
	(attr): call app.initialize(true)
	(diff): merge cleanup
	(lca, lcad, explicit_merge): call app.initialize(false)
	* app_state.cc (constructor): set database app state
	(load_rcfiles): add required booleans
	* lua.{cc,hh} (load_rcfile): add required boolean
	* tests/t_add.at:
	* tests/t_diff_added_file.at:
	* tests/t_disapprove.at:
	* tests/t_drop_missing.at:
	* tests/t_heads.at:
	* tests/t_heads_discontinuous_branch.at:
	* tests/t_i18n_file.at:
	* tests/t_log_nonexistent.at:
	* tests/t_merge_add_del.at:
	* tests/t_netsync.at:
	* tests/t_netsync_pubkey.at:
	* tests/t_netsync_single.at:
	* tests/t_persistent_server_keys.at:
	* tests/t_persistent_server_revision.at:
	* tests/t_remerge.at:
	* tests/t_tags.at:
	* tests/t_update_missing.at:
	* tests/t_update_to_revision.at: add --message option to commits 
	* tests/t_merge2_add.at:
	* tests/t_merge2_data.at:
	* tests/t_netsync_unrelated.at: create working directory with new
	setup command
	* tests/t_erename.at: update for revisions
	* tests/t_no_change_deltas.at: add --revision options to diff
	* tests/t_restrictions.at: remove some cruft and update to work
	with revisions
	* tests/t_subdirs.at: pass correct --rcfile and --db options from
	within subdir
	* testsuite.at (REVERT_TO): remove MT dir before checkout, which
	now fails if MT exists, replace checkout MT/options with old
	MT/options
	(COMMIT): add --message option to commit macro
	* work.cc (read_options_map): don't overwrite option settings when
	reading options map so that command line settings take precedence

2005-01-18  Nathaniel Smith  <njs@codesourcery.com>

	* netsync.cc: Partially fix comment (s/manifest/revision/ etc.).
	(dispatch_payload): Ignore mcert and fcert refinement requests,
	instead of dying on them.  Hack, but I think it should let this
	netsync continue to interoperate with old netsync...

2005-01-18  Nathaniel Smith  <njs@codesourcery.com>

	* vocab.hh: Remove file<cert>.
	* vocab.cc: Likewise.
	* packet_types.hh: Remove file.
	* Makefile.am (MOST_SOURCES): Remove packet_types.hh and mac.hh.

2005-01-18  Nathaniel Smith  <njs@codesourcery.com>

	* netsync.cc (process_confirm_cmd): Don't try refining mcert and
	fcert trees.
	Remove other dead/pointless code.
	
2005-01-18  Nathaniel Smith  <njs@codesourcery.com>

	* database.hh: Remove file cert stuff.
	* netsync.cc (data_exists): We don't have file/manifest certs.
	(load_data): Likewise.

2005-01-18  Nathaniel Smith  <njs@codesourcery.com>

	* netsync.cc (process_data_cmd): Ignore file/manifest certs.

	* database.cc (struct valid_certs): Don't support file certs.
	(rehash): No file certs.
	(file_cert_exists): Remove.
	(put_file_cert): Remove.
	(get_file_certs): Remove.

2005-01-18  Nathaniel Smith  <njs@codesourcery.com>

	* packet.cc (class delayed_manifest_cert_packet):
	(class delayed_file_cert_packet): Remove.
	(packet_db_writer::consume_file_cert, consume_manifest_cert) 
	(packet_writer::consume_file_cert, consume_manifest_cert) 
	Remove.
	(struct feed_packet_consumer): Don't support mcert/fcert packets.
	(extract_packets): Likewise.
	(packet_roundabout_test): Test revision certs, not manifest/file
	certs.

	* packet.hh (packet_consumer::consume_file_cert):
	(packet_consumer::consume_manifest_cert):
	(packet_writer::consume_file_cert): 
	(packet_writer::consume_manifest_cert):
	(packet_db_writer::consume_file_cert):
	(packet_db_writer::consume_manifest_cert):
	Remove.

	* lua.hh (hook_get_file_cert_trust): Remove.
	* lua.cc (hook_get_file_cert_trust): Remove.

2005-01-18  Nathaniel Smith  <njs@codesourcery.com>

	* cert.hh (erase_bogus_certs): Re-add manifest cert version.

	* monotone.texi (Hook Reference): Remove documentation of
	get_{file,manifest}_cert_trust.

2005-01-18  Nathaniel Smith  <njs@codesourcery.com>

	* cert.cc (erase_bogus_certs): Re-add manifest cert version.
	(bogus_cert_p): Likewise.

2005-01-18  Nathaniel Smith  <njs@codesourcery.com>

	* cert.hh (rename_edge):
	(rename_set):
	(calculate_renames):
	(rename_cert_name): Remove.
	(cert_file_comment):
	(cert_manifest_comment): Remove.
	(erase_bogus_certs): Remove manifest and file versions.
	* cert.cc (rename_cert_name): Remove.
	(bogus_cert_p): Remove manifest<cert> and file<cert> variants.
	(erase_bogus_certs): Likewise.
	(put_simple_manifest_cert):
	(put_simple_file_cert):
	(cert_file_comment): Remove.

	* commands.cc (fcerts): Remove.
	(mcerts): Likewise.
	(rcerts): Rename to...
	(certs): ...this.  s/revision certs/certs/ in help text.
	(trusted): s/revision cert/cert/.
	(ls_certs): Don't special-case rename certs.

2005-01-18  Nathaniel Smith  <njs@codesourcery.com>

	* tests/t_vcheck.at: Fix AT_XFAIL_IF typo.
	
2005-01-18  Nathaniel Smith  <njs@codesourcery.com>

	* monotone.texi (Reserved Certs): Remove 'vcheck'.
	(Key and Cert): Remove 'vcheck'.
	(Accidental collision): Likewise.
	(Commands): Likewise.
	* tests/t_vcheck.at: Add note about manual having useful stuff for
	when vcheck is re-added.
	
2005-01-18  Nathaniel Smith  <njs@codesourcery.com>

	* mac.hh: 
	* cert.cc (vcheck_cert_name):
	(calculate_vcheck_mac): 
	(cert_manifest_vcheck
	(check_manifest_vcheck):
	* cert.hh (cert_manifest_vcheck):
	(check_manifest_vcheck):
	* constants.cc (constants::vchecklen):
	* constants.hh (constants::vchecklen):
	* commands.cc (vcheck):
	Remove.

	* tests/t_vcheck.at: New test.
	* testsuite.at: Call it.

2005-01-18  Nathaniel Smith  <njs@codesourcery.com>

	* ROADMAP: Remove 'upgrade to sqlite3' todo item.

2005-01-18  Nathaniel Smith  <njs@codesourcery.com>

	* commands.cc (tag):
	(testresult):
	(approve):
	(disapprove):
	(comment):
	(fload):
	(fmerge):
	(cat):
	(rcs_import): Change grouping for "--help" display, to make more
	informative.
	(rcs_import): Also add more details to help text.

2005-01-17  Nathaniel Smith  <njs@codesourcery.com>

	* diff_patch.cc (normalize_extents): Add missing ')'.
	
2005-01-17  Nathaniel Smith  <njs@codesourcery.com>

	* tests/t_update_1.at: New test.
	* testsuite.at: Call it.

2005-01-11  Nathaniel Smith  <njs@codesourcery.com>

	* diff_patch.cc (normalize_extents): Add warning for anyone who
	manages to trigger the untested part of the normalization code.

2005-01-14  Christian Kollee <stuka@pestilenz.org>

	* search for and link with sqlite3 when --bundle-sqlite=no

2005-01-12  Derek Scherger  <derek@echologic.com>

	* tests/t_ambig_update.at: add comments from discussion on irc
	* tests/t_status_missing.at: new test
	* testsuite.at: include it

2005-01-10  graydon hoare  <graydon@pboox.com>

	* commands.cc (explicit_merge): Tweak merge message.
	* database.cc (check_sqlite_format_version): New function.
	(database::sql): Call it.
	* sqlite/pager.hh (SQLITE_DEFAULT_PAGE_SIZE): Adjust to 8192.
	(SQLITE_MAX_PAGE_SIZE): Adjust to 65536.
	* schema_migration.cc: Post-merge cleanup.
	* Makefile.am: Likewise.

2005-01-10  Christof Petig <christof@petig-baender.de>

	* sqlite/*: SQLite 3.0.8 CVS import
	* database.{cc,hh}:
	* schema_migration.{cc,hh}: convert to use the SQLite3 API
	
	This does not yet use any of the more sophisticated API features
	of SQLite3 (query parameters, BLOBs), so there is plenty of room 
	for optimization. This also does not change the schema (i.e.
	still uses base64 encoded values in tables)

2005-01-17  graydon hoare  <graydon@pobox.com>

	* AUTHORS: Mention Wojciech and Neil.
	* revision.cc (calculate_ancestors_from_graph): Make non-recursive.

2005-01-17  Wojciech MiÅkowski  <wmilkowski@interia.pl>

	* std_hooks.lua: Teach about meld.

2005-01-17  Neil Conway  <neilc@samurai.com>

	* diff_patch.cc: add a new context diff hunk consumer. Rename
	unidiff() to make_diff().
	* diff_patch.hh: Rename unidiff() to make_diff().
	* command.cc: Add new "cdiff" command, and refactor "diff" to
	invoke a common subroutine that is parameterized on the diff
	type. Unrelated change: make a branch-based checkout default to
	using the same directory name as the branch name, unless a
	branch is specified.

2005-01-17  graydon hoare  <graydon@pobox.com>

	* cryptopp/osrng.cpp (NonblockingRng::GenerateBlock): 
	Bring forward patch lost in cryptopp 5.2 upgrade.
	* revision.cc (add_bitset_to_union)
	(calculate_ancestors_from_graph): New functions.
	(erase_ancestors)
	(is_ancestor): Rewrite.
	* cert.cc (get_branch_heads): Rewrite.
	* database.{cc,hh} (get_heads): Remove
	(get_revision_ancestry): Use multimap.
	(install_views): Disable.
	Remove everything related to the trust views. Too slow.
	Also tidy up whitespace formatting in sqlite3 code.
	* views.sql: Clear out all views.
	* commands.cc: Adapt to using multimap for ancestry.
	* AUTHORS: Mention Faheem and Christian.

2005-01-17  Faheem Mitha  <faheem@email.unc.edu>

	* debian/control: Fix up build depends.

2005-01-17  Ulrich Drepper  <drepper@redhat.com>

	* acinclude.m4 (AC_CHECK_INADDR_NONE): Fix quoting.
	* Makefile.am (EXTRA_DIST): Add sqlite/keywordhash.c.

2005-01-14  Christian Kollee  <stuka@pestilenz.org>

	* search for and link with sqlite3 when --bundle-sqlite=no

2005-01-12  Derek Scherger  <derek@echologic.com>

	* tests/t_ambig_update.at: add comments from discussion on irc
	* tests/t_status_missing.at: new test
	* testsuite.at: include it

2005-01-10  graydon hoare  <graydon@pboox.com>

	* commands.cc (explicit_merge): Tweak merge message.
	* database.cc (check_sqlite_format_version): New function.
	(database::sql): Call it.
	* sqlite/pager.hh (SQLITE_DEFAULT_PAGE_SIZE): Adjust to 8192.
	(SQLITE_MAX_PAGE_SIZE): Adjust to 65536.
	* schema_migration.cc: Post-merge cleanup.
	* Makefile.am: Likewise.

2005-01-10  Christof Petig  <christof@petig-baender.de>

	* sqlite/*: SQLite 3.0.8 CVS import
	* database.{cc,hh}:
	* schema_migration.{cc,hh}: convert to use the SQLite3 API
	
	This does not yet use any of the more sophisticated API features
	of SQLite3 (query parameters, BLOBs), so there is plenty of room 
	for optimization. This also does not change the schema (i.e.
	still uses base64 encoded values in tables)

2005-01-11  Nathaniel Smith  <njs@codesourcery.com>

	* tests/t_migrate_schema.at: Switch to using pre-dumped db's, make
	it work, un-XFAIL it.

2005-01-11  Nathaniel Smith  <njs@codesourcery.com>

	* tests/t_persistent_server_keys_2.at: XFAIL it, add commentary on
	solution.
	
2005-01-11  Nathaniel Smith  <njs@codesourcery.com>

	* tests/t_persistent_server_keys_2.at: New test.
	* testsuite.at: Add it.

2005-01-06  Nathaniel Smith  <njs@codesourcery.com>

	* schema_migration.cc (migrate_monotone_schema): Add comment
	pointing to t_migrate_schema.at.
	* tests/t_migrate_schema.at: Implement, mostly.  (Still broken.)

	* tests/t_heads_discontinuous_branch.at: Remove urgency
	annotation.
	* tests/t_netsync_nocerts.at: Add urgency annotation.

	* testsuite.at: Add UNGZ, UNGZB64 macros.
	* tests/t_fmerge.at: Use them.

2005-01-05  Nathaniel Smith  <njs@codesourcery.com>

	* schema_migration.cc: Update comment about depot code.
	(migrate_depot_split_seqnumbers_into_groups):
	(migrate_depot_make_seqnumbers_non_null):
	(migrate_depot_schema): Remove; all are dead code.
	
2005-01-05  Nathaniel Smith  <njs@codesourcery.com>

	* schema_migration.cc: Remove tabs.

2005-01-05  Nathaniel Smith  <njs@codesourcery.com>

	* tests/t_check_same_db_contents.at: Uncapitalize title to unbreak
	testsuite.

	* revision.cc (is_ancestor): Add FIXME comment.
	(erase_ancestors): New function.
	* revision.hh (erase_ancestors): Prototype it.
	* cert.cc (get_branch_heads): Call it.
	* tests/t_heads_discontinuous_branch.at: Un-XFAIL it.

	* revision.cc (find_subgraph_for_composite_search): Ignore null
	revision ids.
	* commands.cc (try_one_merge): Add invariant - never create merges
	where the left parent is an ancestor or descendent of the right.
	(explicit_merge): Same check.
	(propagate): Handle cases where no merge is necessary.  Also, make
	generated log message more readable.

	* tests/t_propagate_desc.at: Un-XFAIL it.
	* tests/t_propagate_anc.at: Un-XFAIL it.  Use new
	CHECK_SAME_DB_CONTENTS macros.
	* testsuite.at: Move t_check_same_db_contents.at to run before
	propagation tests.  Make CHECK_SAME_DB_CONTENTS more thorough.

	* tests/t_dump_load.at: Implement test.

2005-01-05  Nathaniel Smith  <njs@codesourcery.com>

	* tests/t_check_same_db_contents.at: New test.
	* testsuite.at: Add it.
	(CHECK_SAME_DB_CONTENTS): New macro.

2005-01-04  Nathaniel Smith  <njs@codesourcery.com>

	* cert.cc: Remove tabs.
	* revision.hh: Likewise.

2005-01-04  Nathaniel Smith  <njs@codesourcery.com>

	* tests/t_propagate_anc.at: Also check the case where we're
	propagating a non-strict ancestor, i.e. the heads are actually
	equal.

2005-01-04  Nathaniel Smith  <njs@codesourcery.com>

	* database.cc (get_revision_parents): Add invariant.
	(get_revision_children): Likewise.
	(get_revision): Likewise.
	(put_revision): Likewise.

	* tests/t_merge_ancestor.at: New test.
	* tests/t_propagate_desc.at: Likewise.
	* tests/t_propagate_anc.at: Likewise.
	* testsuite.at: Call them.

2005-01-04  Nathaniel Smith  <njs@codesourcery.com>

	* tests/t_netsync_diffbranch.at: Add priority, add description of
	problem and solution.
	Also, XFAIL it.
	* tests/t_netsync_unrelated.at: Add reference to discussion.
	* tests/t_cmdline_options.at: Remove priority marking from
	non-bug.
	* tests/t_checkout_dir.at: XFAIL when run as root.

	* tests/t_netsync_nocerts.at: New test.
	* testsuite.at: Call it.
	
2005-1-3  Matt Johnston  <matt@ucc.asn.au>

	* tests/t_netsync_diffbranch.at: add a new test for pulling a branch
	with a parent from a different branch.
	* testsuite.at: add it

2005-01-02  Derek Scherger  <derek@echologic.com>

	* commands.cc (log_certs): new function
	(log) add Ancestor: and Branch: entries to output; use above new
	function
	* tests/t_cross.at: update to work with changesets

2004-12-30  graydon hoare  <graydon@pobox.com>

	* constants.cc (netcmd_current_protocol_version): Set to 3.
	* tests/t_crlf.at: New test of crlf line encodings.
	* testsuite.at: Call it.
	* monotone.spec: Note 0.16 release.

2004-12-30  graydon hoare  <graydon@pobox.com>

	* win32/get_system_flavour.cc: Fix little compile bugs.

2004-12-30  Julio M. Merino Vidal  <jmmv@menta.net>

	* change_set.{cc,hh}: Add the has_renamed_file_src function in
	change_set::path_rearrangement.
	* commands.cc: Make the 'log' command show nothing for renamed or
	deleted files (when asked to do so) and stop going backwards in
	history when such condition is detected; they don't exist any more,
	so there is no point in showing history (and could drive to incorrect
	logs anyway).
	* tests/t_log_nonexistent.at: New check to verify previous.
	* testsuite.at: Add it.

2004-12-30  graydon hoare  <graydon@pobox.com>

	* Makefile.am: Clean full testsuite directory and full-version.
	* configure.ac: Bump version number.
	* po/monotone.pot: Regenerate.
	* NEWS: Describe new release.

2004-12-29  Julio M. Merino Vidal  <jmmv@menta.net>

	* tests/t_cmdline_options.at: New test for previous: ensure that
	monotone is actually checking for command line correctness.
	* testsuite.at: Add it.

2004-12-29  Julio M. Merino Vidal  <jmmv@menta.net>

	* monotone.cc: Verify that the command line is syntactically correct
	as regards to options (based on error codes from popt).

2004-12-29  Matt Johnston  <matt@ucc.asn.au>

	* tests/t_drop_rename_patch.at: A test to check that deltas on
	renamed files are included in concatenate_change_sets, if there was a
	deletion of a file with the same name as the rename src.
	* testsuite.at: add it

2004-12-29  graydon hoare  <graydon@pobox.com>

	* AUTHORS: Add Jordi.
	* change_set.{cc,hh}: Make sanity helpers const.
	(normalize_change_set): Drop a->a deltas.
	(merge_change_sets): Call normalize.
	(invert_change_set): Likewise.
	* revision.cc 
	(find_subgraph_for_composite_search): New fn.
	(calculate_composite_change_set): Call it.
	(calculate_change_sets_recursive): Use results.
	* tests/t_no_change_deltas.at: Fix.

2004-12-29  graydon hoare  <graydon@pobox.com>

	* change_set.cc: Fix unit tests to satisfy sanity checks.
	* std_hooks.lua: Fix status checking on external merges.

2004-12-29  Matt Johnston  <matt@ucc.asn.au>

	* change_set.{cc,hh}: Take account of files which are the
	destination of a rename_file operation, when examining
	file deletions. Added helper methods to clean up related code.

2004-12-29  Matt Johnston  <matt@ucc.asn.au>

	* change_set.cc: added a sanity check for deltas with same src/dst,
	and deleted files with deltas.

2004-12-29  Matt Johnston  <matt@ucc.asn.au>

	* testsuite.at, tests/t_netsync_single.at: don't use -q with
	killall since it isn't portable.

2004-12-28  Julio M. Merino Vidal  <jmmv@menta.net>

	* commands.cc: Make the 'log' command show all affected files
	in each revision in a nice format (easier to read than what
	'cat revision' shows).

2004-12-28  Julio M. Merino Vidal  <jmmv@menta.net>

	* commands.cc: Change the order used by the 'log' command to show
	affected files so that it matches the order in which these changes
	really happen.  Otherwise, a sequence like "rm foo; mv bar foo;
	patch foo" could be difficult to understand by the reader.

2004-12-28  Jordi Vilalta Prat  <jvprat@wanadoo.es>

	* monotone.texi: Fix a typo: "not not" should be "not".

2004-12-28  Julio M. Merino Vidal  <jmmv@menta.net>

	* commands.cc: Make the 'log' command show all affected files
	in each revision in a nice format (easier to read than what
	'cat revision' shows).

2004-12-28  graydon hoare  <graydon@pobox.com>

	* AUTHORS: Add various recent authors.

2004-12-28  Badai Aqrandista <badaiaqrandista@hotmail.com>
	
	* debian/*: Fix up for package building.

2004-12-28  graydon hoare  <graydon@pobox.com>

	* change_set.{cc,hh}: Add sanity checking, rework
	some of concatenation logic to accomodate.
	* revision.{cc,hh}: Likewise.
	Teach about generalized graph rebuilding.
	* database.cc (delete_existing_revs_and_certs): New fn.
	* commands.cc (db rebuild): New command.
	(db fsck) New command.
	* sanity.{cc,hh} (relaxed): New flag.
	* work.cc: Use new concatenation logic.

2004-12-25  Julio M. Merino Vidal  <jmmv@menta.net>

	* commands.cc: During 'log', print duplicate certificates (by
	different people) in separate lines, rather than showing them
	together without any spacing.  While here, homogenize new lines
	in other messages as well; this also avoids printing some of
	them in case of missing certificates).

2004-12-24  Nathaniel Smith  <njs@codesourcery.com>

	* tests/t_disapprove.at: Enable previously disabled test.

	* tests/t_no_change_deltas.at: New test.
	* testsuite.at: Call it.

2004-12-23  Nathaniel Smith  <njs@codesourcery.com>

	* win32/read_password.c: Remove unused file.

2004-12-22  Julio M. Merino Vidal  <jmmv@menta.net>

	* commands.cc: Verify that the key identifier passed to the pubkey
	and privkey commands exists in the database.  Otherwise exit with
	an informational message instead of an exception.

2004-12-20  Matt Johnston  <matt@ucc.asn.au>

        * keys.cc: don't cache bad passphrases, so prompt for a correct
        password if the first ones fail.

2004-12-19  Matt Johnston  <matt@ucc.asn.au>

        * commands.cc: print out author/date next to ambiguous revision
        lists from selectors.

2004-12-19  Julio M. Merino Vidal  <jmmv@menta.net>

	* testsuite.at:
	* tests/t_fmerge.at:
	* tests/t_netsync.at:
	* tests/t_netsync_single.at:
	* tests/t_revert.at:
	* tests/t_tags.at: Avoid usage of test's == operator.  It's a
	GNUism and causes unexpected failures in many tests.  The correct
	operator to use is just an equal sign (=).
	* tests/t_renamed.at: Don't use cp's -a flag, which is not
	supported by some implementations of this utility (such as the
	one in NetBSD).  Try to add some of its funcionality by using
	the -p flag, although everything could be fine without it.
	* tests/t_unidiff.at: Discard patch's stderr output.  Otherwise
	it's treated as errors, but NetBSD's patch uses it to print
	informative messages.

2004-12-19  Julio M. Merino Vidal  <jmmv@menta.net>

	* tests/t_scan.at: Instead of running sha1sum, use a prestored
	manifest file to do the verification.  This avoids problems in
	systems that do not have the sha1sum tool, like NetBSD.

2004-12-19  Julio M. Merino Vidal  <jmmv@menta.net>

	* Makefile.am: Remove obsolete --with-bundled-adns flag from
	DISTCHECK_CONFIGURE_FLAGS.

2004-12-18  Nathaniel Smith  <njs@codesourcery.com>

	* tests/t_checkout_dir.at: Make the test directory chdir'able
	again after the test.
	* tests/t_delete_dir.at: Add trailing newline.
	
	* tests/t_dump_load.at: New bug report.
	* tests/t_migrate_schema.at: Likewise.
	* testsuite.at: Call them.

2004-12-18  Nathaniel Smith  <njs@codesourcery.com>

	* change_set.hh: Remove obsolete comment.

2004-12-18  Nathaniel Smith  <njs@codesourcery.com>

	* tests/t_delete_dir.at: New bug report.
	* testsuite.at: Call it.

2004-12-18  Julio M. Merino Vidal  <jmmv@menta.net>

	* commands.cc: Homogenize help message for 'ls' with the one shown
	by 'list'.

2004-12-18  Julio M. Merino Vidal  <jmmv@menta.net>

	* ChangeLog: Add missing entries for several modifications I did
	in December 6th and 3rd.

2004-12-18  Julio M. Merino Vidal  <jmmv@menta.net>

	* tests/t_checkout_dir.at: New test triggering the bug I fixed
	  previously in the checkout command, verifying that directory
	  creation and chdir succeed.
	* testsuite.at: Add new test.

2004-12-18  Nathaniel Smith  <njs@codesourcery.com>

	* ChangeLog: Add log entry for <jmmv@menta.net>'s last change.
	* std_hooks.lua: Check exit status of external merge commands.
	
2004-12-18  Julio M. Merino Vidal  <jmmv@menta.net>

	* commands.cc: Include cerrno, cstring,
	boost/filesystem/exception.hpp.
	(checkout): Verify that directory creation and chdir succeeded.
	
2004-12-18  Nathaniel Smith  <njs@codesourcery.com>

	* diff_patch.cc (struct hunk_offset_calculator): Remove dead
	code.  (I believe it was used by the old, non-extent-based
	merging.)
	(calculate_hunk_offsets): Likewise.
	(struct hunk_consumer): Move next to rest of unidiff code.
	(walk_hunk_consumer): Likewise.

2004-12-18  Matt Johnston <matt@ucc.asn.au>

	* change_set.cc (concatenate_change_sets): Be more careful checking
	whether to discard deltas for deleted files (in particular take
	care when files are removed then re-added) - fixes tests
	t_patch_drop_add, t_add_drop_add.at, t_add_patch_drop_add,
	t_merge2_add_drop_add
	* change_set.cc (project_missing_deltas): don't copy deltas
	for deleted files, and handle the case where src file ids vary when
	files are added/removed. (fixes t_patch_vs_drop_add)
	* t_patch_drop_add.at, t_add_drop_add.at, t_add_patch_drop_add.at,
	  t_merge2_add_drop_add.at, t_patch_vs_drop_add.t: don't expect
	to fail any more.

2004-12-17  Nathaniel Smith  <njs@codesourcery.com>

	* tests/t_persistent_server_keys.at: 
	* tests/t_attr.at: 
	* tests/t_patch_vs_drop_add.at: 
	* tests/t_merge2_add_drop_add.at: 
	* tests/t_add_drop_add.at: 
	* tests/t_add_patch_drop_add.at: 
	* tests/t_patch_drop_add.at: Remove priority notes, since these
	are no longer bugs.

2004-12-17  graydon hoare  <graydon@pobox.com>

	* tests/t_merge_2.at: Works now, remove xfail.

2004-12-17  graydon hoare  <graydon@pobox.com>

	* tests/t_merge_1.at: Remove AT_CHECK(false) and xfail.
	* tests/t_fdiff_normalize.at: New test.
	* testsuite.at: Call it.
	* diff_patch.cc (normalize_extents): Fix the normalize bug.
	* revision.{cc,hh} (construct_revisions): Rename to prepare for
	next rebuild-the-graph migration.
	* commands.cc (db): Change call name.

2004-12-16  Joel Rosdahl  <joel@rosdahl.net>

	* revision.cc (is_ancestor): Use std::queue for the queue.

2004-12-14  Joel Rosdahl  <joel@rosdahl.net>

	Generalize the explicit_merge command with an optional ancestor
	argument:
	* revision.cc (is_ancestor): New method.
	* revision.hh (is_ancestor): Add prototype.
	* commands.cc (try_one_merge): Add ancestor argument. Empty
	ancestor means use ancestor from find_common_ancestor_for_merge.
	(merge): Pass empty ancestor to try_one_merge.
	(propagate): Likewise.
	(explicit_merge): Add optional ancestor argument.
	* monotone.texi: Document new explicit_merge argument.

2004-12-13  Joel Rosdahl  <joel@rosdahl.net>

	* tests/t_merge_2.at: New test triggering a bad merge.
	* testsuite.at: Add new test.

2004-12-13  Joel Rosdahl  <joel@rosdahl.net>

	* revision.cc (find_least_common_ancestor): Add a missing "return
	true;" that mysteriously was removed in
	c853237f9d8d155431f88aca12932d2cdaaa31fe.

2004-12-13  Joel Rosdahl  <joel@rosdahl.net>

	* revision.cc (find_least_common_ancestor): Remove unused variable.
	* commands.cc (lca): Correct negative status text.
	* commands.cc (update): Use GNU style braces.

2004-12-12  graydon hoare  <graydon@pobox.com>

	* commands.cc: Fix bug reported in t_attr.at
	* tests/t_attr.at: Remove xfail.
	* change_set.cc: Change unit tests syntax.
	(read_change_set): Assert complete read.
	* revision_ser.cc (read_revision_set): Likewise.
	* os_specific.hh: Drop obsolete file.

2004-12-12  Joel Rosdahl  <joel@rosdahl.net>

	* revision.cc (find_least_common_ancestor): New function for
	finding the vanilla LCA.
	* revision.hh: Added prototype for find_least_common_ancestor.
	* commands.cc (update): Use find_least_common_ancestor for finding
	a common ancestor.
	* commands.cc (diff): Likewise.
	* revision.cc (find_common_ancestor): Rename to...
	(find_common_ancestor_for_merge): ...this, for clarity.
	* revision.hh: find_common_ancestor -->
	find_common_ancestor_for_merge.
	* commands.cc (try_one_merge): Call find_common_ancestor_for_merge
	to find ancestor.
	* commands.cc (lcad): Rename lca command to lcad.
	* commands.cc (lca): New command for finding the vanilla LCA.

2004-12-12  Nathaniel Smith  <njs@codesourcery.com>

	* tests/t_persistent_server_keys.at: Actually test what it's
	supposed to.  Also, un-XFAIL it, since now it seems to pass.
	
2004-12-12  Nathaniel Smith  <njs@codesourcery.com>

	* tests/t_persistent_server_keys.at: New test.

	* testsuite.at: Call it.
	* tests/t_persistent_server_revision.at: Fix typo.

2004-12-12  Nathaniel Smith  <njs@codesourcery.com>

	* tests/t_persistent_server_revision.at: New test.
	* testsuite.at: Call it.  Tweak NETSYNC macros in support of it.

2004-12-11  Nathaniel Smith  <njs@codesourcery.com>

	* lua.hh (add_rcfile): Add 'required' argument.
	* lua.cc (add_rcfile): Implement it.  Simplify error checking
	logic while I'm there...
	* monotone.cc (cpp_main): Pass new argument to add_rcfile.
	
	* tests/t_rcfile_required.at: New test.
	* testsuite.at: Call it.
	Revamp netsync support macros, to allow long-running servers.
	Make netsync-killer try first with -TERM, in case that plays nicer
	with gcov.
	
2004-12-11  Nathaniel Smith  <njs@codesourcery.com>

	* lua.hh: Remove tabs.

2004-12-11  Nathaniel Smith  <njs@codesourcery.com>

	* monotone.texi: Document explicit_merge.
	
2004-12-11  Nathaniel Smith  <njs@codesourcery.com>

	* Makefile.am: Redo full-revision support again, to properly
	handle 'make dist' and caching.  Hopefully.

2004-12-11  Nathaniel Smith  <njs@codesourcery.com>

	* monotone.texi (File Attributes): Rewrite for new .mt-attrs
	syntax.

2004-12-11  Nathaniel Smith  <njs@codesourcery.com>

	* tests/t_attr.at: New test.
	* testsuite.at: Call it.

2004-12-11  Nathaniel Smith  <njs@codesourcery.com>

	* commands.cc (trusted): Print spaces between key ids.

	* lua.cc (add_rcfile): Errors while loading a user-provided rc
	file are naughtiness, not oopses.
	
2004-12-11  Nathaniel Smith  <njs@codesourcery.com>

	* commands.cc (commands::explain_usage): Use split_into_lines to
	do formatting of per-command usage; allow multi-line
	descriptions.
	(trusted): New command.
	* monotone.texi (Key and Cert): Document 'trusted' command.
	* tests/t_trusted.at: New test.
	* testsuite.at: Change get_revision_cert_trust to support
	t_trusted.at.  Call t_trusted.at.
	
2004-12-11  Derek Scherger  <derek@echologic.com>

	* app_state.{cc,hh} (restriction_includes): renamed from
	in_restriction to be less obscure; use path_set rather than
	set<file_path>
	* commands.cc 
	(restrict_path_set):
	(restrict_rename_set):
	(restrict_path_rearrangement):
	(calculate_restricted_revision): new restriction functions
	(restrict_patch_set): remove old restrictions machinery
	(status): call calculate_restricted_revision
	(ls_tags): call app.initialize
	(unknown_itemizer): restriction_includes renamed
	(ls_unknown): call calculate_restricted_revision
	(ls_missing): rework for restrictions
	(commit): switch to --message option, optional paths and preserve
	restricted work
	(diff): allow restrictions for zero and one arg variants
	(revert): note some work left to do
	* manifest.{cc,hh} (build_manifest_map): hide unused things
	(build_restricted_manifest_map): new function
	* transforms.{cc,hh} (calculate_ident): clean up merge artifacts
	* work.cc (read_options_map): merge cleanup to preserve command
	line options

2004-12-10  Nathaniel Smith  <njs@codesourcery.com>

	* Makefile.am (package_full_revision.txt): Redo Joel Rosdahl
	<joel@rosdahl.net>'s change below after it got clobbered by
	merge.

2004-12-10  Nathaniel Smith  <njs@codesourcery.com>

	* commands.cc (log): Synopsize optional 'file' argument, and
	describe both arguments in help description.

2004-12-10  Matt Johnston  <matt@ucc.asn.au>

	* cert.cc: Added priv_key_exists() function
	* commands.cc, rcs_import.cc: use new privkey functions
	* netsync.cc: change some bits that were missed

2004-12-09  Derek Scherger  <derek@echologic.com>

	* .mt-nonce: delete obsolete file	
	* change_set.cc (merge_deltas): add file paths in call to
	try_to_merge_files
	* commands.cc (propagate): add progress logging similar to merge
	* diff_patch.{cc,hh} (try_to_merge_files): add file paths to
	merge2 and merge3 hooks; add logging of paths before calling merge
	hooks
	* lua.{cc,hh} (hook_merge2, hook_merge3): add file paths to merge
	hooks
	* std_hooks.lua (merge2, merge3, merge2_xxdiff_cmd,
	merge3_xxdiff_cmd): pass file paths to xxdiff for use as titles
	* testsuite.at (MONOTONE_SETUP): add paths to merge2 hook

2004-12-09  Matt Johnston  <matt@ucc.asn.au>

	* cert.cc, cert.hh, lua.cc, lua.hh, netsync.cc:
	Added a new get_priv_key(keyid) lua hook to retrieve
	a private key from ~/.monotonerc

2004-12-09  Matt Johnston  <matt@ucc.asn.au>

	* change_set.cc: Don't include patch deltas on files which
	are being deleted in changesets. (partial fix for bug
	invoked by t_merge_add_del.at)

2004-12-09  Matt Johnston  <matt@ucc.asn.au>

	* configure.ac,Makefile.am: Fix iconv and intl
	handling so that the libraries are used (required for OS X).

2004-12-09  Nathaniel Smith  <njs@codesourcery.com>

	* Makefile.am (BUILT_SOURCES_NOCLEAN): add 'S'.
	
	* netsync.cc (session): Make ticker pointers into auto_ptr's.  Add
	cert and revision tickers.
	(session::session): Initialize new tickers.
	(session::note_item_sent): New method.  Increment tickers.
	(session::note_item_arrived): Increment tickers.
	(session::read_some): Adjust for auto_ptr.
	(session::write_some): Likewise.
	(call_server): Conditionally initialize cert and revision
	tickers.
	(queue_data_cmd): Call 'note_item_sent'.
	(queue_delta_cmd): Call 'note_item_sent'.

2004-12-09  graydon hoare  <graydon@pobox.com>

	* ROADMAP: Add file.

2004-12-08  Nathaniel Smith  <njs@codesourcery.com>

	* tests/t_patch_vs_drop_add.at: 
	* tests/t_patch_drop_add.at: 
	* tests/t_netsync_unrelated.at: 
	* tests/t_merge_add_del.at: 
	* tests/t_merge2_add_drop_add.at: 
	* tests/t_merge_1.at: 
	* tests/t_heads_discontinuous_branch.at: 
	* tests/t_cleanup_empty_dir.at: 
	* tests/t_checkout_options.at: 
	* tests/t_ambig_update.at: 
	* tests/t_add_patch_drop_add.at:
	* tests/t_add_drop_add.at: 
	* tests/t_add_dot.at: Add (importance) markers to all bug report
	tests.

2004-12-08  Nathaniel Smith  <njs@codesourcery.com>

	* app_state.hh (write_options): Add 'force' option.
	* app_state.cc: Remove tabs.
	(write_options): Implement.
	* commands.cc (checkout): Pass force=true to 'write_options'.

	* tests/t_checkout_options.at: New test.
	* testsuite.at: Define RAW_MONOTONE.
	(t_checkout_options.at): Call it.
	
2004-12-08  Nathaniel Smith  <njs@codesourcery.com>

	* update.hh (pick_update_target): Rename to...
	(pick_update_candidates): ...this.  Return a set of candidates,
	rather than a single best.
	* update.cc (pick_update_candidates): Likewise.  Remove logic
	checking for unique candidate.
	* commands.cc (describe_revision): New function.
	(heads): Use it.
	(update): Use new 'pick_update_candidates' function.  Add logic
	checking for unique candidate.  On non-unique candidate, print all
	candidates, using 'describe_revision'.

	* tests/t_ambig_update.at: Check that failure messages describe
	the candidate set.

2004-12-08  Nathaniel Smith  <njs@codesourcery.com>

	* update.cc: Remove tabs.

2004-12-08  Nathaniel Smith  <njs@codesourcery.com>

	* tests/t_ambig_update.at: Also check that update fails when one
	candidate edge is deeper than the other.

2004-12-08  graydon hoare  <graydon@pobox.com>

	* change_set.cc (extend_renumbering_via_added_files): 
	Look up parent tid in existing renumbering.
	* commands.cc (attr): Check index for "set" subcommand.
	(lca): New diagnostic command.
	(log): Tidy up output formatting a bit.
	* po/monotone.pot: Regenerate.
	* tests/t_add_edge.at: New test to catch add failure.
	* testsuite.at: Call it.

2004-12-08  Nathaniel Smith  <njs@codesourcery.com>

	* tests/t_ambig_update.at: New test.
	* testsuite.at: Add it.

	* tests/t_explicit_merge.at: Add, having forgotten to last time.
	
2004-12-08  Nathaniel Smith  <njs@codesourcery.com>

	* tests/t_explicit_merge.at: New test.
	* testsuite.at: Add it.
	
2004-12-08  Nathaniel Smith  <njs@codesourcery.com>

	* testsuite.at: Remove duplicate line created by merge.
	* ChangeLog: Re-sort after merges.

	* commands.cc (explicit_merge): Remove stray space.  Print id of
	merge result.
	(complete_command): Add back "}" deleted by merge.
	
2004-12-08  Nathaniel Smith  <njs@codesourcery.com>

	* change_set.cc: Remove tabs.
	* diff_patch.cc: Likewise.

	* commands.cc (explicit_merge): New command.

2004-12-08  graydon hoare  <graydon@pobox.com>

	* change_set.cc (extend_renumbering_via_added_files): 
	Look up parent tid in existing renumbering.
	* commands.cc (attr): Check index for "set" subcommand.
	(lca): New diagnostic command.
	(log): Tidy up output formatting a bit.
	* po/monotone.pot: Regenerate.
	* tests/t_add_edge.at: New test to catch add failure.
	* testsuite.at: Call it.

2004-12-07  Richard Levitte  <richard@levitte.org>

	* Makefile.am: Keep package_*revision.{txt,h}, so they are saved
	as part of a distribution, and thereby make as sure as possible
	people who download monotone get historical information on where
	their copy of monotone came from.

2004-12-06  Richard Levitte  <richard@levitte.org>

	* monotone.cc: Add a hint on how to use --ticker.

2004-12-06  Nathaniel Smith  <njs@codesourcery.com>

	* commands.cc (ls_certs): Sort the certs before printing.
	* tests/t_netsync_repeated.at: Actually check that certs were
	transferred correctly.

2004-12-06  Julio M. Merino Vidal  <jmmv@menta.net>

	* figures/cert.pdf:
	* figures/cert.png:
	* figures/oo-figures.sxd:
	* monotone.texi: Use example host names under the
	example.{com,org,net} subdomains instead of invented names.
	These are defined in RFC 2606.

2004-12-06  Julio M. Merino Vidal  <jmmv@menta.net>

	* configure.ac: Now that we depend on GNU Autoconf >= 2.58, we
	can use the AS_HELP_STRING macro everywhere we need to pretty-print
	help strings.  Also convert old calls to AC_HELP_STRING (deprecated)
	to this one.

2004-12-06  Joel Rosdahl  <joel@rosdahl.net>

	* Makefile.am (package_full_revision.txt): Silence error messages
	when deducing full package revision.

2004-12-06  graydon hoare  <graydon@pobox.com>

	* unix/get_system_flavour.cc:
	* win32/get_system_flavour.cc: Add missing files.

2004-12-06  graydon hoare  <graydon@pobox.com>

	* commands.cc (merge): Add newline in output.
	* change_set.cc (project_missing_deltas): Fix very bad
	delta-renaming bug.

2004-12-06  graydon hoare  <graydon@pobox.com>

	* change_set.cc:
	* tests/t_merge_add_del.at:
	* netsync.cc:
	* commands.cc: Clean up from merge.

2004-12-06  Nathaniel Smith  <njs@codesourcery.com>

	* tests/t_add_patch_drop_add.at: New test.
	* tests/t_merge2_add_drop_add.at: New test.
	* tests/t_patch_drop_add.at: New test.
	* tests/t_patch_vs_drop_add.at: New test.
	* testsuite.at: Add them.
	
	* tests/t_add_drop_add.at: Fix to test what it was supposed to.
	
	* tests/t_merge2_data.at: Remove extraneous [stdout].

	* tests/t_merge_add_del.at: Fix description.
	XFAIL it.

2004-12-06  Nathaniel Smith  <njs@codesourcery.com>

	* tests/t_add_drop_add.at: New test.
	* testsuite.at: Add it.

2004-12-05  Nathaniel Smith  <njs@codesourcery.com>

	* tests/t_merge_add_del: Shorten name for better display.

2004-12-05  Matt Johnston <matt@ucc.asn.au>

	* tests/t_merge_add_del: added a new test for merging
	  branches where a file is added then removed.
	* testsuite.at: added the new test
	* configure.ac: bumped the prequisite version to 2.58 since
	  some tests use AT_XFAIL_IF

2004-12-05  graydon hoare  <graydon@pobox.com>

	* Makefile.am (package_full_revision.txt): Use top_builddir
	to locate monotone executable.

2004-12-05  Nathaniel Smith  <njs@codesourcery.com>

	* tests/t_merge_add_del: Shorten name for better display.

2004-12-05  Matt Johnston <matt@ucc.asn.au>

	* tests/t_merge_add_del: added a new test for merging
	  branches where a file is added then removed.
	* testsuite.at: added the new test
	* configure.ac: bumped the prequisite version to 2.58 since
	  some tests use AT_XFAIL_IF

2004-12-04  graydon hoare  <graydon@pobox.com>

	* commands.cc (fcommit): New command.
	(update): Finish off merge of update command.

2004-12-04  Derek Scherger  <derek@echologic.com>

	* commands.cc: (complete_command): New function.
	(explain_usage/process): Use it.

2004-12-04  Nathaniel Smith  <njs@codesourcery.com>

	* change_set.cc (merge_deltas): Call correct variant of
	try_to_merge_files depending on whether ancestor is available.
	* diff_patch.cc (try_to_merge_files -- merge3 version): Add
	assertions about ids.
	(try_to_merge_files -- merge2 version): Likewise.

	* testsuite.at: Add a trivial working merge2 hook.
	* tests/t_related_merge2_data.at: Update to use.
	Mark as expected to PASS.
	* tests/t_merge2_data.at: Likewise.

2004-12-04  Nathaniel Smith  <njs@codesourcery.com>

	* change_set.cc (merge_deltas): Call correct variant of
	try_to_merge_files depending on whether ancestor is available.
	* diff_patch.cc (try_to_merge_files -- merge3 version): Add
	assertions about ids.
	(try_to_merge_files -- merge2 version): Likewise.

	* testsuite.at: Add a trivial working merge2 hook.
	* tests/t_related_merge2_data.at: Update to use.
	Mark as expected to PASS.
	* tests/t_merge2_data.at: Likewise.

2004-12-04  Nathaniel Smith  <njs@codesourcery.com>

	* change_set.cc: Remove tabs.
	* diff_patch.cc: Likewise.

2004-12-04  Nathaniel Smith  <njs@codesourcery.com>

	* change_set.cc: Remove tabs.
	* diff_patch.cc: Likewise.

2004-12-03  Julio M. Merino Vidal  <jmmv@menta.net>

	* commands.cc: Add a missing newline to a message.

2004-12-03  Julio M. Merino Vidal  <jmmv@menta.net>

	* cryptopp/config.h:
	* configure.ac: NetBSD does not define __unix__ nor __unix, so the
	build fails.  To solve, check for __NetBSD__ where appropiate to
	detect a Unix system.

2004-12-03  Julio M. Merino Vidal  <jmmv@menta.net>

	* INSTALL: Document my latest changes: --enable-ipv6 option, ability
	to specify static boost prefix through --enable-static-boost and
	BOOST_SUFFIX variable.

2004-12-03  Julio M. Merino Vidal  <jmmv@menta.net>

	* Makefile.am:
	* configure.am: Add a variable, BOOST_SUFFIX, that identifies the
	suffix string that has to be appended to Boost library names to use
	them.  This variable can be defined on configure's command line.

2004-12-03  Julio M. Merino Vidal  <jmmv@menta.net>

	* configure.ac: Let the --enable-static-boost argument take a prefix
	to where boost libraries are located.

2004-12-03  Julio M. Merino Vidal  <jmmv@menta.net>

	* configure.ac: Add a three-state --enable-ipv6 argument to the
	configure script to explicitly enable or disable IPv6 support.

2004-12-03  Julio M. Merino Vidal  <jmmv@menta.net>

	* std_hooks.lua: Add missing newlines to two error messages.

2004-12-02  Derek Scherger  <derek@echologic.com>

	* commands.cc: more tweaking to ease changeset merge

2004-12-01  Derek Scherger  <derek@echologic.com>

	* commands.cc: reordered commands to help merge with changesets
	branch

2004-12-01  graydon hoare  <graydon@pobox.com>

	* {unix,win32}/get_system_flavour.cc: New files.
	* basic_io.{cc,hh}: Give names to input sources.
	* monotone.cc: Move app_state ctor inside try.
	* platform.hh (get_system_flavour): Declare.
	* revision.cc: Name input source "revision".
	* sanity.cc: Log flavour on startup.
	* tests/t_attributes.at: Use new syntax.
	* transforms.{cc,hh} (split_into_lines): New variant, and rewrite.
	* work.{cc,hh}: Rewrite attributes to use basic_io.
	(get_attribute_from_db):
	(get_attribute_from_working_copy): New functions.

2004-11-30  Nathaniel Smith  <njs@codesourcery.com>

	* keys.cc (get_passphrase): Simplify arguments.
	(generate_key_pair): Force new passphrases to come from the user.
	Adapt to new 'get_passphrase' arguments.
	(change_key_passphrase): Likewise.
	(generate_key_pair): Add argument specifying passphrase, for
	exclusive use of the unit tests.
	(signature_round_trip_test): Use it.
	* keys.hh (generate_key_pair): Adjust prototype correspondingly.

	* tests/t_genkey.at: Test that 'genkey' requires the passphrase to
	be entered.
	* tests/t_chkeypass.at: Check that 'chkeypass' fails if no
	passphrase is given.

2004-11-30  Nathaniel Smith  <njs@codesourcery.com>

	* keys.hh: Remove tabs.
	* keys.cc: Likewise.

2004-11-30  Nathaniel Smith  <njs@codesourcery.com>

	* monotone.texi (Hook Reference): Clarify description of
	'get_passphrase', following confusion on IRC.

2004-11-30  Joel Rosdahl  <joel@rosdahl.net>

	* ui.cc (fatal): Added missing newlines in fatal message.

2004-11-29  Nathaniel Smith  <njs@codesourcery.com>

	* monotone.texi: Add more details to documentation of 'update
	<revision>' command.

	* ui.cc (fatal): Typo in previous commit.
	
2004-11-29  Nathaniel Smith  <njs@codesourcery.com>

	* ui.cc (fatal): On suggestion of Zack Weinberg, add a note to
	fatal error messages 1) telling the user that it's a bug (i.e.,
	not their fault), and 2) requesting a bug report.

2004-11-29  Nathaniel Smith  <njs@codesourcery.com>

	* ui.cc: Remove tabs.

2004-11-30  Matt Johnston  <matt@ucc.asn.au>

	* change_set.cc (merge_disjoint_analyses): Prevent duplicated
	tids being used.
	(merge_disjoint_analyses): Fix typo (s/a_tmp/b_tmp/)

2004-11-24  Nathaniel Smith  <njs@codesourcery.com>

	* tests/t_cleanup_empty_dir.at: Shorten name.

2004-11-24  Nathaniel Smith  <njs@codesourcery.com>

	* Makefile.am (BUILT_SOURCES): List package_*version.{h,txt}.
	* package_{full_,}version.txt: Work when blddir != srcdir.

2004-11-24  Nathaniel Smith  <njs@codesourcery.com>

	* mt_version.hh: New file.
	* mt_version.cc: New file.
	* monotone.cc (package_revision.h): Don't include it.
	(mt_version.hh): Include it.
	(OPT_FULL_VERSION): New option.
	(options): Add it.
	(cpp_main): Implement --version and --full-version in terms of
	mt_version.hh.

	* Makefile.am (package_full_revision.h): Build it.
	(MOST_SOURCES): Add mt_version.{cc,hh}.

2004-11-24  Nathaniel Smith  <njs@codesourcery.com>

	* txt2c.cc (main): Add "--skip-trailing" option to skip trailing
	whitespace.
	* Makefile.am (package_revision.h): Generate it.
	* monotone.cc (package_revision.h): Include it.
	(cpp_main): Print it as part of --version.

2004-11-23  Nathaniel Smith  <njs@codesourcery.com>

	* tests/t_cleanup_empty_dir.at: New test.
	* testsuite.at: Call it.
	
2004-11-23  Nathaniel Smith  <njs@codesourcery.com>

	* monotone.texi (File Attributes): Document how restricted format
	of .mt-attrs currently is.  Also talk about 'the' .mt-attrs file
	instead of 'an', in response to confusion.

2004-11-23  Nathaniel Smith  <njs@codesourcery.com>

	* work.cc (build_deletion): Add missing newline.
	(build_rename): Likewise.
	(build_rename): Likewise.

2004-11-23  Nathaniel Smith  <njs@codesourcery.com>

	* work.cc: Remove tabs.

2004-11-23  Nathaniel Smith  <njs@codesourcery.com>

	* commands.cc: Remove tabs.

2004-11-23  Nathaniel Smith  <njs@codesourcery.com>

	* tests/t_add_dot.at: New test.
	* testsuite.at: Call it.

2004-11-22  Joel Rosdahl  <joel@rosdahl.net>

	* testsuite.at (NEED_UNB64): Check that python knows how to decode
	strings before using it.

2004-11-21  Joel Rosdahl  <joel@rosdahl.net>

	* testsuite.at (NEED_UNB64): Find more programs for decoding
	base64.

2004-11-20  Nathaniel Smith  <njs@codesourcery.com>

	* tests/t_merge_1.at: New test.
	* testsuite.at: Add it.
	(NEED_UNB64): New macro.
	(UNB64): Likewise.
	* tests/t_unidiff.at: Use them.
	* tests/t_unidiff2.at: Likewise.

2004-11-19  Nathaniel Smith  <njs@codesourcery.com>

	* tests/t_initfork.at: Remove file; redundant with
	t_merge2_add.at.
	* testsuite.at: Don't call it.

2004-11-18  Derek Scherger  <derek@echologic.com>

	* commands.cc (list tags): new command.
	* monotone.1: update.
	* monotone.texi: update.
	* std_hooks.lua: remove unused get_problem_solution hook.
	* test/t_tags.at: new test.
	* testsuite.at: call it.

2004-11-18  Nathaniel Smith  <njs@codesourcery.com>

	* monotone.texi (Committing Work): Remove mistakenly added
	redundant command line argument.

2004-11-17  Joel Rosdahl  <joel@rosdahl.net>

	* commands.cc (diff): Don't print hashes around diff output if
	there is no diff to print.

	Fix bugs #8714 "monotone update working copy to previous version"
	and #9069 "update with multiple candidates":
	* commands.cc (update): Let the update command take an optional
	revision target parameter. Without an explicit revision target,
	the current branch head is used just like before. Added logic for
	updating to an older revision or another revision reachable via a
	common ancestor.
	* tests/t_update_to_revision.at: Add regression tests for new
	update logic.
	* testsuite.at: Add new test.
	* monotone.texi: Document new update argument.

2004-11-17  Nathaniel Smith  <njs@codesourcery.com>

	* netsync.cc (request_fwd_revisions): Rename 'first_attached_edge'
	to 'an_attached_edge', because it does not represent the first
	attached edge.  Likewise for 'first_attached_cset'.
	(analyze_attachment): Remove early exit from loop; we want to
	analyze the entire graph, not just some linear subgraphs.

	* revision.cc (ensure_parents_loaded): Filter out the null
	revision when calculating parents.
	* change_set.hh (null_id): Define for 'revision_id's.

	* tests/t_merge2_add.at: New test.
	* tests/t_merge2_data.at: New test.
	* tests/t_related_merge2_data.at: New test.
	* tests/t_merge_add.at: New test.
	* tests/t_netsync_pubkey.at: New test.
	* tests/t_netsync_repeated.at: New test.
	* tests/t_netsync_unrelated.at: New test.


	* testsuite.at: Add new tests.
	(NETSYNC_SETUP): New macro.
	(MONOTONE2): New macro.
	(RUN_NETSYNC): New macro.
	(ADD_FILE): New macro.
	(SET_FILE): New macro.
	(COMMIT): New macro.
	* tests/t_netsync.at: Use them.

	* tests/t_singlenetsync.at: Add 'netsync' keyword'.  Rename to...
	* tests/t_netsync_single.at: ...this.

	* tests/t_heads_discontinuous_branch.at: XFAIL it.

2004-11-17  Nathaniel Smith  <njs@codesourcery.com>

	* netsync.cc: Remove hard tabs.

2004-11-17  Nathaniel Smith  <njs@codesourcery.com>

	* revision.cc: Remove hard tabs.
	* change_set.hh: Likewise.

2004-11-16  Nathaniel Smith  <njs@codesourcery.com>

	* tests/t_heads.at: Replace last tricky case with a less tricky case.
	* tests/t_heads_discontinuous_branch.at: New test for the really
	tricky case.
	* testsuite.at: Run it.

2004-11-16  Nathaniel Smith  <njs@codesourcery.com>

	* views.sql (trusted_parents_in_branch): Remove.
	(trusted_children_in_branch): Remove.
	(trusted_branch_members): New view.
	(trusted_branch_parents): New view.
	(branch_heads): Use the new views, not the removed ones.
	
	* database.cc (get_heads): Column name in 'branch_heads'
	unavoidably changed from 'id' to 'parent'; adjust SELECT statement
	to use new name.

2004-11-16  Nathaniel Smith  <njs@codesourcery.com>

	* database.cc: Remove hard tabs.

2004-11-16  Nathaniel Smith  <njs@codesourcery.com>

	* commands.cc (dump_diffs): Fetch delta destination, not source,
	on new files.

2004-11-15  Joel Rosdahl  <joel@rosdahl.net>

	* tests/t_diff_added_file.at: Added testcase exposing a bug in
	"monotone diff x y" where x is an ancestor of y and y adds a new
	file.
	* testsuite.at: Add new test.

2004-11-14  Joel Rosdahl  <joel@rosdahl.net>

	Fix bug #9092 "add command to change passphrase":
	* commands.cc (chkeypass): New command.
	* keys.cc (get_passphrase): Added parameters for prompt beginning and
	disabling hook lookup and passphrase caching.
	* keys.hh, keys.cc (change_key_passphrase): New function.
	* database.hh, database.cc (delete_private_key): New function.
	* monotone.texi (Key and Cert): Document command.
	* tests/t_chkeypass.at: Testcase for the command.
	* testsuite.at: Added new testcase.

2004-11-14  Matt Johnston <matt@ucc.asn.au>

	* tests/t_initfork.at: New test for merging two ancestor-less heads.

2004-11-13  Nathaniel Smith  <njs@codesourcery.com>

	* tests/t_heads.at: New test.
	* testsuite.at: Add it.
	
2004-11-13  Nathaniel Smith  <njs@codesourcery.com>

	* monotone.texi: Fix various typos.
	(Committing Work): Add missing command line argument.
	(Branch Names): New section.
	Add me to the copyright block.

2004-11-12  Joel Rosdahl  <joel@rosdahl.net>

	* monotone.texi: Fix documentation of the approve and disapprove
	commands. Fix jp.co.juicebot.jb7 branch name in examples. Other
	minor fixes.

2004-11-11  Joel Rosdahl  <joel@rosdahl.net>

	* monotone.texi: Fix typos.

2004-11-08  graydon hoare  <graydon@pobox.com>

	* monotone.texi: Some minor cleanups.
	* netsync.cc: Fix a formatter.

2004-11-07  graydon hoare  <graydon@pobox.com>

	* figures/*.txt: Drop.
	* monotone.texi: Pull ASCII figures back in conditionally.
	* NEWS, AUTHORS, monotone.spec: Update for 0.15.
	* monotone.1: Update.

2004-11-06  graydon hoare  <graydon@pobox.com>

	* README.changesets: New file.
	* config.guess, config.sub: Remove.
	* Makefile.am: Improve document-building brains.
	* cert.cc, netsync.cc: Remove include.
	* configure.ac: Bump version number.
	* merkle_tree.{cc,hh}: Use unsigned char in dynamic_bitset.
	* po/POTFILES.in: Update to remove os_specific.hh.
	* po/monotone.pot: Regenerate.

2004-11-05  graydon hoare  <graydon@pobox.com>

	* constants.cc: Up timeout, connection limit.
	* monotone.texi: Various cleanups.

2004-11-05  Ulrich Drepper  <drepper@redhat.com>

	* configure.ac: Reduce dependencies.
	* lua/lua.h: Include config.h.
	* mkstemp.{cc,hh}: Use system variant when found.
	* netxx/resolve_getaddrinfo.cxx: Check for AI_ADDRCONFIG
	definition.
	* po/POTFILES.in: Update to mention changes.
	* Makefile.am (EXTRA_DIST): Include spec file.
	* commands.cc (diff): No output if empty diff.

2004-10-31  graydon hoare  <graydon@pobox.com>

	* commands.cc (diff): Use guess_binary.
	Fix up some messages to fit on single lines.
	* Makefile.am: Make monotone.pdf depend on figures.
	* change_set.cc: Make inversion drop "delete deltas".
	* texinfo.css: Make images align nicely.
	* netsync.cc: Fix up some messages to be clearer.

2004-10-30  graydon hoare  <graydon@pobox.com>

	* figures/*: New figures.
	* monotone.texi: Rewrite much of the tutorial.

2004-10-30  Nathaniel Smith  <njs@codesourcery.com>

	* netsync.cc (process_hello_cmd): Make clear that when the
	server's key is unknown, we abort the connection.

2004-10-29  Nathaniel Smith  <njs@codesourcery.com>

	* sanity.cc (dump_buffer): Wrap bare string in call to string(),
	to disambiguate conversions (required by Boost 1.30).

2004-10-26  graydon hoare  <graydon@pobox.com>

	* tests/t_update_missing.at: New test from Bruce Stephens
	* testsuite.at: Call it.
	* change_set.cc: Fix the error exposed by it.

2004-10-26  graydon hoare  <graydon@pobox.com>

	* work.{cc,hh}: Comply with Derek's new tests.
	* commands.cc: Likewise.

2004-10-28  Derek Scherger  <derek@echologic.com>

	* tests/t_rename.at: add test for renaming a file after it has
	been moved rather than before
	* tests/t_revert.at: add test for reverting a missing file

2004-10-28  Derek Scherger  <derek@echologic.com>

	* tests/t_drop_missing.at: New test.
	* testsuite.at: Call it.

2004-10-28  Derek Scherger  <derek@echologic.com>

	* tests/t_add.at: New test.
	* testsuite.at: Call it.

2004-10-26  graydon hoare  <graydon@pobox.com>

	* basic_io.{cc,hh}: Rework to use indented stanzas.
	* change_set.cc, revision.cc: Likewise.
	* change_set.cc: Fix formatter bug.
	* commands.cc: Sanity check file ID on delta commit.
	* work.cc: Chatter a bit more on add/drop.

2004-10-17  graydon hoare  <graydon@pobox.com>

	* merkle_tree.cc: Fix bad logging.
	* netsync.cc: Fix transmission bugs.
	* work.cc: Add some progress messages back in.
	* monotone.texi: Change contents of MT/work in example.

2004-10-17  graydon hoare  <graydon@pobox.com>

	* commands.cc (log): Keep a seen list, mask frontier by it.
	* monotone.texi: Updates to cover revision terminology.

	Also various further merges from trunk, see below.

2004-10-17  Derek Scherger  <derek@echologic.com>

	* lua.{cc,hh} (hook_ignore_branch): new hook
	* commands.cc (ls_branches): call it
	* monotone.texi (Hook Reference): describe it

2004-10-17  Richard Levitte  <richard@levitte.org>

	fix bug 8715 and more
	* diff_patch.cc (struct unidiff_hunk_writer,
	unidiff_hunk_writer::flush_hunk): the skew is not just the
	size difference between added and deleted lines in the current
	hunk, it's the size difference between /all/ added and deleted
	lines so far.  Therefore, the skew needs to be a member of the
	struct rather than being something calculated for each hunk.
	Furthermore, we need to add trailing context even if the change
	only consisted of one line.

2004-10-17  Richard Levitte  <richard@levitte.org>

	* monotone.texi (Working Copy): Change the description of
	'monotone revert' to explain what happens when there are
	arguments.

2004-10-17  Richard Levitte  <richard@levitte.org>

	* monotone.texi (OPTIONS): Add a description of --ticker.

	* ui.cc, ui.hh: Rethink the writing conditions as the ticks being
	"dirty" when they have changed since the last print.  That way,
	it's very easy to see when they need being printed.  This fixes a
	small bug where, in some cases, the exact same tick output is
	produced twice, once before a separate message, and once after,
	when a ticker is actually being removed.
	(tick_write_dot::write_ticks): Add a line that describes the
	ticks, including the amount of each tick per short name.

2004-10-17  Richard Levitte  <richard@levitte.org>

	fix bug 8733
	* ui.cc, ui.hh: Define a separate tick writer struct, and two
	subclasses, one that write counters, and one that writes progress
	characters.  As a consequence, move the count to the ticker class
	itself, and have the user interface contain a map of pointers to
	tickers instead of a map of counters, so data is easier to expand
	and access in a consistent manner.  Finally, correct a few errors
	in the checks for when ticks should be written, and make sure the
	final value gets written when the tickers are removed.

	* cert.cc (write_ancestry_paths):
	* database.cc (rehash):
	* netsync.cc (call_server, rebuild_merkle_trees):
	* rcs_import.cc (import_cvs_repo, cvs_history): Adapt to the new
	tickers.

	* monotone.cc: Add the option '--ticker' which takes the values
	"dot" or "count" to express which type of tick writer to use.  As
	a result, set the tick writer to be the progress dot kind or the
	counting type.

2004-10-15  graydon hoare  <graydon@pobox.com>

	* std_hooks.lua (get_revision_cert_trust): Add.

2004-10-14  graydon hoare  <graydon@pobox.com>

	* main.cc (UNIX_STYLE_SIGNAL_HANDLING): Enable on OSX.
	* cryptopp/*: Upgrade to 5.2.1
	* Makefile.am: Adjust for a couple new files.

2004-10-13  graydon hoare  <graydon@pobox.com>

	* change_set.cc (__STDC_CONSTANT_MACROS): Further hammering.
	* commands.cc (changesetify): New subcommand to db.
	* database.{cc,hh} (sql): Install views.
	(install_views): New function.
	(get_manifest_certs): Restore old variant.
	* numeric_vocab.hh: Use stdint.h.
	* revision.{cc,hh} (analyze_manifest_changes)
	(construct_revisions)
	(build_changesets): New functions.
	* schema.sql: Remove views stuff.
	* views.sql: Put views here.
	* schema_migration.cc: Add migration code for revisions.
	* Makefile.am: Mention views.sql.

2004-10-12  graydon hoare  <graydon@pobox.com>

	* unix/read_password.cc: Don't force echo on.

2004-10-10  graydon hoare  <graydon@pobox.com>

	merge a batch of changes from trunk, see below.
	* monotone.spec: Bump to 0.14.

2004-10-10  graydon hoare  <graydon@pobox.com>

	fix bug 9884
	* tests/t_singlenetsync.at: sleep 5
	* tests/t_netsync.at: sleep 5 

2004-10-10  graydon hoare  <graydon@pobox.com>

	* AUTHORS: Mention Richard Levitte.
	* Makefile.am: Remove nonce stuff.
	* NEWS: Describe changes from last release.
	* cert.cc (cert_manifest_testresult): Teach about other ways
	of writing a boolean value.
	* commands.cc (commit): Don't commit when no change.
	(debug): Rename to "db execute".
	(serve): Require passphrase on startup.
	(bump): Remove command.
	(ls keys): Handle no keys.
	* configure.ac: Bump version number.
	* keys.cc (get_passphrase): Reject empty passphrase nicely,
	from user and from hook.
	* lua.{cc,hh} (hook_get_sorter): Dead code, remove.
	* main.cc (main_with_many_flavours_of_exception): s/char/int/.
	* monotone.cc (OPT_DUMP): New option.
	(OPT_VERBOSE): Rename as OPT_DEBUG.
	* monotone.{texi,1}: Document changes, s/rdiff/xdelta/.
	* nonce.{cc,hh}: Drop.
	* sanity.hh (sanity::filename): New field.
	* sanity.cc (dump_buffer): Dump to file or be silent.
	* testsuite.at (persist_phrase_ok): Define as true.
	* tests/t_null.at: Adjust for new option names.
	* unit_tests.cc: Set debug, not verbose.

2004-10-10  graydon hoare  <graydon@pobox.com>

	* tests/t_remerge.at: New test.
	* testsuite.at: Call it.

2004-10-10  graydon hoare  <graydon@pobox.com>

	* cryptopp/algebra.cpp:
	* cryptopp/asn.h:
	* cryptopp/hmac.h:
	* cryptopp/iterhash.h:
	* cryptopp/mdc.h:
	* cryptopp/modes.h:
	* cryptopp/osrng.h:
	* cryptopp/pubkey.h:
	* cryptopp/seckey.h:
	* cryptopp/simple.h:
	* cryptopp/smartptr.h:
	* cryptopp/strciphr.cpp:
	* cryptopp/strciphr.h:
	* lcs.cc:
	* lua.cc: Fixes for g++ 3.4 from Michael Scherer.
	* AUTHORS: Mention Michael.

2004-10-10  graydon hoare  <graydon@pobox.com>

	* tests/t_movedel.at: New test.
	* testsuite.at: Call it.

2004-10-10  graydon hoare  <graydon@pobox.com>

	* tests/t_movepatch.at: New test.
	* testsuite.at: Call it.

2004-10-10  graydon hoare  <graydon@pobox.com>

	* change_set.cc:
	* file_io.{cc,hh}: Bug Fixes.

2004-10-10  graydon hoare  <graydon@pobox.com>

	* cert.{cc,hh} (cert_revision_manifest): Bug fixes.
	* commands.cc (approve)
	(disapprove)
	(testresult): Teach about revisions.
	* tests/t_disapprove.at:
	* tests/t_i18n_file.at:
	* tests/t_ls_missing.at:
	* tests/t_testresult.at: Bug fixes.

2004-10-09  graydon hoare  <graydon@pobox.com>

	* netsync.cc: 
	* packet.cc: 
	* tests/t_i18n_file.at:
	* tests/t_netsync.at:
	* tests/t_single_char_filenames.at:
	* tests/t_singlenetsync.at: Bug fixes.

2004-10-04  graydon hoare  <graydon@pobox.com>

	* Makefile.am: Re-enable rcs stuff.
	* cert.{cc,hh}: Bug fixes.
	* change_set.{cc,hh} (apply_change_set)
	(apply_change_set_inverse): New helper functions.
	* commands.cc (log)
	(rcs_import)
	(cvs_import): Teach about revisions.
	* database.cc (get_version): Block reconstruction loops.
	* diff_patch.cc:
	* lua.cc:
	* netsync.cc: Remove references to obsolete includes.
	* rcs_file.cc: Pick up bug fix from trunk.
	* rcs_import.cc: Teach about revisions.

2004-10-03  graydon hoare  <graydon@pobox.com>

	* change_set.{cc,hh}: Lots of little bug fixes.
	* commands.cc: Likewise.
	* database.cc: Comment some chatter.
	* file_io.{cc,hh}: Bug fixes, remove unlink / hardlink stuff.
	* netcmd.cc: Bug fixes.
	* netsync.cc: Likewise.
	* tests/t_*.at: Teach about revisions.
	* testsuite.at: Likewise.
	* work.cc: Bug fixes.

2004-09-30  graydon hoare  <graydon@pobox.com>

	* app_state.cc: Inform db of app.
	* change_set.cc: Bug fixes.
	* commands.cc: Use delete_file not unlink.
	* database.{cc,hh}: Bug fixes in trust function machinery.
	* revisions.cc: Skip consideration of empty parents.
	* file_io.{cc,hh}: Remove unlink function.
	* schema.sql: Pass pubkey data into trust call.

2004-09-29  graydon hoare  <graydon@pobox.com>

	* change_set.cc: Various bug fixes, merge unit tests.

2004-09-26  graydon hoare  <graydon@pobox.com>

	* predicament.{cc,hh}: Remove.
	* Makefile.am: Update.
	* change_set.{cc,hh}: Compilation fixes.
	* commands.cc: Likewise.
	* file_io.{cc,hh}: Likewise, and implement link/unlink.
	* lua.{cc,hh}: Implement conflict resolver hooks.

2004-09-25  graydon hoare  <graydon@pobox.com>

	* change_set.{cc,hh}: Rewrite entirely.
	* work.cc: Adjust to compensate.
	* commands.cc: Likewise.
	* numeric_vocab.hh: Ask for C99 constant ctor macros.

2004-09-24  Derek Scherger  <derek@echologic.com>

	* app_state.{cc,hh} (initialize,prefix,in_restriction): rename
	restriction vars; require explicit subdir restriction with ".";
	remove restriction if any path evaluates to working copy root	
	* commands.cc (update): disallow restricted updates
	(diff): use --manifest options for initialization
	* tests/t_restrictions.at: remove restricted update test
	* tests/t_subdirs.at: added (missed previously)
	* vocab.cc (verify): allow "." elements in local_path
	(test_file_path_verification): test for "." in paths

2004-09-20  Derek Scherger  <derek@echologic.com>

	* app_state.{cc,hh}: add message and manifest options; add subdir
	restriction; use set instead of vector for path restrictions
	(prefix): new method
	(add_restriction): change signature for set of path restrictions
	(in_restriction): renamed from is_restricted; adjust path matching
	(set_message): new method
	(add_manifest): new method
	(initialize): remove code to adjust restrictions from old options
	* commands.cc
	(restrict_patch_set, struct unknown_itemizer): rename
	app.is_restricted to app.in_restriction
	(add,drop,rename,revert): prefix file args with current subdir
	(update,status,ls_unknown,ls_missing): build restriction from args
	(commit): build restriction from args; use --message option
	(diff): build restriction from args; use --manifest options
	* file_io.cc (find_working_copy): logging tweaks
	* monotone.cc: remove --include/--exclude options; add --manifest
	and --message options
	* tests/t_attributes.at: add commit --message option
	* tests/t_cross.at: commit --message
	* tests/t_cwork.at: commit --message
	* tests/t_disapprove.at: commit --message
	* tests/t_drop.at: commit --message
	* tests/t_erename.at: commit --message; diff --manifest
	* tests/t_fork.at: commit --message
	* tests/t_genkey.at: commit --message
	* tests/t_i18n_file.at: commit --message
	* tests/t_import.at: commit --message
	* tests/t_ls_missing.at: commit --message
	* tests/t_merge.at: commit --message
	* tests/t_movedel.at: commit --message
	* tests/t_movepatch.at: commit --message
	* tests/t_netsync.at: commit --message
	* tests/t_persist_phrase.at: commit --message
	* tests/t_rename.at: commit --message
	* tests/t_renamed.at: commit --message
	* tests/t_restrictions.at: remove --include/--exlclude options
	* tests/t_revert.at: commit --message
	* tests/t_scan.at: commit --message
	* tests/t_single_char_filenames.at: commit --message
	* tests/t_testresult.at: commit --message
	* tests/t_unidiff.at: commit --message
	* tests/t_unidiff2.at: commit --message
	* tests/t_update.at: commit --message
	* tests/t_versions.at: commit --message

2004-09-19  graydon hoare  <graydon@pobox.com>

	* change_set.cc: More bug fixes.
	* basic_io.cc: Improve error reporting.
	* commands.cc (complete): Teach about revisions.
	* database.{cc,hh}: Add complete variant for revisions.

2004-09-19  graydon hoare  <graydon@pobox.com>

	* change_set.cc: Add a unit test, fix some bugs.

2004-09-18  graydon hoare  <graydon@pobox.com>

	* change_set.{cc,hh} (subtract_change_sets): New function.
	(build_pure_addition_change_set): New function.
	* commands.cc (try_one_merge): Teach about revisions
	(merge): Likewise.
	(propagate): Likewise.
	(update): Change from changeset inversion to negation.
	* database.{cc,hh} (get_manifest): New function.
	* cert.cc: Use it.

2004-09-13  graydon hoare  <graydon@pobox.com>

	* change_set.cc: Bug fixes.
	* commands.cc: Likewise.

2004-09-13  graydon hoare  <graydon@pobox.com>

	* change_set.{cc,hh}: Implement delta renaming and merging.
	* commands.cc 
	(update): Teach about revisions.
	(agraph): Likewise.
	* diff_patch.{cc,hh}: Tidy up interface a bit.
	* database.{cc,hh} (get_revision_ancestry): New helper.
	* file_io.{cc,hh}
	(move_dir): New function.
	(delete_dir_recursive): New function.	

2004-09-10  graydon hoare  <graydon@pobox.com>

	* basic_io.{cc,hh}: Move to more "normal" looking
	quoted output.
	* change_set.{cc,hh}: Extend, bugfix.
	* commands.cc (diff): Teach about revisions.
	* revision.{cc,hh}: Extend, bugfix.

2004-09-07  Derek Scherger  <derek@echologic.com>

	subdirectory restrictions
	
	* file_io.{hh,cc} (find_working_copy): new function
	(absolutify) use fs::current_path
	* work.cc (add_to_options_map): use options.insert to preserve
	previous settings
	* work.hh: add note about MT/options file to header comment
	* lua.{hh,cc} (load_rcfile): renamed from add_rcfile 
	* app_state.{cc,hh} (constructor): remove read of MT/options
	(initialize): new methods to find/create working copy
	(set_stdhooks,set_rcfiles,add_rcfile,load_rcfiles,read_options):
	new methods
	(set_database,set_branch,set_signing_key): update for new options
	reading
	* monotone.cc: update help for --norc option
	(cpp_main): move loading of lua hooks to app_state after book
	keeping dir is found
	* commands.cc: all commands call app initialize to relocate to
	working copy directory
	(bookdir_exists,ensure_bookdir) remove
	(setup) new command to create working copy
	* tests/t_subdirs.at: new test
	* testsuite.at: call new setup command to initialize working copy;
	call new test
	(PROBE_NODE): adjust for new checkout requirement that MT dir does
	not exist
	* tests/t_attributes.at: ditto
	* tests/t_cwork.at: ditto
	* tests/t_single_char_filenames.at: ditto
	* tests/t_versions.at: ditto
	
2004-09-06  graydon hoare  <graydon@pobox.com>

	* Makefile.am: Revise,
	* cert.{cc,hh}: Minor bug fixes.
	* change_set.{cc,hh} 
	(apply_path_rearrangement): New variant.
	(read_path_rearrangement): New function.
	(write_path_rearrangement): New function.
	* commands.cc: Partially teach about revisions.
	* database.{cc,hh}: Bug fixes.
	* revision.cc: Print new manifest as hex.
	* schema.sql: Fix typos.
	* update.{cc,hh}: Teach about revisions.

2004-09-06  graydon hoare  <graydon@pobox.com>

	* Makefile.am (unit_tests): Revise.
	* change_set.{cc,hh}: Move accessors to header.
	* constants.cc (netcmd_current_protocol_version): Bump.
	(netcmd_minimum_bytes_to_bother_with_gzip): Expand to 0xfff.
	* database.{cc,hh}: Teach about reverse deltas, bug fixes.
	* diff_patch.{cc,hh}: Remove dead code.
	* merkle_tree.{cc,hh}: Teach about revisions.
	* netsync.cc: Teach about revisions, reverse deltas.
	* packet.{cc,hh}: Likewise.
	* unit_tests.{cc,hh}: Reactivate tests.

2004-09-02  Derek Scherger  <derek@echologic.com>

	* tests/t_restrictions.at: rework and attempt to clean things up a
	bit; add test for bug in restrict_patch_set
	* commands.cc (restrict_patch_set): fix bug in removal of
	restricted adds/dels/moves/deltas

2004-08-28  graydon hoare  <graydon@pobox.com>

	* Makefile.am (unit_tests): Split out working parts.
	* basic_io.{cc,hh}: Minor fixes. 
	* cert.{cc,hh}: Fixes, remove major algorithms.
	* revision.{cc,hh}: Rewrite algorithms from cert.cc.
	* change_set.{cc,hh}: Extensive surgery, unit tests.
	* database.{cc,hh}: Minor fixes.
	* file_io.{cc,hh}: Likewise.
	* lua.cc: Likewise.
	* packet.{cc,hh}: Teach about revisions.
	* schema.sql: Drop some optimistic tables.
	* unit_tests.{cc,hh}: Add revision, change_set tests.
	* vocab.cc: Instantiate revision<cert>.
	* work.{cc,hh}: Rewrite in terms of path_rearrangement.

2004-08-17  graydon hoare  <graydon@pobox.com>

	* database.cc: Simplified.
	* schema.sql: Simplified.
	* transforms.cc: Fixed bug.
	* revision.{hh,cc}: Stripped out tid_source.
	* change_set.{cc,hh}: Oops, never committed!

2004-08-16  graydon hoare  <graydon@pobox.com>

	* change_set.{hh,cc}: Simplified, finished i/o.
	* revision.{hh,cc}: Fix to match, redo i/o.
	* basic_io.cc (basic_io::parser::key): Print trailing colon.
	* vocab.hh: Whitespace tweak.

2004-08-09  graydon hoare  <graydon@pobox.com>

	* change_set.{hh,cc}: New files.
	* basic_io.{hh,cc}: New files.
	* predicament.{hh,cc}: New files.
	* revision.{hh,cc}: Break completely, need to fix.
	* diff_patch.{hh,cc}: Minor touchups.
	* lua.{hh,cc}, std_hooks.lua: Model predicaments.
	* Makefile.am: Update.

2004-07-10  graydon hoare  <graydon@pobox.com>

	* lcs.{hh,cc}: Move lcs.hh body into lcs.cc.
	* diff_patch.cc: Modify to compensate.
	* revision.{hh,cc}: New files.
	* Makefile.am: Update
	* patch_set.{hh,cc}: Remove.
	* {cert,database,lua,packets}.{hh,cc}, commands.cc: 
	Modify partially (incomplete) to use revisions.
	* manifest.{hh,cc}: Cleanup, remove dead code.
	* schema.sql: Declare new revision tables.
	* schema_migration.cc: Incomplete migrator.
	* {transforms.{hh,cc}, vocab{,_terms}.hh:
	Infrastructure for revisions.

2004-07-20  Derek Scherger  <derek@echologic.com>

	* tests/t_restrictions.at: new test
	* testsuite.at: run it
	* app_state.{cc,hh} (add_restriction, is_restricted): new functions
	* monotone.cc (--include,--exclude): new options
	* commands.cc (restrict_patch_set): new function. called by
	commit, update, status, diff commands

2004-07-05  graydon hoare  <graydon@pobox.com>

	* cert.cc (operator<): Fix wrong ordering of 
	fields.

2004-06-07  graydon hoare  <graydon@pobox.com>

	* cryptopp/algebra.cpp:
	* cryptopp/asn.h:
	* cryptopp/hmac.h:
	* cryptopp/iterhash.h:
	* cryptopp/mdc.h:
	* cryptopp/modes.h:
	* cryptopp/osrng.h:
	* cryptopp/pubkey.h:
	* cryptopp/seckey.h:
	* cryptopp/simple.h:
	* cryptopp/smartptr.h:
	* cryptopp/strciphr.cpp:
	* cryptopp/strciphr.h:
	* lcs.hh:
	* lua.cc: Fixes for g++ 3.4 from Michael Scherer.
	* AUTHORS: Mention Michael.

2004-05-28  graydon hoare  <graydon@pobox.com>

	* tests/t_movedel.at: New test.
	* testsuite.at: Call it.
	* diff_patch.cc (adjust_deletes_under_renames): New function.
	(merge3): Use it.

2004-05-27  graydon hoare  <graydon@pobox.com>

	* tests/t_movepatch.at: New test.
	* testsuite.at: Call it.
	* diff_patch.cc (adjust_deltas_under_renames): New function.
	(merge3): Use it.

2004-05-20  graydon hoare  <graydon@pobox.com>

	* NEWS: Note 0.13 release.
	* configure.ac: Bump version number.
	* monotone.spec: Likewise.

2004-05-19  graydon hoare  <graydon@pobox.com>

	* file_io.cc (tilde_expand): Fix fs::path use.

2004-05-18  graydon hoare  <graydon@pobox.com>

	* diff_patch.cc (apply_directory_moves): Fix fs::path use.
	* file_io.cc (write_data_impl): Likewise.
	* packet.cc: Use explicit true/false maps in caches.
	* sanity.cc (dump_buffer): Write to clog (buffered).

2004-05-16  graydon hoare  <graydon@pobox.com>

	* keys.cc (get_passphrase): Reimplement.
	* unix/read_password.c: Remove.
	* {unix,win32}/read_password.cc: Add.
	* constants.{hh,cc} (maxpasswd): New constant.
	* Makefile.am: Teach about platform specific stuff.

2004-05-16  graydon hoare  <graydon@pobox.com>

	* diff_patch.cc (merge2): Don't discard files on one side.
	* std_hooks.lua (merge2_xxdiff_cmd): Specify merge filename.

2004-05-14  Joel Rosdahl  <joel@rosdahl.net>

	* std_hooks.lua (ignore_file): Quote dots in .svn patterns.
	* monotone.texi: Updated ignore_file hook example.

2004-05-13  Nathaniel Smith  <njs@codesourcery.com>

	* commands.cc: Include boost/filesystem/path.hpp,
	boost/filesystem/convenience.hpp.
	(checkout): Make checkout directory an fs::path, not a local_path.
	
2004-05-13  Nathaniel Smith  <njs@codesourcery.com>

	* testsuite.at (test_hooks.lua): Add a 'test_attr' attribute
	hook.  Add tests t_attributes and t_single_char_filenames.
	* tests/t_attributes.at: New test.
	* tests/t_single_char_filenames.at: New test.
	* manifest.cc (read_manifest_map): Replace ".+" with ".*" to
	support single-character filenames.
	* work.cc (read_work_set): Likewise.
	(read_attr_map): Likewise.

2004-05-13  Nathaniel Smith  <njs@codesourcery.com>

	* monotone.texi (Hook Reference): Update documented default
	definitions of 'merge2' and 'merge3'.

2004-05-12  graydon hoare  <graydon@pobox.com>

	* AUTHORS: Rename Netxx back to netxx. Really, look in 
	the manifest; it's been renamed!
	* configure.ac: Remove prg_exec_monitor checks.

2004-05-12  Nathaniel Smith  <njs@pobox.com>

	* AUTHORS: Remove discussion of adns, since we no longer
	distribute it.  Fix capitalization of "Netxx".

2004-05-12  Nathaniel Smith  <njs@pobox.com>

	* std_hooks.lua (merge2): Support xemacs.  Add error message
	if no merge tool is found.
	(merge3): Likewise.  Also add (disabled) hook to use CVS
	'merge' command, as a demonstration of how to.

2004-05-12  graydon hoare  <graydon@pobox.com>

	* std_hooks.lua (get_author): Remove standard definition.
	* monotone.texi: Document change.

2004-05-12  graydon hoare  <graydon@pobox.com>

	* cert.cc (cert_manifest_author_default): Use default signing key
	name for default author, if lua hook fails.

2004-05-12  Joel Rosdahl  <joel@rosdahl.net>

	* file_io.cc (walk_tree): Removed extraneous newline in error
	message.

	* std_hooks.lua (edit_comment): Added missing newline in log
	message template.

	* tests/t_ls_missing.at: New test case.
	* testsuite.at: Added t_ls_missing.at.

2004-05-10  graydon hoare  <graydon@pobox.com>

	* nonce.cc, nonce.hh: New files.
	* Makefile.am: Note new files.
	* lua.cc, lua.hh (hook_get_nonce): New hook.
	* commands.cc (bump): New command.
	* commands.cc: Remove "(file|manifest)" args most places.
	* tests/t_disapprove.at
	* tests/t_genkey.at
	* tests/t_singlenetsync.at
	* tests/t_netsync.at
	* tests/t_persist_phrase.at: Adjust to compensate.
	* monotone.texi, monotone.1: Adjust to compensate.
	* work.cc, work.hh: Constify some arguments.

2004-05-09  graydon hoare  <graydon@pobox.com>

	* diff_patch.cc: Remove recording of file merge ancestry.

2004-05-09  graydon hoare  <graydon@pobox.com>

	* commands.cc (ls_missing): Modify to account for work.

2004-05-09  graydon hoare  <graydon@pobox.com>

	* commands.cc (list missing): New command.
	* monotone.texi, monotone.1: Update to document.

2004-05-08  graydon hoare  <graydon@pobox.com>

	* main.cc: New file encompassing prg_exec_monitor.
	* mkstemp.cc, mkstemp.hh: New portable implementation.
	* lua.cc: Use mkstemp from bundled version.
	* lua/liolib.c: Remove old mkstemp definition.
	* monotone.cc (cpp_main): Remove prg_exec env setting.
	* sanity.cc (sanity::dump_buffer): Dump logbuf to stderr, not stdout.
	* std_hooks.lua (temp_file): Use mkstemp not io.mkstemp.
	* Makefile.am (MOST_SOURCES): Add new files.

2004-05-03  Joel Rosdahl  <joel@rosdahl.net>

	* monotone.texi: Removed extraneous @ftable directive.

2004-05-02  graydon hoare  <graydon@pobox.com>

	* monotone.texi: Add stuff on selectors, new hooks.
	* AUTHORS: Typo fix.
	* configure.ac: Bump version number.

	Release point (v 0.12).	

2004-05-02  Joel Rosdahl  <joel@rosdahl.net>

	Made it possible to rename a rename target and to undo a rename.
	I.e.: Given a rename set A -> B, "monotone rename B C" gives the
	rename set A -> C and "monotone rename B A" gives the empty rename
	set.
	* work.cc (visit_file): Implement new behavior.
	* tests/t_rename.at: Added test cases for new behavior.
	* monotone.texi: Note that a rename can be undone.

	Fix bug #8458:
	* file_io.hh, file_io.cc (walk_tree): Added require_existing_path
	parameter.
	* work.cc (build_deletion): Pass new parameter to walk_tree.
	* work.cc (build_rename): Ditto.

	* manifest.cc (build_manifest_map): Fix missing file check for
	i18n paths.

2004-05-01  Joel Rosdahl  <joel@rosdahl.net>

	Fix bug #7220:
	* manifest.cc (build_manifest_map): Handle missing file
	gracefully.

	* file_io.cc (walk_tree): Handle nonexistent file/directory
	gracefully.

2004-04-30  Christof Petig <christof@petig-baender.de>

	* rcs_import.cc (store_trunk_manifest_edge):
		skip ancestry to empty manifest
	* rcs_import.cc (process_branch):
		also follow branches of last/first versions

2004-04-29  graydon hoare  <graydon@pobox.com>

	* configure.ac: Fix up windows probe and bundling checks.
	* netxx/resolve_getaddrinfo.cxx: Local hack for stream addresses.
	* netsync.cc: Report address before listening.

2004-04-29  graydon hoare  <graydon@pobox.com>

	* cert.cc (get_branch_heads): Calculate a "disapproved version"
	attribute which culls a version with only disapproved ancestry
	edges.
	* monotone.texi: Fix some ascii-art diagrams.

2004-04-28  Christof Petig <christof@petig-baender.de>

	* command.cc (heads):
	show date and author certificates for each head

2004-04-28  Christof Petig <christof@petig-baender.de>

	* configure.ac:
	default to using the bundled SQLite

2004-04-28  Christof Petig <christof@petig-baender.de>

	* commands.cc (log):
	support optional file argument to show change log for
	e.g. monotone log [ID] cert.cc

2004-04-26  Christof Petig <christof@petig-baender.de>

	* rcs_import.cc (process branch):
	insert dummy cvs_edge to mark newly added file 
	as previously non existant

2004-04-25  Joel Rosdahl  <joel@rosdahl.net>

	* po/stamp-po: Removed since it's generated.
	* std_hooks.lua (ignore_file): Corrected name of Subversion's
	administrative directory.
	* work.hh: Ditto.
	* monotone.texi (Hook Reference): Updated default definition of
	ignore_file.

2004-04-23  Christof Petig <christof@petig-baender.de>

	* rcs_import.cc (build_parent_state, build_child_state):
	remove dying files from manifest
	* rcs_import.cc (cvs_file_edge, note_file_edge):
	calculate state and remember it (alive or dead)

2004-04-23  Christof Petig <christof@petig-baender.de>

	* rcs_import.cc (import_rcs_file_with_cvs): 
	do not include dead files in head_manifest

2004-04-22  Christof Petig <christof@petig-baender.de>

	* rcs_file.cc, rcs_file.hh: read and remember 'state' of revision
	* rcs_import.cc: remove Attic/ part from path

2004-04-21  Christof Petig <christof@petig-baender.de>

	* configure.ac: enable use of installed SQLite library

2004-04-20  graydon hoare  <graydon@pobox.com>

	* lua.hh, lua.cc (hook_note_commit): New hook.
	* commands.cc (commit): Call it.

2004-04-19  graydon hoare  <graydon@pobox.com>

	* cert.cc: Make trust messages nicer.
	* merkle_tree.cc: Clarify logging messages.
	* netsync.cc: Reorganize tickers, put client in txn.
	* packet.cc, packet.hh: Teach about constructability.

2004-04-16  graydon hoare  <graydon@pobox.com>

	* netsync.cc (session::extra_manifests): New member.
	(session::analyze_ancestry_graph): Use it.
	* tests/t_singlenetsync.at: New test for single manifest sync.
	* testsuite.at: Call it.

2004-04-14  Tom Tromey  <tromey@redhat.com>

	* rcs_import.cc (import_cvs_repo): Use require_password.
	Include keys.hh.
	* keys.hh (require_password): Declare.
	* keys.cc (require_password): New function.

2004-04-13  Tom Tromey  <tromey@redhat.com>

	* monotone.texi: Typo fixes.

2004-04-10  graydon hoare  <graydon@pobox.com>

	* netsync.cc: Minor bug fixes.

2004-04-10  graydon hoare  <graydon@pobox.com>

	* database.{cc,hh}: 
	* commands.{cc,hh}:
	* lua.{cc,hh}:
	* std_hooks.lua:
	* vocab_terms.hh:
	Implement first cut at selectors.

2004-04-10  graydon hoare  <graydon@pobox.com>

	* cert.cc (operator<): Include name in compare.
	(operator==): Likewise.
	* packet.cc: Include shared_ptr.
	* rcs_file.cc: Rewrite by hand, no spirit.
	* rcs_import.cc: Change ticker names a bit.

2004-04-09  graydon hoare  <graydon@pobox.com>

	* app_state.cc: Fix a couple file path constructions.
	* file_io.cc (book_keeping_file): Make one variant static.
	* manifest.cc: Remove some dead code in walkers.
	* work.cc: Ditto.
	* rcs_file.cc: fcntl fix from Paul Snively for OSX.

2004-04-09  graydon hoare  <graydon@pobox.com>

	* file_io.cc: Fix boost filesystem "." and ".." breakage.
	* lua.cc: Fix format of log entry.
	* monotone.cc: Log locale settings on startup.
	* sanity.cc: Dump prefix on --verbose activation.
	* testsuite/t_i18n_file.at: Fix autotest LANG breakage.
	* testsuite/t_null.at: Account for chatter with --verbose.

2004-04-09  graydon hoare  <graydon@pobox.com>

	* configure.ac: Comment out check for sse2,
	set bundling to true by default.
	* INSTALL: describe changes to bundling.
	* Makefile.am: Remove vestiges of depot.

2004-04-07  graydon hoare  <graydon@pobox.com>

	* adns/*: 
	* network.{cc,hh}:
	* proto_machine.{cc,hh}:
	* {http,smtp,nntp}_tasks.{cc,hh}:
	* tests/t_{http,smtp,nntp,proxy}.at:
	* url.{cc,hh}:
	* depot.cc:
	Delete files.
	* commands.cc:
	* lua.{cc,hh}:
	* database.{cc,hh}: Remove network/queue stuff.
	* configure.ac: 
	* constants.{cc,hh}:
	* tests/t_{netsync,singlecvs,cvsimport}.at:
	* testsuite.at:
	* transforms.{cc,hh}:
	* unit_tests.{cc,hh}:
	* vocab_terms.hh:
	* vocab.{cc,hh}:
	* Makefile.am: Adjust for deletions.
	* app_state.hh: Cleanup.
	* monotone.texi: Fix some typos.
	* packet.{cc,hh}: Implement database ordering.
	* netsync.cc: Massage to use new packet logic.
	* commands.cc:
	* std_hooks.lua: Add initial selector stuff.

2004-03-29  graydon hoare  <graydon@pobox.com>

	* monotone.spec: Update for 0.11 release.

	Release point (v 0.11).	

2004-03-29  graydon hoare  <graydon@pobox.com>

	* Makefile.am (DISTCHECK_CONFIGURE_FLAGS): Set.
	* commands.cc: Tidy up / narrow output width.
	* patch_set.cc: Likewise.
	* monotone.texi: Cleanups for PDF generation.

2004-03-28  graydon hoare  <graydon@pobox.com>

	* NEWS: Mention 0.11 release.
	* AUTHORS: Mention Robert.

2004-03-28  Robert Bihlmeyer  <robbe+mt@orcus.priv.at>

	* file_io.cc (walk_tree_recursive): Ignore broken symlinks.

2004-03-27  graydon hoare  <graydon@pobox.com>

	* monotone.texi: Flesh out netsync stuff, remove old network stuff.
	* monotone.1: Likewise.

2004-03-27  Robert Helgesson  <rycee@home.se>

	* Makefile.am:
	* configure.ac:
	* database.cc:
	* depot.cc:
	* lua.cc:
	* network.cc:
	* schema_migration.cc: Bundled library switch logic.

2004-03-27  graydon hoare  <graydon@pobox.com>

	* depot.cc (dump): Implement.
	* tests/t_http.at, test/t_proxy.at: Use "depot.cgi dump" rather than sqlite.
	* sqlite/pager.h: Change page size.
	* README: Massage slightly.
	* INSTALL: Write real installation instructions.
	* Makefile.am: Include build of "one big page" docs.
	* boost/circular_buffer_base.hpp: Another boost version insulation fix.	
	* vocab.cc (verify): Normalize local_path's during verification on boost 1.31.0.
	* monotone.texi: Rip out some of the pre-netsync networking docs.

2004-03-24  graydon hoare  <graydon@pobox.com>

	* boost/circular_buffer_base.hpp: Boost version insulation.
	* cert.cc, cert.hh, commands.cc: Differentiate "unknown" keys from "bad".
	* xdelta.cc, proto_machine.cc: Fix boost version insulation.

2004-03-24  graydon hoare  <graydon@pobox.com>

	* rcs_import.cc (import_substates): Filter by branch.
	* xdelta.cc: Minor bits of insulation.

2004-03-24  graydon hoare  <graydon@pobox.com>

	* AUTHORS: Mention Robert.
	* configure.ac: Enable sse2 stuff.
	* monotone.spec: Adjust CFLAGS and CXXFLAGS
	* monotone.texi (Network Service): Expand a bit.

2004-03-24  Robert Helgesson  <rycee@home.se>

	* commands.cc:
	* http_tasks.cc:
	* lua.cc:
	* manifest.cc: 
	* netsync.cc:
	* nntp_tasks.cc: 
	* proto_machine.cc: 
	* work.cc: 
	* xdelta.cc:
	Portability fixes for boost 1.31.0 

2004-03-22  graydon hoare  <graydon@pobox.com>

	* cryptopp/integer.cpp, integer.h: Enable SSE2 multiply code.
	* database.cc, database.hh, certs.cc: Speed up 'heads'.

2004-03-21  graydon hoare  <graydon@pobox.com>

	* lcs.hh, sanity.hh: Minor performance tweaks.

2004-03-20  graydon hoare  <graydon@pobox.com>

	* rcs_import.cc: Teach how to aggregate branches.
	* monotone.texi: Start section on netsync.

2004-03-20  Olivier Andrieu  <oliv__a@users.sourceforge.net>

	* commands.cc (log): Show tags in log.
	* AUTHORS: Mention Olivier.

2004-03-17  Nathan Myers  <ncm@cantrip.org>

	* boost/circular_buffer.hpp: 
	* commands.cc:
	* cryptopp/fltrimpl.h:
	* cryptopp/iterhash.cpp:
	* quick_alloc.hh:
	Fixes for gcc 3.4 compat and warnings.

2004-03-17  graydon hoare  <graydon@pobox.com>
	* cryptopp/config.h: Fix for gcc aliasing optimization error.
	* rcs_import.cc (cvs_history::note_file_edge): 
	Fix for first changelog import bug (#5813).

2004-03-15  graydon hoare  <graydon@pobox.com>

	* rcs_import.cc: Import lone versions properly.
	* tests/t_singlecvs.at: New test for it.
	* testsuite.at: Call it.

2004-03-14  graydon hoare  <graydon@pobox.com>

	* commands.cc (diff): Show added files too.
	* monotone.texi: Fix typo.

2004-03-08  graydon hoare  <graydon@pobox.com>

	* netsync.cc (analyze_manifest_edge): Fix broken formatter.

2004-03-07  graydon hoare  <graydon@pobox.com>

	* Makefile.am (BOOST_SANDBOX_SOURCES): Remove boost::socket entries.
	(NETXX_SOURCES): Predicate on IP6 support in OS (from Paul Snively).
	* boost/socket/*.[hc]pp: Remove.
	* boost/io/streambuf_wrapping.hpp: Remove.
	* AUTHORS: Remove copyright notice for boost::socket.
	* acinclude.m4 (ACX_PTHREAD): Add.
	* network.cc: Replace boost::socket machinery with Netxx.
	* network.hh (open_connection): Remove prototype, static function.
	* sanity.hh, sanity.cc: Make log formatters give file:line coords,
	throw log offending coordinate if formatting fails.

2004-03-07  graydon hoare  <graydon@pobox.com>

	* sqlite/date.c, sqlite/vdbeInt.h, sqlite/vdbeaux.c: Add.
	* sqlite/*.c: Upgrade to 2.8.12.
	* Makefile.am: Update to mention new files.
	* cert.cc 
	(expand_ancestors)
	(expand_dominators): Resize child bitmaps to cover parent.

2004-03-06  graydon hoare  <graydon@pobox.com>

	* netsync.cc (get_root_prefix): Fix from Paul Snively
	to fix static initialization order on mac OSX.
	* montone.texi: Typo fix from Anders Petersson.
	* *.cc: Move all function defs into column 0.

2004-03-04  graydon hoare  <graydon@pobox.com>

	* std_hooks.lua: Fix merger execution pessimism.

2004-03-04  graydon hoare  <graydon@pobox.com>

	* adler32.hh: Modify to use u8.
	* depot.cc, netcmd.cc, xdelta.cc: Modify to use u8.
	* netio.hh, numeric_vocab.hh (widen): Move between headers.
	* netsync.cc: Correct role-assumption bugs.
	* schema_migration.cc: Strip whitespace in sha1.
	(changes received from Christof Petig)

2004-03-01  graydon hoare  <graydon@pobox.com>

	* commands.cc: Handle anonymous pulling.
	* netsync.cc: Ditto.

	Release point (v 0.10).

2004-03-01  graydon hoare  <graydon@pobox.com>

	* NEWS: Mention impending 0.10 release.
	* cert.cc, cert.hh: Bug fixes, implement trust function, QA stuff.
	* commands.cc: Tweak disapprove, approve, testresult, push, pull.
	* configure.ac: Bump version number.
	* cryptopp/rng.h, cryptopp/rng.cpp 
	(MaurerRandomnessTest): Fix bitrot.
	* keys.cc: Add Maurer PRNG randomness test.
	* lua.cc, lua.hh: Add trust, testresult, anonymous netsync hooks. 
	* monotone.1: Update to follow changes to commands.
	* monotone.texi: Include QA section, adjust some UI drift, clarify
	reserved cert names, document new hooks and commands.
	* netcmd.hh, netcmd.cc: Add anonymous, error commands; fix bugs.
	* netsync.cc: Process new commands, factor server loop a bit.
	* std_hooks.lua: Add new hook defaults, factor mergers.
	* tests/t_netsync.at: Check SHA1 of each edge.
	* tests/t_null.at: Call with --norc to skip ~/.monotonerc
	* tests/t_update.at: Fix glaring error.
	* tests/t_disapprove.at, tests/t_testresult.at: New tests.
	* testsuite.at: Call them.
	* ui.cc (sanitize): Clean escape chars from output (optional?)
	* update.cc: Rewrite entirely in terms of new QA definitions.

2004-02-24  graydon hoare  <graydon@pobox.com>

	* commands.cc (ls_keys): Write key hash codes.
	* constands.cc (netsync_timeout_seconds): Up to 120.
	* netsync.cc: Fix a bunch of bugs.
	* patch_set.cc (manifests_to_patch_set): Fix bug in overload
	default construction.

2004-02-22  graydon hoare  <graydon@pobox.com>

	* patch_set.cc, patch_set.hh: Parameterize yet further.
	* netsync.cc: Fix a lot of bugs, add manifest and file grovelling.
	* tests/t_netsync.at: A new test (which runs!)
	* testsuite.at: Call it.

2004-02-20  graydon hoare  <graydon@pobox.com>

	* cert.cc, cert.hh, key.cc, key.hh, database.cc, database.hh:
	Add lots of little netsync support routines.
	* commands.cc (rebuild): Rehash everything too.
	* constants.cc (netcmd_minsz): Recalculate.
	* cryptopp/osrng.cpp (NonblockingRng::GenerateBlock): Handle
	/dev/urandom a bit better.
	* netcmd.cc, netcmd.hh: Remove describe cmds, add nonexistant cmd.
	* netio.hh: Add uleb128 stuff.
	* xdelta.cc: Add randomizing unit test suite.
	* diff_patch.cc: Remove commented-out dead line-merger code.
	* merkle_tree.cc: Fix various bugs.
	* netcmd.cc: Switch everything over to uleb128s.
	* netsync.cc: Implement lots of missing stuff.

2004-02-09  graydon hoare  <graydon@pobox.com>

	* netsync.cc (ROOT_PREFIX): New variable.
	* commands.cc (merkle): New command.

2004-02-09  Ben Elliston  <bje@wasabisystems.com>

	* monotone.texi: Spelling corrections.

2004-02-09  graydon hoare  <graydon@pobox.com>

	* database.cc, database.hh 
	(get_version_size)
	(get_file_version_size)
	(get_manifest_version_size): New functions.
	* xdelta.cc, xdelta.hh (measure_delta_target_size): New function.
	* merkle_tree.cc, merkle_tree.hh, netcmd.cc, netcmd.hh: 
	Cleanup and typesafety.
	* netsync.cc: Cleanup, typesafety, implement refine phase.

2004-02-01  graydon hoare  <graydon@pobox.com>

	* netsync.cc: Remove a lot of stuff, implement auth phase.
	* constants.cc, constants.hh: Move constants from netsync.cc.
	* netcmd.cc, netcmd.hh: Split out of netsync.cc.
	* merkle_tree.cc, merkle_tree.hh: Likewise.
	* numeric_vocab.hh: New header.
	* adler32.hh: include numeric_vocab.hh.
	* netio.hh: Likewise.
	* unit_tests.cc, unit_tests.hh: Update.
	* Makefile.am: Likewise.
	* commands.cc: Guess signing key for auth phase.
	* database.cc, database.hh (public_key_exists)
	(get_pubkey): New functions based on key hashes.

2004-01-31  graydon hoare  <graydon@pobox.com>

	* Netxx/*: New files.
	* AUTHORS: Mention Netxx.
	* Makefile.am: Mention Netxx and netsync.{cc,hh}
	* adler32.hh: Delegate typedefs to boost.
	* cert.hh, cert.cc (cert_hash_code): New function.
	* commands.cc (find_oldest_ancestors): Block cycles.
	(netsync): New command.
	* database.cc, database.hh (schema): Update.
	(put_key): Calculate key hash on the fly.
	(put_cert): Likewise.
	(merkle_node_exists)
	(get_merkle_node)
	(put_merkle_node)
	(erase_merkle_nodes): New functions.
	* keys.hh, keys.cc (key_hash_code): New function.
	* lua.cc, lua.hh 
	(hook_get_netsync_read_permitted)
	(hook_get_netsync_write_permitted): New hooks.
	* monotone.spec: Update for FC1 info conventions.
	* monotone.texi (Quality Assurance): New section.
	* netsync.cc, netsync.hh: New files, preliminary
	netsync infrastructure. Command bodies still missing.
	* schema.sql: Add intrinsic key and cert hashes, merkle nodes.
	* schema_migration.cc: Add code to migrate to new schema.	
	* unit_tests.cc: Handle command-line args to limit test set.
	* vocab_terms.hh: Add merkle and prefix as new terms.

2004-01-13  Nathaniel Smith  <njs@codesourcery.com>

	* idna/idn-int.h: Remove (generated by configure).

2004-01-13  Nathaniel Smith  <njs@codesourcery.com>

	* configure.ac: Switch "if" and "else" branches in pthreads
	checks.

2004-01-12  Nathaniel Smith  <njs@codesourcery.com>

	* configure.ac: Remove check for -lpthread.
	Add check for pthread_mutex_lock and ACX_PTHREAD.
	* m4/acx_pthread.m4: New file.

2004-01-07  graydon hoare  <graydon@pobox.com>

	* Makefile.am:
	* po/POTFILES.in: 
	* po/monotone.pot: Minor tweaks for distclean.
	* adns/config.h:
	* boost/socket/src/interface.cpp:
	* boost/socket/src/ip4/address.cpp:
	* boost/socket/src/ip4/protocol.cpp: OSX portability.
	* AUTHORS: Mention new contributors.
	* monotone.texi (Hook Reference): Document i18n hooks.

	Release point (v 0.9).	

2004-01-07  graydon hoare  <graydon@pobox.com>

	* cert.cc (ensure_parents_loaded)
	(expand_dominators)
	(expand_ancestors)
	(find_intersecting_node): New functions.
	(find_common_ancestor): Reimplement in terms of dominator
	and ancestor bitset intersection.

2004-01-05  Christof Petig <christof@petig-baender.de>

	* vocab.cc (verify<local_path>) Fix use of val() / iterator.
	* constants.cc (illegal_path_bytes): NUL-terminate.

2004-01-02  graydon hoare  <graydon@pobox.com>

	* diff_patch.cc (normalize_extents): Improve to handle an odd case. 
	* tests/t_fmerge.at: New test, to test it.
	* commands.cc (fload, fmerge): Permanently enable, for test. 
	* testsuite.at: Call new test.

2004-01-01  graydon hoare  <graydon@pobox.com>

	* file_io.hh, file_io.cc (read_localized_data, write_localized_data): 
	New functions
	* commands.cc, manifest.cc, transforms.cc: Use them.
	* monotone.texi: Minor update to i18n docs.
	* lua.hh, lua.cc (hook_get_linesep_conv, hook_get_charset_conv):
	New hooks.
	* acinclude.m4: Move AX_CREATE_STDINT_H in here.
	* po/monotone.pot: Regenerate.
	* NEWS, configure.ac: Prep for 0.9 release.

2003-12-30  graydon hoare  <graydon@pobox.com>

	* file_io.hh, file_io.cc (mkpath): New function.
	* commands.cc, database.cc, diff_patch.cc, file_io.cc, 
	lua.cc, vocab.cc, work.cc: Use it.
	* constants.cc (illegal_path_bytes_arr): Remove leading null.
	* monotone.texi: Include i18n docs.
	* tests/t_i18n_file.at: Check colon in filename.

2003-12-29  graydon hoare  <graydon@pobox.com>

	* file_io.cc: Localize names before touching fs.
	* lua.hh, lua.cc (hook_get_system_charset): Remove useless fn.
	* test_hooks.lua: Likewise.
	* monotone.cc, transforms.cc, transforms.hh: 
	Remove lua from system charset conv.
	* tests/t_i18n_file.at: New test.
	* testsuite.at: Call it.

2003-12-28  graydon hoare  <graydon@pobox.com>

	* app_state.cc, app_state.hh: Massage to use i18n vocab.
	* cert.cc, commands.cc, commands.hh, rcs_import.cc, 
	update.cc, update.hh, url.cc, url.hh: Likewise.

	* work.cc, work.hh: --> Likewise, and break file format! <--

	* constants.hh, constants.cc (legal_ace_bytes): New constant.
	* vocab.cc (verify<ace>): Use it.
	(verify<urlenc>) New function.
	* vocab_terms.hh (ace, urlenc, utf8): New terms.
	* transforms.hh, transforms.cc: Use them.
	* monotone.cc (utf8_argv): Charconv argv.
	* network.hh, network.cc: Use url.{hh,cc}.

2003-12-28  graydon hoare  <graydon@pobox.com>

	* constants.hh, constants.cc (idlen): New constant.
	* commands.cc, vocab.cc: Use it.
	* manifest.cc (read_manifest_map): Tighten up regex.
	* packet.cc: Likewise.
	* transforms.cc (uppercase)
	(lowercase): Rewrite.
	(utf8_to_urlenc)
	(urlenc_to_utf8)
	(internalize_url)
	(internalize_cert_name)
	(internalize_rsa_keypair_id)
	(externalize_url)
	(externalize_cert_name)
	(externalize_rsa_keypair_id): New functions.
	* url.hh, url.cc (parse_utf8_url): New function.

2003-12-20  graydon hoare  <graydon@pobox.com>

	* diff_patch.cc (normalize_extents): New function.
	(merge_via_edit_scripts): Use it.

2003-12-19  graydon hoare  <graydon@pobox.com>

	[net.venge.monotone.i18n branch]

	* idna/*.[ch]: New files.
	* po/*: New files.
	* url.cc, url.hh, constants.cc: New files.
	* Makefile.am, configure.ac: Various fiddling for gettext.
	* lua.hh, lua.cc (hook_get_system_charset): New hook.
	(hook_get_system_linesep): New hook.
	* transforms.hh, transforms.cc
	(charset_convert)
	(system_to_utf8)
	(utf8_to_system)
	(ace_to_utf8)
	(utf8_to_ace)
	(line_end_convert): New functions.
	* vocab.cc: Refine constraints.
	* vocab_terms.hh (external): New atomic type.
	* monotone.cc (cpp_main): Initialize gettext.
	* sanity.hh (F): Call gettext() on format strings.
	* commands.cc, depot.cc, database.cc, http_tasks.cc, keys.cc,
	network.cc, rcs_import.cc, sanity.cc, mac.hh : Update to use
	'constants::' namespace.
	* config.h.in: Remove.
	* commands.cc: Various formatting cleanups.
	* unit_tests.cc, unit_tests.hh: Connect to url tests.

2003-12-19  graydon hoare  <graydon@pobox.com>

	* diff_patch.cc (merge3): Skip patches to deleted files.

2003-12-16  graydon hoare  <graydon@pobox.com>

	* commands.cc (ls_ignored, ignored_itemizer): Fold in as subcases of unknown.

2003-12-16  graydon hoare  <graydon@pobox.com>

	* lua.cc (working_copy_rcfilename): MT/monotonerc not MT/.monotonerc.

2003-12-16  graydon hoare  <graydon@pobox.com>

	* lua.hh, lua.cc (working_copy_rcfilename): New function.
	* monotone.cc: Add working copy rcfiles.
	* commands.cc (ls_unknown, unknown_itemizer): Skip ignored files.

2003-12-16  graydon hoare  <graydon@pobox.com>

	* file_io.cc (walk_tree_recursive): continue on book-keeping file.

2003-12-15  graydon hoare  <graydon@pobox.com>

	* tests/t_unidiff.at, t_unidiff2.at: Check for mimencode.

2003-12-15  graydon hoare  <graydon@pobox.com>

	* configure.ac: Add --enable-static-boost.
	* Makefile.am: Likewise.
	* AUTHORS: Mention new contributors.

2003-12-14  Lorenzo Campedelli <lorenzo.campedelli@libero.it>

	* work.cc (add_to_attr_map): Finish change to attr map format.
 
2003-12-10  Tom Tromey  <tromey@redhat.com>

	* commands.cc (checkout): Give better error message if branch is
	empty.

2003-12-07  Eric Kidd  <eric.kidd@pobox.com>

	* commands.cc (agraph): Handle repositories with a single version.
	* database.cc (get_head_candidates): Handle heads with no ancestors.
	* cert.cc (get_branch_heads): Handle heads with no ancestors.

2003-12-06  Eric Kidd  <eric.kidd@pobox.com>

	* update.hh, update.cc (pick_update_target): Return current
	version if no better update candidates available.
	* update.cc (pick_update_target): Always do branch filtering.
	* commands.cc (update): Notice when we're already up-to-date.
	* commands.cc (propagate): Assign branch name correctly when merging.

2003-12-05  graydon hoare  <graydon@pobox.com>

	* lcs.hh (edit_script): New entry point.
	* diff_patch.cc: Rewrite merge in terms of edit scripts.
	* network.cc (post_queued_blobs_to_network): Tidy up transient
	failure message.
	* randomfile.hh: Prohibit deletes on end of chunks.
	* sanity.cc: EOL-terminate truncated long lines.

2003-12-02  graydon hoare  <graydon@pobox.com>

	* database.cc, database.hh (reverse_queue): Copy constructor.
	* std_hooks.lua (merge3): Remove afile, not ancestor.
	* monotone.cc: Remove debugging message.
	* ui.cc (finish_ticking): Set last_write_was_a_tick to false.

2003-12-01  graydon hoare  <graydon@pobox.com>

	* app_state.hh, app_state.cc (set_signing_key): New fn, persist key.
	* monotone.cc (cpp_main): Permit commuting the --help argument around.

2003-11-30  graydon hoare  <graydon@pobox.com>

	* network.cc (post_queued_blobs_to_network): Fail when posted_ok is false.
	* database.cc (initialize): Fail when -journal file exists.
	* keys.cc (make_signature): Nicer message when privkey decrypt fails.

2003-11-29  Tom Tromey  <tromey@redhat.com>

	* rcs_import.cc (store_auxiliary_certs): Renamed to fix typo.
	Updated all callers.

	* http_tasks.cc (check_received_bytes): Allow "-" as well.
	* depot.cc (execute_post_query): Allow "-" as well.

2003-11-28  Tom Tromey  <tromey@redhat.com>

	* http_tasks.cc (check_received_bytes): Allow "-" as well.
	* depot.cc (execute_post_query): Allow "-" as well.

2003-11-28  graydon hoare  <graydon@pobox.com>

	* cert.cc: Various speedups.
	* cycle_detector.hh (edge_makes_cycle): Use visited set, too.
	* database.hh, database.cc (get_head_candidates): New, complex query.
	* keys.hh, keys.cc (check_signature): Cache verifiers.
	* sqlite/os.c (sqliteOsRandomSeed): Harmless valgrind purification.
	* tests/t_fork.at, tests/t_merge.at: Ignore stderr chatter on 'heads'.

2003-11-27  graydon hoare  <graydon@pobox.com>

	* Makefile.am (AM_LDFLAGS): No more -static, sigh.
	* cert.cc (find_relevant_edges): Keep dynamic-programming caches.
	(calculate_renames_recursive): Likewise.
	* cert.cc, cert.hh (rename_edge): Add constructor, copy constructor.
	* commands.cc (list certs): Note rename certs are binary.

2003-11-24  graydon hoare  <graydon@pobox.com>

	* network.cc: Continue fetch, post loops even if one target has
	an exception.

2003-11-24  graydon hoare  <graydon@pobox.com>

	* database.hh, database.cc (delete_posting): Change to take queue
	sequence numbers.	
	* commands.cc (queue): Use new API.
	* network.cc (post_queued_blobs_to_network): Use new API.
	
2003-11-24  graydon hoare  <graydon@pobox.com>

	* std_hooks.lua (get_http_proxy): Return nil when no ENV var.
	* monotone.texi (get_http_proxY): Document change.

2003-11-24  graydon hoare  <graydon@pobox.com>

	* tests/t_proxy.at: Add a test for proxying with tinyproxy.
	* testsuite.at: Call it.
	* lua.cc: Fix dumb error breaking proxying.
	* network.cc: Be verbose about proxying.

2003-11-23  graydon hoare  <graydon@pobox.com>

	* http_tasks.cc (read_chunk): Tolerate 0x20* after chunk len.

2003-11-23  graydon hoare  <graydon@pobox.com>

	* network.cc: Make more informative error policy.
	* boost/socket/socketstream.hpp: Pass SocketType to streambuf template.
	* boost/socket/src/default_socket_impl.cpp: Translate EINTR.

2003-11-22  graydon hoare  <graydon@pobox.com>

	* lua.cc, lua.hh (hook_get_http_proxy): New hook.
	* std_hooks.lua (get_http_proxy): Default uses HTTP_PROXY.
	(get_connect_addr): Undefine, it's for tunnels alone now.
	* network.cc: Use new hook.
	* http_tasks.hh, http_tasks.cc: Teach about proxies (sigh).
	* monotone.texi: Document new hooks.

2003-11-22  graydon hoare  <graydon@pobox.com>

	* lua.cc, lua.hh (hook_get_connect_addr): New hook.
	* std_hooks.lua (get_connect_addr): Default uses HTTP_PROXY.
	* network.cc, network.hh: Use new hook.
	* http_tasks.cc: Teach about HTTP/1.1.
	* cert.cc (bogus_cert_p): Fix UI ugly.

2003-11-21  graydon hoare  <graydon@pobox.com>

	* constants.hh (postsz): New constant for suggested post size.
	* database.cc, database.hh (queue*): Change db API slightly.
	* commands.cc (queue): Adjust to changed db API.
	* network.cc (post_queued_blobs_to_network): Switch to doing
	incremental posts.
	* cert.cc (write_rename_edge, read_rename_edge): Put files on 
	separate lines to accomodate future i18n work.
	* work.cc (add_to_attr_map, write_attr_map): Reorder fields to
	accomodate future i18n work.
	* monotone.texi: Document it.
	* configure.ac, NEWS: Mention 0.8 release.

	Release point (v 0.8).
	
2003-11-16  Tom Tromey  <tromey@redhat.com>

	* missing: Removed generated file.

2003-11-14  graydon hoare  <graydon@pobox.com>

	* commands.cc (vcheck): Add.
	* cert.cc, cert.hh (cert_manifest_vcheck): Add.
	(check_manifest_vcheck): Add.
	(calculate_vcheck_mac): Add.
	* constants.hh (vchecklen): New constant.
	* mac.hh: Re-add.
	* monotone.texi (Hash Integrity): New section.
	* monotone.1: Document vcheck.

2003-11-14  graydon hoare  <graydon@pobox.com>

	* database.cc, database.hh (reverse_queue): New class.
	(compute_older_version): New functions.
	(get_manifest_delta): Remove.
	* network.cc, network.hh (queue_blob_for_network): Remove.
	* packet.cc, packet.hh (queueing_packet_writer): Change UI,
	write to queue directly, accept optional<reverse_queue>.
	* cert.cc (write_paths_recursive): Rewrite to use constant
	memory.
	* commands.cc (queue, queue_edge_for_target_ancestor):
	Install optional<reverse_queue> in qpw.
	* tests/t_cross.at: Ignore new UI chatter.
	* monotone.texi (Transmitting Changes): Change UI output.

2003-11-13  graydon hoare  <graydon@pobox.com>

	* Makefile.am (AUTOMAKE_OPTIONS): Require 1.7.1
	* commands.cc (addtree): Wrap in transaction guard.
	* database.cc, database.hh (manifest_delta_exists): Add.
	(get_manifest_delta): Add.
	* cert.cc (write_paths_recursive): Use partial deltas.
	* manifest.cc, manifest.hh (read_manifest_map): New variant.
	* patch_set.cc, patch_set.hh (patch_set): Add map_new, map_old
	fields.
	(manifests_to_patch_set) Store new field.
	(patch_set_to_packets) Don't read manifest versions from db.
	* std_hooks.lua (ignore_file): ignore .a, .so, .lo, .la, ~ files.
	* tests/t_cvsimport.at: New test.
	* testsuite.at: Call it.

2003-11-10  graydon hoare  <graydon@pobox.com>

	* commands.cc (find_oldest_ancestors): New function.
	(queue): New "addtree" subcommand.
	* monotone.texi: Document it.
	* monotone.1: Document it.

2003-11-10  graydon hoare  <graydon@pobox.com>

	* file_io.cc (walk_tree_recursive): Ignore MT/

2003-11-09  graydon hoare  <graydon@pobox.com>

	* database.cc (dump, load): Implement.
	* commands.cc (db): Call db.dump, load.
	* cycle_detector.hh: Skip when no in-edge on src.
	* monotone.texi: Document dump and load, add some 
	special sections.
	* monotone.1: Mention dump and load.

2003-11-09  graydon hoare  <graydon@pobox.com>

	* rcs_file.hh (rcs_symbol): New structure.
	* rcs_file.cc (symbol): New rule.
	* rcs_import.cc (find_branch_for_version): New function.
	(cvs_key::branch): New field.
	(store_auxilliary_certs): Cert branch tag.
	* cycle_detector.hh: Fix bugs, don't use quick_alloc.
	* commands.cc (checkout): Add --branch based version.
	* monotone.texi: Document new command variant.
	* monotone.1: Ditto.

2003-11-09  graydon hoare  <graydon@pobox.com>

	* quick_alloc.hh: New file.
	* Makefile.am: Add it.
	* cycle_detector.hh: Rewrite.
	* manifest.hh: Use quick_alloc.
	* vocab.cc: Relax path name requirements a bit.
	* sqlite/sqliteInt.h: Up size of row to 16mb.

2003-11-02  graydon hoare  <graydon@pobox.com>

	* commands.cc (post): Post everything if no URL given; don't base
	decision off branch name presence.	
	* app_state.cc, monotone.cc, file_io.cc, file_io.hh: Support
	absolutifying args.
	* lua.hh, lua.cc, std_hooks.lua (hook_get_mail_hostname): New hook.
	* monotone.texi: Document it.
	* monotone.texi, monotone.1: Minor corrections, new sections.
	* monotone.cc: Don't look in $ENV at all.
	* network.cc: Correct MX logic.
	* nntp_tasks.cc, smtp_tasks.cc: Separate postlines state.
	* smtp_tasks.cc: Correct some SMTP logic.
	* configure.ac, NEWS: Mention 0.7 release.

	Release point (v 0.7).

2003-11-01  graydon hoare  <graydon@pobox.com>

	* http_tasks.cc: Drop extra leading slashes in HTTP messages.

2003-10-31  graydon hoare  <graydon@pobox.com>

	* commands.cc, database.cc, database.hh, lua.cc, lua.hh,
	network.cc, network.hh, packet.cc, packet.hh, schema.sql,
	schema_migration.cc, tests/t_http.at, tests/t_nntp.at, vocab.cc:
	Eliminate "groupname", use lone URL.
	* monotone.texi: Update to cover new URL rules.
	* network.cc, network.hh, lua.cc, lua.hh, smtp_tasks.cc:
	Implement "mailto" URLs.
	* tests/t_smtp.at: New test.
	* testsuite.at: Call it.

2003-10-31  graydon hoare  <graydon@pobox.com>

	* patch_set.cc (manifests_to_patch_set): Second form with explicit renames.
	(manifests_to_patch_set): Split edit+rename events when we see them.
	* commands.cc (status, commit): Include explicit rename set.
	* diff_patch.cc (merge3): Accept edit+rename events split by patch_set.cc.
	* smtp_tasks.hh, smtp_tasks.cc: New files.
	* nntp_machine.hh, nntp_machine.cc: Rename to proto_machine.{hh,cc} (woo!)
	* nntp_tasks.cc: Adjust to use proto_ prefix in various places.
	* proto_machine.cc (read_line): get() into streambuf.
	* Makefile.am: Cover renames and adds.

2003-10-31  graydon hoare  <graydon@pobox.com>

	* diff_patch.cc (merge3): Extract renames.
	* commands.cc (calculate_new_manifest_map): Extract renames.
	(try_one_merge): Extract renames, propagate to merge target.
	(commit): Extract renames, propagate to commit target.
	* cert.cc (calculate_renames_recursive): Fix wrong logic.
	(find_common_ancestor_recursive): Stall advances at top of graph.
	* patch_set.cc: (manifests_to_patch_set): Teach about historical
	renames.
	* tests/t_erename.at: New test for edit+rename events.
	* testsuite.at: Call t_erename.at.

2003-10-30  graydon hoare  <graydon@pobox.com>

	* patch_set.cc (operator<): s/a/b/ in a few places, yikes!
	* cert.cc: Add machinery for rename edge certs.
	* commands.cc: Call diff(manifest,manifest) directly.
	* tests/t_nntp.at: Kill tcpserver DNS lookups on nntp test.
	* network.cc (parse_url): Character class typo fix, from 
	Johannes Winkelmann.
	* app_state.hh, cert.hh, commands.hh, cycle_detector.hh, 
	database.hh, diff_patch.cc, diff_patch.hh, http_tasks.hh,
	interner.hh, keys.hh, lua.hh, manifest.hh, network.hh, 
	nntp_machine.hh, nntp_tasks.hh, packet.hh, patch_set.hh, 
	transforms.hh, update.hh, vocab.hh, work.hh, xdelta.hh: 
	fix use of std:: prefix / "using namespace" pollution.	

2003-10-27  graydon hoare  <graydon@pobox.com>

	* lua/liolib.c (io_mkstemp): Portability fix
	from Ian Main.
	* xdelta.cc,hh (compute_delta): New manifest-specific variant.
	* transforms.cc,hh (diff): Same.
	* rcs_import.cc: Various speedups to cvs import.

2003-10-26  graydon hoare  <graydon@pobox.com>

	* cert.cc (get_parents): New function.
	(write_paths_recursive): New function.
	(write_ancestry_paths): New function.
	* cert.hh (write_ancestry_paths): Declare.
	* commands.cc (queue_edge_for_target_ancestor):
	Call write_ancestry_paths for "reposting" queue
	strategy.

2003-10-25  graydon hoare  <graydon@pobox.com>

	* commands.cc (log): Skip looking inside nonexistent
	manifests for file comments.

2003-10-24  graydon hoare  <graydon@pobox.com>

	* adns/*.c, adns/*.h: Import adns library.
	* Makefile.am: Update to build adns into lib3rdparty.a.
	* AUTHORS: Mention adns.
	* network.cc: Call adns functions, not gethostbyname.

2003-10-20  Nathaniel Smith  <njs@codesourcery.com>

	* patch_set.cc (patch_set_to_text_summary): Give more detailed
	output.
	* commands.cc (get_log_message, status, diff): Use
	patch_set_to_text_summary for complete description.

2003-10-22  graydon hoare  <graydon@pobox.com>

	* monotone.texi: Document 'queue' command.
	* monotone.1: Likewise.

2003-10-22  graydon hoare  <graydon@pobox.com>

	* diff_patch.cc 
	(infer_directory_moves): New function.
	(rebuild_under_directory_moves): New function.
	(apply_directory_moves): New function.
	(merge3): Handle directory moves.
	* tests/t_renamed.at: New test for dir renames.
	* testsuite.at: Call it.

2003-10-21  graydon hoare  <graydon@pobox.com>

	* commands.cc (queue): New command.
	(list): Add "queue" subcommand, too.

2003-10-21  graydon hoare  <graydon@pobox.com>

	* diff_patch.cc (merge_deltas): New function.
	(check_map_inclusion): New function.
	(check_no_intersect): New function.
	(merge3): Rewrite completely. 
	* tests/t_rename.at: New test.
	* testsuite.at: Call it.
	* file_io.cc, file_io.hh (make_dir_for): New function.
	* commands.cc (update): Call make_dir_for on update.

2003-10-20  graydon hoare  <graydon@pobox.com>

	* commands.cc: Replace [] with idx() everywhere.

2003-10-20  Tom Tromey  <tromey@redhat.com>

	* cert.hh (get_branch_heads): Updated.
	Include <set>.
	* commands.cc (head): Updated for new get_branch_heads.
	(merge): Likewise.
	(propagate): Likewise.
	* cert.cc (get_branch_heads): Use set<manifest_id>.

	* commands.cc (merge): Use all caps for metasyntactic variable.
	(heads): Likewise.

	* network.cc (post_queued_blobs_to_network): Do nothing if no
	packets to post.

2003-10-20  graydon hoare  <graydon@pobox.com>

	* cert.cc (get_branch_heads): Fix dumb bug.
	* diff_patch.cc (merge3): Fix dumb bug.
	(merge2): Fix dumb bug.
	(try_to_merge_files): Fix dumb bug.

2003-10-20  graydon hoare  <graydon@pobox.com>

	* file_io.cc (tilde_expand): New function.
	* monotone.cc (cpp_main): Expand tildes in 
	db and rcfile arguments.

2003-10-20  graydon hoare  <graydon@pobox.com>

	* rcs_import.cc (import_cvs_repo): Check key existence
	at beginning of import pass, to avoid wasted work.

2003-10-19  Tom Tromey  <tromey@redhat.com>

	* commands.cc (log): Add each seen id to `cycles'.

2003-10-19  graydon hoare  <graydon@pobox.com>

	* AUTHORS: Mention Tecgraf PUC-Rio and their
	copyright.
	* Makefile.am: Mention circular buffer stuff.
	* configure.ac, NEWS: Mention 0.6 release.
	* cert.hh, cert.cc (erase_bogus_certs): file<cert> variant.	
	* commands.cc (log): Erase bogus certs before writing,
	cache comment-less file IDs.
	* monotone.spec: Don't specify install-info args,
	do build with optimization on RHL.

	Release point (v 0.6).

2003-10-19  Matt Kraai  <kraai@ftbfs.org>

	* commands.cc (merge): Use app.branch_name instead of args[0] for
	the branch name.

2003-10-17  graydon hoare  <graydon@pobox.com>

	* commands.cc (log): New command.
	Various other bug fixes.
	* monotone.1, monotone.texi: Minor updates.

2003-10-17  graydon hoare  <graydon@pobox.com>

	* monotone.texi: Expand command and hook references.
	* commands.cc: Disable db dump / load commands for now.

2003-10-16  graydon hoare  <graydon@pobox.com>

	* sanity.hh: Add a const version of idx().
	* diff_patch.cc: Change to using idx() everywhere.
	* cert.cc (find_common_ancestor): Rewrite to recursive
	form, stepping over historic merges.
	* tests/t_cross.at: New test for merging merges.
	* testsuite.at: Call t_cross.at.

2003-10-10  graydon hoare  <graydon@pobox.com>

	* lua.hh, lua.cc (hook_apply_attribute): New hook.
	* work.hh, work.cc (apply_attributes): New function.
	* commands.cc (update_any_attrs): Update attrs when writing to
	working copy. 
	* std_hooks.lua (temp_file): Use some env vars.
	(attr_functions): Make table of attr-setting functions.

2003-10-10  graydon hoare  <graydon@pobox.com>

	* work.cc: Fix add/drop inversion bug.
	* lua/*.{c,h}: Import lua 5.0 sources.
	* lua.cc: Rewrite lua interface completely. 	
	* std_hooks.lua, test_hooks.lua, testsuite,
	tests/t_persist_phrase.at, configure.ac, config.h.in, Makefile.am:
	Modify to handle presence of lua 5.0.

2003-10-08  graydon hoare  <graydon@pobox.com>

	* rcs_import.cc: Attach aux certs to child, not parent.
	* manifest.cc: Speed up some calculations.
	* keys.cc: Optionally cache decoded keys.

2003-10-07  graydon hoare  <graydon@pobox.com>

	* manifest.hh, manifest.cc, rcs_import.cc: Write manifests w/o
	compression.
	* vocab.hh, vocab.cc: Don't re-verify verified data.
	* ui.hh, ui.cc: Minor efficiency tweaks.

2003-10-07  graydon hoare  <graydon@pobox.com>

	* commands.cc, work.cc, work.hh: Add some preliminary stuff
	to support explicit renaming, .mt-attrs.
	* monotone.texi: Add skeletal sections for command reference,
	hook reference, CVS phrasebook. Fill in some parts.

2003-10-02  graydon hoare  <graydon@pobox.com>

	* boost/circular_buffer*.hpp: Add.
	* AUTHORS, cert.cc, commands.cc, database.cc,
	diff_patch.cc, http_tasks.cc, keys.cc, lua.cc, manifest.cc,
	network.cc, nntp_machine.cc, packet.cc, patch_set.cc, 
	rcs_import.cc, sanity.cc, sanity.hh, ui.hh, update.cc,
	vocab_terms.hh, work.cc:	
	remove existing circular buffer code, replace all
	logging and asserty stuff with boost::format objects
	rather than vsnprintf.

2003-10-01  graydon hoare  <graydon@pobox.com>

	* testsuite.at: Don't use getenv("HOSTNAME").
	* database.cc (exec, fetch): Do va_end/va_start again in between
	logging and executing query.

2003-09-28  Tom Tromey  <tromey@redhat.com>

	* monotone.texi: Added @direntry.

2003-09-27  Nathaniel Smith  <njs@pobox.com>

	* monotone.cc: Remove "monotone.db" default to --db
	option in help text.

2003-09-27  graydon hoare  <graydon@pobox.com>

	* diff_patch.cc: Rework conflict detection.
	* rcs_import.cc: Remove some pointless slowness.
	* monotone.spec: Install info files properly.

	Release point (v 0.5).

2003-09-27  graydon hoare  <graydon@pobox.com>

	* AUTHORS, NEWS, configure.ac: Update for 0.5 release.
	* monotone.texi: Various updates.	
	* xdelta.cc (compute_delta): Fix handling of empty data.
	* database.cc (sql): Require --db for init.
	* work.cc (read_options_map): Fix options regex.

2003-09-27  graydon hoare  <graydon@pobox.com>

	* lcs.hh: New jaffer LCS algorithm.
	* interner.hh, rcs_import.cc: Templatize interner.
	* diff_patch.hh: Use interner, new LCS.

2003-09-27  Tom Tromey  <tromey@redhat.com>

	* commands.cc (fetch): Always try lua hook; then default to all
	known URLs.

2003-09-26  Tom Tromey  <tromey@redhat.com>

	* commands.cc (tag): Use all-caps for meta-syntactic variables.
	(comment, add, cat, complete, mdelta, fdata): Likewise.

	* monotone.1: There's no default database.
	* monotone.texi (OPTIONS): There's no default database.

	* database.cc (sql): Throw informative error if database name not
	set.
	* app_state.cc (app_state): Default to no database.

2003-09-26  graydon hoare  <graydon@pobox.com>

	* debian/*, monotone.spec: Add packaging control files.

2003-09-24  graydon hoare  <graydon@pobox.com>

	* database.cc, database.hh (debug): New function.
	* commands.cc (debug): New command.
	* cert.cc, cert.hh (guess_branch): New function.
	* commands.cc (cert): Queue certs to network servers.
	* commands.cc (cert, commit): Use guess_branch.
	* commands.cc (list): List unknown, ignored files.
	* monotone.texi, monotone.1: Document.

2003-09-24  graydon hoare  <graydon@pobox.com>

	* commands.cc (queue_edge_for_target_ancestor): Queue the
	correct ancestry cert, from child to target, as well as
	patch_set.

2003-09-22  graydon hoare  <graydon@pobox.com>

	* depot_schema.sql, schema_migration.cc, 
	schema_migration.hh: Add.
	* database.cc, depot.cc: Implement schema migration.
	* database.cc, commands.cc: Change to db ... cmd.
	* monotone.texi, monotone.1: Document command change.
	* depot.cc: Fix various query bugs.

2003-09-21  Nathaniel Smith  <njs@codesourcery.com>

	* depot.cc (depot_schema): Remove unique constraint on (contents),
	replace with unique constraint on (groupname, contents).
	
2003-09-21  Nathaniel Smith  <njs@codesourcery.com>

	* commands.cc (diff): Take manifest ids as arguments.  Add
	explanatory text on files added, removed, modified.

2003-09-19  Tom Tromey  <tromey@redhat.com>

	* commands.cc (genkey): Use all-caps for meta-syntactic variable.
	(cert, tag, approve, disapprove, comment, add, drop, commit,
	update, revert, cat, checkout, co, propagate, complete, list, ls,
	mdelta, fdelta, mdata, fdata, mcerts, fcerts, pubkey, privkey,
	fetch, post, rcs_import, rcs): Likewise.
	(explain_usage): Indent explanatory text past the command names.

2003-09-17  Tom Tromey  <tromey@redhat.com>

	* commands.cc (list): Don't compute or use "subname".

	* commands.cc (revert): Handle case where argument is a
	directory.
	* tests/t_revert.at: Test for revert of directory.

	* testsuite.at (MONOTONE_SETUP): Use "monotone initdb".
	* monotone.1: Document "initdb".
	* monotone.texi (Commands): Document initdb.
	(Creating a Database): New node.
	(Getting Started): Refer to it.
	* commands.cc (initdb): New command.
	* database.cc (database::sql): New argument `init'.
	(database::initialize): New method.
	* database.hh (database::initalize): Declare.
	(database::sql): New argument `init'.

2003-09-17  Tom Tromey  <tromey@redhat.com>

	* tests/t_persist_phrase.at: Use "ls certs".
	* tests/t_nntp.at: Use "ls certs".
	* tests/t_genkey.at: Use "ls keys" and "ls certs".

2003-09-16  Tom Tromey  <tromey@redhat.com>

	* monotone.1: Document "list branches".
	* commands.cc (ls_certs): New function, from `lscerts' command.
	(ls_keys): New function, from `lskeys' command.
	(ls_branches): New function.
	(list): New command.
	(ls): New alias.
	(explain_usage): Split parameter info at \n.
	* monotone.texi (Adding Files): Use "list certs".
	(Committing Changes): Likewise.
	(Forking and Merging): Likewise.
	(Commands): Likewise.
	(Generating Keys): Use "list keys".
	(Commands): Likewise.
	(Commands): Mention "list branches".
	(Branches): Likewise.

2003-09-15  graydon hoare  <graydon@redhat.com>

	* http_tasks.cc: Fix networking to handle long input.

	* ui.cc, ui.hh: Only pad with blanks enough to cover old output
	when ticking.

	* update.cc, cert.cc, commands.cc: Fix cert fetching functions to
	remove bogus certs.

2003-09-15  Tom Tromey  <tromey@redhat.com>

	* monotone.1: Don't mention MT_KEY or MT_BRANCH.

	* monotone.texi (Getting Started): Don't mention MT_DB or
	MT_BRANCH.
	(Adding Files): Explicitly use --db and --branch.
	* app_state.hh (app_state): New fields options, options_changed.
	Declare new methods.  Include work.hh.
	* work.cc (work_file_name): New constant.
	(add_to_options_map): New structure.
	(get_options_path): New function.
	(read_options_map, write_options_map): Likewise.
	* work.hh (options_map): New type.
	(get_options_path, read_options_map, write_options_map): Declare.
	* commands.cc (add, drop, commit, update, revert, checkout,
	merge): Write options file.
	* app_state.cc (database_option, branch_option): New constants.
	(app_state::app_state): Read options file.
	(app_state::set_database): New method.
	(app_state::set_branch): Likewise.
	(app_state::write_options): Likewise.
	Include work.hh.
	* monotone.cc (cpp_main): Don't set initial database name on
	app.  Use new settor methods.  Don't look at MT_BRANCH or MT_DB.

2003-09-14  graydon hoare  <graydon@pobox.com>

	* vocab.cc, vocab.hh: Add streamers for vocab terms in preparation
	for switch to formatter.

	* cert.cc (check_signature): Treat missing key as failed check.
	* commands.cc (lscerts): Warn when keys are missing.

	* rcs_import.cc, nntp_tasks.cc, http_tasks.cc: Tick progress.

	* sanity.cc, monotone.cc: Tidy up output a bit.

	* xdelta.cc: Add code to handle empty files. Maybe correct?

	* ui.cc, ui.hh: Add.

2003-09-13  Tom Tromey  <tromey@redhat.com>

	* tests/t_nntp.at: If we can't find tcpserver or snntpd, skip the
	test.
	* tests/t_http.at: If we can't find boa or depot.cgi, skip the
	test.

2003-09-12  graydon hoare  <graydon@pobox.com>

	* update.cc (pick_update_target): Only insert base rev as update
	candidate if it actually exists in db.

	* commands.cc, database.cc, database.hh: Implement id completion
	command, and general id completion in all other commands.

2003-09-12  Tom Tromey  <tromey@redhat.com>

	* commands.cc (revert): A deleted file always appears in the
	manifest.
	* tests/t_revert.at: Check reverting a change plus a delete; also
	test reverting by file name.

	* work.cc (deletion_builder::visit_file): Check for file in
	working add set before looking in manifest.
	* tests/t_drop.at: Added add-then-drop test.

	* testsuite.at: Include t_drop.at.
	* tests/t_drop.at: New test.
	* work.cc (visit_file): Check for file in working delete set
	before looking in manifest.

2003-09-12  Tom Tromey  <tromey@redhat.com>

	* Makefile.am ($(srcdir)/testsuite): tests/atconfig and
	tests/atlocal are not in srcdir.

	* Makefile.am (TESTS): unit_tests is not in srcdir.

2003-09-11  graydon hoare  <graydon@pobox.com>

	* commands.cc: Check for MT directory in status.
	* commands.cc: Require directory for checkout.
	* commands.cc: Delete MT/work file after checkout.
	* commands.cc: Implement 'revert', following tromey's lead.
	* commands.cc: Print base, working manifest ids in status.

	* diff_patch.cc: Further merge corrections.
	* diff_patch.cc (unidiff): Compensate for occasional miscalculation
	of LCS.

	* tests/t_merge.at: Check that heads works after a merge.
	* tests/t_fork.at:  Check that heads works after a fork.
	* tests/t_genkey.at: Remove use of 'import'.
	* tests/t_cwork.at: Check deletion of work file on checkout.
	* tests/t_revert.at: Check that revert works.

	* commands.cc, monotone.cc: Report unknown commands nicely.
	
2003-09-08  graydon hoare  <graydon@pobox.com>

	* tests/merge.at: Accept tromey's non-error case for update.

	* commands.cc(try_one_merge): Write merged version to packet
	writer, not directly to db.
	(merge): Write branch, changelog cert on merged version to db.

	* std_hooks.lua(merge3): Open result in mode "r", not "w+".
	
2003-09-06  Tom Tromey  <tromey@redhat.com>

	* update.cc (pick_update_target): Not an error if nothing to
	update.

	* monotone.texi: Use VERSION; include version.texi.

	* monotone.1: Document "co".
	* monotone.texi (Commands): Document "co".
	* commands.cc (ALIAS): New macro.
	(co): New alias.

	* README: Updated.

	* txt2c.cc: Added missing file.

	* texinfo.tex, INSTALL, Makefile.in, aclocal.m4, compile, depcomp,
	install-sh, missing, mkinstalldirs: Removed generated files.

2003-09-04  graydon hoare  <graydon@pobox.com>

	* Makefile.am, depot.cc, http_tasks.cc, http_tasks.hh,
	lua.cc, lua.hh, monotone.texi, network.cc, tests/t_http.at,
	vocab_terms.hh: 

	Use public key signatures to talk to depot, not mac keys.

	* commands.cc, file_io.cc, monotone.texi, monotone.1,
	tests/t_scan.at, tests/t_import.at, work.cc, work.hh:

	Remove the 'import' and 'scan' commands, in favour of generalized
	'add' which chases subdirectories.

	* configure.ac, NEWS: 

	Release point (v 0.4).
	
2003-09-03  graydon hoare  <graydon@pobox.com>

	* monotone.texi: Expand notes about setting up depot.

	* update.cc: Update by ancestry. Duh.

2003-09-02  graydon hoare  <graydon@pobox.com>

	* boost/socket/streambuf.hpp: Bump ppos on overflow.

	* packet.cc, transforms.cc, transforms.hh: Add function for
	canonicalization of base64 encoded strings. Use on incoming cert
	packet values.

	* commands.cc: Change fetch and post to take URL/groupname params
	rather than branchname.

	* network.cc, network.hh, depot.cc, http_tasks.cc: Fix URL parser,
	improve logging, change signatures to match needs of commands.cc

	* Makefile.am: Don't install txt2c or unit_tests. 

	* Makefile.am: Build depot.cgi not depot.

	* database.cc, database.hh: Add "all known sources" fetching support.

	* patch_set.cc: Sort in a path-lexicographic order for nicer summaries.

	* monotone.texi: Expand coverage of packets and networking.

	* tests/t_nntp.at, tests/t_http.at: Update to provide URL/groupname
	pairs.

2003-09-02  Tom Tromey  <tromey@redhat.com>

	* aclocal.m4, monotone.info: Removed generated files.

2003-08-31  Nathaniel Smith  <njs@codesourcery.com>

	* configure.ac: Check for lua40/lua.h, lua40/lualib.h and -llua40,
	-lliblua40.
	* config.h.in: Add LUA_H, LIBLUA_H templates, remove HAVE_LIBLUA,
	HAVE_LIBLUALIB templates.
	* lua.cc: Include config.h.  Use LUA_H, LIBLUA_H macros.

2003-08-29  graydon hoare  <graydon@pobox.com>

	* Makefile.am, txt2c.cc, lua.cc, database.cc:
	Use a C constant-building converter rather than objcopy.

	* cert.cc, cert.hh, packet.cc, packet.hh, diff_patch.cc,
	rcs_import.cc: 
	Modify cert functions to require a packet consumer, do no implicit
	database writing.

	* commands.cc, database.cc, database.hh, schema.sql, network.cc:
	Modify packet queueing strategy to select ancestors from known
	network server content, rather than most recent edge.

2003-08-25  graydon hoare  <graydon@pobox.com>

	* AUTHORS, ChangeLog, Makefile.am, NEWS, configure.ac,
	tests/t_http.at: Release point (v 0.3)

2003-08-24  graydon hoare  <graydon@pobox.com>

	* nntp_tasks.cc: Measure success from postlines state.
	* network.cc: Print summary counts of transmissions.
	* packet.cc: Count packets into database.
	* depot.cc: Add administrative commands, fix a bunch of
	little bugs.
	* t_http.at: Testcase for depot-driven communication.
	* monotone.texi: Update to reflect depot existence.
	* http_tasks.cc: Pick bugs out.
	
2003-08-24  graydon hoare  <graydon@pobox.com>

	* commands.cc: Wash certs before output.
	* *.cc,*.hh: Adjust cert packet format to
	be more readable, avoid superfluous gzipping.

2003-08-24  graydon hoare  <graydon@pobox.com>

	* configure, Makefile.in: Remove generated files, oops.
	* commands.cc: Implement 'propagate'.
	* lua.cc, lua.hh, network.cc, network.hh: Remove
	'aggregate posting' stuff.
	* network.cc: Batch postings into larger articles.
	* diff_patch.hh, diff_patch.cc: Implement basic
	merge2-on-manifest.
	
2003-08-23  graydon hoare  <graydon@pobox.com>

	* monotone.cc: Handle user-defined lua hooks as
	overriding internal / .monotonerc hooks no matter
	where on cmd line they occur.
	* update.cc: Made failures more user-friendly.
	* lua.cc: Improve logging a bit.
	* testsuite.at, tests/*.{at,in}, testsuite/: Rewrite tests in
	autotest framework, move to tests/ directory.
	* boost/io/*, cryptopp/hmac.h: Add missing files.
	
2003-08-23  Tom Tromey  <tromey@redhat.com>

	* monotone.cc (OPT_VERSION): New macro.
	(cpp_main): Handle OPT_VERSION.
	(options): Added `version' entry.
	Include config.h.

2003-08-21  Tom Tromey  <tromey@redhat.com>

	* database.cc: Include "sqlite/sqlite.h", not <sqlite.h>.

2003-08-20  graydon hoare  <graydon@pobox.com>

	* boost/*:
	incorporate boost sandbox bits, for now.

	* Makefile.am, Makefile.in, configure, configure.ac, diff_patch.cc,
	http_tasks.cc, http_tasks.hh, network.cc, nntp_machine.cc,
	nntp_machine.hh, nntp_tasks.cc, nntp_tasks.hh, testsuite/t_nntp.sh:

	fix up networking layer to pass nntp tests again

2003-08-19  graydon hoare  <graydon@pobox.com>

	* Makefile.am, Makefile.in, app_state.hh, cert.cc, commands.cc,
	constants.hh, cryptopp/misc.h, database.cc, depot.cc,
	http_tasks.cc, http_tasks.hh, keys.cc, lua.cc, lua.hh, monotone.cc,
	network.cc, network.hh, nntp_machine.cc, nntp_machine.hh,
	nntp_tasks.cc, nntp_tasks.hh, packet.cc, packet.hh, rcs_import.cc,
	sanity.cc, sanity.hh, schema.sql, test_hooks.lua,
	testsuite/runtest.sh, testsuite/t_null.sh, vocab_terms.hh:

	major surgery time
	- move to multi-protocol posting and fetching.
	- implement nicer failure modes for sanity.
	- redo commands to print nicer, fail nicer.	
	
2003-08-18  graydon hoare  <graydon@pobox.com>

	* Makefile.am, Makefile.in, adler32.hh, database.cc, depot.cc,
	mac.hh, xdelta.cc, Makefile.am, Makefile.in: 

	first pass at a depot (CGI-based packet service)

2003-08-08  graydon hoare  <graydon@pobox.com>

	* Makefile.am, Makefile.in AUTHORS, ChangeLog, Makefile.am,
	Makefile.in, NEWS, monotone.1, monotone.info, monotone.texi:

	release point (v 0.2)

2003-08-08  graydon hoare  <graydon@pobox.com>

	* cert.cc, cert.hh, interner.hh, rcs_import.cc: 

	auxilliary certs

	* cert.cc, cert.hh, cycle_detector.hh, interner.hh, patch_set.cc,
	rcs_import.cc: 

	improvements to cycle detection stuff

2003-08-05  graydon hoare  <graydon@pobox.com>

	* rcs_import.cc:
	
	almost even more seemingly correct CVS graph reconstruction (still slow)

	* sqlite/* cryptopp/* Makefile.am, Makefile.in, aclocal.m4,
	config.h.in, configure, configure.ac, file_io.cc, keys.cc,
	sanity.cc, sanity.hh, transforms.cc: 

	minimizing dependencies on 3rd party libs by importing the
	necessary bits and rewriting others.

	* cert.cc, cert.hh, rcs_import.cc:	
	
	cvs import seems to be working, but several linear algorithms need
	replacement

2003-07-28  graydon hoare  <graydon@pobox.com>

	* Makefile.am, Makefile.in, cert.cc, commands.cc, database.cc,
	database.hh, manifest.cc, rcs_file.cc, rcs_import.cc,
	rcs_import.hh, vocab.cc, xdelta.cc:

	cvs graph reconstruction hobbling along.

2003-07-21  graydon hoare  <graydon@pobox.com>

	* database.cc, xdelta.cc, xdelta.hh: 

	piecewise xdelta; improves speed a fair bit.

2003-07-11  graydon hoare  <graydon@pobox.com>

	* Makefile.am, Makefile.in, config.h.in, configure, configure.ac,
	transforms.cc, xdelta.cc, xdelta.hh:

	implement xdelta by hand, forget 3rd party delta libs.

2003-07-02  graydon hoare  <graydon@pobox.com>

	* database.cc, rcs_import.cc, transforms.cc, transforms.hh:

	speedups all around in the storage system

2003-07-01  graydon hoare  <graydon@pobox.com>

	* database.hh, rcs_import.cc, transforms.cc, transforms.hh: speed

	improvements to RCS import

2003-06-30  graydon hoare  <graydon@pobox.com>

	* rcs_import.cc, transforms.cc: 

	some speed improvements to RCS import

2003-06-29  graydon hoare  <graydon@pobox.com>

	* commands.cc, database.hh, rcs_import.cc, transforms.cc: 

	RCS file import successfully (albeit slowly) pulls in some pretty
	large (multi-hundred revision, >1MB) test cases from GCC CVS

	* Makefile.in, commands.cc, rcs_file.cc, rcs_file.hh,
	rcs_import.cc, rcs_import.hh, 

	Makefile.am: preliminary support for reading and walking RCS files

2003-04-09  graydon hoare  <graydon@pobox.com>

	* autogen.sh: oops
	* */*: savannah import

2003-04-06  graydon hoare  <graydon@pobox.com>

	* initial release. 
<|MERGE_RESOLUTION|>--- conflicted
+++ resolved
@@ -1,6 +1,13 @@
 2005-02-03  Nathaniel Smith  <njs@codesourcery.com>
 
-<<<<<<< HEAD
+	* interner.hh (interner::intern): Add version taking a bool&, so
+	callers can tell whether this string has previously been checked.
+	* change_set.cc: Use new interned string identifier
+	'path_component's instead of file_path's for components of paths;
+	sanity-check each component exactly once.
+
+2005-02-03  Nathaniel Smith  <njs@codesourcery.com>
+
 	* database.cc (load): Check for existence of target database.
 	* tests/t_load_into_existing.at: New test.
 	* testsuite.at: Add it.
@@ -68,13 +75,6 @@
 	* std_hooks.lua: Remove io.execute uses.
 	* AUTHORS: Update to mention lposix.c, modemuncher.c.
 	* Makefile.am: Likewise.
-=======
-	* interner.hh (interner::intern): Add version taking a bool&, so
-	callers can tell whether this string has previously been checked.
-	* change_set.cc: Use new interned string identifier
-	'path_component's instead of file_path's for components of paths;
-	sanity-check each component exactly once.
->>>>>>> e820e2c9
 
 2005-02-01  Nathaniel Smith  <njs@codesourcery.com>
 
