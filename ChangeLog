2005-04-17  Matt Johnston  <matt@ucc.asn.au>

<<<<<<< HEAD
	* commands.cc: warn that dropkey won't truly erase the privkey
	from the database
	* monotone.texi: same

2005-04-17  Matt Johnston  <matt@ucc.asn.au>

	* database.cc: mention that it could be the filesystem that
	is full in the SQLITE_FULL error message

2005-04-16  Derek Scherger  <derek@echologic.com>

	* work.cc (known_preimage_path): rename to...
	(known_path): this, since it's image agnostic
	(build_deletions): update for renamed function
	(build_rename): ensure rename source exists in current revision
	and rename target does not exist in current revision

	* tests/t_no_rename_overwrite.at: un-XFAIL 

2005-04-16  Nathaniel Smith  <njs@codesourcery.com>

	* app_state.{cc,hh} (set_author, set_date): New methods.
	* cert.cc (cert_revision_date): Rename to...
	(cert_revision_date_time): ...an overloaded version of this.
	(cert_revision_author_default): Check app.date.
	* cert.hh: Expose cert_revision_date_time.
	* commands.cc (commit): Handle --date.
	* main.cc: Parse --date and --author options.
	* monotone.1: Document --date, --author.
	* monotone.texi (Working Copy, OPTIONS): Likewise.

	* tests/t_override_author_date.at: New test.
	* testsuite.at: Add it.
	
	This commit heavily based on a patch by Markus Schiltknecht
	<markus@bluegap.ch>.
	
2005-04-16  Nathaniel Smith  <njs@codesourcery.com>

	* ChangeLog: Fixup after merge.

2005-04-17  Matthew Gregan  <kinetik@orcon.net.nz>

	* monotone.cc: Fix warnings: add missing initializers.
	* netsync.cc: Fix warnings: inline static vs static inline.

2005-04-16  Nathaniel Smith  <njs@codesourcery.com>

	* tests/t_update_nonexistent.at: New test.
	* testsuite.at: Add it.
	
	* commands.cc (update): Verify that user's requested revision
	exists.

2005-04-16  Nathaniel Smith  <njs@codesourcery.com>

	* ChangeLog: Fixup after merge.

2005-04-16  Emile Snyder <emile@alumni.reed.edu>

	* tests/t_add_vs_commit.at: New test for failing case.  If you
	add a file in you working dir, someone else adds the same file
	and commits, then you do an update it messes up your working
	directory.
	* testsuite.at: Add it.
	
2005-04-16  Nathaniel Smith  <njs@codesourcery.com>

	* commands.cc (checkout): Move check for existence of revision
	earlier.
	
	* tests/t_netsync_defaults.at, tests/t_netsync_single.at:
	Don't hard-code netsync port.

2005-04-16  Nathaniel Smith  <njs@codesourcery.com>

	* testsuite.at: Use a random server port.
	
	* .mt-attrs, contrib/README: Update for Notify.pl ->
	monotone-notify.pl rename.
	
	* monotone.1: Warn people off rcs_import.
	* monotone.texi (Commands): Likewise.

2005-04-16  Nathaniel Smith  <njs@codesourcery.com>

	* AUTHORS: Add Emile Snyder <emile@alumni.reed.edu>.

2005-04-16  Nathaniel Smith  <njs@codesourcery.com>

	* tests/t_lf_crlf.at: New test from Emile Snyder
	<emile@alumni.reed.edu>, with tweaks.
	* testsuite.at: Add it.

2005-04-16  Nathaniel Smith  <njs@codesourcery.com>

	* ChangeLog: Small fixups.

2005-04-16  Sebastian Spaeth <Sebastian@sspaeth.de>
	
	* tests/t_cvsimport2.at: new test; CVS Attic files fail test
	reported by: hjlipp@web.de 15.04.2005 02:45

2005-04-16  Sebastian Spaeth <Sebastian@sspaeth.de>
	
	* tests/t_rcs_import.at: new test; problematic CVS import as
	reported in the list. However it works just fine here, so it
	really tests for a successful pass

2005-04-16  Sebastian Spaeth <Sebastian@sspaeth.de>

	* tests/README: new file, on how to create/run tests

2005-04-16  Nathaniel Smith  <njs@codesourcery.com>

	* tests/t_rename_dir_add_dir_with_old_name.at: XFAIL.

2005-04-16  Nathaniel Smith  <njs@codesourcery.com>

	* tests/t_diff_binary.at: Un-XFAIL.

2005-04-16  Nathaniel Smith  <njs@codesourcery.com>

	* monotone.texi (Network Service): Rewrite to include former
	Exchanging Keys section.
	(Branching and Merging): New tutorial section, inspired by a patch
	from Martin Kihlgren <zond@troja.ath.cx>.
	(CVS Phrasebook): Add "Importing a New Project".

	* AUTHORS: Add Martin Dvorak.
	
2005-04-15 Martin Dvorak <jezek2@advel.cz>
	
	* tests/t_rename_dir_add_dir_with_old_name.at: New test.
	* testsuite.at: Add it.
	
=======
	* Move base64<gzip> code as close to the database as possible,
	to avoid unnecessary inflating and deflating.

>>>>>>> 9dd1cf23
2005-04-16  Matt Johnston  <matt@ucc.asn.au>

	* change_set.cc (compose_rearrangement): remove logging statements
	that were using noticable CPU time.

2005-04-15  Olivier Andrieu  <oliv__a@users.sourceforge.net>

	* diff_patch.cc(guess_binary): do not use '\x00' as first
	character of a C string ...

2005-04-15  Sebastian Spaeth  <Sebastian@SSpaeth.de>

	* ui.cc: print byte progress to one decimal place
	  in k or M.
	* netsync.cc: update dot ticker every 1024 bytes.

2005-04-15  Matt Johnston  <matt@ucc.asn.au>

	* change_set.cc (confirm_proper_tree): use bitsets rather than maps
	for tracking set membership.
	* smap.hh: return reverse iterators properly, iterate over the vector
	rather than self in ensure_sort()

2005-04-14  Derek Scherger  <derek@echologic.com>

	* database_check.cc (check_db): fail with N(...) when problems are
	detected to exit with a non-zero status

2005-04-14  Derek Scherger  <derek@echologic.com>

	* monotone.texi (Informative): update description of 'diff' with
	two revision arguments
	
2005-04-14  Matthew Gregan  <kinetik@orcon.net.nz>

	* win32/process.cc: Fix build on MingW 3.2.0-rc[123] by adding
	<sstream> include.

2005-04-14  Jon Bright  <jon@siliconcircus.com>
	* win32/process.cc (process_spawn): Add some extra debug info
	* std_hooks.lua (execute): If pid is -1, don't try and wait on
	the process

2005-04-14  Matt Johnston  <matt@ucc.asn.au>

	* change_set.cc (confirm_unique_entries_in_directories): use a
	  std::vector rather than std::map for better performance (only sort
	  once).
	* smap.hh: an invariant

2005-04-14  Nathaniel Smith  <njs@codesourcery.com>

	* tests/t_vcheck.at: Update notes.

2005-04-14  Jeremy Cowgar  <jeremy@cowgar.com>

	* monotone.texi (Making Changes): Fixed duplicate paragraph
	* NEWS: Corrected spelling error in my name.

2005-04-13  Nathaniel Smith  <njs@codesourcery.com>

	* monotone.texi (Informative): 'diff' with two revision arguments
	can now be filtered by file.
	
	* constants.cc (netcmd_payload_limit): Bump to 256 megs.

2005-04-14  Olivier Andrieu  <oliv__a@users.sourceforge.net>

	* Makefile.am: silence cmp

2005-04-14  Matthew Gregan  <kinetik@orcon.net.nz>

	* win32/terminal.cc (have_smart_terminal): Implement for Win32.

2005-04-13  Matthew Gregan  <kinetik@orcon.net.nz>

	* tests/t_netsync_largish_file.at: Add test for netsyncing largish
	(32MB) files.  This test is failing at present.
	* testsuite.at: Add new test.

2005-04-13  Nathaniel Smith  <njs@codesourcery.com>

	* tests/t_setup_checkout_modify_new_dir.at:
	* tests/t_update_off_branch.at: New tests.
	* testsuite.at: Add them.
	
	* commands.cc (checkout): Tweak branch checking logic.
	(update): Make user explicitly switch branches.

2005-04-13  Nathaniel Smith  <njs@codesourcery.com>

	* rcs_import.cc (import_cvs_repo): Check that user isn't trying to
	import a whole CVS repo.
	* tests/t_cvsimport.at: Test new check.
	
2005-04-13  Richard Levitte  <richard@levitte.org>

	* contrib/Notify.pl: Rename ...
	* contrib/monotone-notify.pl: ... to this.
	* Makefile.am (EXTRA_DIST): Take note of the change.
	* debian/docs: Distribute the contributions as well.
	* debian/compat, debian/files, debian/monotone.1: Remove, since
	they are self-generated by debhelper.  They were obviously added
	by mistake.

2005-04-13  Nathaniel Smith  <njs@codesourcery.com>

	* cert.cc (guess_branch): Call app.set_branch.
	* app_state.cc (create_working_copy): Call make_branch_sticky
	here...
	* commands.cc (checkout): ...instead of here.
	(approve, disapprove, fcommit, commit): Don't call app.set_branch
	on guess_branch's output.
	(checkout): Call guess_branch.
	
	* tests/t_sticky_branch.at: 
	* tests/t_checkout_id_sets_branch.at: New tests.
	* testsuite.at: Add them.

2005-04-12  Florian Weimer  <fw@deneb.enyo.de>

	* app_state.cc (app_state::allow_working_copy): Only update
	branch_name from the options file if it has not yet been set.  Log
	the branch name.
	(app_state::set_branch): No longer update the options map.
	(app_state::make_branch_sticky): New function which copies the
	stored branch name to the options map.  Only commands which call
	this function change the branch default stored in the working
	copy.

	* commands.cc (CMD(checkout)): Mark branch argument as sticky.
	(CMD(commit)): Likewise.
	(CMD(update)): Likewise.

	* monotone.texi (Working Copy): Mention that the "commit" and
	"update" commands update the stored default branch ("checkout"
	does, too, but this one should be obvious).

2005-04-13  Matthew Gregan  <kinetik@orcon.net.nz>
	* cryptopp/integer.h: Fix detection of GCC version for SSE2
	builds.

2005-04-12  Jon Bright <jon@siliconcircus.com>
	* rcs_import.cc (find_key_and_state): Fix stupid bug in storing the
	list of files a cvs_key contains.  CVS delta invariant failure now
	really fixed.  The rearrangement failure still exists, though.

2005-04-12  Jon Bright <jon@siliconcircus.com>
	* tests/t_cvsimport_samelog.at: Add test for the deltas.find 
	cvs import problem as sent to the ML by Emile Snyder.
	* testsuite.at: Call it
	* rcs_import.cc (cvs_key): Add an ID for debug output purposes,
	sprinkle a little more debug output about what's being compared to
	what
	* rcs_import.cc (cvs_key): Maintain a map of file paths and CVS
	versions appearing in this CVS key.
	(cvs_key::similar_enough): A key is only similar enough if it doesn't
	include a different version of the same file path.
	(cvs_history::find_key_and_state): Add files to cvs_keys as
	appropriate

2005-04-12  Matthew Gregan <kinetik@orcon.net.nz>

	* win32/terminal.cc (terminal_width): Use
	GetConsoleScreenBufferInfo to request width information for
	terminals.
	
2005-04-12  Nathaniel Smith  <njs@codesourcery.com>

	* ChangeLog: Fixup after merge.

2005-04-12  Nathaniel Smith  <njs@codesourcery.com>

	* platform.hh (terminal_width): New function.
	* {unix,win32}/have_smart_terminal.cc: Rename to...
	* {unix,win32}/terminal.cc: ...these.  Implement terminal_width.
	* ui.cc (write_ticks): Call it.
	* Makefile.am: Update for renames.
	
2005-04-11  Matt Johnston <matt@ucc.asn.au>

	* ui.{cc,hh}, netsync.cc: netsync progress ticker in kilobytes to
	avoid wrapping.

2005-04-11  Jon Bright <jon@siliconcircus.com>
	* Makefile.am (EXTRA_DIST): Add debian/*

2005-04-11  Jon Bright <jon@siliconcircus.com>
	* Makefile.am (EXTRA_DIST): Add win32/monotone.iss, PNG_FIGURES
	(PNG_FIGURES): Add, constructing in same way as EPS_FIGURES
	(monotone.html): Use .perlbak workaround so that this works on Win32

2005-04-10  Nathaniel Smith  <njs@codesourcery.com>

	* Makefile.am (BUILT_SOURCES_CLEAN): Add package_revision.txt.

	This is the 0.18 release.

2005-04-11  Matthew Gregan <kinetik@orcon.net.nz>

	* unix/inodeprint.cc, configure.ac: Use nanosecond time resolution for
	inodeprints on BSDs and other platforms if available.

2005-04-10  Derek Scherger  <derek@echologic.com>

	* monotone.texi (Informative): fix typo in ls known docs

2005-04-10  Nathaniel Smith  <njs@codesourcery.com>

	* Makefile.am: Use pdftops instead of acroread.
	(EXTRA_DIST): Include new contrib/ files, and fix wildcards.
	* NEWS: Update for 0.18.
	* configure.ac: Bump version number.
	* debian/changelog: Mention new release.
	* debian/copyright: Update from AUTHORS.
	* monotone.spec: Mention new release.
	* po/monotone.pot: Regenerate.

2005-04-10  Florian Weimer  <fw@deneb.enyo.de>

	* monotone.texi (Commands): Use "working copy" instead of "working
	directory", to match the rest of the manual.

2005-04-10  Florian Weimer  <fw@deneb.enyo.de>

	* commands.cc (ls_known): New function which prints all known
	files in the working copy.
	(CMD(list)): Invoke ls_known for "list known".  Update help
	message.
	(ALIAS(ls)): Update help message.

	* monotone.texi: Document "list known".
	* tests/t_ls_known.at: New file.
	* testsuite.at: Include it.

2005-04-10  Richard Levitte  <richard@levitte.org>

	* contrib/Notify.pl: Count the number of messages sent, and
	display the count at the end.
	Version bumped to 1.0.

2005-04-10  Matt Johnston  <matt@ucc.asn.au>

	* unix/inodeprint.cc, configure.ac: don't use the nsec time
	on non-Linux-style systems (quick compile fix for OS X and probably
	others, can be made generic later).

2005-04-10  Olivier Andrieu  <oliv__a@users.sourceforge.net>

	* contrib/monotone.el: Some elisp code for running monotone from
	inside Emacs. Supports diff, status, add, drop, revert and commit.

2005-04-09  Richard Levitte  <richard@levitte.org>

	* contrib/Notify.pl: Allow globbing branches.  Make the revision
	records branch specific.  Show what records you would have updated
	even with --noupdate.  Add --before and --since, so users can
	select datetime ranges to create logs for.  Remove --to and add
	--difflogs-to and --nodifflogs-to to send logs with diffs to one
	address and logs without diffs to another (both can be given at
	once).  More and better documentation.

2005-04-08  Nathaniel Smith  <njs@codesourcery.com>

	* change_set.cc (basic_change_set): Remove problematic
	rename_dir/add combination, until directory semantics are
	fixed.

2005-04-08  Nathaniel Smith  <njs@codesourcery.com>

	* commands.cc (revert): Call maybe_update_inodeprints.
	* app_state.cc (set_restriction): Clear any old restrictions
	first.

2005-04-08  Jon Bright <jon@siliconcircus.com>
	* testsuite.at (NOT_ON_WIN32): Add a function to prevent tests from
	running on Win32 (for cases where the functionality being tested 
	makes no sense on Win32.  Not for cases where the functionality
	just isn't there yet on Win32.)
	* tests/t_final_space.at: Use NOT_ON_WIN32.  The filenames "a b" 
	and "a b " refer to the same file on Win32, obviating this test

2005-04-08  Jon Bright <jon@siliconcircus.com>
	* win32/inodeprint.cc (inodeprint_file): Still close the file if
	getting its time failed.
	* tests/t_netsync_sigpipe.at: Don't bother doing a kill -PIPE on
	Win32.  There is no real SIGPIPE on Win32 and sockets don't get this
	signal if their pipe goes away.  MinGW's kill seems to translate
	-PIPE to some signal that *does* kill monotone, so it seems like the
	easiest solution is just not to send the signal in the first place
	here.
	* tests/t_automate_ancestry_difference.at: Remove old 
	CHECK_SAME_STDOUT call which I'd left by accident.
	* tests/t_automate_leaves.at: Canonicalise monotone output before
	passing to CHECK_SAME_STDOUT
	* tests/t_log_depth.at: Check line count with arithmetic comparison
	rather than autotest's string comparison

2005-04-08  Nathaniel Smith  <njs@codesourcery.com>

	* inodeprint.cc (operator<<): Typo.

	* inodeprint.{hh,cc} (build_inodeprint_map,
	build_restricted_inodeprint_map): Remove unused functions.

2005-04-08  Nathaniel Smith  <njs@codesourcery.com>

	* work.cc: Remove doxygen comments.  Comments are good; comments
	that are longer than the function they document, and give less
	information, are not so good...

2005-04-08  Nathaniel Smith  <njs@codesourcery.com>

	* ChangeLog: Fixup after merge.

2005-04-08  Nathaniel Smith  <njs@codesourcery.com>

	* commands.cc (calculate_current_revision): Defer to
	calculate_restricted_revision instead of special casing.
	(put_revision_id): constify argument.
	(maybe_update_inodeprints): New function.
	(commit, update, checkout): Call it.
	
	* manifest.{cc,hh} (build_manifest_map): Remove, since only caller
	was removed.
	(build_restricted_manifest_map): Go faster if the user is using
	inode signatures.

	* tests/t_inodeprints.at:
	* tests/t_inodeprints_update.at: Typoes.
	
	* work.cc (read_inodeprints): Typo.

2005-04-08  Nathaniel Smith  <njs@codesourcery.com>

	* tests/t_inodeprints.at:
	* tests/t_inodeprints_update.at: New tests.
	* testsuite.at: Add them.
	
	* UPGRADE: Document 0.17 -> 0.18 upgrade path.

2005-04-08  Jon Bright <jon@siliconcircus.com>
	* tests/t_cat_file_by_name.at: CHECK_SAME_STDOUT can only be used
	to check two 'cat' processes or two monotone processes on Win32,
	not to check monotone and 'cat'.  Change to go through an 
	intermediate stdout
	* tests/t_automate_erase_ancestors.at: Ditto
	* tests/t_automate_toposort.at: Ditto
	* tests/t_automate_ancestry_difference.at: Ditto
	* tests/t_vars.at: Call CANONICALISE for stdout output.
	* tests/t_netsync_absorbs.at: Ditto.
	* tests/t_empty_env.at: For Win32, copy libiconv-2.dll to the 
	current dir before the test, otherwise Win32 will search the
	(empty) path for it and not find it.
	* tests/t_automate_descendents.at: Ditto
	* win32/inodeprint.cc: Implement inodeprint_file for Win32, based
	on mode, device, size, create time and write time.
	
	
2005-04-08  Jon Bright <jon@siliconcircus.com>
	* win32/inodeprint.cc: Change the function name to match the one
	on Unix.

2005-04-08  Nathaniel Smith  <njs@codesourcery.com>

	* {win32,unix}/fingerprint.cc: Rename to...
	* {win32,unix}/inodeprint.cc: ...this.  Change function name and
	calling conventions.
	* platform.hh (inodeprint_file): Likewise.
	* inodeprint.{cc,hh}: New files.
	* Makefile.am (MOST_SOURCES, UNIX_PLATFORM_SOURCES,
	WIN32_PLATFORM_SOURCES): Fixup accordingly.
	* vocab_terms.hh (inodeprint): New ATOMIC.
	* work.hh: Prototype inodeprint working copy functions.
	* work.cc: Implement them.

	* manifest.{hh,cc} (manifest_file_name): Remove unused variable.

2005-04-07  Nathaniel Smith  <njs@codesourcery.com>

	* manifest.{hh,cc}: Remove some commented out unused functions.

	* win32/have_smart_terminal.cc: Include platform.hh.
	* unix/fingerprint.cc: New file, with new function.
	* win32/fingerprint.cc: New file, with stub function.
	* Makefile.am (UNIX_PLATFORM_SOURCES, WIN32_PLATFORM_SOURCES): Add
	them.

2005-04-07  Nathaniel Smith  <njs@codesourcery.com>

	* manifest.hh, manifest.cc: Remove tabs.

2005-04-08  Jeremy Cowgar  <jeremy@cowgar.com>

	* doxygen.cfg: added
	* Makefile.am: added apidocs target (builds doxygen docs)

2005-04-07  Nathaniel Smith  <njs@codesourcery.com>

	* tests/t_final_space.at: New test.
	* testsuite.at: Add it.

2005-04-07  Nathaniel Smith  <njs@codesourcery.com>

	* monotone.texi (Dealing with a Fork): 'merge' has slightly
	different output.

	* NEWS: Summarize changes of last 2.5 weeks.

2005-04-07  Nathaniel Smith  <njs@codesourcery.com>

	* database.{cc,hh} (space_usage): New method.
	* database.cc (info): Use it.

2005-04-07  Nathaniel Smith  <njs@codesourcery.com>

	* vocab.cc (verify): Cache known-good strings, to speed up
	repeated processing of related changesets.

	* change_set.cc (basic_change_set_test): Revert last change; the
	old version _was_ valid.

2005-04-06  Nathaniel Smith  <njs@codesourcery.com>

	* work.cc (build_deletions): Issue warning when generating
	delete_dir's; they're totally broken, but I don't want to disable
	them, because then our tests won't see when they're fixed...

2005-04-07  Nathaniel Smith  <njs@codesourcery.com>

	* smap.hh (insert): Fix stupid bug in assertion condition.

2005-04-07  Nathaniel Smith  <njs@codesourcery.com>

	* change_set.cc (basic_change_set_test): Test a _valid_
	change_set.
	(directory_node): Make a std::map, instead of an smap.  Add a
	comment explaining the bug that makes this temporarily necessary.

	* smap.hh (smap): Don't check for duplicates at insert time,
	unless we've decided not to mark things damaged; don't return
	iterators from insert.  Do check for duplicates at sort time, and
	always sort, instead of sometimes doing linear search.  This makes
	insert O(1), while still preserving the invariant that keys must
	be unique.
	
	* commands.cc (commit): Explain why we're aborting, in the case
	that we detect that a file has changed under us in the middle of a
	commit.

2005-04-07  Richard Levitte  <richard@levitte.org>

	* cryptopp/config.h: typo...

2005-04-05  Nathaniel Smith  <njs@codesourcery.com>

	* tests/t_db_execute.at (db execute): New test.
	* testsuite.at: Add it.
	* database.cc (debug): Don't printf-interpret %-signs in input.

2005-04-05  Matt Johnston  <matt@ucc.asn.au>

	* database.cc: remove dulicated block introduced
	in rev 9ab3031f390769f1c455ec7764cc9c083f328a1b
	(merge of 76f4291b9fa56a04feb2186074a731848cced81c and
	c7917be7646df52363f39d2fc2f7d1198c9a8c27). Seems to be another
	instance of the case tested in t_merge_5.at

2005-04-05  Matt Johnston  <matt@ucc.asn.au>

	* basic_io.hh: reserve() the string which we're appending to
	frequently. Seems to give ~5% speedup in 
	diff -r t:revision-0.16 -r t:revision-0.17 - can't hurt.

2005-04-04  Nathaniel Smith  <njs@codesourcery.com>

	* monotone.spec, debian/control: We no longer need external popt.
	* INSTALL: Ditto, plus some general updating.
	
2005-04-04  Nathaniel Smith  <njs@codesourcery.com>

	* tests/t_sql_unpack.at: New test.
	* testsuite.at: Add it.

2005-04-04  Nathaniel Smith  <njs@codesourcery.com>

	* contrib/ciabot_monotone.py (config): Genericize again, so lazy
	people using it won't start sending commits for monotone.
	* .mt-attrs: Make it executable.

2005-04-04  Richard Levitte  <richard@levitte.org>

	* Makefile.am (EXTRA_DIST): Add the extra popt files.

	* popt/popt.3, popt/popt.ps, popt/testit.sh: Include a few more
	  files from popt, mostly to have documentation on hand.  post.ps
	  is mentioned in popt/README.

2005-04-03  Nathaniel Smith  <njs@codesourcery.com>

	* Makefile.am (EXTRA_DIST): Add contrib/ stuff to distributed
	files list.
	* contrib/ciabot_monotone.py (config.delivery): Turn on.
	(send_change_for): Don't include "ChangeLog:" line when extracting
	changelog.

2005-04-03  Nathaniel Smith  <njs@codesourcery.com>

	* contrib/ciabot_monotone.py: New file.
	* contrib/README: Describe it.

2005-04-03  Richard Levitte  <richard@levitte.org>

	* AUTHORS: Add information about popt.

	* monotone.cc (my_poptStuffArgFile): Include the bundled popt.h.
	Since we now have a working popt, we can remove the restrictions
	on the use of -@.
	* tests/t_at_sign.at: Test that we can take more tha one -@.
	* monotone.1: Document it.

	* popt/poptint.h (struct poptContext_s): Add field to keep track
	  of the number of allocated leftovers elements.
	* popt/popt.c (poptGetContext): Initialise it and use it.
	  (poptGetNextOpt): Use it and realloc leftovers when needed.
	  Also make sure that the added element is a dynamically allocated
	  copy of the original string, or we may end up with a dangling
	  pointer.  These are huge bugs in popt 1.7, when using
	  poptStuffArgs().
	  (poptFreeContext): Free the leftovers elements when freeing
	  leftovers.
	  (poptSaveLong, poptSaveInt): Apply a small patch from Debian.

	* popt/CHANGES, popt/COPYING, popt/README, popt/findme.c,
	  popt/findme.h, popt/popt.c, popt/poptconfig.c, popt/popt.h,
	  popt/popthelp.c, popt/poptint.h, popt/poptparse.c,
	  popt/system.h, popt/test1.c, popt/test2.c, popt/test3.c: Bundle
	  popt 1.7.
	* configure.ac, Makefile.am: Adapt.

2005-04-01  Richard Levitte  <richard@levitte.org>

	* contrib/Notify.pl: Complete rewrite.  Among other things, it
	  makes better use of some new monotone automate features.  It's
	  also better organised and much more documented.

2005-04-01  Jeremy Cowgar  <jeremy@cowgar.com>

	* tests/t_dropkey_2.at: Updated to test dropkey instead of delkey
	* tests/t_dropkey_1.at: Updated to test dropkey instead of delkey
	* monotone.texi (Key and Cert): Changed references to delkey
	  to dropkey
	  (Commands): Changed references to delkey to dropkey
	* testsuite.at: changed references from t_delkey* to t_dropkey*
	* t_delkey_1.at: renamed to t_dropkey_1.at
	* t_delkey_2.at: renamed to t_dropkey_2.at
	* commands.cc (CMD(delkey)): renamed to dropkey to maintain
	  command consistency (with existing drop command)

2005-04-01  Richard Levitte  <richard@levitte.org>

	* monotone.cc (my_poptStuffArgFile): An argument file might be
	empty, and therefore contain no arguments to be parsed.  That's
	OK.
	* tests/t_at_sign.at: Test it.

2005-04-01  Nathaniel Smith  <njs@codesourcery.com>

	* monotone.cc: Fixup after merge.

2005-04-01  Nathaniel Smith  <njs@codesourcery.com>

	* file_io.cc (read_data_for_command_line): New function.
	(read_data_stdin): New function.
	* file_io.hh (read_data_for_command_line): Add prototype.
	
	* monotone.cc (my_poptStuffArgFile): Clean up a little.  Use
	read_data_for_command_line.  Don't free argv, but rather return
	it.
	(cpp_main): Keep a list of allocated argv's, and free them.
	(options): Tweak wording of help text on -@.
	
2005-04-01  Nathaniel Smith  <njs@codesourcery.com>

	* file_io.hh: Remove tabs.

2005-04-01  Nathaniel Smith  <njs@codesourcery.com>

	* monotone.cc (cpp_main): Actually remove newline.

2005-04-01  Nathaniel Smith  <njs@codesourcery.com>

	* ChangeLog: Fixup after merge.
	* monotone.text (Making Changes): Fix typo.
	
2005-04-01  Nathaniel Smith  <njs@codesourcery.com>

	* monotone.cc (cpp_main): Remove now-unneccessary newline.
	
	* commands.cc (commit): Fix typo.
	
	* monotone.texi (Making Changes): Don't claim that writing to
	MT/log prevents the editor from starting.  Clarify later that
	having written to MT/log still means the editor will pop up
	later.

2005-04-01  Richard Levitte  <richard@levitte.org>

	* monotone.cc: Add the long name --xargs for -@.
	* monotone.1: Document it.
	* tests/t_at_sign.at: Remove extra empty line and test --xargs.

	* monotone.texi (Making Changes): Cleanupy tweaks.

	* monotone.cc (my_poptStuffArgFile): New function to parse a file
	for more arguments and stuff them into the command line.
	(cpp_main): Add the -@ option
	* tests/t_at_sign.at, testsuite.at: Test it
	* monotone.1: Document it.

2005-03-31  Nathaniel Smith  <njs@codesourcery.com>

	* tests/t_log_depth.at: Cleanupy tweaks.

2005-03-31  Jeremy Cowgar  <jeremy@cowgar.com>

	* monotone.texi: Tutorial updated to include example of
	  editing/committing with MT/log
	* work.cc (has_contents_user_log) Added
	* work.hh (has_contents_user_log) Added
	* commands.cc (CMD(commit)): Checks to ensure both MT/log and the
	  --message option does not exist during commit.
	* transforms.hh (prefix_lines_with): Added
	* transforms.cc (prefix_lines_with): Added
	* sanity.cc (naughty_failure): Made use of prefix_lines_with()
	* ui.cc (inform): now handles messages w/embedded newlines
	* tests/t_commit_log_3.at: Created to test new functionality
	  added to CMD(commit)
	* testsuite.at: Added above test

2005-03-31  Richard Levitte  <richard@levitte.org>

	* monotone.cc: Add the --depth option...
	* app_state.hh (class app_state),
	  app_state.cc (app_state::set_depth): ... and the field and
	  method to store and set it.
	* commands.cc (CMD(log)): ... then handle it.

	* tests/t_log_depth.at: Add a test for 'log --depth=n'
	* testsuite.at: Add it.
	* monotone.texi (Informative): Document it.

2005-03-31  Nathaniel Smith  <njs@codesourcery.com>

	* automate.cc (automate_erase_ancestors): Accept zero arguments,
	and in such case print nothing.  (Important for scripting.)
	* commands.cc (automate):
	* monotone.texi (Automation):
	* tests/t_automate_erase_ancestors.at: Update accordingly.

2005-03-31  Nathaniel Smith  <njs@codesourcery.com>

	* automate.cc (automate_toposort): Accept zero arguments, and in
	such case print nothing.  (Important for scripting.)
	* commands.cc (automate):
	* monotone.texi (Automation):
	* tests/t_automate_toposort.at: Update accordingly.

2005-03-30  Richard Levitte  <richard@levitte.org>

	* contrib/Notify.pl: A new Perl hack to send change logs by
	email.

	* contrib/README: Add a quick description.

2005-03-30  Nathaniel Smith  <njs@codesourcery.com>

	* automate.cc (automate_leaves): New function.
	(automate_command): Add it.
	* commands.cc (automate): Synopsify it.
	* monotone.1: Add it.
	* monotone.texi (Automation, Commands): Likewise.
	
	* tests/t_automate_leaves.at: New test.
	* testsuite.at: Add it.

2005-03-30  Nathaniel Smith  <njs@codesourcery.com>

	* monotone.texi (Automation): Make newly added sample outputs
	verbatim also.

2005-03-30  Nathaniel Smith  <njs@codesourcery.com>

	* tests/t_automate_toposort.at: New test.
	* tests/t_automate_ancestry_difference.at: New test.
	* tests/t_diff_first_rev.at: New test.
	* testsuite.at: Add them.
	
	* revision.cc (calculate_ancestors_from_graph): Do not keep an
	"interesting" set and return only ancestors from this set;
	instead, simply return all ancestors.  Returning a limited set of
	ancestors does not speed things up, nor reduce memory usage in
	common cases.  (The only time it would reduce memory usage is when
	examining only a small ancestor set, which the important case,
	'heads', does not; even then, erase_ancestors would need to intern
	the interesting revisions first so they got low numbers, which it
	doesn't.)
	(erase_ancestors): Adjust accordingly.
	(toposort, ancestry_difference): New functions.
	* revision.hh (toposort, ancestry_difference): Declare.
	* automate.cc (automate_toposort, automate_ancestry_difference):
	New functions.
	(automate_command): Add them.
	All functions: clarify in description whether output is sorted
	alphabetically or topologically.
	* commands.cc (automate): Synopsify them.
	* monotone.1: Add them.
	* monotone.texi (Commands): Likewise.
	(Automation): Likewise.  Also, clarify for each command whether
	its output is alphabetically or topologically sorted.
	
2005-03-29  Richard Levitte  <richard@levitte.org>

	* commands.cc (CMD(ls)): Update with the same information as
	CMD(list)

	* monotone.texi (Automation): Make the sample output verbatim

2005-03-26  Nathaniel Smith  <njs@codesourcery.com>

	* automate.cc (automate_erase_ancestors): New function.
	(automate_command): Use it.
	* commands.cc (automate): Document it.

	* tests/t_automate_erase_ancestors.at: New test.
	* testsuite.at: Add it.

	* monotone.texi (Automation, Commands): Document automate
	erase_ancestors.
	* monotone.1: Document automate erase_ancestors.

2005-03-26  Nathaniel Smith  <njs@codesourcery.com>

	* automate.cc (interface_version): Bump to 0.1.
	(automate_descendents): New function.
	(automate_command): Call it.
	* commands.cc (automate): Add it to help text.

	* tests/t_automate_descendents.at: New test.
	* testsuite.at: Add it.
	
	* monotone.texi (Automation, Commands): Document automate
	descendents.
	* monotone.1: Document automate descendents, and vars stuff.

2005-03-26  Nathaniel Smith  <njs@codesourcery.com>

	* tests/t_attr.at: No longer a bug report.
	* tests/t_rename_attr.at: New test.
	* testsuite.at: Add it.

2005-03-26  Joel Crisp  <jcrisp@s-r-s.co.uk>

	* contrib/Log2Gxl.java: New file.

2005-03-26  Nathaniel Smith  <njs@pobox.com>

	* contrib/README: New file.

2005-03-25  Nathaniel Smith  <njs@pobox.com>

	* commands.cc (user_log_file_name): Remove unused variable
	again.  Hopefully it will take this time...

2005-03-25  Nathaniel Smith  <njs@pobox.com>

	* commands.cc (user_log_file_name): Remove unused variable.

2005-03-25  Jeremy Cowgar  <jeremy@cowgar.com>

	* monotone.texi: Added a bit more documentation about MT/log
	  Updated edit_comment hook and addded delkey docs
	* commands.cc: Added delkey command
	* t_delkey_1.at: Tests delkey command on public key
	* t_delkey_2.at: Tests delkey command on public and private key
	* testsuite.at: Added above tests
	* std_hooks.lua: Transposed the MT: lines and user_log_contents,
	  user_log_contents now appears first.

2005-03-25  Jeremy Cowgar  <jeremy@cowgar.com>

	* t_setup_creates_log.at: Ensures that MT/log is created
	  on setup
	* t_checkout_creates_log.at: Ensures that MT/log is created
	  on checkout
	* t_commit_log_1.at: Ensures that:
	  1. Read and entered as the ChangeLog message
	  2. Is blanked after a successful commit
	* t_commit_log_2.at: Ensures that commit works w/o MT/log being
	  present
	* testsuite.at: Added the above tests.

2005-03-25  Matt Johnston  <matt@ucc.asn.au>

        * {unix,win32}/platform_netsync.cc, platform.hh, Makefile.am: new
        functions to disable and enable sigpipe.
        * netsync.cc, main.cc: call the functions from netsync rather than
        globally, so that sigpipe still works for piping output of commands
        such as 'log'.
        * tests/t_netsync_sigpipe.at: test it.
        * testsuite.at: add it.

2005-03-25  Matt Johnston  <matt@ucc.asn.au>

	* monotone.cc: add short options -r, -b, -k, and -m
	for --revision, --branch, --key, and --message respectively.
	* monotone.texi, monotone.1: document them
	* tests/t_short_opts.at: test them
	* testsuite.at: add it

2005-03-24  Nathaniel Smith  <njs@codesourcery.com>

	* tests/t_empty_env.at: New test.
	* testsuite.at: Add it.  Absolutify path to monotone so it will
	work.
	
	* unix/have_smart_terminal.cc (have_smart_terminal): Handle the
	case where TERM is unset or empty.

2005-03-24  Nathaniel Smith  <njs@codesourcery.com>

	* ui.hh (tick_write_nothing): New class.
	* monotone.cc (cpp_main): Enable it.

2005-03-24  Nathaniel Smith  <njs@codesourcery.com>

	* work.cc (build_deletions, build_additions): Fixup after merge.

2005-03-23  Nathaniel Smith  <njs@codesourcery.com>

	* tests/t_cat_file_by_name.at: Check for attempting to cat
	non-existent files.
	* tests/t_empty_id_completion.at: New test.
	* tests/t_empty_path.at: New test.
	* testsuite.at: Add them.
	
	* database.cc (complete): Always generate some sort of limit term,
	even a degenerate one.
	
	* app_state.cc (create_working_copy): Check for null directory.

	* work.cc (build_deletion, build_addition, build_rename): Check
	for null paths.

2005-03-23  Derek Scherger  <derek@echologic.com>

	* Makefile.am UNIX_PLATFORM_SOURCES:
	WIN32_PLATFORM_SOURCES: add have_smart_terminal.cc
	* platform.hh (have_smart_terminal): prototype
	* ui.cc (user_interface): set ticker to dot/count based on
	have_smart_terminal
	* unix/have_smart_terminal.cc: 
	* win32/have_smart_terminal.cc: new file
	
2005-03-23  Derek Scherger  <derek@echologic.com>

	* commands.cc (add): pass list of prefixed file_path's to
	build_additions
	(drop): pass list of prefixed file_path's to build_deletions
	(attr): pass attr_path as a 1 element vector to build_additions
	* work.{cc,hh} (build_addition): rename to...
	(build_additions): this, and accept a vector of paths to be added
	in a single path_rearrangement
	(build_deletion): rename to ...
	(build_deletions): this, and accept a vector of paths to be
	dropped in a single path_rearrangement
	(known_preimage_path): replace manifest and path_rearrangement
	args with a path_set to avoid extracting paths for every file
	(build_rename): adjust for change to known_preimage_path

2005-03-23  Nathaniel Smith  <njs@codesourcery.com>

	* monotone.cc (my_poptFreeContext, cpp_main): Apparently
	poptFreeContext silently changed its return type at some unknown
	time.  Hack around this.

2005-03-23  Nathaniel Smith  <njs@codesourcery.com>

	* monotone.cc (cpp_main): Remove the special code to dump before
	printing exception information, since we no longer dump to the
	screen, so it's always better to have the little status message
	saying what happened to the log buffer at the end of everything.
	* sanity.cc (dump_buffer): Give a hint on how to get debug
	information, when discarding it.
	* work.{hh,cc} (get_local_dump_path): New function.
	* app_state.cc (allow_working_copy): Use it for default
	global_sanity dump path.
	* monotone.texi (Reserved Files): Document MT/debug.
	(Network): Capitalize Bob and Alice (sorry graydon).
	Document new defaulting behavior.

2005-03-23  Nathaniel Smith  <njs@codesourcery.com>

	* work.cc, sanity.cc: Remove tabs.

2005-03-23  Nathaniel Smith  <njs@codesourcery.com>

	* monotone.texi (Network Service): Mention that monotone remembers
	your server/collection.
	(Vars): New section.
	* netsync.cc (process_hello_cmd): Touch more cleaning.
	* tests/t_merge_5.at: More commentary.
	
2005-03-23  Matt Johnston  <matt@ucc.asn.au>

	* tests/t_merge_5.at: new test for a merge which ends up with
	duplicate lines.
	* testsuite.at: add it

2005-03-22  Jeremy Cowgar  <jeremy@cowgar.com>

	* AUTHORS: Added my name
	* app_state.cc, commands.cc, lua.cc, lua.hh, monotone.texi,
	  std_hooks.lua, work.cc, work.hh: Added functionality to
	  read the MT/log file for commit logs. In this revision
	  tests are not yet complete nor is documenation complete
	  but the reading, blanking and creating of MT/log is.

2005-03-22  Nathaniel Smith  <njs@codesourcery.com>

	* vocab_terms.hh: Declare base64<var_name>.
	* database.cc (clear_var, set_var, get_vars): base64-encode
	var_names in the database.
	* monotone.texi (Internationalization): Update description of
	vars.
	* transforms.{cc,hh} ({in,ex}ternalize_var_name): Remove.
	* commands.cc (set, unset, ls_vars): Update accordingly.
	(unset): Error out if the variable doesn't exist.
	* tests/t_vars.at: Verify this works.

	* netcmd.cc (test_netcmd_functions): Properly type arguments to
	{read,write}_hello_cmd_payload.
	(write_hello_cmd_payload): Properly type arguments.
	* netcmd.hh (write_hello_cmd_payload):
	* netsync.cc (queue_hello_cmd): Adjust accordingly.
	(process_hello_cmd): More cleaning.  Also, save new server keys to
	a var, and check old server keys against the var.
	
	* tests/t_netsync_checks_server_key.at: New test.
	* testsuite.at: Add it.  Better docs for some netsync macros,
	while I'm here...
	* tests/t_netsync_absorbs.at: Add 'netsync' keyword.
	
2005-03-22  Nathaniel Smith  <njs@codesourcery.com>

	* tests/t_netsync_absorbs.at: New test.
	* testsuite.at: Add it.

	* netcmd.{cc,hh} (read_hello_cmd_payload): Properly type
	arguments.
	* netsync.cc (dispatch_payload): Adjust accordingly.  Move some
	logic into process_hello_cmd.
	(known_servers_domain): New constant.
	(process_hello_cmd): Tweak arguments appropriately.  Include logic
	formerly in dispatch_payload.  Cleanup.

	No semantic changes.
	
2005-03-21  Nathaniel Smith  <njs@codesourcery.com>

	* monotone.texi (Starting a New Project): Tweak phrasing.

2005-03-21  Nathaniel Smith  <njs@codesourcery.com>

	* commands.cc (process_netsync_client_args): If user specifies
	server/collection and there is no default, set the default.
	* tests/t_netsync_set_defaults.at: New test.
	* testsuite.at: Add it.

2005-03-21  Nathaniel Smith  <njs@codesourcery.com>

	* vocab.hh (var_key): New typedef.
	* database.{cc,hh}: Use it.  Make most var commands take it.
	* commands.cc (set, unset): Adjust accordingly.
	(default_server_key, default_collection_key): New constants.
	(process_netsync_client_args): New function.
	(push, pull, sync): Use it.

	* tests/t_netsync_defaults.at: New test.
	* testsuite.at: Add it.

2005-03-21  Matt Johnston  <matt@ucc.asn.au>

	* change_set.cc: use std::map rather than smap for 
	confirm_unique_entries_in_directories() and confirm_proper_tree()
	since they perform a lot of insert()s.

2005-03-21  Nathaniel Smith  <njs@codesourcery.com>

	* monotone.texi (list tags, list vars, set, unset): Document.
	(Internationalization): Document vars.

2005-03-21  Nathaniel Smith  <njs@codesourcery.com>

	* transforms.{hh,cc} ({in,ex}ternalize_var_{name,domain}): New
	functions.
	* vocab_terms.hh (base64<var_value>): Declare template.
	* database.hh (get_vars): Simplify API.
	* database.cc (get_vars, get_var, var_exists, set_var, clear_var):
	Implement.
	* commands.cc (set, unset): New commands.
	(ls): New "vars" subcommand.
	* tests/t_vars.at: Fix.  Un-XFAIL.
	
2005-03-21  Nathaniel Smith  <njs@codesourcery.com>

	* transforms.{cc,hh}: Remove tabs.

2005-03-20  Nathaniel Smith  <njs@codesourcery.com>

	* tests/t_vars.at: New test.
	* testsuite.at: Add it.

2005-03-20  Nathaniel Smith  <njs@codesourcery.com>

	* schema.sql (db_vars): New table.
	* database.cc (database::database): Update schema id.
	* schema_migration.cc (migrate_client_to_vars): New function.
	(migrate_monotone_schema): Use it.
	* tests/t_migrate_schema.at: Another schema, another test...
	
	* vocab_terms.hh (var_domain, var_name, var_value): New types.
	* database.hh (get_vars, get_var, var_exists, set_var, clear_var):
	Prototype new functions.
	
2005-03-20  Derek Scherger  <derek@echologic.com>

	* file_io.cc (book_keeping_file): return true only if first
	element of path is MT, allowing embedded MT elements
	(walk_tree_recursive): check relative paths for ignoreable book
	keeping files, rather than absolute paths
	(test_book_keeping_file): add fs::path tests for book keeping
	files
	* tests/t_add_intermediate_MT_path.at: un-XFAIL, fix some problems
	with commas, add tests for renames and deletes with embedded MT
	path elements.

2005-03-20  Nathaniel Smith  <njs@codesourcery.com>

	* monotone.texi: Add some missing @sc{}'s.
	* cryptopp/config.h: Use "mt-stdint.h", not <stdint.h>, for
	portability.

2005-03-19  Nathaniel Smith  <njs@codesourcery.com>

	* Makefile.am (EXTRA_DIST): Add UPGRADE and README.changesets.
	* debian/files: Auto-updated by dpkg-buildpackage.

	* This is the 0.17 release.
	
2005-03-18  Nathaniel Smith  <njs@codesourcery.com>

	* Makefile.am (MOST_SOURCES): Add package_{full_,}revision.h.
	* NEWS: Fill in date.
	* debian/copyright: Update from AUTHORS.
	* configure.ac: Bump version number to 0.17.
	* debian/changelog, monotone.spec: Update for release.
	* po/monotone.pot: Auto-updated by distcheck.

2005-03-18  Christof Petig <christof@petig-baender.de>

	* sqlite/*: Imported sqlite version 3.1.6 tree

2005-03-18  Nathaniel Smith  <njs@codesourcery.com>

	* monotone.1, commands.cc, Makefile.am: Fixup after merge.

2005-03-18  Nathaniel Smith  <njs@codesourcery.com>

	* path_component (split_path): Fix bug.
	Also, add unit tests for file.
	* unit_tests.{hh,cc}: Add path_component unit tests.
	
2005-03-18  Nathaniel Smith  <njs@codesourcery.com>

	* Makefile.am: Fixup after merge.
	
2005-03-18  Nathaniel Smith  <njs@codesourcery.com>

	* change_set.cc: Move path_component stuff to...
	* path_component.{hh,cc}: ...these new files.
	* Makefile.am: Add them.

2005-03-18  Matt Johnston  <matt@ucc.asn.au>

	* txt2c.cc: add --no-static option
	* Makefile.am, package_revision.h, package_full_revision.h:
	create revision info files as standalone .c files to speed
	compilation (mt_version.cc doesn't need to recompile each time)

2005-03-17  Derek Scherger  <derek@echologic.com>

	* INSTALL: add note about creating a ./configure script

2005-03-16  Nathaniel Smith  <njs@codesourcery.com>

	* UPGRADE: Finish, hopefully.
	* monotone.texi (db check): Be more clear about what is normally
	checked, and when 'db check' is useful.

2005-03-16  Patrick Mauritz <oxygene@studentenbude.ath.cx>

	* monotone.texi (Hook Reference): Typo.

2005-03-16  Nathaniel Smith  <njs@codesourcery.com>

	* monotone.texi: Add Derek Scherger to the copyright list.
	Various tweaks.
	(Starting a New Project): Rewrite to clarify that only Jim runs
	"setup", and explain why.
	(Network Service): Add a note that most people do use a central
	server, since people on the mailing list seem to perhaps be
	getting the wrong idea.
	(Making Changes): Expand a little on what the "." in "checkout ."
	means, since people seem to accidentally checkout stuff into real
	directories.
	(db check): Add much verbiage on the implications
	of various problems, and how to fix them.  Also clarify some
	wording.
	* NEWS: Small tweaks.
	* UPGRADE: More instructions, not done yet...
	
2005-03-15  Matt Johnston  <matt@ucc.asn.au>

	* commands.cc, monotone.texi, monotone.1: mention that agraph
          output is in VCG format.

2005-03-14  Nathaniel Smith  <njs@codesourcery.com>

	* commands.cc (cat): 'cat file REV PATH'.
	* monotone.texi: Mention it.
	* tests/t_cat_file_by_name.at: New test.
	* testsuite.at: Add it.

2005-03-11  Nathaniel Smith  <njs@codesourcery.com>

	* automate.cc (automate_heads): Remove app.initialize call.
	* revision.cc, revision.hh (calculate_arbitrary_change_set): New
	function.
	(calculate_composite_change_set): Touch more sanity checking.

	* commands.cc (update): Use it.

2005-03-10  Derek Scherger  <derek@echologic.com>

	* app_state.cc (set_restriction): adjust bad path error message
	* commands.cc (get_valid_paths): refactor into ...
	(extract_rearranged_paths): ... this
	(extract_delta_paths): ... this
	(extract_changed_paths): ... this
	(add_intermediate_paths): ... and this
	(restrict_delta_map): new function
	(calculate_restricted_change_set): new function
	(calculate_restricted_revision):
	(ls_missing):
	(revert): rework using new valid path functions
	(do_diff): adjust --revision variants to work with restrictions
	* tests/t_diff_restrict.at: un-XFAIL

2005-03-09  Jon Bright <jon@siliconcircus.com>
	* win32/monotone.iss: Install the many-files version of the
	docs, install the figures, create a start-menu icon for the
	docs.
	* Makefile.am: Make docs generation work with MinGW

2005-03-09  Jon Bright <jon@siliconcircus.com>
	* win32/monotone.iss: Monotone -> monotone

2005-03-09  Jon Bright <jon@siliconcircus.com>
	* win32/monotone.iss: Added an Inno Setup script for 
	generating a Windows installer.  Inno Setup is GPLed, see
	http://www.jrsoftware.org for download

2005-03-09  Jon Bright <jon@siliconcircus.com>
	* t_diff_binary.at: binary.bz.b64 -> binary.gz.b64

2005-03-08  Derek Scherger  <derek@echologic.com>

	* Makefile.am: adjust for fsck rename
	* commands.cc (db fsck): rename to db check and add short help;
	adjust for fsck file renames
	* database.{cc,hh}: minor alignment adjustments
	(get_statistic): remove redundant method
	(info): use count in place of get_statistic
	(count): return unsigned long instead of int
	(get_keys): new method
	(get_public_keys): new method
	(get_private_keys): rewrite using get_keys
	(get_certs): new method to get all certs in database from
	specified table
	(get_revision_certs): ditto
	* fsck.{cc,hh}: rename to...
	* database_check.{cc,hh}: ...this; add key, cert and sane revision
	history checking
	* monotone.1: document db dump/load/check commands
	* monotone.texi: document db check command
	* tests/t_fsck.at: rename to...
	* tests/t_database_check.at: ...this; and add tests for key and
	cert problems
	* testsuite.at: account for new test name

2005-03-08  Nathaniel Smith  <njs@codesourcery.com>

	* ChangeLog: Insert some missing newlines.
	* NEWS: Note file format changes.
	* file_io.cc (tilde_expand): Clarify error message.

2005-03-08  Nathaniel Smith  <njs@codesourcery.com>

	* keys.{cc,hh} (require_password): Simplify interface, do more
	work.
	* rcs_import.cc (import_cvs_repo): Update accordingly.
	* commands.cc (server): Likewise.
	* revision.cc (build_changesets_from_existing_revs) 
	(build_changesets_from_manifest_ancestry): Require passphrase
	early.

2005-03-08  Nathaniel Smith  <njs@codesourcery.com>

	* NEWS, INSTALL, README.changesets: Update in preparation for
	0.17.
	* UPGRADE: New file.
	
	* tests/t_diff_restrict.at: Oops.  XFAIL it.
	
2005-03-08  Jon Bright  <jon@siliconcircus.com>
	
	* win32/process.cc (process_spawn): Escape the parameters,
	surround them with quotes before adding them to the consolidated
	command line string
	* mkstemp.cc (monotone_mkstemp): Now takes a std::string&, and
	returns the *native* form of the path in this.
	* mkstemp.hh: Now always use monotone_mkstemp
	(monotone_mkstemp): Update prototype
	* lua.cc (monotone_mkstemp_for_lua): Use new-style 
	monotone_mkstemp

2005-03-08  Jon Bright  <jon@siliconcircus.com>
	
	* win32/read_password.cc (read_password): Now correctly hides 
	password when run in a Windows console.  Does at least enough in
	a MinGW rxvt console to make sure that you can't see the password.
	* win32/process.cc: Change indentation.
	(process_spawn): Log commands executed, as for unix process.cc

2005-03-07  Nathaniel Smith  <njs@codesourcery.com>

	* tests/t_diff_restrict.at: New test.
	* testsuite.at: Add it.

2005-03-05  Nathaniel Smith  <njs@codesourcery.com>

	* netsync.cc (encountered_error, error): New variable and method.
	(session::session): Initialize encountered_error.
	(write_netcmd_and_try_flush, read_some, write_some): Check it.
	(queue_error_cmd): Consider it like sending a goodbye.
	(process_error_cmd): Throw an exception instead of considering it
	a goodbye.
	(process_data_cmd): Call error() if epochs don't match.
	* tests/t_epoch.at, tests/t_epoch_server.at: More minor tweaks.
	Expect failed pulls to exit with status 0.  This isn't really
	correct, but looks complicated to fix...

2005-03-05  Nathaniel Smith  <njs@codesourcery.com>

	* testsuite.at (NETSYNC_SERVE_N_START): New macro.
	* tests/t_epoch_server.at: Misc. fixes.

	* netsync.cc (session::session): Don't open valve yet.
	(maybe_note_epochs_finished): New method to open
	valve.
	(process_done_cmd, process_data_cmd): Call it.
	(rebuild_merkle_trees): Actually calculate hashes for epoch merkle
	trees.  Also, only include epochs that meet the branch mask.
	(session): Remove unused id_to_epoch map.
	
2005-03-05  Nathaniel Smith  <njs@codesourcery.com>

	* netcmd.cc (read_netcmd_item_type): Handle epoch_item.
	(test_netcmd_functions): Update for new confirm_cmd_payload
	format.
	* netsync.cc (process_confirm_cmd): Cut and paste error.

2005-03-05  Nathaniel Smith  <njs@codesourcery.com>

	* constants.{cc,hh}: Add new epochlen, epochlen_bytes constants.
	* vocab_terms.hh, vocab.hh: Add new epoch_data type.  Add predeclarations
	for it.
	* commands.cc (ls_epochs):
	* revision.cc (
	* database.hh:
	* database.cc: Update for epoch_data.  Add get_epoch, epoch_exists
	methods.
	* epoch.{cc,hh}: New files.
	* netsync.cc: Actually implement epochs-via-merkle code.

2005-03-04  Nathaniel Smith  <njs@codesourcery.com>

	* schema.sql (branch_epochs): Add 'hash' field.
	* schema_migration.cc: Fixup for.
	* database.cc (database): Change schemas.
	* tests/t_migrate_schema.at: Replace epoch db test case with one
	with new schema.

2005-03-03  Nathaniel Smith  <njs@codesourcery.com>

	* netsync.cc (session::id_to_epoch): New variable.
	(session::session): Create refinement and requested item tables
	for epochs.
	(rebuild_merkle_trees): Fill epoch merkle tree and id_to_epoch
	table.

	* netsync.cc (queue_confirm_cmd, process_confirm_cmd) 
	(dispatch_payload, rebuild_merkle_trees): 
	* netcmd.hh:
	* netcmd.cc (read_confirm_cmd_payload, write_confirm_cmd_payload):
	Remove epochs.

2005-02-27  Nathaniel Smith  <njs@codesourcery.com>

	* constants.cc:
	* revision.cc:
	* testsuite.at: 
	* commands.cc:
	* ChangeLog: Fixup after merge.

2005-02-27  Nathaniel Smith  <njs@codesourcery.com>

	* merkle_tree.hh (netcmd_item_type): Add epoch_item.
	* merkle_tree.cc (netcmd_item_type_to_string): Handle epoch_item.

	* packet.hh, packet.cc (struct packet_db_valve): New class.
	* netsync.cc (session): Use a valved writer.

2005-02-26  Nathaniel Smith  <njs@codesourcery.com>

	* merkle_tree.hh: Fix comment.
	Remove prototypes for non-existing functions.

2005-02-26  Nathaniel Smith  <njs@codesourcery.com>

	* tests/t_epoch_unidirectional.at: New test.
	* testsuite.at: Add it.

2005-02-26  Nathaniel Smith  <njs@codesourcery.com>

	* tests/t_epoch.at: Even more paranoid.
	* tests/t_epoch_server.at: New test.
	* testsuite.at: Add it.
	
2005-02-21  Nathaniel Smith  <njs@codesourcery.com>

	* tests/t_epoch.at: Check that netsync only sends relevant
	epochs, and be a little more paranoid.

2005-02-19  Nathaniel Smith  <njs@codesourcery.com>

	* revision.cc (struct anc_graph): Fixup after merge.

2005-02-18  graydon hoare  <graydon@pobox.com>

	* database.cc (set_epoch): Fix SQL.
	* monotone.texi (Rebuilding ancestry): Reword a bit.
	* netcmd.{cc,hh} 
	({read,write}_hello_cmd_payload): Transfer server key with hello.
	({read,write}_confirm_cmd_payload): Transfer epoch list with confirm.
	* netsync.cc: Adapt to changes in netcmd.
	(rebuild_merkle_trees): Set nonexistent epochs to zero before sync.
	* revision.cc (anc_graph): Randomize epochs on rebuild.
	* tests/t_epoch.at: Fix up to test slightly new semantics.

2005-02-07  Nathaniel Smith  <njs@codesourcery.com>

	* monotone.1: Add more db commands.
	* monotone.texi: Document db rebuild.  Add section on rebuilding
	ancestry and epochs.

2005-02-06  graydon hoare  <graydon@pobox.com>

	* commands.cc (db): Add epoch commands.
	(list): Likewise.
	Also remove some unneeded transaction guards.
	* database.{cc,hh} (get_epochs): New function.
	(set_epoch): Likewise.
	(clear_epoch): Likewise.
	Also remove all persistent merkle trie stuff.
	* schema.sql: Add epochs, remove tries.
	* schema_migration.cc: Update.
	* tests/t_epoch.at: New test.
	* tests/t_migrate_schema.at: Update.
	* testsuite.at: Add some new helpers, call t_epoch.at.
	* vocab.hh (epoch_id): Define.
	* vocab_terms.hh (epoch): Define.

2005-02-05  Nathaniel Smith  <njs@codesourcery.com>

	* merkle_tree.hh: Remove mcert_item and fcert_item, rename
	rcert_item to cert_item, renumber to remove gaps left.
	* merkle_tree.cc (netcmd_item_type_to_string):
	* netcmd.cc (read_netcmd_item_type): 
	* netsync.cc: Adjust accordingly.
	
2005-02-05  Nathaniel Smith  <njs@codesourcery.com>

	* constants.cc (constants): Bump netsync protocol version.

2005-03-07  Nathaniel Smith  <njs@codesourcery.com>

	* lua.cc (monotone_spawn_for_lua): Minimal change to get arguments
	in right order.  Still needs hygienic cleanups...
	* tests/t_can_execute.at: Run 'cp' instead of 'touch', because cp
	will actually notice if we pass arguments out of order.
	* testsuite.at: Remove mysterious blank line.
	
2005-03-07  Nathaniel Smith  <njs@codesourcery.com>

	* unix/process.cc (process_spawn): Log command line before
	executing.

2005-03-07  Nathaniel Smith  <njs@codesourcery.com>

	* revision.cc (kill_redundant_edges): Rename back to...
	(kluge_for_3_ancestor_nodes): ...this.  Go back to only cleaning
	up parents of 3+ parent nodes.
	(analyze_manifest_changes): Take a third argument, of files whose
	ancestry needs splitting.
	(construct_revision_from_ancestry): Make more more complex, in
	order to properly track file identity in merges.

2005-03-05  Nathaniel Smith  <njs@codesourcery.com>

	* revision.cc (check_sane_history): Typo.
	
2005-03-05  Nathaniel Smith  <njs@codesourcery.com>

	* revision.hh (check_sane_history): Take an app_state instead of a
	database as an argument.
	* database.cc: Pass an app_state instead of a database as its
	argument. 
	* revision.cc (check_sane_history): Update accordingly.  Add a new
	check for merges, that they are creating consistent changesets
	(even when the common ancestor is outside of the usual
	paranoia-checking search depth).

2005-03-05  Nathaniel Smith  <njs@codesourcery.com>

	* revision.cc (kluge_for_3_ancestor_nodes): Rename to...
	(kill_redundant_edges): ...this.  Kill all redundant edges, not
	just ones on nodes with 3+ parents.  Also, make it actually work.
	
2005-03-05  Nathaniel Smith  <njs@codesourcery.com>

	* revision.cc (kluge_for_3_ancestor_nodes): New method.
	(rebuild_ancestry): Call it.

2005-03-03  Nathaniel Smith  <njs@codesourcery.com>

	* revision.cc (check_sane_history): Print a warning to let the
	user know why things like 'pull' can take so long.
	* netsync.cc: Remove a few tabs.

2005-03-04  Jon Bright  <jon@siliconcircus.com>
	
	* win32/process.cc (process_spawn): Now takes 
	const char * const argv[]
	* unix/process.cc (process_spawn): Ditto.  Cast for call to
	execvp
	(existsonpath): Initialise args in a const way

2005-03-04  Jon Bright  <jon@siliconcircus.com>
	
	* win32/process.cc (process_spawn): Now takes 
	char * const argv[]
	* platform.hh (process_spawn): Ditto
	* unix/process.cc (process_spawn): Ditto
	* lua.cc (monotone_spawn_for_lua): Remove debug code
	* General: Beginning to hate C++'s const rules

2005-03-04  Jon Bright  <jon@siliconcircus.com>
	
	* win32/process.cc (process_spawn): Now takes 
	const char * const *
	* platform.hh (process_spawn): Ditto
	* unix/process.cc (process_spawn): Ditto
	* General: Sorry about all these commits, I'm syncing back and
	forth between Linux and Win32

2005-03-04  Jon Bright  <jon@siliconcircus.com>
	
	* win32/process.cc (process_spawn): Now takes char * const *
	* platform.hh (process_spawn): Ditto
	* unix/process.cc (process_spawn): Ditto
	(existsonpath): argv now const char*[]

2005-03-04  Jon Bright  <jon@siliconcircus.com>
	
	* win32/process.cc: Added forgotten file
	* unix/process.cc: Include stat.h, (process_*) fix compilation
	errors

2005-03-04  Jon Bright  <jon@siliconcircus.com>
	
	* unix/process.cc: Added forgotten file

2005-03-03  Jon Bright  <jon@siliconcircus.com>
	
	* lposix.c: Deleted
	* win32/process.cc: Created, added Win32 versions of functions
	existsonpath, make_executable, process_spawn, process_wait,
	process_kill, process_sleep
	* unix/process.cc: Ditto, for the Unix versions.
	* lua.cc: Add LUA wrappers for the above functions, register
	them with LUA
	* std_hooks.lua (execute, attr_functions->execute, 
	program_exists_in_path): Use the new functions instead of posix
	functions
	* t_can_execute.at (touchhook.lua): Ditto

2005-03-01  Derek Scherger  <derek@echologic.com>

	* app_state.cc (set_restriction): actually ignore ignored files
	rather than trying to validate them

2005-03-01  Derek Scherger  <derek@echologic.com>

	* tests/t_diff_binary.at: new test (bug report)
	* tests/t_command_completion.at: new test
	* tests/t_merge_rename_file_and_rename_dir.at: new test
	* testsuite.at: include new tests
	
2005-02-28  Richard Levitte  <richard@levitte.org>

	* Makefile.am (BUILT_SOURCES_CLEAN): Moved mt-stding.h from here...
	(DISTCLEANFILES): ... to here.  Since mt-stding.h is created by
	config.status, it should only be removed by the distclean target.

2005-02-28  Matt Johnston  <matt@ucc.asn.au>

	* std_hooks.lua: posix.iswin32() == 1, rather than plain boolean
	comparison (0 doesn't compare as false in lua it seems).

2005-02-27  Jon Bright  <jon@siliconcircus.com>
	
	* lposix.c (win32 Pspawn): Search the path
	(win32 Pexistsonpath): Added.  'which' isn't easily available,
	and not available at all from a normal Win32 command shell
	(Piswin32): Added a function for both Unix and Win32 to detect
	if running on Windows
	* std_hooks.lua (program_exists_in_path): Now calls 
	posix.iswin32.  If win32, calls posix.existsonpath, otherwise
	calls which as it always did.

2005-02-27  Jon Bright  <jon@siliconcircus.com>
	
	* lposix.c (win32 Pspawn): Remove dumb strlen bug resulting in
	AVs on commit.

2005-02-27  Jon Bright  <jon@siliconcircus.com>
	
	* t_can_execute.at: Test to see if hooks can execute things
	* testsuite.at: Add t_can_execute

2005-02-27  Jon Bright  <jon@siliconcircus.com>
	
	* lposix.c (win32 Pspawn): Ensure the command string is always
	NUL-terminated.  Also, allocate enough memory for the quotes
	around the command string.

2005-02-27  Jon Bright  <jon@siliconcircus.com>
	
	* xdelta.cc (unittests): Define BOOST_STDC_NO_NAMESPACE, needed
	to compile with the latest MinGW which uses gcc 3.4.2
	* vocab.cc (verify(local_path)): Catch fs::filesystem_error too
	and rethrow this as an informative_failure, thereby fixing the
	Win32 unit tests without disabling anything
	* idna/toutf8.c (stringprep_convert): Fix a potential segfault
	when memory allocation fails.  Potentially security-relevant.
	* tests/t_i18n_file.at: Add a SET_FUNNY_FILENAME macro, which 
	gets a platform-appropriate funny filename (with/without 
	colon).  
	Change references to utf8 to utf-8, iso88591 to iso-8859-1, and
	eucjp to euc-jp, on the grounds that MinGW's iconv knows all
	of the latter and none of the former, but Linux iconv knows all
	of them.  Test now passes one Win32.  I'm presuming we weren't
	deliberately using non-standard names for charsets here.
	* tests/t_i18n_changelog.at: Same charset name changes.
	* tests/t_dump_load.at: Canonicalise dump before loading it
	* tests/t_load_into_existing.at: Ditto
	* tests/t_fmerge.at: Canonicalise fmerge output
	* tests/t_merge_normalization_edge_case.at: Ditto
	* tests/t_unidiff.at: Canonicalise diff output
	* tests/t_largish_file.at: Instead of using dd, which MinGW
	doesn't have, I've generated the file with dd on a nearby Linux
	box, then gziped and b64ed it, and the test case now generates
	it with UNGZB64
	* testsuite.at: Add a comment every 10 tests with the test
	number.  Useful if you're trying to locate which test number
	you're trying to run and only have the filename.  If people 
	hate this, though, please do delete.
	(UNB64_COMMAND) Do special handling for Win32 to avoid
	having to canonicalise the file.
	(UNGZ_COMMAND) Canonicalise the file after ungzipping it.
	* lposix.c: (Pfork, Pexec) Removed, on the grounds that we only
	really want to support fork+exec as a single operation.  fork()
	without exec() could be risky with a child process also having
	our sqlite handles, etc.  exec() could be risky since we 
	wouldn't be exiting gracefully, just dying in the middle of a
	hook.
	(Pspawn) Implemented for both Win32 and Unix.  Does fork/exec
	for Unix, CreateProcess for Win32.  Returns -1 on error, pid on
	success in both cases.
	(Pwait, Pkill, Psleep) Implemented for Win32.  Note that pid is
	not optional for Pwait on Win32.
	* std_hooks.lua: (execute) Now uses spawn()

2005-02-25  Jon Bright  <jon@siliconcircus.com>
	
	* ChangeLog: Add all my previous changes.
	* tests/t_add_owndb.at: Add test for trying to add the db to
	itself.
	* testsuite.at: Call it
	* tests/t_automate_heads.at: Canonicalise stdout output.
	* tests/t_automate_version.at: Use arithmetic comparison against
	wc output instead of string comparison, to avoid problems with
	MinGW's wc, which outputs with initial space-padding
	* tests/t_change_empty_file.at: Canonicalise stdout output 
	and compare manually instead of letting autotest check it
	* tests/t_fmerge_normalize.at: Canonicalise stdout output.
	* tests/t_netsync_single.at: Use NETSYNC_KILLHARD instead of 
	killall, as for the NETSYNC functions in testsuite.at

2005-02-27  Matt Johnston  <matt@ucc.asn.au>

        * main.cc: ignore SIGPIPE so that monotone won't be killed
        unexpectedly upon remote disconnection for netsync

2005-02-27  Nathaniel Smith  <njs@codesourcery.com>

	* idna/idn-int.h: Oops, really add this time.

2005-02-27  Nathaniel Smith  <njs@codesourcery.com>

	* AUTHORS: Add Corey Halpin.
	
	* idna/idn-int.h: New file (don't generate from configure anymore,
	but just ship).
	* configure.ac: Don't generate idna/idn-int.h.  Do generate
	mt-stdint.h.
	* Makefile.am: Adjust for idna/idn-int.h and mt-stdint.h.
	* acinclude.m4: Remove AX_CREATE_STDINT_H, ACX_PTHREAD,
	AC_COMPILE_CHECK_SIZEOF (let aclocal pick them up from m4/
	instead).
	* m4/ax_create_stdint_h.m4:
	* m4/acx_pthread.m4: Update from http://autoconf-archive.cryp.to/
	
	* numeric_vocab.hh: Instead of dancing around which header to
	include, include mt-stdint.h.
	
	* app_state.cc (restriction_includes, set_restriction): Move
	global static 'dot' into these functions, because file_path
	depends on global book_keeping_dir being initialized already, and
	there is no guaranteed order of initialization of C++ statics.
	(Bug reported by Matt Johnston.)
	
2005-02-27  Corey Halpin  <chalpin@cs.wisc.edu>

	* numeric_vocab.hh: Try both stdint.h and inttypes.h.
	* main.cc: OpenBSD has Unix signals too.

2005-02-26  Derek Scherger  <derek@echologic.com>

	* file_io.cc (absolutify): normalize fs::path to remove ..'s
	* tests/t_db_with_dots.at: ensure database path in MT/options
	doesn't contain ..'s

2005-02-25  Jon Bright  <jon@siliconcircus.com>
	
	* ChangeLog: Add all my previous changes.
	* tests/t_add_owndb.at: Add test for trying to add the db to
	itself.
	* testsuite.at: Call it
	* tests/t_automate_heads.at: Canonicalise stdout output.
	* tests/t_automate_version.at: Use arithmetic comparison against
	wc output instead of string comparison, to avoid problems with
	MinGW's wc, which outputs with initial space-padding
	* tests/t_change_empty_file.at: Canonicalise stdout output 
	and compare manually instead of letting autotest check it
	* tests/t_fmerge_normalize.at: Canonicalise stdout output.
	* tests/t_netsync_single.at: Use NETSYNC_KILLHARD instead of 
	killall, as for the NETSYNC functions in testsuite.at

2005-02-25  Nathaniel Smith  <njs@codesourcery.com>

	* vocab.cc (test_file_path_verification): Re-enable some tests
	disabled by Jon Bright, following discussion on IRC concluding
	that they were catching a real bug.

2005-02-24  Nathaniel Smith  <njs@codesourcery.com>

	* tests/t_add_dot.at: Run "add ." in a subdirectory, so as not to
	add the test database.  (Reported by Jon Bright.)

	* AUTHORS: Fix gettext.h copyright note, to not be in the middle
	of libidn copyright note.
	Add Jon Bright.

2005-02-24  Jon Bright  <jon@siliconcircus.com>

	* app_state.cc (prefix): Use string() instead of 
	native_directory_string().  For Unix, these should be equivalent.
	For Win32, I believe string()'s correct (since we compare 
	everywhere against normalized paths with / characters, but 
	native_directory_string produces paths with \ characters on Win32.
	* rcs_file.cc (file_source): Map the map, not the mapping.
	* tests/t_i18n_file.at: Remove colon from filename with symbols.
	I need to return to this and add a proper test for Win32, so we
	only use the colon on non-Win32.
	* testsuite.at: Add a CANONICALISE function, which does nothing
	on Unix and strips out carriage returns from files on Win32.  This
	is useful for being able to compare Monotone's stdout output to
	files on disk.  Add NETSYNC_KILL and NETSYNC_KILLHARD functions,
	to deal with MinGW not having killall (Unix still uses killall,
	though).
	* tests/t_import.at: Add CANONICALISE calls before comparing
	stdout output.
	* tests/t_netsync.at: Likewise
	* tests/t_netsync_single.at: Likewise
	* tests/t_scan.at: Likewise
	* tests/t_versions.at: Likewise
	* tests/t_ls_missing.at: Likewise.  Also, generate missingfoo and
	missingbar files with expected output from ls missing for these
	files being missing and compare against those.

2005-02-24  Derek Scherger  <derek@echologic.com>

	* app_state.{cc,hh} (add_restriction): rename to ...
	(set_restriction) this; and add path validation
	* commands.cc (get_valid_paths): new function
	(get_path_rearrangement) remove restricted include/exclude variant
	(calculate_restricted_revision) get valid paths and use to set up
	restriction
	(status, ls_unknown, commit, do_diff) pass args to
	calculate_restricted_revision to valid restriction paths
	(ls_missing, revert) get valid paths and use to set up restriction
	* tests/t_checkout_options.at: remove bug report priority (it's
	fixed!)
	* tests/t_diff_added_file.at: add --revision options to diff
	* tests/t_restrictions.at: remove invalid paths from ls unknown
	and ls ignored
	* tests/t_restrictions_warn_on_unknown.at: un-XFAIL
	
2005-02-23  Derek Scherger  <derek@echologic.com>

	* commands.cc (ls_missing): replace duplicated code with call to
	calculate_base_revision

2005-02-23  Jon Bright  <jon@siliconcircus.com>
	
	* vocab.cc (test_file_path_verification): Disable foo//nonsense
	test for Win32, add tests for UNC paths.  This was the only
	failing unit test on Win32.

2005-02-23  Jon Bright  <jon@siliconcircus.com>

	* txt2c.cc (main): Don't claim the file was generated from 
	--strip-trailing if that option's used.

2005-02-23  Jon Bright  <jon@siliconcircus.com>

	* app_state.cc: Add include of io.h for Win32, for chdir()
	* file_io.cc (get_homedir): Correct assertion (remove bracket)
	* lua/lposix.c, lua/modemuncher.c: Remove all references to
	functions and modes that don't exist on Win32.
	* monotone.cc: Include libintl.h on Win32
	
2005-02-21  Nathaniel Smith  <njs@codesourcery.com>

	* file_io.cc (get_homedir): Add more comments and logging to Win32
	version.  Also, only check HOME under Cygwin/MinGW.

2005-02-21  Derek Scherger  <derek@echologic.com>

	* Makefile.am: merge fixup
	
2005-02-21  Derek Scherger  <derek@echologic.com>

	* Makefile.am: add fsck.{cc,hh}
	* commands.cc(check_db): move to ...
	* fsck.{cc,hh}: here and do lots more checking
	* database.{cc,hh}(get_ids): new method
	(get_file_ids,get_manifest_ids,get_revision_ids): more new methods
	* tests/t_fsck.at: new test
	* testsuite.at: call it
	
2005-02-21  Nathaniel Smith  <njs@codesourcery.com>

	* commands.cc (commit): Simplify chatter.

2005-02-21  Nathaniel Smith  <njs@codesourcery.com>

	* file_io.cc (get_homedir): Check more environment variables in
	Win32 version.

2005-02-21  Nathaniel Smith  <njs@codesourcery.com>

	* file_io.cc: Remove tabs.

2005-02-21  Nathaniel Smith  <njs@codesourcery.com>

	* smap.hh (smap): Remove leading underscores, add comments.

2005-02-20  Nathaniel Smith  <njs@codesourcery.com>

	* std_hooks.lua (merge2, merge3): Check for DISPLAY before
	invoking gvim.

2005-02-20  Julio M. Merino Vidal  <jmmv@menta.net>

	* ChangeLog: Use tabs for indentation rather than spaces.  Drop
	trailing whitespace.  While here, fix a date by adding zeros before
	the month and the day number.

2005-02-20  Julio M. Merino Vidal  <jmmv@menta.net>

	* gettext.h: Add file.
	* AUTHORS: Mention that it comes from the GNU Gettext package.
	* Makefile.am: Distribute it.
	* sanity.hh: Use gettext.h rather than libintl.h so that --disable-nls
	works.  Also improves portability, according to the GNU Gettext
	manual.

2005-02-19  Derek Scherger  <derek@echologic.com>

	* automate.cc (automate_heads): remove bogus call to 
	app.allow_working_copy() which is called in cpp_main
	* database.cc (check_sqlite_format_version): don't check database
	version when "file" is really a directory; add filename to error
	message
	(sql): check for empty database early, even though this seems
	impossible as absolutify changes "" into path to working dir;
	convert to use N-style assertions; add check to ensure "file" is
	not really a directory
	* tests/t_db_missing.at: new test for above problems
	* testsuite.at: call it

2005-02-19  Nathaniel Smith  <njs@codesourcery.com>

	* tests/t_add_intermediate_MT_path.at: Tighten up.

	* tests/t_merge_3.at: New test.
	* tests/t_merge_4.at: Likewise.
	* testsuite.at: Add them.

2005-02-19  Ole Dalgaard  <josua+monotone@giraffen.dk>

	* configure.ac: Check for 64-bit versions of Boost static
	libraries.

2005-02-18  Julio M. Merino Vidal  <jmmv@menta.net>

	* INSTALL:
	* configure.ac: Improve Boost detection by trying several possible
	library suffixes before aborting.

2005-02-18  graydon hoare  <graydon@pobox.com>

	* change_set.cc
	(apply_change_set): Avoid fast path when there are adds.
	(apply_path_rearrangement): Likewise.

2005-02-18  graydon hoare  <graydon@pobox.com>

	* automate.cc (automate_heads): Fix initialize() call.
	* change_set.{cc,hh}
	(apply_path_rearrangement): Add quick version.
	* revision.cc
	(check_sane_history): Use quick version of apply_change_set.
	* work.cc
	(build_addition): Use quick version of apply_path_rearrangement.
	(known_preimage_path): Likewise.
	* testsuite.at: Fix definitions of _ROOT_DIR, add --norc some
	places.
	* AUTHORS: Mention Daniel.

2005-02-18  Daniel Berlin  <dberlin@dberlin.org>

	* xdelta.cc (compute_delta_insns): Correct 1-byte-source bug.

2005-02-18  graydon hoare  <graydon@pobox.com>

	* Makefile.am (MOST_SOURCES): Add smap.hh.

2005-02-18  graydon hoare  <graydon@pobox.com>

	* basic_io.{cc,hh}: Inline some stuff.
	* change_set.cc: Use smap various places, reduce to 32-bit tids.
	* commands.cc: Use shared_ptr<change_set> everywhere.
	* netsync.cc: Likewise.
	* rcs_import.cc: Likewise.
	* revision.{cc,hh}: Likewise.
	* smap.hh: New file.

2005-02-18  Julio M. Merino Vidal  <jmmv@menta.net>

	* INSTALL:
	* configure.ac: Improve Boost detection by trying several possible
	library suffixes before aborting.

2005-02-17  Derek Scherger  <derek@echologic.com>

	* tests/t_add_intermediate_MT_path.at: new test
	* testsuite.at: call it

2005-02-17  Julio M. Merino Vidal  <jmmv@menta.net>

	* testsuite.at:
	* tests/t_change_empty_file.at: Verify that modifying an empty file
	creates a patch revision rather than an add/delete sequence.  The
	incorrect behavior was reported in bug #9964.

2005-02-17  Derek Scherger  <derek@echologic.com>

	* app_state.{cc,hh} (app_state): initialize search root
	(initialize): boolean signature variant renamed to ...
	(allow_working_copy): this; add explicit search root; move
	requirement for working copy to ...
	(require_working_copy): this new method
	(initialize): string signature variant renamed to ...
	(create_working_copy): this
	(set_root): new method
	* commands.cc: remove app.initialize(false) calls; replace
	app.initialize(true) with app.require_working_copy(); replace
	app.initialize(dir) with app.create_working_copy(dir)
	(checkout): ensure revision is member of specified branch
	* file_io.{cc,hh} (find_working_copy): stop search at --root if
	specified
	* monotone.cc (OPT_ROOT): new option
	(cpp_main): call app.allow_working_copy() before executing
	commands to always read default options
	* monotone.1: add --root option
	* monotone.texi: add --root option
	* tests/t_checkout_noop_on_fail.at: un-XFAIL
	* tests/t_checkout_options.at: un-XFAIL, add check for specified
	revision not in specified branch
	* testsuite.at: add --root option to MONOTONE to prevent searching
	above test dir
	* vocab.cc: remove redundant forward declaration

2005-02-16  Derek Scherger  <derek@echologic.com>

	* commands.cc (revert): don't rewrite unchanged files
	* tests/t_revert_unchanged.at: new test
	* testsuite.at: call it

2005-02-12  Derek Scherger  <derek@echologic.com>

	* database.cc (sqlite3_unpack_fn): new function for viewing
	base64, gzipped data
	(install_functions): install it
	(rehash): remove unused obsolete fcerts ticker

2005-02-17  Nathaniel Smith  <njs@codesourcery.com>

	* debian/changelog: s/graydon@mogo/graydon@pobox.com/, to make
	lintian happy.
	* debian/rules (config.status): Remove --with-bundled-adns.
	* debian/control (Build-Depends): Don't Build-Depend on libpopt,
	only libpopt-dev.
	* .mt-attrs (debian/control): Make executable.

2005-02-17  Nathaniel Smith  <njs@codesourcery.com>

	* tests/t_undo_update.at: Stupid typo.
	* tests/t_largish_file.at: New test.
	* testsuite.at: Add it.

	* commands.cc (push, pull, sync): Remove misleading "..." from
	help text.

2005-02-16  Julio M. Merino Vidal  <jmmv@menta.net>

	* Makefile.am: Append $(BOOST_SUFFIX) to -lboost_unit_test_framework
	to fix 'make check' on systems where boost libraries can only be
	found by passing the exact suffix as part of the name.

2005-02-16  Julio M. Merino Vidal  <jmmv@menta.net>

	* monotone.texi: Fix a typo (hexidecimal to hexadecimal).  Also
	change an example command to append stuff to ~/.monotonerc, instead
	of completely destroying the possibily existing file.  Addresses
	bug #11136.

2005-02-16  Julio M. Merino Vidal  <jmmv@menta.net>

	* cryptopp/config.h: Use uint{8,16,32,64}_t as size types instead of
	trying to match them to unsigned char/int/long/long long respectively.
	Should fix build on FreeBSD/sparc64, as seen in bug #10203.

2005-02-16  Julio M. Merino Vidal  <jmmv@menta.net>

	* INSTALL:
	* Makefile.am:
	* configure.ac: Add the --disable-large-file option to manually
	disable large file support from the builtin sqlite (compatibility
	with old systems and FAT).  Addresses bug #8380.

2005-02-16  Nathaniel Smith  <njs@codesourcery.com>

	* tests/t_undo_update.at: New todo.
	* testsuite.at: Add it.

2005-02-15  Nathaniel Smith  <njs@codesourcery.com>

	* monotone.1: Add cursory note about "automate".
	* monotone.texi: Synchronize with manpage.

2005-02-15  Nathaniel Smith  <njs@codesourcery.com>

	* automate.cc: Add "Error conditions" to the standard comment
	sections.

	* monotone.texi (Scripting): New section.
	(Automation): New section.

	* tests/t_automate_heads.at: Test behavior with nonexistent
	branch.

2005-02-14  Nathaniel Smith  <njs@codesourcery.com>

	* tests/t_merge_normalization_edge_case.at: New test.
	* testsuite.at: Add it.

	* diff_patch.cc (normalize_extents): Soften the warning message
	now that we have one test case.

2005-02-14  Matthew A. Nicholson  <mnicholson@digium.com>

	* std_hooks.lua: Add vimdiff merge hooks.

2005-02-14  Nathaniel Smith  <njs@codesourcery.com>

	* std_hooks.lua: Remove tabs.

2005-02-14  Nathaniel Smith  <njs@codesourcery.com>

	* tests/t_automate_heads.at: New test.
	* tests/t_automate_version.at: New test.
	* testsuite.at: Add then.

	* commands.cc (automate): Fix documentation string.
	* automate.cc: Much more structured documentation comments.

2005-02-13  Nathaniel Smith  <njs@codesourcery.com>

	* automate.{cc,hh}: New files.
	* commands.cc: New command "automate".

2005-02-13  Nathaniel Smith  <njs@codesourcery.com>

	* monotone.texi (Creating a Database): Fix typo, clarify
	conventions for database management following question on mailing
	list.

2005-02-12  graydon hoare  <graydon@pobox.com>

	* change_set.{cc,hh}: Correct code to pass newly-added unit tests.

2005-02-10  Derek Scherger  <derek@echologic.com>

	* monotone.1: update for restrictions
	* monotone.texi: sync with manpage

2005-02-09  Derek Scherger  <derek@echologic.com>

	* cert.cc (cert_revision_testresult): allow pass/fail testresult
	values
	* commands.cc (testresult): likewise
	* commands.cc (do_diff): disallow restriction of non-working copy
	diffs
	* monotone.texi: update for restrictions

2005-02-08  graydon hoare  <graydon@pobox.com>

	* database.cc (version_cache::set): Fix bad expiry logic.

2005-02-08  Nathaniel Smith  <njs@codesourcery.com>

	* change_set.cc (check_sane): Null sources are only valid for
	adds.

2005-02-07  Nathaniel Smith  <njs@codesourcery.com>

	* database.cc (struct version_cache): Fix invariant in cache
	clearing logic.

2005-02-06  Nathaniel Smith  <njs@codesourcery.com>

	* change_set.cc: Add a few more invariants; add lots and lots of
	unit tests.

2005-02-06  graydon hoare  <graydon@pobox.com>

	* change_set.cc: Use hash_map in a few places.
	(confirm_unique_entries_in_directories): Fix invariants.
	* constants.{cc,hh} (db_version_cache_sz): New constant.
	* database.cc (version_cache): New structure.
	(get_version): Use it.
	* interner.hh: Rewrite to use hash_map and vector.
	* tests/t_no_rename_overwrite.at: Tweak return codes.

2005-02-06  Nathaniel Smith  <njs@codesourcery.com>

	* ui.hh (ensure_clean_line): New method.
	* ui.cc (inform): Use it.
	* keys.cc (get_passphrase): Call it before prompting for passphrase.

2005-02-06  Nathaniel Smith  <njs@codesourcery.com>

	* database.cc (info): Report more statistics.

	* ROADMAP: Remove finished items.

	* revision.cc (analyze_manifest_changes): Childs cannot be null,
	that makes no sense.
	(add_node_for_old_manifest): Log node names, don't print it.
	(construct_revision_from_ancestry): Partially rewrite to handle
	root nodes explicitly.
	(build_changesets_from_existing_revs): Don't put the null revision
	in the ancestry graph, to match changesetify logic.
	(add_node_for_old_revision): Enforce decision that the ancestry
	graph not contain the null revision.

	(anc_graph::heads): Remove.
	(add_node_ancestry): Don't try creating it; logic was broken
	anyway.
	(rebuild_from_heads): Rename to...
	(rebuild_ancestry): ...this.  Calculate head set correctly.

2005-02-05  Nathaniel Smith  <njs@codesourcery.com>

	* change_set.cc (compose_path): Add more invariants.

2005-02-05  Nathaniel Smith  <njs@codesourcery.com>

	* monotone.cc (cpp_main): Log command line, to help interpret the
	logs people send in.

2005-02-05  Nathaniel Smith  <njs@codesourcery.com>

	* revision.cc (check_sane): Turn off this invariant when
	global_sanity.relaxed.

2005-02-03  Nathaniel Smith  <njs@codesourcery.com>

	* tests/t_load_into_existing.at: Oops, really add it too, sigh.

2005-02-03  Nathaniel Smith  <njs@codesourcery.com>

	* tests/t_need_mt_revision.at: Oops, really add it.

2005-02-03  Nathaniel Smith  <njs@codesourcery.com>

	* interner.hh (interner::intern): Add version taking a bool&, so
	callers can tell whether this string has previously been checked.
	* change_set.cc: Use new interned string identifier
	'path_component's instead of file_path's for components of paths;
	sanity-check each component exactly once.

2005-02-03  Nathaniel Smith  <njs@codesourcery.com>

	* database.cc (load): Check for existence of target database.
	* tests/t_load_into_existing.at: New test.
	* testsuite.at: Add it.

2005-02-03  Nathaniel Smith  <njs@codesourcery.com>

	* tests/t_checkout_dir.at: Also check that checkout to unwriteable
	directory fails.
	* tests/t_branch_checkout.at: New test.
	* testsuite.at: Add it.

	* app_state.cc (initialize): Simplify working directory
	initialization, and improve error handling.

	* keys.cc (get_passphrase): Disallow empty passphrases early
	(before they trigger an invariant down the line...).

2005-02-03  Nathaniel Smith  <njs@codesourcery.com>

	* update.cc (pick_update_candidates): Add I().
	* commands.cc (calculate_base_revision): Remove 'rev' argument,
	which was never set and callers never used.
	(calculate_base_manifest, calculate_current_revision)
	(calculate_restricted_revision, revert): Update correspondingly.
	(update): Check for null old revision.

	* main.cc (main): Make exit status 3 if we caught an unhandled
	exception, in particular so the testsuite can tell the difference
	between an error handled cleanly and an error caught by an
	invariant.
	* tests/t_update_null_revision.at: New test.
	* testsuite.at: Add it.

2005-02-03  Nathaniel Smith  <njs@codesourcery.com>

	* main.cc: Remove tabs.

2005-02-02  Nathaniel Smith  <njs@codesourcery.com>

	* change_set.cc (extract_first): Rename to...
	(extract_pairs_and_insert): ...this.
	(path_rearrangement::check_sane): Use it to add additional
	checks.

	* work.hh: Update comments (MT/manifest doesn't exist
	anymore...).

	* tests/t_need_mt_revision.at: New test.
	* testsuite.at: Add it.
	* commands.cc (get_revision_id): Require MT/revision to exist.
	(setup): Create MT/revision.

2005-02-02  Nathaniel Smith  <njs@codesourcery.com>

	* work.hh: Remove tabs.

2005-02-03  graydon hoare  <graydon@pobox.com>

	* tests/t_i18n_changelog.at: New test.
	* testsuite.at: Run it.
	* lua/lposix.c: New file.
	* lua/modemuncher.c: New file
	* lua.cc: Load posix library.
	* lua/liolib.c: Disable execute and popen.
	* std_hooks.lua: Remove io.execute uses.
	* AUTHORS: Update to mention lposix.c, modemuncher.c.
	* Makefile.am: Likewise.

2005-02-01  Nathaniel Smith  <njs@codesourcery.com>

	* tests/t_rebuild.at: Beef up test in response to possible
	problems reported by Derek Scherger.

2005-01-31  Nathaniel Smith  <njs@codesourcery.com>

	* rcs_import.cc (store_manifest_edge): Don't try to store deltas
	to the null manifest.
	(import_cvs_repo): Root revision has null manifest, not empty
	manifest.
	* revision.cc (check_sane): More invariants.

2005-01-28  graydon hoare  <graydon@pobox.com>

	* database.{cc,hh}: More netsync speed tweaks.
	* netsync.cc: Likewise.

2005-01-27  Nathaniel Smith  <njs@codesourcery.com>

	* tests/t_restrictions_warn_on_unknown.at: New test.
	* testsuite.at: Add it.

2005-01-27  Derek Scherger  <derek@echologic.com>

	* commands.cc (attr): adjust for subdir; ensure files exist
	* tests/t_attr.at: improve setup description
	* tests/t_attributes.at: improve setup description so that
	testsuite -k attr runs this test; check for attributes on missing
	files
	* tests/t_subdir_attr.at: new test
	* testsuite.at: fix dutch spelling of monotone; call new test

2005-01-27  Nathaniel Smith  <njs@codesourcery.com>

	* change_set.hh (null_id): New function.
	* revision.cc (analyze_manifest_changes): Fix typo, use null_id.
	* tests/t_rebuild.at: Un-XFAIL.

2005-01-27  Nathaniel Smith  <njs@codesourcery.com>

	* tests/t_rebuild.at: Add priority tag.

	* tests/t_cvsimport.at: Be more thorough.

	* rcs_import.cc (store_edge): Rename to...
	(store_manifest_edge): ...this.  Remove revision arguments, and
	remove storing of revision.
	(import_states_recursive): Update accordingly.
	Add 'revisions' argument; update it instead of trying to write
	revisions now.
	(import_states_by_branch): Add 'revisions' argument.
	(import_cvs_repo): Add a stage 3 that writes out the revisions
	accumulated in the 'revisions' vector.

2005-01-27  graydon hoare  <graydon@pobox.com>

	* AUTHORS: Mention Georg.
	* change_set.cc: Null out names which are in null directories.
	* commands.cc (reindex): Remove COLLECTION argument.
	* database.{cc,hh} (get_revision_certs):
	Add brute force "load all certs" method.
	* merkle_tree.{cc,hh}: Modify to use memory rather than disk.
	* netsync.{cc,hh}: Likewise.
	* packet.hh (manifest_edge_analyzer): Kill dead code.

2005-01-26  Nathaniel Smith  <njs@codesourcery.com>

	* mt_version.cc (print_full_version): Include system flavour.

2005-01-26  Nathaniel Smith  <njs@codesourcery.com>

	* tests/t_rebuild.at: New test.
	* testsuite.at: Add it.

2005-01-26  Nathaniel Smith  <njs@codesourcery.com>

	* tests/t_checkout_noop_on_fail.at: Clarify description and XFAIL.

	* tests/t_approval_semantics.at: New TODO.
	* tests/t_monotone_agent.at: New TODO.
	* testsuite.at: Add them.

2005-01-25  Nathaniel Smith  <njs@codesourcery.com>

	* tests/t_checkout_noop_on_fail.at: New test.
	* testsuite.at: Add it.
	(RAW_MONOTONE): Add $PREEXECUTE to definition.

2005-01-25  Nathaniel Smith  <njs@codesourcery.com>

	* change_set.cc (extend_renumbering_from_path_identities): Add
	invariant.
	(extend_renumbering_via_added_files): Likewise.

	* constants.hh (maxbytes, postsz): Remove dead constants.
	(verify_depth): New constant.
	* constants.cc: Likewise.
	* revision.hh (check_sane_history): New function.
	* revision.cc (check_sane_history): Likewise.
	* database.cc (put_revision): Sanity check revision and revision
	history before storing it.
	This breaks cvs import.  Why?

	* update.cc (find_deepest_acceptable_descendent): Remove.
	(acceptable_descendent, calculate_update_set): New functions.
	(pick_update_candidates): Use 'calculate_update_set'.
	* tests/t_update_2.at: Un-XFAIL.
	* tests/t_ambig_update.at: Un-XFAIL.

	* tests/t_no_rename_overwrite.at: New test.
	* tests/t_cdiff.at: New test placeholder.
	* testsuite.at: Add them.
	(MONOTONE): Prefix command line with $PREEXECUTE to e.g. support
	running under Valgrind.

2005-01-25  Matt Johnston  <matt@ucc.asn.au>

	* cert.cc: ignore whitespace when comparing private keys
	from the database and with the lua hook
	* tests/t_lua_privkey.at: new test
	* testsuite.at: run it

2005-01-23  Derek Scherger  <derek@echologic.com>

	* commands.cc (restrict_rename_set): include renames if either
	name is present in restriction
	(calculate_base_revision): remove unused variant
	(calculate_current_revision): remove unsed variable
	(calculate_restricted_revision): remove unsed variable
	(ls_missing): remove unsed variable
	(revert): rewrite with restrictions
	* tests/t_revert.at: test partial reverts adjust MT/work properly
	* tests/t_revert_dirs.at: un-XFAIL
	* tests/t_revert_rename.at: un-XFAIL; revert rename via both names

2005-01-23  Derek Scherger  <derek@echologic.com>

	* tests/t_revert_rename.at: remove extra MONOTONE_SETUP
	attempt revert by both original name and new name

2005-01-23  Derek Scherger  <derek@echologic.com>

	* tests/t_revert_rename.at: New test.
	* testsuite.at: Add it.

2005-01-22  Derek Scherger  <derek@echologic.com>

	* tests/t_revert_dirs.at: New test.
	* testsuite.at: Add it.

2005-01-22  Nathaniel Smith  <njs@codesourcery.com>

	* configure.ac (AC_INIT): Set bug-reporting address to list
	address, rather than Graydon's personal email.
	* diff_patch.cc (normalize_extents): Use it.
	* ui.cc (fatal): Likewise.

	* tests/t_vcheck.at: New priority "todo", tweak descriptive text.

2005-01-22  Nathaniel Smith  <njs@codesourcery.com>

	* tests/t_delete_dir.at: Add more commentary.

	* tests/t_rename_dir_patch.at: New test.
	* tests/t_delete_dir_patch.at: New test.
	* testsuite.at: Add them.

2005-01-22  Nathaniel Smith  <njs@codesourcery.com>

	* change_set.cc (apply_change_set): Add invariants.
	* tests/t_rename_dir_cross_level.at: New test.
	* tests/t_rename_added_in_rename.at: New test.
	* tests/t_rename_conflict.at: New test.
	* testsuite.at: Add them.

2005-01-21  Nathaniel Smith  <njs@codesourcery.com>

	* tests/t_ambig_update.at: Update comments.

	* tests/t_update_2.at: New test from Georg-W. Koltermann
	<Georg.Koltermann@mscsoftware.com>.
	* testsuite.at: Add it.

2005-01-20  Nathaniel Smith  <njs@codesourcery.com>

	* tests/t_lca_1.at: New bug report.
	* testsuite.at: Add it.

2005-01-19  Nathaniel Smith  <njs@codesourcery.com>

	* commands.cc (merge): Improve merge chatter.
	(do_diff): Don't print anything when there are no
	changes.

2005-01-19  Nathaniel Smith  <njs@codesourcery.com>

	* tests/t_db_with_dots.at: New test.
	* testsuite.at: Add it.

2005-01-19  Patrick Mauritz <oxygene@studentenbude.ath.cx>

	* Makefile.am (%.h, package_revision.h, package_full_revision.h):
	Don't update target file if no change has occurred, to reduce
	unnecessary rebuilds.

2005-01-18  Nathaniel Smith  <njs@codesourcery.com>

	* rcs_import.cc (cvs_key): Initialize struct tm to all zeros, to
	stop garbage sneaking in -- thanks to Zack Weinberg for pointing
	this out.  Also, handle 2 digit years properly on WIN32.

2005-01-18  Nathaniel Smith  <njs@codesourcery.com>

	* rcs_import.cc: Remove tabs.

2005-01-19  Matt Johnston  <matt@ucc.asn.au>

	* database.cc: Pass filename to check_sqlite_format_version as a
	fs::path, so that it doesn't get passed as a freshly created fs::path
	with default checker (which disallows '.foo' path components)

2005-01-19  Nathaniel Smith  <njs@codesourcery.com>

	* netsync.cc (session, process_confirm_cmd, dispatch_payload):
	Back out some over-zealous changes that broke netsync
	compatibility.  Probably should redo later, when have a chance to
	bump netsync protocol number, but we're not ready for that now.

2005-01-19  Nathaniel Smith  <njs@codesourcery.com>

	* tests/t_subdir_revert.at: New test.
	* tests/t_subdir_rename.at: New test.
	* testsuite.at: Add them.

2005-01-18  Nathaniel Smith  <njs@codesourcery.com>

	* tests/t_subdir_add.at: New test.
	* tests/t_subdir_drop.at: New test.
	* testsuite.at: Add them.
	* tests/t_delete_dir.at: Implement it.

2005-01-19  Nathaniel Smith  <njs@codesourcery.com>

	* netcmd.cc: Remove tabs.

2005-01-19  Nathaniel Smith  <njs@codesourcery.com>

	* merkle_tree.cc: Remove tabs.

2005-01-18  Nathaniel Smith  <njs@codesourcery.com>

	* rcs_import.cc (cvs_key): Initialize struct tm to all zeros, to
	stop garbage sneaking in -- thanks to Zack Weinberg for pointing
	this out.  Also, handle 2 digit years properly on WIN32.

2005-01-18  Nathaniel Smith  <njs@codesourcery.com>

	* rcs_import.cc: Remove tabs.

2005-01-18  Nathaniel Smith  <njs@codesourcery.com>

	* monotone.texi: Undocument mcerts, fcerts; rename rcerts to
	certs.
	* monotone.1: Likewise.

2005-01-18  Nathaniel Smith  <njs@codesourcery.com>

	* commands.cc (restrict_rename_set): Fix types to compile with old
	rename_set gunk removed.
	Alter logic to yell if a rename crosses the restriction boundary,
	rather than silently ignore it.

2005-01-19  graydon hoare  <graydon@pobox.com>

	* commands.cc: Fix up some merge breakage.
	* tests/t_add_dot.at: Un-XFAIL.
	* testsuite.at: Run "setup ." before "db init".

2005-01-09  Derek Scherger  <derek@echologic.com>

	* commands.cc (get_path_rearrangement): new function/signature for
	splitting restricted rearrangements
	(calculate_restricted_revision): use it and update to work
	similarly to calculate_current_revision
	(trusted): call app.initialize(false)
	(ls_missing): adjust for new get_path_rearrangement
	(attr): call app.initialize(true)
	(diff): merge cleanup
	(lca, lcad, explicit_merge): call app.initialize(false)
	* app_state.cc (constructor): set database app state
	(load_rcfiles): add required booleans
	* lua.{cc,hh} (load_rcfile): add required boolean
	* tests/t_add.at:
	* tests/t_diff_added_file.at:
	* tests/t_disapprove.at:
	* tests/t_drop_missing.at:
	* tests/t_heads.at:
	* tests/t_heads_discontinuous_branch.at:
	* tests/t_i18n_file.at:
	* tests/t_log_nonexistent.at:
	* tests/t_merge_add_del.at:
	* tests/t_netsync.at:
	* tests/t_netsync_pubkey.at:
	* tests/t_netsync_single.at:
	* tests/t_persistent_server_keys.at:
	* tests/t_persistent_server_revision.at:
	* tests/t_remerge.at:
	* tests/t_tags.at:
	* tests/t_update_missing.at:
	* tests/t_update_to_revision.at: add --message option to commits
	* tests/t_merge2_add.at:
	* tests/t_merge2_data.at:
	* tests/t_netsync_unrelated.at: create working directory with new
	setup command
	* tests/t_erename.at: update for revisions
	* tests/t_no_change_deltas.at: add --revision options to diff
	* tests/t_restrictions.at: remove some cruft and update to work
	with revisions
	* tests/t_subdirs.at: pass correct --rcfile and --db options from
	within subdir
	* testsuite.at (REVERT_TO): remove MT dir before checkout, which
	now fails if MT exists, replace checkout MT/options with old
	MT/options
	(COMMIT): add --message option to commit macro
	* work.cc (read_options_map): don't overwrite option settings when
	reading options map so that command line settings take precedence

2005-01-18  Nathaniel Smith  <njs@codesourcery.com>

	* netsync.cc: Partially fix comment (s/manifest/revision/ etc.).
	(dispatch_payload): Ignore mcert and fcert refinement requests,
	instead of dying on them.  Hack, but I think it should let this
	netsync continue to interoperate with old netsync...

2005-01-18  Nathaniel Smith  <njs@codesourcery.com>

	* vocab.hh: Remove file<cert>.
	* vocab.cc: Likewise.
	* packet_types.hh: Remove file.
	* Makefile.am (MOST_SOURCES): Remove packet_types.hh and mac.hh.

2005-01-18  Nathaniel Smith  <njs@codesourcery.com>

	* netsync.cc (process_confirm_cmd): Don't try refining mcert and
	fcert trees.
	Remove other dead/pointless code.

2005-01-18  Nathaniel Smith  <njs@codesourcery.com>

	* database.hh: Remove file cert stuff.
	* netsync.cc (data_exists): We don't have file/manifest certs.
	(load_data): Likewise.

2005-01-18  Nathaniel Smith  <njs@codesourcery.com>

	* netsync.cc (process_data_cmd): Ignore file/manifest certs.

	* database.cc (struct valid_certs): Don't support file certs.
	(rehash): No file certs.
	(file_cert_exists): Remove.
	(put_file_cert): Remove.
	(get_file_certs): Remove.

2005-01-18  Nathaniel Smith  <njs@codesourcery.com>

	* packet.cc (class delayed_manifest_cert_packet):
	(class delayed_file_cert_packet): Remove.
	(packet_db_writer::consume_file_cert, consume_manifest_cert)
	(packet_writer::consume_file_cert, consume_manifest_cert)
	Remove.
	(struct feed_packet_consumer): Don't support mcert/fcert packets.
	(extract_packets): Likewise.
	(packet_roundabout_test): Test revision certs, not manifest/file
	certs.

	* packet.hh (packet_consumer::consume_file_cert):
	(packet_consumer::consume_manifest_cert):
	(packet_writer::consume_file_cert):
	(packet_writer::consume_manifest_cert):
	(packet_db_writer::consume_file_cert):
	(packet_db_writer::consume_manifest_cert):
	Remove.

	* lua.hh (hook_get_file_cert_trust): Remove.
	* lua.cc (hook_get_file_cert_trust): Remove.

2005-01-18  Nathaniel Smith  <njs@codesourcery.com>

	* cert.hh (erase_bogus_certs): Re-add manifest cert version.

	* monotone.texi (Hook Reference): Remove documentation of
	get_{file,manifest}_cert_trust.

2005-01-18  Nathaniel Smith  <njs@codesourcery.com>

	* cert.cc (erase_bogus_certs): Re-add manifest cert version.
	(bogus_cert_p): Likewise.

2005-01-18  Nathaniel Smith  <njs@codesourcery.com>

	* cert.hh (rename_edge):
	(rename_set):
	(calculate_renames):
	(rename_cert_name): Remove.
	(cert_file_comment):
	(cert_manifest_comment): Remove.
	(erase_bogus_certs): Remove manifest and file versions.
	* cert.cc (rename_cert_name): Remove.
	(bogus_cert_p): Remove manifest<cert> and file<cert> variants.
	(erase_bogus_certs): Likewise.
	(put_simple_manifest_cert):
	(put_simple_file_cert):
	(cert_file_comment): Remove.

	* commands.cc (fcerts): Remove.
	(mcerts): Likewise.
	(rcerts): Rename to...
	(certs): ...this.  s/revision certs/certs/ in help text.
	(trusted): s/revision cert/cert/.
	(ls_certs): Don't special-case rename certs.

2005-01-18  Nathaniel Smith  <njs@codesourcery.com>

	* tests/t_vcheck.at: Fix AT_XFAIL_IF typo.

2005-01-18  Nathaniel Smith  <njs@codesourcery.com>

	* monotone.texi (Reserved Certs): Remove 'vcheck'.
	(Key and Cert): Remove 'vcheck'.
	(Accidental collision): Likewise.
	(Commands): Likewise.
	* tests/t_vcheck.at: Add note about manual having useful stuff for
	when vcheck is re-added.

2005-01-18  Nathaniel Smith  <njs@codesourcery.com>

	* mac.hh:
	* cert.cc (vcheck_cert_name):
	(calculate_vcheck_mac):
	(cert_manifest_vcheck
	(check_manifest_vcheck):
	* cert.hh (cert_manifest_vcheck):
	(check_manifest_vcheck):
	* constants.cc (constants::vchecklen):
	* constants.hh (constants::vchecklen):
	* commands.cc (vcheck):
	Remove.

	* tests/t_vcheck.at: New test.
	* testsuite.at: Call it.

2005-01-18  Nathaniel Smith  <njs@codesourcery.com>

	* ROADMAP: Remove 'upgrade to sqlite3' todo item.

2005-01-18  Nathaniel Smith  <njs@codesourcery.com>

	* commands.cc (tag):
	(testresult):
	(approve):
	(disapprove):
	(comment):
	(fload):
	(fmerge):
	(cat):
	(rcs_import): Change grouping for "--help" display, to make more
	informative.
	(rcs_import): Also add more details to help text.

2005-01-17  Nathaniel Smith  <njs@codesourcery.com>

	* diff_patch.cc (normalize_extents): Add missing ')'.

2005-01-17  Nathaniel Smith  <njs@codesourcery.com>

	* tests/t_update_1.at: New test.
	* testsuite.at: Call it.

2005-01-11  Nathaniel Smith  <njs@codesourcery.com>

	* diff_patch.cc (normalize_extents): Add warning for anyone who
	manages to trigger the untested part of the normalization code.

2005-01-14  Christian Kollee <stuka@pestilenz.org>

	* search for and link with sqlite3 when --bundle-sqlite=no

2005-01-12  Derek Scherger  <derek@echologic.com>

	* tests/t_ambig_update.at: add comments from discussion on irc
	* tests/t_status_missing.at: new test
	* testsuite.at: include it

2005-01-10  graydon hoare  <graydon@pboox.com>

	* commands.cc (explicit_merge): Tweak merge message.
	* database.cc (check_sqlite_format_version): New function.
	(database::sql): Call it.
	* sqlite/pager.hh (SQLITE_DEFAULT_PAGE_SIZE): Adjust to 8192.
	(SQLITE_MAX_PAGE_SIZE): Adjust to 65536.
	* schema_migration.cc: Post-merge cleanup.
	* Makefile.am: Likewise.

2005-01-10  Christof Petig <christof@petig-baender.de>

	* sqlite/*: SQLite 3.0.8 CVS import
	* database.{cc,hh}:
	* schema_migration.{cc,hh}: convert to use the SQLite3 API

	This does not yet use any of the more sophisticated API features
	of SQLite3 (query parameters, BLOBs), so there is plenty of room
	for optimization. This also does not change the schema (i.e.
	still uses base64 encoded values in tables)

2005-01-17  graydon hoare  <graydon@pobox.com>

	* AUTHORS: Mention Wojciech and Neil.
	* revision.cc (calculate_ancestors_from_graph): Make non-recursive.

2005-01-17  Wojciech Miłkowski  <wmilkowski@interia.pl>

	* std_hooks.lua: Teach about meld.

2005-01-17  Neil Conway  <neilc@samurai.com>

	* diff_patch.cc: add a new context diff hunk consumer. Rename
	unidiff() to make_diff().
	* diff_patch.hh: Rename unidiff() to make_diff().
	* command.cc: Add new "cdiff" command, and refactor "diff" to
	invoke a common subroutine that is parameterized on the diff
	type. Unrelated change: make a branch-based checkout default to
	using the same directory name as the branch name, unless a
	branch is specified.

2005-01-17  graydon hoare  <graydon@pobox.com>

	* cryptopp/osrng.cpp (NonblockingRng::GenerateBlock):
	Bring forward patch lost in cryptopp 5.2 upgrade.
	* revision.cc (add_bitset_to_union)
	(calculate_ancestors_from_graph): New functions.
	(erase_ancestors)
	(is_ancestor): Rewrite.
	* cert.cc (get_branch_heads): Rewrite.
	* database.{cc,hh} (get_heads): Remove
	(get_revision_ancestry): Use multimap.
	(install_views): Disable.
	Remove everything related to the trust views. Too slow.
	Also tidy up whitespace formatting in sqlite3 code.
	* views.sql: Clear out all views.
	* commands.cc: Adapt to using multimap for ancestry.
	* AUTHORS: Mention Faheem and Christian.

2005-01-17  Faheem Mitha  <faheem@email.unc.edu>

	* debian/control: Fix up build depends.

2005-01-17  Ulrich Drepper  <drepper@redhat.com>

	* acinclude.m4 (AC_CHECK_INADDR_NONE): Fix quoting.
	* Makefile.am (EXTRA_DIST): Add sqlite/keywordhash.c.

2005-01-14  Christian Kollee  <stuka@pestilenz.org>

	* search for and link with sqlite3 when --bundle-sqlite=no

2005-01-12  Derek Scherger  <derek@echologic.com>

	* tests/t_ambig_update.at: add comments from discussion on irc
	* tests/t_status_missing.at: new test
	* testsuite.at: include it

2005-01-10  graydon hoare  <graydon@pboox.com>

	* commands.cc (explicit_merge): Tweak merge message.
	* database.cc (check_sqlite_format_version): New function.
	(database::sql): Call it.
	* sqlite/pager.hh (SQLITE_DEFAULT_PAGE_SIZE): Adjust to 8192.
	(SQLITE_MAX_PAGE_SIZE): Adjust to 65536.
	* schema_migration.cc: Post-merge cleanup.
	* Makefile.am: Likewise.

2005-01-10  Christof Petig  <christof@petig-baender.de>

	* sqlite/*: SQLite 3.0.8 CVS import
	* database.{cc,hh}:
	* schema_migration.{cc,hh}: convert to use the SQLite3 API

	This does not yet use any of the more sophisticated API features
	of SQLite3 (query parameters, BLOBs), so there is plenty of room
	for optimization. This also does not change the schema (i.e.
	still uses base64 encoded values in tables)

2005-01-11  Nathaniel Smith  <njs@codesourcery.com>

	* tests/t_migrate_schema.at: Switch to using pre-dumped db's, make
	it work, un-XFAIL it.

2005-01-11  Nathaniel Smith  <njs@codesourcery.com>

	* tests/t_persistent_server_keys_2.at: XFAIL it, add commentary on
	solution.

2005-01-11  Nathaniel Smith  <njs@codesourcery.com>

	* tests/t_persistent_server_keys_2.at: New test.
	* testsuite.at: Add it.

2005-01-06  Nathaniel Smith  <njs@codesourcery.com>

	* schema_migration.cc (migrate_monotone_schema): Add comment
	pointing to t_migrate_schema.at.
	* tests/t_migrate_schema.at: Implement, mostly.  (Still broken.)

	* tests/t_heads_discontinuous_branch.at: Remove urgency
	annotation.
	* tests/t_netsync_nocerts.at: Add urgency annotation.

	* testsuite.at: Add UNGZ, UNGZB64 macros.
	* tests/t_fmerge.at: Use them.

2005-01-05  Nathaniel Smith  <njs@codesourcery.com>

	* schema_migration.cc: Update comment about depot code.
	(migrate_depot_split_seqnumbers_into_groups):
	(migrate_depot_make_seqnumbers_non_null):
	(migrate_depot_schema): Remove; all are dead code.

2005-01-05  Nathaniel Smith  <njs@codesourcery.com>

	* schema_migration.cc: Remove tabs.

2005-01-05  Nathaniel Smith  <njs@codesourcery.com>

	* tests/t_check_same_db_contents.at: Uncapitalize title to unbreak
	testsuite.

	* revision.cc (is_ancestor): Add FIXME comment.
	(erase_ancestors): New function.
	* revision.hh (erase_ancestors): Prototype it.
	* cert.cc (get_branch_heads): Call it.
	* tests/t_heads_discontinuous_branch.at: Un-XFAIL it.

	* revision.cc (find_subgraph_for_composite_search): Ignore null
	revision ids.
	* commands.cc (try_one_merge): Add invariant - never create merges
	where the left parent is an ancestor or descendent of the right.
	(explicit_merge): Same check.
	(propagate): Handle cases where no merge is necessary.  Also, make
	generated log message more readable.

	* tests/t_propagate_desc.at: Un-XFAIL it.
	* tests/t_propagate_anc.at: Un-XFAIL it.  Use new
	CHECK_SAME_DB_CONTENTS macros.
	* testsuite.at: Move t_check_same_db_contents.at to run before
	propagation tests.  Make CHECK_SAME_DB_CONTENTS more thorough.

	* tests/t_dump_load.at: Implement test.

2005-01-05  Nathaniel Smith  <njs@codesourcery.com>

	* tests/t_check_same_db_contents.at: New test.
	* testsuite.at: Add it.
	(CHECK_SAME_DB_CONTENTS): New macro.

2005-01-04  Nathaniel Smith  <njs@codesourcery.com>

	* cert.cc: Remove tabs.
	* revision.hh: Likewise.

2005-01-04  Nathaniel Smith  <njs@codesourcery.com>

	* tests/t_propagate_anc.at: Also check the case where we're
	propagating a non-strict ancestor, i.e. the heads are actually
	equal.

2005-01-04  Nathaniel Smith  <njs@codesourcery.com>

	* database.cc (get_revision_parents): Add invariant.
	(get_revision_children): Likewise.
	(get_revision): Likewise.
	(put_revision): Likewise.

	* tests/t_merge_ancestor.at: New test.
	* tests/t_propagate_desc.at: Likewise.
	* tests/t_propagate_anc.at: Likewise.
	* testsuite.at: Call them.

2005-01-04  Nathaniel Smith  <njs@codesourcery.com>

	* tests/t_netsync_diffbranch.at: Add priority, add description of
	problem and solution.
	Also, XFAIL it.
	* tests/t_netsync_unrelated.at: Add reference to discussion.
	* tests/t_cmdline_options.at: Remove priority marking from
	non-bug.
	* tests/t_checkout_dir.at: XFAIL when run as root.

	* tests/t_netsync_nocerts.at: New test.
	* testsuite.at: Call it.

2005-01-03  Matt Johnston  <matt@ucc.asn.au>

	* tests/t_netsync_diffbranch.at: add a new test for pulling a branch
	with a parent from a different branch.
	* testsuite.at: add it

2005-01-02  Derek Scherger  <derek@echologic.com>

	* commands.cc (log_certs): new function
	(log) add Ancestor: and Branch: entries to output; use above new
	function
	* tests/t_cross.at: update to work with changesets

2004-12-30  graydon hoare  <graydon@pobox.com>

	* constants.cc (netcmd_current_protocol_version): Set to 3.
	* tests/t_crlf.at: New test of crlf line encodings.
	* testsuite.at: Call it.
	* monotone.spec: Note 0.16 release.

2004-12-30  graydon hoare  <graydon@pobox.com>

	* win32/get_system_flavour.cc: Fix little compile bugs.

2004-12-30  Julio M. Merino Vidal  <jmmv@menta.net>

	* change_set.{cc,hh}: Add the has_renamed_file_src function in
	change_set::path_rearrangement.
	* commands.cc: Make the 'log' command show nothing for renamed or
	deleted files (when asked to do so) and stop going backwards in
	history when such condition is detected; they don't exist any more,
	so there is no point in showing history (and could drive to incorrect
	logs anyway).
	* tests/t_log_nonexistent.at: New check to verify previous.
	* testsuite.at: Add it.

2004-12-30  graydon hoare  <graydon@pobox.com>

	* Makefile.am: Clean full testsuite directory and full-version.
	* configure.ac: Bump version number.
	* po/monotone.pot: Regenerate.
	* NEWS: Describe new release.

2004-12-29  Julio M. Merino Vidal  <jmmv@menta.net>

	* tests/t_cmdline_options.at: New test for previous: ensure that
	monotone is actually checking for command line correctness.
	* testsuite.at: Add it.

2004-12-29  Julio M. Merino Vidal  <jmmv@menta.net>

	* monotone.cc: Verify that the command line is syntactically correct
	as regards to options (based on error codes from popt).

2004-12-29  Matt Johnston  <matt@ucc.asn.au>

	* tests/t_drop_rename_patch.at: A test to check that deltas on
	renamed files are included in concatenate_change_sets, if there was a
	deletion of a file with the same name as the rename src.
	* testsuite.at: add it

2004-12-29  graydon hoare  <graydon@pobox.com>

	* AUTHORS: Add Jordi.
	* change_set.{cc,hh}: Make sanity helpers const.
	(normalize_change_set): Drop a->a deltas.
	(merge_change_sets): Call normalize.
	(invert_change_set): Likewise.
	* revision.cc
	(find_subgraph_for_composite_search): New fn.
	(calculate_composite_change_set): Call it.
	(calculate_change_sets_recursive): Use results.
	* tests/t_no_change_deltas.at: Fix.

2004-12-29  graydon hoare  <graydon@pobox.com>

	* change_set.cc: Fix unit tests to satisfy sanity checks.
	* std_hooks.lua: Fix status checking on external merges.

2004-12-29  Matt Johnston  <matt@ucc.asn.au>

	* change_set.{cc,hh}: Take account of files which are the
	destination of a rename_file operation, when examining
	file deletions. Added helper methods to clean up related code.

2004-12-29  Matt Johnston  <matt@ucc.asn.au>

	* change_set.cc: added a sanity check for deltas with same src/dst,
	and deleted files with deltas.

2004-12-29  Matt Johnston  <matt@ucc.asn.au>

	* testsuite.at, tests/t_netsync_single.at: don't use -q with
	killall since it isn't portable.

2004-12-28  Julio M. Merino Vidal  <jmmv@menta.net>

	* commands.cc: Make the 'log' command show all affected files
	in each revision in a nice format (easier to read than what
	'cat revision' shows).

2004-12-28  Julio M. Merino Vidal  <jmmv@menta.net>

	* commands.cc: Change the order used by the 'log' command to show
	affected files so that it matches the order in which these changes
	really happen.  Otherwise, a sequence like "rm foo; mv bar foo;
	patch foo" could be difficult to understand by the reader.

2004-12-28  Jordi Vilalta Prat  <jvprat@wanadoo.es>

	* monotone.texi: Fix a typo: "not not" should be "not".

2004-12-28  Julio M. Merino Vidal  <jmmv@menta.net>

	* commands.cc: Make the 'log' command show all affected files
	in each revision in a nice format (easier to read than what
	'cat revision' shows).

2004-12-28  graydon hoare  <graydon@pobox.com>

	* AUTHORS: Add various recent authors.

2004-12-28  Badai Aqrandista <badaiaqrandista@hotmail.com>

	* debian/*: Fix up for package building.

2004-12-28  graydon hoare  <graydon@pobox.com>

	* change_set.{cc,hh}: Add sanity checking, rework
	some of concatenation logic to accomodate.
	* revision.{cc,hh}: Likewise.
	Teach about generalized graph rebuilding.
	* database.cc (delete_existing_revs_and_certs): New fn.
	* commands.cc (db rebuild): New command.
	(db fsck) New command.
	* sanity.{cc,hh} (relaxed): New flag.
	* work.cc: Use new concatenation logic.

2004-12-25  Julio M. Merino Vidal  <jmmv@menta.net>

	* commands.cc: During 'log', print duplicate certificates (by
	different people) in separate lines, rather than showing them
	together without any spacing.  While here, homogenize new lines
	in other messages as well; this also avoids printing some of
	them in case of missing certificates).

2004-12-24  Nathaniel Smith  <njs@codesourcery.com>

	* tests/t_disapprove.at: Enable previously disabled test.

	* tests/t_no_change_deltas.at: New test.
	* testsuite.at: Call it.

2004-12-23  Nathaniel Smith  <njs@codesourcery.com>

	* win32/read_password.c: Remove unused file.

2004-12-22  Julio M. Merino Vidal  <jmmv@menta.net>

	* commands.cc: Verify that the key identifier passed to the pubkey
	and privkey commands exists in the database.  Otherwise exit with
	an informational message instead of an exception.

2004-12-20  Matt Johnston  <matt@ucc.asn.au>

	* keys.cc: don't cache bad passphrases, so prompt for a correct
	password if the first ones fail.

2004-12-19  Matt Johnston  <matt@ucc.asn.au>

	* commands.cc: print out author/date next to ambiguous revision
	lists from selectors.

2004-12-19  Julio M. Merino Vidal  <jmmv@menta.net>

	* testsuite.at:
	* tests/t_fmerge.at:
	* tests/t_netsync.at:
	* tests/t_netsync_single.at:
	* tests/t_revert.at:
	* tests/t_tags.at: Avoid usage of test's == operator.  It's a
	GNUism and causes unexpected failures in many tests.  The correct
	operator to use is just an equal sign (=).
	* tests/t_renamed.at: Don't use cp's -a flag, which is not
	supported by some implementations of this utility (such as the
	one in NetBSD).  Try to add some of its funcionality by using
	the -p flag, although everything could be fine without it.
	* tests/t_unidiff.at: Discard patch's stderr output.  Otherwise
	it's treated as errors, but NetBSD's patch uses it to print
	informative messages.

2004-12-19  Julio M. Merino Vidal  <jmmv@menta.net>

	* tests/t_scan.at: Instead of running sha1sum, use a prestored
	manifest file to do the verification.  This avoids problems in
	systems that do not have the sha1sum tool, like NetBSD.

2004-12-19  Julio M. Merino Vidal  <jmmv@menta.net>

	* Makefile.am: Remove obsolete --with-bundled-adns flag from
	DISTCHECK_CONFIGURE_FLAGS.

2004-12-18  Nathaniel Smith  <njs@codesourcery.com>

	* tests/t_checkout_dir.at: Make the test directory chdir'able
	again after the test.
	* tests/t_delete_dir.at: Add trailing newline.

	* tests/t_dump_load.at: New bug report.
	* tests/t_migrate_schema.at: Likewise.
	* testsuite.at: Call them.

2004-12-18  Nathaniel Smith  <njs@codesourcery.com>

	* change_set.hh: Remove obsolete comment.

2004-12-18  Nathaniel Smith  <njs@codesourcery.com>

	* tests/t_delete_dir.at: New bug report.
	* testsuite.at: Call it.

2004-12-18  Julio M. Merino Vidal  <jmmv@menta.net>

	* commands.cc: Homogenize help message for 'ls' with the one shown
	by 'list'.

2004-12-18  Julio M. Merino Vidal  <jmmv@menta.net>

	* ChangeLog: Add missing entries for several modifications I did
	in December 6th and 3rd.

2004-12-18  Julio M. Merino Vidal  <jmmv@menta.net>

	* tests/t_checkout_dir.at: New test triggering the bug I fixed
	  previously in the checkout command, verifying that directory
	  creation and chdir succeed.
	* testsuite.at: Add new test.

2004-12-18  Nathaniel Smith  <njs@codesourcery.com>

	* ChangeLog: Add log entry for <jmmv@menta.net>'s last change.
	* std_hooks.lua: Check exit status of external merge commands.

2004-12-18  Julio M. Merino Vidal  <jmmv@menta.net>

	* commands.cc: Include cerrno, cstring,
	boost/filesystem/exception.hpp.
	(checkout): Verify that directory creation and chdir succeeded.

2004-12-18  Nathaniel Smith  <njs@codesourcery.com>

	* diff_patch.cc (struct hunk_offset_calculator): Remove dead
	code.  (I believe it was used by the old, non-extent-based
	merging.)
	(calculate_hunk_offsets): Likewise.
	(struct hunk_consumer): Move next to rest of unidiff code.
	(walk_hunk_consumer): Likewise.

2004-12-18  Matt Johnston <matt@ucc.asn.au>

	* change_set.cc (concatenate_change_sets): Be more careful checking
	whether to discard deltas for deleted files (in particular take
	care when files are removed then re-added) - fixes tests
	t_patch_drop_add, t_add_drop_add.at, t_add_patch_drop_add,
	t_merge2_add_drop_add
	* change_set.cc (project_missing_deltas): don't copy deltas
	for deleted files, and handle the case where src file ids vary when
	files are added/removed. (fixes t_patch_vs_drop_add)
	* t_patch_drop_add.at, t_add_drop_add.at, t_add_patch_drop_add.at,
	  t_merge2_add_drop_add.at, t_patch_vs_drop_add.t: don't expect
	to fail any more.

2004-12-17  Nathaniel Smith  <njs@codesourcery.com>

	* tests/t_persistent_server_keys.at:
	* tests/t_attr.at:
	* tests/t_patch_vs_drop_add.at:
	* tests/t_merge2_add_drop_add.at:
	* tests/t_add_drop_add.at:
	* tests/t_add_patch_drop_add.at:
	* tests/t_patch_drop_add.at: Remove priority notes, since these
	are no longer bugs.

2004-12-17  graydon hoare  <graydon@pobox.com>

	* tests/t_merge_2.at: Works now, remove xfail.

2004-12-17  graydon hoare  <graydon@pobox.com>

	* tests/t_merge_1.at: Remove AT_CHECK(false) and xfail.
	* tests/t_fdiff_normalize.at: New test.
	* testsuite.at: Call it.
	* diff_patch.cc (normalize_extents): Fix the normalize bug.
	* revision.{cc,hh} (construct_revisions): Rename to prepare for
	next rebuild-the-graph migration.
	* commands.cc (db): Change call name.

2004-12-16  Joel Rosdahl  <joel@rosdahl.net>

	* revision.cc (is_ancestor): Use std::queue for the queue.

2004-12-14  Joel Rosdahl  <joel@rosdahl.net>

	Generalize the explicit_merge command with an optional ancestor
	argument:
	* revision.cc (is_ancestor): New method.
	* revision.hh (is_ancestor): Add prototype.
	* commands.cc (try_one_merge): Add ancestor argument. Empty
	ancestor means use ancestor from find_common_ancestor_for_merge.
	(merge): Pass empty ancestor to try_one_merge.
	(propagate): Likewise.
	(explicit_merge): Add optional ancestor argument.
	* monotone.texi: Document new explicit_merge argument.

2004-12-13  Joel Rosdahl  <joel@rosdahl.net>

	* tests/t_merge_2.at: New test triggering a bad merge.
	* testsuite.at: Add new test.

2004-12-13  Joel Rosdahl  <joel@rosdahl.net>

	* revision.cc (find_least_common_ancestor): Add a missing "return
	true;" that mysteriously was removed in
	c853237f9d8d155431f88aca12932d2cdaaa31fe.

2004-12-13  Joel Rosdahl  <joel@rosdahl.net>

	* revision.cc (find_least_common_ancestor): Remove unused variable.
	* commands.cc (lca): Correct negative status text.
	* commands.cc (update): Use GNU style braces.

2004-12-12  graydon hoare  <graydon@pobox.com>

	* commands.cc: Fix bug reported in t_attr.at
	* tests/t_attr.at: Remove xfail.
	* change_set.cc: Change unit tests syntax.
	(read_change_set): Assert complete read.
	* revision_ser.cc (read_revision_set): Likewise.
	* os_specific.hh: Drop obsolete file.

2004-12-12  Joel Rosdahl  <joel@rosdahl.net>

	* revision.cc (find_least_common_ancestor): New function for
	finding the vanilla LCA.
	* revision.hh: Added prototype for find_least_common_ancestor.
	* commands.cc (update): Use find_least_common_ancestor for finding
	a common ancestor.
	* commands.cc (diff): Likewise.
	* revision.cc (find_common_ancestor): Rename to...
	(find_common_ancestor_for_merge): ...this, for clarity.
	* revision.hh: find_common_ancestor -->
	find_common_ancestor_for_merge.
	* commands.cc (try_one_merge): Call find_common_ancestor_for_merge
	to find ancestor.
	* commands.cc (lcad): Rename lca command to lcad.
	* commands.cc (lca): New command for finding the vanilla LCA.

2004-12-12  Nathaniel Smith  <njs@codesourcery.com>

	* tests/t_persistent_server_keys.at: Actually test what it's
	supposed to.  Also, un-XFAIL it, since now it seems to pass.

2004-12-12  Nathaniel Smith  <njs@codesourcery.com>

	* tests/t_persistent_server_keys.at: New test.

	* testsuite.at: Call it.
	* tests/t_persistent_server_revision.at: Fix typo.

2004-12-12  Nathaniel Smith  <njs@codesourcery.com>

	* tests/t_persistent_server_revision.at: New test.
	* testsuite.at: Call it.  Tweak NETSYNC macros in support of it.

2004-12-11  Nathaniel Smith  <njs@codesourcery.com>

	* lua.hh (add_rcfile): Add 'required' argument.
	* lua.cc (add_rcfile): Implement it.  Simplify error checking
	logic while I'm there...
	* monotone.cc (cpp_main): Pass new argument to add_rcfile.

	* tests/t_rcfile_required.at: New test.
	* testsuite.at: Call it.
	Revamp netsync support macros, to allow long-running servers.
	Make netsync-killer try first with -TERM, in case that plays nicer
	with gcov.

2004-12-11  Nathaniel Smith  <njs@codesourcery.com>

	* lua.hh: Remove tabs.

2004-12-11  Nathaniel Smith  <njs@codesourcery.com>

	* monotone.texi: Document explicit_merge.

2004-12-11  Nathaniel Smith  <njs@codesourcery.com>

	* Makefile.am: Redo full-revision support again, to properly
	handle 'make dist' and caching.  Hopefully.

2004-12-11  Nathaniel Smith  <njs@codesourcery.com>

	* monotone.texi (File Attributes): Rewrite for new .mt-attrs
	syntax.

2004-12-11  Nathaniel Smith  <njs@codesourcery.com>

	* tests/t_attr.at: New test.
	* testsuite.at: Call it.

2004-12-11  Nathaniel Smith  <njs@codesourcery.com>

	* commands.cc (trusted): Print spaces between key ids.

	* lua.cc (add_rcfile): Errors while loading a user-provided rc
	file are naughtiness, not oopses.

2004-12-11  Nathaniel Smith  <njs@codesourcery.com>

	* commands.cc (commands::explain_usage): Use split_into_lines to
	do formatting of per-command usage; allow multi-line
	descriptions.
	(trusted): New command.
	* monotone.texi (Key and Cert): Document 'trusted' command.
	* tests/t_trusted.at: New test.
	* testsuite.at: Change get_revision_cert_trust to support
	t_trusted.at.  Call t_trusted.at.

2004-12-11  Derek Scherger  <derek@echologic.com>

	* app_state.{cc,hh} (restriction_includes): renamed from
	in_restriction to be less obscure; use path_set rather than
	set<file_path>
	* commands.cc
	(restrict_path_set):
	(restrict_rename_set):
	(restrict_path_rearrangement):
	(calculate_restricted_revision): new restriction functions
	(restrict_patch_set): remove old restrictions machinery
	(status): call calculate_restricted_revision
	(ls_tags): call app.initialize
	(unknown_itemizer): restriction_includes renamed
	(ls_unknown): call calculate_restricted_revision
	(ls_missing): rework for restrictions
	(commit): switch to --message option, optional paths and preserve
	restricted work
	(diff): allow restrictions for zero and one arg variants
	(revert): note some work left to do
	* manifest.{cc,hh} (build_manifest_map): hide unused things
	(build_restricted_manifest_map): new function
	* transforms.{cc,hh} (calculate_ident): clean up merge artifacts
	* work.cc (read_options_map): merge cleanup to preserve command
	line options

2004-12-10  Nathaniel Smith  <njs@codesourcery.com>

	* Makefile.am (package_full_revision.txt): Redo Joel Rosdahl
	<joel@rosdahl.net>'s change below after it got clobbered by
	merge.

2004-12-10  Nathaniel Smith  <njs@codesourcery.com>

	* commands.cc (log): Synopsize optional 'file' argument, and
	describe both arguments in help description.

2004-12-10  Matt Johnston  <matt@ucc.asn.au>

	* cert.cc: Added priv_key_exists() function
	* commands.cc, rcs_import.cc: use new privkey functions
	* netsync.cc: change some bits that were missed

2004-12-09  Derek Scherger  <derek@echologic.com>

	* .mt-nonce: delete obsolete file
	* change_set.cc (merge_deltas): add file paths in call to
	try_to_merge_files
	* commands.cc (propagate): add progress logging similar to merge
	* diff_patch.{cc,hh} (try_to_merge_files): add file paths to
	merge2 and merge3 hooks; add logging of paths before calling merge
	hooks
	* lua.{cc,hh} (hook_merge2, hook_merge3): add file paths to merge
	hooks
	* std_hooks.lua (merge2, merge3, merge2_xxdiff_cmd,
	merge3_xxdiff_cmd): pass file paths to xxdiff for use as titles
	* testsuite.at (MONOTONE_SETUP): add paths to merge2 hook

2004-12-09  Matt Johnston  <matt@ucc.asn.au>

	* cert.cc, cert.hh, lua.cc, lua.hh, netsync.cc:
	Added a new get_priv_key(keyid) lua hook to retrieve
	a private key from ~/.monotonerc

2004-12-09  Matt Johnston  <matt@ucc.asn.au>

	* change_set.cc: Don't include patch deltas on files which
	are being deleted in changesets. (partial fix for bug
	invoked by t_merge_add_del.at)

2004-12-09  Matt Johnston  <matt@ucc.asn.au>

	* configure.ac,Makefile.am: Fix iconv and intl
	handling so that the libraries are used (required for OS X).

2004-12-09  Nathaniel Smith  <njs@codesourcery.com>

	* Makefile.am (BUILT_SOURCES_NOCLEAN): add 'S'.

	* netsync.cc (session): Make ticker pointers into auto_ptr's.  Add
	cert and revision tickers.
	(session::session): Initialize new tickers.
	(session::note_item_sent): New method.  Increment tickers.
	(session::note_item_arrived): Increment tickers.
	(session::read_some): Adjust for auto_ptr.
	(session::write_some): Likewise.
	(call_server): Conditionally initialize cert and revision
	tickers.
	(queue_data_cmd): Call 'note_item_sent'.
	(queue_delta_cmd): Call 'note_item_sent'.

2004-12-09  graydon hoare  <graydon@pobox.com>

	* ROADMAP: Add file.

2004-12-08  Nathaniel Smith  <njs@codesourcery.com>

	* tests/t_patch_vs_drop_add.at:
	* tests/t_patch_drop_add.at:
	* tests/t_netsync_unrelated.at:
	* tests/t_merge_add_del.at:
	* tests/t_merge2_add_drop_add.at:
	* tests/t_merge_1.at:
	* tests/t_heads_discontinuous_branch.at:
	* tests/t_cleanup_empty_dir.at:
	* tests/t_checkout_options.at:
	* tests/t_ambig_update.at:
	* tests/t_add_patch_drop_add.at:
	* tests/t_add_drop_add.at:
	* tests/t_add_dot.at: Add (importance) markers to all bug report
	tests.

2004-12-08  Nathaniel Smith  <njs@codesourcery.com>

	* app_state.hh (write_options): Add 'force' option.
	* app_state.cc: Remove tabs.
	(write_options): Implement.
	* commands.cc (checkout): Pass force=true to 'write_options'.

	* tests/t_checkout_options.at: New test.
	* testsuite.at: Define RAW_MONOTONE.
	(t_checkout_options.at): Call it.

2004-12-08  Nathaniel Smith  <njs@codesourcery.com>

	* update.hh (pick_update_target): Rename to...
	(pick_update_candidates): ...this.  Return a set of candidates,
	rather than a single best.
	* update.cc (pick_update_candidates): Likewise.  Remove logic
	checking for unique candidate.
	* commands.cc (describe_revision): New function.
	(heads): Use it.
	(update): Use new 'pick_update_candidates' function.  Add logic
	checking for unique candidate.  On non-unique candidate, print all
	candidates, using 'describe_revision'.

	* tests/t_ambig_update.at: Check that failure messages describe
	the candidate set.

2004-12-08  Nathaniel Smith  <njs@codesourcery.com>

	* update.cc: Remove tabs.

2004-12-08  Nathaniel Smith  <njs@codesourcery.com>

	* tests/t_ambig_update.at: Also check that update fails when one
	candidate edge is deeper than the other.

2004-12-08  graydon hoare  <graydon@pobox.com>

	* change_set.cc (extend_renumbering_via_added_files):
	Look up parent tid in existing renumbering.
	* commands.cc (attr): Check index for "set" subcommand.
	(lca): New diagnostic command.
	(log): Tidy up output formatting a bit.
	* po/monotone.pot: Regenerate.
	* tests/t_add_edge.at: New test to catch add failure.
	* testsuite.at: Call it.

2004-12-08  Nathaniel Smith  <njs@codesourcery.com>

	* tests/t_ambig_update.at: New test.
	* testsuite.at: Add it.

	* tests/t_explicit_merge.at: Add, having forgotten to last time.

2004-12-08  Nathaniel Smith  <njs@codesourcery.com>

	* tests/t_explicit_merge.at: New test.
	* testsuite.at: Add it.

2004-12-08  Nathaniel Smith  <njs@codesourcery.com>

	* testsuite.at: Remove duplicate line created by merge.
	* ChangeLog: Re-sort after merges.

	* commands.cc (explicit_merge): Remove stray space.  Print id of
	merge result.
	(complete_command): Add back "}" deleted by merge.

2004-12-08  Nathaniel Smith  <njs@codesourcery.com>

	* change_set.cc: Remove tabs.
	* diff_patch.cc: Likewise.

	* commands.cc (explicit_merge): New command.

2004-12-08  graydon hoare  <graydon@pobox.com>

	* change_set.cc (extend_renumbering_via_added_files):
	Look up parent tid in existing renumbering.
	* commands.cc (attr): Check index for "set" subcommand.
	(lca): New diagnostic command.
	(log): Tidy up output formatting a bit.
	* po/monotone.pot: Regenerate.
	* tests/t_add_edge.at: New test to catch add failure.
	* testsuite.at: Call it.

2004-12-07  Richard Levitte  <richard@levitte.org>

	* Makefile.am: Keep package_*revision.{txt,h}, so they are saved
	as part of a distribution, and thereby make as sure as possible
	people who download monotone get historical information on where
	their copy of monotone came from.

2004-12-06  Richard Levitte  <richard@levitte.org>

	* monotone.cc: Add a hint on how to use --ticker.

2004-12-06  Nathaniel Smith  <njs@codesourcery.com>

	* commands.cc (ls_certs): Sort the certs before printing.
	* tests/t_netsync_repeated.at: Actually check that certs were
	transferred correctly.

2004-12-06  Julio M. Merino Vidal  <jmmv@menta.net>

	* figures/cert.pdf:
	* figures/cert.png:
	* figures/oo-figures.sxd:
	* monotone.texi: Use example host names under the
	example.{com,org,net} subdomains instead of invented names.
	These are defined in RFC 2606.

2004-12-06  Julio M. Merino Vidal  <jmmv@menta.net>

	* configure.ac: Now that we depend on GNU Autoconf >= 2.58, we
	can use the AS_HELP_STRING macro everywhere we need to pretty-print
	help strings.  Also convert old calls to AC_HELP_STRING (deprecated)
	to this one.

2004-12-06  Joel Rosdahl  <joel@rosdahl.net>

	* Makefile.am (package_full_revision.txt): Silence error messages
	when deducing full package revision.

2004-12-06  graydon hoare  <graydon@pobox.com>

	* unix/get_system_flavour.cc:
	* win32/get_system_flavour.cc: Add missing files.

2004-12-06  graydon hoare  <graydon@pobox.com>

	* commands.cc (merge): Add newline in output.
	* change_set.cc (project_missing_deltas): Fix very bad
	delta-renaming bug.

2004-12-06  graydon hoare  <graydon@pobox.com>

	* change_set.cc:
	* tests/t_merge_add_del.at:
	* netsync.cc:
	* commands.cc: Clean up from merge.

2004-12-06  Nathaniel Smith  <njs@codesourcery.com>

	* tests/t_add_patch_drop_add.at: New test.
	* tests/t_merge2_add_drop_add.at: New test.
	* tests/t_patch_drop_add.at: New test.
	* tests/t_patch_vs_drop_add.at: New test.
	* testsuite.at: Add them.

	* tests/t_add_drop_add.at: Fix to test what it was supposed to.

	* tests/t_merge2_data.at: Remove extraneous [stdout].

	* tests/t_merge_add_del.at: Fix description.
	XFAIL it.

2004-12-06  Nathaniel Smith  <njs@codesourcery.com>

	* tests/t_add_drop_add.at: New test.
	* testsuite.at: Add it.

2004-12-05  Nathaniel Smith  <njs@codesourcery.com>

	* tests/t_merge_add_del: Shorten name for better display.

2004-12-05  Matt Johnston <matt@ucc.asn.au>

	* tests/t_merge_add_del: added a new test for merging
	  branches where a file is added then removed.
	* testsuite.at: added the new test
	* configure.ac: bumped the prequisite version to 2.58 since
	  some tests use AT_XFAIL_IF

2004-12-05  graydon hoare  <graydon@pobox.com>

	* Makefile.am (package_full_revision.txt): Use top_builddir
	to locate monotone executable.

2004-12-05  Nathaniel Smith  <njs@codesourcery.com>

	* tests/t_merge_add_del: Shorten name for better display.

2004-12-05  Matt Johnston <matt@ucc.asn.au>

	* tests/t_merge_add_del: added a new test for merging
	  branches where a file is added then removed.
	* testsuite.at: added the new test
	* configure.ac: bumped the prequisite version to 2.58 since
	  some tests use AT_XFAIL_IF

2004-12-04  graydon hoare  <graydon@pobox.com>

	* commands.cc (fcommit): New command.
	(update): Finish off merge of update command.

2004-12-04  Derek Scherger  <derek@echologic.com>

	* commands.cc: (complete_command): New function.
	(explain_usage/process): Use it.

2004-12-04  Nathaniel Smith  <njs@codesourcery.com>

	* change_set.cc (merge_deltas): Call correct variant of
	try_to_merge_files depending on whether ancestor is available.
	* diff_patch.cc (try_to_merge_files -- merge3 version): Add
	assertions about ids.
	(try_to_merge_files -- merge2 version): Likewise.

	* testsuite.at: Add a trivial working merge2 hook.
	* tests/t_related_merge2_data.at: Update to use.
	Mark as expected to PASS.
	* tests/t_merge2_data.at: Likewise.

2004-12-04  Nathaniel Smith  <njs@codesourcery.com>

	* change_set.cc (merge_deltas): Call correct variant of
	try_to_merge_files depending on whether ancestor is available.
	* diff_patch.cc (try_to_merge_files -- merge3 version): Add
	assertions about ids.
	(try_to_merge_files -- merge2 version): Likewise.

	* testsuite.at: Add a trivial working merge2 hook.
	* tests/t_related_merge2_data.at: Update to use.
	Mark as expected to PASS.
	* tests/t_merge2_data.at: Likewise.

2004-12-04  Nathaniel Smith  <njs@codesourcery.com>

	* change_set.cc: Remove tabs.
	* diff_patch.cc: Likewise.

2004-12-04  Nathaniel Smith  <njs@codesourcery.com>

	* change_set.cc: Remove tabs.
	* diff_patch.cc: Likewise.

2004-12-03  Julio M. Merino Vidal  <jmmv@menta.net>

	* commands.cc: Add a missing newline to a message.

2004-12-03  Julio M. Merino Vidal  <jmmv@menta.net>

	* cryptopp/config.h:
	* configure.ac: NetBSD does not define __unix__ nor __unix, so the
	build fails.  To solve, check for __NetBSD__ where appropiate to
	detect a Unix system.

2004-12-03  Julio M. Merino Vidal  <jmmv@menta.net>

	* INSTALL: Document my latest changes: --enable-ipv6 option, ability
	to specify static boost prefix through --enable-static-boost and
	BOOST_SUFFIX variable.

2004-12-03  Julio M. Merino Vidal  <jmmv@menta.net>

	* Makefile.am:
	* configure.am: Add a variable, BOOST_SUFFIX, that identifies the
	suffix string that has to be appended to Boost library names to use
	them.  This variable can be defined on configure's command line.

2004-12-03  Julio M. Merino Vidal  <jmmv@menta.net>

	* configure.ac: Let the --enable-static-boost argument take a prefix
	to where boost libraries are located.

2004-12-03  Julio M. Merino Vidal  <jmmv@menta.net>

	* configure.ac: Add a three-state --enable-ipv6 argument to the
	configure script to explicitly enable or disable IPv6 support.

2004-12-03  Julio M. Merino Vidal  <jmmv@menta.net>

	* std_hooks.lua: Add missing newlines to two error messages.

2004-12-02  Derek Scherger  <derek@echologic.com>

	* commands.cc: more tweaking to ease changeset merge

2004-12-01  Derek Scherger  <derek@echologic.com>

	* commands.cc: reordered commands to help merge with changesets
	branch

2004-12-01  graydon hoare  <graydon@pobox.com>

	* {unix,win32}/get_system_flavour.cc: New files.
	* basic_io.{cc,hh}: Give names to input sources.
	* monotone.cc: Move app_state ctor inside try.
	* platform.hh (get_system_flavour): Declare.
	* revision.cc: Name input source "revision".
	* sanity.cc: Log flavour on startup.
	* tests/t_attributes.at: Use new syntax.
	* transforms.{cc,hh} (split_into_lines): New variant, and rewrite.
	* work.{cc,hh}: Rewrite attributes to use basic_io.
	(get_attribute_from_db):
	(get_attribute_from_working_copy): New functions.

2004-11-30  Nathaniel Smith  <njs@codesourcery.com>

	* keys.cc (get_passphrase): Simplify arguments.
	(generate_key_pair): Force new passphrases to come from the user.
	Adapt to new 'get_passphrase' arguments.
	(change_key_passphrase): Likewise.
	(generate_key_pair): Add argument specifying passphrase, for
	exclusive use of the unit tests.
	(signature_round_trip_test): Use it.
	* keys.hh (generate_key_pair): Adjust prototype correspondingly.

	* tests/t_genkey.at: Test that 'genkey' requires the passphrase to
	be entered.
	* tests/t_chkeypass.at: Check that 'chkeypass' fails if no
	passphrase is given.

2004-11-30  Nathaniel Smith  <njs@codesourcery.com>

	* keys.hh: Remove tabs.
	* keys.cc: Likewise.

2004-11-30  Nathaniel Smith  <njs@codesourcery.com>

	* monotone.texi (Hook Reference): Clarify description of
	'get_passphrase', following confusion on IRC.

2004-11-30  Joel Rosdahl  <joel@rosdahl.net>

	* ui.cc (fatal): Added missing newlines in fatal message.

2004-11-29  Nathaniel Smith  <njs@codesourcery.com>

	* monotone.texi: Add more details to documentation of 'update
	<revision>' command.

	* ui.cc (fatal): Typo in previous commit.

2004-11-29  Nathaniel Smith  <njs@codesourcery.com>

	* ui.cc (fatal): On suggestion of Zack Weinberg, add a note to
	fatal error messages 1) telling the user that it's a bug (i.e.,
	not their fault), and 2) requesting a bug report.

2004-11-29  Nathaniel Smith  <njs@codesourcery.com>

	* ui.cc: Remove tabs.

2004-11-30  Matt Johnston  <matt@ucc.asn.au>

	* change_set.cc (merge_disjoint_analyses): Prevent duplicated
	tids being used.
	(merge_disjoint_analyses): Fix typo (s/a_tmp/b_tmp/)

2004-11-24  Nathaniel Smith  <njs@codesourcery.com>

	* tests/t_cleanup_empty_dir.at: Shorten name.

2004-11-24  Nathaniel Smith  <njs@codesourcery.com>

	* Makefile.am (BUILT_SOURCES): List package_*version.{h,txt}.
	* package_{full_,}version.txt: Work when blddir != srcdir.

2004-11-24  Nathaniel Smith  <njs@codesourcery.com>

	* mt_version.hh: New file.
	* mt_version.cc: New file.
	* monotone.cc (package_revision.h): Don't include it.
	(mt_version.hh): Include it.
	(OPT_FULL_VERSION): New option.
	(options): Add it.
	(cpp_main): Implement --version and --full-version in terms of
	mt_version.hh.

	* Makefile.am (package_full_revision.h): Build it.
	(MOST_SOURCES): Add mt_version.{cc,hh}.

2004-11-24  Nathaniel Smith  <njs@codesourcery.com>

	* txt2c.cc (main): Add "--skip-trailing" option to skip trailing
	whitespace.
	* Makefile.am (package_revision.h): Generate it.
	* monotone.cc (package_revision.h): Include it.
	(cpp_main): Print it as part of --version.

2004-11-23  Nathaniel Smith  <njs@codesourcery.com>

	* tests/t_cleanup_empty_dir.at: New test.
	* testsuite.at: Call it.

2004-11-23  Nathaniel Smith  <njs@codesourcery.com>

	* monotone.texi (File Attributes): Document how restricted format
	of .mt-attrs currently is.  Also talk about 'the' .mt-attrs file
	instead of 'an', in response to confusion.

2004-11-23  Nathaniel Smith  <njs@codesourcery.com>

	* work.cc (build_deletion): Add missing newline.
	(build_rename): Likewise.
	(build_rename): Likewise.

2004-11-23  Nathaniel Smith  <njs@codesourcery.com>

	* work.cc: Remove tabs.

2004-11-23  Nathaniel Smith  <njs@codesourcery.com>

	* commands.cc: Remove tabs.

2004-11-23  Nathaniel Smith  <njs@codesourcery.com>

	* tests/t_add_dot.at: New test.
	* testsuite.at: Call it.

2004-11-22  Joel Rosdahl  <joel@rosdahl.net>

	* testsuite.at (NEED_UNB64): Check that python knows how to decode
	strings before using it.

2004-11-21  Joel Rosdahl  <joel@rosdahl.net>

	* testsuite.at (NEED_UNB64): Find more programs for decoding
	base64.

2004-11-20  Nathaniel Smith  <njs@codesourcery.com>

	* tests/t_merge_1.at: New test.
	* testsuite.at: Add it.
	(NEED_UNB64): New macro.
	(UNB64): Likewise.
	* tests/t_unidiff.at: Use them.
	* tests/t_unidiff2.at: Likewise.

2004-11-19  Nathaniel Smith  <njs@codesourcery.com>

	* tests/t_initfork.at: Remove file; redundant with
	t_merge2_add.at.
	* testsuite.at: Don't call it.

2004-11-18  Derek Scherger  <derek@echologic.com>

	* commands.cc (list tags): new command.
	* monotone.1: update.
	* monotone.texi: update.
	* std_hooks.lua: remove unused get_problem_solution hook.
	* test/t_tags.at: new test.
	* testsuite.at: call it.

2004-11-18  Nathaniel Smith  <njs@codesourcery.com>

	* monotone.texi (Committing Work): Remove mistakenly added
	redundant command line argument.

2004-11-17  Joel Rosdahl  <joel@rosdahl.net>

	* commands.cc (diff): Don't print hashes around diff output if
	there is no diff to print.

	Fix bugs #8714 "monotone update working copy to previous version"
	and #9069 "update with multiple candidates":
	* commands.cc (update): Let the update command take an optional
	revision target parameter. Without an explicit revision target,
	the current branch head is used just like before. Added logic for
	updating to an older revision or another revision reachable via a
	common ancestor.
	* tests/t_update_to_revision.at: Add regression tests for new
	update logic.
	* testsuite.at: Add new test.
	* monotone.texi: Document new update argument.

2004-11-17  Nathaniel Smith  <njs@codesourcery.com>

	* netsync.cc (request_fwd_revisions): Rename 'first_attached_edge'
	to 'an_attached_edge', because it does not represent the first
	attached edge.  Likewise for 'first_attached_cset'.
	(analyze_attachment): Remove early exit from loop; we want to
	analyze the entire graph, not just some linear subgraphs.

	* revision.cc (ensure_parents_loaded): Filter out the null
	revision when calculating parents.
	* change_set.hh (null_id): Define for 'revision_id's.

	* tests/t_merge2_add.at: New test.
	* tests/t_merge2_data.at: New test.
	* tests/t_related_merge2_data.at: New test.
	* tests/t_merge_add.at: New test.
	* tests/t_netsync_pubkey.at: New test.
	* tests/t_netsync_repeated.at: New test.
	* tests/t_netsync_unrelated.at: New test.


	* testsuite.at: Add new tests.
	(NETSYNC_SETUP): New macro.
	(MONOTONE2): New macro.
	(RUN_NETSYNC): New macro.
	(ADD_FILE): New macro.
	(SET_FILE): New macro.
	(COMMIT): New macro.
	* tests/t_netsync.at: Use them.

	* tests/t_singlenetsync.at: Add 'netsync' keyword'.  Rename to...
	* tests/t_netsync_single.at: ...this.

	* tests/t_heads_discontinuous_branch.at: XFAIL it.

2004-11-17  Nathaniel Smith  <njs@codesourcery.com>

	* netsync.cc: Remove hard tabs.

2004-11-17  Nathaniel Smith  <njs@codesourcery.com>

	* revision.cc: Remove hard tabs.
	* change_set.hh: Likewise.

2004-11-16  Nathaniel Smith  <njs@codesourcery.com>

	* tests/t_heads.at: Replace last tricky case with a less tricky case.
	* tests/t_heads_discontinuous_branch.at: New test for the really
	tricky case.
	* testsuite.at: Run it.

2004-11-16  Nathaniel Smith  <njs@codesourcery.com>

	* views.sql (trusted_parents_in_branch): Remove.
	(trusted_children_in_branch): Remove.
	(trusted_branch_members): New view.
	(trusted_branch_parents): New view.
	(branch_heads): Use the new views, not the removed ones.

	* database.cc (get_heads): Column name in 'branch_heads'
	unavoidably changed from 'id' to 'parent'; adjust SELECT statement
	to use new name.

2004-11-16  Nathaniel Smith  <njs@codesourcery.com>

	* database.cc: Remove hard tabs.

2004-11-16  Nathaniel Smith  <njs@codesourcery.com>

	* commands.cc (dump_diffs): Fetch delta destination, not source,
	on new files.

2004-11-15  Joel Rosdahl  <joel@rosdahl.net>

	* tests/t_diff_added_file.at: Added testcase exposing a bug in
	"monotone diff x y" where x is an ancestor of y and y adds a new
	file.
	* testsuite.at: Add new test.

2004-11-14  Joel Rosdahl  <joel@rosdahl.net>

	Fix bug #9092 "add command to change passphrase":
	* commands.cc (chkeypass): New command.
	* keys.cc (get_passphrase): Added parameters for prompt beginning and
	disabling hook lookup and passphrase caching.
	* keys.hh, keys.cc (change_key_passphrase): New function.
	* database.hh, database.cc (delete_private_key): New function.
	* monotone.texi (Key and Cert): Document command.
	* tests/t_chkeypass.at: Testcase for the command.
	* testsuite.at: Added new testcase.

2004-11-14  Matt Johnston <matt@ucc.asn.au>

	* tests/t_initfork.at: New test for merging two ancestor-less heads.

2004-11-13  Nathaniel Smith  <njs@codesourcery.com>

	* tests/t_heads.at: New test.
	* testsuite.at: Add it.

2004-11-13  Nathaniel Smith  <njs@codesourcery.com>

	* monotone.texi: Fix various typos.
	(Committing Work): Add missing command line argument.
	(Branch Names): New section.
	Add me to the copyright block.

2004-11-12  Joel Rosdahl  <joel@rosdahl.net>

	* monotone.texi: Fix documentation of the approve and disapprove
	commands. Fix jp.co.juicebot.jb7 branch name in examples. Other
	minor fixes.

2004-11-11  Joel Rosdahl  <joel@rosdahl.net>

	* monotone.texi: Fix typos.

2004-11-08  graydon hoare  <graydon@pobox.com>

	* monotone.texi: Some minor cleanups.
	* netsync.cc: Fix a formatter.

2004-11-07  graydon hoare  <graydon@pobox.com>

	* figures/*.txt: Drop.
	* monotone.texi: Pull ASCII figures back in conditionally.
	* NEWS, AUTHORS, monotone.spec: Update for 0.15.
	* monotone.1: Update.

2004-11-06  graydon hoare  <graydon@pobox.com>

	* README.changesets: New file.
	* config.guess, config.sub: Remove.
	* Makefile.am: Improve document-building brains.
	* cert.cc, netsync.cc: Remove include.
	* configure.ac: Bump version number.
	* merkle_tree.{cc,hh}: Use unsigned char in dynamic_bitset.
	* po/POTFILES.in: Update to remove os_specific.hh.
	* po/monotone.pot: Regenerate.

2004-11-05  graydon hoare  <graydon@pobox.com>

	* constants.cc: Up timeout, connection limit.
	* monotone.texi: Various cleanups.

2004-11-05  Ulrich Drepper  <drepper@redhat.com>

	* configure.ac: Reduce dependencies.
	* lua/lua.h: Include config.h.
	* mkstemp.{cc,hh}: Use system variant when found.
	* netxx/resolve_getaddrinfo.cxx: Check for AI_ADDRCONFIG
	definition.
	* po/POTFILES.in: Update to mention changes.
	* Makefile.am (EXTRA_DIST): Include spec file.
	* commands.cc (diff): No output if empty diff.

2004-10-31  graydon hoare  <graydon@pobox.com>

	* commands.cc (diff): Use guess_binary.
	Fix up some messages to fit on single lines.
	* Makefile.am: Make monotone.pdf depend on figures.
	* change_set.cc: Make inversion drop "delete deltas".
	* texinfo.css: Make images align nicely.
	* netsync.cc: Fix up some messages to be clearer.

2004-10-30  graydon hoare  <graydon@pobox.com>

	* figures/*: New figures.
	* monotone.texi: Rewrite much of the tutorial.

2004-10-30  Nathaniel Smith  <njs@codesourcery.com>

	* netsync.cc (process_hello_cmd): Make clear that when the
	server's key is unknown, we abort the connection.

2004-10-29  Nathaniel Smith  <njs@codesourcery.com>

	* sanity.cc (dump_buffer): Wrap bare string in call to string(),
	to disambiguate conversions (required by Boost 1.30).

2004-10-26  graydon hoare  <graydon@pobox.com>

	* tests/t_update_missing.at: New test from Bruce Stephens
	* testsuite.at: Call it.
	* change_set.cc: Fix the error exposed by it.

2004-10-26  graydon hoare  <graydon@pobox.com>

	* work.{cc,hh}: Comply with Derek's new tests.
	* commands.cc: Likewise.

2004-10-28  Derek Scherger  <derek@echologic.com>

	* tests/t_rename.at: add test for renaming a file after it has
	been moved rather than before
	* tests/t_revert.at: add test for reverting a missing file

2004-10-28  Derek Scherger  <derek@echologic.com>

	* tests/t_drop_missing.at: New test.
	* testsuite.at: Call it.

2004-10-28  Derek Scherger  <derek@echologic.com>

	* tests/t_add.at: New test.
	* testsuite.at: Call it.

2004-10-26  graydon hoare  <graydon@pobox.com>

	* basic_io.{cc,hh}: Rework to use indented stanzas.
	* change_set.cc, revision.cc: Likewise.
	* change_set.cc: Fix formatter bug.
	* commands.cc: Sanity check file ID on delta commit.
	* work.cc: Chatter a bit more on add/drop.

2004-10-17  graydon hoare  <graydon@pobox.com>

	* merkle_tree.cc: Fix bad logging.
	* netsync.cc: Fix transmission bugs.
	* work.cc: Add some progress messages back in.
	* monotone.texi: Change contents of MT/work in example.

2004-10-17  graydon hoare  <graydon@pobox.com>

	* commands.cc (log): Keep a seen list, mask frontier by it.
	* monotone.texi: Updates to cover revision terminology.

	Also various further merges from trunk, see below.

2004-10-17  Derek Scherger  <derek@echologic.com>

	* lua.{cc,hh} (hook_ignore_branch): new hook
	* commands.cc (ls_branches): call it
	* monotone.texi (Hook Reference): describe it

2004-10-17  Richard Levitte  <richard@levitte.org>

	fix bug 8715 and more
	* diff_patch.cc (struct unidiff_hunk_writer,
	unidiff_hunk_writer::flush_hunk): the skew is not just the
	size difference between added and deleted lines in the current
	hunk, it's the size difference between /all/ added and deleted
	lines so far.  Therefore, the skew needs to be a member of the
	struct rather than being something calculated for each hunk.
	Furthermore, we need to add trailing context even if the change
	only consisted of one line.

2004-10-17  Richard Levitte  <richard@levitte.org>

	* monotone.texi (Working Copy): Change the description of
	'monotone revert' to explain what happens when there are
	arguments.

2004-10-17  Richard Levitte  <richard@levitte.org>

	* monotone.texi (OPTIONS): Add a description of --ticker.

	* ui.cc, ui.hh: Rethink the writing conditions as the ticks being
	"dirty" when they have changed since the last print.  That way,
	it's very easy to see when they need being printed.  This fixes a
	small bug where, in some cases, the exact same tick output is
	produced twice, once before a separate message, and once after,
	when a ticker is actually being removed.
	(tick_write_dot::write_ticks): Add a line that describes the
	ticks, including the amount of each tick per short name.

2004-10-17  Richard Levitte  <richard@levitte.org>

	fix bug 8733
	* ui.cc, ui.hh: Define a separate tick writer struct, and two
	subclasses, one that write counters, and one that writes progress
	characters.  As a consequence, move the count to the ticker class
	itself, and have the user interface contain a map of pointers to
	tickers instead of a map of counters, so data is easier to expand
	and access in a consistent manner.  Finally, correct a few errors
	in the checks for when ticks should be written, and make sure the
	final value gets written when the tickers are removed.

	* cert.cc (write_ancestry_paths):
	* database.cc (rehash):
	* netsync.cc (call_server, rebuild_merkle_trees):
	* rcs_import.cc (import_cvs_repo, cvs_history): Adapt to the new
	tickers.

	* monotone.cc: Add the option '--ticker' which takes the values
	"dot" or "count" to express which type of tick writer to use.  As
	a result, set the tick writer to be the progress dot kind or the
	counting type.

2004-10-15  graydon hoare  <graydon@pobox.com>

	* std_hooks.lua (get_revision_cert_trust): Add.

2004-10-14  graydon hoare  <graydon@pobox.com>

	* main.cc (UNIX_STYLE_SIGNAL_HANDLING): Enable on OSX.
	* cryptopp/*: Upgrade to 5.2.1
	* Makefile.am: Adjust for a couple new files.

2004-10-13  graydon hoare  <graydon@pobox.com>

	* change_set.cc (__STDC_CONSTANT_MACROS): Further hammering.
	* commands.cc (changesetify): New subcommand to db.
	* database.{cc,hh} (sql): Install views.
	(install_views): New function.
	(get_manifest_certs): Restore old variant.
	* numeric_vocab.hh: Use stdint.h.
	* revision.{cc,hh} (analyze_manifest_changes)
	(construct_revisions)
	(build_changesets): New functions.
	* schema.sql: Remove views stuff.
	* views.sql: Put views here.
	* schema_migration.cc: Add migration code for revisions.
	* Makefile.am: Mention views.sql.

2004-10-12  graydon hoare  <graydon@pobox.com>

	* unix/read_password.cc: Don't force echo on.

2004-10-10  graydon hoare  <graydon@pobox.com>

	merge a batch of changes from trunk, see below.
	* monotone.spec: Bump to 0.14.

2004-10-10  graydon hoare  <graydon@pobox.com>

	fix bug 9884
	* tests/t_singlenetsync.at: sleep 5
	* tests/t_netsync.at: sleep 5

2004-10-10  graydon hoare  <graydon@pobox.com>

	* AUTHORS: Mention Richard Levitte.
	* Makefile.am: Remove nonce stuff.
	* NEWS: Describe changes from last release.
	* cert.cc (cert_manifest_testresult): Teach about other ways
	of writing a boolean value.
	* commands.cc (commit): Don't commit when no change.
	(debug): Rename to "db execute".
	(serve): Require passphrase on startup.
	(bump): Remove command.
	(ls keys): Handle no keys.
	* configure.ac: Bump version number.
	* keys.cc (get_passphrase): Reject empty passphrase nicely,
	from user and from hook.
	* lua.{cc,hh} (hook_get_sorter): Dead code, remove.
	* main.cc (main_with_many_flavours_of_exception): s/char/int/.
	* monotone.cc (OPT_DUMP): New option.
	(OPT_VERBOSE): Rename as OPT_DEBUG.
	* monotone.{texi,1}: Document changes, s/rdiff/xdelta/.
	* nonce.{cc,hh}: Drop.
	* sanity.hh (sanity::filename): New field.
	* sanity.cc (dump_buffer): Dump to file or be silent.
	* testsuite.at (persist_phrase_ok): Define as true.
	* tests/t_null.at: Adjust for new option names.
	* unit_tests.cc: Set debug, not verbose.

2004-10-10  graydon hoare  <graydon@pobox.com>

	* tests/t_remerge.at: New test.
	* testsuite.at: Call it.

2004-10-10  graydon hoare  <graydon@pobox.com>

	* cryptopp/algebra.cpp:
	* cryptopp/asn.h:
	* cryptopp/hmac.h:
	* cryptopp/iterhash.h:
	* cryptopp/mdc.h:
	* cryptopp/modes.h:
	* cryptopp/osrng.h:
	* cryptopp/pubkey.h:
	* cryptopp/seckey.h:
	* cryptopp/simple.h:
	* cryptopp/smartptr.h:
	* cryptopp/strciphr.cpp:
	* cryptopp/strciphr.h:
	* lcs.cc:
	* lua.cc: Fixes for g++ 3.4 from Michael Scherer.
	* AUTHORS: Mention Michael.

2004-10-10  graydon hoare  <graydon@pobox.com>

	* tests/t_movedel.at: New test.
	* testsuite.at: Call it.

2004-10-10  graydon hoare  <graydon@pobox.com>

	* tests/t_movepatch.at: New test.
	* testsuite.at: Call it.

2004-10-10  graydon hoare  <graydon@pobox.com>

	* change_set.cc:
	* file_io.{cc,hh}: Bug Fixes.

2004-10-10  graydon hoare  <graydon@pobox.com>

	* cert.{cc,hh} (cert_revision_manifest): Bug fixes.
	* commands.cc (approve)
	(disapprove)
	(testresult): Teach about revisions.
	* tests/t_disapprove.at:
	* tests/t_i18n_file.at:
	* tests/t_ls_missing.at:
	* tests/t_testresult.at: Bug fixes.

2004-10-09  graydon hoare  <graydon@pobox.com>

	* netsync.cc:
	* packet.cc:
	* tests/t_i18n_file.at:
	* tests/t_netsync.at:
	* tests/t_single_char_filenames.at:
	* tests/t_singlenetsync.at: Bug fixes.

2004-10-04  graydon hoare  <graydon@pobox.com>

	* Makefile.am: Re-enable rcs stuff.
	* cert.{cc,hh}: Bug fixes.
	* change_set.{cc,hh} (apply_change_set)
	(apply_change_set_inverse): New helper functions.
	* commands.cc (log)
	(rcs_import)
	(cvs_import): Teach about revisions.
	* database.cc (get_version): Block reconstruction loops.
	* diff_patch.cc:
	* lua.cc:
	* netsync.cc: Remove references to obsolete includes.
	* rcs_file.cc: Pick up bug fix from trunk.
	* rcs_import.cc: Teach about revisions.

2004-10-03  graydon hoare  <graydon@pobox.com>

	* change_set.{cc,hh}: Lots of little bug fixes.
	* commands.cc: Likewise.
	* database.cc: Comment some chatter.
	* file_io.{cc,hh}: Bug fixes, remove unlink / hardlink stuff.
	* netcmd.cc: Bug fixes.
	* netsync.cc: Likewise.
	* tests/t_*.at: Teach about revisions.
	* testsuite.at: Likewise.
	* work.cc: Bug fixes.

2004-09-30  graydon hoare  <graydon@pobox.com>

	* app_state.cc: Inform db of app.
	* change_set.cc: Bug fixes.
	* commands.cc: Use delete_file not unlink.
	* database.{cc,hh}: Bug fixes in trust function machinery.
	* revisions.cc: Skip consideration of empty parents.
	* file_io.{cc,hh}: Remove unlink function.
	* schema.sql: Pass pubkey data into trust call.

2004-09-29  graydon hoare  <graydon@pobox.com>

	* change_set.cc: Various bug fixes, merge unit tests.

2004-09-26  graydon hoare  <graydon@pobox.com>

	* predicament.{cc,hh}: Remove.
	* Makefile.am: Update.
	* change_set.{cc,hh}: Compilation fixes.
	* commands.cc: Likewise.
	* file_io.{cc,hh}: Likewise, and implement link/unlink.
	* lua.{cc,hh}: Implement conflict resolver hooks.

2004-09-25  graydon hoare  <graydon@pobox.com>

	* change_set.{cc,hh}: Rewrite entirely.
	* work.cc: Adjust to compensate.
	* commands.cc: Likewise.
	* numeric_vocab.hh: Ask for C99 constant ctor macros.

2004-09-24  Derek Scherger  <derek@echologic.com>

	* app_state.{cc,hh} (initialize,prefix,in_restriction): rename
	restriction vars; require explicit subdir restriction with ".";
	remove restriction if any path evaluates to working copy root
	* commands.cc (update): disallow restricted updates
	(diff): use --manifest options for initialization
	* tests/t_restrictions.at: remove restricted update test
	* tests/t_subdirs.at: added (missed previously)
	* vocab.cc (verify): allow "." elements in local_path
	(test_file_path_verification): test for "." in paths

2004-09-20  Derek Scherger  <derek@echologic.com>

	* app_state.{cc,hh}: add message and manifest options; add subdir
	restriction; use set instead of vector for path restrictions
	(prefix): new method
	(add_restriction): change signature for set of path restrictions
	(in_restriction): renamed from is_restricted; adjust path matching
	(set_message): new method
	(add_manifest): new method
	(initialize): remove code to adjust restrictions from old options
	* commands.cc
	(restrict_patch_set, struct unknown_itemizer): rename
	app.is_restricted to app.in_restriction
	(add,drop,rename,revert): prefix file args with current subdir
	(update,status,ls_unknown,ls_missing): build restriction from args
	(commit): build restriction from args; use --message option
	(diff): build restriction from args; use --manifest options
	* file_io.cc (find_working_copy): logging tweaks
	* monotone.cc: remove --include/--exclude options; add --manifest
	and --message options
	* tests/t_attributes.at: add commit --message option
	* tests/t_cross.at: commit --message
	* tests/t_cwork.at: commit --message
	* tests/t_disapprove.at: commit --message
	* tests/t_drop.at: commit --message
	* tests/t_erename.at: commit --message; diff --manifest
	* tests/t_fork.at: commit --message
	* tests/t_genkey.at: commit --message
	* tests/t_i18n_file.at: commit --message
	* tests/t_import.at: commit --message
	* tests/t_ls_missing.at: commit --message
	* tests/t_merge.at: commit --message
	* tests/t_movedel.at: commit --message
	* tests/t_movepatch.at: commit --message
	* tests/t_netsync.at: commit --message
	* tests/t_persist_phrase.at: commit --message
	* tests/t_rename.at: commit --message
	* tests/t_renamed.at: commit --message
	* tests/t_restrictions.at: remove --include/--exlclude options
	* tests/t_revert.at: commit --message
	* tests/t_scan.at: commit --message
	* tests/t_single_char_filenames.at: commit --message
	* tests/t_testresult.at: commit --message
	* tests/t_unidiff.at: commit --message
	* tests/t_unidiff2.at: commit --message
	* tests/t_update.at: commit --message
	* tests/t_versions.at: commit --message

2004-09-19  graydon hoare  <graydon@pobox.com>

	* change_set.cc: More bug fixes.
	* basic_io.cc: Improve error reporting.
	* commands.cc (complete): Teach about revisions.
	* database.{cc,hh}: Add complete variant for revisions.

2004-09-19  graydon hoare  <graydon@pobox.com>

	* change_set.cc: Add a unit test, fix some bugs.

2004-09-18  graydon hoare  <graydon@pobox.com>

	* change_set.{cc,hh} (subtract_change_sets): New function.
	(build_pure_addition_change_set): New function.
	* commands.cc (try_one_merge): Teach about revisions
	(merge): Likewise.
	(propagate): Likewise.
	(update): Change from changeset inversion to negation.
	* database.{cc,hh} (get_manifest): New function.
	* cert.cc: Use it.

2004-09-13  graydon hoare  <graydon@pobox.com>

	* change_set.cc: Bug fixes.
	* commands.cc: Likewise.

2004-09-13  graydon hoare  <graydon@pobox.com>

	* change_set.{cc,hh}: Implement delta renaming and merging.
	* commands.cc
	(update): Teach about revisions.
	(agraph): Likewise.
	* diff_patch.{cc,hh}: Tidy up interface a bit.
	* database.{cc,hh} (get_revision_ancestry): New helper.
	* file_io.{cc,hh}
	(move_dir): New function.
	(delete_dir_recursive): New function.

2004-09-10  graydon hoare  <graydon@pobox.com>

	* basic_io.{cc,hh}: Move to more "normal" looking
	quoted output.
	* change_set.{cc,hh}: Extend, bugfix.
	* commands.cc (diff): Teach about revisions.
	* revision.{cc,hh}: Extend, bugfix.

2004-09-07  Derek Scherger  <derek@echologic.com>

	subdirectory restrictions

	* file_io.{hh,cc} (find_working_copy): new function
	(absolutify) use fs::current_path
	* work.cc (add_to_options_map): use options.insert to preserve
	previous settings
	* work.hh: add note about MT/options file to header comment
	* lua.{hh,cc} (load_rcfile): renamed from add_rcfile
	* app_state.{cc,hh} (constructor): remove read of MT/options
	(initialize): new methods to find/create working copy
	(set_stdhooks,set_rcfiles,add_rcfile,load_rcfiles,read_options):
	new methods
	(set_database,set_branch,set_signing_key): update for new options
	reading
	* monotone.cc: update help for --norc option
	(cpp_main): move loading of lua hooks to app_state after book
	keeping dir is found
	* commands.cc: all commands call app initialize to relocate to
	working copy directory
	(bookdir_exists,ensure_bookdir) remove
	(setup) new command to create working copy
	* tests/t_subdirs.at: new test
	* testsuite.at: call new setup command to initialize working copy;
	call new test
	(PROBE_NODE): adjust for new checkout requirement that MT dir does
	not exist
	* tests/t_attributes.at: ditto
	* tests/t_cwork.at: ditto
	* tests/t_single_char_filenames.at: ditto
	* tests/t_versions.at: ditto

2004-09-06  graydon hoare  <graydon@pobox.com>

	* Makefile.am: Revise,
	* cert.{cc,hh}: Minor bug fixes.
	* change_set.{cc,hh}
	(apply_path_rearrangement): New variant.
	(read_path_rearrangement): New function.
	(write_path_rearrangement): New function.
	* commands.cc: Partially teach about revisions.
	* database.{cc,hh}: Bug fixes.
	* revision.cc: Print new manifest as hex.
	* schema.sql: Fix typos.
	* update.{cc,hh}: Teach about revisions.

2004-09-06  graydon hoare  <graydon@pobox.com>

	* Makefile.am (unit_tests): Revise.
	* change_set.{cc,hh}: Move accessors to header.
	* constants.cc (netcmd_current_protocol_version): Bump.
	(netcmd_minimum_bytes_to_bother_with_gzip): Expand to 0xfff.
	* database.{cc,hh}: Teach about reverse deltas, bug fixes.
	* diff_patch.{cc,hh}: Remove dead code.
	* merkle_tree.{cc,hh}: Teach about revisions.
	* netsync.cc: Teach about revisions, reverse deltas.
	* packet.{cc,hh}: Likewise.
	* unit_tests.{cc,hh}: Reactivate tests.

2004-09-02  Derek Scherger  <derek@echologic.com>

	* tests/t_restrictions.at: rework and attempt to clean things up a
	bit; add test for bug in restrict_patch_set
	* commands.cc (restrict_patch_set): fix bug in removal of
	restricted adds/dels/moves/deltas

2004-08-28  graydon hoare  <graydon@pobox.com>

	* Makefile.am (unit_tests): Split out working parts.
	* basic_io.{cc,hh}: Minor fixes.
	* cert.{cc,hh}: Fixes, remove major algorithms.
	* revision.{cc,hh}: Rewrite algorithms from cert.cc.
	* change_set.{cc,hh}: Extensive surgery, unit tests.
	* database.{cc,hh}: Minor fixes.
	* file_io.{cc,hh}: Likewise.
	* lua.cc: Likewise.
	* packet.{cc,hh}: Teach about revisions.
	* schema.sql: Drop some optimistic tables.
	* unit_tests.{cc,hh}: Add revision, change_set tests.
	* vocab.cc: Instantiate revision<cert>.
	* work.{cc,hh}: Rewrite in terms of path_rearrangement.

2004-08-17  graydon hoare  <graydon@pobox.com>

	* database.cc: Simplified.
	* schema.sql: Simplified.
	* transforms.cc: Fixed bug.
	* revision.{hh,cc}: Stripped out tid_source.
	* change_set.{cc,hh}: Oops, never committed!

2004-08-16  graydon hoare  <graydon@pobox.com>

	* change_set.{hh,cc}: Simplified, finished i/o.
	* revision.{hh,cc}: Fix to match, redo i/o.
	* basic_io.cc (basic_io::parser::key): Print trailing colon.
	* vocab.hh: Whitespace tweak.

2004-08-09  graydon hoare  <graydon@pobox.com>

	* change_set.{hh,cc}: New files.
	* basic_io.{hh,cc}: New files.
	* predicament.{hh,cc}: New files.
	* revision.{hh,cc}: Break completely, need to fix.
	* diff_patch.{hh,cc}: Minor touchups.
	* lua.{hh,cc}, std_hooks.lua: Model predicaments.
	* Makefile.am: Update.

2004-07-10  graydon hoare  <graydon@pobox.com>

	* lcs.{hh,cc}: Move lcs.hh body into lcs.cc.
	* diff_patch.cc: Modify to compensate.
	* revision.{hh,cc}: New files.
	* Makefile.am: Update
	* patch_set.{hh,cc}: Remove.
	* {cert,database,lua,packets}.{hh,cc}, commands.cc:
	Modify partially (incomplete) to use revisions.
	* manifest.{hh,cc}: Cleanup, remove dead code.
	* schema.sql: Declare new revision tables.
	* schema_migration.cc: Incomplete migrator.
	* {transforms.{hh,cc}, vocab{,_terms}.hh:
	Infrastructure for revisions.

2004-07-20  Derek Scherger  <derek@echologic.com>

	* tests/t_restrictions.at: new test
	* testsuite.at: run it
	* app_state.{cc,hh} (add_restriction, is_restricted): new functions
	* monotone.cc (--include,--exclude): new options
	* commands.cc (restrict_patch_set): new function. called by
	commit, update, status, diff commands

2004-07-05  graydon hoare  <graydon@pobox.com>

	* cert.cc (operator<): Fix wrong ordering of
	fields.

2004-06-07  graydon hoare  <graydon@pobox.com>

	* cryptopp/algebra.cpp:
	* cryptopp/asn.h:
	* cryptopp/hmac.h:
	* cryptopp/iterhash.h:
	* cryptopp/mdc.h:
	* cryptopp/modes.h:
	* cryptopp/osrng.h:
	* cryptopp/pubkey.h:
	* cryptopp/seckey.h:
	* cryptopp/simple.h:
	* cryptopp/smartptr.h:
	* cryptopp/strciphr.cpp:
	* cryptopp/strciphr.h:
	* lcs.hh:
	* lua.cc: Fixes for g++ 3.4 from Michael Scherer.
	* AUTHORS: Mention Michael.

2004-05-28  graydon hoare  <graydon@pobox.com>

	* tests/t_movedel.at: New test.
	* testsuite.at: Call it.
	* diff_patch.cc (adjust_deletes_under_renames): New function.
	(merge3): Use it.

2004-05-27  graydon hoare  <graydon@pobox.com>

	* tests/t_movepatch.at: New test.
	* testsuite.at: Call it.
	* diff_patch.cc (adjust_deltas_under_renames): New function.
	(merge3): Use it.

2004-05-20  graydon hoare  <graydon@pobox.com>

	* NEWS: Note 0.13 release.
	* configure.ac: Bump version number.
	* monotone.spec: Likewise.

2004-05-19  graydon hoare  <graydon@pobox.com>

	* file_io.cc (tilde_expand): Fix fs::path use.

2004-05-18  graydon hoare  <graydon@pobox.com>

	* diff_patch.cc (apply_directory_moves): Fix fs::path use.
	* file_io.cc (write_data_impl): Likewise.
	* packet.cc: Use explicit true/false maps in caches.
	* sanity.cc (dump_buffer): Write to clog (buffered).

2004-05-16  graydon hoare  <graydon@pobox.com>

	* keys.cc (get_passphrase): Reimplement.
	* unix/read_password.c: Remove.
	* {unix,win32}/read_password.cc: Add.
	* constants.{hh,cc} (maxpasswd): New constant.
	* Makefile.am: Teach about platform specific stuff.

2004-05-16  graydon hoare  <graydon@pobox.com>

	* diff_patch.cc (merge2): Don't discard files on one side.
	* std_hooks.lua (merge2_xxdiff_cmd): Specify merge filename.

2004-05-14  Joel Rosdahl  <joel@rosdahl.net>

	* std_hooks.lua (ignore_file): Quote dots in .svn patterns.
	* monotone.texi: Updated ignore_file hook example.

2004-05-13  Nathaniel Smith  <njs@codesourcery.com>

	* commands.cc: Include boost/filesystem/path.hpp,
	boost/filesystem/convenience.hpp.
	(checkout): Make checkout directory an fs::path, not a local_path.

2004-05-13  Nathaniel Smith  <njs@codesourcery.com>

	* testsuite.at (test_hooks.lua): Add a 'test_attr' attribute
	hook.  Add tests t_attributes and t_single_char_filenames.
	* tests/t_attributes.at: New test.
	* tests/t_single_char_filenames.at: New test.
	* manifest.cc (read_manifest_map): Replace ".+" with ".*" to
	support single-character filenames.
	* work.cc (read_work_set): Likewise.
	(read_attr_map): Likewise.

2004-05-13  Nathaniel Smith  <njs@codesourcery.com>

	* monotone.texi (Hook Reference): Update documented default
	definitions of 'merge2' and 'merge3'.

2004-05-12  graydon hoare  <graydon@pobox.com>

	* AUTHORS: Rename Netxx back to netxx. Really, look in
	the manifest; it's been renamed!
	* configure.ac: Remove prg_exec_monitor checks.

2004-05-12  Nathaniel Smith  <njs@pobox.com>

	* AUTHORS: Remove discussion of adns, since we no longer
	distribute it.  Fix capitalization of "Netxx".

2004-05-12  Nathaniel Smith  <njs@pobox.com>

	* std_hooks.lua (merge2): Support xemacs.  Add error message
	if no merge tool is found.
	(merge3): Likewise.  Also add (disabled) hook to use CVS
	'merge' command, as a demonstration of how to.

2004-05-12  graydon hoare  <graydon@pobox.com>

	* std_hooks.lua (get_author): Remove standard definition.
	* monotone.texi: Document change.

2004-05-12  graydon hoare  <graydon@pobox.com>

	* cert.cc (cert_manifest_author_default): Use default signing key
	name for default author, if lua hook fails.

2004-05-12  Joel Rosdahl  <joel@rosdahl.net>

	* file_io.cc (walk_tree): Removed extraneous newline in error
	message.

	* std_hooks.lua (edit_comment): Added missing newline in log
	message template.

	* tests/t_ls_missing.at: New test case.
	* testsuite.at: Added t_ls_missing.at.

2004-05-10  graydon hoare  <graydon@pobox.com>

	* nonce.cc, nonce.hh: New files.
	* Makefile.am: Note new files.
	* lua.cc, lua.hh (hook_get_nonce): New hook.
	* commands.cc (bump): New command.
	* commands.cc: Remove "(file|manifest)" args most places.
	* tests/t_disapprove.at
	* tests/t_genkey.at
	* tests/t_singlenetsync.at
	* tests/t_netsync.at
	* tests/t_persist_phrase.at: Adjust to compensate.
	* monotone.texi, monotone.1: Adjust to compensate.
	* work.cc, work.hh: Constify some arguments.

2004-05-09  graydon hoare  <graydon@pobox.com>

	* diff_patch.cc: Remove recording of file merge ancestry.

2004-05-09  graydon hoare  <graydon@pobox.com>

	* commands.cc (ls_missing): Modify to account for work.

2004-05-09  graydon hoare  <graydon@pobox.com>

	* commands.cc (list missing): New command.
	* monotone.texi, monotone.1: Update to document.

2004-05-08  graydon hoare  <graydon@pobox.com>

	* main.cc: New file encompassing prg_exec_monitor.
	* mkstemp.cc, mkstemp.hh: New portable implementation.
	* lua.cc: Use mkstemp from bundled version.
	* lua/liolib.c: Remove old mkstemp definition.
	* monotone.cc (cpp_main): Remove prg_exec env setting.
	* sanity.cc (sanity::dump_buffer): Dump logbuf to stderr, not stdout.
	* std_hooks.lua (temp_file): Use mkstemp not io.mkstemp.
	* Makefile.am (MOST_SOURCES): Add new files.

2004-05-03  Joel Rosdahl  <joel@rosdahl.net>

	* monotone.texi: Removed extraneous @ftable directive.

2004-05-02  graydon hoare  <graydon@pobox.com>

	* monotone.texi: Add stuff on selectors, new hooks.
	* AUTHORS: Typo fix.
	* configure.ac: Bump version number.

	Release point (v 0.12).

2004-05-02  Joel Rosdahl  <joel@rosdahl.net>

	Made it possible to rename a rename target and to undo a rename.
	I.e.: Given a rename set A -> B, "monotone rename B C" gives the
	rename set A -> C and "monotone rename B A" gives the empty rename
	set.
	* work.cc (visit_file): Implement new behavior.
	* tests/t_rename.at: Added test cases for new behavior.
	* monotone.texi: Note that a rename can be undone.

	Fix bug #8458:
	* file_io.hh, file_io.cc (walk_tree): Added require_existing_path
	parameter.
	* work.cc (build_deletion): Pass new parameter to walk_tree.
	* work.cc (build_rename): Ditto.

	* manifest.cc (build_manifest_map): Fix missing file check for
	i18n paths.

2004-05-01  Joel Rosdahl  <joel@rosdahl.net>

	Fix bug #7220:
	* manifest.cc (build_manifest_map): Handle missing file
	gracefully.

	* file_io.cc (walk_tree): Handle nonexistent file/directory
	gracefully.

2004-04-30  Christof Petig <christof@petig-baender.de>

	* rcs_import.cc (store_trunk_manifest_edge):
		skip ancestry to empty manifest
	* rcs_import.cc (process_branch):
		also follow branches of last/first versions

2004-04-29  graydon hoare  <graydon@pobox.com>

	* configure.ac: Fix up windows probe and bundling checks.
	* netxx/resolve_getaddrinfo.cxx: Local hack for stream addresses.
	* netsync.cc: Report address before listening.

2004-04-29  graydon hoare  <graydon@pobox.com>

	* cert.cc (get_branch_heads): Calculate a "disapproved version"
	attribute which culls a version with only disapproved ancestry
	edges.
	* monotone.texi: Fix some ascii-art diagrams.

2004-04-28  Christof Petig <christof@petig-baender.de>

	* command.cc (heads):
	show date and author certificates for each head

2004-04-28  Christof Petig <christof@petig-baender.de>

	* configure.ac:
	default to using the bundled SQLite

2004-04-28  Christof Petig <christof@petig-baender.de>

	* commands.cc (log):
	support optional file argument to show change log for
	e.g. monotone log [ID] cert.cc

2004-04-26  Christof Petig <christof@petig-baender.de>

	* rcs_import.cc (process branch):
	insert dummy cvs_edge to mark newly added file
	as previously non existant

2004-04-25  Joel Rosdahl  <joel@rosdahl.net>

	* po/stamp-po: Removed since it's generated.
	* std_hooks.lua (ignore_file): Corrected name of Subversion's
	administrative directory.
	* work.hh: Ditto.
	* monotone.texi (Hook Reference): Updated default definition of
	ignore_file.

2004-04-23  Christof Petig <christof@petig-baender.de>

	* rcs_import.cc (build_parent_state, build_child_state):
	remove dying files from manifest
	* rcs_import.cc (cvs_file_edge, note_file_edge):
	calculate state and remember it (alive or dead)

2004-04-23  Christof Petig <christof@petig-baender.de>

	* rcs_import.cc (import_rcs_file_with_cvs):
	do not include dead files in head_manifest

2004-04-22  Christof Petig <christof@petig-baender.de>

	* rcs_file.cc, rcs_file.hh: read and remember 'state' of revision
	* rcs_import.cc: remove Attic/ part from path

2004-04-21  Christof Petig <christof@petig-baender.de>

	* configure.ac: enable use of installed SQLite library

2004-04-20  graydon hoare  <graydon@pobox.com>

	* lua.hh, lua.cc (hook_note_commit): New hook.
	* commands.cc (commit): Call it.

2004-04-19  graydon hoare  <graydon@pobox.com>

	* cert.cc: Make trust messages nicer.
	* merkle_tree.cc: Clarify logging messages.
	* netsync.cc: Reorganize tickers, put client in txn.
	* packet.cc, packet.hh: Teach about constructability.

2004-04-16  graydon hoare  <graydon@pobox.com>

	* netsync.cc (session::extra_manifests): New member.
	(session::analyze_ancestry_graph): Use it.
	* tests/t_singlenetsync.at: New test for single manifest sync.
	* testsuite.at: Call it.

2004-04-14  Tom Tromey  <tromey@redhat.com>

	* rcs_import.cc (import_cvs_repo): Use require_password.
	Include keys.hh.
	* keys.hh (require_password): Declare.
	* keys.cc (require_password): New function.

2004-04-13  Tom Tromey  <tromey@redhat.com>

	* monotone.texi: Typo fixes.

2004-04-10  graydon hoare  <graydon@pobox.com>

	* netsync.cc: Minor bug fixes.

2004-04-10  graydon hoare  <graydon@pobox.com>

	* database.{cc,hh}:
	* commands.{cc,hh}:
	* lua.{cc,hh}:
	* std_hooks.lua:
	* vocab_terms.hh:
	Implement first cut at selectors.

2004-04-10  graydon hoare  <graydon@pobox.com>

	* cert.cc (operator<): Include name in compare.
	(operator==): Likewise.
	* packet.cc: Include shared_ptr.
	* rcs_file.cc: Rewrite by hand, no spirit.
	* rcs_import.cc: Change ticker names a bit.

2004-04-09  graydon hoare  <graydon@pobox.com>

	* app_state.cc: Fix a couple file path constructions.
	* file_io.cc (book_keeping_file): Make one variant static.
	* manifest.cc: Remove some dead code in walkers.
	* work.cc: Ditto.
	* rcs_file.cc: fcntl fix from Paul Snively for OSX.

2004-04-09  graydon hoare  <graydon@pobox.com>

	* file_io.cc: Fix boost filesystem "." and ".." breakage.
	* lua.cc: Fix format of log entry.
	* monotone.cc: Log locale settings on startup.
	* sanity.cc: Dump prefix on --verbose activation.
	* testsuite/t_i18n_file.at: Fix autotest LANG breakage.
	* testsuite/t_null.at: Account for chatter with --verbose.

2004-04-09  graydon hoare  <graydon@pobox.com>

	* configure.ac: Comment out check for sse2,
	set bundling to true by default.
	* INSTALL: describe changes to bundling.
	* Makefile.am: Remove vestiges of depot.

2004-04-07  graydon hoare  <graydon@pobox.com>

	* adns/*:
	* network.{cc,hh}:
	* proto_machine.{cc,hh}:
	* {http,smtp,nntp}_tasks.{cc,hh}:
	* tests/t_{http,smtp,nntp,proxy}.at:
	* url.{cc,hh}:
	* depot.cc:
	Delete files.
	* commands.cc:
	* lua.{cc,hh}:
	* database.{cc,hh}: Remove network/queue stuff.
	* configure.ac:
	* constants.{cc,hh}:
	* tests/t_{netsync,singlecvs,cvsimport}.at:
	* testsuite.at:
	* transforms.{cc,hh}:
	* unit_tests.{cc,hh}:
	* vocab_terms.hh:
	* vocab.{cc,hh}:
	* Makefile.am: Adjust for deletions.
	* app_state.hh: Cleanup.
	* monotone.texi: Fix some typos.
	* packet.{cc,hh}: Implement database ordering.
	* netsync.cc: Massage to use new packet logic.
	* commands.cc:
	* std_hooks.lua: Add initial selector stuff.

2004-03-29  graydon hoare  <graydon@pobox.com>

	* monotone.spec: Update for 0.11 release.

	Release point (v 0.11).

2004-03-29  graydon hoare  <graydon@pobox.com>

	* Makefile.am (DISTCHECK_CONFIGURE_FLAGS): Set.
	* commands.cc: Tidy up / narrow output width.
	* patch_set.cc: Likewise.
	* monotone.texi: Cleanups for PDF generation.

2004-03-28  graydon hoare  <graydon@pobox.com>

	* NEWS: Mention 0.11 release.
	* AUTHORS: Mention Robert.

2004-03-28  Robert Bihlmeyer  <robbe+mt@orcus.priv.at>

	* file_io.cc (walk_tree_recursive): Ignore broken symlinks.

2004-03-27  graydon hoare  <graydon@pobox.com>

	* monotone.texi: Flesh out netsync stuff, remove old network stuff.
	* monotone.1: Likewise.

2004-03-27  Robert Helgesson  <rycee@home.se>

	* Makefile.am:
	* configure.ac:
	* database.cc:
	* depot.cc:
	* lua.cc:
	* network.cc:
	* schema_migration.cc: Bundled library switch logic.

2004-03-27  graydon hoare  <graydon@pobox.com>

	* depot.cc (dump): Implement.
	* tests/t_http.at, test/t_proxy.at: Use "depot.cgi dump" rather than sqlite.
	* sqlite/pager.h: Change page size.
	* README: Massage slightly.
	* INSTALL: Write real installation instructions.
	* Makefile.am: Include build of "one big page" docs.
	* boost/circular_buffer_base.hpp: Another boost version insulation fix.
	* vocab.cc (verify): Normalize local_path's during verification on boost 1.31.0.
	* monotone.texi: Rip out some of the pre-netsync networking docs.

2004-03-24  graydon hoare  <graydon@pobox.com>

	* boost/circular_buffer_base.hpp: Boost version insulation.
	* cert.cc, cert.hh, commands.cc: Differentiate "unknown" keys from "bad".
	* xdelta.cc, proto_machine.cc: Fix boost version insulation.

2004-03-24  graydon hoare  <graydon@pobox.com>

	* rcs_import.cc (import_substates): Filter by branch.
	* xdelta.cc: Minor bits of insulation.

2004-03-24  graydon hoare  <graydon@pobox.com>

	* AUTHORS: Mention Robert.
	* configure.ac: Enable sse2 stuff.
	* monotone.spec: Adjust CFLAGS and CXXFLAGS
	* monotone.texi (Network Service): Expand a bit.

2004-03-24  Robert Helgesson  <rycee@home.se>

	* commands.cc:
	* http_tasks.cc:
	* lua.cc:
	* manifest.cc:
	* netsync.cc:
	* nntp_tasks.cc:
	* proto_machine.cc:
	* work.cc:
	* xdelta.cc:
	Portability fixes for boost 1.31.0

2004-03-22  graydon hoare  <graydon@pobox.com>

	* cryptopp/integer.cpp, integer.h: Enable SSE2 multiply code.
	* database.cc, database.hh, certs.cc: Speed up 'heads'.

2004-03-21  graydon hoare  <graydon@pobox.com>

	* lcs.hh, sanity.hh: Minor performance tweaks.

2004-03-20  graydon hoare  <graydon@pobox.com>

	* rcs_import.cc: Teach how to aggregate branches.
	* monotone.texi: Start section on netsync.

2004-03-20  Olivier Andrieu  <oliv__a@users.sourceforge.net>

	* commands.cc (log): Show tags in log.
	* AUTHORS: Mention Olivier.

2004-03-17  Nathan Myers  <ncm@cantrip.org>

	* boost/circular_buffer.hpp:
	* commands.cc:
	* cryptopp/fltrimpl.h:
	* cryptopp/iterhash.cpp:
	* quick_alloc.hh:
	Fixes for gcc 3.4 compat and warnings.

2004-03-17  graydon hoare  <graydon@pobox.com>
	* cryptopp/config.h: Fix for gcc aliasing optimization error.
	* rcs_import.cc (cvs_history::note_file_edge):
	Fix for first changelog import bug (#5813).

2004-03-15  graydon hoare  <graydon@pobox.com>

	* rcs_import.cc: Import lone versions properly.
	* tests/t_singlecvs.at: New test for it.
	* testsuite.at: Call it.

2004-03-14  graydon hoare  <graydon@pobox.com>

	* commands.cc (diff): Show added files too.
	* monotone.texi: Fix typo.

2004-03-08  graydon hoare  <graydon@pobox.com>

	* netsync.cc (analyze_manifest_edge): Fix broken formatter.

2004-03-07  graydon hoare  <graydon@pobox.com>

	* Makefile.am (BOOST_SANDBOX_SOURCES): Remove boost::socket entries.
	(NETXX_SOURCES): Predicate on IP6 support in OS (from Paul Snively).
	* boost/socket/*.[hc]pp: Remove.
	* boost/io/streambuf_wrapping.hpp: Remove.
	* AUTHORS: Remove copyright notice for boost::socket.
	* acinclude.m4 (ACX_PTHREAD): Add.
	* network.cc: Replace boost::socket machinery with Netxx.
	* network.hh (open_connection): Remove prototype, static function.
	* sanity.hh, sanity.cc: Make log formatters give file:line coords,
	throw log offending coordinate if formatting fails.

2004-03-07  graydon hoare  <graydon@pobox.com>

	* sqlite/date.c, sqlite/vdbeInt.h, sqlite/vdbeaux.c: Add.
	* sqlite/*.c: Upgrade to 2.8.12.
	* Makefile.am: Update to mention new files.
	* cert.cc
	(expand_ancestors)
	(expand_dominators): Resize child bitmaps to cover parent.

2004-03-06  graydon hoare  <graydon@pobox.com>

	* netsync.cc (get_root_prefix): Fix from Paul Snively
	to fix static initialization order on mac OSX.
	* montone.texi: Typo fix from Anders Petersson.
	* *.cc: Move all function defs into column 0.

2004-03-04  graydon hoare  <graydon@pobox.com>

	* std_hooks.lua: Fix merger execution pessimism.

2004-03-04  graydon hoare  <graydon@pobox.com>

	* adler32.hh: Modify to use u8.
	* depot.cc, netcmd.cc, xdelta.cc: Modify to use u8.
	* netio.hh, numeric_vocab.hh (widen): Move between headers.
	* netsync.cc: Correct role-assumption bugs.
	* schema_migration.cc: Strip whitespace in sha1.
	(changes received from Christof Petig)

2004-03-01  graydon hoare  <graydon@pobox.com>

	* commands.cc: Handle anonymous pulling.
	* netsync.cc: Ditto.

	Release point (v 0.10).

2004-03-01  graydon hoare  <graydon@pobox.com>

	* NEWS: Mention impending 0.10 release.
	* cert.cc, cert.hh: Bug fixes, implement trust function, QA stuff.
	* commands.cc: Tweak disapprove, approve, testresult, push, pull.
	* configure.ac: Bump version number.
	* cryptopp/rng.h, cryptopp/rng.cpp
	(MaurerRandomnessTest): Fix bitrot.
	* keys.cc: Add Maurer PRNG randomness test.
	* lua.cc, lua.hh: Add trust, testresult, anonymous netsync hooks.
	* monotone.1: Update to follow changes to commands.
	* monotone.texi: Include QA section, adjust some UI drift, clarify
	reserved cert names, document new hooks and commands.
	* netcmd.hh, netcmd.cc: Add anonymous, error commands; fix bugs.
	* netsync.cc: Process new commands, factor server loop a bit.
	* std_hooks.lua: Add new hook defaults, factor mergers.
	* tests/t_netsync.at: Check SHA1 of each edge.
	* tests/t_null.at: Call with --norc to skip ~/.monotonerc
	* tests/t_update.at: Fix glaring error.
	* tests/t_disapprove.at, tests/t_testresult.at: New tests.
	* testsuite.at: Call them.
	* ui.cc (sanitize): Clean escape chars from output (optional?)
	* update.cc: Rewrite entirely in terms of new QA definitions.

2004-02-24  graydon hoare  <graydon@pobox.com>

	* commands.cc (ls_keys): Write key hash codes.
	* constands.cc (netsync_timeout_seconds): Up to 120.
	* netsync.cc: Fix a bunch of bugs.
	* patch_set.cc (manifests_to_patch_set): Fix bug in overload
	default construction.

2004-02-22  graydon hoare  <graydon@pobox.com>

	* patch_set.cc, patch_set.hh: Parameterize yet further.
	* netsync.cc: Fix a lot of bugs, add manifest and file grovelling.
	* tests/t_netsync.at: A new test (which runs!)
	* testsuite.at: Call it.

2004-02-20  graydon hoare  <graydon@pobox.com>

	* cert.cc, cert.hh, key.cc, key.hh, database.cc, database.hh:
	Add lots of little netsync support routines.
	* commands.cc (rebuild): Rehash everything too.
	* constants.cc (netcmd_minsz): Recalculate.
	* cryptopp/osrng.cpp (NonblockingRng::GenerateBlock): Handle
	/dev/urandom a bit better.
	* netcmd.cc, netcmd.hh: Remove describe cmds, add nonexistant cmd.
	* netio.hh: Add uleb128 stuff.
	* xdelta.cc: Add randomizing unit test suite.
	* diff_patch.cc: Remove commented-out dead line-merger code.
	* merkle_tree.cc: Fix various bugs.
	* netcmd.cc: Switch everything over to uleb128s.
	* netsync.cc: Implement lots of missing stuff.

2004-02-09  graydon hoare  <graydon@pobox.com>

	* netsync.cc (ROOT_PREFIX): New variable.
	* commands.cc (merkle): New command.

2004-02-09  Ben Elliston  <bje@wasabisystems.com>

	* monotone.texi: Spelling corrections.

2004-02-09  graydon hoare  <graydon@pobox.com>

	* database.cc, database.hh
	(get_version_size)
	(get_file_version_size)
	(get_manifest_version_size): New functions.
	* xdelta.cc, xdelta.hh (measure_delta_target_size): New function.
	* merkle_tree.cc, merkle_tree.hh, netcmd.cc, netcmd.hh:
	Cleanup and typesafety.
	* netsync.cc: Cleanup, typesafety, implement refine phase.

2004-02-01  graydon hoare  <graydon@pobox.com>

	* netsync.cc: Remove a lot of stuff, implement auth phase.
	* constants.cc, constants.hh: Move constants from netsync.cc.
	* netcmd.cc, netcmd.hh: Split out of netsync.cc.
	* merkle_tree.cc, merkle_tree.hh: Likewise.
	* numeric_vocab.hh: New header.
	* adler32.hh: include numeric_vocab.hh.
	* netio.hh: Likewise.
	* unit_tests.cc, unit_tests.hh: Update.
	* Makefile.am: Likewise.
	* commands.cc: Guess signing key for auth phase.
	* database.cc, database.hh (public_key_exists)
	(get_pubkey): New functions based on key hashes.

2004-01-31  graydon hoare  <graydon@pobox.com>

	* Netxx/*: New files.
	* AUTHORS: Mention Netxx.
	* Makefile.am: Mention Netxx and netsync.{cc,hh}
	* adler32.hh: Delegate typedefs to boost.
	* cert.hh, cert.cc (cert_hash_code): New function.
	* commands.cc (find_oldest_ancestors): Block cycles.
	(netsync): New command.
	* database.cc, database.hh (schema): Update.
	(put_key): Calculate key hash on the fly.
	(put_cert): Likewise.
	(merkle_node_exists)
	(get_merkle_node)
	(put_merkle_node)
	(erase_merkle_nodes): New functions.
	* keys.hh, keys.cc (key_hash_code): New function.
	* lua.cc, lua.hh
	(hook_get_netsync_read_permitted)
	(hook_get_netsync_write_permitted): New hooks.
	* monotone.spec: Update for FC1 info conventions.
	* monotone.texi (Quality Assurance): New section.
	* netsync.cc, netsync.hh: New files, preliminary
	netsync infrastructure. Command bodies still missing.
	* schema.sql: Add intrinsic key and cert hashes, merkle nodes.
	* schema_migration.cc: Add code to migrate to new schema.
	* unit_tests.cc: Handle command-line args to limit test set.
	* vocab_terms.hh: Add merkle and prefix as new terms.

2004-01-13  Nathaniel Smith  <njs@codesourcery.com>

	* idna/idn-int.h: Remove (generated by configure).

2004-01-13  Nathaniel Smith  <njs@codesourcery.com>

	* configure.ac: Switch "if" and "else" branches in pthreads
	checks.

2004-01-12  Nathaniel Smith  <njs@codesourcery.com>

	* configure.ac: Remove check for -lpthread.
	Add check for pthread_mutex_lock and ACX_PTHREAD.
	* m4/acx_pthread.m4: New file.

2004-01-07  graydon hoare  <graydon@pobox.com>

	* Makefile.am:
	* po/POTFILES.in:
	* po/monotone.pot: Minor tweaks for distclean.
	* adns/config.h:
	* boost/socket/src/interface.cpp:
	* boost/socket/src/ip4/address.cpp:
	* boost/socket/src/ip4/protocol.cpp: OSX portability.
	* AUTHORS: Mention new contributors.
	* monotone.texi (Hook Reference): Document i18n hooks.

	Release point (v 0.9).

2004-01-07  graydon hoare  <graydon@pobox.com>

	* cert.cc (ensure_parents_loaded)
	(expand_dominators)
	(expand_ancestors)
	(find_intersecting_node): New functions.
	(find_common_ancestor): Reimplement in terms of dominator
	and ancestor bitset intersection.

2004-01-05  Christof Petig <christof@petig-baender.de>

	* vocab.cc (verify<local_path>) Fix use of val() / iterator.
	* constants.cc (illegal_path_bytes): NUL-terminate.

2004-01-02  graydon hoare  <graydon@pobox.com>

	* diff_patch.cc (normalize_extents): Improve to handle an odd case.
	* tests/t_fmerge.at: New test, to test it.
	* commands.cc (fload, fmerge): Permanently enable, for test.
	* testsuite.at: Call new test.

2004-01-01  graydon hoare  <graydon@pobox.com>

	* file_io.hh, file_io.cc (read_localized_data, write_localized_data):
	New functions
	* commands.cc, manifest.cc, transforms.cc: Use them.
	* monotone.texi: Minor update to i18n docs.
	* lua.hh, lua.cc (hook_get_linesep_conv, hook_get_charset_conv):
	New hooks.
	* acinclude.m4: Move AX_CREATE_STDINT_H in here.
	* po/monotone.pot: Regenerate.
	* NEWS, configure.ac: Prep for 0.9 release.

2003-12-30  graydon hoare  <graydon@pobox.com>

	* file_io.hh, file_io.cc (mkpath): New function.
	* commands.cc, database.cc, diff_patch.cc, file_io.cc,
	lua.cc, vocab.cc, work.cc: Use it.
	* constants.cc (illegal_path_bytes_arr): Remove leading null.
	* monotone.texi: Include i18n docs.
	* tests/t_i18n_file.at: Check colon in filename.

2003-12-29  graydon hoare  <graydon@pobox.com>

	* file_io.cc: Localize names before touching fs.
	* lua.hh, lua.cc (hook_get_system_charset): Remove useless fn.
	* test_hooks.lua: Likewise.
	* monotone.cc, transforms.cc, transforms.hh:
	Remove lua from system charset conv.
	* tests/t_i18n_file.at: New test.
	* testsuite.at: Call it.

2003-12-28  graydon hoare  <graydon@pobox.com>

	* app_state.cc, app_state.hh: Massage to use i18n vocab.
	* cert.cc, commands.cc, commands.hh, rcs_import.cc,
	update.cc, update.hh, url.cc, url.hh: Likewise.

	* work.cc, work.hh: --> Likewise, and break file format! <--

	* constants.hh, constants.cc (legal_ace_bytes): New constant.
	* vocab.cc (verify<ace>): Use it.
	(verify<urlenc>) New function.
	* vocab_terms.hh (ace, urlenc, utf8): New terms.
	* transforms.hh, transforms.cc: Use them.
	* monotone.cc (utf8_argv): Charconv argv.
	* network.hh, network.cc: Use url.{hh,cc}.

2003-12-28  graydon hoare  <graydon@pobox.com>

	* constants.hh, constants.cc (idlen): New constant.
	* commands.cc, vocab.cc: Use it.
	* manifest.cc (read_manifest_map): Tighten up regex.
	* packet.cc: Likewise.
	* transforms.cc (uppercase)
	(lowercase): Rewrite.
	(utf8_to_urlenc)
	(urlenc_to_utf8)
	(internalize_url)
	(internalize_cert_name)
	(internalize_rsa_keypair_id)
	(externalize_url)
	(externalize_cert_name)
	(externalize_rsa_keypair_id): New functions.
	* url.hh, url.cc (parse_utf8_url): New function.

2003-12-20  graydon hoare  <graydon@pobox.com>

	* diff_patch.cc (normalize_extents): New function.
	(merge_via_edit_scripts): Use it.

2003-12-19  graydon hoare  <graydon@pobox.com>

	[net.venge.monotone.i18n branch]

	* idna/*.[ch]: New files.
	* po/*: New files.
	* url.cc, url.hh, constants.cc: New files.
	* Makefile.am, configure.ac: Various fiddling for gettext.
	* lua.hh, lua.cc (hook_get_system_charset): New hook.
	(hook_get_system_linesep): New hook.
	* transforms.hh, transforms.cc
	(charset_convert)
	(system_to_utf8)
	(utf8_to_system)
	(ace_to_utf8)
	(utf8_to_ace)
	(line_end_convert): New functions.
	* vocab.cc: Refine constraints.
	* vocab_terms.hh (external): New atomic type.
	* monotone.cc (cpp_main): Initialize gettext.
	* sanity.hh (F): Call gettext() on format strings.
	* commands.cc, depot.cc, database.cc, http_tasks.cc, keys.cc,
	network.cc, rcs_import.cc, sanity.cc, mac.hh : Update to use
	'constants::' namespace.
	* config.h.in: Remove.
	* commands.cc: Various formatting cleanups.
	* unit_tests.cc, unit_tests.hh: Connect to url tests.

2003-12-19  graydon hoare  <graydon@pobox.com>

	* diff_patch.cc (merge3): Skip patches to deleted files.

2003-12-16  graydon hoare  <graydon@pobox.com>

	* commands.cc (ls_ignored, ignored_itemizer): Fold in as subcases of unknown.

2003-12-16  graydon hoare  <graydon@pobox.com>

	* lua.cc (working_copy_rcfilename): MT/monotonerc not MT/.monotonerc.

2003-12-16  graydon hoare  <graydon@pobox.com>

	* lua.hh, lua.cc (working_copy_rcfilename): New function.
	* monotone.cc: Add working copy rcfiles.
	* commands.cc (ls_unknown, unknown_itemizer): Skip ignored files.

2003-12-16  graydon hoare  <graydon@pobox.com>

	* file_io.cc (walk_tree_recursive): continue on book-keeping file.

2003-12-15  graydon hoare  <graydon@pobox.com>

	* tests/t_unidiff.at, t_unidiff2.at: Check for mimencode.

2003-12-15  graydon hoare  <graydon@pobox.com>

	* configure.ac: Add --enable-static-boost.
	* Makefile.am: Likewise.
	* AUTHORS: Mention new contributors.

2003-12-14  Lorenzo Campedelli <lorenzo.campedelli@libero.it>

	* work.cc (add_to_attr_map): Finish change to attr map format.

2003-12-10  Tom Tromey  <tromey@redhat.com>

	* commands.cc (checkout): Give better error message if branch is
	empty.

2003-12-07  Eric Kidd  <eric.kidd@pobox.com>

	* commands.cc (agraph): Handle repositories with a single version.
	* database.cc (get_head_candidates): Handle heads with no ancestors.
	* cert.cc (get_branch_heads): Handle heads with no ancestors.

2003-12-06  Eric Kidd  <eric.kidd@pobox.com>

	* update.hh, update.cc (pick_update_target): Return current
	version if no better update candidates available.
	* update.cc (pick_update_target): Always do branch filtering.
	* commands.cc (update): Notice when we're already up-to-date.
	* commands.cc (propagate): Assign branch name correctly when merging.

2003-12-05  graydon hoare  <graydon@pobox.com>

	* lcs.hh (edit_script): New entry point.
	* diff_patch.cc: Rewrite merge in terms of edit scripts.
	* network.cc (post_queued_blobs_to_network): Tidy up transient
	failure message.
	* randomfile.hh: Prohibit deletes on end of chunks.
	* sanity.cc: EOL-terminate truncated long lines.

2003-12-02  graydon hoare  <graydon@pobox.com>

	* database.cc, database.hh (reverse_queue): Copy constructor.
	* std_hooks.lua (merge3): Remove afile, not ancestor.
	* monotone.cc: Remove debugging message.
	* ui.cc (finish_ticking): Set last_write_was_a_tick to false.

2003-12-01  graydon hoare  <graydon@pobox.com>

	* app_state.hh, app_state.cc (set_signing_key): New fn, persist key.
	* monotone.cc (cpp_main): Permit commuting the --help argument around.

2003-11-30  graydon hoare  <graydon@pobox.com>

	* network.cc (post_queued_blobs_to_network): Fail when posted_ok is false.
	* database.cc (initialize): Fail when -journal file exists.
	* keys.cc (make_signature): Nicer message when privkey decrypt fails.

2003-11-29  Tom Tromey  <tromey@redhat.com>

	* rcs_import.cc (store_auxiliary_certs): Renamed to fix typo.
	Updated all callers.

	* http_tasks.cc (check_received_bytes): Allow "-" as well.
	* depot.cc (execute_post_query): Allow "-" as well.

2003-11-28  Tom Tromey  <tromey@redhat.com>

	* http_tasks.cc (check_received_bytes): Allow "-" as well.
	* depot.cc (execute_post_query): Allow "-" as well.

2003-11-28  graydon hoare  <graydon@pobox.com>

	* cert.cc: Various speedups.
	* cycle_detector.hh (edge_makes_cycle): Use visited set, too.
	* database.hh, database.cc (get_head_candidates): New, complex query.
	* keys.hh, keys.cc (check_signature): Cache verifiers.
	* sqlite/os.c (sqliteOsRandomSeed): Harmless valgrind purification.
	* tests/t_fork.at, tests/t_merge.at: Ignore stderr chatter on 'heads'.

2003-11-27  graydon hoare  <graydon@pobox.com>

	* Makefile.am (AM_LDFLAGS): No more -static, sigh.
	* cert.cc (find_relevant_edges): Keep dynamic-programming caches.
	(calculate_renames_recursive): Likewise.
	* cert.cc, cert.hh (rename_edge): Add constructor, copy constructor.
	* commands.cc (list certs): Note rename certs are binary.

2003-11-24  graydon hoare  <graydon@pobox.com>

	* network.cc: Continue fetch, post loops even if one target has
	an exception.

2003-11-24  graydon hoare  <graydon@pobox.com>

	* database.hh, database.cc (delete_posting): Change to take queue
	sequence numbers.
	* commands.cc (queue): Use new API.
	* network.cc (post_queued_blobs_to_network): Use new API.

2003-11-24  graydon hoare  <graydon@pobox.com>

	* std_hooks.lua (get_http_proxy): Return nil when no ENV var.
	* monotone.texi (get_http_proxY): Document change.

2003-11-24  graydon hoare  <graydon@pobox.com>

	* tests/t_proxy.at: Add a test for proxying with tinyproxy.
	* testsuite.at: Call it.
	* lua.cc: Fix dumb error breaking proxying.
	* network.cc: Be verbose about proxying.

2003-11-23  graydon hoare  <graydon@pobox.com>

	* http_tasks.cc (read_chunk): Tolerate 0x20* after chunk len.

2003-11-23  graydon hoare  <graydon@pobox.com>

	* network.cc: Make more informative error policy.
	* boost/socket/socketstream.hpp: Pass SocketType to streambuf template.
	* boost/socket/src/default_socket_impl.cpp: Translate EINTR.

2003-11-22  graydon hoare  <graydon@pobox.com>

	* lua.cc, lua.hh (hook_get_http_proxy): New hook.
	* std_hooks.lua (get_http_proxy): Default uses HTTP_PROXY.
	(get_connect_addr): Undefine, it's for tunnels alone now.
	* network.cc: Use new hook.
	* http_tasks.hh, http_tasks.cc: Teach about proxies (sigh).
	* monotone.texi: Document new hooks.

2003-11-22  graydon hoare  <graydon@pobox.com>

	* lua.cc, lua.hh (hook_get_connect_addr): New hook.
	* std_hooks.lua (get_connect_addr): Default uses HTTP_PROXY.
	* network.cc, network.hh: Use new hook.
	* http_tasks.cc: Teach about HTTP/1.1.
	* cert.cc (bogus_cert_p): Fix UI ugly.

2003-11-21  graydon hoare  <graydon@pobox.com>

	* constants.hh (postsz): New constant for suggested post size.
	* database.cc, database.hh (queue*): Change db API slightly.
	* commands.cc (queue): Adjust to changed db API.
	* network.cc (post_queued_blobs_to_network): Switch to doing
	incremental posts.
	* cert.cc (write_rename_edge, read_rename_edge): Put files on
	separate lines to accomodate future i18n work.
	* work.cc (add_to_attr_map, write_attr_map): Reorder fields to
	accomodate future i18n work.
	* monotone.texi: Document it.
	* configure.ac, NEWS: Mention 0.8 release.

	Release point (v 0.8).

2003-11-16  Tom Tromey  <tromey@redhat.com>

	* missing: Removed generated file.

2003-11-14  graydon hoare  <graydon@pobox.com>

	* commands.cc (vcheck): Add.
	* cert.cc, cert.hh (cert_manifest_vcheck): Add.
	(check_manifest_vcheck): Add.
	(calculate_vcheck_mac): Add.
	* constants.hh (vchecklen): New constant.
	* mac.hh: Re-add.
	* monotone.texi (Hash Integrity): New section.
	* monotone.1: Document vcheck.

2003-11-14  graydon hoare  <graydon@pobox.com>

	* database.cc, database.hh (reverse_queue): New class.
	(compute_older_version): New functions.
	(get_manifest_delta): Remove.
	* network.cc, network.hh (queue_blob_for_network): Remove.
	* packet.cc, packet.hh (queueing_packet_writer): Change UI,
	write to queue directly, accept optional<reverse_queue>.
	* cert.cc (write_paths_recursive): Rewrite to use constant
	memory.
	* commands.cc (queue, queue_edge_for_target_ancestor):
	Install optional<reverse_queue> in qpw.
	* tests/t_cross.at: Ignore new UI chatter.
	* monotone.texi (Transmitting Changes): Change UI output.

2003-11-13  graydon hoare  <graydon@pobox.com>

	* Makefile.am (AUTOMAKE_OPTIONS): Require 1.7.1
	* commands.cc (addtree): Wrap in transaction guard.
	* database.cc, database.hh (manifest_delta_exists): Add.
	(get_manifest_delta): Add.
	* cert.cc (write_paths_recursive): Use partial deltas.
	* manifest.cc, manifest.hh (read_manifest_map): New variant.
	* patch_set.cc, patch_set.hh (patch_set): Add map_new, map_old
	fields.
	(manifests_to_patch_set) Store new field.
	(patch_set_to_packets) Don't read manifest versions from db.
	* std_hooks.lua (ignore_file): ignore .a, .so, .lo, .la, ~ files.
	* tests/t_cvsimport.at: New test.
	* testsuite.at: Call it.

2003-11-10  graydon hoare  <graydon@pobox.com>

	* commands.cc (find_oldest_ancestors): New function.
	(queue): New "addtree" subcommand.
	* monotone.texi: Document it.
	* monotone.1: Document it.

2003-11-10  graydon hoare  <graydon@pobox.com>

	* file_io.cc (walk_tree_recursive): Ignore MT/

2003-11-09  graydon hoare  <graydon@pobox.com>

	* database.cc (dump, load): Implement.
	* commands.cc (db): Call db.dump, load.
	* cycle_detector.hh: Skip when no in-edge on src.
	* monotone.texi: Document dump and load, add some
	special sections.
	* monotone.1: Mention dump and load.

2003-11-09  graydon hoare  <graydon@pobox.com>

	* rcs_file.hh (rcs_symbol): New structure.
	* rcs_file.cc (symbol): New rule.
	* rcs_import.cc (find_branch_for_version): New function.
	(cvs_key::branch): New field.
	(store_auxilliary_certs): Cert branch tag.
	* cycle_detector.hh: Fix bugs, don't use quick_alloc.
	* commands.cc (checkout): Add --branch based version.
	* monotone.texi: Document new command variant.
	* monotone.1: Ditto.

2003-11-09  graydon hoare  <graydon@pobox.com>

	* quick_alloc.hh: New file.
	* Makefile.am: Add it.
	* cycle_detector.hh: Rewrite.
	* manifest.hh: Use quick_alloc.
	* vocab.cc: Relax path name requirements a bit.
	* sqlite/sqliteInt.h: Up size of row to 16mb.

2003-11-02  graydon hoare  <graydon@pobox.com>

	* commands.cc (post): Post everything if no URL given; don't base
	decision off branch name presence.
	* app_state.cc, monotone.cc, file_io.cc, file_io.hh: Support
	absolutifying args.
	* lua.hh, lua.cc, std_hooks.lua (hook_get_mail_hostname): New hook.
	* monotone.texi: Document it.
	* monotone.texi, monotone.1: Minor corrections, new sections.
	* monotone.cc: Don't look in $ENV at all.
	* network.cc: Correct MX logic.
	* nntp_tasks.cc, smtp_tasks.cc: Separate postlines state.
	* smtp_tasks.cc: Correct some SMTP logic.
	* configure.ac, NEWS: Mention 0.7 release.

	Release point (v 0.7).

2003-11-01  graydon hoare  <graydon@pobox.com>

	* http_tasks.cc: Drop extra leading slashes in HTTP messages.

2003-10-31  graydon hoare  <graydon@pobox.com>

	* commands.cc, database.cc, database.hh, lua.cc, lua.hh,
	network.cc, network.hh, packet.cc, packet.hh, schema.sql,
	schema_migration.cc, tests/t_http.at, tests/t_nntp.at, vocab.cc:
	Eliminate "groupname", use lone URL.
	* monotone.texi: Update to cover new URL rules.
	* network.cc, network.hh, lua.cc, lua.hh, smtp_tasks.cc:
	Implement "mailto" URLs.
	* tests/t_smtp.at: New test.
	* testsuite.at: Call it.

2003-10-31  graydon hoare  <graydon@pobox.com>

	* patch_set.cc (manifests_to_patch_set): Second form with explicit renames.
	(manifests_to_patch_set): Split edit+rename events when we see them.
	* commands.cc (status, commit): Include explicit rename set.
	* diff_patch.cc (merge3): Accept edit+rename events split by patch_set.cc.
	* smtp_tasks.hh, smtp_tasks.cc: New files.
	* nntp_machine.hh, nntp_machine.cc: Rename to proto_machine.{hh,cc} (woo!)
	* nntp_tasks.cc: Adjust to use proto_ prefix in various places.
	* proto_machine.cc (read_line): get() into streambuf.
	* Makefile.am: Cover renames and adds.

2003-10-31  graydon hoare  <graydon@pobox.com>

	* diff_patch.cc (merge3): Extract renames.
	* commands.cc (calculate_new_manifest_map): Extract renames.
	(try_one_merge): Extract renames, propagate to merge target.
	(commit): Extract renames, propagate to commit target.
	* cert.cc (calculate_renames_recursive): Fix wrong logic.
	(find_common_ancestor_recursive): Stall advances at top of graph.
	* patch_set.cc: (manifests_to_patch_set): Teach about historical
	renames.
	* tests/t_erename.at: New test for edit+rename events.
	* testsuite.at: Call t_erename.at.

2003-10-30  graydon hoare  <graydon@pobox.com>

	* patch_set.cc (operator<): s/a/b/ in a few places, yikes!
	* cert.cc: Add machinery for rename edge certs.
	* commands.cc: Call diff(manifest,manifest) directly.
	* tests/t_nntp.at: Kill tcpserver DNS lookups on nntp test.
	* network.cc (parse_url): Character class typo fix, from
	Johannes Winkelmann.
	* app_state.hh, cert.hh, commands.hh, cycle_detector.hh,
	database.hh, diff_patch.cc, diff_patch.hh, http_tasks.hh,
	interner.hh, keys.hh, lua.hh, manifest.hh, network.hh,
	nntp_machine.hh, nntp_tasks.hh, packet.hh, patch_set.hh,
	transforms.hh, update.hh, vocab.hh, work.hh, xdelta.hh:
	fix use of std:: prefix / "using namespace" pollution.

2003-10-27  graydon hoare  <graydon@pobox.com>

	* lua/liolib.c (io_mkstemp): Portability fix
	from Ian Main.
	* xdelta.cc,hh (compute_delta): New manifest-specific variant.
	* transforms.cc,hh (diff): Same.
	* rcs_import.cc: Various speedups to cvs import.

2003-10-26  graydon hoare  <graydon@pobox.com>

	* cert.cc (get_parents): New function.
	(write_paths_recursive): New function.
	(write_ancestry_paths): New function.
	* cert.hh (write_ancestry_paths): Declare.
	* commands.cc (queue_edge_for_target_ancestor):
	Call write_ancestry_paths for "reposting" queue
	strategy.

2003-10-25  graydon hoare  <graydon@pobox.com>

	* commands.cc (log): Skip looking inside nonexistent
	manifests for file comments.

2003-10-24  graydon hoare  <graydon@pobox.com>

	* adns/*.c, adns/*.h: Import adns library.
	* Makefile.am: Update to build adns into lib3rdparty.a.
	* AUTHORS: Mention adns.
	* network.cc: Call adns functions, not gethostbyname.

2003-10-20  Nathaniel Smith  <njs@codesourcery.com>

	* patch_set.cc (patch_set_to_text_summary): Give more detailed
	output.
	* commands.cc (get_log_message, status, diff): Use
	patch_set_to_text_summary for complete description.

2003-10-22  graydon hoare  <graydon@pobox.com>

	* monotone.texi: Document 'queue' command.
	* monotone.1: Likewise.

2003-10-22  graydon hoare  <graydon@pobox.com>

	* diff_patch.cc
	(infer_directory_moves): New function.
	(rebuild_under_directory_moves): New function.
	(apply_directory_moves): New function.
	(merge3): Handle directory moves.
	* tests/t_renamed.at: New test for dir renames.
	* testsuite.at: Call it.

2003-10-21  graydon hoare  <graydon@pobox.com>

	* commands.cc (queue): New command.
	(list): Add "queue" subcommand, too.

2003-10-21  graydon hoare  <graydon@pobox.com>

	* diff_patch.cc (merge_deltas): New function.
	(check_map_inclusion): New function.
	(check_no_intersect): New function.
	(merge3): Rewrite completely.
	* tests/t_rename.at: New test.
	* testsuite.at: Call it.
	* file_io.cc, file_io.hh (make_dir_for): New function.
	* commands.cc (update): Call make_dir_for on update.

2003-10-20  graydon hoare  <graydon@pobox.com>

	* commands.cc: Replace [] with idx() everywhere.

2003-10-20  Tom Tromey  <tromey@redhat.com>

	* cert.hh (get_branch_heads): Updated.
	Include <set>.
	* commands.cc (head): Updated for new get_branch_heads.
	(merge): Likewise.
	(propagate): Likewise.
	* cert.cc (get_branch_heads): Use set<manifest_id>.

	* commands.cc (merge): Use all caps for metasyntactic variable.
	(heads): Likewise.

	* network.cc (post_queued_blobs_to_network): Do nothing if no
	packets to post.

2003-10-20  graydon hoare  <graydon@pobox.com>

	* cert.cc (get_branch_heads): Fix dumb bug.
	* diff_patch.cc (merge3): Fix dumb bug.
	(merge2): Fix dumb bug.
	(try_to_merge_files): Fix dumb bug.

2003-10-20  graydon hoare  <graydon@pobox.com>

	* file_io.cc (tilde_expand): New function.
	* monotone.cc (cpp_main): Expand tildes in
	db and rcfile arguments.

2003-10-20  graydon hoare  <graydon@pobox.com>

	* rcs_import.cc (import_cvs_repo): Check key existence
	at beginning of import pass, to avoid wasted work.

2003-10-19  Tom Tromey  <tromey@redhat.com>

	* commands.cc (log): Add each seen id to `cycles'.

2003-10-19  graydon hoare  <graydon@pobox.com>

	* AUTHORS: Mention Tecgraf PUC-Rio and their
	copyright.
	* Makefile.am: Mention circular buffer stuff.
	* configure.ac, NEWS: Mention 0.6 release.
	* cert.hh, cert.cc (erase_bogus_certs): file<cert> variant.
	* commands.cc (log): Erase bogus certs before writing,
	cache comment-less file IDs.
	* monotone.spec: Don't specify install-info args,
	do build with optimization on RHL.

	Release point (v 0.6).

2003-10-19  Matt Kraai  <kraai@ftbfs.org>

	* commands.cc (merge): Use app.branch_name instead of args[0] for
	the branch name.

2003-10-17  graydon hoare  <graydon@pobox.com>

	* commands.cc (log): New command.
	Various other bug fixes.
	* monotone.1, monotone.texi: Minor updates.

2003-10-17  graydon hoare  <graydon@pobox.com>

	* monotone.texi: Expand command and hook references.
	* commands.cc: Disable db dump / load commands for now.

2003-10-16  graydon hoare  <graydon@pobox.com>

	* sanity.hh: Add a const version of idx().
	* diff_patch.cc: Change to using idx() everywhere.
	* cert.cc (find_common_ancestor): Rewrite to recursive
	form, stepping over historic merges.
	* tests/t_cross.at: New test for merging merges.
	* testsuite.at: Call t_cross.at.

2003-10-10  graydon hoare  <graydon@pobox.com>

	* lua.hh, lua.cc (hook_apply_attribute): New hook.
	* work.hh, work.cc (apply_attributes): New function.
	* commands.cc (update_any_attrs): Update attrs when writing to
	working copy.
	* std_hooks.lua (temp_file): Use some env vars.
	(attr_functions): Make table of attr-setting functions.

2003-10-10  graydon hoare  <graydon@pobox.com>

	* work.cc: Fix add/drop inversion bug.
	* lua/*.{c,h}: Import lua 5.0 sources.
	* lua.cc: Rewrite lua interface completely.
	* std_hooks.lua, test_hooks.lua, testsuite,
	tests/t_persist_phrase.at, configure.ac, config.h.in, Makefile.am:
	Modify to handle presence of lua 5.0.

2003-10-08  graydon hoare  <graydon@pobox.com>

	* rcs_import.cc: Attach aux certs to child, not parent.
	* manifest.cc: Speed up some calculations.
	* keys.cc: Optionally cache decoded keys.

2003-10-07  graydon hoare  <graydon@pobox.com>

	* manifest.hh, manifest.cc, rcs_import.cc: Write manifests w/o
	compression.
	* vocab.hh, vocab.cc: Don't re-verify verified data.
	* ui.hh, ui.cc: Minor efficiency tweaks.

2003-10-07  graydon hoare  <graydon@pobox.com>

	* commands.cc, work.cc, work.hh: Add some preliminary stuff
	to support explicit renaming, .mt-attrs.
	* monotone.texi: Add skeletal sections for command reference,
	hook reference, CVS phrasebook. Fill in some parts.

2003-10-02  graydon hoare  <graydon@pobox.com>

	* boost/circular_buffer*.hpp: Add.
	* AUTHORS, cert.cc, commands.cc, database.cc,
	diff_patch.cc, http_tasks.cc, keys.cc, lua.cc, manifest.cc,
	network.cc, nntp_machine.cc, packet.cc, patch_set.cc,
	rcs_import.cc, sanity.cc, sanity.hh, ui.hh, update.cc,
	vocab_terms.hh, work.cc:
	remove existing circular buffer code, replace all
	logging and asserty stuff with boost::format objects
	rather than vsnprintf.

2003-10-01  graydon hoare  <graydon@pobox.com>

	* testsuite.at: Don't use getenv("HOSTNAME").
	* database.cc (exec, fetch): Do va_end/va_start again in between
	logging and executing query.

2003-09-28  Tom Tromey  <tromey@redhat.com>

	* monotone.texi: Added @direntry.

2003-09-27  Nathaniel Smith  <njs@pobox.com>

	* monotone.cc: Remove "monotone.db" default to --db
	option in help text.

2003-09-27  graydon hoare  <graydon@pobox.com>

	* diff_patch.cc: Rework conflict detection.
	* rcs_import.cc: Remove some pointless slowness.
	* monotone.spec: Install info files properly.

	Release point (v 0.5).

2003-09-27  graydon hoare  <graydon@pobox.com>

	* AUTHORS, NEWS, configure.ac: Update for 0.5 release.
	* monotone.texi: Various updates.
	* xdelta.cc (compute_delta): Fix handling of empty data.
	* database.cc (sql): Require --db for init.
	* work.cc (read_options_map): Fix options regex.

2003-09-27  graydon hoare  <graydon@pobox.com>

	* lcs.hh: New jaffer LCS algorithm.
	* interner.hh, rcs_import.cc: Templatize interner.
	* diff_patch.hh: Use interner, new LCS.

2003-09-27  Tom Tromey  <tromey@redhat.com>

	* commands.cc (fetch): Always try lua hook; then default to all
	known URLs.

2003-09-26  Tom Tromey  <tromey@redhat.com>

	* commands.cc (tag): Use all-caps for meta-syntactic variables.
	(comment, add, cat, complete, mdelta, fdata): Likewise.

	* monotone.1: There's no default database.
	* monotone.texi (OPTIONS): There's no default database.

	* database.cc (sql): Throw informative error if database name not
	set.
	* app_state.cc (app_state): Default to no database.

2003-09-26  graydon hoare  <graydon@pobox.com>

	* debian/*, monotone.spec: Add packaging control files.

2003-09-24  graydon hoare  <graydon@pobox.com>

	* database.cc, database.hh (debug): New function.
	* commands.cc (debug): New command.
	* cert.cc, cert.hh (guess_branch): New function.
	* commands.cc (cert): Queue certs to network servers.
	* commands.cc (cert, commit): Use guess_branch.
	* commands.cc (list): List unknown, ignored files.
	* monotone.texi, monotone.1: Document.

2003-09-24  graydon hoare  <graydon@pobox.com>

	* commands.cc (queue_edge_for_target_ancestor): Queue the
	correct ancestry cert, from child to target, as well as
	patch_set.

2003-09-22  graydon hoare  <graydon@pobox.com>

	* depot_schema.sql, schema_migration.cc,
	schema_migration.hh: Add.
	* database.cc, depot.cc: Implement schema migration.
	* database.cc, commands.cc: Change to db ... cmd.
	* monotone.texi, monotone.1: Document command change.
	* depot.cc: Fix various query bugs.

2003-09-21  Nathaniel Smith  <njs@codesourcery.com>

	* depot.cc (depot_schema): Remove unique constraint on (contents),
	replace with unique constraint on (groupname, contents).

2003-09-21  Nathaniel Smith  <njs@codesourcery.com>

	* commands.cc (diff): Take manifest ids as arguments.  Add
	explanatory text on files added, removed, modified.

2003-09-19  Tom Tromey  <tromey@redhat.com>

	* commands.cc (genkey): Use all-caps for meta-syntactic variable.
	(cert, tag, approve, disapprove, comment, add, drop, commit,
	update, revert, cat, checkout, co, propagate, complete, list, ls,
	mdelta, fdelta, mdata, fdata, mcerts, fcerts, pubkey, privkey,
	fetch, post, rcs_import, rcs): Likewise.
	(explain_usage): Indent explanatory text past the command names.

2003-09-17  Tom Tromey  <tromey@redhat.com>

	* commands.cc (list): Don't compute or use "subname".

	* commands.cc (revert): Handle case where argument is a
	directory.
	* tests/t_revert.at: Test for revert of directory.

	* testsuite.at (MONOTONE_SETUP): Use "monotone initdb".
	* monotone.1: Document "initdb".
	* monotone.texi (Commands): Document initdb.
	(Creating a Database): New node.
	(Getting Started): Refer to it.
	* commands.cc (initdb): New command.
	* database.cc (database::sql): New argument `init'.
	(database::initialize): New method.
	* database.hh (database::initalize): Declare.
	(database::sql): New argument `init'.

2003-09-17  Tom Tromey  <tromey@redhat.com>

	* tests/t_persist_phrase.at: Use "ls certs".
	* tests/t_nntp.at: Use "ls certs".
	* tests/t_genkey.at: Use "ls keys" and "ls certs".

2003-09-16  Tom Tromey  <tromey@redhat.com>

	* monotone.1: Document "list branches".
	* commands.cc (ls_certs): New function, from `lscerts' command.
	(ls_keys): New function, from `lskeys' command.
	(ls_branches): New function.
	(list): New command.
	(ls): New alias.
	(explain_usage): Split parameter info at \n.
	* monotone.texi (Adding Files): Use "list certs".
	(Committing Changes): Likewise.
	(Forking and Merging): Likewise.
	(Commands): Likewise.
	(Generating Keys): Use "list keys".
	(Commands): Likewise.
	(Commands): Mention "list branches".
	(Branches): Likewise.

2003-09-15  graydon hoare  <graydon@redhat.com>

	* http_tasks.cc: Fix networking to handle long input.

	* ui.cc, ui.hh: Only pad with blanks enough to cover old output
	when ticking.

	* update.cc, cert.cc, commands.cc: Fix cert fetching functions to
	remove bogus certs.

2003-09-15  Tom Tromey  <tromey@redhat.com>

	* monotone.1: Don't mention MT_KEY or MT_BRANCH.

	* monotone.texi (Getting Started): Don't mention MT_DB or
	MT_BRANCH.
	(Adding Files): Explicitly use --db and --branch.
	* app_state.hh (app_state): New fields options, options_changed.
	Declare new methods.  Include work.hh.
	* work.cc (work_file_name): New constant.
	(add_to_options_map): New structure.
	(get_options_path): New function.
	(read_options_map, write_options_map): Likewise.
	* work.hh (options_map): New type.
	(get_options_path, read_options_map, write_options_map): Declare.
	* commands.cc (add, drop, commit, update, revert, checkout,
	merge): Write options file.
	* app_state.cc (database_option, branch_option): New constants.
	(app_state::app_state): Read options file.
	(app_state::set_database): New method.
	(app_state::set_branch): Likewise.
	(app_state::write_options): Likewise.
	Include work.hh.
	* monotone.cc (cpp_main): Don't set initial database name on
	app.  Use new settor methods.  Don't look at MT_BRANCH or MT_DB.

2003-09-14  graydon hoare  <graydon@pobox.com>

	* vocab.cc, vocab.hh: Add streamers for vocab terms in preparation
	for switch to formatter.

	* cert.cc (check_signature): Treat missing key as failed check.
	* commands.cc (lscerts): Warn when keys are missing.

	* rcs_import.cc, nntp_tasks.cc, http_tasks.cc: Tick progress.

	* sanity.cc, monotone.cc: Tidy up output a bit.

	* xdelta.cc: Add code to handle empty files. Maybe correct?

	* ui.cc, ui.hh: Add.

2003-09-13  Tom Tromey  <tromey@redhat.com>

	* tests/t_nntp.at: If we can't find tcpserver or snntpd, skip the
	test.
	* tests/t_http.at: If we can't find boa or depot.cgi, skip the
	test.

2003-09-12  graydon hoare  <graydon@pobox.com>

	* update.cc (pick_update_target): Only insert base rev as update
	candidate if it actually exists in db.

	* commands.cc, database.cc, database.hh: Implement id completion
	command, and general id completion in all other commands.

2003-09-12  Tom Tromey  <tromey@redhat.com>

	* commands.cc (revert): A deleted file always appears in the
	manifest.
	* tests/t_revert.at: Check reverting a change plus a delete; also
	test reverting by file name.

	* work.cc (deletion_builder::visit_file): Check for file in
	working add set before looking in manifest.
	* tests/t_drop.at: Added add-then-drop test.

	* testsuite.at: Include t_drop.at.
	* tests/t_drop.at: New test.
	* work.cc (visit_file): Check for file in working delete set
	before looking in manifest.

2003-09-12  Tom Tromey  <tromey@redhat.com>

	* Makefile.am ($(srcdir)/testsuite): tests/atconfig and
	tests/atlocal are not in srcdir.

	* Makefile.am (TESTS): unit_tests is not in srcdir.

2003-09-11  graydon hoare  <graydon@pobox.com>

	* commands.cc: Check for MT directory in status.
	* commands.cc: Require directory for checkout.
	* commands.cc: Delete MT/work file after checkout.
	* commands.cc: Implement 'revert', following tromey's lead.
	* commands.cc: Print base, working manifest ids in status.

	* diff_patch.cc: Further merge corrections.
	* diff_patch.cc (unidiff): Compensate for occasional miscalculation
	of LCS.

	* tests/t_merge.at: Check that heads works after a merge.
	* tests/t_fork.at:  Check that heads works after a fork.
	* tests/t_genkey.at: Remove use of 'import'.
	* tests/t_cwork.at: Check deletion of work file on checkout.
	* tests/t_revert.at: Check that revert works.

	* commands.cc, monotone.cc: Report unknown commands nicely.

2003-09-08  graydon hoare  <graydon@pobox.com>

	* tests/merge.at: Accept tromey's non-error case for update.

	* commands.cc(try_one_merge): Write merged version to packet
	writer, not directly to db.
	(merge): Write branch, changelog cert on merged version to db.

	* std_hooks.lua(merge3): Open result in mode "r", not "w+".

2003-09-06  Tom Tromey  <tromey@redhat.com>

	* update.cc (pick_update_target): Not an error if nothing to
	update.

	* monotone.texi: Use VERSION; include version.texi.

	* monotone.1: Document "co".
	* monotone.texi (Commands): Document "co".
	* commands.cc (ALIAS): New macro.
	(co): New alias.

	* README: Updated.

	* txt2c.cc: Added missing file.

	* texinfo.tex, INSTALL, Makefile.in, aclocal.m4, compile, depcomp,
	install-sh, missing, mkinstalldirs: Removed generated files.

2003-09-04  graydon hoare  <graydon@pobox.com>

	* Makefile.am, depot.cc, http_tasks.cc, http_tasks.hh,
	lua.cc, lua.hh, monotone.texi, network.cc, tests/t_http.at,
	vocab_terms.hh:

	Use public key signatures to talk to depot, not mac keys.

	* commands.cc, file_io.cc, monotone.texi, monotone.1,
	tests/t_scan.at, tests/t_import.at, work.cc, work.hh:

	Remove the 'import' and 'scan' commands, in favour of generalized
	'add' which chases subdirectories.

	* configure.ac, NEWS:

	Release point (v 0.4).

2003-09-03  graydon hoare  <graydon@pobox.com>

	* monotone.texi: Expand notes about setting up depot.

	* update.cc: Update by ancestry. Duh.

2003-09-02  graydon hoare  <graydon@pobox.com>

	* boost/socket/streambuf.hpp: Bump ppos on overflow.

	* packet.cc, transforms.cc, transforms.hh: Add function for
	canonicalization of base64 encoded strings. Use on incoming cert
	packet values.

	* commands.cc: Change fetch and post to take URL/groupname params
	rather than branchname.

	* network.cc, network.hh, depot.cc, http_tasks.cc: Fix URL parser,
	improve logging, change signatures to match needs of commands.cc

	* Makefile.am: Don't install txt2c or unit_tests.

	* Makefile.am: Build depot.cgi not depot.

	* database.cc, database.hh: Add "all known sources" fetching support.

	* patch_set.cc: Sort in a path-lexicographic order for nicer summaries.

	* monotone.texi: Expand coverage of packets and networking.

	* tests/t_nntp.at, tests/t_http.at: Update to provide URL/groupname
	pairs.

2003-09-02  Tom Tromey  <tromey@redhat.com>

	* aclocal.m4, monotone.info: Removed generated files.

2003-08-31  Nathaniel Smith  <njs@codesourcery.com>

	* configure.ac: Check for lua40/lua.h, lua40/lualib.h and -llua40,
	-lliblua40.
	* config.h.in: Add LUA_H, LIBLUA_H templates, remove HAVE_LIBLUA,
	HAVE_LIBLUALIB templates.
	* lua.cc: Include config.h.  Use LUA_H, LIBLUA_H macros.

2003-08-29  graydon hoare  <graydon@pobox.com>

	* Makefile.am, txt2c.cc, lua.cc, database.cc:
	Use a C constant-building converter rather than objcopy.

	* cert.cc, cert.hh, packet.cc, packet.hh, diff_patch.cc,
	rcs_import.cc:
	Modify cert functions to require a packet consumer, do no implicit
	database writing.

	* commands.cc, database.cc, database.hh, schema.sql, network.cc:
	Modify packet queueing strategy to select ancestors from known
	network server content, rather than most recent edge.

2003-08-25  graydon hoare  <graydon@pobox.com>

	* AUTHORS, ChangeLog, Makefile.am, NEWS, configure.ac,
	tests/t_http.at: Release point (v 0.3)

2003-08-24  graydon hoare  <graydon@pobox.com>

	* nntp_tasks.cc: Measure success from postlines state.
	* network.cc: Print summary counts of transmissions.
	* packet.cc: Count packets into database.
	* depot.cc: Add administrative commands, fix a bunch of
	little bugs.
	* t_http.at: Testcase for depot-driven communication.
	* monotone.texi: Update to reflect depot existence.
	* http_tasks.cc: Pick bugs out.

2003-08-24  graydon hoare  <graydon@pobox.com>

	* commands.cc: Wash certs before output.
	* *.cc,*.hh: Adjust cert packet format to
	be more readable, avoid superfluous gzipping.

2003-08-24  graydon hoare  <graydon@pobox.com>

	* configure, Makefile.in: Remove generated files, oops.
	* commands.cc: Implement 'propagate'.
	* lua.cc, lua.hh, network.cc, network.hh: Remove
	'aggregate posting' stuff.
	* network.cc: Batch postings into larger articles.
	* diff_patch.hh, diff_patch.cc: Implement basic
	merge2-on-manifest.

2003-08-23  graydon hoare  <graydon@pobox.com>

	* monotone.cc: Handle user-defined lua hooks as
	overriding internal / .monotonerc hooks no matter
	where on cmd line they occur.
	* update.cc: Made failures more user-friendly.
	* lua.cc: Improve logging a bit.
	* testsuite.at, tests/*.{at,in}, testsuite/: Rewrite tests in
	autotest framework, move to tests/ directory.
	* boost/io/*, cryptopp/hmac.h: Add missing files.

2003-08-23  Tom Tromey  <tromey@redhat.com>

	* monotone.cc (OPT_VERSION): New macro.
	(cpp_main): Handle OPT_VERSION.
	(options): Added `version' entry.
	Include config.h.

2003-08-21  Tom Tromey  <tromey@redhat.com>

	* database.cc: Include "sqlite/sqlite.h", not <sqlite.h>.

2003-08-20  graydon hoare  <graydon@pobox.com>

	* boost/*:
	incorporate boost sandbox bits, for now.

	* Makefile.am, Makefile.in, configure, configure.ac, diff_patch.cc,
	http_tasks.cc, http_tasks.hh, network.cc, nntp_machine.cc,
	nntp_machine.hh, nntp_tasks.cc, nntp_tasks.hh, testsuite/t_nntp.sh:

	fix up networking layer to pass nntp tests again

2003-08-19  graydon hoare  <graydon@pobox.com>

	* Makefile.am, Makefile.in, app_state.hh, cert.cc, commands.cc,
	constants.hh, cryptopp/misc.h, database.cc, depot.cc,
	http_tasks.cc, http_tasks.hh, keys.cc, lua.cc, lua.hh, monotone.cc,
	network.cc, network.hh, nntp_machine.cc, nntp_machine.hh,
	nntp_tasks.cc, nntp_tasks.hh, packet.cc, packet.hh, rcs_import.cc,
	sanity.cc, sanity.hh, schema.sql, test_hooks.lua,
	testsuite/runtest.sh, testsuite/t_null.sh, vocab_terms.hh:

	major surgery time
	- move to multi-protocol posting and fetching.
	- implement nicer failure modes for sanity.
	- redo commands to print nicer, fail nicer.

2003-08-18  graydon hoare  <graydon@pobox.com>

	* Makefile.am, Makefile.in, adler32.hh, database.cc, depot.cc,
	mac.hh, xdelta.cc, Makefile.am, Makefile.in:

	first pass at a depot (CGI-based packet service)

2003-08-08  graydon hoare  <graydon@pobox.com>

	* Makefile.am, Makefile.in AUTHORS, ChangeLog, Makefile.am,
	Makefile.in, NEWS, monotone.1, monotone.info, monotone.texi:

	release point (v 0.2)

2003-08-08  graydon hoare  <graydon@pobox.com>

	* cert.cc, cert.hh, interner.hh, rcs_import.cc:

	auxilliary certs

	* cert.cc, cert.hh, cycle_detector.hh, interner.hh, patch_set.cc,
	rcs_import.cc:

	improvements to cycle detection stuff

2003-08-05  graydon hoare  <graydon@pobox.com>

	* rcs_import.cc:

	almost even more seemingly correct CVS graph reconstruction (still slow)

	* sqlite/* cryptopp/* Makefile.am, Makefile.in, aclocal.m4,
	config.h.in, configure, configure.ac, file_io.cc, keys.cc,
	sanity.cc, sanity.hh, transforms.cc:

	minimizing dependencies on 3rd party libs by importing the
	necessary bits and rewriting others.

	* cert.cc, cert.hh, rcs_import.cc:

	cvs import seems to be working, but several linear algorithms need
	replacement

2003-07-28  graydon hoare  <graydon@pobox.com>

	* Makefile.am, Makefile.in, cert.cc, commands.cc, database.cc,
	database.hh, manifest.cc, rcs_file.cc, rcs_import.cc,
	rcs_import.hh, vocab.cc, xdelta.cc:

	cvs graph reconstruction hobbling along.

2003-07-21  graydon hoare  <graydon@pobox.com>

	* database.cc, xdelta.cc, xdelta.hh:

	piecewise xdelta; improves speed a fair bit.

2003-07-11  graydon hoare  <graydon@pobox.com>

	* Makefile.am, Makefile.in, config.h.in, configure, configure.ac,
	transforms.cc, xdelta.cc, xdelta.hh:

	implement xdelta by hand, forget 3rd party delta libs.

2003-07-02  graydon hoare  <graydon@pobox.com>

	* database.cc, rcs_import.cc, transforms.cc, transforms.hh:

	speedups all around in the storage system

2003-07-01  graydon hoare  <graydon@pobox.com>

	* database.hh, rcs_import.cc, transforms.cc, transforms.hh: speed

	improvements to RCS import

2003-06-30  graydon hoare  <graydon@pobox.com>

	* rcs_import.cc, transforms.cc:

	some speed improvements to RCS import

2003-06-29  graydon hoare  <graydon@pobox.com>

	* commands.cc, database.hh, rcs_import.cc, transforms.cc:

	RCS file import successfully (albeit slowly) pulls in some pretty
	large (multi-hundred revision, >1MB) test cases from GCC CVS

	* Makefile.in, commands.cc, rcs_file.cc, rcs_file.hh,
	rcs_import.cc, rcs_import.hh,

	Makefile.am: preliminary support for reading and walking RCS files

2003-04-09  graydon hoare  <graydon@pobox.com>

	* autogen.sh: oops
	* */*: savannah import

2003-04-06  graydon hoare  <graydon@pobox.com>

	* initial release.
<|MERGE_RESOLUTION|>--- conflicted
+++ resolved
@@ -1,6 +1,10 @@
 2005-04-17  Matt Johnston  <matt@ucc.asn.au>
 
-<<<<<<< HEAD
+	* Move base64<gzip> code as close to the database as possible,
+	to avoid unnecessary inflating and deflating.
+
+2005-04-17  Matt Johnston  <matt@ucc.asn.au>
+
 	* commands.cc: warn that dropkey won't truly erase the privkey
 	from the database
 	* monotone.texi: same
@@ -137,11 +141,6 @@
 	* tests/t_rename_dir_add_dir_with_old_name.at: New test.
 	* testsuite.at: Add it.
 	
-=======
-	* Move base64<gzip> code as close to the database as possible,
-	to avoid unnecessary inflating and deflating.
-
->>>>>>> 9dd1cf23
 2005-04-16  Matt Johnston  <matt@ucc.asn.au>
 
 	* change_set.cc (compose_rearrangement): remove logging statements
