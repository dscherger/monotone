<<<<<<< HEAD
2005-02-08  Nathaniel Smith  <njs@codesourcery.com>

	* change_set.cc (check_sane): Null sources are only valid for
	adds.

2005-02-07  Nathaniel Smith  <njs@codesourcery.com>

	* database.cc (struct version_cache): Fix invariant in cache
	clearing logic.
=======
2005-02-08  graydon hoare  <graydon@pobox.com>

	* database.cc (version_cache::set): Fix bad expiry logic.
>>>>>>> 3f556aee

2005-02-06  Nathaniel Smith  <njs@codesourcery.com>

	* change_set.cc: Add a few more invariants; add lots and lots of
	unit tests.

2005-02-06  graydon hoare  <graydon@pobox.com>

	* change_set.cc: Use hash_map in a few places.
	(confirm_unique_entries_in_directories): Fix invariants.
	* constants.{cc,hh} (db_version_cache_sz): New constant.
	* database.cc (version_cache): New structure.
	(get_version): Use it.
	* interner.hh: Rewrite to use hash_map and vector.
	* tests/t_no_rename_overwrite.at: Tweak return codes.

2005-02-06  Nathaniel Smith  <njs@codesourcery.com>

	* ui.hh (ensure_clean_line): New method.
	* ui.cc (inform): Use it.
	* keys.cc (get_passphrase): Call it before prompting for passphrase.

2005-02-06  Nathaniel Smith  <njs@codesourcery.com>

	* database.cc (info): Report more statistics.

	* ROADMAP: Remove finished items.

	* revision.cc (analyze_manifest_changes): Childs cannot be null,
	that makes no sense.
	(add_node_for_old_manifest): Log node names, don't print it.
	(construct_revision_from_ancestry): Partially rewrite to handle
	root nodes explicitly.
	(build_changesets_from_existing_revs): Don't put the null revision
	in the ancestry graph, to match changesetify logic.
	(add_node_for_old_revision): Enforce decision that the ancestry
	graph not contain the null revision.

	(anc_graph::heads): Remove.
	(add_node_ancestry): Don't try creating it; logic was broken
	anyway.
	(rebuild_from_heads): Rename to...
	(rebuild_ancestry): ...this.  Calculate head set correctly.

2005-02-05  Nathaniel Smith  <njs@codesourcery.com>

	* change_set.cc (compose_path): Add more invariants.

2005-02-05  Nathaniel Smith  <njs@codesourcery.com>

	* monotone.cc (cpp_main): Log command line, to help interpret the
	logs people send in.

2005-02-05  Nathaniel Smith  <njs@codesourcery.com>

	* revision.cc (check_sane): Turn off this invariant when
	global_sanity.relaxed.

2005-02-03  Nathaniel Smith  <njs@codesourcery.com>

	* tests/t_load_into_existing.at: Oops, really add it too, sigh.

2005-02-03  Nathaniel Smith  <njs@codesourcery.com>

	* tests/t_need_mt_revision.at: Oops, really add it.

2005-02-03  Nathaniel Smith  <njs@codesourcery.com>

	* interner.hh (interner::intern): Add version taking a bool&, so
	callers can tell whether this string has previously been checked.
	* change_set.cc: Use new interned string identifier
	'path_component's instead of file_path's for components of paths;
	sanity-check each component exactly once.

2005-02-03  Nathaniel Smith  <njs@codesourcery.com>

	* database.cc (load): Check for existence of target database.
	* tests/t_load_into_existing.at: New test.
	* testsuite.at: Add it.

2005-02-03  Nathaniel Smith  <njs@codesourcery.com>

	* tests/t_checkout_dir.at: Also check that checkout to unwriteable
	directory fails.
	* tests/t_branch_checkout.at: New test.
	* testsuite.at: Add it.

	* app_state.cc (initialize): Simplify working directory
	initialization, and improve error handling.
	
	* keys.cc (get_passphrase): Disallow empty passphrases early
	(before they trigger an invariant down the line...).

2005-02-03  Nathaniel Smith  <njs@codesourcery.com>

	* update.cc (pick_update_candidates): Add I().
	* commands.cc (calculate_base_revision): Remove 'rev' argument,
	which was never set and callers never used.
	(calculate_base_manifest, calculate_current_revision) 
	(calculate_restricted_revision, revert): Update correspondingly.
	(update): Check for null old revision.

	* main.cc (main): Make exit status 3 if we caught an unhandled
	exception, in particular so the testsuite can tell the difference
	between an error handled cleanly and an error caught by an
	invariant.
	* tests/t_update_null_revision.at: New test.
	* testsuite.at: Add it.

2005-02-03  Nathaniel Smith  <njs@codesourcery.com>

	* main.cc: Remove tabs.

2005-02-02  Nathaniel Smith  <njs@codesourcery.com>

	* change_set.cc (extract_first): Rename to...
	(extract_pairs_and_insert): ...this.
	(path_rearrangement::check_sane): Use it to add additional
	checks.

	* work.hh: Update comments (MT/manifest doesn't exist
	anymore...).

	* tests/t_need_mt_revision.at: New test.
	* testsuite.at: Add it.
	* commands.cc (get_revision_id): Require MT/revision to exist.
	(setup): Create MT/revision.

2005-02-02  Nathaniel Smith  <njs@codesourcery.com>

	* work.hh: Remove tabs.

2005-02-03  graydon hoare  <graydon@pobox.com>

	* tests/t_i18n_changelog.at: New test.
	* testsuite.at: Run it.
	* lua/lposix.c: New file.
	* lua/modemuncher.c: New file
	* lua.cc: Load posix library.
	* lua/liolib.c: Disable execute and popen.
	* std_hooks.lua: Remove io.execute uses.
	* AUTHORS: Update to mention lposix.c, modemuncher.c.
	* Makefile.am: Likewise.

2005-02-01  Nathaniel Smith  <njs@codesourcery.com>

	* tests/t_rebuild.at: Beef up test in response to possible
	problems reported by Derek Scherger.

2005-01-31  Nathaniel Smith  <njs@codesourcery.com>

	* rcs_import.cc (store_manifest_edge): Don't try to store deltas
	to the null manifest.
	(import_cvs_repo): Root revision has null manifest, not empty
	manifest.
	* revision.cc (check_sane): More invariants.

2005-01-28  graydon hoare  <graydon@pobox.com>

	* database.{cc,hh}: More netsync speed tweaks.
	* netsync.cc: Likewise.

2005-01-27  Nathaniel Smith  <njs@codesourcery.com>

	* tests/t_restrictions_warn_on_unknown.at: New test.
	* testsuite.at: Add it.

2005-01-27  Derek Scherger  <derek@echologic.com>

	* commands.cc (attr): adjust for subdir; ensure files exist
	* tests/t_attr.at: improve setup description
	* tests/t_attributes.at: improve setup description so that
	testsuite -k attr runs this test; check for attributes on missing
	files
	* tests/t_subdir_attr.at: new test
	* testsuite.at: fix dutch spelling of monotone; call new test

2005-01-27  Nathaniel Smith  <njs@codesourcery.com>

	* change_set.hh (null_id): New function.
	* revision.cc (analyze_manifest_changes): Fix typo, use null_id.
	* tests/t_rebuild.at: Un-XFAIL.

2005-01-27  Nathaniel Smith  <njs@codesourcery.com>

	* tests/t_rebuild.at: Add priority tag.
	
	* tests/t_cvsimport.at: Be more thorough.

	* rcs_import.cc (store_edge): Rename to...
	(store_manifest_edge): ...this.  Remove revision arguments, and
	remove storing of revision.
	(import_states_recursive): Update accordingly.
	Add 'revisions' argument; update it instead of trying to write
	revisions now.
	(import_states_by_branch): Add 'revisions' argument.
	(import_cvs_repo): Add a stage 3 that writes out the revisions
	accumulated in the 'revisions' vector.
	
2005-01-27  graydon hoare  <graydon@pobox.com>

	* AUTHORS: Mention Georg.
	* change_set.cc: Null out names which are in null directories.
	* commands.cc (reindex): Remove COLLECTION argument.
	* database.{cc,hh} (get_revision_certs): 
	Add brute force "load all certs" method.
	* merkle_tree.{cc,hh}: Modify to use memory rather than disk.
	* netsync.{cc,hh}: Likewise.
	* packet.hh (manifest_edge_analyzer): Kill dead code.

2005-01-26  Nathaniel Smith  <njs@codesourcery.com>

	* mt_version.cc (print_full_version): Include system flavour.

2005-01-26  Nathaniel Smith  <njs@codesourcery.com>

	* tests/t_rebuild.at: New test.
	* testsuite.at: Add it.

2005-01-26  Nathaniel Smith  <njs@codesourcery.com>

	* tests/t_checkout_noop_on_fail.at: Clarify description and XFAIL.

	* tests/t_approval_semantics.at: New TODO.
	* tests/t_monotone_agent.at: New TODO.
	* testsuite.at: Add them.

2005-01-25  Nathaniel Smith  <njs@codesourcery.com>

	* tests/t_checkout_noop_on_fail.at: New test.
	* testsuite.at: Add it.
	(RAW_MONOTONE): Add $PREEXECUTE to definition.

2005-01-25  Nathaniel Smith  <njs@codesourcery.com>

	* change_set.cc (extend_renumbering_from_path_identities): Add
	invariant.
	(extend_renumbering_via_added_files): Likewise.

	* constants.hh (maxbytes, postsz): Remove dead constants.
	(verify_depth): New constant.
	* constants.cc: Likewise.
	* revision.hh (check_sane_history): New function.
	* revision.cc (check_sane_history): Likewise.
	* database.cc (put_revision): Sanity check revision and revision
	history before storing it.
	This breaks cvs import.  Why?

	* update.cc (find_deepest_acceptable_descendent): Remove.
	(acceptable_descendent, calculate_update_set): New functions.
	(pick_update_candidates): Use 'calculate_update_set'.
	* tests/t_update_2.at: Un-XFAIL.
	* tests/t_ambig_update.at: Un-XFAIL.
	
	* tests/t_no_rename_overwrite.at: New test.
	* tests/t_cdiff.at: New test placeholder.
	* testsuite.at: Add them.
	(MONOTONE): Prefix command line with $PREEXECUTE to e.g. support
	running under Valgrind.

2005-01-25  Matt Johnston  <matt@ucc.asn.au>

	* cert.cc: ignore whitespace when comparing private keys
	from the database and with the lua hook
	* tests/t_lua_privkey.at: new test
	* testsuite.at: run it

2005-01-23  Derek Scherger  <derek@echologic.com>

	* commands.cc (restrict_rename_set): include renames if either
	name is present in restriction
	(calculate_base_revision): remove unused variant
	(calculate_current_revision): remove unsed variable
	(calculate_restricted_revision): remove unsed variable
	(ls_missing): remove unsed variable
	(revert): rewrite with restrictions
	* tests/t_revert.at: test partial reverts adjust MT/work properly
	* tests/t_revert_dirs.at: un-XFAIL
	* tests/t_revert_rename.at: un-XFAIL; revert rename via both names
	
2005-01-23  Derek Scherger  <derek@echologic.com>

	* tests/t_revert_rename.at: remove extra MONOTONE_SETUP
	attempt revert by both original name and new name
	
2005-01-23  Derek Scherger  <derek@echologic.com>

	* tests/t_revert_rename.at: New test. 
	* testsuite.at: Add it.

2005-01-22  Derek Scherger  <derek@echologic.com>

	* tests/t_revert_dirs.at: New test.
	* testsuite.at: Add it.

2005-01-22  Nathaniel Smith  <njs@codesourcery.com>

	* configure.ac (AC_INIT): Set bug-reporting address to list
	address, rather than Graydon's personal email.
	* diff_patch.cc (normalize_extents): Use it.
	* ui.cc (fatal): Likewise.

	* tests/t_vcheck.at: New priority "todo", tweak descriptive text.

2005-01-22  Nathaniel Smith  <njs@codesourcery.com>

	* tests/t_delete_dir.at: Add more commentary.

	* tests/t_rename_dir_patch.at: New test.
	* tests/t_delete_dir_patch.at: New test.
	* testsuite.at: Add them.
	
2005-01-22  Nathaniel Smith  <njs@codesourcery.com>

	* change_set.cc (apply_change_set): Add invariants.
	* tests/t_rename_dir_cross_level.at: New test.
	* tests/t_rename_added_in_rename.at: New test.
	* tests/t_rename_conflict.at: New test.
	* testsuite.at: Add them.

2005-01-21  Nathaniel Smith  <njs@codesourcery.com>

	* tests/t_ambig_update.at: Update comments.

	* tests/t_update_2.at: New test from Georg-W. Koltermann
	<Georg.Koltermann@mscsoftware.com>.
	* testsuite.at: Add it.

2005-01-20  Nathaniel Smith  <njs@codesourcery.com>

	* tests/t_lca_1.at: New bug report.
	* testsuite.at: Add it.

2005-01-19  Nathaniel Smith  <njs@codesourcery.com>

	* commands.cc (merge): Improve merge chatter.
	(do_diff): Don't print anything when there are no
	changes.

2005-01-19  Nathaniel Smith  <njs@codesourcery.com>

	* tests/t_db_with_dots.at: New test.
	* testsuite.at: Add it.

2005-01-19  Patrick Mauritz <oxygene@studentenbude.ath.cx>
	
	* Makefile.am (%.h, package_revision.h, package_full_revision.h):
	Don't update target file if no change has occurred, to reduce
	unnecessary rebuilds.

2005-01-18  Nathaniel Smith  <njs@codesourcery.com>

	* rcs_import.cc (cvs_key): Initialize struct tm to all zeros, to
	stop garbage sneaking in -- thanks to Zack Weinberg for pointing
	this out.  Also, handle 2 digit years properly on WIN32.

2005-01-18  Nathaniel Smith  <njs@codesourcery.com>

	* rcs_import.cc: Remove tabs.

2005-01-19  Matt Johnston  <matt@ucc.asn.au>

	* database.cc: Pass filename to check_sqlite_format_version as a
	fs::path, so that it doesn't get passed as a freshly created fs::path
	with default checker (which disallows '.foo' path components)

2005-01-19  Nathaniel Smith  <njs@codesourcery.com>

	* netsync.cc (session, process_confirm_cmd, dispatch_payload):
	Back out some over-zealous changes that broke netsync
	compatibility.  Probably should redo later, when have a chance to
	bump netsync protocol number, but we're not ready for that now.

2005-01-19  Nathaniel Smith  <njs@codesourcery.com>

	* tests/t_subdir_revert.at: New test.
	* tests/t_subdir_rename.at: New test.
	* testsuite.at: Add them.

2005-01-18  Nathaniel Smith  <njs@codesourcery.com>

	* tests/t_subdir_add.at: New test.
	* tests/t_subdir_drop.at: New test.
	* testsuite.at: Add them.
	* tests/t_delete_dir.at: Implement it.
	
2005-01-19  Nathaniel Smith  <njs@codesourcery.com>

	* netcmd.cc: Remove tabs.

2005-01-19  Nathaniel Smith  <njs@codesourcery.com>

	* merkle_tree.cc: Remove tabs.

2005-01-18  Nathaniel Smith  <njs@codesourcery.com>

	* rcs_import.cc (cvs_key): Initialize struct tm to all zeros, to
	stop garbage sneaking in -- thanks to Zack Weinberg for pointing
	this out.  Also, handle 2 digit years properly on WIN32.

2005-01-18  Nathaniel Smith  <njs@codesourcery.com>

	* rcs_import.cc: Remove tabs.

2005-01-18  Nathaniel Smith  <njs@codesourcery.com>

	* monotone.texi: Undocument mcerts, fcerts; rename rcerts to
	certs.
	* monotone.1: Likewise.

2005-01-18  Nathaniel Smith  <njs@codesourcery.com>

	* commands.cc (restrict_rename_set): Fix types to compile with old
	rename_set gunk removed.
	Alter logic to yell if a rename crosses the restriction boundary,
	rather than silently ignore it.

2005-01-19  graydon hoare  <graydon@pobox.com>

	* commands.cc: Fix up some merge breakage.
	* tests/t_add_dot.at: Un-XFAIL.
	* testsuite.at: Run "setup ." before "db init".

2005-01-09  Derek Scherger  <derek@echologic.com>

	* commands.cc (get_path_rearrangement): new function/signature for
	splitting restricted rearrangements
	(calculate_restricted_revision): use it and update to work
	similarly to calculate_current_revision
	(trusted): call app.initialize(false)
	(ls_missing): adjust for new get_path_rearrangement
	(attr): call app.initialize(true)
	(diff): merge cleanup
	(lca, lcad, explicit_merge): call app.initialize(false)
	* app_state.cc (constructor): set database app state
	(load_rcfiles): add required booleans
	* lua.{cc,hh} (load_rcfile): add required boolean
	* tests/t_add.at:
	* tests/t_diff_added_file.at:
	* tests/t_disapprove.at:
	* tests/t_drop_missing.at:
	* tests/t_heads.at:
	* tests/t_heads_discontinuous_branch.at:
	* tests/t_i18n_file.at:
	* tests/t_log_nonexistent.at:
	* tests/t_merge_add_del.at:
	* tests/t_netsync.at:
	* tests/t_netsync_pubkey.at:
	* tests/t_netsync_single.at:
	* tests/t_persistent_server_keys.at:
	* tests/t_persistent_server_revision.at:
	* tests/t_remerge.at:
	* tests/t_tags.at:
	* tests/t_update_missing.at:
	* tests/t_update_to_revision.at: add --message option to commits 
	* tests/t_merge2_add.at:
	* tests/t_merge2_data.at:
	* tests/t_netsync_unrelated.at: create working directory with new
	setup command
	* tests/t_erename.at: update for revisions
	* tests/t_no_change_deltas.at: add --revision options to diff
	* tests/t_restrictions.at: remove some cruft and update to work
	with revisions
	* tests/t_subdirs.at: pass correct --rcfile and --db options from
	within subdir
	* testsuite.at (REVERT_TO): remove MT dir before checkout, which
	now fails if MT exists, replace checkout MT/options with old
	MT/options
	(COMMIT): add --message option to commit macro
	* work.cc (read_options_map): don't overwrite option settings when
	reading options map so that command line settings take precedence

2005-01-18  Nathaniel Smith  <njs@codesourcery.com>

	* netsync.cc: Partially fix comment (s/manifest/revision/ etc.).
	(dispatch_payload): Ignore mcert and fcert refinement requests,
	instead of dying on them.  Hack, but I think it should let this
	netsync continue to interoperate with old netsync...

2005-01-18  Nathaniel Smith  <njs@codesourcery.com>

	* vocab.hh: Remove file<cert>.
	* vocab.cc: Likewise.
	* packet_types.hh: Remove file.
	* Makefile.am (MOST_SOURCES): Remove packet_types.hh and mac.hh.

2005-01-18  Nathaniel Smith  <njs@codesourcery.com>

	* netsync.cc (process_confirm_cmd): Don't try refining mcert and
	fcert trees.
	Remove other dead/pointless code.
	
2005-01-18  Nathaniel Smith  <njs@codesourcery.com>

	* database.hh: Remove file cert stuff.
	* netsync.cc (data_exists): We don't have file/manifest certs.
	(load_data): Likewise.

2005-01-18  Nathaniel Smith  <njs@codesourcery.com>

	* netsync.cc (process_data_cmd): Ignore file/manifest certs.

	* database.cc (struct valid_certs): Don't support file certs.
	(rehash): No file certs.
	(file_cert_exists): Remove.
	(put_file_cert): Remove.
	(get_file_certs): Remove.

2005-01-18  Nathaniel Smith  <njs@codesourcery.com>

	* packet.cc (class delayed_manifest_cert_packet):
	(class delayed_file_cert_packet): Remove.
	(packet_db_writer::consume_file_cert, consume_manifest_cert) 
	(packet_writer::consume_file_cert, consume_manifest_cert) 
	Remove.
	(struct feed_packet_consumer): Don't support mcert/fcert packets.
	(extract_packets): Likewise.
	(packet_roundabout_test): Test revision certs, not manifest/file
	certs.

	* packet.hh (packet_consumer::consume_file_cert):
	(packet_consumer::consume_manifest_cert):
	(packet_writer::consume_file_cert): 
	(packet_writer::consume_manifest_cert):
	(packet_db_writer::consume_file_cert):
	(packet_db_writer::consume_manifest_cert):
	Remove.

	* lua.hh (hook_get_file_cert_trust): Remove.
	* lua.cc (hook_get_file_cert_trust): Remove.

2005-01-18  Nathaniel Smith  <njs@codesourcery.com>

	* cert.hh (erase_bogus_certs): Re-add manifest cert version.

	* monotone.texi (Hook Reference): Remove documentation of
	get_{file,manifest}_cert_trust.

2005-01-18  Nathaniel Smith  <njs@codesourcery.com>

	* cert.cc (erase_bogus_certs): Re-add manifest cert version.
	(bogus_cert_p): Likewise.

2005-01-18  Nathaniel Smith  <njs@codesourcery.com>

	* cert.hh (rename_edge):
	(rename_set):
	(calculate_renames):
	(rename_cert_name): Remove.
	(cert_file_comment):
	(cert_manifest_comment): Remove.
	(erase_bogus_certs): Remove manifest and file versions.
	* cert.cc (rename_cert_name): Remove.
	(bogus_cert_p): Remove manifest<cert> and file<cert> variants.
	(erase_bogus_certs): Likewise.
	(put_simple_manifest_cert):
	(put_simple_file_cert):
	(cert_file_comment): Remove.

	* commands.cc (fcerts): Remove.
	(mcerts): Likewise.
	(rcerts): Rename to...
	(certs): ...this.  s/revision certs/certs/ in help text.
	(trusted): s/revision cert/cert/.
	(ls_certs): Don't special-case rename certs.

2005-01-18  Nathaniel Smith  <njs@codesourcery.com>

	* tests/t_vcheck.at: Fix AT_XFAIL_IF typo.
	
2005-01-18  Nathaniel Smith  <njs@codesourcery.com>

	* monotone.texi (Reserved Certs): Remove 'vcheck'.
	(Key and Cert): Remove 'vcheck'.
	(Accidental collision): Likewise.
	(Commands): Likewise.
	* tests/t_vcheck.at: Add note about manual having useful stuff for
	when vcheck is re-added.
	
2005-01-18  Nathaniel Smith  <njs@codesourcery.com>

	* mac.hh: 
	* cert.cc (vcheck_cert_name):
	(calculate_vcheck_mac): 
	(cert_manifest_vcheck
	(check_manifest_vcheck):
	* cert.hh (cert_manifest_vcheck):
	(check_manifest_vcheck):
	* constants.cc (constants::vchecklen):
	* constants.hh (constants::vchecklen):
	* commands.cc (vcheck):
	Remove.

	* tests/t_vcheck.at: New test.
	* testsuite.at: Call it.

2005-01-18  Nathaniel Smith  <njs@codesourcery.com>

	* ROADMAP: Remove 'upgrade to sqlite3' todo item.

2005-01-18  Nathaniel Smith  <njs@codesourcery.com>

	* commands.cc (tag):
	(testresult):
	(approve):
	(disapprove):
	(comment):
	(fload):
	(fmerge):
	(cat):
	(rcs_import): Change grouping for "--help" display, to make more
	informative.
	(rcs_import): Also add more details to help text.

2005-01-17  Nathaniel Smith  <njs@codesourcery.com>

	* diff_patch.cc (normalize_extents): Add missing ')'.
	
2005-01-17  Nathaniel Smith  <njs@codesourcery.com>

	* tests/t_update_1.at: New test.
	* testsuite.at: Call it.

2005-01-11  Nathaniel Smith  <njs@codesourcery.com>

	* diff_patch.cc (normalize_extents): Add warning for anyone who
	manages to trigger the untested part of the normalization code.

2005-01-14  Christian Kollee <stuka@pestilenz.org>

	* search for and link with sqlite3 when --bundle-sqlite=no

2005-01-12  Derek Scherger  <derek@echologic.com>

	* tests/t_ambig_update.at: add comments from discussion on irc
	* tests/t_status_missing.at: new test
	* testsuite.at: include it

2005-01-10  graydon hoare  <graydon@pboox.com>

	* commands.cc (explicit_merge): Tweak merge message.
	* database.cc (check_sqlite_format_version): New function.
	(database::sql): Call it.
	* sqlite/pager.hh (SQLITE_DEFAULT_PAGE_SIZE): Adjust to 8192.
	(SQLITE_MAX_PAGE_SIZE): Adjust to 65536.
	* schema_migration.cc: Post-merge cleanup.
	* Makefile.am: Likewise.

2005-01-10  Christof Petig <christof@petig-baender.de>

	* sqlite/*: SQLite 3.0.8 CVS import
	* database.{cc,hh}:
	* schema_migration.{cc,hh}: convert to use the SQLite3 API
	
	This does not yet use any of the more sophisticated API features
	of SQLite3 (query parameters, BLOBs), so there is plenty of room 
	for optimization. This also does not change the schema (i.e.
	still uses base64 encoded values in tables)

2005-01-17  graydon hoare  <graydon@pobox.com>

	* AUTHORS: Mention Wojciech and Neil.
	* revision.cc (calculate_ancestors_from_graph): Make non-recursive.

2005-01-17  Wojciech MiÅkowski  <wmilkowski@interia.pl>

	* std_hooks.lua: Teach about meld.

2005-01-17  Neil Conway  <neilc@samurai.com>

	* diff_patch.cc: add a new context diff hunk consumer. Rename
	unidiff() to make_diff().
	* diff_patch.hh: Rename unidiff() to make_diff().
	* command.cc: Add new "cdiff" command, and refactor "diff" to
	invoke a common subroutine that is parameterized on the diff
	type. Unrelated change: make a branch-based checkout default to
	using the same directory name as the branch name, unless a
	branch is specified.

2005-01-17  graydon hoare  <graydon@pobox.com>

	* cryptopp/osrng.cpp (NonblockingRng::GenerateBlock): 
	Bring forward patch lost in cryptopp 5.2 upgrade.
	* revision.cc (add_bitset_to_union)
	(calculate_ancestors_from_graph): New functions.
	(erase_ancestors)
	(is_ancestor): Rewrite.
	* cert.cc (get_branch_heads): Rewrite.
	* database.{cc,hh} (get_heads): Remove
	(get_revision_ancestry): Use multimap.
	(install_views): Disable.
	Remove everything related to the trust views. Too slow.
	Also tidy up whitespace formatting in sqlite3 code.
	* views.sql: Clear out all views.
	* commands.cc: Adapt to using multimap for ancestry.
	* AUTHORS: Mention Faheem and Christian.

2005-01-17  Faheem Mitha  <faheem@email.unc.edu>

	* debian/control: Fix up build depends.

2005-01-17  Ulrich Drepper  <drepper@redhat.com>

	* acinclude.m4 (AC_CHECK_INADDR_NONE): Fix quoting.
	* Makefile.am (EXTRA_DIST): Add sqlite/keywordhash.c.

2005-01-14  Christian Kollee  <stuka@pestilenz.org>

	* search for and link with sqlite3 when --bundle-sqlite=no

2005-01-12  Derek Scherger  <derek@echologic.com>

	* tests/t_ambig_update.at: add comments from discussion on irc
	* tests/t_status_missing.at: new test
	* testsuite.at: include it

2005-01-10  graydon hoare  <graydon@pboox.com>

	* commands.cc (explicit_merge): Tweak merge message.
	* database.cc (check_sqlite_format_version): New function.
	(database::sql): Call it.
	* sqlite/pager.hh (SQLITE_DEFAULT_PAGE_SIZE): Adjust to 8192.
	(SQLITE_MAX_PAGE_SIZE): Adjust to 65536.
	* schema_migration.cc: Post-merge cleanup.
	* Makefile.am: Likewise.

2005-01-10  Christof Petig  <christof@petig-baender.de>

	* sqlite/*: SQLite 3.0.8 CVS import
	* database.{cc,hh}:
	* schema_migration.{cc,hh}: convert to use the SQLite3 API
	
	This does not yet use any of the more sophisticated API features
	of SQLite3 (query parameters, BLOBs), so there is plenty of room 
	for optimization. This also does not change the schema (i.e.
	still uses base64 encoded values in tables)

2005-01-11  Nathaniel Smith  <njs@codesourcery.com>

	* tests/t_migrate_schema.at: Switch to using pre-dumped db's, make
	it work, un-XFAIL it.

2005-01-11  Nathaniel Smith  <njs@codesourcery.com>

	* tests/t_persistent_server_keys_2.at: XFAIL it, add commentary on
	solution.
	
2005-01-11  Nathaniel Smith  <njs@codesourcery.com>

	* tests/t_persistent_server_keys_2.at: New test.
	* testsuite.at: Add it.

2005-01-06  Nathaniel Smith  <njs@codesourcery.com>

	* schema_migration.cc (migrate_monotone_schema): Add comment
	pointing to t_migrate_schema.at.
	* tests/t_migrate_schema.at: Implement, mostly.  (Still broken.)

	* tests/t_heads_discontinuous_branch.at: Remove urgency
	annotation.
	* tests/t_netsync_nocerts.at: Add urgency annotation.

	* testsuite.at: Add UNGZ, UNGZB64 macros.
	* tests/t_fmerge.at: Use them.

2005-01-05  Nathaniel Smith  <njs@codesourcery.com>

	* schema_migration.cc: Update comment about depot code.
	(migrate_depot_split_seqnumbers_into_groups):
	(migrate_depot_make_seqnumbers_non_null):
	(migrate_depot_schema): Remove; all are dead code.
	
2005-01-05  Nathaniel Smith  <njs@codesourcery.com>

	* schema_migration.cc: Remove tabs.

2005-01-05  Nathaniel Smith  <njs@codesourcery.com>

	* tests/t_check_same_db_contents.at: Uncapitalize title to unbreak
	testsuite.

	* revision.cc (is_ancestor): Add FIXME comment.
	(erase_ancestors): New function.
	* revision.hh (erase_ancestors): Prototype it.
	* cert.cc (get_branch_heads): Call it.
	* tests/t_heads_discontinuous_branch.at: Un-XFAIL it.

	* revision.cc (find_subgraph_for_composite_search): Ignore null
	revision ids.
	* commands.cc (try_one_merge): Add invariant - never create merges
	where the left parent is an ancestor or descendent of the right.
	(explicit_merge): Same check.
	(propagate): Handle cases where no merge is necessary.  Also, make
	generated log message more readable.

	* tests/t_propagate_desc.at: Un-XFAIL it.
	* tests/t_propagate_anc.at: Un-XFAIL it.  Use new
	CHECK_SAME_DB_CONTENTS macros.
	* testsuite.at: Move t_check_same_db_contents.at to run before
	propagation tests.  Make CHECK_SAME_DB_CONTENTS more thorough.

	* tests/t_dump_load.at: Implement test.

2005-01-05  Nathaniel Smith  <njs@codesourcery.com>

	* tests/t_check_same_db_contents.at: New test.
	* testsuite.at: Add it.
	(CHECK_SAME_DB_CONTENTS): New macro.

2005-01-04  Nathaniel Smith  <njs@codesourcery.com>

	* cert.cc: Remove tabs.
	* revision.hh: Likewise.

2005-01-04  Nathaniel Smith  <njs@codesourcery.com>

	* tests/t_propagate_anc.at: Also check the case where we're
	propagating a non-strict ancestor, i.e. the heads are actually
	equal.

2005-01-04  Nathaniel Smith  <njs@codesourcery.com>

	* database.cc (get_revision_parents): Add invariant.
	(get_revision_children): Likewise.
	(get_revision): Likewise.
	(put_revision): Likewise.

	* tests/t_merge_ancestor.at: New test.
	* tests/t_propagate_desc.at: Likewise.
	* tests/t_propagate_anc.at: Likewise.
	* testsuite.at: Call them.

2005-01-04  Nathaniel Smith  <njs@codesourcery.com>

	* tests/t_netsync_diffbranch.at: Add priority, add description of
	problem and solution.
	Also, XFAIL it.
	* tests/t_netsync_unrelated.at: Add reference to discussion.
	* tests/t_cmdline_options.at: Remove priority marking from
	non-bug.
	* tests/t_checkout_dir.at: XFAIL when run as root.

	* tests/t_netsync_nocerts.at: New test.
	* testsuite.at: Call it.
	
2005-1-3  Matt Johnston  <matt@ucc.asn.au>

	* tests/t_netsync_diffbranch.at: add a new test for pulling a branch
	with a parent from a different branch.
	* testsuite.at: add it

2005-01-02  Derek Scherger  <derek@echologic.com>

	* commands.cc (log_certs): new function
	(log) add Ancestor: and Branch: entries to output; use above new
	function
	* tests/t_cross.at: update to work with changesets

2004-12-30  graydon hoare  <graydon@pobox.com>

	* constants.cc (netcmd_current_protocol_version): Set to 3.
	* tests/t_crlf.at: New test of crlf line encodings.
	* testsuite.at: Call it.
	* monotone.spec: Note 0.16 release.

2004-12-30  graydon hoare  <graydon@pobox.com>

	* win32/get_system_flavour.cc: Fix little compile bugs.

2004-12-30  Julio M. Merino Vidal  <jmmv@menta.net>

	* change_set.{cc,hh}: Add the has_renamed_file_src function in
	change_set::path_rearrangement.
	* commands.cc: Make the 'log' command show nothing for renamed or
	deleted files (when asked to do so) and stop going backwards in
	history when such condition is detected; they don't exist any more,
	so there is no point in showing history (and could drive to incorrect
	logs anyway).
	* tests/t_log_nonexistent.at: New check to verify previous.
	* testsuite.at: Add it.

2004-12-30  graydon hoare  <graydon@pobox.com>

	* Makefile.am: Clean full testsuite directory and full-version.
	* configure.ac: Bump version number.
	* po/monotone.pot: Regenerate.
	* NEWS: Describe new release.

2004-12-29  Julio M. Merino Vidal  <jmmv@menta.net>

	* tests/t_cmdline_options.at: New test for previous: ensure that
	monotone is actually checking for command line correctness.
	* testsuite.at: Add it.

2004-12-29  Julio M. Merino Vidal  <jmmv@menta.net>

	* monotone.cc: Verify that the command line is syntactically correct
	as regards to options (based on error codes from popt).

2004-12-29  Matt Johnston  <matt@ucc.asn.au>

	* tests/t_drop_rename_patch.at: A test to check that deltas on
	renamed files are included in concatenate_change_sets, if there was a
	deletion of a file with the same name as the rename src.
	* testsuite.at: add it

2004-12-29  graydon hoare  <graydon@pobox.com>

	* AUTHORS: Add Jordi.
	* change_set.{cc,hh}: Make sanity helpers const.
	(normalize_change_set): Drop a->a deltas.
	(merge_change_sets): Call normalize.
	(invert_change_set): Likewise.
	* revision.cc 
	(find_subgraph_for_composite_search): New fn.
	(calculate_composite_change_set): Call it.
	(calculate_change_sets_recursive): Use results.
	* tests/t_no_change_deltas.at: Fix.

2004-12-29  graydon hoare  <graydon@pobox.com>

	* change_set.cc: Fix unit tests to satisfy sanity checks.
	* std_hooks.lua: Fix status checking on external merges.

2004-12-29  Matt Johnston  <matt@ucc.asn.au>

	* change_set.{cc,hh}: Take account of files which are the
	destination of a rename_file operation, when examining
	file deletions. Added helper methods to clean up related code.

2004-12-29  Matt Johnston  <matt@ucc.asn.au>

	* change_set.cc: added a sanity check for deltas with same src/dst,
	and deleted files with deltas.

2004-12-29  Matt Johnston  <matt@ucc.asn.au>

	* testsuite.at, tests/t_netsync_single.at: don't use -q with
	killall since it isn't portable.

2004-12-28  Julio M. Merino Vidal  <jmmv@menta.net>

	* commands.cc: Make the 'log' command show all affected files
	in each revision in a nice format (easier to read than what
	'cat revision' shows).

2004-12-28  Julio M. Merino Vidal  <jmmv@menta.net>

	* commands.cc: Change the order used by the 'log' command to show
	affected files so that it matches the order in which these changes
	really happen.  Otherwise, a sequence like "rm foo; mv bar foo;
	patch foo" could be difficult to understand by the reader.

2004-12-28  Jordi Vilalta Prat  <jvprat@wanadoo.es>

	* monotone.texi: Fix a typo: "not not" should be "not".

2004-12-28  Julio M. Merino Vidal  <jmmv@menta.net>

	* commands.cc: Make the 'log' command show all affected files
	in each revision in a nice format (easier to read than what
	'cat revision' shows).

2004-12-28  graydon hoare  <graydon@pobox.com>

	* AUTHORS: Add various recent authors.

2004-12-28  Badai Aqrandista <badaiaqrandista@hotmail.com>
	
	* debian/*: Fix up for package building.

2004-12-28  graydon hoare  <graydon@pobox.com>

	* change_set.{cc,hh}: Add sanity checking, rework
	some of concatenation logic to accomodate.
	* revision.{cc,hh}: Likewise.
	Teach about generalized graph rebuilding.
	* database.cc (delete_existing_revs_and_certs): New fn.
	* commands.cc (db rebuild): New command.
	(db fsck) New command.
	* sanity.{cc,hh} (relaxed): New flag.
	* work.cc: Use new concatenation logic.

2004-12-25  Julio M. Merino Vidal  <jmmv@menta.net>

	* commands.cc: During 'log', print duplicate certificates (by
	different people) in separate lines, rather than showing them
	together without any spacing.  While here, homogenize new lines
	in other messages as well; this also avoids printing some of
	them in case of missing certificates).

2004-12-24  Nathaniel Smith  <njs@codesourcery.com>

	* tests/t_disapprove.at: Enable previously disabled test.

	* tests/t_no_change_deltas.at: New test.
	* testsuite.at: Call it.

2004-12-23  Nathaniel Smith  <njs@codesourcery.com>

	* win32/read_password.c: Remove unused file.

2004-12-22  Julio M. Merino Vidal  <jmmv@menta.net>

	* commands.cc: Verify that the key identifier passed to the pubkey
	and privkey commands exists in the database.  Otherwise exit with
	an informational message instead of an exception.

2004-12-20  Matt Johnston  <matt@ucc.asn.au>

        * keys.cc: don't cache bad passphrases, so prompt for a correct
        password if the first ones fail.

2004-12-19  Matt Johnston  <matt@ucc.asn.au>

        * commands.cc: print out author/date next to ambiguous revision
        lists from selectors.

2004-12-19  Julio M. Merino Vidal  <jmmv@menta.net>

	* testsuite.at:
	* tests/t_fmerge.at:
	* tests/t_netsync.at:
	* tests/t_netsync_single.at:
	* tests/t_revert.at:
	* tests/t_tags.at: Avoid usage of test's == operator.  It's a
	GNUism and causes unexpected failures in many tests.  The correct
	operator to use is just an equal sign (=).
	* tests/t_renamed.at: Don't use cp's -a flag, which is not
	supported by some implementations of this utility (such as the
	one in NetBSD).  Try to add some of its funcionality by using
	the -p flag, although everything could be fine without it.
	* tests/t_unidiff.at: Discard patch's stderr output.  Otherwise
	it's treated as errors, but NetBSD's patch uses it to print
	informative messages.

2004-12-19  Julio M. Merino Vidal  <jmmv@menta.net>

	* tests/t_scan.at: Instead of running sha1sum, use a prestored
	manifest file to do the verification.  This avoids problems in
	systems that do not have the sha1sum tool, like NetBSD.

2004-12-19  Julio M. Merino Vidal  <jmmv@menta.net>

	* Makefile.am: Remove obsolete --with-bundled-adns flag from
	DISTCHECK_CONFIGURE_FLAGS.

2004-12-18  Nathaniel Smith  <njs@codesourcery.com>

	* tests/t_checkout_dir.at: Make the test directory chdir'able
	again after the test.
	* tests/t_delete_dir.at: Add trailing newline.
	
	* tests/t_dump_load.at: New bug report.
	* tests/t_migrate_schema.at: Likewise.
	* testsuite.at: Call them.

2004-12-18  Nathaniel Smith  <njs@codesourcery.com>

	* change_set.hh: Remove obsolete comment.

2004-12-18  Nathaniel Smith  <njs@codesourcery.com>

	* tests/t_delete_dir.at: New bug report.
	* testsuite.at: Call it.

2004-12-18  Julio M. Merino Vidal  <jmmv@menta.net>

	* commands.cc: Homogenize help message for 'ls' with the one shown
	by 'list'.

2004-12-18  Julio M. Merino Vidal  <jmmv@menta.net>

	* ChangeLog: Add missing entries for several modifications I did
	in December 6th and 3rd.

2004-12-18  Julio M. Merino Vidal  <jmmv@menta.net>

	* tests/t_checkout_dir.at: New test triggering the bug I fixed
	  previously in the checkout command, verifying that directory
	  creation and chdir succeed.
	* testsuite.at: Add new test.

2004-12-18  Nathaniel Smith  <njs@codesourcery.com>

	* ChangeLog: Add log entry for <jmmv@menta.net>'s last change.
	* std_hooks.lua: Check exit status of external merge commands.
	
2004-12-18  Julio M. Merino Vidal  <jmmv@menta.net>

	* commands.cc: Include cerrno, cstring,
	boost/filesystem/exception.hpp.
	(checkout): Verify that directory creation and chdir succeeded.
	
2004-12-18  Nathaniel Smith  <njs@codesourcery.com>

	* diff_patch.cc (struct hunk_offset_calculator): Remove dead
	code.  (I believe it was used by the old, non-extent-based
	merging.)
	(calculate_hunk_offsets): Likewise.
	(struct hunk_consumer): Move next to rest of unidiff code.
	(walk_hunk_consumer): Likewise.

2004-12-18  Matt Johnston <matt@ucc.asn.au>

	* change_set.cc (concatenate_change_sets): Be more careful checking
	whether to discard deltas for deleted files (in particular take
	care when files are removed then re-added) - fixes tests
	t_patch_drop_add, t_add_drop_add.at, t_add_patch_drop_add,
	t_merge2_add_drop_add
	* change_set.cc (project_missing_deltas): don't copy deltas
	for deleted files, and handle the case where src file ids vary when
	files are added/removed. (fixes t_patch_vs_drop_add)
	* t_patch_drop_add.at, t_add_drop_add.at, t_add_patch_drop_add.at,
	  t_merge2_add_drop_add.at, t_patch_vs_drop_add.t: don't expect
	to fail any more.

2004-12-17  Nathaniel Smith  <njs@codesourcery.com>

	* tests/t_persistent_server_keys.at: 
	* tests/t_attr.at: 
	* tests/t_patch_vs_drop_add.at: 
	* tests/t_merge2_add_drop_add.at: 
	* tests/t_add_drop_add.at: 
	* tests/t_add_patch_drop_add.at: 
	* tests/t_patch_drop_add.at: Remove priority notes, since these
	are no longer bugs.

2004-12-17  graydon hoare  <graydon@pobox.com>

	* tests/t_merge_2.at: Works now, remove xfail.

2004-12-17  graydon hoare  <graydon@pobox.com>

	* tests/t_merge_1.at: Remove AT_CHECK(false) and xfail.
	* tests/t_fdiff_normalize.at: New test.
	* testsuite.at: Call it.
	* diff_patch.cc (normalize_extents): Fix the normalize bug.
	* revision.{cc,hh} (construct_revisions): Rename to prepare for
	next rebuild-the-graph migration.
	* commands.cc (db): Change call name.

2004-12-16  Joel Rosdahl  <joel@rosdahl.net>

	* revision.cc (is_ancestor): Use std::queue for the queue.

2004-12-14  Joel Rosdahl  <joel@rosdahl.net>

	Generalize the explicit_merge command with an optional ancestor
	argument:
	* revision.cc (is_ancestor): New method.
	* revision.hh (is_ancestor): Add prototype.
	* commands.cc (try_one_merge): Add ancestor argument. Empty
	ancestor means use ancestor from find_common_ancestor_for_merge.
	(merge): Pass empty ancestor to try_one_merge.
	(propagate): Likewise.
	(explicit_merge): Add optional ancestor argument.
	* monotone.texi: Document new explicit_merge argument.

2004-12-13  Joel Rosdahl  <joel@rosdahl.net>

	* tests/t_merge_2.at: New test triggering a bad merge.
	* testsuite.at: Add new test.

2004-12-13  Joel Rosdahl  <joel@rosdahl.net>

	* revision.cc (find_least_common_ancestor): Add a missing "return
	true;" that mysteriously was removed in
	c853237f9d8d155431f88aca12932d2cdaaa31fe.

2004-12-13  Joel Rosdahl  <joel@rosdahl.net>

	* revision.cc (find_least_common_ancestor): Remove unused variable.
	* commands.cc (lca): Correct negative status text.
	* commands.cc (update): Use GNU style braces.

2004-12-12  graydon hoare  <graydon@pobox.com>

	* commands.cc: Fix bug reported in t_attr.at
	* tests/t_attr.at: Remove xfail.
	* change_set.cc: Change unit tests syntax.
	(read_change_set): Assert complete read.
	* revision_ser.cc (read_revision_set): Likewise.
	* os_specific.hh: Drop obsolete file.

2004-12-12  Joel Rosdahl  <joel@rosdahl.net>

	* revision.cc (find_least_common_ancestor): New function for
	finding the vanilla LCA.
	* revision.hh: Added prototype for find_least_common_ancestor.
	* commands.cc (update): Use find_least_common_ancestor for finding
	a common ancestor.
	* commands.cc (diff): Likewise.
	* revision.cc (find_common_ancestor): Rename to...
	(find_common_ancestor_for_merge): ...this, for clarity.
	* revision.hh: find_common_ancestor -->
	find_common_ancestor_for_merge.
	* commands.cc (try_one_merge): Call find_common_ancestor_for_merge
	to find ancestor.
	* commands.cc (lcad): Rename lca command to lcad.
	* commands.cc (lca): New command for finding the vanilla LCA.

2004-12-12  Nathaniel Smith  <njs@codesourcery.com>

	* tests/t_persistent_server_keys.at: Actually test what it's
	supposed to.  Also, un-XFAIL it, since now it seems to pass.
	
2004-12-12  Nathaniel Smith  <njs@codesourcery.com>

	* tests/t_persistent_server_keys.at: New test.

	* testsuite.at: Call it.
	* tests/t_persistent_server_revision.at: Fix typo.

2004-12-12  Nathaniel Smith  <njs@codesourcery.com>

	* tests/t_persistent_server_revision.at: New test.
	* testsuite.at: Call it.  Tweak NETSYNC macros in support of it.

2004-12-11  Nathaniel Smith  <njs@codesourcery.com>

	* lua.hh (add_rcfile): Add 'required' argument.
	* lua.cc (add_rcfile): Implement it.  Simplify error checking
	logic while I'm there...
	* monotone.cc (cpp_main): Pass new argument to add_rcfile.
	
	* tests/t_rcfile_required.at: New test.
	* testsuite.at: Call it.
	Revamp netsync support macros, to allow long-running servers.
	Make netsync-killer try first with -TERM, in case that plays nicer
	with gcov.
	
2004-12-11  Nathaniel Smith  <njs@codesourcery.com>

	* lua.hh: Remove tabs.

2004-12-11  Nathaniel Smith  <njs@codesourcery.com>

	* monotone.texi: Document explicit_merge.
	
2004-12-11  Nathaniel Smith  <njs@codesourcery.com>

	* Makefile.am: Redo full-revision support again, to properly
	handle 'make dist' and caching.  Hopefully.

2004-12-11  Nathaniel Smith  <njs@codesourcery.com>

	* monotone.texi (File Attributes): Rewrite for new .mt-attrs
	syntax.

2004-12-11  Nathaniel Smith  <njs@codesourcery.com>

	* tests/t_attr.at: New test.
	* testsuite.at: Call it.

2004-12-11  Nathaniel Smith  <njs@codesourcery.com>

	* commands.cc (trusted): Print spaces between key ids.

	* lua.cc (add_rcfile): Errors while loading a user-provided rc
	file are naughtiness, not oopses.
	
2004-12-11  Nathaniel Smith  <njs@codesourcery.com>

	* commands.cc (commands::explain_usage): Use split_into_lines to
	do formatting of per-command usage; allow multi-line
	descriptions.
	(trusted): New command.
	* monotone.texi (Key and Cert): Document 'trusted' command.
	* tests/t_trusted.at: New test.
	* testsuite.at: Change get_revision_cert_trust to support
	t_trusted.at.  Call t_trusted.at.
	
2004-12-11  Derek Scherger  <derek@echologic.com>

	* app_state.{cc,hh} (restriction_includes): renamed from
	in_restriction to be less obscure; use path_set rather than
	set<file_path>
	* commands.cc 
	(restrict_path_set):
	(restrict_rename_set):
	(restrict_path_rearrangement):
	(calculate_restricted_revision): new restriction functions
	(restrict_patch_set): remove old restrictions machinery
	(status): call calculate_restricted_revision
	(ls_tags): call app.initialize
	(unknown_itemizer): restriction_includes renamed
	(ls_unknown): call calculate_restricted_revision
	(ls_missing): rework for restrictions
	(commit): switch to --message option, optional paths and preserve
	restricted work
	(diff): allow restrictions for zero and one arg variants
	(revert): note some work left to do
	* manifest.{cc,hh} (build_manifest_map): hide unused things
	(build_restricted_manifest_map): new function
	* transforms.{cc,hh} (calculate_ident): clean up merge artifacts
	* work.cc (read_options_map): merge cleanup to preserve command
	line options

2004-12-10  Nathaniel Smith  <njs@codesourcery.com>

	* Makefile.am (package_full_revision.txt): Redo Joel Rosdahl
	<joel@rosdahl.net>'s change below after it got clobbered by
	merge.

2004-12-10  Nathaniel Smith  <njs@codesourcery.com>

	* commands.cc (log): Synopsize optional 'file' argument, and
	describe both arguments in help description.

2004-12-10  Matt Johnston  <matt@ucc.asn.au>

	* cert.cc: Added priv_key_exists() function
	* commands.cc, rcs_import.cc: use new privkey functions
	* netsync.cc: change some bits that were missed

2004-12-09  Derek Scherger  <derek@echologic.com>

	* .mt-nonce: delete obsolete file	
	* change_set.cc (merge_deltas): add file paths in call to
	try_to_merge_files
	* commands.cc (propagate): add progress logging similar to merge
	* diff_patch.{cc,hh} (try_to_merge_files): add file paths to
	merge2 and merge3 hooks; add logging of paths before calling merge
	hooks
	* lua.{cc,hh} (hook_merge2, hook_merge3): add file paths to merge
	hooks
	* std_hooks.lua (merge2, merge3, merge2_xxdiff_cmd,
	merge3_xxdiff_cmd): pass file paths to xxdiff for use as titles
	* testsuite.at (MONOTONE_SETUP): add paths to merge2 hook

2004-12-09  Matt Johnston  <matt@ucc.asn.au>

	* cert.cc, cert.hh, lua.cc, lua.hh, netsync.cc:
	Added a new get_priv_key(keyid) lua hook to retrieve
	a private key from ~/.monotonerc

2004-12-09  Matt Johnston  <matt@ucc.asn.au>

	* change_set.cc: Don't include patch deltas on files which
	are being deleted in changesets. (partial fix for bug
	invoked by t_merge_add_del.at)

2004-12-09  Matt Johnston  <matt@ucc.asn.au>

	* configure.ac,Makefile.am: Fix iconv and intl
	handling so that the libraries are used (required for OS X).

2004-12-09  Nathaniel Smith  <njs@codesourcery.com>

	* Makefile.am (BUILT_SOURCES_NOCLEAN): add 'S'.
	
	* netsync.cc (session): Make ticker pointers into auto_ptr's.  Add
	cert and revision tickers.
	(session::session): Initialize new tickers.
	(session::note_item_sent): New method.  Increment tickers.
	(session::note_item_arrived): Increment tickers.
	(session::read_some): Adjust for auto_ptr.
	(session::write_some): Likewise.
	(call_server): Conditionally initialize cert and revision
	tickers.
	(queue_data_cmd): Call 'note_item_sent'.
	(queue_delta_cmd): Call 'note_item_sent'.

2004-12-09  graydon hoare  <graydon@pobox.com>

	* ROADMAP: Add file.

2004-12-08  Nathaniel Smith  <njs@codesourcery.com>

	* tests/t_patch_vs_drop_add.at: 
	* tests/t_patch_drop_add.at: 
	* tests/t_netsync_unrelated.at: 
	* tests/t_merge_add_del.at: 
	* tests/t_merge2_add_drop_add.at: 
	* tests/t_merge_1.at: 
	* tests/t_heads_discontinuous_branch.at: 
	* tests/t_cleanup_empty_dir.at: 
	* tests/t_checkout_options.at: 
	* tests/t_ambig_update.at: 
	* tests/t_add_patch_drop_add.at:
	* tests/t_add_drop_add.at: 
	* tests/t_add_dot.at: Add (importance) markers to all bug report
	tests.

2004-12-08  Nathaniel Smith  <njs@codesourcery.com>

	* app_state.hh (write_options): Add 'force' option.
	* app_state.cc: Remove tabs.
	(write_options): Implement.
	* commands.cc (checkout): Pass force=true to 'write_options'.

	* tests/t_checkout_options.at: New test.
	* testsuite.at: Define RAW_MONOTONE.
	(t_checkout_options.at): Call it.
	
2004-12-08  Nathaniel Smith  <njs@codesourcery.com>

	* update.hh (pick_update_target): Rename to...
	(pick_update_candidates): ...this.  Return a set of candidates,
	rather than a single best.
	* update.cc (pick_update_candidates): Likewise.  Remove logic
	checking for unique candidate.
	* commands.cc (describe_revision): New function.
	(heads): Use it.
	(update): Use new 'pick_update_candidates' function.  Add logic
	checking for unique candidate.  On non-unique candidate, print all
	candidates, using 'describe_revision'.

	* tests/t_ambig_update.at: Check that failure messages describe
	the candidate set.

2004-12-08  Nathaniel Smith  <njs@codesourcery.com>

	* update.cc: Remove tabs.

2004-12-08  Nathaniel Smith  <njs@codesourcery.com>

	* tests/t_ambig_update.at: Also check that update fails when one
	candidate edge is deeper than the other.

2004-12-08  graydon hoare  <graydon@pobox.com>

	* change_set.cc (extend_renumbering_via_added_files): 
	Look up parent tid in existing renumbering.
	* commands.cc (attr): Check index for "set" subcommand.
	(lca): New diagnostic command.
	(log): Tidy up output formatting a bit.
	* po/monotone.pot: Regenerate.
	* tests/t_add_edge.at: New test to catch add failure.
	* testsuite.at: Call it.

2004-12-08  Nathaniel Smith  <njs@codesourcery.com>

	* tests/t_ambig_update.at: New test.
	* testsuite.at: Add it.

	* tests/t_explicit_merge.at: Add, having forgotten to last time.
	
2004-12-08  Nathaniel Smith  <njs@codesourcery.com>

	* tests/t_explicit_merge.at: New test.
	* testsuite.at: Add it.
	
2004-12-08  Nathaniel Smith  <njs@codesourcery.com>

	* testsuite.at: Remove duplicate line created by merge.
	* ChangeLog: Re-sort after merges.

	* commands.cc (explicit_merge): Remove stray space.  Print id of
	merge result.
	(complete_command): Add back "}" deleted by merge.
	
2004-12-08  Nathaniel Smith  <njs@codesourcery.com>

	* change_set.cc: Remove tabs.
	* diff_patch.cc: Likewise.

	* commands.cc (explicit_merge): New command.

2004-12-08  graydon hoare  <graydon@pobox.com>

	* change_set.cc (extend_renumbering_via_added_files): 
	Look up parent tid in existing renumbering.
	* commands.cc (attr): Check index for "set" subcommand.
	(lca): New diagnostic command.
	(log): Tidy up output formatting a bit.
	* po/monotone.pot: Regenerate.
	* tests/t_add_edge.at: New test to catch add failure.
	* testsuite.at: Call it.

2004-12-07  Richard Levitte  <richard@levitte.org>

	* Makefile.am: Keep package_*revision.{txt,h}, so they are saved
	as part of a distribution, and thereby make as sure as possible
	people who download monotone get historical information on where
	their copy of monotone came from.

2004-12-06  Richard Levitte  <richard@levitte.org>

	* monotone.cc: Add a hint on how to use --ticker.

2004-12-06  Nathaniel Smith  <njs@codesourcery.com>

	* commands.cc (ls_certs): Sort the certs before printing.
	* tests/t_netsync_repeated.at: Actually check that certs were
	transferred correctly.

2004-12-06  Julio M. Merino Vidal  <jmmv@menta.net>

	* figures/cert.pdf:
	* figures/cert.png:
	* figures/oo-figures.sxd:
	* monotone.texi: Use example host names under the
	example.{com,org,net} subdomains instead of invented names.
	These are defined in RFC 2606.

2004-12-06  Julio M. Merino Vidal  <jmmv@menta.net>

	* configure.ac: Now that we depend on GNU Autoconf >= 2.58, we
	can use the AS_HELP_STRING macro everywhere we need to pretty-print
	help strings.  Also convert old calls to AC_HELP_STRING (deprecated)
	to this one.

2004-12-06  Joel Rosdahl  <joel@rosdahl.net>

	* Makefile.am (package_full_revision.txt): Silence error messages
	when deducing full package revision.

2004-12-06  graydon hoare  <graydon@pobox.com>

	* unix/get_system_flavour.cc:
	* win32/get_system_flavour.cc: Add missing files.

2004-12-06  graydon hoare  <graydon@pobox.com>

	* commands.cc (merge): Add newline in output.
	* change_set.cc (project_missing_deltas): Fix very bad
	delta-renaming bug.

2004-12-06  graydon hoare  <graydon@pobox.com>

	* change_set.cc:
	* tests/t_merge_add_del.at:
	* netsync.cc:
	* commands.cc: Clean up from merge.

2004-12-06  Nathaniel Smith  <njs@codesourcery.com>

	* tests/t_add_patch_drop_add.at: New test.
	* tests/t_merge2_add_drop_add.at: New test.
	* tests/t_patch_drop_add.at: New test.
	* tests/t_patch_vs_drop_add.at: New test.
	* testsuite.at: Add them.
	
	* tests/t_add_drop_add.at: Fix to test what it was supposed to.
	
	* tests/t_merge2_data.at: Remove extraneous [stdout].

	* tests/t_merge_add_del.at: Fix description.
	XFAIL it.

2004-12-06  Nathaniel Smith  <njs@codesourcery.com>

	* tests/t_add_drop_add.at: New test.
	* testsuite.at: Add it.

2004-12-05  Nathaniel Smith  <njs@codesourcery.com>

	* tests/t_merge_add_del: Shorten name for better display.

2004-12-05  Matt Johnston <matt@ucc.asn.au>

	* tests/t_merge_add_del: added a new test for merging
	  branches where a file is added then removed.
	* testsuite.at: added the new test
	* configure.ac: bumped the prequisite version to 2.58 since
	  some tests use AT_XFAIL_IF

2004-12-05  graydon hoare  <graydon@pobox.com>

	* Makefile.am (package_full_revision.txt): Use top_builddir
	to locate monotone executable.

2004-12-05  Nathaniel Smith  <njs@codesourcery.com>

	* tests/t_merge_add_del: Shorten name for better display.

2004-12-05  Matt Johnston <matt@ucc.asn.au>

	* tests/t_merge_add_del: added a new test for merging
	  branches where a file is added then removed.
	* testsuite.at: added the new test
	* configure.ac: bumped the prequisite version to 2.58 since
	  some tests use AT_XFAIL_IF

2004-12-04  graydon hoare  <graydon@pobox.com>

	* commands.cc (fcommit): New command.
	(update): Finish off merge of update command.

2004-12-04  Derek Scherger  <derek@echologic.com>

	* commands.cc: (complete_command): New function.
	(explain_usage/process): Use it.

2004-12-04  Nathaniel Smith  <njs@codesourcery.com>

	* change_set.cc (merge_deltas): Call correct variant of
	try_to_merge_files depending on whether ancestor is available.
	* diff_patch.cc (try_to_merge_files -- merge3 version): Add
	assertions about ids.
	(try_to_merge_files -- merge2 version): Likewise.

	* testsuite.at: Add a trivial working merge2 hook.
	* tests/t_related_merge2_data.at: Update to use.
	Mark as expected to PASS.
	* tests/t_merge2_data.at: Likewise.

2004-12-04  Nathaniel Smith  <njs@codesourcery.com>

	* change_set.cc (merge_deltas): Call correct variant of
	try_to_merge_files depending on whether ancestor is available.
	* diff_patch.cc (try_to_merge_files -- merge3 version): Add
	assertions about ids.
	(try_to_merge_files -- merge2 version): Likewise.

	* testsuite.at: Add a trivial working merge2 hook.
	* tests/t_related_merge2_data.at: Update to use.
	Mark as expected to PASS.
	* tests/t_merge2_data.at: Likewise.

2004-12-04  Nathaniel Smith  <njs@codesourcery.com>

	* change_set.cc: Remove tabs.
	* diff_patch.cc: Likewise.

2004-12-04  Nathaniel Smith  <njs@codesourcery.com>

	* change_set.cc: Remove tabs.
	* diff_patch.cc: Likewise.

2004-12-03  Julio M. Merino Vidal  <jmmv@menta.net>

	* commands.cc: Add a missing newline to a message.

2004-12-03  Julio M. Merino Vidal  <jmmv@menta.net>

	* cryptopp/config.h:
	* configure.ac: NetBSD does not define __unix__ nor __unix, so the
	build fails.  To solve, check for __NetBSD__ where appropiate to
	detect a Unix system.

2004-12-03  Julio M. Merino Vidal  <jmmv@menta.net>

	* INSTALL: Document my latest changes: --enable-ipv6 option, ability
	to specify static boost prefix through --enable-static-boost and
	BOOST_SUFFIX variable.

2004-12-03  Julio M. Merino Vidal  <jmmv@menta.net>

	* Makefile.am:
	* configure.am: Add a variable, BOOST_SUFFIX, that identifies the
	suffix string that has to be appended to Boost library names to use
	them.  This variable can be defined on configure's command line.

2004-12-03  Julio M. Merino Vidal  <jmmv@menta.net>

	* configure.ac: Let the --enable-static-boost argument take a prefix
	to where boost libraries are located.

2004-12-03  Julio M. Merino Vidal  <jmmv@menta.net>

	* configure.ac: Add a three-state --enable-ipv6 argument to the
	configure script to explicitly enable or disable IPv6 support.

2004-12-03  Julio M. Merino Vidal  <jmmv@menta.net>

	* std_hooks.lua: Add missing newlines to two error messages.

2004-12-02  Derek Scherger  <derek@echologic.com>

	* commands.cc: more tweaking to ease changeset merge

2004-12-01  Derek Scherger  <derek@echologic.com>

	* commands.cc: reordered commands to help merge with changesets
	branch

2004-12-01  graydon hoare  <graydon@pobox.com>

	* {unix,win32}/get_system_flavour.cc: New files.
	* basic_io.{cc,hh}: Give names to input sources.
	* monotone.cc: Move app_state ctor inside try.
	* platform.hh (get_system_flavour): Declare.
	* revision.cc: Name input source "revision".
	* sanity.cc: Log flavour on startup.
	* tests/t_attributes.at: Use new syntax.
	* transforms.{cc,hh} (split_into_lines): New variant, and rewrite.
	* work.{cc,hh}: Rewrite attributes to use basic_io.
	(get_attribute_from_db):
	(get_attribute_from_working_copy): New functions.

2004-11-30  Nathaniel Smith  <njs@codesourcery.com>

	* keys.cc (get_passphrase): Simplify arguments.
	(generate_key_pair): Force new passphrases to come from the user.
	Adapt to new 'get_passphrase' arguments.
	(change_key_passphrase): Likewise.
	(generate_key_pair): Add argument specifying passphrase, for
	exclusive use of the unit tests.
	(signature_round_trip_test): Use it.
	* keys.hh (generate_key_pair): Adjust prototype correspondingly.

	* tests/t_genkey.at: Test that 'genkey' requires the passphrase to
	be entered.
	* tests/t_chkeypass.at: Check that 'chkeypass' fails if no
	passphrase is given.

2004-11-30  Nathaniel Smith  <njs@codesourcery.com>

	* keys.hh: Remove tabs.
	* keys.cc: Likewise.

2004-11-30  Nathaniel Smith  <njs@codesourcery.com>

	* monotone.texi (Hook Reference): Clarify description of
	'get_passphrase', following confusion on IRC.

2004-11-30  Joel Rosdahl  <joel@rosdahl.net>

	* ui.cc (fatal): Added missing newlines in fatal message.

2004-11-29  Nathaniel Smith  <njs@codesourcery.com>

	* monotone.texi: Add more details to documentation of 'update
	<revision>' command.

	* ui.cc (fatal): Typo in previous commit.
	
2004-11-29  Nathaniel Smith  <njs@codesourcery.com>

	* ui.cc (fatal): On suggestion of Zack Weinberg, add a note to
	fatal error messages 1) telling the user that it's a bug (i.e.,
	not their fault), and 2) requesting a bug report.

2004-11-29  Nathaniel Smith  <njs@codesourcery.com>

	* ui.cc: Remove tabs.

2004-11-30  Matt Johnston  <matt@ucc.asn.au>

	* change_set.cc (merge_disjoint_analyses): Prevent duplicated
	tids being used.
	(merge_disjoint_analyses): Fix typo (s/a_tmp/b_tmp/)

2004-11-24  Nathaniel Smith  <njs@codesourcery.com>

	* tests/t_cleanup_empty_dir.at: Shorten name.

2004-11-24  Nathaniel Smith  <njs@codesourcery.com>

	* Makefile.am (BUILT_SOURCES): List package_*version.{h,txt}.
	* package_{full_,}version.txt: Work when blddir != srcdir.

2004-11-24  Nathaniel Smith  <njs@codesourcery.com>

	* mt_version.hh: New file.
	* mt_version.cc: New file.
	* monotone.cc (package_revision.h): Don't include it.
	(mt_version.hh): Include it.
	(OPT_FULL_VERSION): New option.
	(options): Add it.
	(cpp_main): Implement --version and --full-version in terms of
	mt_version.hh.

	* Makefile.am (package_full_revision.h): Build it.
	(MOST_SOURCES): Add mt_version.{cc,hh}.

2004-11-24  Nathaniel Smith  <njs@codesourcery.com>

	* txt2c.cc (main): Add "--skip-trailing" option to skip trailing
	whitespace.
	* Makefile.am (package_revision.h): Generate it.
	* monotone.cc (package_revision.h): Include it.
	(cpp_main): Print it as part of --version.

2004-11-23  Nathaniel Smith  <njs@codesourcery.com>

	* tests/t_cleanup_empty_dir.at: New test.
	* testsuite.at: Call it.
	
2004-11-23  Nathaniel Smith  <njs@codesourcery.com>

	* monotone.texi (File Attributes): Document how restricted format
	of .mt-attrs currently is.  Also talk about 'the' .mt-attrs file
	instead of 'an', in response to confusion.

2004-11-23  Nathaniel Smith  <njs@codesourcery.com>

	* work.cc (build_deletion): Add missing newline.
	(build_rename): Likewise.
	(build_rename): Likewise.

2004-11-23  Nathaniel Smith  <njs@codesourcery.com>

	* work.cc: Remove tabs.

2004-11-23  Nathaniel Smith  <njs@codesourcery.com>

	* commands.cc: Remove tabs.

2004-11-23  Nathaniel Smith  <njs@codesourcery.com>

	* tests/t_add_dot.at: New test.
	* testsuite.at: Call it.

2004-11-22  Joel Rosdahl  <joel@rosdahl.net>

	* testsuite.at (NEED_UNB64): Check that python knows how to decode
	strings before using it.

2004-11-21  Joel Rosdahl  <joel@rosdahl.net>

	* testsuite.at (NEED_UNB64): Find more programs for decoding
	base64.

2004-11-20  Nathaniel Smith  <njs@codesourcery.com>

	* tests/t_merge_1.at: New test.
	* testsuite.at: Add it.
	(NEED_UNB64): New macro.
	(UNB64): Likewise.
	* tests/t_unidiff.at: Use them.
	* tests/t_unidiff2.at: Likewise.

2004-11-19  Nathaniel Smith  <njs@codesourcery.com>

	* tests/t_initfork.at: Remove file; redundant with
	t_merge2_add.at.
	* testsuite.at: Don't call it.

2004-11-18  Derek Scherger  <derek@echologic.com>

	* commands.cc (list tags): new command.
	* monotone.1: update.
	* monotone.texi: update.
	* std_hooks.lua: remove unused get_problem_solution hook.
	* test/t_tags.at: new test.
	* testsuite.at: call it.

2004-11-18  Nathaniel Smith  <njs@codesourcery.com>

	* monotone.texi (Committing Work): Remove mistakenly added
	redundant command line argument.

2004-11-17  Joel Rosdahl  <joel@rosdahl.net>

	* commands.cc (diff): Don't print hashes around diff output if
	there is no diff to print.

	Fix bugs #8714 "monotone update working copy to previous version"
	and #9069 "update with multiple candidates":
	* commands.cc (update): Let the update command take an optional
	revision target parameter. Without an explicit revision target,
	the current branch head is used just like before. Added logic for
	updating to an older revision or another revision reachable via a
	common ancestor.
	* tests/t_update_to_revision.at: Add regression tests for new
	update logic.
	* testsuite.at: Add new test.
	* monotone.texi: Document new update argument.

2004-11-17  Nathaniel Smith  <njs@codesourcery.com>

	* netsync.cc (request_fwd_revisions): Rename 'first_attached_edge'
	to 'an_attached_edge', because it does not represent the first
	attached edge.  Likewise for 'first_attached_cset'.
	(analyze_attachment): Remove early exit from loop; we want to
	analyze the entire graph, not just some linear subgraphs.

	* revision.cc (ensure_parents_loaded): Filter out the null
	revision when calculating parents.
	* change_set.hh (null_id): Define for 'revision_id's.

	* tests/t_merge2_add.at: New test.
	* tests/t_merge2_data.at: New test.
	* tests/t_related_merge2_data.at: New test.
	* tests/t_merge_add.at: New test.
	* tests/t_netsync_pubkey.at: New test.
	* tests/t_netsync_repeated.at: New test.
	* tests/t_netsync_unrelated.at: New test.


	* testsuite.at: Add new tests.
	(NETSYNC_SETUP): New macro.
	(MONOTONE2): New macro.
	(RUN_NETSYNC): New macro.
	(ADD_FILE): New macro.
	(SET_FILE): New macro.
	(COMMIT): New macro.
	* tests/t_netsync.at: Use them.

	* tests/t_singlenetsync.at: Add 'netsync' keyword'.  Rename to...
	* tests/t_netsync_single.at: ...this.

	* tests/t_heads_discontinuous_branch.at: XFAIL it.

2004-11-17  Nathaniel Smith  <njs@codesourcery.com>

	* netsync.cc: Remove hard tabs.

2004-11-17  Nathaniel Smith  <njs@codesourcery.com>

	* revision.cc: Remove hard tabs.
	* change_set.hh: Likewise.

2004-11-16  Nathaniel Smith  <njs@codesourcery.com>

	* tests/t_heads.at: Replace last tricky case with a less tricky case.
	* tests/t_heads_discontinuous_branch.at: New test for the really
	tricky case.
	* testsuite.at: Run it.

2004-11-16  Nathaniel Smith  <njs@codesourcery.com>

	* views.sql (trusted_parents_in_branch): Remove.
	(trusted_children_in_branch): Remove.
	(trusted_branch_members): New view.
	(trusted_branch_parents): New view.
	(branch_heads): Use the new views, not the removed ones.
	
	* database.cc (get_heads): Column name in 'branch_heads'
	unavoidably changed from 'id' to 'parent'; adjust SELECT statement
	to use new name.

2004-11-16  Nathaniel Smith  <njs@codesourcery.com>

	* database.cc: Remove hard tabs.

2004-11-16  Nathaniel Smith  <njs@codesourcery.com>

	* commands.cc (dump_diffs): Fetch delta destination, not source,
	on new files.

2004-11-15  Joel Rosdahl  <joel@rosdahl.net>

	* tests/t_diff_added_file.at: Added testcase exposing a bug in
	"monotone diff x y" where x is an ancestor of y and y adds a new
	file.
	* testsuite.at: Add new test.

2004-11-14  Joel Rosdahl  <joel@rosdahl.net>

	Fix bug #9092 "add command to change passphrase":
	* commands.cc (chkeypass): New command.
	* keys.cc (get_passphrase): Added parameters for prompt beginning and
	disabling hook lookup and passphrase caching.
	* keys.hh, keys.cc (change_key_passphrase): New function.
	* database.hh, database.cc (delete_private_key): New function.
	* monotone.texi (Key and Cert): Document command.
	* tests/t_chkeypass.at: Testcase for the command.
	* testsuite.at: Added new testcase.

2004-11-14  Matt Johnston <matt@ucc.asn.au>

	* tests/t_initfork.at: New test for merging two ancestor-less heads.

2004-11-13  Nathaniel Smith  <njs@codesourcery.com>

	* tests/t_heads.at: New test.
	* testsuite.at: Add it.
	
2004-11-13  Nathaniel Smith  <njs@codesourcery.com>

	* monotone.texi: Fix various typos.
	(Committing Work): Add missing command line argument.
	(Branch Names): New section.
	Add me to the copyright block.

2004-11-12  Joel Rosdahl  <joel@rosdahl.net>

	* monotone.texi: Fix documentation of the approve and disapprove
	commands. Fix jp.co.juicebot.jb7 branch name in examples. Other
	minor fixes.

2004-11-11  Joel Rosdahl  <joel@rosdahl.net>

	* monotone.texi: Fix typos.

2004-11-08  graydon hoare  <graydon@pobox.com>

	* monotone.texi: Some minor cleanups.
	* netsync.cc: Fix a formatter.

2004-11-07  graydon hoare  <graydon@pobox.com>

	* figures/*.txt: Drop.
	* monotone.texi: Pull ASCII figures back in conditionally.
	* NEWS, AUTHORS, monotone.spec: Update for 0.15.
	* monotone.1: Update.

2004-11-06  graydon hoare  <graydon@pobox.com>

	* README.changesets: New file.
	* config.guess, config.sub: Remove.
	* Makefile.am: Improve document-building brains.
	* cert.cc, netsync.cc: Remove include.
	* configure.ac: Bump version number.
	* merkle_tree.{cc,hh}: Use unsigned char in dynamic_bitset.
	* po/POTFILES.in: Update to remove os_specific.hh.
	* po/monotone.pot: Regenerate.

2004-11-05  graydon hoare  <graydon@pobox.com>

	* constants.cc: Up timeout, connection limit.
	* monotone.texi: Various cleanups.

2004-11-05  Ulrich Drepper  <drepper@redhat.com>

	* configure.ac: Reduce dependencies.
	* lua/lua.h: Include config.h.
	* mkstemp.{cc,hh}: Use system variant when found.
	* netxx/resolve_getaddrinfo.cxx: Check for AI_ADDRCONFIG
	definition.
	* po/POTFILES.in: Update to mention changes.
	* Makefile.am (EXTRA_DIST): Include spec file.
	* commands.cc (diff): No output if empty diff.

2004-10-31  graydon hoare  <graydon@pobox.com>

	* commands.cc (diff): Use guess_binary.
	Fix up some messages to fit on single lines.
	* Makefile.am: Make monotone.pdf depend on figures.
	* change_set.cc: Make inversion drop "delete deltas".
	* texinfo.css: Make images align nicely.
	* netsync.cc: Fix up some messages to be clearer.

2004-10-30  graydon hoare  <graydon@pobox.com>

	* figures/*: New figures.
	* monotone.texi: Rewrite much of the tutorial.

2004-10-30  Nathaniel Smith  <njs@codesourcery.com>

	* netsync.cc (process_hello_cmd): Make clear that when the
	server's key is unknown, we abort the connection.

2004-10-29  Nathaniel Smith  <njs@codesourcery.com>

	* sanity.cc (dump_buffer): Wrap bare string in call to string(),
	to disambiguate conversions (required by Boost 1.30).

2004-10-26  graydon hoare  <graydon@pobox.com>

	* tests/t_update_missing.at: New test from Bruce Stephens
	* testsuite.at: Call it.
	* change_set.cc: Fix the error exposed by it.

2004-10-26  graydon hoare  <graydon@pobox.com>

	* work.{cc,hh}: Comply with Derek's new tests.
	* commands.cc: Likewise.

2004-10-28  Derek Scherger  <derek@echologic.com>

	* tests/t_rename.at: add test for renaming a file after it has
	been moved rather than before
	* tests/t_revert.at: add test for reverting a missing file

2004-10-28  Derek Scherger  <derek@echologic.com>

	* tests/t_drop_missing.at: New test.
	* testsuite.at: Call it.

2004-10-28  Derek Scherger  <derek@echologic.com>

	* tests/t_add.at: New test.
	* testsuite.at: Call it.

2004-10-26  graydon hoare  <graydon@pobox.com>

	* basic_io.{cc,hh}: Rework to use indented stanzas.
	* change_set.cc, revision.cc: Likewise.
	* change_set.cc: Fix formatter bug.
	* commands.cc: Sanity check file ID on delta commit.
	* work.cc: Chatter a bit more on add/drop.

2004-10-17  graydon hoare  <graydon@pobox.com>

	* merkle_tree.cc: Fix bad logging.
	* netsync.cc: Fix transmission bugs.
	* work.cc: Add some progress messages back in.
	* monotone.texi: Change contents of MT/work in example.

2004-10-17  graydon hoare  <graydon@pobox.com>

	* commands.cc (log): Keep a seen list, mask frontier by it.
	* monotone.texi: Updates to cover revision terminology.

	Also various further merges from trunk, see below.

2004-10-17  Derek Scherger  <derek@echologic.com>

	* lua.{cc,hh} (hook_ignore_branch): new hook
	* commands.cc (ls_branches): call it
	* monotone.texi (Hook Reference): describe it

2004-10-17  Richard Levitte  <richard@levitte.org>

	fix bug 8715 and more
	* diff_patch.cc (struct unidiff_hunk_writer,
	unidiff_hunk_writer::flush_hunk): the skew is not just the
	size difference between added and deleted lines in the current
	hunk, it's the size difference between /all/ added and deleted
	lines so far.  Therefore, the skew needs to be a member of the
	struct rather than being something calculated for each hunk.
	Furthermore, we need to add trailing context even if the change
	only consisted of one line.

2004-10-17  Richard Levitte  <richard@levitte.org>

	* monotone.texi (Working Copy): Change the description of
	'monotone revert' to explain what happens when there are
	arguments.

2004-10-17  Richard Levitte  <richard@levitte.org>

	* monotone.texi (OPTIONS): Add a description of --ticker.

	* ui.cc, ui.hh: Rethink the writing conditions as the ticks being
	"dirty" when they have changed since the last print.  That way,
	it's very easy to see when they need being printed.  This fixes a
	small bug where, in some cases, the exact same tick output is
	produced twice, once before a separate message, and once after,
	when a ticker is actually being removed.
	(tick_write_dot::write_ticks): Add a line that describes the
	ticks, including the amount of each tick per short name.

2004-10-17  Richard Levitte  <richard@levitte.org>

	fix bug 8733
	* ui.cc, ui.hh: Define a separate tick writer struct, and two
	subclasses, one that write counters, and one that writes progress
	characters.  As a consequence, move the count to the ticker class
	itself, and have the user interface contain a map of pointers to
	tickers instead of a map of counters, so data is easier to expand
	and access in a consistent manner.  Finally, correct a few errors
	in the checks for when ticks should be written, and make sure the
	final value gets written when the tickers are removed.

	* cert.cc (write_ancestry_paths):
	* database.cc (rehash):
	* netsync.cc (call_server, rebuild_merkle_trees):
	* rcs_import.cc (import_cvs_repo, cvs_history): Adapt to the new
	tickers.

	* monotone.cc: Add the option '--ticker' which takes the values
	"dot" or "count" to express which type of tick writer to use.  As
	a result, set the tick writer to be the progress dot kind or the
	counting type.

2004-10-15  graydon hoare  <graydon@pobox.com>

	* std_hooks.lua (get_revision_cert_trust): Add.

2004-10-14  graydon hoare  <graydon@pobox.com>

	* main.cc (UNIX_STYLE_SIGNAL_HANDLING): Enable on OSX.
	* cryptopp/*: Upgrade to 5.2.1
	* Makefile.am: Adjust for a couple new files.

2004-10-13  graydon hoare  <graydon@pobox.com>

	* change_set.cc (__STDC_CONSTANT_MACROS): Further hammering.
	* commands.cc (changesetify): New subcommand to db.
	* database.{cc,hh} (sql): Install views.
	(install_views): New function.
	(get_manifest_certs): Restore old variant.
	* numeric_vocab.hh: Use stdint.h.
	* revision.{cc,hh} (analyze_manifest_changes)
	(construct_revisions)
	(build_changesets): New functions.
	* schema.sql: Remove views stuff.
	* views.sql: Put views here.
	* schema_migration.cc: Add migration code for revisions.
	* Makefile.am: Mention views.sql.

2004-10-12  graydon hoare  <graydon@pobox.com>

	* unix/read_password.cc: Don't force echo on.

2004-10-10  graydon hoare  <graydon@pobox.com>

	merge a batch of changes from trunk, see below.
	* monotone.spec: Bump to 0.14.

2004-10-10  graydon hoare  <graydon@pobox.com>

	fix bug 9884
	* tests/t_singlenetsync.at: sleep 5
	* tests/t_netsync.at: sleep 5 

2004-10-10  graydon hoare  <graydon@pobox.com>

	* AUTHORS: Mention Richard Levitte.
	* Makefile.am: Remove nonce stuff.
	* NEWS: Describe changes from last release.
	* cert.cc (cert_manifest_testresult): Teach about other ways
	of writing a boolean value.
	* commands.cc (commit): Don't commit when no change.
	(debug): Rename to "db execute".
	(serve): Require passphrase on startup.
	(bump): Remove command.
	(ls keys): Handle no keys.
	* configure.ac: Bump version number.
	* keys.cc (get_passphrase): Reject empty passphrase nicely,
	from user and from hook.
	* lua.{cc,hh} (hook_get_sorter): Dead code, remove.
	* main.cc (main_with_many_flavours_of_exception): s/char/int/.
	* monotone.cc (OPT_DUMP): New option.
	(OPT_VERBOSE): Rename as OPT_DEBUG.
	* monotone.{texi,1}: Document changes, s/rdiff/xdelta/.
	* nonce.{cc,hh}: Drop.
	* sanity.hh (sanity::filename): New field.
	* sanity.cc (dump_buffer): Dump to file or be silent.
	* testsuite.at (persist_phrase_ok): Define as true.
	* tests/t_null.at: Adjust for new option names.
	* unit_tests.cc: Set debug, not verbose.

2004-10-10  graydon hoare  <graydon@pobox.com>

	* tests/t_remerge.at: New test.
	* testsuite.at: Call it.

2004-10-10  graydon hoare  <graydon@pobox.com>

	* cryptopp/algebra.cpp:
	* cryptopp/asn.h:
	* cryptopp/hmac.h:
	* cryptopp/iterhash.h:
	* cryptopp/mdc.h:
	* cryptopp/modes.h:
	* cryptopp/osrng.h:
	* cryptopp/pubkey.h:
	* cryptopp/seckey.h:
	* cryptopp/simple.h:
	* cryptopp/smartptr.h:
	* cryptopp/strciphr.cpp:
	* cryptopp/strciphr.h:
	* lcs.cc:
	* lua.cc: Fixes for g++ 3.4 from Michael Scherer.
	* AUTHORS: Mention Michael.

2004-10-10  graydon hoare  <graydon@pobox.com>

	* tests/t_movedel.at: New test.
	* testsuite.at: Call it.

2004-10-10  graydon hoare  <graydon@pobox.com>

	* tests/t_movepatch.at: New test.
	* testsuite.at: Call it.

2004-10-10  graydon hoare  <graydon@pobox.com>

	* change_set.cc:
	* file_io.{cc,hh}: Bug Fixes.

2004-10-10  graydon hoare  <graydon@pobox.com>

	* cert.{cc,hh} (cert_revision_manifest): Bug fixes.
	* commands.cc (approve)
	(disapprove)
	(testresult): Teach about revisions.
	* tests/t_disapprove.at:
	* tests/t_i18n_file.at:
	* tests/t_ls_missing.at:
	* tests/t_testresult.at: Bug fixes.

2004-10-09  graydon hoare  <graydon@pobox.com>

	* netsync.cc: 
	* packet.cc: 
	* tests/t_i18n_file.at:
	* tests/t_netsync.at:
	* tests/t_single_char_filenames.at:
	* tests/t_singlenetsync.at: Bug fixes.

2004-10-04  graydon hoare  <graydon@pobox.com>

	* Makefile.am: Re-enable rcs stuff.
	* cert.{cc,hh}: Bug fixes.
	* change_set.{cc,hh} (apply_change_set)
	(apply_change_set_inverse): New helper functions.
	* commands.cc (log)
	(rcs_import)
	(cvs_import): Teach about revisions.
	* database.cc (get_version): Block reconstruction loops.
	* diff_patch.cc:
	* lua.cc:
	* netsync.cc: Remove references to obsolete includes.
	* rcs_file.cc: Pick up bug fix from trunk.
	* rcs_import.cc: Teach about revisions.

2004-10-03  graydon hoare  <graydon@pobox.com>

	* change_set.{cc,hh}: Lots of little bug fixes.
	* commands.cc: Likewise.
	* database.cc: Comment some chatter.
	* file_io.{cc,hh}: Bug fixes, remove unlink / hardlink stuff.
	* netcmd.cc: Bug fixes.
	* netsync.cc: Likewise.
	* tests/t_*.at: Teach about revisions.
	* testsuite.at: Likewise.
	* work.cc: Bug fixes.

2004-09-30  graydon hoare  <graydon@pobox.com>

	* app_state.cc: Inform db of app.
	* change_set.cc: Bug fixes.
	* commands.cc: Use delete_file not unlink.
	* database.{cc,hh}: Bug fixes in trust function machinery.
	* revisions.cc: Skip consideration of empty parents.
	* file_io.{cc,hh}: Remove unlink function.
	* schema.sql: Pass pubkey data into trust call.

2004-09-29  graydon hoare  <graydon@pobox.com>

	* change_set.cc: Various bug fixes, merge unit tests.

2004-09-26  graydon hoare  <graydon@pobox.com>

	* predicament.{cc,hh}: Remove.
	* Makefile.am: Update.
	* change_set.{cc,hh}: Compilation fixes.
	* commands.cc: Likewise.
	* file_io.{cc,hh}: Likewise, and implement link/unlink.
	* lua.{cc,hh}: Implement conflict resolver hooks.

2004-09-25  graydon hoare  <graydon@pobox.com>

	* change_set.{cc,hh}: Rewrite entirely.
	* work.cc: Adjust to compensate.
	* commands.cc: Likewise.
	* numeric_vocab.hh: Ask for C99 constant ctor macros.

2004-09-24  Derek Scherger  <derek@echologic.com>

	* app_state.{cc,hh} (initialize,prefix,in_restriction): rename
	restriction vars; require explicit subdir restriction with ".";
	remove restriction if any path evaluates to working copy root	
	* commands.cc (update): disallow restricted updates
	(diff): use --manifest options for initialization
	* tests/t_restrictions.at: remove restricted update test
	* tests/t_subdirs.at: added (missed previously)
	* vocab.cc (verify): allow "." elements in local_path
	(test_file_path_verification): test for "." in paths

2004-09-20  Derek Scherger  <derek@echologic.com>

	* app_state.{cc,hh}: add message and manifest options; add subdir
	restriction; use set instead of vector for path restrictions
	(prefix): new method
	(add_restriction): change signature for set of path restrictions
	(in_restriction): renamed from is_restricted; adjust path matching
	(set_message): new method
	(add_manifest): new method
	(initialize): remove code to adjust restrictions from old options
	* commands.cc
	(restrict_patch_set, struct unknown_itemizer): rename
	app.is_restricted to app.in_restriction
	(add,drop,rename,revert): prefix file args with current subdir
	(update,status,ls_unknown,ls_missing): build restriction from args
	(commit): build restriction from args; use --message option
	(diff): build restriction from args; use --manifest options
	* file_io.cc (find_working_copy): logging tweaks
	* monotone.cc: remove --include/--exclude options; add --manifest
	and --message options
	* tests/t_attributes.at: add commit --message option
	* tests/t_cross.at: commit --message
	* tests/t_cwork.at: commit --message
	* tests/t_disapprove.at: commit --message
	* tests/t_drop.at: commit --message
	* tests/t_erename.at: commit --message; diff --manifest
	* tests/t_fork.at: commit --message
	* tests/t_genkey.at: commit --message
	* tests/t_i18n_file.at: commit --message
	* tests/t_import.at: commit --message
	* tests/t_ls_missing.at: commit --message
	* tests/t_merge.at: commit --message
	* tests/t_movedel.at: commit --message
	* tests/t_movepatch.at: commit --message
	* tests/t_netsync.at: commit --message
	* tests/t_persist_phrase.at: commit --message
	* tests/t_rename.at: commit --message
	* tests/t_renamed.at: commit --message
	* tests/t_restrictions.at: remove --include/--exlclude options
	* tests/t_revert.at: commit --message
	* tests/t_scan.at: commit --message
	* tests/t_single_char_filenames.at: commit --message
	* tests/t_testresult.at: commit --message
	* tests/t_unidiff.at: commit --message
	* tests/t_unidiff2.at: commit --message
	* tests/t_update.at: commit --message
	* tests/t_versions.at: commit --message

2004-09-19  graydon hoare  <graydon@pobox.com>

	* change_set.cc: More bug fixes.
	* basic_io.cc: Improve error reporting.
	* commands.cc (complete): Teach about revisions.
	* database.{cc,hh}: Add complete variant for revisions.

2004-09-19  graydon hoare  <graydon@pobox.com>

	* change_set.cc: Add a unit test, fix some bugs.

2004-09-18  graydon hoare  <graydon@pobox.com>

	* change_set.{cc,hh} (subtract_change_sets): New function.
	(build_pure_addition_change_set): New function.
	* commands.cc (try_one_merge): Teach about revisions
	(merge): Likewise.
	(propagate): Likewise.
	(update): Change from changeset inversion to negation.
	* database.{cc,hh} (get_manifest): New function.
	* cert.cc: Use it.

2004-09-13  graydon hoare  <graydon@pobox.com>

	* change_set.cc: Bug fixes.
	* commands.cc: Likewise.

2004-09-13  graydon hoare  <graydon@pobox.com>

	* change_set.{cc,hh}: Implement delta renaming and merging.
	* commands.cc 
	(update): Teach about revisions.
	(agraph): Likewise.
	* diff_patch.{cc,hh}: Tidy up interface a bit.
	* database.{cc,hh} (get_revision_ancestry): New helper.
	* file_io.{cc,hh}
	(move_dir): New function.
	(delete_dir_recursive): New function.	

2004-09-10  graydon hoare  <graydon@pobox.com>

	* basic_io.{cc,hh}: Move to more "normal" looking
	quoted output.
	* change_set.{cc,hh}: Extend, bugfix.
	* commands.cc (diff): Teach about revisions.
	* revision.{cc,hh}: Extend, bugfix.

2004-09-07  Derek Scherger  <derek@echologic.com>

	subdirectory restrictions
	
	* file_io.{hh,cc} (find_working_copy): new function
	(absolutify) use fs::current_path
	* work.cc (add_to_options_map): use options.insert to preserve
	previous settings
	* work.hh: add note about MT/options file to header comment
	* lua.{hh,cc} (load_rcfile): renamed from add_rcfile 
	* app_state.{cc,hh} (constructor): remove read of MT/options
	(initialize): new methods to find/create working copy
	(set_stdhooks,set_rcfiles,add_rcfile,load_rcfiles,read_options):
	new methods
	(set_database,set_branch,set_signing_key): update for new options
	reading
	* monotone.cc: update help for --norc option
	(cpp_main): move loading of lua hooks to app_state after book
	keeping dir is found
	* commands.cc: all commands call app initialize to relocate to
	working copy directory
	(bookdir_exists,ensure_bookdir) remove
	(setup) new command to create working copy
	* tests/t_subdirs.at: new test
	* testsuite.at: call new setup command to initialize working copy;
	call new test
	(PROBE_NODE): adjust for new checkout requirement that MT dir does
	not exist
	* tests/t_attributes.at: ditto
	* tests/t_cwork.at: ditto
	* tests/t_single_char_filenames.at: ditto
	* tests/t_versions.at: ditto
	
2004-09-06  graydon hoare  <graydon@pobox.com>

	* Makefile.am: Revise,
	* cert.{cc,hh}: Minor bug fixes.
	* change_set.{cc,hh} 
	(apply_path_rearrangement): New variant.
	(read_path_rearrangement): New function.
	(write_path_rearrangement): New function.
	* commands.cc: Partially teach about revisions.
	* database.{cc,hh}: Bug fixes.
	* revision.cc: Print new manifest as hex.
	* schema.sql: Fix typos.
	* update.{cc,hh}: Teach about revisions.

2004-09-06  graydon hoare  <graydon@pobox.com>

	* Makefile.am (unit_tests): Revise.
	* change_set.{cc,hh}: Move accessors to header.
	* constants.cc (netcmd_current_protocol_version): Bump.
	(netcmd_minimum_bytes_to_bother_with_gzip): Expand to 0xfff.
	* database.{cc,hh}: Teach about reverse deltas, bug fixes.
	* diff_patch.{cc,hh}: Remove dead code.
	* merkle_tree.{cc,hh}: Teach about revisions.
	* netsync.cc: Teach about revisions, reverse deltas.
	* packet.{cc,hh}: Likewise.
	* unit_tests.{cc,hh}: Reactivate tests.

2004-09-02  Derek Scherger  <derek@echologic.com>

	* tests/t_restrictions.at: rework and attempt to clean things up a
	bit; add test for bug in restrict_patch_set
	* commands.cc (restrict_patch_set): fix bug in removal of
	restricted adds/dels/moves/deltas

2004-08-28  graydon hoare  <graydon@pobox.com>

	* Makefile.am (unit_tests): Split out working parts.
	* basic_io.{cc,hh}: Minor fixes. 
	* cert.{cc,hh}: Fixes, remove major algorithms.
	* revision.{cc,hh}: Rewrite algorithms from cert.cc.
	* change_set.{cc,hh}: Extensive surgery, unit tests.
	* database.{cc,hh}: Minor fixes.
	* file_io.{cc,hh}: Likewise.
	* lua.cc: Likewise.
	* packet.{cc,hh}: Teach about revisions.
	* schema.sql: Drop some optimistic tables.
	* unit_tests.{cc,hh}: Add revision, change_set tests.
	* vocab.cc: Instantiate revision<cert>.
	* work.{cc,hh}: Rewrite in terms of path_rearrangement.

2004-08-17  graydon hoare  <graydon@pobox.com>

	* database.cc: Simplified.
	* schema.sql: Simplified.
	* transforms.cc: Fixed bug.
	* revision.{hh,cc}: Stripped out tid_source.
	* change_set.{cc,hh}: Oops, never committed!

2004-08-16  graydon hoare  <graydon@pobox.com>

	* change_set.{hh,cc}: Simplified, finished i/o.
	* revision.{hh,cc}: Fix to match, redo i/o.
	* basic_io.cc (basic_io::parser::key): Print trailing colon.
	* vocab.hh: Whitespace tweak.

2004-08-09  graydon hoare  <graydon@pobox.com>

	* change_set.{hh,cc}: New files.
	* basic_io.{hh,cc}: New files.
	* predicament.{hh,cc}: New files.
	* revision.{hh,cc}: Break completely, need to fix.
	* diff_patch.{hh,cc}: Minor touchups.
	* lua.{hh,cc}, std_hooks.lua: Model predicaments.
	* Makefile.am: Update.

2004-07-10  graydon hoare  <graydon@pobox.com>

	* lcs.{hh,cc}: Move lcs.hh body into lcs.cc.
	* diff_patch.cc: Modify to compensate.
	* revision.{hh,cc}: New files.
	* Makefile.am: Update
	* patch_set.{hh,cc}: Remove.
	* {cert,database,lua,packets}.{hh,cc}, commands.cc: 
	Modify partially (incomplete) to use revisions.
	* manifest.{hh,cc}: Cleanup, remove dead code.
	* schema.sql: Declare new revision tables.
	* schema_migration.cc: Incomplete migrator.
	* {transforms.{hh,cc}, vocab{,_terms}.hh:
	Infrastructure for revisions.

2004-07-20  Derek Scherger  <derek@echologic.com>

	* tests/t_restrictions.at: new test
	* testsuite.at: run it
	* app_state.{cc,hh} (add_restriction, is_restricted): new functions
	* monotone.cc (--include,--exclude): new options
	* commands.cc (restrict_patch_set): new function. called by
	commit, update, status, diff commands

2004-07-05  graydon hoare  <graydon@pobox.com>

	* cert.cc (operator<): Fix wrong ordering of 
	fields.

2004-06-07  graydon hoare  <graydon@pobox.com>

	* cryptopp/algebra.cpp:
	* cryptopp/asn.h:
	* cryptopp/hmac.h:
	* cryptopp/iterhash.h:
	* cryptopp/mdc.h:
	* cryptopp/modes.h:
	* cryptopp/osrng.h:
	* cryptopp/pubkey.h:
	* cryptopp/seckey.h:
	* cryptopp/simple.h:
	* cryptopp/smartptr.h:
	* cryptopp/strciphr.cpp:
	* cryptopp/strciphr.h:
	* lcs.hh:
	* lua.cc: Fixes for g++ 3.4 from Michael Scherer.
	* AUTHORS: Mention Michael.

2004-05-28  graydon hoare  <graydon@pobox.com>

	* tests/t_movedel.at: New test.
	* testsuite.at: Call it.
	* diff_patch.cc (adjust_deletes_under_renames): New function.
	(merge3): Use it.

2004-05-27  graydon hoare  <graydon@pobox.com>

	* tests/t_movepatch.at: New test.
	* testsuite.at: Call it.
	* diff_patch.cc (adjust_deltas_under_renames): New function.
	(merge3): Use it.

2004-05-20  graydon hoare  <graydon@pobox.com>

	* NEWS: Note 0.13 release.
	* configure.ac: Bump version number.
	* monotone.spec: Likewise.

2004-05-19  graydon hoare  <graydon@pobox.com>

	* file_io.cc (tilde_expand): Fix fs::path use.

2004-05-18  graydon hoare  <graydon@pobox.com>

	* diff_patch.cc (apply_directory_moves): Fix fs::path use.
	* file_io.cc (write_data_impl): Likewise.
	* packet.cc: Use explicit true/false maps in caches.
	* sanity.cc (dump_buffer): Write to clog (buffered).

2004-05-16  graydon hoare  <graydon@pobox.com>

	* keys.cc (get_passphrase): Reimplement.
	* unix/read_password.c: Remove.
	* {unix,win32}/read_password.cc: Add.
	* constants.{hh,cc} (maxpasswd): New constant.
	* Makefile.am: Teach about platform specific stuff.

2004-05-16  graydon hoare  <graydon@pobox.com>

	* diff_patch.cc (merge2): Don't discard files on one side.
	* std_hooks.lua (merge2_xxdiff_cmd): Specify merge filename.

2004-05-14  Joel Rosdahl  <joel@rosdahl.net>

	* std_hooks.lua (ignore_file): Quote dots in .svn patterns.
	* monotone.texi: Updated ignore_file hook example.

2004-05-13  Nathaniel Smith  <njs@codesourcery.com>

	* commands.cc: Include boost/filesystem/path.hpp,
	boost/filesystem/convenience.hpp.
	(checkout): Make checkout directory an fs::path, not a local_path.
	
2004-05-13  Nathaniel Smith  <njs@codesourcery.com>

	* testsuite.at (test_hooks.lua): Add a 'test_attr' attribute
	hook.  Add tests t_attributes and t_single_char_filenames.
	* tests/t_attributes.at: New test.
	* tests/t_single_char_filenames.at: New test.
	* manifest.cc (read_manifest_map): Replace ".+" with ".*" to
	support single-character filenames.
	* work.cc (read_work_set): Likewise.
	(read_attr_map): Likewise.

2004-05-13  Nathaniel Smith  <njs@codesourcery.com>

	* monotone.texi (Hook Reference): Update documented default
	definitions of 'merge2' and 'merge3'.

2004-05-12  graydon hoare  <graydon@pobox.com>

	* AUTHORS: Rename Netxx back to netxx. Really, look in 
	the manifest; it's been renamed!
	* configure.ac: Remove prg_exec_monitor checks.

2004-05-12  Nathaniel Smith  <njs@pobox.com>

	* AUTHORS: Remove discussion of adns, since we no longer
	distribute it.  Fix capitalization of "Netxx".

2004-05-12  Nathaniel Smith  <njs@pobox.com>

	* std_hooks.lua (merge2): Support xemacs.  Add error message
	if no merge tool is found.
	(merge3): Likewise.  Also add (disabled) hook to use CVS
	'merge' command, as a demonstration of how to.

2004-05-12  graydon hoare  <graydon@pobox.com>

	* std_hooks.lua (get_author): Remove standard definition.
	* monotone.texi: Document change.

2004-05-12  graydon hoare  <graydon@pobox.com>

	* cert.cc (cert_manifest_author_default): Use default signing key
	name for default author, if lua hook fails.

2004-05-12  Joel Rosdahl  <joel@rosdahl.net>

	* file_io.cc (walk_tree): Removed extraneous newline in error
	message.

	* std_hooks.lua (edit_comment): Added missing newline in log
	message template.

	* tests/t_ls_missing.at: New test case.
	* testsuite.at: Added t_ls_missing.at.

2004-05-10  graydon hoare  <graydon@pobox.com>

	* nonce.cc, nonce.hh: New files.
	* Makefile.am: Note new files.
	* lua.cc, lua.hh (hook_get_nonce): New hook.
	* commands.cc (bump): New command.
	* commands.cc: Remove "(file|manifest)" args most places.
	* tests/t_disapprove.at
	* tests/t_genkey.at
	* tests/t_singlenetsync.at
	* tests/t_netsync.at
	* tests/t_persist_phrase.at: Adjust to compensate.
	* monotone.texi, monotone.1: Adjust to compensate.
	* work.cc, work.hh: Constify some arguments.

2004-05-09  graydon hoare  <graydon@pobox.com>

	* diff_patch.cc: Remove recording of file merge ancestry.

2004-05-09  graydon hoare  <graydon@pobox.com>

	* commands.cc (ls_missing): Modify to account for work.

2004-05-09  graydon hoare  <graydon@pobox.com>

	* commands.cc (list missing): New command.
	* monotone.texi, monotone.1: Update to document.

2004-05-08  graydon hoare  <graydon@pobox.com>

	* main.cc: New file encompassing prg_exec_monitor.
	* mkstemp.cc, mkstemp.hh: New portable implementation.
	* lua.cc: Use mkstemp from bundled version.
	* lua/liolib.c: Remove old mkstemp definition.
	* monotone.cc (cpp_main): Remove prg_exec env setting.
	* sanity.cc (sanity::dump_buffer): Dump logbuf to stderr, not stdout.
	* std_hooks.lua (temp_file): Use mkstemp not io.mkstemp.
	* Makefile.am (MOST_SOURCES): Add new files.

2004-05-03  Joel Rosdahl  <joel@rosdahl.net>

	* monotone.texi: Removed extraneous @ftable directive.

2004-05-02  graydon hoare  <graydon@pobox.com>

	* monotone.texi: Add stuff on selectors, new hooks.
	* AUTHORS: Typo fix.
	* configure.ac: Bump version number.

	Release point (v 0.12).	

2004-05-02  Joel Rosdahl  <joel@rosdahl.net>

	Made it possible to rename a rename target and to undo a rename.
	I.e.: Given a rename set A -> B, "monotone rename B C" gives the
	rename set A -> C and "monotone rename B A" gives the empty rename
	set.
	* work.cc (visit_file): Implement new behavior.
	* tests/t_rename.at: Added test cases for new behavior.
	* monotone.texi: Note that a rename can be undone.

	Fix bug #8458:
	* file_io.hh, file_io.cc (walk_tree): Added require_existing_path
	parameter.
	* work.cc (build_deletion): Pass new parameter to walk_tree.
	* work.cc (build_rename): Ditto.

	* manifest.cc (build_manifest_map): Fix missing file check for
	i18n paths.

2004-05-01  Joel Rosdahl  <joel@rosdahl.net>

	Fix bug #7220:
	* manifest.cc (build_manifest_map): Handle missing file
	gracefully.

	* file_io.cc (walk_tree): Handle nonexistent file/directory
	gracefully.

2004-04-30  Christof Petig <christof@petig-baender.de>

	* rcs_import.cc (store_trunk_manifest_edge):
		skip ancestry to empty manifest
	* rcs_import.cc (process_branch):
		also follow branches of last/first versions

2004-04-29  graydon hoare  <graydon@pobox.com>

	* configure.ac: Fix up windows probe and bundling checks.
	* netxx/resolve_getaddrinfo.cxx: Local hack for stream addresses.
	* netsync.cc: Report address before listening.

2004-04-29  graydon hoare  <graydon@pobox.com>

	* cert.cc (get_branch_heads): Calculate a "disapproved version"
	attribute which culls a version with only disapproved ancestry
	edges.
	* monotone.texi: Fix some ascii-art diagrams.

2004-04-28  Christof Petig <christof@petig-baender.de>

	* command.cc (heads):
	show date and author certificates for each head

2004-04-28  Christof Petig <christof@petig-baender.de>

	* configure.ac:
	default to using the bundled SQLite

2004-04-28  Christof Petig <christof@petig-baender.de>

	* commands.cc (log):
	support optional file argument to show change log for
	e.g. monotone log [ID] cert.cc

2004-04-26  Christof Petig <christof@petig-baender.de>

	* rcs_import.cc (process branch):
	insert dummy cvs_edge to mark newly added file 
	as previously non existant

2004-04-25  Joel Rosdahl  <joel@rosdahl.net>

	* po/stamp-po: Removed since it's generated.
	* std_hooks.lua (ignore_file): Corrected name of Subversion's
	administrative directory.
	* work.hh: Ditto.
	* monotone.texi (Hook Reference): Updated default definition of
	ignore_file.

2004-04-23  Christof Petig <christof@petig-baender.de>

	* rcs_import.cc (build_parent_state, build_child_state):
	remove dying files from manifest
	* rcs_import.cc (cvs_file_edge, note_file_edge):
	calculate state and remember it (alive or dead)

2004-04-23  Christof Petig <christof@petig-baender.de>

	* rcs_import.cc (import_rcs_file_with_cvs): 
	do not include dead files in head_manifest

2004-04-22  Christof Petig <christof@petig-baender.de>

	* rcs_file.cc, rcs_file.hh: read and remember 'state' of revision
	* rcs_import.cc: remove Attic/ part from path

2004-04-21  Christof Petig <christof@petig-baender.de>

	* configure.ac: enable use of installed SQLite library

2004-04-20  graydon hoare  <graydon@pobox.com>

	* lua.hh, lua.cc (hook_note_commit): New hook.
	* commands.cc (commit): Call it.

2004-04-19  graydon hoare  <graydon@pobox.com>

	* cert.cc: Make trust messages nicer.
	* merkle_tree.cc: Clarify logging messages.
	* netsync.cc: Reorganize tickers, put client in txn.
	* packet.cc, packet.hh: Teach about constructability.

2004-04-16  graydon hoare  <graydon@pobox.com>

	* netsync.cc (session::extra_manifests): New member.
	(session::analyze_ancestry_graph): Use it.
	* tests/t_singlenetsync.at: New test for single manifest sync.
	* testsuite.at: Call it.

2004-04-14  Tom Tromey  <tromey@redhat.com>

	* rcs_import.cc (import_cvs_repo): Use require_password.
	Include keys.hh.
	* keys.hh (require_password): Declare.
	* keys.cc (require_password): New function.

2004-04-13  Tom Tromey  <tromey@redhat.com>

	* monotone.texi: Typo fixes.

2004-04-10  graydon hoare  <graydon@pobox.com>

	* netsync.cc: Minor bug fixes.

2004-04-10  graydon hoare  <graydon@pobox.com>

	* database.{cc,hh}: 
	* commands.{cc,hh}:
	* lua.{cc,hh}:
	* std_hooks.lua:
	* vocab_terms.hh:
	Implement first cut at selectors.

2004-04-10  graydon hoare  <graydon@pobox.com>

	* cert.cc (operator<): Include name in compare.
	(operator==): Likewise.
	* packet.cc: Include shared_ptr.
	* rcs_file.cc: Rewrite by hand, no spirit.
	* rcs_import.cc: Change ticker names a bit.

2004-04-09  graydon hoare  <graydon@pobox.com>

	* app_state.cc: Fix a couple file path constructions.
	* file_io.cc (book_keeping_file): Make one variant static.
	* manifest.cc: Remove some dead code in walkers.
	* work.cc: Ditto.
	* rcs_file.cc: fcntl fix from Paul Snively for OSX.

2004-04-09  graydon hoare  <graydon@pobox.com>

	* file_io.cc: Fix boost filesystem "." and ".." breakage.
	* lua.cc: Fix format of log entry.
	* monotone.cc: Log locale settings on startup.
	* sanity.cc: Dump prefix on --verbose activation.
	* testsuite/t_i18n_file.at: Fix autotest LANG breakage.
	* testsuite/t_null.at: Account for chatter with --verbose.

2004-04-09  graydon hoare  <graydon@pobox.com>

	* configure.ac: Comment out check for sse2,
	set bundling to true by default.
	* INSTALL: describe changes to bundling.
	* Makefile.am: Remove vestiges of depot.

2004-04-07  graydon hoare  <graydon@pobox.com>

	* adns/*: 
	* network.{cc,hh}:
	* proto_machine.{cc,hh}:
	* {http,smtp,nntp}_tasks.{cc,hh}:
	* tests/t_{http,smtp,nntp,proxy}.at:
	* url.{cc,hh}:
	* depot.cc:
	Delete files.
	* commands.cc:
	* lua.{cc,hh}:
	* database.{cc,hh}: Remove network/queue stuff.
	* configure.ac: 
	* constants.{cc,hh}:
	* tests/t_{netsync,singlecvs,cvsimport}.at:
	* testsuite.at:
	* transforms.{cc,hh}:
	* unit_tests.{cc,hh}:
	* vocab_terms.hh:
	* vocab.{cc,hh}:
	* Makefile.am: Adjust for deletions.
	* app_state.hh: Cleanup.
	* monotone.texi: Fix some typos.
	* packet.{cc,hh}: Implement database ordering.
	* netsync.cc: Massage to use new packet logic.
	* commands.cc:
	* std_hooks.lua: Add initial selector stuff.

2004-03-29  graydon hoare  <graydon@pobox.com>

	* monotone.spec: Update for 0.11 release.

	Release point (v 0.11).	

2004-03-29  graydon hoare  <graydon@pobox.com>

	* Makefile.am (DISTCHECK_CONFIGURE_FLAGS): Set.
	* commands.cc: Tidy up / narrow output width.
	* patch_set.cc: Likewise.
	* monotone.texi: Cleanups for PDF generation.

2004-03-28  graydon hoare  <graydon@pobox.com>

	* NEWS: Mention 0.11 release.
	* AUTHORS: Mention Robert.

2004-03-28  Robert Bihlmeyer  <robbe+mt@orcus.priv.at>

	* file_io.cc (walk_tree_recursive): Ignore broken symlinks.

2004-03-27  graydon hoare  <graydon@pobox.com>

	* monotone.texi: Flesh out netsync stuff, remove old network stuff.
	* monotone.1: Likewise.

2004-03-27  Robert Helgesson  <rycee@home.se>

	* Makefile.am:
	* configure.ac:
	* database.cc:
	* depot.cc:
	* lua.cc:
	* network.cc:
	* schema_migration.cc: Bundled library switch logic.

2004-03-27  graydon hoare  <graydon@pobox.com>

	* depot.cc (dump): Implement.
	* tests/t_http.at, test/t_proxy.at: Use "depot.cgi dump" rather than sqlite.
	* sqlite/pager.h: Change page size.
	* README: Massage slightly.
	* INSTALL: Write real installation instructions.
	* Makefile.am: Include build of "one big page" docs.
	* boost/circular_buffer_base.hpp: Another boost version insulation fix.	
	* vocab.cc (verify): Normalize local_path's during verification on boost 1.31.0.
	* monotone.texi: Rip out some of the pre-netsync networking docs.

2004-03-24  graydon hoare  <graydon@pobox.com>

	* boost/circular_buffer_base.hpp: Boost version insulation.
	* cert.cc, cert.hh, commands.cc: Differentiate "unknown" keys from "bad".
	* xdelta.cc, proto_machine.cc: Fix boost version insulation.

2004-03-24  graydon hoare  <graydon@pobox.com>

	* rcs_import.cc (import_substates): Filter by branch.
	* xdelta.cc: Minor bits of insulation.

2004-03-24  graydon hoare  <graydon@pobox.com>

	* AUTHORS: Mention Robert.
	* configure.ac: Enable sse2 stuff.
	* monotone.spec: Adjust CFLAGS and CXXFLAGS
	* monotone.texi (Network Service): Expand a bit.

2004-03-24  Robert Helgesson  <rycee@home.se>

	* commands.cc:
	* http_tasks.cc:
	* lua.cc:
	* manifest.cc: 
	* netsync.cc:
	* nntp_tasks.cc: 
	* proto_machine.cc: 
	* work.cc: 
	* xdelta.cc:
	Portability fixes for boost 1.31.0 

2004-03-22  graydon hoare  <graydon@pobox.com>

	* cryptopp/integer.cpp, integer.h: Enable SSE2 multiply code.
	* database.cc, database.hh, certs.cc: Speed up 'heads'.

2004-03-21  graydon hoare  <graydon@pobox.com>

	* lcs.hh, sanity.hh: Minor performance tweaks.

2004-03-20  graydon hoare  <graydon@pobox.com>

	* rcs_import.cc: Teach how to aggregate branches.
	* monotone.texi: Start section on netsync.

2004-03-20  Olivier Andrieu  <oliv__a@users.sourceforge.net>

	* commands.cc (log): Show tags in log.
	* AUTHORS: Mention Olivier.

2004-03-17  Nathan Myers  <ncm@cantrip.org>

	* boost/circular_buffer.hpp: 
	* commands.cc:
	* cryptopp/fltrimpl.h:
	* cryptopp/iterhash.cpp:
	* quick_alloc.hh:
	Fixes for gcc 3.4 compat and warnings.

2004-03-17  graydon hoare  <graydon@pobox.com>
	* cryptopp/config.h: Fix for gcc aliasing optimization error.
	* rcs_import.cc (cvs_history::note_file_edge): 
	Fix for first changelog import bug (#5813).

2004-03-15  graydon hoare  <graydon@pobox.com>

	* rcs_import.cc: Import lone versions properly.
	* tests/t_singlecvs.at: New test for it.
	* testsuite.at: Call it.

2004-03-14  graydon hoare  <graydon@pobox.com>

	* commands.cc (diff): Show added files too.
	* monotone.texi: Fix typo.

2004-03-08  graydon hoare  <graydon@pobox.com>

	* netsync.cc (analyze_manifest_edge): Fix broken formatter.

2004-03-07  graydon hoare  <graydon@pobox.com>

	* Makefile.am (BOOST_SANDBOX_SOURCES): Remove boost::socket entries.
	(NETXX_SOURCES): Predicate on IP6 support in OS (from Paul Snively).
	* boost/socket/*.[hc]pp: Remove.
	* boost/io/streambuf_wrapping.hpp: Remove.
	* AUTHORS: Remove copyright notice for boost::socket.
	* acinclude.m4 (ACX_PTHREAD): Add.
	* network.cc: Replace boost::socket machinery with Netxx.
	* network.hh (open_connection): Remove prototype, static function.
	* sanity.hh, sanity.cc: Make log formatters give file:line coords,
	throw log offending coordinate if formatting fails.

2004-03-07  graydon hoare  <graydon@pobox.com>

	* sqlite/date.c, sqlite/vdbeInt.h, sqlite/vdbeaux.c: Add.
	* sqlite/*.c: Upgrade to 2.8.12.
	* Makefile.am: Update to mention new files.
	* cert.cc 
	(expand_ancestors)
	(expand_dominators): Resize child bitmaps to cover parent.

2004-03-06  graydon hoare  <graydon@pobox.com>

	* netsync.cc (get_root_prefix): Fix from Paul Snively
	to fix static initialization order on mac OSX.
	* montone.texi: Typo fix from Anders Petersson.
	* *.cc: Move all function defs into column 0.

2004-03-04  graydon hoare  <graydon@pobox.com>

	* std_hooks.lua: Fix merger execution pessimism.

2004-03-04  graydon hoare  <graydon@pobox.com>

	* adler32.hh: Modify to use u8.
	* depot.cc, netcmd.cc, xdelta.cc: Modify to use u8.
	* netio.hh, numeric_vocab.hh (widen): Move between headers.
	* netsync.cc: Correct role-assumption bugs.
	* schema_migration.cc: Strip whitespace in sha1.
	(changes received from Christof Petig)

2004-03-01  graydon hoare  <graydon@pobox.com>

	* commands.cc: Handle anonymous pulling.
	* netsync.cc: Ditto.

	Release point (v 0.10).

2004-03-01  graydon hoare  <graydon@pobox.com>

	* NEWS: Mention impending 0.10 release.
	* cert.cc, cert.hh: Bug fixes, implement trust function, QA stuff.
	* commands.cc: Tweak disapprove, approve, testresult, push, pull.
	* configure.ac: Bump version number.
	* cryptopp/rng.h, cryptopp/rng.cpp 
	(MaurerRandomnessTest): Fix bitrot.
	* keys.cc: Add Maurer PRNG randomness test.
	* lua.cc, lua.hh: Add trust, testresult, anonymous netsync hooks. 
	* monotone.1: Update to follow changes to commands.
	* monotone.texi: Include QA section, adjust some UI drift, clarify
	reserved cert names, document new hooks and commands.
	* netcmd.hh, netcmd.cc: Add anonymous, error commands; fix bugs.
	* netsync.cc: Process new commands, factor server loop a bit.
	* std_hooks.lua: Add new hook defaults, factor mergers.
	* tests/t_netsync.at: Check SHA1 of each edge.
	* tests/t_null.at: Call with --norc to skip ~/.monotonerc
	* tests/t_update.at: Fix glaring error.
	* tests/t_disapprove.at, tests/t_testresult.at: New tests.
	* testsuite.at: Call them.
	* ui.cc (sanitize): Clean escape chars from output (optional?)
	* update.cc: Rewrite entirely in terms of new QA definitions.

2004-02-24  graydon hoare  <graydon@pobox.com>

	* commands.cc (ls_keys): Write key hash codes.
	* constands.cc (netsync_timeout_seconds): Up to 120.
	* netsync.cc: Fix a bunch of bugs.
	* patch_set.cc (manifests_to_patch_set): Fix bug in overload
	default construction.

2004-02-22  graydon hoare  <graydon@pobox.com>

	* patch_set.cc, patch_set.hh: Parameterize yet further.
	* netsync.cc: Fix a lot of bugs, add manifest and file grovelling.
	* tests/t_netsync.at: A new test (which runs!)
	* testsuite.at: Call it.

2004-02-20  graydon hoare  <graydon@pobox.com>

	* cert.cc, cert.hh, key.cc, key.hh, database.cc, database.hh:
	Add lots of little netsync support routines.
	* commands.cc (rebuild): Rehash everything too.
	* constants.cc (netcmd_minsz): Recalculate.
	* cryptopp/osrng.cpp (NonblockingRng::GenerateBlock): Handle
	/dev/urandom a bit better.
	* netcmd.cc, netcmd.hh: Remove describe cmds, add nonexistant cmd.
	* netio.hh: Add uleb128 stuff.
	* xdelta.cc: Add randomizing unit test suite.
	* diff_patch.cc: Remove commented-out dead line-merger code.
	* merkle_tree.cc: Fix various bugs.
	* netcmd.cc: Switch everything over to uleb128s.
	* netsync.cc: Implement lots of missing stuff.

2004-02-09  graydon hoare  <graydon@pobox.com>

	* netsync.cc (ROOT_PREFIX): New variable.
	* commands.cc (merkle): New command.

2004-02-09  Ben Elliston  <bje@wasabisystems.com>

	* monotone.texi: Spelling corrections.

2004-02-09  graydon hoare  <graydon@pobox.com>

	* database.cc, database.hh 
	(get_version_size)
	(get_file_version_size)
	(get_manifest_version_size): New functions.
	* xdelta.cc, xdelta.hh (measure_delta_target_size): New function.
	* merkle_tree.cc, merkle_tree.hh, netcmd.cc, netcmd.hh: 
	Cleanup and typesafety.
	* netsync.cc: Cleanup, typesafety, implement refine phase.

2004-02-01  graydon hoare  <graydon@pobox.com>

	* netsync.cc: Remove a lot of stuff, implement auth phase.
	* constants.cc, constants.hh: Move constants from netsync.cc.
	* netcmd.cc, netcmd.hh: Split out of netsync.cc.
	* merkle_tree.cc, merkle_tree.hh: Likewise.
	* numeric_vocab.hh: New header.
	* adler32.hh: include numeric_vocab.hh.
	* netio.hh: Likewise.
	* unit_tests.cc, unit_tests.hh: Update.
	* Makefile.am: Likewise.
	* commands.cc: Guess signing key for auth phase.
	* database.cc, database.hh (public_key_exists)
	(get_pubkey): New functions based on key hashes.

2004-01-31  graydon hoare  <graydon@pobox.com>

	* Netxx/*: New files.
	* AUTHORS: Mention Netxx.
	* Makefile.am: Mention Netxx and netsync.{cc,hh}
	* adler32.hh: Delegate typedefs to boost.
	* cert.hh, cert.cc (cert_hash_code): New function.
	* commands.cc (find_oldest_ancestors): Block cycles.
	(netsync): New command.
	* database.cc, database.hh (schema): Update.
	(put_key): Calculate key hash on the fly.
	(put_cert): Likewise.
	(merkle_node_exists)
	(get_merkle_node)
	(put_merkle_node)
	(erase_merkle_nodes): New functions.
	* keys.hh, keys.cc (key_hash_code): New function.
	* lua.cc, lua.hh 
	(hook_get_netsync_read_permitted)
	(hook_get_netsync_write_permitted): New hooks.
	* monotone.spec: Update for FC1 info conventions.
	* monotone.texi (Quality Assurance): New section.
	* netsync.cc, netsync.hh: New files, preliminary
	netsync infrastructure. Command bodies still missing.
	* schema.sql: Add intrinsic key and cert hashes, merkle nodes.
	* schema_migration.cc: Add code to migrate to new schema.	
	* unit_tests.cc: Handle command-line args to limit test set.
	* vocab_terms.hh: Add merkle and prefix as new terms.

2004-01-13  Nathaniel Smith  <njs@codesourcery.com>

	* idna/idn-int.h: Remove (generated by configure).

2004-01-13  Nathaniel Smith  <njs@codesourcery.com>

	* configure.ac: Switch "if" and "else" branches in pthreads
	checks.

2004-01-12  Nathaniel Smith  <njs@codesourcery.com>

	* configure.ac: Remove check for -lpthread.
	Add check for pthread_mutex_lock and ACX_PTHREAD.
	* m4/acx_pthread.m4: New file.

2004-01-07  graydon hoare  <graydon@pobox.com>

	* Makefile.am:
	* po/POTFILES.in: 
	* po/monotone.pot: Minor tweaks for distclean.
	* adns/config.h:
	* boost/socket/src/interface.cpp:
	* boost/socket/src/ip4/address.cpp:
	* boost/socket/src/ip4/protocol.cpp: OSX portability.
	* AUTHORS: Mention new contributors.
	* monotone.texi (Hook Reference): Document i18n hooks.

	Release point (v 0.9).	

2004-01-07  graydon hoare  <graydon@pobox.com>

	* cert.cc (ensure_parents_loaded)
	(expand_dominators)
	(expand_ancestors)
	(find_intersecting_node): New functions.
	(find_common_ancestor): Reimplement in terms of dominator
	and ancestor bitset intersection.

2004-01-05  Christof Petig <christof@petig-baender.de>

	* vocab.cc (verify<local_path>) Fix use of val() / iterator.
	* constants.cc (illegal_path_bytes): NUL-terminate.

2004-01-02  graydon hoare  <graydon@pobox.com>

	* diff_patch.cc (normalize_extents): Improve to handle an odd case. 
	* tests/t_fmerge.at: New test, to test it.
	* commands.cc (fload, fmerge): Permanently enable, for test. 
	* testsuite.at: Call new test.

2004-01-01  graydon hoare  <graydon@pobox.com>

	* file_io.hh, file_io.cc (read_localized_data, write_localized_data): 
	New functions
	* commands.cc, manifest.cc, transforms.cc: Use them.
	* monotone.texi: Minor update to i18n docs.
	* lua.hh, lua.cc (hook_get_linesep_conv, hook_get_charset_conv):
	New hooks.
	* acinclude.m4: Move AX_CREATE_STDINT_H in here.
	* po/monotone.pot: Regenerate.
	* NEWS, configure.ac: Prep for 0.9 release.

2003-12-30  graydon hoare  <graydon@pobox.com>

	* file_io.hh, file_io.cc (mkpath): New function.
	* commands.cc, database.cc, diff_patch.cc, file_io.cc, 
	lua.cc, vocab.cc, work.cc: Use it.
	* constants.cc (illegal_path_bytes_arr): Remove leading null.
	* monotone.texi: Include i18n docs.
	* tests/t_i18n_file.at: Check colon in filename.

2003-12-29  graydon hoare  <graydon@pobox.com>

	* file_io.cc: Localize names before touching fs.
	* lua.hh, lua.cc (hook_get_system_charset): Remove useless fn.
	* test_hooks.lua: Likewise.
	* monotone.cc, transforms.cc, transforms.hh: 
	Remove lua from system charset conv.
	* tests/t_i18n_file.at: New test.
	* testsuite.at: Call it.

2003-12-28  graydon hoare  <graydon@pobox.com>

	* app_state.cc, app_state.hh: Massage to use i18n vocab.
	* cert.cc, commands.cc, commands.hh, rcs_import.cc, 
	update.cc, update.hh, url.cc, url.hh: Likewise.

	* work.cc, work.hh: --> Likewise, and break file format! <--

	* constants.hh, constants.cc (legal_ace_bytes): New constant.
	* vocab.cc (verify<ace>): Use it.
	(verify<urlenc>) New function.
	* vocab_terms.hh (ace, urlenc, utf8): New terms.
	* transforms.hh, transforms.cc: Use them.
	* monotone.cc (utf8_argv): Charconv argv.
	* network.hh, network.cc: Use url.{hh,cc}.

2003-12-28  graydon hoare  <graydon@pobox.com>

	* constants.hh, constants.cc (idlen): New constant.
	* commands.cc, vocab.cc: Use it.
	* manifest.cc (read_manifest_map): Tighten up regex.
	* packet.cc: Likewise.
	* transforms.cc (uppercase)
	(lowercase): Rewrite.
	(utf8_to_urlenc)
	(urlenc_to_utf8)
	(internalize_url)
	(internalize_cert_name)
	(internalize_rsa_keypair_id)
	(externalize_url)
	(externalize_cert_name)
	(externalize_rsa_keypair_id): New functions.
	* url.hh, url.cc (parse_utf8_url): New function.

2003-12-20  graydon hoare  <graydon@pobox.com>

	* diff_patch.cc (normalize_extents): New function.
	(merge_via_edit_scripts): Use it.

2003-12-19  graydon hoare  <graydon@pobox.com>

	[net.venge.monotone.i18n branch]

	* idna/*.[ch]: New files.
	* po/*: New files.
	* url.cc, url.hh, constants.cc: New files.
	* Makefile.am, configure.ac: Various fiddling for gettext.
	* lua.hh, lua.cc (hook_get_system_charset): New hook.
	(hook_get_system_linesep): New hook.
	* transforms.hh, transforms.cc
	(charset_convert)
	(system_to_utf8)
	(utf8_to_system)
	(ace_to_utf8)
	(utf8_to_ace)
	(line_end_convert): New functions.
	* vocab.cc: Refine constraints.
	* vocab_terms.hh (external): New atomic type.
	* monotone.cc (cpp_main): Initialize gettext.
	* sanity.hh (F): Call gettext() on format strings.
	* commands.cc, depot.cc, database.cc, http_tasks.cc, keys.cc,
	network.cc, rcs_import.cc, sanity.cc, mac.hh : Update to use
	'constants::' namespace.
	* config.h.in: Remove.
	* commands.cc: Various formatting cleanups.
	* unit_tests.cc, unit_tests.hh: Connect to url tests.

2003-12-19  graydon hoare  <graydon@pobox.com>

	* diff_patch.cc (merge3): Skip patches to deleted files.

2003-12-16  graydon hoare  <graydon@pobox.com>

	* commands.cc (ls_ignored, ignored_itemizer): Fold in as subcases of unknown.

2003-12-16  graydon hoare  <graydon@pobox.com>

	* lua.cc (working_copy_rcfilename): MT/monotonerc not MT/.monotonerc.

2003-12-16  graydon hoare  <graydon@pobox.com>

	* lua.hh, lua.cc (working_copy_rcfilename): New function.
	* monotone.cc: Add working copy rcfiles.
	* commands.cc (ls_unknown, unknown_itemizer): Skip ignored files.

2003-12-16  graydon hoare  <graydon@pobox.com>

	* file_io.cc (walk_tree_recursive): continue on book-keeping file.

2003-12-15  graydon hoare  <graydon@pobox.com>

	* tests/t_unidiff.at, t_unidiff2.at: Check for mimencode.

2003-12-15  graydon hoare  <graydon@pobox.com>

	* configure.ac: Add --enable-static-boost.
	* Makefile.am: Likewise.
	* AUTHORS: Mention new contributors.

2003-12-14  Lorenzo Campedelli <lorenzo.campedelli@libero.it>

	* work.cc (add_to_attr_map): Finish change to attr map format.
 
2003-12-10  Tom Tromey  <tromey@redhat.com>

	* commands.cc (checkout): Give better error message if branch is
	empty.

2003-12-07  Eric Kidd  <eric.kidd@pobox.com>

	* commands.cc (agraph): Handle repositories with a single version.
	* database.cc (get_head_candidates): Handle heads with no ancestors.
	* cert.cc (get_branch_heads): Handle heads with no ancestors.

2003-12-06  Eric Kidd  <eric.kidd@pobox.com>

	* update.hh, update.cc (pick_update_target): Return current
	version if no better update candidates available.
	* update.cc (pick_update_target): Always do branch filtering.
	* commands.cc (update): Notice when we're already up-to-date.
	* commands.cc (propagate): Assign branch name correctly when merging.

2003-12-05  graydon hoare  <graydon@pobox.com>

	* lcs.hh (edit_script): New entry point.
	* diff_patch.cc: Rewrite merge in terms of edit scripts.
	* network.cc (post_queued_blobs_to_network): Tidy up transient
	failure message.
	* randomfile.hh: Prohibit deletes on end of chunks.
	* sanity.cc: EOL-terminate truncated long lines.

2003-12-02  graydon hoare  <graydon@pobox.com>

	* database.cc, database.hh (reverse_queue): Copy constructor.
	* std_hooks.lua (merge3): Remove afile, not ancestor.
	* monotone.cc: Remove debugging message.
	* ui.cc (finish_ticking): Set last_write_was_a_tick to false.

2003-12-01  graydon hoare  <graydon@pobox.com>

	* app_state.hh, app_state.cc (set_signing_key): New fn, persist key.
	* monotone.cc (cpp_main): Permit commuting the --help argument around.

2003-11-30  graydon hoare  <graydon@pobox.com>

	* network.cc (post_queued_blobs_to_network): Fail when posted_ok is false.
	* database.cc (initialize): Fail when -journal file exists.
	* keys.cc (make_signature): Nicer message when privkey decrypt fails.

2003-11-29  Tom Tromey  <tromey@redhat.com>

	* rcs_import.cc (store_auxiliary_certs): Renamed to fix typo.
	Updated all callers.

	* http_tasks.cc (check_received_bytes): Allow "-" as well.
	* depot.cc (execute_post_query): Allow "-" as well.

2003-11-28  Tom Tromey  <tromey@redhat.com>

	* http_tasks.cc (check_received_bytes): Allow "-" as well.
	* depot.cc (execute_post_query): Allow "-" as well.

2003-11-28  graydon hoare  <graydon@pobox.com>

	* cert.cc: Various speedups.
	* cycle_detector.hh (edge_makes_cycle): Use visited set, too.
	* database.hh, database.cc (get_head_candidates): New, complex query.
	* keys.hh, keys.cc (check_signature): Cache verifiers.
	* sqlite/os.c (sqliteOsRandomSeed): Harmless valgrind purification.
	* tests/t_fork.at, tests/t_merge.at: Ignore stderr chatter on 'heads'.

2003-11-27  graydon hoare  <graydon@pobox.com>

	* Makefile.am (AM_LDFLAGS): No more -static, sigh.
	* cert.cc (find_relevant_edges): Keep dynamic-programming caches.
	(calculate_renames_recursive): Likewise.
	* cert.cc, cert.hh (rename_edge): Add constructor, copy constructor.
	* commands.cc (list certs): Note rename certs are binary.

2003-11-24  graydon hoare  <graydon@pobox.com>

	* network.cc: Continue fetch, post loops even if one target has
	an exception.

2003-11-24  graydon hoare  <graydon@pobox.com>

	* database.hh, database.cc (delete_posting): Change to take queue
	sequence numbers.	
	* commands.cc (queue): Use new API.
	* network.cc (post_queued_blobs_to_network): Use new API.
	
2003-11-24  graydon hoare  <graydon@pobox.com>

	* std_hooks.lua (get_http_proxy): Return nil when no ENV var.
	* monotone.texi (get_http_proxY): Document change.

2003-11-24  graydon hoare  <graydon@pobox.com>

	* tests/t_proxy.at: Add a test for proxying with tinyproxy.
	* testsuite.at: Call it.
	* lua.cc: Fix dumb error breaking proxying.
	* network.cc: Be verbose about proxying.

2003-11-23  graydon hoare  <graydon@pobox.com>

	* http_tasks.cc (read_chunk): Tolerate 0x20* after chunk len.

2003-11-23  graydon hoare  <graydon@pobox.com>

	* network.cc: Make more informative error policy.
	* boost/socket/socketstream.hpp: Pass SocketType to streambuf template.
	* boost/socket/src/default_socket_impl.cpp: Translate EINTR.

2003-11-22  graydon hoare  <graydon@pobox.com>

	* lua.cc, lua.hh (hook_get_http_proxy): New hook.
	* std_hooks.lua (get_http_proxy): Default uses HTTP_PROXY.
	(get_connect_addr): Undefine, it's for tunnels alone now.
	* network.cc: Use new hook.
	* http_tasks.hh, http_tasks.cc: Teach about proxies (sigh).
	* monotone.texi: Document new hooks.

2003-11-22  graydon hoare  <graydon@pobox.com>

	* lua.cc, lua.hh (hook_get_connect_addr): New hook.
	* std_hooks.lua (get_connect_addr): Default uses HTTP_PROXY.
	* network.cc, network.hh: Use new hook.
	* http_tasks.cc: Teach about HTTP/1.1.
	* cert.cc (bogus_cert_p): Fix UI ugly.

2003-11-21  graydon hoare  <graydon@pobox.com>

	* constants.hh (postsz): New constant for suggested post size.
	* database.cc, database.hh (queue*): Change db API slightly.
	* commands.cc (queue): Adjust to changed db API.
	* network.cc (post_queued_blobs_to_network): Switch to doing
	incremental posts.
	* cert.cc (write_rename_edge, read_rename_edge): Put files on 
	separate lines to accomodate future i18n work.
	* work.cc (add_to_attr_map, write_attr_map): Reorder fields to
	accomodate future i18n work.
	* monotone.texi: Document it.
	* configure.ac, NEWS: Mention 0.8 release.

	Release point (v 0.8).
	
2003-11-16  Tom Tromey  <tromey@redhat.com>

	* missing: Removed generated file.

2003-11-14  graydon hoare  <graydon@pobox.com>

	* commands.cc (vcheck): Add.
	* cert.cc, cert.hh (cert_manifest_vcheck): Add.
	(check_manifest_vcheck): Add.
	(calculate_vcheck_mac): Add.
	* constants.hh (vchecklen): New constant.
	* mac.hh: Re-add.
	* monotone.texi (Hash Integrity): New section.
	* monotone.1: Document vcheck.

2003-11-14  graydon hoare  <graydon@pobox.com>

	* database.cc, database.hh (reverse_queue): New class.
	(compute_older_version): New functions.
	(get_manifest_delta): Remove.
	* network.cc, network.hh (queue_blob_for_network): Remove.
	* packet.cc, packet.hh (queueing_packet_writer): Change UI,
	write to queue directly, accept optional<reverse_queue>.
	* cert.cc (write_paths_recursive): Rewrite to use constant
	memory.
	* commands.cc (queue, queue_edge_for_target_ancestor):
	Install optional<reverse_queue> in qpw.
	* tests/t_cross.at: Ignore new UI chatter.
	* monotone.texi (Transmitting Changes): Change UI output.

2003-11-13  graydon hoare  <graydon@pobox.com>

	* Makefile.am (AUTOMAKE_OPTIONS): Require 1.7.1
	* commands.cc (addtree): Wrap in transaction guard.
	* database.cc, database.hh (manifest_delta_exists): Add.
	(get_manifest_delta): Add.
	* cert.cc (write_paths_recursive): Use partial deltas.
	* manifest.cc, manifest.hh (read_manifest_map): New variant.
	* patch_set.cc, patch_set.hh (patch_set): Add map_new, map_old
	fields.
	(manifests_to_patch_set) Store new field.
	(patch_set_to_packets) Don't read manifest versions from db.
	* std_hooks.lua (ignore_file): ignore .a, .so, .lo, .la, ~ files.
	* tests/t_cvsimport.at: New test.
	* testsuite.at: Call it.

2003-11-10  graydon hoare  <graydon@pobox.com>

	* commands.cc (find_oldest_ancestors): New function.
	(queue): New "addtree" subcommand.
	* monotone.texi: Document it.
	* monotone.1: Document it.

2003-11-10  graydon hoare  <graydon@pobox.com>

	* file_io.cc (walk_tree_recursive): Ignore MT/

2003-11-09  graydon hoare  <graydon@pobox.com>

	* database.cc (dump, load): Implement.
	* commands.cc (db): Call db.dump, load.
	* cycle_detector.hh: Skip when no in-edge on src.
	* monotone.texi: Document dump and load, add some 
	special sections.
	* monotone.1: Mention dump and load.

2003-11-09  graydon hoare  <graydon@pobox.com>

	* rcs_file.hh (rcs_symbol): New structure.
	* rcs_file.cc (symbol): New rule.
	* rcs_import.cc (find_branch_for_version): New function.
	(cvs_key::branch): New field.
	(store_auxilliary_certs): Cert branch tag.
	* cycle_detector.hh: Fix bugs, don't use quick_alloc.
	* commands.cc (checkout): Add --branch based version.
	* monotone.texi: Document new command variant.
	* monotone.1: Ditto.

2003-11-09  graydon hoare  <graydon@pobox.com>

	* quick_alloc.hh: New file.
	* Makefile.am: Add it.
	* cycle_detector.hh: Rewrite.
	* manifest.hh: Use quick_alloc.
	* vocab.cc: Relax path name requirements a bit.
	* sqlite/sqliteInt.h: Up size of row to 16mb.

2003-11-02  graydon hoare  <graydon@pobox.com>

	* commands.cc (post): Post everything if no URL given; don't base
	decision off branch name presence.	
	* app_state.cc, monotone.cc, file_io.cc, file_io.hh: Support
	absolutifying args.
	* lua.hh, lua.cc, std_hooks.lua (hook_get_mail_hostname): New hook.
	* monotone.texi: Document it.
	* monotone.texi, monotone.1: Minor corrections, new sections.
	* monotone.cc: Don't look in $ENV at all.
	* network.cc: Correct MX logic.
	* nntp_tasks.cc, smtp_tasks.cc: Separate postlines state.
	* smtp_tasks.cc: Correct some SMTP logic.
	* configure.ac, NEWS: Mention 0.7 release.

	Release point (v 0.7).

2003-11-01  graydon hoare  <graydon@pobox.com>

	* http_tasks.cc: Drop extra leading slashes in HTTP messages.

2003-10-31  graydon hoare  <graydon@pobox.com>

	* commands.cc, database.cc, database.hh, lua.cc, lua.hh,
	network.cc, network.hh, packet.cc, packet.hh, schema.sql,
	schema_migration.cc, tests/t_http.at, tests/t_nntp.at, vocab.cc:
	Eliminate "groupname", use lone URL.
	* monotone.texi: Update to cover new URL rules.
	* network.cc, network.hh, lua.cc, lua.hh, smtp_tasks.cc:
	Implement "mailto" URLs.
	* tests/t_smtp.at: New test.
	* testsuite.at: Call it.

2003-10-31  graydon hoare  <graydon@pobox.com>

	* patch_set.cc (manifests_to_patch_set): Second form with explicit renames.
	(manifests_to_patch_set): Split edit+rename events when we see them.
	* commands.cc (status, commit): Include explicit rename set.
	* diff_patch.cc (merge3): Accept edit+rename events split by patch_set.cc.
	* smtp_tasks.hh, smtp_tasks.cc: New files.
	* nntp_machine.hh, nntp_machine.cc: Rename to proto_machine.{hh,cc} (woo!)
	* nntp_tasks.cc: Adjust to use proto_ prefix in various places.
	* proto_machine.cc (read_line): get() into streambuf.
	* Makefile.am: Cover renames and adds.

2003-10-31  graydon hoare  <graydon@pobox.com>

	* diff_patch.cc (merge3): Extract renames.
	* commands.cc (calculate_new_manifest_map): Extract renames.
	(try_one_merge): Extract renames, propagate to merge target.
	(commit): Extract renames, propagate to commit target.
	* cert.cc (calculate_renames_recursive): Fix wrong logic.
	(find_common_ancestor_recursive): Stall advances at top of graph.
	* patch_set.cc: (manifests_to_patch_set): Teach about historical
	renames.
	* tests/t_erename.at: New test for edit+rename events.
	* testsuite.at: Call t_erename.at.

2003-10-30  graydon hoare  <graydon@pobox.com>

	* patch_set.cc (operator<): s/a/b/ in a few places, yikes!
	* cert.cc: Add machinery for rename edge certs.
	* commands.cc: Call diff(manifest,manifest) directly.
	* tests/t_nntp.at: Kill tcpserver DNS lookups on nntp test.
	* network.cc (parse_url): Character class typo fix, from 
	Johannes Winkelmann.
	* app_state.hh, cert.hh, commands.hh, cycle_detector.hh, 
	database.hh, diff_patch.cc, diff_patch.hh, http_tasks.hh,
	interner.hh, keys.hh, lua.hh, manifest.hh, network.hh, 
	nntp_machine.hh, nntp_tasks.hh, packet.hh, patch_set.hh, 
	transforms.hh, update.hh, vocab.hh, work.hh, xdelta.hh: 
	fix use of std:: prefix / "using namespace" pollution.	

2003-10-27  graydon hoare  <graydon@pobox.com>

	* lua/liolib.c (io_mkstemp): Portability fix
	from Ian Main.
	* xdelta.cc,hh (compute_delta): New manifest-specific variant.
	* transforms.cc,hh (diff): Same.
	* rcs_import.cc: Various speedups to cvs import.

2003-10-26  graydon hoare  <graydon@pobox.com>

	* cert.cc (get_parents): New function.
	(write_paths_recursive): New function.
	(write_ancestry_paths): New function.
	* cert.hh (write_ancestry_paths): Declare.
	* commands.cc (queue_edge_for_target_ancestor):
	Call write_ancestry_paths for "reposting" queue
	strategy.

2003-10-25  graydon hoare  <graydon@pobox.com>

	* commands.cc (log): Skip looking inside nonexistent
	manifests for file comments.

2003-10-24  graydon hoare  <graydon@pobox.com>

	* adns/*.c, adns/*.h: Import adns library.
	* Makefile.am: Update to build adns into lib3rdparty.a.
	* AUTHORS: Mention adns.
	* network.cc: Call adns functions, not gethostbyname.

2003-10-20  Nathaniel Smith  <njs@codesourcery.com>

	* patch_set.cc (patch_set_to_text_summary): Give more detailed
	output.
	* commands.cc (get_log_message, status, diff): Use
	patch_set_to_text_summary for complete description.

2003-10-22  graydon hoare  <graydon@pobox.com>

	* monotone.texi: Document 'queue' command.
	* monotone.1: Likewise.

2003-10-22  graydon hoare  <graydon@pobox.com>

	* diff_patch.cc 
	(infer_directory_moves): New function.
	(rebuild_under_directory_moves): New function.
	(apply_directory_moves): New function.
	(merge3): Handle directory moves.
	* tests/t_renamed.at: New test for dir renames.
	* testsuite.at: Call it.

2003-10-21  graydon hoare  <graydon@pobox.com>

	* commands.cc (queue): New command.
	(list): Add "queue" subcommand, too.

2003-10-21  graydon hoare  <graydon@pobox.com>

	* diff_patch.cc (merge_deltas): New function.
	(check_map_inclusion): New function.
	(check_no_intersect): New function.
	(merge3): Rewrite completely. 
	* tests/t_rename.at: New test.
	* testsuite.at: Call it.
	* file_io.cc, file_io.hh (make_dir_for): New function.
	* commands.cc (update): Call make_dir_for on update.

2003-10-20  graydon hoare  <graydon@pobox.com>

	* commands.cc: Replace [] with idx() everywhere.

2003-10-20  Tom Tromey  <tromey@redhat.com>

	* cert.hh (get_branch_heads): Updated.
	Include <set>.
	* commands.cc (head): Updated for new get_branch_heads.
	(merge): Likewise.
	(propagate): Likewise.
	* cert.cc (get_branch_heads): Use set<manifest_id>.

	* commands.cc (merge): Use all caps for metasyntactic variable.
	(heads): Likewise.

	* network.cc (post_queued_blobs_to_network): Do nothing if no
	packets to post.

2003-10-20  graydon hoare  <graydon@pobox.com>

	* cert.cc (get_branch_heads): Fix dumb bug.
	* diff_patch.cc (merge3): Fix dumb bug.
	(merge2): Fix dumb bug.
	(try_to_merge_files): Fix dumb bug.

2003-10-20  graydon hoare  <graydon@pobox.com>

	* file_io.cc (tilde_expand): New function.
	* monotone.cc (cpp_main): Expand tildes in 
	db and rcfile arguments.

2003-10-20  graydon hoare  <graydon@pobox.com>

	* rcs_import.cc (import_cvs_repo): Check key existence
	at beginning of import pass, to avoid wasted work.

2003-10-19  Tom Tromey  <tromey@redhat.com>

	* commands.cc (log): Add each seen id to `cycles'.

2003-10-19  graydon hoare  <graydon@pobox.com>

	* AUTHORS: Mention Tecgraf PUC-Rio and their
	copyright.
	* Makefile.am: Mention circular buffer stuff.
	* configure.ac, NEWS: Mention 0.6 release.
	* cert.hh, cert.cc (erase_bogus_certs): file<cert> variant.	
	* commands.cc (log): Erase bogus certs before writing,
	cache comment-less file IDs.
	* monotone.spec: Don't specify install-info args,
	do build with optimization on RHL.

	Release point (v 0.6).

2003-10-19  Matt Kraai  <kraai@ftbfs.org>

	* commands.cc (merge): Use app.branch_name instead of args[0] for
	the branch name.

2003-10-17  graydon hoare  <graydon@pobox.com>

	* commands.cc (log): New command.
	Various other bug fixes.
	* monotone.1, monotone.texi: Minor updates.

2003-10-17  graydon hoare  <graydon@pobox.com>

	* monotone.texi: Expand command and hook references.
	* commands.cc: Disable db dump / load commands for now.

2003-10-16  graydon hoare  <graydon@pobox.com>

	* sanity.hh: Add a const version of idx().
	* diff_patch.cc: Change to using idx() everywhere.
	* cert.cc (find_common_ancestor): Rewrite to recursive
	form, stepping over historic merges.
	* tests/t_cross.at: New test for merging merges.
	* testsuite.at: Call t_cross.at.

2003-10-10  graydon hoare  <graydon@pobox.com>

	* lua.hh, lua.cc (hook_apply_attribute): New hook.
	* work.hh, work.cc (apply_attributes): New function.
	* commands.cc (update_any_attrs): Update attrs when writing to
	working copy. 
	* std_hooks.lua (temp_file): Use some env vars.
	(attr_functions): Make table of attr-setting functions.

2003-10-10  graydon hoare  <graydon@pobox.com>

	* work.cc: Fix add/drop inversion bug.
	* lua/*.{c,h}: Import lua 5.0 sources.
	* lua.cc: Rewrite lua interface completely. 	
	* std_hooks.lua, test_hooks.lua, testsuite,
	tests/t_persist_phrase.at, configure.ac, config.h.in, Makefile.am:
	Modify to handle presence of lua 5.0.

2003-10-08  graydon hoare  <graydon@pobox.com>

	* rcs_import.cc: Attach aux certs to child, not parent.
	* manifest.cc: Speed up some calculations.
	* keys.cc: Optionally cache decoded keys.

2003-10-07  graydon hoare  <graydon@pobox.com>

	* manifest.hh, manifest.cc, rcs_import.cc: Write manifests w/o
	compression.
	* vocab.hh, vocab.cc: Don't re-verify verified data.
	* ui.hh, ui.cc: Minor efficiency tweaks.

2003-10-07  graydon hoare  <graydon@pobox.com>

	* commands.cc, work.cc, work.hh: Add some preliminary stuff
	to support explicit renaming, .mt-attrs.
	* monotone.texi: Add skeletal sections for command reference,
	hook reference, CVS phrasebook. Fill in some parts.

2003-10-02  graydon hoare  <graydon@pobox.com>

	* boost/circular_buffer*.hpp: Add.
	* AUTHORS, cert.cc, commands.cc, database.cc,
	diff_patch.cc, http_tasks.cc, keys.cc, lua.cc, manifest.cc,
	network.cc, nntp_machine.cc, packet.cc, patch_set.cc, 
	rcs_import.cc, sanity.cc, sanity.hh, ui.hh, update.cc,
	vocab_terms.hh, work.cc:	
	remove existing circular buffer code, replace all
	logging and asserty stuff with boost::format objects
	rather than vsnprintf.

2003-10-01  graydon hoare  <graydon@pobox.com>

	* testsuite.at: Don't use getenv("HOSTNAME").
	* database.cc (exec, fetch): Do va_end/va_start again in between
	logging and executing query.

2003-09-28  Tom Tromey  <tromey@redhat.com>

	* monotone.texi: Added @direntry.

2003-09-27  Nathaniel Smith  <njs@pobox.com>

	* monotone.cc: Remove "monotone.db" default to --db
	option in help text.

2003-09-27  graydon hoare  <graydon@pobox.com>

	* diff_patch.cc: Rework conflict detection.
	* rcs_import.cc: Remove some pointless slowness.
	* monotone.spec: Install info files properly.

	Release point (v 0.5).

2003-09-27  graydon hoare  <graydon@pobox.com>

	* AUTHORS, NEWS, configure.ac: Update for 0.5 release.
	* monotone.texi: Various updates.	
	* xdelta.cc (compute_delta): Fix handling of empty data.
	* database.cc (sql): Require --db for init.
	* work.cc (read_options_map): Fix options regex.

2003-09-27  graydon hoare  <graydon@pobox.com>

	* lcs.hh: New jaffer LCS algorithm.
	* interner.hh, rcs_import.cc: Templatize interner.
	* diff_patch.hh: Use interner, new LCS.

2003-09-27  Tom Tromey  <tromey@redhat.com>

	* commands.cc (fetch): Always try lua hook; then default to all
	known URLs.

2003-09-26  Tom Tromey  <tromey@redhat.com>

	* commands.cc (tag): Use all-caps for meta-syntactic variables.
	(comment, add, cat, complete, mdelta, fdata): Likewise.

	* monotone.1: There's no default database.
	* monotone.texi (OPTIONS): There's no default database.

	* database.cc (sql): Throw informative error if database name not
	set.
	* app_state.cc (app_state): Default to no database.

2003-09-26  graydon hoare  <graydon@pobox.com>

	* debian/*, monotone.spec: Add packaging control files.

2003-09-24  graydon hoare  <graydon@pobox.com>

	* database.cc, database.hh (debug): New function.
	* commands.cc (debug): New command.
	* cert.cc, cert.hh (guess_branch): New function.
	* commands.cc (cert): Queue certs to network servers.
	* commands.cc (cert, commit): Use guess_branch.
	* commands.cc (list): List unknown, ignored files.
	* monotone.texi, monotone.1: Document.

2003-09-24  graydon hoare  <graydon@pobox.com>

	* commands.cc (queue_edge_for_target_ancestor): Queue the
	correct ancestry cert, from child to target, as well as
	patch_set.

2003-09-22  graydon hoare  <graydon@pobox.com>

	* depot_schema.sql, schema_migration.cc, 
	schema_migration.hh: Add.
	* database.cc, depot.cc: Implement schema migration.
	* database.cc, commands.cc: Change to db ... cmd.
	* monotone.texi, monotone.1: Document command change.
	* depot.cc: Fix various query bugs.

2003-09-21  Nathaniel Smith  <njs@codesourcery.com>

	* depot.cc (depot_schema): Remove unique constraint on (contents),
	replace with unique constraint on (groupname, contents).
	
2003-09-21  Nathaniel Smith  <njs@codesourcery.com>

	* commands.cc (diff): Take manifest ids as arguments.  Add
	explanatory text on files added, removed, modified.

2003-09-19  Tom Tromey  <tromey@redhat.com>

	* commands.cc (genkey): Use all-caps for meta-syntactic variable.
	(cert, tag, approve, disapprove, comment, add, drop, commit,
	update, revert, cat, checkout, co, propagate, complete, list, ls,
	mdelta, fdelta, mdata, fdata, mcerts, fcerts, pubkey, privkey,
	fetch, post, rcs_import, rcs): Likewise.
	(explain_usage): Indent explanatory text past the command names.

2003-09-17  Tom Tromey  <tromey@redhat.com>

	* commands.cc (list): Don't compute or use "subname".

	* commands.cc (revert): Handle case where argument is a
	directory.
	* tests/t_revert.at: Test for revert of directory.

	* testsuite.at (MONOTONE_SETUP): Use "monotone initdb".
	* monotone.1: Document "initdb".
	* monotone.texi (Commands): Document initdb.
	(Creating a Database): New node.
	(Getting Started): Refer to it.
	* commands.cc (initdb): New command.
	* database.cc (database::sql): New argument `init'.
	(database::initialize): New method.
	* database.hh (database::initalize): Declare.
	(database::sql): New argument `init'.

2003-09-17  Tom Tromey  <tromey@redhat.com>

	* tests/t_persist_phrase.at: Use "ls certs".
	* tests/t_nntp.at: Use "ls certs".
	* tests/t_genkey.at: Use "ls keys" and "ls certs".

2003-09-16  Tom Tromey  <tromey@redhat.com>

	* monotone.1: Document "list branches".
	* commands.cc (ls_certs): New function, from `lscerts' command.
	(ls_keys): New function, from `lskeys' command.
	(ls_branches): New function.
	(list): New command.
	(ls): New alias.
	(explain_usage): Split parameter info at \n.
	* monotone.texi (Adding Files): Use "list certs".
	(Committing Changes): Likewise.
	(Forking and Merging): Likewise.
	(Commands): Likewise.
	(Generating Keys): Use "list keys".
	(Commands): Likewise.
	(Commands): Mention "list branches".
	(Branches): Likewise.

2003-09-15  graydon hoare  <graydon@redhat.com>

	* http_tasks.cc: Fix networking to handle long input.

	* ui.cc, ui.hh: Only pad with blanks enough to cover old output
	when ticking.

	* update.cc, cert.cc, commands.cc: Fix cert fetching functions to
	remove bogus certs.

2003-09-15  Tom Tromey  <tromey@redhat.com>

	* monotone.1: Don't mention MT_KEY or MT_BRANCH.

	* monotone.texi (Getting Started): Don't mention MT_DB or
	MT_BRANCH.
	(Adding Files): Explicitly use --db and --branch.
	* app_state.hh (app_state): New fields options, options_changed.
	Declare new methods.  Include work.hh.
	* work.cc (work_file_name): New constant.
	(add_to_options_map): New structure.
	(get_options_path): New function.
	(read_options_map, write_options_map): Likewise.
	* work.hh (options_map): New type.
	(get_options_path, read_options_map, write_options_map): Declare.
	* commands.cc (add, drop, commit, update, revert, checkout,
	merge): Write options file.
	* app_state.cc (database_option, branch_option): New constants.
	(app_state::app_state): Read options file.
	(app_state::set_database): New method.
	(app_state::set_branch): Likewise.
	(app_state::write_options): Likewise.
	Include work.hh.
	* monotone.cc (cpp_main): Don't set initial database name on
	app.  Use new settor methods.  Don't look at MT_BRANCH or MT_DB.

2003-09-14  graydon hoare  <graydon@pobox.com>

	* vocab.cc, vocab.hh: Add streamers for vocab terms in preparation
	for switch to formatter.

	* cert.cc (check_signature): Treat missing key as failed check.
	* commands.cc (lscerts): Warn when keys are missing.

	* rcs_import.cc, nntp_tasks.cc, http_tasks.cc: Tick progress.

	* sanity.cc, monotone.cc: Tidy up output a bit.

	* xdelta.cc: Add code to handle empty files. Maybe correct?

	* ui.cc, ui.hh: Add.

2003-09-13  Tom Tromey  <tromey@redhat.com>

	* tests/t_nntp.at: If we can't find tcpserver or snntpd, skip the
	test.
	* tests/t_http.at: If we can't find boa or depot.cgi, skip the
	test.

2003-09-12  graydon hoare  <graydon@pobox.com>

	* update.cc (pick_update_target): Only insert base rev as update
	candidate if it actually exists in db.

	* commands.cc, database.cc, database.hh: Implement id completion
	command, and general id completion in all other commands.

2003-09-12  Tom Tromey  <tromey@redhat.com>

	* commands.cc (revert): A deleted file always appears in the
	manifest.
	* tests/t_revert.at: Check reverting a change plus a delete; also
	test reverting by file name.

	* work.cc (deletion_builder::visit_file): Check for file in
	working add set before looking in manifest.
	* tests/t_drop.at: Added add-then-drop test.

	* testsuite.at: Include t_drop.at.
	* tests/t_drop.at: New test.
	* work.cc (visit_file): Check for file in working delete set
	before looking in manifest.

2003-09-12  Tom Tromey  <tromey@redhat.com>

	* Makefile.am ($(srcdir)/testsuite): tests/atconfig and
	tests/atlocal are not in srcdir.

	* Makefile.am (TESTS): unit_tests is not in srcdir.

2003-09-11  graydon hoare  <graydon@pobox.com>

	* commands.cc: Check for MT directory in status.
	* commands.cc: Require directory for checkout.
	* commands.cc: Delete MT/work file after checkout.
	* commands.cc: Implement 'revert', following tromey's lead.
	* commands.cc: Print base, working manifest ids in status.

	* diff_patch.cc: Further merge corrections.
	* diff_patch.cc (unidiff): Compensate for occasional miscalculation
	of LCS.

	* tests/t_merge.at: Check that heads works after a merge.
	* tests/t_fork.at:  Check that heads works after a fork.
	* tests/t_genkey.at: Remove use of 'import'.
	* tests/t_cwork.at: Check deletion of work file on checkout.
	* tests/t_revert.at: Check that revert works.

	* commands.cc, monotone.cc: Report unknown commands nicely.
	
2003-09-08  graydon hoare  <graydon@pobox.com>

	* tests/merge.at: Accept tromey's non-error case for update.

	* commands.cc(try_one_merge): Write merged version to packet
	writer, not directly to db.
	(merge): Write branch, changelog cert on merged version to db.

	* std_hooks.lua(merge3): Open result in mode "r", not "w+".
	
2003-09-06  Tom Tromey  <tromey@redhat.com>

	* update.cc (pick_update_target): Not an error if nothing to
	update.

	* monotone.texi: Use VERSION; include version.texi.

	* monotone.1: Document "co".
	* monotone.texi (Commands): Document "co".
	* commands.cc (ALIAS): New macro.
	(co): New alias.

	* README: Updated.

	* txt2c.cc: Added missing file.

	* texinfo.tex, INSTALL, Makefile.in, aclocal.m4, compile, depcomp,
	install-sh, missing, mkinstalldirs: Removed generated files.

2003-09-04  graydon hoare  <graydon@pobox.com>

	* Makefile.am, depot.cc, http_tasks.cc, http_tasks.hh,
	lua.cc, lua.hh, monotone.texi, network.cc, tests/t_http.at,
	vocab_terms.hh: 

	Use public key signatures to talk to depot, not mac keys.

	* commands.cc, file_io.cc, monotone.texi, monotone.1,
	tests/t_scan.at, tests/t_import.at, work.cc, work.hh:

	Remove the 'import' and 'scan' commands, in favour of generalized
	'add' which chases subdirectories.

	* configure.ac, NEWS: 

	Release point (v 0.4).
	
2003-09-03  graydon hoare  <graydon@pobox.com>

	* monotone.texi: Expand notes about setting up depot.

	* update.cc: Update by ancestry. Duh.

2003-09-02  graydon hoare  <graydon@pobox.com>

	* boost/socket/streambuf.hpp: Bump ppos on overflow.

	* packet.cc, transforms.cc, transforms.hh: Add function for
	canonicalization of base64 encoded strings. Use on incoming cert
	packet values.

	* commands.cc: Change fetch and post to take URL/groupname params
	rather than branchname.

	* network.cc, network.hh, depot.cc, http_tasks.cc: Fix URL parser,
	improve logging, change signatures to match needs of commands.cc

	* Makefile.am: Don't install txt2c or unit_tests. 

	* Makefile.am: Build depot.cgi not depot.

	* database.cc, database.hh: Add "all known sources" fetching support.

	* patch_set.cc: Sort in a path-lexicographic order for nicer summaries.

	* monotone.texi: Expand coverage of packets and networking.

	* tests/t_nntp.at, tests/t_http.at: Update to provide URL/groupname
	pairs.

2003-09-02  Tom Tromey  <tromey@redhat.com>

	* aclocal.m4, monotone.info: Removed generated files.

2003-08-31  Nathaniel Smith  <njs@codesourcery.com>

	* configure.ac: Check for lua40/lua.h, lua40/lualib.h and -llua40,
	-lliblua40.
	* config.h.in: Add LUA_H, LIBLUA_H templates, remove HAVE_LIBLUA,
	HAVE_LIBLUALIB templates.
	* lua.cc: Include config.h.  Use LUA_H, LIBLUA_H macros.

2003-08-29  graydon hoare  <graydon@pobox.com>

	* Makefile.am, txt2c.cc, lua.cc, database.cc:
	Use a C constant-building converter rather than objcopy.

	* cert.cc, cert.hh, packet.cc, packet.hh, diff_patch.cc,
	rcs_import.cc: 
	Modify cert functions to require a packet consumer, do no implicit
	database writing.

	* commands.cc, database.cc, database.hh, schema.sql, network.cc:
	Modify packet queueing strategy to select ancestors from known
	network server content, rather than most recent edge.

2003-08-25  graydon hoare  <graydon@pobox.com>

	* AUTHORS, ChangeLog, Makefile.am, NEWS, configure.ac,
	tests/t_http.at: Release point (v 0.3)

2003-08-24  graydon hoare  <graydon@pobox.com>

	* nntp_tasks.cc: Measure success from postlines state.
	* network.cc: Print summary counts of transmissions.
	* packet.cc: Count packets into database.
	* depot.cc: Add administrative commands, fix a bunch of
	little bugs.
	* t_http.at: Testcase for depot-driven communication.
	* monotone.texi: Update to reflect depot existence.
	* http_tasks.cc: Pick bugs out.
	
2003-08-24  graydon hoare  <graydon@pobox.com>

	* commands.cc: Wash certs before output.
	* *.cc,*.hh: Adjust cert packet format to
	be more readable, avoid superfluous gzipping.

2003-08-24  graydon hoare  <graydon@pobox.com>

	* configure, Makefile.in: Remove generated files, oops.
	* commands.cc: Implement 'propagate'.
	* lua.cc, lua.hh, network.cc, network.hh: Remove
	'aggregate posting' stuff.
	* network.cc: Batch postings into larger articles.
	* diff_patch.hh, diff_patch.cc: Implement basic
	merge2-on-manifest.
	
2003-08-23  graydon hoare  <graydon@pobox.com>

	* monotone.cc: Handle user-defined lua hooks as
	overriding internal / .monotonerc hooks no matter
	where on cmd line they occur.
	* update.cc: Made failures more user-friendly.
	* lua.cc: Improve logging a bit.
	* testsuite.at, tests/*.{at,in}, testsuite/: Rewrite tests in
	autotest framework, move to tests/ directory.
	* boost/io/*, cryptopp/hmac.h: Add missing files.
	
2003-08-23  Tom Tromey  <tromey@redhat.com>

	* monotone.cc (OPT_VERSION): New macro.
	(cpp_main): Handle OPT_VERSION.
	(options): Added `version' entry.
	Include config.h.

2003-08-21  Tom Tromey  <tromey@redhat.com>

	* database.cc: Include "sqlite/sqlite.h", not <sqlite.h>.

2003-08-20  graydon hoare  <graydon@pobox.com>

	* boost/*:
	incorporate boost sandbox bits, for now.

	* Makefile.am, Makefile.in, configure, configure.ac, diff_patch.cc,
	http_tasks.cc, http_tasks.hh, network.cc, nntp_machine.cc,
	nntp_machine.hh, nntp_tasks.cc, nntp_tasks.hh, testsuite/t_nntp.sh:

	fix up networking layer to pass nntp tests again

2003-08-19  graydon hoare  <graydon@pobox.com>

	* Makefile.am, Makefile.in, app_state.hh, cert.cc, commands.cc,
	constants.hh, cryptopp/misc.h, database.cc, depot.cc,
	http_tasks.cc, http_tasks.hh, keys.cc, lua.cc, lua.hh, monotone.cc,
	network.cc, network.hh, nntp_machine.cc, nntp_machine.hh,
	nntp_tasks.cc, nntp_tasks.hh, packet.cc, packet.hh, rcs_import.cc,
	sanity.cc, sanity.hh, schema.sql, test_hooks.lua,
	testsuite/runtest.sh, testsuite/t_null.sh, vocab_terms.hh:

	major surgery time
	- move to multi-protocol posting and fetching.
	- implement nicer failure modes for sanity.
	- redo commands to print nicer, fail nicer.	
	
2003-08-18  graydon hoare  <graydon@pobox.com>

	* Makefile.am, Makefile.in, adler32.hh, database.cc, depot.cc,
	mac.hh, xdelta.cc, Makefile.am, Makefile.in: 

	first pass at a depot (CGI-based packet service)

2003-08-08  graydon hoare  <graydon@pobox.com>

	* Makefile.am, Makefile.in AUTHORS, ChangeLog, Makefile.am,
	Makefile.in, NEWS, monotone.1, monotone.info, monotone.texi:

	release point (v 0.2)

2003-08-08  graydon hoare  <graydon@pobox.com>

	* cert.cc, cert.hh, interner.hh, rcs_import.cc: 

	auxilliary certs

	* cert.cc, cert.hh, cycle_detector.hh, interner.hh, patch_set.cc,
	rcs_import.cc: 

	improvements to cycle detection stuff

2003-08-05  graydon hoare  <graydon@pobox.com>

	* rcs_import.cc:
	
	almost even more seemingly correct CVS graph reconstruction (still slow)

	* sqlite/* cryptopp/* Makefile.am, Makefile.in, aclocal.m4,
	config.h.in, configure, configure.ac, file_io.cc, keys.cc,
	sanity.cc, sanity.hh, transforms.cc: 

	minimizing dependencies on 3rd party libs by importing the
	necessary bits and rewriting others.

	* cert.cc, cert.hh, rcs_import.cc:	
	
	cvs import seems to be working, but several linear algorithms need
	replacement

2003-07-28  graydon hoare  <graydon@pobox.com>

	* Makefile.am, Makefile.in, cert.cc, commands.cc, database.cc,
	database.hh, manifest.cc, rcs_file.cc, rcs_import.cc,
	rcs_import.hh, vocab.cc, xdelta.cc:

	cvs graph reconstruction hobbling along.

2003-07-21  graydon hoare  <graydon@pobox.com>

	* database.cc, xdelta.cc, xdelta.hh: 

	piecewise xdelta; improves speed a fair bit.

2003-07-11  graydon hoare  <graydon@pobox.com>

	* Makefile.am, Makefile.in, config.h.in, configure, configure.ac,
	transforms.cc, xdelta.cc, xdelta.hh:

	implement xdelta by hand, forget 3rd party delta libs.

2003-07-02  graydon hoare  <graydon@pobox.com>

	* database.cc, rcs_import.cc, transforms.cc, transforms.hh:

	speedups all around in the storage system

2003-07-01  graydon hoare  <graydon@pobox.com>

	* database.hh, rcs_import.cc, transforms.cc, transforms.hh: speed

	improvements to RCS import

2003-06-30  graydon hoare  <graydon@pobox.com>

	* rcs_import.cc, transforms.cc: 

	some speed improvements to RCS import

2003-06-29  graydon hoare  <graydon@pobox.com>

	* commands.cc, database.hh, rcs_import.cc, transforms.cc: 

	RCS file import successfully (albeit slowly) pulls in some pretty
	large (multi-hundred revision, >1MB) test cases from GCC CVS

	* Makefile.in, commands.cc, rcs_file.cc, rcs_file.hh,
	rcs_import.cc, rcs_import.hh, 

	Makefile.am: preliminary support for reading and walking RCS files

2003-04-09  graydon hoare  <graydon@pobox.com>

	* autogen.sh: oops
	* */*: savannah import

2003-04-06  graydon hoare  <graydon@pobox.com>

	* initial release. 
<|MERGE_RESOLUTION|>--- conflicted
+++ resolved
@@ -1,4 +1,7 @@
-<<<<<<< HEAD
+2005-02-08  graydon hoare  <graydon@pobox.com>
+
+	* database.cc (version_cache::set): Fix bad expiry logic.
+
 2005-02-08  Nathaniel Smith  <njs@codesourcery.com>
 
 	* change_set.cc (check_sane): Null sources are only valid for
@@ -8,11 +11,6 @@
 
 	* database.cc (struct version_cache): Fix invariant in cache
 	clearing logic.
-=======
-2005-02-08  graydon hoare  <graydon@pobox.com>
-
-	* database.cc (version_cache::set): Fix bad expiry logic.
->>>>>>> 3f556aee
 
 2005-02-06  Nathaniel Smith  <njs@codesourcery.com>
 
