<<<<<<< HEAD
2006-01-15  Matt Johnston  <matt@ucc.asn.au>

	* ui.cc: make tickers saner (203 K vs 0.2 M). 
	Print full byte counts below 1 K.
=======
2006-01-15  Nathaniel Smith  <njs@pobox.com>

	* roster.cc (test_unify_rosters_end_to_end): Add failing test for
	unify_roster's handling of attr corpses.

2006-01-15  Nathaniel Smith  <njs@pobox.com>

	* cert.cc (load_key_pair): 
	* keys.cc (require_password): Use accessor method, so as to
	actually compile...
>>>>>>> f376c87f

2006-01-14  Nathaniel Smith  <njs@pobox.com>

	* lua.cc (hook_get_key_pair): Remove.
	* keys.cc (require_password): Adjust accordingly.
	* cert.cc (priv_key_exists, load_key_pair): Likewise.

2006-01-14  Richard Levitte  <richard@levitte.org>

	* configure.ac: Make sure there's an empty xgettext.opts
	when xgettext accepts --flag.  This avoids getting an error
	message later on when cat can't find it to append to
	po/Makefile.in.

	* po/LINGUAS, po/sv_SE.po: New Swedish translation.  Needs
	reviewing at this stage.

2006-01-13  Richard Levitte  <richard@levitte.org>

	* monotone-notify.pl: Make it possible for the user to say what
	the monotone binary is called or where it is.  Adapt to revision
	output changes and to changes in the monotone UI.

2006-01-12  Nathaniel Smith  <njs@pobox.com>

	* po/Makevars (XGETTEXT_OPTIONS): This time for sure!

2006-01-13  Nathaniel Smith  <njs@pobox.com>

	* database.cc (check_rosterified): Clarify message emitted when db
	has not been rosterified.

2006-01-12  Nathaniel Smith  <njs@pobox.com>

	* po/Makevars (XGETTEXT_OPTIONS): More fiddling to make
	intltool-update happy.

2006-01-13  Bruce Stephans  <monotone@cenderis.demon.co.uk>

	* lua.cc (shared_trust_function_body): Index lua arrays
	from 1, not 0.

2006-01-12  Nathaniel Smith  <njs@pobox.com>

	* sanity.cc (dump_buffer): Add forgotten newline.

2006-01-12  Nathaniel Smith  <njs@pobox.com>

	* roster.cc (make_roster_for_merge): Add more MM()'s.

2006-01-12  Matthew Gregan  <kinetik@orcon.net.nz>

	* contrib/{color-logs.{conf,sh},monotone.el}: Changes to handle
	renaming of --no-merges.
	* app_state.{cc,hh}, commands.cc, monotone.cc, options.hh: Make
	'log' default to not displaying merges.  Rename '--no-merges'
	option to '--merges'.

2006-01-11  Nathaniel Smith  <njs@pobox.com>

	* commands.cc (diff): gettext'ify the "no changes" tag.

2006-01-11  Richard Levitte  <richard@levitte.org>

	* Makefile.am: Add contrib/usher as an extra program.  This works
	as a reminder that this program exists, and provides supported
	ways to build it.

	* contrib/usher.cc: Add a -m switch, to be able to specify the
	name or complete path of/to the monotone binary, in case there
	are several floating around on the system.

2006-01-11  Matt Johnston  <matt@ucc.asn.au>

	* Makefile.am: pch.hh should be included

2006-01-11  Nathaniel Smith  <njs@pobox.com>

	* sanity.hh (struct i18n_format): Make internationalized format
	strings and non-internationalized format strings type-distinct.
	(This hopefully sets up for fixing some of the charset mess later
	down the road.)
	(FL): New macro; like F but without the i18n glue.
	Use FL with L, and F/FP with everything else.
	* *.hh, *.cc: Adjust existing F/L/etc. usage accordingly.

2006-01-11  Nathaniel Smith  <njs@pobox.com>

	* HACKING: Add section listing all the single-character macros.

2006-01-11  Nathaniel Smith  <njs@pobox.com>

	* database.cc (fetch): Don't log all SQL unless requested by
	user.

2006-01-11  Nathaniel Smith  <njs@pobox.com>

	* po/Makevars (XGETTEXT_OPTIONS):
	* configure.ac: Tweak xgettext configuration to make intltool
	happier.

2006-01-11  Nathaniel Smith  <njs@pobox.com>

	* netsync.cc (process_confirm_cmd): Remove.

2006-01-11  Matthew Gregan  <kinetik@orcon.net.nz>

	* platform.hh, win32/wcwidth.c: Remove local wcswidth
	implementation--it's no longer needed.

2006-01-10  Derek Scherger  <derek@echologic.com>

	* tests/t_revert_unchanged.at: new test to check that reverting
	nothing but unchanged files doesn't end up with an empty
	restriction and revert everything
	* testsuite.at: call it

2006-01-10  Nathaniel Smith  <njs@pobox.com>

	* packet.cc (packet_roundabout_test): Test rdata packets too.

2006-01-10  Nathaniel Smith  <njs@pobox.com>

	* netsync.cc (session): 
	* commands.cc (read): Adjust to match previous change.

2006-01-10  Nathaniel Smith  <njs@pobox.com>

	* packet.{hh,cc} (struct packet_db_writer): Remove old guard
	against accidentally ingesting public keys -- this has not been
	useful for some years.

2006-01-10  Nathaniel Smith  <njs@pobox.com>

	* diff_patch.hh (struct content_merger): Oops, forgot to remove
	the merge2 prototype.

2006-01-10  Nathaniel Smith  <njs@pobox.com>

	* std_hooks.lua: 
	* lua.cc (hook_merge2): 
	* diff_patch.cc (try_to_merge_files): Remove merge2 code, since we
	no longer do merge2's.  (We can always revive it if we add suture
	support.)

2006-01-10  Nathaniel Smith  <njs@pobox.com>

	* packet.cc (consume_file_delta): Remove unused 4-argument form.

2006-01-10  Nathaniel Smith  <njs@pobox.com>

	* lua.{cc,hh} (hook_resolve_file_conflict)
	(hook_resolve_dir_conflict): Remove dead code.

2006-01-10  Nathaniel Smith  <njs@pobox.com>

	* tests/t_selectors_b_h.at, testsuite.at: New test.

2006-01-10  Nathaniel Smith  <njs@pobox.com>

	* database.cc (manifest_cert_exists, put_manifest_cert): 
	(get_manifest_cert, get_manifest_certs): Remove unused methods.

2006-01-10  Nathaniel Smith  <njs@pobox.com>

	* database.cc (put_reverse_version, put_file_reverse_version):
	Whoops, missed some dead code.

2006-01-10  Nathaniel Smith  <njs@pobox.com>

	* revision.cc (build_roster_style_revs_from_manifest_style_revs):
	Remove unused variable; silence gcc warning.

2006-01-10  Nathaniel Smith  <njs@pobox.com>

	* packet.cc (consume_file_reverse_delta) 
	(struct feed_packet_consumer): Remove support for nonexistent
	"frdelta" packet type.
	* database.{hh,cc} (put_reverse_version)
	(put_file_reverse_version): Remove unused methods.
	* key_store.cc (struct keyreader): Remove obsolete methods.

2006-01-10  Nathaniel Smith  <njs@pobox.com>

	* database.cc (set_filename): Simplify slightly.
	(delta_exists): Remove unused 3-argument version.

2006-01-10  Nathaniel Smith  <njs@pobox.com>

	* commands.cc (reindex): Remove.
	* database.cc (database::rehash): Likewise.

2006-01-10  Nathaniel Smith  <njs@pobox.com>

	* change_set.{cc,hh}: Remove.

2006-01-10  Nathaniel Smith  <njs@pobox.com>

	* contrib/ciabot_monotone.py (Monotone.get_revision): Update to
	use 'automate get_revision' instead of 'cat revision'.

2006-01-10  Richard Levitte  <richard@levitte.org>

	* lua.cc (monotone_parse_basic_io_for_lua): Don't trust the
	returned value from lua_tostring() to stick around.  Instead, copy
	it into a regular std::string.
	* std_hooks.lua (get_netsync_read_permissions,
	get_netsync_write_permissions): Make sure to properly close the
	permission files.

2006-01-09  Richard Levitte  <richard@levitte.org>

	* contrib/usher.cc, monotone.1, monotone.cc, po/fr.po, po/ja.po,
	po/pt_BR.po, testsuite.at: Change the default port from 5253 to
	4691 (assigned to us by IANA).

2006-01-07  Patrick Mauritz  <oxygene@studentenbude.ath.cx>

	* schema_migration.cc: add safe-guard against passing a null pointer
	into string handling. (necessary with sun studio)

2006-01-05  Derek Scherger  <derek@echologic.com>

	* app_state.{cc,hh} (set_restriction): remove "respect_ignore"
	flag and don't complain about ignored files
	* commands.cc (status, list, diff): allow --exclude option for
	restrictions
	* restrictions.hh: add a comment about restricted command
	consistency
	* tests/t_restricted_commands_consistent.at: new test to give that
	bark some bite
	* testsuite.at: call it
	
2005-12-29  Nathaniel Smith  <njs@pobox.com>

	* NEWS: Write up for 0.25.

2005-12-29  Matthew Gregan  <kinetik@orcon.net.nz>

	* sqlite/{pager.c,sqlite3.h}: Upgrade to SQLite 3.2.8.

2005-12-29  Nathaniel Smith  <njs@pobox.com>

	* NEWS: Notes on what to write up for 0.25.
	* win32/monotone.iss, monotone.spec, debian/changelog:
	* configure.ac, UPGRADE: Bump.

2005-12-26  Matt Johnston  <matt@ucc.asn.au>

	* commands.cc (CMD(revert)): revert with no args prints usage,
	mention "." for entire working copy.

2005-12-21  Matt Johnston  <matt@ucc.asn.au>

	* commands.cc (dump_difs, CMD(log)): only print --diffs for the file
	of interest.

2005-12-21  Matthew Gregan  <kinetik@orcon.net.nz>

	* botan/es_capi.{cpp,h}: Windows compile fixes for Botan 1.4.10.

2005-12-21  Matt Johnston  <matt@ucc.asn.au>

	* upgrade to Botan 1.4.10

2005-12-20  Daniel Carosone  <dan@geek.com.au>

	* monotone.texi: Rearrange the description of monotone serve into
	two sections; the first one describing basic steps necessary to
	get Jim and the reader through to the next sections, and a later
	more advanced section that discusses some of the subleties and
	choices and moves them on to running a dedicated server.  Other
	small tweaks in nearby sections while here.

2005-12-18  graydon hoare  <graydon@pobox.com>

	* AUTHORS: Add Roland.

2005-12-17  Roland McGrath  <roland@redhat.com>

	* work.hh (struct file_itemizer): Remove extraneous qualifier on
	visit_file declaration.
	* app_state.hh (class app_state): Remove extraneous qualifier on
	set_restriction declaration.

2005-12-14  Matthew Gregan  <kinetik@orcon.net.nz>

	* win32/fs.cc: Handle the fact that the MoveFileEx symbol might
	exist in kernel32.dll even though it doesn't actually work.  It
	turns out that Win9x implements a bunch of NT-only symbols as
	stubs that return ERROR_CALL_NOT_IMPLEMENTED, so it's not
	sufficient to detect feature availability by doing symbol lookups
	at runtime.  Also add a missing parameter to the final error
	message.  Fixes #15063.

2005-12-13  Derek Scherger  <derek@echologic.com>

	* commands.cc (update): remove \n from F() string
	(revert): display "reverting..." messages similar to update
	* tests/t_revert.at: allow output from revert

2005-12-13  Matthew Gregan  <kinetik@orcon.net.nz>

	* testsuite.at: Use SIGTERM rather than SIGSEGV to close down
	monotone servers.
	* HACKING, tests/README: Remove references to use of SEGV for
	terminating monotone servers.

2005-12-13  Timothy Brownawell  <tbrownaw@gmail.com>

	* constants.cc: New netsync is incompatible, bump protocol version.
	* constants.hh: Change default port to the one IANA assigned us.

2005-12-10  Timothy Brownawell  <tbrownaw@gmail.com>

	* roster.cc (make_roster_for_merge): unshadow the node_id_source
	argument. Resolve usages to the argument or the local by educated guess.

2005-12-10  Timothy Brownawell  <tbrownaw@gmail.com>

	* paths.{cc,hh}: operator<() for split_path's

2005-12-10  Timothy Brownawell  <tbrownaw@gmail.com>

	* sanity.{cc,hh}: Fix musing dumps so that the header line always gets
	printed, even if printing the body throws an exception.
	* database.cc, packet,cc, revision.cc: sprinkle MMs
	* cset.cc: sanity check print_cset to match parse_cset

2005-12-08  Matthew Gregan  <kinetik@orcon.net.nz>

	* po/pt_BR.po: Add missing newline.
	* AUTHORS: Add Alex Queiroz to list of translators.

2005-12-08  Alex Queiroz  <asandroq@gmail.com>

	* po/pt_BR.po: Beginnings of the Brazilian Portuguese translation.
	* po/LINGUAS: Add it.

2005-12-06  Timothy Brownawell  <tbrownaw@gmail.com>

	* packet.cc (packet stream reading): Fix handling of privkey packets.
	It would convert pubkey+privkey to keypair, but not change the private
	key to the new encryption type. Now uses migrate_private_key to
	convert privkey->keypair. Reading privkey packets from stdin only works
	if the get_passphrase hook is defined for that key.
	Fix packet_roundabout_test; the send+receive part was using an empty
	stream, rather than the packet sequence generated in the first part.
	* packet.hh, commands.cc, key_store.cc: read_packets now takes an
	app_state argument.
	* tests/t_dropkey_2.at: use genkey instead of reading packets
	* tests/t_read_privkey.at: check that reading a privkey packet works
	* testsuite.at: add read_privkey test

2005-12-06  Matthew Gregan  <kinetik@orcon.net.nz>

	* ui.cc (write_ticks): Move CR out of tickline2; output it where
	required instead.  Fixes brokeness of 'count' ticker on Win32 (and
	perhaps elsewhere) that was causing each line redraw to be written
	on a new line.
	* contrib/usher.cc (fork_server): Avoid getting stuck in an
	infinte loop attempting to read() from a stream that has
	reached EOF before we've read anything from it.  This can occur if
	the fork()+exec() of an usher managed monotone server fails.
	* ui.cc (write_ticks): Don't call display_width() repeatedly for
	the same string--get the result once and reuse it where necessary.
	* netxx/sockopt.cxx, netxx/sockopt.h (set_ipv6_listen_for_v6_only):
	New member function to set the IPV6_V6ONLY flag on a socket.
	* netxx/serverbase.cxx (bind_to): Call set_ipv6_listen_for_v6_only
	on IPv6 sockets.
	* app_state.cc (allow_working_copy): Use keydir path from
	MT/options if set.

2005-12-05  Matthew Gregan  <kinetik@orcon.net.nz>

	* tests/t_database_sig_cleanup.at: Mark this as NOT_ON_WIN32; as
	per the MSDN link I've added to the test, we can't handle
	SIGINT/SIGTERM gracefully on Windows.

2005-12-04  Nathaniel Smith  <njs@pobox.com>

	* paths.cc (file_path): MM() the path we're validating.

2005-12-04  Nathaniel Smith  <njs@pobox.com>

	* schema_migration.cc: Modernize error checking a bit.  (Use E()
	and I() instead of throwing runtime_errors.)

2005-12-03  Nathaniel Smith  <njs@pobox.com>

	* sanity.cc (dump_buffer): If we dumped debug info, write out a
	note asking that it be included in bug reports.

2005-12-03  Nathaniel Smith  <njs@pobox.com>

	* schema_migration.cc (logged_sqlite3_exec): New function.
	Use everywhere in this file.  Enables logging of migration
	commands for debugging purposes.

2005-12-03  Nathaniel Smith  <njs@pobox.com>

	* tests/t_mixed_case_pwd.at, testsuite.at: New test.

2005-12-02  Matthew Gregan  <kinetik@orcon.net.nz>

	* Makefile.am: Make Win32 build link against shfolder.lib to get
	SHGetFolderPathA on older Windows platforms (we had previously
	been relying on it to be available in shell32.lib) .
	* packet.cc (feed_packet_consumer::feed_packet_consumer,
	extract_packets): Move duplicated sets of regexs for key IDs,
	certs, etc. into constants.cc.
	* constants.{cc,hh}: Add regex strings extracted from packet.cc.  Also
	fix the key ID regex to accept a few characters we allowed in
	legal_key_name_bytes already.
	* tests/t_genkey.at: Test good and bad keys with all characters we
	allow in the user portion of a key id.

2005-12-01  Matthew Gregan  <kinetik@orcon.net.nz>

	* database.cc: Revert last change; db version and db migrate need
	to be able to open databases with old schema versions.  Calling
	sql() directly broke this.  Moved a db existence check scattered
	through the code into db_check_exists(), and added calls to this
	into ::version and ::migrate.
	* database.cc (database::version, database::migrate): Improve
	error handling where user has supplied the path to a non-existant
	database file.  Submitted by Neil Conway.
	* win32/fs.cc (rename_clobberingly_impl): Improve error handling
	around LoadLibrary call.
	* lua/{lvm.c,lgc.c,lapi.c}: Lua post-5.0.2 bugfixes from
	http://www.lua.org/bugs.html.  Submitted by Alex Queiroz.

2005-11-29  Matt Johnston  <matt@ucc.asn.au>

	* Makefile.am: add PCH_FLAGS only when compiling monotone and
	unit_tests objects, not for libs.
	* pch.hh: define __STDC_CONSTANT_MACROS as required for UINT32_C.

2005-11-28  Nathaniel Smith  <njs@pobox.com>

	* txt2c.cc (main): Work correctly even on empty files.

2005-11-28  Nathaniel Smith  <njs@pobox.com>

	* schema_migration.cc: Provide more feedback while 'db migrate' is
	running.

2005-11-28  Matthew Gregan  <kinetik@orcon.net.nz>

	* HACKING: Make a note of the fact that we kill 'monotone serve'
	processes with a SIGSEGV.
	* tests/README: Minor cleanup, mention SIGSEGV thing here too.

2005-11-27  Nathaniel Smith  <njs@pobox.com>

	* std_hooks.lua: Make regexp matching error slightly more
	user-friendly.

2005-11-27  Nathaniel Smith  <njs@pobox.com>

	* commands.cc (diff): Remove OPT_BRANCH from diff's options.

2005-11-27  Julio M. Merino Vidal  <jmmv@NetBSD.org>

	* configure.ac: Do not use test's == operator because it is not
	compatible with many implementations; use = instead.

2005-11-27  Julio M. Merino Vidal  <jmmv@NetBSD.org>

	* configure.ac, ui.cc: Windows does have sync_with_iostream; the
	problem is that it does not behave correctly on some MinGW versions.
	Properly detect this condition.  Thanks to Matthew Gregan for the
	explanation.

2005-11-27  Matthew Gregan  <kinetik@orcon.net.nz>

	* netxx/address.cxx (parse_uri): Reset URI parser state after
	checking for IPv6 address.

2005-11-27  Matthew Gregan  <kinetik@orcon.net.nz>

	* tests/t_netsync_largish_file.at: Move LARGISH_FILE_CREATE
	definition from here...
	* testsuite.at: ...to here.
	* tests/t_dump_load.at: Use LARGISH_FILE_CREATE to create a 1MB
	file so that the db dump output is larger than a few kB.  This is
	needed to catch the iostreams-returning-EOF-early bogosity under
	MinGW when sync_with_stdio(false) has been called on the iostream.

2005-11-27  Nathaniel Smith  <njs@pobox.com>

	* monotone.cc: Include "i18n.h" instead of "libintl.h" directly,
	to theoretically play better with autoconf stuff.

2005-11-27  Julio M. Merino Vidal  <jmmv@NetBSD.org>

	* tests/t_automate_stdio.at: Don't expect perl to be in /usr/bin;
	this assumption doesn't hold breaks on several systems (such as
	NetBSD).

2005-11-27  Julio M. Merino Vidal  <jmmv@NetBSD.org>

	* tests/t_checkout_options.at: Use the [] operator instead of {} in
	a shell pattern so that it works with interpreters other than bash
	(e.g., NetBSD's sh).

2005-11-27  Julio M. Merino Vidal  <jmmv@NetBSD.org>

	* testsuite.at, tests/t_empty_env.at, tests/t_i18n_file.at,
	tests/t_netsync_sigpipe.at, tests/t_update_1.at, tests/t_update_2.at:
	Do not use test's == operator because it is not portable; use =
	instead.

2005-11-27  Matt Johnston  <matt@ucc.asn.au>

	* Makefile.am, configure.ac, pch.hh: add --enable-pch configure
	flag to enable precompiled boost headers. Based on LyX automake/autoconf
	rules, Zbynek Winkler suggested that just boost headers would be
	beneficial.

2005-11-27  Julio M. Merino Vidal  <jmmv@NetBSD.org>

	* app_state.cc: No need to include headers for chdir() any more.
	This function was replaced by change_current_working_dir.
	* monotone.cc: Unconditionally include libintl.h as this file uses
	gettext functions.
	* configure.ac, rcs_import.cc: Check for strptime(3) and use the
	check results instead of assuming that only Windows lacks this
	function.
	* configure.ac, ui.cc: Check whether C++ streams support the
	sync_with_stdio method and use the check results instead of assuming
	that only Windows lacks this function.

	Addresses part of bug #12086.

2005-11-27  Julio M. Merino Vidal  <jmmv@NetBSD.org>

	* app_state.cc: Correctly detect when MT/options does not have a
	database property instead of printing the cryptic message "misuse:
	invalid path ''".

2005-11-27  Grahame Bowland  <grahame@angrygoats.net>

	* configure.ac: expose --enable-ipv6 in config.h
	* monotone.cc (cpp_main): parse IPv6 addresses correctly 
	in --bind arguments
	* netsync.cc (call_server,serve_connections): if USE_IPV6 defined, 
	create netxx Address instances with ipv6 enabled.
	* netxx/address.cxx (parse_uri): parse IPv6 addresses as hostnames
	* closes bug #14446

2005-11-27  Grahame Bowland  <grahame@angrygoats.net>

	* automate.cc (automate_stdio_read): remove check for EINTR
	that was breaking win32 build.

2005-11-27  Grahame Bowland  <grahame@angrygoats.net>

	* automate.cc (automate_certs,automate_keys): use non-exclusive 
	transaction guard
	* commands.cc (ls_certs,ls_keys,cat): use non-exclusive 
	transaction guard
	* database.cc (begin_transaction): used BEGIN DEFERRED (only attempt 
	exclusive lock once a write is attempted on DB) when not exclusive
	(transaction_guard::transaction_guard): new argument exclusive indicating 
	whether an immediate exclusive lock is requested, defaults to true
	* database.hh: update prototype for transaction_guard

2005-11-26  Nathaniel Smith  <njs@pobox.com>

	* NEWS: Fill in date for 0.24 release.

2005-11-26  Nathaniel Smith  <njs@pobox.com>

	* UPGRADE: Add note about serve changing syntax.

2005-11-26  Nathaniel Smith  <njs@pobox.com>

	* UPGRADE: Update for 0.24.
	* configure.ac, win32/monotone.iss, monotone.spec:
	* debian/changelog: Bump version number.

2005-11-26  Nathaniel Smith  <njs@pobox.com>

	* ChangeLog: fixup after merge.

2005-11-27  Daniel Carosone  <dan@geek.com.au>

	* monotone.texi, std_hooks.lua: sync hook definitions with
	std_hooks.lua, and group the descriptions into @subsections,
	reordering a few items accordingly.

2005-11-26  Nathaniel Smith  <njs@pobox.com>

	* Makefile.am: Remove botan/{omac,fips_rng}.h.

2005-11-26  Julio M. Merino Vidal  <jmmv@NetBSD.org>

	* AUTHORS, ChangeLog: Update my email address; I don't read the
	other one any more and the new one represents better my limited
	involvement in Monotone.

2005-11-26  Julio M. Merino Vidal  <jmmv@NetBSD.org>

	* configure.ac, Makefile.am, po/Makevars: Avoid using xgettext's
	--flag option on versions that do not support it.

2005-11-26  Grahame Bowland  <grahame@angrygoats.net>

	* automate.cc (automate_stdio) add wrapper function to read()
	so that loops will not wind backwards possibly overrunning buffers
	if an error occurs. Hopefully fixes some of the strange edge cases
	seen using automate. (Closes #15062 in bug tracker)

2005-11-26  Matthew Gregan  <kinetik@orcon.net.nz>

	* botan/mem_pool.cpp (Pooling_Allocator::allocate): Botan's
	Pooling_Allocator assumes that Buffers stored in free_list are
	sorted, and uses std::inplace_merge() in deallocate() to ensure
	the recently freed Buffer is positioned in free_list
	appropriately.  This same check was not being performed when a
	Buffer was added to free_list in allocate() (it's not safe to
	assume that the address of a newly allocated Buffer will always be
	greated than existing Buffers).

2005-11-25  graydon hoare  <graydon@pobox.com>

	* database.cc (get_version): Another important fix: make sure to
	cancel overlapping paths, to avoid exponential memory requirement
	in deep, heavily-forked-and-merged storage paths.

2005-11-25  graydon hoare  <graydon@pobox.com>

	* database.cc (get_version): Another important fix: make sure to
	cancel overlapping paths, to avoid exponential memory requirement
	in deep, heavily-forked-and-merged storage paths.

2005-11-25  graydon hoare  <graydon@pobox.com>

	* database.cc (get_version): Crucial fix! Rewrite the
	delta-reconstruction algorithm to work with a DAG storage topology,
	rather than assuming an inverted tree. Counterpart to the
	delta-storage optimization made by Timothy Brownawell on
	2005-11-05.

2005-11-23  Matt Johnston  <matt@ucc.asn.au>

	* botan/*: import of Botan 1.4.9

2005-11-23  Grahame Bowland  <grahame@angrygoats.net>

	* automate.cc (automate_stdio): Fix partial reads cloberring 
	start of buffer.

2005-11-22  Matthew Gregan  <kinetik@orcon.net.nz>

	* database.cc (database::dump): Don't include SQLite internal
	tables in the dump.
	* tests/t_dump_load.at (database dump/load): Run a db analyze
	before dumping the db--catches cases where we dump internal db
	tables that we can't reload.

2005-11-21  Henry Nestler  <Henry@BigFoot.de>

	* contrib/mtbrowse.sh: Version 0.1.13
	Handle authors without '@'.  Minor box sizing.
	Get Version of monotone before starts anything.
	DEPTH_LAST detects for version >0.19, no save to config.
	'cat revision' replaced with 'automate get_revision'.
	ANCESTORS "M" changed to "A". Default "L" (monotone log --brief).
	Warn user about misconfigurations. Temp files without tailing dot.
	New option: Sort by Date/Time, up or down.
	Fix: Parents of merge, if certs list from cache (ncolor).

2005-11-21  Matthew Gregan  <kinetik@orcon.net.nz>

	* NEWS: Minor spelling tweaks.
	* platform.hh: Add get_default_confdir().
	* app_state.cc (app_state::app_state): Call get_default_confdir()
	to initialize confdir.
	* unix/fs.cc (get_default_confdir): Use the home directory as the
	base of the default configuration dir.
	* win32/fs.cc (get_default_confdir): Use either %APPDATA% or the
	result of querying SHGetFolderPath() for CISDL_APPDATA as the base
	of the default configuration dir.
	(get_homedir): More consistent method for deciding what the user's
	home directory is.  Behaviour based on the documentation for Qt's
	QDir::home().

2005-11-21  Nathaniel Smith  <njs@pobox.com>

	* NEWS: Initial draft of 0.24 release notes.

2005-11-14  Benoît Dejean  <benoit@placenet.org>

	* po/fr.po: Updated French translation.
	* netsync.cc: Removed many i18n strings.

2005-11-14  Nathaniel Smith  <njs@pobox.com>

	* monotone.texi (Historical records): Clarify wording, based on
	feedback from Daniel Phillips.

2005-11-13  Nathaniel Smith  <njs@pobox.com>

	* monotone.texi (Automation): Document sort order for 'automate
	select'.

2005-11-10  Richard Levitte  <richard@levitte.org>

	* monotone.texi (Hooks): Small correction so the text matches the
	example.

2005-11-10  Timothy Brownawell  <tbrownaw@gmail.com>

	* lua.cc, std_hooks.lua, monotone.texi: basic_io parser for lua is
	now called parse_basic_io

2005-11-10  Timothy Brownawell  <tbrownaw@gmail.com>

	* monotone.texi: document parse_basicio in the
	"Additional Lua Functions" section

2005-11-10  Timothy Brownawell  <tbrownaw@gmail.com>

	* testsuite.at: Several MINHOOKS_* macros that use the standard hooks
	and only load predefined hooks about passphrase and rng.
	* tests/t_netsync_permissions, tests/t_netsync_read_permissions: use
	the standard permission hooks and define {read,write}-permissions files.
	Check both the permissions mechanism and the standard hooks at once.

2005-11-10  Timothy Brownawell  <tbrownaw@gmail.com>

	* monotone.texi: update example project with latest read-permissions
	format. Mention comment lines in the description in the hooks section

2005-11-08  Timothy Brownawell  <tbrownaw@gmail.com>

	Make a basic_io parser available to Lua.
	* lua.cc: new function, monotone_parse_basicio_for_lua
	* std_hooks.lua: use it in get_netsync_read_permitted

2005-11-05  Timothy Brownawell  <tbrownaw@gmail.com>

	Make sure that all new revisions added to the db deltify as much as
	possible.
	* commands.cc, diff_patch.cc: deltify both sides when doing a merge
	* database.{cc,hh}: new function, database::deltify_revision()
	call it from put_revision, so all new revisions will be deltified

2005-10-30  Nathaniel Smith  <njs@pobox.com>

	* std_hooks.lua (edit_comment): Insert a blank line if there is no
	user log message, so the user doesn't have to.

2005-10-25  Emile Snyder  <emile@alumni.reed.edu>

	Fix bug reported on mailing list by Wim Oudshoorn and Tom Koelman
	where 'disapprove REV' inappropriately uses your working copy
	branch for the disapproved revision.
	* app_state.{cc,hh} (set_is_explicit_option, is_explicit_option):
	New methods to determine if a given option value was set via
	command line flag or not.
	* cert.cc (guess_branch): Only accept explicit --branch values in
	preference to the branch the given revision lives on.
	* commands.cc (CMD(commit)): Explicitly use app.branch_name() if
	it exists before calling guess_branch, so pick up MT/options
	setting.
	* monotone.cc (cpp_main): Set the explicit_option_map entries for
	select command line flag processing.
	
2005-10-26  Matt Johnston  <matt@ucc.asn.au>

	* INSTALL: mention that zlib is required
	* debian/control: monotone doesn't work over plain network protocols

2005-10-25  Timothy Brownawell  <tbrownaw@gmail.com>

	* lua.cc: make the globish matcher available to lua
	* std_hooks.lua: new (better) format for read-permissions
	* monotone.texi: update documentation

2005-10-24  Benoît Dejean  <benoit@placenet.org>

	* commands.cc: Merged 2 i18n strings.

2005-10-23  Timothy Brownawell  <tbrownaw@gmail.com>

	* std_hooks.lua: new default get_netsync_*_permitted hooks, which
	read permissions setting from $confdir/{read,write}-permissions
	* monotone.texi: document the new default hooks

2005-10-23  Timothy Brownawell  <tbrownaw@gmail.com>

	* contrib/usher.cc: new option "-p <pidfile>", catch SIGTERM and SIGINT
	and exit cleanly

2005-10-22  Timothy Brownawell  <tbrownaw@gmail.com>

	* constants.cc: increase log_line_sz so that the new unified
	"SERVER IDENTIFICATION HAS CHANGED" message doesn't get truncated.
	It used to be multiple print statements but was merged into one,
	apparently to help with translation.

2005-10-22  Timothy Brownawell  <tbrownaw@gmail.com>

	* contrib/usher.cc: Support friendly shutdown (no new connections, but
	don't kill existing ones) of local servers and the usher as a whole.
	Simple admin interface to start/stop or get the status of individual
	servers or the whole usher (listens for connections on a separate
	port, only enabled if specified on the command line).

2005-10-22  Richard Levitte  <richard@levitte.org>

	* tests/t_database_sig_cleanup.at: Two more sleeps that I forgot.

2005-10-20  Nathaniel Smith  <njs@pobox.com>

	* cert.hh (find_common_ancestor): Remove dead declaration.
	* database.cc (check_schema): Improve schema mismatch error
	message.

2005-10-20  Richard Levitte  <richard@levitte.org>

	* tests/t_database_sig_cleanup.at: Sleep for a couple of seconds,
	so monotone has a chance to clean up and die properly, even on a
	slower machine.

2005-10-19  Nathaniel Smith  <njs@pobox.com>

	* tests/t_update_switch_branch.at, testsuite.at: New test.

2005-10-19  Nathaniel Smith  <njs@pobox.com>

	* commands.cc (update): Make branch sticky even if update target
	== current rid.

2005-10-19  Matt Johnston  <matt@ucc.asn.au>

	* main.cc, database.{cc,hh}: SIGINT and SIGTERM handlers
	exit gracefully, and try to ROLLBACK+close any databases to clean up
	.db-journal files. Added new database::close() method to be used
	rather than sqlite_close() directly
	* monotone.{cc,hh}, sanity.{cc.hh}: move clean_shutdown flag to
	global_sanity
	* tests/t_database_sig_cleanup.at: test it
	* keys.cc: don't L() private key

2005-10-19  Matthew A. Nicholson  <matt@matt-land.com>

	* std_hooks.lua: Minor correction to vim warning during 3-way merge.

2005-10-18  Timothy Brownawell  <tbrownaw@gmail.com>

	* contrib/usher.cc: Update comment about client versions

2005-10-18  Timothy Brownawell  <tbrownaw@gmail.com>

	* netsync.cc netcmd.{cc,hh}: usher_reply_cmd now has both who we
	connected to *and* what pattern we asked for
	* contrib/usher.cc: new file format, allow to key servers on either
	hostname or pattern, hostname checked first
	reload config file on SIGHUP

2005-10-18  Timothy Brownawell  <tbrownaw@gmail.com>

	* netsync.cc (session::process_usher_cmd): reply with who we connected
	to (hostname or hostname:port), not what pattern we asked for.
	* contrib/usher.cc: Update comment.

2005-10-18  Timothy Brownawell  <tbrownaw@gmail.com>

	* contrib/usher.cc: support dynamic local servers
	These are started when a client attempts to connect, and killed at
	a set time interval after the last client has disconnected.

2005-10-15  Nathaniel Smith  <njs@pobox.com>

	* manifest.cc (build_restricted_manifest_map): Mention the new
	--missing option in the missing files error message hint.

2005-10-17  Timothy Brownawell  <tbrownaw@gmail.com>

	* commands.cc (serve): check that the db is valid before beginning
	service (would previously not know until someone connected)
	* netsync.cc (serve_connections): don't say "beginning service" until
	after opening the socket.

2005-10-16  Timothy Brownawell  <tbrownaw@gmail.com>

	* app_state.{cc,hh}, key_store.cc: change how the keystore directory
	is initialized; was using app.confdir before it was ready

2005-10-16  Timothy Brownawell  <tbrownaw@gmail.com>

	Make the configuration directory configurable and available to lua
	* lua.cc: export new function to lua, "get_confdir"
	* app_state.{cc,hh} monotone.cc options.hh: new option --confdir,
	make the configuration directory something other than ~/.monotone
	* lua.{cc,hh}: make the app_state availabe to lua callbacks
	* key_store.cc: use get_confdir instead of hardcoded
	* lua.cc: use get_confdir instead of hardcoded
	* tests/t_config_confdir.at: test --confdir and lua get_confdir
	* testsuite.at: add it

2005-10-16  Timothy Brownawell  <tbrownaw@gmail.com>

	Teach client to optionally push unused keys; new pubkeys can now be
	given to a server without restarting it.
	* app_state.{cc,hh}, monotone.cc, options.hh:
	new command-specific-option --key-to-push=<key> , used to sync/push
	a key that hasn't signed anything
	* netsync.cc: make it work
	* commands.cc: push and sync take it
	* tests/t_netsync_pubkey.at: test it

2005-10-16  Matthew Gregan  <kinetik@orcon.net.nz>

	* configure.ac: Don't add boost_unit_test_framework to global
	LIBS, we will link against it directly when needed.
	* Makefile.am: Only allow unit_tests to be built if
	boost_unit_test_framework was available at configure time.

2005-10-15  Matthew Gregan  <kinetik@orcon.net.nz>

	* configure.ac: Use boost_filesystem as the library to test for
	when trying to guess a suitable BOOST_SUFFIX.  Make a missing
	boost_unit_test_framework library a non-fatal error.

2005-10-14  Emile Snyder  <emile@alumni.reed.edu>

	* commands.cc: Fix breakage I introduced with the --unknown flag.
	Rename find_unknown to find_unknown_and_ignored, since that's what
	it's actually doing.  Likewise ls_unknown ->
	ls_unknown_or_ignored, and use find_unknown_and_ignored correctly.
	Fixes t_mt_ignore.at failures.
	
2005-10-14  Nathaniel Smith  <njs@pobox.com>

	* key_store.{cc,hh} (get_key_dir): New method.
	* schema_migration.cc (migrate_client_to_external_privkeys): Tell
	user that we're moving their keys.
	* commands.cc (genkey): Refer to keystore by the directory, not as
	"keystore".
	(ls_keys): Likewise.

2005-10-14  Timothy Brownawell  <tbrownaw@gmail.com>

	Add .mt-ignore, ignore most generated files, except for the *m4 files.

2005-10-14  Emile Snyder <emile@alumni.reed.edu>

	* app_state.{cc,hh}: new 'unknown' class member for --unknown flag.
	* commands.cc (CMD(add), ls_unknown, find_unknown): use new
	--unknown flag to add any files in the working copy that monotone
	doesn't know about (and isn't ignoring).
	* monotone.cc (coptions, cpp_main): add the --unknown flag handling.
	* options.hh: add OPT_UNKNOWN.
	* monotone.texi: document it.
	* tests/t_add.at: test it.
	
2005-10-14  Emile Snyder <emile@alumni.reed.edu>

	* database.cc (complete): enhance h: and b: to mean "current
	branch" (as defined by your working copy) when given empty.
	* monotone.texi: document it.
	
2005-10-14  Matthew Gregan  <kinetik@orcon.net.nz>

	* database.cc: Exclusively lock the database when performing a 'db
	dump'.
	* schema_migration.cc: Run an analyze at the end of a database
	migration to help out the SQLite query optimizer.  Also change
	schema id calculation to match 'sqlite_stat%' rather than the
	specific table 'sqlite_stat1'--the SQLite docs suggest that more
	tables will be created in the future.

2005-10-14  Matthew Gregan  <kinetik@orcon.net.nz>

	* database.cc, schema.sql, schema_migration.cc: Use SQLite 3's
	exclusive locking whereever we start a new transaction; allows
	monotone to report database locking errors earlier if a second
	monotone process attempts to perform database operations.

2005-10-14  Matthew Gregan  <kinetik@orcon.net.nz>

	* commands.cc (message_width): Refactor into display_width() and
	remove message_width().
	* transforms.{cc,hh} (display_width): Rename length() to
	display_width() and use the code from message_width().
	* ui.cc, commands.cc: Change calls to length() to display_width().
	* netsync.cc: Remove length() calls, test for string emptiness
	instead.

2005-10-13  Emile Snyder <emile@alumni.reed.edu>

	* commands.cc (CMD(revert)): use --missing for revert a'la drop.
	* monotone.texi: document it.
	* tests/t_revert_restrict.at: test it.
	
2005-10-13  Emile Snyder <emile@alumni.reed.edu>

	* app_state.{cc,hh}: new missing class member for --missing flag.
	* commands.cc (CMD(drop), ls_missing, find_missing): use new
	--missing flag to drop any files already deleted in the working copy.
	* monotone.cc (coptions, cpp_main): add the --missing flag handling.
	* options.hh: add OPT_MISSING.
	* monotone.texi: document it.
	* tests/t_drop_missing.at: test it.
	
2005-10-13  Emile Snyder <emile@alumni.reed.edu>

	* database.cc (complete): implementation for h:branch selector to
	find heads of a branch.
	* selectors.{cc,hh}: add sel_head with selector character 'h'.
	* monotone.texi: document it.
	
2005-10-12  Nathaniel Smith  <njs@pobox.com>

	* revision.hh: Oops, missed a bit.

2005-10-12  Nathaniel Smith  <njs@pobox.com>

	* revision.cc (add_node_for_old_revision): Rename to...
	(add_node_for_oldstyle_revision): ...this.
	(build_changesets_from_existing_revs): Rename to...
	(build_roster_style_revs_from_manifest_style_revs): ...this.
	* commands.cc (db): Rename "rebuild" to "rosterify".

2005-10-08  Nathaniel Smith  <njs@pobox.com>

	* revision.cc (analyze_manifest_changes): Remove.

2005-10-08  Nathaniel Smith  <njs@pobox.com>

	* revision.cc (calculate_change_sets_recursive):
	(find_subgraph_for_composite_search) 
	(calculate_composite_change_set, calculate_arbitrary_change_set):
	Remove.
	(construct_revision_from_ancestry): Likewise.

2005-10-08  Nathaniel Smith  <njs@pobox.com>

	* revision.cc (check_sane_history): Remove.

2005-10-13  Matt Johnston  <matt@ucc.asn.au>

	* botan/mem_pool.cpp: fix bug preventing remove_empty_buffers()
	from being called, gives significant improvements for long-running
	processes.

2005-10-12  Emile Snyder <emile@alumni.reed.edu>

	* monotone.texi: add njs's lucid definition of what the disapprove
	actually means in terms of the revision graph to it's section in
	the documentation.
	
2005-10-12  Matt Johnston  <matt@ucc.asn.au>

	* monotone.cc: return with exit code of 2 on usage output
	* testsuite.at: turn "cat_foo" into "automate get_foo"
	* tests/t_empty_env.at, tests/t_null.at, tests/t_at_sign.at,
	tests/t_unreadable_db.at, tests/t_cmdline_options.at: expect 2 exit code
	* tests/t_cross.at: update to the changeset paradigm of immutable
	ancestors.

2005-10-11  Emile Snyder <emile@alumni.reed.edu>

	* app_state.{cc,hh}: new bind_address and bind_port class members.
	* options.hh: new OPT_BIND for serve command.
	* monotone.cc: handle OPT_BIND.
	* commands.cc (process_netsync_args, CMD(serve)): use values from
	the new --bind=[addr]:port option for 'monotone serve' rather than
	the positional argument.  default to binding all interfaces.
	* monotone.texi: document new serve syntax
	* netsync.cc (serve_connections): use empty address argument to
	mean bind all interfaces.
	* netxx/address.cxx (Address::add_all_addresses): set port_ member
	from passed in port argument.
	* testsuite.at, tests/t_netsync_single.at: use new --bind syntax
	for serve commands.
	
2005-10-11  Matthew Gregan  <kinetik@orcon.net.nz>

	* commands.cc (message_width, explain_usage): New function to
	calculate display width of translated strings.  Use it in
	explain_usage.
	Patch from Thomas Moschny <thomas.moschny@gmx.de>
	* certs.cc (get_user_key): Correct logic in N() test for multiple
	keys.  Resolves bug reported by Malte Thoma.

2005-10-10  Timothy Brownawell  <tbrownaw@gmail.com>

	Make netsync shutdown work properly.
	* netsync.cc (session::which_events): Only ask to read if not armed.
	A read failure will discard all read-but-not-processed commands.
	* netsync.cc (session::maybe_say_goodbye): Only say goodbye once.
	Repeated goodbyes means that one side *will* have a full write-queue
	when the connection is torn down.

2005-10-10  Timothy Brownawell  <tbrownaw@gmail.com>

	* tests/t_automate_stdio.at: Add comment here too.

2005-10-10  Timothy Brownawell  <tbrownaw@gmail.com>

	* contrib/get_stdio.pl: Add comments. I'm told it was "obtuse",
	hopefully this will help somewhat.

2005-10-10  Matt Johnston  <matt@ucc.asn.au>

	* configure.ac, Makefile.am: add {MONOTONE,LIB3RDPARTY}_C{,XX}FLAGS
	variables.

2005-10-10  Benoît Dejean <benoit@placenet.org>

	* commands.cc: s/key store/keystore/g.

2005-10-10  Matt Johnston  <matt@ucc.asn.au>

	* netsync.cc, database.{cc,hh}: don't include unwanted branch
	certs when building the merkle tree.
	* merkle.hh: add variant of insert_into_merkle_tree
	taking non-raw id.
	* markle.cc: comment out unused bits

2005-10-10  Nathaniel Smith  <njs@pobox.com>

	* cert.{cc,hh} (get_user_key): New function, replacing
	guess_default_key.
	* revision.cc (build_changesets_from_existing_revs) 
	(build_changesets_from_manifest_ancestry): 
	* rcs_import.cc (import_cvs_repo): 
	* commands.cc (internalize_cert_name, push, sync, serve):
	* cert.cc (make_simple_cert, cert_revision_author_default): Use
	it.

2005-10-10  Matthew Gregan  <kinetik@orcon.net.nz>

	* netsync.cc: Clean up another case where port numbers were being
	munged by localized iostreams.
	* tests/t_netsync_largish_file.at: Tweak the random file
	generation so that it's a bit faster on platforms with slow awk
	implementations.
	* netsync.cc: Remove comment stating that our official IANA port
	should be renamed from 'netsync' to 'monotone'; Tomas sorted this
	out a while ago.
	* lua.cc (Lua::ok): Only log the 'Lua::ok() failed' message if
	there has been a failure.
	* monotone.texi: Fix a typo.
	* win32/fs.cc (get_homedir): Clarify comment.

2005-10-09  Matthew Gregan  <kinetik@orcon.net.nz>

	* contrib/usher.cc (main): Reset parser state for config file
	parser.
	* win32/monotone.iss: Reduce minimum OS version for installer.
	* configure.ac: Another Boost library suffix.

2005-10-08  Matthew Gregan  <kinetik@orcon.net.nz>

	* tests/t_automate_keys.at: Portability fixes.

2005-10-08  Benoît Dejean  <benoit@placenet.org>

	* commands.cc: One more i18n string.

2005-10-08  Matthew Gregan  <kinetik@orcon.net.nz>

	* tests/t_automate_keys.at: Don't rely on extended sed either!

2005-10-08  Nathaniel Smith  <njs@pobox.com>

	* database.{hh,cc}: Clean-up previous change -- switch to using a
	cleanup_ptr to hold sqlite3_stmt handles, for proper exception
	safety.

2005-10-08  Nathaniel Smith  <njs@pobox.com>

	* database.cc (fetch): Do not insert prepared statements into the
	statement table until they are successfully created, to avoid
	segfaults on database teardown.

2005-10-08  Matthew Gregan  <kinetik@orcon.net.nz>

	* tests/t_automate_keys.at: Use sed rather than relying on an
	extended grep being available.

2005-10-08  Nathaniel Smith  <njs@pobox.com>

	* contrib/ciabot_monotone.py (send_change_for): Handle branch-less
	revisions.

2005-10-08  Nathaniel Smith  <njs@pobox.com>

	* paths.cc: Make initial_rel_path an fs::path.  Adjust code
	correspondingly.  Add tests that calling monotone from inside MT
	should work.
	* tests/t_add_inside_MT.at, testsuite.at: New test.

2005-10-08  Matthew Gregan  <kinetik@orcon.net.nz>

	* win32/fs.cc: Don't consider USERPROFILE as a possible home
	directory; APPDATA is more appropriate.  Add a second method to
	get the APPDATA path.  Always use HOME if it's set (not just under
	Cygwin/MinGW).
	* tests/t_netsync_absorbs.at: Add missing CANONICALISE().

2005-10-07  Timothy Brownawell  <tbrownaw@gmail.com>

	* commands.cc (pubkey): don't insist on having a database
	* tests/t_key_management_without_db.at: check it

2005-10-07  Timothy Brownawell  <tbrownaw@gmail.com>

	* file_io.cc, vocab.cc, Makefile.am: fix merge
	* botan/algolist.cpp, botan/def_alg.cpp: fix merge

2005-10-07  Timothy Brownawell  <tbrownaw@gmail.com>

	* automate.cc: add "automate keys". like "ls keys", except it
	uses basic_io (since "ls keys" is now slightly irregular and not
	very well suited to machine interpretation).
	* monotone.texi: document it
	* tests/t_automate_keys.at: test for it
	* testsuite.at: add test
	* basic_io.{cc,hh} (stanza): add push_str_multi, for entries
	that can take a variable number of string arguments.
	* commands.cc: add "automate keys" to automate help
	misc minor whitespace cleanup

2005-10-06  Timothy Brownawell  <tbrownaw@gmail.com>

	* commands.cc (ls_keys): don't insist on having a db
	* tests/t_key_management_without_db.at: check ls keys
	* monotone.texi: update for new key storage
		* concepts :: storage and workflow
		* tutorial :: generating keys
		* tutorial :: committing work
		* command reference :: informative
		* command reference :: key and cert
		* command reference :: packet I/O

2005-10-06  Timothy Brownawell  <tbrownaw@gmail.com>

	* commands.cc (chkeypass): doesn't use the db, so we don't need a guard
	* commands.cc (dropkey): don't insist on having a db
	* tests/t_genkey_without_db.at: rename (s/genkey/key_management) and
	add checks for chkeypass and dropkey without a db

2005-10-06  Timothy Brownawell  <tbrownaw@gmail.com>

	* database.{cc,hh}: new function, database::database_specified()
	return whether we were given a database (doesn't care about validity,
	only that we were told to use one)
	* commands.cc (genkey): don't insist on having a db, but still
	check it for duplicates if we're given one.
	* tests/t_genkey_without_db.at: make sure it works
	* testsuite.at: add test

2005-09-28  Timothy Brownawell  <tbrownaw@gmail.com>

	* keys.cc (get_private_key): don't use lua hook passwords for
	chkeypass.

2005-09-28  Matt Johnston  <matt@ucc.asn.au>

	* keys.cc (get_private_keys): don't use lua hook passwords for
	chkeypass.

2005-09-28  Timothy Brownawell  <tbrownaw@gmail.com>

	* key_store.cc: fix delete_key
	* tests/t_database_check_normalized: needs 'db migrate'
	* tests/t_lua_privkey.at: update for new key location
	* tests/t_netsync_absorbs.at: use genkey instead of packets
	* tests/t_netsync_checks_server_key.at: same
	* tests/t_netsync_pubket.at: update key packet to new format

2005-09-27  Timothy Brownawell  <tbrownaw@gmail.com>

	Replace extract_keys command with a database migrator.
	* database.{cc,hh}: Remove last traces of private keys in db.
	* schema.sql: Remove private_keys table
	* commands.cc (dropkey): private keys can no longer be in the db.
	* schema_migration.cc: new migrator
	* commands.cc: remove extract_keys
	* tests/t_migrate_schema.at: update
	* keys.hh, cert.cc, key_store.cc: keys_match doesn't work well on
	privkeys. Don't use it.
	* key_store.cc: Allow duplicate insertions, if they match.

2005-09-27  Timothy Brownawell  <tbrownaw@gmail.com>

	* schema_migration.hh: migrate_depot_schema() doesn't really exist
	* database.cc, schema_migration.{cc,hh}: migrate_monotone_schema
	now takes an app_state * , so data can be moved to/from the database.

2005-09-27  Matt Johnston  <matt@ucc.asn.au>

	* botan/pkcs8.cc, keys.cc: fix monotone-specific pkcs8 key
	parsing.
	* commands.cc: ls keys shows keystore-only pubkeys as well
	* packet.cc: fix unit tests
	* testsuite.at: use keypair packet rather than privkey/pubkey 
	packets.

2005-09-26  Matt Johnston  <matt@ucc.asn.au>

	* commands.cc, keys.cc, others: use standard
	"PBE-PKCS5v20(SHA-1,TripleDES/CBC)" encoding rather than
	raw arc4. extract_keys will re-encode keys, still
	need to work on packet.cc encoding.
	* botan/{des*,pkcs5*,algolist.cpp}: required files
	from Botan 1.4.6

2005-09-25  Timothy Brownawell  <tbrownaw@gmail.com>

	Move private keys outside the database.
	They're now stored as keypairs in ~/.monotone/keys
	Details:
	* keystore.{cc,hh}: handle storage of keypairs
	* tests*: Specify keystore location when running the testsuite.
		This prevents it from polluting the user's keystore.
	* database{cc,hh}: remove ability to put privkeys. They can still
		be listed, retrieved, and deleted, to support
	* commands.cc: New command, extract_keys. Copies private keys from
		the database to the keystore.
	* vocab.hh: add keypair type, like pair<pubkey, privkey>, except that
		the members are named pub and priv.
	* packet.cc: Clean up read_packets.
	* packet.{cc,hh}: privkey packets no longer exists, handle keypair
		packets instead.
	* file_io.{cc,hh}: add read_directory because tree_walker needs to
		be in the wc. add a write_data that works outside the wc.
	* Makefile.am: add keystore.{cc,hh}
	* others: update to work with new key storage

2005-10-06  Matthew Gregan  <kinetik@orcon.net.nz>

	* std_hooks.lua (merge3_emacs_cmd): Minor cleanup.
	* std_hooks.lua: Pass '--eval' rather than '-eval' to Emacs; the
	CVS emacsclient does not consider '-eval' as valid.
	* platform.hh, unix/fs.cc, win32/fs.cc (rename_clobberingly): New
	function for best-effort atomic renames.  This will probably never
	be atomic on Win32.
	* file_io.cc (write_data_impl): Append process ID to temporary
	file name so that multiple monotone processes operating on the
	same working copy are less likely to clobber each other.  Use
	rename_clobberingly().
	* ui.cc (user_interface): Allow std::cout to raise
	ios_base::failure exceptions if stream goes bad (e.g. stream
	receives EPIPE).
	* monotone.cc (cpp_main): Catch ios_base::failure exceptions and
	exit cleanly.
	* main.cc (main_with_signal_handlers): Install handler to ignore
	SIGPIPE.
	* Makefile.am: Remove platform_netsync.cc references.
	* {unix,win32}/platform_netsync.cc: Remove files.
	* platform.hh, netsync.cc (run_netsync_protocol):
	Remove {start,end}_platform_netsync() calls.

2005-10-04  Nathaniel Smith  <njs@pobox.com>

	* monotone.texi (Automation): Document the mysterious columns of
	numbers in 'automate inventory' output format.

2005-10-04  Matt Johnston  <matt@ucc.asn.au>

	* botan/, Makefile.am: update to Botan 1.4.7

2005-10-03  Nathaniel Smith  <njs@pobox.com>

	* monotone.texi (Automation): Clean up formatting and description
	of 'automate inventory' sample output.

2005-10-02  Marcel van der Boom  <marcel@hsdev.com>

	* commands.cc (CMD(checkout)): Check for non-existant checkout dir
	earlier, so we can fail earlier.

2005-09-30  Nathaniel Smith  <njs@pobox.com>

	* Makefile.am (AM_CFLAGS, AM_CXXFLAGS): Add
	-DBOOST_SP_DISABLE_THREADS (disables thread-safe shared_ptr
	reference counting).

2005-09-30  Nathaniel Smith  <njs@pobox.com>

	* debian/README.Debian, debian/TODO.Debian: Add debian files
	left out of repository.

2005-09-30  Nathaniel Smith  <njs@pobox.com>

	* NEWS: Set date for 0.23.

2005-09-30  Nathaniel Smith  <njs@pobox.com>

	* testsuite.at: Whoops, forgot to hit save.  Remove
	t_diff_changeset_bug.at.

2005-09-30  Grahame Bowland  <grahame@angrygoats.net>

	* paths.cc: remove unit tests for 
	file_path_internal_from_user

2005-09-30  Patrick Mauritz  <oxygene@studentenbude.ath.cx>

	* configure.ac: only add gnu specific CFLAGS and CXXFLAGS for
	gnu compilers

2005-09-30  Nathaniel Smith  <njs@pobox.com>

	* tests/t_log_outside_working_dir.at: Fix summary line.
	* tests/t_diff_changeset_bug.at: Remove redundant test
	(cf. t_restricted_diff_unchanged.at).

2005-09-30  Nathaniel Smith  <njs@pobox.com>

	* Makefile.am (BOTAN_SOURCES): Add botan/hash_id.h.

2005-09-30  Nathaniel Smith  <njs@pobox.com>

	* NEWS: More additions (mention MM and the problems paths.cc will
	cause for colinux folks).

2005-09-30  Nathaniel Smith  <njs@pobox.com>

	* Makefile.am (MOST_SOURCES): Add hash_map.hh.
	(BOTAN_SOURCES): Add botan/charset.h.

2005-09-29  Nathaniel Smith  <njs@pobox.com>

	* NEWS: Fix typos pointed out by Matthew Gregan.

2005-09-29  Nathaniel Smith  <njs@pobox.com>

	* UPGRADE, configure.ac, monotone.spec, win32/monotone.iss:
	* debian/changelog: Bump version number.
	
2005-09-30  Grahame Bowland  <grahame@angrygoats.net>

	* paths.hh: update file_path documentation, 
	remove file_path_internal_from_user
	* paths.cc: remove file_path_internal_from_user
	* commands.cc CMD(cat): change file_path_internal_from_user 
	to file_path_external
	* tests/t_diff_outside_working_dir.at: check diff works outside 
	  of a working dir (with a file specified)
	* tests/t_log_outside_working_dir.at: check log works outside 
	  of a working dir (with a file specified)
	* tests/t_diff_changeset_bug.at: mysterious changeset bug
	* testsuite.at: add new tests

2005-09-29  Nathaniel Smith  <njs@pobox.com>

	* AUTHORS: Add Grahame and Marcel.
	* NEWS: Write 0.23 entry.
	* monotone.texi (Reserved Files): Mention in .mt-ignore docs that
	the patterns are regexes.
	
2005-09-30  Grahame Bowland  <grahame@angrygoats.net>

	* paths.cc (file_path::file_path): Allow external paths outside of
	a working directory, so long as we don't enter a working directory 
	later.
	(access_tracker) add new very_uninitialized state which 
	prevents subsequent initialization
	(test_access_tracker) check the very_uninitialized state works
	* paths.hh: correct mention of monotone cat file to new syntax

2005-09-29  Matthew Gregan  <kinetik@orcon.net.nz>

	* paths.cc: Restore two unit tests on Win32.

2005-09-29  Richard Levitte  <richard@levitte.org>

	* testsuite.at: Removed a spurious G...

2005-09-29  Matthew Gregan  <kinetik@orcon.net.nz>

	* paths.cc, win32/fs.cc: Fixes to allow unit tests to pass on Win32.

2005-09-29  Marcel van der Boom  <marcel@hsdev.com>

	* netsync.cc (rebuild_merkle_trees): only get matched branch
	certs, not all of them

2005-09-28  Nathaniel Smith  <njs@pobox.com>

	* tests/t_rename_diff_names.at, testsuite.at: New test.

2005-09-27  Richard Levitte  <richard@levitte.org>

	* monotone.texi (Tutorial): It seems like texi2pdf gets quite
	confused when a @chapter has a @subsection with a @section in
	between.  The resulting PDF had a Tutorial that was a indexed as a
	subsection under Concepts/Branches instead of being indexed as the
	chapter it is, and most confusingly, it's last subsection
	(Branching and Merging) ended up as a a separate chapter of it's
	own...

2005-09-27  Matt Johnston  <matt@ucc.asn.au>

	* netsync.cc (ancestry_fetcher): new approach to requesting file
	and manifest deltas and full data. Tries to be more efficient
	for the vcache of recontstructed data, and conceptually simpler

	* tests/t_netsync_unrelated.at: passes, remove XFAIL

2005-09-26  Benoît Dejean  <benoit@placenet.org>

	* database.cc: Merged 3 strings.

2005-09-26  Matt Johnston  <matt@ucc.asn.au>

	* commands.cc: add 'help' command
	* monotone.cc: add -h alias for --help
	
2005-09-25  Matt Johnston  <matt@ucc.asn.au>

	* netsync.cc: use lexical_cast on port numbers to avoid
	strange-looking "port 5,253"

2005-09-25  Matthew Gregan  <kinetik@orcon.net.nz>

	* sqlite/*: Update in-tree SQLite from 3.2.6 to 3.2.7.

2005-09-25  Benoît Dejean  <benoit@placenet.org>

	* netsync.cc: 3 more i18n strings.

2005-09-25  Benoît Dejean  <benoit@placenet.org>

	* cert.cc (cert_signable_text): F() vs. boost::format.
	* lua.cc (monotone_guess_binary_file_contents_for_lua),
	(monotone_include_for_lua), (monotone_includedir_for_lua):
	* rcs_import.cc (import_cvs_repo): Merged some strings.
	
2005-09-25  Benoît Dejean  <benoit@placenet.org>

	* lua.cc (monotone_guess_binary_file_contents_for_lua):
	Fixed signednes warning and istream usage.

2005-09-25  Matt Johnston  <matt@ucc.asn.au>

	* ui.cc: fallback to the default locale if locale("") fails.

2005-09-25  Matt Johnston  <matt@ucc.asn.au>

	* botan/arc4.cpp: increase maximum keylength to 256 bytes.

2005-09-24  Benoît Dejean  <benoit@placenet.org>

	* ChangeLog: Fixed.
	I don't understand how xxdiff works :/ Please help.

2005-09-24  Satoru SATOH <ss@gnome.gr.jp>

	* po/ja.po: Updated Japanese translation.

2005-09-23  Benoît Dejean  <benoit@placenet.org>

        * std_hooks.lua: More i18n strings.

        I don't know how to handle lua
        "multiline" ..
        "strings" because gettext doesn't join them.

2005-09-22  Benoît Dejean  <benoit@placenet.org>

        * sanity.{cc,hh}: Uninlined F() and FP().
        This happily saves ~100KB of .text on my ppc.

2005-09-22  Benoît Dejean  <benoit@placenet.org>

	* netsync.cc: Reverted changes
	from f0a632bf14468b6e03a488d6f1a64ef18b61d04c
	to   4f7f638954c79c54460d04c3be111acad8b26dd3

2005-09-22  Benoît Dejean  <benoit@placenet.org>

	* lua.cc (monotone_gettext_for_lua): New function.
	* po/POTFILES.in: Added std_hooks.lua.
	* std_hooks.lua: One more string for i18n.

2005-09-22  Benoît Dejean  <benoit@placenet.org>

	* ui.{cc,hh} (get_user_locale): Returns a const &.

2005-09-21  Timothy Brownawell  <tbrownaw@gmail.com>

	* contrib/usher.cc: better error checking

2005-09-20  Timothy Brownawell  <tbrownaw@gmail.com>

	* restrictions.cc: Make calculate_unrestricted_revision work
	with --exclude
	* tests/t_restriction_with_exclude_iprint.at: remove XFAIL

2005-09-20  Patrick Mauritz <oxygene@studentenbude.ath.cx>

	* configure.ac: solaris needs librt for fdatasync
	* sqlite/parse.c: #line and #include interactions aren't defined

2005-09-20  Matt Johnston  <matt@ucc.asn.au>

	* database.cc (space_usage): workaround the issue that in sqlite
	3.2.6, SUM({empty set}) returns NULL. (this is part of the sql spec,
	see http://www.sqlite.org/cvstrac/tktview?tn=1413 and the comment for
	SUM() in sqlite docs).

2005-09-20  Matt Johnston  <matt@ucc.asn.au>

	* ui.cc, ui.hh, sanity.hh: replace ui.user_locale with
	get_user_locale(), so that we can guarantee that it will be
	initialised when the global_sanity object (and probably other things)
	are instantiated.

2005-09-20  Matthew Gregan  <kinetik@orcon.net.nz>

	* tests/t_restriction_with_exclude_iprint.at: New test, variant of
	t_restriction_exclude.at, but with inodeprints enabled.  Mark as
	XFAILed.
	* testsuite.at: Add new test.
	* sqlite/*: Update in-tree SQLite from 3.2.2 to 3.2.6.
	* Makefile.am: Add sqlite/{analyze,vbdefifo,complete}.c to
	SQLITE_SOURCES
	* schema_migration.cc (calculate_schema_id): Explicitly exclude
	sqlite_stat1 table from schema ID calculation.  This is a new
	magic table created by the 'analyze' command in SQLite >= 3.2.3.

2005-09-18  Nathaniel Smith  <njs@pobox.com>

	* po/ja.po: New translation from Satoru SATOH <ss@gnome.gr.jp>.
	* AUTHORS: Add Satoru SATOH.
	
2005-09-18  Matthew Gregan  <kinetik@orcon.net.nz>

	* testsuite.at: Tweak default 'eveything' netsync glob to
	something that works around the MinGW/Win32 globbing issues for
	now.
	* tests/t_log_brief.at: Canonicalise output on Win32.

2005-09-17  Timothy Brownawell  <tbrownaw@gmail.com>

	* contrib/usher.cc: Remove stray "new int[2];' statements from
	debugging. Remove connections from list when finished.

2005-09-16  Timothy Brownawell  <tbrownaw@gmail.com>

	* Makefile.am (EXTRA_DIST): add contrib/monotone-cvs-ignore.lua,
	contrib/ciabot_monotone_hookversion.py, and contrib/usher.cc .
	also remove duplicate of contrib/monoprof.sh

2005-09-16  Timothy Brownawell  <tbrownaw@gmail.com>

	* netsync.cc: finish renaming things, so it compiles again...

2005-09-16  Timothy Brownawell  <tbrownaw@gmail.com>

	* contrib/usher.cc: A simple usher/proxy server. It asks connecting
	clients for their include pattern, and then forwards the connection
	to an appropriate (as given in a config file) monotone server. Note
	that all servers operating behind one usher need to have the same
	server key.

2005-09-16  Timothy Brownawell  <tbrownaw@gmail.com>

	* netcmd.{cc,hh}, netsync.cc: new netcmd types: usher_cmd and
	usher_reply_cmd. They are not included in the HMAC, and do not
	occur during normal communication. Purpose: running multiple servers
	from the same port. This allows a special server to ask for the
	client's include pattern, and then forward the connection to a real
	monotone server.

2005-09-16  Matt Johnston  <matt@ucc.asn.au>

	* botan/pkcs8.cpp: re-add the monotone-specific code for guessing if
	a key is DER encoded or not.

2005-09-16  Matt Johnston  <matt@ucc.asn.au>

	* botan/*: update to Botan 1.4.6
	* Makefile.am: ditto

2005-09-15  Timothy Brownawell  <tbrownaw@gmail.com>

	* app_state.{cc,hh}: restrictions now understand --exclude
	* commands.cc: commit and revert now take OPT_EXCLUDE
	* monotone.cc: update description of --exclude
	* tests/t_restriction_with_exclude.at: new test
	* testsuite.at: add it

2005-09-14  Timothy Brownawell  <tbrownaw@gmail.com>

	* contrib/ciabot_monotone_hookversion.py: CIA bot client script
	meant to be called from the note_netsync_revision_received hook.
	* lua.{cc,hh}: hook_note_commit and hook_note_netsync_revision_received
	now take the text of the revision as an argument.
	* netsync.cc, commands.cc: Give hooks new argument.
	* monotone.texi: Update documentation for those hooks.

2005-09-11  Benoît Dejean  <benoit@placenet.org>

	* database.cc
	* database_check.cc
	* netsync.cc
	* po/POTFILES.in
	* po/POTFILES.skip
	* rcs_import.cc: More i18n strings.

2005-09-07  Jim Meyering  <jim@meyering.net>
	
	* tests/t_rename_dir_cross_level.at: When invoking mv to rename
	a directory, do not include a trailing slash on the target -- that
	is not portable.                                                  

	* Makefile.am (TESTS_ENVIRONMENT): Ensure that PATH starts with
	the current directory, so we test the just-built monotone binary,
	not some older version.                                          

2005-09-07  Benoît Dejean  <benoit@placenet.org>

	* std_hooks.lua: Don't spawn emacs with '-no-init-file'.

2005-09-09  Matthew Gregan  <kinetik@orcon.net.nz>

	* paths.cc (save_initial_path): Default Boost's fs::path to
	fs::native grammar.
	* tests/t_unreadable_{db,MT}.at: Disable on Win32 for now.
	* paths.cc: Consistency--use WIN32 rather than _WIN32.
	* file_io.cc (walk_tree): Correct test for file existence.

2005-09-08  Matthew Gregan  <kinetik@orcon.net.nz>

	* Makefile.am: Add '-f' argument to 'mv'; avoids build waiting on
	 user confirmation in some cases.

2005-09-08  Nathaniel Smith  <njs@pobox.com>

	* monotone.texi (Certificates): Remove mention of fcerts and
	mcerts.

2005-09-07  Benoît Dejean  <benoit@placenet.org>

	* ui.{cc,hh}: Added user_inferface::user_locale.
	* sanity.hh: Made F() and FP() locale aware.

2005-09-06  Benoît Dejean  <benoit@placenet.org>

	* monotone.cc: One more i18n string.

2005-09-06  Benoît Dejean  <benoit@placenet.org>

	* po/fr.po: Updated French translation.

2005-09-06  Benoît Dejean  <benoit@placenet.org>

	* commands.cc: No i18n for cert_revision_changelog.

2005-09-06  Matthew Gregan  <kinetik@orcon.net.nz>

	* tests/t_netsync_read_permissions.at: Tweak tests so we aren't
	trying to serve a bare '*'; works around test hangs due to glob
	expansion sillyness on MinGW.
	* tests/t_netsync_globs.at: Ditto.
	* tests/t_netsync_exclude.at: Ditto.
	* std_hooks.lua (ignore_file): Add Mac OS X (.DS_Store) and
	Windows (desktop.ini) per-directory browser configuration files.


2005-09-05  Benoît Dejean  <benoit@placenet.org>

	* commands.cc: Fixed some strings (added ' around revisions).
	Removed some whitespaces.
	No i18n in diff output.

2005-09-05  Benoît Dejean  <benoit@placenet.org>

	* sanity.{cc,hh}: boost::format vs. F(). Merged boost::format
	and moved non-template code to sanity.cc.

2005-09-05  Matthew Gregan  <kinetik@orcon.net.nz>

	* win32/terminal.cc (have_smart_terminal): We were returning false
	in almost all circumstances; changed logic so that we at least
	work when running in a cmd.exe window.

2005-09-05  Matt Johnston  <matt@ucc.asn.au>

	* commands.cc (dump_diffs): don't use the terminal width to
	print ===== seperators.

2005-09-05  Matthew Gregan  <kinetik@orcon.net.nz>

	* paths.cc (find_and_go_to_working_copy): Create root and bookdir
	paths as fs::native.
	* main.cc: Tweak #ifdef to avoid exposing some unused SEH handling
	on MinGW.
	* configure.ac: Minor cleanup to Win32 configure test.

2005-09-04  Nathaniel Smith  <njs@pobox.com>

	* monotone.cc (options): Remove default from the help string for
	--count, since none of the options listed are actually the
	default.

2005-09-04  Nathaniel Smith  <njs@pobox.com>

	* tests/t_unreadable_db.at, testsuite.at: New test.

2005-09-03  Nathaniel Smith  <njs@pobox.com>

	* po/Makevars (XGETTEXT_OPTIONS): N_ != ngettext.
	Add c-format flags on F() and FP() calls (only partially
	successful on latter, because of bug in xgettext).
	
2005-09-04  Grahame Bowland  <grahame@angrygoats.net>

	* commands.cc: siplify the monotone cat command 
	to "monotone cat [-r] FIELNAME" (as in bug #12597)
	* monotone.texi: update documentation of "monotone cat"
	* tests/t_add_edge.at, tests/t_cat_file_by_name.at, 
	tests/t_change_empty_file.at, tests/t_cvsimport.at, 
	tests/t_cvsimport_deleted_invar.at, tests/t_cvsimport_drepper.at, 
	tests/t_cvsimport_drepper2.at, tests/t_cvsimport_manifest_cycle.at, 
	tests/t_cvsimport_samelog.at, tests/t_database_check.at, 
	tests/t_db_kill_rev_locally.at, tests/t_empty_id_completion.at, 
	tests/t_epoch.at, tests/t_epoch_server.at, tests/t_erename.at, 
	tests/t_i18n_file.at, tests/t_import.at, tests/t_merge_add_del.at, 
	tests/t_movedel.at, tests/t_movepatch.at, tests/t_netsync.at, 
	tests/t_netsync_exclude.at, tests/t_netsync_exclude_default.at, 
	tests/t_netsync_globs.at, tests/t_netsync_nocerts.at, 
	tests/t_netsync_permissions.at, tests/t_netsync_read_permissions.at, 
	tests/t_netsync_single.at, tests/t_normalized_filenames.at, 
	tests/t_persistent_server_revision.at, tests/t_remerge.at, 
	tests/t_rename.at, tests/t_renamed.at, tests/t_scan.at, 
	tests/t_set_default.at, tests/t_singlecvs.at, 
	tests/t_update_with_pending_add.at, tests/t_update_with_pending_drop.at, 
	tests/t_update_with_pending_rename.at, tests/t_versions.at: 
	use automation interface rather than "monotone cat"

2005-09-04  Grahame Bowland  <grahame@angrygoats.net>

	* ChangeLog: fix up screwed up three-way merge

2005-09-04  Grahame Bowland  <grahame@angrygoats.net>

	* automate.cc, commands.cc: add "automate get_file", 
	"automate get_revision" and "automate get_manifest" to 
	automation interface.
	* monotone.texi: document new automation commands
	* tests/t_automate_get_file.at, tests/t_automate_get_revision_at, 
	tests/t_automate_get_manifest.at: trivial testing of new 
	automation commands for output as specified, make sure they 
	do not complete IDs, make sure invalid IDs are caught.
	* testsuite.at: add new tests

2005-09-03  Matthew Gregan  <kinetik@orcon.net.nz>

	* tests/t_persistent_server_keys_2.at: 'commit' needs a commit
	message.  Un-XFAIL.
	* tests/t_netsync_unrelated.at: Fix 'setup' syntax.
	* tests/t_add_vs_commit.at: BASE_REVISION needs to be in the root
	of a working copy to work.  Un-XFAIL.
	* tests/t_add_stomp_file.at: 'add' does not take a --branch
	argument.  BASE_REVISION needs to be in the root of a working copy
	to work.
	* annotate.cc (build_parent_lineage): Don't access uninitialized
	memory--use resize() rather than reserve().

2005-09-02  Matthew Gregan  <kinetik@orcon.net.nz>

	* monotone.cc: Use consistent case in option descriptions.

2005-09-02  Nathaniel Smith  <njs@pobox.com>

	* paths.{hh,cc}: Add split_path typedef.  Use it.

2005-09-02  Matt Johnston  <matt@ucc.asn.au>

	* lua.cc (monotone_guess_binary_file_contents_for_lua): use a
	temporary char* buffer rather than &string[], extra copying seems
	to have negligible performance impact.
	* tests/perf-test.sh: change path from tests/ to contrib/, make
	executable.
	* tests/parse-accounting.pl: make executable.

2005-09-01  Timothy Brownawell  <tbrownaw@gmail.com>

	* lua.cc, std_hooks.lua: use proper regexes for .mt-ignore
	taken from a patch from Martin Dvorak
	* contrib/monotone-cvs-ignore.lua: New file, from the same patch.
	supports .cvsignore files
	* tests/t_mt_ignore.at: check that a missing .mt-ignore
	doesn't cause problems

2005-09-01  Timothy Brownawell  <tbrownaw@gmail.com>

	* tests/t_mt_ignore.at: use RAW_MONOTONE instead of ugly --rcfile
	Also actually do "mtn add" this time.

2005-09-01  Timothy Brownawell  <tbrownaw@gmail.com>

	* tests/t_mt_ignore.at: new test, checks that .mt-ignore works
	* testsuite.at: add it

2005-09-01  Timothy Brownawell  <tbrownaw@gmail.com>

	* std_hooks.lua: support .mt-ignore
	* monotone.texi: mention .mt-ignore and MT/wanted-testresults under
	"Existing control files"
	* .mt-ignore: ignore testsuite.dir

2005-09-03  Benoît Dejean  <benoit@placenet.org>

	* commands.cc (ls_certs):
	* netsync.cc (load_data): Merged strings.

2005-09-01  Benoît Dejean  <benoit@placenet.org>

	* commands.cc: Merged one more "no such revision '%s'" string.

2005-09-01  Benoît Dejean  <benoit@placenet.org>

	* commands.cc: Merged all "no such revision '%s'" strings.
	(string_to_datetime): Merged catch blocks in order to merge error
	messages.

2005-09-01  Benoît Dejean  <benoit@placenet.org>

	* ChangeLog: Fixed.

2005-09-01  Matthew Gregan  <kinetik@orcon.net.nz>

	* ui.cc (user_interface): Avoid calling sync_with_stdio(false) on
	Win32 for now to work around a bug in MinGW where unsynchronized
	std::cin returns EOF earlier when reading a stream with DOS
	newlines.  Resolves 'db load' failure reported by Howard Spindel.
	* database.cc (load): Don't bother executing an empty string.
	* commands.cc (ALIAS(import, setup)): Remove alias.

2005-09-01  Matt Johnston  <matt@ucc.asn.au>

	* schema.sql: add BEGIN, COMMIT to make it a single transaction,
	improves db init performance significantly on OS X (avoids many
	disk-cache flushes).

2005-09-01  Matthew Gregan  <kinetik@orcon.net.nz>

	* testsuite.at: Increase entropy used to generate port numbers
	where we can and increase range of port numbers generated.
	* monotone.texi: Fix a couple of minor typos.

2005-09-01  Matthew Gregan  <kinetik@orcon.net.nz>

	* monotone.texi: Update 'setup' documentation and tutorial to
	reflect new usage.  Also update much of the monotone output in the
	tutorials to reflect the output of more modern versions of
	monotone.  Correct some minor errors and typos while here.
	* commands.cc (CMD(setup)): Require database and branch arguments.
	(ALIAS(import,setup)): Add setup alias.
	* testsuite.at, tests/*.at: Update 'setup' usage.

2005-08-31  Richard Levitte  <richard@levitte.org>

	* lua.cc, std_hooks.lua: Rename
	monotone_guess_binary_filename_for_lua and guess_binary_filename
	to monotone_guess_binary_file_contents_for_lua and
	guess_binary_file_contents.

2005-08-31  Benoît Dejean  <benoit@placenet.org>

	* basic_io.cc (basic_io::input_source::err): Merged strings.

2005-08-31  Nathaniel Smith  <njs@pobox.com>

	* file_io.cc (set_char_is_binary, guess_binary): static_cast chars
	to uint8_t before using as array indices.  Also replace some ints
	with size_t's to quiet g++ warnings.

2005-08-30  Benoît Dejean  <benoit@placenet.org>

	In function void set_char_is_binary(char, bool)
	133: warning: array subscript has type char
	In function void init_char_is_binary()
	147: warning: comparison between signed and unsigned integer expressions
	In function bool guess_binary(const std::string&)
	160: warning: comparison between signed and unsigned integer expressions
	162: warning: array subscript has type char

2005-08-30  Benoît Dejean  <benoit@placenet.org>

	* file_io.cc (walk_tree): Fixed format.

2005-08-31  Marcel van der Boom  <marcel@hsdev.com>

	* std_hooks.lua (execute_confirm): New function.
	(merge2_opendiff_cmd, merge3_opendiff_cmd): Add.

2005-08-31  Matthew Gregan  <kinetik@orcon.net.nz>

	* paths.cc (test_bookkeeping_path, test_system_path): Second
	attempt at compile fixes; this time the unit tests actually pass
	too.

2005-08-30  Matthew Gregan  <kinetik@orcon.net.nz>

	* paths.cc (test_bookkeeping_path, test_system_path): Shift object
	instantiation around a little to work around what seems to be a
	bug in the gcc 3.3 parser.
	* win32/inodeprint.cc (inodeprint_file): Update to use new path
	handling code.
	* win32/fs.cc (tilde_expand): Compile fix.

2005-08-30  Petr Baudis  <pasky@suse.cz>

	* std_hooks.lua: Simple support for merging using merge(1) and vim.

2005-08-30  Benoît Dejean  <benoit@placenet.org>

	* po/fr.po: Updated French translation.

2005-08-30  Benoît Dejean  <benoit@placenet.org>

	* commands.cc: Merged some error messages.

2005-08-30  Benoît Dejean  <benoit@placenet.org>

	* commands.cc: Merged complete(..., file_id) and
	complete(..., manifest_id) into template complete(..., ID).

2005-08-30  Benoît Dejean  <benoit@placenet.org>

	* commands.cc (ls_certs): Reworked for i18n.
	(CMD(commit)): Merged 2 strings.

2005-08-30  Matthew Gregan  <kinetik@orcon.net.nz>

	* revision.cc (ensure_parents_loaded): Don't reuse an iterator
	after we've invalidated it.  Fixes 'diff' crash reported by Howard
	Spindel.

2005-08-30  Matt Johnston  <matt@ucc.asn.au>

	* botan/allocate.cpp: avoid string comparison when looking up the 
	default allocator
	* monotone.cc (cpp_main): set a default allocator

2005-08-28  Nathaniel Smith  <njs@pobox.com>

	* tests/t_attributes.at: Delete checkout dir in between
	checkouts.

2005-08-28  Matt Johnston  <matt@ucc.asn.au>

	* keys.cc (keys_match): new function to compare whether two keys
	match (ignoring whitespace as the database does, etc).
	* packet.cc, keys.cc: use it for existing-key-comparison.

2005-08-27  Nathaniel Smith  <njs@pobox.com>

	* commands.cc (checkout): Special-case "checkout ."
	* tests/t_checkout_dir.at: Test it.

2005-08-26  Nathaniel Smith  <njs@pobox.com>

	* file_io.hh: Remove comment describing old path types.
	* paths.hh: Add comment describing new path types.
	
2005-08-26  Nathaniel Smith  <njs@pobox.com>

	* app_state.cc (create_working_copy): Remove
	fs::filesystem_exception catching.
	* file_io.hh (mkdir_p): Remove comment noting app_state.cc's
	dependence on a boost-based implementation.

2005-08-26  Nathaniel Smith  <njs@pobox.com>

	* paths.cc: Include <string>.  Helps build on g++ 3.3?

2005-08-26  Nathaniel Smith  <njs@pobox.com>

	* commands.cc (get_log_message): Make the log message commentary a
	little more descriptive for people who may not know what a log
	message is...
	(commit): When canceling a commit due to empty log message, say
	so.

2005-08-26  Nathaniel Smith  <njs@pobox.com>

	* std_hooks.lua: Check for both "vi" and "notepad.exe" as fallback
	editors.  If no editor was found, print a helpful message instead
	of just running "vi" anyway.  Print a message if the editor exited
	with error.

2005-08-26  Nathaniel Smith  <njs@pobox.com>

	* file_io.cc (mkdir_p, make_dir_for): Increase error checking.
	* commands.cc (checkout): Make sure that checkout target directory
	does not already exist.  Also use system_path more uniformly.
	* tests/t_checkout_dir.at: Test.
	* tests/t_setup_existing_path.at: New test.

2005-08-26  Nathaniel Smith  <njs@pobox.com>

	* commands.cc (read): Optionally take files on command line.
	* tests/t_read_from_file.at, testsuite.at: New test.
	* monotone.texi (Network Service): Show Jim using this.
	(Packet I/O, Commands): Document.
	* monotone.1: Likewise.

2005-08-26  Nathaniel Smith  <njs@pobox.com>

	* change_set.cc (move_files_from_tmp_top_down): Typo again.
	
2005-08-26  Nathaniel Smith  <njs@pobox.com>
	
	* database.cc (open): Convert stray line to paths.cc.

2005-08-26  Nathaniel Smith  <njs@pobox.com>

	* change_set.cc (move_files_from_tmp_top_down): Typo.

	* file_io.cc (move_path): New function.
	(move_file, move_dir): Minor cleanup -- use
	require_path_is_nonexistent.

	* work.cc (build_deletions): Use delete_file, rather than unlink.
	If file is already non-existent, do nothing.
	(build_rename): Use move_path, rather than rename.  If file
	already appears to have been renamed, do nothing.

2005-08-26  Nathaniel Smith  <njs@pobox.com>

	* app_state.cc (allow_working_copy): Make logging more sensible.

2005-08-26  Nathaniel Smith  <njs@pobox.com>

	* transforms.cc (length): 
	* database.cc (sql, load, open): 
	* commands.cc (rename, attr): 
	* change_set.cc (move_files_to_tmp_bottom_up) 
	(move_files_from_tmp_top_down): Merge fixups.

2005-08-26  Nathaniel Smith  <njs@pobox.com>

	* database_check.cc: Track and report on manifest and revision
	parseability.
	* tests/t_database_check_normalized.at: Update to expect "not
	parseable" messages rather than "not normalized" messages.
	All tests pass.
	
2005-08-26  Nathaniel Smith  <njs@pobox.com>

	* tests/t_unreadable_MT.at: This test was called "do not fail on
	unreadable MT/options".  I do not know why we wanted such
	behavior.  I am making it "fail cleanly on unreadable
	MT/options".

2005-08-26  Nathaniel Smith  <njs@pobox.com>

	* paths.cc (check_fp_normalizes_to, test_file_path_internal):
	Oops, there were more places testing for non-brokenness; break
	them too.

2005-08-26  Nathaniel Smith  <njs@pobox.com>

	* paths.cc (test_split_join): Test that you cannot create a path
	in MT by joining.
	(file_path): Implement it.
	(split): Break, to match broken behavior of old splitter (easier
	than fixing change_set.cc...)
	(file_path_internal): Test for brokenness accordingly.

2005-08-26  Nathaniel Smith  <njs@pobox.com>

	* commands.cc (cat): Hack so that 'cat file REV PATH' works
	correctly both inside and outside of working copy, interpreting
	path slightly differently in each case.
	
2005-08-26  Nathaniel Smith  <njs@pobox.com>

	* tests/t_normalized_filenames.at: Internal unnormalized pathnames
	are no longer silently normalized, but rather a hard error.
	Adjust test accordingly.

2005-08-26  Nathaniel Smith  <njs@pobox.com>

	* paths.hh (file_path_internal_from_user): New constructor.
	* paths.cc (test_file_path_internal): Test it.
	(file_path::file_path): Implement it.
	* commands.cc (cat): Use it to create/validate passed in
	filenames.

2005-08-26  Nathaniel Smith  <njs@pobox.com>

	* paths.cc (test_system_path): Require that system_path normalize
	out ..'s.
	(system_path): Do so.

2005-08-26  Nathaniel Smith  <njs@pobox.com>

	* work.cc (build_additions): Remove redundant (and now wrong)
	code.
	Test 53 now passes.
	
2005-08-26  Nathaniel Smith  <njs@pobox.com>

	* file_io.cc (make_dir_for): Oops, this doesn't need a
	fs::native.
	Test 37 now passes.

2005-08-26  Nathaniel Smith  <njs@pobox.com>

	* file_io.cc (mkdir): New function.  Now with extra brain-eating
	power.
	(mkdir_p, make_dir_for, delete_file, delete_dir_recursive) 
	(move_file, move_dir, write_data_impl): Use it, to make all
	fs::path's native and disable boost's random rejection of paths.

2005-08-26  Nathaniel Smith  <njs@pobox.com>

	* paths.cc (test_file_path_external_prefix_a_b) 
	(test_file_path_external_no_prefix, test_file_path_internal): Test
	for validity of more strange characters (,+@*%#$=).

2005-08-26  Nathaniel Smith  <njs@pobox.com>

	* file_io.cc (ident_existing_file): Remove accidentally-left-in
	code.  Test 26 now passes.
	* lua.cc (monotone_includedir_for_lua, load_rcfile): Add
	fs::native's.

2005-08-25  Nathaniel Smith  <njs@pobox.com>

	* paths.hh (system_path::system_path): Add new boolean argument
	controlling some access_tracker behavior.
	* app_state.cc (allow_working_copy): Use it.
	* paths.cc (system_path): Implement it.
	(test_system_path): Test it.

2005-08-25  Nathaniel Smith  <njs@pobox.com>

	* file_io.cc (walk_tree): Return properly.
	
2005-08-25  Nathaniel Smith  <njs@pobox.com>

	* paths.cc (test_file_path_internal): Add tests for
	file_path.empty().
	* file_io.cc (walk_tree_recursive): Add explicit fs::native.

2005-08-25  Nathaniel Smith  <njs@pobox.com>

	* paths.cc: Many small changes.  Unit tests now pass.  72
	unexpected autotest failures.

2005-08-25  Nathaniel Smith  <njs@pobox.com>

	* paths.cc (file_path): Fix up error reporting in external path
	normalization.
	(test_file_path_external_no_prefix): "" is always an invalid
	path.

2005-08-25  Nathaniel Smith  <njs@pobox.com>

	* database.cc (sql): Only check schema version when db actually
	exists.

2005-08-25  Nathaniel Smith  <njs@pobox.com>

	* file_io.cc (read_data_for_command_line): We are given a
	system_path.

2005-08-25  Nathaniel Smith  <njs@pobox.com>

	* paths.cc: Fix all unit test failures, except for two mysterious
	boost::too_few_args exceptions.
	
2005-08-25  Nathaniel Smith  <njs@pobox.com>

	* paths.cc, unix/fs.cc: Many, many fixes and some new tests too.	

2005-08-25  Nathaniel Smith  <njs@pobox.com>

	* paths.cc (struct access_tracker): Doh, initializer should set
	'initialized'...
	(test_file_path_internal): It's valid for a split file
	to have a null component if the file is "".

2005-08-25  Nathaniel Smith  <njs@pobox.com>

	* paths.cc (in_bookkeeping_dir): Last change didn't work out so
	well; let's remove some negatives and see if I can understand what
	the code does this way...

2005-08-25  Nathaniel Smith  <njs@pobox.com>

	* paths.cc (not_in_bookkeeping_dir): Handle "MT" case.
	Update tests to make sure it sticks...

2005-08-25  Nathaniel Smith  <njs@pobox.com>

	* unit_tests.{cc,hh} (init_unit_test_suite): Remove
	path_component_tests.
	* unix/fs.cc (tilde_expand): Another compile fix.

2005-08-25  Nathaniel Smith  <njs@pobox.com>

	* {unix,win32}/fs.cc: Misc. compile fixes.

2005-08-25  Nathaniel Smith  <njs@pobox.com>

	* Makefile.am (UNIX_PLATFORM_SOURCES): Add unix/fs.cc
	(WIN32_PLATFORM_SOURCES): Add win32/fs.cc
	* paths.hh (bookkeeping_path): Implement default constructor.

2005-08-25  Nathaniel Smith  <njs@pobox.com>

	* rcs_import.cc (import_cvs_repo): 
	* lua.cc (default_rcfilename): 
	* diff_patch.cc (get_version): Small compile fixes.

2005-08-25  Nathaniel Smith  <njs@pobox.com>

	* paths.{cc,hh} (is_bookkeeping_path): New static method.
	* file_io.cc (walk_tree_recursive): Use it.  Now compiles.
	paths.cc and file_io.cc now compile.
	
2005-08-25  Nathaniel Smith  <njs@pobox.com>

	* file_io.cc (delete_dir_recursive): Implement.
	Misc. compile fixes.
	
2005-08-25  Nathaniel Smith  <njs@pobox.com>

	* file_io.cc (test_book_keeping_file): Remove.

2005-08-25  Nathaniel Smith  <njs@pobox.com>

	* file_io.cc (walk_tree_recursive, walk_tree): Implement.

2005-08-25  Nathaniel Smith  <njs@pobox.com>

	* paths.cc (const_system_path): Do tilde expansion.

2005-08-25  Nathaniel Smith  <njs@pobox.com>

	* file_io.cc (read_localized_data, read_data_for_command_line) 
	(write_localized_data, write_data, write_data_impl): Implement.

2005-08-25  Nathaniel Smith  <njs@pobox.com>

	* file_io.cc (read_data): Implement.  Remove the base64<gzip<>>
	versions.

2005-08-25  Nathaniel Smith  <njs@pobox.com>

	* file_io.cc (move_file, move_dir): Implement.

2005-08-25  Nathaniel Smith  <njs@pobox.com>

	* file_io.cc (assert_path_is_nonexistent, assert_path_is_file) 
	(assert_path_is_directory, require_path_is_nonexistent) 
	(require_path_is_file, require_path_is_directory) 
	(ident_existing_file, mkdir_p, make_dir_for, delete_file) 
	(delete_dir_recursive): Implement.

2005-08-25  Nathaniel Smith  <njs@pobox.com>

	* Audit uses of 'file_exists', because its semantics have changed;
	it now checks to see if a path exists and is a regular file,
	rather than that it simply exists.  A fair amount of code already
	thought it meant that... other places now use 'path_exists'.
	
2005-08-25  Nathaniel Smith  <njs@pobox.com>

	* file_io.cc (path_exists, directory_exists, file_exists):
	Implement.

2005-08-25  Nathaniel Smith  <njs@pobox.com>

	* platform.hh (get_path_status): New function.
	* unix/fs.cc (get_path_status): Implement.
	* win32/fs.cc (get_path_status): Implement inefficiently (does
	win32 have stat?)

2005-08-25  Nathaniel Smith  <njs@pobox.com>

	* file_io.cc (get_homedir, tilde_expand, book_keeping_file)
	(book_keeping_dir): Remove.

2005-08-25  Nathaniel Smith  <njs@pobox.com>

	* platform.hh (get_homedir): New function.
	* {win32,unix}/fs.cc (get_homedir): Expose.

2005-08-25  Nathaniel Smith  <njs@pobox.com>

	* Minor compile fixes.
	
2005-08-25  Nathaniel Smith  <njs@pobox.com>

	* platform.hh (tilde_expand): New function.
	* win32/fs.cc, unix/fs.cc: Implement it.

2005-08-25  Nathaniel Smith  <njs@pobox.com>

	* paths.cc: Many more fixes.  Now compiles with and without unit
	tests.
	
2005-08-25  Nathaniel Smith  <njs@pobox.com>

	* paths.cc: Lots of compile fixes for unit tests.
	Add a test for access_tracker.

2005-08-25  Nathaniel Smith  <njs@pobox.com>

	* paths.cc: Many fixes.  Now compiles.

2005-08-25  Nathaniel Smith  <njs@pobox.com>

	* paths.cc (system_path): Implement.

2005-08-24  Nathaniel Smith  <njs@pobox.com>

	* paths.cc (fully_normalized_path): Use find_first_of.

2005-08-24  Nathaniel Smith  <njs@pobox.com>

	* paths.cc (find_and_go_to_working_copy, save_initial_path) 
	(go_to_working_copy): Use new checked structure.
	(operator <<): Make sure we can log our access_tracked values
	without marking them as used.

2005-08-24  Nathaniel Smith  <njs@pobox.com>

	* paths.cc (struct access_tracker): Add invariant checking on
	lifetime usage of path roots.

2005-08-24  Nathaniel Smith  <njs@pobox.com>

	* paths.hh (any_path::operator =): return *this.

2005-08-24  Nathaniel Smith  <njs@pobox.com>

	* paths.{cc,hh}: More fixes.

2005-08-24  Nathaniel Smith  <njs@pobox.com>

	* paths.{cc,hh}: Reorganize a bit.  Implement file_path and
	bookkeeping_path.

2005-08-24  Nathaniel Smith  <njs@pobox.com>

	* paths.cc (file_path): Implement basic constructor.
	Misc compile fixes.
	Add single-character names to tests.
	
2005-08-24  Nathaniel Smith  <njs@pobox.com>

	* paths.cc (go_to_working_copy): New function.  Implement.
	* app_state.cc (create_working_copy): Adjust accordingly.

2005-08-24  Nathaniel Smith  <njs@pobox.com>

	* paths.cc (find_and_go_to_working_copy): Implement.
	* app_state.cc (allow_working_copy): Adjust accordingly.
	(relative_directory): Remove.
	* file_io.cc (find_working_copy): Remove.

2005-08-24  Nathaniel Smith  <njs@pobox.com>

	* paths.cc (save_initial_path): Update for previous changes.

2005-08-24  Nathaniel Smith  <njs@pobox.com>

	* paths.cc (test_system_path): Add tests for the
	from-any_path constructor.  Add test for "~foo" handling.
	Start cleaning up path roots.
	* platform.hh: Note that get_current_working_dir() is
	charset-broken (i.e., operations started inside non-utf8
	directories are probably broken).

2005-08-24  Nathaniel Smith  <njs@pobox.com>

	* app_state.cc (allow_working_copy): 
	* change_set.cc (print_insane_change_set): Two more small compile
	fixes.
	All remaining compile errors are localized to unimplemented
	paths.cc/file_io.cc functionality.

2005-08-24  Nathaniel Smith  <njs@pobox.com>

	* database.cc (initialize): Missing ;.

2005-08-24  Nathaniel Smith  <njs@pobox.com>

	* monotone.cc (cpp_main): Handle message_file right.

2005-08-24  Nathaniel Smith  <njs@pobox.com>

	* change_set.cc (print_insane_path_rearrangement): 
	* database.cc (initialize): 
	* monotone.cc (cpp_main): More small compile fixes.

2005-08-24  Nathaniel Smith  <njs@pobox.com>

	* file_io.hh
	({assert,require}_path_is_{nonexistent,file,directory}): New
	functions.
	Use them everywhere.

2005-08-24  Nathaniel Smith  <njs@pobox.com>

	* basic_io.hh: #include "paths.hh".
	* monotone.cc (add_rcfile): Remove obsolete absolutification, etc.

2005-08-24  Nathaniel Smith  <njs@pobox.com>

	* paths.hh (system_path): Add a from-any_path constructor.
	* Makefile.am (MOST_SOURCES): Remove path_component.{cc,hh}.
	* basic_io.hh (push_file_pair): New method.
	* change_set.cc (print_insane_change_set) 
	(print_insane_path_rearrangement): Use it.

2005-08-24  Nathaniel Smith  <njs@pobox.com>

	* paths.hh (any_path::as_internal): On second thought, return a
	std::string, not a utf8 -- utf8 would be better, but should wait
	for some more general charset handling cleanup.
	* Adjust other files accordingly.
	
2005-08-24  Nathaniel Smith  <njs@pobox.com>

	* More compile fixes.  All remaing compile errors are real
	problems, yay.
	
2005-08-24  Nathaniel Smith  <njs@pobox.com>

	* Lots and lots more compile fixes.

2005-08-24  Nathaniel Smith  <njs@pobox.com>

	* paths.hh, monotone.cc, app_state.hh, app_state.cc:
	* unix/inodeprint.cc: More compile fixes.

2005-08-24  Nathaniel Smith  <njs@pobox.com>

	* manifest.hh: Include paths.hh.
	* file_io.hh: Fix syntax errors, and fixup interface.

2005-08-24  Nathaniel Smith  <njs@pobox.com>

	* paths.hh, sanity.hh: Compilation fixes.

2005-08-24  Nathaniel Smith  <njs@pobox.com>

	* paths.cc: Update tests to use path_state_* and pass utf8
	objects.
	
2005-08-24  Nathaniel Smith  <njs@pobox.com>

	* paths.hh (file_path_external): Take a utf8() object, always.

2005-08-24  Nathaniel Smith  <njs@pobox.com>

	* paths.hh (class file_path): Make "convenience functions"
	required.

2005-08-24  Nathaniel Smith  <njs@pobox.com>

	* Switch rest of instances to using convenience functions.
	
2005-08-24  Nathaniel Smith  <njs@pobox.com>
	
	* Switch many instances to using convenience functions.
	
2005-08-24  Nathaniel Smith  <njs@pobox.com>

	* paths.hh (file_path_internal, file_path_external): Define
	convenience functions.
	(file_path, bookkeeping_path, system_path): Add default
	constructors.

2005-08-24  Nathaniel Smith  <njs@pobox.com>

	* app_state.cc, change_set.cc, change_set.hh, commands.cc:
	* inodeprint.cc, manifest.cc, rcs_import.cc, restrictions.cc:
	* work.cc: Audit all calls to file_path() to add internal/external
	notation.

2005-08-24  Nathaniel Smith  <njs@pobox.com>

	* app_state.cc: More paths.hh conversion.
	(app_state::prefix): Remove.
	* commands.cc: Remove uses of app.prefix.
	* automate.cc (automate_attributes): Likewise.

2005-08-23  Nathaniel Smith  <njs@pobox.com>

	* paths.hh (any_path::as_internal): On second thought, return a
	utf8 object.
	* app_state.cc (set_database): Take a system_path.
	(set_pidfile): Likewise.
	* monotone.cc (cpp_main): Pass one.

2005-08-23  Nathaniel Smith  <njs@pobox.com>

	* file_io.hh (get_homedir): Return a system_path.
	* app_state.hh (app_state): Make pidfile a system_path.
	* sanity.hh (sanity::filename): Make a system_path.
	* monotone.cc (cpp_main): Adjust accordingly.
	* paths.hh (any_path): Add as_internal() to interface.
	* paths.cc: Add roundtripping tests.

2005-08-23  Nathaniel Smith  <njs@pobox.com>

	* platform.hh, unix/fs.cc, win32/fs.cc
	(change_current_working_dir): Take an any_path, not a string.
	* rcs_import.{cc,hh}: Convert to paths.hh.

2005-08-23  Nathaniel Smith  <njs@pobox.com>

	* commands.cc (pid_file): Remove fs::path.

2005-08-23  Nathaniel Smith  <njs@pobox.com>

	* mkstemp.cc (monotone_mkstemp): Remove references to fs::path.

2005-08-23  Nathaniel Smith  <njs@pobox.com>

	* change_set.cc (apply_rearrangement_to_filesystem): Oops, missed
	some local_path's.

2005-08-23  Nathaniel Smith  <njs@pobox.com>

	* path_component.{cc,hh}: Delete.

2005-08-23  Nathaniel Smith  <njs@pobox.com>

	* change_set.cc (move_files_to_tmp_bottom_up) 
	(move_files_from_tmp_top_down): Convert to paths.hh.
	Whole file: stop using path_component.hh.

2005-08-23  Nathaniel Smith  <njs@pobox.com>

	* paths.cc (test_bookkeeping_path): Oops, "" is an invalid
	bookkeeping_path.

2005-08-23  Nathaniel Smith  <njs@pobox.com>

	* lua.cc, paths.cc: Few more tweaks for previous change.

2005-08-23  Nathaniel Smith  <njs@pobox.com>

	* paths.{cc,hh}: Add / operators.  Make that the usual way to use
	bookkeeping_path's.
	* work.cc: Adjust accordingly.
	* lua.cc (working_copy_rcfilename): Likewise.
	* commands.cc (update): Likewise.

2005-08-23  Nathaniel Smith  <njs@pobox.com>

	* paths.{cc,hh} (operator <<): Implement for any_paths.
	* paths.hh (class bookkeeping_path): Note that current design is
	bogus to remind myself to fix it tomorrow...

2005-08-23  Nathaniel Smith  <njs@pobox.com>

	* work.{hh,cc}: Convert to paths.hh.

2005-08-23  Nathaniel Smith  <njs@pobox.com>

	* lua.{cc,hh}: Mostly convert to paths.hh.  (Still uses boost::fs
	internally for some directory iteration.)
	* app_state.cc (load_rcfiles): Update accordingly.
	* file_io.hh (path_state): De-templatify; take any_path instead of
	a T.

2005-08-23  Nathaniel Smith  <njs@pobox.com>

	* paths.cc (any_path): New base class.
	(file_path, bookkeeping_path, system_path): Inherit from it.
	* transforms.{hh,cc} (utf8_to_system): Actually, always take a
	utf8 after all (but still have two return types).

2005-08-23  Nathaniel Smith  <njs@pobox.com>

	* transforms.cc: Convert to paths.hh.

2005-08-23  Nathaniel Smith  <njs@pobox.com>

	* transforms.{cc,hh} (localized, localized_as_string): Remove.

2005-08-23  Nathaniel Smith  <njs@pobox.com>

	* transforms.cc (utf8_to_system): Make fast.

2005-08-23  Nathaniel Smith  <njs@pobox.com>

	* transforms.hh (utf8_to_system): Add a string->string version.
	* transforms.cc (utf8_to_system): Implement it.

2005-08-23  Nathaniel Smith  <njs@pobox.com>

	* paths.cc (localized_path_str): New function.
	Fix some tests.

2005-08-23  Nathaniel Smith  <njs@pobox.com>

	* commands.cc: Convert to paths.hh.
	* mkstemp.cc (monotone_mkstemp): Likewise.

2005-08-23  Nathaniel Smith  <njs@pobox.com>

	* vocab_terms.hh, vocab.cc: Remove file_path, local_path.
	* database.{hh,cc}, monotone.cc: Convert to paths.hh.
	* file_io.{hh,cc}: Start to convert to paths.hh.

2005-08-23  Nathaniel Smith  <njs@pobox.com>

	* paths.{cc,hh} (fully_normalized_path): Implement.
	(external_path): Rename to system_path.
	Misc. other updates.

2005-08-21  Eric Anderson  <anderse-monotone@cello.hpl.hp.com>
	* file_io.cc, file_io.hh, lua.cc, std_hooks.lua: determine if a
	file is binary by looking at it incrementally, rather than reading
	it in entirely.  Prepare for making it possible to control what
	characters are considered "binary"

2005-08-20  Nathaniel Smith  <njs@codesourcery.com>

	* paths.cc (is_absolute): New function.
	(file_path::file_path(vector<path_component>))
	(file_path::split): Implement.

2005-08-20  Nathaniel Smith  <njs@pobox.com>

	* interner.hh (interner): Add a scary constructor that lets us
	insert an initial value and assert that we already knew that the
	value assigned to it would be.  (This lets us make it an inlined
	constant.)

2005-08-20  Nathaniel Smith  <njs@pobox.com>

	* paths.cc: Yet more tests.

2005-08-20  Nathaniel Smith  <njs@pobox.com>
	
	* paths.cc (save_initial_path): Implement.
	Add more tests.
	
2005-08-20  Nathaniel Smith  <njs@codesourcery.com>

	* paths.{cc,hh}: New files.
	* Makefile.am (MOST_SOURCES): Add them.
	* unit_tests.hh (add_paths_tests): Declare.
	* unit_tests.cc (init_unit_test_suite): Add them.
	* platform.hh (get_current_working_dir)
	(change_current_working_dir):  New functions.
	* {unix,win32}/fs.cc: New files.

2005-08-19  Nathaniel Smith  <njs@codesourcery.com>

	* monotone.texi (Tutorial): Tweak wording, use --db at more
	appropriate places.

2005-08-26  Richard Levitte  <richard@levitte.org>

	* database.cc (version): Revert the change done earlier, as it
	aborted if the schema isn't the current one, rendering this method
	useless.

2005-08-26  Matt Johnston  <matt@ucc.asn.au>

	* change_set.cc (check_depth, confirm_proper_tree): 
	more efficient algorithm to check for no loops
	* constants.hh: new constant max_path_depth to limit
	recursion in check_depth.

2005-08-26  Benoît Dejean  <benoit@placenet.org>

	* po/fr.po: Updated French translation.

2005-08-26  Richard Levitte  <richard@levitte.org>

	* options.hh, monotone.cc: Add the '--execute' command-specific
	option.
	* monotone.cc (cpp_main): ... and process it.
	* app_state.hh (class app_state): Add the 'execute' boolean.
	* app_state.cc (app_state): Initialise it.
	* commands.cc (CMD(drop)): Add '--execute' capability.
	* commands.cc (CMD(rename)): Add '--execute' capability.  Pass
	'app' to build_rename.
	* work.hh, work.cc (build_deletions, build_rename): Do the actual
	work.  This required the addition of an app_state parameter to
	build_rename.

	* tests/t_drop_execute.at, tests/t_rename_execute.at: New tests.
	* testsuite.at: Add them.

2005-08-26  Benoît Dejean  <benoit@placenet.org>

	* mt_version.cc (print_full_version): Merged strings.
	* change_set.cc: No i18n for unittests. Wow, this saves
	21 strings (total 781).

2005-08-25  Benoît Dejean  <benoit@placenet.org>

	* commands.cc (safe_gettext): New function.
	(explain_usage): Used there to avoid _("").

2005-08-25  Benoît Dejean  <benoit@placenet.org>

	* sanity.{cc,hh} (sanity::do_format): Merged code from
	sanity::{log, warning, progress} in order to merge
	strings. Fixed exception rethrowing.

2005-08-25  Benoît Dejean  <benoit@placenet.org>

	* commands.cc (CMD(lca)): One more string for i18n.
	(CMD(trusted)): Merged all strings.

2005-08-25  Benoît Dejean  <benoit@placenet.org>

	* po/fr.po: Updated French translation.

2005-08-25  Benoît Dejean  <benoit@placenet.org>

	* database.cc (database::version): Marked string for i18n
	and simplifed.
	(database::info): Reworked to merge all strings for i18n.

2005-08-25  Benoît Dejean  <benoit@placenet.org>

	* database.{cc,hh} (database::open, database::check_filename):
	New functions to avoid error handling code and string duplicates.

2005-08-25  Matt Johnston  <matt@ucc.asn.au>

	* transform.cc ({int,ext}ernalize_rsa_keypair_id): don't 
	convert the username portion of key ids to/from ACE.
	* tests/t_genkey.at: check that foo+bar@example.com works
	and foobar@exam+ple.com doesn't.

2005-08-24  Benoît Dejean  <benoit@placenet.org>

	* database.cc (assert_sqlite3_ok): Somehow merged error messages.

2005-08-24  Benoît Dejean  <benoit@placenet.org>

	* change_set.cc (move_files_to_tmp_bottom_up): Better strings.
	* keys.cc (generate_key_pair): Merged 2 strings.

2005-08-24  Nathaniel Smith  <njs@pobox.com>

	* database.cc (assert_sqlite3_ok): Remove accidentally-left-in
	format string argument.

2005-08-24  Nathaniel Smith  <njs@pobox.com>

	* revision.cc (check_sane_history): Add MM's for calculated
	changesets.

2005-08-24  Nathaniel Smith  <njs@pobox.com>

	* database.cc (assert_sqlite3_ok): Don't print the raw sqlite
	error code.  Do add some auxiliary information when sqlite errors
	are confusing.

2005-08-24  Nathaniel Smith  <njs@pobox.com>

	* Back out most changes since
	b580c6ac5bf8eea1f442b8bddc60283b047ade1e.  Handling charsets
	properly by working in utf8 and then converting sucks.  Problems
	include
	  - gettext hates you (wants to return stuff in local charset)
	  - strerror hates you (same reason, but you can't turn it off)
	  - can't report charset conversion errors
	We thus return to our "sorta-correct, by accident" status quo.
	Only change left in is signedness fix in
	5548868ab56d939c1fd8713aa2ac8caacd1184a1.

2005-08-23  Nathaniel Smith  <njs@pobox.com>

	* ui.cc (sanitize): Fix signedness bug in comparison.
	* unix/unix.{cc,hh}: New files.
	* Makefile.am (UNIX_PLATFORM_SOURCES): Add them.
	* unix/process.cc (is_executable, make_executable): Use new
	function last_error.

2005-08-23  Nathaniel Smith  <njs@pobox.com>

	* transforms.{cc,hh} (system_charset): Expose.
	* monotone.cc (cpp_main): Use it to fiddle with gettext's charset
	conversion and make --help output actually correct.

2005-08-23  Nathaniel Smith  <njs@pobox.com>

	* transforms.cc (outprep): Don't sanitize all output; removes too
	many valid characters (\r, \t, etc.).
	* ui.cc: Call outprep on ticker output.
	(inform): Do still sanitize ui.inform() output.

2005-08-23  Nathaniel Smith  <njs@pobox.com>

	* transforms.cc (outprep): New function.
	* ui.cc (inform): Use it.
	* monotone.cc (cpp_main): Use it.
	Everything that writes user-intended output directly (i.e., via
	cout) must call outprep() on that data before printing it.
	
2005-08-23  Nathaniel Smith  <njs@pobox.com>

	* monotone.cc (cpp_main): Trick popt into converting its generated
	help messages into the current locale's charset.

2005-08-23  Nathaniel Smith  <njs@pobox.com>

	* ui.cc (inform, sanitize): Convert all output from utf8 to
	current locale's charset.

2005-08-23  Nathaniel Smith  <njs@pobox.com>

	* monotone.cc (cpp_main): Use bind_textdomain_codeset to request
	that all gettext'ed strings be returned in UTF-8.

2005-08-23  Nathaniel Smith  <njs@pobox.com>

	* idna/nfkc.c (g_utf8_strlen): Expose.
	* transforms.{cc,hh} (length): New function.
	* ui.cc (write_ticks): Use length() instead of .size() to
	calculate string widths; should support multibyte characters
	better.  (Still some problems relating to truncating strings to
	avoid overflow -- calculate truncation by length, but perform
	truncation by bytes...)

2005-08-24  Benoît Dejean  <benoit@placenet.org>

	* po/fr.po: Updated French translation.

2005-08-24  Benoît Dejean  <benoit@placenet.org>

	* monotone.cc:
	* commands.cc: Two more i18n strings.

2005-08-23  Benoît Dejean  <benoit@placenet.org>

	* lua.cc: boost::format vs. F.

2005-08-23  Nathaniel Smith  <njs@pobox.com>

	* AUTHORS: Add Benoît Dejean <benoit@placenet.org>.  Create new
	section for translators.  Add Benoît there too.

2005-08-23  Nathaniel Smith  <njs@pobox.com>

	* commands.cc: N_("") -> "".

2005-08-23  Nathaniel Smith  <njs@pobox.com>

	* commands.cc: Make all CMD() calls use N_() instead of _().
	(commands): Insert _() everywhere usage strings are used.  This is
	icky.

2005-08-23  Nathaniel Smith  <njs@pobox.com>

	* keys.cc (get_passphrase): Put back trailing ": " removed in
	recent i18n changes.

2005-08-23  Benoît Dejean  <benoit@placenet.org>

	* change_set.cc (dump_change_set): boost::format instead of F.
	* commands.cc (get_log_message, notify_if_multiple_heads,
	complete, CMD(attr)): Marked some strings for i18n. Replaced a
	multiline string by prefix_lines_with(). Merged strings.
	* diff_patch.cc (merge_provider::try_to_merge_files): Merged
	strings.
	* i18n.h: N_() stands for gettext_noop(), not plural.
	* keys.cc (get_passphrase): Fixed string surgery.
	* netsync.cc: i18nized tickers' labels. Added xgettext comment
	as tickers do not play well with multibytes characters (like é).
	(session::analyze_attachment): Fixed string surgery.
	(session::process_hello_cmd): Merged many strings.
	(session::process_data_cmd): Removed some leading/trailing
	whitespaces.
	* sanity.cc: Marked error prefixes for i18n.
	* ui.cc (tick_write_count::write_ticks): Reworked and fixed
	surgery. Merged some strings.

2005-08-23  Benoît Dejean  <benoit@placenet.org>

	* commands.cc (CMD*): _("") -> "" as _("") returns the PO
	header.

2005-08-23  Benoît Dejean  <benoit@placenet.org>

	* transforms.cc (check_idna_encoding): No i18n for unittests.

2005-08-23  Benoît Dejean  <benoit@placenet.org>

	* change_set.cc (dump_change_set): boost::format instead of F.
	* commands.cc (get_log_message, notify_if_multiple_heads,
	complete, CMD(attr)): Marked some strings for i18n. Replaced a
	multiline string by prefix_lines_with(). Merged strings.
	* diff_patch.cc (merge_provider::try_to_merge_files): Merged
	strings.
	* i18n.h: N_() stands for gettext_noop(), not plural.
	* keys.cc (get_passphrase): Fixed string surgery.
	* netsync.cc: i18nized tickers' labels. Added xgettext comment
	as tickers do not play well with multibytes characters (like é).
	(session::analyze_attachment): Fixed string surgery.
	(session::process_hello_cmd): Merged many strings.
	(session::process_data_cmd): Removed some leading/trailing
	whitespaces.
	* sanity.cc: Marked error prefixes for i18n.
	* ui.cc (tick_write_count::write_ticks): Reworked and fixed
	surgery. Merged some strings.

2005-08-23  Benoît Dejean  <benoit@placenet.org>

	* netcmd.cc (test_netcmd_functions): Don't translate unittest
	strings.
	* rcs_import.cc (cvs_commit::cvs_commit):
	* database.cc (version_cache::put):
	* lua.cc (dump_stack): boost::format vs. F for strings that are
	not messages.

2005-08-23  Benoît Dejean  <benoit@placenet.org>

	* xdelta.cc: Don't translate unittest strings.

2005-08-23  Matthew Gregan  <kinetik@orcon.net.nz>

	* monotone.texi: Bring 'update' syntax up to date.

2005-08-23  Nathaniel Smith  <njs@pobox.com>

	* tests/t_diff_external.at: --diff-args without --external is an
	error.
	* commands.cc (diff): Likewise.

2005-08-22  Nathaniel Smith  <njs@pobox.com>

	* contrib/ciabot_monotone.py (send_change_for): Handle author
	names with spaces in.

2005-08-22  Matt Johnston  <matt@ucc.asn.au>

	* HACKING: change the vim modeline to something that seems to work
	better.

2005-08-23  Olivier Andrieu  <oliv__a@users.sourceforge.net>

	* contrib/monotone.el: When running monotone commands, re-use
	*monotone* buffers. Make the "status" command use the prefix
	argument. Make the "tree"-restricted commands work in dired
	buffers. Add the "--no-merges" option in the log command. Various
	other innocuous changes.

2005-08-22  Nathaniel Smith  <njs@pobox.com>

	* mt_version.cc (print_full_version): Typo.

2005-08-22  Nathaniel Smith  <njs@pobox.com>

	* mt_version.cc: Include sanity.hh.

2005-08-22  Nathaniel Smith  <njs@pobox.com>

	* netsync.cc (process_error_cmd, run_netsync_protocol): Remove
	some newlines to avoid translation noise.

2005-08-22  Nathaniel Smith  <njs@pobox.com>

	* po/LINGUAS, po/ja.po: Remove ja translation again, it seems to
	be corrupt.

2005-08-22  Nathaniel Smith  <njs@pobox.com>

	* commands.cc (update): Don't use F() to indent things.
	
2005-08-22  Nathaniel Smith  <njs@pobox.com>

	* commands.cc (dump_diffs): Don't use F() to create diff headers.
	(commands::process): Put '' in the log message to make Benoît
	Dejean happy ;-).
	
2005-08-22  Nathaniel Smith  <njs@pobox.com>

	* po/LINGUAS, po/ja.po: Add Japanese translation by Satoru SATOH.
	
2005-08-20  Benoît Dejean  <benoit@placenet.org>

	* po/monotone.pot: Remove from version control.
	* po/POTFILES.skip: New file.
	* po/fr.po: French translation (initial version).
	* po/LINGUAS: Add fr.
	
2005-08-22  Nathaniel Smith  <njs@pobox.com>

	* commands.cc (read): Use FP (thanks to Benoît Dejean for
	catch).
	* mt_version.cc (print_version, print_full_version): Mark more
	strings for i18n (also thanks to Benoît Dejean).
	
2005-08-22  Nathaniel Smith  <njs@pobox.com>

	* commands.cc (commands): Revert previous changes, xgettext is
	buggy.
	Mark every CMD() string argument with _().
	* i18n.h, Makefile.am: New file.
	* sanity.hh: Include it.
	* po/Makevars (XGETTEXT_OPTIONS): Learn about _() and N_() as
	markers.

2005-08-22  Nathaniel Smith  <njs@pobox.com>

	* commands.cc (commands): Oops, can't call gettext on a
	std::string...

2005-08-22  Nathaniel Smith  <njs@pobox.com>

	* monotone.cc (coptions, options): Use gettext_noop to mark usage
	strings for i18n.
	* commands.cc (commands): gettextify command descriptions
	* po/Makevars (XGETTEXT_OPTIONS): Include the 2nd, 3rd, and 4th
	arguments to CMD macro as translatedable strings.

2005-08-22  Nathaniel Smith  <njs@pobox.com>

	* database.cc: Replace a bunch of F()'s by boost::format's,
	because F is only for strings displayed to user.

2005-08-22  Nathaniel Smith  <njs@pobox.com>

	* po/Makevars (XGETTEXT_OPTIONS): Extract FP'ed strings.

2005-08-22  Nathaniel Smith  <njs@pobox.com>

	* sanity.hh (FP): New macro.  Usage:
	FP("frobbed %i bar", "frobbed %s bars", num_bars) % num_bars

2005-08-22  Richard Levitte  <richard@levitte.org>

	* contrib/monotone-import.pl: When temporarly touching files that
	have disappeared since last import, don't forget to create
	intermediary directories as well (and to remove them later on).
	Make sure all file arguments are quoted.  Finally, pick up the
	newly created revision by reading MT/revision instead of relying
	on backquotes working.
	Notofication and initial correction submitted by
	BigFish <bigfische@gmail.com>.

2005-08-20  Matthew Gregan  <kinetik@orcon.net.nz>

	* revision.hh: Delete doubled line of text in comment.

2005-08-20  Benoît Dejean  <benoit@placenet.org>

	* monotone.cc (cpp_main): setlocale(LC_ALL).
	* commands.cc (dropkey): Unify warning into a single string.

2005-08-20  Nathaniel Smith  <njs@codesourcery.com>

	* contrib/monoprof.sh (test_commit): Kernel tarball unpacks to
	linux-$KVER/, not $KVER/.

2005-08-19  Nathaniel Smith  <njs@codesourcery.com>

	* contrib/monoprof.sh (SETUP): Put netsync hooks in the default
	hook file.

2005-08-19  Nathaniel Smith  <njs@codesourcery.com>

	* contrib/monoprof.sh: Give a sensible error message if $DATADIR
	doesn't exist.

2005-08-20  Matt Johnston  <matt@ucc.asn.au>

	* database.cc (put_revision): uncomment check_sane_history call
	(was accidentally committed commented out)

2005-08-19  Nathaniel Smith  <njs@codesourcery.com>

	* monotone.texi (Tutorial): Tweak wording, use --db at more
	appropriate places.

2005-08-19  Matthew Gregan  <kinetik@orcon.net.nz>

	* tests/t_crlf.at: Adjust expected line count to accomodate diff
	output change.
	* commands.cc (CMD(diff)): Include base revision ID in diff output
	header when diffing against working copy.  Useful to identify what
	revision a patch was created against.
	* std_hooks.lua (ignore_file): Ignore Visual SourceSafe junk.

2005-08-18  Timothy Brownawell  <tbrownaw@gmail.com>

	* std_hooks.lua: accept_testresult_change now only cares about
	testresults listed in MT/wanted-testresults

2005-08-18  Matthew Gregan  <kinetik@orcon.net.nz>

	* INSTALL: Remove outdated references to configure options and
	Solaris build workarounds.
	* configure.ac: Lower gettext requirement from 0.12.1 to 0.11.5.

2005-08-17  Timothy Brownawell  <tbrownaw@gmail.com>

	* sanity.cc (gasp()): When catching an error from dumping a MM'd
	variable, do not discard output generated prior to the error. This
	way, at least the header line (function name, file, line no.) is
	printed.
	* change_set.cc: write_insane_change_set: new function to write a
	change set without sanity checking it, now used by dump().

2005-08-17  Patrick Mauritz  <oxygene@studentenbude.ath.cx>

	* unix/process.cc: missing include
	* m4/fexceptions.m4, configure.ac, Makefile.am: remove hardcoded
	-fexceptions in CFLAGS and add it only if compiler doesn't freak
	out.

2005-08-17  Nathaniel Smith  <njs@pobox.com>

	* work.cc (build_additions): Tweak wording.

2005-08-17  Nathaniel Smith  <njs@pobox.com>

	* netsync.cc: Add IANA port assignment to the todo list.

2005-08-17  Nathaniel Smith  <njs@pobox.com>

	* unix/process.cc (make_executable): Open the fd read-only, avoids
	problems with read-only files, and a writeable fd doesn't seem to
	be necessary to change permission bits.

2005-08-17  Nathaniel Smith  <njs@pobox.com>

	* unix/process.cc (is_executable, make_executable): When reporting
	an error in a syscall, include the actual error message.

2005-08-17  Nathaniel Smith  <njs@pobox.com>

	* lua.cc (dump_stack): New function.
	(Lua::fail): New method; use above.
	(get, get_fn, get_tab, get_str, get_num, get_bool, extract_str)
	(extract_int, extract_double, extract_bool, begin, next, pop): Use
	it, to give better logging.
	
2005-08-17  Nathaniel Smith  <njs@pobox.com>

	* Makefile.am (lib3rdparty_a_CFLAGS): Build 3rd party C code with
	-fexceptions.

2005-08-17  Matthew Gregan  <kinetik@orcon.net.nz>

	* win32/process.cc: Slightly smarter argv->cmdline munging.
	* std_hooks.lua: Merge hooks for TortoiseMerge (part of
	TortoiseSVN).

2005-08-17  Nathaniel Smith  <njs@pobox.com>

	* lua.cc (lua_hooks): Re-enable panic thrower, we no longer
	support Lua 4.

2005-08-16  Nathaniel Smith  <njs@pobox.com>

	* netsync.cc: Add more netsync todos.

2005-08-15  Nathaniel Smith  <njs@pobox.com>

	* tests/t_explicit_merge_with_anc.at: New test.
	* testsuite.at: Add it.

2005-08-15  Nathaniel Smith  <njs@pobox.com>

	* tests/t_log_brief.at: New test.
	* testsuite.at: Add it.

2005-08-15  Nathaniel Smith  <njs@pobox.com>

	* commands.cc (fcommit): Remove.  This command has never been
	documented, tested, or maintained; it also doesn't avoid the use
	of temporary files (which was supposed to be its purpose).  Has it
	ever actually been used...?
	
2005-08-15  Nathaniel Smith  <njs@pobox.com>

	* lua.cc (hook_init_attributes): Do more logging; use begin()
	instead of starting iteration by hand.

2005-08-15  Patrick Mauritz  <oxygene@studentenbude.ath.cx>

	* testsuite.at, tests/*.at: make testsuite less demanding:
	- QGREP() and QEGREP() provide a portable [e]grep -q
	- export FOO=bar -> FOO=bar; export FOO
	- tail -n $x -> TAIL($x) with appropriate macro

2005-08-15  Patrick Mauritz  <oxygene@studentenbude.ath.cx>

	* m4/typeof.m4: new test, looks if compiler knows the typeof()
	extension
	* configure.ac: use it
	* sanity.hh: use the test, and boost's abstraction over
	__PRETTY_FUNCTION__ and similar pseudo-macros

2005-08-15  Patrick Mauritz  <oxygene@studentenbude.ath.cx>

	* configure.ac (BOOST_FIX_VERSION): only apply that fix on gcc.

2005-08-14  Nathaniel Smith  <njs@pobox.com>

	* configure.ac (BOOST_VERSION_CHECK, BOOST_FIX_VERSION): Fix for
	cross-compilation.  (Thanks to John Bowler <jbowler@acm.org>.)

2005-08-14  Matthew Gregan  <kinetik@orcon.net.nz>

	* testsuite.at: Don't use agraph.
	* Makefile.am: Minor cleanups.

2005-08-13  Patrick Mauritz  <oxygene@studentenbude.ath.cx>

	* botan/gzip.cpp, botan/mutex.cpp: c functions via c* headers need
	std:: prefix

2005-08-13  Patrick Mauritz  <oxygene@studentenbude.ath.cx>

	* schema_migration.cc (lowercase): it's only used for processing sha1
	values whos size we know: make array size constant
	* transforms.cc (encode_hexenc, decode_hexenc): they have to work with
	all kinds of string sizes, so at least make them nicer by using
	boost::scoped_array

2005-08-13  Patrick Mauritz  <oxygene@studentenbude.ath.cx>

	* revision.cc: make copy constructor of revision_set behave like
	normal constructor in case it's copying a freshly created object

2005-08-13  Nathaniel Smith  <njs@pobox.com>

	* testsuite.at: Use SEGV to kill netsync servers, in hopes it will
	give better coverage information.

2005-08-13  Julio M. Merino Vidal  <jmmv@NetBSD.org>

	* configure.ac: Remove an obsolete check to see if SQLite was
	bundled or not, because the bundled version has been used
	exclusively for quite some time.

2005-08-13  Julio M. Merino Vidal  <jmmv@NetBSD.org>

	* database_check.cc: Remove trailing newline from error messages
	when embedding them inside other strings, so that the trailing
	closing parenthesis is printed correctly.

2005-08-13  Julio M. Merino Vidal  <jmmv@NetBSD.org>

	* configure.ac: Add '-mt' as another possible suffix to detect the
	Boost libraries.  It's very common when these libraries are built
	with the "native naming layout".

2005-08-13  Nathaniel Smith  <njs@pobox.com>

	* monotone.1, monotone.texi: Don't mention agraph.
	* tests/t_netsync_repeated.at: Don't use agraph.
	* tests/t_netsync_unrelated.at: Likewise.

2005-08-13  Nathaniel Smith  <njs@pobox.com>

	* commands.cc (agraph): Remove.

2005-08-13  Nathaniel Smith  <njs@pobox.com>

	* tests/t_commit_log_writeback.at: New test.
	* testsuite.at: Add it.

2005-08-12  Nathaniel Smith  <njs@pobox.com>

	* commands.cc (commit): When user uses --message or
	--message-file, don't require non-empty logs, and don't write out
	message to MT/log.  (This makes re-running a 'commit -m foo'
	command line until it works possible; otherwise the second try
	will get a 'MT/log non-empty and -m supplied' error.)

2005-08-11  Nathaniel Smith  <njs@pobox.com>

	* netsync.cc: Add a list of ideas for improvement that will break
	network compatibility and thus perhaps should go together.

2005-08-11  Nathaniel Smith  <njs@pobox.com>

	* tests/t_commit_message_file.at: Un-double file contents.

2005-08-11  Nathaniel Smith  <njs@pobox.com>

	* lua.cc (ok, extract_str, extract_int, extract_double)
	(extract_bool): Add more logging.

2005-08-11  Patrick Mauritz <oxygene@studentenbude.ath.cx>

	* INSTALL: remove section about crypto++ on solaris
	* config.rpath, mkinstalldirs, po/Makefile.in.in,
	  various files in m4, ABOUT-NLS:
	  remove as they're autogenerated
	* hash_map.hh, m4/gnucxxhashmap.m4, m4/stlporthashmap.m4:
	  new files, abstraction over hash_map differences in STL impls.
	* m4/externtemplate.m4: new file, check if compiler is happy
	  with "extern template"
	* configure.ac: hook up the new autoconf tests
	* Makefile.am: remove -Wall
	* botan/gzip.cpp, botan/mutex.cpp: add includes
	* constants.*: move values to .hh if used for array sizes
	* interner.hh, xdelta.cc: use hash_map.hh
	* merkle_tree.cc, unix/inodeprint.cc: make array size truly
	  constant 
	* sanity.hh: work-around for missing typeof() and
	  __PRETTY_FUNCTIONS on non-gcc compilers
	* schema_migration.cc, transforms.cc: moved dynamically
	  initialized array to heap
	* transforms.hh, vocab.hh: use externtemplate autoconf test

2005-08-10  Matthew Gregan  <kinetik@orcon.net.nz>

	* monotone.spec: include zlib-devel and texinfo as build
	requirements, zlib as a runtime requirement.

2005-08-09  Eric Anderson  <anderse-monotone@cello.hpl.hp.com>

	* tests/perf-test.sh: A repeatable performance test harness
	* tests/parse-accounting.pl: A script that parses the accounting
	output into a nice tabular format

2005-08-09  Eric Anderson  <anderse-monotone@cello.hpl.hp.com>
 
	* Changes to significantly improve network pull performance
	* string_queue.hh: created to store pending data and allow for
	efficient removal from the front.  The string queue automatically
	reduces its buffer size if it is very empty.  	
	* hmac.{cc,hh}: Add in a version of chained_hmac::process that can
	operate on a string_queue for use during read.
	* netcmd.{cc,hh}: update netcmd::read to use a string_queue rather
	than a string, update all the regression tests also.  This required
	the somewhat ugly creation of a read_string function because the
	netcmd read and write functions are no longer using the same type.
	* netio.hh: introduce functions for operating on a string_queue. They
	are identical to the equivalent string functions except for the type
	of the argument.
	* netsync.cc: Use a string_queue rather than a string for storing the 
	input and output buffers.

	* string_queue.cc: unit tests (Matt Johnston)

2005-08-09  Richard Li  <richardl@redhat.com>

	* std_hooks.lua (merge2, merge3): explain a little better why
	monotone can't find a merge command.

2005-08-09  Nathaniel Smith  <njs@pobox.com>

	* commands.cc (update): Fix helpful error message to suggest
	_current_ commandline syntax.

2005-08-09  Olivier Andrieu  <oliv__a@users.sourceforge.net>

	* contrib/monotone.el: a couple of fixes spotted by the compiler
	* Changelog, contrib/colorize: utf8ize

2005-08-09  Nathaniel Smith  <njs@pobox.com>

	* NEWS: Put a time in.
	* po/monotone.pot: Regenerate.
	
2005-08-08  Nathaniel Smith  <njs@pobox.com>

	* configure.ac, monotone.spec, debian/changelog:
	* win32/monotone.iss: Bump version number.

2005-08-08  Nathaniel Smith  <njs@pobox.com>

	* UPGRADE: Fix title.
	* NEWS: Add --lca.

2005-08-08  Nathaniel Smith  <njs@pobox.com>

	* commands.cc (merge, propagate): Take --lca.
	* options.hh: Add OPT_LCA.
	* monotone.cc (coptions, cpp_main): Support it it.
	* app_state.{hh,cc} (app_state::usa_lca): New variable.
	* revision.cc (find_common_ancestor_for_merge): Use LCA if user
	passed --lca.
	* tests/t_merge_lca.at: New test.
	* testsuite.at: Add it.
	* monotone.texi (Tree): Document --lca.
	
2005-08-08  Nathaniel Smith  <njs@pobox.com>

	* NEWS: First-pass for 0.22 release.
	* UPGRADE: Likewise.

2005-08-08  Nathaniel Smith  <njs@pobox.com>

	* Makefile.am (BOTAN_SOURCES): Add botan headers.
	* po/monotone.pot: Regenerate.

2005-08-07  Nathaniel Smith  <njs@pobox.com>

	* netsync.cc (rebuild_merkle_trees, insert_with_parents): Make a
	ticker for added revisions, since traversing the tree to pull in
	ancestors causes a noticeable pause before the cert/key tickers
	start up.
	(insert_with_parents): Also simplify logic.

2005-08-07  Nathaniel Smith  <njs@pobox.com>

	* commands.cc (pull): Clarify what the "doing anonymous pull"
	message means and what you might do about it.

2005-08-07  Nathaniel Smith  <njs@pobox.com>

	* monotone.texi (Network Service, Hooks): Document
	get_netsync_read_permitted as getting a nil value on anonymous
	connects.
	* lua.{cc.hh} (hook_get_netsync_anonymous_read_permitted):
	Remove. Replace with 1-argument version of
	hook_get_netsync_write_permitted.
	* netsync.cc (process_anonymous_cmd): Update.
	* tests/t_netsync_permissions.at: Likewise.

2005-08-07  Matthew Gregan  <kinetik@orcon.net.nz>

	* botan/{data_snk,es_file}.cpp: Open fstreams in binary mode.
	These changes, plus the same change for data_src.cpp and
	es_ftw.cpp, have been sent upstream.

2005-08-05  Nathaniel Smith  <njs@pobox.com>

	* commands.cc (commit): Write out the log message to MT/log
	_after_ making sure it's non-empty.
	* tests/t_commit_cancelled.at: New test.
	* testsuite.at: Add it.
	
2005-08-04  Nathaniel Smith  <njs@pobox.com>

	* netsync.cc (rebuild_merkle_trees): Typo.

2005-08-04  Nathaniel Smith  <njs@pobox.com>

	* netsync.cc (rebuild_merkle_trees): Tweak message ("rebuilding
	merkle trees" does not mean anything to J. Random User...)

2005-08-04  Nathaniel Smith  <njs@pobox.com>

	* manifest.cc (build_restricted_manifest_map): In 'missing files'
	error message, explain how to recover.

2005-08-03  Nathaniel Smith  <njs@pobox.com>

	* testsuite.at (NETSYNC_ADDRESS): New macro.
	(NETSYNC_SERVE_N_START, NETSYNC_SERVE_START)
	(NETSYNC_CLIENT_N_RUN): Use it.
	
	* tests/t_netsync_checks_server_key.at: Make sure can unset the
	known-servers entry.

2005-08-03  Matthew A. Nicholson  <matt@matt-land.com>

	* std_hooks.lua (get_preferred_merge2_command)
	(get_preferred_merge3_command): Provide more information on how to
	use vim as merge tool.

2005-08-03  graydon hoare  <graydon@pobox.com>

	* unix/process.cc (make_executable): Fix race, set user/group/other.

2005-08-03  Matthew Gregan  <kinetik@orcon.net.nz>

	* botan/data_src.cpp (DataSource_Stream::DataSourceStream): Open
	fstream as binary file.

2005-08-03  Matthew Gregan  <kinetik@orcon.net.nz>

	* win32/inodeprint.cc: Botan changes.  Also, hash individual
	FileTime structure members rather than the entire structure.
	* keys.cc: Add explicit 'using' for Botan::byte.
	* botan/es_win32.{cpp,h}: Add missing files.
	* Makefile.am: Enable entropy collection via CryptoAPI and Win32
	API.

2005-08-02  Matt Johnston  <matt@ucc.asn.au>

	* botan/gzip.cpp: forgot to commit some semicolons

2005-08-02  Matt Johnston  <matt@ucc.asn.au>

	* botan/gzip.{cpp,h}: rearranged the code to be clearer.

2005-08-01  Nathaniel Smith  <njs@pobox.com>

	* netsync.cc (get_branches): Remove warning when there are no
	branches.

2005-07-29  Nathaniel Smith  <njs@pobox.com>

	* globish.cc (matcher::operator()): Log what's happening.
	(checked_globish_to_regex_test): Fix previously added test.

2005-07-29  Nathaniel Smith  <njs@pobox.com>

	* globish.cc (checked_globish_to_regex_test): Add another test for
	quoted characters.

2005-07-28  Nathaniel Smith  <njs@pobox.com>

	* update.cc (calculate_update_set): Only include current rev in
	update set if it is an acceptable candidate.
	* commands.cc (update): Clarify error message in this case.
	* tests/t_update_branch.at: Update accordingly.

2005-07-28  Matthew Gregan  <kinetik@orcon.net.nz>

	* monotone.spec: Require boost >= 1.32.

2005-07-27  Matthew Gregan  <kinetik@orcon.net.nz>

	* tests/t_merge_add_del.at: 'drop' does not take a branch (test
	now fails in expected place).
	* tests/t_merge_add_rename_add.at: New test.
	* testsuite.at: Add it.

2005-07-27  Nathaniel Smith  <njs@pobox.com>

	* tests/t_update_branch.at: New test.
	* testsuite.at: Add it.
	(REVERT_TO): Do not preserve MT/options file (can setup invalid
	branch).
	* app_state.cc (make_branch_sticky): Call write_options when
	already have a working copy.
	* commands.cc (update): Call make_branch_sticky at appropriate
	time.

2005-07-27  Nathaniel Smith  <njs@pobox.com>
	
	* commands.cc: ALIAS(mv, rename).  ALIAS(rm, drop).

2005-07-26  Nathaniel Smith  <njs@pobox.com>

	* change_set.cc (dump): Add state_renumbering dumper.
	(merge_disjoint_analyses): Add MM().

2005-07-26  Nathaniel Smith  <njs@pobox.com>

	* change_set.cc (dump): Add path_analysis dumper.
	(merge_change_sets): Add more MM()s.

2005-07-26  Nathaniel Smith  <njs@pobox.com>

	* change_set.cc (dump): Add path_state dumper.
	(sanity_check_path_state): Add MM().

2005-07-26  Richard Levitte  <richard@levitte.org>

	* revision.cc (check_sane_history): Convert tabs to the
	appropriate amount of spaces.

2005-07-26  Richard Levitte  <richard@levitte.org>

	* sanity.hh, revision.cc (check_sane_history),
	change_set.cc (concatenate_change_sets, merge_change_sets,
	invert_change_set): Because boost currently uses the symbol M, we
	have a clash.  Therefore, let's rename M to MM, for now.

2005-07-26  Richard Levitte  <richard@levitte.org>

	* commands.cc (CMD(privkey)): Change so both the public and
	private key are printed.

	* tests/t_dropkey_2.at, tests/t_lua_privkey.at: Adapt to the new
	private key format.

2005-07-24  Nathaniel Smith  <njs@pobox.com>

	* sanity.cc (MusingI, ~MusingI): No-op when already in the middle
	of dumping.

2005-07-25  Matthew Gregan  <kinetik@orcon.net.nz>

	* Makefile.am, configure.ac: Remove BUNDLED_{LUA,SQLITE} tests and
	clarify the comment for popt.  Using external versions of these
	tools didn't work anyway, so there's no point giving the
	impression that it might.

2005-07-24  Nathaniel Smith  <njs@pobox.com>

	* sanity.cc (gasp): Handle the possibility of multiple valid calls
	to gasp(), 'db check' can trigger multiple invariants without
	dying.

2005-07-24  Nathaniel Smith  <njs@pobox.com>

	* sanity.{hh,cc} (sanity::already_dumping, gasp): Don't let gasp
	be called recursively, in case a dump triggers an invariant.

2005-07-24  Nathaniel Smith  <njs@pobox.com>

	* sanity.cc (gasp): Make more robust against new errors triggered
	during error unwind.  (write_change_set in particular likes to
	blow up when handling in invalid change_set.)

2005-07-24  Nathaniel Smith  <njs@pobox.com>

	* change_set.cc (merge_change_sets, check_sane)
	(concatenate_change_sets, invert_change_set): Add M()s.

2005-07-24  Nathaniel Smith  <njs@pobox.com>

	* sanity.{hh,cc} (dump): Remove templated version, add std::string
	version.
	* vocab.{hh,cc} (dump): Add ATOMIC/DECORATE/ENCODING dumpers.
	* change_set.{hh,cc} (dump): Add change_set dumper.
	* manifest.{hh,cc} (dump): Add manifest_map dumper.
	* revision.cc (check_sane_history): Add some M()s.

2005-07-24  Nathaniel Smith  <njs@pobox.com>

	* sanity.hh (class Musing, gasp, dump): Actually, take a
	std::string instead of a std::ostream; fits our idioms better.

2005-07-24  Nathaniel Smith  <njs@pobox.com>

	* sanity.cc (log, progress, warning): Append '\n' to strings when
	necessary.
	(gasp): Save string properly.
	(M): Apply black magic.  Now works correctly.
	(dump): Write newline.

2005-07-24  Nathaniel Smith  <njs@pobox.com>

	* sanity.hh (dump): Add a default 'dump' implementation for all
	<<able objects.

2005-07-24  Nathaniel Smith  <njs@pobox.com>

	* constants.{cc,hh} (default_terminal_width): New constant.
	* ui.cc (guess_terminal_width): Use it.

2005-07-24  Nathaniel Smith  <njs@pobox.com>

	* diff_patch.cc (unidiff_append_test): Fix typo.

2005-07-24  Nathaniel Smith  <njs@pobox.com>

	* tests/t_annotate_no_rev.at: New test.
	* testsuite.at: Add it.
	
2005-07-24  Nathaniel Smith  <njs@pobox.com>

	* sanity.{hh,cc} (sanity, dump_buffer, invariant_failure)
	(index_failure,	MusingI, Musing, M): Implement macro M(), for
	'musing', which marks data that monotone was musing over when an
	invariant tripped.
	* Makefile.am (MOST_SOURCES): Fix spacing.

2005-07-23  Nathaniel Smith  <njs@pobox.com>

	* ui.{hh,cc} (guess_terminal_width): New function.
	(tick_write_dot::chars_on_line): Make unsigned to quiet gcc warning.
	(tick_write_dot::write_ticks): Use guess_terminal_width.
	* commands.cc (dump_diffs): Take full responsibility for printing
	=== lines, and use guess_terminal_width.
	* diff_patch.cc (make_diff): Don't print === lines.
	(unidiff_append_test): Adjust accordingly.

2005-07-23  Matthew Gregan  <kinetik@orcon.net.nz>

	* commands.cc (CMD(annotate)): Check for a valid revision before
	trying to fetch it from the database.
	* lua/lundump.[ch], lua/ldump.c: Rename VERSION and VERSION0 to
	LUA_DUMP_VERSION and LUA_DUMP_VERSION0 to avoid clashes with
	VERSION from config.h.

2005-07-22  Nathaniel Smith  <njs@pobox.com>

	* monotone.texi (Committing Work): Remove discussion of manifests.

2005-07-20  Nathaniel Smith  <njs@pobox.com>

	* netsync.cc (rebuild_merkle_trees): Make 'including branch'
	message L() instead of P(); it's nice information, but too much to
	be useful with large databases.

2005-07-22  Matt Johnston  <matt@ucc.asn.au>

	* database_check.cc: check that revisions and manifests
	are normalised to the same for that they would be written as.
	* tests/t_database_check_normalized.at: a test for it.
	* testsuite.at: add it.

2005-07-21  Richard Levitte  <richard@levitte.org>

	* contrib/monotone-import.pl: Now uses the given tag.

2005-07-20  Marcel van der Boom  <marcel@hsdev.com>

	* database.{cc,hh} (get_branches): New method.
	* commands.cc (ls_branches): Use it.
	* netsync.cc (get_branches): Likewise.
	* tests/t_ls_branches.at: New test.
	* testsuite.at: Add it.
	
2005-07-20  Nathaniel Smith  <njs@pobox.com>

	* commands.cc (db): Rename kill_branch_locally to
	kill_branch_certs_locally.
	* tests/t_db_kill_branch_locally.at: Rename to...
	* tests/t_db_kill_branch_certs_locally.at: ...this.  Update.
	* testsuite.at: Update.
	* monotone.texi (Database): Update.

2005-07-19  Nathaniel Smith  <njs@pobox.com>

	* schema_migration.cc (migrator::migrate): Add a check for schemas
	that are just... wrong.
	* tests/t_migrate_broken_schema.at: New test.

2005-07-19  Nathaniel Smith  <njs@pobox.com>

	* netcmd.cc (read): Make the bad HMAC error message clearer.

2005-07-19  Matthew Gregan  <kinetik@orcon.net.nz>

	* tests/t_diff_external.at: Canonicalise output for Win32.

2005-07-18  Nathaniel Smith  <njs@pobox.com>

	* keys.cc (get_passphrase): Do still error out if they keep typing
	empty passphrases.

2005-07-18  Richard Levitte  <richard@levitte.org>

	* database.cc: Move the inclusion of stdarg.h...
	* database.hh: ... here.

2005-07-18  Matt Johnston  <matt@ucc.asn.au>

	* keys.cc (get_passphrase): don't bomb out if they type an empty passphrase.

2005-07-18  Patrick Mauritz  <oxygene@studentenbude.ath.cx>

	* work.cc, manifest.cc: Remove 'using namespace boost'.

2005-07-18  Nathaniel Smith  <njs@pobox.com>

	* netsync.cc (received_items): New instance variable.
	(session::session): Initialize it.
	(note_item_arrived): Maintain it.
	(item_request_outstanding): Rename it to...
	(item_already_received): ...this, and have it check both
	outstanding and fulfilled requests.
	(queue_send_data_cmd, queue_send_delta_cmd): Call it via new
	name.
	
	Hopefully this will eliminate cases where "revs in" is larger than
	"revs written".
	
2005-07-17  Nathaniel Smith  <njs@pobox.com>

	* constants.cc (legal_key_name_bytes): Allow + and _ to appear in
	key names.

2005-07-17  Nathaniel Smith  <njs@pobox.com>

	* ui.{cc,hh} (tick_write_dot::write_ticks): Start a new line when
	too many dots have been written.
	* netsync.cc (process_refine_cmd): Add comment noting a possible
	optimization regarding subtree refinement.

2005-07-17  Nathaniel Smith  <njs@pobox.com>

	* configure.ac, win32/monotone.iss, monotone.spec:
	* debian/changelog: Bump version numbers to 0.21.
	* NEWS: Commit to a timestamp.

2005-07-17  Nathaniel Smith  <njs@pobox.com>

	* NEWS: Add diff changes, more tweaking.
	* UPGRADE: Update for 0.21.
	* AUTHORS: Add Vladimir Vukicevic.

2005-07-18  Matt Johnston  <matt@ucc.asn.au>

	* netsync.cc: merge fixup
	* botan/pipe_rw.cpp (read_all_as_string): make it smarter and faster

2005-07-18  Matt Johnston  <matt@ucc.asn.au>

	* botan/sha160.{cpp,h}: new faster sha160 implementation from Jack Lloyd
	and Kaushik Veeraraghavan.

2005-07-17  Nathaniel Smith  <njs@pobox.com>

	* tests/t_diff_external.at: New test.
	* testsuite.at: Add it.

2005-07-17  Nathaniel Smith  <njs@pobox.com>

	* monotone.texi (Restrictions): diff -r -r does accept
	restrictions now.
	(CVS Phrasebook): Clarify diff section.
	(Informative): Document diff [--unified|--context|--external],
	--diff-args.

2005-07-17  Nathaniel Smith  <njs@pobox.com>

	* app_state.{cc,hh}: Record whether --diff-args was passed, not
	just a string value.
	* lua.{cc,hh} (hook_external_diff): Take a diff_args_provided
	variable.
	* commands.cc (do_external_diff): Pass it.

2005-07-17  Nathaniel Smith  <njs@pobox.com>

	* std_hooks.lua (external_diff_default_args): New variable.
	(external_diff): Use it as a default, and use user-provided
	diff_args otherwise.
	* monotone.texi (Hooks): Document this.

2005-07-16  Vladimir Vukicevic  <vladimirv@gmail.com>

	* lua.{cc,hh} (hook_external_diff): New hook.
	* std_hooks.lua (external_diff): Add default definition.
	* monotone.texi (Hooks): Document external_diff hook.
	* app_state.{cc,hh}, options.hh, monotone.cc: Add --context,
	--external, --unified, --diff-args options.
	* commands.cc (do_external_diff): New function.
	(dump_diffs): Put a == line between each file's diffs.
	Pass file_ids of pre- and post-states to make_diff.
	(diff): Take new options.
	(cdiff): Remove.
	* diff_patch.{cc,hh} (make_diff): Print file ids in diff file
	headers.
	(unidiff_append_test): Update.
	(enum diff_type): Move to...
	* vocab.hh: ...here.
	* tests/t_restrictions.at, tests/t_crlf.at: Update.

2005-07-16  Nathaniel Smith  <njs@pobox.com>

	* manifest.cc (build_restricted_manifest_map): Remove doubled
	comment.

2005-07-16  Nathaniel Smith  <njs@pobox.com>

	* NEWS: Mention need for 'db migrate'.

2005-07-17  Matthew Gregan  <kinetik@orcon.net.nz>

	* lua/*: Import Lua 5.0.2 from upstream.
	* lua/*: Fix up CVS $Id$ tags, which appear to have been trashed
	since monotone existed in CVS.

2005-07-16  Nathaniel Smith  <njs@pobox.com>

	* NEWS: Update for 0.21.

2005-07-16  Nathaniel Smith  <njs@pobox.com>

	* database.cc (assert_sqlite3_ok): Remove dead function.
	
2005-07-16  Nathaniel Smith  <njs@pobox.com>

	* app_state.cc (require_working_copy): Oops, make it compile.

2005-07-16  Nathaniel Smith  <njs@pobox.com>

	* app_state.{cc,hh} (require_working_copy): Take an optional
	argument to give more details about why a working copy was
	required.
	* commands.cc (log): Give said details.

2005-07-16  Nathaniel Smith  <njs@pobox.com>

	* monotone.texi (CVS Phrasebook): Include 'log'.

2005-07-16  Nathaniel Smith  <njs@pobox.com>

	* monotone.texi (Selectors): Document use of globs.
	* tests/t_selector_globbing.at: New test.
	* testsuite.at: Add it.
	
2005-07-16  Jordan Breeding  <jordan.breeding@mac.com>

	* database.cc (selector_to_certname): Make 't:' selector match
	exactly by default as well.

2005-06-25  Brian Downing <bdowning@lavos.net>

	* database.cc (selector_to_certname, complete): Makes 'b:'
	selector be interpreted as a glob instead of as a partial string
	match.
	
2005-07-16  Nathaniel Smith  <njs@pobox.com>

	* netsync.cc: Revert accidentally committed changes.

2005-07-16  Nathaniel Smith  <njs@pobox.com>

	* ChangeLog: Fix formatting.

2005-07-15  Matt Johnston  <matt@ucc.asn.au>

	* netsync.cc (rebuild_merkle_trees): bad_branch_certs is a set of cert
	hashes, not of revision idents.

2005-07-14  Nathaniel Smith  <njs@pobox.com>

	* database.cc (get_revision_cert_index): "reserve" and "resize"
	are different.

2005-07-14  Nathaniel Smith  <njs@pobox.com>

	* netsync.cc (process_delta_cmd): Remove meaningless comment.

2005-07-14  Nathaniel Smith  <njs@pobox.com>

	* database.hh: Pre-declare sqlite3_stmt, instead of including
	sqlite3.h.

2005-07-14  Derek Scherger  <derek@echologic.com>

	* commands.cc (lca,lcad,try_one_merge): call describe_revision for
	logging common ancestors
	(propagate): log final merged line after propagate completes
	to indicate that it actually worked and to be consistent with merge

2005-07-13  Derek Scherger  <derek@echologic.com>

	* ChangeLog: merge fixup

2005-07-13  Derek Scherger  <derek@echologic.com>

	* database.cc (debug): delete stale comment
	(delete_branch_named):
	(delete_tag_named): 
	(clear): replace vprintf stuff with query parameters

2005-07-13  Nathaniel Smith  <njs@pobox.com>

	* contrib/ciabot_monotone.py (main): Optimistically run 'db
	migrate' before using database.

2005-07-13  Nathaniel Smith  <njs@pobox.com>

	* schema_migration.cc (migrate_monotone_schema)
	(migrator::migrate): Move the "nothing happened" check, and don't
	vacuum unless a migration occurred.

2005-07-13  Nathaniel Smith  <njs@pobox.com>

	* tests/t_restricted_diff_unchanged.at: New test.
	* testsuite.at: Add it.

2005-07-13  graydon hoare  <graydon@pobox.com>

	* rcs_import.cc (cvs_branch::cvs_branch): Initialize bools to false.

2005-07-13  Nathaniel Smith  <njs@pobox.com>

	* monotone.texi (Database): Document kill_tag_locally.

2005-07-13  Nathaniel Smith  <njs@pobox.com>

	* tests/t_kill_tag_locally.at, tests/t_ambiguous_tags.at: New
	tests.
	* testsuite.at: Add them.

2005-07-11  graydon hoare  <graydon@pobox.com>

	* AUTHORS: Add Jordan.
	* commands.cc (ls_tags): Do not uniquify tags.
	* constants.{cc,hh} (cvs_window): Change to time_t, tighten to 5 minutes.
	* rcs_import.cc (window): Remove.
	(note_type): Remove dead code.
	(is_sbr): Add test for synthetic branch roots.
	(cvs_commit::is_synthetic_branch_root): New test.
	(process_branch): Skip synthetic branch roots, push new branch
	before picking branch to mark, rather than after.
	(cvs_history::index_branchpoint_symbols): Handle vendor branches.
	(cvs_history::push_branch): Do not duplicate root on private branches.
	(import_branch): Fix up cluster inference.
	(cluster_consumer::consume_cluster): New invariant.
	* tests/t_cvsimport_drepper2.at: Modify to reflect fixes.

2005-07-11  Jordan Breeding  <jordan.breeding@mac.com>

	* commands.cc (db): New subcommand "kill_tag_locally"
	* database.{cc,hh} (delete_tag_named): New function.

2005-07-12  Nathaniel Smith  <njs@pobox.com>

	* schema_migration.cc (migrator::migrate): When there is nothing
	to be done, do nothing.

2005-07-12  Nathaniel Smith  <njs@pobox.com>

	* netsync.cc (rebuild_merkle_trees): Reduce memory usage a bit,
	and don't insert branch certs that the other side will just end up
	throwing away (reduces network traffic).

2005-07-12  Nathaniel Smith  <njs@pobox.com>

	* testsuite.at (NETSYNC_SERVE_START, NETSYNC_SERVE_N_START):
	Really, really really fix up quoting.  Really.
	I hope.

2005-07-12  Nathaniel Smith  <njs@pobox.com>

	* contrib/ciabot_monotone.py (config.project_for_branch): Clarify
	comment text for non-Python programmers.

2005-07-12  Nathaniel Smith  <njs@pobox.com>

	* testsuite.at (NETSYNC_SERVE_START, NETSYNC_SERVE_N_START): Fixup
	quoting.

2005-07-11  Nathaniel Smith  <njs@pobox.com>

	* crypto_tests.cc: New SHA1 correctness tests from Kaushik Veeraraghavan.
	* unit_tests.cc (init_unit_test_suite): 
	* unit_tests.hh (add_crypto_tests): 
	* Makefile.am (unit_tests_SOURCES): Call them.
	* AUTHORS: Add Kaushik Veeraraghavan.

2005-07-11  Nathaniel Smith  <njs@pobox.com>

	* tests/t_netsync_exclude_default.at: New test.
	* testsuite.at: Add it.
	(NETSYNC_SERVE_N_START, NETSYNC_SERVE_START): Use '*' as pattern
	when none is passed.

2005-07-11  Nathaniel Smith  <njs@pobox.com>

	* monotone.texi (Network): Tweak documentation for netsync
	commands.

2005-07-11  Nathaniel Smith  <njs@pobox.com>

	* app_state.{hh,cc} (exclude_patterns, add_exclude): 
	* options.hh (OPT_EXCLUDE): 
	* monotone.cc (coptions, cpp_main): New option --exclude.
	* commands.cc (pull, push, sync, serve): Accept it.
	(process_netsync_args): Implement it.
	* tests/t_netsync_exclude.at: New test.
	* testsuite.at: Add it.

2005-07-11  Timothy Brownawell  <tbrownaw@gmail.com>

	* options.hh, app_state.{hh,cc}, monotone.cc: New command specific
	option, "--exclude=x", puts arg into a vector app.excludes .
	Used by the netsync commands.
	* commands.cc (netsync commands): accept said option
		(process_netsync_args): Handle excludes.
	* monotone.texi: document it

2005-07-11  Timothy Brownawell  <tbrownaw@gmail.com>

	* interner.hh: make slightly faster

2005-07-11  Matt Johnston  <matt@ucc.asn.au>

	* hmac.cc: <string> not <string.h>

2005-07-11  Matt Johnston  <matt@ucc.asn.au>

	* keys.cc (encrypt_rsa): fix typo
	* hmac.{cc,hh}: store key as SymmetricKey, pass correctly to
	MAC_Filter

2005-07-10  Nathaniel Smith  <njs@pobox.com>

	* ChangeLog, configure.ac: Re-remove mysteriously revived
	jibberish.

2005-07-10  Nathaniel Smith  <njs@pobox.com>

	* tests/t_netsync_read_permissions.at: New test.
	* testsuite.at: Run it.
	* netsync.cc (set_session_key, dispatch_payload)
	(respond_to_auth_cmd): Refactor to key HMAC earlier, so error
	packets will get the right HMAC.

2005-07-10  Richard Levitte  <richard@levitte.org>

	* Makefile.am (monotone_CPPFLAGS, unit_tests_CPPFLAGS): Re-remove
	previously removed stuff.

	* ChangeLog, configure.ac: Revert accidentally-recommitted changes.

2005-07-10  Richard Levitte  <richard@levitte.org>

	* monotone.texi (Network), monotone.1: Mention the default port
	number.

2005-07-10  Matthew Gregan  <kinetik@orcon.net.nz>

	* configure.ac: Check for boost >= 1.32.

2005-07-09  Nathaniel Smith  <njs@pobox.com>

	* schema.sql (revision_ancestry__child, revision_certs__id,
	revision_certs__name_value): New indexes.
	* database.cc (dump, dump_table_cb, dump_index_cb): Include
	indexes in dumps.
	(database::database): 
	* schema_migration.cc (migrate_monotone_schema) 
	(migrate_client_to_add_indexes): 
	* tests/t_migrate_schema.at: Corresponding migration gunk.

2005-07-09  Jordan Breeding  <jordan.breeding@mac.com>

	* Makefile.am (monotone_CPPFLAGS, unit_tests_CPPFLAGS): 
	* configure.ac (BOOST_FIX_VERSION): Restrict boost compile kluges
	to boost 1.32.

2005-07-09  Nathaniel Smith  <njs@pobox.com>

	* schema_migration.cc (calculate_schema_id): Include indexes in
	the schema id.

2005-07-09  Nathaniel Smith  <njs@pobox.com>

	* ChangeLog, configure.ac: Revert accidentally-committed changes.

2005-07-09  Nathaniel Smith  <njs@pobox.com>

	* monotone.texi (Generating Keys): Make it a little clearer that
	we aren't necessarily recommending people store their passphrase
	in plaintext.

2005-07-08  Matt Johnston  <matt@ucc.asn.au>

	* propagate mainline to botan branch

	* constants.{cc,hh}: add sha1_digest_length as botan
	doesn't provide a convenient definition.
	* hmac.{cc,hh}: convert to use botan
	* keys.cc (encrypt_rsa, decrypt_rsa): use botan
	* transforms.{cc,hh}: use botan

2005-07-08  Matt Johnston  <matt@ucc.asn.au>

	* tests/t_normalized_filenames.at: expect exit code of 1 not 3 for
	"cat manifest" with a directory in MT/work
	* file_io.cc, netcmd.cc, transforms.cc, vocab.hh: revert changes which
	used swap() for strings and atomic types since strings are
	copy-on-write.

2005-07-08  Matt Johnston  <matt@ucc.asn.au>

	* file_io.cc (ident_existing_file): new function to calculate
	the ident of a file failing gracefully if it doesn't exist
	or is a directory.
	* file_io.hh (classify_manifest_paths,
	build_restricted_manifest_map): use ident_existing_file
	* ui.cc: cast to avoid compiler warnings

2005-07-07  Nathaniel Smith  <njs@pobox.com>

	* contrib/ciabot_monotone.py (Monotone.log): Fix to work with
	0.20.

2005-07-07  Nathaniel Smith  <njs@pobox.com>

	* Makefile.am (monotone_CPPFLAGS, unit_tests_CPPFLAGS): Add
	-DBOOST_REGEX_V4_CHAR_REGEX_TRAITS_HPP to work around g++
	4.0/boost 1.32.0 lossage.

2005-07-07  Vaclav Haisman  <V.Haisman@sh.cvut.cz>

	* Makefile.am: Compile fix for FreeBSD.

2005-07-07  Nathaniel Smith  <njs@pobox.com>

	* netsync.cc (process_hello_cmd, process_anonymous_cmd) 
	(process_auth_cmd): Change permission checking -- always build
	merkle tree (even when a pure sink), send permission denied and
	abort whenever client tries to read/write a branch they don't have
	access to.

2005-07-07  Nathaniel Smith  <njs@pobox.com>

	* ChangeLog: fixup formatting.

2005-07-06  Matt Johnston  <matt@ucc.asn.au>

	* database.cc (assert_sqlite3_ok): database corruption and similar
	problems are errors, not invariants.

2005-07-06  Nathaniel Smith  <njs@pobox.com>

	* commands.cc (push, pull, sync): Fix --help description.	
	
2005-07-06  Nathaniel Smith  <njs@pobox.com>

	* options.hh (OPT_SET_DEFAULT): 
	* app_state.{hh,cc} (app_state::set_default):
	* monotone.cc (coptions, cpp_main): New option.
	* commands.cc (pull, push, sync): Accept it.
	(process_netsync_args): Use it.
	* tests/t_set_default.at, testsuite.at: New test.

2005-07-07  Matthew Gregan  <kinetik@orcon.net.nz>

	* win32/monotone.iss: Bump version number.

2005-07-05  Nathaniel Smith  <njs@pobox.com>

	* debian/rules (config.status): Use bundled sqlite.
	* debian/control (Build-Depends): Remove popt and sqlite.

2005-07-05  Nathaniel Smith  <njs@pobox.com>

	* NEWS: Add timestamp.  Barring unforeseen issues, this is 0.20.

2005-07-05  Nathaniel Smith  <njs@pobox.com>

	* Makefile.am (EXTRA_DIST): Include some missed contrib/ stuff.

2005-07-05  Nathaniel Smith  <njs@pobox.com>

	* po/monotone.pot: Regenerate for release.

2005-07-05  Nathaniel Smith  <njs@pobox.com>

	* configure.ac, debian/changelog, monotone.spec: Bump version
	number.
	* UPGRADE: Update for 0.20 release.

2005-07-05  Nathaniel Smith  <njs@pobox.com>

	* ChangeLog, NEWS, AUTHORS: Fixup Eric Anderson's email address.

2005-07-05  Nathaniel Smith  <njs@pobox.com>

	* monotone.texi (Database): Note that db kill_rev_locally also
	will trigger "unreferenced manifest" warnings from db check.

2005-07-05  Nathaniel Smith  <njs@pobox.com>

	* NEWS: Oops, 'automate select' was in 0.19 after all.

2005-07-05  Nathaniel Smith  <njs@pobox.com>
	
	* contrib/ciabot_monotone.py: Fix multiple collection support.

2005-07-05  Richard Levitte  <richard@levitte.org>

	* monotone.texi (Hooks): Add space after periods where there's
	a lack of space.

	* NEWS: Correct the blurb about
	get_netsync_{read,anonymous_read,write}_permitted

2005-07-05  Nathaniel Smith  <njs@codesourcery.com>

	* NEWS: Add more explicit note on how to upgrade.

2005-07-05  Nathaniel Smith  <njs@codesourcery.com>

	* NEWS: First cut at 0.20 release notes.

2005-07-03  Matthew Gregan  <kinetik@orcon.net.nz>

	* sqlite/*, Makefile.am: Import SQLite 3.2.2 from upstream.
	* sqlite/main.c: Compile fix.
	* sqlite/{callback.c,prepare.c}: Add new files.

2005-07-03  Matthew Gregan  <kinetik@orcon.net.nz>

	* sqlite/{sqlite3.h,tokenize.c} (sqlite3_complete_last): New
	function to find the last valid SQL statement in a string; based
	on sqlite3_complete.  This change should be offered upstream, but
	probably not before sqlite3_complete_last16 is implemented.
	* database.cc (database::load): Load and execute dump in chunks,
	fixes bug 13570.

2005-07-01  Eric Anderson  <anderse-monotone@cello.hpl.hp.com>

	* file_io.cc: Pre-allocate space for the file read so that the
	string doesn't have to be incrementally expanded during the read.

2005-07-01  Matthew Gregan  <kinetik@orcon.net.nz>

	* tests/t_cvsimport_drepper2.at: Canonicalise monotone output so
	that the test passes on Win32.

2005-06-30  Eric Kidd  <eric.kidd@dartmouth.edu>

	* contrib/monotone-import.pl: Changed $branch to
	$user_branch.  This script may need more work, but at least Perl
	compiles it now.

2005-06-30  Patrick Mauritz  <oxygene@studentenbude.ath.cx>

	* automate.cc, basic_io.hh, cert.cc, change_set.cc,
	cryptopp/config.h, cryptopp/integer.cpp, main.cc, merkle_tree.cc,
	merkle_tree.hh, monotone.cc, netcmd.cc, netsync.cc,
	netxx/osutil.h, packet.cc: Namespace and include file cleanup.

2005-06-29  graydon hoare  <graydon@pobox.com>

	* tests/t_cvsimport_drepper2.at: New test.
	* testsuite.at: Call it.

2005-06-23  graydon hoare  <graydon@pobox.com>

	* rcs_import.cc (import_cvs_repo): Put branch imports inside
	transaction blocks, add a couple tickers.

2005-06-22  graydon hoare  <graydon@pobox.com>

	* rcs_file.cc: Track file:line numbers, accept files which violate
	some lies in rcs file format.
	* rcs_import.cc (cvs_tree_walker): 
	Warn rather than crash on parse errors.
	(cvs_history)
	(cvs_commit)
	(cvs_cluster)
	(prepared_revision)
	(import_branch)
	(import_cvs_repo): Support non-branch tags.

2005-06-21  graydon hoare  <graydon@pobox.com>

	* rcs_import.{cc,hh} (import_rcs_file): Rename to test_parse_rcs_file.
	* commands.cc (rcs_import): rename call.

2005-06-19  graydon hoare  <graydon@pobox.com>

	* rcs_import.cc: Rewrite change set inference logic.

2005-06-28  Roland Illig  <roland.illig@gmx.de>

	* app_state.cc: #include <unistd.h>, needed on NetBSD.

2005-06-28  Nathaniel Smith  <njs@codesourcery.com>

	* std_hooks.lua (ignore_file): Ignore vim swap files and emacs
	temp files.

2005-06-27  Nathaniel Smith  <njs@codesourcery.com>

	* INSTALL: Bump required version of Boost to 1.32.

2005-06-26  Matthew Gregan  <kinetik@orcon.net.nz>

	* app_state.cc (app_state::app_state()): Initialise no_merges to
	false so that 'log' will show merges by default (the recently
	added --no-merges option provides a means to disable the merge
	entries).

2005-06-26  Matthew Gregan  <kinetik@orcon.net>

	* tests/t_automate_stdio.at, tests/t_cvsimport_drepper.at,
	tests/t_selector_later_earlier.at: Further canonicalisation of
	monotone output to resolve test failures on Win32.

2005-06-25  Brian Campbell  <brian.p.campbell@dartmouth.edu>

	* commands.cc (CMD(db)): Added db kill_branch_locally command. 
	* database.cc, database.hh (delete_branch_named): New function to
	delete all branch certs with a given branch name.
	* monotone.texi (Database): Added documentation for db
	kill_branch_locally.
	* tests/t_db_kill_branch_locally.at: New test for db
	kill_branch_locally.
	* testsuite.at: Add the test. 
	* AUTHORS: Add myself.
	* ChangeLog: Change my email address on an old contribution to 
	match my pubkey. 

2005-06-24  Nathaniel Smith  <njs@codesourcery.com>

	* tests/t_db_kill_rev_locally.at: Clean up style.

2005-06-24  Nathaniel Smith  <njs@codesourcery.com>

	* unix/process.cc (process_spawn): Format log output correctly.

2005-06-24  Nathaniel Smith  <njs@codesourcery.com>

	* unix/process.cc (existsonpath): Reindent.  Add logging, and use
	'command -v' instead of 'which' (as per Matt Johnston's discovery
	that it is more portable).
	(process_spawn): Handle exec failure more properly.
	* tests/t_existsonpath.at: New test.
	* testsuite.at: Add it.

2005-06-25  Matthew Gregan  <kinetik@orcon.net.nz>

	* monotone.cc: Log correct locale set for LC_MESSAGES.

2005-06-24  Nathaniel Smith  <njs@codesourcery.com>

	* unix/process.cc: Remove tabs.

2005-06-24  Nathaniel Smith  <njs@codesourcery.com>

	* std_hooks.lua (get_preferred_merge2_command)
	(get_preferred_merge3_command): Move meld to the bottom of the
	default merge tool search order.  Also, use xemacs if it appears
	in $EDITOR, otherwise use emacs.
	* revision.cc (check_sane_history): Remove stale comment.

2005-07-05  Nathaniel Smith  <njs@codesourcery.com>

	* globish.cc (combine_and_check_globish): Don't add unnecessary
	{}'s.
	* tests/t_netsync_globs.at, testsuite.at: New test.

2005-07-04  Nathaniel Smith  <njs@codesourcery.com>

	* netcmd.cc (do_netcmd_roundtrip, test_netcmd_mac): Update for new
	chained_hmac object.
	* constants.hh (netsync_key_initializer): Update comment.
	* hmac.hh (hmac_length): Expose length of MACs.
	* hmac.cc: I() that it matches what CryptoPP wants to give.
	* netcmd.cc: I() that it matches the length hard-coded into the
	netsync protocol.
	* vocab.cc (verify(netsync_hmac_value)): Fix error message.
	
2005-07-04  Nathaniel Smith  <njs@codesourcery.com>

	* tests/t_netsync_defaults.at: Update for new var names.  All
	tests now pass.

2005-07-04  Nathaniel Smith  <njs@codesourcery.com>

	* lua.cc (hook_get_netsync_write_permitted): Fix typo.

2005-07-04  Nathaniel Smith  <njs@codesourcery.com>

	* globish.cc (globish_matcher_test): Add check for {foo} (no
	commas).

2005-07-04  Nathaniel Smith  <njs@codesourcery.com>

	* globish.cc (checked_globish_to_regex): Make the special case for
	the empty pattern, actually work.  Unit tests now pass.

2005-07-04  Nathaniel Smith  <njs@codesourcery.com>

	* netcmd.cc (test_netcmd_functions): Update for new anonymous/auth
	packet formats.

2005-07-04  Nathaniel Smith  <njs@codesourcery.com>

	* monotone.texi, monotone.1: Update for new glob stuff.
	* commands.cc (process_netsync_args, push, pull, sync, serve):
	'serve' always requires arguments, rather than falling back on db
	defaults.
	
2005-07-04  Nathaniel Smith  <njs@codesourcery.com>

	* commands.cc (process_netsync_args, push, pull, sync, serve):
	Adapt for patterns instead of regexen; slight refactoring too.

2005-07-03  Nathaniel Smith  <njs@codesourcery.com>

	* netsync.cc: Finally self-consistent.

2005-07-03  Nathaniel Smith  <njs@codesourcery.com>

	* netsync.hh (run_netsync_protocol): Fix prototype.

2005-07-03  Nathaniel Smith  <njs@codesourcery.com>

	* globish.hh: Document the empty pattern as never matching.
	* globish.cc (checked_globish_to_regex): Implement it.
	(globish_matcher_test): Check it.

2005-07-03  Nathaniel Smith  <njs@codesourcery.com>

	* monotone.texi (Network Service, Hooks):
	* testsuite.at: 
	* tests/t_netsync_permissions.at: 
	* tests/t_netsync_single.at: Update to match new
	get_netsync_write_permitted definition.

2005-07-03  Nathaniel Smith  <njs@codesourcery.com>

	* lua.{cc,hh} (hook_get_netsync_write_permitted): Don't take a
	branch argument; write permission is now all or none.  (It really
	was before anyway...)
	* netsync.cc: Update accordingly.

2005-07-03  Nathaniel Smith  <njs@codesourcery.com>

	* netsync.cc: More updating for pattern stuff; getting there...

2005-06-28  Nathaniel Smith  <njs@codesourcery.com>

	* netsync.cc: Update low-level functions to use include_pattern
	and exclude_pattern.

2005-06-28  Nathaniel Smith  <njs@codesourcery.com>

	* netcmd.{cc,hh} (read_anonymous_cmd, write_anonymous_cmd)
	(read_auth_cmd, write_auth_cmd): Take include_pattern and
	exclude_pattern arguments.

2005-06-28  Nathaniel Smith  <njs@codesourcery.com>

	* globish.{cc,hh}: New files.
	* Makefile.am (MOST_SOURCES): Add them.
	* transforms.{cc,hh}: Remove glob-related stuff.
	* unit_tests.{cc,hh}: Call globish unit tests.

2005-06-27  Nathaniel Smith  <njs@codesourcery.com>

	* transforms.cc (glob_to_regex, globs_to_regex, regexes_to_regex):
	Choose "regex" as standard spelling.  Clean up code, add code for
	handling sets, start improving tests (don't currently pass).
	* transforms.hh (glob_to_regex, globs_to_regex, regexes_to_regex):
	Prototype.

2005-06-28  Matt Johnston  <matt@ucc.asn.au>

	* constants.cc: increase db_version_cache_sz to 7 MB
	* netsync.cc: use a deque<string> rather than a single
	string buffer for outbuf.
	* netsync.cc (arm): only queue data when there is
	available space
	* AUTHORS: added Eric Anderson

2005-06-26  Matt Johnston  <matt@ucc.asn.au>

	* transforms.hh: remove extraneous #ifdef
	* hmac.cc, hmac.hh: actually add them

2005-06-26  Matt Johnston  <matt@ucc.asn.au>

	* netcmd.cc (netcmd::read, netcmd::write): change to using a HMACs 
	chained by including the previous HMAC in the input data, rather
	than altering the key each time.
	* netcmd.cc ({read,write}_{data,delta}_cmd): use encode_gzip/decode_gzip
	  rather than raw xform.
	* hmac.{cc,hh}: new chained_hmac abstraction
	* Makefile.in: add them
	* netsync.cc: each session keeps a chained_hmac for read/write
	* transforms.hh: add a string variant for encode_gzip

2005-06-25  Nathaniel Smith  <njs@codesourcery.com>

	* netsync.cc: Tweak comment.

2005-06-25  Nathaniel Smith  <njs@codesourcery.com>

	* AUTHORS: Add Ethan Blanton <elb@elitists.net>.

2005-06-22  Nathaniel Smith  <njs@codesourcery.com>

	* netcmd.hh (netcmd::read, netcmd::write): Don't have defaults for
	key/hmac arguments.
	* netcmd.cc (do_netcmd_roundtrip): New function.
	(test_netcmd_functions): Use it.  Also, make work with hmac
	changes.
	(test_netcmd_mac): New test.
	(add_netcmd_tests): Call it.

2005-06-22  Nathaniel Smith  <njs@codesourcery.com>

	* netcmd.cc (read): Remove unused variable.
	* netsync.cc (call_server, process)
	(arm_sessions_and_calculate_probe, handle_read_available): Give
	better error message on bad_decode exceptions.

2005-06-22  Nathaniel Smith  <njs@codesourcery.com>

	* netcmd.cc, netsync.cc: Revert backwards compatibility code; 0.19
	and 0.20 can't be usefully compatible, and the code as it existed
	would cause real version mismatch error reporting to not work
	right.  (Old client with new server would give a generic "server
	disconnected" error message instead of something useful.)

2005-06-21  Nathaniel Smith  <njs@codesourcery.com>

	* netsync.cc (rebuild_merkle_trees): Fix FIXME comments to match
	reality.
	* tests/t_netsync_diffbranch.at: No longer a bug, remove
	priority.

2005-06-20  Nathaniel Smith  <njs@codesourcery.com>

	* monotone.texi (Hook Reference): Oops, missed a @ref.

2005-06-20  Nathaniel Smith  <njs@codesourcery.com>

	* monotone.texi (Default monotonerc): Rename section to...
	(Default hooks): ...this, to emphasize is still read even when a
	monotonerc exists.

2005-06-19  Richard Levitte  <richard@levitte.org>

	* Makefile.am: There's no reason for monotone.pdf or .dvi to
	depend on monotone.info, since they are built from the .texi
	files.  Also, make the monotone.html and html targets depend
	on version.texi and std_hooks.lua as well.

2005-06-18  Matt Johnston  <matt@ucc.asn.au>

	* INSTALL: fix typo, should be -Iboost_1_31_0 not -Iboost_1_31_2

2005-06-18  Riccardo Ghetta  <birrachiara@tin.it>
	* monotone.texi: include std_hooks.lua as an appendix and remove long
	lua excerpts from hook reference.
	* Makefile.am : make monotone.pdf/eps depend on monotone.info
	
2005-06-24  Matt Johnston  <matt@ucc.asn.au>

	* transforms.{cc,hh}: combine gzip and base64 in one
	pipe for pack()/unpack() to save memory
	* vocab.hh: add swap() to encodings/atomics
	* file_io.cc: use swap() to avoid copying

2005-06-21  Nathaniel Smith  <njs@codesourcery.com>

	* commands.cc (do_diff): Use calculate_arbitrary_change_set,
	instead of reimplementing it.

2005-06-21  Nathaniel Smith  <njs@codesourcery.com>

	* revision.cc (find_least_common_ancestor): Handle left == right
	case.
	* tests/t_diff_currev.at: Un-XFAIL.
	
2005-06-21  Nathaniel Smith  <njs@codesourcery.com>

	* netsync.cc (rebuild_merkle_trees): Fix FIXME comments to match
	reality.
	* tests/t_netsync_diffbranch.at: No longer a bug, remove
	priority.

2005-06-20  Nathaniel Smith  <njs@codesourcery.com>

	* monotone.texi (Hook Reference): Oops, missed a @ref.

2005-06-20  Nathaniel Smith  <njs@codesourcery.com>

	* monotone.texi (Default monotonerc): Rename section to...
	(Default hooks): ...this, to emphasize is still read even when a
	monotonerc exists.

2005-06-19  Richard Levitte  <richard@levitte.org>

	* Makefile.am: There's no reason for monotone.pdf or .dvi to
	depend on monotone.info, since they are built from the .texi
	files.  Also, make the monotone.html and html targets depend
	on version.texi and std_hooks.lua as well.

2005-06-18  Matt Johnston  <matt@ucc.asn.au>

	* INSTALL: fix typo, should be -Iboost_1_31_0 not -Iboost_1_31_2

2005-06-18  Riccardo Ghetta  <birrachiara@tin.it>
	* monotone.texi: include std_hooks.lua as an appendix and remove long
	lua excerpts from hook reference.
	* Makefile.am : make monotone.pdf/eps depend on monotone.info
	
2005-06-17  Matt Johnston  <matt@ucc.asn.au>

	* database.cc (database::execute()): truncate long query log messages
	before copying, saving memory. 
	Patch from Eric Anderson <anderse-monotone@cello.hpl.hp.com>

2005-06-17  Riccardo Ghetta  <birrachiara@tin.it>
	Adds include()/includedir() to lua hooks and extend --rcfile
	* lua.cc: handle --rcfile with directories, implement
	include() and includedir()
	* testsuite.at, t_lua_includedir.at, t_rcfile_dir.at:
	test new functionality
	* monotone.texi: document all functions available to hook
	writers, including the new include() and includedir()

2005-06-16  Nathaniel Smith  <njs@codesourcery.com>

	* diff_patch.cc (merge_extents): Typo caught by anonymous reader.

2005-06-16  Nathaniel Smith  <njs@codesourcery.com>

	* commands.cc (cat): Account for being in a subdir in 'cat file
	REV PATH'.
	* tests/t_cat_file_by_name.at: Test.

2005-06-17  Richard Levitte  <richard@levitte.org>

	* app_state.cc (app_state::app_state()): Avoid a gcc warning by
	having the class members initialised in the same order they are
	defined in the class.

2005-06-16  Nathaniel Smith  <njs@pobox.com>

	* std_hooks.lua (ignore_file): Add Cons/SCons cache files to
	default ignore list.

2005-06-16  Matt Johnston  <matt@ucc.asn.au>

	* ui.cc: increase the divisor as required so that we don't get spurious
	screen updates when we're using the kilobyte/megabyte tickers

2005-06-15  Matt Johnston  <matt@ucc.asn.au>

	* monotone.texi: clarify some netsync parts of the tutorial

2005-06-15  Richard Levitte  <richard@levitte.org>

	* netsync.cc (struct session): Add a pattern regex cache.
	(analyze_ancestry_graph): Use the regex cache instead of the
	pattern string itself.  This is especially important when the
	pattern is used as an old-style collection.
	(process_hello_cmd): Recreate the pattern regex cache with the
	conversion of the pattern to a regex when it's used as an
	old-style collection.
	(process_auth_cmd): When the pattern changes, change the regex
	cache as well.

2005-06-14  Richard Levitte  <richard@levitte.org>

	* std_hooks.lua (get_preferred_merge2_command,
	get_preferred_merge3_command): EDITOR may be undefined.  In that
	case, os.getenv() returns nil, on which string.lower() chokes.
	It's much better to check for that and default to an empty
	string.

2005-06-11  Derek Scherger  <derek@echologic.com>

	* commands.cc (complete_command): log command expansion messages
	with L instead of P to reduce chatter
	(status): add --brief option and corresponding output
	(identify): add trailing space to comment gcc complains about
	* monotone.cc: fix comment typo and add additional details for
	command specific options
	* monotone.texi (Automation): list inventory status code
	combinations and descriptions
	* tests/t_status.at: new test of status command and --brief option
	* testsuite.at: add it

2005-06-11  Matt Johnston  <matt@ucc.asn.au>

	* commands.cc: revert should ignore the ignore hooks, otherwise bad
	things happen (revert a single ignored file, resultant empty ignore list
	reverts the whole working copy).
	* app_state.cc, app_state.hh: give set_restriction a flag to disregard
	file-ignore hooks.
	* tests/t_revert_restrict.at, testsuite.at: a test

2005-06-09  Riccardo Ghetta  <birrachiara@tin.it>

	* std_hooks.lua: make binary_file return nil on unreadable/empty files
	
2005-06-10  Joel Reed  <joelwreed@comcast.com>

	* commands.cc (CMD(cdiff)): Add OPT_DEPTH to command options.
	* t_restrictions.at: Add to testcase.

2005-06-09  Joel Reed  <joelwreed@comcast.com>

	* commands.cc (CMD(diff)): Add OPT_DEPTH back in, as it is used.
	* t_restrictions.at: Add to testcase to increase likelihood of 
	keeping it around :)

2005-06-10  Richard Levitte  <richard@levitte.org>

	* commands.cc (CMD(diff)): Remove OPT_DEPTH, as it was never
	used.

2005-06-09  Richard Levitte  <richard@levitte.org>

	* monotone.texi (Merging): I assume that "apposite" was supposed
	to be "appropriate".

2005-06-09  Riccardo Ghetta  <birrachiara@tin.it>

	* diff_patch.cc/hh: honor the new manual_merge attribute
	* file_io.cc/hh: move here the guess_binary function
	* lua.cc: let guess_binary available to lua
	* std_hooks.lua: handle manual_merge as an add-time attribute and
	initialize by default make it true if the file appears to be binary.
	Make read_contents_of_file able to read "binary" files.
	* tests/t_merge_manual.at: tests new behaviour, superceding the
	old XFAIL t_merge_binary.at test.
	* monotone.texi: document changes, adding a small section on merging.

2005-06-07  Nathaniel Smith  <njs@codesourcery.com>

	* ChangeLog: Fixup.

2005-06-07  Nathaniel Smith  <njs@codesourcery.com>

	* monotone.texi (Storage and workflow): Attempt to thwart some
	common misconceptions.

2005-06-07  Nathaniel Smith  <njs@codesourcery.com>

	* netsync.cc (rebuild_merkle_trees): Add a comment describing how
	this code should work (and why it currently doesn't quite).

2005-06-05  Nathaniel Smith  <njs@codesourcery.com>

	* tests/t_bad_packets.at: Expect certs on a non-existent rev to
	fail.  Run db check instead.
	* commands.cc (complete): Let callers specify they're okay with
	non-existent revisions.
	(CMD(trusted)): So specify.

2005-06-05  Nathaniel Smith  <njs@codesourcery.com>

	* tests/t_tags.at: 'tag' on a non-existent revid should fail.
	* commands.cc (complete): Fail on non-existent revids.

2005-05-29  Nathaniel Smith  <njs@codesourcery.com>

	* tests/t_epoch.at: Typo.
	* tests/t_automate_certs.at, tests/t_selector_later_earlier.at:
	Throw in some calls to CANONICALISE, maybe this will help on
	Win32...

2005-06-04  Timothy Brownawell  <tbrownaw@gmail.com>

	* netsync.cc, netcmd.cc: Style cleanups (mostly whitespace).

2005-06-04  Timothy Brownawell  <tbrownaw@gmail.com>

	* netsync.cc (process_hello_cmd): Warn about collection/regex
	usage when talking to an old server.

2005-06-04  Derek Scherger  <derek@echologic.com>

	* commands.cc (update): update MT/work based on the changes
	between the chosen revision and the new merge revision
	* tests/t_update_with_pending_drop.at: 
	* tests/t_update_with_pending_add.at: 
	* tests/t_update_with_pending_rename.at: un-XFAIL and clean up now
	that things work

2005-06-04  Timothy Brownawell  <tbrownaw@gmail.com>

	* netcmd.{cc,hh}, netsync.cc: Move {read,write}_*_cmd_payload
	to netcmd::{read,write}_*_cmd .
	* netcmd.cc, netsync.cc: Compatibility infrastructure.
	* netsync.cc: Interoperate with v4 servers.

2005-06-03  Timothy Brownawell  <tbrownaw@gmail.com>

	* automate.cc (print_some_output): Fix compiler warning.

2005-06-04  Derek Scherger  <derek@echologic.com>

	* app_state.cc (app_state): initialize diffs to false; it seemed
	to be defaulting to true for me

2005-06-04  Derek Scherger  <derek@echologic.com>

	* tests/t_update_with_pending_drop.at: 
	* tests/t_update_with_pending_add.at: 
	* tests/t_update_with_pending_rename.at: 
	* tests/t_restricted_commit_with_inodeprints.at: new bug reports
	* testsuite.at: call them

2005-06-04  graydon hoare  <graydon@pobox.com>

	* rcs_import.cc 
	(note_state_at_branch_beginning): Move time back when
	there are known commits on a branch.

2005-06-03  Joel Reed  <joelwreed@comcast.com>

	* commands.cc, monotone.texi: provide --verbose option for 
	monotone complete revision which adds date and author 
	completion output
	* contrib/monotone.zsh_completion: use verbose output when
	completing revisions

2005-06-02  graydon hoare  <graydon@pobox.com>

	* rcs_import.cc
	(cvs_key::is_synthetic_branch_founding_commit): New field.
	(cvs_key::operator==): Handle synthetic case specially.
	(cvs_key::operator<): Likewise.
	(note_state_at_branch_beginning): Likewise.	
	* tests/t_cvsimport_drepper.at: Converted bug testcase.
	* testsuite.at: Call it.

	* monotone.cc, commands.cc, options.hh 
	(OPT_NO_MERGES, OPT_DIFFS): New options.
	* app_state.cc (app_state::no_merges, app_state::diffs): Likewise.
	* commands.cc (log): Honor no_merges, diffs.
	* contrib/color_logs.{sh,conf}: Helpers for reviewing work in a
	nice colorized, easy-to-read fashion.
	* contrib/colorize: A colorization script found on the net.

	* HACKING, ROADMAP: Expand a bit.
	* commands.cc (changes_summary::print): Change macro to helper fn.
	* contrib/monotone.el (monotone-cmd): Handle nil exit code.

2005-06-02  Joel Reed  <joelwreed@comcast.com>

	* commands.cc, database.cc, database.hh, vocab.hh, vocab_terms.hh:
	add complete key subcommand and provide --brief option of zsh/bash
	completion. See http://lists.gnu.org/archive/html/monotone-devel/2005-05/msg00461.html
	* tests/t_rebuild.at: add tests for complete key subcommand
	* monotone.texi: document new subcommand
	* contrib/monotone.zsh_completion: update for new complete key
	command, improve _monotone_existing_entries using new --depth=0
	option,	add revision completion for cert command, and a	bugfix 
	for cat command

2005-06-01  Matt Johnston  <matt@ucc.asn.au>

	* tests/t_i18n_changelog.at: capitalise UTF-8 CHARSET to keep
	solaris happy.

2005-06-01  Timothy Brownawell  <tbrownaw@gmail.com>

	* netsync.cc (analyze_ancestry_graph): Try to fix segfault.
	Always accept tags.

2005-06-01  Timothy Brownawell  <tbrownaw@gmail.com>

	* netsync.cc (process_auth_cmd, analyze_ancestry_graph): Move
	write-permission checking to where it belongs, *after* we know
	exactly what we're checking permissions about. Drop things we
	don't want.

2005-06-01  Matt Johnston  <matt@ucc.asn.au>

	* tests/t_cvsimport_deleted_invar.at: don't use -C with tar
	* tests/t_i18n_file.at: capitalise CHARSET=UTF-8, seems more standard.
	* tests/t_merge_normalization_edge_case.at: use known-good output
	rather than using diff3 --merge

2005-05-31  Timothy Brownawell  <tbrownaw@gmail.com>

	* tests/t_epoch_server.at: fix typo
	* netsync.cc (session::process_auth_cmd): If no branches are allowed
	for writing, also check for write permissions to branch "" (needed
	for serving empty dbs). For sync, don't refuse connection if there
	are no readable branches (only do this for pull).

2005-05-31  Timothy Brownawell  <tbrownaw@gmail.com>

	* monotone.texi: Update documentation for get_netsync_*_permitted
	hooks to reflect that they now get individual branch names.

2005-05-31  Timothy Brownawell  <tbrownaw@gmail.com>

	* netsync.cc: session::rebuild_merkle_trees now takes a set of
	branches to include as an argument. On the server, calculate
	this set at the same time the get_netsync_*_permitted hooks are
	called; call said hooks on each branch individually.

2005-05-31  Timothy Brownawell  <tbrownaw@gmail.com>

	Remove old collection support in favor of using regexes exclusively.
	* netsync.cc (convert_pattern): Remove function.
	* (14 files): collections are unexist; do not mention (potential
	for confusion)
	* constants.cc: Increase netsync protocol version.
	* monotone.texi: Update documentation.
	* tests/t_epoch_unidirectional.at: Fix to sync subbranches.
	* commands.cc (CMD update): Fix usage check.
	* tests/t_select_cert.at: Fix to use --revision.

2005-05-30  Timothy Brownawell  <tbrownaw@gmail.com>

	* netsync.cc: Call note_netsync_*_received hooks in the order they're
	written to the db (for revisions, gives topological order).

2005-05-30  Timothy Brownawell  <tbrownaw@gmail.com>

	* lua.{cc,hh}: Replace note_netsync_commit with
	note_netsync_{revision,cert,pubkey}_received
	* packet.{cc,hh}: Callbacks for cert or key written to the database.
	* netsync.cc: Use said callbacks, call note_netsync_*_received hooks.
	* monotone.texi: Update documentation.

2005-05-30  Timothy Brownawell  <tbrownaw@gmail.com>

	* packet.{cc,hh}, netsync.cc: on_revision_written callback now takes
	the revision_id as an argument.
	* lua.{cc,hh}: New Lua hook, note_netsync_commit.
	* netsync.cc: At end of netsync session, call new hook for each
	revision received.
	monotone.texi: Document new hook.

2005-05-30  Richard Levitte  <richard@levitte.org>

	* commands.cc (CMD(checkout), CMD(cdiff), CMD(diff), CMD(log)):
	Remove '[--revision=REVISION]' from command argument synopsis,
	and add more text to the help to explain what happens when
	--revision options are used.
	(CMD(update)): Instead of the optional revision argument, use
	the --revision option.  Add information on what happens when the
	--revision option is used, and when it's not.

	* tests/t_add_stomp_file.at, tests/t_add_vs_commit.at,
	tests/t_annotate.at, tests/t_lf_crlf.at,
	tests/t_update_nonexistent.at, tests/t_update_off_branch.at,
	tests/t_update_to_revision.at: Update to use --revision with
	'monotone update'.

2005-05-30  Matt Johnston  <matt@ucc.asn.au>

	* netsync.cc: cosmetic linebreak tidying for "double-check the
	fingerprint" message.
	* main.cc: make it clearer that "unknown type" refers to an exception
	* monotone.cc: catch early informative_failures (due to charset
	problems etc)

2005-05-30  Matt Johnston  <matt@ucc.asn.au>

	* tests/t_fmerge.at: scrap all the diff3/ed, just compare it with
	known-good output.

2005-05-30  Timothy Brownawell  <tbrownaw@gmail.com>

	* revision.cc (toposort): Better algorithm.

2005-05-30  Matt Johnston  <matt@ucc.asn.au>

	* tests/t_fmerge.at: make sure we write the file with the ed script.

2005-05-30  Matt Johnston  <matt@ucc.asn.au>

	* testsuite.at: use "command -v" rather than "which", since
	Solaris doesn't give useful exit codes for "which".
	* tests/t_fmerge.at: don't use --merge with diff3, pipe to ed instead
	so we don't rely on gnu diff3.

2005-05-29  Timothy Brownawell  <tbrownaw@gmail.com>

	* contrib/monoprof.sh: Add support for using valgrind for
	heap profiling.

2005-05-28  Joel Reed  <joelwreed@comcast.com>

	* app_state.cc, app_state.hh, commands.cc, monotone.cc, options.h:
	add new --depth command, and rename log's --depth to --last
	* monotone.texi: update documentation
	* tests/t_log_depth.at, tests/t_log_depth_single.at: update
	log tests to use --last instead of --depth
	* tests/t_options.at, tests/t_restrictions.at: test usage of
	--depth for commands using restrictions
	* contrib/ciabot_monotone.py, contrib/monotone-notify.pl,
	contrib/monotone.el, contrib/monotone.zsh_completion,
	contrib/mtbrowse.sh: change all occurences of "depth" to "last"

2005-05-28  Timothy Brownawell  <tbrownaw@gmail.com>

	* netcmd.cc (read_netcmd): Reserve space in the buffer if needed,
		swap buffers instead of copying (memory savings for sync
		large files)
	* netsync.cc (session::arm): Don't clear the buffer (now done
		by read_netcmd).

2005-05-27  Timothy Brownawell  <tbrownaw@gmail.com>

	* netsync.cc: Allow REGEXes as well as collections.
		Fix out-of-branch ancestor handling.
	* tests/t_netsync_diffbranch.at: Remove bug report and XFAIL (fixed).
	* commands.cc: Update description fields for netsync commands.
	* monotone.texi: Update documentation.

2005-05-25  Timothy Brownawell  <tbrownaw@gmail.com>

	* tests/t_automate_stdio.at: Make it self-contained.

2005-05-25  Timothy Brownawell  <tbrownaw@gmail.com>

	* contrib/get_stdio.pl (new file): Perl script to parse the output from
	"mtn automate stdio". Used by...
	* tests/t_automate_stdio.at (new file): Test for "mtn automate stdio".
	* testsuite.at: Add it.

2005-05-25  Timothy Brownawell  <tbrownaw@gmail.com>

	* automate.cc ("automate stdio"): Fix block size limiting.
		Honor "output.flush()" in commands.

2005-05-24  Timothy Brownawell  <tbrownaw@gmail.com>

	* automate.cc: Fix buffering for "automate stdio"

2005-05-24  Timothy Brownawell  <tbrownaw@gmail.com>

	* automate.cc: Put back lost "automate certs".

2005-05-24  Matt Johnston  <matt@ucc.asn.au>

	* commands.cc (try_one_merge, CMD(merge), CMD(explicit_merge), 
	CMD(propagate): allow --author flag.

2005-05-24  Timothy Brownawell  <tbrownaw@gmail.com>

	* automate.cc: Fix comment for automate stdio to match the code.
	* monotone.texi: Document ignored locations in automate stdio
	input as reserved.

2005-05-24  Riccardo Ghetta  <birrachiara@tin.it>

	* tests/t_merge_binary.at: new XFAIL test to cover monotone
	inclination to algorithmically merge binary files.

2005-05-24  Richard Levitte  <richard@levitte.org>

	* commands.cc (try_one_merge): Change 'rid' to 'merged_id'.

2005-05-23  Timothy Brownawell  <tbrownaw@gmail.com>

	Fix "automate stdio" input/output format according to ML discussion
	* automate.cc: changed: automate_stdio
		added: print_some_output, class my_stringbuf
	* constants.{cc,hh}: add constant for automate stdio block size
	* monotone.texi: update documentation

2005-05-23  Nathaniel Smith  <njs@codesourcery.com>

	* win32/terminal.cc (have_smart_terminal): Call _isatty on stderr,
	not stdout.

2005-05-23  Richard Levitte  <richard@levitte.org>

	* commands.cc (try_one_merge): Use the value of --date and
	--author if there are any.
	(CMD(merge), CMD(propagate), CMD(explicit_merge)): Change to
	accept --date and --author.

2005-05-23  Riccardo Ghetta  <birrachiara@tin.it>

	* selectors.cc/.hh, database.cc: add two new selectors:
	"earlier or equal than" and "later than".
	* lua.cc/.hh, std-hooks.lua: create a new "expand_date" hook
	* monotone.texi: document the changes
	* testsuite.at, tests/t_selector_later_earlier.at: add specific tests 
	for the new selectors

2005-05-21  Richard Levitte  <richard@levitte.org>

	* Makefile.am: Make monotone.pdf and monotone.dvi depend on
	version.texi.

2005-05-21  Richard Levitte  <richard@levitte.org>

	* monotone.texi: Add a note about the --brief option with
	'monotone log', and restructure the synopsis since it was getting
	a bit silly with all possible variants.

2005-05-21  Richard Levitte  <richard@levitte.org>

	* commands.cc (log_certs): Add two arguments; a separator string
	to be used in front of the second to last cert for multi-valued
	cert types, a bool to say if each cert should be ended with a
	newline.  Overload with shortcuts.
	(CMD(log)): Use the --brief option and implement it using the
	shortcut variants of log_certs.
	* monotone.cc, options.hh: Add the --brief option (OPT_BRIEF
	internally).
	* sanity.cc, sanity.hh (struct sanity): Add the member variable
	and function to hold and set the brief flag.

2005-05-21  Matt Johnston  <matt@ucc.asn.au>

	* tests/t_short_opts.at: remove the saved MT/log message
	from the failed commit.
	* Makefile.am: MAKEINFOFALGS to MAKEINFOFLAGS

2005-05-21  Matt Johnston  <matt@ucc.asn.au>

	* commands.cc (commit): write the log message to MT/log
	during the commit, so it will be available later if the commit
	fails.
	* work.{cc,hh} (write_user_log): new function

2005-05-20  Nathaniel Smith  <njs@codesourcery.com>

	* contrib/mtbrowse.sh: New file.
	* contrib/README: Document it.  Also, document some missed files,
	and re-order listing.
	* Makefile.am (EXTRA_DIST): Add several missing contrib/ files.

2005-05-21  Grahame Bowland  <grahame@angrygoats.net>

	* automate.cc: (automate_certs) change "status" field 
	to "signature". Check whether each cert is trusted, and 
	output in the "trusted" field.
	* testsuite.at: add t_automate_certs.at
	* tests/t_automate_certs.at: Test that the output of 
	"automate certs" is consistent, and that we exit with
	error when rev is incomplete or missing.
	* monotone.texi: update output documentation for 
	"automate certs"

2005-05-20  Emile Snyder  <emile@alumni.reed.edu>

	* annotate.{hh,cc}: Rework to handle lineage dependent line
	mappings and lines which split from a single line in a parent
	revision into multiple lines in some descendent.  Fixes bug where
	some lines remained unannotated.  Fixes wrong assignment of lines
	bug.
	* tests/t_annotate.at: Check no-changes since addition of file
	case.
	* tests/t_annotate_lineage_dependent.at
	* tests/t_annotate_split_lines.at:  New tests.
	* testsuite.at: Add them.
	
2005-05-20  Nathaniel Smith  <njs@codesourcery.com>

	* monotone.texi (Network): Clarify that ports can be specified on
	the command line to serve/pull/push/sync.

2005-05-21  Matt Johnston  <matt@ucc.asn.au>

	* packet.cc (db_packet_writer::~impl, prerequisite.cleanup): 
	add code to remove up circular dependencies between prerequisite
	and delayed_packet shared_ptrs upon destruction, so that unsatisified
	dependency warnings are printed.

2005-05-19  Matt Johnston  <matt@ucc.asn.au>

	* change_set.cc (merge_disjoint_analyses): handle the case where
	a file is dropped on both sides but re-added on one.
	* tests/t_drop_vs_dropadd.at: a test for it
	* testsuite.at

2005-05-19  Derek Scherger  <derek@echologic.com>

	* commands.cc (checkout): rearrange to use --revision option
	* monotone.1: 
	* monotone.texi: document checkout --revision option
	* tests/t_attr.at:
	* tests/t_attributes.at:
	* tests/t_checkout_id_sets_branch.at:
	* tests/t_checkout_noop_on_fail.at:
	* tests/t_checkout_options.at:
	* tests/t_cwork.at:
	* tests/t_delete_dir.at:
	* tests/t_delete_dir_patch.at:
	* tests/t_empty_path.at:
	* tests/t_i18n_file_data.at:
	* tests/t_inodeprints_hook.at:
	* tests/t_inodeprints_update.at:
	* tests/t_largish_file.at:
	* tests/t_lf_crlf.at:
	* tests/t_monotone_up.at:
	* tests/t_netsync_defaults.at:
	* tests/t_netsync_set_defaults.at:
	* tests/t_persistent_server_revision.at:
	* tests/t_rename_added_in_rename.at:
	* tests/t_rename_dir_cross_level.at:
	* tests/t_rename_dir_patch.at:
	* tests/t_single_char_filenames.at:
	* tests/t_subdir_add.at:
	* tests/t_subdir_attr.at:
	* tests/t_subdir_drop.at:
	* tests/t_subdir_rename.at:
	* tests/t_subdir_revert.at:
	* tests/t_tags.at:
	* tests/t_update_off_branch.at:
	* tests/t_versions.at:
	* testsuite.at: add --revision option to checkout

2005-05-18  Richard Levitte  <richard@levitte.org>

	* ui.cc: Move the copyright and license section to the top of the
	file, and add an emacs mode specifier.
	* ui.cc (write_ticks): Change the counter ticker so the trailer
	comes at the end of the counter line instead of the title line.
	This is especially important for code that changes the trailer
	a little now and then.

2005-05-17  Grahame Bowland  <grahame@angrygoats.net>

	* commands.cc: add "automate certs ID" to the help string 
	for the automate command
	* automate.cc: implement "automate certs". Add to the list 
	of commands available through "automate stdio".
	* monotone.texi: document "automate certs"

2005-05-17  Nathaniel Smith  <njs@codesourcery.com>

	* monotone.texi (Network): Document 'serve' as taking more than
	one collection argument.

2005-05-15  graydon hoare  <graydon@pobox.com>

	* rcs_import.cc (note_state_at_branch_beginning): collect
	branch beginning states into a single synthetic commit.

2005-05-15  graydon hoare  <graydon@pobox.com>

	* rcs_import.cc: rewrite most of the branch logic to 
	address issues raised in bugs 13032 and 13063.
	* tests/t_cvsimport_deleted_invar.at: un-XFAIL.

2005-05-16  Matt Johnston  <matt@ucc.asn.au>

	* commands.cc (commit): change scope of the transaction guard so that
	the transaction will fail before MT/revision is written (which could
	leave a non-committed revision/bad working dir).

2005-05-16  Grahame Bowland  <grahame@angrygoats.net>

	* monotone.texi: update "monotone log" documentation
	* commands.cc: fix "monotone log" when run with no --revision args

2005-05-15  Derek Scherger  <derek@echologic.com>

	* tests/t_update_with_blocked_rename.at: new test
	* testsuite.at: call it

2005-05-15  Derek Scherger  <derek@echologic.com>

	* netsync.cc (process_anonymous_cmd, process_auth_cmd): log
	details of permissions allowed/denied
	* tests/t_netsync_permissions.at: new test
	* testsuite.at: call it

2005-05-15  Richard Levitte  <richard@levitte.org>

	* contrib/monotone-notify.pl (revision_is_in_branch): Another
	place where --revision was missing.

2005-05-14  Timothy Brownawell  <tbrownaw@gmail.com>

	* contrib/monoprof.sh: Clean up variable definitions some.
		- Add option --datadir, should now be usable without editing
		variables to match system paths
		- Add option --setup, generates most of the needed files

2005-05-13  Timothy Brownawell  <tbrownaw@gmail.com>

	Add "monotone automate stdio", to let the automation interface
	take commands on standard input.
	* automate.cc: (automate_stdio) New function.
		(automate_command) Add it.
	* commands.cc: Add to description for "automate".
	* monotone.texi: Add to documentation.

2005-05-13  Joel Reed  <joelwreed@comcast.com>

	* tests/t_unidiff3.at: opps. forgot to add this file which
	should have been included as fix for bug 13072.

2005-05-13  Joel Reed  <joelwreed@comcast.com>

	* diff_patch.cc, transforms.cc, testsuite.at: Patch from 
	drepper@redhat.com, who writes: "The attached patch should fix bug
	13072.  I have no idea why the code in transform.cc insists on
	adding an empty line in case the file is empty. Removing the code
	didn't cause any regressions in the test suite and the
	diff_patch.cc change corrects the output format.  A new test case
	is included as well."

2005-05-13  Joel Reed  <joelwreed@comcast.com>

	* automate.cc: add automate attributes command
	* commands.cc: add attributes subcommand helptext
	* contrib/monotone.zsh_completion: use automate attributes
	for completion of monotone attr and cleanup ignore files code
	* tests/t_automate_attributes.at: add testcase
	* testsuite.at: include new testcaes

2005-05-13  Jon Bright  <jon@siliconcircus.com>
	* testsuite.at (UNGZ): Change the way the ungzipping works on
	Win32, in the hope that test 206 will no longer be given invalid
	files.

2005-05-12  Derek Scherger  <derek@echologic.com>

	* automate.cc: bump version number to 1.0
	(struct inventory_item): add pre/post states
	(inventory_paths): remove obsolete function
	(inventory_pre_state, inventory_post_state, inventory_file_state,
	inventory_renames): add fancy new functions
	(automate_inventory): rework for new output format
	* manifest.{cc,hh} (classify_paths): rename to ...
	(classify_manifest_paths): ... this and work solely from manifest
	* monotone.texi: (Automation): update inventory docs
	* tests/t_automate_inventory.at: update for new format and add
	some more tests
	
2005-05-13  Matthew Gregan  <kinetik@orcon.net.nz>

	* HACKING: New file.  First pass at a brief document to help
	newcomers hack on monotone.

2005-05-12  Riccardo Ghetta <birrachiara@tin.it>

	* options.hh (OPT_MSGFILE): New option.
	* monotone.cc (message-file): New option.
	(cpp_main): Handle it.
	* app_state.{cc,hh} (set_message_file): New function.
	* commands.cc (commit): Accept and handle new option.
	* monotone.1, monotone.texi: Document it.
	* tests/t_commit_message_file.at: New test.
	* testsuite.at: Add it.
	
2005-05-12  Timothy Brownawell  <tbrownaw@gmail.com>

	* (20 files): Do not indent with both tabs and spaces in the same file.

2005-05-13  Ulrich Drepper  <drepper@redhat.com>

	* rcs_import.cc (process_one_hunk): Improve handling of corrupt
	RCS files.

2005-05-13  Matthew Gregan  <kinetik@orcon.net.nz>

	* testsuite.at: Fix typo error in Win32 kill logic that was
	causing the testsuites to hang on Win32 machines that don't have
	pskill installed.

2005-05-12  Matthew Gregan  <kinetik@orcon.net.nz>

	* file_io.cc (write_data_impl): Use portable boost::filesystem
	calls in place of unlink(2)/remove(2).

2005-05-12  Grahame Bowland  <grahame@angrygoats.net>

	* commands.cc: Modify the "log" command to accept multiple 
	revisions on command line, and display the log for all 
	of those revisions.

2005-05-11  Nathaniel Smith  <njs@codesourcery.com>

	* std_hooks.lua (ignore_file): Organize a bit more, add
	patterns for autotools cache files, and darcs, codeville, git
	metadata directories.

2005-05-11  Timothy Brownawell  <tbrownaw@gmail.com>

	* revision.cc (expand_dominators): Fix bitmap size-matching.
		(find_common_ancestor_for_merge): Do not wait for ancestors
		to be expanded to the beginning of time before expanding
		dominators. Requires above fix for correct behavior.
	* ChangeLog: Fix date on previous entry.

2005-05-11  Timothy Brownawell  <tbrownaw@gmail.com>

	* contrib/monoprof.sh: Add profiling test for "netsync large file".
		Add options to only run specific profile tests.

2005-05-11  Stanislav Karchebny <stanislav.karchebny@skype.net>

	* contrib/monotone-notify.pl: 'monotone log' takes a revision
	through the --revision= option.

2005-05-11  Richard Levitte  <richard@levitte.org>

	* contrib/monotone-notify.pl: Change all occurences of $symbol' to
	${symbol}' to avoid a confusing Perl warning.

2005-05-11  Joel Reed  <joelwreed@comcast.com>

	* contrib/monotone.zsh_completion: add zsh completion contrib.

2005-05-11  Matt Johnston  <matt@ucc.asn.au>

	* tests/t_add_intermediate_MT_path.at: remove the drop dir part
	* tests/t_delete_dir.at: add a note about re-enabling the above test
	* tests/t_cvsimport3.at: ignore stderr

2005-05-11  Matt Johnston  <matt@ucc.asn.au>

	* rcs_import.cc (find_branchpoint): if a branch is derived from two 
	differing parent branches, take the one closest to the trunk.
	* tests/t_cvsimport3.at: add a test for cvs_importing where branches
	come off a vendor import.
	* testsuite.at: add it

2005-05-11  Nathaniel Smith  <njs@codesourcery.com>

	* work.cc (build_deletions): Disable delete_dir.

2005-05-11  Matthew Gregan  <kinetik@orcon.net.nz>

	* constants.cc (constants::bufsz): Increase buffer size.  Reduces
	the runtime to tests/t_netsync_largish_file.at by four to seven
	times on my test machines.

2005-05-10  Timothy Brownawell  <tbrownaw@gmail.com>

	* revision.cc: Make expand_{ancestors,dominators} twice as fast.
	Loop over revisions in the other direction so that changes at the
	frontier propogate fully in 1 pass, instead of one level at a time.

2005-05-10  Timothy Brownawell  <tbrownaw@gmail.com>

	* packet.{cc,hh}: Give packet_consumer and children a callback to call
	after writing out a revision.
	* netsync.cc: Use this callback to add a "revisions written" ticker,
	to provide user feedback while sanity checking.

2005-05-10  Timothy Brownawell  <tbrownaw@gmail.com>

	* ui.cc: Make tick_write_count take less horizontal space

2005-05-09  Nathaniel Smith  <njs@codesourcery.com>

	* AUTHORS: Give Riccardo his real name.
	* ChangeLog: Likewise.

2005-05-09  Riccardo Ghetta <birrachiara@tin.it>
	
	* std_hooks.lua: Support kdiff3.

2005-05-09  Matthew Gregan  <kinetik@orcon.net.nz>

	* lua.cc (loadstring, run_string): New parameter to identify the
	source of the Lua string being loaded.
	(add_{std,test}_hooks, load_rcfile): Pass an identity through.

2005-05-09  Matthew Gregan  <kinetik@orcon.net.nz>

	* monotone.cc: Absolutify and tilde expand pid file.

2005-05-09  Matthew Gregan  <kinetik@orcon.net.nz>

	* testsuite.at: Revert bogus changes committed in revision 9d478.

2005-05-09  Matt Johnston  <matt@ucc.asn.au>

	* commands.cc (pid_file): use fs::path .empty() rather than ==, since
	boost 1.31 doesn't seem to have the latter.

2005-05-08  Matthew Gregan  <kinetik@orcon.net.nz>

	* lua.cc (report_error, load{file,string}): New member functions.
	Error handling in call moved into report_error.
	(call): Call report_error.
	(run_{file,string}): Call load{file,string} member functions to
	load Lua code into the VM.  Allows us to report syntax errors when
	loading rc files.
	* testsuite.at: test_hooks.lua was calling nonexistent (obsolete)
	strfind function and failing silently.  The improved error
	reporting from Lua caught this and cause testsuite failures.

2005-05-08  Matthew Gregan  <kinetik@orcon.net.nz>

	* monotone.1: Document --pid-file option.  Also make some minor
	spelling and punctuation fixes.

2005-05-08  Timothy Brownawell  <tbrownaw@gmail.com>
	* app_state.cc: {read,write}_options now print a warning instead of
	failing on unreadable/unwritable MT/options .
	* tests/t_unreadable_MT.at: add matching test
	* testsuite.at: add test
	* tests/README: Mention that new tests must be added to testsuite.at
	* work.cc: (get_revision_id) Friendlier error message for
	unreadable MT/revision .

2005-05-08  Matthew Gregan  <kinetik@orcon.net.nz>

	* monotone.texi: Right words, wrong order.
	* testsuite.at: Drop pid mapping trickery, it doesn't work
	consistently.  We now try and use SysInternal's pskill to kill the
	process.  If pskill is not available, we fall back to the old
	'kill all monotone processes' method. These changes affect
	Win32/MingW only.

2005-05-07  Matthew Gregan  <kinetik@orcon.net.nz>

	* commands.cc (pid_file): Remove leftover debugging output.
	* configure.ac: Correct typos in TYPE_PID_T test.
	* testsuite.at: Use some trickery on MingW/Cygwin to map the
	Windows pid to the Cygwin pid.
	* win32/process.cc (process_wait): Correct return type.
	(process_spawn): Replace dropped cast on return.

2005-05-07  Matt Johnston <matt@ucc.asn.au>

	* change_set.cc: fix the code which skips deltas on deleted files,
	  it was looking at the merged filename not the ancestor
	  filename.
	* tests/t_drop_vs_patch_rename.at: a test for the above fix
	* testsuite.at: add it

2005-05-06 Timothy Brownawell <tbrownaw@gmail.com>

	* contrib/monoprof.sh: Add lcad test.
		Add options to pull/rebuild before profiling.

2005-05-06  Nathaniel Smith  <njs@codesourcery.com>

	* INSTALL: s/g++ 3.2 or 3.3/g++ 3.2 or later/.

2005-05-06  Nathaniel Smith  <njs@codesourcery.com>

	* monotone.1: 
	* monotone.texi (Commands, Importing from CVS, RCS): Clarify
	cvs_import documentation on cvsroot vs. module issues.

2005-05-05  Richard Levitte  <richard@levitte.org>

	* AUTHORS: Add rghetta.

2005-05-05  Matthew Gregan  <kinetik@orcon.net.nz>

	* monotone.texi: Document --pid-file option for serve command.
	* app_state.{cc,hh} (set_pidfile, pidfile): New function, new
	member.
	* commands.cc (pid_file): New class.
	(CMD(serve)): Use pid_file.
	* monotone.cc (coptions, cppmain): Add command-specific option
	--pid-file.
	* options.hh (OPT_PIDFILE): New option.
	* {unix,win32}/process.cc (get_process_id): New function.
	(process_{spawn,wait,kill}): Use pid_t.
	* platform.hh (process_{spawn,wait,kill}): Use pid_t.
	(get_process_id): New function
	* configure.ac: Test for pid_t.
	* lua.cc (monotone_{spawn,wait,kill}_for_lua): Use pid_t.
	* testsuite.at: Update netsync kill functions to use pid file.
	* tests/t_netsync_sigpipe.at: Update to use pid file.
	* tests/t_netsync_single.at: Update to use pid file.

2005-05-04  Nathaniel Smith  <njs@codesourcery.com>

	* tests/t_monotone_up.at: New test.
	* testsuite.at: Add it.

2005-05-05  Matthew Gregan  <kinetik@orcon.net.nz>

	* work.cc: Use attr_file_name rather than hardcoded strings.

2005-05-04  Brian Campbell  <brian.p.campbell@dartmouth.edu>

	* contrib/monotone.el (monotone-vc-register): Fix arguments to
	monotone-cmd-buf, to make work.

2005-05-03  Nathaniel Smith  <njs@codesourcery.com>

	* file_io.cc (read_data_for_command_line): Check that file exists,
	if reading a file.

2005-05-04  Matthew Gregan  <kinetik@orcon.net.nz>

	* configure.ac: Add TYPE_SOCKLEN_T function from the Autoconf
	archive.	
	* cryptopp/cryptlib.h (NameValuePairs): Change GetVoidValue from a
	pure virtual to an implemented (but never called) member function
	to work around build problem with GCC 4 on OS X 10.4
	* netxx/osutil.h: Include config.h, use new HAVE_SOCKLEN_T define
	to determine socklen_t type.

2005-05-03  Nathaniel Smith  <njs@codesourcery.com>

	* lua.cc (load_rcfile): Make a version that takes utf8 strings,
	and understands -.
	* app_state.cc (load_rcfiles): Use it.
	* file_io.{cc,hh} (absolutify_for_command_line): New function.
	* monotone.cc (cpp_main): Use it.
	* tests/t_rcfile_stdin.at: New test.
	* testsuite.at: Include it.

2005-05-03  Nathaniel Smith  <njs@codesourcery.com>

	* netsync.cc (load_epoch): Remove unused function.

2005-05-03  Matthew Gregan  <kinetik@orcon.net.nz>

	* tests/t_cvsimport_manifest_cycle.at: Add missing symbols.
	* tests/t_cvsimport_deleted_invar.at: Add new test.
	* testsuite.at: New test.

2005-05-03  Nathaniel Smith  <njs@codesourcery.com>

	* netsync.cc (run_netsync_protocol): Don't use the word
	"exception" in error messages.

2005-05-03  Nathaniel Smith  <njs@codesourcery.com>

	* UPGRADE: Fix version number.

2005-05-03  Nathaniel Smith  <njs@codesourcery.com>

	* debian/compat: New file.

2005-05-03  Nathaniel Smith  <njs@codesourcery.com>

	* UPGRADE: Mention upgrading from 0.18.
	* debian/copyright: Re-sync with AUTHORS.
	* win32/monotone.iss, monotone.spec, debian/changelog: Bump
	version numbers to 0.19.
	* NEWS: Finish updating for 0.19.

2005-05-03  Jon Bright  <jon@siliconcircus.com>
	* win32/monotone.iss: Bump version to 0.19
	
2005-05-03  Jon Bright  <jon@siliconcircus.com>
	* tests/t_automate_select.at: Use arithmetic comparison for
	checking output of wc, since wc pads its results with initial
	spaces on MinGW.
	
2005-05-03  Nathaniel Smith  <njs@codesourcery.com>

	* tests/t_cvsimport2.at: Pass correct module directory.

2005-05-02  Nathaniel Smith  <njs@codesourcery.com>

	* configure.ac: Bump version to 0.19.
	* NEWS: Tweaks.
	* Makefile.am (MOST_SOURCES): Add options.hh.
	(%.eps): Fix ps2eps calling convention.
	* po/monotone.pot: Regenerate.
	* testsuite.at (CHECK_SAME_CANONICALISED_STDOUT): New macro.

2005-05-02  Nathaniel Smith  <njs@codesourcery.com>

	* NEWS: More updates.
	* rcs_import.cc (store_manifest_edge): Fix some edge cases.
	* tests/t_cvsimport_manifest_cycle.at: Make work.  Un-XFAIL.

2005-05-01  Matt Johnston  <matt@ucc.asn.au>

	* diff_patch.cc (normalize_extents): broaden the condition when
	changes can be normalised.
	* tests/t_merge_6.at: now passes.

2005-05-01  Emile Snyder  <emile@alumni.reed.edu>

	* annotate.cc: Fix bug that njs pointed out when a merge has one
	side with no changes.  Be smarter about how we get parent
	file_id's to do file diffs; give another big speedup.
	* tests/t_annotate_copy_all.at: New test for the bug that is fixed.
	* testsuite.at: Add the new test.

2005-05-02  Richard Levitte  <richard@levitte.org>

	* tests/t_override_author_date.at: Adapt to the new way to give
	revision IDs to 'monotone log'.

2005-05-01  Richard Levitte  <richard@levitte.org>

	* monotone.texi: Document the change in 'monotone log'.

2005-05-01  Riccardo Ghetta <birrachiara@tin.it>

	* commands.cc (CMD(log)): Use --revision.

2005-05-02  Matt Johnston  <matt@ucc.asn.au>

	* netsync.cc (process_auth_cmd): make it clearer what the "unknown
	key hash" refers to.

2005-05-01  Richard Levitte  <richard@levitte.org>

	* commands.hh: Expose complete_commands().
	* commands.cc (explain_usage, command_options, process): Don't
	call complete_command().  Except the caller to have done that
	already.
	* monotone.cc (cpp_main): Start with completing the command after
	processing the options.  Use the result everywhere the command is
	required.  This avoids giving the user duplicate (or in some case,
	triplicate) messages about command expansion.

2005-04-30  Derek Scherger  <derek@echologic.com>

	* app_state.{cc,hh}: remove --all-files option
	* automate.cc: move inventory command and associated stuff here from ...
	* commands.cc: ... here, where it has been removed
	* monotone.1: relocate inventory command, remove --all-files option
	* monotone.cc: remove --all-files option
	* monotone.texi: relocate inventory documentation to automation
	section, remove --all-files option
	* tests/t_automate_inventory.at: renamed and updated for move to automate
	* testsuite.at: adjust for rename

2005-04-30  Derek Scherger  <derek@echologic.com>

	* Makefile.am (MOST_SOURCES): add restrictions.{cc,hh} 
	* commands.cc (extract_rearranged_paths): 
	(extract_delta_paths):
	(extract_changed_paths):
	(add_intermediate_paths):
	(restrict_path_set):
	(restrict_rename_set):
	(restrict_path_rearrangement):
	(restrict_delta_map):
	(calculate_restricted_rearrangement):
	(calculate_restricted_revision):
	(calculate_current_revision):
	(calculate_restricted_change_set): move to restrictions.{cc,hh}
	(maybe_update_inodeprints):
	(cat):
	(dodiff):
	(update): rename calculate_current_revision to
	calculate_unrestricted_revision
	* database_check.hh: update header guard #define
	* restrictions.{cc,hh}: add new files

2005-04-30  Nathaniel Smith  <njs@codesourcery.com>

	* commands.cc: Add a placeholder OPT_NONE for commands that don't
	take any command-specific options; use it everywhere.  Now the
	last argument to CMD never starts with %, and the last argument is
	always required to be present.

2005-04-30  Richard Levitte  <richard@levitte.org>

	* contrib/monotone-nav.el (mnav-rev-make): Move it so it's defined
	after the definition of the macro mnav-rev-id.  Otherwise, the
	byte compiler complains there is no setf method for mnav-rev-id.

2005-04-30  Nathaniel Smith  <njs@codesourcery.com>

	* monotone.texi (Database): Minor correction.

2005-04-30  Nathaniel Smith  <njs@codesourcery.com>

	* vocab.cc (trivially_safe_file_path): New function.
	(verify): Use it.
	(test_file_path_verification, test_file_path_normalization): Add a
	few more checks.

	* transforms.{cc,hh} (localized_as_string): New function.
	* {win32,unix}/inodeprint.cc (inodeprint_file): Use it, to avoid
	mkpath().

	* commands.cc (add_intermediate_paths): Hand-code intermediate
	path generator, taking advantage of normalization of file_path's,
	to avoid mkpath().

2005-04-29  Joel Rosdahl  <joel@rosdahl.net>

	* monotone.texi: Minor corrections.

2005-04-29  Nathaniel Smith  <njs@codesourcery.com>

	* commands.cc (ls_tags): Sort output.
	* tests/t_tags.at: Test that output is sorted.

2005-04-29  Derek Scherger  <derek@echologic.com>

	* commands.cc (struct file_itemizer): move to ...
	* work.hh (file_itemizer} ... here
	* work.cc (file_itemizer::visit_file} ... and here

2005-04-29  Emile Snyder  <emile@alumni.reed.edu>

	* annotate.cc (do_annotate_node): Stop doing expensive
	calculate_arbitrary_change_set when we already know we have parent
	and child revisions.  Cuts annotate run time in half.
	
2005-04-29  Nathaniel Smith  <njs@codesourcery.com>

	* commands.cc (update_inodeprints): Rename to...
	(refresh_inodeprints): ...this, so 'monotone up' continues to mean
	update.
	
	* monotone.texi (Inodeprints): Mention refresh_inodeprints in the
	Inodeprints section.
	
	* testsuite.at: 
	* tests/t_update_inodeprints.at: 
	* tests/t_refresh_inodeprints.at: 
	* monotone.texi (Working Copy, Commands): 
	* monotone.1: Update accordingly.

2005-04-29  Nathaniel Smith  <njs@codesourcery.com>

	* change_set.cc (dump_change_set): Don't truncate output.
	(invert_change_test): New unit test.
	(invert_change_set): Make it pass.  This fixes (some?)
	isect.empty() invariant failures.
	
	* NEWS: Start updating for 0.19.

	* revision.cc (check_sane_history): Make comment more
	informative.

2005-04-29  Grahame Bowland  <grahame@angrygoats.net>

	* netxx/types.h: Add new NetworkException type network 
	issue not caused by calling program
	* netsync.cc: Catch Netxx::NetworkException and display 
	as informative_error.
	* netxx/address.cxx: NetworkException for unparsable URIs.
	* netxx/datagram.cxx: NetworkException for connection failure.
	* netxx/resolve_getaddrinfo.cxx, resolve_gethostbyname.cxx:
	NetworkException when DNS resolution fails.
	* netxx/serverbase.cxx: NetworkException if unable to bind 
	to server port.
	* netxx/streambase.cxx: NetworkException if unable to 
	connect.

2005-04-28  Nathaniel Smith  <njs@codesourcery.com>

	* tests/t_netsync_error.at: New test.
	* testsuite.at: Add it.

2005-04-28  Nathaniel Smith  <njs@codesourcery.com>

	* tests/t_rename_attr.at: Fix a bit; also test that rename refuses
	to move a file to a name that already has attrs.
	* work.cc (build_rename): Cleanup a bit; refuse to move a file to
	a name that already has attrs.

	* monotone.texi (Working Copy): Document explicitly that "drop"
	and "rename" do not modify the filesystem directly, and do affect
	attributes.

2005-04-28  Derek Scherger  <derek@echologic.com>

	* commands.cc (get_work_path): 
	(get_revision_path): 
	(get_revision_id):
	(put_revision_id):
	(get_path_rearrangement):
	(remove_path_rearrangement):
	(put_path_rearrangement):
	(update_any_attrs):
	(get_base_revision):
	(get_base_manifest): move to work.{cc,hh}
	(update): indicate optional revision with [ and ]
	(explicit_merge): indicate optional ancestor with [ and ] 

	* manifest.{cc,hh} (extract_path_set): move here from work.{cc,hh}
	* revision.{cc,hh} (revision_file_name): move to work.{cc,hh}

	* work.{cc,hh} (extract_path_set): move to manifest.{cc,hh}
	(get_work_path): 
	(get_path_rearrangement): 
	(remove_path_rearrangement): 
	(put_path_rearrangement): 
	(get_revision_path): 
	(get_revision_id): 
	(put_revision_id): 
	(get_base_revision): 
	(get_base_manifest): 
	(update_any_attrs): move here from commands.cc
	
2005-04-28  Derek Scherger  <derek@echologic.com>

	* ChangeLog: 
	* Makefile.am
	* tests/t_automate_select.at: merge fixups

2005-04-28  Emile Snyder <emile@alumni.reed.edu>

	* annotate.cc: Fix broken build after propagate from .annotate
	branch to mainline.  The lcs stuff was changed to use
	quick_allocator, so our use of it had to change as well.
	
2005-04-28  Emile Snyder  <emile@alumni.reed.edu>

	* commands.cc: New command "annotate"
	* annotate.{cc,hh}: New files implement it.
	* Makefile.am: Build it.
	* monotone.texi: Document it.	
	* tests/t_annotate.at:
	* tests/t_annotate_add_collision.at:
	* tests/t_annotate_branch_collision.at: 
	* testsuite.at: Test it.
	
2005-04-28  Matt Johnston  <matt@ucc.asn.au>

	* tests/t_merge_6.at: narrow the testcase down considerably.

2005-04-28  Matt Johnston  <matt@ucc.asn.au>

	* tests/t_merge_6.at, testsuite.at: add a new test for the case where
	duplicate lines appear in a file during a merge. This testcase can
	be correctly handled by merge(1).

2005-04-28  Matt Johnston  <matt@ucc.asn.au>

	* tests/t_i18n_file.at, transforms.cc: OS X expects all paths to be
	utf-8, don't try to use other encodings in the test.

2005-04-28  Richard Levitte  <richard@levitte.org>

	* tests/t_automate_select.at: silly ignores not needed any more.

2005-04-28  Richard Levitte  <richard@levitte.org>

	* commands.cc (complete): Don't talk of there really was no
	expansion.

2005-04-28  Richard Levitte  <richard@levitte.org>

	* commands.cc, commands.hh: Selector functions and type are moved
	to...
	* selectors.cc, selectors.hh: ... these files.
	* database.cc, database.hh: Adapt to this change.
	* automate.cc (automate_select): New function, implements
	'automate select'.
	(automate_command): Use it.
	* monotone.texi (Automation): Document it.

	* tests/t_automate_select.at: New test.
	* testsuite.at: Use it.

	* Makefile.am (MOST_SOURCES): reorganise.  Add selectors.{cc,hh}.

2005-04-27  Derek Scherger  <derek@echologic.com>

	* commands.cc (ls_unknown): remove unneeded braces
	(struct inventory_item): new struct for tracking inventories
	(print_inventory): removed old output functions 
	(inventory_paths): new functions for paths, data and renames
	(inventory): rework to display two column status codes
	* monotone.texi (Informative): update for new status codes
	* tests/t_inventory.at: update for two column status codes

2005-04-27  Richard Levitte  <richard@levitte.org>

	* quick_alloc.hh: Define QA_SUPPORTED when quick allocation is
	supported.
	* sanity.hh: Only defined the QA(T) variants of checked_index()
	when QA_SUPPORTED is defined.

2005-04-27  Joel Reed  <joelwreed@comcast.com>

	* work.cc: on rename move attributes as well.
	* tests/t_rename_attr.at: No longer a bug.

2005-04-27  Nathaniel Smith  <njs@codesourcery.com>

	* monotone.texi (Working Copy, Commands): Document update_inodeprints.
	* monotone.1: Likewise.

	* tests/t_update_inodeprints.at: New test.
	* testsuite.at: Add it.

2005-04-27  Richard Levitte  <richard@levitte.org>

	* database.cc (selector_to_certname): Add a case for
	commands::sel_cert.

2005-04-27  Richard Levitte  <richard@levitte.org>

	* sanity.hh: Add a couple of variants of checked_index() to
	accomodate for indexes over vector<T, QA(T)>.

	* commands.hh: Add new selector to find arbitrary cert name and
	value pairs.  The syntax is 'c:{name}={value}'.
	* commands.cc (decode_selector): Recognise it.
	* database.cc (complete): Parse it.
	* std_hooks.lua (expand_selector): Add an expansion for it.
	* monotone.texi (Selectors): Document it.

	* tests/t_select_cert.at: Add test.
	* testsuite.at: Use it.

2005-04-27  Matt Johnston  <matt@ucc.asn.au>

	* vocab.cc (verify(file_path)): don't find() twice.
	* change_set.cc (extend_state): remove commented out line 

2005-04-27  Matthew Gregan  <kinetik@orcon.net.nz>

	* tests/t_cvsimport_manifest_cycle.at: New test.
	* testsuite.at: Add test.
	* AUTHORS: Add self.

2005-04-27  Nathaniel Smith  <njs@codesourcery.com>

	* AUTHORS: Add Timothy Brownawell.

2005-04-27  Timothy Brownawell  <tbrownaw@gmail.com>

	* ui.{cc,hh}: Delegate tick line blanking to tick_writers.

2005-04-27  Matt Johnston  <matt@ucc.asn.au>

	* change_set.cc (extend_state): don't mix find() and insert() on
	the path_state, to avoid hitting the smap's worst-case.

2005-04-27  Matt Johnston  <matt@ucc.asn.au>

	* change_set.cc (confirm_proper_tree): move things out of the loops
	for better performance.

2005-04-26  Nathaniel Smith  <njs@codesourcery.com>

	* work.cc: Don't include boost/regex.hpp.

2005-04-26  Nathaniel Smith  <njs@codesourcery.com>

	* manifest.cc, inodeprint.cc: Don't include boost/regex.hpp.

2005-04-26  Nathaniel Smith  <njs@codesourcery.com>

	* sqlite/vdbeaux.c (MAX_6BYTE): Apply patch from
	http://www.sqlite.org/cvstrac/chngview?cn=2445.  It shouldn't
	affect monotone's usage, but just in case.

2005-04-26  Nathaniel Smith  <njs@codesourcery.com>

	* rcs_import.cc (struct cvs_key, process_branch): Fix
	indentation.
	(build_change_set): Handle the case where a file is "added dead".

	* tests/t_cvsimport2.at: Un-XFAIL, improve description.

2005-04-26  Richard Levitte  <richard@levitte.org>

	* monotone.cc (cpp_main): Count the number of command specific
	options exist.  If there is any, add a title for them.

2005-04-26  Matt Johnston  <matt@ucc.asn.au>

	* change_set.cc (analyze_rearrangement): get rid of damaged_in_first
	since it is not used.

2005-04-26  Matt Johnston  <matt@ucc.asn.au>

	* monotone.texi: fix mashed up merge of docs for kill_rev_locally
	and db check.

2005-04-26  Richard Levitte  <richard@levitte.org>

	* monotone.cc, commands.cc: Make some more options global.

2005-04-25  Nathaniel Smith  <njs@codesourcery.com>

	* tests/t_i18n_file_data.at: New test.
	* testsuite.at: Add it.

2005-04-25  Nathaniel Smith  <njs@codesourcery.com>

	* automate.cc (automate_parents, automate_children) 
	(automate_graph): New automate commands.
	(automate_command): Add them.
	* commands.cc (automate): Synopsisfy them.
	* monotone.texi (Automation): Document them.
	* tests/t_automate_graph.at, test/t_parents_children.at: Test
	them.
	* testsuite.at: Add the tests.

	* tests/t_automate_ancestors.at: Remove obsolete comment.
	
2005-04-24  Derek Scherger  <derek@echologic.com>

	* tests/t_rename_file_to_dir.at:
	* tests/t_replace_file_with_dir.at:
	* tests/t_replace_dir_with_file.at: new bug reports
	* testsuite.at: include new tests

2005-04-24  Derek Scherger  <derek@echologic.com>

	* app_state.{cc,hh} (app_state): add all_files flag to the constructor
	(set_all_files): new method for setting flag

	* basic_io.{cc,hh} (escape): expose public method to quote and
	escape file_paths
	(push_str_pair): use it internally

	* commands.cc (calculate_restricted_rearrangement): new function
	factored out of calculate_restricted_revision
	(calculate_restricted_revision): use new function
	(struct unknown_itemizer): rename to ...
	(struct file_itemizer): ... this; use a path_set rather than a
	manifest map; build path sets of unknown and ignored files, rather
	than simply printing them
	(ls_unknown): adjust to compensate for itemizer changes
	(print_inventory): new functions for printing inventory lines from
	path sets and rename maps
	(inventory): new command for printing inventory of working copy
	files

	* manifest.cc (inodeprint_unchanged): new function factored out
	from build_restricted_manifest_map
	(classify_paths): new function to split paths from an old manifest
	into unchanged, changed or missing sets for inventory
	(build_restricted_manifest_map): adjust to use
	inodeprint_unchanged
	* manifest.hh (classify_paths): new public function
	
	* monotone.1: document new inventory command and associated
	--all-files option

	* monotone.cc: add new --all-files option which will be specific
	to the inventory command asap

	* monotone.texi (Informative): document new inventory command
	(Commands): add manpage entry for inventory
	(OPTIONS): add entries for --xargs, -@ and --all-files

	* tests/t_status_missing.at: remove bug priority flag
	* tests/t_inventory.at: new test
	* testsuite.at: include new test
	
2005-04-24  Nathaniel Smith  <njs@codesourcery.com>

	* monotone.texi (Database): Document 'db kill_rev_locally'.

2005-04-24  Nathaniel Smith  <njs@codesourcery.com>

	* ChangeLog: Fixup after merge.

2005-04-24  Nathaniel Smith  <njs@codesourcery.com>

	* manifest.cc (build_restricted_manifest_map): Careful to only
	stat things once on the inodeprints fast-path.
	(read_manifest_map): Hand-code a parser, instead of using
	boost::regex.
	* inodeprint.cc (read_inodeprint_map): Likewise.

2005-04-23  Derek Scherger  <derek@echologic.com>

	* (calculate_restricted_revision): remove redundant variables,
	avoiding path_rearrangement assignments and associated sanity
	checks
	(calculate_current_revision): rename empty to empty_args for
	clarity

2005-04-23  Derek Scherger  <derek@echologic.com>

	* commands.cc (calculate_base_revision): rename to ...
	(get_base_revision): ... this, since it's not calculating anything
	(calculate_base_manifest): rename to ...
	(get_base_manifest): ... this, and call get_base_revision
	(calculate_restricted_revision): call get_base_revision and remove
	missing files stuff
	(add):
	(drop):
	(rename):
	(attr): call get_base_manifest
	(ls_missing): 
	(revert): call get_base_revision
	* manifest.{cc,hh} (build_restricted_manifest_map): don't return
	missing files and don't produce invalid manifests; do report on
	all missing files before failing
	
2005-04-23  Derek Scherger  <derek@echologic.com>

	* app_state.cc:
	* database.cc:
	* file_io.{cc, hh}: fix bad merge

2005-04-23  Nathaniel Smith  <njs@codesourcery.com>

	* database.cc (put_key): Check for existence of keys with
	conflicting key ids, give more informative message than former SQL
	constraint error.

2005-04-23  Nathaniel Smith  <njs@codesourcery.com>

	* transforms.cc (filesystem_is_ascii_extension_impl): Add EUC to
	the list of ascii-extending encodings.

	* tests/t_multiple_heads_msg.at: Make more robust, add tests for
	branching.

2005-04-23  Nathaniel Smith  <njs@codesourcery.com>

	* app_state.cc (restriction_includes): Remove some L()'s that were
	taking 5-6% of time in large tree diff.

2005-04-23  Nathaniel Smith  <njs@codesourcery.com>

	* file_io.{cc,hh} (localized): Move from here...
	* transforms.{cc,hh} (localized): ...to here.  Add lots of gunk to
	avoid calling iconv whenever possible.

2005-04-23  Richard Levitte  <richard@levitte.org>

	* monotone.cc, options.hh: Move the option numbers to options.hh,
	so they can be easily retrieved by other modules.
	* monotone.cc: split the options table in global options and
	command specific options.  The former are always understood, while
	the latter are only understood by the commands that declare it
	(see below).
	(my_poptStuffArgFile): There's no need to keep a copy of the
	stuffed argv.  This was really never a problem.
	(coption_string): New function to find the option string from an
	option number.
	(cpp_main): Keep track of which command-specific options were
	given, and check that the given command really uses them.  Make
	sure that when the help is written, only the appropriate command-
	specific options are shown.  We do this by hacking the command-
	specific options table.
	Throw away sub_argvs, as it's not needed any more (and realy never
	was).

	* commands.cc: Include options.hh to get the option numbers.
	(commands_ops): New structure to hold the option
	numbers used by a command.
	(commands): Use it.
	(command_options): Function to get the set of command-specific
	options for a specific command.
	(CMD): Changed to take a new parameter describing which command-
	specific options this command takes.  Note that for commands that
	do not take command-specific options, this new parameter must
	still be given, just left empty.
	Update all commands with this new parameter.
	* commands.hh: Declare command_options.

	* tests/t_automate_heads.at: 'automate heads' never used the value
	of --branch.
	* tests/t_sticky_branch.at: and neither did 'log'...
	* tests/t_update_missing.at: nor did 'add'...

2005-04-23  Matthew Gregan  <kinetik@orcon.net.nz>

	* tests/t_diff_currev.at: Use CHECK_SAME_STDOUT.

2005-04-23  Matthew Gregan  <kinetik@orcon.net.nz>

	* tests/t_diff_currev.at: New test.
	* testsuite.at: Add new test.

2005-04-22  Christof Petig <christof@petig-baender.de>

	* sqlite/*: update to sqlite 3.2.1

2005-04-22  Nathaniel Smith  <njs@codesourcery.com>

	* manifest.cc (build_restricted_manifest_map): Fixup after merge
	-- use file_exists instead of fs::exists.

2005-04-22  Derek Scherger  <derek@echologic.com>

	* manifest.{cc,hh} (build_restricted_manifest_map): keep and
	return a set of missing files rather than failing on first missing
	file
	* commands.cc (calculate_restricted_revision): handle set of
	missing files
	* revision.hh: update comment on the format of a revision
	* tests/t_status_missing.at: un-XFAIL and add a few tests
	
2005-04-22  Nathaniel Smith  <njs@codesourcery.com>

	* vocab.cc (verify(file_path), verify(local_path)): Normalize
	paths on the way in.
	* tests/t_normalized_filenames.at: Fix to match behavior
	eventually declared "correct".

2005-04-22  Nathaniel Smith  <njs@codesourcery.com>

	* vocab.{cc,hh}: Make verify functions public, make ATOMIC(foo)'s
	verify function a friend of foo, add ATOMIC_NOVERIFY macro, add
	long comment explaining all this.
	* vocab_terms.hh: Add _NOVERIFY to some types.

2005-04-22  Nathaniel Smith  <njs@codesourcery.com>

	* file_io.{cc,hh} (localized): Take file_path/local_path instead
	of string; expose in public interface.  Adjust rest of file to
	match.
	(walk_tree): Don't convert the (OS-supplied) current directory
	from UTF-8 to current locale.
	
	* transforms.{cc,hh} (charset_convert): Be more informative on
	error.
	(calculate_ident): Localize the filename, even on the fast-path.
	Also assert file exists and is not a directory, since Crypto++
	will happily hash directories.  (They are like empty files,
	apparently.)
	
	* manifest.cc (build_restricted_manifest_map): Use file_exists
	instead of fs::exists, to handle localized paths.
	* {win32,unix}/inodeprint.cc (inodeprint_file): Use localized
	filenames to stat.

	* tests/t_i18n_file.at: Rewrite to work right.

	* tests/t_normalized_filenames.at: New test.
	* testsuite.at: Add it.
	* vocab.cc (test_file_path_verification): MT/path is not a valid
	file_path either.
	(test_file_path_normalization): New unit-test.

2005-04-22  Joel Reed  <joelwreed@comcast.net>

	* work.cc (build_deletions) : on drop FILE also drop attributes.
	* tests/t_drop_attr.at : test for success now, fixed bug.

2005-04-22  Jon Bright <jon@siliconcircus.com>
	* monotone.texi: Changed all quoting of example command lines to
	use " instead of ', since this works everywhere, but ' doesn't
	work on Win32

2005-04-21  Jeremy Cowgar  <jeremy@cowgar.com>

	* tests/t_multiple_heads_msg.at: Now checks to ensure 'multiple head'
	  message does not occur on first commit (which creates a new head
	  but not multiple heads).
	* commands.cc (CMD(commit)): renamed head_size to better described
	  old_head_size, now checks that old_head_size is larger than 0 as
	  well otherwise, on commit of a brand new project, a new head was
	  detected and a divergence message was displayed.

2005-04-21  Richard Levitte  <richard@levitte.org>

	* commands.cc (ALIAS): refactor so you don't have to repeat all
	the strings given to the original command.
	(ALIAS(ci)): added as a short form for CMD(commit).

	* Makefile.am (%.eps): create .eps files directly from .ps files,
	using ps2eps.

2005-04-21 Sebastian Spaeth <Sebastian@SSpaeth.de>

	* monotone.texi: add command reference docs about kill_rev_locally
	
2005-04-21  Nathaniel Smith  <njs@codesourcery.com>

	* change_set.cc (apply_path_rearrangement_can_fastpath) 
	(apply_path_rearrangement_fastpath) 
	(apply_path_rearrangement_slowpath, apply_path_rearrangement):
	Refactor into pieces, so all versions of apply_path_rearrangement
	can take a fast-path when possible.

2005-04-21  Jeremy Cowgar  <jeremy@cowgar.com>

	* commands.cc: Renamed maybe_show_multiple_heads to
	  notify_if_multiple_heads, renamed headSize to head_size for
	  coding standards/consistency.
	* tests/t_multiple_heads_msg.at: Added to monotone this time.

2005-04-20  Jeremy Cowgar  <jeremy@cowgar.com>

	* commands.cc: Added maybe_show_multiple_heads, update now notifies
	  user of multiple heads if they exist, commit now notifies user
	  if their commit created a divergence.
	* tests/t_multiple_heads_msg.at: Added
	* testsuite.at: Added above test

2005-04-20  Nathaniel Smith  <njs@codesourcery.com>

	* Makefile.am (EXTRA_DIST): Put $(wildcard) around "debian/*", so
	it will actually work.

2005-04-20  Nathaniel Smith  <njs@codesourcery.com>

	* Makefile.am (EXTRA_DIST): Include tests, even when not building
	packages out in the source directory.

2005-04-20  Matthew Gregan  <kinetik@orcon.net.nz>

	* commands.cc (kill_rev_locally): Move up with rest of non-CMD()
	functions.  Mark static.  Minor whitespace cleanup.
	* commands.hh (kill_rev_locally): Declaration not needed now.

2005-04-20 Sebastian Spaeth <Sebastian@SSpaeth.de>
	* automate.cc: fix typo, add sanity check to avoid empty r_id's
	bein passed in. The automate version was bumped to 0.2 due to
	popular request of a single person.
	* t_automate_ancestors.at: adapt test; it passes now

2005-04-20 Sebastian Spaeth <Sebastian@SSpaeth.de>
	* testuite.at:
	* t_automate_ancestors.at: new test; automate ancestors. This is still
	_failing_ as a) it outputs empty newlines when no ancestor exists and
	b) does not output all ancestors if multiple ids are supplied as input
	
2005-04-20 Sebastian Spaeth <Sebastian@SSpaeth.de>

	* commands.cc:
	* automate.cc: new command: automate ancestors
	* monotone.texi: adapt documentation
	
2005-04-20  Nathaniel Smith  <njs@codesourcery.com>

	* tests/t_log_depth_single.at: 
	* tests/t_add_stomp_file.at: 
	* tests/t_log_depth.at: Shorten blurbs.

2005-04-20  Nathaniel Smith  <njs@codesourcery.com>

	* std_hooks.lua (ignore_file): Ignore compiled python files.

2005-04-20  Jon Bright  <jon@siliconcircus.com>
	* tests/t_sticky_branch.at: Really fix this test

2005-04-20  Jon Bright  <jon@siliconcircus.com>
	* tests/t_sticky_branch.at: Canonicalise stdout before comparison
	* tests/t_setup_checkout_modify_new_dir.at: Ditto
	* tests/t_netsync_largish_file.at: Check the file out rather
	than catting it, so that canonicalisation is unneeded.  
	Canonicalisation is bad here, because the file is random
	binary data, not text with line-ending conventions

2005-04-20  Richard Levitte  <richard@levitte.org>

	* contrib/monotone.el: define-after-key's KEY argument has to be a
	vector with only one element.  The code I used is taken directly
	from the Emacs Lisp Reference Manual, section "Modifying Menus".

2005-04-20  Nathaniel Smith  <njs@codesourcery.com>

	* commands.cc (mdelta, mdata, fdelta, fdata, rdata): Check for
	existence of command line arguments.

	* lua.{cc,hh} (hook_use_inodeprints): New hook.
	* std_hooks.lua (use_inodeprints): Default definition.
	* monotone.texi (Inodeprints): New section.
	(Reserved Files): Document MT/inodeprints.
	(Hook Reference): Document use_inodeprints.
	* work.{cc,hh} (enable_inodeprints): New function.
	* app_state.cc (create_working_copy): Maybe call
	enable_inodeprints.
	
	* tests/t_inodeprints_hook.at: New test.
	* tests/t_bad_packets.at: New test.
	* testsuite.at: Add them.

2005-04-20  Nathaniel Smith  <njs@codesourcery.com>

	* AUTHORS: Actually add Joel Reed (oops).

2005-04-20  Nathaniel Smith  <njs@codesourcery.com>

	Most of this patch from Joel Reed, with only small tweaks myself.
	
	* AUTHORS: Add Joel Reed.

	* platform.hh (is_executable): New function.
	* {unix,win32}/process.cc: Define it.

	* lua.cc (monotone_is_executable_for_lua): New function.
	(lua_hooks): Register it.
	(Lua::push_nil): New method.
	(lua_hooks::hook_init_attributes): New hook.
	* lua.hh: Declare it.
	* monotone.texi (Hook Reference): Document it.

	* work.cc (addition_builder): Call new hook, collect attributes
	for added files.
	(build_additions): Set attributes on new files.

	* tests/t_attr_init.at: New test.
	* tests/t_add_executable.at: New test.
	* testsuite.at: Add them.
	
2005-04-19  Nathaniel Smith  <njs@codesourcery.com>

	* file_io.cc (read_localized_data, write_localized_data): Remove
	logging of complete file contents.
	* tests/t_lf_crlf.at: Remove --debugs, clean up, test more.

2005-04-19 Emile Snyder <emile@alumni.reed.edu>
	
	* file_io.cc: Fix bugs with read/write_localized_data when using
	CRLF line ending conversion.
	* transforms.cc: Fix line_end_convert to add correct end of line
	string if the split_into_lines() call causes us to lose one from
	the end.
	* tests/t_lf_crlf.at: Clean up and no longer XFAIL.
 
2005-04-19  Sebastian Spaeth  <Sebastian@SSpaeth.de>

	* monotone.texi: modified documentation to match changes due to
	previous checking.
	* AUTHORS: Adding myself
	
2005-04-19  Sebastian Spaeth  <Sebastian@SSpaeth.de>

	* automate.cc: make BRANCH optional in "automate heads BRANCH"
	we use the default branch as given in MT/options if not specified
	* commands.cc: BRANCH -> [BRANCH] in cmd description

2005-04-19  Richard Levitte  <richard@levitte.org>

	* contrib/monotone-import.pl (my_exit): As in monotone-notify.pl,
	my_exit doesn't close any network connections.

	* testsuite.at (REVERT_TO): Make it possible to revert to a
	specific branch.  This is useful to resolve ambiguities.
	* tests/t_merge_add_del.at: Use it.

2005-04-19  Matthew Gregan  <kinetik@orcon.net.nz>

	* sanity.hh: Mark {naughty,error,invariant,index}_failure methods
	as NORETURN.
	* commands.cc (string_to_datetime): Drop earlier attempt at
	warning fix, it did not work with Boost 1.31.0.  Warning fixed by
	change to sanity.hh.

2005-04-19  Matthew Gregan  <kinetik@orcon.net.nz>

	* lua.cc (default_rcfilename): Use ~/.monotone/monotonerc.  This
	change is to prepare for the upcoming support for storing user
	keys outside of the database (in ~/.monotone/keys/).
	* app_state.cc (load_rcfiles): Refer to new rc file location in
	comments.
	* monotone.cc (options): Refer to new rc file location.
	* monotone.texi: Refer to new rc file location.  Also change bare
	references to the rc file from '.monotonerc' to 'monotonerc'.

2005-04-19  Matthew Gregan  <kinetik@orcon.net.nz>

	* commands.cc (log): 'depth' option did not handle the single file
	case correctly. Also a couple of minor cleanups.
	* tests/t_log_depth_single.at: New test.
	* testsuite.at: Add test.

2005-04-18  Matthew Gregan  <kinetik@orcon.net.nz>

	* commands.cc (string_to_datetime): Fix warning.

2005-04-18  Richard Levitte  <richard@levitte.org>

	* Makefile.am (EXTRA_DIST): Add contrib/monotone-import.pl.

	* contrib/monotone-import.pl: New script to mimic "cvs import".
	* contrib/README: describe it.

	* commands.cc (CMD(attr)): Make it possible to drop file
	attributes.

	* contrib/monotone-notify.pl (my_exit): The comment was incorrect,
	there are no network connections to close gracefully.
	Implement --ignore-merges, which is on by default, and changes the
	behavior to not produce diffs on merges and propagates where the
	ancestors hve already been shown.

	* tests/t_attr_drop.at: New test to check that 'attr drop'
	correctly drops the given entry.
	* tests/t_drop_attr.at: New test, similar to t_rename_attr.at.
	* testsuite.at: Add them.

2005-04-18  Nathaniel Smith  <njs@codesourcery.com>

	* monotone.texi (Dealing with a Fork): Clarify (hopefully) what we
	mean when we say that "update" is a dangerous command.

2005-04-17  Matt Johnston  <matt@ucc.asn.au>

	* change_set.cc (confirm_proper_tree): remove incorrect code
	setting confirmed nodes.

2005-04-17  Matt Johnston  <matt@ucc.asn.au>

	* change_set.cc (confirm_proper_tree): use a std::set rather than
	dynamic_bitset for the ancestor list, improving performance for
	common tree structures.
	* basic_io.cc: reserve() a string

2005-04-17  Matt Johnston  <matt@ucc.asn.au>

	* packet.cc: fix up unit test compilation.
	* transforms.cc: fix up unit test compilation.

2005-04-17  Matt Johnston  <matt@ucc.asn.au>

	* vocab_terms.hh: remove commented out lines.

2005-04-17  Matt Johnston  <matt@ucc.asn.au>

	* Move base64<gzip> code as close to the database as possible,
	to avoid unnecessary inflating and deflating.

2005-04-17  Nathaniel Smith  <njs@codesourcery.com>

	* monotone.texi (Branching and Merging): A few small edits.

2005-04-17  Nathaniel Smith  <njs@codesourcery.com>

	* change_set.cc (path_item, sanity_check_path_item): Mark things
	inline.

2005-04-17  Henrik Holmboe <henrik@holmboe.se>

	* contrib/monotone-notify.pl: Add signal handlers.  Correct some
	typos.
	(my_exit): New function that does a cleanup and exit.

2005-04-17  Olivier Andrieu  <oliv__a@users.sourceforge.net>

	* transforms.cc: fix glob_to_regexp assertions

2005-04-17  Sebastian Spaeth <Sebastian@sspaeth.de>
	
	* tests/t_db_kill_rev_locally.at: new test; 
	make sure that db kill_rev_locally works as intended

2005-04-17  Sebastian Spaeth <Sebastian@sspaeth.de>

	* commands.cc,database.cc: add 'db kill_rev_locally <id>' command
	still missing: documentation and autotests. Otherwise seems ok.
	
2005-04-17  Richard Levitte  <richard@levitte.org>

	* transforms.cc: Remove tabs and make sure emacs doesn't add
	them.

2005-04-17  Nathaniel Smith  <njs@codesourcery.com>

	* sanity.{hh,cc} (E, error_failure): New sort of invariant.
	* netsync.cc (process_hello_cmd): Make initial pull message
	more clear and friendly.
	Also, if the key has changed, that is an error, not naughtiness.
	* database_check.cc (check_db): Database problems are also errors,
	not naughtiness.  Revamp output in case of errors, to better
	distinguish non-serious errors and serious errors.
	* tests/t_database_check.at: Update accordingly.
	* tests/t_database_check_minor.at: New test.
	* testsuite.at: Add it.
	
2005-04-17  Richard Levitte  <richard@levitte.org>

	* transforms.cc (glob_to_regexp): New function that takes a glob
	expression and transforms it into a regexp.  This will be useful
	for globbing branch expressions when collections are exchanged to
	branch globs and regexps.
	(glob_to_regexp_test): A unit test for glob_to_regexp().

2005-04-17  Matt Johnston  <matt@ucc.asn.au>

	* commands.cc: warn that dropkey won't truly erase the privkey
	from the database
	* monotone.texi: same

2005-04-17  Matt Johnston  <matt@ucc.asn.au>

	* database.cc: mention that it could be the filesystem that
	is full in the SQLITE_FULL error message

2005-04-17  Matthew Gregan  <kinetik@orcon.net.nz>

	* monotone.cc: Fix warnings: add missing initializers.
	* netsync.cc: Fix warnings: inline static vs static inline.

2005-04-16  Emile Snyder  <emile@alumni.reed.edu>

	* tests/t_add_stomp_file.at: New test for failing case.  
        If you have a file foo in your working dir (not monotone 
        controlled) and someone else adds a file foo and commits, 
        update should at least warn you before stomping your 
        non-recoverable foo file.
	* testsuite.at: Add it.
	
2005-04-16  Derek Scherger  <derek@echologic.com>

	* work.cc (known_preimage_path): rename to...
	(known_path): this, since it's image agnostic
	(build_deletions): update for renamed function
	(build_rename): ensure rename source exists in current revision
	and rename target does not exist in current revision

	* tests/t_no_rename_overwrite.at: un-XFAIL 

2005-04-16  Nathaniel Smith  <njs@codesourcery.com>

	* app_state.{cc,hh} (set_author, set_date): New methods.
	* cert.cc (cert_revision_date): Rename to...
	(cert_revision_date_time): ...an overloaded version of this.
	(cert_revision_author_default): Check app.date.
	* cert.hh: Expose cert_revision_date_time.
	* commands.cc (commit): Handle --date.
	* main.cc: Parse --date and --author options.
	* monotone.1: Document --date, --author.
	* monotone.texi (Working Copy, OPTIONS): Likewise.

	* tests/t_override_author_date.at: New test.
	* testsuite.at: Add it.
	
	This commit heavily based on a patch by Markus Schiltknecht
	<markus@bluegap.ch>.
	
2005-04-16  Nathaniel Smith  <njs@codesourcery.com>

	* ChangeLog: Fixup after merge.

2005-04-16  Nathaniel Smith  <njs@codesourcery.com>

	* tests/t_update_nonexistent.at: New test.
	* testsuite.at: Add it.
	
	* commands.cc (update): Verify that user's requested revision
	exists.

2005-04-16  Nathaniel Smith  <njs@codesourcery.com>

	* ChangeLog: Fixup after merge.

2005-04-16  Emile Snyder <emile@alumni.reed.edu>

	* tests/t_add_vs_commit.at: New test for failing case.  If you
	add a file in you working dir, someone else adds the same file
	and commits, then you do an update it messes up your working
	directory.
	* testsuite.at: Add it.
	
2005-04-16  Nathaniel Smith  <njs@codesourcery.com>

	* commands.cc (checkout): Move check for existence of revision
	earlier.
	
	* tests/t_netsync_defaults.at, tests/t_netsync_single.at:
	Don't hard-code netsync port.

2005-04-16  Nathaniel Smith  <njs@codesourcery.com>

	* testsuite.at: Use a random server port.
	
	* .mt-attrs, contrib/README: Update for Notify.pl ->
	monotone-notify.pl rename.
	
	* monotone.1: Warn people off rcs_import.
	* monotone.texi (Commands): Likewise.

2005-04-16  Nathaniel Smith  <njs@codesourcery.com>

	* AUTHORS: Add Emile Snyder <emile@alumni.reed.edu>.

2005-04-16  Nathaniel Smith  <njs@codesourcery.com>

	* tests/t_lf_crlf.at: New test from Emile Snyder
	<emile@alumni.reed.edu>, with tweaks.
	* testsuite.at: Add it.

2005-04-16  Nathaniel Smith  <njs@codesourcery.com>

	* ChangeLog: Small fixups.

2005-04-16  Sebastian Spaeth <Sebastian@sspaeth.de>
	
	* tests/t_cvsimport2.at: new test; CVS Attic files fail test
	reported by: hjlipp@web.de 15.04.2005 02:45

2005-04-16  Sebastian Spaeth <Sebastian@sspaeth.de>
	
	* tests/t_rcs_import.at: new test; problematic CVS import as
	reported in the list. However it works just fine here, so it
	really tests for a successful pass

2005-04-16  Sebastian Spaeth <Sebastian@sspaeth.de>

	* tests/README: new file, on how to create/run tests

2005-04-16  Nathaniel Smith  <njs@codesourcery.com>

	* tests/t_rename_dir_add_dir_with_old_name.at: XFAIL.

2005-04-16  Nathaniel Smith  <njs@codesourcery.com>

	* tests/t_diff_binary.at: Un-XFAIL.

2005-04-16  Nathaniel Smith  <njs@codesourcery.com>

	* monotone.texi (Network Service): Rewrite to include former
	Exchanging Keys section.
	(Branching and Merging): New tutorial section, inspired by a patch
	from Martin Kihlgren <zond@troja.ath.cx>.
	(CVS Phrasebook): Add "Importing a New Project".

	* AUTHORS: Add Martin Dvorak.
	
2005-04-16  Matt Johnston  <matt@ucc.asn.au>

	* change_set.cc (compose_rearrangement): remove logging statements
	that were using noticable CPU time.

2005-04-15 Martin Dvorak <jezek2@advel.cz>
	
	* tests/t_rename_dir_add_dir_with_old_name.at: New test.
	* testsuite.at: Add it.
	
2005-04-15  Olivier Andrieu  <oliv__a@users.sourceforge.net>

	* diff_patch.cc(guess_binary): do not use '\x00' as first
	character of a C string ...

2005-04-15  Sebastian Spaeth  <Sebastian@SSpaeth.de>

	* ui.cc: print byte progress to one decimal place
	  in k or M.
	* netsync.cc: update dot ticker every 1024 bytes.

2005-04-15  Matt Johnston  <matt@ucc.asn.au>

	* change_set.cc (confirm_proper_tree): use bitsets rather than maps
	for tracking set membership.
	* smap.hh: return reverse iterators properly, iterate over the vector
	rather than self in ensure_sort()

2005-04-14  Derek Scherger  <derek@echologic.com>

	* database_check.cc (check_db): fail with N(...) when problems are
	detected to exit with a non-zero status

2005-04-14  Derek Scherger  <derek@echologic.com>

	* monotone.texi (Informative): update description of 'diff' with
	two revision arguments
	
2005-04-14  Matthew Gregan  <kinetik@orcon.net.nz>

	* win32/process.cc: Fix build on MingW 3.2.0-rc[123] by adding
	<sstream> include.

2005-04-14  Jon Bright  <jon@siliconcircus.com>
	* win32/process.cc (process_spawn): Add some extra debug info
	* std_hooks.lua (execute): If pid is -1, don't try and wait on
	the process

2005-04-14  Matt Johnston  <matt@ucc.asn.au>

	* change_set.cc (confirm_unique_entries_in_directories): use a
	  std::vector rather than std::map for better performance (only sort
	  once).
	* smap.hh: an invariant

2005-04-14  Nathaniel Smith  <njs@codesourcery.com>

	* tests/t_vcheck.at: Update notes.

2005-04-14  Jeremy Cowgar  <jeremy@cowgar.com>

	* monotone.texi (Making Changes): Fixed duplicate paragraph
	* NEWS: Corrected spelling error in my name.

2005-04-14  Olivier Andrieu  <oliv__a@users.sourceforge.net>

	* Makefile.am: silence cmp

2005-04-14  Matthew Gregan  <kinetik@orcon.net.nz>

	* win32/terminal.cc (have_smart_terminal): Implement for Win32.

2005-04-13  Nathaniel Smith  <njs@codesourcery.com>

	* monotone.texi (Informative): 'diff' with two revision arguments
	can now be filtered by file.
	
	* constants.cc (netcmd_payload_limit): Bump to 256 megs.

2005-04-13  Matthew Gregan  <kinetik@orcon.net.nz>

	* tests/t_netsync_largish_file.at: Add test for netsyncing largish
	(32MB) files.  This test is failing at present.
	* testsuite.at: Add new test.

2005-04-13  Nathaniel Smith  <njs@codesourcery.com>

	* tests/t_setup_checkout_modify_new_dir.at:
	* tests/t_update_off_branch.at: New tests.
	* testsuite.at: Add them.
	
	* commands.cc (checkout): Tweak branch checking logic.
	(update): Make user explicitly switch branches.

2005-04-13  Nathaniel Smith  <njs@codesourcery.com>

	* rcs_import.cc (import_cvs_repo): Check that user isn't trying to
	import a whole CVS repo.
	* tests/t_cvsimport.at: Test new check.
	
2005-04-13  Richard Levitte  <richard@levitte.org>

	* contrib/Notify.pl: Rename ...
	* contrib/monotone-notify.pl: ... to this.
	* Makefile.am (EXTRA_DIST): Take note of the change.
	* debian/docs: Distribute the contributions as well.
	* debian/compat, debian/files, debian/monotone.1: Remove, since
	they are self-generated by debhelper.  They were obviously added
	by mistake.

2005-04-13  Nathaniel Smith  <njs@codesourcery.com>

	* cert.cc (guess_branch): Call app.set_branch.
	* app_state.cc (create_working_copy): Call make_branch_sticky
	here...
	* commands.cc (checkout): ...instead of here.
	(approve, disapprove, fcommit, commit): Don't call app.set_branch
	on guess_branch's output.
	(checkout): Call guess_branch.
	
	* tests/t_sticky_branch.at: 
	* tests/t_checkout_id_sets_branch.at: New tests.
	* testsuite.at: Add them.

2005-04-13  Matthew Gregan  <kinetik@orcon.net.nz>
	* cryptopp/integer.h: Fix detection of GCC version for SSE2
	builds.

2005-04-12  Florian Weimer  <fw@deneb.enyo.de>

	* app_state.cc (app_state::allow_working_copy): Only update
	branch_name from the options file if it has not yet been set.  Log
	the branch name.
	(app_state::set_branch): No longer update the options map.
	(app_state::make_branch_sticky): New function which copies the
	stored branch name to the options map.  Only commands which call
	this function change the branch default stored in the working
	copy.

	* commands.cc (CMD(checkout)): Mark branch argument as sticky.
	(CMD(commit)): Likewise.
	(CMD(update)): Likewise.

	* monotone.texi (Working Copy): Mention that the "commit" and
	"update" commands update the stored default branch ("checkout"
	does, too, but this one should be obvious).

2005-04-12  Jon Bright <jon@siliconcircus.com>
	* rcs_import.cc (find_key_and_state): Fix stupid bug in storing the
	list of files a cvs_key contains.  CVS delta invariant failure now
	really fixed.  The rearrangement failure still exists, though.

2005-04-12  Jon Bright <jon@siliconcircus.com>
	* tests/t_cvsimport_samelog.at: Add test for the deltas.find 
	cvs import problem as sent to the ML by Emile Snyder.
	* testsuite.at: Call it
	* rcs_import.cc (cvs_key): Add an ID for debug output purposes,
	sprinkle a little more debug output about what's being compared to
	what
	* rcs_import.cc (cvs_key): Maintain a map of file paths and CVS
	versions appearing in this CVS key.
	(cvs_key::similar_enough): A key is only similar enough if it doesn't
	include a different version of the same file path.
	(cvs_history::find_key_and_state): Add files to cvs_keys as
	appropriate

2005-04-12  Matthew Gregan <kinetik@orcon.net.nz>

	* win32/terminal.cc (terminal_width): Use
	GetConsoleScreenBufferInfo to request width information for
	terminals.
	
2005-04-12  Nathaniel Smith  <njs@codesourcery.com>

	* ChangeLog: Fixup after merge.

2005-04-12  Nathaniel Smith  <njs@codesourcery.com>

	* platform.hh (terminal_width): New function.
	* {unix,win32}/have_smart_terminal.cc: Rename to...
	* {unix,win32}/terminal.cc: ...these.  Implement terminal_width.
	* ui.cc (write_ticks): Call it.
	* Makefile.am: Update for renames.
	
2005-04-11  Matt Johnston <matt@ucc.asn.au>

	* ui.{cc,hh}, netsync.cc: netsync progress ticker in kilobytes to
	avoid wrapping.

2005-04-11  Jon Bright <jon@siliconcircus.com>
	* Makefile.am (EXTRA_DIST): Add debian/*

2005-04-11  Jon Bright <jon@siliconcircus.com>
	* Makefile.am (EXTRA_DIST): Add win32/monotone.iss, PNG_FIGURES
	(PNG_FIGURES): Add, constructing in same way as EPS_FIGURES
	(monotone.html): Use .perlbak workaround so that this works on Win32

2005-04-11  Matthew Gregan <kinetik@orcon.net.nz>

	* unix/inodeprint.cc, configure.ac: Use nanosecond time resolution for
	inodeprints on BSDs and other platforms if available.

2005-04-10  Nathaniel Smith  <njs@codesourcery.com>

	* Makefile.am (BUILT_SOURCES_CLEAN): Add package_revision.txt.

	This is the 0.18 release.

2005-04-10  Derek Scherger  <derek@echologic.com>

	* monotone.texi (Informative): fix typo in ls known docs

2005-04-10  Nathaniel Smith  <njs@codesourcery.com>

	* Makefile.am: Use pdftops instead of acroread.
	(EXTRA_DIST): Include new contrib/ files, and fix wildcards.
	* NEWS: Update for 0.18.
	* configure.ac: Bump version number.
	* debian/changelog: Mention new release.
	* debian/copyright: Update from AUTHORS.
	* monotone.spec: Mention new release.
	* po/monotone.pot: Regenerate.

2005-04-10  Florian Weimer  <fw@deneb.enyo.de>

	* monotone.texi (Commands): Use "working copy" instead of "working
	directory", to match the rest of the manual.

2005-04-10  Florian Weimer  <fw@deneb.enyo.de>

	* commands.cc (ls_known): New function which prints all known
	files in the working copy.
	(CMD(list)): Invoke ls_known for "list known".  Update help
	message.
	(ALIAS(ls)): Update help message.

	* monotone.texi: Document "list known".
	* tests/t_ls_known.at: New file.
	* testsuite.at: Include it.

2005-04-10  Richard Levitte  <richard@levitte.org>

	* contrib/Notify.pl: Count the number of messages sent, and
	display the count at the end.
	Version bumped to 1.0.

2005-04-10  Matt Johnston  <matt@ucc.asn.au>

	* unix/inodeprint.cc, configure.ac: don't use the nsec time
	on non-Linux-style systems (quick compile fix for OS X and probably
	others, can be made generic later).

2005-04-10  Olivier Andrieu  <oliv__a@users.sourceforge.net>

	* contrib/monotone.el: Some elisp code for running monotone from
	inside Emacs. Supports diff, status, add, drop, revert and commit.

2005-04-09  Richard Levitte  <richard@levitte.org>

	* contrib/Notify.pl: Allow globbing branches.  Make the revision
	records branch specific.  Show what records you would have updated
	even with --noupdate.  Add --before and --since, so users can
	select datetime ranges to create logs for.  Remove --to and add
	--difflogs-to and --nodifflogs-to to send logs with diffs to one
	address and logs without diffs to another (both can be given at
	once).  More and better documentation.

2005-04-08  Nathaniel Smith  <njs@codesourcery.com>

	* change_set.cc (basic_change_set): Remove problematic
	rename_dir/add combination, until directory semantics are
	fixed.

2005-04-08  Nathaniel Smith  <njs@codesourcery.com>

	* commands.cc (revert): Call maybe_update_inodeprints.
	* app_state.cc (set_restriction): Clear any old restrictions
	first.

2005-04-08  Jon Bright <jon@siliconcircus.com>
	* testsuite.at (NOT_ON_WIN32): Add a function to prevent tests from
	running on Win32 (for cases where the functionality being tested 
	makes no sense on Win32.  Not for cases where the functionality
	just isn't there yet on Win32.)
	* tests/t_final_space.at: Use NOT_ON_WIN32.  The filenames "a b" 
	and "a b " refer to the same file on Win32, obviating this test

2005-04-08  Jon Bright <jon@siliconcircus.com>
	* win32/inodeprint.cc (inodeprint_file): Still close the file if
	getting its time failed.
	* tests/t_netsync_sigpipe.at: Don't bother doing a kill -PIPE on
	Win32.  There is no real SIGPIPE on Win32 and sockets don't get this
	signal if their pipe goes away.  MinGW's kill seems to translate
	-PIPE to some signal that *does* kill monotone, so it seems like the
	easiest solution is just not to send the signal in the first place
	here.
	* tests/t_automate_ancestry_difference.at: Remove old 
	CHECK_SAME_STDOUT call which I'd left by accident.
	* tests/t_automate_leaves.at: Canonicalise monotone output before
	passing to CHECK_SAME_STDOUT
	* tests/t_log_depth.at: Check line count with arithmetic comparison
	rather than autotest's string comparison

2005-04-08  Nathaniel Smith  <njs@codesourcery.com>

	* inodeprint.cc (operator<<): Typo.

	* inodeprint.{hh,cc} (build_inodeprint_map,
	build_restricted_inodeprint_map): Remove unused functions.

2005-04-08  Nathaniel Smith  <njs@codesourcery.com>

	* work.cc: Remove doxygen comments.  Comments are good; comments
	that are longer than the function they document, and give less
	information, are not so good...

2005-04-08  Nathaniel Smith  <njs@codesourcery.com>

	* ChangeLog: Fixup after merge.

2005-04-08  Nathaniel Smith  <njs@codesourcery.com>

	* commands.cc (calculate_current_revision): Defer to
	calculate_restricted_revision instead of special casing.
	(put_revision_id): constify argument.
	(maybe_update_inodeprints): New function.
	(commit, update, checkout): Call it.
	
	* manifest.{cc,hh} (build_manifest_map): Remove, since only caller
	was removed.
	(build_restricted_manifest_map): Go faster if the user is using
	inode signatures.

	* tests/t_inodeprints.at:
	* tests/t_inodeprints_update.at: Typoes.
	
	* work.cc (read_inodeprints): Typo.

2005-04-08  Nathaniel Smith  <njs@codesourcery.com>

	* tests/t_inodeprints.at:
	* tests/t_inodeprints_update.at: New tests.
	* testsuite.at: Add them.
	
	* UPGRADE: Document 0.17 -> 0.18 upgrade path.

2005-04-08  Jon Bright <jon@siliconcircus.com>
	* tests/t_cat_file_by_name.at: CHECK_SAME_STDOUT can only be used
	to check two 'cat' processes or two monotone processes on Win32,
	not to check monotone and 'cat'.  Change to go through an 
	intermediate stdout
	* tests/t_automate_erase_ancestors.at: Ditto
	* tests/t_automate_toposort.at: Ditto
	* tests/t_automate_ancestry_difference.at: Ditto
	* tests/t_vars.at: Call CANONICALISE for stdout output.
	* tests/t_netsync_absorbs.at: Ditto.
	* tests/t_empty_env.at: For Win32, copy libiconv-2.dll to the 
	current dir before the test, otherwise Win32 will search the
	(empty) path for it and not find it.
	* tests/t_automate_descendents.at: Ditto
	* win32/inodeprint.cc: Implement inodeprint_file for Win32, based
	on mode, device, size, create time and write time.
	
	
2005-04-08  Jon Bright <jon@siliconcircus.com>
	* win32/inodeprint.cc: Change the function name to match the one
	on Unix.

2005-04-08  Nathaniel Smith  <njs@codesourcery.com>

	* {win32,unix}/fingerprint.cc: Rename to...
	* {win32,unix}/inodeprint.cc: ...this.  Change function name and
	calling conventions.
	* platform.hh (inodeprint_file): Likewise.
	* inodeprint.{cc,hh}: New files.
	* Makefile.am (MOST_SOURCES, UNIX_PLATFORM_SOURCES,
	WIN32_PLATFORM_SOURCES): Fixup accordingly.
	* vocab_terms.hh (inodeprint): New ATOMIC.
	* work.hh: Prototype inodeprint working copy functions.
	* work.cc: Implement them.

	* manifest.{hh,cc} (manifest_file_name): Remove unused variable.

2005-04-08  Jeremy Cowgar  <jeremy@cowgar.com>

	* doxygen.cfg: added
	* Makefile.am: added apidocs target (builds doxygen docs)

2005-04-07  Nathaniel Smith  <njs@codesourcery.com>

	* manifest.{hh,cc}: Remove some commented out unused functions.

	* win32/have_smart_terminal.cc: Include platform.hh.
	* unix/fingerprint.cc: New file, with new function.
	* win32/fingerprint.cc: New file, with stub function.
	* Makefile.am (UNIX_PLATFORM_SOURCES, WIN32_PLATFORM_SOURCES): Add
	them.

2005-04-07  Nathaniel Smith  <njs@codesourcery.com>

	* manifest.hh, manifest.cc: Remove tabs.

2005-04-07  Nathaniel Smith  <njs@codesourcery.com>

	* tests/t_final_space.at: New test.
	* testsuite.at: Add it.

2005-04-07  Nathaniel Smith  <njs@codesourcery.com>

	* monotone.texi (Dealing with a Fork): 'merge' has slightly
	different output.

	* NEWS: Summarize changes of last 2.5 weeks.

2005-04-07  Nathaniel Smith  <njs@codesourcery.com>

	* database.{cc,hh} (space_usage): New method.
	* database.cc (info): Use it.

2005-04-07  Nathaniel Smith  <njs@codesourcery.com>

	* vocab.cc (verify): Cache known-good strings, to speed up
	repeated processing of related changesets.

	* change_set.cc (basic_change_set_test): Revert last change; the
	old version _was_ valid.

2005-04-07  Nathaniel Smith  <njs@codesourcery.com>

	* smap.hh (insert): Fix stupid bug in assertion condition.

2005-04-07  Nathaniel Smith  <njs@codesourcery.com>

	* change_set.cc (basic_change_set_test): Test a _valid_
	change_set.
	(directory_node): Make a std::map, instead of an smap.  Add a
	comment explaining the bug that makes this temporarily necessary.

	* smap.hh (smap): Don't check for duplicates at insert time,
	unless we've decided not to mark things damaged; don't return
	iterators from insert.  Do check for duplicates at sort time, and
	always sort, instead of sometimes doing linear search.  This makes
	insert O(1), while still preserving the invariant that keys must
	be unique.
	
	* commands.cc (commit): Explain why we're aborting, in the case
	that we detect that a file has changed under us in the middle of a
	commit.

2005-04-07  Richard Levitte  <richard@levitte.org>

	* cryptopp/config.h: typo...

2005-04-06  Nathaniel Smith  <njs@codesourcery.com>

	* work.cc (build_deletions): Issue warning when generating
	delete_dir's; they're totally broken, but I don't want to disable
	them, because then our tests won't see when they're fixed...

2005-04-05  Nathaniel Smith  <njs@codesourcery.com>

	* tests/t_db_execute.at (db execute): New test.
	* testsuite.at: Add it.
	* database.cc (debug): Don't printf-interpret %-signs in input.

2005-04-05  Matt Johnston  <matt@ucc.asn.au>

	* database.cc: remove dulicated block introduced
	in rev 9ab3031f390769f1c455ec7764cc9c083f328a1b
	(merge of 76f4291b9fa56a04feb2186074a731848cced81c and
	c7917be7646df52363f39d2fc2f7d1198c9a8c27). Seems to be another
	instance of the case tested in t_merge_5.at

2005-04-05  Matt Johnston  <matt@ucc.asn.au>

	* basic_io.hh: reserve() the string which we're appending to
	frequently. Seems to give ~5% speedup in 
	diff -r t:revision-0.16 -r t:revision-0.17 - can't hurt.

2005-04-04  Nathaniel Smith  <njs@codesourcery.com>

	* monotone.spec, debian/control: We no longer need external popt.
	* INSTALL: Ditto, plus some general updating.
	
2005-04-04  Nathaniel Smith  <njs@codesourcery.com>

	* tests/t_sql_unpack.at: New test.
	* testsuite.at: Add it.

2005-04-04  Matt Johnston  <matt@ucc.asn.au>

	* file_io.cc (read_data_stdin): make it use botan
	* mkstemp.cc: merge cleanup (missed something up the manual merge)

2005-04-04  Nathaniel Smith  <njs@codesourcery.com>

	* contrib/ciabot_monotone.py (config): Genericize again, so lazy
	people using it won't start sending commits for monotone.
	* .mt-attrs: Make it executable.

2005-04-04  Richard Levitte  <richard@levitte.org>

	* Makefile.am (EXTRA_DIST): Add the extra popt files.

	* popt/popt.3, popt/popt.ps, popt/testit.sh: Include a few more
	  files from popt, mostly to have documentation on hand.  post.ps
	  is mentioned in popt/README.

2005-04-03  Nathaniel Smith  <njs@codesourcery.com>

	* Makefile.am (EXTRA_DIST): Add contrib/ stuff to distributed
	files list.
	* contrib/ciabot_monotone.py (config.delivery): Turn on.
	(send_change_for): Don't include "ChangeLog:" line when extracting
	changelog.

2005-04-03  Nathaniel Smith  <njs@codesourcery.com>

	* contrib/ciabot_monotone.py: New file.
	* contrib/README: Describe it.

2005-04-03  Richard Levitte  <richard@levitte.org>

	* AUTHORS: Add information about popt.

	* monotone.cc (my_poptStuffArgFile): Include the bundled popt.h.
	Since we now have a working popt, we can remove the restrictions
	on the use of -@.
	* tests/t_at_sign.at: Test that we can take more tha one -@.
	* monotone.1: Document it.

	* popt/poptint.h (struct poptContext_s): Add field to keep track
	  of the number of allocated leftovers elements.
	* popt/popt.c (poptGetContext): Initialise it and use it.
	  (poptGetNextOpt): Use it and realloc leftovers when needed.
	  Also make sure that the added element is a dynamically allocated
	  copy of the original string, or we may end up with a dangling
	  pointer.  These are huge bugs in popt 1.7, when using
	  poptStuffArgs().
	  (poptFreeContext): Free the leftovers elements when freeing
	  leftovers.
	  (poptSaveLong, poptSaveInt): Apply a small patch from Debian.

	* popt/CHANGES, popt/COPYING, popt/README, popt/findme.c,
	  popt/findme.h, popt/popt.c, popt/poptconfig.c, popt/popt.h,
	  popt/popthelp.c, popt/poptint.h, popt/poptparse.c,
	  popt/system.h, popt/test1.c, popt/test2.c, popt/test3.c: Bundle
	  popt 1.7.
	* configure.ac, Makefile.am: Adapt.

2005-04-01  Richard Levitte  <richard@levitte.org>

	* contrib/Notify.pl: Complete rewrite.  Among other things, it
	  makes better use of some new monotone automate features.  It's
	  also better organised and much more documented.

2005-04-01  Jeremy Cowgar  <jeremy@cowgar.com>

	* tests/t_dropkey_2.at: Updated to test dropkey instead of delkey
	* tests/t_dropkey_1.at: Updated to test dropkey instead of delkey
	* monotone.texi (Key and Cert): Changed references to delkey
	  to dropkey
	  (Commands): Changed references to delkey to dropkey
	* testsuite.at: changed references from t_delkey* to t_dropkey*
	* t_delkey_1.at: renamed to t_dropkey_1.at
	* t_delkey_2.at: renamed to t_dropkey_2.at
	* commands.cc (CMD(delkey)): renamed to dropkey to maintain
	  command consistency (with existing drop command)

2005-04-01  Richard Levitte  <richard@levitte.org>

	* monotone.cc (my_poptStuffArgFile): An argument file might be
	empty, and therefore contain no arguments to be parsed.  That's
	OK.
	* tests/t_at_sign.at: Test it.

2005-04-01  Nathaniel Smith  <njs@codesourcery.com>

	* monotone.cc: Fixup after merge.

2005-04-01  Nathaniel Smith  <njs@codesourcery.com>

	* file_io.cc (read_data_for_command_line): New function.
	(read_data_stdin): New function.
	* file_io.hh (read_data_for_command_line): Add prototype.
	
	* monotone.cc (my_poptStuffArgFile): Clean up a little.  Use
	read_data_for_command_line.  Don't free argv, but rather return
	it.
	(cpp_main): Keep a list of allocated argv's, and free them.
	(options): Tweak wording of help text on -@.
	
2005-04-01  Nathaniel Smith  <njs@codesourcery.com>

	* file_io.hh: Remove tabs.

2005-04-01  Nathaniel Smith  <njs@codesourcery.com>

	* monotone.cc (cpp_main): Actually remove newline.

2005-04-01  Nathaniel Smith  <njs@codesourcery.com>

	* ChangeLog: Fixup after merge.
	* monotone.text (Making Changes): Fix typo.
	
2005-04-01  Nathaniel Smith  <njs@codesourcery.com>

	* monotone.cc (cpp_main): Remove now-unneccessary newline.
	
	* commands.cc (commit): Fix typo.
	
	* monotone.texi (Making Changes): Don't claim that writing to
	MT/log prevents the editor from starting.  Clarify later that
	having written to MT/log still means the editor will pop up
	later.

2005-04-01  Richard Levitte  <richard@levitte.org>

	* monotone.cc: Add the long name --xargs for -@.
	* monotone.1: Document it.
	* tests/t_at_sign.at: Remove extra empty line and test --xargs.

	* monotone.texi (Making Changes): Cleanupy tweaks.

	* monotone.cc (my_poptStuffArgFile): New function to parse a file
	for more arguments and stuff them into the command line.
	(cpp_main): Add the -@ option
	* tests/t_at_sign.at, testsuite.at: Test it
	* monotone.1: Document it.

2005-03-31  Nathaniel Smith  <njs@codesourcery.com>

	* tests/t_log_depth.at: Cleanupy tweaks.

2005-03-31  Jeremy Cowgar  <jeremy@cowgar.com>

	* monotone.texi: Tutorial updated to include example of
	  editing/committing with MT/log
	* work.cc (has_contents_user_log) Added
	* work.hh (has_contents_user_log) Added
	* commands.cc (CMD(commit)): Checks to ensure both MT/log and the
	  --message option does not exist during commit.
	* transforms.hh (prefix_lines_with): Added
	* transforms.cc (prefix_lines_with): Added
	* sanity.cc (naughty_failure): Made use of prefix_lines_with()
	* ui.cc (inform): now handles messages w/embedded newlines
	* tests/t_commit_log_3.at: Created to test new functionality
	  added to CMD(commit)
	* testsuite.at: Added above test

2005-03-31  Richard Levitte  <richard@levitte.org>

	* monotone.cc: Add the --depth option...
	* app_state.hh (class app_state),
	  app_state.cc (app_state::set_depth): ... and the field and
	  method to store and set it.
	* commands.cc (CMD(log)): ... then handle it.

	* tests/t_log_depth.at: Add a test for 'log --depth=n'
	* testsuite.at: Add it.
	* monotone.texi (Informative): Document it.

2005-03-31  Nathaniel Smith  <njs@codesourcery.com>

	* automate.cc (automate_erase_ancestors): Accept zero arguments,
	and in such case print nothing.  (Important for scripting.)
	* commands.cc (automate):
	* monotone.texi (Automation):
	* tests/t_automate_erase_ancestors.at: Update accordingly.

2005-03-31  Nathaniel Smith  <njs@codesourcery.com>

	* automate.cc (automate_toposort): Accept zero arguments, and in
	such case print nothing.  (Important for scripting.)
	* commands.cc (automate):
	* monotone.texi (Automation):
	* tests/t_automate_toposort.at: Update accordingly.

2005-03-30  Richard Levitte  <richard@levitte.org>

	* contrib/Notify.pl: A new Perl hack to send change logs by
	email.

	* contrib/README: Add a quick description.

2005-03-30  Nathaniel Smith  <njs@codesourcery.com>

	* automate.cc (automate_leaves): New function.
	(automate_command): Add it.
	* commands.cc (automate): Synopsify it.
	* monotone.1: Add it.
	* monotone.texi (Automation, Commands): Likewise.
	
	* tests/t_automate_leaves.at: New test.
	* testsuite.at: Add it.

2005-03-30  Nathaniel Smith  <njs@codesourcery.com>

	* monotone.texi (Automation): Make newly added sample outputs
	verbatim also.

2005-03-30  Nathaniel Smith  <njs@codesourcery.com>

	* tests/t_automate_toposort.at: New test.
	* tests/t_automate_ancestry_difference.at: New test.
	* tests/t_diff_first_rev.at: New test.
	* testsuite.at: Add them.
	
	* revision.cc (calculate_ancestors_from_graph): Do not keep an
	"interesting" set and return only ancestors from this set;
	instead, simply return all ancestors.  Returning a limited set of
	ancestors does not speed things up, nor reduce memory usage in
	common cases.  (The only time it would reduce memory usage is when
	examining only a small ancestor set, which the important case,
	'heads', does not; even then, erase_ancestors would need to intern
	the interesting revisions first so they got low numbers, which it
	doesn't.)
	(erase_ancestors): Adjust accordingly.
	(toposort, ancestry_difference): New functions.
	* revision.hh (toposort, ancestry_difference): Declare.
	* automate.cc (automate_toposort, automate_ancestry_difference):
	New functions.
	(automate_command): Add them.
	All functions: clarify in description whether output is sorted
	alphabetically or topologically.
	* commands.cc (automate): Synopsify them.
	* monotone.1: Add them.
	* monotone.texi (Commands): Likewise.
	(Automation): Likewise.  Also, clarify for each command whether
	its output is alphabetically or topologically sorted.
	
2005-03-29  Richard Levitte  <richard@levitte.org>

	* commands.cc (CMD(ls)): Update with the same information as
	CMD(list)

	* monotone.texi (Automation): Make the sample output verbatim

2005-03-26  Nathaniel Smith  <njs@codesourcery.com>

	* automate.cc (automate_erase_ancestors): New function.
	(automate_command): Use it.
	* commands.cc (automate): Document it.

	* tests/t_automate_erase_ancestors.at: New test.
	* testsuite.at: Add it.

	* monotone.texi (Automation, Commands): Document automate
	erase_ancestors.
	* monotone.1: Document automate erase_ancestors.

2005-03-26  Nathaniel Smith  <njs@codesourcery.com>

	* automate.cc (interface_version): Bump to 0.1.
	(automate_descendents): New function.
	(automate_command): Call it.
	* commands.cc (automate): Add it to help text.

	* tests/t_automate_descendents.at: New test.
	* testsuite.at: Add it.
	
	* monotone.texi (Automation, Commands): Document automate
	descendents.
	* monotone.1: Document automate descendents, and vars stuff.

2005-03-26  Nathaniel Smith  <njs@codesourcery.com>

	* tests/t_attr.at: No longer a bug report.
	* tests/t_rename_attr.at: New test.
	* testsuite.at: Add it.

2005-03-26  Joel Crisp  <jcrisp@s-r-s.co.uk>

	* contrib/Log2Gxl.java: New file.

2005-03-26  Nathaniel Smith  <njs@pobox.com>

	* contrib/README: New file.

2005-03-25  Nathaniel Smith  <njs@pobox.com>

	* commands.cc (user_log_file_name): Remove unused variable
	again.  Hopefully it will take this time...

2005-03-25  Nathaniel Smith  <njs@pobox.com>

	* commands.cc (user_log_file_name): Remove unused variable.

2005-03-25  Jeremy Cowgar  <jeremy@cowgar.com>

	* monotone.texi: Added a bit more documentation about MT/log
	  Updated edit_comment hook and addded delkey docs
	* commands.cc: Added delkey command
	* t_delkey_1.at: Tests delkey command on public key
	* t_delkey_2.at: Tests delkey command on public and private key
	* testsuite.at: Added above tests
	* std_hooks.lua: Transposed the MT: lines and user_log_contents,
	  user_log_contents now appears first.

2005-03-25  Jeremy Cowgar  <jeremy@cowgar.com>

	* t_setup_creates_log.at: Ensures that MT/log is created
	  on setup
	* t_checkout_creates_log.at: Ensures that MT/log is created
	  on checkout
	* t_commit_log_1.at: Ensures that:
	  1. Read and entered as the ChangeLog message
	  2. Is blanked after a successful commit
	* t_commit_log_2.at: Ensures that commit works w/o MT/log being
	  present
	* testsuite.at: Added the above tests.

2005-03-25  Matt Johnston  <matt@ucc.asn.au>

        * {unix,win32}/platform_netsync.cc, platform.hh, Makefile.am: new
        functions to disable and enable sigpipe.
        * netsync.cc, main.cc: call the functions from netsync rather than
        globally, so that sigpipe still works for piping output of commands
        such as 'log'.
        * tests/t_netsync_sigpipe.at: test it.
        * testsuite.at: add it.

2005-03-25  Matt Johnston  <matt@ucc.asn.au>

	* tests/t_database_check.at: re-encode the manifestX
	data so that it doesn't use any fancy gzip features like
	filenames (so that the botan parse can handle it).
	( if it should be able to handle it, an additional test
	can be added testing it explicitly).

2005-03-25  Matt Johnston  <matt@ucc.asn.au>

	* botan/base64.h: Change default break value so that
	output is split into 72 col lines.

2005-03-25  Matt Johnston  <matt@ucc.asn.au>

	* monotone.cc: add short options -r, -b, -k, and -m
	for --revision, --branch, --key, and --message respectively.
	* monotone.texi, monotone.1: document them
	* tests/t_short_opts.at: test them
	* testsuite.at: add it

2005-03-24  Nathaniel Smith  <njs@codesourcery.com>

	* tests/t_empty_env.at: New test.
	* testsuite.at: Add it.  Absolutify path to monotone so it will
	work.
	
	* unix/have_smart_terminal.cc (have_smart_terminal): Handle the
	case where TERM is unset or empty.

2005-03-24  Nathaniel Smith  <njs@codesourcery.com>

	* ui.hh (tick_write_nothing): New class.
	* monotone.cc (cpp_main): Enable it.

2005-03-24  Nathaniel Smith  <njs@codesourcery.com>

	* work.cc (build_deletions, build_additions): Fixup after merge.

2005-03-23  Nathaniel Smith  <njs@codesourcery.com>

	* tests/t_cat_file_by_name.at: Check for attempting to cat
	non-existent files.
	* tests/t_empty_id_completion.at: New test.
	* tests/t_empty_path.at: New test.
	* testsuite.at: Add them.
	
	* database.cc (complete): Always generate some sort of limit term,
	even a degenerate one.
	
	* app_state.cc (create_working_copy): Check for null directory.

	* work.cc (build_deletion, build_addition, build_rename): Check
	for null paths.

2005-03-23  Derek Scherger  <derek@echologic.com>

	* Makefile.am UNIX_PLATFORM_SOURCES:
	WIN32_PLATFORM_SOURCES: add have_smart_terminal.cc
	* platform.hh (have_smart_terminal): prototype
	* ui.cc (user_interface): set ticker to dot/count based on
	have_smart_terminal
	* unix/have_smart_terminal.cc: 
	* win32/have_smart_terminal.cc: new file
	
2005-03-23  Derek Scherger  <derek@echologic.com>

	* commands.cc (add): pass list of prefixed file_path's to
	build_additions
	(drop): pass list of prefixed file_path's to build_deletions
	(attr): pass attr_path as a 1 element vector to build_additions
	* work.{cc,hh} (build_addition): rename to...
	(build_additions): this, and accept a vector of paths to be added
	in a single path_rearrangement
	(build_deletion): rename to ...
	(build_deletions): this, and accept a vector of paths to be
	dropped in a single path_rearrangement
	(known_preimage_path): replace manifest and path_rearrangement
	args with a path_set to avoid extracting paths for every file
	(build_rename): adjust for change to known_preimage_path

2005-03-23  Nathaniel Smith  <njs@codesourcery.com>

	* monotone.cc (my_poptFreeContext, cpp_main): Apparently
	poptFreeContext silently changed its return type at some unknown
	time.  Hack around this.

2005-03-23  Nathaniel Smith  <njs@codesourcery.com>

	* monotone.cc (cpp_main): Remove the special code to dump before
	printing exception information, since we no longer dump to the
	screen, so it's always better to have the little status message
	saying what happened to the log buffer at the end of everything.
	* sanity.cc (dump_buffer): Give a hint on how to get debug
	information, when discarding it.
	* work.{hh,cc} (get_local_dump_path): New function.
	* app_state.cc (allow_working_copy): Use it for default
	global_sanity dump path.
	* monotone.texi (Reserved Files): Document MT/debug.
	(Network): Capitalize Bob and Alice (sorry graydon).
	Document new defaulting behavior.

2005-03-23  Nathaniel Smith  <njs@codesourcery.com>

	* work.cc, sanity.cc: Remove tabs.

2005-03-23  Nathaniel Smith  <njs@codesourcery.com>

	* monotone.texi (Network Service): Mention that monotone remembers
	your server/collection.
	(Vars): New section.
	* netsync.cc (process_hello_cmd): Touch more cleaning.
	* tests/t_merge_5.at: More commentary.
	
2005-03-23  Matt Johnston  <matt@ucc.asn.au>

	* tests/t_merge_5.at: new test for a merge which ends up with
	duplicate lines.
	* testsuite.at: add it

2005-03-22  Jeremy Cowgar  <jeremy@cowgar.com>

	* AUTHORS: Added my name
	* app_state.cc, commands.cc, lua.cc, lua.hh, monotone.texi,
	  std_hooks.lua, work.cc, work.hh: Added functionality to
	  read the MT/log file for commit logs. In this revision
	  tests are not yet complete nor is documenation complete
	  but the reading, blanking and creating of MT/log is.

2005-03-22  Nathaniel Smith  <njs@codesourcery.com>

	* vocab_terms.hh: Declare base64<var_name>.
	* database.cc (clear_var, set_var, get_vars): base64-encode
	var_names in the database.
	* monotone.texi (Internationalization): Update description of
	vars.
	* transforms.{cc,hh} ({in,ex}ternalize_var_name): Remove.
	* commands.cc (set, unset, ls_vars): Update accordingly.
	(unset): Error out if the variable doesn't exist.
	* tests/t_vars.at: Verify this works.

	* netcmd.cc (test_netcmd_functions): Properly type arguments to
	{read,write}_hello_cmd_payload.
	(write_hello_cmd_payload): Properly type arguments.
	* netcmd.hh (write_hello_cmd_payload):
	* netsync.cc (queue_hello_cmd): Adjust accordingly.
	(process_hello_cmd): More cleaning.  Also, save new server keys to
	a var, and check old server keys against the var.
	
	* tests/t_netsync_checks_server_key.at: New test.
	* testsuite.at: Add it.  Better docs for some netsync macros,
	while I'm here...
	* tests/t_netsync_absorbs.at: Add 'netsync' keyword.
	
2005-03-22  Nathaniel Smith  <njs@codesourcery.com>

	* tests/t_netsync_absorbs.at: New test.
	* testsuite.at: Add it.

	* netcmd.{cc,hh} (read_hello_cmd_payload): Properly type
	arguments.
	* netsync.cc (dispatch_payload): Adjust accordingly.  Move some
	logic into process_hello_cmd.
	(known_servers_domain): New constant.
	(process_hello_cmd): Tweak arguments appropriately.  Include logic
	formerly in dispatch_payload.  Cleanup.

	No semantic changes.
	
2005-03-21  Nathaniel Smith  <njs@codesourcery.com>

	* monotone.texi (Starting a New Project): Tweak phrasing.

2005-03-21  Nathaniel Smith  <njs@codesourcery.com>

	* commands.cc (process_netsync_client_args): If user specifies
	server/collection and there is no default, set the default.
	* tests/t_netsync_set_defaults.at: New test.
	* testsuite.at: Add it.

2005-03-21  Nathaniel Smith  <njs@codesourcery.com>

	* vocab.hh (var_key): New typedef.
	* database.{cc,hh}: Use it.  Make most var commands take it.
	* commands.cc (set, unset): Adjust accordingly.
	(default_server_key, default_collection_key): New constants.
	(process_netsync_client_args): New function.
	(push, pull, sync): Use it.

	* tests/t_netsync_defaults.at: New test.
	* testsuite.at: Add it.

2005-03-21  Matt Johnston  <matt@ucc.asn.au>

	* change_set.cc: use std::map rather than smap for 
	confirm_unique_entries_in_directories() and confirm_proper_tree()
	since they perform a lot of insert()s.

2005-03-21  Nathaniel Smith  <njs@codesourcery.com>

	* monotone.texi (list tags, list vars, set, unset): Document.
	(Internationalization): Document vars.

2005-03-21  Nathaniel Smith  <njs@codesourcery.com>

	* transforms.{hh,cc} ({in,ex}ternalize_var_{name,domain}): New
	functions.
	* vocab_terms.hh (base64<var_value>): Declare template.
	* database.hh (get_vars): Simplify API.
	* database.cc (get_vars, get_var, var_exists, set_var, clear_var):
	Implement.
	* commands.cc (set, unset): New commands.
	(ls): New "vars" subcommand.
	* tests/t_vars.at: Fix.  Un-XFAIL.
	
2005-03-21  Nathaniel Smith  <njs@codesourcery.com>

	* transforms.{cc,hh}: Remove tabs.

2005-03-20  Nathaniel Smith  <njs@codesourcery.com>

	* tests/t_vars.at: New test.
	* testsuite.at: Add it.

2005-03-20  Nathaniel Smith  <njs@codesourcery.com>

	* schema.sql (db_vars): New table.
	* database.cc (database::database): Update schema id.
	* schema_migration.cc (migrate_client_to_vars): New function.
	(migrate_monotone_schema): Use it.
	* tests/t_migrate_schema.at: Another schema, another test...
	
	* vocab_terms.hh (var_domain, var_name, var_value): New types.
	* database.hh (get_vars, get_var, var_exists, set_var, clear_var):
	Prototype new functions.
	
2005-03-20  Derek Scherger  <derek@echologic.com>

	* file_io.cc (book_keeping_file): return true only if first
	element of path is MT, allowing embedded MT elements
	(walk_tree_recursive): check relative paths for ignoreable book
	keeping files, rather than absolute paths
	(test_book_keeping_file): add fs::path tests for book keeping
	files
	* tests/t_add_intermediate_MT_path.at: un-XFAIL, fix some problems
	with commas, add tests for renames and deletes with embedded MT
	path elements.

2005-03-20  Nathaniel Smith  <njs@codesourcery.com>

	* monotone.texi: Add some missing @sc{}'s.
	* cryptopp/config.h: Use "mt-stdint.h", not <stdint.h>, for
	portability.

2005-03-19  Nathaniel Smith  <njs@codesourcery.com>

	* Makefile.am (EXTRA_DIST): Add UPGRADE and README.changesets.
	* debian/files: Auto-updated by dpkg-buildpackage.

	* This is the 0.17 release.
	
2005-03-18  Nathaniel Smith  <njs@codesourcery.com>

	* Makefile.am (MOST_SOURCES): Add package_{full_,}revision.h.
	* NEWS: Fill in date.
	* debian/copyright: Update from AUTHORS.
	* configure.ac: Bump version number to 0.17.
	* debian/changelog, monotone.spec: Update for release.
	* po/monotone.pot: Auto-updated by distcheck.

2005-03-18  Christof Petig <christof@petig-baender.de>

	* sqlite/*: Imported sqlite version 3.1.6 tree

2005-03-18  Nathaniel Smith  <njs@codesourcery.com>

	* monotone.1, commands.cc, Makefile.am: Fixup after merge.

2005-03-18  Nathaniel Smith  <njs@codesourcery.com>

	* path_component (split_path): Fix bug.
	Also, add unit tests for file.
	* unit_tests.{hh,cc}: Add path_component unit tests.
	
2005-03-18  Nathaniel Smith  <njs@codesourcery.com>

	* Makefile.am: Fixup after merge.
	
2005-03-18  Nathaniel Smith  <njs@codesourcery.com>

	* change_set.cc: Move path_component stuff to...
	* path_component.{hh,cc}: ...these new files.
	* Makefile.am: Add them.

2005-03-18  Matt Johnston  <matt@ucc.asn.au>

	* txt2c.cc: add --no-static option
	* Makefile.am, package_revision.h, package_full_revision.h:
	create revision info files as standalone .c files to speed
	compilation (mt_version.cc doesn't need to recompile each time)

2005-03-17  Derek Scherger  <derek@echologic.com>

	* INSTALL: add note about creating a ./configure script

2005-03-16  Nathaniel Smith  <njs@codesourcery.com>

	* UPGRADE: Finish, hopefully.
	* monotone.texi (db check): Be more clear about what is normally
	checked, and when 'db check' is useful.

2005-03-16  Patrick Mauritz <oxygene@studentenbude.ath.cx>

	* monotone.texi (Hook Reference): Typo.

2005-03-16  Nathaniel Smith  <njs@codesourcery.com>

	* monotone.texi: Add Derek Scherger to the copyright list.
	Various tweaks.
	(Starting a New Project): Rewrite to clarify that only Jim runs
	"setup", and explain why.
	(Network Service): Add a note that most people do use a central
	server, since people on the mailing list seem to perhaps be
	getting the wrong idea.
	(Making Changes): Expand a little on what the "." in "checkout ."
	means, since people seem to accidentally checkout stuff into real
	directories.
	(db check): Add much verbiage on the implications
	of various problems, and how to fix them.  Also clarify some
	wording.
	* NEWS: Small tweaks.
	* UPGRADE: More instructions, not done yet...
	
2005-03-15  Matt Johnston  <matt@ucc.asn.au>

	* commands.cc, monotone.texi, monotone.1: mention that agraph
          output is in VCG format.

2005-03-14  Nathaniel Smith  <njs@codesourcery.com>

	* commands.cc (cat): 'cat file REV PATH'.
	* monotone.texi: Mention it.
	* tests/t_cat_file_by_name.at: New test.
	* testsuite.at: Add it.

2005-03-11  Nathaniel Smith  <njs@codesourcery.com>

	* automate.cc (automate_heads): Remove app.initialize call.
	* revision.cc, revision.hh (calculate_arbitrary_change_set): New
	function.
	(calculate_composite_change_set): Touch more sanity checking.

	* commands.cc (update): Use it.

2005-03-10  Derek Scherger  <derek@echologic.com>

	* app_state.cc (set_restriction): adjust bad path error message
	* commands.cc (get_valid_paths): refactor into ...
	(extract_rearranged_paths): ... this
	(extract_delta_paths): ... this
	(extract_changed_paths): ... this
	(add_intermediate_paths): ... and this
	(restrict_delta_map): new function
	(calculate_restricted_change_set): new function
	(calculate_restricted_revision):
	(ls_missing):
	(revert): rework using new valid path functions
	(do_diff): adjust --revision variants to work with restrictions
	* tests/t_diff_restrict.at: un-XFAIL

2005-03-09  Jon Bright <jon@siliconcircus.com>
	* win32/monotone.iss: Install the many-files version of the
	docs, install the figures, create a start-menu icon for the
	docs.
	* Makefile.am: Make docs generation work with MinGW

2005-03-09  Jon Bright <jon@siliconcircus.com>
	* win32/monotone.iss: Monotone -> monotone

2005-03-09  Jon Bright <jon@siliconcircus.com>
	* win32/monotone.iss: Added an Inno Setup script for 
	generating a Windows installer.  Inno Setup is GPLed, see
	http://www.jrsoftware.org for download

2005-03-09  Jon Bright <jon@siliconcircus.com>
	* t_diff_binary.at: binary.bz.b64 -> binary.gz.b64

2005-03-08  Derek Scherger  <derek@echologic.com>

	* Makefile.am: adjust for fsck rename
	* commands.cc (db fsck): rename to db check and add short help;
	adjust for fsck file renames
	* database.{cc,hh}: minor alignment adjustments
	(get_statistic): remove redundant method
	(info): use count in place of get_statistic
	(count): return unsigned long instead of int
	(get_keys): new method
	(get_public_keys): new method
	(get_private_keys): rewrite using get_keys
	(get_certs): new method to get all certs in database from
	specified table
	(get_revision_certs): ditto
	* fsck.{cc,hh}: rename to...
	* database_check.{cc,hh}: ...this; add key, cert and sane revision
	history checking
	* monotone.1: document db dump/load/check commands
	* monotone.texi: document db check command
	* tests/t_fsck.at: rename to...
	* tests/t_database_check.at: ...this; and add tests for key and
	cert problems
	* testsuite.at: account for new test name

2005-03-08  Nathaniel Smith  <njs@codesourcery.com>

	* ChangeLog: Insert some missing newlines.
	* NEWS: Note file format changes.
	* file_io.cc (tilde_expand): Clarify error message.

2005-03-08  Nathaniel Smith  <njs@codesourcery.com>

	* keys.{cc,hh} (require_password): Simplify interface, do more
	work.
	* rcs_import.cc (import_cvs_repo): Update accordingly.
	* commands.cc (server): Likewise.
	* revision.cc (build_changesets_from_existing_revs) 
	(build_changesets_from_manifest_ancestry): Require passphrase
	early.

2005-03-08  Nathaniel Smith  <njs@codesourcery.com>

	* NEWS, INSTALL, README.changesets: Update in preparation for
	0.17.
	* UPGRADE: New file.
	
	* tests/t_diff_restrict.at: Oops.  XFAIL it.
	
2005-03-08  Jon Bright  <jon@siliconcircus.com>
	
	* win32/process.cc (process_spawn): Escape the parameters,
	surround them with quotes before adding them to the consolidated
	command line string
	* mkstemp.cc (monotone_mkstemp): Now takes a std::string&, and
	returns the *native* form of the path in this.
	* mkstemp.hh: Now always use monotone_mkstemp
	(monotone_mkstemp): Update prototype
	* lua.cc (monotone_mkstemp_for_lua): Use new-style 
	monotone_mkstemp

2005-03-08  Jon Bright  <jon@siliconcircus.com>
	
	* win32/read_password.cc (read_password): Now correctly hides 
	password when run in a Windows console.  Does at least enough in
	a MinGW rxvt console to make sure that you can't see the password.
	* win32/process.cc: Change indentation.
	(process_spawn): Log commands executed, as for unix process.cc

2005-03-07  Nathaniel Smith  <njs@codesourcery.com>

	* tests/t_diff_restrict.at: New test.
	* testsuite.at: Add it.

2005-03-05  Nathaniel Smith  <njs@codesourcery.com>

	* netsync.cc (encountered_error, error): New variable and method.
	(session::session): Initialize encountered_error.
	(write_netcmd_and_try_flush, read_some, write_some): Check it.
	(queue_error_cmd): Consider it like sending a goodbye.
	(process_error_cmd): Throw an exception instead of considering it
	a goodbye.
	(process_data_cmd): Call error() if epochs don't match.
	* tests/t_epoch.at, tests/t_epoch_server.at: More minor tweaks.
	Expect failed pulls to exit with status 0.  This isn't really
	correct, but looks complicated to fix...

2005-03-05  Nathaniel Smith  <njs@codesourcery.com>

	* testsuite.at (NETSYNC_SERVE_N_START): New macro.
	* tests/t_epoch_server.at: Misc. fixes.

	* netsync.cc (session::session): Don't open valve yet.
	(maybe_note_epochs_finished): New method to open
	valve.
	(process_done_cmd, process_data_cmd): Call it.
	(rebuild_merkle_trees): Actually calculate hashes for epoch merkle
	trees.  Also, only include epochs that meet the branch mask.
	(session): Remove unused id_to_epoch map.
	
2005-03-05  Nathaniel Smith  <njs@codesourcery.com>

	* netcmd.cc (read_netcmd_item_type): Handle epoch_item.
	(test_netcmd_functions): Update for new confirm_cmd_payload
	format.
	* netsync.cc (process_confirm_cmd): Cut and paste error.

2005-03-05  Nathaniel Smith  <njs@codesourcery.com>

	* constants.{cc,hh}: Add new epochlen, epochlen_bytes constants.
	* vocab_terms.hh, vocab.hh: Add new epoch_data type.  Add predeclarations
	for it.
	* commands.cc (ls_epochs):
	* revision.cc (
	* database.hh:
	* database.cc: Update for epoch_data.  Add get_epoch, epoch_exists
	methods.
	* epoch.{cc,hh}: New files.
	* netsync.cc: Actually implement epochs-via-merkle code.

2005-03-04  Nathaniel Smith  <njs@codesourcery.com>

	* schema.sql (branch_epochs): Add 'hash' field.
	* schema_migration.cc: Fixup for.
	* database.cc (database): Change schemas.
	* tests/t_migrate_schema.at: Replace epoch db test case with one
	with new schema.

2005-03-03  Nathaniel Smith  <njs@codesourcery.com>

	* netsync.cc (session::id_to_epoch): New variable.
	(session::session): Create refinement and requested item tables
	for epochs.
	(rebuild_merkle_trees): Fill epoch merkle tree and id_to_epoch
	table.

	* netsync.cc (queue_confirm_cmd, process_confirm_cmd) 
	(dispatch_payload, rebuild_merkle_trees): 
	* netcmd.hh:
	* netcmd.cc (read_confirm_cmd_payload, write_confirm_cmd_payload):
	Remove epochs.

2005-02-27  Nathaniel Smith  <njs@codesourcery.com>

	* constants.cc:
	* revision.cc:
	* testsuite.at: 
	* commands.cc:
	* ChangeLog: Fixup after merge.

2005-02-27  Nathaniel Smith  <njs@codesourcery.com>

	* merkle_tree.hh (netcmd_item_type): Add epoch_item.
	* merkle_tree.cc (netcmd_item_type_to_string): Handle epoch_item.

	* packet.hh, packet.cc (struct packet_db_valve): New class.
	* netsync.cc (session): Use a valved writer.

2005-02-26  Nathaniel Smith  <njs@codesourcery.com>

	* merkle_tree.hh: Fix comment.
	Remove prototypes for non-existing functions.

2005-02-26  Nathaniel Smith  <njs@codesourcery.com>

	* tests/t_epoch_unidirectional.at: New test.
	* testsuite.at: Add it.

2005-02-26  Nathaniel Smith  <njs@codesourcery.com>

	* tests/t_epoch.at: Even more paranoid.
	* tests/t_epoch_server.at: New test.
	* testsuite.at: Add it.
	
2005-02-21  Nathaniel Smith  <njs@codesourcery.com>

	* tests/t_epoch.at: Check that netsync only sends relevant
	epochs, and be a little more paranoid.

2005-02-19  Nathaniel Smith  <njs@codesourcery.com>

	* revision.cc (struct anc_graph): Fixup after merge.

2005-02-18  graydon hoare  <graydon@pobox.com>

	* database.cc (set_epoch): Fix SQL.
	* monotone.texi (Rebuilding ancestry): Reword a bit.
	* netcmd.{cc,hh} 
	({read,write}_hello_cmd_payload): Transfer server key with hello.
	({read,write}_confirm_cmd_payload): Transfer epoch list with confirm.
	* netsync.cc: Adapt to changes in netcmd.
	(rebuild_merkle_trees): Set nonexistent epochs to zero before sync.
	* revision.cc (anc_graph): Randomize epochs on rebuild.
	* tests/t_epoch.at: Fix up to test slightly new semantics.

2005-02-07  Nathaniel Smith  <njs@codesourcery.com>

	* monotone.1: Add more db commands.
	* monotone.texi: Document db rebuild.  Add section on rebuilding
	ancestry and epochs.

2005-02-06  graydon hoare  <graydon@pobox.com>

	* commands.cc (db): Add epoch commands.
	(list): Likewise.
	Also remove some unneeded transaction guards.
	* database.{cc,hh} (get_epochs): New function.
	(set_epoch): Likewise.
	(clear_epoch): Likewise.
	Also remove all persistent merkle trie stuff.
	* schema.sql: Add epochs, remove tries.
	* schema_migration.cc: Update.
	* tests/t_epoch.at: New test.
	* tests/t_migrate_schema.at: Update.
	* testsuite.at: Add some new helpers, call t_epoch.at.
	* vocab.hh (epoch_id): Define.
	* vocab_terms.hh (epoch): Define.

2005-02-05  Nathaniel Smith  <njs@codesourcery.com>

	* merkle_tree.hh: Remove mcert_item and fcert_item, rename
	rcert_item to cert_item, renumber to remove gaps left.
	* merkle_tree.cc (netcmd_item_type_to_string):
	* netcmd.cc (read_netcmd_item_type): 
	* netsync.cc: Adjust accordingly.
	
2005-02-05  Nathaniel Smith  <njs@codesourcery.com>

	* constants.cc (constants): Bump netsync protocol version.

2005-03-07  Nathaniel Smith  <njs@codesourcery.com>

	* lua.cc (monotone_spawn_for_lua): Minimal change to get arguments
	in right order.  Still needs hygienic cleanups...
	* tests/t_can_execute.at: Run 'cp' instead of 'touch', because cp
	will actually notice if we pass arguments out of order.
	* testsuite.at: Remove mysterious blank line.
	
2005-03-07  Nathaniel Smith  <njs@codesourcery.com>

	* unix/process.cc (process_spawn): Log command line before
	executing.

2005-03-07  Nathaniel Smith  <njs@codesourcery.com>

	* revision.cc (kill_redundant_edges): Rename back to...
	(kluge_for_3_ancestor_nodes): ...this.  Go back to only cleaning
	up parents of 3+ parent nodes.
	(analyze_manifest_changes): Take a third argument, of files whose
	ancestry needs splitting.
	(construct_revision_from_ancestry): Make more more complex, in
	order to properly track file identity in merges.

2005-03-05  Nathaniel Smith  <njs@codesourcery.com>

	* revision.cc (check_sane_history): Typo.
	
2005-03-05  Nathaniel Smith  <njs@codesourcery.com>

	* revision.hh (check_sane_history): Take an app_state instead of a
	database as an argument.
	* database.cc: Pass an app_state instead of a database as its
	argument. 
	* revision.cc (check_sane_history): Update accordingly.  Add a new
	check for merges, that they are creating consistent changesets
	(even when the common ancestor is outside of the usual
	paranoia-checking search depth).

2005-03-05  Nathaniel Smith  <njs@codesourcery.com>

	* revision.cc (kluge_for_3_ancestor_nodes): Rename to...
	(kill_redundant_edges): ...this.  Kill all redundant edges, not
	just ones on nodes with 3+ parents.  Also, make it actually work.
	
2005-03-05  Nathaniel Smith  <njs@codesourcery.com>

	* revision.cc (kluge_for_3_ancestor_nodes): New method.
	(rebuild_ancestry): Call it.

2005-03-03  Nathaniel Smith  <njs@codesourcery.com>

	* revision.cc (check_sane_history): Print a warning to let the
	user know why things like 'pull' can take so long.
	* netsync.cc: Remove a few tabs.

2005-03-04  Jon Bright  <jon@siliconcircus.com>
	
	* win32/process.cc (process_spawn): Now takes 
	const char * const argv[]
	* unix/process.cc (process_spawn): Ditto.  Cast for call to
	execvp
	(existsonpath): Initialise args in a const way

2005-03-04  Jon Bright  <jon@siliconcircus.com>
	
	* win32/process.cc (process_spawn): Now takes 
	char * const argv[]
	* platform.hh (process_spawn): Ditto
	* unix/process.cc (process_spawn): Ditto
	* lua.cc (monotone_spawn_for_lua): Remove debug code
	* General: Beginning to hate C++'s const rules

2005-03-04  Jon Bright  <jon@siliconcircus.com>
	
	* win32/process.cc (process_spawn): Now takes 
	const char * const *
	* platform.hh (process_spawn): Ditto
	* unix/process.cc (process_spawn): Ditto
	* General: Sorry about all these commits, I'm syncing back and
	forth between Linux and Win32

2005-03-04  Jon Bright  <jon@siliconcircus.com>
	
	* win32/process.cc (process_spawn): Now takes char * const *
	* platform.hh (process_spawn): Ditto
	* unix/process.cc (process_spawn): Ditto
	(existsonpath): argv now const char*[]

2005-03-04  Jon Bright  <jon@siliconcircus.com>
	
	* win32/process.cc: Added forgotten file
	* unix/process.cc: Include stat.h, (process_*) fix compilation
	errors

2005-03-04  Jon Bright  <jon@siliconcircus.com>
	
	* unix/process.cc: Added forgotten file

2005-03-03  Jon Bright  <jon@siliconcircus.com>
	
	* lposix.c: Deleted
	* win32/process.cc: Created, added Win32 versions of functions
	existsonpath, make_executable, process_spawn, process_wait,
	process_kill, process_sleep
	* unix/process.cc: Ditto, for the Unix versions.
	* lua.cc: Add LUA wrappers for the above functions, register
	them with LUA
	* std_hooks.lua (execute, attr_functions->execute, 
	program_exists_in_path): Use the new functions instead of posix
	functions
	* t_can_execute.at (touchhook.lua): Ditto

2005-03-01  Derek Scherger  <derek@echologic.com>

	* app_state.cc (set_restriction): actually ignore ignored files
	rather than trying to validate them

2005-03-01  Derek Scherger  <derek@echologic.com>

	* tests/t_diff_binary.at: new test (bug report)
	* tests/t_command_completion.at: new test
	* tests/t_merge_rename_file_and_rename_dir.at: new test
	* testsuite.at: include new tests
	
2005-02-28  Richard Levitte  <richard@levitte.org>

	* Makefile.am (BUILT_SOURCES_CLEAN): Moved mt-stding.h from here...
	(DISTCLEANFILES): ... to here.  Since mt-stding.h is created by
	config.status, it should only be removed by the distclean target.

2005-02-28  Matt Johnston  <matt@ucc.asn.au>

	* std_hooks.lua: posix.iswin32() == 1, rather than plain boolean
	comparison (0 doesn't compare as false in lua it seems).

2005-02-27  Jon Bright  <jon@siliconcircus.com>
	
	* lposix.c (win32 Pspawn): Search the path
	(win32 Pexistsonpath): Added.  'which' isn't easily available,
	and not available at all from a normal Win32 command shell
	(Piswin32): Added a function for both Unix and Win32 to detect
	if running on Windows
	* std_hooks.lua (program_exists_in_path): Now calls 
	posix.iswin32.  If win32, calls posix.existsonpath, otherwise
	calls which as it always did.

2005-02-27  Jon Bright  <jon@siliconcircus.com>
	
	* lposix.c (win32 Pspawn): Remove dumb strlen bug resulting in
	AVs on commit.

2005-02-27  Jon Bright  <jon@siliconcircus.com>
	
	* t_can_execute.at: Test to see if hooks can execute things
	* testsuite.at: Add t_can_execute

2005-02-27  Jon Bright  <jon@siliconcircus.com>
	
	* lposix.c (win32 Pspawn): Ensure the command string is always
	NUL-terminated.  Also, allocate enough memory for the quotes
	around the command string.

2005-02-27  Jon Bright  <jon@siliconcircus.com>
	
	* xdelta.cc (unittests): Define BOOST_STDC_NO_NAMESPACE, needed
	to compile with the latest MinGW which uses gcc 3.4.2
	* vocab.cc (verify(local_path)): Catch fs::filesystem_error too
	and rethrow this as an informative_failure, thereby fixing the
	Win32 unit tests without disabling anything
	* idna/toutf8.c (stringprep_convert): Fix a potential segfault
	when memory allocation fails.  Potentially security-relevant.
	* tests/t_i18n_file.at: Add a SET_FUNNY_FILENAME macro, which 
	gets a platform-appropriate funny filename (with/without 
	colon).  
	Change references to utf8 to utf-8, iso88591 to iso-8859-1, and
	eucjp to euc-jp, on the grounds that MinGW's iconv knows all
	of the latter and none of the former, but Linux iconv knows all
	of them.  Test now passes one Win32.  I'm presuming we weren't
	deliberately using non-standard names for charsets here.
	* tests/t_i18n_changelog.at: Same charset name changes.
	* tests/t_dump_load.at: Canonicalise dump before loading it
	* tests/t_load_into_existing.at: Ditto
	* tests/t_fmerge.at: Canonicalise fmerge output
	* tests/t_merge_normalization_edge_case.at: Ditto
	* tests/t_unidiff.at: Canonicalise diff output
	* tests/t_largish_file.at: Instead of using dd, which MinGW
	doesn't have, I've generated the file with dd on a nearby Linux
	box, then gziped and b64ed it, and the test case now generates
	it with UNGZB64
	* testsuite.at: Add a comment every 10 tests with the test
	number.  Useful if you're trying to locate which test number
	you're trying to run and only have the filename.  If people 
	hate this, though, please do delete.
	(UNB64_COMMAND) Do special handling for Win32 to avoid
	having to canonicalise the file.
	(UNGZ_COMMAND) Canonicalise the file after ungzipping it.
	* lposix.c: (Pfork, Pexec) Removed, on the grounds that we only
	really want to support fork+exec as a single operation.  fork()
	without exec() could be risky with a child process also having
	our sqlite handles, etc.  exec() could be risky since we 
	wouldn't be exiting gracefully, just dying in the middle of a
	hook.
	(Pspawn) Implemented for both Win32 and Unix.  Does fork/exec
	for Unix, CreateProcess for Win32.  Returns -1 on error, pid on
	success in both cases.
	(Pwait, Pkill, Psleep) Implemented for Win32.  Note that pid is
	not optional for Pwait on Win32.
	* std_hooks.lua: (execute) Now uses spawn()

2005-02-25  Jon Bright  <jon@siliconcircus.com>
	
	* ChangeLog: Add all my previous changes.
	* tests/t_add_owndb.at: Add test for trying to add the db to
	itself.
	* testsuite.at: Call it
	* tests/t_automate_heads.at: Canonicalise stdout output.
	* tests/t_automate_version.at: Use arithmetic comparison against
	wc output instead of string comparison, to avoid problems with
	MinGW's wc, which outputs with initial space-padding
	* tests/t_change_empty_file.at: Canonicalise stdout output 
	and compare manually instead of letting autotest check it
	* tests/t_fmerge_normalize.at: Canonicalise stdout output.
	* tests/t_netsync_single.at: Use NETSYNC_KILLHARD instead of 
	killall, as for the NETSYNC functions in testsuite.at

2005-02-27  Matt Johnston  <matt@ucc.asn.au>

        * main.cc: ignore SIGPIPE so that monotone won't be killed
        unexpectedly upon remote disconnection for netsync

2005-02-27  Nathaniel Smith  <njs@codesourcery.com>

	* idna/idn-int.h: Oops, really add this time.

2005-02-27  Nathaniel Smith  <njs@codesourcery.com>

	* AUTHORS: Add Corey Halpin.
	
	* idna/idn-int.h: New file (don't generate from configure anymore,
	but just ship).
	* configure.ac: Don't generate idna/idn-int.h.  Do generate
	mt-stdint.h.
	* Makefile.am: Adjust for idna/idn-int.h and mt-stdint.h.
	* acinclude.m4: Remove AX_CREATE_STDINT_H, ACX_PTHREAD,
	AC_COMPILE_CHECK_SIZEOF (let aclocal pick them up from m4/
	instead).
	* m4/ax_create_stdint_h.m4:
	* m4/acx_pthread.m4: Update from http://autoconf-archive.cryp.to/
	
	* numeric_vocab.hh: Instead of dancing around which header to
	include, include mt-stdint.h.
	
	* app_state.cc (restriction_includes, set_restriction): Move
	global static 'dot' into these functions, because file_path
	depends on global book_keeping_dir being initialized already, and
	there is no guaranteed order of initialization of C++ statics.
	(Bug reported by Matt Johnston.)
	
2005-02-27  Corey Halpin  <chalpin@cs.wisc.edu>

	* numeric_vocab.hh: Try both stdint.h and inttypes.h.
	* main.cc: OpenBSD has Unix signals too.

2005-02-26  Derek Scherger  <derek@echologic.com>

	* file_io.cc (absolutify): normalize fs::path to remove ..'s
	* tests/t_db_with_dots.at: ensure database path in MT/options
	doesn't contain ..'s

2005-02-25  Jon Bright  <jon@siliconcircus.com>
	
	* ChangeLog: Add all my previous changes.
	* tests/t_add_owndb.at: Add test for trying to add the db to
	itself.
	* testsuite.at: Call it
	* tests/t_automate_heads.at: Canonicalise stdout output.
	* tests/t_automate_version.at: Use arithmetic comparison against
	wc output instead of string comparison, to avoid problems with
	MinGW's wc, which outputs with initial space-padding
	* tests/t_change_empty_file.at: Canonicalise stdout output 
	and compare manually instead of letting autotest check it
	* tests/t_fmerge_normalize.at: Canonicalise stdout output.
	* tests/t_netsync_single.at: Use NETSYNC_KILLHARD instead of 
	killall, as for the NETSYNC functions in testsuite.at

2005-02-25  Nathaniel Smith  <njs@codesourcery.com>

	* vocab.cc (test_file_path_verification): Re-enable some tests
	disabled by Jon Bright, following discussion on IRC concluding
	that they were catching a real bug.

2005-02-24  Nathaniel Smith  <njs@codesourcery.com>

	* tests/t_add_dot.at: Run "add ." in a subdirectory, so as not to
	add the test database.  (Reported by Jon Bright.)

	* AUTHORS: Fix gettext.h copyright note, to not be in the middle
	of libidn copyright note.
	Add Jon Bright.

2005-02-24  Jon Bright  <jon@siliconcircus.com>

	* app_state.cc (prefix): Use string() instead of 
	native_directory_string().  For Unix, these should be equivalent.
	For Win32, I believe string()'s correct (since we compare 
	everywhere against normalized paths with / characters, but 
	native_directory_string produces paths with \ characters on Win32.
	* rcs_file.cc (file_source): Map the map, not the mapping.
	* tests/t_i18n_file.at: Remove colon from filename with symbols.
	I need to return to this and add a proper test for Win32, so we
	only use the colon on non-Win32.
	* testsuite.at: Add a CANONICALISE function, which does nothing
	on Unix and strips out carriage returns from files on Win32.  This
	is useful for being able to compare Monotone's stdout output to
	files on disk.  Add NETSYNC_KILL and NETSYNC_KILLHARD functions,
	to deal with MinGW not having killall (Unix still uses killall,
	though).
	* tests/t_import.at: Add CANONICALISE calls before comparing
	stdout output.
	* tests/t_netsync.at: Likewise
	* tests/t_netsync_single.at: Likewise
	* tests/t_scan.at: Likewise
	* tests/t_versions.at: Likewise
	* tests/t_ls_missing.at: Likewise.  Also, generate missingfoo and
	missingbar files with expected output from ls missing for these
	files being missing and compare against those.

2005-02-24  Derek Scherger  <derek@echologic.com>

	* app_state.{cc,hh} (add_restriction): rename to ...
	(set_restriction) this; and add path validation
	* commands.cc (get_valid_paths): new function
	(get_path_rearrangement) remove restricted include/exclude variant
	(calculate_restricted_revision) get valid paths and use to set up
	restriction
	(status, ls_unknown, commit, do_diff) pass args to
	calculate_restricted_revision to valid restriction paths
	(ls_missing, revert) get valid paths and use to set up restriction
	* tests/t_checkout_options.at: remove bug report priority (it's
	fixed!)
	* tests/t_diff_added_file.at: add --revision options to diff
	* tests/t_restrictions.at: remove invalid paths from ls unknown
	and ls ignored
	* tests/t_restrictions_warn_on_unknown.at: un-XFAIL
	
2005-02-23  Derek Scherger  <derek@echologic.com>

	* commands.cc (ls_missing): replace duplicated code with call to
	calculate_base_revision

2005-02-23  Jon Bright  <jon@siliconcircus.com>
	
	* vocab.cc (test_file_path_verification): Disable foo//nonsense
	test for Win32, add tests for UNC paths.  This was the only
	failing unit test on Win32.

2005-02-23  Jon Bright  <jon@siliconcircus.com>

	* txt2c.cc (main): Don't claim the file was generated from 
	--strip-trailing if that option's used.

2005-02-23  Jon Bright  <jon@siliconcircus.com>

	* app_state.cc: Add include of io.h for Win32, for chdir()
	* file_io.cc (get_homedir): Correct assertion (remove bracket)
	* lua/lposix.c, lua/modemuncher.c: Remove all references to
	functions and modes that don't exist on Win32.
	* monotone.cc: Include libintl.h on Win32
	
2005-02-21  Nathaniel Smith  <njs@codesourcery.com>

	* file_io.cc (get_homedir): Add more comments and logging to Win32
	version.  Also, only check HOME under Cygwin/MinGW.

2005-02-21  Derek Scherger  <derek@echologic.com>

	* Makefile.am: merge fixup
	
2005-02-21  Derek Scherger  <derek@echologic.com>

	* Makefile.am: add fsck.{cc,hh}
	* commands.cc(check_db): move to ...
	* fsck.{cc,hh}: here and do lots more checking
	* database.{cc,hh}(get_ids): new method
	(get_file_ids,get_manifest_ids,get_revision_ids): more new methods
	* tests/t_fsck.at: new test
	* testsuite.at: call it
	
2005-02-21  Nathaniel Smith  <njs@codesourcery.com>

	* commands.cc (commit): Simplify chatter.

2005-02-21  Nathaniel Smith  <njs@codesourcery.com>

	* file_io.cc (get_homedir): Check more environment variables in
	Win32 version.

2005-02-21  Nathaniel Smith  <njs@codesourcery.com>

	* file_io.cc: Remove tabs.

2005-02-21  Nathaniel Smith  <njs@codesourcery.com>

	* smap.hh (smap): Remove leading underscores, add comments.

2005-02-20  Nathaniel Smith  <njs@codesourcery.com>

	* std_hooks.lua (merge2, merge3): Check for DISPLAY before
	invoking gvim.

2005-02-20  Julio M. Merino Vidal  <jmmv@NetBSD.org>

	* ChangeLog: Use tabs for indentation rather than spaces.  Drop
	trailing whitespace.  While here, fix a date by adding zeros before
	the month and the day number.

2005-02-20  Julio M. Merino Vidal  <jmmv@NetBSD.org>

	* gettext.h: Add file.
	* AUTHORS: Mention that it comes from the GNU Gettext package.
	* Makefile.am: Distribute it.
	* sanity.hh: Use gettext.h rather than libintl.h so that --disable-nls
	works.  Also improves portability, according to the GNU Gettext
	manual.

2005-02-19  Derek Scherger  <derek@echologic.com>

	* automate.cc (automate_heads): remove bogus call to 
	app.allow_working_copy() which is called in cpp_main
	* database.cc (check_sqlite_format_version): don't check database
	version when "file" is really a directory; add filename to error
	message
	(sql): check for empty database early, even though this seems
	impossible as absolutify changes "" into path to working dir;
	convert to use N-style assertions; add check to ensure "file" is
	not really a directory
	* tests/t_db_missing.at: new test for above problems
	* testsuite.at: call it

2005-02-19  Nathaniel Smith  <njs@codesourcery.com>

	* tests/t_add_intermediate_MT_path.at: Tighten up.

	* tests/t_merge_3.at: New test.
	* tests/t_merge_4.at: Likewise.
	* testsuite.at: Add them.

2005-02-19  Ole Dalgaard  <josua+monotone@giraffen.dk>

	* configure.ac: Check for 64-bit versions of Boost static
	libraries.

2005-02-18  Julio M. Merino Vidal  <jmmv@NetBSD.org>

	* INSTALL:
	* configure.ac: Improve Boost detection by trying several possible
	library suffixes before aborting.

2005-02-18  graydon hoare  <graydon@pobox.com>

	* change_set.cc
	(apply_change_set): Avoid fast path when there are adds.
	(apply_path_rearrangement): Likewise.

2005-02-18  graydon hoare  <graydon@pobox.com>

	* automate.cc (automate_heads): Fix initialize() call.
	* change_set.{cc,hh}
	(apply_path_rearrangement): Add quick version.
	* revision.cc
	(check_sane_history): Use quick version of apply_change_set.
	* work.cc
	(build_addition): Use quick version of apply_path_rearrangement.
	(known_preimage_path): Likewise.
	* testsuite.at: Fix definitions of _ROOT_DIR, add --norc some
	places.
	* AUTHORS: Mention Daniel.

2005-02-18  Daniel Berlin  <dberlin@dberlin.org>

	* xdelta.cc (compute_delta_insns): Correct 1-byte-source bug.

2005-02-18  graydon hoare  <graydon@pobox.com>

	* Makefile.am (MOST_SOURCES): Add smap.hh.

2005-02-18  graydon hoare  <graydon@pobox.com>

	* basic_io.{cc,hh}: Inline some stuff.
	* change_set.cc: Use smap various places, reduce to 32-bit tids.
	* commands.cc: Use shared_ptr<change_set> everywhere.
	* netsync.cc: Likewise.
	* rcs_import.cc: Likewise.
	* revision.{cc,hh}: Likewise.
	* smap.hh: New file.

2005-02-18  Julio M. Merino Vidal  <jmmv@NetBSD.org>

	* INSTALL:
	* configure.ac: Improve Boost detection by trying several possible
	library suffixes before aborting.

2005-02-17  Derek Scherger  <derek@echologic.com>

	* tests/t_add_intermediate_MT_path.at: new test
	* testsuite.at: call it

2005-02-17  Julio M. Merino Vidal  <jmmv@NetBSD.org>

	* testsuite.at:
	* tests/t_change_empty_file.at: Verify that modifying an empty file
	creates a patch revision rather than an add/delete sequence.  The
	incorrect behavior was reported in bug #9964.

2005-02-17  Derek Scherger  <derek@echologic.com>

	* app_state.{cc,hh} (app_state): initialize search root
	(initialize): boolean signature variant renamed to ...
	(allow_working_copy): this; add explicit search root; move
	requirement for working copy to ...
	(require_working_copy): this new method
	(initialize): string signature variant renamed to ...
	(create_working_copy): this
	(set_root): new method
	* commands.cc: remove app.initialize(false) calls; replace
	app.initialize(true) with app.require_working_copy(); replace
	app.initialize(dir) with app.create_working_copy(dir)
	(checkout): ensure revision is member of specified branch
	* file_io.{cc,hh} (find_working_copy): stop search at --root if
	specified
	* monotone.cc (OPT_ROOT): new option
	(cpp_main): call app.allow_working_copy() before executing
	commands to always read default options
	* monotone.1: add --root option
	* monotone.texi: add --root option
	* tests/t_checkout_noop_on_fail.at: un-XFAIL
	* tests/t_checkout_options.at: un-XFAIL, add check for specified
	revision not in specified branch
	* testsuite.at: add --root option to MONOTONE to prevent searching
	above test dir
	* vocab.cc: remove redundant forward declaration

2005-02-16  Derek Scherger  <derek@echologic.com>

	* commands.cc (revert): don't rewrite unchanged files
	* tests/t_revert_unchanged.at: new test
	* testsuite.at: call it

2005-02-12  Derek Scherger  <derek@echologic.com>

	* database.cc (sqlite3_unpack_fn): new function for viewing
	base64, gzipped data
	(install_functions): install it
	(rehash): remove unused obsolete fcerts ticker

2005-02-17  Nathaniel Smith  <njs@codesourcery.com>

	* debian/changelog: s/graydon@mogo/graydon@pobox.com/, to make
	lintian happy.
	* debian/rules (config.status): Remove --with-bundled-adns.
	* debian/control (Build-Depends): Don't Build-Depend on libpopt,
	only libpopt-dev.
	* .mt-attrs (debian/control): Make executable.

2005-02-17  Nathaniel Smith  <njs@codesourcery.com>

	* tests/t_undo_update.at: Stupid typo.
	* tests/t_largish_file.at: New test.
	* testsuite.at: Add it.

	* commands.cc (push, pull, sync): Remove misleading "..." from
	help text.

2005-02-16  Julio M. Merino Vidal  <jmmv@NetBSD.org>

	* Makefile.am: Append $(BOOST_SUFFIX) to -lboost_unit_test_framework
	to fix 'make check' on systems where boost libraries can only be
	found by passing the exact suffix as part of the name.

2005-02-16  Julio M. Merino Vidal  <jmmv@NetBSD.org>

	* monotone.texi: Fix a typo (hexidecimal to hexadecimal).  Also
	change an example command to append stuff to ~/.monotonerc, instead
	of completely destroying the possibily existing file.  Addresses
	bug #11136.

2005-02-16  Julio M. Merino Vidal  <jmmv@NetBSD.org>

	* cryptopp/config.h: Use uint{8,16,32,64}_t as size types instead of
	trying to match them to unsigned char/int/long/long long respectively.
	Should fix build on FreeBSD/sparc64, as seen in bug #10203.

2005-02-16  Julio M. Merino Vidal  <jmmv@NetBSD.org>

	* INSTALL:
	* Makefile.am:
	* configure.ac: Add the --disable-large-file option to manually
	disable large file support from the builtin sqlite (compatibility
	with old systems and FAT).  Addresses bug #8380.

2005-02-16  Nathaniel Smith  <njs@codesourcery.com>

	* tests/t_undo_update.at: New todo.
	* testsuite.at: Add it.

2005-02-15  Nathaniel Smith  <njs@codesourcery.com>

	* monotone.1: Add cursory note about "automate".
	* monotone.texi: Synchronize with manpage.

2005-02-15  Nathaniel Smith  <njs@codesourcery.com>

	* automate.cc: Add "Error conditions" to the standard comment
	sections.

	* monotone.texi (Scripting): New section.
	(Automation): New section.

	* tests/t_automate_heads.at: Test behavior with nonexistent
	branch.

2005-02-14  Nathaniel Smith  <njs@codesourcery.com>

	* tests/t_merge_normalization_edge_case.at: New test.
	* testsuite.at: Add it.

	* diff_patch.cc (normalize_extents): Soften the warning message
	now that we have one test case.

2005-02-14  Matthew A. Nicholson  <mnicholson@digium.com>

	* std_hooks.lua: Add vimdiff merge hooks.

2005-02-14  Nathaniel Smith  <njs@codesourcery.com>

	* std_hooks.lua: Remove tabs.

2005-02-14  Nathaniel Smith  <njs@codesourcery.com>

	* tests/t_automate_heads.at: New test.
	* tests/t_automate_version.at: New test.
	* testsuite.at: Add then.

	* commands.cc (automate): Fix documentation string.
	* automate.cc: Much more structured documentation comments.

2005-02-13  Nathaniel Smith  <njs@codesourcery.com>

	* automate.{cc,hh}: New files.
	* commands.cc: New command "automate".

2005-02-13  Nathaniel Smith  <njs@codesourcery.com>

	* monotone.texi (Creating a Database): Fix typo, clarify
	conventions for database management following question on mailing
	list.

2005-02-12  graydon hoare  <graydon@pobox.com>

	* change_set.{cc,hh}: Correct code to pass newly-added unit tests.

2005-02-10  Derek Scherger  <derek@echologic.com>

	* monotone.1: update for restrictions
	* monotone.texi: sync with manpage

2005-02-09  Derek Scherger  <derek@echologic.com>

	* cert.cc (cert_revision_testresult): allow pass/fail testresult
	values
	* commands.cc (testresult): likewise
	* commands.cc (do_diff): disallow restriction of non-working copy
	diffs
	* monotone.texi: update for restrictions

2005-02-08  graydon hoare  <graydon@pobox.com>

	* database.cc (version_cache::set): Fix bad expiry logic.

2005-02-08  Nathaniel Smith  <njs@codesourcery.com>

	* change_set.cc (check_sane): Null sources are only valid for
	adds.

2005-02-07  Nathaniel Smith  <njs@codesourcery.com>

	* database.cc (struct version_cache): Fix invariant in cache
	clearing logic.

2005-02-06  Nathaniel Smith  <njs@codesourcery.com>

	* change_set.cc: Add a few more invariants; add lots and lots of
	unit tests.

2005-02-06  graydon hoare  <graydon@pobox.com>

	* change_set.cc: Use hash_map in a few places.
	(confirm_unique_entries_in_directories): Fix invariants.
	* constants.{cc,hh} (db_version_cache_sz): New constant.
	* database.cc (version_cache): New structure.
	(get_version): Use it.
	* interner.hh: Rewrite to use hash_map and vector.
	* tests/t_no_rename_overwrite.at: Tweak return codes.

2005-02-06  Nathaniel Smith  <njs@codesourcery.com>

	* ui.hh (ensure_clean_line): New method.
	* ui.cc (inform): Use it.
	* keys.cc (get_passphrase): Call it before prompting for passphrase.

2005-02-06  Nathaniel Smith  <njs@codesourcery.com>

	* database.cc (info): Report more statistics.

	* ROADMAP: Remove finished items.

	* revision.cc (analyze_manifest_changes): Childs cannot be null,
	that makes no sense.
	(add_node_for_old_manifest): Log node names, don't print it.
	(construct_revision_from_ancestry): Partially rewrite to handle
	root nodes explicitly.
	(build_changesets_from_existing_revs): Don't put the null revision
	in the ancestry graph, to match changesetify logic.
	(add_node_for_old_revision): Enforce decision that the ancestry
	graph not contain the null revision.

	(anc_graph::heads): Remove.
	(add_node_ancestry): Don't try creating it; logic was broken
	anyway.
	(rebuild_from_heads): Rename to...
	(rebuild_ancestry): ...this.  Calculate head set correctly.

2005-02-05  Nathaniel Smith  <njs@codesourcery.com>

	* change_set.cc (compose_path): Add more invariants.

2005-02-05  Nathaniel Smith  <njs@codesourcery.com>

	* monotone.cc (cpp_main): Log command line, to help interpret the
	logs people send in.

2005-02-05  Nathaniel Smith  <njs@codesourcery.com>

	* revision.cc (check_sane): Turn off this invariant when
	global_sanity.relaxed.

2005-02-03  Nathaniel Smith  <njs@codesourcery.com>

	* tests/t_load_into_existing.at: Oops, really add it too, sigh.

2005-02-03  Nathaniel Smith  <njs@codesourcery.com>

	* tests/t_need_mt_revision.at: Oops, really add it.

2005-02-03  Nathaniel Smith  <njs@codesourcery.com>

	* interner.hh (interner::intern): Add version taking a bool&, so
	callers can tell whether this string has previously been checked.
	* change_set.cc: Use new interned string identifier
	'path_component's instead of file_path's for components of paths;
	sanity-check each component exactly once.

2005-02-03  Nathaniel Smith  <njs@codesourcery.com>

	* database.cc (load): Check for existence of target database.
	* tests/t_load_into_existing.at: New test.
	* testsuite.at: Add it.

2005-02-03  Nathaniel Smith  <njs@codesourcery.com>

	* tests/t_checkout_dir.at: Also check that checkout to unwriteable
	directory fails.
	* tests/t_branch_checkout.at: New test.
	* testsuite.at: Add it.

	* app_state.cc (initialize): Simplify working directory
	initialization, and improve error handling.

	* keys.cc (get_passphrase): Disallow empty passphrases early
	(before they trigger an invariant down the line...).

2005-02-03  Nathaniel Smith  <njs@codesourcery.com>

	* update.cc (pick_update_candidates): Add I().
	* commands.cc (calculate_base_revision): Remove 'rev' argument,
	which was never set and callers never used.
	(calculate_base_manifest, calculate_current_revision)
	(calculate_restricted_revision, revert): Update correspondingly.
	(update): Check for null old revision.

	* main.cc (main): Make exit status 3 if we caught an unhandled
	exception, in particular so the testsuite can tell the difference
	between an error handled cleanly and an error caught by an
	invariant.
	* tests/t_update_null_revision.at: New test.
	* testsuite.at: Add it.

2005-02-03  Nathaniel Smith  <njs@codesourcery.com>

	* main.cc: Remove tabs.

2005-02-02  Nathaniel Smith  <njs@codesourcery.com>

	* change_set.cc (extract_first): Rename to...
	(extract_pairs_and_insert): ...this.
	(path_rearrangement::check_sane): Use it to add additional
	checks.

	* work.hh: Update comments (MT/manifest doesn't exist
	anymore...).

	* tests/t_need_mt_revision.at: New test.
	* testsuite.at: Add it.
	* commands.cc (get_revision_id): Require MT/revision to exist.
	(setup): Create MT/revision.

2005-02-02  Nathaniel Smith  <njs@codesourcery.com>

	* work.hh: Remove tabs.

2005-02-03  graydon hoare  <graydon@pobox.com>

	* tests/t_i18n_changelog.at: New test.
	* testsuite.at: Run it.
	* lua/lposix.c: New file.
	* lua/modemuncher.c: New file
	* lua.cc: Load posix library.
	* lua/liolib.c: Disable execute and popen.
	* std_hooks.lua: Remove io.execute uses.
	* AUTHORS: Update to mention lposix.c, modemuncher.c.
	* Makefile.am: Likewise.

2005-02-01  Nathaniel Smith  <njs@codesourcery.com>

	* tests/t_rebuild.at: Beef up test in response to possible
	problems reported by Derek Scherger.

2005-01-31  Nathaniel Smith  <njs@codesourcery.com>

	* rcs_import.cc (store_manifest_edge): Don't try to store deltas
	to the null manifest.
	(import_cvs_repo): Root revision has null manifest, not empty
	manifest.
	* revision.cc (check_sane): More invariants.

2005-01-28  graydon hoare  <graydon@pobox.com>

	* database.{cc,hh}: More netsync speed tweaks.
	* netsync.cc: Likewise.

2005-01-27  Nathaniel Smith  <njs@codesourcery.com>

	* tests/t_restrictions_warn_on_unknown.at: New test.
	* testsuite.at: Add it.

2005-01-27  Derek Scherger  <derek@echologic.com>

	* commands.cc (attr): adjust for subdir; ensure files exist
	* tests/t_attr.at: improve setup description
	* tests/t_attributes.at: improve setup description so that
	testsuite -k attr runs this test; check for attributes on missing
	files
	* tests/t_subdir_attr.at: new test
	* testsuite.at: fix dutch spelling of monotone; call new test

2005-01-27  Nathaniel Smith  <njs@codesourcery.com>

	* change_set.hh (null_id): New function.
	* revision.cc (analyze_manifest_changes): Fix typo, use null_id.
	* tests/t_rebuild.at: Un-XFAIL.

2005-01-27  Nathaniel Smith  <njs@codesourcery.com>

	* tests/t_rebuild.at: Add priority tag.

	* tests/t_cvsimport.at: Be more thorough.

	* rcs_import.cc (store_edge): Rename to...
	(store_manifest_edge): ...this.  Remove revision arguments, and
	remove storing of revision.
	(import_states_recursive): Update accordingly.
	Add 'revisions' argument; update it instead of trying to write
	revisions now.
	(import_states_by_branch): Add 'revisions' argument.
	(import_cvs_repo): Add a stage 3 that writes out the revisions
	accumulated in the 'revisions' vector.
	
2005-01-27  Matt Johnston  <matt@ucc.asn.au>

	(compile fixes for Linux/gcc 3.3.4)
	* botan/{util.cpp,primes.cpp}: give large constants ULL
	suffixes
	* botan/{gzip.cpp}: fix type for std::max() comparison

2005-01-27  graydon hoare  <graydon@pobox.com>

	* AUTHORS: Mention Georg.
	* change_set.cc: Null out names which are in null directories.
	* commands.cc (reindex): Remove COLLECTION argument.
	* database.{cc,hh} (get_revision_certs):
	Add brute force "load all certs" method.
	* merkle_tree.{cc,hh}: Modify to use memory rather than disk.
	* netsync.{cc,hh}: Likewise.
	* packet.hh (manifest_edge_analyzer): Kill dead code.

2005-01-26  Nathaniel Smith  <njs@codesourcery.com>

	* mt_version.cc (print_full_version): Include system flavour.

2005-01-26  Nathaniel Smith  <njs@codesourcery.com>

	* tests/t_rebuild.at: New test.
	* testsuite.at: Add it.

2005-01-26  Nathaniel Smith  <njs@codesourcery.com>

	* tests/t_checkout_noop_on_fail.at: Clarify description and XFAIL.

	* tests/t_approval_semantics.at: New TODO.
	* tests/t_monotone_agent.at: New TODO.
	* testsuite.at: Add them.

2005-01-25  Nathaniel Smith  <njs@codesourcery.com>

	* tests/t_checkout_noop_on_fail.at: New test.
	* testsuite.at: Add it.
	(RAW_MONOTONE): Add $PREEXECUTE to definition.

2005-01-25  Nathaniel Smith  <njs@codesourcery.com>

	* change_set.cc (extend_renumbering_from_path_identities): Add
	invariant.
	(extend_renumbering_via_added_files): Likewise.

	* constants.hh (maxbytes, postsz): Remove dead constants.
	(verify_depth): New constant.
	* constants.cc: Likewise.
	* revision.hh (check_sane_history): New function.
	* revision.cc (check_sane_history): Likewise.
	* database.cc (put_revision): Sanity check revision and revision
	history before storing it.
	This breaks cvs import.  Why?

	* update.cc (find_deepest_acceptable_descendent): Remove.
	(acceptable_descendent, calculate_update_set): New functions.
	(pick_update_candidates): Use 'calculate_update_set'.
	* tests/t_update_2.at: Un-XFAIL.
	* tests/t_ambig_update.at: Un-XFAIL.

	* tests/t_no_rename_overwrite.at: New test.
	* tests/t_cdiff.at: New test placeholder.
	* testsuite.at: Add them.
	(MONOTONE): Prefix command line with $PREEXECUTE to e.g. support
	running under Valgrind.

2005-01-25  Matt Johnston  <matt@ucc.asn.au>

	* cert.cc: ignore whitespace when comparing private keys
	from the database and with the lua hook
	* tests/t_lua_privkey.at: new test
	* testsuite.at: run it

2005-01-23  Derek Scherger  <derek@echologic.com>

	* commands.cc (restrict_rename_set): include renames if either
	name is present in restriction
	(calculate_base_revision): remove unused variant
	(calculate_current_revision): remove unsed variable
	(calculate_restricted_revision): remove unsed variable
	(ls_missing): remove unsed variable
	(revert): rewrite with restrictions
	* tests/t_revert.at: test partial reverts adjust MT/work properly
	* tests/t_revert_dirs.at: un-XFAIL
	* tests/t_revert_rename.at: un-XFAIL; revert rename via both names

2005-01-23  Derek Scherger  <derek@echologic.com>

	* tests/t_revert_rename.at: remove extra MONOTONE_SETUP
	attempt revert by both original name and new name

2005-01-23  Derek Scherger  <derek@echologic.com>

	* tests/t_revert_rename.at: New test.
	* testsuite.at: Add it.

2005-01-22  Derek Scherger  <derek@echologic.com>

	* tests/t_revert_dirs.at: New test.
	* testsuite.at: Add it.

2005-01-22  Nathaniel Smith  <njs@codesourcery.com>

	* configure.ac (AC_INIT): Set bug-reporting address to list
	address, rather than Graydon's personal email.
	* diff_patch.cc (normalize_extents): Use it.
	* ui.cc (fatal): Likewise.

	* tests/t_vcheck.at: New priority "todo", tweak descriptive text.

2005-01-23  Derek Scherger  <derek@echologic.com>

	* database.{cc,hh}: convert queries to use prepared statements

2005-01-22  Nathaniel Smith  <njs@codesourcery.com>

	* tests/t_delete_dir.at: Add more commentary.

	* tests/t_rename_dir_patch.at: New test.
	* tests/t_delete_dir_patch.at: New test.
	* testsuite.at: Add them.

2005-01-22  Nathaniel Smith  <njs@codesourcery.com>

	* change_set.cc (apply_change_set): Add invariants.
	* tests/t_rename_dir_cross_level.at: New test.
	* tests/t_rename_added_in_rename.at: New test.
	* tests/t_rename_conflict.at: New test.
	* testsuite.at: Add them.

2005-01-21  Nathaniel Smith  <njs@codesourcery.com>

	* tests/t_ambig_update.at: Update comments.

	* tests/t_update_2.at: New test from Georg-W. Koltermann
	<Georg.Koltermann@mscsoftware.com>.
	* testsuite.at: Add it.

2005-01-20  Nathaniel Smith  <njs@codesourcery.com>

	* tests/t_lca_1.at: New bug report.
	* testsuite.at: Add it.

2005-01-19  Nathaniel Smith  <njs@codesourcery.com>

	* commands.cc (merge): Improve merge chatter.
	(do_diff): Don't print anything when there are no
	changes.

2005-01-19  Nathaniel Smith  <njs@codesourcery.com>

	* tests/t_db_with_dots.at: New test.
	* testsuite.at: Add it.

2005-01-19  Patrick Mauritz <oxygene@studentenbude.ath.cx>

	* Makefile.am (%.h, package_revision.h, package_full_revision.h):
	Don't update target file if no change has occurred, to reduce
	unnecessary rebuilds.

2005-01-18  Nathaniel Smith  <njs@codesourcery.com>

	* rcs_import.cc (cvs_key): Initialize struct tm to all zeros, to
	stop garbage sneaking in -- thanks to Zack Weinberg for pointing
	this out.  Also, handle 2 digit years properly on WIN32.

2005-01-18  Nathaniel Smith  <njs@codesourcery.com>

	* rcs_import.cc: Remove tabs.

2005-01-19  Matt Johnston  <matt@ucc.asn.au>

	* database.cc: Pass filename to check_sqlite_format_version as a
	fs::path, so that it doesn't get passed as a freshly created fs::path
	with default checker (which disallows '.foo' path components)

2005-01-19  Nathaniel Smith  <njs@codesourcery.com>

	* netsync.cc (session, process_confirm_cmd, dispatch_payload):
	Back out some over-zealous changes that broke netsync
	compatibility.  Probably should redo later, when have a chance to
	bump netsync protocol number, but we're not ready for that now.

2005-01-19  Nathaniel Smith  <njs@codesourcery.com>

	* tests/t_subdir_revert.at: New test.
	* tests/t_subdir_rename.at: New test.
	* testsuite.at: Add them.

2005-01-18  Nathaniel Smith  <njs@codesourcery.com>

	* tests/t_subdir_add.at: New test.
	* tests/t_subdir_drop.at: New test.
	* testsuite.at: Add them.
	* tests/t_delete_dir.at: Implement it.

2005-01-19  Nathaniel Smith  <njs@codesourcery.com>

	* netcmd.cc: Remove tabs.

2005-01-19  Nathaniel Smith  <njs@codesourcery.com>

	* merkle_tree.cc: Remove tabs.

2005-01-18  Nathaniel Smith  <njs@codesourcery.com>

	* rcs_import.cc (cvs_key): Initialize struct tm to all zeros, to
	stop garbage sneaking in -- thanks to Zack Weinberg for pointing
	this out.  Also, handle 2 digit years properly on WIN32.

2005-01-18  Nathaniel Smith  <njs@codesourcery.com>

	* rcs_import.cc: Remove tabs.

2005-01-18  Nathaniel Smith  <njs@codesourcery.com>

	* monotone.texi: Undocument mcerts, fcerts; rename rcerts to
	certs.
	* monotone.1: Likewise.

2005-01-18  Nathaniel Smith  <njs@codesourcery.com>

	* commands.cc (restrict_rename_set): Fix types to compile with old
	rename_set gunk removed.
	Alter logic to yell if a rename crosses the restriction boundary,
	rather than silently ignore it.

2005-01-19  graydon hoare  <graydon@pobox.com>

	* commands.cc: Fix up some merge breakage.
	* tests/t_add_dot.at: Un-XFAIL.
	* testsuite.at: Run "setup ." before "db init".

2005-01-09  Derek Scherger  <derek@echologic.com>

	* commands.cc (get_path_rearrangement): new function/signature for
	splitting restricted rearrangements
	(calculate_restricted_revision): use it and update to work
	similarly to calculate_current_revision
	(trusted): call app.initialize(false)
	(ls_missing): adjust for new get_path_rearrangement
	(attr): call app.initialize(true)
	(diff): merge cleanup
	(lca, lcad, explicit_merge): call app.initialize(false)
	* app_state.cc (constructor): set database app state
	(load_rcfiles): add required booleans
	* lua.{cc,hh} (load_rcfile): add required boolean
	* tests/t_add.at:
	* tests/t_diff_added_file.at:
	* tests/t_disapprove.at:
	* tests/t_drop_missing.at:
	* tests/t_heads.at:
	* tests/t_heads_discontinuous_branch.at:
	* tests/t_i18n_file.at:
	* tests/t_log_nonexistent.at:
	* tests/t_merge_add_del.at:
	* tests/t_netsync.at:
	* tests/t_netsync_pubkey.at:
	* tests/t_netsync_single.at:
	* tests/t_persistent_server_keys.at:
	* tests/t_persistent_server_revision.at:
	* tests/t_remerge.at:
	* tests/t_tags.at:
	* tests/t_update_missing.at:
	* tests/t_update_to_revision.at: add --message option to commits
	* tests/t_merge2_add.at:
	* tests/t_merge2_data.at:
	* tests/t_netsync_unrelated.at: create working directory with new
	setup command
	* tests/t_erename.at: update for revisions
	* tests/t_no_change_deltas.at: add --revision options to diff
	* tests/t_restrictions.at: remove some cruft and update to work
	with revisions
	* tests/t_subdirs.at: pass correct --rcfile and --db options from
	within subdir
	* testsuite.at (REVERT_TO): remove MT dir before checkout, which
	now fails if MT exists, replace checkout MT/options with old
	MT/options
	(COMMIT): add --message option to commit macro
	* work.cc (read_options_map): don't overwrite option settings when
	reading options map so that command line settings take precedence

2005-01-18  Nathaniel Smith  <njs@codesourcery.com>

	* netsync.cc: Partially fix comment (s/manifest/revision/ etc.).
	(dispatch_payload): Ignore mcert and fcert refinement requests,
	instead of dying on them.  Hack, but I think it should let this
	netsync continue to interoperate with old netsync...

2005-01-18  Nathaniel Smith  <njs@codesourcery.com>

	* vocab.hh: Remove file<cert>.
	* vocab.cc: Likewise.
	* packet_types.hh: Remove file.
	* Makefile.am (MOST_SOURCES): Remove packet_types.hh and mac.hh.

2005-01-18  Nathaniel Smith  <njs@codesourcery.com>

	* netsync.cc (process_confirm_cmd): Don't try refining mcert and
	fcert trees.
	Remove other dead/pointless code.

2005-01-18  Nathaniel Smith  <njs@codesourcery.com>

	* database.hh: Remove file cert stuff.
	* netsync.cc (data_exists): We don't have file/manifest certs.
	(load_data): Likewise.

2005-01-18  Nathaniel Smith  <njs@codesourcery.com>

	* netsync.cc (process_data_cmd): Ignore file/manifest certs.

	* database.cc (struct valid_certs): Don't support file certs.
	(rehash): No file certs.
	(file_cert_exists): Remove.
	(put_file_cert): Remove.
	(get_file_certs): Remove.

2005-01-18  Nathaniel Smith  <njs@codesourcery.com>

	* packet.cc (class delayed_manifest_cert_packet):
	(class delayed_file_cert_packet): Remove.
	(packet_db_writer::consume_file_cert, consume_manifest_cert)
	(packet_writer::consume_file_cert, consume_manifest_cert)
	Remove.
	(struct feed_packet_consumer): Don't support mcert/fcert packets.
	(extract_packets): Likewise.
	(packet_roundabout_test): Test revision certs, not manifest/file
	certs.

	* packet.hh (packet_consumer::consume_file_cert):
	(packet_consumer::consume_manifest_cert):
	(packet_writer::consume_file_cert):
	(packet_writer::consume_manifest_cert):
	(packet_db_writer::consume_file_cert):
	(packet_db_writer::consume_manifest_cert):
	Remove.

	* lua.hh (hook_get_file_cert_trust): Remove.
	* lua.cc (hook_get_file_cert_trust): Remove.

2005-01-18  Nathaniel Smith  <njs@codesourcery.com>

	* cert.hh (erase_bogus_certs): Re-add manifest cert version.

	* monotone.texi (Hook Reference): Remove documentation of
	get_{file,manifest}_cert_trust.

2005-01-18  Nathaniel Smith  <njs@codesourcery.com>

	* cert.cc (erase_bogus_certs): Re-add manifest cert version.
	(bogus_cert_p): Likewise.

2005-01-18  Nathaniel Smith  <njs@codesourcery.com>

	* cert.hh (rename_edge):
	(rename_set):
	(calculate_renames):
	(rename_cert_name): Remove.
	(cert_file_comment):
	(cert_manifest_comment): Remove.
	(erase_bogus_certs): Remove manifest and file versions.
	* cert.cc (rename_cert_name): Remove.
	(bogus_cert_p): Remove manifest<cert> and file<cert> variants.
	(erase_bogus_certs): Likewise.
	(put_simple_manifest_cert):
	(put_simple_file_cert):
	(cert_file_comment): Remove.

	* commands.cc (fcerts): Remove.
	(mcerts): Likewise.
	(rcerts): Rename to...
	(certs): ...this.  s/revision certs/certs/ in help text.
	(trusted): s/revision cert/cert/.
	(ls_certs): Don't special-case rename certs.

2005-01-18  Nathaniel Smith  <njs@codesourcery.com>

	* tests/t_vcheck.at: Fix AT_XFAIL_IF typo.

2005-01-18  Nathaniel Smith  <njs@codesourcery.com>

	* monotone.texi (Reserved Certs): Remove 'vcheck'.
	(Key and Cert): Remove 'vcheck'.
	(Accidental collision): Likewise.
	(Commands): Likewise.
	* tests/t_vcheck.at: Add note about manual having useful stuff for
	when vcheck is re-added.

2005-01-18  Nathaniel Smith  <njs@codesourcery.com>

	* mac.hh:
	* cert.cc (vcheck_cert_name):
	(calculate_vcheck_mac):
	(cert_manifest_vcheck
	(check_manifest_vcheck):
	* cert.hh (cert_manifest_vcheck):
	(check_manifest_vcheck):
	* constants.cc (constants::vchecklen):
	* constants.hh (constants::vchecklen):
	* commands.cc (vcheck):
	Remove.

	* tests/t_vcheck.at: New test.
	* testsuite.at: Call it.

2005-01-18  Nathaniel Smith  <njs@codesourcery.com>

	* ROADMAP: Remove 'upgrade to sqlite3' todo item.

2005-01-18  Nathaniel Smith  <njs@codesourcery.com>

	* commands.cc (tag):
	(testresult):
	(approve):
	(disapprove):
	(comment):
	(fload):
	(fmerge):
	(cat):
	(rcs_import): Change grouping for "--help" display, to make more
	informative.
	(rcs_import): Also add more details to help text.

2005-01-17  Matt Johnston  <matt@ucc.asn.au>

	* file_io.cc: re-add accidentally removed #include
	* botan/gzip.cc: improved comments, removed unused code

2005-01-17  Nathaniel Smith  <njs@codesourcery.com>

	* diff_patch.cc (normalize_extents): Add missing ')'.

2005-01-17  Nathaniel Smith  <njs@codesourcery.com>

	* tests/t_update_1.at: New test.
	* testsuite.at: Call it.

2005-01-11  Nathaniel Smith  <njs@codesourcery.com>

	* diff_patch.cc (normalize_extents): Add warning for anyone who
	manages to trigger the untested part of the normalization code.

2005-01-14  Christian Kollee <stuka@pestilenz.org>

	* search for and link with sqlite3 when --bundle-sqlite=no

2005-01-12  Derek Scherger  <derek@echologic.com>

	* tests/t_ambig_update.at: add comments from discussion on irc
	* tests/t_status_missing.at: new test
	* testsuite.at: include it

2005-01-10  graydon hoare  <graydon@pboox.com>

	* commands.cc (explicit_merge): Tweak merge message.
	* database.cc (check_sqlite_format_version): New function.
	(database::sql): Call it.
	* sqlite/pager.hh (SQLITE_DEFAULT_PAGE_SIZE): Adjust to 8192.
	(SQLITE_MAX_PAGE_SIZE): Adjust to 65536.
	* schema_migration.cc: Post-merge cleanup.
	* Makefile.am: Likewise.

2005-01-10  Christof Petig <christof@petig-baender.de>

	* sqlite/*: SQLite 3.0.8 CVS import
	* database.{cc,hh}:
	* schema_migration.{cc,hh}: convert to use the SQLite3 API

	This does not yet use any of the more sophisticated API features
	of SQLite3 (query parameters, BLOBs), so there is plenty of room
	for optimization. This also does not change the schema (i.e.
	still uses base64 encoded values in tables)

2005-01-17  graydon hoare  <graydon@pobox.com>

	* AUTHORS: Mention Wojciech and Neil.
	* revision.cc (calculate_ancestors_from_graph): Make non-recursive.

2005-01-17  Wojciech Miłkowski  <wmilkowski@interia.pl>

	* std_hooks.lua: Teach about meld.

2005-01-17  Neil Conway  <neilc@samurai.com>

	* diff_patch.cc: add a new context diff hunk consumer. Rename
	unidiff() to make_diff().
	* diff_patch.hh: Rename unidiff() to make_diff().
	* command.cc: Add new "cdiff" command, and refactor "diff" to
	invoke a common subroutine that is parameterized on the diff
	type. Unrelated change: make a branch-based checkout default to
	using the same directory name as the branch name, unless a
	branch is specified.

2005-01-17  graydon hoare  <graydon@pobox.com>

	* cryptopp/osrng.cpp (NonblockingRng::GenerateBlock):
	Bring forward patch lost in cryptopp 5.2 upgrade.
	* revision.cc (add_bitset_to_union)
	(calculate_ancestors_from_graph): New functions.
	(erase_ancestors)
	(is_ancestor): Rewrite.
	* cert.cc (get_branch_heads): Rewrite.
	* database.{cc,hh} (get_heads): Remove
	(get_revision_ancestry): Use multimap.
	(install_views): Disable.
	Remove everything related to the trust views. Too slow.
	Also tidy up whitespace formatting in sqlite3 code.
	* views.sql: Clear out all views.
	* commands.cc: Adapt to using multimap for ancestry.
	* AUTHORS: Mention Faheem and Christian.

2005-01-17  Faheem Mitha  <faheem@email.unc.edu>

	* debian/control: Fix up build depends.

2005-01-17  Ulrich Drepper  <drepper@redhat.com>

	* acinclude.m4 (AC_CHECK_INADDR_NONE): Fix quoting.
	* Makefile.am (EXTRA_DIST): Add sqlite/keywordhash.c.

2005-01-14  Christian Kollee  <stuka@pestilenz.org>

	* search for and link with sqlite3 when --bundle-sqlite=no

2005-01-12  Derek Scherger  <derek@echologic.com>

	* tests/t_ambig_update.at: add comments from discussion on irc
	* tests/t_status_missing.at: new test
	* testsuite.at: include it

2005-01-10  graydon hoare  <graydon@pboox.com>

	* commands.cc (explicit_merge): Tweak merge message.
	* database.cc (check_sqlite_format_version): New function.
	(database::sql): Call it.
	* sqlite/pager.hh (SQLITE_DEFAULT_PAGE_SIZE): Adjust to 8192.
	(SQLITE_MAX_PAGE_SIZE): Adjust to 65536.
	* schema_migration.cc: Post-merge cleanup.
	* Makefile.am: Likewise.

2005-01-10  Christof Petig  <christof@petig-baender.de>

	* sqlite/*: SQLite 3.0.8 CVS import
	* database.{cc,hh}:
	* schema_migration.{cc,hh}: convert to use the SQLite3 API

	This does not yet use any of the more sophisticated API features
	of SQLite3 (query parameters, BLOBs), so there is plenty of room
	for optimization. This also does not change the schema (i.e.
	still uses base64 encoded values in tables)

2005-01-11  Nathaniel Smith  <njs@codesourcery.com>

	* tests/t_migrate_schema.at: Switch to using pre-dumped db's, make
	it work, un-XFAIL it.

2005-01-11  Nathaniel Smith  <njs@codesourcery.com>

	* tests/t_persistent_server_keys_2.at: XFAIL it, add commentary on
	solution.

2005-01-11  Nathaniel Smith  <njs@codesourcery.com>

	* tests/t_persistent_server_keys_2.at: New test.
	* testsuite.at: Add it.

2005-01-06  Nathaniel Smith  <njs@codesourcery.com>

	* schema_migration.cc (migrate_monotone_schema): Add comment
	pointing to t_migrate_schema.at.
	* tests/t_migrate_schema.at: Implement, mostly.  (Still broken.)

	* tests/t_heads_discontinuous_branch.at: Remove urgency
	annotation.
	* tests/t_netsync_nocerts.at: Add urgency annotation.

	* testsuite.at: Add UNGZ, UNGZB64 macros.
	* tests/t_fmerge.at: Use them.

2005-01-05  Nathaniel Smith  <njs@codesourcery.com>

	* schema_migration.cc: Update comment about depot code.
	(migrate_depot_split_seqnumbers_into_groups):
	(migrate_depot_make_seqnumbers_non_null):
	(migrate_depot_schema): Remove; all are dead code.

2005-01-05  Nathaniel Smith  <njs@codesourcery.com>

	* schema_migration.cc: Remove tabs.

2005-01-05  Nathaniel Smith  <njs@codesourcery.com>

	* tests/t_check_same_db_contents.at: Uncapitalize title to unbreak
	testsuite.

	* revision.cc (is_ancestor): Add FIXME comment.
	(erase_ancestors): New function.
	* revision.hh (erase_ancestors): Prototype it.
	* cert.cc (get_branch_heads): Call it.
	* tests/t_heads_discontinuous_branch.at: Un-XFAIL it.

	* revision.cc (find_subgraph_for_composite_search): Ignore null
	revision ids.
	* commands.cc (try_one_merge): Add invariant - never create merges
	where the left parent is an ancestor or descendent of the right.
	(explicit_merge): Same check.
	(propagate): Handle cases where no merge is necessary.  Also, make
	generated log message more readable.

	* tests/t_propagate_desc.at: Un-XFAIL it.
	* tests/t_propagate_anc.at: Un-XFAIL it.  Use new
	CHECK_SAME_DB_CONTENTS macros.
	* testsuite.at: Move t_check_same_db_contents.at to run before
	propagation tests.  Make CHECK_SAME_DB_CONTENTS more thorough.

	* tests/t_dump_load.at: Implement test.

2005-01-05  Nathaniel Smith  <njs@codesourcery.com>

	* tests/t_check_same_db_contents.at: New test.
	* testsuite.at: Add it.
	(CHECK_SAME_DB_CONTENTS): New macro.

2005-01-04  Nathaniel Smith  <njs@codesourcery.com>

	* cert.cc: Remove tabs.
	* revision.hh: Likewise.

2005-01-04  Nathaniel Smith  <njs@codesourcery.com>

	* tests/t_propagate_anc.at: Also check the case where we're
	propagating a non-strict ancestor, i.e. the heads are actually
	equal.

2005-01-04  Nathaniel Smith  <njs@codesourcery.com>

	* database.cc (get_revision_parents): Add invariant.
	(get_revision_children): Likewise.
	(get_revision): Likewise.
	(put_revision): Likewise.

	* tests/t_merge_ancestor.at: New test.
	* tests/t_propagate_desc.at: Likewise.
	* tests/t_propagate_anc.at: Likewise.
	* testsuite.at: Call them.

2005-01-04  Nathaniel Smith  <njs@codesourcery.com>

	* tests/t_netsync_diffbranch.at: Add priority, add description of
	problem and solution.
	Also, XFAIL it.
	* tests/t_netsync_unrelated.at: Add reference to discussion.
	* tests/t_cmdline_options.at: Remove priority marking from
	non-bug.
	* tests/t_checkout_dir.at: XFAIL when run as root.

	* tests/t_netsync_nocerts.at: New test.
	* testsuite.at: Call it.

2005-01-03  Matt Johnston  <matt@ucc.asn.au>

	* tests/t_netsync_diffbranch.at: add a new test for pulling a branch
	with a parent from a different branch.
	* testsuite.at: add it

2005-01-02  Derek Scherger  <derek@echologic.com>

	* commands.cc (log_certs): new function
	(log) add Ancestor: and Branch: entries to output; use above new
	function
	* tests/t_cross.at: update to work with changesets

2005-1-1  Matt Johnston  <matt@ucc.asn.au>

	* botan/base64.cpp: Include a terminating newline in all cases for
	compatibility with cryptopp

2005-1-1  Matt Johnston  <matt@ucc.asn.au>

	* keys.cc: fix merge issues propagating 0.16 to net.venge.monotone.botan
	* botan/config.h: add it
	* botan/{aes,des,dh,dsa,elgamal,lion,lubyrack,nr,rw,openpgp}*: removed
	unused files.

2004-12-30  graydon hoare  <graydon@pobox.com>

	* constants.cc (netcmd_current_protocol_version): Set to 3.
	* tests/t_crlf.at: New test of crlf line encodings.
	* testsuite.at: Call it.
	* monotone.spec: Note 0.16 release.

2004-12-30  graydon hoare  <graydon@pobox.com>

	* win32/get_system_flavour.cc: Fix little compile bugs.

2004-12-30  Julio M. Merino Vidal  <jmmv@NetBSD.org>

	* change_set.{cc,hh}: Add the has_renamed_file_src function in
	change_set::path_rearrangement.
	* commands.cc: Make the 'log' command show nothing for renamed or
	deleted files (when asked to do so) and stop going backwards in
	history when such condition is detected; they don't exist any more,
	so there is no point in showing history (and could drive to incorrect
	logs anyway).
	* tests/t_log_nonexistent.at: New check to verify previous.
	* testsuite.at: Add it.

2004-12-30  graydon hoare  <graydon@pobox.com>

	* Makefile.am: Clean full testsuite directory and full-version.
	* configure.ac: Bump version number.
	* po/monotone.pot: Regenerate.
	* NEWS: Describe new release.

2004-12-29  Julio M. Merino Vidal  <jmmv@NetBSD.org>

	* tests/t_cmdline_options.at: New test for previous: ensure that
	monotone is actually checking for command line correctness.
	* testsuite.at: Add it.

2004-12-29  Julio M. Merino Vidal  <jmmv@NetBSD.org>

	* monotone.cc: Verify that the command line is syntactically correct
	as regards to options (based on error codes from popt).

2004-12-29  Matt Johnston  <matt@ucc.asn.au>

	* tests/t_drop_rename_patch.at: A test to check that deltas on
	renamed files are included in concatenate_change_sets, if there was a
	deletion of a file with the same name as the rename src.
	* testsuite.at: add it

2004-12-29  graydon hoare  <graydon@pobox.com>

	* AUTHORS: Add Jordi.
	* change_set.{cc,hh}: Make sanity helpers const.
	(normalize_change_set): Drop a->a deltas.
	(merge_change_sets): Call normalize.
	(invert_change_set): Likewise.
	* revision.cc
	(find_subgraph_for_composite_search): New fn.
	(calculate_composite_change_set): Call it.
	(calculate_change_sets_recursive): Use results.
	* tests/t_no_change_deltas.at: Fix.

2004-12-29  graydon hoare  <graydon@pobox.com>

	* change_set.cc: Fix unit tests to satisfy sanity checks.
	* std_hooks.lua: Fix status checking on external merges.

2004-12-29  Matt Johnston  <matt@ucc.asn.au>

	* change_set.{cc,hh}: Take account of files which are the
	destination of a rename_file operation, when examining
	file deletions. Added helper methods to clean up related code.

2004-12-29  Matt Johnston  <matt@ucc.asn.au>

	* change_set.cc: added a sanity check for deltas with same src/dst,
	and deleted files with deltas.

2004-12-29  Matt Johnston  <matt@ucc.asn.au>

	* testsuite.at, tests/t_netsync_single.at: don't use -q with
	killall since it isn't portable.

2004-12-28  Julio M. Merino Vidal  <jmmv@NetBSD.org>

	* commands.cc: Make the 'log' command show all affected files
	in each revision in a nice format (easier to read than what
	'cat revision' shows).

2004-12-28  Julio M. Merino Vidal  <jmmv@NetBSD.org>

	* commands.cc: Change the order used by the 'log' command to show
	affected files so that it matches the order in which these changes
	really happen.  Otherwise, a sequence like "rm foo; mv bar foo;
	patch foo" could be difficult to understand by the reader.

2004-12-28  Jordi Vilalta Prat  <jvprat@wanadoo.es>

	* monotone.texi: Fix a typo: "not not" should be "not".

2004-12-28  Julio M. Merino Vidal  <jmmv@NetBSD.org>

	* commands.cc: Make the 'log' command show all affected files
	in each revision in a nice format (easier to read than what
	'cat revision' shows).

2004-12-28  graydon hoare  <graydon@pobox.com>

	* AUTHORS: Add various recent authors.

2004-12-28  Badai Aqrandista <badaiaqrandista@hotmail.com>

	* debian/*: Fix up for package building.

2004-12-28  graydon hoare  <graydon@pobox.com>

	* change_set.{cc,hh}: Add sanity checking, rework
	some of concatenation logic to accomodate.
	* revision.{cc,hh}: Likewise.
	Teach about generalized graph rebuilding.
	* database.cc (delete_existing_revs_and_certs): New fn.
	* commands.cc (db rebuild): New command.
	(db fsck) New command.
	* sanity.{cc,hh} (relaxed): New flag.
	* work.cc: Use new concatenation logic.

2004-12-25  Julio M. Merino Vidal  <jmmv@NetBSD.org>

	* commands.cc: During 'log', print duplicate certificates (by
	different people) in separate lines, rather than showing them
	together without any spacing.  While here, homogenize new lines
	in other messages as well; this also avoids printing some of
	them in case of missing certificates).

2004-12-24  Nathaniel Smith  <njs@codesourcery.com>

	* tests/t_disapprove.at: Enable previously disabled test.

	* tests/t_no_change_deltas.at: New test.
	* testsuite.at: Call it.

2004-12-23  Nathaniel Smith  <njs@codesourcery.com>

	* win32/read_password.c: Remove unused file.

2004-12-22  Julio M. Merino Vidal  <jmmv@NetBSD.org>

	* commands.cc: Verify that the key identifier passed to the pubkey
	and privkey commands exists in the database.  Otherwise exit with
	an informational message instead of an exception.

2004-12-20  Matt Johnston  <matt@ucc.asn.au>

	* keys.cc: don't cache bad passphrases, so prompt for a correct
	password if the first ones fail.

2004-12-19  Matt Johnston  <matt@ucc.asn.au>

	* commands.cc: print out author/date next to ambiguous revision
	lists from selectors.

2004-12-19  Julio M. Merino Vidal  <jmmv@NetBSD.org>

	* testsuite.at:
	* tests/t_fmerge.at:
	* tests/t_netsync.at:
	* tests/t_netsync_single.at:
	* tests/t_revert.at:
	* tests/t_tags.at: Avoid usage of test's == operator.  It's a
	GNUism and causes unexpected failures in many tests.  The correct
	operator to use is just an equal sign (=).
	* tests/t_renamed.at: Don't use cp's -a flag, which is not
	supported by some implementations of this utility (such as the
	one in NetBSD).  Try to add some of its funcionality by using
	the -p flag, although everything could be fine without it.
	* tests/t_unidiff.at: Discard patch's stderr output.  Otherwise
	it's treated as errors, but NetBSD's patch uses it to print
	informative messages.

2004-12-19  Julio M. Merino Vidal  <jmmv@NetBSD.org>

	* tests/t_scan.at: Instead of running sha1sum, use a prestored
	manifest file to do the verification.  This avoids problems in
	systems that do not have the sha1sum tool, like NetBSD.

2004-12-19  Julio M. Merino Vidal  <jmmv@NetBSD.org>

	* Makefile.am: Remove obsolete --with-bundled-adns flag from
	DISTCHECK_CONFIGURE_FLAGS.

2004-12-18  Nathaniel Smith  <njs@codesourcery.com>

	* tests/t_checkout_dir.at: Make the test directory chdir'able
	again after the test.
	* tests/t_delete_dir.at: Add trailing newline.

	* tests/t_dump_load.at: New bug report.
	* tests/t_migrate_schema.at: Likewise.
	* testsuite.at: Call them.

2004-12-18  Nathaniel Smith  <njs@codesourcery.com>

	* change_set.hh: Remove obsolete comment.

2004-12-18  Nathaniel Smith  <njs@codesourcery.com>

	* tests/t_delete_dir.at: New bug report.
	* testsuite.at: Call it.

2004-12-18  Julio M. Merino Vidal  <jmmv@NetBSD.org>

	* commands.cc: Homogenize help message for 'ls' with the one shown
	by 'list'.

2004-12-18  Julio M. Merino Vidal  <jmmv@NetBSD.org>

	* ChangeLog: Add missing entries for several modifications I did
	in December 6th and 3rd.

2004-12-18  Julio M. Merino Vidal  <jmmv@NetBSD.org>

	* tests/t_checkout_dir.at: New test triggering the bug I fixed
	  previously in the checkout command, verifying that directory
	  creation and chdir succeed.
	* testsuite.at: Add new test.

2004-12-18  Nathaniel Smith  <njs@codesourcery.com>

	* ChangeLog: Add log entry for <jmmv@NetBSD.org>'s last change.
	* std_hooks.lua: Check exit status of external merge commands.

2004-12-18  Julio M. Merino Vidal  <jmmv@NetBSD.org>

	* commands.cc: Include cerrno, cstring,
	boost/filesystem/exception.hpp.
	(checkout): Verify that directory creation and chdir succeeded.

2004-12-18  Nathaniel Smith  <njs@codesourcery.com>

	* diff_patch.cc (struct hunk_offset_calculator): Remove dead
	code.  (I believe it was used by the old, non-extent-based
	merging.)
	(calculate_hunk_offsets): Likewise.
	(struct hunk_consumer): Move next to rest of unidiff code.
	(walk_hunk_consumer): Likewise.

2004-12-18  Matt Johnston <matt@ucc.asn.au>

	* change_set.cc (concatenate_change_sets): Be more careful checking
	whether to discard deltas for deleted files (in particular take
	care when files are removed then re-added) - fixes tests
	t_patch_drop_add, t_add_drop_add.at, t_add_patch_drop_add,
	t_merge2_add_drop_add
	* change_set.cc (project_missing_deltas): don't copy deltas
	for deleted files, and handle the case where src file ids vary when
	files are added/removed. (fixes t_patch_vs_drop_add)
	* t_patch_drop_add.at, t_add_drop_add.at, t_add_patch_drop_add.at,
	  t_merge2_add_drop_add.at, t_patch_vs_drop_add.t: don't expect
	to fail any more.

2004-12-17  Nathaniel Smith  <njs@codesourcery.com>

	* tests/t_persistent_server_keys.at:
	* tests/t_attr.at:
	* tests/t_patch_vs_drop_add.at:
	* tests/t_merge2_add_drop_add.at:
	* tests/t_add_drop_add.at:
	* tests/t_add_patch_drop_add.at:
	* tests/t_patch_drop_add.at: Remove priority notes, since these
	are no longer bugs.

2004-12-17  graydon hoare  <graydon@pobox.com>

	* tests/t_merge_2.at: Works now, remove xfail.

2004-12-17  graydon hoare  <graydon@pobox.com>

	* tests/t_merge_1.at: Remove AT_CHECK(false) and xfail.
	* tests/t_fdiff_normalize.at: New test.
	* testsuite.at: Call it.
	* diff_patch.cc (normalize_extents): Fix the normalize bug.
	* revision.{cc,hh} (construct_revisions): Rename to prepare for
	next rebuild-the-graph migration.
	* commands.cc (db): Change call name.

2004-12-16  Joel Rosdahl  <joel@rosdahl.net>

	* revision.cc (is_ancestor): Use std::queue for the queue.

2004-12-14  Joel Rosdahl  <joel@rosdahl.net>

	Generalize the explicit_merge command with an optional ancestor
	argument:
	* revision.cc (is_ancestor): New method.
	* revision.hh (is_ancestor): Add prototype.
	* commands.cc (try_one_merge): Add ancestor argument. Empty
	ancestor means use ancestor from find_common_ancestor_for_merge.
	(merge): Pass empty ancestor to try_one_merge.
	(propagate): Likewise.
	(explicit_merge): Add optional ancestor argument.
	* monotone.texi: Document new explicit_merge argument.

2004-12-13  Joel Rosdahl  <joel@rosdahl.net>

	* tests/t_merge_2.at: New test triggering a bad merge.
	* testsuite.at: Add new test.

2004-12-13  Joel Rosdahl  <joel@rosdahl.net>

	* revision.cc (find_least_common_ancestor): Add a missing "return
	true;" that mysteriously was removed in
	c853237f9d8d155431f88aca12932d2cdaaa31fe.

2004-12-13  Joel Rosdahl  <joel@rosdahl.net>

	* revision.cc (find_least_common_ancestor): Remove unused variable.
	* commands.cc (lca): Correct negative status text.
	* commands.cc (update): Use GNU style braces.

2004-12-12  graydon hoare  <graydon@pobox.com>

	* commands.cc: Fix bug reported in t_attr.at
	* tests/t_attr.at: Remove xfail.
	* change_set.cc: Change unit tests syntax.
	(read_change_set): Assert complete read.
	* revision_ser.cc (read_revision_set): Likewise.
	* os_specific.hh: Drop obsolete file.

2004-12-12  Joel Rosdahl  <joel@rosdahl.net>

	* revision.cc (find_least_common_ancestor): New function for
	finding the vanilla LCA.
	* revision.hh: Added prototype for find_least_common_ancestor.
	* commands.cc (update): Use find_least_common_ancestor for finding
	a common ancestor.
	* commands.cc (diff): Likewise.
	* revision.cc (find_common_ancestor): Rename to...
	(find_common_ancestor_for_merge): ...this, for clarity.
	* revision.hh: find_common_ancestor -->
	find_common_ancestor_for_merge.
	* commands.cc (try_one_merge): Call find_common_ancestor_for_merge
	to find ancestor.
	* commands.cc (lcad): Rename lca command to lcad.
	* commands.cc (lca): New command for finding the vanilla LCA.

2004-12-12  Nathaniel Smith  <njs@codesourcery.com>

	* tests/t_persistent_server_keys.at: Actually test what it's
	supposed to.  Also, un-XFAIL it, since now it seems to pass.

2004-12-12  Nathaniel Smith  <njs@codesourcery.com>

	* tests/t_persistent_server_keys.at: New test.

	* testsuite.at: Call it.
	* tests/t_persistent_server_revision.at: Fix typo.

2004-12-12  Nathaniel Smith  <njs@codesourcery.com>

	* tests/t_persistent_server_revision.at: New test.
	* testsuite.at: Call it.  Tweak NETSYNC macros in support of it.

2004-12-11  Nathaniel Smith  <njs@codesourcery.com>

	* lua.hh (add_rcfile): Add 'required' argument.
	* lua.cc (add_rcfile): Implement it.  Simplify error checking
	logic while I'm there...
	* monotone.cc (cpp_main): Pass new argument to add_rcfile.

	* tests/t_rcfile_required.at: New test.
	* testsuite.at: Call it.
	Revamp netsync support macros, to allow long-running servers.
	Make netsync-killer try first with -TERM, in case that plays nicer
	with gcov.

2004-12-11  Nathaniel Smith  <njs@codesourcery.com>

	* lua.hh: Remove tabs.

2004-12-11  Nathaniel Smith  <njs@codesourcery.com>

	* monotone.texi: Document explicit_merge.

2004-12-11  Nathaniel Smith  <njs@codesourcery.com>

	* Makefile.am: Redo full-revision support again, to properly
	handle 'make dist' and caching.  Hopefully.

2004-12-11  Nathaniel Smith  <njs@codesourcery.com>

	* monotone.texi (File Attributes): Rewrite for new .mt-attrs
	syntax.

2004-12-11  Nathaniel Smith  <njs@codesourcery.com>

	* tests/t_attr.at: New test.
	* testsuite.at: Call it.

2004-12-11  Nathaniel Smith  <njs@codesourcery.com>

	* commands.cc (trusted): Print spaces between key ids.

	* lua.cc (add_rcfile): Errors while loading a user-provided rc
	file are naughtiness, not oopses.

2004-12-11  Nathaniel Smith  <njs@codesourcery.com>

	* commands.cc (commands::explain_usage): Use split_into_lines to
	do formatting of per-command usage; allow multi-line
	descriptions.
	(trusted): New command.
	* monotone.texi (Key and Cert): Document 'trusted' command.
	* tests/t_trusted.at: New test.
	* testsuite.at: Change get_revision_cert_trust to support
	t_trusted.at.  Call t_trusted.at.

2004-12-11  Derek Scherger  <derek@echologic.com>

	* app_state.{cc,hh} (restriction_includes): renamed from
	in_restriction to be less obscure; use path_set rather than
	set<file_path>
	* commands.cc
	(restrict_path_set):
	(restrict_rename_set):
	(restrict_path_rearrangement):
	(calculate_restricted_revision): new restriction functions
	(restrict_patch_set): remove old restrictions machinery
	(status): call calculate_restricted_revision
	(ls_tags): call app.initialize
	(unknown_itemizer): restriction_includes renamed
	(ls_unknown): call calculate_restricted_revision
	(ls_missing): rework for restrictions
	(commit): switch to --message option, optional paths and preserve
	restricted work
	(diff): allow restrictions for zero and one arg variants
	(revert): note some work left to do
	* manifest.{cc,hh} (build_manifest_map): hide unused things
	(build_restricted_manifest_map): new function
	* transforms.{cc,hh} (calculate_ident): clean up merge artifacts
	* work.cc (read_options_map): merge cleanup to preserve command
	line options

2004-12-10  Nathaniel Smith  <njs@codesourcery.com>

	* Makefile.am (package_full_revision.txt): Redo Joel Rosdahl
	<joel@rosdahl.net>'s change below after it got clobbered by
	merge.

2004-12-10  Nathaniel Smith  <njs@codesourcery.com>

	* commands.cc (log): Synopsize optional 'file' argument, and
	describe both arguments in help description.

2004-12-10  Matt Johnston  <matt@ucc.asn.au>

	* cert.cc: Added priv_key_exists() function
	* commands.cc, rcs_import.cc: use new privkey functions
	* netsync.cc: change some bits that were missed

2004-12-09  Derek Scherger  <derek@echologic.com>

	* .mt-nonce: delete obsolete file
	* change_set.cc (merge_deltas): add file paths in call to
	try_to_merge_files
	* commands.cc (propagate): add progress logging similar to merge
	* diff_patch.{cc,hh} (try_to_merge_files): add file paths to
	merge2 and merge3 hooks; add logging of paths before calling merge
	hooks
	* lua.{cc,hh} (hook_merge2, hook_merge3): add file paths to merge
	hooks
	* std_hooks.lua (merge2, merge3, merge2_xxdiff_cmd,
	merge3_xxdiff_cmd): pass file paths to xxdiff for use as titles
	* testsuite.at (MONOTONE_SETUP): add paths to merge2 hook

2004-12-09  Matt Johnston  <matt@ucc.asn.au>

	* cert.cc, cert.hh, lua.cc, lua.hh, netsync.cc:
	Added a new get_priv_key(keyid) lua hook to retrieve
	a private key from ~/.monotonerc

2004-12-09  Matt Johnston  <matt@ucc.asn.au>

	* change_set.cc: Don't include patch deltas on files which
	are being deleted in changesets. (partial fix for bug
	invoked by t_merge_add_del.at)

2004-12-09  Matt Johnston  <matt@ucc.asn.au>

	* configure.ac,Makefile.am: Fix iconv and intl
	handling so that the libraries are used (required for OS X).

2004-12-09  Nathaniel Smith  <njs@codesourcery.com>

	* Makefile.am (BUILT_SOURCES_NOCLEAN): add 'S'.

	* netsync.cc (session): Make ticker pointers into auto_ptr's.  Add
	cert and revision tickers.
	(session::session): Initialize new tickers.
	(session::note_item_sent): New method.  Increment tickers.
	(session::note_item_arrived): Increment tickers.
	(session::read_some): Adjust for auto_ptr.
	(session::write_some): Likewise.
	(call_server): Conditionally initialize cert and revision
	tickers.
	(queue_data_cmd): Call 'note_item_sent'.
	(queue_delta_cmd): Call 'note_item_sent'.

2004-12-09  graydon hoare  <graydon@pobox.com>

	* ROADMAP: Add file.

2004-12-08  Nathaniel Smith  <njs@codesourcery.com>

	* tests/t_patch_vs_drop_add.at:
	* tests/t_patch_drop_add.at:
	* tests/t_netsync_unrelated.at:
	* tests/t_merge_add_del.at:
	* tests/t_merge2_add_drop_add.at:
	* tests/t_merge_1.at:
	* tests/t_heads_discontinuous_branch.at:
	* tests/t_cleanup_empty_dir.at:
	* tests/t_checkout_options.at:
	* tests/t_ambig_update.at:
	* tests/t_add_patch_drop_add.at:
	* tests/t_add_drop_add.at:
	* tests/t_add_dot.at: Add (importance) markers to all bug report
	tests.

2004-12-08  Nathaniel Smith  <njs@codesourcery.com>

	* app_state.hh (write_options): Add 'force' option.
	* app_state.cc: Remove tabs.
	(write_options): Implement.
	* commands.cc (checkout): Pass force=true to 'write_options'.

	* tests/t_checkout_options.at: New test.
	* testsuite.at: Define RAW_MONOTONE.
	(t_checkout_options.at): Call it.

2004-12-08  Nathaniel Smith  <njs@codesourcery.com>

	* update.hh (pick_update_target): Rename to...
	(pick_update_candidates): ...this.  Return a set of candidates,
	rather than a single best.
	* update.cc (pick_update_candidates): Likewise.  Remove logic
	checking for unique candidate.
	* commands.cc (describe_revision): New function.
	(heads): Use it.
	(update): Use new 'pick_update_candidates' function.  Add logic
	checking for unique candidate.  On non-unique candidate, print all
	candidates, using 'describe_revision'.

	* tests/t_ambig_update.at: Check that failure messages describe
	the candidate set.

2004-12-08  Nathaniel Smith  <njs@codesourcery.com>

	* update.cc: Remove tabs.

2004-12-08  Nathaniel Smith  <njs@codesourcery.com>

	* tests/t_ambig_update.at: Also check that update fails when one
	candidate edge is deeper than the other.

2004-12-08  graydon hoare  <graydon@pobox.com>

	* change_set.cc (extend_renumbering_via_added_files):
	Look up parent tid in existing renumbering.
	* commands.cc (attr): Check index for "set" subcommand.
	(lca): New diagnostic command.
	(log): Tidy up output formatting a bit.
	* po/monotone.pot: Regenerate.
	* tests/t_add_edge.at: New test to catch add failure.
	* testsuite.at: Call it.

2004-12-08  Nathaniel Smith  <njs@codesourcery.com>

	* tests/t_ambig_update.at: New test.
	* testsuite.at: Add it.

	* tests/t_explicit_merge.at: Add, having forgotten to last time.

2004-12-08  Nathaniel Smith  <njs@codesourcery.com>

	* tests/t_explicit_merge.at: New test.
	* testsuite.at: Add it.

2004-12-08  Nathaniel Smith  <njs@codesourcery.com>

	* testsuite.at: Remove duplicate line created by merge.
	* ChangeLog: Re-sort after merges.

	* commands.cc (explicit_merge): Remove stray space.  Print id of
	merge result.
	(complete_command): Add back "}" deleted by merge.

2004-12-08  Nathaniel Smith  <njs@codesourcery.com>

	* change_set.cc: Remove tabs.
	* diff_patch.cc: Likewise.

	* commands.cc (explicit_merge): New command.

2004-12-08  graydon hoare  <graydon@pobox.com>

	* change_set.cc (extend_renumbering_via_added_files):
	Look up parent tid in existing renumbering.
	* commands.cc (attr): Check index for "set" subcommand.
	(lca): New diagnostic command.
	(log): Tidy up output formatting a bit.
	* po/monotone.pot: Regenerate.
	* tests/t_add_edge.at: New test to catch add failure.
	* testsuite.at: Call it.

2004-12-07  Richard Levitte  <richard@levitte.org>

	* Makefile.am: Keep package_*revision.{txt,h}, so they are saved
	as part of a distribution, and thereby make as sure as possible
	people who download monotone get historical information on where
	their copy of monotone came from.

2004-12-06  Richard Levitte  <richard@levitte.org>

	* monotone.cc: Add a hint on how to use --ticker.

2004-12-06  Nathaniel Smith  <njs@codesourcery.com>

	* commands.cc (ls_certs): Sort the certs before printing.
	* tests/t_netsync_repeated.at: Actually check that certs were
	transferred correctly.

2004-12-06  Julio M. Merino Vidal  <jmmv@NetBSD.org>

	* figures/cert.pdf:
	* figures/cert.png:
	* figures/oo-figures.sxd:
	* monotone.texi: Use example host names under the
	example.{com,org,net} subdomains instead of invented names.
	These are defined in RFC 2606.

2004-12-06  Julio M. Merino Vidal  <jmmv@NetBSD.org>

	* configure.ac: Now that we depend on GNU Autoconf >= 2.58, we
	can use the AS_HELP_STRING macro everywhere we need to pretty-print
	help strings.  Also convert old calls to AC_HELP_STRING (deprecated)
	to this one.

2004-12-06  Joel Rosdahl  <joel@rosdahl.net>

	* Makefile.am (package_full_revision.txt): Silence error messages
	when deducing full package revision.

2004-12-06  graydon hoare  <graydon@pobox.com>

	* unix/get_system_flavour.cc:
	* win32/get_system_flavour.cc: Add missing files.

2004-12-06  graydon hoare  <graydon@pobox.com>

	* commands.cc (merge): Add newline in output.
	* change_set.cc (project_missing_deltas): Fix very bad
	delta-renaming bug.

2004-12-06  graydon hoare  <graydon@pobox.com>

	* change_set.cc:
	* tests/t_merge_add_del.at:
	* netsync.cc:
	* commands.cc: Clean up from merge.

2004-12-06  Nathaniel Smith  <njs@codesourcery.com>

	* tests/t_add_patch_drop_add.at: New test.
	* tests/t_merge2_add_drop_add.at: New test.
	* tests/t_patch_drop_add.at: New test.
	* tests/t_patch_vs_drop_add.at: New test.
	* testsuite.at: Add them.

	* tests/t_add_drop_add.at: Fix to test what it was supposed to.

	* tests/t_merge2_data.at: Remove extraneous [stdout].

	* tests/t_merge_add_del.at: Fix description.
	XFAIL it.

2004-12-06  Nathaniel Smith  <njs@codesourcery.com>

	* tests/t_add_drop_add.at: New test.
	* testsuite.at: Add it.

2004-12-05  Nathaniel Smith  <njs@codesourcery.com>

	* tests/t_merge_add_del: Shorten name for better display.

2004-12-05  Matt Johnston <matt@ucc.asn.au>

	* tests/t_merge_add_del: added a new test for merging
	  branches where a file is added then removed.
	* testsuite.at: added the new test
	* configure.ac: bumped the prequisite version to 2.58 since
	  some tests use AT_XFAIL_IF

2004-12-05  graydon hoare  <graydon@pobox.com>

	* Makefile.am (package_full_revision.txt): Use top_builddir
	to locate monotone executable.

2004-12-05  Nathaniel Smith  <njs@codesourcery.com>

	* tests/t_merge_add_del: Shorten name for better display.

2004-12-05  Matt Johnston <matt@ucc.asn.au>

	* tests/t_merge_add_del: added a new test for merging
	  branches where a file is added then removed.
	* testsuite.at: added the new test
	* configure.ac: bumped the prequisite version to 2.58 since
	  some tests use AT_XFAIL_IF

2004-12-04  graydon hoare  <graydon@pobox.com>

	* commands.cc (fcommit): New command.
	(update): Finish off merge of update command.

2004-12-04  Derek Scherger  <derek@echologic.com>

	* commands.cc: (complete_command): New function.
	(explain_usage/process): Use it.

2004-12-04  Nathaniel Smith  <njs@codesourcery.com>

	* change_set.cc (merge_deltas): Call correct variant of
	try_to_merge_files depending on whether ancestor is available.
	* diff_patch.cc (try_to_merge_files -- merge3 version): Add
	assertions about ids.
	(try_to_merge_files -- merge2 version): Likewise.

	* testsuite.at: Add a trivial working merge2 hook.
	* tests/t_related_merge2_data.at: Update to use.
	Mark as expected to PASS.
	* tests/t_merge2_data.at: Likewise.

2004-12-04  Nathaniel Smith  <njs@codesourcery.com>

	* change_set.cc (merge_deltas): Call correct variant of
	try_to_merge_files depending on whether ancestor is available.
	* diff_patch.cc (try_to_merge_files -- merge3 version): Add
	assertions about ids.
	(try_to_merge_files -- merge2 version): Likewise.

	* testsuite.at: Add a trivial working merge2 hook.
	* tests/t_related_merge2_data.at: Update to use.
	Mark as expected to PASS.
	* tests/t_merge2_data.at: Likewise.

2004-12-04  Nathaniel Smith  <njs@codesourcery.com>

	* change_set.cc: Remove tabs.
	* diff_patch.cc: Likewise.

2004-12-04  Nathaniel Smith  <njs@codesourcery.com>

	* change_set.cc: Remove tabs.
	* diff_patch.cc: Likewise.

2004-12-03  Julio M. Merino Vidal  <jmmv@NetBSD.org>

	* commands.cc: Add a missing newline to a message.

2004-12-03  Julio M. Merino Vidal  <jmmv@NetBSD.org>

	* cryptopp/config.h:
	* configure.ac: NetBSD does not define __unix__ nor __unix, so the
	build fails.  To solve, check for __NetBSD__ where appropiate to
	detect a Unix system.

2004-12-03  Julio M. Merino Vidal  <jmmv@NetBSD.org>

	* INSTALL: Document my latest changes: --enable-ipv6 option, ability
	to specify static boost prefix through --enable-static-boost and
	BOOST_SUFFIX variable.

2004-12-03  Julio M. Merino Vidal  <jmmv@NetBSD.org>

	* Makefile.am:
	* configure.am: Add a variable, BOOST_SUFFIX, that identifies the
	suffix string that has to be appended to Boost library names to use
	them.  This variable can be defined on configure's command line.

2004-12-03  Julio M. Merino Vidal  <jmmv@NetBSD.org>

	* configure.ac: Let the --enable-static-boost argument take a prefix
	to where boost libraries are located.

2004-12-03  Julio M. Merino Vidal  <jmmv@NetBSD.org>

	* configure.ac: Add a three-state --enable-ipv6 argument to the
	configure script to explicitly enable or disable IPv6 support.

2004-12-03  Julio M. Merino Vidal  <jmmv@NetBSD.org>

	* std_hooks.lua: Add missing newlines to two error messages.

2004-12-02  Derek Scherger  <derek@echologic.com>

	* commands.cc: more tweaking to ease changeset merge

2004-12-01  Derek Scherger  <derek@echologic.com>

	* commands.cc: reordered commands to help merge with changesets
	branch

2004-12-01  graydon hoare  <graydon@pobox.com>

	* {unix,win32}/get_system_flavour.cc: New files.
	* basic_io.{cc,hh}: Give names to input sources.
	* monotone.cc: Move app_state ctor inside try.
	* platform.hh (get_system_flavour): Declare.
	* revision.cc: Name input source "revision".
	* sanity.cc: Log flavour on startup.
	* tests/t_attributes.at: Use new syntax.
	* transforms.{cc,hh} (split_into_lines): New variant, and rewrite.
	* work.{cc,hh}: Rewrite attributes to use basic_io.
	(get_attribute_from_db):
	(get_attribute_from_working_copy): New functions.

2004-11-30  Nathaniel Smith  <njs@codesourcery.com>

	* keys.cc (get_passphrase): Simplify arguments.
	(generate_key_pair): Force new passphrases to come from the user.
	Adapt to new 'get_passphrase' arguments.
	(change_key_passphrase): Likewise.
	(generate_key_pair): Add argument specifying passphrase, for
	exclusive use of the unit tests.
	(signature_round_trip_test): Use it.
	* keys.hh (generate_key_pair): Adjust prototype correspondingly.

	* tests/t_genkey.at: Test that 'genkey' requires the passphrase to
	be entered.
	* tests/t_chkeypass.at: Check that 'chkeypass' fails if no
	passphrase is given.

2004-11-30  Nathaniel Smith  <njs@codesourcery.com>

	* keys.hh: Remove tabs.
	* keys.cc: Likewise.

2004-11-30  Nathaniel Smith  <njs@codesourcery.com>

	* monotone.texi (Hook Reference): Clarify description of
	'get_passphrase', following confusion on IRC.

2004-11-30  Joel Rosdahl  <joel@rosdahl.net>

	* ui.cc (fatal): Added missing newlines in fatal message.

2004-11-29  Nathaniel Smith  <njs@codesourcery.com>

	* monotone.texi: Add more details to documentation of 'update
	<revision>' command.

	* ui.cc (fatal): Typo in previous commit.

2004-11-29  Nathaniel Smith  <njs@codesourcery.com>

	* ui.cc (fatal): On suggestion of Zack Weinberg, add a note to
	fatal error messages 1) telling the user that it's a bug (i.e.,
	not their fault), and 2) requesting a bug report.

2004-11-29  Nathaniel Smith  <njs@codesourcery.com>

	* ui.cc: Remove tabs.

2004-11-30  Matt Johnston  <matt@ucc.asn.au>

	* change_set.cc (merge_disjoint_analyses): Prevent duplicated
	tids being used.
	(merge_disjoint_analyses): Fix typo (s/a_tmp/b_tmp/)

2004-11-27  Matt Johnston  <matt@ucc.asn.au>

	* Replaced cryptopp with botan

2004-11-24  Nathaniel Smith  <njs@codesourcery.com>

	* tests/t_cleanup_empty_dir.at: Shorten name.

2004-11-24  Nathaniel Smith  <njs@codesourcery.com>

	* Makefile.am (BUILT_SOURCES): List package_*version.{h,txt}.
	* package_{full_,}version.txt: Work when blddir != srcdir.

2004-11-24  Nathaniel Smith  <njs@codesourcery.com>

	* mt_version.hh: New file.
	* mt_version.cc: New file.
	* monotone.cc (package_revision.h): Don't include it.
	(mt_version.hh): Include it.
	(OPT_FULL_VERSION): New option.
	(options): Add it.
	(cpp_main): Implement --version and --full-version in terms of
	mt_version.hh.

	* Makefile.am (package_full_revision.h): Build it.
	(MOST_SOURCES): Add mt_version.{cc,hh}.

2004-11-24  Nathaniel Smith  <njs@codesourcery.com>

	* txt2c.cc (main): Add "--skip-trailing" option to skip trailing
	whitespace.
	* Makefile.am (package_revision.h): Generate it.
	* monotone.cc (package_revision.h): Include it.
	(cpp_main): Print it as part of --version.

2004-11-23  Nathaniel Smith  <njs@codesourcery.com>

	* tests/t_cleanup_empty_dir.at: New test.
	* testsuite.at: Call it.

2004-11-23  Nathaniel Smith  <njs@codesourcery.com>

	* monotone.texi (File Attributes): Document how restricted format
	of .mt-attrs currently is.  Also talk about 'the' .mt-attrs file
	instead of 'an', in response to confusion.

2004-11-23  Nathaniel Smith  <njs@codesourcery.com>

	* work.cc (build_deletion): Add missing newline.
	(build_rename): Likewise.
	(build_rename): Likewise.

2004-11-23  Nathaniel Smith  <njs@codesourcery.com>

	* work.cc: Remove tabs.

2004-11-23  Nathaniel Smith  <njs@codesourcery.com>

	* commands.cc: Remove tabs.

2004-11-23  Nathaniel Smith  <njs@codesourcery.com>

	* tests/t_add_dot.at: New test.
	* testsuite.at: Call it.

2004-11-22  Joel Rosdahl  <joel@rosdahl.net>

	* testsuite.at (NEED_UNB64): Check that python knows how to decode
	strings before using it.

2004-11-21  Joel Rosdahl  <joel@rosdahl.net>

	* testsuite.at (NEED_UNB64): Find more programs for decoding
	base64.

2004-11-20  Nathaniel Smith  <njs@codesourcery.com>

	* tests/t_merge_1.at: New test.
	* testsuite.at: Add it.
	(NEED_UNB64): New macro.
	(UNB64): Likewise.
	* tests/t_unidiff.at: Use them.
	* tests/t_unidiff2.at: Likewise.

2004-11-19  Nathaniel Smith  <njs@codesourcery.com>

	* tests/t_initfork.at: Remove file; redundant with
	t_merge2_add.at.
	* testsuite.at: Don't call it.

2004-11-18  Derek Scherger  <derek@echologic.com>

	* commands.cc (list tags): new command.
	* monotone.1: update.
	* monotone.texi: update.
	* std_hooks.lua: remove unused get_problem_solution hook.
	* test/t_tags.at: new test.
	* testsuite.at: call it.

2004-11-18  Nathaniel Smith  <njs@codesourcery.com>

	* monotone.texi (Committing Work): Remove mistakenly added
	redundant command line argument.

2004-11-17  Joel Rosdahl  <joel@rosdahl.net>

	* commands.cc (diff): Don't print hashes around diff output if
	there is no diff to print.

	Fix bugs #8714 "monotone update working copy to previous version"
	and #9069 "update with multiple candidates":
	* commands.cc (update): Let the update command take an optional
	revision target parameter. Without an explicit revision target,
	the current branch head is used just like before. Added logic for
	updating to an older revision or another revision reachable via a
	common ancestor.
	* tests/t_update_to_revision.at: Add regression tests for new
	update logic.
	* testsuite.at: Add new test.
	* monotone.texi: Document new update argument.

2004-11-17  Nathaniel Smith  <njs@codesourcery.com>

	* netsync.cc (request_fwd_revisions): Rename 'first_attached_edge'
	to 'an_attached_edge', because it does not represent the first
	attached edge.  Likewise for 'first_attached_cset'.
	(analyze_attachment): Remove early exit from loop; we want to
	analyze the entire graph, not just some linear subgraphs.

	* revision.cc (ensure_parents_loaded): Filter out the null
	revision when calculating parents.
	* change_set.hh (null_id): Define for 'revision_id's.

	* tests/t_merge2_add.at: New test.
	* tests/t_merge2_data.at: New test.
	* tests/t_related_merge2_data.at: New test.
	* tests/t_merge_add.at: New test.
	* tests/t_netsync_pubkey.at: New test.
	* tests/t_netsync_repeated.at: New test.
	* tests/t_netsync_unrelated.at: New test.


	* testsuite.at: Add new tests.
	(NETSYNC_SETUP): New macro.
	(MONOTONE2): New macro.
	(RUN_NETSYNC): New macro.
	(ADD_FILE): New macro.
	(SET_FILE): New macro.
	(COMMIT): New macro.
	* tests/t_netsync.at: Use them.

	* tests/t_singlenetsync.at: Add 'netsync' keyword'.  Rename to...
	* tests/t_netsync_single.at: ...this.

	* tests/t_heads_discontinuous_branch.at: XFAIL it.

2004-11-17  Nathaniel Smith  <njs@codesourcery.com>

	* netsync.cc: Remove hard tabs.

2004-11-17  Nathaniel Smith  <njs@codesourcery.com>

	* revision.cc: Remove hard tabs.
	* change_set.hh: Likewise.

2004-11-16  Nathaniel Smith  <njs@codesourcery.com>

	* tests/t_heads.at: Replace last tricky case with a less tricky case.
	* tests/t_heads_discontinuous_branch.at: New test for the really
	tricky case.
	* testsuite.at: Run it.

2004-11-16  Nathaniel Smith  <njs@codesourcery.com>

	* views.sql (trusted_parents_in_branch): Remove.
	(trusted_children_in_branch): Remove.
	(trusted_branch_members): New view.
	(trusted_branch_parents): New view.
	(branch_heads): Use the new views, not the removed ones.

	* database.cc (get_heads): Column name in 'branch_heads'
	unavoidably changed from 'id' to 'parent'; adjust SELECT statement
	to use new name.

2004-11-16  Nathaniel Smith  <njs@codesourcery.com>

	* database.cc: Remove hard tabs.

2004-11-16  Nathaniel Smith  <njs@codesourcery.com>

	* commands.cc (dump_diffs): Fetch delta destination, not source,
	on new files.

2004-11-15  Joel Rosdahl  <joel@rosdahl.net>

	* tests/t_diff_added_file.at: Added testcase exposing a bug in
	"monotone diff x y" where x is an ancestor of y and y adds a new
	file.
	* testsuite.at: Add new test.

2004-11-14  Joel Rosdahl  <joel@rosdahl.net>

	Fix bug #9092 "add command to change passphrase":
	* commands.cc (chkeypass): New command.
	* keys.cc (get_passphrase): Added parameters for prompt beginning and
	disabling hook lookup and passphrase caching.
	* keys.hh, keys.cc (change_key_passphrase): New function.
	* database.hh, database.cc (delete_private_key): New function.
	* monotone.texi (Key and Cert): Document command.
	* tests/t_chkeypass.at: Testcase for the command.
	* testsuite.at: Added new testcase.

2004-11-14  Matt Johnston <matt@ucc.asn.au>

	* tests/t_initfork.at: New test for merging two ancestor-less heads.

2004-11-13  Nathaniel Smith  <njs@codesourcery.com>

	* tests/t_heads.at: New test.
	* testsuite.at: Add it.

2004-11-13  Nathaniel Smith  <njs@codesourcery.com>

	* monotone.texi: Fix various typos.
	(Committing Work): Add missing command line argument.
	(Branch Names): New section.
	Add me to the copyright block.

2004-11-12  Joel Rosdahl  <joel@rosdahl.net>

	* monotone.texi: Fix documentation of the approve and disapprove
	commands. Fix jp.co.juicebot.jb7 branch name in examples. Other
	minor fixes.

2004-11-11  Joel Rosdahl  <joel@rosdahl.net>

	* monotone.texi: Fix typos.

2004-11-08  graydon hoare  <graydon@pobox.com>

	* monotone.texi: Some minor cleanups.
	* netsync.cc: Fix a formatter.

2004-11-07  graydon hoare  <graydon@pobox.com>

	* figures/*.txt: Drop.
	* monotone.texi: Pull ASCII figures back in conditionally.
	* NEWS, AUTHORS, monotone.spec: Update for 0.15.
	* monotone.1: Update.

2004-11-06  graydon hoare  <graydon@pobox.com>

	* README.changesets: New file.
	* config.guess, config.sub: Remove.
	* Makefile.am: Improve document-building brains.
	* cert.cc, netsync.cc: Remove include.
	* configure.ac: Bump version number.
	* merkle_tree.{cc,hh}: Use unsigned char in dynamic_bitset.
	* po/POTFILES.in: Update to remove os_specific.hh.
	* po/monotone.pot: Regenerate.

2004-11-05  graydon hoare  <graydon@pobox.com>

	* constants.cc: Up timeout, connection limit.
	* monotone.texi: Various cleanups.

2004-11-05  Ulrich Drepper  <drepper@redhat.com>

	* configure.ac: Reduce dependencies.
	* lua/lua.h: Include config.h.
	* mkstemp.{cc,hh}: Use system variant when found.
	* netxx/resolve_getaddrinfo.cxx: Check for AI_ADDRCONFIG
	definition.
	* po/POTFILES.in: Update to mention changes.
	* Makefile.am (EXTRA_DIST): Include spec file.
	* commands.cc (diff): No output if empty diff.

2004-10-31  graydon hoare  <graydon@pobox.com>

	* commands.cc (diff): Use guess_binary.
	Fix up some messages to fit on single lines.
	* Makefile.am: Make monotone.pdf depend on figures.
	* change_set.cc: Make inversion drop "delete deltas".
	* texinfo.css: Make images align nicely.
	* netsync.cc: Fix up some messages to be clearer.

2004-10-30  graydon hoare  <graydon@pobox.com>

	* figures/*: New figures.
	* monotone.texi: Rewrite much of the tutorial.

2004-10-30  Nathaniel Smith  <njs@codesourcery.com>

	* netsync.cc (process_hello_cmd): Make clear that when the
	server's key is unknown, we abort the connection.

2004-10-29  Nathaniel Smith  <njs@codesourcery.com>

	* sanity.cc (dump_buffer): Wrap bare string in call to string(),
	to disambiguate conversions (required by Boost 1.30).

2004-10-26  graydon hoare  <graydon@pobox.com>

	* tests/t_update_missing.at: New test from Bruce Stephens
	* testsuite.at: Call it.
	* change_set.cc: Fix the error exposed by it.

2004-10-26  graydon hoare  <graydon@pobox.com>

	* work.{cc,hh}: Comply with Derek's new tests.
	* commands.cc: Likewise.

2004-10-28  Derek Scherger  <derek@echologic.com>

	* tests/t_rename.at: add test for renaming a file after it has
	been moved rather than before
	* tests/t_revert.at: add test for reverting a missing file

2004-10-28  Derek Scherger  <derek@echologic.com>

	* tests/t_drop_missing.at: New test.
	* testsuite.at: Call it.

2004-10-28  Derek Scherger  <derek@echologic.com>

	* tests/t_add.at: New test.
	* testsuite.at: Call it.

2004-10-26  graydon hoare  <graydon@pobox.com>

	* basic_io.{cc,hh}: Rework to use indented stanzas.
	* change_set.cc, revision.cc: Likewise.
	* change_set.cc: Fix formatter bug.
	* commands.cc: Sanity check file ID on delta commit.
	* work.cc: Chatter a bit more on add/drop.

2004-10-17  graydon hoare  <graydon@pobox.com>

	* merkle_tree.cc: Fix bad logging.
	* netsync.cc: Fix transmission bugs.
	* work.cc: Add some progress messages back in.
	* monotone.texi: Change contents of MT/work in example.

2004-10-17  graydon hoare  <graydon@pobox.com>

	* commands.cc (log): Keep a seen list, mask frontier by it.
	* monotone.texi: Updates to cover revision terminology.

	Also various further merges from trunk, see below.

2004-10-17  Derek Scherger  <derek@echologic.com>

	* lua.{cc,hh} (hook_ignore_branch): new hook
	* commands.cc (ls_branches): call it
	* monotone.texi (Hook Reference): describe it

2004-10-17  Richard Levitte  <richard@levitte.org>

	fix bug 8715 and more
	* diff_patch.cc (struct unidiff_hunk_writer,
	unidiff_hunk_writer::flush_hunk): the skew is not just the
	size difference between added and deleted lines in the current
	hunk, it's the size difference between /all/ added and deleted
	lines so far.  Therefore, the skew needs to be a member of the
	struct rather than being something calculated for each hunk.
	Furthermore, we need to add trailing context even if the change
	only consisted of one line.

2004-10-17  Richard Levitte  <richard@levitte.org>

	* monotone.texi (Working Copy): Change the description of
	'monotone revert' to explain what happens when there are
	arguments.

2004-10-17  Richard Levitte  <richard@levitte.org>

	* monotone.texi (OPTIONS): Add a description of --ticker.

	* ui.cc, ui.hh: Rethink the writing conditions as the ticks being
	"dirty" when they have changed since the last print.  That way,
	it's very easy to see when they need being printed.  This fixes a
	small bug where, in some cases, the exact same tick output is
	produced twice, once before a separate message, and once after,
	when a ticker is actually being removed.
	(tick_write_dot::write_ticks): Add a line that describes the
	ticks, including the amount of each tick per short name.

2004-10-17  Richard Levitte  <richard@levitte.org>

	fix bug 8733
	* ui.cc, ui.hh: Define a separate tick writer struct, and two
	subclasses, one that write counters, and one that writes progress
	characters.  As a consequence, move the count to the ticker class
	itself, and have the user interface contain a map of pointers to
	tickers instead of a map of counters, so data is easier to expand
	and access in a consistent manner.  Finally, correct a few errors
	in the checks for when ticks should be written, and make sure the
	final value gets written when the tickers are removed.

	* cert.cc (write_ancestry_paths):
	* database.cc (rehash):
	* netsync.cc (call_server, rebuild_merkle_trees):
	* rcs_import.cc (import_cvs_repo, cvs_history): Adapt to the new
	tickers.

	* monotone.cc: Add the option '--ticker' which takes the values
	"dot" or "count" to express which type of tick writer to use.  As
	a result, set the tick writer to be the progress dot kind or the
	counting type.

2004-10-15  graydon hoare  <graydon@pobox.com>

	* std_hooks.lua (get_revision_cert_trust): Add.

2004-10-14  graydon hoare  <graydon@pobox.com>

	* main.cc (UNIX_STYLE_SIGNAL_HANDLING): Enable on OSX.
	* cryptopp/*: Upgrade to 5.2.1
	* Makefile.am: Adjust for a couple new files.

2004-10-13  graydon hoare  <graydon@pobox.com>

	* change_set.cc (__STDC_CONSTANT_MACROS): Further hammering.
	* commands.cc (changesetify): New subcommand to db.
	* database.{cc,hh} (sql): Install views.
	(install_views): New function.
	(get_manifest_certs): Restore old variant.
	* numeric_vocab.hh: Use stdint.h.
	* revision.{cc,hh} (analyze_manifest_changes)
	(construct_revisions)
	(build_changesets): New functions.
	* schema.sql: Remove views stuff.
	* views.sql: Put views here.
	* schema_migration.cc: Add migration code for revisions.
	* Makefile.am: Mention views.sql.

2004-10-12  graydon hoare  <graydon@pobox.com>

	* unix/read_password.cc: Don't force echo on.

2004-10-10  graydon hoare  <graydon@pobox.com>

	merge a batch of changes from trunk, see below.
	* monotone.spec: Bump to 0.14.

2004-10-10  graydon hoare  <graydon@pobox.com>

	fix bug 9884
	* tests/t_singlenetsync.at: sleep 5
	* tests/t_netsync.at: sleep 5

2004-10-10  graydon hoare  <graydon@pobox.com>

	* AUTHORS: Mention Richard Levitte.
	* Makefile.am: Remove nonce stuff.
	* NEWS: Describe changes from last release.
	* cert.cc (cert_manifest_testresult): Teach about other ways
	of writing a boolean value.
	* commands.cc (commit): Don't commit when no change.
	(debug): Rename to "db execute".
	(serve): Require passphrase on startup.
	(bump): Remove command.
	(ls keys): Handle no keys.
	* configure.ac: Bump version number.
	* keys.cc (get_passphrase): Reject empty passphrase nicely,
	from user and from hook.
	* lua.{cc,hh} (hook_get_sorter): Dead code, remove.
	* main.cc (main_with_many_flavours_of_exception): s/char/int/.
	* monotone.cc (OPT_DUMP): New option.
	(OPT_VERBOSE): Rename as OPT_DEBUG.
	* monotone.{texi,1}: Document changes, s/rdiff/xdelta/.
	* nonce.{cc,hh}: Drop.
	* sanity.hh (sanity::filename): New field.
	* sanity.cc (dump_buffer): Dump to file or be silent.
	* testsuite.at (persist_phrase_ok): Define as true.
	* tests/t_null.at: Adjust for new option names.
	* unit_tests.cc: Set debug, not verbose.

2004-10-10  graydon hoare  <graydon@pobox.com>

	* tests/t_remerge.at: New test.
	* testsuite.at: Call it.

2004-10-10  graydon hoare  <graydon@pobox.com>

	* cryptopp/algebra.cpp:
	* cryptopp/asn.h:
	* cryptopp/hmac.h:
	* cryptopp/iterhash.h:
	* cryptopp/mdc.h:
	* cryptopp/modes.h:
	* cryptopp/osrng.h:
	* cryptopp/pubkey.h:
	* cryptopp/seckey.h:
	* cryptopp/simple.h:
	* cryptopp/smartptr.h:
	* cryptopp/strciphr.cpp:
	* cryptopp/strciphr.h:
	* lcs.cc:
	* lua.cc: Fixes for g++ 3.4 from Michael Scherer.
	* AUTHORS: Mention Michael.

2004-10-10  graydon hoare  <graydon@pobox.com>

	* tests/t_movedel.at: New test.
	* testsuite.at: Call it.

2004-10-10  graydon hoare  <graydon@pobox.com>

	* tests/t_movepatch.at: New test.
	* testsuite.at: Call it.

2004-10-10  graydon hoare  <graydon@pobox.com>

	* change_set.cc:
	* file_io.{cc,hh}: Bug Fixes.

2004-10-10  graydon hoare  <graydon@pobox.com>

	* cert.{cc,hh} (cert_revision_manifest): Bug fixes.
	* commands.cc (approve)
	(disapprove)
	(testresult): Teach about revisions.
	* tests/t_disapprove.at:
	* tests/t_i18n_file.at:
	* tests/t_ls_missing.at:
	* tests/t_testresult.at: Bug fixes.

2004-10-09  graydon hoare  <graydon@pobox.com>

	* netsync.cc:
	* packet.cc:
	* tests/t_i18n_file.at:
	* tests/t_netsync.at:
	* tests/t_single_char_filenames.at:
	* tests/t_singlenetsync.at: Bug fixes.

2004-10-04  graydon hoare  <graydon@pobox.com>

	* Makefile.am: Re-enable rcs stuff.
	* cert.{cc,hh}: Bug fixes.
	* change_set.{cc,hh} (apply_change_set)
	(apply_change_set_inverse): New helper functions.
	* commands.cc (log)
	(rcs_import)
	(cvs_import): Teach about revisions.
	* database.cc (get_version): Block reconstruction loops.
	* diff_patch.cc:
	* lua.cc:
	* netsync.cc: Remove references to obsolete includes.
	* rcs_file.cc: Pick up bug fix from trunk.
	* rcs_import.cc: Teach about revisions.

2004-10-03  graydon hoare  <graydon@pobox.com>

	* change_set.{cc,hh}: Lots of little bug fixes.
	* commands.cc: Likewise.
	* database.cc: Comment some chatter.
	* file_io.{cc,hh}: Bug fixes, remove unlink / hardlink stuff.
	* netcmd.cc: Bug fixes.
	* netsync.cc: Likewise.
	* tests/t_*.at: Teach about revisions.
	* testsuite.at: Likewise.
	* work.cc: Bug fixes.

2004-09-30  graydon hoare  <graydon@pobox.com>

	* app_state.cc: Inform db of app.
	* change_set.cc: Bug fixes.
	* commands.cc: Use delete_file not unlink.
	* database.{cc,hh}: Bug fixes in trust function machinery.
	* revisions.cc: Skip consideration of empty parents.
	* file_io.{cc,hh}: Remove unlink function.
	* schema.sql: Pass pubkey data into trust call.

2004-09-29  graydon hoare  <graydon@pobox.com>

	* change_set.cc: Various bug fixes, merge unit tests.

2004-09-26  graydon hoare  <graydon@pobox.com>

	* predicament.{cc,hh}: Remove.
	* Makefile.am: Update.
	* change_set.{cc,hh}: Compilation fixes.
	* commands.cc: Likewise.
	* file_io.{cc,hh}: Likewise, and implement link/unlink.
	* lua.{cc,hh}: Implement conflict resolver hooks.

2004-09-25  graydon hoare  <graydon@pobox.com>

	* change_set.{cc,hh}: Rewrite entirely.
	* work.cc: Adjust to compensate.
	* commands.cc: Likewise.
	* numeric_vocab.hh: Ask for C99 constant ctor macros.

2004-09-24  Derek Scherger  <derek@echologic.com>

	* app_state.{cc,hh} (initialize,prefix,in_restriction): rename
	restriction vars; require explicit subdir restriction with ".";
	remove restriction if any path evaluates to working copy root
	* commands.cc (update): disallow restricted updates
	(diff): use --manifest options for initialization
	* tests/t_restrictions.at: remove restricted update test
	* tests/t_subdirs.at: added (missed previously)
	* vocab.cc (verify): allow "." elements in local_path
	(test_file_path_verification): test for "." in paths

2004-09-20  Derek Scherger  <derek@echologic.com>

	* app_state.{cc,hh}: add message and manifest options; add subdir
	restriction; use set instead of vector for path restrictions
	(prefix): new method
	(add_restriction): change signature for set of path restrictions
	(in_restriction): renamed from is_restricted; adjust path matching
	(set_message): new method
	(add_manifest): new method
	(initialize): remove code to adjust restrictions from old options
	* commands.cc
	(restrict_patch_set, struct unknown_itemizer): rename
	app.is_restricted to app.in_restriction
	(add,drop,rename,revert): prefix file args with current subdir
	(update,status,ls_unknown,ls_missing): build restriction from args
	(commit): build restriction from args; use --message option
	(diff): build restriction from args; use --manifest options
	* file_io.cc (find_working_copy): logging tweaks
	* monotone.cc: remove --include/--exclude options; add --manifest
	and --message options
	* tests/t_attributes.at: add commit --message option
	* tests/t_cross.at: commit --message
	* tests/t_cwork.at: commit --message
	* tests/t_disapprove.at: commit --message
	* tests/t_drop.at: commit --message
	* tests/t_erename.at: commit --message; diff --manifest
	* tests/t_fork.at: commit --message
	* tests/t_genkey.at: commit --message
	* tests/t_i18n_file.at: commit --message
	* tests/t_import.at: commit --message
	* tests/t_ls_missing.at: commit --message
	* tests/t_merge.at: commit --message
	* tests/t_movedel.at: commit --message
	* tests/t_movepatch.at: commit --message
	* tests/t_netsync.at: commit --message
	* tests/t_persist_phrase.at: commit --message
	* tests/t_rename.at: commit --message
	* tests/t_renamed.at: commit --message
	* tests/t_restrictions.at: remove --include/--exlclude options
	* tests/t_revert.at: commit --message
	* tests/t_scan.at: commit --message
	* tests/t_single_char_filenames.at: commit --message
	* tests/t_testresult.at: commit --message
	* tests/t_unidiff.at: commit --message
	* tests/t_unidiff2.at: commit --message
	* tests/t_update.at: commit --message
	* tests/t_versions.at: commit --message

2004-09-19  graydon hoare  <graydon@pobox.com>

	* change_set.cc: More bug fixes.
	* basic_io.cc: Improve error reporting.
	* commands.cc (complete): Teach about revisions.
	* database.{cc,hh}: Add complete variant for revisions.

2004-09-19  graydon hoare  <graydon@pobox.com>

	* change_set.cc: Add a unit test, fix some bugs.

2004-09-18  graydon hoare  <graydon@pobox.com>

	* change_set.{cc,hh} (subtract_change_sets): New function.
	(build_pure_addition_change_set): New function.
	* commands.cc (try_one_merge): Teach about revisions
	(merge): Likewise.
	(propagate): Likewise.
	(update): Change from changeset inversion to negation.
	* database.{cc,hh} (get_manifest): New function.
	* cert.cc: Use it.

2004-09-13  graydon hoare  <graydon@pobox.com>

	* change_set.cc: Bug fixes.
	* commands.cc: Likewise.

2004-09-13  graydon hoare  <graydon@pobox.com>

	* change_set.{cc,hh}: Implement delta renaming and merging.
	* commands.cc
	(update): Teach about revisions.
	(agraph): Likewise.
	* diff_patch.{cc,hh}: Tidy up interface a bit.
	* database.{cc,hh} (get_revision_ancestry): New helper.
	* file_io.{cc,hh}
	(move_dir): New function.
	(delete_dir_recursive): New function.

2004-09-10  graydon hoare  <graydon@pobox.com>

	* basic_io.{cc,hh}: Move to more "normal" looking
	quoted output.
	* change_set.{cc,hh}: Extend, bugfix.
	* commands.cc (diff): Teach about revisions.
	* revision.{cc,hh}: Extend, bugfix.

2004-09-07  Derek Scherger  <derek@echologic.com>

	subdirectory restrictions

	* file_io.{hh,cc} (find_working_copy): new function
	(absolutify) use fs::current_path
	* work.cc (add_to_options_map): use options.insert to preserve
	previous settings
	* work.hh: add note about MT/options file to header comment
	* lua.{hh,cc} (load_rcfile): renamed from add_rcfile
	* app_state.{cc,hh} (constructor): remove read of MT/options
	(initialize): new methods to find/create working copy
	(set_stdhooks,set_rcfiles,add_rcfile,load_rcfiles,read_options):
	new methods
	(set_database,set_branch,set_signing_key): update for new options
	reading
	* monotone.cc: update help for --norc option
	(cpp_main): move loading of lua hooks to app_state after book
	keeping dir is found
	* commands.cc: all commands call app initialize to relocate to
	working copy directory
	(bookdir_exists,ensure_bookdir) remove
	(setup) new command to create working copy
	* tests/t_subdirs.at: new test
	* testsuite.at: call new setup command to initialize working copy;
	call new test
	(PROBE_NODE): adjust for new checkout requirement that MT dir does
	not exist
	* tests/t_attributes.at: ditto
	* tests/t_cwork.at: ditto
	* tests/t_single_char_filenames.at: ditto
	* tests/t_versions.at: ditto

2004-09-06  graydon hoare  <graydon@pobox.com>

	* Makefile.am: Revise,
	* cert.{cc,hh}: Minor bug fixes.
	* change_set.{cc,hh}
	(apply_path_rearrangement): New variant.
	(read_path_rearrangement): New function.
	(write_path_rearrangement): New function.
	* commands.cc: Partially teach about revisions.
	* database.{cc,hh}: Bug fixes.
	* revision.cc: Print new manifest as hex.
	* schema.sql: Fix typos.
	* update.{cc,hh}: Teach about revisions.

2004-09-06  graydon hoare  <graydon@pobox.com>

	* Makefile.am (unit_tests): Revise.
	* change_set.{cc,hh}: Move accessors to header.
	* constants.cc (netcmd_current_protocol_version): Bump.
	(netcmd_minimum_bytes_to_bother_with_gzip): Expand to 0xfff.
	* database.{cc,hh}: Teach about reverse deltas, bug fixes.
	* diff_patch.{cc,hh}: Remove dead code.
	* merkle_tree.{cc,hh}: Teach about revisions.
	* netsync.cc: Teach about revisions, reverse deltas.
	* packet.{cc,hh}: Likewise.
	* unit_tests.{cc,hh}: Reactivate tests.

2004-09-02  Derek Scherger  <derek@echologic.com>

	* tests/t_restrictions.at: rework and attempt to clean things up a
	bit; add test for bug in restrict_patch_set
	* commands.cc (restrict_patch_set): fix bug in removal of
	restricted adds/dels/moves/deltas

2004-08-28  graydon hoare  <graydon@pobox.com>

	* Makefile.am (unit_tests): Split out working parts.
	* basic_io.{cc,hh}: Minor fixes.
	* cert.{cc,hh}: Fixes, remove major algorithms.
	* revision.{cc,hh}: Rewrite algorithms from cert.cc.
	* change_set.{cc,hh}: Extensive surgery, unit tests.
	* database.{cc,hh}: Minor fixes.
	* file_io.{cc,hh}: Likewise.
	* lua.cc: Likewise.
	* packet.{cc,hh}: Teach about revisions.
	* schema.sql: Drop some optimistic tables.
	* unit_tests.{cc,hh}: Add revision, change_set tests.
	* vocab.cc: Instantiate revision<cert>.
	* work.{cc,hh}: Rewrite in terms of path_rearrangement.

2004-08-17  graydon hoare  <graydon@pobox.com>

	* database.cc: Simplified.
	* schema.sql: Simplified.
	* transforms.cc: Fixed bug.
	* revision.{hh,cc}: Stripped out tid_source.
	* change_set.{cc,hh}: Oops, never committed!

2004-08-16  graydon hoare  <graydon@pobox.com>

	* change_set.{hh,cc}: Simplified, finished i/o.
	* revision.{hh,cc}: Fix to match, redo i/o.
	* basic_io.cc (basic_io::parser::key): Print trailing colon.
	* vocab.hh: Whitespace tweak.

2004-08-09  graydon hoare  <graydon@pobox.com>

	* change_set.{hh,cc}: New files.
	* basic_io.{hh,cc}: New files.
	* predicament.{hh,cc}: New files.
	* revision.{hh,cc}: Break completely, need to fix.
	* diff_patch.{hh,cc}: Minor touchups.
	* lua.{hh,cc}, std_hooks.lua: Model predicaments.
	* Makefile.am: Update.

2004-07-10  graydon hoare  <graydon@pobox.com>

	* lcs.{hh,cc}: Move lcs.hh body into lcs.cc.
	* diff_patch.cc: Modify to compensate.
	* revision.{hh,cc}: New files.
	* Makefile.am: Update
	* patch_set.{hh,cc}: Remove.
	* {cert,database,lua,packets}.{hh,cc}, commands.cc:
	Modify partially (incomplete) to use revisions.
	* manifest.{hh,cc}: Cleanup, remove dead code.
	* schema.sql: Declare new revision tables.
	* schema_migration.cc: Incomplete migrator.
	* {transforms.{hh,cc}, vocab{,_terms}.hh:
	Infrastructure for revisions.

2004-07-20  Derek Scherger  <derek@echologic.com>

	* tests/t_restrictions.at: new test
	* testsuite.at: run it
	* app_state.{cc,hh} (add_restriction, is_restricted): new functions
	* monotone.cc (--include,--exclude): new options
	* commands.cc (restrict_patch_set): new function. called by
	commit, update, status, diff commands

2004-07-05  graydon hoare  <graydon@pobox.com>

	* cert.cc (operator<): Fix wrong ordering of
	fields.

2004-06-07  graydon hoare  <graydon@pobox.com>

	* cryptopp/algebra.cpp:
	* cryptopp/asn.h:
	* cryptopp/hmac.h:
	* cryptopp/iterhash.h:
	* cryptopp/mdc.h:
	* cryptopp/modes.h:
	* cryptopp/osrng.h:
	* cryptopp/pubkey.h:
	* cryptopp/seckey.h:
	* cryptopp/simple.h:
	* cryptopp/smartptr.h:
	* cryptopp/strciphr.cpp:
	* cryptopp/strciphr.h:
	* lcs.hh:
	* lua.cc: Fixes for g++ 3.4 from Michael Scherer.
	* AUTHORS: Mention Michael.

2004-05-28  graydon hoare  <graydon@pobox.com>

	* tests/t_movedel.at: New test.
	* testsuite.at: Call it.
	* diff_patch.cc (adjust_deletes_under_renames): New function.
	(merge3): Use it.

2004-05-27  graydon hoare  <graydon@pobox.com>

	* tests/t_movepatch.at: New test.
	* testsuite.at: Call it.
	* diff_patch.cc (adjust_deltas_under_renames): New function.
	(merge3): Use it.

2004-05-20  graydon hoare  <graydon@pobox.com>

	* NEWS: Note 0.13 release.
	* configure.ac: Bump version number.
	* monotone.spec: Likewise.

2004-05-19  graydon hoare  <graydon@pobox.com>

	* file_io.cc (tilde_expand): Fix fs::path use.

2004-05-18  graydon hoare  <graydon@pobox.com>

	* diff_patch.cc (apply_directory_moves): Fix fs::path use.
	* file_io.cc (write_data_impl): Likewise.
	* packet.cc: Use explicit true/false maps in caches.
	* sanity.cc (dump_buffer): Write to clog (buffered).

2004-05-16  graydon hoare  <graydon@pobox.com>

	* keys.cc (get_passphrase): Reimplement.
	* unix/read_password.c: Remove.
	* {unix,win32}/read_password.cc: Add.
	* constants.{hh,cc} (maxpasswd): New constant.
	* Makefile.am: Teach about platform specific stuff.

2004-05-16  graydon hoare  <graydon@pobox.com>

	* diff_patch.cc (merge2): Don't discard files on one side.
	* std_hooks.lua (merge2_xxdiff_cmd): Specify merge filename.

2004-05-14  Joel Rosdahl  <joel@rosdahl.net>

	* std_hooks.lua (ignore_file): Quote dots in .svn patterns.
	* monotone.texi: Updated ignore_file hook example.

2004-05-13  Nathaniel Smith  <njs@codesourcery.com>

	* commands.cc: Include boost/filesystem/path.hpp,
	boost/filesystem/convenience.hpp.
	(checkout): Make checkout directory an fs::path, not a local_path.

2004-05-13  Nathaniel Smith  <njs@codesourcery.com>

	* testsuite.at (test_hooks.lua): Add a 'test_attr' attribute
	hook.  Add tests t_attributes and t_single_char_filenames.
	* tests/t_attributes.at: New test.
	* tests/t_single_char_filenames.at: New test.
	* manifest.cc (read_manifest_map): Replace ".+" with ".*" to
	support single-character filenames.
	* work.cc (read_work_set): Likewise.
	(read_attr_map): Likewise.

2004-05-13  Nathaniel Smith  <njs@codesourcery.com>

	* monotone.texi (Hook Reference): Update documented default
	definitions of 'merge2' and 'merge3'.

2004-05-12  graydon hoare  <graydon@pobox.com>

	* AUTHORS: Rename Netxx back to netxx. Really, look in
	the manifest; it's been renamed!
	* configure.ac: Remove prg_exec_monitor checks.

2004-05-12  Nathaniel Smith  <njs@pobox.com>

	* AUTHORS: Remove discussion of adns, since we no longer
	distribute it.  Fix capitalization of "Netxx".

2004-05-12  Nathaniel Smith  <njs@pobox.com>

	* std_hooks.lua (merge2): Support xemacs.  Add error message
	if no merge tool is found.
	(merge3): Likewise.  Also add (disabled) hook to use CVS
	'merge' command, as a demonstration of how to.

2004-05-12  graydon hoare  <graydon@pobox.com>

	* std_hooks.lua (get_author): Remove standard definition.
	* monotone.texi: Document change.

2004-05-12  graydon hoare  <graydon@pobox.com>

	* cert.cc (cert_manifest_author_default): Use default signing key
	name for default author, if lua hook fails.

2004-05-12  Joel Rosdahl  <joel@rosdahl.net>

	* file_io.cc (walk_tree): Removed extraneous newline in error
	message.

	* std_hooks.lua (edit_comment): Added missing newline in log
	message template.

	* tests/t_ls_missing.at: New test case.
	* testsuite.at: Added t_ls_missing.at.

2004-05-10  graydon hoare  <graydon@pobox.com>

	* nonce.cc, nonce.hh: New files.
	* Makefile.am: Note new files.
	* lua.cc, lua.hh (hook_get_nonce): New hook.
	* commands.cc (bump): New command.
	* commands.cc: Remove "(file|manifest)" args most places.
	* tests/t_disapprove.at
	* tests/t_genkey.at
	* tests/t_singlenetsync.at
	* tests/t_netsync.at
	* tests/t_persist_phrase.at: Adjust to compensate.
	* monotone.texi, monotone.1: Adjust to compensate.
	* work.cc, work.hh: Constify some arguments.

2004-05-09  graydon hoare  <graydon@pobox.com>

	* diff_patch.cc: Remove recording of file merge ancestry.

2004-05-09  graydon hoare  <graydon@pobox.com>

	* commands.cc (ls_missing): Modify to account for work.

2004-05-09  graydon hoare  <graydon@pobox.com>

	* commands.cc (list missing): New command.
	* monotone.texi, monotone.1: Update to document.

2004-05-08  graydon hoare  <graydon@pobox.com>

	* main.cc: New file encompassing prg_exec_monitor.
	* mkstemp.cc, mkstemp.hh: New portable implementation.
	* lua.cc: Use mkstemp from bundled version.
	* lua/liolib.c: Remove old mkstemp definition.
	* monotone.cc (cpp_main): Remove prg_exec env setting.
	* sanity.cc (sanity::dump_buffer): Dump logbuf to stderr, not stdout.
	* std_hooks.lua (temp_file): Use mkstemp not io.mkstemp.
	* Makefile.am (MOST_SOURCES): Add new files.

2004-05-03  Joel Rosdahl  <joel@rosdahl.net>

	* monotone.texi: Removed extraneous @ftable directive.

2004-05-02  graydon hoare  <graydon@pobox.com>

	* monotone.texi: Add stuff on selectors, new hooks.
	* AUTHORS: Typo fix.
	* configure.ac: Bump version number.

	Release point (v 0.12).

2004-05-02  Joel Rosdahl  <joel@rosdahl.net>

	Made it possible to rename a rename target and to undo a rename.
	I.e.: Given a rename set A -> B, "monotone rename B C" gives the
	rename set A -> C and "monotone rename B A" gives the empty rename
	set.
	* work.cc (visit_file): Implement new behavior.
	* tests/t_rename.at: Added test cases for new behavior.
	* monotone.texi: Note that a rename can be undone.

	Fix bug #8458:
	* file_io.hh, file_io.cc (walk_tree): Added require_existing_path
	parameter.
	* work.cc (build_deletion): Pass new parameter to walk_tree.
	* work.cc (build_rename): Ditto.

	* manifest.cc (build_manifest_map): Fix missing file check for
	i18n paths.

2004-05-01  Joel Rosdahl  <joel@rosdahl.net>

	Fix bug #7220:
	* manifest.cc (build_manifest_map): Handle missing file
	gracefully.

	* file_io.cc (walk_tree): Handle nonexistent file/directory
	gracefully.

2004-04-30  Christof Petig <christof@petig-baender.de>

	* rcs_import.cc (store_trunk_manifest_edge):
		skip ancestry to empty manifest
	* rcs_import.cc (process_branch):
		also follow branches of last/first versions

2004-04-29  graydon hoare  <graydon@pobox.com>

	* configure.ac: Fix up windows probe and bundling checks.
	* netxx/resolve_getaddrinfo.cxx: Local hack for stream addresses.
	* netsync.cc: Report address before listening.

2004-04-29  graydon hoare  <graydon@pobox.com>

	* cert.cc (get_branch_heads): Calculate a "disapproved version"
	attribute which culls a version with only disapproved ancestry
	edges.
	* monotone.texi: Fix some ascii-art diagrams.

2004-04-28  Christof Petig <christof@petig-baender.de>

	* command.cc (heads):
	show date and author certificates for each head

2004-04-28  Christof Petig <christof@petig-baender.de>

	* configure.ac:
	default to using the bundled SQLite

2004-04-28  Christof Petig <christof@petig-baender.de>

	* commands.cc (log):
	support optional file argument to show change log for
	e.g. monotone log [ID] cert.cc

2004-04-26  Christof Petig <christof@petig-baender.de>

	* rcs_import.cc (process branch):
	insert dummy cvs_edge to mark newly added file
	as previously non existant

2004-04-25  Joel Rosdahl  <joel@rosdahl.net>

	* po/stamp-po: Removed since it's generated.
	* std_hooks.lua (ignore_file): Corrected name of Subversion's
	administrative directory.
	* work.hh: Ditto.
	* monotone.texi (Hook Reference): Updated default definition of
	ignore_file.

2004-04-23  Christof Petig <christof@petig-baender.de>

	* rcs_import.cc (build_parent_state, build_child_state):
	remove dying files from manifest
	* rcs_import.cc (cvs_file_edge, note_file_edge):
	calculate state and remember it (alive or dead)

2004-04-23  Christof Petig <christof@petig-baender.de>

	* rcs_import.cc (import_rcs_file_with_cvs):
	do not include dead files in head_manifest

2004-04-22  Christof Petig <christof@petig-baender.de>

	* rcs_file.cc, rcs_file.hh: read and remember 'state' of revision
	* rcs_import.cc: remove Attic/ part from path

2004-04-21  Christof Petig <christof@petig-baender.de>

	* configure.ac: enable use of installed SQLite library

2004-04-20  graydon hoare  <graydon@pobox.com>

	* lua.hh, lua.cc (hook_note_commit): New hook.
	* commands.cc (commit): Call it.

2004-04-19  graydon hoare  <graydon@pobox.com>

	* cert.cc: Make trust messages nicer.
	* merkle_tree.cc: Clarify logging messages.
	* netsync.cc: Reorganize tickers, put client in txn.
	* packet.cc, packet.hh: Teach about constructability.

2004-04-16  graydon hoare  <graydon@pobox.com>

	* netsync.cc (session::extra_manifests): New member.
	(session::analyze_ancestry_graph): Use it.
	* tests/t_singlenetsync.at: New test for single manifest sync.
	* testsuite.at: Call it.

2004-04-14  Tom Tromey  <tromey@redhat.com>

	* rcs_import.cc (import_cvs_repo): Use require_password.
	Include keys.hh.
	* keys.hh (require_password): Declare.
	* keys.cc (require_password): New function.

2004-04-13  Tom Tromey  <tromey@redhat.com>

	* monotone.texi: Typo fixes.

2004-04-10  graydon hoare  <graydon@pobox.com>

	* netsync.cc: Minor bug fixes.

2004-04-10  graydon hoare  <graydon@pobox.com>

	* database.{cc,hh}:
	* commands.{cc,hh}:
	* lua.{cc,hh}:
	* std_hooks.lua:
	* vocab_terms.hh:
	Implement first cut at selectors.

2004-04-10  graydon hoare  <graydon@pobox.com>

	* cert.cc (operator<): Include name in compare.
	(operator==): Likewise.
	* packet.cc: Include shared_ptr.
	* rcs_file.cc: Rewrite by hand, no spirit.
	* rcs_import.cc: Change ticker names a bit.

2004-04-09  graydon hoare  <graydon@pobox.com>

	* app_state.cc: Fix a couple file path constructions.
	* file_io.cc (book_keeping_file): Make one variant static.
	* manifest.cc: Remove some dead code in walkers.
	* work.cc: Ditto.
	* rcs_file.cc: fcntl fix from Paul Snively for OSX.

2004-04-09  graydon hoare  <graydon@pobox.com>

	* file_io.cc: Fix boost filesystem "." and ".." breakage.
	* lua.cc: Fix format of log entry.
	* monotone.cc: Log locale settings on startup.
	* sanity.cc: Dump prefix on --verbose activation.
	* testsuite/t_i18n_file.at: Fix autotest LANG breakage.
	* testsuite/t_null.at: Account for chatter with --verbose.

2004-04-09  graydon hoare  <graydon@pobox.com>

	* configure.ac: Comment out check for sse2,
	set bundling to true by default.
	* INSTALL: describe changes to bundling.
	* Makefile.am: Remove vestiges of depot.

2004-04-07  graydon hoare  <graydon@pobox.com>

	* adns/*:
	* network.{cc,hh}:
	* proto_machine.{cc,hh}:
	* {http,smtp,nntp}_tasks.{cc,hh}:
	* tests/t_{http,smtp,nntp,proxy}.at:
	* url.{cc,hh}:
	* depot.cc:
	Delete files.
	* commands.cc:
	* lua.{cc,hh}:
	* database.{cc,hh}: Remove network/queue stuff.
	* configure.ac:
	* constants.{cc,hh}:
	* tests/t_{netsync,singlecvs,cvsimport}.at:
	* testsuite.at:
	* transforms.{cc,hh}:
	* unit_tests.{cc,hh}:
	* vocab_terms.hh:
	* vocab.{cc,hh}:
	* Makefile.am: Adjust for deletions.
	* app_state.hh: Cleanup.
	* monotone.texi: Fix some typos.
	* packet.{cc,hh}: Implement database ordering.
	* netsync.cc: Massage to use new packet logic.
	* commands.cc:
	* std_hooks.lua: Add initial selector stuff.

2004-03-29  graydon hoare  <graydon@pobox.com>

	* monotone.spec: Update for 0.11 release.

	Release point (v 0.11).

2004-03-29  graydon hoare  <graydon@pobox.com>

	* Makefile.am (DISTCHECK_CONFIGURE_FLAGS): Set.
	* commands.cc: Tidy up / narrow output width.
	* patch_set.cc: Likewise.
	* monotone.texi: Cleanups for PDF generation.

2004-03-28  graydon hoare  <graydon@pobox.com>

	* NEWS: Mention 0.11 release.
	* AUTHORS: Mention Robert.

2004-03-28  Robert Bihlmeyer  <robbe+mt@orcus.priv.at>

	* file_io.cc (walk_tree_recursive): Ignore broken symlinks.

2004-03-27  graydon hoare  <graydon@pobox.com>

	* monotone.texi: Flesh out netsync stuff, remove old network stuff.
	* monotone.1: Likewise.

2004-03-27  Robert Helgesson  <rycee@home.se>

	* Makefile.am:
	* configure.ac:
	* database.cc:
	* depot.cc:
	* lua.cc:
	* network.cc:
	* schema_migration.cc: Bundled library switch logic.

2004-03-27  graydon hoare  <graydon@pobox.com>

	* depot.cc (dump): Implement.
	* tests/t_http.at, test/t_proxy.at: Use "depot.cgi dump" rather than sqlite.
	* sqlite/pager.h: Change page size.
	* README: Massage slightly.
	* INSTALL: Write real installation instructions.
	* Makefile.am: Include build of "one big page" docs.
	* boost/circular_buffer_base.hpp: Another boost version insulation fix.
	* vocab.cc (verify): Normalize local_path's during verification on boost 1.31.0.
	* monotone.texi: Rip out some of the pre-netsync networking docs.

2004-03-24  graydon hoare  <graydon@pobox.com>

	* boost/circular_buffer_base.hpp: Boost version insulation.
	* cert.cc, cert.hh, commands.cc: Differentiate "unknown" keys from "bad".
	* xdelta.cc, proto_machine.cc: Fix boost version insulation.

2004-03-24  graydon hoare  <graydon@pobox.com>

	* rcs_import.cc (import_substates): Filter by branch.
	* xdelta.cc: Minor bits of insulation.

2004-03-24  graydon hoare  <graydon@pobox.com>

	* AUTHORS: Mention Robert.
	* configure.ac: Enable sse2 stuff.
	* monotone.spec: Adjust CFLAGS and CXXFLAGS
	* monotone.texi (Network Service): Expand a bit.

2004-03-24  Robert Helgesson  <rycee@home.se>

	* commands.cc:
	* http_tasks.cc:
	* lua.cc:
	* manifest.cc:
	* netsync.cc:
	* nntp_tasks.cc:
	* proto_machine.cc:
	* work.cc:
	* xdelta.cc:
	Portability fixes for boost 1.31.0

2004-03-22  graydon hoare  <graydon@pobox.com>

	* cryptopp/integer.cpp, integer.h: Enable SSE2 multiply code.
	* database.cc, database.hh, certs.cc: Speed up 'heads'.

2004-03-21  graydon hoare  <graydon@pobox.com>

	* lcs.hh, sanity.hh: Minor performance tweaks.

2004-03-20  graydon hoare  <graydon@pobox.com>

	* rcs_import.cc: Teach how to aggregate branches.
	* monotone.texi: Start section on netsync.

2004-03-20  Olivier Andrieu  <oliv__a@users.sourceforge.net>

	* commands.cc (log): Show tags in log.
	* AUTHORS: Mention Olivier.

2004-03-17  Nathan Myers  <ncm@cantrip.org>

	* boost/circular_buffer.hpp:
	* commands.cc:
	* cryptopp/fltrimpl.h:
	* cryptopp/iterhash.cpp:
	* quick_alloc.hh:
	Fixes for gcc 3.4 compat and warnings.

2004-03-17  graydon hoare  <graydon@pobox.com>
	* cryptopp/config.h: Fix for gcc aliasing optimization error.
	* rcs_import.cc (cvs_history::note_file_edge):
	Fix for first changelog import bug (#5813).

2004-03-15  graydon hoare  <graydon@pobox.com>

	* rcs_import.cc: Import lone versions properly.
	* tests/t_singlecvs.at: New test for it.
	* testsuite.at: Call it.

2004-03-14  graydon hoare  <graydon@pobox.com>

	* commands.cc (diff): Show added files too.
	* monotone.texi: Fix typo.

2004-03-08  graydon hoare  <graydon@pobox.com>

	* netsync.cc (analyze_manifest_edge): Fix broken formatter.

2004-03-07  graydon hoare  <graydon@pobox.com>

	* Makefile.am (BOOST_SANDBOX_SOURCES): Remove boost::socket entries.
	(NETXX_SOURCES): Predicate on IP6 support in OS (from Paul Snively).
	* boost/socket/*.[hc]pp: Remove.
	* boost/io/streambuf_wrapping.hpp: Remove.
	* AUTHORS: Remove copyright notice for boost::socket.
	* acinclude.m4 (ACX_PTHREAD): Add.
	* network.cc: Replace boost::socket machinery with Netxx.
	* network.hh (open_connection): Remove prototype, static function.
	* sanity.hh, sanity.cc: Make log formatters give file:line coords,
	throw log offending coordinate if formatting fails.

2004-03-07  graydon hoare  <graydon@pobox.com>

	* sqlite/date.c, sqlite/vdbeInt.h, sqlite/vdbeaux.c: Add.
	* sqlite/*.c: Upgrade to 2.8.12.
	* Makefile.am: Update to mention new files.
	* cert.cc
	(expand_ancestors)
	(expand_dominators): Resize child bitmaps to cover parent.

2004-03-06  graydon hoare  <graydon@pobox.com>

	* netsync.cc (get_root_prefix): Fix from Paul Snively
	to fix static initialization order on mac OSX.
	* montone.texi: Typo fix from Anders Petersson.
	* *.cc: Move all function defs into column 0.

2004-03-04  graydon hoare  <graydon@pobox.com>

	* std_hooks.lua: Fix merger execution pessimism.

2004-03-04  graydon hoare  <graydon@pobox.com>

	* adler32.hh: Modify to use u8.
	* depot.cc, netcmd.cc, xdelta.cc: Modify to use u8.
	* netio.hh, numeric_vocab.hh (widen): Move between headers.
	* netsync.cc: Correct role-assumption bugs.
	* schema_migration.cc: Strip whitespace in sha1.
	(changes received from Christof Petig)

2004-03-01  graydon hoare  <graydon@pobox.com>

	* commands.cc: Handle anonymous pulling.
	* netsync.cc: Ditto.

	Release point (v 0.10).

2004-03-01  graydon hoare  <graydon@pobox.com>

	* NEWS: Mention impending 0.10 release.
	* cert.cc, cert.hh: Bug fixes, implement trust function, QA stuff.
	* commands.cc: Tweak disapprove, approve, testresult, push, pull.
	* configure.ac: Bump version number.
	* cryptopp/rng.h, cryptopp/rng.cpp
	(MaurerRandomnessTest): Fix bitrot.
	* keys.cc: Add Maurer PRNG randomness test.
	* lua.cc, lua.hh: Add trust, testresult, anonymous netsync hooks.
	* monotone.1: Update to follow changes to commands.
	* monotone.texi: Include QA section, adjust some UI drift, clarify
	reserved cert names, document new hooks and commands.
	* netcmd.hh, netcmd.cc: Add anonymous, error commands; fix bugs.
	* netsync.cc: Process new commands, factor server loop a bit.
	* std_hooks.lua: Add new hook defaults, factor mergers.
	* tests/t_netsync.at: Check SHA1 of each edge.
	* tests/t_null.at: Call with --norc to skip ~/.monotonerc
	* tests/t_update.at: Fix glaring error.
	* tests/t_disapprove.at, tests/t_testresult.at: New tests.
	* testsuite.at: Call them.
	* ui.cc (sanitize): Clean escape chars from output (optional?)
	* update.cc: Rewrite entirely in terms of new QA definitions.

2004-02-24  graydon hoare  <graydon@pobox.com>

	* commands.cc (ls_keys): Write key hash codes.
	* constands.cc (netsync_timeout_seconds): Up to 120.
	* netsync.cc: Fix a bunch of bugs.
	* patch_set.cc (manifests_to_patch_set): Fix bug in overload
	default construction.

2004-02-22  graydon hoare  <graydon@pobox.com>

	* patch_set.cc, patch_set.hh: Parameterize yet further.
	* netsync.cc: Fix a lot of bugs, add manifest and file grovelling.
	* tests/t_netsync.at: A new test (which runs!)
	* testsuite.at: Call it.

2004-02-20  graydon hoare  <graydon@pobox.com>

	* cert.cc, cert.hh, key.cc, key.hh, database.cc, database.hh:
	Add lots of little netsync support routines.
	* commands.cc (rebuild): Rehash everything too.
	* constants.cc (netcmd_minsz): Recalculate.
	* cryptopp/osrng.cpp (NonblockingRng::GenerateBlock): Handle
	/dev/urandom a bit better.
	* netcmd.cc, netcmd.hh: Remove describe cmds, add nonexistant cmd.
	* netio.hh: Add uleb128 stuff.
	* xdelta.cc: Add randomizing unit test suite.
	* diff_patch.cc: Remove commented-out dead line-merger code.
	* merkle_tree.cc: Fix various bugs.
	* netcmd.cc: Switch everything over to uleb128s.
	* netsync.cc: Implement lots of missing stuff.

2004-02-09  graydon hoare  <graydon@pobox.com>

	* netsync.cc (ROOT_PREFIX): New variable.
	* commands.cc (merkle): New command.

2004-02-09  Ben Elliston  <bje@wasabisystems.com>

	* monotone.texi: Spelling corrections.

2004-02-09  graydon hoare  <graydon@pobox.com>

	* database.cc, database.hh
	(get_version_size)
	(get_file_version_size)
	(get_manifest_version_size): New functions.
	* xdelta.cc, xdelta.hh (measure_delta_target_size): New function.
	* merkle_tree.cc, merkle_tree.hh, netcmd.cc, netcmd.hh:
	Cleanup and typesafety.
	* netsync.cc: Cleanup, typesafety, implement refine phase.

2004-02-01  graydon hoare  <graydon@pobox.com>

	* netsync.cc: Remove a lot of stuff, implement auth phase.
	* constants.cc, constants.hh: Move constants from netsync.cc.
	* netcmd.cc, netcmd.hh: Split out of netsync.cc.
	* merkle_tree.cc, merkle_tree.hh: Likewise.
	* numeric_vocab.hh: New header.
	* adler32.hh: include numeric_vocab.hh.
	* netio.hh: Likewise.
	* unit_tests.cc, unit_tests.hh: Update.
	* Makefile.am: Likewise.
	* commands.cc: Guess signing key for auth phase.
	* database.cc, database.hh (public_key_exists)
	(get_pubkey): New functions based on key hashes.

2004-01-31  graydon hoare  <graydon@pobox.com>

	* Netxx/*: New files.
	* AUTHORS: Mention Netxx.
	* Makefile.am: Mention Netxx and netsync.{cc,hh}
	* adler32.hh: Delegate typedefs to boost.
	* cert.hh, cert.cc (cert_hash_code): New function.
	* commands.cc (find_oldest_ancestors): Block cycles.
	(netsync): New command.
	* database.cc, database.hh (schema): Update.
	(put_key): Calculate key hash on the fly.
	(put_cert): Likewise.
	(merkle_node_exists)
	(get_merkle_node)
	(put_merkle_node)
	(erase_merkle_nodes): New functions.
	* keys.hh, keys.cc (key_hash_code): New function.
	* lua.cc, lua.hh
	(hook_get_netsync_read_permitted)
	(hook_get_netsync_write_permitted): New hooks.
	* monotone.spec: Update for FC1 info conventions.
	* monotone.texi (Quality Assurance): New section.
	* netsync.cc, netsync.hh: New files, preliminary
	netsync infrastructure. Command bodies still missing.
	* schema.sql: Add intrinsic key and cert hashes, merkle nodes.
	* schema_migration.cc: Add code to migrate to new schema.
	* unit_tests.cc: Handle command-line args to limit test set.
	* vocab_terms.hh: Add merkle and prefix as new terms.

2004-01-13  Nathaniel Smith  <njs@codesourcery.com>

	* idna/idn-int.h: Remove (generated by configure).

2004-01-13  Nathaniel Smith  <njs@codesourcery.com>

	* configure.ac: Switch "if" and "else" branches in pthreads
	checks.

2004-01-12  Nathaniel Smith  <njs@codesourcery.com>

	* configure.ac: Remove check for -lpthread.
	Add check for pthread_mutex_lock and ACX_PTHREAD.
	* m4/acx_pthread.m4: New file.

2004-01-07  graydon hoare  <graydon@pobox.com>

	* Makefile.am:
	* po/POTFILES.in:
	* po/monotone.pot: Minor tweaks for distclean.
	* adns/config.h:
	* boost/socket/src/interface.cpp:
	* boost/socket/src/ip4/address.cpp:
	* boost/socket/src/ip4/protocol.cpp: OSX portability.
	* AUTHORS: Mention new contributors.
	* monotone.texi (Hook Reference): Document i18n hooks.

	Release point (v 0.9).

2004-01-07  graydon hoare  <graydon@pobox.com>

	* cert.cc (ensure_parents_loaded)
	(expand_dominators)
	(expand_ancestors)
	(find_intersecting_node): New functions.
	(find_common_ancestor): Reimplement in terms of dominator
	and ancestor bitset intersection.

2004-01-05  Christof Petig <christof@petig-baender.de>

	* vocab.cc (verify<local_path>) Fix use of val() / iterator.
	* constants.cc (illegal_path_bytes): NUL-terminate.

2004-01-02  graydon hoare  <graydon@pobox.com>

	* diff_patch.cc (normalize_extents): Improve to handle an odd case.
	* tests/t_fmerge.at: New test, to test it.
	* commands.cc (fload, fmerge): Permanently enable, for test.
	* testsuite.at: Call new test.

2004-01-01  graydon hoare  <graydon@pobox.com>

	* file_io.hh, file_io.cc (read_localized_data, write_localized_data):
	New functions
	* commands.cc, manifest.cc, transforms.cc: Use them.
	* monotone.texi: Minor update to i18n docs.
	* lua.hh, lua.cc (hook_get_linesep_conv, hook_get_charset_conv):
	New hooks.
	* acinclude.m4: Move AX_CREATE_STDINT_H in here.
	* po/monotone.pot: Regenerate.
	* NEWS, configure.ac: Prep for 0.9 release.

2003-12-30  graydon hoare  <graydon@pobox.com>

	* file_io.hh, file_io.cc (mkpath): New function.
	* commands.cc, database.cc, diff_patch.cc, file_io.cc,
	lua.cc, vocab.cc, work.cc: Use it.
	* constants.cc (illegal_path_bytes_arr): Remove leading null.
	* monotone.texi: Include i18n docs.
	* tests/t_i18n_file.at: Check colon in filename.

2003-12-29  graydon hoare  <graydon@pobox.com>

	* file_io.cc: Localize names before touching fs.
	* lua.hh, lua.cc (hook_get_system_charset): Remove useless fn.
	* test_hooks.lua: Likewise.
	* monotone.cc, transforms.cc, transforms.hh:
	Remove lua from system charset conv.
	* tests/t_i18n_file.at: New test.
	* testsuite.at: Call it.

2003-12-28  graydon hoare  <graydon@pobox.com>

	* app_state.cc, app_state.hh: Massage to use i18n vocab.
	* cert.cc, commands.cc, commands.hh, rcs_import.cc,
	update.cc, update.hh, url.cc, url.hh: Likewise.

	* work.cc, work.hh: --> Likewise, and break file format! <--

	* constants.hh, constants.cc (legal_ace_bytes): New constant.
	* vocab.cc (verify<ace>): Use it.
	(verify<urlenc>) New function.
	* vocab_terms.hh (ace, urlenc, utf8): New terms.
	* transforms.hh, transforms.cc: Use them.
	* monotone.cc (utf8_argv): Charconv argv.
	* network.hh, network.cc: Use url.{hh,cc}.

2003-12-28  graydon hoare  <graydon@pobox.com>

	* constants.hh, constants.cc (idlen): New constant.
	* commands.cc, vocab.cc: Use it.
	* manifest.cc (read_manifest_map): Tighten up regex.
	* packet.cc: Likewise.
	* transforms.cc (uppercase)
	(lowercase): Rewrite.
	(utf8_to_urlenc)
	(urlenc_to_utf8)
	(internalize_url)
	(internalize_cert_name)
	(internalize_rsa_keypair_id)
	(externalize_url)
	(externalize_cert_name)
	(externalize_rsa_keypair_id): New functions.
	* url.hh, url.cc (parse_utf8_url): New function.

2003-12-20  graydon hoare  <graydon@pobox.com>

	* diff_patch.cc (normalize_extents): New function.
	(merge_via_edit_scripts): Use it.

2003-12-19  graydon hoare  <graydon@pobox.com>

	[net.venge.monotone.i18n branch]

	* idna/*.[ch]: New files.
	* po/*: New files.
	* url.cc, url.hh, constants.cc: New files.
	* Makefile.am, configure.ac: Various fiddling for gettext.
	* lua.hh, lua.cc (hook_get_system_charset): New hook.
	(hook_get_system_linesep): New hook.
	* transforms.hh, transforms.cc
	(charset_convert)
	(system_to_utf8)
	(utf8_to_system)
	(ace_to_utf8)
	(utf8_to_ace)
	(line_end_convert): New functions.
	* vocab.cc: Refine constraints.
	* vocab_terms.hh (external): New atomic type.
	* monotone.cc (cpp_main): Initialize gettext.
	* sanity.hh (F): Call gettext() on format strings.
	* commands.cc, depot.cc, database.cc, http_tasks.cc, keys.cc,
	network.cc, rcs_import.cc, sanity.cc, mac.hh : Update to use
	'constants::' namespace.
	* config.h.in: Remove.
	* commands.cc: Various formatting cleanups.
	* unit_tests.cc, unit_tests.hh: Connect to url tests.

2003-12-19  graydon hoare  <graydon@pobox.com>

	* diff_patch.cc (merge3): Skip patches to deleted files.

2003-12-16  graydon hoare  <graydon@pobox.com>

	* commands.cc (ls_ignored, ignored_itemizer): Fold in as subcases of unknown.

2003-12-16  graydon hoare  <graydon@pobox.com>

	* lua.cc (working_copy_rcfilename): MT/monotonerc not MT/.monotonerc.

2003-12-16  graydon hoare  <graydon@pobox.com>

	* lua.hh, lua.cc (working_copy_rcfilename): New function.
	* monotone.cc: Add working copy rcfiles.
	* commands.cc (ls_unknown, unknown_itemizer): Skip ignored files.

2003-12-16  graydon hoare  <graydon@pobox.com>

	* file_io.cc (walk_tree_recursive): continue on book-keeping file.

2003-12-15  graydon hoare  <graydon@pobox.com>

	* tests/t_unidiff.at, t_unidiff2.at: Check for mimencode.

2003-12-15  graydon hoare  <graydon@pobox.com>

	* configure.ac: Add --enable-static-boost.
	* Makefile.am: Likewise.
	* AUTHORS: Mention new contributors.

2003-12-14  Lorenzo Campedelli <lorenzo.campedelli@libero.it>

	* work.cc (add_to_attr_map): Finish change to attr map format.

2003-12-10  Tom Tromey  <tromey@redhat.com>

	* commands.cc (checkout): Give better error message if branch is
	empty.

2003-12-07  Eric Kidd  <eric.kidd@pobox.com>

	* commands.cc (agraph): Handle repositories with a single version.
	* database.cc (get_head_candidates): Handle heads with no ancestors.
	* cert.cc (get_branch_heads): Handle heads with no ancestors.

2003-12-06  Eric Kidd  <eric.kidd@pobox.com>

	* update.hh, update.cc (pick_update_target): Return current
	version if no better update candidates available.
	* update.cc (pick_update_target): Always do branch filtering.
	* commands.cc (update): Notice when we're already up-to-date.
	* commands.cc (propagate): Assign branch name correctly when merging.

2003-12-05  graydon hoare  <graydon@pobox.com>

	* lcs.hh (edit_script): New entry point.
	* diff_patch.cc: Rewrite merge in terms of edit scripts.
	* network.cc (post_queued_blobs_to_network): Tidy up transient
	failure message.
	* randomfile.hh: Prohibit deletes on end of chunks.
	* sanity.cc: EOL-terminate truncated long lines.

2003-12-02  graydon hoare  <graydon@pobox.com>

	* database.cc, database.hh (reverse_queue): Copy constructor.
	* std_hooks.lua (merge3): Remove afile, not ancestor.
	* monotone.cc: Remove debugging message.
	* ui.cc (finish_ticking): Set last_write_was_a_tick to false.

2003-12-01  graydon hoare  <graydon@pobox.com>

	* app_state.hh, app_state.cc (set_signing_key): New fn, persist key.
	* monotone.cc (cpp_main): Permit commuting the --help argument around.

2003-11-30  graydon hoare  <graydon@pobox.com>

	* network.cc (post_queued_blobs_to_network): Fail when posted_ok is false.
	* database.cc (initialize): Fail when -journal file exists.
	* keys.cc (make_signature): Nicer message when privkey decrypt fails.

2003-11-29  Tom Tromey  <tromey@redhat.com>

	* rcs_import.cc (store_auxiliary_certs): Renamed to fix typo.
	Updated all callers.

	* http_tasks.cc (check_received_bytes): Allow "-" as well.
	* depot.cc (execute_post_query): Allow "-" as well.

2003-11-28  Tom Tromey  <tromey@redhat.com>

	* http_tasks.cc (check_received_bytes): Allow "-" as well.
	* depot.cc (execute_post_query): Allow "-" as well.

2003-11-28  graydon hoare  <graydon@pobox.com>

	* cert.cc: Various speedups.
	* cycle_detector.hh (edge_makes_cycle): Use visited set, too.
	* database.hh, database.cc (get_head_candidates): New, complex query.
	* keys.hh, keys.cc (check_signature): Cache verifiers.
	* sqlite/os.c (sqliteOsRandomSeed): Harmless valgrind purification.
	* tests/t_fork.at, tests/t_merge.at: Ignore stderr chatter on 'heads'.

2003-11-27  graydon hoare  <graydon@pobox.com>

	* Makefile.am (AM_LDFLAGS): No more -static, sigh.
	* cert.cc (find_relevant_edges): Keep dynamic-programming caches.
	(calculate_renames_recursive): Likewise.
	* cert.cc, cert.hh (rename_edge): Add constructor, copy constructor.
	* commands.cc (list certs): Note rename certs are binary.

2003-11-24  graydon hoare  <graydon@pobox.com>

	* network.cc: Continue fetch, post loops even if one target has
	an exception.

2003-11-24  graydon hoare  <graydon@pobox.com>

	* database.hh, database.cc (delete_posting): Change to take queue
	sequence numbers.
	* commands.cc (queue): Use new API.
	* network.cc (post_queued_blobs_to_network): Use new API.

2003-11-24  graydon hoare  <graydon@pobox.com>

	* std_hooks.lua (get_http_proxy): Return nil when no ENV var.
	* monotone.texi (get_http_proxY): Document change.

2003-11-24  graydon hoare  <graydon@pobox.com>

	* tests/t_proxy.at: Add a test for proxying with tinyproxy.
	* testsuite.at: Call it.
	* lua.cc: Fix dumb error breaking proxying.
	* network.cc: Be verbose about proxying.

2003-11-23  graydon hoare  <graydon@pobox.com>

	* http_tasks.cc (read_chunk): Tolerate 0x20* after chunk len.

2003-11-23  graydon hoare  <graydon@pobox.com>

	* network.cc: Make more informative error policy.
	* boost/socket/socketstream.hpp: Pass SocketType to streambuf template.
	* boost/socket/src/default_socket_impl.cpp: Translate EINTR.

2003-11-22  graydon hoare  <graydon@pobox.com>

	* lua.cc, lua.hh (hook_get_http_proxy): New hook.
	* std_hooks.lua (get_http_proxy): Default uses HTTP_PROXY.
	(get_connect_addr): Undefine, it's for tunnels alone now.
	* network.cc: Use new hook.
	* http_tasks.hh, http_tasks.cc: Teach about proxies (sigh).
	* monotone.texi: Document new hooks.

2003-11-22  graydon hoare  <graydon@pobox.com>

	* lua.cc, lua.hh (hook_get_connect_addr): New hook.
	* std_hooks.lua (get_connect_addr): Default uses HTTP_PROXY.
	* network.cc, network.hh: Use new hook.
	* http_tasks.cc: Teach about HTTP/1.1.
	* cert.cc (bogus_cert_p): Fix UI ugly.

2003-11-21  graydon hoare  <graydon@pobox.com>

	* constants.hh (postsz): New constant for suggested post size.
	* database.cc, database.hh (queue*): Change db API slightly.
	* commands.cc (queue): Adjust to changed db API.
	* network.cc (post_queued_blobs_to_network): Switch to doing
	incremental posts.
	* cert.cc (write_rename_edge, read_rename_edge): Put files on
	separate lines to accomodate future i18n work.
	* work.cc (add_to_attr_map, write_attr_map): Reorder fields to
	accomodate future i18n work.
	* monotone.texi: Document it.
	* configure.ac, NEWS: Mention 0.8 release.

	Release point (v 0.8).

2003-11-16  Tom Tromey  <tromey@redhat.com>

	* missing: Removed generated file.

2003-11-14  graydon hoare  <graydon@pobox.com>

	* commands.cc (vcheck): Add.
	* cert.cc, cert.hh (cert_manifest_vcheck): Add.
	(check_manifest_vcheck): Add.
	(calculate_vcheck_mac): Add.
	* constants.hh (vchecklen): New constant.
	* mac.hh: Re-add.
	* monotone.texi (Hash Integrity): New section.
	* monotone.1: Document vcheck.

2003-11-14  graydon hoare  <graydon@pobox.com>

	* database.cc, database.hh (reverse_queue): New class.
	(compute_older_version): New functions.
	(get_manifest_delta): Remove.
	* network.cc, network.hh (queue_blob_for_network): Remove.
	* packet.cc, packet.hh (queueing_packet_writer): Change UI,
	write to queue directly, accept optional<reverse_queue>.
	* cert.cc (write_paths_recursive): Rewrite to use constant
	memory.
	* commands.cc (queue, queue_edge_for_target_ancestor):
	Install optional<reverse_queue> in qpw.
	* tests/t_cross.at: Ignore new UI chatter.
	* monotone.texi (Transmitting Changes): Change UI output.

2003-11-13  graydon hoare  <graydon@pobox.com>

	* Makefile.am (AUTOMAKE_OPTIONS): Require 1.7.1
	* commands.cc (addtree): Wrap in transaction guard.
	* database.cc, database.hh (manifest_delta_exists): Add.
	(get_manifest_delta): Add.
	* cert.cc (write_paths_recursive): Use partial deltas.
	* manifest.cc, manifest.hh (read_manifest_map): New variant.
	* patch_set.cc, patch_set.hh (patch_set): Add map_new, map_old
	fields.
	(manifests_to_patch_set) Store new field.
	(patch_set_to_packets) Don't read manifest versions from db.
	* std_hooks.lua (ignore_file): ignore .a, .so, .lo, .la, ~ files.
	* tests/t_cvsimport.at: New test.
	* testsuite.at: Call it.

2003-11-10  graydon hoare  <graydon@pobox.com>

	* commands.cc (find_oldest_ancestors): New function.
	(queue): New "addtree" subcommand.
	* monotone.texi: Document it.
	* monotone.1: Document it.

2003-11-10  graydon hoare  <graydon@pobox.com>

	* file_io.cc (walk_tree_recursive): Ignore MT/

2003-11-09  graydon hoare  <graydon@pobox.com>

	* database.cc (dump, load): Implement.
	* commands.cc (db): Call db.dump, load.
	* cycle_detector.hh: Skip when no in-edge on src.
	* monotone.texi: Document dump and load, add some
	special sections.
	* monotone.1: Mention dump and load.

2003-11-09  graydon hoare  <graydon@pobox.com>

	* rcs_file.hh (rcs_symbol): New structure.
	* rcs_file.cc (symbol): New rule.
	* rcs_import.cc (find_branch_for_version): New function.
	(cvs_key::branch): New field.
	(store_auxilliary_certs): Cert branch tag.
	* cycle_detector.hh: Fix bugs, don't use quick_alloc.
	* commands.cc (checkout): Add --branch based version.
	* monotone.texi: Document new command variant.
	* monotone.1: Ditto.

2003-11-09  graydon hoare  <graydon@pobox.com>

	* quick_alloc.hh: New file.
	* Makefile.am: Add it.
	* cycle_detector.hh: Rewrite.
	* manifest.hh: Use quick_alloc.
	* vocab.cc: Relax path name requirements a bit.
	* sqlite/sqliteInt.h: Up size of row to 16mb.

2003-11-02  graydon hoare  <graydon@pobox.com>

	* commands.cc (post): Post everything if no URL given; don't base
	decision off branch name presence.
	* app_state.cc, monotone.cc, file_io.cc, file_io.hh: Support
	absolutifying args.
	* lua.hh, lua.cc, std_hooks.lua (hook_get_mail_hostname): New hook.
	* monotone.texi: Document it.
	* monotone.texi, monotone.1: Minor corrections, new sections.
	* monotone.cc: Don't look in $ENV at all.
	* network.cc: Correct MX logic.
	* nntp_tasks.cc, smtp_tasks.cc: Separate postlines state.
	* smtp_tasks.cc: Correct some SMTP logic.
	* configure.ac, NEWS: Mention 0.7 release.

	Release point (v 0.7).

2003-11-01  graydon hoare  <graydon@pobox.com>

	* http_tasks.cc: Drop extra leading slashes in HTTP messages.

2003-10-31  graydon hoare  <graydon@pobox.com>

	* commands.cc, database.cc, database.hh, lua.cc, lua.hh,
	network.cc, network.hh, packet.cc, packet.hh, schema.sql,
	schema_migration.cc, tests/t_http.at, tests/t_nntp.at, vocab.cc:
	Eliminate "groupname", use lone URL.
	* monotone.texi: Update to cover new URL rules.
	* network.cc, network.hh, lua.cc, lua.hh, smtp_tasks.cc:
	Implement "mailto" URLs.
	* tests/t_smtp.at: New test.
	* testsuite.at: Call it.

2003-10-31  graydon hoare  <graydon@pobox.com>

	* patch_set.cc (manifests_to_patch_set): Second form with explicit renames.
	(manifests_to_patch_set): Split edit+rename events when we see them.
	* commands.cc (status, commit): Include explicit rename set.
	* diff_patch.cc (merge3): Accept edit+rename events split by patch_set.cc.
	* smtp_tasks.hh, smtp_tasks.cc: New files.
	* nntp_machine.hh, nntp_machine.cc: Rename to proto_machine.{hh,cc} (woo!)
	* nntp_tasks.cc: Adjust to use proto_ prefix in various places.
	* proto_machine.cc (read_line): get() into streambuf.
	* Makefile.am: Cover renames and adds.

2003-10-31  graydon hoare  <graydon@pobox.com>

	* diff_patch.cc (merge3): Extract renames.
	* commands.cc (calculate_new_manifest_map): Extract renames.
	(try_one_merge): Extract renames, propagate to merge target.
	(commit): Extract renames, propagate to commit target.
	* cert.cc (calculate_renames_recursive): Fix wrong logic.
	(find_common_ancestor_recursive): Stall advances at top of graph.
	* patch_set.cc: (manifests_to_patch_set): Teach about historical
	renames.
	* tests/t_erename.at: New test for edit+rename events.
	* testsuite.at: Call t_erename.at.

2003-10-30  graydon hoare  <graydon@pobox.com>

	* patch_set.cc (operator<): s/a/b/ in a few places, yikes!
	* cert.cc: Add machinery for rename edge certs.
	* commands.cc: Call diff(manifest,manifest) directly.
	* tests/t_nntp.at: Kill tcpserver DNS lookups on nntp test.
	* network.cc (parse_url): Character class typo fix, from
	Johannes Winkelmann.
	* app_state.hh, cert.hh, commands.hh, cycle_detector.hh,
	database.hh, diff_patch.cc, diff_patch.hh, http_tasks.hh,
	interner.hh, keys.hh, lua.hh, manifest.hh, network.hh,
	nntp_machine.hh, nntp_tasks.hh, packet.hh, patch_set.hh,
	transforms.hh, update.hh, vocab.hh, work.hh, xdelta.hh:
	fix use of std:: prefix / "using namespace" pollution.

2003-10-27  graydon hoare  <graydon@pobox.com>

	* lua/liolib.c (io_mkstemp): Portability fix
	from Ian Main.
	* xdelta.cc,hh (compute_delta): New manifest-specific variant.
	* transforms.cc,hh (diff): Same.
	* rcs_import.cc: Various speedups to cvs import.

2003-10-26  graydon hoare  <graydon@pobox.com>

	* cert.cc (get_parents): New function.
	(write_paths_recursive): New function.
	(write_ancestry_paths): New function.
	* cert.hh (write_ancestry_paths): Declare.
	* commands.cc (queue_edge_for_target_ancestor):
	Call write_ancestry_paths for "reposting" queue
	strategy.

2003-10-25  graydon hoare  <graydon@pobox.com>

	* commands.cc (log): Skip looking inside nonexistent
	manifests for file comments.

2003-10-24  graydon hoare  <graydon@pobox.com>

	* adns/*.c, adns/*.h: Import adns library.
	* Makefile.am: Update to build adns into lib3rdparty.a.
	* AUTHORS: Mention adns.
	* network.cc: Call adns functions, not gethostbyname.

2003-10-20  Nathaniel Smith  <njs@codesourcery.com>

	* patch_set.cc (patch_set_to_text_summary): Give more detailed
	output.
	* commands.cc (get_log_message, status, diff): Use
	patch_set_to_text_summary for complete description.

2003-10-22  graydon hoare  <graydon@pobox.com>

	* monotone.texi: Document 'queue' command.
	* monotone.1: Likewise.

2003-10-22  graydon hoare  <graydon@pobox.com>

	* diff_patch.cc
	(infer_directory_moves): New function.
	(rebuild_under_directory_moves): New function.
	(apply_directory_moves): New function.
	(merge3): Handle directory moves.
	* tests/t_renamed.at: New test for dir renames.
	* testsuite.at: Call it.

2003-10-21  graydon hoare  <graydon@pobox.com>

	* commands.cc (queue): New command.
	(list): Add "queue" subcommand, too.

2003-10-21  graydon hoare  <graydon@pobox.com>

	* diff_patch.cc (merge_deltas): New function.
	(check_map_inclusion): New function.
	(check_no_intersect): New function.
	(merge3): Rewrite completely.
	* tests/t_rename.at: New test.
	* testsuite.at: Call it.
	* file_io.cc, file_io.hh (make_dir_for): New function.
	* commands.cc (update): Call make_dir_for on update.

2003-10-20  graydon hoare  <graydon@pobox.com>

	* commands.cc: Replace [] with idx() everywhere.

2003-10-20  Tom Tromey  <tromey@redhat.com>

	* cert.hh (get_branch_heads): Updated.
	Include <set>.
	* commands.cc (head): Updated for new get_branch_heads.
	(merge): Likewise.
	(propagate): Likewise.
	* cert.cc (get_branch_heads): Use set<manifest_id>.

	* commands.cc (merge): Use all caps for metasyntactic variable.
	(heads): Likewise.

	* network.cc (post_queued_blobs_to_network): Do nothing if no
	packets to post.

2003-10-20  graydon hoare  <graydon@pobox.com>

	* cert.cc (get_branch_heads): Fix dumb bug.
	* diff_patch.cc (merge3): Fix dumb bug.
	(merge2): Fix dumb bug.
	(try_to_merge_files): Fix dumb bug.

2003-10-20  graydon hoare  <graydon@pobox.com>

	* file_io.cc (tilde_expand): New function.
	* monotone.cc (cpp_main): Expand tildes in
	db and rcfile arguments.

2003-10-20  graydon hoare  <graydon@pobox.com>

	* rcs_import.cc (import_cvs_repo): Check key existence
	at beginning of import pass, to avoid wasted work.

2003-10-19  Tom Tromey  <tromey@redhat.com>

	* commands.cc (log): Add each seen id to `cycles'.

2003-10-19  graydon hoare  <graydon@pobox.com>

	* AUTHORS: Mention Tecgraf PUC-Rio and their
	copyright.
	* Makefile.am: Mention circular buffer stuff.
	* configure.ac, NEWS: Mention 0.6 release.
	* cert.hh, cert.cc (erase_bogus_certs): file<cert> variant.
	* commands.cc (log): Erase bogus certs before writing,
	cache comment-less file IDs.
	* monotone.spec: Don't specify install-info args,
	do build with optimization on RHL.

	Release point (v 0.6).

2003-10-19  Matt Kraai  <kraai@ftbfs.org>

	* commands.cc (merge): Use app.branch_name instead of args[0] for
	the branch name.

2003-10-17  graydon hoare  <graydon@pobox.com>

	* commands.cc (log): New command.
	Various other bug fixes.
	* monotone.1, monotone.texi: Minor updates.

2003-10-17  graydon hoare  <graydon@pobox.com>

	* monotone.texi: Expand command and hook references.
	* commands.cc: Disable db dump / load commands for now.

2003-10-16  graydon hoare  <graydon@pobox.com>

	* sanity.hh: Add a const version of idx().
	* diff_patch.cc: Change to using idx() everywhere.
	* cert.cc (find_common_ancestor): Rewrite to recursive
	form, stepping over historic merges.
	* tests/t_cross.at: New test for merging merges.
	* testsuite.at: Call t_cross.at.

2003-10-10  graydon hoare  <graydon@pobox.com>

	* lua.hh, lua.cc (hook_apply_attribute): New hook.
	* work.hh, work.cc (apply_attributes): New function.
	* commands.cc (update_any_attrs): Update attrs when writing to
	working copy.
	* std_hooks.lua (temp_file): Use some env vars.
	(attr_functions): Make table of attr-setting functions.

2003-10-10  graydon hoare  <graydon@pobox.com>

	* work.cc: Fix add/drop inversion bug.
	* lua/*.{c,h}: Import lua 5.0 sources.
	* lua.cc: Rewrite lua interface completely.
	* std_hooks.lua, test_hooks.lua, testsuite,
	tests/t_persist_phrase.at, configure.ac, config.h.in, Makefile.am:
	Modify to handle presence of lua 5.0.

2003-10-08  graydon hoare  <graydon@pobox.com>

	* rcs_import.cc: Attach aux certs to child, not parent.
	* manifest.cc: Speed up some calculations.
	* keys.cc: Optionally cache decoded keys.

2003-10-07  graydon hoare  <graydon@pobox.com>

	* manifest.hh, manifest.cc, rcs_import.cc: Write manifests w/o
	compression.
	* vocab.hh, vocab.cc: Don't re-verify verified data.
	* ui.hh, ui.cc: Minor efficiency tweaks.

2003-10-07  graydon hoare  <graydon@pobox.com>

	* commands.cc, work.cc, work.hh: Add some preliminary stuff
	to support explicit renaming, .mt-attrs.
	* monotone.texi: Add skeletal sections for command reference,
	hook reference, CVS phrasebook. Fill in some parts.

2003-10-02  graydon hoare  <graydon@pobox.com>

	* boost/circular_buffer*.hpp: Add.
	* AUTHORS, cert.cc, commands.cc, database.cc,
	diff_patch.cc, http_tasks.cc, keys.cc, lua.cc, manifest.cc,
	network.cc, nntp_machine.cc, packet.cc, patch_set.cc,
	rcs_import.cc, sanity.cc, sanity.hh, ui.hh, update.cc,
	vocab_terms.hh, work.cc:
	remove existing circular buffer code, replace all
	logging and asserty stuff with boost::format objects
	rather than vsnprintf.

2003-10-01  graydon hoare  <graydon@pobox.com>

	* testsuite.at: Don't use getenv("HOSTNAME").
	* database.cc (exec, fetch): Do va_end/va_start again in between
	logging and executing query.

2003-09-28  Tom Tromey  <tromey@redhat.com>

	* monotone.texi: Added @direntry.

2003-09-27  Nathaniel Smith  <njs@pobox.com>

	* monotone.cc: Remove "monotone.db" default to --db
	option in help text.

2003-09-27  graydon hoare  <graydon@pobox.com>

	* diff_patch.cc: Rework conflict detection.
	* rcs_import.cc: Remove some pointless slowness.
	* monotone.spec: Install info files properly.

	Release point (v 0.5).

2003-09-27  graydon hoare  <graydon@pobox.com>

	* AUTHORS, NEWS, configure.ac: Update for 0.5 release.
	* monotone.texi: Various updates.
	* xdelta.cc (compute_delta): Fix handling of empty data.
	* database.cc (sql): Require --db for init.
	* work.cc (read_options_map): Fix options regex.

2003-09-27  graydon hoare  <graydon@pobox.com>

	* lcs.hh: New jaffer LCS algorithm.
	* interner.hh, rcs_import.cc: Templatize interner.
	* diff_patch.hh: Use interner, new LCS.

2003-09-27  Tom Tromey  <tromey@redhat.com>

	* commands.cc (fetch): Always try lua hook; then default to all
	known URLs.

2003-09-26  Tom Tromey  <tromey@redhat.com>

	* commands.cc (tag): Use all-caps for meta-syntactic variables.
	(comment, add, cat, complete, mdelta, fdata): Likewise.

	* monotone.1: There's no default database.
	* monotone.texi (OPTIONS): There's no default database.

	* database.cc (sql): Throw informative error if database name not
	set.
	* app_state.cc (app_state): Default to no database.

2003-09-26  graydon hoare  <graydon@pobox.com>

	* debian/*, monotone.spec: Add packaging control files.

2003-09-24  graydon hoare  <graydon@pobox.com>

	* database.cc, database.hh (debug): New function.
	* commands.cc (debug): New command.
	* cert.cc, cert.hh (guess_branch): New function.
	* commands.cc (cert): Queue certs to network servers.
	* commands.cc (cert, commit): Use guess_branch.
	* commands.cc (list): List unknown, ignored files.
	* monotone.texi, monotone.1: Document.

2003-09-24  graydon hoare  <graydon@pobox.com>

	* commands.cc (queue_edge_for_target_ancestor): Queue the
	correct ancestry cert, from child to target, as well as
	patch_set.

2003-09-22  graydon hoare  <graydon@pobox.com>

	* depot_schema.sql, schema_migration.cc,
	schema_migration.hh: Add.
	* database.cc, depot.cc: Implement schema migration.
	* database.cc, commands.cc: Change to db ... cmd.
	* monotone.texi, monotone.1: Document command change.
	* depot.cc: Fix various query bugs.

2003-09-21  Nathaniel Smith  <njs@codesourcery.com>

	* depot.cc (depot_schema): Remove unique constraint on (contents),
	replace with unique constraint on (groupname, contents).

2003-09-21  Nathaniel Smith  <njs@codesourcery.com>

	* commands.cc (diff): Take manifest ids as arguments.  Add
	explanatory text on files added, removed, modified.

2003-09-19  Tom Tromey  <tromey@redhat.com>

	* commands.cc (genkey): Use all-caps for meta-syntactic variable.
	(cert, tag, approve, disapprove, comment, add, drop, commit,
	update, revert, cat, checkout, co, propagate, complete, list, ls,
	mdelta, fdelta, mdata, fdata, mcerts, fcerts, pubkey, privkey,
	fetch, post, rcs_import, rcs): Likewise.
	(explain_usage): Indent explanatory text past the command names.

2003-09-17  Tom Tromey  <tromey@redhat.com>

	* commands.cc (list): Don't compute or use "subname".

	* commands.cc (revert): Handle case where argument is a
	directory.
	* tests/t_revert.at: Test for revert of directory.

	* testsuite.at (MONOTONE_SETUP): Use "monotone initdb".
	* monotone.1: Document "initdb".
	* monotone.texi (Commands): Document initdb.
	(Creating a Database): New node.
	(Getting Started): Refer to it.
	* commands.cc (initdb): New command.
	* database.cc (database::sql): New argument `init'.
	(database::initialize): New method.
	* database.hh (database::initalize): Declare.
	(database::sql): New argument `init'.

2003-09-17  Tom Tromey  <tromey@redhat.com>

	* tests/t_persist_phrase.at: Use "ls certs".
	* tests/t_nntp.at: Use "ls certs".
	* tests/t_genkey.at: Use "ls keys" and "ls certs".

2003-09-16  Tom Tromey  <tromey@redhat.com>

	* monotone.1: Document "list branches".
	* commands.cc (ls_certs): New function, from `lscerts' command.
	(ls_keys): New function, from `lskeys' command.
	(ls_branches): New function.
	(list): New command.
	(ls): New alias.
	(explain_usage): Split parameter info at \n.
	* monotone.texi (Adding Files): Use "list certs".
	(Committing Changes): Likewise.
	(Forking and Merging): Likewise.
	(Commands): Likewise.
	(Generating Keys): Use "list keys".
	(Commands): Likewise.
	(Commands): Mention "list branches".
	(Branches): Likewise.

2003-09-15  graydon hoare  <graydon@redhat.com>

	* http_tasks.cc: Fix networking to handle long input.

	* ui.cc, ui.hh: Only pad with blanks enough to cover old output
	when ticking.

	* update.cc, cert.cc, commands.cc: Fix cert fetching functions to
	remove bogus certs.

2003-09-15  Tom Tromey  <tromey@redhat.com>

	* monotone.1: Don't mention MT_KEY or MT_BRANCH.

	* monotone.texi (Getting Started): Don't mention MT_DB or
	MT_BRANCH.
	(Adding Files): Explicitly use --db and --branch.
	* app_state.hh (app_state): New fields options, options_changed.
	Declare new methods.  Include work.hh.
	* work.cc (work_file_name): New constant.
	(add_to_options_map): New structure.
	(get_options_path): New function.
	(read_options_map, write_options_map): Likewise.
	* work.hh (options_map): New type.
	(get_options_path, read_options_map, write_options_map): Declare.
	* commands.cc (add, drop, commit, update, revert, checkout,
	merge): Write options file.
	* app_state.cc (database_option, branch_option): New constants.
	(app_state::app_state): Read options file.
	(app_state::set_database): New method.
	(app_state::set_branch): Likewise.
	(app_state::write_options): Likewise.
	Include work.hh.
	* monotone.cc (cpp_main): Don't set initial database name on
	app.  Use new settor methods.  Don't look at MT_BRANCH or MT_DB.

2003-09-14  graydon hoare  <graydon@pobox.com>

	* vocab.cc, vocab.hh: Add streamers for vocab terms in preparation
	for switch to formatter.

	* cert.cc (check_signature): Treat missing key as failed check.
	* commands.cc (lscerts): Warn when keys are missing.

	* rcs_import.cc, nntp_tasks.cc, http_tasks.cc: Tick progress.

	* sanity.cc, monotone.cc: Tidy up output a bit.

	* xdelta.cc: Add code to handle empty files. Maybe correct?

	* ui.cc, ui.hh: Add.

2003-09-13  Tom Tromey  <tromey@redhat.com>

	* tests/t_nntp.at: If we can't find tcpserver or snntpd, skip the
	test.
	* tests/t_http.at: If we can't find boa or depot.cgi, skip the
	test.

2003-09-12  graydon hoare  <graydon@pobox.com>

	* update.cc (pick_update_target): Only insert base rev as update
	candidate if it actually exists in db.

	* commands.cc, database.cc, database.hh: Implement id completion
	command, and general id completion in all other commands.

2003-09-12  Tom Tromey  <tromey@redhat.com>

	* commands.cc (revert): A deleted file always appears in the
	manifest.
	* tests/t_revert.at: Check reverting a change plus a delete; also
	test reverting by file name.

	* work.cc (deletion_builder::visit_file): Check for file in
	working add set before looking in manifest.
	* tests/t_drop.at: Added add-then-drop test.

	* testsuite.at: Include t_drop.at.
	* tests/t_drop.at: New test.
	* work.cc (visit_file): Check for file in working delete set
	before looking in manifest.

2003-09-12  Tom Tromey  <tromey@redhat.com>

	* Makefile.am ($(srcdir)/testsuite): tests/atconfig and
	tests/atlocal are not in srcdir.

	* Makefile.am (TESTS): unit_tests is not in srcdir.

2003-09-11  graydon hoare  <graydon@pobox.com>

	* commands.cc: Check for MT directory in status.
	* commands.cc: Require directory for checkout.
	* commands.cc: Delete MT/work file after checkout.
	* commands.cc: Implement 'revert', following tromey's lead.
	* commands.cc: Print base, working manifest ids in status.

	* diff_patch.cc: Further merge corrections.
	* diff_patch.cc (unidiff): Compensate for occasional miscalculation
	of LCS.

	* tests/t_merge.at: Check that heads works after a merge.
	* tests/t_fork.at:  Check that heads works after a fork.
	* tests/t_genkey.at: Remove use of 'import'.
	* tests/t_cwork.at: Check deletion of work file on checkout.
	* tests/t_revert.at: Check that revert works.

	* commands.cc, monotone.cc: Report unknown commands nicely.

2003-09-08  graydon hoare  <graydon@pobox.com>

	* tests/merge.at: Accept tromey's non-error case for update.

	* commands.cc(try_one_merge): Write merged version to packet
	writer, not directly to db.
	(merge): Write branch, changelog cert on merged version to db.

	* std_hooks.lua(merge3): Open result in mode "r", not "w+".

2003-09-06  Tom Tromey  <tromey@redhat.com>

	* update.cc (pick_update_target): Not an error if nothing to
	update.

	* monotone.texi: Use VERSION; include version.texi.

	* monotone.1: Document "co".
	* monotone.texi (Commands): Document "co".
	* commands.cc (ALIAS): New macro.
	(co): New alias.

	* README: Updated.

	* txt2c.cc: Added missing file.

	* texinfo.tex, INSTALL, Makefile.in, aclocal.m4, compile, depcomp,
	install-sh, missing, mkinstalldirs: Removed generated files.

2003-09-04  graydon hoare  <graydon@pobox.com>

	* Makefile.am, depot.cc, http_tasks.cc, http_tasks.hh,
	lua.cc, lua.hh, monotone.texi, network.cc, tests/t_http.at,
	vocab_terms.hh:

	Use public key signatures to talk to depot, not mac keys.

	* commands.cc, file_io.cc, monotone.texi, monotone.1,
	tests/t_scan.at, tests/t_import.at, work.cc, work.hh:

	Remove the 'import' and 'scan' commands, in favour of generalized
	'add' which chases subdirectories.

	* configure.ac, NEWS:

	Release point (v 0.4).

2003-09-03  graydon hoare  <graydon@pobox.com>

	* monotone.texi: Expand notes about setting up depot.

	* update.cc: Update by ancestry. Duh.

2003-09-02  graydon hoare  <graydon@pobox.com>

	* boost/socket/streambuf.hpp: Bump ppos on overflow.

	* packet.cc, transforms.cc, transforms.hh: Add function for
	canonicalization of base64 encoded strings. Use on incoming cert
	packet values.

	* commands.cc: Change fetch and post to take URL/groupname params
	rather than branchname.

	* network.cc, network.hh, depot.cc, http_tasks.cc: Fix URL parser,
	improve logging, change signatures to match needs of commands.cc

	* Makefile.am: Don't install txt2c or unit_tests.

	* Makefile.am: Build depot.cgi not depot.

	* database.cc, database.hh: Add "all known sources" fetching support.

	* patch_set.cc: Sort in a path-lexicographic order for nicer summaries.

	* monotone.texi: Expand coverage of packets and networking.

	* tests/t_nntp.at, tests/t_http.at: Update to provide URL/groupname
	pairs.

2003-09-02  Tom Tromey  <tromey@redhat.com>

	* aclocal.m4, monotone.info: Removed generated files.

2003-08-31  Nathaniel Smith  <njs@codesourcery.com>

	* configure.ac: Check for lua40/lua.h, lua40/lualib.h and -llua40,
	-lliblua40.
	* config.h.in: Add LUA_H, LIBLUA_H templates, remove HAVE_LIBLUA,
	HAVE_LIBLUALIB templates.
	* lua.cc: Include config.h.  Use LUA_H, LIBLUA_H macros.

2003-08-29  graydon hoare  <graydon@pobox.com>

	* Makefile.am, txt2c.cc, lua.cc, database.cc:
	Use a C constant-building converter rather than objcopy.

	* cert.cc, cert.hh, packet.cc, packet.hh, diff_patch.cc,
	rcs_import.cc:
	Modify cert functions to require a packet consumer, do no implicit
	database writing.

	* commands.cc, database.cc, database.hh, schema.sql, network.cc:
	Modify packet queueing strategy to select ancestors from known
	network server content, rather than most recent edge.

2003-08-25  graydon hoare  <graydon@pobox.com>

	* AUTHORS, ChangeLog, Makefile.am, NEWS, configure.ac,
	tests/t_http.at: Release point (v 0.3)

2003-08-24  graydon hoare  <graydon@pobox.com>

	* nntp_tasks.cc: Measure success from postlines state.
	* network.cc: Print summary counts of transmissions.
	* packet.cc: Count packets into database.
	* depot.cc: Add administrative commands, fix a bunch of
	little bugs.
	* t_http.at: Testcase for depot-driven communication.
	* monotone.texi: Update to reflect depot existence.
	* http_tasks.cc: Pick bugs out.

2003-08-24  graydon hoare  <graydon@pobox.com>

	* commands.cc: Wash certs before output.
	* *.cc,*.hh: Adjust cert packet format to
	be more readable, avoid superfluous gzipping.

2003-08-24  graydon hoare  <graydon@pobox.com>

	* configure, Makefile.in: Remove generated files, oops.
	* commands.cc: Implement 'propagate'.
	* lua.cc, lua.hh, network.cc, network.hh: Remove
	'aggregate posting' stuff.
	* network.cc: Batch postings into larger articles.
	* diff_patch.hh, diff_patch.cc: Implement basic
	merge2-on-manifest.

2003-08-23  graydon hoare  <graydon@pobox.com>

	* monotone.cc: Handle user-defined lua hooks as
	overriding internal / .monotonerc hooks no matter
	where on cmd line they occur.
	* update.cc: Made failures more user-friendly.
	* lua.cc: Improve logging a bit.
	* testsuite.at, tests/*.{at,in}, testsuite/: Rewrite tests in
	autotest framework, move to tests/ directory.
	* boost/io/*, cryptopp/hmac.h: Add missing files.

2003-08-23  Tom Tromey  <tromey@redhat.com>

	* monotone.cc (OPT_VERSION): New macro.
	(cpp_main): Handle OPT_VERSION.
	(options): Added `version' entry.
	Include config.h.

2003-08-21  Tom Tromey  <tromey@redhat.com>

	* database.cc: Include "sqlite/sqlite.h", not <sqlite.h>.

2003-08-20  graydon hoare  <graydon@pobox.com>

	* boost/*:
	incorporate boost sandbox bits, for now.

	* Makefile.am, Makefile.in, configure, configure.ac, diff_patch.cc,
	http_tasks.cc, http_tasks.hh, network.cc, nntp_machine.cc,
	nntp_machine.hh, nntp_tasks.cc, nntp_tasks.hh, testsuite/t_nntp.sh:

	fix up networking layer to pass nntp tests again

2003-08-19  graydon hoare  <graydon@pobox.com>

	* Makefile.am, Makefile.in, app_state.hh, cert.cc, commands.cc,
	constants.hh, cryptopp/misc.h, database.cc, depot.cc,
	http_tasks.cc, http_tasks.hh, keys.cc, lua.cc, lua.hh, monotone.cc,
	network.cc, network.hh, nntp_machine.cc, nntp_machine.hh,
	nntp_tasks.cc, nntp_tasks.hh, packet.cc, packet.hh, rcs_import.cc,
	sanity.cc, sanity.hh, schema.sql, test_hooks.lua,
	testsuite/runtest.sh, testsuite/t_null.sh, vocab_terms.hh:

	major surgery time
	- move to multi-protocol posting and fetching.
	- implement nicer failure modes for sanity.
	- redo commands to print nicer, fail nicer.

2003-08-18  graydon hoare  <graydon@pobox.com>

	* Makefile.am, Makefile.in, adler32.hh, database.cc, depot.cc,
	mac.hh, xdelta.cc, Makefile.am, Makefile.in:

	first pass at a depot (CGI-based packet service)

2003-08-08  graydon hoare  <graydon@pobox.com>

	* Makefile.am, Makefile.in AUTHORS, ChangeLog, Makefile.am,
	Makefile.in, NEWS, monotone.1, monotone.info, monotone.texi:

	release point (v 0.2)

2003-08-08  graydon hoare  <graydon@pobox.com>

	* cert.cc, cert.hh, interner.hh, rcs_import.cc:

	auxilliary certs

	* cert.cc, cert.hh, cycle_detector.hh, interner.hh, patch_set.cc,
	rcs_import.cc:

	improvements to cycle detection stuff

2003-08-05  graydon hoare  <graydon@pobox.com>

	* rcs_import.cc:

	almost even more seemingly correct CVS graph reconstruction (still slow)

	* sqlite/* cryptopp/* Makefile.am, Makefile.in, aclocal.m4,
	config.h.in, configure, configure.ac, file_io.cc, keys.cc,
	sanity.cc, sanity.hh, transforms.cc:

	minimizing dependencies on 3rd party libs by importing the
	necessary bits and rewriting others.

	* cert.cc, cert.hh, rcs_import.cc:

	cvs import seems to be working, but several linear algorithms need
	replacement

2003-07-28  graydon hoare  <graydon@pobox.com>

	* Makefile.am, Makefile.in, cert.cc, commands.cc, database.cc,
	database.hh, manifest.cc, rcs_file.cc, rcs_import.cc,
	rcs_import.hh, vocab.cc, xdelta.cc:

	cvs graph reconstruction hobbling along.

2003-07-21  graydon hoare  <graydon@pobox.com>

	* database.cc, xdelta.cc, xdelta.hh:

	piecewise xdelta; improves speed a fair bit.

2003-07-11  graydon hoare  <graydon@pobox.com>

	* Makefile.am, Makefile.in, config.h.in, configure, configure.ac,
	transforms.cc, xdelta.cc, xdelta.hh:

	implement xdelta by hand, forget 3rd party delta libs.

2003-07-02  graydon hoare  <graydon@pobox.com>

	* database.cc, rcs_import.cc, transforms.cc, transforms.hh:

	speedups all around in the storage system

2003-07-01  graydon hoare  <graydon@pobox.com>

	* database.hh, rcs_import.cc, transforms.cc, transforms.hh: speed

	improvements to RCS import

2003-06-30  graydon hoare  <graydon@pobox.com>

	* rcs_import.cc, transforms.cc:

	some speed improvements to RCS import

2003-06-29  graydon hoare  <graydon@pobox.com>

	* commands.cc, database.hh, rcs_import.cc, transforms.cc:

	RCS file import successfully (albeit slowly) pulls in some pretty
	large (multi-hundred revision, >1MB) test cases from GCC CVS

	* Makefile.in, commands.cc, rcs_file.cc, rcs_file.hh,
	rcs_import.cc, rcs_import.hh,

	Makefile.am: preliminary support for reading and walking RCS files

2003-04-09  graydon hoare  <graydon@pobox.com>

	* autogen.sh: oops
	* */*: savannah import

2003-04-06  graydon hoare  <graydon@pobox.com>

	* initial release.
<|MERGE_RESOLUTION|>--- conflicted
+++ resolved
@@ -1,9 +1,3 @@
-<<<<<<< HEAD
-2006-01-15  Matt Johnston  <matt@ucc.asn.au>
-
-	* ui.cc: make tickers saner (203 K vs 0.2 M). 
-	Print full byte counts below 1 K.
-=======
 2006-01-15  Nathaniel Smith  <njs@pobox.com>
 
 	* roster.cc (test_unify_rosters_end_to_end): Add failing test for
@@ -14,7 +8,11 @@
 	* cert.cc (load_key_pair): 
 	* keys.cc (require_password): Use accessor method, so as to
 	actually compile...
->>>>>>> f376c87f
+
+2006-01-15  Matt Johnston  <matt@ucc.asn.au>
+
+	* ui.cc: make tickers saner (203 K vs 0.2 M). 
+	Print full byte counts below 1 K.
 
 2006-01-14  Nathaniel Smith  <njs@pobox.com>
 
