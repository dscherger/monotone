--- conflicted
+++ resolved
@@ -1,13 +1,11 @@
-<<<<<<< HEAD
 2005-11-21  Nathaniel Smith  <njs@pobox.com>
 
 	* NEWS: Initial draft of 0.24 release notes.
-=======
+
 2005-11-14  Benoît Dejean  <benoit@placenet.org>
 
 	* po/fr.po: Updated French translation.
 	* netsync.cc: Removed many i18n strings.
->>>>>>> 045e7fa0
 
 2005-11-14  Nathaniel Smith  <njs@pobox.com>
 
