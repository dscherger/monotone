--- conflicted
+++ resolved
@@ -1,3 +1,28 @@
+FUTURE  Richard Levitte  <richard@levitte.org>
+
+	* commands.cc (CMD(db)): Check the number of arguments correctly.
+
+	* monotone.texi (Hook Reference): Mention that if get_passphrase
+	returns false, the user will be prompted for a pass phrase as
+	well.
+
+FUTURE  Richard Levitte  <richard@levitte.org>
+
+	* rcs_import.cc, interner.hh: Changes to add CVS tags in the
+	monotone database.  The changes are:
+
+	* rcs_import.cc (struct cvs_key): Add a vector of ingeters to
+	represent all the tags present in this key.
+	(struct cvs_history): Add an interner for all the tags.
+	(find_tags_for_version): New function to find all the tags
+	associated with a CVS revision.
+	(cvs_key::cvs_key): Intern all the tags we found.
+	(store_auxiliary_certs): Store all the CVS tags in the manifest.
+
+	* interner.hh (struct intern): A functor to intern strings in
+	container using STL iterator algorithms.
+
+
 2004-12-22  Julio M. Merino Vidal  <jmmv@menta.net>
 
 	* commands.cc: Verify that the key identifier passed to the pubkey
@@ -670,7 +695,6 @@
 	* tests/t_chkeypass.at: Check that 'chkeypass' fails if no
 	passphrase is given.
 
-<<<<<<< HEAD
 2004-11-30  Nathaniel Smith  <njs@codesourcery.com>
 
 	* keys.hh: Remove tabs.
@@ -1156,25 +1180,6 @@
 	* tests/t_netsync.at: sleep 5 
 
 2004-10-10  graydon hoare  <graydon@pobox.com>
-=======
-2004-08-02  Richard Levitte  <richard@levitte.org>
-
-	* rcs_import.cc, interner.hh: Changes to add CVS tags in the
-	monotone database.  The changes are:
-
-	* rcs_import.cc (struct cvs_key): Add a vector of ingeters to
-	represent all the tags present in this key.
-	(struct cvs_history): Add an interner for all the tags.
-	(find_tags_for_version): New function to find all the tags
-	associated with a CVS revision.
-	(cvs_key::cvs_key): Intern all the tags we found.
-	(store_auxiliary_certs): Store all the CVS tags in the manifest.
-
-	* interner.hh (struct intern): A functor to intern strings in
-	container using STL iterator algorithms.
-
-2004-07-31  graydon hoare  <graydon@pobox.com>
->>>>>>> a61b600d
 
 	* AUTHORS: Mention Richard Levitte.
 	* Makefile.am: Remove nonce stuff.
