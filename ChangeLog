<<<<<<< HEAD
2005-04-17  Henrik Holmboe <henrik@holmboe.se>

	* contrib/monotone-notify.pl: Add signal handlers.  Correct some
	typos.
	(my_exit): New function that does a cleanup and exit.
=======
2005-04-17  Nathaniel Smith  <njs@codesourcery.com>

	* change_set.cc (path_item, sanity_check_path_item): Mark things
	inline.
>>>>>>> 9d079053

2005-04-17  Olivier Andrieu  <oliv__a@users.sourceforge.net>

	* transforms.cc: fix glob_to_regexp assertions

2005-04-17  Sebastian Spaeth <Sebastian@sspaeth.de>
	
	* tests/t_db_kill_rev_locally.at: new test; 
	make sure that db kill_rev_locally works as intended

2005-04-17  Sebastian Spaeth <Sebastian@sspaeth.de>

	* commands.cc,database.cc: add 'db kill_rev_locally <id>' command
	still missing: documentation and autotests. Otherwise seems ok.
	
2005-04-17  Richard Levitte  <richard@levitte.org>

	* transforms.cc: Remove tabs and make sure emacs doesn't add
	them.

2005-04-17  Nathaniel Smith  <njs@codesourcery.com>

	* sanity.{hh,cc} (E, error_failure): New sort of invariant.
	* netsync.cc (process_hello_cmd): Make initial pull message
	more clear and friendly.
	Also, if the key has changed, that is an error, not naughtiness.
	* database_check.cc (check_db): Database problems are also errors,
	not naughtiness.  Revamp output in case of errors, to better
	distinguish non-serious errors and serious errors.
	* tests/t_database_check.at: Update accordingly.
	* tests/t_database_check_minor.at: New test.
	* testsuite.at: Add it.
	
2005-04-17  Richard Levitte  <richard@levitte.org>

	* transforms.cc (glob_to_regexp): New function that takes a glob
	expression and transforms it into a regexp.  This will be useful
	for globbing branch expressions when collections are exchanged to
	branch globs and regexps.
	(glob_to_regexp_test): A unit test for glob_to_regexp().

2005-04-16  Emile Snyder  <emile@alumni.reed.edu>

	* tests/t_add_stomp_file.at: New test for failing case.  
        If you have a file foo in your working dir (not monotone 
        controlled) and someone else adds a file foo and commits, 
        update should at least warn you before stomping your 
        non-recoverable foo file.
	* testsuite.at: Add it.
	
2005-04-17  Matt Johnston  <matt@ucc.asn.au>

	* commands.cc: warn that dropkey won't truly erase the privkey
	from the database
	* monotone.texi: same

2005-04-17  Matt Johnston  <matt@ucc.asn.au>

	* database.cc: mention that it could be the filesystem that
	is full in the SQLITE_FULL error message

2005-04-16  Derek Scherger  <derek@echologic.com>

	* work.cc (known_preimage_path): rename to...
	(known_path): this, since it's image agnostic
	(build_deletions): update for renamed function
	(build_rename): ensure rename source exists in current revision
	and rename target does not exist in current revision

	* tests/t_no_rename_overwrite.at: un-XFAIL 

2005-04-16  Nathaniel Smith  <njs@codesourcery.com>

	* app_state.{cc,hh} (set_author, set_date): New methods.
	* cert.cc (cert_revision_date): Rename to...
	(cert_revision_date_time): ...an overloaded version of this.
	(cert_revision_author_default): Check app.date.
	* cert.hh: Expose cert_revision_date_time.
	* commands.cc (commit): Handle --date.
	* main.cc: Parse --date and --author options.
	* monotone.1: Document --date, --author.
	* monotone.texi (Working Copy, OPTIONS): Likewise.

	* tests/t_override_author_date.at: New test.
	* testsuite.at: Add it.
	
	This commit heavily based on a patch by Markus Schiltknecht
	<markus@bluegap.ch>.
	
2005-04-16  Nathaniel Smith  <njs@codesourcery.com>

	* ChangeLog: Fixup after merge.

2005-04-17  Matthew Gregan  <kinetik@orcon.net.nz>

	* monotone.cc: Fix warnings: add missing initializers.
	* netsync.cc: Fix warnings: inline static vs static inline.

2005-04-16  Nathaniel Smith  <njs@codesourcery.com>

	* tests/t_update_nonexistent.at: New test.
	* testsuite.at: Add it.
	
	* commands.cc (update): Verify that user's requested revision
	exists.

2005-04-16  Nathaniel Smith  <njs@codesourcery.com>

	* ChangeLog: Fixup after merge.

2005-04-16  Emile Snyder <emile@alumni.reed.edu>

	* tests/t_add_vs_commit.at: New test for failing case.  If you
	add a file in you working dir, someone else adds the same file
	and commits, then you do an update it messes up your working
	directory.
	* testsuite.at: Add it.
	
2005-04-16  Nathaniel Smith  <njs@codesourcery.com>

	* commands.cc (checkout): Move check for existence of revision
	earlier.
	
	* tests/t_netsync_defaults.at, tests/t_netsync_single.at:
	Don't hard-code netsync port.

2005-04-16  Nathaniel Smith  <njs@codesourcery.com>

	* testsuite.at: Use a random server port.
	
	* .mt-attrs, contrib/README: Update for Notify.pl ->
	monotone-notify.pl rename.
	
	* monotone.1: Warn people off rcs_import.
	* monotone.texi (Commands): Likewise.

2005-04-16  Nathaniel Smith  <njs@codesourcery.com>

	* AUTHORS: Add Emile Snyder <emile@alumni.reed.edu>.

2005-04-16  Nathaniel Smith  <njs@codesourcery.com>

	* tests/t_lf_crlf.at: New test from Emile Snyder
	<emile@alumni.reed.edu>, with tweaks.
	* testsuite.at: Add it.

2005-04-16  Nathaniel Smith  <njs@codesourcery.com>

	* ChangeLog: Small fixups.

2005-04-16  Sebastian Spaeth <Sebastian@sspaeth.de>
	
	* tests/t_cvsimport2.at: new test; CVS Attic files fail test
	reported by: hjlipp@web.de 15.04.2005 02:45

2005-04-16  Sebastian Spaeth <Sebastian@sspaeth.de>
	
	* tests/t_rcs_import.at: new test; problematic CVS import as
	reported in the list. However it works just fine here, so it
	really tests for a successful pass

2005-04-16  Sebastian Spaeth <Sebastian@sspaeth.de>

	* tests/README: new file, on how to create/run tests

2005-04-16  Nathaniel Smith  <njs@codesourcery.com>

	* tests/t_rename_dir_add_dir_with_old_name.at: XFAIL.

2005-04-16  Nathaniel Smith  <njs@codesourcery.com>

	* tests/t_diff_binary.at: Un-XFAIL.

2005-04-16  Nathaniel Smith  <njs@codesourcery.com>

	* monotone.texi (Network Service): Rewrite to include former
	Exchanging Keys section.
	(Branching and Merging): New tutorial section, inspired by a patch
	from Martin Kihlgren <zond@troja.ath.cx>.
	(CVS Phrasebook): Add "Importing a New Project".

	* AUTHORS: Add Martin Dvorak.
	
2005-04-15 Martin Dvorak <jezek2@advel.cz>
	
	* tests/t_rename_dir_add_dir_with_old_name.at: New test.
	* testsuite.at: Add it.
	
2005-04-16  Matt Johnston  <matt@ucc.asn.au>

	* change_set.cc (compose_rearrangement): remove logging statements
	that were using noticable CPU time.

2005-04-15  Olivier Andrieu  <oliv__a@users.sourceforge.net>

	* diff_patch.cc(guess_binary): do not use '\x00' as first
	character of a C string ...

2005-04-15  Sebastian Spaeth  <Sebastian@SSpaeth.de>

	* ui.cc: print byte progress to one decimal place
	  in k or M.
	* netsync.cc: update dot ticker every 1024 bytes.

2005-04-15  Matt Johnston  <matt@ucc.asn.au>

	* change_set.cc (confirm_proper_tree): use bitsets rather than maps
	for tracking set membership.
	* smap.hh: return reverse iterators properly, iterate over the vector
	rather than self in ensure_sort()

2005-04-14  Derek Scherger  <derek@echologic.com>

	* database_check.cc (check_db): fail with N(...) when problems are
	detected to exit with a non-zero status

2005-04-14  Derek Scherger  <derek@echologic.com>

	* monotone.texi (Informative): update description of 'diff' with
	two revision arguments
	
2005-04-14  Matthew Gregan  <kinetik@orcon.net.nz>

	* win32/process.cc: Fix build on MingW 3.2.0-rc[123] by adding
	<sstream> include.

2005-04-14  Jon Bright  <jon@siliconcircus.com>
	* win32/process.cc (process_spawn): Add some extra debug info
	* std_hooks.lua (execute): If pid is -1, don't try and wait on
	the process

2005-04-14  Matt Johnston  <matt@ucc.asn.au>

	* change_set.cc (confirm_unique_entries_in_directories): use a
	  std::vector rather than std::map for better performance (only sort
	  once).
	* smap.hh: an invariant

2005-04-14  Nathaniel Smith  <njs@codesourcery.com>

	* tests/t_vcheck.at: Update notes.

2005-04-14  Jeremy Cowgar  <jeremy@cowgar.com>

	* monotone.texi (Making Changes): Fixed duplicate paragraph
	* NEWS: Corrected spelling error in my name.

2005-04-13  Nathaniel Smith  <njs@codesourcery.com>

	* monotone.texi (Informative): 'diff' with two revision arguments
	can now be filtered by file.
	
	* constants.cc (netcmd_payload_limit): Bump to 256 megs.

2005-04-14  Olivier Andrieu  <oliv__a@users.sourceforge.net>

	* Makefile.am: silence cmp

2005-04-14  Matthew Gregan  <kinetik@orcon.net.nz>

	* win32/terminal.cc (have_smart_terminal): Implement for Win32.

2005-04-13  Matthew Gregan  <kinetik@orcon.net.nz>

	* tests/t_netsync_largish_file.at: Add test for netsyncing largish
	(32MB) files.  This test is failing at present.
	* testsuite.at: Add new test.

2005-04-13  Nathaniel Smith  <njs@codesourcery.com>

	* tests/t_setup_checkout_modify_new_dir.at:
	* tests/t_update_off_branch.at: New tests.
	* testsuite.at: Add them.
	
	* commands.cc (checkout): Tweak branch checking logic.
	(update): Make user explicitly switch branches.

2005-04-13  Nathaniel Smith  <njs@codesourcery.com>

	* rcs_import.cc (import_cvs_repo): Check that user isn't trying to
	import a whole CVS repo.
	* tests/t_cvsimport.at: Test new check.
	
2005-04-13  Richard Levitte  <richard@levitte.org>

	* contrib/Notify.pl: Rename ...
	* contrib/monotone-notify.pl: ... to this.
	* Makefile.am (EXTRA_DIST): Take note of the change.
	* debian/docs: Distribute the contributions as well.
	* debian/compat, debian/files, debian/monotone.1: Remove, since
	they are self-generated by debhelper.  They were obviously added
	by mistake.

2005-04-13  Nathaniel Smith  <njs@codesourcery.com>

	* cert.cc (guess_branch): Call app.set_branch.
	* app_state.cc (create_working_copy): Call make_branch_sticky
	here...
	* commands.cc (checkout): ...instead of here.
	(approve, disapprove, fcommit, commit): Don't call app.set_branch
	on guess_branch's output.
	(checkout): Call guess_branch.
	
	* tests/t_sticky_branch.at: 
	* tests/t_checkout_id_sets_branch.at: New tests.
	* testsuite.at: Add them.

2005-04-12  Florian Weimer  <fw@deneb.enyo.de>

	* app_state.cc (app_state::allow_working_copy): Only update
	branch_name from the options file if it has not yet been set.  Log
	the branch name.
	(app_state::set_branch): No longer update the options map.
	(app_state::make_branch_sticky): New function which copies the
	stored branch name to the options map.  Only commands which call
	this function change the branch default stored in the working
	copy.

	* commands.cc (CMD(checkout)): Mark branch argument as sticky.
	(CMD(commit)): Likewise.
	(CMD(update)): Likewise.

	* monotone.texi (Working Copy): Mention that the "commit" and
	"update" commands update the stored default branch ("checkout"
	does, too, but this one should be obvious).

2005-04-13  Matthew Gregan  <kinetik@orcon.net.nz>
	* cryptopp/integer.h: Fix detection of GCC version for SSE2
	builds.

2005-04-12  Jon Bright <jon@siliconcircus.com>
	* rcs_import.cc (find_key_and_state): Fix stupid bug in storing the
	list of files a cvs_key contains.  CVS delta invariant failure now
	really fixed.  The rearrangement failure still exists, though.

2005-04-12  Jon Bright <jon@siliconcircus.com>
	* tests/t_cvsimport_samelog.at: Add test for the deltas.find 
	cvs import problem as sent to the ML by Emile Snyder.
	* testsuite.at: Call it
	* rcs_import.cc (cvs_key): Add an ID for debug output purposes,
	sprinkle a little more debug output about what's being compared to
	what
	* rcs_import.cc (cvs_key): Maintain a map of file paths and CVS
	versions appearing in this CVS key.
	(cvs_key::similar_enough): A key is only similar enough if it doesn't
	include a different version of the same file path.
	(cvs_history::find_key_and_state): Add files to cvs_keys as
	appropriate

2005-04-12  Matthew Gregan <kinetik@orcon.net.nz>

	* win32/terminal.cc (terminal_width): Use
	GetConsoleScreenBufferInfo to request width information for
	terminals.
	
2005-04-12  Nathaniel Smith  <njs@codesourcery.com>

	* ChangeLog: Fixup after merge.

2005-04-12  Nathaniel Smith  <njs@codesourcery.com>

	* platform.hh (terminal_width): New function.
	* {unix,win32}/have_smart_terminal.cc: Rename to...
	* {unix,win32}/terminal.cc: ...these.  Implement terminal_width.
	* ui.cc (write_ticks): Call it.
	* Makefile.am: Update for renames.
	
2005-04-11  Matt Johnston <matt@ucc.asn.au>

	* ui.{cc,hh}, netsync.cc: netsync progress ticker in kilobytes to
	avoid wrapping.

2005-04-11  Jon Bright <jon@siliconcircus.com>
	* Makefile.am (EXTRA_DIST): Add debian/*

2005-04-11  Jon Bright <jon@siliconcircus.com>
	* Makefile.am (EXTRA_DIST): Add win32/monotone.iss, PNG_FIGURES
	(PNG_FIGURES): Add, constructing in same way as EPS_FIGURES
	(monotone.html): Use .perlbak workaround so that this works on Win32

2005-04-10  Nathaniel Smith  <njs@codesourcery.com>

	* Makefile.am (BUILT_SOURCES_CLEAN): Add package_revision.txt.

	This is the 0.18 release.

2005-04-11  Matthew Gregan <kinetik@orcon.net.nz>

	* unix/inodeprint.cc, configure.ac: Use nanosecond time resolution for
	inodeprints on BSDs and other platforms if available.

2005-04-10  Derek Scherger  <derek@echologic.com>

	* monotone.texi (Informative): fix typo in ls known docs

2005-04-10  Nathaniel Smith  <njs@codesourcery.com>

	* Makefile.am: Use pdftops instead of acroread.
	(EXTRA_DIST): Include new contrib/ files, and fix wildcards.
	* NEWS: Update for 0.18.
	* configure.ac: Bump version number.
	* debian/changelog: Mention new release.
	* debian/copyright: Update from AUTHORS.
	* monotone.spec: Mention new release.
	* po/monotone.pot: Regenerate.

2005-04-10  Florian Weimer  <fw@deneb.enyo.de>

	* monotone.texi (Commands): Use "working copy" instead of "working
	directory", to match the rest of the manual.

2005-04-10  Florian Weimer  <fw@deneb.enyo.de>

	* commands.cc (ls_known): New function which prints all known
	files in the working copy.
	(CMD(list)): Invoke ls_known for "list known".  Update help
	message.
	(ALIAS(ls)): Update help message.

	* monotone.texi: Document "list known".
	* tests/t_ls_known.at: New file.
	* testsuite.at: Include it.

2005-04-10  Richard Levitte  <richard@levitte.org>

	* contrib/Notify.pl: Count the number of messages sent, and
	display the count at the end.
	Version bumped to 1.0.

2005-04-10  Matt Johnston  <matt@ucc.asn.au>

	* unix/inodeprint.cc, configure.ac: don't use the nsec time
	on non-Linux-style systems (quick compile fix for OS X and probably
	others, can be made generic later).

2005-04-10  Olivier Andrieu  <oliv__a@users.sourceforge.net>

	* contrib/monotone.el: Some elisp code for running monotone from
	inside Emacs. Supports diff, status, add, drop, revert and commit.

2005-04-09  Richard Levitte  <richard@levitte.org>

	* contrib/Notify.pl: Allow globbing branches.  Make the revision
	records branch specific.  Show what records you would have updated
	even with --noupdate.  Add --before and --since, so users can
	select datetime ranges to create logs for.  Remove --to and add
	--difflogs-to and --nodifflogs-to to send logs with diffs to one
	address and logs without diffs to another (both can be given at
	once).  More and better documentation.

2005-04-08  Nathaniel Smith  <njs@codesourcery.com>

	* change_set.cc (basic_change_set): Remove problematic
	rename_dir/add combination, until directory semantics are
	fixed.

2005-04-08  Nathaniel Smith  <njs@codesourcery.com>

	* commands.cc (revert): Call maybe_update_inodeprints.
	* app_state.cc (set_restriction): Clear any old restrictions
	first.

2005-04-08  Jon Bright <jon@siliconcircus.com>
	* testsuite.at (NOT_ON_WIN32): Add a function to prevent tests from
	running on Win32 (for cases where the functionality being tested 
	makes no sense on Win32.  Not for cases where the functionality
	just isn't there yet on Win32.)
	* tests/t_final_space.at: Use NOT_ON_WIN32.  The filenames "a b" 
	and "a b " refer to the same file on Win32, obviating this test

2005-04-08  Jon Bright <jon@siliconcircus.com>
	* win32/inodeprint.cc (inodeprint_file): Still close the file if
	getting its time failed.
	* tests/t_netsync_sigpipe.at: Don't bother doing a kill -PIPE on
	Win32.  There is no real SIGPIPE on Win32 and sockets don't get this
	signal if their pipe goes away.  MinGW's kill seems to translate
	-PIPE to some signal that *does* kill monotone, so it seems like the
	easiest solution is just not to send the signal in the first place
	here.
	* tests/t_automate_ancestry_difference.at: Remove old 
	CHECK_SAME_STDOUT call which I'd left by accident.
	* tests/t_automate_leaves.at: Canonicalise monotone output before
	passing to CHECK_SAME_STDOUT
	* tests/t_log_depth.at: Check line count with arithmetic comparison
	rather than autotest's string comparison

2005-04-08  Nathaniel Smith  <njs@codesourcery.com>

	* inodeprint.cc (operator<<): Typo.

	* inodeprint.{hh,cc} (build_inodeprint_map,
	build_restricted_inodeprint_map): Remove unused functions.

2005-04-08  Nathaniel Smith  <njs@codesourcery.com>

	* work.cc: Remove doxygen comments.  Comments are good; comments
	that are longer than the function they document, and give less
	information, are not so good...

2005-04-08  Nathaniel Smith  <njs@codesourcery.com>

	* ChangeLog: Fixup after merge.

2005-04-08  Nathaniel Smith  <njs@codesourcery.com>

	* commands.cc (calculate_current_revision): Defer to
	calculate_restricted_revision instead of special casing.
	(put_revision_id): constify argument.
	(maybe_update_inodeprints): New function.
	(commit, update, checkout): Call it.
	
	* manifest.{cc,hh} (build_manifest_map): Remove, since only caller
	was removed.
	(build_restricted_manifest_map): Go faster if the user is using
	inode signatures.

	* tests/t_inodeprints.at:
	* tests/t_inodeprints_update.at: Typoes.
	
	* work.cc (read_inodeprints): Typo.

2005-04-08  Nathaniel Smith  <njs@codesourcery.com>

	* tests/t_inodeprints.at:
	* tests/t_inodeprints_update.at: New tests.
	* testsuite.at: Add them.
	
	* UPGRADE: Document 0.17 -> 0.18 upgrade path.

2005-04-08  Jon Bright <jon@siliconcircus.com>
	* tests/t_cat_file_by_name.at: CHECK_SAME_STDOUT can only be used
	to check two 'cat' processes or two monotone processes on Win32,
	not to check monotone and 'cat'.  Change to go through an 
	intermediate stdout
	* tests/t_automate_erase_ancestors.at: Ditto
	* tests/t_automate_toposort.at: Ditto
	* tests/t_automate_ancestry_difference.at: Ditto
	* tests/t_vars.at: Call CANONICALISE for stdout output.
	* tests/t_netsync_absorbs.at: Ditto.
	* tests/t_empty_env.at: For Win32, copy libiconv-2.dll to the 
	current dir before the test, otherwise Win32 will search the
	(empty) path for it and not find it.
	* tests/t_automate_descendents.at: Ditto
	* win32/inodeprint.cc: Implement inodeprint_file for Win32, based
	on mode, device, size, create time and write time.
	
	
2005-04-08  Jon Bright <jon@siliconcircus.com>
	* win32/inodeprint.cc: Change the function name to match the one
	on Unix.

2005-04-08  Nathaniel Smith  <njs@codesourcery.com>

	* {win32,unix}/fingerprint.cc: Rename to...
	* {win32,unix}/inodeprint.cc: ...this.  Change function name and
	calling conventions.
	* platform.hh (inodeprint_file): Likewise.
	* inodeprint.{cc,hh}: New files.
	* Makefile.am (MOST_SOURCES, UNIX_PLATFORM_SOURCES,
	WIN32_PLATFORM_SOURCES): Fixup accordingly.
	* vocab_terms.hh (inodeprint): New ATOMIC.
	* work.hh: Prototype inodeprint working copy functions.
	* work.cc: Implement them.

	* manifest.{hh,cc} (manifest_file_name): Remove unused variable.

2005-04-07  Nathaniel Smith  <njs@codesourcery.com>

	* manifest.{hh,cc}: Remove some commented out unused functions.

	* win32/have_smart_terminal.cc: Include platform.hh.
	* unix/fingerprint.cc: New file, with new function.
	* win32/fingerprint.cc: New file, with stub function.
	* Makefile.am (UNIX_PLATFORM_SOURCES, WIN32_PLATFORM_SOURCES): Add
	them.

2005-04-07  Nathaniel Smith  <njs@codesourcery.com>

	* manifest.hh, manifest.cc: Remove tabs.

2005-04-08  Jeremy Cowgar  <jeremy@cowgar.com>

	* doxygen.cfg: added
	* Makefile.am: added apidocs target (builds doxygen docs)

2005-04-07  Nathaniel Smith  <njs@codesourcery.com>

	* tests/t_final_space.at: New test.
	* testsuite.at: Add it.

2005-04-07  Nathaniel Smith  <njs@codesourcery.com>

	* monotone.texi (Dealing with a Fork): 'merge' has slightly
	different output.

	* NEWS: Summarize changes of last 2.5 weeks.

2005-04-07  Nathaniel Smith  <njs@codesourcery.com>

	* database.{cc,hh} (space_usage): New method.
	* database.cc (info): Use it.

2005-04-07  Nathaniel Smith  <njs@codesourcery.com>

	* vocab.cc (verify): Cache known-good strings, to speed up
	repeated processing of related changesets.

	* change_set.cc (basic_change_set_test): Revert last change; the
	old version _was_ valid.

2005-04-06  Nathaniel Smith  <njs@codesourcery.com>

	* work.cc (build_deletions): Issue warning when generating
	delete_dir's; they're totally broken, but I don't want to disable
	them, because then our tests won't see when they're fixed...

2005-04-07  Nathaniel Smith  <njs@codesourcery.com>

	* smap.hh (insert): Fix stupid bug in assertion condition.

2005-04-07  Nathaniel Smith  <njs@codesourcery.com>

	* change_set.cc (basic_change_set_test): Test a _valid_
	change_set.
	(directory_node): Make a std::map, instead of an smap.  Add a
	comment explaining the bug that makes this temporarily necessary.

	* smap.hh (smap): Don't check for duplicates at insert time,
	unless we've decided not to mark things damaged; don't return
	iterators from insert.  Do check for duplicates at sort time, and
	always sort, instead of sometimes doing linear search.  This makes
	insert O(1), while still preserving the invariant that keys must
	be unique.
	
	* commands.cc (commit): Explain why we're aborting, in the case
	that we detect that a file has changed under us in the middle of a
	commit.

2005-04-07  Richard Levitte  <richard@levitte.org>

	* cryptopp/config.h: typo...

2005-04-05  Nathaniel Smith  <njs@codesourcery.com>

	* tests/t_db_execute.at (db execute): New test.
	* testsuite.at: Add it.
	* database.cc (debug): Don't printf-interpret %-signs in input.

2005-04-05  Matt Johnston  <matt@ucc.asn.au>

	* database.cc: remove dulicated block introduced
	in rev 9ab3031f390769f1c455ec7764cc9c083f328a1b
	(merge of 76f4291b9fa56a04feb2186074a731848cced81c and
	c7917be7646df52363f39d2fc2f7d1198c9a8c27). Seems to be another
	instance of the case tested in t_merge_5.at

2005-04-05  Matt Johnston  <matt@ucc.asn.au>

	* basic_io.hh: reserve() the string which we're appending to
	frequently. Seems to give ~5% speedup in 
	diff -r t:revision-0.16 -r t:revision-0.17 - can't hurt.

2005-04-04  Nathaniel Smith  <njs@codesourcery.com>

	* monotone.spec, debian/control: We no longer need external popt.
	* INSTALL: Ditto, plus some general updating.
	
2005-04-04  Nathaniel Smith  <njs@codesourcery.com>

	* tests/t_sql_unpack.at: New test.
	* testsuite.at: Add it.

2005-04-04  Nathaniel Smith  <njs@codesourcery.com>

	* contrib/ciabot_monotone.py (config): Genericize again, so lazy
	people using it won't start sending commits for monotone.
	* .mt-attrs: Make it executable.

2005-04-04  Richard Levitte  <richard@levitte.org>

	* Makefile.am (EXTRA_DIST): Add the extra popt files.

	* popt/popt.3, popt/popt.ps, popt/testit.sh: Include a few more
	  files from popt, mostly to have documentation on hand.  post.ps
	  is mentioned in popt/README.

2005-04-03  Nathaniel Smith  <njs@codesourcery.com>

	* Makefile.am (EXTRA_DIST): Add contrib/ stuff to distributed
	files list.
	* contrib/ciabot_monotone.py (config.delivery): Turn on.
	(send_change_for): Don't include "ChangeLog:" line when extracting
	changelog.

2005-04-03  Nathaniel Smith  <njs@codesourcery.com>

	* contrib/ciabot_monotone.py: New file.
	* contrib/README: Describe it.

2005-04-03  Richard Levitte  <richard@levitte.org>

	* AUTHORS: Add information about popt.

	* monotone.cc (my_poptStuffArgFile): Include the bundled popt.h.
	Since we now have a working popt, we can remove the restrictions
	on the use of -@.
	* tests/t_at_sign.at: Test that we can take more tha one -@.
	* monotone.1: Document it.

	* popt/poptint.h (struct poptContext_s): Add field to keep track
	  of the number of allocated leftovers elements.
	* popt/popt.c (poptGetContext): Initialise it and use it.
	  (poptGetNextOpt): Use it and realloc leftovers when needed.
	  Also make sure that the added element is a dynamically allocated
	  copy of the original string, or we may end up with a dangling
	  pointer.  These are huge bugs in popt 1.7, when using
	  poptStuffArgs().
	  (poptFreeContext): Free the leftovers elements when freeing
	  leftovers.
	  (poptSaveLong, poptSaveInt): Apply a small patch from Debian.

	* popt/CHANGES, popt/COPYING, popt/README, popt/findme.c,
	  popt/findme.h, popt/popt.c, popt/poptconfig.c, popt/popt.h,
	  popt/popthelp.c, popt/poptint.h, popt/poptparse.c,
	  popt/system.h, popt/test1.c, popt/test2.c, popt/test3.c: Bundle
	  popt 1.7.
	* configure.ac, Makefile.am: Adapt.

2005-04-01  Richard Levitte  <richard@levitte.org>

	* contrib/Notify.pl: Complete rewrite.  Among other things, it
	  makes better use of some new monotone automate features.  It's
	  also better organised and much more documented.

2005-04-01  Jeremy Cowgar  <jeremy@cowgar.com>

	* tests/t_dropkey_2.at: Updated to test dropkey instead of delkey
	* tests/t_dropkey_1.at: Updated to test dropkey instead of delkey
	* monotone.texi (Key and Cert): Changed references to delkey
	  to dropkey
	  (Commands): Changed references to delkey to dropkey
	* testsuite.at: changed references from t_delkey* to t_dropkey*
	* t_delkey_1.at: renamed to t_dropkey_1.at
	* t_delkey_2.at: renamed to t_dropkey_2.at
	* commands.cc (CMD(delkey)): renamed to dropkey to maintain
	  command consistency (with existing drop command)

2005-04-01  Richard Levitte  <richard@levitte.org>

	* monotone.cc (my_poptStuffArgFile): An argument file might be
	empty, and therefore contain no arguments to be parsed.  That's
	OK.
	* tests/t_at_sign.at: Test it.

2005-04-01  Nathaniel Smith  <njs@codesourcery.com>

	* monotone.cc: Fixup after merge.

2005-04-01  Nathaniel Smith  <njs@codesourcery.com>

	* file_io.cc (read_data_for_command_line): New function.
	(read_data_stdin): New function.
	* file_io.hh (read_data_for_command_line): Add prototype.
	
	* monotone.cc (my_poptStuffArgFile): Clean up a little.  Use
	read_data_for_command_line.  Don't free argv, but rather return
	it.
	(cpp_main): Keep a list of allocated argv's, and free them.
	(options): Tweak wording of help text on -@.
	
2005-04-01  Nathaniel Smith  <njs@codesourcery.com>

	* file_io.hh: Remove tabs.

2005-04-01  Nathaniel Smith  <njs@codesourcery.com>

	* monotone.cc (cpp_main): Actually remove newline.

2005-04-01  Nathaniel Smith  <njs@codesourcery.com>

	* ChangeLog: Fixup after merge.
	* monotone.text (Making Changes): Fix typo.
	
2005-04-01  Nathaniel Smith  <njs@codesourcery.com>

	* monotone.cc (cpp_main): Remove now-unneccessary newline.
	
	* commands.cc (commit): Fix typo.
	
	* monotone.texi (Making Changes): Don't claim that writing to
	MT/log prevents the editor from starting.  Clarify later that
	having written to MT/log still means the editor will pop up
	later.

2005-04-01  Richard Levitte  <richard@levitte.org>

	* monotone.cc: Add the long name --xargs for -@.
	* monotone.1: Document it.
	* tests/t_at_sign.at: Remove extra empty line and test --xargs.

	* monotone.texi (Making Changes): Cleanupy tweaks.

	* monotone.cc (my_poptStuffArgFile): New function to parse a file
	for more arguments and stuff them into the command line.
	(cpp_main): Add the -@ option
	* tests/t_at_sign.at, testsuite.at: Test it
	* monotone.1: Document it.

2005-03-31  Nathaniel Smith  <njs@codesourcery.com>

	* tests/t_log_depth.at: Cleanupy tweaks.

2005-03-31  Jeremy Cowgar  <jeremy@cowgar.com>

	* monotone.texi: Tutorial updated to include example of
	  editing/committing with MT/log
	* work.cc (has_contents_user_log) Added
	* work.hh (has_contents_user_log) Added
	* commands.cc (CMD(commit)): Checks to ensure both MT/log and the
	  --message option does not exist during commit.
	* transforms.hh (prefix_lines_with): Added
	* transforms.cc (prefix_lines_with): Added
	* sanity.cc (naughty_failure): Made use of prefix_lines_with()
	* ui.cc (inform): now handles messages w/embedded newlines
	* tests/t_commit_log_3.at: Created to test new functionality
	  added to CMD(commit)
	* testsuite.at: Added above test

2005-03-31  Richard Levitte  <richard@levitte.org>

	* monotone.cc: Add the --depth option...
	* app_state.hh (class app_state),
	  app_state.cc (app_state::set_depth): ... and the field and
	  method to store and set it.
	* commands.cc (CMD(log)): ... then handle it.

	* tests/t_log_depth.at: Add a test for 'log --depth=n'
	* testsuite.at: Add it.
	* monotone.texi (Informative): Document it.

2005-03-31  Nathaniel Smith  <njs@codesourcery.com>

	* automate.cc (automate_erase_ancestors): Accept zero arguments,
	and in such case print nothing.  (Important for scripting.)
	* commands.cc (automate):
	* monotone.texi (Automation):
	* tests/t_automate_erase_ancestors.at: Update accordingly.

2005-03-31  Nathaniel Smith  <njs@codesourcery.com>

	* automate.cc (automate_toposort): Accept zero arguments, and in
	such case print nothing.  (Important for scripting.)
	* commands.cc (automate):
	* monotone.texi (Automation):
	* tests/t_automate_toposort.at: Update accordingly.

2005-03-30  Richard Levitte  <richard@levitte.org>

	* contrib/Notify.pl: A new Perl hack to send change logs by
	email.

	* contrib/README: Add a quick description.

2005-03-30  Nathaniel Smith  <njs@codesourcery.com>

	* automate.cc (automate_leaves): New function.
	(automate_command): Add it.
	* commands.cc (automate): Synopsify it.
	* monotone.1: Add it.
	* monotone.texi (Automation, Commands): Likewise.
	
	* tests/t_automate_leaves.at: New test.
	* testsuite.at: Add it.

2005-03-30  Nathaniel Smith  <njs@codesourcery.com>

	* monotone.texi (Automation): Make newly added sample outputs
	verbatim also.

2005-03-30  Nathaniel Smith  <njs@codesourcery.com>

	* tests/t_automate_toposort.at: New test.
	* tests/t_automate_ancestry_difference.at: New test.
	* tests/t_diff_first_rev.at: New test.
	* testsuite.at: Add them.
	
	* revision.cc (calculate_ancestors_from_graph): Do not keep an
	"interesting" set and return only ancestors from this set;
	instead, simply return all ancestors.  Returning a limited set of
	ancestors does not speed things up, nor reduce memory usage in
	common cases.  (The only time it would reduce memory usage is when
	examining only a small ancestor set, which the important case,
	'heads', does not; even then, erase_ancestors would need to intern
	the interesting revisions first so they got low numbers, which it
	doesn't.)
	(erase_ancestors): Adjust accordingly.
	(toposort, ancestry_difference): New functions.
	* revision.hh (toposort, ancestry_difference): Declare.
	* automate.cc (automate_toposort, automate_ancestry_difference):
	New functions.
	(automate_command): Add them.
	All functions: clarify in description whether output is sorted
	alphabetically or topologically.
	* commands.cc (automate): Synopsify them.
	* monotone.1: Add them.
	* monotone.texi (Commands): Likewise.
	(Automation): Likewise.  Also, clarify for each command whether
	its output is alphabetically or topologically sorted.
	
2005-03-29  Richard Levitte  <richard@levitte.org>

	* commands.cc (CMD(ls)): Update with the same information as
	CMD(list)

	* monotone.texi (Automation): Make the sample output verbatim

2005-03-26  Nathaniel Smith  <njs@codesourcery.com>

	* automate.cc (automate_erase_ancestors): New function.
	(automate_command): Use it.
	* commands.cc (automate): Document it.

	* tests/t_automate_erase_ancestors.at: New test.
	* testsuite.at: Add it.

	* monotone.texi (Automation, Commands): Document automate
	erase_ancestors.
	* monotone.1: Document automate erase_ancestors.

2005-03-26  Nathaniel Smith  <njs@codesourcery.com>

	* automate.cc (interface_version): Bump to 0.1.
	(automate_descendents): New function.
	(automate_command): Call it.
	* commands.cc (automate): Add it to help text.

	* tests/t_automate_descendents.at: New test.
	* testsuite.at: Add it.
	
	* monotone.texi (Automation, Commands): Document automate
	descendents.
	* monotone.1: Document automate descendents, and vars stuff.

2005-03-26  Nathaniel Smith  <njs@codesourcery.com>

	* tests/t_attr.at: No longer a bug report.
	* tests/t_rename_attr.at: New test.
	* testsuite.at: Add it.

2005-03-26  Joel Crisp  <jcrisp@s-r-s.co.uk>

	* contrib/Log2Gxl.java: New file.

2005-03-26  Nathaniel Smith  <njs@pobox.com>

	* contrib/README: New file.

2005-03-25  Nathaniel Smith  <njs@pobox.com>

	* commands.cc (user_log_file_name): Remove unused variable
	again.  Hopefully it will take this time...

2005-03-25  Nathaniel Smith  <njs@pobox.com>

	* commands.cc (user_log_file_name): Remove unused variable.

2005-03-25  Jeremy Cowgar  <jeremy@cowgar.com>

	* monotone.texi: Added a bit more documentation about MT/log
	  Updated edit_comment hook and addded delkey docs
	* commands.cc: Added delkey command
	* t_delkey_1.at: Tests delkey command on public key
	* t_delkey_2.at: Tests delkey command on public and private key
	* testsuite.at: Added above tests
	* std_hooks.lua: Transposed the MT: lines and user_log_contents,
	  user_log_contents now appears first.

2005-03-25  Jeremy Cowgar  <jeremy@cowgar.com>

	* t_setup_creates_log.at: Ensures that MT/log is created
	  on setup
	* t_checkout_creates_log.at: Ensures that MT/log is created
	  on checkout
	* t_commit_log_1.at: Ensures that:
	  1. Read and entered as the ChangeLog message
	  2. Is blanked after a successful commit
	* t_commit_log_2.at: Ensures that commit works w/o MT/log being
	  present
	* testsuite.at: Added the above tests.

2005-03-25  Matt Johnston  <matt@ucc.asn.au>

        * {unix,win32}/platform_netsync.cc, platform.hh, Makefile.am: new
        functions to disable and enable sigpipe.
        * netsync.cc, main.cc: call the functions from netsync rather than
        globally, so that sigpipe still works for piping output of commands
        such as 'log'.
        * tests/t_netsync_sigpipe.at: test it.
        * testsuite.at: add it.

2005-03-25  Matt Johnston  <matt@ucc.asn.au>

	* monotone.cc: add short options -r, -b, -k, and -m
	for --revision, --branch, --key, and --message respectively.
	* monotone.texi, monotone.1: document them
	* tests/t_short_opts.at: test them
	* testsuite.at: add it

2005-03-24  Nathaniel Smith  <njs@codesourcery.com>

	* tests/t_empty_env.at: New test.
	* testsuite.at: Add it.  Absolutify path to monotone so it will
	work.
	
	* unix/have_smart_terminal.cc (have_smart_terminal): Handle the
	case where TERM is unset or empty.

2005-03-24  Nathaniel Smith  <njs@codesourcery.com>

	* ui.hh (tick_write_nothing): New class.
	* monotone.cc (cpp_main): Enable it.

2005-03-24  Nathaniel Smith  <njs@codesourcery.com>

	* work.cc (build_deletions, build_additions): Fixup after merge.

2005-03-23  Nathaniel Smith  <njs@codesourcery.com>

	* tests/t_cat_file_by_name.at: Check for attempting to cat
	non-existent files.
	* tests/t_empty_id_completion.at: New test.
	* tests/t_empty_path.at: New test.
	* testsuite.at: Add them.
	
	* database.cc (complete): Always generate some sort of limit term,
	even a degenerate one.
	
	* app_state.cc (create_working_copy): Check for null directory.

	* work.cc (build_deletion, build_addition, build_rename): Check
	for null paths.

2005-03-23  Derek Scherger  <derek@echologic.com>

	* Makefile.am UNIX_PLATFORM_SOURCES:
	WIN32_PLATFORM_SOURCES: add have_smart_terminal.cc
	* platform.hh (have_smart_terminal): prototype
	* ui.cc (user_interface): set ticker to dot/count based on
	have_smart_terminal
	* unix/have_smart_terminal.cc: 
	* win32/have_smart_terminal.cc: new file
	
2005-03-23  Derek Scherger  <derek@echologic.com>

	* commands.cc (add): pass list of prefixed file_path's to
	build_additions
	(drop): pass list of prefixed file_path's to build_deletions
	(attr): pass attr_path as a 1 element vector to build_additions
	* work.{cc,hh} (build_addition): rename to...
	(build_additions): this, and accept a vector of paths to be added
	in a single path_rearrangement
	(build_deletion): rename to ...
	(build_deletions): this, and accept a vector of paths to be
	dropped in a single path_rearrangement
	(known_preimage_path): replace manifest and path_rearrangement
	args with a path_set to avoid extracting paths for every file
	(build_rename): adjust for change to known_preimage_path

2005-03-23  Nathaniel Smith  <njs@codesourcery.com>

	* monotone.cc (my_poptFreeContext, cpp_main): Apparently
	poptFreeContext silently changed its return type at some unknown
	time.  Hack around this.

2005-03-23  Nathaniel Smith  <njs@codesourcery.com>

	* monotone.cc (cpp_main): Remove the special code to dump before
	printing exception information, since we no longer dump to the
	screen, so it's always better to have the little status message
	saying what happened to the log buffer at the end of everything.
	* sanity.cc (dump_buffer): Give a hint on how to get debug
	information, when discarding it.
	* work.{hh,cc} (get_local_dump_path): New function.
	* app_state.cc (allow_working_copy): Use it for default
	global_sanity dump path.
	* monotone.texi (Reserved Files): Document MT/debug.
	(Network): Capitalize Bob and Alice (sorry graydon).
	Document new defaulting behavior.

2005-03-23  Nathaniel Smith  <njs@codesourcery.com>

	* work.cc, sanity.cc: Remove tabs.

2005-03-23  Nathaniel Smith  <njs@codesourcery.com>

	* monotone.texi (Network Service): Mention that monotone remembers
	your server/collection.
	(Vars): New section.
	* netsync.cc (process_hello_cmd): Touch more cleaning.
	* tests/t_merge_5.at: More commentary.
	
2005-03-23  Matt Johnston  <matt@ucc.asn.au>

	* tests/t_merge_5.at: new test for a merge which ends up with
	duplicate lines.
	* testsuite.at: add it

2005-03-22  Jeremy Cowgar  <jeremy@cowgar.com>

	* AUTHORS: Added my name
	* app_state.cc, commands.cc, lua.cc, lua.hh, monotone.texi,
	  std_hooks.lua, work.cc, work.hh: Added functionality to
	  read the MT/log file for commit logs. In this revision
	  tests are not yet complete nor is documenation complete
	  but the reading, blanking and creating of MT/log is.

2005-03-22  Nathaniel Smith  <njs@codesourcery.com>

	* vocab_terms.hh: Declare base64<var_name>.
	* database.cc (clear_var, set_var, get_vars): base64-encode
	var_names in the database.
	* monotone.texi (Internationalization): Update description of
	vars.
	* transforms.{cc,hh} ({in,ex}ternalize_var_name): Remove.
	* commands.cc (set, unset, ls_vars): Update accordingly.
	(unset): Error out if the variable doesn't exist.
	* tests/t_vars.at: Verify this works.

	* netcmd.cc (test_netcmd_functions): Properly type arguments to
	{read,write}_hello_cmd_payload.
	(write_hello_cmd_payload): Properly type arguments.
	* netcmd.hh (write_hello_cmd_payload):
	* netsync.cc (queue_hello_cmd): Adjust accordingly.
	(process_hello_cmd): More cleaning.  Also, save new server keys to
	a var, and check old server keys against the var.
	
	* tests/t_netsync_checks_server_key.at: New test.
	* testsuite.at: Add it.  Better docs for some netsync macros,
	while I'm here...
	* tests/t_netsync_absorbs.at: Add 'netsync' keyword.
	
2005-03-22  Nathaniel Smith  <njs@codesourcery.com>

	* tests/t_netsync_absorbs.at: New test.
	* testsuite.at: Add it.

	* netcmd.{cc,hh} (read_hello_cmd_payload): Properly type
	arguments.
	* netsync.cc (dispatch_payload): Adjust accordingly.  Move some
	logic into process_hello_cmd.
	(known_servers_domain): New constant.
	(process_hello_cmd): Tweak arguments appropriately.  Include logic
	formerly in dispatch_payload.  Cleanup.

	No semantic changes.
	
2005-03-21  Nathaniel Smith  <njs@codesourcery.com>

	* monotone.texi (Starting a New Project): Tweak phrasing.

2005-03-21  Nathaniel Smith  <njs@codesourcery.com>

	* commands.cc (process_netsync_client_args): If user specifies
	server/collection and there is no default, set the default.
	* tests/t_netsync_set_defaults.at: New test.
	* testsuite.at: Add it.

2005-03-21  Nathaniel Smith  <njs@codesourcery.com>

	* vocab.hh (var_key): New typedef.
	* database.{cc,hh}: Use it.  Make most var commands take it.
	* commands.cc (set, unset): Adjust accordingly.
	(default_server_key, default_collection_key): New constants.
	(process_netsync_client_args): New function.
	(push, pull, sync): Use it.

	* tests/t_netsync_defaults.at: New test.
	* testsuite.at: Add it.

2005-03-21  Matt Johnston  <matt@ucc.asn.au>

	* change_set.cc: use std::map rather than smap for 
	confirm_unique_entries_in_directories() and confirm_proper_tree()
	since they perform a lot of insert()s.

2005-03-21  Nathaniel Smith  <njs@codesourcery.com>

	* monotone.texi (list tags, list vars, set, unset): Document.
	(Internationalization): Document vars.

2005-03-21  Nathaniel Smith  <njs@codesourcery.com>

	* transforms.{hh,cc} ({in,ex}ternalize_var_{name,domain}): New
	functions.
	* vocab_terms.hh (base64<var_value>): Declare template.
	* database.hh (get_vars): Simplify API.
	* database.cc (get_vars, get_var, var_exists, set_var, clear_var):
	Implement.
	* commands.cc (set, unset): New commands.
	(ls): New "vars" subcommand.
	* tests/t_vars.at: Fix.  Un-XFAIL.
	
2005-03-21  Nathaniel Smith  <njs@codesourcery.com>

	* transforms.{cc,hh}: Remove tabs.

2005-03-20  Nathaniel Smith  <njs@codesourcery.com>

	* tests/t_vars.at: New test.
	* testsuite.at: Add it.

2005-03-20  Nathaniel Smith  <njs@codesourcery.com>

	* schema.sql (db_vars): New table.
	* database.cc (database::database): Update schema id.
	* schema_migration.cc (migrate_client_to_vars): New function.
	(migrate_monotone_schema): Use it.
	* tests/t_migrate_schema.at: Another schema, another test...
	
	* vocab_terms.hh (var_domain, var_name, var_value): New types.
	* database.hh (get_vars, get_var, var_exists, set_var, clear_var):
	Prototype new functions.
	
2005-03-20  Derek Scherger  <derek@echologic.com>

	* file_io.cc (book_keeping_file): return true only if first
	element of path is MT, allowing embedded MT elements
	(walk_tree_recursive): check relative paths for ignoreable book
	keeping files, rather than absolute paths
	(test_book_keeping_file): add fs::path tests for book keeping
	files
	* tests/t_add_intermediate_MT_path.at: un-XFAIL, fix some problems
	with commas, add tests for renames and deletes with embedded MT
	path elements.

2005-03-20  Nathaniel Smith  <njs@codesourcery.com>

	* monotone.texi: Add some missing @sc{}'s.
	* cryptopp/config.h: Use "mt-stdint.h", not <stdint.h>, for
	portability.

2005-03-19  Nathaniel Smith  <njs@codesourcery.com>

	* Makefile.am (EXTRA_DIST): Add UPGRADE and README.changesets.
	* debian/files: Auto-updated by dpkg-buildpackage.

	* This is the 0.17 release.
	
2005-03-18  Nathaniel Smith  <njs@codesourcery.com>

	* Makefile.am (MOST_SOURCES): Add package_{full_,}revision.h.
	* NEWS: Fill in date.
	* debian/copyright: Update from AUTHORS.
	* configure.ac: Bump version number to 0.17.
	* debian/changelog, monotone.spec: Update for release.
	* po/monotone.pot: Auto-updated by distcheck.

2005-03-18  Christof Petig <christof@petig-baender.de>

	* sqlite/*: Imported sqlite version 3.1.6 tree

2005-03-18  Nathaniel Smith  <njs@codesourcery.com>

	* monotone.1, commands.cc, Makefile.am: Fixup after merge.

2005-03-18  Nathaniel Smith  <njs@codesourcery.com>

	* path_component (split_path): Fix bug.
	Also, add unit tests for file.
	* unit_tests.{hh,cc}: Add path_component unit tests.
	
2005-03-18  Nathaniel Smith  <njs@codesourcery.com>

	* Makefile.am: Fixup after merge.
	
2005-03-18  Nathaniel Smith  <njs@codesourcery.com>

	* change_set.cc: Move path_component stuff to...
	* path_component.{hh,cc}: ...these new files.
	* Makefile.am: Add them.

2005-03-18  Matt Johnston  <matt@ucc.asn.au>

	* txt2c.cc: add --no-static option
	* Makefile.am, package_revision.h, package_full_revision.h:
	create revision info files as standalone .c files to speed
	compilation (mt_version.cc doesn't need to recompile each time)

2005-03-17  Derek Scherger  <derek@echologic.com>

	* INSTALL: add note about creating a ./configure script

2005-03-16  Nathaniel Smith  <njs@codesourcery.com>

	* UPGRADE: Finish, hopefully.
	* monotone.texi (db check): Be more clear about what is normally
	checked, and when 'db check' is useful.

2005-03-16  Patrick Mauritz <oxygene@studentenbude.ath.cx>

	* monotone.texi (Hook Reference): Typo.

2005-03-16  Nathaniel Smith  <njs@codesourcery.com>

	* monotone.texi: Add Derek Scherger to the copyright list.
	Various tweaks.
	(Starting a New Project): Rewrite to clarify that only Jim runs
	"setup", and explain why.
	(Network Service): Add a note that most people do use a central
	server, since people on the mailing list seem to perhaps be
	getting the wrong idea.
	(Making Changes): Expand a little on what the "." in "checkout ."
	means, since people seem to accidentally checkout stuff into real
	directories.
	(db check): Add much verbiage on the implications
	of various problems, and how to fix them.  Also clarify some
	wording.
	* NEWS: Small tweaks.
	* UPGRADE: More instructions, not done yet...
	
2005-03-15  Matt Johnston  <matt@ucc.asn.au>

	* commands.cc, monotone.texi, monotone.1: mention that agraph
          output is in VCG format.

2005-03-14  Nathaniel Smith  <njs@codesourcery.com>

	* commands.cc (cat): 'cat file REV PATH'.
	* monotone.texi: Mention it.
	* tests/t_cat_file_by_name.at: New test.
	* testsuite.at: Add it.

2005-03-11  Nathaniel Smith  <njs@codesourcery.com>

	* automate.cc (automate_heads): Remove app.initialize call.
	* revision.cc, revision.hh (calculate_arbitrary_change_set): New
	function.
	(calculate_composite_change_set): Touch more sanity checking.

	* commands.cc (update): Use it.

2005-03-10  Derek Scherger  <derek@echologic.com>

	* app_state.cc (set_restriction): adjust bad path error message
	* commands.cc (get_valid_paths): refactor into ...
	(extract_rearranged_paths): ... this
	(extract_delta_paths): ... this
	(extract_changed_paths): ... this
	(add_intermediate_paths): ... and this
	(restrict_delta_map): new function
	(calculate_restricted_change_set): new function
	(calculate_restricted_revision):
	(ls_missing):
	(revert): rework using new valid path functions
	(do_diff): adjust --revision variants to work with restrictions
	* tests/t_diff_restrict.at: un-XFAIL

2005-03-09  Jon Bright <jon@siliconcircus.com>
	* win32/monotone.iss: Install the many-files version of the
	docs, install the figures, create a start-menu icon for the
	docs.
	* Makefile.am: Make docs generation work with MinGW

2005-03-09  Jon Bright <jon@siliconcircus.com>
	* win32/monotone.iss: Monotone -> monotone

2005-03-09  Jon Bright <jon@siliconcircus.com>
	* win32/monotone.iss: Added an Inno Setup script for 
	generating a Windows installer.  Inno Setup is GPLed, see
	http://www.jrsoftware.org for download

2005-03-09  Jon Bright <jon@siliconcircus.com>
	* t_diff_binary.at: binary.bz.b64 -> binary.gz.b64

2005-03-08  Derek Scherger  <derek@echologic.com>

	* Makefile.am: adjust for fsck rename
	* commands.cc (db fsck): rename to db check and add short help;
	adjust for fsck file renames
	* database.{cc,hh}: minor alignment adjustments
	(get_statistic): remove redundant method
	(info): use count in place of get_statistic
	(count): return unsigned long instead of int
	(get_keys): new method
	(get_public_keys): new method
	(get_private_keys): rewrite using get_keys
	(get_certs): new method to get all certs in database from
	specified table
	(get_revision_certs): ditto
	* fsck.{cc,hh}: rename to...
	* database_check.{cc,hh}: ...this; add key, cert and sane revision
	history checking
	* monotone.1: document db dump/load/check commands
	* monotone.texi: document db check command
	* tests/t_fsck.at: rename to...
	* tests/t_database_check.at: ...this; and add tests for key and
	cert problems
	* testsuite.at: account for new test name

2005-03-08  Nathaniel Smith  <njs@codesourcery.com>

	* ChangeLog: Insert some missing newlines.
	* NEWS: Note file format changes.
	* file_io.cc (tilde_expand): Clarify error message.

2005-03-08  Nathaniel Smith  <njs@codesourcery.com>

	* keys.{cc,hh} (require_password): Simplify interface, do more
	work.
	* rcs_import.cc (import_cvs_repo): Update accordingly.
	* commands.cc (server): Likewise.
	* revision.cc (build_changesets_from_existing_revs) 
	(build_changesets_from_manifest_ancestry): Require passphrase
	early.

2005-03-08  Nathaniel Smith  <njs@codesourcery.com>

	* NEWS, INSTALL, README.changesets: Update in preparation for
	0.17.
	* UPGRADE: New file.
	
	* tests/t_diff_restrict.at: Oops.  XFAIL it.
	
2005-03-08  Jon Bright  <jon@siliconcircus.com>
	
	* win32/process.cc (process_spawn): Escape the parameters,
	surround them with quotes before adding them to the consolidated
	command line string
	* mkstemp.cc (monotone_mkstemp): Now takes a std::string&, and
	returns the *native* form of the path in this.
	* mkstemp.hh: Now always use monotone_mkstemp
	(monotone_mkstemp): Update prototype
	* lua.cc (monotone_mkstemp_for_lua): Use new-style 
	monotone_mkstemp

2005-03-08  Jon Bright  <jon@siliconcircus.com>
	
	* win32/read_password.cc (read_password): Now correctly hides 
	password when run in a Windows console.  Does at least enough in
	a MinGW rxvt console to make sure that you can't see the password.
	* win32/process.cc: Change indentation.
	(process_spawn): Log commands executed, as for unix process.cc

2005-03-07  Nathaniel Smith  <njs@codesourcery.com>

	* tests/t_diff_restrict.at: New test.
	* testsuite.at: Add it.

2005-03-05  Nathaniel Smith  <njs@codesourcery.com>

	* netsync.cc (encountered_error, error): New variable and method.
	(session::session): Initialize encountered_error.
	(write_netcmd_and_try_flush, read_some, write_some): Check it.
	(queue_error_cmd): Consider it like sending a goodbye.
	(process_error_cmd): Throw an exception instead of considering it
	a goodbye.
	(process_data_cmd): Call error() if epochs don't match.
	* tests/t_epoch.at, tests/t_epoch_server.at: More minor tweaks.
	Expect failed pulls to exit with status 0.  This isn't really
	correct, but looks complicated to fix...

2005-03-05  Nathaniel Smith  <njs@codesourcery.com>

	* testsuite.at (NETSYNC_SERVE_N_START): New macro.
	* tests/t_epoch_server.at: Misc. fixes.

	* netsync.cc (session::session): Don't open valve yet.
	(maybe_note_epochs_finished): New method to open
	valve.
	(process_done_cmd, process_data_cmd): Call it.
	(rebuild_merkle_trees): Actually calculate hashes for epoch merkle
	trees.  Also, only include epochs that meet the branch mask.
	(session): Remove unused id_to_epoch map.
	
2005-03-05  Nathaniel Smith  <njs@codesourcery.com>

	* netcmd.cc (read_netcmd_item_type): Handle epoch_item.
	(test_netcmd_functions): Update for new confirm_cmd_payload
	format.
	* netsync.cc (process_confirm_cmd): Cut and paste error.

2005-03-05  Nathaniel Smith  <njs@codesourcery.com>

	* constants.{cc,hh}: Add new epochlen, epochlen_bytes constants.
	* vocab_terms.hh, vocab.hh: Add new epoch_data type.  Add predeclarations
	for it.
	* commands.cc (ls_epochs):
	* revision.cc (
	* database.hh:
	* database.cc: Update for epoch_data.  Add get_epoch, epoch_exists
	methods.
	* epoch.{cc,hh}: New files.
	* netsync.cc: Actually implement epochs-via-merkle code.

2005-03-04  Nathaniel Smith  <njs@codesourcery.com>

	* schema.sql (branch_epochs): Add 'hash' field.
	* schema_migration.cc: Fixup for.
	* database.cc (database): Change schemas.
	* tests/t_migrate_schema.at: Replace epoch db test case with one
	with new schema.

2005-03-03  Nathaniel Smith  <njs@codesourcery.com>

	* netsync.cc (session::id_to_epoch): New variable.
	(session::session): Create refinement and requested item tables
	for epochs.
	(rebuild_merkle_trees): Fill epoch merkle tree and id_to_epoch
	table.

	* netsync.cc (queue_confirm_cmd, process_confirm_cmd) 
	(dispatch_payload, rebuild_merkle_trees): 
	* netcmd.hh:
	* netcmd.cc (read_confirm_cmd_payload, write_confirm_cmd_payload):
	Remove epochs.

2005-02-27  Nathaniel Smith  <njs@codesourcery.com>

	* constants.cc:
	* revision.cc:
	* testsuite.at: 
	* commands.cc:
	* ChangeLog: Fixup after merge.

2005-02-27  Nathaniel Smith  <njs@codesourcery.com>

	* merkle_tree.hh (netcmd_item_type): Add epoch_item.
	* merkle_tree.cc (netcmd_item_type_to_string): Handle epoch_item.

	* packet.hh, packet.cc (struct packet_db_valve): New class.
	* netsync.cc (session): Use a valved writer.

2005-02-26  Nathaniel Smith  <njs@codesourcery.com>

	* merkle_tree.hh: Fix comment.
	Remove prototypes for non-existing functions.

2005-02-26  Nathaniel Smith  <njs@codesourcery.com>

	* tests/t_epoch_unidirectional.at: New test.
	* testsuite.at: Add it.

2005-02-26  Nathaniel Smith  <njs@codesourcery.com>

	* tests/t_epoch.at: Even more paranoid.
	* tests/t_epoch_server.at: New test.
	* testsuite.at: Add it.
	
2005-02-21  Nathaniel Smith  <njs@codesourcery.com>

	* tests/t_epoch.at: Check that netsync only sends relevant
	epochs, and be a little more paranoid.

2005-02-19  Nathaniel Smith  <njs@codesourcery.com>

	* revision.cc (struct anc_graph): Fixup after merge.

2005-02-18  graydon hoare  <graydon@pobox.com>

	* database.cc (set_epoch): Fix SQL.
	* monotone.texi (Rebuilding ancestry): Reword a bit.
	* netcmd.{cc,hh} 
	({read,write}_hello_cmd_payload): Transfer server key with hello.
	({read,write}_confirm_cmd_payload): Transfer epoch list with confirm.
	* netsync.cc: Adapt to changes in netcmd.
	(rebuild_merkle_trees): Set nonexistent epochs to zero before sync.
	* revision.cc (anc_graph): Randomize epochs on rebuild.
	* tests/t_epoch.at: Fix up to test slightly new semantics.

2005-02-07  Nathaniel Smith  <njs@codesourcery.com>

	* monotone.1: Add more db commands.
	* monotone.texi: Document db rebuild.  Add section on rebuilding
	ancestry and epochs.

2005-02-06  graydon hoare  <graydon@pobox.com>

	* commands.cc (db): Add epoch commands.
	(list): Likewise.
	Also remove some unneeded transaction guards.
	* database.{cc,hh} (get_epochs): New function.
	(set_epoch): Likewise.
	(clear_epoch): Likewise.
	Also remove all persistent merkle trie stuff.
	* schema.sql: Add epochs, remove tries.
	* schema_migration.cc: Update.
	* tests/t_epoch.at: New test.
	* tests/t_migrate_schema.at: Update.
	* testsuite.at: Add some new helpers, call t_epoch.at.
	* vocab.hh (epoch_id): Define.
	* vocab_terms.hh (epoch): Define.

2005-02-05  Nathaniel Smith  <njs@codesourcery.com>

	* merkle_tree.hh: Remove mcert_item and fcert_item, rename
	rcert_item to cert_item, renumber to remove gaps left.
	* merkle_tree.cc (netcmd_item_type_to_string):
	* netcmd.cc (read_netcmd_item_type): 
	* netsync.cc: Adjust accordingly.
	
2005-02-05  Nathaniel Smith  <njs@codesourcery.com>

	* constants.cc (constants): Bump netsync protocol version.

2005-03-07  Nathaniel Smith  <njs@codesourcery.com>

	* lua.cc (monotone_spawn_for_lua): Minimal change to get arguments
	in right order.  Still needs hygienic cleanups...
	* tests/t_can_execute.at: Run 'cp' instead of 'touch', because cp
	will actually notice if we pass arguments out of order.
	* testsuite.at: Remove mysterious blank line.
	
2005-03-07  Nathaniel Smith  <njs@codesourcery.com>

	* unix/process.cc (process_spawn): Log command line before
	executing.

2005-03-07  Nathaniel Smith  <njs@codesourcery.com>

	* revision.cc (kill_redundant_edges): Rename back to...
	(kluge_for_3_ancestor_nodes): ...this.  Go back to only cleaning
	up parents of 3+ parent nodes.
	(analyze_manifest_changes): Take a third argument, of files whose
	ancestry needs splitting.
	(construct_revision_from_ancestry): Make more more complex, in
	order to properly track file identity in merges.

2005-03-05  Nathaniel Smith  <njs@codesourcery.com>

	* revision.cc (check_sane_history): Typo.
	
2005-03-05  Nathaniel Smith  <njs@codesourcery.com>

	* revision.hh (check_sane_history): Take an app_state instead of a
	database as an argument.
	* database.cc: Pass an app_state instead of a database as its
	argument. 
	* revision.cc (check_sane_history): Update accordingly.  Add a new
	check for merges, that they are creating consistent changesets
	(even when the common ancestor is outside of the usual
	paranoia-checking search depth).

2005-03-05  Nathaniel Smith  <njs@codesourcery.com>

	* revision.cc (kluge_for_3_ancestor_nodes): Rename to...
	(kill_redundant_edges): ...this.  Kill all redundant edges, not
	just ones on nodes with 3+ parents.  Also, make it actually work.
	
2005-03-05  Nathaniel Smith  <njs@codesourcery.com>

	* revision.cc (kluge_for_3_ancestor_nodes): New method.
	(rebuild_ancestry): Call it.

2005-03-03  Nathaniel Smith  <njs@codesourcery.com>

	* revision.cc (check_sane_history): Print a warning to let the
	user know why things like 'pull' can take so long.
	* netsync.cc: Remove a few tabs.

2005-03-04  Jon Bright  <jon@siliconcircus.com>
	
	* win32/process.cc (process_spawn): Now takes 
	const char * const argv[]
	* unix/process.cc (process_spawn): Ditto.  Cast for call to
	execvp
	(existsonpath): Initialise args in a const way

2005-03-04  Jon Bright  <jon@siliconcircus.com>
	
	* win32/process.cc (process_spawn): Now takes 
	char * const argv[]
	* platform.hh (process_spawn): Ditto
	* unix/process.cc (process_spawn): Ditto
	* lua.cc (monotone_spawn_for_lua): Remove debug code
	* General: Beginning to hate C++'s const rules

2005-03-04  Jon Bright  <jon@siliconcircus.com>
	
	* win32/process.cc (process_spawn): Now takes 
	const char * const *
	* platform.hh (process_spawn): Ditto
	* unix/process.cc (process_spawn): Ditto
	* General: Sorry about all these commits, I'm syncing back and
	forth between Linux and Win32

2005-03-04  Jon Bright  <jon@siliconcircus.com>
	
	* win32/process.cc (process_spawn): Now takes char * const *
	* platform.hh (process_spawn): Ditto
	* unix/process.cc (process_spawn): Ditto
	(existsonpath): argv now const char*[]

2005-03-04  Jon Bright  <jon@siliconcircus.com>
	
	* win32/process.cc: Added forgotten file
	* unix/process.cc: Include stat.h, (process_*) fix compilation
	errors

2005-03-04  Jon Bright  <jon@siliconcircus.com>
	
	* unix/process.cc: Added forgotten file

2005-03-03  Jon Bright  <jon@siliconcircus.com>
	
	* lposix.c: Deleted
	* win32/process.cc: Created, added Win32 versions of functions
	existsonpath, make_executable, process_spawn, process_wait,
	process_kill, process_sleep
	* unix/process.cc: Ditto, for the Unix versions.
	* lua.cc: Add LUA wrappers for the above functions, register
	them with LUA
	* std_hooks.lua (execute, attr_functions->execute, 
	program_exists_in_path): Use the new functions instead of posix
	functions
	* t_can_execute.at (touchhook.lua): Ditto

2005-03-01  Derek Scherger  <derek@echologic.com>

	* app_state.cc (set_restriction): actually ignore ignored files
	rather than trying to validate them

2005-03-01  Derek Scherger  <derek@echologic.com>

	* tests/t_diff_binary.at: new test (bug report)
	* tests/t_command_completion.at: new test
	* tests/t_merge_rename_file_and_rename_dir.at: new test
	* testsuite.at: include new tests
	
2005-02-28  Richard Levitte  <richard@levitte.org>

	* Makefile.am (BUILT_SOURCES_CLEAN): Moved mt-stding.h from here...
	(DISTCLEANFILES): ... to here.  Since mt-stding.h is created by
	config.status, it should only be removed by the distclean target.

2005-02-28  Matt Johnston  <matt@ucc.asn.au>

	* std_hooks.lua: posix.iswin32() == 1, rather than plain boolean
	comparison (0 doesn't compare as false in lua it seems).

2005-02-27  Jon Bright  <jon@siliconcircus.com>
	
	* lposix.c (win32 Pspawn): Search the path
	(win32 Pexistsonpath): Added.  'which' isn't easily available,
	and not available at all from a normal Win32 command shell
	(Piswin32): Added a function for both Unix and Win32 to detect
	if running on Windows
	* std_hooks.lua (program_exists_in_path): Now calls 
	posix.iswin32.  If win32, calls posix.existsonpath, otherwise
	calls which as it always did.

2005-02-27  Jon Bright  <jon@siliconcircus.com>
	
	* lposix.c (win32 Pspawn): Remove dumb strlen bug resulting in
	AVs on commit.

2005-02-27  Jon Bright  <jon@siliconcircus.com>
	
	* t_can_execute.at: Test to see if hooks can execute things
	* testsuite.at: Add t_can_execute

2005-02-27  Jon Bright  <jon@siliconcircus.com>
	
	* lposix.c (win32 Pspawn): Ensure the command string is always
	NUL-terminated.  Also, allocate enough memory for the quotes
	around the command string.

2005-02-27  Jon Bright  <jon@siliconcircus.com>
	
	* xdelta.cc (unittests): Define BOOST_STDC_NO_NAMESPACE, needed
	to compile with the latest MinGW which uses gcc 3.4.2
	* vocab.cc (verify(local_path)): Catch fs::filesystem_error too
	and rethrow this as an informative_failure, thereby fixing the
	Win32 unit tests without disabling anything
	* idna/toutf8.c (stringprep_convert): Fix a potential segfault
	when memory allocation fails.  Potentially security-relevant.
	* tests/t_i18n_file.at: Add a SET_FUNNY_FILENAME macro, which 
	gets a platform-appropriate funny filename (with/without 
	colon).  
	Change references to utf8 to utf-8, iso88591 to iso-8859-1, and
	eucjp to euc-jp, on the grounds that MinGW's iconv knows all
	of the latter and none of the former, but Linux iconv knows all
	of them.  Test now passes one Win32.  I'm presuming we weren't
	deliberately using non-standard names for charsets here.
	* tests/t_i18n_changelog.at: Same charset name changes.
	* tests/t_dump_load.at: Canonicalise dump before loading it
	* tests/t_load_into_existing.at: Ditto
	* tests/t_fmerge.at: Canonicalise fmerge output
	* tests/t_merge_normalization_edge_case.at: Ditto
	* tests/t_unidiff.at: Canonicalise diff output
	* tests/t_largish_file.at: Instead of using dd, which MinGW
	doesn't have, I've generated the file with dd on a nearby Linux
	box, then gziped and b64ed it, and the test case now generates
	it with UNGZB64
	* testsuite.at: Add a comment every 10 tests with the test
	number.  Useful if you're trying to locate which test number
	you're trying to run and only have the filename.  If people 
	hate this, though, please do delete.
	(UNB64_COMMAND) Do special handling for Win32 to avoid
	having to canonicalise the file.
	(UNGZ_COMMAND) Canonicalise the file after ungzipping it.
	* lposix.c: (Pfork, Pexec) Removed, on the grounds that we only
	really want to support fork+exec as a single operation.  fork()
	without exec() could be risky with a child process also having
	our sqlite handles, etc.  exec() could be risky since we 
	wouldn't be exiting gracefully, just dying in the middle of a
	hook.
	(Pspawn) Implemented for both Win32 and Unix.  Does fork/exec
	for Unix, CreateProcess for Win32.  Returns -1 on error, pid on
	success in both cases.
	(Pwait, Pkill, Psleep) Implemented for Win32.  Note that pid is
	not optional for Pwait on Win32.
	* std_hooks.lua: (execute) Now uses spawn()

2005-02-25  Jon Bright  <jon@siliconcircus.com>
	
	* ChangeLog: Add all my previous changes.
	* tests/t_add_owndb.at: Add test for trying to add the db to
	itself.
	* testsuite.at: Call it
	* tests/t_automate_heads.at: Canonicalise stdout output.
	* tests/t_automate_version.at: Use arithmetic comparison against
	wc output instead of string comparison, to avoid problems with
	MinGW's wc, which outputs with initial space-padding
	* tests/t_change_empty_file.at: Canonicalise stdout output 
	and compare manually instead of letting autotest check it
	* tests/t_fmerge_normalize.at: Canonicalise stdout output.
	* tests/t_netsync_single.at: Use NETSYNC_KILLHARD instead of 
	killall, as for the NETSYNC functions in testsuite.at

2005-02-27  Matt Johnston  <matt@ucc.asn.au>

        * main.cc: ignore SIGPIPE so that monotone won't be killed
        unexpectedly upon remote disconnection for netsync

2005-02-27  Nathaniel Smith  <njs@codesourcery.com>

	* idna/idn-int.h: Oops, really add this time.

2005-02-27  Nathaniel Smith  <njs@codesourcery.com>

	* AUTHORS: Add Corey Halpin.
	
	* idna/idn-int.h: New file (don't generate from configure anymore,
	but just ship).
	* configure.ac: Don't generate idna/idn-int.h.  Do generate
	mt-stdint.h.
	* Makefile.am: Adjust for idna/idn-int.h and mt-stdint.h.
	* acinclude.m4: Remove AX_CREATE_STDINT_H, ACX_PTHREAD,
	AC_COMPILE_CHECK_SIZEOF (let aclocal pick them up from m4/
	instead).
	* m4/ax_create_stdint_h.m4:
	* m4/acx_pthread.m4: Update from http://autoconf-archive.cryp.to/
	
	* numeric_vocab.hh: Instead of dancing around which header to
	include, include mt-stdint.h.
	
	* app_state.cc (restriction_includes, set_restriction): Move
	global static 'dot' into these functions, because file_path
	depends on global book_keeping_dir being initialized already, and
	there is no guaranteed order of initialization of C++ statics.
	(Bug reported by Matt Johnston.)
	
2005-02-27  Corey Halpin  <chalpin@cs.wisc.edu>

	* numeric_vocab.hh: Try both stdint.h and inttypes.h.
	* main.cc: OpenBSD has Unix signals too.

2005-02-26  Derek Scherger  <derek@echologic.com>

	* file_io.cc (absolutify): normalize fs::path to remove ..'s
	* tests/t_db_with_dots.at: ensure database path in MT/options
	doesn't contain ..'s

2005-02-25  Jon Bright  <jon@siliconcircus.com>
	
	* ChangeLog: Add all my previous changes.
	* tests/t_add_owndb.at: Add test for trying to add the db to
	itself.
	* testsuite.at: Call it
	* tests/t_automate_heads.at: Canonicalise stdout output.
	* tests/t_automate_version.at: Use arithmetic comparison against
	wc output instead of string comparison, to avoid problems with
	MinGW's wc, which outputs with initial space-padding
	* tests/t_change_empty_file.at: Canonicalise stdout output 
	and compare manually instead of letting autotest check it
	* tests/t_fmerge_normalize.at: Canonicalise stdout output.
	* tests/t_netsync_single.at: Use NETSYNC_KILLHARD instead of 
	killall, as for the NETSYNC functions in testsuite.at

2005-02-25  Nathaniel Smith  <njs@codesourcery.com>

	* vocab.cc (test_file_path_verification): Re-enable some tests
	disabled by Jon Bright, following discussion on IRC concluding
	that they were catching a real bug.

2005-02-24  Nathaniel Smith  <njs@codesourcery.com>

	* tests/t_add_dot.at: Run "add ." in a subdirectory, so as not to
	add the test database.  (Reported by Jon Bright.)

	* AUTHORS: Fix gettext.h copyright note, to not be in the middle
	of libidn copyright note.
	Add Jon Bright.

2005-02-24  Jon Bright  <jon@siliconcircus.com>

	* app_state.cc (prefix): Use string() instead of 
	native_directory_string().  For Unix, these should be equivalent.
	For Win32, I believe string()'s correct (since we compare 
	everywhere against normalized paths with / characters, but 
	native_directory_string produces paths with \ characters on Win32.
	* rcs_file.cc (file_source): Map the map, not the mapping.
	* tests/t_i18n_file.at: Remove colon from filename with symbols.
	I need to return to this and add a proper test for Win32, so we
	only use the colon on non-Win32.
	* testsuite.at: Add a CANONICALISE function, which does nothing
	on Unix and strips out carriage returns from files on Win32.  This
	is useful for being able to compare Monotone's stdout output to
	files on disk.  Add NETSYNC_KILL and NETSYNC_KILLHARD functions,
	to deal with MinGW not having killall (Unix still uses killall,
	though).
	* tests/t_import.at: Add CANONICALISE calls before comparing
	stdout output.
	* tests/t_netsync.at: Likewise
	* tests/t_netsync_single.at: Likewise
	* tests/t_scan.at: Likewise
	* tests/t_versions.at: Likewise
	* tests/t_ls_missing.at: Likewise.  Also, generate missingfoo and
	missingbar files with expected output from ls missing for these
	files being missing and compare against those.

2005-02-24  Derek Scherger  <derek@echologic.com>

	* app_state.{cc,hh} (add_restriction): rename to ...
	(set_restriction) this; and add path validation
	* commands.cc (get_valid_paths): new function
	(get_path_rearrangement) remove restricted include/exclude variant
	(calculate_restricted_revision) get valid paths and use to set up
	restriction
	(status, ls_unknown, commit, do_diff) pass args to
	calculate_restricted_revision to valid restriction paths
	(ls_missing, revert) get valid paths and use to set up restriction
	* tests/t_checkout_options.at: remove bug report priority (it's
	fixed!)
	* tests/t_diff_added_file.at: add --revision options to diff
	* tests/t_restrictions.at: remove invalid paths from ls unknown
	and ls ignored
	* tests/t_restrictions_warn_on_unknown.at: un-XFAIL
	
2005-02-23  Derek Scherger  <derek@echologic.com>

	* commands.cc (ls_missing): replace duplicated code with call to
	calculate_base_revision

2005-02-23  Jon Bright  <jon@siliconcircus.com>
	
	* vocab.cc (test_file_path_verification): Disable foo//nonsense
	test for Win32, add tests for UNC paths.  This was the only
	failing unit test on Win32.

2005-02-23  Jon Bright  <jon@siliconcircus.com>

	* txt2c.cc (main): Don't claim the file was generated from 
	--strip-trailing if that option's used.

2005-02-23  Jon Bright  <jon@siliconcircus.com>

	* app_state.cc: Add include of io.h for Win32, for chdir()
	* file_io.cc (get_homedir): Correct assertion (remove bracket)
	* lua/lposix.c, lua/modemuncher.c: Remove all references to
	functions and modes that don't exist on Win32.
	* monotone.cc: Include libintl.h on Win32
	
2005-02-21  Nathaniel Smith  <njs@codesourcery.com>

	* file_io.cc (get_homedir): Add more comments and logging to Win32
	version.  Also, only check HOME under Cygwin/MinGW.

2005-02-21  Derek Scherger  <derek@echologic.com>

	* Makefile.am: merge fixup
	
2005-02-21  Derek Scherger  <derek@echologic.com>

	* Makefile.am: add fsck.{cc,hh}
	* commands.cc(check_db): move to ...
	* fsck.{cc,hh}: here and do lots more checking
	* database.{cc,hh}(get_ids): new method
	(get_file_ids,get_manifest_ids,get_revision_ids): more new methods
	* tests/t_fsck.at: new test
	* testsuite.at: call it
	
2005-02-21  Nathaniel Smith  <njs@codesourcery.com>

	* commands.cc (commit): Simplify chatter.

2005-02-21  Nathaniel Smith  <njs@codesourcery.com>

	* file_io.cc (get_homedir): Check more environment variables in
	Win32 version.

2005-02-21  Nathaniel Smith  <njs@codesourcery.com>

	* file_io.cc: Remove tabs.

2005-02-21  Nathaniel Smith  <njs@codesourcery.com>

	* smap.hh (smap): Remove leading underscores, add comments.

2005-02-20  Nathaniel Smith  <njs@codesourcery.com>

	* std_hooks.lua (merge2, merge3): Check for DISPLAY before
	invoking gvim.

2005-02-20  Julio M. Merino Vidal  <jmmv@menta.net>

	* ChangeLog: Use tabs for indentation rather than spaces.  Drop
	trailing whitespace.  While here, fix a date by adding zeros before
	the month and the day number.

2005-02-20  Julio M. Merino Vidal  <jmmv@menta.net>

	* gettext.h: Add file.
	* AUTHORS: Mention that it comes from the GNU Gettext package.
	* Makefile.am: Distribute it.
	* sanity.hh: Use gettext.h rather than libintl.h so that --disable-nls
	works.  Also improves portability, according to the GNU Gettext
	manual.

2005-02-19  Derek Scherger  <derek@echologic.com>

	* automate.cc (automate_heads): remove bogus call to 
	app.allow_working_copy() which is called in cpp_main
	* database.cc (check_sqlite_format_version): don't check database
	version when "file" is really a directory; add filename to error
	message
	(sql): check for empty database early, even though this seems
	impossible as absolutify changes "" into path to working dir;
	convert to use N-style assertions; add check to ensure "file" is
	not really a directory
	* tests/t_db_missing.at: new test for above problems
	* testsuite.at: call it

2005-02-19  Nathaniel Smith  <njs@codesourcery.com>

	* tests/t_add_intermediate_MT_path.at: Tighten up.

	* tests/t_merge_3.at: New test.
	* tests/t_merge_4.at: Likewise.
	* testsuite.at: Add them.

2005-02-19  Ole Dalgaard  <josua+monotone@giraffen.dk>

	* configure.ac: Check for 64-bit versions of Boost static
	libraries.

2005-02-18  Julio M. Merino Vidal  <jmmv@menta.net>

	* INSTALL:
	* configure.ac: Improve Boost detection by trying several possible
	library suffixes before aborting.

2005-02-18  graydon hoare  <graydon@pobox.com>

	* change_set.cc
	(apply_change_set): Avoid fast path when there are adds.
	(apply_path_rearrangement): Likewise.

2005-02-18  graydon hoare  <graydon@pobox.com>

	* automate.cc (automate_heads): Fix initialize() call.
	* change_set.{cc,hh}
	(apply_path_rearrangement): Add quick version.
	* revision.cc
	(check_sane_history): Use quick version of apply_change_set.
	* work.cc
	(build_addition): Use quick version of apply_path_rearrangement.
	(known_preimage_path): Likewise.
	* testsuite.at: Fix definitions of _ROOT_DIR, add --norc some
	places.
	* AUTHORS: Mention Daniel.

2005-02-18  Daniel Berlin  <dberlin@dberlin.org>

	* xdelta.cc (compute_delta_insns): Correct 1-byte-source bug.

2005-02-18  graydon hoare  <graydon@pobox.com>

	* Makefile.am (MOST_SOURCES): Add smap.hh.

2005-02-18  graydon hoare  <graydon@pobox.com>

	* basic_io.{cc,hh}: Inline some stuff.
	* change_set.cc: Use smap various places, reduce to 32-bit tids.
	* commands.cc: Use shared_ptr<change_set> everywhere.
	* netsync.cc: Likewise.
	* rcs_import.cc: Likewise.
	* revision.{cc,hh}: Likewise.
	* smap.hh: New file.

2005-02-18  Julio M. Merino Vidal  <jmmv@menta.net>

	* INSTALL:
	* configure.ac: Improve Boost detection by trying several possible
	library suffixes before aborting.

2005-02-17  Derek Scherger  <derek@echologic.com>

	* tests/t_add_intermediate_MT_path.at: new test
	* testsuite.at: call it

2005-02-17  Julio M. Merino Vidal  <jmmv@menta.net>

	* testsuite.at:
	* tests/t_change_empty_file.at: Verify that modifying an empty file
	creates a patch revision rather than an add/delete sequence.  The
	incorrect behavior was reported in bug #9964.

2005-02-17  Derek Scherger  <derek@echologic.com>

	* app_state.{cc,hh} (app_state): initialize search root
	(initialize): boolean signature variant renamed to ...
	(allow_working_copy): this; add explicit search root; move
	requirement for working copy to ...
	(require_working_copy): this new method
	(initialize): string signature variant renamed to ...
	(create_working_copy): this
	(set_root): new method
	* commands.cc: remove app.initialize(false) calls; replace
	app.initialize(true) with app.require_working_copy(); replace
	app.initialize(dir) with app.create_working_copy(dir)
	(checkout): ensure revision is member of specified branch
	* file_io.{cc,hh} (find_working_copy): stop search at --root if
	specified
	* monotone.cc (OPT_ROOT): new option
	(cpp_main): call app.allow_working_copy() before executing
	commands to always read default options
	* monotone.1: add --root option
	* monotone.texi: add --root option
	* tests/t_checkout_noop_on_fail.at: un-XFAIL
	* tests/t_checkout_options.at: un-XFAIL, add check for specified
	revision not in specified branch
	* testsuite.at: add --root option to MONOTONE to prevent searching
	above test dir
	* vocab.cc: remove redundant forward declaration

2005-02-16  Derek Scherger  <derek@echologic.com>

	* commands.cc (revert): don't rewrite unchanged files
	* tests/t_revert_unchanged.at: new test
	* testsuite.at: call it

2005-02-12  Derek Scherger  <derek@echologic.com>

	* database.cc (sqlite3_unpack_fn): new function for viewing
	base64, gzipped data
	(install_functions): install it
	(rehash): remove unused obsolete fcerts ticker

2005-02-17  Nathaniel Smith  <njs@codesourcery.com>

	* debian/changelog: s/graydon@mogo/graydon@pobox.com/, to make
	lintian happy.
	* debian/rules (config.status): Remove --with-bundled-adns.
	* debian/control (Build-Depends): Don't Build-Depend on libpopt,
	only libpopt-dev.
	* .mt-attrs (debian/control): Make executable.

2005-02-17  Nathaniel Smith  <njs@codesourcery.com>

	* tests/t_undo_update.at: Stupid typo.
	* tests/t_largish_file.at: New test.
	* testsuite.at: Add it.

	* commands.cc (push, pull, sync): Remove misleading "..." from
	help text.

2005-02-16  Julio M. Merino Vidal  <jmmv@menta.net>

	* Makefile.am: Append $(BOOST_SUFFIX) to -lboost_unit_test_framework
	to fix 'make check' on systems where boost libraries can only be
	found by passing the exact suffix as part of the name.

2005-02-16  Julio M. Merino Vidal  <jmmv@menta.net>

	* monotone.texi: Fix a typo (hexidecimal to hexadecimal).  Also
	change an example command to append stuff to ~/.monotonerc, instead
	of completely destroying the possibily existing file.  Addresses
	bug #11136.

2005-02-16  Julio M. Merino Vidal  <jmmv@menta.net>

	* cryptopp/config.h: Use uint{8,16,32,64}_t as size types instead of
	trying to match them to unsigned char/int/long/long long respectively.
	Should fix build on FreeBSD/sparc64, as seen in bug #10203.

2005-02-16  Julio M. Merino Vidal  <jmmv@menta.net>

	* INSTALL:
	* Makefile.am:
	* configure.ac: Add the --disable-large-file option to manually
	disable large file support from the builtin sqlite (compatibility
	with old systems and FAT).  Addresses bug #8380.

2005-02-16  Nathaniel Smith  <njs@codesourcery.com>

	* tests/t_undo_update.at: New todo.
	* testsuite.at: Add it.

2005-02-15  Nathaniel Smith  <njs@codesourcery.com>

	* monotone.1: Add cursory note about "automate".
	* monotone.texi: Synchronize with manpage.

2005-02-15  Nathaniel Smith  <njs@codesourcery.com>

	* automate.cc: Add "Error conditions" to the standard comment
	sections.

	* monotone.texi (Scripting): New section.
	(Automation): New section.

	* tests/t_automate_heads.at: Test behavior with nonexistent
	branch.

2005-02-14  Nathaniel Smith  <njs@codesourcery.com>

	* tests/t_merge_normalization_edge_case.at: New test.
	* testsuite.at: Add it.

	* diff_patch.cc (normalize_extents): Soften the warning message
	now that we have one test case.

2005-02-14  Matthew A. Nicholson  <mnicholson@digium.com>

	* std_hooks.lua: Add vimdiff merge hooks.

2005-02-14  Nathaniel Smith  <njs@codesourcery.com>

	* std_hooks.lua: Remove tabs.

2005-02-14  Nathaniel Smith  <njs@codesourcery.com>

	* tests/t_automate_heads.at: New test.
	* tests/t_automate_version.at: New test.
	* testsuite.at: Add then.

	* commands.cc (automate): Fix documentation string.
	* automate.cc: Much more structured documentation comments.

2005-02-13  Nathaniel Smith  <njs@codesourcery.com>

	* automate.{cc,hh}: New files.
	* commands.cc: New command "automate".

2005-02-13  Nathaniel Smith  <njs@codesourcery.com>

	* monotone.texi (Creating a Database): Fix typo, clarify
	conventions for database management following question on mailing
	list.

2005-02-12  graydon hoare  <graydon@pobox.com>

	* change_set.{cc,hh}: Correct code to pass newly-added unit tests.

2005-02-10  Derek Scherger  <derek@echologic.com>

	* monotone.1: update for restrictions
	* monotone.texi: sync with manpage

2005-02-09  Derek Scherger  <derek@echologic.com>

	* cert.cc (cert_revision_testresult): allow pass/fail testresult
	values
	* commands.cc (testresult): likewise
	* commands.cc (do_diff): disallow restriction of non-working copy
	diffs
	* monotone.texi: update for restrictions

2005-02-08  graydon hoare  <graydon@pobox.com>

	* database.cc (version_cache::set): Fix bad expiry logic.

2005-02-08  Nathaniel Smith  <njs@codesourcery.com>

	* change_set.cc (check_sane): Null sources are only valid for
	adds.

2005-02-07  Nathaniel Smith  <njs@codesourcery.com>

	* database.cc (struct version_cache): Fix invariant in cache
	clearing logic.

2005-02-06  Nathaniel Smith  <njs@codesourcery.com>

	* change_set.cc: Add a few more invariants; add lots and lots of
	unit tests.

2005-02-06  graydon hoare  <graydon@pobox.com>

	* change_set.cc: Use hash_map in a few places.
	(confirm_unique_entries_in_directories): Fix invariants.
	* constants.{cc,hh} (db_version_cache_sz): New constant.
	* database.cc (version_cache): New structure.
	(get_version): Use it.
	* interner.hh: Rewrite to use hash_map and vector.
	* tests/t_no_rename_overwrite.at: Tweak return codes.

2005-02-06  Nathaniel Smith  <njs@codesourcery.com>

	* ui.hh (ensure_clean_line): New method.
	* ui.cc (inform): Use it.
	* keys.cc (get_passphrase): Call it before prompting for passphrase.

2005-02-06  Nathaniel Smith  <njs@codesourcery.com>

	* database.cc (info): Report more statistics.

	* ROADMAP: Remove finished items.

	* revision.cc (analyze_manifest_changes): Childs cannot be null,
	that makes no sense.
	(add_node_for_old_manifest): Log node names, don't print it.
	(construct_revision_from_ancestry): Partially rewrite to handle
	root nodes explicitly.
	(build_changesets_from_existing_revs): Don't put the null revision
	in the ancestry graph, to match changesetify logic.
	(add_node_for_old_revision): Enforce decision that the ancestry
	graph not contain the null revision.

	(anc_graph::heads): Remove.
	(add_node_ancestry): Don't try creating it; logic was broken
	anyway.
	(rebuild_from_heads): Rename to...
	(rebuild_ancestry): ...this.  Calculate head set correctly.

2005-02-05  Nathaniel Smith  <njs@codesourcery.com>

	* change_set.cc (compose_path): Add more invariants.

2005-02-05  Nathaniel Smith  <njs@codesourcery.com>

	* monotone.cc (cpp_main): Log command line, to help interpret the
	logs people send in.

2005-02-05  Nathaniel Smith  <njs@codesourcery.com>

	* revision.cc (check_sane): Turn off this invariant when
	global_sanity.relaxed.

2005-02-03  Nathaniel Smith  <njs@codesourcery.com>

	* tests/t_load_into_existing.at: Oops, really add it too, sigh.

2005-02-03  Nathaniel Smith  <njs@codesourcery.com>

	* tests/t_need_mt_revision.at: Oops, really add it.

2005-02-03  Nathaniel Smith  <njs@codesourcery.com>

	* interner.hh (interner::intern): Add version taking a bool&, so
	callers can tell whether this string has previously been checked.
	* change_set.cc: Use new interned string identifier
	'path_component's instead of file_path's for components of paths;
	sanity-check each component exactly once.

2005-02-03  Nathaniel Smith  <njs@codesourcery.com>

	* database.cc (load): Check for existence of target database.
	* tests/t_load_into_existing.at: New test.
	* testsuite.at: Add it.

2005-02-03  Nathaniel Smith  <njs@codesourcery.com>

	* tests/t_checkout_dir.at: Also check that checkout to unwriteable
	directory fails.
	* tests/t_branch_checkout.at: New test.
	* testsuite.at: Add it.

	* app_state.cc (initialize): Simplify working directory
	initialization, and improve error handling.

	* keys.cc (get_passphrase): Disallow empty passphrases early
	(before they trigger an invariant down the line...).

2005-02-03  Nathaniel Smith  <njs@codesourcery.com>

	* update.cc (pick_update_candidates): Add I().
	* commands.cc (calculate_base_revision): Remove 'rev' argument,
	which was never set and callers never used.
	(calculate_base_manifest, calculate_current_revision)
	(calculate_restricted_revision, revert): Update correspondingly.
	(update): Check for null old revision.

	* main.cc (main): Make exit status 3 if we caught an unhandled
	exception, in particular so the testsuite can tell the difference
	between an error handled cleanly and an error caught by an
	invariant.
	* tests/t_update_null_revision.at: New test.
	* testsuite.at: Add it.

2005-02-03  Nathaniel Smith  <njs@codesourcery.com>

	* main.cc: Remove tabs.

2005-02-02  Nathaniel Smith  <njs@codesourcery.com>

	* change_set.cc (extract_first): Rename to...
	(extract_pairs_and_insert): ...this.
	(path_rearrangement::check_sane): Use it to add additional
	checks.

	* work.hh: Update comments (MT/manifest doesn't exist
	anymore...).

	* tests/t_need_mt_revision.at: New test.
	* testsuite.at: Add it.
	* commands.cc (get_revision_id): Require MT/revision to exist.
	(setup): Create MT/revision.

2005-02-02  Nathaniel Smith  <njs@codesourcery.com>

	* work.hh: Remove tabs.

2005-02-03  graydon hoare  <graydon@pobox.com>

	* tests/t_i18n_changelog.at: New test.
	* testsuite.at: Run it.
	* lua/lposix.c: New file.
	* lua/modemuncher.c: New file
	* lua.cc: Load posix library.
	* lua/liolib.c: Disable execute and popen.
	* std_hooks.lua: Remove io.execute uses.
	* AUTHORS: Update to mention lposix.c, modemuncher.c.
	* Makefile.am: Likewise.

2005-02-01  Nathaniel Smith  <njs@codesourcery.com>

	* tests/t_rebuild.at: Beef up test in response to possible
	problems reported by Derek Scherger.

2005-01-31  Nathaniel Smith  <njs@codesourcery.com>

	* rcs_import.cc (store_manifest_edge): Don't try to store deltas
	to the null manifest.
	(import_cvs_repo): Root revision has null manifest, not empty
	manifest.
	* revision.cc (check_sane): More invariants.

2005-01-28  graydon hoare  <graydon@pobox.com>

	* database.{cc,hh}: More netsync speed tweaks.
	* netsync.cc: Likewise.

2005-01-27  Nathaniel Smith  <njs@codesourcery.com>

	* tests/t_restrictions_warn_on_unknown.at: New test.
	* testsuite.at: Add it.

2005-01-27  Derek Scherger  <derek@echologic.com>

	* commands.cc (attr): adjust for subdir; ensure files exist
	* tests/t_attr.at: improve setup description
	* tests/t_attributes.at: improve setup description so that
	testsuite -k attr runs this test; check for attributes on missing
	files
	* tests/t_subdir_attr.at: new test
	* testsuite.at: fix dutch spelling of monotone; call new test

2005-01-27  Nathaniel Smith  <njs@codesourcery.com>

	* change_set.hh (null_id): New function.
	* revision.cc (analyze_manifest_changes): Fix typo, use null_id.
	* tests/t_rebuild.at: Un-XFAIL.

2005-01-27  Nathaniel Smith  <njs@codesourcery.com>

	* tests/t_rebuild.at: Add priority tag.

	* tests/t_cvsimport.at: Be more thorough.

	* rcs_import.cc (store_edge): Rename to...
	(store_manifest_edge): ...this.  Remove revision arguments, and
	remove storing of revision.
	(import_states_recursive): Update accordingly.
	Add 'revisions' argument; update it instead of trying to write
	revisions now.
	(import_states_by_branch): Add 'revisions' argument.
	(import_cvs_repo): Add a stage 3 that writes out the revisions
	accumulated in the 'revisions' vector.

2005-01-27  graydon hoare  <graydon@pobox.com>

	* AUTHORS: Mention Georg.
	* change_set.cc: Null out names which are in null directories.
	* commands.cc (reindex): Remove COLLECTION argument.
	* database.{cc,hh} (get_revision_certs):
	Add brute force "load all certs" method.
	* merkle_tree.{cc,hh}: Modify to use memory rather than disk.
	* netsync.{cc,hh}: Likewise.
	* packet.hh (manifest_edge_analyzer): Kill dead code.

2005-01-26  Nathaniel Smith  <njs@codesourcery.com>

	* mt_version.cc (print_full_version): Include system flavour.

2005-01-26  Nathaniel Smith  <njs@codesourcery.com>

	* tests/t_rebuild.at: New test.
	* testsuite.at: Add it.

2005-01-26  Nathaniel Smith  <njs@codesourcery.com>

	* tests/t_checkout_noop_on_fail.at: Clarify description and XFAIL.

	* tests/t_approval_semantics.at: New TODO.
	* tests/t_monotone_agent.at: New TODO.
	* testsuite.at: Add them.

2005-01-25  Nathaniel Smith  <njs@codesourcery.com>

	* tests/t_checkout_noop_on_fail.at: New test.
	* testsuite.at: Add it.
	(RAW_MONOTONE): Add $PREEXECUTE to definition.

2005-01-25  Nathaniel Smith  <njs@codesourcery.com>

	* change_set.cc (extend_renumbering_from_path_identities): Add
	invariant.
	(extend_renumbering_via_added_files): Likewise.

	* constants.hh (maxbytes, postsz): Remove dead constants.
	(verify_depth): New constant.
	* constants.cc: Likewise.
	* revision.hh (check_sane_history): New function.
	* revision.cc (check_sane_history): Likewise.
	* database.cc (put_revision): Sanity check revision and revision
	history before storing it.
	This breaks cvs import.  Why?

	* update.cc (find_deepest_acceptable_descendent): Remove.
	(acceptable_descendent, calculate_update_set): New functions.
	(pick_update_candidates): Use 'calculate_update_set'.
	* tests/t_update_2.at: Un-XFAIL.
	* tests/t_ambig_update.at: Un-XFAIL.

	* tests/t_no_rename_overwrite.at: New test.
	* tests/t_cdiff.at: New test placeholder.
	* testsuite.at: Add them.
	(MONOTONE): Prefix command line with $PREEXECUTE to e.g. support
	running under Valgrind.

2005-01-25  Matt Johnston  <matt@ucc.asn.au>

	* cert.cc: ignore whitespace when comparing private keys
	from the database and with the lua hook
	* tests/t_lua_privkey.at: new test
	* testsuite.at: run it

2005-01-23  Derek Scherger  <derek@echologic.com>

	* commands.cc (restrict_rename_set): include renames if either
	name is present in restriction
	(calculate_base_revision): remove unused variant
	(calculate_current_revision): remove unsed variable
	(calculate_restricted_revision): remove unsed variable
	(ls_missing): remove unsed variable
	(revert): rewrite with restrictions
	* tests/t_revert.at: test partial reverts adjust MT/work properly
	* tests/t_revert_dirs.at: un-XFAIL
	* tests/t_revert_rename.at: un-XFAIL; revert rename via both names

2005-01-23  Derek Scherger  <derek@echologic.com>

	* tests/t_revert_rename.at: remove extra MONOTONE_SETUP
	attempt revert by both original name and new name

2005-01-23  Derek Scherger  <derek@echologic.com>

	* tests/t_revert_rename.at: New test.
	* testsuite.at: Add it.

2005-01-22  Derek Scherger  <derek@echologic.com>

	* tests/t_revert_dirs.at: New test.
	* testsuite.at: Add it.

2005-01-22  Nathaniel Smith  <njs@codesourcery.com>

	* configure.ac (AC_INIT): Set bug-reporting address to list
	address, rather than Graydon's personal email.
	* diff_patch.cc (normalize_extents): Use it.
	* ui.cc (fatal): Likewise.

	* tests/t_vcheck.at: New priority "todo", tweak descriptive text.

2005-01-22  Nathaniel Smith  <njs@codesourcery.com>

	* tests/t_delete_dir.at: Add more commentary.

	* tests/t_rename_dir_patch.at: New test.
	* tests/t_delete_dir_patch.at: New test.
	* testsuite.at: Add them.

2005-01-22  Nathaniel Smith  <njs@codesourcery.com>

	* change_set.cc (apply_change_set): Add invariants.
	* tests/t_rename_dir_cross_level.at: New test.
	* tests/t_rename_added_in_rename.at: New test.
	* tests/t_rename_conflict.at: New test.
	* testsuite.at: Add them.

2005-01-21  Nathaniel Smith  <njs@codesourcery.com>

	* tests/t_ambig_update.at: Update comments.

	* tests/t_update_2.at: New test from Georg-W. Koltermann
	<Georg.Koltermann@mscsoftware.com>.
	* testsuite.at: Add it.

2005-01-20  Nathaniel Smith  <njs@codesourcery.com>

	* tests/t_lca_1.at: New bug report.
	* testsuite.at: Add it.

2005-01-19  Nathaniel Smith  <njs@codesourcery.com>

	* commands.cc (merge): Improve merge chatter.
	(do_diff): Don't print anything when there are no
	changes.

2005-01-19  Nathaniel Smith  <njs@codesourcery.com>

	* tests/t_db_with_dots.at: New test.
	* testsuite.at: Add it.

2005-01-19  Patrick Mauritz <oxygene@studentenbude.ath.cx>

	* Makefile.am (%.h, package_revision.h, package_full_revision.h):
	Don't update target file if no change has occurred, to reduce
	unnecessary rebuilds.

2005-01-18  Nathaniel Smith  <njs@codesourcery.com>

	* rcs_import.cc (cvs_key): Initialize struct tm to all zeros, to
	stop garbage sneaking in -- thanks to Zack Weinberg for pointing
	this out.  Also, handle 2 digit years properly on WIN32.

2005-01-18  Nathaniel Smith  <njs@codesourcery.com>

	* rcs_import.cc: Remove tabs.

2005-01-19  Matt Johnston  <matt@ucc.asn.au>

	* database.cc: Pass filename to check_sqlite_format_version as a
	fs::path, so that it doesn't get passed as a freshly created fs::path
	with default checker (which disallows '.foo' path components)

2005-01-19  Nathaniel Smith  <njs@codesourcery.com>

	* netsync.cc (session, process_confirm_cmd, dispatch_payload):
	Back out some over-zealous changes that broke netsync
	compatibility.  Probably should redo later, when have a chance to
	bump netsync protocol number, but we're not ready for that now.

2005-01-19  Nathaniel Smith  <njs@codesourcery.com>

	* tests/t_subdir_revert.at: New test.
	* tests/t_subdir_rename.at: New test.
	* testsuite.at: Add them.

2005-01-18  Nathaniel Smith  <njs@codesourcery.com>

	* tests/t_subdir_add.at: New test.
	* tests/t_subdir_drop.at: New test.
	* testsuite.at: Add them.
	* tests/t_delete_dir.at: Implement it.

2005-01-19  Nathaniel Smith  <njs@codesourcery.com>

	* netcmd.cc: Remove tabs.

2005-01-19  Nathaniel Smith  <njs@codesourcery.com>

	* merkle_tree.cc: Remove tabs.

2005-01-18  Nathaniel Smith  <njs@codesourcery.com>

	* rcs_import.cc (cvs_key): Initialize struct tm to all zeros, to
	stop garbage sneaking in -- thanks to Zack Weinberg for pointing
	this out.  Also, handle 2 digit years properly on WIN32.

2005-01-18  Nathaniel Smith  <njs@codesourcery.com>

	* rcs_import.cc: Remove tabs.

2005-01-18  Nathaniel Smith  <njs@codesourcery.com>

	* monotone.texi: Undocument mcerts, fcerts; rename rcerts to
	certs.
	* monotone.1: Likewise.

2005-01-18  Nathaniel Smith  <njs@codesourcery.com>

	* commands.cc (restrict_rename_set): Fix types to compile with old
	rename_set gunk removed.
	Alter logic to yell if a rename crosses the restriction boundary,
	rather than silently ignore it.

2005-01-19  graydon hoare  <graydon@pobox.com>

	* commands.cc: Fix up some merge breakage.
	* tests/t_add_dot.at: Un-XFAIL.
	* testsuite.at: Run "setup ." before "db init".

2005-01-09  Derek Scherger  <derek@echologic.com>

	* commands.cc (get_path_rearrangement): new function/signature for
	splitting restricted rearrangements
	(calculate_restricted_revision): use it and update to work
	similarly to calculate_current_revision
	(trusted): call app.initialize(false)
	(ls_missing): adjust for new get_path_rearrangement
	(attr): call app.initialize(true)
	(diff): merge cleanup
	(lca, lcad, explicit_merge): call app.initialize(false)
	* app_state.cc (constructor): set database app state
	(load_rcfiles): add required booleans
	* lua.{cc,hh} (load_rcfile): add required boolean
	* tests/t_add.at:
	* tests/t_diff_added_file.at:
	* tests/t_disapprove.at:
	* tests/t_drop_missing.at:
	* tests/t_heads.at:
	* tests/t_heads_discontinuous_branch.at:
	* tests/t_i18n_file.at:
	* tests/t_log_nonexistent.at:
	* tests/t_merge_add_del.at:
	* tests/t_netsync.at:
	* tests/t_netsync_pubkey.at:
	* tests/t_netsync_single.at:
	* tests/t_persistent_server_keys.at:
	* tests/t_persistent_server_revision.at:
	* tests/t_remerge.at:
	* tests/t_tags.at:
	* tests/t_update_missing.at:
	* tests/t_update_to_revision.at: add --message option to commits
	* tests/t_merge2_add.at:
	* tests/t_merge2_data.at:
	* tests/t_netsync_unrelated.at: create working directory with new
	setup command
	* tests/t_erename.at: update for revisions
	* tests/t_no_change_deltas.at: add --revision options to diff
	* tests/t_restrictions.at: remove some cruft and update to work
	with revisions
	* tests/t_subdirs.at: pass correct --rcfile and --db options from
	within subdir
	* testsuite.at (REVERT_TO): remove MT dir before checkout, which
	now fails if MT exists, replace checkout MT/options with old
	MT/options
	(COMMIT): add --message option to commit macro
	* work.cc (read_options_map): don't overwrite option settings when
	reading options map so that command line settings take precedence

2005-01-18  Nathaniel Smith  <njs@codesourcery.com>

	* netsync.cc: Partially fix comment (s/manifest/revision/ etc.).
	(dispatch_payload): Ignore mcert and fcert refinement requests,
	instead of dying on them.  Hack, but I think it should let this
	netsync continue to interoperate with old netsync...

2005-01-18  Nathaniel Smith  <njs@codesourcery.com>

	* vocab.hh: Remove file<cert>.
	* vocab.cc: Likewise.
	* packet_types.hh: Remove file.
	* Makefile.am (MOST_SOURCES): Remove packet_types.hh and mac.hh.

2005-01-18  Nathaniel Smith  <njs@codesourcery.com>

	* netsync.cc (process_confirm_cmd): Don't try refining mcert and
	fcert trees.
	Remove other dead/pointless code.

2005-01-18  Nathaniel Smith  <njs@codesourcery.com>

	* database.hh: Remove file cert stuff.
	* netsync.cc (data_exists): We don't have file/manifest certs.
	(load_data): Likewise.

2005-01-18  Nathaniel Smith  <njs@codesourcery.com>

	* netsync.cc (process_data_cmd): Ignore file/manifest certs.

	* database.cc (struct valid_certs): Don't support file certs.
	(rehash): No file certs.
	(file_cert_exists): Remove.
	(put_file_cert): Remove.
	(get_file_certs): Remove.

2005-01-18  Nathaniel Smith  <njs@codesourcery.com>

	* packet.cc (class delayed_manifest_cert_packet):
	(class delayed_file_cert_packet): Remove.
	(packet_db_writer::consume_file_cert, consume_manifest_cert)
	(packet_writer::consume_file_cert, consume_manifest_cert)
	Remove.
	(struct feed_packet_consumer): Don't support mcert/fcert packets.
	(extract_packets): Likewise.
	(packet_roundabout_test): Test revision certs, not manifest/file
	certs.

	* packet.hh (packet_consumer::consume_file_cert):
	(packet_consumer::consume_manifest_cert):
	(packet_writer::consume_file_cert):
	(packet_writer::consume_manifest_cert):
	(packet_db_writer::consume_file_cert):
	(packet_db_writer::consume_manifest_cert):
	Remove.

	* lua.hh (hook_get_file_cert_trust): Remove.
	* lua.cc (hook_get_file_cert_trust): Remove.

2005-01-18  Nathaniel Smith  <njs@codesourcery.com>

	* cert.hh (erase_bogus_certs): Re-add manifest cert version.

	* monotone.texi (Hook Reference): Remove documentation of
	get_{file,manifest}_cert_trust.

2005-01-18  Nathaniel Smith  <njs@codesourcery.com>

	* cert.cc (erase_bogus_certs): Re-add manifest cert version.
	(bogus_cert_p): Likewise.

2005-01-18  Nathaniel Smith  <njs@codesourcery.com>

	* cert.hh (rename_edge):
	(rename_set):
	(calculate_renames):
	(rename_cert_name): Remove.
	(cert_file_comment):
	(cert_manifest_comment): Remove.
	(erase_bogus_certs): Remove manifest and file versions.
	* cert.cc (rename_cert_name): Remove.
	(bogus_cert_p): Remove manifest<cert> and file<cert> variants.
	(erase_bogus_certs): Likewise.
	(put_simple_manifest_cert):
	(put_simple_file_cert):
	(cert_file_comment): Remove.

	* commands.cc (fcerts): Remove.
	(mcerts): Likewise.
	(rcerts): Rename to...
	(certs): ...this.  s/revision certs/certs/ in help text.
	(trusted): s/revision cert/cert/.
	(ls_certs): Don't special-case rename certs.

2005-01-18  Nathaniel Smith  <njs@codesourcery.com>

	* tests/t_vcheck.at: Fix AT_XFAIL_IF typo.

2005-01-18  Nathaniel Smith  <njs@codesourcery.com>

	* monotone.texi (Reserved Certs): Remove 'vcheck'.
	(Key and Cert): Remove 'vcheck'.
	(Accidental collision): Likewise.
	(Commands): Likewise.
	* tests/t_vcheck.at: Add note about manual having useful stuff for
	when vcheck is re-added.

2005-01-18  Nathaniel Smith  <njs@codesourcery.com>

	* mac.hh:
	* cert.cc (vcheck_cert_name):
	(calculate_vcheck_mac):
	(cert_manifest_vcheck
	(check_manifest_vcheck):
	* cert.hh (cert_manifest_vcheck):
	(check_manifest_vcheck):
	* constants.cc (constants::vchecklen):
	* constants.hh (constants::vchecklen):
	* commands.cc (vcheck):
	Remove.

	* tests/t_vcheck.at: New test.
	* testsuite.at: Call it.

2005-01-18  Nathaniel Smith  <njs@codesourcery.com>

	* ROADMAP: Remove 'upgrade to sqlite3' todo item.

2005-01-18  Nathaniel Smith  <njs@codesourcery.com>

	* commands.cc (tag):
	(testresult):
	(approve):
	(disapprove):
	(comment):
	(fload):
	(fmerge):
	(cat):
	(rcs_import): Change grouping for "--help" display, to make more
	informative.
	(rcs_import): Also add more details to help text.

2005-01-17  Nathaniel Smith  <njs@codesourcery.com>

	* diff_patch.cc (normalize_extents): Add missing ')'.

2005-01-17  Nathaniel Smith  <njs@codesourcery.com>

	* tests/t_update_1.at: New test.
	* testsuite.at: Call it.

2005-01-11  Nathaniel Smith  <njs@codesourcery.com>

	* diff_patch.cc (normalize_extents): Add warning for anyone who
	manages to trigger the untested part of the normalization code.

2005-01-14  Christian Kollee <stuka@pestilenz.org>

	* search for and link with sqlite3 when --bundle-sqlite=no

2005-01-12  Derek Scherger  <derek@echologic.com>

	* tests/t_ambig_update.at: add comments from discussion on irc
	* tests/t_status_missing.at: new test
	* testsuite.at: include it

2005-01-10  graydon hoare  <graydon@pboox.com>

	* commands.cc (explicit_merge): Tweak merge message.
	* database.cc (check_sqlite_format_version): New function.
	(database::sql): Call it.
	* sqlite/pager.hh (SQLITE_DEFAULT_PAGE_SIZE): Adjust to 8192.
	(SQLITE_MAX_PAGE_SIZE): Adjust to 65536.
	* schema_migration.cc: Post-merge cleanup.
	* Makefile.am: Likewise.

2005-01-10  Christof Petig <christof@petig-baender.de>

	* sqlite/*: SQLite 3.0.8 CVS import
	* database.{cc,hh}:
	* schema_migration.{cc,hh}: convert to use the SQLite3 API

	This does not yet use any of the more sophisticated API features
	of SQLite3 (query parameters, BLOBs), so there is plenty of room
	for optimization. This also does not change the schema (i.e.
	still uses base64 encoded values in tables)

2005-01-17  graydon hoare  <graydon@pobox.com>

	* AUTHORS: Mention Wojciech and Neil.
	* revision.cc (calculate_ancestors_from_graph): Make non-recursive.

2005-01-17  Wojciech Miłkowski  <wmilkowski@interia.pl>

	* std_hooks.lua: Teach about meld.

2005-01-17  Neil Conway  <neilc@samurai.com>

	* diff_patch.cc: add a new context diff hunk consumer. Rename
	unidiff() to make_diff().
	* diff_patch.hh: Rename unidiff() to make_diff().
	* command.cc: Add new "cdiff" command, and refactor "diff" to
	invoke a common subroutine that is parameterized on the diff
	type. Unrelated change: make a branch-based checkout default to
	using the same directory name as the branch name, unless a
	branch is specified.

2005-01-17  graydon hoare  <graydon@pobox.com>

	* cryptopp/osrng.cpp (NonblockingRng::GenerateBlock):
	Bring forward patch lost in cryptopp 5.2 upgrade.
	* revision.cc (add_bitset_to_union)
	(calculate_ancestors_from_graph): New functions.
	(erase_ancestors)
	(is_ancestor): Rewrite.
	* cert.cc (get_branch_heads): Rewrite.
	* database.{cc,hh} (get_heads): Remove
	(get_revision_ancestry): Use multimap.
	(install_views): Disable.
	Remove everything related to the trust views. Too slow.
	Also tidy up whitespace formatting in sqlite3 code.
	* views.sql: Clear out all views.
	* commands.cc: Adapt to using multimap for ancestry.
	* AUTHORS: Mention Faheem and Christian.

2005-01-17  Faheem Mitha  <faheem@email.unc.edu>

	* debian/control: Fix up build depends.

2005-01-17  Ulrich Drepper  <drepper@redhat.com>

	* acinclude.m4 (AC_CHECK_INADDR_NONE): Fix quoting.
	* Makefile.am (EXTRA_DIST): Add sqlite/keywordhash.c.

2005-01-14  Christian Kollee  <stuka@pestilenz.org>

	* search for and link with sqlite3 when --bundle-sqlite=no

2005-01-12  Derek Scherger  <derek@echologic.com>

	* tests/t_ambig_update.at: add comments from discussion on irc
	* tests/t_status_missing.at: new test
	* testsuite.at: include it

2005-01-10  graydon hoare  <graydon@pboox.com>

	* commands.cc (explicit_merge): Tweak merge message.
	* database.cc (check_sqlite_format_version): New function.
	(database::sql): Call it.
	* sqlite/pager.hh (SQLITE_DEFAULT_PAGE_SIZE): Adjust to 8192.
	(SQLITE_MAX_PAGE_SIZE): Adjust to 65536.
	* schema_migration.cc: Post-merge cleanup.
	* Makefile.am: Likewise.

2005-01-10  Christof Petig  <christof@petig-baender.de>

	* sqlite/*: SQLite 3.0.8 CVS import
	* database.{cc,hh}:
	* schema_migration.{cc,hh}: convert to use the SQLite3 API

	This does not yet use any of the more sophisticated API features
	of SQLite3 (query parameters, BLOBs), so there is plenty of room
	for optimization. This also does not change the schema (i.e.
	still uses base64 encoded values in tables)

2005-01-11  Nathaniel Smith  <njs@codesourcery.com>

	* tests/t_migrate_schema.at: Switch to using pre-dumped db's, make
	it work, un-XFAIL it.

2005-01-11  Nathaniel Smith  <njs@codesourcery.com>

	* tests/t_persistent_server_keys_2.at: XFAIL it, add commentary on
	solution.

2005-01-11  Nathaniel Smith  <njs@codesourcery.com>

	* tests/t_persistent_server_keys_2.at: New test.
	* testsuite.at: Add it.

2005-01-06  Nathaniel Smith  <njs@codesourcery.com>

	* schema_migration.cc (migrate_monotone_schema): Add comment
	pointing to t_migrate_schema.at.
	* tests/t_migrate_schema.at: Implement, mostly.  (Still broken.)

	* tests/t_heads_discontinuous_branch.at: Remove urgency
	annotation.
	* tests/t_netsync_nocerts.at: Add urgency annotation.

	* testsuite.at: Add UNGZ, UNGZB64 macros.
	* tests/t_fmerge.at: Use them.

2005-01-05  Nathaniel Smith  <njs@codesourcery.com>

	* schema_migration.cc: Update comment about depot code.
	(migrate_depot_split_seqnumbers_into_groups):
	(migrate_depot_make_seqnumbers_non_null):
	(migrate_depot_schema): Remove; all are dead code.

2005-01-05  Nathaniel Smith  <njs@codesourcery.com>

	* schema_migration.cc: Remove tabs.

2005-01-05  Nathaniel Smith  <njs@codesourcery.com>

	* tests/t_check_same_db_contents.at: Uncapitalize title to unbreak
	testsuite.

	* revision.cc (is_ancestor): Add FIXME comment.
	(erase_ancestors): New function.
	* revision.hh (erase_ancestors): Prototype it.
	* cert.cc (get_branch_heads): Call it.
	* tests/t_heads_discontinuous_branch.at: Un-XFAIL it.

	* revision.cc (find_subgraph_for_composite_search): Ignore null
	revision ids.
	* commands.cc (try_one_merge): Add invariant - never create merges
	where the left parent is an ancestor or descendent of the right.
	(explicit_merge): Same check.
	(propagate): Handle cases where no merge is necessary.  Also, make
	generated log message more readable.

	* tests/t_propagate_desc.at: Un-XFAIL it.
	* tests/t_propagate_anc.at: Un-XFAIL it.  Use new
	CHECK_SAME_DB_CONTENTS macros.
	* testsuite.at: Move t_check_same_db_contents.at to run before
	propagation tests.  Make CHECK_SAME_DB_CONTENTS more thorough.

	* tests/t_dump_load.at: Implement test.

2005-01-05  Nathaniel Smith  <njs@codesourcery.com>

	* tests/t_check_same_db_contents.at: New test.
	* testsuite.at: Add it.
	(CHECK_SAME_DB_CONTENTS): New macro.

2005-01-04  Nathaniel Smith  <njs@codesourcery.com>

	* cert.cc: Remove tabs.
	* revision.hh: Likewise.

2005-01-04  Nathaniel Smith  <njs@codesourcery.com>

	* tests/t_propagate_anc.at: Also check the case where we're
	propagating a non-strict ancestor, i.e. the heads are actually
	equal.

2005-01-04  Nathaniel Smith  <njs@codesourcery.com>

	* database.cc (get_revision_parents): Add invariant.
	(get_revision_children): Likewise.
	(get_revision): Likewise.
	(put_revision): Likewise.

	* tests/t_merge_ancestor.at: New test.
	* tests/t_propagate_desc.at: Likewise.
	* tests/t_propagate_anc.at: Likewise.
	* testsuite.at: Call them.

2005-01-04  Nathaniel Smith  <njs@codesourcery.com>

	* tests/t_netsync_diffbranch.at: Add priority, add description of
	problem and solution.
	Also, XFAIL it.
	* tests/t_netsync_unrelated.at: Add reference to discussion.
	* tests/t_cmdline_options.at: Remove priority marking from
	non-bug.
	* tests/t_checkout_dir.at: XFAIL when run as root.

	* tests/t_netsync_nocerts.at: New test.
	* testsuite.at: Call it.

2005-01-03  Matt Johnston  <matt@ucc.asn.au>

	* tests/t_netsync_diffbranch.at: add a new test for pulling a branch
	with a parent from a different branch.
	* testsuite.at: add it

2005-01-02  Derek Scherger  <derek@echologic.com>

	* commands.cc (log_certs): new function
	(log) add Ancestor: and Branch: entries to output; use above new
	function
	* tests/t_cross.at: update to work with changesets

2004-12-30  graydon hoare  <graydon@pobox.com>

	* constants.cc (netcmd_current_protocol_version): Set to 3.
	* tests/t_crlf.at: New test of crlf line encodings.
	* testsuite.at: Call it.
	* monotone.spec: Note 0.16 release.

2004-12-30  graydon hoare  <graydon@pobox.com>

	* win32/get_system_flavour.cc: Fix little compile bugs.

2004-12-30  Julio M. Merino Vidal  <jmmv@menta.net>

	* change_set.{cc,hh}: Add the has_renamed_file_src function in
	change_set::path_rearrangement.
	* commands.cc: Make the 'log' command show nothing for renamed or
	deleted files (when asked to do so) and stop going backwards in
	history when such condition is detected; they don't exist any more,
	so there is no point in showing history (and could drive to incorrect
	logs anyway).
	* tests/t_log_nonexistent.at: New check to verify previous.
	* testsuite.at: Add it.

2004-12-30  graydon hoare  <graydon@pobox.com>

	* Makefile.am: Clean full testsuite directory and full-version.
	* configure.ac: Bump version number.
	* po/monotone.pot: Regenerate.
	* NEWS: Describe new release.

2004-12-29  Julio M. Merino Vidal  <jmmv@menta.net>

	* tests/t_cmdline_options.at: New test for previous: ensure that
	monotone is actually checking for command line correctness.
	* testsuite.at: Add it.

2004-12-29  Julio M. Merino Vidal  <jmmv@menta.net>

	* monotone.cc: Verify that the command line is syntactically correct
	as regards to options (based on error codes from popt).

2004-12-29  Matt Johnston  <matt@ucc.asn.au>

	* tests/t_drop_rename_patch.at: A test to check that deltas on
	renamed files are included in concatenate_change_sets, if there was a
	deletion of a file with the same name as the rename src.
	* testsuite.at: add it

2004-12-29  graydon hoare  <graydon@pobox.com>

	* AUTHORS: Add Jordi.
	* change_set.{cc,hh}: Make sanity helpers const.
	(normalize_change_set): Drop a->a deltas.
	(merge_change_sets): Call normalize.
	(invert_change_set): Likewise.
	* revision.cc
	(find_subgraph_for_composite_search): New fn.
	(calculate_composite_change_set): Call it.
	(calculate_change_sets_recursive): Use results.
	* tests/t_no_change_deltas.at: Fix.

2004-12-29  graydon hoare  <graydon@pobox.com>

	* change_set.cc: Fix unit tests to satisfy sanity checks.
	* std_hooks.lua: Fix status checking on external merges.

2004-12-29  Matt Johnston  <matt@ucc.asn.au>

	* change_set.{cc,hh}: Take account of files which are the
	destination of a rename_file operation, when examining
	file deletions. Added helper methods to clean up related code.

2004-12-29  Matt Johnston  <matt@ucc.asn.au>

	* change_set.cc: added a sanity check for deltas with same src/dst,
	and deleted files with deltas.

2004-12-29  Matt Johnston  <matt@ucc.asn.au>

	* testsuite.at, tests/t_netsync_single.at: don't use -q with
	killall since it isn't portable.

2004-12-28  Julio M. Merino Vidal  <jmmv@menta.net>

	* commands.cc: Make the 'log' command show all affected files
	in each revision in a nice format (easier to read than what
	'cat revision' shows).

2004-12-28  Julio M. Merino Vidal  <jmmv@menta.net>

	* commands.cc: Change the order used by the 'log' command to show
	affected files so that it matches the order in which these changes
	really happen.  Otherwise, a sequence like "rm foo; mv bar foo;
	patch foo" could be difficult to understand by the reader.

2004-12-28  Jordi Vilalta Prat  <jvprat@wanadoo.es>

	* monotone.texi: Fix a typo: "not not" should be "not".

2004-12-28  Julio M. Merino Vidal  <jmmv@menta.net>

	* commands.cc: Make the 'log' command show all affected files
	in each revision in a nice format (easier to read than what
	'cat revision' shows).

2004-12-28  graydon hoare  <graydon@pobox.com>

	* AUTHORS: Add various recent authors.

2004-12-28  Badai Aqrandista <badaiaqrandista@hotmail.com>

	* debian/*: Fix up for package building.

2004-12-28  graydon hoare  <graydon@pobox.com>

	* change_set.{cc,hh}: Add sanity checking, rework
	some of concatenation logic to accomodate.
	* revision.{cc,hh}: Likewise.
	Teach about generalized graph rebuilding.
	* database.cc (delete_existing_revs_and_certs): New fn.
	* commands.cc (db rebuild): New command.
	(db fsck) New command.
	* sanity.{cc,hh} (relaxed): New flag.
	* work.cc: Use new concatenation logic.

2004-12-25  Julio M. Merino Vidal  <jmmv@menta.net>

	* commands.cc: During 'log', print duplicate certificates (by
	different people) in separate lines, rather than showing them
	together without any spacing.  While here, homogenize new lines
	in other messages as well; this also avoids printing some of
	them in case of missing certificates).

2004-12-24  Nathaniel Smith  <njs@codesourcery.com>

	* tests/t_disapprove.at: Enable previously disabled test.

	* tests/t_no_change_deltas.at: New test.
	* testsuite.at: Call it.

2004-12-23  Nathaniel Smith  <njs@codesourcery.com>

	* win32/read_password.c: Remove unused file.

2004-12-22  Julio M. Merino Vidal  <jmmv@menta.net>

	* commands.cc: Verify that the key identifier passed to the pubkey
	and privkey commands exists in the database.  Otherwise exit with
	an informational message instead of an exception.

2004-12-20  Matt Johnston  <matt@ucc.asn.au>

	* keys.cc: don't cache bad passphrases, so prompt for a correct
	password if the first ones fail.

2004-12-19  Matt Johnston  <matt@ucc.asn.au>

	* commands.cc: print out author/date next to ambiguous revision
	lists from selectors.

2004-12-19  Julio M. Merino Vidal  <jmmv@menta.net>

	* testsuite.at:
	* tests/t_fmerge.at:
	* tests/t_netsync.at:
	* tests/t_netsync_single.at:
	* tests/t_revert.at:
	* tests/t_tags.at: Avoid usage of test's == operator.  It's a
	GNUism and causes unexpected failures in many tests.  The correct
	operator to use is just an equal sign (=).
	* tests/t_renamed.at: Don't use cp's -a flag, which is not
	supported by some implementations of this utility (such as the
	one in NetBSD).  Try to add some of its funcionality by using
	the -p flag, although everything could be fine without it.
	* tests/t_unidiff.at: Discard patch's stderr output.  Otherwise
	it's treated as errors, but NetBSD's patch uses it to print
	informative messages.

2004-12-19  Julio M. Merino Vidal  <jmmv@menta.net>

	* tests/t_scan.at: Instead of running sha1sum, use a prestored
	manifest file to do the verification.  This avoids problems in
	systems that do not have the sha1sum tool, like NetBSD.

2004-12-19  Julio M. Merino Vidal  <jmmv@menta.net>

	* Makefile.am: Remove obsolete --with-bundled-adns flag from
	DISTCHECK_CONFIGURE_FLAGS.

2004-12-18  Nathaniel Smith  <njs@codesourcery.com>

	* tests/t_checkout_dir.at: Make the test directory chdir'able
	again after the test.
	* tests/t_delete_dir.at: Add trailing newline.

	* tests/t_dump_load.at: New bug report.
	* tests/t_migrate_schema.at: Likewise.
	* testsuite.at: Call them.

2004-12-18  Nathaniel Smith  <njs@codesourcery.com>

	* change_set.hh: Remove obsolete comment.

2004-12-18  Nathaniel Smith  <njs@codesourcery.com>

	* tests/t_delete_dir.at: New bug report.
	* testsuite.at: Call it.

2004-12-18  Julio M. Merino Vidal  <jmmv@menta.net>

	* commands.cc: Homogenize help message for 'ls' with the one shown
	by 'list'.

2004-12-18  Julio M. Merino Vidal  <jmmv@menta.net>

	* ChangeLog: Add missing entries for several modifications I did
	in December 6th and 3rd.

2004-12-18  Julio M. Merino Vidal  <jmmv@menta.net>

	* tests/t_checkout_dir.at: New test triggering the bug I fixed
	  previously in the checkout command, verifying that directory
	  creation and chdir succeed.
	* testsuite.at: Add new test.

2004-12-18  Nathaniel Smith  <njs@codesourcery.com>

	* ChangeLog: Add log entry for <jmmv@menta.net>'s last change.
	* std_hooks.lua: Check exit status of external merge commands.

2004-12-18  Julio M. Merino Vidal  <jmmv@menta.net>

	* commands.cc: Include cerrno, cstring,
	boost/filesystem/exception.hpp.
	(checkout): Verify that directory creation and chdir succeeded.

2004-12-18  Nathaniel Smith  <njs@codesourcery.com>

	* diff_patch.cc (struct hunk_offset_calculator): Remove dead
	code.  (I believe it was used by the old, non-extent-based
	merging.)
	(calculate_hunk_offsets): Likewise.
	(struct hunk_consumer): Move next to rest of unidiff code.
	(walk_hunk_consumer): Likewise.

2004-12-18  Matt Johnston <matt@ucc.asn.au>

	* change_set.cc (concatenate_change_sets): Be more careful checking
	whether to discard deltas for deleted files (in particular take
	care when files are removed then re-added) - fixes tests
	t_patch_drop_add, t_add_drop_add.at, t_add_patch_drop_add,
	t_merge2_add_drop_add
	* change_set.cc (project_missing_deltas): don't copy deltas
	for deleted files, and handle the case where src file ids vary when
	files are added/removed. (fixes t_patch_vs_drop_add)
	* t_patch_drop_add.at, t_add_drop_add.at, t_add_patch_drop_add.at,
	  t_merge2_add_drop_add.at, t_patch_vs_drop_add.t: don't expect
	to fail any more.

2004-12-17  Nathaniel Smith  <njs@codesourcery.com>

	* tests/t_persistent_server_keys.at:
	* tests/t_attr.at:
	* tests/t_patch_vs_drop_add.at:
	* tests/t_merge2_add_drop_add.at:
	* tests/t_add_drop_add.at:
	* tests/t_add_patch_drop_add.at:
	* tests/t_patch_drop_add.at: Remove priority notes, since these
	are no longer bugs.

2004-12-17  graydon hoare  <graydon@pobox.com>

	* tests/t_merge_2.at: Works now, remove xfail.

2004-12-17  graydon hoare  <graydon@pobox.com>

	* tests/t_merge_1.at: Remove AT_CHECK(false) and xfail.
	* tests/t_fdiff_normalize.at: New test.
	* testsuite.at: Call it.
	* diff_patch.cc (normalize_extents): Fix the normalize bug.
	* revision.{cc,hh} (construct_revisions): Rename to prepare for
	next rebuild-the-graph migration.
	* commands.cc (db): Change call name.

2004-12-16  Joel Rosdahl  <joel@rosdahl.net>

	* revision.cc (is_ancestor): Use std::queue for the queue.

2004-12-14  Joel Rosdahl  <joel@rosdahl.net>

	Generalize the explicit_merge command with an optional ancestor
	argument:
	* revision.cc (is_ancestor): New method.
	* revision.hh (is_ancestor): Add prototype.
	* commands.cc (try_one_merge): Add ancestor argument. Empty
	ancestor means use ancestor from find_common_ancestor_for_merge.
	(merge): Pass empty ancestor to try_one_merge.
	(propagate): Likewise.
	(explicit_merge): Add optional ancestor argument.
	* monotone.texi: Document new explicit_merge argument.

2004-12-13  Joel Rosdahl  <joel@rosdahl.net>

	* tests/t_merge_2.at: New test triggering a bad merge.
	* testsuite.at: Add new test.

2004-12-13  Joel Rosdahl  <joel@rosdahl.net>

	* revision.cc (find_least_common_ancestor): Add a missing "return
	true;" that mysteriously was removed in
	c853237f9d8d155431f88aca12932d2cdaaa31fe.

2004-12-13  Joel Rosdahl  <joel@rosdahl.net>

	* revision.cc (find_least_common_ancestor): Remove unused variable.
	* commands.cc (lca): Correct negative status text.
	* commands.cc (update): Use GNU style braces.

2004-12-12  graydon hoare  <graydon@pobox.com>

	* commands.cc: Fix bug reported in t_attr.at
	* tests/t_attr.at: Remove xfail.
	* change_set.cc: Change unit tests syntax.
	(read_change_set): Assert complete read.
	* revision_ser.cc (read_revision_set): Likewise.
	* os_specific.hh: Drop obsolete file.

2004-12-12  Joel Rosdahl  <joel@rosdahl.net>

	* revision.cc (find_least_common_ancestor): New function for
	finding the vanilla LCA.
	* revision.hh: Added prototype for find_least_common_ancestor.
	* commands.cc (update): Use find_least_common_ancestor for finding
	a common ancestor.
	* commands.cc (diff): Likewise.
	* revision.cc (find_common_ancestor): Rename to...
	(find_common_ancestor_for_merge): ...this, for clarity.
	* revision.hh: find_common_ancestor -->
	find_common_ancestor_for_merge.
	* commands.cc (try_one_merge): Call find_common_ancestor_for_merge
	to find ancestor.
	* commands.cc (lcad): Rename lca command to lcad.
	* commands.cc (lca): New command for finding the vanilla LCA.

2004-12-12  Nathaniel Smith  <njs@codesourcery.com>

	* tests/t_persistent_server_keys.at: Actually test what it's
	supposed to.  Also, un-XFAIL it, since now it seems to pass.

2004-12-12  Nathaniel Smith  <njs@codesourcery.com>

	* tests/t_persistent_server_keys.at: New test.

	* testsuite.at: Call it.
	* tests/t_persistent_server_revision.at: Fix typo.

2004-12-12  Nathaniel Smith  <njs@codesourcery.com>

	* tests/t_persistent_server_revision.at: New test.
	* testsuite.at: Call it.  Tweak NETSYNC macros in support of it.

2004-12-11  Nathaniel Smith  <njs@codesourcery.com>

	* lua.hh (add_rcfile): Add 'required' argument.
	* lua.cc (add_rcfile): Implement it.  Simplify error checking
	logic while I'm there...
	* monotone.cc (cpp_main): Pass new argument to add_rcfile.

	* tests/t_rcfile_required.at: New test.
	* testsuite.at: Call it.
	Revamp netsync support macros, to allow long-running servers.
	Make netsync-killer try first with -TERM, in case that plays nicer
	with gcov.

2004-12-11  Nathaniel Smith  <njs@codesourcery.com>

	* lua.hh: Remove tabs.

2004-12-11  Nathaniel Smith  <njs@codesourcery.com>

	* monotone.texi: Document explicit_merge.

2004-12-11  Nathaniel Smith  <njs@codesourcery.com>

	* Makefile.am: Redo full-revision support again, to properly
	handle 'make dist' and caching.  Hopefully.

2004-12-11  Nathaniel Smith  <njs@codesourcery.com>

	* monotone.texi (File Attributes): Rewrite for new .mt-attrs
	syntax.

2004-12-11  Nathaniel Smith  <njs@codesourcery.com>

	* tests/t_attr.at: New test.
	* testsuite.at: Call it.

2004-12-11  Nathaniel Smith  <njs@codesourcery.com>

	* commands.cc (trusted): Print spaces between key ids.

	* lua.cc (add_rcfile): Errors while loading a user-provided rc
	file are naughtiness, not oopses.

2004-12-11  Nathaniel Smith  <njs@codesourcery.com>

	* commands.cc (commands::explain_usage): Use split_into_lines to
	do formatting of per-command usage; allow multi-line
	descriptions.
	(trusted): New command.
	* monotone.texi (Key and Cert): Document 'trusted' command.
	* tests/t_trusted.at: New test.
	* testsuite.at: Change get_revision_cert_trust to support
	t_trusted.at.  Call t_trusted.at.

2004-12-11  Derek Scherger  <derek@echologic.com>

	* app_state.{cc,hh} (restriction_includes): renamed from
	in_restriction to be less obscure; use path_set rather than
	set<file_path>
	* commands.cc
	(restrict_path_set):
	(restrict_rename_set):
	(restrict_path_rearrangement):
	(calculate_restricted_revision): new restriction functions
	(restrict_patch_set): remove old restrictions machinery
	(status): call calculate_restricted_revision
	(ls_tags): call app.initialize
	(unknown_itemizer): restriction_includes renamed
	(ls_unknown): call calculate_restricted_revision
	(ls_missing): rework for restrictions
	(commit): switch to --message option, optional paths and preserve
	restricted work
	(diff): allow restrictions for zero and one arg variants
	(revert): note some work left to do
	* manifest.{cc,hh} (build_manifest_map): hide unused things
	(build_restricted_manifest_map): new function
	* transforms.{cc,hh} (calculate_ident): clean up merge artifacts
	* work.cc (read_options_map): merge cleanup to preserve command
	line options

2004-12-10  Nathaniel Smith  <njs@codesourcery.com>

	* Makefile.am (package_full_revision.txt): Redo Joel Rosdahl
	<joel@rosdahl.net>'s change below after it got clobbered by
	merge.

2004-12-10  Nathaniel Smith  <njs@codesourcery.com>

	* commands.cc (log): Synopsize optional 'file' argument, and
	describe both arguments in help description.

2004-12-10  Matt Johnston  <matt@ucc.asn.au>

	* cert.cc: Added priv_key_exists() function
	* commands.cc, rcs_import.cc: use new privkey functions
	* netsync.cc: change some bits that were missed

2004-12-09  Derek Scherger  <derek@echologic.com>

	* .mt-nonce: delete obsolete file
	* change_set.cc (merge_deltas): add file paths in call to
	try_to_merge_files
	* commands.cc (propagate): add progress logging similar to merge
	* diff_patch.{cc,hh} (try_to_merge_files): add file paths to
	merge2 and merge3 hooks; add logging of paths before calling merge
	hooks
	* lua.{cc,hh} (hook_merge2, hook_merge3): add file paths to merge
	hooks
	* std_hooks.lua (merge2, merge3, merge2_xxdiff_cmd,
	merge3_xxdiff_cmd): pass file paths to xxdiff for use as titles
	* testsuite.at (MONOTONE_SETUP): add paths to merge2 hook

2004-12-09  Matt Johnston  <matt@ucc.asn.au>

	* cert.cc, cert.hh, lua.cc, lua.hh, netsync.cc:
	Added a new get_priv_key(keyid) lua hook to retrieve
	a private key from ~/.monotonerc

2004-12-09  Matt Johnston  <matt@ucc.asn.au>

	* change_set.cc: Don't include patch deltas on files which
	are being deleted in changesets. (partial fix for bug
	invoked by t_merge_add_del.at)

2004-12-09  Matt Johnston  <matt@ucc.asn.au>

	* configure.ac,Makefile.am: Fix iconv and intl
	handling so that the libraries are used (required for OS X).

2004-12-09  Nathaniel Smith  <njs@codesourcery.com>

	* Makefile.am (BUILT_SOURCES_NOCLEAN): add 'S'.

	* netsync.cc (session): Make ticker pointers into auto_ptr's.  Add
	cert and revision tickers.
	(session::session): Initialize new tickers.
	(session::note_item_sent): New method.  Increment tickers.
	(session::note_item_arrived): Increment tickers.
	(session::read_some): Adjust for auto_ptr.
	(session::write_some): Likewise.
	(call_server): Conditionally initialize cert and revision
	tickers.
	(queue_data_cmd): Call 'note_item_sent'.
	(queue_delta_cmd): Call 'note_item_sent'.

2004-12-09  graydon hoare  <graydon@pobox.com>

	* ROADMAP: Add file.

2004-12-08  Nathaniel Smith  <njs@codesourcery.com>

	* tests/t_patch_vs_drop_add.at:
	* tests/t_patch_drop_add.at:
	* tests/t_netsync_unrelated.at:
	* tests/t_merge_add_del.at:
	* tests/t_merge2_add_drop_add.at:
	* tests/t_merge_1.at:
	* tests/t_heads_discontinuous_branch.at:
	* tests/t_cleanup_empty_dir.at:
	* tests/t_checkout_options.at:
	* tests/t_ambig_update.at:
	* tests/t_add_patch_drop_add.at:
	* tests/t_add_drop_add.at:
	* tests/t_add_dot.at: Add (importance) markers to all bug report
	tests.

2004-12-08  Nathaniel Smith  <njs@codesourcery.com>

	* app_state.hh (write_options): Add 'force' option.
	* app_state.cc: Remove tabs.
	(write_options): Implement.
	* commands.cc (checkout): Pass force=true to 'write_options'.

	* tests/t_checkout_options.at: New test.
	* testsuite.at: Define RAW_MONOTONE.
	(t_checkout_options.at): Call it.

2004-12-08  Nathaniel Smith  <njs@codesourcery.com>

	* update.hh (pick_update_target): Rename to...
	(pick_update_candidates): ...this.  Return a set of candidates,
	rather than a single best.
	* update.cc (pick_update_candidates): Likewise.  Remove logic
	checking for unique candidate.
	* commands.cc (describe_revision): New function.
	(heads): Use it.
	(update): Use new 'pick_update_candidates' function.  Add logic
	checking for unique candidate.  On non-unique candidate, print all
	candidates, using 'describe_revision'.

	* tests/t_ambig_update.at: Check that failure messages describe
	the candidate set.

2004-12-08  Nathaniel Smith  <njs@codesourcery.com>

	* update.cc: Remove tabs.

2004-12-08  Nathaniel Smith  <njs@codesourcery.com>

	* tests/t_ambig_update.at: Also check that update fails when one
	candidate edge is deeper than the other.

2004-12-08  graydon hoare  <graydon@pobox.com>

	* change_set.cc (extend_renumbering_via_added_files):
	Look up parent tid in existing renumbering.
	* commands.cc (attr): Check index for "set" subcommand.
	(lca): New diagnostic command.
	(log): Tidy up output formatting a bit.
	* po/monotone.pot: Regenerate.
	* tests/t_add_edge.at: New test to catch add failure.
	* testsuite.at: Call it.

2004-12-08  Nathaniel Smith  <njs@codesourcery.com>

	* tests/t_ambig_update.at: New test.
	* testsuite.at: Add it.

	* tests/t_explicit_merge.at: Add, having forgotten to last time.

2004-12-08  Nathaniel Smith  <njs@codesourcery.com>

	* tests/t_explicit_merge.at: New test.
	* testsuite.at: Add it.

2004-12-08  Nathaniel Smith  <njs@codesourcery.com>

	* testsuite.at: Remove duplicate line created by merge.
	* ChangeLog: Re-sort after merges.

	* commands.cc (explicit_merge): Remove stray space.  Print id of
	merge result.
	(complete_command): Add back "}" deleted by merge.

2004-12-08  Nathaniel Smith  <njs@codesourcery.com>

	* change_set.cc: Remove tabs.
	* diff_patch.cc: Likewise.

	* commands.cc (explicit_merge): New command.

2004-12-08  graydon hoare  <graydon@pobox.com>

	* change_set.cc (extend_renumbering_via_added_files):
	Look up parent tid in existing renumbering.
	* commands.cc (attr): Check index for "set" subcommand.
	(lca): New diagnostic command.
	(log): Tidy up output formatting a bit.
	* po/monotone.pot: Regenerate.
	* tests/t_add_edge.at: New test to catch add failure.
	* testsuite.at: Call it.

2004-12-07  Richard Levitte  <richard@levitte.org>

	* Makefile.am: Keep package_*revision.{txt,h}, so they are saved
	as part of a distribution, and thereby make as sure as possible
	people who download monotone get historical information on where
	their copy of monotone came from.

2004-12-06  Richard Levitte  <richard@levitte.org>

	* monotone.cc: Add a hint on how to use --ticker.

2004-12-06  Nathaniel Smith  <njs@codesourcery.com>

	* commands.cc (ls_certs): Sort the certs before printing.
	* tests/t_netsync_repeated.at: Actually check that certs were
	transferred correctly.

2004-12-06  Julio M. Merino Vidal  <jmmv@menta.net>

	* figures/cert.pdf:
	* figures/cert.png:
	* figures/oo-figures.sxd:
	* monotone.texi: Use example host names under the
	example.{com,org,net} subdomains instead of invented names.
	These are defined in RFC 2606.

2004-12-06  Julio M. Merino Vidal  <jmmv@menta.net>

	* configure.ac: Now that we depend on GNU Autoconf >= 2.58, we
	can use the AS_HELP_STRING macro everywhere we need to pretty-print
	help strings.  Also convert old calls to AC_HELP_STRING (deprecated)
	to this one.

2004-12-06  Joel Rosdahl  <joel@rosdahl.net>

	* Makefile.am (package_full_revision.txt): Silence error messages
	when deducing full package revision.

2004-12-06  graydon hoare  <graydon@pobox.com>

	* unix/get_system_flavour.cc:
	* win32/get_system_flavour.cc: Add missing files.

2004-12-06  graydon hoare  <graydon@pobox.com>

	* commands.cc (merge): Add newline in output.
	* change_set.cc (project_missing_deltas): Fix very bad
	delta-renaming bug.

2004-12-06  graydon hoare  <graydon@pobox.com>

	* change_set.cc:
	* tests/t_merge_add_del.at:
	* netsync.cc:
	* commands.cc: Clean up from merge.

2004-12-06  Nathaniel Smith  <njs@codesourcery.com>

	* tests/t_add_patch_drop_add.at: New test.
	* tests/t_merge2_add_drop_add.at: New test.
	* tests/t_patch_drop_add.at: New test.
	* tests/t_patch_vs_drop_add.at: New test.
	* testsuite.at: Add them.

	* tests/t_add_drop_add.at: Fix to test what it was supposed to.

	* tests/t_merge2_data.at: Remove extraneous [stdout].

	* tests/t_merge_add_del.at: Fix description.
	XFAIL it.

2004-12-06  Nathaniel Smith  <njs@codesourcery.com>

	* tests/t_add_drop_add.at: New test.
	* testsuite.at: Add it.

2004-12-05  Nathaniel Smith  <njs@codesourcery.com>

	* tests/t_merge_add_del: Shorten name for better display.

2004-12-05  Matt Johnston <matt@ucc.asn.au>

	* tests/t_merge_add_del: added a new test for merging
	  branches where a file is added then removed.
	* testsuite.at: added the new test
	* configure.ac: bumped the prequisite version to 2.58 since
	  some tests use AT_XFAIL_IF

2004-12-05  graydon hoare  <graydon@pobox.com>

	* Makefile.am (package_full_revision.txt): Use top_builddir
	to locate monotone executable.

2004-12-05  Nathaniel Smith  <njs@codesourcery.com>

	* tests/t_merge_add_del: Shorten name for better display.

2004-12-05  Matt Johnston <matt@ucc.asn.au>

	* tests/t_merge_add_del: added a new test for merging
	  branches where a file is added then removed.
	* testsuite.at: added the new test
	* configure.ac: bumped the prequisite version to 2.58 since
	  some tests use AT_XFAIL_IF

2004-12-04  graydon hoare  <graydon@pobox.com>

	* commands.cc (fcommit): New command.
	(update): Finish off merge of update command.

2004-12-04  Derek Scherger  <derek@echologic.com>

	* commands.cc: (complete_command): New function.
	(explain_usage/process): Use it.

2004-12-04  Nathaniel Smith  <njs@codesourcery.com>

	* change_set.cc (merge_deltas): Call correct variant of
	try_to_merge_files depending on whether ancestor is available.
	* diff_patch.cc (try_to_merge_files -- merge3 version): Add
	assertions about ids.
	(try_to_merge_files -- merge2 version): Likewise.

	* testsuite.at: Add a trivial working merge2 hook.
	* tests/t_related_merge2_data.at: Update to use.
	Mark as expected to PASS.
	* tests/t_merge2_data.at: Likewise.

2004-12-04  Nathaniel Smith  <njs@codesourcery.com>

	* change_set.cc (merge_deltas): Call correct variant of
	try_to_merge_files depending on whether ancestor is available.
	* diff_patch.cc (try_to_merge_files -- merge3 version): Add
	assertions about ids.
	(try_to_merge_files -- merge2 version): Likewise.

	* testsuite.at: Add a trivial working merge2 hook.
	* tests/t_related_merge2_data.at: Update to use.
	Mark as expected to PASS.
	* tests/t_merge2_data.at: Likewise.

2004-12-04  Nathaniel Smith  <njs@codesourcery.com>

	* change_set.cc: Remove tabs.
	* diff_patch.cc: Likewise.

2004-12-04  Nathaniel Smith  <njs@codesourcery.com>

	* change_set.cc: Remove tabs.
	* diff_patch.cc: Likewise.

2004-12-03  Julio M. Merino Vidal  <jmmv@menta.net>

	* commands.cc: Add a missing newline to a message.

2004-12-03  Julio M. Merino Vidal  <jmmv@menta.net>

	* cryptopp/config.h:
	* configure.ac: NetBSD does not define __unix__ nor __unix, so the
	build fails.  To solve, check for __NetBSD__ where appropiate to
	detect a Unix system.

2004-12-03  Julio M. Merino Vidal  <jmmv@menta.net>

	* INSTALL: Document my latest changes: --enable-ipv6 option, ability
	to specify static boost prefix through --enable-static-boost and
	BOOST_SUFFIX variable.

2004-12-03  Julio M. Merino Vidal  <jmmv@menta.net>

	* Makefile.am:
	* configure.am: Add a variable, BOOST_SUFFIX, that identifies the
	suffix string that has to be appended to Boost library names to use
	them.  This variable can be defined on configure's command line.

2004-12-03  Julio M. Merino Vidal  <jmmv@menta.net>

	* configure.ac: Let the --enable-static-boost argument take a prefix
	to where boost libraries are located.

2004-12-03  Julio M. Merino Vidal  <jmmv@menta.net>

	* configure.ac: Add a three-state --enable-ipv6 argument to the
	configure script to explicitly enable or disable IPv6 support.

2004-12-03  Julio M. Merino Vidal  <jmmv@menta.net>

	* std_hooks.lua: Add missing newlines to two error messages.

2004-12-02  Derek Scherger  <derek@echologic.com>

	* commands.cc: more tweaking to ease changeset merge

2004-12-01  Derek Scherger  <derek@echologic.com>

	* commands.cc: reordered commands to help merge with changesets
	branch

2004-12-01  graydon hoare  <graydon@pobox.com>

	* {unix,win32}/get_system_flavour.cc: New files.
	* basic_io.{cc,hh}: Give names to input sources.
	* monotone.cc: Move app_state ctor inside try.
	* platform.hh (get_system_flavour): Declare.
	* revision.cc: Name input source "revision".
	* sanity.cc: Log flavour on startup.
	* tests/t_attributes.at: Use new syntax.
	* transforms.{cc,hh} (split_into_lines): New variant, and rewrite.
	* work.{cc,hh}: Rewrite attributes to use basic_io.
	(get_attribute_from_db):
	(get_attribute_from_working_copy): New functions.

2004-11-30  Nathaniel Smith  <njs@codesourcery.com>

	* keys.cc (get_passphrase): Simplify arguments.
	(generate_key_pair): Force new passphrases to come from the user.
	Adapt to new 'get_passphrase' arguments.
	(change_key_passphrase): Likewise.
	(generate_key_pair): Add argument specifying passphrase, for
	exclusive use of the unit tests.
	(signature_round_trip_test): Use it.
	* keys.hh (generate_key_pair): Adjust prototype correspondingly.

	* tests/t_genkey.at: Test that 'genkey' requires the passphrase to
	be entered.
	* tests/t_chkeypass.at: Check that 'chkeypass' fails if no
	passphrase is given.

2004-11-30  Nathaniel Smith  <njs@codesourcery.com>

	* keys.hh: Remove tabs.
	* keys.cc: Likewise.

2004-11-30  Nathaniel Smith  <njs@codesourcery.com>

	* monotone.texi (Hook Reference): Clarify description of
	'get_passphrase', following confusion on IRC.

2004-11-30  Joel Rosdahl  <joel@rosdahl.net>

	* ui.cc (fatal): Added missing newlines in fatal message.

2004-11-29  Nathaniel Smith  <njs@codesourcery.com>

	* monotone.texi: Add more details to documentation of 'update
	<revision>' command.

	* ui.cc (fatal): Typo in previous commit.

2004-11-29  Nathaniel Smith  <njs@codesourcery.com>

	* ui.cc (fatal): On suggestion of Zack Weinberg, add a note to
	fatal error messages 1) telling the user that it's a bug (i.e.,
	not their fault), and 2) requesting a bug report.

2004-11-29  Nathaniel Smith  <njs@codesourcery.com>

	* ui.cc: Remove tabs.

2004-11-30  Matt Johnston  <matt@ucc.asn.au>

	* change_set.cc (merge_disjoint_analyses): Prevent duplicated
	tids being used.
	(merge_disjoint_analyses): Fix typo (s/a_tmp/b_tmp/)

2004-11-24  Nathaniel Smith  <njs@codesourcery.com>

	* tests/t_cleanup_empty_dir.at: Shorten name.

2004-11-24  Nathaniel Smith  <njs@codesourcery.com>

	* Makefile.am (BUILT_SOURCES): List package_*version.{h,txt}.
	* package_{full_,}version.txt: Work when blddir != srcdir.

2004-11-24  Nathaniel Smith  <njs@codesourcery.com>

	* mt_version.hh: New file.
	* mt_version.cc: New file.
	* monotone.cc (package_revision.h): Don't include it.
	(mt_version.hh): Include it.
	(OPT_FULL_VERSION): New option.
	(options): Add it.
	(cpp_main): Implement --version and --full-version in terms of
	mt_version.hh.

	* Makefile.am (package_full_revision.h): Build it.
	(MOST_SOURCES): Add mt_version.{cc,hh}.

2004-11-24  Nathaniel Smith  <njs@codesourcery.com>

	* txt2c.cc (main): Add "--skip-trailing" option to skip trailing
	whitespace.
	* Makefile.am (package_revision.h): Generate it.
	* monotone.cc (package_revision.h): Include it.
	(cpp_main): Print it as part of --version.

2004-11-23  Nathaniel Smith  <njs@codesourcery.com>

	* tests/t_cleanup_empty_dir.at: New test.
	* testsuite.at: Call it.

2004-11-23  Nathaniel Smith  <njs@codesourcery.com>

	* monotone.texi (File Attributes): Document how restricted format
	of .mt-attrs currently is.  Also talk about 'the' .mt-attrs file
	instead of 'an', in response to confusion.

2004-11-23  Nathaniel Smith  <njs@codesourcery.com>

	* work.cc (build_deletion): Add missing newline.
	(build_rename): Likewise.
	(build_rename): Likewise.

2004-11-23  Nathaniel Smith  <njs@codesourcery.com>

	* work.cc: Remove tabs.

2004-11-23  Nathaniel Smith  <njs@codesourcery.com>

	* commands.cc: Remove tabs.

2004-11-23  Nathaniel Smith  <njs@codesourcery.com>

	* tests/t_add_dot.at: New test.
	* testsuite.at: Call it.

2004-11-22  Joel Rosdahl  <joel@rosdahl.net>

	* testsuite.at (NEED_UNB64): Check that python knows how to decode
	strings before using it.

2004-11-21  Joel Rosdahl  <joel@rosdahl.net>

	* testsuite.at (NEED_UNB64): Find more programs for decoding
	base64.

2004-11-20  Nathaniel Smith  <njs@codesourcery.com>

	* tests/t_merge_1.at: New test.
	* testsuite.at: Add it.
	(NEED_UNB64): New macro.
	(UNB64): Likewise.
	* tests/t_unidiff.at: Use them.
	* tests/t_unidiff2.at: Likewise.

2004-11-19  Nathaniel Smith  <njs@codesourcery.com>

	* tests/t_initfork.at: Remove file; redundant with
	t_merge2_add.at.
	* testsuite.at: Don't call it.

2004-11-18  Derek Scherger  <derek@echologic.com>

	* commands.cc (list tags): new command.
	* monotone.1: update.
	* monotone.texi: update.
	* std_hooks.lua: remove unused get_problem_solution hook.
	* test/t_tags.at: new test.
	* testsuite.at: call it.

2004-11-18  Nathaniel Smith  <njs@codesourcery.com>

	* monotone.texi (Committing Work): Remove mistakenly added
	redundant command line argument.

2004-11-17  Joel Rosdahl  <joel@rosdahl.net>

	* commands.cc (diff): Don't print hashes around diff output if
	there is no diff to print.

	Fix bugs #8714 "monotone update working copy to previous version"
	and #9069 "update with multiple candidates":
	* commands.cc (update): Let the update command take an optional
	revision target parameter. Without an explicit revision target,
	the current branch head is used just like before. Added logic for
	updating to an older revision or another revision reachable via a
	common ancestor.
	* tests/t_update_to_revision.at: Add regression tests for new
	update logic.
	* testsuite.at: Add new test.
	* monotone.texi: Document new update argument.

2004-11-17  Nathaniel Smith  <njs@codesourcery.com>

	* netsync.cc (request_fwd_revisions): Rename 'first_attached_edge'
	to 'an_attached_edge', because it does not represent the first
	attached edge.  Likewise for 'first_attached_cset'.
	(analyze_attachment): Remove early exit from loop; we want to
	analyze the entire graph, not just some linear subgraphs.

	* revision.cc (ensure_parents_loaded): Filter out the null
	revision when calculating parents.
	* change_set.hh (null_id): Define for 'revision_id's.

	* tests/t_merge2_add.at: New test.
	* tests/t_merge2_data.at: New test.
	* tests/t_related_merge2_data.at: New test.
	* tests/t_merge_add.at: New test.
	* tests/t_netsync_pubkey.at: New test.
	* tests/t_netsync_repeated.at: New test.
	* tests/t_netsync_unrelated.at: New test.


	* testsuite.at: Add new tests.
	(NETSYNC_SETUP): New macro.
	(MONOTONE2): New macro.
	(RUN_NETSYNC): New macro.
	(ADD_FILE): New macro.
	(SET_FILE): New macro.
	(COMMIT): New macro.
	* tests/t_netsync.at: Use them.

	* tests/t_singlenetsync.at: Add 'netsync' keyword'.  Rename to...
	* tests/t_netsync_single.at: ...this.

	* tests/t_heads_discontinuous_branch.at: XFAIL it.

2004-11-17  Nathaniel Smith  <njs@codesourcery.com>

	* netsync.cc: Remove hard tabs.

2004-11-17  Nathaniel Smith  <njs@codesourcery.com>

	* revision.cc: Remove hard tabs.
	* change_set.hh: Likewise.

2004-11-16  Nathaniel Smith  <njs@codesourcery.com>

	* tests/t_heads.at: Replace last tricky case with a less tricky case.
	* tests/t_heads_discontinuous_branch.at: New test for the really
	tricky case.
	* testsuite.at: Run it.

2004-11-16  Nathaniel Smith  <njs@codesourcery.com>

	* views.sql (trusted_parents_in_branch): Remove.
	(trusted_children_in_branch): Remove.
	(trusted_branch_members): New view.
	(trusted_branch_parents): New view.
	(branch_heads): Use the new views, not the removed ones.

	* database.cc (get_heads): Column name in 'branch_heads'
	unavoidably changed from 'id' to 'parent'; adjust SELECT statement
	to use new name.

2004-11-16  Nathaniel Smith  <njs@codesourcery.com>

	* database.cc: Remove hard tabs.

2004-11-16  Nathaniel Smith  <njs@codesourcery.com>

	* commands.cc (dump_diffs): Fetch delta destination, not source,
	on new files.

2004-11-15  Joel Rosdahl  <joel@rosdahl.net>

	* tests/t_diff_added_file.at: Added testcase exposing a bug in
	"monotone diff x y" where x is an ancestor of y and y adds a new
	file.
	* testsuite.at: Add new test.

2004-11-14  Joel Rosdahl  <joel@rosdahl.net>

	Fix bug #9092 "add command to change passphrase":
	* commands.cc (chkeypass): New command.
	* keys.cc (get_passphrase): Added parameters for prompt beginning and
	disabling hook lookup and passphrase caching.
	* keys.hh, keys.cc (change_key_passphrase): New function.
	* database.hh, database.cc (delete_private_key): New function.
	* monotone.texi (Key and Cert): Document command.
	* tests/t_chkeypass.at: Testcase for the command.
	* testsuite.at: Added new testcase.

2004-11-14  Matt Johnston <matt@ucc.asn.au>

	* tests/t_initfork.at: New test for merging two ancestor-less heads.

2004-11-13  Nathaniel Smith  <njs@codesourcery.com>

	* tests/t_heads.at: New test.
	* testsuite.at: Add it.

2004-11-13  Nathaniel Smith  <njs@codesourcery.com>

	* monotone.texi: Fix various typos.
	(Committing Work): Add missing command line argument.
	(Branch Names): New section.
	Add me to the copyright block.

2004-11-12  Joel Rosdahl  <joel@rosdahl.net>

	* monotone.texi: Fix documentation of the approve and disapprove
	commands. Fix jp.co.juicebot.jb7 branch name in examples. Other
	minor fixes.

2004-11-11  Joel Rosdahl  <joel@rosdahl.net>

	* monotone.texi: Fix typos.

2004-11-08  graydon hoare  <graydon@pobox.com>

	* monotone.texi: Some minor cleanups.
	* netsync.cc: Fix a formatter.

2004-11-07  graydon hoare  <graydon@pobox.com>

	* figures/*.txt: Drop.
	* monotone.texi: Pull ASCII figures back in conditionally.
	* NEWS, AUTHORS, monotone.spec: Update for 0.15.
	* monotone.1: Update.

2004-11-06  graydon hoare  <graydon@pobox.com>

	* README.changesets: New file.
	* config.guess, config.sub: Remove.
	* Makefile.am: Improve document-building brains.
	* cert.cc, netsync.cc: Remove include.
	* configure.ac: Bump version number.
	* merkle_tree.{cc,hh}: Use unsigned char in dynamic_bitset.
	* po/POTFILES.in: Update to remove os_specific.hh.
	* po/monotone.pot: Regenerate.

2004-11-05  graydon hoare  <graydon@pobox.com>

	* constants.cc: Up timeout, connection limit.
	* monotone.texi: Various cleanups.

2004-11-05  Ulrich Drepper  <drepper@redhat.com>

	* configure.ac: Reduce dependencies.
	* lua/lua.h: Include config.h.
	* mkstemp.{cc,hh}: Use system variant when found.
	* netxx/resolve_getaddrinfo.cxx: Check for AI_ADDRCONFIG
	definition.
	* po/POTFILES.in: Update to mention changes.
	* Makefile.am (EXTRA_DIST): Include spec file.
	* commands.cc (diff): No output if empty diff.

2004-10-31  graydon hoare  <graydon@pobox.com>

	* commands.cc (diff): Use guess_binary.
	Fix up some messages to fit on single lines.
	* Makefile.am: Make monotone.pdf depend on figures.
	* change_set.cc: Make inversion drop "delete deltas".
	* texinfo.css: Make images align nicely.
	* netsync.cc: Fix up some messages to be clearer.

2004-10-30  graydon hoare  <graydon@pobox.com>

	* figures/*: New figures.
	* monotone.texi: Rewrite much of the tutorial.

2004-10-30  Nathaniel Smith  <njs@codesourcery.com>

	* netsync.cc (process_hello_cmd): Make clear that when the
	server's key is unknown, we abort the connection.

2004-10-29  Nathaniel Smith  <njs@codesourcery.com>

	* sanity.cc (dump_buffer): Wrap bare string in call to string(),
	to disambiguate conversions (required by Boost 1.30).

2004-10-26  graydon hoare  <graydon@pobox.com>

	* tests/t_update_missing.at: New test from Bruce Stephens
	* testsuite.at: Call it.
	* change_set.cc: Fix the error exposed by it.

2004-10-26  graydon hoare  <graydon@pobox.com>

	* work.{cc,hh}: Comply with Derek's new tests.
	* commands.cc: Likewise.

2004-10-28  Derek Scherger  <derek@echologic.com>

	* tests/t_rename.at: add test for renaming a file after it has
	been moved rather than before
	* tests/t_revert.at: add test for reverting a missing file

2004-10-28  Derek Scherger  <derek@echologic.com>

	* tests/t_drop_missing.at: New test.
	* testsuite.at: Call it.

2004-10-28  Derek Scherger  <derek@echologic.com>

	* tests/t_add.at: New test.
	* testsuite.at: Call it.

2004-10-26  graydon hoare  <graydon@pobox.com>

	* basic_io.{cc,hh}: Rework to use indented stanzas.
	* change_set.cc, revision.cc: Likewise.
	* change_set.cc: Fix formatter bug.
	* commands.cc: Sanity check file ID on delta commit.
	* work.cc: Chatter a bit more on add/drop.

2004-10-17  graydon hoare  <graydon@pobox.com>

	* merkle_tree.cc: Fix bad logging.
	* netsync.cc: Fix transmission bugs.
	* work.cc: Add some progress messages back in.
	* monotone.texi: Change contents of MT/work in example.

2004-10-17  graydon hoare  <graydon@pobox.com>

	* commands.cc (log): Keep a seen list, mask frontier by it.
	* monotone.texi: Updates to cover revision terminology.

	Also various further merges from trunk, see below.

2004-10-17  Derek Scherger  <derek@echologic.com>

	* lua.{cc,hh} (hook_ignore_branch): new hook
	* commands.cc (ls_branches): call it
	* monotone.texi (Hook Reference): describe it

2004-10-17  Richard Levitte  <richard@levitte.org>

	fix bug 8715 and more
	* diff_patch.cc (struct unidiff_hunk_writer,
	unidiff_hunk_writer::flush_hunk): the skew is not just the
	size difference between added and deleted lines in the current
	hunk, it's the size difference between /all/ added and deleted
	lines so far.  Therefore, the skew needs to be a member of the
	struct rather than being something calculated for each hunk.
	Furthermore, we need to add trailing context even if the change
	only consisted of one line.

2004-10-17  Richard Levitte  <richard@levitte.org>

	* monotone.texi (Working Copy): Change the description of
	'monotone revert' to explain what happens when there are
	arguments.

2004-10-17  Richard Levitte  <richard@levitte.org>

	* monotone.texi (OPTIONS): Add a description of --ticker.

	* ui.cc, ui.hh: Rethink the writing conditions as the ticks being
	"dirty" when they have changed since the last print.  That way,
	it's very easy to see when they need being printed.  This fixes a
	small bug where, in some cases, the exact same tick output is
	produced twice, once before a separate message, and once after,
	when a ticker is actually being removed.
	(tick_write_dot::write_ticks): Add a line that describes the
	ticks, including the amount of each tick per short name.

2004-10-17  Richard Levitte  <richard@levitte.org>

	fix bug 8733
	* ui.cc, ui.hh: Define a separate tick writer struct, and two
	subclasses, one that write counters, and one that writes progress
	characters.  As a consequence, move the count to the ticker class
	itself, and have the user interface contain a map of pointers to
	tickers instead of a map of counters, so data is easier to expand
	and access in a consistent manner.  Finally, correct a few errors
	in the checks for when ticks should be written, and make sure the
	final value gets written when the tickers are removed.

	* cert.cc (write_ancestry_paths):
	* database.cc (rehash):
	* netsync.cc (call_server, rebuild_merkle_trees):
	* rcs_import.cc (import_cvs_repo, cvs_history): Adapt to the new
	tickers.

	* monotone.cc: Add the option '--ticker' which takes the values
	"dot" or "count" to express which type of tick writer to use.  As
	a result, set the tick writer to be the progress dot kind or the
	counting type.

2004-10-15  graydon hoare  <graydon@pobox.com>

	* std_hooks.lua (get_revision_cert_trust): Add.

2004-10-14  graydon hoare  <graydon@pobox.com>

	* main.cc (UNIX_STYLE_SIGNAL_HANDLING): Enable on OSX.
	* cryptopp/*: Upgrade to 5.2.1
	* Makefile.am: Adjust for a couple new files.

2004-10-13  graydon hoare  <graydon@pobox.com>

	* change_set.cc (__STDC_CONSTANT_MACROS): Further hammering.
	* commands.cc (changesetify): New subcommand to db.
	* database.{cc,hh} (sql): Install views.
	(install_views): New function.
	(get_manifest_certs): Restore old variant.
	* numeric_vocab.hh: Use stdint.h.
	* revision.{cc,hh} (analyze_manifest_changes)
	(construct_revisions)
	(build_changesets): New functions.
	* schema.sql: Remove views stuff.
	* views.sql: Put views here.
	* schema_migration.cc: Add migration code for revisions.
	* Makefile.am: Mention views.sql.

2004-10-12  graydon hoare  <graydon@pobox.com>

	* unix/read_password.cc: Don't force echo on.

2004-10-10  graydon hoare  <graydon@pobox.com>

	merge a batch of changes from trunk, see below.
	* monotone.spec: Bump to 0.14.

2004-10-10  graydon hoare  <graydon@pobox.com>

	fix bug 9884
	* tests/t_singlenetsync.at: sleep 5
	* tests/t_netsync.at: sleep 5

2004-10-10  graydon hoare  <graydon@pobox.com>

	* AUTHORS: Mention Richard Levitte.
	* Makefile.am: Remove nonce stuff.
	* NEWS: Describe changes from last release.
	* cert.cc (cert_manifest_testresult): Teach about other ways
	of writing a boolean value.
	* commands.cc (commit): Don't commit when no change.
	(debug): Rename to "db execute".
	(serve): Require passphrase on startup.
	(bump): Remove command.
	(ls keys): Handle no keys.
	* configure.ac: Bump version number.
	* keys.cc (get_passphrase): Reject empty passphrase nicely,
	from user and from hook.
	* lua.{cc,hh} (hook_get_sorter): Dead code, remove.
	* main.cc (main_with_many_flavours_of_exception): s/char/int/.
	* monotone.cc (OPT_DUMP): New option.
	(OPT_VERBOSE): Rename as OPT_DEBUG.
	* monotone.{texi,1}: Document changes, s/rdiff/xdelta/.
	* nonce.{cc,hh}: Drop.
	* sanity.hh (sanity::filename): New field.
	* sanity.cc (dump_buffer): Dump to file or be silent.
	* testsuite.at (persist_phrase_ok): Define as true.
	* tests/t_null.at: Adjust for new option names.
	* unit_tests.cc: Set debug, not verbose.

2004-10-10  graydon hoare  <graydon@pobox.com>

	* tests/t_remerge.at: New test.
	* testsuite.at: Call it.

2004-10-10  graydon hoare  <graydon@pobox.com>

	* cryptopp/algebra.cpp:
	* cryptopp/asn.h:
	* cryptopp/hmac.h:
	* cryptopp/iterhash.h:
	* cryptopp/mdc.h:
	* cryptopp/modes.h:
	* cryptopp/osrng.h:
	* cryptopp/pubkey.h:
	* cryptopp/seckey.h:
	* cryptopp/simple.h:
	* cryptopp/smartptr.h:
	* cryptopp/strciphr.cpp:
	* cryptopp/strciphr.h:
	* lcs.cc:
	* lua.cc: Fixes for g++ 3.4 from Michael Scherer.
	* AUTHORS: Mention Michael.

2004-10-10  graydon hoare  <graydon@pobox.com>

	* tests/t_movedel.at: New test.
	* testsuite.at: Call it.

2004-10-10  graydon hoare  <graydon@pobox.com>

	* tests/t_movepatch.at: New test.
	* testsuite.at: Call it.

2004-10-10  graydon hoare  <graydon@pobox.com>

	* change_set.cc:
	* file_io.{cc,hh}: Bug Fixes.

2004-10-10  graydon hoare  <graydon@pobox.com>

	* cert.{cc,hh} (cert_revision_manifest): Bug fixes.
	* commands.cc (approve)
	(disapprove)
	(testresult): Teach about revisions.
	* tests/t_disapprove.at:
	* tests/t_i18n_file.at:
	* tests/t_ls_missing.at:
	* tests/t_testresult.at: Bug fixes.

2004-10-09  graydon hoare  <graydon@pobox.com>

	* netsync.cc:
	* packet.cc:
	* tests/t_i18n_file.at:
	* tests/t_netsync.at:
	* tests/t_single_char_filenames.at:
	* tests/t_singlenetsync.at: Bug fixes.

2004-10-04  graydon hoare  <graydon@pobox.com>

	* Makefile.am: Re-enable rcs stuff.
	* cert.{cc,hh}: Bug fixes.
	* change_set.{cc,hh} (apply_change_set)
	(apply_change_set_inverse): New helper functions.
	* commands.cc (log)
	(rcs_import)
	(cvs_import): Teach about revisions.
	* database.cc (get_version): Block reconstruction loops.
	* diff_patch.cc:
	* lua.cc:
	* netsync.cc: Remove references to obsolete includes.
	* rcs_file.cc: Pick up bug fix from trunk.
	* rcs_import.cc: Teach about revisions.

2004-10-03  graydon hoare  <graydon@pobox.com>

	* change_set.{cc,hh}: Lots of little bug fixes.
	* commands.cc: Likewise.
	* database.cc: Comment some chatter.
	* file_io.{cc,hh}: Bug fixes, remove unlink / hardlink stuff.
	* netcmd.cc: Bug fixes.
	* netsync.cc: Likewise.
	* tests/t_*.at: Teach about revisions.
	* testsuite.at: Likewise.
	* work.cc: Bug fixes.

2004-09-30  graydon hoare  <graydon@pobox.com>

	* app_state.cc: Inform db of app.
	* change_set.cc: Bug fixes.
	* commands.cc: Use delete_file not unlink.
	* database.{cc,hh}: Bug fixes in trust function machinery.
	* revisions.cc: Skip consideration of empty parents.
	* file_io.{cc,hh}: Remove unlink function.
	* schema.sql: Pass pubkey data into trust call.

2004-09-29  graydon hoare  <graydon@pobox.com>

	* change_set.cc: Various bug fixes, merge unit tests.

2004-09-26  graydon hoare  <graydon@pobox.com>

	* predicament.{cc,hh}: Remove.
	* Makefile.am: Update.
	* change_set.{cc,hh}: Compilation fixes.
	* commands.cc: Likewise.
	* file_io.{cc,hh}: Likewise, and implement link/unlink.
	* lua.{cc,hh}: Implement conflict resolver hooks.

2004-09-25  graydon hoare  <graydon@pobox.com>

	* change_set.{cc,hh}: Rewrite entirely.
	* work.cc: Adjust to compensate.
	* commands.cc: Likewise.
	* numeric_vocab.hh: Ask for C99 constant ctor macros.

2004-09-24  Derek Scherger  <derek@echologic.com>

	* app_state.{cc,hh} (initialize,prefix,in_restriction): rename
	restriction vars; require explicit subdir restriction with ".";
	remove restriction if any path evaluates to working copy root
	* commands.cc (update): disallow restricted updates
	(diff): use --manifest options for initialization
	* tests/t_restrictions.at: remove restricted update test
	* tests/t_subdirs.at: added (missed previously)
	* vocab.cc (verify): allow "." elements in local_path
	(test_file_path_verification): test for "." in paths

2004-09-20  Derek Scherger  <derek@echologic.com>

	* app_state.{cc,hh}: add message and manifest options; add subdir
	restriction; use set instead of vector for path restrictions
	(prefix): new method
	(add_restriction): change signature for set of path restrictions
	(in_restriction): renamed from is_restricted; adjust path matching
	(set_message): new method
	(add_manifest): new method
	(initialize): remove code to adjust restrictions from old options
	* commands.cc
	(restrict_patch_set, struct unknown_itemizer): rename
	app.is_restricted to app.in_restriction
	(add,drop,rename,revert): prefix file args with current subdir
	(update,status,ls_unknown,ls_missing): build restriction from args
	(commit): build restriction from args; use --message option
	(diff): build restriction from args; use --manifest options
	* file_io.cc (find_working_copy): logging tweaks
	* monotone.cc: remove --include/--exclude options; add --manifest
	and --message options
	* tests/t_attributes.at: add commit --message option
	* tests/t_cross.at: commit --message
	* tests/t_cwork.at: commit --message
	* tests/t_disapprove.at: commit --message
	* tests/t_drop.at: commit --message
	* tests/t_erename.at: commit --message; diff --manifest
	* tests/t_fork.at: commit --message
	* tests/t_genkey.at: commit --message
	* tests/t_i18n_file.at: commit --message
	* tests/t_import.at: commit --message
	* tests/t_ls_missing.at: commit --message
	* tests/t_merge.at: commit --message
	* tests/t_movedel.at: commit --message
	* tests/t_movepatch.at: commit --message
	* tests/t_netsync.at: commit --message
	* tests/t_persist_phrase.at: commit --message
	* tests/t_rename.at: commit --message
	* tests/t_renamed.at: commit --message
	* tests/t_restrictions.at: remove --include/--exlclude options
	* tests/t_revert.at: commit --message
	* tests/t_scan.at: commit --message
	* tests/t_single_char_filenames.at: commit --message
	* tests/t_testresult.at: commit --message
	* tests/t_unidiff.at: commit --message
	* tests/t_unidiff2.at: commit --message
	* tests/t_update.at: commit --message
	* tests/t_versions.at: commit --message

2004-09-19  graydon hoare  <graydon@pobox.com>

	* change_set.cc: More bug fixes.
	* basic_io.cc: Improve error reporting.
	* commands.cc (complete): Teach about revisions.
	* database.{cc,hh}: Add complete variant for revisions.

2004-09-19  graydon hoare  <graydon@pobox.com>

	* change_set.cc: Add a unit test, fix some bugs.

2004-09-18  graydon hoare  <graydon@pobox.com>

	* change_set.{cc,hh} (subtract_change_sets): New function.
	(build_pure_addition_change_set): New function.
	* commands.cc (try_one_merge): Teach about revisions
	(merge): Likewise.
	(propagate): Likewise.
	(update): Change from changeset inversion to negation.
	* database.{cc,hh} (get_manifest): New function.
	* cert.cc: Use it.

2004-09-13  graydon hoare  <graydon@pobox.com>

	* change_set.cc: Bug fixes.
	* commands.cc: Likewise.

2004-09-13  graydon hoare  <graydon@pobox.com>

	* change_set.{cc,hh}: Implement delta renaming and merging.
	* commands.cc
	(update): Teach about revisions.
	(agraph): Likewise.
	* diff_patch.{cc,hh}: Tidy up interface a bit.
	* database.{cc,hh} (get_revision_ancestry): New helper.
	* file_io.{cc,hh}
	(move_dir): New function.
	(delete_dir_recursive): New function.

2004-09-10  graydon hoare  <graydon@pobox.com>

	* basic_io.{cc,hh}: Move to more "normal" looking
	quoted output.
	* change_set.{cc,hh}: Extend, bugfix.
	* commands.cc (diff): Teach about revisions.
	* revision.{cc,hh}: Extend, bugfix.

2004-09-07  Derek Scherger  <derek@echologic.com>

	subdirectory restrictions

	* file_io.{hh,cc} (find_working_copy): new function
	(absolutify) use fs::current_path
	* work.cc (add_to_options_map): use options.insert to preserve
	previous settings
	* work.hh: add note about MT/options file to header comment
	* lua.{hh,cc} (load_rcfile): renamed from add_rcfile
	* app_state.{cc,hh} (constructor): remove read of MT/options
	(initialize): new methods to find/create working copy
	(set_stdhooks,set_rcfiles,add_rcfile,load_rcfiles,read_options):
	new methods
	(set_database,set_branch,set_signing_key): update for new options
	reading
	* monotone.cc: update help for --norc option
	(cpp_main): move loading of lua hooks to app_state after book
	keeping dir is found
	* commands.cc: all commands call app initialize to relocate to
	working copy directory
	(bookdir_exists,ensure_bookdir) remove
	(setup) new command to create working copy
	* tests/t_subdirs.at: new test
	* testsuite.at: call new setup command to initialize working copy;
	call new test
	(PROBE_NODE): adjust for new checkout requirement that MT dir does
	not exist
	* tests/t_attributes.at: ditto
	* tests/t_cwork.at: ditto
	* tests/t_single_char_filenames.at: ditto
	* tests/t_versions.at: ditto

2004-09-06  graydon hoare  <graydon@pobox.com>

	* Makefile.am: Revise,
	* cert.{cc,hh}: Minor bug fixes.
	* change_set.{cc,hh}
	(apply_path_rearrangement): New variant.
	(read_path_rearrangement): New function.
	(write_path_rearrangement): New function.
	* commands.cc: Partially teach about revisions.
	* database.{cc,hh}: Bug fixes.
	* revision.cc: Print new manifest as hex.
	* schema.sql: Fix typos.
	* update.{cc,hh}: Teach about revisions.

2004-09-06  graydon hoare  <graydon@pobox.com>

	* Makefile.am (unit_tests): Revise.
	* change_set.{cc,hh}: Move accessors to header.
	* constants.cc (netcmd_current_protocol_version): Bump.
	(netcmd_minimum_bytes_to_bother_with_gzip): Expand to 0xfff.
	* database.{cc,hh}: Teach about reverse deltas, bug fixes.
	* diff_patch.{cc,hh}: Remove dead code.
	* merkle_tree.{cc,hh}: Teach about revisions.
	* netsync.cc: Teach about revisions, reverse deltas.
	* packet.{cc,hh}: Likewise.
	* unit_tests.{cc,hh}: Reactivate tests.

2004-09-02  Derek Scherger  <derek@echologic.com>

	* tests/t_restrictions.at: rework and attempt to clean things up a
	bit; add test for bug in restrict_patch_set
	* commands.cc (restrict_patch_set): fix bug in removal of
	restricted adds/dels/moves/deltas

2004-08-28  graydon hoare  <graydon@pobox.com>

	* Makefile.am (unit_tests): Split out working parts.
	* basic_io.{cc,hh}: Minor fixes.
	* cert.{cc,hh}: Fixes, remove major algorithms.
	* revision.{cc,hh}: Rewrite algorithms from cert.cc.
	* change_set.{cc,hh}: Extensive surgery, unit tests.
	* database.{cc,hh}: Minor fixes.
	* file_io.{cc,hh}: Likewise.
	* lua.cc: Likewise.
	* packet.{cc,hh}: Teach about revisions.
	* schema.sql: Drop some optimistic tables.
	* unit_tests.{cc,hh}: Add revision, change_set tests.
	* vocab.cc: Instantiate revision<cert>.
	* work.{cc,hh}: Rewrite in terms of path_rearrangement.

2004-08-17  graydon hoare  <graydon@pobox.com>

	* database.cc: Simplified.
	* schema.sql: Simplified.
	* transforms.cc: Fixed bug.
	* revision.{hh,cc}: Stripped out tid_source.
	* change_set.{cc,hh}: Oops, never committed!

2004-08-16  graydon hoare  <graydon@pobox.com>

	* change_set.{hh,cc}: Simplified, finished i/o.
	* revision.{hh,cc}: Fix to match, redo i/o.
	* basic_io.cc (basic_io::parser::key): Print trailing colon.
	* vocab.hh: Whitespace tweak.

2004-08-09  graydon hoare  <graydon@pobox.com>

	* change_set.{hh,cc}: New files.
	* basic_io.{hh,cc}: New files.
	* predicament.{hh,cc}: New files.
	* revision.{hh,cc}: Break completely, need to fix.
	* diff_patch.{hh,cc}: Minor touchups.
	* lua.{hh,cc}, std_hooks.lua: Model predicaments.
	* Makefile.am: Update.

2004-07-10  graydon hoare  <graydon@pobox.com>

	* lcs.{hh,cc}: Move lcs.hh body into lcs.cc.
	* diff_patch.cc: Modify to compensate.
	* revision.{hh,cc}: New files.
	* Makefile.am: Update
	* patch_set.{hh,cc}: Remove.
	* {cert,database,lua,packets}.{hh,cc}, commands.cc:
	Modify partially (incomplete) to use revisions.
	* manifest.{hh,cc}: Cleanup, remove dead code.
	* schema.sql: Declare new revision tables.
	* schema_migration.cc: Incomplete migrator.
	* {transforms.{hh,cc}, vocab{,_terms}.hh:
	Infrastructure for revisions.

2004-07-20  Derek Scherger  <derek@echologic.com>

	* tests/t_restrictions.at: new test
	* testsuite.at: run it
	* app_state.{cc,hh} (add_restriction, is_restricted): new functions
	* monotone.cc (--include,--exclude): new options
	* commands.cc (restrict_patch_set): new function. called by
	commit, update, status, diff commands

2004-07-05  graydon hoare  <graydon@pobox.com>

	* cert.cc (operator<): Fix wrong ordering of
	fields.

2004-06-07  graydon hoare  <graydon@pobox.com>

	* cryptopp/algebra.cpp:
	* cryptopp/asn.h:
	* cryptopp/hmac.h:
	* cryptopp/iterhash.h:
	* cryptopp/mdc.h:
	* cryptopp/modes.h:
	* cryptopp/osrng.h:
	* cryptopp/pubkey.h:
	* cryptopp/seckey.h:
	* cryptopp/simple.h:
	* cryptopp/smartptr.h:
	* cryptopp/strciphr.cpp:
	* cryptopp/strciphr.h:
	* lcs.hh:
	* lua.cc: Fixes for g++ 3.4 from Michael Scherer.
	* AUTHORS: Mention Michael.

2004-05-28  graydon hoare  <graydon@pobox.com>

	* tests/t_movedel.at: New test.
	* testsuite.at: Call it.
	* diff_patch.cc (adjust_deletes_under_renames): New function.
	(merge3): Use it.

2004-05-27  graydon hoare  <graydon@pobox.com>

	* tests/t_movepatch.at: New test.
	* testsuite.at: Call it.
	* diff_patch.cc (adjust_deltas_under_renames): New function.
	(merge3): Use it.

2004-05-20  graydon hoare  <graydon@pobox.com>

	* NEWS: Note 0.13 release.
	* configure.ac: Bump version number.
	* monotone.spec: Likewise.

2004-05-19  graydon hoare  <graydon@pobox.com>

	* file_io.cc (tilde_expand): Fix fs::path use.

2004-05-18  graydon hoare  <graydon@pobox.com>

	* diff_patch.cc (apply_directory_moves): Fix fs::path use.
	* file_io.cc (write_data_impl): Likewise.
	* packet.cc: Use explicit true/false maps in caches.
	* sanity.cc (dump_buffer): Write to clog (buffered).

2004-05-16  graydon hoare  <graydon@pobox.com>

	* keys.cc (get_passphrase): Reimplement.
	* unix/read_password.c: Remove.
	* {unix,win32}/read_password.cc: Add.
	* constants.{hh,cc} (maxpasswd): New constant.
	* Makefile.am: Teach about platform specific stuff.

2004-05-16  graydon hoare  <graydon@pobox.com>

	* diff_patch.cc (merge2): Don't discard files on one side.
	* std_hooks.lua (merge2_xxdiff_cmd): Specify merge filename.

2004-05-14  Joel Rosdahl  <joel@rosdahl.net>

	* std_hooks.lua (ignore_file): Quote dots in .svn patterns.
	* monotone.texi: Updated ignore_file hook example.

2004-05-13  Nathaniel Smith  <njs@codesourcery.com>

	* commands.cc: Include boost/filesystem/path.hpp,
	boost/filesystem/convenience.hpp.
	(checkout): Make checkout directory an fs::path, not a local_path.

2004-05-13  Nathaniel Smith  <njs@codesourcery.com>

	* testsuite.at (test_hooks.lua): Add a 'test_attr' attribute
	hook.  Add tests t_attributes and t_single_char_filenames.
	* tests/t_attributes.at: New test.
	* tests/t_single_char_filenames.at: New test.
	* manifest.cc (read_manifest_map): Replace ".+" with ".*" to
	support single-character filenames.
	* work.cc (read_work_set): Likewise.
	(read_attr_map): Likewise.

2004-05-13  Nathaniel Smith  <njs@codesourcery.com>

	* monotone.texi (Hook Reference): Update documented default
	definitions of 'merge2' and 'merge3'.

2004-05-12  graydon hoare  <graydon@pobox.com>

	* AUTHORS: Rename Netxx back to netxx. Really, look in
	the manifest; it's been renamed!
	* configure.ac: Remove prg_exec_monitor checks.

2004-05-12  Nathaniel Smith  <njs@pobox.com>

	* AUTHORS: Remove discussion of adns, since we no longer
	distribute it.  Fix capitalization of "Netxx".

2004-05-12  Nathaniel Smith  <njs@pobox.com>

	* std_hooks.lua (merge2): Support xemacs.  Add error message
	if no merge tool is found.
	(merge3): Likewise.  Also add (disabled) hook to use CVS
	'merge' command, as a demonstration of how to.

2004-05-12  graydon hoare  <graydon@pobox.com>

	* std_hooks.lua (get_author): Remove standard definition.
	* monotone.texi: Document change.

2004-05-12  graydon hoare  <graydon@pobox.com>

	* cert.cc (cert_manifest_author_default): Use default signing key
	name for default author, if lua hook fails.

2004-05-12  Joel Rosdahl  <joel@rosdahl.net>

	* file_io.cc (walk_tree): Removed extraneous newline in error
	message.

	* std_hooks.lua (edit_comment): Added missing newline in log
	message template.

	* tests/t_ls_missing.at: New test case.
	* testsuite.at: Added t_ls_missing.at.

2004-05-10  graydon hoare  <graydon@pobox.com>

	* nonce.cc, nonce.hh: New files.
	* Makefile.am: Note new files.
	* lua.cc, lua.hh (hook_get_nonce): New hook.
	* commands.cc (bump): New command.
	* commands.cc: Remove "(file|manifest)" args most places.
	* tests/t_disapprove.at
	* tests/t_genkey.at
	* tests/t_singlenetsync.at
	* tests/t_netsync.at
	* tests/t_persist_phrase.at: Adjust to compensate.
	* monotone.texi, monotone.1: Adjust to compensate.
	* work.cc, work.hh: Constify some arguments.

2004-05-09  graydon hoare  <graydon@pobox.com>

	* diff_patch.cc: Remove recording of file merge ancestry.

2004-05-09  graydon hoare  <graydon@pobox.com>

	* commands.cc (ls_missing): Modify to account for work.

2004-05-09  graydon hoare  <graydon@pobox.com>

	* commands.cc (list missing): New command.
	* monotone.texi, monotone.1: Update to document.

2004-05-08  graydon hoare  <graydon@pobox.com>

	* main.cc: New file encompassing prg_exec_monitor.
	* mkstemp.cc, mkstemp.hh: New portable implementation.
	* lua.cc: Use mkstemp from bundled version.
	* lua/liolib.c: Remove old mkstemp definition.
	* monotone.cc (cpp_main): Remove prg_exec env setting.
	* sanity.cc (sanity::dump_buffer): Dump logbuf to stderr, not stdout.
	* std_hooks.lua (temp_file): Use mkstemp not io.mkstemp.
	* Makefile.am (MOST_SOURCES): Add new files.

2004-05-03  Joel Rosdahl  <joel@rosdahl.net>

	* monotone.texi: Removed extraneous @ftable directive.

2004-05-02  graydon hoare  <graydon@pobox.com>

	* monotone.texi: Add stuff on selectors, new hooks.
	* AUTHORS: Typo fix.
	* configure.ac: Bump version number.

	Release point (v 0.12).

2004-05-02  Joel Rosdahl  <joel@rosdahl.net>

	Made it possible to rename a rename target and to undo a rename.
	I.e.: Given a rename set A -> B, "monotone rename B C" gives the
	rename set A -> C and "monotone rename B A" gives the empty rename
	set.
	* work.cc (visit_file): Implement new behavior.
	* tests/t_rename.at: Added test cases for new behavior.
	* monotone.texi: Note that a rename can be undone.

	Fix bug #8458:
	* file_io.hh, file_io.cc (walk_tree): Added require_existing_path
	parameter.
	* work.cc (build_deletion): Pass new parameter to walk_tree.
	* work.cc (build_rename): Ditto.

	* manifest.cc (build_manifest_map): Fix missing file check for
	i18n paths.

2004-05-01  Joel Rosdahl  <joel@rosdahl.net>

	Fix bug #7220:
	* manifest.cc (build_manifest_map): Handle missing file
	gracefully.

	* file_io.cc (walk_tree): Handle nonexistent file/directory
	gracefully.

2004-04-30  Christof Petig <christof@petig-baender.de>

	* rcs_import.cc (store_trunk_manifest_edge):
		skip ancestry to empty manifest
	* rcs_import.cc (process_branch):
		also follow branches of last/first versions

2004-04-29  graydon hoare  <graydon@pobox.com>

	* configure.ac: Fix up windows probe and bundling checks.
	* netxx/resolve_getaddrinfo.cxx: Local hack for stream addresses.
	* netsync.cc: Report address before listening.

2004-04-29  graydon hoare  <graydon@pobox.com>

	* cert.cc (get_branch_heads): Calculate a "disapproved version"
	attribute which culls a version with only disapproved ancestry
	edges.
	* monotone.texi: Fix some ascii-art diagrams.

2004-04-28  Christof Petig <christof@petig-baender.de>

	* command.cc (heads):
	show date and author certificates for each head

2004-04-28  Christof Petig <christof@petig-baender.de>

	* configure.ac:
	default to using the bundled SQLite

2004-04-28  Christof Petig <christof@petig-baender.de>

	* commands.cc (log):
	support optional file argument to show change log for
	e.g. monotone log [ID] cert.cc

2004-04-26  Christof Petig <christof@petig-baender.de>

	* rcs_import.cc (process branch):
	insert dummy cvs_edge to mark newly added file
	as previously non existant

2004-04-25  Joel Rosdahl  <joel@rosdahl.net>

	* po/stamp-po: Removed since it's generated.
	* std_hooks.lua (ignore_file): Corrected name of Subversion's
	administrative directory.
	* work.hh: Ditto.
	* monotone.texi (Hook Reference): Updated default definition of
	ignore_file.

2004-04-23  Christof Petig <christof@petig-baender.de>

	* rcs_import.cc (build_parent_state, build_child_state):
	remove dying files from manifest
	* rcs_import.cc (cvs_file_edge, note_file_edge):
	calculate state and remember it (alive or dead)

2004-04-23  Christof Petig <christof@petig-baender.de>

	* rcs_import.cc (import_rcs_file_with_cvs):
	do not include dead files in head_manifest

2004-04-22  Christof Petig <christof@petig-baender.de>

	* rcs_file.cc, rcs_file.hh: read and remember 'state' of revision
	* rcs_import.cc: remove Attic/ part from path

2004-04-21  Christof Petig <christof@petig-baender.de>

	* configure.ac: enable use of installed SQLite library

2004-04-20  graydon hoare  <graydon@pobox.com>

	* lua.hh, lua.cc (hook_note_commit): New hook.
	* commands.cc (commit): Call it.

2004-04-19  graydon hoare  <graydon@pobox.com>

	* cert.cc: Make trust messages nicer.
	* merkle_tree.cc: Clarify logging messages.
	* netsync.cc: Reorganize tickers, put client in txn.
	* packet.cc, packet.hh: Teach about constructability.

2004-04-16  graydon hoare  <graydon@pobox.com>

	* netsync.cc (session::extra_manifests): New member.
	(session::analyze_ancestry_graph): Use it.
	* tests/t_singlenetsync.at: New test for single manifest sync.
	* testsuite.at: Call it.

2004-04-14  Tom Tromey  <tromey@redhat.com>

	* rcs_import.cc (import_cvs_repo): Use require_password.
	Include keys.hh.
	* keys.hh (require_password): Declare.
	* keys.cc (require_password): New function.

2004-04-13  Tom Tromey  <tromey@redhat.com>

	* monotone.texi: Typo fixes.

2004-04-10  graydon hoare  <graydon@pobox.com>

	* netsync.cc: Minor bug fixes.

2004-04-10  graydon hoare  <graydon@pobox.com>

	* database.{cc,hh}:
	* commands.{cc,hh}:
	* lua.{cc,hh}:
	* std_hooks.lua:
	* vocab_terms.hh:
	Implement first cut at selectors.

2004-04-10  graydon hoare  <graydon@pobox.com>

	* cert.cc (operator<): Include name in compare.
	(operator==): Likewise.
	* packet.cc: Include shared_ptr.
	* rcs_file.cc: Rewrite by hand, no spirit.
	* rcs_import.cc: Change ticker names a bit.

2004-04-09  graydon hoare  <graydon@pobox.com>

	* app_state.cc: Fix a couple file path constructions.
	* file_io.cc (book_keeping_file): Make one variant static.
	* manifest.cc: Remove some dead code in walkers.
	* work.cc: Ditto.
	* rcs_file.cc: fcntl fix from Paul Snively for OSX.

2004-04-09  graydon hoare  <graydon@pobox.com>

	* file_io.cc: Fix boost filesystem "." and ".." breakage.
	* lua.cc: Fix format of log entry.
	* monotone.cc: Log locale settings on startup.
	* sanity.cc: Dump prefix on --verbose activation.
	* testsuite/t_i18n_file.at: Fix autotest LANG breakage.
	* testsuite/t_null.at: Account for chatter with --verbose.

2004-04-09  graydon hoare  <graydon@pobox.com>

	* configure.ac: Comment out check for sse2,
	set bundling to true by default.
	* INSTALL: describe changes to bundling.
	* Makefile.am: Remove vestiges of depot.

2004-04-07  graydon hoare  <graydon@pobox.com>

	* adns/*:
	* network.{cc,hh}:
	* proto_machine.{cc,hh}:
	* {http,smtp,nntp}_tasks.{cc,hh}:
	* tests/t_{http,smtp,nntp,proxy}.at:
	* url.{cc,hh}:
	* depot.cc:
	Delete files.
	* commands.cc:
	* lua.{cc,hh}:
	* database.{cc,hh}: Remove network/queue stuff.
	* configure.ac:
	* constants.{cc,hh}:
	* tests/t_{netsync,singlecvs,cvsimport}.at:
	* testsuite.at:
	* transforms.{cc,hh}:
	* unit_tests.{cc,hh}:
	* vocab_terms.hh:
	* vocab.{cc,hh}:
	* Makefile.am: Adjust for deletions.
	* app_state.hh: Cleanup.
	* monotone.texi: Fix some typos.
	* packet.{cc,hh}: Implement database ordering.
	* netsync.cc: Massage to use new packet logic.
	* commands.cc:
	* std_hooks.lua: Add initial selector stuff.

2004-03-29  graydon hoare  <graydon@pobox.com>

	* monotone.spec: Update for 0.11 release.

	Release point (v 0.11).

2004-03-29  graydon hoare  <graydon@pobox.com>

	* Makefile.am (DISTCHECK_CONFIGURE_FLAGS): Set.
	* commands.cc: Tidy up / narrow output width.
	* patch_set.cc: Likewise.
	* monotone.texi: Cleanups for PDF generation.

2004-03-28  graydon hoare  <graydon@pobox.com>

	* NEWS: Mention 0.11 release.
	* AUTHORS: Mention Robert.

2004-03-28  Robert Bihlmeyer  <robbe+mt@orcus.priv.at>

	* file_io.cc (walk_tree_recursive): Ignore broken symlinks.

2004-03-27  graydon hoare  <graydon@pobox.com>

	* monotone.texi: Flesh out netsync stuff, remove old network stuff.
	* monotone.1: Likewise.

2004-03-27  Robert Helgesson  <rycee@home.se>

	* Makefile.am:
	* configure.ac:
	* database.cc:
	* depot.cc:
	* lua.cc:
	* network.cc:
	* schema_migration.cc: Bundled library switch logic.

2004-03-27  graydon hoare  <graydon@pobox.com>

	* depot.cc (dump): Implement.
	* tests/t_http.at, test/t_proxy.at: Use "depot.cgi dump" rather than sqlite.
	* sqlite/pager.h: Change page size.
	* README: Massage slightly.
	* INSTALL: Write real installation instructions.
	* Makefile.am: Include build of "one big page" docs.
	* boost/circular_buffer_base.hpp: Another boost version insulation fix.
	* vocab.cc (verify): Normalize local_path's during verification on boost 1.31.0.
	* monotone.texi: Rip out some of the pre-netsync networking docs.

2004-03-24  graydon hoare  <graydon@pobox.com>

	* boost/circular_buffer_base.hpp: Boost version insulation.
	* cert.cc, cert.hh, commands.cc: Differentiate "unknown" keys from "bad".
	* xdelta.cc, proto_machine.cc: Fix boost version insulation.

2004-03-24  graydon hoare  <graydon@pobox.com>

	* rcs_import.cc (import_substates): Filter by branch.
	* xdelta.cc: Minor bits of insulation.

2004-03-24  graydon hoare  <graydon@pobox.com>

	* AUTHORS: Mention Robert.
	* configure.ac: Enable sse2 stuff.
	* monotone.spec: Adjust CFLAGS and CXXFLAGS
	* monotone.texi (Network Service): Expand a bit.

2004-03-24  Robert Helgesson  <rycee@home.se>

	* commands.cc:
	* http_tasks.cc:
	* lua.cc:
	* manifest.cc:
	* netsync.cc:
	* nntp_tasks.cc:
	* proto_machine.cc:
	* work.cc:
	* xdelta.cc:
	Portability fixes for boost 1.31.0

2004-03-22  graydon hoare  <graydon@pobox.com>

	* cryptopp/integer.cpp, integer.h: Enable SSE2 multiply code.
	* database.cc, database.hh, certs.cc: Speed up 'heads'.

2004-03-21  graydon hoare  <graydon@pobox.com>

	* lcs.hh, sanity.hh: Minor performance tweaks.

2004-03-20  graydon hoare  <graydon@pobox.com>

	* rcs_import.cc: Teach how to aggregate branches.
	* monotone.texi: Start section on netsync.

2004-03-20  Olivier Andrieu  <oliv__a@users.sourceforge.net>

	* commands.cc (log): Show tags in log.
	* AUTHORS: Mention Olivier.

2004-03-17  Nathan Myers  <ncm@cantrip.org>

	* boost/circular_buffer.hpp:
	* commands.cc:
	* cryptopp/fltrimpl.h:
	* cryptopp/iterhash.cpp:
	* quick_alloc.hh:
	Fixes for gcc 3.4 compat and warnings.

2004-03-17  graydon hoare  <graydon@pobox.com>
	* cryptopp/config.h: Fix for gcc aliasing optimization error.
	* rcs_import.cc (cvs_history::note_file_edge):
	Fix for first changelog import bug (#5813).

2004-03-15  graydon hoare  <graydon@pobox.com>

	* rcs_import.cc: Import lone versions properly.
	* tests/t_singlecvs.at: New test for it.
	* testsuite.at: Call it.

2004-03-14  graydon hoare  <graydon@pobox.com>

	* commands.cc (diff): Show added files too.
	* monotone.texi: Fix typo.

2004-03-08  graydon hoare  <graydon@pobox.com>

	* netsync.cc (analyze_manifest_edge): Fix broken formatter.

2004-03-07  graydon hoare  <graydon@pobox.com>

	* Makefile.am (BOOST_SANDBOX_SOURCES): Remove boost::socket entries.
	(NETXX_SOURCES): Predicate on IP6 support in OS (from Paul Snively).
	* boost/socket/*.[hc]pp: Remove.
	* boost/io/streambuf_wrapping.hpp: Remove.
	* AUTHORS: Remove copyright notice for boost::socket.
	* acinclude.m4 (ACX_PTHREAD): Add.
	* network.cc: Replace boost::socket machinery with Netxx.
	* network.hh (open_connection): Remove prototype, static function.
	* sanity.hh, sanity.cc: Make log formatters give file:line coords,
	throw log offending coordinate if formatting fails.

2004-03-07  graydon hoare  <graydon@pobox.com>

	* sqlite/date.c, sqlite/vdbeInt.h, sqlite/vdbeaux.c: Add.
	* sqlite/*.c: Upgrade to 2.8.12.
	* Makefile.am: Update to mention new files.
	* cert.cc
	(expand_ancestors)
	(expand_dominators): Resize child bitmaps to cover parent.

2004-03-06  graydon hoare  <graydon@pobox.com>

	* netsync.cc (get_root_prefix): Fix from Paul Snively
	to fix static initialization order on mac OSX.
	* montone.texi: Typo fix from Anders Petersson.
	* *.cc: Move all function defs into column 0.

2004-03-04  graydon hoare  <graydon@pobox.com>

	* std_hooks.lua: Fix merger execution pessimism.

2004-03-04  graydon hoare  <graydon@pobox.com>

	* adler32.hh: Modify to use u8.
	* depot.cc, netcmd.cc, xdelta.cc: Modify to use u8.
	* netio.hh, numeric_vocab.hh (widen): Move between headers.
	* netsync.cc: Correct role-assumption bugs.
	* schema_migration.cc: Strip whitespace in sha1.
	(changes received from Christof Petig)

2004-03-01  graydon hoare  <graydon@pobox.com>

	* commands.cc: Handle anonymous pulling.
	* netsync.cc: Ditto.

	Release point (v 0.10).

2004-03-01  graydon hoare  <graydon@pobox.com>

	* NEWS: Mention impending 0.10 release.
	* cert.cc, cert.hh: Bug fixes, implement trust function, QA stuff.
	* commands.cc: Tweak disapprove, approve, testresult, push, pull.
	* configure.ac: Bump version number.
	* cryptopp/rng.h, cryptopp/rng.cpp
	(MaurerRandomnessTest): Fix bitrot.
	* keys.cc: Add Maurer PRNG randomness test.
	* lua.cc, lua.hh: Add trust, testresult, anonymous netsync hooks.
	* monotone.1: Update to follow changes to commands.
	* monotone.texi: Include QA section, adjust some UI drift, clarify
	reserved cert names, document new hooks and commands.
	* netcmd.hh, netcmd.cc: Add anonymous, error commands; fix bugs.
	* netsync.cc: Process new commands, factor server loop a bit.
	* std_hooks.lua: Add new hook defaults, factor mergers.
	* tests/t_netsync.at: Check SHA1 of each edge.
	* tests/t_null.at: Call with --norc to skip ~/.monotonerc
	* tests/t_update.at: Fix glaring error.
	* tests/t_disapprove.at, tests/t_testresult.at: New tests.
	* testsuite.at: Call them.
	* ui.cc (sanitize): Clean escape chars from output (optional?)
	* update.cc: Rewrite entirely in terms of new QA definitions.

2004-02-24  graydon hoare  <graydon@pobox.com>

	* commands.cc (ls_keys): Write key hash codes.
	* constands.cc (netsync_timeout_seconds): Up to 120.
	* netsync.cc: Fix a bunch of bugs.
	* patch_set.cc (manifests_to_patch_set): Fix bug in overload
	default construction.

2004-02-22  graydon hoare  <graydon@pobox.com>

	* patch_set.cc, patch_set.hh: Parameterize yet further.
	* netsync.cc: Fix a lot of bugs, add manifest and file grovelling.
	* tests/t_netsync.at: A new test (which runs!)
	* testsuite.at: Call it.

2004-02-20  graydon hoare  <graydon@pobox.com>

	* cert.cc, cert.hh, key.cc, key.hh, database.cc, database.hh:
	Add lots of little netsync support routines.
	* commands.cc (rebuild): Rehash everything too.
	* constants.cc (netcmd_minsz): Recalculate.
	* cryptopp/osrng.cpp (NonblockingRng::GenerateBlock): Handle
	/dev/urandom a bit better.
	* netcmd.cc, netcmd.hh: Remove describe cmds, add nonexistant cmd.
	* netio.hh: Add uleb128 stuff.
	* xdelta.cc: Add randomizing unit test suite.
	* diff_patch.cc: Remove commented-out dead line-merger code.
	* merkle_tree.cc: Fix various bugs.
	* netcmd.cc: Switch everything over to uleb128s.
	* netsync.cc: Implement lots of missing stuff.

2004-02-09  graydon hoare  <graydon@pobox.com>

	* netsync.cc (ROOT_PREFIX): New variable.
	* commands.cc (merkle): New command.

2004-02-09  Ben Elliston  <bje@wasabisystems.com>

	* monotone.texi: Spelling corrections.

2004-02-09  graydon hoare  <graydon@pobox.com>

	* database.cc, database.hh
	(get_version_size)
	(get_file_version_size)
	(get_manifest_version_size): New functions.
	* xdelta.cc, xdelta.hh (measure_delta_target_size): New function.
	* merkle_tree.cc, merkle_tree.hh, netcmd.cc, netcmd.hh:
	Cleanup and typesafety.
	* netsync.cc: Cleanup, typesafety, implement refine phase.

2004-02-01  graydon hoare  <graydon@pobox.com>

	* netsync.cc: Remove a lot of stuff, implement auth phase.
	* constants.cc, constants.hh: Move constants from netsync.cc.
	* netcmd.cc, netcmd.hh: Split out of netsync.cc.
	* merkle_tree.cc, merkle_tree.hh: Likewise.
	* numeric_vocab.hh: New header.
	* adler32.hh: include numeric_vocab.hh.
	* netio.hh: Likewise.
	* unit_tests.cc, unit_tests.hh: Update.
	* Makefile.am: Likewise.
	* commands.cc: Guess signing key for auth phase.
	* database.cc, database.hh (public_key_exists)
	(get_pubkey): New functions based on key hashes.

2004-01-31  graydon hoare  <graydon@pobox.com>

	* Netxx/*: New files.
	* AUTHORS: Mention Netxx.
	* Makefile.am: Mention Netxx and netsync.{cc,hh}
	* adler32.hh: Delegate typedefs to boost.
	* cert.hh, cert.cc (cert_hash_code): New function.
	* commands.cc (find_oldest_ancestors): Block cycles.
	(netsync): New command.
	* database.cc, database.hh (schema): Update.
	(put_key): Calculate key hash on the fly.
	(put_cert): Likewise.
	(merkle_node_exists)
	(get_merkle_node)
	(put_merkle_node)
	(erase_merkle_nodes): New functions.
	* keys.hh, keys.cc (key_hash_code): New function.
	* lua.cc, lua.hh
	(hook_get_netsync_read_permitted)
	(hook_get_netsync_write_permitted): New hooks.
	* monotone.spec: Update for FC1 info conventions.
	* monotone.texi (Quality Assurance): New section.
	* netsync.cc, netsync.hh: New files, preliminary
	netsync infrastructure. Command bodies still missing.
	* schema.sql: Add intrinsic key and cert hashes, merkle nodes.
	* schema_migration.cc: Add code to migrate to new schema.
	* unit_tests.cc: Handle command-line args to limit test set.
	* vocab_terms.hh: Add merkle and prefix as new terms.

2004-01-13  Nathaniel Smith  <njs@codesourcery.com>

	* idna/idn-int.h: Remove (generated by configure).

2004-01-13  Nathaniel Smith  <njs@codesourcery.com>

	* configure.ac: Switch "if" and "else" branches in pthreads
	checks.

2004-01-12  Nathaniel Smith  <njs@codesourcery.com>

	* configure.ac: Remove check for -lpthread.
	Add check for pthread_mutex_lock and ACX_PTHREAD.
	* m4/acx_pthread.m4: New file.

2004-01-07  graydon hoare  <graydon@pobox.com>

	* Makefile.am:
	* po/POTFILES.in:
	* po/monotone.pot: Minor tweaks for distclean.
	* adns/config.h:
	* boost/socket/src/interface.cpp:
	* boost/socket/src/ip4/address.cpp:
	* boost/socket/src/ip4/protocol.cpp: OSX portability.
	* AUTHORS: Mention new contributors.
	* monotone.texi (Hook Reference): Document i18n hooks.

	Release point (v 0.9).

2004-01-07  graydon hoare  <graydon@pobox.com>

	* cert.cc (ensure_parents_loaded)
	(expand_dominators)
	(expand_ancestors)
	(find_intersecting_node): New functions.
	(find_common_ancestor): Reimplement in terms of dominator
	and ancestor bitset intersection.

2004-01-05  Christof Petig <christof@petig-baender.de>

	* vocab.cc (verify<local_path>) Fix use of val() / iterator.
	* constants.cc (illegal_path_bytes): NUL-terminate.

2004-01-02  graydon hoare  <graydon@pobox.com>

	* diff_patch.cc (normalize_extents): Improve to handle an odd case.
	* tests/t_fmerge.at: New test, to test it.
	* commands.cc (fload, fmerge): Permanently enable, for test.
	* testsuite.at: Call new test.

2004-01-01  graydon hoare  <graydon@pobox.com>

	* file_io.hh, file_io.cc (read_localized_data, write_localized_data):
	New functions
	* commands.cc, manifest.cc, transforms.cc: Use them.
	* monotone.texi: Minor update to i18n docs.
	* lua.hh, lua.cc (hook_get_linesep_conv, hook_get_charset_conv):
	New hooks.
	* acinclude.m4: Move AX_CREATE_STDINT_H in here.
	* po/monotone.pot: Regenerate.
	* NEWS, configure.ac: Prep for 0.9 release.

2003-12-30  graydon hoare  <graydon@pobox.com>

	* file_io.hh, file_io.cc (mkpath): New function.
	* commands.cc, database.cc, diff_patch.cc, file_io.cc,
	lua.cc, vocab.cc, work.cc: Use it.
	* constants.cc (illegal_path_bytes_arr): Remove leading null.
	* monotone.texi: Include i18n docs.
	* tests/t_i18n_file.at: Check colon in filename.

2003-12-29  graydon hoare  <graydon@pobox.com>

	* file_io.cc: Localize names before touching fs.
	* lua.hh, lua.cc (hook_get_system_charset): Remove useless fn.
	* test_hooks.lua: Likewise.
	* monotone.cc, transforms.cc, transforms.hh:
	Remove lua from system charset conv.
	* tests/t_i18n_file.at: New test.
	* testsuite.at: Call it.

2003-12-28  graydon hoare  <graydon@pobox.com>

	* app_state.cc, app_state.hh: Massage to use i18n vocab.
	* cert.cc, commands.cc, commands.hh, rcs_import.cc,
	update.cc, update.hh, url.cc, url.hh: Likewise.

	* work.cc, work.hh: --> Likewise, and break file format! <--

	* constants.hh, constants.cc (legal_ace_bytes): New constant.
	* vocab.cc (verify<ace>): Use it.
	(verify<urlenc>) New function.
	* vocab_terms.hh (ace, urlenc, utf8): New terms.
	* transforms.hh, transforms.cc: Use them.
	* monotone.cc (utf8_argv): Charconv argv.
	* network.hh, network.cc: Use url.{hh,cc}.

2003-12-28  graydon hoare  <graydon@pobox.com>

	* constants.hh, constants.cc (idlen): New constant.
	* commands.cc, vocab.cc: Use it.
	* manifest.cc (read_manifest_map): Tighten up regex.
	* packet.cc: Likewise.
	* transforms.cc (uppercase)
	(lowercase): Rewrite.
	(utf8_to_urlenc)
	(urlenc_to_utf8)
	(internalize_url)
	(internalize_cert_name)
	(internalize_rsa_keypair_id)
	(externalize_url)
	(externalize_cert_name)
	(externalize_rsa_keypair_id): New functions.
	* url.hh, url.cc (parse_utf8_url): New function.

2003-12-20  graydon hoare  <graydon@pobox.com>

	* diff_patch.cc (normalize_extents): New function.
	(merge_via_edit_scripts): Use it.

2003-12-19  graydon hoare  <graydon@pobox.com>

	[net.venge.monotone.i18n branch]

	* idna/*.[ch]: New files.
	* po/*: New files.
	* url.cc, url.hh, constants.cc: New files.
	* Makefile.am, configure.ac: Various fiddling for gettext.
	* lua.hh, lua.cc (hook_get_system_charset): New hook.
	(hook_get_system_linesep): New hook.
	* transforms.hh, transforms.cc
	(charset_convert)
	(system_to_utf8)
	(utf8_to_system)
	(ace_to_utf8)
	(utf8_to_ace)
	(line_end_convert): New functions.
	* vocab.cc: Refine constraints.
	* vocab_terms.hh (external): New atomic type.
	* monotone.cc (cpp_main): Initialize gettext.
	* sanity.hh (F): Call gettext() on format strings.
	* commands.cc, depot.cc, database.cc, http_tasks.cc, keys.cc,
	network.cc, rcs_import.cc, sanity.cc, mac.hh : Update to use
	'constants::' namespace.
	* config.h.in: Remove.
	* commands.cc: Various formatting cleanups.
	* unit_tests.cc, unit_tests.hh: Connect to url tests.

2003-12-19  graydon hoare  <graydon@pobox.com>

	* diff_patch.cc (merge3): Skip patches to deleted files.

2003-12-16  graydon hoare  <graydon@pobox.com>

	* commands.cc (ls_ignored, ignored_itemizer): Fold in as subcases of unknown.

2003-12-16  graydon hoare  <graydon@pobox.com>

	* lua.cc (working_copy_rcfilename): MT/monotonerc not MT/.monotonerc.

2003-12-16  graydon hoare  <graydon@pobox.com>

	* lua.hh, lua.cc (working_copy_rcfilename): New function.
	* monotone.cc: Add working copy rcfiles.
	* commands.cc (ls_unknown, unknown_itemizer): Skip ignored files.

2003-12-16  graydon hoare  <graydon@pobox.com>

	* file_io.cc (walk_tree_recursive): continue on book-keeping file.

2003-12-15  graydon hoare  <graydon@pobox.com>

	* tests/t_unidiff.at, t_unidiff2.at: Check for mimencode.

2003-12-15  graydon hoare  <graydon@pobox.com>

	* configure.ac: Add --enable-static-boost.
	* Makefile.am: Likewise.
	* AUTHORS: Mention new contributors.

2003-12-14  Lorenzo Campedelli <lorenzo.campedelli@libero.it>

	* work.cc (add_to_attr_map): Finish change to attr map format.

2003-12-10  Tom Tromey  <tromey@redhat.com>

	* commands.cc (checkout): Give better error message if branch is
	empty.

2003-12-07  Eric Kidd  <eric.kidd@pobox.com>

	* commands.cc (agraph): Handle repositories with a single version.
	* database.cc (get_head_candidates): Handle heads with no ancestors.
	* cert.cc (get_branch_heads): Handle heads with no ancestors.

2003-12-06  Eric Kidd  <eric.kidd@pobox.com>

	* update.hh, update.cc (pick_update_target): Return current
	version if no better update candidates available.
	* update.cc (pick_update_target): Always do branch filtering.
	* commands.cc (update): Notice when we're already up-to-date.
	* commands.cc (propagate): Assign branch name correctly when merging.

2003-12-05  graydon hoare  <graydon@pobox.com>

	* lcs.hh (edit_script): New entry point.
	* diff_patch.cc: Rewrite merge in terms of edit scripts.
	* network.cc (post_queued_blobs_to_network): Tidy up transient
	failure message.
	* randomfile.hh: Prohibit deletes on end of chunks.
	* sanity.cc: EOL-terminate truncated long lines.

2003-12-02  graydon hoare  <graydon@pobox.com>

	* database.cc, database.hh (reverse_queue): Copy constructor.
	* std_hooks.lua (merge3): Remove afile, not ancestor.
	* monotone.cc: Remove debugging message.
	* ui.cc (finish_ticking): Set last_write_was_a_tick to false.

2003-12-01  graydon hoare  <graydon@pobox.com>

	* app_state.hh, app_state.cc (set_signing_key): New fn, persist key.
	* monotone.cc (cpp_main): Permit commuting the --help argument around.

2003-11-30  graydon hoare  <graydon@pobox.com>

	* network.cc (post_queued_blobs_to_network): Fail when posted_ok is false.
	* database.cc (initialize): Fail when -journal file exists.
	* keys.cc (make_signature): Nicer message when privkey decrypt fails.

2003-11-29  Tom Tromey  <tromey@redhat.com>

	* rcs_import.cc (store_auxiliary_certs): Renamed to fix typo.
	Updated all callers.

	* http_tasks.cc (check_received_bytes): Allow "-" as well.
	* depot.cc (execute_post_query): Allow "-" as well.

2003-11-28  Tom Tromey  <tromey@redhat.com>

	* http_tasks.cc (check_received_bytes): Allow "-" as well.
	* depot.cc (execute_post_query): Allow "-" as well.

2003-11-28  graydon hoare  <graydon@pobox.com>

	* cert.cc: Various speedups.
	* cycle_detector.hh (edge_makes_cycle): Use visited set, too.
	* database.hh, database.cc (get_head_candidates): New, complex query.
	* keys.hh, keys.cc (check_signature): Cache verifiers.
	* sqlite/os.c (sqliteOsRandomSeed): Harmless valgrind purification.
	* tests/t_fork.at, tests/t_merge.at: Ignore stderr chatter on 'heads'.

2003-11-27  graydon hoare  <graydon@pobox.com>

	* Makefile.am (AM_LDFLAGS): No more -static, sigh.
	* cert.cc (find_relevant_edges): Keep dynamic-programming caches.
	(calculate_renames_recursive): Likewise.
	* cert.cc, cert.hh (rename_edge): Add constructor, copy constructor.
	* commands.cc (list certs): Note rename certs are binary.

2003-11-24  graydon hoare  <graydon@pobox.com>

	* network.cc: Continue fetch, post loops even if one target has
	an exception.

2003-11-24  graydon hoare  <graydon@pobox.com>

	* database.hh, database.cc (delete_posting): Change to take queue
	sequence numbers.
	* commands.cc (queue): Use new API.
	* network.cc (post_queued_blobs_to_network): Use new API.

2003-11-24  graydon hoare  <graydon@pobox.com>

	* std_hooks.lua (get_http_proxy): Return nil when no ENV var.
	* monotone.texi (get_http_proxY): Document change.

2003-11-24  graydon hoare  <graydon@pobox.com>

	* tests/t_proxy.at: Add a test for proxying with tinyproxy.
	* testsuite.at: Call it.
	* lua.cc: Fix dumb error breaking proxying.
	* network.cc: Be verbose about proxying.

2003-11-23  graydon hoare  <graydon@pobox.com>

	* http_tasks.cc (read_chunk): Tolerate 0x20* after chunk len.

2003-11-23  graydon hoare  <graydon@pobox.com>

	* network.cc: Make more informative error policy.
	* boost/socket/socketstream.hpp: Pass SocketType to streambuf template.
	* boost/socket/src/default_socket_impl.cpp: Translate EINTR.

2003-11-22  graydon hoare  <graydon@pobox.com>

	* lua.cc, lua.hh (hook_get_http_proxy): New hook.
	* std_hooks.lua (get_http_proxy): Default uses HTTP_PROXY.
	(get_connect_addr): Undefine, it's for tunnels alone now.
	* network.cc: Use new hook.
	* http_tasks.hh, http_tasks.cc: Teach about proxies (sigh).
	* monotone.texi: Document new hooks.

2003-11-22  graydon hoare  <graydon@pobox.com>

	* lua.cc, lua.hh (hook_get_connect_addr): New hook.
	* std_hooks.lua (get_connect_addr): Default uses HTTP_PROXY.
	* network.cc, network.hh: Use new hook.
	* http_tasks.cc: Teach about HTTP/1.1.
	* cert.cc (bogus_cert_p): Fix UI ugly.

2003-11-21  graydon hoare  <graydon@pobox.com>

	* constants.hh (postsz): New constant for suggested post size.
	* database.cc, database.hh (queue*): Change db API slightly.
	* commands.cc (queue): Adjust to changed db API.
	* network.cc (post_queued_blobs_to_network): Switch to doing
	incremental posts.
	* cert.cc (write_rename_edge, read_rename_edge): Put files on
	separate lines to accomodate future i18n work.
	* work.cc (add_to_attr_map, write_attr_map): Reorder fields to
	accomodate future i18n work.
	* monotone.texi: Document it.
	* configure.ac, NEWS: Mention 0.8 release.

	Release point (v 0.8).

2003-11-16  Tom Tromey  <tromey@redhat.com>

	* missing: Removed generated file.

2003-11-14  graydon hoare  <graydon@pobox.com>

	* commands.cc (vcheck): Add.
	* cert.cc, cert.hh (cert_manifest_vcheck): Add.
	(check_manifest_vcheck): Add.
	(calculate_vcheck_mac): Add.
	* constants.hh (vchecklen): New constant.
	* mac.hh: Re-add.
	* monotone.texi (Hash Integrity): New section.
	* monotone.1: Document vcheck.

2003-11-14  graydon hoare  <graydon@pobox.com>

	* database.cc, database.hh (reverse_queue): New class.
	(compute_older_version): New functions.
	(get_manifest_delta): Remove.
	* network.cc, network.hh (queue_blob_for_network): Remove.
	* packet.cc, packet.hh (queueing_packet_writer): Change UI,
	write to queue directly, accept optional<reverse_queue>.
	* cert.cc (write_paths_recursive): Rewrite to use constant
	memory.
	* commands.cc (queue, queue_edge_for_target_ancestor):
	Install optional<reverse_queue> in qpw.
	* tests/t_cross.at: Ignore new UI chatter.
	* monotone.texi (Transmitting Changes): Change UI output.

2003-11-13  graydon hoare  <graydon@pobox.com>

	* Makefile.am (AUTOMAKE_OPTIONS): Require 1.7.1
	* commands.cc (addtree): Wrap in transaction guard.
	* database.cc, database.hh (manifest_delta_exists): Add.
	(get_manifest_delta): Add.
	* cert.cc (write_paths_recursive): Use partial deltas.
	* manifest.cc, manifest.hh (read_manifest_map): New variant.
	* patch_set.cc, patch_set.hh (patch_set): Add map_new, map_old
	fields.
	(manifests_to_patch_set) Store new field.
	(patch_set_to_packets) Don't read manifest versions from db.
	* std_hooks.lua (ignore_file): ignore .a, .so, .lo, .la, ~ files.
	* tests/t_cvsimport.at: New test.
	* testsuite.at: Call it.

2003-11-10  graydon hoare  <graydon@pobox.com>

	* commands.cc (find_oldest_ancestors): New function.
	(queue): New "addtree" subcommand.
	* monotone.texi: Document it.
	* monotone.1: Document it.

2003-11-10  graydon hoare  <graydon@pobox.com>

	* file_io.cc (walk_tree_recursive): Ignore MT/

2003-11-09  graydon hoare  <graydon@pobox.com>

	* database.cc (dump, load): Implement.
	* commands.cc (db): Call db.dump, load.
	* cycle_detector.hh: Skip when no in-edge on src.
	* monotone.texi: Document dump and load, add some
	special sections.
	* monotone.1: Mention dump and load.

2003-11-09  graydon hoare  <graydon@pobox.com>

	* rcs_file.hh (rcs_symbol): New structure.
	* rcs_file.cc (symbol): New rule.
	* rcs_import.cc (find_branch_for_version): New function.
	(cvs_key::branch): New field.
	(store_auxilliary_certs): Cert branch tag.
	* cycle_detector.hh: Fix bugs, don't use quick_alloc.
	* commands.cc (checkout): Add --branch based version.
	* monotone.texi: Document new command variant.
	* monotone.1: Ditto.

2003-11-09  graydon hoare  <graydon@pobox.com>

	* quick_alloc.hh: New file.
	* Makefile.am: Add it.
	* cycle_detector.hh: Rewrite.
	* manifest.hh: Use quick_alloc.
	* vocab.cc: Relax path name requirements a bit.
	* sqlite/sqliteInt.h: Up size of row to 16mb.

2003-11-02  graydon hoare  <graydon@pobox.com>

	* commands.cc (post): Post everything if no URL given; don't base
	decision off branch name presence.
	* app_state.cc, monotone.cc, file_io.cc, file_io.hh: Support
	absolutifying args.
	* lua.hh, lua.cc, std_hooks.lua (hook_get_mail_hostname): New hook.
	* monotone.texi: Document it.
	* monotone.texi, monotone.1: Minor corrections, new sections.
	* monotone.cc: Don't look in $ENV at all.
	* network.cc: Correct MX logic.
	* nntp_tasks.cc, smtp_tasks.cc: Separate postlines state.
	* smtp_tasks.cc: Correct some SMTP logic.
	* configure.ac, NEWS: Mention 0.7 release.

	Release point (v 0.7).

2003-11-01  graydon hoare  <graydon@pobox.com>

	* http_tasks.cc: Drop extra leading slashes in HTTP messages.

2003-10-31  graydon hoare  <graydon@pobox.com>

	* commands.cc, database.cc, database.hh, lua.cc, lua.hh,
	network.cc, network.hh, packet.cc, packet.hh, schema.sql,
	schema_migration.cc, tests/t_http.at, tests/t_nntp.at, vocab.cc:
	Eliminate "groupname", use lone URL.
	* monotone.texi: Update to cover new URL rules.
	* network.cc, network.hh, lua.cc, lua.hh, smtp_tasks.cc:
	Implement "mailto" URLs.
	* tests/t_smtp.at: New test.
	* testsuite.at: Call it.

2003-10-31  graydon hoare  <graydon@pobox.com>

	* patch_set.cc (manifests_to_patch_set): Second form with explicit renames.
	(manifests_to_patch_set): Split edit+rename events when we see them.
	* commands.cc (status, commit): Include explicit rename set.
	* diff_patch.cc (merge3): Accept edit+rename events split by patch_set.cc.
	* smtp_tasks.hh, smtp_tasks.cc: New files.
	* nntp_machine.hh, nntp_machine.cc: Rename to proto_machine.{hh,cc} (woo!)
	* nntp_tasks.cc: Adjust to use proto_ prefix in various places.
	* proto_machine.cc (read_line): get() into streambuf.
	* Makefile.am: Cover renames and adds.

2003-10-31  graydon hoare  <graydon@pobox.com>

	* diff_patch.cc (merge3): Extract renames.
	* commands.cc (calculate_new_manifest_map): Extract renames.
	(try_one_merge): Extract renames, propagate to merge target.
	(commit): Extract renames, propagate to commit target.
	* cert.cc (calculate_renames_recursive): Fix wrong logic.
	(find_common_ancestor_recursive): Stall advances at top of graph.
	* patch_set.cc: (manifests_to_patch_set): Teach about historical
	renames.
	* tests/t_erename.at: New test for edit+rename events.
	* testsuite.at: Call t_erename.at.

2003-10-30  graydon hoare  <graydon@pobox.com>

	* patch_set.cc (operator<): s/a/b/ in a few places, yikes!
	* cert.cc: Add machinery for rename edge certs.
	* commands.cc: Call diff(manifest,manifest) directly.
	* tests/t_nntp.at: Kill tcpserver DNS lookups on nntp test.
	* network.cc (parse_url): Character class typo fix, from
	Johannes Winkelmann.
	* app_state.hh, cert.hh, commands.hh, cycle_detector.hh,
	database.hh, diff_patch.cc, diff_patch.hh, http_tasks.hh,
	interner.hh, keys.hh, lua.hh, manifest.hh, network.hh,
	nntp_machine.hh, nntp_tasks.hh, packet.hh, patch_set.hh,
	transforms.hh, update.hh, vocab.hh, work.hh, xdelta.hh:
	fix use of std:: prefix / "using namespace" pollution.

2003-10-27  graydon hoare  <graydon@pobox.com>

	* lua/liolib.c (io_mkstemp): Portability fix
	from Ian Main.
	* xdelta.cc,hh (compute_delta): New manifest-specific variant.
	* transforms.cc,hh (diff): Same.
	* rcs_import.cc: Various speedups to cvs import.

2003-10-26  graydon hoare  <graydon@pobox.com>

	* cert.cc (get_parents): New function.
	(write_paths_recursive): New function.
	(write_ancestry_paths): New function.
	* cert.hh (write_ancestry_paths): Declare.
	* commands.cc (queue_edge_for_target_ancestor):
	Call write_ancestry_paths for "reposting" queue
	strategy.

2003-10-25  graydon hoare  <graydon@pobox.com>

	* commands.cc (log): Skip looking inside nonexistent
	manifests for file comments.

2003-10-24  graydon hoare  <graydon@pobox.com>

	* adns/*.c, adns/*.h: Import adns library.
	* Makefile.am: Update to build adns into lib3rdparty.a.
	* AUTHORS: Mention adns.
	* network.cc: Call adns functions, not gethostbyname.

2003-10-20  Nathaniel Smith  <njs@codesourcery.com>

	* patch_set.cc (patch_set_to_text_summary): Give more detailed
	output.
	* commands.cc (get_log_message, status, diff): Use
	patch_set_to_text_summary for complete description.

2003-10-22  graydon hoare  <graydon@pobox.com>

	* monotone.texi: Document 'queue' command.
	* monotone.1: Likewise.

2003-10-22  graydon hoare  <graydon@pobox.com>

	* diff_patch.cc
	(infer_directory_moves): New function.
	(rebuild_under_directory_moves): New function.
	(apply_directory_moves): New function.
	(merge3): Handle directory moves.
	* tests/t_renamed.at: New test for dir renames.
	* testsuite.at: Call it.

2003-10-21  graydon hoare  <graydon@pobox.com>

	* commands.cc (queue): New command.
	(list): Add "queue" subcommand, too.

2003-10-21  graydon hoare  <graydon@pobox.com>

	* diff_patch.cc (merge_deltas): New function.
	(check_map_inclusion): New function.
	(check_no_intersect): New function.
	(merge3): Rewrite completely.
	* tests/t_rename.at: New test.
	* testsuite.at: Call it.
	* file_io.cc, file_io.hh (make_dir_for): New function.
	* commands.cc (update): Call make_dir_for on update.

2003-10-20  graydon hoare  <graydon@pobox.com>

	* commands.cc: Replace [] with idx() everywhere.

2003-10-20  Tom Tromey  <tromey@redhat.com>

	* cert.hh (get_branch_heads): Updated.
	Include <set>.
	* commands.cc (head): Updated for new get_branch_heads.
	(merge): Likewise.
	(propagate): Likewise.
	* cert.cc (get_branch_heads): Use set<manifest_id>.

	* commands.cc (merge): Use all caps for metasyntactic variable.
	(heads): Likewise.

	* network.cc (post_queued_blobs_to_network): Do nothing if no
	packets to post.

2003-10-20  graydon hoare  <graydon@pobox.com>

	* cert.cc (get_branch_heads): Fix dumb bug.
	* diff_patch.cc (merge3): Fix dumb bug.
	(merge2): Fix dumb bug.
	(try_to_merge_files): Fix dumb bug.

2003-10-20  graydon hoare  <graydon@pobox.com>

	* file_io.cc (tilde_expand): New function.
	* monotone.cc (cpp_main): Expand tildes in
	db and rcfile arguments.

2003-10-20  graydon hoare  <graydon@pobox.com>

	* rcs_import.cc (import_cvs_repo): Check key existence
	at beginning of import pass, to avoid wasted work.

2003-10-19  Tom Tromey  <tromey@redhat.com>

	* commands.cc (log): Add each seen id to `cycles'.

2003-10-19  graydon hoare  <graydon@pobox.com>

	* AUTHORS: Mention Tecgraf PUC-Rio and their
	copyright.
	* Makefile.am: Mention circular buffer stuff.
	* configure.ac, NEWS: Mention 0.6 release.
	* cert.hh, cert.cc (erase_bogus_certs): file<cert> variant.
	* commands.cc (log): Erase bogus certs before writing,
	cache comment-less file IDs.
	* monotone.spec: Don't specify install-info args,
	do build with optimization on RHL.

	Release point (v 0.6).

2003-10-19  Matt Kraai  <kraai@ftbfs.org>

	* commands.cc (merge): Use app.branch_name instead of args[0] for
	the branch name.

2003-10-17  graydon hoare  <graydon@pobox.com>

	* commands.cc (log): New command.
	Various other bug fixes.
	* monotone.1, monotone.texi: Minor updates.

2003-10-17  graydon hoare  <graydon@pobox.com>

	* monotone.texi: Expand command and hook references.
	* commands.cc: Disable db dump / load commands for now.

2003-10-16  graydon hoare  <graydon@pobox.com>

	* sanity.hh: Add a const version of idx().
	* diff_patch.cc: Change to using idx() everywhere.
	* cert.cc (find_common_ancestor): Rewrite to recursive
	form, stepping over historic merges.
	* tests/t_cross.at: New test for merging merges.
	* testsuite.at: Call t_cross.at.

2003-10-10  graydon hoare  <graydon@pobox.com>

	* lua.hh, lua.cc (hook_apply_attribute): New hook.
	* work.hh, work.cc (apply_attributes): New function.
	* commands.cc (update_any_attrs): Update attrs when writing to
	working copy.
	* std_hooks.lua (temp_file): Use some env vars.
	(attr_functions): Make table of attr-setting functions.

2003-10-10  graydon hoare  <graydon@pobox.com>

	* work.cc: Fix add/drop inversion bug.
	* lua/*.{c,h}: Import lua 5.0 sources.
	* lua.cc: Rewrite lua interface completely.
	* std_hooks.lua, test_hooks.lua, testsuite,
	tests/t_persist_phrase.at, configure.ac, config.h.in, Makefile.am:
	Modify to handle presence of lua 5.0.

2003-10-08  graydon hoare  <graydon@pobox.com>

	* rcs_import.cc: Attach aux certs to child, not parent.
	* manifest.cc: Speed up some calculations.
	* keys.cc: Optionally cache decoded keys.

2003-10-07  graydon hoare  <graydon@pobox.com>

	* manifest.hh, manifest.cc, rcs_import.cc: Write manifests w/o
	compression.
	* vocab.hh, vocab.cc: Don't re-verify verified data.
	* ui.hh, ui.cc: Minor efficiency tweaks.

2003-10-07  graydon hoare  <graydon@pobox.com>

	* commands.cc, work.cc, work.hh: Add some preliminary stuff
	to support explicit renaming, .mt-attrs.
	* monotone.texi: Add skeletal sections for command reference,
	hook reference, CVS phrasebook. Fill in some parts.

2003-10-02  graydon hoare  <graydon@pobox.com>

	* boost/circular_buffer*.hpp: Add.
	* AUTHORS, cert.cc, commands.cc, database.cc,
	diff_patch.cc, http_tasks.cc, keys.cc, lua.cc, manifest.cc,
	network.cc, nntp_machine.cc, packet.cc, patch_set.cc,
	rcs_import.cc, sanity.cc, sanity.hh, ui.hh, update.cc,
	vocab_terms.hh, work.cc:
	remove existing circular buffer code, replace all
	logging and asserty stuff with boost::format objects
	rather than vsnprintf.

2003-10-01  graydon hoare  <graydon@pobox.com>

	* testsuite.at: Don't use getenv("HOSTNAME").
	* database.cc (exec, fetch): Do va_end/va_start again in between
	logging and executing query.

2003-09-28  Tom Tromey  <tromey@redhat.com>

	* monotone.texi: Added @direntry.

2003-09-27  Nathaniel Smith  <njs@pobox.com>

	* monotone.cc: Remove "monotone.db" default to --db
	option in help text.

2003-09-27  graydon hoare  <graydon@pobox.com>

	* diff_patch.cc: Rework conflict detection.
	* rcs_import.cc: Remove some pointless slowness.
	* monotone.spec: Install info files properly.

	Release point (v 0.5).

2003-09-27  graydon hoare  <graydon@pobox.com>

	* AUTHORS, NEWS, configure.ac: Update for 0.5 release.
	* monotone.texi: Various updates.
	* xdelta.cc (compute_delta): Fix handling of empty data.
	* database.cc (sql): Require --db for init.
	* work.cc (read_options_map): Fix options regex.

2003-09-27  graydon hoare  <graydon@pobox.com>

	* lcs.hh: New jaffer LCS algorithm.
	* interner.hh, rcs_import.cc: Templatize interner.
	* diff_patch.hh: Use interner, new LCS.

2003-09-27  Tom Tromey  <tromey@redhat.com>

	* commands.cc (fetch): Always try lua hook; then default to all
	known URLs.

2003-09-26  Tom Tromey  <tromey@redhat.com>

	* commands.cc (tag): Use all-caps for meta-syntactic variables.
	(comment, add, cat, complete, mdelta, fdata): Likewise.

	* monotone.1: There's no default database.
	* monotone.texi (OPTIONS): There's no default database.

	* database.cc (sql): Throw informative error if database name not
	set.
	* app_state.cc (app_state): Default to no database.

2003-09-26  graydon hoare  <graydon@pobox.com>

	* debian/*, monotone.spec: Add packaging control files.

2003-09-24  graydon hoare  <graydon@pobox.com>

	* database.cc, database.hh (debug): New function.
	* commands.cc (debug): New command.
	* cert.cc, cert.hh (guess_branch): New function.
	* commands.cc (cert): Queue certs to network servers.
	* commands.cc (cert, commit): Use guess_branch.
	* commands.cc (list): List unknown, ignored files.
	* monotone.texi, monotone.1: Document.

2003-09-24  graydon hoare  <graydon@pobox.com>

	* commands.cc (queue_edge_for_target_ancestor): Queue the
	correct ancestry cert, from child to target, as well as
	patch_set.

2003-09-22  graydon hoare  <graydon@pobox.com>

	* depot_schema.sql, schema_migration.cc,
	schema_migration.hh: Add.
	* database.cc, depot.cc: Implement schema migration.
	* database.cc, commands.cc: Change to db ... cmd.
	* monotone.texi, monotone.1: Document command change.
	* depot.cc: Fix various query bugs.

2003-09-21  Nathaniel Smith  <njs@codesourcery.com>

	* depot.cc (depot_schema): Remove unique constraint on (contents),
	replace with unique constraint on (groupname, contents).

2003-09-21  Nathaniel Smith  <njs@codesourcery.com>

	* commands.cc (diff): Take manifest ids as arguments.  Add
	explanatory text on files added, removed, modified.

2003-09-19  Tom Tromey  <tromey@redhat.com>

	* commands.cc (genkey): Use all-caps for meta-syntactic variable.
	(cert, tag, approve, disapprove, comment, add, drop, commit,
	update, revert, cat, checkout, co, propagate, complete, list, ls,
	mdelta, fdelta, mdata, fdata, mcerts, fcerts, pubkey, privkey,
	fetch, post, rcs_import, rcs): Likewise.
	(explain_usage): Indent explanatory text past the command names.

2003-09-17  Tom Tromey  <tromey@redhat.com>

	* commands.cc (list): Don't compute or use "subname".

	* commands.cc (revert): Handle case where argument is a
	directory.
	* tests/t_revert.at: Test for revert of directory.

	* testsuite.at (MONOTONE_SETUP): Use "monotone initdb".
	* monotone.1: Document "initdb".
	* monotone.texi (Commands): Document initdb.
	(Creating a Database): New node.
	(Getting Started): Refer to it.
	* commands.cc (initdb): New command.
	* database.cc (database::sql): New argument `init'.
	(database::initialize): New method.
	* database.hh (database::initalize): Declare.
	(database::sql): New argument `init'.

2003-09-17  Tom Tromey  <tromey@redhat.com>

	* tests/t_persist_phrase.at: Use "ls certs".
	* tests/t_nntp.at: Use "ls certs".
	* tests/t_genkey.at: Use "ls keys" and "ls certs".

2003-09-16  Tom Tromey  <tromey@redhat.com>

	* monotone.1: Document "list branches".
	* commands.cc (ls_certs): New function, from `lscerts' command.
	(ls_keys): New function, from `lskeys' command.
	(ls_branches): New function.
	(list): New command.
	(ls): New alias.
	(explain_usage): Split parameter info at \n.
	* monotone.texi (Adding Files): Use "list certs".
	(Committing Changes): Likewise.
	(Forking and Merging): Likewise.
	(Commands): Likewise.
	(Generating Keys): Use "list keys".
	(Commands): Likewise.
	(Commands): Mention "list branches".
	(Branches): Likewise.

2003-09-15  graydon hoare  <graydon@redhat.com>

	* http_tasks.cc: Fix networking to handle long input.

	* ui.cc, ui.hh: Only pad with blanks enough to cover old output
	when ticking.

	* update.cc, cert.cc, commands.cc: Fix cert fetching functions to
	remove bogus certs.

2003-09-15  Tom Tromey  <tromey@redhat.com>

	* monotone.1: Don't mention MT_KEY or MT_BRANCH.

	* monotone.texi (Getting Started): Don't mention MT_DB or
	MT_BRANCH.
	(Adding Files): Explicitly use --db and --branch.
	* app_state.hh (app_state): New fields options, options_changed.
	Declare new methods.  Include work.hh.
	* work.cc (work_file_name): New constant.
	(add_to_options_map): New structure.
	(get_options_path): New function.
	(read_options_map, write_options_map): Likewise.
	* work.hh (options_map): New type.
	(get_options_path, read_options_map, write_options_map): Declare.
	* commands.cc (add, drop, commit, update, revert, checkout,
	merge): Write options file.
	* app_state.cc (database_option, branch_option): New constants.
	(app_state::app_state): Read options file.
	(app_state::set_database): New method.
	(app_state::set_branch): Likewise.
	(app_state::write_options): Likewise.
	Include work.hh.
	* monotone.cc (cpp_main): Don't set initial database name on
	app.  Use new settor methods.  Don't look at MT_BRANCH or MT_DB.

2003-09-14  graydon hoare  <graydon@pobox.com>

	* vocab.cc, vocab.hh: Add streamers for vocab terms in preparation
	for switch to formatter.

	* cert.cc (check_signature): Treat missing key as failed check.
	* commands.cc (lscerts): Warn when keys are missing.

	* rcs_import.cc, nntp_tasks.cc, http_tasks.cc: Tick progress.

	* sanity.cc, monotone.cc: Tidy up output a bit.

	* xdelta.cc: Add code to handle empty files. Maybe correct?

	* ui.cc, ui.hh: Add.

2003-09-13  Tom Tromey  <tromey@redhat.com>

	* tests/t_nntp.at: If we can't find tcpserver or snntpd, skip the
	test.
	* tests/t_http.at: If we can't find boa or depot.cgi, skip the
	test.

2003-09-12  graydon hoare  <graydon@pobox.com>

	* update.cc (pick_update_target): Only insert base rev as update
	candidate if it actually exists in db.

	* commands.cc, database.cc, database.hh: Implement id completion
	command, and general id completion in all other commands.

2003-09-12  Tom Tromey  <tromey@redhat.com>

	* commands.cc (revert): A deleted file always appears in the
	manifest.
	* tests/t_revert.at: Check reverting a change plus a delete; also
	test reverting by file name.

	* work.cc (deletion_builder::visit_file): Check for file in
	working add set before looking in manifest.
	* tests/t_drop.at: Added add-then-drop test.

	* testsuite.at: Include t_drop.at.
	* tests/t_drop.at: New test.
	* work.cc (visit_file): Check for file in working delete set
	before looking in manifest.

2003-09-12  Tom Tromey  <tromey@redhat.com>

	* Makefile.am ($(srcdir)/testsuite): tests/atconfig and
	tests/atlocal are not in srcdir.

	* Makefile.am (TESTS): unit_tests is not in srcdir.

2003-09-11  graydon hoare  <graydon@pobox.com>

	* commands.cc: Check for MT directory in status.
	* commands.cc: Require directory for checkout.
	* commands.cc: Delete MT/work file after checkout.
	* commands.cc: Implement 'revert', following tromey's lead.
	* commands.cc: Print base, working manifest ids in status.

	* diff_patch.cc: Further merge corrections.
	* diff_patch.cc (unidiff): Compensate for occasional miscalculation
	of LCS.

	* tests/t_merge.at: Check that heads works after a merge.
	* tests/t_fork.at:  Check that heads works after a fork.
	* tests/t_genkey.at: Remove use of 'import'.
	* tests/t_cwork.at: Check deletion of work file on checkout.
	* tests/t_revert.at: Check that revert works.

	* commands.cc, monotone.cc: Report unknown commands nicely.

2003-09-08  graydon hoare  <graydon@pobox.com>

	* tests/merge.at: Accept tromey's non-error case for update.

	* commands.cc(try_one_merge): Write merged version to packet
	writer, not directly to db.
	(merge): Write branch, changelog cert on merged version to db.

	* std_hooks.lua(merge3): Open result in mode "r", not "w+".

2003-09-06  Tom Tromey  <tromey@redhat.com>

	* update.cc (pick_update_target): Not an error if nothing to
	update.

	* monotone.texi: Use VERSION; include version.texi.

	* monotone.1: Document "co".
	* monotone.texi (Commands): Document "co".
	* commands.cc (ALIAS): New macro.
	(co): New alias.

	* README: Updated.

	* txt2c.cc: Added missing file.

	* texinfo.tex, INSTALL, Makefile.in, aclocal.m4, compile, depcomp,
	install-sh, missing, mkinstalldirs: Removed generated files.

2003-09-04  graydon hoare  <graydon@pobox.com>

	* Makefile.am, depot.cc, http_tasks.cc, http_tasks.hh,
	lua.cc, lua.hh, monotone.texi, network.cc, tests/t_http.at,
	vocab_terms.hh:

	Use public key signatures to talk to depot, not mac keys.

	* commands.cc, file_io.cc, monotone.texi, monotone.1,
	tests/t_scan.at, tests/t_import.at, work.cc, work.hh:

	Remove the 'import' and 'scan' commands, in favour of generalized
	'add' which chases subdirectories.

	* configure.ac, NEWS:

	Release point (v 0.4).

2003-09-03  graydon hoare  <graydon@pobox.com>

	* monotone.texi: Expand notes about setting up depot.

	* update.cc: Update by ancestry. Duh.

2003-09-02  graydon hoare  <graydon@pobox.com>

	* boost/socket/streambuf.hpp: Bump ppos on overflow.

	* packet.cc, transforms.cc, transforms.hh: Add function for
	canonicalization of base64 encoded strings. Use on incoming cert
	packet values.

	* commands.cc: Change fetch and post to take URL/groupname params
	rather than branchname.

	* network.cc, network.hh, depot.cc, http_tasks.cc: Fix URL parser,
	improve logging, change signatures to match needs of commands.cc

	* Makefile.am: Don't install txt2c or unit_tests.

	* Makefile.am: Build depot.cgi not depot.

	* database.cc, database.hh: Add "all known sources" fetching support.

	* patch_set.cc: Sort in a path-lexicographic order for nicer summaries.

	* monotone.texi: Expand coverage of packets and networking.

	* tests/t_nntp.at, tests/t_http.at: Update to provide URL/groupname
	pairs.

2003-09-02  Tom Tromey  <tromey@redhat.com>

	* aclocal.m4, monotone.info: Removed generated files.

2003-08-31  Nathaniel Smith  <njs@codesourcery.com>

	* configure.ac: Check for lua40/lua.h, lua40/lualib.h and -llua40,
	-lliblua40.
	* config.h.in: Add LUA_H, LIBLUA_H templates, remove HAVE_LIBLUA,
	HAVE_LIBLUALIB templates.
	* lua.cc: Include config.h.  Use LUA_H, LIBLUA_H macros.

2003-08-29  graydon hoare  <graydon@pobox.com>

	* Makefile.am, txt2c.cc, lua.cc, database.cc:
	Use a C constant-building converter rather than objcopy.

	* cert.cc, cert.hh, packet.cc, packet.hh, diff_patch.cc,
	rcs_import.cc:
	Modify cert functions to require a packet consumer, do no implicit
	database writing.

	* commands.cc, database.cc, database.hh, schema.sql, network.cc:
	Modify packet queueing strategy to select ancestors from known
	network server content, rather than most recent edge.

2003-08-25  graydon hoare  <graydon@pobox.com>

	* AUTHORS, ChangeLog, Makefile.am, NEWS, configure.ac,
	tests/t_http.at: Release point (v 0.3)

2003-08-24  graydon hoare  <graydon@pobox.com>

	* nntp_tasks.cc: Measure success from postlines state.
	* network.cc: Print summary counts of transmissions.
	* packet.cc: Count packets into database.
	* depot.cc: Add administrative commands, fix a bunch of
	little bugs.
	* t_http.at: Testcase for depot-driven communication.
	* monotone.texi: Update to reflect depot existence.
	* http_tasks.cc: Pick bugs out.

2003-08-24  graydon hoare  <graydon@pobox.com>

	* commands.cc: Wash certs before output.
	* *.cc,*.hh: Adjust cert packet format to
	be more readable, avoid superfluous gzipping.

2003-08-24  graydon hoare  <graydon@pobox.com>

	* configure, Makefile.in: Remove generated files, oops.
	* commands.cc: Implement 'propagate'.
	* lua.cc, lua.hh, network.cc, network.hh: Remove
	'aggregate posting' stuff.
	* network.cc: Batch postings into larger articles.
	* diff_patch.hh, diff_patch.cc: Implement basic
	merge2-on-manifest.

2003-08-23  graydon hoare  <graydon@pobox.com>

	* monotone.cc: Handle user-defined lua hooks as
	overriding internal / .monotonerc hooks no matter
	where on cmd line they occur.
	* update.cc: Made failures more user-friendly.
	* lua.cc: Improve logging a bit.
	* testsuite.at, tests/*.{at,in}, testsuite/: Rewrite tests in
	autotest framework, move to tests/ directory.
	* boost/io/*, cryptopp/hmac.h: Add missing files.

2003-08-23  Tom Tromey  <tromey@redhat.com>

	* monotone.cc (OPT_VERSION): New macro.
	(cpp_main): Handle OPT_VERSION.
	(options): Added `version' entry.
	Include config.h.

2003-08-21  Tom Tromey  <tromey@redhat.com>

	* database.cc: Include "sqlite/sqlite.h", not <sqlite.h>.

2003-08-20  graydon hoare  <graydon@pobox.com>

	* boost/*:
	incorporate boost sandbox bits, for now.

	* Makefile.am, Makefile.in, configure, configure.ac, diff_patch.cc,
	http_tasks.cc, http_tasks.hh, network.cc, nntp_machine.cc,
	nntp_machine.hh, nntp_tasks.cc, nntp_tasks.hh, testsuite/t_nntp.sh:

	fix up networking layer to pass nntp tests again

2003-08-19  graydon hoare  <graydon@pobox.com>

	* Makefile.am, Makefile.in, app_state.hh, cert.cc, commands.cc,
	constants.hh, cryptopp/misc.h, database.cc, depot.cc,
	http_tasks.cc, http_tasks.hh, keys.cc, lua.cc, lua.hh, monotone.cc,
	network.cc, network.hh, nntp_machine.cc, nntp_machine.hh,
	nntp_tasks.cc, nntp_tasks.hh, packet.cc, packet.hh, rcs_import.cc,
	sanity.cc, sanity.hh, schema.sql, test_hooks.lua,
	testsuite/runtest.sh, testsuite/t_null.sh, vocab_terms.hh:

	major surgery time
	- move to multi-protocol posting and fetching.
	- implement nicer failure modes for sanity.
	- redo commands to print nicer, fail nicer.

2003-08-18  graydon hoare  <graydon@pobox.com>

	* Makefile.am, Makefile.in, adler32.hh, database.cc, depot.cc,
	mac.hh, xdelta.cc, Makefile.am, Makefile.in:

	first pass at a depot (CGI-based packet service)

2003-08-08  graydon hoare  <graydon@pobox.com>

	* Makefile.am, Makefile.in AUTHORS, ChangeLog, Makefile.am,
	Makefile.in, NEWS, monotone.1, monotone.info, monotone.texi:

	release point (v 0.2)

2003-08-08  graydon hoare  <graydon@pobox.com>

	* cert.cc, cert.hh, interner.hh, rcs_import.cc:

	auxilliary certs

	* cert.cc, cert.hh, cycle_detector.hh, interner.hh, patch_set.cc,
	rcs_import.cc:

	improvements to cycle detection stuff

2003-08-05  graydon hoare  <graydon@pobox.com>

	* rcs_import.cc:

	almost even more seemingly correct CVS graph reconstruction (still slow)

	* sqlite/* cryptopp/* Makefile.am, Makefile.in, aclocal.m4,
	config.h.in, configure, configure.ac, file_io.cc, keys.cc,
	sanity.cc, sanity.hh, transforms.cc:

	minimizing dependencies on 3rd party libs by importing the
	necessary bits and rewriting others.

	* cert.cc, cert.hh, rcs_import.cc:

	cvs import seems to be working, but several linear algorithms need
	replacement

2003-07-28  graydon hoare  <graydon@pobox.com>

	* Makefile.am, Makefile.in, cert.cc, commands.cc, database.cc,
	database.hh, manifest.cc, rcs_file.cc, rcs_import.cc,
	rcs_import.hh, vocab.cc, xdelta.cc:

	cvs graph reconstruction hobbling along.

2003-07-21  graydon hoare  <graydon@pobox.com>

	* database.cc, xdelta.cc, xdelta.hh:

	piecewise xdelta; improves speed a fair bit.

2003-07-11  graydon hoare  <graydon@pobox.com>

	* Makefile.am, Makefile.in, config.h.in, configure, configure.ac,
	transforms.cc, xdelta.cc, xdelta.hh:

	implement xdelta by hand, forget 3rd party delta libs.

2003-07-02  graydon hoare  <graydon@pobox.com>

	* database.cc, rcs_import.cc, transforms.cc, transforms.hh:

	speedups all around in the storage system

2003-07-01  graydon hoare  <graydon@pobox.com>

	* database.hh, rcs_import.cc, transforms.cc, transforms.hh: speed

	improvements to RCS import

2003-06-30  graydon hoare  <graydon@pobox.com>

	* rcs_import.cc, transforms.cc:

	some speed improvements to RCS import

2003-06-29  graydon hoare  <graydon@pobox.com>

	* commands.cc, database.hh, rcs_import.cc, transforms.cc:

	RCS file import successfully (albeit slowly) pulls in some pretty
	large (multi-hundred revision, >1MB) test cases from GCC CVS

	* Makefile.in, commands.cc, rcs_file.cc, rcs_file.hh,
	rcs_import.cc, rcs_import.hh,

	Makefile.am: preliminary support for reading and walking RCS files

2003-04-09  graydon hoare  <graydon@pobox.com>

	* autogen.sh: oops
	* */*: savannah import

2003-04-06  graydon hoare  <graydon@pobox.com>

	* initial release.
<|MERGE_RESOLUTION|>--- conflicted
+++ resolved
@@ -1,15 +1,13 @@
-<<<<<<< HEAD
+2005-04-17  Nathaniel Smith  <njs@codesourcery.com>
+
+	* change_set.cc (path_item, sanity_check_path_item): Mark things
+	inline.
+
 2005-04-17  Henrik Holmboe <henrik@holmboe.se>
 
 	* contrib/monotone-notify.pl: Add signal handlers.  Correct some
 	typos.
 	(my_exit): New function that does a cleanup and exit.
-=======
-2005-04-17  Nathaniel Smith  <njs@codesourcery.com>
-
-	* change_set.cc (path_item, sanity_check_path_item): Mark things
-	inline.
->>>>>>> 9d079053
 
 2005-04-17  Olivier Andrieu  <oliv__a@users.sourceforge.net>
 
