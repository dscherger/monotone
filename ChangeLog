--- conflicted
+++ resolved
@@ -1,110 +1,3 @@
-<<<<<<< HEAD
-2005-02-17  Nathaniel Smith  <njs@codesourcery.com>
-
-	* debian/changelog: s/graydon@mogo/graydon@pobox.com/, to make
-	lintian happy.
-	* debian/rules (config.status): Remove --with-bundled-adns.
-	* debian/control (Build-Depends): Don't Build-Depend on libpopt,
-	only libpopt-dev.
-	* .mt-attrs (debian/control): Make executable.
-	
-2005-02-17  Nathaniel Smith  <njs@codesourcery.com>
-
-	* tests/t_undo_update.at: Stupid typo.
-	* tests/t_largish_file.at: New test.
-	* testsuite.at: Add it.
-	
-	* commands.cc (push, pull, sync): Remove misleading "..." from
-	help text.
-
-2005-02-16  Julio M. Merino Vidal  <jmmv@menta.net>
-
-	* Makefile.am: Append $(BOOST_SUFFIX) to -lboost_unit_test_framework
-	to fix 'make check' on systems where boost libraries can only be
-	found by passing the exact suffix as part of the name.
-
-2005-02-16  Julio M. Merino Vidal  <jmmv@menta.net>
-
-	* monotone.texi: Fix a typo (hexidecimal to hexadecimal).  Also
-	change an example command to append stuff to ~/.monotonerc, instead
-	of completely destroying the possibily existing file.  Addresses
-	bug #11136.
-
-2005-02-16  Julio M. Merino Vidal  <jmmv@menta.net>
-
-	* cryptopp/config.h: Use uint{8,16,32,64}_t as size types instead of
-	trying to match them to unsigned char/int/long/long long respectively.
-	Should fix build on FreeBSD/sparc64, as seen in bug #10203.
-
-2005-02-16  Julio M. Merino Vidal  <jmmv@menta.net>
-
-	* INSTALL:
-	* Makefile.am:
-	* configure.ac: Add the --disable-large-file option to manually
-	disable large file support from the builtin sqlite (compatibility
-	with old systems and FAT).  Addresses bug #8380.
-
-2005-02-16  Nathaniel Smith  <njs@codesourcery.com>
-
-	* tests/t_undo_update.at: New todo.
-	* testsuite.at: Add it.
-
-2005-02-15  Nathaniel Smith  <njs@codesourcery.com>
-
-	* monotone.1: Add cursory note about "automate".
-	* monotone.texi: Synchronize with manpage.
-
-2005-02-15  Nathaniel Smith  <njs@codesourcery.com>
-
-	* automate.cc: Add "Error conditions" to the standard comment
-	sections.
-	
-	* monotone.texi (Scripting): New section.
-	(Automation): New section.
-	
-	* tests/t_automate_heads.at: Test behavior with nonexistent
-	branch.
-
-2005-02-14  Nathaniel Smith  <njs@codesourcery.com>
-
-	* tests/t_merge_normalization_edge_case.at: New test.
-	* testsuite.at: Add it.
-
-	* diff_patch.cc (normalize_extents): Soften the warning message
-	now that we have one test case.
-
-2005-02-14  Matthew A. Nicholson  <mnicholson@digium.com>
-
-	* std_hooks.lua: Add vimdiff merge hooks.
-	
-2005-02-14  Nathaniel Smith  <njs@codesourcery.com>
-
-	* std_hooks.lua: Remove tabs.
-
-2005-02-14  Nathaniel Smith  <njs@codesourcery.com>
-
-	* tests/t_automate_heads.at: New test.
-	* tests/t_automate_version.at: New test.
-	* testsuite.at: Add then.
-	
-	* commands.cc (automate): Fix documentation string.
-	* automate.cc: Much more structured documentation comments.
-
-2005-02-13  Nathaniel Smith  <njs@codesourcery.com>
-
-	* automate.{cc,hh}: New files.
-	* commands.cc: New command "automate".
-
-2005-02-13  Nathaniel Smith  <njs@codesourcery.com>
-
-	* monotone.texi (Creating a Database): Fix typo, clarify
-	conventions for database management following question on mailing
-	list.
-
-2005-02-12  graydon hoare  <graydon@pobox.com>
-
-	* change_set.{cc,hh}: Correct code to pass newly-added unit tests.
-=======
 2005-02-17  Derek Scherger  <derek@echologic.com>
 
 	* app_state.{cc,hh} (app_state): initialize search root
@@ -145,7 +38,112 @@
 	base64, gzipped data
 	(install_functions): install it
 	(rehash): remove unused obsolete fcerts ticker
->>>>>>> 59c54163
+
+2005-02-17  Nathaniel Smith  <njs@codesourcery.com>
+
+	* debian/changelog: s/graydon@mogo/graydon@pobox.com/, to make
+	lintian happy.
+	* debian/rules (config.status): Remove --with-bundled-adns.
+	* debian/control (Build-Depends): Don't Build-Depend on libpopt,
+	only libpopt-dev.
+	* .mt-attrs (debian/control): Make executable.
+	
+2005-02-17  Nathaniel Smith  <njs@codesourcery.com>
+
+	* tests/t_undo_update.at: Stupid typo.
+	* tests/t_largish_file.at: New test.
+	* testsuite.at: Add it.
+	
+	* commands.cc (push, pull, sync): Remove misleading "..." from
+	help text.
+
+2005-02-16  Julio M. Merino Vidal  <jmmv@menta.net>
+
+	* Makefile.am: Append $(BOOST_SUFFIX) to -lboost_unit_test_framework
+	to fix 'make check' on systems where boost libraries can only be
+	found by passing the exact suffix as part of the name.
+
+2005-02-16  Julio M. Merino Vidal  <jmmv@menta.net>
+
+	* monotone.texi: Fix a typo (hexidecimal to hexadecimal).  Also
+	change an example command to append stuff to ~/.monotonerc, instead
+	of completely destroying the possibily existing file.  Addresses
+	bug #11136.
+
+2005-02-16  Julio M. Merino Vidal  <jmmv@menta.net>
+
+	* cryptopp/config.h: Use uint{8,16,32,64}_t as size types instead of
+	trying to match them to unsigned char/int/long/long long respectively.
+	Should fix build on FreeBSD/sparc64, as seen in bug #10203.
+
+2005-02-16  Julio M. Merino Vidal  <jmmv@menta.net>
+
+	* INSTALL:
+	* Makefile.am:
+	* configure.ac: Add the --disable-large-file option to manually
+	disable large file support from the builtin sqlite (compatibility
+	with old systems and FAT).  Addresses bug #8380.
+
+2005-02-16  Nathaniel Smith  <njs@codesourcery.com>
+
+	* tests/t_undo_update.at: New todo.
+	* testsuite.at: Add it.
+
+2005-02-15  Nathaniel Smith  <njs@codesourcery.com>
+
+	* monotone.1: Add cursory note about "automate".
+	* monotone.texi: Synchronize with manpage.
+
+2005-02-15  Nathaniel Smith  <njs@codesourcery.com>
+
+	* automate.cc: Add "Error conditions" to the standard comment
+	sections.
+	
+	* monotone.texi (Scripting): New section.
+	(Automation): New section.
+	
+	* tests/t_automate_heads.at: Test behavior with nonexistent
+	branch.
+
+2005-02-14  Nathaniel Smith  <njs@codesourcery.com>
+
+	* tests/t_merge_normalization_edge_case.at: New test.
+	* testsuite.at: Add it.
+
+	* diff_patch.cc (normalize_extents): Soften the warning message
+	now that we have one test case.
+
+2005-02-14  Matthew A. Nicholson  <mnicholson@digium.com>
+
+	* std_hooks.lua: Add vimdiff merge hooks.
+	
+2005-02-14  Nathaniel Smith  <njs@codesourcery.com>
+
+	* std_hooks.lua: Remove tabs.
+
+2005-02-14  Nathaniel Smith  <njs@codesourcery.com>
+
+	* tests/t_automate_heads.at: New test.
+	* tests/t_automate_version.at: New test.
+	* testsuite.at: Add then.
+	
+	* commands.cc (automate): Fix documentation string.
+	* automate.cc: Much more structured documentation comments.
+
+2005-02-13  Nathaniel Smith  <njs@codesourcery.com>
+
+	* automate.{cc,hh}: New files.
+	* commands.cc: New command "automate".
+
+2005-02-13  Nathaniel Smith  <njs@codesourcery.com>
+
+	* monotone.texi (Creating a Database): Fix typo, clarify
+	conventions for database management following question on mailing
+	list.
+
+2005-02-12  graydon hoare  <graydon@pobox.com>
+
+	* change_set.{cc,hh}: Correct code to pass newly-added unit tests.
 
 2005-02-10  Derek Scherger  <derek@echologic.com>
 
