--- conflicted
+++ resolved
@@ -1,4 +1,9 @@
-<<<<<<< HEAD
+2005-02-07  Nathaniel Smith  <njs@codesourcery.com>
+
+	* monotone.1: Add more db commands.
+	* monotone.texi: Document db rebuild.  Add section on rebuilding
+	ancestry and epochs.
+
 2005-02-06  graydon hoare  <graydon@pobox.com>
 
 	* commands.cc (db): Add epoch commands.
@@ -15,13 +20,6 @@
 	* testsuite.at: Add some new helpers, call t_epoch.at.
 	* vocab.hh (epoch_id): Define.
 	* vocab_terms.hh (epoch): Define.
-=======
-2005-02-07  Nathaniel Smith  <njs@codesourcery.com>
-
-	* monotone.1: Add more db commands.
-	* monotone.texi: Document db rebuild.  Add section on rebuilding
-	ancestry and epochs.
->>>>>>> f4c8ffb8
 
 2005-02-05  Nathaniel Smith  <njs@codesourcery.com>
 
