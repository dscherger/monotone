--- conflicted
+++ resolved
@@ -1,13 +1,3 @@
-<<<<<<< HEAD
-2005-07-10  Richard Levitte  <richard@levitte.org>
-
-	* monotone.texi (Network), monotone.1: Mention the default port
-	number.
-
-2005-07-10  Matthew Gregan  <kinetik@orcon.net.nz>
-
-	* configure.ac: Check for boost >= 1.32.
-=======
 2005-07-10  Nathaniel Smith  <njs@pobox.com>
 
 	* tests/t_netsync_read_permissions.at: New test.
@@ -15,7 +5,15 @@
 	* netsync.cc (set_session_key, dispatch_payload)
 	(respond_to_auth_cmd): Refactor to key HMAC earlier, so error
 	packets will get the right HMAC.
->>>>>>> 4edfcfef
+
+2005-07-10  Richard Levitte  <richard@levitte.org>
+
+	* monotone.texi (Network), monotone.1: Mention the default port
+	number.
+
+2005-07-10  Matthew Gregan  <kinetik@orcon.net.nz>
+
+	* configure.ac: Check for boost >= 1.32.
 
 2005-07-09  Nathaniel Smith  <njs@pobox.com>
 
