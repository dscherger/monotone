--- conflicted
+++ resolved
@@ -1,8 +1,3 @@
-<<<<<<< HEAD
-2004-11-14  Matt Johnston <matt@ucc.asn.au>
-
-	* tests/t_initfork.at: New test for merging two ancestor-less heads.
-=======
 2004-11-14  Joel Rosdahl  <joel@rosdahl.net>
 
 	Fix bug #9092 "add command to change passphrase":
@@ -14,7 +9,10 @@
 	* monotone.texi (Key and Cert): Document command.
 	* tests/t_chkeypass.at: Testcase for the command.
 	* testsuite.at: Added new testcase.
->>>>>>> b63e6e97
+
+2004-11-14  Matt Johnston <matt@ucc.asn.au>
+
+	* tests/t_initfork.at: New test for merging two ancestor-less heads.
 
 2004-11-13  Nathaniel Smith  <njs@codesourcery.com>
 
