<<<<<<< HEAD
2005-04-29  Derek Scherger  <derek@echologic.com>

	* commands.cc (struct file_itemizer): move to ...
	* work.hh (file_itemizer} ... here
	* work.cc (file_itemizer::visit_file} ... and here
=======
2005-04-29  Nathaniel Smith  <njs@codesourcery.com>

	* commands.cc (ls_tags): Sort output.
	* tests/t_tags.at: Test that output is sorted.
>>>>>>> 7310a161

2005-04-29  Emile Snyder  <emile@alumni.reed.edu>

	* annotate.cc (do_annotate_node): Stop doing expensive
	calculate_arbitrary_change_set when we already know we have parent
	and child revisions.  Cuts annotate run time in half.
	
2005-04-29  Nathaniel Smith  <njs@codesourcery.com>

	* commands.cc (update_inodeprints): Rename to...
	(refresh_inodeprints): ...this, so 'monotone up' continues to mean
	update.
	
	* monotone.texi (Inodeprints): Mention refresh_inodeprints in the
	Inodeprints section.
	
	* testsuite.at: 
	* tests/t_update_inodeprints.at: 
	* tests/t_refresh_inodeprints.at: 
	* monotone.texi (Working Copy, Commands): 
	* monotone.1: Update accordingly.

2005-04-29  Nathaniel Smith  <njs@codesourcery.com>

	* change_set.cc (dump_change_set): Don't truncate output.
	(invert_change_test): New unit test.
	(invert_change_set): Make it pass.  This fixes (some?)
	isect.empty() invariant failures.
	
	* NEWS: Start updating for 0.19.

	* revision.cc (check_sane_history): Make comment more
	informative.

2005-04-28  Nathaniel Smith  <njs@codesourcery.com>

	* tests/t_netsync_error.at: New test.
	* testsuite.at: Add it.

2005-04-28  Nathaniel Smith  <njs@codesourcery.com>

	* tests/t_rename_attr.at: Fix a bit; also test that rename refuses
	to move a file to a name that already has attrs.
	* work.cc (build_rename): Cleanup a bit; refuse to move a file to
	a name that already has attrs.

	* monotone.texi (Working Copy): Document explicitly that "drop"
	and "rename" do not modify the filesystem directly, and do affect
	attributes.

2005-04-28  Derek Scherger  <derek@echologic.com>

	* commands.cc (get_work_path): 
	(get_revision_path): 
	(get_revision_id):
	(put_revision_id):
	(get_path_rearrangement):
	(remove_path_rearrangement):
	(put_path_rearrangement):
	(update_any_attrs):
	(get_base_revision):
	(get_base_manifest): move to work.{cc,hh}
	(update): indicate optional revision with [ and ]
	(explicit_merge): indicate optional ancestor with [ and ] 

	* manifest.{cc,hh} (extract_path_set): move here from work.{cc,hh}
	* revision.{cc,hh} (revision_file_name): move to work.{cc,hh}

	* work.{cc,hh} (extract_path_set): move to manifest.{cc,hh}
	(get_work_path): 
	(get_path_rearrangement): 
	(remove_path_rearrangement): 
	(put_path_rearrangement): 
	(get_revision_path): 
	(get_revision_id): 
	(put_revision_id): 
	(get_base_revision): 
	(get_base_manifest): 
	(update_any_attrs): move here from commands.cc
	
2005-04-28  Derek Scherger  <derek@echologic.com>

	* ChangeLog: 
	* Makefile.am
	* tests/t_automate_select.at: merge fixups

2005-04-28  Emile Snyder <emile@alumni.reed.edu>

	* annotate.cc: Fix broken build after propagate from .annotate
	branch to mainline.  The lcs stuff was changed to use
	quick_allocator, so our use of it had to change as well.
	
2005-04-28  Emile Snyder  <emile@alumni.reed.edu>

	* commands.cc: New command "annotate"
	* annotate.{cc,hh}: New files implement it.
	* Makefile.am: Build it.
	* monotone.texi: Document it.	
	* tests/t_annotate.at:
	* tests/t_annotate_add_collision.at:
	* tests/t_annotate_branch_collision.at: 
	* testsuite.at: Test it.
	
2005-04-29  Grahame Bowland  <grahame@angrygoats.net>

	* netxx/types.h: Add new NetworkException type network 
	issue not caused by calling program
	* netsync.cc: Catch Netxx::NetworkException and display 
	as informative_error.
	* netxx/address.cxx: NetworkException for unparsable URIs.
	* netxx/datagram.cxx: NetworkException for connection failure.
	* netxx/resolve_getaddrinfo.cxx, resolve_gethostbyname.cxx:
	NetworkException when DNS resolution fails.
	* netxx/serverbase.cxx: NetworkException if unable to bind 
	to server port.
	* netxx/streambase.cxx: NetworkException if unable to 
	connect.

2005-04-28  Matt Johnston  <matt@ucc.asn.au>

	* tests/t_merge_6.at: narrow the testcase down considerably.

2005-04-28  Matt Johnston  <matt@ucc.asn.au>

	* tests/t_merge_6.at, testsuite.at: add a new test for the case where
	duplicate lines appear in a file during a merge. This testcase can
	be correctly handled by merge(1).

2005-04-28  Matt Johnston  <matt@ucc.asn.au>

	* tests/t_i18n_file.at, transforms.cc: OS X expects all paths to be
	utf-8, don't try to use other encodings in the test.

2005-04-28  Richard Levitte  <richard@levitte.org>

	* tests/t_automate_select.at: silly ignores not needed any more.

2005-04-28  Richard Levitte  <richard@levitte.org>

	* commands.cc (complete): Don't talk of there really was no
	expansion.

2005-04-28  Richard Levitte  <richard@levitte.org>

	* commands.cc, commands.hh: Selector functions and type are moved
	to...
	* selectors.cc, selectors.hh: ... these files.
	* database.cc, database.hh: Adapt to this change.
	* automate.cc (automate_select): New function, implements
	'automate select'.
	(automate_command): Use it.
	* monotone.texi (Automation): Document it.

	* tests/t_automate_select.at: New test.
	* testsuite.at: Use it.

	* Makefile.am (MOST_SOURCES): reorganise.  Add selectors.{cc,hh}.

2005-04-27  Derek Scherger  <derek@echologic.com>

	* commands.cc (ls_unknown): remove unneeded braces
	(struct inventory_item): new struct for tracking inventories
	(print_inventory): removed old output functions 
	(inventory_paths): new functions for paths, data and renames
	(inventory): rework to display two column status codes
	* monotone.texi (Informative): update for new status codes
	* tests/t_inventory.at: update for two column status codes

2005-04-27  Richard Levitte  <richard@levitte.org>

	* quick_alloc.hh: Define QA_SUPPORTED when quick allocation is
	supported.
	* sanity.hh: Only defined the QA(T) variants of checked_index()
	when QA_SUPPORTED is defined.

2005-04-27  Joel Reed  <joelwreed@comcast.com>

	* work.cc: on rename move attributes as well.
	* tests/t_rename_attr.at: No longer a bug.

2005-04-27  Nathaniel Smith  <njs@codesourcery.com>

	* monotone.texi (Working Copy, Commands): Document update_inodeprints.
	* monotone.1: Likewise.

	* tests/t_update_inodeprints.at: New test.
	* testsuite.at: Add it.

2005-04-27  Richard Levitte  <richard@levitte.org>

	* database.cc (selector_to_certname): Add a case for
	commands::sel_cert.

2005-04-27  Richard Levitte  <richard@levitte.org>

	* sanity.hh: Add a couple of variants of checked_index() to
	accomodate for indexes over vector<T, QA(T)>.

	* commands.hh: Add new selector to find arbitrary cert name and
	value pairs.  The syntax is 'c:{name}={value}'.
	* commands.cc (decode_selector): Recognise it.
	* database.cc (complete): Parse it.
	* std_hooks.lua (expand_selector): Add an expansion for it.
	* monotone.texi (Selectors): Document it.

	* tests/t_select_cert.at: Add test.
	* testsuite.at: Use it.

2005-04-27  Matt Johnston  <matt@ucc.asn.au>

	* vocab.cc (verify(file_path)): don't find() twice.
	* change_set.cc (extend_state): remove commented out line 

2005-04-27  Matthew Gregan  <kinetik@orcon.net.nz>

	* tests/t_cvsimport_manifest_cycle.at: New test.
	* testsuite.at: Add test.
	* AUTHORS: Add self.

2005-04-27  Nathaniel Smith  <njs@codesourcery.com>

	* AUTHORS: Add Timothy Brownawell.

2005-04-27  Timothy Brownawell  <tbrownaw@gmail.com>

	* ui.{cc,hh}: Delegate tick line blanking to tick_writers.

2005-04-26  Nathaniel Smith  <njs@codesourcery.com>

	* work.cc: Don't include boost/regex.hpp.

2005-04-26  Nathaniel Smith  <njs@codesourcery.com>

	* manifest.cc, inodeprint.cc: Don't include boost/regex.hpp.

2005-04-26  Nathaniel Smith  <njs@codesourcery.com>

	* sqlite/vdbeaux.c (MAX_6BYTE): Apply patch from
	http://www.sqlite.org/cvstrac/chngview?cn=2445.  It shouldn't
	affect monotone's usage, but just in case.

2005-04-26  Nathaniel Smith  <njs@codesourcery.com>

	* rcs_import.cc (struct cvs_key, process_branch): Fix
	indentation.
	(build_change_set): Handle the case where a file is "added dead".

	* tests/t_cvsimport2.at: Un-XFAIL, improve description.

2005-04-22  Christof Petig <christof@petig-baender.de>

	* sqlite/*: update to sqlite 3.2.1

2005-04-25  Nathaniel Smith  <njs@codesourcery.com>

	* tests/t_i18n_file_data.at: New test.
	* testsuite.at: Add it.

2005-04-27  Matt Johnston  <matt@ucc.asn.au>

	* change_set.cc (extend_state): don't mix find() and insert() on
	the path_state, to avoid hitting the smap's worst-case.

2005-04-27  Matt Johnston  <matt@ucc.asn.au>

	* change_set.cc (confirm_proper_tree): move things out of the loops
	for better performance.

2005-04-26  Matt Johnston  <matt@ucc.asn.au>

	* change_set.cc (analyze_rearrangement): get rid of damaged_in_first
	since it is not used.

2005-04-26  Matt Johnston  <matt@ucc.asn.au>

	* monotone.texi: fix mashed up merge of docs for kill_rev_locally
	and db check.

2005-04-25  Nathaniel Smith  <njs@codesourcery.com>

	* automate.cc (automate_parents, automate_children) 
	(automate_graph): New automate commands.
	(automate_command): Add them.
	* commands.cc (automate): Synopsisfy them.
	* monotone.texi (Automation): Document them.
	* tests/t_automate_graph.at, test/t_parents_children.at: Test
	them.
	* testsuite.at: Add the tests.

	* tests/t_automate_ancestors.at: Remove obsolete comment.
	
2005-04-24  Derek Scherger  <derek@echologic.com>

	* tests/t_rename_file_to_dir.at:
	* tests/t_replace_file_with_dir.at:
	* tests/t_replace_dir_with_file.at: new bug reports
	* testsuite.at: include new tests

2005-04-24  Derek Scherger  <derek@echologic.com>

	* app_state.{cc,hh} (app_state): add all_files flag to the constructor
	(set_all_files): new method for setting flag

	* basic_io.{cc,hh} (escape): expose public method to quote and
	escape file_paths
	(push_str_pair): use it internally

	* commands.cc (calculate_restricted_rearrangement): new function
	factored out of calculate_restricted_revision
	(calculate_restricted_revision): use new function
	(struct unknown_itemizer): rename to ...
	(struct file_itemizer): ... this; use a path_set rather than a
	manifest map; build path sets of unknown and ignored files, rather
	than simply printing them
	(ls_unknown): adjust to compensate for itemizer changes
	(print_inventory): new functions for printing inventory lines from
	path sets and rename maps
	(inventory): new command for printing inventory of working copy
	files

	* manifest.cc (inodeprint_unchanged): new function factored out
	from build_restricted_manifest_map
	(classify_paths): new function to split paths from an old manifest
	into unchanged, changed or missing sets for inventory
	(build_restricted_manifest_map): adjust to use
	inodeprint_unchanged
	* manifest.hh (classify_paths): new public function
	
	* monotone.1: document new inventory command and associated
	--all-files option

	* monotone.cc: add new --all-files option which will be specific
	to the inventory command asap

	* monotone.texi (Informative): document new inventory command
	(Commands): add manpage entry for inventory
	(OPTIONS): add entries for --xargs, -@ and --all-files

	* tests/t_status_missing.at: remove bug priority flag
	* tests/t_inventory.at: new test
	* testsuite.at: include new test
	
2005-04-24  Nathaniel Smith  <njs@codesourcery.com>

	* monotone.texi (Database): Document 'db kill_rev_locally'.

2005-04-24  Nathaniel Smith  <njs@codesourcery.com>

	* ChangeLog: Fixup after merge.

2005-04-24  Nathaniel Smith  <njs@codesourcery.com>

	* manifest.cc (build_restricted_manifest_map): Careful to only
	stat things once on the inodeprints fast-path.
	(read_manifest_map): Hand-code a parser, instead of using
	boost::regex.
	* inodeprint.cc (read_inodeprint_map): Likewise.

2005-04-23  Derek Scherger  <derek@echologic.com>

	* (calculate_restricted_revision): remove redundant variables,
	avoiding path_rearrangement assignments and associated sanity
	checks
	(calculate_current_revision): rename empty to empty_args for
	clarity

2005-04-23  Derek Scherger  <derek@echologic.com>

	* commands.cc (calculate_base_revision): rename to ...
	(get_base_revision): ... this, since it's not calculating anything
	(calculate_base_manifest): rename to ...
	(get_base_manifest): ... this, and call get_base_revision
	(calculate_restricted_revision): call get_base_revision and remove
	missing files stuff
	(add):
	(drop):
	(rename):
	(attr): call get_base_manifest
	(ls_missing): 
	(revert): call get_base_revision
	* manifest.{cc,hh} (build_restricted_manifest_map): don't return
	missing files and don't produce invalid manifests; do report on
	all missing files before failing
	
2005-04-23  Derek Scherger  <derek@echologic.com>

	* app_state.cc:
	* database.cc:
	* file_io.{cc, hh}: fix bad merge

2005-04-23  Nathaniel Smith  <njs@codesourcery.com>

	* database.cc (put_key): Check for existence of keys with
	conflicting key ids, give more informative message than former SQL
	constraint error.

2005-04-23  Nathaniel Smith  <njs@codesourcery.com>

	* transforms.cc (filesystem_is_ascii_extension_impl): Add EUC to
	the list of ascii-extending encodings.

	* tests/t_multiple_heads_msg.at: Make more robust, add tests for
	branching.

2005-04-23  Nathaniel Smith  <njs@codesourcery.com>

	* app_state.cc (restriction_includes): Remove some L()'s that were
	taking 5-6% of time in large tree diff.

2005-04-23  Nathaniel Smith  <njs@codesourcery.com>

	* file_io.{cc,hh} (localized): Move from here...
	* transforms.{cc,hh} (localized): ...to here.  Add lots of gunk to
	avoid calling iconv whenever possible.

2005-04-22  Nathaniel Smith  <njs@codesourcery.com>

	* manifest.cc (build_restricted_manifest_map): Fixup after merge
	-- use file_exists instead of fs::exists.

2005-04-22  Derek Scherger  <derek@echologic.com>

	* manifest.{cc,hh} (build_restricted_manifest_map): keep and
	return a set of missing files rather than failing on first missing
	file
	* commands.cc (calculate_restricted_revision): handle set of
	missing files
	* revision.hh: update comment on the format of a revision
	* tests/t_status_missing.at: un-XFAIL and add a few tests
	
2005-04-22  Nathaniel Smith  <njs@codesourcery.com>

	* vocab.cc (verify(file_path), verify(local_path)): Normalize
	paths on the way in.
	* tests/t_normalized_filenames.at: Fix to match behavior
	eventually declared "correct".

2005-04-22  Nathaniel Smith  <njs@codesourcery.com>

	* vocab.{cc,hh}: Make verify functions public, make ATOMIC(foo)'s
	verify function a friend of foo, add ATOMIC_NOVERIFY macro, add
	long comment explaining all this.
	* vocab_terms.hh: Add _NOVERIFY to some types.

2005-04-22  Nathaniel Smith  <njs@codesourcery.com>

	* file_io.{cc,hh} (localized): Take file_path/local_path instead
	of string; expose in public interface.  Adjust rest of file to
	match.
	(walk_tree): Don't convert the (OS-supplied) current directory
	from UTF-8 to current locale.
	
	* transforms.{cc,hh} (charset_convert): Be more informative on
	error.
	(calculate_ident): Localize the filename, even on the fast-path.
	Also assert file exists and is not a directory, since Crypto++
	will happily hash directories.  (They are like empty files,
	apparently.)
	
	* manifest.cc (build_restricted_manifest_map): Use file_exists
	instead of fs::exists, to handle localized paths.
	* {win32,unix}/inodeprint.cc (inodeprint_file): Use localized
	filenames to stat.

	* tests/t_i18n_file.at: Rewrite to work right.

	* tests/t_normalized_filenames.at: New test.
	* testsuite.at: Add it.
	* vocab.cc (test_file_path_verification): MT/path is not a valid
	file_path either.
	(test_file_path_normalization): New unit-test.

2005-04-23  Matthew Gregan  <kinetik@orcon.net.nz>

	* tests/t_diff_currev.at: Use CHECK_SAME_STDOUT.

2005-04-23  Matthew Gregan  <kinetik@orcon.net.nz>

	* tests/t_diff_currev.at: New test.
	* testsuite.at: Add new test.

2005-04-22  Joel Reed  <joelwreed@comcast.net>

	* work.cc (build_deletions) : on drop FILE also drop attributes.
	* tests/t_drop_attr.at : test for success now, fixed bug.

2005-04-22  Jon Bright <jon@siliconcircus.com>
	* monotone.texi: Changed all quoting of example command lines to
	use " instead of ', since this works everywhere, but ' doesn't
	work on Win32

2005-04-21  Jeremy Cowgar  <jeremy@cowgar.com>

	* tests/t_multiple_heads_msg.at: Now checks to ensure 'multiple head'
	  message does not occur on first commit (which creates a new head
	  but not multiple heads).
	* commands.cc (CMD(commit)): renamed head_size to better described
	  old_head_size, now checks that old_head_size is larger than 0 as
	  well otherwise, on commit of a brand new project, a new head was
	  detected and a divergence message was displayed.

2005-04-21  Richard Levitte  <richard@levitte.org>

	* commands.cc (ALIAS): refactor so you don't have to repeat all
	the strings given to the original command.
	(ALIAS(ci)): added as a short form for CMD(commit).

	* Makefile.am (%.eps): create .eps files directly from .ps files,
	using ps2eps.

2005-04-21 Sebastian Spaeth <Sebastian@SSpaeth.de>

	* monotone.texi: add command reference docs about kill_rev_locally
	
2005-04-21  Nathaniel Smith  <njs@codesourcery.com>

	* change_set.cc (apply_path_rearrangement_can_fastpath) 
	(apply_path_rearrangement_fastpath) 
	(apply_path_rearrangement_slowpath, apply_path_rearrangement):
	Refactor into pieces, so all versions of apply_path_rearrangement
	can take a fast-path when possible.

2005-04-21  Jeremy Cowgar  <jeremy@cowgar.com>

	* commands.cc: Renamed maybe_show_multiple_heads to
	  notify_if_multiple_heads, renamed headSize to head_size for
	  coding standards/consistency.
	* tests/t_multiple_heads_msg.at: Added to monotone this time.

2005-04-20  Jeremy Cowgar  <jeremy@cowgar.com>

	* commands.cc: Added maybe_show_multiple_heads, update now notifies
	  user of multiple heads if they exist, commit now notifies user
	  if their commit created a divergence.
	* tests/t_multiple_heads_msg.at: Added
	* testsuite.at: Added above test

2005-04-20  Nathaniel Smith  <njs@codesourcery.com>

	* Makefile.am (EXTRA_DIST): Put $(wildcard) around "debian/*", so
	it will actually work.

2005-04-20  Nathaniel Smith  <njs@codesourcery.com>

	* Makefile.am (EXTRA_DIST): Include tests, even when not building
	packages out in the source directory.

2005-04-20  Matthew Gregan  <kinetik@orcon.net.nz>

	* commands.cc (kill_rev_locally): Move up with rest of non-CMD()
	functions.  Mark static.  Minor whitespace cleanup.
	* commands.hh (kill_rev_locally): Declaration not needed now.

2005-04-20 Sebastian Spaeth <Sebastian@SSpaeth.de>
	* automate.cc: fix typo, add sanity check to avoid empty r_id's
	bein passed in. The automate version was bumped to 0.2 due to
	popular request of a single person.
	* t_automate_ancestors.at: adapt test; it passes now

2005-04-20 Sebastian Spaeth <Sebastian@SSpaeth.de>
	* testuite.at:
	* t_automate_ancestors.at: new test; automate ancestors. This is still
	_failing_ as a) it outputs empty newlines when no ancestor exists and
	b) does not output all ancestors if multiple ids are supplied as input
	
2005-04-20 Sebastian Spaeth <Sebastian@SSpaeth.de>

	* commands.cc:
	* automate.cc: new command: automate ancestors
	* monotone.texi: adapt documentation
	
2005-04-20  Nathaniel Smith  <njs@codesourcery.com>

	* tests/t_log_depth_single.at: 
	* tests/t_add_stomp_file.at: 
	* tests/t_log_depth.at: Shorten blurbs.

2005-04-20  Nathaniel Smith  <njs@codesourcery.com>

	* std_hooks.lua (ignore_file): Ignore compiled python files.

2005-04-20  Jon Bright  <jon@siliconcircus.com>
	* tests/t_sticky_branch.at: Really fix this test

2005-04-20  Jon Bright  <jon@siliconcircus.com>
	* tests/t_sticky_branch.at: Canonicalise stdout before comparison
	* tests/t_setup_checkout_modify_new_dir.at: Ditto
	* tests/t_netsync_largish_file.at: Check the file out rather
	than catting it, so that canonicalisation is unneeded.  
	Canonicalisation is bad here, because the file is random
	binary data, not text with line-ending conventions

2005-04-20  Richard Levitte  <richard@levitte.org>

	* contrib/monotone.el: define-after-key's KEY argument has to be a
	vector with only one element.  The code I used is taken directly
	from the Emacs Lisp Reference Manual, section "Modifying Menus".

2005-04-20  Nathaniel Smith  <njs@codesourcery.com>

	* commands.cc (mdelta, mdata, fdelta, fdata, rdata): Check for
	existence of command line arguments.

	* lua.{cc,hh} (hook_use_inodeprints): New hook.
	* std_hooks.lua (use_inodeprints): Default definition.
	* monotone.texi (Inodeprints): New section.
	(Reserved Files): Document MT/inodeprints.
	(Hook Reference): Document use_inodeprints.
	* work.{cc,hh} (enable_inodeprints): New function.
	* app_state.cc (create_working_copy): Maybe call
	enable_inodeprints.
	
	* tests/t_inodeprints_hook.at: New test.
	* tests/t_bad_packets.at: New test.
	* testsuite.at: Add them.

2005-04-20  Nathaniel Smith  <njs@codesourcery.com>

	* AUTHORS: Actually add Joel Reed (oops).

2005-04-20  Nathaniel Smith  <njs@codesourcery.com>

	Most of this patch from Joel Reed, with only small tweaks myself.
	
	* AUTHORS: Add Joel Reed.

	* platform.hh (is_executable): New function.
	* {unix,win32}/process.cc: Define it.

	* lua.cc (monotone_is_executable_for_lua): New function.
	(lua_hooks): Register it.
	(Lua::push_nil): New method.
	(lua_hooks::hook_init_attributes): New hook.
	* lua.hh: Declare it.
	* monotone.texi (Hook Reference): Document it.

	* work.cc (addition_builder): Call new hook, collect attributes
	for added files.
	(build_additions): Set attributes on new files.

	* tests/t_attr_init.at: New test.
	* tests/t_add_executable.at: New test.
	* testsuite.at: Add them.
	
2005-04-19  Nathaniel Smith  <njs@codesourcery.com>

	* file_io.cc (read_localized_data, write_localized_data): Remove
	logging of complete file contents.
	* tests/t_lf_crlf.at: Remove --debugs, clean up, test more.

2005-04-19 Emile Snyder <emile@alumni.reed.edu>
	
	* file_io.cc: Fix bugs with read/write_localized_data when using
	CRLF line ending conversion.
	* transforms.cc: Fix line_end_convert to add correct end of line
	string if the split_into_lines() call causes us to lose one from
	the end.
	* tests/t_lf_crlf.at: Clean up and no longer XFAIL.
 
2005-04-19  Sebastian Spaeth  <Sebastian@SSpaeth.de>

	* monotone.texi: modified documentation to match changes due to
	previous checking.
	* AUTHORS: Adding myself
	
2005-04-19  Sebastian Spaeth  <Sebastian@SSpaeth.de>

	* automate.cc: make BRANCH optional in "automate heads BRANCH"
	we use the default branch as given in MT/options if not specified
	* commands.cc: BRANCH -> [BRANCH] in cmd description

2005-04-19  Richard Levitte  <richard@levitte.org>

	* contrib/monotone-import.pl (my_exit): As in monotone-notify.pl,
	my_exit doesn't close any network connections.

	* testsuite.at (REVERT_TO): Make it possible to revert to a
	specific branch.  This is useful to resolve ambiguities.
	* tests/t_merge_add_del.at: Use it.

2005-04-19  Matthew Gregan  <kinetik@orcon.net.nz>

	* sanity.hh: Mark {naughty,error,invariant,index}_failure methods
	as NORETURN.
	* commands.cc (string_to_datetime): Drop earlier attempt at
	warning fix, it did not work with Boost 1.31.0.  Warning fixed by
	change to sanity.hh.

2005-04-19  Matthew Gregan  <kinetik@orcon.net.nz>

	* lua.cc (default_rcfilename): Use ~/.monotone/monotonerc.  This
	change is to prepare for the upcoming support for storing user
	keys outside of the database (in ~/.monotone/keys/).
	* app_state.cc (load_rcfiles): Refer to new rc file location in
	comments.
	* monotone.cc (options): Refer to new rc file location.
	* monotone.texi: Refer to new rc file location.  Also change bare
	references to the rc file from '.monotonerc' to 'monotonerc'.

2005-04-19  Matthew Gregan  <kinetik@orcon.net.nz>

	* commands.cc (log): 'depth' option did not handle the single file
	case correctly. Also a couple of minor cleanups.
	* tests/t_log_depth_single.at: New test.
	* testsuite.at: Add test.

2005-04-18  Matthew Gregan  <kinetik@orcon.net.nz>

	* commands.cc (string_to_datetime): Fix warning.

2005-04-18  Richard Levitte  <richard@levitte.org>

	* Makefile.am (EXTRA_DIST): Add contrib/monotone-import.pl.

	* contrib/monotone-import.pl: New script to mimic "cvs import".
	* contrib/README: describe it.

	* commands.cc (CMD(attr)): Make it possible to drop file
	attributes.

	* contrib/monotone-notify.pl (my_exit): The comment was incorrect,
	there are no network connections to close gracefully.
	Implement --ignore-merges, which is on by default, and changes the
	behavior to not produce diffs on merges and propagates where the
	ancestors hve already been shown.

	* tests/t_attr_drop.at: New test to check that 'attr drop'
	correctly drops the given entry.
	* tests/t_drop_attr.at: New test, similar to t_rename_attr.at.
	* testsuite.at: Add them.

2005-04-18  Nathaniel Smith  <njs@codesourcery.com>

	* monotone.texi (Dealing with a Fork): Clarify (hopefully) what we
	mean when we say that "update" is a dangerous command.

2005-04-17  Matt Johnston  <matt@ucc.asn.au>

	* change_set.cc (confirm_proper_tree): remove incorrect code
	setting confirmed nodes.

2005-04-17  Matt Johnston  <matt@ucc.asn.au>

	* change_set.cc (confirm_proper_tree): use a std::set rather than
	dynamic_bitset for the ancestor list, improving performance for
	common tree structures.
	* basic_io.cc: reserve() a string

2005-04-17  Matt Johnston  <matt@ucc.asn.au>

	* packet.cc: fix up unit test compilation.
	* transforms.cc: fix up unit test compilation.

2005-04-17  Matt Johnston  <matt@ucc.asn.au>

	* vocab_terms.hh: remove commented out lines.

2005-04-17  Matt Johnston  <matt@ucc.asn.au>

	* Move base64<gzip> code as close to the database as possible,
	to avoid unnecessary inflating and deflating.

2005-04-17  Nathaniel Smith  <njs@codesourcery.com>

	* monotone.texi (Branching and Merging): A few small edits.

2005-04-17  Nathaniel Smith  <njs@codesourcery.com>

	* change_set.cc (path_item, sanity_check_path_item): Mark things
	inline.

2005-04-17  Henrik Holmboe <henrik@holmboe.se>

	* contrib/monotone-notify.pl: Add signal handlers.  Correct some
	typos.
	(my_exit): New function that does a cleanup and exit.

2005-04-17  Olivier Andrieu  <oliv__a@users.sourceforge.net>

	* transforms.cc: fix glob_to_regexp assertions

2005-04-17  Sebastian Spaeth <Sebastian@sspaeth.de>
	
	* tests/t_db_kill_rev_locally.at: new test; 
	make sure that db kill_rev_locally works as intended

2005-04-17  Sebastian Spaeth <Sebastian@sspaeth.de>

	* commands.cc,database.cc: add 'db kill_rev_locally <id>' command
	still missing: documentation and autotests. Otherwise seems ok.
	
2005-04-17  Richard Levitte  <richard@levitte.org>

	* transforms.cc: Remove tabs and make sure emacs doesn't add
	them.

2005-04-17  Nathaniel Smith  <njs@codesourcery.com>

	* sanity.{hh,cc} (E, error_failure): New sort of invariant.
	* netsync.cc (process_hello_cmd): Make initial pull message
	more clear and friendly.
	Also, if the key has changed, that is an error, not naughtiness.
	* database_check.cc (check_db): Database problems are also errors,
	not naughtiness.  Revamp output in case of errors, to better
	distinguish non-serious errors and serious errors.
	* tests/t_database_check.at: Update accordingly.
	* tests/t_database_check_minor.at: New test.
	* testsuite.at: Add it.
	
2005-04-17  Richard Levitte  <richard@levitte.org>

	* transforms.cc (glob_to_regexp): New function that takes a glob
	expression and transforms it into a regexp.  This will be useful
	for globbing branch expressions when collections are exchanged to
	branch globs and regexps.
	(glob_to_regexp_test): A unit test for glob_to_regexp().

2005-04-16  Emile Snyder  <emile@alumni.reed.edu>

	* tests/t_add_stomp_file.at: New test for failing case.  
        If you have a file foo in your working dir (not monotone 
        controlled) and someone else adds a file foo and commits, 
        update should at least warn you before stomping your 
        non-recoverable foo file.
	* testsuite.at: Add it.
	
2005-04-17  Matt Johnston  <matt@ucc.asn.au>

	* commands.cc: warn that dropkey won't truly erase the privkey
	from the database
	* monotone.texi: same

2005-04-17  Matt Johnston  <matt@ucc.asn.au>

	* database.cc: mention that it could be the filesystem that
	is full in the SQLITE_FULL error message

2005-04-16  Derek Scherger  <derek@echologic.com>

	* work.cc (known_preimage_path): rename to...
	(known_path): this, since it's image agnostic
	(build_deletions): update for renamed function
	(build_rename): ensure rename source exists in current revision
	and rename target does not exist in current revision

	* tests/t_no_rename_overwrite.at: un-XFAIL 

2005-04-16  Nathaniel Smith  <njs@codesourcery.com>

	* app_state.{cc,hh} (set_author, set_date): New methods.
	* cert.cc (cert_revision_date): Rename to...
	(cert_revision_date_time): ...an overloaded version of this.
	(cert_revision_author_default): Check app.date.
	* cert.hh: Expose cert_revision_date_time.
	* commands.cc (commit): Handle --date.
	* main.cc: Parse --date and --author options.
	* monotone.1: Document --date, --author.
	* monotone.texi (Working Copy, OPTIONS): Likewise.

	* tests/t_override_author_date.at: New test.
	* testsuite.at: Add it.
	
	This commit heavily based on a patch by Markus Schiltknecht
	<markus@bluegap.ch>.
	
2005-04-16  Nathaniel Smith  <njs@codesourcery.com>

	* ChangeLog: Fixup after merge.

2005-04-17  Matthew Gregan  <kinetik@orcon.net.nz>

	* monotone.cc: Fix warnings: add missing initializers.
	* netsync.cc: Fix warnings: inline static vs static inline.

2005-04-16  Nathaniel Smith  <njs@codesourcery.com>

	* tests/t_update_nonexistent.at: New test.
	* testsuite.at: Add it.
	
	* commands.cc (update): Verify that user's requested revision
	exists.

2005-04-16  Nathaniel Smith  <njs@codesourcery.com>

	* ChangeLog: Fixup after merge.

2005-04-16  Emile Snyder <emile@alumni.reed.edu>

	* tests/t_add_vs_commit.at: New test for failing case.  If you
	add a file in you working dir, someone else adds the same file
	and commits, then you do an update it messes up your working
	directory.
	* testsuite.at: Add it.
	
2005-04-16  Nathaniel Smith  <njs@codesourcery.com>

	* commands.cc (checkout): Move check for existence of revision
	earlier.
	
	* tests/t_netsync_defaults.at, tests/t_netsync_single.at:
	Don't hard-code netsync port.

2005-04-16  Nathaniel Smith  <njs@codesourcery.com>

	* testsuite.at: Use a random server port.
	
	* .mt-attrs, contrib/README: Update for Notify.pl ->
	monotone-notify.pl rename.
	
	* monotone.1: Warn people off rcs_import.
	* monotone.texi (Commands): Likewise.

2005-04-16  Nathaniel Smith  <njs@codesourcery.com>

	* AUTHORS: Add Emile Snyder <emile@alumni.reed.edu>.

2005-04-16  Nathaniel Smith  <njs@codesourcery.com>

	* tests/t_lf_crlf.at: New test from Emile Snyder
	<emile@alumni.reed.edu>, with tweaks.
	* testsuite.at: Add it.

2005-04-16  Nathaniel Smith  <njs@codesourcery.com>

	* ChangeLog: Small fixups.

2005-04-16  Sebastian Spaeth <Sebastian@sspaeth.de>
	
	* tests/t_cvsimport2.at: new test; CVS Attic files fail test
	reported by: hjlipp@web.de 15.04.2005 02:45

2005-04-16  Sebastian Spaeth <Sebastian@sspaeth.de>
	
	* tests/t_rcs_import.at: new test; problematic CVS import as
	reported in the list. However it works just fine here, so it
	really tests for a successful pass

2005-04-16  Sebastian Spaeth <Sebastian@sspaeth.de>

	* tests/README: new file, on how to create/run tests

2005-04-16  Nathaniel Smith  <njs@codesourcery.com>

	* tests/t_rename_dir_add_dir_with_old_name.at: XFAIL.

2005-04-16  Nathaniel Smith  <njs@codesourcery.com>

	* tests/t_diff_binary.at: Un-XFAIL.

2005-04-16  Nathaniel Smith  <njs@codesourcery.com>

	* monotone.texi (Network Service): Rewrite to include former
	Exchanging Keys section.
	(Branching and Merging): New tutorial section, inspired by a patch
	from Martin Kihlgren <zond@troja.ath.cx>.
	(CVS Phrasebook): Add "Importing a New Project".

	* AUTHORS: Add Martin Dvorak.
	
2005-04-15 Martin Dvorak <jezek2@advel.cz>
	
	* tests/t_rename_dir_add_dir_with_old_name.at: New test.
	* testsuite.at: Add it.
	
2005-04-16  Matt Johnston  <matt@ucc.asn.au>

	* change_set.cc (compose_rearrangement): remove logging statements
	that were using noticable CPU time.

2005-04-15  Olivier Andrieu  <oliv__a@users.sourceforge.net>

	* diff_patch.cc(guess_binary): do not use '\x00' as first
	character of a C string ...

2005-04-15  Sebastian Spaeth  <Sebastian@SSpaeth.de>

	* ui.cc: print byte progress to one decimal place
	  in k or M.
	* netsync.cc: update dot ticker every 1024 bytes.

2005-04-15  Matt Johnston  <matt@ucc.asn.au>

	* change_set.cc (confirm_proper_tree): use bitsets rather than maps
	for tracking set membership.
	* smap.hh: return reverse iterators properly, iterate over the vector
	rather than self in ensure_sort()

2005-04-14  Derek Scherger  <derek@echologic.com>

	* database_check.cc (check_db): fail with N(...) when problems are
	detected to exit with a non-zero status

2005-04-14  Derek Scherger  <derek@echologic.com>

	* monotone.texi (Informative): update description of 'diff' with
	two revision arguments
	
2005-04-14  Matthew Gregan  <kinetik@orcon.net.nz>

	* win32/process.cc: Fix build on MingW 3.2.0-rc[123] by adding
	<sstream> include.

2005-04-14  Jon Bright  <jon@siliconcircus.com>
	* win32/process.cc (process_spawn): Add some extra debug info
	* std_hooks.lua (execute): If pid is -1, don't try and wait on
	the process

2005-04-14  Matt Johnston  <matt@ucc.asn.au>

	* change_set.cc (confirm_unique_entries_in_directories): use a
	  std::vector rather than std::map for better performance (only sort
	  once).
	* smap.hh: an invariant

2005-04-14  Nathaniel Smith  <njs@codesourcery.com>

	* tests/t_vcheck.at: Update notes.

2005-04-14  Jeremy Cowgar  <jeremy@cowgar.com>

	* monotone.texi (Making Changes): Fixed duplicate paragraph
	* NEWS: Corrected spelling error in my name.

2005-04-13  Nathaniel Smith  <njs@codesourcery.com>

	* monotone.texi (Informative): 'diff' with two revision arguments
	can now be filtered by file.
	
	* constants.cc (netcmd_payload_limit): Bump to 256 megs.

2005-04-14  Olivier Andrieu  <oliv__a@users.sourceforge.net>

	* Makefile.am: silence cmp

2005-04-14  Matthew Gregan  <kinetik@orcon.net.nz>

	* win32/terminal.cc (have_smart_terminal): Implement for Win32.

2005-04-13  Matthew Gregan  <kinetik@orcon.net.nz>

	* tests/t_netsync_largish_file.at: Add test for netsyncing largish
	(32MB) files.  This test is failing at present.
	* testsuite.at: Add new test.

2005-04-13  Nathaniel Smith  <njs@codesourcery.com>

	* tests/t_setup_checkout_modify_new_dir.at:
	* tests/t_update_off_branch.at: New tests.
	* testsuite.at: Add them.
	
	* commands.cc (checkout): Tweak branch checking logic.
	(update): Make user explicitly switch branches.

2005-04-13  Nathaniel Smith  <njs@codesourcery.com>

	* rcs_import.cc (import_cvs_repo): Check that user isn't trying to
	import a whole CVS repo.
	* tests/t_cvsimport.at: Test new check.
	
2005-04-13  Richard Levitte  <richard@levitte.org>

	* contrib/Notify.pl: Rename ...
	* contrib/monotone-notify.pl: ... to this.
	* Makefile.am (EXTRA_DIST): Take note of the change.
	* debian/docs: Distribute the contributions as well.
	* debian/compat, debian/files, debian/monotone.1: Remove, since
	they are self-generated by debhelper.  They were obviously added
	by mistake.

2005-04-13  Nathaniel Smith  <njs@codesourcery.com>

	* cert.cc (guess_branch): Call app.set_branch.
	* app_state.cc (create_working_copy): Call make_branch_sticky
	here...
	* commands.cc (checkout): ...instead of here.
	(approve, disapprove, fcommit, commit): Don't call app.set_branch
	on guess_branch's output.
	(checkout): Call guess_branch.
	
	* tests/t_sticky_branch.at: 
	* tests/t_checkout_id_sets_branch.at: New tests.
	* testsuite.at: Add them.

2005-04-12  Florian Weimer  <fw@deneb.enyo.de>

	* app_state.cc (app_state::allow_working_copy): Only update
	branch_name from the options file if it has not yet been set.  Log
	the branch name.
	(app_state::set_branch): No longer update the options map.
	(app_state::make_branch_sticky): New function which copies the
	stored branch name to the options map.  Only commands which call
	this function change the branch default stored in the working
	copy.

	* commands.cc (CMD(checkout)): Mark branch argument as sticky.
	(CMD(commit)): Likewise.
	(CMD(update)): Likewise.

	* monotone.texi (Working Copy): Mention that the "commit" and
	"update" commands update the stored default branch ("checkout"
	does, too, but this one should be obvious).

2005-04-13  Matthew Gregan  <kinetik@orcon.net.nz>
	* cryptopp/integer.h: Fix detection of GCC version for SSE2
	builds.

2005-04-12  Jon Bright <jon@siliconcircus.com>
	* rcs_import.cc (find_key_and_state): Fix stupid bug in storing the
	list of files a cvs_key contains.  CVS delta invariant failure now
	really fixed.  The rearrangement failure still exists, though.

2005-04-12  Jon Bright <jon@siliconcircus.com>
	* tests/t_cvsimport_samelog.at: Add test for the deltas.find 
	cvs import problem as sent to the ML by Emile Snyder.
	* testsuite.at: Call it
	* rcs_import.cc (cvs_key): Add an ID for debug output purposes,
	sprinkle a little more debug output about what's being compared to
	what
	* rcs_import.cc (cvs_key): Maintain a map of file paths and CVS
	versions appearing in this CVS key.
	(cvs_key::similar_enough): A key is only similar enough if it doesn't
	include a different version of the same file path.
	(cvs_history::find_key_and_state): Add files to cvs_keys as
	appropriate

2005-04-12  Matthew Gregan <kinetik@orcon.net.nz>

	* win32/terminal.cc (terminal_width): Use
	GetConsoleScreenBufferInfo to request width information for
	terminals.
	
2005-04-12  Nathaniel Smith  <njs@codesourcery.com>

	* ChangeLog: Fixup after merge.

2005-04-12  Nathaniel Smith  <njs@codesourcery.com>

	* platform.hh (terminal_width): New function.
	* {unix,win32}/have_smart_terminal.cc: Rename to...
	* {unix,win32}/terminal.cc: ...these.  Implement terminal_width.
	* ui.cc (write_ticks): Call it.
	* Makefile.am: Update for renames.
	
2005-04-11  Matt Johnston <matt@ucc.asn.au>

	* ui.{cc,hh}, netsync.cc: netsync progress ticker in kilobytes to
	avoid wrapping.

2005-04-11  Jon Bright <jon@siliconcircus.com>
	* Makefile.am (EXTRA_DIST): Add debian/*

2005-04-11  Jon Bright <jon@siliconcircus.com>
	* Makefile.am (EXTRA_DIST): Add win32/monotone.iss, PNG_FIGURES
	(PNG_FIGURES): Add, constructing in same way as EPS_FIGURES
	(monotone.html): Use .perlbak workaround so that this works on Win32

2005-04-10  Nathaniel Smith  <njs@codesourcery.com>

	* Makefile.am (BUILT_SOURCES_CLEAN): Add package_revision.txt.

	This is the 0.18 release.

2005-04-11  Matthew Gregan <kinetik@orcon.net.nz>

	* unix/inodeprint.cc, configure.ac: Use nanosecond time resolution for
	inodeprints on BSDs and other platforms if available.

2005-04-10  Derek Scherger  <derek@echologic.com>

	* monotone.texi (Informative): fix typo in ls known docs

2005-04-10  Nathaniel Smith  <njs@codesourcery.com>

	* Makefile.am: Use pdftops instead of acroread.
	(EXTRA_DIST): Include new contrib/ files, and fix wildcards.
	* NEWS: Update for 0.18.
	* configure.ac: Bump version number.
	* debian/changelog: Mention new release.
	* debian/copyright: Update from AUTHORS.
	* monotone.spec: Mention new release.
	* po/monotone.pot: Regenerate.

2005-04-10  Florian Weimer  <fw@deneb.enyo.de>

	* monotone.texi (Commands): Use "working copy" instead of "working
	directory", to match the rest of the manual.

2005-04-10  Florian Weimer  <fw@deneb.enyo.de>

	* commands.cc (ls_known): New function which prints all known
	files in the working copy.
	(CMD(list)): Invoke ls_known for "list known".  Update help
	message.
	(ALIAS(ls)): Update help message.

	* monotone.texi: Document "list known".
	* tests/t_ls_known.at: New file.
	* testsuite.at: Include it.

2005-04-10  Richard Levitte  <richard@levitte.org>

	* contrib/Notify.pl: Count the number of messages sent, and
	display the count at the end.
	Version bumped to 1.0.

2005-04-10  Matt Johnston  <matt@ucc.asn.au>

	* unix/inodeprint.cc, configure.ac: don't use the nsec time
	on non-Linux-style systems (quick compile fix for OS X and probably
	others, can be made generic later).

2005-04-10  Olivier Andrieu  <oliv__a@users.sourceforge.net>

	* contrib/monotone.el: Some elisp code for running monotone from
	inside Emacs. Supports diff, status, add, drop, revert and commit.

2005-04-09  Richard Levitte  <richard@levitte.org>

	* contrib/Notify.pl: Allow globbing branches.  Make the revision
	records branch specific.  Show what records you would have updated
	even with --noupdate.  Add --before and --since, so users can
	select datetime ranges to create logs for.  Remove --to and add
	--difflogs-to and --nodifflogs-to to send logs with diffs to one
	address and logs without diffs to another (both can be given at
	once).  More and better documentation.

2005-04-08  Nathaniel Smith  <njs@codesourcery.com>

	* change_set.cc (basic_change_set): Remove problematic
	rename_dir/add combination, until directory semantics are
	fixed.

2005-04-08  Nathaniel Smith  <njs@codesourcery.com>

	* commands.cc (revert): Call maybe_update_inodeprints.
	* app_state.cc (set_restriction): Clear any old restrictions
	first.

2005-04-08  Jon Bright <jon@siliconcircus.com>
	* testsuite.at (NOT_ON_WIN32): Add a function to prevent tests from
	running on Win32 (for cases where the functionality being tested 
	makes no sense on Win32.  Not for cases where the functionality
	just isn't there yet on Win32.)
	* tests/t_final_space.at: Use NOT_ON_WIN32.  The filenames "a b" 
	and "a b " refer to the same file on Win32, obviating this test

2005-04-08  Jon Bright <jon@siliconcircus.com>
	* win32/inodeprint.cc (inodeprint_file): Still close the file if
	getting its time failed.
	* tests/t_netsync_sigpipe.at: Don't bother doing a kill -PIPE on
	Win32.  There is no real SIGPIPE on Win32 and sockets don't get this
	signal if their pipe goes away.  MinGW's kill seems to translate
	-PIPE to some signal that *does* kill monotone, so it seems like the
	easiest solution is just not to send the signal in the first place
	here.
	* tests/t_automate_ancestry_difference.at: Remove old 
	CHECK_SAME_STDOUT call which I'd left by accident.
	* tests/t_automate_leaves.at: Canonicalise monotone output before
	passing to CHECK_SAME_STDOUT
	* tests/t_log_depth.at: Check line count with arithmetic comparison
	rather than autotest's string comparison

2005-04-08  Nathaniel Smith  <njs@codesourcery.com>

	* inodeprint.cc (operator<<): Typo.

	* inodeprint.{hh,cc} (build_inodeprint_map,
	build_restricted_inodeprint_map): Remove unused functions.

2005-04-08  Nathaniel Smith  <njs@codesourcery.com>

	* work.cc: Remove doxygen comments.  Comments are good; comments
	that are longer than the function they document, and give less
	information, are not so good...

2005-04-08  Nathaniel Smith  <njs@codesourcery.com>

	* ChangeLog: Fixup after merge.

2005-04-08  Nathaniel Smith  <njs@codesourcery.com>

	* commands.cc (calculate_current_revision): Defer to
	calculate_restricted_revision instead of special casing.
	(put_revision_id): constify argument.
	(maybe_update_inodeprints): New function.
	(commit, update, checkout): Call it.
	
	* manifest.{cc,hh} (build_manifest_map): Remove, since only caller
	was removed.
	(build_restricted_manifest_map): Go faster if the user is using
	inode signatures.

	* tests/t_inodeprints.at:
	* tests/t_inodeprints_update.at: Typoes.
	
	* work.cc (read_inodeprints): Typo.

2005-04-08  Nathaniel Smith  <njs@codesourcery.com>

	* tests/t_inodeprints.at:
	* tests/t_inodeprints_update.at: New tests.
	* testsuite.at: Add them.
	
	* UPGRADE: Document 0.17 -> 0.18 upgrade path.

2005-04-08  Jon Bright <jon@siliconcircus.com>
	* tests/t_cat_file_by_name.at: CHECK_SAME_STDOUT can only be used
	to check two 'cat' processes or two monotone processes on Win32,
	not to check monotone and 'cat'.  Change to go through an 
	intermediate stdout
	* tests/t_automate_erase_ancestors.at: Ditto
	* tests/t_automate_toposort.at: Ditto
	* tests/t_automate_ancestry_difference.at: Ditto
	* tests/t_vars.at: Call CANONICALISE for stdout output.
	* tests/t_netsync_absorbs.at: Ditto.
	* tests/t_empty_env.at: For Win32, copy libiconv-2.dll to the 
	current dir before the test, otherwise Win32 will search the
	(empty) path for it and not find it.
	* tests/t_automate_descendents.at: Ditto
	* win32/inodeprint.cc: Implement inodeprint_file for Win32, based
	on mode, device, size, create time and write time.
	
	
2005-04-08  Jon Bright <jon@siliconcircus.com>
	* win32/inodeprint.cc: Change the function name to match the one
	on Unix.

2005-04-08  Nathaniel Smith  <njs@codesourcery.com>

	* {win32,unix}/fingerprint.cc: Rename to...
	* {win32,unix}/inodeprint.cc: ...this.  Change function name and
	calling conventions.
	* platform.hh (inodeprint_file): Likewise.
	* inodeprint.{cc,hh}: New files.
	* Makefile.am (MOST_SOURCES, UNIX_PLATFORM_SOURCES,
	WIN32_PLATFORM_SOURCES): Fixup accordingly.
	* vocab_terms.hh (inodeprint): New ATOMIC.
	* work.hh: Prototype inodeprint working copy functions.
	* work.cc: Implement them.

	* manifest.{hh,cc} (manifest_file_name): Remove unused variable.

2005-04-07  Nathaniel Smith  <njs@codesourcery.com>

	* manifest.{hh,cc}: Remove some commented out unused functions.

	* win32/have_smart_terminal.cc: Include platform.hh.
	* unix/fingerprint.cc: New file, with new function.
	* win32/fingerprint.cc: New file, with stub function.
	* Makefile.am (UNIX_PLATFORM_SOURCES, WIN32_PLATFORM_SOURCES): Add
	them.

2005-04-07  Nathaniel Smith  <njs@codesourcery.com>

	* manifest.hh, manifest.cc: Remove tabs.

2005-04-08  Jeremy Cowgar  <jeremy@cowgar.com>

	* doxygen.cfg: added
	* Makefile.am: added apidocs target (builds doxygen docs)

2005-04-07  Nathaniel Smith  <njs@codesourcery.com>

	* tests/t_final_space.at: New test.
	* testsuite.at: Add it.

2005-04-07  Nathaniel Smith  <njs@codesourcery.com>

	* monotone.texi (Dealing with a Fork): 'merge' has slightly
	different output.

	* NEWS: Summarize changes of last 2.5 weeks.

2005-04-07  Nathaniel Smith  <njs@codesourcery.com>

	* database.{cc,hh} (space_usage): New method.
	* database.cc (info): Use it.

2005-04-07  Nathaniel Smith  <njs@codesourcery.com>

	* vocab.cc (verify): Cache known-good strings, to speed up
	repeated processing of related changesets.

	* change_set.cc (basic_change_set_test): Revert last change; the
	old version _was_ valid.

2005-04-06  Nathaniel Smith  <njs@codesourcery.com>

	* work.cc (build_deletions): Issue warning when generating
	delete_dir's; they're totally broken, but I don't want to disable
	them, because then our tests won't see when they're fixed...

2005-04-07  Nathaniel Smith  <njs@codesourcery.com>

	* smap.hh (insert): Fix stupid bug in assertion condition.

2005-04-07  Nathaniel Smith  <njs@codesourcery.com>

	* change_set.cc (basic_change_set_test): Test a _valid_
	change_set.
	(directory_node): Make a std::map, instead of an smap.  Add a
	comment explaining the bug that makes this temporarily necessary.

	* smap.hh (smap): Don't check for duplicates at insert time,
	unless we've decided not to mark things damaged; don't return
	iterators from insert.  Do check for duplicates at sort time, and
	always sort, instead of sometimes doing linear search.  This makes
	insert O(1), while still preserving the invariant that keys must
	be unique.
	
	* commands.cc (commit): Explain why we're aborting, in the case
	that we detect that a file has changed under us in the middle of a
	commit.

2005-04-07  Richard Levitte  <richard@levitte.org>

	* cryptopp/config.h: typo...

2005-04-05  Nathaniel Smith  <njs@codesourcery.com>

	* tests/t_db_execute.at (db execute): New test.
	* testsuite.at: Add it.
	* database.cc (debug): Don't printf-interpret %-signs in input.

2005-04-05  Matt Johnston  <matt@ucc.asn.au>

	* database.cc: remove dulicated block introduced
	in rev 9ab3031f390769f1c455ec7764cc9c083f328a1b
	(merge of 76f4291b9fa56a04feb2186074a731848cced81c and
	c7917be7646df52363f39d2fc2f7d1198c9a8c27). Seems to be another
	instance of the case tested in t_merge_5.at

2005-04-05  Matt Johnston  <matt@ucc.asn.au>

	* basic_io.hh: reserve() the string which we're appending to
	frequently. Seems to give ~5% speedup in 
	diff -r t:revision-0.16 -r t:revision-0.17 - can't hurt.

2005-04-04  Nathaniel Smith  <njs@codesourcery.com>

	* monotone.spec, debian/control: We no longer need external popt.
	* INSTALL: Ditto, plus some general updating.
	
2005-04-04  Nathaniel Smith  <njs@codesourcery.com>

	* tests/t_sql_unpack.at: New test.
	* testsuite.at: Add it.

2005-04-04  Nathaniel Smith  <njs@codesourcery.com>

	* contrib/ciabot_monotone.py (config): Genericize again, so lazy
	people using it won't start sending commits for monotone.
	* .mt-attrs: Make it executable.

2005-04-04  Richard Levitte  <richard@levitte.org>

	* Makefile.am (EXTRA_DIST): Add the extra popt files.

	* popt/popt.3, popt/popt.ps, popt/testit.sh: Include a few more
	  files from popt, mostly to have documentation on hand.  post.ps
	  is mentioned in popt/README.

2005-04-03  Nathaniel Smith  <njs@codesourcery.com>

	* Makefile.am (EXTRA_DIST): Add contrib/ stuff to distributed
	files list.
	* contrib/ciabot_monotone.py (config.delivery): Turn on.
	(send_change_for): Don't include "ChangeLog:" line when extracting
	changelog.

2005-04-03  Nathaniel Smith  <njs@codesourcery.com>

	* contrib/ciabot_monotone.py: New file.
	* contrib/README: Describe it.

2005-04-03  Richard Levitte  <richard@levitte.org>

	* AUTHORS: Add information about popt.

	* monotone.cc (my_poptStuffArgFile): Include the bundled popt.h.
	Since we now have a working popt, we can remove the restrictions
	on the use of -@.
	* tests/t_at_sign.at: Test that we can take more tha one -@.
	* monotone.1: Document it.

	* popt/poptint.h (struct poptContext_s): Add field to keep track
	  of the number of allocated leftovers elements.
	* popt/popt.c (poptGetContext): Initialise it and use it.
	  (poptGetNextOpt): Use it and realloc leftovers when needed.
	  Also make sure that the added element is a dynamically allocated
	  copy of the original string, or we may end up with a dangling
	  pointer.  These are huge bugs in popt 1.7, when using
	  poptStuffArgs().
	  (poptFreeContext): Free the leftovers elements when freeing
	  leftovers.
	  (poptSaveLong, poptSaveInt): Apply a small patch from Debian.

	* popt/CHANGES, popt/COPYING, popt/README, popt/findme.c,
	  popt/findme.h, popt/popt.c, popt/poptconfig.c, popt/popt.h,
	  popt/popthelp.c, popt/poptint.h, popt/poptparse.c,
	  popt/system.h, popt/test1.c, popt/test2.c, popt/test3.c: Bundle
	  popt 1.7.
	* configure.ac, Makefile.am: Adapt.

2005-04-01  Richard Levitte  <richard@levitte.org>

	* contrib/Notify.pl: Complete rewrite.  Among other things, it
	  makes better use of some new monotone automate features.  It's
	  also better organised and much more documented.

2005-04-01  Jeremy Cowgar  <jeremy@cowgar.com>

	* tests/t_dropkey_2.at: Updated to test dropkey instead of delkey
	* tests/t_dropkey_1.at: Updated to test dropkey instead of delkey
	* monotone.texi (Key and Cert): Changed references to delkey
	  to dropkey
	  (Commands): Changed references to delkey to dropkey
	* testsuite.at: changed references from t_delkey* to t_dropkey*
	* t_delkey_1.at: renamed to t_dropkey_1.at
	* t_delkey_2.at: renamed to t_dropkey_2.at
	* commands.cc (CMD(delkey)): renamed to dropkey to maintain
	  command consistency (with existing drop command)

2005-04-01  Richard Levitte  <richard@levitte.org>

	* monotone.cc (my_poptStuffArgFile): An argument file might be
	empty, and therefore contain no arguments to be parsed.  That's
	OK.
	* tests/t_at_sign.at: Test it.

2005-04-01  Nathaniel Smith  <njs@codesourcery.com>

	* monotone.cc: Fixup after merge.

2005-04-01  Nathaniel Smith  <njs@codesourcery.com>

	* file_io.cc (read_data_for_command_line): New function.
	(read_data_stdin): New function.
	* file_io.hh (read_data_for_command_line): Add prototype.
	
	* monotone.cc (my_poptStuffArgFile): Clean up a little.  Use
	read_data_for_command_line.  Don't free argv, but rather return
	it.
	(cpp_main): Keep a list of allocated argv's, and free them.
	(options): Tweak wording of help text on -@.
	
2005-04-01  Nathaniel Smith  <njs@codesourcery.com>

	* file_io.hh: Remove tabs.

2005-04-01  Nathaniel Smith  <njs@codesourcery.com>

	* monotone.cc (cpp_main): Actually remove newline.

2005-04-01  Nathaniel Smith  <njs@codesourcery.com>

	* ChangeLog: Fixup after merge.
	* monotone.text (Making Changes): Fix typo.
	
2005-04-01  Nathaniel Smith  <njs@codesourcery.com>

	* monotone.cc (cpp_main): Remove now-unneccessary newline.
	
	* commands.cc (commit): Fix typo.
	
	* monotone.texi (Making Changes): Don't claim that writing to
	MT/log prevents the editor from starting.  Clarify later that
	having written to MT/log still means the editor will pop up
	later.

2005-04-01  Richard Levitte  <richard@levitte.org>

	* monotone.cc: Add the long name --xargs for -@.
	* monotone.1: Document it.
	* tests/t_at_sign.at: Remove extra empty line and test --xargs.

	* monotone.texi (Making Changes): Cleanupy tweaks.

	* monotone.cc (my_poptStuffArgFile): New function to parse a file
	for more arguments and stuff them into the command line.
	(cpp_main): Add the -@ option
	* tests/t_at_sign.at, testsuite.at: Test it
	* monotone.1: Document it.

2005-03-31  Nathaniel Smith  <njs@codesourcery.com>

	* tests/t_log_depth.at: Cleanupy tweaks.

2005-03-31  Jeremy Cowgar  <jeremy@cowgar.com>

	* monotone.texi: Tutorial updated to include example of
	  editing/committing with MT/log
	* work.cc (has_contents_user_log) Added
	* work.hh (has_contents_user_log) Added
	* commands.cc (CMD(commit)): Checks to ensure both MT/log and the
	  --message option does not exist during commit.
	* transforms.hh (prefix_lines_with): Added
	* transforms.cc (prefix_lines_with): Added
	* sanity.cc (naughty_failure): Made use of prefix_lines_with()
	* ui.cc (inform): now handles messages w/embedded newlines
	* tests/t_commit_log_3.at: Created to test new functionality
	  added to CMD(commit)
	* testsuite.at: Added above test

2005-03-31  Richard Levitte  <richard@levitte.org>

	* monotone.cc: Add the --depth option...
	* app_state.hh (class app_state),
	  app_state.cc (app_state::set_depth): ... and the field and
	  method to store and set it.
	* commands.cc (CMD(log)): ... then handle it.

	* tests/t_log_depth.at: Add a test for 'log --depth=n'
	* testsuite.at: Add it.
	* monotone.texi (Informative): Document it.

2005-03-31  Nathaniel Smith  <njs@codesourcery.com>

	* automate.cc (automate_erase_ancestors): Accept zero arguments,
	and in such case print nothing.  (Important for scripting.)
	* commands.cc (automate):
	* monotone.texi (Automation):
	* tests/t_automate_erase_ancestors.at: Update accordingly.

2005-03-31  Nathaniel Smith  <njs@codesourcery.com>

	* automate.cc (automate_toposort): Accept zero arguments, and in
	such case print nothing.  (Important for scripting.)
	* commands.cc (automate):
	* monotone.texi (Automation):
	* tests/t_automate_toposort.at: Update accordingly.

2005-03-30  Richard Levitte  <richard@levitte.org>

	* contrib/Notify.pl: A new Perl hack to send change logs by
	email.

	* contrib/README: Add a quick description.

2005-03-30  Nathaniel Smith  <njs@codesourcery.com>

	* automate.cc (automate_leaves): New function.
	(automate_command): Add it.
	* commands.cc (automate): Synopsify it.
	* monotone.1: Add it.
	* monotone.texi (Automation, Commands): Likewise.
	
	* tests/t_automate_leaves.at: New test.
	* testsuite.at: Add it.

2005-03-30  Nathaniel Smith  <njs@codesourcery.com>

	* monotone.texi (Automation): Make newly added sample outputs
	verbatim also.

2005-03-30  Nathaniel Smith  <njs@codesourcery.com>

	* tests/t_automate_toposort.at: New test.
	* tests/t_automate_ancestry_difference.at: New test.
	* tests/t_diff_first_rev.at: New test.
	* testsuite.at: Add them.
	
	* revision.cc (calculate_ancestors_from_graph): Do not keep an
	"interesting" set and return only ancestors from this set;
	instead, simply return all ancestors.  Returning a limited set of
	ancestors does not speed things up, nor reduce memory usage in
	common cases.  (The only time it would reduce memory usage is when
	examining only a small ancestor set, which the important case,
	'heads', does not; even then, erase_ancestors would need to intern
	the interesting revisions first so they got low numbers, which it
	doesn't.)
	(erase_ancestors): Adjust accordingly.
	(toposort, ancestry_difference): New functions.
	* revision.hh (toposort, ancestry_difference): Declare.
	* automate.cc (automate_toposort, automate_ancestry_difference):
	New functions.
	(automate_command): Add them.
	All functions: clarify in description whether output is sorted
	alphabetically or topologically.
	* commands.cc (automate): Synopsify them.
	* monotone.1: Add them.
	* monotone.texi (Commands): Likewise.
	(Automation): Likewise.  Also, clarify for each command whether
	its output is alphabetically or topologically sorted.
	
2005-03-29  Richard Levitte  <richard@levitte.org>

	* commands.cc (CMD(ls)): Update with the same information as
	CMD(list)

	* monotone.texi (Automation): Make the sample output verbatim

2005-03-26  Nathaniel Smith  <njs@codesourcery.com>

	* automate.cc (automate_erase_ancestors): New function.
	(automate_command): Use it.
	* commands.cc (automate): Document it.

	* tests/t_automate_erase_ancestors.at: New test.
	* testsuite.at: Add it.

	* monotone.texi (Automation, Commands): Document automate
	erase_ancestors.
	* monotone.1: Document automate erase_ancestors.

2005-03-26  Nathaniel Smith  <njs@codesourcery.com>

	* automate.cc (interface_version): Bump to 0.1.
	(automate_descendents): New function.
	(automate_command): Call it.
	* commands.cc (automate): Add it to help text.

	* tests/t_automate_descendents.at: New test.
	* testsuite.at: Add it.
	
	* monotone.texi (Automation, Commands): Document automate
	descendents.
	* monotone.1: Document automate descendents, and vars stuff.

2005-03-26  Nathaniel Smith  <njs@codesourcery.com>

	* tests/t_attr.at: No longer a bug report.
	* tests/t_rename_attr.at: New test.
	* testsuite.at: Add it.

2005-03-26  Joel Crisp  <jcrisp@s-r-s.co.uk>

	* contrib/Log2Gxl.java: New file.

2005-03-26  Nathaniel Smith  <njs@pobox.com>

	* contrib/README: New file.

2005-03-25  Nathaniel Smith  <njs@pobox.com>

	* commands.cc (user_log_file_name): Remove unused variable
	again.  Hopefully it will take this time...

2005-03-25  Nathaniel Smith  <njs@pobox.com>

	* commands.cc (user_log_file_name): Remove unused variable.

2005-03-25  Jeremy Cowgar  <jeremy@cowgar.com>

	* monotone.texi: Added a bit more documentation about MT/log
	  Updated edit_comment hook and addded delkey docs
	* commands.cc: Added delkey command
	* t_delkey_1.at: Tests delkey command on public key
	* t_delkey_2.at: Tests delkey command on public and private key
	* testsuite.at: Added above tests
	* std_hooks.lua: Transposed the MT: lines and user_log_contents,
	  user_log_contents now appears first.

2005-03-25  Jeremy Cowgar  <jeremy@cowgar.com>

	* t_setup_creates_log.at: Ensures that MT/log is created
	  on setup
	* t_checkout_creates_log.at: Ensures that MT/log is created
	  on checkout
	* t_commit_log_1.at: Ensures that:
	  1. Read and entered as the ChangeLog message
	  2. Is blanked after a successful commit
	* t_commit_log_2.at: Ensures that commit works w/o MT/log being
	  present
	* testsuite.at: Added the above tests.

2005-03-25  Matt Johnston  <matt@ucc.asn.au>

        * {unix,win32}/platform_netsync.cc, platform.hh, Makefile.am: new
        functions to disable and enable sigpipe.
        * netsync.cc, main.cc: call the functions from netsync rather than
        globally, so that sigpipe still works for piping output of commands
        such as 'log'.
        * tests/t_netsync_sigpipe.at: test it.
        * testsuite.at: add it.

2005-03-25  Matt Johnston  <matt@ucc.asn.au>

	* monotone.cc: add short options -r, -b, -k, and -m
	for --revision, --branch, --key, and --message respectively.
	* monotone.texi, monotone.1: document them
	* tests/t_short_opts.at: test them
	* testsuite.at: add it

2005-03-24  Nathaniel Smith  <njs@codesourcery.com>

	* tests/t_empty_env.at: New test.
	* testsuite.at: Add it.  Absolutify path to monotone so it will
	work.
	
	* unix/have_smart_terminal.cc (have_smart_terminal): Handle the
	case where TERM is unset or empty.

2005-03-24  Nathaniel Smith  <njs@codesourcery.com>

	* ui.hh (tick_write_nothing): New class.
	* monotone.cc (cpp_main): Enable it.

2005-03-24  Nathaniel Smith  <njs@codesourcery.com>

	* work.cc (build_deletions, build_additions): Fixup after merge.

2005-03-23  Nathaniel Smith  <njs@codesourcery.com>

	* tests/t_cat_file_by_name.at: Check for attempting to cat
	non-existent files.
	* tests/t_empty_id_completion.at: New test.
	* tests/t_empty_path.at: New test.
	* testsuite.at: Add them.
	
	* database.cc (complete): Always generate some sort of limit term,
	even a degenerate one.
	
	* app_state.cc (create_working_copy): Check for null directory.

	* work.cc (build_deletion, build_addition, build_rename): Check
	for null paths.

2005-03-23  Derek Scherger  <derek@echologic.com>

	* Makefile.am UNIX_PLATFORM_SOURCES:
	WIN32_PLATFORM_SOURCES: add have_smart_terminal.cc
	* platform.hh (have_smart_terminal): prototype
	* ui.cc (user_interface): set ticker to dot/count based on
	have_smart_terminal
	* unix/have_smart_terminal.cc: 
	* win32/have_smart_terminal.cc: new file
	
2005-03-23  Derek Scherger  <derek@echologic.com>

	* commands.cc (add): pass list of prefixed file_path's to
	build_additions
	(drop): pass list of prefixed file_path's to build_deletions
	(attr): pass attr_path as a 1 element vector to build_additions
	* work.{cc,hh} (build_addition): rename to...
	(build_additions): this, and accept a vector of paths to be added
	in a single path_rearrangement
	(build_deletion): rename to ...
	(build_deletions): this, and accept a vector of paths to be
	dropped in a single path_rearrangement
	(known_preimage_path): replace manifest and path_rearrangement
	args with a path_set to avoid extracting paths for every file
	(build_rename): adjust for change to known_preimage_path

2005-03-23  Nathaniel Smith  <njs@codesourcery.com>

	* monotone.cc (my_poptFreeContext, cpp_main): Apparently
	poptFreeContext silently changed its return type at some unknown
	time.  Hack around this.

2005-03-23  Nathaniel Smith  <njs@codesourcery.com>

	* monotone.cc (cpp_main): Remove the special code to dump before
	printing exception information, since we no longer dump to the
	screen, so it's always better to have the little status message
	saying what happened to the log buffer at the end of everything.
	* sanity.cc (dump_buffer): Give a hint on how to get debug
	information, when discarding it.
	* work.{hh,cc} (get_local_dump_path): New function.
	* app_state.cc (allow_working_copy): Use it for default
	global_sanity dump path.
	* monotone.texi (Reserved Files): Document MT/debug.
	(Network): Capitalize Bob and Alice (sorry graydon).
	Document new defaulting behavior.

2005-03-23  Nathaniel Smith  <njs@codesourcery.com>

	* work.cc, sanity.cc: Remove tabs.

2005-03-23  Nathaniel Smith  <njs@codesourcery.com>

	* monotone.texi (Network Service): Mention that monotone remembers
	your server/collection.
	(Vars): New section.
	* netsync.cc (process_hello_cmd): Touch more cleaning.
	* tests/t_merge_5.at: More commentary.
	
2005-03-23  Matt Johnston  <matt@ucc.asn.au>

	* tests/t_merge_5.at: new test for a merge which ends up with
	duplicate lines.
	* testsuite.at: add it

2005-03-22  Jeremy Cowgar  <jeremy@cowgar.com>

	* AUTHORS: Added my name
	* app_state.cc, commands.cc, lua.cc, lua.hh, monotone.texi,
	  std_hooks.lua, work.cc, work.hh: Added functionality to
	  read the MT/log file for commit logs. In this revision
	  tests are not yet complete nor is documenation complete
	  but the reading, blanking and creating of MT/log is.

2005-03-22  Nathaniel Smith  <njs@codesourcery.com>

	* vocab_terms.hh: Declare base64<var_name>.
	* database.cc (clear_var, set_var, get_vars): base64-encode
	var_names in the database.
	* monotone.texi (Internationalization): Update description of
	vars.
	* transforms.{cc,hh} ({in,ex}ternalize_var_name): Remove.
	* commands.cc (set, unset, ls_vars): Update accordingly.
	(unset): Error out if the variable doesn't exist.
	* tests/t_vars.at: Verify this works.

	* netcmd.cc (test_netcmd_functions): Properly type arguments to
	{read,write}_hello_cmd_payload.
	(write_hello_cmd_payload): Properly type arguments.
	* netcmd.hh (write_hello_cmd_payload):
	* netsync.cc (queue_hello_cmd): Adjust accordingly.
	(process_hello_cmd): More cleaning.  Also, save new server keys to
	a var, and check old server keys against the var.
	
	* tests/t_netsync_checks_server_key.at: New test.
	* testsuite.at: Add it.  Better docs for some netsync macros,
	while I'm here...
	* tests/t_netsync_absorbs.at: Add 'netsync' keyword.
	
2005-03-22  Nathaniel Smith  <njs@codesourcery.com>

	* tests/t_netsync_absorbs.at: New test.
	* testsuite.at: Add it.

	* netcmd.{cc,hh} (read_hello_cmd_payload): Properly type
	arguments.
	* netsync.cc (dispatch_payload): Adjust accordingly.  Move some
	logic into process_hello_cmd.
	(known_servers_domain): New constant.
	(process_hello_cmd): Tweak arguments appropriately.  Include logic
	formerly in dispatch_payload.  Cleanup.

	No semantic changes.
	
2005-03-21  Nathaniel Smith  <njs@codesourcery.com>

	* monotone.texi (Starting a New Project): Tweak phrasing.

2005-03-21  Nathaniel Smith  <njs@codesourcery.com>

	* commands.cc (process_netsync_client_args): If user specifies
	server/collection and there is no default, set the default.
	* tests/t_netsync_set_defaults.at: New test.
	* testsuite.at: Add it.

2005-03-21  Nathaniel Smith  <njs@codesourcery.com>

	* vocab.hh (var_key): New typedef.
	* database.{cc,hh}: Use it.  Make most var commands take it.
	* commands.cc (set, unset): Adjust accordingly.
	(default_server_key, default_collection_key): New constants.
	(process_netsync_client_args): New function.
	(push, pull, sync): Use it.

	* tests/t_netsync_defaults.at: New test.
	* testsuite.at: Add it.

2005-03-21  Matt Johnston  <matt@ucc.asn.au>

	* change_set.cc: use std::map rather than smap for 
	confirm_unique_entries_in_directories() and confirm_proper_tree()
	since they perform a lot of insert()s.

2005-03-21  Nathaniel Smith  <njs@codesourcery.com>

	* monotone.texi (list tags, list vars, set, unset): Document.
	(Internationalization): Document vars.

2005-03-21  Nathaniel Smith  <njs@codesourcery.com>

	* transforms.{hh,cc} ({in,ex}ternalize_var_{name,domain}): New
	functions.
	* vocab_terms.hh (base64<var_value>): Declare template.
	* database.hh (get_vars): Simplify API.
	* database.cc (get_vars, get_var, var_exists, set_var, clear_var):
	Implement.
	* commands.cc (set, unset): New commands.
	(ls): New "vars" subcommand.
	* tests/t_vars.at: Fix.  Un-XFAIL.
	
2005-03-21  Nathaniel Smith  <njs@codesourcery.com>

	* transforms.{cc,hh}: Remove tabs.

2005-03-20  Nathaniel Smith  <njs@codesourcery.com>

	* tests/t_vars.at: New test.
	* testsuite.at: Add it.

2005-03-20  Nathaniel Smith  <njs@codesourcery.com>

	* schema.sql (db_vars): New table.
	* database.cc (database::database): Update schema id.
	* schema_migration.cc (migrate_client_to_vars): New function.
	(migrate_monotone_schema): Use it.
	* tests/t_migrate_schema.at: Another schema, another test...
	
	* vocab_terms.hh (var_domain, var_name, var_value): New types.
	* database.hh (get_vars, get_var, var_exists, set_var, clear_var):
	Prototype new functions.
	
2005-03-20  Derek Scherger  <derek@echologic.com>

	* file_io.cc (book_keeping_file): return true only if first
	element of path is MT, allowing embedded MT elements
	(walk_tree_recursive): check relative paths for ignoreable book
	keeping files, rather than absolute paths
	(test_book_keeping_file): add fs::path tests for book keeping
	files
	* tests/t_add_intermediate_MT_path.at: un-XFAIL, fix some problems
	with commas, add tests for renames and deletes with embedded MT
	path elements.

2005-03-20  Nathaniel Smith  <njs@codesourcery.com>

	* monotone.texi: Add some missing @sc{}'s.
	* cryptopp/config.h: Use "mt-stdint.h", not <stdint.h>, for
	portability.

2005-03-19  Nathaniel Smith  <njs@codesourcery.com>

	* Makefile.am (EXTRA_DIST): Add UPGRADE and README.changesets.
	* debian/files: Auto-updated by dpkg-buildpackage.

	* This is the 0.17 release.
	
2005-03-18  Nathaniel Smith  <njs@codesourcery.com>

	* Makefile.am (MOST_SOURCES): Add package_{full_,}revision.h.
	* NEWS: Fill in date.
	* debian/copyright: Update from AUTHORS.
	* configure.ac: Bump version number to 0.17.
	* debian/changelog, monotone.spec: Update for release.
	* po/monotone.pot: Auto-updated by distcheck.

2005-03-18  Christof Petig <christof@petig-baender.de>

	* sqlite/*: Imported sqlite version 3.1.6 tree

2005-03-18  Nathaniel Smith  <njs@codesourcery.com>

	* monotone.1, commands.cc, Makefile.am: Fixup after merge.

2005-03-18  Nathaniel Smith  <njs@codesourcery.com>

	* path_component (split_path): Fix bug.
	Also, add unit tests for file.
	* unit_tests.{hh,cc}: Add path_component unit tests.
	
2005-03-18  Nathaniel Smith  <njs@codesourcery.com>

	* Makefile.am: Fixup after merge.
	
2005-03-18  Nathaniel Smith  <njs@codesourcery.com>

	* change_set.cc: Move path_component stuff to...
	* path_component.{hh,cc}: ...these new files.
	* Makefile.am: Add them.

2005-03-18  Matt Johnston  <matt@ucc.asn.au>

	* txt2c.cc: add --no-static option
	* Makefile.am, package_revision.h, package_full_revision.h:
	create revision info files as standalone .c files to speed
	compilation (mt_version.cc doesn't need to recompile each time)

2005-03-17  Derek Scherger  <derek@echologic.com>

	* INSTALL: add note about creating a ./configure script

2005-03-16  Nathaniel Smith  <njs@codesourcery.com>

	* UPGRADE: Finish, hopefully.
	* monotone.texi (db check): Be more clear about what is normally
	checked, and when 'db check' is useful.

2005-03-16  Patrick Mauritz <oxygene@studentenbude.ath.cx>

	* monotone.texi (Hook Reference): Typo.

2005-03-16  Nathaniel Smith  <njs@codesourcery.com>

	* monotone.texi: Add Derek Scherger to the copyright list.
	Various tweaks.
	(Starting a New Project): Rewrite to clarify that only Jim runs
	"setup", and explain why.
	(Network Service): Add a note that most people do use a central
	server, since people on the mailing list seem to perhaps be
	getting the wrong idea.
	(Making Changes): Expand a little on what the "." in "checkout ."
	means, since people seem to accidentally checkout stuff into real
	directories.
	(db check): Add much verbiage on the implications
	of various problems, and how to fix them.  Also clarify some
	wording.
	* NEWS: Small tweaks.
	* UPGRADE: More instructions, not done yet...
	
2005-03-15  Matt Johnston  <matt@ucc.asn.au>

	* commands.cc, monotone.texi, monotone.1: mention that agraph
          output is in VCG format.

2005-03-14  Nathaniel Smith  <njs@codesourcery.com>

	* commands.cc (cat): 'cat file REV PATH'.
	* monotone.texi: Mention it.
	* tests/t_cat_file_by_name.at: New test.
	* testsuite.at: Add it.

2005-03-11  Nathaniel Smith  <njs@codesourcery.com>

	* automate.cc (automate_heads): Remove app.initialize call.
	* revision.cc, revision.hh (calculate_arbitrary_change_set): New
	function.
	(calculate_composite_change_set): Touch more sanity checking.

	* commands.cc (update): Use it.

2005-03-10  Derek Scherger  <derek@echologic.com>

	* app_state.cc (set_restriction): adjust bad path error message
	* commands.cc (get_valid_paths): refactor into ...
	(extract_rearranged_paths): ... this
	(extract_delta_paths): ... this
	(extract_changed_paths): ... this
	(add_intermediate_paths): ... and this
	(restrict_delta_map): new function
	(calculate_restricted_change_set): new function
	(calculate_restricted_revision):
	(ls_missing):
	(revert): rework using new valid path functions
	(do_diff): adjust --revision variants to work with restrictions
	* tests/t_diff_restrict.at: un-XFAIL

2005-03-09  Jon Bright <jon@siliconcircus.com>
	* win32/monotone.iss: Install the many-files version of the
	docs, install the figures, create a start-menu icon for the
	docs.
	* Makefile.am: Make docs generation work with MinGW

2005-03-09  Jon Bright <jon@siliconcircus.com>
	* win32/monotone.iss: Monotone -> monotone

2005-03-09  Jon Bright <jon@siliconcircus.com>
	* win32/monotone.iss: Added an Inno Setup script for 
	generating a Windows installer.  Inno Setup is GPLed, see
	http://www.jrsoftware.org for download

2005-03-09  Jon Bright <jon@siliconcircus.com>
	* t_diff_binary.at: binary.bz.b64 -> binary.gz.b64

2005-03-08  Derek Scherger  <derek@echologic.com>

	* Makefile.am: adjust for fsck rename
	* commands.cc (db fsck): rename to db check and add short help;
	adjust for fsck file renames
	* database.{cc,hh}: minor alignment adjustments
	(get_statistic): remove redundant method
	(info): use count in place of get_statistic
	(count): return unsigned long instead of int
	(get_keys): new method
	(get_public_keys): new method
	(get_private_keys): rewrite using get_keys
	(get_certs): new method to get all certs in database from
	specified table
	(get_revision_certs): ditto
	* fsck.{cc,hh}: rename to...
	* database_check.{cc,hh}: ...this; add key, cert and sane revision
	history checking
	* monotone.1: document db dump/load/check commands
	* monotone.texi: document db check command
	* tests/t_fsck.at: rename to...
	* tests/t_database_check.at: ...this; and add tests for key and
	cert problems
	* testsuite.at: account for new test name

2005-03-08  Nathaniel Smith  <njs@codesourcery.com>

	* ChangeLog: Insert some missing newlines.
	* NEWS: Note file format changes.
	* file_io.cc (tilde_expand): Clarify error message.

2005-03-08  Nathaniel Smith  <njs@codesourcery.com>

	* keys.{cc,hh} (require_password): Simplify interface, do more
	work.
	* rcs_import.cc (import_cvs_repo): Update accordingly.
	* commands.cc (server): Likewise.
	* revision.cc (build_changesets_from_existing_revs) 
	(build_changesets_from_manifest_ancestry): Require passphrase
	early.

2005-03-08  Nathaniel Smith  <njs@codesourcery.com>

	* NEWS, INSTALL, README.changesets: Update in preparation for
	0.17.
	* UPGRADE: New file.
	
	* tests/t_diff_restrict.at: Oops.  XFAIL it.
	
2005-03-08  Jon Bright  <jon@siliconcircus.com>
	
	* win32/process.cc (process_spawn): Escape the parameters,
	surround them with quotes before adding them to the consolidated
	command line string
	* mkstemp.cc (monotone_mkstemp): Now takes a std::string&, and
	returns the *native* form of the path in this.
	* mkstemp.hh: Now always use monotone_mkstemp
	(monotone_mkstemp): Update prototype
	* lua.cc (monotone_mkstemp_for_lua): Use new-style 
	monotone_mkstemp

2005-03-08  Jon Bright  <jon@siliconcircus.com>
	
	* win32/read_password.cc (read_password): Now correctly hides 
	password when run in a Windows console.  Does at least enough in
	a MinGW rxvt console to make sure that you can't see the password.
	* win32/process.cc: Change indentation.
	(process_spawn): Log commands executed, as for unix process.cc

2005-03-07  Nathaniel Smith  <njs@codesourcery.com>

	* tests/t_diff_restrict.at: New test.
	* testsuite.at: Add it.

2005-03-05  Nathaniel Smith  <njs@codesourcery.com>

	* netsync.cc (encountered_error, error): New variable and method.
	(session::session): Initialize encountered_error.
	(write_netcmd_and_try_flush, read_some, write_some): Check it.
	(queue_error_cmd): Consider it like sending a goodbye.
	(process_error_cmd): Throw an exception instead of considering it
	a goodbye.
	(process_data_cmd): Call error() if epochs don't match.
	* tests/t_epoch.at, tests/t_epoch_server.at: More minor tweaks.
	Expect failed pulls to exit with status 0.  This isn't really
	correct, but looks complicated to fix...

2005-03-05  Nathaniel Smith  <njs@codesourcery.com>

	* testsuite.at (NETSYNC_SERVE_N_START): New macro.
	* tests/t_epoch_server.at: Misc. fixes.

	* netsync.cc (session::session): Don't open valve yet.
	(maybe_note_epochs_finished): New method to open
	valve.
	(process_done_cmd, process_data_cmd): Call it.
	(rebuild_merkle_trees): Actually calculate hashes for epoch merkle
	trees.  Also, only include epochs that meet the branch mask.
	(session): Remove unused id_to_epoch map.
	
2005-03-05  Nathaniel Smith  <njs@codesourcery.com>

	* netcmd.cc (read_netcmd_item_type): Handle epoch_item.
	(test_netcmd_functions): Update for new confirm_cmd_payload
	format.
	* netsync.cc (process_confirm_cmd): Cut and paste error.

2005-03-05  Nathaniel Smith  <njs@codesourcery.com>

	* constants.{cc,hh}: Add new epochlen, epochlen_bytes constants.
	* vocab_terms.hh, vocab.hh: Add new epoch_data type.  Add predeclarations
	for it.
	* commands.cc (ls_epochs):
	* revision.cc (
	* database.hh:
	* database.cc: Update for epoch_data.  Add get_epoch, epoch_exists
	methods.
	* epoch.{cc,hh}: New files.
	* netsync.cc: Actually implement epochs-via-merkle code.

2005-03-04  Nathaniel Smith  <njs@codesourcery.com>

	* schema.sql (branch_epochs): Add 'hash' field.
	* schema_migration.cc: Fixup for.
	* database.cc (database): Change schemas.
	* tests/t_migrate_schema.at: Replace epoch db test case with one
	with new schema.

2005-03-03  Nathaniel Smith  <njs@codesourcery.com>

	* netsync.cc (session::id_to_epoch): New variable.
	(session::session): Create refinement and requested item tables
	for epochs.
	(rebuild_merkle_trees): Fill epoch merkle tree and id_to_epoch
	table.

	* netsync.cc (queue_confirm_cmd, process_confirm_cmd) 
	(dispatch_payload, rebuild_merkle_trees): 
	* netcmd.hh:
	* netcmd.cc (read_confirm_cmd_payload, write_confirm_cmd_payload):
	Remove epochs.

2005-02-27  Nathaniel Smith  <njs@codesourcery.com>

	* constants.cc:
	* revision.cc:
	* testsuite.at: 
	* commands.cc:
	* ChangeLog: Fixup after merge.

2005-02-27  Nathaniel Smith  <njs@codesourcery.com>

	* merkle_tree.hh (netcmd_item_type): Add epoch_item.
	* merkle_tree.cc (netcmd_item_type_to_string): Handle epoch_item.

	* packet.hh, packet.cc (struct packet_db_valve): New class.
	* netsync.cc (session): Use a valved writer.

2005-02-26  Nathaniel Smith  <njs@codesourcery.com>

	* merkle_tree.hh: Fix comment.
	Remove prototypes for non-existing functions.

2005-02-26  Nathaniel Smith  <njs@codesourcery.com>

	* tests/t_epoch_unidirectional.at: New test.
	* testsuite.at: Add it.

2005-02-26  Nathaniel Smith  <njs@codesourcery.com>

	* tests/t_epoch.at: Even more paranoid.
	* tests/t_epoch_server.at: New test.
	* testsuite.at: Add it.
	
2005-02-21  Nathaniel Smith  <njs@codesourcery.com>

	* tests/t_epoch.at: Check that netsync only sends relevant
	epochs, and be a little more paranoid.

2005-02-19  Nathaniel Smith  <njs@codesourcery.com>

	* revision.cc (struct anc_graph): Fixup after merge.

2005-02-18  graydon hoare  <graydon@pobox.com>

	* database.cc (set_epoch): Fix SQL.
	* monotone.texi (Rebuilding ancestry): Reword a bit.
	* netcmd.{cc,hh} 
	({read,write}_hello_cmd_payload): Transfer server key with hello.
	({read,write}_confirm_cmd_payload): Transfer epoch list with confirm.
	* netsync.cc: Adapt to changes in netcmd.
	(rebuild_merkle_trees): Set nonexistent epochs to zero before sync.
	* revision.cc (anc_graph): Randomize epochs on rebuild.
	* tests/t_epoch.at: Fix up to test slightly new semantics.

2005-02-07  Nathaniel Smith  <njs@codesourcery.com>

	* monotone.1: Add more db commands.
	* monotone.texi: Document db rebuild.  Add section on rebuilding
	ancestry and epochs.

2005-02-06  graydon hoare  <graydon@pobox.com>

	* commands.cc (db): Add epoch commands.
	(list): Likewise.
	Also remove some unneeded transaction guards.
	* database.{cc,hh} (get_epochs): New function.
	(set_epoch): Likewise.
	(clear_epoch): Likewise.
	Also remove all persistent merkle trie stuff.
	* schema.sql: Add epochs, remove tries.
	* schema_migration.cc: Update.
	* tests/t_epoch.at: New test.
	* tests/t_migrate_schema.at: Update.
	* testsuite.at: Add some new helpers, call t_epoch.at.
	* vocab.hh (epoch_id): Define.
	* vocab_terms.hh (epoch): Define.

2005-02-05  Nathaniel Smith  <njs@codesourcery.com>

	* merkle_tree.hh: Remove mcert_item and fcert_item, rename
	rcert_item to cert_item, renumber to remove gaps left.
	* merkle_tree.cc (netcmd_item_type_to_string):
	* netcmd.cc (read_netcmd_item_type): 
	* netsync.cc: Adjust accordingly.
	
2005-02-05  Nathaniel Smith  <njs@codesourcery.com>

	* constants.cc (constants): Bump netsync protocol version.

2005-03-07  Nathaniel Smith  <njs@codesourcery.com>

	* lua.cc (monotone_spawn_for_lua): Minimal change to get arguments
	in right order.  Still needs hygienic cleanups...
	* tests/t_can_execute.at: Run 'cp' instead of 'touch', because cp
	will actually notice if we pass arguments out of order.
	* testsuite.at: Remove mysterious blank line.
	
2005-03-07  Nathaniel Smith  <njs@codesourcery.com>

	* unix/process.cc (process_spawn): Log command line before
	executing.

2005-03-07  Nathaniel Smith  <njs@codesourcery.com>

	* revision.cc (kill_redundant_edges): Rename back to...
	(kluge_for_3_ancestor_nodes): ...this.  Go back to only cleaning
	up parents of 3+ parent nodes.
	(analyze_manifest_changes): Take a third argument, of files whose
	ancestry needs splitting.
	(construct_revision_from_ancestry): Make more more complex, in
	order to properly track file identity in merges.

2005-03-05  Nathaniel Smith  <njs@codesourcery.com>

	* revision.cc (check_sane_history): Typo.
	
2005-03-05  Nathaniel Smith  <njs@codesourcery.com>

	* revision.hh (check_sane_history): Take an app_state instead of a
	database as an argument.
	* database.cc: Pass an app_state instead of a database as its
	argument. 
	* revision.cc (check_sane_history): Update accordingly.  Add a new
	check for merges, that they are creating consistent changesets
	(even when the common ancestor is outside of the usual
	paranoia-checking search depth).

2005-03-05  Nathaniel Smith  <njs@codesourcery.com>

	* revision.cc (kluge_for_3_ancestor_nodes): Rename to...
	(kill_redundant_edges): ...this.  Kill all redundant edges, not
	just ones on nodes with 3+ parents.  Also, make it actually work.
	
2005-03-05  Nathaniel Smith  <njs@codesourcery.com>

	* revision.cc (kluge_for_3_ancestor_nodes): New method.
	(rebuild_ancestry): Call it.

2005-03-03  Nathaniel Smith  <njs@codesourcery.com>

	* revision.cc (check_sane_history): Print a warning to let the
	user know why things like 'pull' can take so long.
	* netsync.cc: Remove a few tabs.

2005-03-04  Jon Bright  <jon@siliconcircus.com>
	
	* win32/process.cc (process_spawn): Now takes 
	const char * const argv[]
	* unix/process.cc (process_spawn): Ditto.  Cast for call to
	execvp
	(existsonpath): Initialise args in a const way

2005-03-04  Jon Bright  <jon@siliconcircus.com>
	
	* win32/process.cc (process_spawn): Now takes 
	char * const argv[]
	* platform.hh (process_spawn): Ditto
	* unix/process.cc (process_spawn): Ditto
	* lua.cc (monotone_spawn_for_lua): Remove debug code
	* General: Beginning to hate C++'s const rules

2005-03-04  Jon Bright  <jon@siliconcircus.com>
	
	* win32/process.cc (process_spawn): Now takes 
	const char * const *
	* platform.hh (process_spawn): Ditto
	* unix/process.cc (process_spawn): Ditto
	* General: Sorry about all these commits, I'm syncing back and
	forth between Linux and Win32

2005-03-04  Jon Bright  <jon@siliconcircus.com>
	
	* win32/process.cc (process_spawn): Now takes char * const *
	* platform.hh (process_spawn): Ditto
	* unix/process.cc (process_spawn): Ditto
	(existsonpath): argv now const char*[]

2005-03-04  Jon Bright  <jon@siliconcircus.com>
	
	* win32/process.cc: Added forgotten file
	* unix/process.cc: Include stat.h, (process_*) fix compilation
	errors

2005-03-04  Jon Bright  <jon@siliconcircus.com>
	
	* unix/process.cc: Added forgotten file

2005-03-03  Jon Bright  <jon@siliconcircus.com>
	
	* lposix.c: Deleted
	* win32/process.cc: Created, added Win32 versions of functions
	existsonpath, make_executable, process_spawn, process_wait,
	process_kill, process_sleep
	* unix/process.cc: Ditto, for the Unix versions.
	* lua.cc: Add LUA wrappers for the above functions, register
	them with LUA
	* std_hooks.lua (execute, attr_functions->execute, 
	program_exists_in_path): Use the new functions instead of posix
	functions
	* t_can_execute.at (touchhook.lua): Ditto

2005-03-01  Derek Scherger  <derek@echologic.com>

	* app_state.cc (set_restriction): actually ignore ignored files
	rather than trying to validate them

2005-03-01  Derek Scherger  <derek@echologic.com>

	* tests/t_diff_binary.at: new test (bug report)
	* tests/t_command_completion.at: new test
	* tests/t_merge_rename_file_and_rename_dir.at: new test
	* testsuite.at: include new tests
	
2005-02-28  Richard Levitte  <richard@levitte.org>

	* Makefile.am (BUILT_SOURCES_CLEAN): Moved mt-stding.h from here...
	(DISTCLEANFILES): ... to here.  Since mt-stding.h is created by
	config.status, it should only be removed by the distclean target.

2005-02-28  Matt Johnston  <matt@ucc.asn.au>

	* std_hooks.lua: posix.iswin32() == 1, rather than plain boolean
	comparison (0 doesn't compare as false in lua it seems).

2005-02-27  Jon Bright  <jon@siliconcircus.com>
	
	* lposix.c (win32 Pspawn): Search the path
	(win32 Pexistsonpath): Added.  'which' isn't easily available,
	and not available at all from a normal Win32 command shell
	(Piswin32): Added a function for both Unix and Win32 to detect
	if running on Windows
	* std_hooks.lua (program_exists_in_path): Now calls 
	posix.iswin32.  If win32, calls posix.existsonpath, otherwise
	calls which as it always did.

2005-02-27  Jon Bright  <jon@siliconcircus.com>
	
	* lposix.c (win32 Pspawn): Remove dumb strlen bug resulting in
	AVs on commit.

2005-02-27  Jon Bright  <jon@siliconcircus.com>
	
	* t_can_execute.at: Test to see if hooks can execute things
	* testsuite.at: Add t_can_execute

2005-02-27  Jon Bright  <jon@siliconcircus.com>
	
	* lposix.c (win32 Pspawn): Ensure the command string is always
	NUL-terminated.  Also, allocate enough memory for the quotes
	around the command string.

2005-02-27  Jon Bright  <jon@siliconcircus.com>
	
	* xdelta.cc (unittests): Define BOOST_STDC_NO_NAMESPACE, needed
	to compile with the latest MinGW which uses gcc 3.4.2
	* vocab.cc (verify(local_path)): Catch fs::filesystem_error too
	and rethrow this as an informative_failure, thereby fixing the
	Win32 unit tests without disabling anything
	* idna/toutf8.c (stringprep_convert): Fix a potential segfault
	when memory allocation fails.  Potentially security-relevant.
	* tests/t_i18n_file.at: Add a SET_FUNNY_FILENAME macro, which 
	gets a platform-appropriate funny filename (with/without 
	colon).  
	Change references to utf8 to utf-8, iso88591 to iso-8859-1, and
	eucjp to euc-jp, on the grounds that MinGW's iconv knows all
	of the latter and none of the former, but Linux iconv knows all
	of them.  Test now passes one Win32.  I'm presuming we weren't
	deliberately using non-standard names for charsets here.
	* tests/t_i18n_changelog.at: Same charset name changes.
	* tests/t_dump_load.at: Canonicalise dump before loading it
	* tests/t_load_into_existing.at: Ditto
	* tests/t_fmerge.at: Canonicalise fmerge output
	* tests/t_merge_normalization_edge_case.at: Ditto
	* tests/t_unidiff.at: Canonicalise diff output
	* tests/t_largish_file.at: Instead of using dd, which MinGW
	doesn't have, I've generated the file with dd on a nearby Linux
	box, then gziped and b64ed it, and the test case now generates
	it with UNGZB64
	* testsuite.at: Add a comment every 10 tests with the test
	number.  Useful if you're trying to locate which test number
	you're trying to run and only have the filename.  If people 
	hate this, though, please do delete.
	(UNB64_COMMAND) Do special handling for Win32 to avoid
	having to canonicalise the file.
	(UNGZ_COMMAND) Canonicalise the file after ungzipping it.
	* lposix.c: (Pfork, Pexec) Removed, on the grounds that we only
	really want to support fork+exec as a single operation.  fork()
	without exec() could be risky with a child process also having
	our sqlite handles, etc.  exec() could be risky since we 
	wouldn't be exiting gracefully, just dying in the middle of a
	hook.
	(Pspawn) Implemented for both Win32 and Unix.  Does fork/exec
	for Unix, CreateProcess for Win32.  Returns -1 on error, pid on
	success in both cases.
	(Pwait, Pkill, Psleep) Implemented for Win32.  Note that pid is
	not optional for Pwait on Win32.
	* std_hooks.lua: (execute) Now uses spawn()

2005-02-25  Jon Bright  <jon@siliconcircus.com>
	
	* ChangeLog: Add all my previous changes.
	* tests/t_add_owndb.at: Add test for trying to add the db to
	itself.
	* testsuite.at: Call it
	* tests/t_automate_heads.at: Canonicalise stdout output.
	* tests/t_automate_version.at: Use arithmetic comparison against
	wc output instead of string comparison, to avoid problems with
	MinGW's wc, which outputs with initial space-padding
	* tests/t_change_empty_file.at: Canonicalise stdout output 
	and compare manually instead of letting autotest check it
	* tests/t_fmerge_normalize.at: Canonicalise stdout output.
	* tests/t_netsync_single.at: Use NETSYNC_KILLHARD instead of 
	killall, as for the NETSYNC functions in testsuite.at

2005-02-27  Matt Johnston  <matt@ucc.asn.au>

        * main.cc: ignore SIGPIPE so that monotone won't be killed
        unexpectedly upon remote disconnection for netsync

2005-02-27  Nathaniel Smith  <njs@codesourcery.com>

	* idna/idn-int.h: Oops, really add this time.

2005-02-27  Nathaniel Smith  <njs@codesourcery.com>

	* AUTHORS: Add Corey Halpin.
	
	* idna/idn-int.h: New file (don't generate from configure anymore,
	but just ship).
	* configure.ac: Don't generate idna/idn-int.h.  Do generate
	mt-stdint.h.
	* Makefile.am: Adjust for idna/idn-int.h and mt-stdint.h.
	* acinclude.m4: Remove AX_CREATE_STDINT_H, ACX_PTHREAD,
	AC_COMPILE_CHECK_SIZEOF (let aclocal pick them up from m4/
	instead).
	* m4/ax_create_stdint_h.m4:
	* m4/acx_pthread.m4: Update from http://autoconf-archive.cryp.to/
	
	* numeric_vocab.hh: Instead of dancing around which header to
	include, include mt-stdint.h.
	
	* app_state.cc (restriction_includes, set_restriction): Move
	global static 'dot' into these functions, because file_path
	depends on global book_keeping_dir being initialized already, and
	there is no guaranteed order of initialization of C++ statics.
	(Bug reported by Matt Johnston.)
	
2005-02-27  Corey Halpin  <chalpin@cs.wisc.edu>

	* numeric_vocab.hh: Try both stdint.h and inttypes.h.
	* main.cc: OpenBSD has Unix signals too.

2005-02-26  Derek Scherger  <derek@echologic.com>

	* file_io.cc (absolutify): normalize fs::path to remove ..'s
	* tests/t_db_with_dots.at: ensure database path in MT/options
	doesn't contain ..'s

2005-02-25  Jon Bright  <jon@siliconcircus.com>
	
	* ChangeLog: Add all my previous changes.
	* tests/t_add_owndb.at: Add test for trying to add the db to
	itself.
	* testsuite.at: Call it
	* tests/t_automate_heads.at: Canonicalise stdout output.
	* tests/t_automate_version.at: Use arithmetic comparison against
	wc output instead of string comparison, to avoid problems with
	MinGW's wc, which outputs with initial space-padding
	* tests/t_change_empty_file.at: Canonicalise stdout output 
	and compare manually instead of letting autotest check it
	* tests/t_fmerge_normalize.at: Canonicalise stdout output.
	* tests/t_netsync_single.at: Use NETSYNC_KILLHARD instead of 
	killall, as for the NETSYNC functions in testsuite.at

2005-02-25  Nathaniel Smith  <njs@codesourcery.com>

	* vocab.cc (test_file_path_verification): Re-enable some tests
	disabled by Jon Bright, following discussion on IRC concluding
	that they were catching a real bug.

2005-02-24  Nathaniel Smith  <njs@codesourcery.com>

	* tests/t_add_dot.at: Run "add ." in a subdirectory, so as not to
	add the test database.  (Reported by Jon Bright.)

	* AUTHORS: Fix gettext.h copyright note, to not be in the middle
	of libidn copyright note.
	Add Jon Bright.

2005-02-24  Jon Bright  <jon@siliconcircus.com>

	* app_state.cc (prefix): Use string() instead of 
	native_directory_string().  For Unix, these should be equivalent.
	For Win32, I believe string()'s correct (since we compare 
	everywhere against normalized paths with / characters, but 
	native_directory_string produces paths with \ characters on Win32.
	* rcs_file.cc (file_source): Map the map, not the mapping.
	* tests/t_i18n_file.at: Remove colon from filename with symbols.
	I need to return to this and add a proper test for Win32, so we
	only use the colon on non-Win32.
	* testsuite.at: Add a CANONICALISE function, which does nothing
	on Unix and strips out carriage returns from files on Win32.  This
	is useful for being able to compare Monotone's stdout output to
	files on disk.  Add NETSYNC_KILL and NETSYNC_KILLHARD functions,
	to deal with MinGW not having killall (Unix still uses killall,
	though).
	* tests/t_import.at: Add CANONICALISE calls before comparing
	stdout output.
	* tests/t_netsync.at: Likewise
	* tests/t_netsync_single.at: Likewise
	* tests/t_scan.at: Likewise
	* tests/t_versions.at: Likewise
	* tests/t_ls_missing.at: Likewise.  Also, generate missingfoo and
	missingbar files with expected output from ls missing for these
	files being missing and compare against those.

2005-02-24  Derek Scherger  <derek@echologic.com>

	* app_state.{cc,hh} (add_restriction): rename to ...
	(set_restriction) this; and add path validation
	* commands.cc (get_valid_paths): new function
	(get_path_rearrangement) remove restricted include/exclude variant
	(calculate_restricted_revision) get valid paths and use to set up
	restriction
	(status, ls_unknown, commit, do_diff) pass args to
	calculate_restricted_revision to valid restriction paths
	(ls_missing, revert) get valid paths and use to set up restriction
	* tests/t_checkout_options.at: remove bug report priority (it's
	fixed!)
	* tests/t_diff_added_file.at: add --revision options to diff
	* tests/t_restrictions.at: remove invalid paths from ls unknown
	and ls ignored
	* tests/t_restrictions_warn_on_unknown.at: un-XFAIL
	
2005-02-23  Derek Scherger  <derek@echologic.com>

	* commands.cc (ls_missing): replace duplicated code with call to
	calculate_base_revision

2005-02-23  Jon Bright  <jon@siliconcircus.com>
	
	* vocab.cc (test_file_path_verification): Disable foo//nonsense
	test for Win32, add tests for UNC paths.  This was the only
	failing unit test on Win32.

2005-02-23  Jon Bright  <jon@siliconcircus.com>

	* txt2c.cc (main): Don't claim the file was generated from 
	--strip-trailing if that option's used.

2005-02-23  Jon Bright  <jon@siliconcircus.com>

	* app_state.cc: Add include of io.h for Win32, for chdir()
	* file_io.cc (get_homedir): Correct assertion (remove bracket)
	* lua/lposix.c, lua/modemuncher.c: Remove all references to
	functions and modes that don't exist on Win32.
	* monotone.cc: Include libintl.h on Win32
	
2005-02-21  Nathaniel Smith  <njs@codesourcery.com>

	* file_io.cc (get_homedir): Add more comments and logging to Win32
	version.  Also, only check HOME under Cygwin/MinGW.

2005-02-21  Derek Scherger  <derek@echologic.com>

	* Makefile.am: merge fixup
	
2005-02-21  Derek Scherger  <derek@echologic.com>

	* Makefile.am: add fsck.{cc,hh}
	* commands.cc(check_db): move to ...
	* fsck.{cc,hh}: here and do lots more checking
	* database.{cc,hh}(get_ids): new method
	(get_file_ids,get_manifest_ids,get_revision_ids): more new methods
	* tests/t_fsck.at: new test
	* testsuite.at: call it
	
2005-02-21  Nathaniel Smith  <njs@codesourcery.com>

	* commands.cc (commit): Simplify chatter.

2005-02-21  Nathaniel Smith  <njs@codesourcery.com>

	* file_io.cc (get_homedir): Check more environment variables in
	Win32 version.

2005-02-21  Nathaniel Smith  <njs@codesourcery.com>

	* file_io.cc: Remove tabs.

2005-02-21  Nathaniel Smith  <njs@codesourcery.com>

	* smap.hh (smap): Remove leading underscores, add comments.

2005-02-20  Nathaniel Smith  <njs@codesourcery.com>

	* std_hooks.lua (merge2, merge3): Check for DISPLAY before
	invoking gvim.

2005-02-20  Julio M. Merino Vidal  <jmmv@menta.net>

	* ChangeLog: Use tabs for indentation rather than spaces.  Drop
	trailing whitespace.  While here, fix a date by adding zeros before
	the month and the day number.

2005-02-20  Julio M. Merino Vidal  <jmmv@menta.net>

	* gettext.h: Add file.
	* AUTHORS: Mention that it comes from the GNU Gettext package.
	* Makefile.am: Distribute it.
	* sanity.hh: Use gettext.h rather than libintl.h so that --disable-nls
	works.  Also improves portability, according to the GNU Gettext
	manual.

2005-02-19  Derek Scherger  <derek@echologic.com>

	* automate.cc (automate_heads): remove bogus call to 
	app.allow_working_copy() which is called in cpp_main
	* database.cc (check_sqlite_format_version): don't check database
	version when "file" is really a directory; add filename to error
	message
	(sql): check for empty database early, even though this seems
	impossible as absolutify changes "" into path to working dir;
	convert to use N-style assertions; add check to ensure "file" is
	not really a directory
	* tests/t_db_missing.at: new test for above problems
	* testsuite.at: call it

2005-02-19  Nathaniel Smith  <njs@codesourcery.com>

	* tests/t_add_intermediate_MT_path.at: Tighten up.

	* tests/t_merge_3.at: New test.
	* tests/t_merge_4.at: Likewise.
	* testsuite.at: Add them.

2005-02-19  Ole Dalgaard  <josua+monotone@giraffen.dk>

	* configure.ac: Check for 64-bit versions of Boost static
	libraries.

2005-02-18  Julio M. Merino Vidal  <jmmv@menta.net>

	* INSTALL:
	* configure.ac: Improve Boost detection by trying several possible
	library suffixes before aborting.

2005-02-18  graydon hoare  <graydon@pobox.com>

	* change_set.cc
	(apply_change_set): Avoid fast path when there are adds.
	(apply_path_rearrangement): Likewise.

2005-02-18  graydon hoare  <graydon@pobox.com>

	* automate.cc (automate_heads): Fix initialize() call.
	* change_set.{cc,hh}
	(apply_path_rearrangement): Add quick version.
	* revision.cc
	(check_sane_history): Use quick version of apply_change_set.
	* work.cc
	(build_addition): Use quick version of apply_path_rearrangement.
	(known_preimage_path): Likewise.
	* testsuite.at: Fix definitions of _ROOT_DIR, add --norc some
	places.
	* AUTHORS: Mention Daniel.

2005-02-18  Daniel Berlin  <dberlin@dberlin.org>

	* xdelta.cc (compute_delta_insns): Correct 1-byte-source bug.

2005-02-18  graydon hoare  <graydon@pobox.com>

	* Makefile.am (MOST_SOURCES): Add smap.hh.

2005-02-18  graydon hoare  <graydon@pobox.com>

	* basic_io.{cc,hh}: Inline some stuff.
	* change_set.cc: Use smap various places, reduce to 32-bit tids.
	* commands.cc: Use shared_ptr<change_set> everywhere.
	* netsync.cc: Likewise.
	* rcs_import.cc: Likewise.
	* revision.{cc,hh}: Likewise.
	* smap.hh: New file.

2005-02-18  Julio M. Merino Vidal  <jmmv@menta.net>

	* INSTALL:
	* configure.ac: Improve Boost detection by trying several possible
	library suffixes before aborting.

2005-02-17  Derek Scherger  <derek@echologic.com>

	* tests/t_add_intermediate_MT_path.at: new test
	* testsuite.at: call it

2005-02-17  Julio M. Merino Vidal  <jmmv@menta.net>

	* testsuite.at:
	* tests/t_change_empty_file.at: Verify that modifying an empty file
	creates a patch revision rather than an add/delete sequence.  The
	incorrect behavior was reported in bug #9964.

2005-02-17  Derek Scherger  <derek@echologic.com>

	* app_state.{cc,hh} (app_state): initialize search root
	(initialize): boolean signature variant renamed to ...
	(allow_working_copy): this; add explicit search root; move
	requirement for working copy to ...
	(require_working_copy): this new method
	(initialize): string signature variant renamed to ...
	(create_working_copy): this
	(set_root): new method
	* commands.cc: remove app.initialize(false) calls; replace
	app.initialize(true) with app.require_working_copy(); replace
	app.initialize(dir) with app.create_working_copy(dir)
	(checkout): ensure revision is member of specified branch
	* file_io.{cc,hh} (find_working_copy): stop search at --root if
	specified
	* monotone.cc (OPT_ROOT): new option
	(cpp_main): call app.allow_working_copy() before executing
	commands to always read default options
	* monotone.1: add --root option
	* monotone.texi: add --root option
	* tests/t_checkout_noop_on_fail.at: un-XFAIL
	* tests/t_checkout_options.at: un-XFAIL, add check for specified
	revision not in specified branch
	* testsuite.at: add --root option to MONOTONE to prevent searching
	above test dir
	* vocab.cc: remove redundant forward declaration

2005-02-16  Derek Scherger  <derek@echologic.com>

	* commands.cc (revert): don't rewrite unchanged files
	* tests/t_revert_unchanged.at: new test
	* testsuite.at: call it

2005-02-12  Derek Scherger  <derek@echologic.com>

	* database.cc (sqlite3_unpack_fn): new function for viewing
	base64, gzipped data
	(install_functions): install it
	(rehash): remove unused obsolete fcerts ticker

2005-02-17  Nathaniel Smith  <njs@codesourcery.com>

	* debian/changelog: s/graydon@mogo/graydon@pobox.com/, to make
	lintian happy.
	* debian/rules (config.status): Remove --with-bundled-adns.
	* debian/control (Build-Depends): Don't Build-Depend on libpopt,
	only libpopt-dev.
	* .mt-attrs (debian/control): Make executable.

2005-02-17  Nathaniel Smith  <njs@codesourcery.com>

	* tests/t_undo_update.at: Stupid typo.
	* tests/t_largish_file.at: New test.
	* testsuite.at: Add it.

	* commands.cc (push, pull, sync): Remove misleading "..." from
	help text.

2005-02-16  Julio M. Merino Vidal  <jmmv@menta.net>

	* Makefile.am: Append $(BOOST_SUFFIX) to -lboost_unit_test_framework
	to fix 'make check' on systems where boost libraries can only be
	found by passing the exact suffix as part of the name.

2005-02-16  Julio M. Merino Vidal  <jmmv@menta.net>

	* monotone.texi: Fix a typo (hexidecimal to hexadecimal).  Also
	change an example command to append stuff to ~/.monotonerc, instead
	of completely destroying the possibily existing file.  Addresses
	bug #11136.

2005-02-16  Julio M. Merino Vidal  <jmmv@menta.net>

	* cryptopp/config.h: Use uint{8,16,32,64}_t as size types instead of
	trying to match them to unsigned char/int/long/long long respectively.
	Should fix build on FreeBSD/sparc64, as seen in bug #10203.

2005-02-16  Julio M. Merino Vidal  <jmmv@menta.net>

	* INSTALL:
	* Makefile.am:
	* configure.ac: Add the --disable-large-file option to manually
	disable large file support from the builtin sqlite (compatibility
	with old systems and FAT).  Addresses bug #8380.

2005-02-16  Nathaniel Smith  <njs@codesourcery.com>

	* tests/t_undo_update.at: New todo.
	* testsuite.at: Add it.

2005-02-15  Nathaniel Smith  <njs@codesourcery.com>

	* monotone.1: Add cursory note about "automate".
	* monotone.texi: Synchronize with manpage.

2005-02-15  Nathaniel Smith  <njs@codesourcery.com>

	* automate.cc: Add "Error conditions" to the standard comment
	sections.

	* monotone.texi (Scripting): New section.
	(Automation): New section.

	* tests/t_automate_heads.at: Test behavior with nonexistent
	branch.

2005-02-14  Nathaniel Smith  <njs@codesourcery.com>

	* tests/t_merge_normalization_edge_case.at: New test.
	* testsuite.at: Add it.

	* diff_patch.cc (normalize_extents): Soften the warning message
	now that we have one test case.

2005-02-14  Matthew A. Nicholson  <mnicholson@digium.com>

	* std_hooks.lua: Add vimdiff merge hooks.

2005-02-14  Nathaniel Smith  <njs@codesourcery.com>

	* std_hooks.lua: Remove tabs.

2005-02-14  Nathaniel Smith  <njs@codesourcery.com>

	* tests/t_automate_heads.at: New test.
	* tests/t_automate_version.at: New test.
	* testsuite.at: Add then.

	* commands.cc (automate): Fix documentation string.
	* automate.cc: Much more structured documentation comments.

2005-02-13  Nathaniel Smith  <njs@codesourcery.com>

	* automate.{cc,hh}: New files.
	* commands.cc: New command "automate".

2005-02-13  Nathaniel Smith  <njs@codesourcery.com>

	* monotone.texi (Creating a Database): Fix typo, clarify
	conventions for database management following question on mailing
	list.

2005-02-12  graydon hoare  <graydon@pobox.com>

	* change_set.{cc,hh}: Correct code to pass newly-added unit tests.

2005-02-10  Derek Scherger  <derek@echologic.com>

	* monotone.1: update for restrictions
	* monotone.texi: sync with manpage

2005-02-09  Derek Scherger  <derek@echologic.com>

	* cert.cc (cert_revision_testresult): allow pass/fail testresult
	values
	* commands.cc (testresult): likewise
	* commands.cc (do_diff): disallow restriction of non-working copy
	diffs
	* monotone.texi: update for restrictions

2005-02-08  graydon hoare  <graydon@pobox.com>

	* database.cc (version_cache::set): Fix bad expiry logic.

2005-02-08  Nathaniel Smith  <njs@codesourcery.com>

	* change_set.cc (check_sane): Null sources are only valid for
	adds.

2005-02-07  Nathaniel Smith  <njs@codesourcery.com>

	* database.cc (struct version_cache): Fix invariant in cache
	clearing logic.

2005-02-06  Nathaniel Smith  <njs@codesourcery.com>

	* change_set.cc: Add a few more invariants; add lots and lots of
	unit tests.

2005-02-06  graydon hoare  <graydon@pobox.com>

	* change_set.cc: Use hash_map in a few places.
	(confirm_unique_entries_in_directories): Fix invariants.
	* constants.{cc,hh} (db_version_cache_sz): New constant.
	* database.cc (version_cache): New structure.
	(get_version): Use it.
	* interner.hh: Rewrite to use hash_map and vector.
	* tests/t_no_rename_overwrite.at: Tweak return codes.

2005-02-06  Nathaniel Smith  <njs@codesourcery.com>

	* ui.hh (ensure_clean_line): New method.
	* ui.cc (inform): Use it.
	* keys.cc (get_passphrase): Call it before prompting for passphrase.

2005-02-06  Nathaniel Smith  <njs@codesourcery.com>

	* database.cc (info): Report more statistics.

	* ROADMAP: Remove finished items.

	* revision.cc (analyze_manifest_changes): Childs cannot be null,
	that makes no sense.
	(add_node_for_old_manifest): Log node names, don't print it.
	(construct_revision_from_ancestry): Partially rewrite to handle
	root nodes explicitly.
	(build_changesets_from_existing_revs): Don't put the null revision
	in the ancestry graph, to match changesetify logic.
	(add_node_for_old_revision): Enforce decision that the ancestry
	graph not contain the null revision.

	(anc_graph::heads): Remove.
	(add_node_ancestry): Don't try creating it; logic was broken
	anyway.
	(rebuild_from_heads): Rename to...
	(rebuild_ancestry): ...this.  Calculate head set correctly.

2005-02-05  Nathaniel Smith  <njs@codesourcery.com>

	* change_set.cc (compose_path): Add more invariants.

2005-02-05  Nathaniel Smith  <njs@codesourcery.com>

	* monotone.cc (cpp_main): Log command line, to help interpret the
	logs people send in.

2005-02-05  Nathaniel Smith  <njs@codesourcery.com>

	* revision.cc (check_sane): Turn off this invariant when
	global_sanity.relaxed.

2005-02-03  Nathaniel Smith  <njs@codesourcery.com>

	* tests/t_load_into_existing.at: Oops, really add it too, sigh.

2005-02-03  Nathaniel Smith  <njs@codesourcery.com>

	* tests/t_need_mt_revision.at: Oops, really add it.

2005-02-03  Nathaniel Smith  <njs@codesourcery.com>

	* interner.hh (interner::intern): Add version taking a bool&, so
	callers can tell whether this string has previously been checked.
	* change_set.cc: Use new interned string identifier
	'path_component's instead of file_path's for components of paths;
	sanity-check each component exactly once.

2005-02-03  Nathaniel Smith  <njs@codesourcery.com>

	* database.cc (load): Check for existence of target database.
	* tests/t_load_into_existing.at: New test.
	* testsuite.at: Add it.

2005-02-03  Nathaniel Smith  <njs@codesourcery.com>

	* tests/t_checkout_dir.at: Also check that checkout to unwriteable
	directory fails.
	* tests/t_branch_checkout.at: New test.
	* testsuite.at: Add it.

	* app_state.cc (initialize): Simplify working directory
	initialization, and improve error handling.

	* keys.cc (get_passphrase): Disallow empty passphrases early
	(before they trigger an invariant down the line...).

2005-02-03  Nathaniel Smith  <njs@codesourcery.com>

	* update.cc (pick_update_candidates): Add I().
	* commands.cc (calculate_base_revision): Remove 'rev' argument,
	which was never set and callers never used.
	(calculate_base_manifest, calculate_current_revision)
	(calculate_restricted_revision, revert): Update correspondingly.
	(update): Check for null old revision.

	* main.cc (main): Make exit status 3 if we caught an unhandled
	exception, in particular so the testsuite can tell the difference
	between an error handled cleanly and an error caught by an
	invariant.
	* tests/t_update_null_revision.at: New test.
	* testsuite.at: Add it.

2005-02-03  Nathaniel Smith  <njs@codesourcery.com>

	* main.cc: Remove tabs.

2005-02-02  Nathaniel Smith  <njs@codesourcery.com>

	* change_set.cc (extract_first): Rename to...
	(extract_pairs_and_insert): ...this.
	(path_rearrangement::check_sane): Use it to add additional
	checks.

	* work.hh: Update comments (MT/manifest doesn't exist
	anymore...).

	* tests/t_need_mt_revision.at: New test.
	* testsuite.at: Add it.
	* commands.cc (get_revision_id): Require MT/revision to exist.
	(setup): Create MT/revision.

2005-02-02  Nathaniel Smith  <njs@codesourcery.com>

	* work.hh: Remove tabs.

2005-02-03  graydon hoare  <graydon@pobox.com>

	* tests/t_i18n_changelog.at: New test.
	* testsuite.at: Run it.
	* lua/lposix.c: New file.
	* lua/modemuncher.c: New file
	* lua.cc: Load posix library.
	* lua/liolib.c: Disable execute and popen.
	* std_hooks.lua: Remove io.execute uses.
	* AUTHORS: Update to mention lposix.c, modemuncher.c.
	* Makefile.am: Likewise.

2005-02-01  Nathaniel Smith  <njs@codesourcery.com>

	* tests/t_rebuild.at: Beef up test in response to possible
	problems reported by Derek Scherger.

2005-01-31  Nathaniel Smith  <njs@codesourcery.com>

	* rcs_import.cc (store_manifest_edge): Don't try to store deltas
	to the null manifest.
	(import_cvs_repo): Root revision has null manifest, not empty
	manifest.
	* revision.cc (check_sane): More invariants.

2005-01-28  graydon hoare  <graydon@pobox.com>

	* database.{cc,hh}: More netsync speed tweaks.
	* netsync.cc: Likewise.

2005-01-27  Nathaniel Smith  <njs@codesourcery.com>

	* tests/t_restrictions_warn_on_unknown.at: New test.
	* testsuite.at: Add it.

2005-01-27  Derek Scherger  <derek@echologic.com>

	* commands.cc (attr): adjust for subdir; ensure files exist
	* tests/t_attr.at: improve setup description
	* tests/t_attributes.at: improve setup description so that
	testsuite -k attr runs this test; check for attributes on missing
	files
	* tests/t_subdir_attr.at: new test
	* testsuite.at: fix dutch spelling of monotone; call new test

2005-01-27  Nathaniel Smith  <njs@codesourcery.com>

	* change_set.hh (null_id): New function.
	* revision.cc (analyze_manifest_changes): Fix typo, use null_id.
	* tests/t_rebuild.at: Un-XFAIL.

2005-01-27  Nathaniel Smith  <njs@codesourcery.com>

	* tests/t_rebuild.at: Add priority tag.

	* tests/t_cvsimport.at: Be more thorough.

	* rcs_import.cc (store_edge): Rename to...
	(store_manifest_edge): ...this.  Remove revision arguments, and
	remove storing of revision.
	(import_states_recursive): Update accordingly.
	Add 'revisions' argument; update it instead of trying to write
	revisions now.
	(import_states_by_branch): Add 'revisions' argument.
	(import_cvs_repo): Add a stage 3 that writes out the revisions
	accumulated in the 'revisions' vector.

2005-01-27  graydon hoare  <graydon@pobox.com>

	* AUTHORS: Mention Georg.
	* change_set.cc: Null out names which are in null directories.
	* commands.cc (reindex): Remove COLLECTION argument.
	* database.{cc,hh} (get_revision_certs):
	Add brute force "load all certs" method.
	* merkle_tree.{cc,hh}: Modify to use memory rather than disk.
	* netsync.{cc,hh}: Likewise.
	* packet.hh (manifest_edge_analyzer): Kill dead code.

2005-01-26  Nathaniel Smith  <njs@codesourcery.com>

	* mt_version.cc (print_full_version): Include system flavour.

2005-01-26  Nathaniel Smith  <njs@codesourcery.com>

	* tests/t_rebuild.at: New test.
	* testsuite.at: Add it.

2005-01-26  Nathaniel Smith  <njs@codesourcery.com>

	* tests/t_checkout_noop_on_fail.at: Clarify description and XFAIL.

	* tests/t_approval_semantics.at: New TODO.
	* tests/t_monotone_agent.at: New TODO.
	* testsuite.at: Add them.

2005-01-25  Nathaniel Smith  <njs@codesourcery.com>

	* tests/t_checkout_noop_on_fail.at: New test.
	* testsuite.at: Add it.
	(RAW_MONOTONE): Add $PREEXECUTE to definition.

2005-01-25  Nathaniel Smith  <njs@codesourcery.com>

	* change_set.cc (extend_renumbering_from_path_identities): Add
	invariant.
	(extend_renumbering_via_added_files): Likewise.

	* constants.hh (maxbytes, postsz): Remove dead constants.
	(verify_depth): New constant.
	* constants.cc: Likewise.
	* revision.hh (check_sane_history): New function.
	* revision.cc (check_sane_history): Likewise.
	* database.cc (put_revision): Sanity check revision and revision
	history before storing it.
	This breaks cvs import.  Why?

	* update.cc (find_deepest_acceptable_descendent): Remove.
	(acceptable_descendent, calculate_update_set): New functions.
	(pick_update_candidates): Use 'calculate_update_set'.
	* tests/t_update_2.at: Un-XFAIL.
	* tests/t_ambig_update.at: Un-XFAIL.

	* tests/t_no_rename_overwrite.at: New test.
	* tests/t_cdiff.at: New test placeholder.
	* testsuite.at: Add them.
	(MONOTONE): Prefix command line with $PREEXECUTE to e.g. support
	running under Valgrind.

2005-01-25  Matt Johnston  <matt@ucc.asn.au>

	* cert.cc: ignore whitespace when comparing private keys
	from the database and with the lua hook
	* tests/t_lua_privkey.at: new test
	* testsuite.at: run it

2005-01-23  Derek Scherger  <derek@echologic.com>

	* commands.cc (restrict_rename_set): include renames if either
	name is present in restriction
	(calculate_base_revision): remove unused variant
	(calculate_current_revision): remove unsed variable
	(calculate_restricted_revision): remove unsed variable
	(ls_missing): remove unsed variable
	(revert): rewrite with restrictions
	* tests/t_revert.at: test partial reverts adjust MT/work properly
	* tests/t_revert_dirs.at: un-XFAIL
	* tests/t_revert_rename.at: un-XFAIL; revert rename via both names

2005-01-23  Derek Scherger  <derek@echologic.com>

	* tests/t_revert_rename.at: remove extra MONOTONE_SETUP
	attempt revert by both original name and new name

2005-01-23  Derek Scherger  <derek@echologic.com>

	* tests/t_revert_rename.at: New test.
	* testsuite.at: Add it.

2005-01-22  Derek Scherger  <derek@echologic.com>

	* tests/t_revert_dirs.at: New test.
	* testsuite.at: Add it.

2005-01-22  Nathaniel Smith  <njs@codesourcery.com>

	* configure.ac (AC_INIT): Set bug-reporting address to list
	address, rather than Graydon's personal email.
	* diff_patch.cc (normalize_extents): Use it.
	* ui.cc (fatal): Likewise.

	* tests/t_vcheck.at: New priority "todo", tweak descriptive text.

2005-01-22  Nathaniel Smith  <njs@codesourcery.com>

	* tests/t_delete_dir.at: Add more commentary.

	* tests/t_rename_dir_patch.at: New test.
	* tests/t_delete_dir_patch.at: New test.
	* testsuite.at: Add them.

2005-01-22  Nathaniel Smith  <njs@codesourcery.com>

	* change_set.cc (apply_change_set): Add invariants.
	* tests/t_rename_dir_cross_level.at: New test.
	* tests/t_rename_added_in_rename.at: New test.
	* tests/t_rename_conflict.at: New test.
	* testsuite.at: Add them.

2005-01-21  Nathaniel Smith  <njs@codesourcery.com>

	* tests/t_ambig_update.at: Update comments.

	* tests/t_update_2.at: New test from Georg-W. Koltermann
	<Georg.Koltermann@mscsoftware.com>.
	* testsuite.at: Add it.

2005-01-20  Nathaniel Smith  <njs@codesourcery.com>

	* tests/t_lca_1.at: New bug report.
	* testsuite.at: Add it.

2005-01-19  Nathaniel Smith  <njs@codesourcery.com>

	* commands.cc (merge): Improve merge chatter.
	(do_diff): Don't print anything when there are no
	changes.

2005-01-19  Nathaniel Smith  <njs@codesourcery.com>

	* tests/t_db_with_dots.at: New test.
	* testsuite.at: Add it.

2005-01-19  Patrick Mauritz <oxygene@studentenbude.ath.cx>

	* Makefile.am (%.h, package_revision.h, package_full_revision.h):
	Don't update target file if no change has occurred, to reduce
	unnecessary rebuilds.

2005-01-18  Nathaniel Smith  <njs@codesourcery.com>

	* rcs_import.cc (cvs_key): Initialize struct tm to all zeros, to
	stop garbage sneaking in -- thanks to Zack Weinberg for pointing
	this out.  Also, handle 2 digit years properly on WIN32.

2005-01-18  Nathaniel Smith  <njs@codesourcery.com>

	* rcs_import.cc: Remove tabs.

2005-01-19  Matt Johnston  <matt@ucc.asn.au>

	* database.cc: Pass filename to check_sqlite_format_version as a
	fs::path, so that it doesn't get passed as a freshly created fs::path
	with default checker (which disallows '.foo' path components)

2005-01-19  Nathaniel Smith  <njs@codesourcery.com>

	* netsync.cc (session, process_confirm_cmd, dispatch_payload):
	Back out some over-zealous changes that broke netsync
	compatibility.  Probably should redo later, when have a chance to
	bump netsync protocol number, but we're not ready for that now.

2005-01-19  Nathaniel Smith  <njs@codesourcery.com>

	* tests/t_subdir_revert.at: New test.
	* tests/t_subdir_rename.at: New test.
	* testsuite.at: Add them.

2005-01-18  Nathaniel Smith  <njs@codesourcery.com>

	* tests/t_subdir_add.at: New test.
	* tests/t_subdir_drop.at: New test.
	* testsuite.at: Add them.
	* tests/t_delete_dir.at: Implement it.

2005-01-19  Nathaniel Smith  <njs@codesourcery.com>

	* netcmd.cc: Remove tabs.

2005-01-19  Nathaniel Smith  <njs@codesourcery.com>

	* merkle_tree.cc: Remove tabs.

2005-01-18  Nathaniel Smith  <njs@codesourcery.com>

	* rcs_import.cc (cvs_key): Initialize struct tm to all zeros, to
	stop garbage sneaking in -- thanks to Zack Weinberg for pointing
	this out.  Also, handle 2 digit years properly on WIN32.

2005-01-18  Nathaniel Smith  <njs@codesourcery.com>

	* rcs_import.cc: Remove tabs.

2005-01-18  Nathaniel Smith  <njs@codesourcery.com>

	* monotone.texi: Undocument mcerts, fcerts; rename rcerts to
	certs.
	* monotone.1: Likewise.

2005-01-18  Nathaniel Smith  <njs@codesourcery.com>

	* commands.cc (restrict_rename_set): Fix types to compile with old
	rename_set gunk removed.
	Alter logic to yell if a rename crosses the restriction boundary,
	rather than silently ignore it.

2005-01-19  graydon hoare  <graydon@pobox.com>

	* commands.cc: Fix up some merge breakage.
	* tests/t_add_dot.at: Un-XFAIL.
	* testsuite.at: Run "setup ." before "db init".

2005-01-09  Derek Scherger  <derek@echologic.com>

	* commands.cc (get_path_rearrangement): new function/signature for
	splitting restricted rearrangements
	(calculate_restricted_revision): use it and update to work
	similarly to calculate_current_revision
	(trusted): call app.initialize(false)
	(ls_missing): adjust for new get_path_rearrangement
	(attr): call app.initialize(true)
	(diff): merge cleanup
	(lca, lcad, explicit_merge): call app.initialize(false)
	* app_state.cc (constructor): set database app state
	(load_rcfiles): add required booleans
	* lua.{cc,hh} (load_rcfile): add required boolean
	* tests/t_add.at:
	* tests/t_diff_added_file.at:
	* tests/t_disapprove.at:
	* tests/t_drop_missing.at:
	* tests/t_heads.at:
	* tests/t_heads_discontinuous_branch.at:
	* tests/t_i18n_file.at:
	* tests/t_log_nonexistent.at:
	* tests/t_merge_add_del.at:
	* tests/t_netsync.at:
	* tests/t_netsync_pubkey.at:
	* tests/t_netsync_single.at:
	* tests/t_persistent_server_keys.at:
	* tests/t_persistent_server_revision.at:
	* tests/t_remerge.at:
	* tests/t_tags.at:
	* tests/t_update_missing.at:
	* tests/t_update_to_revision.at: add --message option to commits
	* tests/t_merge2_add.at:
	* tests/t_merge2_data.at:
	* tests/t_netsync_unrelated.at: create working directory with new
	setup command
	* tests/t_erename.at: update for revisions
	* tests/t_no_change_deltas.at: add --revision options to diff
	* tests/t_restrictions.at: remove some cruft and update to work
	with revisions
	* tests/t_subdirs.at: pass correct --rcfile and --db options from
	within subdir
	* testsuite.at (REVERT_TO): remove MT dir before checkout, which
	now fails if MT exists, replace checkout MT/options with old
	MT/options
	(COMMIT): add --message option to commit macro
	* work.cc (read_options_map): don't overwrite option settings when
	reading options map so that command line settings take precedence

2005-01-18  Nathaniel Smith  <njs@codesourcery.com>

	* netsync.cc: Partially fix comment (s/manifest/revision/ etc.).
	(dispatch_payload): Ignore mcert and fcert refinement requests,
	instead of dying on them.  Hack, but I think it should let this
	netsync continue to interoperate with old netsync...

2005-01-18  Nathaniel Smith  <njs@codesourcery.com>

	* vocab.hh: Remove file<cert>.
	* vocab.cc: Likewise.
	* packet_types.hh: Remove file.
	* Makefile.am (MOST_SOURCES): Remove packet_types.hh and mac.hh.

2005-01-18  Nathaniel Smith  <njs@codesourcery.com>

	* netsync.cc (process_confirm_cmd): Don't try refining mcert and
	fcert trees.
	Remove other dead/pointless code.

2005-01-18  Nathaniel Smith  <njs@codesourcery.com>

	* database.hh: Remove file cert stuff.
	* netsync.cc (data_exists): We don't have file/manifest certs.
	(load_data): Likewise.

2005-01-18  Nathaniel Smith  <njs@codesourcery.com>

	* netsync.cc (process_data_cmd): Ignore file/manifest certs.

	* database.cc (struct valid_certs): Don't support file certs.
	(rehash): No file certs.
	(file_cert_exists): Remove.
	(put_file_cert): Remove.
	(get_file_certs): Remove.

2005-01-18  Nathaniel Smith  <njs@codesourcery.com>

	* packet.cc (class delayed_manifest_cert_packet):
	(class delayed_file_cert_packet): Remove.
	(packet_db_writer::consume_file_cert, consume_manifest_cert)
	(packet_writer::consume_file_cert, consume_manifest_cert)
	Remove.
	(struct feed_packet_consumer): Don't support mcert/fcert packets.
	(extract_packets): Likewise.
	(packet_roundabout_test): Test revision certs, not manifest/file
	certs.

	* packet.hh (packet_consumer::consume_file_cert):
	(packet_consumer::consume_manifest_cert):
	(packet_writer::consume_file_cert):
	(packet_writer::consume_manifest_cert):
	(packet_db_writer::consume_file_cert):
	(packet_db_writer::consume_manifest_cert):
	Remove.

	* lua.hh (hook_get_file_cert_trust): Remove.
	* lua.cc (hook_get_file_cert_trust): Remove.

2005-01-18  Nathaniel Smith  <njs@codesourcery.com>

	* cert.hh (erase_bogus_certs): Re-add manifest cert version.

	* monotone.texi (Hook Reference): Remove documentation of
	get_{file,manifest}_cert_trust.

2005-01-18  Nathaniel Smith  <njs@codesourcery.com>

	* cert.cc (erase_bogus_certs): Re-add manifest cert version.
	(bogus_cert_p): Likewise.

2005-01-18  Nathaniel Smith  <njs@codesourcery.com>

	* cert.hh (rename_edge):
	(rename_set):
	(calculate_renames):
	(rename_cert_name): Remove.
	(cert_file_comment):
	(cert_manifest_comment): Remove.
	(erase_bogus_certs): Remove manifest and file versions.
	* cert.cc (rename_cert_name): Remove.
	(bogus_cert_p): Remove manifest<cert> and file<cert> variants.
	(erase_bogus_certs): Likewise.
	(put_simple_manifest_cert):
	(put_simple_file_cert):
	(cert_file_comment): Remove.

	* commands.cc (fcerts): Remove.
	(mcerts): Likewise.
	(rcerts): Rename to...
	(certs): ...this.  s/revision certs/certs/ in help text.
	(trusted): s/revision cert/cert/.
	(ls_certs): Don't special-case rename certs.

2005-01-18  Nathaniel Smith  <njs@codesourcery.com>

	* tests/t_vcheck.at: Fix AT_XFAIL_IF typo.

2005-01-18  Nathaniel Smith  <njs@codesourcery.com>

	* monotone.texi (Reserved Certs): Remove 'vcheck'.
	(Key and Cert): Remove 'vcheck'.
	(Accidental collision): Likewise.
	(Commands): Likewise.
	* tests/t_vcheck.at: Add note about manual having useful stuff for
	when vcheck is re-added.

2005-01-18  Nathaniel Smith  <njs@codesourcery.com>

	* mac.hh:
	* cert.cc (vcheck_cert_name):
	(calculate_vcheck_mac):
	(cert_manifest_vcheck
	(check_manifest_vcheck):
	* cert.hh (cert_manifest_vcheck):
	(check_manifest_vcheck):
	* constants.cc (constants::vchecklen):
	* constants.hh (constants::vchecklen):
	* commands.cc (vcheck):
	Remove.

	* tests/t_vcheck.at: New test.
	* testsuite.at: Call it.

2005-01-18  Nathaniel Smith  <njs@codesourcery.com>

	* ROADMAP: Remove 'upgrade to sqlite3' todo item.

2005-01-18  Nathaniel Smith  <njs@codesourcery.com>

	* commands.cc (tag):
	(testresult):
	(approve):
	(disapprove):
	(comment):
	(fload):
	(fmerge):
	(cat):
	(rcs_import): Change grouping for "--help" display, to make more
	informative.
	(rcs_import): Also add more details to help text.

2005-01-17  Nathaniel Smith  <njs@codesourcery.com>

	* diff_patch.cc (normalize_extents): Add missing ')'.

2005-01-17  Nathaniel Smith  <njs@codesourcery.com>

	* tests/t_update_1.at: New test.
	* testsuite.at: Call it.

2005-01-11  Nathaniel Smith  <njs@codesourcery.com>

	* diff_patch.cc (normalize_extents): Add warning for anyone who
	manages to trigger the untested part of the normalization code.

2005-01-14  Christian Kollee <stuka@pestilenz.org>

	* search for and link with sqlite3 when --bundle-sqlite=no

2005-01-12  Derek Scherger  <derek@echologic.com>

	* tests/t_ambig_update.at: add comments from discussion on irc
	* tests/t_status_missing.at: new test
	* testsuite.at: include it

2005-01-10  graydon hoare  <graydon@pboox.com>

	* commands.cc (explicit_merge): Tweak merge message.
	* database.cc (check_sqlite_format_version): New function.
	(database::sql): Call it.
	* sqlite/pager.hh (SQLITE_DEFAULT_PAGE_SIZE): Adjust to 8192.
	(SQLITE_MAX_PAGE_SIZE): Adjust to 65536.
	* schema_migration.cc: Post-merge cleanup.
	* Makefile.am: Likewise.

2005-01-10  Christof Petig <christof@petig-baender.de>

	* sqlite/*: SQLite 3.0.8 CVS import
	* database.{cc,hh}:
	* schema_migration.{cc,hh}: convert to use the SQLite3 API

	This does not yet use any of the more sophisticated API features
	of SQLite3 (query parameters, BLOBs), so there is plenty of room
	for optimization. This also does not change the schema (i.e.
	still uses base64 encoded values in tables)

2005-01-17  graydon hoare  <graydon@pobox.com>

	* AUTHORS: Mention Wojciech and Neil.
	* revision.cc (calculate_ancestors_from_graph): Make non-recursive.

2005-01-17  Wojciech MiÂkowski  <wmilkowski@interia.pl>

	* std_hooks.lua: Teach about meld.

2005-01-17  Neil Conway  <neilc@samurai.com>

	* diff_patch.cc: add a new context diff hunk consumer. Rename
	unidiff() to make_diff().
	* diff_patch.hh: Rename unidiff() to make_diff().
	* command.cc: Add new "cdiff" command, and refactor "diff" to
	invoke a common subroutine that is parameterized on the diff
	type. Unrelated change: make a branch-based checkout default to
	using the same directory name as the branch name, unless a
	branch is specified.

2005-01-17  graydon hoare  <graydon@pobox.com>

	* cryptopp/osrng.cpp (NonblockingRng::GenerateBlock):
	Bring forward patch lost in cryptopp 5.2 upgrade.
	* revision.cc (add_bitset_to_union)
	(calculate_ancestors_from_graph): New functions.
	(erase_ancestors)
	(is_ancestor): Rewrite.
	* cert.cc (get_branch_heads): Rewrite.
	* database.{cc,hh} (get_heads): Remove
	(get_revision_ancestry): Use multimap.
	(install_views): Disable.
	Remove everything related to the trust views. Too slow.
	Also tidy up whitespace formatting in sqlite3 code.
	* views.sql: Clear out all views.
	* commands.cc: Adapt to using multimap for ancestry.
	* AUTHORS: Mention Faheem and Christian.

2005-01-17  Faheem Mitha  <faheem@email.unc.edu>

	* debian/control: Fix up build depends.

2005-01-17  Ulrich Drepper  <drepper@redhat.com>

	* acinclude.m4 (AC_CHECK_INADDR_NONE): Fix quoting.
	* Makefile.am (EXTRA_DIST): Add sqlite/keywordhash.c.

2005-01-14  Christian Kollee  <stuka@pestilenz.org>

	* search for and link with sqlite3 when --bundle-sqlite=no

2005-01-12  Derek Scherger  <derek@echologic.com>

	* tests/t_ambig_update.at: add comments from discussion on irc
	* tests/t_status_missing.at: new test
	* testsuite.at: include it

2005-01-10  graydon hoare  <graydon@pboox.com>

	* commands.cc (explicit_merge): Tweak merge message.
	* database.cc (check_sqlite_format_version): New function.
	(database::sql): Call it.
	* sqlite/pager.hh (SQLITE_DEFAULT_PAGE_SIZE): Adjust to 8192.
	(SQLITE_MAX_PAGE_SIZE): Adjust to 65536.
	* schema_migration.cc: Post-merge cleanup.
	* Makefile.am: Likewise.

2005-01-10  Christof Petig  <christof@petig-baender.de>

	* sqlite/*: SQLite 3.0.8 CVS import
	* database.{cc,hh}:
	* schema_migration.{cc,hh}: convert to use the SQLite3 API

	This does not yet use any of the more sophisticated API features
	of SQLite3 (query parameters, BLOBs), so there is plenty of room
	for optimization. This also does not change the schema (i.e.
	still uses base64 encoded values in tables)

2005-01-11  Nathaniel Smith  <njs@codesourcery.com>

	* tests/t_migrate_schema.at: Switch to using pre-dumped db's, make
	it work, un-XFAIL it.

2005-01-11  Nathaniel Smith  <njs@codesourcery.com>

	* tests/t_persistent_server_keys_2.at: XFAIL it, add commentary on
	solution.

2005-01-11  Nathaniel Smith  <njs@codesourcery.com>

	* tests/t_persistent_server_keys_2.at: New test.
	* testsuite.at: Add it.

2005-01-06  Nathaniel Smith  <njs@codesourcery.com>

	* schema_migration.cc (migrate_monotone_schema): Add comment
	pointing to t_migrate_schema.at.
	* tests/t_migrate_schema.at: Implement, mostly.  (Still broken.)

	* tests/t_heads_discontinuous_branch.at: Remove urgency
	annotation.
	* tests/t_netsync_nocerts.at: Add urgency annotation.

	* testsuite.at: Add UNGZ, UNGZB64 macros.
	* tests/t_fmerge.at: Use them.

2005-01-05  Nathaniel Smith  <njs@codesourcery.com>

	* schema_migration.cc: Update comment about depot code.
	(migrate_depot_split_seqnumbers_into_groups):
	(migrate_depot_make_seqnumbers_non_null):
	(migrate_depot_schema): Remove; all are dead code.

2005-01-05  Nathaniel Smith  <njs@codesourcery.com>

	* schema_migration.cc: Remove tabs.

2005-01-05  Nathaniel Smith  <njs@codesourcery.com>

	* tests/t_check_same_db_contents.at: Uncapitalize title to unbreak
	testsuite.

	* revision.cc (is_ancestor): Add FIXME comment.
	(erase_ancestors): New function.
	* revision.hh (erase_ancestors): Prototype it.
	* cert.cc (get_branch_heads): Call it.
	* tests/t_heads_discontinuous_branch.at: Un-XFAIL it.

	* revision.cc (find_subgraph_for_composite_search): Ignore null
	revision ids.
	* commands.cc (try_one_merge): Add invariant - never create merges
	where the left parent is an ancestor or descendent of the right.
	(explicit_merge): Same check.
	(propagate): Handle cases where no merge is necessary.  Also, make
	generated log message more readable.

	* tests/t_propagate_desc.at: Un-XFAIL it.
	* tests/t_propagate_anc.at: Un-XFAIL it.  Use new
	CHECK_SAME_DB_CONTENTS macros.
	* testsuite.at: Move t_check_same_db_contents.at to run before
	propagation tests.  Make CHECK_SAME_DB_CONTENTS more thorough.

	* tests/t_dump_load.at: Implement test.

2005-01-05  Nathaniel Smith  <njs@codesourcery.com>

	* tests/t_check_same_db_contents.at: New test.
	* testsuite.at: Add it.
	(CHECK_SAME_DB_CONTENTS): New macro.

2005-01-04  Nathaniel Smith  <njs@codesourcery.com>

	* cert.cc: Remove tabs.
	* revision.hh: Likewise.

2005-01-04  Nathaniel Smith  <njs@codesourcery.com>

	* tests/t_propagate_anc.at: Also check the case where we're
	propagating a non-strict ancestor, i.e. the heads are actually
	equal.

2005-01-04  Nathaniel Smith  <njs@codesourcery.com>

	* database.cc (get_revision_parents): Add invariant.
	(get_revision_children): Likewise.
	(get_revision): Likewise.
	(put_revision): Likewise.

	* tests/t_merge_ancestor.at: New test.
	* tests/t_propagate_desc.at: Likewise.
	* tests/t_propagate_anc.at: Likewise.
	* testsuite.at: Call them.

2005-01-04  Nathaniel Smith  <njs@codesourcery.com>

	* tests/t_netsync_diffbranch.at: Add priority, add description of
	problem and solution.
	Also, XFAIL it.
	* tests/t_netsync_unrelated.at: Add reference to discussion.
	* tests/t_cmdline_options.at: Remove priority marking from
	non-bug.
	* tests/t_checkout_dir.at: XFAIL when run as root.

	* tests/t_netsync_nocerts.at: New test.
	* testsuite.at: Call it.

2005-01-03  Matt Johnston  <matt@ucc.asn.au>

	* tests/t_netsync_diffbranch.at: add a new test for pulling a branch
	with a parent from a different branch.
	* testsuite.at: add it

2005-01-02  Derek Scherger  <derek@echologic.com>

	* commands.cc (log_certs): new function
	(log) add Ancestor: and Branch: entries to output; use above new
	function
	* tests/t_cross.at: update to work with changesets

2004-12-30  graydon hoare  <graydon@pobox.com>

	* constants.cc (netcmd_current_protocol_version): Set to 3.
	* tests/t_crlf.at: New test of crlf line encodings.
	* testsuite.at: Call it.
	* monotone.spec: Note 0.16 release.

2004-12-30  graydon hoare  <graydon@pobox.com>

	* win32/get_system_flavour.cc: Fix little compile bugs.

2004-12-30  Julio M. Merino Vidal  <jmmv@menta.net>

	* change_set.{cc,hh}: Add the has_renamed_file_src function in
	change_set::path_rearrangement.
	* commands.cc: Make the 'log' command show nothing for renamed or
	deleted files (when asked to do so) and stop going backwards in
	history when such condition is detected; they don't exist any more,
	so there is no point in showing history (and could drive to incorrect
	logs anyway).
	* tests/t_log_nonexistent.at: New check to verify previous.
	* testsuite.at: Add it.

2004-12-30  graydon hoare  <graydon@pobox.com>

	* Makefile.am: Clean full testsuite directory and full-version.
	* configure.ac: Bump version number.
	* po/monotone.pot: Regenerate.
	* NEWS: Describe new release.

2004-12-29  Julio M. Merino Vidal  <jmmv@menta.net>

	* tests/t_cmdline_options.at: New test for previous: ensure that
	monotone is actually checking for command line correctness.
	* testsuite.at: Add it.

2004-12-29  Julio M. Merino Vidal  <jmmv@menta.net>

	* monotone.cc: Verify that the command line is syntactically correct
	as regards to options (based on error codes from popt).

2004-12-29  Matt Johnston  <matt@ucc.asn.au>

	* tests/t_drop_rename_patch.at: A test to check that deltas on
	renamed files are included in concatenate_change_sets, if there was a
	deletion of a file with the same name as the rename src.
	* testsuite.at: add it

2004-12-29  graydon hoare  <graydon@pobox.com>

	* AUTHORS: Add Jordi.
	* change_set.{cc,hh}: Make sanity helpers const.
	(normalize_change_set): Drop a->a deltas.
	(merge_change_sets): Call normalize.
	(invert_change_set): Likewise.
	* revision.cc
	(find_subgraph_for_composite_search): New fn.
	(calculate_composite_change_set): Call it.
	(calculate_change_sets_recursive): Use results.
	* tests/t_no_change_deltas.at: Fix.

2004-12-29  graydon hoare  <graydon@pobox.com>

	* change_set.cc: Fix unit tests to satisfy sanity checks.
	* std_hooks.lua: Fix status checking on external merges.

2004-12-29  Matt Johnston  <matt@ucc.asn.au>

	* change_set.{cc,hh}: Take account of files which are the
	destination of a rename_file operation, when examining
	file deletions. Added helper methods to clean up related code.

2004-12-29  Matt Johnston  <matt@ucc.asn.au>

	* change_set.cc: added a sanity check for deltas with same src/dst,
	and deleted files with deltas.

2004-12-29  Matt Johnston  <matt@ucc.asn.au>

	* testsuite.at, tests/t_netsync_single.at: don't use -q with
	killall since it isn't portable.

2004-12-28  Julio M. Merino Vidal  <jmmv@menta.net>

	* commands.cc: Make the 'log' command show all affected files
	in each revision in a nice format (easier to read than what
	'cat revision' shows).

2004-12-28  Julio M. Merino Vidal  <jmmv@menta.net>

	* commands.cc: Change the order used by the 'log' command to show
	affected files so that it matches the order in which these changes
	really happen.  Otherwise, a sequence like "rm foo; mv bar foo;
	patch foo" could be difficult to understand by the reader.

2004-12-28  Jordi Vilalta Prat  <jvprat@wanadoo.es>

	* monotone.texi: Fix a typo: "not not" should be "not".

2004-12-28  Julio M. Merino Vidal  <jmmv@menta.net>

	* commands.cc: Make the 'log' command show all affected files
	in each revision in a nice format (easier to read than what
	'cat revision' shows).

2004-12-28  graydon hoare  <graydon@pobox.com>

	* AUTHORS: Add various recent authors.

2004-12-28  Badai Aqrandista <badaiaqrandista@hotmail.com>

	* debian/*: Fix up for package building.

2004-12-28  graydon hoare  <graydon@pobox.com>

	* change_set.{cc,hh}: Add sanity checking, rework
	some of concatenation logic to accomodate.
	* revision.{cc,hh}: Likewise.
	Teach about generalized graph rebuilding.
	* database.cc (delete_existing_revs_and_certs): New fn.
	* commands.cc (db rebuild): New command.
	(db fsck) New command.
	* sanity.{cc,hh} (relaxed): New flag.
	* work.cc: Use new concatenation logic.

2004-12-25  Julio M. Merino Vidal  <jmmv@menta.net>

	* commands.cc: During 'log', print duplicate certificates (by
	different people) in separate lines, rather than showing them
	together without any spacing.  While here, homogenize new lines
	in other messages as well; this also avoids printing some of
	them in case of missing certificates).

2004-12-24  Nathaniel Smith  <njs@codesourcery.com>

	* tests/t_disapprove.at: Enable previously disabled test.

	* tests/t_no_change_deltas.at: New test.
	* testsuite.at: Call it.

2004-12-23  Nathaniel Smith  <njs@codesourcery.com>

	* win32/read_password.c: Remove unused file.

2004-12-22  Julio M. Merino Vidal  <jmmv@menta.net>

	* commands.cc: Verify that the key identifier passed to the pubkey
	and privkey commands exists in the database.  Otherwise exit with
	an informational message instead of an exception.

2004-12-20  Matt Johnston  <matt@ucc.asn.au>

	* keys.cc: don't cache bad passphrases, so prompt for a correct
	password if the first ones fail.

2004-12-19  Matt Johnston  <matt@ucc.asn.au>

	* commands.cc: print out author/date next to ambiguous revision
	lists from selectors.

2004-12-19  Julio M. Merino Vidal  <jmmv@menta.net>

	* testsuite.at:
	* tests/t_fmerge.at:
	* tests/t_netsync.at:
	* tests/t_netsync_single.at:
	* tests/t_revert.at:
	* tests/t_tags.at: Avoid usage of test's == operator.  It's a
	GNUism and causes unexpected failures in many tests.  The correct
	operator to use is just an equal sign (=).
	* tests/t_renamed.at: Don't use cp's -a flag, which is not
	supported by some implementations of this utility (such as the
	one in NetBSD).  Try to add some of its funcionality by using
	the -p flag, although everything could be fine without it.
	* tests/t_unidiff.at: Discard patch's stderr output.  Otherwise
	it's treated as errors, but NetBSD's patch uses it to print
	informative messages.

2004-12-19  Julio M. Merino Vidal  <jmmv@menta.net>

	* tests/t_scan.at: Instead of running sha1sum, use a prestored
	manifest file to do the verification.  This avoids problems in
	systems that do not have the sha1sum tool, like NetBSD.

2004-12-19  Julio M. Merino Vidal  <jmmv@menta.net>

	* Makefile.am: Remove obsolete --with-bundled-adns flag from
	DISTCHECK_CONFIGURE_FLAGS.

2004-12-18  Nathaniel Smith  <njs@codesourcery.com>

	* tests/t_checkout_dir.at: Make the test directory chdir'able
	again after the test.
	* tests/t_delete_dir.at: Add trailing newline.

	* tests/t_dump_load.at: New bug report.
	* tests/t_migrate_schema.at: Likewise.
	* testsuite.at: Call them.

2004-12-18  Nathaniel Smith  <njs@codesourcery.com>

	* change_set.hh: Remove obsolete comment.

2004-12-18  Nathaniel Smith  <njs@codesourcery.com>

	* tests/t_delete_dir.at: New bug report.
	* testsuite.at: Call it.

2004-12-18  Julio M. Merino Vidal  <jmmv@menta.net>

	* commands.cc: Homogenize help message for 'ls' with the one shown
	by 'list'.

2004-12-18  Julio M. Merino Vidal  <jmmv@menta.net>

	* ChangeLog: Add missing entries for several modifications I did
	in December 6th and 3rd.

2004-12-18  Julio M. Merino Vidal  <jmmv@menta.net>

	* tests/t_checkout_dir.at: New test triggering the bug I fixed
	  previously in the checkout command, verifying that directory
	  creation and chdir succeed.
	* testsuite.at: Add new test.

2004-12-18  Nathaniel Smith  <njs@codesourcery.com>

	* ChangeLog: Add log entry for <jmmv@menta.net>'s last change.
	* std_hooks.lua: Check exit status of external merge commands.

2004-12-18  Julio M. Merino Vidal  <jmmv@menta.net>

	* commands.cc: Include cerrno, cstring,
	boost/filesystem/exception.hpp.
	(checkout): Verify that directory creation and chdir succeeded.

2004-12-18  Nathaniel Smith  <njs@codesourcery.com>

	* diff_patch.cc (struct hunk_offset_calculator): Remove dead
	code.  (I believe it was used by the old, non-extent-based
	merging.)
	(calculate_hunk_offsets): Likewise.
	(struct hunk_consumer): Move next to rest of unidiff code.
	(walk_hunk_consumer): Likewise.

2004-12-18  Matt Johnston <matt@ucc.asn.au>

	* change_set.cc (concatenate_change_sets): Be more careful checking
	whether to discard deltas for deleted files (in particular take
	care when files are removed then re-added) - fixes tests
	t_patch_drop_add, t_add_drop_add.at, t_add_patch_drop_add,
	t_merge2_add_drop_add
	* change_set.cc (project_missing_deltas): don't copy deltas
	for deleted files, and handle the case where src file ids vary when
	files are added/removed. (fixes t_patch_vs_drop_add)
	* t_patch_drop_add.at, t_add_drop_add.at, t_add_patch_drop_add.at,
	  t_merge2_add_drop_add.at, t_patch_vs_drop_add.t: don't expect
	to fail any more.

2004-12-17  Nathaniel Smith  <njs@codesourcery.com>

	* tests/t_persistent_server_keys.at:
	* tests/t_attr.at:
	* tests/t_patch_vs_drop_add.at:
	* tests/t_merge2_add_drop_add.at:
	* tests/t_add_drop_add.at:
	* tests/t_add_patch_drop_add.at:
	* tests/t_patch_drop_add.at: Remove priority notes, since these
	are no longer bugs.

2004-12-17  graydon hoare  <graydon@pobox.com>

	* tests/t_merge_2.at: Works now, remove xfail.

2004-12-17  graydon hoare  <graydon@pobox.com>

	* tests/t_merge_1.at: Remove AT_CHECK(false) and xfail.
	* tests/t_fdiff_normalize.at: New test.
	* testsuite.at: Call it.
	* diff_patch.cc (normalize_extents): Fix the normalize bug.
	* revision.{cc,hh} (construct_revisions): Rename to prepare for
	next rebuild-the-graph migration.
	* commands.cc (db): Change call name.

2004-12-16  Joel Rosdahl  <joel@rosdahl.net>

	* revision.cc (is_ancestor): Use std::queue for the queue.

2004-12-14  Joel Rosdahl  <joel@rosdahl.net>

	Generalize the explicit_merge command with an optional ancestor
	argument:
	* revision.cc (is_ancestor): New method.
	* revision.hh (is_ancestor): Add prototype.
	* commands.cc (try_one_merge): Add ancestor argument. Empty
	ancestor means use ancestor from find_common_ancestor_for_merge.
	(merge): Pass empty ancestor to try_one_merge.
	(propagate): Likewise.
	(explicit_merge): Add optional ancestor argument.
	* monotone.texi: Document new explicit_merge argument.

2004-12-13  Joel Rosdahl  <joel@rosdahl.net>

	* tests/t_merge_2.at: New test triggering a bad merge.
	* testsuite.at: Add new test.

2004-12-13  Joel Rosdahl  <joel@rosdahl.net>

	* revision.cc (find_least_common_ancestor): Add a missing "return
	true;" that mysteriously was removed in
	c853237f9d8d155431f88aca12932d2cdaaa31fe.

2004-12-13  Joel Rosdahl  <joel@rosdahl.net>

	* revision.cc (find_least_common_ancestor): Remove unused variable.
	* commands.cc (lca): Correct negative status text.
	* commands.cc (update): Use GNU style braces.

2004-12-12  graydon hoare  <graydon@pobox.com>

	* commands.cc: Fix bug reported in t_attr.at
	* tests/t_attr.at: Remove xfail.
	* change_set.cc: Change unit tests syntax.
	(read_change_set): Assert complete read.
	* revision_ser.cc (read_revision_set): Likewise.
	* os_specific.hh: Drop obsolete file.

2004-12-12  Joel Rosdahl  <joel@rosdahl.net>

	* revision.cc (find_least_common_ancestor): New function for
	finding the vanilla LCA.
	* revision.hh: Added prototype for find_least_common_ancestor.
	* commands.cc (update): Use find_least_common_ancestor for finding
	a common ancestor.
	* commands.cc (diff): Likewise.
	* revision.cc (find_common_ancestor): Rename to...
	(find_common_ancestor_for_merge): ...this, for clarity.
	* revision.hh: find_common_ancestor -->
	find_common_ancestor_for_merge.
	* commands.cc (try_one_merge): Call find_common_ancestor_for_merge
	to find ancestor.
	* commands.cc (lcad): Rename lca command to lcad.
	* commands.cc (lca): New command for finding the vanilla LCA.

2004-12-12  Nathaniel Smith  <njs@codesourcery.com>

	* tests/t_persistent_server_keys.at: Actually test what it's
	supposed to.  Also, un-XFAIL it, since now it seems to pass.

2004-12-12  Nathaniel Smith  <njs@codesourcery.com>

	* tests/t_persistent_server_keys.at: New test.

	* testsuite.at: Call it.
	* tests/t_persistent_server_revision.at: Fix typo.

2004-12-12  Nathaniel Smith  <njs@codesourcery.com>

	* tests/t_persistent_server_revision.at: New test.
	* testsuite.at: Call it.  Tweak NETSYNC macros in support of it.

2004-12-11  Nathaniel Smith  <njs@codesourcery.com>

	* lua.hh (add_rcfile): Add 'required' argument.
	* lua.cc (add_rcfile): Implement it.  Simplify error checking
	logic while I'm there...
	* monotone.cc (cpp_main): Pass new argument to add_rcfile.

	* tests/t_rcfile_required.at: New test.
	* testsuite.at: Call it.
	Revamp netsync support macros, to allow long-running servers.
	Make netsync-killer try first with -TERM, in case that plays nicer
	with gcov.

2004-12-11  Nathaniel Smith  <njs@codesourcery.com>

	* lua.hh: Remove tabs.

2004-12-11  Nathaniel Smith  <njs@codesourcery.com>

	* monotone.texi: Document explicit_merge.

2004-12-11  Nathaniel Smith  <njs@codesourcery.com>

	* Makefile.am: Redo full-revision support again, to properly
	handle 'make dist' and caching.  Hopefully.

2004-12-11  Nathaniel Smith  <njs@codesourcery.com>

	* monotone.texi (File Attributes): Rewrite for new .mt-attrs
	syntax.

2004-12-11  Nathaniel Smith  <njs@codesourcery.com>

	* tests/t_attr.at: New test.
	* testsuite.at: Call it.

2004-12-11  Nathaniel Smith  <njs@codesourcery.com>

	* commands.cc (trusted): Print spaces between key ids.

	* lua.cc (add_rcfile): Errors while loading a user-provided rc
	file are naughtiness, not oopses.

2004-12-11  Nathaniel Smith  <njs@codesourcery.com>

	* commands.cc (commands::explain_usage): Use split_into_lines to
	do formatting of per-command usage; allow multi-line
	descriptions.
	(trusted): New command.
	* monotone.texi (Key and Cert): Document 'trusted' command.
	* tests/t_trusted.at: New test.
	* testsuite.at: Change get_revision_cert_trust to support
	t_trusted.at.  Call t_trusted.at.

2004-12-11  Derek Scherger  <derek@echologic.com>

	* app_state.{cc,hh} (restriction_includes): renamed from
	in_restriction to be less obscure; use path_set rather than
	set<file_path>
	* commands.cc
	(restrict_path_set):
	(restrict_rename_set):
	(restrict_path_rearrangement):
	(calculate_restricted_revision): new restriction functions
	(restrict_patch_set): remove old restrictions machinery
	(status): call calculate_restricted_revision
	(ls_tags): call app.initialize
	(unknown_itemizer): restriction_includes renamed
	(ls_unknown): call calculate_restricted_revision
	(ls_missing): rework for restrictions
	(commit): switch to --message option, optional paths and preserve
	restricted work
	(diff): allow restrictions for zero and one arg variants
	(revert): note some work left to do
	* manifest.{cc,hh} (build_manifest_map): hide unused things
	(build_restricted_manifest_map): new function
	* transforms.{cc,hh} (calculate_ident): clean up merge artifacts
	* work.cc (read_options_map): merge cleanup to preserve command
	line options

2004-12-10  Nathaniel Smith  <njs@codesourcery.com>

	* Makefile.am (package_full_revision.txt): Redo Joel Rosdahl
	<joel@rosdahl.net>'s change below after it got clobbered by
	merge.

2004-12-10  Nathaniel Smith  <njs@codesourcery.com>

	* commands.cc (log): Synopsize optional 'file' argument, and
	describe both arguments in help description.

2004-12-10  Matt Johnston  <matt@ucc.asn.au>

	* cert.cc: Added priv_key_exists() function
	* commands.cc, rcs_import.cc: use new privkey functions
	* netsync.cc: change some bits that were missed

2004-12-09  Derek Scherger  <derek@echologic.com>

	* .mt-nonce: delete obsolete file
	* change_set.cc (merge_deltas): add file paths in call to
	try_to_merge_files
	* commands.cc (propagate): add progress logging similar to merge
	* diff_patch.{cc,hh} (try_to_merge_files): add file paths to
	merge2 and merge3 hooks; add logging of paths before calling merge
	hooks
	* lua.{cc,hh} (hook_merge2, hook_merge3): add file paths to merge
	hooks
	* std_hooks.lua (merge2, merge3, merge2_xxdiff_cmd,
	merge3_xxdiff_cmd): pass file paths to xxdiff for use as titles
	* testsuite.at (MONOTONE_SETUP): add paths to merge2 hook

2004-12-09  Matt Johnston  <matt@ucc.asn.au>

	* cert.cc, cert.hh, lua.cc, lua.hh, netsync.cc:
	Added a new get_priv_key(keyid) lua hook to retrieve
	a private key from ~/.monotonerc

2004-12-09  Matt Johnston  <matt@ucc.asn.au>

	* change_set.cc: Don't include patch deltas on files which
	are being deleted in changesets. (partial fix for bug
	invoked by t_merge_add_del.at)

2004-12-09  Matt Johnston  <matt@ucc.asn.au>

	* configure.ac,Makefile.am: Fix iconv and intl
	handling so that the libraries are used (required for OS X).

2004-12-09  Nathaniel Smith  <njs@codesourcery.com>

	* Makefile.am (BUILT_SOURCES_NOCLEAN): add 'S'.

	* netsync.cc (session): Make ticker pointers into auto_ptr's.  Add
	cert and revision tickers.
	(session::session): Initialize new tickers.
	(session::note_item_sent): New method.  Increment tickers.
	(session::note_item_arrived): Increment tickers.
	(session::read_some): Adjust for auto_ptr.
	(session::write_some): Likewise.
	(call_server): Conditionally initialize cert and revision
	tickers.
	(queue_data_cmd): Call 'note_item_sent'.
	(queue_delta_cmd): Call 'note_item_sent'.

2004-12-09  graydon hoare  <graydon@pobox.com>

	* ROADMAP: Add file.

2004-12-08  Nathaniel Smith  <njs@codesourcery.com>

	* tests/t_patch_vs_drop_add.at:
	* tests/t_patch_drop_add.at:
	* tests/t_netsync_unrelated.at:
	* tests/t_merge_add_del.at:
	* tests/t_merge2_add_drop_add.at:
	* tests/t_merge_1.at:
	* tests/t_heads_discontinuous_branch.at:
	* tests/t_cleanup_empty_dir.at:
	* tests/t_checkout_options.at:
	* tests/t_ambig_update.at:
	* tests/t_add_patch_drop_add.at:
	* tests/t_add_drop_add.at:
	* tests/t_add_dot.at: Add (importance) markers to all bug report
	tests.

2004-12-08  Nathaniel Smith  <njs@codesourcery.com>

	* app_state.hh (write_options): Add 'force' option.
	* app_state.cc: Remove tabs.
	(write_options): Implement.
	* commands.cc (checkout): Pass force=true to 'write_options'.

	* tests/t_checkout_options.at: New test.
	* testsuite.at: Define RAW_MONOTONE.
	(t_checkout_options.at): Call it.

2004-12-08  Nathaniel Smith  <njs@codesourcery.com>

	* update.hh (pick_update_target): Rename to...
	(pick_update_candidates): ...this.  Return a set of candidates,
	rather than a single best.
	* update.cc (pick_update_candidates): Likewise.  Remove logic
	checking for unique candidate.
	* commands.cc (describe_revision): New function.
	(heads): Use it.
	(update): Use new 'pick_update_candidates' function.  Add logic
	checking for unique candidate.  On non-unique candidate, print all
	candidates, using 'describe_revision'.

	* tests/t_ambig_update.at: Check that failure messages describe
	the candidate set.

2004-12-08  Nathaniel Smith  <njs@codesourcery.com>

	* update.cc: Remove tabs.

2004-12-08  Nathaniel Smith  <njs@codesourcery.com>

	* tests/t_ambig_update.at: Also check that update fails when one
	candidate edge is deeper than the other.

2004-12-08  graydon hoare  <graydon@pobox.com>

	* change_set.cc (extend_renumbering_via_added_files):
	Look up parent tid in existing renumbering.
	* commands.cc (attr): Check index for "set" subcommand.
	(lca): New diagnostic command.
	(log): Tidy up output formatting a bit.
	* po/monotone.pot: Regenerate.
	* tests/t_add_edge.at: New test to catch add failure.
	* testsuite.at: Call it.

2004-12-08  Nathaniel Smith  <njs@codesourcery.com>

	* tests/t_ambig_update.at: New test.
	* testsuite.at: Add it.

	* tests/t_explicit_merge.at: Add, having forgotten to last time.

2004-12-08  Nathaniel Smith  <njs@codesourcery.com>

	* tests/t_explicit_merge.at: New test.
	* testsuite.at: Add it.

2004-12-08  Nathaniel Smith  <njs@codesourcery.com>

	* testsuite.at: Remove duplicate line created by merge.
	* ChangeLog: Re-sort after merges.

	* commands.cc (explicit_merge): Remove stray space.  Print id of
	merge result.
	(complete_command): Add back "}" deleted by merge.

2004-12-08  Nathaniel Smith  <njs@codesourcery.com>

	* change_set.cc: Remove tabs.
	* diff_patch.cc: Likewise.

	* commands.cc (explicit_merge): New command.

2004-12-08  graydon hoare  <graydon@pobox.com>

	* change_set.cc (extend_renumbering_via_added_files):
	Look up parent tid in existing renumbering.
	* commands.cc (attr): Check index for "set" subcommand.
	(lca): New diagnostic command.
	(log): Tidy up output formatting a bit.
	* po/monotone.pot: Regenerate.
	* tests/t_add_edge.at: New test to catch add failure.
	* testsuite.at: Call it.

2004-12-07  Richard Levitte  <richard@levitte.org>

	* Makefile.am: Keep package_*revision.{txt,h}, so they are saved
	as part of a distribution, and thereby make as sure as possible
	people who download monotone get historical information on where
	their copy of monotone came from.

2004-12-06  Richard Levitte  <richard@levitte.org>

	* monotone.cc: Add a hint on how to use --ticker.

2004-12-06  Nathaniel Smith  <njs@codesourcery.com>

	* commands.cc (ls_certs): Sort the certs before printing.
	* tests/t_netsync_repeated.at: Actually check that certs were
	transferred correctly.

2004-12-06  Julio M. Merino Vidal  <jmmv@menta.net>

	* figures/cert.pdf:
	* figures/cert.png:
	* figures/oo-figures.sxd:
	* monotone.texi: Use example host names under the
	example.{com,org,net} subdomains instead of invented names.
	These are defined in RFC 2606.

2004-12-06  Julio M. Merino Vidal  <jmmv@menta.net>

	* configure.ac: Now that we depend on GNU Autoconf >= 2.58, we
	can use the AS_HELP_STRING macro everywhere we need to pretty-print
	help strings.  Also convert old calls to AC_HELP_STRING (deprecated)
	to this one.

2004-12-06  Joel Rosdahl  <joel@rosdahl.net>

	* Makefile.am (package_full_revision.txt): Silence error messages
	when deducing full package revision.

2004-12-06  graydon hoare  <graydon@pobox.com>

	* unix/get_system_flavour.cc:
	* win32/get_system_flavour.cc: Add missing files.

2004-12-06  graydon hoare  <graydon@pobox.com>

	* commands.cc (merge): Add newline in output.
	* change_set.cc (project_missing_deltas): Fix very bad
	delta-renaming bug.

2004-12-06  graydon hoare  <graydon@pobox.com>

	* change_set.cc:
	* tests/t_merge_add_del.at:
	* netsync.cc:
	* commands.cc: Clean up from merge.

2004-12-06  Nathaniel Smith  <njs@codesourcery.com>

	* tests/t_add_patch_drop_add.at: New test.
	* tests/t_merge2_add_drop_add.at: New test.
	* tests/t_patch_drop_add.at: New test.
	* tests/t_patch_vs_drop_add.at: New test.
	* testsuite.at: Add them.

	* tests/t_add_drop_add.at: Fix to test what it was supposed to.

	* tests/t_merge2_data.at: Remove extraneous [stdout].

	* tests/t_merge_add_del.at: Fix description.
	XFAIL it.

2004-12-06  Nathaniel Smith  <njs@codesourcery.com>

	* tests/t_add_drop_add.at: New test.
	* testsuite.at: Add it.

2004-12-05  Nathaniel Smith  <njs@codesourcery.com>

	* tests/t_merge_add_del: Shorten name for better display.

2004-12-05  Matt Johnston <matt@ucc.asn.au>

	* tests/t_merge_add_del: added a new test for merging
	  branches where a file is added then removed.
	* testsuite.at: added the new test
	* configure.ac: bumped the prequisite version to 2.58 since
	  some tests use AT_XFAIL_IF

2004-12-05  graydon hoare  <graydon@pobox.com>

	* Makefile.am (package_full_revision.txt): Use top_builddir
	to locate monotone executable.

2004-12-05  Nathaniel Smith  <njs@codesourcery.com>

	* tests/t_merge_add_del: Shorten name for better display.

2004-12-05  Matt Johnston <matt@ucc.asn.au>

	* tests/t_merge_add_del: added a new test for merging
	  branches where a file is added then removed.
	* testsuite.at: added the new test
	* configure.ac: bumped the prequisite version to 2.58 since
	  some tests use AT_XFAIL_IF

2004-12-04  graydon hoare  <graydon@pobox.com>

	* commands.cc (fcommit): New command.
	(update): Finish off merge of update command.

2004-12-04  Derek Scherger  <derek@echologic.com>

	* commands.cc: (complete_command): New function.
	(explain_usage/process): Use it.

2004-12-04  Nathaniel Smith  <njs@codesourcery.com>

	* change_set.cc (merge_deltas): Call correct variant of
	try_to_merge_files depending on whether ancestor is available.
	* diff_patch.cc (try_to_merge_files -- merge3 version): Add
	assertions about ids.
	(try_to_merge_files -- merge2 version): Likewise.

	* testsuite.at: Add a trivial working merge2 hook.
	* tests/t_related_merge2_data.at: Update to use.
	Mark as expected to PASS.
	* tests/t_merge2_data.at: Likewise.

2004-12-04  Nathaniel Smith  <njs@codesourcery.com>

	* change_set.cc (merge_deltas): Call correct variant of
	try_to_merge_files depending on whether ancestor is available.
	* diff_patch.cc (try_to_merge_files -- merge3 version): Add
	assertions about ids.
	(try_to_merge_files -- merge2 version): Likewise.

	* testsuite.at: Add a trivial working merge2 hook.
	* tests/t_related_merge2_data.at: Update to use.
	Mark as expected to PASS.
	* tests/t_merge2_data.at: Likewise.

2004-12-04  Nathaniel Smith  <njs@codesourcery.com>

	* change_set.cc: Remove tabs.
	* diff_patch.cc: Likewise.

2004-12-04  Nathaniel Smith  <njs@codesourcery.com>

	* change_set.cc: Remove tabs.
	* diff_patch.cc: Likewise.

2004-12-03  Julio M. Merino Vidal  <jmmv@menta.net>

	* commands.cc: Add a missing newline to a message.

2004-12-03  Julio M. Merino Vidal  <jmmv@menta.net>

	* cryptopp/config.h:
	* configure.ac: NetBSD does not define __unix__ nor __unix, so the
	build fails.  To solve, check for __NetBSD__ where appropiate to
	detect a Unix system.

2004-12-03  Julio M. Merino Vidal  <jmmv@menta.net>

	* INSTALL: Document my latest changes: --enable-ipv6 option, ability
	to specify static boost prefix through --enable-static-boost and
	BOOST_SUFFIX variable.

2004-12-03  Julio M. Merino Vidal  <jmmv@menta.net>

	* Makefile.am:
	* configure.am: Add a variable, BOOST_SUFFIX, that identifies the
	suffix string that has to be appended to Boost library names to use
	them.  This variable can be defined on configure's command line.

2004-12-03  Julio M. Merino Vidal  <jmmv@menta.net>

	* configure.ac: Let the --enable-static-boost argument take a prefix
	to where boost libraries are located.

2004-12-03  Julio M. Merino Vidal  <jmmv@menta.net>

	* configure.ac: Add a three-state --enable-ipv6 argument to the
	configure script to explicitly enable or disable IPv6 support.

2004-12-03  Julio M. Merino Vidal  <jmmv@menta.net>

	* std_hooks.lua: Add missing newlines to two error messages.

2004-12-02  Derek Scherger  <derek@echologic.com>

	* commands.cc: more tweaking to ease changeset merge

2004-12-01  Derek Scherger  <derek@echologic.com>

	* commands.cc: reordered commands to help merge with changesets
	branch

2004-12-01  graydon hoare  <graydon@pobox.com>

	* {unix,win32}/get_system_flavour.cc: New files.
	* basic_io.{cc,hh}: Give names to input sources.
	* monotone.cc: Move app_state ctor inside try.
	* platform.hh (get_system_flavour): Declare.
	* revision.cc: Name input source "revision".
	* sanity.cc: Log flavour on startup.
	* tests/t_attributes.at: Use new syntax.
	* transforms.{cc,hh} (split_into_lines): New variant, and rewrite.
	* work.{cc,hh}: Rewrite attributes to use basic_io.
	(get_attribute_from_db):
	(get_attribute_from_working_copy): New functions.

2004-11-30  Nathaniel Smith  <njs@codesourcery.com>

	* keys.cc (get_passphrase): Simplify arguments.
	(generate_key_pair): Force new passphrases to come from the user.
	Adapt to new 'get_passphrase' arguments.
	(change_key_passphrase): Likewise.
	(generate_key_pair): Add argument specifying passphrase, for
	exclusive use of the unit tests.
	(signature_round_trip_test): Use it.
	* keys.hh (generate_key_pair): Adjust prototype correspondingly.

	* tests/t_genkey.at: Test that 'genkey' requires the passphrase to
	be entered.
	* tests/t_chkeypass.at: Check that 'chkeypass' fails if no
	passphrase is given.

2004-11-30  Nathaniel Smith  <njs@codesourcery.com>

	* keys.hh: Remove tabs.
	* keys.cc: Likewise.

2004-11-30  Nathaniel Smith  <njs@codesourcery.com>

	* monotone.texi (Hook Reference): Clarify description of
	'get_passphrase', following confusion on IRC.

2004-11-30  Joel Rosdahl  <joel@rosdahl.net>

	* ui.cc (fatal): Added missing newlines in fatal message.

2004-11-29  Nathaniel Smith  <njs@codesourcery.com>

	* monotone.texi: Add more details to documentation of 'update
	<revision>' command.

	* ui.cc (fatal): Typo in previous commit.

2004-11-29  Nathaniel Smith  <njs@codesourcery.com>

	* ui.cc (fatal): On suggestion of Zack Weinberg, add a note to
	fatal error messages 1) telling the user that it's a bug (i.e.,
	not their fault), and 2) requesting a bug report.

2004-11-29  Nathaniel Smith  <njs@codesourcery.com>

	* ui.cc: Remove tabs.

2004-11-30  Matt Johnston  <matt@ucc.asn.au>

	* change_set.cc (merge_disjoint_analyses): Prevent duplicated
	tids being used.
	(merge_disjoint_analyses): Fix typo (s/a_tmp/b_tmp/)

2004-11-24  Nathaniel Smith  <njs@codesourcery.com>

	* tests/t_cleanup_empty_dir.at: Shorten name.

2004-11-24  Nathaniel Smith  <njs@codesourcery.com>

	* Makefile.am (BUILT_SOURCES): List package_*version.{h,txt}.
	* package_{full_,}version.txt: Work when blddir != srcdir.

2004-11-24  Nathaniel Smith  <njs@codesourcery.com>

	* mt_version.hh: New file.
	* mt_version.cc: New file.
	* monotone.cc (package_revision.h): Don't include it.
	(mt_version.hh): Include it.
	(OPT_FULL_VERSION): New option.
	(options): Add it.
	(cpp_main): Implement --version and --full-version in terms of
	mt_version.hh.

	* Makefile.am (package_full_revision.h): Build it.
	(MOST_SOURCES): Add mt_version.{cc,hh}.

2004-11-24  Nathaniel Smith  <njs@codesourcery.com>

	* txt2c.cc (main): Add "--skip-trailing" option to skip trailing
	whitespace.
	* Makefile.am (package_revision.h): Generate it.
	* monotone.cc (package_revision.h): Include it.
	(cpp_main): Print it as part of --version.

2004-11-23  Nathaniel Smith  <njs@codesourcery.com>

	* tests/t_cleanup_empty_dir.at: New test.
	* testsuite.at: Call it.

2004-11-23  Nathaniel Smith  <njs@codesourcery.com>

	* monotone.texi (File Attributes): Document how restricted format
	of .mt-attrs currently is.  Also talk about 'the' .mt-attrs file
	instead of 'an', in response to confusion.

2004-11-23  Nathaniel Smith  <njs@codesourcery.com>

	* work.cc (build_deletion): Add missing newline.
	(build_rename): Likewise.
	(build_rename): Likewise.

2004-11-23  Nathaniel Smith  <njs@codesourcery.com>

	* work.cc: Remove tabs.

2004-11-23  Nathaniel Smith  <njs@codesourcery.com>

	* commands.cc: Remove tabs.

2004-11-23  Nathaniel Smith  <njs@codesourcery.com>

	* tests/t_add_dot.at: New test.
	* testsuite.at: Call it.

2004-11-22  Joel Rosdahl  <joel@rosdahl.net>

	* testsuite.at (NEED_UNB64): Check that python knows how to decode
	strings before using it.

2004-11-21  Joel Rosdahl  <joel@rosdahl.net>

	* testsuite.at (NEED_UNB64): Find more programs for decoding
	base64.

2004-11-20  Nathaniel Smith  <njs@codesourcery.com>

	* tests/t_merge_1.at: New test.
	* testsuite.at: Add it.
	(NEED_UNB64): New macro.
	(UNB64): Likewise.
	* tests/t_unidiff.at: Use them.
	* tests/t_unidiff2.at: Likewise.

2004-11-19  Nathaniel Smith  <njs@codesourcery.com>

	* tests/t_initfork.at: Remove file; redundant with
	t_merge2_add.at.
	* testsuite.at: Don't call it.

2004-11-18  Derek Scherger  <derek@echologic.com>

	* commands.cc (list tags): new command.
	* monotone.1: update.
	* monotone.texi: update.
	* std_hooks.lua: remove unused get_problem_solution hook.
	* test/t_tags.at: new test.
	* testsuite.at: call it.

2004-11-18  Nathaniel Smith  <njs@codesourcery.com>

	* monotone.texi (Committing Work): Remove mistakenly added
	redundant command line argument.

2004-11-17  Joel Rosdahl  <joel@rosdahl.net>

	* commands.cc (diff): Don't print hashes around diff output if
	there is no diff to print.

	Fix bugs #8714 "monotone update working copy to previous version"
	and #9069 "update with multiple candidates":
	* commands.cc (update): Let the update command take an optional
	revision target parameter. Without an explicit revision target,
	the current branch head is used just like before. Added logic for
	updating to an older revision or another revision reachable via a
	common ancestor.
	* tests/t_update_to_revision.at: Add regression tests for new
	update logic.
	* testsuite.at: Add new test.
	* monotone.texi: Document new update argument.

2004-11-17  Nathaniel Smith  <njs@codesourcery.com>

	* netsync.cc (request_fwd_revisions): Rename 'first_attached_edge'
	to 'an_attached_edge', because it does not represent the first
	attached edge.  Likewise for 'first_attached_cset'.
	(analyze_attachment): Remove early exit from loop; we want to
	analyze the entire graph, not just some linear subgraphs.

	* revision.cc (ensure_parents_loaded): Filter out the null
	revision when calculating parents.
	* change_set.hh (null_id): Define for 'revision_id's.

	* tests/t_merge2_add.at: New test.
	* tests/t_merge2_data.at: New test.
	* tests/t_related_merge2_data.at: New test.
	* tests/t_merge_add.at: New test.
	* tests/t_netsync_pubkey.at: New test.
	* tests/t_netsync_repeated.at: New test.
	* tests/t_netsync_unrelated.at: New test.


	* testsuite.at: Add new tests.
	(NETSYNC_SETUP): New macro.
	(MONOTONE2): New macro.
	(RUN_NETSYNC): New macro.
	(ADD_FILE): New macro.
	(SET_FILE): New macro.
	(COMMIT): New macro.
	* tests/t_netsync.at: Use them.

	* tests/t_singlenetsync.at: Add 'netsync' keyword'.  Rename to...
	* tests/t_netsync_single.at: ...this.

	* tests/t_heads_discontinuous_branch.at: XFAIL it.

2004-11-17  Nathaniel Smith  <njs@codesourcery.com>

	* netsync.cc: Remove hard tabs.

2004-11-17  Nathaniel Smith  <njs@codesourcery.com>

	* revision.cc: Remove hard tabs.
	* change_set.hh: Likewise.

2004-11-16  Nathaniel Smith  <njs@codesourcery.com>

	* tests/t_heads.at: Replace last tricky case with a less tricky case.
	* tests/t_heads_discontinuous_branch.at: New test for the really
	tricky case.
	* testsuite.at: Run it.

2004-11-16  Nathaniel Smith  <njs@codesourcery.com>

	* views.sql (trusted_parents_in_branch): Remove.
	(trusted_children_in_branch): Remove.
	(trusted_branch_members): New view.
	(trusted_branch_parents): New view.
	(branch_heads): Use the new views, not the removed ones.

	* database.cc (get_heads): Column name in 'branch_heads'
	unavoidably changed from 'id' to 'parent'; adjust SELECT statement
	to use new name.

2004-11-16  Nathaniel Smith  <njs@codesourcery.com>

	* database.cc: Remove hard tabs.

2004-11-16  Nathaniel Smith  <njs@codesourcery.com>

	* commands.cc (dump_diffs): Fetch delta destination, not source,
	on new files.

2004-11-15  Joel Rosdahl  <joel@rosdahl.net>

	* tests/t_diff_added_file.at: Added testcase exposing a bug in
	"monotone diff x y" where x is an ancestor of y and y adds a new
	file.
	* testsuite.at: Add new test.

2004-11-14  Joel Rosdahl  <joel@rosdahl.net>

	Fix bug #9092 "add command to change passphrase":
	* commands.cc (chkeypass): New command.
	* keys.cc (get_passphrase): Added parameters for prompt beginning and
	disabling hook lookup and passphrase caching.
	* keys.hh, keys.cc (change_key_passphrase): New function.
	* database.hh, database.cc (delete_private_key): New function.
	* monotone.texi (Key and Cert): Document command.
	* tests/t_chkeypass.at: Testcase for the command.
	* testsuite.at: Added new testcase.

2004-11-14  Matt Johnston <matt@ucc.asn.au>

	* tests/t_initfork.at: New test for merging two ancestor-less heads.

2004-11-13  Nathaniel Smith  <njs@codesourcery.com>

	* tests/t_heads.at: New test.
	* testsuite.at: Add it.

2004-11-13  Nathaniel Smith  <njs@codesourcery.com>

	* monotone.texi: Fix various typos.
	(Committing Work): Add missing command line argument.
	(Branch Names): New section.
	Add me to the copyright block.

2004-11-12  Joel Rosdahl  <joel@rosdahl.net>

	* monotone.texi: Fix documentation of the approve and disapprove
	commands. Fix jp.co.juicebot.jb7 branch name in examples. Other
	minor fixes.

2004-11-11  Joel Rosdahl  <joel@rosdahl.net>

	* monotone.texi: Fix typos.

2004-11-08  graydon hoare  <graydon@pobox.com>

	* monotone.texi: Some minor cleanups.
	* netsync.cc: Fix a formatter.

2004-11-07  graydon hoare  <graydon@pobox.com>

	* figures/*.txt: Drop.
	* monotone.texi: Pull ASCII figures back in conditionally.
	* NEWS, AUTHORS, monotone.spec: Update for 0.15.
	* monotone.1: Update.

2004-11-06  graydon hoare  <graydon@pobox.com>

	* README.changesets: New file.
	* config.guess, config.sub: Remove.
	* Makefile.am: Improve document-building brains.
	* cert.cc, netsync.cc: Remove include.
	* configure.ac: Bump version number.
	* merkle_tree.{cc,hh}: Use unsigned char in dynamic_bitset.
	* po/POTFILES.in: Update to remove os_specific.hh.
	* po/monotone.pot: Regenerate.

2004-11-05  graydon hoare  <graydon@pobox.com>

	* constants.cc: Up timeout, connection limit.
	* monotone.texi: Various cleanups.

2004-11-05  Ulrich Drepper  <drepper@redhat.com>

	* configure.ac: Reduce dependencies.
	* lua/lua.h: Include config.h.
	* mkstemp.{cc,hh}: Use system variant when found.
	* netxx/resolve_getaddrinfo.cxx: Check for AI_ADDRCONFIG
	definition.
	* po/POTFILES.in: Update to mention changes.
	* Makefile.am (EXTRA_DIST): Include spec file.
	* commands.cc (diff): No output if empty diff.

2004-10-31  graydon hoare  <graydon@pobox.com>

	* commands.cc (diff): Use guess_binary.
	Fix up some messages to fit on single lines.
	* Makefile.am: Make monotone.pdf depend on figures.
	* change_set.cc: Make inversion drop "delete deltas".
	* texinfo.css: Make images align nicely.
	* netsync.cc: Fix up some messages to be clearer.

2004-10-30  graydon hoare  <graydon@pobox.com>

	* figures/*: New figures.
	* monotone.texi: Rewrite much of the tutorial.

2004-10-30  Nathaniel Smith  <njs@codesourcery.com>

	* netsync.cc (process_hello_cmd): Make clear that when the
	server's key is unknown, we abort the connection.

2004-10-29  Nathaniel Smith  <njs@codesourcery.com>

	* sanity.cc (dump_buffer): Wrap bare string in call to string(),
	to disambiguate conversions (required by Boost 1.30).

2004-10-26  graydon hoare  <graydon@pobox.com>

	* tests/t_update_missing.at: New test from Bruce Stephens
	* testsuite.at: Call it.
	* change_set.cc: Fix the error exposed by it.

2004-10-26  graydon hoare  <graydon@pobox.com>

	* work.{cc,hh}: Comply with Derek's new tests.
	* commands.cc: Likewise.

2004-10-28  Derek Scherger  <derek@echologic.com>

	* tests/t_rename.at: add test for renaming a file after it has
	been moved rather than before
	* tests/t_revert.at: add test for reverting a missing file

2004-10-28  Derek Scherger  <derek@echologic.com>

	* tests/t_drop_missing.at: New test.
	* testsuite.at: Call it.

2004-10-28  Derek Scherger  <derek@echologic.com>

	* tests/t_add.at: New test.
	* testsuite.at: Call it.

2004-10-26  graydon hoare  <graydon@pobox.com>

	* basic_io.{cc,hh}: Rework to use indented stanzas.
	* change_set.cc, revision.cc: Likewise.
	* change_set.cc: Fix formatter bug.
	* commands.cc: Sanity check file ID on delta commit.
	* work.cc: Chatter a bit more on add/drop.

2004-10-17  graydon hoare  <graydon@pobox.com>

	* merkle_tree.cc: Fix bad logging.
	* netsync.cc: Fix transmission bugs.
	* work.cc: Add some progress messages back in.
	* monotone.texi: Change contents of MT/work in example.

2004-10-17  graydon hoare  <graydon@pobox.com>

	* commands.cc (log): Keep a seen list, mask frontier by it.
	* monotone.texi: Updates to cover revision terminology.

	Also various further merges from trunk, see below.

2004-10-17  Derek Scherger  <derek@echologic.com>

	* lua.{cc,hh} (hook_ignore_branch): new hook
	* commands.cc (ls_branches): call it
	* monotone.texi (Hook Reference): describe it

2004-10-17  Richard Levitte  <richard@levitte.org>

	fix bug 8715 and more
	* diff_patch.cc (struct unidiff_hunk_writer,
	unidiff_hunk_writer::flush_hunk): the skew is not just the
	size difference between added and deleted lines in the current
	hunk, it's the size difference between /all/ added and deleted
	lines so far.  Therefore, the skew needs to be a member of the
	struct rather than being something calculated for each hunk.
	Furthermore, we need to add trailing context even if the change
	only consisted of one line.

2004-10-17  Richard Levitte  <richard@levitte.org>

	* monotone.texi (Working Copy): Change the description of
	'monotone revert' to explain what happens when there are
	arguments.

2004-10-17  Richard Levitte  <richard@levitte.org>

	* monotone.texi (OPTIONS): Add a description of --ticker.

	* ui.cc, ui.hh: Rethink the writing conditions as the ticks being
	"dirty" when they have changed since the last print.  That way,
	it's very easy to see when they need being printed.  This fixes a
	small bug where, in some cases, the exact same tick output is
	produced twice, once before a separate message, and once after,
	when a ticker is actually being removed.
	(tick_write_dot::write_ticks): Add a line that describes the
	ticks, including the amount of each tick per short name.

2004-10-17  Richard Levitte  <richard@levitte.org>

	fix bug 8733
	* ui.cc, ui.hh: Define a separate tick writer struct, and two
	subclasses, one that write counters, and one that writes progress
	characters.  As a consequence, move the count to the ticker class
	itself, and have the user interface contain a map of pointers to
	tickers instead of a map of counters, so data is easier to expand
	and access in a consistent manner.  Finally, correct a few errors
	in the checks for when ticks should be written, and make sure the
	final value gets written when the tickers are removed.

	* cert.cc (write_ancestry_paths):
	* database.cc (rehash):
	* netsync.cc (call_server, rebuild_merkle_trees):
	* rcs_import.cc (import_cvs_repo, cvs_history): Adapt to the new
	tickers.

	* monotone.cc: Add the option '--ticker' which takes the values
	"dot" or "count" to express which type of tick writer to use.  As
	a result, set the tick writer to be the progress dot kind or the
	counting type.

2004-10-15  graydon hoare  <graydon@pobox.com>

	* std_hooks.lua (get_revision_cert_trust): Add.

2004-10-14  graydon hoare  <graydon@pobox.com>

	* main.cc (UNIX_STYLE_SIGNAL_HANDLING): Enable on OSX.
	* cryptopp/*: Upgrade to 5.2.1
	* Makefile.am: Adjust for a couple new files.

2004-10-13  graydon hoare  <graydon@pobox.com>

	* change_set.cc (__STDC_CONSTANT_MACROS): Further hammering.
	* commands.cc (changesetify): New subcommand to db.
	* database.{cc,hh} (sql): Install views.
	(install_views): New function.
	(get_manifest_certs): Restore old variant.
	* numeric_vocab.hh: Use stdint.h.
	* revision.{cc,hh} (analyze_manifest_changes)
	(construct_revisions)
	(build_changesets): New functions.
	* schema.sql: Remove views stuff.
	* views.sql: Put views here.
	* schema_migration.cc: Add migration code for revisions.
	* Makefile.am: Mention views.sql.

2004-10-12  graydon hoare  <graydon@pobox.com>

	* unix/read_password.cc: Don't force echo on.

2004-10-10  graydon hoare  <graydon@pobox.com>

	merge a batch of changes from trunk, see below.
	* monotone.spec: Bump to 0.14.

2004-10-10  graydon hoare  <graydon@pobox.com>

	fix bug 9884
	* tests/t_singlenetsync.at: sleep 5
	* tests/t_netsync.at: sleep 5

2004-10-10  graydon hoare  <graydon@pobox.com>

	* AUTHORS: Mention Richard Levitte.
	* Makefile.am: Remove nonce stuff.
	* NEWS: Describe changes from last release.
	* cert.cc (cert_manifest_testresult): Teach about other ways
	of writing a boolean value.
	* commands.cc (commit): Don't commit when no change.
	(debug): Rename to "db execute".
	(serve): Require passphrase on startup.
	(bump): Remove command.
	(ls keys): Handle no keys.
	* configure.ac: Bump version number.
	* keys.cc (get_passphrase): Reject empty passphrase nicely,
	from user and from hook.
	* lua.{cc,hh} (hook_get_sorter): Dead code, remove.
	* main.cc (main_with_many_flavours_of_exception): s/char/int/.
	* monotone.cc (OPT_DUMP): New option.
	(OPT_VERBOSE): Rename as OPT_DEBUG.
	* monotone.{texi,1}: Document changes, s/rdiff/xdelta/.
	* nonce.{cc,hh}: Drop.
	* sanity.hh (sanity::filename): New field.
	* sanity.cc (dump_buffer): Dump to file or be silent.
	* testsuite.at (persist_phrase_ok): Define as true.
	* tests/t_null.at: Adjust for new option names.
	* unit_tests.cc: Set debug, not verbose.

2004-10-10  graydon hoare  <graydon@pobox.com>

	* tests/t_remerge.at: New test.
	* testsuite.at: Call it.

2004-10-10  graydon hoare  <graydon@pobox.com>

	* cryptopp/algebra.cpp:
	* cryptopp/asn.h:
	* cryptopp/hmac.h:
	* cryptopp/iterhash.h:
	* cryptopp/mdc.h:
	* cryptopp/modes.h:
	* cryptopp/osrng.h:
	* cryptopp/pubkey.h:
	* cryptopp/seckey.h:
	* cryptopp/simple.h:
	* cryptopp/smartptr.h:
	* cryptopp/strciphr.cpp:
	* cryptopp/strciphr.h:
	* lcs.cc:
	* lua.cc: Fixes for g++ 3.4 from Michael Scherer.
	* AUTHORS: Mention Michael.

2004-10-10  graydon hoare  <graydon@pobox.com>

	* tests/t_movedel.at: New test.
	* testsuite.at: Call it.

2004-10-10  graydon hoare  <graydon@pobox.com>

	* tests/t_movepatch.at: New test.
	* testsuite.at: Call it.

2004-10-10  graydon hoare  <graydon@pobox.com>

	* change_set.cc:
	* file_io.{cc,hh}: Bug Fixes.

2004-10-10  graydon hoare  <graydon@pobox.com>

	* cert.{cc,hh} (cert_revision_manifest): Bug fixes.
	* commands.cc (approve)
	(disapprove)
	(testresult): Teach about revisions.
	* tests/t_disapprove.at:
	* tests/t_i18n_file.at:
	* tests/t_ls_missing.at:
	* tests/t_testresult.at: Bug fixes.

2004-10-09  graydon hoare  <graydon@pobox.com>

	* netsync.cc:
	* packet.cc:
	* tests/t_i18n_file.at:
	* tests/t_netsync.at:
	* tests/t_single_char_filenames.at:
	* tests/t_singlenetsync.at: Bug fixes.

2004-10-04  graydon hoare  <graydon@pobox.com>

	* Makefile.am: Re-enable rcs stuff.
	* cert.{cc,hh}: Bug fixes.
	* change_set.{cc,hh} (apply_change_set)
	(apply_change_set_inverse): New helper functions.
	* commands.cc (log)
	(rcs_import)
	(cvs_import): Teach about revisions.
	* database.cc (get_version): Block reconstruction loops.
	* diff_patch.cc:
	* lua.cc:
	* netsync.cc: Remove references to obsolete includes.
	* rcs_file.cc: Pick up bug fix from trunk.
	* rcs_import.cc: Teach about revisions.

2004-10-03  graydon hoare  <graydon@pobox.com>

	* change_set.{cc,hh}: Lots of little bug fixes.
	* commands.cc: Likewise.
	* database.cc: Comment some chatter.
	* file_io.{cc,hh}: Bug fixes, remove unlink / hardlink stuff.
	* netcmd.cc: Bug fixes.
	* netsync.cc: Likewise.
	* tests/t_*.at: Teach about revisions.
	* testsuite.at: Likewise.
	* work.cc: Bug fixes.

2004-09-30  graydon hoare  <graydon@pobox.com>

	* app_state.cc: Inform db of app.
	* change_set.cc: Bug fixes.
	* commands.cc: Use delete_file not unlink.
	* database.{cc,hh}: Bug fixes in trust function machinery.
	* revisions.cc: Skip consideration of empty parents.
	* file_io.{cc,hh}: Remove unlink function.
	* schema.sql: Pass pubkey data into trust call.

2004-09-29  graydon hoare  <graydon@pobox.com>

	* change_set.cc: Various bug fixes, merge unit tests.

2004-09-26  graydon hoare  <graydon@pobox.com>

	* predicament.{cc,hh}: Remove.
	* Makefile.am: Update.
	* change_set.{cc,hh}: Compilation fixes.
	* commands.cc: Likewise.
	* file_io.{cc,hh}: Likewise, and implement link/unlink.
	* lua.{cc,hh}: Implement conflict resolver hooks.

2004-09-25  graydon hoare  <graydon@pobox.com>

	* change_set.{cc,hh}: Rewrite entirely.
	* work.cc: Adjust to compensate.
	* commands.cc: Likewise.
	* numeric_vocab.hh: Ask for C99 constant ctor macros.

2004-09-24  Derek Scherger  <derek@echologic.com>

	* app_state.{cc,hh} (initialize,prefix,in_restriction): rename
	restriction vars; require explicit subdir restriction with ".";
	remove restriction if any path evaluates to working copy root
	* commands.cc (update): disallow restricted updates
	(diff): use --manifest options for initialization
	* tests/t_restrictions.at: remove restricted update test
	* tests/t_subdirs.at: added (missed previously)
	* vocab.cc (verify): allow "." elements in local_path
	(test_file_path_verification): test for "." in paths

2004-09-20  Derek Scherger  <derek@echologic.com>

	* app_state.{cc,hh}: add message and manifest options; add subdir
	restriction; use set instead of vector for path restrictions
	(prefix): new method
	(add_restriction): change signature for set of path restrictions
	(in_restriction): renamed from is_restricted; adjust path matching
	(set_message): new method
	(add_manifest): new method
	(initialize): remove code to adjust restrictions from old options
	* commands.cc
	(restrict_patch_set, struct unknown_itemizer): rename
	app.is_restricted to app.in_restriction
	(add,drop,rename,revert): prefix file args with current subdir
	(update,status,ls_unknown,ls_missing): build restriction from args
	(commit): build restriction from args; use --message option
	(diff): build restriction from args; use --manifest options
	* file_io.cc (find_working_copy): logging tweaks
	* monotone.cc: remove --include/--exclude options; add --manifest
	and --message options
	* tests/t_attributes.at: add commit --message option
	* tests/t_cross.at: commit --message
	* tests/t_cwork.at: commit --message
	* tests/t_disapprove.at: commit --message
	* tests/t_drop.at: commit --message
	* tests/t_erename.at: commit --message; diff --manifest
	* tests/t_fork.at: commit --message
	* tests/t_genkey.at: commit --message
	* tests/t_i18n_file.at: commit --message
	* tests/t_import.at: commit --message
	* tests/t_ls_missing.at: commit --message
	* tests/t_merge.at: commit --message
	* tests/t_movedel.at: commit --message
	* tests/t_movepatch.at: commit --message
	* tests/t_netsync.at: commit --message
	* tests/t_persist_phrase.at: commit --message
	* tests/t_rename.at: commit --message
	* tests/t_renamed.at: commit --message
	* tests/t_restrictions.at: remove --include/--exlclude options
	* tests/t_revert.at: commit --message
	* tests/t_scan.at: commit --message
	* tests/t_single_char_filenames.at: commit --message
	* tests/t_testresult.at: commit --message
	* tests/t_unidiff.at: commit --message
	* tests/t_unidiff2.at: commit --message
	* tests/t_update.at: commit --message
	* tests/t_versions.at: commit --message

2004-09-19  graydon hoare  <graydon@pobox.com>

	* change_set.cc: More bug fixes.
	* basic_io.cc: Improve error reporting.
	* commands.cc (complete): Teach about revisions.
	* database.{cc,hh}: Add complete variant for revisions.

2004-09-19  graydon hoare  <graydon@pobox.com>

	* change_set.cc: Add a unit test, fix some bugs.

2004-09-18  graydon hoare  <graydon@pobox.com>

	* change_set.{cc,hh} (subtract_change_sets): New function.
	(build_pure_addition_change_set): New function.
	* commands.cc (try_one_merge): Teach about revisions
	(merge): Likewise.
	(propagate): Likewise.
	(update): Change from changeset inversion to negation.
	* database.{cc,hh} (get_manifest): New function.
	* cert.cc: Use it.

2004-09-13  graydon hoare  <graydon@pobox.com>

	* change_set.cc: Bug fixes.
	* commands.cc: Likewise.

2004-09-13  graydon hoare  <graydon@pobox.com>

	* change_set.{cc,hh}: Implement delta renaming and merging.
	* commands.cc
	(update): Teach about revisions.
	(agraph): Likewise.
	* diff_patch.{cc,hh}: Tidy up interface a bit.
	* database.{cc,hh} (get_revision_ancestry): New helper.
	* file_io.{cc,hh}
	(move_dir): New function.
	(delete_dir_recursive): New function.

2004-09-10  graydon hoare  <graydon@pobox.com>

	* basic_io.{cc,hh}: Move to more "normal" looking
	quoted output.
	* change_set.{cc,hh}: Extend, bugfix.
	* commands.cc (diff): Teach about revisions.
	* revision.{cc,hh}: Extend, bugfix.

2004-09-07  Derek Scherger  <derek@echologic.com>

	subdirectory restrictions

	* file_io.{hh,cc} (find_working_copy): new function
	(absolutify) use fs::current_path
	* work.cc (add_to_options_map): use options.insert to preserve
	previous settings
	* work.hh: add note about MT/options file to header comment
	* lua.{hh,cc} (load_rcfile): renamed from add_rcfile
	* app_state.{cc,hh} (constructor): remove read of MT/options
	(initialize): new methods to find/create working copy
	(set_stdhooks,set_rcfiles,add_rcfile,load_rcfiles,read_options):
	new methods
	(set_database,set_branch,set_signing_key): update for new options
	reading
	* monotone.cc: update help for --norc option
	(cpp_main): move loading of lua hooks to app_state after book
	keeping dir is found
	* commands.cc: all commands call app initialize to relocate to
	working copy directory
	(bookdir_exists,ensure_bookdir) remove
	(setup) new command to create working copy
	* tests/t_subdirs.at: new test
	* testsuite.at: call new setup command to initialize working copy;
	call new test
	(PROBE_NODE): adjust for new checkout requirement that MT dir does
	not exist
	* tests/t_attributes.at: ditto
	* tests/t_cwork.at: ditto
	* tests/t_single_char_filenames.at: ditto
	* tests/t_versions.at: ditto

2004-09-06  graydon hoare  <graydon@pobox.com>

	* Makefile.am: Revise,
	* cert.{cc,hh}: Minor bug fixes.
	* change_set.{cc,hh}
	(apply_path_rearrangement): New variant.
	(read_path_rearrangement): New function.
	(write_path_rearrangement): New function.
	* commands.cc: Partially teach about revisions.
	* database.{cc,hh}: Bug fixes.
	* revision.cc: Print new manifest as hex.
	* schema.sql: Fix typos.
	* update.{cc,hh}: Teach about revisions.

2004-09-06  graydon hoare  <graydon@pobox.com>

	* Makefile.am (unit_tests): Revise.
	* change_set.{cc,hh}: Move accessors to header.
	* constants.cc (netcmd_current_protocol_version): Bump.
	(netcmd_minimum_bytes_to_bother_with_gzip): Expand to 0xfff.
	* database.{cc,hh}: Teach about reverse deltas, bug fixes.
	* diff_patch.{cc,hh}: Remove dead code.
	* merkle_tree.{cc,hh}: Teach about revisions.
	* netsync.cc: Teach about revisions, reverse deltas.
	* packet.{cc,hh}: Likewise.
	* unit_tests.{cc,hh}: Reactivate tests.

2004-09-02  Derek Scherger  <derek@echologic.com>

	* tests/t_restrictions.at: rework and attempt to clean things up a
	bit; add test for bug in restrict_patch_set
	* commands.cc (restrict_patch_set): fix bug in removal of
	restricted adds/dels/moves/deltas

2004-08-28  graydon hoare  <graydon@pobox.com>

	* Makefile.am (unit_tests): Split out working parts.
	* basic_io.{cc,hh}: Minor fixes.
	* cert.{cc,hh}: Fixes, remove major algorithms.
	* revision.{cc,hh}: Rewrite algorithms from cert.cc.
	* change_set.{cc,hh}: Extensive surgery, unit tests.
	* database.{cc,hh}: Minor fixes.
	* file_io.{cc,hh}: Likewise.
	* lua.cc: Likewise.
	* packet.{cc,hh}: Teach about revisions.
	* schema.sql: Drop some optimistic tables.
	* unit_tests.{cc,hh}: Add revision, change_set tests.
	* vocab.cc: Instantiate revision<cert>.
	* work.{cc,hh}: Rewrite in terms of path_rearrangement.

2004-08-17  graydon hoare  <graydon@pobox.com>

	* database.cc: Simplified.
	* schema.sql: Simplified.
	* transforms.cc: Fixed bug.
	* revision.{hh,cc}: Stripped out tid_source.
	* change_set.{cc,hh}: Oops, never committed!

2004-08-16  graydon hoare  <graydon@pobox.com>

	* change_set.{hh,cc}: Simplified, finished i/o.
	* revision.{hh,cc}: Fix to match, redo i/o.
	* basic_io.cc (basic_io::parser::key): Print trailing colon.
	* vocab.hh: Whitespace tweak.

2004-08-09  graydon hoare  <graydon@pobox.com>

	* change_set.{hh,cc}: New files.
	* basic_io.{hh,cc}: New files.
	* predicament.{hh,cc}: New files.
	* revision.{hh,cc}: Break completely, need to fix.
	* diff_patch.{hh,cc}: Minor touchups.
	* lua.{hh,cc}, std_hooks.lua: Model predicaments.
	* Makefile.am: Update.

2004-07-10  graydon hoare  <graydon@pobox.com>

	* lcs.{hh,cc}: Move lcs.hh body into lcs.cc.
	* diff_patch.cc: Modify to compensate.
	* revision.{hh,cc}: New files.
	* Makefile.am: Update
	* patch_set.{hh,cc}: Remove.
	* {cert,database,lua,packets}.{hh,cc}, commands.cc:
	Modify partially (incomplete) to use revisions.
	* manifest.{hh,cc}: Cleanup, remove dead code.
	* schema.sql: Declare new revision tables.
	* schema_migration.cc: Incomplete migrator.
	* {transforms.{hh,cc}, vocab{,_terms}.hh:
	Infrastructure for revisions.

2004-07-20  Derek Scherger  <derek@echologic.com>

	* tests/t_restrictions.at: new test
	* testsuite.at: run it
	* app_state.{cc,hh} (add_restriction, is_restricted): new functions
	* monotone.cc (--include,--exclude): new options
	* commands.cc (restrict_patch_set): new function. called by
	commit, update, status, diff commands

2004-07-05  graydon hoare  <graydon@pobox.com>

	* cert.cc (operator<): Fix wrong ordering of
	fields.

2004-06-07  graydon hoare  <graydon@pobox.com>

	* cryptopp/algebra.cpp:
	* cryptopp/asn.h:
	* cryptopp/hmac.h:
	* cryptopp/iterhash.h:
	* cryptopp/mdc.h:
	* cryptopp/modes.h:
	* cryptopp/osrng.h:
	* cryptopp/pubkey.h:
	* cryptopp/seckey.h:
	* cryptopp/simple.h:
	* cryptopp/smartptr.h:
	* cryptopp/strciphr.cpp:
	* cryptopp/strciphr.h:
	* lcs.hh:
	* lua.cc: Fixes for g++ 3.4 from Michael Scherer.
	* AUTHORS: Mention Michael.

2004-05-28  graydon hoare  <graydon@pobox.com>

	* tests/t_movedel.at: New test.
	* testsuite.at: Call it.
	* diff_patch.cc (adjust_deletes_under_renames): New function.
	(merge3): Use it.

2004-05-27  graydon hoare  <graydon@pobox.com>

	* tests/t_movepatch.at: New test.
	* testsuite.at: Call it.
	* diff_patch.cc (adjust_deltas_under_renames): New function.
	(merge3): Use it.

2004-05-20  graydon hoare  <graydon@pobox.com>

	* NEWS: Note 0.13 release.
	* configure.ac: Bump version number.
	* monotone.spec: Likewise.

2004-05-19  graydon hoare  <graydon@pobox.com>

	* file_io.cc (tilde_expand): Fix fs::path use.

2004-05-18  graydon hoare  <graydon@pobox.com>

	* diff_patch.cc (apply_directory_moves): Fix fs::path use.
	* file_io.cc (write_data_impl): Likewise.
	* packet.cc: Use explicit true/false maps in caches.
	* sanity.cc (dump_buffer): Write to clog (buffered).

2004-05-16  graydon hoare  <graydon@pobox.com>

	* keys.cc (get_passphrase): Reimplement.
	* unix/read_password.c: Remove.
	* {unix,win32}/read_password.cc: Add.
	* constants.{hh,cc} (maxpasswd): New constant.
	* Makefile.am: Teach about platform specific stuff.

2004-05-16  graydon hoare  <graydon@pobox.com>

	* diff_patch.cc (merge2): Don't discard files on one side.
	* std_hooks.lua (merge2_xxdiff_cmd): Specify merge filename.

2004-05-14  Joel Rosdahl  <joel@rosdahl.net>

	* std_hooks.lua (ignore_file): Quote dots in .svn patterns.
	* monotone.texi: Updated ignore_file hook example.

2004-05-13  Nathaniel Smith  <njs@codesourcery.com>

	* commands.cc: Include boost/filesystem/path.hpp,
	boost/filesystem/convenience.hpp.
	(checkout): Make checkout directory an fs::path, not a local_path.

2004-05-13  Nathaniel Smith  <njs@codesourcery.com>

	* testsuite.at (test_hooks.lua): Add a 'test_attr' attribute
	hook.  Add tests t_attributes and t_single_char_filenames.
	* tests/t_attributes.at: New test.
	* tests/t_single_char_filenames.at: New test.
	* manifest.cc (read_manifest_map): Replace ".+" with ".*" to
	support single-character filenames.
	* work.cc (read_work_set): Likewise.
	(read_attr_map): Likewise.

2004-05-13  Nathaniel Smith  <njs@codesourcery.com>

	* monotone.texi (Hook Reference): Update documented default
	definitions of 'merge2' and 'merge3'.

2004-05-12  graydon hoare  <graydon@pobox.com>

	* AUTHORS: Rename Netxx back to netxx. Really, look in
	the manifest; it's been renamed!
	* configure.ac: Remove prg_exec_monitor checks.

2004-05-12  Nathaniel Smith  <njs@pobox.com>

	* AUTHORS: Remove discussion of adns, since we no longer
	distribute it.  Fix capitalization of "Netxx".

2004-05-12  Nathaniel Smith  <njs@pobox.com>

	* std_hooks.lua (merge2): Support xemacs.  Add error message
	if no merge tool is found.
	(merge3): Likewise.  Also add (disabled) hook to use CVS
	'merge' command, as a demonstration of how to.

2004-05-12  graydon hoare  <graydon@pobox.com>

	* std_hooks.lua (get_author): Remove standard definition.
	* monotone.texi: Document change.

2004-05-12  graydon hoare  <graydon@pobox.com>

	* cert.cc (cert_manifest_author_default): Use default signing key
	name for default author, if lua hook fails.

2004-05-12  Joel Rosdahl  <joel@rosdahl.net>

	* file_io.cc (walk_tree): Removed extraneous newline in error
	message.

	* std_hooks.lua (edit_comment): Added missing newline in log
	message template.

	* tests/t_ls_missing.at: New test case.
	* testsuite.at: Added t_ls_missing.at.

2004-05-10  graydon hoare  <graydon@pobox.com>

	* nonce.cc, nonce.hh: New files.
	* Makefile.am: Note new files.
	* lua.cc, lua.hh (hook_get_nonce): New hook.
	* commands.cc (bump): New command.
	* commands.cc: Remove "(file|manifest)" args most places.
	* tests/t_disapprove.at
	* tests/t_genkey.at
	* tests/t_singlenetsync.at
	* tests/t_netsync.at
	* tests/t_persist_phrase.at: Adjust to compensate.
	* monotone.texi, monotone.1: Adjust to compensate.
	* work.cc, work.hh: Constify some arguments.

2004-05-09  graydon hoare  <graydon@pobox.com>

	* diff_patch.cc: Remove recording of file merge ancestry.

2004-05-09  graydon hoare  <graydon@pobox.com>

	* commands.cc (ls_missing): Modify to account for work.

2004-05-09  graydon hoare  <graydon@pobox.com>

	* commands.cc (list missing): New command.
	* monotone.texi, monotone.1: Update to document.

2004-05-08  graydon hoare  <graydon@pobox.com>

	* main.cc: New file encompassing prg_exec_monitor.
	* mkstemp.cc, mkstemp.hh: New portable implementation.
	* lua.cc: Use mkstemp from bundled version.
	* lua/liolib.c: Remove old mkstemp definition.
	* monotone.cc (cpp_main): Remove prg_exec env setting.
	* sanity.cc (sanity::dump_buffer): Dump logbuf to stderr, not stdout.
	* std_hooks.lua (temp_file): Use mkstemp not io.mkstemp.
	* Makefile.am (MOST_SOURCES): Add new files.

2004-05-03  Joel Rosdahl  <joel@rosdahl.net>

	* monotone.texi: Removed extraneous @ftable directive.

2004-05-02  graydon hoare  <graydon@pobox.com>

	* monotone.texi: Add stuff on selectors, new hooks.
	* AUTHORS: Typo fix.
	* configure.ac: Bump version number.

	Release point (v 0.12).

2004-05-02  Joel Rosdahl  <joel@rosdahl.net>

	Made it possible to rename a rename target and to undo a rename.
	I.e.: Given a rename set A -> B, "monotone rename B C" gives the
	rename set A -> C and "monotone rename B A" gives the empty rename
	set.
	* work.cc (visit_file): Implement new behavior.
	* tests/t_rename.at: Added test cases for new behavior.
	* monotone.texi: Note that a rename can be undone.

	Fix bug #8458:
	* file_io.hh, file_io.cc (walk_tree): Added require_existing_path
	parameter.
	* work.cc (build_deletion): Pass new parameter to walk_tree.
	* work.cc (build_rename): Ditto.

	* manifest.cc (build_manifest_map): Fix missing file check for
	i18n paths.

2004-05-01  Joel Rosdahl  <joel@rosdahl.net>

	Fix bug #7220:
	* manifest.cc (build_manifest_map): Handle missing file
	gracefully.

	* file_io.cc (walk_tree): Handle nonexistent file/directory
	gracefully.

2004-04-30  Christof Petig <christof@petig-baender.de>

	* rcs_import.cc (store_trunk_manifest_edge):
		skip ancestry to empty manifest
	* rcs_import.cc (process_branch):
		also follow branches of last/first versions

2004-04-29  graydon hoare  <graydon@pobox.com>

	* configure.ac: Fix up windows probe and bundling checks.
	* netxx/resolve_getaddrinfo.cxx: Local hack for stream addresses.
	* netsync.cc: Report address before listening.

2004-04-29  graydon hoare  <graydon@pobox.com>

	* cert.cc (get_branch_heads): Calculate a "disapproved version"
	attribute which culls a version with only disapproved ancestry
	edges.
	* monotone.texi: Fix some ascii-art diagrams.

2004-04-28  Christof Petig <christof@petig-baender.de>

	* command.cc (heads):
	show date and author certificates for each head

2004-04-28  Christof Petig <christof@petig-baender.de>

	* configure.ac:
	default to using the bundled SQLite

2004-04-28  Christof Petig <christof@petig-baender.de>

	* commands.cc (log):
	support optional file argument to show change log for
	e.g. monotone log [ID] cert.cc

2004-04-26  Christof Petig <christof@petig-baender.de>

	* rcs_import.cc (process branch):
	insert dummy cvs_edge to mark newly added file
	as previously non existant

2004-04-25  Joel Rosdahl  <joel@rosdahl.net>

	* po/stamp-po: Removed since it's generated.
	* std_hooks.lua (ignore_file): Corrected name of Subversion's
	administrative directory.
	* work.hh: Ditto.
	* monotone.texi (Hook Reference): Updated default definition of
	ignore_file.

2004-04-23  Christof Petig <christof@petig-baender.de>

	* rcs_import.cc (build_parent_state, build_child_state):
	remove dying files from manifest
	* rcs_import.cc (cvs_file_edge, note_file_edge):
	calculate state and remember it (alive or dead)

2004-04-23  Christof Petig <christof@petig-baender.de>

	* rcs_import.cc (import_rcs_file_with_cvs):
	do not include dead files in head_manifest

2004-04-22  Christof Petig <christof@petig-baender.de>

	* rcs_file.cc, rcs_file.hh: read and remember 'state' of revision
	* rcs_import.cc: remove Attic/ part from path

2004-04-21  Christof Petig <christof@petig-baender.de>

	* configure.ac: enable use of installed SQLite library

2004-04-20  graydon hoare  <graydon@pobox.com>

	* lua.hh, lua.cc (hook_note_commit): New hook.
	* commands.cc (commit): Call it.

2004-04-19  graydon hoare  <graydon@pobox.com>

	* cert.cc: Make trust messages nicer.
	* merkle_tree.cc: Clarify logging messages.
	* netsync.cc: Reorganize tickers, put client in txn.
	* packet.cc, packet.hh: Teach about constructability.

2004-04-16  graydon hoare  <graydon@pobox.com>

	* netsync.cc (session::extra_manifests): New member.
	(session::analyze_ancestry_graph): Use it.
	* tests/t_singlenetsync.at: New test for single manifest sync.
	* testsuite.at: Call it.

2004-04-14  Tom Tromey  <tromey@redhat.com>

	* rcs_import.cc (import_cvs_repo): Use require_password.
	Include keys.hh.
	* keys.hh (require_password): Declare.
	* keys.cc (require_password): New function.

2004-04-13  Tom Tromey  <tromey@redhat.com>

	* monotone.texi: Typo fixes.

2004-04-10  graydon hoare  <graydon@pobox.com>

	* netsync.cc: Minor bug fixes.

2004-04-10  graydon hoare  <graydon@pobox.com>

	* database.{cc,hh}:
	* commands.{cc,hh}:
	* lua.{cc,hh}:
	* std_hooks.lua:
	* vocab_terms.hh:
	Implement first cut at selectors.

2004-04-10  graydon hoare  <graydon@pobox.com>

	* cert.cc (operator<): Include name in compare.
	(operator==): Likewise.
	* packet.cc: Include shared_ptr.
	* rcs_file.cc: Rewrite by hand, no spirit.
	* rcs_import.cc: Change ticker names a bit.

2004-04-09  graydon hoare  <graydon@pobox.com>

	* app_state.cc: Fix a couple file path constructions.
	* file_io.cc (book_keeping_file): Make one variant static.
	* manifest.cc: Remove some dead code in walkers.
	* work.cc: Ditto.
	* rcs_file.cc: fcntl fix from Paul Snively for OSX.

2004-04-09  graydon hoare  <graydon@pobox.com>

	* file_io.cc: Fix boost filesystem "." and ".." breakage.
	* lua.cc: Fix format of log entry.
	* monotone.cc: Log locale settings on startup.
	* sanity.cc: Dump prefix on --verbose activation.
	* testsuite/t_i18n_file.at: Fix autotest LANG breakage.
	* testsuite/t_null.at: Account for chatter with --verbose.

2004-04-09  graydon hoare  <graydon@pobox.com>

	* configure.ac: Comment out check for sse2,
	set bundling to true by default.
	* INSTALL: describe changes to bundling.
	* Makefile.am: Remove vestiges of depot.

2004-04-07  graydon hoare  <graydon@pobox.com>

	* adns/*:
	* network.{cc,hh}:
	* proto_machine.{cc,hh}:
	* {http,smtp,nntp}_tasks.{cc,hh}:
	* tests/t_{http,smtp,nntp,proxy}.at:
	* url.{cc,hh}:
	* depot.cc:
	Delete files.
	* commands.cc:
	* lua.{cc,hh}:
	* database.{cc,hh}: Remove network/queue stuff.
	* configure.ac:
	* constants.{cc,hh}:
	* tests/t_{netsync,singlecvs,cvsimport}.at:
	* testsuite.at:
	* transforms.{cc,hh}:
	* unit_tests.{cc,hh}:
	* vocab_terms.hh:
	* vocab.{cc,hh}:
	* Makefile.am: Adjust for deletions.
	* app_state.hh: Cleanup.
	* monotone.texi: Fix some typos.
	* packet.{cc,hh}: Implement database ordering.
	* netsync.cc: Massage to use new packet logic.
	* commands.cc:
	* std_hooks.lua: Add initial selector stuff.

2004-03-29  graydon hoare  <graydon@pobox.com>

	* monotone.spec: Update for 0.11 release.

	Release point (v 0.11).

2004-03-29  graydon hoare  <graydon@pobox.com>

	* Makefile.am (DISTCHECK_CONFIGURE_FLAGS): Set.
	* commands.cc: Tidy up / narrow output width.
	* patch_set.cc: Likewise.
	* monotone.texi: Cleanups for PDF generation.

2004-03-28  graydon hoare  <graydon@pobox.com>

	* NEWS: Mention 0.11 release.
	* AUTHORS: Mention Robert.

2004-03-28  Robert Bihlmeyer  <robbe+mt@orcus.priv.at>

	* file_io.cc (walk_tree_recursive): Ignore broken symlinks.

2004-03-27  graydon hoare  <graydon@pobox.com>

	* monotone.texi: Flesh out netsync stuff, remove old network stuff.
	* monotone.1: Likewise.

2004-03-27  Robert Helgesson  <rycee@home.se>

	* Makefile.am:
	* configure.ac:
	* database.cc:
	* depot.cc:
	* lua.cc:
	* network.cc:
	* schema_migration.cc: Bundled library switch logic.

2004-03-27  graydon hoare  <graydon@pobox.com>

	* depot.cc (dump): Implement.
	* tests/t_http.at, test/t_proxy.at: Use "depot.cgi dump" rather than sqlite.
	* sqlite/pager.h: Change page size.
	* README: Massage slightly.
	* INSTALL: Write real installation instructions.
	* Makefile.am: Include build of "one big page" docs.
	* boost/circular_buffer_base.hpp: Another boost version insulation fix.
	* vocab.cc (verify): Normalize local_path's during verification on boost 1.31.0.
	* monotone.texi: Rip out some of the pre-netsync networking docs.

2004-03-24  graydon hoare  <graydon@pobox.com>

	* boost/circular_buffer_base.hpp: Boost version insulation.
	* cert.cc, cert.hh, commands.cc: Differentiate "unknown" keys from "bad".
	* xdelta.cc, proto_machine.cc: Fix boost version insulation.

2004-03-24  graydon hoare  <graydon@pobox.com>

	* rcs_import.cc (import_substates): Filter by branch.
	* xdelta.cc: Minor bits of insulation.

2004-03-24  graydon hoare  <graydon@pobox.com>

	* AUTHORS: Mention Robert.
	* configure.ac: Enable sse2 stuff.
	* monotone.spec: Adjust CFLAGS and CXXFLAGS
	* monotone.texi (Network Service): Expand a bit.

2004-03-24  Robert Helgesson  <rycee@home.se>

	* commands.cc:
	* http_tasks.cc:
	* lua.cc:
	* manifest.cc:
	* netsync.cc:
	* nntp_tasks.cc:
	* proto_machine.cc:
	* work.cc:
	* xdelta.cc:
	Portability fixes for boost 1.31.0

2004-03-22  graydon hoare  <graydon@pobox.com>

	* cryptopp/integer.cpp, integer.h: Enable SSE2 multiply code.
	* database.cc, database.hh, certs.cc: Speed up 'heads'.

2004-03-21  graydon hoare  <graydon@pobox.com>

	* lcs.hh, sanity.hh: Minor performance tweaks.

2004-03-20  graydon hoare  <graydon@pobox.com>

	* rcs_import.cc: Teach how to aggregate branches.
	* monotone.texi: Start section on netsync.

2004-03-20  Olivier Andrieu  <oliv__a@users.sourceforge.net>

	* commands.cc (log): Show tags in log.
	* AUTHORS: Mention Olivier.

2004-03-17  Nathan Myers  <ncm@cantrip.org>

	* boost/circular_buffer.hpp:
	* commands.cc:
	* cryptopp/fltrimpl.h:
	* cryptopp/iterhash.cpp:
	* quick_alloc.hh:
	Fixes for gcc 3.4 compat and warnings.

2004-03-17  graydon hoare  <graydon@pobox.com>
	* cryptopp/config.h: Fix for gcc aliasing optimization error.
	* rcs_import.cc (cvs_history::note_file_edge):
	Fix for first changelog import bug (#5813).

2004-03-15  graydon hoare  <graydon@pobox.com>

	* rcs_import.cc: Import lone versions properly.
	* tests/t_singlecvs.at: New test for it.
	* testsuite.at: Call it.

2004-03-14  graydon hoare  <graydon@pobox.com>

	* commands.cc (diff): Show added files too.
	* monotone.texi: Fix typo.

2004-03-08  graydon hoare  <graydon@pobox.com>

	* netsync.cc (analyze_manifest_edge): Fix broken formatter.

2004-03-07  graydon hoare  <graydon@pobox.com>

	* Makefile.am (BOOST_SANDBOX_SOURCES): Remove boost::socket entries.
	(NETXX_SOURCES): Predicate on IP6 support in OS (from Paul Snively).
	* boost/socket/*.[hc]pp: Remove.
	* boost/io/streambuf_wrapping.hpp: Remove.
	* AUTHORS: Remove copyright notice for boost::socket.
	* acinclude.m4 (ACX_PTHREAD): Add.
	* network.cc: Replace boost::socket machinery with Netxx.
	* network.hh (open_connection): Remove prototype, static function.
	* sanity.hh, sanity.cc: Make log formatters give file:line coords,
	throw log offending coordinate if formatting fails.

2004-03-07  graydon hoare  <graydon@pobox.com>

	* sqlite/date.c, sqlite/vdbeInt.h, sqlite/vdbeaux.c: Add.
	* sqlite/*.c: Upgrade to 2.8.12.
	* Makefile.am: Update to mention new files.
	* cert.cc
	(expand_ancestors)
	(expand_dominators): Resize child bitmaps to cover parent.

2004-03-06  graydon hoare  <graydon@pobox.com>

	* netsync.cc (get_root_prefix): Fix from Paul Snively
	to fix static initialization order on mac OSX.
	* montone.texi: Typo fix from Anders Petersson.
	* *.cc: Move all function defs into column 0.

2004-03-04  graydon hoare  <graydon@pobox.com>

	* std_hooks.lua: Fix merger execution pessimism.

2004-03-04  graydon hoare  <graydon@pobox.com>

	* adler32.hh: Modify to use u8.
	* depot.cc, netcmd.cc, xdelta.cc: Modify to use u8.
	* netio.hh, numeric_vocab.hh (widen): Move between headers.
	* netsync.cc: Correct role-assumption bugs.
	* schema_migration.cc: Strip whitespace in sha1.
	(changes received from Christof Petig)

2004-03-01  graydon hoare  <graydon@pobox.com>

	* commands.cc: Handle anonymous pulling.
	* netsync.cc: Ditto.

	Release point (v 0.10).

2004-03-01  graydon hoare  <graydon@pobox.com>

	* NEWS: Mention impending 0.10 release.
	* cert.cc, cert.hh: Bug fixes, implement trust function, QA stuff.
	* commands.cc: Tweak disapprove, approve, testresult, push, pull.
	* configure.ac: Bump version number.
	* cryptopp/rng.h, cryptopp/rng.cpp
	(MaurerRandomnessTest): Fix bitrot.
	* keys.cc: Add Maurer PRNG randomness test.
	* lua.cc, lua.hh: Add trust, testresult, anonymous netsync hooks.
	* monotone.1: Update to follow changes to commands.
	* monotone.texi: Include QA section, adjust some UI drift, clarify
	reserved cert names, document new hooks and commands.
	* netcmd.hh, netcmd.cc: Add anonymous, error commands; fix bugs.
	* netsync.cc: Process new commands, factor server loop a bit.
	* std_hooks.lua: Add new hook defaults, factor mergers.
	* tests/t_netsync.at: Check SHA1 of each edge.
	* tests/t_null.at: Call with --norc to skip ~/.monotonerc
	* tests/t_update.at: Fix glaring error.
	* tests/t_disapprove.at, tests/t_testresult.at: New tests.
	* testsuite.at: Call them.
	* ui.cc (sanitize): Clean escape chars from output (optional?)
	* update.cc: Rewrite entirely in terms of new QA definitions.

2004-02-24  graydon hoare  <graydon@pobox.com>

	* commands.cc (ls_keys): Write key hash codes.
	* constands.cc (netsync_timeout_seconds): Up to 120.
	* netsync.cc: Fix a bunch of bugs.
	* patch_set.cc (manifests_to_patch_set): Fix bug in overload
	default construction.

2004-02-22  graydon hoare  <graydon@pobox.com>

	* patch_set.cc, patch_set.hh: Parameterize yet further.
	* netsync.cc: Fix a lot of bugs, add manifest and file grovelling.
	* tests/t_netsync.at: A new test (which runs!)
	* testsuite.at: Call it.

2004-02-20  graydon hoare  <graydon@pobox.com>

	* cert.cc, cert.hh, key.cc, key.hh, database.cc, database.hh:
	Add lots of little netsync support routines.
	* commands.cc (rebuild): Rehash everything too.
	* constants.cc (netcmd_minsz): Recalculate.
	* cryptopp/osrng.cpp (NonblockingRng::GenerateBlock): Handle
	/dev/urandom a bit better.
	* netcmd.cc, netcmd.hh: Remove describe cmds, add nonexistant cmd.
	* netio.hh: Add uleb128 stuff.
	* xdelta.cc: Add randomizing unit test suite.
	* diff_patch.cc: Remove commented-out dead line-merger code.
	* merkle_tree.cc: Fix various bugs.
	* netcmd.cc: Switch everything over to uleb128s.
	* netsync.cc: Implement lots of missing stuff.

2004-02-09  graydon hoare  <graydon@pobox.com>

	* netsync.cc (ROOT_PREFIX): New variable.
	* commands.cc (merkle): New command.

2004-02-09  Ben Elliston  <bje@wasabisystems.com>

	* monotone.texi: Spelling corrections.

2004-02-09  graydon hoare  <graydon@pobox.com>

	* database.cc, database.hh
	(get_version_size)
	(get_file_version_size)
	(get_manifest_version_size): New functions.
	* xdelta.cc, xdelta.hh (measure_delta_target_size): New function.
	* merkle_tree.cc, merkle_tree.hh, netcmd.cc, netcmd.hh:
	Cleanup and typesafety.
	* netsync.cc: Cleanup, typesafety, implement refine phase.

2004-02-01  graydon hoare  <graydon@pobox.com>

	* netsync.cc: Remove a lot of stuff, implement auth phase.
	* constants.cc, constants.hh: Move constants from netsync.cc.
	* netcmd.cc, netcmd.hh: Split out of netsync.cc.
	* merkle_tree.cc, merkle_tree.hh: Likewise.
	* numeric_vocab.hh: New header.
	* adler32.hh: include numeric_vocab.hh.
	* netio.hh: Likewise.
	* unit_tests.cc, unit_tests.hh: Update.
	* Makefile.am: Likewise.
	* commands.cc: Guess signing key for auth phase.
	* database.cc, database.hh (public_key_exists)
	(get_pubkey): New functions based on key hashes.

2004-01-31  graydon hoare  <graydon@pobox.com>

	* Netxx/*: New files.
	* AUTHORS: Mention Netxx.
	* Makefile.am: Mention Netxx and netsync.{cc,hh}
	* adler32.hh: Delegate typedefs to boost.
	* cert.hh, cert.cc (cert_hash_code): New function.
	* commands.cc (find_oldest_ancestors): Block cycles.
	(netsync): New command.
	* database.cc, database.hh (schema): Update.
	(put_key): Calculate key hash on the fly.
	(put_cert): Likewise.
	(merkle_node_exists)
	(get_merkle_node)
	(put_merkle_node)
	(erase_merkle_nodes): New functions.
	* keys.hh, keys.cc (key_hash_code): New function.
	* lua.cc, lua.hh
	(hook_get_netsync_read_permitted)
	(hook_get_netsync_write_permitted): New hooks.
	* monotone.spec: Update for FC1 info conventions.
	* monotone.texi (Quality Assurance): New section.
	* netsync.cc, netsync.hh: New files, preliminary
	netsync infrastructure. Command bodies still missing.
	* schema.sql: Add intrinsic key and cert hashes, merkle nodes.
	* schema_migration.cc: Add code to migrate to new schema.
	* unit_tests.cc: Handle command-line args to limit test set.
	* vocab_terms.hh: Add merkle and prefix as new terms.

2004-01-13  Nathaniel Smith  <njs@codesourcery.com>

	* idna/idn-int.h: Remove (generated by configure).

2004-01-13  Nathaniel Smith  <njs@codesourcery.com>

	* configure.ac: Switch "if" and "else" branches in pthreads
	checks.

2004-01-12  Nathaniel Smith  <njs@codesourcery.com>

	* configure.ac: Remove check for -lpthread.
	Add check for pthread_mutex_lock and ACX_PTHREAD.
	* m4/acx_pthread.m4: New file.

2004-01-07  graydon hoare  <graydon@pobox.com>

	* Makefile.am:
	* po/POTFILES.in:
	* po/monotone.pot: Minor tweaks for distclean.
	* adns/config.h:
	* boost/socket/src/interface.cpp:
	* boost/socket/src/ip4/address.cpp:
	* boost/socket/src/ip4/protocol.cpp: OSX portability.
	* AUTHORS: Mention new contributors.
	* monotone.texi (Hook Reference): Document i18n hooks.

	Release point (v 0.9).

2004-01-07  graydon hoare  <graydon@pobox.com>

	* cert.cc (ensure_parents_loaded)
	(expand_dominators)
	(expand_ancestors)
	(find_intersecting_node): New functions.
	(find_common_ancestor): Reimplement in terms of dominator
	and ancestor bitset intersection.

2004-01-05  Christof Petig <christof@petig-baender.de>

	* vocab.cc (verify<local_path>) Fix use of val() / iterator.
	* constants.cc (illegal_path_bytes): NUL-terminate.

2004-01-02  graydon hoare  <graydon@pobox.com>

	* diff_patch.cc (normalize_extents): Improve to handle an odd case.
	* tests/t_fmerge.at: New test, to test it.
	* commands.cc (fload, fmerge): Permanently enable, for test.
	* testsuite.at: Call new test.

2004-01-01  graydon hoare  <graydon@pobox.com>

	* file_io.hh, file_io.cc (read_localized_data, write_localized_data):
	New functions
	* commands.cc, manifest.cc, transforms.cc: Use them.
	* monotone.texi: Minor update to i18n docs.
	* lua.hh, lua.cc (hook_get_linesep_conv, hook_get_charset_conv):
	New hooks.
	* acinclude.m4: Move AX_CREATE_STDINT_H in here.
	* po/monotone.pot: Regenerate.
	* NEWS, configure.ac: Prep for 0.9 release.

2003-12-30  graydon hoare  <graydon@pobox.com>

	* file_io.hh, file_io.cc (mkpath): New function.
	* commands.cc, database.cc, diff_patch.cc, file_io.cc,
	lua.cc, vocab.cc, work.cc: Use it.
	* constants.cc (illegal_path_bytes_arr): Remove leading null.
	* monotone.texi: Include i18n docs.
	* tests/t_i18n_file.at: Check colon in filename.

2003-12-29  graydon hoare  <graydon@pobox.com>

	* file_io.cc: Localize names before touching fs.
	* lua.hh, lua.cc (hook_get_system_charset): Remove useless fn.
	* test_hooks.lua: Likewise.
	* monotone.cc, transforms.cc, transforms.hh:
	Remove lua from system charset conv.
	* tests/t_i18n_file.at: New test.
	* testsuite.at: Call it.

2003-12-28  graydon hoare  <graydon@pobox.com>

	* app_state.cc, app_state.hh: Massage to use i18n vocab.
	* cert.cc, commands.cc, commands.hh, rcs_import.cc,
	update.cc, update.hh, url.cc, url.hh: Likewise.

	* work.cc, work.hh: --> Likewise, and break file format! <--

	* constants.hh, constants.cc (legal_ace_bytes): New constant.
	* vocab.cc (verify<ace>): Use it.
	(verify<urlenc>) New function.
	* vocab_terms.hh (ace, urlenc, utf8): New terms.
	* transforms.hh, transforms.cc: Use them.
	* monotone.cc (utf8_argv): Charconv argv.
	* network.hh, network.cc: Use url.{hh,cc}.

2003-12-28  graydon hoare  <graydon@pobox.com>

	* constants.hh, constants.cc (idlen): New constant.
	* commands.cc, vocab.cc: Use it.
	* manifest.cc (read_manifest_map): Tighten up regex.
	* packet.cc: Likewise.
	* transforms.cc (uppercase)
	(lowercase): Rewrite.
	(utf8_to_urlenc)
	(urlenc_to_utf8)
	(internalize_url)
	(internalize_cert_name)
	(internalize_rsa_keypair_id)
	(externalize_url)
	(externalize_cert_name)
	(externalize_rsa_keypair_id): New functions.
	* url.hh, url.cc (parse_utf8_url): New function.

2003-12-20  graydon hoare  <graydon@pobox.com>

	* diff_patch.cc (normalize_extents): New function.
	(merge_via_edit_scripts): Use it.

2003-12-19  graydon hoare  <graydon@pobox.com>

	[net.venge.monotone.i18n branch]

	* idna/*.[ch]: New files.
	* po/*: New files.
	* url.cc, url.hh, constants.cc: New files.
	* Makefile.am, configure.ac: Various fiddling for gettext.
	* lua.hh, lua.cc (hook_get_system_charset): New hook.
	(hook_get_system_linesep): New hook.
	* transforms.hh, transforms.cc
	(charset_convert)
	(system_to_utf8)
	(utf8_to_system)
	(ace_to_utf8)
	(utf8_to_ace)
	(line_end_convert): New functions.
	* vocab.cc: Refine constraints.
	* vocab_terms.hh (external): New atomic type.
	* monotone.cc (cpp_main): Initialize gettext.
	* sanity.hh (F): Call gettext() on format strings.
	* commands.cc, depot.cc, database.cc, http_tasks.cc, keys.cc,
	network.cc, rcs_import.cc, sanity.cc, mac.hh : Update to use
	'constants::' namespace.
	* config.h.in: Remove.
	* commands.cc: Various formatting cleanups.
	* unit_tests.cc, unit_tests.hh: Connect to url tests.

2003-12-19  graydon hoare  <graydon@pobox.com>

	* diff_patch.cc (merge3): Skip patches to deleted files.

2003-12-16  graydon hoare  <graydon@pobox.com>

	* commands.cc (ls_ignored, ignored_itemizer): Fold in as subcases of unknown.

2003-12-16  graydon hoare  <graydon@pobox.com>

	* lua.cc (working_copy_rcfilename): MT/monotonerc not MT/.monotonerc.

2003-12-16  graydon hoare  <graydon@pobox.com>

	* lua.hh, lua.cc (working_copy_rcfilename): New function.
	* monotone.cc: Add working copy rcfiles.
	* commands.cc (ls_unknown, unknown_itemizer): Skip ignored files.

2003-12-16  graydon hoare  <graydon@pobox.com>

	* file_io.cc (walk_tree_recursive): continue on book-keeping file.

2003-12-15  graydon hoare  <graydon@pobox.com>

	* tests/t_unidiff.at, t_unidiff2.at: Check for mimencode.

2003-12-15  graydon hoare  <graydon@pobox.com>

	* configure.ac: Add --enable-static-boost.
	* Makefile.am: Likewise.
	* AUTHORS: Mention new contributors.

2003-12-14  Lorenzo Campedelli <lorenzo.campedelli@libero.it>

	* work.cc (add_to_attr_map): Finish change to attr map format.

2003-12-10  Tom Tromey  <tromey@redhat.com>

	* commands.cc (checkout): Give better error message if branch is
	empty.

2003-12-07  Eric Kidd  <eric.kidd@pobox.com>

	* commands.cc (agraph): Handle repositories with a single version.
	* database.cc (get_head_candidates): Handle heads with no ancestors.
	* cert.cc (get_branch_heads): Handle heads with no ancestors.

2003-12-06  Eric Kidd  <eric.kidd@pobox.com>

	* update.hh, update.cc (pick_update_target): Return current
	version if no better update candidates available.
	* update.cc (pick_update_target): Always do branch filtering.
	* commands.cc (update): Notice when we're already up-to-date.
	* commands.cc (propagate): Assign branch name correctly when merging.

2003-12-05  graydon hoare  <graydon@pobox.com>

	* lcs.hh (edit_script): New entry point.
	* diff_patch.cc: Rewrite merge in terms of edit scripts.
	* network.cc (post_queued_blobs_to_network): Tidy up transient
	failure message.
	* randomfile.hh: Prohibit deletes on end of chunks.
	* sanity.cc: EOL-terminate truncated long lines.

2003-12-02  graydon hoare  <graydon@pobox.com>

	* database.cc, database.hh (reverse_queue): Copy constructor.
	* std_hooks.lua (merge3): Remove afile, not ancestor.
	* monotone.cc: Remove debugging message.
	* ui.cc (finish_ticking): Set last_write_was_a_tick to false.

2003-12-01  graydon hoare  <graydon@pobox.com>

	* app_state.hh, app_state.cc (set_signing_key): New fn, persist key.
	* monotone.cc (cpp_main): Permit commuting the --help argument around.

2003-11-30  graydon hoare  <graydon@pobox.com>

	* network.cc (post_queued_blobs_to_network): Fail when posted_ok is false.
	* database.cc (initialize): Fail when -journal file exists.
	* keys.cc (make_signature): Nicer message when privkey decrypt fails.

2003-11-29  Tom Tromey  <tromey@redhat.com>

	* rcs_import.cc (store_auxiliary_certs): Renamed to fix typo.
	Updated all callers.

	* http_tasks.cc (check_received_bytes): Allow "-" as well.
	* depot.cc (execute_post_query): Allow "-" as well.

2003-11-28  Tom Tromey  <tromey@redhat.com>

	* http_tasks.cc (check_received_bytes): Allow "-" as well.
	* depot.cc (execute_post_query): Allow "-" as well.

2003-11-28  graydon hoare  <graydon@pobox.com>

	* cert.cc: Various speedups.
	* cycle_detector.hh (edge_makes_cycle): Use visited set, too.
	* database.hh, database.cc (get_head_candidates): New, complex query.
	* keys.hh, keys.cc (check_signature): Cache verifiers.
	* sqlite/os.c (sqliteOsRandomSeed): Harmless valgrind purification.
	* tests/t_fork.at, tests/t_merge.at: Ignore stderr chatter on 'heads'.

2003-11-27  graydon hoare  <graydon@pobox.com>

	* Makefile.am (AM_LDFLAGS): No more -static, sigh.
	* cert.cc (find_relevant_edges): Keep dynamic-programming caches.
	(calculate_renames_recursive): Likewise.
	* cert.cc, cert.hh (rename_edge): Add constructor, copy constructor.
	* commands.cc (list certs): Note rename certs are binary.

2003-11-24  graydon hoare  <graydon@pobox.com>

	* network.cc: Continue fetch, post loops even if one target has
	an exception.

2003-11-24  graydon hoare  <graydon@pobox.com>

	* database.hh, database.cc (delete_posting): Change to take queue
	sequence numbers.
	* commands.cc (queue): Use new API.
	* network.cc (post_queued_blobs_to_network): Use new API.

2003-11-24  graydon hoare  <graydon@pobox.com>

	* std_hooks.lua (get_http_proxy): Return nil when no ENV var.
	* monotone.texi (get_http_proxY): Document change.

2003-11-24  graydon hoare  <graydon@pobox.com>

	* tests/t_proxy.at: Add a test for proxying with tinyproxy.
	* testsuite.at: Call it.
	* lua.cc: Fix dumb error breaking proxying.
	* network.cc: Be verbose about proxying.

2003-11-23  graydon hoare  <graydon@pobox.com>

	* http_tasks.cc (read_chunk): Tolerate 0x20* after chunk len.

2003-11-23  graydon hoare  <graydon@pobox.com>

	* network.cc: Make more informative error policy.
	* boost/socket/socketstream.hpp: Pass SocketType to streambuf template.
	* boost/socket/src/default_socket_impl.cpp: Translate EINTR.

2003-11-22  graydon hoare  <graydon@pobox.com>

	* lua.cc, lua.hh (hook_get_http_proxy): New hook.
	* std_hooks.lua (get_http_proxy): Default uses HTTP_PROXY.
	(get_connect_addr): Undefine, it's for tunnels alone now.
	* network.cc: Use new hook.
	* http_tasks.hh, http_tasks.cc: Teach about proxies (sigh).
	* monotone.texi: Document new hooks.

2003-11-22  graydon hoare  <graydon@pobox.com>

	* lua.cc, lua.hh (hook_get_connect_addr): New hook.
	* std_hooks.lua (get_connect_addr): Default uses HTTP_PROXY.
	* network.cc, network.hh: Use new hook.
	* http_tasks.cc: Teach about HTTP/1.1.
	* cert.cc (bogus_cert_p): Fix UI ugly.

2003-11-21  graydon hoare  <graydon@pobox.com>

	* constants.hh (postsz): New constant for suggested post size.
	* database.cc, database.hh (queue*): Change db API slightly.
	* commands.cc (queue): Adjust to changed db API.
	* network.cc (post_queued_blobs_to_network): Switch to doing
	incremental posts.
	* cert.cc (write_rename_edge, read_rename_edge): Put files on
	separate lines to accomodate future i18n work.
	* work.cc (add_to_attr_map, write_attr_map): Reorder fields to
	accomodate future i18n work.
	* monotone.texi: Document it.
	* configure.ac, NEWS: Mention 0.8 release.

	Release point (v 0.8).

2003-11-16  Tom Tromey  <tromey@redhat.com>

	* missing: Removed generated file.

2003-11-14  graydon hoare  <graydon@pobox.com>

	* commands.cc (vcheck): Add.
	* cert.cc, cert.hh (cert_manifest_vcheck): Add.
	(check_manifest_vcheck): Add.
	(calculate_vcheck_mac): Add.
	* constants.hh (vchecklen): New constant.
	* mac.hh: Re-add.
	* monotone.texi (Hash Integrity): New section.
	* monotone.1: Document vcheck.

2003-11-14  graydon hoare  <graydon@pobox.com>

	* database.cc, database.hh (reverse_queue): New class.
	(compute_older_version): New functions.
	(get_manifest_delta): Remove.
	* network.cc, network.hh (queue_blob_for_network): Remove.
	* packet.cc, packet.hh (queueing_packet_writer): Change UI,
	write to queue directly, accept optional<reverse_queue>.
	* cert.cc (write_paths_recursive): Rewrite to use constant
	memory.
	* commands.cc (queue, queue_edge_for_target_ancestor):
	Install optional<reverse_queue> in qpw.
	* tests/t_cross.at: Ignore new UI chatter.
	* monotone.texi (Transmitting Changes): Change UI output.

2003-11-13  graydon hoare  <graydon@pobox.com>

	* Makefile.am (AUTOMAKE_OPTIONS): Require 1.7.1
	* commands.cc (addtree): Wrap in transaction guard.
	* database.cc, database.hh (manifest_delta_exists): Add.
	(get_manifest_delta): Add.
	* cert.cc (write_paths_recursive): Use partial deltas.
	* manifest.cc, manifest.hh (read_manifest_map): New variant.
	* patch_set.cc, patch_set.hh (patch_set): Add map_new, map_old
	fields.
	(manifests_to_patch_set) Store new field.
	(patch_set_to_packets) Don't read manifest versions from db.
	* std_hooks.lua (ignore_file): ignore .a, .so, .lo, .la, ~ files.
	* tests/t_cvsimport.at: New test.
	* testsuite.at: Call it.

2003-11-10  graydon hoare  <graydon@pobox.com>

	* commands.cc (find_oldest_ancestors): New function.
	(queue): New "addtree" subcommand.
	* monotone.texi: Document it.
	* monotone.1: Document it.

2003-11-10  graydon hoare  <graydon@pobox.com>

	* file_io.cc (walk_tree_recursive): Ignore MT/

2003-11-09  graydon hoare  <graydon@pobox.com>

	* database.cc (dump, load): Implement.
	* commands.cc (db): Call db.dump, load.
	* cycle_detector.hh: Skip when no in-edge on src.
	* monotone.texi: Document dump and load, add some
	special sections.
	* monotone.1: Mention dump and load.

2003-11-09  graydon hoare  <graydon@pobox.com>

	* rcs_file.hh (rcs_symbol): New structure.
	* rcs_file.cc (symbol): New rule.
	* rcs_import.cc (find_branch_for_version): New function.
	(cvs_key::branch): New field.
	(store_auxilliary_certs): Cert branch tag.
	* cycle_detector.hh: Fix bugs, don't use quick_alloc.
	* commands.cc (checkout): Add --branch based version.
	* monotone.texi: Document new command variant.
	* monotone.1: Ditto.

2003-11-09  graydon hoare  <graydon@pobox.com>

	* quick_alloc.hh: New file.
	* Makefile.am: Add it.
	* cycle_detector.hh: Rewrite.
	* manifest.hh: Use quick_alloc.
	* vocab.cc: Relax path name requirements a bit.
	* sqlite/sqliteInt.h: Up size of row to 16mb.

2003-11-02  graydon hoare  <graydon@pobox.com>

	* commands.cc (post): Post everything if no URL given; don't base
	decision off branch name presence.
	* app_state.cc, monotone.cc, file_io.cc, file_io.hh: Support
	absolutifying args.
	* lua.hh, lua.cc, std_hooks.lua (hook_get_mail_hostname): New hook.
	* monotone.texi: Document it.
	* monotone.texi, monotone.1: Minor corrections, new sections.
	* monotone.cc: Don't look in $ENV at all.
	* network.cc: Correct MX logic.
	* nntp_tasks.cc, smtp_tasks.cc: Separate postlines state.
	* smtp_tasks.cc: Correct some SMTP logic.
	* configure.ac, NEWS: Mention 0.7 release.

	Release point (v 0.7).

2003-11-01  graydon hoare  <graydon@pobox.com>

	* http_tasks.cc: Drop extra leading slashes in HTTP messages.

2003-10-31  graydon hoare  <graydon@pobox.com>

	* commands.cc, database.cc, database.hh, lua.cc, lua.hh,
	network.cc, network.hh, packet.cc, packet.hh, schema.sql,
	schema_migration.cc, tests/t_http.at, tests/t_nntp.at, vocab.cc:
	Eliminate "groupname", use lone URL.
	* monotone.texi: Update to cover new URL rules.
	* network.cc, network.hh, lua.cc, lua.hh, smtp_tasks.cc:
	Implement "mailto" URLs.
	* tests/t_smtp.at: New test.
	* testsuite.at: Call it.

2003-10-31  graydon hoare  <graydon@pobox.com>

	* patch_set.cc (manifests_to_patch_set): Second form with explicit renames.
	(manifests_to_patch_set): Split edit+rename events when we see them.
	* commands.cc (status, commit): Include explicit rename set.
	* diff_patch.cc (merge3): Accept edit+rename events split by patch_set.cc.
	* smtp_tasks.hh, smtp_tasks.cc: New files.
	* nntp_machine.hh, nntp_machine.cc: Rename to proto_machine.{hh,cc} (woo!)
	* nntp_tasks.cc: Adjust to use proto_ prefix in various places.
	* proto_machine.cc (read_line): get() into streambuf.
	* Makefile.am: Cover renames and adds.

2003-10-31  graydon hoare  <graydon@pobox.com>

	* diff_patch.cc (merge3): Extract renames.
	* commands.cc (calculate_new_manifest_map): Extract renames.
	(try_one_merge): Extract renames, propagate to merge target.
	(commit): Extract renames, propagate to commit target.
	* cert.cc (calculate_renames_recursive): Fix wrong logic.
	(find_common_ancestor_recursive): Stall advances at top of graph.
	* patch_set.cc: (manifests_to_patch_set): Teach about historical
	renames.
	* tests/t_erename.at: New test for edit+rename events.
	* testsuite.at: Call t_erename.at.

2003-10-30  graydon hoare  <graydon@pobox.com>

	* patch_set.cc (operator<): s/a/b/ in a few places, yikes!
	* cert.cc: Add machinery for rename edge certs.
	* commands.cc: Call diff(manifest,manifest) directly.
	* tests/t_nntp.at: Kill tcpserver DNS lookups on nntp test.
	* network.cc (parse_url): Character class typo fix, from
	Johannes Winkelmann.
	* app_state.hh, cert.hh, commands.hh, cycle_detector.hh,
	database.hh, diff_patch.cc, diff_patch.hh, http_tasks.hh,
	interner.hh, keys.hh, lua.hh, manifest.hh, network.hh,
	nntp_machine.hh, nntp_tasks.hh, packet.hh, patch_set.hh,
	transforms.hh, update.hh, vocab.hh, work.hh, xdelta.hh:
	fix use of std:: prefix / "using namespace" pollution.

2003-10-27  graydon hoare  <graydon@pobox.com>

	* lua/liolib.c (io_mkstemp): Portability fix
	from Ian Main.
	* xdelta.cc,hh (compute_delta): New manifest-specific variant.
	* transforms.cc,hh (diff): Same.
	* rcs_import.cc: Various speedups to cvs import.

2003-10-26  graydon hoare  <graydon@pobox.com>

	* cert.cc (get_parents): New function.
	(write_paths_recursive): New function.
	(write_ancestry_paths): New function.
	* cert.hh (write_ancestry_paths): Declare.
	* commands.cc (queue_edge_for_target_ancestor):
	Call write_ancestry_paths for "reposting" queue
	strategy.

2003-10-25  graydon hoare  <graydon@pobox.com>

	* commands.cc (log): Skip looking inside nonexistent
	manifests for file comments.

2003-10-24  graydon hoare  <graydon@pobox.com>

	* adns/*.c, adns/*.h: Import adns library.
	* Makefile.am: Update to build adns into lib3rdparty.a.
	* AUTHORS: Mention adns.
	* network.cc: Call adns functions, not gethostbyname.

2003-10-20  Nathaniel Smith  <njs@codesourcery.com>

	* patch_set.cc (patch_set_to_text_summary): Give more detailed
	output.
	* commands.cc (get_log_message, status, diff): Use
	patch_set_to_text_summary for complete description.

2003-10-22  graydon hoare  <graydon@pobox.com>

	* monotone.texi: Document 'queue' command.
	* monotone.1: Likewise.

2003-10-22  graydon hoare  <graydon@pobox.com>

	* diff_patch.cc
	(infer_directory_moves): New function.
	(rebuild_under_directory_moves): New function.
	(apply_directory_moves): New function.
	(merge3): Handle directory moves.
	* tests/t_renamed.at: New test for dir renames.
	* testsuite.at: Call it.

2003-10-21  graydon hoare  <graydon@pobox.com>

	* commands.cc (queue): New command.
	(list): Add "queue" subcommand, too.

2003-10-21  graydon hoare  <graydon@pobox.com>

	* diff_patch.cc (merge_deltas): New function.
	(check_map_inclusion): New function.
	(check_no_intersect): New function.
	(merge3): Rewrite completely.
	* tests/t_rename.at: New test.
	* testsuite.at: Call it.
	* file_io.cc, file_io.hh (make_dir_for): New function.
	* commands.cc (update): Call make_dir_for on update.

2003-10-20  graydon hoare  <graydon@pobox.com>

	* commands.cc: Replace [] with idx() everywhere.

2003-10-20  Tom Tromey  <tromey@redhat.com>

	* cert.hh (get_branch_heads): Updated.
	Include <set>.
	* commands.cc (head): Updated for new get_branch_heads.
	(merge): Likewise.
	(propagate): Likewise.
	* cert.cc (get_branch_heads): Use set<manifest_id>.

	* commands.cc (merge): Use all caps for metasyntactic variable.
	(heads): Likewise.

	* network.cc (post_queued_blobs_to_network): Do nothing if no
	packets to post.

2003-10-20  graydon hoare  <graydon@pobox.com>

	* cert.cc (get_branch_heads): Fix dumb bug.
	* diff_patch.cc (merge3): Fix dumb bug.
	(merge2): Fix dumb bug.
	(try_to_merge_files): Fix dumb bug.

2003-10-20  graydon hoare  <graydon@pobox.com>

	* file_io.cc (tilde_expand): New function.
	* monotone.cc (cpp_main): Expand tildes in
	db and rcfile arguments.

2003-10-20  graydon hoare  <graydon@pobox.com>

	* rcs_import.cc (import_cvs_repo): Check key existence
	at beginning of import pass, to avoid wasted work.

2003-10-19  Tom Tromey  <tromey@redhat.com>

	* commands.cc (log): Add each seen id to `cycles'.

2003-10-19  graydon hoare  <graydon@pobox.com>

	* AUTHORS: Mention Tecgraf PUC-Rio and their
	copyright.
	* Makefile.am: Mention circular buffer stuff.
	* configure.ac, NEWS: Mention 0.6 release.
	* cert.hh, cert.cc (erase_bogus_certs): file<cert> variant.
	* commands.cc (log): Erase bogus certs before writing,
	cache comment-less file IDs.
	* monotone.spec: Don't specify install-info args,
	do build with optimization on RHL.

	Release point (v 0.6).

2003-10-19  Matt Kraai  <kraai@ftbfs.org>

	* commands.cc (merge): Use app.branch_name instead of args[0] for
	the branch name.

2003-10-17  graydon hoare  <graydon@pobox.com>

	* commands.cc (log): New command.
	Various other bug fixes.
	* monotone.1, monotone.texi: Minor updates.

2003-10-17  graydon hoare  <graydon@pobox.com>

	* monotone.texi: Expand command and hook references.
	* commands.cc: Disable db dump / load commands for now.

2003-10-16  graydon hoare  <graydon@pobox.com>

	* sanity.hh: Add a const version of idx().
	* diff_patch.cc: Change to using idx() everywhere.
	* cert.cc (find_common_ancestor): Rewrite to recursive
	form, stepping over historic merges.
	* tests/t_cross.at: New test for merging merges.
	* testsuite.at: Call t_cross.at.

2003-10-10  graydon hoare  <graydon@pobox.com>

	* lua.hh, lua.cc (hook_apply_attribute): New hook.
	* work.hh, work.cc (apply_attributes): New function.
	* commands.cc (update_any_attrs): Update attrs when writing to
	working copy.
	* std_hooks.lua (temp_file): Use some env vars.
	(attr_functions): Make table of attr-setting functions.

2003-10-10  graydon hoare  <graydon@pobox.com>

	* work.cc: Fix add/drop inversion bug.
	* lua/*.{c,h}: Import lua 5.0 sources.
	* lua.cc: Rewrite lua interface completely.
	* std_hooks.lua, test_hooks.lua, testsuite,
	tests/t_persist_phrase.at, configure.ac, config.h.in, Makefile.am:
	Modify to handle presence of lua 5.0.

2003-10-08  graydon hoare  <graydon@pobox.com>

	* rcs_import.cc: Attach aux certs to child, not parent.
	* manifest.cc: Speed up some calculations.
	* keys.cc: Optionally cache decoded keys.

2003-10-07  graydon hoare  <graydon@pobox.com>

	* manifest.hh, manifest.cc, rcs_import.cc: Write manifests w/o
	compression.
	* vocab.hh, vocab.cc: Don't re-verify verified data.
	* ui.hh, ui.cc: Minor efficiency tweaks.

2003-10-07  graydon hoare  <graydon@pobox.com>

	* commands.cc, work.cc, work.hh: Add some preliminary stuff
	to support explicit renaming, .mt-attrs.
	* monotone.texi: Add skeletal sections for command reference,
	hook reference, CVS phrasebook. Fill in some parts.

2003-10-02  graydon hoare  <graydon@pobox.com>

	* boost/circular_buffer*.hpp: Add.
	* AUTHORS, cert.cc, commands.cc, database.cc,
	diff_patch.cc, http_tasks.cc, keys.cc, lua.cc, manifest.cc,
	network.cc, nntp_machine.cc, packet.cc, patch_set.cc,
	rcs_import.cc, sanity.cc, sanity.hh, ui.hh, update.cc,
	vocab_terms.hh, work.cc:
	remove existing circular buffer code, replace all
	logging and asserty stuff with boost::format objects
	rather than vsnprintf.

2003-10-01  graydon hoare  <graydon@pobox.com>

	* testsuite.at: Don't use getenv("HOSTNAME").
	* database.cc (exec, fetch): Do va_end/va_start again in between
	logging and executing query.

2003-09-28  Tom Tromey  <tromey@redhat.com>

	* monotone.texi: Added @direntry.

2003-09-27  Nathaniel Smith  <njs@pobox.com>

	* monotone.cc: Remove "monotone.db" default to --db
	option in help text.

2003-09-27  graydon hoare  <graydon@pobox.com>

	* diff_patch.cc: Rework conflict detection.
	* rcs_import.cc: Remove some pointless slowness.
	* monotone.spec: Install info files properly.

	Release point (v 0.5).

2003-09-27  graydon hoare  <graydon@pobox.com>

	* AUTHORS, NEWS, configure.ac: Update for 0.5 release.
	* monotone.texi: Various updates.
	* xdelta.cc (compute_delta): Fix handling of empty data.
	* database.cc (sql): Require --db for init.
	* work.cc (read_options_map): Fix options regex.

2003-09-27  graydon hoare  <graydon@pobox.com>

	* lcs.hh: New jaffer LCS algorithm.
	* interner.hh, rcs_import.cc: Templatize interner.
	* diff_patch.hh: Use interner, new LCS.

2003-09-27  Tom Tromey  <tromey@redhat.com>

	* commands.cc (fetch): Always try lua hook; then default to all
	known URLs.

2003-09-26  Tom Tromey  <tromey@redhat.com>

	* commands.cc (tag): Use all-caps for meta-syntactic variables.
	(comment, add, cat, complete, mdelta, fdata): Likewise.

	* monotone.1: There's no default database.
	* monotone.texi (OPTIONS): There's no default database.

	* database.cc (sql): Throw informative error if database name not
	set.
	* app_state.cc (app_state): Default to no database.

2003-09-26  graydon hoare  <graydon@pobox.com>

	* debian/*, monotone.spec: Add packaging control files.

2003-09-24  graydon hoare  <graydon@pobox.com>

	* database.cc, database.hh (debug): New function.
	* commands.cc (debug): New command.
	* cert.cc, cert.hh (guess_branch): New function.
	* commands.cc (cert): Queue certs to network servers.
	* commands.cc (cert, commit): Use guess_branch.
	* commands.cc (list): List unknown, ignored files.
	* monotone.texi, monotone.1: Document.

2003-09-24  graydon hoare  <graydon@pobox.com>

	* commands.cc (queue_edge_for_target_ancestor): Queue the
	correct ancestry cert, from child to target, as well as
	patch_set.

2003-09-22  graydon hoare  <graydon@pobox.com>

	* depot_schema.sql, schema_migration.cc,
	schema_migration.hh: Add.
	* database.cc, depot.cc: Implement schema migration.
	* database.cc, commands.cc: Change to db ... cmd.
	* monotone.texi, monotone.1: Document command change.
	* depot.cc: Fix various query bugs.

2003-09-21  Nathaniel Smith  <njs@codesourcery.com>

	* depot.cc (depot_schema): Remove unique constraint on (contents),
	replace with unique constraint on (groupname, contents).

2003-09-21  Nathaniel Smith  <njs@codesourcery.com>

	* commands.cc (diff): Take manifest ids as arguments.  Add
	explanatory text on files added, removed, modified.

2003-09-19  Tom Tromey  <tromey@redhat.com>

	* commands.cc (genkey): Use all-caps for meta-syntactic variable.
	(cert, tag, approve, disapprove, comment, add, drop, commit,
	update, revert, cat, checkout, co, propagate, complete, list, ls,
	mdelta, fdelta, mdata, fdata, mcerts, fcerts, pubkey, privkey,
	fetch, post, rcs_import, rcs): Likewise.
	(explain_usage): Indent explanatory text past the command names.

2003-09-17  Tom Tromey  <tromey@redhat.com>

	* commands.cc (list): Don't compute or use "subname".

	* commands.cc (revert): Handle case where argument is a
	directory.
	* tests/t_revert.at: Test for revert of directory.

	* testsuite.at (MONOTONE_SETUP): Use "monotone initdb".
	* monotone.1: Document "initdb".
	* monotone.texi (Commands): Document initdb.
	(Creating a Database): New node.
	(Getting Started): Refer to it.
	* commands.cc (initdb): New command.
	* database.cc (database::sql): New argument `init'.
	(database::initialize): New method.
	* database.hh (database::initalize): Declare.
	(database::sql): New argument `init'.

2003-09-17  Tom Tromey  <tromey@redhat.com>

	* tests/t_persist_phrase.at: Use "ls certs".
	* tests/t_nntp.at: Use "ls certs".
	* tests/t_genkey.at: Use "ls keys" and "ls certs".

2003-09-16  Tom Tromey  <tromey@redhat.com>

	* monotone.1: Document "list branches".
	* commands.cc (ls_certs): New function, from `lscerts' command.
	(ls_keys): New function, from `lskeys' command.
	(ls_branches): New function.
	(list): New command.
	(ls): New alias.
	(explain_usage): Split parameter info at \n.
	* monotone.texi (Adding Files): Use "list certs".
	(Committing Changes): Likewise.
	(Forking and Merging): Likewise.
	(Commands): Likewise.
	(Generating Keys): Use "list keys".
	(Commands): Likewise.
	(Commands): Mention "list branches".
	(Branches): Likewise.

2003-09-15  graydon hoare  <graydon@redhat.com>

	* http_tasks.cc: Fix networking to handle long input.

	* ui.cc, ui.hh: Only pad with blanks enough to cover old output
	when ticking.

	* update.cc, cert.cc, commands.cc: Fix cert fetching functions to
	remove bogus certs.

2003-09-15  Tom Tromey  <tromey@redhat.com>

	* monotone.1: Don't mention MT_KEY or MT_BRANCH.

	* monotone.texi (Getting Started): Don't mention MT_DB or
	MT_BRANCH.
	(Adding Files): Explicitly use --db and --branch.
	* app_state.hh (app_state): New fields options, options_changed.
	Declare new methods.  Include work.hh.
	* work.cc (work_file_name): New constant.
	(add_to_options_map): New structure.
	(get_options_path): New function.
	(read_options_map, write_options_map): Likewise.
	* work.hh (options_map): New type.
	(get_options_path, read_options_map, write_options_map): Declare.
	* commands.cc (add, drop, commit, update, revert, checkout,
	merge): Write options file.
	* app_state.cc (database_option, branch_option): New constants.
	(app_state::app_state): Read options file.
	(app_state::set_database): New method.
	(app_state::set_branch): Likewise.
	(app_state::write_options): Likewise.
	Include work.hh.
	* monotone.cc (cpp_main): Don't set initial database name on
	app.  Use new settor methods.  Don't look at MT_BRANCH or MT_DB.

2003-09-14  graydon hoare  <graydon@pobox.com>

	* vocab.cc, vocab.hh: Add streamers for vocab terms in preparation
	for switch to formatter.

	* cert.cc (check_signature): Treat missing key as failed check.
	* commands.cc (lscerts): Warn when keys are missing.

	* rcs_import.cc, nntp_tasks.cc, http_tasks.cc: Tick progress.

	* sanity.cc, monotone.cc: Tidy up output a bit.

	* xdelta.cc: Add code to handle empty files. Maybe correct?

	* ui.cc, ui.hh: Add.

2003-09-13  Tom Tromey  <tromey@redhat.com>

	* tests/t_nntp.at: If we can't find tcpserver or snntpd, skip the
	test.
	* tests/t_http.at: If we can't find boa or depot.cgi, skip the
	test.

2003-09-12  graydon hoare  <graydon@pobox.com>

	* update.cc (pick_update_target): Only insert base rev as update
	candidate if it actually exists in db.

	* commands.cc, database.cc, database.hh: Implement id completion
	command, and general id completion in all other commands.

2003-09-12  Tom Tromey  <tromey@redhat.com>

	* commands.cc (revert): A deleted file always appears in the
	manifest.
	* tests/t_revert.at: Check reverting a change plus a delete; also
	test reverting by file name.

	* work.cc (deletion_builder::visit_file): Check for file in
	working add set before looking in manifest.
	* tests/t_drop.at: Added add-then-drop test.

	* testsuite.at: Include t_drop.at.
	* tests/t_drop.at: New test.
	* work.cc (visit_file): Check for file in working delete set
	before looking in manifest.

2003-09-12  Tom Tromey  <tromey@redhat.com>

	* Makefile.am ($(srcdir)/testsuite): tests/atconfig and
	tests/atlocal are not in srcdir.

	* Makefile.am (TESTS): unit_tests is not in srcdir.

2003-09-11  graydon hoare  <graydon@pobox.com>

	* commands.cc: Check for MT directory in status.
	* commands.cc: Require directory for checkout.
	* commands.cc: Delete MT/work file after checkout.
	* commands.cc: Implement 'revert', following tromey's lead.
	* commands.cc: Print base, working manifest ids in status.

	* diff_patch.cc: Further merge corrections.
	* diff_patch.cc (unidiff): Compensate for occasional miscalculation
	of LCS.

	* tests/t_merge.at: Check that heads works after a merge.
	* tests/t_fork.at:  Check that heads works after a fork.
	* tests/t_genkey.at: Remove use of 'import'.
	* tests/t_cwork.at: Check deletion of work file on checkout.
	* tests/t_revert.at: Check that revert works.

	* commands.cc, monotone.cc: Report unknown commands nicely.

2003-09-08  graydon hoare  <graydon@pobox.com>

	* tests/merge.at: Accept tromey's non-error case for update.

	* commands.cc(try_one_merge): Write merged version to packet
	writer, not directly to db.
	(merge): Write branch, changelog cert on merged version to db.

	* std_hooks.lua(merge3): Open result in mode "r", not "w+".

2003-09-06  Tom Tromey  <tromey@redhat.com>

	* update.cc (pick_update_target): Not an error if nothing to
	update.

	* monotone.texi: Use VERSION; include version.texi.

	* monotone.1: Document "co".
	* monotone.texi (Commands): Document "co".
	* commands.cc (ALIAS): New macro.
	(co): New alias.

	* README: Updated.

	* txt2c.cc: Added missing file.

	* texinfo.tex, INSTALL, Makefile.in, aclocal.m4, compile, depcomp,
	install-sh, missing, mkinstalldirs: Removed generated files.

2003-09-04  graydon hoare  <graydon@pobox.com>

	* Makefile.am, depot.cc, http_tasks.cc, http_tasks.hh,
	lua.cc, lua.hh, monotone.texi, network.cc, tests/t_http.at,
	vocab_terms.hh:

	Use public key signatures to talk to depot, not mac keys.

	* commands.cc, file_io.cc, monotone.texi, monotone.1,
	tests/t_scan.at, tests/t_import.at, work.cc, work.hh:

	Remove the 'import' and 'scan' commands, in favour of generalized
	'add' which chases subdirectories.

	* configure.ac, NEWS:

	Release point (v 0.4).

2003-09-03  graydon hoare  <graydon@pobox.com>

	* monotone.texi: Expand notes about setting up depot.

	* update.cc: Update by ancestry. Duh.

2003-09-02  graydon hoare  <graydon@pobox.com>

	* boost/socket/streambuf.hpp: Bump ppos on overflow.

	* packet.cc, transforms.cc, transforms.hh: Add function for
	canonicalization of base64 encoded strings. Use on incoming cert
	packet values.

	* commands.cc: Change fetch and post to take URL/groupname params
	rather than branchname.

	* network.cc, network.hh, depot.cc, http_tasks.cc: Fix URL parser,
	improve logging, change signatures to match needs of commands.cc

	* Makefile.am: Don't install txt2c or unit_tests.

	* Makefile.am: Build depot.cgi not depot.

	* database.cc, database.hh: Add "all known sources" fetching support.

	* patch_set.cc: Sort in a path-lexicographic order for nicer summaries.

	* monotone.texi: Expand coverage of packets and networking.

	* tests/t_nntp.at, tests/t_http.at: Update to provide URL/groupname
	pairs.

2003-09-02  Tom Tromey  <tromey@redhat.com>

	* aclocal.m4, monotone.info: Removed generated files.

2003-08-31  Nathaniel Smith  <njs@codesourcery.com>

	* configure.ac: Check for lua40/lua.h, lua40/lualib.h and -llua40,
	-lliblua40.
	* config.h.in: Add LUA_H, LIBLUA_H templates, remove HAVE_LIBLUA,
	HAVE_LIBLUALIB templates.
	* lua.cc: Include config.h.  Use LUA_H, LIBLUA_H macros.

2003-08-29  graydon hoare  <graydon@pobox.com>

	* Makefile.am, txt2c.cc, lua.cc, database.cc:
	Use a C constant-building converter rather than objcopy.

	* cert.cc, cert.hh, packet.cc, packet.hh, diff_patch.cc,
	rcs_import.cc:
	Modify cert functions to require a packet consumer, do no implicit
	database writing.

	* commands.cc, database.cc, database.hh, schema.sql, network.cc:
	Modify packet queueing strategy to select ancestors from known
	network server content, rather than most recent edge.

2003-08-25  graydon hoare  <graydon@pobox.com>

	* AUTHORS, ChangeLog, Makefile.am, NEWS, configure.ac,
	tests/t_http.at: Release point (v 0.3)

2003-08-24  graydon hoare  <graydon@pobox.com>

	* nntp_tasks.cc: Measure success from postlines state.
	* network.cc: Print summary counts of transmissions.
	* packet.cc: Count packets into database.
	* depot.cc: Add administrative commands, fix a bunch of
	little bugs.
	* t_http.at: Testcase for depot-driven communication.
	* monotone.texi: Update to reflect depot existence.
	* http_tasks.cc: Pick bugs out.

2003-08-24  graydon hoare  <graydon@pobox.com>

	* commands.cc: Wash certs before output.
	* *.cc,*.hh: Adjust cert packet format to
	be more readable, avoid superfluous gzipping.

2003-08-24  graydon hoare  <graydon@pobox.com>

	* configure, Makefile.in: Remove generated files, oops.
	* commands.cc: Implement 'propagate'.
	* lua.cc, lua.hh, network.cc, network.hh: Remove
	'aggregate posting' stuff.
	* network.cc: Batch postings into larger articles.
	* diff_patch.hh, diff_patch.cc: Implement basic
	merge2-on-manifest.

2003-08-23  graydon hoare  <graydon@pobox.com>

	* monotone.cc: Handle user-defined lua hooks as
	overriding internal / .monotonerc hooks no matter
	where on cmd line they occur.
	* update.cc: Made failures more user-friendly.
	* lua.cc: Improve logging a bit.
	* testsuite.at, tests/*.{at,in}, testsuite/: Rewrite tests in
	autotest framework, move to tests/ directory.
	* boost/io/*, cryptopp/hmac.h: Add missing files.

2003-08-23  Tom Tromey  <tromey@redhat.com>

	* monotone.cc (OPT_VERSION): New macro.
	(cpp_main): Handle OPT_VERSION.
	(options): Added `version' entry.
	Include config.h.

2003-08-21  Tom Tromey  <tromey@redhat.com>

	* database.cc: Include "sqlite/sqlite.h", not <sqlite.h>.

2003-08-20  graydon hoare  <graydon@pobox.com>

	* boost/*:
	incorporate boost sandbox bits, for now.

	* Makefile.am, Makefile.in, configure, configure.ac, diff_patch.cc,
	http_tasks.cc, http_tasks.hh, network.cc, nntp_machine.cc,
	nntp_machine.hh, nntp_tasks.cc, nntp_tasks.hh, testsuite/t_nntp.sh:

	fix up networking layer to pass nntp tests again

2003-08-19  graydon hoare  <graydon@pobox.com>

	* Makefile.am, Makefile.in, app_state.hh, cert.cc, commands.cc,
	constants.hh, cryptopp/misc.h, database.cc, depot.cc,
	http_tasks.cc, http_tasks.hh, keys.cc, lua.cc, lua.hh, monotone.cc,
	network.cc, network.hh, nntp_machine.cc, nntp_machine.hh,
	nntp_tasks.cc, nntp_tasks.hh, packet.cc, packet.hh, rcs_import.cc,
	sanity.cc, sanity.hh, schema.sql, test_hooks.lua,
	testsuite/runtest.sh, testsuite/t_null.sh, vocab_terms.hh:

	major surgery time
	- move to multi-protocol posting and fetching.
	- implement nicer failure modes for sanity.
	- redo commands to print nicer, fail nicer.

2003-08-18  graydon hoare  <graydon@pobox.com>

	* Makefile.am, Makefile.in, adler32.hh, database.cc, depot.cc,
	mac.hh, xdelta.cc, Makefile.am, Makefile.in:

	first pass at a depot (CGI-based packet service)

2003-08-08  graydon hoare  <graydon@pobox.com>

	* Makefile.am, Makefile.in AUTHORS, ChangeLog, Makefile.am,
	Makefile.in, NEWS, monotone.1, monotone.info, monotone.texi:

	release point (v 0.2)

2003-08-08  graydon hoare  <graydon@pobox.com>

	* cert.cc, cert.hh, interner.hh, rcs_import.cc:

	auxilliary certs

	* cert.cc, cert.hh, cycle_detector.hh, interner.hh, patch_set.cc,
	rcs_import.cc:

	improvements to cycle detection stuff

2003-08-05  graydon hoare  <graydon@pobox.com>

	* rcs_import.cc:

	almost even more seemingly correct CVS graph reconstruction (still slow)

	* sqlite/* cryptopp/* Makefile.am, Makefile.in, aclocal.m4,
	config.h.in, configure, configure.ac, file_io.cc, keys.cc,
	sanity.cc, sanity.hh, transforms.cc:

	minimizing dependencies on 3rd party libs by importing the
	necessary bits and rewriting others.

	* cert.cc, cert.hh, rcs_import.cc:

	cvs import seems to be working, but several linear algorithms need
	replacement

2003-07-28  graydon hoare  <graydon@pobox.com>

	* Makefile.am, Makefile.in, cert.cc, commands.cc, database.cc,
	database.hh, manifest.cc, rcs_file.cc, rcs_import.cc,
	rcs_import.hh, vocab.cc, xdelta.cc:

	cvs graph reconstruction hobbling along.

2003-07-21  graydon hoare  <graydon@pobox.com>

	* database.cc, xdelta.cc, xdelta.hh:

	piecewise xdelta; improves speed a fair bit.

2003-07-11  graydon hoare  <graydon@pobox.com>

	* Makefile.am, Makefile.in, config.h.in, configure, configure.ac,
	transforms.cc, xdelta.cc, xdelta.hh:

	implement xdelta by hand, forget 3rd party delta libs.

2003-07-02  graydon hoare  <graydon@pobox.com>

	* database.cc, rcs_import.cc, transforms.cc, transforms.hh:

	speedups all around in the storage system

2003-07-01  graydon hoare  <graydon@pobox.com>

	* database.hh, rcs_import.cc, transforms.cc, transforms.hh: speed

	improvements to RCS import

2003-06-30  graydon hoare  <graydon@pobox.com>

	* rcs_import.cc, transforms.cc:

	some speed improvements to RCS import

2003-06-29  graydon hoare  <graydon@pobox.com>

	* commands.cc, database.hh, rcs_import.cc, transforms.cc:

	RCS file import successfully (albeit slowly) pulls in some pretty
	large (multi-hundred revision, >1MB) test cases from GCC CVS

	* Makefile.in, commands.cc, rcs_file.cc, rcs_file.hh,
	rcs_import.cc, rcs_import.hh,

	Makefile.am: preliminary support for reading and walking RCS files

2003-04-09  graydon hoare  <graydon@pobox.com>

	* autogen.sh: oops
	* */*: savannah import

2003-04-06  graydon hoare  <graydon@pobox.com>

	* initial release.
<|MERGE_RESOLUTION|>--- conflicted
+++ resolved
@@ -1,15 +1,13 @@
-<<<<<<< HEAD
+2005-04-29  Nathaniel Smith  <njs@codesourcery.com>
+
+	* commands.cc (ls_tags): Sort output.
+	* tests/t_tags.at: Test that output is sorted.
+
 2005-04-29  Derek Scherger  <derek@echologic.com>
 
 	* commands.cc (struct file_itemizer): move to ...
 	* work.hh (file_itemizer} ... here
 	* work.cc (file_itemizer::visit_file} ... and here
-=======
-2005-04-29  Nathaniel Smith  <njs@codesourcery.com>
-
-	* commands.cc (ls_tags): Sort output.
-	* tests/t_tags.at: Test that output is sorted.
->>>>>>> 7310a161
 
 2005-04-29  Emile Snyder  <emile@alumni.reed.edu>
 
