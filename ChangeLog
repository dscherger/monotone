--- conflicted
+++ resolved
@@ -1,4 +1,7 @@
-<<<<<<< HEAD
+2005-04-29  Joel Rosdahl  <joel@rosdahl.net>
+
+	* monotone.texi: Minor corrections.
+
 2005-04-29  Emile Snyder  <emile@alumni.reed.edu>
 
 	* annotate.cc (do_annotate_node): Stop doing expensive
@@ -19,11 +22,6 @@
 	* tests/t_refresh_inodeprints.at: 
 	* monotone.texi (Working Copy, Commands): 
 	* monotone.1: Update accordingly.
-=======
-2005-04-29  Joel Rosdahl  <joel@rosdahl.net>
-
-	* monotone.texi: Minor corrections.
->>>>>>> 7cc7eeee
 
 2005-04-29  Nathaniel Smith  <njs@codesourcery.com>
 
