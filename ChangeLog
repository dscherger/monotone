<<<<<<< HEAD
2003-09-21  Nathaniel Smith  <njs@codesourcery.com>

	* depot.cc (depot_schema): Remove unique constraint on (contents),
	replace with unique constraint on (groupname, contents).
	
2003-09-21  Nathaniel Smith  <njs@codesourcery.com>

	* commands.cc (diff): Take manifest ids as arguments.  Add
	explanatory text on files added, removed, modified.

2003-09-19  Tom Tromey  <tromey@redhat.com>

	* commands.cc (genkey): Use all-caps for meta-syntactic variable.
	(cert, tag, approve, disapprove, comment, add, drop, commit,
	update, revert, cat, checkout, co, propagate, complete, list, ls,
	mdelta, fdelta, mdata, fdata, mcerts, fcerts, pubkey, privkey,
	fetch, post, rcs_import, rcs): Likewise.
	(explain_usage): Indent explanatory text past the command names.
=======
2003-09-22  graydon hoare  <graydon@pobox.com>

	* depot_schema.sql, schema_migration.cc, 
	schema_migration.hh: Add.
	* database.cc, depot.cc: Implement schema migration.
	* database.cc, commands.cc: Change to db ... cmd.
	* monotone.texi, monotone.1: Document command change.
	* depot.cc: Fix various query bugs.
>>>>>>> 6b90d2ba

2003-09-17  Tom Tromey  <tromey@redhat.com>

	* commands.cc (list): Don't compute or use "subname".

	* commands.cc (revert): Handle case where argument is a
	directory.
	* tests/t_revert.at: Test for revert of directory.

	* testsuite.at (MONOTONE_SETUP): Use "monotone initdb".
	* monotone.1: Document "initdb".
	* monotone.texi (Commands): Document initdb.
	(Creating a Database): New node.
	(Getting Started): Refer to it.
	* commands.cc (initdb): New command.
	* database.cc (database::sql): New argument `init'.
	(database::initialize): New method.
	* database.hh (database::initalize): Declare.
	(database::sql): New argument `init'.

2003-09-17  Tom Tromey  <tromey@redhat.com>

	* tests/t_persist_phrase.at: Use "ls certs".
	* tests/t_nntp.at: Use "ls certs".
	* tests/t_genkey.at: Use "ls keys" and "ls certs".

2003-09-16  Tom Tromey  <tromey@redhat.com>

	* monotone.1: Document "list branches".
	* commands.cc (ls_certs): New function, from `lscerts' command.
	(ls_keys): New function, from `lskeys' command.
	(ls_branches): New function.
	(list): New command.
	(ls): New alias.
	(explain_usage): Split parameter info at \n.
	* monotone.texi (Adding Files): Use "list certs".
	(Committing Changes): Likewise.
	(Forking and Merging): Likewise.
	(Commands): Likewise.
	(Generating Keys): Use "list keys".
	(Commands): Likewise.
	(Commands): Mention "list branches".
	(Branches): Likewise.

2003-09-15  graydon hoare  <graydon@redhat.com>

	* http_tasks.cc: Fix networking to handle long input.

	* ui.cc, ui.hh: Only pad with blanks enough to cover old output
	when ticking.

	* update.cc, cert.cc, commands.cc: Fix cert fetching functions to
	remove bogus certs.

2003-09-15  Tom Tromey  <tromey@redhat.com>

	* monotone.1: Don't mention MT_KEY or MT_BRANCH.

	* monotone.texi (Getting Started): Don't mention MT_DB or
	MT_BRANCH.
	(Adding Files): Explicitly use --db and --branch.
	* app_state.hh (app_state): New fields options, options_changed.
	Declare new methods.  Include work.hh.
	* work.cc (work_file_name): New constant.
	(add_to_options_map): New structure.
	(get_options_path): New function.
	(read_options_map, write_options_map): Likewise.
	* work.hh (options_map): New type.
	(get_options_path, read_options_map, write_options_map): Declare.
	* commands.cc (add, drop, commit, update, revert, checkout,
	merge): Write options file.
	* app_state.cc (database_option, branch_option): New constants.
	(app_state::app_state): Read options file.
	(app_state::set_database): New method.
	(app_state::set_branch): Likewise.
	(app_state::write_options): Likewise.
	Include work.hh.
	* monotone.cc (cpp_main): Don't set initial database name on
	app.  Use new settor methods.  Don't look at MT_BRANCH or MT_DB.

2003-09-14  graydon hoare  <graydon@pobox.com>

	* vocab.cc, vocab.hh: Add streamers for vocab terms in preparation
	for switch to formatter.

	* cert.cc (check_signature): Treat missing key as failed check.
	* commands.cc (lscerts): Warn when keys are missing.

	* rcs_import.cc, nntp_tasks.cc, http_tasks.cc: Tick progress.

	* sanity.cc, monotone.cc: Tidy up output a bit.

	* xdelta.cc: Add code to handle empty files. Maybe correct?

	* ui.cc, ui.hh: Add.

2003-09-13  Tom Tromey  <tromey@redhat.com>

	* tests/t_nntp.at: If we can't find tcpserver or snntpd, skip the
	test.
	* tests/t_http.at: If we can't find boa or depot.cgi, skip the
	test.

2003-09-12  graydon hoare  <graydon@pobox.com>

	* update.cc (pick_update_target): Only insert base rev as update
	candidate if it actually exists in db.

	* commands.cc, database.cc, database.hh: Implement id completion
	command, and general id completion in all other commands.

2003-09-12  Tom Tromey  <tromey@redhat.com>

	* commands.cc (revert): A deleted file always appears in the
	manifest.
	* tests/t_revert.at: Check reverting a change plus a delete; also
	test reverting by file name.

	* work.cc (deletion_builder::visit_file): Check for file in
	working add set before looking in manifest.
	* tests/t_drop.at: Added add-then-drop test.

	* testsuite.at: Include t_drop.at.
	* tests/t_drop.at: New test.
	* work.cc (visit_file): Check for file in working delete set
	before looking in manifest.

2003-09-12  Tom Tromey  <tromey@redhat.com>

	* Makefile.am ($(srcdir)/testsuite): tests/atconfig and
	tests/atlocal are not in srcdir.

	* Makefile.am (TESTS): unit_tests is not in srcdir.

2003-09-11  graydon hoare  <graydon@pobox.com>

	* commands.cc: Check for MT directory in status.
	* commands.cc: Require directory for checkout.
	* commands.cc: Delete MT/work file after checkout.
	* commands.cc: Implement 'revert', following tromey's lead.
	* commands.cc: Print base, working manifest ids in status.

	* diff_patch.cc: Further merge corrections.
	* diff_patch.cc (unidiff): Compensate for occasional miscalculation
	of LCS.

	* tests/t_merge.at: Check that heads works after a merge.
	* tests/t_fork.at:  Check that heads works after a fork.
	* tests/t_genkey.at: Remove use of 'import'.
	* tests/t_cwork.at: Check deletion of work file on checkout.
	* tests/t_revert.at: Check that revert works.

	* commands.cc, monotone.cc: Report unknown commands nicely.
	
2003-09-08  graydon hoare  <graydon@pobox.com>

	* tests/merge.at: Accept tromey's non-error case for update.

	* commands.cc(try_one_merge): Write merged version to packet
	writer, not directly to db.
	(merge): Write branch, changelog cert on merged version to db.

	* std_hooks.lua(merge3): Open result in mode "r", not "w+".
	
2003-09-06  Tom Tromey  <tromey@redhat.com>

	* update.cc (pick_update_target): Not an error if nothing to
	update.

	* monotone.texi: Use VERSION; include version.texi.

	* monotone.1: Document "co".
	* monotone.texi (Commands): Document "co".
	* commands.cc (ALIAS): New macro.
	(co): New alias.

	* README: Updated.

	* txt2c.cc: Added missing file.

	* texinfo.tex, INSTALL, Makefile.in, aclocal.m4, compile, depcomp,
	install-sh, missing, mkinstalldirs: Removed generated files.

2003-09-04  graydon hoare  <graydon@pobox.com>

	* Makefile.am, depot.cc, http_tasks.cc, http_tasks.hh,
	lua.cc, lua.hh, monotone.texi, network.cc, tests/t_http.at,
	vocab_terms.hh: 

	Use public key signatures to talk to depot, not mac keys.

	* commands.cc, file_io.cc, monotone.texi, monotone.1,
	tests/t_scan.at, tests/t_import.at, work.cc, work.hh:

	Remove the 'import' and 'scan' commands, in favour of generalized
	'add' which chases subdirectories.

	* configure.ac, NEWS: 

	Release point (v 0.4).
	
2003-09-03  graydon hoare  <graydon@pobox.com>

	* monotone.texi: Expand notes about setting up depot.

	* update.cc: Update by ancestry. Duh.

2003-08-31  Nathaniel Smith  <njs@codesourcery.com>

	* configure.ac: Check for lua40/lua.h, lua40/lualib.h and -llua40,
	-lliblua40.
	* config.h.in: Add LUA_H, LIBLUA_H templates, remove HAVE_LIBLUA,
	HAVE_LIBLUALIB templates.
	* lua.cc: Include config.h.  Use LUA_H, LIBLUA_H macros.

2003-09-02  graydon hoare  <graydon@pobox.com>

	* boost/socket/streambuf.hpp: Bump ppos on overflow.

	* packet.cc, transforms.cc, transforms.hh: Add function for
	canonicalization of base64 encoded strings. Use on incoming cert
	packet values.

	* commands.cc: Change fetch and post to take URL/groupname params
	rather than branchname.

	* network.cc, network.hh, depot.cc, http_tasks.cc: Fix URL parser,
	improve logging, change signatures to match needs of commands.cc

	* Makefile.am: Don't install txt2c or unit_tests. 

	* Makefile.am: Build depot.cgi not depot.

	* database.cc, database.hh: Add "all known sources" fetching support.

	* patch_set.cc: Sort in a path-lexicographic order for nicer summaries.

	* monotone.texi: Expand coverage of packets and networking.

	* tests/t_nntp.at, tests/t_http.at: Update to provide URL/groupname
	pairs.

2003-09-02  Tom Tromey  <tromey@redhat.com>

	* aclocal.m4, monotone.info: Removed generated files.

2003-08-29  graydon hoare  <graydon@pobox.com>

	* Makefile.am, txt2c.cc, lua.cc, database.cc:
	Use a C constant-building converter rather than objcopy.

	* cert.cc, cert.hh, packet.cc, packet.hh, diff_patch.cc,
	rcs_import.cc: 
	Modify cert functions to require a packet consumer, do no implicit
	database writing.

	* commands.cc, database.cc, database.hh, schema.sql, network.cc:
	Modify packet queueing strategy to select ancestors from known
	network server content, rather than most recent edge.

2003-08-25  graydon hoare  <graydon@pobox.com>

	* AUTHORS, ChangeLog, Makefile.am, NEWS, configure.ac,
	tests/t_http.at: Release point (v 0.3)

2003-08-24  graydon hoare  <graydon@pobox.com>

	* nntp_tasks.cc: Measure success from postlines state.
	* network.cc: Print summary counts of transmissions.
	* packet.cc: Count packets into database.
	* depot.cc: Add administrative commands, fix a bunch of
	little bugs.
	* t_http.at: Testcase for depot-driven communication.
	* monotone.texi: Update to reflect depot existence.
	* http_tasks.cc: Pick bugs out.
	
2003-08-24  graydon hoare  <graydon@pobox.com>

	* commands.cc: Wash certs before output.
	* *.cc,*.hh: Adjust cert packet format to
	be more readable, avoid superfluous gzipping.

2003-08-24  graydon hoare  <graydon@pobox.com>

	* configure, Makefile.in: Remove generated files, oops.
	* commands.cc: Implement 'propagate'.
	* lua.cc, lua.hh, network.cc, network.hh: Remove
	'aggregate posting' stuff.
	* network.cc: Batch postings into larger articles.
	* diff_patch.hh, diff_patch.cc: Implement basic
	merge2-on-manifest.
	
2003-08-23  graydon hoare  <graydon@pobox.com>

	* monotone.cc: Handle user-defined lua hooks as
	overriding internal / .monotonerc hooks no matter
	where on cmd line they occur.
	* update.cc: Made failures more user-friendly.
	* lua.cc: Improve logging a bit.
	* testsuite.at, tests/*.{at,in}, testsuite/: Rewrite tests in
	autotest framework, move to tests/ directory.
	* boost/io/*, cryptopp/hmac.h: Add missing files.
	
2003-08-23  Tom Tromey  <tromey@redhat.com>

	* monotone.cc (OPT_VERSION): New macro.
	(cpp_main): Handle OPT_VERSION.
	(options): Added `version' entry.
	Include config.h.

2003-08-21  Tom Tromey  <tromey@redhat.com>

	* database.cc: Include "sqlite/sqlite.h", not <sqlite.h>.

2003-08-20  graydon hoare  <graydon@pobox.com>

        * boost/*:
        incorporate boost sandbox bits, for now.

        * Makefile.am, Makefile.in, configure, configure.ac, diff_patch.cc,
	http_tasks.cc, http_tasks.hh, network.cc, nntp_machine.cc,
	nntp_machine.hh, nntp_tasks.cc, nntp_tasks.hh, testsuite/t_nntp.sh:

	fix up networking layer to pass nntp tests again

2003-08-19  graydon hoare  <graydon@pobox.com>

        * Makefile.am, Makefile.in, app_state.hh, cert.cc, commands.cc,
	constants.hh, cryptopp/misc.h, database.cc, depot.cc,
	http_tasks.cc, http_tasks.hh, keys.cc, lua.cc, lua.hh, monotone.cc,
	network.cc, network.hh, nntp_machine.cc, nntp_machine.hh,
	nntp_tasks.cc, nntp_tasks.hh, packet.cc, packet.hh, rcs_import.cc,
	sanity.cc, sanity.hh, schema.sql, test_hooks.lua,
	testsuite/runtest.sh, testsuite/t_null.sh, vocab_terms.hh:

	major surgery time
	- move to multi-protocol posting and fetching.
	- implement nicer failure modes for sanity.
	- redo commands to print nicer, fail nicer.	
	
2003-08-18  graydon hoare  <graydon@pobox.com>

        * Makefile.am, Makefile.in, adler32.hh, database.cc, depot.cc,
	mac.hh, xdelta.cc, Makefile.am, Makefile.in: 

	first pass at a depot (CGI-based packet service)

2003-08-08  graydon hoare  <graydon@pobox.com>

        * Makefile.am, Makefile.in AUTHORS, ChangeLog, Makefile.am,
	Makefile.in, NEWS, monotone.1, monotone.info, monotone.texi:

	release point (v 0.2)

2003-08-08  graydon hoare  <graydon@pobox.com>

        * cert.cc, cert.hh, interner.hh, rcs_import.cc: 

	auxilliary certs

        * cert.cc, cert.hh, cycle_detector.hh, interner.hh, patch_set.cc,
	rcs_import.cc: 

	improvements to cycle detection stuff

2003-08-05  graydon hoare  <graydon@pobox.com>

        * rcs_import.cc:
        
	almost even more seemingly correct CVS graph reconstruction (still slow)

        * sqlite/* cryptopp/* Makefile.am, Makefile.in, aclocal.m4,
	config.h.in, configure, configure.ac, file_io.cc, keys.cc,
	sanity.cc, sanity.hh, transforms.cc: 

	minimizing dependencies on 3rd party libs by importing the
	necessary bits and rewriting others.

        * cert.cc, cert.hh, rcs_import.cc:	
        
	cvs import seems to be working, but several linear algorithms need
	replacement

2003-07-28  graydon hoare  <graydon@pobox.com>

        * Makefile.am, Makefile.in, cert.cc, commands.cc, database.cc,
	database.hh, manifest.cc, rcs_file.cc, rcs_import.cc,
	rcs_import.hh, vocab.cc, xdelta.cc:

	cvs graph reconstruction hobbling along.

2003-07-21  graydon hoare  <graydon@pobox.com>

        * database.cc, xdelta.cc, xdelta.hh: 

	piecewise xdelta; improves speed a fair bit.

2003-07-11  graydon hoare  <graydon@pobox.com>

        * Makefile.am, Makefile.in, config.h.in, configure, configure.ac,
	transforms.cc, xdelta.cc, xdelta.hh:

	implement xdelta by hand, forget 3rd party delta libs.

2003-07-02  graydon hoare  <graydon@pobox.com>

        * database.cc, rcs_import.cc, transforms.cc, transforms.hh:

	speedups all around in the storage system

2003-07-01  graydon hoare  <graydon@pobox.com>

        * database.hh, rcs_import.cc, transforms.cc, transforms.hh: speed

	improvements to RCS import

2003-06-30  graydon hoare  <graydon@pobox.com>

        * rcs_import.cc, transforms.cc: 

	some speed improvements to RCS import

2003-06-29  graydon hoare  <graydon@pobox.com>

        * commands.cc, database.hh, rcs_import.cc, transforms.cc: 

	RCS file import successfully (albeit slowly) pulls in some pretty
	large (multi-hundred revision, >1MB) test cases from GCC CVS

        * Makefile.in, commands.cc, rcs_file.cc, rcs_file.hh,
	rcs_import.cc, rcs_import.hh, 

	Makefile.am: preliminary support for reading and walking RCS files

2003-04-09  graydon hoare  <graydon@pobox.com>

        * autogen.sh: oops
	* */*: savannah import

2003-04-06  graydon hoare  <graydon@pobox.com>

	* initial release. 
<|MERGE_RESOLUTION|>--- conflicted
+++ resolved
@@ -1,4 +1,12 @@
-<<<<<<< HEAD
+2003-09-22  graydon hoare  <graydon@pobox.com>
+
+	* depot_schema.sql, schema_migration.cc, 
+	schema_migration.hh: Add.
+	* database.cc, depot.cc: Implement schema migration.
+	* database.cc, commands.cc: Change to db ... cmd.
+	* monotone.texi, monotone.1: Document command change.
+	* depot.cc: Fix various query bugs.
+
 2003-09-21  Nathaniel Smith  <njs@codesourcery.com>
 
 	* depot.cc (depot_schema): Remove unique constraint on (contents),
@@ -17,16 +25,6 @@
 	mdelta, fdelta, mdata, fdata, mcerts, fcerts, pubkey, privkey,
 	fetch, post, rcs_import, rcs): Likewise.
 	(explain_usage): Indent explanatory text past the command names.
-=======
-2003-09-22  graydon hoare  <graydon@pobox.com>
-
-	* depot_schema.sql, schema_migration.cc, 
-	schema_migration.hh: Add.
-	* database.cc, depot.cc: Implement schema migration.
-	* database.cc, commands.cc: Change to db ... cmd.
-	* monotone.texi, monotone.1: Document command change.
-	* depot.cc: Fix various query bugs.
->>>>>>> 6b90d2ba
 
 2003-09-17  Tom Tromey  <tromey@redhat.com>
 
