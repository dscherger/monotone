<<<<<<< HEAD
2005-06-05  Timothy Brownawell  <tbrownaw@gmail.com>

	* netsync.cc, netcmd.cc: Style cleanups (mostly whitespace).

2005-06-04  Timothy Brownawell  <tbrownaw@gmail.com>

	* netsync.cc (process_hello_cmd): Warn about collection/regex
	usage when talking to an old server.

2005-06-04  Derek Scherger  <derek@echologic.com>

	* commands.cc (update): update MT/work based on the changes
	between the chosen revision and the new merge revision
	* tests/t_update_with_pending_drop.at: 
	* tests/t_update_with_pending_add.at: 
	* tests/t_update_with_pending_rename.at: un-XFAIL and clean up now
	that things work

2005-06-04  Timothy Brownawell  <tbrownaw@gmail.com>

	* netcmd.{cc,hh}, netsync.cc: Move {read,write}_*_cmd_payload
	to netcmd::{read,write}_*_cmd .
	* netcmd.cc, netsync.cc: Compatibility infrastructure.
	* netsync.cc: Interoperate with v4 servers.

2005-06-03  Timothy Brownawell  <tbrownaw@gmail.com>

	* automate.cc (print_some_output): Fix compiler warning.

2005-06-04  Derek Scherger  <derek@echologic.com>

	* app_state.cc (app_state): initialize diffs to false; it seemed
	to be defaulting to true for me

2005-06-04  Derek Scherger  <derek@echologic.com>

	* tests/t_update_with_pending_drop.at: 
	* tests/t_update_with_pending_add.at: 
	* tests/t_update_with_pending_rename.at: 
	* tests/t_restricted_commit_with_inodeprints.at: new bug reports
	* testsuite.at: call them

2005-06-04  graydon hoare  <graydon@pobox.com>

	* rcs_import.cc 
	(note_state_at_branch_beginning): Move time back when
	there are known commits on a branch.

2005-06-02  graydon hoare  <graydon@pobox.com>

	* rcs_import.cc
	(cvs_key::is_synthetic_branch_founding_commit): New field.
	(cvs_key::operator==): Handle synthetic case specially.
	(cvs_key::operator<): Likewise.
	(note_state_at_branch_beginning): Likewise.	
	* tests/t_cvsimport_drepper.at: Converted bug testcase.
	* testsuite.at: Call it.

	* monotone.cc, commands.cc, options.hh 
	(OPT_NO_MERGES, OPT_DIFFS): New options.
	* app_state.cc (app_state::no_merges, app_state::diffs): Likewise.
	* commands.cc (log): Honor no_merges, diffs.
	* contrib/color_logs.{sh,conf}: Helpers for reviewing work in a
	nice colorized, easy-to-read fashion.
	* contrib/colorize: A colorization script found on the net.

	* HACKING, ROADMAP: Expand a bit.
	* commands.cc (changes_summary::print): Change macro to helper fn.
	* contrib/monotone.el (monotone-cmd): Handle nil exit code.

2005-06-02  Joel Reed  <joelwreed@comcast.com>

	* commands.cc, database.cc, database.hh, vocab.hh, vocab_terms.hh:
	add complete key subcommand and provide --brief option of zsh/bash
	completion. See http://lists.gnu.org/archive/html/monotone-devel/2005-05/msg00461.html
	* tests/t_rebuild.at: add tests for complete key subcommand
	* monotone.texi: document new subcommand
	* contrib/monotone.zsh_completion: update for new complete key
	command, improve _monotone_existing_entries using new --depth=0
	option,	add revision completion for cert command, and a	bugfix 
	for cat command

2005-06-01  Matt Johnston  <matt@ucc.asn.au>

	* tests/t_i18n_changelog.at: capitalise UTF-8 CHARSET to keep
	solaris happy.

2005-06-01  Timothy Brownawell  <tbrownaw@gmail.com>

	* netsync.cc (analyze_ancestry_graph): Try to fix segfault.
	Always accept tags.

2005-06-01  Timothy Brownawell  <tbrownaw@gmail.com>

	* netsync.cc (process_auth_cmd, analyze_ancestry_graph): Move
	write-permission checking to where it belongs, *after* we know
	exactly what we're checking permissions about. Drop things we
	don't want.

2005-06-01  Matt Johnston  <matt@ucc.asn.au>

	* tests/t_cvsimport_deleted_invar.at: don't use -C with tar
	* tests/t_i18n_file.at: capitalise CHARSET=UTF-8, seems more standard.
	* tests/t_merge_normalization_edge_case.at: use known-good output
	rather than using diff3 --merge

2005-05-31  Timothy Brownawell  <tbrownaw@gmail.com>

	* tests/t_epoch_server.at: fix typo
	* netsync.cc (session::process_auth_cmd): If no branches are allowed
	for writing, also check for write permissions to branch "" (needed
	for serving empty dbs). For sync, don't refuse connection if there
	are no readable branches (only do this for pull).

2005-05-31  Timothy Brownawell  <tbrownaw@gmail.com>

	* monotone.texi: Update documentation for get_netsync_*_permitted
	hooks to reflect that they now get individual branch names.

2005-05-31  Timothy Brownawell  <tbrownaw@gmail.com>

	* netsync.cc: session::rebuild_merkle_trees now takes a set of
	branches to include as an argument. On the server, calculate
	this set at the same time the get_netsync_*_permitted hooks are
	called; call said hooks on each branch individually.

2005-05-31  Timothy Brownawell  <tbrownaw@gmail.com>

	Remove old collection support in favor of using regexes exclusively.
	* netsync.cc (convert_pattern): Remove function.
	* (14 files): collections are unexist; do not mention (potential
	for confusion)
	* constants.cc: Increase netsync protocol version.
	* monotone.texi: Update documentation.
	* tests/t_epoch_unidirectional.at: Fix to sync subbranches.
	* commands.cc (CMD update): Fix usage check.
	* tests/t_select_cert.at: Fix to use --revision.

2005-05-30  Timothy Brownawell  <tbrownaw@gmail.com>

	* netsync.cc: Call note_netsync_*_received hooks in the order they're
	written to the db (for revisions, gives topological order).

2005-05-30  Timothy Brownawell  <tbrownaw@gmail.com>

	* lua.{cc,hh}: Replace note_netsync_commit with
	note_netsync_{revision,cert,pubkey}_received
	* packet.{cc,hh}: Callbacks for cert or key written to the database.
	* netsync.cc: Use said callbacks, call note_netsync_*_received hooks.
	* monotone.texi: Update documentation.

2005-05-30  Timothy Brownawell  <tbrownaw@gmail.com>

	* packet.{cc,hh}, netsync.cc: on_revision_written callback now takes
	the revision_id as an argument.
	* lua.{cc,hh}: New Lua hook, note_netsync_commit.
	* netsync.cc: At end of netsync session, call new hook for each
	revision received.
	monotone.texi: Document new hook.

2005-05-30  Richard Levitte  <richard@levitte.org>

	* commands.cc (CMD(checkout), CMD(cdiff), CMD(diff), CMD(log)):
	Remove '[--revision=REVISION]' from command argument synopsis,
	and add more text to the help to explain what happens when
	--revision options are used.
	(CMD(update)): Instead of the optional revision argument, use
	the --revision option.  Add information on what happens when the
	--revision option is used, and when it's not.

	* tests/t_add_stomp_file.at, tests/t_add_vs_commit.at,
	tests/t_annotate.at, tests/t_lf_crlf.at,
	tests/t_update_nonexistent.at, tests/t_update_off_branch.at,
	tests/t_update_to_revision.at: Update to use --revision with
	'monotone update'.

2005-05-30  Matt Johnston  <matt@ucc.asn.au>

	* netsync.cc: cosmetic linebreak tidying for "double-check the
	fingerprint" message.
	* main.cc: make it clearer that "unknown type" refers to an exception
	* monotone.cc: catch early informative_failures (due to charset
	problems etc)

2005-05-30  Matt Johnston  <matt@ucc.asn.au>

	* tests/t_fmerge.at: scrap all the diff3/ed, just compare it with
	known-good output.

2005-05-30  Timothy Brownawell  <tbrownaw@gmail.com>

	* revision.cc (toposort): Better algorithm.

2005-05-30  Matt Johnston  <matt@ucc.asn.au>

	* tests/t_fmerge.at: make sure we write the file with the ed script.

2005-05-30  Matt Johnston  <matt@ucc.asn.au>

	* testsuite.at: use "command -v" rather than "which", since
	Solaris doesn't give useful exit codes for "which".
	* tests/t_fmerge.at: don't use --merge with diff3, pipe to ed instead
	so we don't rely on gnu diff3.

2005-05-29  Timothy Brownawell  <tbrownaw@gmail.com>

	* contrib/monoprof.sh: Add support for using valgrind for
	heap profiling.
=======
2005-05-29  Nathaniel Smith  <njs@codesourcery.com>

	* tests/t_epoch.at: Typo.
	* tests/t_automate_certs.at, tests/t_selector_later_earlier.at:
	Throw in some calls to CANONICALISE, maybe this will help on
	Win32...
>>>>>>> e7865180

2005-05-28  Joel Reed  <joelwreed@comcast.com>

	* app_state.cc, app_state.hh, commands.cc, monotone.cc, options.h:
	add new --depth command, and rename log's --depth to --last
	* monotone.texi: update documentation
	* tests/t_log_depth.at, tests/t_log_depth_single.at: update
	log tests to use --last instead of --depth
	* tests/t_options.at, tests/t_restrictions.at: test usage of
	--depth for commands using restrictions
	* contrib/ciabot_monotone.py, contrib/monotone-notify.pl,
	contrib/monotone.el, contrib/monotone.zsh_completion,
	contrib/mtbrowse.sh: change all occurences of "depth" to "last"

2005-05-28  Timothy Brownawell  <tbrownaw@gmail.com>

	* netcmd.cc (read_netcmd): Reserve space in the buffer if needed,
		swap buffers instead of copying (memory savings for sync
		large files)
	* netsync.cc (session::arm): Don't clear the buffer (now done
		by read_netcmd).

2005-05-27  Timothy Brownawell  <tbrownaw@gmail.com>

	* netsync.cc: Allow REGEXes as well as collections.
		Fix out-of-branch ancestor handling.
	* tests/t_netsync_diffbranch.at: Remove bug report and XFAIL (fixed).
	* commands.cc: Update description fields for netsync commands.
	* monotone.texi: Update documentation.

2005-05-25  Timothy Brownawell  <tbrownaw@gmail.com>

	* tests/t_automate_stdio.at: Make it self-contained.

2005-05-25  Timothy Brownawell  <tbrownaw@gmail.com>

	* contrib/get_stdio.pl (new file): Perl script to parse the output from
	"mtn automate stdio". Used by...
	* tests/t_automate_stdio.at (new file): Test for "mtn automate stdio".
	* testsuite.at: Add it.

2005-05-25  Timothy Brownawell  <tbrownaw@gmail.com>

	* automate.cc ("automate stdio"): Fix block size limiting.
		Honor "output.flush()" in commands.

2005-05-24  Timothy Brownawell  <tbrownaw@gmail.com>

	* automate.cc: Fix buffering for "automate stdio"

2005-05-24  Timothy Brownawell  <tbrownaw@gmail.com>

	* automate.cc: Put back lost "automate certs".

2005-05-24  Matt Johnston  <matt@ucc.asn.au>

	* commands.cc (try_one_merge, CMD(merge), CMD(explicit_merge), 
	CMD(propagate): allow --author flag.

2005-05-24  Timothy Brownawell  <tbrownaw@gmail.com>

	* automate.cc: Fix comment for automate stdio to match the code.
	* monotone.texi: Document ignored locations in automate stdio
	input as reserved.

2005-05-24  Riccardo Ghetta  <birrachiara@tin.it>

	* tests/t_merge_binary.at: new XFAIL test to cover monotone
	inclination to algorithmically merge binary files.

2005-05-24  Richard Levitte  <richard@levitte.org>

	* commands.cc (try_one_merge): Change 'rid' to 'merged_id'.

2005-05-23  Timothy Brownawell  <tbrownaw@gmail.com>

	Fix "automate stdio" input/output format according to ML discussion
	* automate.cc: changed: automate_stdio
		added: print_some_output, class my_stringbuf
	* constants.{cc,hh}: add constant for automate stdio block size
	* monotone.texi: update documentation

2005-05-23  Nathaniel Smith  <njs@codesourcery.com>

	* win32/terminal.cc (have_smart_terminal): Call _isatty on stderr,
	not stdout.

2005-05-23  Richard Levitte  <richard@levitte.org>

	* commands.cc (try_one_merge): Use the value of --date and
	--author if there are any.
	(CMD(merge), CMD(propagate), CMD(explicit_merge)): Change to
	accept --date and --author.

2005-05-23  Riccardo Ghetta  <birrachiara@tin.it>

	* selectors.cc/.hh, database.cc: add two new selectors:
	"earlier or equal than" and "later than".
	* lua.cc/.hh, std-hooks.lua: create a new "expand_date" hook
	* monotone.texi: document the changes
	* testsuite.at, tests/t_selector_later_earlier.at: add specific tests 
	for the new selectors

2005-05-21  Richard Levitte  <richard@levitte.org>

	* Makefile.am: Make monotone.pdf and monotone.dvi depend on
	version.texi.

2005-05-21  Richard Levitte  <richard@levitte.org>

	* monotone.texi: Add a note about the --brief option with
	'monotone log', and restructure the synopsis since it was getting
	a bit silly with all possible variants.

2005-05-21  Richard Levitte  <richard@levitte.org>

	* commands.cc (log_certs): Add two arguments; a separator string
	to be used in front of the second to last cert for multi-valued
	cert types, a bool to say if each cert should be ended with a
	newline.  Overload with shortcuts.
	(CMD(log)): Use the --brief option and implement it using the
	shortcut variants of log_certs.
	* monotone.cc, options.hh: Add the --brief option (OPT_BRIEF
	internally).
	* sanity.cc, sanity.hh (struct sanity): Add the member variable
	and function to hold and set the brief flag.

2005-05-21  Matt Johnston  <matt@ucc.asn.au>

	* tests/t_short_opts.at: remove the saved MT/log message
	from the failed commit.
	* Makefile.am: MAKEINFOFALGS to MAKEINFOFLAGS

2005-05-21  Matt Johnston  <matt@ucc.asn.au>

	* commands.cc (commit): write the log message to MT/log
	during the commit, so it will be available later if the commit
	fails.
	* work.{cc,hh} (write_user_log): new function

2005-05-20  Nathaniel Smith  <njs@codesourcery.com>

	* contrib/mtbrowse.sh: New file.
	* contrib/README: Document it.  Also, document some missed files,
	and re-order listing.
	* Makefile.am (EXTRA_DIST): Add several missing contrib/ files.

2005-05-21  Grahame Bowland  <grahame@angrygoats.net>

	* automate.cc: (automate_certs) change "status" field 
	to "signature". Check whether each cert is trusted, and 
	output in the "trusted" field.
	* testsuite.at: add t_automate_certs.at
	* tests/t_automate_certs.at: Test that the output of 
	"automate certs" is consistent, and that we exit with
	error when rev is incomplete or missing.
	* monotone.texi: update output documentation for 
	"automate certs"

2005-05-20  Emile Snyder  <emile@alumni.reed.edu>

	* annotate.{hh,cc}: Rework to handle lineage dependent line
	mappings and lines which split from a single line in a parent
	revision into multiple lines in some descendent.  Fixes bug where
	some lines remained unannotated.  Fixes wrong assignment of lines
	bug.
	* tests/t_annotate.at: Check no-changes since addition of file
	case.
	* tests/t_annotate_lineage_dependent.at
	* tests/t_annotate_split_lines.at:  New tests.
	* testsuite.at: Add them.
	
2005-05-20  Nathaniel Smith  <njs@codesourcery.com>

	* monotone.texi (Network): Clarify that ports can be specified on
	the command line to serve/pull/push/sync.

2005-05-21  Matt Johnston  <matt@ucc.asn.au>

	* packet.cc (db_packet_writer::~impl, prerequisite.cleanup): 
	add code to remove up circular dependencies between prerequisite
	and delayed_packet shared_ptrs upon destruction, so that unsatisified
	dependency warnings are printed.

2005-05-19  Matt Johnston  <matt@ucc.asn.au>

	* change_set.cc (merge_disjoint_analyses): handle the case where
	a file is dropped on both sides but re-added on one.
	* tests/t_drop_vs_dropadd.at: a test for it
	* testsuite.at

2005-05-19  Derek Scherger  <derek@echologic.com>

	* commands.cc (checkout): rearrange to use --revision option
	* monotone.1: 
	* monotone.texi: document checkout --revision option
	* tests/t_attr.at:
	* tests/t_attributes.at:
	* tests/t_checkout_id_sets_branch.at:
	* tests/t_checkout_noop_on_fail.at:
	* tests/t_checkout_options.at:
	* tests/t_cwork.at:
	* tests/t_delete_dir.at:
	* tests/t_delete_dir_patch.at:
	* tests/t_empty_path.at:
	* tests/t_i18n_file_data.at:
	* tests/t_inodeprints_hook.at:
	* tests/t_inodeprints_update.at:
	* tests/t_largish_file.at:
	* tests/t_lf_crlf.at:
	* tests/t_monotone_up.at:
	* tests/t_netsync_defaults.at:
	* tests/t_netsync_set_defaults.at:
	* tests/t_persistent_server_revision.at:
	* tests/t_rename_added_in_rename.at:
	* tests/t_rename_dir_cross_level.at:
	* tests/t_rename_dir_patch.at:
	* tests/t_single_char_filenames.at:
	* tests/t_subdir_add.at:
	* tests/t_subdir_attr.at:
	* tests/t_subdir_drop.at:
	* tests/t_subdir_rename.at:
	* tests/t_subdir_revert.at:
	* tests/t_tags.at:
	* tests/t_update_off_branch.at:
	* tests/t_versions.at:
	* testsuite.at: add --revision option to checkout

2005-05-18  Richard Levitte  <richard@levitte.org>

	* ui.cc: Move the copyright and license section to the top of the
	file, and add an emacs mode specifier.
	* ui.cc (write_ticks): Change the counter ticker so the trailer
	comes at the end of the counter line instead of the title line.
	This is especially important for code that changes the trailer
	a little now and then.

2005-05-17  Grahame Bowland  <grahame@angrygoats.net>

	* commands.cc: add "automate certs ID" to the help string 
	for the automate command
	* automate.cc: implement "automate certs". Add to the list 
	of commands available through "automate stdio".
	* monotone.texi: document "automate certs"

2005-05-17  Nathaniel Smith  <njs@codesourcery.com>

	* monotone.texi (Network): Document 'serve' as taking more than
	one collection argument.

2005-05-15  graydon hoare  <graydon@pobox.com>

	* rcs_import.cc (note_state_at_branch_beginning): collect
	branch beginning states into a single synthetic commit.

2005-05-15  graydon hoare  <graydon@pobox.com>

	* rcs_import.cc: rewrite most of the branch logic to 
	address issues raised in bugs 13032 and 13063.
	* tests/t_cvsimport_deleted_invar.at: un-XFAIL.

2005-05-16  Matt Johnston  <matt@ucc.asn.au>

	* commands.cc (commit): change scope of the transaction guard so that
	the transaction will fail before MT/revision is written (which could
	leave a non-committed revision/bad working dir).

2005-05-16  Grahame Bowland  <grahame@angrygoats.net>

	* monotone.texi: update "monotone log" documentation
	* commands.cc: fix "monotone log" when run with no --revision args

2005-05-15  Derek Scherger  <derek@echologic.com>

	* tests/t_update_with_blocked_rename.at: new test
	* testsuite.at: call it

2005-05-15  Derek Scherger  <derek@echologic.com>

	* netsync.cc (process_anonymous_cmd, process_auth_cmd): log
	details of permissions allowed/denied
	* tests/t_netsync_permissions.at: new test
	* testsuite.at: call it

2005-05-15  Richard Levitte  <richard@levitte.org>

	* contrib/monotone-notify.pl (revision_is_in_branch): Another
	place where --revision was missing.

2005-05-14  Timothy Brownawell  <tbrownaw@gmail.com>

	* contrib/monoprof.sh: Clean up variable definitions some.
		- Add option --datadir, should now be usable without editing
		variables to match system paths
		- Add option --setup, generates most of the needed files

2005-05-13  Timothy Brownawell  <tbrownaw@gmail.com>

	Add "monotone automate stdio", to let the automation interface
	take commands on standard input.
	* automate.cc: (automate_stdio) New function.
		(automate_command) Add it.
	* commands.cc: Add to description for "automate".
	* monotone.texi: Add to documentation.

2005-05-13  Joel Reed  <joelwreed@comcast.com>

	* tests/t_unidiff3.at: opps. forgot to add this file which
	should have been included as fix for bug 13072.

2005-05-13  Joel Reed  <joelwreed@comcast.com>

	* diff_patch.cc, transforms.cc, testsuite.at: Patch from 
	drepper@redhat.com, who writes: "The attached patch should fix bug
	13072.  I have no idea why the code in transform.cc insists on
	adding an empty line in case the file is empty. Removing the code
	didn't cause any regressions in the test suite and the
	diff_patch.cc change corrects the output format.  A new test case
	is included as well."

2005-05-13  Joel Reed  <joelwreed@comcast.com>

	* automate.cc: add automate attributes command
	* commands.cc: add attributes subcommand helptext
	* contrib/monotone.zsh_completion: use automate attributes
	for completion of monotone attr and cleanup ignore files code
	* tests/t_automate_attributes.at: add testcase
	* testsuite.at: include new testcaes

2005-05-13  Jon Bright  <jon@siliconcircus.com>
	* testsuite.at (UNGZ): Change the way the ungzipping works on
	Win32, in the hope that test 206 will no longer be given invalid
	files.

2005-05-12  Derek Scherger  <derek@echologic.com>

	* automate.cc: bump version number to 1.0
	(struct inventory_item): add pre/post states
	(inventory_paths): remove obsolete function
	(inventory_pre_state, inventory_post_state, inventory_file_state,
	inventory_renames): add fancy new functions
	(automate_inventory): rework for new output format
	* manifest.{cc,hh} (classify_paths): rename to ...
	(classify_manifest_paths): ... this and work solely from manifest
	* monotone.texi: (Automation): update inventory docs
	* tests/t_automate_inventory.at: update for new format and add
	some more tests
	
2005-05-13  Matthew Gregan  <kinetik@orcon.net.nz>

	* HACKING: New file.  First pass at a brief document to help
	newcomers hack on monotone.

2005-05-12  Riccardo Ghetta <birrachiara@tin.it>

	* options.hh (OPT_MSGFILE): New option.
	* monotone.cc (message-file): New option.
	(cpp_main): Handle it.
	* app_state.{cc,hh} (set_message_file): New function.
	* commands.cc (commit): Accept and handle new option.
	* monotone.1, monotone.texi: Document it.
	* tests/t_commit_message_file.at: New test.
	* testsuite.at: Add it.
	
2005-05-12  Timothy Brownawell  <tbrownaw@gmail.com>

	* (20 files): Do not indent with both tabs and spaces in the same file.

2005-05-13  Ulrich Drepper  <drepper@redhat.com>

	* rcs_import.cc (process_one_hunk): Improve handling of corrupt
	RCS files.

2005-05-13  Matthew Gregan  <kinetik@orcon.net.nz>

	* testsuite.at: Fix typo error in Win32 kill logic that was
	causing the testsuites to hang on Win32 machines that don't have
	pskill installed.

2005-05-12  Matthew Gregan  <kinetik@orcon.net.nz>

	* file_io.cc (write_data_impl): Use portable boost::filesystem
	calls in place of unlink(2)/remove(2).

2005-05-12  Grahame Bowland  <grahame@angrygoats.net>

	* commands.cc: Modify the "log" command to accept multiple 
	revisions on command line, and display the log for all 
	of those revisions.

2005-05-11  Nathaniel Smith  <njs@codesourcery.com>

	* std_hooks.lua (ignore_file): Organize a bit more, add
	patterns for autotools cache files, and darcs, codeville, git
	metadata directories.

2005-05-11  Timothy Brownawell  <tbrownaw@gmail.com>

	* revision.cc (expand_dominators): Fix bitmap size-matching.
		(find_common_ancestor_for_merge): Do not wait for ancestors
		to be expanded to the beginning of time before expanding
		dominators. Requires above fix for correct behavior.
	* ChangeLog: Fix date on previous entry.

2005-05-11  Timothy Brownawell  <tbrownaw@gmail.com>

	* contrib/monoprof.sh: Add profiling test for "netsync large file".
		Add options to only run specific profile tests.

2005-05-11  Stanislav Karchebny <stanislav.karchebny@skype.net>

	* contrib/monotone-notify.pl: 'monotone log' takes a revision
	through the --revision= option.

2005-05-11  Richard Levitte  <richard@levitte.org>

	* contrib/monotone-notify.pl: Change all occurences of $symbol' to
	${symbol}' to avoid a confusing Perl warning.

2005-05-11  Joel Reed  <joelwreed@comcast.com>

	* contrib/monotone.zsh_completion: add zsh completion contrib.

2005-05-11  Matt Johnston  <matt@ucc.asn.au>

	* tests/t_add_intermediate_MT_path.at: remove the drop dir part
	* tests/t_delete_dir.at: add a note about re-enabling the above test
	* tests/t_cvsimport3.at: ignore stderr

2005-05-11  Matt Johnston  <matt@ucc.asn.au>

	* rcs_import.cc (find_branchpoint): if a branch is derived from two 
	differing parent branches, take the one closest to the trunk.
	* tests/t_cvsimport3.at: add a test for cvs_importing where branches
	come off a vendor import.
	* testsuite.at: add it

2005-05-11  Nathaniel Smith  <njs@codesourcery.com>

	* work.cc (build_deletions): Disable delete_dir.

2005-05-11  Matthew Gregan  <kinetik@orcon.net.nz>

	* constants.cc (constants::bufsz): Increase buffer size.  Reduces
	the runtime to tests/t_netsync_largish_file.at by four to seven
	times on my test machines.

2005-05-10  Timothy Brownawell  <tbrownaw@gmail.com>

	* revision.cc: Make expand_{ancestors,dominators} twice as fast.
	Loop over revisions in the other direction so that changes at the
	frontier propogate fully in 1 pass, instead of one level at a time.

2005-05-10  Timothy Brownawell  <tbrownaw@gmail.com>

	* packet.{cc,hh}: Give packet_consumer and children a callback to call
	after writing out a revision.
	* netsync.cc: Use this callback to add a "revisions written" ticker,
	to provide user feedback while sanity checking.

2005-05-10  Timothy Brownawell  <tbrownaw@gmail.com>

	* ui.cc: Make tick_write_count take less horizontal space

2005-05-09  Nathaniel Smith  <njs@codesourcery.com>

	* AUTHORS: Give Riccardo his real name.
	* ChangeLog: Likewise.

2005-05-09  Riccardo Ghetta <birrachiara@tin.it>
	
	* std_hooks.lua: Support kdiff3.

2005-05-09  Matthew Gregan  <kinetik@orcon.net.nz>

	* lua.cc (loadstring, run_string): New parameter to identify the
	source of the Lua string being loaded.
	(add_{std,test}_hooks, load_rcfile): Pass an identity through.

2005-05-09  Matthew Gregan  <kinetik@orcon.net.nz>

	* monotone.cc: Absolutify and tilde expand pid file.

2005-05-09  Matthew Gregan  <kinetik@orcon.net.nz>

	* testsuite.at: Revert bogus changes committed in revision 9d478.

2005-05-09  Matt Johnston  <matt@ucc.asn.au>

	* commands.cc (pid_file): use fs::path .empty() rather than ==, since
	boost 1.31 doesn't seem to have the latter.

2005-05-08  Matthew Gregan  <kinetik@orcon.net.nz>

	* lua.cc (report_error, load{file,string}): New member functions.
	Error handling in call moved into report_error.
	(call): Call report_error.
	(run_{file,string}): Call load{file,string} member functions to
	load Lua code into the VM.  Allows us to report syntax errors when
	loading rc files.
	* testsuite.at: test_hooks.lua was calling nonexistent (obsolete)
	strfind function and failing silently.  The improved error
	reporting from Lua caught this and cause testsuite failures.

2005-05-08  Matthew Gregan  <kinetik@orcon.net.nz>

	* monotone.1: Document --pid-file option.  Also make some minor
	spelling and punctuation fixes.

2005-05-08  Timothy Brownawell  <tbrownaw@gmail.com>
	* app_state.cc: {read,write}_options now print a warning instead of
	failing on unreadable/unwritable MT/options .
	* tests/t_unreadable_MT.at: add matching test
	* testsuite.at: add test
	* tests/README: Mention that new tests must be added to testsuite.at
	* work.cc: (get_revision_id) Friendlier error message for
	unreadable MT/revision .

2005-05-08  Matthew Gregan  <kinetik@orcon.net.nz>

	* monotone.texi: Right words, wrong order.
	* testsuite.at: Drop pid mapping trickery, it doesn't work
	consistently.  We now try and use SysInternal's pskill to kill the
	process.  If pskill is not available, we fall back to the old
	'kill all monotone processes' method. These changes affect
	Win32/MingW only.

2005-05-07  Matthew Gregan  <kinetik@orcon.net.nz>

	* commands.cc (pid_file): Remove leftover debugging output.
	* configure.ac: Correct typos in TYPE_PID_T test.
	* testsuite.at: Use some trickery on MingW/Cygwin to map the
	Windows pid to the Cygwin pid.
	* win32/process.cc (process_wait): Correct return type.
	(process_spawn): Replace dropped cast on return.

2005-05-07  Matt Johnston <matt@ucc.asn.au>

	* change_set.cc: fix the code which skips deltas on deleted files,
	  it was looking at the merged filename not the ancestor
	  filename.
	* tests/t_drop_vs_patch_rename.at: a test for the above fix
	* testsuite.at: add it

2005-05-06 Timothy Brownawell <tbrownaw@gmail.com>

	* contrib/monoprof.sh: Add lcad test.
		Add options to pull/rebuild before profiling.

2005-05-06  Nathaniel Smith  <njs@codesourcery.com>

	* INSTALL: s/g++ 3.2 or 3.3/g++ 3.2 or later/.

2005-05-06  Nathaniel Smith  <njs@codesourcery.com>

	* monotone.1: 
	* monotone.texi (Commands, Importing from CVS, RCS): Clarify
	cvs_import documentation on cvsroot vs. module issues.

2005-05-05  Richard Levitte  <richard@levitte.org>

	* AUTHORS: Add rghetta.

2005-05-05  Matthew Gregan  <kinetik@orcon.net.nz>

	* monotone.texi: Document --pid-file option for serve command.
	* app_state.{cc,hh} (set_pidfile, pidfile): New function, new
	member.
	* commands.cc (pid_file): New class.
	(CMD(serve)): Use pid_file.
	* monotone.cc (coptions, cppmain): Add command-specific option
	--pid-file.
	* options.hh (OPT_PIDFILE): New option.
	* {unix,win32}/process.cc (get_process_id): New function.
	(process_{spawn,wait,kill}): Use pid_t.
	* platform.hh (process_{spawn,wait,kill}): Use pid_t.
	(get_process_id): New function
	* configure.ac: Test for pid_t.
	* lua.cc (monotone_{spawn,wait,kill}_for_lua): Use pid_t.
	* testsuite.at: Update netsync kill functions to use pid file.
	* tests/t_netsync_sigpipe.at: Update to use pid file.
	* tests/t_netsync_single.at: Update to use pid file.

2005-05-04  Nathaniel Smith  <njs@codesourcery.com>

	* tests/t_monotone_up.at: New test.
	* testsuite.at: Add it.

2005-05-05  Matthew Gregan  <kinetik@orcon.net.nz>

	* work.cc: Use attr_file_name rather than hardcoded strings.

2005-05-04  Brian Campbell  <ubergeek@dartmouth.edu>

	* contrib/monotone.el (monotone-vc-register): Fix arguments to
	monotone-cmd-buf, to make work.

2005-05-03  Nathaniel Smith  <njs@codesourcery.com>

	* file_io.cc (read_data_for_command_line): Check that file exists,
	if reading a file.

2005-05-04  Matthew Gregan  <kinetik@orcon.net.nz>

	* configure.ac: Add TYPE_SOCKLEN_T function from the Autoconf
	archive.	
	* cryptopp/cryptlib.h (NameValuePairs): Change GetVoidValue from a
	pure virtual to an implemented (but never called) member function
	to work around build problem with GCC 4 on OS X 10.4
	* netxx/osutil.h: Include config.h, use new HAVE_SOCKLEN_T define
	to determine socklen_t type.

2005-05-03  Nathaniel Smith  <njs@codesourcery.com>

	* lua.cc (load_rcfile): Make a version that takes utf8 strings,
	and understands -.
	* app_state.cc (load_rcfiles): Use it.
	* file_io.{cc,hh} (absolutify_for_command_line): New function.
	* monotone.cc (cpp_main): Use it.
	* tests/t_rcfile_stdin.at: New test.
	* testsuite.at: Include it.

2005-05-03  Nathaniel Smith  <njs@codesourcery.com>

	* netsync.cc (load_epoch): Remove unused function.

2005-05-03  Matthew Gregan  <kinetik@orcon.net.nz>

	* tests/t_cvsimport_manifest_cycle.at: Add missing symbols.
	* tests/t_cvsimport_deleted_invar.at: Add new test.
	* testsuite.at: New test.

2005-05-03  Nathaniel Smith  <njs@codesourcery.com>

	* netsync.cc (run_netsync_protocol): Don't use the word
	"exception" in error messages.

2005-05-03  Nathaniel Smith  <njs@codesourcery.com>

	* UPGRADE: Fix version number.

2005-05-03  Nathaniel Smith  <njs@codesourcery.com>

	* debian/compat: New file.

2005-05-03  Nathaniel Smith  <njs@codesourcery.com>

	* UPGRADE: Mention upgrading from 0.18.
	* debian/copyright: Re-sync with AUTHORS.
	* win32/monotone.iss, monotone.spec, debian/changelog: Bump
	version numbers to 0.19.
	* NEWS: Finish updating for 0.19.

2005-05-03  Jon Bright  <jon@siliconcircus.com>
	* win32/monotone.iss: Bump version to 0.19
	
2005-05-03  Jon Bright  <jon@siliconcircus.com>
	* tests/t_automate_select.at: Use arithmetic comparison for
	checking output of wc, since wc pads its results with initial
	spaces on MinGW.
	
2005-05-03  Nathaniel Smith  <njs@codesourcery.com>

	* tests/t_cvsimport2.at: Pass correct module directory.

2005-05-02  Nathaniel Smith  <njs@codesourcery.com>

	* configure.ac: Bump version to 0.19.
	* NEWS: Tweaks.
	* Makefile.am (MOST_SOURCES): Add options.hh.
	(%.eps): Fix ps2eps calling convention.
	* po/monotone.pot: Regenerate.
	* testsuite.at (CHECK_SAME_CANONICALISED_STDOUT): New macro.

2005-05-02  Nathaniel Smith  <njs@codesourcery.com>

	* NEWS: More updates.
	* rcs_import.cc (store_manifest_edge): Fix some edge cases.
	* tests/t_cvsimport_manifest_cycle.at: Make work.  Un-XFAIL.

2005-05-01  Matt Johnston  <matt@ucc.asn.au>

	* diff_patch.cc (normalize_extents): broaden the condition when
	changes can be normalised.
	* tests/t_merge_6.at: now passes.

2005-05-01  Emile Snyder  <emile@alumni.reed.edu>

	* annotate.cc: Fix bug that njs pointed out when a merge has one
	side with no changes.  Be smarter about how we get parent
	file_id's to do file diffs; give another big speedup.
	* tests/t_annotate_copy_all.at: New test for the bug that is fixed.
	* testsuite.at: Add the new test.

2005-05-02  Richard Levitte  <richard@levitte.org>

	* tests/t_override_author_date.at: Adapt to the new way to give
	revision IDs to 'monotone log'.

2005-05-01  Richard Levitte  <richard@levitte.org>

	* monotone.texi: Document the change in 'monotone log'.

2005-05-01  Riccardo Ghetta <birrachiara@tin.it>

	* commands.cc (CMD(log)): Use --revision.

2005-05-02  Matt Johnston  <matt@ucc.asn.au>

	* netsync.cc (process_auth_cmd): make it clearer what the "unknown
	key hash" refers to.

2005-05-01  Richard Levitte  <richard@levitte.org>

	* commands.hh: Expose complete_commands().
	* commands.cc (explain_usage, command_options, process): Don't
	call complete_command().  Except the caller to have done that
	already.
	* monotone.cc (cpp_main): Start with completing the command after
	processing the options.  Use the result everywhere the command is
	required.  This avoids giving the user duplicate (or in some case,
	triplicate) messages about command expansion.

2005-04-30  Derek Scherger  <derek@echologic.com>

	* app_state.{cc,hh}: remove --all-files option
	* automate.cc: move inventory command and associated stuff here from ...
	* commands.cc: ... here, where it has been removed
	* monotone.1: relocate inventory command, remove --all-files option
	* monotone.cc: remove --all-files option
	* monotone.texi: relocate inventory documentation to automation
	section, remove --all-files option
	* tests/t_automate_inventory.at: renamed and updated for move to automate
	* testsuite.at: adjust for rename

2005-04-30  Derek Scherger  <derek@echologic.com>

	* Makefile.am (MOST_SOURCES): add restrictions.{cc,hh} 
	* commands.cc (extract_rearranged_paths): 
	(extract_delta_paths):
	(extract_changed_paths):
	(add_intermediate_paths):
	(restrict_path_set):
	(restrict_rename_set):
	(restrict_path_rearrangement):
	(restrict_delta_map):
	(calculate_restricted_rearrangement):
	(calculate_restricted_revision):
	(calculate_current_revision):
	(calculate_restricted_change_set): move to restrictions.{cc,hh}
	(maybe_update_inodeprints):
	(cat):
	(dodiff):
	(update): rename calculate_current_revision to
	calculate_unrestricted_revision
	* database_check.hh: update header guard #define
	* restrictions.{cc,hh}: add new files

2005-04-30  Nathaniel Smith  <njs@codesourcery.com>

	* commands.cc: Add a placeholder OPT_NONE for commands that don't
	take any command-specific options; use it everywhere.  Now the
	last argument to CMD never starts with %, and the last argument is
	always required to be present.

2005-04-30  Richard Levitte  <richard@levitte.org>

	* contrib/monotone-nav.el (mnav-rev-make): Move it so it's defined
	after the definition of the macro mnav-rev-id.  Otherwise, the
	byte compiler complains there is no setf method for mnav-rev-id.

2005-04-30  Nathaniel Smith  <njs@codesourcery.com>

	* monotone.texi (Database): Minor correction.

2005-04-30  Nathaniel Smith  <njs@codesourcery.com>

	* vocab.cc (trivially_safe_file_path): New function.
	(verify): Use it.
	(test_file_path_verification, test_file_path_normalization): Add a
	few more checks.

	* transforms.{cc,hh} (localized_as_string): New function.
	* {win32,unix}/inodeprint.cc (inodeprint_file): Use it, to avoid
	mkpath().

	* commands.cc (add_intermediate_paths): Hand-code intermediate
	path generator, taking advantage of normalization of file_path's,
	to avoid mkpath().

2005-04-29  Joel Rosdahl  <joel@rosdahl.net>

	* monotone.texi: Minor corrections.

2005-04-29  Nathaniel Smith  <njs@codesourcery.com>

	* commands.cc (ls_tags): Sort output.
	* tests/t_tags.at: Test that output is sorted.

2005-04-29  Derek Scherger  <derek@echologic.com>

	* commands.cc (struct file_itemizer): move to ...
	* work.hh (file_itemizer} ... here
	* work.cc (file_itemizer::visit_file} ... and here

2005-04-29  Emile Snyder  <emile@alumni.reed.edu>

	* annotate.cc (do_annotate_node): Stop doing expensive
	calculate_arbitrary_change_set when we already know we have parent
	and child revisions.  Cuts annotate run time in half.
	
2005-04-29  Nathaniel Smith  <njs@codesourcery.com>

	* commands.cc (update_inodeprints): Rename to...
	(refresh_inodeprints): ...this, so 'monotone up' continues to mean
	update.
	
	* monotone.texi (Inodeprints): Mention refresh_inodeprints in the
	Inodeprints section.
	
	* testsuite.at: 
	* tests/t_update_inodeprints.at: 
	* tests/t_refresh_inodeprints.at: 
	* monotone.texi (Working Copy, Commands): 
	* monotone.1: Update accordingly.

2005-04-29  Nathaniel Smith  <njs@codesourcery.com>

	* change_set.cc (dump_change_set): Don't truncate output.
	(invert_change_test): New unit test.
	(invert_change_set): Make it pass.  This fixes (some?)
	isect.empty() invariant failures.
	
	* NEWS: Start updating for 0.19.

	* revision.cc (check_sane_history): Make comment more
	informative.

2005-04-29  Grahame Bowland  <grahame@angrygoats.net>

	* netxx/types.h: Add new NetworkException type network 
	issue not caused by calling program
	* netsync.cc: Catch Netxx::NetworkException and display 
	as informative_error.
	* netxx/address.cxx: NetworkException for unparsable URIs.
	* netxx/datagram.cxx: NetworkException for connection failure.
	* netxx/resolve_getaddrinfo.cxx, resolve_gethostbyname.cxx:
	NetworkException when DNS resolution fails.
	* netxx/serverbase.cxx: NetworkException if unable to bind 
	to server port.
	* netxx/streambase.cxx: NetworkException if unable to 
	connect.

2005-04-28  Nathaniel Smith  <njs@codesourcery.com>

	* tests/t_netsync_error.at: New test.
	* testsuite.at: Add it.

2005-04-28  Nathaniel Smith  <njs@codesourcery.com>

	* tests/t_rename_attr.at: Fix a bit; also test that rename refuses
	to move a file to a name that already has attrs.
	* work.cc (build_rename): Cleanup a bit; refuse to move a file to
	a name that already has attrs.

	* monotone.texi (Working Copy): Document explicitly that "drop"
	and "rename" do not modify the filesystem directly, and do affect
	attributes.

2005-04-28  Derek Scherger  <derek@echologic.com>

	* commands.cc (get_work_path): 
	(get_revision_path): 
	(get_revision_id):
	(put_revision_id):
	(get_path_rearrangement):
	(remove_path_rearrangement):
	(put_path_rearrangement):
	(update_any_attrs):
	(get_base_revision):
	(get_base_manifest): move to work.{cc,hh}
	(update): indicate optional revision with [ and ]
	(explicit_merge): indicate optional ancestor with [ and ] 

	* manifest.{cc,hh} (extract_path_set): move here from work.{cc,hh}
	* revision.{cc,hh} (revision_file_name): move to work.{cc,hh}

	* work.{cc,hh} (extract_path_set): move to manifest.{cc,hh}
	(get_work_path): 
	(get_path_rearrangement): 
	(remove_path_rearrangement): 
	(put_path_rearrangement): 
	(get_revision_path): 
	(get_revision_id): 
	(put_revision_id): 
	(get_base_revision): 
	(get_base_manifest): 
	(update_any_attrs): move here from commands.cc
	
2005-04-28  Derek Scherger  <derek@echologic.com>

	* ChangeLog: 
	* Makefile.am
	* tests/t_automate_select.at: merge fixups

2005-04-28  Emile Snyder <emile@alumni.reed.edu>

	* annotate.cc: Fix broken build after propagate from .annotate
	branch to mainline.  The lcs stuff was changed to use
	quick_allocator, so our use of it had to change as well.
	
2005-04-28  Emile Snyder  <emile@alumni.reed.edu>

	* commands.cc: New command "annotate"
	* annotate.{cc,hh}: New files implement it.
	* Makefile.am: Build it.
	* monotone.texi: Document it.	
	* tests/t_annotate.at:
	* tests/t_annotate_add_collision.at:
	* tests/t_annotate_branch_collision.at: 
	* testsuite.at: Test it.
	
2005-04-28  Matt Johnston  <matt@ucc.asn.au>

	* tests/t_merge_6.at: narrow the testcase down considerably.

2005-04-28  Matt Johnston  <matt@ucc.asn.au>

	* tests/t_merge_6.at, testsuite.at: add a new test for the case where
	duplicate lines appear in a file during a merge. This testcase can
	be correctly handled by merge(1).

2005-04-28  Matt Johnston  <matt@ucc.asn.au>

	* tests/t_i18n_file.at, transforms.cc: OS X expects all paths to be
	utf-8, don't try to use other encodings in the test.

2005-04-28  Richard Levitte  <richard@levitte.org>

	* tests/t_automate_select.at: silly ignores not needed any more.

2005-04-28  Richard Levitte  <richard@levitte.org>

	* commands.cc (complete): Don't talk of there really was no
	expansion.

2005-04-28  Richard Levitte  <richard@levitte.org>

	* commands.cc, commands.hh: Selector functions and type are moved
	to...
	* selectors.cc, selectors.hh: ... these files.
	* database.cc, database.hh: Adapt to this change.
	* automate.cc (automate_select): New function, implements
	'automate select'.
	(automate_command): Use it.
	* monotone.texi (Automation): Document it.

	* tests/t_automate_select.at: New test.
	* testsuite.at: Use it.

	* Makefile.am (MOST_SOURCES): reorganise.  Add selectors.{cc,hh}.

2005-04-27  Derek Scherger  <derek@echologic.com>

	* commands.cc (ls_unknown): remove unneeded braces
	(struct inventory_item): new struct for tracking inventories
	(print_inventory): removed old output functions 
	(inventory_paths): new functions for paths, data and renames
	(inventory): rework to display two column status codes
	* monotone.texi (Informative): update for new status codes
	* tests/t_inventory.at: update for two column status codes

2005-04-27  Richard Levitte  <richard@levitte.org>

	* quick_alloc.hh: Define QA_SUPPORTED when quick allocation is
	supported.
	* sanity.hh: Only defined the QA(T) variants of checked_index()
	when QA_SUPPORTED is defined.

2005-04-27  Joel Reed  <joelwreed@comcast.com>

	* work.cc: on rename move attributes as well.
	* tests/t_rename_attr.at: No longer a bug.

2005-04-27  Nathaniel Smith  <njs@codesourcery.com>

	* monotone.texi (Working Copy, Commands): Document update_inodeprints.
	* monotone.1: Likewise.

	* tests/t_update_inodeprints.at: New test.
	* testsuite.at: Add it.

2005-04-27  Richard Levitte  <richard@levitte.org>

	* database.cc (selector_to_certname): Add a case for
	commands::sel_cert.

2005-04-27  Richard Levitte  <richard@levitte.org>

	* sanity.hh: Add a couple of variants of checked_index() to
	accomodate for indexes over vector<T, QA(T)>.

	* commands.hh: Add new selector to find arbitrary cert name and
	value pairs.  The syntax is 'c:{name}={value}'.
	* commands.cc (decode_selector): Recognise it.
	* database.cc (complete): Parse it.
	* std_hooks.lua (expand_selector): Add an expansion for it.
	* monotone.texi (Selectors): Document it.

	* tests/t_select_cert.at: Add test.
	* testsuite.at: Use it.

2005-04-27  Matt Johnston  <matt@ucc.asn.au>

	* vocab.cc (verify(file_path)): don't find() twice.
	* change_set.cc (extend_state): remove commented out line 

2005-04-27  Matthew Gregan  <kinetik@orcon.net.nz>

	* tests/t_cvsimport_manifest_cycle.at: New test.
	* testsuite.at: Add test.
	* AUTHORS: Add self.

2005-04-27  Nathaniel Smith  <njs@codesourcery.com>

	* AUTHORS: Add Timothy Brownawell.

2005-04-27  Timothy Brownawell  <tbrownaw@gmail.com>

	* ui.{cc,hh}: Delegate tick line blanking to tick_writers.

2005-04-27  Matt Johnston  <matt@ucc.asn.au>

	* change_set.cc (extend_state): don't mix find() and insert() on
	the path_state, to avoid hitting the smap's worst-case.

2005-04-27  Matt Johnston  <matt@ucc.asn.au>

	* change_set.cc (confirm_proper_tree): move things out of the loops
	for better performance.

2005-04-26  Nathaniel Smith  <njs@codesourcery.com>

	* work.cc: Don't include boost/regex.hpp.

2005-04-26  Nathaniel Smith  <njs@codesourcery.com>

	* manifest.cc, inodeprint.cc: Don't include boost/regex.hpp.

2005-04-26  Nathaniel Smith  <njs@codesourcery.com>

	* sqlite/vdbeaux.c (MAX_6BYTE): Apply patch from
	http://www.sqlite.org/cvstrac/chngview?cn=2445.  It shouldn't
	affect monotone's usage, but just in case.

2005-04-26  Nathaniel Smith  <njs@codesourcery.com>

	* rcs_import.cc (struct cvs_key, process_branch): Fix
	indentation.
	(build_change_set): Handle the case where a file is "added dead".

	* tests/t_cvsimport2.at: Un-XFAIL, improve description.

2005-04-26  Richard Levitte  <richard@levitte.org>

	* monotone.cc (cpp_main): Count the number of command specific
	options exist.  If there is any, add a title for them.

2005-04-26  Matt Johnston  <matt@ucc.asn.au>

	* change_set.cc (analyze_rearrangement): get rid of damaged_in_first
	since it is not used.

2005-04-26  Matt Johnston  <matt@ucc.asn.au>

	* monotone.texi: fix mashed up merge of docs for kill_rev_locally
	and db check.

2005-04-26  Richard Levitte  <richard@levitte.org>

	* monotone.cc, commands.cc: Make some more options global.

2005-04-25  Nathaniel Smith  <njs@codesourcery.com>

	* tests/t_i18n_file_data.at: New test.
	* testsuite.at: Add it.

2005-04-25  Nathaniel Smith  <njs@codesourcery.com>

	* automate.cc (automate_parents, automate_children) 
	(automate_graph): New automate commands.
	(automate_command): Add them.
	* commands.cc (automate): Synopsisfy them.
	* monotone.texi (Automation): Document them.
	* tests/t_automate_graph.at, test/t_parents_children.at: Test
	them.
	* testsuite.at: Add the tests.

	* tests/t_automate_ancestors.at: Remove obsolete comment.
	
2005-04-24  Derek Scherger  <derek@echologic.com>

	* tests/t_rename_file_to_dir.at:
	* tests/t_replace_file_with_dir.at:
	* tests/t_replace_dir_with_file.at: new bug reports
	* testsuite.at: include new tests

2005-04-24  Derek Scherger  <derek@echologic.com>

	* app_state.{cc,hh} (app_state): add all_files flag to the constructor
	(set_all_files): new method for setting flag

	* basic_io.{cc,hh} (escape): expose public method to quote and
	escape file_paths
	(push_str_pair): use it internally

	* commands.cc (calculate_restricted_rearrangement): new function
	factored out of calculate_restricted_revision
	(calculate_restricted_revision): use new function
	(struct unknown_itemizer): rename to ...
	(struct file_itemizer): ... this; use a path_set rather than a
	manifest map; build path sets of unknown and ignored files, rather
	than simply printing them
	(ls_unknown): adjust to compensate for itemizer changes
	(print_inventory): new functions for printing inventory lines from
	path sets and rename maps
	(inventory): new command for printing inventory of working copy
	files

	* manifest.cc (inodeprint_unchanged): new function factored out
	from build_restricted_manifest_map
	(classify_paths): new function to split paths from an old manifest
	into unchanged, changed or missing sets for inventory
	(build_restricted_manifest_map): adjust to use
	inodeprint_unchanged
	* manifest.hh (classify_paths): new public function
	
	* monotone.1: document new inventory command and associated
	--all-files option

	* monotone.cc: add new --all-files option which will be specific
	to the inventory command asap

	* monotone.texi (Informative): document new inventory command
	(Commands): add manpage entry for inventory
	(OPTIONS): add entries for --xargs, -@ and --all-files

	* tests/t_status_missing.at: remove bug priority flag
	* tests/t_inventory.at: new test
	* testsuite.at: include new test
	
2005-04-24  Nathaniel Smith  <njs@codesourcery.com>

	* monotone.texi (Database): Document 'db kill_rev_locally'.

2005-04-24  Nathaniel Smith  <njs@codesourcery.com>

	* ChangeLog: Fixup after merge.

2005-04-24  Nathaniel Smith  <njs@codesourcery.com>

	* manifest.cc (build_restricted_manifest_map): Careful to only
	stat things once on the inodeprints fast-path.
	(read_manifest_map): Hand-code a parser, instead of using
	boost::regex.
	* inodeprint.cc (read_inodeprint_map): Likewise.

2005-04-23  Derek Scherger  <derek@echologic.com>

	* (calculate_restricted_revision): remove redundant variables,
	avoiding path_rearrangement assignments and associated sanity
	checks
	(calculate_current_revision): rename empty to empty_args for
	clarity

2005-04-23  Derek Scherger  <derek@echologic.com>

	* commands.cc (calculate_base_revision): rename to ...
	(get_base_revision): ... this, since it's not calculating anything
	(calculate_base_manifest): rename to ...
	(get_base_manifest): ... this, and call get_base_revision
	(calculate_restricted_revision): call get_base_revision and remove
	missing files stuff
	(add):
	(drop):
	(rename):
	(attr): call get_base_manifest
	(ls_missing): 
	(revert): call get_base_revision
	* manifest.{cc,hh} (build_restricted_manifest_map): don't return
	missing files and don't produce invalid manifests; do report on
	all missing files before failing
	
2005-04-23  Derek Scherger  <derek@echologic.com>

	* app_state.cc:
	* database.cc:
	* file_io.{cc, hh}: fix bad merge

2005-04-23  Nathaniel Smith  <njs@codesourcery.com>

	* database.cc (put_key): Check for existence of keys with
	conflicting key ids, give more informative message than former SQL
	constraint error.

2005-04-23  Nathaniel Smith  <njs@codesourcery.com>

	* transforms.cc (filesystem_is_ascii_extension_impl): Add EUC to
	the list of ascii-extending encodings.

	* tests/t_multiple_heads_msg.at: Make more robust, add tests for
	branching.

2005-04-23  Nathaniel Smith  <njs@codesourcery.com>

	* app_state.cc (restriction_includes): Remove some L()'s that were
	taking 5-6% of time in large tree diff.

2005-04-23  Nathaniel Smith  <njs@codesourcery.com>

	* file_io.{cc,hh} (localized): Move from here...
	* transforms.{cc,hh} (localized): ...to here.  Add lots of gunk to
	avoid calling iconv whenever possible.

2005-04-23  Richard Levitte  <richard@levitte.org>

	* monotone.cc, options.hh: Move the option numbers to options.hh,
	so they can be easily retrieved by other modules.
	* monotone.cc: split the options table in global options and
	command specific options.  The former are always understood, while
	the latter are only understood by the commands that declare it
	(see below).
	(my_poptStuffArgFile): There's no need to keep a copy of the
	stuffed argv.  This was really never a problem.
	(coption_string): New function to find the option string from an
	option number.
	(cpp_main): Keep track of which command-specific options were
	given, and check that the given command really uses them.  Make
	sure that when the help is written, only the appropriate command-
	specific options are shown.  We do this by hacking the command-
	specific options table.
	Throw away sub_argvs, as it's not needed any more (and realy never
	was).

	* commands.cc: Include options.hh to get the option numbers.
	(commands_ops): New structure to hold the option
	numbers used by a command.
	(commands): Use it.
	(command_options): Function to get the set of command-specific
	options for a specific command.
	(CMD): Changed to take a new parameter describing which command-
	specific options this command takes.  Note that for commands that
	do not take command-specific options, this new parameter must
	still be given, just left empty.
	Update all commands with this new parameter.
	* commands.hh: Declare command_options.

	* tests/t_automate_heads.at: 'automate heads' never used the value
	of --branch.
	* tests/t_sticky_branch.at: and neither did 'log'...
	* tests/t_update_missing.at: nor did 'add'...

2005-04-23  Matthew Gregan  <kinetik@orcon.net.nz>

	* tests/t_diff_currev.at: Use CHECK_SAME_STDOUT.

2005-04-23  Matthew Gregan  <kinetik@orcon.net.nz>

	* tests/t_diff_currev.at: New test.
	* testsuite.at: Add new test.

2005-04-22  Christof Petig <christof@petig-baender.de>

	* sqlite/*: update to sqlite 3.2.1

2005-04-22  Nathaniel Smith  <njs@codesourcery.com>

	* manifest.cc (build_restricted_manifest_map): Fixup after merge
	-- use file_exists instead of fs::exists.

2005-04-22  Derek Scherger  <derek@echologic.com>

	* manifest.{cc,hh} (build_restricted_manifest_map): keep and
	return a set of missing files rather than failing on first missing
	file
	* commands.cc (calculate_restricted_revision): handle set of
	missing files
	* revision.hh: update comment on the format of a revision
	* tests/t_status_missing.at: un-XFAIL and add a few tests
	
2005-04-22  Nathaniel Smith  <njs@codesourcery.com>

	* vocab.cc (verify(file_path), verify(local_path)): Normalize
	paths on the way in.
	* tests/t_normalized_filenames.at: Fix to match behavior
	eventually declared "correct".

2005-04-22  Nathaniel Smith  <njs@codesourcery.com>

	* vocab.{cc,hh}: Make verify functions public, make ATOMIC(foo)'s
	verify function a friend of foo, add ATOMIC_NOVERIFY macro, add
	long comment explaining all this.
	* vocab_terms.hh: Add _NOVERIFY to some types.

2005-04-22  Nathaniel Smith  <njs@codesourcery.com>

	* file_io.{cc,hh} (localized): Take file_path/local_path instead
	of string; expose in public interface.  Adjust rest of file to
	match.
	(walk_tree): Don't convert the (OS-supplied) current directory
	from UTF-8 to current locale.
	
	* transforms.{cc,hh} (charset_convert): Be more informative on
	error.
	(calculate_ident): Localize the filename, even on the fast-path.
	Also assert file exists and is not a directory, since Crypto++
	will happily hash directories.  (They are like empty files,
	apparently.)
	
	* manifest.cc (build_restricted_manifest_map): Use file_exists
	instead of fs::exists, to handle localized paths.
	* {win32,unix}/inodeprint.cc (inodeprint_file): Use localized
	filenames to stat.

	* tests/t_i18n_file.at: Rewrite to work right.

	* tests/t_normalized_filenames.at: New test.
	* testsuite.at: Add it.
	* vocab.cc (test_file_path_verification): MT/path is not a valid
	file_path either.
	(test_file_path_normalization): New unit-test.

2005-04-22  Joel Reed  <joelwreed@comcast.net>

	* work.cc (build_deletions) : on drop FILE also drop attributes.
	* tests/t_drop_attr.at : test for success now, fixed bug.

2005-04-22  Jon Bright <jon@siliconcircus.com>
	* monotone.texi: Changed all quoting of example command lines to
	use " instead of ', since this works everywhere, but ' doesn't
	work on Win32

2005-04-21  Jeremy Cowgar  <jeremy@cowgar.com>

	* tests/t_multiple_heads_msg.at: Now checks to ensure 'multiple head'
	  message does not occur on first commit (which creates a new head
	  but not multiple heads).
	* commands.cc (CMD(commit)): renamed head_size to better described
	  old_head_size, now checks that old_head_size is larger than 0 as
	  well otherwise, on commit of a brand new project, a new head was
	  detected and a divergence message was displayed.

2005-04-21  Richard Levitte  <richard@levitte.org>

	* commands.cc (ALIAS): refactor so you don't have to repeat all
	the strings given to the original command.
	(ALIAS(ci)): added as a short form for CMD(commit).

	* Makefile.am (%.eps): create .eps files directly from .ps files,
	using ps2eps.

2005-04-21 Sebastian Spaeth <Sebastian@SSpaeth.de>

	* monotone.texi: add command reference docs about kill_rev_locally
	
2005-04-21  Nathaniel Smith  <njs@codesourcery.com>

	* change_set.cc (apply_path_rearrangement_can_fastpath) 
	(apply_path_rearrangement_fastpath) 
	(apply_path_rearrangement_slowpath, apply_path_rearrangement):
	Refactor into pieces, so all versions of apply_path_rearrangement
	can take a fast-path when possible.

2005-04-21  Jeremy Cowgar  <jeremy@cowgar.com>

	* commands.cc: Renamed maybe_show_multiple_heads to
	  notify_if_multiple_heads, renamed headSize to head_size for
	  coding standards/consistency.
	* tests/t_multiple_heads_msg.at: Added to monotone this time.

2005-04-20  Jeremy Cowgar  <jeremy@cowgar.com>

	* commands.cc: Added maybe_show_multiple_heads, update now notifies
	  user of multiple heads if they exist, commit now notifies user
	  if their commit created a divergence.
	* tests/t_multiple_heads_msg.at: Added
	* testsuite.at: Added above test

2005-04-20  Nathaniel Smith  <njs@codesourcery.com>

	* Makefile.am (EXTRA_DIST): Put $(wildcard) around "debian/*", so
	it will actually work.

2005-04-20  Nathaniel Smith  <njs@codesourcery.com>

	* Makefile.am (EXTRA_DIST): Include tests, even when not building
	packages out in the source directory.

2005-04-20  Matthew Gregan  <kinetik@orcon.net.nz>

	* commands.cc (kill_rev_locally): Move up with rest of non-CMD()
	functions.  Mark static.  Minor whitespace cleanup.
	* commands.hh (kill_rev_locally): Declaration not needed now.

2005-04-20 Sebastian Spaeth <Sebastian@SSpaeth.de>
	* automate.cc: fix typo, add sanity check to avoid empty r_id's
	bein passed in. The automate version was bumped to 0.2 due to
	popular request of a single person.
	* t_automate_ancestors.at: adapt test; it passes now

2005-04-20 Sebastian Spaeth <Sebastian@SSpaeth.de>
	* testuite.at:
	* t_automate_ancestors.at: new test; automate ancestors. This is still
	_failing_ as a) it outputs empty newlines when no ancestor exists and
	b) does not output all ancestors if multiple ids are supplied as input
	
2005-04-20 Sebastian Spaeth <Sebastian@SSpaeth.de>

	* commands.cc:
	* automate.cc: new command: automate ancestors
	* monotone.texi: adapt documentation
	
2005-04-20  Nathaniel Smith  <njs@codesourcery.com>

	* tests/t_log_depth_single.at: 
	* tests/t_add_stomp_file.at: 
	* tests/t_log_depth.at: Shorten blurbs.

2005-04-20  Nathaniel Smith  <njs@codesourcery.com>

	* std_hooks.lua (ignore_file): Ignore compiled python files.

2005-04-20  Jon Bright  <jon@siliconcircus.com>
	* tests/t_sticky_branch.at: Really fix this test

2005-04-20  Jon Bright  <jon@siliconcircus.com>
	* tests/t_sticky_branch.at: Canonicalise stdout before comparison
	* tests/t_setup_checkout_modify_new_dir.at: Ditto
	* tests/t_netsync_largish_file.at: Check the file out rather
	than catting it, so that canonicalisation is unneeded.  
	Canonicalisation is bad here, because the file is random
	binary data, not text with line-ending conventions

2005-04-20  Richard Levitte  <richard@levitte.org>

	* contrib/monotone.el: define-after-key's KEY argument has to be a
	vector with only one element.  The code I used is taken directly
	from the Emacs Lisp Reference Manual, section "Modifying Menus".

2005-04-20  Nathaniel Smith  <njs@codesourcery.com>

	* commands.cc (mdelta, mdata, fdelta, fdata, rdata): Check for
	existence of command line arguments.

	* lua.{cc,hh} (hook_use_inodeprints): New hook.
	* std_hooks.lua (use_inodeprints): Default definition.
	* monotone.texi (Inodeprints): New section.
	(Reserved Files): Document MT/inodeprints.
	(Hook Reference): Document use_inodeprints.
	* work.{cc,hh} (enable_inodeprints): New function.
	* app_state.cc (create_working_copy): Maybe call
	enable_inodeprints.
	
	* tests/t_inodeprints_hook.at: New test.
	* tests/t_bad_packets.at: New test.
	* testsuite.at: Add them.

2005-04-20  Nathaniel Smith  <njs@codesourcery.com>

	* AUTHORS: Actually add Joel Reed (oops).

2005-04-20  Nathaniel Smith  <njs@codesourcery.com>

	Most of this patch from Joel Reed, with only small tweaks myself.
	
	* AUTHORS: Add Joel Reed.

	* platform.hh (is_executable): New function.
	* {unix,win32}/process.cc: Define it.

	* lua.cc (monotone_is_executable_for_lua): New function.
	(lua_hooks): Register it.
	(Lua::push_nil): New method.
	(lua_hooks::hook_init_attributes): New hook.
	* lua.hh: Declare it.
	* monotone.texi (Hook Reference): Document it.

	* work.cc (addition_builder): Call new hook, collect attributes
	for added files.
	(build_additions): Set attributes on new files.

	* tests/t_attr_init.at: New test.
	* tests/t_add_executable.at: New test.
	* testsuite.at: Add them.
	
2005-04-19  Nathaniel Smith  <njs@codesourcery.com>

	* file_io.cc (read_localized_data, write_localized_data): Remove
	logging of complete file contents.
	* tests/t_lf_crlf.at: Remove --debugs, clean up, test more.

2005-04-19 Emile Snyder <emile@alumni.reed.edu>
	
	* file_io.cc: Fix bugs with read/write_localized_data when using
	CRLF line ending conversion.
	* transforms.cc: Fix line_end_convert to add correct end of line
	string if the split_into_lines() call causes us to lose one from
	the end.
	* tests/t_lf_crlf.at: Clean up and no longer XFAIL.
 
2005-04-19  Sebastian Spaeth  <Sebastian@SSpaeth.de>

	* monotone.texi: modified documentation to match changes due to
	previous checking.
	* AUTHORS: Adding myself
	
2005-04-19  Sebastian Spaeth  <Sebastian@SSpaeth.de>

	* automate.cc: make BRANCH optional in "automate heads BRANCH"
	we use the default branch as given in MT/options if not specified
	* commands.cc: BRANCH -> [BRANCH] in cmd description

2005-04-19  Richard Levitte  <richard@levitte.org>

	* contrib/monotone-import.pl (my_exit): As in monotone-notify.pl,
	my_exit doesn't close any network connections.

	* testsuite.at (REVERT_TO): Make it possible to revert to a
	specific branch.  This is useful to resolve ambiguities.
	* tests/t_merge_add_del.at: Use it.

2005-04-19  Matthew Gregan  <kinetik@orcon.net.nz>

	* sanity.hh: Mark {naughty,error,invariant,index}_failure methods
	as NORETURN.
	* commands.cc (string_to_datetime): Drop earlier attempt at
	warning fix, it did not work with Boost 1.31.0.  Warning fixed by
	change to sanity.hh.

2005-04-19  Matthew Gregan  <kinetik@orcon.net.nz>

	* lua.cc (default_rcfilename): Use ~/.monotone/monotonerc.  This
	change is to prepare for the upcoming support for storing user
	keys outside of the database (in ~/.monotone/keys/).
	* app_state.cc (load_rcfiles): Refer to new rc file location in
	comments.
	* monotone.cc (options): Refer to new rc file location.
	* monotone.texi: Refer to new rc file location.  Also change bare
	references to the rc file from '.monotonerc' to 'monotonerc'.

2005-04-19  Matthew Gregan  <kinetik@orcon.net.nz>

	* commands.cc (log): 'depth' option did not handle the single file
	case correctly. Also a couple of minor cleanups.
	* tests/t_log_depth_single.at: New test.
	* testsuite.at: Add test.

2005-04-18  Matthew Gregan  <kinetik@orcon.net.nz>

	* commands.cc (string_to_datetime): Fix warning.

2005-04-18  Richard Levitte  <richard@levitte.org>

	* Makefile.am (EXTRA_DIST): Add contrib/monotone-import.pl.

	* contrib/monotone-import.pl: New script to mimic "cvs import".
	* contrib/README: describe it.

	* commands.cc (CMD(attr)): Make it possible to drop file
	attributes.

	* contrib/monotone-notify.pl (my_exit): The comment was incorrect,
	there are no network connections to close gracefully.
	Implement --ignore-merges, which is on by default, and changes the
	behavior to not produce diffs on merges and propagates where the
	ancestors hve already been shown.

	* tests/t_attr_drop.at: New test to check that 'attr drop'
	correctly drops the given entry.
	* tests/t_drop_attr.at: New test, similar to t_rename_attr.at.
	* testsuite.at: Add them.

2005-04-18  Nathaniel Smith  <njs@codesourcery.com>

	* monotone.texi (Dealing with a Fork): Clarify (hopefully) what we
	mean when we say that "update" is a dangerous command.

2005-04-17  Matt Johnston  <matt@ucc.asn.au>

	* change_set.cc (confirm_proper_tree): remove incorrect code
	setting confirmed nodes.

2005-04-17  Matt Johnston  <matt@ucc.asn.au>

	* change_set.cc (confirm_proper_tree): use a std::set rather than
	dynamic_bitset for the ancestor list, improving performance for
	common tree structures.
	* basic_io.cc: reserve() a string

2005-04-17  Matt Johnston  <matt@ucc.asn.au>

	* packet.cc: fix up unit test compilation.
	* transforms.cc: fix up unit test compilation.

2005-04-17  Matt Johnston  <matt@ucc.asn.au>

	* vocab_terms.hh: remove commented out lines.

2005-04-17  Matt Johnston  <matt@ucc.asn.au>

	* Move base64<gzip> code as close to the database as possible,
	to avoid unnecessary inflating and deflating.

2005-04-17  Nathaniel Smith  <njs@codesourcery.com>

	* monotone.texi (Branching and Merging): A few small edits.

2005-04-17  Nathaniel Smith  <njs@codesourcery.com>

	* change_set.cc (path_item, sanity_check_path_item): Mark things
	inline.

2005-04-17  Henrik Holmboe <henrik@holmboe.se>

	* contrib/monotone-notify.pl: Add signal handlers.  Correct some
	typos.
	(my_exit): New function that does a cleanup and exit.

2005-04-17  Olivier Andrieu  <oliv__a@users.sourceforge.net>

	* transforms.cc: fix glob_to_regexp assertions

2005-04-17  Sebastian Spaeth <Sebastian@sspaeth.de>
	
	* tests/t_db_kill_rev_locally.at: new test; 
	make sure that db kill_rev_locally works as intended

2005-04-17  Sebastian Spaeth <Sebastian@sspaeth.de>

	* commands.cc,database.cc: add 'db kill_rev_locally <id>' command
	still missing: documentation and autotests. Otherwise seems ok.
	
2005-04-17  Richard Levitte  <richard@levitte.org>

	* transforms.cc: Remove tabs and make sure emacs doesn't add
	them.

2005-04-17  Nathaniel Smith  <njs@codesourcery.com>

	* sanity.{hh,cc} (E, error_failure): New sort of invariant.
	* netsync.cc (process_hello_cmd): Make initial pull message
	more clear and friendly.
	Also, if the key has changed, that is an error, not naughtiness.
	* database_check.cc (check_db): Database problems are also errors,
	not naughtiness.  Revamp output in case of errors, to better
	distinguish non-serious errors and serious errors.
	* tests/t_database_check.at: Update accordingly.
	* tests/t_database_check_minor.at: New test.
	* testsuite.at: Add it.
	
2005-04-17  Richard Levitte  <richard@levitte.org>

	* transforms.cc (glob_to_regexp): New function that takes a glob
	expression and transforms it into a regexp.  This will be useful
	for globbing branch expressions when collections are exchanged to
	branch globs and regexps.
	(glob_to_regexp_test): A unit test for glob_to_regexp().

2005-04-17  Matt Johnston  <matt@ucc.asn.au>

	* commands.cc: warn that dropkey won't truly erase the privkey
	from the database
	* monotone.texi: same

2005-04-17  Matt Johnston  <matt@ucc.asn.au>

	* database.cc: mention that it could be the filesystem that
	is full in the SQLITE_FULL error message

2005-04-17  Matthew Gregan  <kinetik@orcon.net.nz>

	* monotone.cc: Fix warnings: add missing initializers.
	* netsync.cc: Fix warnings: inline static vs static inline.

2005-04-16  Emile Snyder  <emile@alumni.reed.edu>

	* tests/t_add_stomp_file.at: New test for failing case.  
        If you have a file foo in your working dir (not monotone 
        controlled) and someone else adds a file foo and commits, 
        update should at least warn you before stomping your 
        non-recoverable foo file.
	* testsuite.at: Add it.
	
2005-04-16  Derek Scherger  <derek@echologic.com>

	* work.cc (known_preimage_path): rename to...
	(known_path): this, since it's image agnostic
	(build_deletions): update for renamed function
	(build_rename): ensure rename source exists in current revision
	and rename target does not exist in current revision

	* tests/t_no_rename_overwrite.at: un-XFAIL 

2005-04-16  Nathaniel Smith  <njs@codesourcery.com>

	* app_state.{cc,hh} (set_author, set_date): New methods.
	* cert.cc (cert_revision_date): Rename to...
	(cert_revision_date_time): ...an overloaded version of this.
	(cert_revision_author_default): Check app.date.
	* cert.hh: Expose cert_revision_date_time.
	* commands.cc (commit): Handle --date.
	* main.cc: Parse --date and --author options.
	* monotone.1: Document --date, --author.
	* monotone.texi (Working Copy, OPTIONS): Likewise.

	* tests/t_override_author_date.at: New test.
	* testsuite.at: Add it.
	
	This commit heavily based on a patch by Markus Schiltknecht
	<markus@bluegap.ch>.
	
2005-04-16  Nathaniel Smith  <njs@codesourcery.com>

	* ChangeLog: Fixup after merge.

2005-04-16  Nathaniel Smith  <njs@codesourcery.com>

	* tests/t_update_nonexistent.at: New test.
	* testsuite.at: Add it.
	
	* commands.cc (update): Verify that user's requested revision
	exists.

2005-04-16  Nathaniel Smith  <njs@codesourcery.com>

	* ChangeLog: Fixup after merge.

2005-04-16  Emile Snyder <emile@alumni.reed.edu>

	* tests/t_add_vs_commit.at: New test for failing case.  If you
	add a file in you working dir, someone else adds the same file
	and commits, then you do an update it messes up your working
	directory.
	* testsuite.at: Add it.
	
2005-04-16  Nathaniel Smith  <njs@codesourcery.com>

	* commands.cc (checkout): Move check for existence of revision
	earlier.
	
	* tests/t_netsync_defaults.at, tests/t_netsync_single.at:
	Don't hard-code netsync port.

2005-04-16  Nathaniel Smith  <njs@codesourcery.com>

	* testsuite.at: Use a random server port.
	
	* .mt-attrs, contrib/README: Update for Notify.pl ->
	monotone-notify.pl rename.
	
	* monotone.1: Warn people off rcs_import.
	* monotone.texi (Commands): Likewise.

2005-04-16  Nathaniel Smith  <njs@codesourcery.com>

	* AUTHORS: Add Emile Snyder <emile@alumni.reed.edu>.

2005-04-16  Nathaniel Smith  <njs@codesourcery.com>

	* tests/t_lf_crlf.at: New test from Emile Snyder
	<emile@alumni.reed.edu>, with tweaks.
	* testsuite.at: Add it.

2005-04-16  Nathaniel Smith  <njs@codesourcery.com>

	* ChangeLog: Small fixups.

2005-04-16  Sebastian Spaeth <Sebastian@sspaeth.de>
	
	* tests/t_cvsimport2.at: new test; CVS Attic files fail test
	reported by: hjlipp@web.de 15.04.2005 02:45

2005-04-16  Sebastian Spaeth <Sebastian@sspaeth.de>
	
	* tests/t_rcs_import.at: new test; problematic CVS import as
	reported in the list. However it works just fine here, so it
	really tests for a successful pass

2005-04-16  Sebastian Spaeth <Sebastian@sspaeth.de>

	* tests/README: new file, on how to create/run tests

2005-04-16  Nathaniel Smith  <njs@codesourcery.com>

	* tests/t_rename_dir_add_dir_with_old_name.at: XFAIL.

2005-04-16  Nathaniel Smith  <njs@codesourcery.com>

	* tests/t_diff_binary.at: Un-XFAIL.

2005-04-16  Nathaniel Smith  <njs@codesourcery.com>

	* monotone.texi (Network Service): Rewrite to include former
	Exchanging Keys section.
	(Branching and Merging): New tutorial section, inspired by a patch
	from Martin Kihlgren <zond@troja.ath.cx>.
	(CVS Phrasebook): Add "Importing a New Project".

	* AUTHORS: Add Martin Dvorak.
	
2005-04-16  Matt Johnston  <matt@ucc.asn.au>

	* change_set.cc (compose_rearrangement): remove logging statements
	that were using noticable CPU time.

2005-04-15 Martin Dvorak <jezek2@advel.cz>
	
	* tests/t_rename_dir_add_dir_with_old_name.at: New test.
	* testsuite.at: Add it.
	
2005-04-15  Olivier Andrieu  <oliv__a@users.sourceforge.net>

	* diff_patch.cc(guess_binary): do not use '\x00' as first
	character of a C string ...

2005-04-15  Sebastian Spaeth  <Sebastian@SSpaeth.de>

	* ui.cc: print byte progress to one decimal place
	  in k or M.
	* netsync.cc: update dot ticker every 1024 bytes.

2005-04-15  Matt Johnston  <matt@ucc.asn.au>

	* change_set.cc (confirm_proper_tree): use bitsets rather than maps
	for tracking set membership.
	* smap.hh: return reverse iterators properly, iterate over the vector
	rather than self in ensure_sort()

2005-04-14  Derek Scherger  <derek@echologic.com>

	* database_check.cc (check_db): fail with N(...) when problems are
	detected to exit with a non-zero status

2005-04-14  Derek Scherger  <derek@echologic.com>

	* monotone.texi (Informative): update description of 'diff' with
	two revision arguments
	
2005-04-14  Matthew Gregan  <kinetik@orcon.net.nz>

	* win32/process.cc: Fix build on MingW 3.2.0-rc[123] by adding
	<sstream> include.

2005-04-14  Jon Bright  <jon@siliconcircus.com>
	* win32/process.cc (process_spawn): Add some extra debug info
	* std_hooks.lua (execute): If pid is -1, don't try and wait on
	the process

2005-04-14  Matt Johnston  <matt@ucc.asn.au>

	* change_set.cc (confirm_unique_entries_in_directories): use a
	  std::vector rather than std::map for better performance (only sort
	  once).
	* smap.hh: an invariant

2005-04-14  Nathaniel Smith  <njs@codesourcery.com>

	* tests/t_vcheck.at: Update notes.

2005-04-14  Jeremy Cowgar  <jeremy@cowgar.com>

	* monotone.texi (Making Changes): Fixed duplicate paragraph
	* NEWS: Corrected spelling error in my name.

2005-04-14  Olivier Andrieu  <oliv__a@users.sourceforge.net>

	* Makefile.am: silence cmp

2005-04-14  Matthew Gregan  <kinetik@orcon.net.nz>

	* win32/terminal.cc (have_smart_terminal): Implement for Win32.

2005-04-13  Nathaniel Smith  <njs@codesourcery.com>

	* monotone.texi (Informative): 'diff' with two revision arguments
	can now be filtered by file.
	
	* constants.cc (netcmd_payload_limit): Bump to 256 megs.

2005-04-13  Matthew Gregan  <kinetik@orcon.net.nz>

	* tests/t_netsync_largish_file.at: Add test for netsyncing largish
	(32MB) files.  This test is failing at present.
	* testsuite.at: Add new test.

2005-04-13  Nathaniel Smith  <njs@codesourcery.com>

	* tests/t_setup_checkout_modify_new_dir.at:
	* tests/t_update_off_branch.at: New tests.
	* testsuite.at: Add them.
	
	* commands.cc (checkout): Tweak branch checking logic.
	(update): Make user explicitly switch branches.

2005-04-13  Nathaniel Smith  <njs@codesourcery.com>

	* rcs_import.cc (import_cvs_repo): Check that user isn't trying to
	import a whole CVS repo.
	* tests/t_cvsimport.at: Test new check.
	
2005-04-13  Richard Levitte  <richard@levitte.org>

	* contrib/Notify.pl: Rename ...
	* contrib/monotone-notify.pl: ... to this.
	* Makefile.am (EXTRA_DIST): Take note of the change.
	* debian/docs: Distribute the contributions as well.
	* debian/compat, debian/files, debian/monotone.1: Remove, since
	they are self-generated by debhelper.  They were obviously added
	by mistake.

2005-04-13  Nathaniel Smith  <njs@codesourcery.com>

	* cert.cc (guess_branch): Call app.set_branch.
	* app_state.cc (create_working_copy): Call make_branch_sticky
	here...
	* commands.cc (checkout): ...instead of here.
	(approve, disapprove, fcommit, commit): Don't call app.set_branch
	on guess_branch's output.
	(checkout): Call guess_branch.
	
	* tests/t_sticky_branch.at: 
	* tests/t_checkout_id_sets_branch.at: New tests.
	* testsuite.at: Add them.

2005-04-13  Matthew Gregan  <kinetik@orcon.net.nz>
	* cryptopp/integer.h: Fix detection of GCC version for SSE2
	builds.

2005-04-12  Florian Weimer  <fw@deneb.enyo.de>

	* app_state.cc (app_state::allow_working_copy): Only update
	branch_name from the options file if it has not yet been set.  Log
	the branch name.
	(app_state::set_branch): No longer update the options map.
	(app_state::make_branch_sticky): New function which copies the
	stored branch name to the options map.  Only commands which call
	this function change the branch default stored in the working
	copy.

	* commands.cc (CMD(checkout)): Mark branch argument as sticky.
	(CMD(commit)): Likewise.
	(CMD(update)): Likewise.

	* monotone.texi (Working Copy): Mention that the "commit" and
	"update" commands update the stored default branch ("checkout"
	does, too, but this one should be obvious).

2005-04-12  Jon Bright <jon@siliconcircus.com>
	* rcs_import.cc (find_key_and_state): Fix stupid bug in storing the
	list of files a cvs_key contains.  CVS delta invariant failure now
	really fixed.  The rearrangement failure still exists, though.

2005-04-12  Jon Bright <jon@siliconcircus.com>
	* tests/t_cvsimport_samelog.at: Add test for the deltas.find 
	cvs import problem as sent to the ML by Emile Snyder.
	* testsuite.at: Call it
	* rcs_import.cc (cvs_key): Add an ID for debug output purposes,
	sprinkle a little more debug output about what's being compared to
	what
	* rcs_import.cc (cvs_key): Maintain a map of file paths and CVS
	versions appearing in this CVS key.
	(cvs_key::similar_enough): A key is only similar enough if it doesn't
	include a different version of the same file path.
	(cvs_history::find_key_and_state): Add files to cvs_keys as
	appropriate

2005-04-12  Matthew Gregan <kinetik@orcon.net.nz>

	* win32/terminal.cc (terminal_width): Use
	GetConsoleScreenBufferInfo to request width information for
	terminals.
	
2005-04-12  Nathaniel Smith  <njs@codesourcery.com>

	* ChangeLog: Fixup after merge.

2005-04-12  Nathaniel Smith  <njs@codesourcery.com>

	* platform.hh (terminal_width): New function.
	* {unix,win32}/have_smart_terminal.cc: Rename to...
	* {unix,win32}/terminal.cc: ...these.  Implement terminal_width.
	* ui.cc (write_ticks): Call it.
	* Makefile.am: Update for renames.
	
2005-04-11  Matt Johnston <matt@ucc.asn.au>

	* ui.{cc,hh}, netsync.cc: netsync progress ticker in kilobytes to
	avoid wrapping.

2005-04-11  Jon Bright <jon@siliconcircus.com>
	* Makefile.am (EXTRA_DIST): Add debian/*

2005-04-11  Jon Bright <jon@siliconcircus.com>
	* Makefile.am (EXTRA_DIST): Add win32/monotone.iss, PNG_FIGURES
	(PNG_FIGURES): Add, constructing in same way as EPS_FIGURES
	(monotone.html): Use .perlbak workaround so that this works on Win32

2005-04-11  Matthew Gregan <kinetik@orcon.net.nz>

	* unix/inodeprint.cc, configure.ac: Use nanosecond time resolution for
	inodeprints on BSDs and other platforms if available.

2005-04-10  Nathaniel Smith  <njs@codesourcery.com>

	* Makefile.am (BUILT_SOURCES_CLEAN): Add package_revision.txt.

	This is the 0.18 release.

2005-04-10  Derek Scherger  <derek@echologic.com>

	* monotone.texi (Informative): fix typo in ls known docs

2005-04-10  Nathaniel Smith  <njs@codesourcery.com>

	* Makefile.am: Use pdftops instead of acroread.
	(EXTRA_DIST): Include new contrib/ files, and fix wildcards.
	* NEWS: Update for 0.18.
	* configure.ac: Bump version number.
	* debian/changelog: Mention new release.
	* debian/copyright: Update from AUTHORS.
	* monotone.spec: Mention new release.
	* po/monotone.pot: Regenerate.

2005-04-10  Florian Weimer  <fw@deneb.enyo.de>

	* monotone.texi (Commands): Use "working copy" instead of "working
	directory", to match the rest of the manual.

2005-04-10  Florian Weimer  <fw@deneb.enyo.de>

	* commands.cc (ls_known): New function which prints all known
	files in the working copy.
	(CMD(list)): Invoke ls_known for "list known".  Update help
	message.
	(ALIAS(ls)): Update help message.

	* monotone.texi: Document "list known".
	* tests/t_ls_known.at: New file.
	* testsuite.at: Include it.

2005-04-10  Richard Levitte  <richard@levitte.org>

	* contrib/Notify.pl: Count the number of messages sent, and
	display the count at the end.
	Version bumped to 1.0.

2005-04-10  Matt Johnston  <matt@ucc.asn.au>

	* unix/inodeprint.cc, configure.ac: don't use the nsec time
	on non-Linux-style systems (quick compile fix for OS X and probably
	others, can be made generic later).

2005-04-10  Olivier Andrieu  <oliv__a@users.sourceforge.net>

	* contrib/monotone.el: Some elisp code for running monotone from
	inside Emacs. Supports diff, status, add, drop, revert and commit.

2005-04-09  Richard Levitte  <richard@levitte.org>

	* contrib/Notify.pl: Allow globbing branches.  Make the revision
	records branch specific.  Show what records you would have updated
	even with --noupdate.  Add --before and --since, so users can
	select datetime ranges to create logs for.  Remove --to and add
	--difflogs-to and --nodifflogs-to to send logs with diffs to one
	address and logs without diffs to another (both can be given at
	once).  More and better documentation.

2005-04-08  Nathaniel Smith  <njs@codesourcery.com>

	* change_set.cc (basic_change_set): Remove problematic
	rename_dir/add combination, until directory semantics are
	fixed.

2005-04-08  Nathaniel Smith  <njs@codesourcery.com>

	* commands.cc (revert): Call maybe_update_inodeprints.
	* app_state.cc (set_restriction): Clear any old restrictions
	first.

2005-04-08  Jon Bright <jon@siliconcircus.com>
	* testsuite.at (NOT_ON_WIN32): Add a function to prevent tests from
	running on Win32 (for cases where the functionality being tested 
	makes no sense on Win32.  Not for cases where the functionality
	just isn't there yet on Win32.)
	* tests/t_final_space.at: Use NOT_ON_WIN32.  The filenames "a b" 
	and "a b " refer to the same file on Win32, obviating this test

2005-04-08  Jon Bright <jon@siliconcircus.com>
	* win32/inodeprint.cc (inodeprint_file): Still close the file if
	getting its time failed.
	* tests/t_netsync_sigpipe.at: Don't bother doing a kill -PIPE on
	Win32.  There is no real SIGPIPE on Win32 and sockets don't get this
	signal if their pipe goes away.  MinGW's kill seems to translate
	-PIPE to some signal that *does* kill monotone, so it seems like the
	easiest solution is just not to send the signal in the first place
	here.
	* tests/t_automate_ancestry_difference.at: Remove old 
	CHECK_SAME_STDOUT call which I'd left by accident.
	* tests/t_automate_leaves.at: Canonicalise monotone output before
	passing to CHECK_SAME_STDOUT
	* tests/t_log_depth.at: Check line count with arithmetic comparison
	rather than autotest's string comparison

2005-04-08  Nathaniel Smith  <njs@codesourcery.com>

	* inodeprint.cc (operator<<): Typo.

	* inodeprint.{hh,cc} (build_inodeprint_map,
	build_restricted_inodeprint_map): Remove unused functions.

2005-04-08  Nathaniel Smith  <njs@codesourcery.com>

	* work.cc: Remove doxygen comments.  Comments are good; comments
	that are longer than the function they document, and give less
	information, are not so good...

2005-04-08  Nathaniel Smith  <njs@codesourcery.com>

	* ChangeLog: Fixup after merge.

2005-04-08  Nathaniel Smith  <njs@codesourcery.com>

	* commands.cc (calculate_current_revision): Defer to
	calculate_restricted_revision instead of special casing.
	(put_revision_id): constify argument.
	(maybe_update_inodeprints): New function.
	(commit, update, checkout): Call it.
	
	* manifest.{cc,hh} (build_manifest_map): Remove, since only caller
	was removed.
	(build_restricted_manifest_map): Go faster if the user is using
	inode signatures.

	* tests/t_inodeprints.at:
	* tests/t_inodeprints_update.at: Typoes.
	
	* work.cc (read_inodeprints): Typo.

2005-04-08  Nathaniel Smith  <njs@codesourcery.com>

	* tests/t_inodeprints.at:
	* tests/t_inodeprints_update.at: New tests.
	* testsuite.at: Add them.
	
	* UPGRADE: Document 0.17 -> 0.18 upgrade path.

2005-04-08  Jon Bright <jon@siliconcircus.com>
	* tests/t_cat_file_by_name.at: CHECK_SAME_STDOUT can only be used
	to check two 'cat' processes or two monotone processes on Win32,
	not to check monotone and 'cat'.  Change to go through an 
	intermediate stdout
	* tests/t_automate_erase_ancestors.at: Ditto
	* tests/t_automate_toposort.at: Ditto
	* tests/t_automate_ancestry_difference.at: Ditto
	* tests/t_vars.at: Call CANONICALISE for stdout output.
	* tests/t_netsync_absorbs.at: Ditto.
	* tests/t_empty_env.at: For Win32, copy libiconv-2.dll to the 
	current dir before the test, otherwise Win32 will search the
	(empty) path for it and not find it.
	* tests/t_automate_descendents.at: Ditto
	* win32/inodeprint.cc: Implement inodeprint_file for Win32, based
	on mode, device, size, create time and write time.
	
	
2005-04-08  Jon Bright <jon@siliconcircus.com>
	* win32/inodeprint.cc: Change the function name to match the one
	on Unix.

2005-04-08  Nathaniel Smith  <njs@codesourcery.com>

	* {win32,unix}/fingerprint.cc: Rename to...
	* {win32,unix}/inodeprint.cc: ...this.  Change function name and
	calling conventions.
	* platform.hh (inodeprint_file): Likewise.
	* inodeprint.{cc,hh}: New files.
	* Makefile.am (MOST_SOURCES, UNIX_PLATFORM_SOURCES,
	WIN32_PLATFORM_SOURCES): Fixup accordingly.
	* vocab_terms.hh (inodeprint): New ATOMIC.
	* work.hh: Prototype inodeprint working copy functions.
	* work.cc: Implement them.

	* manifest.{hh,cc} (manifest_file_name): Remove unused variable.

2005-04-08  Jeremy Cowgar  <jeremy@cowgar.com>

	* doxygen.cfg: added
	* Makefile.am: added apidocs target (builds doxygen docs)

2005-04-07  Nathaniel Smith  <njs@codesourcery.com>

	* manifest.{hh,cc}: Remove some commented out unused functions.

	* win32/have_smart_terminal.cc: Include platform.hh.
	* unix/fingerprint.cc: New file, with new function.
	* win32/fingerprint.cc: New file, with stub function.
	* Makefile.am (UNIX_PLATFORM_SOURCES, WIN32_PLATFORM_SOURCES): Add
	them.

2005-04-07  Nathaniel Smith  <njs@codesourcery.com>

	* manifest.hh, manifest.cc: Remove tabs.

2005-04-07  Nathaniel Smith  <njs@codesourcery.com>

	* tests/t_final_space.at: New test.
	* testsuite.at: Add it.

2005-04-07  Nathaniel Smith  <njs@codesourcery.com>

	* monotone.texi (Dealing with a Fork): 'merge' has slightly
	different output.

	* NEWS: Summarize changes of last 2.5 weeks.

2005-04-07  Nathaniel Smith  <njs@codesourcery.com>

	* database.{cc,hh} (space_usage): New method.
	* database.cc (info): Use it.

2005-04-07  Nathaniel Smith  <njs@codesourcery.com>

	* vocab.cc (verify): Cache known-good strings, to speed up
	repeated processing of related changesets.

	* change_set.cc (basic_change_set_test): Revert last change; the
	old version _was_ valid.

2005-04-07  Nathaniel Smith  <njs@codesourcery.com>

	* smap.hh (insert): Fix stupid bug in assertion condition.

2005-04-07  Nathaniel Smith  <njs@codesourcery.com>

	* change_set.cc (basic_change_set_test): Test a _valid_
	change_set.
	(directory_node): Make a std::map, instead of an smap.  Add a
	comment explaining the bug that makes this temporarily necessary.

	* smap.hh (smap): Don't check for duplicates at insert time,
	unless we've decided not to mark things damaged; don't return
	iterators from insert.  Do check for duplicates at sort time, and
	always sort, instead of sometimes doing linear search.  This makes
	insert O(1), while still preserving the invariant that keys must
	be unique.
	
	* commands.cc (commit): Explain why we're aborting, in the case
	that we detect that a file has changed under us in the middle of a
	commit.

2005-04-07  Richard Levitte  <richard@levitte.org>

	* cryptopp/config.h: typo...

2005-04-06  Nathaniel Smith  <njs@codesourcery.com>

	* work.cc (build_deletions): Issue warning when generating
	delete_dir's; they're totally broken, but I don't want to disable
	them, because then our tests won't see when they're fixed...

2005-04-05  Nathaniel Smith  <njs@codesourcery.com>

	* tests/t_db_execute.at (db execute): New test.
	* testsuite.at: Add it.
	* database.cc (debug): Don't printf-interpret %-signs in input.

2005-04-05  Matt Johnston  <matt@ucc.asn.au>

	* database.cc: remove dulicated block introduced
	in rev 9ab3031f390769f1c455ec7764cc9c083f328a1b
	(merge of 76f4291b9fa56a04feb2186074a731848cced81c and
	c7917be7646df52363f39d2fc2f7d1198c9a8c27). Seems to be another
	instance of the case tested in t_merge_5.at

2005-04-05  Matt Johnston  <matt@ucc.asn.au>

	* basic_io.hh: reserve() the string which we're appending to
	frequently. Seems to give ~5% speedup in 
	diff -r t:revision-0.16 -r t:revision-0.17 - can't hurt.

2005-04-04  Nathaniel Smith  <njs@codesourcery.com>

	* monotone.spec, debian/control: We no longer need external popt.
	* INSTALL: Ditto, plus some general updating.
	
2005-04-04  Nathaniel Smith  <njs@codesourcery.com>

	* tests/t_sql_unpack.at: New test.
	* testsuite.at: Add it.

2005-04-04  Nathaniel Smith  <njs@codesourcery.com>

	* contrib/ciabot_monotone.py (config): Genericize again, so lazy
	people using it won't start sending commits for monotone.
	* .mt-attrs: Make it executable.

2005-04-04  Richard Levitte  <richard@levitte.org>

	* Makefile.am (EXTRA_DIST): Add the extra popt files.

	* popt/popt.3, popt/popt.ps, popt/testit.sh: Include a few more
	  files from popt, mostly to have documentation on hand.  post.ps
	  is mentioned in popt/README.

2005-04-03  Nathaniel Smith  <njs@codesourcery.com>

	* Makefile.am (EXTRA_DIST): Add contrib/ stuff to distributed
	files list.
	* contrib/ciabot_monotone.py (config.delivery): Turn on.
	(send_change_for): Don't include "ChangeLog:" line when extracting
	changelog.

2005-04-03  Nathaniel Smith  <njs@codesourcery.com>

	* contrib/ciabot_monotone.py: New file.
	* contrib/README: Describe it.

2005-04-03  Richard Levitte  <richard@levitte.org>

	* AUTHORS: Add information about popt.

	* monotone.cc (my_poptStuffArgFile): Include the bundled popt.h.
	Since we now have a working popt, we can remove the restrictions
	on the use of -@.
	* tests/t_at_sign.at: Test that we can take more tha one -@.
	* monotone.1: Document it.

	* popt/poptint.h (struct poptContext_s): Add field to keep track
	  of the number of allocated leftovers elements.
	* popt/popt.c (poptGetContext): Initialise it and use it.
	  (poptGetNextOpt): Use it and realloc leftovers when needed.
	  Also make sure that the added element is a dynamically allocated
	  copy of the original string, or we may end up with a dangling
	  pointer.  These are huge bugs in popt 1.7, when using
	  poptStuffArgs().
	  (poptFreeContext): Free the leftovers elements when freeing
	  leftovers.
	  (poptSaveLong, poptSaveInt): Apply a small patch from Debian.

	* popt/CHANGES, popt/COPYING, popt/README, popt/findme.c,
	  popt/findme.h, popt/popt.c, popt/poptconfig.c, popt/popt.h,
	  popt/popthelp.c, popt/poptint.h, popt/poptparse.c,
	  popt/system.h, popt/test1.c, popt/test2.c, popt/test3.c: Bundle
	  popt 1.7.
	* configure.ac, Makefile.am: Adapt.

2005-04-01  Richard Levitte  <richard@levitte.org>

	* contrib/Notify.pl: Complete rewrite.  Among other things, it
	  makes better use of some new monotone automate features.  It's
	  also better organised and much more documented.

2005-04-01  Jeremy Cowgar  <jeremy@cowgar.com>

	* tests/t_dropkey_2.at: Updated to test dropkey instead of delkey
	* tests/t_dropkey_1.at: Updated to test dropkey instead of delkey
	* monotone.texi (Key and Cert): Changed references to delkey
	  to dropkey
	  (Commands): Changed references to delkey to dropkey
	* testsuite.at: changed references from t_delkey* to t_dropkey*
	* t_delkey_1.at: renamed to t_dropkey_1.at
	* t_delkey_2.at: renamed to t_dropkey_2.at
	* commands.cc (CMD(delkey)): renamed to dropkey to maintain
	  command consistency (with existing drop command)

2005-04-01  Richard Levitte  <richard@levitte.org>

	* monotone.cc (my_poptStuffArgFile): An argument file might be
	empty, and therefore contain no arguments to be parsed.  That's
	OK.
	* tests/t_at_sign.at: Test it.

2005-04-01  Nathaniel Smith  <njs@codesourcery.com>

	* monotone.cc: Fixup after merge.

2005-04-01  Nathaniel Smith  <njs@codesourcery.com>

	* file_io.cc (read_data_for_command_line): New function.
	(read_data_stdin): New function.
	* file_io.hh (read_data_for_command_line): Add prototype.
	
	* monotone.cc (my_poptStuffArgFile): Clean up a little.  Use
	read_data_for_command_line.  Don't free argv, but rather return
	it.
	(cpp_main): Keep a list of allocated argv's, and free them.
	(options): Tweak wording of help text on -@.
	
2005-04-01  Nathaniel Smith  <njs@codesourcery.com>

	* file_io.hh: Remove tabs.

2005-04-01  Nathaniel Smith  <njs@codesourcery.com>

	* monotone.cc (cpp_main): Actually remove newline.

2005-04-01  Nathaniel Smith  <njs@codesourcery.com>

	* ChangeLog: Fixup after merge.
	* monotone.text (Making Changes): Fix typo.
	
2005-04-01  Nathaniel Smith  <njs@codesourcery.com>

	* monotone.cc (cpp_main): Remove now-unneccessary newline.
	
	* commands.cc (commit): Fix typo.
	
	* monotone.texi (Making Changes): Don't claim that writing to
	MT/log prevents the editor from starting.  Clarify later that
	having written to MT/log still means the editor will pop up
	later.

2005-04-01  Richard Levitte  <richard@levitte.org>

	* monotone.cc: Add the long name --xargs for -@.
	* monotone.1: Document it.
	* tests/t_at_sign.at: Remove extra empty line and test --xargs.

	* monotone.texi (Making Changes): Cleanupy tweaks.

	* monotone.cc (my_poptStuffArgFile): New function to parse a file
	for more arguments and stuff them into the command line.
	(cpp_main): Add the -@ option
	* tests/t_at_sign.at, testsuite.at: Test it
	* monotone.1: Document it.

2005-03-31  Nathaniel Smith  <njs@codesourcery.com>

	* tests/t_log_depth.at: Cleanupy tweaks.

2005-03-31  Jeremy Cowgar  <jeremy@cowgar.com>

	* monotone.texi: Tutorial updated to include example of
	  editing/committing with MT/log
	* work.cc (has_contents_user_log) Added
	* work.hh (has_contents_user_log) Added
	* commands.cc (CMD(commit)): Checks to ensure both MT/log and the
	  --message option does not exist during commit.
	* transforms.hh (prefix_lines_with): Added
	* transforms.cc (prefix_lines_with): Added
	* sanity.cc (naughty_failure): Made use of prefix_lines_with()
	* ui.cc (inform): now handles messages w/embedded newlines
	* tests/t_commit_log_3.at: Created to test new functionality
	  added to CMD(commit)
	* testsuite.at: Added above test

2005-03-31  Richard Levitte  <richard@levitte.org>

	* monotone.cc: Add the --depth option...
	* app_state.hh (class app_state),
	  app_state.cc (app_state::set_depth): ... and the field and
	  method to store and set it.
	* commands.cc (CMD(log)): ... then handle it.

	* tests/t_log_depth.at: Add a test for 'log --depth=n'
	* testsuite.at: Add it.
	* monotone.texi (Informative): Document it.

2005-03-31  Nathaniel Smith  <njs@codesourcery.com>

	* automate.cc (automate_erase_ancestors): Accept zero arguments,
	and in such case print nothing.  (Important for scripting.)
	* commands.cc (automate):
	* monotone.texi (Automation):
	* tests/t_automate_erase_ancestors.at: Update accordingly.

2005-03-31  Nathaniel Smith  <njs@codesourcery.com>

	* automate.cc (automate_toposort): Accept zero arguments, and in
	such case print nothing.  (Important for scripting.)
	* commands.cc (automate):
	* monotone.texi (Automation):
	* tests/t_automate_toposort.at: Update accordingly.

2005-03-30  Richard Levitte  <richard@levitte.org>

	* contrib/Notify.pl: A new Perl hack to send change logs by
	email.

	* contrib/README: Add a quick description.

2005-03-30  Nathaniel Smith  <njs@codesourcery.com>

	* automate.cc (automate_leaves): New function.
	(automate_command): Add it.
	* commands.cc (automate): Synopsify it.
	* monotone.1: Add it.
	* monotone.texi (Automation, Commands): Likewise.
	
	* tests/t_automate_leaves.at: New test.
	* testsuite.at: Add it.

2005-03-30  Nathaniel Smith  <njs@codesourcery.com>

	* monotone.texi (Automation): Make newly added sample outputs
	verbatim also.

2005-03-30  Nathaniel Smith  <njs@codesourcery.com>

	* tests/t_automate_toposort.at: New test.
	* tests/t_automate_ancestry_difference.at: New test.
	* tests/t_diff_first_rev.at: New test.
	* testsuite.at: Add them.
	
	* revision.cc (calculate_ancestors_from_graph): Do not keep an
	"interesting" set and return only ancestors from this set;
	instead, simply return all ancestors.  Returning a limited set of
	ancestors does not speed things up, nor reduce memory usage in
	common cases.  (The only time it would reduce memory usage is when
	examining only a small ancestor set, which the important case,
	'heads', does not; even then, erase_ancestors would need to intern
	the interesting revisions first so they got low numbers, which it
	doesn't.)
	(erase_ancestors): Adjust accordingly.
	(toposort, ancestry_difference): New functions.
	* revision.hh (toposort, ancestry_difference): Declare.
	* automate.cc (automate_toposort, automate_ancestry_difference):
	New functions.
	(automate_command): Add them.
	All functions: clarify in description whether output is sorted
	alphabetically or topologically.
	* commands.cc (automate): Synopsify them.
	* monotone.1: Add them.
	* monotone.texi (Commands): Likewise.
	(Automation): Likewise.  Also, clarify for each command whether
	its output is alphabetically or topologically sorted.
	
2005-03-29  Richard Levitte  <richard@levitte.org>

	* commands.cc (CMD(ls)): Update with the same information as
	CMD(list)

	* monotone.texi (Automation): Make the sample output verbatim

2005-03-26  Nathaniel Smith  <njs@codesourcery.com>

	* automate.cc (automate_erase_ancestors): New function.
	(automate_command): Use it.
	* commands.cc (automate): Document it.

	* tests/t_automate_erase_ancestors.at: New test.
	* testsuite.at: Add it.

	* monotone.texi (Automation, Commands): Document automate
	erase_ancestors.
	* monotone.1: Document automate erase_ancestors.

2005-03-26  Nathaniel Smith  <njs@codesourcery.com>

	* automate.cc (interface_version): Bump to 0.1.
	(automate_descendents): New function.
	(automate_command): Call it.
	* commands.cc (automate): Add it to help text.

	* tests/t_automate_descendents.at: New test.
	* testsuite.at: Add it.
	
	* monotone.texi (Automation, Commands): Document automate
	descendents.
	* monotone.1: Document automate descendents, and vars stuff.

2005-03-26  Nathaniel Smith  <njs@codesourcery.com>

	* tests/t_attr.at: No longer a bug report.
	* tests/t_rename_attr.at: New test.
	* testsuite.at: Add it.

2005-03-26  Joel Crisp  <jcrisp@s-r-s.co.uk>

	* contrib/Log2Gxl.java: New file.

2005-03-26  Nathaniel Smith  <njs@pobox.com>

	* contrib/README: New file.

2005-03-25  Nathaniel Smith  <njs@pobox.com>

	* commands.cc (user_log_file_name): Remove unused variable
	again.  Hopefully it will take this time...

2005-03-25  Nathaniel Smith  <njs@pobox.com>

	* commands.cc (user_log_file_name): Remove unused variable.

2005-03-25  Jeremy Cowgar  <jeremy@cowgar.com>

	* monotone.texi: Added a bit more documentation about MT/log
	  Updated edit_comment hook and addded delkey docs
	* commands.cc: Added delkey command
	* t_delkey_1.at: Tests delkey command on public key
	* t_delkey_2.at: Tests delkey command on public and private key
	* testsuite.at: Added above tests
	* std_hooks.lua: Transposed the MT: lines and user_log_contents,
	  user_log_contents now appears first.

2005-03-25  Jeremy Cowgar  <jeremy@cowgar.com>

	* t_setup_creates_log.at: Ensures that MT/log is created
	  on setup
	* t_checkout_creates_log.at: Ensures that MT/log is created
	  on checkout
	* t_commit_log_1.at: Ensures that:
	  1. Read and entered as the ChangeLog message
	  2. Is blanked after a successful commit
	* t_commit_log_2.at: Ensures that commit works w/o MT/log being
	  present
	* testsuite.at: Added the above tests.

2005-03-25  Matt Johnston  <matt@ucc.asn.au>

        * {unix,win32}/platform_netsync.cc, platform.hh, Makefile.am: new
        functions to disable and enable sigpipe.
        * netsync.cc, main.cc: call the functions from netsync rather than
        globally, so that sigpipe still works for piping output of commands
        such as 'log'.
        * tests/t_netsync_sigpipe.at: test it.
        * testsuite.at: add it.

2005-03-25  Matt Johnston  <matt@ucc.asn.au>

	* monotone.cc: add short options -r, -b, -k, and -m
	for --revision, --branch, --key, and --message respectively.
	* monotone.texi, monotone.1: document them
	* tests/t_short_opts.at: test them
	* testsuite.at: add it

2005-03-24  Nathaniel Smith  <njs@codesourcery.com>

	* tests/t_empty_env.at: New test.
	* testsuite.at: Add it.  Absolutify path to monotone so it will
	work.
	
	* unix/have_smart_terminal.cc (have_smart_terminal): Handle the
	case where TERM is unset or empty.

2005-03-24  Nathaniel Smith  <njs@codesourcery.com>

	* ui.hh (tick_write_nothing): New class.
	* monotone.cc (cpp_main): Enable it.

2005-03-24  Nathaniel Smith  <njs@codesourcery.com>

	* work.cc (build_deletions, build_additions): Fixup after merge.

2005-03-23  Nathaniel Smith  <njs@codesourcery.com>

	* tests/t_cat_file_by_name.at: Check for attempting to cat
	non-existent files.
	* tests/t_empty_id_completion.at: New test.
	* tests/t_empty_path.at: New test.
	* testsuite.at: Add them.
	
	* database.cc (complete): Always generate some sort of limit term,
	even a degenerate one.
	
	* app_state.cc (create_working_copy): Check for null directory.

	* work.cc (build_deletion, build_addition, build_rename): Check
	for null paths.

2005-03-23  Derek Scherger  <derek@echologic.com>

	* Makefile.am UNIX_PLATFORM_SOURCES:
	WIN32_PLATFORM_SOURCES: add have_smart_terminal.cc
	* platform.hh (have_smart_terminal): prototype
	* ui.cc (user_interface): set ticker to dot/count based on
	have_smart_terminal
	* unix/have_smart_terminal.cc: 
	* win32/have_smart_terminal.cc: new file
	
2005-03-23  Derek Scherger  <derek@echologic.com>

	* commands.cc (add): pass list of prefixed file_path's to
	build_additions
	(drop): pass list of prefixed file_path's to build_deletions
	(attr): pass attr_path as a 1 element vector to build_additions
	* work.{cc,hh} (build_addition): rename to...
	(build_additions): this, and accept a vector of paths to be added
	in a single path_rearrangement
	(build_deletion): rename to ...
	(build_deletions): this, and accept a vector of paths to be
	dropped in a single path_rearrangement
	(known_preimage_path): replace manifest and path_rearrangement
	args with a path_set to avoid extracting paths for every file
	(build_rename): adjust for change to known_preimage_path

2005-03-23  Nathaniel Smith  <njs@codesourcery.com>

	* monotone.cc (my_poptFreeContext, cpp_main): Apparently
	poptFreeContext silently changed its return type at some unknown
	time.  Hack around this.

2005-03-23  Nathaniel Smith  <njs@codesourcery.com>

	* monotone.cc (cpp_main): Remove the special code to dump before
	printing exception information, since we no longer dump to the
	screen, so it's always better to have the little status message
	saying what happened to the log buffer at the end of everything.
	* sanity.cc (dump_buffer): Give a hint on how to get debug
	information, when discarding it.
	* work.{hh,cc} (get_local_dump_path): New function.
	* app_state.cc (allow_working_copy): Use it for default
	global_sanity dump path.
	* monotone.texi (Reserved Files): Document MT/debug.
	(Network): Capitalize Bob and Alice (sorry graydon).
	Document new defaulting behavior.

2005-03-23  Nathaniel Smith  <njs@codesourcery.com>

	* work.cc, sanity.cc: Remove tabs.

2005-03-23  Nathaniel Smith  <njs@codesourcery.com>

	* monotone.texi (Network Service): Mention that monotone remembers
	your server/collection.
	(Vars): New section.
	* netsync.cc (process_hello_cmd): Touch more cleaning.
	* tests/t_merge_5.at: More commentary.
	
2005-03-23  Matt Johnston  <matt@ucc.asn.au>

	* tests/t_merge_5.at: new test for a merge which ends up with
	duplicate lines.
	* testsuite.at: add it

2005-03-22  Jeremy Cowgar  <jeremy@cowgar.com>

	* AUTHORS: Added my name
	* app_state.cc, commands.cc, lua.cc, lua.hh, monotone.texi,
	  std_hooks.lua, work.cc, work.hh: Added functionality to
	  read the MT/log file for commit logs. In this revision
	  tests are not yet complete nor is documenation complete
	  but the reading, blanking and creating of MT/log is.

2005-03-22  Nathaniel Smith  <njs@codesourcery.com>

	* vocab_terms.hh: Declare base64<var_name>.
	* database.cc (clear_var, set_var, get_vars): base64-encode
	var_names in the database.
	* monotone.texi (Internationalization): Update description of
	vars.
	* transforms.{cc,hh} ({in,ex}ternalize_var_name): Remove.
	* commands.cc (set, unset, ls_vars): Update accordingly.
	(unset): Error out if the variable doesn't exist.
	* tests/t_vars.at: Verify this works.

	* netcmd.cc (test_netcmd_functions): Properly type arguments to
	{read,write}_hello_cmd_payload.
	(write_hello_cmd_payload): Properly type arguments.
	* netcmd.hh (write_hello_cmd_payload):
	* netsync.cc (queue_hello_cmd): Adjust accordingly.
	(process_hello_cmd): More cleaning.  Also, save new server keys to
	a var, and check old server keys against the var.
	
	* tests/t_netsync_checks_server_key.at: New test.
	* testsuite.at: Add it.  Better docs for some netsync macros,
	while I'm here...
	* tests/t_netsync_absorbs.at: Add 'netsync' keyword.
	
2005-03-22  Nathaniel Smith  <njs@codesourcery.com>

	* tests/t_netsync_absorbs.at: New test.
	* testsuite.at: Add it.

	* netcmd.{cc,hh} (read_hello_cmd_payload): Properly type
	arguments.
	* netsync.cc (dispatch_payload): Adjust accordingly.  Move some
	logic into process_hello_cmd.
	(known_servers_domain): New constant.
	(process_hello_cmd): Tweak arguments appropriately.  Include logic
	formerly in dispatch_payload.  Cleanup.

	No semantic changes.
	
2005-03-21  Nathaniel Smith  <njs@codesourcery.com>

	* monotone.texi (Starting a New Project): Tweak phrasing.

2005-03-21  Nathaniel Smith  <njs@codesourcery.com>

	* commands.cc (process_netsync_client_args): If user specifies
	server/collection and there is no default, set the default.
	* tests/t_netsync_set_defaults.at: New test.
	* testsuite.at: Add it.

2005-03-21  Nathaniel Smith  <njs@codesourcery.com>

	* vocab.hh (var_key): New typedef.
	* database.{cc,hh}: Use it.  Make most var commands take it.
	* commands.cc (set, unset): Adjust accordingly.
	(default_server_key, default_collection_key): New constants.
	(process_netsync_client_args): New function.
	(push, pull, sync): Use it.

	* tests/t_netsync_defaults.at: New test.
	* testsuite.at: Add it.

2005-03-21  Matt Johnston  <matt@ucc.asn.au>

	* change_set.cc: use std::map rather than smap for 
	confirm_unique_entries_in_directories() and confirm_proper_tree()
	since they perform a lot of insert()s.

2005-03-21  Nathaniel Smith  <njs@codesourcery.com>

	* monotone.texi (list tags, list vars, set, unset): Document.
	(Internationalization): Document vars.

2005-03-21  Nathaniel Smith  <njs@codesourcery.com>

	* transforms.{hh,cc} ({in,ex}ternalize_var_{name,domain}): New
	functions.
	* vocab_terms.hh (base64<var_value>): Declare template.
	* database.hh (get_vars): Simplify API.
	* database.cc (get_vars, get_var, var_exists, set_var, clear_var):
	Implement.
	* commands.cc (set, unset): New commands.
	(ls): New "vars" subcommand.
	* tests/t_vars.at: Fix.  Un-XFAIL.
	
2005-03-21  Nathaniel Smith  <njs@codesourcery.com>

	* transforms.{cc,hh}: Remove tabs.

2005-03-20  Nathaniel Smith  <njs@codesourcery.com>

	* tests/t_vars.at: New test.
	* testsuite.at: Add it.

2005-03-20  Nathaniel Smith  <njs@codesourcery.com>

	* schema.sql (db_vars): New table.
	* database.cc (database::database): Update schema id.
	* schema_migration.cc (migrate_client_to_vars): New function.
	(migrate_monotone_schema): Use it.
	* tests/t_migrate_schema.at: Another schema, another test...
	
	* vocab_terms.hh (var_domain, var_name, var_value): New types.
	* database.hh (get_vars, get_var, var_exists, set_var, clear_var):
	Prototype new functions.
	
2005-03-20  Derek Scherger  <derek@echologic.com>

	* file_io.cc (book_keeping_file): return true only if first
	element of path is MT, allowing embedded MT elements
	(walk_tree_recursive): check relative paths for ignoreable book
	keeping files, rather than absolute paths
	(test_book_keeping_file): add fs::path tests for book keeping
	files
	* tests/t_add_intermediate_MT_path.at: un-XFAIL, fix some problems
	with commas, add tests for renames and deletes with embedded MT
	path elements.

2005-03-20  Nathaniel Smith  <njs@codesourcery.com>

	* monotone.texi: Add some missing @sc{}'s.
	* cryptopp/config.h: Use "mt-stdint.h", not <stdint.h>, for
	portability.

2005-03-19  Nathaniel Smith  <njs@codesourcery.com>

	* Makefile.am (EXTRA_DIST): Add UPGRADE and README.changesets.
	* debian/files: Auto-updated by dpkg-buildpackage.

	* This is the 0.17 release.
	
2005-03-18  Nathaniel Smith  <njs@codesourcery.com>

	* Makefile.am (MOST_SOURCES): Add package_{full_,}revision.h.
	* NEWS: Fill in date.
	* debian/copyright: Update from AUTHORS.
	* configure.ac: Bump version number to 0.17.
	* debian/changelog, monotone.spec: Update for release.
	* po/monotone.pot: Auto-updated by distcheck.

2005-03-18  Christof Petig <christof@petig-baender.de>

	* sqlite/*: Imported sqlite version 3.1.6 tree

2005-03-18  Nathaniel Smith  <njs@codesourcery.com>

	* monotone.1, commands.cc, Makefile.am: Fixup after merge.

2005-03-18  Nathaniel Smith  <njs@codesourcery.com>

	* path_component (split_path): Fix bug.
	Also, add unit tests for file.
	* unit_tests.{hh,cc}: Add path_component unit tests.
	
2005-03-18  Nathaniel Smith  <njs@codesourcery.com>

	* Makefile.am: Fixup after merge.
	
2005-03-18  Nathaniel Smith  <njs@codesourcery.com>

	* change_set.cc: Move path_component stuff to...
	* path_component.{hh,cc}: ...these new files.
	* Makefile.am: Add them.

2005-03-18  Matt Johnston  <matt@ucc.asn.au>

	* txt2c.cc: add --no-static option
	* Makefile.am, package_revision.h, package_full_revision.h:
	create revision info files as standalone .c files to speed
	compilation (mt_version.cc doesn't need to recompile each time)

2005-03-17  Derek Scherger  <derek@echologic.com>

	* INSTALL: add note about creating a ./configure script

2005-03-16  Nathaniel Smith  <njs@codesourcery.com>

	* UPGRADE: Finish, hopefully.
	* monotone.texi (db check): Be more clear about what is normally
	checked, and when 'db check' is useful.

2005-03-16  Patrick Mauritz <oxygene@studentenbude.ath.cx>

	* monotone.texi (Hook Reference): Typo.

2005-03-16  Nathaniel Smith  <njs@codesourcery.com>

	* monotone.texi: Add Derek Scherger to the copyright list.
	Various tweaks.
	(Starting a New Project): Rewrite to clarify that only Jim runs
	"setup", and explain why.
	(Network Service): Add a note that most people do use a central
	server, since people on the mailing list seem to perhaps be
	getting the wrong idea.
	(Making Changes): Expand a little on what the "." in "checkout ."
	means, since people seem to accidentally checkout stuff into real
	directories.
	(db check): Add much verbiage on the implications
	of various problems, and how to fix them.  Also clarify some
	wording.
	* NEWS: Small tweaks.
	* UPGRADE: More instructions, not done yet...
	
2005-03-15  Matt Johnston  <matt@ucc.asn.au>

	* commands.cc, monotone.texi, monotone.1: mention that agraph
          output is in VCG format.

2005-03-14  Nathaniel Smith  <njs@codesourcery.com>

	* commands.cc (cat): 'cat file REV PATH'.
	* monotone.texi: Mention it.
	* tests/t_cat_file_by_name.at: New test.
	* testsuite.at: Add it.

2005-03-11  Nathaniel Smith  <njs@codesourcery.com>

	* automate.cc (automate_heads): Remove app.initialize call.
	* revision.cc, revision.hh (calculate_arbitrary_change_set): New
	function.
	(calculate_composite_change_set): Touch more sanity checking.

	* commands.cc (update): Use it.

2005-03-10  Derek Scherger  <derek@echologic.com>

	* app_state.cc (set_restriction): adjust bad path error message
	* commands.cc (get_valid_paths): refactor into ...
	(extract_rearranged_paths): ... this
	(extract_delta_paths): ... this
	(extract_changed_paths): ... this
	(add_intermediate_paths): ... and this
	(restrict_delta_map): new function
	(calculate_restricted_change_set): new function
	(calculate_restricted_revision):
	(ls_missing):
	(revert): rework using new valid path functions
	(do_diff): adjust --revision variants to work with restrictions
	* tests/t_diff_restrict.at: un-XFAIL

2005-03-09  Jon Bright <jon@siliconcircus.com>
	* win32/monotone.iss: Install the many-files version of the
	docs, install the figures, create a start-menu icon for the
	docs.
	* Makefile.am: Make docs generation work with MinGW

2005-03-09  Jon Bright <jon@siliconcircus.com>
	* win32/monotone.iss: Monotone -> monotone

2005-03-09  Jon Bright <jon@siliconcircus.com>
	* win32/monotone.iss: Added an Inno Setup script for 
	generating a Windows installer.  Inno Setup is GPLed, see
	http://www.jrsoftware.org for download

2005-03-09  Jon Bright <jon@siliconcircus.com>
	* t_diff_binary.at: binary.bz.b64 -> binary.gz.b64

2005-03-08  Derek Scherger  <derek@echologic.com>

	* Makefile.am: adjust for fsck rename
	* commands.cc (db fsck): rename to db check and add short help;
	adjust for fsck file renames
	* database.{cc,hh}: minor alignment adjustments
	(get_statistic): remove redundant method
	(info): use count in place of get_statistic
	(count): return unsigned long instead of int
	(get_keys): new method
	(get_public_keys): new method
	(get_private_keys): rewrite using get_keys
	(get_certs): new method to get all certs in database from
	specified table
	(get_revision_certs): ditto
	* fsck.{cc,hh}: rename to...
	* database_check.{cc,hh}: ...this; add key, cert and sane revision
	history checking
	* monotone.1: document db dump/load/check commands
	* monotone.texi: document db check command
	* tests/t_fsck.at: rename to...
	* tests/t_database_check.at: ...this; and add tests for key and
	cert problems
	* testsuite.at: account for new test name

2005-03-08  Nathaniel Smith  <njs@codesourcery.com>

	* ChangeLog: Insert some missing newlines.
	* NEWS: Note file format changes.
	* file_io.cc (tilde_expand): Clarify error message.

2005-03-08  Nathaniel Smith  <njs@codesourcery.com>

	* keys.{cc,hh} (require_password): Simplify interface, do more
	work.
	* rcs_import.cc (import_cvs_repo): Update accordingly.
	* commands.cc (server): Likewise.
	* revision.cc (build_changesets_from_existing_revs) 
	(build_changesets_from_manifest_ancestry): Require passphrase
	early.

2005-03-08  Nathaniel Smith  <njs@codesourcery.com>

	* NEWS, INSTALL, README.changesets: Update in preparation for
	0.17.
	* UPGRADE: New file.
	
	* tests/t_diff_restrict.at: Oops.  XFAIL it.
	
2005-03-08  Jon Bright  <jon@siliconcircus.com>
	
	* win32/process.cc (process_spawn): Escape the parameters,
	surround them with quotes before adding them to the consolidated
	command line string
	* mkstemp.cc (monotone_mkstemp): Now takes a std::string&, and
	returns the *native* form of the path in this.
	* mkstemp.hh: Now always use monotone_mkstemp
	(monotone_mkstemp): Update prototype
	* lua.cc (monotone_mkstemp_for_lua): Use new-style 
	monotone_mkstemp

2005-03-08  Jon Bright  <jon@siliconcircus.com>
	
	* win32/read_password.cc (read_password): Now correctly hides 
	password when run in a Windows console.  Does at least enough in
	a MinGW rxvt console to make sure that you can't see the password.
	* win32/process.cc: Change indentation.
	(process_spawn): Log commands executed, as for unix process.cc

2005-03-07  Nathaniel Smith  <njs@codesourcery.com>

	* tests/t_diff_restrict.at: New test.
	* testsuite.at: Add it.

2005-03-05  Nathaniel Smith  <njs@codesourcery.com>

	* netsync.cc (encountered_error, error): New variable and method.
	(session::session): Initialize encountered_error.
	(write_netcmd_and_try_flush, read_some, write_some): Check it.
	(queue_error_cmd): Consider it like sending a goodbye.
	(process_error_cmd): Throw an exception instead of considering it
	a goodbye.
	(process_data_cmd): Call error() if epochs don't match.
	* tests/t_epoch.at, tests/t_epoch_server.at: More minor tweaks.
	Expect failed pulls to exit with status 0.  This isn't really
	correct, but looks complicated to fix...

2005-03-05  Nathaniel Smith  <njs@codesourcery.com>

	* testsuite.at (NETSYNC_SERVE_N_START): New macro.
	* tests/t_epoch_server.at: Misc. fixes.

	* netsync.cc (session::session): Don't open valve yet.
	(maybe_note_epochs_finished): New method to open
	valve.
	(process_done_cmd, process_data_cmd): Call it.
	(rebuild_merkle_trees): Actually calculate hashes for epoch merkle
	trees.  Also, only include epochs that meet the branch mask.
	(session): Remove unused id_to_epoch map.
	
2005-03-05  Nathaniel Smith  <njs@codesourcery.com>

	* netcmd.cc (read_netcmd_item_type): Handle epoch_item.
	(test_netcmd_functions): Update for new confirm_cmd_payload
	format.
	* netsync.cc (process_confirm_cmd): Cut and paste error.

2005-03-05  Nathaniel Smith  <njs@codesourcery.com>

	* constants.{cc,hh}: Add new epochlen, epochlen_bytes constants.
	* vocab_terms.hh, vocab.hh: Add new epoch_data type.  Add predeclarations
	for it.
	* commands.cc (ls_epochs):
	* revision.cc (
	* database.hh:
	* database.cc: Update for epoch_data.  Add get_epoch, epoch_exists
	methods.
	* epoch.{cc,hh}: New files.
	* netsync.cc: Actually implement epochs-via-merkle code.

2005-03-04  Nathaniel Smith  <njs@codesourcery.com>

	* schema.sql (branch_epochs): Add 'hash' field.
	* schema_migration.cc: Fixup for.
	* database.cc (database): Change schemas.
	* tests/t_migrate_schema.at: Replace epoch db test case with one
	with new schema.

2005-03-03  Nathaniel Smith  <njs@codesourcery.com>

	* netsync.cc (session::id_to_epoch): New variable.
	(session::session): Create refinement and requested item tables
	for epochs.
	(rebuild_merkle_trees): Fill epoch merkle tree and id_to_epoch
	table.

	* netsync.cc (queue_confirm_cmd, process_confirm_cmd) 
	(dispatch_payload, rebuild_merkle_trees): 
	* netcmd.hh:
	* netcmd.cc (read_confirm_cmd_payload, write_confirm_cmd_payload):
	Remove epochs.

2005-02-27  Nathaniel Smith  <njs@codesourcery.com>

	* constants.cc:
	* revision.cc:
	* testsuite.at: 
	* commands.cc:
	* ChangeLog: Fixup after merge.

2005-02-27  Nathaniel Smith  <njs@codesourcery.com>

	* merkle_tree.hh (netcmd_item_type): Add epoch_item.
	* merkle_tree.cc (netcmd_item_type_to_string): Handle epoch_item.

	* packet.hh, packet.cc (struct packet_db_valve): New class.
	* netsync.cc (session): Use a valved writer.

2005-02-26  Nathaniel Smith  <njs@codesourcery.com>

	* merkle_tree.hh: Fix comment.
	Remove prototypes for non-existing functions.

2005-02-26  Nathaniel Smith  <njs@codesourcery.com>

	* tests/t_epoch_unidirectional.at: New test.
	* testsuite.at: Add it.

2005-02-26  Nathaniel Smith  <njs@codesourcery.com>

	* tests/t_epoch.at: Even more paranoid.
	* tests/t_epoch_server.at: New test.
	* testsuite.at: Add it.
	
2005-02-21  Nathaniel Smith  <njs@codesourcery.com>

	* tests/t_epoch.at: Check that netsync only sends relevant
	epochs, and be a little more paranoid.

2005-02-19  Nathaniel Smith  <njs@codesourcery.com>

	* revision.cc (struct anc_graph): Fixup after merge.

2005-02-18  graydon hoare  <graydon@pobox.com>

	* database.cc (set_epoch): Fix SQL.
	* monotone.texi (Rebuilding ancestry): Reword a bit.
	* netcmd.{cc,hh} 
	({read,write}_hello_cmd_payload): Transfer server key with hello.
	({read,write}_confirm_cmd_payload): Transfer epoch list with confirm.
	* netsync.cc: Adapt to changes in netcmd.
	(rebuild_merkle_trees): Set nonexistent epochs to zero before sync.
	* revision.cc (anc_graph): Randomize epochs on rebuild.
	* tests/t_epoch.at: Fix up to test slightly new semantics.

2005-02-07  Nathaniel Smith  <njs@codesourcery.com>

	* monotone.1: Add more db commands.
	* monotone.texi: Document db rebuild.  Add section on rebuilding
	ancestry and epochs.

2005-02-06  graydon hoare  <graydon@pobox.com>

	* commands.cc (db): Add epoch commands.
	(list): Likewise.
	Also remove some unneeded transaction guards.
	* database.{cc,hh} (get_epochs): New function.
	(set_epoch): Likewise.
	(clear_epoch): Likewise.
	Also remove all persistent merkle trie stuff.
	* schema.sql: Add epochs, remove tries.
	* schema_migration.cc: Update.
	* tests/t_epoch.at: New test.
	* tests/t_migrate_schema.at: Update.
	* testsuite.at: Add some new helpers, call t_epoch.at.
	* vocab.hh (epoch_id): Define.
	* vocab_terms.hh (epoch): Define.

2005-02-05  Nathaniel Smith  <njs@codesourcery.com>

	* merkle_tree.hh: Remove mcert_item and fcert_item, rename
	rcert_item to cert_item, renumber to remove gaps left.
	* merkle_tree.cc (netcmd_item_type_to_string):
	* netcmd.cc (read_netcmd_item_type): 
	* netsync.cc: Adjust accordingly.
	
2005-02-05  Nathaniel Smith  <njs@codesourcery.com>

	* constants.cc (constants): Bump netsync protocol version.

2005-03-07  Nathaniel Smith  <njs@codesourcery.com>

	* lua.cc (monotone_spawn_for_lua): Minimal change to get arguments
	in right order.  Still needs hygienic cleanups...
	* tests/t_can_execute.at: Run 'cp' instead of 'touch', because cp
	will actually notice if we pass arguments out of order.
	* testsuite.at: Remove mysterious blank line.
	
2005-03-07  Nathaniel Smith  <njs@codesourcery.com>

	* unix/process.cc (process_spawn): Log command line before
	executing.

2005-03-07  Nathaniel Smith  <njs@codesourcery.com>

	* revision.cc (kill_redundant_edges): Rename back to...
	(kluge_for_3_ancestor_nodes): ...this.  Go back to only cleaning
	up parents of 3+ parent nodes.
	(analyze_manifest_changes): Take a third argument, of files whose
	ancestry needs splitting.
	(construct_revision_from_ancestry): Make more more complex, in
	order to properly track file identity in merges.

2005-03-05  Nathaniel Smith  <njs@codesourcery.com>

	* revision.cc (check_sane_history): Typo.
	
2005-03-05  Nathaniel Smith  <njs@codesourcery.com>

	* revision.hh (check_sane_history): Take an app_state instead of a
	database as an argument.
	* database.cc: Pass an app_state instead of a database as its
	argument. 
	* revision.cc (check_sane_history): Update accordingly.  Add a new
	check for merges, that they are creating consistent changesets
	(even when the common ancestor is outside of the usual
	paranoia-checking search depth).

2005-03-05  Nathaniel Smith  <njs@codesourcery.com>

	* revision.cc (kluge_for_3_ancestor_nodes): Rename to...
	(kill_redundant_edges): ...this.  Kill all redundant edges, not
	just ones on nodes with 3+ parents.  Also, make it actually work.
	
2005-03-05  Nathaniel Smith  <njs@codesourcery.com>

	* revision.cc (kluge_for_3_ancestor_nodes): New method.
	(rebuild_ancestry): Call it.

2005-03-03  Nathaniel Smith  <njs@codesourcery.com>

	* revision.cc (check_sane_history): Print a warning to let the
	user know why things like 'pull' can take so long.
	* netsync.cc: Remove a few tabs.

2005-03-04  Jon Bright  <jon@siliconcircus.com>
	
	* win32/process.cc (process_spawn): Now takes 
	const char * const argv[]
	* unix/process.cc (process_spawn): Ditto.  Cast for call to
	execvp
	(existsonpath): Initialise args in a const way

2005-03-04  Jon Bright  <jon@siliconcircus.com>
	
	* win32/process.cc (process_spawn): Now takes 
	char * const argv[]
	* platform.hh (process_spawn): Ditto
	* unix/process.cc (process_spawn): Ditto
	* lua.cc (monotone_spawn_for_lua): Remove debug code
	* General: Beginning to hate C++'s const rules

2005-03-04  Jon Bright  <jon@siliconcircus.com>
	
	* win32/process.cc (process_spawn): Now takes 
	const char * const *
	* platform.hh (process_spawn): Ditto
	* unix/process.cc (process_spawn): Ditto
	* General: Sorry about all these commits, I'm syncing back and
	forth between Linux and Win32

2005-03-04  Jon Bright  <jon@siliconcircus.com>
	
	* win32/process.cc (process_spawn): Now takes char * const *
	* platform.hh (process_spawn): Ditto
	* unix/process.cc (process_spawn): Ditto
	(existsonpath): argv now const char*[]

2005-03-04  Jon Bright  <jon@siliconcircus.com>
	
	* win32/process.cc: Added forgotten file
	* unix/process.cc: Include stat.h, (process_*) fix compilation
	errors

2005-03-04  Jon Bright  <jon@siliconcircus.com>
	
	* unix/process.cc: Added forgotten file

2005-03-03  Jon Bright  <jon@siliconcircus.com>
	
	* lposix.c: Deleted
	* win32/process.cc: Created, added Win32 versions of functions
	existsonpath, make_executable, process_spawn, process_wait,
	process_kill, process_sleep
	* unix/process.cc: Ditto, for the Unix versions.
	* lua.cc: Add LUA wrappers for the above functions, register
	them with LUA
	* std_hooks.lua (execute, attr_functions->execute, 
	program_exists_in_path): Use the new functions instead of posix
	functions
	* t_can_execute.at (touchhook.lua): Ditto

2005-03-01  Derek Scherger  <derek@echologic.com>

	* app_state.cc (set_restriction): actually ignore ignored files
	rather than trying to validate them

2005-03-01  Derek Scherger  <derek@echologic.com>

	* tests/t_diff_binary.at: new test (bug report)
	* tests/t_command_completion.at: new test
	* tests/t_merge_rename_file_and_rename_dir.at: new test
	* testsuite.at: include new tests
	
2005-02-28  Richard Levitte  <richard@levitte.org>

	* Makefile.am (BUILT_SOURCES_CLEAN): Moved mt-stding.h from here...
	(DISTCLEANFILES): ... to here.  Since mt-stding.h is created by
	config.status, it should only be removed by the distclean target.

2005-02-28  Matt Johnston  <matt@ucc.asn.au>

	* std_hooks.lua: posix.iswin32() == 1, rather than plain boolean
	comparison (0 doesn't compare as false in lua it seems).

2005-02-27  Jon Bright  <jon@siliconcircus.com>
	
	* lposix.c (win32 Pspawn): Search the path
	(win32 Pexistsonpath): Added.  'which' isn't easily available,
	and not available at all from a normal Win32 command shell
	(Piswin32): Added a function for both Unix and Win32 to detect
	if running on Windows
	* std_hooks.lua (program_exists_in_path): Now calls 
	posix.iswin32.  If win32, calls posix.existsonpath, otherwise
	calls which as it always did.

2005-02-27  Jon Bright  <jon@siliconcircus.com>
	
	* lposix.c (win32 Pspawn): Remove dumb strlen bug resulting in
	AVs on commit.

2005-02-27  Jon Bright  <jon@siliconcircus.com>
	
	* t_can_execute.at: Test to see if hooks can execute things
	* testsuite.at: Add t_can_execute

2005-02-27  Jon Bright  <jon@siliconcircus.com>
	
	* lposix.c (win32 Pspawn): Ensure the command string is always
	NUL-terminated.  Also, allocate enough memory for the quotes
	around the command string.

2005-02-27  Jon Bright  <jon@siliconcircus.com>
	
	* xdelta.cc (unittests): Define BOOST_STDC_NO_NAMESPACE, needed
	to compile with the latest MinGW which uses gcc 3.4.2
	* vocab.cc (verify(local_path)): Catch fs::filesystem_error too
	and rethrow this as an informative_failure, thereby fixing the
	Win32 unit tests without disabling anything
	* idna/toutf8.c (stringprep_convert): Fix a potential segfault
	when memory allocation fails.  Potentially security-relevant.
	* tests/t_i18n_file.at: Add a SET_FUNNY_FILENAME macro, which 
	gets a platform-appropriate funny filename (with/without 
	colon).  
	Change references to utf8 to utf-8, iso88591 to iso-8859-1, and
	eucjp to euc-jp, on the grounds that MinGW's iconv knows all
	of the latter and none of the former, but Linux iconv knows all
	of them.  Test now passes one Win32.  I'm presuming we weren't
	deliberately using non-standard names for charsets here.
	* tests/t_i18n_changelog.at: Same charset name changes.
	* tests/t_dump_load.at: Canonicalise dump before loading it
	* tests/t_load_into_existing.at: Ditto
	* tests/t_fmerge.at: Canonicalise fmerge output
	* tests/t_merge_normalization_edge_case.at: Ditto
	* tests/t_unidiff.at: Canonicalise diff output
	* tests/t_largish_file.at: Instead of using dd, which MinGW
	doesn't have, I've generated the file with dd on a nearby Linux
	box, then gziped and b64ed it, and the test case now generates
	it with UNGZB64
	* testsuite.at: Add a comment every 10 tests with the test
	number.  Useful if you're trying to locate which test number
	you're trying to run and only have the filename.  If people 
	hate this, though, please do delete.
	(UNB64_COMMAND) Do special handling for Win32 to avoid
	having to canonicalise the file.
	(UNGZ_COMMAND) Canonicalise the file after ungzipping it.
	* lposix.c: (Pfork, Pexec) Removed, on the grounds that we only
	really want to support fork+exec as a single operation.  fork()
	without exec() could be risky with a child process also having
	our sqlite handles, etc.  exec() could be risky since we 
	wouldn't be exiting gracefully, just dying in the middle of a
	hook.
	(Pspawn) Implemented for both Win32 and Unix.  Does fork/exec
	for Unix, CreateProcess for Win32.  Returns -1 on error, pid on
	success in both cases.
	(Pwait, Pkill, Psleep) Implemented for Win32.  Note that pid is
	not optional for Pwait on Win32.
	* std_hooks.lua: (execute) Now uses spawn()

2005-02-25  Jon Bright  <jon@siliconcircus.com>
	
	* ChangeLog: Add all my previous changes.
	* tests/t_add_owndb.at: Add test for trying to add the db to
	itself.
	* testsuite.at: Call it
	* tests/t_automate_heads.at: Canonicalise stdout output.
	* tests/t_automate_version.at: Use arithmetic comparison against
	wc output instead of string comparison, to avoid problems with
	MinGW's wc, which outputs with initial space-padding
	* tests/t_change_empty_file.at: Canonicalise stdout output 
	and compare manually instead of letting autotest check it
	* tests/t_fmerge_normalize.at: Canonicalise stdout output.
	* tests/t_netsync_single.at: Use NETSYNC_KILLHARD instead of 
	killall, as for the NETSYNC functions in testsuite.at

2005-02-27  Matt Johnston  <matt@ucc.asn.au>

        * main.cc: ignore SIGPIPE so that monotone won't be killed
        unexpectedly upon remote disconnection for netsync

2005-02-27  Nathaniel Smith  <njs@codesourcery.com>

	* idna/idn-int.h: Oops, really add this time.

2005-02-27  Nathaniel Smith  <njs@codesourcery.com>

	* AUTHORS: Add Corey Halpin.
	
	* idna/idn-int.h: New file (don't generate from configure anymore,
	but just ship).
	* configure.ac: Don't generate idna/idn-int.h.  Do generate
	mt-stdint.h.
	* Makefile.am: Adjust for idna/idn-int.h and mt-stdint.h.
	* acinclude.m4: Remove AX_CREATE_STDINT_H, ACX_PTHREAD,
	AC_COMPILE_CHECK_SIZEOF (let aclocal pick them up from m4/
	instead).
	* m4/ax_create_stdint_h.m4:
	* m4/acx_pthread.m4: Update from http://autoconf-archive.cryp.to/
	
	* numeric_vocab.hh: Instead of dancing around which header to
	include, include mt-stdint.h.
	
	* app_state.cc (restriction_includes, set_restriction): Move
	global static 'dot' into these functions, because file_path
	depends on global book_keeping_dir being initialized already, and
	there is no guaranteed order of initialization of C++ statics.
	(Bug reported by Matt Johnston.)
	
2005-02-27  Corey Halpin  <chalpin@cs.wisc.edu>

	* numeric_vocab.hh: Try both stdint.h and inttypes.h.
	* main.cc: OpenBSD has Unix signals too.

2005-02-26  Derek Scherger  <derek@echologic.com>

	* file_io.cc (absolutify): normalize fs::path to remove ..'s
	* tests/t_db_with_dots.at: ensure database path in MT/options
	doesn't contain ..'s

2005-02-25  Jon Bright  <jon@siliconcircus.com>
	
	* ChangeLog: Add all my previous changes.
	* tests/t_add_owndb.at: Add test for trying to add the db to
	itself.
	* testsuite.at: Call it
	* tests/t_automate_heads.at: Canonicalise stdout output.
	* tests/t_automate_version.at: Use arithmetic comparison against
	wc output instead of string comparison, to avoid problems with
	MinGW's wc, which outputs with initial space-padding
	* tests/t_change_empty_file.at: Canonicalise stdout output 
	and compare manually instead of letting autotest check it
	* tests/t_fmerge_normalize.at: Canonicalise stdout output.
	* tests/t_netsync_single.at: Use NETSYNC_KILLHARD instead of 
	killall, as for the NETSYNC functions in testsuite.at

2005-02-25  Nathaniel Smith  <njs@codesourcery.com>

	* vocab.cc (test_file_path_verification): Re-enable some tests
	disabled by Jon Bright, following discussion on IRC concluding
	that they were catching a real bug.

2005-02-24  Nathaniel Smith  <njs@codesourcery.com>

	* tests/t_add_dot.at: Run "add ." in a subdirectory, so as not to
	add the test database.  (Reported by Jon Bright.)

	* AUTHORS: Fix gettext.h copyright note, to not be in the middle
	of libidn copyright note.
	Add Jon Bright.

2005-02-24  Jon Bright  <jon@siliconcircus.com>

	* app_state.cc (prefix): Use string() instead of 
	native_directory_string().  For Unix, these should be equivalent.
	For Win32, I believe string()'s correct (since we compare 
	everywhere against normalized paths with / characters, but 
	native_directory_string produces paths with \ characters on Win32.
	* rcs_file.cc (file_source): Map the map, not the mapping.
	* tests/t_i18n_file.at: Remove colon from filename with symbols.
	I need to return to this and add a proper test for Win32, so we
	only use the colon on non-Win32.
	* testsuite.at: Add a CANONICALISE function, which does nothing
	on Unix and strips out carriage returns from files on Win32.  This
	is useful for being able to compare Monotone's stdout output to
	files on disk.  Add NETSYNC_KILL and NETSYNC_KILLHARD functions,
	to deal with MinGW not having killall (Unix still uses killall,
	though).
	* tests/t_import.at: Add CANONICALISE calls before comparing
	stdout output.
	* tests/t_netsync.at: Likewise
	* tests/t_netsync_single.at: Likewise
	* tests/t_scan.at: Likewise
	* tests/t_versions.at: Likewise
	* tests/t_ls_missing.at: Likewise.  Also, generate missingfoo and
	missingbar files with expected output from ls missing for these
	files being missing and compare against those.

2005-02-24  Derek Scherger  <derek@echologic.com>

	* app_state.{cc,hh} (add_restriction): rename to ...
	(set_restriction) this; and add path validation
	* commands.cc (get_valid_paths): new function
	(get_path_rearrangement) remove restricted include/exclude variant
	(calculate_restricted_revision) get valid paths and use to set up
	restriction
	(status, ls_unknown, commit, do_diff) pass args to
	calculate_restricted_revision to valid restriction paths
	(ls_missing, revert) get valid paths and use to set up restriction
	* tests/t_checkout_options.at: remove bug report priority (it's
	fixed!)
	* tests/t_diff_added_file.at: add --revision options to diff
	* tests/t_restrictions.at: remove invalid paths from ls unknown
	and ls ignored
	* tests/t_restrictions_warn_on_unknown.at: un-XFAIL
	
2005-02-23  Derek Scherger  <derek@echologic.com>

	* commands.cc (ls_missing): replace duplicated code with call to
	calculate_base_revision

2005-02-23  Jon Bright  <jon@siliconcircus.com>
	
	* vocab.cc (test_file_path_verification): Disable foo//nonsense
	test for Win32, add tests for UNC paths.  This was the only
	failing unit test on Win32.

2005-02-23  Jon Bright  <jon@siliconcircus.com>

	* txt2c.cc (main): Don't claim the file was generated from 
	--strip-trailing if that option's used.

2005-02-23  Jon Bright  <jon@siliconcircus.com>

	* app_state.cc: Add include of io.h for Win32, for chdir()
	* file_io.cc (get_homedir): Correct assertion (remove bracket)
	* lua/lposix.c, lua/modemuncher.c: Remove all references to
	functions and modes that don't exist on Win32.
	* monotone.cc: Include libintl.h on Win32
	
2005-02-21  Nathaniel Smith  <njs@codesourcery.com>

	* file_io.cc (get_homedir): Add more comments and logging to Win32
	version.  Also, only check HOME under Cygwin/MinGW.

2005-02-21  Derek Scherger  <derek@echologic.com>

	* Makefile.am: merge fixup
	
2005-02-21  Derek Scherger  <derek@echologic.com>

	* Makefile.am: add fsck.{cc,hh}
	* commands.cc(check_db): move to ...
	* fsck.{cc,hh}: here and do lots more checking
	* database.{cc,hh}(get_ids): new method
	(get_file_ids,get_manifest_ids,get_revision_ids): more new methods
	* tests/t_fsck.at: new test
	* testsuite.at: call it
	
2005-02-21  Nathaniel Smith  <njs@codesourcery.com>

	* commands.cc (commit): Simplify chatter.

2005-02-21  Nathaniel Smith  <njs@codesourcery.com>

	* file_io.cc (get_homedir): Check more environment variables in
	Win32 version.

2005-02-21  Nathaniel Smith  <njs@codesourcery.com>

	* file_io.cc: Remove tabs.

2005-02-21  Nathaniel Smith  <njs@codesourcery.com>

	* smap.hh (smap): Remove leading underscores, add comments.

2005-02-20  Nathaniel Smith  <njs@codesourcery.com>

	* std_hooks.lua (merge2, merge3): Check for DISPLAY before
	invoking gvim.

2005-02-20  Julio M. Merino Vidal  <jmmv@menta.net>

	* ChangeLog: Use tabs for indentation rather than spaces.  Drop
	trailing whitespace.  While here, fix a date by adding zeros before
	the month and the day number.

2005-02-20  Julio M. Merino Vidal  <jmmv@menta.net>

	* gettext.h: Add file.
	* AUTHORS: Mention that it comes from the GNU Gettext package.
	* Makefile.am: Distribute it.
	* sanity.hh: Use gettext.h rather than libintl.h so that --disable-nls
	works.  Also improves portability, according to the GNU Gettext
	manual.

2005-02-19  Derek Scherger  <derek@echologic.com>

	* automate.cc (automate_heads): remove bogus call to 
	app.allow_working_copy() which is called in cpp_main
	* database.cc (check_sqlite_format_version): don't check database
	version when "file" is really a directory; add filename to error
	message
	(sql): check for empty database early, even though this seems
	impossible as absolutify changes "" into path to working dir;
	convert to use N-style assertions; add check to ensure "file" is
	not really a directory
	* tests/t_db_missing.at: new test for above problems
	* testsuite.at: call it

2005-02-19  Nathaniel Smith  <njs@codesourcery.com>

	* tests/t_add_intermediate_MT_path.at: Tighten up.

	* tests/t_merge_3.at: New test.
	* tests/t_merge_4.at: Likewise.
	* testsuite.at: Add them.

2005-02-19  Ole Dalgaard  <josua+monotone@giraffen.dk>

	* configure.ac: Check for 64-bit versions of Boost static
	libraries.

2005-02-18  Julio M. Merino Vidal  <jmmv@menta.net>

	* INSTALL:
	* configure.ac: Improve Boost detection by trying several possible
	library suffixes before aborting.

2005-02-18  graydon hoare  <graydon@pobox.com>

	* change_set.cc
	(apply_change_set): Avoid fast path when there are adds.
	(apply_path_rearrangement): Likewise.

2005-02-18  graydon hoare  <graydon@pobox.com>

	* automate.cc (automate_heads): Fix initialize() call.
	* change_set.{cc,hh}
	(apply_path_rearrangement): Add quick version.
	* revision.cc
	(check_sane_history): Use quick version of apply_change_set.
	* work.cc
	(build_addition): Use quick version of apply_path_rearrangement.
	(known_preimage_path): Likewise.
	* testsuite.at: Fix definitions of _ROOT_DIR, add --norc some
	places.
	* AUTHORS: Mention Daniel.

2005-02-18  Daniel Berlin  <dberlin@dberlin.org>

	* xdelta.cc (compute_delta_insns): Correct 1-byte-source bug.

2005-02-18  graydon hoare  <graydon@pobox.com>

	* Makefile.am (MOST_SOURCES): Add smap.hh.

2005-02-18  graydon hoare  <graydon@pobox.com>

	* basic_io.{cc,hh}: Inline some stuff.
	* change_set.cc: Use smap various places, reduce to 32-bit tids.
	* commands.cc: Use shared_ptr<change_set> everywhere.
	* netsync.cc: Likewise.
	* rcs_import.cc: Likewise.
	* revision.{cc,hh}: Likewise.
	* smap.hh: New file.

2005-02-18  Julio M. Merino Vidal  <jmmv@menta.net>

	* INSTALL:
	* configure.ac: Improve Boost detection by trying several possible
	library suffixes before aborting.

2005-02-17  Derek Scherger  <derek@echologic.com>

	* tests/t_add_intermediate_MT_path.at: new test
	* testsuite.at: call it

2005-02-17  Julio M. Merino Vidal  <jmmv@menta.net>

	* testsuite.at:
	* tests/t_change_empty_file.at: Verify that modifying an empty file
	creates a patch revision rather than an add/delete sequence.  The
	incorrect behavior was reported in bug #9964.

2005-02-17  Derek Scherger  <derek@echologic.com>

	* app_state.{cc,hh} (app_state): initialize search root
	(initialize): boolean signature variant renamed to ...
	(allow_working_copy): this; add explicit search root; move
	requirement for working copy to ...
	(require_working_copy): this new method
	(initialize): string signature variant renamed to ...
	(create_working_copy): this
	(set_root): new method
	* commands.cc: remove app.initialize(false) calls; replace
	app.initialize(true) with app.require_working_copy(); replace
	app.initialize(dir) with app.create_working_copy(dir)
	(checkout): ensure revision is member of specified branch
	* file_io.{cc,hh} (find_working_copy): stop search at --root if
	specified
	* monotone.cc (OPT_ROOT): new option
	(cpp_main): call app.allow_working_copy() before executing
	commands to always read default options
	* monotone.1: add --root option
	* monotone.texi: add --root option
	* tests/t_checkout_noop_on_fail.at: un-XFAIL
	* tests/t_checkout_options.at: un-XFAIL, add check for specified
	revision not in specified branch
	* testsuite.at: add --root option to MONOTONE to prevent searching
	above test dir
	* vocab.cc: remove redundant forward declaration

2005-02-16  Derek Scherger  <derek@echologic.com>

	* commands.cc (revert): don't rewrite unchanged files
	* tests/t_revert_unchanged.at: new test
	* testsuite.at: call it

2005-02-12  Derek Scherger  <derek@echologic.com>

	* database.cc (sqlite3_unpack_fn): new function for viewing
	base64, gzipped data
	(install_functions): install it
	(rehash): remove unused obsolete fcerts ticker

2005-02-17  Nathaniel Smith  <njs@codesourcery.com>

	* debian/changelog: s/graydon@mogo/graydon@pobox.com/, to make
	lintian happy.
	* debian/rules (config.status): Remove --with-bundled-adns.
	* debian/control (Build-Depends): Don't Build-Depend on libpopt,
	only libpopt-dev.
	* .mt-attrs (debian/control): Make executable.

2005-02-17  Nathaniel Smith  <njs@codesourcery.com>

	* tests/t_undo_update.at: Stupid typo.
	* tests/t_largish_file.at: New test.
	* testsuite.at: Add it.

	* commands.cc (push, pull, sync): Remove misleading "..." from
	help text.

2005-02-16  Julio M. Merino Vidal  <jmmv@menta.net>

	* Makefile.am: Append $(BOOST_SUFFIX) to -lboost_unit_test_framework
	to fix 'make check' on systems where boost libraries can only be
	found by passing the exact suffix as part of the name.

2005-02-16  Julio M. Merino Vidal  <jmmv@menta.net>

	* monotone.texi: Fix a typo (hexidecimal to hexadecimal).  Also
	change an example command to append stuff to ~/.monotonerc, instead
	of completely destroying the possibily existing file.  Addresses
	bug #11136.

2005-02-16  Julio M. Merino Vidal  <jmmv@menta.net>

	* cryptopp/config.h: Use uint{8,16,32,64}_t as size types instead of
	trying to match them to unsigned char/int/long/long long respectively.
	Should fix build on FreeBSD/sparc64, as seen in bug #10203.

2005-02-16  Julio M. Merino Vidal  <jmmv@menta.net>

	* INSTALL:
	* Makefile.am:
	* configure.ac: Add the --disable-large-file option to manually
	disable large file support from the builtin sqlite (compatibility
	with old systems and FAT).  Addresses bug #8380.

2005-02-16  Nathaniel Smith  <njs@codesourcery.com>

	* tests/t_undo_update.at: New todo.
	* testsuite.at: Add it.

2005-02-15  Nathaniel Smith  <njs@codesourcery.com>

	* monotone.1: Add cursory note about "automate".
	* monotone.texi: Synchronize with manpage.

2005-02-15  Nathaniel Smith  <njs@codesourcery.com>

	* automate.cc: Add "Error conditions" to the standard comment
	sections.

	* monotone.texi (Scripting): New section.
	(Automation): New section.

	* tests/t_automate_heads.at: Test behavior with nonexistent
	branch.

2005-02-14  Nathaniel Smith  <njs@codesourcery.com>

	* tests/t_merge_normalization_edge_case.at: New test.
	* testsuite.at: Add it.

	* diff_patch.cc (normalize_extents): Soften the warning message
	now that we have one test case.

2005-02-14  Matthew A. Nicholson  <mnicholson@digium.com>

	* std_hooks.lua: Add vimdiff merge hooks.

2005-02-14  Nathaniel Smith  <njs@codesourcery.com>

	* std_hooks.lua: Remove tabs.

2005-02-14  Nathaniel Smith  <njs@codesourcery.com>

	* tests/t_automate_heads.at: New test.
	* tests/t_automate_version.at: New test.
	* testsuite.at: Add then.

	* commands.cc (automate): Fix documentation string.
	* automate.cc: Much more structured documentation comments.

2005-02-13  Nathaniel Smith  <njs@codesourcery.com>

	* automate.{cc,hh}: New files.
	* commands.cc: New command "automate".

2005-02-13  Nathaniel Smith  <njs@codesourcery.com>

	* monotone.texi (Creating a Database): Fix typo, clarify
	conventions for database management following question on mailing
	list.

2005-02-12  graydon hoare  <graydon@pobox.com>

	* change_set.{cc,hh}: Correct code to pass newly-added unit tests.

2005-02-10  Derek Scherger  <derek@echologic.com>

	* monotone.1: update for restrictions
	* monotone.texi: sync with manpage

2005-02-09  Derek Scherger  <derek@echologic.com>

	* cert.cc (cert_revision_testresult): allow pass/fail testresult
	values
	* commands.cc (testresult): likewise
	* commands.cc (do_diff): disallow restriction of non-working copy
	diffs
	* monotone.texi: update for restrictions

2005-02-08  graydon hoare  <graydon@pobox.com>

	* database.cc (version_cache::set): Fix bad expiry logic.

2005-02-08  Nathaniel Smith  <njs@codesourcery.com>

	* change_set.cc (check_sane): Null sources are only valid for
	adds.

2005-02-07  Nathaniel Smith  <njs@codesourcery.com>

	* database.cc (struct version_cache): Fix invariant in cache
	clearing logic.

2005-02-06  Nathaniel Smith  <njs@codesourcery.com>

	* change_set.cc: Add a few more invariants; add lots and lots of
	unit tests.

2005-02-06  graydon hoare  <graydon@pobox.com>

	* change_set.cc: Use hash_map in a few places.
	(confirm_unique_entries_in_directories): Fix invariants.
	* constants.{cc,hh} (db_version_cache_sz): New constant.
	* database.cc (version_cache): New structure.
	(get_version): Use it.
	* interner.hh: Rewrite to use hash_map and vector.
	* tests/t_no_rename_overwrite.at: Tweak return codes.

2005-02-06  Nathaniel Smith  <njs@codesourcery.com>

	* ui.hh (ensure_clean_line): New method.
	* ui.cc (inform): Use it.
	* keys.cc (get_passphrase): Call it before prompting for passphrase.

2005-02-06  Nathaniel Smith  <njs@codesourcery.com>

	* database.cc (info): Report more statistics.

	* ROADMAP: Remove finished items.

	* revision.cc (analyze_manifest_changes): Childs cannot be null,
	that makes no sense.
	(add_node_for_old_manifest): Log node names, don't print it.
	(construct_revision_from_ancestry): Partially rewrite to handle
	root nodes explicitly.
	(build_changesets_from_existing_revs): Don't put the null revision
	in the ancestry graph, to match changesetify logic.
	(add_node_for_old_revision): Enforce decision that the ancestry
	graph not contain the null revision.

	(anc_graph::heads): Remove.
	(add_node_ancestry): Don't try creating it; logic was broken
	anyway.
	(rebuild_from_heads): Rename to...
	(rebuild_ancestry): ...this.  Calculate head set correctly.

2005-02-05  Nathaniel Smith  <njs@codesourcery.com>

	* change_set.cc (compose_path): Add more invariants.

2005-02-05  Nathaniel Smith  <njs@codesourcery.com>

	* monotone.cc (cpp_main): Log command line, to help interpret the
	logs people send in.

2005-02-05  Nathaniel Smith  <njs@codesourcery.com>

	* revision.cc (check_sane): Turn off this invariant when
	global_sanity.relaxed.

2005-02-03  Nathaniel Smith  <njs@codesourcery.com>

	* tests/t_load_into_existing.at: Oops, really add it too, sigh.

2005-02-03  Nathaniel Smith  <njs@codesourcery.com>

	* tests/t_need_mt_revision.at: Oops, really add it.

2005-02-03  Nathaniel Smith  <njs@codesourcery.com>

	* interner.hh (interner::intern): Add version taking a bool&, so
	callers can tell whether this string has previously been checked.
	* change_set.cc: Use new interned string identifier
	'path_component's instead of file_path's for components of paths;
	sanity-check each component exactly once.

2005-02-03  Nathaniel Smith  <njs@codesourcery.com>

	* database.cc (load): Check for existence of target database.
	* tests/t_load_into_existing.at: New test.
	* testsuite.at: Add it.

2005-02-03  Nathaniel Smith  <njs@codesourcery.com>

	* tests/t_checkout_dir.at: Also check that checkout to unwriteable
	directory fails.
	* tests/t_branch_checkout.at: New test.
	* testsuite.at: Add it.

	* app_state.cc (initialize): Simplify working directory
	initialization, and improve error handling.

	* keys.cc (get_passphrase): Disallow empty passphrases early
	(before they trigger an invariant down the line...).

2005-02-03  Nathaniel Smith  <njs@codesourcery.com>

	* update.cc (pick_update_candidates): Add I().
	* commands.cc (calculate_base_revision): Remove 'rev' argument,
	which was never set and callers never used.
	(calculate_base_manifest, calculate_current_revision)
	(calculate_restricted_revision, revert): Update correspondingly.
	(update): Check for null old revision.

	* main.cc (main): Make exit status 3 if we caught an unhandled
	exception, in particular so the testsuite can tell the difference
	between an error handled cleanly and an error caught by an
	invariant.
	* tests/t_update_null_revision.at: New test.
	* testsuite.at: Add it.

2005-02-03  Nathaniel Smith  <njs@codesourcery.com>

	* main.cc: Remove tabs.

2005-02-02  Nathaniel Smith  <njs@codesourcery.com>

	* change_set.cc (extract_first): Rename to...
	(extract_pairs_and_insert): ...this.
	(path_rearrangement::check_sane): Use it to add additional
	checks.

	* work.hh: Update comments (MT/manifest doesn't exist
	anymore...).

	* tests/t_need_mt_revision.at: New test.
	* testsuite.at: Add it.
	* commands.cc (get_revision_id): Require MT/revision to exist.
	(setup): Create MT/revision.

2005-02-02  Nathaniel Smith  <njs@codesourcery.com>

	* work.hh: Remove tabs.

2005-02-03  graydon hoare  <graydon@pobox.com>

	* tests/t_i18n_changelog.at: New test.
	* testsuite.at: Run it.
	* lua/lposix.c: New file.
	* lua/modemuncher.c: New file
	* lua.cc: Load posix library.
	* lua/liolib.c: Disable execute and popen.
	* std_hooks.lua: Remove io.execute uses.
	* AUTHORS: Update to mention lposix.c, modemuncher.c.
	* Makefile.am: Likewise.

2005-02-01  Nathaniel Smith  <njs@codesourcery.com>

	* tests/t_rebuild.at: Beef up test in response to possible
	problems reported by Derek Scherger.

2005-01-31  Nathaniel Smith  <njs@codesourcery.com>

	* rcs_import.cc (store_manifest_edge): Don't try to store deltas
	to the null manifest.
	(import_cvs_repo): Root revision has null manifest, not empty
	manifest.
	* revision.cc (check_sane): More invariants.

2005-01-28  graydon hoare  <graydon@pobox.com>

	* database.{cc,hh}: More netsync speed tweaks.
	* netsync.cc: Likewise.

2005-01-27  Nathaniel Smith  <njs@codesourcery.com>

	* tests/t_restrictions_warn_on_unknown.at: New test.
	* testsuite.at: Add it.

2005-01-27  Derek Scherger  <derek@echologic.com>

	* commands.cc (attr): adjust for subdir; ensure files exist
	* tests/t_attr.at: improve setup description
	* tests/t_attributes.at: improve setup description so that
	testsuite -k attr runs this test; check for attributes on missing
	files
	* tests/t_subdir_attr.at: new test
	* testsuite.at: fix dutch spelling of monotone; call new test

2005-01-27  Nathaniel Smith  <njs@codesourcery.com>

	* change_set.hh (null_id): New function.
	* revision.cc (analyze_manifest_changes): Fix typo, use null_id.
	* tests/t_rebuild.at: Un-XFAIL.

2005-01-27  Nathaniel Smith  <njs@codesourcery.com>

	* tests/t_rebuild.at: Add priority tag.

	* tests/t_cvsimport.at: Be more thorough.

	* rcs_import.cc (store_edge): Rename to...
	(store_manifest_edge): ...this.  Remove revision arguments, and
	remove storing of revision.
	(import_states_recursive): Update accordingly.
	Add 'revisions' argument; update it instead of trying to write
	revisions now.
	(import_states_by_branch): Add 'revisions' argument.
	(import_cvs_repo): Add a stage 3 that writes out the revisions
	accumulated in the 'revisions' vector.

2005-01-27  graydon hoare  <graydon@pobox.com>

	* AUTHORS: Mention Georg.
	* change_set.cc: Null out names which are in null directories.
	* commands.cc (reindex): Remove COLLECTION argument.
	* database.{cc,hh} (get_revision_certs):
	Add brute force "load all certs" method.
	* merkle_tree.{cc,hh}: Modify to use memory rather than disk.
	* netsync.{cc,hh}: Likewise.
	* packet.hh (manifest_edge_analyzer): Kill dead code.

2005-01-26  Nathaniel Smith  <njs@codesourcery.com>

	* mt_version.cc (print_full_version): Include system flavour.

2005-01-26  Nathaniel Smith  <njs@codesourcery.com>

	* tests/t_rebuild.at: New test.
	* testsuite.at: Add it.

2005-01-26  Nathaniel Smith  <njs@codesourcery.com>

	* tests/t_checkout_noop_on_fail.at: Clarify description and XFAIL.

	* tests/t_approval_semantics.at: New TODO.
	* tests/t_monotone_agent.at: New TODO.
	* testsuite.at: Add them.

2005-01-25  Nathaniel Smith  <njs@codesourcery.com>

	* tests/t_checkout_noop_on_fail.at: New test.
	* testsuite.at: Add it.
	(RAW_MONOTONE): Add $PREEXECUTE to definition.

2005-01-25  Nathaniel Smith  <njs@codesourcery.com>

	* change_set.cc (extend_renumbering_from_path_identities): Add
	invariant.
	(extend_renumbering_via_added_files): Likewise.

	* constants.hh (maxbytes, postsz): Remove dead constants.
	(verify_depth): New constant.
	* constants.cc: Likewise.
	* revision.hh (check_sane_history): New function.
	* revision.cc (check_sane_history): Likewise.
	* database.cc (put_revision): Sanity check revision and revision
	history before storing it.
	This breaks cvs import.  Why?

	* update.cc (find_deepest_acceptable_descendent): Remove.
	(acceptable_descendent, calculate_update_set): New functions.
	(pick_update_candidates): Use 'calculate_update_set'.
	* tests/t_update_2.at: Un-XFAIL.
	* tests/t_ambig_update.at: Un-XFAIL.

	* tests/t_no_rename_overwrite.at: New test.
	* tests/t_cdiff.at: New test placeholder.
	* testsuite.at: Add them.
	(MONOTONE): Prefix command line with $PREEXECUTE to e.g. support
	running under Valgrind.

2005-01-25  Matt Johnston  <matt@ucc.asn.au>

	* cert.cc: ignore whitespace when comparing private keys
	from the database and with the lua hook
	* tests/t_lua_privkey.at: new test
	* testsuite.at: run it

2005-01-23  Derek Scherger  <derek@echologic.com>

	* commands.cc (restrict_rename_set): include renames if either
	name is present in restriction
	(calculate_base_revision): remove unused variant
	(calculate_current_revision): remove unsed variable
	(calculate_restricted_revision): remove unsed variable
	(ls_missing): remove unsed variable
	(revert): rewrite with restrictions
	* tests/t_revert.at: test partial reverts adjust MT/work properly
	* tests/t_revert_dirs.at: un-XFAIL
	* tests/t_revert_rename.at: un-XFAIL; revert rename via both names

2005-01-23  Derek Scherger  <derek@echologic.com>

	* tests/t_revert_rename.at: remove extra MONOTONE_SETUP
	attempt revert by both original name and new name

2005-01-23  Derek Scherger  <derek@echologic.com>

	* tests/t_revert_rename.at: New test.
	* testsuite.at: Add it.

2005-01-22  Derek Scherger  <derek@echologic.com>

	* tests/t_revert_dirs.at: New test.
	* testsuite.at: Add it.

2005-01-22  Nathaniel Smith  <njs@codesourcery.com>

	* configure.ac (AC_INIT): Set bug-reporting address to list
	address, rather than Graydon's personal email.
	* diff_patch.cc (normalize_extents): Use it.
	* ui.cc (fatal): Likewise.

	* tests/t_vcheck.at: New priority "todo", tweak descriptive text.

2005-01-22  Nathaniel Smith  <njs@codesourcery.com>

	* tests/t_delete_dir.at: Add more commentary.

	* tests/t_rename_dir_patch.at: New test.
	* tests/t_delete_dir_patch.at: New test.
	* testsuite.at: Add them.

2005-01-22  Nathaniel Smith  <njs@codesourcery.com>

	* change_set.cc (apply_change_set): Add invariants.
	* tests/t_rename_dir_cross_level.at: New test.
	* tests/t_rename_added_in_rename.at: New test.
	* tests/t_rename_conflict.at: New test.
	* testsuite.at: Add them.

2005-01-21  Nathaniel Smith  <njs@codesourcery.com>

	* tests/t_ambig_update.at: Update comments.

	* tests/t_update_2.at: New test from Georg-W. Koltermann
	<Georg.Koltermann@mscsoftware.com>.
	* testsuite.at: Add it.

2005-01-20  Nathaniel Smith  <njs@codesourcery.com>

	* tests/t_lca_1.at: New bug report.
	* testsuite.at: Add it.

2005-01-19  Nathaniel Smith  <njs@codesourcery.com>

	* commands.cc (merge): Improve merge chatter.
	(do_diff): Don't print anything when there are no
	changes.

2005-01-19  Nathaniel Smith  <njs@codesourcery.com>

	* tests/t_db_with_dots.at: New test.
	* testsuite.at: Add it.

2005-01-19  Patrick Mauritz <oxygene@studentenbude.ath.cx>

	* Makefile.am (%.h, package_revision.h, package_full_revision.h):
	Don't update target file if no change has occurred, to reduce
	unnecessary rebuilds.

2005-01-18  Nathaniel Smith  <njs@codesourcery.com>

	* rcs_import.cc (cvs_key): Initialize struct tm to all zeros, to
	stop garbage sneaking in -- thanks to Zack Weinberg for pointing
	this out.  Also, handle 2 digit years properly on WIN32.

2005-01-18  Nathaniel Smith  <njs@codesourcery.com>

	* rcs_import.cc: Remove tabs.

2005-01-19  Matt Johnston  <matt@ucc.asn.au>

	* database.cc: Pass filename to check_sqlite_format_version as a
	fs::path, so that it doesn't get passed as a freshly created fs::path
	with default checker (which disallows '.foo' path components)

2005-01-19  Nathaniel Smith  <njs@codesourcery.com>

	* netsync.cc (session, process_confirm_cmd, dispatch_payload):
	Back out some over-zealous changes that broke netsync
	compatibility.  Probably should redo later, when have a chance to
	bump netsync protocol number, but we're not ready for that now.

2005-01-19  Nathaniel Smith  <njs@codesourcery.com>

	* tests/t_subdir_revert.at: New test.
	* tests/t_subdir_rename.at: New test.
	* testsuite.at: Add them.

2005-01-18  Nathaniel Smith  <njs@codesourcery.com>

	* tests/t_subdir_add.at: New test.
	* tests/t_subdir_drop.at: New test.
	* testsuite.at: Add them.
	* tests/t_delete_dir.at: Implement it.

2005-01-19  Nathaniel Smith  <njs@codesourcery.com>

	* netcmd.cc: Remove tabs.

2005-01-19  Nathaniel Smith  <njs@codesourcery.com>

	* merkle_tree.cc: Remove tabs.

2005-01-18  Nathaniel Smith  <njs@codesourcery.com>

	* rcs_import.cc (cvs_key): Initialize struct tm to all zeros, to
	stop garbage sneaking in -- thanks to Zack Weinberg for pointing
	this out.  Also, handle 2 digit years properly on WIN32.

2005-01-18  Nathaniel Smith  <njs@codesourcery.com>

	* rcs_import.cc: Remove tabs.

2005-01-18  Nathaniel Smith  <njs@codesourcery.com>

	* monotone.texi: Undocument mcerts, fcerts; rename rcerts to
	certs.
	* monotone.1: Likewise.

2005-01-18  Nathaniel Smith  <njs@codesourcery.com>

	* commands.cc (restrict_rename_set): Fix types to compile with old
	rename_set gunk removed.
	Alter logic to yell if a rename crosses the restriction boundary,
	rather than silently ignore it.

2005-01-19  graydon hoare  <graydon@pobox.com>

	* commands.cc: Fix up some merge breakage.
	* tests/t_add_dot.at: Un-XFAIL.
	* testsuite.at: Run "setup ." before "db init".

2005-01-09  Derek Scherger  <derek@echologic.com>

	* commands.cc (get_path_rearrangement): new function/signature for
	splitting restricted rearrangements
	(calculate_restricted_revision): use it and update to work
	similarly to calculate_current_revision
	(trusted): call app.initialize(false)
	(ls_missing): adjust for new get_path_rearrangement
	(attr): call app.initialize(true)
	(diff): merge cleanup
	(lca, lcad, explicit_merge): call app.initialize(false)
	* app_state.cc (constructor): set database app state
	(load_rcfiles): add required booleans
	* lua.{cc,hh} (load_rcfile): add required boolean
	* tests/t_add.at:
	* tests/t_diff_added_file.at:
	* tests/t_disapprove.at:
	* tests/t_drop_missing.at:
	* tests/t_heads.at:
	* tests/t_heads_discontinuous_branch.at:
	* tests/t_i18n_file.at:
	* tests/t_log_nonexistent.at:
	* tests/t_merge_add_del.at:
	* tests/t_netsync.at:
	* tests/t_netsync_pubkey.at:
	* tests/t_netsync_single.at:
	* tests/t_persistent_server_keys.at:
	* tests/t_persistent_server_revision.at:
	* tests/t_remerge.at:
	* tests/t_tags.at:
	* tests/t_update_missing.at:
	* tests/t_update_to_revision.at: add --message option to commits
	* tests/t_merge2_add.at:
	* tests/t_merge2_data.at:
	* tests/t_netsync_unrelated.at: create working directory with new
	setup command
	* tests/t_erename.at: update for revisions
	* tests/t_no_change_deltas.at: add --revision options to diff
	* tests/t_restrictions.at: remove some cruft and update to work
	with revisions
	* tests/t_subdirs.at: pass correct --rcfile and --db options from
	within subdir
	* testsuite.at (REVERT_TO): remove MT dir before checkout, which
	now fails if MT exists, replace checkout MT/options with old
	MT/options
	(COMMIT): add --message option to commit macro
	* work.cc (read_options_map): don't overwrite option settings when
	reading options map so that command line settings take precedence

2005-01-18  Nathaniel Smith  <njs@codesourcery.com>

	* netsync.cc: Partially fix comment (s/manifest/revision/ etc.).
	(dispatch_payload): Ignore mcert and fcert refinement requests,
	instead of dying on them.  Hack, but I think it should let this
	netsync continue to interoperate with old netsync...

2005-01-18  Nathaniel Smith  <njs@codesourcery.com>

	* vocab.hh: Remove file<cert>.
	* vocab.cc: Likewise.
	* packet_types.hh: Remove file.
	* Makefile.am (MOST_SOURCES): Remove packet_types.hh and mac.hh.

2005-01-18  Nathaniel Smith  <njs@codesourcery.com>

	* netsync.cc (process_confirm_cmd): Don't try refining mcert and
	fcert trees.
	Remove other dead/pointless code.

2005-01-18  Nathaniel Smith  <njs@codesourcery.com>

	* database.hh: Remove file cert stuff.
	* netsync.cc (data_exists): We don't have file/manifest certs.
	(load_data): Likewise.

2005-01-18  Nathaniel Smith  <njs@codesourcery.com>

	* netsync.cc (process_data_cmd): Ignore file/manifest certs.

	* database.cc (struct valid_certs): Don't support file certs.
	(rehash): No file certs.
	(file_cert_exists): Remove.
	(put_file_cert): Remove.
	(get_file_certs): Remove.

2005-01-18  Nathaniel Smith  <njs@codesourcery.com>

	* packet.cc (class delayed_manifest_cert_packet):
	(class delayed_file_cert_packet): Remove.
	(packet_db_writer::consume_file_cert, consume_manifest_cert)
	(packet_writer::consume_file_cert, consume_manifest_cert)
	Remove.
	(struct feed_packet_consumer): Don't support mcert/fcert packets.
	(extract_packets): Likewise.
	(packet_roundabout_test): Test revision certs, not manifest/file
	certs.

	* packet.hh (packet_consumer::consume_file_cert):
	(packet_consumer::consume_manifest_cert):
	(packet_writer::consume_file_cert):
	(packet_writer::consume_manifest_cert):
	(packet_db_writer::consume_file_cert):
	(packet_db_writer::consume_manifest_cert):
	Remove.

	* lua.hh (hook_get_file_cert_trust): Remove.
	* lua.cc (hook_get_file_cert_trust): Remove.

2005-01-18  Nathaniel Smith  <njs@codesourcery.com>

	* cert.hh (erase_bogus_certs): Re-add manifest cert version.

	* monotone.texi (Hook Reference): Remove documentation of
	get_{file,manifest}_cert_trust.

2005-01-18  Nathaniel Smith  <njs@codesourcery.com>

	* cert.cc (erase_bogus_certs): Re-add manifest cert version.
	(bogus_cert_p): Likewise.

2005-01-18  Nathaniel Smith  <njs@codesourcery.com>

	* cert.hh (rename_edge):
	(rename_set):
	(calculate_renames):
	(rename_cert_name): Remove.
	(cert_file_comment):
	(cert_manifest_comment): Remove.
	(erase_bogus_certs): Remove manifest and file versions.
	* cert.cc (rename_cert_name): Remove.
	(bogus_cert_p): Remove manifest<cert> and file<cert> variants.
	(erase_bogus_certs): Likewise.
	(put_simple_manifest_cert):
	(put_simple_file_cert):
	(cert_file_comment): Remove.

	* commands.cc (fcerts): Remove.
	(mcerts): Likewise.
	(rcerts): Rename to...
	(certs): ...this.  s/revision certs/certs/ in help text.
	(trusted): s/revision cert/cert/.
	(ls_certs): Don't special-case rename certs.

2005-01-18  Nathaniel Smith  <njs@codesourcery.com>

	* tests/t_vcheck.at: Fix AT_XFAIL_IF typo.

2005-01-18  Nathaniel Smith  <njs@codesourcery.com>

	* monotone.texi (Reserved Certs): Remove 'vcheck'.
	(Key and Cert): Remove 'vcheck'.
	(Accidental collision): Likewise.
	(Commands): Likewise.
	* tests/t_vcheck.at: Add note about manual having useful stuff for
	when vcheck is re-added.

2005-01-18  Nathaniel Smith  <njs@codesourcery.com>

	* mac.hh:
	* cert.cc (vcheck_cert_name):
	(calculate_vcheck_mac):
	(cert_manifest_vcheck
	(check_manifest_vcheck):
	* cert.hh (cert_manifest_vcheck):
	(check_manifest_vcheck):
	* constants.cc (constants::vchecklen):
	* constants.hh (constants::vchecklen):
	* commands.cc (vcheck):
	Remove.

	* tests/t_vcheck.at: New test.
	* testsuite.at: Call it.

2005-01-18  Nathaniel Smith  <njs@codesourcery.com>

	* ROADMAP: Remove 'upgrade to sqlite3' todo item.

2005-01-18  Nathaniel Smith  <njs@codesourcery.com>

	* commands.cc (tag):
	(testresult):
	(approve):
	(disapprove):
	(comment):
	(fload):
	(fmerge):
	(cat):
	(rcs_import): Change grouping for "--help" display, to make more
	informative.
	(rcs_import): Also add more details to help text.

2005-01-17  Nathaniel Smith  <njs@codesourcery.com>

	* diff_patch.cc (normalize_extents): Add missing ')'.

2005-01-17  Nathaniel Smith  <njs@codesourcery.com>

	* tests/t_update_1.at: New test.
	* testsuite.at: Call it.

2005-01-11  Nathaniel Smith  <njs@codesourcery.com>

	* diff_patch.cc (normalize_extents): Add warning for anyone who
	manages to trigger the untested part of the normalization code.

2005-01-14  Christian Kollee <stuka@pestilenz.org>

	* search for and link with sqlite3 when --bundle-sqlite=no

2005-01-12  Derek Scherger  <derek@echologic.com>

	* tests/t_ambig_update.at: add comments from discussion on irc
	* tests/t_status_missing.at: new test
	* testsuite.at: include it

2005-01-10  graydon hoare  <graydon@pboox.com>

	* commands.cc (explicit_merge): Tweak merge message.
	* database.cc (check_sqlite_format_version): New function.
	(database::sql): Call it.
	* sqlite/pager.hh (SQLITE_DEFAULT_PAGE_SIZE): Adjust to 8192.
	(SQLITE_MAX_PAGE_SIZE): Adjust to 65536.
	* schema_migration.cc: Post-merge cleanup.
	* Makefile.am: Likewise.

2005-01-10  Christof Petig <christof@petig-baender.de>

	* sqlite/*: SQLite 3.0.8 CVS import
	* database.{cc,hh}:
	* schema_migration.{cc,hh}: convert to use the SQLite3 API

	This does not yet use any of the more sophisticated API features
	of SQLite3 (query parameters, BLOBs), so there is plenty of room
	for optimization. This also does not change the schema (i.e.
	still uses base64 encoded values in tables)

2005-01-17  graydon hoare  <graydon@pobox.com>

	* AUTHORS: Mention Wojciech and Neil.
	* revision.cc (calculate_ancestors_from_graph): Make non-recursive.

2005-01-17  Wojciech MiÅkowski  <wmilkowski@interia.pl>

	* std_hooks.lua: Teach about meld.

2005-01-17  Neil Conway  <neilc@samurai.com>

	* diff_patch.cc: add a new context diff hunk consumer. Rename
	unidiff() to make_diff().
	* diff_patch.hh: Rename unidiff() to make_diff().
	* command.cc: Add new "cdiff" command, and refactor "diff" to
	invoke a common subroutine that is parameterized on the diff
	type. Unrelated change: make a branch-based checkout default to
	using the same directory name as the branch name, unless a
	branch is specified.

2005-01-17  graydon hoare  <graydon@pobox.com>

	* cryptopp/osrng.cpp (NonblockingRng::GenerateBlock):
	Bring forward patch lost in cryptopp 5.2 upgrade.
	* revision.cc (add_bitset_to_union)
	(calculate_ancestors_from_graph): New functions.
	(erase_ancestors)
	(is_ancestor): Rewrite.
	* cert.cc (get_branch_heads): Rewrite.
	* database.{cc,hh} (get_heads): Remove
	(get_revision_ancestry): Use multimap.
	(install_views): Disable.
	Remove everything related to the trust views. Too slow.
	Also tidy up whitespace formatting in sqlite3 code.
	* views.sql: Clear out all views.
	* commands.cc: Adapt to using multimap for ancestry.
	* AUTHORS: Mention Faheem and Christian.

2005-01-17  Faheem Mitha  <faheem@email.unc.edu>

	* debian/control: Fix up build depends.

2005-01-17  Ulrich Drepper  <drepper@redhat.com>

	* acinclude.m4 (AC_CHECK_INADDR_NONE): Fix quoting.
	* Makefile.am (EXTRA_DIST): Add sqlite/keywordhash.c.

2005-01-14  Christian Kollee  <stuka@pestilenz.org>

	* search for and link with sqlite3 when --bundle-sqlite=no

2005-01-12  Derek Scherger  <derek@echologic.com>

	* tests/t_ambig_update.at: add comments from discussion on irc
	* tests/t_status_missing.at: new test
	* testsuite.at: include it

2005-01-10  graydon hoare  <graydon@pboox.com>

	* commands.cc (explicit_merge): Tweak merge message.
	* database.cc (check_sqlite_format_version): New function.
	(database::sql): Call it.
	* sqlite/pager.hh (SQLITE_DEFAULT_PAGE_SIZE): Adjust to 8192.
	(SQLITE_MAX_PAGE_SIZE): Adjust to 65536.
	* schema_migration.cc: Post-merge cleanup.
	* Makefile.am: Likewise.

2005-01-10  Christof Petig  <christof@petig-baender.de>

	* sqlite/*: SQLite 3.0.8 CVS import
	* database.{cc,hh}:
	* schema_migration.{cc,hh}: convert to use the SQLite3 API

	This does not yet use any of the more sophisticated API features
	of SQLite3 (query parameters, BLOBs), so there is plenty of room
	for optimization. This also does not change the schema (i.e.
	still uses base64 encoded values in tables)

2005-01-11  Nathaniel Smith  <njs@codesourcery.com>

	* tests/t_migrate_schema.at: Switch to using pre-dumped db's, make
	it work, un-XFAIL it.

2005-01-11  Nathaniel Smith  <njs@codesourcery.com>

	* tests/t_persistent_server_keys_2.at: XFAIL it, add commentary on
	solution.

2005-01-11  Nathaniel Smith  <njs@codesourcery.com>

	* tests/t_persistent_server_keys_2.at: New test.
	* testsuite.at: Add it.

2005-01-06  Nathaniel Smith  <njs@codesourcery.com>

	* schema_migration.cc (migrate_monotone_schema): Add comment
	pointing to t_migrate_schema.at.
	* tests/t_migrate_schema.at: Implement, mostly.  (Still broken.)

	* tests/t_heads_discontinuous_branch.at: Remove urgency
	annotation.
	* tests/t_netsync_nocerts.at: Add urgency annotation.

	* testsuite.at: Add UNGZ, UNGZB64 macros.
	* tests/t_fmerge.at: Use them.

2005-01-05  Nathaniel Smith  <njs@codesourcery.com>

	* schema_migration.cc: Update comment about depot code.
	(migrate_depot_split_seqnumbers_into_groups):
	(migrate_depot_make_seqnumbers_non_null):
	(migrate_depot_schema): Remove; all are dead code.

2005-01-05  Nathaniel Smith  <njs@codesourcery.com>

	* schema_migration.cc: Remove tabs.

2005-01-05  Nathaniel Smith  <njs@codesourcery.com>

	* tests/t_check_same_db_contents.at: Uncapitalize title to unbreak
	testsuite.

	* revision.cc (is_ancestor): Add FIXME comment.
	(erase_ancestors): New function.
	* revision.hh (erase_ancestors): Prototype it.
	* cert.cc (get_branch_heads): Call it.
	* tests/t_heads_discontinuous_branch.at: Un-XFAIL it.

	* revision.cc (find_subgraph_for_composite_search): Ignore null
	revision ids.
	* commands.cc (try_one_merge): Add invariant - never create merges
	where the left parent is an ancestor or descendent of the right.
	(explicit_merge): Same check.
	(propagate): Handle cases where no merge is necessary.  Also, make
	generated log message more readable.

	* tests/t_propagate_desc.at: Un-XFAIL it.
	* tests/t_propagate_anc.at: Un-XFAIL it.  Use new
	CHECK_SAME_DB_CONTENTS macros.
	* testsuite.at: Move t_check_same_db_contents.at to run before
	propagation tests.  Make CHECK_SAME_DB_CONTENTS more thorough.

	* tests/t_dump_load.at: Implement test.

2005-01-05  Nathaniel Smith  <njs@codesourcery.com>

	* tests/t_check_same_db_contents.at: New test.
	* testsuite.at: Add it.
	(CHECK_SAME_DB_CONTENTS): New macro.

2005-01-04  Nathaniel Smith  <njs@codesourcery.com>

	* cert.cc: Remove tabs.
	* revision.hh: Likewise.

2005-01-04  Nathaniel Smith  <njs@codesourcery.com>

	* tests/t_propagate_anc.at: Also check the case where we're
	propagating a non-strict ancestor, i.e. the heads are actually
	equal.

2005-01-04  Nathaniel Smith  <njs@codesourcery.com>

	* database.cc (get_revision_parents): Add invariant.
	(get_revision_children): Likewise.
	(get_revision): Likewise.
	(put_revision): Likewise.

	* tests/t_merge_ancestor.at: New test.
	* tests/t_propagate_desc.at: Likewise.
	* tests/t_propagate_anc.at: Likewise.
	* testsuite.at: Call them.

2005-01-04  Nathaniel Smith  <njs@codesourcery.com>

	* tests/t_netsync_diffbranch.at: Add priority, add description of
	problem and solution.
	Also, XFAIL it.
	* tests/t_netsync_unrelated.at: Add reference to discussion.
	* tests/t_cmdline_options.at: Remove priority marking from
	non-bug.
	* tests/t_checkout_dir.at: XFAIL when run as root.

	* tests/t_netsync_nocerts.at: New test.
	* testsuite.at: Call it.

2005-01-03  Matt Johnston  <matt@ucc.asn.au>

	* tests/t_netsync_diffbranch.at: add a new test for pulling a branch
	with a parent from a different branch.
	* testsuite.at: add it

2005-01-02  Derek Scherger  <derek@echologic.com>

	* commands.cc (log_certs): new function
	(log) add Ancestor: and Branch: entries to output; use above new
	function
	* tests/t_cross.at: update to work with changesets

2004-12-30  graydon hoare  <graydon@pobox.com>

	* constants.cc (netcmd_current_protocol_version): Set to 3.
	* tests/t_crlf.at: New test of crlf line encodings.
	* testsuite.at: Call it.
	* monotone.spec: Note 0.16 release.

2004-12-30  graydon hoare  <graydon@pobox.com>

	* win32/get_system_flavour.cc: Fix little compile bugs.

2004-12-30  Julio M. Merino Vidal  <jmmv@menta.net>

	* change_set.{cc,hh}: Add the has_renamed_file_src function in
	change_set::path_rearrangement.
	* commands.cc: Make the 'log' command show nothing for renamed or
	deleted files (when asked to do so) and stop going backwards in
	history when such condition is detected; they don't exist any more,
	so there is no point in showing history (and could drive to incorrect
	logs anyway).
	* tests/t_log_nonexistent.at: New check to verify previous.
	* testsuite.at: Add it.

2004-12-30  graydon hoare  <graydon@pobox.com>

	* Makefile.am: Clean full testsuite directory and full-version.
	* configure.ac: Bump version number.
	* po/monotone.pot: Regenerate.
	* NEWS: Describe new release.

2004-12-29  Julio M. Merino Vidal  <jmmv@menta.net>

	* tests/t_cmdline_options.at: New test for previous: ensure that
	monotone is actually checking for command line correctness.
	* testsuite.at: Add it.

2004-12-29  Julio M. Merino Vidal  <jmmv@menta.net>

	* monotone.cc: Verify that the command line is syntactically correct
	as regards to options (based on error codes from popt).

2004-12-29  Matt Johnston  <matt@ucc.asn.au>

	* tests/t_drop_rename_patch.at: A test to check that deltas on
	renamed files are included in concatenate_change_sets, if there was a
	deletion of a file with the same name as the rename src.
	* testsuite.at: add it

2004-12-29  graydon hoare  <graydon@pobox.com>

	* AUTHORS: Add Jordi.
	* change_set.{cc,hh}: Make sanity helpers const.
	(normalize_change_set): Drop a->a deltas.
	(merge_change_sets): Call normalize.
	(invert_change_set): Likewise.
	* revision.cc
	(find_subgraph_for_composite_search): New fn.
	(calculate_composite_change_set): Call it.
	(calculate_change_sets_recursive): Use results.
	* tests/t_no_change_deltas.at: Fix.

2004-12-29  graydon hoare  <graydon@pobox.com>

	* change_set.cc: Fix unit tests to satisfy sanity checks.
	* std_hooks.lua: Fix status checking on external merges.

2004-12-29  Matt Johnston  <matt@ucc.asn.au>

	* change_set.{cc,hh}: Take account of files which are the
	destination of a rename_file operation, when examining
	file deletions. Added helper methods to clean up related code.

2004-12-29  Matt Johnston  <matt@ucc.asn.au>

	* change_set.cc: added a sanity check for deltas with same src/dst,
	and deleted files with deltas.

2004-12-29  Matt Johnston  <matt@ucc.asn.au>

	* testsuite.at, tests/t_netsync_single.at: don't use -q with
	killall since it isn't portable.

2004-12-28  Julio M. Merino Vidal  <jmmv@menta.net>

	* commands.cc: Make the 'log' command show all affected files
	in each revision in a nice format (easier to read than what
	'cat revision' shows).

2004-12-28  Julio M. Merino Vidal  <jmmv@menta.net>

	* commands.cc: Change the order used by the 'log' command to show
	affected files so that it matches the order in which these changes
	really happen.  Otherwise, a sequence like "rm foo; mv bar foo;
	patch foo" could be difficult to understand by the reader.

2004-12-28  Jordi Vilalta Prat  <jvprat@wanadoo.es>

	* monotone.texi: Fix a typo: "not not" should be "not".

2004-12-28  Julio M. Merino Vidal  <jmmv@menta.net>

	* commands.cc: Make the 'log' command show all affected files
	in each revision in a nice format (easier to read than what
	'cat revision' shows).

2004-12-28  graydon hoare  <graydon@pobox.com>

	* AUTHORS: Add various recent authors.

2004-12-28  Badai Aqrandista <badaiaqrandista@hotmail.com>

	* debian/*: Fix up for package building.

2004-12-28  graydon hoare  <graydon@pobox.com>

	* change_set.{cc,hh}: Add sanity checking, rework
	some of concatenation logic to accomodate.
	* revision.{cc,hh}: Likewise.
	Teach about generalized graph rebuilding.
	* database.cc (delete_existing_revs_and_certs): New fn.
	* commands.cc (db rebuild): New command.
	(db fsck) New command.
	* sanity.{cc,hh} (relaxed): New flag.
	* work.cc: Use new concatenation logic.

2004-12-25  Julio M. Merino Vidal  <jmmv@menta.net>

	* commands.cc: During 'log', print duplicate certificates (by
	different people) in separate lines, rather than showing them
	together without any spacing.  While here, homogenize new lines
	in other messages as well; this also avoids printing some of
	them in case of missing certificates).

2004-12-24  Nathaniel Smith  <njs@codesourcery.com>

	* tests/t_disapprove.at: Enable previously disabled test.

	* tests/t_no_change_deltas.at: New test.
	* testsuite.at: Call it.

2004-12-23  Nathaniel Smith  <njs@codesourcery.com>

	* win32/read_password.c: Remove unused file.

2004-12-22  Julio M. Merino Vidal  <jmmv@menta.net>

	* commands.cc: Verify that the key identifier passed to the pubkey
	and privkey commands exists in the database.  Otherwise exit with
	an informational message instead of an exception.

2004-12-20  Matt Johnston  <matt@ucc.asn.au>

	* keys.cc: don't cache bad passphrases, so prompt for a correct
	password if the first ones fail.

2004-12-19  Matt Johnston  <matt@ucc.asn.au>

	* commands.cc: print out author/date next to ambiguous revision
	lists from selectors.

2004-12-19  Julio M. Merino Vidal  <jmmv@menta.net>

	* testsuite.at:
	* tests/t_fmerge.at:
	* tests/t_netsync.at:
	* tests/t_netsync_single.at:
	* tests/t_revert.at:
	* tests/t_tags.at: Avoid usage of test's == operator.  It's a
	GNUism and causes unexpected failures in many tests.  The correct
	operator to use is just an equal sign (=).
	* tests/t_renamed.at: Don't use cp's -a flag, which is not
	supported by some implementations of this utility (such as the
	one in NetBSD).  Try to add some of its funcionality by using
	the -p flag, although everything could be fine without it.
	* tests/t_unidiff.at: Discard patch's stderr output.  Otherwise
	it's treated as errors, but NetBSD's patch uses it to print
	informative messages.

2004-12-19  Julio M. Merino Vidal  <jmmv@menta.net>

	* tests/t_scan.at: Instead of running sha1sum, use a prestored
	manifest file to do the verification.  This avoids problems in
	systems that do not have the sha1sum tool, like NetBSD.

2004-12-19  Julio M. Merino Vidal  <jmmv@menta.net>

	* Makefile.am: Remove obsolete --with-bundled-adns flag from
	DISTCHECK_CONFIGURE_FLAGS.

2004-12-18  Nathaniel Smith  <njs@codesourcery.com>

	* tests/t_checkout_dir.at: Make the test directory chdir'able
	again after the test.
	* tests/t_delete_dir.at: Add trailing newline.

	* tests/t_dump_load.at: New bug report.
	* tests/t_migrate_schema.at: Likewise.
	* testsuite.at: Call them.

2004-12-18  Nathaniel Smith  <njs@codesourcery.com>

	* change_set.hh: Remove obsolete comment.

2004-12-18  Nathaniel Smith  <njs@codesourcery.com>

	* tests/t_delete_dir.at: New bug report.
	* testsuite.at: Call it.

2004-12-18  Julio M. Merino Vidal  <jmmv@menta.net>

	* commands.cc: Homogenize help message for 'ls' with the one shown
	by 'list'.

2004-12-18  Julio M. Merino Vidal  <jmmv@menta.net>

	* ChangeLog: Add missing entries for several modifications I did
	in December 6th and 3rd.

2004-12-18  Julio M. Merino Vidal  <jmmv@menta.net>

	* tests/t_checkout_dir.at: New test triggering the bug I fixed
	  previously in the checkout command, verifying that directory
	  creation and chdir succeed.
	* testsuite.at: Add new test.

2004-12-18  Nathaniel Smith  <njs@codesourcery.com>

	* ChangeLog: Add log entry for <jmmv@menta.net>'s last change.
	* std_hooks.lua: Check exit status of external merge commands.

2004-12-18  Julio M. Merino Vidal  <jmmv@menta.net>

	* commands.cc: Include cerrno, cstring,
	boost/filesystem/exception.hpp.
	(checkout): Verify that directory creation and chdir succeeded.

2004-12-18  Nathaniel Smith  <njs@codesourcery.com>

	* diff_patch.cc (struct hunk_offset_calculator): Remove dead
	code.  (I believe it was used by the old, non-extent-based
	merging.)
	(calculate_hunk_offsets): Likewise.
	(struct hunk_consumer): Move next to rest of unidiff code.
	(walk_hunk_consumer): Likewise.

2004-12-18  Matt Johnston <matt@ucc.asn.au>

	* change_set.cc (concatenate_change_sets): Be more careful checking
	whether to discard deltas for deleted files (in particular take
	care when files are removed then re-added) - fixes tests
	t_patch_drop_add, t_add_drop_add.at, t_add_patch_drop_add,
	t_merge2_add_drop_add
	* change_set.cc (project_missing_deltas): don't copy deltas
	for deleted files, and handle the case where src file ids vary when
	files are added/removed. (fixes t_patch_vs_drop_add)
	* t_patch_drop_add.at, t_add_drop_add.at, t_add_patch_drop_add.at,
	  t_merge2_add_drop_add.at, t_patch_vs_drop_add.t: don't expect
	to fail any more.

2004-12-17  Nathaniel Smith  <njs@codesourcery.com>

	* tests/t_persistent_server_keys.at:
	* tests/t_attr.at:
	* tests/t_patch_vs_drop_add.at:
	* tests/t_merge2_add_drop_add.at:
	* tests/t_add_drop_add.at:
	* tests/t_add_patch_drop_add.at:
	* tests/t_patch_drop_add.at: Remove priority notes, since these
	are no longer bugs.

2004-12-17  graydon hoare  <graydon@pobox.com>

	* tests/t_merge_2.at: Works now, remove xfail.

2004-12-17  graydon hoare  <graydon@pobox.com>

	* tests/t_merge_1.at: Remove AT_CHECK(false) and xfail.
	* tests/t_fdiff_normalize.at: New test.
	* testsuite.at: Call it.
	* diff_patch.cc (normalize_extents): Fix the normalize bug.
	* revision.{cc,hh} (construct_revisions): Rename to prepare for
	next rebuild-the-graph migration.
	* commands.cc (db): Change call name.

2004-12-16  Joel Rosdahl  <joel@rosdahl.net>

	* revision.cc (is_ancestor): Use std::queue for the queue.

2004-12-14  Joel Rosdahl  <joel@rosdahl.net>

	Generalize the explicit_merge command with an optional ancestor
	argument:
	* revision.cc (is_ancestor): New method.
	* revision.hh (is_ancestor): Add prototype.
	* commands.cc (try_one_merge): Add ancestor argument. Empty
	ancestor means use ancestor from find_common_ancestor_for_merge.
	(merge): Pass empty ancestor to try_one_merge.
	(propagate): Likewise.
	(explicit_merge): Add optional ancestor argument.
	* monotone.texi: Document new explicit_merge argument.

2004-12-13  Joel Rosdahl  <joel@rosdahl.net>

	* tests/t_merge_2.at: New test triggering a bad merge.
	* testsuite.at: Add new test.

2004-12-13  Joel Rosdahl  <joel@rosdahl.net>

	* revision.cc (find_least_common_ancestor): Add a missing "return
	true;" that mysteriously was removed in
	c853237f9d8d155431f88aca12932d2cdaaa31fe.

2004-12-13  Joel Rosdahl  <joel@rosdahl.net>

	* revision.cc (find_least_common_ancestor): Remove unused variable.
	* commands.cc (lca): Correct negative status text.
	* commands.cc (update): Use GNU style braces.

2004-12-12  graydon hoare  <graydon@pobox.com>

	* commands.cc: Fix bug reported in t_attr.at
	* tests/t_attr.at: Remove xfail.
	* change_set.cc: Change unit tests syntax.
	(read_change_set): Assert complete read.
	* revision_ser.cc (read_revision_set): Likewise.
	* os_specific.hh: Drop obsolete file.

2004-12-12  Joel Rosdahl  <joel@rosdahl.net>

	* revision.cc (find_least_common_ancestor): New function for
	finding the vanilla LCA.
	* revision.hh: Added prototype for find_least_common_ancestor.
	* commands.cc (update): Use find_least_common_ancestor for finding
	a common ancestor.
	* commands.cc (diff): Likewise.
	* revision.cc (find_common_ancestor): Rename to...
	(find_common_ancestor_for_merge): ...this, for clarity.
	* revision.hh: find_common_ancestor -->
	find_common_ancestor_for_merge.
	* commands.cc (try_one_merge): Call find_common_ancestor_for_merge
	to find ancestor.
	* commands.cc (lcad): Rename lca command to lcad.
	* commands.cc (lca): New command for finding the vanilla LCA.

2004-12-12  Nathaniel Smith  <njs@codesourcery.com>

	* tests/t_persistent_server_keys.at: Actually test what it's
	supposed to.  Also, un-XFAIL it, since now it seems to pass.

2004-12-12  Nathaniel Smith  <njs@codesourcery.com>

	* tests/t_persistent_server_keys.at: New test.

	* testsuite.at: Call it.
	* tests/t_persistent_server_revision.at: Fix typo.

2004-12-12  Nathaniel Smith  <njs@codesourcery.com>

	* tests/t_persistent_server_revision.at: New test.
	* testsuite.at: Call it.  Tweak NETSYNC macros in support of it.

2004-12-11  Nathaniel Smith  <njs@codesourcery.com>

	* lua.hh (add_rcfile): Add 'required' argument.
	* lua.cc (add_rcfile): Implement it.  Simplify error checking
	logic while I'm there...
	* monotone.cc (cpp_main): Pass new argument to add_rcfile.

	* tests/t_rcfile_required.at: New test.
	* testsuite.at: Call it.
	Revamp netsync support macros, to allow long-running servers.
	Make netsync-killer try first with -TERM, in case that plays nicer
	with gcov.

2004-12-11  Nathaniel Smith  <njs@codesourcery.com>

	* lua.hh: Remove tabs.

2004-12-11  Nathaniel Smith  <njs@codesourcery.com>

	* monotone.texi: Document explicit_merge.

2004-12-11  Nathaniel Smith  <njs@codesourcery.com>

	* Makefile.am: Redo full-revision support again, to properly
	handle 'make dist' and caching.  Hopefully.

2004-12-11  Nathaniel Smith  <njs@codesourcery.com>

	* monotone.texi (File Attributes): Rewrite for new .mt-attrs
	syntax.

2004-12-11  Nathaniel Smith  <njs@codesourcery.com>

	* tests/t_attr.at: New test.
	* testsuite.at: Call it.

2004-12-11  Nathaniel Smith  <njs@codesourcery.com>

	* commands.cc (trusted): Print spaces between key ids.

	* lua.cc (add_rcfile): Errors while loading a user-provided rc
	file are naughtiness, not oopses.

2004-12-11  Nathaniel Smith  <njs@codesourcery.com>

	* commands.cc (commands::explain_usage): Use split_into_lines to
	do formatting of per-command usage; allow multi-line
	descriptions.
	(trusted): New command.
	* monotone.texi (Key and Cert): Document 'trusted' command.
	* tests/t_trusted.at: New test.
	* testsuite.at: Change get_revision_cert_trust to support
	t_trusted.at.  Call t_trusted.at.

2004-12-11  Derek Scherger  <derek@echologic.com>

	* app_state.{cc,hh} (restriction_includes): renamed from
	in_restriction to be less obscure; use path_set rather than
	set<file_path>
	* commands.cc
	(restrict_path_set):
	(restrict_rename_set):
	(restrict_path_rearrangement):
	(calculate_restricted_revision): new restriction functions
	(restrict_patch_set): remove old restrictions machinery
	(status): call calculate_restricted_revision
	(ls_tags): call app.initialize
	(unknown_itemizer): restriction_includes renamed
	(ls_unknown): call calculate_restricted_revision
	(ls_missing): rework for restrictions
	(commit): switch to --message option, optional paths and preserve
	restricted work
	(diff): allow restrictions for zero and one arg variants
	(revert): note some work left to do
	* manifest.{cc,hh} (build_manifest_map): hide unused things
	(build_restricted_manifest_map): new function
	* transforms.{cc,hh} (calculate_ident): clean up merge artifacts
	* work.cc (read_options_map): merge cleanup to preserve command
	line options

2004-12-10  Nathaniel Smith  <njs@codesourcery.com>

	* Makefile.am (package_full_revision.txt): Redo Joel Rosdahl
	<joel@rosdahl.net>'s change below after it got clobbered by
	merge.

2004-12-10  Nathaniel Smith  <njs@codesourcery.com>

	* commands.cc (log): Synopsize optional 'file' argument, and
	describe both arguments in help description.

2004-12-10  Matt Johnston  <matt@ucc.asn.au>

	* cert.cc: Added priv_key_exists() function
	* commands.cc, rcs_import.cc: use new privkey functions
	* netsync.cc: change some bits that were missed

2004-12-09  Derek Scherger  <derek@echologic.com>

	* .mt-nonce: delete obsolete file
	* change_set.cc (merge_deltas): add file paths in call to
	try_to_merge_files
	* commands.cc (propagate): add progress logging similar to merge
	* diff_patch.{cc,hh} (try_to_merge_files): add file paths to
	merge2 and merge3 hooks; add logging of paths before calling merge
	hooks
	* lua.{cc,hh} (hook_merge2, hook_merge3): add file paths to merge
	hooks
	* std_hooks.lua (merge2, merge3, merge2_xxdiff_cmd,
	merge3_xxdiff_cmd): pass file paths to xxdiff for use as titles
	* testsuite.at (MONOTONE_SETUP): add paths to merge2 hook

2004-12-09  Matt Johnston  <matt@ucc.asn.au>

	* cert.cc, cert.hh, lua.cc, lua.hh, netsync.cc:
	Added a new get_priv_key(keyid) lua hook to retrieve
	a private key from ~/.monotonerc

2004-12-09  Matt Johnston  <matt@ucc.asn.au>

	* change_set.cc: Don't include patch deltas on files which
	are being deleted in changesets. (partial fix for bug
	invoked by t_merge_add_del.at)

2004-12-09  Matt Johnston  <matt@ucc.asn.au>

	* configure.ac,Makefile.am: Fix iconv and intl
	handling so that the libraries are used (required for OS X).

2004-12-09  Nathaniel Smith  <njs@codesourcery.com>

	* Makefile.am (BUILT_SOURCES_NOCLEAN): add 'S'.

	* netsync.cc (session): Make ticker pointers into auto_ptr's.  Add
	cert and revision tickers.
	(session::session): Initialize new tickers.
	(session::note_item_sent): New method.  Increment tickers.
	(session::note_item_arrived): Increment tickers.
	(session::read_some): Adjust for auto_ptr.
	(session::write_some): Likewise.
	(call_server): Conditionally initialize cert and revision
	tickers.
	(queue_data_cmd): Call 'note_item_sent'.
	(queue_delta_cmd): Call 'note_item_sent'.

2004-12-09  graydon hoare  <graydon@pobox.com>

	* ROADMAP: Add file.

2004-12-08  Nathaniel Smith  <njs@codesourcery.com>

	* tests/t_patch_vs_drop_add.at:
	* tests/t_patch_drop_add.at:
	* tests/t_netsync_unrelated.at:
	* tests/t_merge_add_del.at:
	* tests/t_merge2_add_drop_add.at:
	* tests/t_merge_1.at:
	* tests/t_heads_discontinuous_branch.at:
	* tests/t_cleanup_empty_dir.at:
	* tests/t_checkout_options.at:
	* tests/t_ambig_update.at:
	* tests/t_add_patch_drop_add.at:
	* tests/t_add_drop_add.at:
	* tests/t_add_dot.at: Add (importance) markers to all bug report
	tests.

2004-12-08  Nathaniel Smith  <njs@codesourcery.com>

	* app_state.hh (write_options): Add 'force' option.
	* app_state.cc: Remove tabs.
	(write_options): Implement.
	* commands.cc (checkout): Pass force=true to 'write_options'.

	* tests/t_checkout_options.at: New test.
	* testsuite.at: Define RAW_MONOTONE.
	(t_checkout_options.at): Call it.

2004-12-08  Nathaniel Smith  <njs@codesourcery.com>

	* update.hh (pick_update_target): Rename to...
	(pick_update_candidates): ...this.  Return a set of candidates,
	rather than a single best.
	* update.cc (pick_update_candidates): Likewise.  Remove logic
	checking for unique candidate.
	* commands.cc (describe_revision): New function.
	(heads): Use it.
	(update): Use new 'pick_update_candidates' function.  Add logic
	checking for unique candidate.  On non-unique candidate, print all
	candidates, using 'describe_revision'.

	* tests/t_ambig_update.at: Check that failure messages describe
	the candidate set.

2004-12-08  Nathaniel Smith  <njs@codesourcery.com>

	* update.cc: Remove tabs.

2004-12-08  Nathaniel Smith  <njs@codesourcery.com>

	* tests/t_ambig_update.at: Also check that update fails when one
	candidate edge is deeper than the other.

2004-12-08  graydon hoare  <graydon@pobox.com>

	* change_set.cc (extend_renumbering_via_added_files):
	Look up parent tid in existing renumbering.
	* commands.cc (attr): Check index for "set" subcommand.
	(lca): New diagnostic command.
	(log): Tidy up output formatting a bit.
	* po/monotone.pot: Regenerate.
	* tests/t_add_edge.at: New test to catch add failure.
	* testsuite.at: Call it.

2004-12-08  Nathaniel Smith  <njs@codesourcery.com>

	* tests/t_ambig_update.at: New test.
	* testsuite.at: Add it.

	* tests/t_explicit_merge.at: Add, having forgotten to last time.

2004-12-08  Nathaniel Smith  <njs@codesourcery.com>

	* tests/t_explicit_merge.at: New test.
	* testsuite.at: Add it.

2004-12-08  Nathaniel Smith  <njs@codesourcery.com>

	* testsuite.at: Remove duplicate line created by merge.
	* ChangeLog: Re-sort after merges.

	* commands.cc (explicit_merge): Remove stray space.  Print id of
	merge result.
	(complete_command): Add back "}" deleted by merge.

2004-12-08  Nathaniel Smith  <njs@codesourcery.com>

	* change_set.cc: Remove tabs.
	* diff_patch.cc: Likewise.

	* commands.cc (explicit_merge): New command.

2004-12-08  graydon hoare  <graydon@pobox.com>

	* change_set.cc (extend_renumbering_via_added_files):
	Look up parent tid in existing renumbering.
	* commands.cc (attr): Check index for "set" subcommand.
	(lca): New diagnostic command.
	(log): Tidy up output formatting a bit.
	* po/monotone.pot: Regenerate.
	* tests/t_add_edge.at: New test to catch add failure.
	* testsuite.at: Call it.

2004-12-07  Richard Levitte  <richard@levitte.org>

	* Makefile.am: Keep package_*revision.{txt,h}, so they are saved
	as part of a distribution, and thereby make as sure as possible
	people who download monotone get historical information on where
	their copy of monotone came from.

2004-12-06  Richard Levitte  <richard@levitte.org>

	* monotone.cc: Add a hint on how to use --ticker.

2004-12-06  Nathaniel Smith  <njs@codesourcery.com>

	* commands.cc (ls_certs): Sort the certs before printing.
	* tests/t_netsync_repeated.at: Actually check that certs were
	transferred correctly.

2004-12-06  Julio M. Merino Vidal  <jmmv@menta.net>

	* figures/cert.pdf:
	* figures/cert.png:
	* figures/oo-figures.sxd:
	* monotone.texi: Use example host names under the
	example.{com,org,net} subdomains instead of invented names.
	These are defined in RFC 2606.

2004-12-06  Julio M. Merino Vidal  <jmmv@menta.net>

	* configure.ac: Now that we depend on GNU Autoconf >= 2.58, we
	can use the AS_HELP_STRING macro everywhere we need to pretty-print
	help strings.  Also convert old calls to AC_HELP_STRING (deprecated)
	to this one.

2004-12-06  Joel Rosdahl  <joel@rosdahl.net>

	* Makefile.am (package_full_revision.txt): Silence error messages
	when deducing full package revision.

2004-12-06  graydon hoare  <graydon@pobox.com>

	* unix/get_system_flavour.cc:
	* win32/get_system_flavour.cc: Add missing files.

2004-12-06  graydon hoare  <graydon@pobox.com>

	* commands.cc (merge): Add newline in output.
	* change_set.cc (project_missing_deltas): Fix very bad
	delta-renaming bug.

2004-12-06  graydon hoare  <graydon@pobox.com>

	* change_set.cc:
	* tests/t_merge_add_del.at:
	* netsync.cc:
	* commands.cc: Clean up from merge.

2004-12-06  Nathaniel Smith  <njs@codesourcery.com>

	* tests/t_add_patch_drop_add.at: New test.
	* tests/t_merge2_add_drop_add.at: New test.
	* tests/t_patch_drop_add.at: New test.
	* tests/t_patch_vs_drop_add.at: New test.
	* testsuite.at: Add them.

	* tests/t_add_drop_add.at: Fix to test what it was supposed to.

	* tests/t_merge2_data.at: Remove extraneous [stdout].

	* tests/t_merge_add_del.at: Fix description.
	XFAIL it.

2004-12-06  Nathaniel Smith  <njs@codesourcery.com>

	* tests/t_add_drop_add.at: New test.
	* testsuite.at: Add it.

2004-12-05  Nathaniel Smith  <njs@codesourcery.com>

	* tests/t_merge_add_del: Shorten name for better display.

2004-12-05  Matt Johnston <matt@ucc.asn.au>

	* tests/t_merge_add_del: added a new test for merging
	  branches where a file is added then removed.
	* testsuite.at: added the new test
	* configure.ac: bumped the prequisite version to 2.58 since
	  some tests use AT_XFAIL_IF

2004-12-05  graydon hoare  <graydon@pobox.com>

	* Makefile.am (package_full_revision.txt): Use top_builddir
	to locate monotone executable.

2004-12-05  Nathaniel Smith  <njs@codesourcery.com>

	* tests/t_merge_add_del: Shorten name for better display.

2004-12-05  Matt Johnston <matt@ucc.asn.au>

	* tests/t_merge_add_del: added a new test for merging
	  branches where a file is added then removed.
	* testsuite.at: added the new test
	* configure.ac: bumped the prequisite version to 2.58 since
	  some tests use AT_XFAIL_IF

2004-12-04  graydon hoare  <graydon@pobox.com>

	* commands.cc (fcommit): New command.
	(update): Finish off merge of update command.

2004-12-04  Derek Scherger  <derek@echologic.com>

	* commands.cc: (complete_command): New function.
	(explain_usage/process): Use it.

2004-12-04  Nathaniel Smith  <njs@codesourcery.com>

	* change_set.cc (merge_deltas): Call correct variant of
	try_to_merge_files depending on whether ancestor is available.
	* diff_patch.cc (try_to_merge_files -- merge3 version): Add
	assertions about ids.
	(try_to_merge_files -- merge2 version): Likewise.

	* testsuite.at: Add a trivial working merge2 hook.
	* tests/t_related_merge2_data.at: Update to use.
	Mark as expected to PASS.
	* tests/t_merge2_data.at: Likewise.

2004-12-04  Nathaniel Smith  <njs@codesourcery.com>

	* change_set.cc (merge_deltas): Call correct variant of
	try_to_merge_files depending on whether ancestor is available.
	* diff_patch.cc (try_to_merge_files -- merge3 version): Add
	assertions about ids.
	(try_to_merge_files -- merge2 version): Likewise.

	* testsuite.at: Add a trivial working merge2 hook.
	* tests/t_related_merge2_data.at: Update to use.
	Mark as expected to PASS.
	* tests/t_merge2_data.at: Likewise.

2004-12-04  Nathaniel Smith  <njs@codesourcery.com>

	* change_set.cc: Remove tabs.
	* diff_patch.cc: Likewise.

2004-12-04  Nathaniel Smith  <njs@codesourcery.com>

	* change_set.cc: Remove tabs.
	* diff_patch.cc: Likewise.

2004-12-03  Julio M. Merino Vidal  <jmmv@menta.net>

	* commands.cc: Add a missing newline to a message.

2004-12-03  Julio M. Merino Vidal  <jmmv@menta.net>

	* cryptopp/config.h:
	* configure.ac: NetBSD does not define __unix__ nor __unix, so the
	build fails.  To solve, check for __NetBSD__ where appropiate to
	detect a Unix system.

2004-12-03  Julio M. Merino Vidal  <jmmv@menta.net>

	* INSTALL: Document my latest changes: --enable-ipv6 option, ability
	to specify static boost prefix through --enable-static-boost and
	BOOST_SUFFIX variable.

2004-12-03  Julio M. Merino Vidal  <jmmv@menta.net>

	* Makefile.am:
	* configure.am: Add a variable, BOOST_SUFFIX, that identifies the
	suffix string that has to be appended to Boost library names to use
	them.  This variable can be defined on configure's command line.

2004-12-03  Julio M. Merino Vidal  <jmmv@menta.net>

	* configure.ac: Let the --enable-static-boost argument take a prefix
	to where boost libraries are located.

2004-12-03  Julio M. Merino Vidal  <jmmv@menta.net>

	* configure.ac: Add a three-state --enable-ipv6 argument to the
	configure script to explicitly enable or disable IPv6 support.

2004-12-03  Julio M. Merino Vidal  <jmmv@menta.net>

	* std_hooks.lua: Add missing newlines to two error messages.

2004-12-02  Derek Scherger  <derek@echologic.com>

	* commands.cc: more tweaking to ease changeset merge

2004-12-01  Derek Scherger  <derek@echologic.com>

	* commands.cc: reordered commands to help merge with changesets
	branch

2004-12-01  graydon hoare  <graydon@pobox.com>

	* {unix,win32}/get_system_flavour.cc: New files.
	* basic_io.{cc,hh}: Give names to input sources.
	* monotone.cc: Move app_state ctor inside try.
	* platform.hh (get_system_flavour): Declare.
	* revision.cc: Name input source "revision".
	* sanity.cc: Log flavour on startup.
	* tests/t_attributes.at: Use new syntax.
	* transforms.{cc,hh} (split_into_lines): New variant, and rewrite.
	* work.{cc,hh}: Rewrite attributes to use basic_io.
	(get_attribute_from_db):
	(get_attribute_from_working_copy): New functions.

2004-11-30  Nathaniel Smith  <njs@codesourcery.com>

	* keys.cc (get_passphrase): Simplify arguments.
	(generate_key_pair): Force new passphrases to come from the user.
	Adapt to new 'get_passphrase' arguments.
	(change_key_passphrase): Likewise.
	(generate_key_pair): Add argument specifying passphrase, for
	exclusive use of the unit tests.
	(signature_round_trip_test): Use it.
	* keys.hh (generate_key_pair): Adjust prototype correspondingly.

	* tests/t_genkey.at: Test that 'genkey' requires the passphrase to
	be entered.
	* tests/t_chkeypass.at: Check that 'chkeypass' fails if no
	passphrase is given.

2004-11-30  Nathaniel Smith  <njs@codesourcery.com>

	* keys.hh: Remove tabs.
	* keys.cc: Likewise.

2004-11-30  Nathaniel Smith  <njs@codesourcery.com>

	* monotone.texi (Hook Reference): Clarify description of
	'get_passphrase', following confusion on IRC.

2004-11-30  Joel Rosdahl  <joel@rosdahl.net>

	* ui.cc (fatal): Added missing newlines in fatal message.

2004-11-29  Nathaniel Smith  <njs@codesourcery.com>

	* monotone.texi: Add more details to documentation of 'update
	<revision>' command.

	* ui.cc (fatal): Typo in previous commit.

2004-11-29  Nathaniel Smith  <njs@codesourcery.com>

	* ui.cc (fatal): On suggestion of Zack Weinberg, add a note to
	fatal error messages 1) telling the user that it's a bug (i.e.,
	not their fault), and 2) requesting a bug report.

2004-11-29  Nathaniel Smith  <njs@codesourcery.com>

	* ui.cc: Remove tabs.

2004-11-30  Matt Johnston  <matt@ucc.asn.au>

	* change_set.cc (merge_disjoint_analyses): Prevent duplicated
	tids being used.
	(merge_disjoint_analyses): Fix typo (s/a_tmp/b_tmp/)

2004-11-24  Nathaniel Smith  <njs@codesourcery.com>

	* tests/t_cleanup_empty_dir.at: Shorten name.

2004-11-24  Nathaniel Smith  <njs@codesourcery.com>

	* Makefile.am (BUILT_SOURCES): List package_*version.{h,txt}.
	* package_{full_,}version.txt: Work when blddir != srcdir.

2004-11-24  Nathaniel Smith  <njs@codesourcery.com>

	* mt_version.hh: New file.
	* mt_version.cc: New file.
	* monotone.cc (package_revision.h): Don't include it.
	(mt_version.hh): Include it.
	(OPT_FULL_VERSION): New option.
	(options): Add it.
	(cpp_main): Implement --version and --full-version in terms of
	mt_version.hh.

	* Makefile.am (package_full_revision.h): Build it.
	(MOST_SOURCES): Add mt_version.{cc,hh}.

2004-11-24  Nathaniel Smith  <njs@codesourcery.com>

	* txt2c.cc (main): Add "--skip-trailing" option to skip trailing
	whitespace.
	* Makefile.am (package_revision.h): Generate it.
	* monotone.cc (package_revision.h): Include it.
	(cpp_main): Print it as part of --version.

2004-11-23  Nathaniel Smith  <njs@codesourcery.com>

	* tests/t_cleanup_empty_dir.at: New test.
	* testsuite.at: Call it.

2004-11-23  Nathaniel Smith  <njs@codesourcery.com>

	* monotone.texi (File Attributes): Document how restricted format
	of .mt-attrs currently is.  Also talk about 'the' .mt-attrs file
	instead of 'an', in response to confusion.

2004-11-23  Nathaniel Smith  <njs@codesourcery.com>

	* work.cc (build_deletion): Add missing newline.
	(build_rename): Likewise.
	(build_rename): Likewise.

2004-11-23  Nathaniel Smith  <njs@codesourcery.com>

	* work.cc: Remove tabs.

2004-11-23  Nathaniel Smith  <njs@codesourcery.com>

	* commands.cc: Remove tabs.

2004-11-23  Nathaniel Smith  <njs@codesourcery.com>

	* tests/t_add_dot.at: New test.
	* testsuite.at: Call it.

2004-11-22  Joel Rosdahl  <joel@rosdahl.net>

	* testsuite.at (NEED_UNB64): Check that python knows how to decode
	strings before using it.

2004-11-21  Joel Rosdahl  <joel@rosdahl.net>

	* testsuite.at (NEED_UNB64): Find more programs for decoding
	base64.

2004-11-20  Nathaniel Smith  <njs@codesourcery.com>

	* tests/t_merge_1.at: New test.
	* testsuite.at: Add it.
	(NEED_UNB64): New macro.
	(UNB64): Likewise.
	* tests/t_unidiff.at: Use them.
	* tests/t_unidiff2.at: Likewise.

2004-11-19  Nathaniel Smith  <njs@codesourcery.com>

	* tests/t_initfork.at: Remove file; redundant with
	t_merge2_add.at.
	* testsuite.at: Don't call it.

2004-11-18  Derek Scherger  <derek@echologic.com>

	* commands.cc (list tags): new command.
	* monotone.1: update.
	* monotone.texi: update.
	* std_hooks.lua: remove unused get_problem_solution hook.
	* test/t_tags.at: new test.
	* testsuite.at: call it.

2004-11-18  Nathaniel Smith  <njs@codesourcery.com>

	* monotone.texi (Committing Work): Remove mistakenly added
	redundant command line argument.

2004-11-17  Joel Rosdahl  <joel@rosdahl.net>

	* commands.cc (diff): Don't print hashes around diff output if
	there is no diff to print.

	Fix bugs #8714 "monotone update working copy to previous version"
	and #9069 "update with multiple candidates":
	* commands.cc (update): Let the update command take an optional
	revision target parameter. Without an explicit revision target,
	the current branch head is used just like before. Added logic for
	updating to an older revision or another revision reachable via a
	common ancestor.
	* tests/t_update_to_revision.at: Add regression tests for new
	update logic.
	* testsuite.at: Add new test.
	* monotone.texi: Document new update argument.

2004-11-17  Nathaniel Smith  <njs@codesourcery.com>

	* netsync.cc (request_fwd_revisions): Rename 'first_attached_edge'
	to 'an_attached_edge', because it does not represent the first
	attached edge.  Likewise for 'first_attached_cset'.
	(analyze_attachment): Remove early exit from loop; we want to
	analyze the entire graph, not just some linear subgraphs.

	* revision.cc (ensure_parents_loaded): Filter out the null
	revision when calculating parents.
	* change_set.hh (null_id): Define for 'revision_id's.

	* tests/t_merge2_add.at: New test.
	* tests/t_merge2_data.at: New test.
	* tests/t_related_merge2_data.at: New test.
	* tests/t_merge_add.at: New test.
	* tests/t_netsync_pubkey.at: New test.
	* tests/t_netsync_repeated.at: New test.
	* tests/t_netsync_unrelated.at: New test.


	* testsuite.at: Add new tests.
	(NETSYNC_SETUP): New macro.
	(MONOTONE2): New macro.
	(RUN_NETSYNC): New macro.
	(ADD_FILE): New macro.
	(SET_FILE): New macro.
	(COMMIT): New macro.
	* tests/t_netsync.at: Use them.

	* tests/t_singlenetsync.at: Add 'netsync' keyword'.  Rename to...
	* tests/t_netsync_single.at: ...this.

	* tests/t_heads_discontinuous_branch.at: XFAIL it.

2004-11-17  Nathaniel Smith  <njs@codesourcery.com>

	* netsync.cc: Remove hard tabs.

2004-11-17  Nathaniel Smith  <njs@codesourcery.com>

	* revision.cc: Remove hard tabs.
	* change_set.hh: Likewise.

2004-11-16  Nathaniel Smith  <njs@codesourcery.com>

	* tests/t_heads.at: Replace last tricky case with a less tricky case.
	* tests/t_heads_discontinuous_branch.at: New test for the really
	tricky case.
	* testsuite.at: Run it.

2004-11-16  Nathaniel Smith  <njs@codesourcery.com>

	* views.sql (trusted_parents_in_branch): Remove.
	(trusted_children_in_branch): Remove.
	(trusted_branch_members): New view.
	(trusted_branch_parents): New view.
	(branch_heads): Use the new views, not the removed ones.

	* database.cc (get_heads): Column name in 'branch_heads'
	unavoidably changed from 'id' to 'parent'; adjust SELECT statement
	to use new name.

2004-11-16  Nathaniel Smith  <njs@codesourcery.com>

	* database.cc: Remove hard tabs.

2004-11-16  Nathaniel Smith  <njs@codesourcery.com>

	* commands.cc (dump_diffs): Fetch delta destination, not source,
	on new files.

2004-11-15  Joel Rosdahl  <joel@rosdahl.net>

	* tests/t_diff_added_file.at: Added testcase exposing a bug in
	"monotone diff x y" where x is an ancestor of y and y adds a new
	file.
	* testsuite.at: Add new test.

2004-11-14  Joel Rosdahl  <joel@rosdahl.net>

	Fix bug #9092 "add command to change passphrase":
	* commands.cc (chkeypass): New command.
	* keys.cc (get_passphrase): Added parameters for prompt beginning and
	disabling hook lookup and passphrase caching.
	* keys.hh, keys.cc (change_key_passphrase): New function.
	* database.hh, database.cc (delete_private_key): New function.
	* monotone.texi (Key and Cert): Document command.
	* tests/t_chkeypass.at: Testcase for the command.
	* testsuite.at: Added new testcase.

2004-11-14  Matt Johnston <matt@ucc.asn.au>

	* tests/t_initfork.at: New test for merging two ancestor-less heads.

2004-11-13  Nathaniel Smith  <njs@codesourcery.com>

	* tests/t_heads.at: New test.
	* testsuite.at: Add it.

2004-11-13  Nathaniel Smith  <njs@codesourcery.com>

	* monotone.texi: Fix various typos.
	(Committing Work): Add missing command line argument.
	(Branch Names): New section.
	Add me to the copyright block.

2004-11-12  Joel Rosdahl  <joel@rosdahl.net>

	* monotone.texi: Fix documentation of the approve and disapprove
	commands. Fix jp.co.juicebot.jb7 branch name in examples. Other
	minor fixes.

2004-11-11  Joel Rosdahl  <joel@rosdahl.net>

	* monotone.texi: Fix typos.

2004-11-08  graydon hoare  <graydon@pobox.com>

	* monotone.texi: Some minor cleanups.
	* netsync.cc: Fix a formatter.

2004-11-07  graydon hoare  <graydon@pobox.com>

	* figures/*.txt: Drop.
	* monotone.texi: Pull ASCII figures back in conditionally.
	* NEWS, AUTHORS, monotone.spec: Update for 0.15.
	* monotone.1: Update.

2004-11-06  graydon hoare  <graydon@pobox.com>

	* README.changesets: New file.
	* config.guess, config.sub: Remove.
	* Makefile.am: Improve document-building brains.
	* cert.cc, netsync.cc: Remove include.
	* configure.ac: Bump version number.
	* merkle_tree.{cc,hh}: Use unsigned char in dynamic_bitset.
	* po/POTFILES.in: Update to remove os_specific.hh.
	* po/monotone.pot: Regenerate.

2004-11-05  graydon hoare  <graydon@pobox.com>

	* constants.cc: Up timeout, connection limit.
	* monotone.texi: Various cleanups.

2004-11-05  Ulrich Drepper  <drepper@redhat.com>

	* configure.ac: Reduce dependencies.
	* lua/lua.h: Include config.h.
	* mkstemp.{cc,hh}: Use system variant when found.
	* netxx/resolve_getaddrinfo.cxx: Check for AI_ADDRCONFIG
	definition.
	* po/POTFILES.in: Update to mention changes.
	* Makefile.am (EXTRA_DIST): Include spec file.
	* commands.cc (diff): No output if empty diff.

2004-10-31  graydon hoare  <graydon@pobox.com>

	* commands.cc (diff): Use guess_binary.
	Fix up some messages to fit on single lines.
	* Makefile.am: Make monotone.pdf depend on figures.
	* change_set.cc: Make inversion drop "delete deltas".
	* texinfo.css: Make images align nicely.
	* netsync.cc: Fix up some messages to be clearer.

2004-10-30  graydon hoare  <graydon@pobox.com>

	* figures/*: New figures.
	* monotone.texi: Rewrite much of the tutorial.

2004-10-30  Nathaniel Smith  <njs@codesourcery.com>

	* netsync.cc (process_hello_cmd): Make clear that when the
	server's key is unknown, we abort the connection.

2004-10-29  Nathaniel Smith  <njs@codesourcery.com>

	* sanity.cc (dump_buffer): Wrap bare string in call to string(),
	to disambiguate conversions (required by Boost 1.30).

2004-10-26  graydon hoare  <graydon@pobox.com>

	* tests/t_update_missing.at: New test from Bruce Stephens
	* testsuite.at: Call it.
	* change_set.cc: Fix the error exposed by it.

2004-10-26  graydon hoare  <graydon@pobox.com>

	* work.{cc,hh}: Comply with Derek's new tests.
	* commands.cc: Likewise.

2004-10-28  Derek Scherger  <derek@echologic.com>

	* tests/t_rename.at: add test for renaming a file after it has
	been moved rather than before
	* tests/t_revert.at: add test for reverting a missing file

2004-10-28  Derek Scherger  <derek@echologic.com>

	* tests/t_drop_missing.at: New test.
	* testsuite.at: Call it.

2004-10-28  Derek Scherger  <derek@echologic.com>

	* tests/t_add.at: New test.
	* testsuite.at: Call it.

2004-10-26  graydon hoare  <graydon@pobox.com>

	* basic_io.{cc,hh}: Rework to use indented stanzas.
	* change_set.cc, revision.cc: Likewise.
	* change_set.cc: Fix formatter bug.
	* commands.cc: Sanity check file ID on delta commit.
	* work.cc: Chatter a bit more on add/drop.

2004-10-17  graydon hoare  <graydon@pobox.com>

	* merkle_tree.cc: Fix bad logging.
	* netsync.cc: Fix transmission bugs.
	* work.cc: Add some progress messages back in.
	* monotone.texi: Change contents of MT/work in example.

2004-10-17  graydon hoare  <graydon@pobox.com>

	* commands.cc (log): Keep a seen list, mask frontier by it.
	* monotone.texi: Updates to cover revision terminology.

	Also various further merges from trunk, see below.

2004-10-17  Derek Scherger  <derek@echologic.com>

	* lua.{cc,hh} (hook_ignore_branch): new hook
	* commands.cc (ls_branches): call it
	* monotone.texi (Hook Reference): describe it

2004-10-17  Richard Levitte  <richard@levitte.org>

	fix bug 8715 and more
	* diff_patch.cc (struct unidiff_hunk_writer,
	unidiff_hunk_writer::flush_hunk): the skew is not just the
	size difference between added and deleted lines in the current
	hunk, it's the size difference between /all/ added and deleted
	lines so far.  Therefore, the skew needs to be a member of the
	struct rather than being something calculated for each hunk.
	Furthermore, we need to add trailing context even if the change
	only consisted of one line.

2004-10-17  Richard Levitte  <richard@levitte.org>

	* monotone.texi (Working Copy): Change the description of
	'monotone revert' to explain what happens when there are
	arguments.

2004-10-17  Richard Levitte  <richard@levitte.org>

	* monotone.texi (OPTIONS): Add a description of --ticker.

	* ui.cc, ui.hh: Rethink the writing conditions as the ticks being
	"dirty" when they have changed since the last print.  That way,
	it's very easy to see when they need being printed.  This fixes a
	small bug where, in some cases, the exact same tick output is
	produced twice, once before a separate message, and once after,
	when a ticker is actually being removed.
	(tick_write_dot::write_ticks): Add a line that describes the
	ticks, including the amount of each tick per short name.

2004-10-17  Richard Levitte  <richard@levitte.org>

	fix bug 8733
	* ui.cc, ui.hh: Define a separate tick writer struct, and two
	subclasses, one that write counters, and one that writes progress
	characters.  As a consequence, move the count to the ticker class
	itself, and have the user interface contain a map of pointers to
	tickers instead of a map of counters, so data is easier to expand
	and access in a consistent manner.  Finally, correct a few errors
	in the checks for when ticks should be written, and make sure the
	final value gets written when the tickers are removed.

	* cert.cc (write_ancestry_paths):
	* database.cc (rehash):
	* netsync.cc (call_server, rebuild_merkle_trees):
	* rcs_import.cc (import_cvs_repo, cvs_history): Adapt to the new
	tickers.

	* monotone.cc: Add the option '--ticker' which takes the values
	"dot" or "count" to express which type of tick writer to use.  As
	a result, set the tick writer to be the progress dot kind or the
	counting type.

2004-10-15  graydon hoare  <graydon@pobox.com>

	* std_hooks.lua (get_revision_cert_trust): Add.

2004-10-14  graydon hoare  <graydon@pobox.com>

	* main.cc (UNIX_STYLE_SIGNAL_HANDLING): Enable on OSX.
	* cryptopp/*: Upgrade to 5.2.1
	* Makefile.am: Adjust for a couple new files.

2004-10-13  graydon hoare  <graydon@pobox.com>

	* change_set.cc (__STDC_CONSTANT_MACROS): Further hammering.
	* commands.cc (changesetify): New subcommand to db.
	* database.{cc,hh} (sql): Install views.
	(install_views): New function.
	(get_manifest_certs): Restore old variant.
	* numeric_vocab.hh: Use stdint.h.
	* revision.{cc,hh} (analyze_manifest_changes)
	(construct_revisions)
	(build_changesets): New functions.
	* schema.sql: Remove views stuff.
	* views.sql: Put views here.
	* schema_migration.cc: Add migration code for revisions.
	* Makefile.am: Mention views.sql.

2004-10-12  graydon hoare  <graydon@pobox.com>

	* unix/read_password.cc: Don't force echo on.

2004-10-10  graydon hoare  <graydon@pobox.com>

	merge a batch of changes from trunk, see below.
	* monotone.spec: Bump to 0.14.

2004-10-10  graydon hoare  <graydon@pobox.com>

	fix bug 9884
	* tests/t_singlenetsync.at: sleep 5
	* tests/t_netsync.at: sleep 5

2004-10-10  graydon hoare  <graydon@pobox.com>

	* AUTHORS: Mention Richard Levitte.
	* Makefile.am: Remove nonce stuff.
	* NEWS: Describe changes from last release.
	* cert.cc (cert_manifest_testresult): Teach about other ways
	of writing a boolean value.
	* commands.cc (commit): Don't commit when no change.
	(debug): Rename to "db execute".
	(serve): Require passphrase on startup.
	(bump): Remove command.
	(ls keys): Handle no keys.
	* configure.ac: Bump version number.
	* keys.cc (get_passphrase): Reject empty passphrase nicely,
	from user and from hook.
	* lua.{cc,hh} (hook_get_sorter): Dead code, remove.
	* main.cc (main_with_many_flavours_of_exception): s/char/int/.
	* monotone.cc (OPT_DUMP): New option.
	(OPT_VERBOSE): Rename as OPT_DEBUG.
	* monotone.{texi,1}: Document changes, s/rdiff/xdelta/.
	* nonce.{cc,hh}: Drop.
	* sanity.hh (sanity::filename): New field.
	* sanity.cc (dump_buffer): Dump to file or be silent.
	* testsuite.at (persist_phrase_ok): Define as true.
	* tests/t_null.at: Adjust for new option names.
	* unit_tests.cc: Set debug, not verbose.

2004-10-10  graydon hoare  <graydon@pobox.com>

	* tests/t_remerge.at: New test.
	* testsuite.at: Call it.

2004-10-10  graydon hoare  <graydon@pobox.com>

	* cryptopp/algebra.cpp:
	* cryptopp/asn.h:
	* cryptopp/hmac.h:
	* cryptopp/iterhash.h:
	* cryptopp/mdc.h:
	* cryptopp/modes.h:
	* cryptopp/osrng.h:
	* cryptopp/pubkey.h:
	* cryptopp/seckey.h:
	* cryptopp/simple.h:
	* cryptopp/smartptr.h:
	* cryptopp/strciphr.cpp:
	* cryptopp/strciphr.h:
	* lcs.cc:
	* lua.cc: Fixes for g++ 3.4 from Michael Scherer.
	* AUTHORS: Mention Michael.

2004-10-10  graydon hoare  <graydon@pobox.com>

	* tests/t_movedel.at: New test.
	* testsuite.at: Call it.

2004-10-10  graydon hoare  <graydon@pobox.com>

	* tests/t_movepatch.at: New test.
	* testsuite.at: Call it.

2004-10-10  graydon hoare  <graydon@pobox.com>

	* change_set.cc:
	* file_io.{cc,hh}: Bug Fixes.

2004-10-10  graydon hoare  <graydon@pobox.com>

	* cert.{cc,hh} (cert_revision_manifest): Bug fixes.
	* commands.cc (approve)
	(disapprove)
	(testresult): Teach about revisions.
	* tests/t_disapprove.at:
	* tests/t_i18n_file.at:
	* tests/t_ls_missing.at:
	* tests/t_testresult.at: Bug fixes.

2004-10-09  graydon hoare  <graydon@pobox.com>

	* netsync.cc:
	* packet.cc:
	* tests/t_i18n_file.at:
	* tests/t_netsync.at:
	* tests/t_single_char_filenames.at:
	* tests/t_singlenetsync.at: Bug fixes.

2004-10-04  graydon hoare  <graydon@pobox.com>

	* Makefile.am: Re-enable rcs stuff.
	* cert.{cc,hh}: Bug fixes.
	* change_set.{cc,hh} (apply_change_set)
	(apply_change_set_inverse): New helper functions.
	* commands.cc (log)
	(rcs_import)
	(cvs_import): Teach about revisions.
	* database.cc (get_version): Block reconstruction loops.
	* diff_patch.cc:
	* lua.cc:
	* netsync.cc: Remove references to obsolete includes.
	* rcs_file.cc: Pick up bug fix from trunk.
	* rcs_import.cc: Teach about revisions.

2004-10-03  graydon hoare  <graydon@pobox.com>

	* change_set.{cc,hh}: Lots of little bug fixes.
	* commands.cc: Likewise.
	* database.cc: Comment some chatter.
	* file_io.{cc,hh}: Bug fixes, remove unlink / hardlink stuff.
	* netcmd.cc: Bug fixes.
	* netsync.cc: Likewise.
	* tests/t_*.at: Teach about revisions.
	* testsuite.at: Likewise.
	* work.cc: Bug fixes.

2004-09-30  graydon hoare  <graydon@pobox.com>

	* app_state.cc: Inform db of app.
	* change_set.cc: Bug fixes.
	* commands.cc: Use delete_file not unlink.
	* database.{cc,hh}: Bug fixes in trust function machinery.
	* revisions.cc: Skip consideration of empty parents.
	* file_io.{cc,hh}: Remove unlink function.
	* schema.sql: Pass pubkey data into trust call.

2004-09-29  graydon hoare  <graydon@pobox.com>

	* change_set.cc: Various bug fixes, merge unit tests.

2004-09-26  graydon hoare  <graydon@pobox.com>

	* predicament.{cc,hh}: Remove.
	* Makefile.am: Update.
	* change_set.{cc,hh}: Compilation fixes.
	* commands.cc: Likewise.
	* file_io.{cc,hh}: Likewise, and implement link/unlink.
	* lua.{cc,hh}: Implement conflict resolver hooks.

2004-09-25  graydon hoare  <graydon@pobox.com>

	* change_set.{cc,hh}: Rewrite entirely.
	* work.cc: Adjust to compensate.
	* commands.cc: Likewise.
	* numeric_vocab.hh: Ask for C99 constant ctor macros.

2004-09-24  Derek Scherger  <derek@echologic.com>

	* app_state.{cc,hh} (initialize,prefix,in_restriction): rename
	restriction vars; require explicit subdir restriction with ".";
	remove restriction if any path evaluates to working copy root
	* commands.cc (update): disallow restricted updates
	(diff): use --manifest options for initialization
	* tests/t_restrictions.at: remove restricted update test
	* tests/t_subdirs.at: added (missed previously)
	* vocab.cc (verify): allow "." elements in local_path
	(test_file_path_verification): test for "." in paths

2004-09-20  Derek Scherger  <derek@echologic.com>

	* app_state.{cc,hh}: add message and manifest options; add subdir
	restriction; use set instead of vector for path restrictions
	(prefix): new method
	(add_restriction): change signature for set of path restrictions
	(in_restriction): renamed from is_restricted; adjust path matching
	(set_message): new method
	(add_manifest): new method
	(initialize): remove code to adjust restrictions from old options
	* commands.cc
	(restrict_patch_set, struct unknown_itemizer): rename
	app.is_restricted to app.in_restriction
	(add,drop,rename,revert): prefix file args with current subdir
	(update,status,ls_unknown,ls_missing): build restriction from args
	(commit): build restriction from args; use --message option
	(diff): build restriction from args; use --manifest options
	* file_io.cc (find_working_copy): logging tweaks
	* monotone.cc: remove --include/--exclude options; add --manifest
	and --message options
	* tests/t_attributes.at: add commit --message option
	* tests/t_cross.at: commit --message
	* tests/t_cwork.at: commit --message
	* tests/t_disapprove.at: commit --message
	* tests/t_drop.at: commit --message
	* tests/t_erename.at: commit --message; diff --manifest
	* tests/t_fork.at: commit --message
	* tests/t_genkey.at: commit --message
	* tests/t_i18n_file.at: commit --message
	* tests/t_import.at: commit --message
	* tests/t_ls_missing.at: commit --message
	* tests/t_merge.at: commit --message
	* tests/t_movedel.at: commit --message
	* tests/t_movepatch.at: commit --message
	* tests/t_netsync.at: commit --message
	* tests/t_persist_phrase.at: commit --message
	* tests/t_rename.at: commit --message
	* tests/t_renamed.at: commit --message
	* tests/t_restrictions.at: remove --include/--exlclude options
	* tests/t_revert.at: commit --message
	* tests/t_scan.at: commit --message
	* tests/t_single_char_filenames.at: commit --message
	* tests/t_testresult.at: commit --message
	* tests/t_unidiff.at: commit --message
	* tests/t_unidiff2.at: commit --message
	* tests/t_update.at: commit --message
	* tests/t_versions.at: commit --message

2004-09-19  graydon hoare  <graydon@pobox.com>

	* change_set.cc: More bug fixes.
	* basic_io.cc: Improve error reporting.
	* commands.cc (complete): Teach about revisions.
	* database.{cc,hh}: Add complete variant for revisions.

2004-09-19  graydon hoare  <graydon@pobox.com>

	* change_set.cc: Add a unit test, fix some bugs.

2004-09-18  graydon hoare  <graydon@pobox.com>

	* change_set.{cc,hh} (subtract_change_sets): New function.
	(build_pure_addition_change_set): New function.
	* commands.cc (try_one_merge): Teach about revisions
	(merge): Likewise.
	(propagate): Likewise.
	(update): Change from changeset inversion to negation.
	* database.{cc,hh} (get_manifest): New function.
	* cert.cc: Use it.

2004-09-13  graydon hoare  <graydon@pobox.com>

	* change_set.cc: Bug fixes.
	* commands.cc: Likewise.

2004-09-13  graydon hoare  <graydon@pobox.com>

	* change_set.{cc,hh}: Implement delta renaming and merging.
	* commands.cc
	(update): Teach about revisions.
	(agraph): Likewise.
	* diff_patch.{cc,hh}: Tidy up interface a bit.
	* database.{cc,hh} (get_revision_ancestry): New helper.
	* file_io.{cc,hh}
	(move_dir): New function.
	(delete_dir_recursive): New function.

2004-09-10  graydon hoare  <graydon@pobox.com>

	* basic_io.{cc,hh}: Move to more "normal" looking
	quoted output.
	* change_set.{cc,hh}: Extend, bugfix.
	* commands.cc (diff): Teach about revisions.
	* revision.{cc,hh}: Extend, bugfix.

2004-09-07  Derek Scherger  <derek@echologic.com>

	subdirectory restrictions

	* file_io.{hh,cc} (find_working_copy): new function
	(absolutify) use fs::current_path
	* work.cc (add_to_options_map): use options.insert to preserve
	previous settings
	* work.hh: add note about MT/options file to header comment
	* lua.{hh,cc} (load_rcfile): renamed from add_rcfile
	* app_state.{cc,hh} (constructor): remove read of MT/options
	(initialize): new methods to find/create working copy
	(set_stdhooks,set_rcfiles,add_rcfile,load_rcfiles,read_options):
	new methods
	(set_database,set_branch,set_signing_key): update for new options
	reading
	* monotone.cc: update help for --norc option
	(cpp_main): move loading of lua hooks to app_state after book
	keeping dir is found
	* commands.cc: all commands call app initialize to relocate to
	working copy directory
	(bookdir_exists,ensure_bookdir) remove
	(setup) new command to create working copy
	* tests/t_subdirs.at: new test
	* testsuite.at: call new setup command to initialize working copy;
	call new test
	(PROBE_NODE): adjust for new checkout requirement that MT dir does
	not exist
	* tests/t_attributes.at: ditto
	* tests/t_cwork.at: ditto
	* tests/t_single_char_filenames.at: ditto
	* tests/t_versions.at: ditto

2004-09-06  graydon hoare  <graydon@pobox.com>

	* Makefile.am: Revise,
	* cert.{cc,hh}: Minor bug fixes.
	* change_set.{cc,hh}
	(apply_path_rearrangement): New variant.
	(read_path_rearrangement): New function.
	(write_path_rearrangement): New function.
	* commands.cc: Partially teach about revisions.
	* database.{cc,hh}: Bug fixes.
	* revision.cc: Print new manifest as hex.
	* schema.sql: Fix typos.
	* update.{cc,hh}: Teach about revisions.

2004-09-06  graydon hoare  <graydon@pobox.com>

	* Makefile.am (unit_tests): Revise.
	* change_set.{cc,hh}: Move accessors to header.
	* constants.cc (netcmd_current_protocol_version): Bump.
	(netcmd_minimum_bytes_to_bother_with_gzip): Expand to 0xfff.
	* database.{cc,hh}: Teach about reverse deltas, bug fixes.
	* diff_patch.{cc,hh}: Remove dead code.
	* merkle_tree.{cc,hh}: Teach about revisions.
	* netsync.cc: Teach about revisions, reverse deltas.
	* packet.{cc,hh}: Likewise.
	* unit_tests.{cc,hh}: Reactivate tests.

2004-09-02  Derek Scherger  <derek@echologic.com>

	* tests/t_restrictions.at: rework and attempt to clean things up a
	bit; add test for bug in restrict_patch_set
	* commands.cc (restrict_patch_set): fix bug in removal of
	restricted adds/dels/moves/deltas

2004-08-28  graydon hoare  <graydon@pobox.com>

	* Makefile.am (unit_tests): Split out working parts.
	* basic_io.{cc,hh}: Minor fixes.
	* cert.{cc,hh}: Fixes, remove major algorithms.
	* revision.{cc,hh}: Rewrite algorithms from cert.cc.
	* change_set.{cc,hh}: Extensive surgery, unit tests.
	* database.{cc,hh}: Minor fixes.
	* file_io.{cc,hh}: Likewise.
	* lua.cc: Likewise.
	* packet.{cc,hh}: Teach about revisions.
	* schema.sql: Drop some optimistic tables.
	* unit_tests.{cc,hh}: Add revision, change_set tests.
	* vocab.cc: Instantiate revision<cert>.
	* work.{cc,hh}: Rewrite in terms of path_rearrangement.

2004-08-17  graydon hoare  <graydon@pobox.com>

	* database.cc: Simplified.
	* schema.sql: Simplified.
	* transforms.cc: Fixed bug.
	* revision.{hh,cc}: Stripped out tid_source.
	* change_set.{cc,hh}: Oops, never committed!

2004-08-16  graydon hoare  <graydon@pobox.com>

	* change_set.{hh,cc}: Simplified, finished i/o.
	* revision.{hh,cc}: Fix to match, redo i/o.
	* basic_io.cc (basic_io::parser::key): Print trailing colon.
	* vocab.hh: Whitespace tweak.

2004-08-09  graydon hoare  <graydon@pobox.com>

	* change_set.{hh,cc}: New files.
	* basic_io.{hh,cc}: New files.
	* predicament.{hh,cc}: New files.
	* revision.{hh,cc}: Break completely, need to fix.
	* diff_patch.{hh,cc}: Minor touchups.
	* lua.{hh,cc}, std_hooks.lua: Model predicaments.
	* Makefile.am: Update.

2004-07-10  graydon hoare  <graydon@pobox.com>

	* lcs.{hh,cc}: Move lcs.hh body into lcs.cc.
	* diff_patch.cc: Modify to compensate.
	* revision.{hh,cc}: New files.
	* Makefile.am: Update
	* patch_set.{hh,cc}: Remove.
	* {cert,database,lua,packets}.{hh,cc}, commands.cc:
	Modify partially (incomplete) to use revisions.
	* manifest.{hh,cc}: Cleanup, remove dead code.
	* schema.sql: Declare new revision tables.
	* schema_migration.cc: Incomplete migrator.
	* {transforms.{hh,cc}, vocab{,_terms}.hh:
	Infrastructure for revisions.

2004-07-20  Derek Scherger  <derek@echologic.com>

	* tests/t_restrictions.at: new test
	* testsuite.at: run it
	* app_state.{cc,hh} (add_restriction, is_restricted): new functions
	* monotone.cc (--include,--exclude): new options
	* commands.cc (restrict_patch_set): new function. called by
	commit, update, status, diff commands

2004-07-05  graydon hoare  <graydon@pobox.com>

	* cert.cc (operator<): Fix wrong ordering of
	fields.

2004-06-07  graydon hoare  <graydon@pobox.com>

	* cryptopp/algebra.cpp:
	* cryptopp/asn.h:
	* cryptopp/hmac.h:
	* cryptopp/iterhash.h:
	* cryptopp/mdc.h:
	* cryptopp/modes.h:
	* cryptopp/osrng.h:
	* cryptopp/pubkey.h:
	* cryptopp/seckey.h:
	* cryptopp/simple.h:
	* cryptopp/smartptr.h:
	* cryptopp/strciphr.cpp:
	* cryptopp/strciphr.h:
	* lcs.hh:
	* lua.cc: Fixes for g++ 3.4 from Michael Scherer.
	* AUTHORS: Mention Michael.

2004-05-28  graydon hoare  <graydon@pobox.com>

	* tests/t_movedel.at: New test.
	* testsuite.at: Call it.
	* diff_patch.cc (adjust_deletes_under_renames): New function.
	(merge3): Use it.

2004-05-27  graydon hoare  <graydon@pobox.com>

	* tests/t_movepatch.at: New test.
	* testsuite.at: Call it.
	* diff_patch.cc (adjust_deltas_under_renames): New function.
	(merge3): Use it.

2004-05-20  graydon hoare  <graydon@pobox.com>

	* NEWS: Note 0.13 release.
	* configure.ac: Bump version number.
	* monotone.spec: Likewise.

2004-05-19  graydon hoare  <graydon@pobox.com>

	* file_io.cc (tilde_expand): Fix fs::path use.

2004-05-18  graydon hoare  <graydon@pobox.com>

	* diff_patch.cc (apply_directory_moves): Fix fs::path use.
	* file_io.cc (write_data_impl): Likewise.
	* packet.cc: Use explicit true/false maps in caches.
	* sanity.cc (dump_buffer): Write to clog (buffered).

2004-05-16  graydon hoare  <graydon@pobox.com>

	* keys.cc (get_passphrase): Reimplement.
	* unix/read_password.c: Remove.
	* {unix,win32}/read_password.cc: Add.
	* constants.{hh,cc} (maxpasswd): New constant.
	* Makefile.am: Teach about platform specific stuff.

2004-05-16  graydon hoare  <graydon@pobox.com>

	* diff_patch.cc (merge2): Don't discard files on one side.
	* std_hooks.lua (merge2_xxdiff_cmd): Specify merge filename.

2004-05-14  Joel Rosdahl  <joel@rosdahl.net>

	* std_hooks.lua (ignore_file): Quote dots in .svn patterns.
	* monotone.texi: Updated ignore_file hook example.

2004-05-13  Nathaniel Smith  <njs@codesourcery.com>

	* commands.cc: Include boost/filesystem/path.hpp,
	boost/filesystem/convenience.hpp.
	(checkout): Make checkout directory an fs::path, not a local_path.

2004-05-13  Nathaniel Smith  <njs@codesourcery.com>

	* testsuite.at (test_hooks.lua): Add a 'test_attr' attribute
	hook.  Add tests t_attributes and t_single_char_filenames.
	* tests/t_attributes.at: New test.
	* tests/t_single_char_filenames.at: New test.
	* manifest.cc (read_manifest_map): Replace ".+" with ".*" to
	support single-character filenames.
	* work.cc (read_work_set): Likewise.
	(read_attr_map): Likewise.

2004-05-13  Nathaniel Smith  <njs@codesourcery.com>

	* monotone.texi (Hook Reference): Update documented default
	definitions of 'merge2' and 'merge3'.

2004-05-12  graydon hoare  <graydon@pobox.com>

	* AUTHORS: Rename Netxx back to netxx. Really, look in
	the manifest; it's been renamed!
	* configure.ac: Remove prg_exec_monitor checks.

2004-05-12  Nathaniel Smith  <njs@pobox.com>

	* AUTHORS: Remove discussion of adns, since we no longer
	distribute it.  Fix capitalization of "Netxx".

2004-05-12  Nathaniel Smith  <njs@pobox.com>

	* std_hooks.lua (merge2): Support xemacs.  Add error message
	if no merge tool is found.
	(merge3): Likewise.  Also add (disabled) hook to use CVS
	'merge' command, as a demonstration of how to.

2004-05-12  graydon hoare  <graydon@pobox.com>

	* std_hooks.lua (get_author): Remove standard definition.
	* monotone.texi: Document change.

2004-05-12  graydon hoare  <graydon@pobox.com>

	* cert.cc (cert_manifest_author_default): Use default signing key
	name for default author, if lua hook fails.

2004-05-12  Joel Rosdahl  <joel@rosdahl.net>

	* file_io.cc (walk_tree): Removed extraneous newline in error
	message.

	* std_hooks.lua (edit_comment): Added missing newline in log
	message template.

	* tests/t_ls_missing.at: New test case.
	* testsuite.at: Added t_ls_missing.at.

2004-05-10  graydon hoare  <graydon@pobox.com>

	* nonce.cc, nonce.hh: New files.
	* Makefile.am: Note new files.
	* lua.cc, lua.hh (hook_get_nonce): New hook.
	* commands.cc (bump): New command.
	* commands.cc: Remove "(file|manifest)" args most places.
	* tests/t_disapprove.at
	* tests/t_genkey.at
	* tests/t_singlenetsync.at
	* tests/t_netsync.at
	* tests/t_persist_phrase.at: Adjust to compensate.
	* monotone.texi, monotone.1: Adjust to compensate.
	* work.cc, work.hh: Constify some arguments.

2004-05-09  graydon hoare  <graydon@pobox.com>

	* diff_patch.cc: Remove recording of file merge ancestry.

2004-05-09  graydon hoare  <graydon@pobox.com>

	* commands.cc (ls_missing): Modify to account for work.

2004-05-09  graydon hoare  <graydon@pobox.com>

	* commands.cc (list missing): New command.
	* monotone.texi, monotone.1: Update to document.

2004-05-08  graydon hoare  <graydon@pobox.com>

	* main.cc: New file encompassing prg_exec_monitor.
	* mkstemp.cc, mkstemp.hh: New portable implementation.
	* lua.cc: Use mkstemp from bundled version.
	* lua/liolib.c: Remove old mkstemp definition.
	* monotone.cc (cpp_main): Remove prg_exec env setting.
	* sanity.cc (sanity::dump_buffer): Dump logbuf to stderr, not stdout.
	* std_hooks.lua (temp_file): Use mkstemp not io.mkstemp.
	* Makefile.am (MOST_SOURCES): Add new files.

2004-05-03  Joel Rosdahl  <joel@rosdahl.net>

	* monotone.texi: Removed extraneous @ftable directive.

2004-05-02  graydon hoare  <graydon@pobox.com>

	* monotone.texi: Add stuff on selectors, new hooks.
	* AUTHORS: Typo fix.
	* configure.ac: Bump version number.

	Release point (v 0.12).

2004-05-02  Joel Rosdahl  <joel@rosdahl.net>

	Made it possible to rename a rename target and to undo a rename.
	I.e.: Given a rename set A -> B, "monotone rename B C" gives the
	rename set A -> C and "monotone rename B A" gives the empty rename
	set.
	* work.cc (visit_file): Implement new behavior.
	* tests/t_rename.at: Added test cases for new behavior.
	* monotone.texi: Note that a rename can be undone.

	Fix bug #8458:
	* file_io.hh, file_io.cc (walk_tree): Added require_existing_path
	parameter.
	* work.cc (build_deletion): Pass new parameter to walk_tree.
	* work.cc (build_rename): Ditto.

	* manifest.cc (build_manifest_map): Fix missing file check for
	i18n paths.

2004-05-01  Joel Rosdahl  <joel@rosdahl.net>

	Fix bug #7220:
	* manifest.cc (build_manifest_map): Handle missing file
	gracefully.

	* file_io.cc (walk_tree): Handle nonexistent file/directory
	gracefully.

2004-04-30  Christof Petig <christof@petig-baender.de>

	* rcs_import.cc (store_trunk_manifest_edge):
		skip ancestry to empty manifest
	* rcs_import.cc (process_branch):
		also follow branches of last/first versions

2004-04-29  graydon hoare  <graydon@pobox.com>

	* configure.ac: Fix up windows probe and bundling checks.
	* netxx/resolve_getaddrinfo.cxx: Local hack for stream addresses.
	* netsync.cc: Report address before listening.

2004-04-29  graydon hoare  <graydon@pobox.com>

	* cert.cc (get_branch_heads): Calculate a "disapproved version"
	attribute which culls a version with only disapproved ancestry
	edges.
	* monotone.texi: Fix some ascii-art diagrams.

2004-04-28  Christof Petig <christof@petig-baender.de>

	* command.cc (heads):
	show date and author certificates for each head

2004-04-28  Christof Petig <christof@petig-baender.de>

	* configure.ac:
	default to using the bundled SQLite

2004-04-28  Christof Petig <christof@petig-baender.de>

	* commands.cc (log):
	support optional file argument to show change log for
	e.g. monotone log [ID] cert.cc

2004-04-26  Christof Petig <christof@petig-baender.de>

	* rcs_import.cc (process branch):
	insert dummy cvs_edge to mark newly added file
	as previously non existant

2004-04-25  Joel Rosdahl  <joel@rosdahl.net>

	* po/stamp-po: Removed since it's generated.
	* std_hooks.lua (ignore_file): Corrected name of Subversion's
	administrative directory.
	* work.hh: Ditto.
	* monotone.texi (Hook Reference): Updated default definition of
	ignore_file.

2004-04-23  Christof Petig <christof@petig-baender.de>

	* rcs_import.cc (build_parent_state, build_child_state):
	remove dying files from manifest
	* rcs_import.cc (cvs_file_edge, note_file_edge):
	calculate state and remember it (alive or dead)

2004-04-23  Christof Petig <christof@petig-baender.de>

	* rcs_import.cc (import_rcs_file_with_cvs):
	do not include dead files in head_manifest

2004-04-22  Christof Petig <christof@petig-baender.de>

	* rcs_file.cc, rcs_file.hh: read and remember 'state' of revision
	* rcs_import.cc: remove Attic/ part from path

2004-04-21  Christof Petig <christof@petig-baender.de>

	* configure.ac: enable use of installed SQLite library

2004-04-20  graydon hoare  <graydon@pobox.com>

	* lua.hh, lua.cc (hook_note_commit): New hook.
	* commands.cc (commit): Call it.

2004-04-19  graydon hoare  <graydon@pobox.com>

	* cert.cc: Make trust messages nicer.
	* merkle_tree.cc: Clarify logging messages.
	* netsync.cc: Reorganize tickers, put client in txn.
	* packet.cc, packet.hh: Teach about constructability.

2004-04-16  graydon hoare  <graydon@pobox.com>

	* netsync.cc (session::extra_manifests): New member.
	(session::analyze_ancestry_graph): Use it.
	* tests/t_singlenetsync.at: New test for single manifest sync.
	* testsuite.at: Call it.

2004-04-14  Tom Tromey  <tromey@redhat.com>

	* rcs_import.cc (import_cvs_repo): Use require_password.
	Include keys.hh.
	* keys.hh (require_password): Declare.
	* keys.cc (require_password): New function.

2004-04-13  Tom Tromey  <tromey@redhat.com>

	* monotone.texi: Typo fixes.

2004-04-10  graydon hoare  <graydon@pobox.com>

	* netsync.cc: Minor bug fixes.

2004-04-10  graydon hoare  <graydon@pobox.com>

	* database.{cc,hh}:
	* commands.{cc,hh}:
	* lua.{cc,hh}:
	* std_hooks.lua:
	* vocab_terms.hh:
	Implement first cut at selectors.

2004-04-10  graydon hoare  <graydon@pobox.com>

	* cert.cc (operator<): Include name in compare.
	(operator==): Likewise.
	* packet.cc: Include shared_ptr.
	* rcs_file.cc: Rewrite by hand, no spirit.
	* rcs_import.cc: Change ticker names a bit.

2004-04-09  graydon hoare  <graydon@pobox.com>

	* app_state.cc: Fix a couple file path constructions.
	* file_io.cc (book_keeping_file): Make one variant static.
	* manifest.cc: Remove some dead code in walkers.
	* work.cc: Ditto.
	* rcs_file.cc: fcntl fix from Paul Snively for OSX.

2004-04-09  graydon hoare  <graydon@pobox.com>

	* file_io.cc: Fix boost filesystem "." and ".." breakage.
	* lua.cc: Fix format of log entry.
	* monotone.cc: Log locale settings on startup.
	* sanity.cc: Dump prefix on --verbose activation.
	* testsuite/t_i18n_file.at: Fix autotest LANG breakage.
	* testsuite/t_null.at: Account for chatter with --verbose.

2004-04-09  graydon hoare  <graydon@pobox.com>

	* configure.ac: Comment out check for sse2,
	set bundling to true by default.
	* INSTALL: describe changes to bundling.
	* Makefile.am: Remove vestiges of depot.

2004-04-07  graydon hoare  <graydon@pobox.com>

	* adns/*:
	* network.{cc,hh}:
	* proto_machine.{cc,hh}:
	* {http,smtp,nntp}_tasks.{cc,hh}:
	* tests/t_{http,smtp,nntp,proxy}.at:
	* url.{cc,hh}:
	* depot.cc:
	Delete files.
	* commands.cc:
	* lua.{cc,hh}:
	* database.{cc,hh}: Remove network/queue stuff.
	* configure.ac:
	* constants.{cc,hh}:
	* tests/t_{netsync,singlecvs,cvsimport}.at:
	* testsuite.at:
	* transforms.{cc,hh}:
	* unit_tests.{cc,hh}:
	* vocab_terms.hh:
	* vocab.{cc,hh}:
	* Makefile.am: Adjust for deletions.
	* app_state.hh: Cleanup.
	* monotone.texi: Fix some typos.
	* packet.{cc,hh}: Implement database ordering.
	* netsync.cc: Massage to use new packet logic.
	* commands.cc:
	* std_hooks.lua: Add initial selector stuff.

2004-03-29  graydon hoare  <graydon@pobox.com>

	* monotone.spec: Update for 0.11 release.

	Release point (v 0.11).

2004-03-29  graydon hoare  <graydon@pobox.com>

	* Makefile.am (DISTCHECK_CONFIGURE_FLAGS): Set.
	* commands.cc: Tidy up / narrow output width.
	* patch_set.cc: Likewise.
	* monotone.texi: Cleanups for PDF generation.

2004-03-28  graydon hoare  <graydon@pobox.com>

	* NEWS: Mention 0.11 release.
	* AUTHORS: Mention Robert.

2004-03-28  Robert Bihlmeyer  <robbe+mt@orcus.priv.at>

	* file_io.cc (walk_tree_recursive): Ignore broken symlinks.

2004-03-27  graydon hoare  <graydon@pobox.com>

	* monotone.texi: Flesh out netsync stuff, remove old network stuff.
	* monotone.1: Likewise.

2004-03-27  Robert Helgesson  <rycee@home.se>

	* Makefile.am:
	* configure.ac:
	* database.cc:
	* depot.cc:
	* lua.cc:
	* network.cc:
	* schema_migration.cc: Bundled library switch logic.

2004-03-27  graydon hoare  <graydon@pobox.com>

	* depot.cc (dump): Implement.
	* tests/t_http.at, test/t_proxy.at: Use "depot.cgi dump" rather than sqlite.
	* sqlite/pager.h: Change page size.
	* README: Massage slightly.
	* INSTALL: Write real installation instructions.
	* Makefile.am: Include build of "one big page" docs.
	* boost/circular_buffer_base.hpp: Another boost version insulation fix.
	* vocab.cc (verify): Normalize local_path's during verification on boost 1.31.0.
	* monotone.texi: Rip out some of the pre-netsync networking docs.

2004-03-24  graydon hoare  <graydon@pobox.com>

	* boost/circular_buffer_base.hpp: Boost version insulation.
	* cert.cc, cert.hh, commands.cc: Differentiate "unknown" keys from "bad".
	* xdelta.cc, proto_machine.cc: Fix boost version insulation.

2004-03-24  graydon hoare  <graydon@pobox.com>

	* rcs_import.cc (import_substates): Filter by branch.
	* xdelta.cc: Minor bits of insulation.

2004-03-24  graydon hoare  <graydon@pobox.com>

	* AUTHORS: Mention Robert.
	* configure.ac: Enable sse2 stuff.
	* monotone.spec: Adjust CFLAGS and CXXFLAGS
	* monotone.texi (Network Service): Expand a bit.

2004-03-24  Robert Helgesson  <rycee@home.se>

	* commands.cc:
	* http_tasks.cc:
	* lua.cc:
	* manifest.cc:
	* netsync.cc:
	* nntp_tasks.cc:
	* proto_machine.cc:
	* work.cc:
	* xdelta.cc:
	Portability fixes for boost 1.31.0

2004-03-22  graydon hoare  <graydon@pobox.com>

	* cryptopp/integer.cpp, integer.h: Enable SSE2 multiply code.
	* database.cc, database.hh, certs.cc: Speed up 'heads'.

2004-03-21  graydon hoare  <graydon@pobox.com>

	* lcs.hh, sanity.hh: Minor performance tweaks.

2004-03-20  graydon hoare  <graydon@pobox.com>

	* rcs_import.cc: Teach how to aggregate branches.
	* monotone.texi: Start section on netsync.

2004-03-20  Olivier Andrieu  <oliv__a@users.sourceforge.net>

	* commands.cc (log): Show tags in log.
	* AUTHORS: Mention Olivier.

2004-03-17  Nathan Myers  <ncm@cantrip.org>

	* boost/circular_buffer.hpp:
	* commands.cc:
	* cryptopp/fltrimpl.h:
	* cryptopp/iterhash.cpp:
	* quick_alloc.hh:
	Fixes for gcc 3.4 compat and warnings.

2004-03-17  graydon hoare  <graydon@pobox.com>
	* cryptopp/config.h: Fix for gcc aliasing optimization error.
	* rcs_import.cc (cvs_history::note_file_edge):
	Fix for first changelog import bug (#5813).

2004-03-15  graydon hoare  <graydon@pobox.com>

	* rcs_import.cc: Import lone versions properly.
	* tests/t_singlecvs.at: New test for it.
	* testsuite.at: Call it.

2004-03-14  graydon hoare  <graydon@pobox.com>

	* commands.cc (diff): Show added files too.
	* monotone.texi: Fix typo.

2004-03-08  graydon hoare  <graydon@pobox.com>

	* netsync.cc (analyze_manifest_edge): Fix broken formatter.

2004-03-07  graydon hoare  <graydon@pobox.com>

	* Makefile.am (BOOST_SANDBOX_SOURCES): Remove boost::socket entries.
	(NETXX_SOURCES): Predicate on IP6 support in OS (from Paul Snively).
	* boost/socket/*.[hc]pp: Remove.
	* boost/io/streambuf_wrapping.hpp: Remove.
	* AUTHORS: Remove copyright notice for boost::socket.
	* acinclude.m4 (ACX_PTHREAD): Add.
	* network.cc: Replace boost::socket machinery with Netxx.
	* network.hh (open_connection): Remove prototype, static function.
	* sanity.hh, sanity.cc: Make log formatters give file:line coords,
	throw log offending coordinate if formatting fails.

2004-03-07  graydon hoare  <graydon@pobox.com>

	* sqlite/date.c, sqlite/vdbeInt.h, sqlite/vdbeaux.c: Add.
	* sqlite/*.c: Upgrade to 2.8.12.
	* Makefile.am: Update to mention new files.
	* cert.cc
	(expand_ancestors)
	(expand_dominators): Resize child bitmaps to cover parent.

2004-03-06  graydon hoare  <graydon@pobox.com>

	* netsync.cc (get_root_prefix): Fix from Paul Snively
	to fix static initialization order on mac OSX.
	* montone.texi: Typo fix from Anders Petersson.
	* *.cc: Move all function defs into column 0.

2004-03-04  graydon hoare  <graydon@pobox.com>

	* std_hooks.lua: Fix merger execution pessimism.

2004-03-04  graydon hoare  <graydon@pobox.com>

	* adler32.hh: Modify to use u8.
	* depot.cc, netcmd.cc, xdelta.cc: Modify to use u8.
	* netio.hh, numeric_vocab.hh (widen): Move between headers.
	* netsync.cc: Correct role-assumption bugs.
	* schema_migration.cc: Strip whitespace in sha1.
	(changes received from Christof Petig)

2004-03-01  graydon hoare  <graydon@pobox.com>

	* commands.cc: Handle anonymous pulling.
	* netsync.cc: Ditto.

	Release point (v 0.10).

2004-03-01  graydon hoare  <graydon@pobox.com>

	* NEWS: Mention impending 0.10 release.
	* cert.cc, cert.hh: Bug fixes, implement trust function, QA stuff.
	* commands.cc: Tweak disapprove, approve, testresult, push, pull.
	* configure.ac: Bump version number.
	* cryptopp/rng.h, cryptopp/rng.cpp
	(MaurerRandomnessTest): Fix bitrot.
	* keys.cc: Add Maurer PRNG randomness test.
	* lua.cc, lua.hh: Add trust, testresult, anonymous netsync hooks.
	* monotone.1: Update to follow changes to commands.
	* monotone.texi: Include QA section, adjust some UI drift, clarify
	reserved cert names, document new hooks and commands.
	* netcmd.hh, netcmd.cc: Add anonymous, error commands; fix bugs.
	* netsync.cc: Process new commands, factor server loop a bit.
	* std_hooks.lua: Add new hook defaults, factor mergers.
	* tests/t_netsync.at: Check SHA1 of each edge.
	* tests/t_null.at: Call with --norc to skip ~/.monotonerc
	* tests/t_update.at: Fix glaring error.
	* tests/t_disapprove.at, tests/t_testresult.at: New tests.
	* testsuite.at: Call them.
	* ui.cc (sanitize): Clean escape chars from output (optional?)
	* update.cc: Rewrite entirely in terms of new QA definitions.

2004-02-24  graydon hoare  <graydon@pobox.com>

	* commands.cc (ls_keys): Write key hash codes.
	* constands.cc (netsync_timeout_seconds): Up to 120.
	* netsync.cc: Fix a bunch of bugs.
	* patch_set.cc (manifests_to_patch_set): Fix bug in overload
	default construction.

2004-02-22  graydon hoare  <graydon@pobox.com>

	* patch_set.cc, patch_set.hh: Parameterize yet further.
	* netsync.cc: Fix a lot of bugs, add manifest and file grovelling.
	* tests/t_netsync.at: A new test (which runs!)
	* testsuite.at: Call it.

2004-02-20  graydon hoare  <graydon@pobox.com>

	* cert.cc, cert.hh, key.cc, key.hh, database.cc, database.hh:
	Add lots of little netsync support routines.
	* commands.cc (rebuild): Rehash everything too.
	* constants.cc (netcmd_minsz): Recalculate.
	* cryptopp/osrng.cpp (NonblockingRng::GenerateBlock): Handle
	/dev/urandom a bit better.
	* netcmd.cc, netcmd.hh: Remove describe cmds, add nonexistant cmd.
	* netio.hh: Add uleb128 stuff.
	* xdelta.cc: Add randomizing unit test suite.
	* diff_patch.cc: Remove commented-out dead line-merger code.
	* merkle_tree.cc: Fix various bugs.
	* netcmd.cc: Switch everything over to uleb128s.
	* netsync.cc: Implement lots of missing stuff.

2004-02-09  graydon hoare  <graydon@pobox.com>

	* netsync.cc (ROOT_PREFIX): New variable.
	* commands.cc (merkle): New command.

2004-02-09  Ben Elliston  <bje@wasabisystems.com>

	* monotone.texi: Spelling corrections.

2004-02-09  graydon hoare  <graydon@pobox.com>

	* database.cc, database.hh
	(get_version_size)
	(get_file_version_size)
	(get_manifest_version_size): New functions.
	* xdelta.cc, xdelta.hh (measure_delta_target_size): New function.
	* merkle_tree.cc, merkle_tree.hh, netcmd.cc, netcmd.hh:
	Cleanup and typesafety.
	* netsync.cc: Cleanup, typesafety, implement refine phase.

2004-02-01  graydon hoare  <graydon@pobox.com>

	* netsync.cc: Remove a lot of stuff, implement auth phase.
	* constants.cc, constants.hh: Move constants from netsync.cc.
	* netcmd.cc, netcmd.hh: Split out of netsync.cc.
	* merkle_tree.cc, merkle_tree.hh: Likewise.
	* numeric_vocab.hh: New header.
	* adler32.hh: include numeric_vocab.hh.
	* netio.hh: Likewise.
	* unit_tests.cc, unit_tests.hh: Update.
	* Makefile.am: Likewise.
	* commands.cc: Guess signing key for auth phase.
	* database.cc, database.hh (public_key_exists)
	(get_pubkey): New functions based on key hashes.

2004-01-31  graydon hoare  <graydon@pobox.com>

	* Netxx/*: New files.
	* AUTHORS: Mention Netxx.
	* Makefile.am: Mention Netxx and netsync.{cc,hh}
	* adler32.hh: Delegate typedefs to boost.
	* cert.hh, cert.cc (cert_hash_code): New function.
	* commands.cc (find_oldest_ancestors): Block cycles.
	(netsync): New command.
	* database.cc, database.hh (schema): Update.
	(put_key): Calculate key hash on the fly.
	(put_cert): Likewise.
	(merkle_node_exists)
	(get_merkle_node)
	(put_merkle_node)
	(erase_merkle_nodes): New functions.
	* keys.hh, keys.cc (key_hash_code): New function.
	* lua.cc, lua.hh
	(hook_get_netsync_read_permitted)
	(hook_get_netsync_write_permitted): New hooks.
	* monotone.spec: Update for FC1 info conventions.
	* monotone.texi (Quality Assurance): New section.
	* netsync.cc, netsync.hh: New files, preliminary
	netsync infrastructure. Command bodies still missing.
	* schema.sql: Add intrinsic key and cert hashes, merkle nodes.
	* schema_migration.cc: Add code to migrate to new schema.
	* unit_tests.cc: Handle command-line args to limit test set.
	* vocab_terms.hh: Add merkle and prefix as new terms.

2004-01-13  Nathaniel Smith  <njs@codesourcery.com>

	* idna/idn-int.h: Remove (generated by configure).

2004-01-13  Nathaniel Smith  <njs@codesourcery.com>

	* configure.ac: Switch "if" and "else" branches in pthreads
	checks.

2004-01-12  Nathaniel Smith  <njs@codesourcery.com>

	* configure.ac: Remove check for -lpthread.
	Add check for pthread_mutex_lock and ACX_PTHREAD.
	* m4/acx_pthread.m4: New file.

2004-01-07  graydon hoare  <graydon@pobox.com>

	* Makefile.am:
	* po/POTFILES.in:
	* po/monotone.pot: Minor tweaks for distclean.
	* adns/config.h:
	* boost/socket/src/interface.cpp:
	* boost/socket/src/ip4/address.cpp:
	* boost/socket/src/ip4/protocol.cpp: OSX portability.
	* AUTHORS: Mention new contributors.
	* monotone.texi (Hook Reference): Document i18n hooks.

	Release point (v 0.9).

2004-01-07  graydon hoare  <graydon@pobox.com>

	* cert.cc (ensure_parents_loaded)
	(expand_dominators)
	(expand_ancestors)
	(find_intersecting_node): New functions.
	(find_common_ancestor): Reimplement in terms of dominator
	and ancestor bitset intersection.

2004-01-05  Christof Petig <christof@petig-baender.de>

	* vocab.cc (verify<local_path>) Fix use of val() / iterator.
	* constants.cc (illegal_path_bytes): NUL-terminate.

2004-01-02  graydon hoare  <graydon@pobox.com>

	* diff_patch.cc (normalize_extents): Improve to handle an odd case.
	* tests/t_fmerge.at: New test, to test it.
	* commands.cc (fload, fmerge): Permanently enable, for test.
	* testsuite.at: Call new test.

2004-01-01  graydon hoare  <graydon@pobox.com>

	* file_io.hh, file_io.cc (read_localized_data, write_localized_data):
	New functions
	* commands.cc, manifest.cc, transforms.cc: Use them.
	* monotone.texi: Minor update to i18n docs.
	* lua.hh, lua.cc (hook_get_linesep_conv, hook_get_charset_conv):
	New hooks.
	* acinclude.m4: Move AX_CREATE_STDINT_H in here.
	* po/monotone.pot: Regenerate.
	* NEWS, configure.ac: Prep for 0.9 release.

2003-12-30  graydon hoare  <graydon@pobox.com>

	* file_io.hh, file_io.cc (mkpath): New function.
	* commands.cc, database.cc, diff_patch.cc, file_io.cc,
	lua.cc, vocab.cc, work.cc: Use it.
	* constants.cc (illegal_path_bytes_arr): Remove leading null.
	* monotone.texi: Include i18n docs.
	* tests/t_i18n_file.at: Check colon in filename.

2003-12-29  graydon hoare  <graydon@pobox.com>

	* file_io.cc: Localize names before touching fs.
	* lua.hh, lua.cc (hook_get_system_charset): Remove useless fn.
	* test_hooks.lua: Likewise.
	* monotone.cc, transforms.cc, transforms.hh:
	Remove lua from system charset conv.
	* tests/t_i18n_file.at: New test.
	* testsuite.at: Call it.

2003-12-28  graydon hoare  <graydon@pobox.com>

	* app_state.cc, app_state.hh: Massage to use i18n vocab.
	* cert.cc, commands.cc, commands.hh, rcs_import.cc,
	update.cc, update.hh, url.cc, url.hh: Likewise.

	* work.cc, work.hh: --> Likewise, and break file format! <--

	* constants.hh, constants.cc (legal_ace_bytes): New constant.
	* vocab.cc (verify<ace>): Use it.
	(verify<urlenc>) New function.
	* vocab_terms.hh (ace, urlenc, utf8): New terms.
	* transforms.hh, transforms.cc: Use them.
	* monotone.cc (utf8_argv): Charconv argv.
	* network.hh, network.cc: Use url.{hh,cc}.

2003-12-28  graydon hoare  <graydon@pobox.com>

	* constants.hh, constants.cc (idlen): New constant.
	* commands.cc, vocab.cc: Use it.
	* manifest.cc (read_manifest_map): Tighten up regex.
	* packet.cc: Likewise.
	* transforms.cc (uppercase)
	(lowercase): Rewrite.
	(utf8_to_urlenc)
	(urlenc_to_utf8)
	(internalize_url)
	(internalize_cert_name)
	(internalize_rsa_keypair_id)
	(externalize_url)
	(externalize_cert_name)
	(externalize_rsa_keypair_id): New functions.
	* url.hh, url.cc (parse_utf8_url): New function.

2003-12-20  graydon hoare  <graydon@pobox.com>

	* diff_patch.cc (normalize_extents): New function.
	(merge_via_edit_scripts): Use it.

2003-12-19  graydon hoare  <graydon@pobox.com>

	[net.venge.monotone.i18n branch]

	* idna/*.[ch]: New files.
	* po/*: New files.
	* url.cc, url.hh, constants.cc: New files.
	* Makefile.am, configure.ac: Various fiddling for gettext.
	* lua.hh, lua.cc (hook_get_system_charset): New hook.
	(hook_get_system_linesep): New hook.
	* transforms.hh, transforms.cc
	(charset_convert)
	(system_to_utf8)
	(utf8_to_system)
	(ace_to_utf8)
	(utf8_to_ace)
	(line_end_convert): New functions.
	* vocab.cc: Refine constraints.
	* vocab_terms.hh (external): New atomic type.
	* monotone.cc (cpp_main): Initialize gettext.
	* sanity.hh (F): Call gettext() on format strings.
	* commands.cc, depot.cc, database.cc, http_tasks.cc, keys.cc,
	network.cc, rcs_import.cc, sanity.cc, mac.hh : Update to use
	'constants::' namespace.
	* config.h.in: Remove.
	* commands.cc: Various formatting cleanups.
	* unit_tests.cc, unit_tests.hh: Connect to url tests.

2003-12-19  graydon hoare  <graydon@pobox.com>

	* diff_patch.cc (merge3): Skip patches to deleted files.

2003-12-16  graydon hoare  <graydon@pobox.com>

	* commands.cc (ls_ignored, ignored_itemizer): Fold in as subcases of unknown.

2003-12-16  graydon hoare  <graydon@pobox.com>

	* lua.cc (working_copy_rcfilename): MT/monotonerc not MT/.monotonerc.

2003-12-16  graydon hoare  <graydon@pobox.com>

	* lua.hh, lua.cc (working_copy_rcfilename): New function.
	* monotone.cc: Add working copy rcfiles.
	* commands.cc (ls_unknown, unknown_itemizer): Skip ignored files.

2003-12-16  graydon hoare  <graydon@pobox.com>

	* file_io.cc (walk_tree_recursive): continue on book-keeping file.

2003-12-15  graydon hoare  <graydon@pobox.com>

	* tests/t_unidiff.at, t_unidiff2.at: Check for mimencode.

2003-12-15  graydon hoare  <graydon@pobox.com>

	* configure.ac: Add --enable-static-boost.
	* Makefile.am: Likewise.
	* AUTHORS: Mention new contributors.

2003-12-14  Lorenzo Campedelli <lorenzo.campedelli@libero.it>

	* work.cc (add_to_attr_map): Finish change to attr map format.

2003-12-10  Tom Tromey  <tromey@redhat.com>

	* commands.cc (checkout): Give better error message if branch is
	empty.

2003-12-07  Eric Kidd  <eric.kidd@pobox.com>

	* commands.cc (agraph): Handle repositories with a single version.
	* database.cc (get_head_candidates): Handle heads with no ancestors.
	* cert.cc (get_branch_heads): Handle heads with no ancestors.

2003-12-06  Eric Kidd  <eric.kidd@pobox.com>

	* update.hh, update.cc (pick_update_target): Return current
	version if no better update candidates available.
	* update.cc (pick_update_target): Always do branch filtering.
	* commands.cc (update): Notice when we're already up-to-date.
	* commands.cc (propagate): Assign branch name correctly when merging.

2003-12-05  graydon hoare  <graydon@pobox.com>

	* lcs.hh (edit_script): New entry point.
	* diff_patch.cc: Rewrite merge in terms of edit scripts.
	* network.cc (post_queued_blobs_to_network): Tidy up transient
	failure message.
	* randomfile.hh: Prohibit deletes on end of chunks.
	* sanity.cc: EOL-terminate truncated long lines.

2003-12-02  graydon hoare  <graydon@pobox.com>

	* database.cc, database.hh (reverse_queue): Copy constructor.
	* std_hooks.lua (merge3): Remove afile, not ancestor.
	* monotone.cc: Remove debugging message.
	* ui.cc (finish_ticking): Set last_write_was_a_tick to false.

2003-12-01  graydon hoare  <graydon@pobox.com>

	* app_state.hh, app_state.cc (set_signing_key): New fn, persist key.
	* monotone.cc (cpp_main): Permit commuting the --help argument around.

2003-11-30  graydon hoare  <graydon@pobox.com>

	* network.cc (post_queued_blobs_to_network): Fail when posted_ok is false.
	* database.cc (initialize): Fail when -journal file exists.
	* keys.cc (make_signature): Nicer message when privkey decrypt fails.

2003-11-29  Tom Tromey  <tromey@redhat.com>

	* rcs_import.cc (store_auxiliary_certs): Renamed to fix typo.
	Updated all callers.

	* http_tasks.cc (check_received_bytes): Allow "-" as well.
	* depot.cc (execute_post_query): Allow "-" as well.

2003-11-28  Tom Tromey  <tromey@redhat.com>

	* http_tasks.cc (check_received_bytes): Allow "-" as well.
	* depot.cc (execute_post_query): Allow "-" as well.

2003-11-28  graydon hoare  <graydon@pobox.com>

	* cert.cc: Various speedups.
	* cycle_detector.hh (edge_makes_cycle): Use visited set, too.
	* database.hh, database.cc (get_head_candidates): New, complex query.
	* keys.hh, keys.cc (check_signature): Cache verifiers.
	* sqlite/os.c (sqliteOsRandomSeed): Harmless valgrind purification.
	* tests/t_fork.at, tests/t_merge.at: Ignore stderr chatter on 'heads'.

2003-11-27  graydon hoare  <graydon@pobox.com>

	* Makefile.am (AM_LDFLAGS): No more -static, sigh.
	* cert.cc (find_relevant_edges): Keep dynamic-programming caches.
	(calculate_renames_recursive): Likewise.
	* cert.cc, cert.hh (rename_edge): Add constructor, copy constructor.
	* commands.cc (list certs): Note rename certs are binary.

2003-11-24  graydon hoare  <graydon@pobox.com>

	* network.cc: Continue fetch, post loops even if one target has
	an exception.

2003-11-24  graydon hoare  <graydon@pobox.com>

	* database.hh, database.cc (delete_posting): Change to take queue
	sequence numbers.
	* commands.cc (queue): Use new API.
	* network.cc (post_queued_blobs_to_network): Use new API.

2003-11-24  graydon hoare  <graydon@pobox.com>

	* std_hooks.lua (get_http_proxy): Return nil when no ENV var.
	* monotone.texi (get_http_proxY): Document change.

2003-11-24  graydon hoare  <graydon@pobox.com>

	* tests/t_proxy.at: Add a test for proxying with tinyproxy.
	* testsuite.at: Call it.
	* lua.cc: Fix dumb error breaking proxying.
	* network.cc: Be verbose about proxying.

2003-11-23  graydon hoare  <graydon@pobox.com>

	* http_tasks.cc (read_chunk): Tolerate 0x20* after chunk len.

2003-11-23  graydon hoare  <graydon@pobox.com>

	* network.cc: Make more informative error policy.
	* boost/socket/socketstream.hpp: Pass SocketType to streambuf template.
	* boost/socket/src/default_socket_impl.cpp: Translate EINTR.

2003-11-22  graydon hoare  <graydon@pobox.com>

	* lua.cc, lua.hh (hook_get_http_proxy): New hook.
	* std_hooks.lua (get_http_proxy): Default uses HTTP_PROXY.
	(get_connect_addr): Undefine, it's for tunnels alone now.
	* network.cc: Use new hook.
	* http_tasks.hh, http_tasks.cc: Teach about proxies (sigh).
	* monotone.texi: Document new hooks.

2003-11-22  graydon hoare  <graydon@pobox.com>

	* lua.cc, lua.hh (hook_get_connect_addr): New hook.
	* std_hooks.lua (get_connect_addr): Default uses HTTP_PROXY.
	* network.cc, network.hh: Use new hook.
	* http_tasks.cc: Teach about HTTP/1.1.
	* cert.cc (bogus_cert_p): Fix UI ugly.

2003-11-21  graydon hoare  <graydon@pobox.com>

	* constants.hh (postsz): New constant for suggested post size.
	* database.cc, database.hh (queue*): Change db API slightly.
	* commands.cc (queue): Adjust to changed db API.
	* network.cc (post_queued_blobs_to_network): Switch to doing
	incremental posts.
	* cert.cc (write_rename_edge, read_rename_edge): Put files on
	separate lines to accomodate future i18n work.
	* work.cc (add_to_attr_map, write_attr_map): Reorder fields to
	accomodate future i18n work.
	* monotone.texi: Document it.
	* configure.ac, NEWS: Mention 0.8 release.

	Release point (v 0.8).

2003-11-16  Tom Tromey  <tromey@redhat.com>

	* missing: Removed generated file.

2003-11-14  graydon hoare  <graydon@pobox.com>

	* commands.cc (vcheck): Add.
	* cert.cc, cert.hh (cert_manifest_vcheck): Add.
	(check_manifest_vcheck): Add.
	(calculate_vcheck_mac): Add.
	* constants.hh (vchecklen): New constant.
	* mac.hh: Re-add.
	* monotone.texi (Hash Integrity): New section.
	* monotone.1: Document vcheck.

2003-11-14  graydon hoare  <graydon@pobox.com>

	* database.cc, database.hh (reverse_queue): New class.
	(compute_older_version): New functions.
	(get_manifest_delta): Remove.
	* network.cc, network.hh (queue_blob_for_network): Remove.
	* packet.cc, packet.hh (queueing_packet_writer): Change UI,
	write to queue directly, accept optional<reverse_queue>.
	* cert.cc (write_paths_recursive): Rewrite to use constant
	memory.
	* commands.cc (queue, queue_edge_for_target_ancestor):
	Install optional<reverse_queue> in qpw.
	* tests/t_cross.at: Ignore new UI chatter.
	* monotone.texi (Transmitting Changes): Change UI output.

2003-11-13  graydon hoare  <graydon@pobox.com>

	* Makefile.am (AUTOMAKE_OPTIONS): Require 1.7.1
	* commands.cc (addtree): Wrap in transaction guard.
	* database.cc, database.hh (manifest_delta_exists): Add.
	(get_manifest_delta): Add.
	* cert.cc (write_paths_recursive): Use partial deltas.
	* manifest.cc, manifest.hh (read_manifest_map): New variant.
	* patch_set.cc, patch_set.hh (patch_set): Add map_new, map_old
	fields.
	(manifests_to_patch_set) Store new field.
	(patch_set_to_packets) Don't read manifest versions from db.
	* std_hooks.lua (ignore_file): ignore .a, .so, .lo, .la, ~ files.
	* tests/t_cvsimport.at: New test.
	* testsuite.at: Call it.

2003-11-10  graydon hoare  <graydon@pobox.com>

	* commands.cc (find_oldest_ancestors): New function.
	(queue): New "addtree" subcommand.
	* monotone.texi: Document it.
	* monotone.1: Document it.

2003-11-10  graydon hoare  <graydon@pobox.com>

	* file_io.cc (walk_tree_recursive): Ignore MT/

2003-11-09  graydon hoare  <graydon@pobox.com>

	* database.cc (dump, load): Implement.
	* commands.cc (db): Call db.dump, load.
	* cycle_detector.hh: Skip when no in-edge on src.
	* monotone.texi: Document dump and load, add some
	special sections.
	* monotone.1: Mention dump and load.

2003-11-09  graydon hoare  <graydon@pobox.com>

	* rcs_file.hh (rcs_symbol): New structure.
	* rcs_file.cc (symbol): New rule.
	* rcs_import.cc (find_branch_for_version): New function.
	(cvs_key::branch): New field.
	(store_auxilliary_certs): Cert branch tag.
	* cycle_detector.hh: Fix bugs, don't use quick_alloc.
	* commands.cc (checkout): Add --branch based version.
	* monotone.texi: Document new command variant.
	* monotone.1: Ditto.

2003-11-09  graydon hoare  <graydon@pobox.com>

	* quick_alloc.hh: New file.
	* Makefile.am: Add it.
	* cycle_detector.hh: Rewrite.
	* manifest.hh: Use quick_alloc.
	* vocab.cc: Relax path name requirements a bit.
	* sqlite/sqliteInt.h: Up size of row to 16mb.

2003-11-02  graydon hoare  <graydon@pobox.com>

	* commands.cc (post): Post everything if no URL given; don't base
	decision off branch name presence.
	* app_state.cc, monotone.cc, file_io.cc, file_io.hh: Support
	absolutifying args.
	* lua.hh, lua.cc, std_hooks.lua (hook_get_mail_hostname): New hook.
	* monotone.texi: Document it.
	* monotone.texi, monotone.1: Minor corrections, new sections.
	* monotone.cc: Don't look in $ENV at all.
	* network.cc: Correct MX logic.
	* nntp_tasks.cc, smtp_tasks.cc: Separate postlines state.
	* smtp_tasks.cc: Correct some SMTP logic.
	* configure.ac, NEWS: Mention 0.7 release.

	Release point (v 0.7).

2003-11-01  graydon hoare  <graydon@pobox.com>

	* http_tasks.cc: Drop extra leading slashes in HTTP messages.

2003-10-31  graydon hoare  <graydon@pobox.com>

	* commands.cc, database.cc, database.hh, lua.cc, lua.hh,
	network.cc, network.hh, packet.cc, packet.hh, schema.sql,
	schema_migration.cc, tests/t_http.at, tests/t_nntp.at, vocab.cc:
	Eliminate "groupname", use lone URL.
	* monotone.texi: Update to cover new URL rules.
	* network.cc, network.hh, lua.cc, lua.hh, smtp_tasks.cc:
	Implement "mailto" URLs.
	* tests/t_smtp.at: New test.
	* testsuite.at: Call it.

2003-10-31  graydon hoare  <graydon@pobox.com>

	* patch_set.cc (manifests_to_patch_set): Second form with explicit renames.
	(manifests_to_patch_set): Split edit+rename events when we see them.
	* commands.cc (status, commit): Include explicit rename set.
	* diff_patch.cc (merge3): Accept edit+rename events split by patch_set.cc.
	* smtp_tasks.hh, smtp_tasks.cc: New files.
	* nntp_machine.hh, nntp_machine.cc: Rename to proto_machine.{hh,cc} (woo!)
	* nntp_tasks.cc: Adjust to use proto_ prefix in various places.
	* proto_machine.cc (read_line): get() into streambuf.
	* Makefile.am: Cover renames and adds.

2003-10-31  graydon hoare  <graydon@pobox.com>

	* diff_patch.cc (merge3): Extract renames.
	* commands.cc (calculate_new_manifest_map): Extract renames.
	(try_one_merge): Extract renames, propagate to merge target.
	(commit): Extract renames, propagate to commit target.
	* cert.cc (calculate_renames_recursive): Fix wrong logic.
	(find_common_ancestor_recursive): Stall advances at top of graph.
	* patch_set.cc: (manifests_to_patch_set): Teach about historical
	renames.
	* tests/t_erename.at: New test for edit+rename events.
	* testsuite.at: Call t_erename.at.

2003-10-30  graydon hoare  <graydon@pobox.com>

	* patch_set.cc (operator<): s/a/b/ in a few places, yikes!
	* cert.cc: Add machinery for rename edge certs.
	* commands.cc: Call diff(manifest,manifest) directly.
	* tests/t_nntp.at: Kill tcpserver DNS lookups on nntp test.
	* network.cc (parse_url): Character class typo fix, from
	Johannes Winkelmann.
	* app_state.hh, cert.hh, commands.hh, cycle_detector.hh,
	database.hh, diff_patch.cc, diff_patch.hh, http_tasks.hh,
	interner.hh, keys.hh, lua.hh, manifest.hh, network.hh,
	nntp_machine.hh, nntp_tasks.hh, packet.hh, patch_set.hh,
	transforms.hh, update.hh, vocab.hh, work.hh, xdelta.hh:
	fix use of std:: prefix / "using namespace" pollution.

2003-10-27  graydon hoare  <graydon@pobox.com>

	* lua/liolib.c (io_mkstemp): Portability fix
	from Ian Main.
	* xdelta.cc,hh (compute_delta): New manifest-specific variant.
	* transforms.cc,hh (diff): Same.
	* rcs_import.cc: Various speedups to cvs import.

2003-10-26  graydon hoare  <graydon@pobox.com>

	* cert.cc (get_parents): New function.
	(write_paths_recursive): New function.
	(write_ancestry_paths): New function.
	* cert.hh (write_ancestry_paths): Declare.
	* commands.cc (queue_edge_for_target_ancestor):
	Call write_ancestry_paths for "reposting" queue
	strategy.

2003-10-25  graydon hoare  <graydon@pobox.com>

	* commands.cc (log): Skip looking inside nonexistent
	manifests for file comments.

2003-10-24  graydon hoare  <graydon@pobox.com>

	* adns/*.c, adns/*.h: Import adns library.
	* Makefile.am: Update to build adns into lib3rdparty.a.
	* AUTHORS: Mention adns.
	* network.cc: Call adns functions, not gethostbyname.

2003-10-20  Nathaniel Smith  <njs@codesourcery.com>

	* patch_set.cc (patch_set_to_text_summary): Give more detailed
	output.
	* commands.cc (get_log_message, status, diff): Use
	patch_set_to_text_summary for complete description.

2003-10-22  graydon hoare  <graydon@pobox.com>

	* monotone.texi: Document 'queue' command.
	* monotone.1: Likewise.

2003-10-22  graydon hoare  <graydon@pobox.com>

	* diff_patch.cc
	(infer_directory_moves): New function.
	(rebuild_under_directory_moves): New function.
	(apply_directory_moves): New function.
	(merge3): Handle directory moves.
	* tests/t_renamed.at: New test for dir renames.
	* testsuite.at: Call it.

2003-10-21  graydon hoare  <graydon@pobox.com>

	* commands.cc (queue): New command.
	(list): Add "queue" subcommand, too.

2003-10-21  graydon hoare  <graydon@pobox.com>

	* diff_patch.cc (merge_deltas): New function.
	(check_map_inclusion): New function.
	(check_no_intersect): New function.
	(merge3): Rewrite completely.
	* tests/t_rename.at: New test.
	* testsuite.at: Call it.
	* file_io.cc, file_io.hh (make_dir_for): New function.
	* commands.cc (update): Call make_dir_for on update.

2003-10-20  graydon hoare  <graydon@pobox.com>

	* commands.cc: Replace [] with idx() everywhere.

2003-10-20  Tom Tromey  <tromey@redhat.com>

	* cert.hh (get_branch_heads): Updated.
	Include <set>.
	* commands.cc (head): Updated for new get_branch_heads.
	(merge): Likewise.
	(propagate): Likewise.
	* cert.cc (get_branch_heads): Use set<manifest_id>.

	* commands.cc (merge): Use all caps for metasyntactic variable.
	(heads): Likewise.

	* network.cc (post_queued_blobs_to_network): Do nothing if no
	packets to post.

2003-10-20  graydon hoare  <graydon@pobox.com>

	* cert.cc (get_branch_heads): Fix dumb bug.
	* diff_patch.cc (merge3): Fix dumb bug.
	(merge2): Fix dumb bug.
	(try_to_merge_files): Fix dumb bug.

2003-10-20  graydon hoare  <graydon@pobox.com>

	* file_io.cc (tilde_expand): New function.
	* monotone.cc (cpp_main): Expand tildes in
	db and rcfile arguments.

2003-10-20  graydon hoare  <graydon@pobox.com>

	* rcs_import.cc (import_cvs_repo): Check key existence
	at beginning of import pass, to avoid wasted work.

2003-10-19  Tom Tromey  <tromey@redhat.com>

	* commands.cc (log): Add each seen id to `cycles'.

2003-10-19  graydon hoare  <graydon@pobox.com>

	* AUTHORS: Mention Tecgraf PUC-Rio and their
	copyright.
	* Makefile.am: Mention circular buffer stuff.
	* configure.ac, NEWS: Mention 0.6 release.
	* cert.hh, cert.cc (erase_bogus_certs): file<cert> variant.
	* commands.cc (log): Erase bogus certs before writing,
	cache comment-less file IDs.
	* monotone.spec: Don't specify install-info args,
	do build with optimization on RHL.

	Release point (v 0.6).

2003-10-19  Matt Kraai  <kraai@ftbfs.org>

	* commands.cc (merge): Use app.branch_name instead of args[0] for
	the branch name.

2003-10-17  graydon hoare  <graydon@pobox.com>

	* commands.cc (log): New command.
	Various other bug fixes.
	* monotone.1, monotone.texi: Minor updates.

2003-10-17  graydon hoare  <graydon@pobox.com>

	* monotone.texi: Expand command and hook references.
	* commands.cc: Disable db dump / load commands for now.

2003-10-16  graydon hoare  <graydon@pobox.com>

	* sanity.hh: Add a const version of idx().
	* diff_patch.cc: Change to using idx() everywhere.
	* cert.cc (find_common_ancestor): Rewrite to recursive
	form, stepping over historic merges.
	* tests/t_cross.at: New test for merging merges.
	* testsuite.at: Call t_cross.at.

2003-10-10  graydon hoare  <graydon@pobox.com>

	* lua.hh, lua.cc (hook_apply_attribute): New hook.
	* work.hh, work.cc (apply_attributes): New function.
	* commands.cc (update_any_attrs): Update attrs when writing to
	working copy.
	* std_hooks.lua (temp_file): Use some env vars.
	(attr_functions): Make table of attr-setting functions.

2003-10-10  graydon hoare  <graydon@pobox.com>

	* work.cc: Fix add/drop inversion bug.
	* lua/*.{c,h}: Import lua 5.0 sources.
	* lua.cc: Rewrite lua interface completely.
	* std_hooks.lua, test_hooks.lua, testsuite,
	tests/t_persist_phrase.at, configure.ac, config.h.in, Makefile.am:
	Modify to handle presence of lua 5.0.

2003-10-08  graydon hoare  <graydon@pobox.com>

	* rcs_import.cc: Attach aux certs to child, not parent.
	* manifest.cc: Speed up some calculations.
	* keys.cc: Optionally cache decoded keys.

2003-10-07  graydon hoare  <graydon@pobox.com>

	* manifest.hh, manifest.cc, rcs_import.cc: Write manifests w/o
	compression.
	* vocab.hh, vocab.cc: Don't re-verify verified data.
	* ui.hh, ui.cc: Minor efficiency tweaks.

2003-10-07  graydon hoare  <graydon@pobox.com>

	* commands.cc, work.cc, work.hh: Add some preliminary stuff
	to support explicit renaming, .mt-attrs.
	* monotone.texi: Add skeletal sections for command reference,
	hook reference, CVS phrasebook. Fill in some parts.

2003-10-02  graydon hoare  <graydon@pobox.com>

	* boost/circular_buffer*.hpp: Add.
	* AUTHORS, cert.cc, commands.cc, database.cc,
	diff_patch.cc, http_tasks.cc, keys.cc, lua.cc, manifest.cc,
	network.cc, nntp_machine.cc, packet.cc, patch_set.cc,
	rcs_import.cc, sanity.cc, sanity.hh, ui.hh, update.cc,
	vocab_terms.hh, work.cc:
	remove existing circular buffer code, replace all
	logging and asserty stuff with boost::format objects
	rather than vsnprintf.

2003-10-01  graydon hoare  <graydon@pobox.com>

	* testsuite.at: Don't use getenv("HOSTNAME").
	* database.cc (exec, fetch): Do va_end/va_start again in between
	logging and executing query.

2003-09-28  Tom Tromey  <tromey@redhat.com>

	* monotone.texi: Added @direntry.

2003-09-27  Nathaniel Smith  <njs@pobox.com>

	* monotone.cc: Remove "monotone.db" default to --db
	option in help text.

2003-09-27  graydon hoare  <graydon@pobox.com>

	* diff_patch.cc: Rework conflict detection.
	* rcs_import.cc: Remove some pointless slowness.
	* monotone.spec: Install info files properly.

	Release point (v 0.5).

2003-09-27  graydon hoare  <graydon@pobox.com>

	* AUTHORS, NEWS, configure.ac: Update for 0.5 release.
	* monotone.texi: Various updates.
	* xdelta.cc (compute_delta): Fix handling of empty data.
	* database.cc (sql): Require --db for init.
	* work.cc (read_options_map): Fix options regex.

2003-09-27  graydon hoare  <graydon@pobox.com>

	* lcs.hh: New jaffer LCS algorithm.
	* interner.hh, rcs_import.cc: Templatize interner.
	* diff_patch.hh: Use interner, new LCS.

2003-09-27  Tom Tromey  <tromey@redhat.com>

	* commands.cc (fetch): Always try lua hook; then default to all
	known URLs.

2003-09-26  Tom Tromey  <tromey@redhat.com>

	* commands.cc (tag): Use all-caps for meta-syntactic variables.
	(comment, add, cat, complete, mdelta, fdata): Likewise.

	* monotone.1: There's no default database.
	* monotone.texi (OPTIONS): There's no default database.

	* database.cc (sql): Throw informative error if database name not
	set.
	* app_state.cc (app_state): Default to no database.

2003-09-26  graydon hoare  <graydon@pobox.com>

	* debian/*, monotone.spec: Add packaging control files.

2003-09-24  graydon hoare  <graydon@pobox.com>

	* database.cc, database.hh (debug): New function.
	* commands.cc (debug): New command.
	* cert.cc, cert.hh (guess_branch): New function.
	* commands.cc (cert): Queue certs to network servers.
	* commands.cc (cert, commit): Use guess_branch.
	* commands.cc (list): List unknown, ignored files.
	* monotone.texi, monotone.1: Document.

2003-09-24  graydon hoare  <graydon@pobox.com>

	* commands.cc (queue_edge_for_target_ancestor): Queue the
	correct ancestry cert, from child to target, as well as
	patch_set.

2003-09-22  graydon hoare  <graydon@pobox.com>

	* depot_schema.sql, schema_migration.cc,
	schema_migration.hh: Add.
	* database.cc, depot.cc: Implement schema migration.
	* database.cc, commands.cc: Change to db ... cmd.
	* monotone.texi, monotone.1: Document command change.
	* depot.cc: Fix various query bugs.

2003-09-21  Nathaniel Smith  <njs@codesourcery.com>

	* depot.cc (depot_schema): Remove unique constraint on (contents),
	replace with unique constraint on (groupname, contents).

2003-09-21  Nathaniel Smith  <njs@codesourcery.com>

	* commands.cc (diff): Take manifest ids as arguments.  Add
	explanatory text on files added, removed, modified.

2003-09-19  Tom Tromey  <tromey@redhat.com>

	* commands.cc (genkey): Use all-caps for meta-syntactic variable.
	(cert, tag, approve, disapprove, comment, add, drop, commit,
	update, revert, cat, checkout, co, propagate, complete, list, ls,
	mdelta, fdelta, mdata, fdata, mcerts, fcerts, pubkey, privkey,
	fetch, post, rcs_import, rcs): Likewise.
	(explain_usage): Indent explanatory text past the command names.

2003-09-17  Tom Tromey  <tromey@redhat.com>

	* commands.cc (list): Don't compute or use "subname".

	* commands.cc (revert): Handle case where argument is a
	directory.
	* tests/t_revert.at: Test for revert of directory.

	* testsuite.at (MONOTONE_SETUP): Use "monotone initdb".
	* monotone.1: Document "initdb".
	* monotone.texi (Commands): Document initdb.
	(Creating a Database): New node.
	(Getting Started): Refer to it.
	* commands.cc (initdb): New command.
	* database.cc (database::sql): New argument `init'.
	(database::initialize): New method.
	* database.hh (database::initalize): Declare.
	(database::sql): New argument `init'.

2003-09-17  Tom Tromey  <tromey@redhat.com>

	* tests/t_persist_phrase.at: Use "ls certs".
	* tests/t_nntp.at: Use "ls certs".
	* tests/t_genkey.at: Use "ls keys" and "ls certs".

2003-09-16  Tom Tromey  <tromey@redhat.com>

	* monotone.1: Document "list branches".
	* commands.cc (ls_certs): New function, from `lscerts' command.
	(ls_keys): New function, from `lskeys' command.
	(ls_branches): New function.
	(list): New command.
	(ls): New alias.
	(explain_usage): Split parameter info at \n.
	* monotone.texi (Adding Files): Use "list certs".
	(Committing Changes): Likewise.
	(Forking and Merging): Likewise.
	(Commands): Likewise.
	(Generating Keys): Use "list keys".
	(Commands): Likewise.
	(Commands): Mention "list branches".
	(Branches): Likewise.

2003-09-15  graydon hoare  <graydon@redhat.com>

	* http_tasks.cc: Fix networking to handle long input.

	* ui.cc, ui.hh: Only pad with blanks enough to cover old output
	when ticking.

	* update.cc, cert.cc, commands.cc: Fix cert fetching functions to
	remove bogus certs.

2003-09-15  Tom Tromey  <tromey@redhat.com>

	* monotone.1: Don't mention MT_KEY or MT_BRANCH.

	* monotone.texi (Getting Started): Don't mention MT_DB or
	MT_BRANCH.
	(Adding Files): Explicitly use --db and --branch.
	* app_state.hh (app_state): New fields options, options_changed.
	Declare new methods.  Include work.hh.
	* work.cc (work_file_name): New constant.
	(add_to_options_map): New structure.
	(get_options_path): New function.
	(read_options_map, write_options_map): Likewise.
	* work.hh (options_map): New type.
	(get_options_path, read_options_map, write_options_map): Declare.
	* commands.cc (add, drop, commit, update, revert, checkout,
	merge): Write options file.
	* app_state.cc (database_option, branch_option): New constants.
	(app_state::app_state): Read options file.
	(app_state::set_database): New method.
	(app_state::set_branch): Likewise.
	(app_state::write_options): Likewise.
	Include work.hh.
	* monotone.cc (cpp_main): Don't set initial database name on
	app.  Use new settor methods.  Don't look at MT_BRANCH or MT_DB.

2003-09-14  graydon hoare  <graydon@pobox.com>

	* vocab.cc, vocab.hh: Add streamers for vocab terms in preparation
	for switch to formatter.

	* cert.cc (check_signature): Treat missing key as failed check.
	* commands.cc (lscerts): Warn when keys are missing.

	* rcs_import.cc, nntp_tasks.cc, http_tasks.cc: Tick progress.

	* sanity.cc, monotone.cc: Tidy up output a bit.

	* xdelta.cc: Add code to handle empty files. Maybe correct?

	* ui.cc, ui.hh: Add.

2003-09-13  Tom Tromey  <tromey@redhat.com>

	* tests/t_nntp.at: If we can't find tcpserver or snntpd, skip the
	test.
	* tests/t_http.at: If we can't find boa or depot.cgi, skip the
	test.

2003-09-12  graydon hoare  <graydon@pobox.com>

	* update.cc (pick_update_target): Only insert base rev as update
	candidate if it actually exists in db.

	* commands.cc, database.cc, database.hh: Implement id completion
	command, and general id completion in all other commands.

2003-09-12  Tom Tromey  <tromey@redhat.com>

	* commands.cc (revert): A deleted file always appears in the
	manifest.
	* tests/t_revert.at: Check reverting a change plus a delete; also
	test reverting by file name.

	* work.cc (deletion_builder::visit_file): Check for file in
	working add set before looking in manifest.
	* tests/t_drop.at: Added add-then-drop test.

	* testsuite.at: Include t_drop.at.
	* tests/t_drop.at: New test.
	* work.cc (visit_file): Check for file in working delete set
	before looking in manifest.

2003-09-12  Tom Tromey  <tromey@redhat.com>

	* Makefile.am ($(srcdir)/testsuite): tests/atconfig and
	tests/atlocal are not in srcdir.

	* Makefile.am (TESTS): unit_tests is not in srcdir.

2003-09-11  graydon hoare  <graydon@pobox.com>

	* commands.cc: Check for MT directory in status.
	* commands.cc: Require directory for checkout.
	* commands.cc: Delete MT/work file after checkout.
	* commands.cc: Implement 'revert', following tromey's lead.
	* commands.cc: Print base, working manifest ids in status.

	* diff_patch.cc: Further merge corrections.
	* diff_patch.cc (unidiff): Compensate for occasional miscalculation
	of LCS.

	* tests/t_merge.at: Check that heads works after a merge.
	* tests/t_fork.at:  Check that heads works after a fork.
	* tests/t_genkey.at: Remove use of 'import'.
	* tests/t_cwork.at: Check deletion of work file on checkout.
	* tests/t_revert.at: Check that revert works.

	* commands.cc, monotone.cc: Report unknown commands nicely.

2003-09-08  graydon hoare  <graydon@pobox.com>

	* tests/merge.at: Accept tromey's non-error case for update.

	* commands.cc(try_one_merge): Write merged version to packet
	writer, not directly to db.
	(merge): Write branch, changelog cert on merged version to db.

	* std_hooks.lua(merge3): Open result in mode "r", not "w+".

2003-09-06  Tom Tromey  <tromey@redhat.com>

	* update.cc (pick_update_target): Not an error if nothing to
	update.

	* monotone.texi: Use VERSION; include version.texi.

	* monotone.1: Document "co".
	* monotone.texi (Commands): Document "co".
	* commands.cc (ALIAS): New macro.
	(co): New alias.

	* README: Updated.

	* txt2c.cc: Added missing file.

	* texinfo.tex, INSTALL, Makefile.in, aclocal.m4, compile, depcomp,
	install-sh, missing, mkinstalldirs: Removed generated files.

2003-09-04  graydon hoare  <graydon@pobox.com>

	* Makefile.am, depot.cc, http_tasks.cc, http_tasks.hh,
	lua.cc, lua.hh, monotone.texi, network.cc, tests/t_http.at,
	vocab_terms.hh:

	Use public key signatures to talk to depot, not mac keys.

	* commands.cc, file_io.cc, monotone.texi, monotone.1,
	tests/t_scan.at, tests/t_import.at, work.cc, work.hh:

	Remove the 'import' and 'scan' commands, in favour of generalized
	'add' which chases subdirectories.

	* configure.ac, NEWS:

	Release point (v 0.4).

2003-09-03  graydon hoare  <graydon@pobox.com>

	* monotone.texi: Expand notes about setting up depot.

	* update.cc: Update by ancestry. Duh.

2003-09-02  graydon hoare  <graydon@pobox.com>

	* boost/socket/streambuf.hpp: Bump ppos on overflow.

	* packet.cc, transforms.cc, transforms.hh: Add function for
	canonicalization of base64 encoded strings. Use on incoming cert
	packet values.

	* commands.cc: Change fetch and post to take URL/groupname params
	rather than branchname.

	* network.cc, network.hh, depot.cc, http_tasks.cc: Fix URL parser,
	improve logging, change signatures to match needs of commands.cc

	* Makefile.am: Don't install txt2c or unit_tests.

	* Makefile.am: Build depot.cgi not depot.

	* database.cc, database.hh: Add "all known sources" fetching support.

	* patch_set.cc: Sort in a path-lexicographic order for nicer summaries.

	* monotone.texi: Expand coverage of packets and networking.

	* tests/t_nntp.at, tests/t_http.at: Update to provide URL/groupname
	pairs.

2003-09-02  Tom Tromey  <tromey@redhat.com>

	* aclocal.m4, monotone.info: Removed generated files.

2003-08-31  Nathaniel Smith  <njs@codesourcery.com>

	* configure.ac: Check for lua40/lua.h, lua40/lualib.h and -llua40,
	-lliblua40.
	* config.h.in: Add LUA_H, LIBLUA_H templates, remove HAVE_LIBLUA,
	HAVE_LIBLUALIB templates.
	* lua.cc: Include config.h.  Use LUA_H, LIBLUA_H macros.

2003-08-29  graydon hoare  <graydon@pobox.com>

	* Makefile.am, txt2c.cc, lua.cc, database.cc:
	Use a C constant-building converter rather than objcopy.

	* cert.cc, cert.hh, packet.cc, packet.hh, diff_patch.cc,
	rcs_import.cc:
	Modify cert functions to require a packet consumer, do no implicit
	database writing.

	* commands.cc, database.cc, database.hh, schema.sql, network.cc:
	Modify packet queueing strategy to select ancestors from known
	network server content, rather than most recent edge.

2003-08-25  graydon hoare  <graydon@pobox.com>

	* AUTHORS, ChangeLog, Makefile.am, NEWS, configure.ac,
	tests/t_http.at: Release point (v 0.3)

2003-08-24  graydon hoare  <graydon@pobox.com>

	* nntp_tasks.cc: Measure success from postlines state.
	* network.cc: Print summary counts of transmissions.
	* packet.cc: Count packets into database.
	* depot.cc: Add administrative commands, fix a bunch of
	little bugs.
	* t_http.at: Testcase for depot-driven communication.
	* monotone.texi: Update to reflect depot existence.
	* http_tasks.cc: Pick bugs out.

2003-08-24  graydon hoare  <graydon@pobox.com>

	* commands.cc: Wash certs before output.
	* *.cc,*.hh: Adjust cert packet format to
	be more readable, avoid superfluous gzipping.

2003-08-24  graydon hoare  <graydon@pobox.com>

	* configure, Makefile.in: Remove generated files, oops.
	* commands.cc: Implement 'propagate'.
	* lua.cc, lua.hh, network.cc, network.hh: Remove
	'aggregate posting' stuff.
	* network.cc: Batch postings into larger articles.
	* diff_patch.hh, diff_patch.cc: Implement basic
	merge2-on-manifest.

2003-08-23  graydon hoare  <graydon@pobox.com>

	* monotone.cc: Handle user-defined lua hooks as
	overriding internal / .monotonerc hooks no matter
	where on cmd line they occur.
	* update.cc: Made failures more user-friendly.
	* lua.cc: Improve logging a bit.
	* testsuite.at, tests/*.{at,in}, testsuite/: Rewrite tests in
	autotest framework, move to tests/ directory.
	* boost/io/*, cryptopp/hmac.h: Add missing files.

2003-08-23  Tom Tromey  <tromey@redhat.com>

	* monotone.cc (OPT_VERSION): New macro.
	(cpp_main): Handle OPT_VERSION.
	(options): Added `version' entry.
	Include config.h.

2003-08-21  Tom Tromey  <tromey@redhat.com>

	* database.cc: Include "sqlite/sqlite.h", not <sqlite.h>.

2003-08-20  graydon hoare  <graydon@pobox.com>

	* boost/*:
	incorporate boost sandbox bits, for now.

	* Makefile.am, Makefile.in, configure, configure.ac, diff_patch.cc,
	http_tasks.cc, http_tasks.hh, network.cc, nntp_machine.cc,
	nntp_machine.hh, nntp_tasks.cc, nntp_tasks.hh, testsuite/t_nntp.sh:

	fix up networking layer to pass nntp tests again

2003-08-19  graydon hoare  <graydon@pobox.com>

	* Makefile.am, Makefile.in, app_state.hh, cert.cc, commands.cc,
	constants.hh, cryptopp/misc.h, database.cc, depot.cc,
	http_tasks.cc, http_tasks.hh, keys.cc, lua.cc, lua.hh, monotone.cc,
	network.cc, network.hh, nntp_machine.cc, nntp_machine.hh,
	nntp_tasks.cc, nntp_tasks.hh, packet.cc, packet.hh, rcs_import.cc,
	sanity.cc, sanity.hh, schema.sql, test_hooks.lua,
	testsuite/runtest.sh, testsuite/t_null.sh, vocab_terms.hh:

	major surgery time
	- move to multi-protocol posting and fetching.
	- implement nicer failure modes for sanity.
	- redo commands to print nicer, fail nicer.

2003-08-18  graydon hoare  <graydon@pobox.com>

	* Makefile.am, Makefile.in, adler32.hh, database.cc, depot.cc,
	mac.hh, xdelta.cc, Makefile.am, Makefile.in:

	first pass at a depot (CGI-based packet service)

2003-08-08  graydon hoare  <graydon@pobox.com>

	* Makefile.am, Makefile.in AUTHORS, ChangeLog, Makefile.am,
	Makefile.in, NEWS, monotone.1, monotone.info, monotone.texi:

	release point (v 0.2)

2003-08-08  graydon hoare  <graydon@pobox.com>

	* cert.cc, cert.hh, interner.hh, rcs_import.cc:

	auxilliary certs

	* cert.cc, cert.hh, cycle_detector.hh, interner.hh, patch_set.cc,
	rcs_import.cc:

	improvements to cycle detection stuff

2003-08-05  graydon hoare  <graydon@pobox.com>

	* rcs_import.cc:

	almost even more seemingly correct CVS graph reconstruction (still slow)

	* sqlite/* cryptopp/* Makefile.am, Makefile.in, aclocal.m4,
	config.h.in, configure, configure.ac, file_io.cc, keys.cc,
	sanity.cc, sanity.hh, transforms.cc:

	minimizing dependencies on 3rd party libs by importing the
	necessary bits and rewriting others.

	* cert.cc, cert.hh, rcs_import.cc:

	cvs import seems to be working, but several linear algorithms need
	replacement

2003-07-28  graydon hoare  <graydon@pobox.com>

	* Makefile.am, Makefile.in, cert.cc, commands.cc, database.cc,
	database.hh, manifest.cc, rcs_file.cc, rcs_import.cc,
	rcs_import.hh, vocab.cc, xdelta.cc:

	cvs graph reconstruction hobbling along.

2003-07-21  graydon hoare  <graydon@pobox.com>

	* database.cc, xdelta.cc, xdelta.hh:

	piecewise xdelta; improves speed a fair bit.

2003-07-11  graydon hoare  <graydon@pobox.com>

	* Makefile.am, Makefile.in, config.h.in, configure, configure.ac,
	transforms.cc, xdelta.cc, xdelta.hh:

	implement xdelta by hand, forget 3rd party delta libs.

2003-07-02  graydon hoare  <graydon@pobox.com>

	* database.cc, rcs_import.cc, transforms.cc, transforms.hh:

	speedups all around in the storage system

2003-07-01  graydon hoare  <graydon@pobox.com>

	* database.hh, rcs_import.cc, transforms.cc, transforms.hh: speed

	improvements to RCS import

2003-06-30  graydon hoare  <graydon@pobox.com>

	* rcs_import.cc, transforms.cc:

	some speed improvements to RCS import

2003-06-29  graydon hoare  <graydon@pobox.com>

	* commands.cc, database.hh, rcs_import.cc, transforms.cc:

	RCS file import successfully (albeit slowly) pulls in some pretty
	large (multi-hundred revision, >1MB) test cases from GCC CVS

	* Makefile.in, commands.cc, rcs_file.cc, rcs_file.hh,
	rcs_import.cc, rcs_import.hh,

	Makefile.am: preliminary support for reading and walking RCS files

2003-04-09  graydon hoare  <graydon@pobox.com>

	* autogen.sh: oops
	* */*: savannah import

2003-04-06  graydon hoare  <graydon@pobox.com>

	* initial release.<|MERGE_RESOLUTION|>--- conflicted
+++ resolved
@@ -1,4 +1,10 @@
-<<<<<<< HEAD
+2005-05-29  Nathaniel Smith  <njs@codesourcery.com>
+
+	* tests/t_epoch.at: Typo.
+	* tests/t_automate_certs.at, tests/t_selector_later_earlier.at:
+	Throw in some calls to CANONICALISE, maybe this will help on
+	Win32...
+
 2005-06-05  Timothy Brownawell  <tbrownaw@gmail.com>
 
 	* netsync.cc, netcmd.cc: Style cleanups (mostly whitespace).
@@ -207,14 +213,6 @@
 
 	* contrib/monoprof.sh: Add support for using valgrind for
 	heap profiling.
-=======
-2005-05-29  Nathaniel Smith  <njs@codesourcery.com>
-
-	* tests/t_epoch.at: Typo.
-	* tests/t_automate_certs.at, tests/t_selector_later_earlier.at:
-	Throw in some calls to CANONICALISE, maybe this will help on
-	Win32...
->>>>>>> e7865180
 
 2005-05-28  Joel Reed  <joelwreed@comcast.com>
 
