--- conflicted
+++ resolved
@@ -1,18 +1,3 @@
-<<<<<<< HEAD
-2005-08-18  Timothy Brownawell  <tbrownaw@gmail.com>
-
-	* std_hooks.lua: accept_testresult_change now only cares about
-	testresults listed in MT/wanted-testresults
-
-2005-08-18  Matthew Gregan  <kinetik@orcon.net.nz>
-
-	* INSTALL: Remove outdated references to configure options and
-	Solaris build workarounds.
-	* configure.ac: Lower gettext requirement from 0.12.1 to 0.11.5.
-
-2005-08-17  Timothy Brownawell  <tbrownaw@gmail.com>
-
-=======
 2005-08-19  Timothy Brownawell  <tbrownaw@gmail.com>
 
 	* change_set.cc: Add (and use) dump() for vector<path_rearrangement>
@@ -40,14 +25,106 @@
 	* pcdv.{cc,hh}, change_set.cc: (Ick! Ick! Ick!) allow tree
 	merger to generate sutures. Bugfix suture handling code.
 	Bugfix tree_state::get_changes_for_merge .
->>>>>>> 2a7646c1
 	* sanity.cc (gasp()): When catching an error from dumping a MM'd
 	variable, do not discard output generated prior to the error. This
 	way, at least the header line (function name, file, line no.) is
 	printed.
 	* change_set.cc: write_insane_change_set: new function to write a
 	change set without sanity checking it, now used by dump().
-<<<<<<< HEAD
+	* tests/t_rename_added_in_rename.at: Make comment match the code.
+
+2005-08-16  Timothy Brownawell  <tbrownaw@gmail.com>
+
+	* change_set.{cc,hh}: Replace tree merger with the one in pcdv.{cc,hh}.
+		DOES NOT pass ./testsuite (13 failures, 1 unexpected pass)
+		REMOVE disjoint_merge_test() (no longer applicable in
+		this form, and the same functionality is checked in tests/ .)
+	* commands.cc: New merger takes different arguments; update calls.
+	* pcdv.{cc,hh}: Handle sutures better.
+
+2005-08-10  Timothy Brownawell  <tbrownaw@gmail.com>
+
+	* pcdv.{cc,hh} (tree merger): Teach it about file suturing.
+		(Needed for tracking the monotone db.)
+
+2005-08-03  Timothy Brownawell  <tbrownaw@gmail.com>
+
+	* pcdv.{cc,hh}: Work on merge functions for trees.
+	* commands.cc: Misc. changes to pcdv driver
+
+2005-08-02  Timothy Brownawell  <tbrownaw@gmail.com>
+
+	* pcdv.{cc,hh}: Add history-aware filetree merge.
+		TODO: write get_changes_for_merge, add tests.
+	* commands.cc: Call it from the pcdv driver.
+
+2005-07-29  Timothy Brownawell  <tbrownaw@gmail.com>
+
+	* commands.cc (pcdv): Try to make pcdv driver more efficient.
+	* pcdv.{cc,hh}: Handle the interners better.
+
+2005-07-09  Timothy Brownawell  <tbrownaw@gmail.com>
+
+	* pcdv.{cc,hh}: More speedups; use interners to work with ints instead
+	of strings. Data structure changes.
+	* commands.cc (CMD(pcdv)): Don't keep file_state for unneded revisions.
+	Gets rid of memory usage problems.
+	* interner.hh (interner::intern): Make slightly faster.
+
+2005-07-01  Timothy Brownawell  <tbrownaw@gmail.com>
+
+	* pcdv.cc: Various speedups.
+
+2005-06-29  Timothy Brownawell  <tbrownaw@gmail.com>
+
+	* pcdv.cc: more stuff in test code (same as tests in reference impl)
+	bugfix unique_lcs, living_status, file_state
+
+2005-06-29  Timothy Brownawell  <tbrownaw@gmail.com>
+
+	* pcdv.{cc,hh}: many changes, including adding test code.
+	Does not work properly on test code.
+	* commands.cc: pcdv runs new test code first
+	* contrib/monoprof.sh: pcdv test uses different file now
+
+2005-06-27  Timothy Brownawell  <tbrownaw@gmail.com>
+
+	* new files: pcdv.{cc,hh}
+	* commands.cc: move precise-cdv to it's own file, even though
+	memory usage is not yet fixed.
+	* Makefile.am: add pcdv.{cc,hh} to sources list
+
+2005-06-27  Timothy Brownawell  <tbrownaw@gmail.com>
+
+	* commands.cc: living_status::merge was missing a line.
+	* contrib/monoprof.sh: add profile test for pcdv
+
+2005-06-16  Timothy Brownawell  <tbrownaw@gmail.com>
+
+	* commands.cc: Beginnings of precise-cdv merge, as "pcdv" command.
+	(Translation of Python reference implementation posted to Revctrl.)
+	Will be moved to a more appropriate home once it works (currenty
+	has insane memory usage).
+
+2005-08-18  Timothy Brownawell  <tbrownaw@gmail.com>
+
+	* std_hooks.lua: accept_testresult_change now only cares about
+	testresults listed in MT/wanted-testresults
+
+2005-08-18  Matthew Gregan  <kinetik@orcon.net.nz>
+
+	* INSTALL: Remove outdated references to configure options and
+	Solaris build workarounds.
+	* configure.ac: Lower gettext requirement from 0.12.1 to 0.11.5.
+
+2005-08-17  Timothy Brownawell  <tbrownaw@gmail.com>
+
+	* sanity.cc (gasp()): When catching an error from dumping a MM'd
+	variable, do not discard output generated prior to the error. This
+	way, at least the header line (function name, file, line no.) is
+	printed.
+	* change_set.cc: write_insane_change_set: new function to write a
+	change set without sanity checking it, now used by dump().
 
 2005-08-17  Patrick Mauritz  <oxygene@studentenbude.ath.cx>
 
@@ -279,82 +356,6 @@
 	input and output buffers.
 
 	* string_queue.cc: unit tests (Matt Johnston)
-=======
-	* tests/t_rename_added_in_rename.at: Make comment match the code.
-
-2005-08-16  Timothy Brownawell  <tbrownaw@gmail.com>
-
-	* change_set.{cc,hh}: Replace tree merger with the one in pcdv.{cc,hh}.
-		DOES NOT pass ./testsuite (13 failures, 1 unexpected pass)
-		REMOVE disjoint_merge_test() (no longer applicable in
-		this form, and the same functionality is checked in tests/ .)
-	* commands.cc: New merger takes different arguments; update calls.
-	* pcdv.{cc,hh}: Handle sutures better.
-
-2005-08-10  Timothy Brownawell  <tbrownaw@gmail.com>
-
-	* pcdv.{cc,hh} (tree merger): Teach it about file suturing.
-		(Needed for tracking the monotone db.)
-
-2005-08-03  Timothy Brownawell  <tbrownaw@gmail.com>
-
-	* pcdv.{cc,hh}: Work on merge functions for trees.
-	* commands.cc: Misc. changes to pcdv driver
-
-2005-08-02  Timothy Brownawell  <tbrownaw@gmail.com>
-
-	* pcdv.{cc,hh}: Add history-aware filetree merge.
-		TODO: write get_changes_for_merge, add tests.
-	* commands.cc: Call it from the pcdv driver.
-
-2005-07-29  Timothy Brownawell  <tbrownaw@gmail.com>
-
-	* commands.cc (pcdv): Try to make pcdv driver more efficient.
-	* pcdv.{cc,hh}: Handle the interners better.
-
-2005-07-09  Timothy Brownawell  <tbrownaw@gmail.com>
-
-	* pcdv.{cc,hh}: More speedups; use interners to work with ints instead
-	of strings. Data structure changes.
-	* commands.cc (CMD(pcdv)): Don't keep file_state for unneded revisions.
-	Gets rid of memory usage problems.
-	* interner.hh (interner::intern): Make slightly faster.
-
-2005-07-01  Timothy Brownawell  <tbrownaw@gmail.com>
-
-	* pcdv.cc: Various speedups.
-
-2005-06-29  Timothy Brownawell  <tbrownaw@gmail.com>
-
-	* pcdv.cc: more stuff in test code (same as tests in reference impl)
-	bugfix unique_lcs, living_status, file_state
-
-2005-06-29  Timothy Brownawell  <tbrownaw@gmail.com>
-
-	* pcdv.{cc,hh}: many changes, including adding test code.
-	Does not work properly on test code.
-	* commands.cc: pcdv runs new test code first
-	* contrib/monoprof.sh: pcdv test uses different file now
-
-2005-06-27  Timothy Brownawell  <tbrownaw@gmail.com>
-
-	* new files: pcdv.{cc,hh}
-	* commands.cc: move precise-cdv to it's own file, even though
-	memory usage is not yet fixed.
-	* Makefile.am: add pcdv.{cc,hh} to sources list
-
-2005-06-27  Timothy Brownawell  <tbrownaw@gmail.com>
-
-	* commands.cc: living_status::merge was missing a line.
-	* contrib/monoprof.sh: add profile test for pcdv
-
-2005-06-16  Timothy Brownawell  <tbrownaw@gmail.com>
-
-	* commands.cc: Beginnings of precise-cdv merge, as "pcdv" command.
-	(Translation of Python reference implementation posted to Revctrl.)
-	Will be moved to a more appropriate home once it works (currenty
-	has insane memory usage).
->>>>>>> 2a7646c1
 
 2005-08-09  Richard Li  <richardl@redhat.com>
 
