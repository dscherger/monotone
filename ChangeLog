--- conflicted
+++ resolved
@@ -1,4 +1,13 @@
-<<<<<<< HEAD
+2004-11-18  Christof Petig <christof@petig-baender.de>
+
+	- sqlite/*: SQLite 3.0.8 CVS import
+	- database.*, schema_migration.*: convert to use the SQLite3 API
+
+	This does not yet use any of the more sophisticated API features
+	of SQLite3 (query parameters, BLOBs), so there is plenty of room 
+	for optimization. This also does not change the schema (i.e.
+	still uses base64 encoded values in tables)
+
 2005-01-06  Nathaniel Smith  <njs@codesourcery.com>
 
 	* schema_migration.cc (migrate_monotone_schema): Add comment
@@ -604,17 +613,6 @@
 	tickers.
 	(queue_data_cmd): Call 'note_item_sent'.
 	(queue_delta_cmd): Call 'note_item_sent'.
-=======
-2004-11-18  Christof Petig <christof@petig-baender.de>
-
-	- sqlite/*: SQLite 3.0.8 CVS import
-	- database.*, schema_migration.*: convert to use the SQLite3 API
-
-	This does not yet use any of the more sophisticated API features
-	of SQLite3 (query parameters, BLOBs), so there is plenty of room 
-	for optimization. This also does not change the schema (i.e.
-	still uses base64 encoded values in tables)
->>>>>>> e1d2b57a
 
 2004-12-09  graydon hoare  <graydon@pobox.com>
 
