<<<<<<< HEAD
2004-12-24  Nathaniel Smith  <njs@codesourcery.com>

	* tests/t_disapprove.at: Enable previously disabled test.

	* tests/t_no_change_deltas.at: New test.
	* testsuite.at: Call it.

2004-12-23  Nathaniel Smith  <njs@codesourcery.com>

	* win32/read_password.c: Remove unused file.
=======
2004-12-20  Matt Johnston  <matt@ucc.asn.au>

        * keys.cc: don't cache bad passphrases, so prompt for a correct
        password if the first ones fail.

2004-12-19  Matt Johnston  <matt@ucc.asn.au>

        * commands.cc: print out author/date next to ambiguous revision
        lists from selectors.

2004-12-22  Julio M. Merino Vidal  <jmmv@menta.net>

	* commands.cc: Verify that the key identifier passed to the pubkey
	and privkey commands exists in the database.  Otherwise exit with
	an informational message instead of an exception.
>>>>>>> 57ccd5b1

2004-12-19  Julio M. Merino Vidal  <jmmv@menta.net>

	* testsuite.at:
	* tests/t_fmerge.at:
	* tests/t_netsync.at:
	* tests/t_netsync_single.at:
	* tests/t_revert.at:
	* tests/t_tags.at: Avoid usage of test's == operator.  It's a
	GNUism and causes unexpected failures in many tests.  The correct
	operator to use is just an equal sign (=).
	* tests/t_renamed.at: Don't use cp's -a flag, which is not
	supported by some implementations of this utility (such as the
	one in NetBSD).  Try to add some of its funcionality by using
	the -p flag, although everything could be fine without it.
	* tests/t_unidiff.at: Discard patch's stderr output.  Otherwise
	it's treated as errors, but NetBSD's patch uses it to print
	informative messages.

2004-12-19  Julio M. Merino Vidal  <jmmv@menta.net>

	* tests/t_scan.at: Instead of running sha1sum, use a prestored
	manifest file to do the verification.  This avoids problems in
	systems that do not have the sha1sum tool, like NetBSD.

2004-12-19  Julio M. Merino Vidal  <jmmv@menta.net>

	* Makefile.am: Remove obsolete --with-bundled-adns flag from
	DISTCHECK_CONFIGURE_FLAGS.

2004-12-18  Nathaniel Smith  <njs@codesourcery.com>

	* tests/t_checkout_dir.at: Make the test directory chdir'able
	again after the test.
	* tests/t_delete_dir.at: Add trailing newline.
	
	* tests/t_dump_load.at: New bug report.
	* tests/t_migrate_schema.at: Likewise.
	* testsuite.at: Call them.

2004-12-18  Nathaniel Smith  <njs@codesourcery.com>

	* change_set.hh: Remove obsolete comment.

2004-12-18  Nathaniel Smith  <njs@codesourcery.com>

	* tests/t_delete_dir.at: New bug report.
	* testsuite.at: Call it.

2004-12-18  Julio M. Merino Vidal  <jmmv@menta.net>

	* commands.cc: Homogenize help message for 'ls' with the one shown
	by 'list'.

2004-12-18  Julio M. Merino Vidal  <jmmv@menta.net>

        * ChangeLog: Add missing entries for several modifications I did
        in December 6th and 3rd.

2004-12-18  Julio M. Merino Vidal  <jmmv@menta.net>

	* tests/t_checkout_dir.at: New test triggering the bug I fixed
	  previously in the checkout command, verifying that directory
	  creation and chdir succeed.
	* testsuite.at: Add new test.

2004-12-18  Nathaniel Smith  <njs@codesourcery.com>

	* ChangeLog: Add log entry for <jmmv@menta.net>'s last change.
	* std_hooks.lua: Check exit status of external merge commands.
	
2004-12-18  Julio M. Merino Vidal  <jmmv@menta.net>

	* commands.cc: Include cerrno, cstring,
	boost/filesystem/exception.hpp.
	(checkout): Verify that directory creation and chdir succeeded.
	
2004-12-18  Nathaniel Smith  <njs@codesourcery.com>

	* diff_patch.cc (struct hunk_offset_calculator): Remove dead
	code.  (I believe it was used by the old, non-extent-based
	merging.)
	(calculate_hunk_offsets): Likewise.
	(struct hunk_consumer): Move next to rest of unidiff code.
	(walk_hunk_consumer): Likewise.

2004-12-17  Nathaniel Smith  <njs@codesourcery.com>

	* tests/t_persistent_server_keys.at: 
	* tests/t_attr.at: 
	* tests/t_patch_vs_drop_add.at: 
	* tests/t_merge2_add_drop_add.at: 
	* tests/t_add_drop_add.at: 
	* tests/t_add_patch_drop_add.at: 
	* tests/t_patch_drop_add.at: Remove priority notes, since these
	are no longer bugs.

2004-12-17  graydon hoare  <graydon@pobox.com>

	* tests/t_merge_2.at: Works now, remove xfail.

2004-12-17  graydon hoare  <graydon@pobox.com>

	* tests/t_merge_1.at: Remove AT_CHECK(false) and xfail.
	* tests/t_fdiff_normalize.at: New test.
	* testsuite.at: Call it.
	* diff_patch.cc (normalize_extents): Fix the normalize bug.
	* revision.{cc,hh} (construct_revisions): Rename to prepare for
	next rebuild-the-graph migration.
	* commands.cc (db): Change call name.

2004-12-18  Matt Johnston <matt@ucc.asn.au>

	* change_set.cc (concatenate_change_sets): Be more careful checking
	whether to discard deltas for deleted files (in particular take
	care when files are removed then re-added) - fixes tests
	t_patch_drop_add, t_add_drop_add.at, t_add_patch_drop_add,
	t_merge2_add_drop_add
	* change_set.cc (project_missing_deltas): don't copy deltas
	for deleted files, and handle the case where src file ids vary when
	files are added/removed. (fixes t_patch_vs_drop_add)
	* t_patch_drop_add.at, t_add_drop_add.at, t_add_patch_drop_add.at,
	  t_merge2_add_drop_add.at, t_patch_vs_drop_add.t: don't expect
	to fail any more.

2004-12-16  Joel Rosdahl  <joel@rosdahl.net>

	* revision.cc (is_ancestor): Use std::queue for the queue.

2004-12-14  Joel Rosdahl  <joel@rosdahl.net>

	Generalize the explicit_merge command with an optional ancestor
	argument:
	* revision.cc (is_ancestor): New method.
	* revision.hh (is_ancestor): Add prototype.
	* commands.cc (try_one_merge): Add ancestor argument. Empty
	ancestor means use ancestor from find_common_ancestor_for_merge.
	(merge): Pass empty ancestor to try_one_merge.
	(propagate): Likewise.
	(explicit_merge): Add optional ancestor argument.
	* monotone.texi: Document new explicit_merge argument.

2004-12-13  Joel Rosdahl  <joel@rosdahl.net>

	* tests/t_merge_2.at: New test triggering a bad merge.
	* testsuite.at: Add new test.

2004-12-13  Joel Rosdahl  <joel@rosdahl.net>

	* revision.cc (find_least_common_ancestor): Add a missing "return
	true;" that mysteriously was removed in
	c853237f9d8d155431f88aca12932d2cdaaa31fe.

2004-12-13  Joel Rosdahl  <joel@rosdahl.net>

	* revision.cc (find_least_common_ancestor): Remove unused variable.
	* commands.cc (lca): Correct negative status text.
	* commands.cc (update): Use GNU style braces.

2004-12-12  graydon hoare  <graydon@pobox.com>

	* commands.cc: Fix bug reported in t_attr.at
	* tests/t_attr.at: Remove xfail.
	* change_set.cc: Change unit tests syntax.
	(read_change_set): Assert complete read.
	* revision_ser.cc (read_revision_set): Likewise.
	* os_specific.hh: Drop obsolete file.

2004-12-12  Joel Rosdahl  <joel@rosdahl.net>

	* revision.cc (find_least_common_ancestor): New function for
	finding the vanilla LCA.
	* revision.hh: Added prototype for find_least_common_ancestor.
	* commands.cc (update): Use find_least_common_ancestor for finding
	a common ancestor.
	* commands.cc (diff): Likewise.
	* revision.cc (find_common_ancestor): Rename to...
	(find_common_ancestor_for_merge): ...this, for clarity.
	* revision.hh: find_common_ancestor -->
	find_common_ancestor_for_merge.
	* commands.cc (try_one_merge): Call find_common_ancestor_for_merge
	to find ancestor.
	* commands.cc (lcad): Rename lca command to lcad.
	* commands.cc (lca): New command for finding the vanilla LCA.

2004-12-12  Nathaniel Smith  <njs@codesourcery.com>

	* tests/t_persistent_server_keys.at: Actually test what it's
	supposed to.  Also, un-XFAIL it, since now it seems to pass.
	
2004-12-12  Nathaniel Smith  <njs@codesourcery.com>

	* tests/t_persistent_server_keys.at: New test.

	* testsuite.at: Call it.
	* tests/t_persistent_server_revision.at: Fix typo.

2004-12-12  Nathaniel Smith  <njs@codesourcery.com>

	* tests/t_persistent_server_revision.at: New test.
	* testsuite.at: Call it.  Tweak NETSYNC macros in support of it.

2004-12-11  Nathaniel Smith  <njs@codesourcery.com>

	* lua.hh (add_rcfile): Add 'required' argument.
	* lua.cc (add_rcfile): Implement it.  Simplify error checking
	logic while I'm there...
	* monotone.cc (cpp_main): Pass new argument to add_rcfile.
	
	* tests/t_rcfile_required.at: New test.
	* testsuite.at: Call it.
	Revamp netsync support macros, to allow long-running servers.
	Make netsync-killer try first with -TERM, in case that plays nicer
	with gcov.
	
2004-12-11  Nathaniel Smith  <njs@codesourcery.com>

	* lua.hh: Remove tabs.

2004-12-11  Nathaniel Smith  <njs@codesourcery.com>

	* monotone.texi: Document explicit_merge.
	
2004-12-11  Nathaniel Smith  <njs@codesourcery.com>

	* Makefile.am: Redo full-revision support again, to properly
	handle 'make dist' and caching.  Hopefully.

2004-12-11  Nathaniel Smith  <njs@codesourcery.com>

	* monotone.texi (File Attributes): Rewrite for new .mt-attrs
	syntax.

2004-12-11  Nathaniel Smith  <njs@codesourcery.com>

	* tests/t_attr.at: New test.
	* testsuite.at: Call it.

2004-12-11  Nathaniel Smith  <njs@codesourcery.com>

	* commands.cc (trusted): Print spaces between key ids.

	* lua.cc (add_rcfile): Errors while loading a user-provided rc
	file are naughtiness, not oopses.
	
2004-12-11  Nathaniel Smith  <njs@codesourcery.com>

	* commands.cc (commands::explain_usage): Use split_into_lines to
	do formatting of per-command usage; allow multi-line
	descriptions.
	(trusted): New command.
	* monotone.texi (Key and Cert): Document 'trusted' command.
	* tests/t_trusted.at: New test.
	* testsuite.at: Change get_revision_cert_trust to support
	t_trusted.at.  Call t_trusted.at.
	
2004-12-10  Nathaniel Smith  <njs@codesourcery.com>

	* Makefile.am (package_full_revision.txt): Redo Joel Rosdahl
	<joel@rosdahl.net>'s change below after it got clobbered by
	merge.

2004-12-06  Joel Rosdahl  <joel@rosdahl.net>

	* Makefile.am (package_full_revision.txt): Silence error messages
	when deducing full package revision.

2004-12-10  Nathaniel Smith  <njs@codesourcery.com>

	* commands.cc (log): Synopsize optional 'file' argument, and
	describe both arguments in help description.

2004-12-09  Derek Scherger  <derek@echologic.com>

	* .mt-nonce: delete obsolete file	
	* change_set.cc (merge_deltas): add file paths in call to
	try_to_merge_files
	* commands.cc (propagate): add progress logging similar to merge
	* diff_patch.{cc,hh} (try_to_merge_files): add file paths to
	merge2 and merge3 hooks; add logging of paths before calling merge
	hooks
	* lua.{cc,hh} (hook_merge2, hook_merge3): add file paths to merge
	hooks
	* std_hooks.lua (merge2, merge3, merge2_xxdiff_cmd,
	merge3_xxdiff_cmd): pass file paths to xxdiff for use as titles
	* testsuite.at (MONOTONE_SETUP): add paths to merge2 hook

2004-12-10  Matt Johnston  <matt@ucc.asn.au>

        * cert.cc: Added priv_key_exists() function
        * commands.cc, rcs_import.cc: use new privkey functions
        * netsync.cc: change some bits that were missed

2004-12-09  Derek Scherger  <derek@echologic.com>

	* .mt-nonce: delete obsolete file	
	* change_set.cc (merge_deltas): add file paths in call to
	try_to_merge_files
	* commands.cc (propagate): add progress logging similar to merge
	* diff_patch.{cc,hh} (try_to_merge_files): add file paths to
	merge2 and merge3 hooks; add logging of paths before calling merge
	hooks
	* lua.{cc,hh} (hook_merge2, hook_merge3): add file paths to merge
	hooks
	* std_hooks.lua (merge2, merge3, merge2_xxdiff_cmd,
	merge3_xxdiff_cmd): pass file paths to xxdiff for use as titles
	* testsuite.at (MONOTONE_SETUP): add paths to merge2 hook

2004-12-09  Matt Johnston  <matt@ucc.asn.au>

        * cert.cc, cert.hh, lua.cc, lua.hh, netsync.cc:
        Added a new get_priv_key(keyid) lua hook to retrieve
        a private key from ~/.monotonerc

2004-12-09  Matt Johnston  <matt@ucc.asn.au>

        * change_set.cc: Don't include patch deltas on files which
        are being deleted in changesets. (partial fix for bug
        invoked by t_merge_add_del.at)

2004-12-09  Matt Johnston  <matt@ucc.asn.au>

        * configure.ac,Makefile.am: Fix iconv and intl
        handling so that the libraries are used (required for OS X).

2004-12-09  Nathaniel Smith  <njs@codesourcery.com>

	* Makefile.am (BUILT_SOURCES_NOCLEAN): add 'S'.
	
	* netsync.cc (session): Make ticker pointers into auto_ptr's.  Add
	cert and revision tickers.
	(session::session): Initialize new tickers.
	(session::note_item_sent): New method.  Increment tickers.
	(session::note_item_arrived): Increment tickers.
	(session::read_some): Adjust for auto_ptr.
	(session::write_some): Likewise.
	(call_server): Conditionally initialize cert and revision
	tickers.
	(queue_data_cmd): Call 'note_item_sent'.
	(queue_delta_cmd): Call 'note_item_sent'.

2004-12-09  graydon hoare  <graydon@pobox.com>

	* ROADMAP: Add file.

2004-12-08  Nathaniel Smith  <njs@codesourcery.com>

	* tests/t_patch_vs_drop_add.at: 
	* tests/t_patch_drop_add.at: 
	* tests/t_netsync_unrelated.at: 
	* tests/t_merge_add_del.at: 
	* tests/t_merge2_add_drop_add.at: 
	* tests/t_merge_1.at: 
	* tests/t_heads_discontinuous_branch.at: 
	* tests/t_cleanup_empty_dir.at: 
	* tests/t_checkout_options.at: 
	* tests/t_ambig_update.at: 
	* tests/t_add_patch_drop_add.at:
	* tests/t_add_drop_add.at: 
	* tests/t_add_dot.at: Add (importance) markers to all bug report
	tests.

2004-12-08  Nathaniel Smith  <njs@codesourcery.com>

	* app_state.hh (write_options): Add 'force' option.
	* app_state.cc: Remove tabs.
	(write_options): Implement.
	* commands.cc (checkout): Pass force=true to 'write_options'.

	* tests/t_checkout_options.at: New test.
	* testsuite.at: Define RAW_MONOTONE.
	(t_checkout_options.at): Call it.
	
2004-12-08  Nathaniel Smith  <njs@codesourcery.com>

	* update.hh (pick_update_target): Rename to...
	(pick_update_candidates): ...this.  Return a set of candidates,
	rather than a single best.
	* update.cc (pick_update_candidates): Likewise.  Remove logic
	checking for unique candidate.
	* commands.cc (describe_revision): New function.
	(heads): Use it.
	(update): Use new 'pick_update_candidates' function.  Add logic
	checking for unique candidate.  On non-unique candidate, print all
	candidates, using 'describe_revision'.

	* tests/t_ambig_update.at: Check that failure messages describe
	the candidate set.

2004-12-08  Nathaniel Smith  <njs@codesourcery.com>

	* update.cc: Remove tabs.

2004-12-08  Nathaniel Smith  <njs@codesourcery.com>

	* tests/t_ambig_update.at: Also check that update fails when one
	candidate edge is deeper than the other.

2004-12-08  graydon hoare  <graydon@pobox.com>

	* change_set.cc (extend_renumbering_via_added_files): 
	Look up parent tid in existing renumbering.
	* commands.cc (attr): Check index for "set" subcommand.
	(lca): New diagnostic command.
	(log): Tidy up output formatting a bit.
	* po/monotone.pot: Regenerate.
	* tests/t_add_edge.at: New test to catch add failure.
	* testsuite.at: Call it.

2004-12-08  Nathaniel Smith  <njs@codesourcery.com>

	* tests/t_ambig_update.at: New test.
	* testsuite.at: Add it.

	* tests/t_explicit_merge.at: Add, having forgotten to last time.
	
2004-12-08  Nathaniel Smith  <njs@codesourcery.com>

	* tests/t_explicit_merge.at: New test.
	* testsuite.at: Add it.
	
2004-12-08  Nathaniel Smith  <njs@codesourcery.com>

	* testsuite.at: Remove duplicate line created by merge.
	* ChangeLog: Re-sort after merges.

	* commands.cc (explicit_merge): Remove stray space.  Print id of
	merge result.
	(complete_command): Add back "}" deleted by merge.
	
2004-12-08  Nathaniel Smith  <njs@codesourcery.com>

	* change_set.cc: Remove tabs.
	* diff_patch.cc: Likewise.

	* commands.cc (explicit_merge): New command.

2004-12-08  graydon hoare  <graydon@pobox.com>

	* change_set.cc (extend_renumbering_via_added_files): 
	Look up parent tid in existing renumbering.
	* commands.cc (attr): Check index for "set" subcommand.
	(lca): New diagnostic command.
	(log): Tidy up output formatting a bit.
	* po/monotone.pot: Regenerate.
	* tests/t_add_edge.at: New test to catch add failure.
	* testsuite.at: Call it.

2004-12-07  Richard Levitte  <richard@levitte.org>

	* Makefile.am: Keep package_*revision.{txt,h}, so they are saved
	as part of a distribution, and thereby make as sure as possible
	people who download monotone get historical information on where
	their copy of monotone came from.

2004-12-06  Richard Levitte  <richard@levitte.org>

	* monotone.cc: Add a hint on how to use --ticker.

2004-12-06  Nathaniel Smith  <njs@codesourcery.com>

	* commands.cc (ls_certs): Sort the certs before printing.
	* tests/t_netsync_repeated.at: Actually check that certs were
	transferred correctly.

2004-12-06  Julio M. Merino Vidal  <jmmv@menta.net>

	* figures/cert.pdf:
	* figures/cert.png:
	* figures/oo-figures.sxd:
	* monotone.texi: Use example host names under the
	example.{com,org,net} subdomains instead of invented names.
	These are defined in RFC 2606.

2004-12-06  Julio M. Merino Vidal  <jmmv@menta.net>

	* configure.ac: Now that we depend on GNU Autoconf >= 2.58, we
	can use the AS_HELP_STRING macro everywhere we need to pretty-print
	help strings.  Also convert old calls to AC_HELP_STRING (deprecated)
	to this one.

2004-12-06  Joel Rosdahl  <joel@rosdahl.net>

	* Makefile.am (package_full_revision.txt): Silence error messages
	when deducing full package revision.

2004-12-06  graydon hoare  <graydon@pobox.com>

	* unix/get_system_flavour.cc:
	* win32/get_system_flavour.cc: Add missing files.

2004-12-06  graydon hoare  <graydon@pobox.com>

	* commands.cc (merge): Add newline in output.
	* change_set.cc (project_missing_deltas): Fix very bad
	delta-renaming bug.

2004-12-06  graydon hoare  <graydon@pobox.com>

	* change_set.cc:
	* tests/t_merge_add_del.at:
	* netsync.cc:
	* commands.cc: Clean up from merge.

2004-12-06  Nathaniel Smith  <njs@codesourcery.com>

	* tests/t_add_patch_drop_add.at: New test.
	* tests/t_merge2_add_drop_add.at: New test.
	* tests/t_patch_drop_add.at: New test.
	* tests/t_patch_vs_drop_add.at: New test.
	* testsuite.at: Add them.
	
	* tests/t_add_drop_add.at: Fix to test what it was supposed to.
	
	* tests/t_merge2_data.at: Remove extraneous [stdout].

	* tests/t_merge_add_del.at: Fix description.
	XFAIL it.

2004-12-06  Nathaniel Smith  <njs@codesourcery.com>

	* tests/t_add_drop_add.at: New test.
	* testsuite.at: Add it.

2004-12-05  Nathaniel Smith  <njs@codesourcery.com>

	* tests/t_merge_add_del: Shorten name for better display.

2004-12-05  Matt Johnston <matt@ucc.asn.au>

	* tests/t_merge_add_del: added a new test for merging
	  branches where a file is added then removed.
	* testsuite.at: added the new test
	* configure.ac: bumped the prequisite version to 2.58 since
	  some tests use AT_XFAIL_IF

2004-12-05  graydon hoare  <graydon@pobox.com>

        * Makefile.am (package_full_revision.txt): Use top_builddir
        to locate monotone executable.

2004-12-05  Nathaniel Smith  <njs@codesourcery.com>

	* tests/t_merge_add_del: Shorten name for better display.

2004-12-05  Matt Johnston <matt@ucc.asn.au>

	* tests/t_merge_add_del: added a new test for merging
	  branches where a file is added then removed.
	* testsuite.at: added the new test
	* configure.ac: bumped the prequisite version to 2.58 since
	  some tests use AT_XFAIL_IF

2004-12-04  graydon hoare  <graydon@pobox.com>

        * commands.cc (fcommit): New command.
        (update): Finish off merge of update command.

2004-12-04  Derek Scherger  <derek@echologic.com>

        * commands.cc: (complete_command): New function.
        (explain_usage/process): Use it.

2004-12-04  Nathaniel Smith  <njs@codesourcery.com>

	* change_set.cc (merge_deltas): Call correct variant of
	try_to_merge_files depending on whether ancestor is available.
	* diff_patch.cc (try_to_merge_files -- merge3 version): Add
	assertions about ids.
	(try_to_merge_files -- merge2 version): Likewise.

	* testsuite.at: Add a trivial working merge2 hook.
	* tests/t_related_merge2_data.at: Update to use.
	Mark as expected to PASS.
	* tests/t_merge2_data.at: Likewise.

2004-12-04  Nathaniel Smith  <njs@codesourcery.com>

	* change_set.cc (merge_deltas): Call correct variant of
	try_to_merge_files depending on whether ancestor is available.
	* diff_patch.cc (try_to_merge_files -- merge3 version): Add
	assertions about ids.
	(try_to_merge_files -- merge2 version): Likewise.

	* testsuite.at: Add a trivial working merge2 hook.
	* tests/t_related_merge2_data.at: Update to use.
	Mark as expected to PASS.
	* tests/t_merge2_data.at: Likewise.

2004-12-04  Nathaniel Smith  <njs@codesourcery.com>

	* change_set.cc: Remove tabs.
	* diff_patch.cc: Likewise.

2004-12-04  Nathaniel Smith  <njs@codesourcery.com>

	* change_set.cc: Remove tabs.
	* diff_patch.cc: Likewise.

2004-12-03  Julio M. Merino Vidal  <jmmv@menta.net>

	* commands.cc: Add a missing newline to a message.

2004-12-03  Julio M. Merino Vidal  <jmmv@menta.net>

	* cryptopp/config.h:
	* configure.ac: NetBSD does not define __unix__ nor __unix, so the
	build fails.  To solve, check for __NetBSD__ where appropiate to
	detect a Unix system.

2004-12-03  Julio M. Merino Vidal  <jmmv@menta.net>

	* INSTALL: Document my latest changes: --enable-ipv6 option, ability
	to specify static boost prefix through --enable-static-boost and
	BOOST_SUFFIX variable.

2004-12-03  Julio M. Merino Vidal  <jmmv@menta.net>

	* Makefile.am:
	* configure.am: Add a variable, BOOST_SUFFIX, that identifies the
	suffix string that has to be appended to Boost library names to use
	them.  This variable can be defined on configure's command line.

2004-12-03  Julio M. Merino Vidal  <jmmv@menta.net>

	* configure.ac: Let the --enable-static-boost argument take a prefix
	to where boost libraries are located.

2004-12-03  Julio M. Merino Vidal  <jmmv@menta.net>

	* configure.ac: Add a three-state --enable-ipv6 argument to the
	configure script to explicitly enable or disable IPv6 support.

2004-12-03  Julio M. Merino Vidal  <jmmv@menta.net>

	* std_hooks.lua: Add missing newlines to two error messages.

2004-12-01  graydon hoare  <graydon@pobox.com>

	* {unix,win32}/get_system_flavour.cc: New files.
	* basic_io.{cc,hh}: Give names to input sources.
	* monotone.cc: Move app_state ctor inside try.
	* platform.hh (get_system_flavour): Declare.
	* revision.cc: Name input source "revision".
	* sanity.cc: Log flavour on startup.
	* tests/t_attributes.at: Use new syntax.
	* transforms.{cc,hh} (split_into_lines): New variant, and rewrite.
	* work.{cc,hh}: Rewrite attributes to use basic_io.
	(get_attribute_from_db):
	(get_attribute_from_working_copy): New functions.

2004-11-30  Nathaniel Smith  <njs@codesourcery.com>

	* keys.cc (get_passphrase): Simplify arguments.
	(generate_key_pair): Force new passphrases to come from the user.
	Adapt to new 'get_passphrase' arguments.
	(change_key_passphrase): Likewise.
	(generate_key_pair): Add argument specifying passphrase, for
	exclusive use of the unit tests.
	(signature_round_trip_test): Use it.
	* keys.hh (generate_key_pair): Adjust prototype correspondingly.

	* tests/t_genkey.at: Test that 'genkey' requires the passphrase to
	be entered.
	* tests/t_chkeypass.at: Check that 'chkeypass' fails if no
	passphrase is given.

2004-11-30  Nathaniel Smith  <njs@codesourcery.com>

	* keys.hh: Remove tabs.
	* keys.cc: Likewise.

2004-11-30  Nathaniel Smith  <njs@codesourcery.com>

	* monotone.texi (Hook Reference): Clarify description of
	'get_passphrase', following confusion on IRC.

2004-11-30  Joel Rosdahl  <joel@rosdahl.net>

	* ui.cc (fatal): Added missing newlines in fatal message.

2004-11-29  Nathaniel Smith  <njs@codesourcery.com>

	* monotone.texi: Add more details to documentation of 'update
	<revision>' command.

	* ui.cc (fatal): Typo in previous commit.
	
2004-11-29  Nathaniel Smith  <njs@codesourcery.com>

	* ui.cc (fatal): On suggestion of Zack Weinberg, add a note to
	fatal error messages 1) telling the user that it's a bug (i.e.,
	not their fault), and 2) requesting a bug report.

2004-11-29  Nathaniel Smith  <njs@codesourcery.com>

	* ui.cc: Remove tabs.

2004-11-30  Matt Johnston  <matt@ucc.asn.au>

        * change_set.cc (merge_disjoint_analyses): Prevent duplicated
        tids being used.
        (merge_disjoint_analyses): Fix typo (s/a_tmp/b_tmp/)

2004-11-24  Nathaniel Smith  <njs@codesourcery.com>

	* tests/t_cleanup_empty_dir.at: Shorten name.

2004-11-24  Nathaniel Smith  <njs@codesourcery.com>

	* Makefile.am (BUILT_SOURCES): List package_*version.{h,txt}.
	* package_{full_,}version.txt: Work when blddir != srcdir.

2004-11-24  Nathaniel Smith  <njs@codesourcery.com>

	* mt_version.hh: New file.
	* mt_version.cc: New file.
	* monotone.cc (package_revision.h): Don't include it.
	(mt_version.hh): Include it.
	(OPT_FULL_VERSION): New option.
	(options): Add it.
	(cpp_main): Implement --version and --full-version in terms of
	mt_version.hh.

	* Makefile.am (package_full_revision.h): Build it.
	(MOST_SOURCES): Add mt_version.{cc,hh}.

2004-11-24  Nathaniel Smith  <njs@codesourcery.com>

	* txt2c.cc (main): Add "--skip-trailing" option to skip trailing
	whitespace.
	* Makefile.am (package_revision.h): Generate it.
	* monotone.cc (package_revision.h): Include it.
	(cpp_main): Print it as part of --version.

2004-11-23  Nathaniel Smith  <njs@codesourcery.com>

	* tests/t_cleanup_empty_dir.at: New test.
	* testsuite.at: Call it.
	
2004-11-23  Nathaniel Smith  <njs@codesourcery.com>

	* monotone.texi (File Attributes): Document how restricted format
	of .mt-attrs currently is.  Also talk about 'the' .mt-attrs file
	instead of 'an', in response to confusion.

2004-11-23  Nathaniel Smith  <njs@codesourcery.com>

	* work.cc (build_deletion): Add missing newline.
	(build_rename): Likewise.
	(build_rename): Likewise.

2004-11-23  Nathaniel Smith  <njs@codesourcery.com>

	* work.cc: Remove tabs.

2004-11-23  Nathaniel Smith  <njs@codesourcery.com>

	* commands.cc: Remove tabs.

2004-11-23  Nathaniel Smith  <njs@codesourcery.com>

	* tests/t_add_dot.at: New test.
	* testsuite.at: Call it.

2004-11-22  Joel Rosdahl  <joel@rosdahl.net>

	* testsuite.at (NEED_UNB64): Check that python knows how to decode
	strings before using it.

2004-11-21  Joel Rosdahl  <joel@rosdahl.net>

	* testsuite.at (NEED_UNB64): Find more programs for decoding
	base64.

2004-11-20  Nathaniel Smith  <njs@codesourcery.com>

	* tests/t_merge_1.at: New test.
	* testsuite.at: Add it.
	(NEED_UNB64): New macro.
	(UNB64): Likewise.
	* tests/t_unidiff.at: Use them.
	* tests/t_unidiff2.at: Likewise.

2004-11-19  Nathaniel Smith  <njs@codesourcery.com>

	* tests/t_initfork.at: Remove file; redundant with
	t_merge2_add.at.
	* testsuite.at: Don't call it.

2004-11-18  Derek Scherger  <derek@echologic.com>

	* commands.cc (list tags): new command.
	* monotone.1: update.
	* monotone.texi: update.
	* std_hooks.lua: remove unused get_problem_solution hook.
	* test/t_tags.at: new test.
	* testsuite.at: call it.

2004-11-18  Nathaniel Smith  <njs@codesourcery.com>

	* monotone.texi (Committing Work): Remove mistakenly added
	redundant command line argument.

2004-11-17  Joel Rosdahl  <joel@rosdahl.net>

	* commands.cc (diff): Don't print hashes around diff output if
	there is no diff to print.

	Fix bugs #8714 "monotone update working copy to previous version"
	and #9069 "update with multiple candidates":
	* commands.cc (update): Let the update command take an optional
	revision target parameter. Without an explicit revision target,
	the current branch head is used just like before. Added logic for
	updating to an older revision or another revision reachable via a
	common ancestor.
	* tests/t_update_to_revision.at: Add regression tests for new
	update logic.
	* testsuite.at: Add new test.
	* monotone.texi: Document new update argument.

2004-11-17  Nathaniel Smith  <njs@codesourcery.com>

	* netsync.cc (request_fwd_revisions): Rename 'first_attached_edge'
	to 'an_attached_edge', because it does not represent the first
	attached edge.  Likewise for 'first_attached_cset'.
	(analyze_attachment): Remove early exit from loop; we want to
	analyze the entire graph, not just some linear subgraphs.

	* revision.cc (ensure_parents_loaded): Filter out the null
	revision when calculating parents.
	* change_set.hh (null_id): Define for 'revision_id's.

	* tests/t_merge2_add.at: New test.
	* tests/t_merge2_data.at: New test.
	* tests/t_related_merge2_data.at: New test.
	* tests/t_merge_add.at: New test.
	* tests/t_netsync_pubkey.at: New test.
	* tests/t_netsync_repeated.at: New test.
	* tests/t_netsync_unrelated.at: New test.


	* testsuite.at: Add new tests.
	(NETSYNC_SETUP): New macro.
	(MONOTONE2): New macro.
	(RUN_NETSYNC): New macro.
	(ADD_FILE): New macro.
	(SET_FILE): New macro.
	(COMMIT): New macro.
	* tests/t_netsync.at: Use them.

	* tests/t_singlenetsync.at: Add 'netsync' keyword'.  Rename to...
	* tests/t_netsync_single.at: ...this.

	* tests/t_heads_discontinuous_branch.at: XFAIL it.

2004-11-17  Nathaniel Smith  <njs@codesourcery.com>

	* netsync.cc: Remove hard tabs.

2004-11-17  Nathaniel Smith  <njs@codesourcery.com>

	* revision.cc: Remove hard tabs.
	* change_set.hh: Likewise.

2004-11-16  Nathaniel Smith  <njs@codesourcery.com>

	* tests/t_heads.at: Replace last tricky case with a less tricky case.
	* tests/t_heads_discontinuous_branch.at: New test for the really
	tricky case.
	* testsuite.at: Run it.

2004-11-16  Nathaniel Smith  <njs@codesourcery.com>

	* views.sql (trusted_parents_in_branch): Remove.
	(trusted_children_in_branch): Remove.
	(trusted_branch_members): New view.
	(trusted_branch_parents): New view.
	(branch_heads): Use the new views, not the removed ones.
	
	* database.cc (get_heads): Column name in 'branch_heads'
	unavoidably changed from 'id' to 'parent'; adjust SELECT statement
	to use new name.

2004-11-16  Nathaniel Smith  <njs@codesourcery.com>

	* database.cc: Remove hard tabs.

2004-11-16  Nathaniel Smith  <njs@codesourcery.com>

	* commands.cc (dump_diffs): Fetch delta destination, not source,
	on new files.

2004-11-15  Joel Rosdahl  <joel@rosdahl.net>

	* tests/t_diff_added_file.at: Added testcase exposing a bug in
	"monotone diff x y" where x is an ancestor of y and y adds a new
	file.
	* testsuite.at: Add new test.

2004-11-14  Joel Rosdahl  <joel@rosdahl.net>

	Fix bug #9092 "add command to change passphrase":
	* commands.cc (chkeypass): New command.
	* keys.cc (get_passphrase): Added parameters for prompt beginning and
	disabling hook lookup and passphrase caching.
	* keys.hh, keys.cc (change_key_passphrase): New function.
	* database.hh, database.cc (delete_private_key): New function.
	* monotone.texi (Key and Cert): Document command.
	* tests/t_chkeypass.at: Testcase for the command.
	* testsuite.at: Added new testcase.

2004-11-14  Matt Johnston <matt@ucc.asn.au>

	* tests/t_initfork.at: New test for merging two ancestor-less heads.

2004-11-13  Nathaniel Smith  <njs@codesourcery.com>

	* tests/t_heads.at: New test.
	* testsuite.at: Add it.
	
2004-11-13  Nathaniel Smith  <njs@codesourcery.com>

	* monotone.texi: Fix various typos.
	(Committing Work): Add missing command line argument.
	(Branch Names): New section.
	Add me to the copyright block.

2004-11-12  Joel Rosdahl  <joel@rosdahl.net>

	* monotone.texi: Fix documentation of the approve and disapprove
	commands. Fix jp.co.juicebot.jb7 branch name in examples. Other
	minor fixes.

2004-11-11  Joel Rosdahl  <joel@rosdahl.net>

	* monotone.texi: Fix typos.

2004-11-08  graydon hoare  <graydon@pobox.com>

	* monotone.texi: Some minor cleanups.
	* netsync.cc: Fix a formatter.

2004-11-07  graydon hoare  <graydon@pobox.com>

	* figures/*.txt: Drop.
	* monotone.texi: Pull ASCII figures back in conditionally.
	* NEWS, AUTHORS, monotone.spec: Update for 0.15.
	* monotone.1: Update.

2004-11-06  graydon hoare  <graydon@pobox.com>

	* README.changesets: New file.
	* config.guess, config.sub: Remove.
	* Makefile.am: Improve document-building brains.
	* cert.cc, netsync.cc: Remove include.
	* configure.ac: Bump version number.
	* merkle_tree.{cc,hh}: Use unsigned char in dynamic_bitset.
	* po/POTFILES.in: Update to remove os_specific.hh.
	* po/monotone.pot: Regenerate.

2004-11-05  graydon hoare  <graydon@pobox.com>

	* constants.cc: Up timeout, connection limit.
	* monotone.texi: Various cleanups.

2004-11-05  Ulrich Drepper  <drepper@redhat.com>

	* configure.ac: Reduce dependencies.
	* lua/lua.h: Include config.h.
	* mkstemp.{cc,hh}: Use system variant when found.
	* netxx/resolve_getaddrinfo.cxx: Check for AI_ADDRCONFIG
	definition.
	* po/POTFILES.in: Update to mention changes.
	* Makefile.am (EXTRA_DIST): Include spec file.
	* commands.cc (diff): No output if empty diff.

2004-10-31  graydon hoare  <graydon@pobox.com>

	* commands.cc (diff): Use guess_binary.
	Fix up some messages to fit on single lines.
	* Makefile.am: Make monotone.pdf depend on figures.
	* change_set.cc: Make inversion drop "delete deltas".
	* texinfo.css: Make images align nicely.
	* netsync.cc: Fix up some messages to be clearer.

2004-10-30  graydon hoare  <graydon@pobox.com>

	* figures/*: New figures.
	* monotone.texi: Rewrite much of the tutorial.

2004-10-30  Nathaniel Smith  <njs@codesourcery.com>

	* netsync.cc (process_hello_cmd): Make clear that when the
	server's key is unknown, we abort the connection.

2004-10-29  Nathaniel Smith  <njs@codesourcery.com>

	* sanity.cc (dump_buffer): Wrap bare string in call to string(),
	to disambiguate conversions (required by Boost 1.30).

2004-10-26  graydon hoare  <graydon@pobox.com>

	* tests/t_update_missing.at: New test from Bruce Stephens
	* testsuite.at: Call it.
	* change_set.cc: Fix the error exposed by it.

2004-10-26  graydon hoare  <graydon@pobox.com>

	* work.{cc,hh}: Comply with Derek's new tests.
	* commands.cc: Likewise.

2004-10-28  Derek Scherger  <derek@echologic.com>

	* tests/t_rename.at: add test for renaming a file after it has
	been moved rather than before
	* tests/t_revert.at: add test for reverting a missing file

2004-10-28  Derek Scherger  <derek@echologic.com>

	* tests/t_drop_missing.at: New test.
	* testsuite.at: Call it.

2004-10-28  Derek Scherger  <derek@echologic.com>

	* tests/t_add.at: New test.
	* testsuite.at: Call it.

2004-10-26  graydon hoare  <graydon@pobox.com>

	* basic_io.{cc,hh}: Rework to use indented stanzas.
	* change_set.cc, revision.cc: Likewise.
	* change_set.cc: Fix formatter bug.
	* commands.cc: Sanity check file ID on delta commit.
	* work.cc: Chatter a bit more on add/drop.

2004-10-17  graydon hoare  <graydon@pobox.com>

	* merkle_tree.cc: Fix bad logging.
	* netsync.cc: Fix transmission bugs.
	* work.cc: Add some progress messages back in.
	* monotone.texi: Change contents of MT/work in example.

2004-10-17  graydon hoare  <graydon@pobox.com>

	* commands.cc (log): Keep a seen list, mask frontier by it.
	* monotone.texi: Updates to cover revision terminology.

	Also various further merges from trunk, see below.

2004-10-17  Derek Scherger  <derek@echologic.com>

	* lua.{cc,hh} (hook_ignore_branch): new hook
	* commands.cc (ls_branches): call it
	* monotone.texi (Hook Reference): describe it

2004-10-17  Richard Levitte  <richard@levitte.org>

	fix bug 8715 and more
	* diff_patch.cc (struct unidiff_hunk_writer,
	unidiff_hunk_writer::flush_hunk): the skew is not just the
	size difference between added and deleted lines in the current
	hunk, it's the size difference between /all/ added and deleted
	lines so far.  Therefore, the skew needs to be a member of the
	struct rather than being something calculated for each hunk.
	Furthermore, we need to add trailing context even if the change
	only consisted of one line.

2004-10-17  Richard Levitte  <richard@levitte.org>

	* monotone.texi (Working Copy): Change the description of
	'monotone revert' to explain what happens when there are
	arguments.

2004-10-17  Richard Levitte  <richard@levitte.org>

	* monotone.texi (OPTIONS): Add a description of --ticker.

	* ui.cc, ui.hh: Rethink the writing conditions as the ticks being
	"dirty" when they have changed since the last print.  That way,
	it's very easy to see when they need being printed.  This fixes a
	small bug where, in some cases, the exact same tick output is
	produced twice, once before a separate message, and once after,
	when a ticker is actually being removed.
	(tick_write_dot::write_ticks): Add a line that describes the
	ticks, including the amount of each tick per short name.

2004-10-17  Richard Levitte  <richard@levitte.org>

	fix bug 8733
	* ui.cc, ui.hh: Define a separate tick writer struct, and two
	subclasses, one that write counters, and one that writes progress
	characters.  As a consequence, move the count to the ticker class
	itself, and have the user interface contain a map of pointers to
	tickers instead of a map of counters, so data is easier to expand
	and access in a consistent manner.  Finally, correct a few errors
	in the checks for when ticks should be written, and make sure the
	final value gets written when the tickers are removed.

	* cert.cc (write_ancestry_paths):
	* database.cc (rehash):
	* netsync.cc (call_server, rebuild_merkle_trees):
	* rcs_import.cc (import_cvs_repo, cvs_history): Adapt to the new
	tickers.

	* monotone.cc: Add the option '--ticker' which takes the values
	"dot" or "count" to express which type of tick writer to use.  As
	a result, set the tick writer to be the progress dot kind or the
	counting type.

2004-10-15  graydon hoare  <graydon@pobox.com>

	* std_hooks.lua (get_revision_cert_trust): Add.

2004-10-14  graydon hoare  <graydon@pobox.com>

	* main.cc (UNIX_STYLE_SIGNAL_HANDLING): Enable on OSX.
	* cryptopp/*: Upgrade to 5.2.1
	* Makefile.am: Adjust for a couple new files.

2004-10-13  graydon hoare  <graydon@pobox.com>

	* change_set.cc (__STDC_CONSTANT_MACROS): Further hammering.
	* commands.cc (changesetify): New subcommand to db.
	* database.{cc,hh} (sql): Install views.
	(install_views): New function.
	(get_manifest_certs): Restore old variant.
	* numeric_vocab.hh: Use stdint.h.
	* revision.{cc,hh} (analyze_manifest_changes)
	(construct_revisions)
	(build_changesets): New functions.
	* schema.sql: Remove views stuff.
	* views.sql: Put views here.
	* schema_migration.cc: Add migration code for revisions.
	* Makefile.am: Mention views.sql.

2004-10-12  graydon hoare  <graydon@pobox.com>

	* unix/read_password.cc: Don't force echo on.

2004-10-10  graydon hoare  <graydon@pobox.com>

	merge a batch of changes from trunk, see below.
	* monotone.spec: Bump to 0.14.

2004-10-10  graydon hoare  <graydon@pobox.com>

	fix bug 9884
	* tests/t_singlenetsync.at: sleep 5
	* tests/t_netsync.at: sleep 5 

2004-10-10  graydon hoare  <graydon@pobox.com>

	* AUTHORS: Mention Richard Levitte.
	* Makefile.am: Remove nonce stuff.
	* NEWS: Describe changes from last release.
	* cert.cc (cert_manifest_testresult): Teach about other ways
	of writing a boolean value.
	* commands.cc (commit): Don't commit when no change.
	(debug): Rename to "db execute".
	(serve): Require passphrase on startup.
	(bump): Remove command.
	(ls keys): Handle no keys.
	* configure.ac: Bump version number.
	* keys.cc (get_passphrase): Reject empty passphrase nicely,
	from user and from hook.
	* lua.{cc,hh} (hook_get_sorter): Dead code, remove.
	* main.cc (main_with_many_flavours_of_exception): s/char/int/.
	* monotone.cc (OPT_DUMP): New option.
	(OPT_VERBOSE): Rename as OPT_DEBUG.
	* monotone.{texi,1}: Document changes, s/rdiff/xdelta/.
	* nonce.{cc,hh}: Drop.
	* sanity.hh (sanity::filename): New field.
	* sanity.cc (dump_buffer): Dump to file or be silent.
	* testsuite.at (persist_phrase_ok): Define as true.
	* tests/t_null.at: Adjust for new option names.
	* unit_tests.cc: Set debug, not verbose.

2004-10-10  graydon hoare  <graydon@pobox.com>

	* tests/t_remerge.at: New test.
	* testsuite.at: Call it.

2004-10-10  graydon hoare  <graydon@pobox.com>

	* cryptopp/algebra.cpp:
	* cryptopp/asn.h:
	* cryptopp/hmac.h:
	* cryptopp/iterhash.h:
	* cryptopp/mdc.h:
	* cryptopp/modes.h:
	* cryptopp/osrng.h:
	* cryptopp/pubkey.h:
	* cryptopp/seckey.h:
	* cryptopp/simple.h:
	* cryptopp/smartptr.h:
	* cryptopp/strciphr.cpp:
	* cryptopp/strciphr.h:
	* lcs.cc:
	* lua.cc: Fixes for g++ 3.4 from Michael Scherer.
	* AUTHORS: Mention Michael.

2004-10-10  graydon hoare  <graydon@pobox.com>

	* tests/t_movedel.at: New test.
	* testsuite.at: Call it.

2004-10-10  graydon hoare  <graydon@pobox.com>

	* tests/t_movepatch.at: New test.
	* testsuite.at: Call it.

2004-10-10  graydon hoare  <graydon@pobox.com>

	* change_set.cc:
	* file_io.{cc,hh}: Bug Fixes.

2004-10-10  graydon hoare  <graydon@pobox.com>

	* cert.{cc,hh} (cert_revision_manifest): Bug fixes.
	* commands.cc (approve)
	(disapprove)
	(testresult): Teach about revisions.
	* tests/t_disapprove.at:
	* tests/t_i18n_file.at:
	* tests/t_ls_missing.at:
	* tests/t_testresult.at: Bug fixes.

2004-10-09  graydon hoare  <graydon@pobox.com>

	* netsync.cc: 
	* packet.cc: 
	* tests/t_i18n_file.at:
	* tests/t_netsync.at:
	* tests/t_single_char_filenames.at:
	* tests/t_singlenetsync.at: Bug fixes.

2004-10-04  graydon hoare  <graydon@pobox.com>

	* Makefile.am: Re-enable rcs stuff.
	* cert.{cc,hh}: Bug fixes.
	* change_set.{cc,hh} (apply_change_set)
	(apply_change_set_inverse): New helper functions.
	* commands.cc (log)
	(rcs_import)
	(cvs_import): Teach about revisions.
	* database.cc (get_version): Block reconstruction loops.
	* diff_patch.cc:
	* lua.cc:
	* netsync.cc: Remove references to obsolete includes.
	* rcs_file.cc: Pick up bug fix from trunk.
	* rcs_import.cc: Teach about revisions.

2004-10-03  graydon hoare  <graydon@pobox.com>

	* change_set.{cc,hh}: Lots of little bug fixes.
	* commands.cc: Likewise.
	* database.cc: Comment some chatter.
	* file_io.{cc,hh}: Bug fixes, remove unlink / hardlink stuff.
	* netcmd.cc: Bug fixes.
	* netsync.cc: Likewise.
	* tests/t_*.at: Teach about revisions.
	* testsuite.at: Likewise.
	* work.cc: Bug fixes.

2004-09-30  graydon hoare  <graydon@pobox.com>

	* app_state.cc: Inform db of app.
	* change_set.cc: Bug fixes.
	* commands.cc: Use delete_file not unlink.
	* database.{cc,hh}: Bug fixes in trust function machinery.
	* revisions.cc: Skip consideration of empty parents.
	* file_io.{cc,hh}: Remove unlink function.
	* schema.sql: Pass pubkey data into trust call.

2004-09-29  graydon hoare  <graydon@pobox.com>

	* change_set.cc: Various bug fixes, merge unit tests.

2004-09-26  graydon hoare  <graydon@pobox.com>

	* predicament.{cc,hh}: Remove.
	* Makefile.am: Update.
	* change_set.{cc,hh}: Compilation fixes.
	* commands.cc: Likewise.
	* file_io.{cc,hh}: Likewise, and implement link/unlink.
	* lua.{cc,hh}: Implement conflict resolver hooks.

2004-09-25  graydon hoare  <graydon@pobox.com>

	* change_set.{cc,hh}: Rewrite entirely.
	* work.cc: Adjust to compensate.
	* commands.cc: Likewise.
	* numeric_vocab.hh: Ask for C99 constant ctor macros.

2004-09-19  graydon hoare  <graydon@pobox.com>

	* change_set.cc: More bug fixes.
	* basic_io.cc: Improve error reporting.
	* commands.cc (complete): Teach about revisions.
	* database.{cc,hh}: Add complete variant for revisions.

2004-09-19  graydon hoare  <graydon@pobox.com>

	* change_set.cc: Add a unit test, fix some bugs.

2004-09-18  graydon hoare  <graydon@pobox.com>

	* change_set.{cc,hh} (subtract_change_sets): New function.
	(build_pure_addition_change_set): New function.
	* commands.cc (try_one_merge): Teach about revisions
	(merge): Likewise.
	(propagate): Likewise.
	(update): Change from changeset inversion to negation.
	* database.{cc,hh} (get_manifest): New function.
	* cert.cc: Use it.

2004-09-13  graydon hoare  <graydon@pobox.com>

	* change_set.cc: Bug fixes.
	* commands.cc: Likewise.

2004-09-13  graydon hoare  <graydon@pobox.com>

	* change_set.{cc,hh}: Implement delta renaming and merging.
	* commands.cc 
	(update): Teach about revisions.
	(agraph): Likewise.
	* diff_patch.{cc,hh}: Tidy up interface a bit.
	* database.{cc,hh} (get_revision_ancestry): New helper.
	* file_io.{cc,hh}
	(move_dir): New function.
	(delete_dir_recursive): New function.	

2004-09-10  graydon hoare  <graydon@pobox.com>

	* basic_io.{cc,hh}: Move to more "normal" looking
	quoted output.
	* change_set.{cc,hh}: Extend, bugfix.
	* commands.cc (diff): Teach about revisions.
	* revision.{cc,hh}: Extend, bugfix.

2004-09-06  graydon hoare  <graydon@pobox.com>

	* Makefile.am: Revise,
	* cert.{cc,hh}: Minor bug fixes.
	* change_set.{cc,hh} 
	(apply_path_rearrangement): New variant.
	(read_path_rearrangement): New function.
	(write_path_rearrangement): New function.
	* commands.cc: Partially teach about revisions.
	* database.{cc,hh}: Bug fixes.
	* revision.cc: Print new manifest as hex.
	* schema.sql: Fix typos.
	* update.{cc,hh}: Teach about revisions.

2004-09-06  graydon hoare  <graydon@pobox.com>

	* Makefile.am (unit_tests): Revise.
	* change_set.{cc,hh}: Move accessors to header.
	* constants.cc (netcmd_current_protocol_version): Bump.
	(netcmd_minimum_bytes_to_bother_with_gzip): Expand to 0xfff.
	* database.{cc,hh}: Teach about reverse deltas, bug fixes.
	* diff_patch.{cc,hh}: Remove dead code.
	* merkle_tree.{cc,hh}: Teach about revisions.
	* netsync.cc: Teach about revisions, reverse deltas.
	* packet.{cc,hh}: Likewise.
	* unit_tests.{cc,hh}: Reactivate tests.

2004-08-28  graydon hoare  <graydon@pobox.com>

	* Makefile.am (unit_tests): Split out working parts.
	* basic_io.{cc,hh}: Minor fixes. 
	* cert.{cc,hh}: Fixes, remove major algorithms.
	* revision.{cc,hh}: Rewrite algorithms from cert.cc.
	* change_set.{cc,hh}: Extensive surgery, unit tests.
	* database.{cc,hh}: Minor fixes.
	* file_io.{cc,hh}: Likewise.
	* lua.cc: Likewise.
	* packet.{cc,hh}: Teach about revisions.
	* schema.sql: Drop some optimistic tables.
	* unit_tests.{cc,hh}: Add revision, change_set tests.
	* vocab.cc: Instantiate revision<cert>.
	* work.{cc,hh}: Rewrite in terms of path_rearrangement.

2004-08-17  graydon hoare  <graydon@pobox.com>

	* database.cc: Simplified.
	* schema.sql: Simplified.
	* transforms.cc: Fixed bug.
	* revision.{hh,cc}: Stripped out tid_source.
	* change_set.{cc,hh}: Oops, never committed!

2004-08-16  graydon hoare  <graydon@pobox.com>

	* change_set.{hh,cc}: Simplified, finished i/o.
	* revision.{hh,cc}: Fix to match, redo i/o.
	* basic_io.cc (basic_io::parser::key): Print trailing colon.
	* vocab.hh: Whitespace tweak.

2004-08-09  graydon hoare  <graydon@pobox.com>

	* change_set.{hh,cc}: New files.
	* basic_io.{hh,cc}: New files.
	* predicament.{hh,cc}: New files.
	* revision.{hh,cc}: Break completely, need to fix.
	* diff_patch.{hh,cc}: Minor touchups.
	* lua.{hh,cc}, std_hooks.lua: Model predicaments.
	* Makefile.am: Update.

2004-07-10  graydon hoare  <graydon@pobox.com>

	* lcs.{hh,cc}: Move lcs.hh body into lcs.cc.
	* diff_patch.cc: Modify to compensate.
	* revision.{hh,cc}: New files.
	* Makefile.am: Update
	* patch_set.{hh,cc}: Remove.
	* {cert,database,lua,packets}.{hh,cc}, commands.cc: 
	Modify partially (incomplete) to use revisions.
	* manifest.{hh,cc}: Cleanup, remove dead code.
	* schema.sql: Declare new revision tables.
	* schema_migration.cc: Incomplete migrator.
	* {transforms.{hh,cc}, vocab{,_terms}.hh:
	Infrastructure for revisions.

2004-05-20  graydon hoare  <graydon@pobox.com>

	* NEWS: Note 0.13 release.
	* configure.ac: Bump version number.
	* monotone.spec: Likewise.

2004-05-19  graydon hoare  <graydon@pobox.com>

	* file_io.cc (tilde_expand): Fix fs::path use.

2004-05-18  graydon hoare  <graydon@pobox.com>

	* diff_patch.cc (apply_directory_moves): Fix fs::path use.
	* file_io.cc (write_data_impl): Likewise.
	* packet.cc: Use explicit true/false maps in caches.
	* sanity.cc (dump_buffer): Write to clog (buffered).

2004-05-14  Joel Rosdahl  <joel@rosdahl.net>

	* std_hooks.lua (ignore_file): Quote dots in .svn patterns.
	* monotone.texi: Updated ignore_file hook example.

2004-05-16  graydon hoare  <graydon@pobox.com>

	* keys.cc (get_passphrase): Reimplement.
	* unix/read_password.c: Remove.
	* {unix,win32}/read_password.cc: Add.
	* constants.{hh,cc} (maxpasswd): New constant.
	* Makefile.am: Teach about platform specific stuff.

2004-05-16  graydon hoare  <graydon@pobox.com>

	* diff_patch.cc (merge2): Don't discard files on one side.
	* std_hooks.lua (merge2_xxdiff_cmd): Specify merge filename.

2004-05-12  graydon hoare  <graydon@pobox.com>

	* AUTHORS: Rename Netxx back to netxx. Really, look in 
	the manifest; it's been renamed!
	* configure.ac: Remove prg_exec_monitor checks.

2004-05-13  Nathaniel Smith  <njs@codesourcery.com>

	* commands.cc: Include boost/filesystem/path.hpp,
	boost/filesystem/convenience.hpp.
	(checkout): Make checkout directory an fs::path, not a local_path.
	
2004-05-13  Nathaniel Smith  <njs@codesourcery.com>

	* testsuite.at (test_hooks.lua): Add a 'test_attr' attribute
	hook.  Add tests t_attributes and t_single_char_filenames.
	* tests/t_attributes.at: New test.
	* tests/t_single_char_filenames.at: New test.
	* manifest.cc (read_manifest_map): Replace ".+" with ".*" to
	support single-character filenames.
	* work.cc (read_work_set): Likewise.
	(read_attr_map): Likewise.

2004-05-13  Nathaniel Smith  <njs@codesourcery.com>

	* monotone.texi (Hook Reference): Update documented default
	definitions of 'merge2' and 'merge3'.

2004-05-12  Nathaniel Smith  <njs@pobox.com>

	* AUTHORS: Remove discussion of adns, since we no longer
	distribute it.  Fix capitalization of "Netxx".

2004-05-12  Nathaniel Smith  <njs@pobox.com>

	* std_hooks.lua (merge2): Support xemacs.  Add error message
	if no merge tool is found.
	(merge3): Likewise.  Also add (disabled) hook to use CVS
	'merge' command, as a demonstration of how to.

2004-05-12  graydon hoare  <graydon@pobox.com>

	* std_hooks.lua (get_author): Remove standard definition.
	* monotone.texi: Document change.

2004-05-12  graydon hoare  <graydon@pobox.com>

	* cert.cc (cert_manifest_author_default): Use default signing key
	name for default author, if lua hook fails.

2004-05-12  Joel Rosdahl  <joel@rosdahl.net>

	* file_io.cc (walk_tree): Removed extraneous newline in error
	message.

	* std_hooks.lua (edit_comment): Added missing newline in log
	message template.

	* tests/t_ls_missing.at: New test case.
	* testsuite.at: Added t_ls_missing.at.

2004-05-10  graydon hoare  <graydon@pobox.com>

	* nonce.cc, nonce.hh: New files.
	* Makefile.am: Note new files.
	* lua.cc, lua.hh (hook_get_nonce): New hook.
	* commands.cc (bump): New command.
	* commands.cc: Remove "(file|manifest)" args most places.
	* tests/t_disapprove.at
	* tests/t_genkey.at
	* tests/t_singlenetsync.at
	* tests/t_netsync.at
	* tests/t_persist_phrase.at: Adjust to compensate.
	* monotone.texi, monotone.1: Adjust to compensate.
	* work.cc, work.hh: Constify some arguments.

2004-05-09  graydon hoare  <graydon@pobox.com>

	* diff_patch.cc: Remove recording of file merge ancestry.

2004-05-09  graydon hoare  <graydon@pobox.com>

	* commands.cc (ls_missing): Modify to account for work.

2004-05-09  graydon hoare  <graydon@pobox.com>

	* commands.cc (list missing): New command.
	* monotone.texi, monotone.1: Update to document.

2004-05-08  graydon hoare  <graydon@pobox.com>

	* main.cc: New file encompassing prg_exec_monitor.
	* mkstemp.cc, mkstemp.hh: New portable implementation.
	* lua.cc: Use mkstemp from bundled version.
	* lua/liolib.c: Remove old mkstemp definition.
	* monotone.cc (cpp_main): Remove prg_exec env setting.
	* sanity.cc (sanity::dump_buffer): Dump logbuf to stderr, not stdout.
	* std_hooks.lua (temp_file): Use mkstemp not io.mkstemp.
	* Makefile.am (MOST_SOURCES): Add new files.

2004-05-03  Joel Rosdahl  <joel@rosdahl.net>

	* monotone.texi: Removed extraneous @ftable directive.

2004-05-02  graydon hoare  <graydon@pobox.com>

	* monotone.texi: Add stuff on selectors, new hooks.
	* AUTHORS: Typo fix.
	* configure.ac: Bump version number.

	Release point (v 0.12).	

2004-05-02  Joel Rosdahl  <joel@rosdahl.net>

	Made it possible to rename a rename target and to undo a rename.
	I.e.: Given a rename set A -> B, "monotone rename B C" gives the
	rename set A -> C and "monotone rename B A" gives the empty rename
	set.
	* work.cc (visit_file): Implement new behavior.
	* tests/t_rename.at: Added test cases for new behavior.
	* monotone.texi: Note that a rename can be undone.

	Fix bug #8458:
	* file_io.hh, file_io.cc (walk_tree): Added require_existing_path
	parameter.
	* work.cc (build_deletion): Pass new parameter to walk_tree.
	* work.cc (build_rename): Ditto.

	* manifest.cc (build_manifest_map): Fix missing file check for
	i18n paths.

2004-05-01  Joel Rosdahl  <joel@rosdahl.net>

	Fix bug #7220:
	* manifest.cc (build_manifest_map): Handle missing file
	gracefully.

	* file_io.cc (walk_tree): Handle nonexistent file/directory
	gracefully.

2004-04-30  Christof Petig <christof@petig-baender.de>

	* rcs_import.cc (store_trunk_manifest_edge):
		skip ancestry to empty manifest
	* rcs_import.cc (process_branch):
		also follow branches of last/first versions

2004-04-29  graydon hoare  <graydon@pobox.com>

	* configure.ac: Fix up windows probe and bundling checks.
	* netxx/resolve_getaddrinfo.cxx: Local hack for stream addresses.
	* netsync.cc: Report address before listening.

2004-04-29  graydon hoare  <graydon@pobox.com>

	* cert.cc (get_branch_heads): Calculate a "disapproved version"
	attribute which culls a version with only disapproved ancestry
	edges.
	* monotone.texi: Fix some ascii-art diagrams.

2004-04-28  Christof Petig <christof@petig-baender.de>

	* command.cc (heads):
	show date and author certificates for each head

2004-04-28  Christof Petig <christof@petig-baender.de>

	* configure.ac:
	default to using the bundled SQLite

2004-04-28  Christof Petig <christof@petig-baender.de>

	* commands.cc (log):
	support optional file argument to show change log for
	e.g. monotone log [ID] cert.cc

2004-04-26  Christof Petig <christof@petig-baender.de>

	* rcs_import.cc (process branch):
	insert dummy cvs_edge to mark newly added file 
	as previously non existant

2004-04-25  Joel Rosdahl  <joel@rosdahl.net>

	* po/stamp-po: Removed since it's generated.
	* std_hooks.lua (ignore_file): Corrected name of Subversion's
	administrative directory.
	* work.hh: Ditto.
	* monotone.texi (Hook Reference): Updated default definition of
	ignore_file.

2004-04-23  Christof Petig <christof@petig-baender.de>

	* rcs_import.cc (build_parent_state, build_child_state):
	remove dying files from manifest
	* rcs_import.cc (cvs_file_edge, note_file_edge):
	calculate state and remember it (alive or dead)

2004-04-23  Christof Petig <christof@petig-baender.de>

	* rcs_import.cc (import_rcs_file_with_cvs): 
	do not include dead files in head_manifest

2004-04-22  Christof Petig <christof@petig-baender.de>

	* rcs_file.cc, rcs_file.hh: read and remember 'state' of revision
	* rcs_import.cc: remove Attic/ part from path

2004-04-21  Christof Petig <christof@petig-baender.de>

	* configure.ac: enable use of installed SQLite library

2004-04-20  graydon hoare  <graydon@pobox.com>

	* lua.hh, lua.cc (hook_note_commit): New hook.
	* commands.cc (commit): Call it.

2004-04-19  graydon hoare  <graydon@pobox.com>

	* cert.cc: Make trust messages nicer.
	* merkle_tree.cc: Clarify logging messages.
	* netsync.cc: Reorganize tickers, put client in txn.
	* packet.cc, packet.hh: Teach about constructability.

2004-04-16  graydon hoare  <graydon@pobox.com>

	* netsync.cc (session::extra_manifests): New member.
	(session::analyze_ancestry_graph): Use it.
	* tests/t_singlenetsync.at: New test for single manifest sync.
	* testsuite.at: Call it.

2004-04-14  Tom Tromey  <tromey@redhat.com>

	* rcs_import.cc (import_cvs_repo): Use require_password.
	Include keys.hh.
	* keys.hh (require_password): Declare.
	* keys.cc (require_password): New function.

2004-04-13  Tom Tromey  <tromey@redhat.com>

	* monotone.texi: Typo fixes.

2004-04-10  graydon hoare  <graydon@pobox.com>

	* netsync.cc: Minor bug fixes.

2004-04-10  graydon hoare  <graydon@pobox.com>

	* database.{cc,hh}: 
	* commands.{cc,hh}:
	* lua.{cc,hh}:
	* std_hooks.lua:
	* vocab_terms.hh:
	Implement first cut at selectors.

2004-04-10  graydon hoare  <graydon@pobox.com>

	* cert.cc (operator<): Include name in compare.
	(operator==): Likewise.
	* packet.cc: Include shared_ptr.
	* rcs_file.cc: Rewrite by hand, no spirit.
	* rcs_import.cc: Change ticker names a bit.

2004-04-09  graydon hoare  <graydon@pobox.com>

	* app_state.cc: Fix a couple file path constructions.
	* file_io.cc (book_keeping_file): Make one variant static.
	* manifest.cc: Remove some dead code in walkers.
	* work.cc: Ditto.
	* rcs_file.cc: fcntl fix from Paul Snively for OSX.

2004-04-09  graydon hoare  <graydon@pobox.com>

	* file_io.cc: Fix boost filesystem "." and ".." breakage.
	* lua.cc: Fix format of log entry.
	* monotone.cc: Log locale settings on startup.
	* sanity.cc: Dump prefix on --verbose activation.
	* testsuite/t_i18n_file.at: Fix autotest LANG breakage.
	* testsuite/t_null.at: Account for chatter with --verbose.

2004-04-09  graydon hoare  <graydon@pobox.com>

	* configure.ac: Comment out check for sse2,
	set bundling to true by default.
	* INSTALL: describe changes to bundling.
	* Makefile.am: Remove vestiges of depot.

2004-04-07  graydon hoare  <graydon@pobox.com>

	* adns/*: 
	* network.{cc,hh}:
	* proto_machine.{cc,hh}:
	* {http,smtp,nntp}_tasks.{cc,hh}:
	* tests/t_{http,smtp,nntp,proxy}.at:
	* url.{cc,hh}:
	* depot.cc:
	Delete files.
	* commands.cc:
	* lua.{cc,hh}:
	* database.{cc,hh}: Remove network/queue stuff.
	* configure.ac: 
	* constants.{cc,hh}:
	* tests/t_{netsync,singlecvs,cvsimport}.at:
	* testsuite.at:
	* transforms.{cc,hh}:
	* unit_tests.{cc,hh}:
	* vocab_terms.hh:
	* vocab.{cc,hh}:
	* Makefile.am: Adjust for deletions.
	* app_state.hh: Cleanup.
	* monotone.texi: Fix some typos.
	* packet.{cc,hh}: Implement database ordering.
	* netsync.cc: Massage to use new packet logic.
	* commands.cc:
	* std_hooks.lua: Add initial selector stuff.

2004-03-29  graydon hoare  <graydon@pobox.com>

	* monotone.spec: Update for 0.11 release.

	Release point (v 0.11).	

2004-03-29  graydon hoare  <graydon@pobox.com>

	* Makefile.am (DISTCHECK_CONFIGURE_FLAGS): Set.
	* commands.cc: Tidy up / narrow output width.
	* patch_set.cc: Likewise.
	* monotone.texi: Cleanups for PDF generation.

2004-03-28  graydon hoare  <graydon@pobox.com>

	* NEWS: Mention 0.11 release.
	* AUTHORS: Mention Robert.

2004-03-28  Robert Bihlmeyer  <robbe+mt@orcus.priv.at>

	* file_io.cc (walk_tree_recursive): Ignore broken symlinks.

2004-03-27  graydon hoare  <graydon@pobox.com>

	* monotone.texi: Flesh out netsync stuff, remove old network stuff.
	* monotone.1: Likewise.

2004-03-27  Robert Helgesson  <rycee@home.se>

	* Makefile.am:
	* configure.ac:
	* database.cc:
	* depot.cc:
	* lua.cc:
	* network.cc:
	* schema_migration.cc: Bundled library switch logic.

2004-03-27  graydon hoare  <graydon@pobox.com>

	* depot.cc (dump): Implement.
	* tests/t_http.at, test/t_proxy.at: Use "depot.cgi dump" rather than sqlite.
	* sqlite/pager.h: Change page size.
	* README: Massage slightly.
	* INSTALL: Write real installation instructions.
	* Makefile.am: Include build of "one big page" docs.
	* boost/circular_buffer_base.hpp: Another boost version insulation fix.	
	* vocab.cc (verify): Normalize local_path's during verification on boost 1.31.0.
	* monotone.texi: Rip out some of the pre-netsync networking docs.

2004-03-24  graydon hoare  <graydon@pobox.com>

	* boost/circular_buffer_base.hpp: Boost version insulation.
	* cert.cc, cert.hh, commands.cc: Differentiate "unknown" keys from "bad".
	* xdelta.cc, proto_machine.cc: Fix boost version insulation.

2004-03-24  graydon hoare  <graydon@pobox.com>

	* rcs_import.cc (import_substates): Filter by branch.
	* xdelta.cc: Minor bits of insulation.

2004-03-24  graydon hoare  <graydon@pobox.com>

	* AUTHORS: Mention Robert.
	* configure.ac: Enable sse2 stuff.
	* monotone.spec: Adjust CFLAGS and CXXFLAGS
	* monotone.texi (Network Service): Expand a bit.

2004-03-24  Robert Helgesson  <rycee@home.se>

	* commands.cc:
	* http_tasks.cc:
	* lua.cc:
	* manifest.cc: 
	* netsync.cc:
	* nntp_tasks.cc: 
	* proto_machine.cc: 
	* work.cc: 
	* xdelta.cc:
	Portability fixes for boost 1.31.0 

2004-03-22  graydon hoare  <graydon@pobox.com>

	* cryptopp/integer.cpp, integer.h: Enable SSE2 multiply code.
	* database.cc, database.hh, certs.cc: Speed up 'heads'.

2004-03-21  graydon hoare  <graydon@pobox.com>

	* lcs.hh, sanity.hh: Minor performance tweaks.

2004-03-20  graydon hoare  <graydon@pobox.com>

	* rcs_import.cc: Teach how to aggregate branches.
	* monotone.texi: Start section on netsync.

2004-03-20  Olivier Andrieu  <oliv__a@users.sourceforge.net>

	* commands.cc (log): Show tags in log.
	* AUTHORS: Mention Olivier.

2004-03-17  Nathan Myers  <ncm@cantrip.org>

	* boost/circular_buffer.hpp: 
	* commands.cc:
	* cryptopp/fltrimpl.h:
	* cryptopp/iterhash.cpp:
	* quick_alloc.hh:
	Fixes for gcc 3.4 compat and warnings.

2004-03-17  graydon hoare  <graydon@pobox.com>
	* cryptopp/config.h: Fix for gcc aliasing optimization error.
	* rcs_import.cc (cvs_history::note_file_edge): 
	Fix for first changelog import bug (#5813).

2004-03-15  graydon hoare  <graydon@pobox.com>

	* rcs_import.cc: Import lone versions properly.
	* tests/t_singlecvs.at: New test for it.
	* testsuite.at: Call it.

2004-03-14  graydon hoare  <graydon@pobox.com>

	* commands.cc (diff): Show added files too.
	* monotone.texi: Fix typo.

2004-03-08  graydon hoare  <graydon@pobox.com>

	* netsync.cc (analyze_manifest_edge): Fix broken formatter.

2004-03-07  graydon hoare  <graydon@pobox.com>

	* Makefile.am (BOOST_SANDBOX_SOURCES): Remove boost::socket entries.
	(NETXX_SOURCES): Predicate on IP6 support in OS (from Paul Snively).
	* boost/socket/*.[hc]pp: Remove.
	* boost/io/streambuf_wrapping.hpp: Remove.
	* AUTHORS: Remove copyright notice for boost::socket.
	* acinclude.m4 (ACX_PTHREAD): Add.
	* network.cc: Replace boost::socket machinery with Netxx.
	* network.hh (open_connection): Remove prototype, static function.
	* sanity.hh, sanity.cc: Make log formatters give file:line coords,
	throw log offending coordinate if formatting fails.

2004-03-07  graydon hoare  <graydon@pobox.com>

	* sqlite/date.c, sqlite/vdbeInt.h, sqlite/vdbeaux.c: Add.
	* sqlite/*.c: Upgrade to 2.8.12.
	* Makefile.am: Update to mention new files.
	* cert.cc 
	(expand_ancestors)
	(expand_dominators): Resize child bitmaps to cover parent.

2004-03-06  graydon hoare  <graydon@pobox.com>

	* netsync.cc (get_root_prefix): Fix from Paul Snively
	to fix static initialization order on mac OSX.
	* montone.texi: Typo fix from Anders Petersson.
	* *.cc: Move all function defs into column 0.

2004-03-04  graydon hoare  <graydon@pobox.com>

	* std_hooks.lua: Fix merger execution pessimism.

2004-03-04  graydon hoare  <graydon@pobox.com>

	* adler32.hh: Modify to use u8.
	* depot.cc, netcmd.cc, xdelta.cc: Modify to use u8.
	* netio.hh, numeric_vocab.hh (widen): Move between headers.
	* netsync.cc: Correct role-assumption bugs.
	* schema_migration.cc: Strip whitespace in sha1.
	(changes received from Christof Petig)

2004-03-01  graydon hoare  <graydon@pobox.com>

	* commands.cc: Handle anonymous pulling.
	* netsync.cc: Ditto.

	Release point (v 0.10).

2004-03-01  graydon hoare  <graydon@pobox.com>

	* NEWS: Mention impending 0.10 release.
	* cert.cc, cert.hh: Bug fixes, implement trust function, QA stuff.
	* commands.cc: Tweak disapprove, approve, testresult, push, pull.
	* configure.ac: Bump version number.
	* cryptopp/rng.h, cryptopp/rng.cpp 
	(MaurerRandomnessTest): Fix bitrot.
	* keys.cc: Add Maurer PRNG randomness test.
	* lua.cc, lua.hh: Add trust, testresult, anonymous netsync hooks. 
	* monotone.1: Update to follow changes to commands.
	* monotone.texi: Include QA section, adjust some UI drift, clarify
	reserved cert names, document new hooks and commands.
	* netcmd.hh, netcmd.cc: Add anonymous, error commands; fix bugs.
	* netsync.cc: Process new commands, factor server loop a bit.
	* std_hooks.lua: Add new hook defaults, factor mergers.
	* tests/t_netsync.at: Check SHA1 of each edge.
	* tests/t_null.at: Call with --norc to skip ~/.monotonerc
	* tests/t_update.at: Fix glaring error.
	* tests/t_disapprove.at, tests/t_testresult.at: New tests.
	* testsuite.at: Call them.
	* ui.cc (sanitize): Clean escape chars from output (optional?)
	* update.cc: Rewrite entirely in terms of new QA definitions.

2004-02-24  graydon hoare  <graydon@pobox.com>

	* commands.cc (ls_keys): Write key hash codes.
	* constands.cc (netsync_timeout_seconds): Up to 120.
	* netsync.cc: Fix a bunch of bugs.
	* patch_set.cc (manifests_to_patch_set): Fix bug in overload
	default construction.

2004-02-22  graydon hoare  <graydon@pobox.com>

	* patch_set.cc, patch_set.hh: Parameterize yet further.
	* netsync.cc: Fix a lot of bugs, add manifest and file grovelling.
	* tests/t_netsync.at: A new test (which runs!)
	* testsuite.at: Call it.

2004-02-20  graydon hoare  <graydon@pobox.com>

	* cert.cc, cert.hh, key.cc, key.hh, database.cc, database.hh:
	Add lots of little netsync support routines.
	* commands.cc (rebuild): Rehash everything too.
	* constants.cc (netcmd_minsz): Recalculate.
	* cryptopp/osrng.cpp (NonblockingRng::GenerateBlock): Handle
	/dev/urandom a bit better.
	* netcmd.cc, netcmd.hh: Remove describe cmds, add nonexistant cmd.
	* netio.hh: Add uleb128 stuff.
	* xdelta.cc: Add randomizing unit test suite.
	* diff_patch.cc: Remove commented-out dead line-merger code.
	* merkle_tree.cc: Fix various bugs.
	* netcmd.cc: Switch everything over to uleb128s.
	* netsync.cc: Implement lots of missing stuff.

2004-02-09  graydon hoare  <graydon@pobox.com>

	* netsync.cc (ROOT_PREFIX): New variable.
	* commands.cc (merkle): New command.

2004-02-09  Ben Elliston  <bje@wasabisystems.com>

	* monotone.texi: Spelling corrections.

2004-02-09  graydon hoare  <graydon@pobox.com>

	* database.cc, database.hh 
	(get_version_size)
	(get_file_version_size)
	(get_manifest_version_size): New functions.
	* xdelta.cc, xdelta.hh (measure_delta_target_size): New function.
	* merkle_tree.cc, merkle_tree.hh, netcmd.cc, netcmd.hh: 
	Cleanup and typesafety.
	* netsync.cc: Cleanup, typesafety, implement refine phase.

2004-02-01  graydon hoare  <graydon@pobox.com>

	* netsync.cc: Remove a lot of stuff, implement auth phase.
	* constants.cc, constants.hh: Move constants from netsync.cc.
	* netcmd.cc, netcmd.hh: Split out of netsync.cc.
	* merkle_tree.cc, merkle_tree.hh: Likewise.
	* numeric_vocab.hh: New header.
	* adler32.hh: include numeric_vocab.hh.
	* netio.hh: Likewise.
	* unit_tests.cc, unit_tests.hh: Update.
	* Makefile.am: Likewise.
	* commands.cc: Guess signing key for auth phase.
	* database.cc, database.hh (public_key_exists)
	(get_pubkey): New functions based on key hashes.

2004-01-31  graydon hoare  <graydon@pobox.com>

	* Netxx/*: New files.
	* AUTHORS: Mention Netxx.
	* Makefile.am: Mention Netxx and netsync.{cc,hh}
	* adler32.hh: Delegate typedefs to boost.
	* cert.hh, cert.cc (cert_hash_code): New function.
	* commands.cc (find_oldest_ancestors): Block cycles.
	(netsync): New command.
	* database.cc, database.hh (schema): Update.
	(put_key): Calculate key hash on the fly.
	(put_cert): Likewise.
	(merkle_node_exists)
	(get_merkle_node)
	(put_merkle_node)
	(erase_merkle_nodes): New functions.
	* keys.hh, keys.cc (key_hash_code): New function.
	* lua.cc, lua.hh 
	(hook_get_netsync_read_permitted)
	(hook_get_netsync_write_permitted): New hooks.
	* monotone.spec: Update for FC1 info conventions.
	* monotone.texi (Quality Assurance): New section.
	* netsync.cc, netsync.hh: New files, preliminary
	netsync infrastructure. Command bodies still missing.
	* schema.sql: Add intrinsic key and cert hashes, merkle nodes.
	* schema_migration.cc: Add code to migrate to new schema.	
	* unit_tests.cc: Handle command-line args to limit test set.
	* vocab_terms.hh: Add merkle and prefix as new terms.

2004-01-13  Nathaniel Smith  <njs@codesourcery.com>

	* idna/idn-int.h: Remove (generated by configure).

2004-01-13  Nathaniel Smith  <njs@codesourcery.com>

	* configure.ac: Switch "if" and "else" branches in pthreads
	checks.

2004-01-12  Nathaniel Smith  <njs@codesourcery.com>

	* configure.ac: Remove check for -lpthread.
	Add check for pthread_mutex_lock and ACX_PTHREAD.
	* m4/acx_pthread.m4: New file.

2004-01-07  graydon hoare  <graydon@pobox.com>

	* Makefile.am:
	* po/POTFILES.in: 
	* po/monotone.pot: Minor tweaks for distclean.
	* adns/config.h:
	* boost/socket/src/interface.cpp:
	* boost/socket/src/ip4/address.cpp:
	* boost/socket/src/ip4/protocol.cpp: OSX portability.
	* AUTHORS: Mention new contributors.
	* monotone.texi (Hook Reference): Document i18n hooks.

	Release point (v 0.9).	

2004-01-07  graydon hoare  <graydon@pobox.com>

	* cert.cc (ensure_parents_loaded)
	(expand_dominators)
	(expand_ancestors)
	(find_intersecting_node): New functions.
	(find_common_ancestor): Reimplement in terms of dominator
	and ancestor bitset intersection.

2004-01-05  Christof Petig <christof@petig-baender.de>

	* vocab.cc (verify<local_path>) Fix use of val() / iterator.
	* constants.cc (illegal_path_bytes): NUL-terminate.

2004-01-02  graydon hoare  <graydon@pobox.com>

	* diff_patch.cc (normalize_extents): Improve to handle an odd case. 
	* tests/t_fmerge.at: New test, to test it.
	* commands.cc (fload, fmerge): Permanently enable, for test. 
	* testsuite.at: Call new test.

2004-01-01  graydon hoare  <graydon@pobox.com>

	* file_io.hh, file_io.cc (read_localized_data, write_localized_data): 
	New functions
	* commands.cc, manifest.cc, transforms.cc: Use them.
	* monotone.texi: Minor update to i18n docs.
	* lua.hh, lua.cc (hook_get_linesep_conv, hook_get_charset_conv):
	New hooks.
	* acinclude.m4: Move AX_CREATE_STDINT_H in here.
	* po/monotone.pot: Regenerate.
	* NEWS, configure.ac: Prep for 0.9 release.

2003-12-30  graydon hoare  <graydon@pobox.com>

	* file_io.hh, file_io.cc (mkpath): New function.
	* commands.cc, database.cc, diff_patch.cc, file_io.cc, 
	lua.cc, vocab.cc, work.cc: Use it.
	* constants.cc (illegal_path_bytes_arr): Remove leading null.
	* monotone.texi: Include i18n docs.
	* tests/t_i18n_file.at: Check colon in filename.

2003-12-29  graydon hoare  <graydon@pobox.com>

	* file_io.cc: Localize names before touching fs.
	* lua.hh, lua.cc (hook_get_system_charset): Remove useless fn.
	* test_hooks.lua: Likewise.
	* monotone.cc, transforms.cc, transforms.hh: 
	Remove lua from system charset conv.
	* tests/t_i18n_file.at: New test.
	* testsuite.at: Call it.

2003-12-28  graydon hoare  <graydon@pobox.com>

	* app_state.cc, app_state.hh: Massage to use i18n vocab.
	* cert.cc, commands.cc, commands.hh, rcs_import.cc, 
	update.cc, update.hh, url.cc, url.hh: Likewise.

	* work.cc, work.hh: --> Likewise, and break file format! <--

	* constants.hh, constants.cc (legal_ace_bytes): New constant.
	* vocab.cc (verify<ace>): Use it.
	(verify<urlenc>) New function.
	* vocab_terms.hh (ace, urlenc, utf8): New terms.
	* transforms.hh, transforms.cc: Use them.
	* monotone.cc (utf8_argv): Charconv argv.
	* network.hh, network.cc: Use url.{hh,cc}.

2003-12-28  graydon hoare  <graydon@pobox.com>

	* constants.hh, constants.cc (idlen): New constant.
	* commands.cc, vocab.cc: Use it.
	* manifest.cc (read_manifest_map): Tighten up regex.
	* packet.cc: Likewise.
	* transforms.cc (uppercase)
	(lowercase): Rewrite.
	(utf8_to_urlenc)
	(urlenc_to_utf8)
	(internalize_url)
	(internalize_cert_name)
	(internalize_rsa_keypair_id)
	(externalize_url)
	(externalize_cert_name)
	(externalize_rsa_keypair_id): New functions.
	* url.hh, url.cc (parse_utf8_url): New function.

2003-12-20  graydon hoare  <graydon@pobox.com>

	* diff_patch.cc (normalize_extents): New function.
	(merge_via_edit_scripts): Use it.

2003-12-19  graydon hoare  <graydon@pobox.com>

	[net.venge.monotone.i18n branch]

	* idna/*.[ch]: New files.
	* po/*: New files.
	* url.cc, url.hh, constants.cc: New files.
	* Makefile.am, configure.ac: Various fiddling for gettext.
	* lua.hh, lua.cc (hook_get_system_charset): New hook.
	(hook_get_system_linesep): New hook.
	* transforms.hh, transforms.cc
	(charset_convert)
	(system_to_utf8)
	(utf8_to_system)
	(ace_to_utf8)
	(utf8_to_ace)
	(line_end_convert): New functions.
	* vocab.cc: Refine constraints.
	* vocab_terms.hh (external): New atomic type.
	* monotone.cc (cpp_main): Initialize gettext.
	* sanity.hh (F): Call gettext() on format strings.
	* commands.cc, depot.cc, database.cc, http_tasks.cc, keys.cc,
	network.cc, rcs_import.cc, sanity.cc, mac.hh : Update to use
	'constants::' namespace.
	* config.h.in: Remove.
	* commands.cc: Various formatting cleanups.
	* unit_tests.cc, unit_tests.hh: Connect to url tests.

2003-12-19  graydon hoare  <graydon@pobox.com>

	* diff_patch.cc (merge3): Skip patches to deleted files.

2003-12-16  graydon hoare  <graydon@pobox.com>

	* commands.cc (ls_ignored, ignored_itemizer): Fold in as subcases of unknown.

2003-12-16  graydon hoare  <graydon@pobox.com>

	* lua.cc (working_copy_rcfilename): MT/monotonerc not MT/.monotonerc.

2003-12-16  graydon hoare  <graydon@pobox.com>

	* lua.hh, lua.cc (working_copy_rcfilename): New function.
	* monotone.cc: Add working copy rcfiles.
	* commands.cc (ls_unknown, unknown_itemizer): Skip ignored files.

2003-12-16  graydon hoare  <graydon@pobox.com>

	* file_io.cc (walk_tree_recursive): continue on book-keeping file.

2003-12-15  graydon hoare  <graydon@pobox.com>

	* tests/t_unidiff.at, t_unidiff2.at: Check for mimencode.

2003-12-15  graydon hoare  <graydon@pobox.com>

	* configure.ac: Add --enable-static-boost.
	* Makefile.am: Likewise.
	* AUTHORS: Mention new contributors.

2003-12-14  Lorenzo Campedelli <lorenzo.campedelli@libero.it>

	* work.cc (add_to_attr_map): Finish change to attr map format.
 
2003-12-10  Tom Tromey  <tromey@redhat.com>

	* commands.cc (checkout): Give better error message if branch is
	empty.

2003-12-07  Eric Kidd  <eric.kidd@pobox.com>

	* commands.cc (agraph): Handle repositories with a single version.
	* database.cc (get_head_candidates): Handle heads with no ancestors.
	* cert.cc (get_branch_heads): Handle heads with no ancestors.

2003-12-06  Eric Kidd  <eric.kidd@pobox.com>

	* update.hh, update.cc (pick_update_target): Return current
	version if no better update candidates available.
	* update.cc (pick_update_target): Always do branch filtering.
	* commands.cc (update): Notice when we're already up-to-date.
	* commands.cc (propagate): Assign branch name correctly when merging.

2003-12-05  graydon hoare  <graydon@pobox.com>

	* lcs.hh (edit_script): New entry point.
	* diff_patch.cc: Rewrite merge in terms of edit scripts.
	* network.cc (post_queued_blobs_to_network): Tidy up transient
	failure message.
	* randomfile.hh: Prohibit deletes on end of chunks.
	* sanity.cc: EOL-terminate truncated long lines.

2003-12-02  graydon hoare  <graydon@pobox.com>

	* database.cc, database.hh (reverse_queue): Copy constructor.
	* std_hooks.lua (merge3): Remove afile, not ancestor.
	* monotone.cc: Remove debugging message.
	* ui.cc (finish_ticking): Set last_write_was_a_tick to false.

2003-12-01  graydon hoare  <graydon@pobox.com>

	* app_state.hh, app_state.cc (set_signing_key): New fn, persist key.
	* monotone.cc (cpp_main): Permit commuting the --help argument around.

2003-11-30  graydon hoare  <graydon@pobox.com>

	* network.cc (post_queued_blobs_to_network): Fail when posted_ok is false.
	* database.cc (initialize): Fail when -journal file exists.
	* keys.cc (make_signature): Nicer message when privkey decrypt fails.

2003-11-29  Tom Tromey  <tromey@redhat.com>

	* rcs_import.cc (store_auxiliary_certs): Renamed to fix typo.
	Updated all callers.

	* http_tasks.cc (check_received_bytes): Allow "-" as well.
	* depot.cc (execute_post_query): Allow "-" as well.

2003-11-28  Tom Tromey  <tromey@redhat.com>

	* http_tasks.cc (check_received_bytes): Allow "-" as well.
	* depot.cc (execute_post_query): Allow "-" as well.

2003-11-28  graydon hoare  <graydon@pobox.com>

	* cert.cc: Various speedups.
	* cycle_detector.hh (edge_makes_cycle): Use visited set, too.
	* database.hh, database.cc (get_head_candidates): New, complex query.
	* keys.hh, keys.cc (check_signature): Cache verifiers.
	* sqlite/os.c (sqliteOsRandomSeed): Harmless valgrind purification.
	* tests/t_fork.at, tests/t_merge.at: Ignore stderr chatter on 'heads'.

2003-11-27  graydon hoare  <graydon@pobox.com>

	* Makefile.am (AM_LDFLAGS): No more -static, sigh.
	* cert.cc (find_relevant_edges): Keep dynamic-programming caches.
	(calculate_renames_recursive): Likewise.
	* cert.cc, cert.hh (rename_edge): Add constructor, copy constructor.
	* commands.cc (list certs): Note rename certs are binary.

2003-11-24  graydon hoare  <graydon@pobox.com>

	* network.cc: Continue fetch, post loops even if one target has
	an exception.

2003-11-24  graydon hoare  <graydon@pobox.com>

	* database.hh, database.cc (delete_posting): Change to take queue
	sequence numbers.	
	* commands.cc (queue): Use new API.
	* network.cc (post_queued_blobs_to_network): Use new API.
	
2003-11-24  graydon hoare  <graydon@pobox.com>

	* std_hooks.lua (get_http_proxy): Return nil when no ENV var.
	* monotone.texi (get_http_proxY): Document change.

2003-11-24  graydon hoare  <graydon@pobox.com>

	* tests/t_proxy.at: Add a test for proxying with tinyproxy.
	* testsuite.at: Call it.
	* lua.cc: Fix dumb error breaking proxying.
	* network.cc: Be verbose about proxying.

2003-11-23  graydon hoare  <graydon@pobox.com>

	* http_tasks.cc (read_chunk): Tolerate 0x20* after chunk len.

2003-11-23  graydon hoare  <graydon@pobox.com>

	* network.cc: Make more informative error policy.
	* boost/socket/socketstream.hpp: Pass SocketType to streambuf template.
	* boost/socket/src/default_socket_impl.cpp: Translate EINTR.

2003-11-22  graydon hoare  <graydon@pobox.com>

	* lua.cc, lua.hh (hook_get_http_proxy): New hook.
	* std_hooks.lua (get_http_proxy): Default uses HTTP_PROXY.
	(get_connect_addr): Undefine, it's for tunnels alone now.
	* network.cc: Use new hook.
	* http_tasks.hh, http_tasks.cc: Teach about proxies (sigh).
	* monotone.texi: Document new hooks.

2003-11-22  graydon hoare  <graydon@pobox.com>

	* lua.cc, lua.hh (hook_get_connect_addr): New hook.
	* std_hooks.lua (get_connect_addr): Default uses HTTP_PROXY.
	* network.cc, network.hh: Use new hook.
	* http_tasks.cc: Teach about HTTP/1.1.
	* cert.cc (bogus_cert_p): Fix UI ugly.

2003-11-21  graydon hoare  <graydon@pobox.com>

	* constants.hh (postsz): New constant for suggested post size.
	* database.cc, database.hh (queue*): Change db API slightly.
	* commands.cc (queue): Adjust to changed db API.
	* network.cc (post_queued_blobs_to_network): Switch to doing
	incremental posts.
	* cert.cc (write_rename_edge, read_rename_edge): Put files on 
	separate lines to accomodate future i18n work.
	* work.cc (add_to_attr_map, write_attr_map): Reorder fields to
	accomodate future i18n work.
	* monotone.texi: Document it.
	* configure.ac, NEWS: Mention 0.8 release.

	Release point (v 0.8).
	
2003-11-16  Tom Tromey  <tromey@redhat.com>

	* missing: Removed generated file.

2003-11-14  graydon hoare  <graydon@pobox.com>

	* commands.cc (vcheck): Add.
	* cert.cc, cert.hh (cert_manifest_vcheck): Add.
	(check_manifest_vcheck): Add.
	(calculate_vcheck_mac): Add.
	* constants.hh (vchecklen): New constant.
	* mac.hh: Re-add.
	* monotone.texi (Hash Integrity): New section.
	* monotone.1: Document vcheck.

2003-11-14  graydon hoare  <graydon@pobox.com>

	* database.cc, database.hh (reverse_queue): New class.
	(compute_older_version): New functions.
	(get_manifest_delta): Remove.
	* network.cc, network.hh (queue_blob_for_network): Remove.
	* packet.cc, packet.hh (queueing_packet_writer): Change UI,
	write to queue directly, accept optional<reverse_queue>.
	* cert.cc (write_paths_recursive): Rewrite to use constant
	memory.
	* commands.cc (queue, queue_edge_for_target_ancestor):
	Install optional<reverse_queue> in qpw.
	* tests/t_cross.at: Ignore new UI chatter.
	* monotone.texi (Transmitting Changes): Change UI output.

2003-11-13  graydon hoare  <graydon@pobox.com>

	* Makefile.am (AUTOMAKE_OPTIONS): Require 1.7.1
	* commands.cc (addtree): Wrap in transaction guard.
	* database.cc, database.hh (manifest_delta_exists): Add.
	(get_manifest_delta): Add.
	* cert.cc (write_paths_recursive): Use partial deltas.
	* manifest.cc, manifest.hh (read_manifest_map): New variant.
	* patch_set.cc, patch_set.hh (patch_set): Add map_new, map_old
	fields.
	(manifests_to_patch_set) Store new field.
	(patch_set_to_packets) Don't read manifest versions from db.
	* std_hooks.lua (ignore_file): ignore .a, .so, .lo, .la, ~ files.
	* tests/t_cvsimport.at: New test.
	* testsuite.at: Call it.

2003-11-10  graydon hoare  <graydon@pobox.com>

	* commands.cc (find_oldest_ancestors): New function.
	(queue): New "addtree" subcommand.
	* monotone.texi: Document it.
	* monotone.1: Document it.

2003-11-10  graydon hoare  <graydon@pobox.com>

	* file_io.cc (walk_tree_recursive): Ignore MT/

2003-11-09  graydon hoare  <graydon@pobox.com>

	* database.cc (dump, load): Implement.
	* commands.cc (db): Call db.dump, load.
	* cycle_detector.hh: Skip when no in-edge on src.
	* monotone.texi: Document dump and load, add some 
	special sections.
	* monotone.1: Mention dump and load.

2003-11-09  graydon hoare  <graydon@pobox.com>

	* rcs_file.hh (rcs_symbol): New structure.
	* rcs_file.cc (symbol): New rule.
	* rcs_import.cc (find_branch_for_version): New function.
	(cvs_key::branch): New field.
	(store_auxilliary_certs): Cert branch tag.
	* cycle_detector.hh: Fix bugs, don't use quick_alloc.
	* commands.cc (checkout): Add --branch based version.
	* monotone.texi: Document new command variant.
	* monotone.1: Ditto.

2003-11-09  graydon hoare  <graydon@pobox.com>

	* quick_alloc.hh: New file.
	* Makefile.am: Add it.
	* cycle_detector.hh: Rewrite.
	* manifest.hh: Use quick_alloc.
	* vocab.cc: Relax path name requirements a bit.
	* sqlite/sqliteInt.h: Up size of row to 16mb.

2003-11-02  graydon hoare  <graydon@pobox.com>

	* commands.cc (post): Post everything if no URL given; don't base
	decision off branch name presence.	
	* app_state.cc, monotone.cc, file_io.cc, file_io.hh: Support
	absolutifying args.
	* lua.hh, lua.cc, std_hooks.lua (hook_get_mail_hostname): New hook.
	* monotone.texi: Document it.
	* monotone.texi, monotone.1: Minor corrections, new sections.
	* monotone.cc: Don't look in $ENV at all.
	* network.cc: Correct MX logic.
	* nntp_tasks.cc, smtp_tasks.cc: Separate postlines state.
	* smtp_tasks.cc: Correct some SMTP logic.
	* configure.ac, NEWS: Mention 0.7 release.

	Release point (v 0.7).

2003-11-01  graydon hoare  <graydon@pobox.com>

	* http_tasks.cc: Drop extra leading slashes in HTTP messages.

2003-10-31  graydon hoare  <graydon@pobox.com>

	* commands.cc, database.cc, database.hh, lua.cc, lua.hh,
	network.cc, network.hh, packet.cc, packet.hh, schema.sql,
	schema_migration.cc, tests/t_http.at, tests/t_nntp.at, vocab.cc:
	Eliminate "groupname", use lone URL.
	* monotone.texi: Update to cover new URL rules.
	* network.cc, network.hh, lua.cc, lua.hh, smtp_tasks.cc:
	Implement "mailto" URLs.
	* tests/t_smtp.at: New test.
	* testsuite.at: Call it.

2003-10-31  graydon hoare  <graydon@pobox.com>

	* patch_set.cc (manifests_to_patch_set): Second form with explicit renames.
	(manifests_to_patch_set): Split edit+rename events when we see them.
	* commands.cc (status, commit): Include explicit rename set.
	* diff_patch.cc (merge3): Accept edit+rename events split by patch_set.cc.
	* smtp_tasks.hh, smtp_tasks.cc: New files.
	* nntp_machine.hh, nntp_machine.cc: Rename to proto_machine.{hh,cc} (woo!)
	* nntp_tasks.cc: Adjust to use proto_ prefix in various places.
	* proto_machine.cc (read_line): get() into streambuf.
	* Makefile.am: Cover renames and adds.

2003-10-31  graydon hoare  <graydon@pobox.com>

	* diff_patch.cc (merge3): Extract renames.
	* commands.cc (calculate_new_manifest_map): Extract renames.
	(try_one_merge): Extract renames, propagate to merge target.
	(commit): Extract renames, propagate to commit target.
	* cert.cc (calculate_renames_recursive): Fix wrong logic.
	(find_common_ancestor_recursive): Stall advances at top of graph.
	* patch_set.cc: (manifests_to_patch_set): Teach about historical
	renames.
	* tests/t_erename.at: New test for edit+rename events.
	* testsuite.at: Call t_erename.at.

2003-10-30  graydon hoare  <graydon@pobox.com>

	* patch_set.cc (operator<): s/a/b/ in a few places, yikes!
	* cert.cc: Add machinery for rename edge certs.
	* commands.cc: Call diff(manifest,manifest) directly.
	* tests/t_nntp.at: Kill tcpserver DNS lookups on nntp test.
	* network.cc (parse_url): Character class typo fix, from 
	Johannes Winkelmann.
	* app_state.hh, cert.hh, commands.hh, cycle_detector.hh, 
	database.hh, diff_patch.cc, diff_patch.hh, http_tasks.hh,
	interner.hh, keys.hh, lua.hh, manifest.hh, network.hh, 
	nntp_machine.hh, nntp_tasks.hh, packet.hh, patch_set.hh, 
	transforms.hh, update.hh, vocab.hh, work.hh, xdelta.hh: 
	fix use of std:: prefix / "using namespace" pollution.	

2003-10-27  graydon hoare  <graydon@pobox.com>

	* lua/liolib.c (io_mkstemp): Portability fix
	from Ian Main.
	* xdelta.cc,hh (compute_delta): New manifest-specific variant.
	* transforms.cc,hh (diff): Same.
	* rcs_import.cc: Various speedups to cvs import.

2003-10-26  graydon hoare  <graydon@pobox.com>

	* cert.cc (get_parents): New function.
	(write_paths_recursive): New function.
	(write_ancestry_paths): New function.
	* cert.hh (write_ancestry_paths): Declare.
	* commands.cc (queue_edge_for_target_ancestor):
	Call write_ancestry_paths for "reposting" queue
	strategy.

2003-10-25  graydon hoare  <graydon@pobox.com>

	* commands.cc (log): Skip looking inside nonexistent
	manifests for file comments.

2003-10-24  graydon hoare  <graydon@pobox.com>

	* adns/*.c, adns/*.h: Import adns library.
	* Makefile.am: Update to build adns into lib3rdparty.a.
	* AUTHORS: Mention adns.
	* network.cc: Call adns functions, not gethostbyname.

2003-10-20  Nathaniel Smith  <njs@codesourcery.com>

	* patch_set.cc (patch_set_to_text_summary): Give more detailed
	output.
	* commands.cc (get_log_message, status, diff): Use
	patch_set_to_text_summary for complete description.

2003-10-22  graydon hoare  <graydon@pobox.com>

	* monotone.texi: Document 'queue' command.
	* monotone.1: Likewise.

2003-10-22  graydon hoare  <graydon@pobox.com>

	* diff_patch.cc 
	(infer_directory_moves): New function.
	(rebuild_under_directory_moves): New function.
	(apply_directory_moves): New function.
	(merge3): Handle directory moves.
	* tests/t_renamed.at: New test for dir renames.
	* testsuite.at: Call it.

2003-10-21  graydon hoare  <graydon@pobox.com>

	* commands.cc (queue): New command.
	(list): Add "queue" subcommand, too.

2003-10-21  graydon hoare  <graydon@pobox.com>

	* diff_patch.cc (merge_deltas): New function.
	(check_map_inclusion): New function.
	(check_no_intersect): New function.
	(merge3): Rewrite completely. 
	* tests/t_rename.at: New test.
	* testsuite.at: Call it.
	* file_io.cc, file_io.hh (make_dir_for): New function.
	* commands.cc (update): Call make_dir_for on update.

2003-10-20  graydon hoare  <graydon@pobox.com>

	* commands.cc: Replace [] with idx() everywhere.

2003-10-20  Tom Tromey  <tromey@redhat.com>

	* cert.hh (get_branch_heads): Updated.
	Include <set>.
	* commands.cc (head): Updated for new get_branch_heads.
	(merge): Likewise.
	(propagate): Likewise.
	* cert.cc (get_branch_heads): Use set<manifest_id>.

	* commands.cc (merge): Use all caps for metasyntactic variable.
	(heads): Likewise.

	* network.cc (post_queued_blobs_to_network): Do nothing if no
	packets to post.

2003-10-20  graydon hoare  <graydon@pobox.com>

	* cert.cc (get_branch_heads): Fix dumb bug.
	* diff_patch.cc (merge3): Fix dumb bug.
	(merge2): Fix dumb bug.
	(try_to_merge_files): Fix dumb bug.

2003-10-20  graydon hoare  <graydon@pobox.com>

	* file_io.cc (tilde_expand): New function.
	* monotone.cc (cpp_main): Expand tildes in 
	db and rcfile arguments.

2003-10-20  graydon hoare  <graydon@pobox.com>

	* rcs_import.cc (import_cvs_repo): Check key existence
	at beginning of import pass, to avoid wasted work.

2003-10-19  Tom Tromey  <tromey@redhat.com>

	* commands.cc (log): Add each seen id to `cycles'.

2003-10-19  graydon hoare  <graydon@pobox.com>

	* AUTHORS: Mention Tecgraf PUC-Rio and their
	copyright.
	* Makefile.am: Mention circular buffer stuff.
	* configure.ac, NEWS: Mention 0.6 release.
	* cert.hh, cert.cc (erase_bogus_certs): file<cert> variant.	
	* commands.cc (log): Erase bogus certs before writing,
	cache comment-less file IDs.
	* monotone.spec: Don't specify install-info args,
	do build with optimization on RHL.

	Release point (v 0.6).

2003-10-19  Matt Kraai  <kraai@ftbfs.org>

	* commands.cc (merge): Use app.branch_name instead of args[0] for
	the branch name.

2003-10-17  graydon hoare  <graydon@pobox.com>

	* commands.cc (log): New command.
	Various other bug fixes.
	* monotone.1, monotone.texi: Minor updates.

2003-10-17  graydon hoare  <graydon@pobox.com>

	* monotone.texi: Expand command and hook references.
	* commands.cc: Disable db dump / load commands for now.

2003-10-16  graydon hoare  <graydon@pobox.com>

	* sanity.hh: Add a const version of idx().
	* diff_patch.cc: Change to using idx() everywhere.
	* cert.cc (find_common_ancestor): Rewrite to recursive
	form, stepping over historic merges.
	* tests/t_cross.at: New test for merging merges.
	* testsuite.at: Call t_cross.at.

2003-10-10  graydon hoare  <graydon@pobox.com>

	* lua.hh, lua.cc (hook_apply_attribute): New hook.
	* work.hh, work.cc (apply_attributes): New function.
	* commands.cc (update_any_attrs): Update attrs when writing to
	working copy. 
	* std_hooks.lua (temp_file): Use some env vars.
	(attr_functions): Make table of attr-setting functions.

2003-10-10  graydon hoare  <graydon@pobox.com>

	* work.cc: Fix add/drop inversion bug.
	* lua/*.{c,h}: Import lua 5.0 sources.
	* lua.cc: Rewrite lua interface completely. 	
	* std_hooks.lua, test_hooks.lua, testsuite,
	tests/t_persist_phrase.at, configure.ac, config.h.in, Makefile.am:
	Modify to handle presence of lua 5.0.

2003-10-08  graydon hoare  <graydon@pobox.com>

	* rcs_import.cc: Attach aux certs to child, not parent.
	* manifest.cc: Speed up some calculations.
	* keys.cc: Optionally cache decoded keys.

2003-10-07  graydon hoare  <graydon@pobox.com>

	* manifest.hh, manifest.cc, rcs_import.cc: Write manifests w/o
	compression.
	* vocab.hh, vocab.cc: Don't re-verify verified data.
	* ui.hh, ui.cc: Minor efficiency tweaks.

2003-10-07  graydon hoare  <graydon@pobox.com>

	* commands.cc, work.cc, work.hh: Add some preliminary stuff
	to support explicit renaming, .mt-attrs.
	* monotone.texi: Add skeletal sections for command reference,
	hook reference, CVS phrasebook. Fill in some parts.

2003-10-02  graydon hoare  <graydon@pobox.com>

	* boost/circular_buffer*.hpp: Add.
	* AUTHORS, cert.cc, commands.cc, database.cc,
	diff_patch.cc, http_tasks.cc, keys.cc, lua.cc, manifest.cc,
	network.cc, nntp_machine.cc, packet.cc, patch_set.cc, 
	rcs_import.cc, sanity.cc, sanity.hh, ui.hh, update.cc,
	vocab_terms.hh, work.cc:	
	remove existing circular buffer code, replace all
	logging and asserty stuff with boost::format objects
	rather than vsnprintf.

2003-10-01  graydon hoare  <graydon@pobox.com>

	* testsuite.at: Don't use getenv("HOSTNAME").
	* database.cc (exec, fetch): Do va_end/va_start again in between
	logging and executing query.

2003-09-28  Tom Tromey  <tromey@redhat.com>

	* monotone.texi: Added @direntry.

2003-09-27  Nathaniel Smith  <njs@pobox.com>

	* monotone.cc: Remove "monotone.db" default to --db
	option in help text.

2003-09-27  graydon hoare  <graydon@pobox.com>

	* diff_patch.cc: Rework conflict detection.
	* rcs_import.cc: Remove some pointless slowness.
	* monotone.spec: Install info files properly.

	Release point (v 0.5).

2003-09-27  graydon hoare  <graydon@pobox.com>

	* AUTHORS, NEWS, configure.ac: Update for 0.5 release.
	* monotone.texi: Various updates.	
	* xdelta.cc (compute_delta): Fix handling of empty data.
	* database.cc (sql): Require --db for init.
	* work.cc (read_options_map): Fix options regex.

2003-09-27  graydon hoare  <graydon@pobox.com>

	* lcs.hh: New jaffer LCS algorithm.
	* interner.hh, rcs_import.cc: Templatize interner.
	* diff_patch.hh: Use interner, new LCS.

2003-09-27  Tom Tromey  <tromey@redhat.com>

	* commands.cc (fetch): Always try lua hook; then default to all
	known URLs.

2003-09-26  Tom Tromey  <tromey@redhat.com>

	* commands.cc (tag): Use all-caps for meta-syntactic variables.
	(comment, add, cat, complete, mdelta, fdata): Likewise.

	* monotone.1: There's no default database.
	* monotone.texi (OPTIONS): There's no default database.

	* database.cc (sql): Throw informative error if database name not
	set.
	* app_state.cc (app_state): Default to no database.

2003-09-26  graydon hoare  <graydon@pobox.com>

	* debian/*, monotone.spec: Add packaging control files.

2003-09-24  graydon hoare  <graydon@pobox.com>

	* database.cc, database.hh (debug): New function.
	* commands.cc (debug): New command.
	* cert.cc, cert.hh (guess_branch): New function.
	* commands.cc (cert): Queue certs to network servers.
	* commands.cc (cert, commit): Use guess_branch.
	* commands.cc (list): List unknown, ignored files.
	* monotone.texi, monotone.1: Document.

2003-09-24  graydon hoare  <graydon@pobox.com>

	* commands.cc (queue_edge_for_target_ancestor): Queue the
	correct ancestry cert, from child to target, as well as
	patch_set.

2003-09-22  graydon hoare  <graydon@pobox.com>

	* depot_schema.sql, schema_migration.cc, 
	schema_migration.hh: Add.
	* database.cc, depot.cc: Implement schema migration.
	* database.cc, commands.cc: Change to db ... cmd.
	* monotone.texi, monotone.1: Document command change.
	* depot.cc: Fix various query bugs.

2003-09-21  Nathaniel Smith  <njs@codesourcery.com>

	* depot.cc (depot_schema): Remove unique constraint on (contents),
	replace with unique constraint on (groupname, contents).
	
2003-09-21  Nathaniel Smith  <njs@codesourcery.com>

	* commands.cc (diff): Take manifest ids as arguments.  Add
	explanatory text on files added, removed, modified.

2003-09-19  Tom Tromey  <tromey@redhat.com>

	* commands.cc (genkey): Use all-caps for meta-syntactic variable.
	(cert, tag, approve, disapprove, comment, add, drop, commit,
	update, revert, cat, checkout, co, propagate, complete, list, ls,
	mdelta, fdelta, mdata, fdata, mcerts, fcerts, pubkey, privkey,
	fetch, post, rcs_import, rcs): Likewise.
	(explain_usage): Indent explanatory text past the command names.

2003-09-17  Tom Tromey  <tromey@redhat.com>

	* commands.cc (list): Don't compute or use "subname".

	* commands.cc (revert): Handle case where argument is a
	directory.
	* tests/t_revert.at: Test for revert of directory.

	* testsuite.at (MONOTONE_SETUP): Use "monotone initdb".
	* monotone.1: Document "initdb".
	* monotone.texi (Commands): Document initdb.
	(Creating a Database): New node.
	(Getting Started): Refer to it.
	* commands.cc (initdb): New command.
	* database.cc (database::sql): New argument `init'.
	(database::initialize): New method.
	* database.hh (database::initalize): Declare.
	(database::sql): New argument `init'.

2003-09-17  Tom Tromey  <tromey@redhat.com>

	* tests/t_persist_phrase.at: Use "ls certs".
	* tests/t_nntp.at: Use "ls certs".
	* tests/t_genkey.at: Use "ls keys" and "ls certs".

2003-09-16  Tom Tromey  <tromey@redhat.com>

	* monotone.1: Document "list branches".
	* commands.cc (ls_certs): New function, from `lscerts' command.
	(ls_keys): New function, from `lskeys' command.
	(ls_branches): New function.
	(list): New command.
	(ls): New alias.
	(explain_usage): Split parameter info at \n.
	* monotone.texi (Adding Files): Use "list certs".
	(Committing Changes): Likewise.
	(Forking and Merging): Likewise.
	(Commands): Likewise.
	(Generating Keys): Use "list keys".
	(Commands): Likewise.
	(Commands): Mention "list branches".
	(Branches): Likewise.

2003-09-15  graydon hoare  <graydon@redhat.com>

	* http_tasks.cc: Fix networking to handle long input.

	* ui.cc, ui.hh: Only pad with blanks enough to cover old output
	when ticking.

	* update.cc, cert.cc, commands.cc: Fix cert fetching functions to
	remove bogus certs.

2003-09-15  Tom Tromey  <tromey@redhat.com>

	* monotone.1: Don't mention MT_KEY or MT_BRANCH.

	* monotone.texi (Getting Started): Don't mention MT_DB or
	MT_BRANCH.
	(Adding Files): Explicitly use --db and --branch.
	* app_state.hh (app_state): New fields options, options_changed.
	Declare new methods.  Include work.hh.
	* work.cc (work_file_name): New constant.
	(add_to_options_map): New structure.
	(get_options_path): New function.
	(read_options_map, write_options_map): Likewise.
	* work.hh (options_map): New type.
	(get_options_path, read_options_map, write_options_map): Declare.
	* commands.cc (add, drop, commit, update, revert, checkout,
	merge): Write options file.
	* app_state.cc (database_option, branch_option): New constants.
	(app_state::app_state): Read options file.
	(app_state::set_database): New method.
	(app_state::set_branch): Likewise.
	(app_state::write_options): Likewise.
	Include work.hh.
	* monotone.cc (cpp_main): Don't set initial database name on
	app.  Use new settor methods.  Don't look at MT_BRANCH or MT_DB.

2003-09-14  graydon hoare  <graydon@pobox.com>

	* vocab.cc, vocab.hh: Add streamers for vocab terms in preparation
	for switch to formatter.

	* cert.cc (check_signature): Treat missing key as failed check.
	* commands.cc (lscerts): Warn when keys are missing.

	* rcs_import.cc, nntp_tasks.cc, http_tasks.cc: Tick progress.

	* sanity.cc, monotone.cc: Tidy up output a bit.

	* xdelta.cc: Add code to handle empty files. Maybe correct?

	* ui.cc, ui.hh: Add.

2003-09-13  Tom Tromey  <tromey@redhat.com>

	* tests/t_nntp.at: If we can't find tcpserver or snntpd, skip the
	test.
	* tests/t_http.at: If we can't find boa or depot.cgi, skip the
	test.

2003-09-12  graydon hoare  <graydon@pobox.com>

	* update.cc (pick_update_target): Only insert base rev as update
	candidate if it actually exists in db.

	* commands.cc, database.cc, database.hh: Implement id completion
	command, and general id completion in all other commands.

2003-09-12  Tom Tromey  <tromey@redhat.com>

	* commands.cc (revert): A deleted file always appears in the
	manifest.
	* tests/t_revert.at: Check reverting a change plus a delete; also
	test reverting by file name.

	* work.cc (deletion_builder::visit_file): Check for file in
	working add set before looking in manifest.
	* tests/t_drop.at: Added add-then-drop test.

	* testsuite.at: Include t_drop.at.
	* tests/t_drop.at: New test.
	* work.cc (visit_file): Check for file in working delete set
	before looking in manifest.

2003-09-12  Tom Tromey  <tromey@redhat.com>

	* Makefile.am ($(srcdir)/testsuite): tests/atconfig and
	tests/atlocal are not in srcdir.

	* Makefile.am (TESTS): unit_tests is not in srcdir.

2003-09-11  graydon hoare  <graydon@pobox.com>

	* commands.cc: Check for MT directory in status.
	* commands.cc: Require directory for checkout.
	* commands.cc: Delete MT/work file after checkout.
	* commands.cc: Implement 'revert', following tromey's lead.
	* commands.cc: Print base, working manifest ids in status.

	* diff_patch.cc: Further merge corrections.
	* diff_patch.cc (unidiff): Compensate for occasional miscalculation
	of LCS.

	* tests/t_merge.at: Check that heads works after a merge.
	* tests/t_fork.at:  Check that heads works after a fork.
	* tests/t_genkey.at: Remove use of 'import'.
	* tests/t_cwork.at: Check deletion of work file on checkout.
	* tests/t_revert.at: Check that revert works.

	* commands.cc, monotone.cc: Report unknown commands nicely.
	
2003-09-08  graydon hoare  <graydon@pobox.com>

	* tests/merge.at: Accept tromey's non-error case for update.

	* commands.cc(try_one_merge): Write merged version to packet
	writer, not directly to db.
	(merge): Write branch, changelog cert on merged version to db.

	* std_hooks.lua(merge3): Open result in mode "r", not "w+".
	
2003-09-06  Tom Tromey  <tromey@redhat.com>

	* update.cc (pick_update_target): Not an error if nothing to
	update.

	* monotone.texi: Use VERSION; include version.texi.

	* monotone.1: Document "co".
	* monotone.texi (Commands): Document "co".
	* commands.cc (ALIAS): New macro.
	(co): New alias.

	* README: Updated.

	* txt2c.cc: Added missing file.

	* texinfo.tex, INSTALL, Makefile.in, aclocal.m4, compile, depcomp,
	install-sh, missing, mkinstalldirs: Removed generated files.

2003-09-04  graydon hoare  <graydon@pobox.com>

	* Makefile.am, depot.cc, http_tasks.cc, http_tasks.hh,
	lua.cc, lua.hh, monotone.texi, network.cc, tests/t_http.at,
	vocab_terms.hh: 

	Use public key signatures to talk to depot, not mac keys.

	* commands.cc, file_io.cc, monotone.texi, monotone.1,
	tests/t_scan.at, tests/t_import.at, work.cc, work.hh:

	Remove the 'import' and 'scan' commands, in favour of generalized
	'add' which chases subdirectories.

	* configure.ac, NEWS: 

	Release point (v 0.4).
	
2003-09-03  graydon hoare  <graydon@pobox.com>

	* monotone.texi: Expand notes about setting up depot.

	* update.cc: Update by ancestry. Duh.

2003-09-02  graydon hoare  <graydon@pobox.com>

	* boost/socket/streambuf.hpp: Bump ppos on overflow.

	* packet.cc, transforms.cc, transforms.hh: Add function for
	canonicalization of base64 encoded strings. Use on incoming cert
	packet values.

	* commands.cc: Change fetch and post to take URL/groupname params
	rather than branchname.

	* network.cc, network.hh, depot.cc, http_tasks.cc: Fix URL parser,
	improve logging, change signatures to match needs of commands.cc

	* Makefile.am: Don't install txt2c or unit_tests. 

	* Makefile.am: Build depot.cgi not depot.

	* database.cc, database.hh: Add "all known sources" fetching support.

	* patch_set.cc: Sort in a path-lexicographic order for nicer summaries.

	* monotone.texi: Expand coverage of packets and networking.

	* tests/t_nntp.at, tests/t_http.at: Update to provide URL/groupname
	pairs.

2003-09-02  Tom Tromey  <tromey@redhat.com>

	* aclocal.m4, monotone.info: Removed generated files.

2003-08-31  Nathaniel Smith  <njs@codesourcery.com>

	* configure.ac: Check for lua40/lua.h, lua40/lualib.h and -llua40,
	-lliblua40.
	* config.h.in: Add LUA_H, LIBLUA_H templates, remove HAVE_LIBLUA,
	HAVE_LIBLUALIB templates.
	* lua.cc: Include config.h.  Use LUA_H, LIBLUA_H macros.

2003-08-29  graydon hoare  <graydon@pobox.com>

	* Makefile.am, txt2c.cc, lua.cc, database.cc:
	Use a C constant-building converter rather than objcopy.

	* cert.cc, cert.hh, packet.cc, packet.hh, diff_patch.cc,
	rcs_import.cc: 
	Modify cert functions to require a packet consumer, do no implicit
	database writing.

	* commands.cc, database.cc, database.hh, schema.sql, network.cc:
	Modify packet queueing strategy to select ancestors from known
	network server content, rather than most recent edge.

2003-08-25  graydon hoare  <graydon@pobox.com>

	* AUTHORS, ChangeLog, Makefile.am, NEWS, configure.ac,
	tests/t_http.at: Release point (v 0.3)

2003-08-24  graydon hoare  <graydon@pobox.com>

	* nntp_tasks.cc: Measure success from postlines state.
	* network.cc: Print summary counts of transmissions.
	* packet.cc: Count packets into database.
	* depot.cc: Add administrative commands, fix a bunch of
	little bugs.
	* t_http.at: Testcase for depot-driven communication.
	* monotone.texi: Update to reflect depot existence.
	* http_tasks.cc: Pick bugs out.
	
2003-08-24  graydon hoare  <graydon@pobox.com>

	* commands.cc: Wash certs before output.
	* *.cc,*.hh: Adjust cert packet format to
	be more readable, avoid superfluous gzipping.

2003-08-24  graydon hoare  <graydon@pobox.com>

	* configure, Makefile.in: Remove generated files, oops.
	* commands.cc: Implement 'propagate'.
	* lua.cc, lua.hh, network.cc, network.hh: Remove
	'aggregate posting' stuff.
	* network.cc: Batch postings into larger articles.
	* diff_patch.hh, diff_patch.cc: Implement basic
	merge2-on-manifest.
	
2003-08-23  graydon hoare  <graydon@pobox.com>

	* monotone.cc: Handle user-defined lua hooks as
	overriding internal / .monotonerc hooks no matter
	where on cmd line they occur.
	* update.cc: Made failures more user-friendly.
	* lua.cc: Improve logging a bit.
	* testsuite.at, tests/*.{at,in}, testsuite/: Rewrite tests in
	autotest framework, move to tests/ directory.
	* boost/io/*, cryptopp/hmac.h: Add missing files.
	
2003-08-23  Tom Tromey  <tromey@redhat.com>

	* monotone.cc (OPT_VERSION): New macro.
	(cpp_main): Handle OPT_VERSION.
	(options): Added `version' entry.
	Include config.h.

2003-08-21  Tom Tromey  <tromey@redhat.com>

	* database.cc: Include "sqlite/sqlite.h", not <sqlite.h>.

2003-08-20  graydon hoare  <graydon@pobox.com>

	* boost/*:
	incorporate boost sandbox bits, for now.

	* Makefile.am, Makefile.in, configure, configure.ac, diff_patch.cc,
	http_tasks.cc, http_tasks.hh, network.cc, nntp_machine.cc,
	nntp_machine.hh, nntp_tasks.cc, nntp_tasks.hh, testsuite/t_nntp.sh:

	fix up networking layer to pass nntp tests again

2003-08-19  graydon hoare  <graydon@pobox.com>

	* Makefile.am, Makefile.in, app_state.hh, cert.cc, commands.cc,
	constants.hh, cryptopp/misc.h, database.cc, depot.cc,
	http_tasks.cc, http_tasks.hh, keys.cc, lua.cc, lua.hh, monotone.cc,
	network.cc, network.hh, nntp_machine.cc, nntp_machine.hh,
	nntp_tasks.cc, nntp_tasks.hh, packet.cc, packet.hh, rcs_import.cc,
	sanity.cc, sanity.hh, schema.sql, test_hooks.lua,
	testsuite/runtest.sh, testsuite/t_null.sh, vocab_terms.hh:

	major surgery time
	- move to multi-protocol posting and fetching.
	- implement nicer failure modes for sanity.
	- redo commands to print nicer, fail nicer.	
	
2003-08-18  graydon hoare  <graydon@pobox.com>

	* Makefile.am, Makefile.in, adler32.hh, database.cc, depot.cc,
	mac.hh, xdelta.cc, Makefile.am, Makefile.in: 

	first pass at a depot (CGI-based packet service)

2003-08-08  graydon hoare  <graydon@pobox.com>

	* Makefile.am, Makefile.in AUTHORS, ChangeLog, Makefile.am,
	Makefile.in, NEWS, monotone.1, monotone.info, monotone.texi:

	release point (v 0.2)

2003-08-08  graydon hoare  <graydon@pobox.com>

	* cert.cc, cert.hh, interner.hh, rcs_import.cc: 

	auxilliary certs

	* cert.cc, cert.hh, cycle_detector.hh, interner.hh, patch_set.cc,
	rcs_import.cc: 

	improvements to cycle detection stuff

2003-08-05  graydon hoare  <graydon@pobox.com>

	* rcs_import.cc:
	
	almost even more seemingly correct CVS graph reconstruction (still slow)

	* sqlite/* cryptopp/* Makefile.am, Makefile.in, aclocal.m4,
	config.h.in, configure, configure.ac, file_io.cc, keys.cc,
	sanity.cc, sanity.hh, transforms.cc: 

	minimizing dependencies on 3rd party libs by importing the
	necessary bits and rewriting others.

	* cert.cc, cert.hh, rcs_import.cc:	
	
	cvs import seems to be working, but several linear algorithms need
	replacement

2003-07-28  graydon hoare  <graydon@pobox.com>

	* Makefile.am, Makefile.in, cert.cc, commands.cc, database.cc,
	database.hh, manifest.cc, rcs_file.cc, rcs_import.cc,
	rcs_import.hh, vocab.cc, xdelta.cc:

	cvs graph reconstruction hobbling along.

2003-07-21  graydon hoare  <graydon@pobox.com>

	* database.cc, xdelta.cc, xdelta.hh: 

	piecewise xdelta; improves speed a fair bit.

2003-07-11  graydon hoare  <graydon@pobox.com>

	* Makefile.am, Makefile.in, config.h.in, configure, configure.ac,
	transforms.cc, xdelta.cc, xdelta.hh:

	implement xdelta by hand, forget 3rd party delta libs.

2003-07-02  graydon hoare  <graydon@pobox.com>

	* database.cc, rcs_import.cc, transforms.cc, transforms.hh:

	speedups all around in the storage system

2003-07-01  graydon hoare  <graydon@pobox.com>

	* database.hh, rcs_import.cc, transforms.cc, transforms.hh: speed

	improvements to RCS import

2003-06-30  graydon hoare  <graydon@pobox.com>

	* rcs_import.cc, transforms.cc: 

	some speed improvements to RCS import

2003-06-29  graydon hoare  <graydon@pobox.com>

	* commands.cc, database.hh, rcs_import.cc, transforms.cc: 

	RCS file import successfully (albeit slowly) pulls in some pretty
	large (multi-hundred revision, >1MB) test cases from GCC CVS

	* Makefile.in, commands.cc, rcs_file.cc, rcs_file.hh,
	rcs_import.cc, rcs_import.hh, 

	Makefile.am: preliminary support for reading and walking RCS files

2003-04-09  graydon hoare  <graydon@pobox.com>

	* autogen.sh: oops
	* */*: savannah import

2003-04-06  graydon hoare  <graydon@pobox.com>

	* initial release. 
<|MERGE_RESOLUTION|>--- conflicted
+++ resolved
@@ -1,4 +1,3 @@
-<<<<<<< HEAD
 2004-12-24  Nathaniel Smith  <njs@codesourcery.com>
 
 	* tests/t_disapprove.at: Enable previously disabled test.
@@ -9,7 +8,7 @@
 2004-12-23  Nathaniel Smith  <njs@codesourcery.com>
 
 	* win32/read_password.c: Remove unused file.
-=======
+
 2004-12-20  Matt Johnston  <matt@ucc.asn.au>
 
         * keys.cc: don't cache bad passphrases, so prompt for a correct
@@ -25,7 +24,6 @@
 	* commands.cc: Verify that the key identifier passed to the pubkey
 	and privkey commands exists in the database.  Otherwise exit with
 	an informational message instead of an exception.
->>>>>>> 57ccd5b1
 
 2004-12-19  Julio M. Merino Vidal  <jmmv@menta.net>
 
