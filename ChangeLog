<<<<<<< HEAD
2005-11-28  Matthew Gregan  <kinetik@orcon.net.nz>

	* HACKING: Make a note of the fact that we kill 'monotone serve'
	processes with a SIGSEGV.
	* tests/README: Minor cleanup, mention SIGSEGV thing here too.
=======
2005-11-28  Nathaniel Smith  <njs@pobox.com>

	* schema_migration.cc: Provide more feedback while 'db migrate' is
	running.
>>>>>>> 4cec703a

2005-11-27  Nathaniel Smith  <njs@pobox.com>

	* std_hooks.lua: Make regexp matching error slightly more
	user-friendly.

2005-11-27  Nathaniel Smith  <njs@pobox.com>

	* commands.cc (diff): Remove OPT_BRANCH from diff's options.

2005-11-27  Julio M. Merino Vidal  <jmmv@NetBSD.org>

	* configure.ac: Do not use test's == operator because it is not
	compatible with many implementations; use = instead.

2005-11-27  Julio M. Merino Vidal  <jmmv@NetBSD.org>

	* configure.ac, ui.cc: Windows does have sync_with_iostream; the
	problem is that it does not behave correctly on some MinGW versions.
	Properly detect this condition.  Thanks to Matthew Gregan for the
	explanation.

2005-11-27  Matthew Gregan  <kinetik@orcon.net.nz>

	* netxx/address.cxx (parse_uri): Reset URI parser state after
	checking for IPv6 address.

2005-11-27  Matthew Gregan  <kinetik@orcon.net.nz>

	* tests/t_netsync_largish_file.at: Move LARGISH_FILE_CREATE
	definition from here...
	* testsuite.at: ...to here.
	* tests/t_dump_load.at: Use LARGISH_FILE_CREATE to create a 1MB
	file so that the db dump output is larger than a few kB.  This is
	needed to catch the iostreams-returning-EOF-early bogosity under
	MinGW when sync_with_stdio(false) has been called on the iostream.

2005-11-27  Nathaniel Smith  <njs@pobox.com>

	* monotone.cc: Include "i18n.h" instead of "libintl.h" directly,
	to theoretically play better with autoconf stuff.

2005-11-27  Julio M. Merino Vidal  <jmmv@NetBSD.org>

	* tests/t_automate_stdio.at: Don't expect perl to be in /usr/bin;
	this assumption doesn't hold breaks on several systems (such as
	NetBSD).

2005-11-27  Julio M. Merino Vidal  <jmmv@NetBSD.org>

	* tests/t_checkout_options.at: Use the [] operator instead of {} in
	a shell pattern so that it works with interpreters other than bash
	(e.g., NetBSD's sh).

2005-11-27  Julio M. Merino Vidal  <jmmv@NetBSD.org>

	* testsuite.at, tests/t_empty_env.at, tests/t_i18n_file.at,
	tests/t_netsync_sigpipe.at, tests/t_update_1.at, tests/t_update_2.at:
	Do not use test's == operator because it is not portable; use =
	instead.

2005-11-27  Matt Johnston  <matt@ucc.asn.au>

	* Makefile.am, configure.ac, pch.hh: add --enable-pch configure
	flag to enable precompiled boost headers. Based on LyX automake/autoconf
	rules, Zbynek Winkler suggested that just boost headers would be
	beneficial.

2005-11-27  Julio M. Merino Vidal  <jmmv@NetBSD.org>

	* app_state.cc: No need to include headers for chdir() any more.
	This function was replaced by change_current_working_dir.
	* monotone.cc: Unconditionally include libintl.h as this file uses
	gettext functions.
	* configure.ac, rcs_import.cc: Check for strptime(3) and use the
	check results instead of assuming that only Windows lacks this
	function.
	* configure.ac, ui.cc: Check whether C++ streams support the
	sync_with_stdio method and use the check results instead of assuming
	that only Windows lacks this function.

	Addresses part of bug #12086.

2005-11-27  Julio M. Merino Vidal  <jmmv@NetBSD.org>

	* app_state.cc: Correctly detect when MT/options does not have a
	database property instead of printing the cryptic message "misuse:
	invalid path ''".

2005-11-27  Grahame Bowland  <grahame@angrygoats.net>

	* configure.ac: expose --enable-ipv6 in config.h
	* monotone.cc (cpp_main): parse IPv6 addresses correctly 
	in --bind arguments
	* netsync.cc (call_server,serve_connections): if USE_IPV6 defined, 
	create netxx Address instances with ipv6 enabled.
	* netxx/address.cxx (parse_uri): parse IPv6 addresses as hostnames
	* closes bug #14446

2005-11-27  Grahame Bowland  <grahame@angrygoats.net>

	* automate.cc (automate_stdio_read): remove check for EINTR
	that was breaking win32 build.

2005-11-27  Grahame Bowland  <grahame@angrygoats.net>

	* automate.cc (automate_certs,automate_keys): use non-exclusive 
	transaction guard
	* commands.cc (ls_certs,ls_keys,cat): use non-exclusive 
	transaction guard
	* database.cc (begin_transaction): used BEGIN DEFERRED (only attempt 
	exclusive lock once a write is attempted on DB) when not exclusive
	(transaction_guard::transaction_guard): new argument exclusive indicating 
	whether an immediate exclusive lock is requested, defaults to true
	* database.hh: update prototype for transaction_guard

2005-11-26  Nathaniel Smith  <njs@pobox.com>

	* NEWS: Fill in date for 0.24 release.

2005-11-26  Nathaniel Smith  <njs@pobox.com>

	* UPGRADE: Add note about serve changing syntax.

2005-11-26  Nathaniel Smith  <njs@pobox.com>

	* UPGRADE: Update for 0.24.
	* configure.ac, win32/monotone.iss, monotone.spec:
	* debian/changelog: Bump version number.

2005-11-26  Nathaniel Smith  <njs@pobox.com>

	* ChangeLog: fixup after merge.

2005-11-27  Daniel Carosone  <dan@geek.com.au>

	* monotone.texi, std_hooks.lua: sync hook definitions with
	std_hooks.lua, and group the descriptions into @subsections,
	reordering a few items accordingly.

2005-11-26  Nathaniel Smith  <njs@pobox.com>

	* Makefile.am: Remove botan/{omac,fips_rng}.h.

2005-11-26  Julio M. Merino Vidal  <jmmv@NetBSD.org>

	* AUTHORS, ChangeLog: Update my email address; I don't read the
	other one any more and the new one represents better my limited
	involvement in Monotone.

2005-11-26  Julio M. Merino Vidal  <jmmv@NetBSD.org>

	* configure.ac, Makefile.am, po/Makevars: Avoid using xgettext's
	--flag option on versions that do not support it.

2005-11-26  Grahame Bowland  <grahame@angrygoats.net>

	* automate.cc (automate_stdio) add wrapper function to read()
	so that loops will not wind backwards possibly overrunning buffers
	if an error occurs. Hopefully fixes some of the strange edge cases
	seen using automate. (Closes #15062 in bug tracker)

2005-11-26  Matthew Gregan  <kinetik@orcon.net.nz>

	* botan/mem_pool.cpp (Pooling_Allocator::allocate): Botan's
	Pooling_Allocator assumes that Buffers stored in free_list are
	sorted, and uses std::inplace_merge() in deallocate() to ensure
	the recently freed Buffer is positioned in free_list
	appropriately.  This same check was not being performed when a
	Buffer was added to free_list in allocate() (it's not safe to
	assume that the address of a newly allocated Buffer will always be
	greated than existing Buffers).

2005-11-25  graydon hoare  <graydon@pobox.com>

	* database.cc (get_version): Another important fix: make sure to
	cancel overlapping paths, to avoid exponential memory requirement
	in deep, heavily-forked-and-merged storage paths.

2005-11-25  graydon hoare  <graydon@pobox.com>

	* database.cc (get_version): Crucial fix! Rewrite the
	delta-reconstruction algorithm to work with a DAG storage topology,
	rather than assuming an inverted tree. Counterpart to the
	delta-storage optimization made by Timothy Brownawell on
	2005-11-05.

2005-11-23  Matt Johnston  <matt@ucc.asn.au>

	* botan/*: import of Botan 1.4.9

2005-11-23  Grahame Bowland  <grahame@angrygoats.net>

	* automate.cc (automate_stdio): Fix partial reads cloberring 
	start of buffer.

2005-11-22  Matthew Gregan  <kinetik@orcon.net.nz>

	* database.cc (database::dump): Don't include SQLite internal
	tables in the dump.
	* tests/t_dump_load.at (database dump/load): Run a db analyze
	before dumping the db--catches cases where we dump internal db
	tables that we can't reload.

2005-11-21  Henry Nestler  <Henry@BigFoot.de>

	* contrib/mtbrowse.sh: Version 0.1.13
	Handle authors without '@'.  Minor box sizing.
	Get Version of monotone before starts anything.
	DEPTH_LAST detects for version >0.19, no save to config.
	'cat revision' replaced with 'automate get_revision'.
	ANCESTORS "M" changed to "A". Default "L" (monotone log --brief).
	Warn user about misconfigurations. Temp files without tailing dot.
	New option: Sort by Date/Time, up or down.
	Fix: Parents of merge, if certs list from cache (ncolor).

2005-11-21  Matthew Gregan  <kinetik@orcon.net.nz>

	* NEWS: Minor spelling tweaks.
	* platform.hh: Add get_default_confdir().
	* app_state.cc (app_state::app_state): Call get_default_confdir()
	to initialize confdir.
	* unix/fs.cc (get_default_confdir): Use the home directory as the
	base of the default configuration dir.
	* win32/fs.cc (get_default_confdir): Use either %APPDATA% or the
	result of querying SHGetFolderPath() for CISDL_APPDATA as the base
	of the default configuration dir.
	(get_homedir): More consistent method for deciding what the user's
	home directory is.  Behaviour based on the documentation for Qt's
	QDir::home().

2005-11-21  Nathaniel Smith  <njs@pobox.com>

	* NEWS: Initial draft of 0.24 release notes.

2005-11-14  Benoît Dejean  <benoit@placenet.org>

	* po/fr.po: Updated French translation.
	* netsync.cc: Removed many i18n strings.

2005-11-14  Nathaniel Smith  <njs@pobox.com>

	* monotone.texi (Historical records): Clarify wording, based on
	feedback from Daniel Phillips.

2005-11-13  Nathaniel Smith  <njs@pobox.com>

	* monotone.texi (Automation): Document sort order for 'automate
	select'.

2005-11-10  Richard Levitte  <richard@levitte.org>

	* monotone.texi (Hooks): Small correction so the text matches the
	example.

2005-11-10  Timothy Brownawell  <tbrownaw@gmail.com>

	* lua.cc, std_hooks.lua, monotone.texi: basic_io parser for lua is
	now called parse_basic_io

2005-11-10  Timothy Brownawell  <tbrownaw@gmail.com>

	* monotone.texi: document parse_basicio in the
	"Additional Lua Functions" section

2005-11-10  Timothy Brownawell  <tbrownaw@gmail.com>

	* testsuite.at: Several MINHOOKS_* macros that use the standard hooks
	and only load predefined hooks about passphrase and rng.
	* tests/t_netsync_permissions, tests/t_netsync_read_permissions: use
	the standard permission hooks and define {read,write}-permissions files.
	Check both the permissions mechanism and the standard hooks at once.

2005-11-10  Timothy Brownawell  <tbrownaw@gmail.com>

	* monotone.texi: update example project with latest read-permissions
	format. Mention comment lines in the description in the hooks section

2005-11-08  Timothy Brownawell  <tbrownaw@gmail.com>

	Make a basic_io parser available to Lua.
	* lua.cc: new function, monotone_parse_basicio_for_lua
	* std_hooks.lua: use it in get_netsync_read_permitted

2005-11-05  Timothy Brownawell  <tbrownaw@gmail.com>

	Make sure that all new revisions added to the db deltify as much as
	possible.
	* commands.cc, diff_patch.cc: deltify both sides when doing a merge
	* database.{cc,hh}: new function, database::deltify_revision()
	call it from put_revision, so all new revisions will be deltified

2005-10-30  Nathaniel Smith  <njs@pobox.com>

	* std_hooks.lua (edit_comment): Insert a blank line if there is no
	user log message, so the user doesn't have to.

2005-10-25  Emile Snyder  <emile@alumni.reed.edu>

	Fix bug reported on mailing list by Wim Oudshoorn and Tom Koelman
	where 'disapprove REV' inappropriately uses your working copy
	branch for the disapproved revision.
	* app_state.{cc,hh} (set_is_explicit_option, is_explicit_option):
	New methods to determine if a given option value was set via
	command line flag or not.
	* cert.cc (guess_branch): Only accept explicit --branch values in
	preference to the branch the given revision lives on.
	* commands.cc (CMD(commit)): Explicitly use app.branch_name() if
	it exists before calling guess_branch, so pick up MT/options
	setting.
	* monotone.cc (cpp_main): Set the explicit_option_map entries for
	select command line flag processing.
	
2005-10-26  Matt Johnston  <matt@ucc.asn.au>

	* INSTALL: mention that zlib is required
	* debian/control: monotone doesn't work over plain network protocols

2005-10-25  Timothy Brownawell  <tbrownaw@gmail.com>

	* lua.cc: make the globish matcher available to lua
	* std_hooks.lua: new (better) format for read-permissions
	* monotone.texi: update documentation

2005-10-24  Benoît Dejean  <benoit@placenet.org>

	* commands.cc: Merged 2 i18n strings.

2005-10-23  Timothy Brownawell  <tbrownaw@gmail.com>

	* std_hooks.lua: new default get_netsync_*_permitted hooks, which
	read permissions setting from $confdir/{read,write}-permissions
	* monotone.texi: document the new default hooks

2005-10-23  Timothy Brownawell  <tbrownaw@gmail.com>

	* contrib/usher.cc: new option "-p <pidfile>", catch SIGTERM and SIGINT
	and exit cleanly

2005-10-22  Timothy Brownawell  <tbrownaw@gmail.com>

	* constants.cc: increase log_line_sz so that the new unified
	"SERVER IDENTIFICATION HAS CHANGED" message doesn't get truncated.
	It used to be multiple print statements but was merged into one,
	apparently to help with translation.

2005-10-22  Timothy Brownawell  <tbrownaw@gmail.com>

	* contrib/usher.cc: Support friendly shutdown (no new connections, but
	don't kill existing ones) of local servers and the usher as a whole.
	Simple admin interface to start/stop or get the status of individual
	servers or the whole usher (listens for connections on a separate
	port, only enabled if specified on the command line).

2005-10-22  Richard Levitte  <richard@levitte.org>

	* tests/t_database_sig_cleanup.at: Two more sleeps that I forgot.

2005-10-20  Nathaniel Smith  <njs@pobox.com>

	* cert.hh (find_common_ancestor): Remove dead declaration.
	* database.cc (check_schema): Improve schema mismatch error
	message.

2005-10-20  Richard Levitte  <richard@levitte.org>

	* tests/t_database_sig_cleanup.at: Sleep for a couple of seconds,
	so monotone has a chance to clean up and die properly, even on a
	slower machine.

2005-10-19  Nathaniel Smith  <njs@pobox.com>

	* tests/t_update_switch_branch.at, testsuite.at: New test.

2005-10-19  Nathaniel Smith  <njs@pobox.com>

	* commands.cc (update): Make branch sticky even if update target
	== current rid.

2005-10-19  Matt Johnston  <matt@ucc.asn.au>

	* main.cc, database.{cc,hh}: SIGINT and SIGTERM handlers
	exit gracefully, and try to ROLLBACK+close any databases to clean up
	.db-journal files. Added new database::close() method to be used
	rather than sqlite_close() directly
	* monotone.{cc,hh}, sanity.{cc.hh}: move clean_shutdown flag to
	global_sanity
	* tests/t_database_sig_cleanup.at: test it
	* keys.cc: don't L() private key

2005-10-19  Matthew A. Nicholson  <matt@matt-land.com>

	* std_hooks.lua: Minor correction to vim warning during 3-way merge.

2005-10-18  Timothy Brownawell  <tbrownaw@gmail.com>

	* contrib/usher.cc: Update comment about client versions

2005-10-18  Timothy Brownawell  <tbrownaw@gmail.com>

	* netsync.cc netcmd.{cc,hh}: usher_reply_cmd now has both who we
	connected to *and* what pattern we asked for
	* contrib/usher.cc: new file format, allow to key servers on either
	hostname or pattern, hostname checked first
	reload config file on SIGHUP

2005-10-18  Timothy Brownawell  <tbrownaw@gmail.com>

	* netsync.cc (session::process_usher_cmd): reply with who we connected
	to (hostname or hostname:port), not what pattern we asked for.
	* contrib/usher.cc: Update comment.

2005-10-18  Timothy Brownawell  <tbrownaw@gmail.com>

	* contrib/usher.cc: support dynamic local servers
	These are started when a client attempts to connect, and killed at
	a set time interval after the last client has disconnected.

2005-10-15  Nathaniel Smith  <njs@pobox.com>

	* manifest.cc (build_restricted_manifest_map): Mention the new
	--missing option in the missing files error message hint.

2005-10-17  Timothy Brownawell  <tbrownaw@gmail.com>

	* commands.cc (serve): check that the db is valid before beginning
	service (would previously not know until someone connected)
	* netsync.cc (serve_connections): don't say "beginning service" until
	after opening the socket.

2005-10-16  Timothy Brownawell  <tbrownaw@gmail.com>

	* app_state.{cc,hh}, key_store.cc: change how the keystore directory
	is initialized; was using app.confdir before it was ready

2005-10-16  Timothy Brownawell  <tbrownaw@gmail.com>

	Make the configuration directory configurable and available to lua
	* lua.cc: export new function to lua, "get_confdir"
	* app_state.{cc,hh} monotone.cc options.hh: new option --confdir,
	make the configuration directory something other than ~/.monotone
	* lua.{cc,hh}: make the app_state availabe to lua callbacks
	* key_store.cc: use get_confdir instead of hardcoded
	* lua.cc: use get_confdir instead of hardcoded
	* tests/t_config_confdir.at: test --confdir and lua get_confdir
	* testsuite.at: add it

2005-10-16  Timothy Brownawell  <tbrownaw@gmail.com>

	Teach client to optionally push unused keys; new pubkeys can now be
	given to a server without restarting it.
	* app_state.{cc,hh}, monotone.cc, options.hh:
	new command-specific-option --key-to-push=<key> , used to sync/push
	a key that hasn't signed anything
	* netsync.cc: make it work
	* commands.cc: push and sync take it
	* tests/t_netsync_pubkey.at: test it

2005-10-16  Matthew Gregan  <kinetik@orcon.net.nz>

	* configure.ac: Don't add boost_unit_test_framework to global
	LIBS, we will link against it directly when needed.
	* Makefile.am: Only allow unit_tests to be built if
	boost_unit_test_framework was available at configure time.

2005-10-15  Matthew Gregan  <kinetik@orcon.net.nz>

	* configure.ac: Use boost_filesystem as the library to test for
	when trying to guess a suitable BOOST_SUFFIX.  Make a missing
	boost_unit_test_framework library a non-fatal error.

2005-10-14  Emile Snyder  <emile@alumni.reed.edu>

	* commands.cc: Fix breakage I introduced with the --unknown flag.
	Rename find_unknown to find_unknown_and_ignored, since that's what
	it's actually doing.  Likewise ls_unknown ->
	ls_unknown_or_ignored, and use find_unknown_and_ignored correctly.
	Fixes t_mt_ignore.at failures.
	
2005-10-14  Nathaniel Smith  <njs@pobox.com>

	* key_store.{cc,hh} (get_key_dir): New method.
	* schema_migration.cc (migrate_client_to_external_privkeys): Tell
	user that we're moving their keys.
	* commands.cc (genkey): Refer to keystore by the directory, not as
	"keystore".
	(ls_keys): Likewise.

2005-10-14  Timothy Brownawell  <tbrownaw@gmail.com>

	Add .mt-ignore, ignore most generated files, except for the *m4 files.

2005-10-14  Emile Snyder <emile@alumni.reed.edu>

	* app_state.{cc,hh}: new 'unknown' class member for --unknown flag.
	* commands.cc (CMD(add), ls_unknown, find_unknown): use new
	--unknown flag to add any files in the working copy that monotone
	doesn't know about (and isn't ignoring).
	* monotone.cc (coptions, cpp_main): add the --unknown flag handling.
	* options.hh: add OPT_UNKNOWN.
	* monotone.texi: document it.
	* tests/t_add.at: test it.
	
2005-10-14  Emile Snyder <emile@alumni.reed.edu>

	* database.cc (complete): enhance h: and b: to mean "current
	branch" (as defined by your working copy) when given empty.
	* monotone.texi: document it.
	
2005-10-14  Matthew Gregan  <kinetik@orcon.net.nz>

	* database.cc: Exclusively lock the database when performing a 'db
	dump'.
	* schema_migration.cc: Run an analyze at the end of a database
	migration to help out the SQLite query optimizer.  Also change
	schema id calculation to match 'sqlite_stat%' rather than the
	specific table 'sqlite_stat1'--the SQLite docs suggest that more
	tables will be created in the future.

2005-10-14  Matthew Gregan  <kinetik@orcon.net.nz>

	* database.cc, schema.sql, schema_migration.cc: Use SQLite 3's
	exclusive locking whereever we start a new transaction; allows
	monotone to report database locking errors earlier if a second
	monotone process attempts to perform database operations.

2005-10-14  Matthew Gregan  <kinetik@orcon.net.nz>

	* commands.cc (message_width): Refactor into display_width() and
	remove message_width().
	* transforms.{cc,hh} (display_width): Rename length() to
	display_width() and use the code from message_width().
	* ui.cc, commands.cc: Change calls to length() to display_width().
	* netsync.cc: Remove length() calls, test for string emptiness
	instead.

2005-10-13  Emile Snyder <emile@alumni.reed.edu>

	* commands.cc (CMD(revert)): use --missing for revert a'la drop.
	* monotone.texi: document it.
	* tests/t_revert_restrict.at: test it.
	
2005-10-13  Emile Snyder <emile@alumni.reed.edu>

	* app_state.{cc,hh}: new missing class member for --missing flag.
	* commands.cc (CMD(drop), ls_missing, find_missing): use new
	--missing flag to drop any files already deleted in the working copy.
	* monotone.cc (coptions, cpp_main): add the --missing flag handling.
	* options.hh: add OPT_MISSING.
	* monotone.texi: document it.
	* tests/t_drop_missing.at: test it.
	
2005-10-13  Emile Snyder <emile@alumni.reed.edu>

	* database.cc (complete): implementation for h:branch selector to
	find heads of a branch.
	* selectors.{cc,hh}: add sel_head with selector character 'h'.
	* monotone.texi: document it.
	
2005-10-13  Matt Johnston  <matt@ucc.asn.au>

	* botan/mem_pool.cpp: fix bug preventing remove_empty_buffers()
	from being called, gives significant improvements for long-running
	processes.

2005-10-12  Emile Snyder <emile@alumni.reed.edu>

	* monotone.texi: add njs's lucid definition of what the disapprove
	actually means in terms of the revision graph to it's section in
	the documentation.
	
2005-10-12  Matt Johnston  <matt@ucc.asn.au>

	* monotone.cc: return with exit code of 2 on usage output
	* testsuite.at: turn "cat_foo" into "automate get_foo"
	* tests/t_empty_env.at, tests/t_null.at, tests/t_at_sign.at,
	tests/t_unreadable_db.at, tests/t_cmdline_options.at: expect 2 exit code
	* tests/t_cross.at: update to the changeset paradigm of immutable
	ancestors.

2005-10-11  Emile Snyder <emile@alumni.reed.edu>

	* app_state.{cc,hh}: new bind_address and bind_port class members.
	* options.hh: new OPT_BIND for serve command.
	* monotone.cc: handle OPT_BIND.
	* commands.cc (process_netsync_args, CMD(serve)): use values from
	the new --bind=[addr]:port option for 'monotone serve' rather than
	the positional argument.  default to binding all interfaces.
	* monotone.texi: document new serve syntax
	* netsync.cc (serve_connections): use empty address argument to
	mean bind all interfaces.
	* netxx/address.cxx (Address::add_all_addresses): set port_ member
	from passed in port argument.
	* testsuite.at, tests/t_netsync_single.at: use new --bind syntax
	for serve commands.
	
2005-10-11  Matthew Gregan  <kinetik@orcon.net.nz>

	* commands.cc (message_width, explain_usage): New function to
	calculate display width of translated strings.  Use it in
	explain_usage.
	Patch from Thomas Moschny <thomas.moschny@gmx.de>
	* certs.cc (get_user_key): Correct logic in N() test for multiple
	keys.  Resolves bug reported by Malte Thoma.

2005-10-10  Timothy Brownawell  <tbrownaw@gmail.com>

	Make netsync shutdown work properly.
	* netsync.cc (session::which_events): Only ask to read if not armed.
	A read failure will discard all read-but-not-processed commands.
	* netsync.cc (session::maybe_say_goodbye): Only say goodbye once.
	Repeated goodbyes means that one side *will* have a full write-queue
	when the connection is torn down.

2005-10-10  Timothy Brownawell  <tbrownaw@gmail.com>

	* tests/t_automate_stdio.at: Add comment here too.

2005-10-10  Timothy Brownawell  <tbrownaw@gmail.com>

	* contrib/get_stdio.pl: Add comments. I'm told it was "obtuse",
	hopefully this will help somewhat.

2005-10-10  Matt Johnston  <matt@ucc.asn.au>

	* configure.ac, Makefile.am: add {MONOTONE,LIB3RDPARTY}_C{,XX}FLAGS
	variables.

2005-10-10  Benoît Dejean <benoit@placenet.org>

	* commands.cc: s/key store/keystore/g.

2005-10-10  Matt Johnston  <matt@ucc.asn.au>

	* netsync.cc, database.{cc,hh}: don't include unwanted branch
	certs when building the merkle tree.
	* merkle.hh: add variant of insert_into_merkle_tree
	taking non-raw id.
	* markle.cc: comment out unused bits

2005-10-10  Nathaniel Smith  <njs@pobox.com>

	* cert.{cc,hh} (get_user_key): New function, replacing
	guess_default_key.
	* revision.cc (build_changesets_from_existing_revs) 
	(build_changesets_from_manifest_ancestry): 
	* rcs_import.cc (import_cvs_repo): 
	* commands.cc (internalize_cert_name, push, sync, serve):
	* cert.cc (make_simple_cert, cert_revision_author_default): Use
	it.

2005-10-10  Matthew Gregan  <kinetik@orcon.net.nz>

	* netsync.cc: Clean up another case where port numbers were being
	munged by localized iostreams.
	* tests/t_netsync_largish_file.at: Tweak the random file
	generation so that it's a bit faster on platforms with slow awk
	implementations.
	* netsync.cc: Remove comment stating that our official IANA port
	should be renamed from 'netsync' to 'monotone'; Tomas sorted this
	out a while ago.
	* lua.cc (Lua::ok): Only log the 'Lua::ok() failed' message if
	there has been a failure.
	* monotone.texi: Fix a typo.
	* win32/fs.cc (get_homedir): Clarify comment.

2005-10-09  Matthew Gregan  <kinetik@orcon.net.nz>

	* contrib/usher.cc (main): Reset parser state for config file
	parser.
	* win32/monotone.iss: Reduce minimum OS version for installer.
	* configure.ac: Another Boost library suffix.

2005-10-08  Matthew Gregan  <kinetik@orcon.net.nz>

	* tests/t_automate_keys.at: Portability fixes.

2005-10-08  Benoît Dejean  <benoit@placenet.org>

	* commands.cc: One more i18n string.

2005-10-08  Matthew Gregan  <kinetik@orcon.net.nz>

	* tests/t_automate_keys.at: Don't rely on extended sed either!

2005-10-08  Nathaniel Smith  <njs@pobox.com>

	* database.{hh,cc}: Clean-up previous change -- switch to using a
	cleanup_ptr to hold sqlite3_stmt handles, for proper exception
	safety.

2005-10-08  Nathaniel Smith  <njs@pobox.com>

	* database.cc (fetch): Do not insert prepared statements into the
	statement table until they are successfully created, to avoid
	segfaults on database teardown.

2005-10-08  Matthew Gregan  <kinetik@orcon.net.nz>

	* tests/t_automate_keys.at: Use sed rather than relying on an
	extended grep being available.

2005-10-08  Nathaniel Smith  <njs@pobox.com>

	* contrib/ciabot_monotone.py (send_change_for): Handle branch-less
	revisions.

2005-10-08  Nathaniel Smith  <njs@pobox.com>

	* paths.cc: Make initial_rel_path an fs::path.  Adjust code
	correspondingly.  Add tests that calling monotone from inside MT
	should work.
	* tests/t_add_inside_MT.at, testsuite.at: New test.

2005-10-08  Matthew Gregan  <kinetik@orcon.net.nz>

	* win32/fs.cc: Don't consider USERPROFILE as a possible home
	directory; APPDATA is more appropriate.  Add a second method to
	get the APPDATA path.  Always use HOME if it's set (not just under
	Cygwin/MinGW).
	* tests/t_netsync_absorbs.at: Add missing CANONICALISE().

2005-10-07  Timothy Brownawell  <tbrownaw@gmail.com>

	* commands.cc (pubkey): don't insist on having a database
	* tests/t_key_management_without_db.at: check it

2005-10-07  Timothy Brownawell  <tbrownaw@gmail.com>

	* file_io.cc, vocab.cc, Makefile.am: fix merge
	* botan/algolist.cpp, botan/def_alg.cpp: fix merge

2005-10-07  Timothy Brownawell  <tbrownaw@gmail.com>

	* automate.cc: add "automate keys". like "ls keys", except it
	uses basic_io (since "ls keys" is now slightly irregular and not
	very well suited to machine interpretation).
	* monotone.texi: document it
	* tests/t_automate_keys.at: test for it
	* testsuite.at: add test
	* basic_io.{cc,hh} (stanza): add push_str_multi, for entries
	that can take a variable number of string arguments.
	* commands.cc: add "automate keys" to automate help
	misc minor whitespace cleanup

2005-10-06  Timothy Brownawell  <tbrownaw@gmail.com>

	* commands.cc (ls_keys): don't insist on having a db
	* tests/t_key_management_without_db.at: check ls keys
	* monotone.texi: update for new key storage
		* concepts :: storage and workflow
		* tutorial :: generating keys
		* tutorial :: committing work
		* command reference :: informative
		* command reference :: key and cert
		* command reference :: packet I/O

2005-10-06  Timothy Brownawell  <tbrownaw@gmail.com>

	* commands.cc (chkeypass): doesn't use the db, so we don't need a guard
	* commands.cc (dropkey): don't insist on having a db
	* tests/t_genkey_without_db.at: rename (s/genkey/key_management) and
	add checks for chkeypass and dropkey without a db

2005-10-06  Timothy Brownawell  <tbrownaw@gmail.com>

	* database.{cc,hh}: new function, database::database_specified()
	return whether we were given a database (doesn't care about validity,
	only that we were told to use one)
	* commands.cc (genkey): don't insist on having a db, but still
	check it for duplicates if we're given one.
	* tests/t_genkey_without_db.at: make sure it works
	* testsuite.at: add test

2005-09-28  Timothy Brownawell  <tbrownaw@gmail.com>

	* keys.cc (get_private_key): don't use lua hook passwords for
	chkeypass.

2005-09-28  Matt Johnston  <matt@ucc.asn.au>

	* keys.cc (get_private_keys): don't use lua hook passwords for
	chkeypass.

2005-09-28  Timothy Brownawell  <tbrownaw@gmail.com>

	* key_store.cc: fix delete_key
	* tests/t_database_check_normalized: needs 'db migrate'
	* tests/t_lua_privkey.at: update for new key location
	* tests/t_netsync_absorbs.at: use genkey instead of packets
	* tests/t_netsync_checks_server_key.at: same
	* tests/t_netsync_pubket.at: update key packet to new format

2005-09-27  Timothy Brownawell  <tbrownaw@gmail.com>

	Replace extract_keys command with a database migrator.
	* database.{cc,hh}: Remove last traces of private keys in db.
	* schema.sql: Remove private_keys table
	* commands.cc (dropkey): private keys can no longer be in the db.
	* schema_migration.cc: new migrator
	* commands.cc: remove extract_keys
	* tests/t_migrate_schema.at: update
	* keys.hh, cert.cc, key_store.cc: keys_match doesn't work well on
	privkeys. Don't use it.
	* key_store.cc: Allow duplicate insertions, if they match.

2005-09-27  Timothy Brownawell  <tbrownaw@gmail.com>

	* schema_migration.hh: migrate_depot_schema() doesn't really exist
	* database.cc, schema_migration.{cc,hh}: migrate_monotone_schema
	now takes an app_state * , so data can be moved to/from the database.

2005-09-27  Matt Johnston  <matt@ucc.asn.au>

	* botan/pkcs8.cc, keys.cc: fix monotone-specific pkcs8 key
	parsing.
	* commands.cc: ls keys shows keystore-only pubkeys as well
	* packet.cc: fix unit tests
	* testsuite.at: use keypair packet rather than privkey/pubkey 
	packets.

2005-09-26  Matt Johnston  <matt@ucc.asn.au>

	* commands.cc, keys.cc, others: use standard
	"PBE-PKCS5v20(SHA-1,TripleDES/CBC)" encoding rather than
	raw arc4. extract_keys will re-encode keys, still
	need to work on packet.cc encoding.
	* botan/{des*,pkcs5*,algolist.cpp}: required files
	from Botan 1.4.6

2005-09-25  Timothy Brownawell  <tbrownaw@gmail.com>

	Move private keys outside the database.
	They're now stored as keypairs in ~/.monotone/keys
	Details:
	* keystore.{cc,hh}: handle storage of keypairs
	* tests*: Specify keystore location when running the testsuite.
		This prevents it from polluting the user's keystore.
	* database{cc,hh}: remove ability to put privkeys. They can still
		be listed, retrieved, and deleted, to support
	* commands.cc: New command, extract_keys. Copies private keys from
		the database to the keystore.
	* vocab.hh: add keypair type, like pair<pubkey, privkey>, except that
		the members are named pub and priv.
	* packet.cc: Clean up read_packets.
	* packet.{cc,hh}: privkey packets no longer exists, handle keypair
		packets instead.
	* file_io.{cc,hh}: add read_directory because tree_walker needs to
		be in the wc. add a write_data that works outside the wc.
	* Makefile.am: add keystore.{cc,hh}
	* others: update to work with new key storage

2005-10-06  Matthew Gregan  <kinetik@orcon.net.nz>

	* std_hooks.lua (merge3_emacs_cmd): Minor cleanup.
	* std_hooks.lua: Pass '--eval' rather than '-eval' to Emacs; the
	CVS emacsclient does not consider '-eval' as valid.
	* platform.hh, unix/fs.cc, win32/fs.cc (rename_clobberingly): New
	function for best-effort atomic renames.  This will probably never
	be atomic on Win32.
	* file_io.cc (write_data_impl): Append process ID to temporary
	file name so that multiple monotone processes operating on the
	same working copy are less likely to clobber each other.  Use
	rename_clobberingly().
	* ui.cc (user_interface): Allow std::cout to raise
	ios_base::failure exceptions if stream goes bad (e.g. stream
	receives EPIPE).
	* monotone.cc (cpp_main): Catch ios_base::failure exceptions and
	exit cleanly.
	* main.cc (main_with_signal_handlers): Install handler to ignore
	SIGPIPE.
	* Makefile.am: Remove platform_netsync.cc references.
	* {unix,win32}/platform_netsync.cc: Remove files.
	* platform.hh, netsync.cc (run_netsync_protocol):
	Remove {start,end}_platform_netsync() calls.

2005-10-04  Nathaniel Smith  <njs@pobox.com>

	* monotone.texi (Automation): Document the mysterious columns of
	numbers in 'automate inventory' output format.

2005-10-04  Matt Johnston  <matt@ucc.asn.au>

	* botan/, Makefile.am: update to Botan 1.4.7

2005-10-03  Nathaniel Smith  <njs@pobox.com>

	* monotone.texi (Automation): Clean up formatting and description
	of 'automate inventory' sample output.

2005-10-02  Marcel van der Boom  <marcel@hsdev.com>

	* commands.cc (CMD(checkout)): Check for non-existant checkout dir
	earlier, so we can fail earlier.

2005-09-30  Nathaniel Smith  <njs@pobox.com>

	* Makefile.am (AM_CFLAGS, AM_CXXFLAGS): Add
	-DBOOST_SP_DISABLE_THREADS (disables thread-safe shared_ptr
	reference counting).

2005-09-30  Nathaniel Smith  <njs@pobox.com>

	* debian/README.Debian, debian/TODO.Debian: Add debian files
	left out of repository.

2005-09-30  Nathaniel Smith  <njs@pobox.com>

	* NEWS: Set date for 0.23.

2005-09-30  Nathaniel Smith  <njs@pobox.com>

	* testsuite.at: Whoops, forgot to hit save.  Remove
	t_diff_changeset_bug.at.

2005-09-30  Grahame Bowland  <grahame@angrygoats.net>

	* paths.cc: remove unit tests for 
	file_path_internal_from_user

2005-09-30  Patrick Mauritz  <oxygene@studentenbude.ath.cx>

	* configure.ac: only add gnu specific CFLAGS and CXXFLAGS for
	gnu compilers

2005-09-30  Nathaniel Smith  <njs@pobox.com>

	* tests/t_log_outside_working_dir.at: Fix summary line.
	* tests/t_diff_changeset_bug.at: Remove redundant test
	(cf. t_restricted_diff_unchanged.at).

2005-09-30  Nathaniel Smith  <njs@pobox.com>

	* Makefile.am (BOTAN_SOURCES): Add botan/hash_id.h.

2005-09-30  Nathaniel Smith  <njs@pobox.com>

	* NEWS: More additions (mention MM and the problems paths.cc will
	cause for colinux folks).

2005-09-30  Nathaniel Smith  <njs@pobox.com>

	* Makefile.am (MOST_SOURCES): Add hash_map.hh.
	(BOTAN_SOURCES): Add botan/charset.h.

2005-09-29  Nathaniel Smith  <njs@pobox.com>

	* NEWS: Fix typos pointed out by Matthew Gregan.

2005-09-29  Nathaniel Smith  <njs@pobox.com>

	* UPGRADE, configure.ac, monotone.spec, win32/monotone.iss:
	* debian/changelog: Bump version number.
	
2005-09-30  Grahame Bowland  <grahame@angrygoats.net>

	* paths.hh: update file_path documentation, 
	remove file_path_internal_from_user
	* paths.cc: remove file_path_internal_from_user
	* commands.cc CMD(cat): change file_path_internal_from_user 
	to file_path_external
	* tests/t_diff_outside_working_dir.at: check diff works outside 
	  of a working dir (with a file specified)
	* tests/t_log_outside_working_dir.at: check log works outside 
	  of a working dir (with a file specified)
	* tests/t_diff_changeset_bug.at: mysterious changeset bug
	* testsuite.at: add new tests

2005-09-29  Nathaniel Smith  <njs@pobox.com>

	* AUTHORS: Add Grahame and Marcel.
	* NEWS: Write 0.23 entry.
	* monotone.texi (Reserved Files): Mention in .mt-ignore docs that
	the patterns are regexes.
	
2005-09-30  Grahame Bowland  <grahame@angrygoats.net>

	* paths.cc (file_path::file_path): Allow external paths outside of
	a working directory, so long as we don't enter a working directory 
	later.
	(access_tracker) add new very_uninitialized state which 
	prevents subsequent initialization
	(test_access_tracker) check the very_uninitialized state works
	* paths.hh: correct mention of monotone cat file to new syntax

2005-09-29  Matthew Gregan  <kinetik@orcon.net.nz>

	* paths.cc: Restore two unit tests on Win32.

2005-09-29  Richard Levitte  <richard@levitte.org>

	* testsuite.at: Removed a spurious G...

2005-09-29  Matthew Gregan  <kinetik@orcon.net.nz>

	* paths.cc, win32/fs.cc: Fixes to allow unit tests to pass on Win32.

2005-09-29  Marcel van der Boom  <marcel@hsdev.com>

	* netsync.cc (rebuild_merkle_trees): only get matched branch
	certs, not all of them

2005-09-28  Nathaniel Smith  <njs@pobox.com>

	* tests/t_rename_diff_names.at, testsuite.at: New test.

2005-09-27  Richard Levitte  <richard@levitte.org>

	* monotone.texi (Tutorial): It seems like texi2pdf gets quite
	confused when a @chapter has a @subsection with a @section in
	between.  The resulting PDF had a Tutorial that was a indexed as a
	subsection under Concepts/Branches instead of being indexed as the
	chapter it is, and most confusingly, it's last subsection
	(Branching and Merging) ended up as a a separate chapter of it's
	own...

2005-09-27  Matt Johnston  <matt@ucc.asn.au>

	* netsync.cc (ancestry_fetcher): new approach to requesting file
	and manifest deltas and full data. Tries to be more efficient
	for the vcache of recontstructed data, and conceptually simpler

	* tests/t_netsync_unrelated.at: passes, remove XFAIL

2005-09-26  Benoît Dejean  <benoit@placenet.org>

	* database.cc: Merged 3 strings.

2005-09-26  Matt Johnston  <matt@ucc.asn.au>

	* commands.cc: add 'help' command
	* monotone.cc: add -h alias for --help
	
2005-09-25  Matt Johnston  <matt@ucc.asn.au>

	* netsync.cc: use lexical_cast on port numbers to avoid
	strange-looking "port 5,253"

2005-09-25  Matthew Gregan  <kinetik@orcon.net.nz>

	* sqlite/*: Update in-tree SQLite from 3.2.6 to 3.2.7.

2005-09-25  Benoît Dejean  <benoit@placenet.org>

	* netsync.cc: 3 more i18n strings.

2005-09-25  Benoît Dejean  <benoit@placenet.org>

	* cert.cc (cert_signable_text): F() vs. boost::format.
	* lua.cc (monotone_guess_binary_file_contents_for_lua),
	(monotone_include_for_lua), (monotone_includedir_for_lua):
	* rcs_import.cc (import_cvs_repo): Merged some strings.
	
2005-09-25  Benoît Dejean  <benoit@placenet.org>

	* lua.cc (monotone_guess_binary_file_contents_for_lua):
	Fixed signednes warning and istream usage.

2005-09-25  Matt Johnston  <matt@ucc.asn.au>

	* ui.cc: fallback to the default locale if locale("") fails.

2005-09-25  Matt Johnston  <matt@ucc.asn.au>

	* botan/arc4.cpp: increase maximum keylength to 256 bytes.

2005-09-24  Benoît Dejean  <benoit@placenet.org>

	* ChangeLog: Fixed.
	I don't understand how xxdiff works :/ Please help.

2005-09-24  Satoru SATOH <ss@gnome.gr.jp>

	* po/ja.po: Updated Japanese translation.

2005-09-23  Benoît Dejean  <benoit@placenet.org>

        * std_hooks.lua: More i18n strings.

        I don't know how to handle lua
        "multiline" ..
        "strings" because gettext doesn't join them.

2005-09-22  Benoît Dejean  <benoit@placenet.org>

        * sanity.{cc,hh}: Uninlined F() and FP().
        This happily saves ~100KB of .text on my ppc.

2005-09-22  Benoît Dejean  <benoit@placenet.org>

	* netsync.cc: Reverted changes
	from f0a632bf14468b6e03a488d6f1a64ef18b61d04c
	to   4f7f638954c79c54460d04c3be111acad8b26dd3

2005-09-22  Benoît Dejean  <benoit@placenet.org>

	* lua.cc (monotone_gettext_for_lua): New function.
	* po/POTFILES.in: Added std_hooks.lua.
	* std_hooks.lua: One more string for i18n.

2005-09-22  Benoît Dejean  <benoit@placenet.org>

	* ui.{cc,hh} (get_user_locale): Returns a const &.

2005-09-21  Timothy Brownawell  <tbrownaw@gmail.com>

	* contrib/usher.cc: better error checking

2005-09-20  Timothy Brownawell  <tbrownaw@gmail.com>

	* restrictions.cc: Make calculate_unrestricted_revision work
	with --exclude
	* tests/t_restriction_with_exclude_iprint.at: remove XFAIL

2005-09-20  Patrick Mauritz <oxygene@studentenbude.ath.cx>

	* configure.ac: solaris needs librt for fdatasync
	* sqlite/parse.c: #line and #include interactions aren't defined

2005-09-20  Matt Johnston  <matt@ucc.asn.au>

	* database.cc (space_usage): workaround the issue that in sqlite
	3.2.6, SUM({empty set}) returns NULL. (this is part of the sql spec,
	see http://www.sqlite.org/cvstrac/tktview?tn=1413 and the comment for
	SUM() in sqlite docs).

2005-09-20  Matt Johnston  <matt@ucc.asn.au>

	* ui.cc, ui.hh, sanity.hh: replace ui.user_locale with
	get_user_locale(), so that we can guarantee that it will be
	initialised when the global_sanity object (and probably other things)
	are instantiated.

2005-09-20  Matthew Gregan  <kinetik@orcon.net.nz>

	* tests/t_restriction_with_exclude_iprint.at: New test, variant of
	t_restriction_exclude.at, but with inodeprints enabled.  Mark as
	XFAILed.
	* testsuite.at: Add new test.
	* sqlite/*: Update in-tree SQLite from 3.2.2 to 3.2.6.
	* Makefile.am: Add sqlite/{analyze,vbdefifo,complete}.c to
	SQLITE_SOURCES
	* schema_migration.cc (calculate_schema_id): Explicitly exclude
	sqlite_stat1 table from schema ID calculation.  This is a new
	magic table created by the 'analyze' command in SQLite >= 3.2.3.

2005-09-18  Nathaniel Smith  <njs@pobox.com>

	* po/ja.po: New translation from Satoru SATOH <ss@gnome.gr.jp>.
	* AUTHORS: Add Satoru SATOH.
	
2005-09-18  Matthew Gregan  <kinetik@orcon.net.nz>

	* testsuite.at: Tweak default 'eveything' netsync glob to
	something that works around the MinGW/Win32 globbing issues for
	now.
	* tests/t_log_brief.at: Canonicalise output on Win32.

2005-09-17  Timothy Brownawell  <tbrownaw@gmail.com>

	* contrib/usher.cc: Remove stray "new int[2];' statements from
	debugging. Remove connections from list when finished.

2005-09-16  Timothy Brownawell  <tbrownaw@gmail.com>

	* Makefile.am (EXTRA_DIST): add contrib/monotone-cvs-ignore.lua,
	contrib/ciabot_monotone_hookversion.py, and contrib/usher.cc .
	also remove duplicate of contrib/monoprof.sh

2005-09-16  Timothy Brownawell  <tbrownaw@gmail.com>

	* netsync.cc: finish renaming things, so it compiles again...

2005-09-16  Timothy Brownawell  <tbrownaw@gmail.com>

	* contrib/usher.cc: A simple usher/proxy server. It asks connecting
	clients for their include pattern, and then forwards the connection
	to an appropriate (as given in a config file) monotone server. Note
	that all servers operating behind one usher need to have the same
	server key.

2005-09-16  Timothy Brownawell  <tbrownaw@gmail.com>

	* netcmd.{cc,hh}, netsync.cc: new netcmd types: usher_cmd and
	usher_reply_cmd. They are not included in the HMAC, and do not
	occur during normal communication. Purpose: running multiple servers
	from the same port. This allows a special server to ask for the
	client's include pattern, and then forward the connection to a real
	monotone server.

2005-09-16  Matt Johnston  <matt@ucc.asn.au>

	* botan/pkcs8.cpp: re-add the monotone-specific code for guessing if
	a key is DER encoded or not.

2005-09-16  Matt Johnston  <matt@ucc.asn.au>

	* botan/*: update to Botan 1.4.6
	* Makefile.am: ditto

2005-09-15  Timothy Brownawell  <tbrownaw@gmail.com>

	* app_state.{cc,hh}: restrictions now understand --exclude
	* commands.cc: commit and revert now take OPT_EXCLUDE
	* monotone.cc: update description of --exclude
	* tests/t_restriction_with_exclude.at: new test
	* testsuite.at: add it

2005-09-14  Timothy Brownawell  <tbrownaw@gmail.com>

	* contrib/ciabot_monotone_hookversion.py: CIA bot client script
	meant to be called from the note_netsync_revision_received hook.
	* lua.{cc,hh}: hook_note_commit and hook_note_netsync_revision_received
	now take the text of the revision as an argument.
	* netsync.cc, commands.cc: Give hooks new argument.
	* monotone.texi: Update documentation for those hooks.

2005-09-11  Benoît Dejean  <benoit@placenet.org>

	* database.cc
	* database_check.cc
	* netsync.cc
	* po/POTFILES.in
	* po/POTFILES.skip
	* rcs_import.cc: More i18n strings.

2005-09-07  Jim Meyering  <jim@meyering.net>
	
	* tests/t_rename_dir_cross_level.at: When invoking mv to rename
	a directory, do not include a trailing slash on the target -- that
	is not portable.                                                  

	* Makefile.am (TESTS_ENVIRONMENT): Ensure that PATH starts with
	the current directory, so we test the just-built monotone binary,
	not some older version.                                          

2005-09-07  Benoît Dejean  <benoit@placenet.org>

	* std_hooks.lua: Don't spawn emacs with '-no-init-file'.

2005-09-09  Matthew Gregan  <kinetik@orcon.net.nz>

	* paths.cc (save_initial_path): Default Boost's fs::path to
	fs::native grammar.
	* tests/t_unreadable_{db,MT}.at: Disable on Win32 for now.
	* paths.cc: Consistency--use WIN32 rather than _WIN32.
	* file_io.cc (walk_tree): Correct test for file existence.

2005-09-08  Matthew Gregan  <kinetik@orcon.net.nz>

	* Makefile.am: Add '-f' argument to 'mv'; avoids build waiting on
	 user confirmation in some cases.

2005-09-08  Nathaniel Smith  <njs@pobox.com>

	* monotone.texi (Certificates): Remove mention of fcerts and
	mcerts.

2005-09-07  Benoît Dejean  <benoit@placenet.org>

	* ui.{cc,hh}: Added user_inferface::user_locale.
	* sanity.hh: Made F() and FP() locale aware.

2005-09-06  Benoît Dejean  <benoit@placenet.org>

	* monotone.cc: One more i18n string.

2005-09-06  Benoît Dejean  <benoit@placenet.org>

	* po/fr.po: Updated French translation.

2005-09-06  Benoît Dejean  <benoit@placenet.org>

	* commands.cc: No i18n for cert_revision_changelog.

2005-09-06  Matthew Gregan  <kinetik@orcon.net.nz>

	* tests/t_netsync_read_permissions.at: Tweak tests so we aren't
	trying to serve a bare '*'; works around test hangs due to glob
	expansion sillyness on MinGW.
	* tests/t_netsync_globs.at: Ditto.
	* tests/t_netsync_exclude.at: Ditto.
	* std_hooks.lua (ignore_file): Add Mac OS X (.DS_Store) and
	Windows (desktop.ini) per-directory browser configuration files.


2005-09-05  Benoît Dejean  <benoit@placenet.org>

	* commands.cc: Fixed some strings (added ' around revisions).
	Removed some whitespaces.
	No i18n in diff output.

2005-09-05  Benoît Dejean  <benoit@placenet.org>

	* sanity.{cc,hh}: boost::format vs. F(). Merged boost::format
	and moved non-template code to sanity.cc.

2005-09-05  Matthew Gregan  <kinetik@orcon.net.nz>

	* win32/terminal.cc (have_smart_terminal): We were returning false
	in almost all circumstances; changed logic so that we at least
	work when running in a cmd.exe window.

2005-09-05  Matt Johnston  <matt@ucc.asn.au>

	* commands.cc (dump_diffs): don't use the terminal width to
	print ===== seperators.

2005-09-05  Matthew Gregan  <kinetik@orcon.net.nz>

	* paths.cc (find_and_go_to_working_copy): Create root and bookdir
	paths as fs::native.
	* main.cc: Tweak #ifdef to avoid exposing some unused SEH handling
	on MinGW.
	* configure.ac: Minor cleanup to Win32 configure test.

2005-09-04  Nathaniel Smith  <njs@pobox.com>

	* monotone.cc (options): Remove default from the help string for
	--count, since none of the options listed are actually the
	default.

2005-09-04  Nathaniel Smith  <njs@pobox.com>

	* tests/t_unreadable_db.at, testsuite.at: New test.

2005-09-03  Nathaniel Smith  <njs@pobox.com>

	* po/Makevars (XGETTEXT_OPTIONS): N_ != ngettext.
	Add c-format flags on F() and FP() calls (only partially
	successful on latter, because of bug in xgettext).
	
2005-09-04  Grahame Bowland  <grahame@angrygoats.net>

	* commands.cc: siplify the monotone cat command 
	to "monotone cat [-r] FIELNAME" (as in bug #12597)
	* monotone.texi: update documentation of "monotone cat"
	* tests/t_add_edge.at, tests/t_cat_file_by_name.at, 
	tests/t_change_empty_file.at, tests/t_cvsimport.at, 
	tests/t_cvsimport_deleted_invar.at, tests/t_cvsimport_drepper.at, 
	tests/t_cvsimport_drepper2.at, tests/t_cvsimport_manifest_cycle.at, 
	tests/t_cvsimport_samelog.at, tests/t_database_check.at, 
	tests/t_db_kill_rev_locally.at, tests/t_empty_id_completion.at, 
	tests/t_epoch.at, tests/t_epoch_server.at, tests/t_erename.at, 
	tests/t_i18n_file.at, tests/t_import.at, tests/t_merge_add_del.at, 
	tests/t_movedel.at, tests/t_movepatch.at, tests/t_netsync.at, 
	tests/t_netsync_exclude.at, tests/t_netsync_exclude_default.at, 
	tests/t_netsync_globs.at, tests/t_netsync_nocerts.at, 
	tests/t_netsync_permissions.at, tests/t_netsync_read_permissions.at, 
	tests/t_netsync_single.at, tests/t_normalized_filenames.at, 
	tests/t_persistent_server_revision.at, tests/t_remerge.at, 
	tests/t_rename.at, tests/t_renamed.at, tests/t_scan.at, 
	tests/t_set_default.at, tests/t_singlecvs.at, 
	tests/t_update_with_pending_add.at, tests/t_update_with_pending_drop.at, 
	tests/t_update_with_pending_rename.at, tests/t_versions.at: 
	use automation interface rather than "monotone cat"

2005-09-04  Grahame Bowland  <grahame@angrygoats.net>

	* ChangeLog: fix up screwed up three-way merge

2005-09-04  Grahame Bowland  <grahame@angrygoats.net>

	* automate.cc, commands.cc: add "automate get_file", 
	"automate get_revision" and "automate get_manifest" to 
	automation interface.
	* monotone.texi: document new automation commands
	* tests/t_automate_get_file.at, tests/t_automate_get_revision_at, 
	tests/t_automate_get_manifest.at: trivial testing of new 
	automation commands for output as specified, make sure they 
	do not complete IDs, make sure invalid IDs are caught.
	* testsuite.at: add new tests

2005-09-03  Matthew Gregan  <kinetik@orcon.net.nz>

	* tests/t_persistent_server_keys_2.at: 'commit' needs a commit
	message.  Un-XFAIL.
	* tests/t_netsync_unrelated.at: Fix 'setup' syntax.
	* tests/t_add_vs_commit.at: BASE_REVISION needs to be in the root
	of a working copy to work.  Un-XFAIL.
	* tests/t_add_stomp_file.at: 'add' does not take a --branch
	argument.  BASE_REVISION needs to be in the root of a working copy
	to work.
	* annotate.cc (build_parent_lineage): Don't access uninitialized
	memory--use resize() rather than reserve().

2005-09-02  Matthew Gregan  <kinetik@orcon.net.nz>

	* monotone.cc: Use consistent case in option descriptions.

2005-09-02  Nathaniel Smith  <njs@pobox.com>

	* paths.{hh,cc}: Add split_path typedef.  Use it.

2005-09-02  Matt Johnston  <matt@ucc.asn.au>

	* lua.cc (monotone_guess_binary_file_contents_for_lua): use a
	temporary char* buffer rather than &string[], extra copying seems
	to have negligible performance impact.
	* tests/perf-test.sh: change path from tests/ to contrib/, make
	executable.
	* tests/parse-accounting.pl: make executable.

2005-09-01  Timothy Brownawell  <tbrownaw@gmail.com>

	* lua.cc, std_hooks.lua: use proper regexes for .mt-ignore
	taken from a patch from Martin Dvorak
	* contrib/monotone-cvs-ignore.lua: New file, from the same patch.
	supports .cvsignore files
	* tests/t_mt_ignore.at: check that a missing .mt-ignore
	doesn't cause problems

2005-09-01  Timothy Brownawell  <tbrownaw@gmail.com>

	* tests/t_mt_ignore.at: use RAW_MONOTONE instead of ugly --rcfile
	Also actually do "mtn add" this time.

2005-09-01  Timothy Brownawell  <tbrownaw@gmail.com>

	* tests/t_mt_ignore.at: new test, checks that .mt-ignore works
	* testsuite.at: add it

2005-09-01  Timothy Brownawell  <tbrownaw@gmail.com>

	* std_hooks.lua: support .mt-ignore
	* monotone.texi: mention .mt-ignore and MT/wanted-testresults under
	"Existing control files"
	* .mt-ignore: ignore testsuite.dir

2005-09-03  Benoît Dejean  <benoit@placenet.org>

	* commands.cc (ls_certs):
	* netsync.cc (load_data): Merged strings.

2005-09-01  Benoît Dejean  <benoit@placenet.org>

	* commands.cc: Merged one more "no such revision '%s'" string.

2005-09-01  Benoît Dejean  <benoit@placenet.org>

	* commands.cc: Merged all "no such revision '%s'" strings.
	(string_to_datetime): Merged catch blocks in order to merge error
	messages.

2005-09-01  Benoît Dejean  <benoit@placenet.org>

	* ChangeLog: Fixed.

2005-09-01  Matthew Gregan  <kinetik@orcon.net.nz>

	* ui.cc (user_interface): Avoid calling sync_with_stdio(false) on
	Win32 for now to work around a bug in MinGW where unsynchronized
	std::cin returns EOF earlier when reading a stream with DOS
	newlines.  Resolves 'db load' failure reported by Howard Spindel.
	* database.cc (load): Don't bother executing an empty string.
	* commands.cc (ALIAS(import, setup)): Remove alias.

2005-09-01  Matt Johnston  <matt@ucc.asn.au>

	* schema.sql: add BEGIN, COMMIT to make it a single transaction,
	improves db init performance significantly on OS X (avoids many
	disk-cache flushes).

2005-09-01  Matthew Gregan  <kinetik@orcon.net.nz>

	* testsuite.at: Increase entropy used to generate port numbers
	where we can and increase range of port numbers generated.
	* monotone.texi: Fix a couple of minor typos.

2005-09-01  Matthew Gregan  <kinetik@orcon.net.nz>

	* monotone.texi: Update 'setup' documentation and tutorial to
	reflect new usage.  Also update much of the monotone output in the
	tutorials to reflect the output of more modern versions of
	monotone.  Correct some minor errors and typos while here.
	* commands.cc (CMD(setup)): Require database and branch arguments.
	(ALIAS(import,setup)): Add setup alias.
	* testsuite.at, tests/*.at: Update 'setup' usage.

2005-08-31  Richard Levitte  <richard@levitte.org>

	* lua.cc, std_hooks.lua: Rename
	monotone_guess_binary_filename_for_lua and guess_binary_filename
	to monotone_guess_binary_file_contents_for_lua and
	guess_binary_file_contents.

2005-08-31  Benoît Dejean  <benoit@placenet.org>

	* basic_io.cc (basic_io::input_source::err): Merged strings.

2005-08-31  Nathaniel Smith  <njs@pobox.com>

	* file_io.cc (set_char_is_binary, guess_binary): static_cast chars
	to uint8_t before using as array indices.  Also replace some ints
	with size_t's to quiet g++ warnings.

2005-08-30  Benoît Dejean  <benoit@placenet.org>

	In function void set_char_is_binary(char, bool)
	133: warning: array subscript has type char
	In function void init_char_is_binary()
	147: warning: comparison between signed and unsigned integer expressions
	In function bool guess_binary(const std::string&)
	160: warning: comparison between signed and unsigned integer expressions
	162: warning: array subscript has type char

2005-08-30  Benoît Dejean  <benoit@placenet.org>

	* file_io.cc (walk_tree): Fixed format.

2005-08-31  Marcel van der Boom  <marcel@hsdev.com>

	* std_hooks.lua (execute_confirm): New function.
	(merge2_opendiff_cmd, merge3_opendiff_cmd): Add.

2005-08-31  Matthew Gregan  <kinetik@orcon.net.nz>

	* paths.cc (test_bookkeeping_path, test_system_path): Second
	attempt at compile fixes; this time the unit tests actually pass
	too.

2005-08-30  Matthew Gregan  <kinetik@orcon.net.nz>

	* paths.cc (test_bookkeeping_path, test_system_path): Shift object
	instantiation around a little to work around what seems to be a
	bug in the gcc 3.3 parser.
	* win32/inodeprint.cc (inodeprint_file): Update to use new path
	handling code.
	* win32/fs.cc (tilde_expand): Compile fix.

2005-08-30  Petr Baudis  <pasky@suse.cz>

	* std_hooks.lua: Simple support for merging using merge(1) and vim.

2005-08-30  Benoît Dejean  <benoit@placenet.org>

	* po/fr.po: Updated French translation.

2005-08-30  Benoît Dejean  <benoit@placenet.org>

	* commands.cc: Merged some error messages.

2005-08-30  Benoît Dejean  <benoit@placenet.org>

	* commands.cc: Merged complete(..., file_id) and
	complete(..., manifest_id) into template complete(..., ID).

2005-08-30  Benoît Dejean  <benoit@placenet.org>

	* commands.cc (ls_certs): Reworked for i18n.
	(CMD(commit)): Merged 2 strings.

2005-08-30  Matthew Gregan  <kinetik@orcon.net.nz>

	* revision.cc (ensure_parents_loaded): Don't reuse an iterator
	after we've invalidated it.  Fixes 'diff' crash reported by Howard
	Spindel.

2005-08-30  Matt Johnston  <matt@ucc.asn.au>

	* botan/allocate.cpp: avoid string comparison when looking up the 
	default allocator
	* monotone.cc (cpp_main): set a default allocator

2005-08-28  Nathaniel Smith  <njs@pobox.com>

	* tests/t_attributes.at: Delete checkout dir in between
	checkouts.

2005-08-28  Matt Johnston  <matt@ucc.asn.au>

	* keys.cc (keys_match): new function to compare whether two keys
	match (ignoring whitespace as the database does, etc).
	* packet.cc, keys.cc: use it for existing-key-comparison.

2005-08-27  Nathaniel Smith  <njs@pobox.com>

	* commands.cc (checkout): Special-case "checkout ."
	* tests/t_checkout_dir.at: Test it.

2005-08-26  Nathaniel Smith  <njs@pobox.com>

	* file_io.hh: Remove comment describing old path types.
	* paths.hh: Add comment describing new path types.
	
2005-08-26  Nathaniel Smith  <njs@pobox.com>

	* app_state.cc (create_working_copy): Remove
	fs::filesystem_exception catching.
	* file_io.hh (mkdir_p): Remove comment noting app_state.cc's
	dependence on a boost-based implementation.

2005-08-26  Nathaniel Smith  <njs@pobox.com>

	* paths.cc: Include <string>.  Helps build on g++ 3.3?

2005-08-26  Nathaniel Smith  <njs@pobox.com>

	* commands.cc (get_log_message): Make the log message commentary a
	little more descriptive for people who may not know what a log
	message is...
	(commit): When canceling a commit due to empty log message, say
	so.

2005-08-26  Nathaniel Smith  <njs@pobox.com>

	* std_hooks.lua: Check for both "vi" and "notepad.exe" as fallback
	editors.  If no editor was found, print a helpful message instead
	of just running "vi" anyway.  Print a message if the editor exited
	with error.

2005-08-26  Nathaniel Smith  <njs@pobox.com>

	* file_io.cc (mkdir_p, make_dir_for): Increase error checking.
	* commands.cc (checkout): Make sure that checkout target directory
	does not already exist.  Also use system_path more uniformly.
	* tests/t_checkout_dir.at: Test.
	* tests/t_setup_existing_path.at: New test.

2005-08-26  Nathaniel Smith  <njs@pobox.com>

	* commands.cc (read): Optionally take files on command line.
	* tests/t_read_from_file.at, testsuite.at: New test.
	* monotone.texi (Network Service): Show Jim using this.
	(Packet I/O, Commands): Document.
	* monotone.1: Likewise.

2005-08-26  Nathaniel Smith  <njs@pobox.com>

	* change_set.cc (move_files_from_tmp_top_down): Typo again.
	
2005-08-26  Nathaniel Smith  <njs@pobox.com>
	
	* database.cc (open): Convert stray line to paths.cc.

2005-08-26  Nathaniel Smith  <njs@pobox.com>

	* change_set.cc (move_files_from_tmp_top_down): Typo.

	* file_io.cc (move_path): New function.
	(move_file, move_dir): Minor cleanup -- use
	require_path_is_nonexistent.

	* work.cc (build_deletions): Use delete_file, rather than unlink.
	If file is already non-existent, do nothing.
	(build_rename): Use move_path, rather than rename.  If file
	already appears to have been renamed, do nothing.

2005-08-26  Nathaniel Smith  <njs@pobox.com>

	* app_state.cc (allow_working_copy): Make logging more sensible.

2005-08-26  Nathaniel Smith  <njs@pobox.com>

	* transforms.cc (length): 
	* database.cc (sql, load, open): 
	* commands.cc (rename, attr): 
	* change_set.cc (move_files_to_tmp_bottom_up) 
	(move_files_from_tmp_top_down): Merge fixups.

2005-08-26  Nathaniel Smith  <njs@pobox.com>

	* database_check.cc: Track and report on manifest and revision
	parseability.
	* tests/t_database_check_normalized.at: Update to expect "not
	parseable" messages rather than "not normalized" messages.
	All tests pass.
	
2005-08-26  Nathaniel Smith  <njs@pobox.com>

	* tests/t_unreadable_MT.at: This test was called "do not fail on
	unreadable MT/options".  I do not know why we wanted such
	behavior.  I am making it "fail cleanly on unreadable
	MT/options".

2005-08-26  Nathaniel Smith  <njs@pobox.com>

	* paths.cc (check_fp_normalizes_to, test_file_path_internal):
	Oops, there were more places testing for non-brokenness; break
	them too.

2005-08-26  Nathaniel Smith  <njs@pobox.com>

	* paths.cc (test_split_join): Test that you cannot create a path
	in MT by joining.
	(file_path): Implement it.
	(split): Break, to match broken behavior of old splitter (easier
	than fixing change_set.cc...)
	(file_path_internal): Test for brokenness accordingly.

2005-08-26  Nathaniel Smith  <njs@pobox.com>

	* commands.cc (cat): Hack so that 'cat file REV PATH' works
	correctly both inside and outside of working copy, interpreting
	path slightly differently in each case.
	
2005-08-26  Nathaniel Smith  <njs@pobox.com>

	* tests/t_normalized_filenames.at: Internal unnormalized pathnames
	are no longer silently normalized, but rather a hard error.
	Adjust test accordingly.

2005-08-26  Nathaniel Smith  <njs@pobox.com>

	* paths.hh (file_path_internal_from_user): New constructor.
	* paths.cc (test_file_path_internal): Test it.
	(file_path::file_path): Implement it.
	* commands.cc (cat): Use it to create/validate passed in
	filenames.

2005-08-26  Nathaniel Smith  <njs@pobox.com>

	* paths.cc (test_system_path): Require that system_path normalize
	out ..'s.
	(system_path): Do so.

2005-08-26  Nathaniel Smith  <njs@pobox.com>

	* work.cc (build_additions): Remove redundant (and now wrong)
	code.
	Test 53 now passes.
	
2005-08-26  Nathaniel Smith  <njs@pobox.com>

	* file_io.cc (make_dir_for): Oops, this doesn't need a
	fs::native.
	Test 37 now passes.

2005-08-26  Nathaniel Smith  <njs@pobox.com>

	* file_io.cc (mkdir): New function.  Now with extra brain-eating
	power.
	(mkdir_p, make_dir_for, delete_file, delete_dir_recursive) 
	(move_file, move_dir, write_data_impl): Use it, to make all
	fs::path's native and disable boost's random rejection of paths.

2005-08-26  Nathaniel Smith  <njs@pobox.com>

	* paths.cc (test_file_path_external_prefix_a_b) 
	(test_file_path_external_no_prefix, test_file_path_internal): Test
	for validity of more strange characters (,+@*%#$=).

2005-08-26  Nathaniel Smith  <njs@pobox.com>

	* file_io.cc (ident_existing_file): Remove accidentally-left-in
	code.  Test 26 now passes.
	* lua.cc (monotone_includedir_for_lua, load_rcfile): Add
	fs::native's.

2005-08-25  Nathaniel Smith  <njs@pobox.com>

	* paths.hh (system_path::system_path): Add new boolean argument
	controlling some access_tracker behavior.
	* app_state.cc (allow_working_copy): Use it.
	* paths.cc (system_path): Implement it.
	(test_system_path): Test it.

2005-08-25  Nathaniel Smith  <njs@pobox.com>

	* file_io.cc (walk_tree): Return properly.
	
2005-08-25  Nathaniel Smith  <njs@pobox.com>

	* paths.cc (test_file_path_internal): Add tests for
	file_path.empty().
	* file_io.cc (walk_tree_recursive): Add explicit fs::native.

2005-08-25  Nathaniel Smith  <njs@pobox.com>

	* paths.cc: Many small changes.  Unit tests now pass.  72
	unexpected autotest failures.

2005-08-25  Nathaniel Smith  <njs@pobox.com>

	* paths.cc (file_path): Fix up error reporting in external path
	normalization.
	(test_file_path_external_no_prefix): "" is always an invalid
	path.

2005-08-25  Nathaniel Smith  <njs@pobox.com>

	* database.cc (sql): Only check schema version when db actually
	exists.

2005-08-25  Nathaniel Smith  <njs@pobox.com>

	* file_io.cc (read_data_for_command_line): We are given a
	system_path.

2005-08-25  Nathaniel Smith  <njs@pobox.com>

	* paths.cc: Fix all unit test failures, except for two mysterious
	boost::too_few_args exceptions.
	
2005-08-25  Nathaniel Smith  <njs@pobox.com>

	* paths.cc, unix/fs.cc: Many, many fixes and some new tests too.	

2005-08-25  Nathaniel Smith  <njs@pobox.com>

	* paths.cc (struct access_tracker): Doh, initializer should set
	'initialized'...
	(test_file_path_internal): It's valid for a split file
	to have a null component if the file is "".

2005-08-25  Nathaniel Smith  <njs@pobox.com>

	* paths.cc (in_bookkeeping_dir): Last change didn't work out so
	well; let's remove some negatives and see if I can understand what
	the code does this way...

2005-08-25  Nathaniel Smith  <njs@pobox.com>

	* paths.cc (not_in_bookkeeping_dir): Handle "MT" case.
	Update tests to make sure it sticks...

2005-08-25  Nathaniel Smith  <njs@pobox.com>

	* unit_tests.{cc,hh} (init_unit_test_suite): Remove
	path_component_tests.
	* unix/fs.cc (tilde_expand): Another compile fix.

2005-08-25  Nathaniel Smith  <njs@pobox.com>

	* {unix,win32}/fs.cc: Misc. compile fixes.

2005-08-25  Nathaniel Smith  <njs@pobox.com>

	* Makefile.am (UNIX_PLATFORM_SOURCES): Add unix/fs.cc
	(WIN32_PLATFORM_SOURCES): Add win32/fs.cc
	* paths.hh (bookkeeping_path): Implement default constructor.

2005-08-25  Nathaniel Smith  <njs@pobox.com>

	* rcs_import.cc (import_cvs_repo): 
	* lua.cc (default_rcfilename): 
	* diff_patch.cc (get_version): Small compile fixes.

2005-08-25  Nathaniel Smith  <njs@pobox.com>

	* paths.{cc,hh} (is_bookkeeping_path): New static method.
	* file_io.cc (walk_tree_recursive): Use it.  Now compiles.
	paths.cc and file_io.cc now compile.
	
2005-08-25  Nathaniel Smith  <njs@pobox.com>

	* file_io.cc (delete_dir_recursive): Implement.
	Misc. compile fixes.
	
2005-08-25  Nathaniel Smith  <njs@pobox.com>

	* file_io.cc (test_book_keeping_file): Remove.

2005-08-25  Nathaniel Smith  <njs@pobox.com>

	* file_io.cc (walk_tree_recursive, walk_tree): Implement.

2005-08-25  Nathaniel Smith  <njs@pobox.com>

	* paths.cc (const_system_path): Do tilde expansion.

2005-08-25  Nathaniel Smith  <njs@pobox.com>

	* file_io.cc (read_localized_data, read_data_for_command_line) 
	(write_localized_data, write_data, write_data_impl): Implement.

2005-08-25  Nathaniel Smith  <njs@pobox.com>

	* file_io.cc (read_data): Implement.  Remove the base64<gzip<>>
	versions.

2005-08-25  Nathaniel Smith  <njs@pobox.com>

	* file_io.cc (move_file, move_dir): Implement.

2005-08-25  Nathaniel Smith  <njs@pobox.com>

	* file_io.cc (assert_path_is_nonexistent, assert_path_is_file) 
	(assert_path_is_directory, require_path_is_nonexistent) 
	(require_path_is_file, require_path_is_directory) 
	(ident_existing_file, mkdir_p, make_dir_for, delete_file) 
	(delete_dir_recursive): Implement.

2005-08-25  Nathaniel Smith  <njs@pobox.com>

	* Audit uses of 'file_exists', because its semantics have changed;
	it now checks to see if a path exists and is a regular file,
	rather than that it simply exists.  A fair amount of code already
	thought it meant that... other places now use 'path_exists'.
	
2005-08-25  Nathaniel Smith  <njs@pobox.com>

	* file_io.cc (path_exists, directory_exists, file_exists):
	Implement.

2005-08-25  Nathaniel Smith  <njs@pobox.com>

	* platform.hh (get_path_status): New function.
	* unix/fs.cc (get_path_status): Implement.
	* win32/fs.cc (get_path_status): Implement inefficiently (does
	win32 have stat?)

2005-08-25  Nathaniel Smith  <njs@pobox.com>

	* file_io.cc (get_homedir, tilde_expand, book_keeping_file)
	(book_keeping_dir): Remove.

2005-08-25  Nathaniel Smith  <njs@pobox.com>

	* platform.hh (get_homedir): New function.
	* {win32,unix}/fs.cc (get_homedir): Expose.

2005-08-25  Nathaniel Smith  <njs@pobox.com>

	* Minor compile fixes.
	
2005-08-25  Nathaniel Smith  <njs@pobox.com>

	* platform.hh (tilde_expand): New function.
	* win32/fs.cc, unix/fs.cc: Implement it.

2005-08-25  Nathaniel Smith  <njs@pobox.com>

	* paths.cc: Many more fixes.  Now compiles with and without unit
	tests.
	
2005-08-25  Nathaniel Smith  <njs@pobox.com>

	* paths.cc: Lots of compile fixes for unit tests.
	Add a test for access_tracker.

2005-08-25  Nathaniel Smith  <njs@pobox.com>

	* paths.cc: Many fixes.  Now compiles.

2005-08-25  Nathaniel Smith  <njs@pobox.com>

	* paths.cc (system_path): Implement.

2005-08-24  Nathaniel Smith  <njs@pobox.com>

	* paths.cc (fully_normalized_path): Use find_first_of.

2005-08-24  Nathaniel Smith  <njs@pobox.com>

	* paths.cc (find_and_go_to_working_copy, save_initial_path) 
	(go_to_working_copy): Use new checked structure.
	(operator <<): Make sure we can log our access_tracked values
	without marking them as used.

2005-08-24  Nathaniel Smith  <njs@pobox.com>

	* paths.cc (struct access_tracker): Add invariant checking on
	lifetime usage of path roots.

2005-08-24  Nathaniel Smith  <njs@pobox.com>

	* paths.hh (any_path::operator =): return *this.

2005-08-24  Nathaniel Smith  <njs@pobox.com>

	* paths.{cc,hh}: More fixes.

2005-08-24  Nathaniel Smith  <njs@pobox.com>

	* paths.{cc,hh}: Reorganize a bit.  Implement file_path and
	bookkeeping_path.

2005-08-24  Nathaniel Smith  <njs@pobox.com>

	* paths.cc (file_path): Implement basic constructor.
	Misc compile fixes.
	Add single-character names to tests.
	
2005-08-24  Nathaniel Smith  <njs@pobox.com>

	* paths.cc (go_to_working_copy): New function.  Implement.
	* app_state.cc (create_working_copy): Adjust accordingly.

2005-08-24  Nathaniel Smith  <njs@pobox.com>

	* paths.cc (find_and_go_to_working_copy): Implement.
	* app_state.cc (allow_working_copy): Adjust accordingly.
	(relative_directory): Remove.
	* file_io.cc (find_working_copy): Remove.

2005-08-24  Nathaniel Smith  <njs@pobox.com>

	* paths.cc (save_initial_path): Update for previous changes.

2005-08-24  Nathaniel Smith  <njs@pobox.com>

	* paths.cc (test_system_path): Add tests for the
	from-any_path constructor.  Add test for "~foo" handling.
	Start cleaning up path roots.
	* platform.hh: Note that get_current_working_dir() is
	charset-broken (i.e., operations started inside non-utf8
	directories are probably broken).

2005-08-24  Nathaniel Smith  <njs@pobox.com>

	* app_state.cc (allow_working_copy): 
	* change_set.cc (print_insane_change_set): Two more small compile
	fixes.
	All remaining compile errors are localized to unimplemented
	paths.cc/file_io.cc functionality.

2005-08-24  Nathaniel Smith  <njs@pobox.com>

	* database.cc (initialize): Missing ;.

2005-08-24  Nathaniel Smith  <njs@pobox.com>

	* monotone.cc (cpp_main): Handle message_file right.

2005-08-24  Nathaniel Smith  <njs@pobox.com>

	* change_set.cc (print_insane_path_rearrangement): 
	* database.cc (initialize): 
	* monotone.cc (cpp_main): More small compile fixes.

2005-08-24  Nathaniel Smith  <njs@pobox.com>

	* file_io.hh
	({assert,require}_path_is_{nonexistent,file,directory}): New
	functions.
	Use them everywhere.

2005-08-24  Nathaniel Smith  <njs@pobox.com>

	* basic_io.hh: #include "paths.hh".
	* monotone.cc (add_rcfile): Remove obsolete absolutification, etc.

2005-08-24  Nathaniel Smith  <njs@pobox.com>

	* paths.hh (system_path): Add a from-any_path constructor.
	* Makefile.am (MOST_SOURCES): Remove path_component.{cc,hh}.
	* basic_io.hh (push_file_pair): New method.
	* change_set.cc (print_insane_change_set) 
	(print_insane_path_rearrangement): Use it.

2005-08-24  Nathaniel Smith  <njs@pobox.com>

	* paths.hh (any_path::as_internal): On second thought, return a
	std::string, not a utf8 -- utf8 would be better, but should wait
	for some more general charset handling cleanup.
	* Adjust other files accordingly.
	
2005-08-24  Nathaniel Smith  <njs@pobox.com>

	* More compile fixes.  All remaing compile errors are real
	problems, yay.
	
2005-08-24  Nathaniel Smith  <njs@pobox.com>

	* Lots and lots more compile fixes.

2005-08-24  Nathaniel Smith  <njs@pobox.com>

	* paths.hh, monotone.cc, app_state.hh, app_state.cc:
	* unix/inodeprint.cc: More compile fixes.

2005-08-24  Nathaniel Smith  <njs@pobox.com>

	* manifest.hh: Include paths.hh.
	* file_io.hh: Fix syntax errors, and fixup interface.

2005-08-24  Nathaniel Smith  <njs@pobox.com>

	* paths.hh, sanity.hh: Compilation fixes.

2005-08-24  Nathaniel Smith  <njs@pobox.com>

	* paths.cc: Update tests to use path_state_* and pass utf8
	objects.
	
2005-08-24  Nathaniel Smith  <njs@pobox.com>

	* paths.hh (file_path_external): Take a utf8() object, always.

2005-08-24  Nathaniel Smith  <njs@pobox.com>

	* paths.hh (class file_path): Make "convenience functions"
	required.

2005-08-24  Nathaniel Smith  <njs@pobox.com>

	* Switch rest of instances to using convenience functions.
	
2005-08-24  Nathaniel Smith  <njs@pobox.com>
	
	* Switch many instances to using convenience functions.
	
2005-08-24  Nathaniel Smith  <njs@pobox.com>

	* paths.hh (file_path_internal, file_path_external): Define
	convenience functions.
	(file_path, bookkeeping_path, system_path): Add default
	constructors.

2005-08-24  Nathaniel Smith  <njs@pobox.com>

	* app_state.cc, change_set.cc, change_set.hh, commands.cc:
	* inodeprint.cc, manifest.cc, rcs_import.cc, restrictions.cc:
	* work.cc: Audit all calls to file_path() to add internal/external
	notation.

2005-08-24  Nathaniel Smith  <njs@pobox.com>

	* app_state.cc: More paths.hh conversion.
	(app_state::prefix): Remove.
	* commands.cc: Remove uses of app.prefix.
	* automate.cc (automate_attributes): Likewise.

2005-08-23  Nathaniel Smith  <njs@pobox.com>

	* paths.hh (any_path::as_internal): On second thought, return a
	utf8 object.
	* app_state.cc (set_database): Take a system_path.
	(set_pidfile): Likewise.
	* monotone.cc (cpp_main): Pass one.

2005-08-23  Nathaniel Smith  <njs@pobox.com>

	* file_io.hh (get_homedir): Return a system_path.
	* app_state.hh (app_state): Make pidfile a system_path.
	* sanity.hh (sanity::filename): Make a system_path.
	* monotone.cc (cpp_main): Adjust accordingly.
	* paths.hh (any_path): Add as_internal() to interface.
	* paths.cc: Add roundtripping tests.

2005-08-23  Nathaniel Smith  <njs@pobox.com>

	* platform.hh, unix/fs.cc, win32/fs.cc
	(change_current_working_dir): Take an any_path, not a string.
	* rcs_import.{cc,hh}: Convert to paths.hh.

2005-08-23  Nathaniel Smith  <njs@pobox.com>

	* commands.cc (pid_file): Remove fs::path.

2005-08-23  Nathaniel Smith  <njs@pobox.com>

	* mkstemp.cc (monotone_mkstemp): Remove references to fs::path.

2005-08-23  Nathaniel Smith  <njs@pobox.com>

	* change_set.cc (apply_rearrangement_to_filesystem): Oops, missed
	some local_path's.

2005-08-23  Nathaniel Smith  <njs@pobox.com>

	* path_component.{cc,hh}: Delete.

2005-08-23  Nathaniel Smith  <njs@pobox.com>

	* change_set.cc (move_files_to_tmp_bottom_up) 
	(move_files_from_tmp_top_down): Convert to paths.hh.
	Whole file: stop using path_component.hh.

2005-08-23  Nathaniel Smith  <njs@pobox.com>

	* paths.cc (test_bookkeeping_path): Oops, "" is an invalid
	bookkeeping_path.

2005-08-23  Nathaniel Smith  <njs@pobox.com>

	* lua.cc, paths.cc: Few more tweaks for previous change.

2005-08-23  Nathaniel Smith  <njs@pobox.com>

	* paths.{cc,hh}: Add / operators.  Make that the usual way to use
	bookkeeping_path's.
	* work.cc: Adjust accordingly.
	* lua.cc (working_copy_rcfilename): Likewise.
	* commands.cc (update): Likewise.

2005-08-23  Nathaniel Smith  <njs@pobox.com>

	* paths.{cc,hh} (operator <<): Implement for any_paths.
	* paths.hh (class bookkeeping_path): Note that current design is
	bogus to remind myself to fix it tomorrow...

2005-08-23  Nathaniel Smith  <njs@pobox.com>

	* work.{hh,cc}: Convert to paths.hh.

2005-08-23  Nathaniel Smith  <njs@pobox.com>

	* lua.{cc,hh}: Mostly convert to paths.hh.  (Still uses boost::fs
	internally for some directory iteration.)
	* app_state.cc (load_rcfiles): Update accordingly.
	* file_io.hh (path_state): De-templatify; take any_path instead of
	a T.

2005-08-23  Nathaniel Smith  <njs@pobox.com>

	* paths.cc (any_path): New base class.
	(file_path, bookkeeping_path, system_path): Inherit from it.
	* transforms.{hh,cc} (utf8_to_system): Actually, always take a
	utf8 after all (but still have two return types).

2005-08-23  Nathaniel Smith  <njs@pobox.com>

	* transforms.cc: Convert to paths.hh.

2005-08-23  Nathaniel Smith  <njs@pobox.com>

	* transforms.{cc,hh} (localized, localized_as_string): Remove.

2005-08-23  Nathaniel Smith  <njs@pobox.com>

	* transforms.cc (utf8_to_system): Make fast.

2005-08-23  Nathaniel Smith  <njs@pobox.com>

	* transforms.hh (utf8_to_system): Add a string->string version.
	* transforms.cc (utf8_to_system): Implement it.

2005-08-23  Nathaniel Smith  <njs@pobox.com>

	* paths.cc (localized_path_str): New function.
	Fix some tests.

2005-08-23  Nathaniel Smith  <njs@pobox.com>

	* commands.cc: Convert to paths.hh.
	* mkstemp.cc (monotone_mkstemp): Likewise.

2005-08-23  Nathaniel Smith  <njs@pobox.com>

	* vocab_terms.hh, vocab.cc: Remove file_path, local_path.
	* database.{hh,cc}, monotone.cc: Convert to paths.hh.
	* file_io.{hh,cc}: Start to convert to paths.hh.

2005-08-23  Nathaniel Smith  <njs@pobox.com>

	* paths.{cc,hh} (fully_normalized_path): Implement.
	(external_path): Rename to system_path.
	Misc. other updates.

2005-08-21  Eric Anderson  <anderse-monotone@cello.hpl.hp.com>
	* file_io.cc, file_io.hh, lua.cc, std_hooks.lua: determine if a
	file is binary by looking at it incrementally, rather than reading
	it in entirely.  Prepare for making it possible to control what
	characters are considered "binary"

2005-08-20  Nathaniel Smith  <njs@codesourcery.com>

	* paths.cc (is_absolute): New function.
	(file_path::file_path(vector<path_component>))
	(file_path::split): Implement.

2005-08-20  Nathaniel Smith  <njs@pobox.com>

	* interner.hh (interner): Add a scary constructor that lets us
	insert an initial value and assert that we already knew that the
	value assigned to it would be.  (This lets us make it an inlined
	constant.)

2005-08-20  Nathaniel Smith  <njs@pobox.com>

	* paths.cc: Yet more tests.

2005-08-20  Nathaniel Smith  <njs@pobox.com>
	
	* paths.cc (save_initial_path): Implement.
	Add more tests.
	
2005-08-20  Nathaniel Smith  <njs@codesourcery.com>

	* paths.{cc,hh}: New files.
	* Makefile.am (MOST_SOURCES): Add them.
	* unit_tests.hh (add_paths_tests): Declare.
	* unit_tests.cc (init_unit_test_suite): Add them.
	* platform.hh (get_current_working_dir)
	(change_current_working_dir):  New functions.
	* {unix,win32}/fs.cc: New files.

2005-08-19  Nathaniel Smith  <njs@codesourcery.com>

	* monotone.texi (Tutorial): Tweak wording, use --db at more
	appropriate places.

2005-08-26  Richard Levitte  <richard@levitte.org>

	* database.cc (version): Revert the change done earlier, as it
	aborted if the schema isn't the current one, rendering this method
	useless.

2005-08-26  Matt Johnston  <matt@ucc.asn.au>

	* change_set.cc (check_depth, confirm_proper_tree): 
	more efficient algorithm to check for no loops
	* constants.hh: new constant max_path_depth to limit
	recursion in check_depth.

2005-08-26  Benoît Dejean  <benoit@placenet.org>

	* po/fr.po: Updated French translation.

2005-08-26  Richard Levitte  <richard@levitte.org>

	* options.hh, monotone.cc: Add the '--execute' command-specific
	option.
	* monotone.cc (cpp_main): ... and process it.
	* app_state.hh (class app_state): Add the 'execute' boolean.
	* app_state.cc (app_state): Initialise it.
	* commands.cc (CMD(drop)): Add '--execute' capability.
	* commands.cc (CMD(rename)): Add '--execute' capability.  Pass
	'app' to build_rename.
	* work.hh, work.cc (build_deletions, build_rename): Do the actual
	work.  This required the addition of an app_state parameter to
	build_rename.

	* tests/t_drop_execute.at, tests/t_rename_execute.at: New tests.
	* testsuite.at: Add them.

2005-08-26  Benoît Dejean  <benoit@placenet.org>

	* mt_version.cc (print_full_version): Merged strings.
	* change_set.cc: No i18n for unittests. Wow, this saves
	21 strings (total 781).

2005-08-25  Benoît Dejean  <benoit@placenet.org>

	* commands.cc (safe_gettext): New function.
	(explain_usage): Used there to avoid _("").

2005-08-25  Benoît Dejean  <benoit@placenet.org>

	* sanity.{cc,hh} (sanity::do_format): Merged code from
	sanity::{log, warning, progress} in order to merge
	strings. Fixed exception rethrowing.

2005-08-25  Benoît Dejean  <benoit@placenet.org>

	* commands.cc (CMD(lca)): One more string for i18n.
	(CMD(trusted)): Merged all strings.

2005-08-25  Benoît Dejean  <benoit@placenet.org>

	* po/fr.po: Updated French translation.

2005-08-25  Benoît Dejean  <benoit@placenet.org>

	* database.cc (database::version): Marked string for i18n
	and simplifed.
	(database::info): Reworked to merge all strings for i18n.

2005-08-25  Benoît Dejean  <benoit@placenet.org>

	* database.{cc,hh} (database::open, database::check_filename):
	New functions to avoid error handling code and string duplicates.

2005-08-25  Matt Johnston  <matt@ucc.asn.au>

	* transform.cc ({int,ext}ernalize_rsa_keypair_id): don't 
	convert the username portion of key ids to/from ACE.
	* tests/t_genkey.at: check that foo+bar@example.com works
	and foobar@exam+ple.com doesn't.

2005-08-24  Benoît Dejean  <benoit@placenet.org>

	* database.cc (assert_sqlite3_ok): Somehow merged error messages.

2005-08-24  Benoît Dejean  <benoit@placenet.org>

	* change_set.cc (move_files_to_tmp_bottom_up): Better strings.
	* keys.cc (generate_key_pair): Merged 2 strings.

2005-08-24  Nathaniel Smith  <njs@pobox.com>

	* database.cc (assert_sqlite3_ok): Remove accidentally-left-in
	format string argument.

2005-08-24  Nathaniel Smith  <njs@pobox.com>

	* revision.cc (check_sane_history): Add MM's for calculated
	changesets.

2005-08-24  Nathaniel Smith  <njs@pobox.com>

	* database.cc (assert_sqlite3_ok): Don't print the raw sqlite
	error code.  Do add some auxiliary information when sqlite errors
	are confusing.

2005-08-24  Nathaniel Smith  <njs@pobox.com>

	* Back out most changes since
	b580c6ac5bf8eea1f442b8bddc60283b047ade1e.  Handling charsets
	properly by working in utf8 and then converting sucks.  Problems
	include
	  - gettext hates you (wants to return stuff in local charset)
	  - strerror hates you (same reason, but you can't turn it off)
	  - can't report charset conversion errors
	We thus return to our "sorta-correct, by accident" status quo.
	Only change left in is signedness fix in
	5548868ab56d939c1fd8713aa2ac8caacd1184a1.

2005-08-23  Nathaniel Smith  <njs@pobox.com>

	* ui.cc (sanitize): Fix signedness bug in comparison.
	* unix/unix.{cc,hh}: New files.
	* Makefile.am (UNIX_PLATFORM_SOURCES): Add them.
	* unix/process.cc (is_executable, make_executable): Use new
	function last_error.

2005-08-23  Nathaniel Smith  <njs@pobox.com>

	* transforms.{cc,hh} (system_charset): Expose.
	* monotone.cc (cpp_main): Use it to fiddle with gettext's charset
	conversion and make --help output actually correct.

2005-08-23  Nathaniel Smith  <njs@pobox.com>

	* transforms.cc (outprep): Don't sanitize all output; removes too
	many valid characters (\r, \t, etc.).
	* ui.cc: Call outprep on ticker output.
	(inform): Do still sanitize ui.inform() output.

2005-08-23  Nathaniel Smith  <njs@pobox.com>

	* transforms.cc (outprep): New function.
	* ui.cc (inform): Use it.
	* monotone.cc (cpp_main): Use it.
	Everything that writes user-intended output directly (i.e., via
	cout) must call outprep() on that data before printing it.
	
2005-08-23  Nathaniel Smith  <njs@pobox.com>

	* monotone.cc (cpp_main): Trick popt into converting its generated
	help messages into the current locale's charset.

2005-08-23  Nathaniel Smith  <njs@pobox.com>

	* ui.cc (inform, sanitize): Convert all output from utf8 to
	current locale's charset.

2005-08-23  Nathaniel Smith  <njs@pobox.com>

	* monotone.cc (cpp_main): Use bind_textdomain_codeset to request
	that all gettext'ed strings be returned in UTF-8.

2005-08-23  Nathaniel Smith  <njs@pobox.com>

	* idna/nfkc.c (g_utf8_strlen): Expose.
	* transforms.{cc,hh} (length): New function.
	* ui.cc (write_ticks): Use length() instead of .size() to
	calculate string widths; should support multibyte characters
	better.  (Still some problems relating to truncating strings to
	avoid overflow -- calculate truncation by length, but perform
	truncation by bytes...)

2005-08-24  Benoît Dejean  <benoit@placenet.org>

	* po/fr.po: Updated French translation.

2005-08-24  Benoît Dejean  <benoit@placenet.org>

	* monotone.cc:
	* commands.cc: Two more i18n strings.

2005-08-23  Benoît Dejean  <benoit@placenet.org>

	* lua.cc: boost::format vs. F.

2005-08-23  Nathaniel Smith  <njs@pobox.com>

	* AUTHORS: Add Benoît Dejean <benoit@placenet.org>.  Create new
	section for translators.  Add Benoît there too.

2005-08-23  Nathaniel Smith  <njs@pobox.com>

	* commands.cc: N_("") -> "".

2005-08-23  Nathaniel Smith  <njs@pobox.com>

	* commands.cc: Make all CMD() calls use N_() instead of _().
	(commands): Insert _() everywhere usage strings are used.  This is
	icky.

2005-08-23  Nathaniel Smith  <njs@pobox.com>

	* keys.cc (get_passphrase): Put back trailing ": " removed in
	recent i18n changes.

2005-08-23  Benoît Dejean  <benoit@placenet.org>

	* change_set.cc (dump_change_set): boost::format instead of F.
	* commands.cc (get_log_message, notify_if_multiple_heads,
	complete, CMD(attr)): Marked some strings for i18n. Replaced a
	multiline string by prefix_lines_with(). Merged strings.
	* diff_patch.cc (merge_provider::try_to_merge_files): Merged
	strings.
	* i18n.h: N_() stands for gettext_noop(), not plural.
	* keys.cc (get_passphrase): Fixed string surgery.
	* netsync.cc: i18nized tickers' labels. Added xgettext comment
	as tickers do not play well with multibytes characters (like é).
	(session::analyze_attachment): Fixed string surgery.
	(session::process_hello_cmd): Merged many strings.
	(session::process_data_cmd): Removed some leading/trailing
	whitespaces.
	* sanity.cc: Marked error prefixes for i18n.
	* ui.cc (tick_write_count::write_ticks): Reworked and fixed
	surgery. Merged some strings.

2005-08-23  Benoît Dejean  <benoit@placenet.org>

	* commands.cc (CMD*): _("") -> "" as _("") returns the PO
	header.

2005-08-23  Benoît Dejean  <benoit@placenet.org>

	* transforms.cc (check_idna_encoding): No i18n for unittests.

2005-08-23  Benoît Dejean  <benoit@placenet.org>

	* change_set.cc (dump_change_set): boost::format instead of F.
	* commands.cc (get_log_message, notify_if_multiple_heads,
	complete, CMD(attr)): Marked some strings for i18n. Replaced a
	multiline string by prefix_lines_with(). Merged strings.
	* diff_patch.cc (merge_provider::try_to_merge_files): Merged
	strings.
	* i18n.h: N_() stands for gettext_noop(), not plural.
	* keys.cc (get_passphrase): Fixed string surgery.
	* netsync.cc: i18nized tickers' labels. Added xgettext comment
	as tickers do not play well with multibytes characters (like é).
	(session::analyze_attachment): Fixed string surgery.
	(session::process_hello_cmd): Merged many strings.
	(session::process_data_cmd): Removed some leading/trailing
	whitespaces.
	* sanity.cc: Marked error prefixes for i18n.
	* ui.cc (tick_write_count::write_ticks): Reworked and fixed
	surgery. Merged some strings.

2005-08-23  Benoît Dejean  <benoit@placenet.org>

	* netcmd.cc (test_netcmd_functions): Don't translate unittest
	strings.
	* rcs_import.cc (cvs_commit::cvs_commit):
	* database.cc (version_cache::put):
	* lua.cc (dump_stack): boost::format vs. F for strings that are
	not messages.

2005-08-23  Benoît Dejean  <benoit@placenet.org>

	* xdelta.cc: Don't translate unittest strings.

2005-08-23  Matthew Gregan  <kinetik@orcon.net.nz>

	* monotone.texi: Bring 'update' syntax up to date.

2005-08-23  Nathaniel Smith  <njs@pobox.com>

	* tests/t_diff_external.at: --diff-args without --external is an
	error.
	* commands.cc (diff): Likewise.

2005-08-22  Nathaniel Smith  <njs@pobox.com>

	* contrib/ciabot_monotone.py (send_change_for): Handle author
	names with spaces in.

2005-08-22  Matt Johnston  <matt@ucc.asn.au>

	* HACKING: change the vim modeline to something that seems to work
	better.

2005-08-23  Olivier Andrieu  <oliv__a@users.sourceforge.net>

	* contrib/monotone.el: When running monotone commands, re-use
	*monotone* buffers. Make the "status" command use the prefix
	argument. Make the "tree"-restricted commands work in dired
	buffers. Add the "--no-merges" option in the log command. Various
	other innocuous changes.

2005-08-22  Nathaniel Smith  <njs@pobox.com>

	* mt_version.cc (print_full_version): Typo.

2005-08-22  Nathaniel Smith  <njs@pobox.com>

	* mt_version.cc: Include sanity.hh.

2005-08-22  Nathaniel Smith  <njs@pobox.com>

	* netsync.cc (process_error_cmd, run_netsync_protocol): Remove
	some newlines to avoid translation noise.

2005-08-22  Nathaniel Smith  <njs@pobox.com>

	* po/LINGUAS, po/ja.po: Remove ja translation again, it seems to
	be corrupt.

2005-08-22  Nathaniel Smith  <njs@pobox.com>

	* commands.cc (update): Don't use F() to indent things.
	
2005-08-22  Nathaniel Smith  <njs@pobox.com>

	* commands.cc (dump_diffs): Don't use F() to create diff headers.
	(commands::process): Put '' in the log message to make Benoît
	Dejean happy ;-).
	
2005-08-22  Nathaniel Smith  <njs@pobox.com>

	* po/LINGUAS, po/ja.po: Add Japanese translation by Satoru SATOH.
	
2005-08-20  Benoît Dejean  <benoit@placenet.org>

	* po/monotone.pot: Remove from version control.
	* po/POTFILES.skip: New file.
	* po/fr.po: French translation (initial version).
	* po/LINGUAS: Add fr.
	
2005-08-22  Nathaniel Smith  <njs@pobox.com>

	* commands.cc (read): Use FP (thanks to Benoît Dejean for
	catch).
	* mt_version.cc (print_version, print_full_version): Mark more
	strings for i18n (also thanks to Benoît Dejean).
	
2005-08-22  Nathaniel Smith  <njs@pobox.com>

	* commands.cc (commands): Revert previous changes, xgettext is
	buggy.
	Mark every CMD() string argument with _().
	* i18n.h, Makefile.am: New file.
	* sanity.hh: Include it.
	* po/Makevars (XGETTEXT_OPTIONS): Learn about _() and N_() as
	markers.

2005-08-22  Nathaniel Smith  <njs@pobox.com>

	* commands.cc (commands): Oops, can't call gettext on a
	std::string...

2005-08-22  Nathaniel Smith  <njs@pobox.com>

	* monotone.cc (coptions, options): Use gettext_noop to mark usage
	strings for i18n.
	* commands.cc (commands): gettextify command descriptions
	* po/Makevars (XGETTEXT_OPTIONS): Include the 2nd, 3rd, and 4th
	arguments to CMD macro as translatedable strings.

2005-08-22  Nathaniel Smith  <njs@pobox.com>

	* database.cc: Replace a bunch of F()'s by boost::format's,
	because F is only for strings displayed to user.

2005-08-22  Nathaniel Smith  <njs@pobox.com>

	* po/Makevars (XGETTEXT_OPTIONS): Extract FP'ed strings.

2005-08-22  Nathaniel Smith  <njs@pobox.com>

	* sanity.hh (FP): New macro.  Usage:
	FP("frobbed %i bar", "frobbed %s bars", num_bars) % num_bars

2005-08-22  Richard Levitte  <richard@levitte.org>

	* contrib/monotone-import.pl: When temporarly touching files that
	have disappeared since last import, don't forget to create
	intermediary directories as well (and to remove them later on).
	Make sure all file arguments are quoted.  Finally, pick up the
	newly created revision by reading MT/revision instead of relying
	on backquotes working.
	Notofication and initial correction submitted by
	BigFish <bigfische@gmail.com>.

2005-08-20  Matthew Gregan  <kinetik@orcon.net.nz>

	* revision.hh: Delete doubled line of text in comment.

2005-08-20  Benoît Dejean  <benoit@placenet.org>

	* monotone.cc (cpp_main): setlocale(LC_ALL).
	* commands.cc (dropkey): Unify warning into a single string.

2005-08-20  Nathaniel Smith  <njs@codesourcery.com>

	* contrib/monoprof.sh (test_commit): Kernel tarball unpacks to
	linux-$KVER/, not $KVER/.

2005-08-19  Nathaniel Smith  <njs@codesourcery.com>

	* contrib/monoprof.sh (SETUP): Put netsync hooks in the default
	hook file.

2005-08-19  Nathaniel Smith  <njs@codesourcery.com>

	* contrib/monoprof.sh: Give a sensible error message if $DATADIR
	doesn't exist.

2005-08-20  Matt Johnston  <matt@ucc.asn.au>

	* database.cc (put_revision): uncomment check_sane_history call
	(was accidentally committed commented out)

2005-08-19  Nathaniel Smith  <njs@codesourcery.com>

	* monotone.texi (Tutorial): Tweak wording, use --db at more
	appropriate places.

2005-08-19  Matthew Gregan  <kinetik@orcon.net.nz>

	* tests/t_crlf.at: Adjust expected line count to accomodate diff
	output change.
	* commands.cc (CMD(diff)): Include base revision ID in diff output
	header when diffing against working copy.  Useful to identify what
	revision a patch was created against.
	* std_hooks.lua (ignore_file): Ignore Visual SourceSafe junk.

2005-08-18  Timothy Brownawell  <tbrownaw@gmail.com>

	* std_hooks.lua: accept_testresult_change now only cares about
	testresults listed in MT/wanted-testresults

2005-08-18  Matthew Gregan  <kinetik@orcon.net.nz>

	* INSTALL: Remove outdated references to configure options and
	Solaris build workarounds.
	* configure.ac: Lower gettext requirement from 0.12.1 to 0.11.5.

2005-08-17  Timothy Brownawell  <tbrownaw@gmail.com>

	* sanity.cc (gasp()): When catching an error from dumping a MM'd
	variable, do not discard output generated prior to the error. This
	way, at least the header line (function name, file, line no.) is
	printed.
	* change_set.cc: write_insane_change_set: new function to write a
	change set without sanity checking it, now used by dump().

2005-08-17  Patrick Mauritz  <oxygene@studentenbude.ath.cx>

	* unix/process.cc: missing include
	* m4/fexceptions.m4, configure.ac, Makefile.am: remove hardcoded
	-fexceptions in CFLAGS and add it only if compiler doesn't freak
	out.

2005-08-17  Nathaniel Smith  <njs@pobox.com>

	* work.cc (build_additions): Tweak wording.

2005-08-17  Nathaniel Smith  <njs@pobox.com>

	* netsync.cc: Add IANA port assignment to the todo list.

2005-08-17  Nathaniel Smith  <njs@pobox.com>

	* unix/process.cc (make_executable): Open the fd read-only, avoids
	problems with read-only files, and a writeable fd doesn't seem to
	be necessary to change permission bits.

2005-08-17  Nathaniel Smith  <njs@pobox.com>

	* unix/process.cc (is_executable, make_executable): When reporting
	an error in a syscall, include the actual error message.

2005-08-17  Nathaniel Smith  <njs@pobox.com>

	* lua.cc (dump_stack): New function.
	(Lua::fail): New method; use above.
	(get, get_fn, get_tab, get_str, get_num, get_bool, extract_str)
	(extract_int, extract_double, extract_bool, begin, next, pop): Use
	it, to give better logging.
	
2005-08-17  Nathaniel Smith  <njs@pobox.com>

	* Makefile.am (lib3rdparty_a_CFLAGS): Build 3rd party C code with
	-fexceptions.

2005-08-17  Matthew Gregan  <kinetik@orcon.net.nz>

	* win32/process.cc: Slightly smarter argv->cmdline munging.
	* std_hooks.lua: Merge hooks for TortoiseMerge (part of
	TortoiseSVN).

2005-08-17  Nathaniel Smith  <njs@pobox.com>

	* lua.cc (lua_hooks): Re-enable panic thrower, we no longer
	support Lua 4.

2005-08-16  Nathaniel Smith  <njs@pobox.com>

	* netsync.cc: Add more netsync todos.

2005-08-15  Nathaniel Smith  <njs@pobox.com>

	* tests/t_explicit_merge_with_anc.at: New test.
	* testsuite.at: Add it.

2005-08-15  Nathaniel Smith  <njs@pobox.com>

	* tests/t_log_brief.at: New test.
	* testsuite.at: Add it.

2005-08-15  Nathaniel Smith  <njs@pobox.com>

	* commands.cc (fcommit): Remove.  This command has never been
	documented, tested, or maintained; it also doesn't avoid the use
	of temporary files (which was supposed to be its purpose).  Has it
	ever actually been used...?
	
2005-08-15  Nathaniel Smith  <njs@pobox.com>

	* lua.cc (hook_init_attributes): Do more logging; use begin()
	instead of starting iteration by hand.

2005-08-15  Patrick Mauritz  <oxygene@studentenbude.ath.cx>

	* testsuite.at, tests/*.at: make testsuite less demanding:
	- QGREP() and QEGREP() provide a portable [e]grep -q
	- export FOO=bar -> FOO=bar; export FOO
	- tail -n $x -> TAIL($x) with appropriate macro

2005-08-15  Patrick Mauritz  <oxygene@studentenbude.ath.cx>

	* m4/typeof.m4: new test, looks if compiler knows the typeof()
	extension
	* configure.ac: use it
	* sanity.hh: use the test, and boost's abstraction over
	__PRETTY_FUNCTION__ and similar pseudo-macros

2005-08-15  Patrick Mauritz  <oxygene@studentenbude.ath.cx>

	* configure.ac (BOOST_FIX_VERSION): only apply that fix on gcc.

2005-08-14  Nathaniel Smith  <njs@pobox.com>

	* configure.ac (BOOST_VERSION_CHECK, BOOST_FIX_VERSION): Fix for
	cross-compilation.  (Thanks to John Bowler <jbowler@acm.org>.)

2005-08-14  Matthew Gregan  <kinetik@orcon.net.nz>

	* testsuite.at: Don't use agraph.
	* Makefile.am: Minor cleanups.

2005-08-13  Patrick Mauritz  <oxygene@studentenbude.ath.cx>

	* botan/gzip.cpp, botan/mutex.cpp: c functions via c* headers need
	std:: prefix

2005-08-13  Patrick Mauritz  <oxygene@studentenbude.ath.cx>

	* schema_migration.cc (lowercase): it's only used for processing sha1
	values whos size we know: make array size constant
	* transforms.cc (encode_hexenc, decode_hexenc): they have to work with
	all kinds of string sizes, so at least make them nicer by using
	boost::scoped_array

2005-08-13  Patrick Mauritz  <oxygene@studentenbude.ath.cx>

	* revision.cc: make copy constructor of revision_set behave like
	normal constructor in case it's copying a freshly created object

2005-08-13  Nathaniel Smith  <njs@pobox.com>

	* testsuite.at: Use SEGV to kill netsync servers, in hopes it will
	give better coverage information.

2005-08-13  Julio M. Merino Vidal  <jmmv@NetBSD.org>

	* configure.ac: Remove an obsolete check to see if SQLite was
	bundled or not, because the bundled version has been used
	exclusively for quite some time.

2005-08-13  Julio M. Merino Vidal  <jmmv@NetBSD.org>

	* database_check.cc: Remove trailing newline from error messages
	when embedding them inside other strings, so that the trailing
	closing parenthesis is printed correctly.

2005-08-13  Julio M. Merino Vidal  <jmmv@NetBSD.org>

	* configure.ac: Add '-mt' as another possible suffix to detect the
	Boost libraries.  It's very common when these libraries are built
	with the "native naming layout".

2005-08-13  Nathaniel Smith  <njs@pobox.com>

	* monotone.1, monotone.texi: Don't mention agraph.
	* tests/t_netsync_repeated.at: Don't use agraph.
	* tests/t_netsync_unrelated.at: Likewise.

2005-08-13  Nathaniel Smith  <njs@pobox.com>

	* commands.cc (agraph): Remove.

2005-08-13  Nathaniel Smith  <njs@pobox.com>

	* tests/t_commit_log_writeback.at: New test.
	* testsuite.at: Add it.

2005-08-12  Nathaniel Smith  <njs@pobox.com>

	* commands.cc (commit): When user uses --message or
	--message-file, don't require non-empty logs, and don't write out
	message to MT/log.  (This makes re-running a 'commit -m foo'
	command line until it works possible; otherwise the second try
	will get a 'MT/log non-empty and -m supplied' error.)

2005-08-11  Nathaniel Smith  <njs@pobox.com>

	* netsync.cc: Add a list of ideas for improvement that will break
	network compatibility and thus perhaps should go together.

2005-08-11  Nathaniel Smith  <njs@pobox.com>

	* tests/t_commit_message_file.at: Un-double file contents.

2005-08-11  Nathaniel Smith  <njs@pobox.com>

	* lua.cc (ok, extract_str, extract_int, extract_double)
	(extract_bool): Add more logging.

2005-08-11  Patrick Mauritz <oxygene@studentenbude.ath.cx>

	* INSTALL: remove section about crypto++ on solaris
	* config.rpath, mkinstalldirs, po/Makefile.in.in,
	  various files in m4, ABOUT-NLS:
	  remove as they're autogenerated
	* hash_map.hh, m4/gnucxxhashmap.m4, m4/stlporthashmap.m4:
	  new files, abstraction over hash_map differences in STL impls.
	* m4/externtemplate.m4: new file, check if compiler is happy
	  with "extern template"
	* configure.ac: hook up the new autoconf tests
	* Makefile.am: remove -Wall
	* botan/gzip.cpp, botan/mutex.cpp: add includes
	* constants.*: move values to .hh if used for array sizes
	* interner.hh, xdelta.cc: use hash_map.hh
	* merkle_tree.cc, unix/inodeprint.cc: make array size truly
	  constant 
	* sanity.hh: work-around for missing typeof() and
	  __PRETTY_FUNCTIONS on non-gcc compilers
	* schema_migration.cc, transforms.cc: moved dynamically
	  initialized array to heap
	* transforms.hh, vocab.hh: use externtemplate autoconf test

2005-08-10  Matthew Gregan  <kinetik@orcon.net.nz>

	* monotone.spec: include zlib-devel and texinfo as build
	requirements, zlib as a runtime requirement.

2005-08-09  Eric Anderson  <anderse-monotone@cello.hpl.hp.com>

	* tests/perf-test.sh: A repeatable performance test harness
	* tests/parse-accounting.pl: A script that parses the accounting
	output into a nice tabular format

2005-08-09  Eric Anderson  <anderse-monotone@cello.hpl.hp.com>
 
	* Changes to significantly improve network pull performance
	* string_queue.hh: created to store pending data and allow for
	efficient removal from the front.  The string queue automatically
	reduces its buffer size if it is very empty.  	
	* hmac.{cc,hh}: Add in a version of chained_hmac::process that can
	operate on a string_queue for use during read.
	* netcmd.{cc,hh}: update netcmd::read to use a string_queue rather
	than a string, update all the regression tests also.  This required
	the somewhat ugly creation of a read_string function because the
	netcmd read and write functions are no longer using the same type.
	* netio.hh: introduce functions for operating on a string_queue. They
	are identical to the equivalent string functions except for the type
	of the argument.
	* netsync.cc: Use a string_queue rather than a string for storing the 
	input and output buffers.

	* string_queue.cc: unit tests (Matt Johnston)

2005-08-09  Richard Li  <richardl@redhat.com>

	* std_hooks.lua (merge2, merge3): explain a little better why
	monotone can't find a merge command.

2005-08-09  Nathaniel Smith  <njs@pobox.com>

	* commands.cc (update): Fix helpful error message to suggest
	_current_ commandline syntax.

2005-08-09  Olivier Andrieu  <oliv__a@users.sourceforge.net>

	* contrib/monotone.el: a couple of fixes spotted by the compiler
	* Changelog, contrib/colorize: utf8ize

2005-08-09  Nathaniel Smith  <njs@pobox.com>

	* NEWS: Put a time in.
	* po/monotone.pot: Regenerate.
	
2005-08-08  Nathaniel Smith  <njs@pobox.com>

	* configure.ac, monotone.spec, debian/changelog:
	* win32/monotone.iss: Bump version number.

2005-08-08  Nathaniel Smith  <njs@pobox.com>

	* UPGRADE: Fix title.
	* NEWS: Add --lca.

2005-08-08  Nathaniel Smith  <njs@pobox.com>

	* commands.cc (merge, propagate): Take --lca.
	* options.hh: Add OPT_LCA.
	* monotone.cc (coptions, cpp_main): Support it it.
	* app_state.{hh,cc} (app_state::usa_lca): New variable.
	* revision.cc (find_common_ancestor_for_merge): Use LCA if user
	passed --lca.
	* tests/t_merge_lca.at: New test.
	* testsuite.at: Add it.
	* monotone.texi (Tree): Document --lca.
	
2005-08-08  Nathaniel Smith  <njs@pobox.com>

	* NEWS: First-pass for 0.22 release.
	* UPGRADE: Likewise.

2005-08-08  Nathaniel Smith  <njs@pobox.com>

	* Makefile.am (BOTAN_SOURCES): Add botan headers.
	* po/monotone.pot: Regenerate.

2005-08-07  Nathaniel Smith  <njs@pobox.com>

	* netsync.cc (rebuild_merkle_trees, insert_with_parents): Make a
	ticker for added revisions, since traversing the tree to pull in
	ancestors causes a noticeable pause before the cert/key tickers
	start up.
	(insert_with_parents): Also simplify logic.

2005-08-07  Nathaniel Smith  <njs@pobox.com>

	* commands.cc (pull): Clarify what the "doing anonymous pull"
	message means and what you might do about it.

2005-08-07  Nathaniel Smith  <njs@pobox.com>

	* monotone.texi (Network Service, Hooks): Document
	get_netsync_read_permitted as getting a nil value on anonymous
	connects.
	* lua.{cc.hh} (hook_get_netsync_anonymous_read_permitted):
	Remove. Replace with 1-argument version of
	hook_get_netsync_write_permitted.
	* netsync.cc (process_anonymous_cmd): Update.
	* tests/t_netsync_permissions.at: Likewise.

2005-08-07  Matthew Gregan  <kinetik@orcon.net.nz>

	* botan/{data_snk,es_file}.cpp: Open fstreams in binary mode.
	These changes, plus the same change for data_src.cpp and
	es_ftw.cpp, have been sent upstream.

2005-08-05  Nathaniel Smith  <njs@pobox.com>

	* commands.cc (commit): Write out the log message to MT/log
	_after_ making sure it's non-empty.
	* tests/t_commit_cancelled.at: New test.
	* testsuite.at: Add it.
	
2005-08-04  Nathaniel Smith  <njs@pobox.com>

	* netsync.cc (rebuild_merkle_trees): Typo.

2005-08-04  Nathaniel Smith  <njs@pobox.com>

	* netsync.cc (rebuild_merkle_trees): Tweak message ("rebuilding
	merkle trees" does not mean anything to J. Random User...)

2005-08-04  Nathaniel Smith  <njs@pobox.com>

	* manifest.cc (build_restricted_manifest_map): In 'missing files'
	error message, explain how to recover.

2005-08-03  Nathaniel Smith  <njs@pobox.com>

	* testsuite.at (NETSYNC_ADDRESS): New macro.
	(NETSYNC_SERVE_N_START, NETSYNC_SERVE_START)
	(NETSYNC_CLIENT_N_RUN): Use it.
	
	* tests/t_netsync_checks_server_key.at: Make sure can unset the
	known-servers entry.

2005-08-03  Matthew A. Nicholson  <matt@matt-land.com>

	* std_hooks.lua (get_preferred_merge2_command)
	(get_preferred_merge3_command): Provide more information on how to
	use vim as merge tool.

2005-08-03  graydon hoare  <graydon@pobox.com>

	* unix/process.cc (make_executable): Fix race, set user/group/other.

2005-08-03  Matthew Gregan  <kinetik@orcon.net.nz>

	* botan/data_src.cpp (DataSource_Stream::DataSourceStream): Open
	fstream as binary file.

2005-08-03  Matthew Gregan  <kinetik@orcon.net.nz>

	* win32/inodeprint.cc: Botan changes.  Also, hash individual
	FileTime structure members rather than the entire structure.
	* keys.cc: Add explicit 'using' for Botan::byte.
	* botan/es_win32.{cpp,h}: Add missing files.
	* Makefile.am: Enable entropy collection via CryptoAPI and Win32
	API.

2005-08-02  Matt Johnston  <matt@ucc.asn.au>

	* botan/gzip.cpp: forgot to commit some semicolons

2005-08-02  Matt Johnston  <matt@ucc.asn.au>

	* botan/gzip.{cpp,h}: rearranged the code to be clearer.

2005-08-01  Nathaniel Smith  <njs@pobox.com>

	* netsync.cc (get_branches): Remove warning when there are no
	branches.

2005-07-29  Nathaniel Smith  <njs@pobox.com>

	* globish.cc (matcher::operator()): Log what's happening.
	(checked_globish_to_regex_test): Fix previously added test.

2005-07-29  Nathaniel Smith  <njs@pobox.com>

	* globish.cc (checked_globish_to_regex_test): Add another test for
	quoted characters.

2005-07-28  Nathaniel Smith  <njs@pobox.com>

	* update.cc (calculate_update_set): Only include current rev in
	update set if it is an acceptable candidate.
	* commands.cc (update): Clarify error message in this case.
	* tests/t_update_branch.at: Update accordingly.

2005-07-28  Matthew Gregan  <kinetik@orcon.net.nz>

	* monotone.spec: Require boost >= 1.32.

2005-07-27  Matthew Gregan  <kinetik@orcon.net.nz>

	* tests/t_merge_add_del.at: 'drop' does not take a branch (test
	now fails in expected place).
	* tests/t_merge_add_rename_add.at: New test.
	* testsuite.at: Add it.

2005-07-27  Nathaniel Smith  <njs@pobox.com>

	* tests/t_update_branch.at: New test.
	* testsuite.at: Add it.
	(REVERT_TO): Do not preserve MT/options file (can setup invalid
	branch).
	* app_state.cc (make_branch_sticky): Call write_options when
	already have a working copy.
	* commands.cc (update): Call make_branch_sticky at appropriate
	time.

2005-07-27  Nathaniel Smith  <njs@pobox.com>
	
	* commands.cc: ALIAS(mv, rename).  ALIAS(rm, drop).

2005-07-26  Nathaniel Smith  <njs@pobox.com>

	* change_set.cc (dump): Add state_renumbering dumper.
	(merge_disjoint_analyses): Add MM().

2005-07-26  Nathaniel Smith  <njs@pobox.com>

	* change_set.cc (dump): Add path_analysis dumper.
	(merge_change_sets): Add more MM()s.

2005-07-26  Nathaniel Smith  <njs@pobox.com>

	* change_set.cc (dump): Add path_state dumper.
	(sanity_check_path_state): Add MM().

2005-07-26  Richard Levitte  <richard@levitte.org>

	* revision.cc (check_sane_history): Convert tabs to the
	appropriate amount of spaces.

2005-07-26  Richard Levitte  <richard@levitte.org>

	* sanity.hh, revision.cc (check_sane_history),
	change_set.cc (concatenate_change_sets, merge_change_sets,
	invert_change_set): Because boost currently uses the symbol M, we
	have a clash.  Therefore, let's rename M to MM, for now.

2005-07-26  Richard Levitte  <richard@levitte.org>

	* commands.cc (CMD(privkey)): Change so both the public and
	private key are printed.

	* tests/t_dropkey_2.at, tests/t_lua_privkey.at: Adapt to the new
	private key format.

2005-07-24  Nathaniel Smith  <njs@pobox.com>

	* sanity.cc (MusingI, ~MusingI): No-op when already in the middle
	of dumping.

2005-07-25  Matthew Gregan  <kinetik@orcon.net.nz>

	* Makefile.am, configure.ac: Remove BUNDLED_{LUA,SQLITE} tests and
	clarify the comment for popt.  Using external versions of these
	tools didn't work anyway, so there's no point giving the
	impression that it might.

2005-07-24  Nathaniel Smith  <njs@pobox.com>

	* sanity.cc (gasp): Handle the possibility of multiple valid calls
	to gasp(), 'db check' can trigger multiple invariants without
	dying.

2005-07-24  Nathaniel Smith  <njs@pobox.com>

	* sanity.{hh,cc} (sanity::already_dumping, gasp): Don't let gasp
	be called recursively, in case a dump triggers an invariant.

2005-07-24  Nathaniel Smith  <njs@pobox.com>

	* sanity.cc (gasp): Make more robust against new errors triggered
	during error unwind.  (write_change_set in particular likes to
	blow up when handling in invalid change_set.)

2005-07-24  Nathaniel Smith  <njs@pobox.com>

	* change_set.cc (merge_change_sets, check_sane)
	(concatenate_change_sets, invert_change_set): Add M()s.

2005-07-24  Nathaniel Smith  <njs@pobox.com>

	* sanity.{hh,cc} (dump): Remove templated version, add std::string
	version.
	* vocab.{hh,cc} (dump): Add ATOMIC/DECORATE/ENCODING dumpers.
	* change_set.{hh,cc} (dump): Add change_set dumper.
	* manifest.{hh,cc} (dump): Add manifest_map dumper.
	* revision.cc (check_sane_history): Add some M()s.

2005-07-24  Nathaniel Smith  <njs@pobox.com>

	* sanity.hh (class Musing, gasp, dump): Actually, take a
	std::string instead of a std::ostream; fits our idioms better.

2005-07-24  Nathaniel Smith  <njs@pobox.com>

	* sanity.cc (log, progress, warning): Append '\n' to strings when
	necessary.
	(gasp): Save string properly.
	(M): Apply black magic.  Now works correctly.
	(dump): Write newline.

2005-07-24  Nathaniel Smith  <njs@pobox.com>

	* sanity.hh (dump): Add a default 'dump' implementation for all
	<<able objects.

2005-07-24  Nathaniel Smith  <njs@pobox.com>

	* constants.{cc,hh} (default_terminal_width): New constant.
	* ui.cc (guess_terminal_width): Use it.

2005-07-24  Nathaniel Smith  <njs@pobox.com>

	* diff_patch.cc (unidiff_append_test): Fix typo.

2005-07-24  Nathaniel Smith  <njs@pobox.com>

	* tests/t_annotate_no_rev.at: New test.
	* testsuite.at: Add it.
	
2005-07-24  Nathaniel Smith  <njs@pobox.com>

	* sanity.{hh,cc} (sanity, dump_buffer, invariant_failure)
	(index_failure,	MusingI, Musing, M): Implement macro M(), for
	'musing', which marks data that monotone was musing over when an
	invariant tripped.
	* Makefile.am (MOST_SOURCES): Fix spacing.

2005-07-23  Nathaniel Smith  <njs@pobox.com>

	* ui.{hh,cc} (guess_terminal_width): New function.
	(tick_write_dot::chars_on_line): Make unsigned to quiet gcc warning.
	(tick_write_dot::write_ticks): Use guess_terminal_width.
	* commands.cc (dump_diffs): Take full responsibility for printing
	=== lines, and use guess_terminal_width.
	* diff_patch.cc (make_diff): Don't print === lines.
	(unidiff_append_test): Adjust accordingly.

2005-07-23  Matthew Gregan  <kinetik@orcon.net.nz>

	* commands.cc (CMD(annotate)): Check for a valid revision before
	trying to fetch it from the database.
	* lua/lundump.[ch], lua/ldump.c: Rename VERSION and VERSION0 to
	LUA_DUMP_VERSION and LUA_DUMP_VERSION0 to avoid clashes with
	VERSION from config.h.

2005-07-22  Nathaniel Smith  <njs@pobox.com>

	* monotone.texi (Committing Work): Remove discussion of manifests.

2005-07-20  Nathaniel Smith  <njs@pobox.com>

	* netsync.cc (rebuild_merkle_trees): Make 'including branch'
	message L() instead of P(); it's nice information, but too much to
	be useful with large databases.

2005-07-22  Matt Johnston  <matt@ucc.asn.au>

	* database_check.cc: check that revisions and manifests
	are normalised to the same for that they would be written as.
	* tests/t_database_check_normalized.at: a test for it.
	* testsuite.at: add it.

2005-07-21  Richard Levitte  <richard@levitte.org>

	* contrib/monotone-import.pl: Now uses the given tag.

2005-07-20  Marcel van der Boom  <marcel@hsdev.com>

	* database.{cc,hh} (get_branches): New method.
	* commands.cc (ls_branches): Use it.
	* netsync.cc (get_branches): Likewise.
	* tests/t_ls_branches.at: New test.
	* testsuite.at: Add it.
	
2005-07-20  Nathaniel Smith  <njs@pobox.com>

	* commands.cc (db): Rename kill_branch_locally to
	kill_branch_certs_locally.
	* tests/t_db_kill_branch_locally.at: Rename to...
	* tests/t_db_kill_branch_certs_locally.at: ...this.  Update.
	* testsuite.at: Update.
	* monotone.texi (Database): Update.

2005-07-19  Nathaniel Smith  <njs@pobox.com>

	* schema_migration.cc (migrator::migrate): Add a check for schemas
	that are just... wrong.
	* tests/t_migrate_broken_schema.at: New test.

2005-07-19  Nathaniel Smith  <njs@pobox.com>

	* netcmd.cc (read): Make the bad HMAC error message clearer.

2005-07-19  Matthew Gregan  <kinetik@orcon.net.nz>

	* tests/t_diff_external.at: Canonicalise output for Win32.

2005-07-18  Nathaniel Smith  <njs@pobox.com>

	* keys.cc (get_passphrase): Do still error out if they keep typing
	empty passphrases.

2005-07-18  Richard Levitte  <richard@levitte.org>

	* database.cc: Move the inclusion of stdarg.h...
	* database.hh: ... here.

2005-07-18  Matt Johnston  <matt@ucc.asn.au>

	* keys.cc (get_passphrase): don't bomb out if they type an empty passphrase.

2005-07-18  Patrick Mauritz  <oxygene@studentenbude.ath.cx>

	* work.cc, manifest.cc: Remove 'using namespace boost'.

2005-07-18  Nathaniel Smith  <njs@pobox.com>

	* netsync.cc (received_items): New instance variable.
	(session::session): Initialize it.
	(note_item_arrived): Maintain it.
	(item_request_outstanding): Rename it to...
	(item_already_received): ...this, and have it check both
	outstanding and fulfilled requests.
	(queue_send_data_cmd, queue_send_delta_cmd): Call it via new
	name.
	
	Hopefully this will eliminate cases where "revs in" is larger than
	"revs written".
	
2005-07-17  Nathaniel Smith  <njs@pobox.com>

	* constants.cc (legal_key_name_bytes): Allow + and _ to appear in
	key names.

2005-07-17  Nathaniel Smith  <njs@pobox.com>

	* ui.{cc,hh} (tick_write_dot::write_ticks): Start a new line when
	too many dots have been written.
	* netsync.cc (process_refine_cmd): Add comment noting a possible
	optimization regarding subtree refinement.

2005-07-17  Nathaniel Smith  <njs@pobox.com>

	* configure.ac, win32/monotone.iss, monotone.spec:
	* debian/changelog: Bump version numbers to 0.21.
	* NEWS: Commit to a timestamp.

2005-07-17  Nathaniel Smith  <njs@pobox.com>

	* NEWS: Add diff changes, more tweaking.
	* UPGRADE: Update for 0.21.
	* AUTHORS: Add Vladimir Vukicevic.

2005-07-18  Matt Johnston  <matt@ucc.asn.au>

	* netsync.cc: merge fixup
	* botan/pipe_rw.cpp (read_all_as_string): make it smarter and faster

2005-07-18  Matt Johnston  <matt@ucc.asn.au>

	* botan/sha160.{cpp,h}: new faster sha160 implementation from Jack Lloyd
	and Kaushik Veeraraghavan.

2005-07-17  Nathaniel Smith  <njs@pobox.com>

	* tests/t_diff_external.at: New test.
	* testsuite.at: Add it.

2005-07-17  Nathaniel Smith  <njs@pobox.com>

	* monotone.texi (Restrictions): diff -r -r does accept
	restrictions now.
	(CVS Phrasebook): Clarify diff section.
	(Informative): Document diff [--unified|--context|--external],
	--diff-args.

2005-07-17  Nathaniel Smith  <njs@pobox.com>

	* app_state.{cc,hh}: Record whether --diff-args was passed, not
	just a string value.
	* lua.{cc,hh} (hook_external_diff): Take a diff_args_provided
	variable.
	* commands.cc (do_external_diff): Pass it.

2005-07-17  Nathaniel Smith  <njs@pobox.com>

	* std_hooks.lua (external_diff_default_args): New variable.
	(external_diff): Use it as a default, and use user-provided
	diff_args otherwise.
	* monotone.texi (Hooks): Document this.

2005-07-16  Vladimir Vukicevic  <vladimirv@gmail.com>

	* lua.{cc,hh} (hook_external_diff): New hook.
	* std_hooks.lua (external_diff): Add default definition.
	* monotone.texi (Hooks): Document external_diff hook.
	* app_state.{cc,hh}, options.hh, monotone.cc: Add --context,
	--external, --unified, --diff-args options.
	* commands.cc (do_external_diff): New function.
	(dump_diffs): Put a == line between each file's diffs.
	Pass file_ids of pre- and post-states to make_diff.
	(diff): Take new options.
	(cdiff): Remove.
	* diff_patch.{cc,hh} (make_diff): Print file ids in diff file
	headers.
	(unidiff_append_test): Update.
	(enum diff_type): Move to...
	* vocab.hh: ...here.
	* tests/t_restrictions.at, tests/t_crlf.at: Update.

2005-07-16  Nathaniel Smith  <njs@pobox.com>

	* manifest.cc (build_restricted_manifest_map): Remove doubled
	comment.

2005-07-16  Nathaniel Smith  <njs@pobox.com>

	* NEWS: Mention need for 'db migrate'.

2005-07-17  Matthew Gregan  <kinetik@orcon.net.nz>

	* lua/*: Import Lua 5.0.2 from upstream.
	* lua/*: Fix up CVS $Id$ tags, which appear to have been trashed
	since monotone existed in CVS.

2005-07-16  Nathaniel Smith  <njs@pobox.com>

	* NEWS: Update for 0.21.

2005-07-16  Nathaniel Smith  <njs@pobox.com>

	* database.cc (assert_sqlite3_ok): Remove dead function.
	
2005-07-16  Nathaniel Smith  <njs@pobox.com>

	* app_state.cc (require_working_copy): Oops, make it compile.

2005-07-16  Nathaniel Smith  <njs@pobox.com>

	* app_state.{cc,hh} (require_working_copy): Take an optional
	argument to give more details about why a working copy was
	required.
	* commands.cc (log): Give said details.

2005-07-16  Nathaniel Smith  <njs@pobox.com>

	* monotone.texi (CVS Phrasebook): Include 'log'.

2005-07-16  Nathaniel Smith  <njs@pobox.com>

	* monotone.texi (Selectors): Document use of globs.
	* tests/t_selector_globbing.at: New test.
	* testsuite.at: Add it.
	
2005-07-16  Jordan Breeding  <jordan.breeding@mac.com>

	* database.cc (selector_to_certname): Make 't:' selector match
	exactly by default as well.

2005-06-25  Brian Downing <bdowning@lavos.net>

	* database.cc (selector_to_certname, complete): Makes 'b:'
	selector be interpreted as a glob instead of as a partial string
	match.
	
2005-07-16  Nathaniel Smith  <njs@pobox.com>

	* netsync.cc: Revert accidentally committed changes.

2005-07-16  Nathaniel Smith  <njs@pobox.com>

	* ChangeLog: Fix formatting.

2005-07-15  Matt Johnston  <matt@ucc.asn.au>

	* netsync.cc (rebuild_merkle_trees): bad_branch_certs is a set of cert
	hashes, not of revision idents.

2005-07-14  Nathaniel Smith  <njs@pobox.com>

	* database.cc (get_revision_cert_index): "reserve" and "resize"
	are different.

2005-07-14  Nathaniel Smith  <njs@pobox.com>

	* netsync.cc (process_delta_cmd): Remove meaningless comment.

2005-07-14  Nathaniel Smith  <njs@pobox.com>

	* database.hh: Pre-declare sqlite3_stmt, instead of including
	sqlite3.h.

2005-07-14  Derek Scherger  <derek@echologic.com>

	* commands.cc (lca,lcad,try_one_merge): call describe_revision for
	logging common ancestors
	(propagate): log final merged line after propagate completes
	to indicate that it actually worked and to be consistent with merge

2005-07-13  Derek Scherger  <derek@echologic.com>

	* ChangeLog: merge fixup

2005-07-13  Derek Scherger  <derek@echologic.com>

	* database.cc (debug): delete stale comment
	(delete_branch_named):
	(delete_tag_named): 
	(clear): replace vprintf stuff with query parameters

2005-07-13  Nathaniel Smith  <njs@pobox.com>

	* contrib/ciabot_monotone.py (main): Optimistically run 'db
	migrate' before using database.

2005-07-13  Nathaniel Smith  <njs@pobox.com>

	* schema_migration.cc (migrate_monotone_schema)
	(migrator::migrate): Move the "nothing happened" check, and don't
	vacuum unless a migration occurred.

2005-07-13  Nathaniel Smith  <njs@pobox.com>

	* tests/t_restricted_diff_unchanged.at: New test.
	* testsuite.at: Add it.

2005-07-13  graydon hoare  <graydon@pobox.com>

	* rcs_import.cc (cvs_branch::cvs_branch): Initialize bools to false.

2005-07-13  Nathaniel Smith  <njs@pobox.com>

	* monotone.texi (Database): Document kill_tag_locally.

2005-07-13  Nathaniel Smith  <njs@pobox.com>

	* tests/t_kill_tag_locally.at, tests/t_ambiguous_tags.at: New
	tests.
	* testsuite.at: Add them.

2005-07-11  graydon hoare  <graydon@pobox.com>

	* AUTHORS: Add Jordan.
	* commands.cc (ls_tags): Do not uniquify tags.
	* constants.{cc,hh} (cvs_window): Change to time_t, tighten to 5 minutes.
	* rcs_import.cc (window): Remove.
	(note_type): Remove dead code.
	(is_sbr): Add test for synthetic branch roots.
	(cvs_commit::is_synthetic_branch_root): New test.
	(process_branch): Skip synthetic branch roots, push new branch
	before picking branch to mark, rather than after.
	(cvs_history::index_branchpoint_symbols): Handle vendor branches.
	(cvs_history::push_branch): Do not duplicate root on private branches.
	(import_branch): Fix up cluster inference.
	(cluster_consumer::consume_cluster): New invariant.
	* tests/t_cvsimport_drepper2.at: Modify to reflect fixes.

2005-07-11  Jordan Breeding  <jordan.breeding@mac.com>

	* commands.cc (db): New subcommand "kill_tag_locally"
	* database.{cc,hh} (delete_tag_named): New function.

2005-07-12  Nathaniel Smith  <njs@pobox.com>

	* schema_migration.cc (migrator::migrate): When there is nothing
	to be done, do nothing.

2005-07-12  Nathaniel Smith  <njs@pobox.com>

	* netsync.cc (rebuild_merkle_trees): Reduce memory usage a bit,
	and don't insert branch certs that the other side will just end up
	throwing away (reduces network traffic).

2005-07-12  Nathaniel Smith  <njs@pobox.com>

	* testsuite.at (NETSYNC_SERVE_START, NETSYNC_SERVE_N_START):
	Really, really really fix up quoting.  Really.
	I hope.

2005-07-12  Nathaniel Smith  <njs@pobox.com>

	* contrib/ciabot_monotone.py (config.project_for_branch): Clarify
	comment text for non-Python programmers.

2005-07-12  Nathaniel Smith  <njs@pobox.com>

	* testsuite.at (NETSYNC_SERVE_START, NETSYNC_SERVE_N_START): Fixup
	quoting.

2005-07-11  Nathaniel Smith  <njs@pobox.com>

	* crypto_tests.cc: New SHA1 correctness tests from Kaushik Veeraraghavan.
	* unit_tests.cc (init_unit_test_suite): 
	* unit_tests.hh (add_crypto_tests): 
	* Makefile.am (unit_tests_SOURCES): Call them.
	* AUTHORS: Add Kaushik Veeraraghavan.

2005-07-11  Nathaniel Smith  <njs@pobox.com>

	* tests/t_netsync_exclude_default.at: New test.
	* testsuite.at: Add it.
	(NETSYNC_SERVE_N_START, NETSYNC_SERVE_START): Use '*' as pattern
	when none is passed.

2005-07-11  Nathaniel Smith  <njs@pobox.com>

	* monotone.texi (Network): Tweak documentation for netsync
	commands.

2005-07-11  Nathaniel Smith  <njs@pobox.com>

	* app_state.{hh,cc} (exclude_patterns, add_exclude): 
	* options.hh (OPT_EXCLUDE): 
	* monotone.cc (coptions, cpp_main): New option --exclude.
	* commands.cc (pull, push, sync, serve): Accept it.
	(process_netsync_args): Implement it.
	* tests/t_netsync_exclude.at: New test.
	* testsuite.at: Add it.

2005-07-11  Timothy Brownawell  <tbrownaw@gmail.com>

	* options.hh, app_state.{hh,cc}, monotone.cc: New command specific
	option, "--exclude=x", puts arg into a vector app.excludes .
	Used by the netsync commands.
	* commands.cc (netsync commands): accept said option
		(process_netsync_args): Handle excludes.
	* monotone.texi: document it

2005-07-11  Timothy Brownawell  <tbrownaw@gmail.com>

	* interner.hh: make slightly faster

2005-07-11  Matt Johnston  <matt@ucc.asn.au>

	* hmac.cc: <string> not <string.h>

2005-07-11  Matt Johnston  <matt@ucc.asn.au>

	* keys.cc (encrypt_rsa): fix typo
	* hmac.{cc,hh}: store key as SymmetricKey, pass correctly to
	MAC_Filter

2005-07-10  Nathaniel Smith  <njs@pobox.com>

	* ChangeLog, configure.ac: Re-remove mysteriously revived
	jibberish.

2005-07-10  Nathaniel Smith  <njs@pobox.com>

	* tests/t_netsync_read_permissions.at: New test.
	* testsuite.at: Run it.
	* netsync.cc (set_session_key, dispatch_payload)
	(respond_to_auth_cmd): Refactor to key HMAC earlier, so error
	packets will get the right HMAC.

2005-07-10  Richard Levitte  <richard@levitte.org>

	* Makefile.am (monotone_CPPFLAGS, unit_tests_CPPFLAGS): Re-remove
	previously removed stuff.

	* ChangeLog, configure.ac: Revert accidentally-recommitted changes.

2005-07-10  Richard Levitte  <richard@levitte.org>

	* monotone.texi (Network), monotone.1: Mention the default port
	number.

2005-07-10  Matthew Gregan  <kinetik@orcon.net.nz>

	* configure.ac: Check for boost >= 1.32.

2005-07-09  Nathaniel Smith  <njs@pobox.com>

	* schema.sql (revision_ancestry__child, revision_certs__id,
	revision_certs__name_value): New indexes.
	* database.cc (dump, dump_table_cb, dump_index_cb): Include
	indexes in dumps.
	(database::database): 
	* schema_migration.cc (migrate_monotone_schema) 
	(migrate_client_to_add_indexes): 
	* tests/t_migrate_schema.at: Corresponding migration gunk.

2005-07-09  Jordan Breeding  <jordan.breeding@mac.com>

	* Makefile.am (monotone_CPPFLAGS, unit_tests_CPPFLAGS): 
	* configure.ac (BOOST_FIX_VERSION): Restrict boost compile kluges
	to boost 1.32.

2005-07-09  Nathaniel Smith  <njs@pobox.com>

	* schema_migration.cc (calculate_schema_id): Include indexes in
	the schema id.

2005-07-09  Nathaniel Smith  <njs@pobox.com>

	* ChangeLog, configure.ac: Revert accidentally-committed changes.

2005-07-09  Nathaniel Smith  <njs@pobox.com>

	* monotone.texi (Generating Keys): Make it a little clearer that
	we aren't necessarily recommending people store their passphrase
	in plaintext.

2005-07-08  Matt Johnston  <matt@ucc.asn.au>

	* propagate mainline to botan branch

	* constants.{cc,hh}: add sha1_digest_length as botan
	doesn't provide a convenient definition.
	* hmac.{cc,hh}: convert to use botan
	* keys.cc (encrypt_rsa, decrypt_rsa): use botan
	* transforms.{cc,hh}: use botan

2005-07-08  Matt Johnston  <matt@ucc.asn.au>

	* tests/t_normalized_filenames.at: expect exit code of 1 not 3 for
	"cat manifest" with a directory in MT/work
	* file_io.cc, netcmd.cc, transforms.cc, vocab.hh: revert changes which
	used swap() for strings and atomic types since strings are
	copy-on-write.

2005-07-08  Matt Johnston  <matt@ucc.asn.au>

	* file_io.cc (ident_existing_file): new function to calculate
	the ident of a file failing gracefully if it doesn't exist
	or is a directory.
	* file_io.hh (classify_manifest_paths,
	build_restricted_manifest_map): use ident_existing_file
	* ui.cc: cast to avoid compiler warnings

2005-07-07  Nathaniel Smith  <njs@pobox.com>

	* contrib/ciabot_monotone.py (Monotone.log): Fix to work with
	0.20.

2005-07-07  Nathaniel Smith  <njs@pobox.com>

	* Makefile.am (monotone_CPPFLAGS, unit_tests_CPPFLAGS): Add
	-DBOOST_REGEX_V4_CHAR_REGEX_TRAITS_HPP to work around g++
	4.0/boost 1.32.0 lossage.

2005-07-07  Vaclav Haisman  <V.Haisman@sh.cvut.cz>

	* Makefile.am: Compile fix for FreeBSD.

2005-07-07  Nathaniel Smith  <njs@pobox.com>

	* netsync.cc (process_hello_cmd, process_anonymous_cmd) 
	(process_auth_cmd): Change permission checking -- always build
	merkle tree (even when a pure sink), send permission denied and
	abort whenever client tries to read/write a branch they don't have
	access to.

2005-07-07  Nathaniel Smith  <njs@pobox.com>

	* ChangeLog: fixup formatting.

2005-07-06  Matt Johnston  <matt@ucc.asn.au>

	* database.cc (assert_sqlite3_ok): database corruption and similar
	problems are errors, not invariants.

2005-07-06  Nathaniel Smith  <njs@pobox.com>

	* commands.cc (push, pull, sync): Fix --help description.	
	
2005-07-06  Nathaniel Smith  <njs@pobox.com>

	* options.hh (OPT_SET_DEFAULT): 
	* app_state.{hh,cc} (app_state::set_default):
	* monotone.cc (coptions, cpp_main): New option.
	* commands.cc (pull, push, sync): Accept it.
	(process_netsync_args): Use it.
	* tests/t_set_default.at, testsuite.at: New test.

2005-07-07  Matthew Gregan  <kinetik@orcon.net.nz>

	* win32/monotone.iss: Bump version number.

2005-07-05  Nathaniel Smith  <njs@pobox.com>

	* debian/rules (config.status): Use bundled sqlite.
	* debian/control (Build-Depends): Remove popt and sqlite.

2005-07-05  Nathaniel Smith  <njs@pobox.com>

	* NEWS: Add timestamp.  Barring unforeseen issues, this is 0.20.

2005-07-05  Nathaniel Smith  <njs@pobox.com>

	* Makefile.am (EXTRA_DIST): Include some missed contrib/ stuff.

2005-07-05  Nathaniel Smith  <njs@pobox.com>

	* po/monotone.pot: Regenerate for release.

2005-07-05  Nathaniel Smith  <njs@pobox.com>

	* configure.ac, debian/changelog, monotone.spec: Bump version
	number.
	* UPGRADE: Update for 0.20 release.

2005-07-05  Nathaniel Smith  <njs@pobox.com>

	* ChangeLog, NEWS, AUTHORS: Fixup Eric Anderson's email address.

2005-07-05  Nathaniel Smith  <njs@pobox.com>

	* monotone.texi (Database): Note that db kill_rev_locally also
	will trigger "unreferenced manifest" warnings from db check.

2005-07-05  Nathaniel Smith  <njs@pobox.com>

	* NEWS: Oops, 'automate select' was in 0.19 after all.

2005-07-05  Nathaniel Smith  <njs@pobox.com>
	
	* contrib/ciabot_monotone.py: Fix multiple collection support.

2005-07-05  Richard Levitte  <richard@levitte.org>

	* monotone.texi (Hooks): Add space after periods where there's
	a lack of space.

	* NEWS: Correct the blurb about
	get_netsync_{read,anonymous_read,write}_permitted

2005-07-05  Nathaniel Smith  <njs@codesourcery.com>

	* NEWS: Add more explicit note on how to upgrade.

2005-07-05  Nathaniel Smith  <njs@codesourcery.com>

	* NEWS: First cut at 0.20 release notes.

2005-07-03  Matthew Gregan  <kinetik@orcon.net.nz>

	* sqlite/*, Makefile.am: Import SQLite 3.2.2 from upstream.
	* sqlite/main.c: Compile fix.
	* sqlite/{callback.c,prepare.c}: Add new files.

2005-07-03  Matthew Gregan  <kinetik@orcon.net.nz>

	* sqlite/{sqlite3.h,tokenize.c} (sqlite3_complete_last): New
	function to find the last valid SQL statement in a string; based
	on sqlite3_complete.  This change should be offered upstream, but
	probably not before sqlite3_complete_last16 is implemented.
	* database.cc (database::load): Load and execute dump in chunks,
	fixes bug 13570.

2005-07-01  Eric Anderson  <anderse-monotone@cello.hpl.hp.com>

	* file_io.cc: Pre-allocate space for the file read so that the
	string doesn't have to be incrementally expanded during the read.

2005-07-01  Matthew Gregan  <kinetik@orcon.net.nz>

	* tests/t_cvsimport_drepper2.at: Canonicalise monotone output so
	that the test passes on Win32.

2005-06-30  Eric Kidd  <eric.kidd@dartmouth.edu>

	* contrib/monotone-import.pl: Changed $branch to
	$user_branch.  This script may need more work, but at least Perl
	compiles it now.

2005-06-30  Patrick Mauritz  <oxygene@studentenbude.ath.cx>

	* automate.cc, basic_io.hh, cert.cc, change_set.cc,
	cryptopp/config.h, cryptopp/integer.cpp, main.cc, merkle_tree.cc,
	merkle_tree.hh, monotone.cc, netcmd.cc, netsync.cc,
	netxx/osutil.h, packet.cc: Namespace and include file cleanup.

2005-06-29  graydon hoare  <graydon@pobox.com>

	* tests/t_cvsimport_drepper2.at: New test.
	* testsuite.at: Call it.

2005-06-23  graydon hoare  <graydon@pobox.com>

	* rcs_import.cc (import_cvs_repo): Put branch imports inside
	transaction blocks, add a couple tickers.

2005-06-22  graydon hoare  <graydon@pobox.com>

	* rcs_file.cc: Track file:line numbers, accept files which violate
	some lies in rcs file format.
	* rcs_import.cc (cvs_tree_walker): 
	Warn rather than crash on parse errors.
	(cvs_history)
	(cvs_commit)
	(cvs_cluster)
	(prepared_revision)
	(import_branch)
	(import_cvs_repo): Support non-branch tags.

2005-06-21  graydon hoare  <graydon@pobox.com>

	* rcs_import.{cc,hh} (import_rcs_file): Rename to test_parse_rcs_file.
	* commands.cc (rcs_import): rename call.

2005-06-19  graydon hoare  <graydon@pobox.com>

	* rcs_import.cc: Rewrite change set inference logic.

2005-06-28  Roland Illig  <roland.illig@gmx.de>

	* app_state.cc: #include <unistd.h>, needed on NetBSD.

2005-06-28  Nathaniel Smith  <njs@codesourcery.com>

	* std_hooks.lua (ignore_file): Ignore vim swap files and emacs
	temp files.

2005-06-27  Nathaniel Smith  <njs@codesourcery.com>

	* INSTALL: Bump required version of Boost to 1.32.

2005-06-26  Matthew Gregan  <kinetik@orcon.net.nz>

	* app_state.cc (app_state::app_state()): Initialise no_merges to
	false so that 'log' will show merges by default (the recently
	added --no-merges option provides a means to disable the merge
	entries).

2005-06-26  Matthew Gregan  <kinetik@orcon.net>

	* tests/t_automate_stdio.at, tests/t_cvsimport_drepper.at,
	tests/t_selector_later_earlier.at: Further canonicalisation of
	monotone output to resolve test failures on Win32.

2005-06-25  Brian Campbell  <brian.p.campbell@dartmouth.edu>

	* commands.cc (CMD(db)): Added db kill_branch_locally command. 
	* database.cc, database.hh (delete_branch_named): New function to
	delete all branch certs with a given branch name.
	* monotone.texi (Database): Added documentation for db
	kill_branch_locally.
	* tests/t_db_kill_branch_locally.at: New test for db
	kill_branch_locally.
	* testsuite.at: Add the test. 
	* AUTHORS: Add myself.
	* ChangeLog: Change my email address on an old contribution to 
	match my pubkey. 

2005-06-24  Nathaniel Smith  <njs@codesourcery.com>

	* tests/t_db_kill_rev_locally.at: Clean up style.

2005-06-24  Nathaniel Smith  <njs@codesourcery.com>

	* unix/process.cc (process_spawn): Format log output correctly.

2005-06-24  Nathaniel Smith  <njs@codesourcery.com>

	* unix/process.cc (existsonpath): Reindent.  Add logging, and use
	'command -v' instead of 'which' (as per Matt Johnston's discovery
	that it is more portable).
	(process_spawn): Handle exec failure more properly.
	* tests/t_existsonpath.at: New test.
	* testsuite.at: Add it.

2005-06-25  Matthew Gregan  <kinetik@orcon.net.nz>

	* monotone.cc: Log correct locale set for LC_MESSAGES.

2005-06-24  Nathaniel Smith  <njs@codesourcery.com>

	* unix/process.cc: Remove tabs.

2005-06-24  Nathaniel Smith  <njs@codesourcery.com>

	* std_hooks.lua (get_preferred_merge2_command)
	(get_preferred_merge3_command): Move meld to the bottom of the
	default merge tool search order.  Also, use xemacs if it appears
	in $EDITOR, otherwise use emacs.
	* revision.cc (check_sane_history): Remove stale comment.

2005-07-05  Nathaniel Smith  <njs@codesourcery.com>

	* globish.cc (combine_and_check_globish): Don't add unnecessary
	{}'s.
	* tests/t_netsync_globs.at, testsuite.at: New test.

2005-07-04  Nathaniel Smith  <njs@codesourcery.com>

	* netcmd.cc (do_netcmd_roundtrip, test_netcmd_mac): Update for new
	chained_hmac object.
	* constants.hh (netsync_key_initializer): Update comment.
	* hmac.hh (hmac_length): Expose length of MACs.
	* hmac.cc: I() that it matches what CryptoPP wants to give.
	* netcmd.cc: I() that it matches the length hard-coded into the
	netsync protocol.
	* vocab.cc (verify(netsync_hmac_value)): Fix error message.
	
2005-07-04  Nathaniel Smith  <njs@codesourcery.com>

	* tests/t_netsync_defaults.at: Update for new var names.  All
	tests now pass.

2005-07-04  Nathaniel Smith  <njs@codesourcery.com>

	* lua.cc (hook_get_netsync_write_permitted): Fix typo.

2005-07-04  Nathaniel Smith  <njs@codesourcery.com>

	* globish.cc (globish_matcher_test): Add check for {foo} (no
	commas).

2005-07-04  Nathaniel Smith  <njs@codesourcery.com>

	* globish.cc (checked_globish_to_regex): Make the special case for
	the empty pattern, actually work.  Unit tests now pass.

2005-07-04  Nathaniel Smith  <njs@codesourcery.com>

	* netcmd.cc (test_netcmd_functions): Update for new anonymous/auth
	packet formats.

2005-07-04  Nathaniel Smith  <njs@codesourcery.com>

	* monotone.texi, monotone.1: Update for new glob stuff.
	* commands.cc (process_netsync_args, push, pull, sync, serve):
	'serve' always requires arguments, rather than falling back on db
	defaults.
	
2005-07-04  Nathaniel Smith  <njs@codesourcery.com>

	* commands.cc (process_netsync_args, push, pull, sync, serve):
	Adapt for patterns instead of regexen; slight refactoring too.

2005-07-03  Nathaniel Smith  <njs@codesourcery.com>

	* netsync.cc: Finally self-consistent.

2005-07-03  Nathaniel Smith  <njs@codesourcery.com>

	* netsync.hh (run_netsync_protocol): Fix prototype.

2005-07-03  Nathaniel Smith  <njs@codesourcery.com>

	* globish.hh: Document the empty pattern as never matching.
	* globish.cc (checked_globish_to_regex): Implement it.
	(globish_matcher_test): Check it.

2005-07-03  Nathaniel Smith  <njs@codesourcery.com>

	* monotone.texi (Network Service, Hooks):
	* testsuite.at: 
	* tests/t_netsync_permissions.at: 
	* tests/t_netsync_single.at: Update to match new
	get_netsync_write_permitted definition.

2005-07-03  Nathaniel Smith  <njs@codesourcery.com>

	* lua.{cc,hh} (hook_get_netsync_write_permitted): Don't take a
	branch argument; write permission is now all or none.  (It really
	was before anyway...)
	* netsync.cc: Update accordingly.

2005-07-03  Nathaniel Smith  <njs@codesourcery.com>

	* netsync.cc: More updating for pattern stuff; getting there...

2005-06-28  Nathaniel Smith  <njs@codesourcery.com>

	* netsync.cc: Update low-level functions to use include_pattern
	and exclude_pattern.

2005-06-28  Nathaniel Smith  <njs@codesourcery.com>

	* netcmd.{cc,hh} (read_anonymous_cmd, write_anonymous_cmd)
	(read_auth_cmd, write_auth_cmd): Take include_pattern and
	exclude_pattern arguments.

2005-06-28  Nathaniel Smith  <njs@codesourcery.com>

	* globish.{cc,hh}: New files.
	* Makefile.am (MOST_SOURCES): Add them.
	* transforms.{cc,hh}: Remove glob-related stuff.
	* unit_tests.{cc,hh}: Call globish unit tests.

2005-06-27  Nathaniel Smith  <njs@codesourcery.com>

	* transforms.cc (glob_to_regex, globs_to_regex, regexes_to_regex):
	Choose "regex" as standard spelling.  Clean up code, add code for
	handling sets, start improving tests (don't currently pass).
	* transforms.hh (glob_to_regex, globs_to_regex, regexes_to_regex):
	Prototype.

2005-06-28  Matt Johnston  <matt@ucc.asn.au>

	* constants.cc: increase db_version_cache_sz to 7 MB
	* netsync.cc: use a deque<string> rather than a single
	string buffer for outbuf.
	* netsync.cc (arm): only queue data when there is
	available space
	* AUTHORS: added Eric Anderson

2005-06-26  Matt Johnston  <matt@ucc.asn.au>

	* transforms.hh: remove extraneous #ifdef
	* hmac.cc, hmac.hh: actually add them

2005-06-26  Matt Johnston  <matt@ucc.asn.au>

	* netcmd.cc (netcmd::read, netcmd::write): change to using a HMACs 
	chained by including the previous HMAC in the input data, rather
	than altering the key each time.
	* netcmd.cc ({read,write}_{data,delta}_cmd): use encode_gzip/decode_gzip
	  rather than raw xform.
	* hmac.{cc,hh}: new chained_hmac abstraction
	* Makefile.in: add them
	* netsync.cc: each session keeps a chained_hmac for read/write
	* transforms.hh: add a string variant for encode_gzip

2005-06-25  Nathaniel Smith  <njs@codesourcery.com>

	* netsync.cc: Tweak comment.

2005-06-25  Nathaniel Smith  <njs@codesourcery.com>

	* AUTHORS: Add Ethan Blanton <elb@elitists.net>.

2005-06-22  Nathaniel Smith  <njs@codesourcery.com>

	* netcmd.hh (netcmd::read, netcmd::write): Don't have defaults for
	key/hmac arguments.
	* netcmd.cc (do_netcmd_roundtrip): New function.
	(test_netcmd_functions): Use it.  Also, make work with hmac
	changes.
	(test_netcmd_mac): New test.
	(add_netcmd_tests): Call it.

2005-06-22  Nathaniel Smith  <njs@codesourcery.com>

	* netcmd.cc (read): Remove unused variable.
	* netsync.cc (call_server, process)
	(arm_sessions_and_calculate_probe, handle_read_available): Give
	better error message on bad_decode exceptions.

2005-06-22  Nathaniel Smith  <njs@codesourcery.com>

	* netcmd.cc, netsync.cc: Revert backwards compatibility code; 0.19
	and 0.20 can't be usefully compatible, and the code as it existed
	would cause real version mismatch error reporting to not work
	right.  (Old client with new server would give a generic "server
	disconnected" error message instead of something useful.)

2005-06-21  Nathaniel Smith  <njs@codesourcery.com>

	* netsync.cc (rebuild_merkle_trees): Fix FIXME comments to match
	reality.
	* tests/t_netsync_diffbranch.at: No longer a bug, remove
	priority.

2005-06-20  Nathaniel Smith  <njs@codesourcery.com>

	* monotone.texi (Hook Reference): Oops, missed a @ref.

2005-06-20  Nathaniel Smith  <njs@codesourcery.com>

	* monotone.texi (Default monotonerc): Rename section to...
	(Default hooks): ...this, to emphasize is still read even when a
	monotonerc exists.

2005-06-19  Richard Levitte  <richard@levitte.org>

	* Makefile.am: There's no reason for monotone.pdf or .dvi to
	depend on monotone.info, since they are built from the .texi
	files.  Also, make the monotone.html and html targets depend
	on version.texi and std_hooks.lua as well.

2005-06-18  Matt Johnston  <matt@ucc.asn.au>

	* INSTALL: fix typo, should be -Iboost_1_31_0 not -Iboost_1_31_2

2005-06-18  Riccardo Ghetta  <birrachiara@tin.it>
	* monotone.texi: include std_hooks.lua as an appendix and remove long
	lua excerpts from hook reference.
	* Makefile.am : make monotone.pdf/eps depend on monotone.info
	
2005-06-24  Matt Johnston  <matt@ucc.asn.au>

	* transforms.{cc,hh}: combine gzip and base64 in one
	pipe for pack()/unpack() to save memory
	* vocab.hh: add swap() to encodings/atomics
	* file_io.cc: use swap() to avoid copying

2005-06-21  Nathaniel Smith  <njs@codesourcery.com>

	* commands.cc (do_diff): Use calculate_arbitrary_change_set,
	instead of reimplementing it.

2005-06-21  Nathaniel Smith  <njs@codesourcery.com>

	* revision.cc (find_least_common_ancestor): Handle left == right
	case.
	* tests/t_diff_currev.at: Un-XFAIL.
	
2005-06-21  Nathaniel Smith  <njs@codesourcery.com>

	* netsync.cc (rebuild_merkle_trees): Fix FIXME comments to match
	reality.
	* tests/t_netsync_diffbranch.at: No longer a bug, remove
	priority.

2005-06-20  Nathaniel Smith  <njs@codesourcery.com>

	* monotone.texi (Hook Reference): Oops, missed a @ref.

2005-06-20  Nathaniel Smith  <njs@codesourcery.com>

	* monotone.texi (Default monotonerc): Rename section to...
	(Default hooks): ...this, to emphasize is still read even when a
	monotonerc exists.

2005-06-19  Richard Levitte  <richard@levitte.org>

	* Makefile.am: There's no reason for monotone.pdf or .dvi to
	depend on monotone.info, since they are built from the .texi
	files.  Also, make the monotone.html and html targets depend
	on version.texi and std_hooks.lua as well.

2005-06-18  Matt Johnston  <matt@ucc.asn.au>

	* INSTALL: fix typo, should be -Iboost_1_31_0 not -Iboost_1_31_2

2005-06-18  Riccardo Ghetta  <birrachiara@tin.it>
	* monotone.texi: include std_hooks.lua as an appendix and remove long
	lua excerpts from hook reference.
	* Makefile.am : make monotone.pdf/eps depend on monotone.info
	
2005-06-17  Matt Johnston  <matt@ucc.asn.au>

	* database.cc (database::execute()): truncate long query log messages
	before copying, saving memory. 
	Patch from Eric Anderson <anderse-monotone@cello.hpl.hp.com>

2005-06-17  Riccardo Ghetta  <birrachiara@tin.it>
	Adds include()/includedir() to lua hooks and extend --rcfile
	* lua.cc: handle --rcfile with directories, implement
	include() and includedir()
	* testsuite.at, t_lua_includedir.at, t_rcfile_dir.at:
	test new functionality
	* monotone.texi: document all functions available to hook
	writers, including the new include() and includedir()

2005-06-16  Nathaniel Smith  <njs@codesourcery.com>

	* diff_patch.cc (merge_extents): Typo caught by anonymous reader.

2005-06-16  Nathaniel Smith  <njs@codesourcery.com>

	* commands.cc (cat): Account for being in a subdir in 'cat file
	REV PATH'.
	* tests/t_cat_file_by_name.at: Test.

2005-06-17  Richard Levitte  <richard@levitte.org>

	* app_state.cc (app_state::app_state()): Avoid a gcc warning by
	having the class members initialised in the same order they are
	defined in the class.

2005-06-16  Nathaniel Smith  <njs@pobox.com>

	* std_hooks.lua (ignore_file): Add Cons/SCons cache files to
	default ignore list.

2005-06-16  Matt Johnston  <matt@ucc.asn.au>

	* ui.cc: increase the divisor as required so that we don't get spurious
	screen updates when we're using the kilobyte/megabyte tickers

2005-06-15  Matt Johnston  <matt@ucc.asn.au>

	* monotone.texi: clarify some netsync parts of the tutorial

2005-06-15  Richard Levitte  <richard@levitte.org>

	* netsync.cc (struct session): Add a pattern regex cache.
	(analyze_ancestry_graph): Use the regex cache instead of the
	pattern string itself.  This is especially important when the
	pattern is used as an old-style collection.
	(process_hello_cmd): Recreate the pattern regex cache with the
	conversion of the pattern to a regex when it's used as an
	old-style collection.
	(process_auth_cmd): When the pattern changes, change the regex
	cache as well.

2005-06-14  Richard Levitte  <richard@levitte.org>

	* std_hooks.lua (get_preferred_merge2_command,
	get_preferred_merge3_command): EDITOR may be undefined.  In that
	case, os.getenv() returns nil, on which string.lower() chokes.
	It's much better to check for that and default to an empty
	string.

2005-06-11  Derek Scherger  <derek@echologic.com>

	* commands.cc (complete_command): log command expansion messages
	with L instead of P to reduce chatter
	(status): add --brief option and corresponding output
	(identify): add trailing space to comment gcc complains about
	* monotone.cc: fix comment typo and add additional details for
	command specific options
	* monotone.texi (Automation): list inventory status code
	combinations and descriptions
	* tests/t_status.at: new test of status command and --brief option
	* testsuite.at: add it

2005-06-11  Matt Johnston  <matt@ucc.asn.au>

	* commands.cc: revert should ignore the ignore hooks, otherwise bad
	things happen (revert a single ignored file, resultant empty ignore list
	reverts the whole working copy).
	* app_state.cc, app_state.hh: give set_restriction a flag to disregard
	file-ignore hooks.
	* tests/t_revert_restrict.at, testsuite.at: a test

2005-06-09  Riccardo Ghetta  <birrachiara@tin.it>

	* std_hooks.lua: make binary_file return nil on unreadable/empty files
	
2005-06-10  Joel Reed  <joelwreed@comcast.com>

	* commands.cc (CMD(cdiff)): Add OPT_DEPTH to command options.
	* t_restrictions.at: Add to testcase.

2005-06-09  Joel Reed  <joelwreed@comcast.com>

	* commands.cc (CMD(diff)): Add OPT_DEPTH back in, as it is used.
	* t_restrictions.at: Add to testcase to increase likelihood of 
	keeping it around :)

2005-06-10  Richard Levitte  <richard@levitte.org>

	* commands.cc (CMD(diff)): Remove OPT_DEPTH, as it was never
	used.

2005-06-09  Richard Levitte  <richard@levitte.org>

	* monotone.texi (Merging): I assume that "apposite" was supposed
	to be "appropriate".

2005-06-09  Riccardo Ghetta  <birrachiara@tin.it>

	* diff_patch.cc/hh: honor the new manual_merge attribute
	* file_io.cc/hh: move here the guess_binary function
	* lua.cc: let guess_binary available to lua
	* std_hooks.lua: handle manual_merge as an add-time attribute and
	initialize by default make it true if the file appears to be binary.
	Make read_contents_of_file able to read "binary" files.
	* tests/t_merge_manual.at: tests new behaviour, superceding the
	old XFAIL t_merge_binary.at test.
	* monotone.texi: document changes, adding a small section on merging.

2005-06-07  Nathaniel Smith  <njs@codesourcery.com>

	* ChangeLog: Fixup.

2005-06-07  Nathaniel Smith  <njs@codesourcery.com>

	* monotone.texi (Storage and workflow): Attempt to thwart some
	common misconceptions.

2005-06-07  Nathaniel Smith  <njs@codesourcery.com>

	* netsync.cc (rebuild_merkle_trees): Add a comment describing how
	this code should work (and why it currently doesn't quite).

2005-06-05  Nathaniel Smith  <njs@codesourcery.com>

	* tests/t_bad_packets.at: Expect certs on a non-existent rev to
	fail.  Run db check instead.
	* commands.cc (complete): Let callers specify they're okay with
	non-existent revisions.
	(CMD(trusted)): So specify.

2005-06-05  Nathaniel Smith  <njs@codesourcery.com>

	* tests/t_tags.at: 'tag' on a non-existent revid should fail.
	* commands.cc (complete): Fail on non-existent revids.

2005-05-29  Nathaniel Smith  <njs@codesourcery.com>

	* tests/t_epoch.at: Typo.
	* tests/t_automate_certs.at, tests/t_selector_later_earlier.at:
	Throw in some calls to CANONICALISE, maybe this will help on
	Win32...

2005-06-04  Timothy Brownawell  <tbrownaw@gmail.com>

	* netsync.cc, netcmd.cc: Style cleanups (mostly whitespace).

2005-06-04  Timothy Brownawell  <tbrownaw@gmail.com>

	* netsync.cc (process_hello_cmd): Warn about collection/regex
	usage when talking to an old server.

2005-06-04  Derek Scherger  <derek@echologic.com>

	* commands.cc (update): update MT/work based on the changes
	between the chosen revision and the new merge revision
	* tests/t_update_with_pending_drop.at: 
	* tests/t_update_with_pending_add.at: 
	* tests/t_update_with_pending_rename.at: un-XFAIL and clean up now
	that things work

2005-06-04  Timothy Brownawell  <tbrownaw@gmail.com>

	* netcmd.{cc,hh}, netsync.cc: Move {read,write}_*_cmd_payload
	to netcmd::{read,write}_*_cmd .
	* netcmd.cc, netsync.cc: Compatibility infrastructure.
	* netsync.cc: Interoperate with v4 servers.

2005-06-03  Timothy Brownawell  <tbrownaw@gmail.com>

	* automate.cc (print_some_output): Fix compiler warning.

2005-06-04  Derek Scherger  <derek@echologic.com>

	* app_state.cc (app_state): initialize diffs to false; it seemed
	to be defaulting to true for me

2005-06-04  Derek Scherger  <derek@echologic.com>

	* tests/t_update_with_pending_drop.at: 
	* tests/t_update_with_pending_add.at: 
	* tests/t_update_with_pending_rename.at: 
	* tests/t_restricted_commit_with_inodeprints.at: new bug reports
	* testsuite.at: call them

2005-06-04  graydon hoare  <graydon@pobox.com>

	* rcs_import.cc 
	(note_state_at_branch_beginning): Move time back when
	there are known commits on a branch.

2005-06-03  Joel Reed  <joelwreed@comcast.com>

	* commands.cc, monotone.texi: provide --verbose option for 
	monotone complete revision which adds date and author 
	completion output
	* contrib/monotone.zsh_completion: use verbose output when
	completing revisions

2005-06-02  graydon hoare  <graydon@pobox.com>

	* rcs_import.cc
	(cvs_key::is_synthetic_branch_founding_commit): New field.
	(cvs_key::operator==): Handle synthetic case specially.
	(cvs_key::operator<): Likewise.
	(note_state_at_branch_beginning): Likewise.	
	* tests/t_cvsimport_drepper.at: Converted bug testcase.
	* testsuite.at: Call it.

	* monotone.cc, commands.cc, options.hh 
	(OPT_NO_MERGES, OPT_DIFFS): New options.
	* app_state.cc (app_state::no_merges, app_state::diffs): Likewise.
	* commands.cc (log): Honor no_merges, diffs.
	* contrib/color_logs.{sh,conf}: Helpers for reviewing work in a
	nice colorized, easy-to-read fashion.
	* contrib/colorize: A colorization script found on the net.

	* HACKING, ROADMAP: Expand a bit.
	* commands.cc (changes_summary::print): Change macro to helper fn.
	* contrib/monotone.el (monotone-cmd): Handle nil exit code.

2005-06-02  Joel Reed  <joelwreed@comcast.com>

	* commands.cc, database.cc, database.hh, vocab.hh, vocab_terms.hh:
	add complete key subcommand and provide --brief option of zsh/bash
	completion. See http://lists.gnu.org/archive/html/monotone-devel/2005-05/msg00461.html
	* tests/t_rebuild.at: add tests for complete key subcommand
	* monotone.texi: document new subcommand
	* contrib/monotone.zsh_completion: update for new complete key
	command, improve _monotone_existing_entries using new --depth=0
	option,	add revision completion for cert command, and a	bugfix 
	for cat command

2005-06-01  Matt Johnston  <matt@ucc.asn.au>

	* tests/t_i18n_changelog.at: capitalise UTF-8 CHARSET to keep
	solaris happy.

2005-06-01  Timothy Brownawell  <tbrownaw@gmail.com>

	* netsync.cc (analyze_ancestry_graph): Try to fix segfault.
	Always accept tags.

2005-06-01  Timothy Brownawell  <tbrownaw@gmail.com>

	* netsync.cc (process_auth_cmd, analyze_ancestry_graph): Move
	write-permission checking to where it belongs, *after* we know
	exactly what we're checking permissions about. Drop things we
	don't want.

2005-06-01  Matt Johnston  <matt@ucc.asn.au>

	* tests/t_cvsimport_deleted_invar.at: don't use -C with tar
	* tests/t_i18n_file.at: capitalise CHARSET=UTF-8, seems more standard.
	* tests/t_merge_normalization_edge_case.at: use known-good output
	rather than using diff3 --merge

2005-05-31  Timothy Brownawell  <tbrownaw@gmail.com>

	* tests/t_epoch_server.at: fix typo
	* netsync.cc (session::process_auth_cmd): If no branches are allowed
	for writing, also check for write permissions to branch "" (needed
	for serving empty dbs). For sync, don't refuse connection if there
	are no readable branches (only do this for pull).

2005-05-31  Timothy Brownawell  <tbrownaw@gmail.com>

	* monotone.texi: Update documentation for get_netsync_*_permitted
	hooks to reflect that they now get individual branch names.

2005-05-31  Timothy Brownawell  <tbrownaw@gmail.com>

	* netsync.cc: session::rebuild_merkle_trees now takes a set of
	branches to include as an argument. On the server, calculate
	this set at the same time the get_netsync_*_permitted hooks are
	called; call said hooks on each branch individually.

2005-05-31  Timothy Brownawell  <tbrownaw@gmail.com>

	Remove old collection support in favor of using regexes exclusively.
	* netsync.cc (convert_pattern): Remove function.
	* (14 files): collections are unexist; do not mention (potential
	for confusion)
	* constants.cc: Increase netsync protocol version.
	* monotone.texi: Update documentation.
	* tests/t_epoch_unidirectional.at: Fix to sync subbranches.
	* commands.cc (CMD update): Fix usage check.
	* tests/t_select_cert.at: Fix to use --revision.

2005-05-30  Timothy Brownawell  <tbrownaw@gmail.com>

	* netsync.cc: Call note_netsync_*_received hooks in the order they're
	written to the db (for revisions, gives topological order).

2005-05-30  Timothy Brownawell  <tbrownaw@gmail.com>

	* lua.{cc,hh}: Replace note_netsync_commit with
	note_netsync_{revision,cert,pubkey}_received
	* packet.{cc,hh}: Callbacks for cert or key written to the database.
	* netsync.cc: Use said callbacks, call note_netsync_*_received hooks.
	* monotone.texi: Update documentation.

2005-05-30  Timothy Brownawell  <tbrownaw@gmail.com>

	* packet.{cc,hh}, netsync.cc: on_revision_written callback now takes
	the revision_id as an argument.
	* lua.{cc,hh}: New Lua hook, note_netsync_commit.
	* netsync.cc: At end of netsync session, call new hook for each
	revision received.
	monotone.texi: Document new hook.

2005-05-30  Richard Levitte  <richard@levitte.org>

	* commands.cc (CMD(checkout), CMD(cdiff), CMD(diff), CMD(log)):
	Remove '[--revision=REVISION]' from command argument synopsis,
	and add more text to the help to explain what happens when
	--revision options are used.
	(CMD(update)): Instead of the optional revision argument, use
	the --revision option.  Add information on what happens when the
	--revision option is used, and when it's not.

	* tests/t_add_stomp_file.at, tests/t_add_vs_commit.at,
	tests/t_annotate.at, tests/t_lf_crlf.at,
	tests/t_update_nonexistent.at, tests/t_update_off_branch.at,
	tests/t_update_to_revision.at: Update to use --revision with
	'monotone update'.

2005-05-30  Matt Johnston  <matt@ucc.asn.au>

	* netsync.cc: cosmetic linebreak tidying for "double-check the
	fingerprint" message.
	* main.cc: make it clearer that "unknown type" refers to an exception
	* monotone.cc: catch early informative_failures (due to charset
	problems etc)

2005-05-30  Matt Johnston  <matt@ucc.asn.au>

	* tests/t_fmerge.at: scrap all the diff3/ed, just compare it with
	known-good output.

2005-05-30  Timothy Brownawell  <tbrownaw@gmail.com>

	* revision.cc (toposort): Better algorithm.

2005-05-30  Matt Johnston  <matt@ucc.asn.au>

	* tests/t_fmerge.at: make sure we write the file with the ed script.

2005-05-30  Matt Johnston  <matt@ucc.asn.au>

	* testsuite.at: use "command -v" rather than "which", since
	Solaris doesn't give useful exit codes for "which".
	* tests/t_fmerge.at: don't use --merge with diff3, pipe to ed instead
	so we don't rely on gnu diff3.

2005-05-29  Timothy Brownawell  <tbrownaw@gmail.com>

	* contrib/monoprof.sh: Add support for using valgrind for
	heap profiling.

2005-05-28  Joel Reed  <joelwreed@comcast.com>

	* app_state.cc, app_state.hh, commands.cc, monotone.cc, options.h:
	add new --depth command, and rename log's --depth to --last
	* monotone.texi: update documentation
	* tests/t_log_depth.at, tests/t_log_depth_single.at: update
	log tests to use --last instead of --depth
	* tests/t_options.at, tests/t_restrictions.at: test usage of
	--depth for commands using restrictions
	* contrib/ciabot_monotone.py, contrib/monotone-notify.pl,
	contrib/monotone.el, contrib/monotone.zsh_completion,
	contrib/mtbrowse.sh: change all occurences of "depth" to "last"

2005-05-28  Timothy Brownawell  <tbrownaw@gmail.com>

	* netcmd.cc (read_netcmd): Reserve space in the buffer if needed,
		swap buffers instead of copying (memory savings for sync
		large files)
	* netsync.cc (session::arm): Don't clear the buffer (now done
		by read_netcmd).

2005-05-27  Timothy Brownawell  <tbrownaw@gmail.com>

	* netsync.cc: Allow REGEXes as well as collections.
		Fix out-of-branch ancestor handling.
	* tests/t_netsync_diffbranch.at: Remove bug report and XFAIL (fixed).
	* commands.cc: Update description fields for netsync commands.
	* monotone.texi: Update documentation.

2005-05-25  Timothy Brownawell  <tbrownaw@gmail.com>

	* tests/t_automate_stdio.at: Make it self-contained.

2005-05-25  Timothy Brownawell  <tbrownaw@gmail.com>

	* contrib/get_stdio.pl (new file): Perl script to parse the output from
	"mtn automate stdio". Used by...
	* tests/t_automate_stdio.at (new file): Test for "mtn automate stdio".
	* testsuite.at: Add it.

2005-05-25  Timothy Brownawell  <tbrownaw@gmail.com>

	* automate.cc ("automate stdio"): Fix block size limiting.
		Honor "output.flush()" in commands.

2005-05-24  Timothy Brownawell  <tbrownaw@gmail.com>

	* automate.cc: Fix buffering for "automate stdio"

2005-05-24  Timothy Brownawell  <tbrownaw@gmail.com>

	* automate.cc: Put back lost "automate certs".

2005-05-24  Matt Johnston  <matt@ucc.asn.au>

	* commands.cc (try_one_merge, CMD(merge), CMD(explicit_merge), 
	CMD(propagate): allow --author flag.

2005-05-24  Timothy Brownawell  <tbrownaw@gmail.com>

	* automate.cc: Fix comment for automate stdio to match the code.
	* monotone.texi: Document ignored locations in automate stdio
	input as reserved.

2005-05-24  Riccardo Ghetta  <birrachiara@tin.it>

	* tests/t_merge_binary.at: new XFAIL test to cover monotone
	inclination to algorithmically merge binary files.

2005-05-24  Richard Levitte  <richard@levitte.org>

	* commands.cc (try_one_merge): Change 'rid' to 'merged_id'.

2005-05-23  Timothy Brownawell  <tbrownaw@gmail.com>

	Fix "automate stdio" input/output format according to ML discussion
	* automate.cc: changed: automate_stdio
		added: print_some_output, class my_stringbuf
	* constants.{cc,hh}: add constant for automate stdio block size
	* monotone.texi: update documentation

2005-05-23  Nathaniel Smith  <njs@codesourcery.com>

	* win32/terminal.cc (have_smart_terminal): Call _isatty on stderr,
	not stdout.

2005-05-23  Richard Levitte  <richard@levitte.org>

	* commands.cc (try_one_merge): Use the value of --date and
	--author if there are any.
	(CMD(merge), CMD(propagate), CMD(explicit_merge)): Change to
	accept --date and --author.

2005-05-23  Riccardo Ghetta  <birrachiara@tin.it>

	* selectors.cc/.hh, database.cc: add two new selectors:
	"earlier or equal than" and "later than".
	* lua.cc/.hh, std-hooks.lua: create a new "expand_date" hook
	* monotone.texi: document the changes
	* testsuite.at, tests/t_selector_later_earlier.at: add specific tests 
	for the new selectors

2005-05-21  Richard Levitte  <richard@levitte.org>

	* Makefile.am: Make monotone.pdf and monotone.dvi depend on
	version.texi.

2005-05-21  Richard Levitte  <richard@levitte.org>

	* monotone.texi: Add a note about the --brief option with
	'monotone log', and restructure the synopsis since it was getting
	a bit silly with all possible variants.

2005-05-21  Richard Levitte  <richard@levitte.org>

	* commands.cc (log_certs): Add two arguments; a separator string
	to be used in front of the second to last cert for multi-valued
	cert types, a bool to say if each cert should be ended with a
	newline.  Overload with shortcuts.
	(CMD(log)): Use the --brief option and implement it using the
	shortcut variants of log_certs.
	* monotone.cc, options.hh: Add the --brief option (OPT_BRIEF
	internally).
	* sanity.cc, sanity.hh (struct sanity): Add the member variable
	and function to hold and set the brief flag.

2005-05-21  Matt Johnston  <matt@ucc.asn.au>

	* tests/t_short_opts.at: remove the saved MT/log message
	from the failed commit.
	* Makefile.am: MAKEINFOFALGS to MAKEINFOFLAGS

2005-05-21  Matt Johnston  <matt@ucc.asn.au>

	* commands.cc (commit): write the log message to MT/log
	during the commit, so it will be available later if the commit
	fails.
	* work.{cc,hh} (write_user_log): new function

2005-05-20  Nathaniel Smith  <njs@codesourcery.com>

	* contrib/mtbrowse.sh: New file.
	* contrib/README: Document it.  Also, document some missed files,
	and re-order listing.
	* Makefile.am (EXTRA_DIST): Add several missing contrib/ files.

2005-05-21  Grahame Bowland  <grahame@angrygoats.net>

	* automate.cc: (automate_certs) change "status" field 
	to "signature". Check whether each cert is trusted, and 
	output in the "trusted" field.
	* testsuite.at: add t_automate_certs.at
	* tests/t_automate_certs.at: Test that the output of 
	"automate certs" is consistent, and that we exit with
	error when rev is incomplete or missing.
	* monotone.texi: update output documentation for 
	"automate certs"

2005-05-20  Emile Snyder  <emile@alumni.reed.edu>

	* annotate.{hh,cc}: Rework to handle lineage dependent line
	mappings and lines which split from a single line in a parent
	revision into multiple lines in some descendent.  Fixes bug where
	some lines remained unannotated.  Fixes wrong assignment of lines
	bug.
	* tests/t_annotate.at: Check no-changes since addition of file
	case.
	* tests/t_annotate_lineage_dependent.at
	* tests/t_annotate_split_lines.at:  New tests.
	* testsuite.at: Add them.
	
2005-05-20  Nathaniel Smith  <njs@codesourcery.com>

	* monotone.texi (Network): Clarify that ports can be specified on
	the command line to serve/pull/push/sync.

2005-05-21  Matt Johnston  <matt@ucc.asn.au>

	* packet.cc (db_packet_writer::~impl, prerequisite.cleanup): 
	add code to remove up circular dependencies between prerequisite
	and delayed_packet shared_ptrs upon destruction, so that unsatisified
	dependency warnings are printed.

2005-05-19  Matt Johnston  <matt@ucc.asn.au>

	* change_set.cc (merge_disjoint_analyses): handle the case where
	a file is dropped on both sides but re-added on one.
	* tests/t_drop_vs_dropadd.at: a test for it
	* testsuite.at

2005-05-19  Derek Scherger  <derek@echologic.com>

	* commands.cc (checkout): rearrange to use --revision option
	* monotone.1: 
	* monotone.texi: document checkout --revision option
	* tests/t_attr.at:
	* tests/t_attributes.at:
	* tests/t_checkout_id_sets_branch.at:
	* tests/t_checkout_noop_on_fail.at:
	* tests/t_checkout_options.at:
	* tests/t_cwork.at:
	* tests/t_delete_dir.at:
	* tests/t_delete_dir_patch.at:
	* tests/t_empty_path.at:
	* tests/t_i18n_file_data.at:
	* tests/t_inodeprints_hook.at:
	* tests/t_inodeprints_update.at:
	* tests/t_largish_file.at:
	* tests/t_lf_crlf.at:
	* tests/t_monotone_up.at:
	* tests/t_netsync_defaults.at:
	* tests/t_netsync_set_defaults.at:
	* tests/t_persistent_server_revision.at:
	* tests/t_rename_added_in_rename.at:
	* tests/t_rename_dir_cross_level.at:
	* tests/t_rename_dir_patch.at:
	* tests/t_single_char_filenames.at:
	* tests/t_subdir_add.at:
	* tests/t_subdir_attr.at:
	* tests/t_subdir_drop.at:
	* tests/t_subdir_rename.at:
	* tests/t_subdir_revert.at:
	* tests/t_tags.at:
	* tests/t_update_off_branch.at:
	* tests/t_versions.at:
	* testsuite.at: add --revision option to checkout

2005-05-18  Richard Levitte  <richard@levitte.org>

	* ui.cc: Move the copyright and license section to the top of the
	file, and add an emacs mode specifier.
	* ui.cc (write_ticks): Change the counter ticker so the trailer
	comes at the end of the counter line instead of the title line.
	This is especially important for code that changes the trailer
	a little now and then.

2005-05-17  Grahame Bowland  <grahame@angrygoats.net>

	* commands.cc: add "automate certs ID" to the help string 
	for the automate command
	* automate.cc: implement "automate certs". Add to the list 
	of commands available through "automate stdio".
	* monotone.texi: document "automate certs"

2005-05-17  Nathaniel Smith  <njs@codesourcery.com>

	* monotone.texi (Network): Document 'serve' as taking more than
	one collection argument.

2005-05-15  graydon hoare  <graydon@pobox.com>

	* rcs_import.cc (note_state_at_branch_beginning): collect
	branch beginning states into a single synthetic commit.

2005-05-15  graydon hoare  <graydon@pobox.com>

	* rcs_import.cc: rewrite most of the branch logic to 
	address issues raised in bugs 13032 and 13063.
	* tests/t_cvsimport_deleted_invar.at: un-XFAIL.

2005-05-16  Matt Johnston  <matt@ucc.asn.au>

	* commands.cc (commit): change scope of the transaction guard so that
	the transaction will fail before MT/revision is written (which could
	leave a non-committed revision/bad working dir).

2005-05-16  Grahame Bowland  <grahame@angrygoats.net>

	* monotone.texi: update "monotone log" documentation
	* commands.cc: fix "monotone log" when run with no --revision args

2005-05-15  Derek Scherger  <derek@echologic.com>

	* tests/t_update_with_blocked_rename.at: new test
	* testsuite.at: call it

2005-05-15  Derek Scherger  <derek@echologic.com>

	* netsync.cc (process_anonymous_cmd, process_auth_cmd): log
	details of permissions allowed/denied
	* tests/t_netsync_permissions.at: new test
	* testsuite.at: call it

2005-05-15  Richard Levitte  <richard@levitte.org>

	* contrib/monotone-notify.pl (revision_is_in_branch): Another
	place where --revision was missing.

2005-05-14  Timothy Brownawell  <tbrownaw@gmail.com>

	* contrib/monoprof.sh: Clean up variable definitions some.
		- Add option --datadir, should now be usable without editing
		variables to match system paths
		- Add option --setup, generates most of the needed files

2005-05-13  Timothy Brownawell  <tbrownaw@gmail.com>

	Add "monotone automate stdio", to let the automation interface
	take commands on standard input.
	* automate.cc: (automate_stdio) New function.
		(automate_command) Add it.
	* commands.cc: Add to description for "automate".
	* monotone.texi: Add to documentation.

2005-05-13  Joel Reed  <joelwreed@comcast.com>

	* tests/t_unidiff3.at: opps. forgot to add this file which
	should have been included as fix for bug 13072.

2005-05-13  Joel Reed  <joelwreed@comcast.com>

	* diff_patch.cc, transforms.cc, testsuite.at: Patch from 
	drepper@redhat.com, who writes: "The attached patch should fix bug
	13072.  I have no idea why the code in transform.cc insists on
	adding an empty line in case the file is empty. Removing the code
	didn't cause any regressions in the test suite and the
	diff_patch.cc change corrects the output format.  A new test case
	is included as well."

2005-05-13  Joel Reed  <joelwreed@comcast.com>

	* automate.cc: add automate attributes command
	* commands.cc: add attributes subcommand helptext
	* contrib/monotone.zsh_completion: use automate attributes
	for completion of monotone attr and cleanup ignore files code
	* tests/t_automate_attributes.at: add testcase
	* testsuite.at: include new testcaes

2005-05-13  Jon Bright  <jon@siliconcircus.com>
	* testsuite.at (UNGZ): Change the way the ungzipping works on
	Win32, in the hope that test 206 will no longer be given invalid
	files.

2005-05-12  Derek Scherger  <derek@echologic.com>

	* automate.cc: bump version number to 1.0
	(struct inventory_item): add pre/post states
	(inventory_paths): remove obsolete function
	(inventory_pre_state, inventory_post_state, inventory_file_state,
	inventory_renames): add fancy new functions
	(automate_inventory): rework for new output format
	* manifest.{cc,hh} (classify_paths): rename to ...
	(classify_manifest_paths): ... this and work solely from manifest
	* monotone.texi: (Automation): update inventory docs
	* tests/t_automate_inventory.at: update for new format and add
	some more tests
	
2005-05-13  Matthew Gregan  <kinetik@orcon.net.nz>

	* HACKING: New file.  First pass at a brief document to help
	newcomers hack on monotone.

2005-05-12  Riccardo Ghetta <birrachiara@tin.it>

	* options.hh (OPT_MSGFILE): New option.
	* monotone.cc (message-file): New option.
	(cpp_main): Handle it.
	* app_state.{cc,hh} (set_message_file): New function.
	* commands.cc (commit): Accept and handle new option.
	* monotone.1, monotone.texi: Document it.
	* tests/t_commit_message_file.at: New test.
	* testsuite.at: Add it.
	
2005-05-12  Timothy Brownawell  <tbrownaw@gmail.com>

	* (20 files): Do not indent with both tabs and spaces in the same file.

2005-05-13  Ulrich Drepper  <drepper@redhat.com>

	* rcs_import.cc (process_one_hunk): Improve handling of corrupt
	RCS files.

2005-05-13  Matthew Gregan  <kinetik@orcon.net.nz>

	* testsuite.at: Fix typo error in Win32 kill logic that was
	causing the testsuites to hang on Win32 machines that don't have
	pskill installed.

2005-05-12  Matthew Gregan  <kinetik@orcon.net.nz>

	* file_io.cc (write_data_impl): Use portable boost::filesystem
	calls in place of unlink(2)/remove(2).

2005-05-12  Grahame Bowland  <grahame@angrygoats.net>

	* commands.cc: Modify the "log" command to accept multiple 
	revisions on command line, and display the log for all 
	of those revisions.

2005-05-11  Nathaniel Smith  <njs@codesourcery.com>

	* std_hooks.lua (ignore_file): Organize a bit more, add
	patterns for autotools cache files, and darcs, codeville, git
	metadata directories.

2005-05-11  Timothy Brownawell  <tbrownaw@gmail.com>

	* revision.cc (expand_dominators): Fix bitmap size-matching.
		(find_common_ancestor_for_merge): Do not wait for ancestors
		to be expanded to the beginning of time before expanding
		dominators. Requires above fix for correct behavior.
	* ChangeLog: Fix date on previous entry.

2005-05-11  Timothy Brownawell  <tbrownaw@gmail.com>

	* contrib/monoprof.sh: Add profiling test for "netsync large file".
		Add options to only run specific profile tests.

2005-05-11  Stanislav Karchebny <stanislav.karchebny@skype.net>

	* contrib/monotone-notify.pl: 'monotone log' takes a revision
	through the --revision= option.

2005-05-11  Richard Levitte  <richard@levitte.org>

	* contrib/monotone-notify.pl: Change all occurences of $symbol' to
	${symbol}' to avoid a confusing Perl warning.

2005-05-11  Joel Reed  <joelwreed@comcast.com>

	* contrib/monotone.zsh_completion: add zsh completion contrib.

2005-05-11  Matt Johnston  <matt@ucc.asn.au>

	* tests/t_add_intermediate_MT_path.at: remove the drop dir part
	* tests/t_delete_dir.at: add a note about re-enabling the above test
	* tests/t_cvsimport3.at: ignore stderr

2005-05-11  Matt Johnston  <matt@ucc.asn.au>

	* rcs_import.cc (find_branchpoint): if a branch is derived from two 
	differing parent branches, take the one closest to the trunk.
	* tests/t_cvsimport3.at: add a test for cvs_importing where branches
	come off a vendor import.
	* testsuite.at: add it

2005-05-11  Nathaniel Smith  <njs@codesourcery.com>

	* work.cc (build_deletions): Disable delete_dir.

2005-05-11  Matthew Gregan  <kinetik@orcon.net.nz>

	* constants.cc (constants::bufsz): Increase buffer size.  Reduces
	the runtime to tests/t_netsync_largish_file.at by four to seven
	times on my test machines.

2005-05-10  Timothy Brownawell  <tbrownaw@gmail.com>

	* revision.cc: Make expand_{ancestors,dominators} twice as fast.
	Loop over revisions in the other direction so that changes at the
	frontier propogate fully in 1 pass, instead of one level at a time.

2005-05-10  Timothy Brownawell  <tbrownaw@gmail.com>

	* packet.{cc,hh}: Give packet_consumer and children a callback to call
	after writing out a revision.
	* netsync.cc: Use this callback to add a "revisions written" ticker,
	to provide user feedback while sanity checking.

2005-05-10  Timothy Brownawell  <tbrownaw@gmail.com>

	* ui.cc: Make tick_write_count take less horizontal space

2005-05-09  Nathaniel Smith  <njs@codesourcery.com>

	* AUTHORS: Give Riccardo his real name.
	* ChangeLog: Likewise.

2005-05-09  Riccardo Ghetta <birrachiara@tin.it>
	
	* std_hooks.lua: Support kdiff3.

2005-05-09  Matthew Gregan  <kinetik@orcon.net.nz>

	* lua.cc (loadstring, run_string): New parameter to identify the
	source of the Lua string being loaded.
	(add_{std,test}_hooks, load_rcfile): Pass an identity through.

2005-05-09  Matthew Gregan  <kinetik@orcon.net.nz>

	* monotone.cc: Absolutify and tilde expand pid file.

2005-05-09  Matthew Gregan  <kinetik@orcon.net.nz>

	* testsuite.at: Revert bogus changes committed in revision 9d478.

2005-05-09  Matt Johnston  <matt@ucc.asn.au>

	* commands.cc (pid_file): use fs::path .empty() rather than ==, since
	boost 1.31 doesn't seem to have the latter.

2005-05-08  Matthew Gregan  <kinetik@orcon.net.nz>

	* lua.cc (report_error, load{file,string}): New member functions.
	Error handling in call moved into report_error.
	(call): Call report_error.
	(run_{file,string}): Call load{file,string} member functions to
	load Lua code into the VM.  Allows us to report syntax errors when
	loading rc files.
	* testsuite.at: test_hooks.lua was calling nonexistent (obsolete)
	strfind function and failing silently.  The improved error
	reporting from Lua caught this and cause testsuite failures.

2005-05-08  Matthew Gregan  <kinetik@orcon.net.nz>

	* monotone.1: Document --pid-file option.  Also make some minor
	spelling and punctuation fixes.

2005-05-08  Timothy Brownawell  <tbrownaw@gmail.com>
	* app_state.cc: {read,write}_options now print a warning instead of
	failing on unreadable/unwritable MT/options .
	* tests/t_unreadable_MT.at: add matching test
	* testsuite.at: add test
	* tests/README: Mention that new tests must be added to testsuite.at
	* work.cc: (get_revision_id) Friendlier error message for
	unreadable MT/revision .

2005-05-08  Matthew Gregan  <kinetik@orcon.net.nz>

	* monotone.texi: Right words, wrong order.
	* testsuite.at: Drop pid mapping trickery, it doesn't work
	consistently.  We now try and use SysInternal's pskill to kill the
	process.  If pskill is not available, we fall back to the old
	'kill all monotone processes' method. These changes affect
	Win32/MingW only.

2005-05-07  Matthew Gregan  <kinetik@orcon.net.nz>

	* commands.cc (pid_file): Remove leftover debugging output.
	* configure.ac: Correct typos in TYPE_PID_T test.
	* testsuite.at: Use some trickery on MingW/Cygwin to map the
	Windows pid to the Cygwin pid.
	* win32/process.cc (process_wait): Correct return type.
	(process_spawn): Replace dropped cast on return.

2005-05-07  Matt Johnston <matt@ucc.asn.au>

	* change_set.cc: fix the code which skips deltas on deleted files,
	  it was looking at the merged filename not the ancestor
	  filename.
	* tests/t_drop_vs_patch_rename.at: a test for the above fix
	* testsuite.at: add it

2005-05-06 Timothy Brownawell <tbrownaw@gmail.com>

	* contrib/monoprof.sh: Add lcad test.
		Add options to pull/rebuild before profiling.

2005-05-06  Nathaniel Smith  <njs@codesourcery.com>

	* INSTALL: s/g++ 3.2 or 3.3/g++ 3.2 or later/.

2005-05-06  Nathaniel Smith  <njs@codesourcery.com>

	* monotone.1: 
	* monotone.texi (Commands, Importing from CVS, RCS): Clarify
	cvs_import documentation on cvsroot vs. module issues.

2005-05-05  Richard Levitte  <richard@levitte.org>

	* AUTHORS: Add rghetta.

2005-05-05  Matthew Gregan  <kinetik@orcon.net.nz>

	* monotone.texi: Document --pid-file option for serve command.
	* app_state.{cc,hh} (set_pidfile, pidfile): New function, new
	member.
	* commands.cc (pid_file): New class.
	(CMD(serve)): Use pid_file.
	* monotone.cc (coptions, cppmain): Add command-specific option
	--pid-file.
	* options.hh (OPT_PIDFILE): New option.
	* {unix,win32}/process.cc (get_process_id): New function.
	(process_{spawn,wait,kill}): Use pid_t.
	* platform.hh (process_{spawn,wait,kill}): Use pid_t.
	(get_process_id): New function
	* configure.ac: Test for pid_t.
	* lua.cc (monotone_{spawn,wait,kill}_for_lua): Use pid_t.
	* testsuite.at: Update netsync kill functions to use pid file.
	* tests/t_netsync_sigpipe.at: Update to use pid file.
	* tests/t_netsync_single.at: Update to use pid file.

2005-05-04  Nathaniel Smith  <njs@codesourcery.com>

	* tests/t_monotone_up.at: New test.
	* testsuite.at: Add it.

2005-05-05  Matthew Gregan  <kinetik@orcon.net.nz>

	* work.cc: Use attr_file_name rather than hardcoded strings.

2005-05-04  Brian Campbell  <brian.p.campbell@dartmouth.edu>

	* contrib/monotone.el (monotone-vc-register): Fix arguments to
	monotone-cmd-buf, to make work.

2005-05-03  Nathaniel Smith  <njs@codesourcery.com>

	* file_io.cc (read_data_for_command_line): Check that file exists,
	if reading a file.

2005-05-04  Matthew Gregan  <kinetik@orcon.net.nz>

	* configure.ac: Add TYPE_SOCKLEN_T function from the Autoconf
	archive.	
	* cryptopp/cryptlib.h (NameValuePairs): Change GetVoidValue from a
	pure virtual to an implemented (but never called) member function
	to work around build problem with GCC 4 on OS X 10.4
	* netxx/osutil.h: Include config.h, use new HAVE_SOCKLEN_T define
	to determine socklen_t type.

2005-05-03  Nathaniel Smith  <njs@codesourcery.com>

	* lua.cc (load_rcfile): Make a version that takes utf8 strings,
	and understands -.
	* app_state.cc (load_rcfiles): Use it.
	* file_io.{cc,hh} (absolutify_for_command_line): New function.
	* monotone.cc (cpp_main): Use it.
	* tests/t_rcfile_stdin.at: New test.
	* testsuite.at: Include it.

2005-05-03  Nathaniel Smith  <njs@codesourcery.com>

	* netsync.cc (load_epoch): Remove unused function.

2005-05-03  Matthew Gregan  <kinetik@orcon.net.nz>

	* tests/t_cvsimport_manifest_cycle.at: Add missing symbols.
	* tests/t_cvsimport_deleted_invar.at: Add new test.
	* testsuite.at: New test.

2005-05-03  Nathaniel Smith  <njs@codesourcery.com>

	* netsync.cc (run_netsync_protocol): Don't use the word
	"exception" in error messages.

2005-05-03  Nathaniel Smith  <njs@codesourcery.com>

	* UPGRADE: Fix version number.

2005-05-03  Nathaniel Smith  <njs@codesourcery.com>

	* debian/compat: New file.

2005-05-03  Nathaniel Smith  <njs@codesourcery.com>

	* UPGRADE: Mention upgrading from 0.18.
	* debian/copyright: Re-sync with AUTHORS.
	* win32/monotone.iss, monotone.spec, debian/changelog: Bump
	version numbers to 0.19.
	* NEWS: Finish updating for 0.19.

2005-05-03  Jon Bright  <jon@siliconcircus.com>
	* win32/monotone.iss: Bump version to 0.19
	
2005-05-03  Jon Bright  <jon@siliconcircus.com>
	* tests/t_automate_select.at: Use arithmetic comparison for
	checking output of wc, since wc pads its results with initial
	spaces on MinGW.
	
2005-05-03  Nathaniel Smith  <njs@codesourcery.com>

	* tests/t_cvsimport2.at: Pass correct module directory.

2005-05-02  Nathaniel Smith  <njs@codesourcery.com>

	* configure.ac: Bump version to 0.19.
	* NEWS: Tweaks.
	* Makefile.am (MOST_SOURCES): Add options.hh.
	(%.eps): Fix ps2eps calling convention.
	* po/monotone.pot: Regenerate.
	* testsuite.at (CHECK_SAME_CANONICALISED_STDOUT): New macro.

2005-05-02  Nathaniel Smith  <njs@codesourcery.com>

	* NEWS: More updates.
	* rcs_import.cc (store_manifest_edge): Fix some edge cases.
	* tests/t_cvsimport_manifest_cycle.at: Make work.  Un-XFAIL.

2005-05-01  Matt Johnston  <matt@ucc.asn.au>

	* diff_patch.cc (normalize_extents): broaden the condition when
	changes can be normalised.
	* tests/t_merge_6.at: now passes.

2005-05-01  Emile Snyder  <emile@alumni.reed.edu>

	* annotate.cc: Fix bug that njs pointed out when a merge has one
	side with no changes.  Be smarter about how we get parent
	file_id's to do file diffs; give another big speedup.
	* tests/t_annotate_copy_all.at: New test for the bug that is fixed.
	* testsuite.at: Add the new test.

2005-05-02  Richard Levitte  <richard@levitte.org>

	* tests/t_override_author_date.at: Adapt to the new way to give
	revision IDs to 'monotone log'.

2005-05-01  Richard Levitte  <richard@levitte.org>

	* monotone.texi: Document the change in 'monotone log'.

2005-05-01  Riccardo Ghetta <birrachiara@tin.it>

	* commands.cc (CMD(log)): Use --revision.

2005-05-02  Matt Johnston  <matt@ucc.asn.au>

	* netsync.cc (process_auth_cmd): make it clearer what the "unknown
	key hash" refers to.

2005-05-01  Richard Levitte  <richard@levitte.org>

	* commands.hh: Expose complete_commands().
	* commands.cc (explain_usage, command_options, process): Don't
	call complete_command().  Except the caller to have done that
	already.
	* monotone.cc (cpp_main): Start with completing the command after
	processing the options.  Use the result everywhere the command is
	required.  This avoids giving the user duplicate (or in some case,
	triplicate) messages about command expansion.

2005-04-30  Derek Scherger  <derek@echologic.com>

	* app_state.{cc,hh}: remove --all-files option
	* automate.cc: move inventory command and associated stuff here from ...
	* commands.cc: ... here, where it has been removed
	* monotone.1: relocate inventory command, remove --all-files option
	* monotone.cc: remove --all-files option
	* monotone.texi: relocate inventory documentation to automation
	section, remove --all-files option
	* tests/t_automate_inventory.at: renamed and updated for move to automate
	* testsuite.at: adjust for rename

2005-04-30  Derek Scherger  <derek@echologic.com>

	* Makefile.am (MOST_SOURCES): add restrictions.{cc,hh} 
	* commands.cc (extract_rearranged_paths): 
	(extract_delta_paths):
	(extract_changed_paths):
	(add_intermediate_paths):
	(restrict_path_set):
	(restrict_rename_set):
	(restrict_path_rearrangement):
	(restrict_delta_map):
	(calculate_restricted_rearrangement):
	(calculate_restricted_revision):
	(calculate_current_revision):
	(calculate_restricted_change_set): move to restrictions.{cc,hh}
	(maybe_update_inodeprints):
	(cat):
	(dodiff):
	(update): rename calculate_current_revision to
	calculate_unrestricted_revision
	* database_check.hh: update header guard #define
	* restrictions.{cc,hh}: add new files

2005-04-30  Nathaniel Smith  <njs@codesourcery.com>

	* commands.cc: Add a placeholder OPT_NONE for commands that don't
	take any command-specific options; use it everywhere.  Now the
	last argument to CMD never starts with %, and the last argument is
	always required to be present.

2005-04-30  Richard Levitte  <richard@levitte.org>

	* contrib/monotone-nav.el (mnav-rev-make): Move it so it's defined
	after the definition of the macro mnav-rev-id.  Otherwise, the
	byte compiler complains there is no setf method for mnav-rev-id.

2005-04-30  Nathaniel Smith  <njs@codesourcery.com>

	* monotone.texi (Database): Minor correction.

2005-04-30  Nathaniel Smith  <njs@codesourcery.com>

	* vocab.cc (trivially_safe_file_path): New function.
	(verify): Use it.
	(test_file_path_verification, test_file_path_normalization): Add a
	few more checks.

	* transforms.{cc,hh} (localized_as_string): New function.
	* {win32,unix}/inodeprint.cc (inodeprint_file): Use it, to avoid
	mkpath().

	* commands.cc (add_intermediate_paths): Hand-code intermediate
	path generator, taking advantage of normalization of file_path's,
	to avoid mkpath().

2005-04-29  Joel Rosdahl  <joel@rosdahl.net>

	* monotone.texi: Minor corrections.

2005-04-29  Nathaniel Smith  <njs@codesourcery.com>

	* commands.cc (ls_tags): Sort output.
	* tests/t_tags.at: Test that output is sorted.

2005-04-29  Derek Scherger  <derek@echologic.com>

	* commands.cc (struct file_itemizer): move to ...
	* work.hh (file_itemizer} ... here
	* work.cc (file_itemizer::visit_file} ... and here

2005-04-29  Emile Snyder  <emile@alumni.reed.edu>

	* annotate.cc (do_annotate_node): Stop doing expensive
	calculate_arbitrary_change_set when we already know we have parent
	and child revisions.  Cuts annotate run time in half.
	
2005-04-29  Nathaniel Smith  <njs@codesourcery.com>

	* commands.cc (update_inodeprints): Rename to...
	(refresh_inodeprints): ...this, so 'monotone up' continues to mean
	update.
	
	* monotone.texi (Inodeprints): Mention refresh_inodeprints in the
	Inodeprints section.
	
	* testsuite.at: 
	* tests/t_update_inodeprints.at: 
	* tests/t_refresh_inodeprints.at: 
	* monotone.texi (Working Copy, Commands): 
	* monotone.1: Update accordingly.

2005-04-29  Nathaniel Smith  <njs@codesourcery.com>

	* change_set.cc (dump_change_set): Don't truncate output.
	(invert_change_test): New unit test.
	(invert_change_set): Make it pass.  This fixes (some?)
	isect.empty() invariant failures.
	
	* NEWS: Start updating for 0.19.

	* revision.cc (check_sane_history): Make comment more
	informative.

2005-04-29  Grahame Bowland  <grahame@angrygoats.net>

	* netxx/types.h: Add new NetworkException type network 
	issue not caused by calling program
	* netsync.cc: Catch Netxx::NetworkException and display 
	as informative_error.
	* netxx/address.cxx: NetworkException for unparsable URIs.
	* netxx/datagram.cxx: NetworkException for connection failure.
	* netxx/resolve_getaddrinfo.cxx, resolve_gethostbyname.cxx:
	NetworkException when DNS resolution fails.
	* netxx/serverbase.cxx: NetworkException if unable to bind 
	to server port.
	* netxx/streambase.cxx: NetworkException if unable to 
	connect.

2005-04-28  Nathaniel Smith  <njs@codesourcery.com>

	* tests/t_netsync_error.at: New test.
	* testsuite.at: Add it.

2005-04-28  Nathaniel Smith  <njs@codesourcery.com>

	* tests/t_rename_attr.at: Fix a bit; also test that rename refuses
	to move a file to a name that already has attrs.
	* work.cc (build_rename): Cleanup a bit; refuse to move a file to
	a name that already has attrs.

	* monotone.texi (Working Copy): Document explicitly that "drop"
	and "rename" do not modify the filesystem directly, and do affect
	attributes.

2005-04-28  Derek Scherger  <derek@echologic.com>

	* commands.cc (get_work_path): 
	(get_revision_path): 
	(get_revision_id):
	(put_revision_id):
	(get_path_rearrangement):
	(remove_path_rearrangement):
	(put_path_rearrangement):
	(update_any_attrs):
	(get_base_revision):
	(get_base_manifest): move to work.{cc,hh}
	(update): indicate optional revision with [ and ]
	(explicit_merge): indicate optional ancestor with [ and ] 

	* manifest.{cc,hh} (extract_path_set): move here from work.{cc,hh}
	* revision.{cc,hh} (revision_file_name): move to work.{cc,hh}

	* work.{cc,hh} (extract_path_set): move to manifest.{cc,hh}
	(get_work_path): 
	(get_path_rearrangement): 
	(remove_path_rearrangement): 
	(put_path_rearrangement): 
	(get_revision_path): 
	(get_revision_id): 
	(put_revision_id): 
	(get_base_revision): 
	(get_base_manifest): 
	(update_any_attrs): move here from commands.cc
	
2005-04-28  Derek Scherger  <derek@echologic.com>

	* ChangeLog: 
	* Makefile.am
	* tests/t_automate_select.at: merge fixups

2005-04-28  Emile Snyder <emile@alumni.reed.edu>

	* annotate.cc: Fix broken build after propagate from .annotate
	branch to mainline.  The lcs stuff was changed to use
	quick_allocator, so our use of it had to change as well.
	
2005-04-28  Emile Snyder  <emile@alumni.reed.edu>

	* commands.cc: New command "annotate"
	* annotate.{cc,hh}: New files implement it.
	* Makefile.am: Build it.
	* monotone.texi: Document it.	
	* tests/t_annotate.at:
	* tests/t_annotate_add_collision.at:
	* tests/t_annotate_branch_collision.at: 
	* testsuite.at: Test it.
	
2005-04-28  Matt Johnston  <matt@ucc.asn.au>

	* tests/t_merge_6.at: narrow the testcase down considerably.

2005-04-28  Matt Johnston  <matt@ucc.asn.au>

	* tests/t_merge_6.at, testsuite.at: add a new test for the case where
	duplicate lines appear in a file during a merge. This testcase can
	be correctly handled by merge(1).

2005-04-28  Matt Johnston  <matt@ucc.asn.au>

	* tests/t_i18n_file.at, transforms.cc: OS X expects all paths to be
	utf-8, don't try to use other encodings in the test.

2005-04-28  Richard Levitte  <richard@levitte.org>

	* tests/t_automate_select.at: silly ignores not needed any more.

2005-04-28  Richard Levitte  <richard@levitte.org>

	* commands.cc (complete): Don't talk of there really was no
	expansion.

2005-04-28  Richard Levitte  <richard@levitte.org>

	* commands.cc, commands.hh: Selector functions and type are moved
	to...
	* selectors.cc, selectors.hh: ... these files.
	* database.cc, database.hh: Adapt to this change.
	* automate.cc (automate_select): New function, implements
	'automate select'.
	(automate_command): Use it.
	* monotone.texi (Automation): Document it.

	* tests/t_automate_select.at: New test.
	* testsuite.at: Use it.

	* Makefile.am (MOST_SOURCES): reorganise.  Add selectors.{cc,hh}.

2005-04-27  Derek Scherger  <derek@echologic.com>

	* commands.cc (ls_unknown): remove unneeded braces
	(struct inventory_item): new struct for tracking inventories
	(print_inventory): removed old output functions 
	(inventory_paths): new functions for paths, data and renames
	(inventory): rework to display two column status codes
	* monotone.texi (Informative): update for new status codes
	* tests/t_inventory.at: update for two column status codes

2005-04-27  Richard Levitte  <richard@levitte.org>

	* quick_alloc.hh: Define QA_SUPPORTED when quick allocation is
	supported.
	* sanity.hh: Only defined the QA(T) variants of checked_index()
	when QA_SUPPORTED is defined.

2005-04-27  Joel Reed  <joelwreed@comcast.com>

	* work.cc: on rename move attributes as well.
	* tests/t_rename_attr.at: No longer a bug.

2005-04-27  Nathaniel Smith  <njs@codesourcery.com>

	* monotone.texi (Working Copy, Commands): Document update_inodeprints.
	* monotone.1: Likewise.

	* tests/t_update_inodeprints.at: New test.
	* testsuite.at: Add it.

2005-04-27  Richard Levitte  <richard@levitte.org>

	* database.cc (selector_to_certname): Add a case for
	commands::sel_cert.

2005-04-27  Richard Levitte  <richard@levitte.org>

	* sanity.hh: Add a couple of variants of checked_index() to
	accomodate for indexes over vector<T, QA(T)>.

	* commands.hh: Add new selector to find arbitrary cert name and
	value pairs.  The syntax is 'c:{name}={value}'.
	* commands.cc (decode_selector): Recognise it.
	* database.cc (complete): Parse it.
	* std_hooks.lua (expand_selector): Add an expansion for it.
	* monotone.texi (Selectors): Document it.

	* tests/t_select_cert.at: Add test.
	* testsuite.at: Use it.

2005-04-27  Matt Johnston  <matt@ucc.asn.au>

	* vocab.cc (verify(file_path)): don't find() twice.
	* change_set.cc (extend_state): remove commented out line 

2005-04-27  Matthew Gregan  <kinetik@orcon.net.nz>

	* tests/t_cvsimport_manifest_cycle.at: New test.
	* testsuite.at: Add test.
	* AUTHORS: Add self.

2005-04-27  Nathaniel Smith  <njs@codesourcery.com>

	* AUTHORS: Add Timothy Brownawell.

2005-04-27  Timothy Brownawell  <tbrownaw@gmail.com>

	* ui.{cc,hh}: Delegate tick line blanking to tick_writers.

2005-04-27  Matt Johnston  <matt@ucc.asn.au>

	* change_set.cc (extend_state): don't mix find() and insert() on
	the path_state, to avoid hitting the smap's worst-case.

2005-04-27  Matt Johnston  <matt@ucc.asn.au>

	* change_set.cc (confirm_proper_tree): move things out of the loops
	for better performance.

2005-04-26  Nathaniel Smith  <njs@codesourcery.com>

	* work.cc: Don't include boost/regex.hpp.

2005-04-26  Nathaniel Smith  <njs@codesourcery.com>

	* manifest.cc, inodeprint.cc: Don't include boost/regex.hpp.

2005-04-26  Nathaniel Smith  <njs@codesourcery.com>

	* sqlite/vdbeaux.c (MAX_6BYTE): Apply patch from
	http://www.sqlite.org/cvstrac/chngview?cn=2445.  It shouldn't
	affect monotone's usage, but just in case.

2005-04-26  Nathaniel Smith  <njs@codesourcery.com>

	* rcs_import.cc (struct cvs_key, process_branch): Fix
	indentation.
	(build_change_set): Handle the case where a file is "added dead".

	* tests/t_cvsimport2.at: Un-XFAIL, improve description.

2005-04-26  Richard Levitte  <richard@levitte.org>

	* monotone.cc (cpp_main): Count the number of command specific
	options exist.  If there is any, add a title for them.

2005-04-26  Matt Johnston  <matt@ucc.asn.au>

	* change_set.cc (analyze_rearrangement): get rid of damaged_in_first
	since it is not used.

2005-04-26  Matt Johnston  <matt@ucc.asn.au>

	* monotone.texi: fix mashed up merge of docs for kill_rev_locally
	and db check.

2005-04-26  Richard Levitte  <richard@levitte.org>

	* monotone.cc, commands.cc: Make some more options global.

2005-04-25  Nathaniel Smith  <njs@codesourcery.com>

	* tests/t_i18n_file_data.at: New test.
	* testsuite.at: Add it.

2005-04-25  Nathaniel Smith  <njs@codesourcery.com>

	* automate.cc (automate_parents, automate_children) 
	(automate_graph): New automate commands.
	(automate_command): Add them.
	* commands.cc (automate): Synopsisfy them.
	* monotone.texi (Automation): Document them.
	* tests/t_automate_graph.at, test/t_parents_children.at: Test
	them.
	* testsuite.at: Add the tests.

	* tests/t_automate_ancestors.at: Remove obsolete comment.
	
2005-04-24  Derek Scherger  <derek@echologic.com>

	* tests/t_rename_file_to_dir.at:
	* tests/t_replace_file_with_dir.at:
	* tests/t_replace_dir_with_file.at: new bug reports
	* testsuite.at: include new tests

2005-04-24  Derek Scherger  <derek@echologic.com>

	* app_state.{cc,hh} (app_state): add all_files flag to the constructor
	(set_all_files): new method for setting flag

	* basic_io.{cc,hh} (escape): expose public method to quote and
	escape file_paths
	(push_str_pair): use it internally

	* commands.cc (calculate_restricted_rearrangement): new function
	factored out of calculate_restricted_revision
	(calculate_restricted_revision): use new function
	(struct unknown_itemizer): rename to ...
	(struct file_itemizer): ... this; use a path_set rather than a
	manifest map; build path sets of unknown and ignored files, rather
	than simply printing them
	(ls_unknown): adjust to compensate for itemizer changes
	(print_inventory): new functions for printing inventory lines from
	path sets and rename maps
	(inventory): new command for printing inventory of working copy
	files

	* manifest.cc (inodeprint_unchanged): new function factored out
	from build_restricted_manifest_map
	(classify_paths): new function to split paths from an old manifest
	into unchanged, changed or missing sets for inventory
	(build_restricted_manifest_map): adjust to use
	inodeprint_unchanged
	* manifest.hh (classify_paths): new public function
	
	* monotone.1: document new inventory command and associated
	--all-files option

	* monotone.cc: add new --all-files option which will be specific
	to the inventory command asap

	* monotone.texi (Informative): document new inventory command
	(Commands): add manpage entry for inventory
	(OPTIONS): add entries for --xargs, -@ and --all-files

	* tests/t_status_missing.at: remove bug priority flag
	* tests/t_inventory.at: new test
	* testsuite.at: include new test
	
2005-04-24  Nathaniel Smith  <njs@codesourcery.com>

	* monotone.texi (Database): Document 'db kill_rev_locally'.

2005-04-24  Nathaniel Smith  <njs@codesourcery.com>

	* ChangeLog: Fixup after merge.

2005-04-24  Nathaniel Smith  <njs@codesourcery.com>

	* manifest.cc (build_restricted_manifest_map): Careful to only
	stat things once on the inodeprints fast-path.
	(read_manifest_map): Hand-code a parser, instead of using
	boost::regex.
	* inodeprint.cc (read_inodeprint_map): Likewise.

2005-04-23  Derek Scherger  <derek@echologic.com>

	* (calculate_restricted_revision): remove redundant variables,
	avoiding path_rearrangement assignments and associated sanity
	checks
	(calculate_current_revision): rename empty to empty_args for
	clarity

2005-04-23  Derek Scherger  <derek@echologic.com>

	* commands.cc (calculate_base_revision): rename to ...
	(get_base_revision): ... this, since it's not calculating anything
	(calculate_base_manifest): rename to ...
	(get_base_manifest): ... this, and call get_base_revision
	(calculate_restricted_revision): call get_base_revision and remove
	missing files stuff
	(add):
	(drop):
	(rename):
	(attr): call get_base_manifest
	(ls_missing): 
	(revert): call get_base_revision
	* manifest.{cc,hh} (build_restricted_manifest_map): don't return
	missing files and don't produce invalid manifests; do report on
	all missing files before failing
	
2005-04-23  Derek Scherger  <derek@echologic.com>

	* app_state.cc:
	* database.cc:
	* file_io.{cc, hh}: fix bad merge

2005-04-23  Nathaniel Smith  <njs@codesourcery.com>

	* database.cc (put_key): Check for existence of keys with
	conflicting key ids, give more informative message than former SQL
	constraint error.

2005-04-23  Nathaniel Smith  <njs@codesourcery.com>

	* transforms.cc (filesystem_is_ascii_extension_impl): Add EUC to
	the list of ascii-extending encodings.

	* tests/t_multiple_heads_msg.at: Make more robust, add tests for
	branching.

2005-04-23  Nathaniel Smith  <njs@codesourcery.com>

	* app_state.cc (restriction_includes): Remove some L()'s that were
	taking 5-6% of time in large tree diff.

2005-04-23  Nathaniel Smith  <njs@codesourcery.com>

	* file_io.{cc,hh} (localized): Move from here...
	* transforms.{cc,hh} (localized): ...to here.  Add lots of gunk to
	avoid calling iconv whenever possible.

2005-04-23  Richard Levitte  <richard@levitte.org>

	* monotone.cc, options.hh: Move the option numbers to options.hh,
	so they can be easily retrieved by other modules.
	* monotone.cc: split the options table in global options and
	command specific options.  The former are always understood, while
	the latter are only understood by the commands that declare it
	(see below).
	(my_poptStuffArgFile): There's no need to keep a copy of the
	stuffed argv.  This was really never a problem.
	(coption_string): New function to find the option string from an
	option number.
	(cpp_main): Keep track of which command-specific options were
	given, and check that the given command really uses them.  Make
	sure that when the help is written, only the appropriate command-
	specific options are shown.  We do this by hacking the command-
	specific options table.
	Throw away sub_argvs, as it's not needed any more (and realy never
	was).

	* commands.cc: Include options.hh to get the option numbers.
	(commands_ops): New structure to hold the option
	numbers used by a command.
	(commands): Use it.
	(command_options): Function to get the set of command-specific
	options for a specific command.
	(CMD): Changed to take a new parameter describing which command-
	specific options this command takes.  Note that for commands that
	do not take command-specific options, this new parameter must
	still be given, just left empty.
	Update all commands with this new parameter.
	* commands.hh: Declare command_options.

	* tests/t_automate_heads.at: 'automate heads' never used the value
	of --branch.
	* tests/t_sticky_branch.at: and neither did 'log'...
	* tests/t_update_missing.at: nor did 'add'...

2005-04-23  Matthew Gregan  <kinetik@orcon.net.nz>

	* tests/t_diff_currev.at: Use CHECK_SAME_STDOUT.

2005-04-23  Matthew Gregan  <kinetik@orcon.net.nz>

	* tests/t_diff_currev.at: New test.
	* testsuite.at: Add new test.

2005-04-22  Christof Petig <christof@petig-baender.de>

	* sqlite/*: update to sqlite 3.2.1

2005-04-22  Nathaniel Smith  <njs@codesourcery.com>

	* manifest.cc (build_restricted_manifest_map): Fixup after merge
	-- use file_exists instead of fs::exists.

2005-04-22  Derek Scherger  <derek@echologic.com>

	* manifest.{cc,hh} (build_restricted_manifest_map): keep and
	return a set of missing files rather than failing on first missing
	file
	* commands.cc (calculate_restricted_revision): handle set of
	missing files
	* revision.hh: update comment on the format of a revision
	* tests/t_status_missing.at: un-XFAIL and add a few tests
	
2005-04-22  Nathaniel Smith  <njs@codesourcery.com>

	* vocab.cc (verify(file_path), verify(local_path)): Normalize
	paths on the way in.
	* tests/t_normalized_filenames.at: Fix to match behavior
	eventually declared "correct".

2005-04-22  Nathaniel Smith  <njs@codesourcery.com>

	* vocab.{cc,hh}: Make verify functions public, make ATOMIC(foo)'s
	verify function a friend of foo, add ATOMIC_NOVERIFY macro, add
	long comment explaining all this.
	* vocab_terms.hh: Add _NOVERIFY to some types.

2005-04-22  Nathaniel Smith  <njs@codesourcery.com>

	* file_io.{cc,hh} (localized): Take file_path/local_path instead
	of string; expose in public interface.  Adjust rest of file to
	match.
	(walk_tree): Don't convert the (OS-supplied) current directory
	from UTF-8 to current locale.
	
	* transforms.{cc,hh} (charset_convert): Be more informative on
	error.
	(calculate_ident): Localize the filename, even on the fast-path.
	Also assert file exists and is not a directory, since Crypto++
	will happily hash directories.  (They are like empty files,
	apparently.)
	
	* manifest.cc (build_restricted_manifest_map): Use file_exists
	instead of fs::exists, to handle localized paths.
	* {win32,unix}/inodeprint.cc (inodeprint_file): Use localized
	filenames to stat.

	* tests/t_i18n_file.at: Rewrite to work right.

	* tests/t_normalized_filenames.at: New test.
	* testsuite.at: Add it.
	* vocab.cc (test_file_path_verification): MT/path is not a valid
	file_path either.
	(test_file_path_normalization): New unit-test.

2005-04-22  Joel Reed  <joelwreed@comcast.net>

	* work.cc (build_deletions) : on drop FILE also drop attributes.
	* tests/t_drop_attr.at : test for success now, fixed bug.

2005-04-22  Jon Bright <jon@siliconcircus.com>
	* monotone.texi: Changed all quoting of example command lines to
	use " instead of ', since this works everywhere, but ' doesn't
	work on Win32

2005-04-21  Jeremy Cowgar  <jeremy@cowgar.com>

	* tests/t_multiple_heads_msg.at: Now checks to ensure 'multiple head'
	  message does not occur on first commit (which creates a new head
	  but not multiple heads).
	* commands.cc (CMD(commit)): renamed head_size to better described
	  old_head_size, now checks that old_head_size is larger than 0 as
	  well otherwise, on commit of a brand new project, a new head was
	  detected and a divergence message was displayed.

2005-04-21  Richard Levitte  <richard@levitte.org>

	* commands.cc (ALIAS): refactor so you don't have to repeat all
	the strings given to the original command.
	(ALIAS(ci)): added as a short form for CMD(commit).

	* Makefile.am (%.eps): create .eps files directly from .ps files,
	using ps2eps.

2005-04-21 Sebastian Spaeth <Sebastian@SSpaeth.de>

	* monotone.texi: add command reference docs about kill_rev_locally
	
2005-04-21  Nathaniel Smith  <njs@codesourcery.com>

	* change_set.cc (apply_path_rearrangement_can_fastpath) 
	(apply_path_rearrangement_fastpath) 
	(apply_path_rearrangement_slowpath, apply_path_rearrangement):
	Refactor into pieces, so all versions of apply_path_rearrangement
	can take a fast-path when possible.

2005-04-21  Jeremy Cowgar  <jeremy@cowgar.com>

	* commands.cc: Renamed maybe_show_multiple_heads to
	  notify_if_multiple_heads, renamed headSize to head_size for
	  coding standards/consistency.
	* tests/t_multiple_heads_msg.at: Added to monotone this time.

2005-04-20  Jeremy Cowgar  <jeremy@cowgar.com>

	* commands.cc: Added maybe_show_multiple_heads, update now notifies
	  user of multiple heads if they exist, commit now notifies user
	  if their commit created a divergence.
	* tests/t_multiple_heads_msg.at: Added
	* testsuite.at: Added above test

2005-04-20  Nathaniel Smith  <njs@codesourcery.com>

	* Makefile.am (EXTRA_DIST): Put $(wildcard) around "debian/*", so
	it will actually work.

2005-04-20  Nathaniel Smith  <njs@codesourcery.com>

	* Makefile.am (EXTRA_DIST): Include tests, even when not building
	packages out in the source directory.

2005-04-20  Matthew Gregan  <kinetik@orcon.net.nz>

	* commands.cc (kill_rev_locally): Move up with rest of non-CMD()
	functions.  Mark static.  Minor whitespace cleanup.
	* commands.hh (kill_rev_locally): Declaration not needed now.

2005-04-20 Sebastian Spaeth <Sebastian@SSpaeth.de>
	* automate.cc: fix typo, add sanity check to avoid empty r_id's
	bein passed in. The automate version was bumped to 0.2 due to
	popular request of a single person.
	* t_automate_ancestors.at: adapt test; it passes now

2005-04-20 Sebastian Spaeth <Sebastian@SSpaeth.de>
	* testuite.at:
	* t_automate_ancestors.at: new test; automate ancestors. This is still
	_failing_ as a) it outputs empty newlines when no ancestor exists and
	b) does not output all ancestors if multiple ids are supplied as input
	
2005-04-20 Sebastian Spaeth <Sebastian@SSpaeth.de>

	* commands.cc:
	* automate.cc: new command: automate ancestors
	* monotone.texi: adapt documentation
	
2005-04-20  Nathaniel Smith  <njs@codesourcery.com>

	* tests/t_log_depth_single.at: 
	* tests/t_add_stomp_file.at: 
	* tests/t_log_depth.at: Shorten blurbs.

2005-04-20  Nathaniel Smith  <njs@codesourcery.com>

	* std_hooks.lua (ignore_file): Ignore compiled python files.

2005-04-20  Jon Bright  <jon@siliconcircus.com>
	* tests/t_sticky_branch.at: Really fix this test

2005-04-20  Jon Bright  <jon@siliconcircus.com>
	* tests/t_sticky_branch.at: Canonicalise stdout before comparison
	* tests/t_setup_checkout_modify_new_dir.at: Ditto
	* tests/t_netsync_largish_file.at: Check the file out rather
	than catting it, so that canonicalisation is unneeded.  
	Canonicalisation is bad here, because the file is random
	binary data, not text with line-ending conventions

2005-04-20  Richard Levitte  <richard@levitte.org>

	* contrib/monotone.el: define-after-key's KEY argument has to be a
	vector with only one element.  The code I used is taken directly
	from the Emacs Lisp Reference Manual, section "Modifying Menus".

2005-04-20  Nathaniel Smith  <njs@codesourcery.com>

	* commands.cc (mdelta, mdata, fdelta, fdata, rdata): Check for
	existence of command line arguments.

	* lua.{cc,hh} (hook_use_inodeprints): New hook.
	* std_hooks.lua (use_inodeprints): Default definition.
	* monotone.texi (Inodeprints): New section.
	(Reserved Files): Document MT/inodeprints.
	(Hook Reference): Document use_inodeprints.
	* work.{cc,hh} (enable_inodeprints): New function.
	* app_state.cc (create_working_copy): Maybe call
	enable_inodeprints.
	
	* tests/t_inodeprints_hook.at: New test.
	* tests/t_bad_packets.at: New test.
	* testsuite.at: Add them.

2005-04-20  Nathaniel Smith  <njs@codesourcery.com>

	* AUTHORS: Actually add Joel Reed (oops).

2005-04-20  Nathaniel Smith  <njs@codesourcery.com>

	Most of this patch from Joel Reed, with only small tweaks myself.
	
	* AUTHORS: Add Joel Reed.

	* platform.hh (is_executable): New function.
	* {unix,win32}/process.cc: Define it.

	* lua.cc (monotone_is_executable_for_lua): New function.
	(lua_hooks): Register it.
	(Lua::push_nil): New method.
	(lua_hooks::hook_init_attributes): New hook.
	* lua.hh: Declare it.
	* monotone.texi (Hook Reference): Document it.

	* work.cc (addition_builder): Call new hook, collect attributes
	for added files.
	(build_additions): Set attributes on new files.

	* tests/t_attr_init.at: New test.
	* tests/t_add_executable.at: New test.
	* testsuite.at: Add them.
	
2005-04-19  Nathaniel Smith  <njs@codesourcery.com>

	* file_io.cc (read_localized_data, write_localized_data): Remove
	logging of complete file contents.
	* tests/t_lf_crlf.at: Remove --debugs, clean up, test more.

2005-04-19 Emile Snyder <emile@alumni.reed.edu>
	
	* file_io.cc: Fix bugs with read/write_localized_data when using
	CRLF line ending conversion.
	* transforms.cc: Fix line_end_convert to add correct end of line
	string if the split_into_lines() call causes us to lose one from
	the end.
	* tests/t_lf_crlf.at: Clean up and no longer XFAIL.
 
2005-04-19  Sebastian Spaeth  <Sebastian@SSpaeth.de>

	* monotone.texi: modified documentation to match changes due to
	previous checking.
	* AUTHORS: Adding myself
	
2005-04-19  Sebastian Spaeth  <Sebastian@SSpaeth.de>

	* automate.cc: make BRANCH optional in "automate heads BRANCH"
	we use the default branch as given in MT/options if not specified
	* commands.cc: BRANCH -> [BRANCH] in cmd description

2005-04-19  Richard Levitte  <richard@levitte.org>

	* contrib/monotone-import.pl (my_exit): As in monotone-notify.pl,
	my_exit doesn't close any network connections.

	* testsuite.at (REVERT_TO): Make it possible to revert to a
	specific branch.  This is useful to resolve ambiguities.
	* tests/t_merge_add_del.at: Use it.

2005-04-19  Matthew Gregan  <kinetik@orcon.net.nz>

	* sanity.hh: Mark {naughty,error,invariant,index}_failure methods
	as NORETURN.
	* commands.cc (string_to_datetime): Drop earlier attempt at
	warning fix, it did not work with Boost 1.31.0.  Warning fixed by
	change to sanity.hh.

2005-04-19  Matthew Gregan  <kinetik@orcon.net.nz>

	* lua.cc (default_rcfilename): Use ~/.monotone/monotonerc.  This
	change is to prepare for the upcoming support for storing user
	keys outside of the database (in ~/.monotone/keys/).
	* app_state.cc (load_rcfiles): Refer to new rc file location in
	comments.
	* monotone.cc (options): Refer to new rc file location.
	* monotone.texi: Refer to new rc file location.  Also change bare
	references to the rc file from '.monotonerc' to 'monotonerc'.

2005-04-19  Matthew Gregan  <kinetik@orcon.net.nz>

	* commands.cc (log): 'depth' option did not handle the single file
	case correctly. Also a couple of minor cleanups.
	* tests/t_log_depth_single.at: New test.
	* testsuite.at: Add test.

2005-04-18  Matthew Gregan  <kinetik@orcon.net.nz>

	* commands.cc (string_to_datetime): Fix warning.

2005-04-18  Richard Levitte  <richard@levitte.org>

	* Makefile.am (EXTRA_DIST): Add contrib/monotone-import.pl.

	* contrib/monotone-import.pl: New script to mimic "cvs import".
	* contrib/README: describe it.

	* commands.cc (CMD(attr)): Make it possible to drop file
	attributes.

	* contrib/monotone-notify.pl (my_exit): The comment was incorrect,
	there are no network connections to close gracefully.
	Implement --ignore-merges, which is on by default, and changes the
	behavior to not produce diffs on merges and propagates where the
	ancestors hve already been shown.

	* tests/t_attr_drop.at: New test to check that 'attr drop'
	correctly drops the given entry.
	* tests/t_drop_attr.at: New test, similar to t_rename_attr.at.
	* testsuite.at: Add them.

2005-04-18  Nathaniel Smith  <njs@codesourcery.com>

	* monotone.texi (Dealing with a Fork): Clarify (hopefully) what we
	mean when we say that "update" is a dangerous command.

2005-04-17  Matt Johnston  <matt@ucc.asn.au>

	* change_set.cc (confirm_proper_tree): remove incorrect code
	setting confirmed nodes.

2005-04-17  Matt Johnston  <matt@ucc.asn.au>

	* change_set.cc (confirm_proper_tree): use a std::set rather than
	dynamic_bitset for the ancestor list, improving performance for
	common tree structures.
	* basic_io.cc: reserve() a string

2005-04-17  Matt Johnston  <matt@ucc.asn.au>

	* packet.cc: fix up unit test compilation.
	* transforms.cc: fix up unit test compilation.

2005-04-17  Matt Johnston  <matt@ucc.asn.au>

	* vocab_terms.hh: remove commented out lines.

2005-04-17  Matt Johnston  <matt@ucc.asn.au>

	* Move base64<gzip> code as close to the database as possible,
	to avoid unnecessary inflating and deflating.

2005-04-17  Nathaniel Smith  <njs@codesourcery.com>

	* monotone.texi (Branching and Merging): A few small edits.

2005-04-17  Nathaniel Smith  <njs@codesourcery.com>

	* change_set.cc (path_item, sanity_check_path_item): Mark things
	inline.

2005-04-17  Henrik Holmboe <henrik@holmboe.se>

	* contrib/monotone-notify.pl: Add signal handlers.  Correct some
	typos.
	(my_exit): New function that does a cleanup and exit.

2005-04-17  Olivier Andrieu  <oliv__a@users.sourceforge.net>

	* transforms.cc: fix glob_to_regexp assertions

2005-04-17  Sebastian Spaeth <Sebastian@sspaeth.de>
	
	* tests/t_db_kill_rev_locally.at: new test; 
	make sure that db kill_rev_locally works as intended

2005-04-17  Sebastian Spaeth <Sebastian@sspaeth.de>

	* commands.cc,database.cc: add 'db kill_rev_locally <id>' command
	still missing: documentation and autotests. Otherwise seems ok.
	
2005-04-17  Richard Levitte  <richard@levitte.org>

	* transforms.cc: Remove tabs and make sure emacs doesn't add
	them.

2005-04-17  Nathaniel Smith  <njs@codesourcery.com>

	* sanity.{hh,cc} (E, error_failure): New sort of invariant.
	* netsync.cc (process_hello_cmd): Make initial pull message
	more clear and friendly.
	Also, if the key has changed, that is an error, not naughtiness.
	* database_check.cc (check_db): Database problems are also errors,
	not naughtiness.  Revamp output in case of errors, to better
	distinguish non-serious errors and serious errors.
	* tests/t_database_check.at: Update accordingly.
	* tests/t_database_check_minor.at: New test.
	* testsuite.at: Add it.
	
2005-04-17  Richard Levitte  <richard@levitte.org>

	* transforms.cc (glob_to_regexp): New function that takes a glob
	expression and transforms it into a regexp.  This will be useful
	for globbing branch expressions when collections are exchanged to
	branch globs and regexps.
	(glob_to_regexp_test): A unit test for glob_to_regexp().

2005-04-17  Matt Johnston  <matt@ucc.asn.au>

	* commands.cc: warn that dropkey won't truly erase the privkey
	from the database
	* monotone.texi: same

2005-04-17  Matt Johnston  <matt@ucc.asn.au>

	* database.cc: mention that it could be the filesystem that
	is full in the SQLITE_FULL error message

2005-04-17  Matthew Gregan  <kinetik@orcon.net.nz>

	* monotone.cc: Fix warnings: add missing initializers.
	* netsync.cc: Fix warnings: inline static vs static inline.

2005-04-16  Emile Snyder  <emile@alumni.reed.edu>

	* tests/t_add_stomp_file.at: New test for failing case.  
        If you have a file foo in your working dir (not monotone 
        controlled) and someone else adds a file foo and commits, 
        update should at least warn you before stomping your 
        non-recoverable foo file.
	* testsuite.at: Add it.
	
2005-04-16  Derek Scherger  <derek@echologic.com>

	* work.cc (known_preimage_path): rename to...
	(known_path): this, since it's image agnostic
	(build_deletions): update for renamed function
	(build_rename): ensure rename source exists in current revision
	and rename target does not exist in current revision

	* tests/t_no_rename_overwrite.at: un-XFAIL 

2005-04-16  Nathaniel Smith  <njs@codesourcery.com>

	* app_state.{cc,hh} (set_author, set_date): New methods.
	* cert.cc (cert_revision_date): Rename to...
	(cert_revision_date_time): ...an overloaded version of this.
	(cert_revision_author_default): Check app.date.
	* cert.hh: Expose cert_revision_date_time.
	* commands.cc (commit): Handle --date.
	* main.cc: Parse --date and --author options.
	* monotone.1: Document --date, --author.
	* monotone.texi (Working Copy, OPTIONS): Likewise.

	* tests/t_override_author_date.at: New test.
	* testsuite.at: Add it.
	
	This commit heavily based on a patch by Markus Schiltknecht
	<markus@bluegap.ch>.
	
2005-04-16  Nathaniel Smith  <njs@codesourcery.com>

	* ChangeLog: Fixup after merge.

2005-04-16  Nathaniel Smith  <njs@codesourcery.com>

	* tests/t_update_nonexistent.at: New test.
	* testsuite.at: Add it.
	
	* commands.cc (update): Verify that user's requested revision
	exists.

2005-04-16  Nathaniel Smith  <njs@codesourcery.com>

	* ChangeLog: Fixup after merge.

2005-04-16  Emile Snyder <emile@alumni.reed.edu>

	* tests/t_add_vs_commit.at: New test for failing case.  If you
	add a file in you working dir, someone else adds the same file
	and commits, then you do an update it messes up your working
	directory.
	* testsuite.at: Add it.
	
2005-04-16  Nathaniel Smith  <njs@codesourcery.com>

	* commands.cc (checkout): Move check for existence of revision
	earlier.
	
	* tests/t_netsync_defaults.at, tests/t_netsync_single.at:
	Don't hard-code netsync port.

2005-04-16  Nathaniel Smith  <njs@codesourcery.com>

	* testsuite.at: Use a random server port.
	
	* .mt-attrs, contrib/README: Update for Notify.pl ->
	monotone-notify.pl rename.
	
	* monotone.1: Warn people off rcs_import.
	* monotone.texi (Commands): Likewise.

2005-04-16  Nathaniel Smith  <njs@codesourcery.com>

	* AUTHORS: Add Emile Snyder <emile@alumni.reed.edu>.

2005-04-16  Nathaniel Smith  <njs@codesourcery.com>

	* tests/t_lf_crlf.at: New test from Emile Snyder
	<emile@alumni.reed.edu>, with tweaks.
	* testsuite.at: Add it.

2005-04-16  Nathaniel Smith  <njs@codesourcery.com>

	* ChangeLog: Small fixups.

2005-04-16  Sebastian Spaeth <Sebastian@sspaeth.de>
	
	* tests/t_cvsimport2.at: new test; CVS Attic files fail test
	reported by: hjlipp@web.de 15.04.2005 02:45

2005-04-16  Sebastian Spaeth <Sebastian@sspaeth.de>
	
	* tests/t_rcs_import.at: new test; problematic CVS import as
	reported in the list. However it works just fine here, so it
	really tests for a successful pass

2005-04-16  Sebastian Spaeth <Sebastian@sspaeth.de>

	* tests/README: new file, on how to create/run tests

2005-04-16  Nathaniel Smith  <njs@codesourcery.com>

	* tests/t_rename_dir_add_dir_with_old_name.at: XFAIL.

2005-04-16  Nathaniel Smith  <njs@codesourcery.com>

	* tests/t_diff_binary.at: Un-XFAIL.

2005-04-16  Nathaniel Smith  <njs@codesourcery.com>

	* monotone.texi (Network Service): Rewrite to include former
	Exchanging Keys section.
	(Branching and Merging): New tutorial section, inspired by a patch
	from Martin Kihlgren <zond@troja.ath.cx>.
	(CVS Phrasebook): Add "Importing a New Project".

	* AUTHORS: Add Martin Dvorak.
	
2005-04-16  Matt Johnston  <matt@ucc.asn.au>

	* change_set.cc (compose_rearrangement): remove logging statements
	that were using noticable CPU time.

2005-04-15 Martin Dvorak <jezek2@advel.cz>
	
	* tests/t_rename_dir_add_dir_with_old_name.at: New test.
	* testsuite.at: Add it.
	
2005-04-15  Olivier Andrieu  <oliv__a@users.sourceforge.net>

	* diff_patch.cc(guess_binary): do not use '\x00' as first
	character of a C string ...

2005-04-15  Sebastian Spaeth  <Sebastian@SSpaeth.de>

	* ui.cc: print byte progress to one decimal place
	  in k or M.
	* netsync.cc: update dot ticker every 1024 bytes.

2005-04-15  Matt Johnston  <matt@ucc.asn.au>

	* change_set.cc (confirm_proper_tree): use bitsets rather than maps
	for tracking set membership.
	* smap.hh: return reverse iterators properly, iterate over the vector
	rather than self in ensure_sort()

2005-04-14  Derek Scherger  <derek@echologic.com>

	* database_check.cc (check_db): fail with N(...) when problems are
	detected to exit with a non-zero status

2005-04-14  Derek Scherger  <derek@echologic.com>

	* monotone.texi (Informative): update description of 'diff' with
	two revision arguments
	
2005-04-14  Matthew Gregan  <kinetik@orcon.net.nz>

	* win32/process.cc: Fix build on MingW 3.2.0-rc[123] by adding
	<sstream> include.

2005-04-14  Jon Bright  <jon@siliconcircus.com>
	* win32/process.cc (process_spawn): Add some extra debug info
	* std_hooks.lua (execute): If pid is -1, don't try and wait on
	the process

2005-04-14  Matt Johnston  <matt@ucc.asn.au>

	* change_set.cc (confirm_unique_entries_in_directories): use a
	  std::vector rather than std::map for better performance (only sort
	  once).
	* smap.hh: an invariant

2005-04-14  Nathaniel Smith  <njs@codesourcery.com>

	* tests/t_vcheck.at: Update notes.

2005-04-14  Jeremy Cowgar  <jeremy@cowgar.com>

	* monotone.texi (Making Changes): Fixed duplicate paragraph
	* NEWS: Corrected spelling error in my name.

2005-04-14  Olivier Andrieu  <oliv__a@users.sourceforge.net>

	* Makefile.am: silence cmp

2005-04-14  Matthew Gregan  <kinetik@orcon.net.nz>

	* win32/terminal.cc (have_smart_terminal): Implement for Win32.

2005-04-13  Nathaniel Smith  <njs@codesourcery.com>

	* monotone.texi (Informative): 'diff' with two revision arguments
	can now be filtered by file.
	
	* constants.cc (netcmd_payload_limit): Bump to 256 megs.

2005-04-13  Matthew Gregan  <kinetik@orcon.net.nz>

	* tests/t_netsync_largish_file.at: Add test for netsyncing largish
	(32MB) files.  This test is failing at present.
	* testsuite.at: Add new test.

2005-04-13  Nathaniel Smith  <njs@codesourcery.com>

	* tests/t_setup_checkout_modify_new_dir.at:
	* tests/t_update_off_branch.at: New tests.
	* testsuite.at: Add them.
	
	* commands.cc (checkout): Tweak branch checking logic.
	(update): Make user explicitly switch branches.

2005-04-13  Nathaniel Smith  <njs@codesourcery.com>

	* rcs_import.cc (import_cvs_repo): Check that user isn't trying to
	import a whole CVS repo.
	* tests/t_cvsimport.at: Test new check.
	
2005-04-13  Richard Levitte  <richard@levitte.org>

	* contrib/Notify.pl: Rename ...
	* contrib/monotone-notify.pl: ... to this.
	* Makefile.am (EXTRA_DIST): Take note of the change.
	* debian/docs: Distribute the contributions as well.
	* debian/compat, debian/files, debian/monotone.1: Remove, since
	they are self-generated by debhelper.  They were obviously added
	by mistake.

2005-04-13  Nathaniel Smith  <njs@codesourcery.com>

	* cert.cc (guess_branch): Call app.set_branch.
	* app_state.cc (create_working_copy): Call make_branch_sticky
	here...
	* commands.cc (checkout): ...instead of here.
	(approve, disapprove, fcommit, commit): Don't call app.set_branch
	on guess_branch's output.
	(checkout): Call guess_branch.
	
	* tests/t_sticky_branch.at: 
	* tests/t_checkout_id_sets_branch.at: New tests.
	* testsuite.at: Add them.

2005-04-13  Matthew Gregan  <kinetik@orcon.net.nz>
	* cryptopp/integer.h: Fix detection of GCC version for SSE2
	builds.

2005-04-12  Florian Weimer  <fw@deneb.enyo.de>

	* app_state.cc (app_state::allow_working_copy): Only update
	branch_name from the options file if it has not yet been set.  Log
	the branch name.
	(app_state::set_branch): No longer update the options map.
	(app_state::make_branch_sticky): New function which copies the
	stored branch name to the options map.  Only commands which call
	this function change the branch default stored in the working
	copy.

	* commands.cc (CMD(checkout)): Mark branch argument as sticky.
	(CMD(commit)): Likewise.
	(CMD(update)): Likewise.

	* monotone.texi (Working Copy): Mention that the "commit" and
	"update" commands update the stored default branch ("checkout"
	does, too, but this one should be obvious).

2005-04-12  Jon Bright <jon@siliconcircus.com>
	* rcs_import.cc (find_key_and_state): Fix stupid bug in storing the
	list of files a cvs_key contains.  CVS delta invariant failure now
	really fixed.  The rearrangement failure still exists, though.

2005-04-12  Jon Bright <jon@siliconcircus.com>
	* tests/t_cvsimport_samelog.at: Add test for the deltas.find 
	cvs import problem as sent to the ML by Emile Snyder.
	* testsuite.at: Call it
	* rcs_import.cc (cvs_key): Add an ID for debug output purposes,
	sprinkle a little more debug output about what's being compared to
	what
	* rcs_import.cc (cvs_key): Maintain a map of file paths and CVS
	versions appearing in this CVS key.
	(cvs_key::similar_enough): A key is only similar enough if it doesn't
	include a different version of the same file path.
	(cvs_history::find_key_and_state): Add files to cvs_keys as
	appropriate

2005-04-12  Matthew Gregan <kinetik@orcon.net.nz>

	* win32/terminal.cc (terminal_width): Use
	GetConsoleScreenBufferInfo to request width information for
	terminals.
	
2005-04-12  Nathaniel Smith  <njs@codesourcery.com>

	* ChangeLog: Fixup after merge.

2005-04-12  Nathaniel Smith  <njs@codesourcery.com>

	* platform.hh (terminal_width): New function.
	* {unix,win32}/have_smart_terminal.cc: Rename to...
	* {unix,win32}/terminal.cc: ...these.  Implement terminal_width.
	* ui.cc (write_ticks): Call it.
	* Makefile.am: Update for renames.
	
2005-04-11  Matt Johnston <matt@ucc.asn.au>

	* ui.{cc,hh}, netsync.cc: netsync progress ticker in kilobytes to
	avoid wrapping.

2005-04-11  Jon Bright <jon@siliconcircus.com>
	* Makefile.am (EXTRA_DIST): Add debian/*

2005-04-11  Jon Bright <jon@siliconcircus.com>
	* Makefile.am (EXTRA_DIST): Add win32/monotone.iss, PNG_FIGURES
	(PNG_FIGURES): Add, constructing in same way as EPS_FIGURES
	(monotone.html): Use .perlbak workaround so that this works on Win32

2005-04-11  Matthew Gregan <kinetik@orcon.net.nz>

	* unix/inodeprint.cc, configure.ac: Use nanosecond time resolution for
	inodeprints on BSDs and other platforms if available.

2005-04-10  Nathaniel Smith  <njs@codesourcery.com>

	* Makefile.am (BUILT_SOURCES_CLEAN): Add package_revision.txt.

	This is the 0.18 release.

2005-04-10  Derek Scherger  <derek@echologic.com>

	* monotone.texi (Informative): fix typo in ls known docs

2005-04-10  Nathaniel Smith  <njs@codesourcery.com>

	* Makefile.am: Use pdftops instead of acroread.
	(EXTRA_DIST): Include new contrib/ files, and fix wildcards.
	* NEWS: Update for 0.18.
	* configure.ac: Bump version number.
	* debian/changelog: Mention new release.
	* debian/copyright: Update from AUTHORS.
	* monotone.spec: Mention new release.
	* po/monotone.pot: Regenerate.

2005-04-10  Florian Weimer  <fw@deneb.enyo.de>

	* monotone.texi (Commands): Use "working copy" instead of "working
	directory", to match the rest of the manual.

2005-04-10  Florian Weimer  <fw@deneb.enyo.de>

	* commands.cc (ls_known): New function which prints all known
	files in the working copy.
	(CMD(list)): Invoke ls_known for "list known".  Update help
	message.
	(ALIAS(ls)): Update help message.

	* monotone.texi: Document "list known".
	* tests/t_ls_known.at: New file.
	* testsuite.at: Include it.

2005-04-10  Richard Levitte  <richard@levitte.org>

	* contrib/Notify.pl: Count the number of messages sent, and
	display the count at the end.
	Version bumped to 1.0.

2005-04-10  Matt Johnston  <matt@ucc.asn.au>

	* unix/inodeprint.cc, configure.ac: don't use the nsec time
	on non-Linux-style systems (quick compile fix for OS X and probably
	others, can be made generic later).

2005-04-10  Olivier Andrieu  <oliv__a@users.sourceforge.net>

	* contrib/monotone.el: Some elisp code for running monotone from
	inside Emacs. Supports diff, status, add, drop, revert and commit.

2005-04-09  Richard Levitte  <richard@levitte.org>

	* contrib/Notify.pl: Allow globbing branches.  Make the revision
	records branch specific.  Show what records you would have updated
	even with --noupdate.  Add --before and --since, so users can
	select datetime ranges to create logs for.  Remove --to and add
	--difflogs-to and --nodifflogs-to to send logs with diffs to one
	address and logs without diffs to another (both can be given at
	once).  More and better documentation.

2005-04-08  Nathaniel Smith  <njs@codesourcery.com>

	* change_set.cc (basic_change_set): Remove problematic
	rename_dir/add combination, until directory semantics are
	fixed.

2005-04-08  Nathaniel Smith  <njs@codesourcery.com>

	* commands.cc (revert): Call maybe_update_inodeprints.
	* app_state.cc (set_restriction): Clear any old restrictions
	first.

2005-04-08  Jon Bright <jon@siliconcircus.com>
	* testsuite.at (NOT_ON_WIN32): Add a function to prevent tests from
	running on Win32 (for cases where the functionality being tested 
	makes no sense on Win32.  Not for cases where the functionality
	just isn't there yet on Win32.)
	* tests/t_final_space.at: Use NOT_ON_WIN32.  The filenames "a b" 
	and "a b " refer to the same file on Win32, obviating this test

2005-04-08  Jon Bright <jon@siliconcircus.com>
	* win32/inodeprint.cc (inodeprint_file): Still close the file if
	getting its time failed.
	* tests/t_netsync_sigpipe.at: Don't bother doing a kill -PIPE on
	Win32.  There is no real SIGPIPE on Win32 and sockets don't get this
	signal if their pipe goes away.  MinGW's kill seems to translate
	-PIPE to some signal that *does* kill monotone, so it seems like the
	easiest solution is just not to send the signal in the first place
	here.
	* tests/t_automate_ancestry_difference.at: Remove old 
	CHECK_SAME_STDOUT call which I'd left by accident.
	* tests/t_automate_leaves.at: Canonicalise monotone output before
	passing to CHECK_SAME_STDOUT
	* tests/t_log_depth.at: Check line count with arithmetic comparison
	rather than autotest's string comparison

2005-04-08  Nathaniel Smith  <njs@codesourcery.com>

	* inodeprint.cc (operator<<): Typo.

	* inodeprint.{hh,cc} (build_inodeprint_map,
	build_restricted_inodeprint_map): Remove unused functions.

2005-04-08  Nathaniel Smith  <njs@codesourcery.com>

	* work.cc: Remove doxygen comments.  Comments are good; comments
	that are longer than the function they document, and give less
	information, are not so good...

2005-04-08  Nathaniel Smith  <njs@codesourcery.com>

	* ChangeLog: Fixup after merge.

2005-04-08  Nathaniel Smith  <njs@codesourcery.com>

	* commands.cc (calculate_current_revision): Defer to
	calculate_restricted_revision instead of special casing.
	(put_revision_id): constify argument.
	(maybe_update_inodeprints): New function.
	(commit, update, checkout): Call it.
	
	* manifest.{cc,hh} (build_manifest_map): Remove, since only caller
	was removed.
	(build_restricted_manifest_map): Go faster if the user is using
	inode signatures.

	* tests/t_inodeprints.at:
	* tests/t_inodeprints_update.at: Typoes.
	
	* work.cc (read_inodeprints): Typo.

2005-04-08  Nathaniel Smith  <njs@codesourcery.com>

	* tests/t_inodeprints.at:
	* tests/t_inodeprints_update.at: New tests.
	* testsuite.at: Add them.
	
	* UPGRADE: Document 0.17 -> 0.18 upgrade path.

2005-04-08  Jon Bright <jon@siliconcircus.com>
	* tests/t_cat_file_by_name.at: CHECK_SAME_STDOUT can only be used
	to check two 'cat' processes or two monotone processes on Win32,
	not to check monotone and 'cat'.  Change to go through an 
	intermediate stdout
	* tests/t_automate_erase_ancestors.at: Ditto
	* tests/t_automate_toposort.at: Ditto
	* tests/t_automate_ancestry_difference.at: Ditto
	* tests/t_vars.at: Call CANONICALISE for stdout output.
	* tests/t_netsync_absorbs.at: Ditto.
	* tests/t_empty_env.at: For Win32, copy libiconv-2.dll to the 
	current dir before the test, otherwise Win32 will search the
	(empty) path for it and not find it.
	* tests/t_automate_descendents.at: Ditto
	* win32/inodeprint.cc: Implement inodeprint_file for Win32, based
	on mode, device, size, create time and write time.
	
	
2005-04-08  Jon Bright <jon@siliconcircus.com>
	* win32/inodeprint.cc: Change the function name to match the one
	on Unix.

2005-04-08  Nathaniel Smith  <njs@codesourcery.com>

	* {win32,unix}/fingerprint.cc: Rename to...
	* {win32,unix}/inodeprint.cc: ...this.  Change function name and
	calling conventions.
	* platform.hh (inodeprint_file): Likewise.
	* inodeprint.{cc,hh}: New files.
	* Makefile.am (MOST_SOURCES, UNIX_PLATFORM_SOURCES,
	WIN32_PLATFORM_SOURCES): Fixup accordingly.
	* vocab_terms.hh (inodeprint): New ATOMIC.
	* work.hh: Prototype inodeprint working copy functions.
	* work.cc: Implement them.

	* manifest.{hh,cc} (manifest_file_name): Remove unused variable.

2005-04-08  Jeremy Cowgar  <jeremy@cowgar.com>

	* doxygen.cfg: added
	* Makefile.am: added apidocs target (builds doxygen docs)

2005-04-07  Nathaniel Smith  <njs@codesourcery.com>

	* manifest.{hh,cc}: Remove some commented out unused functions.

	* win32/have_smart_terminal.cc: Include platform.hh.
	* unix/fingerprint.cc: New file, with new function.
	* win32/fingerprint.cc: New file, with stub function.
	* Makefile.am (UNIX_PLATFORM_SOURCES, WIN32_PLATFORM_SOURCES): Add
	them.

2005-04-07  Nathaniel Smith  <njs@codesourcery.com>

	* manifest.hh, manifest.cc: Remove tabs.

2005-04-07  Nathaniel Smith  <njs@codesourcery.com>

	* tests/t_final_space.at: New test.
	* testsuite.at: Add it.

2005-04-07  Nathaniel Smith  <njs@codesourcery.com>

	* monotone.texi (Dealing with a Fork): 'merge' has slightly
	different output.

	* NEWS: Summarize changes of last 2.5 weeks.

2005-04-07  Nathaniel Smith  <njs@codesourcery.com>

	* database.{cc,hh} (space_usage): New method.
	* database.cc (info): Use it.

2005-04-07  Nathaniel Smith  <njs@codesourcery.com>

	* vocab.cc (verify): Cache known-good strings, to speed up
	repeated processing of related changesets.

	* change_set.cc (basic_change_set_test): Revert last change; the
	old version _was_ valid.

2005-04-07  Nathaniel Smith  <njs@codesourcery.com>

	* smap.hh (insert): Fix stupid bug in assertion condition.

2005-04-07  Nathaniel Smith  <njs@codesourcery.com>

	* change_set.cc (basic_change_set_test): Test a _valid_
	change_set.
	(directory_node): Make a std::map, instead of an smap.  Add a
	comment explaining the bug that makes this temporarily necessary.

	* smap.hh (smap): Don't check for duplicates at insert time,
	unless we've decided not to mark things damaged; don't return
	iterators from insert.  Do check for duplicates at sort time, and
	always sort, instead of sometimes doing linear search.  This makes
	insert O(1), while still preserving the invariant that keys must
	be unique.
	
	* commands.cc (commit): Explain why we're aborting, in the case
	that we detect that a file has changed under us in the middle of a
	commit.

2005-04-07  Richard Levitte  <richard@levitte.org>

	* cryptopp/config.h: typo...

2005-04-06  Nathaniel Smith  <njs@codesourcery.com>

	* work.cc (build_deletions): Issue warning when generating
	delete_dir's; they're totally broken, but I don't want to disable
	them, because then our tests won't see when they're fixed...

2005-04-05  Nathaniel Smith  <njs@codesourcery.com>

	* tests/t_db_execute.at (db execute): New test.
	* testsuite.at: Add it.
	* database.cc (debug): Don't printf-interpret %-signs in input.

2005-04-05  Matt Johnston  <matt@ucc.asn.au>

	* database.cc: remove dulicated block introduced
	in rev 9ab3031f390769f1c455ec7764cc9c083f328a1b
	(merge of 76f4291b9fa56a04feb2186074a731848cced81c and
	c7917be7646df52363f39d2fc2f7d1198c9a8c27). Seems to be another
	instance of the case tested in t_merge_5.at

2005-04-05  Matt Johnston  <matt@ucc.asn.au>

	* basic_io.hh: reserve() the string which we're appending to
	frequently. Seems to give ~5% speedup in 
	diff -r t:revision-0.16 -r t:revision-0.17 - can't hurt.

2005-04-04  Nathaniel Smith  <njs@codesourcery.com>

	* monotone.spec, debian/control: We no longer need external popt.
	* INSTALL: Ditto, plus some general updating.
	
2005-04-04  Nathaniel Smith  <njs@codesourcery.com>

	* tests/t_sql_unpack.at: New test.
	* testsuite.at: Add it.

2005-04-04  Matt Johnston  <matt@ucc.asn.au>

	* file_io.cc (read_data_stdin): make it use botan
	* mkstemp.cc: merge cleanup (missed something up the manual merge)

2005-04-04  Nathaniel Smith  <njs@codesourcery.com>

	* contrib/ciabot_monotone.py (config): Genericize again, so lazy
	people using it won't start sending commits for monotone.
	* .mt-attrs: Make it executable.

2005-04-04  Richard Levitte  <richard@levitte.org>

	* Makefile.am (EXTRA_DIST): Add the extra popt files.

	* popt/popt.3, popt/popt.ps, popt/testit.sh: Include a few more
	  files from popt, mostly to have documentation on hand.  post.ps
	  is mentioned in popt/README.

2005-04-03  Nathaniel Smith  <njs@codesourcery.com>

	* Makefile.am (EXTRA_DIST): Add contrib/ stuff to distributed
	files list.
	* contrib/ciabot_monotone.py (config.delivery): Turn on.
	(send_change_for): Don't include "ChangeLog:" line when extracting
	changelog.

2005-04-03  Nathaniel Smith  <njs@codesourcery.com>

	* contrib/ciabot_monotone.py: New file.
	* contrib/README: Describe it.

2005-04-03  Richard Levitte  <richard@levitte.org>

	* AUTHORS: Add information about popt.

	* monotone.cc (my_poptStuffArgFile): Include the bundled popt.h.
	Since we now have a working popt, we can remove the restrictions
	on the use of -@.
	* tests/t_at_sign.at: Test that we can take more tha one -@.
	* monotone.1: Document it.

	* popt/poptint.h (struct poptContext_s): Add field to keep track
	  of the number of allocated leftovers elements.
	* popt/popt.c (poptGetContext): Initialise it and use it.
	  (poptGetNextOpt): Use it and realloc leftovers when needed.
	  Also make sure that the added element is a dynamically allocated
	  copy of the original string, or we may end up with a dangling
	  pointer.  These are huge bugs in popt 1.7, when using
	  poptStuffArgs().
	  (poptFreeContext): Free the leftovers elements when freeing
	  leftovers.
	  (poptSaveLong, poptSaveInt): Apply a small patch from Debian.

	* popt/CHANGES, popt/COPYING, popt/README, popt/findme.c,
	  popt/findme.h, popt/popt.c, popt/poptconfig.c, popt/popt.h,
	  popt/popthelp.c, popt/poptint.h, popt/poptparse.c,
	  popt/system.h, popt/test1.c, popt/test2.c, popt/test3.c: Bundle
	  popt 1.7.
	* configure.ac, Makefile.am: Adapt.

2005-04-01  Richard Levitte  <richard@levitte.org>

	* contrib/Notify.pl: Complete rewrite.  Among other things, it
	  makes better use of some new monotone automate features.  It's
	  also better organised and much more documented.

2005-04-01  Jeremy Cowgar  <jeremy@cowgar.com>

	* tests/t_dropkey_2.at: Updated to test dropkey instead of delkey
	* tests/t_dropkey_1.at: Updated to test dropkey instead of delkey
	* monotone.texi (Key and Cert): Changed references to delkey
	  to dropkey
	  (Commands): Changed references to delkey to dropkey
	* testsuite.at: changed references from t_delkey* to t_dropkey*
	* t_delkey_1.at: renamed to t_dropkey_1.at
	* t_delkey_2.at: renamed to t_dropkey_2.at
	* commands.cc (CMD(delkey)): renamed to dropkey to maintain
	  command consistency (with existing drop command)

2005-04-01  Richard Levitte  <richard@levitte.org>

	* monotone.cc (my_poptStuffArgFile): An argument file might be
	empty, and therefore contain no arguments to be parsed.  That's
	OK.
	* tests/t_at_sign.at: Test it.

2005-04-01  Nathaniel Smith  <njs@codesourcery.com>

	* monotone.cc: Fixup after merge.

2005-04-01  Nathaniel Smith  <njs@codesourcery.com>

	* file_io.cc (read_data_for_command_line): New function.
	(read_data_stdin): New function.
	* file_io.hh (read_data_for_command_line): Add prototype.
	
	* monotone.cc (my_poptStuffArgFile): Clean up a little.  Use
	read_data_for_command_line.  Don't free argv, but rather return
	it.
	(cpp_main): Keep a list of allocated argv's, and free them.
	(options): Tweak wording of help text on -@.
	
2005-04-01  Nathaniel Smith  <njs@codesourcery.com>

	* file_io.hh: Remove tabs.

2005-04-01  Nathaniel Smith  <njs@codesourcery.com>

	* monotone.cc (cpp_main): Actually remove newline.

2005-04-01  Nathaniel Smith  <njs@codesourcery.com>

	* ChangeLog: Fixup after merge.
	* monotone.text (Making Changes): Fix typo.
	
2005-04-01  Nathaniel Smith  <njs@codesourcery.com>

	* monotone.cc (cpp_main): Remove now-unneccessary newline.
	
	* commands.cc (commit): Fix typo.
	
	* monotone.texi (Making Changes): Don't claim that writing to
	MT/log prevents the editor from starting.  Clarify later that
	having written to MT/log still means the editor will pop up
	later.

2005-04-01  Richard Levitte  <richard@levitte.org>

	* monotone.cc: Add the long name --xargs for -@.
	* monotone.1: Document it.
	* tests/t_at_sign.at: Remove extra empty line and test --xargs.

	* monotone.texi (Making Changes): Cleanupy tweaks.

	* monotone.cc (my_poptStuffArgFile): New function to parse a file
	for more arguments and stuff them into the command line.
	(cpp_main): Add the -@ option
	* tests/t_at_sign.at, testsuite.at: Test it
	* monotone.1: Document it.

2005-03-31  Nathaniel Smith  <njs@codesourcery.com>

	* tests/t_log_depth.at: Cleanupy tweaks.

2005-03-31  Jeremy Cowgar  <jeremy@cowgar.com>

	* monotone.texi: Tutorial updated to include example of
	  editing/committing with MT/log
	* work.cc (has_contents_user_log) Added
	* work.hh (has_contents_user_log) Added
	* commands.cc (CMD(commit)): Checks to ensure both MT/log and the
	  --message option does not exist during commit.
	* transforms.hh (prefix_lines_with): Added
	* transforms.cc (prefix_lines_with): Added
	* sanity.cc (naughty_failure): Made use of prefix_lines_with()
	* ui.cc (inform): now handles messages w/embedded newlines
	* tests/t_commit_log_3.at: Created to test new functionality
	  added to CMD(commit)
	* testsuite.at: Added above test

2005-03-31  Richard Levitte  <richard@levitte.org>

	* monotone.cc: Add the --depth option...
	* app_state.hh (class app_state),
	  app_state.cc (app_state::set_depth): ... and the field and
	  method to store and set it.
	* commands.cc (CMD(log)): ... then handle it.

	* tests/t_log_depth.at: Add a test for 'log --depth=n'
	* testsuite.at: Add it.
	* monotone.texi (Informative): Document it.

2005-03-31  Nathaniel Smith  <njs@codesourcery.com>

	* automate.cc (automate_erase_ancestors): Accept zero arguments,
	and in such case print nothing.  (Important for scripting.)
	* commands.cc (automate):
	* monotone.texi (Automation):
	* tests/t_automate_erase_ancestors.at: Update accordingly.

2005-03-31  Nathaniel Smith  <njs@codesourcery.com>

	* automate.cc (automate_toposort): Accept zero arguments, and in
	such case print nothing.  (Important for scripting.)
	* commands.cc (automate):
	* monotone.texi (Automation):
	* tests/t_automate_toposort.at: Update accordingly.

2005-03-30  Richard Levitte  <richard@levitte.org>

	* contrib/Notify.pl: A new Perl hack to send change logs by
	email.

	* contrib/README: Add a quick description.

2005-03-30  Nathaniel Smith  <njs@codesourcery.com>

	* automate.cc (automate_leaves): New function.
	(automate_command): Add it.
	* commands.cc (automate): Synopsify it.
	* monotone.1: Add it.
	* monotone.texi (Automation, Commands): Likewise.
	
	* tests/t_automate_leaves.at: New test.
	* testsuite.at: Add it.

2005-03-30  Nathaniel Smith  <njs@codesourcery.com>

	* monotone.texi (Automation): Make newly added sample outputs
	verbatim also.

2005-03-30  Nathaniel Smith  <njs@codesourcery.com>

	* tests/t_automate_toposort.at: New test.
	* tests/t_automate_ancestry_difference.at: New test.
	* tests/t_diff_first_rev.at: New test.
	* testsuite.at: Add them.
	
	* revision.cc (calculate_ancestors_from_graph): Do not keep an
	"interesting" set and return only ancestors from this set;
	instead, simply return all ancestors.  Returning a limited set of
	ancestors does not speed things up, nor reduce memory usage in
	common cases.  (The only time it would reduce memory usage is when
	examining only a small ancestor set, which the important case,
	'heads', does not; even then, erase_ancestors would need to intern
	the interesting revisions first so they got low numbers, which it
	doesn't.)
	(erase_ancestors): Adjust accordingly.
	(toposort, ancestry_difference): New functions.
	* revision.hh (toposort, ancestry_difference): Declare.
	* automate.cc (automate_toposort, automate_ancestry_difference):
	New functions.
	(automate_command): Add them.
	All functions: clarify in description whether output is sorted
	alphabetically or topologically.
	* commands.cc (automate): Synopsify them.
	* monotone.1: Add them.
	* monotone.texi (Commands): Likewise.
	(Automation): Likewise.  Also, clarify for each command whether
	its output is alphabetically or topologically sorted.
	
2005-03-29  Richard Levitte  <richard@levitte.org>

	* commands.cc (CMD(ls)): Update with the same information as
	CMD(list)

	* monotone.texi (Automation): Make the sample output verbatim

2005-03-26  Nathaniel Smith  <njs@codesourcery.com>

	* automate.cc (automate_erase_ancestors): New function.
	(automate_command): Use it.
	* commands.cc (automate): Document it.

	* tests/t_automate_erase_ancestors.at: New test.
	* testsuite.at: Add it.

	* monotone.texi (Automation, Commands): Document automate
	erase_ancestors.
	* monotone.1: Document automate erase_ancestors.

2005-03-26  Nathaniel Smith  <njs@codesourcery.com>

	* automate.cc (interface_version): Bump to 0.1.
	(automate_descendents): New function.
	(automate_command): Call it.
	* commands.cc (automate): Add it to help text.

	* tests/t_automate_descendents.at: New test.
	* testsuite.at: Add it.
	
	* monotone.texi (Automation, Commands): Document automate
	descendents.
	* monotone.1: Document automate descendents, and vars stuff.

2005-03-26  Nathaniel Smith  <njs@codesourcery.com>

	* tests/t_attr.at: No longer a bug report.
	* tests/t_rename_attr.at: New test.
	* testsuite.at: Add it.

2005-03-26  Joel Crisp  <jcrisp@s-r-s.co.uk>

	* contrib/Log2Gxl.java: New file.

2005-03-26  Nathaniel Smith  <njs@pobox.com>

	* contrib/README: New file.

2005-03-25  Nathaniel Smith  <njs@pobox.com>

	* commands.cc (user_log_file_name): Remove unused variable
	again.  Hopefully it will take this time...

2005-03-25  Nathaniel Smith  <njs@pobox.com>

	* commands.cc (user_log_file_name): Remove unused variable.

2005-03-25  Jeremy Cowgar  <jeremy@cowgar.com>

	* monotone.texi: Added a bit more documentation about MT/log
	  Updated edit_comment hook and addded delkey docs
	* commands.cc: Added delkey command
	* t_delkey_1.at: Tests delkey command on public key
	* t_delkey_2.at: Tests delkey command on public and private key
	* testsuite.at: Added above tests
	* std_hooks.lua: Transposed the MT: lines and user_log_contents,
	  user_log_contents now appears first.

2005-03-25  Jeremy Cowgar  <jeremy@cowgar.com>

	* t_setup_creates_log.at: Ensures that MT/log is created
	  on setup
	* t_checkout_creates_log.at: Ensures that MT/log is created
	  on checkout
	* t_commit_log_1.at: Ensures that:
	  1. Read and entered as the ChangeLog message
	  2. Is blanked after a successful commit
	* t_commit_log_2.at: Ensures that commit works w/o MT/log being
	  present
	* testsuite.at: Added the above tests.

2005-03-25  Matt Johnston  <matt@ucc.asn.au>

        * {unix,win32}/platform_netsync.cc, platform.hh, Makefile.am: new
        functions to disable and enable sigpipe.
        * netsync.cc, main.cc: call the functions from netsync rather than
        globally, so that sigpipe still works for piping output of commands
        such as 'log'.
        * tests/t_netsync_sigpipe.at: test it.
        * testsuite.at: add it.

2005-03-25  Matt Johnston  <matt@ucc.asn.au>

	* tests/t_database_check.at: re-encode the manifestX
	data so that it doesn't use any fancy gzip features like
	filenames (so that the botan parse can handle it).
	( if it should be able to handle it, an additional test
	can be added testing it explicitly).

2005-03-25  Matt Johnston  <matt@ucc.asn.au>

	* botan/base64.h: Change default break value so that
	output is split into 72 col lines.

2005-03-25  Matt Johnston  <matt@ucc.asn.au>

	* monotone.cc: add short options -r, -b, -k, and -m
	for --revision, --branch, --key, and --message respectively.
	* monotone.texi, monotone.1: document them
	* tests/t_short_opts.at: test them
	* testsuite.at: add it

2005-03-24  Nathaniel Smith  <njs@codesourcery.com>

	* tests/t_empty_env.at: New test.
	* testsuite.at: Add it.  Absolutify path to monotone so it will
	work.
	
	* unix/have_smart_terminal.cc (have_smart_terminal): Handle the
	case where TERM is unset or empty.

2005-03-24  Nathaniel Smith  <njs@codesourcery.com>

	* ui.hh (tick_write_nothing): New class.
	* monotone.cc (cpp_main): Enable it.

2005-03-24  Nathaniel Smith  <njs@codesourcery.com>

	* work.cc (build_deletions, build_additions): Fixup after merge.

2005-03-23  Nathaniel Smith  <njs@codesourcery.com>

	* tests/t_cat_file_by_name.at: Check for attempting to cat
	non-existent files.
	* tests/t_empty_id_completion.at: New test.
	* tests/t_empty_path.at: New test.
	* testsuite.at: Add them.
	
	* database.cc (complete): Always generate some sort of limit term,
	even a degenerate one.
	
	* app_state.cc (create_working_copy): Check for null directory.

	* work.cc (build_deletion, build_addition, build_rename): Check
	for null paths.

2005-03-23  Derek Scherger  <derek@echologic.com>

	* Makefile.am UNIX_PLATFORM_SOURCES:
	WIN32_PLATFORM_SOURCES: add have_smart_terminal.cc
	* platform.hh (have_smart_terminal): prototype
	* ui.cc (user_interface): set ticker to dot/count based on
	have_smart_terminal
	* unix/have_smart_terminal.cc: 
	* win32/have_smart_terminal.cc: new file
	
2005-03-23  Derek Scherger  <derek@echologic.com>

	* commands.cc (add): pass list of prefixed file_path's to
	build_additions
	(drop): pass list of prefixed file_path's to build_deletions
	(attr): pass attr_path as a 1 element vector to build_additions
	* work.{cc,hh} (build_addition): rename to...
	(build_additions): this, and accept a vector of paths to be added
	in a single path_rearrangement
	(build_deletion): rename to ...
	(build_deletions): this, and accept a vector of paths to be
	dropped in a single path_rearrangement
	(known_preimage_path): replace manifest and path_rearrangement
	args with a path_set to avoid extracting paths for every file
	(build_rename): adjust for change to known_preimage_path

2005-03-23  Nathaniel Smith  <njs@codesourcery.com>

	* monotone.cc (my_poptFreeContext, cpp_main): Apparently
	poptFreeContext silently changed its return type at some unknown
	time.  Hack around this.

2005-03-23  Nathaniel Smith  <njs@codesourcery.com>

	* monotone.cc (cpp_main): Remove the special code to dump before
	printing exception information, since we no longer dump to the
	screen, so it's always better to have the little status message
	saying what happened to the log buffer at the end of everything.
	* sanity.cc (dump_buffer): Give a hint on how to get debug
	information, when discarding it.
	* work.{hh,cc} (get_local_dump_path): New function.
	* app_state.cc (allow_working_copy): Use it for default
	global_sanity dump path.
	* monotone.texi (Reserved Files): Document MT/debug.
	(Network): Capitalize Bob and Alice (sorry graydon).
	Document new defaulting behavior.

2005-03-23  Nathaniel Smith  <njs@codesourcery.com>

	* work.cc, sanity.cc: Remove tabs.

2005-03-23  Nathaniel Smith  <njs@codesourcery.com>

	* monotone.texi (Network Service): Mention that monotone remembers
	your server/collection.
	(Vars): New section.
	* netsync.cc (process_hello_cmd): Touch more cleaning.
	* tests/t_merge_5.at: More commentary.
	
2005-03-23  Matt Johnston  <matt@ucc.asn.au>

	* tests/t_merge_5.at: new test for a merge which ends up with
	duplicate lines.
	* testsuite.at: add it

2005-03-22  Jeremy Cowgar  <jeremy@cowgar.com>

	* AUTHORS: Added my name
	* app_state.cc, commands.cc, lua.cc, lua.hh, monotone.texi,
	  std_hooks.lua, work.cc, work.hh: Added functionality to
	  read the MT/log file for commit logs. In this revision
	  tests are not yet complete nor is documenation complete
	  but the reading, blanking and creating of MT/log is.

2005-03-22  Nathaniel Smith  <njs@codesourcery.com>

	* vocab_terms.hh: Declare base64<var_name>.
	* database.cc (clear_var, set_var, get_vars): base64-encode
	var_names in the database.
	* monotone.texi (Internationalization): Update description of
	vars.
	* transforms.{cc,hh} ({in,ex}ternalize_var_name): Remove.
	* commands.cc (set, unset, ls_vars): Update accordingly.
	(unset): Error out if the variable doesn't exist.
	* tests/t_vars.at: Verify this works.

	* netcmd.cc (test_netcmd_functions): Properly type arguments to
	{read,write}_hello_cmd_payload.
	(write_hello_cmd_payload): Properly type arguments.
	* netcmd.hh (write_hello_cmd_payload):
	* netsync.cc (queue_hello_cmd): Adjust accordingly.
	(process_hello_cmd): More cleaning.  Also, save new server keys to
	a var, and check old server keys against the var.
	
	* tests/t_netsync_checks_server_key.at: New test.
	* testsuite.at: Add it.  Better docs for some netsync macros,
	while I'm here...
	* tests/t_netsync_absorbs.at: Add 'netsync' keyword.
	
2005-03-22  Nathaniel Smith  <njs@codesourcery.com>

	* tests/t_netsync_absorbs.at: New test.
	* testsuite.at: Add it.

	* netcmd.{cc,hh} (read_hello_cmd_payload): Properly type
	arguments.
	* netsync.cc (dispatch_payload): Adjust accordingly.  Move some
	logic into process_hello_cmd.
	(known_servers_domain): New constant.
	(process_hello_cmd): Tweak arguments appropriately.  Include logic
	formerly in dispatch_payload.  Cleanup.

	No semantic changes.
	
2005-03-21  Nathaniel Smith  <njs@codesourcery.com>

	* monotone.texi (Starting a New Project): Tweak phrasing.

2005-03-21  Nathaniel Smith  <njs@codesourcery.com>

	* commands.cc (process_netsync_client_args): If user specifies
	server/collection and there is no default, set the default.
	* tests/t_netsync_set_defaults.at: New test.
	* testsuite.at: Add it.

2005-03-21  Nathaniel Smith  <njs@codesourcery.com>

	* vocab.hh (var_key): New typedef.
	* database.{cc,hh}: Use it.  Make most var commands take it.
	* commands.cc (set, unset): Adjust accordingly.
	(default_server_key, default_collection_key): New constants.
	(process_netsync_client_args): New function.
	(push, pull, sync): Use it.

	* tests/t_netsync_defaults.at: New test.
	* testsuite.at: Add it.

2005-03-21  Matt Johnston  <matt@ucc.asn.au>

	* change_set.cc: use std::map rather than smap for 
	confirm_unique_entries_in_directories() and confirm_proper_tree()
	since they perform a lot of insert()s.

2005-03-21  Nathaniel Smith  <njs@codesourcery.com>

	* monotone.texi (list tags, list vars, set, unset): Document.
	(Internationalization): Document vars.

2005-03-21  Nathaniel Smith  <njs@codesourcery.com>

	* transforms.{hh,cc} ({in,ex}ternalize_var_{name,domain}): New
	functions.
	* vocab_terms.hh (base64<var_value>): Declare template.
	* database.hh (get_vars): Simplify API.
	* database.cc (get_vars, get_var, var_exists, set_var, clear_var):
	Implement.
	* commands.cc (set, unset): New commands.
	(ls): New "vars" subcommand.
	* tests/t_vars.at: Fix.  Un-XFAIL.
	
2005-03-21  Nathaniel Smith  <njs@codesourcery.com>

	* transforms.{cc,hh}: Remove tabs.

2005-03-20  Nathaniel Smith  <njs@codesourcery.com>

	* tests/t_vars.at: New test.
	* testsuite.at: Add it.

2005-03-20  Nathaniel Smith  <njs@codesourcery.com>

	* schema.sql (db_vars): New table.
	* database.cc (database::database): Update schema id.
	* schema_migration.cc (migrate_client_to_vars): New function.
	(migrate_monotone_schema): Use it.
	* tests/t_migrate_schema.at: Another schema, another test...
	
	* vocab_terms.hh (var_domain, var_name, var_value): New types.
	* database.hh (get_vars, get_var, var_exists, set_var, clear_var):
	Prototype new functions.
	
2005-03-20  Derek Scherger  <derek@echologic.com>

	* file_io.cc (book_keeping_file): return true only if first
	element of path is MT, allowing embedded MT elements
	(walk_tree_recursive): check relative paths for ignoreable book
	keeping files, rather than absolute paths
	(test_book_keeping_file): add fs::path tests for book keeping
	files
	* tests/t_add_intermediate_MT_path.at: un-XFAIL, fix some problems
	with commas, add tests for renames and deletes with embedded MT
	path elements.

2005-03-20  Nathaniel Smith  <njs@codesourcery.com>

	* monotone.texi: Add some missing @sc{}'s.
	* cryptopp/config.h: Use "mt-stdint.h", not <stdint.h>, for
	portability.

2005-03-19  Nathaniel Smith  <njs@codesourcery.com>

	* Makefile.am (EXTRA_DIST): Add UPGRADE and README.changesets.
	* debian/files: Auto-updated by dpkg-buildpackage.

	* This is the 0.17 release.
	
2005-03-18  Nathaniel Smith  <njs@codesourcery.com>

	* Makefile.am (MOST_SOURCES): Add package_{full_,}revision.h.
	* NEWS: Fill in date.
	* debian/copyright: Update from AUTHORS.
	* configure.ac: Bump version number to 0.17.
	* debian/changelog, monotone.spec: Update for release.
	* po/monotone.pot: Auto-updated by distcheck.

2005-03-18  Christof Petig <christof@petig-baender.de>

	* sqlite/*: Imported sqlite version 3.1.6 tree

2005-03-18  Nathaniel Smith  <njs@codesourcery.com>

	* monotone.1, commands.cc, Makefile.am: Fixup after merge.

2005-03-18  Nathaniel Smith  <njs@codesourcery.com>

	* path_component (split_path): Fix bug.
	Also, add unit tests for file.
	* unit_tests.{hh,cc}: Add path_component unit tests.
	
2005-03-18  Nathaniel Smith  <njs@codesourcery.com>

	* Makefile.am: Fixup after merge.
	
2005-03-18  Nathaniel Smith  <njs@codesourcery.com>

	* change_set.cc: Move path_component stuff to...
	* path_component.{hh,cc}: ...these new files.
	* Makefile.am: Add them.

2005-03-18  Matt Johnston  <matt@ucc.asn.au>

	* txt2c.cc: add --no-static option
	* Makefile.am, package_revision.h, package_full_revision.h:
	create revision info files as standalone .c files to speed
	compilation (mt_version.cc doesn't need to recompile each time)

2005-03-17  Derek Scherger  <derek@echologic.com>

	* INSTALL: add note about creating a ./configure script

2005-03-16  Nathaniel Smith  <njs@codesourcery.com>

	* UPGRADE: Finish, hopefully.
	* monotone.texi (db check): Be more clear about what is normally
	checked, and when 'db check' is useful.

2005-03-16  Patrick Mauritz <oxygene@studentenbude.ath.cx>

	* monotone.texi (Hook Reference): Typo.

2005-03-16  Nathaniel Smith  <njs@codesourcery.com>

	* monotone.texi: Add Derek Scherger to the copyright list.
	Various tweaks.
	(Starting a New Project): Rewrite to clarify that only Jim runs
	"setup", and explain why.
	(Network Service): Add a note that most people do use a central
	server, since people on the mailing list seem to perhaps be
	getting the wrong idea.
	(Making Changes): Expand a little on what the "." in "checkout ."
	means, since people seem to accidentally checkout stuff into real
	directories.
	(db check): Add much verbiage on the implications
	of various problems, and how to fix them.  Also clarify some
	wording.
	* NEWS: Small tweaks.
	* UPGRADE: More instructions, not done yet...
	
2005-03-15  Matt Johnston  <matt@ucc.asn.au>

	* commands.cc, monotone.texi, monotone.1: mention that agraph
          output is in VCG format.

2005-03-14  Nathaniel Smith  <njs@codesourcery.com>

	* commands.cc (cat): 'cat file REV PATH'.
	* monotone.texi: Mention it.
	* tests/t_cat_file_by_name.at: New test.
	* testsuite.at: Add it.

2005-03-11  Nathaniel Smith  <njs@codesourcery.com>

	* automate.cc (automate_heads): Remove app.initialize call.
	* revision.cc, revision.hh (calculate_arbitrary_change_set): New
	function.
	(calculate_composite_change_set): Touch more sanity checking.

	* commands.cc (update): Use it.

2005-03-10  Derek Scherger  <derek@echologic.com>

	* app_state.cc (set_restriction): adjust bad path error message
	* commands.cc (get_valid_paths): refactor into ...
	(extract_rearranged_paths): ... this
	(extract_delta_paths): ... this
	(extract_changed_paths): ... this
	(add_intermediate_paths): ... and this
	(restrict_delta_map): new function
	(calculate_restricted_change_set): new function
	(calculate_restricted_revision):
	(ls_missing):
	(revert): rework using new valid path functions
	(do_diff): adjust --revision variants to work with restrictions
	* tests/t_diff_restrict.at: un-XFAIL

2005-03-09  Jon Bright <jon@siliconcircus.com>
	* win32/monotone.iss: Install the many-files version of the
	docs, install the figures, create a start-menu icon for the
	docs.
	* Makefile.am: Make docs generation work with MinGW

2005-03-09  Jon Bright <jon@siliconcircus.com>
	* win32/monotone.iss: Monotone -> monotone

2005-03-09  Jon Bright <jon@siliconcircus.com>
	* win32/monotone.iss: Added an Inno Setup script for 
	generating a Windows installer.  Inno Setup is GPLed, see
	http://www.jrsoftware.org for download

2005-03-09  Jon Bright <jon@siliconcircus.com>
	* t_diff_binary.at: binary.bz.b64 -> binary.gz.b64

2005-03-08  Derek Scherger  <derek@echologic.com>

	* Makefile.am: adjust for fsck rename
	* commands.cc (db fsck): rename to db check and add short help;
	adjust for fsck file renames
	* database.{cc,hh}: minor alignment adjustments
	(get_statistic): remove redundant method
	(info): use count in place of get_statistic
	(count): return unsigned long instead of int
	(get_keys): new method
	(get_public_keys): new method
	(get_private_keys): rewrite using get_keys
	(get_certs): new method to get all certs in database from
	specified table
	(get_revision_certs): ditto
	* fsck.{cc,hh}: rename to...
	* database_check.{cc,hh}: ...this; add key, cert and sane revision
	history checking
	* monotone.1: document db dump/load/check commands
	* monotone.texi: document db check command
	* tests/t_fsck.at: rename to...
	* tests/t_database_check.at: ...this; and add tests for key and
	cert problems
	* testsuite.at: account for new test name

2005-03-08  Nathaniel Smith  <njs@codesourcery.com>

	* ChangeLog: Insert some missing newlines.
	* NEWS: Note file format changes.
	* file_io.cc (tilde_expand): Clarify error message.

2005-03-08  Nathaniel Smith  <njs@codesourcery.com>

	* keys.{cc,hh} (require_password): Simplify interface, do more
	work.
	* rcs_import.cc (import_cvs_repo): Update accordingly.
	* commands.cc (server): Likewise.
	* revision.cc (build_changesets_from_existing_revs) 
	(build_changesets_from_manifest_ancestry): Require passphrase
	early.

2005-03-08  Nathaniel Smith  <njs@codesourcery.com>

	* NEWS, INSTALL, README.changesets: Update in preparation for
	0.17.
	* UPGRADE: New file.
	
	* tests/t_diff_restrict.at: Oops.  XFAIL it.
	
2005-03-08  Jon Bright  <jon@siliconcircus.com>
	
	* win32/process.cc (process_spawn): Escape the parameters,
	surround them with quotes before adding them to the consolidated
	command line string
	* mkstemp.cc (monotone_mkstemp): Now takes a std::string&, and
	returns the *native* form of the path in this.
	* mkstemp.hh: Now always use monotone_mkstemp
	(monotone_mkstemp): Update prototype
	* lua.cc (monotone_mkstemp_for_lua): Use new-style 
	monotone_mkstemp

2005-03-08  Jon Bright  <jon@siliconcircus.com>
	
	* win32/read_password.cc (read_password): Now correctly hides 
	password when run in a Windows console.  Does at least enough in
	a MinGW rxvt console to make sure that you can't see the password.
	* win32/process.cc: Change indentation.
	(process_spawn): Log commands executed, as for unix process.cc

2005-03-07  Nathaniel Smith  <njs@codesourcery.com>

	* tests/t_diff_restrict.at: New test.
	* testsuite.at: Add it.

2005-03-05  Nathaniel Smith  <njs@codesourcery.com>

	* netsync.cc (encountered_error, error): New variable and method.
	(session::session): Initialize encountered_error.
	(write_netcmd_and_try_flush, read_some, write_some): Check it.
	(queue_error_cmd): Consider it like sending a goodbye.
	(process_error_cmd): Throw an exception instead of considering it
	a goodbye.
	(process_data_cmd): Call error() if epochs don't match.
	* tests/t_epoch.at, tests/t_epoch_server.at: More minor tweaks.
	Expect failed pulls to exit with status 0.  This isn't really
	correct, but looks complicated to fix...

2005-03-05  Nathaniel Smith  <njs@codesourcery.com>

	* testsuite.at (NETSYNC_SERVE_N_START): New macro.
	* tests/t_epoch_server.at: Misc. fixes.

	* netsync.cc (session::session): Don't open valve yet.
	(maybe_note_epochs_finished): New method to open
	valve.
	(process_done_cmd, process_data_cmd): Call it.
	(rebuild_merkle_trees): Actually calculate hashes for epoch merkle
	trees.  Also, only include epochs that meet the branch mask.
	(session): Remove unused id_to_epoch map.
	
2005-03-05  Nathaniel Smith  <njs@codesourcery.com>

	* netcmd.cc (read_netcmd_item_type): Handle epoch_item.
	(test_netcmd_functions): Update for new confirm_cmd_payload
	format.
	* netsync.cc (process_confirm_cmd): Cut and paste error.

2005-03-05  Nathaniel Smith  <njs@codesourcery.com>

	* constants.{cc,hh}: Add new epochlen, epochlen_bytes constants.
	* vocab_terms.hh, vocab.hh: Add new epoch_data type.  Add predeclarations
	for it.
	* commands.cc (ls_epochs):
	* revision.cc (
	* database.hh:
	* database.cc: Update for epoch_data.  Add get_epoch, epoch_exists
	methods.
	* epoch.{cc,hh}: New files.
	* netsync.cc: Actually implement epochs-via-merkle code.

2005-03-04  Nathaniel Smith  <njs@codesourcery.com>

	* schema.sql (branch_epochs): Add 'hash' field.
	* schema_migration.cc: Fixup for.
	* database.cc (database): Change schemas.
	* tests/t_migrate_schema.at: Replace epoch db test case with one
	with new schema.

2005-03-03  Nathaniel Smith  <njs@codesourcery.com>

	* netsync.cc (session::id_to_epoch): New variable.
	(session::session): Create refinement and requested item tables
	for epochs.
	(rebuild_merkle_trees): Fill epoch merkle tree and id_to_epoch
	table.

	* netsync.cc (queue_confirm_cmd, process_confirm_cmd) 
	(dispatch_payload, rebuild_merkle_trees): 
	* netcmd.hh:
	* netcmd.cc (read_confirm_cmd_payload, write_confirm_cmd_payload):
	Remove epochs.

2005-02-27  Nathaniel Smith  <njs@codesourcery.com>

	* constants.cc:
	* revision.cc:
	* testsuite.at: 
	* commands.cc:
	* ChangeLog: Fixup after merge.

2005-02-27  Nathaniel Smith  <njs@codesourcery.com>

	* merkle_tree.hh (netcmd_item_type): Add epoch_item.
	* merkle_tree.cc (netcmd_item_type_to_string): Handle epoch_item.

	* packet.hh, packet.cc (struct packet_db_valve): New class.
	* netsync.cc (session): Use a valved writer.

2005-02-26  Nathaniel Smith  <njs@codesourcery.com>

	* merkle_tree.hh: Fix comment.
	Remove prototypes for non-existing functions.

2005-02-26  Nathaniel Smith  <njs@codesourcery.com>

	* tests/t_epoch_unidirectional.at: New test.
	* testsuite.at: Add it.

2005-02-26  Nathaniel Smith  <njs@codesourcery.com>

	* tests/t_epoch.at: Even more paranoid.
	* tests/t_epoch_server.at: New test.
	* testsuite.at: Add it.
	
2005-02-21  Nathaniel Smith  <njs@codesourcery.com>

	* tests/t_epoch.at: Check that netsync only sends relevant
	epochs, and be a little more paranoid.

2005-02-19  Nathaniel Smith  <njs@codesourcery.com>

	* revision.cc (struct anc_graph): Fixup after merge.

2005-02-18  graydon hoare  <graydon@pobox.com>

	* database.cc (set_epoch): Fix SQL.
	* monotone.texi (Rebuilding ancestry): Reword a bit.
	* netcmd.{cc,hh} 
	({read,write}_hello_cmd_payload): Transfer server key with hello.
	({read,write}_confirm_cmd_payload): Transfer epoch list with confirm.
	* netsync.cc: Adapt to changes in netcmd.
	(rebuild_merkle_trees): Set nonexistent epochs to zero before sync.
	* revision.cc (anc_graph): Randomize epochs on rebuild.
	* tests/t_epoch.at: Fix up to test slightly new semantics.

2005-02-07  Nathaniel Smith  <njs@codesourcery.com>

	* monotone.1: Add more db commands.
	* monotone.texi: Document db rebuild.  Add section on rebuilding
	ancestry and epochs.

2005-02-06  graydon hoare  <graydon@pobox.com>

	* commands.cc (db): Add epoch commands.
	(list): Likewise.
	Also remove some unneeded transaction guards.
	* database.{cc,hh} (get_epochs): New function.
	(set_epoch): Likewise.
	(clear_epoch): Likewise.
	Also remove all persistent merkle trie stuff.
	* schema.sql: Add epochs, remove tries.
	* schema_migration.cc: Update.
	* tests/t_epoch.at: New test.
	* tests/t_migrate_schema.at: Update.
	* testsuite.at: Add some new helpers, call t_epoch.at.
	* vocab.hh (epoch_id): Define.
	* vocab_terms.hh (epoch): Define.

2005-02-05  Nathaniel Smith  <njs@codesourcery.com>

	* merkle_tree.hh: Remove mcert_item and fcert_item, rename
	rcert_item to cert_item, renumber to remove gaps left.
	* merkle_tree.cc (netcmd_item_type_to_string):
	* netcmd.cc (read_netcmd_item_type): 
	* netsync.cc: Adjust accordingly.
	
2005-02-05  Nathaniel Smith  <njs@codesourcery.com>

	* constants.cc (constants): Bump netsync protocol version.

2005-03-07  Nathaniel Smith  <njs@codesourcery.com>

	* lua.cc (monotone_spawn_for_lua): Minimal change to get arguments
	in right order.  Still needs hygienic cleanups...
	* tests/t_can_execute.at: Run 'cp' instead of 'touch', because cp
	will actually notice if we pass arguments out of order.
	* testsuite.at: Remove mysterious blank line.
	
2005-03-07  Nathaniel Smith  <njs@codesourcery.com>

	* unix/process.cc (process_spawn): Log command line before
	executing.

2005-03-07  Nathaniel Smith  <njs@codesourcery.com>

	* revision.cc (kill_redundant_edges): Rename back to...
	(kluge_for_3_ancestor_nodes): ...this.  Go back to only cleaning
	up parents of 3+ parent nodes.
	(analyze_manifest_changes): Take a third argument, of files whose
	ancestry needs splitting.
	(construct_revision_from_ancestry): Make more more complex, in
	order to properly track file identity in merges.

2005-03-05  Nathaniel Smith  <njs@codesourcery.com>

	* revision.cc (check_sane_history): Typo.
	
2005-03-05  Nathaniel Smith  <njs@codesourcery.com>

	* revision.hh (check_sane_history): Take an app_state instead of a
	database as an argument.
	* database.cc: Pass an app_state instead of a database as its
	argument. 
	* revision.cc (check_sane_history): Update accordingly.  Add a new
	check for merges, that they are creating consistent changesets
	(even when the common ancestor is outside of the usual
	paranoia-checking search depth).

2005-03-05  Nathaniel Smith  <njs@codesourcery.com>

	* revision.cc (kluge_for_3_ancestor_nodes): Rename to...
	(kill_redundant_edges): ...this.  Kill all redundant edges, not
	just ones on nodes with 3+ parents.  Also, make it actually work.
	
2005-03-05  Nathaniel Smith  <njs@codesourcery.com>

	* revision.cc (kluge_for_3_ancestor_nodes): New method.
	(rebuild_ancestry): Call it.

2005-03-03  Nathaniel Smith  <njs@codesourcery.com>

	* revision.cc (check_sane_history): Print a warning to let the
	user know why things like 'pull' can take so long.
	* netsync.cc: Remove a few tabs.

2005-03-04  Jon Bright  <jon@siliconcircus.com>
	
	* win32/process.cc (process_spawn): Now takes 
	const char * const argv[]
	* unix/process.cc (process_spawn): Ditto.  Cast for call to
	execvp
	(existsonpath): Initialise args in a const way

2005-03-04  Jon Bright  <jon@siliconcircus.com>
	
	* win32/process.cc (process_spawn): Now takes 
	char * const argv[]
	* platform.hh (process_spawn): Ditto
	* unix/process.cc (process_spawn): Ditto
	* lua.cc (monotone_spawn_for_lua): Remove debug code
	* General: Beginning to hate C++'s const rules

2005-03-04  Jon Bright  <jon@siliconcircus.com>
	
	* win32/process.cc (process_spawn): Now takes 
	const char * const *
	* platform.hh (process_spawn): Ditto
	* unix/process.cc (process_spawn): Ditto
	* General: Sorry about all these commits, I'm syncing back and
	forth between Linux and Win32

2005-03-04  Jon Bright  <jon@siliconcircus.com>
	
	* win32/process.cc (process_spawn): Now takes char * const *
	* platform.hh (process_spawn): Ditto
	* unix/process.cc (process_spawn): Ditto
	(existsonpath): argv now const char*[]

2005-03-04  Jon Bright  <jon@siliconcircus.com>
	
	* win32/process.cc: Added forgotten file
	* unix/process.cc: Include stat.h, (process_*) fix compilation
	errors

2005-03-04  Jon Bright  <jon@siliconcircus.com>
	
	* unix/process.cc: Added forgotten file

2005-03-03  Jon Bright  <jon@siliconcircus.com>
	
	* lposix.c: Deleted
	* win32/process.cc: Created, added Win32 versions of functions
	existsonpath, make_executable, process_spawn, process_wait,
	process_kill, process_sleep
	* unix/process.cc: Ditto, for the Unix versions.
	* lua.cc: Add LUA wrappers for the above functions, register
	them with LUA
	* std_hooks.lua (execute, attr_functions->execute, 
	program_exists_in_path): Use the new functions instead of posix
	functions
	* t_can_execute.at (touchhook.lua): Ditto

2005-03-01  Derek Scherger  <derek@echologic.com>

	* app_state.cc (set_restriction): actually ignore ignored files
	rather than trying to validate them

2005-03-01  Derek Scherger  <derek@echologic.com>

	* tests/t_diff_binary.at: new test (bug report)
	* tests/t_command_completion.at: new test
	* tests/t_merge_rename_file_and_rename_dir.at: new test
	* testsuite.at: include new tests
	
2005-02-28  Richard Levitte  <richard@levitte.org>

	* Makefile.am (BUILT_SOURCES_CLEAN): Moved mt-stding.h from here...
	(DISTCLEANFILES): ... to here.  Since mt-stding.h is created by
	config.status, it should only be removed by the distclean target.

2005-02-28  Matt Johnston  <matt@ucc.asn.au>

	* std_hooks.lua: posix.iswin32() == 1, rather than plain boolean
	comparison (0 doesn't compare as false in lua it seems).

2005-02-27  Jon Bright  <jon@siliconcircus.com>
	
	* lposix.c (win32 Pspawn): Search the path
	(win32 Pexistsonpath): Added.  'which' isn't easily available,
	and not available at all from a normal Win32 command shell
	(Piswin32): Added a function for both Unix and Win32 to detect
	if running on Windows
	* std_hooks.lua (program_exists_in_path): Now calls 
	posix.iswin32.  If win32, calls posix.existsonpath, otherwise
	calls which as it always did.

2005-02-27  Jon Bright  <jon@siliconcircus.com>
	
	* lposix.c (win32 Pspawn): Remove dumb strlen bug resulting in
	AVs on commit.

2005-02-27  Jon Bright  <jon@siliconcircus.com>
	
	* t_can_execute.at: Test to see if hooks can execute things
	* testsuite.at: Add t_can_execute

2005-02-27  Jon Bright  <jon@siliconcircus.com>
	
	* lposix.c (win32 Pspawn): Ensure the command string is always
	NUL-terminated.  Also, allocate enough memory for the quotes
	around the command string.

2005-02-27  Jon Bright  <jon@siliconcircus.com>
	
	* xdelta.cc (unittests): Define BOOST_STDC_NO_NAMESPACE, needed
	to compile with the latest MinGW which uses gcc 3.4.2
	* vocab.cc (verify(local_path)): Catch fs::filesystem_error too
	and rethrow this as an informative_failure, thereby fixing the
	Win32 unit tests without disabling anything
	* idna/toutf8.c (stringprep_convert): Fix a potential segfault
	when memory allocation fails.  Potentially security-relevant.
	* tests/t_i18n_file.at: Add a SET_FUNNY_FILENAME macro, which 
	gets a platform-appropriate funny filename (with/without 
	colon).  
	Change references to utf8 to utf-8, iso88591 to iso-8859-1, and
	eucjp to euc-jp, on the grounds that MinGW's iconv knows all
	of the latter and none of the former, but Linux iconv knows all
	of them.  Test now passes one Win32.  I'm presuming we weren't
	deliberately using non-standard names for charsets here.
	* tests/t_i18n_changelog.at: Same charset name changes.
	* tests/t_dump_load.at: Canonicalise dump before loading it
	* tests/t_load_into_existing.at: Ditto
	* tests/t_fmerge.at: Canonicalise fmerge output
	* tests/t_merge_normalization_edge_case.at: Ditto
	* tests/t_unidiff.at: Canonicalise diff output
	* tests/t_largish_file.at: Instead of using dd, which MinGW
	doesn't have, I've generated the file with dd on a nearby Linux
	box, then gziped and b64ed it, and the test case now generates
	it with UNGZB64
	* testsuite.at: Add a comment every 10 tests with the test
	number.  Useful if you're trying to locate which test number
	you're trying to run and only have the filename.  If people 
	hate this, though, please do delete.
	(UNB64_COMMAND) Do special handling for Win32 to avoid
	having to canonicalise the file.
	(UNGZ_COMMAND) Canonicalise the file after ungzipping it.
	* lposix.c: (Pfork, Pexec) Removed, on the grounds that we only
	really want to support fork+exec as a single operation.  fork()
	without exec() could be risky with a child process also having
	our sqlite handles, etc.  exec() could be risky since we 
	wouldn't be exiting gracefully, just dying in the middle of a
	hook.
	(Pspawn) Implemented for both Win32 and Unix.  Does fork/exec
	for Unix, CreateProcess for Win32.  Returns -1 on error, pid on
	success in both cases.
	(Pwait, Pkill, Psleep) Implemented for Win32.  Note that pid is
	not optional for Pwait on Win32.
	* std_hooks.lua: (execute) Now uses spawn()

2005-02-25  Jon Bright  <jon@siliconcircus.com>
	
	* ChangeLog: Add all my previous changes.
	* tests/t_add_owndb.at: Add test for trying to add the db to
	itself.
	* testsuite.at: Call it
	* tests/t_automate_heads.at: Canonicalise stdout output.
	* tests/t_automate_version.at: Use arithmetic comparison against
	wc output instead of string comparison, to avoid problems with
	MinGW's wc, which outputs with initial space-padding
	* tests/t_change_empty_file.at: Canonicalise stdout output 
	and compare manually instead of letting autotest check it
	* tests/t_fmerge_normalize.at: Canonicalise stdout output.
	* tests/t_netsync_single.at: Use NETSYNC_KILLHARD instead of 
	killall, as for the NETSYNC functions in testsuite.at

2005-02-27  Matt Johnston  <matt@ucc.asn.au>

        * main.cc: ignore SIGPIPE so that monotone won't be killed
        unexpectedly upon remote disconnection for netsync

2005-02-27  Nathaniel Smith  <njs@codesourcery.com>

	* idna/idn-int.h: Oops, really add this time.

2005-02-27  Nathaniel Smith  <njs@codesourcery.com>

	* AUTHORS: Add Corey Halpin.
	
	* idna/idn-int.h: New file (don't generate from configure anymore,
	but just ship).
	* configure.ac: Don't generate idna/idn-int.h.  Do generate
	mt-stdint.h.
	* Makefile.am: Adjust for idna/idn-int.h and mt-stdint.h.
	* acinclude.m4: Remove AX_CREATE_STDINT_H, ACX_PTHREAD,
	AC_COMPILE_CHECK_SIZEOF (let aclocal pick them up from m4/
	instead).
	* m4/ax_create_stdint_h.m4:
	* m4/acx_pthread.m4: Update from http://autoconf-archive.cryp.to/
	
	* numeric_vocab.hh: Instead of dancing around which header to
	include, include mt-stdint.h.
	
	* app_state.cc (restriction_includes, set_restriction): Move
	global static 'dot' into these functions, because file_path
	depends on global book_keeping_dir being initialized already, and
	there is no guaranteed order of initialization of C++ statics.
	(Bug reported by Matt Johnston.)
	
2005-02-27  Corey Halpin  <chalpin@cs.wisc.edu>

	* numeric_vocab.hh: Try both stdint.h and inttypes.h.
	* main.cc: OpenBSD has Unix signals too.

2005-02-26  Derek Scherger  <derek@echologic.com>

	* file_io.cc (absolutify): normalize fs::path to remove ..'s
	* tests/t_db_with_dots.at: ensure database path in MT/options
	doesn't contain ..'s

2005-02-25  Jon Bright  <jon@siliconcircus.com>
	
	* ChangeLog: Add all my previous changes.
	* tests/t_add_owndb.at: Add test for trying to add the db to
	itself.
	* testsuite.at: Call it
	* tests/t_automate_heads.at: Canonicalise stdout output.
	* tests/t_automate_version.at: Use arithmetic comparison against
	wc output instead of string comparison, to avoid problems with
	MinGW's wc, which outputs with initial space-padding
	* tests/t_change_empty_file.at: Canonicalise stdout output 
	and compare manually instead of letting autotest check it
	* tests/t_fmerge_normalize.at: Canonicalise stdout output.
	* tests/t_netsync_single.at: Use NETSYNC_KILLHARD instead of 
	killall, as for the NETSYNC functions in testsuite.at

2005-02-25  Nathaniel Smith  <njs@codesourcery.com>

	* vocab.cc (test_file_path_verification): Re-enable some tests
	disabled by Jon Bright, following discussion on IRC concluding
	that they were catching a real bug.

2005-02-24  Nathaniel Smith  <njs@codesourcery.com>

	* tests/t_add_dot.at: Run "add ." in a subdirectory, so as not to
	add the test database.  (Reported by Jon Bright.)

	* AUTHORS: Fix gettext.h copyright note, to not be in the middle
	of libidn copyright note.
	Add Jon Bright.

2005-02-24  Jon Bright  <jon@siliconcircus.com>

	* app_state.cc (prefix): Use string() instead of 
	native_directory_string().  For Unix, these should be equivalent.
	For Win32, I believe string()'s correct (since we compare 
	everywhere against normalized paths with / characters, but 
	native_directory_string produces paths with \ characters on Win32.
	* rcs_file.cc (file_source): Map the map, not the mapping.
	* tests/t_i18n_file.at: Remove colon from filename with symbols.
	I need to return to this and add a proper test for Win32, so we
	only use the colon on non-Win32.
	* testsuite.at: Add a CANONICALISE function, which does nothing
	on Unix and strips out carriage returns from files on Win32.  This
	is useful for being able to compare Monotone's stdout output to
	files on disk.  Add NETSYNC_KILL and NETSYNC_KILLHARD functions,
	to deal with MinGW not having killall (Unix still uses killall,
	though).
	* tests/t_import.at: Add CANONICALISE calls before comparing
	stdout output.
	* tests/t_netsync.at: Likewise
	* tests/t_netsync_single.at: Likewise
	* tests/t_scan.at: Likewise
	* tests/t_versions.at: Likewise
	* tests/t_ls_missing.at: Likewise.  Also, generate missingfoo and
	missingbar files with expected output from ls missing for these
	files being missing and compare against those.

2005-02-24  Derek Scherger  <derek@echologic.com>

	* app_state.{cc,hh} (add_restriction): rename to ...
	(set_restriction) this; and add path validation
	* commands.cc (get_valid_paths): new function
	(get_path_rearrangement) remove restricted include/exclude variant
	(calculate_restricted_revision) get valid paths and use to set up
	restriction
	(status, ls_unknown, commit, do_diff) pass args to
	calculate_restricted_revision to valid restriction paths
	(ls_missing, revert) get valid paths and use to set up restriction
	* tests/t_checkout_options.at: remove bug report priority (it's
	fixed!)
	* tests/t_diff_added_file.at: add --revision options to diff
	* tests/t_restrictions.at: remove invalid paths from ls unknown
	and ls ignored
	* tests/t_restrictions_warn_on_unknown.at: un-XFAIL
	
2005-02-23  Derek Scherger  <derek@echologic.com>

	* commands.cc (ls_missing): replace duplicated code with call to
	calculate_base_revision

2005-02-23  Jon Bright  <jon@siliconcircus.com>
	
	* vocab.cc (test_file_path_verification): Disable foo//nonsense
	test for Win32, add tests for UNC paths.  This was the only
	failing unit test on Win32.

2005-02-23  Jon Bright  <jon@siliconcircus.com>

	* txt2c.cc (main): Don't claim the file was generated from 
	--strip-trailing if that option's used.

2005-02-23  Jon Bright  <jon@siliconcircus.com>

	* app_state.cc: Add include of io.h for Win32, for chdir()
	* file_io.cc (get_homedir): Correct assertion (remove bracket)
	* lua/lposix.c, lua/modemuncher.c: Remove all references to
	functions and modes that don't exist on Win32.
	* monotone.cc: Include libintl.h on Win32
	
2005-02-21  Nathaniel Smith  <njs@codesourcery.com>

	* file_io.cc (get_homedir): Add more comments and logging to Win32
	version.  Also, only check HOME under Cygwin/MinGW.

2005-02-21  Derek Scherger  <derek@echologic.com>

	* Makefile.am: merge fixup
	
2005-02-21  Derek Scherger  <derek@echologic.com>

	* Makefile.am: add fsck.{cc,hh}
	* commands.cc(check_db): move to ...
	* fsck.{cc,hh}: here and do lots more checking
	* database.{cc,hh}(get_ids): new method
	(get_file_ids,get_manifest_ids,get_revision_ids): more new methods
	* tests/t_fsck.at: new test
	* testsuite.at: call it
	
2005-02-21  Nathaniel Smith  <njs@codesourcery.com>

	* commands.cc (commit): Simplify chatter.

2005-02-21  Nathaniel Smith  <njs@codesourcery.com>

	* file_io.cc (get_homedir): Check more environment variables in
	Win32 version.

2005-02-21  Nathaniel Smith  <njs@codesourcery.com>

	* file_io.cc: Remove tabs.

2005-02-21  Nathaniel Smith  <njs@codesourcery.com>

	* smap.hh (smap): Remove leading underscores, add comments.

2005-02-20  Nathaniel Smith  <njs@codesourcery.com>

	* std_hooks.lua (merge2, merge3): Check for DISPLAY before
	invoking gvim.

2005-02-20  Julio M. Merino Vidal  <jmmv@NetBSD.org>

	* ChangeLog: Use tabs for indentation rather than spaces.  Drop
	trailing whitespace.  While here, fix a date by adding zeros before
	the month and the day number.

2005-02-20  Julio M. Merino Vidal  <jmmv@NetBSD.org>

	* gettext.h: Add file.
	* AUTHORS: Mention that it comes from the GNU Gettext package.
	* Makefile.am: Distribute it.
	* sanity.hh: Use gettext.h rather than libintl.h so that --disable-nls
	works.  Also improves portability, according to the GNU Gettext
	manual.

2005-02-19  Derek Scherger  <derek@echologic.com>

	* automate.cc (automate_heads): remove bogus call to 
	app.allow_working_copy() which is called in cpp_main
	* database.cc (check_sqlite_format_version): don't check database
	version when "file" is really a directory; add filename to error
	message
	(sql): check for empty database early, even though this seems
	impossible as absolutify changes "" into path to working dir;
	convert to use N-style assertions; add check to ensure "file" is
	not really a directory
	* tests/t_db_missing.at: new test for above problems
	* testsuite.at: call it

2005-02-19  Nathaniel Smith  <njs@codesourcery.com>

	* tests/t_add_intermediate_MT_path.at: Tighten up.

	* tests/t_merge_3.at: New test.
	* tests/t_merge_4.at: Likewise.
	* testsuite.at: Add them.

2005-02-19  Ole Dalgaard  <josua+monotone@giraffen.dk>

	* configure.ac: Check for 64-bit versions of Boost static
	libraries.

2005-02-18  Julio M. Merino Vidal  <jmmv@NetBSD.org>

	* INSTALL:
	* configure.ac: Improve Boost detection by trying several possible
	library suffixes before aborting.

2005-02-18  graydon hoare  <graydon@pobox.com>

	* change_set.cc
	(apply_change_set): Avoid fast path when there are adds.
	(apply_path_rearrangement): Likewise.

2005-02-18  graydon hoare  <graydon@pobox.com>

	* automate.cc (automate_heads): Fix initialize() call.
	* change_set.{cc,hh}
	(apply_path_rearrangement): Add quick version.
	* revision.cc
	(check_sane_history): Use quick version of apply_change_set.
	* work.cc
	(build_addition): Use quick version of apply_path_rearrangement.
	(known_preimage_path): Likewise.
	* testsuite.at: Fix definitions of _ROOT_DIR, add --norc some
	places.
	* AUTHORS: Mention Daniel.

2005-02-18  Daniel Berlin  <dberlin@dberlin.org>

	* xdelta.cc (compute_delta_insns): Correct 1-byte-source bug.

2005-02-18  graydon hoare  <graydon@pobox.com>

	* Makefile.am (MOST_SOURCES): Add smap.hh.

2005-02-18  graydon hoare  <graydon@pobox.com>

	* basic_io.{cc,hh}: Inline some stuff.
	* change_set.cc: Use smap various places, reduce to 32-bit tids.
	* commands.cc: Use shared_ptr<change_set> everywhere.
	* netsync.cc: Likewise.
	* rcs_import.cc: Likewise.
	* revision.{cc,hh}: Likewise.
	* smap.hh: New file.

2005-02-18  Julio M. Merino Vidal  <jmmv@NetBSD.org>

	* INSTALL:
	* configure.ac: Improve Boost detection by trying several possible
	library suffixes before aborting.

2005-02-17  Derek Scherger  <derek@echologic.com>

	* tests/t_add_intermediate_MT_path.at: new test
	* testsuite.at: call it

2005-02-17  Julio M. Merino Vidal  <jmmv@NetBSD.org>

	* testsuite.at:
	* tests/t_change_empty_file.at: Verify that modifying an empty file
	creates a patch revision rather than an add/delete sequence.  The
	incorrect behavior was reported in bug #9964.

2005-02-17  Derek Scherger  <derek@echologic.com>

	* app_state.{cc,hh} (app_state): initialize search root
	(initialize): boolean signature variant renamed to ...
	(allow_working_copy): this; add explicit search root; move
	requirement for working copy to ...
	(require_working_copy): this new method
	(initialize): string signature variant renamed to ...
	(create_working_copy): this
	(set_root): new method
	* commands.cc: remove app.initialize(false) calls; replace
	app.initialize(true) with app.require_working_copy(); replace
	app.initialize(dir) with app.create_working_copy(dir)
	(checkout): ensure revision is member of specified branch
	* file_io.{cc,hh} (find_working_copy): stop search at --root if
	specified
	* monotone.cc (OPT_ROOT): new option
	(cpp_main): call app.allow_working_copy() before executing
	commands to always read default options
	* monotone.1: add --root option
	* monotone.texi: add --root option
	* tests/t_checkout_noop_on_fail.at: un-XFAIL
	* tests/t_checkout_options.at: un-XFAIL, add check for specified
	revision not in specified branch
	* testsuite.at: add --root option to MONOTONE to prevent searching
	above test dir
	* vocab.cc: remove redundant forward declaration

2005-02-16  Derek Scherger  <derek@echologic.com>

	* commands.cc (revert): don't rewrite unchanged files
	* tests/t_revert_unchanged.at: new test
	* testsuite.at: call it

2005-02-12  Derek Scherger  <derek@echologic.com>

	* database.cc (sqlite3_unpack_fn): new function for viewing
	base64, gzipped data
	(install_functions): install it
	(rehash): remove unused obsolete fcerts ticker

2005-02-17  Nathaniel Smith  <njs@codesourcery.com>

	* debian/changelog: s/graydon@mogo/graydon@pobox.com/, to make
	lintian happy.
	* debian/rules (config.status): Remove --with-bundled-adns.
	* debian/control (Build-Depends): Don't Build-Depend on libpopt,
	only libpopt-dev.
	* .mt-attrs (debian/control): Make executable.

2005-02-17  Nathaniel Smith  <njs@codesourcery.com>

	* tests/t_undo_update.at: Stupid typo.
	* tests/t_largish_file.at: New test.
	* testsuite.at: Add it.

	* commands.cc (push, pull, sync): Remove misleading "..." from
	help text.

2005-02-16  Julio M. Merino Vidal  <jmmv@NetBSD.org>

	* Makefile.am: Append $(BOOST_SUFFIX) to -lboost_unit_test_framework
	to fix 'make check' on systems where boost libraries can only be
	found by passing the exact suffix as part of the name.

2005-02-16  Julio M. Merino Vidal  <jmmv@NetBSD.org>

	* monotone.texi: Fix a typo (hexidecimal to hexadecimal).  Also
	change an example command to append stuff to ~/.monotonerc, instead
	of completely destroying the possibily existing file.  Addresses
	bug #11136.

2005-02-16  Julio M. Merino Vidal  <jmmv@NetBSD.org>

	* cryptopp/config.h: Use uint{8,16,32,64}_t as size types instead of
	trying to match them to unsigned char/int/long/long long respectively.
	Should fix build on FreeBSD/sparc64, as seen in bug #10203.

2005-02-16  Julio M. Merino Vidal  <jmmv@NetBSD.org>

	* INSTALL:
	* Makefile.am:
	* configure.ac: Add the --disable-large-file option to manually
	disable large file support from the builtin sqlite (compatibility
	with old systems and FAT).  Addresses bug #8380.

2005-02-16  Nathaniel Smith  <njs@codesourcery.com>

	* tests/t_undo_update.at: New todo.
	* testsuite.at: Add it.

2005-02-15  Nathaniel Smith  <njs@codesourcery.com>

	* monotone.1: Add cursory note about "automate".
	* monotone.texi: Synchronize with manpage.

2005-02-15  Nathaniel Smith  <njs@codesourcery.com>

	* automate.cc: Add "Error conditions" to the standard comment
	sections.

	* monotone.texi (Scripting): New section.
	(Automation): New section.

	* tests/t_automate_heads.at: Test behavior with nonexistent
	branch.

2005-02-14  Nathaniel Smith  <njs@codesourcery.com>

	* tests/t_merge_normalization_edge_case.at: New test.
	* testsuite.at: Add it.

	* diff_patch.cc (normalize_extents): Soften the warning message
	now that we have one test case.

2005-02-14  Matthew A. Nicholson  <mnicholson@digium.com>

	* std_hooks.lua: Add vimdiff merge hooks.

2005-02-14  Nathaniel Smith  <njs@codesourcery.com>

	* std_hooks.lua: Remove tabs.

2005-02-14  Nathaniel Smith  <njs@codesourcery.com>

	* tests/t_automate_heads.at: New test.
	* tests/t_automate_version.at: New test.
	* testsuite.at: Add then.

	* commands.cc (automate): Fix documentation string.
	* automate.cc: Much more structured documentation comments.

2005-02-13  Nathaniel Smith  <njs@codesourcery.com>

	* automate.{cc,hh}: New files.
	* commands.cc: New command "automate".

2005-02-13  Nathaniel Smith  <njs@codesourcery.com>

	* monotone.texi (Creating a Database): Fix typo, clarify
	conventions for database management following question on mailing
	list.

2005-02-12  graydon hoare  <graydon@pobox.com>

	* change_set.{cc,hh}: Correct code to pass newly-added unit tests.

2005-02-10  Derek Scherger  <derek@echologic.com>

	* monotone.1: update for restrictions
	* monotone.texi: sync with manpage

2005-02-09  Derek Scherger  <derek@echologic.com>

	* cert.cc (cert_revision_testresult): allow pass/fail testresult
	values
	* commands.cc (testresult): likewise
	* commands.cc (do_diff): disallow restriction of non-working copy
	diffs
	* monotone.texi: update for restrictions

2005-02-08  graydon hoare  <graydon@pobox.com>

	* database.cc (version_cache::set): Fix bad expiry logic.

2005-02-08  Nathaniel Smith  <njs@codesourcery.com>

	* change_set.cc (check_sane): Null sources are only valid for
	adds.

2005-02-07  Nathaniel Smith  <njs@codesourcery.com>

	* database.cc (struct version_cache): Fix invariant in cache
	clearing logic.

2005-02-06  Nathaniel Smith  <njs@codesourcery.com>

	* change_set.cc: Add a few more invariants; add lots and lots of
	unit tests.

2005-02-06  graydon hoare  <graydon@pobox.com>

	* change_set.cc: Use hash_map in a few places.
	(confirm_unique_entries_in_directories): Fix invariants.
	* constants.{cc,hh} (db_version_cache_sz): New constant.
	* database.cc (version_cache): New structure.
	(get_version): Use it.
	* interner.hh: Rewrite to use hash_map and vector.
	* tests/t_no_rename_overwrite.at: Tweak return codes.

2005-02-06  Nathaniel Smith  <njs@codesourcery.com>

	* ui.hh (ensure_clean_line): New method.
	* ui.cc (inform): Use it.
	* keys.cc (get_passphrase): Call it before prompting for passphrase.

2005-02-06  Nathaniel Smith  <njs@codesourcery.com>

	* database.cc (info): Report more statistics.

	* ROADMAP: Remove finished items.

	* revision.cc (analyze_manifest_changes): Childs cannot be null,
	that makes no sense.
	(add_node_for_old_manifest): Log node names, don't print it.
	(construct_revision_from_ancestry): Partially rewrite to handle
	root nodes explicitly.
	(build_changesets_from_existing_revs): Don't put the null revision
	in the ancestry graph, to match changesetify logic.
	(add_node_for_old_revision): Enforce decision that the ancestry
	graph not contain the null revision.

	(anc_graph::heads): Remove.
	(add_node_ancestry): Don't try creating it; logic was broken
	anyway.
	(rebuild_from_heads): Rename to...
	(rebuild_ancestry): ...this.  Calculate head set correctly.

2005-02-05  Nathaniel Smith  <njs@codesourcery.com>

	* change_set.cc (compose_path): Add more invariants.

2005-02-05  Nathaniel Smith  <njs@codesourcery.com>

	* monotone.cc (cpp_main): Log command line, to help interpret the
	logs people send in.

2005-02-05  Nathaniel Smith  <njs@codesourcery.com>

	* revision.cc (check_sane): Turn off this invariant when
	global_sanity.relaxed.

2005-02-03  Nathaniel Smith  <njs@codesourcery.com>

	* tests/t_load_into_existing.at: Oops, really add it too, sigh.

2005-02-03  Nathaniel Smith  <njs@codesourcery.com>

	* tests/t_need_mt_revision.at: Oops, really add it.

2005-02-03  Nathaniel Smith  <njs@codesourcery.com>

	* interner.hh (interner::intern): Add version taking a bool&, so
	callers can tell whether this string has previously been checked.
	* change_set.cc: Use new interned string identifier
	'path_component's instead of file_path's for components of paths;
	sanity-check each component exactly once.

2005-02-03  Nathaniel Smith  <njs@codesourcery.com>

	* database.cc (load): Check for existence of target database.
	* tests/t_load_into_existing.at: New test.
	* testsuite.at: Add it.

2005-02-03  Nathaniel Smith  <njs@codesourcery.com>

	* tests/t_checkout_dir.at: Also check that checkout to unwriteable
	directory fails.
	* tests/t_branch_checkout.at: New test.
	* testsuite.at: Add it.

	* app_state.cc (initialize): Simplify working directory
	initialization, and improve error handling.

	* keys.cc (get_passphrase): Disallow empty passphrases early
	(before they trigger an invariant down the line...).

2005-02-03  Nathaniel Smith  <njs@codesourcery.com>

	* update.cc (pick_update_candidates): Add I().
	* commands.cc (calculate_base_revision): Remove 'rev' argument,
	which was never set and callers never used.
	(calculate_base_manifest, calculate_current_revision)
	(calculate_restricted_revision, revert): Update correspondingly.
	(update): Check for null old revision.

	* main.cc (main): Make exit status 3 if we caught an unhandled
	exception, in particular so the testsuite can tell the difference
	between an error handled cleanly and an error caught by an
	invariant.
	* tests/t_update_null_revision.at: New test.
	* testsuite.at: Add it.

2005-02-03  Nathaniel Smith  <njs@codesourcery.com>

	* main.cc: Remove tabs.

2005-02-02  Nathaniel Smith  <njs@codesourcery.com>

	* change_set.cc (extract_first): Rename to...
	(extract_pairs_and_insert): ...this.
	(path_rearrangement::check_sane): Use it to add additional
	checks.

	* work.hh: Update comments (MT/manifest doesn't exist
	anymore...).

	* tests/t_need_mt_revision.at: New test.
	* testsuite.at: Add it.
	* commands.cc (get_revision_id): Require MT/revision to exist.
	(setup): Create MT/revision.

2005-02-02  Nathaniel Smith  <njs@codesourcery.com>

	* work.hh: Remove tabs.

2005-02-03  graydon hoare  <graydon@pobox.com>

	* tests/t_i18n_changelog.at: New test.
	* testsuite.at: Run it.
	* lua/lposix.c: New file.
	* lua/modemuncher.c: New file
	* lua.cc: Load posix library.
	* lua/liolib.c: Disable execute and popen.
	* std_hooks.lua: Remove io.execute uses.
	* AUTHORS: Update to mention lposix.c, modemuncher.c.
	* Makefile.am: Likewise.

2005-02-01  Nathaniel Smith  <njs@codesourcery.com>

	* tests/t_rebuild.at: Beef up test in response to possible
	problems reported by Derek Scherger.

2005-01-31  Nathaniel Smith  <njs@codesourcery.com>

	* rcs_import.cc (store_manifest_edge): Don't try to store deltas
	to the null manifest.
	(import_cvs_repo): Root revision has null manifest, not empty
	manifest.
	* revision.cc (check_sane): More invariants.

2005-01-28  graydon hoare  <graydon@pobox.com>

	* database.{cc,hh}: More netsync speed tweaks.
	* netsync.cc: Likewise.

2005-01-27  Nathaniel Smith  <njs@codesourcery.com>

	* tests/t_restrictions_warn_on_unknown.at: New test.
	* testsuite.at: Add it.

2005-01-27  Derek Scherger  <derek@echologic.com>

	* commands.cc (attr): adjust for subdir; ensure files exist
	* tests/t_attr.at: improve setup description
	* tests/t_attributes.at: improve setup description so that
	testsuite -k attr runs this test; check for attributes on missing
	files
	* tests/t_subdir_attr.at: new test
	* testsuite.at: fix dutch spelling of monotone; call new test

2005-01-27  Nathaniel Smith  <njs@codesourcery.com>

	* change_set.hh (null_id): New function.
	* revision.cc (analyze_manifest_changes): Fix typo, use null_id.
	* tests/t_rebuild.at: Un-XFAIL.

2005-01-27  Nathaniel Smith  <njs@codesourcery.com>

	* tests/t_rebuild.at: Add priority tag.

	* tests/t_cvsimport.at: Be more thorough.

	* rcs_import.cc (store_edge): Rename to...
	(store_manifest_edge): ...this.  Remove revision arguments, and
	remove storing of revision.
	(import_states_recursive): Update accordingly.
	Add 'revisions' argument; update it instead of trying to write
	revisions now.
	(import_states_by_branch): Add 'revisions' argument.
	(import_cvs_repo): Add a stage 3 that writes out the revisions
	accumulated in the 'revisions' vector.
	
2005-01-27  Matt Johnston  <matt@ucc.asn.au>

	(compile fixes for Linux/gcc 3.3.4)
	* botan/{util.cpp,primes.cpp}: give large constants ULL
	suffixes
	* botan/{gzip.cpp}: fix type for std::max() comparison

2005-01-27  graydon hoare  <graydon@pobox.com>

	* AUTHORS: Mention Georg.
	* change_set.cc: Null out names which are in null directories.
	* commands.cc (reindex): Remove COLLECTION argument.
	* database.{cc,hh} (get_revision_certs):
	Add brute force "load all certs" method.
	* merkle_tree.{cc,hh}: Modify to use memory rather than disk.
	* netsync.{cc,hh}: Likewise.
	* packet.hh (manifest_edge_analyzer): Kill dead code.

2005-01-26  Nathaniel Smith  <njs@codesourcery.com>

	* mt_version.cc (print_full_version): Include system flavour.

2005-01-26  Nathaniel Smith  <njs@codesourcery.com>

	* tests/t_rebuild.at: New test.
	* testsuite.at: Add it.

2005-01-26  Nathaniel Smith  <njs@codesourcery.com>

	* tests/t_checkout_noop_on_fail.at: Clarify description and XFAIL.

	* tests/t_approval_semantics.at: New TODO.
	* tests/t_monotone_agent.at: New TODO.
	* testsuite.at: Add them.

2005-01-25  Nathaniel Smith  <njs@codesourcery.com>

	* tests/t_checkout_noop_on_fail.at: New test.
	* testsuite.at: Add it.
	(RAW_MONOTONE): Add $PREEXECUTE to definition.

2005-01-25  Nathaniel Smith  <njs@codesourcery.com>

	* change_set.cc (extend_renumbering_from_path_identities): Add
	invariant.
	(extend_renumbering_via_added_files): Likewise.

	* constants.hh (maxbytes, postsz): Remove dead constants.
	(verify_depth): New constant.
	* constants.cc: Likewise.
	* revision.hh (check_sane_history): New function.
	* revision.cc (check_sane_history): Likewise.
	* database.cc (put_revision): Sanity check revision and revision
	history before storing it.
	This breaks cvs import.  Why?

	* update.cc (find_deepest_acceptable_descendent): Remove.
	(acceptable_descendent, calculate_update_set): New functions.
	(pick_update_candidates): Use 'calculate_update_set'.
	* tests/t_update_2.at: Un-XFAIL.
	* tests/t_ambig_update.at: Un-XFAIL.

	* tests/t_no_rename_overwrite.at: New test.
	* tests/t_cdiff.at: New test placeholder.
	* testsuite.at: Add them.
	(MONOTONE): Prefix command line with $PREEXECUTE to e.g. support
	running under Valgrind.

2005-01-25  Matt Johnston  <matt@ucc.asn.au>

	* cert.cc: ignore whitespace when comparing private keys
	from the database and with the lua hook
	* tests/t_lua_privkey.at: new test
	* testsuite.at: run it

2005-01-23  Derek Scherger  <derek@echologic.com>

	* commands.cc (restrict_rename_set): include renames if either
	name is present in restriction
	(calculate_base_revision): remove unused variant
	(calculate_current_revision): remove unsed variable
	(calculate_restricted_revision): remove unsed variable
	(ls_missing): remove unsed variable
	(revert): rewrite with restrictions
	* tests/t_revert.at: test partial reverts adjust MT/work properly
	* tests/t_revert_dirs.at: un-XFAIL
	* tests/t_revert_rename.at: un-XFAIL; revert rename via both names

2005-01-23  Derek Scherger  <derek@echologic.com>

	* tests/t_revert_rename.at: remove extra MONOTONE_SETUP
	attempt revert by both original name and new name

2005-01-23  Derek Scherger  <derek@echologic.com>

	* tests/t_revert_rename.at: New test.
	* testsuite.at: Add it.

2005-01-22  Derek Scherger  <derek@echologic.com>

	* tests/t_revert_dirs.at: New test.
	* testsuite.at: Add it.

2005-01-22  Nathaniel Smith  <njs@codesourcery.com>

	* configure.ac (AC_INIT): Set bug-reporting address to list
	address, rather than Graydon's personal email.
	* diff_patch.cc (normalize_extents): Use it.
	* ui.cc (fatal): Likewise.

	* tests/t_vcheck.at: New priority "todo", tweak descriptive text.

2005-01-23  Derek Scherger  <derek@echologic.com>

	* database.{cc,hh}: convert queries to use prepared statements

2005-01-22  Nathaniel Smith  <njs@codesourcery.com>

	* tests/t_delete_dir.at: Add more commentary.

	* tests/t_rename_dir_patch.at: New test.
	* tests/t_delete_dir_patch.at: New test.
	* testsuite.at: Add them.

2005-01-22  Nathaniel Smith  <njs@codesourcery.com>

	* change_set.cc (apply_change_set): Add invariants.
	* tests/t_rename_dir_cross_level.at: New test.
	* tests/t_rename_added_in_rename.at: New test.
	* tests/t_rename_conflict.at: New test.
	* testsuite.at: Add them.

2005-01-21  Nathaniel Smith  <njs@codesourcery.com>

	* tests/t_ambig_update.at: Update comments.

	* tests/t_update_2.at: New test from Georg-W. Koltermann
	<Georg.Koltermann@mscsoftware.com>.
	* testsuite.at: Add it.

2005-01-20  Nathaniel Smith  <njs@codesourcery.com>

	* tests/t_lca_1.at: New bug report.
	* testsuite.at: Add it.

2005-01-19  Nathaniel Smith  <njs@codesourcery.com>

	* commands.cc (merge): Improve merge chatter.
	(do_diff): Don't print anything when there are no
	changes.

2005-01-19  Nathaniel Smith  <njs@codesourcery.com>

	* tests/t_db_with_dots.at: New test.
	* testsuite.at: Add it.

2005-01-19  Patrick Mauritz <oxygene@studentenbude.ath.cx>

	* Makefile.am (%.h, package_revision.h, package_full_revision.h):
	Don't update target file if no change has occurred, to reduce
	unnecessary rebuilds.

2005-01-18  Nathaniel Smith  <njs@codesourcery.com>

	* rcs_import.cc (cvs_key): Initialize struct tm to all zeros, to
	stop garbage sneaking in -- thanks to Zack Weinberg for pointing
	this out.  Also, handle 2 digit years properly on WIN32.

2005-01-18  Nathaniel Smith  <njs@codesourcery.com>

	* rcs_import.cc: Remove tabs.

2005-01-19  Matt Johnston  <matt@ucc.asn.au>

	* database.cc: Pass filename to check_sqlite_format_version as a
	fs::path, so that it doesn't get passed as a freshly created fs::path
	with default checker (which disallows '.foo' path components)

2005-01-19  Nathaniel Smith  <njs@codesourcery.com>

	* netsync.cc (session, process_confirm_cmd, dispatch_payload):
	Back out some over-zealous changes that broke netsync
	compatibility.  Probably should redo later, when have a chance to
	bump netsync protocol number, but we're not ready for that now.

2005-01-19  Nathaniel Smith  <njs@codesourcery.com>

	* tests/t_subdir_revert.at: New test.
	* tests/t_subdir_rename.at: New test.
	* testsuite.at: Add them.

2005-01-18  Nathaniel Smith  <njs@codesourcery.com>

	* tests/t_subdir_add.at: New test.
	* tests/t_subdir_drop.at: New test.
	* testsuite.at: Add them.
	* tests/t_delete_dir.at: Implement it.

2005-01-19  Nathaniel Smith  <njs@codesourcery.com>

	* netcmd.cc: Remove tabs.

2005-01-19  Nathaniel Smith  <njs@codesourcery.com>

	* merkle_tree.cc: Remove tabs.

2005-01-18  Nathaniel Smith  <njs@codesourcery.com>

	* rcs_import.cc (cvs_key): Initialize struct tm to all zeros, to
	stop garbage sneaking in -- thanks to Zack Weinberg for pointing
	this out.  Also, handle 2 digit years properly on WIN32.

2005-01-18  Nathaniel Smith  <njs@codesourcery.com>

	* rcs_import.cc: Remove tabs.

2005-01-18  Nathaniel Smith  <njs@codesourcery.com>

	* monotone.texi: Undocument mcerts, fcerts; rename rcerts to
	certs.
	* monotone.1: Likewise.

2005-01-18  Nathaniel Smith  <njs@codesourcery.com>

	* commands.cc (restrict_rename_set): Fix types to compile with old
	rename_set gunk removed.
	Alter logic to yell if a rename crosses the restriction boundary,
	rather than silently ignore it.

2005-01-19  graydon hoare  <graydon@pobox.com>

	* commands.cc: Fix up some merge breakage.
	* tests/t_add_dot.at: Un-XFAIL.
	* testsuite.at: Run "setup ." before "db init".

2005-01-09  Derek Scherger  <derek@echologic.com>

	* commands.cc (get_path_rearrangement): new function/signature for
	splitting restricted rearrangements
	(calculate_restricted_revision): use it and update to work
	similarly to calculate_current_revision
	(trusted): call app.initialize(false)
	(ls_missing): adjust for new get_path_rearrangement
	(attr): call app.initialize(true)
	(diff): merge cleanup
	(lca, lcad, explicit_merge): call app.initialize(false)
	* app_state.cc (constructor): set database app state
	(load_rcfiles): add required booleans
	* lua.{cc,hh} (load_rcfile): add required boolean
	* tests/t_add.at:
	* tests/t_diff_added_file.at:
	* tests/t_disapprove.at:
	* tests/t_drop_missing.at:
	* tests/t_heads.at:
	* tests/t_heads_discontinuous_branch.at:
	* tests/t_i18n_file.at:
	* tests/t_log_nonexistent.at:
	* tests/t_merge_add_del.at:
	* tests/t_netsync.at:
	* tests/t_netsync_pubkey.at:
	* tests/t_netsync_single.at:
	* tests/t_persistent_server_keys.at:
	* tests/t_persistent_server_revision.at:
	* tests/t_remerge.at:
	* tests/t_tags.at:
	* tests/t_update_missing.at:
	* tests/t_update_to_revision.at: add --message option to commits
	* tests/t_merge2_add.at:
	* tests/t_merge2_data.at:
	* tests/t_netsync_unrelated.at: create working directory with new
	setup command
	* tests/t_erename.at: update for revisions
	* tests/t_no_change_deltas.at: add --revision options to diff
	* tests/t_restrictions.at: remove some cruft and update to work
	with revisions
	* tests/t_subdirs.at: pass correct --rcfile and --db options from
	within subdir
	* testsuite.at (REVERT_TO): remove MT dir before checkout, which
	now fails if MT exists, replace checkout MT/options with old
	MT/options
	(COMMIT): add --message option to commit macro
	* work.cc (read_options_map): don't overwrite option settings when
	reading options map so that command line settings take precedence

2005-01-18  Nathaniel Smith  <njs@codesourcery.com>

	* netsync.cc: Partially fix comment (s/manifest/revision/ etc.).
	(dispatch_payload): Ignore mcert and fcert refinement requests,
	instead of dying on them.  Hack, but I think it should let this
	netsync continue to interoperate with old netsync...

2005-01-18  Nathaniel Smith  <njs@codesourcery.com>

	* vocab.hh: Remove file<cert>.
	* vocab.cc: Likewise.
	* packet_types.hh: Remove file.
	* Makefile.am (MOST_SOURCES): Remove packet_types.hh and mac.hh.

2005-01-18  Nathaniel Smith  <njs@codesourcery.com>

	* netsync.cc (process_confirm_cmd): Don't try refining mcert and
	fcert trees.
	Remove other dead/pointless code.

2005-01-18  Nathaniel Smith  <njs@codesourcery.com>

	* database.hh: Remove file cert stuff.
	* netsync.cc (data_exists): We don't have file/manifest certs.
	(load_data): Likewise.

2005-01-18  Nathaniel Smith  <njs@codesourcery.com>

	* netsync.cc (process_data_cmd): Ignore file/manifest certs.

	* database.cc (struct valid_certs): Don't support file certs.
	(rehash): No file certs.
	(file_cert_exists): Remove.
	(put_file_cert): Remove.
	(get_file_certs): Remove.

2005-01-18  Nathaniel Smith  <njs@codesourcery.com>

	* packet.cc (class delayed_manifest_cert_packet):
	(class delayed_file_cert_packet): Remove.
	(packet_db_writer::consume_file_cert, consume_manifest_cert)
	(packet_writer::consume_file_cert, consume_manifest_cert)
	Remove.
	(struct feed_packet_consumer): Don't support mcert/fcert packets.
	(extract_packets): Likewise.
	(packet_roundabout_test): Test revision certs, not manifest/file
	certs.

	* packet.hh (packet_consumer::consume_file_cert):
	(packet_consumer::consume_manifest_cert):
	(packet_writer::consume_file_cert):
	(packet_writer::consume_manifest_cert):
	(packet_db_writer::consume_file_cert):
	(packet_db_writer::consume_manifest_cert):
	Remove.

	* lua.hh (hook_get_file_cert_trust): Remove.
	* lua.cc (hook_get_file_cert_trust): Remove.

2005-01-18  Nathaniel Smith  <njs@codesourcery.com>

	* cert.hh (erase_bogus_certs): Re-add manifest cert version.

	* monotone.texi (Hook Reference): Remove documentation of
	get_{file,manifest}_cert_trust.

2005-01-18  Nathaniel Smith  <njs@codesourcery.com>

	* cert.cc (erase_bogus_certs): Re-add manifest cert version.
	(bogus_cert_p): Likewise.

2005-01-18  Nathaniel Smith  <njs@codesourcery.com>

	* cert.hh (rename_edge):
	(rename_set):
	(calculate_renames):
	(rename_cert_name): Remove.
	(cert_file_comment):
	(cert_manifest_comment): Remove.
	(erase_bogus_certs): Remove manifest and file versions.
	* cert.cc (rename_cert_name): Remove.
	(bogus_cert_p): Remove manifest<cert> and file<cert> variants.
	(erase_bogus_certs): Likewise.
	(put_simple_manifest_cert):
	(put_simple_file_cert):
	(cert_file_comment): Remove.

	* commands.cc (fcerts): Remove.
	(mcerts): Likewise.
	(rcerts): Rename to...
	(certs): ...this.  s/revision certs/certs/ in help text.
	(trusted): s/revision cert/cert/.
	(ls_certs): Don't special-case rename certs.

2005-01-18  Nathaniel Smith  <njs@codesourcery.com>

	* tests/t_vcheck.at: Fix AT_XFAIL_IF typo.

2005-01-18  Nathaniel Smith  <njs@codesourcery.com>

	* monotone.texi (Reserved Certs): Remove 'vcheck'.
	(Key and Cert): Remove 'vcheck'.
	(Accidental collision): Likewise.
	(Commands): Likewise.
	* tests/t_vcheck.at: Add note about manual having useful stuff for
	when vcheck is re-added.

2005-01-18  Nathaniel Smith  <njs@codesourcery.com>

	* mac.hh:
	* cert.cc (vcheck_cert_name):
	(calculate_vcheck_mac):
	(cert_manifest_vcheck
	(check_manifest_vcheck):
	* cert.hh (cert_manifest_vcheck):
	(check_manifest_vcheck):
	* constants.cc (constants::vchecklen):
	* constants.hh (constants::vchecklen):
	* commands.cc (vcheck):
	Remove.

	* tests/t_vcheck.at: New test.
	* testsuite.at: Call it.

2005-01-18  Nathaniel Smith  <njs@codesourcery.com>

	* ROADMAP: Remove 'upgrade to sqlite3' todo item.

2005-01-18  Nathaniel Smith  <njs@codesourcery.com>

	* commands.cc (tag):
	(testresult):
	(approve):
	(disapprove):
	(comment):
	(fload):
	(fmerge):
	(cat):
	(rcs_import): Change grouping for "--help" display, to make more
	informative.
	(rcs_import): Also add more details to help text.

2005-01-17  Matt Johnston  <matt@ucc.asn.au>

	* file_io.cc: re-add accidentally removed #include
	* botan/gzip.cc: improved comments, removed unused code

2005-01-17  Nathaniel Smith  <njs@codesourcery.com>

	* diff_patch.cc (normalize_extents): Add missing ')'.

2005-01-17  Nathaniel Smith  <njs@codesourcery.com>

	* tests/t_update_1.at: New test.
	* testsuite.at: Call it.

2005-01-11  Nathaniel Smith  <njs@codesourcery.com>

	* diff_patch.cc (normalize_extents): Add warning for anyone who
	manages to trigger the untested part of the normalization code.

2005-01-14  Christian Kollee <stuka@pestilenz.org>

	* search for and link with sqlite3 when --bundle-sqlite=no

2005-01-12  Derek Scherger  <derek@echologic.com>

	* tests/t_ambig_update.at: add comments from discussion on irc
	* tests/t_status_missing.at: new test
	* testsuite.at: include it

2005-01-10  graydon hoare  <graydon@pboox.com>

	* commands.cc (explicit_merge): Tweak merge message.
	* database.cc (check_sqlite_format_version): New function.
	(database::sql): Call it.
	* sqlite/pager.hh (SQLITE_DEFAULT_PAGE_SIZE): Adjust to 8192.
	(SQLITE_MAX_PAGE_SIZE): Adjust to 65536.
	* schema_migration.cc: Post-merge cleanup.
	* Makefile.am: Likewise.

2005-01-10  Christof Petig <christof@petig-baender.de>

	* sqlite/*: SQLite 3.0.8 CVS import
	* database.{cc,hh}:
	* schema_migration.{cc,hh}: convert to use the SQLite3 API

	This does not yet use any of the more sophisticated API features
	of SQLite3 (query parameters, BLOBs), so there is plenty of room
	for optimization. This also does not change the schema (i.e.
	still uses base64 encoded values in tables)

2005-01-17  graydon hoare  <graydon@pobox.com>

	* AUTHORS: Mention Wojciech and Neil.
	* revision.cc (calculate_ancestors_from_graph): Make non-recursive.

2005-01-17  Wojciech Miłkowski  <wmilkowski@interia.pl>

	* std_hooks.lua: Teach about meld.

2005-01-17  Neil Conway  <neilc@samurai.com>

	* diff_patch.cc: add a new context diff hunk consumer. Rename
	unidiff() to make_diff().
	* diff_patch.hh: Rename unidiff() to make_diff().
	* command.cc: Add new "cdiff" command, and refactor "diff" to
	invoke a common subroutine that is parameterized on the diff
	type. Unrelated change: make a branch-based checkout default to
	using the same directory name as the branch name, unless a
	branch is specified.

2005-01-17  graydon hoare  <graydon@pobox.com>

	* cryptopp/osrng.cpp (NonblockingRng::GenerateBlock):
	Bring forward patch lost in cryptopp 5.2 upgrade.
	* revision.cc (add_bitset_to_union)
	(calculate_ancestors_from_graph): New functions.
	(erase_ancestors)
	(is_ancestor): Rewrite.
	* cert.cc (get_branch_heads): Rewrite.
	* database.{cc,hh} (get_heads): Remove
	(get_revision_ancestry): Use multimap.
	(install_views): Disable.
	Remove everything related to the trust views. Too slow.
	Also tidy up whitespace formatting in sqlite3 code.
	* views.sql: Clear out all views.
	* commands.cc: Adapt to using multimap for ancestry.
	* AUTHORS: Mention Faheem and Christian.

2005-01-17  Faheem Mitha  <faheem@email.unc.edu>

	* debian/control: Fix up build depends.

2005-01-17  Ulrich Drepper  <drepper@redhat.com>

	* acinclude.m4 (AC_CHECK_INADDR_NONE): Fix quoting.
	* Makefile.am (EXTRA_DIST): Add sqlite/keywordhash.c.

2005-01-14  Christian Kollee  <stuka@pestilenz.org>

	* search for and link with sqlite3 when --bundle-sqlite=no

2005-01-12  Derek Scherger  <derek@echologic.com>

	* tests/t_ambig_update.at: add comments from discussion on irc
	* tests/t_status_missing.at: new test
	* testsuite.at: include it

2005-01-10  graydon hoare  <graydon@pboox.com>

	* commands.cc (explicit_merge): Tweak merge message.
	* database.cc (check_sqlite_format_version): New function.
	(database::sql): Call it.
	* sqlite/pager.hh (SQLITE_DEFAULT_PAGE_SIZE): Adjust to 8192.
	(SQLITE_MAX_PAGE_SIZE): Adjust to 65536.
	* schema_migration.cc: Post-merge cleanup.
	* Makefile.am: Likewise.

2005-01-10  Christof Petig  <christof@petig-baender.de>

	* sqlite/*: SQLite 3.0.8 CVS import
	* database.{cc,hh}:
	* schema_migration.{cc,hh}: convert to use the SQLite3 API

	This does not yet use any of the more sophisticated API features
	of SQLite3 (query parameters, BLOBs), so there is plenty of room
	for optimization. This also does not change the schema (i.e.
	still uses base64 encoded values in tables)

2005-01-11  Nathaniel Smith  <njs@codesourcery.com>

	* tests/t_migrate_schema.at: Switch to using pre-dumped db's, make
	it work, un-XFAIL it.

2005-01-11  Nathaniel Smith  <njs@codesourcery.com>

	* tests/t_persistent_server_keys_2.at: XFAIL it, add commentary on
	solution.

2005-01-11  Nathaniel Smith  <njs@codesourcery.com>

	* tests/t_persistent_server_keys_2.at: New test.
	* testsuite.at: Add it.

2005-01-06  Nathaniel Smith  <njs@codesourcery.com>

	* schema_migration.cc (migrate_monotone_schema): Add comment
	pointing to t_migrate_schema.at.
	* tests/t_migrate_schema.at: Implement, mostly.  (Still broken.)

	* tests/t_heads_discontinuous_branch.at: Remove urgency
	annotation.
	* tests/t_netsync_nocerts.at: Add urgency annotation.

	* testsuite.at: Add UNGZ, UNGZB64 macros.
	* tests/t_fmerge.at: Use them.

2005-01-05  Nathaniel Smith  <njs@codesourcery.com>

	* schema_migration.cc: Update comment about depot code.
	(migrate_depot_split_seqnumbers_into_groups):
	(migrate_depot_make_seqnumbers_non_null):
	(migrate_depot_schema): Remove; all are dead code.

2005-01-05  Nathaniel Smith  <njs@codesourcery.com>

	* schema_migration.cc: Remove tabs.

2005-01-05  Nathaniel Smith  <njs@codesourcery.com>

	* tests/t_check_same_db_contents.at: Uncapitalize title to unbreak
	testsuite.

	* revision.cc (is_ancestor): Add FIXME comment.
	(erase_ancestors): New function.
	* revision.hh (erase_ancestors): Prototype it.
	* cert.cc (get_branch_heads): Call it.
	* tests/t_heads_discontinuous_branch.at: Un-XFAIL it.

	* revision.cc (find_subgraph_for_composite_search): Ignore null
	revision ids.
	* commands.cc (try_one_merge): Add invariant - never create merges
	where the left parent is an ancestor or descendent of the right.
	(explicit_merge): Same check.
	(propagate): Handle cases where no merge is necessary.  Also, make
	generated log message more readable.

	* tests/t_propagate_desc.at: Un-XFAIL it.
	* tests/t_propagate_anc.at: Un-XFAIL it.  Use new
	CHECK_SAME_DB_CONTENTS macros.
	* testsuite.at: Move t_check_same_db_contents.at to run before
	propagation tests.  Make CHECK_SAME_DB_CONTENTS more thorough.

	* tests/t_dump_load.at: Implement test.

2005-01-05  Nathaniel Smith  <njs@codesourcery.com>

	* tests/t_check_same_db_contents.at: New test.
	* testsuite.at: Add it.
	(CHECK_SAME_DB_CONTENTS): New macro.

2005-01-04  Nathaniel Smith  <njs@codesourcery.com>

	* cert.cc: Remove tabs.
	* revision.hh: Likewise.

2005-01-04  Nathaniel Smith  <njs@codesourcery.com>

	* tests/t_propagate_anc.at: Also check the case where we're
	propagating a non-strict ancestor, i.e. the heads are actually
	equal.

2005-01-04  Nathaniel Smith  <njs@codesourcery.com>

	* database.cc (get_revision_parents): Add invariant.
	(get_revision_children): Likewise.
	(get_revision): Likewise.
	(put_revision): Likewise.

	* tests/t_merge_ancestor.at: New test.
	* tests/t_propagate_desc.at: Likewise.
	* tests/t_propagate_anc.at: Likewise.
	* testsuite.at: Call them.

2005-01-04  Nathaniel Smith  <njs@codesourcery.com>

	* tests/t_netsync_diffbranch.at: Add priority, add description of
	problem and solution.
	Also, XFAIL it.
	* tests/t_netsync_unrelated.at: Add reference to discussion.
	* tests/t_cmdline_options.at: Remove priority marking from
	non-bug.
	* tests/t_checkout_dir.at: XFAIL when run as root.

	* tests/t_netsync_nocerts.at: New test.
	* testsuite.at: Call it.

2005-01-03  Matt Johnston  <matt@ucc.asn.au>

	* tests/t_netsync_diffbranch.at: add a new test for pulling a branch
	with a parent from a different branch.
	* testsuite.at: add it

2005-01-02  Derek Scherger  <derek@echologic.com>

	* commands.cc (log_certs): new function
	(log) add Ancestor: and Branch: entries to output; use above new
	function
	* tests/t_cross.at: update to work with changesets

2005-1-1  Matt Johnston  <matt@ucc.asn.au>

	* botan/base64.cpp: Include a terminating newline in all cases for
	compatibility with cryptopp

2005-1-1  Matt Johnston  <matt@ucc.asn.au>

	* keys.cc: fix merge issues propagating 0.16 to net.venge.monotone.botan
	* botan/config.h: add it
	* botan/{aes,des,dh,dsa,elgamal,lion,lubyrack,nr,rw,openpgp}*: removed
	unused files.

2004-12-30  graydon hoare  <graydon@pobox.com>

	* constants.cc (netcmd_current_protocol_version): Set to 3.
	* tests/t_crlf.at: New test of crlf line encodings.
	* testsuite.at: Call it.
	* monotone.spec: Note 0.16 release.

2004-12-30  graydon hoare  <graydon@pobox.com>

	* win32/get_system_flavour.cc: Fix little compile bugs.

2004-12-30  Julio M. Merino Vidal  <jmmv@NetBSD.org>

	* change_set.{cc,hh}: Add the has_renamed_file_src function in
	change_set::path_rearrangement.
	* commands.cc: Make the 'log' command show nothing for renamed or
	deleted files (when asked to do so) and stop going backwards in
	history when such condition is detected; they don't exist any more,
	so there is no point in showing history (and could drive to incorrect
	logs anyway).
	* tests/t_log_nonexistent.at: New check to verify previous.
	* testsuite.at: Add it.

2004-12-30  graydon hoare  <graydon@pobox.com>

	* Makefile.am: Clean full testsuite directory and full-version.
	* configure.ac: Bump version number.
	* po/monotone.pot: Regenerate.
	* NEWS: Describe new release.

2004-12-29  Julio M. Merino Vidal  <jmmv@NetBSD.org>

	* tests/t_cmdline_options.at: New test for previous: ensure that
	monotone is actually checking for command line correctness.
	* testsuite.at: Add it.

2004-12-29  Julio M. Merino Vidal  <jmmv@NetBSD.org>

	* monotone.cc: Verify that the command line is syntactically correct
	as regards to options (based on error codes from popt).

2004-12-29  Matt Johnston  <matt@ucc.asn.au>

	* tests/t_drop_rename_patch.at: A test to check that deltas on
	renamed files are included in concatenate_change_sets, if there was a
	deletion of a file with the same name as the rename src.
	* testsuite.at: add it

2004-12-29  graydon hoare  <graydon@pobox.com>

	* AUTHORS: Add Jordi.
	* change_set.{cc,hh}: Make sanity helpers const.
	(normalize_change_set): Drop a->a deltas.
	(merge_change_sets): Call normalize.
	(invert_change_set): Likewise.
	* revision.cc
	(find_subgraph_for_composite_search): New fn.
	(calculate_composite_change_set): Call it.
	(calculate_change_sets_recursive): Use results.
	* tests/t_no_change_deltas.at: Fix.

2004-12-29  graydon hoare  <graydon@pobox.com>

	* change_set.cc: Fix unit tests to satisfy sanity checks.
	* std_hooks.lua: Fix status checking on external merges.

2004-12-29  Matt Johnston  <matt@ucc.asn.au>

	* change_set.{cc,hh}: Take account of files which are the
	destination of a rename_file operation, when examining
	file deletions. Added helper methods to clean up related code.

2004-12-29  Matt Johnston  <matt@ucc.asn.au>

	* change_set.cc: added a sanity check for deltas with same src/dst,
	and deleted files with deltas.

2004-12-29  Matt Johnston  <matt@ucc.asn.au>

	* testsuite.at, tests/t_netsync_single.at: don't use -q with
	killall since it isn't portable.

2004-12-28  Julio M. Merino Vidal  <jmmv@NetBSD.org>

	* commands.cc: Make the 'log' command show all affected files
	in each revision in a nice format (easier to read than what
	'cat revision' shows).

2004-12-28  Julio M. Merino Vidal  <jmmv@NetBSD.org>

	* commands.cc: Change the order used by the 'log' command to show
	affected files so that it matches the order in which these changes
	really happen.  Otherwise, a sequence like "rm foo; mv bar foo;
	patch foo" could be difficult to understand by the reader.

2004-12-28  Jordi Vilalta Prat  <jvprat@wanadoo.es>

	* monotone.texi: Fix a typo: "not not" should be "not".

2004-12-28  Julio M. Merino Vidal  <jmmv@NetBSD.org>

	* commands.cc: Make the 'log' command show all affected files
	in each revision in a nice format (easier to read than what
	'cat revision' shows).

2004-12-28  graydon hoare  <graydon@pobox.com>

	* AUTHORS: Add various recent authors.

2004-12-28  Badai Aqrandista <badaiaqrandista@hotmail.com>

	* debian/*: Fix up for package building.

2004-12-28  graydon hoare  <graydon@pobox.com>

	* change_set.{cc,hh}: Add sanity checking, rework
	some of concatenation logic to accomodate.
	* revision.{cc,hh}: Likewise.
	Teach about generalized graph rebuilding.
	* database.cc (delete_existing_revs_and_certs): New fn.
	* commands.cc (db rebuild): New command.
	(db fsck) New command.
	* sanity.{cc,hh} (relaxed): New flag.
	* work.cc: Use new concatenation logic.

2004-12-25  Julio M. Merino Vidal  <jmmv@NetBSD.org>

	* commands.cc: During 'log', print duplicate certificates (by
	different people) in separate lines, rather than showing them
	together without any spacing.  While here, homogenize new lines
	in other messages as well; this also avoids printing some of
	them in case of missing certificates).

2004-12-24  Nathaniel Smith  <njs@codesourcery.com>

	* tests/t_disapprove.at: Enable previously disabled test.

	* tests/t_no_change_deltas.at: New test.
	* testsuite.at: Call it.

2004-12-23  Nathaniel Smith  <njs@codesourcery.com>

	* win32/read_password.c: Remove unused file.

2004-12-22  Julio M. Merino Vidal  <jmmv@NetBSD.org>

	* commands.cc: Verify that the key identifier passed to the pubkey
	and privkey commands exists in the database.  Otherwise exit with
	an informational message instead of an exception.

2004-12-20  Matt Johnston  <matt@ucc.asn.au>

	* keys.cc: don't cache bad passphrases, so prompt for a correct
	password if the first ones fail.

2004-12-19  Matt Johnston  <matt@ucc.asn.au>

	* commands.cc: print out author/date next to ambiguous revision
	lists from selectors.

2004-12-19  Julio M. Merino Vidal  <jmmv@NetBSD.org>

	* testsuite.at:
	* tests/t_fmerge.at:
	* tests/t_netsync.at:
	* tests/t_netsync_single.at:
	* tests/t_revert.at:
	* tests/t_tags.at: Avoid usage of test's == operator.  It's a
	GNUism and causes unexpected failures in many tests.  The correct
	operator to use is just an equal sign (=).
	* tests/t_renamed.at: Don't use cp's -a flag, which is not
	supported by some implementations of this utility (such as the
	one in NetBSD).  Try to add some of its funcionality by using
	the -p flag, although everything could be fine without it.
	* tests/t_unidiff.at: Discard patch's stderr output.  Otherwise
	it's treated as errors, but NetBSD's patch uses it to print
	informative messages.

2004-12-19  Julio M. Merino Vidal  <jmmv@NetBSD.org>

	* tests/t_scan.at: Instead of running sha1sum, use a prestored
	manifest file to do the verification.  This avoids problems in
	systems that do not have the sha1sum tool, like NetBSD.

2004-12-19  Julio M. Merino Vidal  <jmmv@NetBSD.org>

	* Makefile.am: Remove obsolete --with-bundled-adns flag from
	DISTCHECK_CONFIGURE_FLAGS.

2004-12-18  Nathaniel Smith  <njs@codesourcery.com>

	* tests/t_checkout_dir.at: Make the test directory chdir'able
	again after the test.
	* tests/t_delete_dir.at: Add trailing newline.

	* tests/t_dump_load.at: New bug report.
	* tests/t_migrate_schema.at: Likewise.
	* testsuite.at: Call them.

2004-12-18  Nathaniel Smith  <njs@codesourcery.com>

	* change_set.hh: Remove obsolete comment.

2004-12-18  Nathaniel Smith  <njs@codesourcery.com>

	* tests/t_delete_dir.at: New bug report.
	* testsuite.at: Call it.

2004-12-18  Julio M. Merino Vidal  <jmmv@NetBSD.org>

	* commands.cc: Homogenize help message for 'ls' with the one shown
	by 'list'.

2004-12-18  Julio M. Merino Vidal  <jmmv@NetBSD.org>

	* ChangeLog: Add missing entries for several modifications I did
	in December 6th and 3rd.

2004-12-18  Julio M. Merino Vidal  <jmmv@NetBSD.org>

	* tests/t_checkout_dir.at: New test triggering the bug I fixed
	  previously in the checkout command, verifying that directory
	  creation and chdir succeed.
	* testsuite.at: Add new test.

2004-12-18  Nathaniel Smith  <njs@codesourcery.com>

	* ChangeLog: Add log entry for <jmmv@NetBSD.org>'s last change.
	* std_hooks.lua: Check exit status of external merge commands.

2004-12-18  Julio M. Merino Vidal  <jmmv@NetBSD.org>

	* commands.cc: Include cerrno, cstring,
	boost/filesystem/exception.hpp.
	(checkout): Verify that directory creation and chdir succeeded.

2004-12-18  Nathaniel Smith  <njs@codesourcery.com>

	* diff_patch.cc (struct hunk_offset_calculator): Remove dead
	code.  (I believe it was used by the old, non-extent-based
	merging.)
	(calculate_hunk_offsets): Likewise.
	(struct hunk_consumer): Move next to rest of unidiff code.
	(walk_hunk_consumer): Likewise.

2004-12-18  Matt Johnston <matt@ucc.asn.au>

	* change_set.cc (concatenate_change_sets): Be more careful checking
	whether to discard deltas for deleted files (in particular take
	care when files are removed then re-added) - fixes tests
	t_patch_drop_add, t_add_drop_add.at, t_add_patch_drop_add,
	t_merge2_add_drop_add
	* change_set.cc (project_missing_deltas): don't copy deltas
	for deleted files, and handle the case where src file ids vary when
	files are added/removed. (fixes t_patch_vs_drop_add)
	* t_patch_drop_add.at, t_add_drop_add.at, t_add_patch_drop_add.at,
	  t_merge2_add_drop_add.at, t_patch_vs_drop_add.t: don't expect
	to fail any more.

2004-12-17  Nathaniel Smith  <njs@codesourcery.com>

	* tests/t_persistent_server_keys.at:
	* tests/t_attr.at:
	* tests/t_patch_vs_drop_add.at:
	* tests/t_merge2_add_drop_add.at:
	* tests/t_add_drop_add.at:
	* tests/t_add_patch_drop_add.at:
	* tests/t_patch_drop_add.at: Remove priority notes, since these
	are no longer bugs.

2004-12-17  graydon hoare  <graydon@pobox.com>

	* tests/t_merge_2.at: Works now, remove xfail.

2004-12-17  graydon hoare  <graydon@pobox.com>

	* tests/t_merge_1.at: Remove AT_CHECK(false) and xfail.
	* tests/t_fdiff_normalize.at: New test.
	* testsuite.at: Call it.
	* diff_patch.cc (normalize_extents): Fix the normalize bug.
	* revision.{cc,hh} (construct_revisions): Rename to prepare for
	next rebuild-the-graph migration.
	* commands.cc (db): Change call name.

2004-12-16  Joel Rosdahl  <joel@rosdahl.net>

	* revision.cc (is_ancestor): Use std::queue for the queue.

2004-12-14  Joel Rosdahl  <joel@rosdahl.net>

	Generalize the explicit_merge command with an optional ancestor
	argument:
	* revision.cc (is_ancestor): New method.
	* revision.hh (is_ancestor): Add prototype.
	* commands.cc (try_one_merge): Add ancestor argument. Empty
	ancestor means use ancestor from find_common_ancestor_for_merge.
	(merge): Pass empty ancestor to try_one_merge.
	(propagate): Likewise.
	(explicit_merge): Add optional ancestor argument.
	* monotone.texi: Document new explicit_merge argument.

2004-12-13  Joel Rosdahl  <joel@rosdahl.net>

	* tests/t_merge_2.at: New test triggering a bad merge.
	* testsuite.at: Add new test.

2004-12-13  Joel Rosdahl  <joel@rosdahl.net>

	* revision.cc (find_least_common_ancestor): Add a missing "return
	true;" that mysteriously was removed in
	c853237f9d8d155431f88aca12932d2cdaaa31fe.

2004-12-13  Joel Rosdahl  <joel@rosdahl.net>

	* revision.cc (find_least_common_ancestor): Remove unused variable.
	* commands.cc (lca): Correct negative status text.
	* commands.cc (update): Use GNU style braces.

2004-12-12  graydon hoare  <graydon@pobox.com>

	* commands.cc: Fix bug reported in t_attr.at
	* tests/t_attr.at: Remove xfail.
	* change_set.cc: Change unit tests syntax.
	(read_change_set): Assert complete read.
	* revision_ser.cc (read_revision_set): Likewise.
	* os_specific.hh: Drop obsolete file.

2004-12-12  Joel Rosdahl  <joel@rosdahl.net>

	* revision.cc (find_least_common_ancestor): New function for
	finding the vanilla LCA.
	* revision.hh: Added prototype for find_least_common_ancestor.
	* commands.cc (update): Use find_least_common_ancestor for finding
	a common ancestor.
	* commands.cc (diff): Likewise.
	* revision.cc (find_common_ancestor): Rename to...
	(find_common_ancestor_for_merge): ...this, for clarity.
	* revision.hh: find_common_ancestor -->
	find_common_ancestor_for_merge.
	* commands.cc (try_one_merge): Call find_common_ancestor_for_merge
	to find ancestor.
	* commands.cc (lcad): Rename lca command to lcad.
	* commands.cc (lca): New command for finding the vanilla LCA.

2004-12-12  Nathaniel Smith  <njs@codesourcery.com>

	* tests/t_persistent_server_keys.at: Actually test what it's
	supposed to.  Also, un-XFAIL it, since now it seems to pass.

2004-12-12  Nathaniel Smith  <njs@codesourcery.com>

	* tests/t_persistent_server_keys.at: New test.

	* testsuite.at: Call it.
	* tests/t_persistent_server_revision.at: Fix typo.

2004-12-12  Nathaniel Smith  <njs@codesourcery.com>

	* tests/t_persistent_server_revision.at: New test.
	* testsuite.at: Call it.  Tweak NETSYNC macros in support of it.

2004-12-11  Nathaniel Smith  <njs@codesourcery.com>

	* lua.hh (add_rcfile): Add 'required' argument.
	* lua.cc (add_rcfile): Implement it.  Simplify error checking
	logic while I'm there...
	* monotone.cc (cpp_main): Pass new argument to add_rcfile.

	* tests/t_rcfile_required.at: New test.
	* testsuite.at: Call it.
	Revamp netsync support macros, to allow long-running servers.
	Make netsync-killer try first with -TERM, in case that plays nicer
	with gcov.

2004-12-11  Nathaniel Smith  <njs@codesourcery.com>

	* lua.hh: Remove tabs.

2004-12-11  Nathaniel Smith  <njs@codesourcery.com>

	* monotone.texi: Document explicit_merge.

2004-12-11  Nathaniel Smith  <njs@codesourcery.com>

	* Makefile.am: Redo full-revision support again, to properly
	handle 'make dist' and caching.  Hopefully.

2004-12-11  Nathaniel Smith  <njs@codesourcery.com>

	* monotone.texi (File Attributes): Rewrite for new .mt-attrs
	syntax.

2004-12-11  Nathaniel Smith  <njs@codesourcery.com>

	* tests/t_attr.at: New test.
	* testsuite.at: Call it.

2004-12-11  Nathaniel Smith  <njs@codesourcery.com>

	* commands.cc (trusted): Print spaces between key ids.

	* lua.cc (add_rcfile): Errors while loading a user-provided rc
	file are naughtiness, not oopses.

2004-12-11  Nathaniel Smith  <njs@codesourcery.com>

	* commands.cc (commands::explain_usage): Use split_into_lines to
	do formatting of per-command usage; allow multi-line
	descriptions.
	(trusted): New command.
	* monotone.texi (Key and Cert): Document 'trusted' command.
	* tests/t_trusted.at: New test.
	* testsuite.at: Change get_revision_cert_trust to support
	t_trusted.at.  Call t_trusted.at.

2004-12-11  Derek Scherger  <derek@echologic.com>

	* app_state.{cc,hh} (restriction_includes): renamed from
	in_restriction to be less obscure; use path_set rather than
	set<file_path>
	* commands.cc
	(restrict_path_set):
	(restrict_rename_set):
	(restrict_path_rearrangement):
	(calculate_restricted_revision): new restriction functions
	(restrict_patch_set): remove old restrictions machinery
	(status): call calculate_restricted_revision
	(ls_tags): call app.initialize
	(unknown_itemizer): restriction_includes renamed
	(ls_unknown): call calculate_restricted_revision
	(ls_missing): rework for restrictions
	(commit): switch to --message option, optional paths and preserve
	restricted work
	(diff): allow restrictions for zero and one arg variants
	(revert): note some work left to do
	* manifest.{cc,hh} (build_manifest_map): hide unused things
	(build_restricted_manifest_map): new function
	* transforms.{cc,hh} (calculate_ident): clean up merge artifacts
	* work.cc (read_options_map): merge cleanup to preserve command
	line options

2004-12-10  Nathaniel Smith  <njs@codesourcery.com>

	* Makefile.am (package_full_revision.txt): Redo Joel Rosdahl
	<joel@rosdahl.net>'s change below after it got clobbered by
	merge.

2004-12-10  Nathaniel Smith  <njs@codesourcery.com>

	* commands.cc (log): Synopsize optional 'file' argument, and
	describe both arguments in help description.

2004-12-10  Matt Johnston  <matt@ucc.asn.au>

	* cert.cc: Added priv_key_exists() function
	* commands.cc, rcs_import.cc: use new privkey functions
	* netsync.cc: change some bits that were missed

2004-12-09  Derek Scherger  <derek@echologic.com>

	* .mt-nonce: delete obsolete file
	* change_set.cc (merge_deltas): add file paths in call to
	try_to_merge_files
	* commands.cc (propagate): add progress logging similar to merge
	* diff_patch.{cc,hh} (try_to_merge_files): add file paths to
	merge2 and merge3 hooks; add logging of paths before calling merge
	hooks
	* lua.{cc,hh} (hook_merge2, hook_merge3): add file paths to merge
	hooks
	* std_hooks.lua (merge2, merge3, merge2_xxdiff_cmd,
	merge3_xxdiff_cmd): pass file paths to xxdiff for use as titles
	* testsuite.at (MONOTONE_SETUP): add paths to merge2 hook

2004-12-09  Matt Johnston  <matt@ucc.asn.au>

	* cert.cc, cert.hh, lua.cc, lua.hh, netsync.cc:
	Added a new get_priv_key(keyid) lua hook to retrieve
	a private key from ~/.monotonerc

2004-12-09  Matt Johnston  <matt@ucc.asn.au>

	* change_set.cc: Don't include patch deltas on files which
	are being deleted in changesets. (partial fix for bug
	invoked by t_merge_add_del.at)

2004-12-09  Matt Johnston  <matt@ucc.asn.au>

	* configure.ac,Makefile.am: Fix iconv and intl
	handling so that the libraries are used (required for OS X).

2004-12-09  Nathaniel Smith  <njs@codesourcery.com>

	* Makefile.am (BUILT_SOURCES_NOCLEAN): add 'S'.

	* netsync.cc (session): Make ticker pointers into auto_ptr's.  Add
	cert and revision tickers.
	(session::session): Initialize new tickers.
	(session::note_item_sent): New method.  Increment tickers.
	(session::note_item_arrived): Increment tickers.
	(session::read_some): Adjust for auto_ptr.
	(session::write_some): Likewise.
	(call_server): Conditionally initialize cert and revision
	tickers.
	(queue_data_cmd): Call 'note_item_sent'.
	(queue_delta_cmd): Call 'note_item_sent'.

2004-12-09  graydon hoare  <graydon@pobox.com>

	* ROADMAP: Add file.

2004-12-08  Nathaniel Smith  <njs@codesourcery.com>

	* tests/t_patch_vs_drop_add.at:
	* tests/t_patch_drop_add.at:
	* tests/t_netsync_unrelated.at:
	* tests/t_merge_add_del.at:
	* tests/t_merge2_add_drop_add.at:
	* tests/t_merge_1.at:
	* tests/t_heads_discontinuous_branch.at:
	* tests/t_cleanup_empty_dir.at:
	* tests/t_checkout_options.at:
	* tests/t_ambig_update.at:
	* tests/t_add_patch_drop_add.at:
	* tests/t_add_drop_add.at:
	* tests/t_add_dot.at: Add (importance) markers to all bug report
	tests.

2004-12-08  Nathaniel Smith  <njs@codesourcery.com>

	* app_state.hh (write_options): Add 'force' option.
	* app_state.cc: Remove tabs.
	(write_options): Implement.
	* commands.cc (checkout): Pass force=true to 'write_options'.

	* tests/t_checkout_options.at: New test.
	* testsuite.at: Define RAW_MONOTONE.
	(t_checkout_options.at): Call it.

2004-12-08  Nathaniel Smith  <njs@codesourcery.com>

	* update.hh (pick_update_target): Rename to...
	(pick_update_candidates): ...this.  Return a set of candidates,
	rather than a single best.
	* update.cc (pick_update_candidates): Likewise.  Remove logic
	checking for unique candidate.
	* commands.cc (describe_revision): New function.
	(heads): Use it.
	(update): Use new 'pick_update_candidates' function.  Add logic
	checking for unique candidate.  On non-unique candidate, print all
	candidates, using 'describe_revision'.

	* tests/t_ambig_update.at: Check that failure messages describe
	the candidate set.

2004-12-08  Nathaniel Smith  <njs@codesourcery.com>

	* update.cc: Remove tabs.

2004-12-08  Nathaniel Smith  <njs@codesourcery.com>

	* tests/t_ambig_update.at: Also check that update fails when one
	candidate edge is deeper than the other.

2004-12-08  graydon hoare  <graydon@pobox.com>

	* change_set.cc (extend_renumbering_via_added_files):
	Look up parent tid in existing renumbering.
	* commands.cc (attr): Check index for "set" subcommand.
	(lca): New diagnostic command.
	(log): Tidy up output formatting a bit.
	* po/monotone.pot: Regenerate.
	* tests/t_add_edge.at: New test to catch add failure.
	* testsuite.at: Call it.

2004-12-08  Nathaniel Smith  <njs@codesourcery.com>

	* tests/t_ambig_update.at: New test.
	* testsuite.at: Add it.

	* tests/t_explicit_merge.at: Add, having forgotten to last time.

2004-12-08  Nathaniel Smith  <njs@codesourcery.com>

	* tests/t_explicit_merge.at: New test.
	* testsuite.at: Add it.

2004-12-08  Nathaniel Smith  <njs@codesourcery.com>

	* testsuite.at: Remove duplicate line created by merge.
	* ChangeLog: Re-sort after merges.

	* commands.cc (explicit_merge): Remove stray space.  Print id of
	merge result.
	(complete_command): Add back "}" deleted by merge.

2004-12-08  Nathaniel Smith  <njs@codesourcery.com>

	* change_set.cc: Remove tabs.
	* diff_patch.cc: Likewise.

	* commands.cc (explicit_merge): New command.

2004-12-08  graydon hoare  <graydon@pobox.com>

	* change_set.cc (extend_renumbering_via_added_files):
	Look up parent tid in existing renumbering.
	* commands.cc (attr): Check index for "set" subcommand.
	(lca): New diagnostic command.
	(log): Tidy up output formatting a bit.
	* po/monotone.pot: Regenerate.
	* tests/t_add_edge.at: New test to catch add failure.
	* testsuite.at: Call it.

2004-12-07  Richard Levitte  <richard@levitte.org>

	* Makefile.am: Keep package_*revision.{txt,h}, so they are saved
	as part of a distribution, and thereby make as sure as possible
	people who download monotone get historical information on where
	their copy of monotone came from.

2004-12-06  Richard Levitte  <richard@levitte.org>

	* monotone.cc: Add a hint on how to use --ticker.

2004-12-06  Nathaniel Smith  <njs@codesourcery.com>

	* commands.cc (ls_certs): Sort the certs before printing.
	* tests/t_netsync_repeated.at: Actually check that certs were
	transferred correctly.

2004-12-06  Julio M. Merino Vidal  <jmmv@NetBSD.org>

	* figures/cert.pdf:
	* figures/cert.png:
	* figures/oo-figures.sxd:
	* monotone.texi: Use example host names under the
	example.{com,org,net} subdomains instead of invented names.
	These are defined in RFC 2606.

2004-12-06  Julio M. Merino Vidal  <jmmv@NetBSD.org>

	* configure.ac: Now that we depend on GNU Autoconf >= 2.58, we
	can use the AS_HELP_STRING macro everywhere we need to pretty-print
	help strings.  Also convert old calls to AC_HELP_STRING (deprecated)
	to this one.

2004-12-06  Joel Rosdahl  <joel@rosdahl.net>

	* Makefile.am (package_full_revision.txt): Silence error messages
	when deducing full package revision.

2004-12-06  graydon hoare  <graydon@pobox.com>

	* unix/get_system_flavour.cc:
	* win32/get_system_flavour.cc: Add missing files.

2004-12-06  graydon hoare  <graydon@pobox.com>

	* commands.cc (merge): Add newline in output.
	* change_set.cc (project_missing_deltas): Fix very bad
	delta-renaming bug.

2004-12-06  graydon hoare  <graydon@pobox.com>

	* change_set.cc:
	* tests/t_merge_add_del.at:
	* netsync.cc:
	* commands.cc: Clean up from merge.

2004-12-06  Nathaniel Smith  <njs@codesourcery.com>

	* tests/t_add_patch_drop_add.at: New test.
	* tests/t_merge2_add_drop_add.at: New test.
	* tests/t_patch_drop_add.at: New test.
	* tests/t_patch_vs_drop_add.at: New test.
	* testsuite.at: Add them.

	* tests/t_add_drop_add.at: Fix to test what it was supposed to.

	* tests/t_merge2_data.at: Remove extraneous [stdout].

	* tests/t_merge_add_del.at: Fix description.
	XFAIL it.

2004-12-06  Nathaniel Smith  <njs@codesourcery.com>

	* tests/t_add_drop_add.at: New test.
	* testsuite.at: Add it.

2004-12-05  Nathaniel Smith  <njs@codesourcery.com>

	* tests/t_merge_add_del: Shorten name for better display.

2004-12-05  Matt Johnston <matt@ucc.asn.au>

	* tests/t_merge_add_del: added a new test for merging
	  branches where a file is added then removed.
	* testsuite.at: added the new test
	* configure.ac: bumped the prequisite version to 2.58 since
	  some tests use AT_XFAIL_IF

2004-12-05  graydon hoare  <graydon@pobox.com>

	* Makefile.am (package_full_revision.txt): Use top_builddir
	to locate monotone executable.

2004-12-05  Nathaniel Smith  <njs@codesourcery.com>

	* tests/t_merge_add_del: Shorten name for better display.

2004-12-05  Matt Johnston <matt@ucc.asn.au>

	* tests/t_merge_add_del: added a new test for merging
	  branches where a file is added then removed.
	* testsuite.at: added the new test
	* configure.ac: bumped the prequisite version to 2.58 since
	  some tests use AT_XFAIL_IF

2004-12-04  graydon hoare  <graydon@pobox.com>

	* commands.cc (fcommit): New command.
	(update): Finish off merge of update command.

2004-12-04  Derek Scherger  <derek@echologic.com>

	* commands.cc: (complete_command): New function.
	(explain_usage/process): Use it.

2004-12-04  Nathaniel Smith  <njs@codesourcery.com>

	* change_set.cc (merge_deltas): Call correct variant of
	try_to_merge_files depending on whether ancestor is available.
	* diff_patch.cc (try_to_merge_files -- merge3 version): Add
	assertions about ids.
	(try_to_merge_files -- merge2 version): Likewise.

	* testsuite.at: Add a trivial working merge2 hook.
	* tests/t_related_merge2_data.at: Update to use.
	Mark as expected to PASS.
	* tests/t_merge2_data.at: Likewise.

2004-12-04  Nathaniel Smith  <njs@codesourcery.com>

	* change_set.cc (merge_deltas): Call correct variant of
	try_to_merge_files depending on whether ancestor is available.
	* diff_patch.cc (try_to_merge_files -- merge3 version): Add
	assertions about ids.
	(try_to_merge_files -- merge2 version): Likewise.

	* testsuite.at: Add a trivial working merge2 hook.
	* tests/t_related_merge2_data.at: Update to use.
	Mark as expected to PASS.
	* tests/t_merge2_data.at: Likewise.

2004-12-04  Nathaniel Smith  <njs@codesourcery.com>

	* change_set.cc: Remove tabs.
	* diff_patch.cc: Likewise.

2004-12-04  Nathaniel Smith  <njs@codesourcery.com>

	* change_set.cc: Remove tabs.
	* diff_patch.cc: Likewise.

2004-12-03  Julio M. Merino Vidal  <jmmv@NetBSD.org>

	* commands.cc: Add a missing newline to a message.

2004-12-03  Julio M. Merino Vidal  <jmmv@NetBSD.org>

	* cryptopp/config.h:
	* configure.ac: NetBSD does not define __unix__ nor __unix, so the
	build fails.  To solve, check for __NetBSD__ where appropiate to
	detect a Unix system.

2004-12-03  Julio M. Merino Vidal  <jmmv@NetBSD.org>

	* INSTALL: Document my latest changes: --enable-ipv6 option, ability
	to specify static boost prefix through --enable-static-boost and
	BOOST_SUFFIX variable.

2004-12-03  Julio M. Merino Vidal  <jmmv@NetBSD.org>

	* Makefile.am:
	* configure.am: Add a variable, BOOST_SUFFIX, that identifies the
	suffix string that has to be appended to Boost library names to use
	them.  This variable can be defined on configure's command line.

2004-12-03  Julio M. Merino Vidal  <jmmv@NetBSD.org>

	* configure.ac: Let the --enable-static-boost argument take a prefix
	to where boost libraries are located.

2004-12-03  Julio M. Merino Vidal  <jmmv@NetBSD.org>

	* configure.ac: Add a three-state --enable-ipv6 argument to the
	configure script to explicitly enable or disable IPv6 support.

2004-12-03  Julio M. Merino Vidal  <jmmv@NetBSD.org>

	* std_hooks.lua: Add missing newlines to two error messages.

2004-12-02  Derek Scherger  <derek@echologic.com>

	* commands.cc: more tweaking to ease changeset merge

2004-12-01  Derek Scherger  <derek@echologic.com>

	* commands.cc: reordered commands to help merge with changesets
	branch

2004-12-01  graydon hoare  <graydon@pobox.com>

	* {unix,win32}/get_system_flavour.cc: New files.
	* basic_io.{cc,hh}: Give names to input sources.
	* monotone.cc: Move app_state ctor inside try.
	* platform.hh (get_system_flavour): Declare.
	* revision.cc: Name input source "revision".
	* sanity.cc: Log flavour on startup.
	* tests/t_attributes.at: Use new syntax.
	* transforms.{cc,hh} (split_into_lines): New variant, and rewrite.
	* work.{cc,hh}: Rewrite attributes to use basic_io.
	(get_attribute_from_db):
	(get_attribute_from_working_copy): New functions.

2004-11-30  Nathaniel Smith  <njs@codesourcery.com>

	* keys.cc (get_passphrase): Simplify arguments.
	(generate_key_pair): Force new passphrases to come from the user.
	Adapt to new 'get_passphrase' arguments.
	(change_key_passphrase): Likewise.
	(generate_key_pair): Add argument specifying passphrase, for
	exclusive use of the unit tests.
	(signature_round_trip_test): Use it.
	* keys.hh (generate_key_pair): Adjust prototype correspondingly.

	* tests/t_genkey.at: Test that 'genkey' requires the passphrase to
	be entered.
	* tests/t_chkeypass.at: Check that 'chkeypass' fails if no
	passphrase is given.

2004-11-30  Nathaniel Smith  <njs@codesourcery.com>

	* keys.hh: Remove tabs.
	* keys.cc: Likewise.

2004-11-30  Nathaniel Smith  <njs@codesourcery.com>

	* monotone.texi (Hook Reference): Clarify description of
	'get_passphrase', following confusion on IRC.

2004-11-30  Joel Rosdahl  <joel@rosdahl.net>

	* ui.cc (fatal): Added missing newlines in fatal message.

2004-11-29  Nathaniel Smith  <njs@codesourcery.com>

	* monotone.texi: Add more details to documentation of 'update
	<revision>' command.

	* ui.cc (fatal): Typo in previous commit.

2004-11-29  Nathaniel Smith  <njs@codesourcery.com>

	* ui.cc (fatal): On suggestion of Zack Weinberg, add a note to
	fatal error messages 1) telling the user that it's a bug (i.e.,
	not their fault), and 2) requesting a bug report.

2004-11-29  Nathaniel Smith  <njs@codesourcery.com>

	* ui.cc: Remove tabs.

2004-11-30  Matt Johnston  <matt@ucc.asn.au>

	* change_set.cc (merge_disjoint_analyses): Prevent duplicated
	tids being used.
	(merge_disjoint_analyses): Fix typo (s/a_tmp/b_tmp/)

2004-11-27  Matt Johnston  <matt@ucc.asn.au>

	* Replaced cryptopp with botan

2004-11-24  Nathaniel Smith  <njs@codesourcery.com>

	* tests/t_cleanup_empty_dir.at: Shorten name.

2004-11-24  Nathaniel Smith  <njs@codesourcery.com>

	* Makefile.am (BUILT_SOURCES): List package_*version.{h,txt}.
	* package_{full_,}version.txt: Work when blddir != srcdir.

2004-11-24  Nathaniel Smith  <njs@codesourcery.com>

	* mt_version.hh: New file.
	* mt_version.cc: New file.
	* monotone.cc (package_revision.h): Don't include it.
	(mt_version.hh): Include it.
	(OPT_FULL_VERSION): New option.
	(options): Add it.
	(cpp_main): Implement --version and --full-version in terms of
	mt_version.hh.

	* Makefile.am (package_full_revision.h): Build it.
	(MOST_SOURCES): Add mt_version.{cc,hh}.

2004-11-24  Nathaniel Smith  <njs@codesourcery.com>

	* txt2c.cc (main): Add "--skip-trailing" option to skip trailing
	whitespace.
	* Makefile.am (package_revision.h): Generate it.
	* monotone.cc (package_revision.h): Include it.
	(cpp_main): Print it as part of --version.

2004-11-23  Nathaniel Smith  <njs@codesourcery.com>

	* tests/t_cleanup_empty_dir.at: New test.
	* testsuite.at: Call it.

2004-11-23  Nathaniel Smith  <njs@codesourcery.com>

	* monotone.texi (File Attributes): Document how restricted format
	of .mt-attrs currently is.  Also talk about 'the' .mt-attrs file
	instead of 'an', in response to confusion.

2004-11-23  Nathaniel Smith  <njs@codesourcery.com>

	* work.cc (build_deletion): Add missing newline.
	(build_rename): Likewise.
	(build_rename): Likewise.

2004-11-23  Nathaniel Smith  <njs@codesourcery.com>

	* work.cc: Remove tabs.

2004-11-23  Nathaniel Smith  <njs@codesourcery.com>

	* commands.cc: Remove tabs.

2004-11-23  Nathaniel Smith  <njs@codesourcery.com>

	* tests/t_add_dot.at: New test.
	* testsuite.at: Call it.

2004-11-22  Joel Rosdahl  <joel@rosdahl.net>

	* testsuite.at (NEED_UNB64): Check that python knows how to decode
	strings before using it.

2004-11-21  Joel Rosdahl  <joel@rosdahl.net>

	* testsuite.at (NEED_UNB64): Find more programs for decoding
	base64.

2004-11-20  Nathaniel Smith  <njs@codesourcery.com>

	* tests/t_merge_1.at: New test.
	* testsuite.at: Add it.
	(NEED_UNB64): New macro.
	(UNB64): Likewise.
	* tests/t_unidiff.at: Use them.
	* tests/t_unidiff2.at: Likewise.

2004-11-19  Nathaniel Smith  <njs@codesourcery.com>

	* tests/t_initfork.at: Remove file; redundant with
	t_merge2_add.at.
	* testsuite.at: Don't call it.

2004-11-18  Derek Scherger  <derek@echologic.com>

	* commands.cc (list tags): new command.
	* monotone.1: update.
	* monotone.texi: update.
	* std_hooks.lua: remove unused get_problem_solution hook.
	* test/t_tags.at: new test.
	* testsuite.at: call it.

2004-11-18  Nathaniel Smith  <njs@codesourcery.com>

	* monotone.texi (Committing Work): Remove mistakenly added
	redundant command line argument.

2004-11-17  Joel Rosdahl  <joel@rosdahl.net>

	* commands.cc (diff): Don't print hashes around diff output if
	there is no diff to print.

	Fix bugs #8714 "monotone update working copy to previous version"
	and #9069 "update with multiple candidates":
	* commands.cc (update): Let the update command take an optional
	revision target parameter. Without an explicit revision target,
	the current branch head is used just like before. Added logic for
	updating to an older revision or another revision reachable via a
	common ancestor.
	* tests/t_update_to_revision.at: Add regression tests for new
	update logic.
	* testsuite.at: Add new test.
	* monotone.texi: Document new update argument.

2004-11-17  Nathaniel Smith  <njs@codesourcery.com>

	* netsync.cc (request_fwd_revisions): Rename 'first_attached_edge'
	to 'an_attached_edge', because it does not represent the first
	attached edge.  Likewise for 'first_attached_cset'.
	(analyze_attachment): Remove early exit from loop; we want to
	analyze the entire graph, not just some linear subgraphs.

	* revision.cc (ensure_parents_loaded): Filter out the null
	revision when calculating parents.
	* change_set.hh (null_id): Define for 'revision_id's.

	* tests/t_merge2_add.at: New test.
	* tests/t_merge2_data.at: New test.
	* tests/t_related_merge2_data.at: New test.
	* tests/t_merge_add.at: New test.
	* tests/t_netsync_pubkey.at: New test.
	* tests/t_netsync_repeated.at: New test.
	* tests/t_netsync_unrelated.at: New test.


	* testsuite.at: Add new tests.
	(NETSYNC_SETUP): New macro.
	(MONOTONE2): New macro.
	(RUN_NETSYNC): New macro.
	(ADD_FILE): New macro.
	(SET_FILE): New macro.
	(COMMIT): New macro.
	* tests/t_netsync.at: Use them.

	* tests/t_singlenetsync.at: Add 'netsync' keyword'.  Rename to...
	* tests/t_netsync_single.at: ...this.

	* tests/t_heads_discontinuous_branch.at: XFAIL it.

2004-11-17  Nathaniel Smith  <njs@codesourcery.com>

	* netsync.cc: Remove hard tabs.

2004-11-17  Nathaniel Smith  <njs@codesourcery.com>

	* revision.cc: Remove hard tabs.
	* change_set.hh: Likewise.

2004-11-16  Nathaniel Smith  <njs@codesourcery.com>

	* tests/t_heads.at: Replace last tricky case with a less tricky case.
	* tests/t_heads_discontinuous_branch.at: New test for the really
	tricky case.
	* testsuite.at: Run it.

2004-11-16  Nathaniel Smith  <njs@codesourcery.com>

	* views.sql (trusted_parents_in_branch): Remove.
	(trusted_children_in_branch): Remove.
	(trusted_branch_members): New view.
	(trusted_branch_parents): New view.
	(branch_heads): Use the new views, not the removed ones.

	* database.cc (get_heads): Column name in 'branch_heads'
	unavoidably changed from 'id' to 'parent'; adjust SELECT statement
	to use new name.

2004-11-16  Nathaniel Smith  <njs@codesourcery.com>

	* database.cc: Remove hard tabs.

2004-11-16  Nathaniel Smith  <njs@codesourcery.com>

	* commands.cc (dump_diffs): Fetch delta destination, not source,
	on new files.

2004-11-15  Joel Rosdahl  <joel@rosdahl.net>

	* tests/t_diff_added_file.at: Added testcase exposing a bug in
	"monotone diff x y" where x is an ancestor of y and y adds a new
	file.
	* testsuite.at: Add new test.

2004-11-14  Joel Rosdahl  <joel@rosdahl.net>

	Fix bug #9092 "add command to change passphrase":
	* commands.cc (chkeypass): New command.
	* keys.cc (get_passphrase): Added parameters for prompt beginning and
	disabling hook lookup and passphrase caching.
	* keys.hh, keys.cc (change_key_passphrase): New function.
	* database.hh, database.cc (delete_private_key): New function.
	* monotone.texi (Key and Cert): Document command.
	* tests/t_chkeypass.at: Testcase for the command.
	* testsuite.at: Added new testcase.

2004-11-14  Matt Johnston <matt@ucc.asn.au>

	* tests/t_initfork.at: New test for merging two ancestor-less heads.

2004-11-13  Nathaniel Smith  <njs@codesourcery.com>

	* tests/t_heads.at: New test.
	* testsuite.at: Add it.

2004-11-13  Nathaniel Smith  <njs@codesourcery.com>

	* monotone.texi: Fix various typos.
	(Committing Work): Add missing command line argument.
	(Branch Names): New section.
	Add me to the copyright block.

2004-11-12  Joel Rosdahl  <joel@rosdahl.net>

	* monotone.texi: Fix documentation of the approve and disapprove
	commands. Fix jp.co.juicebot.jb7 branch name in examples. Other
	minor fixes.

2004-11-11  Joel Rosdahl  <joel@rosdahl.net>

	* monotone.texi: Fix typos.

2004-11-08  graydon hoare  <graydon@pobox.com>

	* monotone.texi: Some minor cleanups.
	* netsync.cc: Fix a formatter.

2004-11-07  graydon hoare  <graydon@pobox.com>

	* figures/*.txt: Drop.
	* monotone.texi: Pull ASCII figures back in conditionally.
	* NEWS, AUTHORS, monotone.spec: Update for 0.15.
	* monotone.1: Update.

2004-11-06  graydon hoare  <graydon@pobox.com>

	* README.changesets: New file.
	* config.guess, config.sub: Remove.
	* Makefile.am: Improve document-building brains.
	* cert.cc, netsync.cc: Remove include.
	* configure.ac: Bump version number.
	* merkle_tree.{cc,hh}: Use unsigned char in dynamic_bitset.
	* po/POTFILES.in: Update to remove os_specific.hh.
	* po/monotone.pot: Regenerate.

2004-11-05  graydon hoare  <graydon@pobox.com>

	* constants.cc: Up timeout, connection limit.
	* monotone.texi: Various cleanups.

2004-11-05  Ulrich Drepper  <drepper@redhat.com>

	* configure.ac: Reduce dependencies.
	* lua/lua.h: Include config.h.
	* mkstemp.{cc,hh}: Use system variant when found.
	* netxx/resolve_getaddrinfo.cxx: Check for AI_ADDRCONFIG
	definition.
	* po/POTFILES.in: Update to mention changes.
	* Makefile.am (EXTRA_DIST): Include spec file.
	* commands.cc (diff): No output if empty diff.

2004-10-31  graydon hoare  <graydon@pobox.com>

	* commands.cc (diff): Use guess_binary.
	Fix up some messages to fit on single lines.
	* Makefile.am: Make monotone.pdf depend on figures.
	* change_set.cc: Make inversion drop "delete deltas".
	* texinfo.css: Make images align nicely.
	* netsync.cc: Fix up some messages to be clearer.

2004-10-30  graydon hoare  <graydon@pobox.com>

	* figures/*: New figures.
	* monotone.texi: Rewrite much of the tutorial.

2004-10-30  Nathaniel Smith  <njs@codesourcery.com>

	* netsync.cc (process_hello_cmd): Make clear that when the
	server's key is unknown, we abort the connection.

2004-10-29  Nathaniel Smith  <njs@codesourcery.com>

	* sanity.cc (dump_buffer): Wrap bare string in call to string(),
	to disambiguate conversions (required by Boost 1.30).

2004-10-26  graydon hoare  <graydon@pobox.com>

	* tests/t_update_missing.at: New test from Bruce Stephens
	* testsuite.at: Call it.
	* change_set.cc: Fix the error exposed by it.

2004-10-26  graydon hoare  <graydon@pobox.com>

	* work.{cc,hh}: Comply with Derek's new tests.
	* commands.cc: Likewise.

2004-10-28  Derek Scherger  <derek@echologic.com>

	* tests/t_rename.at: add test for renaming a file after it has
	been moved rather than before
	* tests/t_revert.at: add test for reverting a missing file

2004-10-28  Derek Scherger  <derek@echologic.com>

	* tests/t_drop_missing.at: New test.
	* testsuite.at: Call it.

2004-10-28  Derek Scherger  <derek@echologic.com>

	* tests/t_add.at: New test.
	* testsuite.at: Call it.

2004-10-26  graydon hoare  <graydon@pobox.com>

	* basic_io.{cc,hh}: Rework to use indented stanzas.
	* change_set.cc, revision.cc: Likewise.
	* change_set.cc: Fix formatter bug.
	* commands.cc: Sanity check file ID on delta commit.
	* work.cc: Chatter a bit more on add/drop.

2004-10-17  graydon hoare  <graydon@pobox.com>

	* merkle_tree.cc: Fix bad logging.
	* netsync.cc: Fix transmission bugs.
	* work.cc: Add some progress messages back in.
	* monotone.texi: Change contents of MT/work in example.

2004-10-17  graydon hoare  <graydon@pobox.com>

	* commands.cc (log): Keep a seen list, mask frontier by it.
	* monotone.texi: Updates to cover revision terminology.

	Also various further merges from trunk, see below.

2004-10-17  Derek Scherger  <derek@echologic.com>

	* lua.{cc,hh} (hook_ignore_branch): new hook
	* commands.cc (ls_branches): call it
	* monotone.texi (Hook Reference): describe it

2004-10-17  Richard Levitte  <richard@levitte.org>

	fix bug 8715 and more
	* diff_patch.cc (struct unidiff_hunk_writer,
	unidiff_hunk_writer::flush_hunk): the skew is not just the
	size difference between added and deleted lines in the current
	hunk, it's the size difference between /all/ added and deleted
	lines so far.  Therefore, the skew needs to be a member of the
	struct rather than being something calculated for each hunk.
	Furthermore, we need to add trailing context even if the change
	only consisted of one line.

2004-10-17  Richard Levitte  <richard@levitte.org>

	* monotone.texi (Working Copy): Change the description of
	'monotone revert' to explain what happens when there are
	arguments.

2004-10-17  Richard Levitte  <richard@levitte.org>

	* monotone.texi (OPTIONS): Add a description of --ticker.

	* ui.cc, ui.hh: Rethink the writing conditions as the ticks being
	"dirty" when they have changed since the last print.  That way,
	it's very easy to see when they need being printed.  This fixes a
	small bug where, in some cases, the exact same tick output is
	produced twice, once before a separate message, and once after,
	when a ticker is actually being removed.
	(tick_write_dot::write_ticks): Add a line that describes the
	ticks, including the amount of each tick per short name.

2004-10-17  Richard Levitte  <richard@levitte.org>

	fix bug 8733
	* ui.cc, ui.hh: Define a separate tick writer struct, and two
	subclasses, one that write counters, and one that writes progress
	characters.  As a consequence, move the count to the ticker class
	itself, and have the user interface contain a map of pointers to
	tickers instead of a map of counters, so data is easier to expand
	and access in a consistent manner.  Finally, correct a few errors
	in the checks for when ticks should be written, and make sure the
	final value gets written when the tickers are removed.

	* cert.cc (write_ancestry_paths):
	* database.cc (rehash):
	* netsync.cc (call_server, rebuild_merkle_trees):
	* rcs_import.cc (import_cvs_repo, cvs_history): Adapt to the new
	tickers.

	* monotone.cc: Add the option '--ticker' which takes the values
	"dot" or "count" to express which type of tick writer to use.  As
	a result, set the tick writer to be the progress dot kind or the
	counting type.

2004-10-15  graydon hoare  <graydon@pobox.com>

	* std_hooks.lua (get_revision_cert_trust): Add.

2004-10-14  graydon hoare  <graydon@pobox.com>

	* main.cc (UNIX_STYLE_SIGNAL_HANDLING): Enable on OSX.
	* cryptopp/*: Upgrade to 5.2.1
	* Makefile.am: Adjust for a couple new files.

2004-10-13  graydon hoare  <graydon@pobox.com>

	* change_set.cc (__STDC_CONSTANT_MACROS): Further hammering.
	* commands.cc (changesetify): New subcommand to db.
	* database.{cc,hh} (sql): Install views.
	(install_views): New function.
	(get_manifest_certs): Restore old variant.
	* numeric_vocab.hh: Use stdint.h.
	* revision.{cc,hh} (analyze_manifest_changes)
	(construct_revisions)
	(build_changesets): New functions.
	* schema.sql: Remove views stuff.
	* views.sql: Put views here.
	* schema_migration.cc: Add migration code for revisions.
	* Makefile.am: Mention views.sql.

2004-10-12  graydon hoare  <graydon@pobox.com>

	* unix/read_password.cc: Don't force echo on.

2004-10-10  graydon hoare  <graydon@pobox.com>

	merge a batch of changes from trunk, see below.
	* monotone.spec: Bump to 0.14.

2004-10-10  graydon hoare  <graydon@pobox.com>

	fix bug 9884
	* tests/t_singlenetsync.at: sleep 5
	* tests/t_netsync.at: sleep 5

2004-10-10  graydon hoare  <graydon@pobox.com>

	* AUTHORS: Mention Richard Levitte.
	* Makefile.am: Remove nonce stuff.
	* NEWS: Describe changes from last release.
	* cert.cc (cert_manifest_testresult): Teach about other ways
	of writing a boolean value.
	* commands.cc (commit): Don't commit when no change.
	(debug): Rename to "db execute".
	(serve): Require passphrase on startup.
	(bump): Remove command.
	(ls keys): Handle no keys.
	* configure.ac: Bump version number.
	* keys.cc (get_passphrase): Reject empty passphrase nicely,
	from user and from hook.
	* lua.{cc,hh} (hook_get_sorter): Dead code, remove.
	* main.cc (main_with_many_flavours_of_exception): s/char/int/.
	* monotone.cc (OPT_DUMP): New option.
	(OPT_VERBOSE): Rename as OPT_DEBUG.
	* monotone.{texi,1}: Document changes, s/rdiff/xdelta/.
	* nonce.{cc,hh}: Drop.
	* sanity.hh (sanity::filename): New field.
	* sanity.cc (dump_buffer): Dump to file or be silent.
	* testsuite.at (persist_phrase_ok): Define as true.
	* tests/t_null.at: Adjust for new option names.
	* unit_tests.cc: Set debug, not verbose.

2004-10-10  graydon hoare  <graydon@pobox.com>

	* tests/t_remerge.at: New test.
	* testsuite.at: Call it.

2004-10-10  graydon hoare  <graydon@pobox.com>

	* cryptopp/algebra.cpp:
	* cryptopp/asn.h:
	* cryptopp/hmac.h:
	* cryptopp/iterhash.h:
	* cryptopp/mdc.h:
	* cryptopp/modes.h:
	* cryptopp/osrng.h:
	* cryptopp/pubkey.h:
	* cryptopp/seckey.h:
	* cryptopp/simple.h:
	* cryptopp/smartptr.h:
	* cryptopp/strciphr.cpp:
	* cryptopp/strciphr.h:
	* lcs.cc:
	* lua.cc: Fixes for g++ 3.4 from Michael Scherer.
	* AUTHORS: Mention Michael.

2004-10-10  graydon hoare  <graydon@pobox.com>

	* tests/t_movedel.at: New test.
	* testsuite.at: Call it.

2004-10-10  graydon hoare  <graydon@pobox.com>

	* tests/t_movepatch.at: New test.
	* testsuite.at: Call it.

2004-10-10  graydon hoare  <graydon@pobox.com>

	* change_set.cc:
	* file_io.{cc,hh}: Bug Fixes.

2004-10-10  graydon hoare  <graydon@pobox.com>

	* cert.{cc,hh} (cert_revision_manifest): Bug fixes.
	* commands.cc (approve)
	(disapprove)
	(testresult): Teach about revisions.
	* tests/t_disapprove.at:
	* tests/t_i18n_file.at:
	* tests/t_ls_missing.at:
	* tests/t_testresult.at: Bug fixes.

2004-10-09  graydon hoare  <graydon@pobox.com>

	* netsync.cc:
	* packet.cc:
	* tests/t_i18n_file.at:
	* tests/t_netsync.at:
	* tests/t_single_char_filenames.at:
	* tests/t_singlenetsync.at: Bug fixes.

2004-10-04  graydon hoare  <graydon@pobox.com>

	* Makefile.am: Re-enable rcs stuff.
	* cert.{cc,hh}: Bug fixes.
	* change_set.{cc,hh} (apply_change_set)
	(apply_change_set_inverse): New helper functions.
	* commands.cc (log)
	(rcs_import)
	(cvs_import): Teach about revisions.
	* database.cc (get_version): Block reconstruction loops.
	* diff_patch.cc:
	* lua.cc:
	* netsync.cc: Remove references to obsolete includes.
	* rcs_file.cc: Pick up bug fix from trunk.
	* rcs_import.cc: Teach about revisions.

2004-10-03  graydon hoare  <graydon@pobox.com>

	* change_set.{cc,hh}: Lots of little bug fixes.
	* commands.cc: Likewise.
	* database.cc: Comment some chatter.
	* file_io.{cc,hh}: Bug fixes, remove unlink / hardlink stuff.
	* netcmd.cc: Bug fixes.
	* netsync.cc: Likewise.
	* tests/t_*.at: Teach about revisions.
	* testsuite.at: Likewise.
	* work.cc: Bug fixes.

2004-09-30  graydon hoare  <graydon@pobox.com>

	* app_state.cc: Inform db of app.
	* change_set.cc: Bug fixes.
	* commands.cc: Use delete_file not unlink.
	* database.{cc,hh}: Bug fixes in trust function machinery.
	* revisions.cc: Skip consideration of empty parents.
	* file_io.{cc,hh}: Remove unlink function.
	* schema.sql: Pass pubkey data into trust call.

2004-09-29  graydon hoare  <graydon@pobox.com>

	* change_set.cc: Various bug fixes, merge unit tests.

2004-09-26  graydon hoare  <graydon@pobox.com>

	* predicament.{cc,hh}: Remove.
	* Makefile.am: Update.
	* change_set.{cc,hh}: Compilation fixes.
	* commands.cc: Likewise.
	* file_io.{cc,hh}: Likewise, and implement link/unlink.
	* lua.{cc,hh}: Implement conflict resolver hooks.

2004-09-25  graydon hoare  <graydon@pobox.com>

	* change_set.{cc,hh}: Rewrite entirely.
	* work.cc: Adjust to compensate.
	* commands.cc: Likewise.
	* numeric_vocab.hh: Ask for C99 constant ctor macros.

2004-09-24  Derek Scherger  <derek@echologic.com>

	* app_state.{cc,hh} (initialize,prefix,in_restriction): rename
	restriction vars; require explicit subdir restriction with ".";
	remove restriction if any path evaluates to working copy root
	* commands.cc (update): disallow restricted updates
	(diff): use --manifest options for initialization
	* tests/t_restrictions.at: remove restricted update test
	* tests/t_subdirs.at: added (missed previously)
	* vocab.cc (verify): allow "." elements in local_path
	(test_file_path_verification): test for "." in paths

2004-09-20  Derek Scherger  <derek@echologic.com>

	* app_state.{cc,hh}: add message and manifest options; add subdir
	restriction; use set instead of vector for path restrictions
	(prefix): new method
	(add_restriction): change signature for set of path restrictions
	(in_restriction): renamed from is_restricted; adjust path matching
	(set_message): new method
	(add_manifest): new method
	(initialize): remove code to adjust restrictions from old options
	* commands.cc
	(restrict_patch_set, struct unknown_itemizer): rename
	app.is_restricted to app.in_restriction
	(add,drop,rename,revert): prefix file args with current subdir
	(update,status,ls_unknown,ls_missing): build restriction from args
	(commit): build restriction from args; use --message option
	(diff): build restriction from args; use --manifest options
	* file_io.cc (find_working_copy): logging tweaks
	* monotone.cc: remove --include/--exclude options; add --manifest
	and --message options
	* tests/t_attributes.at: add commit --message option
	* tests/t_cross.at: commit --message
	* tests/t_cwork.at: commit --message
	* tests/t_disapprove.at: commit --message
	* tests/t_drop.at: commit --message
	* tests/t_erename.at: commit --message; diff --manifest
	* tests/t_fork.at: commit --message
	* tests/t_genkey.at: commit --message
	* tests/t_i18n_file.at: commit --message
	* tests/t_import.at: commit --message
	* tests/t_ls_missing.at: commit --message
	* tests/t_merge.at: commit --message
	* tests/t_movedel.at: commit --message
	* tests/t_movepatch.at: commit --message
	* tests/t_netsync.at: commit --message
	* tests/t_persist_phrase.at: commit --message
	* tests/t_rename.at: commit --message
	* tests/t_renamed.at: commit --message
	* tests/t_restrictions.at: remove --include/--exlclude options
	* tests/t_revert.at: commit --message
	* tests/t_scan.at: commit --message
	* tests/t_single_char_filenames.at: commit --message
	* tests/t_testresult.at: commit --message
	* tests/t_unidiff.at: commit --message
	* tests/t_unidiff2.at: commit --message
	* tests/t_update.at: commit --message
	* tests/t_versions.at: commit --message

2004-09-19  graydon hoare  <graydon@pobox.com>

	* change_set.cc: More bug fixes.
	* basic_io.cc: Improve error reporting.
	* commands.cc (complete): Teach about revisions.
	* database.{cc,hh}: Add complete variant for revisions.

2004-09-19  graydon hoare  <graydon@pobox.com>

	* change_set.cc: Add a unit test, fix some bugs.

2004-09-18  graydon hoare  <graydon@pobox.com>

	* change_set.{cc,hh} (subtract_change_sets): New function.
	(build_pure_addition_change_set): New function.
	* commands.cc (try_one_merge): Teach about revisions
	(merge): Likewise.
	(propagate): Likewise.
	(update): Change from changeset inversion to negation.
	* database.{cc,hh} (get_manifest): New function.
	* cert.cc: Use it.

2004-09-13  graydon hoare  <graydon@pobox.com>

	* change_set.cc: Bug fixes.
	* commands.cc: Likewise.

2004-09-13  graydon hoare  <graydon@pobox.com>

	* change_set.{cc,hh}: Implement delta renaming and merging.
	* commands.cc
	(update): Teach about revisions.
	(agraph): Likewise.
	* diff_patch.{cc,hh}: Tidy up interface a bit.
	* database.{cc,hh} (get_revision_ancestry): New helper.
	* file_io.{cc,hh}
	(move_dir): New function.
	(delete_dir_recursive): New function.

2004-09-10  graydon hoare  <graydon@pobox.com>

	* basic_io.{cc,hh}: Move to more "normal" looking
	quoted output.
	* change_set.{cc,hh}: Extend, bugfix.
	* commands.cc (diff): Teach about revisions.
	* revision.{cc,hh}: Extend, bugfix.

2004-09-07  Derek Scherger  <derek@echologic.com>

	subdirectory restrictions

	* file_io.{hh,cc} (find_working_copy): new function
	(absolutify) use fs::current_path
	* work.cc (add_to_options_map): use options.insert to preserve
	previous settings
	* work.hh: add note about MT/options file to header comment
	* lua.{hh,cc} (load_rcfile): renamed from add_rcfile
	* app_state.{cc,hh} (constructor): remove read of MT/options
	(initialize): new methods to find/create working copy
	(set_stdhooks,set_rcfiles,add_rcfile,load_rcfiles,read_options):
	new methods
	(set_database,set_branch,set_signing_key): update for new options
	reading
	* monotone.cc: update help for --norc option
	(cpp_main): move loading of lua hooks to app_state after book
	keeping dir is found
	* commands.cc: all commands call app initialize to relocate to
	working copy directory
	(bookdir_exists,ensure_bookdir) remove
	(setup) new command to create working copy
	* tests/t_subdirs.at: new test
	* testsuite.at: call new setup command to initialize working copy;
	call new test
	(PROBE_NODE): adjust for new checkout requirement that MT dir does
	not exist
	* tests/t_attributes.at: ditto
	* tests/t_cwork.at: ditto
	* tests/t_single_char_filenames.at: ditto
	* tests/t_versions.at: ditto

2004-09-06  graydon hoare  <graydon@pobox.com>

	* Makefile.am: Revise,
	* cert.{cc,hh}: Minor bug fixes.
	* change_set.{cc,hh}
	(apply_path_rearrangement): New variant.
	(read_path_rearrangement): New function.
	(write_path_rearrangement): New function.
	* commands.cc: Partially teach about revisions.
	* database.{cc,hh}: Bug fixes.
	* revision.cc: Print new manifest as hex.
	* schema.sql: Fix typos.
	* update.{cc,hh}: Teach about revisions.

2004-09-06  graydon hoare  <graydon@pobox.com>

	* Makefile.am (unit_tests): Revise.
	* change_set.{cc,hh}: Move accessors to header.
	* constants.cc (netcmd_current_protocol_version): Bump.
	(netcmd_minimum_bytes_to_bother_with_gzip): Expand to 0xfff.
	* database.{cc,hh}: Teach about reverse deltas, bug fixes.
	* diff_patch.{cc,hh}: Remove dead code.
	* merkle_tree.{cc,hh}: Teach about revisions.
	* netsync.cc: Teach about revisions, reverse deltas.
	* packet.{cc,hh}: Likewise.
	* unit_tests.{cc,hh}: Reactivate tests.

2004-09-02  Derek Scherger  <derek@echologic.com>

	* tests/t_restrictions.at: rework and attempt to clean things up a
	bit; add test for bug in restrict_patch_set
	* commands.cc (restrict_patch_set): fix bug in removal of
	restricted adds/dels/moves/deltas

2004-08-28  graydon hoare  <graydon@pobox.com>

	* Makefile.am (unit_tests): Split out working parts.
	* basic_io.{cc,hh}: Minor fixes.
	* cert.{cc,hh}: Fixes, remove major algorithms.
	* revision.{cc,hh}: Rewrite algorithms from cert.cc.
	* change_set.{cc,hh}: Extensive surgery, unit tests.
	* database.{cc,hh}: Minor fixes.
	* file_io.{cc,hh}: Likewise.
	* lua.cc: Likewise.
	* packet.{cc,hh}: Teach about revisions.
	* schema.sql: Drop some optimistic tables.
	* unit_tests.{cc,hh}: Add revision, change_set tests.
	* vocab.cc: Instantiate revision<cert>.
	* work.{cc,hh}: Rewrite in terms of path_rearrangement.

2004-08-17  graydon hoare  <graydon@pobox.com>

	* database.cc: Simplified.
	* schema.sql: Simplified.
	* transforms.cc: Fixed bug.
	* revision.{hh,cc}: Stripped out tid_source.
	* change_set.{cc,hh}: Oops, never committed!

2004-08-16  graydon hoare  <graydon@pobox.com>

	* change_set.{hh,cc}: Simplified, finished i/o.
	* revision.{hh,cc}: Fix to match, redo i/o.
	* basic_io.cc (basic_io::parser::key): Print trailing colon.
	* vocab.hh: Whitespace tweak.

2004-08-09  graydon hoare  <graydon@pobox.com>

	* change_set.{hh,cc}: New files.
	* basic_io.{hh,cc}: New files.
	* predicament.{hh,cc}: New files.
	* revision.{hh,cc}: Break completely, need to fix.
	* diff_patch.{hh,cc}: Minor touchups.
	* lua.{hh,cc}, std_hooks.lua: Model predicaments.
	* Makefile.am: Update.

2004-07-10  graydon hoare  <graydon@pobox.com>

	* lcs.{hh,cc}: Move lcs.hh body into lcs.cc.
	* diff_patch.cc: Modify to compensate.
	* revision.{hh,cc}: New files.
	* Makefile.am: Update
	* patch_set.{hh,cc}: Remove.
	* {cert,database,lua,packets}.{hh,cc}, commands.cc:
	Modify partially (incomplete) to use revisions.
	* manifest.{hh,cc}: Cleanup, remove dead code.
	* schema.sql: Declare new revision tables.
	* schema_migration.cc: Incomplete migrator.
	* {transforms.{hh,cc}, vocab{,_terms}.hh:
	Infrastructure for revisions.

2004-07-20  Derek Scherger  <derek@echologic.com>

	* tests/t_restrictions.at: new test
	* testsuite.at: run it
	* app_state.{cc,hh} (add_restriction, is_restricted): new functions
	* monotone.cc (--include,--exclude): new options
	* commands.cc (restrict_patch_set): new function. called by
	commit, update, status, diff commands

2004-07-05  graydon hoare  <graydon@pobox.com>

	* cert.cc (operator<): Fix wrong ordering of
	fields.

2004-06-07  graydon hoare  <graydon@pobox.com>

	* cryptopp/algebra.cpp:
	* cryptopp/asn.h:
	* cryptopp/hmac.h:
	* cryptopp/iterhash.h:
	* cryptopp/mdc.h:
	* cryptopp/modes.h:
	* cryptopp/osrng.h:
	* cryptopp/pubkey.h:
	* cryptopp/seckey.h:
	* cryptopp/simple.h:
	* cryptopp/smartptr.h:
	* cryptopp/strciphr.cpp:
	* cryptopp/strciphr.h:
	* lcs.hh:
	* lua.cc: Fixes for g++ 3.4 from Michael Scherer.
	* AUTHORS: Mention Michael.

2004-05-28  graydon hoare  <graydon@pobox.com>

	* tests/t_movedel.at: New test.
	* testsuite.at: Call it.
	* diff_patch.cc (adjust_deletes_under_renames): New function.
	(merge3): Use it.

2004-05-27  graydon hoare  <graydon@pobox.com>

	* tests/t_movepatch.at: New test.
	* testsuite.at: Call it.
	* diff_patch.cc (adjust_deltas_under_renames): New function.
	(merge3): Use it.

2004-05-20  graydon hoare  <graydon@pobox.com>

	* NEWS: Note 0.13 release.
	* configure.ac: Bump version number.
	* monotone.spec: Likewise.

2004-05-19  graydon hoare  <graydon@pobox.com>

	* file_io.cc (tilde_expand): Fix fs::path use.

2004-05-18  graydon hoare  <graydon@pobox.com>

	* diff_patch.cc (apply_directory_moves): Fix fs::path use.
	* file_io.cc (write_data_impl): Likewise.
	* packet.cc: Use explicit true/false maps in caches.
	* sanity.cc (dump_buffer): Write to clog (buffered).

2004-05-16  graydon hoare  <graydon@pobox.com>

	* keys.cc (get_passphrase): Reimplement.
	* unix/read_password.c: Remove.
	* {unix,win32}/read_password.cc: Add.
	* constants.{hh,cc} (maxpasswd): New constant.
	* Makefile.am: Teach about platform specific stuff.

2004-05-16  graydon hoare  <graydon@pobox.com>

	* diff_patch.cc (merge2): Don't discard files on one side.
	* std_hooks.lua (merge2_xxdiff_cmd): Specify merge filename.

2004-05-14  Joel Rosdahl  <joel@rosdahl.net>

	* std_hooks.lua (ignore_file): Quote dots in .svn patterns.
	* monotone.texi: Updated ignore_file hook example.

2004-05-13  Nathaniel Smith  <njs@codesourcery.com>

	* commands.cc: Include boost/filesystem/path.hpp,
	boost/filesystem/convenience.hpp.
	(checkout): Make checkout directory an fs::path, not a local_path.

2004-05-13  Nathaniel Smith  <njs@codesourcery.com>

	* testsuite.at (test_hooks.lua): Add a 'test_attr' attribute
	hook.  Add tests t_attributes and t_single_char_filenames.
	* tests/t_attributes.at: New test.
	* tests/t_single_char_filenames.at: New test.
	* manifest.cc (read_manifest_map): Replace ".+" with ".*" to
	support single-character filenames.
	* work.cc (read_work_set): Likewise.
	(read_attr_map): Likewise.

2004-05-13  Nathaniel Smith  <njs@codesourcery.com>

	* monotone.texi (Hook Reference): Update documented default
	definitions of 'merge2' and 'merge3'.

2004-05-12  graydon hoare  <graydon@pobox.com>

	* AUTHORS: Rename Netxx back to netxx. Really, look in
	the manifest; it's been renamed!
	* configure.ac: Remove prg_exec_monitor checks.

2004-05-12  Nathaniel Smith  <njs@pobox.com>

	* AUTHORS: Remove discussion of adns, since we no longer
	distribute it.  Fix capitalization of "Netxx".

2004-05-12  Nathaniel Smith  <njs@pobox.com>

	* std_hooks.lua (merge2): Support xemacs.  Add error message
	if no merge tool is found.
	(merge3): Likewise.  Also add (disabled) hook to use CVS
	'merge' command, as a demonstration of how to.

2004-05-12  graydon hoare  <graydon@pobox.com>

	* std_hooks.lua (get_author): Remove standard definition.
	* monotone.texi: Document change.

2004-05-12  graydon hoare  <graydon@pobox.com>

	* cert.cc (cert_manifest_author_default): Use default signing key
	name for default author, if lua hook fails.

2004-05-12  Joel Rosdahl  <joel@rosdahl.net>

	* file_io.cc (walk_tree): Removed extraneous newline in error
	message.

	* std_hooks.lua (edit_comment): Added missing newline in log
	message template.

	* tests/t_ls_missing.at: New test case.
	* testsuite.at: Added t_ls_missing.at.

2004-05-10  graydon hoare  <graydon@pobox.com>

	* nonce.cc, nonce.hh: New files.
	* Makefile.am: Note new files.
	* lua.cc, lua.hh (hook_get_nonce): New hook.
	* commands.cc (bump): New command.
	* commands.cc: Remove "(file|manifest)" args most places.
	* tests/t_disapprove.at
	* tests/t_genkey.at
	* tests/t_singlenetsync.at
	* tests/t_netsync.at
	* tests/t_persist_phrase.at: Adjust to compensate.
	* monotone.texi, monotone.1: Adjust to compensate.
	* work.cc, work.hh: Constify some arguments.

2004-05-09  graydon hoare  <graydon@pobox.com>

	* diff_patch.cc: Remove recording of file merge ancestry.

2004-05-09  graydon hoare  <graydon@pobox.com>

	* commands.cc (ls_missing): Modify to account for work.

2004-05-09  graydon hoare  <graydon@pobox.com>

	* commands.cc (list missing): New command.
	* monotone.texi, monotone.1: Update to document.

2004-05-08  graydon hoare  <graydon@pobox.com>

	* main.cc: New file encompassing prg_exec_monitor.
	* mkstemp.cc, mkstemp.hh: New portable implementation.
	* lua.cc: Use mkstemp from bundled version.
	* lua/liolib.c: Remove old mkstemp definition.
	* monotone.cc (cpp_main): Remove prg_exec env setting.
	* sanity.cc (sanity::dump_buffer): Dump logbuf to stderr, not stdout.
	* std_hooks.lua (temp_file): Use mkstemp not io.mkstemp.
	* Makefile.am (MOST_SOURCES): Add new files.

2004-05-03  Joel Rosdahl  <joel@rosdahl.net>

	* monotone.texi: Removed extraneous @ftable directive.

2004-05-02  graydon hoare  <graydon@pobox.com>

	* monotone.texi: Add stuff on selectors, new hooks.
	* AUTHORS: Typo fix.
	* configure.ac: Bump version number.

	Release point (v 0.12).

2004-05-02  Joel Rosdahl  <joel@rosdahl.net>

	Made it possible to rename a rename target and to undo a rename.
	I.e.: Given a rename set A -> B, "monotone rename B C" gives the
	rename set A -> C and "monotone rename B A" gives the empty rename
	set.
	* work.cc (visit_file): Implement new behavior.
	* tests/t_rename.at: Added test cases for new behavior.
	* monotone.texi: Note that a rename can be undone.

	Fix bug #8458:
	* file_io.hh, file_io.cc (walk_tree): Added require_existing_path
	parameter.
	* work.cc (build_deletion): Pass new parameter to walk_tree.
	* work.cc (build_rename): Ditto.

	* manifest.cc (build_manifest_map): Fix missing file check for
	i18n paths.

2004-05-01  Joel Rosdahl  <joel@rosdahl.net>

	Fix bug #7220:
	* manifest.cc (build_manifest_map): Handle missing file
	gracefully.

	* file_io.cc (walk_tree): Handle nonexistent file/directory
	gracefully.

2004-04-30  Christof Petig <christof@petig-baender.de>

	* rcs_import.cc (store_trunk_manifest_edge):
		skip ancestry to empty manifest
	* rcs_import.cc (process_branch):
		also follow branches of last/first versions

2004-04-29  graydon hoare  <graydon@pobox.com>

	* configure.ac: Fix up windows probe and bundling checks.
	* netxx/resolve_getaddrinfo.cxx: Local hack for stream addresses.
	* netsync.cc: Report address before listening.

2004-04-29  graydon hoare  <graydon@pobox.com>

	* cert.cc (get_branch_heads): Calculate a "disapproved version"
	attribute which culls a version with only disapproved ancestry
	edges.
	* monotone.texi: Fix some ascii-art diagrams.

2004-04-28  Christof Petig <christof@petig-baender.de>

	* command.cc (heads):
	show date and author certificates for each head

2004-04-28  Christof Petig <christof@petig-baender.de>

	* configure.ac:
	default to using the bundled SQLite

2004-04-28  Christof Petig <christof@petig-baender.de>

	* commands.cc (log):
	support optional file argument to show change log for
	e.g. monotone log [ID] cert.cc

2004-04-26  Christof Petig <christof@petig-baender.de>

	* rcs_import.cc (process branch):
	insert dummy cvs_edge to mark newly added file
	as previously non existant

2004-04-25  Joel Rosdahl  <joel@rosdahl.net>

	* po/stamp-po: Removed since it's generated.
	* std_hooks.lua (ignore_file): Corrected name of Subversion's
	administrative directory.
	* work.hh: Ditto.
	* monotone.texi (Hook Reference): Updated default definition of
	ignore_file.

2004-04-23  Christof Petig <christof@petig-baender.de>

	* rcs_import.cc (build_parent_state, build_child_state):
	remove dying files from manifest
	* rcs_import.cc (cvs_file_edge, note_file_edge):
	calculate state and remember it (alive or dead)

2004-04-23  Christof Petig <christof@petig-baender.de>

	* rcs_import.cc (import_rcs_file_with_cvs):
	do not include dead files in head_manifest

2004-04-22  Christof Petig <christof@petig-baender.de>

	* rcs_file.cc, rcs_file.hh: read and remember 'state' of revision
	* rcs_import.cc: remove Attic/ part from path

2004-04-21  Christof Petig <christof@petig-baender.de>

	* configure.ac: enable use of installed SQLite library

2004-04-20  graydon hoare  <graydon@pobox.com>

	* lua.hh, lua.cc (hook_note_commit): New hook.
	* commands.cc (commit): Call it.

2004-04-19  graydon hoare  <graydon@pobox.com>

	* cert.cc: Make trust messages nicer.
	* merkle_tree.cc: Clarify logging messages.
	* netsync.cc: Reorganize tickers, put client in txn.
	* packet.cc, packet.hh: Teach about constructability.

2004-04-16  graydon hoare  <graydon@pobox.com>

	* netsync.cc (session::extra_manifests): New member.
	(session::analyze_ancestry_graph): Use it.
	* tests/t_singlenetsync.at: New test for single manifest sync.
	* testsuite.at: Call it.

2004-04-14  Tom Tromey  <tromey@redhat.com>

	* rcs_import.cc (import_cvs_repo): Use require_password.
	Include keys.hh.
	* keys.hh (require_password): Declare.
	* keys.cc (require_password): New function.

2004-04-13  Tom Tromey  <tromey@redhat.com>

	* monotone.texi: Typo fixes.

2004-04-10  graydon hoare  <graydon@pobox.com>

	* netsync.cc: Minor bug fixes.

2004-04-10  graydon hoare  <graydon@pobox.com>

	* database.{cc,hh}:
	* commands.{cc,hh}:
	* lua.{cc,hh}:
	* std_hooks.lua:
	* vocab_terms.hh:
	Implement first cut at selectors.

2004-04-10  graydon hoare  <graydon@pobox.com>

	* cert.cc (operator<): Include name in compare.
	(operator==): Likewise.
	* packet.cc: Include shared_ptr.
	* rcs_file.cc: Rewrite by hand, no spirit.
	* rcs_import.cc: Change ticker names a bit.

2004-04-09  graydon hoare  <graydon@pobox.com>

	* app_state.cc: Fix a couple file path constructions.
	* file_io.cc (book_keeping_file): Make one variant static.
	* manifest.cc: Remove some dead code in walkers.
	* work.cc: Ditto.
	* rcs_file.cc: fcntl fix from Paul Snively for OSX.

2004-04-09  graydon hoare  <graydon@pobox.com>

	* file_io.cc: Fix boost filesystem "." and ".." breakage.
	* lua.cc: Fix format of log entry.
	* monotone.cc: Log locale settings on startup.
	* sanity.cc: Dump prefix on --verbose activation.
	* testsuite/t_i18n_file.at: Fix autotest LANG breakage.
	* testsuite/t_null.at: Account for chatter with --verbose.

2004-04-09  graydon hoare  <graydon@pobox.com>

	* configure.ac: Comment out check for sse2,
	set bundling to true by default.
	* INSTALL: describe changes to bundling.
	* Makefile.am: Remove vestiges of depot.

2004-04-07  graydon hoare  <graydon@pobox.com>

	* adns/*:
	* network.{cc,hh}:
	* proto_machine.{cc,hh}:
	* {http,smtp,nntp}_tasks.{cc,hh}:
	* tests/t_{http,smtp,nntp,proxy}.at:
	* url.{cc,hh}:
	* depot.cc:
	Delete files.
	* commands.cc:
	* lua.{cc,hh}:
	* database.{cc,hh}: Remove network/queue stuff.
	* configure.ac:
	* constants.{cc,hh}:
	* tests/t_{netsync,singlecvs,cvsimport}.at:
	* testsuite.at:
	* transforms.{cc,hh}:
	* unit_tests.{cc,hh}:
	* vocab_terms.hh:
	* vocab.{cc,hh}:
	* Makefile.am: Adjust for deletions.
	* app_state.hh: Cleanup.
	* monotone.texi: Fix some typos.
	* packet.{cc,hh}: Implement database ordering.
	* netsync.cc: Massage to use new packet logic.
	* commands.cc:
	* std_hooks.lua: Add initial selector stuff.

2004-03-29  graydon hoare  <graydon@pobox.com>

	* monotone.spec: Update for 0.11 release.

	Release point (v 0.11).

2004-03-29  graydon hoare  <graydon@pobox.com>

	* Makefile.am (DISTCHECK_CONFIGURE_FLAGS): Set.
	* commands.cc: Tidy up / narrow output width.
	* patch_set.cc: Likewise.
	* monotone.texi: Cleanups for PDF generation.

2004-03-28  graydon hoare  <graydon@pobox.com>

	* NEWS: Mention 0.11 release.
	* AUTHORS: Mention Robert.

2004-03-28  Robert Bihlmeyer  <robbe+mt@orcus.priv.at>

	* file_io.cc (walk_tree_recursive): Ignore broken symlinks.

2004-03-27  graydon hoare  <graydon@pobox.com>

	* monotone.texi: Flesh out netsync stuff, remove old network stuff.
	* monotone.1: Likewise.

2004-03-27  Robert Helgesson  <rycee@home.se>

	* Makefile.am:
	* configure.ac:
	* database.cc:
	* depot.cc:
	* lua.cc:
	* network.cc:
	* schema_migration.cc: Bundled library switch logic.

2004-03-27  graydon hoare  <graydon@pobox.com>

	* depot.cc (dump): Implement.
	* tests/t_http.at, test/t_proxy.at: Use "depot.cgi dump" rather than sqlite.
	* sqlite/pager.h: Change page size.
	* README: Massage slightly.
	* INSTALL: Write real installation instructions.
	* Makefile.am: Include build of "one big page" docs.
	* boost/circular_buffer_base.hpp: Another boost version insulation fix.
	* vocab.cc (verify): Normalize local_path's during verification on boost 1.31.0.
	* monotone.texi: Rip out some of the pre-netsync networking docs.

2004-03-24  graydon hoare  <graydon@pobox.com>

	* boost/circular_buffer_base.hpp: Boost version insulation.
	* cert.cc, cert.hh, commands.cc: Differentiate "unknown" keys from "bad".
	* xdelta.cc, proto_machine.cc: Fix boost version insulation.

2004-03-24  graydon hoare  <graydon@pobox.com>

	* rcs_import.cc (import_substates): Filter by branch.
	* xdelta.cc: Minor bits of insulation.

2004-03-24  graydon hoare  <graydon@pobox.com>

	* AUTHORS: Mention Robert.
	* configure.ac: Enable sse2 stuff.
	* monotone.spec: Adjust CFLAGS and CXXFLAGS
	* monotone.texi (Network Service): Expand a bit.

2004-03-24  Robert Helgesson  <rycee@home.se>

	* commands.cc:
	* http_tasks.cc:
	* lua.cc:
	* manifest.cc:
	* netsync.cc:
	* nntp_tasks.cc:
	* proto_machine.cc:
	* work.cc:
	* xdelta.cc:
	Portability fixes for boost 1.31.0

2004-03-22  graydon hoare  <graydon@pobox.com>

	* cryptopp/integer.cpp, integer.h: Enable SSE2 multiply code.
	* database.cc, database.hh, certs.cc: Speed up 'heads'.

2004-03-21  graydon hoare  <graydon@pobox.com>

	* lcs.hh, sanity.hh: Minor performance tweaks.

2004-03-20  graydon hoare  <graydon@pobox.com>

	* rcs_import.cc: Teach how to aggregate branches.
	* monotone.texi: Start section on netsync.

2004-03-20  Olivier Andrieu  <oliv__a@users.sourceforge.net>

	* commands.cc (log): Show tags in log.
	* AUTHORS: Mention Olivier.

2004-03-17  Nathan Myers  <ncm@cantrip.org>

	* boost/circular_buffer.hpp:
	* commands.cc:
	* cryptopp/fltrimpl.h:
	* cryptopp/iterhash.cpp:
	* quick_alloc.hh:
	Fixes for gcc 3.4 compat and warnings.

2004-03-17  graydon hoare  <graydon@pobox.com>
	* cryptopp/config.h: Fix for gcc aliasing optimization error.
	* rcs_import.cc (cvs_history::note_file_edge):
	Fix for first changelog import bug (#5813).

2004-03-15  graydon hoare  <graydon@pobox.com>

	* rcs_import.cc: Import lone versions properly.
	* tests/t_singlecvs.at: New test for it.
	* testsuite.at: Call it.

2004-03-14  graydon hoare  <graydon@pobox.com>

	* commands.cc (diff): Show added files too.
	* monotone.texi: Fix typo.

2004-03-08  graydon hoare  <graydon@pobox.com>

	* netsync.cc (analyze_manifest_edge): Fix broken formatter.

2004-03-07  graydon hoare  <graydon@pobox.com>

	* Makefile.am (BOOST_SANDBOX_SOURCES): Remove boost::socket entries.
	(NETXX_SOURCES): Predicate on IP6 support in OS (from Paul Snively).
	* boost/socket/*.[hc]pp: Remove.
	* boost/io/streambuf_wrapping.hpp: Remove.
	* AUTHORS: Remove copyright notice for boost::socket.
	* acinclude.m4 (ACX_PTHREAD): Add.
	* network.cc: Replace boost::socket machinery with Netxx.
	* network.hh (open_connection): Remove prototype, static function.
	* sanity.hh, sanity.cc: Make log formatters give file:line coords,
	throw log offending coordinate if formatting fails.

2004-03-07  graydon hoare  <graydon@pobox.com>

	* sqlite/date.c, sqlite/vdbeInt.h, sqlite/vdbeaux.c: Add.
	* sqlite/*.c: Upgrade to 2.8.12.
	* Makefile.am: Update to mention new files.
	* cert.cc
	(expand_ancestors)
	(expand_dominators): Resize child bitmaps to cover parent.

2004-03-06  graydon hoare  <graydon@pobox.com>

	* netsync.cc (get_root_prefix): Fix from Paul Snively
	to fix static initialization order on mac OSX.
	* montone.texi: Typo fix from Anders Petersson.
	* *.cc: Move all function defs into column 0.

2004-03-04  graydon hoare  <graydon@pobox.com>

	* std_hooks.lua: Fix merger execution pessimism.

2004-03-04  graydon hoare  <graydon@pobox.com>

	* adler32.hh: Modify to use u8.
	* depot.cc, netcmd.cc, xdelta.cc: Modify to use u8.
	* netio.hh, numeric_vocab.hh (widen): Move between headers.
	* netsync.cc: Correct role-assumption bugs.
	* schema_migration.cc: Strip whitespace in sha1.
	(changes received from Christof Petig)

2004-03-01  graydon hoare  <graydon@pobox.com>

	* commands.cc: Handle anonymous pulling.
	* netsync.cc: Ditto.

	Release point (v 0.10).

2004-03-01  graydon hoare  <graydon@pobox.com>

	* NEWS: Mention impending 0.10 release.
	* cert.cc, cert.hh: Bug fixes, implement trust function, QA stuff.
	* commands.cc: Tweak disapprove, approve, testresult, push, pull.
	* configure.ac: Bump version number.
	* cryptopp/rng.h, cryptopp/rng.cpp
	(MaurerRandomnessTest): Fix bitrot.
	* keys.cc: Add Maurer PRNG randomness test.
	* lua.cc, lua.hh: Add trust, testresult, anonymous netsync hooks.
	* monotone.1: Update to follow changes to commands.
	* monotone.texi: Include QA section, adjust some UI drift, clarify
	reserved cert names, document new hooks and commands.
	* netcmd.hh, netcmd.cc: Add anonymous, error commands; fix bugs.
	* netsync.cc: Process new commands, factor server loop a bit.
	* std_hooks.lua: Add new hook defaults, factor mergers.
	* tests/t_netsync.at: Check SHA1 of each edge.
	* tests/t_null.at: Call with --norc to skip ~/.monotonerc
	* tests/t_update.at: Fix glaring error.
	* tests/t_disapprove.at, tests/t_testresult.at: New tests.
	* testsuite.at: Call them.
	* ui.cc (sanitize): Clean escape chars from output (optional?)
	* update.cc: Rewrite entirely in terms of new QA definitions.

2004-02-24  graydon hoare  <graydon@pobox.com>

	* commands.cc (ls_keys): Write key hash codes.
	* constands.cc (netsync_timeout_seconds): Up to 120.
	* netsync.cc: Fix a bunch of bugs.
	* patch_set.cc (manifests_to_patch_set): Fix bug in overload
	default construction.

2004-02-22  graydon hoare  <graydon@pobox.com>

	* patch_set.cc, patch_set.hh: Parameterize yet further.
	* netsync.cc: Fix a lot of bugs, add manifest and file grovelling.
	* tests/t_netsync.at: A new test (which runs!)
	* testsuite.at: Call it.

2004-02-20  graydon hoare  <graydon@pobox.com>

	* cert.cc, cert.hh, key.cc, key.hh, database.cc, database.hh:
	Add lots of little netsync support routines.
	* commands.cc (rebuild): Rehash everything too.
	* constants.cc (netcmd_minsz): Recalculate.
	* cryptopp/osrng.cpp (NonblockingRng::GenerateBlock): Handle
	/dev/urandom a bit better.
	* netcmd.cc, netcmd.hh: Remove describe cmds, add nonexistant cmd.
	* netio.hh: Add uleb128 stuff.
	* xdelta.cc: Add randomizing unit test suite.
	* diff_patch.cc: Remove commented-out dead line-merger code.
	* merkle_tree.cc: Fix various bugs.
	* netcmd.cc: Switch everything over to uleb128s.
	* netsync.cc: Implement lots of missing stuff.

2004-02-09  graydon hoare  <graydon@pobox.com>

	* netsync.cc (ROOT_PREFIX): New variable.
	* commands.cc (merkle): New command.

2004-02-09  Ben Elliston  <bje@wasabisystems.com>

	* monotone.texi: Spelling corrections.

2004-02-09  graydon hoare  <graydon@pobox.com>

	* database.cc, database.hh
	(get_version_size)
	(get_file_version_size)
	(get_manifest_version_size): New functions.
	* xdelta.cc, xdelta.hh (measure_delta_target_size): New function.
	* merkle_tree.cc, merkle_tree.hh, netcmd.cc, netcmd.hh:
	Cleanup and typesafety.
	* netsync.cc: Cleanup, typesafety, implement refine phase.

2004-02-01  graydon hoare  <graydon@pobox.com>

	* netsync.cc: Remove a lot of stuff, implement auth phase.
	* constants.cc, constants.hh: Move constants from netsync.cc.
	* netcmd.cc, netcmd.hh: Split out of netsync.cc.
	* merkle_tree.cc, merkle_tree.hh: Likewise.
	* numeric_vocab.hh: New header.
	* adler32.hh: include numeric_vocab.hh.
	* netio.hh: Likewise.
	* unit_tests.cc, unit_tests.hh: Update.
	* Makefile.am: Likewise.
	* commands.cc: Guess signing key for auth phase.
	* database.cc, database.hh (public_key_exists)
	(get_pubkey): New functions based on key hashes.

2004-01-31  graydon hoare  <graydon@pobox.com>

	* Netxx/*: New files.
	* AUTHORS: Mention Netxx.
	* Makefile.am: Mention Netxx and netsync.{cc,hh}
	* adler32.hh: Delegate typedefs to boost.
	* cert.hh, cert.cc (cert_hash_code): New function.
	* commands.cc (find_oldest_ancestors): Block cycles.
	(netsync): New command.
	* database.cc, database.hh (schema): Update.
	(put_key): Calculate key hash on the fly.
	(put_cert): Likewise.
	(merkle_node_exists)
	(get_merkle_node)
	(put_merkle_node)
	(erase_merkle_nodes): New functions.
	* keys.hh, keys.cc (key_hash_code): New function.
	* lua.cc, lua.hh
	(hook_get_netsync_read_permitted)
	(hook_get_netsync_write_permitted): New hooks.
	* monotone.spec: Update for FC1 info conventions.
	* monotone.texi (Quality Assurance): New section.
	* netsync.cc, netsync.hh: New files, preliminary
	netsync infrastructure. Command bodies still missing.
	* schema.sql: Add intrinsic key and cert hashes, merkle nodes.
	* schema_migration.cc: Add code to migrate to new schema.
	* unit_tests.cc: Handle command-line args to limit test set.
	* vocab_terms.hh: Add merkle and prefix as new terms.

2004-01-13  Nathaniel Smith  <njs@codesourcery.com>

	* idna/idn-int.h: Remove (generated by configure).

2004-01-13  Nathaniel Smith  <njs@codesourcery.com>

	* configure.ac: Switch "if" and "else" branches in pthreads
	checks.

2004-01-12  Nathaniel Smith  <njs@codesourcery.com>

	* configure.ac: Remove check for -lpthread.
	Add check for pthread_mutex_lock and ACX_PTHREAD.
	* m4/acx_pthread.m4: New file.

2004-01-07  graydon hoare  <graydon@pobox.com>

	* Makefile.am:
	* po/POTFILES.in:
	* po/monotone.pot: Minor tweaks for distclean.
	* adns/config.h:
	* boost/socket/src/interface.cpp:
	* boost/socket/src/ip4/address.cpp:
	* boost/socket/src/ip4/protocol.cpp: OSX portability.
	* AUTHORS: Mention new contributors.
	* monotone.texi (Hook Reference): Document i18n hooks.

	Release point (v 0.9).

2004-01-07  graydon hoare  <graydon@pobox.com>

	* cert.cc (ensure_parents_loaded)
	(expand_dominators)
	(expand_ancestors)
	(find_intersecting_node): New functions.
	(find_common_ancestor): Reimplement in terms of dominator
	and ancestor bitset intersection.

2004-01-05  Christof Petig <christof@petig-baender.de>

	* vocab.cc (verify<local_path>) Fix use of val() / iterator.
	* constants.cc (illegal_path_bytes): NUL-terminate.

2004-01-02  graydon hoare  <graydon@pobox.com>

	* diff_patch.cc (normalize_extents): Improve to handle an odd case.
	* tests/t_fmerge.at: New test, to test it.
	* commands.cc (fload, fmerge): Permanently enable, for test.
	* testsuite.at: Call new test.

2004-01-01  graydon hoare  <graydon@pobox.com>

	* file_io.hh, file_io.cc (read_localized_data, write_localized_data):
	New functions
	* commands.cc, manifest.cc, transforms.cc: Use them.
	* monotone.texi: Minor update to i18n docs.
	* lua.hh, lua.cc (hook_get_linesep_conv, hook_get_charset_conv):
	New hooks.
	* acinclude.m4: Move AX_CREATE_STDINT_H in here.
	* po/monotone.pot: Regenerate.
	* NEWS, configure.ac: Prep for 0.9 release.

2003-12-30  graydon hoare  <graydon@pobox.com>

	* file_io.hh, file_io.cc (mkpath): New function.
	* commands.cc, database.cc, diff_patch.cc, file_io.cc,
	lua.cc, vocab.cc, work.cc: Use it.
	* constants.cc (illegal_path_bytes_arr): Remove leading null.
	* monotone.texi: Include i18n docs.
	* tests/t_i18n_file.at: Check colon in filename.

2003-12-29  graydon hoare  <graydon@pobox.com>

	* file_io.cc: Localize names before touching fs.
	* lua.hh, lua.cc (hook_get_system_charset): Remove useless fn.
	* test_hooks.lua: Likewise.
	* monotone.cc, transforms.cc, transforms.hh:
	Remove lua from system charset conv.
	* tests/t_i18n_file.at: New test.
	* testsuite.at: Call it.

2003-12-28  graydon hoare  <graydon@pobox.com>

	* app_state.cc, app_state.hh: Massage to use i18n vocab.
	* cert.cc, commands.cc, commands.hh, rcs_import.cc,
	update.cc, update.hh, url.cc, url.hh: Likewise.

	* work.cc, work.hh: --> Likewise, and break file format! <--

	* constants.hh, constants.cc (legal_ace_bytes): New constant.
	* vocab.cc (verify<ace>): Use it.
	(verify<urlenc>) New function.
	* vocab_terms.hh (ace, urlenc, utf8): New terms.
	* transforms.hh, transforms.cc: Use them.
	* monotone.cc (utf8_argv): Charconv argv.
	* network.hh, network.cc: Use url.{hh,cc}.

2003-12-28  graydon hoare  <graydon@pobox.com>

	* constants.hh, constants.cc (idlen): New constant.
	* commands.cc, vocab.cc: Use it.
	* manifest.cc (read_manifest_map): Tighten up regex.
	* packet.cc: Likewise.
	* transforms.cc (uppercase)
	(lowercase): Rewrite.
	(utf8_to_urlenc)
	(urlenc_to_utf8)
	(internalize_url)
	(internalize_cert_name)
	(internalize_rsa_keypair_id)
	(externalize_url)
	(externalize_cert_name)
	(externalize_rsa_keypair_id): New functions.
	* url.hh, url.cc (parse_utf8_url): New function.

2003-12-20  graydon hoare  <graydon@pobox.com>

	* diff_patch.cc (normalize_extents): New function.
	(merge_via_edit_scripts): Use it.

2003-12-19  graydon hoare  <graydon@pobox.com>

	[net.venge.monotone.i18n branch]

	* idna/*.[ch]: New files.
	* po/*: New files.
	* url.cc, url.hh, constants.cc: New files.
	* Makefile.am, configure.ac: Various fiddling for gettext.
	* lua.hh, lua.cc (hook_get_system_charset): New hook.
	(hook_get_system_linesep): New hook.
	* transforms.hh, transforms.cc
	(charset_convert)
	(system_to_utf8)
	(utf8_to_system)
	(ace_to_utf8)
	(utf8_to_ace)
	(line_end_convert): New functions.
	* vocab.cc: Refine constraints.
	* vocab_terms.hh (external): New atomic type.
	* monotone.cc (cpp_main): Initialize gettext.
	* sanity.hh (F): Call gettext() on format strings.
	* commands.cc, depot.cc, database.cc, http_tasks.cc, keys.cc,
	network.cc, rcs_import.cc, sanity.cc, mac.hh : Update to use
	'constants::' namespace.
	* config.h.in: Remove.
	* commands.cc: Various formatting cleanups.
	* unit_tests.cc, unit_tests.hh: Connect to url tests.

2003-12-19  graydon hoare  <graydon@pobox.com>

	* diff_patch.cc (merge3): Skip patches to deleted files.

2003-12-16  graydon hoare  <graydon@pobox.com>

	* commands.cc (ls_ignored, ignored_itemizer): Fold in as subcases of unknown.

2003-12-16  graydon hoare  <graydon@pobox.com>

	* lua.cc (working_copy_rcfilename): MT/monotonerc not MT/.monotonerc.

2003-12-16  graydon hoare  <graydon@pobox.com>

	* lua.hh, lua.cc (working_copy_rcfilename): New function.
	* monotone.cc: Add working copy rcfiles.
	* commands.cc (ls_unknown, unknown_itemizer): Skip ignored files.

2003-12-16  graydon hoare  <graydon@pobox.com>

	* file_io.cc (walk_tree_recursive): continue on book-keeping file.

2003-12-15  graydon hoare  <graydon@pobox.com>

	* tests/t_unidiff.at, t_unidiff2.at: Check for mimencode.

2003-12-15  graydon hoare  <graydon@pobox.com>

	* configure.ac: Add --enable-static-boost.
	* Makefile.am: Likewise.
	* AUTHORS: Mention new contributors.

2003-12-14  Lorenzo Campedelli <lorenzo.campedelli@libero.it>

	* work.cc (add_to_attr_map): Finish change to attr map format.

2003-12-10  Tom Tromey  <tromey@redhat.com>

	* commands.cc (checkout): Give better error message if branch is
	empty.

2003-12-07  Eric Kidd  <eric.kidd@pobox.com>

	* commands.cc (agraph): Handle repositories with a single version.
	* database.cc (get_head_candidates): Handle heads with no ancestors.
	* cert.cc (get_branch_heads): Handle heads with no ancestors.

2003-12-06  Eric Kidd  <eric.kidd@pobox.com>

	* update.hh, update.cc (pick_update_target): Return current
	version if no better update candidates available.
	* update.cc (pick_update_target): Always do branch filtering.
	* commands.cc (update): Notice when we're already up-to-date.
	* commands.cc (propagate): Assign branch name correctly when merging.

2003-12-05  graydon hoare  <graydon@pobox.com>

	* lcs.hh (edit_script): New entry point.
	* diff_patch.cc: Rewrite merge in terms of edit scripts.
	* network.cc (post_queued_blobs_to_network): Tidy up transient
	failure message.
	* randomfile.hh: Prohibit deletes on end of chunks.
	* sanity.cc: EOL-terminate truncated long lines.

2003-12-02  graydon hoare  <graydon@pobox.com>

	* database.cc, database.hh (reverse_queue): Copy constructor.
	* std_hooks.lua (merge3): Remove afile, not ancestor.
	* monotone.cc: Remove debugging message.
	* ui.cc (finish_ticking): Set last_write_was_a_tick to false.

2003-12-01  graydon hoare  <graydon@pobox.com>

	* app_state.hh, app_state.cc (set_signing_key): New fn, persist key.
	* monotone.cc (cpp_main): Permit commuting the --help argument around.

2003-11-30  graydon hoare  <graydon@pobox.com>

	* network.cc (post_queued_blobs_to_network): Fail when posted_ok is false.
	* database.cc (initialize): Fail when -journal file exists.
	* keys.cc (make_signature): Nicer message when privkey decrypt fails.

2003-11-29  Tom Tromey  <tromey@redhat.com>

	* rcs_import.cc (store_auxiliary_certs): Renamed to fix typo.
	Updated all callers.

	* http_tasks.cc (check_received_bytes): Allow "-" as well.
	* depot.cc (execute_post_query): Allow "-" as well.

2003-11-28  Tom Tromey  <tromey@redhat.com>

	* http_tasks.cc (check_received_bytes): Allow "-" as well.
	* depot.cc (execute_post_query): Allow "-" as well.

2003-11-28  graydon hoare  <graydon@pobox.com>

	* cert.cc: Various speedups.
	* cycle_detector.hh (edge_makes_cycle): Use visited set, too.
	* database.hh, database.cc (get_head_candidates): New, complex query.
	* keys.hh, keys.cc (check_signature): Cache verifiers.
	* sqlite/os.c (sqliteOsRandomSeed): Harmless valgrind purification.
	* tests/t_fork.at, tests/t_merge.at: Ignore stderr chatter on 'heads'.

2003-11-27  graydon hoare  <graydon@pobox.com>

	* Makefile.am (AM_LDFLAGS): No more -static, sigh.
	* cert.cc (find_relevant_edges): Keep dynamic-programming caches.
	(calculate_renames_recursive): Likewise.
	* cert.cc, cert.hh (rename_edge): Add constructor, copy constructor.
	* commands.cc (list certs): Note rename certs are binary.

2003-11-24  graydon hoare  <graydon@pobox.com>

	* network.cc: Continue fetch, post loops even if one target has
	an exception.

2003-11-24  graydon hoare  <graydon@pobox.com>

	* database.hh, database.cc (delete_posting): Change to take queue
	sequence numbers.
	* commands.cc (queue): Use new API.
	* network.cc (post_queued_blobs_to_network): Use new API.

2003-11-24  graydon hoare  <graydon@pobox.com>

	* std_hooks.lua (get_http_proxy): Return nil when no ENV var.
	* monotone.texi (get_http_proxY): Document change.

2003-11-24  graydon hoare  <graydon@pobox.com>

	* tests/t_proxy.at: Add a test for proxying with tinyproxy.
	* testsuite.at: Call it.
	* lua.cc: Fix dumb error breaking proxying.
	* network.cc: Be verbose about proxying.

2003-11-23  graydon hoare  <graydon@pobox.com>

	* http_tasks.cc (read_chunk): Tolerate 0x20* after chunk len.

2003-11-23  graydon hoare  <graydon@pobox.com>

	* network.cc: Make more informative error policy.
	* boost/socket/socketstream.hpp: Pass SocketType to streambuf template.
	* boost/socket/src/default_socket_impl.cpp: Translate EINTR.

2003-11-22  graydon hoare  <graydon@pobox.com>

	* lua.cc, lua.hh (hook_get_http_proxy): New hook.
	* std_hooks.lua (get_http_proxy): Default uses HTTP_PROXY.
	(get_connect_addr): Undefine, it's for tunnels alone now.
	* network.cc: Use new hook.
	* http_tasks.hh, http_tasks.cc: Teach about proxies (sigh).
	* monotone.texi: Document new hooks.

2003-11-22  graydon hoare  <graydon@pobox.com>

	* lua.cc, lua.hh (hook_get_connect_addr): New hook.
	* std_hooks.lua (get_connect_addr): Default uses HTTP_PROXY.
	* network.cc, network.hh: Use new hook.
	* http_tasks.cc: Teach about HTTP/1.1.
	* cert.cc (bogus_cert_p): Fix UI ugly.

2003-11-21  graydon hoare  <graydon@pobox.com>

	* constants.hh (postsz): New constant for suggested post size.
	* database.cc, database.hh (queue*): Change db API slightly.
	* commands.cc (queue): Adjust to changed db API.
	* network.cc (post_queued_blobs_to_network): Switch to doing
	incremental posts.
	* cert.cc (write_rename_edge, read_rename_edge): Put files on
	separate lines to accomodate future i18n work.
	* work.cc (add_to_attr_map, write_attr_map): Reorder fields to
	accomodate future i18n work.
	* monotone.texi: Document it.
	* configure.ac, NEWS: Mention 0.8 release.

	Release point (v 0.8).

2003-11-16  Tom Tromey  <tromey@redhat.com>

	* missing: Removed generated file.

2003-11-14  graydon hoare  <graydon@pobox.com>

	* commands.cc (vcheck): Add.
	* cert.cc, cert.hh (cert_manifest_vcheck): Add.
	(check_manifest_vcheck): Add.
	(calculate_vcheck_mac): Add.
	* constants.hh (vchecklen): New constant.
	* mac.hh: Re-add.
	* monotone.texi (Hash Integrity): New section.
	* monotone.1: Document vcheck.

2003-11-14  graydon hoare  <graydon@pobox.com>

	* database.cc, database.hh (reverse_queue): New class.
	(compute_older_version): New functions.
	(get_manifest_delta): Remove.
	* network.cc, network.hh (queue_blob_for_network): Remove.
	* packet.cc, packet.hh (queueing_packet_writer): Change UI,
	write to queue directly, accept optional<reverse_queue>.
	* cert.cc (write_paths_recursive): Rewrite to use constant
	memory.
	* commands.cc (queue, queue_edge_for_target_ancestor):
	Install optional<reverse_queue> in qpw.
	* tests/t_cross.at: Ignore new UI chatter.
	* monotone.texi (Transmitting Changes): Change UI output.

2003-11-13  graydon hoare  <graydon@pobox.com>

	* Makefile.am (AUTOMAKE_OPTIONS): Require 1.7.1
	* commands.cc (addtree): Wrap in transaction guard.
	* database.cc, database.hh (manifest_delta_exists): Add.
	(get_manifest_delta): Add.
	* cert.cc (write_paths_recursive): Use partial deltas.
	* manifest.cc, manifest.hh (read_manifest_map): New variant.
	* patch_set.cc, patch_set.hh (patch_set): Add map_new, map_old
	fields.
	(manifests_to_patch_set) Store new field.
	(patch_set_to_packets) Don't read manifest versions from db.
	* std_hooks.lua (ignore_file): ignore .a, .so, .lo, .la, ~ files.
	* tests/t_cvsimport.at: New test.
	* testsuite.at: Call it.

2003-11-10  graydon hoare  <graydon@pobox.com>

	* commands.cc (find_oldest_ancestors): New function.
	(queue): New "addtree" subcommand.
	* monotone.texi: Document it.
	* monotone.1: Document it.

2003-11-10  graydon hoare  <graydon@pobox.com>

	* file_io.cc (walk_tree_recursive): Ignore MT/

2003-11-09  graydon hoare  <graydon@pobox.com>

	* database.cc (dump, load): Implement.
	* commands.cc (db): Call db.dump, load.
	* cycle_detector.hh: Skip when no in-edge on src.
	* monotone.texi: Document dump and load, add some
	special sections.
	* monotone.1: Mention dump and load.

2003-11-09  graydon hoare  <graydon@pobox.com>

	* rcs_file.hh (rcs_symbol): New structure.
	* rcs_file.cc (symbol): New rule.
	* rcs_import.cc (find_branch_for_version): New function.
	(cvs_key::branch): New field.
	(store_auxilliary_certs): Cert branch tag.
	* cycle_detector.hh: Fix bugs, don't use quick_alloc.
	* commands.cc (checkout): Add --branch based version.
	* monotone.texi: Document new command variant.
	* monotone.1: Ditto.

2003-11-09  graydon hoare  <graydon@pobox.com>

	* quick_alloc.hh: New file.
	* Makefile.am: Add it.
	* cycle_detector.hh: Rewrite.
	* manifest.hh: Use quick_alloc.
	* vocab.cc: Relax path name requirements a bit.
	* sqlite/sqliteInt.h: Up size of row to 16mb.

2003-11-02  graydon hoare  <graydon@pobox.com>

	* commands.cc (post): Post everything if no URL given; don't base
	decision off branch name presence.
	* app_state.cc, monotone.cc, file_io.cc, file_io.hh: Support
	absolutifying args.
	* lua.hh, lua.cc, std_hooks.lua (hook_get_mail_hostname): New hook.
	* monotone.texi: Document it.
	* monotone.texi, monotone.1: Minor corrections, new sections.
	* monotone.cc: Don't look in $ENV at all.
	* network.cc: Correct MX logic.
	* nntp_tasks.cc, smtp_tasks.cc: Separate postlines state.
	* smtp_tasks.cc: Correct some SMTP logic.
	* configure.ac, NEWS: Mention 0.7 release.

	Release point (v 0.7).

2003-11-01  graydon hoare  <graydon@pobox.com>

	* http_tasks.cc: Drop extra leading slashes in HTTP messages.

2003-10-31  graydon hoare  <graydon@pobox.com>

	* commands.cc, database.cc, database.hh, lua.cc, lua.hh,
	network.cc, network.hh, packet.cc, packet.hh, schema.sql,
	schema_migration.cc, tests/t_http.at, tests/t_nntp.at, vocab.cc:
	Eliminate "groupname", use lone URL.
	* monotone.texi: Update to cover new URL rules.
	* network.cc, network.hh, lua.cc, lua.hh, smtp_tasks.cc:
	Implement "mailto" URLs.
	* tests/t_smtp.at: New test.
	* testsuite.at: Call it.

2003-10-31  graydon hoare  <graydon@pobox.com>

	* patch_set.cc (manifests_to_patch_set): Second form with explicit renames.
	(manifests_to_patch_set): Split edit+rename events when we see them.
	* commands.cc (status, commit): Include explicit rename set.
	* diff_patch.cc (merge3): Accept edit+rename events split by patch_set.cc.
	* smtp_tasks.hh, smtp_tasks.cc: New files.
	* nntp_machine.hh, nntp_machine.cc: Rename to proto_machine.{hh,cc} (woo!)
	* nntp_tasks.cc: Adjust to use proto_ prefix in various places.
	* proto_machine.cc (read_line): get() into streambuf.
	* Makefile.am: Cover renames and adds.

2003-10-31  graydon hoare  <graydon@pobox.com>

	* diff_patch.cc (merge3): Extract renames.
	* commands.cc (calculate_new_manifest_map): Extract renames.
	(try_one_merge): Extract renames, propagate to merge target.
	(commit): Extract renames, propagate to commit target.
	* cert.cc (calculate_renames_recursive): Fix wrong logic.
	(find_common_ancestor_recursive): Stall advances at top of graph.
	* patch_set.cc: (manifests_to_patch_set): Teach about historical
	renames.
	* tests/t_erename.at: New test for edit+rename events.
	* testsuite.at: Call t_erename.at.

2003-10-30  graydon hoare  <graydon@pobox.com>

	* patch_set.cc (operator<): s/a/b/ in a few places, yikes!
	* cert.cc: Add machinery for rename edge certs.
	* commands.cc: Call diff(manifest,manifest) directly.
	* tests/t_nntp.at: Kill tcpserver DNS lookups on nntp test.
	* network.cc (parse_url): Character class typo fix, from
	Johannes Winkelmann.
	* app_state.hh, cert.hh, commands.hh, cycle_detector.hh,
	database.hh, diff_patch.cc, diff_patch.hh, http_tasks.hh,
	interner.hh, keys.hh, lua.hh, manifest.hh, network.hh,
	nntp_machine.hh, nntp_tasks.hh, packet.hh, patch_set.hh,
	transforms.hh, update.hh, vocab.hh, work.hh, xdelta.hh:
	fix use of std:: prefix / "using namespace" pollution.

2003-10-27  graydon hoare  <graydon@pobox.com>

	* lua/liolib.c (io_mkstemp): Portability fix
	from Ian Main.
	* xdelta.cc,hh (compute_delta): New manifest-specific variant.
	* transforms.cc,hh (diff): Same.
	* rcs_import.cc: Various speedups to cvs import.

2003-10-26  graydon hoare  <graydon@pobox.com>

	* cert.cc (get_parents): New function.
	(write_paths_recursive): New function.
	(write_ancestry_paths): New function.
	* cert.hh (write_ancestry_paths): Declare.
	* commands.cc (queue_edge_for_target_ancestor):
	Call write_ancestry_paths for "reposting" queue
	strategy.

2003-10-25  graydon hoare  <graydon@pobox.com>

	* commands.cc (log): Skip looking inside nonexistent
	manifests for file comments.

2003-10-24  graydon hoare  <graydon@pobox.com>

	* adns/*.c, adns/*.h: Import adns library.
	* Makefile.am: Update to build adns into lib3rdparty.a.
	* AUTHORS: Mention adns.
	* network.cc: Call adns functions, not gethostbyname.

2003-10-20  Nathaniel Smith  <njs@codesourcery.com>

	* patch_set.cc (patch_set_to_text_summary): Give more detailed
	output.
	* commands.cc (get_log_message, status, diff): Use
	patch_set_to_text_summary for complete description.

2003-10-22  graydon hoare  <graydon@pobox.com>

	* monotone.texi: Document 'queue' command.
	* monotone.1: Likewise.

2003-10-22  graydon hoare  <graydon@pobox.com>

	* diff_patch.cc
	(infer_directory_moves): New function.
	(rebuild_under_directory_moves): New function.
	(apply_directory_moves): New function.
	(merge3): Handle directory moves.
	* tests/t_renamed.at: New test for dir renames.
	* testsuite.at: Call it.

2003-10-21  graydon hoare  <graydon@pobox.com>

	* commands.cc (queue): New command.
	(list): Add "queue" subcommand, too.

2003-10-21  graydon hoare  <graydon@pobox.com>

	* diff_patch.cc (merge_deltas): New function.
	(check_map_inclusion): New function.
	(check_no_intersect): New function.
	(merge3): Rewrite completely.
	* tests/t_rename.at: New test.
	* testsuite.at: Call it.
	* file_io.cc, file_io.hh (make_dir_for): New function.
	* commands.cc (update): Call make_dir_for on update.

2003-10-20  graydon hoare  <graydon@pobox.com>

	* commands.cc: Replace [] with idx() everywhere.

2003-10-20  Tom Tromey  <tromey@redhat.com>

	* cert.hh (get_branch_heads): Updated.
	Include <set>.
	* commands.cc (head): Updated for new get_branch_heads.
	(merge): Likewise.
	(propagate): Likewise.
	* cert.cc (get_branch_heads): Use set<manifest_id>.

	* commands.cc (merge): Use all caps for metasyntactic variable.
	(heads): Likewise.

	* network.cc (post_queued_blobs_to_network): Do nothing if no
	packets to post.

2003-10-20  graydon hoare  <graydon@pobox.com>

	* cert.cc (get_branch_heads): Fix dumb bug.
	* diff_patch.cc (merge3): Fix dumb bug.
	(merge2): Fix dumb bug.
	(try_to_merge_files): Fix dumb bug.

2003-10-20  graydon hoare  <graydon@pobox.com>

	* file_io.cc (tilde_expand): New function.
	* monotone.cc (cpp_main): Expand tildes in
	db and rcfile arguments.

2003-10-20  graydon hoare  <graydon@pobox.com>

	* rcs_import.cc (import_cvs_repo): Check key existence
	at beginning of import pass, to avoid wasted work.

2003-10-19  Tom Tromey  <tromey@redhat.com>

	* commands.cc (log): Add each seen id to `cycles'.

2003-10-19  graydon hoare  <graydon@pobox.com>

	* AUTHORS: Mention Tecgraf PUC-Rio and their
	copyright.
	* Makefile.am: Mention circular buffer stuff.
	* configure.ac, NEWS: Mention 0.6 release.
	* cert.hh, cert.cc (erase_bogus_certs): file<cert> variant.
	* commands.cc (log): Erase bogus certs before writing,
	cache comment-less file IDs.
	* monotone.spec: Don't specify install-info args,
	do build with optimization on RHL.

	Release point (v 0.6).

2003-10-19  Matt Kraai  <kraai@ftbfs.org>

	* commands.cc (merge): Use app.branch_name instead of args[0] for
	the branch name.

2003-10-17  graydon hoare  <graydon@pobox.com>

	* commands.cc (log): New command.
	Various other bug fixes.
	* monotone.1, monotone.texi: Minor updates.

2003-10-17  graydon hoare  <graydon@pobox.com>

	* monotone.texi: Expand command and hook references.
	* commands.cc: Disable db dump / load commands for now.

2003-10-16  graydon hoare  <graydon@pobox.com>

	* sanity.hh: Add a const version of idx().
	* diff_patch.cc: Change to using idx() everywhere.
	* cert.cc (find_common_ancestor): Rewrite to recursive
	form, stepping over historic merges.
	* tests/t_cross.at: New test for merging merges.
	* testsuite.at: Call t_cross.at.

2003-10-10  graydon hoare  <graydon@pobox.com>

	* lua.hh, lua.cc (hook_apply_attribute): New hook.
	* work.hh, work.cc (apply_attributes): New function.
	* commands.cc (update_any_attrs): Update attrs when writing to
	working copy.
	* std_hooks.lua (temp_file): Use some env vars.
	(attr_functions): Make table of attr-setting functions.

2003-10-10  graydon hoare  <graydon@pobox.com>

	* work.cc: Fix add/drop inversion bug.
	* lua/*.{c,h}: Import lua 5.0 sources.
	* lua.cc: Rewrite lua interface completely.
	* std_hooks.lua, test_hooks.lua, testsuite,
	tests/t_persist_phrase.at, configure.ac, config.h.in, Makefile.am:
	Modify to handle presence of lua 5.0.

2003-10-08  graydon hoare  <graydon@pobox.com>

	* rcs_import.cc: Attach aux certs to child, not parent.
	* manifest.cc: Speed up some calculations.
	* keys.cc: Optionally cache decoded keys.

2003-10-07  graydon hoare  <graydon@pobox.com>

	* manifest.hh, manifest.cc, rcs_import.cc: Write manifests w/o
	compression.
	* vocab.hh, vocab.cc: Don't re-verify verified data.
	* ui.hh, ui.cc: Minor efficiency tweaks.

2003-10-07  graydon hoare  <graydon@pobox.com>

	* commands.cc, work.cc, work.hh: Add some preliminary stuff
	to support explicit renaming, .mt-attrs.
	* monotone.texi: Add skeletal sections for command reference,
	hook reference, CVS phrasebook. Fill in some parts.

2003-10-02  graydon hoare  <graydon@pobox.com>

	* boost/circular_buffer*.hpp: Add.
	* AUTHORS, cert.cc, commands.cc, database.cc,
	diff_patch.cc, http_tasks.cc, keys.cc, lua.cc, manifest.cc,
	network.cc, nntp_machine.cc, packet.cc, patch_set.cc,
	rcs_import.cc, sanity.cc, sanity.hh, ui.hh, update.cc,
	vocab_terms.hh, work.cc:
	remove existing circular buffer code, replace all
	logging and asserty stuff with boost::format objects
	rather than vsnprintf.

2003-10-01  graydon hoare  <graydon@pobox.com>

	* testsuite.at: Don't use getenv("HOSTNAME").
	* database.cc (exec, fetch): Do va_end/va_start again in between
	logging and executing query.

2003-09-28  Tom Tromey  <tromey@redhat.com>

	* monotone.texi: Added @direntry.

2003-09-27  Nathaniel Smith  <njs@pobox.com>

	* monotone.cc: Remove "monotone.db" default to --db
	option in help text.

2003-09-27  graydon hoare  <graydon@pobox.com>

	* diff_patch.cc: Rework conflict detection.
	* rcs_import.cc: Remove some pointless slowness.
	* monotone.spec: Install info files properly.

	Release point (v 0.5).

2003-09-27  graydon hoare  <graydon@pobox.com>

	* AUTHORS, NEWS, configure.ac: Update for 0.5 release.
	* monotone.texi: Various updates.
	* xdelta.cc (compute_delta): Fix handling of empty data.
	* database.cc (sql): Require --db for init.
	* work.cc (read_options_map): Fix options regex.

2003-09-27  graydon hoare  <graydon@pobox.com>

	* lcs.hh: New jaffer LCS algorithm.
	* interner.hh, rcs_import.cc: Templatize interner.
	* diff_patch.hh: Use interner, new LCS.

2003-09-27  Tom Tromey  <tromey@redhat.com>

	* commands.cc (fetch): Always try lua hook; then default to all
	known URLs.

2003-09-26  Tom Tromey  <tromey@redhat.com>

	* commands.cc (tag): Use all-caps for meta-syntactic variables.
	(comment, add, cat, complete, mdelta, fdata): Likewise.

	* monotone.1: There's no default database.
	* monotone.texi (OPTIONS): There's no default database.

	* database.cc (sql): Throw informative error if database name not
	set.
	* app_state.cc (app_state): Default to no database.

2003-09-26  graydon hoare  <graydon@pobox.com>

	* debian/*, monotone.spec: Add packaging control files.

2003-09-24  graydon hoare  <graydon@pobox.com>

	* database.cc, database.hh (debug): New function.
	* commands.cc (debug): New command.
	* cert.cc, cert.hh (guess_branch): New function.
	* commands.cc (cert): Queue certs to network servers.
	* commands.cc (cert, commit): Use guess_branch.
	* commands.cc (list): List unknown, ignored files.
	* monotone.texi, monotone.1: Document.

2003-09-24  graydon hoare  <graydon@pobox.com>

	* commands.cc (queue_edge_for_target_ancestor): Queue the
	correct ancestry cert, from child to target, as well as
	patch_set.

2003-09-22  graydon hoare  <graydon@pobox.com>

	* depot_schema.sql, schema_migration.cc,
	schema_migration.hh: Add.
	* database.cc, depot.cc: Implement schema migration.
	* database.cc, commands.cc: Change to db ... cmd.
	* monotone.texi, monotone.1: Document command change.
	* depot.cc: Fix various query bugs.

2003-09-21  Nathaniel Smith  <njs@codesourcery.com>

	* depot.cc (depot_schema): Remove unique constraint on (contents),
	replace with unique constraint on (groupname, contents).

2003-09-21  Nathaniel Smith  <njs@codesourcery.com>

	* commands.cc (diff): Take manifest ids as arguments.  Add
	explanatory text on files added, removed, modified.

2003-09-19  Tom Tromey  <tromey@redhat.com>

	* commands.cc (genkey): Use all-caps for meta-syntactic variable.
	(cert, tag, approve, disapprove, comment, add, drop, commit,
	update, revert, cat, checkout, co, propagate, complete, list, ls,
	mdelta, fdelta, mdata, fdata, mcerts, fcerts, pubkey, privkey,
	fetch, post, rcs_import, rcs): Likewise.
	(explain_usage): Indent explanatory text past the command names.

2003-09-17  Tom Tromey  <tromey@redhat.com>

	* commands.cc (list): Don't compute or use "subname".

	* commands.cc (revert): Handle case where argument is a
	directory.
	* tests/t_revert.at: Test for revert of directory.

	* testsuite.at (MONOTONE_SETUP): Use "monotone initdb".
	* monotone.1: Document "initdb".
	* monotone.texi (Commands): Document initdb.
	(Creating a Database): New node.
	(Getting Started): Refer to it.
	* commands.cc (initdb): New command.
	* database.cc (database::sql): New argument `init'.
	(database::initialize): New method.
	* database.hh (database::initalize): Declare.
	(database::sql): New argument `init'.

2003-09-17  Tom Tromey  <tromey@redhat.com>

	* tests/t_persist_phrase.at: Use "ls certs".
	* tests/t_nntp.at: Use "ls certs".
	* tests/t_genkey.at: Use "ls keys" and "ls certs".

2003-09-16  Tom Tromey  <tromey@redhat.com>

	* monotone.1: Document "list branches".
	* commands.cc (ls_certs): New function, from `lscerts' command.
	(ls_keys): New function, from `lskeys' command.
	(ls_branches): New function.
	(list): New command.
	(ls): New alias.
	(explain_usage): Split parameter info at \n.
	* monotone.texi (Adding Files): Use "list certs".
	(Committing Changes): Likewise.
	(Forking and Merging): Likewise.
	(Commands): Likewise.
	(Generating Keys): Use "list keys".
	(Commands): Likewise.
	(Commands): Mention "list branches".
	(Branches): Likewise.

2003-09-15  graydon hoare  <graydon@redhat.com>

	* http_tasks.cc: Fix networking to handle long input.

	* ui.cc, ui.hh: Only pad with blanks enough to cover old output
	when ticking.

	* update.cc, cert.cc, commands.cc: Fix cert fetching functions to
	remove bogus certs.

2003-09-15  Tom Tromey  <tromey@redhat.com>

	* monotone.1: Don't mention MT_KEY or MT_BRANCH.

	* monotone.texi (Getting Started): Don't mention MT_DB or
	MT_BRANCH.
	(Adding Files): Explicitly use --db and --branch.
	* app_state.hh (app_state): New fields options, options_changed.
	Declare new methods.  Include work.hh.
	* work.cc (work_file_name): New constant.
	(add_to_options_map): New structure.
	(get_options_path): New function.
	(read_options_map, write_options_map): Likewise.
	* work.hh (options_map): New type.
	(get_options_path, read_options_map, write_options_map): Declare.
	* commands.cc (add, drop, commit, update, revert, checkout,
	merge): Write options file.
	* app_state.cc (database_option, branch_option): New constants.
	(app_state::app_state): Read options file.
	(app_state::set_database): New method.
	(app_state::set_branch): Likewise.
	(app_state::write_options): Likewise.
	Include work.hh.
	* monotone.cc (cpp_main): Don't set initial database name on
	app.  Use new settor methods.  Don't look at MT_BRANCH or MT_DB.

2003-09-14  graydon hoare  <graydon@pobox.com>

	* vocab.cc, vocab.hh: Add streamers for vocab terms in preparation
	for switch to formatter.

	* cert.cc (check_signature): Treat missing key as failed check.
	* commands.cc (lscerts): Warn when keys are missing.

	* rcs_import.cc, nntp_tasks.cc, http_tasks.cc: Tick progress.

	* sanity.cc, monotone.cc: Tidy up output a bit.

	* xdelta.cc: Add code to handle empty files. Maybe correct?

	* ui.cc, ui.hh: Add.

2003-09-13  Tom Tromey  <tromey@redhat.com>

	* tests/t_nntp.at: If we can't find tcpserver or snntpd, skip the
	test.
	* tests/t_http.at: If we can't find boa or depot.cgi, skip the
	test.

2003-09-12  graydon hoare  <graydon@pobox.com>

	* update.cc (pick_update_target): Only insert base rev as update
	candidate if it actually exists in db.

	* commands.cc, database.cc, database.hh: Implement id completion
	command, and general id completion in all other commands.

2003-09-12  Tom Tromey  <tromey@redhat.com>

	* commands.cc (revert): A deleted file always appears in the
	manifest.
	* tests/t_revert.at: Check reverting a change plus a delete; also
	test reverting by file name.

	* work.cc (deletion_builder::visit_file): Check for file in
	working add set before looking in manifest.
	* tests/t_drop.at: Added add-then-drop test.

	* testsuite.at: Include t_drop.at.
	* tests/t_drop.at: New test.
	* work.cc (visit_file): Check for file in working delete set
	before looking in manifest.

2003-09-12  Tom Tromey  <tromey@redhat.com>

	* Makefile.am ($(srcdir)/testsuite): tests/atconfig and
	tests/atlocal are not in srcdir.

	* Makefile.am (TESTS): unit_tests is not in srcdir.

2003-09-11  graydon hoare  <graydon@pobox.com>

	* commands.cc: Check for MT directory in status.
	* commands.cc: Require directory for checkout.
	* commands.cc: Delete MT/work file after checkout.
	* commands.cc: Implement 'revert', following tromey's lead.
	* commands.cc: Print base, working manifest ids in status.

	* diff_patch.cc: Further merge corrections.
	* diff_patch.cc (unidiff): Compensate for occasional miscalculation
	of LCS.

	* tests/t_merge.at: Check that heads works after a merge.
	* tests/t_fork.at:  Check that heads works after a fork.
	* tests/t_genkey.at: Remove use of 'import'.
	* tests/t_cwork.at: Check deletion of work file on checkout.
	* tests/t_revert.at: Check that revert works.

	* commands.cc, monotone.cc: Report unknown commands nicely.

2003-09-08  graydon hoare  <graydon@pobox.com>

	* tests/merge.at: Accept tromey's non-error case for update.

	* commands.cc(try_one_merge): Write merged version to packet
	writer, not directly to db.
	(merge): Write branch, changelog cert on merged version to db.

	* std_hooks.lua(merge3): Open result in mode "r", not "w+".

2003-09-06  Tom Tromey  <tromey@redhat.com>

	* update.cc (pick_update_target): Not an error if nothing to
	update.

	* monotone.texi: Use VERSION; include version.texi.

	* monotone.1: Document "co".
	* monotone.texi (Commands): Document "co".
	* commands.cc (ALIAS): New macro.
	(co): New alias.

	* README: Updated.

	* txt2c.cc: Added missing file.

	* texinfo.tex, INSTALL, Makefile.in, aclocal.m4, compile, depcomp,
	install-sh, missing, mkinstalldirs: Removed generated files.

2003-09-04  graydon hoare  <graydon@pobox.com>

	* Makefile.am, depot.cc, http_tasks.cc, http_tasks.hh,
	lua.cc, lua.hh, monotone.texi, network.cc, tests/t_http.at,
	vocab_terms.hh:

	Use public key signatures to talk to depot, not mac keys.

	* commands.cc, file_io.cc, monotone.texi, monotone.1,
	tests/t_scan.at, tests/t_import.at, work.cc, work.hh:

	Remove the 'import' and 'scan' commands, in favour of generalized
	'add' which chases subdirectories.

	* configure.ac, NEWS:

	Release point (v 0.4).

2003-09-03  graydon hoare  <graydon@pobox.com>

	* monotone.texi: Expand notes about setting up depot.

	* update.cc: Update by ancestry. Duh.

2003-09-02  graydon hoare  <graydon@pobox.com>

	* boost/socket/streambuf.hpp: Bump ppos on overflow.

	* packet.cc, transforms.cc, transforms.hh: Add function for
	canonicalization of base64 encoded strings. Use on incoming cert
	packet values.

	* commands.cc: Change fetch and post to take URL/groupname params
	rather than branchname.

	* network.cc, network.hh, depot.cc, http_tasks.cc: Fix URL parser,
	improve logging, change signatures to match needs of commands.cc

	* Makefile.am: Don't install txt2c or unit_tests.

	* Makefile.am: Build depot.cgi not depot.

	* database.cc, database.hh: Add "all known sources" fetching support.

	* patch_set.cc: Sort in a path-lexicographic order for nicer summaries.

	* monotone.texi: Expand coverage of packets and networking.

	* tests/t_nntp.at, tests/t_http.at: Update to provide URL/groupname
	pairs.

2003-09-02  Tom Tromey  <tromey@redhat.com>

	* aclocal.m4, monotone.info: Removed generated files.

2003-08-31  Nathaniel Smith  <njs@codesourcery.com>

	* configure.ac: Check for lua40/lua.h, lua40/lualib.h and -llua40,
	-lliblua40.
	* config.h.in: Add LUA_H, LIBLUA_H templates, remove HAVE_LIBLUA,
	HAVE_LIBLUALIB templates.
	* lua.cc: Include config.h.  Use LUA_H, LIBLUA_H macros.

2003-08-29  graydon hoare  <graydon@pobox.com>

	* Makefile.am, txt2c.cc, lua.cc, database.cc:
	Use a C constant-building converter rather than objcopy.

	* cert.cc, cert.hh, packet.cc, packet.hh, diff_patch.cc,
	rcs_import.cc:
	Modify cert functions to require a packet consumer, do no implicit
	database writing.

	* commands.cc, database.cc, database.hh, schema.sql, network.cc:
	Modify packet queueing strategy to select ancestors from known
	network server content, rather than most recent edge.

2003-08-25  graydon hoare  <graydon@pobox.com>

	* AUTHORS, ChangeLog, Makefile.am, NEWS, configure.ac,
	tests/t_http.at: Release point (v 0.3)

2003-08-24  graydon hoare  <graydon@pobox.com>

	* nntp_tasks.cc: Measure success from postlines state.
	* network.cc: Print summary counts of transmissions.
	* packet.cc: Count packets into database.
	* depot.cc: Add administrative commands, fix a bunch of
	little bugs.
	* t_http.at: Testcase for depot-driven communication.
	* monotone.texi: Update to reflect depot existence.
	* http_tasks.cc: Pick bugs out.

2003-08-24  graydon hoare  <graydon@pobox.com>

	* commands.cc: Wash certs before output.
	* *.cc,*.hh: Adjust cert packet format to
	be more readable, avoid superfluous gzipping.

2003-08-24  graydon hoare  <graydon@pobox.com>

	* configure, Makefile.in: Remove generated files, oops.
	* commands.cc: Implement 'propagate'.
	* lua.cc, lua.hh, network.cc, network.hh: Remove
	'aggregate posting' stuff.
	* network.cc: Batch postings into larger articles.
	* diff_patch.hh, diff_patch.cc: Implement basic
	merge2-on-manifest.

2003-08-23  graydon hoare  <graydon@pobox.com>

	* monotone.cc: Handle user-defined lua hooks as
	overriding internal / .monotonerc hooks no matter
	where on cmd line they occur.
	* update.cc: Made failures more user-friendly.
	* lua.cc: Improve logging a bit.
	* testsuite.at, tests/*.{at,in}, testsuite/: Rewrite tests in
	autotest framework, move to tests/ directory.
	* boost/io/*, cryptopp/hmac.h: Add missing files.

2003-08-23  Tom Tromey  <tromey@redhat.com>

	* monotone.cc (OPT_VERSION): New macro.
	(cpp_main): Handle OPT_VERSION.
	(options): Added `version' entry.
	Include config.h.

2003-08-21  Tom Tromey  <tromey@redhat.com>

	* database.cc: Include "sqlite/sqlite.h", not <sqlite.h>.

2003-08-20  graydon hoare  <graydon@pobox.com>

	* boost/*:
	incorporate boost sandbox bits, for now.

	* Makefile.am, Makefile.in, configure, configure.ac, diff_patch.cc,
	http_tasks.cc, http_tasks.hh, network.cc, nntp_machine.cc,
	nntp_machine.hh, nntp_tasks.cc, nntp_tasks.hh, testsuite/t_nntp.sh:

	fix up networking layer to pass nntp tests again

2003-08-19  graydon hoare  <graydon@pobox.com>

	* Makefile.am, Makefile.in, app_state.hh, cert.cc, commands.cc,
	constants.hh, cryptopp/misc.h, database.cc, depot.cc,
	http_tasks.cc, http_tasks.hh, keys.cc, lua.cc, lua.hh, monotone.cc,
	network.cc, network.hh, nntp_machine.cc, nntp_machine.hh,
	nntp_tasks.cc, nntp_tasks.hh, packet.cc, packet.hh, rcs_import.cc,
	sanity.cc, sanity.hh, schema.sql, test_hooks.lua,
	testsuite/runtest.sh, testsuite/t_null.sh, vocab_terms.hh:

	major surgery time
	- move to multi-protocol posting and fetching.
	- implement nicer failure modes for sanity.
	- redo commands to print nicer, fail nicer.

2003-08-18  graydon hoare  <graydon@pobox.com>

	* Makefile.am, Makefile.in, adler32.hh, database.cc, depot.cc,
	mac.hh, xdelta.cc, Makefile.am, Makefile.in:

	first pass at a depot (CGI-based packet service)

2003-08-08  graydon hoare  <graydon@pobox.com>

	* Makefile.am, Makefile.in AUTHORS, ChangeLog, Makefile.am,
	Makefile.in, NEWS, monotone.1, monotone.info, monotone.texi:

	release point (v 0.2)

2003-08-08  graydon hoare  <graydon@pobox.com>

	* cert.cc, cert.hh, interner.hh, rcs_import.cc:

	auxilliary certs

	* cert.cc, cert.hh, cycle_detector.hh, interner.hh, patch_set.cc,
	rcs_import.cc:

	improvements to cycle detection stuff

2003-08-05  graydon hoare  <graydon@pobox.com>

	* rcs_import.cc:

	almost even more seemingly correct CVS graph reconstruction (still slow)

	* sqlite/* cryptopp/* Makefile.am, Makefile.in, aclocal.m4,
	config.h.in, configure, configure.ac, file_io.cc, keys.cc,
	sanity.cc, sanity.hh, transforms.cc:

	minimizing dependencies on 3rd party libs by importing the
	necessary bits and rewriting others.

	* cert.cc, cert.hh, rcs_import.cc:

	cvs import seems to be working, but several linear algorithms need
	replacement

2003-07-28  graydon hoare  <graydon@pobox.com>

	* Makefile.am, Makefile.in, cert.cc, commands.cc, database.cc,
	database.hh, manifest.cc, rcs_file.cc, rcs_import.cc,
	rcs_import.hh, vocab.cc, xdelta.cc:

	cvs graph reconstruction hobbling along.

2003-07-21  graydon hoare  <graydon@pobox.com>

	* database.cc, xdelta.cc, xdelta.hh:

	piecewise xdelta; improves speed a fair bit.

2003-07-11  graydon hoare  <graydon@pobox.com>

	* Makefile.am, Makefile.in, config.h.in, configure, configure.ac,
	transforms.cc, xdelta.cc, xdelta.hh:

	implement xdelta by hand, forget 3rd party delta libs.

2003-07-02  graydon hoare  <graydon@pobox.com>

	* database.cc, rcs_import.cc, transforms.cc, transforms.hh:

	speedups all around in the storage system

2003-07-01  graydon hoare  <graydon@pobox.com>

	* database.hh, rcs_import.cc, transforms.cc, transforms.hh: speed

	improvements to RCS import

2003-06-30  graydon hoare  <graydon@pobox.com>

	* rcs_import.cc, transforms.cc:

	some speed improvements to RCS import

2003-06-29  graydon hoare  <graydon@pobox.com>

	* commands.cc, database.hh, rcs_import.cc, transforms.cc:

	RCS file import successfully (albeit slowly) pulls in some pretty
	large (multi-hundred revision, >1MB) test cases from GCC CVS

	* Makefile.in, commands.cc, rcs_file.cc, rcs_file.hh,
	rcs_import.cc, rcs_import.hh,

	Makefile.am: preliminary support for reading and walking RCS files

2003-04-09  graydon hoare  <graydon@pobox.com>

	* autogen.sh: oops
	* */*: savannah import

2003-04-06  graydon hoare  <graydon@pobox.com>

	* initial release.
<|MERGE_RESOLUTION|>--- conflicted
+++ resolved
@@ -1,15 +1,13 @@
-<<<<<<< HEAD
+2005-11-28  Nathaniel Smith  <njs@pobox.com>
+
+	* schema_migration.cc: Provide more feedback while 'db migrate' is
+	running.
+
 2005-11-28  Matthew Gregan  <kinetik@orcon.net.nz>
 
 	* HACKING: Make a note of the fact that we kill 'monotone serve'
 	processes with a SIGSEGV.
 	* tests/README: Minor cleanup, mention SIGSEGV thing here too.
-=======
-2005-11-28  Nathaniel Smith  <njs@pobox.com>
-
-	* schema_migration.cc: Provide more feedback while 'db migrate' is
-	running.
->>>>>>> 4cec703a
 
 2005-11-27  Nathaniel Smith  <njs@pobox.com>
 
