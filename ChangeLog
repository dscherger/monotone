<<<<<<< HEAD
2005-05-24  Richard Levitte  <richard@levitte.org>

	* commands.cc (try_one_merge): Change 'rid' to 'merged_id'.
=======
2005-05-25  Timothy Brownawell  <tbrownaw@gmail.com>

	* tests/t_automate_stdio.at: Make it self-contained.

2005-05-25  Timothy Brownawell  <tbrownaw@gmail.com>

	* contrib/get_stdio.pl (new file): Perl script to parse the output from
	"mtn automate stdio". Used by...
	* tests/t_automate_stdio.at (new file): Test for "mtn automate stdio".
	* testsuite.at: Add it.

2005-05-25  Timothy Brownawell  <tbrownaw@gmail.com>

	* automate.cc ("automate stdio"): Fix block size limiting.
		Honor "output.flush()" in commands.

2005-05-24  Timothy Brownawell  <tbrownaw@gmail.com>

	* automate.cc: Fix buffering for "automate stdio"

2005-05-24  Timothy Brownawell  <tbrownaw@gmail.com>

	* automate.cc: Put back lost "automate certs".

2005-05-24  Matt Johnston  <matt@ucc.asn.au>

	* commands.cc (try_one_merge, CMD(merge), CMD(explicit_merge), 
	CMD(propagate): allow --author flag.

2005-05-24  Timothy Brownawell  <tbrownaw@gmail.com>

	* automate.cc: Fix comment for automate stdio to match the code.
	* monotone.texi: Document ignored locations in automate stdio
	input as reserved.

2005-05-24  Riccardo Ghetta  <birrachiara@tin.it>

	* tests/t_merge_binary.at: new XFAIL test to cover monotone
	inclination to algorithmically merge binary files.
>>>>>>> a1a9513b

2005-05-23  Timothy Brownawell  <tbrownaw@gmail.com>

	Fix "automate stdio" input/output format according to ML discussion
	* automate.cc: changed: automate_stdio
		added: print_some_output, class my_stringbuf
	* constants.{cc,hh}: add constant for automate stdio block size
	* monotone.texi: update documentation

2005-05-23  Nathaniel Smith  <njs@codesourcery.com>

	* win32/terminal.cc (have_smart_terminal): Call _isatty on stderr,
	not stdout.

2005-05-23  Richard Levitte  <richard@levitte.org>

	* commands.cc (try_one_merge): Use the value of --date and
	--author if there are any.
	(CMD(merge), CMD(propagate), CMD(explicit_merge)): Change to
	accept --date and --author.

2005-05-23  Riccardo Ghetta  <birrachiara@tin.it>

	* selectors.cc/.hh, database.cc: add two new selectors:
	"earlier or equal than" and "later than".
	* lua.cc/.hh, std-hooks.lua: create a new "expand_date" hook
	* monotone.texi: document the changes
	* testsuite.at, tests/t_selector_later_earlier.at: add specific tests 
	for the new selectors

2005-05-21  Richard Levitte  <richard@levitte.org>

	* Makefile.am: Make monotone.pdf and monotone.dvi depend on
	version.texi.

2005-05-21  Richard Levitte  <richard@levitte.org>

	* monotone.texi: Add a note about the --brief option with
	'monotone log', and restructure the synopsis since it was getting
	a bit silly with all possible variants.

2005-05-21  Richard Levitte  <richard@levitte.org>

	* commands.cc (log_certs): Add two arguments; a separator string
	to be used in front of the second to last cert for multi-valued
	cert types, a bool to say if each cert should be ended with a
	newline.  Overload with shortcuts.
	(CMD(log)): Use the --brief option and implement it using the
	shortcut variants of log_certs.
	* monotone.cc, options.hh: Add the --brief option (OPT_BRIEF
	internally).
	* sanity.cc, sanity.hh (struct sanity): Add the member variable
	and function to hold and set the brief flag.

2005-05-21  Matt Johnston  <matt@ucc.asn.au>

	* tests/t_short_opts.at: remove the saved MT/log message
	from the failed commit.
	* Makefile.am: MAKEINFOFALGS to MAKEINFOFLAGS

2005-05-21  Matt Johnston  <matt@ucc.asn.au>

	* commands.cc (commit): write the log message to MT/log
	during the commit, so it will be available later if the commit
	fails.
	* work.{cc,hh} (write_user_log): new function

2005-05-20  Nathaniel Smith  <njs@codesourcery.com>

	* contrib/mtbrowse.sh: New file.
	* contrib/README: Document it.  Also, document some missed files,
	and re-order listing.
	* Makefile.am (EXTRA_DIST): Add several missing contrib/ files.

2005-05-21  Grahame Bowland  <grahame@angrygoats.net>

	* automate.cc: (automate_certs) change "status" field 
	to "signature". Check whether each cert is trusted, and 
	output in the "trusted" field.
	* testsuite.at: add t_automate_certs.at
	* tests/t_automate_certs.at: Test that the output of 
	"automate certs" is consistent, and that we exit with
	error when rev is incomplete or missing.
	* monotone.texi: update output documentation for 
	"automate certs"

2005-05-20  Emile Snyder  <emile@alumni.reed.edu>

	* annotate.{hh,cc}: Rework to handle lineage dependent line
	mappings and lines which split from a single line in a parent
	revision into multiple lines in some descendent.  Fixes bug where
	some lines remained unannotated.  Fixes wrong assignment of lines
	bug.
	* tests/t_annotate.at: Check no-changes since addition of file
	case.
	* tests/t_annotate_lineage_dependent.at
	* tests/t_annotate_split_lines.at:  New tests.
	* testsuite.at: Add them.
	
2005-05-20  Nathaniel Smith  <njs@codesourcery.com>

	* monotone.texi (Network): Clarify that ports can be specified on
	the command line to serve/pull/push/sync.

2005-05-21  Matt Johnston  <matt@ucc.asn.au>

	* packet.cc (db_packet_writer::~impl, prerequisite.cleanup): 
	add code to remove up circular dependencies between prerequisite
	and delayed_packet shared_ptrs upon destruction, so that unsatisified
	dependency warnings are printed.

2005-05-19  Matt Johnston  <matt@ucc.asn.au>

	* change_set.cc (merge_disjoint_analyses): handle the case where
	a file is dropped on both sides but re-added on one.
	* tests/t_drop_vs_dropadd.at: a test for it
	* testsuite.at

2005-05-19  Derek Scherger  <derek@echologic.com>

	* commands.cc (checkout): rearrange to use --revision option
	* monotone.1: 
	* monotone.texi: document checkout --revision option
	* tests/t_attr.at:
	* tests/t_attributes.at:
	* tests/t_checkout_id_sets_branch.at:
	* tests/t_checkout_noop_on_fail.at:
	* tests/t_checkout_options.at:
	* tests/t_cwork.at:
	* tests/t_delete_dir.at:
	* tests/t_delete_dir_patch.at:
	* tests/t_empty_path.at:
	* tests/t_i18n_file_data.at:
	* tests/t_inodeprints_hook.at:
	* tests/t_inodeprints_update.at:
	* tests/t_largish_file.at:
	* tests/t_lf_crlf.at:
	* tests/t_monotone_up.at:
	* tests/t_netsync_defaults.at:
	* tests/t_netsync_set_defaults.at:
	* tests/t_persistent_server_revision.at:
	* tests/t_rename_added_in_rename.at:
	* tests/t_rename_dir_cross_level.at:
	* tests/t_rename_dir_patch.at:
	* tests/t_single_char_filenames.at:
	* tests/t_subdir_add.at:
	* tests/t_subdir_attr.at:
	* tests/t_subdir_drop.at:
	* tests/t_subdir_rename.at:
	* tests/t_subdir_revert.at:
	* tests/t_tags.at:
	* tests/t_update_off_branch.at:
	* tests/t_versions.at:
	* testsuite.at: add --revision option to checkout

2005-05-18  Richard Levitte  <richard@levitte.org>

	* ui.cc: Move the copyright and license section to the top of the
	file, and add an emacs mode specifier.
	* ui.cc (write_ticks): Change the counter ticker so the trailer
	comes at the end of the counter line instead of the title line.
	This is especially important for code that changes the trailer
	a little now and then.

2005-05-17  Grahame Bowland  <grahame@angrygoats.net>

	* commands.cc: add "automate certs ID" to the help string 
	for the automate command
	* automate.cc: implement "automate certs". Add to the list 
	of commands available through "automate stdio".
	* monotone.texi: document "automate certs"

2005-05-17  Nathaniel Smith  <njs@codesourcery.com>

	* monotone.texi (Network): Document 'serve' as taking more than
	one collection argument.

2005-05-15  graydon hoare  <graydon@pobox.com>

	* rcs_import.cc (note_state_at_branch_beginning): collect
	branch beginning states into a single synthetic commit.

2005-05-15  graydon hoare  <graydon@pobox.com>

	* rcs_import.cc: rewrite most of the branch logic to 
	address issues raised in bugs 13032 and 13063.
	* tests/t_cvsimport_deleted_invar.at: un-XFAIL.

2005-05-16  Matt Johnston  <matt@ucc.asn.au>

	* commands.cc (commit): change scope of the transaction guard so that
	the transaction will fail before MT/revision is written (which could
	leave a non-committed revision/bad working dir).

2005-05-16  Grahame Bowland  <grahame@angrygoats.net>

	* monotone.texi: update "monotone log" documentation
	* commands.cc: fix "monotone log" when run with no --revision args

2005-05-15  Derek Scherger  <derek@echologic.com>

	* tests/t_update_with_blocked_rename.at: new test
	* testsuite.at: call it

2005-05-15  Derek Scherger  <derek@echologic.com>

	* netsync.cc (process_anonymous_cmd, process_auth_cmd): log
	details of permissions allowed/denied
	* tests/t_netsync_permissions.at: new test
	* testsuite.at: call it

2005-05-15  Richard Levitte  <richard@levitte.org>

	* contrib/monotone-notify.pl (revision_is_in_branch): Another
	place where --revision was missing.

2005-05-14  Timothy Brownawell  <tbrownaw@gmail.com>

	* contrib/monoprof.sh: Clean up variable definitions some.
		- Add option --datadir, should now be usable without editing
		variables to match system paths
		- Add option --setup, generates most of the needed files

2005-05-13  Timothy Brownawell  <tbrownaw@gmail.com>

	Add "monotone automate stdio", to let the automation interface
	take commands on standard input.
	* automate.cc: (automate_stdio) New function.
		(automate_command) Add it.
	* commands.cc: Add to description for "automate".
	* monotone.texi: Add to documentation.

2005-05-13  Joel Reed  <joelwreed@comcast.com>

	* tests/t_unidiff3.at: opps. forgot to add this file which
	should have been included as fix for bug 13072.

2005-05-13  Joel Reed  <joelwreed@comcast.com>

	* diff_patch.cc, transforms.cc, testsuite.at: Patch from 
	drepper@redhat.com, who writes: "The attached patch should fix bug
	13072.  I have no idea why the code in transform.cc insists on
	adding an empty line in case the file is empty. Removing the code
	didn't cause any regressions in the test suite and the
	diff_patch.cc change corrects the output format.  A new test case
	is included as well."

2005-05-13  Joel Reed  <joelwreed@comcast.com>

	* automate.cc: add automate attributes command
	* commands.cc: add attributes subcommand helptext
	* contrib/monotone.zsh_completion: use automate attributes
	for completion of monotone attr and cleanup ignore files code
	* tests/t_automate_attributes.at: add testcase
	* testsuite.at: include new testcaes

2005-05-13  Jon Bright  <jon@siliconcircus.com>
	* testsuite.at (UNGZ): Change the way the ungzipping works on
	Win32, in the hope that test 206 will no longer be given invalid
	files.

2005-05-12  Derek Scherger  <derek@echologic.com>

	* automate.cc: bump version number to 1.0
	(struct inventory_item): add pre/post states
	(inventory_paths): remove obsolete function
	(inventory_pre_state, inventory_post_state, inventory_file_state,
	inventory_renames): add fancy new functions
	(automate_inventory): rework for new output format
	* manifest.{cc,hh} (classify_paths): rename to ...
	(classify_manifest_paths): ... this and work solely from manifest
	* monotone.texi: (Automation): update inventory docs
	* tests/t_automate_inventory.at: update for new format and add
	some more tests
	
2005-05-13  Matthew Gregan  <kinetik@orcon.net.nz>

	* HACKING: New file.  First pass at a brief document to help
	newcomers hack on monotone.

2005-05-12  Riccardo Ghetta <birrachiara@tin.it>

	* options.hh (OPT_MSGFILE): New option.
	* monotone.cc (message-file): New option.
	(cpp_main): Handle it.
	* app_state.{cc,hh} (set_message_file): New function.
	* commands.cc (commit): Accept and handle new option.
	* monotone.1, monotone.texi: Document it.
	* tests/t_commit_message_file.at: New test.
	* testsuite.at: Add it.
	
2005-05-12  Timothy Brownawell  <tbrownaw@gmail.com>

	* (20 files): Do not indent with both tabs and spaces in the same file.

2005-05-13  Ulrich Drepper  <drepper@redhat.com>

	* rcs_import.cc (process_one_hunk): Improve handling of corrupt
	RCS files.

2005-05-13  Matthew Gregan  <kinetik@orcon.net.nz>

	* testsuite.at: Fix typo error in Win32 kill logic that was
	causing the testsuites to hang on Win32 machines that don't have
	pskill installed.

2005-05-12  Matthew Gregan  <kinetik@orcon.net.nz>

	* file_io.cc (write_data_impl): Use portable boost::filesystem
	calls in place of unlink(2)/remove(2).

2005-05-12  Grahame Bowland  <grahame@angrygoats.net>

	* commands.cc: Modify the "log" command to accept multiple 
	revisions on command line, and display the log for all 
	of those revisions.

2005-05-11  Nathaniel Smith  <njs@codesourcery.com>

	* std_hooks.lua (ignore_file): Organize a bit more, add
	patterns for autotools cache files, and darcs, codeville, git
	metadata directories.

2005-05-11  Timothy Brownawell  <tbrownaw@gmail.com>

	* revision.cc (expand_dominators): Fix bitmap size-matching.
		(find_common_ancestor_for_merge): Do not wait for ancestors
		to be expanded to the beginning of time before expanding
		dominators. Requires above fix for correct behavior.
	* ChangeLog: Fix date on previous entry.

2005-05-11  Timothy Brownawell  <tbrownaw@gmail.com>

	* contrib/monoprof.sh: Add profiling test for "netsync large file".
		Add options to only run specific profile tests.

2005-05-11  Stanislav Karchebny <stanislav.karchebny@skype.net>

	* contrib/monotone-notify.pl: 'monotone log' takes a revision
	through the --revision= option.

2005-05-11  Richard Levitte  <richard@levitte.org>

	* contrib/monotone-notify.pl: Change all occurences of $symbol' to
	${symbol}' to avoid a confusing Perl warning.

2005-05-11  Joel Reed  <joelwreed@comcast.com>

	* contrib/monotone.zsh_completion: add zsh completion contrib.

2005-05-11  Matt Johnston  <matt@ucc.asn.au>

	* tests/t_add_intermediate_MT_path.at: remove the drop dir part
	* tests/t_delete_dir.at: add a note about re-enabling the above test
	* tests/t_cvsimport3.at: ignore stderr

2005-05-11  Matt Johnston  <matt@ucc.asn.au>

	* rcs_import.cc (find_branchpoint): if a branch is derived from two 
	differing parent branches, take the one closest to the trunk.
	* tests/t_cvsimport3.at: add a test for cvs_importing where branches
	come off a vendor import.
	* testsuite.at: add it

2005-05-11  Nathaniel Smith  <njs@codesourcery.com>

	* work.cc (build_deletions): Disable delete_dir.

2005-05-11  Matthew Gregan  <kinetik@orcon.net.nz>

	* constants.cc (constants::bufsz): Increase buffer size.  Reduces
	the runtime to tests/t_netsync_largish_file.at by four to seven
	times on my test machines.

2005-05-10  Timothy Brownawell  <tbrownaw@gmail.com>

	* revision.cc: Make expand_{ancestors,dominators} twice as fast.
	Loop over revisions in the other direction so that changes at the
	frontier propogate fully in 1 pass, instead of one level at a time.

2005-05-10  Timothy Brownawell  <tbrownaw@gmail.com>

	* packet.{cc,hh}: Give packet_consumer and children a callback to call
	after writing out a revision.
	* netsync.cc: Use this callback to add a "revisions written" ticker,
	to provide user feedback while sanity checking.

2005-05-10  Timothy Brownawell  <tbrownaw@gmail.com>

	* ui.cc: Make tick_write_count take less horizontal space

2005-05-09  Nathaniel Smith  <njs@codesourcery.com>

	* AUTHORS: Give Riccardo his real name.
	* ChangeLog: Likewise.

2005-05-09  Riccardo Ghetta <birrachiara@tin.it>
	
	* std_hooks.lua: Support kdiff3.

2005-05-09  Matthew Gregan  <kinetik@orcon.net.nz>

	* lua.cc (loadstring, run_string): New parameter to identify the
	source of the Lua string being loaded.
	(add_{std,test}_hooks, load_rcfile): Pass an identity through.

2005-05-09  Matthew Gregan  <kinetik@orcon.net.nz>

	* monotone.cc: Absolutify and tilde expand pid file.

2005-05-09  Matthew Gregan  <kinetik@orcon.net.nz>

	* testsuite.at: Revert bogus changes committed in revision 9d478.

2005-05-09  Matt Johnston  <matt@ucc.asn.au>

	* commands.cc (pid_file): use fs::path .empty() rather than ==, since
	boost 1.31 doesn't seem to have the latter.

2005-05-08  Matthew Gregan  <kinetik@orcon.net.nz>

	* lua.cc (report_error, load{file,string}): New member functions.
	Error handling in call moved into report_error.
	(call): Call report_error.
	(run_{file,string}): Call load{file,string} member functions to
	load Lua code into the VM.  Allows us to report syntax errors when
	loading rc files.
	* testsuite.at: test_hooks.lua was calling nonexistent (obsolete)
	strfind function and failing silently.  The improved error
	reporting from Lua caught this and cause testsuite failures.

2005-05-08  Matthew Gregan  <kinetik@orcon.net.nz>

	* monotone.1: Document --pid-file option.  Also make some minor
	spelling and punctuation fixes.

2005-05-08  Timothy Brownawell  <tbrownaw@gmail.com>
	* app_state.cc: {read,write}_options now print a warning instead of
	failing on unreadable/unwritable MT/options .
	* tests/t_unreadable_MT.at: add matching test
	* testsuite.at: add test
	* tests/README: Mention that new tests must be added to testsuite.at
	* work.cc: (get_revision_id) Friendlier error message for
	unreadable MT/revision .

2005-05-08  Matthew Gregan  <kinetik@orcon.net.nz>

	* monotone.texi: Right words, wrong order.
	* testsuite.at: Drop pid mapping trickery, it doesn't work
	consistently.  We now try and use SysInternal's pskill to kill the
	process.  If pskill is not available, we fall back to the old
	'kill all monotone processes' method. These changes affect
	Win32/MingW only.

2005-05-07  Matthew Gregan  <kinetik@orcon.net.nz>

	* commands.cc (pid_file): Remove leftover debugging output.
	* configure.ac: Correct typos in TYPE_PID_T test.
	* testsuite.at: Use some trickery on MingW/Cygwin to map the
	Windows pid to the Cygwin pid.
	* win32/process.cc (process_wait): Correct return type.
	(process_spawn): Replace dropped cast on return.

2005-05-07  Matt Johnston <matt@ucc.asn.au>

	* change_set.cc: fix the code which skips deltas on deleted files,
	  it was looking at the merged filename not the ancestor
	  filename.
	* tests/t_drop_vs_patch_rename.at: a test for the above fix
	* testsuite.at: add it

2005-05-06 Timothy Brownawell <tbrownaw@gmail.com>

	* contrib/monoprof.sh: Add lcad test.
		Add options to pull/rebuild before profiling.

2005-05-06  Nathaniel Smith  <njs@codesourcery.com>

	* INSTALL: s/g++ 3.2 or 3.3/g++ 3.2 or later/.

2005-05-06  Nathaniel Smith  <njs@codesourcery.com>

	* monotone.1: 
	* monotone.texi (Commands, Importing from CVS, RCS): Clarify
	cvs_import documentation on cvsroot vs. module issues.

2005-05-05  Richard Levitte  <richard@levitte.org>

	* AUTHORS: Add rghetta.

2005-05-05  Matthew Gregan  <kinetik@orcon.net.nz>

	* monotone.texi: Document --pid-file option for serve command.
	* app_state.{cc,hh} (set_pidfile, pidfile): New function, new
	member.
	* commands.cc (pid_file): New class.
	(CMD(serve)): Use pid_file.
	* monotone.cc (coptions, cppmain): Add command-specific option
	--pid-file.
	* options.hh (OPT_PIDFILE): New option.
	* {unix,win32}/process.cc (get_process_id): New function.
	(process_{spawn,wait,kill}): Use pid_t.
	* platform.hh (process_{spawn,wait,kill}): Use pid_t.
	(get_process_id): New function
	* configure.ac: Test for pid_t.
	* lua.cc (monotone_{spawn,wait,kill}_for_lua): Use pid_t.
	* testsuite.at: Update netsync kill functions to use pid file.
	* tests/t_netsync_sigpipe.at: Update to use pid file.
	* tests/t_netsync_single.at: Update to use pid file.

2005-05-04  Nathaniel Smith  <njs@codesourcery.com>

	* tests/t_monotone_up.at: New test.
	* testsuite.at: Add it.

2005-05-05  Matthew Gregan  <kinetik@orcon.net.nz>

	* work.cc: Use attr_file_name rather than hardcoded strings.

2005-05-04  Brian Campbell  <ubergeek@dartmouth.edu>

	* contrib/monotone.el (monotone-vc-register): Fix arguments to
	monotone-cmd-buf, to make work.

2005-05-03  Nathaniel Smith  <njs@codesourcery.com>

	* file_io.cc (read_data_for_command_line): Check that file exists,
	if reading a file.

2005-05-04  Matthew Gregan  <kinetik@orcon.net.nz>

	* configure.ac: Add TYPE_SOCKLEN_T function from the Autoconf
	archive.	
	* cryptopp/cryptlib.h (NameValuePairs): Change GetVoidValue from a
	pure virtual to an implemented (but never called) member function
	to work around build problem with GCC 4 on OS X 10.4
	* netxx/osutil.h: Include config.h, use new HAVE_SOCKLEN_T define
	to determine socklen_t type.

2005-05-03  Nathaniel Smith  <njs@codesourcery.com>

	* lua.cc (load_rcfile): Make a version that takes utf8 strings,
	and understands -.
	* app_state.cc (load_rcfiles): Use it.
	* file_io.{cc,hh} (absolutify_for_command_line): New function.
	* monotone.cc (cpp_main): Use it.
	* tests/t_rcfile_stdin.at: New test.
	* testsuite.at: Include it.

2005-05-03  Nathaniel Smith  <njs@codesourcery.com>

	* netsync.cc (load_epoch): Remove unused function.

2005-05-03  Matthew Gregan  <kinetik@orcon.net.nz>

	* tests/t_cvsimport_manifest_cycle.at: Add missing symbols.
	* tests/t_cvsimport_deleted_invar.at: Add new test.
	* testsuite.at: New test.

2005-05-03  Nathaniel Smith  <njs@codesourcery.com>

	* netsync.cc (run_netsync_protocol): Don't use the word
	"exception" in error messages.

2005-05-03  Nathaniel Smith  <njs@codesourcery.com>

	* UPGRADE: Fix version number.

2005-05-03  Nathaniel Smith  <njs@codesourcery.com>

	* debian/compat: New file.

2005-05-03  Nathaniel Smith  <njs@codesourcery.com>

	* UPGRADE: Mention upgrading from 0.18.
	* debian/copyright: Re-sync with AUTHORS.
	* win32/monotone.iss, monotone.spec, debian/changelog: Bump
	version numbers to 0.19.
	* NEWS: Finish updating for 0.19.

2005-05-03  Jon Bright  <jon@siliconcircus.com>
	* win32/monotone.iss: Bump version to 0.19
	
2005-05-03  Jon Bright  <jon@siliconcircus.com>
	* tests/t_automate_select.at: Use arithmetic comparison for
	checking output of wc, since wc pads its results with initial
	spaces on MinGW.
	
2005-05-03  Nathaniel Smith  <njs@codesourcery.com>

	* tests/t_cvsimport2.at: Pass correct module directory.

2005-05-02  Nathaniel Smith  <njs@codesourcery.com>

	* configure.ac: Bump version to 0.19.
	* NEWS: Tweaks.
	* Makefile.am (MOST_SOURCES): Add options.hh.
	(%.eps): Fix ps2eps calling convention.
	* po/monotone.pot: Regenerate.
	* testsuite.at (CHECK_SAME_CANONICALISED_STDOUT): New macro.

2005-05-02  Nathaniel Smith  <njs@codesourcery.com>

	* NEWS: More updates.
	* rcs_import.cc (store_manifest_edge): Fix some edge cases.
	* tests/t_cvsimport_manifest_cycle.at: Make work.  Un-XFAIL.

2005-05-01  Matt Johnston  <matt@ucc.asn.au>

	* diff_patch.cc (normalize_extents): broaden the condition when
	changes can be normalised.
	* tests/t_merge_6.at: now passes.

2005-05-01  Emile Snyder  <emile@alumni.reed.edu>

	* annotate.cc: Fix bug that njs pointed out when a merge has one
	side with no changes.  Be smarter about how we get parent
	file_id's to do file diffs; give another big speedup.
	* tests/t_annotate_copy_all.at: New test for the bug that is fixed.
	* testsuite.at: Add the new test.

2005-05-02  Richard Levitte  <richard@levitte.org>

	* tests/t_override_author_date.at: Adapt to the new way to give
	revision IDs to 'monotone log'.

2005-05-01  Richard Levitte  <richard@levitte.org>

	* monotone.texi: Document the change in 'monotone log'.

2005-05-01  Riccardo Ghetta <birrachiara@tin.it>

	* commands.cc (CMD(log)): Use --revision.

2005-05-02  Matt Johnston  <matt@ucc.asn.au>

	* netsync.cc (process_auth_cmd): make it clearer what the "unknown
	key hash" refers to.

2005-05-01  Richard Levitte  <richard@levitte.org>

	* commands.hh: Expose complete_commands().
	* commands.cc (explain_usage, command_options, process): Don't
	call complete_command().  Except the caller to have done that
	already.
	* monotone.cc (cpp_main): Start with completing the command after
	processing the options.  Use the result everywhere the command is
	required.  This avoids giving the user duplicate (or in some case,
	triplicate) messages about command expansion.

2005-04-30  Derek Scherger  <derek@echologic.com>

	* app_state.{cc,hh}: remove --all-files option
	* automate.cc: move inventory command and associated stuff here from ...
	* commands.cc: ... here, where it has been removed
	* monotone.1: relocate inventory command, remove --all-files option
	* monotone.cc: remove --all-files option
	* monotone.texi: relocate inventory documentation to automation
	section, remove --all-files option
	* tests/t_automate_inventory.at: renamed and updated for move to automate
	* testsuite.at: adjust for rename

2005-04-30  Derek Scherger  <derek@echologic.com>

	* Makefile.am (MOST_SOURCES): add restrictions.{cc,hh} 
	* commands.cc (extract_rearranged_paths): 
	(extract_delta_paths):
	(extract_changed_paths):
	(add_intermediate_paths):
	(restrict_path_set):
	(restrict_rename_set):
	(restrict_path_rearrangement):
	(restrict_delta_map):
	(calculate_restricted_rearrangement):
	(calculate_restricted_revision):
	(calculate_current_revision):
	(calculate_restricted_change_set): move to restrictions.{cc,hh}
	(maybe_update_inodeprints):
	(cat):
	(dodiff):
	(update): rename calculate_current_revision to
	calculate_unrestricted_revision
	* database_check.hh: update header guard #define
	* restrictions.{cc,hh}: add new files

2005-04-30  Nathaniel Smith  <njs@codesourcery.com>

	* commands.cc: Add a placeholder OPT_NONE for commands that don't
	take any command-specific options; use it everywhere.  Now the
	last argument to CMD never starts with %, and the last argument is
	always required to be present.

2005-04-30  Richard Levitte  <richard@levitte.org>

	* contrib/monotone-nav.el (mnav-rev-make): Move it so it's defined
	after the definition of the macro mnav-rev-id.  Otherwise, the
	byte compiler complains there is no setf method for mnav-rev-id.

2005-04-30  Nathaniel Smith  <njs@codesourcery.com>

	* monotone.texi (Database): Minor correction.

2005-04-30  Nathaniel Smith  <njs@codesourcery.com>

	* vocab.cc (trivially_safe_file_path): New function.
	(verify): Use it.
	(test_file_path_verification, test_file_path_normalization): Add a
	few more checks.

	* transforms.{cc,hh} (localized_as_string): New function.
	* {win32,unix}/inodeprint.cc (inodeprint_file): Use it, to avoid
	mkpath().

	* commands.cc (add_intermediate_paths): Hand-code intermediate
	path generator, taking advantage of normalization of file_path's,
	to avoid mkpath().

2005-04-29  Joel Rosdahl  <joel@rosdahl.net>

	* monotone.texi: Minor corrections.

2005-04-29  Nathaniel Smith  <njs@codesourcery.com>

	* commands.cc (ls_tags): Sort output.
	* tests/t_tags.at: Test that output is sorted.

2005-04-29  Derek Scherger  <derek@echologic.com>

	* commands.cc (struct file_itemizer): move to ...
	* work.hh (file_itemizer} ... here
	* work.cc (file_itemizer::visit_file} ... and here

2005-04-29  Emile Snyder  <emile@alumni.reed.edu>

	* annotate.cc (do_annotate_node): Stop doing expensive
	calculate_arbitrary_change_set when we already know we have parent
	and child revisions.  Cuts annotate run time in half.
	
2005-04-29  Nathaniel Smith  <njs@codesourcery.com>

	* commands.cc (update_inodeprints): Rename to...
	(refresh_inodeprints): ...this, so 'monotone up' continues to mean
	update.
	
	* monotone.texi (Inodeprints): Mention refresh_inodeprints in the
	Inodeprints section.
	
	* testsuite.at: 
	* tests/t_update_inodeprints.at: 
	* tests/t_refresh_inodeprints.at: 
	* monotone.texi (Working Copy, Commands): 
	* monotone.1: Update accordingly.

2005-04-29  Nathaniel Smith  <njs@codesourcery.com>

	* change_set.cc (dump_change_set): Don't truncate output.
	(invert_change_test): New unit test.
	(invert_change_set): Make it pass.  This fixes (some?)
	isect.empty() invariant failures.
	
	* NEWS: Start updating for 0.19.

	* revision.cc (check_sane_history): Make comment more
	informative.

2005-04-29  Grahame Bowland  <grahame@angrygoats.net>

	* netxx/types.h: Add new NetworkException type network 
	issue not caused by calling program
	* netsync.cc: Catch Netxx::NetworkException and display 
	as informative_error.
	* netxx/address.cxx: NetworkException for unparsable URIs.
	* netxx/datagram.cxx: NetworkException for connection failure.
	* netxx/resolve_getaddrinfo.cxx, resolve_gethostbyname.cxx:
	NetworkException when DNS resolution fails.
	* netxx/serverbase.cxx: NetworkException if unable to bind 
	to server port.
	* netxx/streambase.cxx: NetworkException if unable to 
	connect.

2005-04-28  Nathaniel Smith  <njs@codesourcery.com>

	* tests/t_netsync_error.at: New test.
	* testsuite.at: Add it.

2005-04-28  Nathaniel Smith  <njs@codesourcery.com>

	* tests/t_rename_attr.at: Fix a bit; also test that rename refuses
	to move a file to a name that already has attrs.
	* work.cc (build_rename): Cleanup a bit; refuse to move a file to
	a name that already has attrs.

	* monotone.texi (Working Copy): Document explicitly that "drop"
	and "rename" do not modify the filesystem directly, and do affect
	attributes.

2005-04-28  Derek Scherger  <derek@echologic.com>

	* commands.cc (get_work_path): 
	(get_revision_path): 
	(get_revision_id):
	(put_revision_id):
	(get_path_rearrangement):
	(remove_path_rearrangement):
	(put_path_rearrangement):
	(update_any_attrs):
	(get_base_revision):
	(get_base_manifest): move to work.{cc,hh}
	(update): indicate optional revision with [ and ]
	(explicit_merge): indicate optional ancestor with [ and ] 

	* manifest.{cc,hh} (extract_path_set): move here from work.{cc,hh}
	* revision.{cc,hh} (revision_file_name): move to work.{cc,hh}

	* work.{cc,hh} (extract_path_set): move to manifest.{cc,hh}
	(get_work_path): 
	(get_path_rearrangement): 
	(remove_path_rearrangement): 
	(put_path_rearrangement): 
	(get_revision_path): 
	(get_revision_id): 
	(put_revision_id): 
	(get_base_revision): 
	(get_base_manifest): 
	(update_any_attrs): move here from commands.cc
	
2005-04-28  Derek Scherger  <derek@echologic.com>

	* ChangeLog: 
	* Makefile.am
	* tests/t_automate_select.at: merge fixups

2005-04-28  Emile Snyder <emile@alumni.reed.edu>

	* annotate.cc: Fix broken build after propagate from .annotate
	branch to mainline.  The lcs stuff was changed to use
	quick_allocator, so our use of it had to change as well.
	
2005-04-28  Emile Snyder  <emile@alumni.reed.edu>

	* commands.cc: New command "annotate"
	* annotate.{cc,hh}: New files implement it.
	* Makefile.am: Build it.
	* monotone.texi: Document it.	
	* tests/t_annotate.at:
	* tests/t_annotate_add_collision.at:
	* tests/t_annotate_branch_collision.at: 
	* testsuite.at: Test it.
	
2005-04-28  Matt Johnston  <matt@ucc.asn.au>

	* tests/t_merge_6.at: narrow the testcase down considerably.

2005-04-28  Matt Johnston  <matt@ucc.asn.au>

	* tests/t_merge_6.at, testsuite.at: add a new test for the case where
	duplicate lines appear in a file during a merge. This testcase can
	be correctly handled by merge(1).

2005-04-28  Matt Johnston  <matt@ucc.asn.au>

	* tests/t_i18n_file.at, transforms.cc: OS X expects all paths to be
	utf-8, don't try to use other encodings in the test.

2005-04-28  Richard Levitte  <richard@levitte.org>

	* tests/t_automate_select.at: silly ignores not needed any more.

2005-04-28  Richard Levitte  <richard@levitte.org>

	* commands.cc (complete): Don't talk of there really was no
	expansion.

2005-04-28  Richard Levitte  <richard@levitte.org>

	* commands.cc, commands.hh: Selector functions and type are moved
	to...
	* selectors.cc, selectors.hh: ... these files.
	* database.cc, database.hh: Adapt to this change.
	* automate.cc (automate_select): New function, implements
	'automate select'.
	(automate_command): Use it.
	* monotone.texi (Automation): Document it.

	* tests/t_automate_select.at: New test.
	* testsuite.at: Use it.

	* Makefile.am (MOST_SOURCES): reorganise.  Add selectors.{cc,hh}.

2005-04-27  Derek Scherger  <derek@echologic.com>

	* commands.cc (ls_unknown): remove unneeded braces
	(struct inventory_item): new struct for tracking inventories
	(print_inventory): removed old output functions 
	(inventory_paths): new functions for paths, data and renames
	(inventory): rework to display two column status codes
	* monotone.texi (Informative): update for new status codes
	* tests/t_inventory.at: update for two column status codes

2005-04-27  Richard Levitte  <richard@levitte.org>

	* quick_alloc.hh: Define QA_SUPPORTED when quick allocation is
	supported.
	* sanity.hh: Only defined the QA(T) variants of checked_index()
	when QA_SUPPORTED is defined.

2005-04-27  Joel Reed  <joelwreed@comcast.com>

	* work.cc: on rename move attributes as well.
	* tests/t_rename_attr.at: No longer a bug.

2005-04-27  Nathaniel Smith  <njs@codesourcery.com>

	* monotone.texi (Working Copy, Commands): Document update_inodeprints.
	* monotone.1: Likewise.

	* tests/t_update_inodeprints.at: New test.
	* testsuite.at: Add it.

2005-04-27  Richard Levitte  <richard@levitte.org>

	* database.cc (selector_to_certname): Add a case for
	commands::sel_cert.

2005-04-27  Richard Levitte  <richard@levitte.org>

	* sanity.hh: Add a couple of variants of checked_index() to
	accomodate for indexes over vector<T, QA(T)>.

	* commands.hh: Add new selector to find arbitrary cert name and
	value pairs.  The syntax is 'c:{name}={value}'.
	* commands.cc (decode_selector): Recognise it.
	* database.cc (complete): Parse it.
	* std_hooks.lua (expand_selector): Add an expansion for it.
	* monotone.texi (Selectors): Document it.

	* tests/t_select_cert.at: Add test.
	* testsuite.at: Use it.

2005-04-27  Matt Johnston  <matt@ucc.asn.au>

	* vocab.cc (verify(file_path)): don't find() twice.
	* change_set.cc (extend_state): remove commented out line 

2005-04-27  Matthew Gregan  <kinetik@orcon.net.nz>

	* tests/t_cvsimport_manifest_cycle.at: New test.
	* testsuite.at: Add test.
	* AUTHORS: Add self.

2005-04-27  Nathaniel Smith  <njs@codesourcery.com>

	* AUTHORS: Add Timothy Brownawell.

2005-04-27  Timothy Brownawell  <tbrownaw@gmail.com>

	* ui.{cc,hh}: Delegate tick line blanking to tick_writers.

2005-04-27  Matt Johnston  <matt@ucc.asn.au>

	* change_set.cc (extend_state): don't mix find() and insert() on
	the path_state, to avoid hitting the smap's worst-case.

2005-04-27  Matt Johnston  <matt@ucc.asn.au>

	* change_set.cc (confirm_proper_tree): move things out of the loops
	for better performance.

2005-04-26  Nathaniel Smith  <njs@codesourcery.com>

	* work.cc: Don't include boost/regex.hpp.

2005-04-26  Nathaniel Smith  <njs@codesourcery.com>

	* manifest.cc, inodeprint.cc: Don't include boost/regex.hpp.

2005-04-26  Nathaniel Smith  <njs@codesourcery.com>

	* sqlite/vdbeaux.c (MAX_6BYTE): Apply patch from
	http://www.sqlite.org/cvstrac/chngview?cn=2445.  It shouldn't
	affect monotone's usage, but just in case.

2005-04-26  Nathaniel Smith  <njs@codesourcery.com>

	* rcs_import.cc (struct cvs_key, process_branch): Fix
	indentation.
	(build_change_set): Handle the case where a file is "added dead".

	* tests/t_cvsimport2.at: Un-XFAIL, improve description.

2005-04-26  Richard Levitte  <richard@levitte.org>

	* monotone.cc (cpp_main): Count the number of command specific
	options exist.  If there is any, add a title for them.

2005-04-26  Matt Johnston  <matt@ucc.asn.au>

	* change_set.cc (analyze_rearrangement): get rid of damaged_in_first
	since it is not used.

2005-04-26  Matt Johnston  <matt@ucc.asn.au>

	* monotone.texi: fix mashed up merge of docs for kill_rev_locally
	and db check.

2005-04-26  Richard Levitte  <richard@levitte.org>

	* monotone.cc, commands.cc: Make some more options global.

2005-04-25  Nathaniel Smith  <njs@codesourcery.com>

	* tests/t_i18n_file_data.at: New test.
	* testsuite.at: Add it.

2005-04-25  Nathaniel Smith  <njs@codesourcery.com>

	* automate.cc (automate_parents, automate_children) 
	(automate_graph): New automate commands.
	(automate_command): Add them.
	* commands.cc (automate): Synopsisfy them.
	* monotone.texi (Automation): Document them.
	* tests/t_automate_graph.at, test/t_parents_children.at: Test
	them.
	* testsuite.at: Add the tests.

	* tests/t_automate_ancestors.at: Remove obsolete comment.
	
2005-04-24  Derek Scherger  <derek@echologic.com>

	* tests/t_rename_file_to_dir.at:
	* tests/t_replace_file_with_dir.at:
	* tests/t_replace_dir_with_file.at: new bug reports
	* testsuite.at: include new tests

2005-04-24  Derek Scherger  <derek@echologic.com>

	* app_state.{cc,hh} (app_state): add all_files flag to the constructor
	(set_all_files): new method for setting flag

	* basic_io.{cc,hh} (escape): expose public method to quote and
	escape file_paths
	(push_str_pair): use it internally

	* commands.cc (calculate_restricted_rearrangement): new function
	factored out of calculate_restricted_revision
	(calculate_restricted_revision): use new function
	(struct unknown_itemizer): rename to ...
	(struct file_itemizer): ... this; use a path_set rather than a
	manifest map; build path sets of unknown and ignored files, rather
	than simply printing them
	(ls_unknown): adjust to compensate for itemizer changes
	(print_inventory): new functions for printing inventory lines from
	path sets and rename maps
	(inventory): new command for printing inventory of working copy
	files

	* manifest.cc (inodeprint_unchanged): new function factored out
	from build_restricted_manifest_map
	(classify_paths): new function to split paths from an old manifest
	into unchanged, changed or missing sets for inventory
	(build_restricted_manifest_map): adjust to use
	inodeprint_unchanged
	* manifest.hh (classify_paths): new public function
	
	* monotone.1: document new inventory command and associated
	--all-files option

	* monotone.cc: add new --all-files option which will be specific
	to the inventory command asap

	* monotone.texi (Informative): document new inventory command
	(Commands): add manpage entry for inventory
	(OPTIONS): add entries for --xargs, -@ and --all-files

	* tests/t_status_missing.at: remove bug priority flag
	* tests/t_inventory.at: new test
	* testsuite.at: include new test
	
2005-04-24  Nathaniel Smith  <njs@codesourcery.com>

	* monotone.texi (Database): Document 'db kill_rev_locally'.

2005-04-24  Nathaniel Smith  <njs@codesourcery.com>

	* ChangeLog: Fixup after merge.

2005-04-24  Nathaniel Smith  <njs@codesourcery.com>

	* manifest.cc (build_restricted_manifest_map): Careful to only
	stat things once on the inodeprints fast-path.
	(read_manifest_map): Hand-code a parser, instead of using
	boost::regex.
	* inodeprint.cc (read_inodeprint_map): Likewise.

2005-04-23  Derek Scherger  <derek@echologic.com>

	* (calculate_restricted_revision): remove redundant variables,
	avoiding path_rearrangement assignments and associated sanity
	checks
	(calculate_current_revision): rename empty to empty_args for
	clarity

2005-04-23  Derek Scherger  <derek@echologic.com>

	* commands.cc (calculate_base_revision): rename to ...
	(get_base_revision): ... this, since it's not calculating anything
	(calculate_base_manifest): rename to ...
	(get_base_manifest): ... this, and call get_base_revision
	(calculate_restricted_revision): call get_base_revision and remove
	missing files stuff
	(add):
	(drop):
	(rename):
	(attr): call get_base_manifest
	(ls_missing): 
	(revert): call get_base_revision
	* manifest.{cc,hh} (build_restricted_manifest_map): don't return
	missing files and don't produce invalid manifests; do report on
	all missing files before failing
	
2005-04-23  Derek Scherger  <derek@echologic.com>

	* app_state.cc:
	* database.cc:
	* file_io.{cc, hh}: fix bad merge

2005-04-23  Nathaniel Smith  <njs@codesourcery.com>

	* database.cc (put_key): Check for existence of keys with
	conflicting key ids, give more informative message than former SQL
	constraint error.

2005-04-23  Nathaniel Smith  <njs@codesourcery.com>

	* transforms.cc (filesystem_is_ascii_extension_impl): Add EUC to
	the list of ascii-extending encodings.

	* tests/t_multiple_heads_msg.at: Make more robust, add tests for
	branching.

2005-04-23  Nathaniel Smith  <njs@codesourcery.com>

	* app_state.cc (restriction_includes): Remove some L()'s that were
	taking 5-6% of time in large tree diff.

2005-04-23  Nathaniel Smith  <njs@codesourcery.com>

	* file_io.{cc,hh} (localized): Move from here...
	* transforms.{cc,hh} (localized): ...to here.  Add lots of gunk to
	avoid calling iconv whenever possible.

2005-04-23  Richard Levitte  <richard@levitte.org>

	* monotone.cc, options.hh: Move the option numbers to options.hh,
	so they can be easily retrieved by other modules.
	* monotone.cc: split the options table in global options and
	command specific options.  The former are always understood, while
	the latter are only understood by the commands that declare it
	(see below).
	(my_poptStuffArgFile): There's no need to keep a copy of the
	stuffed argv.  This was really never a problem.
	(coption_string): New function to find the option string from an
	option number.
	(cpp_main): Keep track of which command-specific options were
	given, and check that the given command really uses them.  Make
	sure that when the help is written, only the appropriate command-
	specific options are shown.  We do this by hacking the command-
	specific options table.
	Throw away sub_argvs, as it's not needed any more (and realy never
	was).

	* commands.cc: Include options.hh to get the option numbers.
	(commands_ops): New structure to hold the option
	numbers used by a command.
	(commands): Use it.
	(command_options): Function to get the set of command-specific
	options for a specific command.
	(CMD): Changed to take a new parameter describing which command-
	specific options this command takes.  Note that for commands that
	do not take command-specific options, this new parameter must
	still be given, just left empty.
	Update all commands with this new parameter.
	* commands.hh: Declare command_options.

	* tests/t_automate_heads.at: 'automate heads' never used the value
	of --branch.
	* tests/t_sticky_branch.at: and neither did 'log'...
	* tests/t_update_missing.at: nor did 'add'...

2005-04-23  Matthew Gregan  <kinetik@orcon.net.nz>

	* tests/t_diff_currev.at: Use CHECK_SAME_STDOUT.

2005-04-23  Matthew Gregan  <kinetik@orcon.net.nz>

	* tests/t_diff_currev.at: New test.
	* testsuite.at: Add new test.

2005-04-22  Christof Petig <christof@petig-baender.de>

	* sqlite/*: update to sqlite 3.2.1

2005-04-22  Nathaniel Smith  <njs@codesourcery.com>

	* manifest.cc (build_restricted_manifest_map): Fixup after merge
	-- use file_exists instead of fs::exists.

2005-04-22  Derek Scherger  <derek@echologic.com>

	* manifest.{cc,hh} (build_restricted_manifest_map): keep and
	return a set of missing files rather than failing on first missing
	file
	* commands.cc (calculate_restricted_revision): handle set of
	missing files
	* revision.hh: update comment on the format of a revision
	* tests/t_status_missing.at: un-XFAIL and add a few tests
	
2005-04-22  Nathaniel Smith  <njs@codesourcery.com>

	* vocab.cc (verify(file_path), verify(local_path)): Normalize
	paths on the way in.
	* tests/t_normalized_filenames.at: Fix to match behavior
	eventually declared "correct".

2005-04-22  Nathaniel Smith  <njs@codesourcery.com>

	* vocab.{cc,hh}: Make verify functions public, make ATOMIC(foo)'s
	verify function a friend of foo, add ATOMIC_NOVERIFY macro, add
	long comment explaining all this.
	* vocab_terms.hh: Add _NOVERIFY to some types.

2005-04-22  Nathaniel Smith  <njs@codesourcery.com>

	* file_io.{cc,hh} (localized): Take file_path/local_path instead
	of string; expose in public interface.  Adjust rest of file to
	match.
	(walk_tree): Don't convert the (OS-supplied) current directory
	from UTF-8 to current locale.
	
	* transforms.{cc,hh} (charset_convert): Be more informative on
	error.
	(calculate_ident): Localize the filename, even on the fast-path.
	Also assert file exists and is not a directory, since Crypto++
	will happily hash directories.  (They are like empty files,
	apparently.)
	
	* manifest.cc (build_restricted_manifest_map): Use file_exists
	instead of fs::exists, to handle localized paths.
	* {win32,unix}/inodeprint.cc (inodeprint_file): Use localized
	filenames to stat.

	* tests/t_i18n_file.at: Rewrite to work right.

	* tests/t_normalized_filenames.at: New test.
	* testsuite.at: Add it.
	* vocab.cc (test_file_path_verification): MT/path is not a valid
	file_path either.
	(test_file_path_normalization): New unit-test.

2005-04-22  Joel Reed  <joelwreed@comcast.net>

	* work.cc (build_deletions) : on drop FILE also drop attributes.
	* tests/t_drop_attr.at : test for success now, fixed bug.

2005-04-22  Jon Bright <jon@siliconcircus.com>
	* monotone.texi: Changed all quoting of example command lines to
	use " instead of ', since this works everywhere, but ' doesn't
	work on Win32

2005-04-21  Jeremy Cowgar  <jeremy@cowgar.com>

	* tests/t_multiple_heads_msg.at: Now checks to ensure 'multiple head'
	  message does not occur on first commit (which creates a new head
	  but not multiple heads).
	* commands.cc (CMD(commit)): renamed head_size to better described
	  old_head_size, now checks that old_head_size is larger than 0 as
	  well otherwise, on commit of a brand new project, a new head was
	  detected and a divergence message was displayed.

2005-04-21  Richard Levitte  <richard@levitte.org>

	* commands.cc (ALIAS): refactor so you don't have to repeat all
	the strings given to the original command.
	(ALIAS(ci)): added as a short form for CMD(commit).

	* Makefile.am (%.eps): create .eps files directly from .ps files,
	using ps2eps.

2005-04-21 Sebastian Spaeth <Sebastian@SSpaeth.de>

	* monotone.texi: add command reference docs about kill_rev_locally
	
2005-04-21  Nathaniel Smith  <njs@codesourcery.com>

	* change_set.cc (apply_path_rearrangement_can_fastpath) 
	(apply_path_rearrangement_fastpath) 
	(apply_path_rearrangement_slowpath, apply_path_rearrangement):
	Refactor into pieces, so all versions of apply_path_rearrangement
	can take a fast-path when possible.

2005-04-21  Jeremy Cowgar  <jeremy@cowgar.com>

	* commands.cc: Renamed maybe_show_multiple_heads to
	  notify_if_multiple_heads, renamed headSize to head_size for
	  coding standards/consistency.
	* tests/t_multiple_heads_msg.at: Added to monotone this time.

2005-04-20  Jeremy Cowgar  <jeremy@cowgar.com>

	* commands.cc: Added maybe_show_multiple_heads, update now notifies
	  user of multiple heads if they exist, commit now notifies user
	  if their commit created a divergence.
	* tests/t_multiple_heads_msg.at: Added
	* testsuite.at: Added above test

2005-04-20  Nathaniel Smith  <njs@codesourcery.com>

	* Makefile.am (EXTRA_DIST): Put $(wildcard) around "debian/*", so
	it will actually work.

2005-04-20  Nathaniel Smith  <njs@codesourcery.com>

	* Makefile.am (EXTRA_DIST): Include tests, even when not building
	packages out in the source directory.

2005-04-20  Matthew Gregan  <kinetik@orcon.net.nz>

	* commands.cc (kill_rev_locally): Move up with rest of non-CMD()
	functions.  Mark static.  Minor whitespace cleanup.
	* commands.hh (kill_rev_locally): Declaration not needed now.

2005-04-20 Sebastian Spaeth <Sebastian@SSpaeth.de>
	* automate.cc: fix typo, add sanity check to avoid empty r_id's
	bein passed in. The automate version was bumped to 0.2 due to
	popular request of a single person.
	* t_automate_ancestors.at: adapt test; it passes now

2005-04-20 Sebastian Spaeth <Sebastian@SSpaeth.de>
	* testuite.at:
	* t_automate_ancestors.at: new test; automate ancestors. This is still
	_failing_ as a) it outputs empty newlines when no ancestor exists and
	b) does not output all ancestors if multiple ids are supplied as input
	
2005-04-20 Sebastian Spaeth <Sebastian@SSpaeth.de>

	* commands.cc:
	* automate.cc: new command: automate ancestors
	* monotone.texi: adapt documentation
	
2005-04-20  Nathaniel Smith  <njs@codesourcery.com>

	* tests/t_log_depth_single.at: 
	* tests/t_add_stomp_file.at: 
	* tests/t_log_depth.at: Shorten blurbs.

2005-04-20  Nathaniel Smith  <njs@codesourcery.com>

	* std_hooks.lua (ignore_file): Ignore compiled python files.

2005-04-20  Jon Bright  <jon@siliconcircus.com>
	* tests/t_sticky_branch.at: Really fix this test

2005-04-20  Jon Bright  <jon@siliconcircus.com>
	* tests/t_sticky_branch.at: Canonicalise stdout before comparison
	* tests/t_setup_checkout_modify_new_dir.at: Ditto
	* tests/t_netsync_largish_file.at: Check the file out rather
	than catting it, so that canonicalisation is unneeded.  
	Canonicalisation is bad here, because the file is random
	binary data, not text with line-ending conventions

2005-04-20  Richard Levitte  <richard@levitte.org>

	* contrib/monotone.el: define-after-key's KEY argument has to be a
	vector with only one element.  The code I used is taken directly
	from the Emacs Lisp Reference Manual, section "Modifying Menus".

2005-04-20  Nathaniel Smith  <njs@codesourcery.com>

	* commands.cc (mdelta, mdata, fdelta, fdata, rdata): Check for
	existence of command line arguments.

	* lua.{cc,hh} (hook_use_inodeprints): New hook.
	* std_hooks.lua (use_inodeprints): Default definition.
	* monotone.texi (Inodeprints): New section.
	(Reserved Files): Document MT/inodeprints.
	(Hook Reference): Document use_inodeprints.
	* work.{cc,hh} (enable_inodeprints): New function.
	* app_state.cc (create_working_copy): Maybe call
	enable_inodeprints.
	
	* tests/t_inodeprints_hook.at: New test.
	* tests/t_bad_packets.at: New test.
	* testsuite.at: Add them.

2005-04-20  Nathaniel Smith  <njs@codesourcery.com>

	* AUTHORS: Actually add Joel Reed (oops).

2005-04-20  Nathaniel Smith  <njs@codesourcery.com>

	Most of this patch from Joel Reed, with only small tweaks myself.
	
	* AUTHORS: Add Joel Reed.

	* platform.hh (is_executable): New function.
	* {unix,win32}/process.cc: Define it.

	* lua.cc (monotone_is_executable_for_lua): New function.
	(lua_hooks): Register it.
	(Lua::push_nil): New method.
	(lua_hooks::hook_init_attributes): New hook.
	* lua.hh: Declare it.
	* monotone.texi (Hook Reference): Document it.

	* work.cc (addition_builder): Call new hook, collect attributes
	for added files.
	(build_additions): Set attributes on new files.

	* tests/t_attr_init.at: New test.
	* tests/t_add_executable.at: New test.
	* testsuite.at: Add them.
	
2005-04-19  Nathaniel Smith  <njs@codesourcery.com>

	* file_io.cc (read_localized_data, write_localized_data): Remove
	logging of complete file contents.
	* tests/t_lf_crlf.at: Remove --debugs, clean up, test more.

2005-04-19 Emile Snyder <emile@alumni.reed.edu>
	
	* file_io.cc: Fix bugs with read/write_localized_data when using
	CRLF line ending conversion.
	* transforms.cc: Fix line_end_convert to add correct end of line
	string if the split_into_lines() call causes us to lose one from
	the end.
	* tests/t_lf_crlf.at: Clean up and no longer XFAIL.
 
2005-04-19  Sebastian Spaeth  <Sebastian@SSpaeth.de>

	* monotone.texi: modified documentation to match changes due to
	previous checking.
	* AUTHORS: Adding myself
	
2005-04-19  Sebastian Spaeth  <Sebastian@SSpaeth.de>

	* automate.cc: make BRANCH optional in "automate heads BRANCH"
	we use the default branch as given in MT/options if not specified
	* commands.cc: BRANCH -> [BRANCH] in cmd description

2005-04-19  Richard Levitte  <richard@levitte.org>

	* contrib/monotone-import.pl (my_exit): As in monotone-notify.pl,
	my_exit doesn't close any network connections.

	* testsuite.at (REVERT_TO): Make it possible to revert to a
	specific branch.  This is useful to resolve ambiguities.
	* tests/t_merge_add_del.at: Use it.

2005-04-19  Matthew Gregan  <kinetik@orcon.net.nz>

	* sanity.hh: Mark {naughty,error,invariant,index}_failure methods
	as NORETURN.
	* commands.cc (string_to_datetime): Drop earlier attempt at
	warning fix, it did not work with Boost 1.31.0.  Warning fixed by
	change to sanity.hh.

2005-04-19  Matthew Gregan  <kinetik@orcon.net.nz>

	* lua.cc (default_rcfilename): Use ~/.monotone/monotonerc.  This
	change is to prepare for the upcoming support for storing user
	keys outside of the database (in ~/.monotone/keys/).
	* app_state.cc (load_rcfiles): Refer to new rc file location in
	comments.
	* monotone.cc (options): Refer to new rc file location.
	* monotone.texi: Refer to new rc file location.  Also change bare
	references to the rc file from '.monotonerc' to 'monotonerc'.

2005-04-19  Matthew Gregan  <kinetik@orcon.net.nz>

	* commands.cc (log): 'depth' option did not handle the single file
	case correctly. Also a couple of minor cleanups.
	* tests/t_log_depth_single.at: New test.
	* testsuite.at: Add test.

2005-04-18  Matthew Gregan  <kinetik@orcon.net.nz>

	* commands.cc (string_to_datetime): Fix warning.

2005-04-18  Richard Levitte  <richard@levitte.org>

	* Makefile.am (EXTRA_DIST): Add contrib/monotone-import.pl.

	* contrib/monotone-import.pl: New script to mimic "cvs import".
	* contrib/README: describe it.

	* commands.cc (CMD(attr)): Make it possible to drop file
	attributes.

	* contrib/monotone-notify.pl (my_exit): The comment was incorrect,
	there are no network connections to close gracefully.
	Implement --ignore-merges, which is on by default, and changes the
	behavior to not produce diffs on merges and propagates where the
	ancestors hve already been shown.

	* tests/t_attr_drop.at: New test to check that 'attr drop'
	correctly drops the given entry.
	* tests/t_drop_attr.at: New test, similar to t_rename_attr.at.
	* testsuite.at: Add them.

2005-04-18  Nathaniel Smith  <njs@codesourcery.com>

	* monotone.texi (Dealing with a Fork): Clarify (hopefully) what we
	mean when we say that "update" is a dangerous command.

2005-04-17  Matt Johnston  <matt@ucc.asn.au>

	* change_set.cc (confirm_proper_tree): remove incorrect code
	setting confirmed nodes.

2005-04-17  Matt Johnston  <matt@ucc.asn.au>

	* change_set.cc (confirm_proper_tree): use a std::set rather than
	dynamic_bitset for the ancestor list, improving performance for
	common tree structures.
	* basic_io.cc: reserve() a string

2005-04-17  Matt Johnston  <matt@ucc.asn.au>

	* packet.cc: fix up unit test compilation.
	* transforms.cc: fix up unit test compilation.

2005-04-17  Matt Johnston  <matt@ucc.asn.au>

	* vocab_terms.hh: remove commented out lines.

2005-04-17  Matt Johnston  <matt@ucc.asn.au>

	* Move base64<gzip> code as close to the database as possible,
	to avoid unnecessary inflating and deflating.

2005-04-17  Nathaniel Smith  <njs@codesourcery.com>

	* monotone.texi (Branching and Merging): A few small edits.

2005-04-17  Nathaniel Smith  <njs@codesourcery.com>

	* change_set.cc (path_item, sanity_check_path_item): Mark things
	inline.

2005-04-17  Henrik Holmboe <henrik@holmboe.se>

	* contrib/monotone-notify.pl: Add signal handlers.  Correct some
	typos.
	(my_exit): New function that does a cleanup and exit.

2005-04-17  Olivier Andrieu  <oliv__a@users.sourceforge.net>

	* transforms.cc: fix glob_to_regexp assertions

2005-04-17  Sebastian Spaeth <Sebastian@sspaeth.de>
	
	* tests/t_db_kill_rev_locally.at: new test; 
	make sure that db kill_rev_locally works as intended

2005-04-17  Sebastian Spaeth <Sebastian@sspaeth.de>

	* commands.cc,database.cc: add 'db kill_rev_locally <id>' command
	still missing: documentation and autotests. Otherwise seems ok.
	
2005-04-17  Richard Levitte  <richard@levitte.org>

	* transforms.cc: Remove tabs and make sure emacs doesn't add
	them.

2005-04-17  Nathaniel Smith  <njs@codesourcery.com>

	* sanity.{hh,cc} (E, error_failure): New sort of invariant.
	* netsync.cc (process_hello_cmd): Make initial pull message
	more clear and friendly.
	Also, if the key has changed, that is an error, not naughtiness.
	* database_check.cc (check_db): Database problems are also errors,
	not naughtiness.  Revamp output in case of errors, to better
	distinguish non-serious errors and serious errors.
	* tests/t_database_check.at: Update accordingly.
	* tests/t_database_check_minor.at: New test.
	* testsuite.at: Add it.
	
2005-04-17  Richard Levitte  <richard@levitte.org>

	* transforms.cc (glob_to_regexp): New function that takes a glob
	expression and transforms it into a regexp.  This will be useful
	for globbing branch expressions when collections are exchanged to
	branch globs and regexps.
	(glob_to_regexp_test): A unit test for glob_to_regexp().

2005-04-17  Matt Johnston  <matt@ucc.asn.au>

	* commands.cc: warn that dropkey won't truly erase the privkey
	from the database
	* monotone.texi: same

2005-04-17  Matt Johnston  <matt@ucc.asn.au>

	* database.cc: mention that it could be the filesystem that
	is full in the SQLITE_FULL error message

2005-04-17  Matthew Gregan  <kinetik@orcon.net.nz>

	* monotone.cc: Fix warnings: add missing initializers.
	* netsync.cc: Fix warnings: inline static vs static inline.

2005-04-16  Emile Snyder  <emile@alumni.reed.edu>

	* tests/t_add_stomp_file.at: New test for failing case.  
        If you have a file foo in your working dir (not monotone 
        controlled) and someone else adds a file foo and commits, 
        update should at least warn you before stomping your 
        non-recoverable foo file.
	* testsuite.at: Add it.
	
2005-04-16  Derek Scherger  <derek@echologic.com>

	* work.cc (known_preimage_path): rename to...
	(known_path): this, since it's image agnostic
	(build_deletions): update for renamed function
	(build_rename): ensure rename source exists in current revision
	and rename target does not exist in current revision

	* tests/t_no_rename_overwrite.at: un-XFAIL 

2005-04-16  Nathaniel Smith  <njs@codesourcery.com>

	* app_state.{cc,hh} (set_author, set_date): New methods.
	* cert.cc (cert_revision_date): Rename to...
	(cert_revision_date_time): ...an overloaded version of this.
	(cert_revision_author_default): Check app.date.
	* cert.hh: Expose cert_revision_date_time.
	* commands.cc (commit): Handle --date.
	* main.cc: Parse --date and --author options.
	* monotone.1: Document --date, --author.
	* monotone.texi (Working Copy, OPTIONS): Likewise.

	* tests/t_override_author_date.at: New test.
	* testsuite.at: Add it.
	
	This commit heavily based on a patch by Markus Schiltknecht
	<markus@bluegap.ch>.
	
2005-04-16  Nathaniel Smith  <njs@codesourcery.com>

	* ChangeLog: Fixup after merge.

2005-04-16  Nathaniel Smith  <njs@codesourcery.com>

	* tests/t_update_nonexistent.at: New test.
	* testsuite.at: Add it.
	
	* commands.cc (update): Verify that user's requested revision
	exists.

2005-04-16  Nathaniel Smith  <njs@codesourcery.com>

	* ChangeLog: Fixup after merge.

2005-04-16  Emile Snyder <emile@alumni.reed.edu>

	* tests/t_add_vs_commit.at: New test for failing case.  If you
	add a file in you working dir, someone else adds the same file
	and commits, then you do an update it messes up your working
	directory.
	* testsuite.at: Add it.
	
2005-04-16  Nathaniel Smith  <njs@codesourcery.com>

	* commands.cc (checkout): Move check for existence of revision
	earlier.
	
	* tests/t_netsync_defaults.at, tests/t_netsync_single.at:
	Don't hard-code netsync port.

2005-04-16  Nathaniel Smith  <njs@codesourcery.com>

	* testsuite.at: Use a random server port.
	
	* .mt-attrs, contrib/README: Update for Notify.pl ->
	monotone-notify.pl rename.
	
	* monotone.1: Warn people off rcs_import.
	* monotone.texi (Commands): Likewise.

2005-04-16  Nathaniel Smith  <njs@codesourcery.com>

	* AUTHORS: Add Emile Snyder <emile@alumni.reed.edu>.

2005-04-16  Nathaniel Smith  <njs@codesourcery.com>

	* tests/t_lf_crlf.at: New test from Emile Snyder
	<emile@alumni.reed.edu>, with tweaks.
	* testsuite.at: Add it.

2005-04-16  Nathaniel Smith  <njs@codesourcery.com>

	* ChangeLog: Small fixups.

2005-04-16  Sebastian Spaeth <Sebastian@sspaeth.de>
	
	* tests/t_cvsimport2.at: new test; CVS Attic files fail test
	reported by: hjlipp@web.de 15.04.2005 02:45

2005-04-16  Sebastian Spaeth <Sebastian@sspaeth.de>
	
	* tests/t_rcs_import.at: new test; problematic CVS import as
	reported in the list. However it works just fine here, so it
	really tests for a successful pass

2005-04-16  Sebastian Spaeth <Sebastian@sspaeth.de>

	* tests/README: new file, on how to create/run tests

2005-04-16  Nathaniel Smith  <njs@codesourcery.com>

	* tests/t_rename_dir_add_dir_with_old_name.at: XFAIL.

2005-04-16  Nathaniel Smith  <njs@codesourcery.com>

	* tests/t_diff_binary.at: Un-XFAIL.

2005-04-16  Nathaniel Smith  <njs@codesourcery.com>

	* monotone.texi (Network Service): Rewrite to include former
	Exchanging Keys section.
	(Branching and Merging): New tutorial section, inspired by a patch
	from Martin Kihlgren <zond@troja.ath.cx>.
	(CVS Phrasebook): Add "Importing a New Project".

	* AUTHORS: Add Martin Dvorak.
	
2005-04-16  Matt Johnston  <matt@ucc.asn.au>

	* change_set.cc (compose_rearrangement): remove logging statements
	that were using noticable CPU time.

2005-04-15 Martin Dvorak <jezek2@advel.cz>
	
	* tests/t_rename_dir_add_dir_with_old_name.at: New test.
	* testsuite.at: Add it.
	
2005-04-15  Olivier Andrieu  <oliv__a@users.sourceforge.net>

	* diff_patch.cc(guess_binary): do not use '\x00' as first
	character of a C string ...

2005-04-15  Sebastian Spaeth  <Sebastian@SSpaeth.de>

	* ui.cc: print byte progress to one decimal place
	  in k or M.
	* netsync.cc: update dot ticker every 1024 bytes.

2005-04-15  Matt Johnston  <matt@ucc.asn.au>

	* change_set.cc (confirm_proper_tree): use bitsets rather than maps
	for tracking set membership.
	* smap.hh: return reverse iterators properly, iterate over the vector
	rather than self in ensure_sort()

2005-04-14  Derek Scherger  <derek@echologic.com>

	* database_check.cc (check_db): fail with N(...) when problems are
	detected to exit with a non-zero status

2005-04-14  Derek Scherger  <derek@echologic.com>

	* monotone.texi (Informative): update description of 'diff' with
	two revision arguments
	
2005-04-14  Matthew Gregan  <kinetik@orcon.net.nz>

	* win32/process.cc: Fix build on MingW 3.2.0-rc[123] by adding
	<sstream> include.

2005-04-14  Jon Bright  <jon@siliconcircus.com>
	* win32/process.cc (process_spawn): Add some extra debug info
	* std_hooks.lua (execute): If pid is -1, don't try and wait on
	the process

2005-04-14  Matt Johnston  <matt@ucc.asn.au>

	* change_set.cc (confirm_unique_entries_in_directories): use a
	  std::vector rather than std::map for better performance (only sort
	  once).
	* smap.hh: an invariant

2005-04-14  Nathaniel Smith  <njs@codesourcery.com>

	* tests/t_vcheck.at: Update notes.

2005-04-14  Jeremy Cowgar  <jeremy@cowgar.com>

	* monotone.texi (Making Changes): Fixed duplicate paragraph
	* NEWS: Corrected spelling error in my name.

2005-04-14  Olivier Andrieu  <oliv__a@users.sourceforge.net>

	* Makefile.am: silence cmp

2005-04-14  Matthew Gregan  <kinetik@orcon.net.nz>

	* win32/terminal.cc (have_smart_terminal): Implement for Win32.

2005-04-13  Nathaniel Smith  <njs@codesourcery.com>

	* monotone.texi (Informative): 'diff' with two revision arguments
	can now be filtered by file.
	
	* constants.cc (netcmd_payload_limit): Bump to 256 megs.

2005-04-13  Matthew Gregan  <kinetik@orcon.net.nz>

	* tests/t_netsync_largish_file.at: Add test for netsyncing largish
	(32MB) files.  This test is failing at present.
	* testsuite.at: Add new test.

2005-04-13  Nathaniel Smith  <njs@codesourcery.com>

	* tests/t_setup_checkout_modify_new_dir.at:
	* tests/t_update_off_branch.at: New tests.
	* testsuite.at: Add them.
	
	* commands.cc (checkout): Tweak branch checking logic.
	(update): Make user explicitly switch branches.

2005-04-13  Nathaniel Smith  <njs@codesourcery.com>

	* rcs_import.cc (import_cvs_repo): Check that user isn't trying to
	import a whole CVS repo.
	* tests/t_cvsimport.at: Test new check.
	
2005-04-13  Richard Levitte  <richard@levitte.org>

	* contrib/Notify.pl: Rename ...
	* contrib/monotone-notify.pl: ... to this.
	* Makefile.am (EXTRA_DIST): Take note of the change.
	* debian/docs: Distribute the contributions as well.
	* debian/compat, debian/files, debian/monotone.1: Remove, since
	they are self-generated by debhelper.  They were obviously added
	by mistake.

2005-04-13  Nathaniel Smith  <njs@codesourcery.com>

	* cert.cc (guess_branch): Call app.set_branch.
	* app_state.cc (create_working_copy): Call make_branch_sticky
	here...
	* commands.cc (checkout): ...instead of here.
	(approve, disapprove, fcommit, commit): Don't call app.set_branch
	on guess_branch's output.
	(checkout): Call guess_branch.
	
	* tests/t_sticky_branch.at: 
	* tests/t_checkout_id_sets_branch.at: New tests.
	* testsuite.at: Add them.

2005-04-13  Matthew Gregan  <kinetik@orcon.net.nz>
	* cryptopp/integer.h: Fix detection of GCC version for SSE2
	builds.

2005-04-12  Florian Weimer  <fw@deneb.enyo.de>

	* app_state.cc (app_state::allow_working_copy): Only update
	branch_name from the options file if it has not yet been set.  Log
	the branch name.
	(app_state::set_branch): No longer update the options map.
	(app_state::make_branch_sticky): New function which copies the
	stored branch name to the options map.  Only commands which call
	this function change the branch default stored in the working
	copy.

	* commands.cc (CMD(checkout)): Mark branch argument as sticky.
	(CMD(commit)): Likewise.
	(CMD(update)): Likewise.

	* monotone.texi (Working Copy): Mention that the "commit" and
	"update" commands update the stored default branch ("checkout"
	does, too, but this one should be obvious).

2005-04-12  Jon Bright <jon@siliconcircus.com>
	* rcs_import.cc (find_key_and_state): Fix stupid bug in storing the
	list of files a cvs_key contains.  CVS delta invariant failure now
	really fixed.  The rearrangement failure still exists, though.

2005-04-12  Jon Bright <jon@siliconcircus.com>
	* tests/t_cvsimport_samelog.at: Add test for the deltas.find 
	cvs import problem as sent to the ML by Emile Snyder.
	* testsuite.at: Call it
	* rcs_import.cc (cvs_key): Add an ID for debug output purposes,
	sprinkle a little more debug output about what's being compared to
	what
	* rcs_import.cc (cvs_key): Maintain a map of file paths and CVS
	versions appearing in this CVS key.
	(cvs_key::similar_enough): A key is only similar enough if it doesn't
	include a different version of the same file path.
	(cvs_history::find_key_and_state): Add files to cvs_keys as
	appropriate

2005-04-12  Matthew Gregan <kinetik@orcon.net.nz>

	* win32/terminal.cc (terminal_width): Use
	GetConsoleScreenBufferInfo to request width information for
	terminals.
	
2005-04-12  Nathaniel Smith  <njs@codesourcery.com>

	* ChangeLog: Fixup after merge.

2005-04-12  Nathaniel Smith  <njs@codesourcery.com>

	* platform.hh (terminal_width): New function.
	* {unix,win32}/have_smart_terminal.cc: Rename to...
	* {unix,win32}/terminal.cc: ...these.  Implement terminal_width.
	* ui.cc (write_ticks): Call it.
	* Makefile.am: Update for renames.
	
2005-04-11  Matt Johnston <matt@ucc.asn.au>

	* ui.{cc,hh}, netsync.cc: netsync progress ticker in kilobytes to
	avoid wrapping.

2005-04-11  Jon Bright <jon@siliconcircus.com>
	* Makefile.am (EXTRA_DIST): Add debian/*

2005-04-11  Jon Bright <jon@siliconcircus.com>
	* Makefile.am (EXTRA_DIST): Add win32/monotone.iss, PNG_FIGURES
	(PNG_FIGURES): Add, constructing in same way as EPS_FIGURES
	(monotone.html): Use .perlbak workaround so that this works on Win32

2005-04-11  Matthew Gregan <kinetik@orcon.net.nz>

	* unix/inodeprint.cc, configure.ac: Use nanosecond time resolution for
	inodeprints on BSDs and other platforms if available.

2005-04-10  Nathaniel Smith  <njs@codesourcery.com>

	* Makefile.am (BUILT_SOURCES_CLEAN): Add package_revision.txt.

	This is the 0.18 release.

2005-04-10  Derek Scherger  <derek@echologic.com>

	* monotone.texi (Informative): fix typo in ls known docs

2005-04-10  Nathaniel Smith  <njs@codesourcery.com>

	* Makefile.am: Use pdftops instead of acroread.
	(EXTRA_DIST): Include new contrib/ files, and fix wildcards.
	* NEWS: Update for 0.18.
	* configure.ac: Bump version number.
	* debian/changelog: Mention new release.
	* debian/copyright: Update from AUTHORS.
	* monotone.spec: Mention new release.
	* po/monotone.pot: Regenerate.

2005-04-10  Florian Weimer  <fw@deneb.enyo.de>

	* monotone.texi (Commands): Use "working copy" instead of "working
	directory", to match the rest of the manual.

2005-04-10  Florian Weimer  <fw@deneb.enyo.de>

	* commands.cc (ls_known): New function which prints all known
	files in the working copy.
	(CMD(list)): Invoke ls_known for "list known".  Update help
	message.
	(ALIAS(ls)): Update help message.

	* monotone.texi: Document "list known".
	* tests/t_ls_known.at: New file.
	* testsuite.at: Include it.

2005-04-10  Richard Levitte  <richard@levitte.org>

	* contrib/Notify.pl: Count the number of messages sent, and
	display the count at the end.
	Version bumped to 1.0.

2005-04-10  Matt Johnston  <matt@ucc.asn.au>

	* unix/inodeprint.cc, configure.ac: don't use the nsec time
	on non-Linux-style systems (quick compile fix for OS X and probably
	others, can be made generic later).

2005-04-10  Olivier Andrieu  <oliv__a@users.sourceforge.net>

	* contrib/monotone.el: Some elisp code for running monotone from
	inside Emacs. Supports diff, status, add, drop, revert and commit.

2005-04-09  Richard Levitte  <richard@levitte.org>

	* contrib/Notify.pl: Allow globbing branches.  Make the revision
	records branch specific.  Show what records you would have updated
	even with --noupdate.  Add --before and --since, so users can
	select datetime ranges to create logs for.  Remove --to and add
	--difflogs-to and --nodifflogs-to to send logs with diffs to one
	address and logs without diffs to another (both can be given at
	once).  More and better documentation.

2005-04-08  Nathaniel Smith  <njs@codesourcery.com>

	* change_set.cc (basic_change_set): Remove problematic
	rename_dir/add combination, until directory semantics are
	fixed.

2005-04-08  Nathaniel Smith  <njs@codesourcery.com>

	* commands.cc (revert): Call maybe_update_inodeprints.
	* app_state.cc (set_restriction): Clear any old restrictions
	first.

2005-04-08  Jon Bright <jon@siliconcircus.com>
	* testsuite.at (NOT_ON_WIN32): Add a function to prevent tests from
	running on Win32 (for cases where the functionality being tested 
	makes no sense on Win32.  Not for cases where the functionality
	just isn't there yet on Win32.)
	* tests/t_final_space.at: Use NOT_ON_WIN32.  The filenames "a b" 
	and "a b " refer to the same file on Win32, obviating this test

2005-04-08  Jon Bright <jon@siliconcircus.com>
	* win32/inodeprint.cc (inodeprint_file): Still close the file if
	getting its time failed.
	* tests/t_netsync_sigpipe.at: Don't bother doing a kill -PIPE on
	Win32.  There is no real SIGPIPE on Win32 and sockets don't get this
	signal if their pipe goes away.  MinGW's kill seems to translate
	-PIPE to some signal that *does* kill monotone, so it seems like the
	easiest solution is just not to send the signal in the first place
	here.
	* tests/t_automate_ancestry_difference.at: Remove old 
	CHECK_SAME_STDOUT call which I'd left by accident.
	* tests/t_automate_leaves.at: Canonicalise monotone output before
	passing to CHECK_SAME_STDOUT
	* tests/t_log_depth.at: Check line count with arithmetic comparison
	rather than autotest's string comparison

2005-04-08  Nathaniel Smith  <njs@codesourcery.com>

	* inodeprint.cc (operator<<): Typo.

	* inodeprint.{hh,cc} (build_inodeprint_map,
	build_restricted_inodeprint_map): Remove unused functions.

2005-04-08  Nathaniel Smith  <njs@codesourcery.com>

	* work.cc: Remove doxygen comments.  Comments are good; comments
	that are longer than the function they document, and give less
	information, are not so good...

2005-04-08  Nathaniel Smith  <njs@codesourcery.com>

	* ChangeLog: Fixup after merge.

2005-04-08  Nathaniel Smith  <njs@codesourcery.com>

	* commands.cc (calculate_current_revision): Defer to
	calculate_restricted_revision instead of special casing.
	(put_revision_id): constify argument.
	(maybe_update_inodeprints): New function.
	(commit, update, checkout): Call it.
	
	* manifest.{cc,hh} (build_manifest_map): Remove, since only caller
	was removed.
	(build_restricted_manifest_map): Go faster if the user is using
	inode signatures.

	* tests/t_inodeprints.at:
	* tests/t_inodeprints_update.at: Typoes.
	
	* work.cc (read_inodeprints): Typo.

2005-04-08  Nathaniel Smith  <njs@codesourcery.com>

	* tests/t_inodeprints.at:
	* tests/t_inodeprints_update.at: New tests.
	* testsuite.at: Add them.
	
	* UPGRADE: Document 0.17 -> 0.18 upgrade path.

2005-04-08  Jon Bright <jon@siliconcircus.com>
	* tests/t_cat_file_by_name.at: CHECK_SAME_STDOUT can only be used
	to check two 'cat' processes or two monotone processes on Win32,
	not to check monotone and 'cat'.  Change to go through an 
	intermediate stdout
	* tests/t_automate_erase_ancestors.at: Ditto
	* tests/t_automate_toposort.at: Ditto
	* tests/t_automate_ancestry_difference.at: Ditto
	* tests/t_vars.at: Call CANONICALISE for stdout output.
	* tests/t_netsync_absorbs.at: Ditto.
	* tests/t_empty_env.at: For Win32, copy libiconv-2.dll to the 
	current dir before the test, otherwise Win32 will search the
	(empty) path for it and not find it.
	* tests/t_automate_descendents.at: Ditto
	* win32/inodeprint.cc: Implement inodeprint_file for Win32, based
	on mode, device, size, create time and write time.
	
	
2005-04-08  Jon Bright <jon@siliconcircus.com>
	* win32/inodeprint.cc: Change the function name to match the one
	on Unix.

2005-04-08  Nathaniel Smith  <njs@codesourcery.com>

	* {win32,unix}/fingerprint.cc: Rename to...
	* {win32,unix}/inodeprint.cc: ...this.  Change function name and
	calling conventions.
	* platform.hh (inodeprint_file): Likewise.
	* inodeprint.{cc,hh}: New files.
	* Makefile.am (MOST_SOURCES, UNIX_PLATFORM_SOURCES,
	WIN32_PLATFORM_SOURCES): Fixup accordingly.
	* vocab_terms.hh (inodeprint): New ATOMIC.
	* work.hh: Prototype inodeprint working copy functions.
	* work.cc: Implement them.

	* manifest.{hh,cc} (manifest_file_name): Remove unused variable.

2005-04-08  Jeremy Cowgar  <jeremy@cowgar.com>

	* doxygen.cfg: added
	* Makefile.am: added apidocs target (builds doxygen docs)

2005-04-07  Nathaniel Smith  <njs@codesourcery.com>

	* manifest.{hh,cc}: Remove some commented out unused functions.

	* win32/have_smart_terminal.cc: Include platform.hh.
	* unix/fingerprint.cc: New file, with new function.
	* win32/fingerprint.cc: New file, with stub function.
	* Makefile.am (UNIX_PLATFORM_SOURCES, WIN32_PLATFORM_SOURCES): Add
	them.

2005-04-07  Nathaniel Smith  <njs@codesourcery.com>

	* manifest.hh, manifest.cc: Remove tabs.

2005-04-07  Nathaniel Smith  <njs@codesourcery.com>

	* tests/t_final_space.at: New test.
	* testsuite.at: Add it.

2005-04-07  Nathaniel Smith  <njs@codesourcery.com>

	* monotone.texi (Dealing with a Fork): 'merge' has slightly
	different output.

	* NEWS: Summarize changes of last 2.5 weeks.

2005-04-07  Nathaniel Smith  <njs@codesourcery.com>

	* database.{cc,hh} (space_usage): New method.
	* database.cc (info): Use it.

2005-04-07  Nathaniel Smith  <njs@codesourcery.com>

	* vocab.cc (verify): Cache known-good strings, to speed up
	repeated processing of related changesets.

	* change_set.cc (basic_change_set_test): Revert last change; the
	old version _was_ valid.

2005-04-07  Nathaniel Smith  <njs@codesourcery.com>

	* smap.hh (insert): Fix stupid bug in assertion condition.

2005-04-07  Nathaniel Smith  <njs@codesourcery.com>

	* change_set.cc (basic_change_set_test): Test a _valid_
	change_set.
	(directory_node): Make a std::map, instead of an smap.  Add a
	comment explaining the bug that makes this temporarily necessary.

	* smap.hh (smap): Don't check for duplicates at insert time,
	unless we've decided not to mark things damaged; don't return
	iterators from insert.  Do check for duplicates at sort time, and
	always sort, instead of sometimes doing linear search.  This makes
	insert O(1), while still preserving the invariant that keys must
	be unique.
	
	* commands.cc (commit): Explain why we're aborting, in the case
	that we detect that a file has changed under us in the middle of a
	commit.

2005-04-07  Richard Levitte  <richard@levitte.org>

	* cryptopp/config.h: typo...

2005-04-06  Nathaniel Smith  <njs@codesourcery.com>

	* work.cc (build_deletions): Issue warning when generating
	delete_dir's; they're totally broken, but I don't want to disable
	them, because then our tests won't see when they're fixed...

2005-04-05  Nathaniel Smith  <njs@codesourcery.com>

	* tests/t_db_execute.at (db execute): New test.
	* testsuite.at: Add it.
	* database.cc (debug): Don't printf-interpret %-signs in input.

2005-04-05  Matt Johnston  <matt@ucc.asn.au>

	* database.cc: remove dulicated block introduced
	in rev 9ab3031f390769f1c455ec7764cc9c083f328a1b
	(merge of 76f4291b9fa56a04feb2186074a731848cced81c and
	c7917be7646df52363f39d2fc2f7d1198c9a8c27). Seems to be another
	instance of the case tested in t_merge_5.at

2005-04-05  Matt Johnston  <matt@ucc.asn.au>

	* basic_io.hh: reserve() the string which we're appending to
	frequently. Seems to give ~5% speedup in 
	diff -r t:revision-0.16 -r t:revision-0.17 - can't hurt.

2005-04-04  Nathaniel Smith  <njs@codesourcery.com>

	* monotone.spec, debian/control: We no longer need external popt.
	* INSTALL: Ditto, plus some general updating.
	
2005-04-04  Nathaniel Smith  <njs@codesourcery.com>

	* tests/t_sql_unpack.at: New test.
	* testsuite.at: Add it.

2005-04-04  Nathaniel Smith  <njs@codesourcery.com>

	* contrib/ciabot_monotone.py (config): Genericize again, so lazy
	people using it won't start sending commits for monotone.
	* .mt-attrs: Make it executable.

2005-04-04  Richard Levitte  <richard@levitte.org>

	* Makefile.am (EXTRA_DIST): Add the extra popt files.

	* popt/popt.3, popt/popt.ps, popt/testit.sh: Include a few more
	  files from popt, mostly to have documentation on hand.  post.ps
	  is mentioned in popt/README.

2005-04-03  Nathaniel Smith  <njs@codesourcery.com>

	* Makefile.am (EXTRA_DIST): Add contrib/ stuff to distributed
	files list.
	* contrib/ciabot_monotone.py (config.delivery): Turn on.
	(send_change_for): Don't include "ChangeLog:" line when extracting
	changelog.

2005-04-03  Nathaniel Smith  <njs@codesourcery.com>

	* contrib/ciabot_monotone.py: New file.
	* contrib/README: Describe it.

2005-04-03  Richard Levitte  <richard@levitte.org>

	* AUTHORS: Add information about popt.

	* monotone.cc (my_poptStuffArgFile): Include the bundled popt.h.
	Since we now have a working popt, we can remove the restrictions
	on the use of -@.
	* tests/t_at_sign.at: Test that we can take more tha one -@.
	* monotone.1: Document it.

	* popt/poptint.h (struct poptContext_s): Add field to keep track
	  of the number of allocated leftovers elements.
	* popt/popt.c (poptGetContext): Initialise it and use it.
	  (poptGetNextOpt): Use it and realloc leftovers when needed.
	  Also make sure that the added element is a dynamically allocated
	  copy of the original string, or we may end up with a dangling
	  pointer.  These are huge bugs in popt 1.7, when using
	  poptStuffArgs().
	  (poptFreeContext): Free the leftovers elements when freeing
	  leftovers.
	  (poptSaveLong, poptSaveInt): Apply a small patch from Debian.

	* popt/CHANGES, popt/COPYING, popt/README, popt/findme.c,
	  popt/findme.h, popt/popt.c, popt/poptconfig.c, popt/popt.h,
	  popt/popthelp.c, popt/poptint.h, popt/poptparse.c,
	  popt/system.h, popt/test1.c, popt/test2.c, popt/test3.c: Bundle
	  popt 1.7.
	* configure.ac, Makefile.am: Adapt.

2005-04-01  Richard Levitte  <richard@levitte.org>

	* contrib/Notify.pl: Complete rewrite.  Among other things, it
	  makes better use of some new monotone automate features.  It's
	  also better organised and much more documented.

2005-04-01  Jeremy Cowgar  <jeremy@cowgar.com>

	* tests/t_dropkey_2.at: Updated to test dropkey instead of delkey
	* tests/t_dropkey_1.at: Updated to test dropkey instead of delkey
	* monotone.texi (Key and Cert): Changed references to delkey
	  to dropkey
	  (Commands): Changed references to delkey to dropkey
	* testsuite.at: changed references from t_delkey* to t_dropkey*
	* t_delkey_1.at: renamed to t_dropkey_1.at
	* t_delkey_2.at: renamed to t_dropkey_2.at
	* commands.cc (CMD(delkey)): renamed to dropkey to maintain
	  command consistency (with existing drop command)

2005-04-01  Richard Levitte  <richard@levitte.org>

	* monotone.cc (my_poptStuffArgFile): An argument file might be
	empty, and therefore contain no arguments to be parsed.  That's
	OK.
	* tests/t_at_sign.at: Test it.

2005-04-01  Nathaniel Smith  <njs@codesourcery.com>

	* monotone.cc: Fixup after merge.

2005-04-01  Nathaniel Smith  <njs@codesourcery.com>

	* file_io.cc (read_data_for_command_line): New function.
	(read_data_stdin): New function.
	* file_io.hh (read_data_for_command_line): Add prototype.
	
	* monotone.cc (my_poptStuffArgFile): Clean up a little.  Use
	read_data_for_command_line.  Don't free argv, but rather return
	it.
	(cpp_main): Keep a list of allocated argv's, and free them.
	(options): Tweak wording of help text on -@.
	
2005-04-01  Nathaniel Smith  <njs@codesourcery.com>

	* file_io.hh: Remove tabs.

2005-04-01  Nathaniel Smith  <njs@codesourcery.com>

	* monotone.cc (cpp_main): Actually remove newline.

2005-04-01  Nathaniel Smith  <njs@codesourcery.com>

	* ChangeLog: Fixup after merge.
	* monotone.text (Making Changes): Fix typo.
	
2005-04-01  Nathaniel Smith  <njs@codesourcery.com>

	* monotone.cc (cpp_main): Remove now-unneccessary newline.
	
	* commands.cc (commit): Fix typo.
	
	* monotone.texi (Making Changes): Don't claim that writing to
	MT/log prevents the editor from starting.  Clarify later that
	having written to MT/log still means the editor will pop up
	later.

2005-04-01  Richard Levitte  <richard@levitte.org>

	* monotone.cc: Add the long name --xargs for -@.
	* monotone.1: Document it.
	* tests/t_at_sign.at: Remove extra empty line and test --xargs.

	* monotone.texi (Making Changes): Cleanupy tweaks.

	* monotone.cc (my_poptStuffArgFile): New function to parse a file
	for more arguments and stuff them into the command line.
	(cpp_main): Add the -@ option
	* tests/t_at_sign.at, testsuite.at: Test it
	* monotone.1: Document it.

2005-03-31  Nathaniel Smith  <njs@codesourcery.com>

	* tests/t_log_depth.at: Cleanupy tweaks.

2005-03-31  Jeremy Cowgar  <jeremy@cowgar.com>

	* monotone.texi: Tutorial updated to include example of
	  editing/committing with MT/log
	* work.cc (has_contents_user_log) Added
	* work.hh (has_contents_user_log) Added
	* commands.cc (CMD(commit)): Checks to ensure both MT/log and the
	  --message option does not exist during commit.
	* transforms.hh (prefix_lines_with): Added
	* transforms.cc (prefix_lines_with): Added
	* sanity.cc (naughty_failure): Made use of prefix_lines_with()
	* ui.cc (inform): now handles messages w/embedded newlines
	* tests/t_commit_log_3.at: Created to test new functionality
	  added to CMD(commit)
	* testsuite.at: Added above test

2005-03-31  Richard Levitte  <richard@levitte.org>

	* monotone.cc: Add the --depth option...
	* app_state.hh (class app_state),
	  app_state.cc (app_state::set_depth): ... and the field and
	  method to store and set it.
	* commands.cc (CMD(log)): ... then handle it.

	* tests/t_log_depth.at: Add a test for 'log --depth=n'
	* testsuite.at: Add it.
	* monotone.texi (Informative): Document it.

2005-03-31  Nathaniel Smith  <njs@codesourcery.com>

	* automate.cc (automate_erase_ancestors): Accept zero arguments,
	and in such case print nothing.  (Important for scripting.)
	* commands.cc (automate):
	* monotone.texi (Automation):
	* tests/t_automate_erase_ancestors.at: Update accordingly.

2005-03-31  Nathaniel Smith  <njs@codesourcery.com>

	* automate.cc (automate_toposort): Accept zero arguments, and in
	such case print nothing.  (Important for scripting.)
	* commands.cc (automate):
	* monotone.texi (Automation):
	* tests/t_automate_toposort.at: Update accordingly.

2005-03-30  Richard Levitte  <richard@levitte.org>

	* contrib/Notify.pl: A new Perl hack to send change logs by
	email.

	* contrib/README: Add a quick description.

2005-03-30  Nathaniel Smith  <njs@codesourcery.com>

	* automate.cc (automate_leaves): New function.
	(automate_command): Add it.
	* commands.cc (automate): Synopsify it.
	* monotone.1: Add it.
	* monotone.texi (Automation, Commands): Likewise.
	
	* tests/t_automate_leaves.at: New test.
	* testsuite.at: Add it.

2005-03-30  Nathaniel Smith  <njs@codesourcery.com>

	* monotone.texi (Automation): Make newly added sample outputs
	verbatim also.

2005-03-30  Nathaniel Smith  <njs@codesourcery.com>

	* tests/t_automate_toposort.at: New test.
	* tests/t_automate_ancestry_difference.at: New test.
	* tests/t_diff_first_rev.at: New test.
	* testsuite.at: Add them.
	
	* revision.cc (calculate_ancestors_from_graph): Do not keep an
	"interesting" set and return only ancestors from this set;
	instead, simply return all ancestors.  Returning a limited set of
	ancestors does not speed things up, nor reduce memory usage in
	common cases.  (The only time it would reduce memory usage is when
	examining only a small ancestor set, which the important case,
	'heads', does not; even then, erase_ancestors would need to intern
	the interesting revisions first so they got low numbers, which it
	doesn't.)
	(erase_ancestors): Adjust accordingly.
	(toposort, ancestry_difference): New functions.
	* revision.hh (toposort, ancestry_difference): Declare.
	* automate.cc (automate_toposort, automate_ancestry_difference):
	New functions.
	(automate_command): Add them.
	All functions: clarify in description whether output is sorted
	alphabetically or topologically.
	* commands.cc (automate): Synopsify them.
	* monotone.1: Add them.
	* monotone.texi (Commands): Likewise.
	(Automation): Likewise.  Also, clarify for each command whether
	its output is alphabetically or topologically sorted.
	
2005-03-29  Richard Levitte  <richard@levitte.org>

	* commands.cc (CMD(ls)): Update with the same information as
	CMD(list)

	* monotone.texi (Automation): Make the sample output verbatim

2005-03-26  Nathaniel Smith  <njs@codesourcery.com>

	* automate.cc (automate_erase_ancestors): New function.
	(automate_command): Use it.
	* commands.cc (automate): Document it.

	* tests/t_automate_erase_ancestors.at: New test.
	* testsuite.at: Add it.

	* monotone.texi (Automation, Commands): Document automate
	erase_ancestors.
	* monotone.1: Document automate erase_ancestors.

2005-03-26  Nathaniel Smith  <njs@codesourcery.com>

	* automate.cc (interface_version): Bump to 0.1.
	(automate_descendents): New function.
	(automate_command): Call it.
	* commands.cc (automate): Add it to help text.

	* tests/t_automate_descendents.at: New test.
	* testsuite.at: Add it.
	
	* monotone.texi (Automation, Commands): Document automate
	descendents.
	* monotone.1: Document automate descendents, and vars stuff.

2005-03-26  Nathaniel Smith  <njs@codesourcery.com>

	* tests/t_attr.at: No longer a bug report.
	* tests/t_rename_attr.at: New test.
	* testsuite.at: Add it.

2005-03-26  Joel Crisp  <jcrisp@s-r-s.co.uk>

	* contrib/Log2Gxl.java: New file.

2005-03-26  Nathaniel Smith  <njs@pobox.com>

	* contrib/README: New file.

2005-03-25  Nathaniel Smith  <njs@pobox.com>

	* commands.cc (user_log_file_name): Remove unused variable
	again.  Hopefully it will take this time...

2005-03-25  Nathaniel Smith  <njs@pobox.com>

	* commands.cc (user_log_file_name): Remove unused variable.

2005-03-25  Jeremy Cowgar  <jeremy@cowgar.com>

	* monotone.texi: Added a bit more documentation about MT/log
	  Updated edit_comment hook and addded delkey docs
	* commands.cc: Added delkey command
	* t_delkey_1.at: Tests delkey command on public key
	* t_delkey_2.at: Tests delkey command on public and private key
	* testsuite.at: Added above tests
	* std_hooks.lua: Transposed the MT: lines and user_log_contents,
	  user_log_contents now appears first.

2005-03-25  Jeremy Cowgar  <jeremy@cowgar.com>

	* t_setup_creates_log.at: Ensures that MT/log is created
	  on setup
	* t_checkout_creates_log.at: Ensures that MT/log is created
	  on checkout
	* t_commit_log_1.at: Ensures that:
	  1. Read and entered as the ChangeLog message
	  2. Is blanked after a successful commit
	* t_commit_log_2.at: Ensures that commit works w/o MT/log being
	  present
	* testsuite.at: Added the above tests.

2005-03-25  Matt Johnston  <matt@ucc.asn.au>

        * {unix,win32}/platform_netsync.cc, platform.hh, Makefile.am: new
        functions to disable and enable sigpipe.
        * netsync.cc, main.cc: call the functions from netsync rather than
        globally, so that sigpipe still works for piping output of commands
        such as 'log'.
        * tests/t_netsync_sigpipe.at: test it.
        * testsuite.at: add it.

2005-03-25  Matt Johnston  <matt@ucc.asn.au>

	* monotone.cc: add short options -r, -b, -k, and -m
	for --revision, --branch, --key, and --message respectively.
	* monotone.texi, monotone.1: document them
	* tests/t_short_opts.at: test them
	* testsuite.at: add it

2005-03-24  Nathaniel Smith  <njs@codesourcery.com>

	* tests/t_empty_env.at: New test.
	* testsuite.at: Add it.  Absolutify path to monotone so it will
	work.
	
	* unix/have_smart_terminal.cc (have_smart_terminal): Handle the
	case where TERM is unset or empty.

2005-03-24  Nathaniel Smith  <njs@codesourcery.com>

	* ui.hh (tick_write_nothing): New class.
	* monotone.cc (cpp_main): Enable it.

2005-03-24  Nathaniel Smith  <njs@codesourcery.com>

	* work.cc (build_deletions, build_additions): Fixup after merge.

2005-03-23  Nathaniel Smith  <njs@codesourcery.com>

	* tests/t_cat_file_by_name.at: Check for attempting to cat
	non-existent files.
	* tests/t_empty_id_completion.at: New test.
	* tests/t_empty_path.at: New test.
	* testsuite.at: Add them.
	
	* database.cc (complete): Always generate some sort of limit term,
	even a degenerate one.
	
	* app_state.cc (create_working_copy): Check for null directory.

	* work.cc (build_deletion, build_addition, build_rename): Check
	for null paths.

2005-03-23  Derek Scherger  <derek@echologic.com>

	* Makefile.am UNIX_PLATFORM_SOURCES:
	WIN32_PLATFORM_SOURCES: add have_smart_terminal.cc
	* platform.hh (have_smart_terminal): prototype
	* ui.cc (user_interface): set ticker to dot/count based on
	have_smart_terminal
	* unix/have_smart_terminal.cc: 
	* win32/have_smart_terminal.cc: new file
	
2005-03-23  Derek Scherger  <derek@echologic.com>

	* commands.cc (add): pass list of prefixed file_path's to
	build_additions
	(drop): pass list of prefixed file_path's to build_deletions
	(attr): pass attr_path as a 1 element vector to build_additions
	* work.{cc,hh} (build_addition): rename to...
	(build_additions): this, and accept a vector of paths to be added
	in a single path_rearrangement
	(build_deletion): rename to ...
	(build_deletions): this, and accept a vector of paths to be
	dropped in a single path_rearrangement
	(known_preimage_path): replace manifest and path_rearrangement
	args with a path_set to avoid extracting paths for every file
	(build_rename): adjust for change to known_preimage_path

2005-03-23  Nathaniel Smith  <njs@codesourcery.com>

	* monotone.cc (my_poptFreeContext, cpp_main): Apparently
	poptFreeContext silently changed its return type at some unknown
	time.  Hack around this.

2005-03-23  Nathaniel Smith  <njs@codesourcery.com>

	* monotone.cc (cpp_main): Remove the special code to dump before
	printing exception information, since we no longer dump to the
	screen, so it's always better to have the little status message
	saying what happened to the log buffer at the end of everything.
	* sanity.cc (dump_buffer): Give a hint on how to get debug
	information, when discarding it.
	* work.{hh,cc} (get_local_dump_path): New function.
	* app_state.cc (allow_working_copy): Use it for default
	global_sanity dump path.
	* monotone.texi (Reserved Files): Document MT/debug.
	(Network): Capitalize Bob and Alice (sorry graydon).
	Document new defaulting behavior.

2005-03-23  Nathaniel Smith  <njs@codesourcery.com>

	* work.cc, sanity.cc: Remove tabs.

2005-03-23  Nathaniel Smith  <njs@codesourcery.com>

	* monotone.texi (Network Service): Mention that monotone remembers
	your server/collection.
	(Vars): New section.
	* netsync.cc (process_hello_cmd): Touch more cleaning.
	* tests/t_merge_5.at: More commentary.
	
2005-03-23  Matt Johnston  <matt@ucc.asn.au>

	* tests/t_merge_5.at: new test for a merge which ends up with
	duplicate lines.
	* testsuite.at: add it

2005-03-22  Jeremy Cowgar  <jeremy@cowgar.com>

	* AUTHORS: Added my name
	* app_state.cc, commands.cc, lua.cc, lua.hh, monotone.texi,
	  std_hooks.lua, work.cc, work.hh: Added functionality to
	  read the MT/log file for commit logs. In this revision
	  tests are not yet complete nor is documenation complete
	  but the reading, blanking and creating of MT/log is.

2005-03-22  Nathaniel Smith  <njs@codesourcery.com>

	* vocab_terms.hh: Declare base64<var_name>.
	* database.cc (clear_var, set_var, get_vars): base64-encode
	var_names in the database.
	* monotone.texi (Internationalization): Update description of
	vars.
	* transforms.{cc,hh} ({in,ex}ternalize_var_name): Remove.
	* commands.cc (set, unset, ls_vars): Update accordingly.
	(unset): Error out if the variable doesn't exist.
	* tests/t_vars.at: Verify this works.

	* netcmd.cc (test_netcmd_functions): Properly type arguments to
	{read,write}_hello_cmd_payload.
	(write_hello_cmd_payload): Properly type arguments.
	* netcmd.hh (write_hello_cmd_payload):
	* netsync.cc (queue_hello_cmd): Adjust accordingly.
	(process_hello_cmd): More cleaning.  Also, save new server keys to
	a var, and check old server keys against the var.
	
	* tests/t_netsync_checks_server_key.at: New test.
	* testsuite.at: Add it.  Better docs for some netsync macros,
	while I'm here...
	* tests/t_netsync_absorbs.at: Add 'netsync' keyword.
	
2005-03-22  Nathaniel Smith  <njs@codesourcery.com>

	* tests/t_netsync_absorbs.at: New test.
	* testsuite.at: Add it.

	* netcmd.{cc,hh} (read_hello_cmd_payload): Properly type
	arguments.
	* netsync.cc (dispatch_payload): Adjust accordingly.  Move some
	logic into process_hello_cmd.
	(known_servers_domain): New constant.
	(process_hello_cmd): Tweak arguments appropriately.  Include logic
	formerly in dispatch_payload.  Cleanup.

	No semantic changes.
	
2005-03-21  Nathaniel Smith  <njs@codesourcery.com>

	* monotone.texi (Starting a New Project): Tweak phrasing.

2005-03-21  Nathaniel Smith  <njs@codesourcery.com>

	* commands.cc (process_netsync_client_args): If user specifies
	server/collection and there is no default, set the default.
	* tests/t_netsync_set_defaults.at: New test.
	* testsuite.at: Add it.

2005-03-21  Nathaniel Smith  <njs@codesourcery.com>

	* vocab.hh (var_key): New typedef.
	* database.{cc,hh}: Use it.  Make most var commands take it.
	* commands.cc (set, unset): Adjust accordingly.
	(default_server_key, default_collection_key): New constants.
	(process_netsync_client_args): New function.
	(push, pull, sync): Use it.

	* tests/t_netsync_defaults.at: New test.
	* testsuite.at: Add it.

2005-03-21  Matt Johnston  <matt@ucc.asn.au>

	* change_set.cc: use std::map rather than smap for 
	confirm_unique_entries_in_directories() and confirm_proper_tree()
	since they perform a lot of insert()s.

2005-03-21  Nathaniel Smith  <njs@codesourcery.com>

	* monotone.texi (list tags, list vars, set, unset): Document.
	(Internationalization): Document vars.

2005-03-21  Nathaniel Smith  <njs@codesourcery.com>

	* transforms.{hh,cc} ({in,ex}ternalize_var_{name,domain}): New
	functions.
	* vocab_terms.hh (base64<var_value>): Declare template.
	* database.hh (get_vars): Simplify API.
	* database.cc (get_vars, get_var, var_exists, set_var, clear_var):
	Implement.
	* commands.cc (set, unset): New commands.
	(ls): New "vars" subcommand.
	* tests/t_vars.at: Fix.  Un-XFAIL.
	
2005-03-21  Nathaniel Smith  <njs@codesourcery.com>

	* transforms.{cc,hh}: Remove tabs.

2005-03-20  Nathaniel Smith  <njs@codesourcery.com>

	* tests/t_vars.at: New test.
	* testsuite.at: Add it.

2005-03-20  Nathaniel Smith  <njs@codesourcery.com>

	* schema.sql (db_vars): New table.
	* database.cc (database::database): Update schema id.
	* schema_migration.cc (migrate_client_to_vars): New function.
	(migrate_monotone_schema): Use it.
	* tests/t_migrate_schema.at: Another schema, another test...
	
	* vocab_terms.hh (var_domain, var_name, var_value): New types.
	* database.hh (get_vars, get_var, var_exists, set_var, clear_var):
	Prototype new functions.
	
2005-03-20  Derek Scherger  <derek@echologic.com>

	* file_io.cc (book_keeping_file): return true only if first
	element of path is MT, allowing embedded MT elements
	(walk_tree_recursive): check relative paths for ignoreable book
	keeping files, rather than absolute paths
	(test_book_keeping_file): add fs::path tests for book keeping
	files
	* tests/t_add_intermediate_MT_path.at: un-XFAIL, fix some problems
	with commas, add tests for renames and deletes with embedded MT
	path elements.

2005-03-20  Nathaniel Smith  <njs@codesourcery.com>

	* monotone.texi: Add some missing @sc{}'s.
	* cryptopp/config.h: Use "mt-stdint.h", not <stdint.h>, for
	portability.

2005-03-19  Nathaniel Smith  <njs@codesourcery.com>

	* Makefile.am (EXTRA_DIST): Add UPGRADE and README.changesets.
	* debian/files: Auto-updated by dpkg-buildpackage.

	* This is the 0.17 release.
	
2005-03-18  Nathaniel Smith  <njs@codesourcery.com>

	* Makefile.am (MOST_SOURCES): Add package_{full_,}revision.h.
	* NEWS: Fill in date.
	* debian/copyright: Update from AUTHORS.
	* configure.ac: Bump version number to 0.17.
	* debian/changelog, monotone.spec: Update for release.
	* po/monotone.pot: Auto-updated by distcheck.

2005-03-18  Christof Petig <christof@petig-baender.de>

	* sqlite/*: Imported sqlite version 3.1.6 tree

2005-03-18  Nathaniel Smith  <njs@codesourcery.com>

	* monotone.1, commands.cc, Makefile.am: Fixup after merge.

2005-03-18  Nathaniel Smith  <njs@codesourcery.com>

	* path_component (split_path): Fix bug.
	Also, add unit tests for file.
	* unit_tests.{hh,cc}: Add path_component unit tests.
	
2005-03-18  Nathaniel Smith  <njs@codesourcery.com>

	* Makefile.am: Fixup after merge.
	
2005-03-18  Nathaniel Smith  <njs@codesourcery.com>

	* change_set.cc: Move path_component stuff to...
	* path_component.{hh,cc}: ...these new files.
	* Makefile.am: Add them.

2005-03-18  Matt Johnston  <matt@ucc.asn.au>

	* txt2c.cc: add --no-static option
	* Makefile.am, package_revision.h, package_full_revision.h:
	create revision info files as standalone .c files to speed
	compilation (mt_version.cc doesn't need to recompile each time)

2005-03-17  Derek Scherger  <derek@echologic.com>

	* INSTALL: add note about creating a ./configure script

2005-03-16  Nathaniel Smith  <njs@codesourcery.com>

	* UPGRADE: Finish, hopefully.
	* monotone.texi (db check): Be more clear about what is normally
	checked, and when 'db check' is useful.

2005-03-16  Patrick Mauritz <oxygene@studentenbude.ath.cx>

	* monotone.texi (Hook Reference): Typo.

2005-03-16  Nathaniel Smith  <njs@codesourcery.com>

	* monotone.texi: Add Derek Scherger to the copyright list.
	Various tweaks.
	(Starting a New Project): Rewrite to clarify that only Jim runs
	"setup", and explain why.
	(Network Service): Add a note that most people do use a central
	server, since people on the mailing list seem to perhaps be
	getting the wrong idea.
	(Making Changes): Expand a little on what the "." in "checkout ."
	means, since people seem to accidentally checkout stuff into real
	directories.
	(db check): Add much verbiage on the implications
	of various problems, and how to fix them.  Also clarify some
	wording.
	* NEWS: Small tweaks.
	* UPGRADE: More instructions, not done yet...
	
2005-03-15  Matt Johnston  <matt@ucc.asn.au>

	* commands.cc, monotone.texi, monotone.1: mention that agraph
          output is in VCG format.

2005-03-14  Nathaniel Smith  <njs@codesourcery.com>

	* commands.cc (cat): 'cat file REV PATH'.
	* monotone.texi: Mention it.
	* tests/t_cat_file_by_name.at: New test.
	* testsuite.at: Add it.

2005-03-11  Nathaniel Smith  <njs@codesourcery.com>

	* automate.cc (automate_heads): Remove app.initialize call.
	* revision.cc, revision.hh (calculate_arbitrary_change_set): New
	function.
	(calculate_composite_change_set): Touch more sanity checking.

	* commands.cc (update): Use it.

2005-03-10  Derek Scherger  <derek@echologic.com>

	* app_state.cc (set_restriction): adjust bad path error message
	* commands.cc (get_valid_paths): refactor into ...
	(extract_rearranged_paths): ... this
	(extract_delta_paths): ... this
	(extract_changed_paths): ... this
	(add_intermediate_paths): ... and this
	(restrict_delta_map): new function
	(calculate_restricted_change_set): new function
	(calculate_restricted_revision):
	(ls_missing):
	(revert): rework using new valid path functions
	(do_diff): adjust --revision variants to work with restrictions
	* tests/t_diff_restrict.at: un-XFAIL

2005-03-09  Jon Bright <jon@siliconcircus.com>
	* win32/monotone.iss: Install the many-files version of the
	docs, install the figures, create a start-menu icon for the
	docs.
	* Makefile.am: Make docs generation work with MinGW

2005-03-09  Jon Bright <jon@siliconcircus.com>
	* win32/monotone.iss: Monotone -> monotone

2005-03-09  Jon Bright <jon@siliconcircus.com>
	* win32/monotone.iss: Added an Inno Setup script for 
	generating a Windows installer.  Inno Setup is GPLed, see
	http://www.jrsoftware.org for download

2005-03-09  Jon Bright <jon@siliconcircus.com>
	* t_diff_binary.at: binary.bz.b64 -> binary.gz.b64

2005-03-08  Derek Scherger  <derek@echologic.com>

	* Makefile.am: adjust for fsck rename
	* commands.cc (db fsck): rename to db check and add short help;
	adjust for fsck file renames
	* database.{cc,hh}: minor alignment adjustments
	(get_statistic): remove redundant method
	(info): use count in place of get_statistic
	(count): return unsigned long instead of int
	(get_keys): new method
	(get_public_keys): new method
	(get_private_keys): rewrite using get_keys
	(get_certs): new method to get all certs in database from
	specified table
	(get_revision_certs): ditto
	* fsck.{cc,hh}: rename to...
	* database_check.{cc,hh}: ...this; add key, cert and sane revision
	history checking
	* monotone.1: document db dump/load/check commands
	* monotone.texi: document db check command
	* tests/t_fsck.at: rename to...
	* tests/t_database_check.at: ...this; and add tests for key and
	cert problems
	* testsuite.at: account for new test name

2005-03-08  Nathaniel Smith  <njs@codesourcery.com>

	* ChangeLog: Insert some missing newlines.
	* NEWS: Note file format changes.
	* file_io.cc (tilde_expand): Clarify error message.

2005-03-08  Nathaniel Smith  <njs@codesourcery.com>

	* keys.{cc,hh} (require_password): Simplify interface, do more
	work.
	* rcs_import.cc (import_cvs_repo): Update accordingly.
	* commands.cc (server): Likewise.
	* revision.cc (build_changesets_from_existing_revs) 
	(build_changesets_from_manifest_ancestry): Require passphrase
	early.

2005-03-08  Nathaniel Smith  <njs@codesourcery.com>

	* NEWS, INSTALL, README.changesets: Update in preparation for
	0.17.
	* UPGRADE: New file.
	
	* tests/t_diff_restrict.at: Oops.  XFAIL it.
	
2005-03-08  Jon Bright  <jon@siliconcircus.com>
	
	* win32/process.cc (process_spawn): Escape the parameters,
	surround them with quotes before adding them to the consolidated
	command line string
	* mkstemp.cc (monotone_mkstemp): Now takes a std::string&, and
	returns the *native* form of the path in this.
	* mkstemp.hh: Now always use monotone_mkstemp
	(monotone_mkstemp): Update prototype
	* lua.cc (monotone_mkstemp_for_lua): Use new-style 
	monotone_mkstemp

2005-03-08  Jon Bright  <jon@siliconcircus.com>
	
	* win32/read_password.cc (read_password): Now correctly hides 
	password when run in a Windows console.  Does at least enough in
	a MinGW rxvt console to make sure that you can't see the password.
	* win32/process.cc: Change indentation.
	(process_spawn): Log commands executed, as for unix process.cc

2005-03-07  Nathaniel Smith  <njs@codesourcery.com>

	* tests/t_diff_restrict.at: New test.
	* testsuite.at: Add it.

2005-03-05  Nathaniel Smith  <njs@codesourcery.com>

	* netsync.cc (encountered_error, error): New variable and method.
	(session::session): Initialize encountered_error.
	(write_netcmd_and_try_flush, read_some, write_some): Check it.
	(queue_error_cmd): Consider it like sending a goodbye.
	(process_error_cmd): Throw an exception instead of considering it
	a goodbye.
	(process_data_cmd): Call error() if epochs don't match.
	* tests/t_epoch.at, tests/t_epoch_server.at: More minor tweaks.
	Expect failed pulls to exit with status 0.  This isn't really
	correct, but looks complicated to fix...

2005-03-05  Nathaniel Smith  <njs@codesourcery.com>

	* testsuite.at (NETSYNC_SERVE_N_START): New macro.
	* tests/t_epoch_server.at: Misc. fixes.

	* netsync.cc (session::session): Don't open valve yet.
	(maybe_note_epochs_finished): New method to open
	valve.
	(process_done_cmd, process_data_cmd): Call it.
	(rebuild_merkle_trees): Actually calculate hashes for epoch merkle
	trees.  Also, only include epochs that meet the branch mask.
	(session): Remove unused id_to_epoch map.
	
2005-03-05  Nathaniel Smith  <njs@codesourcery.com>

	* netcmd.cc (read_netcmd_item_type): Handle epoch_item.
	(test_netcmd_functions): Update for new confirm_cmd_payload
	format.
	* netsync.cc (process_confirm_cmd): Cut and paste error.

2005-03-05  Nathaniel Smith  <njs@codesourcery.com>

	* constants.{cc,hh}: Add new epochlen, epochlen_bytes constants.
	* vocab_terms.hh, vocab.hh: Add new epoch_data type.  Add predeclarations
	for it.
	* commands.cc (ls_epochs):
	* revision.cc (
	* database.hh:
	* database.cc: Update for epoch_data.  Add get_epoch, epoch_exists
	methods.
	* epoch.{cc,hh}: New files.
	* netsync.cc: Actually implement epochs-via-merkle code.

2005-03-04  Nathaniel Smith  <njs@codesourcery.com>

	* schema.sql (branch_epochs): Add 'hash' field.
	* schema_migration.cc: Fixup for.
	* database.cc (database): Change schemas.
	* tests/t_migrate_schema.at: Replace epoch db test case with one
	with new schema.

2005-03-03  Nathaniel Smith  <njs@codesourcery.com>

	* netsync.cc (session::id_to_epoch): New variable.
	(session::session): Create refinement and requested item tables
	for epochs.
	(rebuild_merkle_trees): Fill epoch merkle tree and id_to_epoch
	table.

	* netsync.cc (queue_confirm_cmd, process_confirm_cmd) 
	(dispatch_payload, rebuild_merkle_trees): 
	* netcmd.hh:
	* netcmd.cc (read_confirm_cmd_payload, write_confirm_cmd_payload):
	Remove epochs.

2005-02-27  Nathaniel Smith  <njs@codesourcery.com>

	* constants.cc:
	* revision.cc:
	* testsuite.at: 
	* commands.cc:
	* ChangeLog: Fixup after merge.

2005-02-27  Nathaniel Smith  <njs@codesourcery.com>

	* merkle_tree.hh (netcmd_item_type): Add epoch_item.
	* merkle_tree.cc (netcmd_item_type_to_string): Handle epoch_item.

	* packet.hh, packet.cc (struct packet_db_valve): New class.
	* netsync.cc (session): Use a valved writer.

2005-02-26  Nathaniel Smith  <njs@codesourcery.com>

	* merkle_tree.hh: Fix comment.
	Remove prototypes for non-existing functions.

2005-02-26  Nathaniel Smith  <njs@codesourcery.com>

	* tests/t_epoch_unidirectional.at: New test.
	* testsuite.at: Add it.

2005-02-26  Nathaniel Smith  <njs@codesourcery.com>

	* tests/t_epoch.at: Even more paranoid.
	* tests/t_epoch_server.at: New test.
	* testsuite.at: Add it.
	
2005-02-21  Nathaniel Smith  <njs@codesourcery.com>

	* tests/t_epoch.at: Check that netsync only sends relevant
	epochs, and be a little more paranoid.

2005-02-19  Nathaniel Smith  <njs@codesourcery.com>

	* revision.cc (struct anc_graph): Fixup after merge.

2005-02-18  graydon hoare  <graydon@pobox.com>

	* database.cc (set_epoch): Fix SQL.
	* monotone.texi (Rebuilding ancestry): Reword a bit.
	* netcmd.{cc,hh} 
	({read,write}_hello_cmd_payload): Transfer server key with hello.
	({read,write}_confirm_cmd_payload): Transfer epoch list with confirm.
	* netsync.cc: Adapt to changes in netcmd.
	(rebuild_merkle_trees): Set nonexistent epochs to zero before sync.
	* revision.cc (anc_graph): Randomize epochs on rebuild.
	* tests/t_epoch.at: Fix up to test slightly new semantics.

2005-02-07  Nathaniel Smith  <njs@codesourcery.com>

	* monotone.1: Add more db commands.
	* monotone.texi: Document db rebuild.  Add section on rebuilding
	ancestry and epochs.

2005-02-06  graydon hoare  <graydon@pobox.com>

	* commands.cc (db): Add epoch commands.
	(list): Likewise.
	Also remove some unneeded transaction guards.
	* database.{cc,hh} (get_epochs): New function.
	(set_epoch): Likewise.
	(clear_epoch): Likewise.
	Also remove all persistent merkle trie stuff.
	* schema.sql: Add epochs, remove tries.
	* schema_migration.cc: Update.
	* tests/t_epoch.at: New test.
	* tests/t_migrate_schema.at: Update.
	* testsuite.at: Add some new helpers, call t_epoch.at.
	* vocab.hh (epoch_id): Define.
	* vocab_terms.hh (epoch): Define.

2005-02-05  Nathaniel Smith  <njs@codesourcery.com>

	* merkle_tree.hh: Remove mcert_item and fcert_item, rename
	rcert_item to cert_item, renumber to remove gaps left.
	* merkle_tree.cc (netcmd_item_type_to_string):
	* netcmd.cc (read_netcmd_item_type): 
	* netsync.cc: Adjust accordingly.
	
2005-02-05  Nathaniel Smith  <njs@codesourcery.com>

	* constants.cc (constants): Bump netsync protocol version.

2005-03-07  Nathaniel Smith  <njs@codesourcery.com>

	* lua.cc (monotone_spawn_for_lua): Minimal change to get arguments
	in right order.  Still needs hygienic cleanups...
	* tests/t_can_execute.at: Run 'cp' instead of 'touch', because cp
	will actually notice if we pass arguments out of order.
	* testsuite.at: Remove mysterious blank line.
	
2005-03-07  Nathaniel Smith  <njs@codesourcery.com>

	* unix/process.cc (process_spawn): Log command line before
	executing.

2005-03-07  Nathaniel Smith  <njs@codesourcery.com>

	* revision.cc (kill_redundant_edges): Rename back to...
	(kluge_for_3_ancestor_nodes): ...this.  Go back to only cleaning
	up parents of 3+ parent nodes.
	(analyze_manifest_changes): Take a third argument, of files whose
	ancestry needs splitting.
	(construct_revision_from_ancestry): Make more more complex, in
	order to properly track file identity in merges.

2005-03-05  Nathaniel Smith  <njs@codesourcery.com>

	* revision.cc (check_sane_history): Typo.
	
2005-03-05  Nathaniel Smith  <njs@codesourcery.com>

	* revision.hh (check_sane_history): Take an app_state instead of a
	database as an argument.
	* database.cc: Pass an app_state instead of a database as its
	argument. 
	* revision.cc (check_sane_history): Update accordingly.  Add a new
	check for merges, that they are creating consistent changesets
	(even when the common ancestor is outside of the usual
	paranoia-checking search depth).

2005-03-05  Nathaniel Smith  <njs@codesourcery.com>

	* revision.cc (kluge_for_3_ancestor_nodes): Rename to...
	(kill_redundant_edges): ...this.  Kill all redundant edges, not
	just ones on nodes with 3+ parents.  Also, make it actually work.
	
2005-03-05  Nathaniel Smith  <njs@codesourcery.com>

	* revision.cc (kluge_for_3_ancestor_nodes): New method.
	(rebuild_ancestry): Call it.

2005-03-03  Nathaniel Smith  <njs@codesourcery.com>

	* revision.cc (check_sane_history): Print a warning to let the
	user know why things like 'pull' can take so long.
	* netsync.cc: Remove a few tabs.

2005-03-04  Jon Bright  <jon@siliconcircus.com>
	
	* win32/process.cc (process_spawn): Now takes 
	const char * const argv[]
	* unix/process.cc (process_spawn): Ditto.  Cast for call to
	execvp
	(existsonpath): Initialise args in a const way

2005-03-04  Jon Bright  <jon@siliconcircus.com>
	
	* win32/process.cc (process_spawn): Now takes 
	char * const argv[]
	* platform.hh (process_spawn): Ditto
	* unix/process.cc (process_spawn): Ditto
	* lua.cc (monotone_spawn_for_lua): Remove debug code
	* General: Beginning to hate C++'s const rules

2005-03-04  Jon Bright  <jon@siliconcircus.com>
	
	* win32/process.cc (process_spawn): Now takes 
	const char * const *
	* platform.hh (process_spawn): Ditto
	* unix/process.cc (process_spawn): Ditto
	* General: Sorry about all these commits, I'm syncing back and
	forth between Linux and Win32

2005-03-04  Jon Bright  <jon@siliconcircus.com>
	
	* win32/process.cc (process_spawn): Now takes char * const *
	* platform.hh (process_spawn): Ditto
	* unix/process.cc (process_spawn): Ditto
	(existsonpath): argv now const char*[]

2005-03-04  Jon Bright  <jon@siliconcircus.com>
	
	* win32/process.cc: Added forgotten file
	* unix/process.cc: Include stat.h, (process_*) fix compilation
	errors

2005-03-04  Jon Bright  <jon@siliconcircus.com>
	
	* unix/process.cc: Added forgotten file

2005-03-03  Jon Bright  <jon@siliconcircus.com>
	
	* lposix.c: Deleted
	* win32/process.cc: Created, added Win32 versions of functions
	existsonpath, make_executable, process_spawn, process_wait,
	process_kill, process_sleep
	* unix/process.cc: Ditto, for the Unix versions.
	* lua.cc: Add LUA wrappers for the above functions, register
	them with LUA
	* std_hooks.lua (execute, attr_functions->execute, 
	program_exists_in_path): Use the new functions instead of posix
	functions
	* t_can_execute.at (touchhook.lua): Ditto

2005-03-01  Derek Scherger  <derek@echologic.com>

	* app_state.cc (set_restriction): actually ignore ignored files
	rather than trying to validate them

2005-03-01  Derek Scherger  <derek@echologic.com>

	* tests/t_diff_binary.at: new test (bug report)
	* tests/t_command_completion.at: new test
	* tests/t_merge_rename_file_and_rename_dir.at: new test
	* testsuite.at: include new tests
	
2005-02-28  Richard Levitte  <richard@levitte.org>

	* Makefile.am (BUILT_SOURCES_CLEAN): Moved mt-stding.h from here...
	(DISTCLEANFILES): ... to here.  Since mt-stding.h is created by
	config.status, it should only be removed by the distclean target.

2005-02-28  Matt Johnston  <matt@ucc.asn.au>

	* std_hooks.lua: posix.iswin32() == 1, rather than plain boolean
	comparison (0 doesn't compare as false in lua it seems).

2005-02-27  Jon Bright  <jon@siliconcircus.com>
	
	* lposix.c (win32 Pspawn): Search the path
	(win32 Pexistsonpath): Added.  'which' isn't easily available,
	and not available at all from a normal Win32 command shell
	(Piswin32): Added a function for both Unix and Win32 to detect
	if running on Windows
	* std_hooks.lua (program_exists_in_path): Now calls 
	posix.iswin32.  If win32, calls posix.existsonpath, otherwise
	calls which as it always did.

2005-02-27  Jon Bright  <jon@siliconcircus.com>
	
	* lposix.c (win32 Pspawn): Remove dumb strlen bug resulting in
	AVs on commit.

2005-02-27  Jon Bright  <jon@siliconcircus.com>
	
	* t_can_execute.at: Test to see if hooks can execute things
	* testsuite.at: Add t_can_execute

2005-02-27  Jon Bright  <jon@siliconcircus.com>
	
	* lposix.c (win32 Pspawn): Ensure the command string is always
	NUL-terminated.  Also, allocate enough memory for the quotes
	around the command string.

2005-02-27  Jon Bright  <jon@siliconcircus.com>
	
	* xdelta.cc (unittests): Define BOOST_STDC_NO_NAMESPACE, needed
	to compile with the latest MinGW which uses gcc 3.4.2
	* vocab.cc (verify(local_path)): Catch fs::filesystem_error too
	and rethrow this as an informative_failure, thereby fixing the
	Win32 unit tests without disabling anything
	* idna/toutf8.c (stringprep_convert): Fix a potential segfault
	when memory allocation fails.  Potentially security-relevant.
	* tests/t_i18n_file.at: Add a SET_FUNNY_FILENAME macro, which 
	gets a platform-appropriate funny filename (with/without 
	colon).  
	Change references to utf8 to utf-8, iso88591 to iso-8859-1, and
	eucjp to euc-jp, on the grounds that MinGW's iconv knows all
	of the latter and none of the former, but Linux iconv knows all
	of them.  Test now passes one Win32.  I'm presuming we weren't
	deliberately using non-standard names for charsets here.
	* tests/t_i18n_changelog.at: Same charset name changes.
	* tests/t_dump_load.at: Canonicalise dump before loading it
	* tests/t_load_into_existing.at: Ditto
	* tests/t_fmerge.at: Canonicalise fmerge output
	* tests/t_merge_normalization_edge_case.at: Ditto
	* tests/t_unidiff.at: Canonicalise diff output
	* tests/t_largish_file.at: Instead of using dd, which MinGW
	doesn't have, I've generated the file with dd on a nearby Linux
	box, then gziped and b64ed it, and the test case now generates
	it with UNGZB64
	* testsuite.at: Add a comment every 10 tests with the test
	number.  Useful if you're trying to locate which test number
	you're trying to run and only have the filename.  If people 
	hate this, though, please do delete.
	(UNB64_COMMAND) Do special handling for Win32 to avoid
	having to canonicalise the file.
	(UNGZ_COMMAND) Canonicalise the file after ungzipping it.
	* lposix.c: (Pfork, Pexec) Removed, on the grounds that we only
	really want to support fork+exec as a single operation.  fork()
	without exec() could be risky with a child process also having
	our sqlite handles, etc.  exec() could be risky since we 
	wouldn't be exiting gracefully, just dying in the middle of a
	hook.
	(Pspawn) Implemented for both Win32 and Unix.  Does fork/exec
	for Unix, CreateProcess for Win32.  Returns -1 on error, pid on
	success in both cases.
	(Pwait, Pkill, Psleep) Implemented for Win32.  Note that pid is
	not optional for Pwait on Win32.
	* std_hooks.lua: (execute) Now uses spawn()

2005-02-25  Jon Bright  <jon@siliconcircus.com>
	
	* ChangeLog: Add all my previous changes.
	* tests/t_add_owndb.at: Add test for trying to add the db to
	itself.
	* testsuite.at: Call it
	* tests/t_automate_heads.at: Canonicalise stdout output.
	* tests/t_automate_version.at: Use arithmetic comparison against
	wc output instead of string comparison, to avoid problems with
	MinGW's wc, which outputs with initial space-padding
	* tests/t_change_empty_file.at: Canonicalise stdout output 
	and compare manually instead of letting autotest check it
	* tests/t_fmerge_normalize.at: Canonicalise stdout output.
	* tests/t_netsync_single.at: Use NETSYNC_KILLHARD instead of 
	killall, as for the NETSYNC functions in testsuite.at

2005-02-27  Matt Johnston  <matt@ucc.asn.au>

        * main.cc: ignore SIGPIPE so that monotone won't be killed
        unexpectedly upon remote disconnection for netsync

2005-02-27  Nathaniel Smith  <njs@codesourcery.com>

	* idna/idn-int.h: Oops, really add this time.

2005-02-27  Nathaniel Smith  <njs@codesourcery.com>

	* AUTHORS: Add Corey Halpin.
	
	* idna/idn-int.h: New file (don't generate from configure anymore,
	but just ship).
	* configure.ac: Don't generate idna/idn-int.h.  Do generate
	mt-stdint.h.
	* Makefile.am: Adjust for idna/idn-int.h and mt-stdint.h.
	* acinclude.m4: Remove AX_CREATE_STDINT_H, ACX_PTHREAD,
	AC_COMPILE_CHECK_SIZEOF (let aclocal pick them up from m4/
	instead).
	* m4/ax_create_stdint_h.m4:
	* m4/acx_pthread.m4: Update from http://autoconf-archive.cryp.to/
	
	* numeric_vocab.hh: Instead of dancing around which header to
	include, include mt-stdint.h.
	
	* app_state.cc (restriction_includes, set_restriction): Move
	global static 'dot' into these functions, because file_path
	depends on global book_keeping_dir being initialized already, and
	there is no guaranteed order of initialization of C++ statics.
	(Bug reported by Matt Johnston.)
	
2005-02-27  Corey Halpin  <chalpin@cs.wisc.edu>

	* numeric_vocab.hh: Try both stdint.h and inttypes.h.
	* main.cc: OpenBSD has Unix signals too.

2005-02-26  Derek Scherger  <derek@echologic.com>

	* file_io.cc (absolutify): normalize fs::path to remove ..'s
	* tests/t_db_with_dots.at: ensure database path in MT/options
	doesn't contain ..'s

2005-02-25  Jon Bright  <jon@siliconcircus.com>
	
	* ChangeLog: Add all my previous changes.
	* tests/t_add_owndb.at: Add test for trying to add the db to
	itself.
	* testsuite.at: Call it
	* tests/t_automate_heads.at: Canonicalise stdout output.
	* tests/t_automate_version.at: Use arithmetic comparison against
	wc output instead of string comparison, to avoid problems with
	MinGW's wc, which outputs with initial space-padding
	* tests/t_change_empty_file.at: Canonicalise stdout output 
	and compare manually instead of letting autotest check it
	* tests/t_fmerge_normalize.at: Canonicalise stdout output.
	* tests/t_netsync_single.at: Use NETSYNC_KILLHARD instead of 
	killall, as for the NETSYNC functions in testsuite.at

2005-02-25  Nathaniel Smith  <njs@codesourcery.com>

	* vocab.cc (test_file_path_verification): Re-enable some tests
	disabled by Jon Bright, following discussion on IRC concluding
	that they were catching a real bug.

2005-02-24  Nathaniel Smith  <njs@codesourcery.com>

	* tests/t_add_dot.at: Run "add ." in a subdirectory, so as not to
	add the test database.  (Reported by Jon Bright.)

	* AUTHORS: Fix gettext.h copyright note, to not be in the middle
	of libidn copyright note.
	Add Jon Bright.

2005-02-24  Jon Bright  <jon@siliconcircus.com>

	* app_state.cc (prefix): Use string() instead of 
	native_directory_string().  For Unix, these should be equivalent.
	For Win32, I believe string()'s correct (since we compare 
	everywhere against normalized paths with / characters, but 
	native_directory_string produces paths with \ characters on Win32.
	* rcs_file.cc (file_source): Map the map, not the mapping.
	* tests/t_i18n_file.at: Remove colon from filename with symbols.
	I need to return to this and add a proper test for Win32, so we
	only use the colon on non-Win32.
	* testsuite.at: Add a CANONICALISE function, which does nothing
	on Unix and strips out carriage returns from files on Win32.  This
	is useful for being able to compare Monotone's stdout output to
	files on disk.  Add NETSYNC_KILL and NETSYNC_KILLHARD functions,
	to deal with MinGW not having killall (Unix still uses killall,
	though).
	* tests/t_import.at: Add CANONICALISE calls before comparing
	stdout output.
	* tests/t_netsync.at: Likewise
	* tests/t_netsync_single.at: Likewise
	* tests/t_scan.at: Likewise
	* tests/t_versions.at: Likewise
	* tests/t_ls_missing.at: Likewise.  Also, generate missingfoo and
	missingbar files with expected output from ls missing for these
	files being missing and compare against those.

2005-02-24  Derek Scherger  <derek@echologic.com>

	* app_state.{cc,hh} (add_restriction): rename to ...
	(set_restriction) this; and add path validation
	* commands.cc (get_valid_paths): new function
	(get_path_rearrangement) remove restricted include/exclude variant
	(calculate_restricted_revision) get valid paths and use to set up
	restriction
	(status, ls_unknown, commit, do_diff) pass args to
	calculate_restricted_revision to valid restriction paths
	(ls_missing, revert) get valid paths and use to set up restriction
	* tests/t_checkout_options.at: remove bug report priority (it's
	fixed!)
	* tests/t_diff_added_file.at: add --revision options to diff
	* tests/t_restrictions.at: remove invalid paths from ls unknown
	and ls ignored
	* tests/t_restrictions_warn_on_unknown.at: un-XFAIL
	
2005-02-23  Derek Scherger  <derek@echologic.com>

	* commands.cc (ls_missing): replace duplicated code with call to
	calculate_base_revision

2005-02-23  Jon Bright  <jon@siliconcircus.com>
	
	* vocab.cc (test_file_path_verification): Disable foo//nonsense
	test for Win32, add tests for UNC paths.  This was the only
	failing unit test on Win32.

2005-02-23  Jon Bright  <jon@siliconcircus.com>

	* txt2c.cc (main): Don't claim the file was generated from 
	--strip-trailing if that option's used.

2005-02-23  Jon Bright  <jon@siliconcircus.com>

	* app_state.cc: Add include of io.h for Win32, for chdir()
	* file_io.cc (get_homedir): Correct assertion (remove bracket)
	* lua/lposix.c, lua/modemuncher.c: Remove all references to
	functions and modes that don't exist on Win32.
	* monotone.cc: Include libintl.h on Win32
	
2005-02-21  Nathaniel Smith  <njs@codesourcery.com>

	* file_io.cc (get_homedir): Add more comments and logging to Win32
	version.  Also, only check HOME under Cygwin/MinGW.

2005-02-21  Derek Scherger  <derek@echologic.com>

	* Makefile.am: merge fixup
	
2005-02-21  Derek Scherger  <derek@echologic.com>

	* Makefile.am: add fsck.{cc,hh}
	* commands.cc(check_db): move to ...
	* fsck.{cc,hh}: here and do lots more checking
	* database.{cc,hh}(get_ids): new method
	(get_file_ids,get_manifest_ids,get_revision_ids): more new methods
	* tests/t_fsck.at: new test
	* testsuite.at: call it
	
2005-02-21  Nathaniel Smith  <njs@codesourcery.com>

	* commands.cc (commit): Simplify chatter.

2005-02-21  Nathaniel Smith  <njs@codesourcery.com>

	* file_io.cc (get_homedir): Check more environment variables in
	Win32 version.

2005-02-21  Nathaniel Smith  <njs@codesourcery.com>

	* file_io.cc: Remove tabs.

2005-02-21  Nathaniel Smith  <njs@codesourcery.com>

	* smap.hh (smap): Remove leading underscores, add comments.

2005-02-20  Nathaniel Smith  <njs@codesourcery.com>

	* std_hooks.lua (merge2, merge3): Check for DISPLAY before
	invoking gvim.

2005-02-20  Julio M. Merino Vidal  <jmmv@menta.net>

	* ChangeLog: Use tabs for indentation rather than spaces.  Drop
	trailing whitespace.  While here, fix a date by adding zeros before
	the month and the day number.

2005-02-20  Julio M. Merino Vidal  <jmmv@menta.net>

	* gettext.h: Add file.
	* AUTHORS: Mention that it comes from the GNU Gettext package.
	* Makefile.am: Distribute it.
	* sanity.hh: Use gettext.h rather than libintl.h so that --disable-nls
	works.  Also improves portability, according to the GNU Gettext
	manual.

2005-02-19  Derek Scherger  <derek@echologic.com>

	* automate.cc (automate_heads): remove bogus call to 
	app.allow_working_copy() which is called in cpp_main
	* database.cc (check_sqlite_format_version): don't check database
	version when "file" is really a directory; add filename to error
	message
	(sql): check for empty database early, even though this seems
	impossible as absolutify changes "" into path to working dir;
	convert to use N-style assertions; add check to ensure "file" is
	not really a directory
	* tests/t_db_missing.at: new test for above problems
	* testsuite.at: call it

2005-02-19  Nathaniel Smith  <njs@codesourcery.com>

	* tests/t_add_intermediate_MT_path.at: Tighten up.

	* tests/t_merge_3.at: New test.
	* tests/t_merge_4.at: Likewise.
	* testsuite.at: Add them.

2005-02-19  Ole Dalgaard  <josua+monotone@giraffen.dk>

	* configure.ac: Check for 64-bit versions of Boost static
	libraries.

2005-02-18  Julio M. Merino Vidal  <jmmv@menta.net>

	* INSTALL:
	* configure.ac: Improve Boost detection by trying several possible
	library suffixes before aborting.

2005-02-18  graydon hoare  <graydon@pobox.com>

	* change_set.cc
	(apply_change_set): Avoid fast path when there are adds.
	(apply_path_rearrangement): Likewise.

2005-02-18  graydon hoare  <graydon@pobox.com>

	* automate.cc (automate_heads): Fix initialize() call.
	* change_set.{cc,hh}
	(apply_path_rearrangement): Add quick version.
	* revision.cc
	(check_sane_history): Use quick version of apply_change_set.
	* work.cc
	(build_addition): Use quick version of apply_path_rearrangement.
	(known_preimage_path): Likewise.
	* testsuite.at: Fix definitions of _ROOT_DIR, add --norc some
	places.
	* AUTHORS: Mention Daniel.

2005-02-18  Daniel Berlin  <dberlin@dberlin.org>

	* xdelta.cc (compute_delta_insns): Correct 1-byte-source bug.

2005-02-18  graydon hoare  <graydon@pobox.com>

	* Makefile.am (MOST_SOURCES): Add smap.hh.

2005-02-18  graydon hoare  <graydon@pobox.com>

	* basic_io.{cc,hh}: Inline some stuff.
	* change_set.cc: Use smap various places, reduce to 32-bit tids.
	* commands.cc: Use shared_ptr<change_set> everywhere.
	* netsync.cc: Likewise.
	* rcs_import.cc: Likewise.
	* revision.{cc,hh}: Likewise.
	* smap.hh: New file.

2005-02-18  Julio M. Merino Vidal  <jmmv@menta.net>

	* INSTALL:
	* configure.ac: Improve Boost detection by trying several possible
	library suffixes before aborting.

2005-02-17  Derek Scherger  <derek@echologic.com>

	* tests/t_add_intermediate_MT_path.at: new test
	* testsuite.at: call it

2005-02-17  Julio M. Merino Vidal  <jmmv@menta.net>

	* testsuite.at:
	* tests/t_change_empty_file.at: Verify that modifying an empty file
	creates a patch revision rather than an add/delete sequence.  The
	incorrect behavior was reported in bug #9964.

2005-02-17  Derek Scherger  <derek@echologic.com>

	* app_state.{cc,hh} (app_state): initialize search root
	(initialize): boolean signature variant renamed to ...
	(allow_working_copy): this; add explicit search root; move
	requirement for working copy to ...
	(require_working_copy): this new method
	(initialize): string signature variant renamed to ...
	(create_working_copy): this
	(set_root): new method
	* commands.cc: remove app.initialize(false) calls; replace
	app.initialize(true) with app.require_working_copy(); replace
	app.initialize(dir) with app.create_working_copy(dir)
	(checkout): ensure revision is member of specified branch
	* file_io.{cc,hh} (find_working_copy): stop search at --root if
	specified
	* monotone.cc (OPT_ROOT): new option
	(cpp_main): call app.allow_working_copy() before executing
	commands to always read default options
	* monotone.1: add --root option
	* monotone.texi: add --root option
	* tests/t_checkout_noop_on_fail.at: un-XFAIL
	* tests/t_checkout_options.at: un-XFAIL, add check for specified
	revision not in specified branch
	* testsuite.at: add --root option to MONOTONE to prevent searching
	above test dir
	* vocab.cc: remove redundant forward declaration

2005-02-16  Derek Scherger  <derek@echologic.com>

	* commands.cc (revert): don't rewrite unchanged files
	* tests/t_revert_unchanged.at: new test
	* testsuite.at: call it

2005-02-12  Derek Scherger  <derek@echologic.com>

	* database.cc (sqlite3_unpack_fn): new function for viewing
	base64, gzipped data
	(install_functions): install it
	(rehash): remove unused obsolete fcerts ticker

2005-02-17  Nathaniel Smith  <njs@codesourcery.com>

	* debian/changelog: s/graydon@mogo/graydon@pobox.com/, to make
	lintian happy.
	* debian/rules (config.status): Remove --with-bundled-adns.
	* debian/control (Build-Depends): Don't Build-Depend on libpopt,
	only libpopt-dev.
	* .mt-attrs (debian/control): Make executable.

2005-02-17  Nathaniel Smith  <njs@codesourcery.com>

	* tests/t_undo_update.at: Stupid typo.
	* tests/t_largish_file.at: New test.
	* testsuite.at: Add it.

	* commands.cc (push, pull, sync): Remove misleading "..." from
	help text.

2005-02-16  Julio M. Merino Vidal  <jmmv@menta.net>

	* Makefile.am: Append $(BOOST_SUFFIX) to -lboost_unit_test_framework
	to fix 'make check' on systems where boost libraries can only be
	found by passing the exact suffix as part of the name.

2005-02-16  Julio M. Merino Vidal  <jmmv@menta.net>

	* monotone.texi: Fix a typo (hexidecimal to hexadecimal).  Also
	change an example command to append stuff to ~/.monotonerc, instead
	of completely destroying the possibily existing file.  Addresses
	bug #11136.

2005-02-16  Julio M. Merino Vidal  <jmmv@menta.net>

	* cryptopp/config.h: Use uint{8,16,32,64}_t as size types instead of
	trying to match them to unsigned char/int/long/long long respectively.
	Should fix build on FreeBSD/sparc64, as seen in bug #10203.

2005-02-16  Julio M. Merino Vidal  <jmmv@menta.net>

	* INSTALL:
	* Makefile.am:
	* configure.ac: Add the --disable-large-file option to manually
	disable large file support from the builtin sqlite (compatibility
	with old systems and FAT).  Addresses bug #8380.

2005-02-16  Nathaniel Smith  <njs@codesourcery.com>

	* tests/t_undo_update.at: New todo.
	* testsuite.at: Add it.

2005-02-15  Nathaniel Smith  <njs@codesourcery.com>

	* monotone.1: Add cursory note about "automate".
	* monotone.texi: Synchronize with manpage.

2005-02-15  Nathaniel Smith  <njs@codesourcery.com>

	* automate.cc: Add "Error conditions" to the standard comment
	sections.

	* monotone.texi (Scripting): New section.
	(Automation): New section.

	* tests/t_automate_heads.at: Test behavior with nonexistent
	branch.

2005-02-14  Nathaniel Smith  <njs@codesourcery.com>

	* tests/t_merge_normalization_edge_case.at: New test.
	* testsuite.at: Add it.

	* diff_patch.cc (normalize_extents): Soften the warning message
	now that we have one test case.

2005-02-14  Matthew A. Nicholson  <mnicholson@digium.com>

	* std_hooks.lua: Add vimdiff merge hooks.

2005-02-14  Nathaniel Smith  <njs@codesourcery.com>

	* std_hooks.lua: Remove tabs.

2005-02-14  Nathaniel Smith  <njs@codesourcery.com>

	* tests/t_automate_heads.at: New test.
	* tests/t_automate_version.at: New test.
	* testsuite.at: Add then.

	* commands.cc (automate): Fix documentation string.
	* automate.cc: Much more structured documentation comments.

2005-02-13  Nathaniel Smith  <njs@codesourcery.com>

	* automate.{cc,hh}: New files.
	* commands.cc: New command "automate".

2005-02-13  Nathaniel Smith  <njs@codesourcery.com>

	* monotone.texi (Creating a Database): Fix typo, clarify
	conventions for database management following question on mailing
	list.

2005-02-12  graydon hoare  <graydon@pobox.com>

	* change_set.{cc,hh}: Correct code to pass newly-added unit tests.

2005-02-10  Derek Scherger  <derek@echologic.com>

	* monotone.1: update for restrictions
	* monotone.texi: sync with manpage

2005-02-09  Derek Scherger  <derek@echologic.com>

	* cert.cc (cert_revision_testresult): allow pass/fail testresult
	values
	* commands.cc (testresult): likewise
	* commands.cc (do_diff): disallow restriction of non-working copy
	diffs
	* monotone.texi: update for restrictions

2005-02-08  graydon hoare  <graydon@pobox.com>

	* database.cc (version_cache::set): Fix bad expiry logic.

2005-02-08  Nathaniel Smith  <njs@codesourcery.com>

	* change_set.cc (check_sane): Null sources are only valid for
	adds.

2005-02-07  Nathaniel Smith  <njs@codesourcery.com>

	* database.cc (struct version_cache): Fix invariant in cache
	clearing logic.

2005-02-06  Nathaniel Smith  <njs@codesourcery.com>

	* change_set.cc: Add a few more invariants; add lots and lots of
	unit tests.

2005-02-06  graydon hoare  <graydon@pobox.com>

	* change_set.cc: Use hash_map in a few places.
	(confirm_unique_entries_in_directories): Fix invariants.
	* constants.{cc,hh} (db_version_cache_sz): New constant.
	* database.cc (version_cache): New structure.
	(get_version): Use it.
	* interner.hh: Rewrite to use hash_map and vector.
	* tests/t_no_rename_overwrite.at: Tweak return codes.

2005-02-06  Nathaniel Smith  <njs@codesourcery.com>

	* ui.hh (ensure_clean_line): New method.
	* ui.cc (inform): Use it.
	* keys.cc (get_passphrase): Call it before prompting for passphrase.

2005-02-06  Nathaniel Smith  <njs@codesourcery.com>

	* database.cc (info): Report more statistics.

	* ROADMAP: Remove finished items.

	* revision.cc (analyze_manifest_changes): Childs cannot be null,
	that makes no sense.
	(add_node_for_old_manifest): Log node names, don't print it.
	(construct_revision_from_ancestry): Partially rewrite to handle
	root nodes explicitly.
	(build_changesets_from_existing_revs): Don't put the null revision
	in the ancestry graph, to match changesetify logic.
	(add_node_for_old_revision): Enforce decision that the ancestry
	graph not contain the null revision.

	(anc_graph::heads): Remove.
	(add_node_ancestry): Don't try creating it; logic was broken
	anyway.
	(rebuild_from_heads): Rename to...
	(rebuild_ancestry): ...this.  Calculate head set correctly.

2005-02-05  Nathaniel Smith  <njs@codesourcery.com>

	* change_set.cc (compose_path): Add more invariants.

2005-02-05  Nathaniel Smith  <njs@codesourcery.com>

	* monotone.cc (cpp_main): Log command line, to help interpret the
	logs people send in.

2005-02-05  Nathaniel Smith  <njs@codesourcery.com>

	* revision.cc (check_sane): Turn off this invariant when
	global_sanity.relaxed.

2005-02-03  Nathaniel Smith  <njs@codesourcery.com>

	* tests/t_load_into_existing.at: Oops, really add it too, sigh.

2005-02-03  Nathaniel Smith  <njs@codesourcery.com>

	* tests/t_need_mt_revision.at: Oops, really add it.

2005-02-03  Nathaniel Smith  <njs@codesourcery.com>

	* interner.hh (interner::intern): Add version taking a bool&, so
	callers can tell whether this string has previously been checked.
	* change_set.cc: Use new interned string identifier
	'path_component's instead of file_path's for components of paths;
	sanity-check each component exactly once.

2005-02-03  Nathaniel Smith  <njs@codesourcery.com>

	* database.cc (load): Check for existence of target database.
	* tests/t_load_into_existing.at: New test.
	* testsuite.at: Add it.

2005-02-03  Nathaniel Smith  <njs@codesourcery.com>

	* tests/t_checkout_dir.at: Also check that checkout to unwriteable
	directory fails.
	* tests/t_branch_checkout.at: New test.
	* testsuite.at: Add it.

	* app_state.cc (initialize): Simplify working directory
	initialization, and improve error handling.

	* keys.cc (get_passphrase): Disallow empty passphrases early
	(before they trigger an invariant down the line...).

2005-02-03  Nathaniel Smith  <njs@codesourcery.com>

	* update.cc (pick_update_candidates): Add I().
	* commands.cc (calculate_base_revision): Remove 'rev' argument,
	which was never set and callers never used.
	(calculate_base_manifest, calculate_current_revision)
	(calculate_restricted_revision, revert): Update correspondingly.
	(update): Check for null old revision.

	* main.cc (main): Make exit status 3 if we caught an unhandled
	exception, in particular so the testsuite can tell the difference
	between an error handled cleanly and an error caught by an
	invariant.
	* tests/t_update_null_revision.at: New test.
	* testsuite.at: Add it.

2005-02-03  Nathaniel Smith  <njs@codesourcery.com>

	* main.cc: Remove tabs.

2005-02-02  Nathaniel Smith  <njs@codesourcery.com>

	* change_set.cc (extract_first): Rename to...
	(extract_pairs_and_insert): ...this.
	(path_rearrangement::check_sane): Use it to add additional
	checks.

	* work.hh: Update comments (MT/manifest doesn't exist
	anymore...).

	* tests/t_need_mt_revision.at: New test.
	* testsuite.at: Add it.
	* commands.cc (get_revision_id): Require MT/revision to exist.
	(setup): Create MT/revision.

2005-02-02  Nathaniel Smith  <njs@codesourcery.com>

	* work.hh: Remove tabs.

2005-02-03  graydon hoare  <graydon@pobox.com>

	* tests/t_i18n_changelog.at: New test.
	* testsuite.at: Run it.
	* lua/lposix.c: New file.
	* lua/modemuncher.c: New file
	* lua.cc: Load posix library.
	* lua/liolib.c: Disable execute and popen.
	* std_hooks.lua: Remove io.execute uses.
	* AUTHORS: Update to mention lposix.c, modemuncher.c.
	* Makefile.am: Likewise.

2005-02-01  Nathaniel Smith  <njs@codesourcery.com>

	* tests/t_rebuild.at: Beef up test in response to possible
	problems reported by Derek Scherger.

2005-01-31  Nathaniel Smith  <njs@codesourcery.com>

	* rcs_import.cc (store_manifest_edge): Don't try to store deltas
	to the null manifest.
	(import_cvs_repo): Root revision has null manifest, not empty
	manifest.
	* revision.cc (check_sane): More invariants.

2005-01-28  graydon hoare  <graydon@pobox.com>

	* database.{cc,hh}: More netsync speed tweaks.
	* netsync.cc: Likewise.

2005-01-27  Nathaniel Smith  <njs@codesourcery.com>

	* tests/t_restrictions_warn_on_unknown.at: New test.
	* testsuite.at: Add it.

2005-01-27  Derek Scherger  <derek@echologic.com>

	* commands.cc (attr): adjust for subdir; ensure files exist
	* tests/t_attr.at: improve setup description
	* tests/t_attributes.at: improve setup description so that
	testsuite -k attr runs this test; check for attributes on missing
	files
	* tests/t_subdir_attr.at: new test
	* testsuite.at: fix dutch spelling of monotone; call new test

2005-01-27  Nathaniel Smith  <njs@codesourcery.com>

	* change_set.hh (null_id): New function.
	* revision.cc (analyze_manifest_changes): Fix typo, use null_id.
	* tests/t_rebuild.at: Un-XFAIL.

2005-01-27  Nathaniel Smith  <njs@codesourcery.com>

	* tests/t_rebuild.at: Add priority tag.

	* tests/t_cvsimport.at: Be more thorough.

	* rcs_import.cc (store_edge): Rename to...
	(store_manifest_edge): ...this.  Remove revision arguments, and
	remove storing of revision.
	(import_states_recursive): Update accordingly.
	Add 'revisions' argument; update it instead of trying to write
	revisions now.
	(import_states_by_branch): Add 'revisions' argument.
	(import_cvs_repo): Add a stage 3 that writes out the revisions
	accumulated in the 'revisions' vector.

2005-01-27  graydon hoare  <graydon@pobox.com>

	* AUTHORS: Mention Georg.
	* change_set.cc: Null out names which are in null directories.
	* commands.cc (reindex): Remove COLLECTION argument.
	* database.{cc,hh} (get_revision_certs):
	Add brute force "load all certs" method.
	* merkle_tree.{cc,hh}: Modify to use memory rather than disk.
	* netsync.{cc,hh}: Likewise.
	* packet.hh (manifest_edge_analyzer): Kill dead code.

2005-01-26  Nathaniel Smith  <njs@codesourcery.com>

	* mt_version.cc (print_full_version): Include system flavour.

2005-01-26  Nathaniel Smith  <njs@codesourcery.com>

	* tests/t_rebuild.at: New test.
	* testsuite.at: Add it.

2005-01-26  Nathaniel Smith  <njs@codesourcery.com>

	* tests/t_checkout_noop_on_fail.at: Clarify description and XFAIL.

	* tests/t_approval_semantics.at: New TODO.
	* tests/t_monotone_agent.at: New TODO.
	* testsuite.at: Add them.

2005-01-25  Nathaniel Smith  <njs@codesourcery.com>

	* tests/t_checkout_noop_on_fail.at: New test.
	* testsuite.at: Add it.
	(RAW_MONOTONE): Add $PREEXECUTE to definition.

2005-01-25  Nathaniel Smith  <njs@codesourcery.com>

	* change_set.cc (extend_renumbering_from_path_identities): Add
	invariant.
	(extend_renumbering_via_added_files): Likewise.

	* constants.hh (maxbytes, postsz): Remove dead constants.
	(verify_depth): New constant.
	* constants.cc: Likewise.
	* revision.hh (check_sane_history): New function.
	* revision.cc (check_sane_history): Likewise.
	* database.cc (put_revision): Sanity check revision and revision
	history before storing it.
	This breaks cvs import.  Why?

	* update.cc (find_deepest_acceptable_descendent): Remove.
	(acceptable_descendent, calculate_update_set): New functions.
	(pick_update_candidates): Use 'calculate_update_set'.
	* tests/t_update_2.at: Un-XFAIL.
	* tests/t_ambig_update.at: Un-XFAIL.

	* tests/t_no_rename_overwrite.at: New test.
	* tests/t_cdiff.at: New test placeholder.
	* testsuite.at: Add them.
	(MONOTONE): Prefix command line with $PREEXECUTE to e.g. support
	running under Valgrind.

2005-01-25  Matt Johnston  <matt@ucc.asn.au>

	* cert.cc: ignore whitespace when comparing private keys
	from the database and with the lua hook
	* tests/t_lua_privkey.at: new test
	* testsuite.at: run it

2005-01-23  Derek Scherger  <derek@echologic.com>

	* commands.cc (restrict_rename_set): include renames if either
	name is present in restriction
	(calculate_base_revision): remove unused variant
	(calculate_current_revision): remove unsed variable
	(calculate_restricted_revision): remove unsed variable
	(ls_missing): remove unsed variable
	(revert): rewrite with restrictions
	* tests/t_revert.at: test partial reverts adjust MT/work properly
	* tests/t_revert_dirs.at: un-XFAIL
	* tests/t_revert_rename.at: un-XFAIL; revert rename via both names

2005-01-23  Derek Scherger  <derek@echologic.com>

	* tests/t_revert_rename.at: remove extra MONOTONE_SETUP
	attempt revert by both original name and new name

2005-01-23  Derek Scherger  <derek@echologic.com>

	* tests/t_revert_rename.at: New test.
	* testsuite.at: Add it.

2005-01-22  Derek Scherger  <derek@echologic.com>

	* tests/t_revert_dirs.at: New test.
	* testsuite.at: Add it.

2005-01-22  Nathaniel Smith  <njs@codesourcery.com>

	* configure.ac (AC_INIT): Set bug-reporting address to list
	address, rather than Graydon's personal email.
	* diff_patch.cc (normalize_extents): Use it.
	* ui.cc (fatal): Likewise.

	* tests/t_vcheck.at: New priority "todo", tweak descriptive text.

2005-01-22  Nathaniel Smith  <njs@codesourcery.com>

	* tests/t_delete_dir.at: Add more commentary.

	* tests/t_rename_dir_patch.at: New test.
	* tests/t_delete_dir_patch.at: New test.
	* testsuite.at: Add them.

2005-01-22  Nathaniel Smith  <njs@codesourcery.com>

	* change_set.cc (apply_change_set): Add invariants.
	* tests/t_rename_dir_cross_level.at: New test.
	* tests/t_rename_added_in_rename.at: New test.
	* tests/t_rename_conflict.at: New test.
	* testsuite.at: Add them.

2005-01-21  Nathaniel Smith  <njs@codesourcery.com>

	* tests/t_ambig_update.at: Update comments.

	* tests/t_update_2.at: New test from Georg-W. Koltermann
	<Georg.Koltermann@mscsoftware.com>.
	* testsuite.at: Add it.

2005-01-20  Nathaniel Smith  <njs@codesourcery.com>

	* tests/t_lca_1.at: New bug report.
	* testsuite.at: Add it.

2005-01-19  Nathaniel Smith  <njs@codesourcery.com>

	* commands.cc (merge): Improve merge chatter.
	(do_diff): Don't print anything when there are no
	changes.

2005-01-19  Nathaniel Smith  <njs@codesourcery.com>

	* tests/t_db_with_dots.at: New test.
	* testsuite.at: Add it.

2005-01-19  Patrick Mauritz <oxygene@studentenbude.ath.cx>

	* Makefile.am (%.h, package_revision.h, package_full_revision.h):
	Don't update target file if no change has occurred, to reduce
	unnecessary rebuilds.

2005-01-18  Nathaniel Smith  <njs@codesourcery.com>

	* rcs_import.cc (cvs_key): Initialize struct tm to all zeros, to
	stop garbage sneaking in -- thanks to Zack Weinberg for pointing
	this out.  Also, handle 2 digit years properly on WIN32.

2005-01-18  Nathaniel Smith  <njs@codesourcery.com>

	* rcs_import.cc: Remove tabs.

2005-01-19  Matt Johnston  <matt@ucc.asn.au>

	* database.cc: Pass filename to check_sqlite_format_version as a
	fs::path, so that it doesn't get passed as a freshly created fs::path
	with default checker (which disallows '.foo' path components)

2005-01-19  Nathaniel Smith  <njs@codesourcery.com>

	* netsync.cc (session, process_confirm_cmd, dispatch_payload):
	Back out some over-zealous changes that broke netsync
	compatibility.  Probably should redo later, when have a chance to
	bump netsync protocol number, but we're not ready for that now.

2005-01-19  Nathaniel Smith  <njs@codesourcery.com>

	* tests/t_subdir_revert.at: New test.
	* tests/t_subdir_rename.at: New test.
	* testsuite.at: Add them.

2005-01-18  Nathaniel Smith  <njs@codesourcery.com>

	* tests/t_subdir_add.at: New test.
	* tests/t_subdir_drop.at: New test.
	* testsuite.at: Add them.
	* tests/t_delete_dir.at: Implement it.

2005-01-19  Nathaniel Smith  <njs@codesourcery.com>

	* netcmd.cc: Remove tabs.

2005-01-19  Nathaniel Smith  <njs@codesourcery.com>

	* merkle_tree.cc: Remove tabs.

2005-01-18  Nathaniel Smith  <njs@codesourcery.com>

	* rcs_import.cc (cvs_key): Initialize struct tm to all zeros, to
	stop garbage sneaking in -- thanks to Zack Weinberg for pointing
	this out.  Also, handle 2 digit years properly on WIN32.

2005-01-18  Nathaniel Smith  <njs@codesourcery.com>

	* rcs_import.cc: Remove tabs.

2005-01-18  Nathaniel Smith  <njs@codesourcery.com>

	* monotone.texi: Undocument mcerts, fcerts; rename rcerts to
	certs.
	* monotone.1: Likewise.

2005-01-18  Nathaniel Smith  <njs@codesourcery.com>

	* commands.cc (restrict_rename_set): Fix types to compile with old
	rename_set gunk removed.
	Alter logic to yell if a rename crosses the restriction boundary,
	rather than silently ignore it.

2005-01-19  graydon hoare  <graydon@pobox.com>

	* commands.cc: Fix up some merge breakage.
	* tests/t_add_dot.at: Un-XFAIL.
	* testsuite.at: Run "setup ." before "db init".

2005-01-09  Derek Scherger  <derek@echologic.com>

	* commands.cc (get_path_rearrangement): new function/signature for
	splitting restricted rearrangements
	(calculate_restricted_revision): use it and update to work
	similarly to calculate_current_revision
	(trusted): call app.initialize(false)
	(ls_missing): adjust for new get_path_rearrangement
	(attr): call app.initialize(true)
	(diff): merge cleanup
	(lca, lcad, explicit_merge): call app.initialize(false)
	* app_state.cc (constructor): set database app state
	(load_rcfiles): add required booleans
	* lua.{cc,hh} (load_rcfile): add required boolean
	* tests/t_add.at:
	* tests/t_diff_added_file.at:
	* tests/t_disapprove.at:
	* tests/t_drop_missing.at:
	* tests/t_heads.at:
	* tests/t_heads_discontinuous_branch.at:
	* tests/t_i18n_file.at:
	* tests/t_log_nonexistent.at:
	* tests/t_merge_add_del.at:
	* tests/t_netsync.at:
	* tests/t_netsync_pubkey.at:
	* tests/t_netsync_single.at:
	* tests/t_persistent_server_keys.at:
	* tests/t_persistent_server_revision.at:
	* tests/t_remerge.at:
	* tests/t_tags.at:
	* tests/t_update_missing.at:
	* tests/t_update_to_revision.at: add --message option to commits
	* tests/t_merge2_add.at:
	* tests/t_merge2_data.at:
	* tests/t_netsync_unrelated.at: create working directory with new
	setup command
	* tests/t_erename.at: update for revisions
	* tests/t_no_change_deltas.at: add --revision options to diff
	* tests/t_restrictions.at: remove some cruft and update to work
	with revisions
	* tests/t_subdirs.at: pass correct --rcfile and --db options from
	within subdir
	* testsuite.at (REVERT_TO): remove MT dir before checkout, which
	now fails if MT exists, replace checkout MT/options with old
	MT/options
	(COMMIT): add --message option to commit macro
	* work.cc (read_options_map): don't overwrite option settings when
	reading options map so that command line settings take precedence

2005-01-18  Nathaniel Smith  <njs@codesourcery.com>

	* netsync.cc: Partially fix comment (s/manifest/revision/ etc.).
	(dispatch_payload): Ignore mcert and fcert refinement requests,
	instead of dying on them.  Hack, but I think it should let this
	netsync continue to interoperate with old netsync...

2005-01-18  Nathaniel Smith  <njs@codesourcery.com>

	* vocab.hh: Remove file<cert>.
	* vocab.cc: Likewise.
	* packet_types.hh: Remove file.
	* Makefile.am (MOST_SOURCES): Remove packet_types.hh and mac.hh.

2005-01-18  Nathaniel Smith  <njs@codesourcery.com>

	* netsync.cc (process_confirm_cmd): Don't try refining mcert and
	fcert trees.
	Remove other dead/pointless code.

2005-01-18  Nathaniel Smith  <njs@codesourcery.com>

	* database.hh: Remove file cert stuff.
	* netsync.cc (data_exists): We don't have file/manifest certs.
	(load_data): Likewise.

2005-01-18  Nathaniel Smith  <njs@codesourcery.com>

	* netsync.cc (process_data_cmd): Ignore file/manifest certs.

	* database.cc (struct valid_certs): Don't support file certs.
	(rehash): No file certs.
	(file_cert_exists): Remove.
	(put_file_cert): Remove.
	(get_file_certs): Remove.

2005-01-18  Nathaniel Smith  <njs@codesourcery.com>

	* packet.cc (class delayed_manifest_cert_packet):
	(class delayed_file_cert_packet): Remove.
	(packet_db_writer::consume_file_cert, consume_manifest_cert)
	(packet_writer::consume_file_cert, consume_manifest_cert)
	Remove.
	(struct feed_packet_consumer): Don't support mcert/fcert packets.
	(extract_packets): Likewise.
	(packet_roundabout_test): Test revision certs, not manifest/file
	certs.

	* packet.hh (packet_consumer::consume_file_cert):
	(packet_consumer::consume_manifest_cert):
	(packet_writer::consume_file_cert):
	(packet_writer::consume_manifest_cert):
	(packet_db_writer::consume_file_cert):
	(packet_db_writer::consume_manifest_cert):
	Remove.

	* lua.hh (hook_get_file_cert_trust): Remove.
	* lua.cc (hook_get_file_cert_trust): Remove.

2005-01-18  Nathaniel Smith  <njs@codesourcery.com>

	* cert.hh (erase_bogus_certs): Re-add manifest cert version.

	* monotone.texi (Hook Reference): Remove documentation of
	get_{file,manifest}_cert_trust.

2005-01-18  Nathaniel Smith  <njs@codesourcery.com>

	* cert.cc (erase_bogus_certs): Re-add manifest cert version.
	(bogus_cert_p): Likewise.

2005-01-18  Nathaniel Smith  <njs@codesourcery.com>

	* cert.hh (rename_edge):
	(rename_set):
	(calculate_renames):
	(rename_cert_name): Remove.
	(cert_file_comment):
	(cert_manifest_comment): Remove.
	(erase_bogus_certs): Remove manifest and file versions.
	* cert.cc (rename_cert_name): Remove.
	(bogus_cert_p): Remove manifest<cert> and file<cert> variants.
	(erase_bogus_certs): Likewise.
	(put_simple_manifest_cert):
	(put_simple_file_cert):
	(cert_file_comment): Remove.

	* commands.cc (fcerts): Remove.
	(mcerts): Likewise.
	(rcerts): Rename to...
	(certs): ...this.  s/revision certs/certs/ in help text.
	(trusted): s/revision cert/cert/.
	(ls_certs): Don't special-case rename certs.

2005-01-18  Nathaniel Smith  <njs@codesourcery.com>

	* tests/t_vcheck.at: Fix AT_XFAIL_IF typo.

2005-01-18  Nathaniel Smith  <njs@codesourcery.com>

	* monotone.texi (Reserved Certs): Remove 'vcheck'.
	(Key and Cert): Remove 'vcheck'.
	(Accidental collision): Likewise.
	(Commands): Likewise.
	* tests/t_vcheck.at: Add note about manual having useful stuff for
	when vcheck is re-added.

2005-01-18  Nathaniel Smith  <njs@codesourcery.com>

	* mac.hh:
	* cert.cc (vcheck_cert_name):
	(calculate_vcheck_mac):
	(cert_manifest_vcheck
	(check_manifest_vcheck):
	* cert.hh (cert_manifest_vcheck):
	(check_manifest_vcheck):
	* constants.cc (constants::vchecklen):
	* constants.hh (constants::vchecklen):
	* commands.cc (vcheck):
	Remove.

	* tests/t_vcheck.at: New test.
	* testsuite.at: Call it.

2005-01-18  Nathaniel Smith  <njs@codesourcery.com>

	* ROADMAP: Remove 'upgrade to sqlite3' todo item.

2005-01-18  Nathaniel Smith  <njs@codesourcery.com>

	* commands.cc (tag):
	(testresult):
	(approve):
	(disapprove):
	(comment):
	(fload):
	(fmerge):
	(cat):
	(rcs_import): Change grouping for "--help" display, to make more
	informative.
	(rcs_import): Also add more details to help text.

2005-01-17  Nathaniel Smith  <njs@codesourcery.com>

	* diff_patch.cc (normalize_extents): Add missing ')'.

2005-01-17  Nathaniel Smith  <njs@codesourcery.com>

	* tests/t_update_1.at: New test.
	* testsuite.at: Call it.

2005-01-11  Nathaniel Smith  <njs@codesourcery.com>

	* diff_patch.cc (normalize_extents): Add warning for anyone who
	manages to trigger the untested part of the normalization code.

2005-01-14  Christian Kollee <stuka@pestilenz.org>

	* search for and link with sqlite3 when --bundle-sqlite=no

2005-01-12  Derek Scherger  <derek@echologic.com>

	* tests/t_ambig_update.at: add comments from discussion on irc
	* tests/t_status_missing.at: new test
	* testsuite.at: include it

2005-01-10  graydon hoare  <graydon@pboox.com>

	* commands.cc (explicit_merge): Tweak merge message.
	* database.cc (check_sqlite_format_version): New function.
	(database::sql): Call it.
	* sqlite/pager.hh (SQLITE_DEFAULT_PAGE_SIZE): Adjust to 8192.
	(SQLITE_MAX_PAGE_SIZE): Adjust to 65536.
	* schema_migration.cc: Post-merge cleanup.
	* Makefile.am: Likewise.

2005-01-10  Christof Petig <christof@petig-baender.de>

	* sqlite/*: SQLite 3.0.8 CVS import
	* database.{cc,hh}:
	* schema_migration.{cc,hh}: convert to use the SQLite3 API

	This does not yet use any of the more sophisticated API features
	of SQLite3 (query parameters, BLOBs), so there is plenty of room
	for optimization. This also does not change the schema (i.e.
	still uses base64 encoded values in tables)

2005-01-17  graydon hoare  <graydon@pobox.com>

	* AUTHORS: Mention Wojciech and Neil.
	* revision.cc (calculate_ancestors_from_graph): Make non-recursive.

2005-01-17  Wojciech Miłkowski  <wmilkowski@interia.pl>

	* std_hooks.lua: Teach about meld.

2005-01-17  Neil Conway  <neilc@samurai.com>

	* diff_patch.cc: add a new context diff hunk consumer. Rename
	unidiff() to make_diff().
	* diff_patch.hh: Rename unidiff() to make_diff().
	* command.cc: Add new "cdiff" command, and refactor "diff" to
	invoke a common subroutine that is parameterized on the diff
	type. Unrelated change: make a branch-based checkout default to
	using the same directory name as the branch name, unless a
	branch is specified.

2005-01-17  graydon hoare  <graydon@pobox.com>

	* cryptopp/osrng.cpp (NonblockingRng::GenerateBlock):
	Bring forward patch lost in cryptopp 5.2 upgrade.
	* revision.cc (add_bitset_to_union)
	(calculate_ancestors_from_graph): New functions.
	(erase_ancestors)
	(is_ancestor): Rewrite.
	* cert.cc (get_branch_heads): Rewrite.
	* database.{cc,hh} (get_heads): Remove
	(get_revision_ancestry): Use multimap.
	(install_views): Disable.
	Remove everything related to the trust views. Too slow.
	Also tidy up whitespace formatting in sqlite3 code.
	* views.sql: Clear out all views.
	* commands.cc: Adapt to using multimap for ancestry.
	* AUTHORS: Mention Faheem and Christian.

2005-01-17  Faheem Mitha  <faheem@email.unc.edu>

	* debian/control: Fix up build depends.

2005-01-17  Ulrich Drepper  <drepper@redhat.com>

	* acinclude.m4 (AC_CHECK_INADDR_NONE): Fix quoting.
	* Makefile.am (EXTRA_DIST): Add sqlite/keywordhash.c.

2005-01-14  Christian Kollee  <stuka@pestilenz.org>

	* search for and link with sqlite3 when --bundle-sqlite=no

2005-01-12  Derek Scherger  <derek@echologic.com>

	* tests/t_ambig_update.at: add comments from discussion on irc
	* tests/t_status_missing.at: new test
	* testsuite.at: include it

2005-01-10  graydon hoare  <graydon@pboox.com>

	* commands.cc (explicit_merge): Tweak merge message.
	* database.cc (check_sqlite_format_version): New function.
	(database::sql): Call it.
	* sqlite/pager.hh (SQLITE_DEFAULT_PAGE_SIZE): Adjust to 8192.
	(SQLITE_MAX_PAGE_SIZE): Adjust to 65536.
	* schema_migration.cc: Post-merge cleanup.
	* Makefile.am: Likewise.

2005-01-10  Christof Petig  <christof@petig-baender.de>

	* sqlite/*: SQLite 3.0.8 CVS import
	* database.{cc,hh}:
	* schema_migration.{cc,hh}: convert to use the SQLite3 API

	This does not yet use any of the more sophisticated API features
	of SQLite3 (query parameters, BLOBs), so there is plenty of room
	for optimization. This also does not change the schema (i.e.
	still uses base64 encoded values in tables)

2005-01-11  Nathaniel Smith  <njs@codesourcery.com>

	* tests/t_migrate_schema.at: Switch to using pre-dumped db's, make
	it work, un-XFAIL it.

2005-01-11  Nathaniel Smith  <njs@codesourcery.com>

	* tests/t_persistent_server_keys_2.at: XFAIL it, add commentary on
	solution.

2005-01-11  Nathaniel Smith  <njs@codesourcery.com>

	* tests/t_persistent_server_keys_2.at: New test.
	* testsuite.at: Add it.

2005-01-06  Nathaniel Smith  <njs@codesourcery.com>

	* schema_migration.cc (migrate_monotone_schema): Add comment
	pointing to t_migrate_schema.at.
	* tests/t_migrate_schema.at: Implement, mostly.  (Still broken.)

	* tests/t_heads_discontinuous_branch.at: Remove urgency
	annotation.
	* tests/t_netsync_nocerts.at: Add urgency annotation.

	* testsuite.at: Add UNGZ, UNGZB64 macros.
	* tests/t_fmerge.at: Use them.

2005-01-05  Nathaniel Smith  <njs@codesourcery.com>

	* schema_migration.cc: Update comment about depot code.
	(migrate_depot_split_seqnumbers_into_groups):
	(migrate_depot_make_seqnumbers_non_null):
	(migrate_depot_schema): Remove; all are dead code.

2005-01-05  Nathaniel Smith  <njs@codesourcery.com>

	* schema_migration.cc: Remove tabs.

2005-01-05  Nathaniel Smith  <njs@codesourcery.com>

	* tests/t_check_same_db_contents.at: Uncapitalize title to unbreak
	testsuite.

	* revision.cc (is_ancestor): Add FIXME comment.
	(erase_ancestors): New function.
	* revision.hh (erase_ancestors): Prototype it.
	* cert.cc (get_branch_heads): Call it.
	* tests/t_heads_discontinuous_branch.at: Un-XFAIL it.

	* revision.cc (find_subgraph_for_composite_search): Ignore null
	revision ids.
	* commands.cc (try_one_merge): Add invariant - never create merges
	where the left parent is an ancestor or descendent of the right.
	(explicit_merge): Same check.
	(propagate): Handle cases where no merge is necessary.  Also, make
	generated log message more readable.

	* tests/t_propagate_desc.at: Un-XFAIL it.
	* tests/t_propagate_anc.at: Un-XFAIL it.  Use new
	CHECK_SAME_DB_CONTENTS macros.
	* testsuite.at: Move t_check_same_db_contents.at to run before
	propagation tests.  Make CHECK_SAME_DB_CONTENTS more thorough.

	* tests/t_dump_load.at: Implement test.

2005-01-05  Nathaniel Smith  <njs@codesourcery.com>

	* tests/t_check_same_db_contents.at: New test.
	* testsuite.at: Add it.
	(CHECK_SAME_DB_CONTENTS): New macro.

2005-01-04  Nathaniel Smith  <njs@codesourcery.com>

	* cert.cc: Remove tabs.
	* revision.hh: Likewise.

2005-01-04  Nathaniel Smith  <njs@codesourcery.com>

	* tests/t_propagate_anc.at: Also check the case where we're
	propagating a non-strict ancestor, i.e. the heads are actually
	equal.

2005-01-04  Nathaniel Smith  <njs@codesourcery.com>

	* database.cc (get_revision_parents): Add invariant.
	(get_revision_children): Likewise.
	(get_revision): Likewise.
	(put_revision): Likewise.

	* tests/t_merge_ancestor.at: New test.
	* tests/t_propagate_desc.at: Likewise.
	* tests/t_propagate_anc.at: Likewise.
	* testsuite.at: Call them.

2005-01-04  Nathaniel Smith  <njs@codesourcery.com>

	* tests/t_netsync_diffbranch.at: Add priority, add description of
	problem and solution.
	Also, XFAIL it.
	* tests/t_netsync_unrelated.at: Add reference to discussion.
	* tests/t_cmdline_options.at: Remove priority marking from
	non-bug.
	* tests/t_checkout_dir.at: XFAIL when run as root.

	* tests/t_netsync_nocerts.at: New test.
	* testsuite.at: Call it.

2005-01-03  Matt Johnston  <matt@ucc.asn.au>

	* tests/t_netsync_diffbranch.at: add a new test for pulling a branch
	with a parent from a different branch.
	* testsuite.at: add it

2005-01-02  Derek Scherger  <derek@echologic.com>

	* commands.cc (log_certs): new function
	(log) add Ancestor: and Branch: entries to output; use above new
	function
	* tests/t_cross.at: update to work with changesets

2004-12-30  graydon hoare  <graydon@pobox.com>

	* constants.cc (netcmd_current_protocol_version): Set to 3.
	* tests/t_crlf.at: New test of crlf line encodings.
	* testsuite.at: Call it.
	* monotone.spec: Note 0.16 release.

2004-12-30  graydon hoare  <graydon@pobox.com>

	* win32/get_system_flavour.cc: Fix little compile bugs.

2004-12-30  Julio M. Merino Vidal  <jmmv@menta.net>

	* change_set.{cc,hh}: Add the has_renamed_file_src function in
	change_set::path_rearrangement.
	* commands.cc: Make the 'log' command show nothing for renamed or
	deleted files (when asked to do so) and stop going backwards in
	history when such condition is detected; they don't exist any more,
	so there is no point in showing history (and could drive to incorrect
	logs anyway).
	* tests/t_log_nonexistent.at: New check to verify previous.
	* testsuite.at: Add it.

2004-12-30  graydon hoare  <graydon@pobox.com>

	* Makefile.am: Clean full testsuite directory and full-version.
	* configure.ac: Bump version number.
	* po/monotone.pot: Regenerate.
	* NEWS: Describe new release.

2004-12-29  Julio M. Merino Vidal  <jmmv@menta.net>

	* tests/t_cmdline_options.at: New test for previous: ensure that
	monotone is actually checking for command line correctness.
	* testsuite.at: Add it.

2004-12-29  Julio M. Merino Vidal  <jmmv@menta.net>

	* monotone.cc: Verify that the command line is syntactically correct
	as regards to options (based on error codes from popt).

2004-12-29  Matt Johnston  <matt@ucc.asn.au>

	* tests/t_drop_rename_patch.at: A test to check that deltas on
	renamed files are included in concatenate_change_sets, if there was a
	deletion of a file with the same name as the rename src.
	* testsuite.at: add it

2004-12-29  graydon hoare  <graydon@pobox.com>

	* AUTHORS: Add Jordi.
	* change_set.{cc,hh}: Make sanity helpers const.
	(normalize_change_set): Drop a->a deltas.
	(merge_change_sets): Call normalize.
	(invert_change_set): Likewise.
	* revision.cc
	(find_subgraph_for_composite_search): New fn.
	(calculate_composite_change_set): Call it.
	(calculate_change_sets_recursive): Use results.
	* tests/t_no_change_deltas.at: Fix.

2004-12-29  graydon hoare  <graydon@pobox.com>

	* change_set.cc: Fix unit tests to satisfy sanity checks.
	* std_hooks.lua: Fix status checking on external merges.

2004-12-29  Matt Johnston  <matt@ucc.asn.au>

	* change_set.{cc,hh}: Take account of files which are the
	destination of a rename_file operation, when examining
	file deletions. Added helper methods to clean up related code.

2004-12-29  Matt Johnston  <matt@ucc.asn.au>

	* change_set.cc: added a sanity check for deltas with same src/dst,
	and deleted files with deltas.

2004-12-29  Matt Johnston  <matt@ucc.asn.au>

	* testsuite.at, tests/t_netsync_single.at: don't use -q with
	killall since it isn't portable.

2004-12-28  Julio M. Merino Vidal  <jmmv@menta.net>

	* commands.cc: Make the 'log' command show all affected files
	in each revision in a nice format (easier to read than what
	'cat revision' shows).

2004-12-28  Julio M. Merino Vidal  <jmmv@menta.net>

	* commands.cc: Change the order used by the 'log' command to show
	affected files so that it matches the order in which these changes
	really happen.  Otherwise, a sequence like "rm foo; mv bar foo;
	patch foo" could be difficult to understand by the reader.

2004-12-28  Jordi Vilalta Prat  <jvprat@wanadoo.es>

	* monotone.texi: Fix a typo: "not not" should be "not".

2004-12-28  Julio M. Merino Vidal  <jmmv@menta.net>

	* commands.cc: Make the 'log' command show all affected files
	in each revision in a nice format (easier to read than what
	'cat revision' shows).

2004-12-28  graydon hoare  <graydon@pobox.com>

	* AUTHORS: Add various recent authors.

2004-12-28  Badai Aqrandista <badaiaqrandista@hotmail.com>

	* debian/*: Fix up for package building.

2004-12-28  graydon hoare  <graydon@pobox.com>

	* change_set.{cc,hh}: Add sanity checking, rework
	some of concatenation logic to accomodate.
	* revision.{cc,hh}: Likewise.
	Teach about generalized graph rebuilding.
	* database.cc (delete_existing_revs_and_certs): New fn.
	* commands.cc (db rebuild): New command.
	(db fsck) New command.
	* sanity.{cc,hh} (relaxed): New flag.
	* work.cc: Use new concatenation logic.

2004-12-25  Julio M. Merino Vidal  <jmmv@menta.net>

	* commands.cc: During 'log', print duplicate certificates (by
	different people) in separate lines, rather than showing them
	together without any spacing.  While here, homogenize new lines
	in other messages as well; this also avoids printing some of
	them in case of missing certificates).

2004-12-24  Nathaniel Smith  <njs@codesourcery.com>

	* tests/t_disapprove.at: Enable previously disabled test.

	* tests/t_no_change_deltas.at: New test.
	* testsuite.at: Call it.

2004-12-23  Nathaniel Smith  <njs@codesourcery.com>

	* win32/read_password.c: Remove unused file.

2004-12-22  Julio M. Merino Vidal  <jmmv@menta.net>

	* commands.cc: Verify that the key identifier passed to the pubkey
	and privkey commands exists in the database.  Otherwise exit with
	an informational message instead of an exception.

2004-12-20  Matt Johnston  <matt@ucc.asn.au>

	* keys.cc: don't cache bad passphrases, so prompt for a correct
	password if the first ones fail.

2004-12-19  Matt Johnston  <matt@ucc.asn.au>

	* commands.cc: print out author/date next to ambiguous revision
	lists from selectors.

2004-12-19  Julio M. Merino Vidal  <jmmv@menta.net>

	* testsuite.at:
	* tests/t_fmerge.at:
	* tests/t_netsync.at:
	* tests/t_netsync_single.at:
	* tests/t_revert.at:
	* tests/t_tags.at: Avoid usage of test's == operator.  It's a
	GNUism and causes unexpected failures in many tests.  The correct
	operator to use is just an equal sign (=).
	* tests/t_renamed.at: Don't use cp's -a flag, which is not
	supported by some implementations of this utility (such as the
	one in NetBSD).  Try to add some of its funcionality by using
	the -p flag, although everything could be fine without it.
	* tests/t_unidiff.at: Discard patch's stderr output.  Otherwise
	it's treated as errors, but NetBSD's patch uses it to print
	informative messages.

2004-12-19  Julio M. Merino Vidal  <jmmv@menta.net>

	* tests/t_scan.at: Instead of running sha1sum, use a prestored
	manifest file to do the verification.  This avoids problems in
	systems that do not have the sha1sum tool, like NetBSD.

2004-12-19  Julio M. Merino Vidal  <jmmv@menta.net>

	* Makefile.am: Remove obsolete --with-bundled-adns flag from
	DISTCHECK_CONFIGURE_FLAGS.

2004-12-18  Nathaniel Smith  <njs@codesourcery.com>

	* tests/t_checkout_dir.at: Make the test directory chdir'able
	again after the test.
	* tests/t_delete_dir.at: Add trailing newline.

	* tests/t_dump_load.at: New bug report.
	* tests/t_migrate_schema.at: Likewise.
	* testsuite.at: Call them.

2004-12-18  Nathaniel Smith  <njs@codesourcery.com>

	* change_set.hh: Remove obsolete comment.

2004-12-18  Nathaniel Smith  <njs@codesourcery.com>

	* tests/t_delete_dir.at: New bug report.
	* testsuite.at: Call it.

2004-12-18  Julio M. Merino Vidal  <jmmv@menta.net>

	* commands.cc: Homogenize help message for 'ls' with the one shown
	by 'list'.

2004-12-18  Julio M. Merino Vidal  <jmmv@menta.net>

	* ChangeLog: Add missing entries for several modifications I did
	in December 6th and 3rd.

2004-12-18  Julio M. Merino Vidal  <jmmv@menta.net>

	* tests/t_checkout_dir.at: New test triggering the bug I fixed
	  previously in the checkout command, verifying that directory
	  creation and chdir succeed.
	* testsuite.at: Add new test.

2004-12-18  Nathaniel Smith  <njs@codesourcery.com>

	* ChangeLog: Add log entry for <jmmv@menta.net>'s last change.
	* std_hooks.lua: Check exit status of external merge commands.

2004-12-18  Julio M. Merino Vidal  <jmmv@menta.net>

	* commands.cc: Include cerrno, cstring,
	boost/filesystem/exception.hpp.
	(checkout): Verify that directory creation and chdir succeeded.

2004-12-18  Nathaniel Smith  <njs@codesourcery.com>

	* diff_patch.cc (struct hunk_offset_calculator): Remove dead
	code.  (I believe it was used by the old, non-extent-based
	merging.)
	(calculate_hunk_offsets): Likewise.
	(struct hunk_consumer): Move next to rest of unidiff code.
	(walk_hunk_consumer): Likewise.

2004-12-18  Matt Johnston <matt@ucc.asn.au>

	* change_set.cc (concatenate_change_sets): Be more careful checking
	whether to discard deltas for deleted files (in particular take
	care when files are removed then re-added) - fixes tests
	t_patch_drop_add, t_add_drop_add.at, t_add_patch_drop_add,
	t_merge2_add_drop_add
	* change_set.cc (project_missing_deltas): don't copy deltas
	for deleted files, and handle the case where src file ids vary when
	files are added/removed. (fixes t_patch_vs_drop_add)
	* t_patch_drop_add.at, t_add_drop_add.at, t_add_patch_drop_add.at,
	  t_merge2_add_drop_add.at, t_patch_vs_drop_add.t: don't expect
	to fail any more.

2004-12-17  Nathaniel Smith  <njs@codesourcery.com>

	* tests/t_persistent_server_keys.at:
	* tests/t_attr.at:
	* tests/t_patch_vs_drop_add.at:
	* tests/t_merge2_add_drop_add.at:
	* tests/t_add_drop_add.at:
	* tests/t_add_patch_drop_add.at:
	* tests/t_patch_drop_add.at: Remove priority notes, since these
	are no longer bugs.

2004-12-17  graydon hoare  <graydon@pobox.com>

	* tests/t_merge_2.at: Works now, remove xfail.

2004-12-17  graydon hoare  <graydon@pobox.com>

	* tests/t_merge_1.at: Remove AT_CHECK(false) and xfail.
	* tests/t_fdiff_normalize.at: New test.
	* testsuite.at: Call it.
	* diff_patch.cc (normalize_extents): Fix the normalize bug.
	* revision.{cc,hh} (construct_revisions): Rename to prepare for
	next rebuild-the-graph migration.
	* commands.cc (db): Change call name.

2004-12-16  Joel Rosdahl  <joel@rosdahl.net>

	* revision.cc (is_ancestor): Use std::queue for the queue.

2004-12-14  Joel Rosdahl  <joel@rosdahl.net>

	Generalize the explicit_merge command with an optional ancestor
	argument:
	* revision.cc (is_ancestor): New method.
	* revision.hh (is_ancestor): Add prototype.
	* commands.cc (try_one_merge): Add ancestor argument. Empty
	ancestor means use ancestor from find_common_ancestor_for_merge.
	(merge): Pass empty ancestor to try_one_merge.
	(propagate): Likewise.
	(explicit_merge): Add optional ancestor argument.
	* monotone.texi: Document new explicit_merge argument.

2004-12-13  Joel Rosdahl  <joel@rosdahl.net>

	* tests/t_merge_2.at: New test triggering a bad merge.
	* testsuite.at: Add new test.

2004-12-13  Joel Rosdahl  <joel@rosdahl.net>

	* revision.cc (find_least_common_ancestor): Add a missing "return
	true;" that mysteriously was removed in
	c853237f9d8d155431f88aca12932d2cdaaa31fe.

2004-12-13  Joel Rosdahl  <joel@rosdahl.net>

	* revision.cc (find_least_common_ancestor): Remove unused variable.
	* commands.cc (lca): Correct negative status text.
	* commands.cc (update): Use GNU style braces.

2004-12-12  graydon hoare  <graydon@pobox.com>

	* commands.cc: Fix bug reported in t_attr.at
	* tests/t_attr.at: Remove xfail.
	* change_set.cc: Change unit tests syntax.
	(read_change_set): Assert complete read.
	* revision_ser.cc (read_revision_set): Likewise.
	* os_specific.hh: Drop obsolete file.

2004-12-12  Joel Rosdahl  <joel@rosdahl.net>

	* revision.cc (find_least_common_ancestor): New function for
	finding the vanilla LCA.
	* revision.hh: Added prototype for find_least_common_ancestor.
	* commands.cc (update): Use find_least_common_ancestor for finding
	a common ancestor.
	* commands.cc (diff): Likewise.
	* revision.cc (find_common_ancestor): Rename to...
	(find_common_ancestor_for_merge): ...this, for clarity.
	* revision.hh: find_common_ancestor -->
	find_common_ancestor_for_merge.
	* commands.cc (try_one_merge): Call find_common_ancestor_for_merge
	to find ancestor.
	* commands.cc (lcad): Rename lca command to lcad.
	* commands.cc (lca): New command for finding the vanilla LCA.

2004-12-12  Nathaniel Smith  <njs@codesourcery.com>

	* tests/t_persistent_server_keys.at: Actually test what it's
	supposed to.  Also, un-XFAIL it, since now it seems to pass.

2004-12-12  Nathaniel Smith  <njs@codesourcery.com>

	* tests/t_persistent_server_keys.at: New test.

	* testsuite.at: Call it.
	* tests/t_persistent_server_revision.at: Fix typo.

2004-12-12  Nathaniel Smith  <njs@codesourcery.com>

	* tests/t_persistent_server_revision.at: New test.
	* testsuite.at: Call it.  Tweak NETSYNC macros in support of it.

2004-12-11  Nathaniel Smith  <njs@codesourcery.com>

	* lua.hh (add_rcfile): Add 'required' argument.
	* lua.cc (add_rcfile): Implement it.  Simplify error checking
	logic while I'm there...
	* monotone.cc (cpp_main): Pass new argument to add_rcfile.

	* tests/t_rcfile_required.at: New test.
	* testsuite.at: Call it.
	Revamp netsync support macros, to allow long-running servers.
	Make netsync-killer try first with -TERM, in case that plays nicer
	with gcov.

2004-12-11  Nathaniel Smith  <njs@codesourcery.com>

	* lua.hh: Remove tabs.

2004-12-11  Nathaniel Smith  <njs@codesourcery.com>

	* monotone.texi: Document explicit_merge.

2004-12-11  Nathaniel Smith  <njs@codesourcery.com>

	* Makefile.am: Redo full-revision support again, to properly
	handle 'make dist' and caching.  Hopefully.

2004-12-11  Nathaniel Smith  <njs@codesourcery.com>

	* monotone.texi (File Attributes): Rewrite for new .mt-attrs
	syntax.

2004-12-11  Nathaniel Smith  <njs@codesourcery.com>

	* tests/t_attr.at: New test.
	* testsuite.at: Call it.

2004-12-11  Nathaniel Smith  <njs@codesourcery.com>

	* commands.cc (trusted): Print spaces between key ids.

	* lua.cc (add_rcfile): Errors while loading a user-provided rc
	file are naughtiness, not oopses.

2004-12-11  Nathaniel Smith  <njs@codesourcery.com>

	* commands.cc (commands::explain_usage): Use split_into_lines to
	do formatting of per-command usage; allow multi-line
	descriptions.
	(trusted): New command.
	* monotone.texi (Key and Cert): Document 'trusted' command.
	* tests/t_trusted.at: New test.
	* testsuite.at: Change get_revision_cert_trust to support
	t_trusted.at.  Call t_trusted.at.

2004-12-11  Derek Scherger  <derek@echologic.com>

	* app_state.{cc,hh} (restriction_includes): renamed from
	in_restriction to be less obscure; use path_set rather than
	set<file_path>
	* commands.cc
	(restrict_path_set):
	(restrict_rename_set):
	(restrict_path_rearrangement):
	(calculate_restricted_revision): new restriction functions
	(restrict_patch_set): remove old restrictions machinery
	(status): call calculate_restricted_revision
	(ls_tags): call app.initialize
	(unknown_itemizer): restriction_includes renamed
	(ls_unknown): call calculate_restricted_revision
	(ls_missing): rework for restrictions
	(commit): switch to --message option, optional paths and preserve
	restricted work
	(diff): allow restrictions for zero and one arg variants
	(revert): note some work left to do
	* manifest.{cc,hh} (build_manifest_map): hide unused things
	(build_restricted_manifest_map): new function
	* transforms.{cc,hh} (calculate_ident): clean up merge artifacts
	* work.cc (read_options_map): merge cleanup to preserve command
	line options

2004-12-10  Nathaniel Smith  <njs@codesourcery.com>

	* Makefile.am (package_full_revision.txt): Redo Joel Rosdahl
	<joel@rosdahl.net>'s change below after it got clobbered by
	merge.

2004-12-10  Nathaniel Smith  <njs@codesourcery.com>

	* commands.cc (log): Synopsize optional 'file' argument, and
	describe both arguments in help description.

2004-12-10  Matt Johnston  <matt@ucc.asn.au>

	* cert.cc: Added priv_key_exists() function
	* commands.cc, rcs_import.cc: use new privkey functions
	* netsync.cc: change some bits that were missed

2004-12-09  Derek Scherger  <derek@echologic.com>

	* .mt-nonce: delete obsolete file
	* change_set.cc (merge_deltas): add file paths in call to
	try_to_merge_files
	* commands.cc (propagate): add progress logging similar to merge
	* diff_patch.{cc,hh} (try_to_merge_files): add file paths to
	merge2 and merge3 hooks; add logging of paths before calling merge
	hooks
	* lua.{cc,hh} (hook_merge2, hook_merge3): add file paths to merge
	hooks
	* std_hooks.lua (merge2, merge3, merge2_xxdiff_cmd,
	merge3_xxdiff_cmd): pass file paths to xxdiff for use as titles
	* testsuite.at (MONOTONE_SETUP): add paths to merge2 hook

2004-12-09  Matt Johnston  <matt@ucc.asn.au>

	* cert.cc, cert.hh, lua.cc, lua.hh, netsync.cc:
	Added a new get_priv_key(keyid) lua hook to retrieve
	a private key from ~/.monotonerc

2004-12-09  Matt Johnston  <matt@ucc.asn.au>

	* change_set.cc: Don't include patch deltas on files which
	are being deleted in changesets. (partial fix for bug
	invoked by t_merge_add_del.at)

2004-12-09  Matt Johnston  <matt@ucc.asn.au>

	* configure.ac,Makefile.am: Fix iconv and intl
	handling so that the libraries are used (required for OS X).

2004-12-09  Nathaniel Smith  <njs@codesourcery.com>

	* Makefile.am (BUILT_SOURCES_NOCLEAN): add 'S'.

	* netsync.cc (session): Make ticker pointers into auto_ptr's.  Add
	cert and revision tickers.
	(session::session): Initialize new tickers.
	(session::note_item_sent): New method.  Increment tickers.
	(session::note_item_arrived): Increment tickers.
	(session::read_some): Adjust for auto_ptr.
	(session::write_some): Likewise.
	(call_server): Conditionally initialize cert and revision
	tickers.
	(queue_data_cmd): Call 'note_item_sent'.
	(queue_delta_cmd): Call 'note_item_sent'.

2004-12-09  graydon hoare  <graydon@pobox.com>

	* ROADMAP: Add file.

2004-12-08  Nathaniel Smith  <njs@codesourcery.com>

	* tests/t_patch_vs_drop_add.at:
	* tests/t_patch_drop_add.at:
	* tests/t_netsync_unrelated.at:
	* tests/t_merge_add_del.at:
	* tests/t_merge2_add_drop_add.at:
	* tests/t_merge_1.at:
	* tests/t_heads_discontinuous_branch.at:
	* tests/t_cleanup_empty_dir.at:
	* tests/t_checkout_options.at:
	* tests/t_ambig_update.at:
	* tests/t_add_patch_drop_add.at:
	* tests/t_add_drop_add.at:
	* tests/t_add_dot.at: Add (importance) markers to all bug report
	tests.

2004-12-08  Nathaniel Smith  <njs@codesourcery.com>

	* app_state.hh (write_options): Add 'force' option.
	* app_state.cc: Remove tabs.
	(write_options): Implement.
	* commands.cc (checkout): Pass force=true to 'write_options'.

	* tests/t_checkout_options.at: New test.
	* testsuite.at: Define RAW_MONOTONE.
	(t_checkout_options.at): Call it.

2004-12-08  Nathaniel Smith  <njs@codesourcery.com>

	* update.hh (pick_update_target): Rename to...
	(pick_update_candidates): ...this.  Return a set of candidates,
	rather than a single best.
	* update.cc (pick_update_candidates): Likewise.  Remove logic
	checking for unique candidate.
	* commands.cc (describe_revision): New function.
	(heads): Use it.
	(update): Use new 'pick_update_candidates' function.  Add logic
	checking for unique candidate.  On non-unique candidate, print all
	candidates, using 'describe_revision'.

	* tests/t_ambig_update.at: Check that failure messages describe
	the candidate set.

2004-12-08  Nathaniel Smith  <njs@codesourcery.com>

	* update.cc: Remove tabs.

2004-12-08  Nathaniel Smith  <njs@codesourcery.com>

	* tests/t_ambig_update.at: Also check that update fails when one
	candidate edge is deeper than the other.

2004-12-08  graydon hoare  <graydon@pobox.com>

	* change_set.cc (extend_renumbering_via_added_files):
	Look up parent tid in existing renumbering.
	* commands.cc (attr): Check index for "set" subcommand.
	(lca): New diagnostic command.
	(log): Tidy up output formatting a bit.
	* po/monotone.pot: Regenerate.
	* tests/t_add_edge.at: New test to catch add failure.
	* testsuite.at: Call it.

2004-12-08  Nathaniel Smith  <njs@codesourcery.com>

	* tests/t_ambig_update.at: New test.
	* testsuite.at: Add it.

	* tests/t_explicit_merge.at: Add, having forgotten to last time.

2004-12-08  Nathaniel Smith  <njs@codesourcery.com>

	* tests/t_explicit_merge.at: New test.
	* testsuite.at: Add it.

2004-12-08  Nathaniel Smith  <njs@codesourcery.com>

	* testsuite.at: Remove duplicate line created by merge.
	* ChangeLog: Re-sort after merges.

	* commands.cc (explicit_merge): Remove stray space.  Print id of
	merge result.
	(complete_command): Add back "}" deleted by merge.

2004-12-08  Nathaniel Smith  <njs@codesourcery.com>

	* change_set.cc: Remove tabs.
	* diff_patch.cc: Likewise.

	* commands.cc (explicit_merge): New command.

2004-12-08  graydon hoare  <graydon@pobox.com>

	* change_set.cc (extend_renumbering_via_added_files):
	Look up parent tid in existing renumbering.
	* commands.cc (attr): Check index for "set" subcommand.
	(lca): New diagnostic command.
	(log): Tidy up output formatting a bit.
	* po/monotone.pot: Regenerate.
	* tests/t_add_edge.at: New test to catch add failure.
	* testsuite.at: Call it.

2004-12-07  Richard Levitte  <richard@levitte.org>

	* Makefile.am: Keep package_*revision.{txt,h}, so they are saved
	as part of a distribution, and thereby make as sure as possible
	people who download monotone get historical information on where
	their copy of monotone came from.

2004-12-06  Richard Levitte  <richard@levitte.org>

	* monotone.cc: Add a hint on how to use --ticker.

2004-12-06  Nathaniel Smith  <njs@codesourcery.com>

	* commands.cc (ls_certs): Sort the certs before printing.
	* tests/t_netsync_repeated.at: Actually check that certs were
	transferred correctly.

2004-12-06  Julio M. Merino Vidal  <jmmv@menta.net>

	* figures/cert.pdf:
	* figures/cert.png:
	* figures/oo-figures.sxd:
	* monotone.texi: Use example host names under the
	example.{com,org,net} subdomains instead of invented names.
	These are defined in RFC 2606.

2004-12-06  Julio M. Merino Vidal  <jmmv@menta.net>

	* configure.ac: Now that we depend on GNU Autoconf >= 2.58, we
	can use the AS_HELP_STRING macro everywhere we need to pretty-print
	help strings.  Also convert old calls to AC_HELP_STRING (deprecated)
	to this one.

2004-12-06  Joel Rosdahl  <joel@rosdahl.net>

	* Makefile.am (package_full_revision.txt): Silence error messages
	when deducing full package revision.

2004-12-06  graydon hoare  <graydon@pobox.com>

	* unix/get_system_flavour.cc:
	* win32/get_system_flavour.cc: Add missing files.

2004-12-06  graydon hoare  <graydon@pobox.com>

	* commands.cc (merge): Add newline in output.
	* change_set.cc (project_missing_deltas): Fix very bad
	delta-renaming bug.

2004-12-06  graydon hoare  <graydon@pobox.com>

	* change_set.cc:
	* tests/t_merge_add_del.at:
	* netsync.cc:
	* commands.cc: Clean up from merge.

2004-12-06  Nathaniel Smith  <njs@codesourcery.com>

	* tests/t_add_patch_drop_add.at: New test.
	* tests/t_merge2_add_drop_add.at: New test.
	* tests/t_patch_drop_add.at: New test.
	* tests/t_patch_vs_drop_add.at: New test.
	* testsuite.at: Add them.

	* tests/t_add_drop_add.at: Fix to test what it was supposed to.

	* tests/t_merge2_data.at: Remove extraneous [stdout].

	* tests/t_merge_add_del.at: Fix description.
	XFAIL it.

2004-12-06  Nathaniel Smith  <njs@codesourcery.com>

	* tests/t_add_drop_add.at: New test.
	* testsuite.at: Add it.

2004-12-05  Nathaniel Smith  <njs@codesourcery.com>

	* tests/t_merge_add_del: Shorten name for better display.

2004-12-05  Matt Johnston <matt@ucc.asn.au>

	* tests/t_merge_add_del: added a new test for merging
	  branches where a file is added then removed.
	* testsuite.at: added the new test
	* configure.ac: bumped the prequisite version to 2.58 since
	  some tests use AT_XFAIL_IF

2004-12-05  graydon hoare  <graydon@pobox.com>

	* Makefile.am (package_full_revision.txt): Use top_builddir
	to locate monotone executable.

2004-12-05  Nathaniel Smith  <njs@codesourcery.com>

	* tests/t_merge_add_del: Shorten name for better display.

2004-12-05  Matt Johnston <matt@ucc.asn.au>

	* tests/t_merge_add_del: added a new test for merging
	  branches where a file is added then removed.
	* testsuite.at: added the new test
	* configure.ac: bumped the prequisite version to 2.58 since
	  some tests use AT_XFAIL_IF

2004-12-04  graydon hoare  <graydon@pobox.com>

	* commands.cc (fcommit): New command.
	(update): Finish off merge of update command.

2004-12-04  Derek Scherger  <derek@echologic.com>

	* commands.cc: (complete_command): New function.
	(explain_usage/process): Use it.

2004-12-04  Nathaniel Smith  <njs@codesourcery.com>

	* change_set.cc (merge_deltas): Call correct variant of
	try_to_merge_files depending on whether ancestor is available.
	* diff_patch.cc (try_to_merge_files -- merge3 version): Add
	assertions about ids.
	(try_to_merge_files -- merge2 version): Likewise.

	* testsuite.at: Add a trivial working merge2 hook.
	* tests/t_related_merge2_data.at: Update to use.
	Mark as expected to PASS.
	* tests/t_merge2_data.at: Likewise.

2004-12-04  Nathaniel Smith  <njs@codesourcery.com>

	* change_set.cc (merge_deltas): Call correct variant of
	try_to_merge_files depending on whether ancestor is available.
	* diff_patch.cc (try_to_merge_files -- merge3 version): Add
	assertions about ids.
	(try_to_merge_files -- merge2 version): Likewise.

	* testsuite.at: Add a trivial working merge2 hook.
	* tests/t_related_merge2_data.at: Update to use.
	Mark as expected to PASS.
	* tests/t_merge2_data.at: Likewise.

2004-12-04  Nathaniel Smith  <njs@codesourcery.com>

	* change_set.cc: Remove tabs.
	* diff_patch.cc: Likewise.

2004-12-04  Nathaniel Smith  <njs@codesourcery.com>

	* change_set.cc: Remove tabs.
	* diff_patch.cc: Likewise.

2004-12-03  Julio M. Merino Vidal  <jmmv@menta.net>

	* commands.cc: Add a missing newline to a message.

2004-12-03  Julio M. Merino Vidal  <jmmv@menta.net>

	* cryptopp/config.h:
	* configure.ac: NetBSD does not define __unix__ nor __unix, so the
	build fails.  To solve, check for __NetBSD__ where appropiate to
	detect a Unix system.

2004-12-03  Julio M. Merino Vidal  <jmmv@menta.net>

	* INSTALL: Document my latest changes: --enable-ipv6 option, ability
	to specify static boost prefix through --enable-static-boost and
	BOOST_SUFFIX variable.

2004-12-03  Julio M. Merino Vidal  <jmmv@menta.net>

	* Makefile.am:
	* configure.am: Add a variable, BOOST_SUFFIX, that identifies the
	suffix string that has to be appended to Boost library names to use
	them.  This variable can be defined on configure's command line.

2004-12-03  Julio M. Merino Vidal  <jmmv@menta.net>

	* configure.ac: Let the --enable-static-boost argument take a prefix
	to where boost libraries are located.

2004-12-03  Julio M. Merino Vidal  <jmmv@menta.net>

	* configure.ac: Add a three-state --enable-ipv6 argument to the
	configure script to explicitly enable or disable IPv6 support.

2004-12-03  Julio M. Merino Vidal  <jmmv@menta.net>

	* std_hooks.lua: Add missing newlines to two error messages.

2004-12-02  Derek Scherger  <derek@echologic.com>

	* commands.cc: more tweaking to ease changeset merge

2004-12-01  Derek Scherger  <derek@echologic.com>

	* commands.cc: reordered commands to help merge with changesets
	branch

2004-12-01  graydon hoare  <graydon@pobox.com>

	* {unix,win32}/get_system_flavour.cc: New files.
	* basic_io.{cc,hh}: Give names to input sources.
	* monotone.cc: Move app_state ctor inside try.
	* platform.hh (get_system_flavour): Declare.
	* revision.cc: Name input source "revision".
	* sanity.cc: Log flavour on startup.
	* tests/t_attributes.at: Use new syntax.
	* transforms.{cc,hh} (split_into_lines): New variant, and rewrite.
	* work.{cc,hh}: Rewrite attributes to use basic_io.
	(get_attribute_from_db):
	(get_attribute_from_working_copy): New functions.

2004-11-30  Nathaniel Smith  <njs@codesourcery.com>

	* keys.cc (get_passphrase): Simplify arguments.
	(generate_key_pair): Force new passphrases to come from the user.
	Adapt to new 'get_passphrase' arguments.
	(change_key_passphrase): Likewise.
	(generate_key_pair): Add argument specifying passphrase, for
	exclusive use of the unit tests.
	(signature_round_trip_test): Use it.
	* keys.hh (generate_key_pair): Adjust prototype correspondingly.

	* tests/t_genkey.at: Test that 'genkey' requires the passphrase to
	be entered.
	* tests/t_chkeypass.at: Check that 'chkeypass' fails if no
	passphrase is given.

2004-11-30  Nathaniel Smith  <njs@codesourcery.com>

	* keys.hh: Remove tabs.
	* keys.cc: Likewise.

2004-11-30  Nathaniel Smith  <njs@codesourcery.com>

	* monotone.texi (Hook Reference): Clarify description of
	'get_passphrase', following confusion on IRC.

2004-11-30  Joel Rosdahl  <joel@rosdahl.net>

	* ui.cc (fatal): Added missing newlines in fatal message.

2004-11-29  Nathaniel Smith  <njs@codesourcery.com>

	* monotone.texi: Add more details to documentation of 'update
	<revision>' command.

	* ui.cc (fatal): Typo in previous commit.

2004-11-29  Nathaniel Smith  <njs@codesourcery.com>

	* ui.cc (fatal): On suggestion of Zack Weinberg, add a note to
	fatal error messages 1) telling the user that it's a bug (i.e.,
	not their fault), and 2) requesting a bug report.

2004-11-29  Nathaniel Smith  <njs@codesourcery.com>

	* ui.cc: Remove tabs.

2004-11-30  Matt Johnston  <matt@ucc.asn.au>

	* change_set.cc (merge_disjoint_analyses): Prevent duplicated
	tids being used.
	(merge_disjoint_analyses): Fix typo (s/a_tmp/b_tmp/)

2004-11-24  Nathaniel Smith  <njs@codesourcery.com>

	* tests/t_cleanup_empty_dir.at: Shorten name.

2004-11-24  Nathaniel Smith  <njs@codesourcery.com>

	* Makefile.am (BUILT_SOURCES): List package_*version.{h,txt}.
	* package_{full_,}version.txt: Work when blddir != srcdir.

2004-11-24  Nathaniel Smith  <njs@codesourcery.com>

	* mt_version.hh: New file.
	* mt_version.cc: New file.
	* monotone.cc (package_revision.h): Don't include it.
	(mt_version.hh): Include it.
	(OPT_FULL_VERSION): New option.
	(options): Add it.
	(cpp_main): Implement --version and --full-version in terms of
	mt_version.hh.

	* Makefile.am (package_full_revision.h): Build it.
	(MOST_SOURCES): Add mt_version.{cc,hh}.

2004-11-24  Nathaniel Smith  <njs@codesourcery.com>

	* txt2c.cc (main): Add "--skip-trailing" option to skip trailing
	whitespace.
	* Makefile.am (package_revision.h): Generate it.
	* monotone.cc (package_revision.h): Include it.
	(cpp_main): Print it as part of --version.

2004-11-23  Nathaniel Smith  <njs@codesourcery.com>

	* tests/t_cleanup_empty_dir.at: New test.
	* testsuite.at: Call it.

2004-11-23  Nathaniel Smith  <njs@codesourcery.com>

	* monotone.texi (File Attributes): Document how restricted format
	of .mt-attrs currently is.  Also talk about 'the' .mt-attrs file
	instead of 'an', in response to confusion.

2004-11-23  Nathaniel Smith  <njs@codesourcery.com>

	* work.cc (build_deletion): Add missing newline.
	(build_rename): Likewise.
	(build_rename): Likewise.

2004-11-23  Nathaniel Smith  <njs@codesourcery.com>

	* work.cc: Remove tabs.

2004-11-23  Nathaniel Smith  <njs@codesourcery.com>

	* commands.cc: Remove tabs.

2004-11-23  Nathaniel Smith  <njs@codesourcery.com>

	* tests/t_add_dot.at: New test.
	* testsuite.at: Call it.

2004-11-22  Joel Rosdahl  <joel@rosdahl.net>

	* testsuite.at (NEED_UNB64): Check that python knows how to decode
	strings before using it.

2004-11-21  Joel Rosdahl  <joel@rosdahl.net>

	* testsuite.at (NEED_UNB64): Find more programs for decoding
	base64.

2004-11-20  Nathaniel Smith  <njs@codesourcery.com>

	* tests/t_merge_1.at: New test.
	* testsuite.at: Add it.
	(NEED_UNB64): New macro.
	(UNB64): Likewise.
	* tests/t_unidiff.at: Use them.
	* tests/t_unidiff2.at: Likewise.

2004-11-19  Nathaniel Smith  <njs@codesourcery.com>

	* tests/t_initfork.at: Remove file; redundant with
	t_merge2_add.at.
	* testsuite.at: Don't call it.

2004-11-18  Derek Scherger  <derek@echologic.com>

	* commands.cc (list tags): new command.
	* monotone.1: update.
	* monotone.texi: update.
	* std_hooks.lua: remove unused get_problem_solution hook.
	* test/t_tags.at: new test.
	* testsuite.at: call it.

2004-11-18  Nathaniel Smith  <njs@codesourcery.com>

	* monotone.texi (Committing Work): Remove mistakenly added
	redundant command line argument.

2004-11-17  Joel Rosdahl  <joel@rosdahl.net>

	* commands.cc (diff): Don't print hashes around diff output if
	there is no diff to print.

	Fix bugs #8714 "monotone update working copy to previous version"
	and #9069 "update with multiple candidates":
	* commands.cc (update): Let the update command take an optional
	revision target parameter. Without an explicit revision target,
	the current branch head is used just like before. Added logic for
	updating to an older revision or another revision reachable via a
	common ancestor.
	* tests/t_update_to_revision.at: Add regression tests for new
	update logic.
	* testsuite.at: Add new test.
	* monotone.texi: Document new update argument.

2004-11-17  Nathaniel Smith  <njs@codesourcery.com>

	* netsync.cc (request_fwd_revisions): Rename 'first_attached_edge'
	to 'an_attached_edge', because it does not represent the first
	attached edge.  Likewise for 'first_attached_cset'.
	(analyze_attachment): Remove early exit from loop; we want to
	analyze the entire graph, not just some linear subgraphs.

	* revision.cc (ensure_parents_loaded): Filter out the null
	revision when calculating parents.
	* change_set.hh (null_id): Define for 'revision_id's.

	* tests/t_merge2_add.at: New test.
	* tests/t_merge2_data.at: New test.
	* tests/t_related_merge2_data.at: New test.
	* tests/t_merge_add.at: New test.
	* tests/t_netsync_pubkey.at: New test.
	* tests/t_netsync_repeated.at: New test.
	* tests/t_netsync_unrelated.at: New test.


	* testsuite.at: Add new tests.
	(NETSYNC_SETUP): New macro.
	(MONOTONE2): New macro.
	(RUN_NETSYNC): New macro.
	(ADD_FILE): New macro.
	(SET_FILE): New macro.
	(COMMIT): New macro.
	* tests/t_netsync.at: Use them.

	* tests/t_singlenetsync.at: Add 'netsync' keyword'.  Rename to...
	* tests/t_netsync_single.at: ...this.

	* tests/t_heads_discontinuous_branch.at: XFAIL it.

2004-11-17  Nathaniel Smith  <njs@codesourcery.com>

	* netsync.cc: Remove hard tabs.

2004-11-17  Nathaniel Smith  <njs@codesourcery.com>

	* revision.cc: Remove hard tabs.
	* change_set.hh: Likewise.

2004-11-16  Nathaniel Smith  <njs@codesourcery.com>

	* tests/t_heads.at: Replace last tricky case with a less tricky case.
	* tests/t_heads_discontinuous_branch.at: New test for the really
	tricky case.
	* testsuite.at: Run it.

2004-11-16  Nathaniel Smith  <njs@codesourcery.com>

	* views.sql (trusted_parents_in_branch): Remove.
	(trusted_children_in_branch): Remove.
	(trusted_branch_members): New view.
	(trusted_branch_parents): New view.
	(branch_heads): Use the new views, not the removed ones.

	* database.cc (get_heads): Column name in 'branch_heads'
	unavoidably changed from 'id' to 'parent'; adjust SELECT statement
	to use new name.

2004-11-16  Nathaniel Smith  <njs@codesourcery.com>

	* database.cc: Remove hard tabs.

2004-11-16  Nathaniel Smith  <njs@codesourcery.com>

	* commands.cc (dump_diffs): Fetch delta destination, not source,
	on new files.

2004-11-15  Joel Rosdahl  <joel@rosdahl.net>

	* tests/t_diff_added_file.at: Added testcase exposing a bug in
	"monotone diff x y" where x is an ancestor of y and y adds a new
	file.
	* testsuite.at: Add new test.

2004-11-14  Joel Rosdahl  <joel@rosdahl.net>

	Fix bug #9092 "add command to change passphrase":
	* commands.cc (chkeypass): New command.
	* keys.cc (get_passphrase): Added parameters for prompt beginning and
	disabling hook lookup and passphrase caching.
	* keys.hh, keys.cc (change_key_passphrase): New function.
	* database.hh, database.cc (delete_private_key): New function.
	* monotone.texi (Key and Cert): Document command.
	* tests/t_chkeypass.at: Testcase for the command.
	* testsuite.at: Added new testcase.

2004-11-14  Matt Johnston <matt@ucc.asn.au>

	* tests/t_initfork.at: New test for merging two ancestor-less heads.

2004-11-13  Nathaniel Smith  <njs@codesourcery.com>

	* tests/t_heads.at: New test.
	* testsuite.at: Add it.

2004-11-13  Nathaniel Smith  <njs@codesourcery.com>

	* monotone.texi: Fix various typos.
	(Committing Work): Add missing command line argument.
	(Branch Names): New section.
	Add me to the copyright block.

2004-11-12  Joel Rosdahl  <joel@rosdahl.net>

	* monotone.texi: Fix documentation of the approve and disapprove
	commands. Fix jp.co.juicebot.jb7 branch name in examples. Other
	minor fixes.

2004-11-11  Joel Rosdahl  <joel@rosdahl.net>

	* monotone.texi: Fix typos.

2004-11-08  graydon hoare  <graydon@pobox.com>

	* monotone.texi: Some minor cleanups.
	* netsync.cc: Fix a formatter.

2004-11-07  graydon hoare  <graydon@pobox.com>

	* figures/*.txt: Drop.
	* monotone.texi: Pull ASCII figures back in conditionally.
	* NEWS, AUTHORS, monotone.spec: Update for 0.15.
	* monotone.1: Update.

2004-11-06  graydon hoare  <graydon@pobox.com>

	* README.changesets: New file.
	* config.guess, config.sub: Remove.
	* Makefile.am: Improve document-building brains.
	* cert.cc, netsync.cc: Remove include.
	* configure.ac: Bump version number.
	* merkle_tree.{cc,hh}: Use unsigned char in dynamic_bitset.
	* po/POTFILES.in: Update to remove os_specific.hh.
	* po/monotone.pot: Regenerate.

2004-11-05  graydon hoare  <graydon@pobox.com>

	* constants.cc: Up timeout, connection limit.
	* monotone.texi: Various cleanups.

2004-11-05  Ulrich Drepper  <drepper@redhat.com>

	* configure.ac: Reduce dependencies.
	* lua/lua.h: Include config.h.
	* mkstemp.{cc,hh}: Use system variant when found.
	* netxx/resolve_getaddrinfo.cxx: Check for AI_ADDRCONFIG
	definition.
	* po/POTFILES.in: Update to mention changes.
	* Makefile.am (EXTRA_DIST): Include spec file.
	* commands.cc (diff): No output if empty diff.

2004-10-31  graydon hoare  <graydon@pobox.com>

	* commands.cc (diff): Use guess_binary.
	Fix up some messages to fit on single lines.
	* Makefile.am: Make monotone.pdf depend on figures.
	* change_set.cc: Make inversion drop "delete deltas".
	* texinfo.css: Make images align nicely.
	* netsync.cc: Fix up some messages to be clearer.

2004-10-30  graydon hoare  <graydon@pobox.com>

	* figures/*: New figures.
	* monotone.texi: Rewrite much of the tutorial.

2004-10-30  Nathaniel Smith  <njs@codesourcery.com>

	* netsync.cc (process_hello_cmd): Make clear that when the
	server's key is unknown, we abort the connection.

2004-10-29  Nathaniel Smith  <njs@codesourcery.com>

	* sanity.cc (dump_buffer): Wrap bare string in call to string(),
	to disambiguate conversions (required by Boost 1.30).

2004-10-26  graydon hoare  <graydon@pobox.com>

	* tests/t_update_missing.at: New test from Bruce Stephens
	* testsuite.at: Call it.
	* change_set.cc: Fix the error exposed by it.

2004-10-26  graydon hoare  <graydon@pobox.com>

	* work.{cc,hh}: Comply with Derek's new tests.
	* commands.cc: Likewise.

2004-10-28  Derek Scherger  <derek@echologic.com>

	* tests/t_rename.at: add test for renaming a file after it has
	been moved rather than before
	* tests/t_revert.at: add test for reverting a missing file

2004-10-28  Derek Scherger  <derek@echologic.com>

	* tests/t_drop_missing.at: New test.
	* testsuite.at: Call it.

2004-10-28  Derek Scherger  <derek@echologic.com>

	* tests/t_add.at: New test.
	* testsuite.at: Call it.

2004-10-26  graydon hoare  <graydon@pobox.com>

	* basic_io.{cc,hh}: Rework to use indented stanzas.
	* change_set.cc, revision.cc: Likewise.
	* change_set.cc: Fix formatter bug.
	* commands.cc: Sanity check file ID on delta commit.
	* work.cc: Chatter a bit more on add/drop.

2004-10-17  graydon hoare  <graydon@pobox.com>

	* merkle_tree.cc: Fix bad logging.
	* netsync.cc: Fix transmission bugs.
	* work.cc: Add some progress messages back in.
	* monotone.texi: Change contents of MT/work in example.

2004-10-17  graydon hoare  <graydon@pobox.com>

	* commands.cc (log): Keep a seen list, mask frontier by it.
	* monotone.texi: Updates to cover revision terminology.

	Also various further merges from trunk, see below.

2004-10-17  Derek Scherger  <derek@echologic.com>

	* lua.{cc,hh} (hook_ignore_branch): new hook
	* commands.cc (ls_branches): call it
	* monotone.texi (Hook Reference): describe it

2004-10-17  Richard Levitte  <richard@levitte.org>

	fix bug 8715 and more
	* diff_patch.cc (struct unidiff_hunk_writer,
	unidiff_hunk_writer::flush_hunk): the skew is not just the
	size difference between added and deleted lines in the current
	hunk, it's the size difference between /all/ added and deleted
	lines so far.  Therefore, the skew needs to be a member of the
	struct rather than being something calculated for each hunk.
	Furthermore, we need to add trailing context even if the change
	only consisted of one line.

2004-10-17  Richard Levitte  <richard@levitte.org>

	* monotone.texi (Working Copy): Change the description of
	'monotone revert' to explain what happens when there are
	arguments.

2004-10-17  Richard Levitte  <richard@levitte.org>

	* monotone.texi (OPTIONS): Add a description of --ticker.

	* ui.cc, ui.hh: Rethink the writing conditions as the ticks being
	"dirty" when they have changed since the last print.  That way,
	it's very easy to see when they need being printed.  This fixes a
	small bug where, in some cases, the exact same tick output is
	produced twice, once before a separate message, and once after,
	when a ticker is actually being removed.
	(tick_write_dot::write_ticks): Add a line that describes the
	ticks, including the amount of each tick per short name.

2004-10-17  Richard Levitte  <richard@levitte.org>

	fix bug 8733
	* ui.cc, ui.hh: Define a separate tick writer struct, and two
	subclasses, one that write counters, and one that writes progress
	characters.  As a consequence, move the count to the ticker class
	itself, and have the user interface contain a map of pointers to
	tickers instead of a map of counters, so data is easier to expand
	and access in a consistent manner.  Finally, correct a few errors
	in the checks for when ticks should be written, and make sure the
	final value gets written when the tickers are removed.

	* cert.cc (write_ancestry_paths):
	* database.cc (rehash):
	* netsync.cc (call_server, rebuild_merkle_trees):
	* rcs_import.cc (import_cvs_repo, cvs_history): Adapt to the new
	tickers.

	* monotone.cc: Add the option '--ticker' which takes the values
	"dot" or "count" to express which type of tick writer to use.  As
	a result, set the tick writer to be the progress dot kind or the
	counting type.

2004-10-15  graydon hoare  <graydon@pobox.com>

	* std_hooks.lua (get_revision_cert_trust): Add.

2004-10-14  graydon hoare  <graydon@pobox.com>

	* main.cc (UNIX_STYLE_SIGNAL_HANDLING): Enable on OSX.
	* cryptopp/*: Upgrade to 5.2.1
	* Makefile.am: Adjust for a couple new files.

2004-10-13  graydon hoare  <graydon@pobox.com>

	* change_set.cc (__STDC_CONSTANT_MACROS): Further hammering.
	* commands.cc (changesetify): New subcommand to db.
	* database.{cc,hh} (sql): Install views.
	(install_views): New function.
	(get_manifest_certs): Restore old variant.
	* numeric_vocab.hh: Use stdint.h.
	* revision.{cc,hh} (analyze_manifest_changes)
	(construct_revisions)
	(build_changesets): New functions.
	* schema.sql: Remove views stuff.
	* views.sql: Put views here.
	* schema_migration.cc: Add migration code for revisions.
	* Makefile.am: Mention views.sql.

2004-10-12  graydon hoare  <graydon@pobox.com>

	* unix/read_password.cc: Don't force echo on.

2004-10-10  graydon hoare  <graydon@pobox.com>

	merge a batch of changes from trunk, see below.
	* monotone.spec: Bump to 0.14.

2004-10-10  graydon hoare  <graydon@pobox.com>

	fix bug 9884
	* tests/t_singlenetsync.at: sleep 5
	* tests/t_netsync.at: sleep 5

2004-10-10  graydon hoare  <graydon@pobox.com>

	* AUTHORS: Mention Richard Levitte.
	* Makefile.am: Remove nonce stuff.
	* NEWS: Describe changes from last release.
	* cert.cc (cert_manifest_testresult): Teach about other ways
	of writing a boolean value.
	* commands.cc (commit): Don't commit when no change.
	(debug): Rename to "db execute".
	(serve): Require passphrase on startup.
	(bump): Remove command.
	(ls keys): Handle no keys.
	* configure.ac: Bump version number.
	* keys.cc (get_passphrase): Reject empty passphrase nicely,
	from user and from hook.
	* lua.{cc,hh} (hook_get_sorter): Dead code, remove.
	* main.cc (main_with_many_flavours_of_exception): s/char/int/.
	* monotone.cc (OPT_DUMP): New option.
	(OPT_VERBOSE): Rename as OPT_DEBUG.
	* monotone.{texi,1}: Document changes, s/rdiff/xdelta/.
	* nonce.{cc,hh}: Drop.
	* sanity.hh (sanity::filename): New field.
	* sanity.cc (dump_buffer): Dump to file or be silent.
	* testsuite.at (persist_phrase_ok): Define as true.
	* tests/t_null.at: Adjust for new option names.
	* unit_tests.cc: Set debug, not verbose.

2004-10-10  graydon hoare  <graydon@pobox.com>

	* tests/t_remerge.at: New test.
	* testsuite.at: Call it.

2004-10-10  graydon hoare  <graydon@pobox.com>

	* cryptopp/algebra.cpp:
	* cryptopp/asn.h:
	* cryptopp/hmac.h:
	* cryptopp/iterhash.h:
	* cryptopp/mdc.h:
	* cryptopp/modes.h:
	* cryptopp/osrng.h:
	* cryptopp/pubkey.h:
	* cryptopp/seckey.h:
	* cryptopp/simple.h:
	* cryptopp/smartptr.h:
	* cryptopp/strciphr.cpp:
	* cryptopp/strciphr.h:
	* lcs.cc:
	* lua.cc: Fixes for g++ 3.4 from Michael Scherer.
	* AUTHORS: Mention Michael.

2004-10-10  graydon hoare  <graydon@pobox.com>

	* tests/t_movedel.at: New test.
	* testsuite.at: Call it.

2004-10-10  graydon hoare  <graydon@pobox.com>

	* tests/t_movepatch.at: New test.
	* testsuite.at: Call it.

2004-10-10  graydon hoare  <graydon@pobox.com>

	* change_set.cc:
	* file_io.{cc,hh}: Bug Fixes.

2004-10-10  graydon hoare  <graydon@pobox.com>

	* cert.{cc,hh} (cert_revision_manifest): Bug fixes.
	* commands.cc (approve)
	(disapprove)
	(testresult): Teach about revisions.
	* tests/t_disapprove.at:
	* tests/t_i18n_file.at:
	* tests/t_ls_missing.at:
	* tests/t_testresult.at: Bug fixes.

2004-10-09  graydon hoare  <graydon@pobox.com>

	* netsync.cc:
	* packet.cc:
	* tests/t_i18n_file.at:
	* tests/t_netsync.at:
	* tests/t_single_char_filenames.at:
	* tests/t_singlenetsync.at: Bug fixes.

2004-10-04  graydon hoare  <graydon@pobox.com>

	* Makefile.am: Re-enable rcs stuff.
	* cert.{cc,hh}: Bug fixes.
	* change_set.{cc,hh} (apply_change_set)
	(apply_change_set_inverse): New helper functions.
	* commands.cc (log)
	(rcs_import)
	(cvs_import): Teach about revisions.
	* database.cc (get_version): Block reconstruction loops.
	* diff_patch.cc:
	* lua.cc:
	* netsync.cc: Remove references to obsolete includes.
	* rcs_file.cc: Pick up bug fix from trunk.
	* rcs_import.cc: Teach about revisions.

2004-10-03  graydon hoare  <graydon@pobox.com>

	* change_set.{cc,hh}: Lots of little bug fixes.
	* commands.cc: Likewise.
	* database.cc: Comment some chatter.
	* file_io.{cc,hh}: Bug fixes, remove unlink / hardlink stuff.
	* netcmd.cc: Bug fixes.
	* netsync.cc: Likewise.
	* tests/t_*.at: Teach about revisions.
	* testsuite.at: Likewise.
	* work.cc: Bug fixes.

2004-09-30  graydon hoare  <graydon@pobox.com>

	* app_state.cc: Inform db of app.
	* change_set.cc: Bug fixes.
	* commands.cc: Use delete_file not unlink.
	* database.{cc,hh}: Bug fixes in trust function machinery.
	* revisions.cc: Skip consideration of empty parents.
	* file_io.{cc,hh}: Remove unlink function.
	* schema.sql: Pass pubkey data into trust call.

2004-09-29  graydon hoare  <graydon@pobox.com>

	* change_set.cc: Various bug fixes, merge unit tests.

2004-09-26  graydon hoare  <graydon@pobox.com>

	* predicament.{cc,hh}: Remove.
	* Makefile.am: Update.
	* change_set.{cc,hh}: Compilation fixes.
	* commands.cc: Likewise.
	* file_io.{cc,hh}: Likewise, and implement link/unlink.
	* lua.{cc,hh}: Implement conflict resolver hooks.

2004-09-25  graydon hoare  <graydon@pobox.com>

	* change_set.{cc,hh}: Rewrite entirely.
	* work.cc: Adjust to compensate.
	* commands.cc: Likewise.
	* numeric_vocab.hh: Ask for C99 constant ctor macros.

2004-09-24  Derek Scherger  <derek@echologic.com>

	* app_state.{cc,hh} (initialize,prefix,in_restriction): rename
	restriction vars; require explicit subdir restriction with ".";
	remove restriction if any path evaluates to working copy root
	* commands.cc (update): disallow restricted updates
	(diff): use --manifest options for initialization
	* tests/t_restrictions.at: remove restricted update test
	* tests/t_subdirs.at: added (missed previously)
	* vocab.cc (verify): allow "." elements in local_path
	(test_file_path_verification): test for "." in paths

2004-09-20  Derek Scherger  <derek@echologic.com>

	* app_state.{cc,hh}: add message and manifest options; add subdir
	restriction; use set instead of vector for path restrictions
	(prefix): new method
	(add_restriction): change signature for set of path restrictions
	(in_restriction): renamed from is_restricted; adjust path matching
	(set_message): new method
	(add_manifest): new method
	(initialize): remove code to adjust restrictions from old options
	* commands.cc
	(restrict_patch_set, struct unknown_itemizer): rename
	app.is_restricted to app.in_restriction
	(add,drop,rename,revert): prefix file args with current subdir
	(update,status,ls_unknown,ls_missing): build restriction from args
	(commit): build restriction from args; use --message option
	(diff): build restriction from args; use --manifest options
	* file_io.cc (find_working_copy): logging tweaks
	* monotone.cc: remove --include/--exclude options; add --manifest
	and --message options
	* tests/t_attributes.at: add commit --message option
	* tests/t_cross.at: commit --message
	* tests/t_cwork.at: commit --message
	* tests/t_disapprove.at: commit --message
	* tests/t_drop.at: commit --message
	* tests/t_erename.at: commit --message; diff --manifest
	* tests/t_fork.at: commit --message
	* tests/t_genkey.at: commit --message
	* tests/t_i18n_file.at: commit --message
	* tests/t_import.at: commit --message
	* tests/t_ls_missing.at: commit --message
	* tests/t_merge.at: commit --message
	* tests/t_movedel.at: commit --message
	* tests/t_movepatch.at: commit --message
	* tests/t_netsync.at: commit --message
	* tests/t_persist_phrase.at: commit --message
	* tests/t_rename.at: commit --message
	* tests/t_renamed.at: commit --message
	* tests/t_restrictions.at: remove --include/--exlclude options
	* tests/t_revert.at: commit --message
	* tests/t_scan.at: commit --message
	* tests/t_single_char_filenames.at: commit --message
	* tests/t_testresult.at: commit --message
	* tests/t_unidiff.at: commit --message
	* tests/t_unidiff2.at: commit --message
	* tests/t_update.at: commit --message
	* tests/t_versions.at: commit --message

2004-09-19  graydon hoare  <graydon@pobox.com>

	* change_set.cc: More bug fixes.
	* basic_io.cc: Improve error reporting.
	* commands.cc (complete): Teach about revisions.
	* database.{cc,hh}: Add complete variant for revisions.

2004-09-19  graydon hoare  <graydon@pobox.com>

	* change_set.cc: Add a unit test, fix some bugs.

2004-09-18  graydon hoare  <graydon@pobox.com>

	* change_set.{cc,hh} (subtract_change_sets): New function.
	(build_pure_addition_change_set): New function.
	* commands.cc (try_one_merge): Teach about revisions
	(merge): Likewise.
	(propagate): Likewise.
	(update): Change from changeset inversion to negation.
	* database.{cc,hh} (get_manifest): New function.
	* cert.cc: Use it.

2004-09-13  graydon hoare  <graydon@pobox.com>

	* change_set.cc: Bug fixes.
	* commands.cc: Likewise.

2004-09-13  graydon hoare  <graydon@pobox.com>

	* change_set.{cc,hh}: Implement delta renaming and merging.
	* commands.cc
	(update): Teach about revisions.
	(agraph): Likewise.
	* diff_patch.{cc,hh}: Tidy up interface a bit.
	* database.{cc,hh} (get_revision_ancestry): New helper.
	* file_io.{cc,hh}
	(move_dir): New function.
	(delete_dir_recursive): New function.

2004-09-10  graydon hoare  <graydon@pobox.com>

	* basic_io.{cc,hh}: Move to more "normal" looking
	quoted output.
	* change_set.{cc,hh}: Extend, bugfix.
	* commands.cc (diff): Teach about revisions.
	* revision.{cc,hh}: Extend, bugfix.

2004-09-07  Derek Scherger  <derek@echologic.com>

	subdirectory restrictions

	* file_io.{hh,cc} (find_working_copy): new function
	(absolutify) use fs::current_path
	* work.cc (add_to_options_map): use options.insert to preserve
	previous settings
	* work.hh: add note about MT/options file to header comment
	* lua.{hh,cc} (load_rcfile): renamed from add_rcfile
	* app_state.{cc,hh} (constructor): remove read of MT/options
	(initialize): new methods to find/create working copy
	(set_stdhooks,set_rcfiles,add_rcfile,load_rcfiles,read_options):
	new methods
	(set_database,set_branch,set_signing_key): update for new options
	reading
	* monotone.cc: update help for --norc option
	(cpp_main): move loading of lua hooks to app_state after book
	keeping dir is found
	* commands.cc: all commands call app initialize to relocate to
	working copy directory
	(bookdir_exists,ensure_bookdir) remove
	(setup) new command to create working copy
	* tests/t_subdirs.at: new test
	* testsuite.at: call new setup command to initialize working copy;
	call new test
	(PROBE_NODE): adjust for new checkout requirement that MT dir does
	not exist
	* tests/t_attributes.at: ditto
	* tests/t_cwork.at: ditto
	* tests/t_single_char_filenames.at: ditto
	* tests/t_versions.at: ditto

2004-09-06  graydon hoare  <graydon@pobox.com>

	* Makefile.am: Revise,
	* cert.{cc,hh}: Minor bug fixes.
	* change_set.{cc,hh}
	(apply_path_rearrangement): New variant.
	(read_path_rearrangement): New function.
	(write_path_rearrangement): New function.
	* commands.cc: Partially teach about revisions.
	* database.{cc,hh}: Bug fixes.
	* revision.cc: Print new manifest as hex.
	* schema.sql: Fix typos.
	* update.{cc,hh}: Teach about revisions.

2004-09-06  graydon hoare  <graydon@pobox.com>

	* Makefile.am (unit_tests): Revise.
	* change_set.{cc,hh}: Move accessors to header.
	* constants.cc (netcmd_current_protocol_version): Bump.
	(netcmd_minimum_bytes_to_bother_with_gzip): Expand to 0xfff.
	* database.{cc,hh}: Teach about reverse deltas, bug fixes.
	* diff_patch.{cc,hh}: Remove dead code.
	* merkle_tree.{cc,hh}: Teach about revisions.
	* netsync.cc: Teach about revisions, reverse deltas.
	* packet.{cc,hh}: Likewise.
	* unit_tests.{cc,hh}: Reactivate tests.

2004-09-02  Derek Scherger  <derek@echologic.com>

	* tests/t_restrictions.at: rework and attempt to clean things up a
	bit; add test for bug in restrict_patch_set
	* commands.cc (restrict_patch_set): fix bug in removal of
	restricted adds/dels/moves/deltas

2004-08-28  graydon hoare  <graydon@pobox.com>

	* Makefile.am (unit_tests): Split out working parts.
	* basic_io.{cc,hh}: Minor fixes.
	* cert.{cc,hh}: Fixes, remove major algorithms.
	* revision.{cc,hh}: Rewrite algorithms from cert.cc.
	* change_set.{cc,hh}: Extensive surgery, unit tests.
	* database.{cc,hh}: Minor fixes.
	* file_io.{cc,hh}: Likewise.
	* lua.cc: Likewise.
	* packet.{cc,hh}: Teach about revisions.
	* schema.sql: Drop some optimistic tables.
	* unit_tests.{cc,hh}: Add revision, change_set tests.
	* vocab.cc: Instantiate revision<cert>.
	* work.{cc,hh}: Rewrite in terms of path_rearrangement.

2004-08-17  graydon hoare  <graydon@pobox.com>

	* database.cc: Simplified.
	* schema.sql: Simplified.
	* transforms.cc: Fixed bug.
	* revision.{hh,cc}: Stripped out tid_source.
	* change_set.{cc,hh}: Oops, never committed!

2004-08-16  graydon hoare  <graydon@pobox.com>

	* change_set.{hh,cc}: Simplified, finished i/o.
	* revision.{hh,cc}: Fix to match, redo i/o.
	* basic_io.cc (basic_io::parser::key): Print trailing colon.
	* vocab.hh: Whitespace tweak.

2004-08-09  graydon hoare  <graydon@pobox.com>

	* change_set.{hh,cc}: New files.
	* basic_io.{hh,cc}: New files.
	* predicament.{hh,cc}: New files.
	* revision.{hh,cc}: Break completely, need to fix.
	* diff_patch.{hh,cc}: Minor touchups.
	* lua.{hh,cc}, std_hooks.lua: Model predicaments.
	* Makefile.am: Update.

2004-07-10  graydon hoare  <graydon@pobox.com>

	* lcs.{hh,cc}: Move lcs.hh body into lcs.cc.
	* diff_patch.cc: Modify to compensate.
	* revision.{hh,cc}: New files.
	* Makefile.am: Update
	* patch_set.{hh,cc}: Remove.
	* {cert,database,lua,packets}.{hh,cc}, commands.cc:
	Modify partially (incomplete) to use revisions.
	* manifest.{hh,cc}: Cleanup, remove dead code.
	* schema.sql: Declare new revision tables.
	* schema_migration.cc: Incomplete migrator.
	* {transforms.{hh,cc}, vocab{,_terms}.hh:
	Infrastructure for revisions.

2004-07-20  Derek Scherger  <derek@echologic.com>

	* tests/t_restrictions.at: new test
	* testsuite.at: run it
	* app_state.{cc,hh} (add_restriction, is_restricted): new functions
	* monotone.cc (--include,--exclude): new options
	* commands.cc (restrict_patch_set): new function. called by
	commit, update, status, diff commands

2004-07-05  graydon hoare  <graydon@pobox.com>

	* cert.cc (operator<): Fix wrong ordering of
	fields.

2004-06-07  graydon hoare  <graydon@pobox.com>

	* cryptopp/algebra.cpp:
	* cryptopp/asn.h:
	* cryptopp/hmac.h:
	* cryptopp/iterhash.h:
	* cryptopp/mdc.h:
	* cryptopp/modes.h:
	* cryptopp/osrng.h:
	* cryptopp/pubkey.h:
	* cryptopp/seckey.h:
	* cryptopp/simple.h:
	* cryptopp/smartptr.h:
	* cryptopp/strciphr.cpp:
	* cryptopp/strciphr.h:
	* lcs.hh:
	* lua.cc: Fixes for g++ 3.4 from Michael Scherer.
	* AUTHORS: Mention Michael.

2004-05-28  graydon hoare  <graydon@pobox.com>

	* tests/t_movedel.at: New test.
	* testsuite.at: Call it.
	* diff_patch.cc (adjust_deletes_under_renames): New function.
	(merge3): Use it.

2004-05-27  graydon hoare  <graydon@pobox.com>

	* tests/t_movepatch.at: New test.
	* testsuite.at: Call it.
	* diff_patch.cc (adjust_deltas_under_renames): New function.
	(merge3): Use it.

2004-05-20  graydon hoare  <graydon@pobox.com>

	* NEWS: Note 0.13 release.
	* configure.ac: Bump version number.
	* monotone.spec: Likewise.

2004-05-19  graydon hoare  <graydon@pobox.com>

	* file_io.cc (tilde_expand): Fix fs::path use.

2004-05-18  graydon hoare  <graydon@pobox.com>

	* diff_patch.cc (apply_directory_moves): Fix fs::path use.
	* file_io.cc (write_data_impl): Likewise.
	* packet.cc: Use explicit true/false maps in caches.
	* sanity.cc (dump_buffer): Write to clog (buffered).

2004-05-16  graydon hoare  <graydon@pobox.com>

	* keys.cc (get_passphrase): Reimplement.
	* unix/read_password.c: Remove.
	* {unix,win32}/read_password.cc: Add.
	* constants.{hh,cc} (maxpasswd): New constant.
	* Makefile.am: Teach about platform specific stuff.

2004-05-16  graydon hoare  <graydon@pobox.com>

	* diff_patch.cc (merge2): Don't discard files on one side.
	* std_hooks.lua (merge2_xxdiff_cmd): Specify merge filename.

2004-05-14  Joel Rosdahl  <joel@rosdahl.net>

	* std_hooks.lua (ignore_file): Quote dots in .svn patterns.
	* monotone.texi: Updated ignore_file hook example.

2004-05-13  Nathaniel Smith  <njs@codesourcery.com>

	* commands.cc: Include boost/filesystem/path.hpp,
	boost/filesystem/convenience.hpp.
	(checkout): Make checkout directory an fs::path, not a local_path.

2004-05-13  Nathaniel Smith  <njs@codesourcery.com>

	* testsuite.at (test_hooks.lua): Add a 'test_attr' attribute
	hook.  Add tests t_attributes and t_single_char_filenames.
	* tests/t_attributes.at: New test.
	* tests/t_single_char_filenames.at: New test.
	* manifest.cc (read_manifest_map): Replace ".+" with ".*" to
	support single-character filenames.
	* work.cc (read_work_set): Likewise.
	(read_attr_map): Likewise.

2004-05-13  Nathaniel Smith  <njs@codesourcery.com>

	* monotone.texi (Hook Reference): Update documented default
	definitions of 'merge2' and 'merge3'.

2004-05-12  graydon hoare  <graydon@pobox.com>

	* AUTHORS: Rename Netxx back to netxx. Really, look in
	the manifest; it's been renamed!
	* configure.ac: Remove prg_exec_monitor checks.

2004-05-12  Nathaniel Smith  <njs@pobox.com>

	* AUTHORS: Remove discussion of adns, since we no longer
	distribute it.  Fix capitalization of "Netxx".

2004-05-12  Nathaniel Smith  <njs@pobox.com>

	* std_hooks.lua (merge2): Support xemacs.  Add error message
	if no merge tool is found.
	(merge3): Likewise.  Also add (disabled) hook to use CVS
	'merge' command, as a demonstration of how to.

2004-05-12  graydon hoare  <graydon@pobox.com>

	* std_hooks.lua (get_author): Remove standard definition.
	* monotone.texi: Document change.

2004-05-12  graydon hoare  <graydon@pobox.com>

	* cert.cc (cert_manifest_author_default): Use default signing key
	name for default author, if lua hook fails.

2004-05-12  Joel Rosdahl  <joel@rosdahl.net>

	* file_io.cc (walk_tree): Removed extraneous newline in error
	message.

	* std_hooks.lua (edit_comment): Added missing newline in log
	message template.

	* tests/t_ls_missing.at: New test case.
	* testsuite.at: Added t_ls_missing.at.

2004-05-10  graydon hoare  <graydon@pobox.com>

	* nonce.cc, nonce.hh: New files.
	* Makefile.am: Note new files.
	* lua.cc, lua.hh (hook_get_nonce): New hook.
	* commands.cc (bump): New command.
	* commands.cc: Remove "(file|manifest)" args most places.
	* tests/t_disapprove.at
	* tests/t_genkey.at
	* tests/t_singlenetsync.at
	* tests/t_netsync.at
	* tests/t_persist_phrase.at: Adjust to compensate.
	* monotone.texi, monotone.1: Adjust to compensate.
	* work.cc, work.hh: Constify some arguments.

2004-05-09  graydon hoare  <graydon@pobox.com>

	* diff_patch.cc: Remove recording of file merge ancestry.

2004-05-09  graydon hoare  <graydon@pobox.com>

	* commands.cc (ls_missing): Modify to account for work.

2004-05-09  graydon hoare  <graydon@pobox.com>

	* commands.cc (list missing): New command.
	* monotone.texi, monotone.1: Update to document.

2004-05-08  graydon hoare  <graydon@pobox.com>

	* main.cc: New file encompassing prg_exec_monitor.
	* mkstemp.cc, mkstemp.hh: New portable implementation.
	* lua.cc: Use mkstemp from bundled version.
	* lua/liolib.c: Remove old mkstemp definition.
	* monotone.cc (cpp_main): Remove prg_exec env setting.
	* sanity.cc (sanity::dump_buffer): Dump logbuf to stderr, not stdout.
	* std_hooks.lua (temp_file): Use mkstemp not io.mkstemp.
	* Makefile.am (MOST_SOURCES): Add new files.

2004-05-03  Joel Rosdahl  <joel@rosdahl.net>

	* monotone.texi: Removed extraneous @ftable directive.

2004-05-02  graydon hoare  <graydon@pobox.com>

	* monotone.texi: Add stuff on selectors, new hooks.
	* AUTHORS: Typo fix.
	* configure.ac: Bump version number.

	Release point (v 0.12).

2004-05-02  Joel Rosdahl  <joel@rosdahl.net>

	Made it possible to rename a rename target and to undo a rename.
	I.e.: Given a rename set A -> B, "monotone rename B C" gives the
	rename set A -> C and "monotone rename B A" gives the empty rename
	set.
	* work.cc (visit_file): Implement new behavior.
	* tests/t_rename.at: Added test cases for new behavior.
	* monotone.texi: Note that a rename can be undone.

	Fix bug #8458:
	* file_io.hh, file_io.cc (walk_tree): Added require_existing_path
	parameter.
	* work.cc (build_deletion): Pass new parameter to walk_tree.
	* work.cc (build_rename): Ditto.

	* manifest.cc (build_manifest_map): Fix missing file check for
	i18n paths.

2004-05-01  Joel Rosdahl  <joel@rosdahl.net>

	Fix bug #7220:
	* manifest.cc (build_manifest_map): Handle missing file
	gracefully.

	* file_io.cc (walk_tree): Handle nonexistent file/directory
	gracefully.

2004-04-30  Christof Petig <christof@petig-baender.de>

	* rcs_import.cc (store_trunk_manifest_edge):
		skip ancestry to empty manifest
	* rcs_import.cc (process_branch):
		also follow branches of last/first versions

2004-04-29  graydon hoare  <graydon@pobox.com>

	* configure.ac: Fix up windows probe and bundling checks.
	* netxx/resolve_getaddrinfo.cxx: Local hack for stream addresses.
	* netsync.cc: Report address before listening.

2004-04-29  graydon hoare  <graydon@pobox.com>

	* cert.cc (get_branch_heads): Calculate a "disapproved version"
	attribute which culls a version with only disapproved ancestry
	edges.
	* monotone.texi: Fix some ascii-art diagrams.

2004-04-28  Christof Petig <christof@petig-baender.de>

	* command.cc (heads):
	show date and author certificates for each head

2004-04-28  Christof Petig <christof@petig-baender.de>

	* configure.ac:
	default to using the bundled SQLite

2004-04-28  Christof Petig <christof@petig-baender.de>

	* commands.cc (log):
	support optional file argument to show change log for
	e.g. monotone log [ID] cert.cc

2004-04-26  Christof Petig <christof@petig-baender.de>

	* rcs_import.cc (process branch):
	insert dummy cvs_edge to mark newly added file
	as previously non existant

2004-04-25  Joel Rosdahl  <joel@rosdahl.net>

	* po/stamp-po: Removed since it's generated.
	* std_hooks.lua (ignore_file): Corrected name of Subversion's
	administrative directory.
	* work.hh: Ditto.
	* monotone.texi (Hook Reference): Updated default definition of
	ignore_file.

2004-04-23  Christof Petig <christof@petig-baender.de>

	* rcs_import.cc (build_parent_state, build_child_state):
	remove dying files from manifest
	* rcs_import.cc (cvs_file_edge, note_file_edge):
	calculate state and remember it (alive or dead)

2004-04-23  Christof Petig <christof@petig-baender.de>

	* rcs_import.cc (import_rcs_file_with_cvs):
	do not include dead files in head_manifest

2004-04-22  Christof Petig <christof@petig-baender.de>

	* rcs_file.cc, rcs_file.hh: read and remember 'state' of revision
	* rcs_import.cc: remove Attic/ part from path

2004-04-21  Christof Petig <christof@petig-baender.de>

	* configure.ac: enable use of installed SQLite library

2004-04-20  graydon hoare  <graydon@pobox.com>

	* lua.hh, lua.cc (hook_note_commit): New hook.
	* commands.cc (commit): Call it.

2004-04-19  graydon hoare  <graydon@pobox.com>

	* cert.cc: Make trust messages nicer.
	* merkle_tree.cc: Clarify logging messages.
	* netsync.cc: Reorganize tickers, put client in txn.
	* packet.cc, packet.hh: Teach about constructability.

2004-04-16  graydon hoare  <graydon@pobox.com>

	* netsync.cc (session::extra_manifests): New member.
	(session::analyze_ancestry_graph): Use it.
	* tests/t_singlenetsync.at: New test for single manifest sync.
	* testsuite.at: Call it.

2004-04-14  Tom Tromey  <tromey@redhat.com>

	* rcs_import.cc (import_cvs_repo): Use require_password.
	Include keys.hh.
	* keys.hh (require_password): Declare.
	* keys.cc (require_password): New function.

2004-04-13  Tom Tromey  <tromey@redhat.com>

	* monotone.texi: Typo fixes.

2004-04-10  graydon hoare  <graydon@pobox.com>

	* netsync.cc: Minor bug fixes.

2004-04-10  graydon hoare  <graydon@pobox.com>

	* database.{cc,hh}:
	* commands.{cc,hh}:
	* lua.{cc,hh}:
	* std_hooks.lua:
	* vocab_terms.hh:
	Implement first cut at selectors.

2004-04-10  graydon hoare  <graydon@pobox.com>

	* cert.cc (operator<): Include name in compare.
	(operator==): Likewise.
	* packet.cc: Include shared_ptr.
	* rcs_file.cc: Rewrite by hand, no spirit.
	* rcs_import.cc: Change ticker names a bit.

2004-04-09  graydon hoare  <graydon@pobox.com>

	* app_state.cc: Fix a couple file path constructions.
	* file_io.cc (book_keeping_file): Make one variant static.
	* manifest.cc: Remove some dead code in walkers.
	* work.cc: Ditto.
	* rcs_file.cc: fcntl fix from Paul Snively for OSX.

2004-04-09  graydon hoare  <graydon@pobox.com>

	* file_io.cc: Fix boost filesystem "." and ".." breakage.
	* lua.cc: Fix format of log entry.
	* monotone.cc: Log locale settings on startup.
	* sanity.cc: Dump prefix on --verbose activation.
	* testsuite/t_i18n_file.at: Fix autotest LANG breakage.
	* testsuite/t_null.at: Account for chatter with --verbose.

2004-04-09  graydon hoare  <graydon@pobox.com>

	* configure.ac: Comment out check for sse2,
	set bundling to true by default.
	* INSTALL: describe changes to bundling.
	* Makefile.am: Remove vestiges of depot.

2004-04-07  graydon hoare  <graydon@pobox.com>

	* adns/*:
	* network.{cc,hh}:
	* proto_machine.{cc,hh}:
	* {http,smtp,nntp}_tasks.{cc,hh}:
	* tests/t_{http,smtp,nntp,proxy}.at:
	* url.{cc,hh}:
	* depot.cc:
	Delete files.
	* commands.cc:
	* lua.{cc,hh}:
	* database.{cc,hh}: Remove network/queue stuff.
	* configure.ac:
	* constants.{cc,hh}:
	* tests/t_{netsync,singlecvs,cvsimport}.at:
	* testsuite.at:
	* transforms.{cc,hh}:
	* unit_tests.{cc,hh}:
	* vocab_terms.hh:
	* vocab.{cc,hh}:
	* Makefile.am: Adjust for deletions.
	* app_state.hh: Cleanup.
	* monotone.texi: Fix some typos.
	* packet.{cc,hh}: Implement database ordering.
	* netsync.cc: Massage to use new packet logic.
	* commands.cc:
	* std_hooks.lua: Add initial selector stuff.

2004-03-29  graydon hoare  <graydon@pobox.com>

	* monotone.spec: Update for 0.11 release.

	Release point (v 0.11).

2004-03-29  graydon hoare  <graydon@pobox.com>

	* Makefile.am (DISTCHECK_CONFIGURE_FLAGS): Set.
	* commands.cc: Tidy up / narrow output width.
	* patch_set.cc: Likewise.
	* monotone.texi: Cleanups for PDF generation.

2004-03-28  graydon hoare  <graydon@pobox.com>

	* NEWS: Mention 0.11 release.
	* AUTHORS: Mention Robert.

2004-03-28  Robert Bihlmeyer  <robbe+mt@orcus.priv.at>

	* file_io.cc (walk_tree_recursive): Ignore broken symlinks.

2004-03-27  graydon hoare  <graydon@pobox.com>

	* monotone.texi: Flesh out netsync stuff, remove old network stuff.
	* monotone.1: Likewise.

2004-03-27  Robert Helgesson  <rycee@home.se>

	* Makefile.am:
	* configure.ac:
	* database.cc:
	* depot.cc:
	* lua.cc:
	* network.cc:
	* schema_migration.cc: Bundled library switch logic.

2004-03-27  graydon hoare  <graydon@pobox.com>

	* depot.cc (dump): Implement.
	* tests/t_http.at, test/t_proxy.at: Use "depot.cgi dump" rather than sqlite.
	* sqlite/pager.h: Change page size.
	* README: Massage slightly.
	* INSTALL: Write real installation instructions.
	* Makefile.am: Include build of "one big page" docs.
	* boost/circular_buffer_base.hpp: Another boost version insulation fix.
	* vocab.cc (verify): Normalize local_path's during verification on boost 1.31.0.
	* monotone.texi: Rip out some of the pre-netsync networking docs.

2004-03-24  graydon hoare  <graydon@pobox.com>

	* boost/circular_buffer_base.hpp: Boost version insulation.
	* cert.cc, cert.hh, commands.cc: Differentiate "unknown" keys from "bad".
	* xdelta.cc, proto_machine.cc: Fix boost version insulation.

2004-03-24  graydon hoare  <graydon@pobox.com>

	* rcs_import.cc (import_substates): Filter by branch.
	* xdelta.cc: Minor bits of insulation.

2004-03-24  graydon hoare  <graydon@pobox.com>

	* AUTHORS: Mention Robert.
	* configure.ac: Enable sse2 stuff.
	* monotone.spec: Adjust CFLAGS and CXXFLAGS
	* monotone.texi (Network Service): Expand a bit.

2004-03-24  Robert Helgesson  <rycee@home.se>

	* commands.cc:
	* http_tasks.cc:
	* lua.cc:
	* manifest.cc:
	* netsync.cc:
	* nntp_tasks.cc:
	* proto_machine.cc:
	* work.cc:
	* xdelta.cc:
	Portability fixes for boost 1.31.0

2004-03-22  graydon hoare  <graydon@pobox.com>

	* cryptopp/integer.cpp, integer.h: Enable SSE2 multiply code.
	* database.cc, database.hh, certs.cc: Speed up 'heads'.

2004-03-21  graydon hoare  <graydon@pobox.com>

	* lcs.hh, sanity.hh: Minor performance tweaks.

2004-03-20  graydon hoare  <graydon@pobox.com>

	* rcs_import.cc: Teach how to aggregate branches.
	* monotone.texi: Start section on netsync.

2004-03-20  Olivier Andrieu  <oliv__a@users.sourceforge.net>

	* commands.cc (log): Show tags in log.
	* AUTHORS: Mention Olivier.

2004-03-17  Nathan Myers  <ncm@cantrip.org>

	* boost/circular_buffer.hpp:
	* commands.cc:
	* cryptopp/fltrimpl.h:
	* cryptopp/iterhash.cpp:
	* quick_alloc.hh:
	Fixes for gcc 3.4 compat and warnings.

2004-03-17  graydon hoare  <graydon@pobox.com>
	* cryptopp/config.h: Fix for gcc aliasing optimization error.
	* rcs_import.cc (cvs_history::note_file_edge):
	Fix for first changelog import bug (#5813).

2004-03-15  graydon hoare  <graydon@pobox.com>

	* rcs_import.cc: Import lone versions properly.
	* tests/t_singlecvs.at: New test for it.
	* testsuite.at: Call it.

2004-03-14  graydon hoare  <graydon@pobox.com>

	* commands.cc (diff): Show added files too.
	* monotone.texi: Fix typo.

2004-03-08  graydon hoare  <graydon@pobox.com>

	* netsync.cc (analyze_manifest_edge): Fix broken formatter.

2004-03-07  graydon hoare  <graydon@pobox.com>

	* Makefile.am (BOOST_SANDBOX_SOURCES): Remove boost::socket entries.
	(NETXX_SOURCES): Predicate on IP6 support in OS (from Paul Snively).
	* boost/socket/*.[hc]pp: Remove.
	* boost/io/streambuf_wrapping.hpp: Remove.
	* AUTHORS: Remove copyright notice for boost::socket.
	* acinclude.m4 (ACX_PTHREAD): Add.
	* network.cc: Replace boost::socket machinery with Netxx.
	* network.hh (open_connection): Remove prototype, static function.
	* sanity.hh, sanity.cc: Make log formatters give file:line coords,
	throw log offending coordinate if formatting fails.

2004-03-07  graydon hoare  <graydon@pobox.com>

	* sqlite/date.c, sqlite/vdbeInt.h, sqlite/vdbeaux.c: Add.
	* sqlite/*.c: Upgrade to 2.8.12.
	* Makefile.am: Update to mention new files.
	* cert.cc
	(expand_ancestors)
	(expand_dominators): Resize child bitmaps to cover parent.

2004-03-06  graydon hoare  <graydon@pobox.com>

	* netsync.cc (get_root_prefix): Fix from Paul Snively
	to fix static initialization order on mac OSX.
	* montone.texi: Typo fix from Anders Petersson.
	* *.cc: Move all function defs into column 0.

2004-03-04  graydon hoare  <graydon@pobox.com>

	* std_hooks.lua: Fix merger execution pessimism.

2004-03-04  graydon hoare  <graydon@pobox.com>

	* adler32.hh: Modify to use u8.
	* depot.cc, netcmd.cc, xdelta.cc: Modify to use u8.
	* netio.hh, numeric_vocab.hh (widen): Move between headers.
	* netsync.cc: Correct role-assumption bugs.
	* schema_migration.cc: Strip whitespace in sha1.
	(changes received from Christof Petig)

2004-03-01  graydon hoare  <graydon@pobox.com>

	* commands.cc: Handle anonymous pulling.
	* netsync.cc: Ditto.

	Release point (v 0.10).

2004-03-01  graydon hoare  <graydon@pobox.com>

	* NEWS: Mention impending 0.10 release.
	* cert.cc, cert.hh: Bug fixes, implement trust function, QA stuff.
	* commands.cc: Tweak disapprove, approve, testresult, push, pull.
	* configure.ac: Bump version number.
	* cryptopp/rng.h, cryptopp/rng.cpp
	(MaurerRandomnessTest): Fix bitrot.
	* keys.cc: Add Maurer PRNG randomness test.
	* lua.cc, lua.hh: Add trust, testresult, anonymous netsync hooks.
	* monotone.1: Update to follow changes to commands.
	* monotone.texi: Include QA section, adjust some UI drift, clarify
	reserved cert names, document new hooks and commands.
	* netcmd.hh, netcmd.cc: Add anonymous, error commands; fix bugs.
	* netsync.cc: Process new commands, factor server loop a bit.
	* std_hooks.lua: Add new hook defaults, factor mergers.
	* tests/t_netsync.at: Check SHA1 of each edge.
	* tests/t_null.at: Call with --norc to skip ~/.monotonerc
	* tests/t_update.at: Fix glaring error.
	* tests/t_disapprove.at, tests/t_testresult.at: New tests.
	* testsuite.at: Call them.
	* ui.cc (sanitize): Clean escape chars from output (optional?)
	* update.cc: Rewrite entirely in terms of new QA definitions.

2004-02-24  graydon hoare  <graydon@pobox.com>

	* commands.cc (ls_keys): Write key hash codes.
	* constands.cc (netsync_timeout_seconds): Up to 120.
	* netsync.cc: Fix a bunch of bugs.
	* patch_set.cc (manifests_to_patch_set): Fix bug in overload
	default construction.

2004-02-22  graydon hoare  <graydon@pobox.com>

	* patch_set.cc, patch_set.hh: Parameterize yet further.
	* netsync.cc: Fix a lot of bugs, add manifest and file grovelling.
	* tests/t_netsync.at: A new test (which runs!)
	* testsuite.at: Call it.

2004-02-20  graydon hoare  <graydon@pobox.com>

	* cert.cc, cert.hh, key.cc, key.hh, database.cc, database.hh:
	Add lots of little netsync support routines.
	* commands.cc (rebuild): Rehash everything too.
	* constants.cc (netcmd_minsz): Recalculate.
	* cryptopp/osrng.cpp (NonblockingRng::GenerateBlock): Handle
	/dev/urandom a bit better.
	* netcmd.cc, netcmd.hh: Remove describe cmds, add nonexistant cmd.
	* netio.hh: Add uleb128 stuff.
	* xdelta.cc: Add randomizing unit test suite.
	* diff_patch.cc: Remove commented-out dead line-merger code.
	* merkle_tree.cc: Fix various bugs.
	* netcmd.cc: Switch everything over to uleb128s.
	* netsync.cc: Implement lots of missing stuff.

2004-02-09  graydon hoare  <graydon@pobox.com>

	* netsync.cc (ROOT_PREFIX): New variable.
	* commands.cc (merkle): New command.

2004-02-09  Ben Elliston  <bje@wasabisystems.com>

	* monotone.texi: Spelling corrections.

2004-02-09  graydon hoare  <graydon@pobox.com>

	* database.cc, database.hh
	(get_version_size)
	(get_file_version_size)
	(get_manifest_version_size): New functions.
	* xdelta.cc, xdelta.hh (measure_delta_target_size): New function.
	* merkle_tree.cc, merkle_tree.hh, netcmd.cc, netcmd.hh:
	Cleanup and typesafety.
	* netsync.cc: Cleanup, typesafety, implement refine phase.

2004-02-01  graydon hoare  <graydon@pobox.com>

	* netsync.cc: Remove a lot of stuff, implement auth phase.
	* constants.cc, constants.hh: Move constants from netsync.cc.
	* netcmd.cc, netcmd.hh: Split out of netsync.cc.
	* merkle_tree.cc, merkle_tree.hh: Likewise.
	* numeric_vocab.hh: New header.
	* adler32.hh: include numeric_vocab.hh.
	* netio.hh: Likewise.
	* unit_tests.cc, unit_tests.hh: Update.
	* Makefile.am: Likewise.
	* commands.cc: Guess signing key for auth phase.
	* database.cc, database.hh (public_key_exists)
	(get_pubkey): New functions based on key hashes.

2004-01-31  graydon hoare  <graydon@pobox.com>

	* Netxx/*: New files.
	* AUTHORS: Mention Netxx.
	* Makefile.am: Mention Netxx and netsync.{cc,hh}
	* adler32.hh: Delegate typedefs to boost.
	* cert.hh, cert.cc (cert_hash_code): New function.
	* commands.cc (find_oldest_ancestors): Block cycles.
	(netsync): New command.
	* database.cc, database.hh (schema): Update.
	(put_key): Calculate key hash on the fly.
	(put_cert): Likewise.
	(merkle_node_exists)
	(get_merkle_node)
	(put_merkle_node)
	(erase_merkle_nodes): New functions.
	* keys.hh, keys.cc (key_hash_code): New function.
	* lua.cc, lua.hh
	(hook_get_netsync_read_permitted)
	(hook_get_netsync_write_permitted): New hooks.
	* monotone.spec: Update for FC1 info conventions.
	* monotone.texi (Quality Assurance): New section.
	* netsync.cc, netsync.hh: New files, preliminary
	netsync infrastructure. Command bodies still missing.
	* schema.sql: Add intrinsic key and cert hashes, merkle nodes.
	* schema_migration.cc: Add code to migrate to new schema.
	* unit_tests.cc: Handle command-line args to limit test set.
	* vocab_terms.hh: Add merkle and prefix as new terms.

2004-01-13  Nathaniel Smith  <njs@codesourcery.com>

	* idna/idn-int.h: Remove (generated by configure).

2004-01-13  Nathaniel Smith  <njs@codesourcery.com>

	* configure.ac: Switch "if" and "else" branches in pthreads
	checks.

2004-01-12  Nathaniel Smith  <njs@codesourcery.com>

	* configure.ac: Remove check for -lpthread.
	Add check for pthread_mutex_lock and ACX_PTHREAD.
	* m4/acx_pthread.m4: New file.

2004-01-07  graydon hoare  <graydon@pobox.com>

	* Makefile.am:
	* po/POTFILES.in:
	* po/monotone.pot: Minor tweaks for distclean.
	* adns/config.h:
	* boost/socket/src/interface.cpp:
	* boost/socket/src/ip4/address.cpp:
	* boost/socket/src/ip4/protocol.cpp: OSX portability.
	* AUTHORS: Mention new contributors.
	* monotone.texi (Hook Reference): Document i18n hooks.

	Release point (v 0.9).

2004-01-07  graydon hoare  <graydon@pobox.com>

	* cert.cc (ensure_parents_loaded)
	(expand_dominators)
	(expand_ancestors)
	(find_intersecting_node): New functions.
	(find_common_ancestor): Reimplement in terms of dominator
	and ancestor bitset intersection.

2004-01-05  Christof Petig <christof@petig-baender.de>

	* vocab.cc (verify<local_path>) Fix use of val() / iterator.
	* constants.cc (illegal_path_bytes): NUL-terminate.

2004-01-02  graydon hoare  <graydon@pobox.com>

	* diff_patch.cc (normalize_extents): Improve to handle an odd case.
	* tests/t_fmerge.at: New test, to test it.
	* commands.cc (fload, fmerge): Permanently enable, for test.
	* testsuite.at: Call new test.

2004-01-01  graydon hoare  <graydon@pobox.com>

	* file_io.hh, file_io.cc (read_localized_data, write_localized_data):
	New functions
	* commands.cc, manifest.cc, transforms.cc: Use them.
	* monotone.texi: Minor update to i18n docs.
	* lua.hh, lua.cc (hook_get_linesep_conv, hook_get_charset_conv):
	New hooks.
	* acinclude.m4: Move AX_CREATE_STDINT_H in here.
	* po/monotone.pot: Regenerate.
	* NEWS, configure.ac: Prep for 0.9 release.

2003-12-30  graydon hoare  <graydon@pobox.com>

	* file_io.hh, file_io.cc (mkpath): New function.
	* commands.cc, database.cc, diff_patch.cc, file_io.cc,
	lua.cc, vocab.cc, work.cc: Use it.
	* constants.cc (illegal_path_bytes_arr): Remove leading null.
	* monotone.texi: Include i18n docs.
	* tests/t_i18n_file.at: Check colon in filename.

2003-12-29  graydon hoare  <graydon@pobox.com>

	* file_io.cc: Localize names before touching fs.
	* lua.hh, lua.cc (hook_get_system_charset): Remove useless fn.
	* test_hooks.lua: Likewise.
	* monotone.cc, transforms.cc, transforms.hh:
	Remove lua from system charset conv.
	* tests/t_i18n_file.at: New test.
	* testsuite.at: Call it.

2003-12-28  graydon hoare  <graydon@pobox.com>

	* app_state.cc, app_state.hh: Massage to use i18n vocab.
	* cert.cc, commands.cc, commands.hh, rcs_import.cc,
	update.cc, update.hh, url.cc, url.hh: Likewise.

	* work.cc, work.hh: --> Likewise, and break file format! <--

	* constants.hh, constants.cc (legal_ace_bytes): New constant.
	* vocab.cc (verify<ace>): Use it.
	(verify<urlenc>) New function.
	* vocab_terms.hh (ace, urlenc, utf8): New terms.
	* transforms.hh, transforms.cc: Use them.
	* monotone.cc (utf8_argv): Charconv argv.
	* network.hh, network.cc: Use url.{hh,cc}.

2003-12-28  graydon hoare  <graydon@pobox.com>

	* constants.hh, constants.cc (idlen): New constant.
	* commands.cc, vocab.cc: Use it.
	* manifest.cc (read_manifest_map): Tighten up regex.
	* packet.cc: Likewise.
	* transforms.cc (uppercase)
	(lowercase): Rewrite.
	(utf8_to_urlenc)
	(urlenc_to_utf8)
	(internalize_url)
	(internalize_cert_name)
	(internalize_rsa_keypair_id)
	(externalize_url)
	(externalize_cert_name)
	(externalize_rsa_keypair_id): New functions.
	* url.hh, url.cc (parse_utf8_url): New function.

2003-12-20  graydon hoare  <graydon@pobox.com>

	* diff_patch.cc (normalize_extents): New function.
	(merge_via_edit_scripts): Use it.

2003-12-19  graydon hoare  <graydon@pobox.com>

	[net.venge.monotone.i18n branch]

	* idna/*.[ch]: New files.
	* po/*: New files.
	* url.cc, url.hh, constants.cc: New files.
	* Makefile.am, configure.ac: Various fiddling for gettext.
	* lua.hh, lua.cc (hook_get_system_charset): New hook.
	(hook_get_system_linesep): New hook.
	* transforms.hh, transforms.cc
	(charset_convert)
	(system_to_utf8)
	(utf8_to_system)
	(ace_to_utf8)
	(utf8_to_ace)
	(line_end_convert): New functions.
	* vocab.cc: Refine constraints.
	* vocab_terms.hh (external): New atomic type.
	* monotone.cc (cpp_main): Initialize gettext.
	* sanity.hh (F): Call gettext() on format strings.
	* commands.cc, depot.cc, database.cc, http_tasks.cc, keys.cc,
	network.cc, rcs_import.cc, sanity.cc, mac.hh : Update to use
	'constants::' namespace.
	* config.h.in: Remove.
	* commands.cc: Various formatting cleanups.
	* unit_tests.cc, unit_tests.hh: Connect to url tests.

2003-12-19  graydon hoare  <graydon@pobox.com>

	* diff_patch.cc (merge3): Skip patches to deleted files.

2003-12-16  graydon hoare  <graydon@pobox.com>

	* commands.cc (ls_ignored, ignored_itemizer): Fold in as subcases of unknown.

2003-12-16  graydon hoare  <graydon@pobox.com>

	* lua.cc (working_copy_rcfilename): MT/monotonerc not MT/.monotonerc.

2003-12-16  graydon hoare  <graydon@pobox.com>

	* lua.hh, lua.cc (working_copy_rcfilename): New function.
	* monotone.cc: Add working copy rcfiles.
	* commands.cc (ls_unknown, unknown_itemizer): Skip ignored files.

2003-12-16  graydon hoare  <graydon@pobox.com>

	* file_io.cc (walk_tree_recursive): continue on book-keeping file.

2003-12-15  graydon hoare  <graydon@pobox.com>

	* tests/t_unidiff.at, t_unidiff2.at: Check for mimencode.

2003-12-15  graydon hoare  <graydon@pobox.com>

	* configure.ac: Add --enable-static-boost.
	* Makefile.am: Likewise.
	* AUTHORS: Mention new contributors.

2003-12-14  Lorenzo Campedelli <lorenzo.campedelli@libero.it>

	* work.cc (add_to_attr_map): Finish change to attr map format.

2003-12-10  Tom Tromey  <tromey@redhat.com>

	* commands.cc (checkout): Give better error message if branch is
	empty.

2003-12-07  Eric Kidd  <eric.kidd@pobox.com>

	* commands.cc (agraph): Handle repositories with a single version.
	* database.cc (get_head_candidates): Handle heads with no ancestors.
	* cert.cc (get_branch_heads): Handle heads with no ancestors.

2003-12-06  Eric Kidd  <eric.kidd@pobox.com>

	* update.hh, update.cc (pick_update_target): Return current
	version if no better update candidates available.
	* update.cc (pick_update_target): Always do branch filtering.
	* commands.cc (update): Notice when we're already up-to-date.
	* commands.cc (propagate): Assign branch name correctly when merging.

2003-12-05  graydon hoare  <graydon@pobox.com>

	* lcs.hh (edit_script): New entry point.
	* diff_patch.cc: Rewrite merge in terms of edit scripts.
	* network.cc (post_queued_blobs_to_network): Tidy up transient
	failure message.
	* randomfile.hh: Prohibit deletes on end of chunks.
	* sanity.cc: EOL-terminate truncated long lines.

2003-12-02  graydon hoare  <graydon@pobox.com>

	* database.cc, database.hh (reverse_queue): Copy constructor.
	* std_hooks.lua (merge3): Remove afile, not ancestor.
	* monotone.cc: Remove debugging message.
	* ui.cc (finish_ticking): Set last_write_was_a_tick to false.

2003-12-01  graydon hoare  <graydon@pobox.com>

	* app_state.hh, app_state.cc (set_signing_key): New fn, persist key.
	* monotone.cc (cpp_main): Permit commuting the --help argument around.

2003-11-30  graydon hoare  <graydon@pobox.com>

	* network.cc (post_queued_blobs_to_network): Fail when posted_ok is false.
	* database.cc (initialize): Fail when -journal file exists.
	* keys.cc (make_signature): Nicer message when privkey decrypt fails.

2003-11-29  Tom Tromey  <tromey@redhat.com>

	* rcs_import.cc (store_auxiliary_certs): Renamed to fix typo.
	Updated all callers.

	* http_tasks.cc (check_received_bytes): Allow "-" as well.
	* depot.cc (execute_post_query): Allow "-" as well.

2003-11-28  Tom Tromey  <tromey@redhat.com>

	* http_tasks.cc (check_received_bytes): Allow "-" as well.
	* depot.cc (execute_post_query): Allow "-" as well.

2003-11-28  graydon hoare  <graydon@pobox.com>

	* cert.cc: Various speedups.
	* cycle_detector.hh (edge_makes_cycle): Use visited set, too.
	* database.hh, database.cc (get_head_candidates): New, complex query.
	* keys.hh, keys.cc (check_signature): Cache verifiers.
	* sqlite/os.c (sqliteOsRandomSeed): Harmless valgrind purification.
	* tests/t_fork.at, tests/t_merge.at: Ignore stderr chatter on 'heads'.

2003-11-27  graydon hoare  <graydon@pobox.com>

	* Makefile.am (AM_LDFLAGS): No more -static, sigh.
	* cert.cc (find_relevant_edges): Keep dynamic-programming caches.
	(calculate_renames_recursive): Likewise.
	* cert.cc, cert.hh (rename_edge): Add constructor, copy constructor.
	* commands.cc (list certs): Note rename certs are binary.

2003-11-24  graydon hoare  <graydon@pobox.com>

	* network.cc: Continue fetch, post loops even if one target has
	an exception.

2003-11-24  graydon hoare  <graydon@pobox.com>

	* database.hh, database.cc (delete_posting): Change to take queue
	sequence numbers.
	* commands.cc (queue): Use new API.
	* network.cc (post_queued_blobs_to_network): Use new API.

2003-11-24  graydon hoare  <graydon@pobox.com>

	* std_hooks.lua (get_http_proxy): Return nil when no ENV var.
	* monotone.texi (get_http_proxY): Document change.

2003-11-24  graydon hoare  <graydon@pobox.com>

	* tests/t_proxy.at: Add a test for proxying with tinyproxy.
	* testsuite.at: Call it.
	* lua.cc: Fix dumb error breaking proxying.
	* network.cc: Be verbose about proxying.

2003-11-23  graydon hoare  <graydon@pobox.com>

	* http_tasks.cc (read_chunk): Tolerate 0x20* after chunk len.

2003-11-23  graydon hoare  <graydon@pobox.com>

	* network.cc: Make more informative error policy.
	* boost/socket/socketstream.hpp: Pass SocketType to streambuf template.
	* boost/socket/src/default_socket_impl.cpp: Translate EINTR.

2003-11-22  graydon hoare  <graydon@pobox.com>

	* lua.cc, lua.hh (hook_get_http_proxy): New hook.
	* std_hooks.lua (get_http_proxy): Default uses HTTP_PROXY.
	(get_connect_addr): Undefine, it's for tunnels alone now.
	* network.cc: Use new hook.
	* http_tasks.hh, http_tasks.cc: Teach about proxies (sigh).
	* monotone.texi: Document new hooks.

2003-11-22  graydon hoare  <graydon@pobox.com>

	* lua.cc, lua.hh (hook_get_connect_addr): New hook.
	* std_hooks.lua (get_connect_addr): Default uses HTTP_PROXY.
	* network.cc, network.hh: Use new hook.
	* http_tasks.cc: Teach about HTTP/1.1.
	* cert.cc (bogus_cert_p): Fix UI ugly.

2003-11-21  graydon hoare  <graydon@pobox.com>

	* constants.hh (postsz): New constant for suggested post size.
	* database.cc, database.hh (queue*): Change db API slightly.
	* commands.cc (queue): Adjust to changed db API.
	* network.cc (post_queued_blobs_to_network): Switch to doing
	incremental posts.
	* cert.cc (write_rename_edge, read_rename_edge): Put files on
	separate lines to accomodate future i18n work.
	* work.cc (add_to_attr_map, write_attr_map): Reorder fields to
	accomodate future i18n work.
	* monotone.texi: Document it.
	* configure.ac, NEWS: Mention 0.8 release.

	Release point (v 0.8).

2003-11-16  Tom Tromey  <tromey@redhat.com>

	* missing: Removed generated file.

2003-11-14  graydon hoare  <graydon@pobox.com>

	* commands.cc (vcheck): Add.
	* cert.cc, cert.hh (cert_manifest_vcheck): Add.
	(check_manifest_vcheck): Add.
	(calculate_vcheck_mac): Add.
	* constants.hh (vchecklen): New constant.
	* mac.hh: Re-add.
	* monotone.texi (Hash Integrity): New section.
	* monotone.1: Document vcheck.

2003-11-14  graydon hoare  <graydon@pobox.com>

	* database.cc, database.hh (reverse_queue): New class.
	(compute_older_version): New functions.
	(get_manifest_delta): Remove.
	* network.cc, network.hh (queue_blob_for_network): Remove.
	* packet.cc, packet.hh (queueing_packet_writer): Change UI,
	write to queue directly, accept optional<reverse_queue>.
	* cert.cc (write_paths_recursive): Rewrite to use constant
	memory.
	* commands.cc (queue, queue_edge_for_target_ancestor):
	Install optional<reverse_queue> in qpw.
	* tests/t_cross.at: Ignore new UI chatter.
	* monotone.texi (Transmitting Changes): Change UI output.

2003-11-13  graydon hoare  <graydon@pobox.com>

	* Makefile.am (AUTOMAKE_OPTIONS): Require 1.7.1
	* commands.cc (addtree): Wrap in transaction guard.
	* database.cc, database.hh (manifest_delta_exists): Add.
	(get_manifest_delta): Add.
	* cert.cc (write_paths_recursive): Use partial deltas.
	* manifest.cc, manifest.hh (read_manifest_map): New variant.
	* patch_set.cc, patch_set.hh (patch_set): Add map_new, map_old
	fields.
	(manifests_to_patch_set) Store new field.
	(patch_set_to_packets) Don't read manifest versions from db.
	* std_hooks.lua (ignore_file): ignore .a, .so, .lo, .la, ~ files.
	* tests/t_cvsimport.at: New test.
	* testsuite.at: Call it.

2003-11-10  graydon hoare  <graydon@pobox.com>

	* commands.cc (find_oldest_ancestors): New function.
	(queue): New "addtree" subcommand.
	* monotone.texi: Document it.
	* monotone.1: Document it.

2003-11-10  graydon hoare  <graydon@pobox.com>

	* file_io.cc (walk_tree_recursive): Ignore MT/

2003-11-09  graydon hoare  <graydon@pobox.com>

	* database.cc (dump, load): Implement.
	* commands.cc (db): Call db.dump, load.
	* cycle_detector.hh: Skip when no in-edge on src.
	* monotone.texi: Document dump and load, add some
	special sections.
	* monotone.1: Mention dump and load.

2003-11-09  graydon hoare  <graydon@pobox.com>

	* rcs_file.hh (rcs_symbol): New structure.
	* rcs_file.cc (symbol): New rule.
	* rcs_import.cc (find_branch_for_version): New function.
	(cvs_key::branch): New field.
	(store_auxilliary_certs): Cert branch tag.
	* cycle_detector.hh: Fix bugs, don't use quick_alloc.
	* commands.cc (checkout): Add --branch based version.
	* monotone.texi: Document new command variant.
	* monotone.1: Ditto.

2003-11-09  graydon hoare  <graydon@pobox.com>

	* quick_alloc.hh: New file.
	* Makefile.am: Add it.
	* cycle_detector.hh: Rewrite.
	* manifest.hh: Use quick_alloc.
	* vocab.cc: Relax path name requirements a bit.
	* sqlite/sqliteInt.h: Up size of row to 16mb.

2003-11-02  graydon hoare  <graydon@pobox.com>

	* commands.cc (post): Post everything if no URL given; don't base
	decision off branch name presence.
	* app_state.cc, monotone.cc, file_io.cc, file_io.hh: Support
	absolutifying args.
	* lua.hh, lua.cc, std_hooks.lua (hook_get_mail_hostname): New hook.
	* monotone.texi: Document it.
	* monotone.texi, monotone.1: Minor corrections, new sections.
	* monotone.cc: Don't look in $ENV at all.
	* network.cc: Correct MX logic.
	* nntp_tasks.cc, smtp_tasks.cc: Separate postlines state.
	* smtp_tasks.cc: Correct some SMTP logic.
	* configure.ac, NEWS: Mention 0.7 release.

	Release point (v 0.7).

2003-11-01  graydon hoare  <graydon@pobox.com>

	* http_tasks.cc: Drop extra leading slashes in HTTP messages.

2003-10-31  graydon hoare  <graydon@pobox.com>

	* commands.cc, database.cc, database.hh, lua.cc, lua.hh,
	network.cc, network.hh, packet.cc, packet.hh, schema.sql,
	schema_migration.cc, tests/t_http.at, tests/t_nntp.at, vocab.cc:
	Eliminate "groupname", use lone URL.
	* monotone.texi: Update to cover new URL rules.
	* network.cc, network.hh, lua.cc, lua.hh, smtp_tasks.cc:
	Implement "mailto" URLs.
	* tests/t_smtp.at: New test.
	* testsuite.at: Call it.

2003-10-31  graydon hoare  <graydon@pobox.com>

	* patch_set.cc (manifests_to_patch_set): Second form with explicit renames.
	(manifests_to_patch_set): Split edit+rename events when we see them.
	* commands.cc (status, commit): Include explicit rename set.
	* diff_patch.cc (merge3): Accept edit+rename events split by patch_set.cc.
	* smtp_tasks.hh, smtp_tasks.cc: New files.
	* nntp_machine.hh, nntp_machine.cc: Rename to proto_machine.{hh,cc} (woo!)
	* nntp_tasks.cc: Adjust to use proto_ prefix in various places.
	* proto_machine.cc (read_line): get() into streambuf.
	* Makefile.am: Cover renames and adds.

2003-10-31  graydon hoare  <graydon@pobox.com>

	* diff_patch.cc (merge3): Extract renames.
	* commands.cc (calculate_new_manifest_map): Extract renames.
	(try_one_merge): Extract renames, propagate to merge target.
	(commit): Extract renames, propagate to commit target.
	* cert.cc (calculate_renames_recursive): Fix wrong logic.
	(find_common_ancestor_recursive): Stall advances at top of graph.
	* patch_set.cc: (manifests_to_patch_set): Teach about historical
	renames.
	* tests/t_erename.at: New test for edit+rename events.
	* testsuite.at: Call t_erename.at.

2003-10-30  graydon hoare  <graydon@pobox.com>

	* patch_set.cc (operator<): s/a/b/ in a few places, yikes!
	* cert.cc: Add machinery for rename edge certs.
	* commands.cc: Call diff(manifest,manifest) directly.
	* tests/t_nntp.at: Kill tcpserver DNS lookups on nntp test.
	* network.cc (parse_url): Character class typo fix, from
	Johannes Winkelmann.
	* app_state.hh, cert.hh, commands.hh, cycle_detector.hh,
	database.hh, diff_patch.cc, diff_patch.hh, http_tasks.hh,
	interner.hh, keys.hh, lua.hh, manifest.hh, network.hh,
	nntp_machine.hh, nntp_tasks.hh, packet.hh, patch_set.hh,
	transforms.hh, update.hh, vocab.hh, work.hh, xdelta.hh:
	fix use of std:: prefix / "using namespace" pollution.

2003-10-27  graydon hoare  <graydon@pobox.com>

	* lua/liolib.c (io_mkstemp): Portability fix
	from Ian Main.
	* xdelta.cc,hh (compute_delta): New manifest-specific variant.
	* transforms.cc,hh (diff): Same.
	* rcs_import.cc: Various speedups to cvs import.

2003-10-26  graydon hoare  <graydon@pobox.com>

	* cert.cc (get_parents): New function.
	(write_paths_recursive): New function.
	(write_ancestry_paths): New function.
	* cert.hh (write_ancestry_paths): Declare.
	* commands.cc (queue_edge_for_target_ancestor):
	Call write_ancestry_paths for "reposting" queue
	strategy.

2003-10-25  graydon hoare  <graydon@pobox.com>

	* commands.cc (log): Skip looking inside nonexistent
	manifests for file comments.

2003-10-24  graydon hoare  <graydon@pobox.com>

	* adns/*.c, adns/*.h: Import adns library.
	* Makefile.am: Update to build adns into lib3rdparty.a.
	* AUTHORS: Mention adns.
	* network.cc: Call adns functions, not gethostbyname.

2003-10-20  Nathaniel Smith  <njs@codesourcery.com>

	* patch_set.cc (patch_set_to_text_summary): Give more detailed
	output.
	* commands.cc (get_log_message, status, diff): Use
	patch_set_to_text_summary for complete description.

2003-10-22  graydon hoare  <graydon@pobox.com>

	* monotone.texi: Document 'queue' command.
	* monotone.1: Likewise.

2003-10-22  graydon hoare  <graydon@pobox.com>

	* diff_patch.cc
	(infer_directory_moves): New function.
	(rebuild_under_directory_moves): New function.
	(apply_directory_moves): New function.
	(merge3): Handle directory moves.
	* tests/t_renamed.at: New test for dir renames.
	* testsuite.at: Call it.

2003-10-21  graydon hoare  <graydon@pobox.com>

	* commands.cc (queue): New command.
	(list): Add "queue" subcommand, too.

2003-10-21  graydon hoare  <graydon@pobox.com>

	* diff_patch.cc (merge_deltas): New function.
	(check_map_inclusion): New function.
	(check_no_intersect): New function.
	(merge3): Rewrite completely.
	* tests/t_rename.at: New test.
	* testsuite.at: Call it.
	* file_io.cc, file_io.hh (make_dir_for): New function.
	* commands.cc (update): Call make_dir_for on update.

2003-10-20  graydon hoare  <graydon@pobox.com>

	* commands.cc: Replace [] with idx() everywhere.

2003-10-20  Tom Tromey  <tromey@redhat.com>

	* cert.hh (get_branch_heads): Updated.
	Include <set>.
	* commands.cc (head): Updated for new get_branch_heads.
	(merge): Likewise.
	(propagate): Likewise.
	* cert.cc (get_branch_heads): Use set<manifest_id>.

	* commands.cc (merge): Use all caps for metasyntactic variable.
	(heads): Likewise.

	* network.cc (post_queued_blobs_to_network): Do nothing if no
	packets to post.

2003-10-20  graydon hoare  <graydon@pobox.com>

	* cert.cc (get_branch_heads): Fix dumb bug.
	* diff_patch.cc (merge3): Fix dumb bug.
	(merge2): Fix dumb bug.
	(try_to_merge_files): Fix dumb bug.

2003-10-20  graydon hoare  <graydon@pobox.com>

	* file_io.cc (tilde_expand): New function.
	* monotone.cc (cpp_main): Expand tildes in
	db and rcfile arguments.

2003-10-20  graydon hoare  <graydon@pobox.com>

	* rcs_import.cc (import_cvs_repo): Check key existence
	at beginning of import pass, to avoid wasted work.

2003-10-19  Tom Tromey  <tromey@redhat.com>

	* commands.cc (log): Add each seen id to `cycles'.

2003-10-19  graydon hoare  <graydon@pobox.com>

	* AUTHORS: Mention Tecgraf PUC-Rio and their
	copyright.
	* Makefile.am: Mention circular buffer stuff.
	* configure.ac, NEWS: Mention 0.6 release.
	* cert.hh, cert.cc (erase_bogus_certs): file<cert> variant.
	* commands.cc (log): Erase bogus certs before writing,
	cache comment-less file IDs.
	* monotone.spec: Don't specify install-info args,
	do build with optimization on RHL.

	Release point (v 0.6).

2003-10-19  Matt Kraai  <kraai@ftbfs.org>

	* commands.cc (merge): Use app.branch_name instead of args[0] for
	the branch name.

2003-10-17  graydon hoare  <graydon@pobox.com>

	* commands.cc (log): New command.
	Various other bug fixes.
	* monotone.1, monotone.texi: Minor updates.

2003-10-17  graydon hoare  <graydon@pobox.com>

	* monotone.texi: Expand command and hook references.
	* commands.cc: Disable db dump / load commands for now.

2003-10-16  graydon hoare  <graydon@pobox.com>

	* sanity.hh: Add a const version of idx().
	* diff_patch.cc: Change to using idx() everywhere.
	* cert.cc (find_common_ancestor): Rewrite to recursive
	form, stepping over historic merges.
	* tests/t_cross.at: New test for merging merges.
	* testsuite.at: Call t_cross.at.

2003-10-10  graydon hoare  <graydon@pobox.com>

	* lua.hh, lua.cc (hook_apply_attribute): New hook.
	* work.hh, work.cc (apply_attributes): New function.
	* commands.cc (update_any_attrs): Update attrs when writing to
	working copy.
	* std_hooks.lua (temp_file): Use some env vars.
	(attr_functions): Make table of attr-setting functions.

2003-10-10  graydon hoare  <graydon@pobox.com>

	* work.cc: Fix add/drop inversion bug.
	* lua/*.{c,h}: Import lua 5.0 sources.
	* lua.cc: Rewrite lua interface completely.
	* std_hooks.lua, test_hooks.lua, testsuite,
	tests/t_persist_phrase.at, configure.ac, config.h.in, Makefile.am:
	Modify to handle presence of lua 5.0.

2003-10-08  graydon hoare  <graydon@pobox.com>

	* rcs_import.cc: Attach aux certs to child, not parent.
	* manifest.cc: Speed up some calculations.
	* keys.cc: Optionally cache decoded keys.

2003-10-07  graydon hoare  <graydon@pobox.com>

	* manifest.hh, manifest.cc, rcs_import.cc: Write manifests w/o
	compression.
	* vocab.hh, vocab.cc: Don't re-verify verified data.
	* ui.hh, ui.cc: Minor efficiency tweaks.

2003-10-07  graydon hoare  <graydon@pobox.com>

	* commands.cc, work.cc, work.hh: Add some preliminary stuff
	to support explicit renaming, .mt-attrs.
	* monotone.texi: Add skeletal sections for command reference,
	hook reference, CVS phrasebook. Fill in some parts.

2003-10-02  graydon hoare  <graydon@pobox.com>

	* boost/circular_buffer*.hpp: Add.
	* AUTHORS, cert.cc, commands.cc, database.cc,
	diff_patch.cc, http_tasks.cc, keys.cc, lua.cc, manifest.cc,
	network.cc, nntp_machine.cc, packet.cc, patch_set.cc,
	rcs_import.cc, sanity.cc, sanity.hh, ui.hh, update.cc,
	vocab_terms.hh, work.cc:
	remove existing circular buffer code, replace all
	logging and asserty stuff with boost::format objects
	rather than vsnprintf.

2003-10-01  graydon hoare  <graydon@pobox.com>

	* testsuite.at: Don't use getenv("HOSTNAME").
	* database.cc (exec, fetch): Do va_end/va_start again in between
	logging and executing query.

2003-09-28  Tom Tromey  <tromey@redhat.com>

	* monotone.texi: Added @direntry.

2003-09-27  Nathaniel Smith  <njs@pobox.com>

	* monotone.cc: Remove "monotone.db" default to --db
	option in help text.

2003-09-27  graydon hoare  <graydon@pobox.com>

	* diff_patch.cc: Rework conflict detection.
	* rcs_import.cc: Remove some pointless slowness.
	* monotone.spec: Install info files properly.

	Release point (v 0.5).

2003-09-27  graydon hoare  <graydon@pobox.com>

	* AUTHORS, NEWS, configure.ac: Update for 0.5 release.
	* monotone.texi: Various updates.
	* xdelta.cc (compute_delta): Fix handling of empty data.
	* database.cc (sql): Require --db for init.
	* work.cc (read_options_map): Fix options regex.

2003-09-27  graydon hoare  <graydon@pobox.com>

	* lcs.hh: New jaffer LCS algorithm.
	* interner.hh, rcs_import.cc: Templatize interner.
	* diff_patch.hh: Use interner, new LCS.

2003-09-27  Tom Tromey  <tromey@redhat.com>

	* commands.cc (fetch): Always try lua hook; then default to all
	known URLs.

2003-09-26  Tom Tromey  <tromey@redhat.com>

	* commands.cc (tag): Use all-caps for meta-syntactic variables.
	(comment, add, cat, complete, mdelta, fdata): Likewise.

	* monotone.1: There's no default database.
	* monotone.texi (OPTIONS): There's no default database.

	* database.cc (sql): Throw informative error if database name not
	set.
	* app_state.cc (app_state): Default to no database.

2003-09-26  graydon hoare  <graydon@pobox.com>

	* debian/*, monotone.spec: Add packaging control files.

2003-09-24  graydon hoare  <graydon@pobox.com>

	* database.cc, database.hh (debug): New function.
	* commands.cc (debug): New command.
	* cert.cc, cert.hh (guess_branch): New function.
	* commands.cc (cert): Queue certs to network servers.
	* commands.cc (cert, commit): Use guess_branch.
	* commands.cc (list): List unknown, ignored files.
	* monotone.texi, monotone.1: Document.

2003-09-24  graydon hoare  <graydon@pobox.com>

	* commands.cc (queue_edge_for_target_ancestor): Queue the
	correct ancestry cert, from child to target, as well as
	patch_set.

2003-09-22  graydon hoare  <graydon@pobox.com>

	* depot_schema.sql, schema_migration.cc,
	schema_migration.hh: Add.
	* database.cc, depot.cc: Implement schema migration.
	* database.cc, commands.cc: Change to db ... cmd.
	* monotone.texi, monotone.1: Document command change.
	* depot.cc: Fix various query bugs.

2003-09-21  Nathaniel Smith  <njs@codesourcery.com>

	* depot.cc (depot_schema): Remove unique constraint on (contents),
	replace with unique constraint on (groupname, contents).

2003-09-21  Nathaniel Smith  <njs@codesourcery.com>

	* commands.cc (diff): Take manifest ids as arguments.  Add
	explanatory text on files added, removed, modified.

2003-09-19  Tom Tromey  <tromey@redhat.com>

	* commands.cc (genkey): Use all-caps for meta-syntactic variable.
	(cert, tag, approve, disapprove, comment, add, drop, commit,
	update, revert, cat, checkout, co, propagate, complete, list, ls,
	mdelta, fdelta, mdata, fdata, mcerts, fcerts, pubkey, privkey,
	fetch, post, rcs_import, rcs): Likewise.
	(explain_usage): Indent explanatory text past the command names.

2003-09-17  Tom Tromey  <tromey@redhat.com>

	* commands.cc (list): Don't compute or use "subname".

	* commands.cc (revert): Handle case where argument is a
	directory.
	* tests/t_revert.at: Test for revert of directory.

	* testsuite.at (MONOTONE_SETUP): Use "monotone initdb".
	* monotone.1: Document "initdb".
	* monotone.texi (Commands): Document initdb.
	(Creating a Database): New node.
	(Getting Started): Refer to it.
	* commands.cc (initdb): New command.
	* database.cc (database::sql): New argument `init'.
	(database::initialize): New method.
	* database.hh (database::initalize): Declare.
	(database::sql): New argument `init'.

2003-09-17  Tom Tromey  <tromey@redhat.com>

	* tests/t_persist_phrase.at: Use "ls certs".
	* tests/t_nntp.at: Use "ls certs".
	* tests/t_genkey.at: Use "ls keys" and "ls certs".

2003-09-16  Tom Tromey  <tromey@redhat.com>

	* monotone.1: Document "list branches".
	* commands.cc (ls_certs): New function, from `lscerts' command.
	(ls_keys): New function, from `lskeys' command.
	(ls_branches): New function.
	(list): New command.
	(ls): New alias.
	(explain_usage): Split parameter info at \n.
	* monotone.texi (Adding Files): Use "list certs".
	(Committing Changes): Likewise.
	(Forking and Merging): Likewise.
	(Commands): Likewise.
	(Generating Keys): Use "list keys".
	(Commands): Likewise.
	(Commands): Mention "list branches".
	(Branches): Likewise.

2003-09-15  graydon hoare  <graydon@redhat.com>

	* http_tasks.cc: Fix networking to handle long input.

	* ui.cc, ui.hh: Only pad with blanks enough to cover old output
	when ticking.

	* update.cc, cert.cc, commands.cc: Fix cert fetching functions to
	remove bogus certs.

2003-09-15  Tom Tromey  <tromey@redhat.com>

	* monotone.1: Don't mention MT_KEY or MT_BRANCH.

	* monotone.texi (Getting Started): Don't mention MT_DB or
	MT_BRANCH.
	(Adding Files): Explicitly use --db and --branch.
	* app_state.hh (app_state): New fields options, options_changed.
	Declare new methods.  Include work.hh.
	* work.cc (work_file_name): New constant.
	(add_to_options_map): New structure.
	(get_options_path): New function.
	(read_options_map, write_options_map): Likewise.
	* work.hh (options_map): New type.
	(get_options_path, read_options_map, write_options_map): Declare.
	* commands.cc (add, drop, commit, update, revert, checkout,
	merge): Write options file.
	* app_state.cc (database_option, branch_option): New constants.
	(app_state::app_state): Read options file.
	(app_state::set_database): New method.
	(app_state::set_branch): Likewise.
	(app_state::write_options): Likewise.
	Include work.hh.
	* monotone.cc (cpp_main): Don't set initial database name on
	app.  Use new settor methods.  Don't look at MT_BRANCH or MT_DB.

2003-09-14  graydon hoare  <graydon@pobox.com>

	* vocab.cc, vocab.hh: Add streamers for vocab terms in preparation
	for switch to formatter.

	* cert.cc (check_signature): Treat missing key as failed check.
	* commands.cc (lscerts): Warn when keys are missing.

	* rcs_import.cc, nntp_tasks.cc, http_tasks.cc: Tick progress.

	* sanity.cc, monotone.cc: Tidy up output a bit.

	* xdelta.cc: Add code to handle empty files. Maybe correct?

	* ui.cc, ui.hh: Add.

2003-09-13  Tom Tromey  <tromey@redhat.com>

	* tests/t_nntp.at: If we can't find tcpserver or snntpd, skip the
	test.
	* tests/t_http.at: If we can't find boa or depot.cgi, skip the
	test.

2003-09-12  graydon hoare  <graydon@pobox.com>

	* update.cc (pick_update_target): Only insert base rev as update
	candidate if it actually exists in db.

	* commands.cc, database.cc, database.hh: Implement id completion
	command, and general id completion in all other commands.

2003-09-12  Tom Tromey  <tromey@redhat.com>

	* commands.cc (revert): A deleted file always appears in the
	manifest.
	* tests/t_revert.at: Check reverting a change plus a delete; also
	test reverting by file name.

	* work.cc (deletion_builder::visit_file): Check for file in
	working add set before looking in manifest.
	* tests/t_drop.at: Added add-then-drop test.

	* testsuite.at: Include t_drop.at.
	* tests/t_drop.at: New test.
	* work.cc (visit_file): Check for file in working delete set
	before looking in manifest.

2003-09-12  Tom Tromey  <tromey@redhat.com>

	* Makefile.am ($(srcdir)/testsuite): tests/atconfig and
	tests/atlocal are not in srcdir.

	* Makefile.am (TESTS): unit_tests is not in srcdir.

2003-09-11  graydon hoare  <graydon@pobox.com>

	* commands.cc: Check for MT directory in status.
	* commands.cc: Require directory for checkout.
	* commands.cc: Delete MT/work file after checkout.
	* commands.cc: Implement 'revert', following tromey's lead.
	* commands.cc: Print base, working manifest ids in status.

	* diff_patch.cc: Further merge corrections.
	* diff_patch.cc (unidiff): Compensate for occasional miscalculation
	of LCS.

	* tests/t_merge.at: Check that heads works after a merge.
	* tests/t_fork.at:  Check that heads works after a fork.
	* tests/t_genkey.at: Remove use of 'import'.
	* tests/t_cwork.at: Check deletion of work file on checkout.
	* tests/t_revert.at: Check that revert works.

	* commands.cc, monotone.cc: Report unknown commands nicely.

2003-09-08  graydon hoare  <graydon@pobox.com>

	* tests/merge.at: Accept tromey's non-error case for update.

	* commands.cc(try_one_merge): Write merged version to packet
	writer, not directly to db.
	(merge): Write branch, changelog cert on merged version to db.

	* std_hooks.lua(merge3): Open result in mode "r", not "w+".

2003-09-06  Tom Tromey  <tromey@redhat.com>

	* update.cc (pick_update_target): Not an error if nothing to
	update.

	* monotone.texi: Use VERSION; include version.texi.

	* monotone.1: Document "co".
	* monotone.texi (Commands): Document "co".
	* commands.cc (ALIAS): New macro.
	(co): New alias.

	* README: Updated.

	* txt2c.cc: Added missing file.

	* texinfo.tex, INSTALL, Makefile.in, aclocal.m4, compile, depcomp,
	install-sh, missing, mkinstalldirs: Removed generated files.

2003-09-04  graydon hoare  <graydon@pobox.com>

	* Makefile.am, depot.cc, http_tasks.cc, http_tasks.hh,
	lua.cc, lua.hh, monotone.texi, network.cc, tests/t_http.at,
	vocab_terms.hh:

	Use public key signatures to talk to depot, not mac keys.

	* commands.cc, file_io.cc, monotone.texi, monotone.1,
	tests/t_scan.at, tests/t_import.at, work.cc, work.hh:

	Remove the 'import' and 'scan' commands, in favour of generalized
	'add' which chases subdirectories.

	* configure.ac, NEWS:

	Release point (v 0.4).

2003-09-03  graydon hoare  <graydon@pobox.com>

	* monotone.texi: Expand notes about setting up depot.

	* update.cc: Update by ancestry. Duh.

2003-09-02  graydon hoare  <graydon@pobox.com>

	* boost/socket/streambuf.hpp: Bump ppos on overflow.

	* packet.cc, transforms.cc, transforms.hh: Add function for
	canonicalization of base64 encoded strings. Use on incoming cert
	packet values.

	* commands.cc: Change fetch and post to take URL/groupname params
	rather than branchname.

	* network.cc, network.hh, depot.cc, http_tasks.cc: Fix URL parser,
	improve logging, change signatures to match needs of commands.cc

	* Makefile.am: Don't install txt2c or unit_tests.

	* Makefile.am: Build depot.cgi not depot.

	* database.cc, database.hh: Add "all known sources" fetching support.

	* patch_set.cc: Sort in a path-lexicographic order for nicer summaries.

	* monotone.texi: Expand coverage of packets and networking.

	* tests/t_nntp.at, tests/t_http.at: Update to provide URL/groupname
	pairs.

2003-09-02  Tom Tromey  <tromey@redhat.com>

	* aclocal.m4, monotone.info: Removed generated files.

2003-08-31  Nathaniel Smith  <njs@codesourcery.com>

	* configure.ac: Check for lua40/lua.h, lua40/lualib.h and -llua40,
	-lliblua40.
	* config.h.in: Add LUA_H, LIBLUA_H templates, remove HAVE_LIBLUA,
	HAVE_LIBLUALIB templates.
	* lua.cc: Include config.h.  Use LUA_H, LIBLUA_H macros.

2003-08-29  graydon hoare  <graydon@pobox.com>

	* Makefile.am, txt2c.cc, lua.cc, database.cc:
	Use a C constant-building converter rather than objcopy.

	* cert.cc, cert.hh, packet.cc, packet.hh, diff_patch.cc,
	rcs_import.cc:
	Modify cert functions to require a packet consumer, do no implicit
	database writing.

	* commands.cc, database.cc, database.hh, schema.sql, network.cc:
	Modify packet queueing strategy to select ancestors from known
	network server content, rather than most recent edge.

2003-08-25  graydon hoare  <graydon@pobox.com>

	* AUTHORS, ChangeLog, Makefile.am, NEWS, configure.ac,
	tests/t_http.at: Release point (v 0.3)

2003-08-24  graydon hoare  <graydon@pobox.com>

	* nntp_tasks.cc: Measure success from postlines state.
	* network.cc: Print summary counts of transmissions.
	* packet.cc: Count packets into database.
	* depot.cc: Add administrative commands, fix a bunch of
	little bugs.
	* t_http.at: Testcase for depot-driven communication.
	* monotone.texi: Update to reflect depot existence.
	* http_tasks.cc: Pick bugs out.

2003-08-24  graydon hoare  <graydon@pobox.com>

	* commands.cc: Wash certs before output.
	* *.cc,*.hh: Adjust cert packet format to
	be more readable, avoid superfluous gzipping.

2003-08-24  graydon hoare  <graydon@pobox.com>

	* configure, Makefile.in: Remove generated files, oops.
	* commands.cc: Implement 'propagate'.
	* lua.cc, lua.hh, network.cc, network.hh: Remove
	'aggregate posting' stuff.
	* network.cc: Batch postings into larger articles.
	* diff_patch.hh, diff_patch.cc: Implement basic
	merge2-on-manifest.

2003-08-23  graydon hoare  <graydon@pobox.com>

	* monotone.cc: Handle user-defined lua hooks as
	overriding internal / .monotonerc hooks no matter
	where on cmd line they occur.
	* update.cc: Made failures more user-friendly.
	* lua.cc: Improve logging a bit.
	* testsuite.at, tests/*.{at,in}, testsuite/: Rewrite tests in
	autotest framework, move to tests/ directory.
	* boost/io/*, cryptopp/hmac.h: Add missing files.

2003-08-23  Tom Tromey  <tromey@redhat.com>

	* monotone.cc (OPT_VERSION): New macro.
	(cpp_main): Handle OPT_VERSION.
	(options): Added `version' entry.
	Include config.h.

2003-08-21  Tom Tromey  <tromey@redhat.com>

	* database.cc: Include "sqlite/sqlite.h", not <sqlite.h>.

2003-08-20  graydon hoare  <graydon@pobox.com>

	* boost/*:
	incorporate boost sandbox bits, for now.

	* Makefile.am, Makefile.in, configure, configure.ac, diff_patch.cc,
	http_tasks.cc, http_tasks.hh, network.cc, nntp_machine.cc,
	nntp_machine.hh, nntp_tasks.cc, nntp_tasks.hh, testsuite/t_nntp.sh:

	fix up networking layer to pass nntp tests again

2003-08-19  graydon hoare  <graydon@pobox.com>

	* Makefile.am, Makefile.in, app_state.hh, cert.cc, commands.cc,
	constants.hh, cryptopp/misc.h, database.cc, depot.cc,
	http_tasks.cc, http_tasks.hh, keys.cc, lua.cc, lua.hh, monotone.cc,
	network.cc, network.hh, nntp_machine.cc, nntp_machine.hh,
	nntp_tasks.cc, nntp_tasks.hh, packet.cc, packet.hh, rcs_import.cc,
	sanity.cc, sanity.hh, schema.sql, test_hooks.lua,
	testsuite/runtest.sh, testsuite/t_null.sh, vocab_terms.hh:

	major surgery time
	- move to multi-protocol posting and fetching.
	- implement nicer failure modes for sanity.
	- redo commands to print nicer, fail nicer.

2003-08-18  graydon hoare  <graydon@pobox.com>

	* Makefile.am, Makefile.in, adler32.hh, database.cc, depot.cc,
	mac.hh, xdelta.cc, Makefile.am, Makefile.in:

	first pass at a depot (CGI-based packet service)

2003-08-08  graydon hoare  <graydon@pobox.com>

	* Makefile.am, Makefile.in AUTHORS, ChangeLog, Makefile.am,
	Makefile.in, NEWS, monotone.1, monotone.info, monotone.texi:

	release point (v 0.2)

2003-08-08  graydon hoare  <graydon@pobox.com>

	* cert.cc, cert.hh, interner.hh, rcs_import.cc:

	auxilliary certs

	* cert.cc, cert.hh, cycle_detector.hh, interner.hh, patch_set.cc,
	rcs_import.cc:

	improvements to cycle detection stuff

2003-08-05  graydon hoare  <graydon@pobox.com>

	* rcs_import.cc:

	almost even more seemingly correct CVS graph reconstruction (still slow)

	* sqlite/* cryptopp/* Makefile.am, Makefile.in, aclocal.m4,
	config.h.in, configure, configure.ac, file_io.cc, keys.cc,
	sanity.cc, sanity.hh, transforms.cc:

	minimizing dependencies on 3rd party libs by importing the
	necessary bits and rewriting others.

	* cert.cc, cert.hh, rcs_import.cc:

	cvs import seems to be working, but several linear algorithms need
	replacement

2003-07-28  graydon hoare  <graydon@pobox.com>

	* Makefile.am, Makefile.in, cert.cc, commands.cc, database.cc,
	database.hh, manifest.cc, rcs_file.cc, rcs_import.cc,
	rcs_import.hh, vocab.cc, xdelta.cc:

	cvs graph reconstruction hobbling along.

2003-07-21  graydon hoare  <graydon@pobox.com>

	* database.cc, xdelta.cc, xdelta.hh:

	piecewise xdelta; improves speed a fair bit.

2003-07-11  graydon hoare  <graydon@pobox.com>

	* Makefile.am, Makefile.in, config.h.in, configure, configure.ac,
	transforms.cc, xdelta.cc, xdelta.hh:

	implement xdelta by hand, forget 3rd party delta libs.

2003-07-02  graydon hoare  <graydon@pobox.com>

	* database.cc, rcs_import.cc, transforms.cc, transforms.hh:

	speedups all around in the storage system

2003-07-01  graydon hoare  <graydon@pobox.com>

	* database.hh, rcs_import.cc, transforms.cc, transforms.hh: speed

	improvements to RCS import

2003-06-30  graydon hoare  <graydon@pobox.com>

	* rcs_import.cc, transforms.cc:

	some speed improvements to RCS import

2003-06-29  graydon hoare  <graydon@pobox.com>

	* commands.cc, database.hh, rcs_import.cc, transforms.cc:

	RCS file import successfully (albeit slowly) pulls in some pretty
	large (multi-hundred revision, >1MB) test cases from GCC CVS

	* Makefile.in, commands.cc, rcs_file.cc, rcs_file.hh,
	rcs_import.cc, rcs_import.hh,

	Makefile.am: preliminary support for reading and walking RCS files

2003-04-09  graydon hoare  <graydon@pobox.com>

	* autogen.sh: oops
	* */*: savannah import

2003-04-06  graydon hoare  <graydon@pobox.com>

	* initial release.<|MERGE_RESOLUTION|>--- conflicted
+++ resolved
@@ -1,8 +1,3 @@
-<<<<<<< HEAD
-2005-05-24  Richard Levitte  <richard@levitte.org>
-
-	* commands.cc (try_one_merge): Change 'rid' to 'merged_id'.
-=======
 2005-05-25  Timothy Brownawell  <tbrownaw@gmail.com>
 
 	* tests/t_automate_stdio.at: Make it self-contained.
@@ -42,7 +37,10 @@
 
 	* tests/t_merge_binary.at: new XFAIL test to cover monotone
 	inclination to algorithmically merge binary files.
->>>>>>> a1a9513b
+
+2005-05-24  Richard Levitte  <richard@levitte.org>
+
+	* commands.cc (try_one_merge): Change 'rid' to 'merged_id'.
 
 2005-05-23  Timothy Brownawell  <tbrownaw@gmail.com>
 
