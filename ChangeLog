<<<<<<< HEAD
2005-02-06  Nathaniel Smith  <njs@codesourcery.com>

	* ui.hh (ensure_clean_line): New method.
	* ui.cc (inform): Use it.
	* keys.cc (get_passphrase): Call it before prompting for passphrase.

2005-02-06  Nathaniel Smith  <njs@codesourcery.com>

	* database.cc (info): Report more statistics.

	* ROADMAP: Remove finished items.

	* revision.cc (analyze_manifest_changes): Childs cannot be null,
	that makes no sense.
	(add_node_for_old_manifest): Log node names, don't print it.
	(construct_revision_from_ancestry): Partially rewrite to handle
	root nodes explicitly.
	(build_changesets_from_existing_revs): Don't put the null revision
	in the ancestry graph, to match changesetify logic.
	(add_node_for_old_revision): Enforce decision that the ancestry
	graph not contain the null revision.

	(anc_graph::heads): Remove.
	(add_node_ancestry): Don't try creating it; logic was broken
	anyway.
	(rebuild_from_heads): Rename to...
	(rebuild_ancestry): ...this.  Calculate head set correctly.

2005-02-05  Nathaniel Smith  <njs@codesourcery.com>

	* change_set.cc (compose_path): Add more invariants.
=======
2005-02-06  graydon hoare  <graydon@pobox.com>

	* change_set.cc: Use hash_map in a few places.
	(confirm_unique_entries_in_directories): Fix invariants.
	* constants.{cc,hh} (db_version_cache_sz): New constant.
	* database.cc (version_cache): New structure.
	(get_version): Use it.
	* interner.hh: Rewrite to use hash_map and vector.
	* tests/t_no_rename_overwrite.at: Tweak return codes.
>>>>>>> fb63eca3

2005-02-05  Nathaniel Smith  <njs@codesourcery.com>

	* monotone.cc (cpp_main): Log command line, to help interpret the
	logs people send in.

2005-02-05  Nathaniel Smith  <njs@codesourcery.com>

	* revision.cc (check_sane): Turn off this invariant when
	global_sanity.relaxed.

2005-02-03  Nathaniel Smith  <njs@codesourcery.com>

	* tests/t_load_into_existing.at: Oops, really add it too, sigh.

2005-02-03  Nathaniel Smith  <njs@codesourcery.com>

	* tests/t_need_mt_revision.at: Oops, really add it.

2005-02-03  Nathaniel Smith  <njs@codesourcery.com>

	* interner.hh (interner::intern): Add version taking a bool&, so
	callers can tell whether this string has previously been checked.
	* change_set.cc: Use new interned string identifier
	'path_component's instead of file_path's for components of paths;
	sanity-check each component exactly once.

2005-02-03  Nathaniel Smith  <njs@codesourcery.com>

	* database.cc (load): Check for existence of target database.
	* tests/t_load_into_existing.at: New test.
	* testsuite.at: Add it.

2005-02-03  Nathaniel Smith  <njs@codesourcery.com>

	* tests/t_checkout_dir.at: Also check that checkout to unwriteable
	directory fails.
	* tests/t_branch_checkout.at: New test.
	* testsuite.at: Add it.

	* app_state.cc (initialize): Simplify working directory
	initialization, and improve error handling.
	
	* keys.cc (get_passphrase): Disallow empty passphrases early
	(before they trigger an invariant down the line...).

2005-02-03  Nathaniel Smith  <njs@codesourcery.com>

	* update.cc (pick_update_candidates): Add I().
	* commands.cc (calculate_base_revision): Remove 'rev' argument,
	which was never set and callers never used.
	(calculate_base_manifest, calculate_current_revision) 
	(calculate_restricted_revision, revert): Update correspondingly.
	(update): Check for null old revision.

	* main.cc (main): Make exit status 3 if we caught an unhandled
	exception, in particular so the testsuite can tell the difference
	between an error handled cleanly and an error caught by an
	invariant.
	* tests/t_update_null_revision.at: New test.
	* testsuite.at: Add it.

2005-02-03  Nathaniel Smith  <njs@codesourcery.com>

	* main.cc: Remove tabs.

2005-02-02  Nathaniel Smith  <njs@codesourcery.com>

	* change_set.cc (extract_first): Rename to...
	(extract_pairs_and_insert): ...this.
	(path_rearrangement::check_sane): Use it to add additional
	checks.

	* work.hh: Update comments (MT/manifest doesn't exist
	anymore...).

	* tests/t_need_mt_revision.at: New test.
	* testsuite.at: Add it.
	* commands.cc (get_revision_id): Require MT/revision to exist.
	(setup): Create MT/revision.

2005-02-02  Nathaniel Smith  <njs@codesourcery.com>

	* work.hh: Remove tabs.

2005-02-03  graydon hoare  <graydon@pobox.com>

	* tests/t_i18n_changelog.at: New test.
	* testsuite.at: Run it.
	* lua/lposix.c: New file.
	* lua/modemuncher.c: New file
	* lua.cc: Load posix library.
	* lua/liolib.c: Disable execute and popen.
	* std_hooks.lua: Remove io.execute uses.
	* AUTHORS: Update to mention lposix.c, modemuncher.c.
	* Makefile.am: Likewise.

2005-02-01  Nathaniel Smith  <njs@codesourcery.com>

	* tests/t_rebuild.at: Beef up test in response to possible
	problems reported by Derek Scherger.

2005-01-31  Nathaniel Smith  <njs@codesourcery.com>

	* rcs_import.cc (store_manifest_edge): Don't try to store deltas
	to the null manifest.
	(import_cvs_repo): Root revision has null manifest, not empty
	manifest.
	* revision.cc (check_sane): More invariants.

2005-01-28  graydon hoare  <graydon@pobox.com>

	* database.{cc,hh}: More netsync speed tweaks.
	* netsync.cc: Likewise.

2005-01-27  Nathaniel Smith  <njs@codesourcery.com>

	* tests/t_restrictions_warn_on_unknown.at: New test.
	* testsuite.at: Add it.

2005-01-27  Derek Scherger  <derek@echologic.com>

	* commands.cc (attr): adjust for subdir; ensure files exist
	* tests/t_attr.at: improve setup description
	* tests/t_attributes.at: improve setup description so that
	testsuite -k attr runs this test; check for attributes on missing
	files
	* tests/t_subdir_attr.at: new test
	* testsuite.at: fix dutch spelling of monotone; call new test

2005-01-27  Nathaniel Smith  <njs@codesourcery.com>

	* change_set.hh (null_id): New function.
	* revision.cc (analyze_manifest_changes): Fix typo, use null_id.
	* tests/t_rebuild.at: Un-XFAIL.

2005-01-27  Nathaniel Smith  <njs@codesourcery.com>

	* tests/t_rebuild.at: Add priority tag.
	
	* tests/t_cvsimport.at: Be more thorough.

	* rcs_import.cc (store_edge): Rename to...
	(store_manifest_edge): ...this.  Remove revision arguments, and
	remove storing of revision.
	(import_states_recursive): Update accordingly.
	Add 'revisions' argument; update it instead of trying to write
	revisions now.
	(import_states_by_branch): Add 'revisions' argument.
	(import_cvs_repo): Add a stage 3 that writes out the revisions
	accumulated in the 'revisions' vector.
	
2005-01-27  graydon hoare  <graydon@pobox.com>

	* AUTHORS: Mention Georg.
	* change_set.cc: Null out names which are in null directories.
	* commands.cc (reindex): Remove COLLECTION argument.
	* database.{cc,hh} (get_revision_certs): 
	Add brute force "load all certs" method.
	* merkle_tree.{cc,hh}: Modify to use memory rather than disk.
	* netsync.{cc,hh}: Likewise.
	* packet.hh (manifest_edge_analyzer): Kill dead code.

2005-01-26  Nathaniel Smith  <njs@codesourcery.com>

	* mt_version.cc (print_full_version): Include system flavour.

2005-01-26  Nathaniel Smith  <njs@codesourcery.com>

	* tests/t_rebuild.at: New test.
	* testsuite.at: Add it.

2005-01-26  Nathaniel Smith  <njs@codesourcery.com>

	* tests/t_checkout_noop_on_fail.at: Clarify description and XFAIL.

	* tests/t_approval_semantics.at: New TODO.
	* tests/t_monotone_agent.at: New TODO.
	* testsuite.at: Add them.

2005-01-25  Nathaniel Smith  <njs@codesourcery.com>

	* tests/t_checkout_noop_on_fail.at: New test.
	* testsuite.at: Add it.
	(RAW_MONOTONE): Add $PREEXECUTE to definition.

2005-01-25  Nathaniel Smith  <njs@codesourcery.com>

	* change_set.cc (extend_renumbering_from_path_identities): Add
	invariant.
	(extend_renumbering_via_added_files): Likewise.

	* constants.hh (maxbytes, postsz): Remove dead constants.
	(verify_depth): New constant.
	* constants.cc: Likewise.
	* revision.hh (check_sane_history): New function.
	* revision.cc (check_sane_history): Likewise.
	* database.cc (put_revision): Sanity check revision and revision
	history before storing it.
	This breaks cvs import.  Why?

	* update.cc (find_deepest_acceptable_descendent): Remove.
	(acceptable_descendent, calculate_update_set): New functions.
	(pick_update_candidates): Use 'calculate_update_set'.
	* tests/t_update_2.at: Un-XFAIL.
	* tests/t_ambig_update.at: Un-XFAIL.
	
	* tests/t_no_rename_overwrite.at: New test.
	* tests/t_cdiff.at: New test placeholder.
	* testsuite.at: Add them.
	(MONOTONE): Prefix command line with $PREEXECUTE to e.g. support
	running under Valgrind.

2005-01-25  Matt Johnston  <matt@ucc.asn.au>

	* cert.cc: ignore whitespace when comparing private keys
	from the database and with the lua hook
	* tests/t_lua_privkey.at: new test
	* testsuite.at: run it

2005-01-23  Derek Scherger  <derek@echologic.com>

	* commands.cc (restrict_rename_set): include renames if either
	name is present in restriction
	(calculate_base_revision): remove unused variant
	(calculate_current_revision): remove unsed variable
	(calculate_restricted_revision): remove unsed variable
	(ls_missing): remove unsed variable
	(revert): rewrite with restrictions
	* tests/t_revert.at: test partial reverts adjust MT/work properly
	* tests/t_revert_dirs.at: un-XFAIL
	* tests/t_revert_rename.at: un-XFAIL; revert rename via both names
	
2005-01-23  Derek Scherger  <derek@echologic.com>

	* tests/t_revert_rename.at: remove extra MONOTONE_SETUP
	attempt revert by both original name and new name
	
2005-01-23  Derek Scherger  <derek@echologic.com>

	* tests/t_revert_rename.at: New test. 
	* testsuite.at: Add it.

2005-01-22  Derek Scherger  <derek@echologic.com>

	* tests/t_revert_dirs.at: New test.
	* testsuite.at: Add it.

2005-01-22  Nathaniel Smith  <njs@codesourcery.com>

	* configure.ac (AC_INIT): Set bug-reporting address to list
	address, rather than Graydon's personal email.
	* diff_patch.cc (normalize_extents): Use it.
	* ui.cc (fatal): Likewise.

	* tests/t_vcheck.at: New priority "todo", tweak descriptive text.

2005-01-22  Nathaniel Smith  <njs@codesourcery.com>

	* tests/t_delete_dir.at: Add more commentary.

	* tests/t_rename_dir_patch.at: New test.
	* tests/t_delete_dir_patch.at: New test.
	* testsuite.at: Add them.
	
2005-01-22  Nathaniel Smith  <njs@codesourcery.com>

	* change_set.cc (apply_change_set): Add invariants.
	* tests/t_rename_dir_cross_level.at: New test.
	* tests/t_rename_added_in_rename.at: New test.
	* tests/t_rename_conflict.at: New test.
	* testsuite.at: Add them.

2005-01-21  Nathaniel Smith  <njs@codesourcery.com>

	* tests/t_ambig_update.at: Update comments.

	* tests/t_update_2.at: New test from Georg-W. Koltermann
	<Georg.Koltermann@mscsoftware.com>.
	* testsuite.at: Add it.

2005-01-20  Nathaniel Smith  <njs@codesourcery.com>

	* tests/t_lca_1.at: New bug report.
	* testsuite.at: Add it.

2005-01-19  Nathaniel Smith  <njs@codesourcery.com>

	* commands.cc (merge): Improve merge chatter.
	(do_diff): Don't print anything when there are no
	changes.

2005-01-19  Nathaniel Smith  <njs@codesourcery.com>

	* tests/t_db_with_dots.at: New test.
	* testsuite.at: Add it.

2005-01-19  Patrick Mauritz <oxygene@studentenbude.ath.cx>
	
	* Makefile.am (%.h, package_revision.h, package_full_revision.h):
	Don't update target file if no change has occurred, to reduce
	unnecessary rebuilds.

2005-01-18  Nathaniel Smith  <njs@codesourcery.com>

	* rcs_import.cc (cvs_key): Initialize struct tm to all zeros, to
	stop garbage sneaking in -- thanks to Zack Weinberg for pointing
	this out.  Also, handle 2 digit years properly on WIN32.

2005-01-18  Nathaniel Smith  <njs@codesourcery.com>

	* rcs_import.cc: Remove tabs.

2005-01-19  Matt Johnston  <matt@ucc.asn.au>

	* database.cc: Pass filename to check_sqlite_format_version as a
	fs::path, so that it doesn't get passed as a freshly created fs::path
	with default checker (which disallows '.foo' path components)

2005-01-19  Nathaniel Smith  <njs@codesourcery.com>

	* netsync.cc (session, process_confirm_cmd, dispatch_payload):
	Back out some over-zealous changes that broke netsync
	compatibility.  Probably should redo later, when have a chance to
	bump netsync protocol number, but we're not ready for that now.

2005-01-19  Nathaniel Smith  <njs@codesourcery.com>

	* tests/t_subdir_revert.at: New test.
	* tests/t_subdir_rename.at: New test.
	* testsuite.at: Add them.

2005-01-18  Nathaniel Smith  <njs@codesourcery.com>

	* tests/t_subdir_add.at: New test.
	* tests/t_subdir_drop.at: New test.
	* testsuite.at: Add them.
	* tests/t_delete_dir.at: Implement it.
	
2005-01-19  Nathaniel Smith  <njs@codesourcery.com>

	* netcmd.cc: Remove tabs.

2005-01-19  Nathaniel Smith  <njs@codesourcery.com>

	* merkle_tree.cc: Remove tabs.

2005-01-18  Nathaniel Smith  <njs@codesourcery.com>

	* rcs_import.cc (cvs_key): Initialize struct tm to all zeros, to
	stop garbage sneaking in -- thanks to Zack Weinberg for pointing
	this out.  Also, handle 2 digit years properly on WIN32.

2005-01-18  Nathaniel Smith  <njs@codesourcery.com>

	* rcs_import.cc: Remove tabs.

2005-01-18  Nathaniel Smith  <njs@codesourcery.com>

	* monotone.texi: Undocument mcerts, fcerts; rename rcerts to
	certs.
	* monotone.1: Likewise.

2005-01-18  Nathaniel Smith  <njs@codesourcery.com>

	* commands.cc (restrict_rename_set): Fix types to compile with old
	rename_set gunk removed.
	Alter logic to yell if a rename crosses the restriction boundary,
	rather than silently ignore it.

2005-01-19  graydon hoare  <graydon@pobox.com>

	* commands.cc: Fix up some merge breakage.
	* tests/t_add_dot.at: Un-XFAIL.
	* testsuite.at: Run "setup ." before "db init".

2005-01-09  Derek Scherger  <derek@echologic.com>

	* commands.cc (get_path_rearrangement): new function/signature for
	splitting restricted rearrangements
	(calculate_restricted_revision): use it and update to work
	similarly to calculate_current_revision
	(trusted): call app.initialize(false)
	(ls_missing): adjust for new get_path_rearrangement
	(attr): call app.initialize(true)
	(diff): merge cleanup
	(lca, lcad, explicit_merge): call app.initialize(false)
	* app_state.cc (constructor): set database app state
	(load_rcfiles): add required booleans
	* lua.{cc,hh} (load_rcfile): add required boolean
	* tests/t_add.at:
	* tests/t_diff_added_file.at:
	* tests/t_disapprove.at:
	* tests/t_drop_missing.at:
	* tests/t_heads.at:
	* tests/t_heads_discontinuous_branch.at:
	* tests/t_i18n_file.at:
	* tests/t_log_nonexistent.at:
	* tests/t_merge_add_del.at:
	* tests/t_netsync.at:
	* tests/t_netsync_pubkey.at:
	* tests/t_netsync_single.at:
	* tests/t_persistent_server_keys.at:
	* tests/t_persistent_server_revision.at:
	* tests/t_remerge.at:
	* tests/t_tags.at:
	* tests/t_update_missing.at:
	* tests/t_update_to_revision.at: add --message option to commits 
	* tests/t_merge2_add.at:
	* tests/t_merge2_data.at:
	* tests/t_netsync_unrelated.at: create working directory with new
	setup command
	* tests/t_erename.at: update for revisions
	* tests/t_no_change_deltas.at: add --revision options to diff
	* tests/t_restrictions.at: remove some cruft and update to work
	with revisions
	* tests/t_subdirs.at: pass correct --rcfile and --db options from
	within subdir
	* testsuite.at (REVERT_TO): remove MT dir before checkout, which
	now fails if MT exists, replace checkout MT/options with old
	MT/options
	(COMMIT): add --message option to commit macro
	* work.cc (read_options_map): don't overwrite option settings when
	reading options map so that command line settings take precedence

2005-01-18  Nathaniel Smith  <njs@codesourcery.com>

	* netsync.cc: Partially fix comment (s/manifest/revision/ etc.).
	(dispatch_payload): Ignore mcert and fcert refinement requests,
	instead of dying on them.  Hack, but I think it should let this
	netsync continue to interoperate with old netsync...

2005-01-18  Nathaniel Smith  <njs@codesourcery.com>

	* vocab.hh: Remove file<cert>.
	* vocab.cc: Likewise.
	* packet_types.hh: Remove file.
	* Makefile.am (MOST_SOURCES): Remove packet_types.hh and mac.hh.

2005-01-18  Nathaniel Smith  <njs@codesourcery.com>

	* netsync.cc (process_confirm_cmd): Don't try refining mcert and
	fcert trees.
	Remove other dead/pointless code.
	
2005-01-18  Nathaniel Smith  <njs@codesourcery.com>

	* database.hh: Remove file cert stuff.
	* netsync.cc (data_exists): We don't have file/manifest certs.
	(load_data): Likewise.

2005-01-18  Nathaniel Smith  <njs@codesourcery.com>

	* netsync.cc (process_data_cmd): Ignore file/manifest certs.

	* database.cc (struct valid_certs): Don't support file certs.
	(rehash): No file certs.
	(file_cert_exists): Remove.
	(put_file_cert): Remove.
	(get_file_certs): Remove.

2005-01-18  Nathaniel Smith  <njs@codesourcery.com>

	* packet.cc (class delayed_manifest_cert_packet):
	(class delayed_file_cert_packet): Remove.
	(packet_db_writer::consume_file_cert, consume_manifest_cert) 
	(packet_writer::consume_file_cert, consume_manifest_cert) 
	Remove.
	(struct feed_packet_consumer): Don't support mcert/fcert packets.
	(extract_packets): Likewise.
	(packet_roundabout_test): Test revision certs, not manifest/file
	certs.

	* packet.hh (packet_consumer::consume_file_cert):
	(packet_consumer::consume_manifest_cert):
	(packet_writer::consume_file_cert): 
	(packet_writer::consume_manifest_cert):
	(packet_db_writer::consume_file_cert):
	(packet_db_writer::consume_manifest_cert):
	Remove.

	* lua.hh (hook_get_file_cert_trust): Remove.
	* lua.cc (hook_get_file_cert_trust): Remove.

2005-01-18  Nathaniel Smith  <njs@codesourcery.com>

	* cert.hh (erase_bogus_certs): Re-add manifest cert version.

	* monotone.texi (Hook Reference): Remove documentation of
	get_{file,manifest}_cert_trust.

2005-01-18  Nathaniel Smith  <njs@codesourcery.com>

	* cert.cc (erase_bogus_certs): Re-add manifest cert version.
	(bogus_cert_p): Likewise.

2005-01-18  Nathaniel Smith  <njs@codesourcery.com>

	* cert.hh (rename_edge):
	(rename_set):
	(calculate_renames):
	(rename_cert_name): Remove.
	(cert_file_comment):
	(cert_manifest_comment): Remove.
	(erase_bogus_certs): Remove manifest and file versions.
	* cert.cc (rename_cert_name): Remove.
	(bogus_cert_p): Remove manifest<cert> and file<cert> variants.
	(erase_bogus_certs): Likewise.
	(put_simple_manifest_cert):
	(put_simple_file_cert):
	(cert_file_comment): Remove.

	* commands.cc (fcerts): Remove.
	(mcerts): Likewise.
	(rcerts): Rename to...
	(certs): ...this.  s/revision certs/certs/ in help text.
	(trusted): s/revision cert/cert/.
	(ls_certs): Don't special-case rename certs.

2005-01-18  Nathaniel Smith  <njs@codesourcery.com>

	* tests/t_vcheck.at: Fix AT_XFAIL_IF typo.
	
2005-01-18  Nathaniel Smith  <njs@codesourcery.com>

	* monotone.texi (Reserved Certs): Remove 'vcheck'.
	(Key and Cert): Remove 'vcheck'.
	(Accidental collision): Likewise.
	(Commands): Likewise.
	* tests/t_vcheck.at: Add note about manual having useful stuff for
	when vcheck is re-added.
	
2005-01-18  Nathaniel Smith  <njs@codesourcery.com>

	* mac.hh: 
	* cert.cc (vcheck_cert_name):
	(calculate_vcheck_mac): 
	(cert_manifest_vcheck
	(check_manifest_vcheck):
	* cert.hh (cert_manifest_vcheck):
	(check_manifest_vcheck):
	* constants.cc (constants::vchecklen):
	* constants.hh (constants::vchecklen):
	* commands.cc (vcheck):
	Remove.

	* tests/t_vcheck.at: New test.
	* testsuite.at: Call it.

2005-01-18  Nathaniel Smith  <njs@codesourcery.com>

	* ROADMAP: Remove 'upgrade to sqlite3' todo item.

2005-01-18  Nathaniel Smith  <njs@codesourcery.com>

	* commands.cc (tag):
	(testresult):
	(approve):
	(disapprove):
	(comment):
	(fload):
	(fmerge):
	(cat):
	(rcs_import): Change grouping for "--help" display, to make more
	informative.
	(rcs_import): Also add more details to help text.

2005-01-17  Nathaniel Smith  <njs@codesourcery.com>

	* diff_patch.cc (normalize_extents): Add missing ')'.
	
2005-01-17  Nathaniel Smith  <njs@codesourcery.com>

	* tests/t_update_1.at: New test.
	* testsuite.at: Call it.

2005-01-11  Nathaniel Smith  <njs@codesourcery.com>

	* diff_patch.cc (normalize_extents): Add warning for anyone who
	manages to trigger the untested part of the normalization code.

2005-01-14  Christian Kollee <stuka@pestilenz.org>

	* search for and link with sqlite3 when --bundle-sqlite=no

2005-01-12  Derek Scherger  <derek@echologic.com>

	* tests/t_ambig_update.at: add comments from discussion on irc
	* tests/t_status_missing.at: new test
	* testsuite.at: include it

2005-01-10  graydon hoare  <graydon@pboox.com>

	* commands.cc (explicit_merge): Tweak merge message.
	* database.cc (check_sqlite_format_version): New function.
	(database::sql): Call it.
	* sqlite/pager.hh (SQLITE_DEFAULT_PAGE_SIZE): Adjust to 8192.
	(SQLITE_MAX_PAGE_SIZE): Adjust to 65536.
	* schema_migration.cc: Post-merge cleanup.
	* Makefile.am: Likewise.

2005-01-10  Christof Petig <christof@petig-baender.de>

	* sqlite/*: SQLite 3.0.8 CVS import
	* database.{cc,hh}:
	* schema_migration.{cc,hh}: convert to use the SQLite3 API
	
	This does not yet use any of the more sophisticated API features
	of SQLite3 (query parameters, BLOBs), so there is plenty of room 
	for optimization. This also does not change the schema (i.e.
	still uses base64 encoded values in tables)

2005-01-17  graydon hoare  <graydon@pobox.com>

	* AUTHORS: Mention Wojciech and Neil.
	* revision.cc (calculate_ancestors_from_graph): Make non-recursive.

2005-01-17  Wojciech MiÅkowski  <wmilkowski@interia.pl>

	* std_hooks.lua: Teach about meld.

2005-01-17  Neil Conway  <neilc@samurai.com>

	* diff_patch.cc: add a new context diff hunk consumer. Rename
	unidiff() to make_diff().
	* diff_patch.hh: Rename unidiff() to make_diff().
	* command.cc: Add new "cdiff" command, and refactor "diff" to
	invoke a common subroutine that is parameterized on the diff
	type. Unrelated change: make a branch-based checkout default to
	using the same directory name as the branch name, unless a
	branch is specified.

2005-01-17  graydon hoare  <graydon@pobox.com>

	* cryptopp/osrng.cpp (NonblockingRng::GenerateBlock): 
	Bring forward patch lost in cryptopp 5.2 upgrade.
	* revision.cc (add_bitset_to_union)
	(calculate_ancestors_from_graph): New functions.
	(erase_ancestors)
	(is_ancestor): Rewrite.
	* cert.cc (get_branch_heads): Rewrite.
	* database.{cc,hh} (get_heads): Remove
	(get_revision_ancestry): Use multimap.
	(install_views): Disable.
	Remove everything related to the trust views. Too slow.
	Also tidy up whitespace formatting in sqlite3 code.
	* views.sql: Clear out all views.
	* commands.cc: Adapt to using multimap for ancestry.
	* AUTHORS: Mention Faheem and Christian.

2005-01-17  Faheem Mitha  <faheem@email.unc.edu>

	* debian/control: Fix up build depends.

2005-01-17  Ulrich Drepper  <drepper@redhat.com>

	* acinclude.m4 (AC_CHECK_INADDR_NONE): Fix quoting.
	* Makefile.am (EXTRA_DIST): Add sqlite/keywordhash.c.

2005-01-14  Christian Kollee  <stuka@pestilenz.org>

	* search for and link with sqlite3 when --bundle-sqlite=no

2005-01-12  Derek Scherger  <derek@echologic.com>

	* tests/t_ambig_update.at: add comments from discussion on irc
	* tests/t_status_missing.at: new test
	* testsuite.at: include it

2005-01-10  graydon hoare  <graydon@pboox.com>

	* commands.cc (explicit_merge): Tweak merge message.
	* database.cc (check_sqlite_format_version): New function.
	(database::sql): Call it.
	* sqlite/pager.hh (SQLITE_DEFAULT_PAGE_SIZE): Adjust to 8192.
	(SQLITE_MAX_PAGE_SIZE): Adjust to 65536.
	* schema_migration.cc: Post-merge cleanup.
	* Makefile.am: Likewise.

2005-01-10  Christof Petig  <christof@petig-baender.de>

	* sqlite/*: SQLite 3.0.8 CVS import
	* database.{cc,hh}:
	* schema_migration.{cc,hh}: convert to use the SQLite3 API
	
	This does not yet use any of the more sophisticated API features
	of SQLite3 (query parameters, BLOBs), so there is plenty of room 
	for optimization. This also does not change the schema (i.e.
	still uses base64 encoded values in tables)

2005-01-11  Nathaniel Smith  <njs@codesourcery.com>

	* tests/t_migrate_schema.at: Switch to using pre-dumped db's, make
	it work, un-XFAIL it.

2005-01-11  Nathaniel Smith  <njs@codesourcery.com>

	* tests/t_persistent_server_keys_2.at: XFAIL it, add commentary on
	solution.
	
2005-01-11  Nathaniel Smith  <njs@codesourcery.com>

	* tests/t_persistent_server_keys_2.at: New test.
	* testsuite.at: Add it.

2005-01-06  Nathaniel Smith  <njs@codesourcery.com>

	* schema_migration.cc (migrate_monotone_schema): Add comment
	pointing to t_migrate_schema.at.
	* tests/t_migrate_schema.at: Implement, mostly.  (Still broken.)

	* tests/t_heads_discontinuous_branch.at: Remove urgency
	annotation.
	* tests/t_netsync_nocerts.at: Add urgency annotation.

	* testsuite.at: Add UNGZ, UNGZB64 macros.
	* tests/t_fmerge.at: Use them.

2005-01-05  Nathaniel Smith  <njs@codesourcery.com>

	* schema_migration.cc: Update comment about depot code.
	(migrate_depot_split_seqnumbers_into_groups):
	(migrate_depot_make_seqnumbers_non_null):
	(migrate_depot_schema): Remove; all are dead code.
	
2005-01-05  Nathaniel Smith  <njs@codesourcery.com>

	* schema_migration.cc: Remove tabs.

2005-01-05  Nathaniel Smith  <njs@codesourcery.com>

	* tests/t_check_same_db_contents.at: Uncapitalize title to unbreak
	testsuite.

	* revision.cc (is_ancestor): Add FIXME comment.
	(erase_ancestors): New function.
	* revision.hh (erase_ancestors): Prototype it.
	* cert.cc (get_branch_heads): Call it.
	* tests/t_heads_discontinuous_branch.at: Un-XFAIL it.

	* revision.cc (find_subgraph_for_composite_search): Ignore null
	revision ids.
	* commands.cc (try_one_merge): Add invariant - never create merges
	where the left parent is an ancestor or descendent of the right.
	(explicit_merge): Same check.
	(propagate): Handle cases where no merge is necessary.  Also, make
	generated log message more readable.

	* tests/t_propagate_desc.at: Un-XFAIL it.
	* tests/t_propagate_anc.at: Un-XFAIL it.  Use new
	CHECK_SAME_DB_CONTENTS macros.
	* testsuite.at: Move t_check_same_db_contents.at to run before
	propagation tests.  Make CHECK_SAME_DB_CONTENTS more thorough.

	* tests/t_dump_load.at: Implement test.

2005-01-05  Nathaniel Smith  <njs@codesourcery.com>

	* tests/t_check_same_db_contents.at: New test.
	* testsuite.at: Add it.
	(CHECK_SAME_DB_CONTENTS): New macro.

2005-01-04  Nathaniel Smith  <njs@codesourcery.com>

	* cert.cc: Remove tabs.
	* revision.hh: Likewise.

2005-01-04  Nathaniel Smith  <njs@codesourcery.com>

	* tests/t_propagate_anc.at: Also check the case where we're
	propagating a non-strict ancestor, i.e. the heads are actually
	equal.

2005-01-04  Nathaniel Smith  <njs@codesourcery.com>

	* database.cc (get_revision_parents): Add invariant.
	(get_revision_children): Likewise.
	(get_revision): Likewise.
	(put_revision): Likewise.

	* tests/t_merge_ancestor.at: New test.
	* tests/t_propagate_desc.at: Likewise.
	* tests/t_propagate_anc.at: Likewise.
	* testsuite.at: Call them.

2005-01-04  Nathaniel Smith  <njs@codesourcery.com>

	* tests/t_netsync_diffbranch.at: Add priority, add description of
	problem and solution.
	Also, XFAIL it.
	* tests/t_netsync_unrelated.at: Add reference to discussion.
	* tests/t_cmdline_options.at: Remove priority marking from
	non-bug.
	* tests/t_checkout_dir.at: XFAIL when run as root.

	* tests/t_netsync_nocerts.at: New test.
	* testsuite.at: Call it.
	
2005-1-3  Matt Johnston  <matt@ucc.asn.au>

	* tests/t_netsync_diffbranch.at: add a new test for pulling a branch
	with a parent from a different branch.
	* testsuite.at: add it

2005-01-02  Derek Scherger  <derek@echologic.com>

	* commands.cc (log_certs): new function
	(log) add Ancestor: and Branch: entries to output; use above new
	function
	* tests/t_cross.at: update to work with changesets

2004-12-30  graydon hoare  <graydon@pobox.com>

	* constants.cc (netcmd_current_protocol_version): Set to 3.
	* tests/t_crlf.at: New test of crlf line encodings.
	* testsuite.at: Call it.
	* monotone.spec: Note 0.16 release.

2004-12-30  graydon hoare  <graydon@pobox.com>

	* win32/get_system_flavour.cc: Fix little compile bugs.

2004-12-30  Julio M. Merino Vidal  <jmmv@menta.net>

	* change_set.{cc,hh}: Add the has_renamed_file_src function in
	change_set::path_rearrangement.
	* commands.cc: Make the 'log' command show nothing for renamed or
	deleted files (when asked to do so) and stop going backwards in
	history when such condition is detected; they don't exist any more,
	so there is no point in showing history (and could drive to incorrect
	logs anyway).
	* tests/t_log_nonexistent.at: New check to verify previous.
	* testsuite.at: Add it.

2004-12-30  graydon hoare  <graydon@pobox.com>

	* Makefile.am: Clean full testsuite directory and full-version.
	* configure.ac: Bump version number.
	* po/monotone.pot: Regenerate.
	* NEWS: Describe new release.

2004-12-29  Julio M. Merino Vidal  <jmmv@menta.net>

	* tests/t_cmdline_options.at: New test for previous: ensure that
	monotone is actually checking for command line correctness.
	* testsuite.at: Add it.

2004-12-29  Julio M. Merino Vidal  <jmmv@menta.net>

	* monotone.cc: Verify that the command line is syntactically correct
	as regards to options (based on error codes from popt).

2004-12-29  Matt Johnston  <matt@ucc.asn.au>

	* tests/t_drop_rename_patch.at: A test to check that deltas on
	renamed files are included in concatenate_change_sets, if there was a
	deletion of a file with the same name as the rename src.
	* testsuite.at: add it

2004-12-29  graydon hoare  <graydon@pobox.com>

	* AUTHORS: Add Jordi.
	* change_set.{cc,hh}: Make sanity helpers const.
	(normalize_change_set): Drop a->a deltas.
	(merge_change_sets): Call normalize.
	(invert_change_set): Likewise.
	* revision.cc 
	(find_subgraph_for_composite_search): New fn.
	(calculate_composite_change_set): Call it.
	(calculate_change_sets_recursive): Use results.
	* tests/t_no_change_deltas.at: Fix.

2004-12-29  graydon hoare  <graydon@pobox.com>

	* change_set.cc: Fix unit tests to satisfy sanity checks.
	* std_hooks.lua: Fix status checking on external merges.

2004-12-29  Matt Johnston  <matt@ucc.asn.au>

	* change_set.{cc,hh}: Take account of files which are the
	destination of a rename_file operation, when examining
	file deletions. Added helper methods to clean up related code.

2004-12-29  Matt Johnston  <matt@ucc.asn.au>

	* change_set.cc: added a sanity check for deltas with same src/dst,
	and deleted files with deltas.

2004-12-29  Matt Johnston  <matt@ucc.asn.au>

	* testsuite.at, tests/t_netsync_single.at: don't use -q with
	killall since it isn't portable.

2004-12-28  Julio M. Merino Vidal  <jmmv@menta.net>

	* commands.cc: Make the 'log' command show all affected files
	in each revision in a nice format (easier to read than what
	'cat revision' shows).

2004-12-28  Julio M. Merino Vidal  <jmmv@menta.net>

	* commands.cc: Change the order used by the 'log' command to show
	affected files so that it matches the order in which these changes
	really happen.  Otherwise, a sequence like "rm foo; mv bar foo;
	patch foo" could be difficult to understand by the reader.

2004-12-28  Jordi Vilalta Prat  <jvprat@wanadoo.es>

	* monotone.texi: Fix a typo: "not not" should be "not".

2004-12-28  Julio M. Merino Vidal  <jmmv@menta.net>

	* commands.cc: Make the 'log' command show all affected files
	in each revision in a nice format (easier to read than what
	'cat revision' shows).

2004-12-28  graydon hoare  <graydon@pobox.com>

	* AUTHORS: Add various recent authors.

2004-12-28  Badai Aqrandista <badaiaqrandista@hotmail.com>
	
	* debian/*: Fix up for package building.

2004-12-28  graydon hoare  <graydon@pobox.com>

	* change_set.{cc,hh}: Add sanity checking, rework
	some of concatenation logic to accomodate.
	* revision.{cc,hh}: Likewise.
	Teach about generalized graph rebuilding.
	* database.cc (delete_existing_revs_and_certs): New fn.
	* commands.cc (db rebuild): New command.
	(db fsck) New command.
	* sanity.{cc,hh} (relaxed): New flag.
	* work.cc: Use new concatenation logic.

2004-12-25  Julio M. Merino Vidal  <jmmv@menta.net>

	* commands.cc: During 'log', print duplicate certificates (by
	different people) in separate lines, rather than showing them
	together without any spacing.  While here, homogenize new lines
	in other messages as well; this also avoids printing some of
	them in case of missing certificates).

2004-12-24  Nathaniel Smith  <njs@codesourcery.com>

	* tests/t_disapprove.at: Enable previously disabled test.

	* tests/t_no_change_deltas.at: New test.
	* testsuite.at: Call it.

2004-12-23  Nathaniel Smith  <njs@codesourcery.com>

	* win32/read_password.c: Remove unused file.

2004-12-22  Julio M. Merino Vidal  <jmmv@menta.net>

	* commands.cc: Verify that the key identifier passed to the pubkey
	and privkey commands exists in the database.  Otherwise exit with
	an informational message instead of an exception.

2004-12-20  Matt Johnston  <matt@ucc.asn.au>

        * keys.cc: don't cache bad passphrases, so prompt for a correct
        password if the first ones fail.

2004-12-19  Matt Johnston  <matt@ucc.asn.au>

        * commands.cc: print out author/date next to ambiguous revision
        lists from selectors.

2004-12-19  Julio M. Merino Vidal  <jmmv@menta.net>

	* testsuite.at:
	* tests/t_fmerge.at:
	* tests/t_netsync.at:
	* tests/t_netsync_single.at:
	* tests/t_revert.at:
	* tests/t_tags.at: Avoid usage of test's == operator.  It's a
	GNUism and causes unexpected failures in many tests.  The correct
	operator to use is just an equal sign (=).
	* tests/t_renamed.at: Don't use cp's -a flag, which is not
	supported by some implementations of this utility (such as the
	one in NetBSD).  Try to add some of its funcionality by using
	the -p flag, although everything could be fine without it.
	* tests/t_unidiff.at: Discard patch's stderr output.  Otherwise
	it's treated as errors, but NetBSD's patch uses it to print
	informative messages.

2004-12-19  Julio M. Merino Vidal  <jmmv@menta.net>

	* tests/t_scan.at: Instead of running sha1sum, use a prestored
	manifest file to do the verification.  This avoids problems in
	systems that do not have the sha1sum tool, like NetBSD.

2004-12-19  Julio M. Merino Vidal  <jmmv@menta.net>

	* Makefile.am: Remove obsolete --with-bundled-adns flag from
	DISTCHECK_CONFIGURE_FLAGS.

2004-12-18  Nathaniel Smith  <njs@codesourcery.com>

	* tests/t_checkout_dir.at: Make the test directory chdir'able
	again after the test.
	* tests/t_delete_dir.at: Add trailing newline.
	
	* tests/t_dump_load.at: New bug report.
	* tests/t_migrate_schema.at: Likewise.
	* testsuite.at: Call them.

2004-12-18  Nathaniel Smith  <njs@codesourcery.com>

	* change_set.hh: Remove obsolete comment.

2004-12-18  Nathaniel Smith  <njs@codesourcery.com>

	* tests/t_delete_dir.at: New bug report.
	* testsuite.at: Call it.

2004-12-18  Julio M. Merino Vidal  <jmmv@menta.net>

	* commands.cc: Homogenize help message for 'ls' with the one shown
	by 'list'.

2004-12-18  Julio M. Merino Vidal  <jmmv@menta.net>

	* ChangeLog: Add missing entries for several modifications I did
	in December 6th and 3rd.

2004-12-18  Julio M. Merino Vidal  <jmmv@menta.net>

	* tests/t_checkout_dir.at: New test triggering the bug I fixed
	  previously in the checkout command, verifying that directory
	  creation and chdir succeed.
	* testsuite.at: Add new test.

2004-12-18  Nathaniel Smith  <njs@codesourcery.com>

	* ChangeLog: Add log entry for <jmmv@menta.net>'s last change.
	* std_hooks.lua: Check exit status of external merge commands.
	
2004-12-18  Julio M. Merino Vidal  <jmmv@menta.net>

	* commands.cc: Include cerrno, cstring,
	boost/filesystem/exception.hpp.
	(checkout): Verify that directory creation and chdir succeeded.
	
2004-12-18  Nathaniel Smith  <njs@codesourcery.com>

	* diff_patch.cc (struct hunk_offset_calculator): Remove dead
	code.  (I believe it was used by the old, non-extent-based
	merging.)
	(calculate_hunk_offsets): Likewise.
	(struct hunk_consumer): Move next to rest of unidiff code.
	(walk_hunk_consumer): Likewise.

2004-12-18  Matt Johnston <matt@ucc.asn.au>

	* change_set.cc (concatenate_change_sets): Be more careful checking
	whether to discard deltas for deleted files (in particular take
	care when files are removed then re-added) - fixes tests
	t_patch_drop_add, t_add_drop_add.at, t_add_patch_drop_add,
	t_merge2_add_drop_add
	* change_set.cc (project_missing_deltas): don't copy deltas
	for deleted files, and handle the case where src file ids vary when
	files are added/removed. (fixes t_patch_vs_drop_add)
	* t_patch_drop_add.at, t_add_drop_add.at, t_add_patch_drop_add.at,
	  t_merge2_add_drop_add.at, t_patch_vs_drop_add.t: don't expect
	to fail any more.

2004-12-17  Nathaniel Smith  <njs@codesourcery.com>

	* tests/t_persistent_server_keys.at: 
	* tests/t_attr.at: 
	* tests/t_patch_vs_drop_add.at: 
	* tests/t_merge2_add_drop_add.at: 
	* tests/t_add_drop_add.at: 
	* tests/t_add_patch_drop_add.at: 
	* tests/t_patch_drop_add.at: Remove priority notes, since these
	are no longer bugs.

2004-12-17  graydon hoare  <graydon@pobox.com>

	* tests/t_merge_2.at: Works now, remove xfail.

2004-12-17  graydon hoare  <graydon@pobox.com>

	* tests/t_merge_1.at: Remove AT_CHECK(false) and xfail.
	* tests/t_fdiff_normalize.at: New test.
	* testsuite.at: Call it.
	* diff_patch.cc (normalize_extents): Fix the normalize bug.
	* revision.{cc,hh} (construct_revisions): Rename to prepare for
	next rebuild-the-graph migration.
	* commands.cc (db): Change call name.

2004-12-16  Joel Rosdahl  <joel@rosdahl.net>

	* revision.cc (is_ancestor): Use std::queue for the queue.

2004-12-14  Joel Rosdahl  <joel@rosdahl.net>

	Generalize the explicit_merge command with an optional ancestor
	argument:
	* revision.cc (is_ancestor): New method.
	* revision.hh (is_ancestor): Add prototype.
	* commands.cc (try_one_merge): Add ancestor argument. Empty
	ancestor means use ancestor from find_common_ancestor_for_merge.
	(merge): Pass empty ancestor to try_one_merge.
	(propagate): Likewise.
	(explicit_merge): Add optional ancestor argument.
	* monotone.texi: Document new explicit_merge argument.

2004-12-13  Joel Rosdahl  <joel@rosdahl.net>

	* tests/t_merge_2.at: New test triggering a bad merge.
	* testsuite.at: Add new test.

2004-12-13  Joel Rosdahl  <joel@rosdahl.net>

	* revision.cc (find_least_common_ancestor): Add a missing "return
	true;" that mysteriously was removed in
	c853237f9d8d155431f88aca12932d2cdaaa31fe.

2004-12-13  Joel Rosdahl  <joel@rosdahl.net>

	* revision.cc (find_least_common_ancestor): Remove unused variable.
	* commands.cc (lca): Correct negative status text.
	* commands.cc (update): Use GNU style braces.

2004-12-12  graydon hoare  <graydon@pobox.com>

	* commands.cc: Fix bug reported in t_attr.at
	* tests/t_attr.at: Remove xfail.
	* change_set.cc: Change unit tests syntax.
	(read_change_set): Assert complete read.
	* revision_ser.cc (read_revision_set): Likewise.
	* os_specific.hh: Drop obsolete file.

2004-12-12  Joel Rosdahl  <joel@rosdahl.net>

	* revision.cc (find_least_common_ancestor): New function for
	finding the vanilla LCA.
	* revision.hh: Added prototype for find_least_common_ancestor.
	* commands.cc (update): Use find_least_common_ancestor for finding
	a common ancestor.
	* commands.cc (diff): Likewise.
	* revision.cc (find_common_ancestor): Rename to...
	(find_common_ancestor_for_merge): ...this, for clarity.
	* revision.hh: find_common_ancestor -->
	find_common_ancestor_for_merge.
	* commands.cc (try_one_merge): Call find_common_ancestor_for_merge
	to find ancestor.
	* commands.cc (lcad): Rename lca command to lcad.
	* commands.cc (lca): New command for finding the vanilla LCA.

2004-12-12  Nathaniel Smith  <njs@codesourcery.com>

	* tests/t_persistent_server_keys.at: Actually test what it's
	supposed to.  Also, un-XFAIL it, since now it seems to pass.
	
2004-12-12  Nathaniel Smith  <njs@codesourcery.com>

	* tests/t_persistent_server_keys.at: New test.

	* testsuite.at: Call it.
	* tests/t_persistent_server_revision.at: Fix typo.

2004-12-12  Nathaniel Smith  <njs@codesourcery.com>

	* tests/t_persistent_server_revision.at: New test.
	* testsuite.at: Call it.  Tweak NETSYNC macros in support of it.

2004-12-11  Nathaniel Smith  <njs@codesourcery.com>

	* lua.hh (add_rcfile): Add 'required' argument.
	* lua.cc (add_rcfile): Implement it.  Simplify error checking
	logic while I'm there...
	* monotone.cc (cpp_main): Pass new argument to add_rcfile.
	
	* tests/t_rcfile_required.at: New test.
	* testsuite.at: Call it.
	Revamp netsync support macros, to allow long-running servers.
	Make netsync-killer try first with -TERM, in case that plays nicer
	with gcov.
	
2004-12-11  Nathaniel Smith  <njs@codesourcery.com>

	* lua.hh: Remove tabs.

2004-12-11  Nathaniel Smith  <njs@codesourcery.com>

	* monotone.texi: Document explicit_merge.
	
2004-12-11  Nathaniel Smith  <njs@codesourcery.com>

	* Makefile.am: Redo full-revision support again, to properly
	handle 'make dist' and caching.  Hopefully.

2004-12-11  Nathaniel Smith  <njs@codesourcery.com>

	* monotone.texi (File Attributes): Rewrite for new .mt-attrs
	syntax.

2004-12-11  Nathaniel Smith  <njs@codesourcery.com>

	* tests/t_attr.at: New test.
	* testsuite.at: Call it.

2004-12-11  Nathaniel Smith  <njs@codesourcery.com>

	* commands.cc (trusted): Print spaces between key ids.

	* lua.cc (add_rcfile): Errors while loading a user-provided rc
	file are naughtiness, not oopses.
	
2004-12-11  Nathaniel Smith  <njs@codesourcery.com>

	* commands.cc (commands::explain_usage): Use split_into_lines to
	do formatting of per-command usage; allow multi-line
	descriptions.
	(trusted): New command.
	* monotone.texi (Key and Cert): Document 'trusted' command.
	* tests/t_trusted.at: New test.
	* testsuite.at: Change get_revision_cert_trust to support
	t_trusted.at.  Call t_trusted.at.
	
2004-12-11  Derek Scherger  <derek@echologic.com>

	* app_state.{cc,hh} (restriction_includes): renamed from
	in_restriction to be less obscure; use path_set rather than
	set<file_path>
	* commands.cc 
	(restrict_path_set):
	(restrict_rename_set):
	(restrict_path_rearrangement):
	(calculate_restricted_revision): new restriction functions
	(restrict_patch_set): remove old restrictions machinery
	(status): call calculate_restricted_revision
	(ls_tags): call app.initialize
	(unknown_itemizer): restriction_includes renamed
	(ls_unknown): call calculate_restricted_revision
	(ls_missing): rework for restrictions
	(commit): switch to --message option, optional paths and preserve
	restricted work
	(diff): allow restrictions for zero and one arg variants
	(revert): note some work left to do
	* manifest.{cc,hh} (build_manifest_map): hide unused things
	(build_restricted_manifest_map): new function
	* transforms.{cc,hh} (calculate_ident): clean up merge artifacts
	* work.cc (read_options_map): merge cleanup to preserve command
	line options

2004-12-10  Nathaniel Smith  <njs@codesourcery.com>

	* Makefile.am (package_full_revision.txt): Redo Joel Rosdahl
	<joel@rosdahl.net>'s change below after it got clobbered by
	merge.

2004-12-10  Nathaniel Smith  <njs@codesourcery.com>

	* commands.cc (log): Synopsize optional 'file' argument, and
	describe both arguments in help description.

2004-12-10  Matt Johnston  <matt@ucc.asn.au>

	* cert.cc: Added priv_key_exists() function
	* commands.cc, rcs_import.cc: use new privkey functions
	* netsync.cc: change some bits that were missed

2004-12-09  Derek Scherger  <derek@echologic.com>

	* .mt-nonce: delete obsolete file	
	* change_set.cc (merge_deltas): add file paths in call to
	try_to_merge_files
	* commands.cc (propagate): add progress logging similar to merge
	* diff_patch.{cc,hh} (try_to_merge_files): add file paths to
	merge2 and merge3 hooks; add logging of paths before calling merge
	hooks
	* lua.{cc,hh} (hook_merge2, hook_merge3): add file paths to merge
	hooks
	* std_hooks.lua (merge2, merge3, merge2_xxdiff_cmd,
	merge3_xxdiff_cmd): pass file paths to xxdiff for use as titles
	* testsuite.at (MONOTONE_SETUP): add paths to merge2 hook

2004-12-09  Matt Johnston  <matt@ucc.asn.au>

	* cert.cc, cert.hh, lua.cc, lua.hh, netsync.cc:
	Added a new get_priv_key(keyid) lua hook to retrieve
	a private key from ~/.monotonerc

2004-12-09  Matt Johnston  <matt@ucc.asn.au>

	* change_set.cc: Don't include patch deltas on files which
	are being deleted in changesets. (partial fix for bug
	invoked by t_merge_add_del.at)

2004-12-09  Matt Johnston  <matt@ucc.asn.au>

	* configure.ac,Makefile.am: Fix iconv and intl
	handling so that the libraries are used (required for OS X).

2004-12-09  Nathaniel Smith  <njs@codesourcery.com>

	* Makefile.am (BUILT_SOURCES_NOCLEAN): add 'S'.
	
	* netsync.cc (session): Make ticker pointers into auto_ptr's.  Add
	cert and revision tickers.
	(session::session): Initialize new tickers.
	(session::note_item_sent): New method.  Increment tickers.
	(session::note_item_arrived): Increment tickers.
	(session::read_some): Adjust for auto_ptr.
	(session::write_some): Likewise.
	(call_server): Conditionally initialize cert and revision
	tickers.
	(queue_data_cmd): Call 'note_item_sent'.
	(queue_delta_cmd): Call 'note_item_sent'.

2004-12-09  graydon hoare  <graydon@pobox.com>

	* ROADMAP: Add file.

2004-12-08  Nathaniel Smith  <njs@codesourcery.com>

	* tests/t_patch_vs_drop_add.at: 
	* tests/t_patch_drop_add.at: 
	* tests/t_netsync_unrelated.at: 
	* tests/t_merge_add_del.at: 
	* tests/t_merge2_add_drop_add.at: 
	* tests/t_merge_1.at: 
	* tests/t_heads_discontinuous_branch.at: 
	* tests/t_cleanup_empty_dir.at: 
	* tests/t_checkout_options.at: 
	* tests/t_ambig_update.at: 
	* tests/t_add_patch_drop_add.at:
	* tests/t_add_drop_add.at: 
	* tests/t_add_dot.at: Add (importance) markers to all bug report
	tests.

2004-12-08  Nathaniel Smith  <njs@codesourcery.com>

	* app_state.hh (write_options): Add 'force' option.
	* app_state.cc: Remove tabs.
	(write_options): Implement.
	* commands.cc (checkout): Pass force=true to 'write_options'.

	* tests/t_checkout_options.at: New test.
	* testsuite.at: Define RAW_MONOTONE.
	(t_checkout_options.at): Call it.
	
2004-12-08  Nathaniel Smith  <njs@codesourcery.com>

	* update.hh (pick_update_target): Rename to...
	(pick_update_candidates): ...this.  Return a set of candidates,
	rather than a single best.
	* update.cc (pick_update_candidates): Likewise.  Remove logic
	checking for unique candidate.
	* commands.cc (describe_revision): New function.
	(heads): Use it.
	(update): Use new 'pick_update_candidates' function.  Add logic
	checking for unique candidate.  On non-unique candidate, print all
	candidates, using 'describe_revision'.

	* tests/t_ambig_update.at: Check that failure messages describe
	the candidate set.

2004-12-08  Nathaniel Smith  <njs@codesourcery.com>

	* update.cc: Remove tabs.

2004-12-08  Nathaniel Smith  <njs@codesourcery.com>

	* tests/t_ambig_update.at: Also check that update fails when one
	candidate edge is deeper than the other.

2004-12-08  graydon hoare  <graydon@pobox.com>

	* change_set.cc (extend_renumbering_via_added_files): 
	Look up parent tid in existing renumbering.
	* commands.cc (attr): Check index for "set" subcommand.
	(lca): New diagnostic command.
	(log): Tidy up output formatting a bit.
	* po/monotone.pot: Regenerate.
	* tests/t_add_edge.at: New test to catch add failure.
	* testsuite.at: Call it.

2004-12-08  Nathaniel Smith  <njs@codesourcery.com>

	* tests/t_ambig_update.at: New test.
	* testsuite.at: Add it.

	* tests/t_explicit_merge.at: Add, having forgotten to last time.
	
2004-12-08  Nathaniel Smith  <njs@codesourcery.com>

	* tests/t_explicit_merge.at: New test.
	* testsuite.at: Add it.
	
2004-12-08  Nathaniel Smith  <njs@codesourcery.com>

	* testsuite.at: Remove duplicate line created by merge.
	* ChangeLog: Re-sort after merges.

	* commands.cc (explicit_merge): Remove stray space.  Print id of
	merge result.
	(complete_command): Add back "}" deleted by merge.
	
2004-12-08  Nathaniel Smith  <njs@codesourcery.com>

	* change_set.cc: Remove tabs.
	* diff_patch.cc: Likewise.

	* commands.cc (explicit_merge): New command.

2004-12-08  graydon hoare  <graydon@pobox.com>

	* change_set.cc (extend_renumbering_via_added_files): 
	Look up parent tid in existing renumbering.
	* commands.cc (attr): Check index for "set" subcommand.
	(lca): New diagnostic command.
	(log): Tidy up output formatting a bit.
	* po/monotone.pot: Regenerate.
	* tests/t_add_edge.at: New test to catch add failure.
	* testsuite.at: Call it.

2004-12-07  Richard Levitte  <richard@levitte.org>

	* Makefile.am: Keep package_*revision.{txt,h}, so they are saved
	as part of a distribution, and thereby make as sure as possible
	people who download monotone get historical information on where
	their copy of monotone came from.

2004-12-06  Richard Levitte  <richard@levitte.org>

	* monotone.cc: Add a hint on how to use --ticker.

2004-12-06  Nathaniel Smith  <njs@codesourcery.com>

	* commands.cc (ls_certs): Sort the certs before printing.
	* tests/t_netsync_repeated.at: Actually check that certs were
	transferred correctly.

2004-12-06  Julio M. Merino Vidal  <jmmv@menta.net>

	* figures/cert.pdf:
	* figures/cert.png:
	* figures/oo-figures.sxd:
	* monotone.texi: Use example host names under the
	example.{com,org,net} subdomains instead of invented names.
	These are defined in RFC 2606.

2004-12-06  Julio M. Merino Vidal  <jmmv@menta.net>

	* configure.ac: Now that we depend on GNU Autoconf >= 2.58, we
	can use the AS_HELP_STRING macro everywhere we need to pretty-print
	help strings.  Also convert old calls to AC_HELP_STRING (deprecated)
	to this one.

2004-12-06  Joel Rosdahl  <joel@rosdahl.net>

	* Makefile.am (package_full_revision.txt): Silence error messages
	when deducing full package revision.

2004-12-06  graydon hoare  <graydon@pobox.com>

	* unix/get_system_flavour.cc:
	* win32/get_system_flavour.cc: Add missing files.

2004-12-06  graydon hoare  <graydon@pobox.com>

	* commands.cc (merge): Add newline in output.
	* change_set.cc (project_missing_deltas): Fix very bad
	delta-renaming bug.

2004-12-06  graydon hoare  <graydon@pobox.com>

	* change_set.cc:
	* tests/t_merge_add_del.at:
	* netsync.cc:
	* commands.cc: Clean up from merge.

2004-12-06  Nathaniel Smith  <njs@codesourcery.com>

	* tests/t_add_patch_drop_add.at: New test.
	* tests/t_merge2_add_drop_add.at: New test.
	* tests/t_patch_drop_add.at: New test.
	* tests/t_patch_vs_drop_add.at: New test.
	* testsuite.at: Add them.
	
	* tests/t_add_drop_add.at: Fix to test what it was supposed to.
	
	* tests/t_merge2_data.at: Remove extraneous [stdout].

	* tests/t_merge_add_del.at: Fix description.
	XFAIL it.

2004-12-06  Nathaniel Smith  <njs@codesourcery.com>

	* tests/t_add_drop_add.at: New test.
	* testsuite.at: Add it.

2004-12-05  Nathaniel Smith  <njs@codesourcery.com>

	* tests/t_merge_add_del: Shorten name for better display.

2004-12-05  Matt Johnston <matt@ucc.asn.au>

	* tests/t_merge_add_del: added a new test for merging
	  branches where a file is added then removed.
	* testsuite.at: added the new test
	* configure.ac: bumped the prequisite version to 2.58 since
	  some tests use AT_XFAIL_IF

2004-12-05  graydon hoare  <graydon@pobox.com>

	* Makefile.am (package_full_revision.txt): Use top_builddir
	to locate monotone executable.

2004-12-05  Nathaniel Smith  <njs@codesourcery.com>

	* tests/t_merge_add_del: Shorten name for better display.

2004-12-05  Matt Johnston <matt@ucc.asn.au>

	* tests/t_merge_add_del: added a new test for merging
	  branches where a file is added then removed.
	* testsuite.at: added the new test
	* configure.ac: bumped the prequisite version to 2.58 since
	  some tests use AT_XFAIL_IF

2004-12-04  graydon hoare  <graydon@pobox.com>

	* commands.cc (fcommit): New command.
	(update): Finish off merge of update command.

2004-12-04  Derek Scherger  <derek@echologic.com>

	* commands.cc: (complete_command): New function.
	(explain_usage/process): Use it.

2004-12-04  Nathaniel Smith  <njs@codesourcery.com>

	* change_set.cc (merge_deltas): Call correct variant of
	try_to_merge_files depending on whether ancestor is available.
	* diff_patch.cc (try_to_merge_files -- merge3 version): Add
	assertions about ids.
	(try_to_merge_files -- merge2 version): Likewise.

	* testsuite.at: Add a trivial working merge2 hook.
	* tests/t_related_merge2_data.at: Update to use.
	Mark as expected to PASS.
	* tests/t_merge2_data.at: Likewise.

2004-12-04  Nathaniel Smith  <njs@codesourcery.com>

	* change_set.cc (merge_deltas): Call correct variant of
	try_to_merge_files depending on whether ancestor is available.
	* diff_patch.cc (try_to_merge_files -- merge3 version): Add
	assertions about ids.
	(try_to_merge_files -- merge2 version): Likewise.

	* testsuite.at: Add a trivial working merge2 hook.
	* tests/t_related_merge2_data.at: Update to use.
	Mark as expected to PASS.
	* tests/t_merge2_data.at: Likewise.

2004-12-04  Nathaniel Smith  <njs@codesourcery.com>

	* change_set.cc: Remove tabs.
	* diff_patch.cc: Likewise.

2004-12-04  Nathaniel Smith  <njs@codesourcery.com>

	* change_set.cc: Remove tabs.
	* diff_patch.cc: Likewise.

2004-12-03  Julio M. Merino Vidal  <jmmv@menta.net>

	* commands.cc: Add a missing newline to a message.

2004-12-03  Julio M. Merino Vidal  <jmmv@menta.net>

	* cryptopp/config.h:
	* configure.ac: NetBSD does not define __unix__ nor __unix, so the
	build fails.  To solve, check for __NetBSD__ where appropiate to
	detect a Unix system.

2004-12-03  Julio M. Merino Vidal  <jmmv@menta.net>

	* INSTALL: Document my latest changes: --enable-ipv6 option, ability
	to specify static boost prefix through --enable-static-boost and
	BOOST_SUFFIX variable.

2004-12-03  Julio M. Merino Vidal  <jmmv@menta.net>

	* Makefile.am:
	* configure.am: Add a variable, BOOST_SUFFIX, that identifies the
	suffix string that has to be appended to Boost library names to use
	them.  This variable can be defined on configure's command line.

2004-12-03  Julio M. Merino Vidal  <jmmv@menta.net>

	* configure.ac: Let the --enable-static-boost argument take a prefix
	to where boost libraries are located.

2004-12-03  Julio M. Merino Vidal  <jmmv@menta.net>

	* configure.ac: Add a three-state --enable-ipv6 argument to the
	configure script to explicitly enable or disable IPv6 support.

2004-12-03  Julio M. Merino Vidal  <jmmv@menta.net>

	* std_hooks.lua: Add missing newlines to two error messages.

2004-12-02  Derek Scherger  <derek@echologic.com>

	* commands.cc: more tweaking to ease changeset merge

2004-12-01  Derek Scherger  <derek@echologic.com>

	* commands.cc: reordered commands to help merge with changesets
	branch

2004-12-01  graydon hoare  <graydon@pobox.com>

	* {unix,win32}/get_system_flavour.cc: New files.
	* basic_io.{cc,hh}: Give names to input sources.
	* monotone.cc: Move app_state ctor inside try.
	* platform.hh (get_system_flavour): Declare.
	* revision.cc: Name input source "revision".
	* sanity.cc: Log flavour on startup.
	* tests/t_attributes.at: Use new syntax.
	* transforms.{cc,hh} (split_into_lines): New variant, and rewrite.
	* work.{cc,hh}: Rewrite attributes to use basic_io.
	(get_attribute_from_db):
	(get_attribute_from_working_copy): New functions.

2004-11-30  Nathaniel Smith  <njs@codesourcery.com>

	* keys.cc (get_passphrase): Simplify arguments.
	(generate_key_pair): Force new passphrases to come from the user.
	Adapt to new 'get_passphrase' arguments.
	(change_key_passphrase): Likewise.
	(generate_key_pair): Add argument specifying passphrase, for
	exclusive use of the unit tests.
	(signature_round_trip_test): Use it.
	* keys.hh (generate_key_pair): Adjust prototype correspondingly.

	* tests/t_genkey.at: Test that 'genkey' requires the passphrase to
	be entered.
	* tests/t_chkeypass.at: Check that 'chkeypass' fails if no
	passphrase is given.

2004-11-30  Nathaniel Smith  <njs@codesourcery.com>

	* keys.hh: Remove tabs.
	* keys.cc: Likewise.

2004-11-30  Nathaniel Smith  <njs@codesourcery.com>

	* monotone.texi (Hook Reference): Clarify description of
	'get_passphrase', following confusion on IRC.

2004-11-30  Joel Rosdahl  <joel@rosdahl.net>

	* ui.cc (fatal): Added missing newlines in fatal message.

2004-11-29  Nathaniel Smith  <njs@codesourcery.com>

	* monotone.texi: Add more details to documentation of 'update
	<revision>' command.

	* ui.cc (fatal): Typo in previous commit.
	
2004-11-29  Nathaniel Smith  <njs@codesourcery.com>

	* ui.cc (fatal): On suggestion of Zack Weinberg, add a note to
	fatal error messages 1) telling the user that it's a bug (i.e.,
	not their fault), and 2) requesting a bug report.

2004-11-29  Nathaniel Smith  <njs@codesourcery.com>

	* ui.cc: Remove tabs.

2004-11-30  Matt Johnston  <matt@ucc.asn.au>

	* change_set.cc (merge_disjoint_analyses): Prevent duplicated
	tids being used.
	(merge_disjoint_analyses): Fix typo (s/a_tmp/b_tmp/)

2004-11-24  Nathaniel Smith  <njs@codesourcery.com>

	* tests/t_cleanup_empty_dir.at: Shorten name.

2004-11-24  Nathaniel Smith  <njs@codesourcery.com>

	* Makefile.am (BUILT_SOURCES): List package_*version.{h,txt}.
	* package_{full_,}version.txt: Work when blddir != srcdir.

2004-11-24  Nathaniel Smith  <njs@codesourcery.com>

	* mt_version.hh: New file.
	* mt_version.cc: New file.
	* monotone.cc (package_revision.h): Don't include it.
	(mt_version.hh): Include it.
	(OPT_FULL_VERSION): New option.
	(options): Add it.
	(cpp_main): Implement --version and --full-version in terms of
	mt_version.hh.

	* Makefile.am (package_full_revision.h): Build it.
	(MOST_SOURCES): Add mt_version.{cc,hh}.

2004-11-24  Nathaniel Smith  <njs@codesourcery.com>

	* txt2c.cc (main): Add "--skip-trailing" option to skip trailing
	whitespace.
	* Makefile.am (package_revision.h): Generate it.
	* monotone.cc (package_revision.h): Include it.
	(cpp_main): Print it as part of --version.

2004-11-23  Nathaniel Smith  <njs@codesourcery.com>

	* tests/t_cleanup_empty_dir.at: New test.
	* testsuite.at: Call it.
	
2004-11-23  Nathaniel Smith  <njs@codesourcery.com>

	* monotone.texi (File Attributes): Document how restricted format
	of .mt-attrs currently is.  Also talk about 'the' .mt-attrs file
	instead of 'an', in response to confusion.

2004-11-23  Nathaniel Smith  <njs@codesourcery.com>

	* work.cc (build_deletion): Add missing newline.
	(build_rename): Likewise.
	(build_rename): Likewise.

2004-11-23  Nathaniel Smith  <njs@codesourcery.com>

	* work.cc: Remove tabs.

2004-11-23  Nathaniel Smith  <njs@codesourcery.com>

	* commands.cc: Remove tabs.

2004-11-23  Nathaniel Smith  <njs@codesourcery.com>

	* tests/t_add_dot.at: New test.
	* testsuite.at: Call it.

2004-11-22  Joel Rosdahl  <joel@rosdahl.net>

	* testsuite.at (NEED_UNB64): Check that python knows how to decode
	strings before using it.

2004-11-21  Joel Rosdahl  <joel@rosdahl.net>

	* testsuite.at (NEED_UNB64): Find more programs for decoding
	base64.

2004-11-20  Nathaniel Smith  <njs@codesourcery.com>

	* tests/t_merge_1.at: New test.
	* testsuite.at: Add it.
	(NEED_UNB64): New macro.
	(UNB64): Likewise.
	* tests/t_unidiff.at: Use them.
	* tests/t_unidiff2.at: Likewise.

2004-11-19  Nathaniel Smith  <njs@codesourcery.com>

	* tests/t_initfork.at: Remove file; redundant with
	t_merge2_add.at.
	* testsuite.at: Don't call it.

2004-11-18  Derek Scherger  <derek@echologic.com>

	* commands.cc (list tags): new command.
	* monotone.1: update.
	* monotone.texi: update.
	* std_hooks.lua: remove unused get_problem_solution hook.
	* test/t_tags.at: new test.
	* testsuite.at: call it.

2004-11-18  Nathaniel Smith  <njs@codesourcery.com>

	* monotone.texi (Committing Work): Remove mistakenly added
	redundant command line argument.

2004-11-17  Joel Rosdahl  <joel@rosdahl.net>

	* commands.cc (diff): Don't print hashes around diff output if
	there is no diff to print.

	Fix bugs #8714 "monotone update working copy to previous version"
	and #9069 "update with multiple candidates":
	* commands.cc (update): Let the update command take an optional
	revision target parameter. Without an explicit revision target,
	the current branch head is used just like before. Added logic for
	updating to an older revision or another revision reachable via a
	common ancestor.
	* tests/t_update_to_revision.at: Add regression tests for new
	update logic.
	* testsuite.at: Add new test.
	* monotone.texi: Document new update argument.

2004-11-17  Nathaniel Smith  <njs@codesourcery.com>

	* netsync.cc (request_fwd_revisions): Rename 'first_attached_edge'
	to 'an_attached_edge', because it does not represent the first
	attached edge.  Likewise for 'first_attached_cset'.
	(analyze_attachment): Remove early exit from loop; we want to
	analyze the entire graph, not just some linear subgraphs.

	* revision.cc (ensure_parents_loaded): Filter out the null
	revision when calculating parents.
	* change_set.hh (null_id): Define for 'revision_id's.

	* tests/t_merge2_add.at: New test.
	* tests/t_merge2_data.at: New test.
	* tests/t_related_merge2_data.at: New test.
	* tests/t_merge_add.at: New test.
	* tests/t_netsync_pubkey.at: New test.
	* tests/t_netsync_repeated.at: New test.
	* tests/t_netsync_unrelated.at: New test.


	* testsuite.at: Add new tests.
	(NETSYNC_SETUP): New macro.
	(MONOTONE2): New macro.
	(RUN_NETSYNC): New macro.
	(ADD_FILE): New macro.
	(SET_FILE): New macro.
	(COMMIT): New macro.
	* tests/t_netsync.at: Use them.

	* tests/t_singlenetsync.at: Add 'netsync' keyword'.  Rename to...
	* tests/t_netsync_single.at: ...this.

	* tests/t_heads_discontinuous_branch.at: XFAIL it.

2004-11-17  Nathaniel Smith  <njs@codesourcery.com>

	* netsync.cc: Remove hard tabs.

2004-11-17  Nathaniel Smith  <njs@codesourcery.com>

	* revision.cc: Remove hard tabs.
	* change_set.hh: Likewise.

2004-11-16  Nathaniel Smith  <njs@codesourcery.com>

	* tests/t_heads.at: Replace last tricky case with a less tricky case.
	* tests/t_heads_discontinuous_branch.at: New test for the really
	tricky case.
	* testsuite.at: Run it.

2004-11-16  Nathaniel Smith  <njs@codesourcery.com>

	* views.sql (trusted_parents_in_branch): Remove.
	(trusted_children_in_branch): Remove.
	(trusted_branch_members): New view.
	(trusted_branch_parents): New view.
	(branch_heads): Use the new views, not the removed ones.
	
	* database.cc (get_heads): Column name in 'branch_heads'
	unavoidably changed from 'id' to 'parent'; adjust SELECT statement
	to use new name.

2004-11-16  Nathaniel Smith  <njs@codesourcery.com>

	* database.cc: Remove hard tabs.

2004-11-16  Nathaniel Smith  <njs@codesourcery.com>

	* commands.cc (dump_diffs): Fetch delta destination, not source,
	on new files.

2004-11-15  Joel Rosdahl  <joel@rosdahl.net>

	* tests/t_diff_added_file.at: Added testcase exposing a bug in
	"monotone diff x y" where x is an ancestor of y and y adds a new
	file.
	* testsuite.at: Add new test.

2004-11-14  Joel Rosdahl  <joel@rosdahl.net>

	Fix bug #9092 "add command to change passphrase":
	* commands.cc (chkeypass): New command.
	* keys.cc (get_passphrase): Added parameters for prompt beginning and
	disabling hook lookup and passphrase caching.
	* keys.hh, keys.cc (change_key_passphrase): New function.
	* database.hh, database.cc (delete_private_key): New function.
	* monotone.texi (Key and Cert): Document command.
	* tests/t_chkeypass.at: Testcase for the command.
	* testsuite.at: Added new testcase.

2004-11-14  Matt Johnston <matt@ucc.asn.au>

	* tests/t_initfork.at: New test for merging two ancestor-less heads.

2004-11-13  Nathaniel Smith  <njs@codesourcery.com>

	* tests/t_heads.at: New test.
	* testsuite.at: Add it.
	
2004-11-13  Nathaniel Smith  <njs@codesourcery.com>

	* monotone.texi: Fix various typos.
	(Committing Work): Add missing command line argument.
	(Branch Names): New section.
	Add me to the copyright block.

2004-11-12  Joel Rosdahl  <joel@rosdahl.net>

	* monotone.texi: Fix documentation of the approve and disapprove
	commands. Fix jp.co.juicebot.jb7 branch name in examples. Other
	minor fixes.

2004-11-11  Joel Rosdahl  <joel@rosdahl.net>

	* monotone.texi: Fix typos.

2004-11-08  graydon hoare  <graydon@pobox.com>

	* monotone.texi: Some minor cleanups.
	* netsync.cc: Fix a formatter.

2004-11-07  graydon hoare  <graydon@pobox.com>

	* figures/*.txt: Drop.
	* monotone.texi: Pull ASCII figures back in conditionally.
	* NEWS, AUTHORS, monotone.spec: Update for 0.15.
	* monotone.1: Update.

2004-11-06  graydon hoare  <graydon@pobox.com>

	* README.changesets: New file.
	* config.guess, config.sub: Remove.
	* Makefile.am: Improve document-building brains.
	* cert.cc, netsync.cc: Remove include.
	* configure.ac: Bump version number.
	* merkle_tree.{cc,hh}: Use unsigned char in dynamic_bitset.
	* po/POTFILES.in: Update to remove os_specific.hh.
	* po/monotone.pot: Regenerate.

2004-11-05  graydon hoare  <graydon@pobox.com>

	* constants.cc: Up timeout, connection limit.
	* monotone.texi: Various cleanups.

2004-11-05  Ulrich Drepper  <drepper@redhat.com>

	* configure.ac: Reduce dependencies.
	* lua/lua.h: Include config.h.
	* mkstemp.{cc,hh}: Use system variant when found.
	* netxx/resolve_getaddrinfo.cxx: Check for AI_ADDRCONFIG
	definition.
	* po/POTFILES.in: Update to mention changes.
	* Makefile.am (EXTRA_DIST): Include spec file.
	* commands.cc (diff): No output if empty diff.

2004-10-31  graydon hoare  <graydon@pobox.com>

	* commands.cc (diff): Use guess_binary.
	Fix up some messages to fit on single lines.
	* Makefile.am: Make monotone.pdf depend on figures.
	* change_set.cc: Make inversion drop "delete deltas".
	* texinfo.css: Make images align nicely.
	* netsync.cc: Fix up some messages to be clearer.

2004-10-30  graydon hoare  <graydon@pobox.com>

	* figures/*: New figures.
	* monotone.texi: Rewrite much of the tutorial.

2004-10-30  Nathaniel Smith  <njs@codesourcery.com>

	* netsync.cc (process_hello_cmd): Make clear that when the
	server's key is unknown, we abort the connection.

2004-10-29  Nathaniel Smith  <njs@codesourcery.com>

	* sanity.cc (dump_buffer): Wrap bare string in call to string(),
	to disambiguate conversions (required by Boost 1.30).

2004-10-26  graydon hoare  <graydon@pobox.com>

	* tests/t_update_missing.at: New test from Bruce Stephens
	* testsuite.at: Call it.
	* change_set.cc: Fix the error exposed by it.

2004-10-26  graydon hoare  <graydon@pobox.com>

	* work.{cc,hh}: Comply with Derek's new tests.
	* commands.cc: Likewise.

2004-10-28  Derek Scherger  <derek@echologic.com>

	* tests/t_rename.at: add test for renaming a file after it has
	been moved rather than before
	* tests/t_revert.at: add test for reverting a missing file

2004-10-28  Derek Scherger  <derek@echologic.com>

	* tests/t_drop_missing.at: New test.
	* testsuite.at: Call it.

2004-10-28  Derek Scherger  <derek@echologic.com>

	* tests/t_add.at: New test.
	* testsuite.at: Call it.

2004-10-26  graydon hoare  <graydon@pobox.com>

	* basic_io.{cc,hh}: Rework to use indented stanzas.
	* change_set.cc, revision.cc: Likewise.
	* change_set.cc: Fix formatter bug.
	* commands.cc: Sanity check file ID on delta commit.
	* work.cc: Chatter a bit more on add/drop.

2004-10-17  graydon hoare  <graydon@pobox.com>

	* merkle_tree.cc: Fix bad logging.
	* netsync.cc: Fix transmission bugs.
	* work.cc: Add some progress messages back in.
	* monotone.texi: Change contents of MT/work in example.

2004-10-17  graydon hoare  <graydon@pobox.com>

	* commands.cc (log): Keep a seen list, mask frontier by it.
	* monotone.texi: Updates to cover revision terminology.

	Also various further merges from trunk, see below.

2004-10-17  Derek Scherger  <derek@echologic.com>

	* lua.{cc,hh} (hook_ignore_branch): new hook
	* commands.cc (ls_branches): call it
	* monotone.texi (Hook Reference): describe it

2004-10-17  Richard Levitte  <richard@levitte.org>

	fix bug 8715 and more
	* diff_patch.cc (struct unidiff_hunk_writer,
	unidiff_hunk_writer::flush_hunk): the skew is not just the
	size difference between added and deleted lines in the current
	hunk, it's the size difference between /all/ added and deleted
	lines so far.  Therefore, the skew needs to be a member of the
	struct rather than being something calculated for each hunk.
	Furthermore, we need to add trailing context even if the change
	only consisted of one line.

2004-10-17  Richard Levitte  <richard@levitte.org>

	* monotone.texi (Working Copy): Change the description of
	'monotone revert' to explain what happens when there are
	arguments.

2004-10-17  Richard Levitte  <richard@levitte.org>

	* monotone.texi (OPTIONS): Add a description of --ticker.

	* ui.cc, ui.hh: Rethink the writing conditions as the ticks being
	"dirty" when they have changed since the last print.  That way,
	it's very easy to see when they need being printed.  This fixes a
	small bug where, in some cases, the exact same tick output is
	produced twice, once before a separate message, and once after,
	when a ticker is actually being removed.
	(tick_write_dot::write_ticks): Add a line that describes the
	ticks, including the amount of each tick per short name.

2004-10-17  Richard Levitte  <richard@levitte.org>

	fix bug 8733
	* ui.cc, ui.hh: Define a separate tick writer struct, and two
	subclasses, one that write counters, and one that writes progress
	characters.  As a consequence, move the count to the ticker class
	itself, and have the user interface contain a map of pointers to
	tickers instead of a map of counters, so data is easier to expand
	and access in a consistent manner.  Finally, correct a few errors
	in the checks for when ticks should be written, and make sure the
	final value gets written when the tickers are removed.

	* cert.cc (write_ancestry_paths):
	* database.cc (rehash):
	* netsync.cc (call_server, rebuild_merkle_trees):
	* rcs_import.cc (import_cvs_repo, cvs_history): Adapt to the new
	tickers.

	* monotone.cc: Add the option '--ticker' which takes the values
	"dot" or "count" to express which type of tick writer to use.  As
	a result, set the tick writer to be the progress dot kind or the
	counting type.

2004-10-15  graydon hoare  <graydon@pobox.com>

	* std_hooks.lua (get_revision_cert_trust): Add.

2004-10-14  graydon hoare  <graydon@pobox.com>

	* main.cc (UNIX_STYLE_SIGNAL_HANDLING): Enable on OSX.
	* cryptopp/*: Upgrade to 5.2.1
	* Makefile.am: Adjust for a couple new files.

2004-10-13  graydon hoare  <graydon@pobox.com>

	* change_set.cc (__STDC_CONSTANT_MACROS): Further hammering.
	* commands.cc (changesetify): New subcommand to db.
	* database.{cc,hh} (sql): Install views.
	(install_views): New function.
	(get_manifest_certs): Restore old variant.
	* numeric_vocab.hh: Use stdint.h.
	* revision.{cc,hh} (analyze_manifest_changes)
	(construct_revisions)
	(build_changesets): New functions.
	* schema.sql: Remove views stuff.
	* views.sql: Put views here.
	* schema_migration.cc: Add migration code for revisions.
	* Makefile.am: Mention views.sql.

2004-10-12  graydon hoare  <graydon@pobox.com>

	* unix/read_password.cc: Don't force echo on.

2004-10-10  graydon hoare  <graydon@pobox.com>

	merge a batch of changes from trunk, see below.
	* monotone.spec: Bump to 0.14.

2004-10-10  graydon hoare  <graydon@pobox.com>

	fix bug 9884
	* tests/t_singlenetsync.at: sleep 5
	* tests/t_netsync.at: sleep 5 

2004-10-10  graydon hoare  <graydon@pobox.com>

	* AUTHORS: Mention Richard Levitte.
	* Makefile.am: Remove nonce stuff.
	* NEWS: Describe changes from last release.
	* cert.cc (cert_manifest_testresult): Teach about other ways
	of writing a boolean value.
	* commands.cc (commit): Don't commit when no change.
	(debug): Rename to "db execute".
	(serve): Require passphrase on startup.
	(bump): Remove command.
	(ls keys): Handle no keys.
	* configure.ac: Bump version number.
	* keys.cc (get_passphrase): Reject empty passphrase nicely,
	from user and from hook.
	* lua.{cc,hh} (hook_get_sorter): Dead code, remove.
	* main.cc (main_with_many_flavours_of_exception): s/char/int/.
	* monotone.cc (OPT_DUMP): New option.
	(OPT_VERBOSE): Rename as OPT_DEBUG.
	* monotone.{texi,1}: Document changes, s/rdiff/xdelta/.
	* nonce.{cc,hh}: Drop.
	* sanity.hh (sanity::filename): New field.
	* sanity.cc (dump_buffer): Dump to file or be silent.
	* testsuite.at (persist_phrase_ok): Define as true.
	* tests/t_null.at: Adjust for new option names.
	* unit_tests.cc: Set debug, not verbose.

2004-10-10  graydon hoare  <graydon@pobox.com>

	* tests/t_remerge.at: New test.
	* testsuite.at: Call it.

2004-10-10  graydon hoare  <graydon@pobox.com>

	* cryptopp/algebra.cpp:
	* cryptopp/asn.h:
	* cryptopp/hmac.h:
	* cryptopp/iterhash.h:
	* cryptopp/mdc.h:
	* cryptopp/modes.h:
	* cryptopp/osrng.h:
	* cryptopp/pubkey.h:
	* cryptopp/seckey.h:
	* cryptopp/simple.h:
	* cryptopp/smartptr.h:
	* cryptopp/strciphr.cpp:
	* cryptopp/strciphr.h:
	* lcs.cc:
	* lua.cc: Fixes for g++ 3.4 from Michael Scherer.
	* AUTHORS: Mention Michael.

2004-10-10  graydon hoare  <graydon@pobox.com>

	* tests/t_movedel.at: New test.
	* testsuite.at: Call it.

2004-10-10  graydon hoare  <graydon@pobox.com>

	* tests/t_movepatch.at: New test.
	* testsuite.at: Call it.

2004-10-10  graydon hoare  <graydon@pobox.com>

	* change_set.cc:
	* file_io.{cc,hh}: Bug Fixes.

2004-10-10  graydon hoare  <graydon@pobox.com>

	* cert.{cc,hh} (cert_revision_manifest): Bug fixes.
	* commands.cc (approve)
	(disapprove)
	(testresult): Teach about revisions.
	* tests/t_disapprove.at:
	* tests/t_i18n_file.at:
	* tests/t_ls_missing.at:
	* tests/t_testresult.at: Bug fixes.

2004-10-09  graydon hoare  <graydon@pobox.com>

	* netsync.cc: 
	* packet.cc: 
	* tests/t_i18n_file.at:
	* tests/t_netsync.at:
	* tests/t_single_char_filenames.at:
	* tests/t_singlenetsync.at: Bug fixes.

2004-10-04  graydon hoare  <graydon@pobox.com>

	* Makefile.am: Re-enable rcs stuff.
	* cert.{cc,hh}: Bug fixes.
	* change_set.{cc,hh} (apply_change_set)
	(apply_change_set_inverse): New helper functions.
	* commands.cc (log)
	(rcs_import)
	(cvs_import): Teach about revisions.
	* database.cc (get_version): Block reconstruction loops.
	* diff_patch.cc:
	* lua.cc:
	* netsync.cc: Remove references to obsolete includes.
	* rcs_file.cc: Pick up bug fix from trunk.
	* rcs_import.cc: Teach about revisions.

2004-10-03  graydon hoare  <graydon@pobox.com>

	* change_set.{cc,hh}: Lots of little bug fixes.
	* commands.cc: Likewise.
	* database.cc: Comment some chatter.
	* file_io.{cc,hh}: Bug fixes, remove unlink / hardlink stuff.
	* netcmd.cc: Bug fixes.
	* netsync.cc: Likewise.
	* tests/t_*.at: Teach about revisions.
	* testsuite.at: Likewise.
	* work.cc: Bug fixes.

2004-09-30  graydon hoare  <graydon@pobox.com>

	* app_state.cc: Inform db of app.
	* change_set.cc: Bug fixes.
	* commands.cc: Use delete_file not unlink.
	* database.{cc,hh}: Bug fixes in trust function machinery.
	* revisions.cc: Skip consideration of empty parents.
	* file_io.{cc,hh}: Remove unlink function.
	* schema.sql: Pass pubkey data into trust call.

2004-09-29  graydon hoare  <graydon@pobox.com>

	* change_set.cc: Various bug fixes, merge unit tests.

2004-09-26  graydon hoare  <graydon@pobox.com>

	* predicament.{cc,hh}: Remove.
	* Makefile.am: Update.
	* change_set.{cc,hh}: Compilation fixes.
	* commands.cc: Likewise.
	* file_io.{cc,hh}: Likewise, and implement link/unlink.
	* lua.{cc,hh}: Implement conflict resolver hooks.

2004-09-25  graydon hoare  <graydon@pobox.com>

	* change_set.{cc,hh}: Rewrite entirely.
	* work.cc: Adjust to compensate.
	* commands.cc: Likewise.
	* numeric_vocab.hh: Ask for C99 constant ctor macros.

2004-09-24  Derek Scherger  <derek@echologic.com>

	* app_state.{cc,hh} (initialize,prefix,in_restriction): rename
	restriction vars; require explicit subdir restriction with ".";
	remove restriction if any path evaluates to working copy root	
	* commands.cc (update): disallow restricted updates
	(diff): use --manifest options for initialization
	* tests/t_restrictions.at: remove restricted update test
	* tests/t_subdirs.at: added (missed previously)
	* vocab.cc (verify): allow "." elements in local_path
	(test_file_path_verification): test for "." in paths

2004-09-20  Derek Scherger  <derek@echologic.com>

	* app_state.{cc,hh}: add message and manifest options; add subdir
	restriction; use set instead of vector for path restrictions
	(prefix): new method
	(add_restriction): change signature for set of path restrictions
	(in_restriction): renamed from is_restricted; adjust path matching
	(set_message): new method
	(add_manifest): new method
	(initialize): remove code to adjust restrictions from old options
	* commands.cc
	(restrict_patch_set, struct unknown_itemizer): rename
	app.is_restricted to app.in_restriction
	(add,drop,rename,revert): prefix file args with current subdir
	(update,status,ls_unknown,ls_missing): build restriction from args
	(commit): build restriction from args; use --message option
	(diff): build restriction from args; use --manifest options
	* file_io.cc (find_working_copy): logging tweaks
	* monotone.cc: remove --include/--exclude options; add --manifest
	and --message options
	* tests/t_attributes.at: add commit --message option
	* tests/t_cross.at: commit --message
	* tests/t_cwork.at: commit --message
	* tests/t_disapprove.at: commit --message
	* tests/t_drop.at: commit --message
	* tests/t_erename.at: commit --message; diff --manifest
	* tests/t_fork.at: commit --message
	* tests/t_genkey.at: commit --message
	* tests/t_i18n_file.at: commit --message
	* tests/t_import.at: commit --message
	* tests/t_ls_missing.at: commit --message
	* tests/t_merge.at: commit --message
	* tests/t_movedel.at: commit --message
	* tests/t_movepatch.at: commit --message
	* tests/t_netsync.at: commit --message
	* tests/t_persist_phrase.at: commit --message
	* tests/t_rename.at: commit --message
	* tests/t_renamed.at: commit --message
	* tests/t_restrictions.at: remove --include/--exlclude options
	* tests/t_revert.at: commit --message
	* tests/t_scan.at: commit --message
	* tests/t_single_char_filenames.at: commit --message
	* tests/t_testresult.at: commit --message
	* tests/t_unidiff.at: commit --message
	* tests/t_unidiff2.at: commit --message
	* tests/t_update.at: commit --message
	* tests/t_versions.at: commit --message

2004-09-19  graydon hoare  <graydon@pobox.com>

	* change_set.cc: More bug fixes.
	* basic_io.cc: Improve error reporting.
	* commands.cc (complete): Teach about revisions.
	* database.{cc,hh}: Add complete variant for revisions.

2004-09-19  graydon hoare  <graydon@pobox.com>

	* change_set.cc: Add a unit test, fix some bugs.

2004-09-18  graydon hoare  <graydon@pobox.com>

	* change_set.{cc,hh} (subtract_change_sets): New function.
	(build_pure_addition_change_set): New function.
	* commands.cc (try_one_merge): Teach about revisions
	(merge): Likewise.
	(propagate): Likewise.
	(update): Change from changeset inversion to negation.
	* database.{cc,hh} (get_manifest): New function.
	* cert.cc: Use it.

2004-09-13  graydon hoare  <graydon@pobox.com>

	* change_set.cc: Bug fixes.
	* commands.cc: Likewise.

2004-09-13  graydon hoare  <graydon@pobox.com>

	* change_set.{cc,hh}: Implement delta renaming and merging.
	* commands.cc 
	(update): Teach about revisions.
	(agraph): Likewise.
	* diff_patch.{cc,hh}: Tidy up interface a bit.
	* database.{cc,hh} (get_revision_ancestry): New helper.
	* file_io.{cc,hh}
	(move_dir): New function.
	(delete_dir_recursive): New function.	

2004-09-10  graydon hoare  <graydon@pobox.com>

	* basic_io.{cc,hh}: Move to more "normal" looking
	quoted output.
	* change_set.{cc,hh}: Extend, bugfix.
	* commands.cc (diff): Teach about revisions.
	* revision.{cc,hh}: Extend, bugfix.

2004-09-07  Derek Scherger  <derek@echologic.com>

	subdirectory restrictions
	
	* file_io.{hh,cc} (find_working_copy): new function
	(absolutify) use fs::current_path
	* work.cc (add_to_options_map): use options.insert to preserve
	previous settings
	* work.hh: add note about MT/options file to header comment
	* lua.{hh,cc} (load_rcfile): renamed from add_rcfile 
	* app_state.{cc,hh} (constructor): remove read of MT/options
	(initialize): new methods to find/create working copy
	(set_stdhooks,set_rcfiles,add_rcfile,load_rcfiles,read_options):
	new methods
	(set_database,set_branch,set_signing_key): update for new options
	reading
	* monotone.cc: update help for --norc option
	(cpp_main): move loading of lua hooks to app_state after book
	keeping dir is found
	* commands.cc: all commands call app initialize to relocate to
	working copy directory
	(bookdir_exists,ensure_bookdir) remove
	(setup) new command to create working copy
	* tests/t_subdirs.at: new test
	* testsuite.at: call new setup command to initialize working copy;
	call new test
	(PROBE_NODE): adjust for new checkout requirement that MT dir does
	not exist
	* tests/t_attributes.at: ditto
	* tests/t_cwork.at: ditto
	* tests/t_single_char_filenames.at: ditto
	* tests/t_versions.at: ditto
	
2004-09-06  graydon hoare  <graydon@pobox.com>

	* Makefile.am: Revise,
	* cert.{cc,hh}: Minor bug fixes.
	* change_set.{cc,hh} 
	(apply_path_rearrangement): New variant.
	(read_path_rearrangement): New function.
	(write_path_rearrangement): New function.
	* commands.cc: Partially teach about revisions.
	* database.{cc,hh}: Bug fixes.
	* revision.cc: Print new manifest as hex.
	* schema.sql: Fix typos.
	* update.{cc,hh}: Teach about revisions.

2004-09-06  graydon hoare  <graydon@pobox.com>

	* Makefile.am (unit_tests): Revise.
	* change_set.{cc,hh}: Move accessors to header.
	* constants.cc (netcmd_current_protocol_version): Bump.
	(netcmd_minimum_bytes_to_bother_with_gzip): Expand to 0xfff.
	* database.{cc,hh}: Teach about reverse deltas, bug fixes.
	* diff_patch.{cc,hh}: Remove dead code.
	* merkle_tree.{cc,hh}: Teach about revisions.
	* netsync.cc: Teach about revisions, reverse deltas.
	* packet.{cc,hh}: Likewise.
	* unit_tests.{cc,hh}: Reactivate tests.

2004-09-02  Derek Scherger  <derek@echologic.com>

	* tests/t_restrictions.at: rework and attempt to clean things up a
	bit; add test for bug in restrict_patch_set
	* commands.cc (restrict_patch_set): fix bug in removal of
	restricted adds/dels/moves/deltas

2004-08-28  graydon hoare  <graydon@pobox.com>

	* Makefile.am (unit_tests): Split out working parts.
	* basic_io.{cc,hh}: Minor fixes. 
	* cert.{cc,hh}: Fixes, remove major algorithms.
	* revision.{cc,hh}: Rewrite algorithms from cert.cc.
	* change_set.{cc,hh}: Extensive surgery, unit tests.
	* database.{cc,hh}: Minor fixes.
	* file_io.{cc,hh}: Likewise.
	* lua.cc: Likewise.
	* packet.{cc,hh}: Teach about revisions.
	* schema.sql: Drop some optimistic tables.
	* unit_tests.{cc,hh}: Add revision, change_set tests.
	* vocab.cc: Instantiate revision<cert>.
	* work.{cc,hh}: Rewrite in terms of path_rearrangement.

2004-08-17  graydon hoare  <graydon@pobox.com>

	* database.cc: Simplified.
	* schema.sql: Simplified.
	* transforms.cc: Fixed bug.
	* revision.{hh,cc}: Stripped out tid_source.
	* change_set.{cc,hh}: Oops, never committed!

2004-08-16  graydon hoare  <graydon@pobox.com>

	* change_set.{hh,cc}: Simplified, finished i/o.
	* revision.{hh,cc}: Fix to match, redo i/o.
	* basic_io.cc (basic_io::parser::key): Print trailing colon.
	* vocab.hh: Whitespace tweak.

2004-08-09  graydon hoare  <graydon@pobox.com>

	* change_set.{hh,cc}: New files.
	* basic_io.{hh,cc}: New files.
	* predicament.{hh,cc}: New files.
	* revision.{hh,cc}: Break completely, need to fix.
	* diff_patch.{hh,cc}: Minor touchups.
	* lua.{hh,cc}, std_hooks.lua: Model predicaments.
	* Makefile.am: Update.

2004-07-10  graydon hoare  <graydon@pobox.com>

	* lcs.{hh,cc}: Move lcs.hh body into lcs.cc.
	* diff_patch.cc: Modify to compensate.
	* revision.{hh,cc}: New files.
	* Makefile.am: Update
	* patch_set.{hh,cc}: Remove.
	* {cert,database,lua,packets}.{hh,cc}, commands.cc: 
	Modify partially (incomplete) to use revisions.
	* manifest.{hh,cc}: Cleanup, remove dead code.
	* schema.sql: Declare new revision tables.
	* schema_migration.cc: Incomplete migrator.
	* {transforms.{hh,cc}, vocab{,_terms}.hh:
	Infrastructure for revisions.

2004-07-20  Derek Scherger  <derek@echologic.com>

	* tests/t_restrictions.at: new test
	* testsuite.at: run it
	* app_state.{cc,hh} (add_restriction, is_restricted): new functions
	* monotone.cc (--include,--exclude): new options
	* commands.cc (restrict_patch_set): new function. called by
	commit, update, status, diff commands

2004-07-05  graydon hoare  <graydon@pobox.com>

	* cert.cc (operator<): Fix wrong ordering of 
	fields.

2004-06-07  graydon hoare  <graydon@pobox.com>

	* cryptopp/algebra.cpp:
	* cryptopp/asn.h:
	* cryptopp/hmac.h:
	* cryptopp/iterhash.h:
	* cryptopp/mdc.h:
	* cryptopp/modes.h:
	* cryptopp/osrng.h:
	* cryptopp/pubkey.h:
	* cryptopp/seckey.h:
	* cryptopp/simple.h:
	* cryptopp/smartptr.h:
	* cryptopp/strciphr.cpp:
	* cryptopp/strciphr.h:
	* lcs.hh:
	* lua.cc: Fixes for g++ 3.4 from Michael Scherer.
	* AUTHORS: Mention Michael.

2004-05-28  graydon hoare  <graydon@pobox.com>

	* tests/t_movedel.at: New test.
	* testsuite.at: Call it.
	* diff_patch.cc (adjust_deletes_under_renames): New function.
	(merge3): Use it.

2004-05-27  graydon hoare  <graydon@pobox.com>

	* tests/t_movepatch.at: New test.
	* testsuite.at: Call it.
	* diff_patch.cc (adjust_deltas_under_renames): New function.
	(merge3): Use it.

2004-05-20  graydon hoare  <graydon@pobox.com>

	* NEWS: Note 0.13 release.
	* configure.ac: Bump version number.
	* monotone.spec: Likewise.

2004-05-19  graydon hoare  <graydon@pobox.com>

	* file_io.cc (tilde_expand): Fix fs::path use.

2004-05-18  graydon hoare  <graydon@pobox.com>

	* diff_patch.cc (apply_directory_moves): Fix fs::path use.
	* file_io.cc (write_data_impl): Likewise.
	* packet.cc: Use explicit true/false maps in caches.
	* sanity.cc (dump_buffer): Write to clog (buffered).

2004-05-16  graydon hoare  <graydon@pobox.com>

	* keys.cc (get_passphrase): Reimplement.
	* unix/read_password.c: Remove.
	* {unix,win32}/read_password.cc: Add.
	* constants.{hh,cc} (maxpasswd): New constant.
	* Makefile.am: Teach about platform specific stuff.

2004-05-16  graydon hoare  <graydon@pobox.com>

	* diff_patch.cc (merge2): Don't discard files on one side.
	* std_hooks.lua (merge2_xxdiff_cmd): Specify merge filename.

2004-05-14  Joel Rosdahl  <joel@rosdahl.net>

	* std_hooks.lua (ignore_file): Quote dots in .svn patterns.
	* monotone.texi: Updated ignore_file hook example.

2004-05-13  Nathaniel Smith  <njs@codesourcery.com>

	* commands.cc: Include boost/filesystem/path.hpp,
	boost/filesystem/convenience.hpp.
	(checkout): Make checkout directory an fs::path, not a local_path.
	
2004-05-13  Nathaniel Smith  <njs@codesourcery.com>

	* testsuite.at (test_hooks.lua): Add a 'test_attr' attribute
	hook.  Add tests t_attributes and t_single_char_filenames.
	* tests/t_attributes.at: New test.
	* tests/t_single_char_filenames.at: New test.
	* manifest.cc (read_manifest_map): Replace ".+" with ".*" to
	support single-character filenames.
	* work.cc (read_work_set): Likewise.
	(read_attr_map): Likewise.

2004-05-13  Nathaniel Smith  <njs@codesourcery.com>

	* monotone.texi (Hook Reference): Update documented default
	definitions of 'merge2' and 'merge3'.

2004-05-12  graydon hoare  <graydon@pobox.com>

	* AUTHORS: Rename Netxx back to netxx. Really, look in 
	the manifest; it's been renamed!
	* configure.ac: Remove prg_exec_monitor checks.

2004-05-12  Nathaniel Smith  <njs@pobox.com>

	* AUTHORS: Remove discussion of adns, since we no longer
	distribute it.  Fix capitalization of "Netxx".

2004-05-12  Nathaniel Smith  <njs@pobox.com>

	* std_hooks.lua (merge2): Support xemacs.  Add error message
	if no merge tool is found.
	(merge3): Likewise.  Also add (disabled) hook to use CVS
	'merge' command, as a demonstration of how to.

2004-05-12  graydon hoare  <graydon@pobox.com>

	* std_hooks.lua (get_author): Remove standard definition.
	* monotone.texi: Document change.

2004-05-12  graydon hoare  <graydon@pobox.com>

	* cert.cc (cert_manifest_author_default): Use default signing key
	name for default author, if lua hook fails.

2004-05-12  Joel Rosdahl  <joel@rosdahl.net>

	* file_io.cc (walk_tree): Removed extraneous newline in error
	message.

	* std_hooks.lua (edit_comment): Added missing newline in log
	message template.

	* tests/t_ls_missing.at: New test case.
	* testsuite.at: Added t_ls_missing.at.

2004-05-10  graydon hoare  <graydon@pobox.com>

	* nonce.cc, nonce.hh: New files.
	* Makefile.am: Note new files.
	* lua.cc, lua.hh (hook_get_nonce): New hook.
	* commands.cc (bump): New command.
	* commands.cc: Remove "(file|manifest)" args most places.
	* tests/t_disapprove.at
	* tests/t_genkey.at
	* tests/t_singlenetsync.at
	* tests/t_netsync.at
	* tests/t_persist_phrase.at: Adjust to compensate.
	* monotone.texi, monotone.1: Adjust to compensate.
	* work.cc, work.hh: Constify some arguments.

2004-05-09  graydon hoare  <graydon@pobox.com>

	* diff_patch.cc: Remove recording of file merge ancestry.

2004-05-09  graydon hoare  <graydon@pobox.com>

	* commands.cc (ls_missing): Modify to account for work.

2004-05-09  graydon hoare  <graydon@pobox.com>

	* commands.cc (list missing): New command.
	* monotone.texi, monotone.1: Update to document.

2004-05-08  graydon hoare  <graydon@pobox.com>

	* main.cc: New file encompassing prg_exec_monitor.
	* mkstemp.cc, mkstemp.hh: New portable implementation.
	* lua.cc: Use mkstemp from bundled version.
	* lua/liolib.c: Remove old mkstemp definition.
	* monotone.cc (cpp_main): Remove prg_exec env setting.
	* sanity.cc (sanity::dump_buffer): Dump logbuf to stderr, not stdout.
	* std_hooks.lua (temp_file): Use mkstemp not io.mkstemp.
	* Makefile.am (MOST_SOURCES): Add new files.

2004-05-03  Joel Rosdahl  <joel@rosdahl.net>

	* monotone.texi: Removed extraneous @ftable directive.

2004-05-02  graydon hoare  <graydon@pobox.com>

	* monotone.texi: Add stuff on selectors, new hooks.
	* AUTHORS: Typo fix.
	* configure.ac: Bump version number.

	Release point (v 0.12).	

2004-05-02  Joel Rosdahl  <joel@rosdahl.net>

	Made it possible to rename a rename target and to undo a rename.
	I.e.: Given a rename set A -> B, "monotone rename B C" gives the
	rename set A -> C and "monotone rename B A" gives the empty rename
	set.
	* work.cc (visit_file): Implement new behavior.
	* tests/t_rename.at: Added test cases for new behavior.
	* monotone.texi: Note that a rename can be undone.

	Fix bug #8458:
	* file_io.hh, file_io.cc (walk_tree): Added require_existing_path
	parameter.
	* work.cc (build_deletion): Pass new parameter to walk_tree.
	* work.cc (build_rename): Ditto.

	* manifest.cc (build_manifest_map): Fix missing file check for
	i18n paths.

2004-05-01  Joel Rosdahl  <joel@rosdahl.net>

	Fix bug #7220:
	* manifest.cc (build_manifest_map): Handle missing file
	gracefully.

	* file_io.cc (walk_tree): Handle nonexistent file/directory
	gracefully.

2004-04-30  Christof Petig <christof@petig-baender.de>

	* rcs_import.cc (store_trunk_manifest_edge):
		skip ancestry to empty manifest
	* rcs_import.cc (process_branch):
		also follow branches of last/first versions

2004-04-29  graydon hoare  <graydon@pobox.com>

	* configure.ac: Fix up windows probe and bundling checks.
	* netxx/resolve_getaddrinfo.cxx: Local hack for stream addresses.
	* netsync.cc: Report address before listening.

2004-04-29  graydon hoare  <graydon@pobox.com>

	* cert.cc (get_branch_heads): Calculate a "disapproved version"
	attribute which culls a version with only disapproved ancestry
	edges.
	* monotone.texi: Fix some ascii-art diagrams.

2004-04-28  Christof Petig <christof@petig-baender.de>

	* command.cc (heads):
	show date and author certificates for each head

2004-04-28  Christof Petig <christof@petig-baender.de>

	* configure.ac:
	default to using the bundled SQLite

2004-04-28  Christof Petig <christof@petig-baender.de>

	* commands.cc (log):
	support optional file argument to show change log for
	e.g. monotone log [ID] cert.cc

2004-04-26  Christof Petig <christof@petig-baender.de>

	* rcs_import.cc (process branch):
	insert dummy cvs_edge to mark newly added file 
	as previously non existant

2004-04-25  Joel Rosdahl  <joel@rosdahl.net>

	* po/stamp-po: Removed since it's generated.
	* std_hooks.lua (ignore_file): Corrected name of Subversion's
	administrative directory.
	* work.hh: Ditto.
	* monotone.texi (Hook Reference): Updated default definition of
	ignore_file.

2004-04-23  Christof Petig <christof@petig-baender.de>

	* rcs_import.cc (build_parent_state, build_child_state):
	remove dying files from manifest
	* rcs_import.cc (cvs_file_edge, note_file_edge):
	calculate state and remember it (alive or dead)

2004-04-23  Christof Petig <christof@petig-baender.de>

	* rcs_import.cc (import_rcs_file_with_cvs): 
	do not include dead files in head_manifest

2004-04-22  Christof Petig <christof@petig-baender.de>

	* rcs_file.cc, rcs_file.hh: read and remember 'state' of revision
	* rcs_import.cc: remove Attic/ part from path

2004-04-21  Christof Petig <christof@petig-baender.de>

	* configure.ac: enable use of installed SQLite library

2004-04-20  graydon hoare  <graydon@pobox.com>

	* lua.hh, lua.cc (hook_note_commit): New hook.
	* commands.cc (commit): Call it.

2004-04-19  graydon hoare  <graydon@pobox.com>

	* cert.cc: Make trust messages nicer.
	* merkle_tree.cc: Clarify logging messages.
	* netsync.cc: Reorganize tickers, put client in txn.
	* packet.cc, packet.hh: Teach about constructability.

2004-04-16  graydon hoare  <graydon@pobox.com>

	* netsync.cc (session::extra_manifests): New member.
	(session::analyze_ancestry_graph): Use it.
	* tests/t_singlenetsync.at: New test for single manifest sync.
	* testsuite.at: Call it.

2004-04-14  Tom Tromey  <tromey@redhat.com>

	* rcs_import.cc (import_cvs_repo): Use require_password.
	Include keys.hh.
	* keys.hh (require_password): Declare.
	* keys.cc (require_password): New function.

2004-04-13  Tom Tromey  <tromey@redhat.com>

	* monotone.texi: Typo fixes.

2004-04-10  graydon hoare  <graydon@pobox.com>

	* netsync.cc: Minor bug fixes.

2004-04-10  graydon hoare  <graydon@pobox.com>

	* database.{cc,hh}: 
	* commands.{cc,hh}:
	* lua.{cc,hh}:
	* std_hooks.lua:
	* vocab_terms.hh:
	Implement first cut at selectors.

2004-04-10  graydon hoare  <graydon@pobox.com>

	* cert.cc (operator<): Include name in compare.
	(operator==): Likewise.
	* packet.cc: Include shared_ptr.
	* rcs_file.cc: Rewrite by hand, no spirit.
	* rcs_import.cc: Change ticker names a bit.

2004-04-09  graydon hoare  <graydon@pobox.com>

	* app_state.cc: Fix a couple file path constructions.
	* file_io.cc (book_keeping_file): Make one variant static.
	* manifest.cc: Remove some dead code in walkers.
	* work.cc: Ditto.
	* rcs_file.cc: fcntl fix from Paul Snively for OSX.

2004-04-09  graydon hoare  <graydon@pobox.com>

	* file_io.cc: Fix boost filesystem "." and ".." breakage.
	* lua.cc: Fix format of log entry.
	* monotone.cc: Log locale settings on startup.
	* sanity.cc: Dump prefix on --verbose activation.
	* testsuite/t_i18n_file.at: Fix autotest LANG breakage.
	* testsuite/t_null.at: Account for chatter with --verbose.

2004-04-09  graydon hoare  <graydon@pobox.com>

	* configure.ac: Comment out check for sse2,
	set bundling to true by default.
	* INSTALL: describe changes to bundling.
	* Makefile.am: Remove vestiges of depot.

2004-04-07  graydon hoare  <graydon@pobox.com>

	* adns/*: 
	* network.{cc,hh}:
	* proto_machine.{cc,hh}:
	* {http,smtp,nntp}_tasks.{cc,hh}:
	* tests/t_{http,smtp,nntp,proxy}.at:
	* url.{cc,hh}:
	* depot.cc:
	Delete files.
	* commands.cc:
	* lua.{cc,hh}:
	* database.{cc,hh}: Remove network/queue stuff.
	* configure.ac: 
	* constants.{cc,hh}:
	* tests/t_{netsync,singlecvs,cvsimport}.at:
	* testsuite.at:
	* transforms.{cc,hh}:
	* unit_tests.{cc,hh}:
	* vocab_terms.hh:
	* vocab.{cc,hh}:
	* Makefile.am: Adjust for deletions.
	* app_state.hh: Cleanup.
	* monotone.texi: Fix some typos.
	* packet.{cc,hh}: Implement database ordering.
	* netsync.cc: Massage to use new packet logic.
	* commands.cc:
	* std_hooks.lua: Add initial selector stuff.

2004-03-29  graydon hoare  <graydon@pobox.com>

	* monotone.spec: Update for 0.11 release.

	Release point (v 0.11).	

2004-03-29  graydon hoare  <graydon@pobox.com>

	* Makefile.am (DISTCHECK_CONFIGURE_FLAGS): Set.
	* commands.cc: Tidy up / narrow output width.
	* patch_set.cc: Likewise.
	* monotone.texi: Cleanups for PDF generation.

2004-03-28  graydon hoare  <graydon@pobox.com>

	* NEWS: Mention 0.11 release.
	* AUTHORS: Mention Robert.

2004-03-28  Robert Bihlmeyer  <robbe+mt@orcus.priv.at>

	* file_io.cc (walk_tree_recursive): Ignore broken symlinks.

2004-03-27  graydon hoare  <graydon@pobox.com>

	* monotone.texi: Flesh out netsync stuff, remove old network stuff.
	* monotone.1: Likewise.

2004-03-27  Robert Helgesson  <rycee@home.se>

	* Makefile.am:
	* configure.ac:
	* database.cc:
	* depot.cc:
	* lua.cc:
	* network.cc:
	* schema_migration.cc: Bundled library switch logic.

2004-03-27  graydon hoare  <graydon@pobox.com>

	* depot.cc (dump): Implement.
	* tests/t_http.at, test/t_proxy.at: Use "depot.cgi dump" rather than sqlite.
	* sqlite/pager.h: Change page size.
	* README: Massage slightly.
	* INSTALL: Write real installation instructions.
	* Makefile.am: Include build of "one big page" docs.
	* boost/circular_buffer_base.hpp: Another boost version insulation fix.	
	* vocab.cc (verify): Normalize local_path's during verification on boost 1.31.0.
	* monotone.texi: Rip out some of the pre-netsync networking docs.

2004-03-24  graydon hoare  <graydon@pobox.com>

	* boost/circular_buffer_base.hpp: Boost version insulation.
	* cert.cc, cert.hh, commands.cc: Differentiate "unknown" keys from "bad".
	* xdelta.cc, proto_machine.cc: Fix boost version insulation.

2004-03-24  graydon hoare  <graydon@pobox.com>

	* rcs_import.cc (import_substates): Filter by branch.
	* xdelta.cc: Minor bits of insulation.

2004-03-24  graydon hoare  <graydon@pobox.com>

	* AUTHORS: Mention Robert.
	* configure.ac: Enable sse2 stuff.
	* monotone.spec: Adjust CFLAGS and CXXFLAGS
	* monotone.texi (Network Service): Expand a bit.

2004-03-24  Robert Helgesson  <rycee@home.se>

	* commands.cc:
	* http_tasks.cc:
	* lua.cc:
	* manifest.cc: 
	* netsync.cc:
	* nntp_tasks.cc: 
	* proto_machine.cc: 
	* work.cc: 
	* xdelta.cc:
	Portability fixes for boost 1.31.0 

2004-03-22  graydon hoare  <graydon@pobox.com>

	* cryptopp/integer.cpp, integer.h: Enable SSE2 multiply code.
	* database.cc, database.hh, certs.cc: Speed up 'heads'.

2004-03-21  graydon hoare  <graydon@pobox.com>

	* lcs.hh, sanity.hh: Minor performance tweaks.

2004-03-20  graydon hoare  <graydon@pobox.com>

	* rcs_import.cc: Teach how to aggregate branches.
	* monotone.texi: Start section on netsync.

2004-03-20  Olivier Andrieu  <oliv__a@users.sourceforge.net>

	* commands.cc (log): Show tags in log.
	* AUTHORS: Mention Olivier.

2004-03-17  Nathan Myers  <ncm@cantrip.org>

	* boost/circular_buffer.hpp: 
	* commands.cc:
	* cryptopp/fltrimpl.h:
	* cryptopp/iterhash.cpp:
	* quick_alloc.hh:
	Fixes for gcc 3.4 compat and warnings.

2004-03-17  graydon hoare  <graydon@pobox.com>
	* cryptopp/config.h: Fix for gcc aliasing optimization error.
	* rcs_import.cc (cvs_history::note_file_edge): 
	Fix for first changelog import bug (#5813).

2004-03-15  graydon hoare  <graydon@pobox.com>

	* rcs_import.cc: Import lone versions properly.
	* tests/t_singlecvs.at: New test for it.
	* testsuite.at: Call it.

2004-03-14  graydon hoare  <graydon@pobox.com>

	* commands.cc (diff): Show added files too.
	* monotone.texi: Fix typo.

2004-03-08  graydon hoare  <graydon@pobox.com>

	* netsync.cc (analyze_manifest_edge): Fix broken formatter.

2004-03-07  graydon hoare  <graydon@pobox.com>

	* Makefile.am (BOOST_SANDBOX_SOURCES): Remove boost::socket entries.
	(NETXX_SOURCES): Predicate on IP6 support in OS (from Paul Snively).
	* boost/socket/*.[hc]pp: Remove.
	* boost/io/streambuf_wrapping.hpp: Remove.
	* AUTHORS: Remove copyright notice for boost::socket.
	* acinclude.m4 (ACX_PTHREAD): Add.
	* network.cc: Replace boost::socket machinery with Netxx.
	* network.hh (open_connection): Remove prototype, static function.
	* sanity.hh, sanity.cc: Make log formatters give file:line coords,
	throw log offending coordinate if formatting fails.

2004-03-07  graydon hoare  <graydon@pobox.com>

	* sqlite/date.c, sqlite/vdbeInt.h, sqlite/vdbeaux.c: Add.
	* sqlite/*.c: Upgrade to 2.8.12.
	* Makefile.am: Update to mention new files.
	* cert.cc 
	(expand_ancestors)
	(expand_dominators): Resize child bitmaps to cover parent.

2004-03-06  graydon hoare  <graydon@pobox.com>

	* netsync.cc (get_root_prefix): Fix from Paul Snively
	to fix static initialization order on mac OSX.
	* montone.texi: Typo fix from Anders Petersson.
	* *.cc: Move all function defs into column 0.

2004-03-04  graydon hoare  <graydon@pobox.com>

	* std_hooks.lua: Fix merger execution pessimism.

2004-03-04  graydon hoare  <graydon@pobox.com>

	* adler32.hh: Modify to use u8.
	* depot.cc, netcmd.cc, xdelta.cc: Modify to use u8.
	* netio.hh, numeric_vocab.hh (widen): Move between headers.
	* netsync.cc: Correct role-assumption bugs.
	* schema_migration.cc: Strip whitespace in sha1.
	(changes received from Christof Petig)

2004-03-01  graydon hoare  <graydon@pobox.com>

	* commands.cc: Handle anonymous pulling.
	* netsync.cc: Ditto.

	Release point (v 0.10).

2004-03-01  graydon hoare  <graydon@pobox.com>

	* NEWS: Mention impending 0.10 release.
	* cert.cc, cert.hh: Bug fixes, implement trust function, QA stuff.
	* commands.cc: Tweak disapprove, approve, testresult, push, pull.
	* configure.ac: Bump version number.
	* cryptopp/rng.h, cryptopp/rng.cpp 
	(MaurerRandomnessTest): Fix bitrot.
	* keys.cc: Add Maurer PRNG randomness test.
	* lua.cc, lua.hh: Add trust, testresult, anonymous netsync hooks. 
	* monotone.1: Update to follow changes to commands.
	* monotone.texi: Include QA section, adjust some UI drift, clarify
	reserved cert names, document new hooks and commands.
	* netcmd.hh, netcmd.cc: Add anonymous, error commands; fix bugs.
	* netsync.cc: Process new commands, factor server loop a bit.
	* std_hooks.lua: Add new hook defaults, factor mergers.
	* tests/t_netsync.at: Check SHA1 of each edge.
	* tests/t_null.at: Call with --norc to skip ~/.monotonerc
	* tests/t_update.at: Fix glaring error.
	* tests/t_disapprove.at, tests/t_testresult.at: New tests.
	* testsuite.at: Call them.
	* ui.cc (sanitize): Clean escape chars from output (optional?)
	* update.cc: Rewrite entirely in terms of new QA definitions.

2004-02-24  graydon hoare  <graydon@pobox.com>

	* commands.cc (ls_keys): Write key hash codes.
	* constands.cc (netsync_timeout_seconds): Up to 120.
	* netsync.cc: Fix a bunch of bugs.
	* patch_set.cc (manifests_to_patch_set): Fix bug in overload
	default construction.

2004-02-22  graydon hoare  <graydon@pobox.com>

	* patch_set.cc, patch_set.hh: Parameterize yet further.
	* netsync.cc: Fix a lot of bugs, add manifest and file grovelling.
	* tests/t_netsync.at: A new test (which runs!)
	* testsuite.at: Call it.

2004-02-20  graydon hoare  <graydon@pobox.com>

	* cert.cc, cert.hh, key.cc, key.hh, database.cc, database.hh:
	Add lots of little netsync support routines.
	* commands.cc (rebuild): Rehash everything too.
	* constants.cc (netcmd_minsz): Recalculate.
	* cryptopp/osrng.cpp (NonblockingRng::GenerateBlock): Handle
	/dev/urandom a bit better.
	* netcmd.cc, netcmd.hh: Remove describe cmds, add nonexistant cmd.
	* netio.hh: Add uleb128 stuff.
	* xdelta.cc: Add randomizing unit test suite.
	* diff_patch.cc: Remove commented-out dead line-merger code.
	* merkle_tree.cc: Fix various bugs.
	* netcmd.cc: Switch everything over to uleb128s.
	* netsync.cc: Implement lots of missing stuff.

2004-02-09  graydon hoare  <graydon@pobox.com>

	* netsync.cc (ROOT_PREFIX): New variable.
	* commands.cc (merkle): New command.

2004-02-09  Ben Elliston  <bje@wasabisystems.com>

	* monotone.texi: Spelling corrections.

2004-02-09  graydon hoare  <graydon@pobox.com>

	* database.cc, database.hh 
	(get_version_size)
	(get_file_version_size)
	(get_manifest_version_size): New functions.
	* xdelta.cc, xdelta.hh (measure_delta_target_size): New function.
	* merkle_tree.cc, merkle_tree.hh, netcmd.cc, netcmd.hh: 
	Cleanup and typesafety.
	* netsync.cc: Cleanup, typesafety, implement refine phase.

2004-02-01  graydon hoare  <graydon@pobox.com>

	* netsync.cc: Remove a lot of stuff, implement auth phase.
	* constants.cc, constants.hh: Move constants from netsync.cc.
	* netcmd.cc, netcmd.hh: Split out of netsync.cc.
	* merkle_tree.cc, merkle_tree.hh: Likewise.
	* numeric_vocab.hh: New header.
	* adler32.hh: include numeric_vocab.hh.
	* netio.hh: Likewise.
	* unit_tests.cc, unit_tests.hh: Update.
	* Makefile.am: Likewise.
	* commands.cc: Guess signing key for auth phase.
	* database.cc, database.hh (public_key_exists)
	(get_pubkey): New functions based on key hashes.

2004-01-31  graydon hoare  <graydon@pobox.com>

	* Netxx/*: New files.
	* AUTHORS: Mention Netxx.
	* Makefile.am: Mention Netxx and netsync.{cc,hh}
	* adler32.hh: Delegate typedefs to boost.
	* cert.hh, cert.cc (cert_hash_code): New function.
	* commands.cc (find_oldest_ancestors): Block cycles.
	(netsync): New command.
	* database.cc, database.hh (schema): Update.
	(put_key): Calculate key hash on the fly.
	(put_cert): Likewise.
	(merkle_node_exists)
	(get_merkle_node)
	(put_merkle_node)
	(erase_merkle_nodes): New functions.
	* keys.hh, keys.cc (key_hash_code): New function.
	* lua.cc, lua.hh 
	(hook_get_netsync_read_permitted)
	(hook_get_netsync_write_permitted): New hooks.
	* monotone.spec: Update for FC1 info conventions.
	* monotone.texi (Quality Assurance): New section.
	* netsync.cc, netsync.hh: New files, preliminary
	netsync infrastructure. Command bodies still missing.
	* schema.sql: Add intrinsic key and cert hashes, merkle nodes.
	* schema_migration.cc: Add code to migrate to new schema.	
	* unit_tests.cc: Handle command-line args to limit test set.
	* vocab_terms.hh: Add merkle and prefix as new terms.

2004-01-13  Nathaniel Smith  <njs@codesourcery.com>

	* idna/idn-int.h: Remove (generated by configure).

2004-01-13  Nathaniel Smith  <njs@codesourcery.com>

	* configure.ac: Switch "if" and "else" branches in pthreads
	checks.

2004-01-12  Nathaniel Smith  <njs@codesourcery.com>

	* configure.ac: Remove check for -lpthread.
	Add check for pthread_mutex_lock and ACX_PTHREAD.
	* m4/acx_pthread.m4: New file.

2004-01-07  graydon hoare  <graydon@pobox.com>

	* Makefile.am:
	* po/POTFILES.in: 
	* po/monotone.pot: Minor tweaks for distclean.
	* adns/config.h:
	* boost/socket/src/interface.cpp:
	* boost/socket/src/ip4/address.cpp:
	* boost/socket/src/ip4/protocol.cpp: OSX portability.
	* AUTHORS: Mention new contributors.
	* monotone.texi (Hook Reference): Document i18n hooks.

	Release point (v 0.9).	

2004-01-07  graydon hoare  <graydon@pobox.com>

	* cert.cc (ensure_parents_loaded)
	(expand_dominators)
	(expand_ancestors)
	(find_intersecting_node): New functions.
	(find_common_ancestor): Reimplement in terms of dominator
	and ancestor bitset intersection.

2004-01-05  Christof Petig <christof@petig-baender.de>

	* vocab.cc (verify<local_path>) Fix use of val() / iterator.
	* constants.cc (illegal_path_bytes): NUL-terminate.

2004-01-02  graydon hoare  <graydon@pobox.com>

	* diff_patch.cc (normalize_extents): Improve to handle an odd case. 
	* tests/t_fmerge.at: New test, to test it.
	* commands.cc (fload, fmerge): Permanently enable, for test. 
	* testsuite.at: Call new test.

2004-01-01  graydon hoare  <graydon@pobox.com>

	* file_io.hh, file_io.cc (read_localized_data, write_localized_data): 
	New functions
	* commands.cc, manifest.cc, transforms.cc: Use them.
	* monotone.texi: Minor update to i18n docs.
	* lua.hh, lua.cc (hook_get_linesep_conv, hook_get_charset_conv):
	New hooks.
	* acinclude.m4: Move AX_CREATE_STDINT_H in here.
	* po/monotone.pot: Regenerate.
	* NEWS, configure.ac: Prep for 0.9 release.

2003-12-30  graydon hoare  <graydon@pobox.com>

	* file_io.hh, file_io.cc (mkpath): New function.
	* commands.cc, database.cc, diff_patch.cc, file_io.cc, 
	lua.cc, vocab.cc, work.cc: Use it.
	* constants.cc (illegal_path_bytes_arr): Remove leading null.
	* monotone.texi: Include i18n docs.
	* tests/t_i18n_file.at: Check colon in filename.

2003-12-29  graydon hoare  <graydon@pobox.com>

	* file_io.cc: Localize names before touching fs.
	* lua.hh, lua.cc (hook_get_system_charset): Remove useless fn.
	* test_hooks.lua: Likewise.
	* monotone.cc, transforms.cc, transforms.hh: 
	Remove lua from system charset conv.
	* tests/t_i18n_file.at: New test.
	* testsuite.at: Call it.

2003-12-28  graydon hoare  <graydon@pobox.com>

	* app_state.cc, app_state.hh: Massage to use i18n vocab.
	* cert.cc, commands.cc, commands.hh, rcs_import.cc, 
	update.cc, update.hh, url.cc, url.hh: Likewise.

	* work.cc, work.hh: --> Likewise, and break file format! <--

	* constants.hh, constants.cc (legal_ace_bytes): New constant.
	* vocab.cc (verify<ace>): Use it.
	(verify<urlenc>) New function.
	* vocab_terms.hh (ace, urlenc, utf8): New terms.
	* transforms.hh, transforms.cc: Use them.
	* monotone.cc (utf8_argv): Charconv argv.
	* network.hh, network.cc: Use url.{hh,cc}.

2003-12-28  graydon hoare  <graydon@pobox.com>

	* constants.hh, constants.cc (idlen): New constant.
	* commands.cc, vocab.cc: Use it.
	* manifest.cc (read_manifest_map): Tighten up regex.
	* packet.cc: Likewise.
	* transforms.cc (uppercase)
	(lowercase): Rewrite.
	(utf8_to_urlenc)
	(urlenc_to_utf8)
	(internalize_url)
	(internalize_cert_name)
	(internalize_rsa_keypair_id)
	(externalize_url)
	(externalize_cert_name)
	(externalize_rsa_keypair_id): New functions.
	* url.hh, url.cc (parse_utf8_url): New function.

2003-12-20  graydon hoare  <graydon@pobox.com>

	* diff_patch.cc (normalize_extents): New function.
	(merge_via_edit_scripts): Use it.

2003-12-19  graydon hoare  <graydon@pobox.com>

	[net.venge.monotone.i18n branch]

	* idna/*.[ch]: New files.
	* po/*: New files.
	* url.cc, url.hh, constants.cc: New files.
	* Makefile.am, configure.ac: Various fiddling for gettext.
	* lua.hh, lua.cc (hook_get_system_charset): New hook.
	(hook_get_system_linesep): New hook.
	* transforms.hh, transforms.cc
	(charset_convert)
	(system_to_utf8)
	(utf8_to_system)
	(ace_to_utf8)
	(utf8_to_ace)
	(line_end_convert): New functions.
	* vocab.cc: Refine constraints.
	* vocab_terms.hh (external): New atomic type.
	* monotone.cc (cpp_main): Initialize gettext.
	* sanity.hh (F): Call gettext() on format strings.
	* commands.cc, depot.cc, database.cc, http_tasks.cc, keys.cc,
	network.cc, rcs_import.cc, sanity.cc, mac.hh : Update to use
	'constants::' namespace.
	* config.h.in: Remove.
	* commands.cc: Various formatting cleanups.
	* unit_tests.cc, unit_tests.hh: Connect to url tests.

2003-12-19  graydon hoare  <graydon@pobox.com>

	* diff_patch.cc (merge3): Skip patches to deleted files.

2003-12-16  graydon hoare  <graydon@pobox.com>

	* commands.cc (ls_ignored, ignored_itemizer): Fold in as subcases of unknown.

2003-12-16  graydon hoare  <graydon@pobox.com>

	* lua.cc (working_copy_rcfilename): MT/monotonerc not MT/.monotonerc.

2003-12-16  graydon hoare  <graydon@pobox.com>

	* lua.hh, lua.cc (working_copy_rcfilename): New function.
	* monotone.cc: Add working copy rcfiles.
	* commands.cc (ls_unknown, unknown_itemizer): Skip ignored files.

2003-12-16  graydon hoare  <graydon@pobox.com>

	* file_io.cc (walk_tree_recursive): continue on book-keeping file.

2003-12-15  graydon hoare  <graydon@pobox.com>

	* tests/t_unidiff.at, t_unidiff2.at: Check for mimencode.

2003-12-15  graydon hoare  <graydon@pobox.com>

	* configure.ac: Add --enable-static-boost.
	* Makefile.am: Likewise.
	* AUTHORS: Mention new contributors.

2003-12-14  Lorenzo Campedelli <lorenzo.campedelli@libero.it>

	* work.cc (add_to_attr_map): Finish change to attr map format.
 
2003-12-10  Tom Tromey  <tromey@redhat.com>

	* commands.cc (checkout): Give better error message if branch is
	empty.

2003-12-07  Eric Kidd  <eric.kidd@pobox.com>

	* commands.cc (agraph): Handle repositories with a single version.
	* database.cc (get_head_candidates): Handle heads with no ancestors.
	* cert.cc (get_branch_heads): Handle heads with no ancestors.

2003-12-06  Eric Kidd  <eric.kidd@pobox.com>

	* update.hh, update.cc (pick_update_target): Return current
	version if no better update candidates available.
	* update.cc (pick_update_target): Always do branch filtering.
	* commands.cc (update): Notice when we're already up-to-date.
	* commands.cc (propagate): Assign branch name correctly when merging.

2003-12-05  graydon hoare  <graydon@pobox.com>

	* lcs.hh (edit_script): New entry point.
	* diff_patch.cc: Rewrite merge in terms of edit scripts.
	* network.cc (post_queued_blobs_to_network): Tidy up transient
	failure message.
	* randomfile.hh: Prohibit deletes on end of chunks.
	* sanity.cc: EOL-terminate truncated long lines.

2003-12-02  graydon hoare  <graydon@pobox.com>

	* database.cc, database.hh (reverse_queue): Copy constructor.
	* std_hooks.lua (merge3): Remove afile, not ancestor.
	* monotone.cc: Remove debugging message.
	* ui.cc (finish_ticking): Set last_write_was_a_tick to false.

2003-12-01  graydon hoare  <graydon@pobox.com>

	* app_state.hh, app_state.cc (set_signing_key): New fn, persist key.
	* monotone.cc (cpp_main): Permit commuting the --help argument around.

2003-11-30  graydon hoare  <graydon@pobox.com>

	* network.cc (post_queued_blobs_to_network): Fail when posted_ok is false.
	* database.cc (initialize): Fail when -journal file exists.
	* keys.cc (make_signature): Nicer message when privkey decrypt fails.

2003-11-29  Tom Tromey  <tromey@redhat.com>

	* rcs_import.cc (store_auxiliary_certs): Renamed to fix typo.
	Updated all callers.

	* http_tasks.cc (check_received_bytes): Allow "-" as well.
	* depot.cc (execute_post_query): Allow "-" as well.

2003-11-28  Tom Tromey  <tromey@redhat.com>

	* http_tasks.cc (check_received_bytes): Allow "-" as well.
	* depot.cc (execute_post_query): Allow "-" as well.

2003-11-28  graydon hoare  <graydon@pobox.com>

	* cert.cc: Various speedups.
	* cycle_detector.hh (edge_makes_cycle): Use visited set, too.
	* database.hh, database.cc (get_head_candidates): New, complex query.
	* keys.hh, keys.cc (check_signature): Cache verifiers.
	* sqlite/os.c (sqliteOsRandomSeed): Harmless valgrind purification.
	* tests/t_fork.at, tests/t_merge.at: Ignore stderr chatter on 'heads'.

2003-11-27  graydon hoare  <graydon@pobox.com>

	* Makefile.am (AM_LDFLAGS): No more -static, sigh.
	* cert.cc (find_relevant_edges): Keep dynamic-programming caches.
	(calculate_renames_recursive): Likewise.
	* cert.cc, cert.hh (rename_edge): Add constructor, copy constructor.
	* commands.cc (list certs): Note rename certs are binary.

2003-11-24  graydon hoare  <graydon@pobox.com>

	* network.cc: Continue fetch, post loops even if one target has
	an exception.

2003-11-24  graydon hoare  <graydon@pobox.com>

	* database.hh, database.cc (delete_posting): Change to take queue
	sequence numbers.	
	* commands.cc (queue): Use new API.
	* network.cc (post_queued_blobs_to_network): Use new API.
	
2003-11-24  graydon hoare  <graydon@pobox.com>

	* std_hooks.lua (get_http_proxy): Return nil when no ENV var.
	* monotone.texi (get_http_proxY): Document change.

2003-11-24  graydon hoare  <graydon@pobox.com>

	* tests/t_proxy.at: Add a test for proxying with tinyproxy.
	* testsuite.at: Call it.
	* lua.cc: Fix dumb error breaking proxying.
	* network.cc: Be verbose about proxying.

2003-11-23  graydon hoare  <graydon@pobox.com>

	* http_tasks.cc (read_chunk): Tolerate 0x20* after chunk len.

2003-11-23  graydon hoare  <graydon@pobox.com>

	* network.cc: Make more informative error policy.
	* boost/socket/socketstream.hpp: Pass SocketType to streambuf template.
	* boost/socket/src/default_socket_impl.cpp: Translate EINTR.

2003-11-22  graydon hoare  <graydon@pobox.com>

	* lua.cc, lua.hh (hook_get_http_proxy): New hook.
	* std_hooks.lua (get_http_proxy): Default uses HTTP_PROXY.
	(get_connect_addr): Undefine, it's for tunnels alone now.
	* network.cc: Use new hook.
	* http_tasks.hh, http_tasks.cc: Teach about proxies (sigh).
	* monotone.texi: Document new hooks.

2003-11-22  graydon hoare  <graydon@pobox.com>

	* lua.cc, lua.hh (hook_get_connect_addr): New hook.
	* std_hooks.lua (get_connect_addr): Default uses HTTP_PROXY.
	* network.cc, network.hh: Use new hook.
	* http_tasks.cc: Teach about HTTP/1.1.
	* cert.cc (bogus_cert_p): Fix UI ugly.

2003-11-21  graydon hoare  <graydon@pobox.com>

	* constants.hh (postsz): New constant for suggested post size.
	* database.cc, database.hh (queue*): Change db API slightly.
	* commands.cc (queue): Adjust to changed db API.
	* network.cc (post_queued_blobs_to_network): Switch to doing
	incremental posts.
	* cert.cc (write_rename_edge, read_rename_edge): Put files on 
	separate lines to accomodate future i18n work.
	* work.cc (add_to_attr_map, write_attr_map): Reorder fields to
	accomodate future i18n work.
	* monotone.texi: Document it.
	* configure.ac, NEWS: Mention 0.8 release.

	Release point (v 0.8).
	
2003-11-16  Tom Tromey  <tromey@redhat.com>

	* missing: Removed generated file.

2003-11-14  graydon hoare  <graydon@pobox.com>

	* commands.cc (vcheck): Add.
	* cert.cc, cert.hh (cert_manifest_vcheck): Add.
	(check_manifest_vcheck): Add.
	(calculate_vcheck_mac): Add.
	* constants.hh (vchecklen): New constant.
	* mac.hh: Re-add.
	* monotone.texi (Hash Integrity): New section.
	* monotone.1: Document vcheck.

2003-11-14  graydon hoare  <graydon@pobox.com>

	* database.cc, database.hh (reverse_queue): New class.
	(compute_older_version): New functions.
	(get_manifest_delta): Remove.
	* network.cc, network.hh (queue_blob_for_network): Remove.
	* packet.cc, packet.hh (queueing_packet_writer): Change UI,
	write to queue directly, accept optional<reverse_queue>.
	* cert.cc (write_paths_recursive): Rewrite to use constant
	memory.
	* commands.cc (queue, queue_edge_for_target_ancestor):
	Install optional<reverse_queue> in qpw.
	* tests/t_cross.at: Ignore new UI chatter.
	* monotone.texi (Transmitting Changes): Change UI output.

2003-11-13  graydon hoare  <graydon@pobox.com>

	* Makefile.am (AUTOMAKE_OPTIONS): Require 1.7.1
	* commands.cc (addtree): Wrap in transaction guard.
	* database.cc, database.hh (manifest_delta_exists): Add.
	(get_manifest_delta): Add.
	* cert.cc (write_paths_recursive): Use partial deltas.
	* manifest.cc, manifest.hh (read_manifest_map): New variant.
	* patch_set.cc, patch_set.hh (patch_set): Add map_new, map_old
	fields.
	(manifests_to_patch_set) Store new field.
	(patch_set_to_packets) Don't read manifest versions from db.
	* std_hooks.lua (ignore_file): ignore .a, .so, .lo, .la, ~ files.
	* tests/t_cvsimport.at: New test.
	* testsuite.at: Call it.

2003-11-10  graydon hoare  <graydon@pobox.com>

	* commands.cc (find_oldest_ancestors): New function.
	(queue): New "addtree" subcommand.
	* monotone.texi: Document it.
	* monotone.1: Document it.

2003-11-10  graydon hoare  <graydon@pobox.com>

	* file_io.cc (walk_tree_recursive): Ignore MT/

2003-11-09  graydon hoare  <graydon@pobox.com>

	* database.cc (dump, load): Implement.
	* commands.cc (db): Call db.dump, load.
	* cycle_detector.hh: Skip when no in-edge on src.
	* monotone.texi: Document dump and load, add some 
	special sections.
	* monotone.1: Mention dump and load.

2003-11-09  graydon hoare  <graydon@pobox.com>

	* rcs_file.hh (rcs_symbol): New structure.
	* rcs_file.cc (symbol): New rule.
	* rcs_import.cc (find_branch_for_version): New function.
	(cvs_key::branch): New field.
	(store_auxilliary_certs): Cert branch tag.
	* cycle_detector.hh: Fix bugs, don't use quick_alloc.
	* commands.cc (checkout): Add --branch based version.
	* monotone.texi: Document new command variant.
	* monotone.1: Ditto.

2003-11-09  graydon hoare  <graydon@pobox.com>

	* quick_alloc.hh: New file.
	* Makefile.am: Add it.
	* cycle_detector.hh: Rewrite.
	* manifest.hh: Use quick_alloc.
	* vocab.cc: Relax path name requirements a bit.
	* sqlite/sqliteInt.h: Up size of row to 16mb.

2003-11-02  graydon hoare  <graydon@pobox.com>

	* commands.cc (post): Post everything if no URL given; don't base
	decision off branch name presence.	
	* app_state.cc, monotone.cc, file_io.cc, file_io.hh: Support
	absolutifying args.
	* lua.hh, lua.cc, std_hooks.lua (hook_get_mail_hostname): New hook.
	* monotone.texi: Document it.
	* monotone.texi, monotone.1: Minor corrections, new sections.
	* monotone.cc: Don't look in $ENV at all.
	* network.cc: Correct MX logic.
	* nntp_tasks.cc, smtp_tasks.cc: Separate postlines state.
	* smtp_tasks.cc: Correct some SMTP logic.
	* configure.ac, NEWS: Mention 0.7 release.

	Release point (v 0.7).

2003-11-01  graydon hoare  <graydon@pobox.com>

	* http_tasks.cc: Drop extra leading slashes in HTTP messages.

2003-10-31  graydon hoare  <graydon@pobox.com>

	* commands.cc, database.cc, database.hh, lua.cc, lua.hh,
	network.cc, network.hh, packet.cc, packet.hh, schema.sql,
	schema_migration.cc, tests/t_http.at, tests/t_nntp.at, vocab.cc:
	Eliminate "groupname", use lone URL.
	* monotone.texi: Update to cover new URL rules.
	* network.cc, network.hh, lua.cc, lua.hh, smtp_tasks.cc:
	Implement "mailto" URLs.
	* tests/t_smtp.at: New test.
	* testsuite.at: Call it.

2003-10-31  graydon hoare  <graydon@pobox.com>

	* patch_set.cc (manifests_to_patch_set): Second form with explicit renames.
	(manifests_to_patch_set): Split edit+rename events when we see them.
	* commands.cc (status, commit): Include explicit rename set.
	* diff_patch.cc (merge3): Accept edit+rename events split by patch_set.cc.
	* smtp_tasks.hh, smtp_tasks.cc: New files.
	* nntp_machine.hh, nntp_machine.cc: Rename to proto_machine.{hh,cc} (woo!)
	* nntp_tasks.cc: Adjust to use proto_ prefix in various places.
	* proto_machine.cc (read_line): get() into streambuf.
	* Makefile.am: Cover renames and adds.

2003-10-31  graydon hoare  <graydon@pobox.com>

	* diff_patch.cc (merge3): Extract renames.
	* commands.cc (calculate_new_manifest_map): Extract renames.
	(try_one_merge): Extract renames, propagate to merge target.
	(commit): Extract renames, propagate to commit target.
	* cert.cc (calculate_renames_recursive): Fix wrong logic.
	(find_common_ancestor_recursive): Stall advances at top of graph.
	* patch_set.cc: (manifests_to_patch_set): Teach about historical
	renames.
	* tests/t_erename.at: New test for edit+rename events.
	* testsuite.at: Call t_erename.at.

2003-10-30  graydon hoare  <graydon@pobox.com>

	* patch_set.cc (operator<): s/a/b/ in a few places, yikes!
	* cert.cc: Add machinery for rename edge certs.
	* commands.cc: Call diff(manifest,manifest) directly.
	* tests/t_nntp.at: Kill tcpserver DNS lookups on nntp test.
	* network.cc (parse_url): Character class typo fix, from 
	Johannes Winkelmann.
	* app_state.hh, cert.hh, commands.hh, cycle_detector.hh, 
	database.hh, diff_patch.cc, diff_patch.hh, http_tasks.hh,
	interner.hh, keys.hh, lua.hh, manifest.hh, network.hh, 
	nntp_machine.hh, nntp_tasks.hh, packet.hh, patch_set.hh, 
	transforms.hh, update.hh, vocab.hh, work.hh, xdelta.hh: 
	fix use of std:: prefix / "using namespace" pollution.	

2003-10-27  graydon hoare  <graydon@pobox.com>

	* lua/liolib.c (io_mkstemp): Portability fix
	from Ian Main.
	* xdelta.cc,hh (compute_delta): New manifest-specific variant.
	* transforms.cc,hh (diff): Same.
	* rcs_import.cc: Various speedups to cvs import.

2003-10-26  graydon hoare  <graydon@pobox.com>

	* cert.cc (get_parents): New function.
	(write_paths_recursive): New function.
	(write_ancestry_paths): New function.
	* cert.hh (write_ancestry_paths): Declare.
	* commands.cc (queue_edge_for_target_ancestor):
	Call write_ancestry_paths for "reposting" queue
	strategy.

2003-10-25  graydon hoare  <graydon@pobox.com>

	* commands.cc (log): Skip looking inside nonexistent
	manifests for file comments.

2003-10-24  graydon hoare  <graydon@pobox.com>

	* adns/*.c, adns/*.h: Import adns library.
	* Makefile.am: Update to build adns into lib3rdparty.a.
	* AUTHORS: Mention adns.
	* network.cc: Call adns functions, not gethostbyname.

2003-10-20  Nathaniel Smith  <njs@codesourcery.com>

	* patch_set.cc (patch_set_to_text_summary): Give more detailed
	output.
	* commands.cc (get_log_message, status, diff): Use
	patch_set_to_text_summary for complete description.

2003-10-22  graydon hoare  <graydon@pobox.com>

	* monotone.texi: Document 'queue' command.
	* monotone.1: Likewise.

2003-10-22  graydon hoare  <graydon@pobox.com>

	* diff_patch.cc 
	(infer_directory_moves): New function.
	(rebuild_under_directory_moves): New function.
	(apply_directory_moves): New function.
	(merge3): Handle directory moves.
	* tests/t_renamed.at: New test for dir renames.
	* testsuite.at: Call it.

2003-10-21  graydon hoare  <graydon@pobox.com>

	* commands.cc (queue): New command.
	(list): Add "queue" subcommand, too.

2003-10-21  graydon hoare  <graydon@pobox.com>

	* diff_patch.cc (merge_deltas): New function.
	(check_map_inclusion): New function.
	(check_no_intersect): New function.
	(merge3): Rewrite completely. 
	* tests/t_rename.at: New test.
	* testsuite.at: Call it.
	* file_io.cc, file_io.hh (make_dir_for): New function.
	* commands.cc (update): Call make_dir_for on update.

2003-10-20  graydon hoare  <graydon@pobox.com>

	* commands.cc: Replace [] with idx() everywhere.

2003-10-20  Tom Tromey  <tromey@redhat.com>

	* cert.hh (get_branch_heads): Updated.
	Include <set>.
	* commands.cc (head): Updated for new get_branch_heads.
	(merge): Likewise.
	(propagate): Likewise.
	* cert.cc (get_branch_heads): Use set<manifest_id>.

	* commands.cc (merge): Use all caps for metasyntactic variable.
	(heads): Likewise.

	* network.cc (post_queued_blobs_to_network): Do nothing if no
	packets to post.

2003-10-20  graydon hoare  <graydon@pobox.com>

	* cert.cc (get_branch_heads): Fix dumb bug.
	* diff_patch.cc (merge3): Fix dumb bug.
	(merge2): Fix dumb bug.
	(try_to_merge_files): Fix dumb bug.

2003-10-20  graydon hoare  <graydon@pobox.com>

	* file_io.cc (tilde_expand): New function.
	* monotone.cc (cpp_main): Expand tildes in 
	db and rcfile arguments.

2003-10-20  graydon hoare  <graydon@pobox.com>

	* rcs_import.cc (import_cvs_repo): Check key existence
	at beginning of import pass, to avoid wasted work.

2003-10-19  Tom Tromey  <tromey@redhat.com>

	* commands.cc (log): Add each seen id to `cycles'.

2003-10-19  graydon hoare  <graydon@pobox.com>

	* AUTHORS: Mention Tecgraf PUC-Rio and their
	copyright.
	* Makefile.am: Mention circular buffer stuff.
	* configure.ac, NEWS: Mention 0.6 release.
	* cert.hh, cert.cc (erase_bogus_certs): file<cert> variant.	
	* commands.cc (log): Erase bogus certs before writing,
	cache comment-less file IDs.
	* monotone.spec: Don't specify install-info args,
	do build with optimization on RHL.

	Release point (v 0.6).

2003-10-19  Matt Kraai  <kraai@ftbfs.org>

	* commands.cc (merge): Use app.branch_name instead of args[0] for
	the branch name.

2003-10-17  graydon hoare  <graydon@pobox.com>

	* commands.cc (log): New command.
	Various other bug fixes.
	* monotone.1, monotone.texi: Minor updates.

2003-10-17  graydon hoare  <graydon@pobox.com>

	* monotone.texi: Expand command and hook references.
	* commands.cc: Disable db dump / load commands for now.

2003-10-16  graydon hoare  <graydon@pobox.com>

	* sanity.hh: Add a const version of idx().
	* diff_patch.cc: Change to using idx() everywhere.
	* cert.cc (find_common_ancestor): Rewrite to recursive
	form, stepping over historic merges.
	* tests/t_cross.at: New test for merging merges.
	* testsuite.at: Call t_cross.at.

2003-10-10  graydon hoare  <graydon@pobox.com>

	* lua.hh, lua.cc (hook_apply_attribute): New hook.
	* work.hh, work.cc (apply_attributes): New function.
	* commands.cc (update_any_attrs): Update attrs when writing to
	working copy. 
	* std_hooks.lua (temp_file): Use some env vars.
	(attr_functions): Make table of attr-setting functions.

2003-10-10  graydon hoare  <graydon@pobox.com>

	* work.cc: Fix add/drop inversion bug.
	* lua/*.{c,h}: Import lua 5.0 sources.
	* lua.cc: Rewrite lua interface completely. 	
	* std_hooks.lua, test_hooks.lua, testsuite,
	tests/t_persist_phrase.at, configure.ac, config.h.in, Makefile.am:
	Modify to handle presence of lua 5.0.

2003-10-08  graydon hoare  <graydon@pobox.com>

	* rcs_import.cc: Attach aux certs to child, not parent.
	* manifest.cc: Speed up some calculations.
	* keys.cc: Optionally cache decoded keys.

2003-10-07  graydon hoare  <graydon@pobox.com>

	* manifest.hh, manifest.cc, rcs_import.cc: Write manifests w/o
	compression.
	* vocab.hh, vocab.cc: Don't re-verify verified data.
	* ui.hh, ui.cc: Minor efficiency tweaks.

2003-10-07  graydon hoare  <graydon@pobox.com>

	* commands.cc, work.cc, work.hh: Add some preliminary stuff
	to support explicit renaming, .mt-attrs.
	* monotone.texi: Add skeletal sections for command reference,
	hook reference, CVS phrasebook. Fill in some parts.

2003-10-02  graydon hoare  <graydon@pobox.com>

	* boost/circular_buffer*.hpp: Add.
	* AUTHORS, cert.cc, commands.cc, database.cc,
	diff_patch.cc, http_tasks.cc, keys.cc, lua.cc, manifest.cc,
	network.cc, nntp_machine.cc, packet.cc, patch_set.cc, 
	rcs_import.cc, sanity.cc, sanity.hh, ui.hh, update.cc,
	vocab_terms.hh, work.cc:	
	remove existing circular buffer code, replace all
	logging and asserty stuff with boost::format objects
	rather than vsnprintf.

2003-10-01  graydon hoare  <graydon@pobox.com>

	* testsuite.at: Don't use getenv("HOSTNAME").
	* database.cc (exec, fetch): Do va_end/va_start again in between
	logging and executing query.

2003-09-28  Tom Tromey  <tromey@redhat.com>

	* monotone.texi: Added @direntry.

2003-09-27  Nathaniel Smith  <njs@pobox.com>

	* monotone.cc: Remove "monotone.db" default to --db
	option in help text.

2003-09-27  graydon hoare  <graydon@pobox.com>

	* diff_patch.cc: Rework conflict detection.
	* rcs_import.cc: Remove some pointless slowness.
	* monotone.spec: Install info files properly.

	Release point (v 0.5).

2003-09-27  graydon hoare  <graydon@pobox.com>

	* AUTHORS, NEWS, configure.ac: Update for 0.5 release.
	* monotone.texi: Various updates.	
	* xdelta.cc (compute_delta): Fix handling of empty data.
	* database.cc (sql): Require --db for init.
	* work.cc (read_options_map): Fix options regex.

2003-09-27  graydon hoare  <graydon@pobox.com>

	* lcs.hh: New jaffer LCS algorithm.
	* interner.hh, rcs_import.cc: Templatize interner.
	* diff_patch.hh: Use interner, new LCS.

2003-09-27  Tom Tromey  <tromey@redhat.com>

	* commands.cc (fetch): Always try lua hook; then default to all
	known URLs.

2003-09-26  Tom Tromey  <tromey@redhat.com>

	* commands.cc (tag): Use all-caps for meta-syntactic variables.
	(comment, add, cat, complete, mdelta, fdata): Likewise.

	* monotone.1: There's no default database.
	* monotone.texi (OPTIONS): There's no default database.

	* database.cc (sql): Throw informative error if database name not
	set.
	* app_state.cc (app_state): Default to no database.

2003-09-26  graydon hoare  <graydon@pobox.com>

	* debian/*, monotone.spec: Add packaging control files.

2003-09-24  graydon hoare  <graydon@pobox.com>

	* database.cc, database.hh (debug): New function.
	* commands.cc (debug): New command.
	* cert.cc, cert.hh (guess_branch): New function.
	* commands.cc (cert): Queue certs to network servers.
	* commands.cc (cert, commit): Use guess_branch.
	* commands.cc (list): List unknown, ignored files.
	* monotone.texi, monotone.1: Document.

2003-09-24  graydon hoare  <graydon@pobox.com>

	* commands.cc (queue_edge_for_target_ancestor): Queue the
	correct ancestry cert, from child to target, as well as
	patch_set.

2003-09-22  graydon hoare  <graydon@pobox.com>

	* depot_schema.sql, schema_migration.cc, 
	schema_migration.hh: Add.
	* database.cc, depot.cc: Implement schema migration.
	* database.cc, commands.cc: Change to db ... cmd.
	* monotone.texi, monotone.1: Document command change.
	* depot.cc: Fix various query bugs.

2003-09-21  Nathaniel Smith  <njs@codesourcery.com>

	* depot.cc (depot_schema): Remove unique constraint on (contents),
	replace with unique constraint on (groupname, contents).
	
2003-09-21  Nathaniel Smith  <njs@codesourcery.com>

	* commands.cc (diff): Take manifest ids as arguments.  Add
	explanatory text on files added, removed, modified.

2003-09-19  Tom Tromey  <tromey@redhat.com>

	* commands.cc (genkey): Use all-caps for meta-syntactic variable.
	(cert, tag, approve, disapprove, comment, add, drop, commit,
	update, revert, cat, checkout, co, propagate, complete, list, ls,
	mdelta, fdelta, mdata, fdata, mcerts, fcerts, pubkey, privkey,
	fetch, post, rcs_import, rcs): Likewise.
	(explain_usage): Indent explanatory text past the command names.

2003-09-17  Tom Tromey  <tromey@redhat.com>

	* commands.cc (list): Don't compute or use "subname".

	* commands.cc (revert): Handle case where argument is a
	directory.
	* tests/t_revert.at: Test for revert of directory.

	* testsuite.at (MONOTONE_SETUP): Use "monotone initdb".
	* monotone.1: Document "initdb".
	* monotone.texi (Commands): Document initdb.
	(Creating a Database): New node.
	(Getting Started): Refer to it.
	* commands.cc (initdb): New command.
	* database.cc (database::sql): New argument `init'.
	(database::initialize): New method.
	* database.hh (database::initalize): Declare.
	(database::sql): New argument `init'.

2003-09-17  Tom Tromey  <tromey@redhat.com>

	* tests/t_persist_phrase.at: Use "ls certs".
	* tests/t_nntp.at: Use "ls certs".
	* tests/t_genkey.at: Use "ls keys" and "ls certs".

2003-09-16  Tom Tromey  <tromey@redhat.com>

	* monotone.1: Document "list branches".
	* commands.cc (ls_certs): New function, from `lscerts' command.
	(ls_keys): New function, from `lskeys' command.
	(ls_branches): New function.
	(list): New command.
	(ls): New alias.
	(explain_usage): Split parameter info at \n.
	* monotone.texi (Adding Files): Use "list certs".
	(Committing Changes): Likewise.
	(Forking and Merging): Likewise.
	(Commands): Likewise.
	(Generating Keys): Use "list keys".
	(Commands): Likewise.
	(Commands): Mention "list branches".
	(Branches): Likewise.

2003-09-15  graydon hoare  <graydon@redhat.com>

	* http_tasks.cc: Fix networking to handle long input.

	* ui.cc, ui.hh: Only pad with blanks enough to cover old output
	when ticking.

	* update.cc, cert.cc, commands.cc: Fix cert fetching functions to
	remove bogus certs.

2003-09-15  Tom Tromey  <tromey@redhat.com>

	* monotone.1: Don't mention MT_KEY or MT_BRANCH.

	* monotone.texi (Getting Started): Don't mention MT_DB or
	MT_BRANCH.
	(Adding Files): Explicitly use --db and --branch.
	* app_state.hh (app_state): New fields options, options_changed.
	Declare new methods.  Include work.hh.
	* work.cc (work_file_name): New constant.
	(add_to_options_map): New structure.
	(get_options_path): New function.
	(read_options_map, write_options_map): Likewise.
	* work.hh (options_map): New type.
	(get_options_path, read_options_map, write_options_map): Declare.
	* commands.cc (add, drop, commit, update, revert, checkout,
	merge): Write options file.
	* app_state.cc (database_option, branch_option): New constants.
	(app_state::app_state): Read options file.
	(app_state::set_database): New method.
	(app_state::set_branch): Likewise.
	(app_state::write_options): Likewise.
	Include work.hh.
	* monotone.cc (cpp_main): Don't set initial database name on
	app.  Use new settor methods.  Don't look at MT_BRANCH or MT_DB.

2003-09-14  graydon hoare  <graydon@pobox.com>

	* vocab.cc, vocab.hh: Add streamers for vocab terms in preparation
	for switch to formatter.

	* cert.cc (check_signature): Treat missing key as failed check.
	* commands.cc (lscerts): Warn when keys are missing.

	* rcs_import.cc, nntp_tasks.cc, http_tasks.cc: Tick progress.

	* sanity.cc, monotone.cc: Tidy up output a bit.

	* xdelta.cc: Add code to handle empty files. Maybe correct?

	* ui.cc, ui.hh: Add.

2003-09-13  Tom Tromey  <tromey@redhat.com>

	* tests/t_nntp.at: If we can't find tcpserver or snntpd, skip the
	test.
	* tests/t_http.at: If we can't find boa or depot.cgi, skip the
	test.

2003-09-12  graydon hoare  <graydon@pobox.com>

	* update.cc (pick_update_target): Only insert base rev as update
	candidate if it actually exists in db.

	* commands.cc, database.cc, database.hh: Implement id completion
	command, and general id completion in all other commands.

2003-09-12  Tom Tromey  <tromey@redhat.com>

	* commands.cc (revert): A deleted file always appears in the
	manifest.
	* tests/t_revert.at: Check reverting a change plus a delete; also
	test reverting by file name.

	* work.cc (deletion_builder::visit_file): Check for file in
	working add set before looking in manifest.
	* tests/t_drop.at: Added add-then-drop test.

	* testsuite.at: Include t_drop.at.
	* tests/t_drop.at: New test.
	* work.cc (visit_file): Check for file in working delete set
	before looking in manifest.

2003-09-12  Tom Tromey  <tromey@redhat.com>

	* Makefile.am ($(srcdir)/testsuite): tests/atconfig and
	tests/atlocal are not in srcdir.

	* Makefile.am (TESTS): unit_tests is not in srcdir.

2003-09-11  graydon hoare  <graydon@pobox.com>

	* commands.cc: Check for MT directory in status.
	* commands.cc: Require directory for checkout.
	* commands.cc: Delete MT/work file after checkout.
	* commands.cc: Implement 'revert', following tromey's lead.
	* commands.cc: Print base, working manifest ids in status.

	* diff_patch.cc: Further merge corrections.
	* diff_patch.cc (unidiff): Compensate for occasional miscalculation
	of LCS.

	* tests/t_merge.at: Check that heads works after a merge.
	* tests/t_fork.at:  Check that heads works after a fork.
	* tests/t_genkey.at: Remove use of 'import'.
	* tests/t_cwork.at: Check deletion of work file on checkout.
	* tests/t_revert.at: Check that revert works.

	* commands.cc, monotone.cc: Report unknown commands nicely.
	
2003-09-08  graydon hoare  <graydon@pobox.com>

	* tests/merge.at: Accept tromey's non-error case for update.

	* commands.cc(try_one_merge): Write merged version to packet
	writer, not directly to db.
	(merge): Write branch, changelog cert on merged version to db.

	* std_hooks.lua(merge3): Open result in mode "r", not "w+".
	
2003-09-06  Tom Tromey  <tromey@redhat.com>

	* update.cc (pick_update_target): Not an error if nothing to
	update.

	* monotone.texi: Use VERSION; include version.texi.

	* monotone.1: Document "co".
	* monotone.texi (Commands): Document "co".
	* commands.cc (ALIAS): New macro.
	(co): New alias.

	* README: Updated.

	* txt2c.cc: Added missing file.

	* texinfo.tex, INSTALL, Makefile.in, aclocal.m4, compile, depcomp,
	install-sh, missing, mkinstalldirs: Removed generated files.

2003-09-04  graydon hoare  <graydon@pobox.com>

	* Makefile.am, depot.cc, http_tasks.cc, http_tasks.hh,
	lua.cc, lua.hh, monotone.texi, network.cc, tests/t_http.at,
	vocab_terms.hh: 

	Use public key signatures to talk to depot, not mac keys.

	* commands.cc, file_io.cc, monotone.texi, monotone.1,
	tests/t_scan.at, tests/t_import.at, work.cc, work.hh:

	Remove the 'import' and 'scan' commands, in favour of generalized
	'add' which chases subdirectories.

	* configure.ac, NEWS: 

	Release point (v 0.4).
	
2003-09-03  graydon hoare  <graydon@pobox.com>

	* monotone.texi: Expand notes about setting up depot.

	* update.cc: Update by ancestry. Duh.

2003-09-02  graydon hoare  <graydon@pobox.com>

	* boost/socket/streambuf.hpp: Bump ppos on overflow.

	* packet.cc, transforms.cc, transforms.hh: Add function for
	canonicalization of base64 encoded strings. Use on incoming cert
	packet values.

	* commands.cc: Change fetch and post to take URL/groupname params
	rather than branchname.

	* network.cc, network.hh, depot.cc, http_tasks.cc: Fix URL parser,
	improve logging, change signatures to match needs of commands.cc

	* Makefile.am: Don't install txt2c or unit_tests. 

	* Makefile.am: Build depot.cgi not depot.

	* database.cc, database.hh: Add "all known sources" fetching support.

	* patch_set.cc: Sort in a path-lexicographic order for nicer summaries.

	* monotone.texi: Expand coverage of packets and networking.

	* tests/t_nntp.at, tests/t_http.at: Update to provide URL/groupname
	pairs.

2003-09-02  Tom Tromey  <tromey@redhat.com>

	* aclocal.m4, monotone.info: Removed generated files.

2003-08-31  Nathaniel Smith  <njs@codesourcery.com>

	* configure.ac: Check for lua40/lua.h, lua40/lualib.h and -llua40,
	-lliblua40.
	* config.h.in: Add LUA_H, LIBLUA_H templates, remove HAVE_LIBLUA,
	HAVE_LIBLUALIB templates.
	* lua.cc: Include config.h.  Use LUA_H, LIBLUA_H macros.

2003-08-29  graydon hoare  <graydon@pobox.com>

	* Makefile.am, txt2c.cc, lua.cc, database.cc:
	Use a C constant-building converter rather than objcopy.

	* cert.cc, cert.hh, packet.cc, packet.hh, diff_patch.cc,
	rcs_import.cc: 
	Modify cert functions to require a packet consumer, do no implicit
	database writing.

	* commands.cc, database.cc, database.hh, schema.sql, network.cc:
	Modify packet queueing strategy to select ancestors from known
	network server content, rather than most recent edge.

2003-08-25  graydon hoare  <graydon@pobox.com>

	* AUTHORS, ChangeLog, Makefile.am, NEWS, configure.ac,
	tests/t_http.at: Release point (v 0.3)

2003-08-24  graydon hoare  <graydon@pobox.com>

	* nntp_tasks.cc: Measure success from postlines state.
	* network.cc: Print summary counts of transmissions.
	* packet.cc: Count packets into database.
	* depot.cc: Add administrative commands, fix a bunch of
	little bugs.
	* t_http.at: Testcase for depot-driven communication.
	* monotone.texi: Update to reflect depot existence.
	* http_tasks.cc: Pick bugs out.
	
2003-08-24  graydon hoare  <graydon@pobox.com>

	* commands.cc: Wash certs before output.
	* *.cc,*.hh: Adjust cert packet format to
	be more readable, avoid superfluous gzipping.

2003-08-24  graydon hoare  <graydon@pobox.com>

	* configure, Makefile.in: Remove generated files, oops.
	* commands.cc: Implement 'propagate'.
	* lua.cc, lua.hh, network.cc, network.hh: Remove
	'aggregate posting' stuff.
	* network.cc: Batch postings into larger articles.
	* diff_patch.hh, diff_patch.cc: Implement basic
	merge2-on-manifest.
	
2003-08-23  graydon hoare  <graydon@pobox.com>

	* monotone.cc: Handle user-defined lua hooks as
	overriding internal / .monotonerc hooks no matter
	where on cmd line they occur.
	* update.cc: Made failures more user-friendly.
	* lua.cc: Improve logging a bit.
	* testsuite.at, tests/*.{at,in}, testsuite/: Rewrite tests in
	autotest framework, move to tests/ directory.
	* boost/io/*, cryptopp/hmac.h: Add missing files.
	
2003-08-23  Tom Tromey  <tromey@redhat.com>

	* monotone.cc (OPT_VERSION): New macro.
	(cpp_main): Handle OPT_VERSION.
	(options): Added `version' entry.
	Include config.h.

2003-08-21  Tom Tromey  <tromey@redhat.com>

	* database.cc: Include "sqlite/sqlite.h", not <sqlite.h>.

2003-08-20  graydon hoare  <graydon@pobox.com>

	* boost/*:
	incorporate boost sandbox bits, for now.

	* Makefile.am, Makefile.in, configure, configure.ac, diff_patch.cc,
	http_tasks.cc, http_tasks.hh, network.cc, nntp_machine.cc,
	nntp_machine.hh, nntp_tasks.cc, nntp_tasks.hh, testsuite/t_nntp.sh:

	fix up networking layer to pass nntp tests again

2003-08-19  graydon hoare  <graydon@pobox.com>

	* Makefile.am, Makefile.in, app_state.hh, cert.cc, commands.cc,
	constants.hh, cryptopp/misc.h, database.cc, depot.cc,
	http_tasks.cc, http_tasks.hh, keys.cc, lua.cc, lua.hh, monotone.cc,
	network.cc, network.hh, nntp_machine.cc, nntp_machine.hh,
	nntp_tasks.cc, nntp_tasks.hh, packet.cc, packet.hh, rcs_import.cc,
	sanity.cc, sanity.hh, schema.sql, test_hooks.lua,
	testsuite/runtest.sh, testsuite/t_null.sh, vocab_terms.hh:

	major surgery time
	- move to multi-protocol posting and fetching.
	- implement nicer failure modes for sanity.
	- redo commands to print nicer, fail nicer.	
	
2003-08-18  graydon hoare  <graydon@pobox.com>

	* Makefile.am, Makefile.in, adler32.hh, database.cc, depot.cc,
	mac.hh, xdelta.cc, Makefile.am, Makefile.in: 

	first pass at a depot (CGI-based packet service)

2003-08-08  graydon hoare  <graydon@pobox.com>

	* Makefile.am, Makefile.in AUTHORS, ChangeLog, Makefile.am,
	Makefile.in, NEWS, monotone.1, monotone.info, monotone.texi:

	release point (v 0.2)

2003-08-08  graydon hoare  <graydon@pobox.com>

	* cert.cc, cert.hh, interner.hh, rcs_import.cc: 

	auxilliary certs

	* cert.cc, cert.hh, cycle_detector.hh, interner.hh, patch_set.cc,
	rcs_import.cc: 

	improvements to cycle detection stuff

2003-08-05  graydon hoare  <graydon@pobox.com>

	* rcs_import.cc:
	
	almost even more seemingly correct CVS graph reconstruction (still slow)

	* sqlite/* cryptopp/* Makefile.am, Makefile.in, aclocal.m4,
	config.h.in, configure, configure.ac, file_io.cc, keys.cc,
	sanity.cc, sanity.hh, transforms.cc: 

	minimizing dependencies on 3rd party libs by importing the
	necessary bits and rewriting others.

	* cert.cc, cert.hh, rcs_import.cc:	
	
	cvs import seems to be working, but several linear algorithms need
	replacement

2003-07-28  graydon hoare  <graydon@pobox.com>

	* Makefile.am, Makefile.in, cert.cc, commands.cc, database.cc,
	database.hh, manifest.cc, rcs_file.cc, rcs_import.cc,
	rcs_import.hh, vocab.cc, xdelta.cc:

	cvs graph reconstruction hobbling along.

2003-07-21  graydon hoare  <graydon@pobox.com>

	* database.cc, xdelta.cc, xdelta.hh: 

	piecewise xdelta; improves speed a fair bit.

2003-07-11  graydon hoare  <graydon@pobox.com>

	* Makefile.am, Makefile.in, config.h.in, configure, configure.ac,
	transforms.cc, xdelta.cc, xdelta.hh:

	implement xdelta by hand, forget 3rd party delta libs.

2003-07-02  graydon hoare  <graydon@pobox.com>

	* database.cc, rcs_import.cc, transforms.cc, transforms.hh:

	speedups all around in the storage system

2003-07-01  graydon hoare  <graydon@pobox.com>

	* database.hh, rcs_import.cc, transforms.cc, transforms.hh: speed

	improvements to RCS import

2003-06-30  graydon hoare  <graydon@pobox.com>

	* rcs_import.cc, transforms.cc: 

	some speed improvements to RCS import

2003-06-29  graydon hoare  <graydon@pobox.com>

	* commands.cc, database.hh, rcs_import.cc, transforms.cc: 

	RCS file import successfully (albeit slowly) pulls in some pretty
	large (multi-hundred revision, >1MB) test cases from GCC CVS

	* Makefile.in, commands.cc, rcs_file.cc, rcs_file.hh,
	rcs_import.cc, rcs_import.hh, 

	Makefile.am: preliminary support for reading and walking RCS files

2003-04-09  graydon hoare  <graydon@pobox.com>

	* autogen.sh: oops
	* */*: savannah import

2003-04-06  graydon hoare  <graydon@pobox.com>

	* initial release. 
<|MERGE_RESOLUTION|>--- conflicted
+++ resolved
@@ -1,4 +1,13 @@
-<<<<<<< HEAD
+2005-02-06  graydon hoare  <graydon@pobox.com>
+
+	* change_set.cc: Use hash_map in a few places.
+	(confirm_unique_entries_in_directories): Fix invariants.
+	* constants.{cc,hh} (db_version_cache_sz): New constant.
+	* database.cc (version_cache): New structure.
+	(get_version): Use it.
+	* interner.hh: Rewrite to use hash_map and vector.
+	* tests/t_no_rename_overwrite.at: Tweak return codes.
+
 2005-02-06  Nathaniel Smith  <njs@codesourcery.com>
 
 	* ui.hh (ensure_clean_line): New method.
@@ -30,17 +39,6 @@
 2005-02-05  Nathaniel Smith  <njs@codesourcery.com>
 
 	* change_set.cc (compose_path): Add more invariants.
-=======
-2005-02-06  graydon hoare  <graydon@pobox.com>
-
-	* change_set.cc: Use hash_map in a few places.
-	(confirm_unique_entries_in_directories): Fix invariants.
-	* constants.{cc,hh} (db_version_cache_sz): New constant.
-	* database.cc (version_cache): New structure.
-	(get_version): Use it.
-	* interner.hh: Rewrite to use hash_map and vector.
-	* tests/t_no_rename_overwrite.at: Tweak return codes.
->>>>>>> fb63eca3
 
 2005-02-05  Nathaniel Smith  <njs@codesourcery.com>
 
