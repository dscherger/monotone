<<<<<<< HEAD
2006-03-03  Patrick Mauritz <oxygene@studentenbude.ath.cx>

	* commands.cc: remove rdata, certs, fdata and fdelta commands
	from user interface, and move them to
	* automate.cc: the automate interface as packet_for_rdata,
	packets_for_certs, packet_for_fdata, packet_for_fdelta
	* tests/t_bad_packets.at: adapt for 0.26 and for the changes above

2006-03-02  Derek Scherger  <derek@echologic.com>

	testsuite.at: fix broken include of t_restriction_excludes_parent.at

2006-03-02  Derek Scherger  <derek@echologic.com>

	* app_state.{cc,hh} (restriction_requires_parent): remove
	* restrictions.cc (restrict_cset): remove call to
	restriction_requires_parent
	* restrictions.hh: remove unused struct
	* tests/t_persistent_server_keys.at: use unrestricted commit to
	avoid parent exclusion
	* tests/t_restriction_with_exclude.at: remove bogus check
	* tests/t_restrictions.at: work around excluded parents
	* tests/t_revert_new_project.at: un-XFAIL
	* tests/t_subdirs.at: work around excluded parents
	* tests/t_restriction_excludes_parent.at: new XFAIL test for restrictions
	that exclude required parent dirs
	* testsuite.at: call it
=======
2006-03-05  Timothy Brownawell  <tbrownaw@gmail.com>

	* commands.cc (db set_epoch): N() on the epoch size, so we don't I()
	on it in database.cc .
	* netsync.cc (maybe_note_epochs_finished): If we're in source_role,
	epochs can be finished even if the refiner says we still have some
	to receive.
	* refiner.cc (begin_refinement): Add logging.
>>>>>>> f7d96aab

2006-03-02  Emile Snyder  <emile@alumni.reed.edu>

	add --unknown, when new files exist in new directories, would try
	to add files multiple times.
	
	* commands.cc (CMD(add)): Call perform_additions() with correct
	new boolean flag val to determine whether it recurses on the paths
	we hand it.
	* work.{cc,hh} (perform_additions): Use boolean flag to indicate
	whether the paths should be treated as a set of starting points
	for recursively adding entries, or a fixed set of paths.
	* tests/t_add.at: Test that we are not getting the warning
	messages when adding new files in new directories.

2006-03-01  Benoît Dejean  <benoit@placenet.org>

	* po/fr.po: Updated French translation.

2006-03-01  Richard Levitte  <richard@levitte.org>

	* po/sv.po: One small translation change.

2006-03-01  Matthew Gregan  <kinetik@orcon.net.nz>

	* transforms.cc: Better use of appropriately typedefed types.
	* transforms.cc: Don't assume wchar_t is wide enough to hold a
	UCS-4 character.
	* transforms.cc, transforms.hh: Add utf8_validate function and
	some validity unit tests.
	(system_to_utf8): Check that conversion has resulted in valid
	UTF-8.
	* paths.cc (file_path::file_path): Check that path is valid UTF-8.

2006-02-28  Matthew Gregan  <kinetik@orcon.net.nz>

	* tests/t_mt_ignore.at: Fix test on MinGW/Win32.

2006-02-28  Matt Johnston  <matt@ucc.asn.au>

	* commands.cc (CMD(merge)): don't say "misuse" if it's
	just already merged.

2006-02-27  Benoît Dejean  <benoit@placenet.org>

	* netsync.cc: Fixed string surgery.
	One more string for i18n.

2006-02-27  Richard Levitte  <richard@levitte.org>

	* po/sv.po: More translations.

2006-02-27  Timothy Brownawell  <tbrownaw@gmail.com>

	* netsync.cc: more logging

2006-02-27  Richard Levitte  <richard@levitte.org>

	* po/sv.po: Updated translation.

2006-02-26  Nathaniel Smith  <njs@pobox.com>

	* revision.cc (parse_revision): Prepare for the future by giving a
	more user-friendly error message on unknown format_version
	strings.

2006-02-27  Richard Levitte  <richard@levitte.org>

	* po/sv.po: Updated translations.

2006-02-26  Nathaniel Smith  <njs@pobox.com>

	* schema_migration.cc (migrate): Provide a little more feedback
	during migration, so it doesn't look like it's taking minutes and
	minutes just to "calculate necessary migration steps".

2006-02-26  Timothy Brownawell  <tbrownaw@gmail.com>

	Add a new command, merge_into_dir, to allow a project to include an
	unrelated project as a subdir. Also add a show_conflicts command that
	performs a dry-run merge and prints conflict counts.
	* commands.cc: new commands, merge_into_dir and show_conflicts
	* commands.cc (propagate): remove duplicated code; this now calls
	merge_into_dir with a dir of '' (the empty string).
	* monotone.texi: Document the new commands.
	* tests/t_{merge_into_dir,show_conflicts}.at: Test the new commands.
	* testsuite.at: Use the new tests.
	* merge.{cc,hh}: Factor a store_roster_merge_result function out
	of interactive_merge_and_store.

2006-02-26  Derek Scherger  <derek@echologic.com>

	* tests/t_log_dir.at: new XFAIL test of log restricted to a single
	directory
	* testsuite.at: call it

2006-02-27  Matt Johnston  <matt@ucc.asn.au>

	* monotone.cc, app_state.{cc,hh}, ...: print argv[0] when giving
	usage of commands to run, rather than just "monotone"

2006-02-27  Matt Johnston  <matt@ucc.asn.au>

	* std_hooks.lua (ignore_file, dir_matches): add dir_matches helper
	to avoid including ignored dirs such as '.svn', since dirs now
	actually exist.

2006-02-26  Nathaniel Smith  <njs@pobox.com>

	* roster_merge.cc: Update notes on tests.

2006-02-25  Nathaniel Smith  <njs@pobox.com>

	* work.cc (attach_node): Apparently the tests depend on update
	clobbering existing non-versioned files... and we don't have a
	good solution _anyway_, so just go back to clobbering them.

2006-02-25  Nathaniel Smith  <njs@pobox.com>

	* cset.cc (root_dir_test, invalid_csets_test): Don't test that
	root dir stuff fails.  Test that it works.

2006-02-25  Nathaniel Smith  <njs@pobox.com>

	* roster.cc (detach_node): Add missing invariant.

2006-02-25  Nathaniel Smith  <njs@pobox.com>

	* roster_merge.cc (roster_merge): Fix strange merge-created
	problem...

2006-02-25  Nathaniel Smith  <njs@pobox.com>

	* work.cc (attach_node): This code should use path_exists, not
	file_exists.

2006-02-24  Timothy Brownawell  <tbrownaw@gmail.com>

	* netcmd.cc: Ignore protocol version field on usher_cmd packets. It
	should now be possible to use an usher to redirect connections based
	on netsync version.
	* netcmd.hh: Remove unused netcmd::get_version() and
	unused/unimplemented netcmd::netcmd(u8 version).

2006-02-24  Richard Levitte  <richard@levitte.org>

	* commands.cc (ls_changed): I was a bit overly paranoid about the
	possibilities with C++ and defined an explicit functor for the set
	instead of relying on the automatic generation of less<file_path>.
	Derek Scherger made me realise I was a bit overzealous, and this
	change removes the explicit functor.

2006-02-23  Matthew Gregan  <kinetik@orcon.net.nz>

	* enumerator.hh: Another GCC 4.1 compile fix.

	* tests/t_log_selectors.at: UnXFAIL.

	* commands.cc (complete): Refactor selector completion to enable
	return of single or sets of completed revisions.
	(CMD(log)): Do something sensible with selectors that return
	multiple revisions.

	* tests/t_log_selectors.at: XFAILed test for bug #15877.

	* testsuite.at: Add it.

	* app_state.cc, app_state.hh, commands.cc, monotone.cc,
	options.hh: Revert failed UI experiment: reenable logging merges
	by default and rename --merges back to --no-merges.

	* contrib/color-logs.{conf,sh}, contrib/monotone-notify.pl,
	contrib/monotone.el, tests/t_log_nofiles_nomerges.at,
	testsuite.at: Handle --no-merges.

	* monotone.texi: Document --no-merges.

2006-02-23  Matt Johnston  <matt@ucc.asn.au>

	* enumerator.{cc,hh}: avoid transferring deltas on both sides of merge
	revisions, and prefer deltas to data when both are available.
	See
	https://savannah.nongnu.org/bugs/?func=detailitem&item_id=15846

2006-02-21  Nathaniel Smith  <njs@pobox.com>

	* work.cc (detach_node): This time for sure!

2006-02-21  Nathaniel Smith  <njs@pobox.com>

	* work.cc (detach_node): Oops, x != y != !(x == y).

2006-02-21  Nathaniel Smith  <njs@pobox.com>

	* roster_merge.cc: Fixup after merge.

2006-02-21  Nathaniel Smith  <njs@pobox.com>

	* work.cc (detach_node): Check if we are passed the root dir, and
	error out if so.

2006-02-21  Matt Johnston  <matt@ucc.asn.au>

	* commands.cc (pid_file): newline-terminate the pid

2006-02-21  Richard Levitte  <richard@levitte.org>

	* contrib/usher.cc (server::set_hosts): Erasing the list node that
	we're iterating on, then trying to go to the next node doesn't
	work.  Save the iterator, then increment it before erasing the
	node using the saved value.  No more segfaults.

2006-02-21  Matthew Gregan  <kinetik@orcon.net.nz>

	* sanity.hh: Work around roster_merge.cc compilation failure with
	GCC 3.4.

2006-02-20  Richard Levitte  <richard@levitte.org>

	* monotone.cc (cpp_main), options.hh, ui.cc (redirect_log_to),
	ui.hh (struct user_interface): Add --log option, to redirect the
	log lines to a file.

	* monotone.texi (OPTIONS): Document it.

	* po/sv.po: Translate help for this option to Swedish.

	* testsuite.at, tests/t_log_to_file.at: Test it.

2006-02-20  Matt Johnston  <matt@ucc.asn.au>

	* database.cc (remove_version): get rid of dangling deltas,
	don't try to put data or deltas if they already exist.
	* tests/t_db_kill_rev_locally_2.at: un-XFAIL

2006-02-20  Matthew Gregan  <kinetik@orcon.net.nz>

	* testsuite.at: Add an ADD_FILE variant that allows use of
	alternate databases.

	* tests/t_netsync_permissions.at: Missed some cases of the
	database locking race.

2006-02-19  Nathaniel Smith  <njs@pobox.com>

	* ChangeLog: Fixup after xxdiff lossage.

2006-02-19  Nathaniel Smith  <njs@pobox.com>

	* roster_merge.cc (make_lifecycle_objs): Fix test bug.

2006-02-19  Matthew Gregan  <kinetik@orcon.net.nz>

	* testsuite.at: Add a REVERT_TO variant that allows use of
	alternate databases.

	* tests/t_netsync_permissions.at: Attempt to avoid a database
	locking race in this test that is causing spurious failures by
	using the new REVERT_TO variant to cause revert to be performed
	using the "client" database.

2006-02-19  Nathaniel Smith  <njs@pobox.com>

	* roster.cc (shallow_equal): Publically expose.
	* roster.cc, roster_merge.cc: Various compile fixes.
	
2006-02-19  Nathaniel Smith  <njs@pobox.com>

	* roster_merge.{hh,cc}: Make terminology more consistent.
	"marking_map" type -> "markings" name, "marking_t" type ->
	"marking" name.
	
2006-02-19  Nathaniel Smith  <njs@pobox.com>

	* roster.{hh,cc} (testing_node_id_source): Make this node source
	available to unit tests in other files.
	* roster_merge.cc (test_roster_merge_node_lifecycle): New test.
	Still quite ugly.

2006-02-18  Nathaniel Smith  <njs@pobox.com>

	* roster_merge.cc (roster_merge): Remove obsolete FIXME.

2005-10-19  Matthew A. Nicholson  <matt@matt-land.com>

	* contrib/monotone.bash_completion: Update for 0.25.
	
2006-02-19  Matthew Gregan  <kinetik@orcon.net.nz>

	* cset.hh (struct editable_tree): Add commit() member function to
	editable_tree.

	* cset.cc (cset::apply_to): Call editable_tree::commit() after
	applying any other changes.

	* roster.hh, roster.cc: Empty implementation of
	editable_roster_base::commit().

	* work.hh, work.cc: Implementation of
	editable_working_tree::commit() that ensures all detached nodes
	have been reattached.

	* work.hh (struct editable_working_tree): Add map for tracking
	path name mappings across node detach operations.

	* work.cc (editable_working_tree::detach_node): Insert path name
	mappings into map.
	(editable_working_tree::drop_detached_node,
	editable_working_tree::attach_node): Report add/drop/rename
	operations during workspace updates.

	* lua.cc: Use the safer luaL_check* rather than lua_to* in
	monotone_*_for_lua functions.

2006-02-18  Markus Schiltknecht  <markus@bluegap.ch>

	* tests/t_cvsimport_branch.at, testsuite.at: New XFAIL test for
	cvs_import branch reconstruction.

2006-02-18  Matthew Gregan  <kinetik@orcon.net.nz>

	* tests/t_log_nofiles_merges.at: Add test for the log options
	--no-files and --merges.

	* testsuite.at: Add t_log_nofiles_merges.at.

2006-02-13  Nathaniel Smith  <njs@pobox.com>

	* roster_merge.cc (log_conflicts): Tweak string.
	Add list of tests needed.

2006-02-13  Nathaniel Smith  <njs@pobox.com>

	* roster_merge.cc (is_clean): Simplify.
	(add_roster_merge_tests): 
	* unit_tests.cc (init_unit_test_suite): 
	* unit_tests.hh (add_roster_merge_tests): Add unit test
	boilerplate.

2006-02-18  Matthew Gregan  <kinetik@orcon.net.nz>

	* tests/t_db_kill_rev_locally_2.at: Add an XFAIL test for a
	kill_rev_locally bug reported by Daniel Carosone.

	* testsuite.at: Add t_db_kill_rev_locally_2.at.

	* sqlite/parse.h: Regenerated parse.h from pristine SQLite 3.3.4
	source.  The version committed in the 3.3.4 import had a bunch of
	duplicate entries.

	* commands.cc (CMD(identify)): This isn't really a "workspace"
	command--stick it under "debug" for lack of a better place.

	* commands.cc (CMD(refresh_inodeprints)): Check for a valid
	workspace rather than failing with an invariant when run outside
	of a workspace.

	* tests/t_revert_new_project.at: Add an XFAIL test for a bug where
	reverting a file added in a new project will leave the workspace
	in a bad state until MT/work is removed manually.

	* testsuite.at: Add t_revert_new_project.at.

	* app_state.cc, app_state.hh, commands.cc, monotone.cc,
	options.hh: Add '--no-files' option to log to allow users to
	exclude the list of files changed in each revision from the log
	output.

	* monotone.texi: Document '--no-files', and '--next' and '--diffs'
	while there.

2006-02-17  Matthew Gregan  <kinetik@orcon.net.nz>

	* lua.cc, lua.hh, monotone.texi, std_hooks.lua, test_hooks.lua,
	testsuite.at: Remove unused non_blocking_rng_ok hook.

	* sqlite/*: Import SQLite 3.3.4.

2006-02-16  Patrick Mauritz  <oxygene@studentenbude.ath.cx>

	* netsync.cc (handle_new_connection): Netxx::Address.get_name()
	returns NULL every now and then. if so, continue with "" instead

	* sqlite/parse.c: move #line under all #include directives so
	the compiler can't be confused by it.

2006-02-14  Richard Levitte  <richard@levitte.org>

	* Makefile.am (htmldir): Add variables so monotone.html is created
	and installed automatically.
	This is prompted by debian/monotone.html, which indicates
	monotone.html should be available.

	* netsync.cc (serve_connections): Correct spelling.

2006-02-13  Matthew Gregan  <kinetik@orcon.net.nz>

	* sanity.cc (sanity::dump_buffer): Fix a SEGV when we're in an
	error unwind and about to ask the user to mail us the crash
	log--we must use FL() rather than F() here, since by the time this
	is called we can't rely on the i18n infrastructure being alive.

2006-02-12  Nathaniel Smith  <njs@pobox.com>

	* netsync.cc (serve_connections): Revert garbage that I
	accidentally checked in last time...

2006-02-12  Nathaniel Smith  <njs@pobox.com>

	* NEWS: Add things done since last time I did this...

2006-02-12  Matthew Gregan  <kinetik@orcon.net.nz>

	* {cset,paths,revision,roster,sanity,vocab}.{cc,hh}: GCC 4.1
	compile fixes.

2006-02-11  Richard Levitte  <richard@levitte.org>

	* NEWS: Removed my notice about netsync, as I just noticed it
	was already mentioned under Bugs:.

2006-02-11  Nathaniel Smith  <njs@pobox.com>

	* configure.ac, debian/changelog, monotone.spec:
	* win32/monotone.iss: Bump version to 0.26pre2.

2006-02-11  Nathaniel Smith  <njs@pobox.com>

	* NEWS: Add mention of validate_commit_message.

2006-02-11  Blake Kaplan <mrbkap@gmail.com>

	* monotone.texi (Hooks): Added new subsection about validation
	hooks, and describe validate_commit_message in it.

	* std_hooks.lua (validate_commit_message): Change the second
	argument to match the documentation.

2006-02-11  Matt Johnston  <matt@ucc.asn.au>

	* database.hh: increase checkpoint batch size from 100 to 1000

2006-02-11  Matt Johnston  <matt@ucc.asn.au>

	* NEWS: Fix rename example.

2006-02-11  Richard Levitte  <richard@levitte.org>

	* NEWS: Update with the netsync change.

2006-02-11  Nathaniel Smith  <njs@pobox.com>

	* NEWS: Draft for 0.26pre2.

2006-02-11  Richard Levitte  <richard@levitte.org>

	* netsync.cc (serve_connections): Enclose more or less everything
	in a try-catch block to catch if using IPv6 failed, and to try
	with just IPv4 in that case.  This is important for those who
	copy a IPv6-enabled binary to a system that doesn't use IPv6.

	* po/sv.po: Adapt translation to the newly changed messages.

2006-02-10  Derek Scherger  <derek@echologic.com>

	* tests/t_drop_missing.at:
	* tests/t_rename.at:
	* work.cc (visit_file): attempt to improve a couple of messages;
	remove some unrequired \n's
	
2006-02-10  Derek Scherger  <derek@echologic.com>

	* netsync.cc (process_anonymous_cmd, process_auth_cmd): don't
	report misleading permission denied errors for branches that are
	not being served
	* paths.cc (find_and_go_to_workspace): delete stale comment
	* tests/t_netsync_permissions.at: add test pull of branch that is
	not served

2006-02-11  Timothy Brownawell  <tbrownaw@gmail.com>

	Adding your db is silly and confusing (what should revert do?).
	So, it's not allowed any more (the db file is ignored, regardless of
	what the ignore hook says).
	* tests/t_add_owndb.at: remove XFAIL, use 'ls known' instead of
	'ls unknown'
	* testsuite.at: don't put the db in the ignore hook
	* database.{cc,hh}: is_dbfile(), check if a path is the database file
	* work.cc: check is_dbfile where we check the ignore hook when
	walking the filesystem
	* tests/t_mt_ignore.at: fix for having the db always be ignored

2006-02-10  Richard Levitte  <richard@levitte.org>

	* monotone.texi (Hooks): Change the example for
	get_revisions_cert_trust to check "branch" certs instead of
	"ancestor" ones, and thereby match the effect of the "approve"
	command.

2006-02-10  Matt Johnston  <matt@ucc.asn.au>

	* commands.cc (CMD(checkout)): wrapping in a transaction makes
	a big difference.

2006-02-09  Nathaniel Smith  <njs@pobox.com>

	* Makefile.am (SQLITE_SOURCES): Remove header files lost in
	latest SQLite upstream import.

2006-02-09  Graydon Hoare  <graydon@pobox.com>

	* lua.cc (hook_validate_commit_message): make validated the
	default.

2006-02-09  Richard Levitte  <richard@levitte.org>

	* tests/t_cvsimport.at, tests/t_cvsimport3.at,
	tests/t_cvsimport_deleted_invar.at,
	tests/t_cvsimport_manifest_cycle.at, tests/t_cvsimport_samelog.at,
	tests/t_singlecvs.at: Changed to cope with the strictness of
	CVSNT.  It doesn't create a CSVROOT/history file automagically,
	but CVSROOT/modules is created automatically both by the older CVS
	and by CVSNT.  You can't check out a group of files using revision
	numbers with CVSNT.  You MUST stand in the work directory for some
	command with CVSNT.  Finally, with CVSNT, 'cvs init' generates the
	following message if you're a normal user, at least on Debian:

	cvs init: Unable to register repository.
	cvs init: Your login may not have sufficient permissions to modify the
	cvs init: global server settings.
	cvs init: Repository /home/levitte/cvsfoo initialised

2006-02-09  Matthew Gregan  <kinetik@orcon.net.nz>

	* testsuite.at: Remove duplicate line.

2006-02-08  Matthew Gregan  <kinetik@orcon.net.nz>

	* sqlite/*: Import SQLite 3.3.3.
	* Makefile.am: Adjust for new and removed files in import.
	* NEWS: Make a note of the SQLite database format change.
	* database.cc (database::load): Rewrite so that we don't need any
	local changes to SQLite.

2006-02-08  Richard Levitte  <richard@levitte.org>

	* testsuite.at, tests/t_ls_changed.at: News test, for "list
	changed".

	* monotone.texi, monotone.1: Document "list changed".

	* po/sv.po: Correct translations of changed messages, translate
	new messages.

	* commands.cc (ls_changed, CMD(list)): Add a new command, "list
	changed", to list changed files, always sorted in lexical order.

2006-02-06  Blake Kaplan  <mrbkap@gmail.com>

	* commands.cc CMD(commit): Call a new lua hook to validate the commit
	message. Don't ignore -m "" when it's passed on the command line.
	* lua.cc, lua.hh: Add a new hook that validates a given commit message
	and passes in the added files, deleted files, and modified files.
	* std_hooks.lua: Give a default hook to validate commit messages. This
	currently disallows empty messages, as monotone currently does.

2006-02-05  Benoît Dejean  <benoit@placenet.org>

	* ui.cc (tick_write_count::write_ticks): Reverted lexical_cast,
	back to F().

2006-02-05  Benoît Dejean  <benoit@placenet.org>

	* ui.cc (tick_write_count::write_ticks): Fixed utf8 handling.
	boost::format + locale sucks, it ouputs "1\u+ffff24" for
	"%d" % 1024.

2006-02-02  Emile Snyder  <emile@alumni.reed.edu>

	* merge.cc (resolve_merge_conflicts): If the merge has non-content
	conflicts warn the user and abort before making them do content
	merges.  Move logging/warning of conflicts to methods in the
	roster_merge_result struct.

	* roster_merge.{cc,hh} (log_conflicts,
	warn_non_content_conflicts): New methods to do the busy work of
	logging or warning.

2006-02-02  Emile Snyder  <emile@alumni.reed.edu>

	* netsync.cc (run_netsync_protocol): Print a warning if either the
	include or the exclude branch pattern have a ' or a " character
	anywhere in them.  Hopefully will help users running in a Windows
	shell when they do: monotone sync myserver 'mybranch*' and nothing
	happens because the ' characters are passed in to monotone.
	
2005-01-30  Emile Snyder  <emile@alumni.reed.edu>

	* annotate.cc: (do_annotate) Add ticker for revisions processed to
	annotate command.
	
2006-01-29  Richard Levitte  <richard@levitte.org>

	* po/sv.po: Update a few translations, leave a number of fuzzy
	ones until we've decided how "workspace" should be translated.

2006-01-27  Matthew Gregan  <kinetik@orcon.net.nz>

	* *: Use the term 'workspace' consistently throughout monotone for
	the concept we previously described interchangably using the two
	terms 'working copy' and 'working directory'.  This change has
	been made everywhere except in historical documentation (NEWS and
	ChangeLog).

2006-01-27  Richard Levitte  <richard@levitte.org>

	* monotone.texi (Generating Keys): Correct small type, the keys
	are not stored in /home/jim/.monotone/monotonerc.

2006-01-26  Derek Scherger  <derek@echologic.com>

	* app_state.{cc,hh}: 
	* commands.cc (log): 
	* monotone.cc: 
	* options.hh: allow --next to view upcoming changes
	* tests/t_log_depth.at: rename to ...
	* tests/t_log_last_next.at: ... this since log now uses
	--last/--next and not --depth
	* testsuite.at: rename t_log_depth.at to t_log_last_next.at
	
2006-01-27  Matthew Gregan  <kinetik@orcon.net.nz>

	* monotone.texi: Clean up 'serve' syntax in a couple of places.

2006-01-26  Nathaniel Smith  <njs@pobox.com>

	* monotone.texi (Generating Keys, Network Service Revisited):
	Clean up some key-related stuff -- genkey doesn't need a db, so
	don't confuse the reader by giving it one, and update the sample
	output too.

2006-01-27  Stéphane Gimenez <dev@gim.name>

	* sanity.hh: fix scoping issue revealed by gcc-4.1.

2006-01-26  Richard Levitte  <richard@levitte.org>

	* po/sv.po: One more translation.

2006-01-25  Matthew Gregan  <kinetik@orcon.net.nz>

	* netsync.cc (session::rebuild_merkle_trees): Ticker header
	consistency tweak.

2005-01-25  Matt Johnston  <matt@ucc.asn.au>

	* HACKING: add some notes about compiling - precompiled headers,
	-O0, and ccache.
	* INSTALL: mention --enable-pch

2006-01-25  Richard Levitte  <richard@levitte.org>

	* po/sv.po: Fix all fuzzy translations (some needed no fix).
	Translate the last untranslated ones.

2005-01-24  Timothy Brownawell  <tbrownaw@gmail.com>

	Make a netsync client crash not hang the testsuite.
	* tests/t_netsync_single.at: use netsync macros
	* testsuite.at: Make NETSYNC_SETUP set a trap on exit to kill
	any servers.

2005-01-24  Timothy Brownawell  <tbrownaw@gmail.com>

	* commands.cc (update): Remove fixme comment.

2005-01-24  Timothy Brownawell  <tbrownaw@gmail.com>

	* commands.cc (update): Allow backwards/sideways updates.
	tests/t_update_to_revision.at: remove XFAIL

2006-01-23  Nathaniel Smith  <njs@pobox.com>

	* database.{cc,hh}: Clean up code formatting a bit, rename some
	variables, rely more on automatic conversion.

2006-01-24  Vinzenz Feenstra <evilissimo@c-plusplus.de>
	
	* query_args.hh: Introduced struct query_args and struct
	query_args_param. Used to typesafe arguments for database::execute
	and database::fetch
	* database.cc/.hh: Adjusted database to the new fetch and execute
	argument style via operator% which is more typesafe.

2006-01-23  Nathaniel Smith  <njs@pobox.com>

	* database.cc (assert_sqlite3_ok): Improve the hint message given
	for SQLITE_ERROR's.

2006-01-23  Timothy Brownawell  <tbrownaw@gmail.com>

	* tests/t_database_check_normalized.at: update included database to
	use rosters

2006-01-23  Timothy Brownawell  <tbrownaw@gmail.com>

	New ChangeLog utilities in contrib/ .
	* contrib/ChangeLog.sh: Script that takes the date, author, and
	changelog certs from the last n revisions and prints them in standard
	ChangeLog format.
	* contrib/edit_comment_from_changelog.lua: an edit_comment hook that
	takes the initial commit message from the most recent ChangeLog entry

2006-01-23  Henry Nestler  <henry@bigfoot.de>

	* monotone.texi, monotone.1: Mode none for --ticker.

2006-01-23  Nathaniel Smith  <njs@pobox.com>

	* commands.cc (update): Hopefully improve wording of help a bit.

2006-01-21  Nathaniel Smith  <njs@pobox.com>

	* netcmd.cc (read): Expand the error message we issue on protocol
	version mismatch to be a bit more informative.

2006-01-21  Matthew Gregan  <kinetik@orcon.net.nz>

	* configure.ac: Fix up Windows and IPv6 tests after the change
	from AC_TRY_RUN to AC_TRY_COMPILE.  Also a couple of other minor
	cleanups.
	* Makefile.am: Remove win32/wcwidth.c from WIN32_PLATFORM_SOURCES.

2006-01-21  Timothy Brownawell  <tbrownaw@gmail.com>

	* tests/t_db_execute.at: Play with the files table instead of the
	revisions table, so we don't trigger the has-revisions-but-no-rosters
	check.

2006-01-21  Richard Levitte  <richard@levitte.org>

	* po/sv.po: Sort the translation guidelines a little more.

2006-01-21  Joel Rosdahl  <joel@rosdahl.net>

	* po/sv.po: Corrections in translation guidelines.

2006-01-21  Joel Rosdahl  <joel@rosdahl.net>

	* AUTHORS: Added myself as a translation contributor.
	* po/sv.po: Second round of review of Swedish translation.

2006-01-20  Richard Levitte  <richard@levitte.org>

	* po/sv.po: Added a \n at the end of a msgstr that was missing
	it.

2006-01-20  Joel Rosdahl  <joel@rosdahl.net>

	* po/sv.po: Review and suggested corrections of Swedish
	translation.

2006-01-20  Timothy Brownawell  <tbrownaw@gmail.com>

	* netsync.cc: Make our sockets non-blocking.

2006-01-20  Matt Johnston  <matt@ucc.asn.au>

	* commands.cc CMD(setup): default to current dir
	* monotone.texi: update
	* t_setup_existing_path.at: add test

2006-01-19  Emile Snyder  <emile@alumni.reed.edu>

	Add a --brief mode to the annotate command which prints more
	informative annotations rather than just the raw revision ids.

	* commands.cc (CMD(annotate)): Add --brief option to the annotate
	command and remove obsolete comment lines.
	* annotate.cc (dump): Pass in app_state to allow access to db for 
	cert lookups on revisions.  Honor new --brief
	flag by printing <short id>.. by <author> <date>: as the
	annotation rather than the raw revision id, and only printing the
	annotation for the first line of each block of lines from the same
	revision.
	(cert_string_value): Given a set of certs from a revision, a cert
	name, and some detail of what part of the value we want, find and
	return that part of the cert.
	(build_revisions_to_annotations): After we finish with the
	annotations pass, build up a mapping of revision id to annotation
	string.
	* monotone.texi: Add --brief flag and description to the annotate
	section of the command reference.

2006-01-19  Matt Johnston  <matt@ucc.asn.au>

	* work.{cc,hh}, commands.cc: add "rename src1 [src2 ...] dst/"
	syntax.
	* monotone.texi: update
	* testsuite.at, tests/t_rename_destdir: new test (is incomplete).
	* tests/t_no_rename_overwrite.at: syntax should now succeed.
	* vocab.cc: add hexenc<id> dump() instantiation.

2006-01-19  Matt Johnston  <matt@ucc.asn.au>

	* HACKING: escape the colon in the cino vim modeline option.

2006-01-19  Nathaniel Smith  <njs@pobox.com>

	* database.cc (check_format): Small cleanups to previous change.

2006-01-19  Nathaniel Smith  <njs@pobox.com>

	Fix bug reported by Henry Nestler, where 'serve' did not detect
	that the user had not run 'db rosterify'.
	* database.cc (check_rosterified): Rename to...
	(check_format): ...this.  Detect unchangesetified dbs too.
	(sql, ensure_open_for_format_changes, get_roster_id_for_revision): 
	* revision.cc (build_roster_style_revs_from_manifest_style_revs) 
	(build_changesets_from_manifest_ancestry): Adjust accordingly.
	* tests/t_check_db_format.at, testsuite.at: New test.

2005-01-18  Timothy Brownawell  <tbrownaw@gmail.com>

	* tests/t_lua_privkey.at: Remove; this tests a hook that was removed.
	* testsuite: adjust accordingly

2006-01-19  Matthew Gregan  <kinetik@orcon.net.nz>

	* keys.cc (get_passphrase): Update std::map correctly--remove
	existing cached passphrase for a given keyid, then store the new
	one using safe_insert().
	(make_signature): Fix crash when running monotone with persistent
	passphrases disallowed--remove shared_ptr that was going out of
	scope too early, and shadowed and existing shared_ptr in the
	correct scope.
	* tests/t_no_persist_phrase.at: New test to check that basic no
	persistent passphrase functionality works.
	* testsuite.at: Include new test.

2006-01-18  Timothy Brownawell  <tbrownaw@gmail.com>

	* merkle_tree.{cc,hh}: Add a locate_item() function to find the
	node and slot in a merkle_table that a given item is in.
	* refiner.cc (refiner::process_refinement_command): If they have
	a leaf and we have a subtree then if their leaf is in our subtree,
	we need to tell them.

2006-01-18  Nathaniel Smith  <njs@pobox.com>

	* configure.ac: Remove some dead comments.

2006-01-18  Nathaniel Smith  <njs@pobox.com>

	* configure.ac: s/TRY_RUN/TRY_COMPILE/ a few places, for general
	cleanliness.

2006-01-18  Richard Levitte  <richard@levitte.org>

	* po/sv.po: Better translation of "branch".  Inspired from
	subversion.

2006-01-18  Nathaniel Smith  <njs@pobox.com>

	* database.cc (begin_transaction): Turn an E() into an I().

2006-01-15  Richard Levitte  <richard@levitte.org>

	* po/sv.po: Almost all translations done.  I've left a few for
	lack of inspiration.  Someone, PLEASE REVIEW!

2006-01-15  Nathaniel Smith  <njs@pobox.com>

	* AUTHORS: Add Richard as a translator.

2006-01-15  Nathaniel Smith  <njs@pobox.com>

	* roster.cc (union_corpses): New function.
	(unify_roster_oneway, unify_rosters): Remove unused new_ids
	argument.  Add call to union_corpses.  Add big comment explaining
	what's going on.
	(test_unify_rosters_end_to_end_ids) 
	(test_unify_rosters_end_to_end_attr_corpses): Split and improve
	tests.

2006-01-15  Richard Levitte  <richard@levitte.org>

	* po/sv.po: More translations done.

2006-01-15  Richard Levitte  <richard@levitte.org>

	* LINGUAS: Change sv_SE to just sv.
	* po/sv_SE.po: Rename ...
	* po/sv.po: ... to this, as there aren't so many dialects.  Update
	with more strings to translate.

	* std_hooks.lua: xgettext whines about a missing quote, so add
	one.

2006-01-15  Nathaniel Smith  <njs@pobox.com>

	* roster.cc (test_unify_rosters_end_to_end): Add failing test for
	unify_roster's handling of attr corpses.
	
2006-01-15  Nathaniel Smith  <njs@pobox.com>

	* cert.cc (load_key_pair): 
	* keys.cc (require_password): Use accessor method, so as to
	actually compile...

2006-01-15  Matt Johnston  <matt@ucc.asn.au>

	* ui.cc: make tickers saner (203 K vs 0.2 M). 
	Print full byte counts below 1 K.

2006-01-14  Nathaniel Smith  <njs@pobox.com>

	* lua.cc (hook_get_key_pair): Remove.
	* keys.cc (require_password): Adjust accordingly.
	* cert.cc (priv_key_exists, load_key_pair): Likewise.

2006-01-14  Christof Petig <christof@petig-baender.de>

	* database.cc, database.h: binary transparent infrastructure,
	store and retrieve former base64 encoded columns as BLOBs

	* schema_migration.cc: unbase64 changed columns, change comment
	on files.data which indicates a different database format

	* schema.sql: change comment on file which indicates, that
	files.data is no longer base64 encoded

2006-01-14  Richard Levitte  <richard@levitte.org>

	* configure.ac: Make sure there's an empty xgettext.opts
	when xgettext accepts --flag.  This avoids getting an error
	message later on when cat can't find it to append to
	po/Makefile.in.

	* po/LINGUAS, po/sv_SE.po: New Swedish translation.  Needs
	reviewing at this stage.

2006-01-13  Richard Levitte  <richard@levitte.org>

	* monotone-notify.pl: Make it possible for the user to say what
	the monotone binary is called or where it is.  Adapt to revision
	output changes and to changes in the monotone UI.

2006-01-12  Nathaniel Smith  <njs@pobox.com>

	* po/Makevars (XGETTEXT_OPTIONS): This time for sure!

2006-01-13  Nathaniel Smith  <njs@pobox.com>

	* database.cc (check_rosterified): Clarify message emitted when db
	has not been rosterified.

2006-01-12  Nathaniel Smith  <njs@pobox.com>

	* po/Makevars (XGETTEXT_OPTIONS): More fiddling to make
	intltool-update happy.

2006-01-13  Bruce Stephans  <monotone@cenderis.demon.co.uk>

	* lua.cc (shared_trust_function_body): Index lua arrays
	from 1, not 0.

2006-01-12  Nathaniel Smith  <njs@pobox.com>

	* sanity.cc (dump_buffer): Add forgotten newline.

2006-01-12  Nathaniel Smith  <njs@pobox.com>

	* roster.cc (make_roster_for_merge): Add more MM()'s.

2006-01-12  Matthew Gregan  <kinetik@orcon.net.nz>

	* contrib/{color-logs.{conf,sh},monotone.el}: Changes to handle
	renaming of --no-merges.
	* app_state.{cc,hh}, commands.cc, monotone.cc, options.hh: Make
	'log' default to not displaying merges.  Rename '--no-merges'
	option to '--merges'.

2006-01-11  Nathaniel Smith  <njs@pobox.com>

	* commands.cc (diff): gettext'ify the "no changes" tag.

2006-01-11  Richard Levitte  <richard@levitte.org>

	* Makefile.am: Add contrib/usher as an extra program.  This works
	as a reminder that this program exists, and provides supported
	ways to build it.

	* contrib/usher.cc: Add a -m switch, to be able to specify the
	name or complete path of/to the monotone binary, in case there
	are several floating around on the system.

2006-01-11  Matt Johnston  <matt@ucc.asn.au>

	* Makefile.am: pch.hh should be included

2006-01-11  Nathaniel Smith  <njs@pobox.com>

	* sanity.hh (struct i18n_format): Make internationalized format
	strings and non-internationalized format strings type-distinct.
	(This hopefully sets up for fixing some of the charset mess later
	down the road.)
	(FL): New macro; like F but without the i18n glue.
	Use FL with L, and F/FP with everything else.
	* *.hh, *.cc: Adjust existing F/L/etc. usage accordingly.

2006-01-11  Nathaniel Smith  <njs@pobox.com>

	* HACKING: Add section listing all the single-character macros.

2006-01-11  Nathaniel Smith  <njs@pobox.com>

	* database.cc (fetch): Don't log all SQL unless requested by
	user.

2006-01-11  Nathaniel Smith  <njs@pobox.com>

	* po/Makevars (XGETTEXT_OPTIONS):
	* configure.ac: Tweak xgettext configuration to make intltool
	happier.

2006-01-11  Nathaniel Smith  <njs@pobox.com>

	* netsync.cc (process_confirm_cmd): Remove.

2006-01-11  Matthew Gregan  <kinetik@orcon.net.nz>

	* platform.hh, win32/wcwidth.c: Remove local wcswidth
	implementation--it's no longer needed.

2006-01-10  Derek Scherger  <derek@echologic.com>

	* tests/t_revert_unchanged.at: new test to check that reverting
	nothing but unchanged files doesn't end up with an empty
	restriction and revert everything
	* testsuite.at: call it

2006-01-10  Nathaniel Smith  <njs@pobox.com>

	* packet.cc (packet_roundabout_test): Test rdata packets too.

2006-01-10  Nathaniel Smith  <njs@pobox.com>

	* netsync.cc (session): 
	* commands.cc (read): Adjust to match previous change.

2006-01-10  Nathaniel Smith  <njs@pobox.com>

	* packet.{hh,cc} (struct packet_db_writer): Remove old guard
	against accidentally ingesting public keys -- this has not been
	useful for some years.

2006-01-10  Nathaniel Smith  <njs@pobox.com>

	* diff_patch.hh (struct content_merger): Oops, forgot to remove
	the merge2 prototype.

2006-01-10  Nathaniel Smith  <njs@pobox.com>

	* std_hooks.lua: 
	* lua.cc (hook_merge2): 
	* diff_patch.cc (try_to_merge_files): Remove merge2 code, since we
	no longer do merge2's.  (We can always revive it if we add suture
	support.)

2006-01-10  Nathaniel Smith  <njs@pobox.com>

	* packet.cc (consume_file_delta): Remove unused 4-argument form.

2006-01-10  Nathaniel Smith  <njs@pobox.com>

	* lua.{cc,hh} (hook_resolve_file_conflict)
	(hook_resolve_dir_conflict): Remove dead code.

2006-01-10  Nathaniel Smith  <njs@pobox.com>

	* tests/t_selectors_b_h.at, testsuite.at: New test.

2006-01-10  Nathaniel Smith  <njs@pobox.com>

	* database.cc (manifest_cert_exists, put_manifest_cert): 
	(get_manifest_cert, get_manifest_certs): Remove unused methods.

2006-01-10  Nathaniel Smith  <njs@pobox.com>

	* database.cc (put_reverse_version, put_file_reverse_version):
	Whoops, missed some dead code.

2006-01-10  Nathaniel Smith  <njs@pobox.com>

	* revision.cc (build_roster_style_revs_from_manifest_style_revs):
	Remove unused variable; silence gcc warning.

2006-01-10  Nathaniel Smith  <njs@pobox.com>

	* packet.cc (consume_file_reverse_delta) 
	(struct feed_packet_consumer): Remove support for nonexistent
	"frdelta" packet type.
	* database.{hh,cc} (put_reverse_version)
	(put_file_reverse_version): Remove unused methods.
	* key_store.cc (struct keyreader): Remove obsolete methods.

2006-01-10  Nathaniel Smith  <njs@pobox.com>

	* database.cc (set_filename): Simplify slightly.
	(delta_exists): Remove unused 3-argument version.

2006-01-10  Nathaniel Smith  <njs@pobox.com>

	* commands.cc (reindex): Remove.
	* database.cc (database::rehash): Likewise.

2006-01-10  Nathaniel Smith  <njs@pobox.com>

	* change_set.{cc,hh}: Remove.

2006-01-10  Nathaniel Smith  <njs@pobox.com>

	* contrib/ciabot_monotone.py (Monotone.get_revision): Update to
	use 'automate get_revision' instead of 'cat revision'.

2006-01-10  Richard Levitte  <richard@levitte.org>

	* lua.cc (monotone_parse_basic_io_for_lua): Don't trust the
	returned value from lua_tostring() to stick around.  Instead, copy
	it into a regular std::string.
	* std_hooks.lua (get_netsync_read_permissions,
	get_netsync_write_permissions): Make sure to properly close the
	permission files.

2006-01-09  Richard Levitte  <richard@levitte.org>

	* contrib/usher.cc, monotone.1, monotone.cc, po/fr.po, po/ja.po,
	po/pt_BR.po, testsuite.at: Change the default port from 5253 to
	4691 (assigned to us by IANA).

2006-01-07  Patrick Mauritz  <oxygene@studentenbude.ath.cx>

	* schema_migration.cc: add safe-guard against passing a null pointer
	into string handling. (necessary with sun studio)

2006-01-05  Derek Scherger  <derek@echologic.com>

	* app_state.{cc,hh} (set_restriction): remove "respect_ignore"
	flag and don't complain about ignored files
	* commands.cc (status, list, diff): allow --exclude option for
	restrictions
	* restrictions.hh: add a comment about restricted command
	consistency
	* tests/t_restricted_commands_consistent.at: new test to give that
	bark some bite
	* testsuite.at: call it
	
2005-12-29  Nathaniel Smith  <njs@pobox.com>

	* NEWS: Write up for 0.25.

2005-12-29  Matthew Gregan  <kinetik@orcon.net.nz>

	* sqlite/{pager.c,sqlite3.h}: Upgrade to SQLite 3.2.8.

2005-12-29  Nathaniel Smith  <njs@pobox.com>

	* NEWS: Notes on what to write up for 0.25.
	* win32/monotone.iss, monotone.spec, debian/changelog:
	* configure.ac, UPGRADE: Bump.

2005-12-26  Matt Johnston  <matt@ucc.asn.au>

	* commands.cc (CMD(revert)): revert with no args prints usage,
	mention "." for entire working copy.

2005-12-21  Matt Johnston  <matt@ucc.asn.au>

	* commands.cc (dump_difs, CMD(log)): only print --diffs for the file
	of interest.

2005-12-21  Matthew Gregan  <kinetik@orcon.net.nz>

	* botan/es_capi.{cpp,h}: Windows compile fixes for Botan 1.4.10.

2005-12-21  Matt Johnston  <matt@ucc.asn.au>

	* upgrade to Botan 1.4.10

2005-12-20  Daniel Carosone  <dan@geek.com.au>

	* monotone.texi: Rearrange the description of monotone serve into
	two sections; the first one describing basic steps necessary to
	get Jim and the reader through to the next sections, and a later
	more advanced section that discusses some of the subleties and
	choices and moves them on to running a dedicated server.  Other
	small tweaks in nearby sections while here.

2005-12-18  graydon hoare  <graydon@pobox.com>

	* AUTHORS: Add Roland.

2005-12-17  Roland McGrath  <roland@redhat.com>

	* work.hh (struct file_itemizer): Remove extraneous qualifier on
	visit_file declaration.
	* app_state.hh (class app_state): Remove extraneous qualifier on
	set_restriction declaration.

2005-12-14  Matthew Gregan  <kinetik@orcon.net.nz>

	* win32/fs.cc: Handle the fact that the MoveFileEx symbol might
	exist in kernel32.dll even though it doesn't actually work.  It
	turns out that Win9x implements a bunch of NT-only symbols as
	stubs that return ERROR_CALL_NOT_IMPLEMENTED, so it's not
	sufficient to detect feature availability by doing symbol lookups
	at runtime.  Also add a missing parameter to the final error
	message.  Fixes #15063.

2005-12-13  Derek Scherger  <derek@echologic.com>

	* commands.cc (update): remove \n from F() string
	(revert): display "reverting..." messages similar to update
	* tests/t_revert.at: allow output from revert

2005-12-13  Matthew Gregan  <kinetik@orcon.net.nz>

	* testsuite.at: Use SIGTERM rather than SIGSEGV to close down
	monotone servers.
	* HACKING, tests/README: Remove references to use of SEGV for
	terminating monotone servers.

2005-12-13  Timothy Brownawell  <tbrownaw@gmail.com>

	* constants.cc: New netsync is incompatible, bump protocol version.
	* constants.hh: Change default port to the one IANA assigned us.

2005-12-10  Timothy Brownawell  <tbrownaw@gmail.com>

	* roster.cc (make_roster_for_merge): unshadow the node_id_source
	argument. Resolve usages to the argument or the local by educated guess.

2005-12-10  Timothy Brownawell  <tbrownaw@gmail.com>

	* paths.{cc,hh}: operator<() for split_path's

2005-12-10  Timothy Brownawell  <tbrownaw@gmail.com>

	* sanity.{cc,hh}: Fix musing dumps so that the header line always gets
	printed, even if printing the body throws an exception.
	* database.cc, packet,cc, revision.cc: sprinkle MMs
	* cset.cc: sanity check print_cset to match parse_cset

2005-12-08  Matthew Gregan  <kinetik@orcon.net.nz>

	* po/pt_BR.po: Add missing newline.
	* AUTHORS: Add Alex Queiroz to list of translators.

2005-12-08  Alex Queiroz  <asandroq@gmail.com>

	* po/pt_BR.po: Beginnings of the Brazilian Portuguese translation.
	* po/LINGUAS: Add it.

2005-12-06  Timothy Brownawell  <tbrownaw@gmail.com>

	* packet.cc (packet stream reading): Fix handling of privkey packets.
	It would convert pubkey+privkey to keypair, but not change the private
	key to the new encryption type. Now uses migrate_private_key to
	convert privkey->keypair. Reading privkey packets from stdin only works
	if the get_passphrase hook is defined for that key.
	Fix packet_roundabout_test; the send+receive part was using an empty
	stream, rather than the packet sequence generated in the first part.
	* packet.hh, commands.cc, key_store.cc: read_packets now takes an
	app_state argument.
	* tests/t_dropkey_2.at: use genkey instead of reading packets
	* tests/t_read_privkey.at: check that reading a privkey packet works
	* testsuite.at: add read_privkey test

2005-12-06  Matthew Gregan  <kinetik@orcon.net.nz>

	* ui.cc (write_ticks): Move CR out of tickline2; output it where
	required instead.  Fixes brokeness of 'count' ticker on Win32 (and
	perhaps elsewhere) that was causing each line redraw to be written
	on a new line.
	* contrib/usher.cc (fork_server): Avoid getting stuck in an
	infinte loop attempting to read() from a stream that has
	reached EOF before we've read anything from it.  This can occur if
	the fork()+exec() of an usher managed monotone server fails.
	* ui.cc (write_ticks): Don't call display_width() repeatedly for
	the same string--get the result once and reuse it where necessary.
	* netxx/sockopt.cxx, netxx/sockopt.h (set_ipv6_listen_for_v6_only):
	New member function to set the IPV6_V6ONLY flag on a socket.
	* netxx/serverbase.cxx (bind_to): Call set_ipv6_listen_for_v6_only
	on IPv6 sockets.
	* app_state.cc (allow_working_copy): Use keydir path from
	MT/options if set.

2005-12-05  Matthew Gregan  <kinetik@orcon.net.nz>

	* tests/t_database_sig_cleanup.at: Mark this as NOT_ON_WIN32; as
	per the MSDN link I've added to the test, we can't handle
	SIGINT/SIGTERM gracefully on Windows.

2005-12-04  Nathaniel Smith  <njs@pobox.com>

	* paths.cc (file_path): MM() the path we're validating.

2005-12-04  Nathaniel Smith  <njs@pobox.com>

	* schema_migration.cc: Modernize error checking a bit.  (Use E()
	and I() instead of throwing runtime_errors.)

2005-12-03  Nathaniel Smith  <njs@pobox.com>

	* sanity.cc (dump_buffer): If we dumped debug info, write out a
	note asking that it be included in bug reports.

2005-12-03  Nathaniel Smith  <njs@pobox.com>

	* schema_migration.cc (logged_sqlite3_exec): New function.
	Use everywhere in this file.  Enables logging of migration
	commands for debugging purposes.

2005-12-03  Nathaniel Smith  <njs@pobox.com>

	* tests/t_mixed_case_pwd.at, testsuite.at: New test.

2005-12-02  Matthew Gregan  <kinetik@orcon.net.nz>

	* Makefile.am: Make Win32 build link against shfolder.lib to get
	SHGetFolderPathA on older Windows platforms (we had previously
	been relying on it to be available in shell32.lib) .
	* packet.cc (feed_packet_consumer::feed_packet_consumer,
	extract_packets): Move duplicated sets of regexs for key IDs,
	certs, etc. into constants.cc.
	* constants.{cc,hh}: Add regex strings extracted from packet.cc.  Also
	fix the key ID regex to accept a few characters we allowed in
	legal_key_name_bytes already.
	* tests/t_genkey.at: Test good and bad keys with all characters we
	allow in the user portion of a key id.

2005-12-01  Matthew Gregan  <kinetik@orcon.net.nz>

	* database.cc: Revert last change; db version and db migrate need
	to be able to open databases with old schema versions.  Calling
	sql() directly broke this.  Moved a db existence check scattered
	through the code into db_check_exists(), and added calls to this
	into ::version and ::migrate.
	* database.cc (database::version, database::migrate): Improve
	error handling where user has supplied the path to a non-existant
	database file.  Submitted by Neil Conway.
	* win32/fs.cc (rename_clobberingly_impl): Improve error handling
	around LoadLibrary call.
	* lua/{lvm.c,lgc.c,lapi.c}: Lua post-5.0.2 bugfixes from
	http://www.lua.org/bugs.html.  Submitted by Alex Queiroz.

2005-11-29  Matt Johnston  <matt@ucc.asn.au>

	* Makefile.am: add PCH_FLAGS only when compiling monotone and
	unit_tests objects, not for libs.
	* pch.hh: define __STDC_CONSTANT_MACROS as required for UINT32_C.

2005-11-28  Nathaniel Smith  <njs@pobox.com>

	* txt2c.cc (main): Work correctly even on empty files.

2005-11-28  Nathaniel Smith  <njs@pobox.com>

	* schema_migration.cc: Provide more feedback while 'db migrate' is
	running.

2005-11-28  Matthew Gregan  <kinetik@orcon.net.nz>

	* HACKING: Make a note of the fact that we kill 'monotone serve'
	processes with a SIGSEGV.
	* tests/README: Minor cleanup, mention SIGSEGV thing here too.

2005-11-27  Nathaniel Smith  <njs@pobox.com>

	* std_hooks.lua: Make regexp matching error slightly more
	user-friendly.

2005-11-27  Nathaniel Smith  <njs@pobox.com>

	* commands.cc (diff): Remove OPT_BRANCH from diff's options.

2005-11-27  Julio M. Merino Vidal  <jmmv@NetBSD.org>

	* configure.ac: Do not use test's == operator because it is not
	compatible with many implementations; use = instead.

2005-11-27  Julio M. Merino Vidal  <jmmv@NetBSD.org>

	* configure.ac, ui.cc: Windows does have sync_with_iostream; the
	problem is that it does not behave correctly on some MinGW versions.
	Properly detect this condition.  Thanks to Matthew Gregan for the
	explanation.

2005-11-27  Matthew Gregan  <kinetik@orcon.net.nz>

	* netxx/address.cxx (parse_uri): Reset URI parser state after
	checking for IPv6 address.

2005-11-27  Matthew Gregan  <kinetik@orcon.net.nz>

	* tests/t_netsync_largish_file.at: Move LARGISH_FILE_CREATE
	definition from here...
	* testsuite.at: ...to here.
	* tests/t_dump_load.at: Use LARGISH_FILE_CREATE to create a 1MB
	file so that the db dump output is larger than a few kB.  This is
	needed to catch the iostreams-returning-EOF-early bogosity under
	MinGW when sync_with_stdio(false) has been called on the iostream.

2005-11-27  Nathaniel Smith  <njs@pobox.com>

	* monotone.cc: Include "i18n.h" instead of "libintl.h" directly,
	to theoretically play better with autoconf stuff.

2005-11-27  Julio M. Merino Vidal  <jmmv@NetBSD.org>

	* tests/t_automate_stdio.at: Don't expect perl to be in /usr/bin;
	this assumption doesn't hold breaks on several systems (such as
	NetBSD).

2005-11-27  Julio M. Merino Vidal  <jmmv@NetBSD.org>

	* tests/t_checkout_options.at: Use the [] operator instead of {} in
	a shell pattern so that it works with interpreters other than bash
	(e.g., NetBSD's sh).

2005-11-27  Julio M. Merino Vidal  <jmmv@NetBSD.org>

	* testsuite.at, tests/t_empty_env.at, tests/t_i18n_file.at,
	tests/t_netsync_sigpipe.at, tests/t_update_1.at, tests/t_update_2.at:
	Do not use test's == operator because it is not portable; use =
	instead.

2005-11-27  Matt Johnston  <matt@ucc.asn.au>

	* Makefile.am, configure.ac, pch.hh: add --enable-pch configure
	flag to enable precompiled boost headers. Based on LyX automake/autoconf
	rules, Zbynek Winkler suggested that just boost headers would be
	beneficial.

2005-11-27  Julio M. Merino Vidal  <jmmv@NetBSD.org>

	* app_state.cc: No need to include headers for chdir() any more.
	This function was replaced by change_current_working_dir.
	* monotone.cc: Unconditionally include libintl.h as this file uses
	gettext functions.
	* configure.ac, rcs_import.cc: Check for strptime(3) and use the
	check results instead of assuming that only Windows lacks this
	function.
	* configure.ac, ui.cc: Check whether C++ streams support the
	sync_with_stdio method and use the check results instead of assuming
	that only Windows lacks this function.

	Addresses part of bug #12086.

2005-11-27  Julio M. Merino Vidal  <jmmv@NetBSD.org>

	* app_state.cc: Correctly detect when MT/options does not have a
	database property instead of printing the cryptic message "misuse:
	invalid path ''".

2005-11-27  Grahame Bowland  <grahame@angrygoats.net>

	* configure.ac: expose --enable-ipv6 in config.h
	* monotone.cc (cpp_main): parse IPv6 addresses correctly 
	in --bind arguments
	* netsync.cc (call_server,serve_connections): if USE_IPV6 defined, 
	create netxx Address instances with ipv6 enabled.
	* netxx/address.cxx (parse_uri): parse IPv6 addresses as hostnames
	* closes bug #14446

2005-11-27  Grahame Bowland  <grahame@angrygoats.net>

	* automate.cc (automate_stdio_read): remove check for EINTR
	that was breaking win32 build.

2005-11-27  Grahame Bowland  <grahame@angrygoats.net>

	* automate.cc (automate_certs,automate_keys): use non-exclusive 
	transaction guard
	* commands.cc (ls_certs,ls_keys,cat): use non-exclusive 
	transaction guard
	* database.cc (begin_transaction): used BEGIN DEFERRED (only attempt 
	exclusive lock once a write is attempted on DB) when not exclusive
	(transaction_guard::transaction_guard): new argument exclusive indicating 
	whether an immediate exclusive lock is requested, defaults to true
	* database.hh: update prototype for transaction_guard

2005-11-26  Nathaniel Smith  <njs@pobox.com>

	* NEWS: Fill in date for 0.24 release.

2005-11-26  Nathaniel Smith  <njs@pobox.com>

	* UPGRADE: Add note about serve changing syntax.

2005-11-26  Nathaniel Smith  <njs@pobox.com>

	* UPGRADE: Update for 0.24.
	* configure.ac, win32/monotone.iss, monotone.spec:
	* debian/changelog: Bump version number.

2005-11-26  Nathaniel Smith  <njs@pobox.com>

	* ChangeLog: fixup after merge.

2005-11-27  Daniel Carosone  <dan@geek.com.au>

	* monotone.texi, std_hooks.lua: sync hook definitions with
	std_hooks.lua, and group the descriptions into @subsections,
	reordering a few items accordingly.

2005-11-26  Nathaniel Smith  <njs@pobox.com>

	* Makefile.am: Remove botan/{omac,fips_rng}.h.

2005-11-26  Julio M. Merino Vidal  <jmmv@NetBSD.org>

	* AUTHORS, ChangeLog: Update my email address; I don't read the
	other one any more and the new one represents better my limited
	involvement in Monotone.

2005-11-26  Julio M. Merino Vidal  <jmmv@NetBSD.org>

	* configure.ac, Makefile.am, po/Makevars: Avoid using xgettext's
	--flag option on versions that do not support it.

2005-11-26  Grahame Bowland  <grahame@angrygoats.net>

	* automate.cc (automate_stdio) add wrapper function to read()
	so that loops will not wind backwards possibly overrunning buffers
	if an error occurs. Hopefully fixes some of the strange edge cases
	seen using automate. (Closes #15062 in bug tracker)

2005-11-26  Matthew Gregan  <kinetik@orcon.net.nz>

	* botan/mem_pool.cpp (Pooling_Allocator::allocate): Botan's
	Pooling_Allocator assumes that Buffers stored in free_list are
	sorted, and uses std::inplace_merge() in deallocate() to ensure
	the recently freed Buffer is positioned in free_list
	appropriately.  This same check was not being performed when a
	Buffer was added to free_list in allocate() (it's not safe to
	assume that the address of a newly allocated Buffer will always be
	greated than existing Buffers).

2005-11-25  graydon hoare  <graydon@pobox.com>

	* database.cc (get_version): Another important fix: make sure to
	cancel overlapping paths, to avoid exponential memory requirement
	in deep, heavily-forked-and-merged storage paths.

2005-11-25  graydon hoare  <graydon@pobox.com>

	* database.cc (get_version): Another important fix: make sure to
	cancel overlapping paths, to avoid exponential memory requirement
	in deep, heavily-forked-and-merged storage paths.

2005-11-25  graydon hoare  <graydon@pobox.com>

	* database.cc (get_version): Crucial fix! Rewrite the
	delta-reconstruction algorithm to work with a DAG storage topology,
	rather than assuming an inverted tree. Counterpart to the
	delta-storage optimization made by Timothy Brownawell on
	2005-11-05.

2005-11-23  Matt Johnston  <matt@ucc.asn.au>

	* botan/*: import of Botan 1.4.9

2005-11-23  Grahame Bowland  <grahame@angrygoats.net>

	* automate.cc (automate_stdio): Fix partial reads cloberring 
	start of buffer.

2005-11-22  Matthew Gregan  <kinetik@orcon.net.nz>

	* database.cc (database::dump): Don't include SQLite internal
	tables in the dump.
	* tests/t_dump_load.at (database dump/load): Run a db analyze
	before dumping the db--catches cases where we dump internal db
	tables that we can't reload.

2005-11-21  Henry Nestler  <Henry@BigFoot.de>

	* contrib/mtbrowse.sh: Version 0.1.13
	Handle authors without '@'.  Minor box sizing.
	Get Version of monotone before starts anything.
	DEPTH_LAST detects for version >0.19, no save to config.
	'cat revision' replaced with 'automate get_revision'.
	ANCESTORS "M" changed to "A". Default "L" (monotone log --brief).
	Warn user about misconfigurations. Temp files without tailing dot.
	New option: Sort by Date/Time, up or down.
	Fix: Parents of merge, if certs list from cache (ncolor).

2005-11-21  Matthew Gregan  <kinetik@orcon.net.nz>

	* NEWS: Minor spelling tweaks.
	* platform.hh: Add get_default_confdir().
	* app_state.cc (app_state::app_state): Call get_default_confdir()
	to initialize confdir.
	* unix/fs.cc (get_default_confdir): Use the home directory as the
	base of the default configuration dir.
	* win32/fs.cc (get_default_confdir): Use either %APPDATA% or the
	result of querying SHGetFolderPath() for CISDL_APPDATA as the base
	of the default configuration dir.
	(get_homedir): More consistent method for deciding what the user's
	home directory is.  Behaviour based on the documentation for Qt's
	QDir::home().

2005-11-21  Nathaniel Smith  <njs@pobox.com>

	* NEWS: Initial draft of 0.24 release notes.

2005-11-14  Benoît Dejean  <benoit@placenet.org>

	* po/fr.po: Updated French translation.
	* netsync.cc: Removed many i18n strings.

2005-11-14  Nathaniel Smith  <njs@pobox.com>

	* monotone.texi (Historical records): Clarify wording, based on
	feedback from Daniel Phillips.

2005-11-13  Nathaniel Smith  <njs@pobox.com>

	* monotone.texi (Automation): Document sort order for 'automate
	select'.

2005-11-10  Richard Levitte  <richard@levitte.org>

	* monotone.texi (Hooks): Small correction so the text matches the
	example.

2005-11-10  Timothy Brownawell  <tbrownaw@gmail.com>

	* lua.cc, std_hooks.lua, monotone.texi: basic_io parser for lua is
	now called parse_basic_io

2005-11-10  Timothy Brownawell  <tbrownaw@gmail.com>

	* monotone.texi: document parse_basicio in the
	"Additional Lua Functions" section

2005-11-10  Timothy Brownawell  <tbrownaw@gmail.com>

	* testsuite.at: Several MINHOOKS_* macros that use the standard hooks
	and only load predefined hooks about passphrase and rng.
	* tests/t_netsync_permissions, tests/t_netsync_read_permissions: use
	the standard permission hooks and define {read,write}-permissions files.
	Check both the permissions mechanism and the standard hooks at once.

2005-11-10  Timothy Brownawell  <tbrownaw@gmail.com>

	* monotone.texi: update example project with latest read-permissions
	format. Mention comment lines in the description in the hooks section

2005-11-08  Timothy Brownawell  <tbrownaw@gmail.com>

	Make a basic_io parser available to Lua.
	* lua.cc: new function, monotone_parse_basicio_for_lua
	* std_hooks.lua: use it in get_netsync_read_permitted

2005-11-05  Timothy Brownawell  <tbrownaw@gmail.com>

	Make sure that all new revisions added to the db deltify as much as
	possible.
	* commands.cc, diff_patch.cc: deltify both sides when doing a merge
	* database.{cc,hh}: new function, database::deltify_revision()
	call it from put_revision, so all new revisions will be deltified

2005-10-30  Nathaniel Smith  <njs@pobox.com>

	* std_hooks.lua (edit_comment): Insert a blank line if there is no
	user log message, so the user doesn't have to.

2005-10-25  Emile Snyder  <emile@alumni.reed.edu>

	Fix bug reported on mailing list by Wim Oudshoorn and Tom Koelman
	where 'disapprove REV' inappropriately uses your working copy
	branch for the disapproved revision.
	* app_state.{cc,hh} (set_is_explicit_option, is_explicit_option):
	New methods to determine if a given option value was set via
	command line flag or not.
	* cert.cc (guess_branch): Only accept explicit --branch values in
	preference to the branch the given revision lives on.
	* commands.cc (CMD(commit)): Explicitly use app.branch_name() if
	it exists before calling guess_branch, so pick up MT/options
	setting.
	* monotone.cc (cpp_main): Set the explicit_option_map entries for
	select command line flag processing.
	
2005-10-26  Matt Johnston  <matt@ucc.asn.au>

	* INSTALL: mention that zlib is required
	* debian/control: monotone doesn't work over plain network protocols

2005-10-25  Timothy Brownawell  <tbrownaw@gmail.com>

	* lua.cc: make the globish matcher available to lua
	* std_hooks.lua: new (better) format for read-permissions
	* monotone.texi: update documentation

2005-10-24  Benoît Dejean  <benoit@placenet.org>

	* commands.cc: Merged 2 i18n strings.

2005-10-23  Timothy Brownawell  <tbrownaw@gmail.com>

	* std_hooks.lua: new default get_netsync_*_permitted hooks, which
	read permissions setting from $confdir/{read,write}-permissions
	* monotone.texi: document the new default hooks

2005-10-23  Timothy Brownawell  <tbrownaw@gmail.com>

	* contrib/usher.cc: new option "-p <pidfile>", catch SIGTERM and SIGINT
	and exit cleanly

2005-10-22  Timothy Brownawell  <tbrownaw@gmail.com>

	* constants.cc: increase log_line_sz so that the new unified
	"SERVER IDENTIFICATION HAS CHANGED" message doesn't get truncated.
	It used to be multiple print statements but was merged into one,
	apparently to help with translation.

2005-10-22  Timothy Brownawell  <tbrownaw@gmail.com>

	* contrib/usher.cc: Support friendly shutdown (no new connections, but
	don't kill existing ones) of local servers and the usher as a whole.
	Simple admin interface to start/stop or get the status of individual
	servers or the whole usher (listens for connections on a separate
	port, only enabled if specified on the command line).

2005-10-22  Richard Levitte  <richard@levitte.org>

	* tests/t_database_sig_cleanup.at: Two more sleeps that I forgot.

2005-10-20  Nathaniel Smith  <njs@pobox.com>

	* cert.hh (find_common_ancestor): Remove dead declaration.
	* database.cc (check_schema): Improve schema mismatch error
	message.

2005-10-20  Richard Levitte  <richard@levitte.org>

	* tests/t_database_sig_cleanup.at: Sleep for a couple of seconds,
	so monotone has a chance to clean up and die properly, even on a
	slower machine.

2005-10-19  Nathaniel Smith  <njs@pobox.com>

	* tests/t_update_switch_branch.at, testsuite.at: New test.

2005-10-19  Nathaniel Smith  <njs@pobox.com>

	* commands.cc (update): Make branch sticky even if update target
	== current rid.

2005-10-19  Matt Johnston  <matt@ucc.asn.au>

	* main.cc, database.{cc,hh}: SIGINT and SIGTERM handlers
	exit gracefully, and try to ROLLBACK+close any databases to clean up
	.db-journal files. Added new database::close() method to be used
	rather than sqlite_close() directly
	* monotone.{cc,hh}, sanity.{cc.hh}: move clean_shutdown flag to
	global_sanity
	* tests/t_database_sig_cleanup.at: test it
	* keys.cc: don't L() private key

2005-10-19  Matthew A. Nicholson  <matt@matt-land.com>

	* std_hooks.lua: Minor correction to vim warning during 3-way merge.

2005-10-18  Timothy Brownawell  <tbrownaw@gmail.com>

	* contrib/usher.cc: Update comment about client versions

2005-10-18  Timothy Brownawell  <tbrownaw@gmail.com>

	* netsync.cc netcmd.{cc,hh}: usher_reply_cmd now has both who we
	connected to *and* what pattern we asked for
	* contrib/usher.cc: new file format, allow to key servers on either
	hostname or pattern, hostname checked first
	reload config file on SIGHUP

2005-10-18  Timothy Brownawell  <tbrownaw@gmail.com>

	* netsync.cc (session::process_usher_cmd): reply with who we connected
	to (hostname or hostname:port), not what pattern we asked for.
	* contrib/usher.cc: Update comment.

2005-10-18  Timothy Brownawell  <tbrownaw@gmail.com>

	* contrib/usher.cc: support dynamic local servers
	These are started when a client attempts to connect, and killed at
	a set time interval after the last client has disconnected.

2005-10-15  Nathaniel Smith  <njs@pobox.com>

	* manifest.cc (build_restricted_manifest_map): Mention the new
	--missing option in the missing files error message hint.

2005-10-17  Timothy Brownawell  <tbrownaw@gmail.com>

	* commands.cc (serve): check that the db is valid before beginning
	service (would previously not know until someone connected)
	* netsync.cc (serve_connections): don't say "beginning service" until
	after opening the socket.

2005-10-16  Timothy Brownawell  <tbrownaw@gmail.com>

	* app_state.{cc,hh}, key_store.cc: change how the keystore directory
	is initialized; was using app.confdir before it was ready

2005-10-16  Timothy Brownawell  <tbrownaw@gmail.com>

	Make the configuration directory configurable and available to lua
	* lua.cc: export new function to lua, "get_confdir"
	* app_state.{cc,hh} monotone.cc options.hh: new option --confdir,
	make the configuration directory something other than ~/.monotone
	* lua.{cc,hh}: make the app_state availabe to lua callbacks
	* key_store.cc: use get_confdir instead of hardcoded
	* lua.cc: use get_confdir instead of hardcoded
	* tests/t_config_confdir.at: test --confdir and lua get_confdir
	* testsuite.at: add it

2005-10-16  Timothy Brownawell  <tbrownaw@gmail.com>

	Teach client to optionally push unused keys; new pubkeys can now be
	given to a server without restarting it.
	* app_state.{cc,hh}, monotone.cc, options.hh:
	new command-specific-option --key-to-push=<key> , used to sync/push
	a key that hasn't signed anything
	* netsync.cc: make it work
	* commands.cc: push and sync take it
	* tests/t_netsync_pubkey.at: test it

2005-10-16  Matthew Gregan  <kinetik@orcon.net.nz>

	* configure.ac: Don't add boost_unit_test_framework to global
	LIBS, we will link against it directly when needed.
	* Makefile.am: Only allow unit_tests to be built if
	boost_unit_test_framework was available at configure time.

2005-10-15  Matthew Gregan  <kinetik@orcon.net.nz>

	* configure.ac: Use boost_filesystem as the library to test for
	when trying to guess a suitable BOOST_SUFFIX.  Make a missing
	boost_unit_test_framework library a non-fatal error.

2005-10-14  Emile Snyder  <emile@alumni.reed.edu>

	* commands.cc: Fix breakage I introduced with the --unknown flag.
	Rename find_unknown to find_unknown_and_ignored, since that's what
	it's actually doing.  Likewise ls_unknown ->
	ls_unknown_or_ignored, and use find_unknown_and_ignored correctly.
	Fixes t_mt_ignore.at failures.
	
2005-10-14  Nathaniel Smith  <njs@pobox.com>

	* key_store.{cc,hh} (get_key_dir): New method.
	* schema_migration.cc (migrate_client_to_external_privkeys): Tell
	user that we're moving their keys.
	* commands.cc (genkey): Refer to keystore by the directory, not as
	"keystore".
	(ls_keys): Likewise.

2005-10-14  Timothy Brownawell  <tbrownaw@gmail.com>

	Add .mt-ignore, ignore most generated files, except for the *m4 files.

2005-10-14  Emile Snyder <emile@alumni.reed.edu>

	* app_state.{cc,hh}: new 'unknown' class member for --unknown flag.
	* commands.cc (CMD(add), ls_unknown, find_unknown): use new
	--unknown flag to add any files in the working copy that monotone
	doesn't know about (and isn't ignoring).
	* monotone.cc (coptions, cpp_main): add the --unknown flag handling.
	* options.hh: add OPT_UNKNOWN.
	* monotone.texi: document it.
	* tests/t_add.at: test it.
	
2005-10-14  Emile Snyder <emile@alumni.reed.edu>

	* database.cc (complete): enhance h: and b: to mean "current
	branch" (as defined by your working copy) when given empty.
	* monotone.texi: document it.
	
2005-10-14  Matthew Gregan  <kinetik@orcon.net.nz>

	* database.cc: Exclusively lock the database when performing a 'db
	dump'.
	* schema_migration.cc: Run an analyze at the end of a database
	migration to help out the SQLite query optimizer.  Also change
	schema id calculation to match 'sqlite_stat%' rather than the
	specific table 'sqlite_stat1'--the SQLite docs suggest that more
	tables will be created in the future.

2005-10-14  Matthew Gregan  <kinetik@orcon.net.nz>

	* database.cc, schema.sql, schema_migration.cc: Use SQLite 3's
	exclusive locking whereever we start a new transaction; allows
	monotone to report database locking errors earlier if a second
	monotone process attempts to perform database operations.

2005-10-14  Matthew Gregan  <kinetik@orcon.net.nz>

	* commands.cc (message_width): Refactor into display_width() and
	remove message_width().
	* transforms.{cc,hh} (display_width): Rename length() to
	display_width() and use the code from message_width().
	* ui.cc, commands.cc: Change calls to length() to display_width().
	* netsync.cc: Remove length() calls, test for string emptiness
	instead.

2005-10-13  Emile Snyder <emile@alumni.reed.edu>

	* commands.cc (CMD(revert)): use --missing for revert a'la drop.
	* monotone.texi: document it.
	* tests/t_revert_restrict.at: test it.
	
2005-10-13  Emile Snyder <emile@alumni.reed.edu>

	* app_state.{cc,hh}: new missing class member for --missing flag.
	* commands.cc (CMD(drop), ls_missing, find_missing): use new
	--missing flag to drop any files already deleted in the working copy.
	* monotone.cc (coptions, cpp_main): add the --missing flag handling.
	* options.hh: add OPT_MISSING.
	* monotone.texi: document it.
	* tests/t_drop_missing.at: test it.
	
2005-10-13  Emile Snyder <emile@alumni.reed.edu>

	* database.cc (complete): implementation for h:branch selector to
	find heads of a branch.
	* selectors.{cc,hh}: add sel_head with selector character 'h'.
	* monotone.texi: document it.
	
2005-10-12  Nathaniel Smith  <njs@pobox.com>

	* revision.hh: Oops, missed a bit.

2005-10-12  Nathaniel Smith  <njs@pobox.com>

	* revision.cc (add_node_for_old_revision): Rename to...
	(add_node_for_oldstyle_revision): ...this.
	(build_changesets_from_existing_revs): Rename to...
	(build_roster_style_revs_from_manifest_style_revs): ...this.
	* commands.cc (db): Rename "rebuild" to "rosterify".

2005-10-08  Nathaniel Smith  <njs@pobox.com>

	* revision.cc (analyze_manifest_changes): Remove.

2005-10-08  Nathaniel Smith  <njs@pobox.com>

	* revision.cc (calculate_change_sets_recursive):
	(find_subgraph_for_composite_search) 
	(calculate_composite_change_set, calculate_arbitrary_change_set):
	Remove.
	(construct_revision_from_ancestry): Likewise.

2005-10-08  Nathaniel Smith  <njs@pobox.com>

	* revision.cc (check_sane_history): Remove.

2005-10-13  Matt Johnston  <matt@ucc.asn.au>

	* botan/mem_pool.cpp: fix bug preventing remove_empty_buffers()
	from being called, gives significant improvements for long-running
	processes.

2005-10-12  Emile Snyder <emile@alumni.reed.edu>

	* monotone.texi: add njs's lucid definition of what the disapprove
	actually means in terms of the revision graph to it's section in
	the documentation.
	
2005-10-12  Matt Johnston  <matt@ucc.asn.au>

	* monotone.cc: return with exit code of 2 on usage output
	* testsuite.at: turn "cat_foo" into "automate get_foo"
	* tests/t_empty_env.at, tests/t_null.at, tests/t_at_sign.at,
	tests/t_unreadable_db.at, tests/t_cmdline_options.at: expect 2 exit code
	* tests/t_cross.at: update to the changeset paradigm of immutable
	ancestors.

2005-10-11  Emile Snyder <emile@alumni.reed.edu>

	* app_state.{cc,hh}: new bind_address and bind_port class members.
	* options.hh: new OPT_BIND for serve command.
	* monotone.cc: handle OPT_BIND.
	* commands.cc (process_netsync_args, CMD(serve)): use values from
	the new --bind=[addr]:port option for 'monotone serve' rather than
	the positional argument.  default to binding all interfaces.
	* monotone.texi: document new serve syntax
	* netsync.cc (serve_connections): use empty address argument to
	mean bind all interfaces.
	* netxx/address.cxx (Address::add_all_addresses): set port_ member
	from passed in port argument.
	* testsuite.at, tests/t_netsync_single.at: use new --bind syntax
	for serve commands.
	
2005-10-11  Matthew Gregan  <kinetik@orcon.net.nz>

	* commands.cc (message_width, explain_usage): New function to
	calculate display width of translated strings.  Use it in
	explain_usage.
	Patch from Thomas Moschny <thomas.moschny@gmx.de>
	* certs.cc (get_user_key): Correct logic in N() test for multiple
	keys.  Resolves bug reported by Malte Thoma.

2005-10-10  Timothy Brownawell  <tbrownaw@gmail.com>

	Make netsync shutdown work properly.
	* netsync.cc (session::which_events): Only ask to read if not armed.
	A read failure will discard all read-but-not-processed commands.
	* netsync.cc (session::maybe_say_goodbye): Only say goodbye once.
	Repeated goodbyes means that one side *will* have a full write-queue
	when the connection is torn down.

2005-10-10  Timothy Brownawell  <tbrownaw@gmail.com>

	* tests/t_automate_stdio.at: Add comment here too.

2005-10-10  Timothy Brownawell  <tbrownaw@gmail.com>

	* contrib/get_stdio.pl: Add comments. I'm told it was "obtuse",
	hopefully this will help somewhat.

2005-10-10  Matt Johnston  <matt@ucc.asn.au>

	* configure.ac, Makefile.am: add {MONOTONE,LIB3RDPARTY}_C{,XX}FLAGS
	variables.

2005-10-10  Benoît Dejean <benoit@placenet.org>

	* commands.cc: s/key store/keystore/g.

2005-10-10  Matt Johnston  <matt@ucc.asn.au>

	* netsync.cc, database.{cc,hh}: don't include unwanted branch
	certs when building the merkle tree.
	* merkle.hh: add variant of insert_into_merkle_tree
	taking non-raw id.
	* markle.cc: comment out unused bits

2005-10-10  Nathaniel Smith  <njs@pobox.com>

	* cert.{cc,hh} (get_user_key): New function, replacing
	guess_default_key.
	* revision.cc (build_changesets_from_existing_revs) 
	(build_changesets_from_manifest_ancestry): 
	* rcs_import.cc (import_cvs_repo): 
	* commands.cc (internalize_cert_name, push, sync, serve):
	* cert.cc (make_simple_cert, cert_revision_author_default): Use
	it.

2005-10-10  Matthew Gregan  <kinetik@orcon.net.nz>

	* netsync.cc: Clean up another case where port numbers were being
	munged by localized iostreams.
	* tests/t_netsync_largish_file.at: Tweak the random file
	generation so that it's a bit faster on platforms with slow awk
	implementations.
	* netsync.cc: Remove comment stating that our official IANA port
	should be renamed from 'netsync' to 'monotone'; Tomas sorted this
	out a while ago.
	* lua.cc (Lua::ok): Only log the 'Lua::ok() failed' message if
	there has been a failure.
	* monotone.texi: Fix a typo.
	* win32/fs.cc (get_homedir): Clarify comment.

2005-10-09  Matthew Gregan  <kinetik@orcon.net.nz>

	* contrib/usher.cc (main): Reset parser state for config file
	parser.
	* win32/monotone.iss: Reduce minimum OS version for installer.
	* configure.ac: Another Boost library suffix.

2005-10-08  Matthew Gregan  <kinetik@orcon.net.nz>

	* tests/t_automate_keys.at: Portability fixes.

2005-10-08  Benoît Dejean  <benoit@placenet.org>

	* commands.cc: One more i18n string.

2005-10-08  Matthew Gregan  <kinetik@orcon.net.nz>

	* tests/t_automate_keys.at: Don't rely on extended sed either!

2005-10-08  Nathaniel Smith  <njs@pobox.com>

	* database.{hh,cc}: Clean-up previous change -- switch to using a
	cleanup_ptr to hold sqlite3_stmt handles, for proper exception
	safety.

2005-10-08  Nathaniel Smith  <njs@pobox.com>

	* database.cc (fetch): Do not insert prepared statements into the
	statement table until they are successfully created, to avoid
	segfaults on database teardown.

2005-10-08  Matthew Gregan  <kinetik@orcon.net.nz>

	* tests/t_automate_keys.at: Use sed rather than relying on an
	extended grep being available.

2005-10-08  Nathaniel Smith  <njs@pobox.com>

	* contrib/ciabot_monotone.py (send_change_for): Handle branch-less
	revisions.

2005-10-08  Nathaniel Smith  <njs@pobox.com>

	* paths.cc: Make initial_rel_path an fs::path.  Adjust code
	correspondingly.  Add tests that calling monotone from inside MT
	should work.
	* tests/t_add_inside_MT.at, testsuite.at: New test.

2005-10-08  Matthew Gregan  <kinetik@orcon.net.nz>

	* win32/fs.cc: Don't consider USERPROFILE as a possible home
	directory; APPDATA is more appropriate.  Add a second method to
	get the APPDATA path.  Always use HOME if it's set (not just under
	Cygwin/MinGW).
	* tests/t_netsync_absorbs.at: Add missing CANONICALISE().

2005-10-07  Timothy Brownawell  <tbrownaw@gmail.com>

	* commands.cc (pubkey): don't insist on having a database
	* tests/t_key_management_without_db.at: check it

2005-10-07  Timothy Brownawell  <tbrownaw@gmail.com>

	* file_io.cc, vocab.cc, Makefile.am: fix merge
	* botan/algolist.cpp, botan/def_alg.cpp: fix merge

2005-10-07  Timothy Brownawell  <tbrownaw@gmail.com>

	* automate.cc: add "automate keys". like "ls keys", except it
	uses basic_io (since "ls keys" is now slightly irregular and not
	very well suited to machine interpretation).
	* monotone.texi: document it
	* tests/t_automate_keys.at: test for it
	* testsuite.at: add test
	* basic_io.{cc,hh} (stanza): add push_str_multi, for entries
	that can take a variable number of string arguments.
	* commands.cc: add "automate keys" to automate help
	misc minor whitespace cleanup

2005-10-06  Timothy Brownawell  <tbrownaw@gmail.com>

	* commands.cc (ls_keys): don't insist on having a db
	* tests/t_key_management_without_db.at: check ls keys
	* monotone.texi: update for new key storage
		* concepts :: storage and workflow
		* tutorial :: generating keys
		* tutorial :: committing work
		* command reference :: informative
		* command reference :: key and cert
		* command reference :: packet I/O

2005-10-06  Timothy Brownawell  <tbrownaw@gmail.com>

	* commands.cc (chkeypass): doesn't use the db, so we don't need a guard
	* commands.cc (dropkey): don't insist on having a db
	* tests/t_genkey_without_db.at: rename (s/genkey/key_management) and
	add checks for chkeypass and dropkey without a db

2005-10-06  Timothy Brownawell  <tbrownaw@gmail.com>

	* database.{cc,hh}: new function, database::database_specified()
	return whether we were given a database (doesn't care about validity,
	only that we were told to use one)
	* commands.cc (genkey): don't insist on having a db, but still
	check it for duplicates if we're given one.
	* tests/t_genkey_without_db.at: make sure it works
	* testsuite.at: add test

2005-09-28  Timothy Brownawell  <tbrownaw@gmail.com>

	* keys.cc (get_private_key): don't use lua hook passwords for
	chkeypass.

2005-09-28  Matt Johnston  <matt@ucc.asn.au>

	* keys.cc (get_private_keys): don't use lua hook passwords for
	chkeypass.

2005-09-28  Timothy Brownawell  <tbrownaw@gmail.com>

	* key_store.cc: fix delete_key
	* tests/t_database_check_normalized: needs 'db migrate'
	* tests/t_lua_privkey.at: update for new key location
	* tests/t_netsync_absorbs.at: use genkey instead of packets
	* tests/t_netsync_checks_server_key.at: same
	* tests/t_netsync_pubket.at: update key packet to new format

2005-09-27  Timothy Brownawell  <tbrownaw@gmail.com>

	Replace extract_keys command with a database migrator.
	* database.{cc,hh}: Remove last traces of private keys in db.
	* schema.sql: Remove private_keys table
	* commands.cc (dropkey): private keys can no longer be in the db.
	* schema_migration.cc: new migrator
	* commands.cc: remove extract_keys
	* tests/t_migrate_schema.at: update
	* keys.hh, cert.cc, key_store.cc: keys_match doesn't work well on
	privkeys. Don't use it.
	* key_store.cc: Allow duplicate insertions, if they match.

2005-09-27  Timothy Brownawell  <tbrownaw@gmail.com>

	* schema_migration.hh: migrate_depot_schema() doesn't really exist
	* database.cc, schema_migration.{cc,hh}: migrate_monotone_schema
	now takes an app_state * , so data can be moved to/from the database.

2005-09-27  Matt Johnston  <matt@ucc.asn.au>

	* botan/pkcs8.cc, keys.cc: fix monotone-specific pkcs8 key
	parsing.
	* commands.cc: ls keys shows keystore-only pubkeys as well
	* packet.cc: fix unit tests
	* testsuite.at: use keypair packet rather than privkey/pubkey 
	packets.

2005-09-26  Matt Johnston  <matt@ucc.asn.au>

	* commands.cc, keys.cc, others: use standard
	"PBE-PKCS5v20(SHA-1,TripleDES/CBC)" encoding rather than
	raw arc4. extract_keys will re-encode keys, still
	need to work on packet.cc encoding.
	* botan/{des*,pkcs5*,algolist.cpp}: required files
	from Botan 1.4.6

2005-09-25  Timothy Brownawell  <tbrownaw@gmail.com>

	Move private keys outside the database.
	They're now stored as keypairs in ~/.monotone/keys
	Details:
	* keystore.{cc,hh}: handle storage of keypairs
	* tests*: Specify keystore location when running the testsuite.
		This prevents it from polluting the user's keystore.
	* database{cc,hh}: remove ability to put privkeys. They can still
		be listed, retrieved, and deleted, to support
	* commands.cc: New command, extract_keys. Copies private keys from
		the database to the keystore.
	* vocab.hh: add keypair type, like pair<pubkey, privkey>, except that
		the members are named pub and priv.
	* packet.cc: Clean up read_packets.
	* packet.{cc,hh}: privkey packets no longer exists, handle keypair
		packets instead.
	* file_io.{cc,hh}: add read_directory because tree_walker needs to
		be in the wc. add a write_data that works outside the wc.
	* Makefile.am: add keystore.{cc,hh}
	* others: update to work with new key storage

2005-10-06  Matthew Gregan  <kinetik@orcon.net.nz>

	* std_hooks.lua (merge3_emacs_cmd): Minor cleanup.
	* std_hooks.lua: Pass '--eval' rather than '-eval' to Emacs; the
	CVS emacsclient does not consider '-eval' as valid.
	* platform.hh, unix/fs.cc, win32/fs.cc (rename_clobberingly): New
	function for best-effort atomic renames.  This will probably never
	be atomic on Win32.
	* file_io.cc (write_data_impl): Append process ID to temporary
	file name so that multiple monotone processes operating on the
	same working copy are less likely to clobber each other.  Use
	rename_clobberingly().
	* ui.cc (user_interface): Allow std::cout to raise
	ios_base::failure exceptions if stream goes bad (e.g. stream
	receives EPIPE).
	* monotone.cc (cpp_main): Catch ios_base::failure exceptions and
	exit cleanly.
	* main.cc (main_with_signal_handlers): Install handler to ignore
	SIGPIPE.
	* Makefile.am: Remove platform_netsync.cc references.
	* {unix,win32}/platform_netsync.cc: Remove files.
	* platform.hh, netsync.cc (run_netsync_protocol):
	Remove {start,end}_platform_netsync() calls.

2005-10-04  Nathaniel Smith  <njs@pobox.com>

	* monotone.texi (Automation): Document the mysterious columns of
	numbers in 'automate inventory' output format.

2005-10-04  Matt Johnston  <matt@ucc.asn.au>

	* botan/, Makefile.am: update to Botan 1.4.7

2005-10-03  Nathaniel Smith  <njs@pobox.com>

	* monotone.texi (Automation): Clean up formatting and description
	of 'automate inventory' sample output.

2005-10-02  Marcel van der Boom  <marcel@hsdev.com>

	* commands.cc (CMD(checkout)): Check for non-existant checkout dir
	earlier, so we can fail earlier.

2005-09-30  Nathaniel Smith  <njs@pobox.com>

	* Makefile.am (AM_CFLAGS, AM_CXXFLAGS): Add
	-DBOOST_SP_DISABLE_THREADS (disables thread-safe shared_ptr
	reference counting).

2005-09-30  Nathaniel Smith  <njs@pobox.com>

	* debian/README.Debian, debian/TODO.Debian: Add debian files
	left out of repository.

2005-09-30  Nathaniel Smith  <njs@pobox.com>

	* NEWS: Set date for 0.23.

2005-09-30  Nathaniel Smith  <njs@pobox.com>

	* testsuite.at: Whoops, forgot to hit save.  Remove
	t_diff_changeset_bug.at.

2005-09-30  Grahame Bowland  <grahame@angrygoats.net>

	* paths.cc: remove unit tests for 
	file_path_internal_from_user

2005-09-30  Patrick Mauritz  <oxygene@studentenbude.ath.cx>

	* configure.ac: only add gnu specific CFLAGS and CXXFLAGS for
	gnu compilers

2005-09-30  Nathaniel Smith  <njs@pobox.com>

	* tests/t_log_outside_working_dir.at: Fix summary line.
	* tests/t_diff_changeset_bug.at: Remove redundant test
	(cf. t_restricted_diff_unchanged.at).

2005-09-30  Nathaniel Smith  <njs@pobox.com>

	* Makefile.am (BOTAN_SOURCES): Add botan/hash_id.h.

2005-09-30  Nathaniel Smith  <njs@pobox.com>

	* NEWS: More additions (mention MM and the problems paths.cc will
	cause for colinux folks).

2005-09-30  Nathaniel Smith  <njs@pobox.com>

	* Makefile.am (MOST_SOURCES): Add hash_map.hh.
	(BOTAN_SOURCES): Add botan/charset.h.

2005-09-29  Nathaniel Smith  <njs@pobox.com>

	* NEWS: Fix typos pointed out by Matthew Gregan.

2005-09-29  Nathaniel Smith  <njs@pobox.com>

	* UPGRADE, configure.ac, monotone.spec, win32/monotone.iss:
	* debian/changelog: Bump version number.
	
2005-09-30  Grahame Bowland  <grahame@angrygoats.net>

	* paths.hh: update file_path documentation, 
	remove file_path_internal_from_user
	* paths.cc: remove file_path_internal_from_user
	* commands.cc CMD(cat): change file_path_internal_from_user 
	to file_path_external
	* tests/t_diff_outside_working_dir.at: check diff works outside 
	  of a working dir (with a file specified)
	* tests/t_log_outside_working_dir.at: check log works outside 
	  of a working dir (with a file specified)
	* tests/t_diff_changeset_bug.at: mysterious changeset bug
	* testsuite.at: add new tests

2005-09-29  Nathaniel Smith  <njs@pobox.com>

	* AUTHORS: Add Grahame and Marcel.
	* NEWS: Write 0.23 entry.
	* monotone.texi (Reserved Files): Mention in .mt-ignore docs that
	the patterns are regexes.
	
2005-09-30  Grahame Bowland  <grahame@angrygoats.net>

	* paths.cc (file_path::file_path): Allow external paths outside of
	a working directory, so long as we don't enter a working directory 
	later.
	(access_tracker) add new very_uninitialized state which 
	prevents subsequent initialization
	(test_access_tracker) check the very_uninitialized state works
	* paths.hh: correct mention of monotone cat file to new syntax

2005-09-29  Matthew Gregan  <kinetik@orcon.net.nz>

	* paths.cc: Restore two unit tests on Win32.

2005-09-29  Richard Levitte  <richard@levitte.org>

	* testsuite.at: Removed a spurious G...

2005-09-29  Matthew Gregan  <kinetik@orcon.net.nz>

	* paths.cc, win32/fs.cc: Fixes to allow unit tests to pass on Win32.

2005-09-29  Marcel van der Boom  <marcel@hsdev.com>

	* netsync.cc (rebuild_merkle_trees): only get matched branch
	certs, not all of them

2005-09-28  Nathaniel Smith  <njs@pobox.com>

	* tests/t_rename_diff_names.at, testsuite.at: New test.

2005-09-27  Richard Levitte  <richard@levitte.org>

	* monotone.texi (Tutorial): It seems like texi2pdf gets quite
	confused when a @chapter has a @subsection with a @section in
	between.  The resulting PDF had a Tutorial that was a indexed as a
	subsection under Concepts/Branches instead of being indexed as the
	chapter it is, and most confusingly, it's last subsection
	(Branching and Merging) ended up as a a separate chapter of it's
	own...

2005-09-27  Matt Johnston  <matt@ucc.asn.au>

	* netsync.cc (ancestry_fetcher): new approach to requesting file
	and manifest deltas and full data. Tries to be more efficient
	for the vcache of recontstructed data, and conceptually simpler

	* tests/t_netsync_unrelated.at: passes, remove XFAIL

2005-09-26  Benoît Dejean  <benoit@placenet.org>

	* database.cc: Merged 3 strings.

2005-09-26  Matt Johnston  <matt@ucc.asn.au>

	* commands.cc: add 'help' command
	* monotone.cc: add -h alias for --help
	
2005-09-25  Matt Johnston  <matt@ucc.asn.au>

	* netsync.cc: use lexical_cast on port numbers to avoid
	strange-looking "port 5,253"

2005-09-25  Matthew Gregan  <kinetik@orcon.net.nz>

	* sqlite/*: Update in-tree SQLite from 3.2.6 to 3.2.7.

2005-09-25  Benoît Dejean  <benoit@placenet.org>

	* netsync.cc: 3 more i18n strings.

2005-09-25  Benoît Dejean  <benoit@placenet.org>

	* cert.cc (cert_signable_text): F() vs. boost::format.
	* lua.cc (monotone_guess_binary_file_contents_for_lua),
	(monotone_include_for_lua), (monotone_includedir_for_lua):
	* rcs_import.cc (import_cvs_repo): Merged some strings.
	
2005-09-25  Benoît Dejean  <benoit@placenet.org>

	* lua.cc (monotone_guess_binary_file_contents_for_lua):
	Fixed signednes warning and istream usage.

2005-09-25  Matt Johnston  <matt@ucc.asn.au>

	* ui.cc: fallback to the default locale if locale("") fails.

2005-09-25  Matt Johnston  <matt@ucc.asn.au>

	* botan/arc4.cpp: increase maximum keylength to 256 bytes.

2005-09-24  Benoît Dejean  <benoit@placenet.org>

	* ChangeLog: Fixed.
	I don't understand how xxdiff works :/ Please help.

2005-09-24  Satoru SATOH <ss@gnome.gr.jp>

	* po/ja.po: Updated Japanese translation.

2005-09-23  Benoît Dejean  <benoit@placenet.org>

        * std_hooks.lua: More i18n strings.

        I don't know how to handle lua
        "multiline" ..
        "strings" because gettext doesn't join them.

2005-09-22  Benoît Dejean  <benoit@placenet.org>

        * sanity.{cc,hh}: Uninlined F() and FP().
        This happily saves ~100KB of .text on my ppc.

2005-09-22  Benoît Dejean  <benoit@placenet.org>

	* netsync.cc: Reverted changes
	from f0a632bf14468b6e03a488d6f1a64ef18b61d04c
	to   4f7f638954c79c54460d04c3be111acad8b26dd3

2005-09-22  Benoît Dejean  <benoit@placenet.org>

	* lua.cc (monotone_gettext_for_lua): New function.
	* po/POTFILES.in: Added std_hooks.lua.
	* std_hooks.lua: One more string for i18n.

2005-09-22  Benoît Dejean  <benoit@placenet.org>

	* ui.{cc,hh} (get_user_locale): Returns a const &.

2005-09-21  Timothy Brownawell  <tbrownaw@gmail.com>

	* contrib/usher.cc: better error checking

2005-09-20  Timothy Brownawell  <tbrownaw@gmail.com>

	* restrictions.cc: Make calculate_unrestricted_revision work
	with --exclude
	* tests/t_restriction_with_exclude_iprint.at: remove XFAIL

2005-09-20  Patrick Mauritz <oxygene@studentenbude.ath.cx>

	* configure.ac: solaris needs librt for fdatasync
	* sqlite/parse.c: #line and #include interactions aren't defined

2005-09-20  Matt Johnston  <matt@ucc.asn.au>

	* database.cc (space_usage): workaround the issue that in sqlite
	3.2.6, SUM({empty set}) returns NULL. (this is part of the sql spec,
	see http://www.sqlite.org/cvstrac/tktview?tn=1413 and the comment for
	SUM() in sqlite docs).

2005-09-20  Matt Johnston  <matt@ucc.asn.au>

	* ui.cc, ui.hh, sanity.hh: replace ui.user_locale with
	get_user_locale(), so that we can guarantee that it will be
	initialised when the global_sanity object (and probably other things)
	are instantiated.

2005-09-20  Matthew Gregan  <kinetik@orcon.net.nz>

	* tests/t_restriction_with_exclude_iprint.at: New test, variant of
	t_restriction_exclude.at, but with inodeprints enabled.  Mark as
	XFAILed.
	* testsuite.at: Add new test.
	* sqlite/*: Update in-tree SQLite from 3.2.2 to 3.2.6.
	* Makefile.am: Add sqlite/{analyze,vbdefifo,complete}.c to
	SQLITE_SOURCES
	* schema_migration.cc (calculate_schema_id): Explicitly exclude
	sqlite_stat1 table from schema ID calculation.  This is a new
	magic table created by the 'analyze' command in SQLite >= 3.2.3.

2005-09-18  Nathaniel Smith  <njs@pobox.com>

	* po/ja.po: New translation from Satoru SATOH <ss@gnome.gr.jp>.
	* AUTHORS: Add Satoru SATOH.
	
2005-09-18  Matthew Gregan  <kinetik@orcon.net.nz>

	* testsuite.at: Tweak default 'eveything' netsync glob to
	something that works around the MinGW/Win32 globbing issues for
	now.
	* tests/t_log_brief.at: Canonicalise output on Win32.

2005-09-17  Timothy Brownawell  <tbrownaw@gmail.com>

	* contrib/usher.cc: Remove stray "new int[2];' statements from
	debugging. Remove connections from list when finished.

2005-09-16  Timothy Brownawell  <tbrownaw@gmail.com>

	* Makefile.am (EXTRA_DIST): add contrib/monotone-cvs-ignore.lua,
	contrib/ciabot_monotone_hookversion.py, and contrib/usher.cc .
	also remove duplicate of contrib/monoprof.sh

2005-09-16  Timothy Brownawell  <tbrownaw@gmail.com>

	* netsync.cc: finish renaming things, so it compiles again...

2005-09-16  Timothy Brownawell  <tbrownaw@gmail.com>

	* contrib/usher.cc: A simple usher/proxy server. It asks connecting
	clients for their include pattern, and then forwards the connection
	to an appropriate (as given in a config file) monotone server. Note
	that all servers operating behind one usher need to have the same
	server key.

2005-09-16  Timothy Brownawell  <tbrownaw@gmail.com>

	* netcmd.{cc,hh}, netsync.cc: new netcmd types: usher_cmd and
	usher_reply_cmd. They are not included in the HMAC, and do not
	occur during normal communication. Purpose: running multiple servers
	from the same port. This allows a special server to ask for the
	client's include pattern, and then forward the connection to a real
	monotone server.

2005-09-16  Matt Johnston  <matt@ucc.asn.au>

	* botan/pkcs8.cpp: re-add the monotone-specific code for guessing if
	a key is DER encoded or not.

2005-09-16  Matt Johnston  <matt@ucc.asn.au>

	* botan/*: update to Botan 1.4.6
	* Makefile.am: ditto

2005-09-15  Timothy Brownawell  <tbrownaw@gmail.com>

	* app_state.{cc,hh}: restrictions now understand --exclude
	* commands.cc: commit and revert now take OPT_EXCLUDE
	* monotone.cc: update description of --exclude
	* tests/t_restriction_with_exclude.at: new test
	* testsuite.at: add it

2005-09-14  Timothy Brownawell  <tbrownaw@gmail.com>

	* contrib/ciabot_monotone_hookversion.py: CIA bot client script
	meant to be called from the note_netsync_revision_received hook.
	* lua.{cc,hh}: hook_note_commit and hook_note_netsync_revision_received
	now take the text of the revision as an argument.
	* netsync.cc, commands.cc: Give hooks new argument.
	* monotone.texi: Update documentation for those hooks.

2005-09-11  Benoît Dejean  <benoit@placenet.org>

	* database.cc
	* database_check.cc
	* netsync.cc
	* po/POTFILES.in
	* po/POTFILES.skip
	* rcs_import.cc: More i18n strings.

2005-09-07  Jim Meyering  <jim@meyering.net>
	
	* tests/t_rename_dir_cross_level.at: When invoking mv to rename
	a directory, do not include a trailing slash on the target -- that
	is not portable.                                                  

	* Makefile.am (TESTS_ENVIRONMENT): Ensure that PATH starts with
	the current directory, so we test the just-built monotone binary,
	not some older version.                                          

2005-09-07  Benoît Dejean  <benoit@placenet.org>

	* std_hooks.lua: Don't spawn emacs with '-no-init-file'.

2005-09-09  Matthew Gregan  <kinetik@orcon.net.nz>

	* paths.cc (save_initial_path): Default Boost's fs::path to
	fs::native grammar.
	* tests/t_unreadable_{db,MT}.at: Disable on Win32 for now.
	* paths.cc: Consistency--use WIN32 rather than _WIN32.
	* file_io.cc (walk_tree): Correct test for file existence.

2005-09-08  Matthew Gregan  <kinetik@orcon.net.nz>

	* Makefile.am: Add '-f' argument to 'mv'; avoids build waiting on
	 user confirmation in some cases.

2005-09-08  Nathaniel Smith  <njs@pobox.com>

	* monotone.texi (Certificates): Remove mention of fcerts and
	mcerts.

2005-09-07  Benoît Dejean  <benoit@placenet.org>

	* ui.{cc,hh}: Added user_inferface::user_locale.
	* sanity.hh: Made F() and FP() locale aware.

2005-09-06  Benoît Dejean  <benoit@placenet.org>

	* monotone.cc: One more i18n string.

2005-09-06  Benoît Dejean  <benoit@placenet.org>

	* po/fr.po: Updated French translation.

2005-09-06  Benoît Dejean  <benoit@placenet.org>

	* commands.cc: No i18n for cert_revision_changelog.

2005-09-06  Matthew Gregan  <kinetik@orcon.net.nz>

	* tests/t_netsync_read_permissions.at: Tweak tests so we aren't
	trying to serve a bare '*'; works around test hangs due to glob
	expansion sillyness on MinGW.
	* tests/t_netsync_globs.at: Ditto.
	* tests/t_netsync_exclude.at: Ditto.
	* std_hooks.lua (ignore_file): Add Mac OS X (.DS_Store) and
	Windows (desktop.ini) per-directory browser configuration files.


2005-09-05  Benoît Dejean  <benoit@placenet.org>

	* commands.cc: Fixed some strings (added ' around revisions).
	Removed some whitespaces.
	No i18n in diff output.

2005-09-05  Benoît Dejean  <benoit@placenet.org>

	* sanity.{cc,hh}: boost::format vs. F(). Merged boost::format
	and moved non-template code to sanity.cc.

2005-09-05  Matthew Gregan  <kinetik@orcon.net.nz>

	* win32/terminal.cc (have_smart_terminal): We were returning false
	in almost all circumstances; changed logic so that we at least
	work when running in a cmd.exe window.

2005-09-05  Matt Johnston  <matt@ucc.asn.au>

	* commands.cc (dump_diffs): don't use the terminal width to
	print ===== seperators.

2005-09-05  Matthew Gregan  <kinetik@orcon.net.nz>

	* paths.cc (find_and_go_to_working_copy): Create root and bookdir
	paths as fs::native.
	* main.cc: Tweak #ifdef to avoid exposing some unused SEH handling
	on MinGW.
	* configure.ac: Minor cleanup to Win32 configure test.

2005-09-04  Nathaniel Smith  <njs@pobox.com>

	* monotone.cc (options): Remove default from the help string for
	--count, since none of the options listed are actually the
	default.

2005-09-04  Nathaniel Smith  <njs@pobox.com>

	* tests/t_unreadable_db.at, testsuite.at: New test.

2005-09-03  Nathaniel Smith  <njs@pobox.com>

	* po/Makevars (XGETTEXT_OPTIONS): N_ != ngettext.
	Add c-format flags on F() and FP() calls (only partially
	successful on latter, because of bug in xgettext).
	
2005-09-04  Grahame Bowland  <grahame@angrygoats.net>

	* commands.cc: siplify the monotone cat command 
	to "monotone cat [-r] FIELNAME" (as in bug #12597)
	* monotone.texi: update documentation of "monotone cat"
	* tests/t_add_edge.at, tests/t_cat_file_by_name.at, 
	tests/t_change_empty_file.at, tests/t_cvsimport.at, 
	tests/t_cvsimport_deleted_invar.at, tests/t_cvsimport_drepper.at, 
	tests/t_cvsimport_drepper2.at, tests/t_cvsimport_manifest_cycle.at, 
	tests/t_cvsimport_samelog.at, tests/t_database_check.at, 
	tests/t_db_kill_rev_locally.at, tests/t_empty_id_completion.at, 
	tests/t_epoch.at, tests/t_epoch_server.at, tests/t_erename.at, 
	tests/t_i18n_file.at, tests/t_import.at, tests/t_merge_add_del.at, 
	tests/t_movedel.at, tests/t_movepatch.at, tests/t_netsync.at, 
	tests/t_netsync_exclude.at, tests/t_netsync_exclude_default.at, 
	tests/t_netsync_globs.at, tests/t_netsync_nocerts.at, 
	tests/t_netsync_permissions.at, tests/t_netsync_read_permissions.at, 
	tests/t_netsync_single.at, tests/t_normalized_filenames.at, 
	tests/t_persistent_server_revision.at, tests/t_remerge.at, 
	tests/t_rename.at, tests/t_renamed.at, tests/t_scan.at, 
	tests/t_set_default.at, tests/t_singlecvs.at, 
	tests/t_update_with_pending_add.at, tests/t_update_with_pending_drop.at, 
	tests/t_update_with_pending_rename.at, tests/t_versions.at: 
	use automation interface rather than "monotone cat"

2005-09-04  Grahame Bowland  <grahame@angrygoats.net>

	* ChangeLog: fix up screwed up three-way merge

2005-09-04  Grahame Bowland  <grahame@angrygoats.net>

	* automate.cc, commands.cc: add "automate get_file", 
	"automate get_revision" and "automate get_manifest" to 
	automation interface.
	* monotone.texi: document new automation commands
	* tests/t_automate_get_file.at, tests/t_automate_get_revision_at, 
	tests/t_automate_get_manifest.at: trivial testing of new 
	automation commands for output as specified, make sure they 
	do not complete IDs, make sure invalid IDs are caught.
	* testsuite.at: add new tests

2005-09-03  Matthew Gregan  <kinetik@orcon.net.nz>

	* tests/t_persistent_server_keys_2.at: 'commit' needs a commit
	message.  Un-XFAIL.
	* tests/t_netsync_unrelated.at: Fix 'setup' syntax.
	* tests/t_add_vs_commit.at: BASE_REVISION needs to be in the root
	of a working copy to work.  Un-XFAIL.
	* tests/t_add_stomp_file.at: 'add' does not take a --branch
	argument.  BASE_REVISION needs to be in the root of a working copy
	to work.
	* annotate.cc (build_parent_lineage): Don't access uninitialized
	memory--use resize() rather than reserve().

2005-09-02  Matthew Gregan  <kinetik@orcon.net.nz>

	* monotone.cc: Use consistent case in option descriptions.

2005-09-02  Nathaniel Smith  <njs@pobox.com>

	* paths.{hh,cc}: Add split_path typedef.  Use it.

2005-09-02  Matt Johnston  <matt@ucc.asn.au>

	* lua.cc (monotone_guess_binary_file_contents_for_lua): use a
	temporary char* buffer rather than &string[], extra copying seems
	to have negligible performance impact.
	* tests/perf-test.sh: change path from tests/ to contrib/, make
	executable.
	* tests/parse-accounting.pl: make executable.

2005-09-01  Timothy Brownawell  <tbrownaw@gmail.com>

	* lua.cc, std_hooks.lua: use proper regexes for .mt-ignore
	taken from a patch from Martin Dvorak
	* contrib/monotone-cvs-ignore.lua: New file, from the same patch.
	supports .cvsignore files
	* tests/t_mt_ignore.at: check that a missing .mt-ignore
	doesn't cause problems

2005-09-01  Timothy Brownawell  <tbrownaw@gmail.com>

	* tests/t_mt_ignore.at: use RAW_MONOTONE instead of ugly --rcfile
	Also actually do "mtn add" this time.

2005-09-01  Timothy Brownawell  <tbrownaw@gmail.com>

	* tests/t_mt_ignore.at: new test, checks that .mt-ignore works
	* testsuite.at: add it

2005-09-01  Timothy Brownawell  <tbrownaw@gmail.com>

	* std_hooks.lua: support .mt-ignore
	* monotone.texi: mention .mt-ignore and MT/wanted-testresults under
	"Existing control files"
	* .mt-ignore: ignore testsuite.dir

2005-09-03  Benoît Dejean  <benoit@placenet.org>

	* commands.cc (ls_certs):
	* netsync.cc (load_data): Merged strings.

2005-09-01  Benoît Dejean  <benoit@placenet.org>

	* commands.cc: Merged one more "no such revision '%s'" string.

2005-09-01  Benoît Dejean  <benoit@placenet.org>

	* commands.cc: Merged all "no such revision '%s'" strings.
	(string_to_datetime): Merged catch blocks in order to merge error
	messages.

2005-09-01  Benoît Dejean  <benoit@placenet.org>

	* ChangeLog: Fixed.

2005-09-01  Matthew Gregan  <kinetik@orcon.net.nz>

	* ui.cc (user_interface): Avoid calling sync_with_stdio(false) on
	Win32 for now to work around a bug in MinGW where unsynchronized
	std::cin returns EOF earlier when reading a stream with DOS
	newlines.  Resolves 'db load' failure reported by Howard Spindel.
	* database.cc (load): Don't bother executing an empty string.
	* commands.cc (ALIAS(import, setup)): Remove alias.

2005-09-01  Matt Johnston  <matt@ucc.asn.au>

	* schema.sql: add BEGIN, COMMIT to make it a single transaction,
	improves db init performance significantly on OS X (avoids many
	disk-cache flushes).

2005-09-01  Matthew Gregan  <kinetik@orcon.net.nz>

	* testsuite.at: Increase entropy used to generate port numbers
	where we can and increase range of port numbers generated.
	* monotone.texi: Fix a couple of minor typos.

2005-09-01  Matthew Gregan  <kinetik@orcon.net.nz>

	* monotone.texi: Update 'setup' documentation and tutorial to
	reflect new usage.  Also update much of the monotone output in the
	tutorials to reflect the output of more modern versions of
	monotone.  Correct some minor errors and typos while here.
	* commands.cc (CMD(setup)): Require database and branch arguments.
	(ALIAS(import,setup)): Add setup alias.
	* testsuite.at, tests/*.at: Update 'setup' usage.

2005-08-31  Richard Levitte  <richard@levitte.org>

	* lua.cc, std_hooks.lua: Rename
	monotone_guess_binary_filename_for_lua and guess_binary_filename
	to monotone_guess_binary_file_contents_for_lua and
	guess_binary_file_contents.

2005-08-31  Benoît Dejean  <benoit@placenet.org>

	* basic_io.cc (basic_io::input_source::err): Merged strings.

2005-08-31  Nathaniel Smith  <njs@pobox.com>

	* file_io.cc (set_char_is_binary, guess_binary): static_cast chars
	to uint8_t before using as array indices.  Also replace some ints
	with size_t's to quiet g++ warnings.

2005-08-30  Benoît Dejean  <benoit@placenet.org>

	In function void set_char_is_binary(char, bool)
	133: warning: array subscript has type char
	In function void init_char_is_binary()
	147: warning: comparison between signed and unsigned integer expressions
	In function bool guess_binary(const std::string&)
	160: warning: comparison between signed and unsigned integer expressions
	162: warning: array subscript has type char

2005-08-30  Benoît Dejean  <benoit@placenet.org>

	* file_io.cc (walk_tree): Fixed format.

2005-08-31  Marcel van der Boom  <marcel@hsdev.com>

	* std_hooks.lua (execute_confirm): New function.
	(merge2_opendiff_cmd, merge3_opendiff_cmd): Add.

2005-08-31  Matthew Gregan  <kinetik@orcon.net.nz>

	* paths.cc (test_bookkeeping_path, test_system_path): Second
	attempt at compile fixes; this time the unit tests actually pass
	too.

2005-08-30  Matthew Gregan  <kinetik@orcon.net.nz>

	* paths.cc (test_bookkeeping_path, test_system_path): Shift object
	instantiation around a little to work around what seems to be a
	bug in the gcc 3.3 parser.
	* win32/inodeprint.cc (inodeprint_file): Update to use new path
	handling code.
	* win32/fs.cc (tilde_expand): Compile fix.

2005-08-30  Petr Baudis  <pasky@suse.cz>

	* std_hooks.lua: Simple support for merging using merge(1) and vim.

2005-08-30  Benoît Dejean  <benoit@placenet.org>

	* po/fr.po: Updated French translation.

2005-08-30  Benoît Dejean  <benoit@placenet.org>

	* commands.cc: Merged some error messages.

2005-08-30  Benoît Dejean  <benoit@placenet.org>

	* commands.cc: Merged complete(..., file_id) and
	complete(..., manifest_id) into template complete(..., ID).

2005-08-30  Benoît Dejean  <benoit@placenet.org>

	* commands.cc (ls_certs): Reworked for i18n.
	(CMD(commit)): Merged 2 strings.

2005-08-30  Matthew Gregan  <kinetik@orcon.net.nz>

	* revision.cc (ensure_parents_loaded): Don't reuse an iterator
	after we've invalidated it.  Fixes 'diff' crash reported by Howard
	Spindel.

2005-08-30  Matt Johnston  <matt@ucc.asn.au>

	* botan/allocate.cpp: avoid string comparison when looking up the 
	default allocator
	* monotone.cc (cpp_main): set a default allocator

2005-08-28  Nathaniel Smith  <njs@pobox.com>

	* tests/t_attributes.at: Delete checkout dir in between
	checkouts.

2005-08-28  Matt Johnston  <matt@ucc.asn.au>

	* keys.cc (keys_match): new function to compare whether two keys
	match (ignoring whitespace as the database does, etc).
	* packet.cc, keys.cc: use it for existing-key-comparison.

2005-08-27  Nathaniel Smith  <njs@pobox.com>

	* commands.cc (checkout): Special-case "checkout ."
	* tests/t_checkout_dir.at: Test it.

2005-08-26  Nathaniel Smith  <njs@pobox.com>

	* file_io.hh: Remove comment describing old path types.
	* paths.hh: Add comment describing new path types.
	
2005-08-26  Nathaniel Smith  <njs@pobox.com>

	* app_state.cc (create_working_copy): Remove
	fs::filesystem_exception catching.
	* file_io.hh (mkdir_p): Remove comment noting app_state.cc's
	dependence on a boost-based implementation.

2005-08-26  Nathaniel Smith  <njs@pobox.com>

	* paths.cc: Include <string>.  Helps build on g++ 3.3?

2005-08-26  Nathaniel Smith  <njs@pobox.com>

	* commands.cc (get_log_message): Make the log message commentary a
	little more descriptive for people who may not know what a log
	message is...
	(commit): When canceling a commit due to empty log message, say
	so.

2005-08-26  Nathaniel Smith  <njs@pobox.com>

	* std_hooks.lua: Check for both "vi" and "notepad.exe" as fallback
	editors.  If no editor was found, print a helpful message instead
	of just running "vi" anyway.  Print a message if the editor exited
	with error.

2005-08-26  Nathaniel Smith  <njs@pobox.com>

	* file_io.cc (mkdir_p, make_dir_for): Increase error checking.
	* commands.cc (checkout): Make sure that checkout target directory
	does not already exist.  Also use system_path more uniformly.
	* tests/t_checkout_dir.at: Test.
	* tests/t_setup_existing_path.at: New test.

2005-08-26  Nathaniel Smith  <njs@pobox.com>

	* commands.cc (read): Optionally take files on command line.
	* tests/t_read_from_file.at, testsuite.at: New test.
	* monotone.texi (Network Service): Show Jim using this.
	(Packet I/O, Commands): Document.
	* monotone.1: Likewise.

2005-08-26  Nathaniel Smith  <njs@pobox.com>

	* change_set.cc (move_files_from_tmp_top_down): Typo again.
	
2005-08-26  Nathaniel Smith  <njs@pobox.com>
	
	* database.cc (open): Convert stray line to paths.cc.

2005-08-26  Nathaniel Smith  <njs@pobox.com>

	* change_set.cc (move_files_from_tmp_top_down): Typo.

	* file_io.cc (move_path): New function.
	(move_file, move_dir): Minor cleanup -- use
	require_path_is_nonexistent.

	* work.cc (build_deletions): Use delete_file, rather than unlink.
	If file is already non-existent, do nothing.
	(build_rename): Use move_path, rather than rename.  If file
	already appears to have been renamed, do nothing.

2005-08-26  Nathaniel Smith  <njs@pobox.com>

	* app_state.cc (allow_working_copy): Make logging more sensible.

2005-08-26  Nathaniel Smith  <njs@pobox.com>

	* transforms.cc (length): 
	* database.cc (sql, load, open): 
	* commands.cc (rename, attr): 
	* change_set.cc (move_files_to_tmp_bottom_up) 
	(move_files_from_tmp_top_down): Merge fixups.

2005-08-26  Nathaniel Smith  <njs@pobox.com>

	* database_check.cc: Track and report on manifest and revision
	parseability.
	* tests/t_database_check_normalized.at: Update to expect "not
	parseable" messages rather than "not normalized" messages.
	All tests pass.
	
2005-08-26  Nathaniel Smith  <njs@pobox.com>

	* tests/t_unreadable_MT.at: This test was called "do not fail on
	unreadable MT/options".  I do not know why we wanted such
	behavior.  I am making it "fail cleanly on unreadable
	MT/options".

2005-08-26  Nathaniel Smith  <njs@pobox.com>

	* paths.cc (check_fp_normalizes_to, test_file_path_internal):
	Oops, there were more places testing for non-brokenness; break
	them too.

2005-08-26  Nathaniel Smith  <njs@pobox.com>

	* paths.cc (test_split_join): Test that you cannot create a path
	in MT by joining.
	(file_path): Implement it.
	(split): Break, to match broken behavior of old splitter (easier
	than fixing change_set.cc...)
	(file_path_internal): Test for brokenness accordingly.

2005-08-26  Nathaniel Smith  <njs@pobox.com>

	* commands.cc (cat): Hack so that 'cat file REV PATH' works
	correctly both inside and outside of working copy, interpreting
	path slightly differently in each case.
	
2005-08-26  Nathaniel Smith  <njs@pobox.com>

	* tests/t_normalized_filenames.at: Internal unnormalized pathnames
	are no longer silently normalized, but rather a hard error.
	Adjust test accordingly.

2005-08-26  Nathaniel Smith  <njs@pobox.com>

	* paths.hh (file_path_internal_from_user): New constructor.
	* paths.cc (test_file_path_internal): Test it.
	(file_path::file_path): Implement it.
	* commands.cc (cat): Use it to create/validate passed in
	filenames.

2005-08-26  Nathaniel Smith  <njs@pobox.com>

	* paths.cc (test_system_path): Require that system_path normalize
	out ..'s.
	(system_path): Do so.

2005-08-26  Nathaniel Smith  <njs@pobox.com>

	* work.cc (build_additions): Remove redundant (and now wrong)
	code.
	Test 53 now passes.
	
2005-08-26  Nathaniel Smith  <njs@pobox.com>

	* file_io.cc (make_dir_for): Oops, this doesn't need a
	fs::native.
	Test 37 now passes.

2005-08-26  Nathaniel Smith  <njs@pobox.com>

	* file_io.cc (mkdir): New function.  Now with extra brain-eating
	power.
	(mkdir_p, make_dir_for, delete_file, delete_dir_recursive) 
	(move_file, move_dir, write_data_impl): Use it, to make all
	fs::path's native and disable boost's random rejection of paths.

2005-08-26  Nathaniel Smith  <njs@pobox.com>

	* paths.cc (test_file_path_external_prefix_a_b) 
	(test_file_path_external_no_prefix, test_file_path_internal): Test
	for validity of more strange characters (,+@*%#$=).

2005-08-26  Nathaniel Smith  <njs@pobox.com>

	* file_io.cc (ident_existing_file): Remove accidentally-left-in
	code.  Test 26 now passes.
	* lua.cc (monotone_includedir_for_lua, load_rcfile): Add
	fs::native's.

2005-08-25  Nathaniel Smith  <njs@pobox.com>

	* paths.hh (system_path::system_path): Add new boolean argument
	controlling some access_tracker behavior.
	* app_state.cc (allow_working_copy): Use it.
	* paths.cc (system_path): Implement it.
	(test_system_path): Test it.

2005-08-25  Nathaniel Smith  <njs@pobox.com>

	* file_io.cc (walk_tree): Return properly.
	
2005-08-25  Nathaniel Smith  <njs@pobox.com>

	* paths.cc (test_file_path_internal): Add tests for
	file_path.empty().
	* file_io.cc (walk_tree_recursive): Add explicit fs::native.

2005-08-25  Nathaniel Smith  <njs@pobox.com>

	* paths.cc: Many small changes.  Unit tests now pass.  72
	unexpected autotest failures.

2005-08-25  Nathaniel Smith  <njs@pobox.com>

	* paths.cc (file_path): Fix up error reporting in external path
	normalization.
	(test_file_path_external_no_prefix): "" is always an invalid
	path.

2005-08-25  Nathaniel Smith  <njs@pobox.com>

	* database.cc (sql): Only check schema version when db actually
	exists.

2005-08-25  Nathaniel Smith  <njs@pobox.com>

	* file_io.cc (read_data_for_command_line): We are given a
	system_path.

2005-08-25  Nathaniel Smith  <njs@pobox.com>

	* paths.cc: Fix all unit test failures, except for two mysterious
	boost::too_few_args exceptions.
	
2005-08-25  Nathaniel Smith  <njs@pobox.com>

	* paths.cc, unix/fs.cc: Many, many fixes and some new tests too.	

2005-08-25  Nathaniel Smith  <njs@pobox.com>

	* paths.cc (struct access_tracker): Doh, initializer should set
	'initialized'...
	(test_file_path_internal): It's valid for a split file
	to have a null component if the file is "".

2005-08-25  Nathaniel Smith  <njs@pobox.com>

	* paths.cc (in_bookkeeping_dir): Last change didn't work out so
	well; let's remove some negatives and see if I can understand what
	the code does this way...

2005-08-25  Nathaniel Smith  <njs@pobox.com>

	* paths.cc (not_in_bookkeeping_dir): Handle "MT" case.
	Update tests to make sure it sticks...

2005-08-25  Nathaniel Smith  <njs@pobox.com>

	* unit_tests.{cc,hh} (init_unit_test_suite): Remove
	path_component_tests.
	* unix/fs.cc (tilde_expand): Another compile fix.

2005-08-25  Nathaniel Smith  <njs@pobox.com>

	* {unix,win32}/fs.cc: Misc. compile fixes.

2005-08-25  Nathaniel Smith  <njs@pobox.com>

	* Makefile.am (UNIX_PLATFORM_SOURCES): Add unix/fs.cc
	(WIN32_PLATFORM_SOURCES): Add win32/fs.cc
	* paths.hh (bookkeeping_path): Implement default constructor.

2005-08-25  Nathaniel Smith  <njs@pobox.com>

	* rcs_import.cc (import_cvs_repo): 
	* lua.cc (default_rcfilename): 
	* diff_patch.cc (get_version): Small compile fixes.

2005-08-25  Nathaniel Smith  <njs@pobox.com>

	* paths.{cc,hh} (is_bookkeeping_path): New static method.
	* file_io.cc (walk_tree_recursive): Use it.  Now compiles.
	paths.cc and file_io.cc now compile.
	
2005-08-25  Nathaniel Smith  <njs@pobox.com>

	* file_io.cc (delete_dir_recursive): Implement.
	Misc. compile fixes.
	
2005-08-25  Nathaniel Smith  <njs@pobox.com>

	* file_io.cc (test_book_keeping_file): Remove.

2005-08-25  Nathaniel Smith  <njs@pobox.com>

	* file_io.cc (walk_tree_recursive, walk_tree): Implement.

2005-08-25  Nathaniel Smith  <njs@pobox.com>

	* paths.cc (const_system_path): Do tilde expansion.

2005-08-25  Nathaniel Smith  <njs@pobox.com>

	* file_io.cc (read_localized_data, read_data_for_command_line) 
	(write_localized_data, write_data, write_data_impl): Implement.

2005-08-25  Nathaniel Smith  <njs@pobox.com>

	* file_io.cc (read_data): Implement.  Remove the base64<gzip<>>
	versions.

2005-08-25  Nathaniel Smith  <njs@pobox.com>

	* file_io.cc (move_file, move_dir): Implement.

2005-08-25  Nathaniel Smith  <njs@pobox.com>

	* file_io.cc (assert_path_is_nonexistent, assert_path_is_file) 
	(assert_path_is_directory, require_path_is_nonexistent) 
	(require_path_is_file, require_path_is_directory) 
	(ident_existing_file, mkdir_p, make_dir_for, delete_file) 
	(delete_dir_recursive): Implement.

2005-08-25  Nathaniel Smith  <njs@pobox.com>

	* Audit uses of 'file_exists', because its semantics have changed;
	it now checks to see if a path exists and is a regular file,
	rather than that it simply exists.  A fair amount of code already
	thought it meant that... other places now use 'path_exists'.
	
2005-08-25  Nathaniel Smith  <njs@pobox.com>

	* file_io.cc (path_exists, directory_exists, file_exists):
	Implement.

2005-08-25  Nathaniel Smith  <njs@pobox.com>

	* platform.hh (get_path_status): New function.
	* unix/fs.cc (get_path_status): Implement.
	* win32/fs.cc (get_path_status): Implement inefficiently (does
	win32 have stat?)

2005-08-25  Nathaniel Smith  <njs@pobox.com>

	* file_io.cc (get_homedir, tilde_expand, book_keeping_file)
	(book_keeping_dir): Remove.

2005-08-25  Nathaniel Smith  <njs@pobox.com>

	* platform.hh (get_homedir): New function.
	* {win32,unix}/fs.cc (get_homedir): Expose.

2005-08-25  Nathaniel Smith  <njs@pobox.com>

	* Minor compile fixes.
	
2005-08-25  Nathaniel Smith  <njs@pobox.com>

	* platform.hh (tilde_expand): New function.
	* win32/fs.cc, unix/fs.cc: Implement it.

2005-08-25  Nathaniel Smith  <njs@pobox.com>

	* paths.cc: Many more fixes.  Now compiles with and without unit
	tests.
	
2005-08-25  Nathaniel Smith  <njs@pobox.com>

	* paths.cc: Lots of compile fixes for unit tests.
	Add a test for access_tracker.

2005-08-25  Nathaniel Smith  <njs@pobox.com>

	* paths.cc: Many fixes.  Now compiles.

2005-08-25  Nathaniel Smith  <njs@pobox.com>

	* paths.cc (system_path): Implement.

2005-08-24  Nathaniel Smith  <njs@pobox.com>

	* paths.cc (fully_normalized_path): Use find_first_of.

2005-08-24  Nathaniel Smith  <njs@pobox.com>

	* paths.cc (find_and_go_to_working_copy, save_initial_path) 
	(go_to_working_copy): Use new checked structure.
	(operator <<): Make sure we can log our access_tracked values
	without marking them as used.

2005-08-24  Nathaniel Smith  <njs@pobox.com>

	* paths.cc (struct access_tracker): Add invariant checking on
	lifetime usage of path roots.

2005-08-24  Nathaniel Smith  <njs@pobox.com>

	* paths.hh (any_path::operator =): return *this.

2005-08-24  Nathaniel Smith  <njs@pobox.com>

	* paths.{cc,hh}: More fixes.

2005-08-24  Nathaniel Smith  <njs@pobox.com>

	* paths.{cc,hh}: Reorganize a bit.  Implement file_path and
	bookkeeping_path.

2005-08-24  Nathaniel Smith  <njs@pobox.com>

	* paths.cc (file_path): Implement basic constructor.
	Misc compile fixes.
	Add single-character names to tests.
	
2005-08-24  Nathaniel Smith  <njs@pobox.com>

	* paths.cc (go_to_working_copy): New function.  Implement.
	* app_state.cc (create_working_copy): Adjust accordingly.

2005-08-24  Nathaniel Smith  <njs@pobox.com>

	* paths.cc (find_and_go_to_working_copy): Implement.
	* app_state.cc (allow_working_copy): Adjust accordingly.
	(relative_directory): Remove.
	* file_io.cc (find_working_copy): Remove.

2005-08-24  Nathaniel Smith  <njs@pobox.com>

	* paths.cc (save_initial_path): Update for previous changes.

2005-08-24  Nathaniel Smith  <njs@pobox.com>

	* paths.cc (test_system_path): Add tests for the
	from-any_path constructor.  Add test for "~foo" handling.
	Start cleaning up path roots.
	* platform.hh: Note that get_current_working_dir() is
	charset-broken (i.e., operations started inside non-utf8
	directories are probably broken).

2005-08-24  Nathaniel Smith  <njs@pobox.com>

	* app_state.cc (allow_working_copy): 
	* change_set.cc (print_insane_change_set): Two more small compile
	fixes.
	All remaining compile errors are localized to unimplemented
	paths.cc/file_io.cc functionality.

2005-08-24  Nathaniel Smith  <njs@pobox.com>

	* database.cc (initialize): Missing ;.

2005-08-24  Nathaniel Smith  <njs@pobox.com>

	* monotone.cc (cpp_main): Handle message_file right.

2005-08-24  Nathaniel Smith  <njs@pobox.com>

	* change_set.cc (print_insane_path_rearrangement): 
	* database.cc (initialize): 
	* monotone.cc (cpp_main): More small compile fixes.

2005-08-24  Nathaniel Smith  <njs@pobox.com>

	* file_io.hh
	({assert,require}_path_is_{nonexistent,file,directory}): New
	functions.
	Use them everywhere.

2005-08-24  Nathaniel Smith  <njs@pobox.com>

	* basic_io.hh: #include "paths.hh".
	* monotone.cc (add_rcfile): Remove obsolete absolutification, etc.

2005-08-24  Nathaniel Smith  <njs@pobox.com>

	* paths.hh (system_path): Add a from-any_path constructor.
	* Makefile.am (MOST_SOURCES): Remove path_component.{cc,hh}.
	* basic_io.hh (push_file_pair): New method.
	* change_set.cc (print_insane_change_set) 
	(print_insane_path_rearrangement): Use it.

2005-08-24  Nathaniel Smith  <njs@pobox.com>

	* paths.hh (any_path::as_internal): On second thought, return a
	std::string, not a utf8 -- utf8 would be better, but should wait
	for some more general charset handling cleanup.
	* Adjust other files accordingly.
	
2005-08-24  Nathaniel Smith  <njs@pobox.com>

	* More compile fixes.  All remaing compile errors are real
	problems, yay.
	
2005-08-24  Nathaniel Smith  <njs@pobox.com>

	* Lots and lots more compile fixes.

2005-08-24  Nathaniel Smith  <njs@pobox.com>

	* paths.hh, monotone.cc, app_state.hh, app_state.cc:
	* unix/inodeprint.cc: More compile fixes.

2005-08-24  Nathaniel Smith  <njs@pobox.com>

	* manifest.hh: Include paths.hh.
	* file_io.hh: Fix syntax errors, and fixup interface.

2005-08-24  Nathaniel Smith  <njs@pobox.com>

	* paths.hh, sanity.hh: Compilation fixes.

2005-08-24  Nathaniel Smith  <njs@pobox.com>

	* paths.cc: Update tests to use path_state_* and pass utf8
	objects.
	
2005-08-24  Nathaniel Smith  <njs@pobox.com>

	* paths.hh (file_path_external): Take a utf8() object, always.

2005-08-24  Nathaniel Smith  <njs@pobox.com>

	* paths.hh (class file_path): Make "convenience functions"
	required.

2005-08-24  Nathaniel Smith  <njs@pobox.com>

	* Switch rest of instances to using convenience functions.
	
2005-08-24  Nathaniel Smith  <njs@pobox.com>
	
	* Switch many instances to using convenience functions.
	
2005-08-24  Nathaniel Smith  <njs@pobox.com>

	* paths.hh (file_path_internal, file_path_external): Define
	convenience functions.
	(file_path, bookkeeping_path, system_path): Add default
	constructors.

2005-08-24  Nathaniel Smith  <njs@pobox.com>

	* app_state.cc, change_set.cc, change_set.hh, commands.cc:
	* inodeprint.cc, manifest.cc, rcs_import.cc, restrictions.cc:
	* work.cc: Audit all calls to file_path() to add internal/external
	notation.

2005-08-24  Nathaniel Smith  <njs@pobox.com>

	* app_state.cc: More paths.hh conversion.
	(app_state::prefix): Remove.
	* commands.cc: Remove uses of app.prefix.
	* automate.cc (automate_attributes): Likewise.

2005-08-23  Nathaniel Smith  <njs@pobox.com>

	* paths.hh (any_path::as_internal): On second thought, return a
	utf8 object.
	* app_state.cc (set_database): Take a system_path.
	(set_pidfile): Likewise.
	* monotone.cc (cpp_main): Pass one.

2005-08-23  Nathaniel Smith  <njs@pobox.com>

	* file_io.hh (get_homedir): Return a system_path.
	* app_state.hh (app_state): Make pidfile a system_path.
	* sanity.hh (sanity::filename): Make a system_path.
	* monotone.cc (cpp_main): Adjust accordingly.
	* paths.hh (any_path): Add as_internal() to interface.
	* paths.cc: Add roundtripping tests.

2005-08-23  Nathaniel Smith  <njs@pobox.com>

	* platform.hh, unix/fs.cc, win32/fs.cc
	(change_current_working_dir): Take an any_path, not a string.
	* rcs_import.{cc,hh}: Convert to paths.hh.

2005-08-23  Nathaniel Smith  <njs@pobox.com>

	* commands.cc (pid_file): Remove fs::path.

2005-08-23  Nathaniel Smith  <njs@pobox.com>

	* mkstemp.cc (monotone_mkstemp): Remove references to fs::path.

2005-08-23  Nathaniel Smith  <njs@pobox.com>

	* change_set.cc (apply_rearrangement_to_filesystem): Oops, missed
	some local_path's.

2005-08-23  Nathaniel Smith  <njs@pobox.com>

	* path_component.{cc,hh}: Delete.

2005-08-23  Nathaniel Smith  <njs@pobox.com>

	* change_set.cc (move_files_to_tmp_bottom_up) 
	(move_files_from_tmp_top_down): Convert to paths.hh.
	Whole file: stop using path_component.hh.

2005-08-23  Nathaniel Smith  <njs@pobox.com>

	* paths.cc (test_bookkeeping_path): Oops, "" is an invalid
	bookkeeping_path.

2005-08-23  Nathaniel Smith  <njs@pobox.com>

	* lua.cc, paths.cc: Few more tweaks for previous change.

2005-08-23  Nathaniel Smith  <njs@pobox.com>

	* paths.{cc,hh}: Add / operators.  Make that the usual way to use
	bookkeeping_path's.
	* work.cc: Adjust accordingly.
	* lua.cc (working_copy_rcfilename): Likewise.
	* commands.cc (update): Likewise.

2005-08-23  Nathaniel Smith  <njs@pobox.com>

	* paths.{cc,hh} (operator <<): Implement for any_paths.
	* paths.hh (class bookkeeping_path): Note that current design is
	bogus to remind myself to fix it tomorrow...

2005-08-23  Nathaniel Smith  <njs@pobox.com>

	* work.{hh,cc}: Convert to paths.hh.

2005-08-23  Nathaniel Smith  <njs@pobox.com>

	* lua.{cc,hh}: Mostly convert to paths.hh.  (Still uses boost::fs
	internally for some directory iteration.)
	* app_state.cc (load_rcfiles): Update accordingly.
	* file_io.hh (path_state): De-templatify; take any_path instead of
	a T.

2005-08-23  Nathaniel Smith  <njs@pobox.com>

	* paths.cc (any_path): New base class.
	(file_path, bookkeeping_path, system_path): Inherit from it.
	* transforms.{hh,cc} (utf8_to_system): Actually, always take a
	utf8 after all (but still have two return types).

2005-08-23  Nathaniel Smith  <njs@pobox.com>

	* transforms.cc: Convert to paths.hh.

2005-08-23  Nathaniel Smith  <njs@pobox.com>

	* transforms.{cc,hh} (localized, localized_as_string): Remove.

2005-08-23  Nathaniel Smith  <njs@pobox.com>

	* transforms.cc (utf8_to_system): Make fast.

2005-08-23  Nathaniel Smith  <njs@pobox.com>

	* transforms.hh (utf8_to_system): Add a string->string version.
	* transforms.cc (utf8_to_system): Implement it.

2005-08-23  Nathaniel Smith  <njs@pobox.com>

	* paths.cc (localized_path_str): New function.
	Fix some tests.

2005-08-23  Nathaniel Smith  <njs@pobox.com>

	* commands.cc: Convert to paths.hh.
	* mkstemp.cc (monotone_mkstemp): Likewise.

2005-08-23  Nathaniel Smith  <njs@pobox.com>

	* vocab_terms.hh, vocab.cc: Remove file_path, local_path.
	* database.{hh,cc}, monotone.cc: Convert to paths.hh.
	* file_io.{hh,cc}: Start to convert to paths.hh.

2005-08-23  Nathaniel Smith  <njs@pobox.com>

	* paths.{cc,hh} (fully_normalized_path): Implement.
	(external_path): Rename to system_path.
	Misc. other updates.

2005-08-21  Eric Anderson  <anderse-monotone@cello.hpl.hp.com>
	* file_io.cc, file_io.hh, lua.cc, std_hooks.lua: determine if a
	file is binary by looking at it incrementally, rather than reading
	it in entirely.  Prepare for making it possible to control what
	characters are considered "binary"

2005-08-20  Nathaniel Smith  <njs@codesourcery.com>

	* paths.cc (is_absolute): New function.
	(file_path::file_path(vector<path_component>))
	(file_path::split): Implement.

2005-08-20  Nathaniel Smith  <njs@pobox.com>

	* interner.hh (interner): Add a scary constructor that lets us
	insert an initial value and assert that we already knew that the
	value assigned to it would be.  (This lets us make it an inlined
	constant.)

2005-08-20  Nathaniel Smith  <njs@pobox.com>

	* paths.cc: Yet more tests.

2005-08-20  Nathaniel Smith  <njs@pobox.com>
	
	* paths.cc (save_initial_path): Implement.
	Add more tests.
	
2005-08-20  Nathaniel Smith  <njs@codesourcery.com>

	* paths.{cc,hh}: New files.
	* Makefile.am (MOST_SOURCES): Add them.
	* unit_tests.hh (add_paths_tests): Declare.
	* unit_tests.cc (init_unit_test_suite): Add them.
	* platform.hh (get_current_working_dir)
	(change_current_working_dir):  New functions.
	* {unix,win32}/fs.cc: New files.

2005-08-19  Nathaniel Smith  <njs@codesourcery.com>

	* monotone.texi (Tutorial): Tweak wording, use --db at more
	appropriate places.

2005-08-26  Richard Levitte  <richard@levitte.org>

	* database.cc (version): Revert the change done earlier, as it
	aborted if the schema isn't the current one, rendering this method
	useless.

2005-08-26  Matt Johnston  <matt@ucc.asn.au>

	* change_set.cc (check_depth, confirm_proper_tree): 
	more efficient algorithm to check for no loops
	* constants.hh: new constant max_path_depth to limit
	recursion in check_depth.

2005-08-26  Benoît Dejean  <benoit@placenet.org>

	* po/fr.po: Updated French translation.

2005-08-26  Richard Levitte  <richard@levitte.org>

	* options.hh, monotone.cc: Add the '--execute' command-specific
	option.
	* monotone.cc (cpp_main): ... and process it.
	* app_state.hh (class app_state): Add the 'execute' boolean.
	* app_state.cc (app_state): Initialise it.
	* commands.cc (CMD(drop)): Add '--execute' capability.
	* commands.cc (CMD(rename)): Add '--execute' capability.  Pass
	'app' to build_rename.
	* work.hh, work.cc (build_deletions, build_rename): Do the actual
	work.  This required the addition of an app_state parameter to
	build_rename.

	* tests/t_drop_execute.at, tests/t_rename_execute.at: New tests.
	* testsuite.at: Add them.

2005-08-26  Benoît Dejean  <benoit@placenet.org>

	* mt_version.cc (print_full_version): Merged strings.
	* change_set.cc: No i18n for unittests. Wow, this saves
	21 strings (total 781).

2005-08-25  Benoît Dejean  <benoit@placenet.org>

	* commands.cc (safe_gettext): New function.
	(explain_usage): Used there to avoid _("").

2005-08-25  Benoît Dejean  <benoit@placenet.org>

	* sanity.{cc,hh} (sanity::do_format): Merged code from
	sanity::{log, warning, progress} in order to merge
	strings. Fixed exception rethrowing.

2005-08-25  Benoît Dejean  <benoit@placenet.org>

	* commands.cc (CMD(lca)): One more string for i18n.
	(CMD(trusted)): Merged all strings.

2005-08-25  Benoît Dejean  <benoit@placenet.org>

	* po/fr.po: Updated French translation.

2005-08-25  Benoît Dejean  <benoit@placenet.org>

	* database.cc (database::version): Marked string for i18n
	and simplifed.
	(database::info): Reworked to merge all strings for i18n.

2005-08-25  Benoît Dejean  <benoit@placenet.org>

	* database.{cc,hh} (database::open, database::check_filename):
	New functions to avoid error handling code and string duplicates.

2005-08-25  Matt Johnston  <matt@ucc.asn.au>

	* transform.cc ({int,ext}ernalize_rsa_keypair_id): don't 
	convert the username portion of key ids to/from ACE.
	* tests/t_genkey.at: check that foo+bar@example.com works
	and foobar@exam+ple.com doesn't.

2005-08-24  Benoît Dejean  <benoit@placenet.org>

	* database.cc (assert_sqlite3_ok): Somehow merged error messages.

2005-08-24  Benoît Dejean  <benoit@placenet.org>

	* change_set.cc (move_files_to_tmp_bottom_up): Better strings.
	* keys.cc (generate_key_pair): Merged 2 strings.

2005-08-24  Nathaniel Smith  <njs@pobox.com>

	* database.cc (assert_sqlite3_ok): Remove accidentally-left-in
	format string argument.

2005-08-24  Nathaniel Smith  <njs@pobox.com>

	* revision.cc (check_sane_history): Add MM's for calculated
	changesets.

2005-08-24  Nathaniel Smith  <njs@pobox.com>

	* database.cc (assert_sqlite3_ok): Don't print the raw sqlite
	error code.  Do add some auxiliary information when sqlite errors
	are confusing.

2005-08-24  Nathaniel Smith  <njs@pobox.com>

	* Back out most changes since
	b580c6ac5bf8eea1f442b8bddc60283b047ade1e.  Handling charsets
	properly by working in utf8 and then converting sucks.  Problems
	include
	  - gettext hates you (wants to return stuff in local charset)
	  - strerror hates you (same reason, but you can't turn it off)
	  - can't report charset conversion errors
	We thus return to our "sorta-correct, by accident" status quo.
	Only change left in is signedness fix in
	5548868ab56d939c1fd8713aa2ac8caacd1184a1.

2005-08-23  Nathaniel Smith  <njs@pobox.com>

	* ui.cc (sanitize): Fix signedness bug in comparison.
	* unix/unix.{cc,hh}: New files.
	* Makefile.am (UNIX_PLATFORM_SOURCES): Add them.
	* unix/process.cc (is_executable, make_executable): Use new
	function last_error.

2005-08-23  Nathaniel Smith  <njs@pobox.com>

	* transforms.{cc,hh} (system_charset): Expose.
	* monotone.cc (cpp_main): Use it to fiddle with gettext's charset
	conversion and make --help output actually correct.

2005-08-23  Nathaniel Smith  <njs@pobox.com>

	* transforms.cc (outprep): Don't sanitize all output; removes too
	many valid characters (\r, \t, etc.).
	* ui.cc: Call outprep on ticker output.
	(inform): Do still sanitize ui.inform() output.

2005-08-23  Nathaniel Smith  <njs@pobox.com>

	* transforms.cc (outprep): New function.
	* ui.cc (inform): Use it.
	* monotone.cc (cpp_main): Use it.
	Everything that writes user-intended output directly (i.e., via
	cout) must call outprep() on that data before printing it.
	
2005-08-23  Nathaniel Smith  <njs@pobox.com>

	* monotone.cc (cpp_main): Trick popt into converting its generated
	help messages into the current locale's charset.

2005-08-23  Nathaniel Smith  <njs@pobox.com>

	* ui.cc (inform, sanitize): Convert all output from utf8 to
	current locale's charset.

2005-08-23  Nathaniel Smith  <njs@pobox.com>

	* monotone.cc (cpp_main): Use bind_textdomain_codeset to request
	that all gettext'ed strings be returned in UTF-8.

2005-08-23  Nathaniel Smith  <njs@pobox.com>

	* idna/nfkc.c (g_utf8_strlen): Expose.
	* transforms.{cc,hh} (length): New function.
	* ui.cc (write_ticks): Use length() instead of .size() to
	calculate string widths; should support multibyte characters
	better.  (Still some problems relating to truncating strings to
	avoid overflow -- calculate truncation by length, but perform
	truncation by bytes...)

2005-08-24  Benoît Dejean  <benoit@placenet.org>

	* po/fr.po: Updated French translation.

2005-08-24  Benoît Dejean  <benoit@placenet.org>

	* monotone.cc:
	* commands.cc: Two more i18n strings.

2005-08-23  Benoît Dejean  <benoit@placenet.org>

	* lua.cc: boost::format vs. F.

2005-08-23  Nathaniel Smith  <njs@pobox.com>

	* AUTHORS: Add Benoît Dejean <benoit@placenet.org>.  Create new
	section for translators.  Add Benoît there too.

2005-08-23  Nathaniel Smith  <njs@pobox.com>

	* commands.cc: N_("") -> "".

2005-08-23  Nathaniel Smith  <njs@pobox.com>

	* commands.cc: Make all CMD() calls use N_() instead of _().
	(commands): Insert _() everywhere usage strings are used.  This is
	icky.

2005-08-23  Nathaniel Smith  <njs@pobox.com>

	* keys.cc (get_passphrase): Put back trailing ": " removed in
	recent i18n changes.

2005-08-23  Benoît Dejean  <benoit@placenet.org>

	* change_set.cc (dump_change_set): boost::format instead of F.
	* commands.cc (get_log_message, notify_if_multiple_heads,
	complete, CMD(attr)): Marked some strings for i18n. Replaced a
	multiline string by prefix_lines_with(). Merged strings.
	* diff_patch.cc (merge_provider::try_to_merge_files): Merged
	strings.
	* i18n.h: N_() stands for gettext_noop(), not plural.
	* keys.cc (get_passphrase): Fixed string surgery.
	* netsync.cc: i18nized tickers' labels. Added xgettext comment
	as tickers do not play well with multibytes characters (like é).
	(session::analyze_attachment): Fixed string surgery.
	(session::process_hello_cmd): Merged many strings.
	(session::process_data_cmd): Removed some leading/trailing
	whitespaces.
	* sanity.cc: Marked error prefixes for i18n.
	* ui.cc (tick_write_count::write_ticks): Reworked and fixed
	surgery. Merged some strings.

2005-08-23  Benoît Dejean  <benoit@placenet.org>

	* commands.cc (CMD*): _("") -> "" as _("") returns the PO
	header.

2005-08-23  Benoît Dejean  <benoit@placenet.org>

	* transforms.cc (check_idna_encoding): No i18n for unittests.

2005-08-23  Benoît Dejean  <benoit@placenet.org>

	* change_set.cc (dump_change_set): boost::format instead of F.
	* commands.cc (get_log_message, notify_if_multiple_heads,
	complete, CMD(attr)): Marked some strings for i18n. Replaced a
	multiline string by prefix_lines_with(). Merged strings.
	* diff_patch.cc (merge_provider::try_to_merge_files): Merged
	strings.
	* i18n.h: N_() stands for gettext_noop(), not plural.
	* keys.cc (get_passphrase): Fixed string surgery.
	* netsync.cc: i18nized tickers' labels. Added xgettext comment
	as tickers do not play well with multibytes characters (like é).
	(session::analyze_attachment): Fixed string surgery.
	(session::process_hello_cmd): Merged many strings.
	(session::process_data_cmd): Removed some leading/trailing
	whitespaces.
	* sanity.cc: Marked error prefixes for i18n.
	* ui.cc (tick_write_count::write_ticks): Reworked and fixed
	surgery. Merged some strings.

2005-08-23  Benoît Dejean  <benoit@placenet.org>

	* netcmd.cc (test_netcmd_functions): Don't translate unittest
	strings.
	* rcs_import.cc (cvs_commit::cvs_commit):
	* database.cc (version_cache::put):
	* lua.cc (dump_stack): boost::format vs. F for strings that are
	not messages.

2005-08-23  Benoît Dejean  <benoit@placenet.org>

	* xdelta.cc: Don't translate unittest strings.

2005-08-23  Matthew Gregan  <kinetik@orcon.net.nz>

	* monotone.texi: Bring 'update' syntax up to date.

2005-08-23  Nathaniel Smith  <njs@pobox.com>

	* tests/t_diff_external.at: --diff-args without --external is an
	error.
	* commands.cc (diff): Likewise.

2005-08-22  Nathaniel Smith  <njs@pobox.com>

	* contrib/ciabot_monotone.py (send_change_for): Handle author
	names with spaces in.

2005-08-22  Matt Johnston  <matt@ucc.asn.au>

	* HACKING: change the vim modeline to something that seems to work
	better.

2005-08-23  Olivier Andrieu  <oliv__a@users.sourceforge.net>

	* contrib/monotone.el: When running monotone commands, re-use
	*monotone* buffers. Make the "status" command use the prefix
	argument. Make the "tree"-restricted commands work in dired
	buffers. Add the "--no-merges" option in the log command. Various
	other innocuous changes.

2005-08-22  Nathaniel Smith  <njs@pobox.com>

	* mt_version.cc (print_full_version): Typo.

2005-08-22  Nathaniel Smith  <njs@pobox.com>

	* mt_version.cc: Include sanity.hh.

2005-08-22  Nathaniel Smith  <njs@pobox.com>

	* netsync.cc (process_error_cmd, run_netsync_protocol): Remove
	some newlines to avoid translation noise.

2005-08-22  Nathaniel Smith  <njs@pobox.com>

	* po/LINGUAS, po/ja.po: Remove ja translation again, it seems to
	be corrupt.

2005-08-22  Nathaniel Smith  <njs@pobox.com>

	* commands.cc (update): Don't use F() to indent things.
	
2005-08-22  Nathaniel Smith  <njs@pobox.com>

	* commands.cc (dump_diffs): Don't use F() to create diff headers.
	(commands::process): Put '' in the log message to make Benoît
	Dejean happy ;-).
	
2005-08-22  Nathaniel Smith  <njs@pobox.com>

	* po/LINGUAS, po/ja.po: Add Japanese translation by Satoru SATOH.
	
2005-08-20  Benoît Dejean  <benoit@placenet.org>

	* po/monotone.pot: Remove from version control.
	* po/POTFILES.skip: New file.
	* po/fr.po: French translation (initial version).
	* po/LINGUAS: Add fr.
	
2005-08-22  Nathaniel Smith  <njs@pobox.com>

	* commands.cc (read): Use FP (thanks to Benoît Dejean for
	catch).
	* mt_version.cc (print_version, print_full_version): Mark more
	strings for i18n (also thanks to Benoît Dejean).
	
2005-08-22  Nathaniel Smith  <njs@pobox.com>

	* commands.cc (commands): Revert previous changes, xgettext is
	buggy.
	Mark every CMD() string argument with _().
	* i18n.h, Makefile.am: New file.
	* sanity.hh: Include it.
	* po/Makevars (XGETTEXT_OPTIONS): Learn about _() and N_() as
	markers.

2005-08-22  Nathaniel Smith  <njs@pobox.com>

	* commands.cc (commands): Oops, can't call gettext on a
	std::string...

2005-08-22  Nathaniel Smith  <njs@pobox.com>

	* monotone.cc (coptions, options): Use gettext_noop to mark usage
	strings for i18n.
	* commands.cc (commands): gettextify command descriptions
	* po/Makevars (XGETTEXT_OPTIONS): Include the 2nd, 3rd, and 4th
	arguments to CMD macro as translatedable strings.

2005-08-22  Nathaniel Smith  <njs@pobox.com>

	* database.cc: Replace a bunch of F()'s by boost::format's,
	because F is only for strings displayed to user.

2005-08-22  Nathaniel Smith  <njs@pobox.com>

	* po/Makevars (XGETTEXT_OPTIONS): Extract FP'ed strings.

2005-08-22  Nathaniel Smith  <njs@pobox.com>

	* sanity.hh (FP): New macro.  Usage:
	FP("frobbed %i bar", "frobbed %s bars", num_bars) % num_bars

2005-08-22  Richard Levitte  <richard@levitte.org>

	* contrib/monotone-import.pl: When temporarly touching files that
	have disappeared since last import, don't forget to create
	intermediary directories as well (and to remove them later on).
	Make sure all file arguments are quoted.  Finally, pick up the
	newly created revision by reading MT/revision instead of relying
	on backquotes working.
	Notofication and initial correction submitted by
	BigFish <bigfische@gmail.com>.

2005-08-20  Matthew Gregan  <kinetik@orcon.net.nz>

	* revision.hh: Delete doubled line of text in comment.

2005-08-20  Benoît Dejean  <benoit@placenet.org>

	* monotone.cc (cpp_main): setlocale(LC_ALL).
	* commands.cc (dropkey): Unify warning into a single string.

2005-08-20  Nathaniel Smith  <njs@codesourcery.com>

	* contrib/monoprof.sh (test_commit): Kernel tarball unpacks to
	linux-$KVER/, not $KVER/.

2005-08-19  Nathaniel Smith  <njs@codesourcery.com>

	* contrib/monoprof.sh (SETUP): Put netsync hooks in the default
	hook file.

2005-08-19  Nathaniel Smith  <njs@codesourcery.com>

	* contrib/monoprof.sh: Give a sensible error message if $DATADIR
	doesn't exist.

2005-08-20  Matt Johnston  <matt@ucc.asn.au>

	* database.cc (put_revision): uncomment check_sane_history call
	(was accidentally committed commented out)

2005-08-19  Nathaniel Smith  <njs@codesourcery.com>

	* monotone.texi (Tutorial): Tweak wording, use --db at more
	appropriate places.

2005-08-19  Matthew Gregan  <kinetik@orcon.net.nz>

	* tests/t_crlf.at: Adjust expected line count to accomodate diff
	output change.
	* commands.cc (CMD(diff)): Include base revision ID in diff output
	header when diffing against working copy.  Useful to identify what
	revision a patch was created against.
	* std_hooks.lua (ignore_file): Ignore Visual SourceSafe junk.

2005-08-18  Timothy Brownawell  <tbrownaw@gmail.com>

	* std_hooks.lua: accept_testresult_change now only cares about
	testresults listed in MT/wanted-testresults

2005-08-18  Matthew Gregan  <kinetik@orcon.net.nz>

	* INSTALL: Remove outdated references to configure options and
	Solaris build workarounds.
	* configure.ac: Lower gettext requirement from 0.12.1 to 0.11.5.

2005-08-17  Timothy Brownawell  <tbrownaw@gmail.com>

	* sanity.cc (gasp()): When catching an error from dumping a MM'd
	variable, do not discard output generated prior to the error. This
	way, at least the header line (function name, file, line no.) is
	printed.
	* change_set.cc: write_insane_change_set: new function to write a
	change set without sanity checking it, now used by dump().

2005-08-17  Patrick Mauritz  <oxygene@studentenbude.ath.cx>

	* unix/process.cc: missing include
	* m4/fexceptions.m4, configure.ac, Makefile.am: remove hardcoded
	-fexceptions in CFLAGS and add it only if compiler doesn't freak
	out.

2005-08-17  Nathaniel Smith  <njs@pobox.com>

	* work.cc (build_additions): Tweak wording.

2005-08-17  Nathaniel Smith  <njs@pobox.com>

	* netsync.cc: Add IANA port assignment to the todo list.

2005-08-17  Nathaniel Smith  <njs@pobox.com>

	* unix/process.cc (make_executable): Open the fd read-only, avoids
	problems with read-only files, and a writeable fd doesn't seem to
	be necessary to change permission bits.

2005-08-17  Nathaniel Smith  <njs@pobox.com>

	* unix/process.cc (is_executable, make_executable): When reporting
	an error in a syscall, include the actual error message.

2005-08-17  Nathaniel Smith  <njs@pobox.com>

	* lua.cc (dump_stack): New function.
	(Lua::fail): New method; use above.
	(get, get_fn, get_tab, get_str, get_num, get_bool, extract_str)
	(extract_int, extract_double, extract_bool, begin, next, pop): Use
	it, to give better logging.
	
2005-08-17  Nathaniel Smith  <njs@pobox.com>

	* Makefile.am (lib3rdparty_a_CFLAGS): Build 3rd party C code with
	-fexceptions.

2005-08-17  Matthew Gregan  <kinetik@orcon.net.nz>

	* win32/process.cc: Slightly smarter argv->cmdline munging.
	* std_hooks.lua: Merge hooks for TortoiseMerge (part of
	TortoiseSVN).

2005-08-17  Nathaniel Smith  <njs@pobox.com>

	* lua.cc (lua_hooks): Re-enable panic thrower, we no longer
	support Lua 4.

2005-08-16  Nathaniel Smith  <njs@pobox.com>

	* netsync.cc: Add more netsync todos.

2005-08-15  Nathaniel Smith  <njs@pobox.com>

	* tests/t_explicit_merge_with_anc.at: New test.
	* testsuite.at: Add it.

2005-08-15  Nathaniel Smith  <njs@pobox.com>

	* tests/t_log_brief.at: New test.
	* testsuite.at: Add it.

2005-08-15  Nathaniel Smith  <njs@pobox.com>

	* commands.cc (fcommit): Remove.  This command has never been
	documented, tested, or maintained; it also doesn't avoid the use
	of temporary files (which was supposed to be its purpose).  Has it
	ever actually been used...?
	
2005-08-15  Nathaniel Smith  <njs@pobox.com>

	* lua.cc (hook_init_attributes): Do more logging; use begin()
	instead of starting iteration by hand.

2005-08-15  Patrick Mauritz  <oxygene@studentenbude.ath.cx>

	* testsuite.at, tests/*.at: make testsuite less demanding:
	- QGREP() and QEGREP() provide a portable [e]grep -q
	- export FOO=bar -> FOO=bar; export FOO
	- tail -n $x -> TAIL($x) with appropriate macro

2005-08-15  Patrick Mauritz  <oxygene@studentenbude.ath.cx>

	* m4/typeof.m4: new test, looks if compiler knows the typeof()
	extension
	* configure.ac: use it
	* sanity.hh: use the test, and boost's abstraction over
	__PRETTY_FUNCTION__ and similar pseudo-macros

2005-08-15  Patrick Mauritz  <oxygene@studentenbude.ath.cx>

	* configure.ac (BOOST_FIX_VERSION): only apply that fix on gcc.

2005-08-14  Nathaniel Smith  <njs@pobox.com>

	* configure.ac (BOOST_VERSION_CHECK, BOOST_FIX_VERSION): Fix for
	cross-compilation.  (Thanks to John Bowler <jbowler@acm.org>.)

2005-08-14  Matthew Gregan  <kinetik@orcon.net.nz>

	* testsuite.at: Don't use agraph.
	* Makefile.am: Minor cleanups.

2005-08-13  Patrick Mauritz  <oxygene@studentenbude.ath.cx>

	* botan/gzip.cpp, botan/mutex.cpp: c functions via c* headers need
	std:: prefix

2005-08-13  Patrick Mauritz  <oxygene@studentenbude.ath.cx>

	* schema_migration.cc (lowercase): it's only used for processing sha1
	values whos size we know: make array size constant
	* transforms.cc (encode_hexenc, decode_hexenc): they have to work with
	all kinds of string sizes, so at least make them nicer by using
	boost::scoped_array

2005-08-13  Patrick Mauritz  <oxygene@studentenbude.ath.cx>

	* revision.cc: make copy constructor of revision_set behave like
	normal constructor in case it's copying a freshly created object

2005-08-13  Nathaniel Smith  <njs@pobox.com>

	* testsuite.at: Use SEGV to kill netsync servers, in hopes it will
	give better coverage information.

2005-08-13  Julio M. Merino Vidal  <jmmv@NetBSD.org>

	* configure.ac: Remove an obsolete check to see if SQLite was
	bundled or not, because the bundled version has been used
	exclusively for quite some time.

2005-08-13  Julio M. Merino Vidal  <jmmv@NetBSD.org>

	* database_check.cc: Remove trailing newline from error messages
	when embedding them inside other strings, so that the trailing
	closing parenthesis is printed correctly.

2005-08-13  Julio M. Merino Vidal  <jmmv@NetBSD.org>

	* configure.ac: Add '-mt' as another possible suffix to detect the
	Boost libraries.  It's very common when these libraries are built
	with the "native naming layout".

2005-08-13  Nathaniel Smith  <njs@pobox.com>

	* monotone.1, monotone.texi: Don't mention agraph.
	* tests/t_netsync_repeated.at: Don't use agraph.
	* tests/t_netsync_unrelated.at: Likewise.

2005-08-13  Nathaniel Smith  <njs@pobox.com>

	* commands.cc (agraph): Remove.

2005-08-13  Nathaniel Smith  <njs@pobox.com>

	* tests/t_commit_log_writeback.at: New test.
	* testsuite.at: Add it.

2005-08-12  Nathaniel Smith  <njs@pobox.com>

	* commands.cc (commit): When user uses --message or
	--message-file, don't require non-empty logs, and don't write out
	message to MT/log.  (This makes re-running a 'commit -m foo'
	command line until it works possible; otherwise the second try
	will get a 'MT/log non-empty and -m supplied' error.)

2005-08-11  Nathaniel Smith  <njs@pobox.com>

	* netsync.cc: Add a list of ideas for improvement that will break
	network compatibility and thus perhaps should go together.

2005-08-11  Nathaniel Smith  <njs@pobox.com>

	* tests/t_commit_message_file.at: Un-double file contents.

2005-08-11  Nathaniel Smith  <njs@pobox.com>

	* lua.cc (ok, extract_str, extract_int, extract_double)
	(extract_bool): Add more logging.

2005-08-11  Patrick Mauritz <oxygene@studentenbude.ath.cx>

	* INSTALL: remove section about crypto++ on solaris
	* config.rpath, mkinstalldirs, po/Makefile.in.in,
	  various files in m4, ABOUT-NLS:
	  remove as they're autogenerated
	* hash_map.hh, m4/gnucxxhashmap.m4, m4/stlporthashmap.m4:
	  new files, abstraction over hash_map differences in STL impls.
	* m4/externtemplate.m4: new file, check if compiler is happy
	  with "extern template"
	* configure.ac: hook up the new autoconf tests
	* Makefile.am: remove -Wall
	* botan/gzip.cpp, botan/mutex.cpp: add includes
	* constants.*: move values to .hh if used for array sizes
	* interner.hh, xdelta.cc: use hash_map.hh
	* merkle_tree.cc, unix/inodeprint.cc: make array size truly
	  constant 
	* sanity.hh: work-around for missing typeof() and
	  __PRETTY_FUNCTIONS on non-gcc compilers
	* schema_migration.cc, transforms.cc: moved dynamically
	  initialized array to heap
	* transforms.hh, vocab.hh: use externtemplate autoconf test

2005-08-10  Matthew Gregan  <kinetik@orcon.net.nz>

	* monotone.spec: include zlib-devel and texinfo as build
	requirements, zlib as a runtime requirement.

2005-08-09  Eric Anderson  <anderse-monotone@cello.hpl.hp.com>

	* tests/perf-test.sh: A repeatable performance test harness
	* tests/parse-accounting.pl: A script that parses the accounting
	output into a nice tabular format

2005-08-09  Eric Anderson  <anderse-monotone@cello.hpl.hp.com>
 
	* Changes to significantly improve network pull performance
	* string_queue.hh: created to store pending data and allow for
	efficient removal from the front.  The string queue automatically
	reduces its buffer size if it is very empty.  	
	* hmac.{cc,hh}: Add in a version of chained_hmac::process that can
	operate on a string_queue for use during read.
	* netcmd.{cc,hh}: update netcmd::read to use a string_queue rather
	than a string, update all the regression tests also.  This required
	the somewhat ugly creation of a read_string function because the
	netcmd read and write functions are no longer using the same type.
	* netio.hh: introduce functions for operating on a string_queue. They
	are identical to the equivalent string functions except for the type
	of the argument.
	* netsync.cc: Use a string_queue rather than a string for storing the 
	input and output buffers.

	* string_queue.cc: unit tests (Matt Johnston)

2005-08-09  Richard Li  <richardl@redhat.com>

	* std_hooks.lua (merge2, merge3): explain a little better why
	monotone can't find a merge command.

2005-08-09  Nathaniel Smith  <njs@pobox.com>

	* commands.cc (update): Fix helpful error message to suggest
	_current_ commandline syntax.

2005-08-09  Olivier Andrieu  <oliv__a@users.sourceforge.net>

	* contrib/monotone.el: a couple of fixes spotted by the compiler
	* Changelog, contrib/colorize: utf8ize

2005-08-09  Nathaniel Smith  <njs@pobox.com>

	* NEWS: Put a time in.
	* po/monotone.pot: Regenerate.
	
2005-08-08  Nathaniel Smith  <njs@pobox.com>

	* configure.ac, monotone.spec, debian/changelog:
	* win32/monotone.iss: Bump version number.

2005-08-08  Nathaniel Smith  <njs@pobox.com>

	* UPGRADE: Fix title.
	* NEWS: Add --lca.

2005-08-08  Nathaniel Smith  <njs@pobox.com>

	* commands.cc (merge, propagate): Take --lca.
	* options.hh: Add OPT_LCA.
	* monotone.cc (coptions, cpp_main): Support it it.
	* app_state.{hh,cc} (app_state::usa_lca): New variable.
	* revision.cc (find_common_ancestor_for_merge): Use LCA if user
	passed --lca.
	* tests/t_merge_lca.at: New test.
	* testsuite.at: Add it.
	* monotone.texi (Tree): Document --lca.
	
2005-08-08  Nathaniel Smith  <njs@pobox.com>

	* NEWS: First-pass for 0.22 release.
	* UPGRADE: Likewise.

2005-08-08  Nathaniel Smith  <njs@pobox.com>

	* Makefile.am (BOTAN_SOURCES): Add botan headers.
	* po/monotone.pot: Regenerate.

2005-08-07  Nathaniel Smith  <njs@pobox.com>

	* netsync.cc (rebuild_merkle_trees, insert_with_parents): Make a
	ticker for added revisions, since traversing the tree to pull in
	ancestors causes a noticeable pause before the cert/key tickers
	start up.
	(insert_with_parents): Also simplify logic.

2005-08-07  Nathaniel Smith  <njs@pobox.com>

	* commands.cc (pull): Clarify what the "doing anonymous pull"
	message means and what you might do about it.

2005-08-07  Nathaniel Smith  <njs@pobox.com>

	* monotone.texi (Network Service, Hooks): Document
	get_netsync_read_permitted as getting a nil value on anonymous
	connects.
	* lua.{cc.hh} (hook_get_netsync_anonymous_read_permitted):
	Remove. Replace with 1-argument version of
	hook_get_netsync_write_permitted.
	* netsync.cc (process_anonymous_cmd): Update.
	* tests/t_netsync_permissions.at: Likewise.

2005-08-07  Matthew Gregan  <kinetik@orcon.net.nz>

	* botan/{data_snk,es_file}.cpp: Open fstreams in binary mode.
	These changes, plus the same change for data_src.cpp and
	es_ftw.cpp, have been sent upstream.

2005-08-05  Nathaniel Smith  <njs@pobox.com>

	* commands.cc (commit): Write out the log message to MT/log
	_after_ making sure it's non-empty.
	* tests/t_commit_cancelled.at: New test.
	* testsuite.at: Add it.
	
2005-08-04  Nathaniel Smith  <njs@pobox.com>

	* netsync.cc (rebuild_merkle_trees): Typo.

2005-08-04  Nathaniel Smith  <njs@pobox.com>

	* netsync.cc (rebuild_merkle_trees): Tweak message ("rebuilding
	merkle trees" does not mean anything to J. Random User...)

2005-08-04  Nathaniel Smith  <njs@pobox.com>

	* manifest.cc (build_restricted_manifest_map): In 'missing files'
	error message, explain how to recover.

2005-08-03  Nathaniel Smith  <njs@pobox.com>

	* testsuite.at (NETSYNC_ADDRESS): New macro.
	(NETSYNC_SERVE_N_START, NETSYNC_SERVE_START)
	(NETSYNC_CLIENT_N_RUN): Use it.
	
	* tests/t_netsync_checks_server_key.at: Make sure can unset the
	known-servers entry.

2005-08-03  Matthew A. Nicholson  <matt@matt-land.com>

	* std_hooks.lua (get_preferred_merge2_command)
	(get_preferred_merge3_command): Provide more information on how to
	use vim as merge tool.

2005-08-03  graydon hoare  <graydon@pobox.com>

	* unix/process.cc (make_executable): Fix race, set user/group/other.

2005-08-03  Matthew Gregan  <kinetik@orcon.net.nz>

	* botan/data_src.cpp (DataSource_Stream::DataSourceStream): Open
	fstream as binary file.

2005-08-03  Matthew Gregan  <kinetik@orcon.net.nz>

	* win32/inodeprint.cc: Botan changes.  Also, hash individual
	FileTime structure members rather than the entire structure.
	* keys.cc: Add explicit 'using' for Botan::byte.
	* botan/es_win32.{cpp,h}: Add missing files.
	* Makefile.am: Enable entropy collection via CryptoAPI and Win32
	API.

2005-08-02  Matt Johnston  <matt@ucc.asn.au>

	* botan/gzip.cpp: forgot to commit some semicolons

2005-08-02  Matt Johnston  <matt@ucc.asn.au>

	* botan/gzip.{cpp,h}: rearranged the code to be clearer.

2005-08-01  Nathaniel Smith  <njs@pobox.com>

	* netsync.cc (get_branches): Remove warning when there are no
	branches.

2005-07-29  Nathaniel Smith  <njs@pobox.com>

	* globish.cc (matcher::operator()): Log what's happening.
	(checked_globish_to_regex_test): Fix previously added test.

2005-07-29  Nathaniel Smith  <njs@pobox.com>

	* globish.cc (checked_globish_to_regex_test): Add another test for
	quoted characters.

2005-07-28  Nathaniel Smith  <njs@pobox.com>

	* update.cc (calculate_update_set): Only include current rev in
	update set if it is an acceptable candidate.
	* commands.cc (update): Clarify error message in this case.
	* tests/t_update_branch.at: Update accordingly.

2005-07-28  Matthew Gregan  <kinetik@orcon.net.nz>

	* monotone.spec: Require boost >= 1.32.

2005-07-27  Matthew Gregan  <kinetik@orcon.net.nz>

	* tests/t_merge_add_del.at: 'drop' does not take a branch (test
	now fails in expected place).
	* tests/t_merge_add_rename_add.at: New test.
	* testsuite.at: Add it.

2005-07-27  Nathaniel Smith  <njs@pobox.com>

	* tests/t_update_branch.at: New test.
	* testsuite.at: Add it.
	(REVERT_TO): Do not preserve MT/options file (can setup invalid
	branch).
	* app_state.cc (make_branch_sticky): Call write_options when
	already have a working copy.
	* commands.cc (update): Call make_branch_sticky at appropriate
	time.

2005-07-27  Nathaniel Smith  <njs@pobox.com>
	
	* commands.cc: ALIAS(mv, rename).  ALIAS(rm, drop).

2005-07-26  Nathaniel Smith  <njs@pobox.com>

	* change_set.cc (dump): Add state_renumbering dumper.
	(merge_disjoint_analyses): Add MM().

2005-07-26  Nathaniel Smith  <njs@pobox.com>

	* change_set.cc (dump): Add path_analysis dumper.
	(merge_change_sets): Add more MM()s.

2005-07-26  Nathaniel Smith  <njs@pobox.com>

	* change_set.cc (dump): Add path_state dumper.
	(sanity_check_path_state): Add MM().

2005-07-26  Richard Levitte  <richard@levitte.org>

	* revision.cc (check_sane_history): Convert tabs to the
	appropriate amount of spaces.

2005-07-26  Richard Levitte  <richard@levitte.org>

	* sanity.hh, revision.cc (check_sane_history),
	change_set.cc (concatenate_change_sets, merge_change_sets,
	invert_change_set): Because boost currently uses the symbol M, we
	have a clash.  Therefore, let's rename M to MM, for now.

2005-07-26  Richard Levitte  <richard@levitte.org>

	* commands.cc (CMD(privkey)): Change so both the public and
	private key are printed.

	* tests/t_dropkey_2.at, tests/t_lua_privkey.at: Adapt to the new
	private key format.

2005-07-24  Nathaniel Smith  <njs@pobox.com>

	* sanity.cc (MusingI, ~MusingI): No-op when already in the middle
	of dumping.

2005-07-25  Matthew Gregan  <kinetik@orcon.net.nz>

	* Makefile.am, configure.ac: Remove BUNDLED_{LUA,SQLITE} tests and
	clarify the comment for popt.  Using external versions of these
	tools didn't work anyway, so there's no point giving the
	impression that it might.

2005-07-24  Nathaniel Smith  <njs@pobox.com>

	* sanity.cc (gasp): Handle the possibility of multiple valid calls
	to gasp(), 'db check' can trigger multiple invariants without
	dying.

2005-07-24  Nathaniel Smith  <njs@pobox.com>

	* sanity.{hh,cc} (sanity::already_dumping, gasp): Don't let gasp
	be called recursively, in case a dump triggers an invariant.

2005-07-24  Nathaniel Smith  <njs@pobox.com>

	* sanity.cc (gasp): Make more robust against new errors triggered
	during error unwind.  (write_change_set in particular likes to
	blow up when handling in invalid change_set.)

2005-07-24  Nathaniel Smith  <njs@pobox.com>

	* change_set.cc (merge_change_sets, check_sane)
	(concatenate_change_sets, invert_change_set): Add M()s.

2005-07-24  Nathaniel Smith  <njs@pobox.com>

	* sanity.{hh,cc} (dump): Remove templated version, add std::string
	version.
	* vocab.{hh,cc} (dump): Add ATOMIC/DECORATE/ENCODING dumpers.
	* change_set.{hh,cc} (dump): Add change_set dumper.
	* manifest.{hh,cc} (dump): Add manifest_map dumper.
	* revision.cc (check_sane_history): Add some M()s.

2005-07-24  Nathaniel Smith  <njs@pobox.com>

	* sanity.hh (class Musing, gasp, dump): Actually, take a
	std::string instead of a std::ostream; fits our idioms better.

2005-07-24  Nathaniel Smith  <njs@pobox.com>

	* sanity.cc (log, progress, warning): Append '\n' to strings when
	necessary.
	(gasp): Save string properly.
	(M): Apply black magic.  Now works correctly.
	(dump): Write newline.

2005-07-24  Nathaniel Smith  <njs@pobox.com>

	* sanity.hh (dump): Add a default 'dump' implementation for all
	<<able objects.

2005-07-24  Nathaniel Smith  <njs@pobox.com>

	* constants.{cc,hh} (default_terminal_width): New constant.
	* ui.cc (guess_terminal_width): Use it.

2005-07-24  Nathaniel Smith  <njs@pobox.com>

	* diff_patch.cc (unidiff_append_test): Fix typo.

2005-07-24  Nathaniel Smith  <njs@pobox.com>

	* tests/t_annotate_no_rev.at: New test.
	* testsuite.at: Add it.
	
2005-07-24  Nathaniel Smith  <njs@pobox.com>

	* sanity.{hh,cc} (sanity, dump_buffer, invariant_failure)
	(index_failure,	MusingI, Musing, M): Implement macro M(), for
	'musing', which marks data that monotone was musing over when an
	invariant tripped.
	* Makefile.am (MOST_SOURCES): Fix spacing.

2005-07-23  Nathaniel Smith  <njs@pobox.com>

	* ui.{hh,cc} (guess_terminal_width): New function.
	(tick_write_dot::chars_on_line): Make unsigned to quiet gcc warning.
	(tick_write_dot::write_ticks): Use guess_terminal_width.
	* commands.cc (dump_diffs): Take full responsibility for printing
	=== lines, and use guess_terminal_width.
	* diff_patch.cc (make_diff): Don't print === lines.
	(unidiff_append_test): Adjust accordingly.

2005-07-23  Matthew Gregan  <kinetik@orcon.net.nz>

	* commands.cc (CMD(annotate)): Check for a valid revision before
	trying to fetch it from the database.
	* lua/lundump.[ch], lua/ldump.c: Rename VERSION and VERSION0 to
	LUA_DUMP_VERSION and LUA_DUMP_VERSION0 to avoid clashes with
	VERSION from config.h.

2005-07-22  Nathaniel Smith  <njs@pobox.com>

	* monotone.texi (Committing Work): Remove discussion of manifests.

2005-07-20  Nathaniel Smith  <njs@pobox.com>

	* netsync.cc (rebuild_merkle_trees): Make 'including branch'
	message L() instead of P(); it's nice information, but too much to
	be useful with large databases.

2005-07-22  Matt Johnston  <matt@ucc.asn.au>

	* database_check.cc: check that revisions and manifests
	are normalised to the same for that they would be written as.
	* tests/t_database_check_normalized.at: a test for it.
	* testsuite.at: add it.

2005-07-21  Richard Levitte  <richard@levitte.org>

	* contrib/monotone-import.pl: Now uses the given tag.

2005-07-20  Marcel van der Boom  <marcel@hsdev.com>

	* database.{cc,hh} (get_branches): New method.
	* commands.cc (ls_branches): Use it.
	* netsync.cc (get_branches): Likewise.
	* tests/t_ls_branches.at: New test.
	* testsuite.at: Add it.
	
2005-07-20  Nathaniel Smith  <njs@pobox.com>

	* commands.cc (db): Rename kill_branch_locally to
	kill_branch_certs_locally.
	* tests/t_db_kill_branch_locally.at: Rename to...
	* tests/t_db_kill_branch_certs_locally.at: ...this.  Update.
	* testsuite.at: Update.
	* monotone.texi (Database): Update.

2005-07-19  Nathaniel Smith  <njs@pobox.com>

	* schema_migration.cc (migrator::migrate): Add a check for schemas
	that are just... wrong.
	* tests/t_migrate_broken_schema.at: New test.

2005-07-19  Nathaniel Smith  <njs@pobox.com>

	* netcmd.cc (read): Make the bad HMAC error message clearer.

2005-07-19  Matthew Gregan  <kinetik@orcon.net.nz>

	* tests/t_diff_external.at: Canonicalise output for Win32.

2005-07-18  Nathaniel Smith  <njs@pobox.com>

	* keys.cc (get_passphrase): Do still error out if they keep typing
	empty passphrases.

2005-07-18  Richard Levitte  <richard@levitte.org>

	* database.cc: Move the inclusion of stdarg.h...
	* database.hh: ... here.

2005-07-18  Matt Johnston  <matt@ucc.asn.au>

	* keys.cc (get_passphrase): don't bomb out if they type an empty passphrase.

2005-07-18  Patrick Mauritz  <oxygene@studentenbude.ath.cx>

	* work.cc, manifest.cc: Remove 'using namespace boost'.

2005-07-18  Nathaniel Smith  <njs@pobox.com>

	* netsync.cc (received_items): New instance variable.
	(session::session): Initialize it.
	(note_item_arrived): Maintain it.
	(item_request_outstanding): Rename it to...
	(item_already_received): ...this, and have it check both
	outstanding and fulfilled requests.
	(queue_send_data_cmd, queue_send_delta_cmd): Call it via new
	name.
	
	Hopefully this will eliminate cases where "revs in" is larger than
	"revs written".
	
2005-07-17  Nathaniel Smith  <njs@pobox.com>

	* constants.cc (legal_key_name_bytes): Allow + and _ to appear in
	key names.

2005-07-17  Nathaniel Smith  <njs@pobox.com>

	* ui.{cc,hh} (tick_write_dot::write_ticks): Start a new line when
	too many dots have been written.
	* netsync.cc (process_refine_cmd): Add comment noting a possible
	optimization regarding subtree refinement.

2005-07-17  Nathaniel Smith  <njs@pobox.com>

	* configure.ac, win32/monotone.iss, monotone.spec:
	* debian/changelog: Bump version numbers to 0.21.
	* NEWS: Commit to a timestamp.

2005-07-17  Nathaniel Smith  <njs@pobox.com>

	* NEWS: Add diff changes, more tweaking.
	* UPGRADE: Update for 0.21.
	* AUTHORS: Add Vladimir Vukicevic.

2005-07-18  Matt Johnston  <matt@ucc.asn.au>

	* netsync.cc: merge fixup
	* botan/pipe_rw.cpp (read_all_as_string): make it smarter and faster

2005-07-18  Matt Johnston  <matt@ucc.asn.au>

	* botan/sha160.{cpp,h}: new faster sha160 implementation from Jack Lloyd
	and Kaushik Veeraraghavan.

2005-07-17  Nathaniel Smith  <njs@pobox.com>

	* tests/t_diff_external.at: New test.
	* testsuite.at: Add it.

2005-07-17  Nathaniel Smith  <njs@pobox.com>

	* monotone.texi (Restrictions): diff -r -r does accept
	restrictions now.
	(CVS Phrasebook): Clarify diff section.
	(Informative): Document diff [--unified|--context|--external],
	--diff-args.

2005-07-17  Nathaniel Smith  <njs@pobox.com>

	* app_state.{cc,hh}: Record whether --diff-args was passed, not
	just a string value.
	* lua.{cc,hh} (hook_external_diff): Take a diff_args_provided
	variable.
	* commands.cc (do_external_diff): Pass it.

2005-07-17  Nathaniel Smith  <njs@pobox.com>

	* std_hooks.lua (external_diff_default_args): New variable.
	(external_diff): Use it as a default, and use user-provided
	diff_args otherwise.
	* monotone.texi (Hooks): Document this.

2005-07-16  Vladimir Vukicevic  <vladimirv@gmail.com>

	* lua.{cc,hh} (hook_external_diff): New hook.
	* std_hooks.lua (external_diff): Add default definition.
	* monotone.texi (Hooks): Document external_diff hook.
	* app_state.{cc,hh}, options.hh, monotone.cc: Add --context,
	--external, --unified, --diff-args options.
	* commands.cc (do_external_diff): New function.
	(dump_diffs): Put a == line between each file's diffs.
	Pass file_ids of pre- and post-states to make_diff.
	(diff): Take new options.
	(cdiff): Remove.
	* diff_patch.{cc,hh} (make_diff): Print file ids in diff file
	headers.
	(unidiff_append_test): Update.
	(enum diff_type): Move to...
	* vocab.hh: ...here.
	* tests/t_restrictions.at, tests/t_crlf.at: Update.

2005-07-16  Nathaniel Smith  <njs@pobox.com>

	* manifest.cc (build_restricted_manifest_map): Remove doubled
	comment.

2005-07-16  Nathaniel Smith  <njs@pobox.com>

	* NEWS: Mention need for 'db migrate'.

2005-07-17  Matthew Gregan  <kinetik@orcon.net.nz>

	* lua/*: Import Lua 5.0.2 from upstream.
	* lua/*: Fix up CVS $Id$ tags, which appear to have been trashed
	since monotone existed in CVS.

2005-07-16  Nathaniel Smith  <njs@pobox.com>

	* NEWS: Update for 0.21.

2005-07-16  Nathaniel Smith  <njs@pobox.com>

	* database.cc (assert_sqlite3_ok): Remove dead function.
	
2005-07-16  Nathaniel Smith  <njs@pobox.com>

	* app_state.cc (require_working_copy): Oops, make it compile.

2005-07-16  Nathaniel Smith  <njs@pobox.com>

	* app_state.{cc,hh} (require_working_copy): Take an optional
	argument to give more details about why a working copy was
	required.
	* commands.cc (log): Give said details.

2005-07-16  Nathaniel Smith  <njs@pobox.com>

	* monotone.texi (CVS Phrasebook): Include 'log'.

2005-07-16  Nathaniel Smith  <njs@pobox.com>

	* monotone.texi (Selectors): Document use of globs.
	* tests/t_selector_globbing.at: New test.
	* testsuite.at: Add it.
	
2005-07-16  Jordan Breeding  <jordan.breeding@mac.com>

	* database.cc (selector_to_certname): Make 't:' selector match
	exactly by default as well.

2005-06-25  Brian Downing <bdowning@lavos.net>

	* database.cc (selector_to_certname, complete): Makes 'b:'
	selector be interpreted as a glob instead of as a partial string
	match.
	
2005-07-16  Nathaniel Smith  <njs@pobox.com>

	* netsync.cc: Revert accidentally committed changes.

2005-07-16  Nathaniel Smith  <njs@pobox.com>

	* ChangeLog: Fix formatting.

2005-07-15  Matt Johnston  <matt@ucc.asn.au>

	* netsync.cc (rebuild_merkle_trees): bad_branch_certs is a set of cert
	hashes, not of revision idents.

2005-07-14  Nathaniel Smith  <njs@pobox.com>

	* database.cc (get_revision_cert_index): "reserve" and "resize"
	are different.

2005-07-14  Nathaniel Smith  <njs@pobox.com>

	* netsync.cc (process_delta_cmd): Remove meaningless comment.

2005-07-14  Nathaniel Smith  <njs@pobox.com>

	* database.hh: Pre-declare sqlite3_stmt, instead of including
	sqlite3.h.

2005-07-14  Derek Scherger  <derek@echologic.com>

	* commands.cc (lca,lcad,try_one_merge): call describe_revision for
	logging common ancestors
	(propagate): log final merged line after propagate completes
	to indicate that it actually worked and to be consistent with merge

2005-07-13  Derek Scherger  <derek@echologic.com>

	* ChangeLog: merge fixup

2005-07-13  Derek Scherger  <derek@echologic.com>

	* database.cc (debug): delete stale comment
	(delete_branch_named):
	(delete_tag_named): 
	(clear): replace vprintf stuff with query parameters

2005-07-13  Nathaniel Smith  <njs@pobox.com>

	* contrib/ciabot_monotone.py (main): Optimistically run 'db
	migrate' before using database.

2005-07-13  Nathaniel Smith  <njs@pobox.com>

	* schema_migration.cc (migrate_monotone_schema)
	(migrator::migrate): Move the "nothing happened" check, and don't
	vacuum unless a migration occurred.

2005-07-13  Nathaniel Smith  <njs@pobox.com>

	* tests/t_restricted_diff_unchanged.at: New test.
	* testsuite.at: Add it.

2005-07-13  graydon hoare  <graydon@pobox.com>

	* rcs_import.cc (cvs_branch::cvs_branch): Initialize bools to false.

2005-07-13  Nathaniel Smith  <njs@pobox.com>

	* monotone.texi (Database): Document kill_tag_locally.

2005-07-13  Nathaniel Smith  <njs@pobox.com>

	* tests/t_kill_tag_locally.at, tests/t_ambiguous_tags.at: New
	tests.
	* testsuite.at: Add them.

2005-07-11  graydon hoare  <graydon@pobox.com>

	* AUTHORS: Add Jordan.
	* commands.cc (ls_tags): Do not uniquify tags.
	* constants.{cc,hh} (cvs_window): Change to time_t, tighten to 5 minutes.
	* rcs_import.cc (window): Remove.
	(note_type): Remove dead code.
	(is_sbr): Add test for synthetic branch roots.
	(cvs_commit::is_synthetic_branch_root): New test.
	(process_branch): Skip synthetic branch roots, push new branch
	before picking branch to mark, rather than after.
	(cvs_history::index_branchpoint_symbols): Handle vendor branches.
	(cvs_history::push_branch): Do not duplicate root on private branches.
	(import_branch): Fix up cluster inference.
	(cluster_consumer::consume_cluster): New invariant.
	* tests/t_cvsimport_drepper2.at: Modify to reflect fixes.

2005-07-11  Jordan Breeding  <jordan.breeding@mac.com>

	* commands.cc (db): New subcommand "kill_tag_locally"
	* database.{cc,hh} (delete_tag_named): New function.

2005-07-12  Nathaniel Smith  <njs@pobox.com>

	* schema_migration.cc (migrator::migrate): When there is nothing
	to be done, do nothing.

2005-07-12  Nathaniel Smith  <njs@pobox.com>

	* netsync.cc (rebuild_merkle_trees): Reduce memory usage a bit,
	and don't insert branch certs that the other side will just end up
	throwing away (reduces network traffic).

2005-07-12  Nathaniel Smith  <njs@pobox.com>

	* testsuite.at (NETSYNC_SERVE_START, NETSYNC_SERVE_N_START):
	Really, really really fix up quoting.  Really.
	I hope.

2005-07-12  Nathaniel Smith  <njs@pobox.com>

	* contrib/ciabot_monotone.py (config.project_for_branch): Clarify
	comment text for non-Python programmers.

2005-07-12  Nathaniel Smith  <njs@pobox.com>

	* testsuite.at (NETSYNC_SERVE_START, NETSYNC_SERVE_N_START): Fixup
	quoting.

2005-07-11  Nathaniel Smith  <njs@pobox.com>

	* crypto_tests.cc: New SHA1 correctness tests from Kaushik Veeraraghavan.
	* unit_tests.cc (init_unit_test_suite): 
	* unit_tests.hh (add_crypto_tests): 
	* Makefile.am (unit_tests_SOURCES): Call them.
	* AUTHORS: Add Kaushik Veeraraghavan.

2005-07-11  Nathaniel Smith  <njs@pobox.com>

	* tests/t_netsync_exclude_default.at: New test.
	* testsuite.at: Add it.
	(NETSYNC_SERVE_N_START, NETSYNC_SERVE_START): Use '*' as pattern
	when none is passed.

2005-07-11  Nathaniel Smith  <njs@pobox.com>

	* monotone.texi (Network): Tweak documentation for netsync
	commands.

2005-07-11  Nathaniel Smith  <njs@pobox.com>

	* app_state.{hh,cc} (exclude_patterns, add_exclude): 
	* options.hh (OPT_EXCLUDE): 
	* monotone.cc (coptions, cpp_main): New option --exclude.
	* commands.cc (pull, push, sync, serve): Accept it.
	(process_netsync_args): Implement it.
	* tests/t_netsync_exclude.at: New test.
	* testsuite.at: Add it.

2005-07-11  Timothy Brownawell  <tbrownaw@gmail.com>

	* options.hh, app_state.{hh,cc}, monotone.cc: New command specific
	option, "--exclude=x", puts arg into a vector app.excludes .
	Used by the netsync commands.
	* commands.cc (netsync commands): accept said option
		(process_netsync_args): Handle excludes.
	* monotone.texi: document it

2005-07-11  Timothy Brownawell  <tbrownaw@gmail.com>

	* interner.hh: make slightly faster

2005-07-11  Matt Johnston  <matt@ucc.asn.au>

	* hmac.cc: <string> not <string.h>

2005-07-11  Matt Johnston  <matt@ucc.asn.au>

	* keys.cc (encrypt_rsa): fix typo
	* hmac.{cc,hh}: store key as SymmetricKey, pass correctly to
	MAC_Filter

2005-07-10  Nathaniel Smith  <njs@pobox.com>

	* ChangeLog, configure.ac: Re-remove mysteriously revived
	jibberish.

2005-07-10  Nathaniel Smith  <njs@pobox.com>

	* tests/t_netsync_read_permissions.at: New test.
	* testsuite.at: Run it.
	* netsync.cc (set_session_key, dispatch_payload)
	(respond_to_auth_cmd): Refactor to key HMAC earlier, so error
	packets will get the right HMAC.

2005-07-10  Richard Levitte  <richard@levitte.org>

	* Makefile.am (monotone_CPPFLAGS, unit_tests_CPPFLAGS): Re-remove
	previously removed stuff.

	* ChangeLog, configure.ac: Revert accidentally-recommitted changes.

2005-07-10  Richard Levitte  <richard@levitte.org>

	* monotone.texi (Network), monotone.1: Mention the default port
	number.

2005-07-10  Matthew Gregan  <kinetik@orcon.net.nz>

	* configure.ac: Check for boost >= 1.32.

2005-07-09  Nathaniel Smith  <njs@pobox.com>

	* schema.sql (revision_ancestry__child, revision_certs__id,
	revision_certs__name_value): New indexes.
	* database.cc (dump, dump_table_cb, dump_index_cb): Include
	indexes in dumps.
	(database::database): 
	* schema_migration.cc (migrate_monotone_schema) 
	(migrate_client_to_add_indexes): 
	* tests/t_migrate_schema.at: Corresponding migration gunk.

2005-07-09  Jordan Breeding  <jordan.breeding@mac.com>

	* Makefile.am (monotone_CPPFLAGS, unit_tests_CPPFLAGS): 
	* configure.ac (BOOST_FIX_VERSION): Restrict boost compile kluges
	to boost 1.32.

2005-07-09  Nathaniel Smith  <njs@pobox.com>

	* schema_migration.cc (calculate_schema_id): Include indexes in
	the schema id.

2005-07-09  Nathaniel Smith  <njs@pobox.com>

	* ChangeLog, configure.ac: Revert accidentally-committed changes.

2005-07-09  Nathaniel Smith  <njs@pobox.com>

	* monotone.texi (Generating Keys): Make it a little clearer that
	we aren't necessarily recommending people store their passphrase
	in plaintext.

2005-07-08  Matt Johnston  <matt@ucc.asn.au>

	* propagate mainline to botan branch

	* constants.{cc,hh}: add sha1_digest_length as botan
	doesn't provide a convenient definition.
	* hmac.{cc,hh}: convert to use botan
	* keys.cc (encrypt_rsa, decrypt_rsa): use botan
	* transforms.{cc,hh}: use botan

2005-07-08  Matt Johnston  <matt@ucc.asn.au>

	* tests/t_normalized_filenames.at: expect exit code of 1 not 3 for
	"cat manifest" with a directory in MT/work
	* file_io.cc, netcmd.cc, transforms.cc, vocab.hh: revert changes which
	used swap() for strings and atomic types since strings are
	copy-on-write.

2005-07-08  Matt Johnston  <matt@ucc.asn.au>

	* file_io.cc (ident_existing_file): new function to calculate
	the ident of a file failing gracefully if it doesn't exist
	or is a directory.
	* file_io.hh (classify_manifest_paths,
	build_restricted_manifest_map): use ident_existing_file
	* ui.cc: cast to avoid compiler warnings

2005-07-07  Nathaniel Smith  <njs@pobox.com>

	* contrib/ciabot_monotone.py (Monotone.log): Fix to work with
	0.20.

2005-07-07  Nathaniel Smith  <njs@pobox.com>

	* Makefile.am (monotone_CPPFLAGS, unit_tests_CPPFLAGS): Add
	-DBOOST_REGEX_V4_CHAR_REGEX_TRAITS_HPP to work around g++
	4.0/boost 1.32.0 lossage.

2005-07-07  Vaclav Haisman  <V.Haisman@sh.cvut.cz>

	* Makefile.am: Compile fix for FreeBSD.

2005-07-07  Nathaniel Smith  <njs@pobox.com>

	* netsync.cc (process_hello_cmd, process_anonymous_cmd) 
	(process_auth_cmd): Change permission checking -- always build
	merkle tree (even when a pure sink), send permission denied and
	abort whenever client tries to read/write a branch they don't have
	access to.

2005-07-07  Nathaniel Smith  <njs@pobox.com>

	* ChangeLog: fixup formatting.

2005-07-06  Matt Johnston  <matt@ucc.asn.au>

	* database.cc (assert_sqlite3_ok): database corruption and similar
	problems are errors, not invariants.

2005-07-06  Nathaniel Smith  <njs@pobox.com>

	* commands.cc (push, pull, sync): Fix --help description.	
	
2005-07-06  Nathaniel Smith  <njs@pobox.com>

	* options.hh (OPT_SET_DEFAULT): 
	* app_state.{hh,cc} (app_state::set_default):
	* monotone.cc (coptions, cpp_main): New option.
	* commands.cc (pull, push, sync): Accept it.
	(process_netsync_args): Use it.
	* tests/t_set_default.at, testsuite.at: New test.

2005-07-07  Matthew Gregan  <kinetik@orcon.net.nz>

	* win32/monotone.iss: Bump version number.

2005-07-05  Nathaniel Smith  <njs@pobox.com>

	* debian/rules (config.status): Use bundled sqlite.
	* debian/control (Build-Depends): Remove popt and sqlite.

2005-07-05  Nathaniel Smith  <njs@pobox.com>

	* NEWS: Add timestamp.  Barring unforeseen issues, this is 0.20.

2005-07-05  Nathaniel Smith  <njs@pobox.com>

	* Makefile.am (EXTRA_DIST): Include some missed contrib/ stuff.

2005-07-05  Nathaniel Smith  <njs@pobox.com>

	* po/monotone.pot: Regenerate for release.

2005-07-05  Nathaniel Smith  <njs@pobox.com>

	* configure.ac, debian/changelog, monotone.spec: Bump version
	number.
	* UPGRADE: Update for 0.20 release.

2005-07-05  Nathaniel Smith  <njs@pobox.com>

	* ChangeLog, NEWS, AUTHORS: Fixup Eric Anderson's email address.

2005-07-05  Nathaniel Smith  <njs@pobox.com>

	* monotone.texi (Database): Note that db kill_rev_locally also
	will trigger "unreferenced manifest" warnings from db check.

2005-07-05  Nathaniel Smith  <njs@pobox.com>

	* NEWS: Oops, 'automate select' was in 0.19 after all.

2005-07-05  Nathaniel Smith  <njs@pobox.com>
	
	* contrib/ciabot_monotone.py: Fix multiple collection support.

2005-07-05  Richard Levitte  <richard@levitte.org>

	* monotone.texi (Hooks): Add space after periods where there's
	a lack of space.

	* NEWS: Correct the blurb about
	get_netsync_{read,anonymous_read,write}_permitted

2005-07-05  Nathaniel Smith  <njs@codesourcery.com>

	* NEWS: Add more explicit note on how to upgrade.

2005-07-05  Nathaniel Smith  <njs@codesourcery.com>

	* NEWS: First cut at 0.20 release notes.

2005-07-03  Matthew Gregan  <kinetik@orcon.net.nz>

	* sqlite/*, Makefile.am: Import SQLite 3.2.2 from upstream.
	* sqlite/main.c: Compile fix.
	* sqlite/{callback.c,prepare.c}: Add new files.

2005-07-03  Matthew Gregan  <kinetik@orcon.net.nz>

	* sqlite/{sqlite3.h,tokenize.c} (sqlite3_complete_last): New
	function to find the last valid SQL statement in a string; based
	on sqlite3_complete.  This change should be offered upstream, but
	probably not before sqlite3_complete_last16 is implemented.
	* database.cc (database::load): Load and execute dump in chunks,
	fixes bug 13570.

2005-07-01  Eric Anderson  <anderse-monotone@cello.hpl.hp.com>

	* file_io.cc: Pre-allocate space for the file read so that the
	string doesn't have to be incrementally expanded during the read.

2005-07-01  Matthew Gregan  <kinetik@orcon.net.nz>

	* tests/t_cvsimport_drepper2.at: Canonicalise monotone output so
	that the test passes on Win32.

2005-06-30  Eric Kidd  <eric.kidd@dartmouth.edu>

	* contrib/monotone-import.pl: Changed $branch to
	$user_branch.  This script may need more work, but at least Perl
	compiles it now.

2005-06-30  Patrick Mauritz  <oxygene@studentenbude.ath.cx>

	* automate.cc, basic_io.hh, cert.cc, change_set.cc,
	cryptopp/config.h, cryptopp/integer.cpp, main.cc, merkle_tree.cc,
	merkle_tree.hh, monotone.cc, netcmd.cc, netsync.cc,
	netxx/osutil.h, packet.cc: Namespace and include file cleanup.

2005-06-29  graydon hoare  <graydon@pobox.com>

	* tests/t_cvsimport_drepper2.at: New test.
	* testsuite.at: Call it.

2005-06-23  graydon hoare  <graydon@pobox.com>

	* rcs_import.cc (import_cvs_repo): Put branch imports inside
	transaction blocks, add a couple tickers.

2005-06-22  graydon hoare  <graydon@pobox.com>

	* rcs_file.cc: Track file:line numbers, accept files which violate
	some lies in rcs file format.
	* rcs_import.cc (cvs_tree_walker): 
	Warn rather than crash on parse errors.
	(cvs_history)
	(cvs_commit)
	(cvs_cluster)
	(prepared_revision)
	(import_branch)
	(import_cvs_repo): Support non-branch tags.

2005-06-21  graydon hoare  <graydon@pobox.com>

	* rcs_import.{cc,hh} (import_rcs_file): Rename to test_parse_rcs_file.
	* commands.cc (rcs_import): rename call.

2005-06-19  graydon hoare  <graydon@pobox.com>

	* rcs_import.cc: Rewrite change set inference logic.

2005-06-28  Roland Illig  <roland.illig@gmx.de>

	* app_state.cc: #include <unistd.h>, needed on NetBSD.

2005-06-28  Nathaniel Smith  <njs@codesourcery.com>

	* std_hooks.lua (ignore_file): Ignore vim swap files and emacs
	temp files.

2005-06-27  Nathaniel Smith  <njs@codesourcery.com>

	* INSTALL: Bump required version of Boost to 1.32.

2005-06-26  Matthew Gregan  <kinetik@orcon.net.nz>

	* app_state.cc (app_state::app_state()): Initialise no_merges to
	false so that 'log' will show merges by default (the recently
	added --no-merges option provides a means to disable the merge
	entries).

2005-06-26  Matthew Gregan  <kinetik@orcon.net>

	* tests/t_automate_stdio.at, tests/t_cvsimport_drepper.at,
	tests/t_selector_later_earlier.at: Further canonicalisation of
	monotone output to resolve test failures on Win32.

2005-06-25  Brian Campbell  <brian.p.campbell@dartmouth.edu>

	* commands.cc (CMD(db)): Added db kill_branch_locally command. 
	* database.cc, database.hh (delete_branch_named): New function to
	delete all branch certs with a given branch name.
	* monotone.texi (Database): Added documentation for db
	kill_branch_locally.
	* tests/t_db_kill_branch_locally.at: New test for db
	kill_branch_locally.
	* testsuite.at: Add the test. 
	* AUTHORS: Add myself.
	* ChangeLog: Change my email address on an old contribution to 
	match my pubkey. 

2005-06-24  Nathaniel Smith  <njs@codesourcery.com>

	* tests/t_db_kill_rev_locally.at: Clean up style.

2005-06-24  Nathaniel Smith  <njs@codesourcery.com>

	* unix/process.cc (process_spawn): Format log output correctly.

2005-06-24  Nathaniel Smith  <njs@codesourcery.com>

	* unix/process.cc (existsonpath): Reindent.  Add logging, and use
	'command -v' instead of 'which' (as per Matt Johnston's discovery
	that it is more portable).
	(process_spawn): Handle exec failure more properly.
	* tests/t_existsonpath.at: New test.
	* testsuite.at: Add it.

2005-06-25  Matthew Gregan  <kinetik@orcon.net.nz>

	* monotone.cc: Log correct locale set for LC_MESSAGES.

2005-06-24  Nathaniel Smith  <njs@codesourcery.com>

	* unix/process.cc: Remove tabs.

2005-06-24  Nathaniel Smith  <njs@codesourcery.com>

	* std_hooks.lua (get_preferred_merge2_command)
	(get_preferred_merge3_command): Move meld to the bottom of the
	default merge tool search order.  Also, use xemacs if it appears
	in $EDITOR, otherwise use emacs.
	* revision.cc (check_sane_history): Remove stale comment.

2005-07-05  Nathaniel Smith  <njs@codesourcery.com>

	* globish.cc (combine_and_check_globish): Don't add unnecessary
	{}'s.
	* tests/t_netsync_globs.at, testsuite.at: New test.

2005-07-04  Nathaniel Smith  <njs@codesourcery.com>

	* netcmd.cc (do_netcmd_roundtrip, test_netcmd_mac): Update for new
	chained_hmac object.
	* constants.hh (netsync_key_initializer): Update comment.
	* hmac.hh (hmac_length): Expose length of MACs.
	* hmac.cc: I() that it matches what CryptoPP wants to give.
	* netcmd.cc: I() that it matches the length hard-coded into the
	netsync protocol.
	* vocab.cc (verify(netsync_hmac_value)): Fix error message.
	
2005-07-04  Nathaniel Smith  <njs@codesourcery.com>

	* tests/t_netsync_defaults.at: Update for new var names.  All
	tests now pass.

2005-07-04  Nathaniel Smith  <njs@codesourcery.com>

	* lua.cc (hook_get_netsync_write_permitted): Fix typo.

2005-07-04  Nathaniel Smith  <njs@codesourcery.com>

	* globish.cc (globish_matcher_test): Add check for {foo} (no
	commas).

2005-07-04  Nathaniel Smith  <njs@codesourcery.com>

	* globish.cc (checked_globish_to_regex): Make the special case for
	the empty pattern, actually work.  Unit tests now pass.

2005-07-04  Nathaniel Smith  <njs@codesourcery.com>

	* netcmd.cc (test_netcmd_functions): Update for new anonymous/auth
	packet formats.

2005-07-04  Nathaniel Smith  <njs@codesourcery.com>

	* monotone.texi, monotone.1: Update for new glob stuff.
	* commands.cc (process_netsync_args, push, pull, sync, serve):
	'serve' always requires arguments, rather than falling back on db
	defaults.
	
2005-07-04  Nathaniel Smith  <njs@codesourcery.com>

	* commands.cc (process_netsync_args, push, pull, sync, serve):
	Adapt for patterns instead of regexen; slight refactoring too.

2005-07-03  Nathaniel Smith  <njs@codesourcery.com>

	* netsync.cc: Finally self-consistent.

2005-07-03  Nathaniel Smith  <njs@codesourcery.com>

	* netsync.hh (run_netsync_protocol): Fix prototype.

2005-07-03  Nathaniel Smith  <njs@codesourcery.com>

	* globish.hh: Document the empty pattern as never matching.
	* globish.cc (checked_globish_to_regex): Implement it.
	(globish_matcher_test): Check it.

2005-07-03  Nathaniel Smith  <njs@codesourcery.com>

	* monotone.texi (Network Service, Hooks):
	* testsuite.at: 
	* tests/t_netsync_permissions.at: 
	* tests/t_netsync_single.at: Update to match new
	get_netsync_write_permitted definition.

2005-07-03  Nathaniel Smith  <njs@codesourcery.com>

	* lua.{cc,hh} (hook_get_netsync_write_permitted): Don't take a
	branch argument; write permission is now all or none.  (It really
	was before anyway...)
	* netsync.cc: Update accordingly.

2005-07-03  Nathaniel Smith  <njs@codesourcery.com>

	* netsync.cc: More updating for pattern stuff; getting there...

2005-06-28  Nathaniel Smith  <njs@codesourcery.com>

	* netsync.cc: Update low-level functions to use include_pattern
	and exclude_pattern.

2005-06-28  Nathaniel Smith  <njs@codesourcery.com>

	* netcmd.{cc,hh} (read_anonymous_cmd, write_anonymous_cmd)
	(read_auth_cmd, write_auth_cmd): Take include_pattern and
	exclude_pattern arguments.

2005-06-28  Nathaniel Smith  <njs@codesourcery.com>

	* globish.{cc,hh}: New files.
	* Makefile.am (MOST_SOURCES): Add them.
	* transforms.{cc,hh}: Remove glob-related stuff.
	* unit_tests.{cc,hh}: Call globish unit tests.

2005-06-27  Nathaniel Smith  <njs@codesourcery.com>

	* transforms.cc (glob_to_regex, globs_to_regex, regexes_to_regex):
	Choose "regex" as standard spelling.  Clean up code, add code for
	handling sets, start improving tests (don't currently pass).
	* transforms.hh (glob_to_regex, globs_to_regex, regexes_to_regex):
	Prototype.

2005-06-28  Matt Johnston  <matt@ucc.asn.au>

	* constants.cc: increase db_version_cache_sz to 7 MB
	* netsync.cc: use a deque<string> rather than a single
	string buffer for outbuf.
	* netsync.cc (arm): only queue data when there is
	available space
	* AUTHORS: added Eric Anderson

2005-06-26  Matt Johnston  <matt@ucc.asn.au>

	* transforms.hh: remove extraneous #ifdef
	* hmac.cc, hmac.hh: actually add them

2005-06-26  Matt Johnston  <matt@ucc.asn.au>

	* netcmd.cc (netcmd::read, netcmd::write): change to using a HMACs 
	chained by including the previous HMAC in the input data, rather
	than altering the key each time.
	* netcmd.cc ({read,write}_{data,delta}_cmd): use encode_gzip/decode_gzip
	  rather than raw xform.
	* hmac.{cc,hh}: new chained_hmac abstraction
	* Makefile.in: add them
	* netsync.cc: each session keeps a chained_hmac for read/write
	* transforms.hh: add a string variant for encode_gzip

2005-06-25  Nathaniel Smith  <njs@codesourcery.com>

	* netsync.cc: Tweak comment.

2005-06-25  Nathaniel Smith  <njs@codesourcery.com>

	* AUTHORS: Add Ethan Blanton <elb@elitists.net>.

2005-06-22  Nathaniel Smith  <njs@codesourcery.com>

	* netcmd.hh (netcmd::read, netcmd::write): Don't have defaults for
	key/hmac arguments.
	* netcmd.cc (do_netcmd_roundtrip): New function.
	(test_netcmd_functions): Use it.  Also, make work with hmac
	changes.
	(test_netcmd_mac): New test.
	(add_netcmd_tests): Call it.

2005-06-22  Nathaniel Smith  <njs@codesourcery.com>

	* netcmd.cc (read): Remove unused variable.
	* netsync.cc (call_server, process)
	(arm_sessions_and_calculate_probe, handle_read_available): Give
	better error message on bad_decode exceptions.

2005-06-22  Nathaniel Smith  <njs@codesourcery.com>

	* netcmd.cc, netsync.cc: Revert backwards compatibility code; 0.19
	and 0.20 can't be usefully compatible, and the code as it existed
	would cause real version mismatch error reporting to not work
	right.  (Old client with new server would give a generic "server
	disconnected" error message instead of something useful.)

2005-06-21  Nathaniel Smith  <njs@codesourcery.com>

	* netsync.cc (rebuild_merkle_trees): Fix FIXME comments to match
	reality.
	* tests/t_netsync_diffbranch.at: No longer a bug, remove
	priority.

2005-06-20  Nathaniel Smith  <njs@codesourcery.com>

	* monotone.texi (Hook Reference): Oops, missed a @ref.

2005-06-20  Nathaniel Smith  <njs@codesourcery.com>

	* monotone.texi (Default monotonerc): Rename section to...
	(Default hooks): ...this, to emphasize is still read even when a
	monotonerc exists.

2005-06-19  Richard Levitte  <richard@levitte.org>

	* Makefile.am: There's no reason for monotone.pdf or .dvi to
	depend on monotone.info, since they are built from the .texi
	files.  Also, make the monotone.html and html targets depend
	on version.texi and std_hooks.lua as well.

2005-06-18  Matt Johnston  <matt@ucc.asn.au>

	* INSTALL: fix typo, should be -Iboost_1_31_0 not -Iboost_1_31_2

2005-06-18  Riccardo Ghetta  <birrachiara@tin.it>
	* monotone.texi: include std_hooks.lua as an appendix and remove long
	lua excerpts from hook reference.
	* Makefile.am : make monotone.pdf/eps depend on monotone.info
	
2005-06-24  Matt Johnston  <matt@ucc.asn.au>

	* transforms.{cc,hh}: combine gzip and base64 in one
	pipe for pack()/unpack() to save memory
	* vocab.hh: add swap() to encodings/atomics
	* file_io.cc: use swap() to avoid copying

2005-06-21  Nathaniel Smith  <njs@codesourcery.com>

	* commands.cc (do_diff): Use calculate_arbitrary_change_set,
	instead of reimplementing it.

2005-06-21  Nathaniel Smith  <njs@codesourcery.com>

	* revision.cc (find_least_common_ancestor): Handle left == right
	case.
	* tests/t_diff_currev.at: Un-XFAIL.
	
2005-06-21  Nathaniel Smith  <njs@codesourcery.com>

	* netsync.cc (rebuild_merkle_trees): Fix FIXME comments to match
	reality.
	* tests/t_netsync_diffbranch.at: No longer a bug, remove
	priority.

2005-06-20  Nathaniel Smith  <njs@codesourcery.com>

	* monotone.texi (Hook Reference): Oops, missed a @ref.

2005-06-20  Nathaniel Smith  <njs@codesourcery.com>

	* monotone.texi (Default monotonerc): Rename section to...
	(Default hooks): ...this, to emphasize is still read even when a
	monotonerc exists.

2005-06-19  Richard Levitte  <richard@levitte.org>

	* Makefile.am: There's no reason for monotone.pdf or .dvi to
	depend on monotone.info, since they are built from the .texi
	files.  Also, make the monotone.html and html targets depend
	on version.texi and std_hooks.lua as well.

2005-06-18  Matt Johnston  <matt@ucc.asn.au>

	* INSTALL: fix typo, should be -Iboost_1_31_0 not -Iboost_1_31_2

2005-06-18  Riccardo Ghetta  <birrachiara@tin.it>
	* monotone.texi: include std_hooks.lua as an appendix and remove long
	lua excerpts from hook reference.
	* Makefile.am : make monotone.pdf/eps depend on monotone.info
	
2005-06-17  Matt Johnston  <matt@ucc.asn.au>

	* database.cc (database::execute()): truncate long query log messages
	before copying, saving memory. 
	Patch from Eric Anderson <anderse-monotone@cello.hpl.hp.com>

2005-06-17  Riccardo Ghetta  <birrachiara@tin.it>
	Adds include()/includedir() to lua hooks and extend --rcfile
	* lua.cc: handle --rcfile with directories, implement
	include() and includedir()
	* testsuite.at, t_lua_includedir.at, t_rcfile_dir.at:
	test new functionality
	* monotone.texi: document all functions available to hook
	writers, including the new include() and includedir()

2005-06-16  Nathaniel Smith  <njs@codesourcery.com>

	* diff_patch.cc (merge_extents): Typo caught by anonymous reader.

2005-06-16  Nathaniel Smith  <njs@codesourcery.com>

	* commands.cc (cat): Account for being in a subdir in 'cat file
	REV PATH'.
	* tests/t_cat_file_by_name.at: Test.

2005-06-17  Richard Levitte  <richard@levitte.org>

	* app_state.cc (app_state::app_state()): Avoid a gcc warning by
	having the class members initialised in the same order they are
	defined in the class.

2005-06-16  Nathaniel Smith  <njs@pobox.com>

	* std_hooks.lua (ignore_file): Add Cons/SCons cache files to
	default ignore list.

2005-06-16  Matt Johnston  <matt@ucc.asn.au>

	* ui.cc: increase the divisor as required so that we don't get spurious
	screen updates when we're using the kilobyte/megabyte tickers

2005-06-15  Matt Johnston  <matt@ucc.asn.au>

	* monotone.texi: clarify some netsync parts of the tutorial

2005-06-15  Richard Levitte  <richard@levitte.org>

	* netsync.cc (struct session): Add a pattern regex cache.
	(analyze_ancestry_graph): Use the regex cache instead of the
	pattern string itself.  This is especially important when the
	pattern is used as an old-style collection.
	(process_hello_cmd): Recreate the pattern regex cache with the
	conversion of the pattern to a regex when it's used as an
	old-style collection.
	(process_auth_cmd): When the pattern changes, change the regex
	cache as well.

2005-06-14  Richard Levitte  <richard@levitte.org>

	* std_hooks.lua (get_preferred_merge2_command,
	get_preferred_merge3_command): EDITOR may be undefined.  In that
	case, os.getenv() returns nil, on which string.lower() chokes.
	It's much better to check for that and default to an empty
	string.

2005-06-11  Derek Scherger  <derek@echologic.com>

	* commands.cc (complete_command): log command expansion messages
	with L instead of P to reduce chatter
	(status): add --brief option and corresponding output
	(identify): add trailing space to comment gcc complains about
	* monotone.cc: fix comment typo and add additional details for
	command specific options
	* monotone.texi (Automation): list inventory status code
	combinations and descriptions
	* tests/t_status.at: new test of status command and --brief option
	* testsuite.at: add it

2005-06-11  Matt Johnston  <matt@ucc.asn.au>

	* commands.cc: revert should ignore the ignore hooks, otherwise bad
	things happen (revert a single ignored file, resultant empty ignore list
	reverts the whole working copy).
	* app_state.cc, app_state.hh: give set_restriction a flag to disregard
	file-ignore hooks.
	* tests/t_revert_restrict.at, testsuite.at: a test

2005-06-09  Riccardo Ghetta  <birrachiara@tin.it>

	* std_hooks.lua: make binary_file return nil on unreadable/empty files
	
2005-06-10  Joel Reed  <joelwreed@comcast.com>

	* commands.cc (CMD(cdiff)): Add OPT_DEPTH to command options.
	* t_restrictions.at: Add to testcase.

2005-06-09  Joel Reed  <joelwreed@comcast.com>

	* commands.cc (CMD(diff)): Add OPT_DEPTH back in, as it is used.
	* t_restrictions.at: Add to testcase to increase likelihood of 
	keeping it around :)

2005-06-10  Richard Levitte  <richard@levitte.org>

	* commands.cc (CMD(diff)): Remove OPT_DEPTH, as it was never
	used.

2005-06-09  Richard Levitte  <richard@levitte.org>

	* monotone.texi (Merging): I assume that "apposite" was supposed
	to be "appropriate".

2005-06-09  Riccardo Ghetta  <birrachiara@tin.it>

	* diff_patch.cc/hh: honor the new manual_merge attribute
	* file_io.cc/hh: move here the guess_binary function
	* lua.cc: let guess_binary available to lua
	* std_hooks.lua: handle manual_merge as an add-time attribute and
	initialize by default make it true if the file appears to be binary.
	Make read_contents_of_file able to read "binary" files.
	* tests/t_merge_manual.at: tests new behaviour, superceding the
	old XFAIL t_merge_binary.at test.
	* monotone.texi: document changes, adding a small section on merging.

2005-06-07  Nathaniel Smith  <njs@codesourcery.com>

	* ChangeLog: Fixup.

2005-06-07  Nathaniel Smith  <njs@codesourcery.com>

	* monotone.texi (Storage and workflow): Attempt to thwart some
	common misconceptions.

2005-06-07  Nathaniel Smith  <njs@codesourcery.com>

	* netsync.cc (rebuild_merkle_trees): Add a comment describing how
	this code should work (and why it currently doesn't quite).

2005-06-05  Nathaniel Smith  <njs@codesourcery.com>

	* tests/t_bad_packets.at: Expect certs on a non-existent rev to
	fail.  Run db check instead.
	* commands.cc (complete): Let callers specify they're okay with
	non-existent revisions.
	(CMD(trusted)): So specify.

2005-06-05  Nathaniel Smith  <njs@codesourcery.com>

	* tests/t_tags.at: 'tag' on a non-existent revid should fail.
	* commands.cc (complete): Fail on non-existent revids.

2005-05-29  Nathaniel Smith  <njs@codesourcery.com>

	* tests/t_epoch.at: Typo.
	* tests/t_automate_certs.at, tests/t_selector_later_earlier.at:
	Throw in some calls to CANONICALISE, maybe this will help on
	Win32...

2005-06-04  Timothy Brownawell  <tbrownaw@gmail.com>

	* netsync.cc, netcmd.cc: Style cleanups (mostly whitespace).

2005-06-04  Timothy Brownawell  <tbrownaw@gmail.com>

	* netsync.cc (process_hello_cmd): Warn about collection/regex
	usage when talking to an old server.

2005-06-04  Derek Scherger  <derek@echologic.com>

	* commands.cc (update): update MT/work based on the changes
	between the chosen revision and the new merge revision
	* tests/t_update_with_pending_drop.at: 
	* tests/t_update_with_pending_add.at: 
	* tests/t_update_with_pending_rename.at: un-XFAIL and clean up now
	that things work

2005-06-04  Timothy Brownawell  <tbrownaw@gmail.com>

	* netcmd.{cc,hh}, netsync.cc: Move {read,write}_*_cmd_payload
	to netcmd::{read,write}_*_cmd .
	* netcmd.cc, netsync.cc: Compatibility infrastructure.
	* netsync.cc: Interoperate with v4 servers.

2005-06-03  Timothy Brownawell  <tbrownaw@gmail.com>

	* automate.cc (print_some_output): Fix compiler warning.

2005-06-04  Derek Scherger  <derek@echologic.com>

	* app_state.cc (app_state): initialize diffs to false; it seemed
	to be defaulting to true for me

2005-06-04  Derek Scherger  <derek@echologic.com>

	* tests/t_update_with_pending_drop.at: 
	* tests/t_update_with_pending_add.at: 
	* tests/t_update_with_pending_rename.at: 
	* tests/t_restricted_commit_with_inodeprints.at: new bug reports
	* testsuite.at: call them

2005-06-04  graydon hoare  <graydon@pobox.com>

	* rcs_import.cc 
	(note_state_at_branch_beginning): Move time back when
	there are known commits on a branch.

2005-06-03  Joel Reed  <joelwreed@comcast.com>

	* commands.cc, monotone.texi: provide --verbose option for 
	monotone complete revision which adds date and author 
	completion output
	* contrib/monotone.zsh_completion: use verbose output when
	completing revisions

2005-06-02  graydon hoare  <graydon@pobox.com>

	* rcs_import.cc
	(cvs_key::is_synthetic_branch_founding_commit): New field.
	(cvs_key::operator==): Handle synthetic case specially.
	(cvs_key::operator<): Likewise.
	(note_state_at_branch_beginning): Likewise.	
	* tests/t_cvsimport_drepper.at: Converted bug testcase.
	* testsuite.at: Call it.

	* monotone.cc, commands.cc, options.hh 
	(OPT_NO_MERGES, OPT_DIFFS): New options.
	* app_state.cc (app_state::no_merges, app_state::diffs): Likewise.
	* commands.cc (log): Honor no_merges, diffs.
	* contrib/color_logs.{sh,conf}: Helpers for reviewing work in a
	nice colorized, easy-to-read fashion.
	* contrib/colorize: A colorization script found on the net.

	* HACKING, ROADMAP: Expand a bit.
	* commands.cc (changes_summary::print): Change macro to helper fn.
	* contrib/monotone.el (monotone-cmd): Handle nil exit code.

2005-06-02  Joel Reed  <joelwreed@comcast.com>

	* commands.cc, database.cc, database.hh, vocab.hh, vocab_terms.hh:
	add complete key subcommand and provide --brief option of zsh/bash
	completion. See http://lists.gnu.org/archive/html/monotone-devel/2005-05/msg00461.html
	* tests/t_rebuild.at: add tests for complete key subcommand
	* monotone.texi: document new subcommand
	* contrib/monotone.zsh_completion: update for new complete key
	command, improve _monotone_existing_entries using new --depth=0
	option,	add revision completion for cert command, and a	bugfix 
	for cat command

2005-06-01  Matt Johnston  <matt@ucc.asn.au>

	* tests/t_i18n_changelog.at: capitalise UTF-8 CHARSET to keep
	solaris happy.

2005-06-01  Timothy Brownawell  <tbrownaw@gmail.com>

	* netsync.cc (analyze_ancestry_graph): Try to fix segfault.
	Always accept tags.

2005-06-01  Timothy Brownawell  <tbrownaw@gmail.com>

	* netsync.cc (process_auth_cmd, analyze_ancestry_graph): Move
	write-permission checking to where it belongs, *after* we know
	exactly what we're checking permissions about. Drop things we
	don't want.

2005-06-01  Matt Johnston  <matt@ucc.asn.au>

	* tests/t_cvsimport_deleted_invar.at: don't use -C with tar
	* tests/t_i18n_file.at: capitalise CHARSET=UTF-8, seems more standard.
	* tests/t_merge_normalization_edge_case.at: use known-good output
	rather than using diff3 --merge

2005-05-31  Timothy Brownawell  <tbrownaw@gmail.com>

	* tests/t_epoch_server.at: fix typo
	* netsync.cc (session::process_auth_cmd): If no branches are allowed
	for writing, also check for write permissions to branch "" (needed
	for serving empty dbs). For sync, don't refuse connection if there
	are no readable branches (only do this for pull).

2005-05-31  Timothy Brownawell  <tbrownaw@gmail.com>

	* monotone.texi: Update documentation for get_netsync_*_permitted
	hooks to reflect that they now get individual branch names.

2005-05-31  Timothy Brownawell  <tbrownaw@gmail.com>

	* netsync.cc: session::rebuild_merkle_trees now takes a set of
	branches to include as an argument. On the server, calculate
	this set at the same time the get_netsync_*_permitted hooks are
	called; call said hooks on each branch individually.

2005-05-31  Timothy Brownawell  <tbrownaw@gmail.com>

	Remove old collection support in favor of using regexes exclusively.
	* netsync.cc (convert_pattern): Remove function.
	* (14 files): collections are unexist; do not mention (potential
	for confusion)
	* constants.cc: Increase netsync protocol version.
	* monotone.texi: Update documentation.
	* tests/t_epoch_unidirectional.at: Fix to sync subbranches.
	* commands.cc (CMD update): Fix usage check.
	* tests/t_select_cert.at: Fix to use --revision.

2005-05-30  Timothy Brownawell  <tbrownaw@gmail.com>

	* netsync.cc: Call note_netsync_*_received hooks in the order they're
	written to the db (for revisions, gives topological order).

2005-05-30  Timothy Brownawell  <tbrownaw@gmail.com>

	* lua.{cc,hh}: Replace note_netsync_commit with
	note_netsync_{revision,cert,pubkey}_received
	* packet.{cc,hh}: Callbacks for cert or key written to the database.
	* netsync.cc: Use said callbacks, call note_netsync_*_received hooks.
	* monotone.texi: Update documentation.

2005-05-30  Timothy Brownawell  <tbrownaw@gmail.com>

	* packet.{cc,hh}, netsync.cc: on_revision_written callback now takes
	the revision_id as an argument.
	* lua.{cc,hh}: New Lua hook, note_netsync_commit.
	* netsync.cc: At end of netsync session, call new hook for each
	revision received.
	monotone.texi: Document new hook.

2005-05-30  Richard Levitte  <richard@levitte.org>

	* commands.cc (CMD(checkout), CMD(cdiff), CMD(diff), CMD(log)):
	Remove '[--revision=REVISION]' from command argument synopsis,
	and add more text to the help to explain what happens when
	--revision options are used.
	(CMD(update)): Instead of the optional revision argument, use
	the --revision option.  Add information on what happens when the
	--revision option is used, and when it's not.

	* tests/t_add_stomp_file.at, tests/t_add_vs_commit.at,
	tests/t_annotate.at, tests/t_lf_crlf.at,
	tests/t_update_nonexistent.at, tests/t_update_off_branch.at,
	tests/t_update_to_revision.at: Update to use --revision with
	'monotone update'.

2005-05-30  Matt Johnston  <matt@ucc.asn.au>

	* netsync.cc: cosmetic linebreak tidying for "double-check the
	fingerprint" message.
	* main.cc: make it clearer that "unknown type" refers to an exception
	* monotone.cc: catch early informative_failures (due to charset
	problems etc)

2005-05-30  Matt Johnston  <matt@ucc.asn.au>

	* tests/t_fmerge.at: scrap all the diff3/ed, just compare it with
	known-good output.

2005-05-30  Timothy Brownawell  <tbrownaw@gmail.com>

	* revision.cc (toposort): Better algorithm.

2005-05-30  Matt Johnston  <matt@ucc.asn.au>

	* tests/t_fmerge.at: make sure we write the file with the ed script.

2005-05-30  Matt Johnston  <matt@ucc.asn.au>

	* testsuite.at: use "command -v" rather than "which", since
	Solaris doesn't give useful exit codes for "which".
	* tests/t_fmerge.at: don't use --merge with diff3, pipe to ed instead
	so we don't rely on gnu diff3.

2005-05-29  Timothy Brownawell  <tbrownaw@gmail.com>

	* contrib/monoprof.sh: Add support for using valgrind for
	heap profiling.

2005-05-28  Joel Reed  <joelwreed@comcast.com>

	* app_state.cc, app_state.hh, commands.cc, monotone.cc, options.h:
	add new --depth command, and rename log's --depth to --last
	* monotone.texi: update documentation
	* tests/t_log_depth.at, tests/t_log_depth_single.at: update
	log tests to use --last instead of --depth
	* tests/t_options.at, tests/t_restrictions.at: test usage of
	--depth for commands using restrictions
	* contrib/ciabot_monotone.py, contrib/monotone-notify.pl,
	contrib/monotone.el, contrib/monotone.zsh_completion,
	contrib/mtbrowse.sh: change all occurences of "depth" to "last"

2005-05-28  Timothy Brownawell  <tbrownaw@gmail.com>

	* netcmd.cc (read_netcmd): Reserve space in the buffer if needed,
		swap buffers instead of copying (memory savings for sync
		large files)
	* netsync.cc (session::arm): Don't clear the buffer (now done
		by read_netcmd).

2005-05-27  Timothy Brownawell  <tbrownaw@gmail.com>

	* netsync.cc: Allow REGEXes as well as collections.
		Fix out-of-branch ancestor handling.
	* tests/t_netsync_diffbranch.at: Remove bug report and XFAIL (fixed).
	* commands.cc: Update description fields for netsync commands.
	* monotone.texi: Update documentation.

2005-05-25  Timothy Brownawell  <tbrownaw@gmail.com>

	* tests/t_automate_stdio.at: Make it self-contained.

2005-05-25  Timothy Brownawell  <tbrownaw@gmail.com>

	* contrib/get_stdio.pl (new file): Perl script to parse the output from
	"mtn automate stdio". Used by...
	* tests/t_automate_stdio.at (new file): Test for "mtn automate stdio".
	* testsuite.at: Add it.

2005-05-25  Timothy Brownawell  <tbrownaw@gmail.com>

	* automate.cc ("automate stdio"): Fix block size limiting.
		Honor "output.flush()" in commands.

2005-05-24  Timothy Brownawell  <tbrownaw@gmail.com>

	* automate.cc: Fix buffering for "automate stdio"

2005-05-24  Timothy Brownawell  <tbrownaw@gmail.com>

	* automate.cc: Put back lost "automate certs".

2005-05-24  Matt Johnston  <matt@ucc.asn.au>

	* commands.cc (try_one_merge, CMD(merge), CMD(explicit_merge), 
	CMD(propagate): allow --author flag.

2005-05-24  Timothy Brownawell  <tbrownaw@gmail.com>

	* automate.cc: Fix comment for automate stdio to match the code.
	* monotone.texi: Document ignored locations in automate stdio
	input as reserved.

2005-05-24  Riccardo Ghetta  <birrachiara@tin.it>

	* tests/t_merge_binary.at: new XFAIL test to cover monotone
	inclination to algorithmically merge binary files.

2005-05-24  Richard Levitte  <richard@levitte.org>

	* commands.cc (try_one_merge): Change 'rid' to 'merged_id'.

2005-05-23  Timothy Brownawell  <tbrownaw@gmail.com>

	Fix "automate stdio" input/output format according to ML discussion
	* automate.cc: changed: automate_stdio
		added: print_some_output, class my_stringbuf
	* constants.{cc,hh}: add constant for automate stdio block size
	* monotone.texi: update documentation

2005-05-23  Nathaniel Smith  <njs@codesourcery.com>

	* win32/terminal.cc (have_smart_terminal): Call _isatty on stderr,
	not stdout.

2005-05-23  Richard Levitte  <richard@levitte.org>

	* commands.cc (try_one_merge): Use the value of --date and
	--author if there are any.
	(CMD(merge), CMD(propagate), CMD(explicit_merge)): Change to
	accept --date and --author.

2005-05-23  Riccardo Ghetta  <birrachiara@tin.it>

	* selectors.cc/.hh, database.cc: add two new selectors:
	"earlier or equal than" and "later than".
	* lua.cc/.hh, std-hooks.lua: create a new "expand_date" hook
	* monotone.texi: document the changes
	* testsuite.at, tests/t_selector_later_earlier.at: add specific tests 
	for the new selectors

2005-05-21  Richard Levitte  <richard@levitte.org>

	* Makefile.am: Make monotone.pdf and monotone.dvi depend on
	version.texi.

2005-05-21  Richard Levitte  <richard@levitte.org>

	* monotone.texi: Add a note about the --brief option with
	'monotone log', and restructure the synopsis since it was getting
	a bit silly with all possible variants.

2005-05-21  Richard Levitte  <richard@levitte.org>

	* commands.cc (log_certs): Add two arguments; a separator string
	to be used in front of the second to last cert for multi-valued
	cert types, a bool to say if each cert should be ended with a
	newline.  Overload with shortcuts.
	(CMD(log)): Use the --brief option and implement it using the
	shortcut variants of log_certs.
	* monotone.cc, options.hh: Add the --brief option (OPT_BRIEF
	internally).
	* sanity.cc, sanity.hh (struct sanity): Add the member variable
	and function to hold and set the brief flag.

2005-05-21  Matt Johnston  <matt@ucc.asn.au>

	* tests/t_short_opts.at: remove the saved MT/log message
	from the failed commit.
	* Makefile.am: MAKEINFOFALGS to MAKEINFOFLAGS

2005-05-21  Matt Johnston  <matt@ucc.asn.au>

	* commands.cc (commit): write the log message to MT/log
	during the commit, so it will be available later if the commit
	fails.
	* work.{cc,hh} (write_user_log): new function

2005-05-20  Nathaniel Smith  <njs@codesourcery.com>

	* contrib/mtbrowse.sh: New file.
	* contrib/README: Document it.  Also, document some missed files,
	and re-order listing.
	* Makefile.am (EXTRA_DIST): Add several missing contrib/ files.

2005-05-21  Grahame Bowland  <grahame@angrygoats.net>

	* automate.cc: (automate_certs) change "status" field 
	to "signature". Check whether each cert is trusted, and 
	output in the "trusted" field.
	* testsuite.at: add t_automate_certs.at
	* tests/t_automate_certs.at: Test that the output of 
	"automate certs" is consistent, and that we exit with
	error when rev is incomplete or missing.
	* monotone.texi: update output documentation for 
	"automate certs"

2005-05-20  Emile Snyder  <emile@alumni.reed.edu>

	* annotate.{hh,cc}: Rework to handle lineage dependent line
	mappings and lines which split from a single line in a parent
	revision into multiple lines in some descendent.  Fixes bug where
	some lines remained unannotated.  Fixes wrong assignment of lines
	bug.
	* tests/t_annotate.at: Check no-changes since addition of file
	case.
	* tests/t_annotate_lineage_dependent.at
	* tests/t_annotate_split_lines.at:  New tests.
	* testsuite.at: Add them.
	
2005-05-20  Nathaniel Smith  <njs@codesourcery.com>

	* monotone.texi (Network): Clarify that ports can be specified on
	the command line to serve/pull/push/sync.

2005-05-21  Matt Johnston  <matt@ucc.asn.au>

	* packet.cc (db_packet_writer::~impl, prerequisite.cleanup): 
	add code to remove up circular dependencies between prerequisite
	and delayed_packet shared_ptrs upon destruction, so that unsatisified
	dependency warnings are printed.

2005-05-19  Matt Johnston  <matt@ucc.asn.au>

	* change_set.cc (merge_disjoint_analyses): handle the case where
	a file is dropped on both sides but re-added on one.
	* tests/t_drop_vs_dropadd.at: a test for it
	* testsuite.at

2005-05-19  Derek Scherger  <derek@echologic.com>

	* commands.cc (checkout): rearrange to use --revision option
	* monotone.1: 
	* monotone.texi: document checkout --revision option
	* tests/t_attr.at:
	* tests/t_attributes.at:
	* tests/t_checkout_id_sets_branch.at:
	* tests/t_checkout_noop_on_fail.at:
	* tests/t_checkout_options.at:
	* tests/t_cwork.at:
	* tests/t_delete_dir.at:
	* tests/t_delete_dir_patch.at:
	* tests/t_empty_path.at:
	* tests/t_i18n_file_data.at:
	* tests/t_inodeprints_hook.at:
	* tests/t_inodeprints_update.at:
	* tests/t_largish_file.at:
	* tests/t_lf_crlf.at:
	* tests/t_monotone_up.at:
	* tests/t_netsync_defaults.at:
	* tests/t_netsync_set_defaults.at:
	* tests/t_persistent_server_revision.at:
	* tests/t_rename_added_in_rename.at:
	* tests/t_rename_dir_cross_level.at:
	* tests/t_rename_dir_patch.at:
	* tests/t_single_char_filenames.at:
	* tests/t_subdir_add.at:
	* tests/t_subdir_attr.at:
	* tests/t_subdir_drop.at:
	* tests/t_subdir_rename.at:
	* tests/t_subdir_revert.at:
	* tests/t_tags.at:
	* tests/t_update_off_branch.at:
	* tests/t_versions.at:
	* testsuite.at: add --revision option to checkout

2005-05-18  Richard Levitte  <richard@levitte.org>

	* ui.cc: Move the copyright and license section to the top of the
	file, and add an emacs mode specifier.
	* ui.cc (write_ticks): Change the counter ticker so the trailer
	comes at the end of the counter line instead of the title line.
	This is especially important for code that changes the trailer
	a little now and then.

2005-05-17  Grahame Bowland  <grahame@angrygoats.net>

	* commands.cc: add "automate certs ID" to the help string 
	for the automate command
	* automate.cc: implement "automate certs". Add to the list 
	of commands available through "automate stdio".
	* monotone.texi: document "automate certs"

2005-05-17  Nathaniel Smith  <njs@codesourcery.com>

	* monotone.texi (Network): Document 'serve' as taking more than
	one collection argument.

2005-05-15  graydon hoare  <graydon@pobox.com>

	* rcs_import.cc (note_state_at_branch_beginning): collect
	branch beginning states into a single synthetic commit.

2005-05-15  graydon hoare  <graydon@pobox.com>

	* rcs_import.cc: rewrite most of the branch logic to 
	address issues raised in bugs 13032 and 13063.
	* tests/t_cvsimport_deleted_invar.at: un-XFAIL.

2005-05-16  Matt Johnston  <matt@ucc.asn.au>

	* commands.cc (commit): change scope of the transaction guard so that
	the transaction will fail before MT/revision is written (which could
	leave a non-committed revision/bad working dir).

2005-05-16  Grahame Bowland  <grahame@angrygoats.net>

	* monotone.texi: update "monotone log" documentation
	* commands.cc: fix "monotone log" when run with no --revision args

2005-05-15  Derek Scherger  <derek@echologic.com>

	* tests/t_update_with_blocked_rename.at: new test
	* testsuite.at: call it

2005-05-15  Derek Scherger  <derek@echologic.com>

	* netsync.cc (process_anonymous_cmd, process_auth_cmd): log
	details of permissions allowed/denied
	* tests/t_netsync_permissions.at: new test
	* testsuite.at: call it

2005-05-15  Richard Levitte  <richard@levitte.org>

	* contrib/monotone-notify.pl (revision_is_in_branch): Another
	place where --revision was missing.

2005-05-14  Timothy Brownawell  <tbrownaw@gmail.com>

	* contrib/monoprof.sh: Clean up variable definitions some.
		- Add option --datadir, should now be usable without editing
		variables to match system paths
		- Add option --setup, generates most of the needed files

2005-05-13  Timothy Brownawell  <tbrownaw@gmail.com>

	Add "monotone automate stdio", to let the automation interface
	take commands on standard input.
	* automate.cc: (automate_stdio) New function.
		(automate_command) Add it.
	* commands.cc: Add to description for "automate".
	* monotone.texi: Add to documentation.

2005-05-13  Joel Reed  <joelwreed@comcast.com>

	* tests/t_unidiff3.at: opps. forgot to add this file which
	should have been included as fix for bug 13072.

2005-05-13  Joel Reed  <joelwreed@comcast.com>

	* diff_patch.cc, transforms.cc, testsuite.at: Patch from 
	drepper@redhat.com, who writes: "The attached patch should fix bug
	13072.  I have no idea why the code in transform.cc insists on
	adding an empty line in case the file is empty. Removing the code
	didn't cause any regressions in the test suite and the
	diff_patch.cc change corrects the output format.  A new test case
	is included as well."

2005-05-13  Joel Reed  <joelwreed@comcast.com>

	* automate.cc: add automate attributes command
	* commands.cc: add attributes subcommand helptext
	* contrib/monotone.zsh_completion: use automate attributes
	for completion of monotone attr and cleanup ignore files code
	* tests/t_automate_attributes.at: add testcase
	* testsuite.at: include new testcaes

2005-05-13  Jon Bright  <jon@siliconcircus.com>
	* testsuite.at (UNGZ): Change the way the ungzipping works on
	Win32, in the hope that test 206 will no longer be given invalid
	files.

2005-05-12  Derek Scherger  <derek@echologic.com>

	* automate.cc: bump version number to 1.0
	(struct inventory_item): add pre/post states
	(inventory_paths): remove obsolete function
	(inventory_pre_state, inventory_post_state, inventory_file_state,
	inventory_renames): add fancy new functions
	(automate_inventory): rework for new output format
	* manifest.{cc,hh} (classify_paths): rename to ...
	(classify_manifest_paths): ... this and work solely from manifest
	* monotone.texi: (Automation): update inventory docs
	* tests/t_automate_inventory.at: update for new format and add
	some more tests
	
2005-05-13  Matthew Gregan  <kinetik@orcon.net.nz>

	* HACKING: New file.  First pass at a brief document to help
	newcomers hack on monotone.

2005-05-12  Riccardo Ghetta <birrachiara@tin.it>

	* options.hh (OPT_MSGFILE): New option.
	* monotone.cc (message-file): New option.
	(cpp_main): Handle it.
	* app_state.{cc,hh} (set_message_file): New function.
	* commands.cc (commit): Accept and handle new option.
	* monotone.1, monotone.texi: Document it.
	* tests/t_commit_message_file.at: New test.
	* testsuite.at: Add it.
	
2005-05-12  Timothy Brownawell  <tbrownaw@gmail.com>

	* (20 files): Do not indent with both tabs and spaces in the same file.

2005-05-13  Ulrich Drepper  <drepper@redhat.com>

	* rcs_import.cc (process_one_hunk): Improve handling of corrupt
	RCS files.

2005-05-13  Matthew Gregan  <kinetik@orcon.net.nz>

	* testsuite.at: Fix typo error in Win32 kill logic that was
	causing the testsuites to hang on Win32 machines that don't have
	pskill installed.

2005-05-12  Matthew Gregan  <kinetik@orcon.net.nz>

	* file_io.cc (write_data_impl): Use portable boost::filesystem
	calls in place of unlink(2)/remove(2).

2005-05-12  Grahame Bowland  <grahame@angrygoats.net>

	* commands.cc: Modify the "log" command to accept multiple 
	revisions on command line, and display the log for all 
	of those revisions.

2005-05-11  Nathaniel Smith  <njs@codesourcery.com>

	* std_hooks.lua (ignore_file): Organize a bit more, add
	patterns for autotools cache files, and darcs, codeville, git
	metadata directories.

2005-05-11  Timothy Brownawell  <tbrownaw@gmail.com>

	* revision.cc (expand_dominators): Fix bitmap size-matching.
		(find_common_ancestor_for_merge): Do not wait for ancestors
		to be expanded to the beginning of time before expanding
		dominators. Requires above fix for correct behavior.
	* ChangeLog: Fix date on previous entry.

2005-05-11  Timothy Brownawell  <tbrownaw@gmail.com>

	* contrib/monoprof.sh: Add profiling test for "netsync large file".
		Add options to only run specific profile tests.

2005-05-11  Stanislav Karchebny <stanislav.karchebny@skype.net>

	* contrib/monotone-notify.pl: 'monotone log' takes a revision
	through the --revision= option.

2005-05-11  Richard Levitte  <richard@levitte.org>

	* contrib/monotone-notify.pl: Change all occurences of $symbol' to
	${symbol}' to avoid a confusing Perl warning.

2005-05-11  Joel Reed  <joelwreed@comcast.com>

	* contrib/monotone.zsh_completion: add zsh completion contrib.

2005-05-11  Matt Johnston  <matt@ucc.asn.au>

	* tests/t_add_intermediate_MT_path.at: remove the drop dir part
	* tests/t_delete_dir.at: add a note about re-enabling the above test
	* tests/t_cvsimport3.at: ignore stderr

2005-05-11  Matt Johnston  <matt@ucc.asn.au>

	* rcs_import.cc (find_branchpoint): if a branch is derived from two 
	differing parent branches, take the one closest to the trunk.
	* tests/t_cvsimport3.at: add a test for cvs_importing where branches
	come off a vendor import.
	* testsuite.at: add it

2005-05-11  Nathaniel Smith  <njs@codesourcery.com>

	* work.cc (build_deletions): Disable delete_dir.

2005-05-11  Matthew Gregan  <kinetik@orcon.net.nz>

	* constants.cc (constants::bufsz): Increase buffer size.  Reduces
	the runtime to tests/t_netsync_largish_file.at by four to seven
	times on my test machines.

2005-05-10  Timothy Brownawell  <tbrownaw@gmail.com>

	* revision.cc: Make expand_{ancestors,dominators} twice as fast.
	Loop over revisions in the other direction so that changes at the
	frontier propogate fully in 1 pass, instead of one level at a time.

2005-05-10  Timothy Brownawell  <tbrownaw@gmail.com>

	* packet.{cc,hh}: Give packet_consumer and children a callback to call
	after writing out a revision.
	* netsync.cc: Use this callback to add a "revisions written" ticker,
	to provide user feedback while sanity checking.

2005-05-10  Timothy Brownawell  <tbrownaw@gmail.com>

	* ui.cc: Make tick_write_count take less horizontal space

2005-05-09  Nathaniel Smith  <njs@codesourcery.com>

	* AUTHORS: Give Riccardo his real name.
	* ChangeLog: Likewise.

2005-05-09  Riccardo Ghetta <birrachiara@tin.it>
	
	* std_hooks.lua: Support kdiff3.

2005-05-09  Matthew Gregan  <kinetik@orcon.net.nz>

	* lua.cc (loadstring, run_string): New parameter to identify the
	source of the Lua string being loaded.
	(add_{std,test}_hooks, load_rcfile): Pass an identity through.

2005-05-09  Matthew Gregan  <kinetik@orcon.net.nz>

	* monotone.cc: Absolutify and tilde expand pid file.

2005-05-09  Matthew Gregan  <kinetik@orcon.net.nz>

	* testsuite.at: Revert bogus changes committed in revision 9d478.

2005-05-09  Matt Johnston  <matt@ucc.asn.au>

	* commands.cc (pid_file): use fs::path .empty() rather than ==, since
	boost 1.31 doesn't seem to have the latter.

2005-05-08  Matthew Gregan  <kinetik@orcon.net.nz>

	* lua.cc (report_error, load{file,string}): New member functions.
	Error handling in call moved into report_error.
	(call): Call report_error.
	(run_{file,string}): Call load{file,string} member functions to
	load Lua code into the VM.  Allows us to report syntax errors when
	loading rc files.
	* testsuite.at: test_hooks.lua was calling nonexistent (obsolete)
	strfind function and failing silently.  The improved error
	reporting from Lua caught this and cause testsuite failures.

2005-05-08  Matthew Gregan  <kinetik@orcon.net.nz>

	* monotone.1: Document --pid-file option.  Also make some minor
	spelling and punctuation fixes.

2005-05-08  Timothy Brownawell  <tbrownaw@gmail.com>
	* app_state.cc: {read,write}_options now print a warning instead of
	failing on unreadable/unwritable MT/options .
	* tests/t_unreadable_MT.at: add matching test
	* testsuite.at: add test
	* tests/README: Mention that new tests must be added to testsuite.at
	* work.cc: (get_revision_id) Friendlier error message for
	unreadable MT/revision .

2005-05-08  Matthew Gregan  <kinetik@orcon.net.nz>

	* monotone.texi: Right words, wrong order.
	* testsuite.at: Drop pid mapping trickery, it doesn't work
	consistently.  We now try and use SysInternal's pskill to kill the
	process.  If pskill is not available, we fall back to the old
	'kill all monotone processes' method. These changes affect
	Win32/MingW only.

2005-05-07  Matthew Gregan  <kinetik@orcon.net.nz>

	* commands.cc (pid_file): Remove leftover debugging output.
	* configure.ac: Correct typos in TYPE_PID_T test.
	* testsuite.at: Use some trickery on MingW/Cygwin to map the
	Windows pid to the Cygwin pid.
	* win32/process.cc (process_wait): Correct return type.
	(process_spawn): Replace dropped cast on return.

2005-05-07  Matt Johnston <matt@ucc.asn.au>

	* change_set.cc: fix the code which skips deltas on deleted files,
	  it was looking at the merged filename not the ancestor
	  filename.
	* tests/t_drop_vs_patch_rename.at: a test for the above fix
	* testsuite.at: add it

2005-05-06 Timothy Brownawell <tbrownaw@gmail.com>

	* contrib/monoprof.sh: Add lcad test.
		Add options to pull/rebuild before profiling.

2005-05-06  Nathaniel Smith  <njs@codesourcery.com>

	* INSTALL: s/g++ 3.2 or 3.3/g++ 3.2 or later/.

2005-05-06  Nathaniel Smith  <njs@codesourcery.com>

	* monotone.1: 
	* monotone.texi (Commands, Importing from CVS, RCS): Clarify
	cvs_import documentation on cvsroot vs. module issues.

2005-05-05  Richard Levitte  <richard@levitte.org>

	* AUTHORS: Add rghetta.

2005-05-05  Matthew Gregan  <kinetik@orcon.net.nz>

	* monotone.texi: Document --pid-file option for serve command.
	* app_state.{cc,hh} (set_pidfile, pidfile): New function, new
	member.
	* commands.cc (pid_file): New class.
	(CMD(serve)): Use pid_file.
	* monotone.cc (coptions, cppmain): Add command-specific option
	--pid-file.
	* options.hh (OPT_PIDFILE): New option.
	* {unix,win32}/process.cc (get_process_id): New function.
	(process_{spawn,wait,kill}): Use pid_t.
	* platform.hh (process_{spawn,wait,kill}): Use pid_t.
	(get_process_id): New function
	* configure.ac: Test for pid_t.
	* lua.cc (monotone_{spawn,wait,kill}_for_lua): Use pid_t.
	* testsuite.at: Update netsync kill functions to use pid file.
	* tests/t_netsync_sigpipe.at: Update to use pid file.
	* tests/t_netsync_single.at: Update to use pid file.

2005-05-04  Nathaniel Smith  <njs@codesourcery.com>

	* tests/t_monotone_up.at: New test.
	* testsuite.at: Add it.

2005-05-05  Matthew Gregan  <kinetik@orcon.net.nz>

	* work.cc: Use attr_file_name rather than hardcoded strings.

2005-05-04  Brian Campbell  <brian.p.campbell@dartmouth.edu>

	* contrib/monotone.el (monotone-vc-register): Fix arguments to
	monotone-cmd-buf, to make work.

2005-05-03  Nathaniel Smith  <njs@codesourcery.com>

	* file_io.cc (read_data_for_command_line): Check that file exists,
	if reading a file.

2005-05-04  Matthew Gregan  <kinetik@orcon.net.nz>

	* configure.ac: Add TYPE_SOCKLEN_T function from the Autoconf
	archive.	
	* cryptopp/cryptlib.h (NameValuePairs): Change GetVoidValue from a
	pure virtual to an implemented (but never called) member function
	to work around build problem with GCC 4 on OS X 10.4
	* netxx/osutil.h: Include config.h, use new HAVE_SOCKLEN_T define
	to determine socklen_t type.

2005-05-03  Nathaniel Smith  <njs@codesourcery.com>

	* lua.cc (load_rcfile): Make a version that takes utf8 strings,
	and understands -.
	* app_state.cc (load_rcfiles): Use it.
	* file_io.{cc,hh} (absolutify_for_command_line): New function.
	* monotone.cc (cpp_main): Use it.
	* tests/t_rcfile_stdin.at: New test.
	* testsuite.at: Include it.

2005-05-03  Nathaniel Smith  <njs@codesourcery.com>

	* netsync.cc (load_epoch): Remove unused function.

2005-05-03  Matthew Gregan  <kinetik@orcon.net.nz>

	* tests/t_cvsimport_manifest_cycle.at: Add missing symbols.
	* tests/t_cvsimport_deleted_invar.at: Add new test.
	* testsuite.at: New test.

2005-05-03  Nathaniel Smith  <njs@codesourcery.com>

	* netsync.cc (run_netsync_protocol): Don't use the word
	"exception" in error messages.

2005-05-03  Nathaniel Smith  <njs@codesourcery.com>

	* UPGRADE: Fix version number.

2005-05-03  Nathaniel Smith  <njs@codesourcery.com>

	* debian/compat: New file.

2005-05-03  Nathaniel Smith  <njs@codesourcery.com>

	* UPGRADE: Mention upgrading from 0.18.
	* debian/copyright: Re-sync with AUTHORS.
	* win32/monotone.iss, monotone.spec, debian/changelog: Bump
	version numbers to 0.19.
	* NEWS: Finish updating for 0.19.

2005-05-03  Jon Bright  <jon@siliconcircus.com>
	* win32/monotone.iss: Bump version to 0.19
	
2005-05-03  Jon Bright  <jon@siliconcircus.com>
	* tests/t_automate_select.at: Use arithmetic comparison for
	checking output of wc, since wc pads its results with initial
	spaces on MinGW.
	
2005-05-03  Nathaniel Smith  <njs@codesourcery.com>

	* tests/t_cvsimport2.at: Pass correct module directory.

2005-05-02  Nathaniel Smith  <njs@codesourcery.com>

	* configure.ac: Bump version to 0.19.
	* NEWS: Tweaks.
	* Makefile.am (MOST_SOURCES): Add options.hh.
	(%.eps): Fix ps2eps calling convention.
	* po/monotone.pot: Regenerate.
	* testsuite.at (CHECK_SAME_CANONICALISED_STDOUT): New macro.

2005-05-02  Nathaniel Smith  <njs@codesourcery.com>

	* NEWS: More updates.
	* rcs_import.cc (store_manifest_edge): Fix some edge cases.
	* tests/t_cvsimport_manifest_cycle.at: Make work.  Un-XFAIL.

2005-05-01  Matt Johnston  <matt@ucc.asn.au>

	* diff_patch.cc (normalize_extents): broaden the condition when
	changes can be normalised.
	* tests/t_merge_6.at: now passes.

2005-05-01  Emile Snyder  <emile@alumni.reed.edu>

	* annotate.cc: Fix bug that njs pointed out when a merge has one
	side with no changes.  Be smarter about how we get parent
	file_id's to do file diffs; give another big speedup.
	* tests/t_annotate_copy_all.at: New test for the bug that is fixed.
	* testsuite.at: Add the new test.

2005-05-02  Richard Levitte  <richard@levitte.org>

	* tests/t_override_author_date.at: Adapt to the new way to give
	revision IDs to 'monotone log'.

2005-05-01  Richard Levitte  <richard@levitte.org>

	* monotone.texi: Document the change in 'monotone log'.

2005-05-01  Riccardo Ghetta <birrachiara@tin.it>

	* commands.cc (CMD(log)): Use --revision.

2005-05-02  Matt Johnston  <matt@ucc.asn.au>

	* netsync.cc (process_auth_cmd): make it clearer what the "unknown
	key hash" refers to.

2005-05-01  Richard Levitte  <richard@levitte.org>

	* commands.hh: Expose complete_commands().
	* commands.cc (explain_usage, command_options, process): Don't
	call complete_command().  Except the caller to have done that
	already.
	* monotone.cc (cpp_main): Start with completing the command after
	processing the options.  Use the result everywhere the command is
	required.  This avoids giving the user duplicate (or in some case,
	triplicate) messages about command expansion.

2005-04-30  Derek Scherger  <derek@echologic.com>

	* app_state.{cc,hh}: remove --all-files option
	* automate.cc: move inventory command and associated stuff here from ...
	* commands.cc: ... here, where it has been removed
	* monotone.1: relocate inventory command, remove --all-files option
	* monotone.cc: remove --all-files option
	* monotone.texi: relocate inventory documentation to automation
	section, remove --all-files option
	* tests/t_automate_inventory.at: renamed and updated for move to automate
	* testsuite.at: adjust for rename

2005-04-30  Derek Scherger  <derek@echologic.com>

	* Makefile.am (MOST_SOURCES): add restrictions.{cc,hh} 
	* commands.cc (extract_rearranged_paths): 
	(extract_delta_paths):
	(extract_changed_paths):
	(add_intermediate_paths):
	(restrict_path_set):
	(restrict_rename_set):
	(restrict_path_rearrangement):
	(restrict_delta_map):
	(calculate_restricted_rearrangement):
	(calculate_restricted_revision):
	(calculate_current_revision):
	(calculate_restricted_change_set): move to restrictions.{cc,hh}
	(maybe_update_inodeprints):
	(cat):
	(dodiff):
	(update): rename calculate_current_revision to
	calculate_unrestricted_revision
	* database_check.hh: update header guard #define
	* restrictions.{cc,hh}: add new files

2005-04-30  Nathaniel Smith  <njs@codesourcery.com>

	* commands.cc: Add a placeholder OPT_NONE for commands that don't
	take any command-specific options; use it everywhere.  Now the
	last argument to CMD never starts with %, and the last argument is
	always required to be present.

2005-04-30  Richard Levitte  <richard@levitte.org>

	* contrib/monotone-nav.el (mnav-rev-make): Move it so it's defined
	after the definition of the macro mnav-rev-id.  Otherwise, the
	byte compiler complains there is no setf method for mnav-rev-id.

2005-04-30  Nathaniel Smith  <njs@codesourcery.com>

	* monotone.texi (Database): Minor correction.

2005-04-30  Nathaniel Smith  <njs@codesourcery.com>

	* vocab.cc (trivially_safe_file_path): New function.
	(verify): Use it.
	(test_file_path_verification, test_file_path_normalization): Add a
	few more checks.

	* transforms.{cc,hh} (localized_as_string): New function.
	* {win32,unix}/inodeprint.cc (inodeprint_file): Use it, to avoid
	mkpath().

	* commands.cc (add_intermediate_paths): Hand-code intermediate
	path generator, taking advantage of normalization of file_path's,
	to avoid mkpath().

2005-04-29  Joel Rosdahl  <joel@rosdahl.net>

	* monotone.texi: Minor corrections.

2005-04-29  Nathaniel Smith  <njs@codesourcery.com>

	* commands.cc (ls_tags): Sort output.
	* tests/t_tags.at: Test that output is sorted.

2005-04-29  Derek Scherger  <derek@echologic.com>

	* commands.cc (struct file_itemizer): move to ...
	* work.hh (file_itemizer} ... here
	* work.cc (file_itemizer::visit_file} ... and here

2005-04-29  Emile Snyder  <emile@alumni.reed.edu>

	* annotate.cc (do_annotate_node): Stop doing expensive
	calculate_arbitrary_change_set when we already know we have parent
	and child revisions.  Cuts annotate run time in half.
	
2005-04-29  Nathaniel Smith  <njs@codesourcery.com>

	* commands.cc (update_inodeprints): Rename to...
	(refresh_inodeprints): ...this, so 'monotone up' continues to mean
	update.
	
	* monotone.texi (Inodeprints): Mention refresh_inodeprints in the
	Inodeprints section.
	
	* testsuite.at: 
	* tests/t_update_inodeprints.at: 
	* tests/t_refresh_inodeprints.at: 
	* monotone.texi (Working Copy, Commands): 
	* monotone.1: Update accordingly.

2005-04-29  Nathaniel Smith  <njs@codesourcery.com>

	* change_set.cc (dump_change_set): Don't truncate output.
	(invert_change_test): New unit test.
	(invert_change_set): Make it pass.  This fixes (some?)
	isect.empty() invariant failures.
	
	* NEWS: Start updating for 0.19.

	* revision.cc (check_sane_history): Make comment more
	informative.

2005-04-29  Grahame Bowland  <grahame@angrygoats.net>

	* netxx/types.h: Add new NetworkException type network 
	issue not caused by calling program
	* netsync.cc: Catch Netxx::NetworkException and display 
	as informative_error.
	* netxx/address.cxx: NetworkException for unparsable URIs.
	* netxx/datagram.cxx: NetworkException for connection failure.
	* netxx/resolve_getaddrinfo.cxx, resolve_gethostbyname.cxx:
	NetworkException when DNS resolution fails.
	* netxx/serverbase.cxx: NetworkException if unable to bind 
	to server port.
	* netxx/streambase.cxx: NetworkException if unable to 
	connect.

2005-04-28  Nathaniel Smith  <njs@codesourcery.com>

	* tests/t_netsync_error.at: New test.
	* testsuite.at: Add it.

2005-04-28  Nathaniel Smith  <njs@codesourcery.com>

	* tests/t_rename_attr.at: Fix a bit; also test that rename refuses
	to move a file to a name that already has attrs.
	* work.cc (build_rename): Cleanup a bit; refuse to move a file to
	a name that already has attrs.

	* monotone.texi (Working Copy): Document explicitly that "drop"
	and "rename" do not modify the filesystem directly, and do affect
	attributes.

2005-04-28  Derek Scherger  <derek@echologic.com>

	* commands.cc (get_work_path): 
	(get_revision_path): 
	(get_revision_id):
	(put_revision_id):
	(get_path_rearrangement):
	(remove_path_rearrangement):
	(put_path_rearrangement):
	(update_any_attrs):
	(get_base_revision):
	(get_base_manifest): move to work.{cc,hh}
	(update): indicate optional revision with [ and ]
	(explicit_merge): indicate optional ancestor with [ and ] 

	* manifest.{cc,hh} (extract_path_set): move here from work.{cc,hh}
	* revision.{cc,hh} (revision_file_name): move to work.{cc,hh}

	* work.{cc,hh} (extract_path_set): move to manifest.{cc,hh}
	(get_work_path): 
	(get_path_rearrangement): 
	(remove_path_rearrangement): 
	(put_path_rearrangement): 
	(get_revision_path): 
	(get_revision_id): 
	(put_revision_id): 
	(get_base_revision): 
	(get_base_manifest): 
	(update_any_attrs): move here from commands.cc
	
2005-04-28  Derek Scherger  <derek@echologic.com>

	* ChangeLog: 
	* Makefile.am
	* tests/t_automate_select.at: merge fixups

2005-04-28  Emile Snyder <emile@alumni.reed.edu>

	* annotate.cc: Fix broken build after propagate from .annotate
	branch to mainline.  The lcs stuff was changed to use
	quick_allocator, so our use of it had to change as well.
	
2005-04-28  Emile Snyder  <emile@alumni.reed.edu>

	* commands.cc: New command "annotate"
	* annotate.{cc,hh}: New files implement it.
	* Makefile.am: Build it.
	* monotone.texi: Document it.	
	* tests/t_annotate.at:
	* tests/t_annotate_add_collision.at:
	* tests/t_annotate_branch_collision.at: 
	* testsuite.at: Test it.
	
2005-04-28  Matt Johnston  <matt@ucc.asn.au>

	* tests/t_merge_6.at: narrow the testcase down considerably.

2005-04-28  Matt Johnston  <matt@ucc.asn.au>

	* tests/t_merge_6.at, testsuite.at: add a new test for the case where
	duplicate lines appear in a file during a merge. This testcase can
	be correctly handled by merge(1).

2005-04-28  Matt Johnston  <matt@ucc.asn.au>

	* tests/t_i18n_file.at, transforms.cc: OS X expects all paths to be
	utf-8, don't try to use other encodings in the test.

2005-04-28  Richard Levitte  <richard@levitte.org>

	* tests/t_automate_select.at: silly ignores not needed any more.

2005-04-28  Richard Levitte  <richard@levitte.org>

	* commands.cc (complete): Don't talk of there really was no
	expansion.

2005-04-28  Richard Levitte  <richard@levitte.org>

	* commands.cc, commands.hh: Selector functions and type are moved
	to...
	* selectors.cc, selectors.hh: ... these files.
	* database.cc, database.hh: Adapt to this change.
	* automate.cc (automate_select): New function, implements
	'automate select'.
	(automate_command): Use it.
	* monotone.texi (Automation): Document it.

	* tests/t_automate_select.at: New test.
	* testsuite.at: Use it.

	* Makefile.am (MOST_SOURCES): reorganise.  Add selectors.{cc,hh}.

2005-04-27  Derek Scherger  <derek@echologic.com>

	* commands.cc (ls_unknown): remove unneeded braces
	(struct inventory_item): new struct for tracking inventories
	(print_inventory): removed old output functions 
	(inventory_paths): new functions for paths, data and renames
	(inventory): rework to display two column status codes
	* monotone.texi (Informative): update for new status codes
	* tests/t_inventory.at: update for two column status codes

2005-04-27  Richard Levitte  <richard@levitte.org>

	* quick_alloc.hh: Define QA_SUPPORTED when quick allocation is
	supported.
	* sanity.hh: Only defined the QA(T) variants of checked_index()
	when QA_SUPPORTED is defined.

2005-04-27  Joel Reed  <joelwreed@comcast.com>

	* work.cc: on rename move attributes as well.
	* tests/t_rename_attr.at: No longer a bug.

2005-04-27  Nathaniel Smith  <njs@codesourcery.com>

	* monotone.texi (Working Copy, Commands): Document update_inodeprints.
	* monotone.1: Likewise.

	* tests/t_update_inodeprints.at: New test.
	* testsuite.at: Add it.

2005-04-27  Richard Levitte  <richard@levitte.org>

	* database.cc (selector_to_certname): Add a case for
	commands::sel_cert.

2005-04-27  Richard Levitte  <richard@levitte.org>

	* sanity.hh: Add a couple of variants of checked_index() to
	accomodate for indexes over vector<T, QA(T)>.

	* commands.hh: Add new selector to find arbitrary cert name and
	value pairs.  The syntax is 'c:{name}={value}'.
	* commands.cc (decode_selector): Recognise it.
	* database.cc (complete): Parse it.
	* std_hooks.lua (expand_selector): Add an expansion for it.
	* monotone.texi (Selectors): Document it.

	* tests/t_select_cert.at: Add test.
	* testsuite.at: Use it.

2005-04-27  Matt Johnston  <matt@ucc.asn.au>

	* vocab.cc (verify(file_path)): don't find() twice.
	* change_set.cc (extend_state): remove commented out line 

2005-04-27  Matthew Gregan  <kinetik@orcon.net.nz>

	* tests/t_cvsimport_manifest_cycle.at: New test.
	* testsuite.at: Add test.
	* AUTHORS: Add self.

2005-04-27  Nathaniel Smith  <njs@codesourcery.com>

	* AUTHORS: Add Timothy Brownawell.

2005-04-27  Timothy Brownawell  <tbrownaw@gmail.com>

	* ui.{cc,hh}: Delegate tick line blanking to tick_writers.

2005-04-27  Matt Johnston  <matt@ucc.asn.au>

	* change_set.cc (extend_state): don't mix find() and insert() on
	the path_state, to avoid hitting the smap's worst-case.

2005-04-27  Matt Johnston  <matt@ucc.asn.au>

	* change_set.cc (confirm_proper_tree): move things out of the loops
	for better performance.

2005-04-26  Nathaniel Smith  <njs@codesourcery.com>

	* work.cc: Don't include boost/regex.hpp.

2005-04-26  Nathaniel Smith  <njs@codesourcery.com>

	* manifest.cc, inodeprint.cc: Don't include boost/regex.hpp.

2005-04-26  Nathaniel Smith  <njs@codesourcery.com>

	* sqlite/vdbeaux.c (MAX_6BYTE): Apply patch from
	http://www.sqlite.org/cvstrac/chngview?cn=2445.  It shouldn't
	affect monotone's usage, but just in case.

2005-04-26  Nathaniel Smith  <njs@codesourcery.com>

	* rcs_import.cc (struct cvs_key, process_branch): Fix
	indentation.
	(build_change_set): Handle the case where a file is "added dead".

	* tests/t_cvsimport2.at: Un-XFAIL, improve description.

2005-04-26  Richard Levitte  <richard@levitte.org>

	* monotone.cc (cpp_main): Count the number of command specific
	options exist.  If there is any, add a title for them.

2005-04-26  Matt Johnston  <matt@ucc.asn.au>

	* change_set.cc (analyze_rearrangement): get rid of damaged_in_first
	since it is not used.

2005-04-26  Matt Johnston  <matt@ucc.asn.au>

	* monotone.texi: fix mashed up merge of docs for kill_rev_locally
	and db check.

2005-04-26  Richard Levitte  <richard@levitte.org>

	* monotone.cc, commands.cc: Make some more options global.

2005-04-25  Nathaniel Smith  <njs@codesourcery.com>

	* tests/t_i18n_file_data.at: New test.
	* testsuite.at: Add it.

2005-04-25  Nathaniel Smith  <njs@codesourcery.com>

	* automate.cc (automate_parents, automate_children) 
	(automate_graph): New automate commands.
	(automate_command): Add them.
	* commands.cc (automate): Synopsisfy them.
	* monotone.texi (Automation): Document them.
	* tests/t_automate_graph.at, test/t_parents_children.at: Test
	them.
	* testsuite.at: Add the tests.

	* tests/t_automate_ancestors.at: Remove obsolete comment.
	
2005-04-24  Derek Scherger  <derek@echologic.com>

	* tests/t_rename_file_to_dir.at:
	* tests/t_replace_file_with_dir.at:
	* tests/t_replace_dir_with_file.at: new bug reports
	* testsuite.at: include new tests

2005-04-24  Derek Scherger  <derek@echologic.com>

	* app_state.{cc,hh} (app_state): add all_files flag to the constructor
	(set_all_files): new method for setting flag

	* basic_io.{cc,hh} (escape): expose public method to quote and
	escape file_paths
	(push_str_pair): use it internally

	* commands.cc (calculate_restricted_rearrangement): new function
	factored out of calculate_restricted_revision
	(calculate_restricted_revision): use new function
	(struct unknown_itemizer): rename to ...
	(struct file_itemizer): ... this; use a path_set rather than a
	manifest map; build path sets of unknown and ignored files, rather
	than simply printing them
	(ls_unknown): adjust to compensate for itemizer changes
	(print_inventory): new functions for printing inventory lines from
	path sets and rename maps
	(inventory): new command for printing inventory of working copy
	files

	* manifest.cc (inodeprint_unchanged): new function factored out
	from build_restricted_manifest_map
	(classify_paths): new function to split paths from an old manifest
	into unchanged, changed or missing sets for inventory
	(build_restricted_manifest_map): adjust to use
	inodeprint_unchanged
	* manifest.hh (classify_paths): new public function
	
	* monotone.1: document new inventory command and associated
	--all-files option

	* monotone.cc: add new --all-files option which will be specific
	to the inventory command asap

	* monotone.texi (Informative): document new inventory command
	(Commands): add manpage entry for inventory
	(OPTIONS): add entries for --xargs, -@ and --all-files

	* tests/t_status_missing.at: remove bug priority flag
	* tests/t_inventory.at: new test
	* testsuite.at: include new test
	
2005-04-24  Nathaniel Smith  <njs@codesourcery.com>

	* monotone.texi (Database): Document 'db kill_rev_locally'.

2005-04-24  Nathaniel Smith  <njs@codesourcery.com>

	* ChangeLog: Fixup after merge.

2005-04-24  Nathaniel Smith  <njs@codesourcery.com>

	* manifest.cc (build_restricted_manifest_map): Careful to only
	stat things once on the inodeprints fast-path.
	(read_manifest_map): Hand-code a parser, instead of using
	boost::regex.
	* inodeprint.cc (read_inodeprint_map): Likewise.

2005-04-23  Derek Scherger  <derek@echologic.com>

	* (calculate_restricted_revision): remove redundant variables,
	avoiding path_rearrangement assignments and associated sanity
	checks
	(calculate_current_revision): rename empty to empty_args for
	clarity

2005-04-23  Derek Scherger  <derek@echologic.com>

	* commands.cc (calculate_base_revision): rename to ...
	(get_base_revision): ... this, since it's not calculating anything
	(calculate_base_manifest): rename to ...
	(get_base_manifest): ... this, and call get_base_revision
	(calculate_restricted_revision): call get_base_revision and remove
	missing files stuff
	(add):
	(drop):
	(rename):
	(attr): call get_base_manifest
	(ls_missing): 
	(revert): call get_base_revision
	* manifest.{cc,hh} (build_restricted_manifest_map): don't return
	missing files and don't produce invalid manifests; do report on
	all missing files before failing
	
2005-04-23  Derek Scherger  <derek@echologic.com>

	* app_state.cc:
	* database.cc:
	* file_io.{cc, hh}: fix bad merge

2005-04-23  Nathaniel Smith  <njs@codesourcery.com>

	* database.cc (put_key): Check for existence of keys with
	conflicting key ids, give more informative message than former SQL
	constraint error.

2005-04-23  Nathaniel Smith  <njs@codesourcery.com>

	* transforms.cc (filesystem_is_ascii_extension_impl): Add EUC to
	the list of ascii-extending encodings.

	* tests/t_multiple_heads_msg.at: Make more robust, add tests for
	branching.

2005-04-23  Nathaniel Smith  <njs@codesourcery.com>

	* app_state.cc (restriction_includes): Remove some L()'s that were
	taking 5-6% of time in large tree diff.

2005-04-23  Nathaniel Smith  <njs@codesourcery.com>

	* file_io.{cc,hh} (localized): Move from here...
	* transforms.{cc,hh} (localized): ...to here.  Add lots of gunk to
	avoid calling iconv whenever possible.

2005-04-23  Richard Levitte  <richard@levitte.org>

	* monotone.cc, options.hh: Move the option numbers to options.hh,
	so they can be easily retrieved by other modules.
	* monotone.cc: split the options table in global options and
	command specific options.  The former are always understood, while
	the latter are only understood by the commands that declare it
	(see below).
	(my_poptStuffArgFile): There's no need to keep a copy of the
	stuffed argv.  This was really never a problem.
	(coption_string): New function to find the option string from an
	option number.
	(cpp_main): Keep track of which command-specific options were
	given, and check that the given command really uses them.  Make
	sure that when the help is written, only the appropriate command-
	specific options are shown.  We do this by hacking the command-
	specific options table.
	Throw away sub_argvs, as it's not needed any more (and realy never
	was).

	* commands.cc: Include options.hh to get the option numbers.
	(commands_ops): New structure to hold the option
	numbers used by a command.
	(commands): Use it.
	(command_options): Function to get the set of command-specific
	options for a specific command.
	(CMD): Changed to take a new parameter describing which command-
	specific options this command takes.  Note that for commands that
	do not take command-specific options, this new parameter must
	still be given, just left empty.
	Update all commands with this new parameter.
	* commands.hh: Declare command_options.

	* tests/t_automate_heads.at: 'automate heads' never used the value
	of --branch.
	* tests/t_sticky_branch.at: and neither did 'log'...
	* tests/t_update_missing.at: nor did 'add'...

2005-04-23  Matthew Gregan  <kinetik@orcon.net.nz>

	* tests/t_diff_currev.at: Use CHECK_SAME_STDOUT.

2005-04-23  Matthew Gregan  <kinetik@orcon.net.nz>

	* tests/t_diff_currev.at: New test.
	* testsuite.at: Add new test.

2005-04-22  Christof Petig <christof@petig-baender.de>

	* sqlite/*: update to sqlite 3.2.1

2005-04-22  Nathaniel Smith  <njs@codesourcery.com>

	* manifest.cc (build_restricted_manifest_map): Fixup after merge
	-- use file_exists instead of fs::exists.

2005-04-22  Derek Scherger  <derek@echologic.com>

	* manifest.{cc,hh} (build_restricted_manifest_map): keep and
	return a set of missing files rather than failing on first missing
	file
	* commands.cc (calculate_restricted_revision): handle set of
	missing files
	* revision.hh: update comment on the format of a revision
	* tests/t_status_missing.at: un-XFAIL and add a few tests
	
2005-04-22  Nathaniel Smith  <njs@codesourcery.com>

	* vocab.cc (verify(file_path), verify(local_path)): Normalize
	paths on the way in.
	* tests/t_normalized_filenames.at: Fix to match behavior
	eventually declared "correct".

2005-04-22  Nathaniel Smith  <njs@codesourcery.com>

	* vocab.{cc,hh}: Make verify functions public, make ATOMIC(foo)'s
	verify function a friend of foo, add ATOMIC_NOVERIFY macro, add
	long comment explaining all this.
	* vocab_terms.hh: Add _NOVERIFY to some types.

2005-04-22  Nathaniel Smith  <njs@codesourcery.com>

	* file_io.{cc,hh} (localized): Take file_path/local_path instead
	of string; expose in public interface.  Adjust rest of file to
	match.
	(walk_tree): Don't convert the (OS-supplied) current directory
	from UTF-8 to current locale.
	
	* transforms.{cc,hh} (charset_convert): Be more informative on
	error.
	(calculate_ident): Localize the filename, even on the fast-path.
	Also assert file exists and is not a directory, since Crypto++
	will happily hash directories.  (They are like empty files,
	apparently.)
	
	* manifest.cc (build_restricted_manifest_map): Use file_exists
	instead of fs::exists, to handle localized paths.
	* {win32,unix}/inodeprint.cc (inodeprint_file): Use localized
	filenames to stat.

	* tests/t_i18n_file.at: Rewrite to work right.

	* tests/t_normalized_filenames.at: New test.
	* testsuite.at: Add it.
	* vocab.cc (test_file_path_verification): MT/path is not a valid
	file_path either.
	(test_file_path_normalization): New unit-test.

2005-04-22  Joel Reed  <joelwreed@comcast.net>

	* work.cc (build_deletions) : on drop FILE also drop attributes.
	* tests/t_drop_attr.at : test for success now, fixed bug.

2005-04-22  Jon Bright <jon@siliconcircus.com>
	* monotone.texi: Changed all quoting of example command lines to
	use " instead of ', since this works everywhere, but ' doesn't
	work on Win32

2005-04-21  Jeremy Cowgar  <jeremy@cowgar.com>

	* tests/t_multiple_heads_msg.at: Now checks to ensure 'multiple head'
	  message does not occur on first commit (which creates a new head
	  but not multiple heads).
	* commands.cc (CMD(commit)): renamed head_size to better described
	  old_head_size, now checks that old_head_size is larger than 0 as
	  well otherwise, on commit of a brand new project, a new head was
	  detected and a divergence message was displayed.

2005-04-21  Richard Levitte  <richard@levitte.org>

	* commands.cc (ALIAS): refactor so you don't have to repeat all
	the strings given to the original command.
	(ALIAS(ci)): added as a short form for CMD(commit).

	* Makefile.am (%.eps): create .eps files directly from .ps files,
	using ps2eps.

2005-04-21 Sebastian Spaeth <Sebastian@SSpaeth.de>

	* monotone.texi: add command reference docs about kill_rev_locally
	
2005-04-21  Nathaniel Smith  <njs@codesourcery.com>

	* change_set.cc (apply_path_rearrangement_can_fastpath) 
	(apply_path_rearrangement_fastpath) 
	(apply_path_rearrangement_slowpath, apply_path_rearrangement):
	Refactor into pieces, so all versions of apply_path_rearrangement
	can take a fast-path when possible.

2005-04-21  Jeremy Cowgar  <jeremy@cowgar.com>

	* commands.cc: Renamed maybe_show_multiple_heads to
	  notify_if_multiple_heads, renamed headSize to head_size for
	  coding standards/consistency.
	* tests/t_multiple_heads_msg.at: Added to monotone this time.

2005-04-20  Jeremy Cowgar  <jeremy@cowgar.com>

	* commands.cc: Added maybe_show_multiple_heads, update now notifies
	  user of multiple heads if they exist, commit now notifies user
	  if their commit created a divergence.
	* tests/t_multiple_heads_msg.at: Added
	* testsuite.at: Added above test

2005-04-20  Nathaniel Smith  <njs@codesourcery.com>

	* Makefile.am (EXTRA_DIST): Put $(wildcard) around "debian/*", so
	it will actually work.

2005-04-20  Nathaniel Smith  <njs@codesourcery.com>

	* Makefile.am (EXTRA_DIST): Include tests, even when not building
	packages out in the source directory.

2005-04-20  Matthew Gregan  <kinetik@orcon.net.nz>

	* commands.cc (kill_rev_locally): Move up with rest of non-CMD()
	functions.  Mark static.  Minor whitespace cleanup.
	* commands.hh (kill_rev_locally): Declaration not needed now.

2005-04-20 Sebastian Spaeth <Sebastian@SSpaeth.de>
	* automate.cc: fix typo, add sanity check to avoid empty r_id's
	bein passed in. The automate version was bumped to 0.2 due to
	popular request of a single person.
	* t_automate_ancestors.at: adapt test; it passes now

2005-04-20 Sebastian Spaeth <Sebastian@SSpaeth.de>
	* testuite.at:
	* t_automate_ancestors.at: new test; automate ancestors. This is still
	_failing_ as a) it outputs empty newlines when no ancestor exists and
	b) does not output all ancestors if multiple ids are supplied as input
	
2005-04-20 Sebastian Spaeth <Sebastian@SSpaeth.de>

	* commands.cc:
	* automate.cc: new command: automate ancestors
	* monotone.texi: adapt documentation
	
2005-04-20  Nathaniel Smith  <njs@codesourcery.com>

	* tests/t_log_depth_single.at: 
	* tests/t_add_stomp_file.at: 
	* tests/t_log_depth.at: Shorten blurbs.

2005-04-20  Nathaniel Smith  <njs@codesourcery.com>

	* std_hooks.lua (ignore_file): Ignore compiled python files.

2005-04-20  Jon Bright  <jon@siliconcircus.com>
	* tests/t_sticky_branch.at: Really fix this test

2005-04-20  Jon Bright  <jon@siliconcircus.com>
	* tests/t_sticky_branch.at: Canonicalise stdout before comparison
	* tests/t_setup_checkout_modify_new_dir.at: Ditto
	* tests/t_netsync_largish_file.at: Check the file out rather
	than catting it, so that canonicalisation is unneeded.  
	Canonicalisation is bad here, because the file is random
	binary data, not text with line-ending conventions

2005-04-20  Richard Levitte  <richard@levitte.org>

	* contrib/monotone.el: define-after-key's KEY argument has to be a
	vector with only one element.  The code I used is taken directly
	from the Emacs Lisp Reference Manual, section "Modifying Menus".

2005-04-20  Nathaniel Smith  <njs@codesourcery.com>

	* commands.cc (mdelta, mdata, fdelta, fdata, rdata): Check for
	existence of command line arguments.

	* lua.{cc,hh} (hook_use_inodeprints): New hook.
	* std_hooks.lua (use_inodeprints): Default definition.
	* monotone.texi (Inodeprints): New section.
	(Reserved Files): Document MT/inodeprints.
	(Hook Reference): Document use_inodeprints.
	* work.{cc,hh} (enable_inodeprints): New function.
	* app_state.cc (create_working_copy): Maybe call
	enable_inodeprints.
	
	* tests/t_inodeprints_hook.at: New test.
	* tests/t_bad_packets.at: New test.
	* testsuite.at: Add them.

2005-04-20  Nathaniel Smith  <njs@codesourcery.com>

	* AUTHORS: Actually add Joel Reed (oops).

2005-04-20  Nathaniel Smith  <njs@codesourcery.com>

	Most of this patch from Joel Reed, with only small tweaks myself.
	
	* AUTHORS: Add Joel Reed.

	* platform.hh (is_executable): New function.
	* {unix,win32}/process.cc: Define it.

	* lua.cc (monotone_is_executable_for_lua): New function.
	(lua_hooks): Register it.
	(Lua::push_nil): New method.
	(lua_hooks::hook_init_attributes): New hook.
	* lua.hh: Declare it.
	* monotone.texi (Hook Reference): Document it.

	* work.cc (addition_builder): Call new hook, collect attributes
	for added files.
	(build_additions): Set attributes on new files.

	* tests/t_attr_init.at: New test.
	* tests/t_add_executable.at: New test.
	* testsuite.at: Add them.
	
2005-04-19  Nathaniel Smith  <njs@codesourcery.com>

	* file_io.cc (read_localized_data, write_localized_data): Remove
	logging of complete file contents.
	* tests/t_lf_crlf.at: Remove --debugs, clean up, test more.

2005-04-19 Emile Snyder <emile@alumni.reed.edu>
	
	* file_io.cc: Fix bugs with read/write_localized_data when using
	CRLF line ending conversion.
	* transforms.cc: Fix line_end_convert to add correct end of line
	string if the split_into_lines() call causes us to lose one from
	the end.
	* tests/t_lf_crlf.at: Clean up and no longer XFAIL.
 
2005-04-19  Sebastian Spaeth  <Sebastian@SSpaeth.de>

	* monotone.texi: modified documentation to match changes due to
	previous checking.
	* AUTHORS: Adding myself
	
2005-04-19  Sebastian Spaeth  <Sebastian@SSpaeth.de>

	* automate.cc: make BRANCH optional in "automate heads BRANCH"
	we use the default branch as given in MT/options if not specified
	* commands.cc: BRANCH -> [BRANCH] in cmd description

2005-04-19  Richard Levitte  <richard@levitte.org>

	* contrib/monotone-import.pl (my_exit): As in monotone-notify.pl,
	my_exit doesn't close any network connections.

	* testsuite.at (REVERT_TO): Make it possible to revert to a
	specific branch.  This is useful to resolve ambiguities.
	* tests/t_merge_add_del.at: Use it.

2005-04-19  Matthew Gregan  <kinetik@orcon.net.nz>

	* sanity.hh: Mark {naughty,error,invariant,index}_failure methods
	as NORETURN.
	* commands.cc (string_to_datetime): Drop earlier attempt at
	warning fix, it did not work with Boost 1.31.0.  Warning fixed by
	change to sanity.hh.

2005-04-19  Matthew Gregan  <kinetik@orcon.net.nz>

	* lua.cc (default_rcfilename): Use ~/.monotone/monotonerc.  This
	change is to prepare for the upcoming support for storing user
	keys outside of the database (in ~/.monotone/keys/).
	* app_state.cc (load_rcfiles): Refer to new rc file location in
	comments.
	* monotone.cc (options): Refer to new rc file location.
	* monotone.texi: Refer to new rc file location.  Also change bare
	references to the rc file from '.monotonerc' to 'monotonerc'.

2005-04-19  Matthew Gregan  <kinetik@orcon.net.nz>

	* commands.cc (log): 'depth' option did not handle the single file
	case correctly. Also a couple of minor cleanups.
	* tests/t_log_depth_single.at: New test.
	* testsuite.at: Add test.

2005-04-18  Matthew Gregan  <kinetik@orcon.net.nz>

	* commands.cc (string_to_datetime): Fix warning.

2005-04-18  Richard Levitte  <richard@levitte.org>

	* Makefile.am (EXTRA_DIST): Add contrib/monotone-import.pl.

	* contrib/monotone-import.pl: New script to mimic "cvs import".
	* contrib/README: describe it.

	* commands.cc (CMD(attr)): Make it possible to drop file
	attributes.

	* contrib/monotone-notify.pl (my_exit): The comment was incorrect,
	there are no network connections to close gracefully.
	Implement --ignore-merges, which is on by default, and changes the
	behavior to not produce diffs on merges and propagates where the
	ancestors hve already been shown.

	* tests/t_attr_drop.at: New test to check that 'attr drop'
	correctly drops the given entry.
	* tests/t_drop_attr.at: New test, similar to t_rename_attr.at.
	* testsuite.at: Add them.

2005-04-18  Nathaniel Smith  <njs@codesourcery.com>

	* monotone.texi (Dealing with a Fork): Clarify (hopefully) what we
	mean when we say that "update" is a dangerous command.

2005-04-17  Matt Johnston  <matt@ucc.asn.au>

	* change_set.cc (confirm_proper_tree): remove incorrect code
	setting confirmed nodes.

2005-04-17  Matt Johnston  <matt@ucc.asn.au>

	* change_set.cc (confirm_proper_tree): use a std::set rather than
	dynamic_bitset for the ancestor list, improving performance for
	common tree structures.
	* basic_io.cc: reserve() a string

2005-04-17  Matt Johnston  <matt@ucc.asn.au>

	* packet.cc: fix up unit test compilation.
	* transforms.cc: fix up unit test compilation.

2005-04-17  Matt Johnston  <matt@ucc.asn.au>

	* vocab_terms.hh: remove commented out lines.

2005-04-17  Matt Johnston  <matt@ucc.asn.au>

	* Move base64<gzip> code as close to the database as possible,
	to avoid unnecessary inflating and deflating.

2005-04-17  Nathaniel Smith  <njs@codesourcery.com>

	* monotone.texi (Branching and Merging): A few small edits.

2005-04-17  Nathaniel Smith  <njs@codesourcery.com>

	* change_set.cc (path_item, sanity_check_path_item): Mark things
	inline.

2005-04-17  Henrik Holmboe <henrik@holmboe.se>

	* contrib/monotone-notify.pl: Add signal handlers.  Correct some
	typos.
	(my_exit): New function that does a cleanup and exit.

2005-04-17  Olivier Andrieu  <oliv__a@users.sourceforge.net>

	* transforms.cc: fix glob_to_regexp assertions

2005-04-17  Sebastian Spaeth <Sebastian@sspaeth.de>
	
	* tests/t_db_kill_rev_locally.at: new test; 
	make sure that db kill_rev_locally works as intended

2005-04-17  Sebastian Spaeth <Sebastian@sspaeth.de>

	* commands.cc,database.cc: add 'db kill_rev_locally <id>' command
	still missing: documentation and autotests. Otherwise seems ok.
	
2005-04-17  Richard Levitte  <richard@levitte.org>

	* transforms.cc: Remove tabs and make sure emacs doesn't add
	them.

2005-04-17  Nathaniel Smith  <njs@codesourcery.com>

	* sanity.{hh,cc} (E, error_failure): New sort of invariant.
	* netsync.cc (process_hello_cmd): Make initial pull message
	more clear and friendly.
	Also, if the key has changed, that is an error, not naughtiness.
	* database_check.cc (check_db): Database problems are also errors,
	not naughtiness.  Revamp output in case of errors, to better
	distinguish non-serious errors and serious errors.
	* tests/t_database_check.at: Update accordingly.
	* tests/t_database_check_minor.at: New test.
	* testsuite.at: Add it.
	
2005-04-17  Richard Levitte  <richard@levitte.org>

	* transforms.cc (glob_to_regexp): New function that takes a glob
	expression and transforms it into a regexp.  This will be useful
	for globbing branch expressions when collections are exchanged to
	branch globs and regexps.
	(glob_to_regexp_test): A unit test for glob_to_regexp().

2005-04-17  Matt Johnston  <matt@ucc.asn.au>

	* commands.cc: warn that dropkey won't truly erase the privkey
	from the database
	* monotone.texi: same

2005-04-17  Matt Johnston  <matt@ucc.asn.au>

	* database.cc: mention that it could be the filesystem that
	is full in the SQLITE_FULL error message

2005-04-17  Matthew Gregan  <kinetik@orcon.net.nz>

	* monotone.cc: Fix warnings: add missing initializers.
	* netsync.cc: Fix warnings: inline static vs static inline.

2005-04-16  Emile Snyder  <emile@alumni.reed.edu>

	* tests/t_add_stomp_file.at: New test for failing case.  
        If you have a file foo in your working dir (not monotone 
        controlled) and someone else adds a file foo and commits, 
        update should at least warn you before stomping your 
        non-recoverable foo file.
	* testsuite.at: Add it.
	
2005-04-16  Derek Scherger  <derek@echologic.com>

	* work.cc (known_preimage_path): rename to...
	(known_path): this, since it's image agnostic
	(build_deletions): update for renamed function
	(build_rename): ensure rename source exists in current revision
	and rename target does not exist in current revision

	* tests/t_no_rename_overwrite.at: un-XFAIL 

2005-04-16  Nathaniel Smith  <njs@codesourcery.com>

	* app_state.{cc,hh} (set_author, set_date): New methods.
	* cert.cc (cert_revision_date): Rename to...
	(cert_revision_date_time): ...an overloaded version of this.
	(cert_revision_author_default): Check app.date.
	* cert.hh: Expose cert_revision_date_time.
	* commands.cc (commit): Handle --date.
	* main.cc: Parse --date and --author options.
	* monotone.1: Document --date, --author.
	* monotone.texi (Working Copy, OPTIONS): Likewise.

	* tests/t_override_author_date.at: New test.
	* testsuite.at: Add it.
	
	This commit heavily based on a patch by Markus Schiltknecht
	<markus@bluegap.ch>.
	
2005-04-16  Nathaniel Smith  <njs@codesourcery.com>

	* ChangeLog: Fixup after merge.

2005-04-16  Nathaniel Smith  <njs@codesourcery.com>

	* tests/t_update_nonexistent.at: New test.
	* testsuite.at: Add it.
	
	* commands.cc (update): Verify that user's requested revision
	exists.

2005-04-16  Nathaniel Smith  <njs@codesourcery.com>

	* ChangeLog: Fixup after merge.

2005-04-16  Emile Snyder <emile@alumni.reed.edu>

	* tests/t_add_vs_commit.at: New test for failing case.  If you
	add a file in you working dir, someone else adds the same file
	and commits, then you do an update it messes up your working
	directory.
	* testsuite.at: Add it.
	
2005-04-16  Nathaniel Smith  <njs@codesourcery.com>

	* commands.cc (checkout): Move check for existence of revision
	earlier.
	
	* tests/t_netsync_defaults.at, tests/t_netsync_single.at:
	Don't hard-code netsync port.

2005-04-16  Nathaniel Smith  <njs@codesourcery.com>

	* testsuite.at: Use a random server port.
	
	* .mt-attrs, contrib/README: Update for Notify.pl ->
	monotone-notify.pl rename.
	
	* monotone.1: Warn people off rcs_import.
	* monotone.texi (Commands): Likewise.

2005-04-16  Nathaniel Smith  <njs@codesourcery.com>

	* AUTHORS: Add Emile Snyder <emile@alumni.reed.edu>.

2005-04-16  Nathaniel Smith  <njs@codesourcery.com>

	* tests/t_lf_crlf.at: New test from Emile Snyder
	<emile@alumni.reed.edu>, with tweaks.
	* testsuite.at: Add it.

2005-04-16  Nathaniel Smith  <njs@codesourcery.com>

	* ChangeLog: Small fixups.

2005-04-16  Sebastian Spaeth <Sebastian@sspaeth.de>
	
	* tests/t_cvsimport2.at: new test; CVS Attic files fail test
	reported by: hjlipp@web.de 15.04.2005 02:45

2005-04-16  Sebastian Spaeth <Sebastian@sspaeth.de>
	
	* tests/t_rcs_import.at: new test; problematic CVS import as
	reported in the list. However it works just fine here, so it
	really tests for a successful pass

2005-04-16  Sebastian Spaeth <Sebastian@sspaeth.de>

	* tests/README: new file, on how to create/run tests

2005-04-16  Nathaniel Smith  <njs@codesourcery.com>

	* tests/t_rename_dir_add_dir_with_old_name.at: XFAIL.

2005-04-16  Nathaniel Smith  <njs@codesourcery.com>

	* tests/t_diff_binary.at: Un-XFAIL.

2005-04-16  Nathaniel Smith  <njs@codesourcery.com>

	* monotone.texi (Network Service): Rewrite to include former
	Exchanging Keys section.
	(Branching and Merging): New tutorial section, inspired by a patch
	from Martin Kihlgren <zond@troja.ath.cx>.
	(CVS Phrasebook): Add "Importing a New Project".

	* AUTHORS: Add Martin Dvorak.
	
2005-04-16  Matt Johnston  <matt@ucc.asn.au>

	* change_set.cc (compose_rearrangement): remove logging statements
	that were using noticable CPU time.

2005-04-15 Martin Dvorak <jezek2@advel.cz>
	
	* tests/t_rename_dir_add_dir_with_old_name.at: New test.
	* testsuite.at: Add it.
	
2005-04-15  Olivier Andrieu  <oliv__a@users.sourceforge.net>

	* diff_patch.cc(guess_binary): do not use '\x00' as first
	character of a C string ...

2005-04-15  Sebastian Spaeth  <Sebastian@SSpaeth.de>

	* ui.cc: print byte progress to one decimal place
	  in k or M.
	* netsync.cc: update dot ticker every 1024 bytes.

2005-04-15  Matt Johnston  <matt@ucc.asn.au>

	* change_set.cc (confirm_proper_tree): use bitsets rather than maps
	for tracking set membership.
	* smap.hh: return reverse iterators properly, iterate over the vector
	rather than self in ensure_sort()

2005-04-14  Derek Scherger  <derek@echologic.com>

	* database_check.cc (check_db): fail with N(...) when problems are
	detected to exit with a non-zero status

2005-04-14  Derek Scherger  <derek@echologic.com>

	* monotone.texi (Informative): update description of 'diff' with
	two revision arguments
	
2005-04-14  Matthew Gregan  <kinetik@orcon.net.nz>

	* win32/process.cc: Fix build on MingW 3.2.0-rc[123] by adding
	<sstream> include.

2005-04-14  Jon Bright  <jon@siliconcircus.com>
	* win32/process.cc (process_spawn): Add some extra debug info
	* std_hooks.lua (execute): If pid is -1, don't try and wait on
	the process

2005-04-14  Matt Johnston  <matt@ucc.asn.au>

	* change_set.cc (confirm_unique_entries_in_directories): use a
	  std::vector rather than std::map for better performance (only sort
	  once).
	* smap.hh: an invariant

2005-04-14  Nathaniel Smith  <njs@codesourcery.com>

	* tests/t_vcheck.at: Update notes.

2005-04-14  Jeremy Cowgar  <jeremy@cowgar.com>

	* monotone.texi (Making Changes): Fixed duplicate paragraph
	* NEWS: Corrected spelling error in my name.

2005-04-14  Olivier Andrieu  <oliv__a@users.sourceforge.net>

	* Makefile.am: silence cmp

2005-04-14  Matthew Gregan  <kinetik@orcon.net.nz>

	* win32/terminal.cc (have_smart_terminal): Implement for Win32.

2005-04-13  Nathaniel Smith  <njs@codesourcery.com>

	* monotone.texi (Informative): 'diff' with two revision arguments
	can now be filtered by file.
	
	* constants.cc (netcmd_payload_limit): Bump to 256 megs.

2005-04-13  Matthew Gregan  <kinetik@orcon.net.nz>

	* tests/t_netsync_largish_file.at: Add test for netsyncing largish
	(32MB) files.  This test is failing at present.
	* testsuite.at: Add new test.

2005-04-13  Nathaniel Smith  <njs@codesourcery.com>

	* tests/t_setup_checkout_modify_new_dir.at:
	* tests/t_update_off_branch.at: New tests.
	* testsuite.at: Add them.
	
	* commands.cc (checkout): Tweak branch checking logic.
	(update): Make user explicitly switch branches.

2005-04-13  Nathaniel Smith  <njs@codesourcery.com>

	* rcs_import.cc (import_cvs_repo): Check that user isn't trying to
	import a whole CVS repo.
	* tests/t_cvsimport.at: Test new check.
	
2005-04-13  Richard Levitte  <richard@levitte.org>

	* contrib/Notify.pl: Rename ...
	* contrib/monotone-notify.pl: ... to this.
	* Makefile.am (EXTRA_DIST): Take note of the change.
	* debian/docs: Distribute the contributions as well.
	* debian/compat, debian/files, debian/monotone.1: Remove, since
	they are self-generated by debhelper.  They were obviously added
	by mistake.

2005-04-13  Nathaniel Smith  <njs@codesourcery.com>

	* cert.cc (guess_branch): Call app.set_branch.
	* app_state.cc (create_working_copy): Call make_branch_sticky
	here...
	* commands.cc (checkout): ...instead of here.
	(approve, disapprove, fcommit, commit): Don't call app.set_branch
	on guess_branch's output.
	(checkout): Call guess_branch.
	
	* tests/t_sticky_branch.at: 
	* tests/t_checkout_id_sets_branch.at: New tests.
	* testsuite.at: Add them.

2005-04-13  Matthew Gregan  <kinetik@orcon.net.nz>
	* cryptopp/integer.h: Fix detection of GCC version for SSE2
	builds.

2005-04-12  Florian Weimer  <fw@deneb.enyo.de>

	* app_state.cc (app_state::allow_working_copy): Only update
	branch_name from the options file if it has not yet been set.  Log
	the branch name.
	(app_state::set_branch): No longer update the options map.
	(app_state::make_branch_sticky): New function which copies the
	stored branch name to the options map.  Only commands which call
	this function change the branch default stored in the working
	copy.

	* commands.cc (CMD(checkout)): Mark branch argument as sticky.
	(CMD(commit)): Likewise.
	(CMD(update)): Likewise.

	* monotone.texi (Working Copy): Mention that the "commit" and
	"update" commands update the stored default branch ("checkout"
	does, too, but this one should be obvious).

2005-04-12  Jon Bright <jon@siliconcircus.com>
	* rcs_import.cc (find_key_and_state): Fix stupid bug in storing the
	list of files a cvs_key contains.  CVS delta invariant failure now
	really fixed.  The rearrangement failure still exists, though.

2005-04-12  Jon Bright <jon@siliconcircus.com>
	* tests/t_cvsimport_samelog.at: Add test for the deltas.find 
	cvs import problem as sent to the ML by Emile Snyder.
	* testsuite.at: Call it
	* rcs_import.cc (cvs_key): Add an ID for debug output purposes,
	sprinkle a little more debug output about what's being compared to
	what
	* rcs_import.cc (cvs_key): Maintain a map of file paths and CVS
	versions appearing in this CVS key.
	(cvs_key::similar_enough): A key is only similar enough if it doesn't
	include a different version of the same file path.
	(cvs_history::find_key_and_state): Add files to cvs_keys as
	appropriate

2005-04-12  Matthew Gregan <kinetik@orcon.net.nz>

	* win32/terminal.cc (terminal_width): Use
	GetConsoleScreenBufferInfo to request width information for
	terminals.
	
2005-04-12  Nathaniel Smith  <njs@codesourcery.com>

	* ChangeLog: Fixup after merge.

2005-04-12  Nathaniel Smith  <njs@codesourcery.com>

	* platform.hh (terminal_width): New function.
	* {unix,win32}/have_smart_terminal.cc: Rename to...
	* {unix,win32}/terminal.cc: ...these.  Implement terminal_width.
	* ui.cc (write_ticks): Call it.
	* Makefile.am: Update for renames.
	
2005-04-11  Matt Johnston <matt@ucc.asn.au>

	* ui.{cc,hh}, netsync.cc: netsync progress ticker in kilobytes to
	avoid wrapping.

2005-04-11  Jon Bright <jon@siliconcircus.com>
	* Makefile.am (EXTRA_DIST): Add debian/*

2005-04-11  Jon Bright <jon@siliconcircus.com>
	* Makefile.am (EXTRA_DIST): Add win32/monotone.iss, PNG_FIGURES
	(PNG_FIGURES): Add, constructing in same way as EPS_FIGURES
	(monotone.html): Use .perlbak workaround so that this works on Win32

2005-04-11  Matthew Gregan <kinetik@orcon.net.nz>

	* unix/inodeprint.cc, configure.ac: Use nanosecond time resolution for
	inodeprints on BSDs and other platforms if available.

2005-04-10  Nathaniel Smith  <njs@codesourcery.com>

	* Makefile.am (BUILT_SOURCES_CLEAN): Add package_revision.txt.

	This is the 0.18 release.

2005-04-10  Derek Scherger  <derek@echologic.com>

	* monotone.texi (Informative): fix typo in ls known docs

2005-04-10  Nathaniel Smith  <njs@codesourcery.com>

	* Makefile.am: Use pdftops instead of acroread.
	(EXTRA_DIST): Include new contrib/ files, and fix wildcards.
	* NEWS: Update for 0.18.
	* configure.ac: Bump version number.
	* debian/changelog: Mention new release.
	* debian/copyright: Update from AUTHORS.
	* monotone.spec: Mention new release.
	* po/monotone.pot: Regenerate.

2005-04-10  Florian Weimer  <fw@deneb.enyo.de>

	* monotone.texi (Commands): Use "working copy" instead of "working
	directory", to match the rest of the manual.

2005-04-10  Florian Weimer  <fw@deneb.enyo.de>

	* commands.cc (ls_known): New function which prints all known
	files in the working copy.
	(CMD(list)): Invoke ls_known for "list known".  Update help
	message.
	(ALIAS(ls)): Update help message.

	* monotone.texi: Document "list known".
	* tests/t_ls_known.at: New file.
	* testsuite.at: Include it.

2005-04-10  Richard Levitte  <richard@levitte.org>

	* contrib/Notify.pl: Count the number of messages sent, and
	display the count at the end.
	Version bumped to 1.0.

2005-04-10  Matt Johnston  <matt@ucc.asn.au>

	* unix/inodeprint.cc, configure.ac: don't use the nsec time
	on non-Linux-style systems (quick compile fix for OS X and probably
	others, can be made generic later).

2005-04-10  Olivier Andrieu  <oliv__a@users.sourceforge.net>

	* contrib/monotone.el: Some elisp code for running monotone from
	inside Emacs. Supports diff, status, add, drop, revert and commit.

2005-04-09  Richard Levitte  <richard@levitte.org>

	* contrib/Notify.pl: Allow globbing branches.  Make the revision
	records branch specific.  Show what records you would have updated
	even with --noupdate.  Add --before and --since, so users can
	select datetime ranges to create logs for.  Remove --to and add
	--difflogs-to and --nodifflogs-to to send logs with diffs to one
	address and logs without diffs to another (both can be given at
	once).  More and better documentation.

2005-04-08  Nathaniel Smith  <njs@codesourcery.com>

	* change_set.cc (basic_change_set): Remove problematic
	rename_dir/add combination, until directory semantics are
	fixed.

2005-04-08  Nathaniel Smith  <njs@codesourcery.com>

	* commands.cc (revert): Call maybe_update_inodeprints.
	* app_state.cc (set_restriction): Clear any old restrictions
	first.

2005-04-08  Jon Bright <jon@siliconcircus.com>
	* testsuite.at (NOT_ON_WIN32): Add a function to prevent tests from
	running on Win32 (for cases where the functionality being tested 
	makes no sense on Win32.  Not for cases where the functionality
	just isn't there yet on Win32.)
	* tests/t_final_space.at: Use NOT_ON_WIN32.  The filenames "a b" 
	and "a b " refer to the same file on Win32, obviating this test

2005-04-08  Jon Bright <jon@siliconcircus.com>
	* win32/inodeprint.cc (inodeprint_file): Still close the file if
	getting its time failed.
	* tests/t_netsync_sigpipe.at: Don't bother doing a kill -PIPE on
	Win32.  There is no real SIGPIPE on Win32 and sockets don't get this
	signal if their pipe goes away.  MinGW's kill seems to translate
	-PIPE to some signal that *does* kill monotone, so it seems like the
	easiest solution is just not to send the signal in the first place
	here.
	* tests/t_automate_ancestry_difference.at: Remove old 
	CHECK_SAME_STDOUT call which I'd left by accident.
	* tests/t_automate_leaves.at: Canonicalise monotone output before
	passing to CHECK_SAME_STDOUT
	* tests/t_log_depth.at: Check line count with arithmetic comparison
	rather than autotest's string comparison

2005-04-08  Nathaniel Smith  <njs@codesourcery.com>

	* inodeprint.cc (operator<<): Typo.

	* inodeprint.{hh,cc} (build_inodeprint_map,
	build_restricted_inodeprint_map): Remove unused functions.

2005-04-08  Nathaniel Smith  <njs@codesourcery.com>

	* work.cc: Remove doxygen comments.  Comments are good; comments
	that are longer than the function they document, and give less
	information, are not so good...

2005-04-08  Nathaniel Smith  <njs@codesourcery.com>

	* ChangeLog: Fixup after merge.

2005-04-08  Nathaniel Smith  <njs@codesourcery.com>

	* commands.cc (calculate_current_revision): Defer to
	calculate_restricted_revision instead of special casing.
	(put_revision_id): constify argument.
	(maybe_update_inodeprints): New function.
	(commit, update, checkout): Call it.
	
	* manifest.{cc,hh} (build_manifest_map): Remove, since only caller
	was removed.
	(build_restricted_manifest_map): Go faster if the user is using
	inode signatures.

	* tests/t_inodeprints.at:
	* tests/t_inodeprints_update.at: Typoes.
	
	* work.cc (read_inodeprints): Typo.

2005-04-08  Nathaniel Smith  <njs@codesourcery.com>

	* tests/t_inodeprints.at:
	* tests/t_inodeprints_update.at: New tests.
	* testsuite.at: Add them.
	
	* UPGRADE: Document 0.17 -> 0.18 upgrade path.

2005-04-08  Jon Bright <jon@siliconcircus.com>
	* tests/t_cat_file_by_name.at: CHECK_SAME_STDOUT can only be used
	to check two 'cat' processes or two monotone processes on Win32,
	not to check monotone and 'cat'.  Change to go through an 
	intermediate stdout
	* tests/t_automate_erase_ancestors.at: Ditto
	* tests/t_automate_toposort.at: Ditto
	* tests/t_automate_ancestry_difference.at: Ditto
	* tests/t_vars.at: Call CANONICALISE for stdout output.
	* tests/t_netsync_absorbs.at: Ditto.
	* tests/t_empty_env.at: For Win32, copy libiconv-2.dll to the 
	current dir before the test, otherwise Win32 will search the
	(empty) path for it and not find it.
	* tests/t_automate_descendents.at: Ditto
	* win32/inodeprint.cc: Implement inodeprint_file for Win32, based
	on mode, device, size, create time and write time.
	
	
2005-04-08  Jon Bright <jon@siliconcircus.com>
	* win32/inodeprint.cc: Change the function name to match the one
	on Unix.

2005-04-08  Nathaniel Smith  <njs@codesourcery.com>

	* {win32,unix}/fingerprint.cc: Rename to...
	* {win32,unix}/inodeprint.cc: ...this.  Change function name and
	calling conventions.
	* platform.hh (inodeprint_file): Likewise.
	* inodeprint.{cc,hh}: New files.
	* Makefile.am (MOST_SOURCES, UNIX_PLATFORM_SOURCES,
	WIN32_PLATFORM_SOURCES): Fixup accordingly.
	* vocab_terms.hh (inodeprint): New ATOMIC.
	* work.hh: Prototype inodeprint working copy functions.
	* work.cc: Implement them.

	* manifest.{hh,cc} (manifest_file_name): Remove unused variable.

2005-04-08  Jeremy Cowgar  <jeremy@cowgar.com>

	* doxygen.cfg: added
	* Makefile.am: added apidocs target (builds doxygen docs)

2005-04-07  Nathaniel Smith  <njs@codesourcery.com>

	* manifest.{hh,cc}: Remove some commented out unused functions.

	* win32/have_smart_terminal.cc: Include platform.hh.
	* unix/fingerprint.cc: New file, with new function.
	* win32/fingerprint.cc: New file, with stub function.
	* Makefile.am (UNIX_PLATFORM_SOURCES, WIN32_PLATFORM_SOURCES): Add
	them.

2005-04-07  Nathaniel Smith  <njs@codesourcery.com>

	* manifest.hh, manifest.cc: Remove tabs.

2005-04-07  Nathaniel Smith  <njs@codesourcery.com>

	* tests/t_final_space.at: New test.
	* testsuite.at: Add it.

2005-04-07  Nathaniel Smith  <njs@codesourcery.com>

	* monotone.texi (Dealing with a Fork): 'merge' has slightly
	different output.

	* NEWS: Summarize changes of last 2.5 weeks.

2005-04-07  Nathaniel Smith  <njs@codesourcery.com>

	* database.{cc,hh} (space_usage): New method.
	* database.cc (info): Use it.

2005-04-07  Nathaniel Smith  <njs@codesourcery.com>

	* vocab.cc (verify): Cache known-good strings, to speed up
	repeated processing of related changesets.

	* change_set.cc (basic_change_set_test): Revert last change; the
	old version _was_ valid.

2005-04-07  Nathaniel Smith  <njs@codesourcery.com>

	* smap.hh (insert): Fix stupid bug in assertion condition.

2005-04-07  Nathaniel Smith  <njs@codesourcery.com>

	* change_set.cc (basic_change_set_test): Test a _valid_
	change_set.
	(directory_node): Make a std::map, instead of an smap.  Add a
	comment explaining the bug that makes this temporarily necessary.

	* smap.hh (smap): Don't check for duplicates at insert time,
	unless we've decided not to mark things damaged; don't return
	iterators from insert.  Do check for duplicates at sort time, and
	always sort, instead of sometimes doing linear search.  This makes
	insert O(1), while still preserving the invariant that keys must
	be unique.
	
	* commands.cc (commit): Explain why we're aborting, in the case
	that we detect that a file has changed under us in the middle of a
	commit.

2005-04-07  Richard Levitte  <richard@levitte.org>

	* cryptopp/config.h: typo...

2005-04-06  Nathaniel Smith  <njs@codesourcery.com>

	* work.cc (build_deletions): Issue warning when generating
	delete_dir's; they're totally broken, but I don't want to disable
	them, because then our tests won't see when they're fixed...

2005-04-05  Nathaniel Smith  <njs@codesourcery.com>

	* tests/t_db_execute.at (db execute): New test.
	* testsuite.at: Add it.
	* database.cc (debug): Don't printf-interpret %-signs in input.

2005-04-05  Matt Johnston  <matt@ucc.asn.au>

	* database.cc: remove dulicated block introduced
	in rev 9ab3031f390769f1c455ec7764cc9c083f328a1b
	(merge of 76f4291b9fa56a04feb2186074a731848cced81c and
	c7917be7646df52363f39d2fc2f7d1198c9a8c27). Seems to be another
	instance of the case tested in t_merge_5.at

2005-04-05  Matt Johnston  <matt@ucc.asn.au>

	* basic_io.hh: reserve() the string which we're appending to
	frequently. Seems to give ~5% speedup in 
	diff -r t:revision-0.16 -r t:revision-0.17 - can't hurt.

2005-04-04  Nathaniel Smith  <njs@codesourcery.com>

	* monotone.spec, debian/control: We no longer need external popt.
	* INSTALL: Ditto, plus some general updating.
	
2005-04-04  Nathaniel Smith  <njs@codesourcery.com>

	* tests/t_sql_unpack.at: New test.
	* testsuite.at: Add it.

2005-04-04  Matt Johnston  <matt@ucc.asn.au>

	* file_io.cc (read_data_stdin): make it use botan
	* mkstemp.cc: merge cleanup (missed something up the manual merge)

2005-04-04  Nathaniel Smith  <njs@codesourcery.com>

	* contrib/ciabot_monotone.py (config): Genericize again, so lazy
	people using it won't start sending commits for monotone.
	* .mt-attrs: Make it executable.

2005-04-04  Richard Levitte  <richard@levitte.org>

	* Makefile.am (EXTRA_DIST): Add the extra popt files.

	* popt/popt.3, popt/popt.ps, popt/testit.sh: Include a few more
	  files from popt, mostly to have documentation on hand.  post.ps
	  is mentioned in popt/README.

2005-04-03  Nathaniel Smith  <njs@codesourcery.com>

	* Makefile.am (EXTRA_DIST): Add contrib/ stuff to distributed
	files list.
	* contrib/ciabot_monotone.py (config.delivery): Turn on.
	(send_change_for): Don't include "ChangeLog:" line when extracting
	changelog.

2005-04-03  Nathaniel Smith  <njs@codesourcery.com>

	* contrib/ciabot_monotone.py: New file.
	* contrib/README: Describe it.

2005-04-03  Richard Levitte  <richard@levitte.org>

	* AUTHORS: Add information about popt.

	* monotone.cc (my_poptStuffArgFile): Include the bundled popt.h.
	Since we now have a working popt, we can remove the restrictions
	on the use of -@.
	* tests/t_at_sign.at: Test that we can take more tha one -@.
	* monotone.1: Document it.

	* popt/poptint.h (struct poptContext_s): Add field to keep track
	  of the number of allocated leftovers elements.
	* popt/popt.c (poptGetContext): Initialise it and use it.
	  (poptGetNextOpt): Use it and realloc leftovers when needed.
	  Also make sure that the added element is a dynamically allocated
	  copy of the original string, or we may end up with a dangling
	  pointer.  These are huge bugs in popt 1.7, when using
	  poptStuffArgs().
	  (poptFreeContext): Free the leftovers elements when freeing
	  leftovers.
	  (poptSaveLong, poptSaveInt): Apply a small patch from Debian.

	* popt/CHANGES, popt/COPYING, popt/README, popt/findme.c,
	  popt/findme.h, popt/popt.c, popt/poptconfig.c, popt/popt.h,
	  popt/popthelp.c, popt/poptint.h, popt/poptparse.c,
	  popt/system.h, popt/test1.c, popt/test2.c, popt/test3.c: Bundle
	  popt 1.7.
	* configure.ac, Makefile.am: Adapt.

2005-04-01  Richard Levitte  <richard@levitte.org>

	* contrib/Notify.pl: Complete rewrite.  Among other things, it
	  makes better use of some new monotone automate features.  It's
	  also better organised and much more documented.

2005-04-01  Jeremy Cowgar  <jeremy@cowgar.com>

	* tests/t_dropkey_2.at: Updated to test dropkey instead of delkey
	* tests/t_dropkey_1.at: Updated to test dropkey instead of delkey
	* monotone.texi (Key and Cert): Changed references to delkey
	  to dropkey
	  (Commands): Changed references to delkey to dropkey
	* testsuite.at: changed references from t_delkey* to t_dropkey*
	* t_delkey_1.at: renamed to t_dropkey_1.at
	* t_delkey_2.at: renamed to t_dropkey_2.at
	* commands.cc (CMD(delkey)): renamed to dropkey to maintain
	  command consistency (with existing drop command)

2005-04-01  Richard Levitte  <richard@levitte.org>

	* monotone.cc (my_poptStuffArgFile): An argument file might be
	empty, and therefore contain no arguments to be parsed.  That's
	OK.
	* tests/t_at_sign.at: Test it.

2005-04-01  Nathaniel Smith  <njs@codesourcery.com>

	* monotone.cc: Fixup after merge.

2005-04-01  Nathaniel Smith  <njs@codesourcery.com>

	* file_io.cc (read_data_for_command_line): New function.
	(read_data_stdin): New function.
	* file_io.hh (read_data_for_command_line): Add prototype.
	
	* monotone.cc (my_poptStuffArgFile): Clean up a little.  Use
	read_data_for_command_line.  Don't free argv, but rather return
	it.
	(cpp_main): Keep a list of allocated argv's, and free them.
	(options): Tweak wording of help text on -@.
	
2005-04-01  Nathaniel Smith  <njs@codesourcery.com>

	* file_io.hh: Remove tabs.

2005-04-01  Nathaniel Smith  <njs@codesourcery.com>

	* monotone.cc (cpp_main): Actually remove newline.

2005-04-01  Nathaniel Smith  <njs@codesourcery.com>

	* ChangeLog: Fixup after merge.
	* monotone.text (Making Changes): Fix typo.
	
2005-04-01  Nathaniel Smith  <njs@codesourcery.com>

	* monotone.cc (cpp_main): Remove now-unneccessary newline.
	
	* commands.cc (commit): Fix typo.
	
	* monotone.texi (Making Changes): Don't claim that writing to
	MT/log prevents the editor from starting.  Clarify later that
	having written to MT/log still means the editor will pop up
	later.

2005-04-01  Richard Levitte  <richard@levitte.org>

	* monotone.cc: Add the long name --xargs for -@.
	* monotone.1: Document it.
	* tests/t_at_sign.at: Remove extra empty line and test --xargs.

	* monotone.texi (Making Changes): Cleanupy tweaks.

	* monotone.cc (my_poptStuffArgFile): New function to parse a file
	for more arguments and stuff them into the command line.
	(cpp_main): Add the -@ option
	* tests/t_at_sign.at, testsuite.at: Test it
	* monotone.1: Document it.

2005-03-31  Nathaniel Smith  <njs@codesourcery.com>

	* tests/t_log_depth.at: Cleanupy tweaks.

2005-03-31  Jeremy Cowgar  <jeremy@cowgar.com>

	* monotone.texi: Tutorial updated to include example of
	  editing/committing with MT/log
	* work.cc (has_contents_user_log) Added
	* work.hh (has_contents_user_log) Added
	* commands.cc (CMD(commit)): Checks to ensure both MT/log and the
	  --message option does not exist during commit.
	* transforms.hh (prefix_lines_with): Added
	* transforms.cc (prefix_lines_with): Added
	* sanity.cc (naughty_failure): Made use of prefix_lines_with()
	* ui.cc (inform): now handles messages w/embedded newlines
	* tests/t_commit_log_3.at: Created to test new functionality
	  added to CMD(commit)
	* testsuite.at: Added above test

2005-03-31  Richard Levitte  <richard@levitte.org>

	* monotone.cc: Add the --depth option...
	* app_state.hh (class app_state),
	  app_state.cc (app_state::set_depth): ... and the field and
	  method to store and set it.
	* commands.cc (CMD(log)): ... then handle it.

	* tests/t_log_depth.at: Add a test for 'log --depth=n'
	* testsuite.at: Add it.
	* monotone.texi (Informative): Document it.

2005-03-31  Nathaniel Smith  <njs@codesourcery.com>

	* automate.cc (automate_erase_ancestors): Accept zero arguments,
	and in such case print nothing.  (Important for scripting.)
	* commands.cc (automate):
	* monotone.texi (Automation):
	* tests/t_automate_erase_ancestors.at: Update accordingly.

2005-03-31  Nathaniel Smith  <njs@codesourcery.com>

	* automate.cc (automate_toposort): Accept zero arguments, and in
	such case print nothing.  (Important for scripting.)
	* commands.cc (automate):
	* monotone.texi (Automation):
	* tests/t_automate_toposort.at: Update accordingly.

2005-03-30  Richard Levitte  <richard@levitte.org>

	* contrib/Notify.pl: A new Perl hack to send change logs by
	email.

	* contrib/README: Add a quick description.

2005-03-30  Nathaniel Smith  <njs@codesourcery.com>

	* automate.cc (automate_leaves): New function.
	(automate_command): Add it.
	* commands.cc (automate): Synopsify it.
	* monotone.1: Add it.
	* monotone.texi (Automation, Commands): Likewise.
	
	* tests/t_automate_leaves.at: New test.
	* testsuite.at: Add it.

2005-03-30  Nathaniel Smith  <njs@codesourcery.com>

	* monotone.texi (Automation): Make newly added sample outputs
	verbatim also.

2005-03-30  Nathaniel Smith  <njs@codesourcery.com>

	* tests/t_automate_toposort.at: New test.
	* tests/t_automate_ancestry_difference.at: New test.
	* tests/t_diff_first_rev.at: New test.
	* testsuite.at: Add them.
	
	* revision.cc (calculate_ancestors_from_graph): Do not keep an
	"interesting" set and return only ancestors from this set;
	instead, simply return all ancestors.  Returning a limited set of
	ancestors does not speed things up, nor reduce memory usage in
	common cases.  (The only time it would reduce memory usage is when
	examining only a small ancestor set, which the important case,
	'heads', does not; even then, erase_ancestors would need to intern
	the interesting revisions first so they got low numbers, which it
	doesn't.)
	(erase_ancestors): Adjust accordingly.
	(toposort, ancestry_difference): New functions.
	* revision.hh (toposort, ancestry_difference): Declare.
	* automate.cc (automate_toposort, automate_ancestry_difference):
	New functions.
	(automate_command): Add them.
	All functions: clarify in description whether output is sorted
	alphabetically or topologically.
	* commands.cc (automate): Synopsify them.
	* monotone.1: Add them.
	* monotone.texi (Commands): Likewise.
	(Automation): Likewise.  Also, clarify for each command whether
	its output is alphabetically or topologically sorted.
	
2005-03-29  Richard Levitte  <richard@levitte.org>

	* commands.cc (CMD(ls)): Update with the same information as
	CMD(list)

	* monotone.texi (Automation): Make the sample output verbatim

2005-03-26  Nathaniel Smith  <njs@codesourcery.com>

	* automate.cc (automate_erase_ancestors): New function.
	(automate_command): Use it.
	* commands.cc (automate): Document it.

	* tests/t_automate_erase_ancestors.at: New test.
	* testsuite.at: Add it.

	* monotone.texi (Automation, Commands): Document automate
	erase_ancestors.
	* monotone.1: Document automate erase_ancestors.

2005-03-26  Nathaniel Smith  <njs@codesourcery.com>

	* automate.cc (interface_version): Bump to 0.1.
	(automate_descendents): New function.
	(automate_command): Call it.
	* commands.cc (automate): Add it to help text.

	* tests/t_automate_descendents.at: New test.
	* testsuite.at: Add it.
	
	* monotone.texi (Automation, Commands): Document automate
	descendents.
	* monotone.1: Document automate descendents, and vars stuff.

2005-03-26  Nathaniel Smith  <njs@codesourcery.com>

	* tests/t_attr.at: No longer a bug report.
	* tests/t_rename_attr.at: New test.
	* testsuite.at: Add it.

2005-03-26  Joel Crisp  <jcrisp@s-r-s.co.uk>

	* contrib/Log2Gxl.java: New file.

2005-03-26  Nathaniel Smith  <njs@pobox.com>

	* contrib/README: New file.

2005-03-25  Nathaniel Smith  <njs@pobox.com>

	* commands.cc (user_log_file_name): Remove unused variable
	again.  Hopefully it will take this time...

2005-03-25  Nathaniel Smith  <njs@pobox.com>

	* commands.cc (user_log_file_name): Remove unused variable.

2005-03-25  Jeremy Cowgar  <jeremy@cowgar.com>

	* monotone.texi: Added a bit more documentation about MT/log
	  Updated edit_comment hook and addded delkey docs
	* commands.cc: Added delkey command
	* t_delkey_1.at: Tests delkey command on public key
	* t_delkey_2.at: Tests delkey command on public and private key
	* testsuite.at: Added above tests
	* std_hooks.lua: Transposed the MT: lines and user_log_contents,
	  user_log_contents now appears first.

2005-03-25  Jeremy Cowgar  <jeremy@cowgar.com>

	* t_setup_creates_log.at: Ensures that MT/log is created
	  on setup
	* t_checkout_creates_log.at: Ensures that MT/log is created
	  on checkout
	* t_commit_log_1.at: Ensures that:
	  1. Read and entered as the ChangeLog message
	  2. Is blanked after a successful commit
	* t_commit_log_2.at: Ensures that commit works w/o MT/log being
	  present
	* testsuite.at: Added the above tests.

2005-03-25  Matt Johnston  <matt@ucc.asn.au>

        * {unix,win32}/platform_netsync.cc, platform.hh, Makefile.am: new
        functions to disable and enable sigpipe.
        * netsync.cc, main.cc: call the functions from netsync rather than
        globally, so that sigpipe still works for piping output of commands
        such as 'log'.
        * tests/t_netsync_sigpipe.at: test it.
        * testsuite.at: add it.

2005-03-25  Matt Johnston  <matt@ucc.asn.au>

	* tests/t_database_check.at: re-encode the manifestX
	data so that it doesn't use any fancy gzip features like
	filenames (so that the botan parse can handle it).
	( if it should be able to handle it, an additional test
	can be added testing it explicitly).

2005-03-25  Matt Johnston  <matt@ucc.asn.au>

	* botan/base64.h: Change default break value so that
	output is split into 72 col lines.

2005-03-25  Matt Johnston  <matt@ucc.asn.au>

	* monotone.cc: add short options -r, -b, -k, and -m
	for --revision, --branch, --key, and --message respectively.
	* monotone.texi, monotone.1: document them
	* tests/t_short_opts.at: test them
	* testsuite.at: add it

2005-03-24  Nathaniel Smith  <njs@codesourcery.com>

	* tests/t_empty_env.at: New test.
	* testsuite.at: Add it.  Absolutify path to monotone so it will
	work.
	
	* unix/have_smart_terminal.cc (have_smart_terminal): Handle the
	case where TERM is unset or empty.

2005-03-24  Nathaniel Smith  <njs@codesourcery.com>

	* ui.hh (tick_write_nothing): New class.
	* monotone.cc (cpp_main): Enable it.

2005-03-24  Nathaniel Smith  <njs@codesourcery.com>

	* work.cc (build_deletions, build_additions): Fixup after merge.

2005-03-23  Nathaniel Smith  <njs@codesourcery.com>

	* tests/t_cat_file_by_name.at: Check for attempting to cat
	non-existent files.
	* tests/t_empty_id_completion.at: New test.
	* tests/t_empty_path.at: New test.
	* testsuite.at: Add them.
	
	* database.cc (complete): Always generate some sort of limit term,
	even a degenerate one.
	
	* app_state.cc (create_working_copy): Check for null directory.

	* work.cc (build_deletion, build_addition, build_rename): Check
	for null paths.

2005-03-23  Derek Scherger  <derek@echologic.com>

	* Makefile.am UNIX_PLATFORM_SOURCES:
	WIN32_PLATFORM_SOURCES: add have_smart_terminal.cc
	* platform.hh (have_smart_terminal): prototype
	* ui.cc (user_interface): set ticker to dot/count based on
	have_smart_terminal
	* unix/have_smart_terminal.cc: 
	* win32/have_smart_terminal.cc: new file
	
2005-03-23  Derek Scherger  <derek@echologic.com>

	* commands.cc (add): pass list of prefixed file_path's to
	build_additions
	(drop): pass list of prefixed file_path's to build_deletions
	(attr): pass attr_path as a 1 element vector to build_additions
	* work.{cc,hh} (build_addition): rename to...
	(build_additions): this, and accept a vector of paths to be added
	in a single path_rearrangement
	(build_deletion): rename to ...
	(build_deletions): this, and accept a vector of paths to be
	dropped in a single path_rearrangement
	(known_preimage_path): replace manifest and path_rearrangement
	args with a path_set to avoid extracting paths for every file
	(build_rename): adjust for change to known_preimage_path

2005-03-23  Nathaniel Smith  <njs@codesourcery.com>

	* monotone.cc (my_poptFreeContext, cpp_main): Apparently
	poptFreeContext silently changed its return type at some unknown
	time.  Hack around this.

2005-03-23  Nathaniel Smith  <njs@codesourcery.com>

	* monotone.cc (cpp_main): Remove the special code to dump before
	printing exception information, since we no longer dump to the
	screen, so it's always better to have the little status message
	saying what happened to the log buffer at the end of everything.
	* sanity.cc (dump_buffer): Give a hint on how to get debug
	information, when discarding it.
	* work.{hh,cc} (get_local_dump_path): New function.
	* app_state.cc (allow_working_copy): Use it for default
	global_sanity dump path.
	* monotone.texi (Reserved Files): Document MT/debug.
	(Network): Capitalize Bob and Alice (sorry graydon).
	Document new defaulting behavior.

2005-03-23  Nathaniel Smith  <njs@codesourcery.com>

	* work.cc, sanity.cc: Remove tabs.

2005-03-23  Nathaniel Smith  <njs@codesourcery.com>

	* monotone.texi (Network Service): Mention that monotone remembers
	your server/collection.
	(Vars): New section.
	* netsync.cc (process_hello_cmd): Touch more cleaning.
	* tests/t_merge_5.at: More commentary.
	
2005-03-23  Matt Johnston  <matt@ucc.asn.au>

	* tests/t_merge_5.at: new test for a merge which ends up with
	duplicate lines.
	* testsuite.at: add it

2005-03-22  Jeremy Cowgar  <jeremy@cowgar.com>

	* AUTHORS: Added my name
	* app_state.cc, commands.cc, lua.cc, lua.hh, monotone.texi,
	  std_hooks.lua, work.cc, work.hh: Added functionality to
	  read the MT/log file for commit logs. In this revision
	  tests are not yet complete nor is documenation complete
	  but the reading, blanking and creating of MT/log is.

2005-03-22  Nathaniel Smith  <njs@codesourcery.com>

	* vocab_terms.hh: Declare base64<var_name>.
	* database.cc (clear_var, set_var, get_vars): base64-encode
	var_names in the database.
	* monotone.texi (Internationalization): Update description of
	vars.
	* transforms.{cc,hh} ({in,ex}ternalize_var_name): Remove.
	* commands.cc (set, unset, ls_vars): Update accordingly.
	(unset): Error out if the variable doesn't exist.
	* tests/t_vars.at: Verify this works.

	* netcmd.cc (test_netcmd_functions): Properly type arguments to
	{read,write}_hello_cmd_payload.
	(write_hello_cmd_payload): Properly type arguments.
	* netcmd.hh (write_hello_cmd_payload):
	* netsync.cc (queue_hello_cmd): Adjust accordingly.
	(process_hello_cmd): More cleaning.  Also, save new server keys to
	a var, and check old server keys against the var.
	
	* tests/t_netsync_checks_server_key.at: New test.
	* testsuite.at: Add it.  Better docs for some netsync macros,
	while I'm here...
	* tests/t_netsync_absorbs.at: Add 'netsync' keyword.
	
2005-03-22  Nathaniel Smith  <njs@codesourcery.com>

	* tests/t_netsync_absorbs.at: New test.
	* testsuite.at: Add it.

	* netcmd.{cc,hh} (read_hello_cmd_payload): Properly type
	arguments.
	* netsync.cc (dispatch_payload): Adjust accordingly.  Move some
	logic into process_hello_cmd.
	(known_servers_domain): New constant.
	(process_hello_cmd): Tweak arguments appropriately.  Include logic
	formerly in dispatch_payload.  Cleanup.

	No semantic changes.
	
2005-03-21  Nathaniel Smith  <njs@codesourcery.com>

	* monotone.texi (Starting a New Project): Tweak phrasing.

2005-03-21  Nathaniel Smith  <njs@codesourcery.com>

	* commands.cc (process_netsync_client_args): If user specifies
	server/collection and there is no default, set the default.
	* tests/t_netsync_set_defaults.at: New test.
	* testsuite.at: Add it.

2005-03-21  Nathaniel Smith  <njs@codesourcery.com>

	* vocab.hh (var_key): New typedef.
	* database.{cc,hh}: Use it.  Make most var commands take it.
	* commands.cc (set, unset): Adjust accordingly.
	(default_server_key, default_collection_key): New constants.
	(process_netsync_client_args): New function.
	(push, pull, sync): Use it.

	* tests/t_netsync_defaults.at: New test.
	* testsuite.at: Add it.

2005-03-21  Matt Johnston  <matt@ucc.asn.au>

	* change_set.cc: use std::map rather than smap for 
	confirm_unique_entries_in_directories() and confirm_proper_tree()
	since they perform a lot of insert()s.

2005-03-21  Nathaniel Smith  <njs@codesourcery.com>

	* monotone.texi (list tags, list vars, set, unset): Document.
	(Internationalization): Document vars.

2005-03-21  Nathaniel Smith  <njs@codesourcery.com>

	* transforms.{hh,cc} ({in,ex}ternalize_var_{name,domain}): New
	functions.
	* vocab_terms.hh (base64<var_value>): Declare template.
	* database.hh (get_vars): Simplify API.
	* database.cc (get_vars, get_var, var_exists, set_var, clear_var):
	Implement.
	* commands.cc (set, unset): New commands.
	(ls): New "vars" subcommand.
	* tests/t_vars.at: Fix.  Un-XFAIL.
	
2005-03-21  Nathaniel Smith  <njs@codesourcery.com>

	* transforms.{cc,hh}: Remove tabs.

2005-03-20  Nathaniel Smith  <njs@codesourcery.com>

	* tests/t_vars.at: New test.
	* testsuite.at: Add it.

2005-03-20  Nathaniel Smith  <njs@codesourcery.com>

	* schema.sql (db_vars): New table.
	* database.cc (database::database): Update schema id.
	* schema_migration.cc (migrate_client_to_vars): New function.
	(migrate_monotone_schema): Use it.
	* tests/t_migrate_schema.at: Another schema, another test...
	
	* vocab_terms.hh (var_domain, var_name, var_value): New types.
	* database.hh (get_vars, get_var, var_exists, set_var, clear_var):
	Prototype new functions.
	
2005-03-20  Derek Scherger  <derek@echologic.com>

	* file_io.cc (book_keeping_file): return true only if first
	element of path is MT, allowing embedded MT elements
	(walk_tree_recursive): check relative paths for ignoreable book
	keeping files, rather than absolute paths
	(test_book_keeping_file): add fs::path tests for book keeping
	files
	* tests/t_add_intermediate_MT_path.at: un-XFAIL, fix some problems
	with commas, add tests for renames and deletes with embedded MT
	path elements.

2005-03-20  Nathaniel Smith  <njs@codesourcery.com>

	* monotone.texi: Add some missing @sc{}'s.
	* cryptopp/config.h: Use "mt-stdint.h", not <stdint.h>, for
	portability.

2005-03-19  Nathaniel Smith  <njs@codesourcery.com>

	* Makefile.am (EXTRA_DIST): Add UPGRADE and README.changesets.
	* debian/files: Auto-updated by dpkg-buildpackage.

	* This is the 0.17 release.
	
2005-03-18  Nathaniel Smith  <njs@codesourcery.com>

	* Makefile.am (MOST_SOURCES): Add package_{full_,}revision.h.
	* NEWS: Fill in date.
	* debian/copyright: Update from AUTHORS.
	* configure.ac: Bump version number to 0.17.
	* debian/changelog, monotone.spec: Update for release.
	* po/monotone.pot: Auto-updated by distcheck.

2005-03-18  Christof Petig <christof@petig-baender.de>

	* sqlite/*: Imported sqlite version 3.1.6 tree

2005-03-18  Nathaniel Smith  <njs@codesourcery.com>

	* monotone.1, commands.cc, Makefile.am: Fixup after merge.

2005-03-18  Nathaniel Smith  <njs@codesourcery.com>

	* path_component (split_path): Fix bug.
	Also, add unit tests for file.
	* unit_tests.{hh,cc}: Add path_component unit tests.
	
2005-03-18  Nathaniel Smith  <njs@codesourcery.com>

	* Makefile.am: Fixup after merge.
	
2005-03-18  Nathaniel Smith  <njs@codesourcery.com>

	* change_set.cc: Move path_component stuff to...
	* path_component.{hh,cc}: ...these new files.
	* Makefile.am: Add them.

2005-03-18  Matt Johnston  <matt@ucc.asn.au>

	* txt2c.cc: add --no-static option
	* Makefile.am, package_revision.h, package_full_revision.h:
	create revision info files as standalone .c files to speed
	compilation (mt_version.cc doesn't need to recompile each time)

2005-03-17  Derek Scherger  <derek@echologic.com>

	* INSTALL: add note about creating a ./configure script

2005-03-16  Nathaniel Smith  <njs@codesourcery.com>

	* UPGRADE: Finish, hopefully.
	* monotone.texi (db check): Be more clear about what is normally
	checked, and when 'db check' is useful.

2005-03-16  Patrick Mauritz <oxygene@studentenbude.ath.cx>

	* monotone.texi (Hook Reference): Typo.

2005-03-16  Nathaniel Smith  <njs@codesourcery.com>

	* monotone.texi: Add Derek Scherger to the copyright list.
	Various tweaks.
	(Starting a New Project): Rewrite to clarify that only Jim runs
	"setup", and explain why.
	(Network Service): Add a note that most people do use a central
	server, since people on the mailing list seem to perhaps be
	getting the wrong idea.
	(Making Changes): Expand a little on what the "." in "checkout ."
	means, since people seem to accidentally checkout stuff into real
	directories.
	(db check): Add much verbiage on the implications
	of various problems, and how to fix them.  Also clarify some
	wording.
	* NEWS: Small tweaks.
	* UPGRADE: More instructions, not done yet...
	
2005-03-15  Matt Johnston  <matt@ucc.asn.au>

	* commands.cc, monotone.texi, monotone.1: mention that agraph
          output is in VCG format.

2005-03-14  Nathaniel Smith  <njs@codesourcery.com>

	* commands.cc (cat): 'cat file REV PATH'.
	* monotone.texi: Mention it.
	* tests/t_cat_file_by_name.at: New test.
	* testsuite.at: Add it.

2005-03-11  Nathaniel Smith  <njs@codesourcery.com>

	* automate.cc (automate_heads): Remove app.initialize call.
	* revision.cc, revision.hh (calculate_arbitrary_change_set): New
	function.
	(calculate_composite_change_set): Touch more sanity checking.

	* commands.cc (update): Use it.

2005-03-10  Derek Scherger  <derek@echologic.com>

	* app_state.cc (set_restriction): adjust bad path error message
	* commands.cc (get_valid_paths): refactor into ...
	(extract_rearranged_paths): ... this
	(extract_delta_paths): ... this
	(extract_changed_paths): ... this
	(add_intermediate_paths): ... and this
	(restrict_delta_map): new function
	(calculate_restricted_change_set): new function
	(calculate_restricted_revision):
	(ls_missing):
	(revert): rework using new valid path functions
	(do_diff): adjust --revision variants to work with restrictions
	* tests/t_diff_restrict.at: un-XFAIL

2005-03-09  Jon Bright <jon@siliconcircus.com>
	* win32/monotone.iss: Install the many-files version of the
	docs, install the figures, create a start-menu icon for the
	docs.
	* Makefile.am: Make docs generation work with MinGW

2005-03-09  Jon Bright <jon@siliconcircus.com>
	* win32/monotone.iss: Monotone -> monotone

2005-03-09  Jon Bright <jon@siliconcircus.com>
	* win32/monotone.iss: Added an Inno Setup script for 
	generating a Windows installer.  Inno Setup is GPLed, see
	http://www.jrsoftware.org for download

2005-03-09  Jon Bright <jon@siliconcircus.com>
	* t_diff_binary.at: binary.bz.b64 -> binary.gz.b64

2005-03-08  Derek Scherger  <derek@echologic.com>

	* Makefile.am: adjust for fsck rename
	* commands.cc (db fsck): rename to db check and add short help;
	adjust for fsck file renames
	* database.{cc,hh}: minor alignment adjustments
	(get_statistic): remove redundant method
	(info): use count in place of get_statistic
	(count): return unsigned long instead of int
	(get_keys): new method
	(get_public_keys): new method
	(get_private_keys): rewrite using get_keys
	(get_certs): new method to get all certs in database from
	specified table
	(get_revision_certs): ditto
	* fsck.{cc,hh}: rename to...
	* database_check.{cc,hh}: ...this; add key, cert and sane revision
	history checking
	* monotone.1: document db dump/load/check commands
	* monotone.texi: document db check command
	* tests/t_fsck.at: rename to...
	* tests/t_database_check.at: ...this; and add tests for key and
	cert problems
	* testsuite.at: account for new test name

2005-03-08  Nathaniel Smith  <njs@codesourcery.com>

	* ChangeLog: Insert some missing newlines.
	* NEWS: Note file format changes.
	* file_io.cc (tilde_expand): Clarify error message.

2005-03-08  Nathaniel Smith  <njs@codesourcery.com>

	* keys.{cc,hh} (require_password): Simplify interface, do more
	work.
	* rcs_import.cc (import_cvs_repo): Update accordingly.
	* commands.cc (server): Likewise.
	* revision.cc (build_changesets_from_existing_revs) 
	(build_changesets_from_manifest_ancestry): Require passphrase
	early.

2005-03-08  Nathaniel Smith  <njs@codesourcery.com>

	* NEWS, INSTALL, README.changesets: Update in preparation for
	0.17.
	* UPGRADE: New file.
	
	* tests/t_diff_restrict.at: Oops.  XFAIL it.
	
2005-03-08  Jon Bright  <jon@siliconcircus.com>
	
	* win32/process.cc (process_spawn): Escape the parameters,
	surround them with quotes before adding them to the consolidated
	command line string
	* mkstemp.cc (monotone_mkstemp): Now takes a std::string&, and
	returns the *native* form of the path in this.
	* mkstemp.hh: Now always use monotone_mkstemp
	(monotone_mkstemp): Update prototype
	* lua.cc (monotone_mkstemp_for_lua): Use new-style 
	monotone_mkstemp

2005-03-08  Jon Bright  <jon@siliconcircus.com>
	
	* win32/read_password.cc (read_password): Now correctly hides 
	password when run in a Windows console.  Does at least enough in
	a MinGW rxvt console to make sure that you can't see the password.
	* win32/process.cc: Change indentation.
	(process_spawn): Log commands executed, as for unix process.cc

2005-03-07  Nathaniel Smith  <njs@codesourcery.com>

	* tests/t_diff_restrict.at: New test.
	* testsuite.at: Add it.

2005-03-05  Nathaniel Smith  <njs@codesourcery.com>

	* netsync.cc (encountered_error, error): New variable and method.
	(session::session): Initialize encountered_error.
	(write_netcmd_and_try_flush, read_some, write_some): Check it.
	(queue_error_cmd): Consider it like sending a goodbye.
	(process_error_cmd): Throw an exception instead of considering it
	a goodbye.
	(process_data_cmd): Call error() if epochs don't match.
	* tests/t_epoch.at, tests/t_epoch_server.at: More minor tweaks.
	Expect failed pulls to exit with status 0.  This isn't really
	correct, but looks complicated to fix...

2005-03-05  Nathaniel Smith  <njs@codesourcery.com>

	* testsuite.at (NETSYNC_SERVE_N_START): New macro.
	* tests/t_epoch_server.at: Misc. fixes.

	* netsync.cc (session::session): Don't open valve yet.
	(maybe_note_epochs_finished): New method to open
	valve.
	(process_done_cmd, process_data_cmd): Call it.
	(rebuild_merkle_trees): Actually calculate hashes for epoch merkle
	trees.  Also, only include epochs that meet the branch mask.
	(session): Remove unused id_to_epoch map.
	
2005-03-05  Nathaniel Smith  <njs@codesourcery.com>

	* netcmd.cc (read_netcmd_item_type): Handle epoch_item.
	(test_netcmd_functions): Update for new confirm_cmd_payload
	format.
	* netsync.cc (process_confirm_cmd): Cut and paste error.

2005-03-05  Nathaniel Smith  <njs@codesourcery.com>

	* constants.{cc,hh}: Add new epochlen, epochlen_bytes constants.
	* vocab_terms.hh, vocab.hh: Add new epoch_data type.  Add predeclarations
	for it.
	* commands.cc (ls_epochs):
	* revision.cc (
	* database.hh:
	* database.cc: Update for epoch_data.  Add get_epoch, epoch_exists
	methods.
	* epoch.{cc,hh}: New files.
	* netsync.cc: Actually implement epochs-via-merkle code.

2005-03-04  Nathaniel Smith  <njs@codesourcery.com>

	* schema.sql (branch_epochs): Add 'hash' field.
	* schema_migration.cc: Fixup for.
	* database.cc (database): Change schemas.
	* tests/t_migrate_schema.at: Replace epoch db test case with one
	with new schema.

2005-03-03  Nathaniel Smith  <njs@codesourcery.com>

	* netsync.cc (session::id_to_epoch): New variable.
	(session::session): Create refinement and requested item tables
	for epochs.
	(rebuild_merkle_trees): Fill epoch merkle tree and id_to_epoch
	table.

	* netsync.cc (queue_confirm_cmd, process_confirm_cmd) 
	(dispatch_payload, rebuild_merkle_trees): 
	* netcmd.hh:
	* netcmd.cc (read_confirm_cmd_payload, write_confirm_cmd_payload):
	Remove epochs.

2005-02-27  Nathaniel Smith  <njs@codesourcery.com>

	* constants.cc:
	* revision.cc:
	* testsuite.at: 
	* commands.cc:
	* ChangeLog: Fixup after merge.

2005-02-27  Nathaniel Smith  <njs@codesourcery.com>

	* merkle_tree.hh (netcmd_item_type): Add epoch_item.
	* merkle_tree.cc (netcmd_item_type_to_string): Handle epoch_item.

	* packet.hh, packet.cc (struct packet_db_valve): New class.
	* netsync.cc (session): Use a valved writer.

2005-02-26  Nathaniel Smith  <njs@codesourcery.com>

	* merkle_tree.hh: Fix comment.
	Remove prototypes for non-existing functions.

2005-02-26  Nathaniel Smith  <njs@codesourcery.com>

	* tests/t_epoch_unidirectional.at: New test.
	* testsuite.at: Add it.

2005-02-26  Nathaniel Smith  <njs@codesourcery.com>

	* tests/t_epoch.at: Even more paranoid.
	* tests/t_epoch_server.at: New test.
	* testsuite.at: Add it.
	
2005-02-21  Nathaniel Smith  <njs@codesourcery.com>

	* tests/t_epoch.at: Check that netsync only sends relevant
	epochs, and be a little more paranoid.

2005-02-19  Nathaniel Smith  <njs@codesourcery.com>

	* revision.cc (struct anc_graph): Fixup after merge.

2005-02-18  graydon hoare  <graydon@pobox.com>

	* database.cc (set_epoch): Fix SQL.
	* monotone.texi (Rebuilding ancestry): Reword a bit.
	* netcmd.{cc,hh} 
	({read,write}_hello_cmd_payload): Transfer server key with hello.
	({read,write}_confirm_cmd_payload): Transfer epoch list with confirm.
	* netsync.cc: Adapt to changes in netcmd.
	(rebuild_merkle_trees): Set nonexistent epochs to zero before sync.
	* revision.cc (anc_graph): Randomize epochs on rebuild.
	* tests/t_epoch.at: Fix up to test slightly new semantics.

2005-02-07  Nathaniel Smith  <njs@codesourcery.com>

	* monotone.1: Add more db commands.
	* monotone.texi: Document db rebuild.  Add section on rebuilding
	ancestry and epochs.

2005-02-06  graydon hoare  <graydon@pobox.com>

	* commands.cc (db): Add epoch commands.
	(list): Likewise.
	Also remove some unneeded transaction guards.
	* database.{cc,hh} (get_epochs): New function.
	(set_epoch): Likewise.
	(clear_epoch): Likewise.
	Also remove all persistent merkle trie stuff.
	* schema.sql: Add epochs, remove tries.
	* schema_migration.cc: Update.
	* tests/t_epoch.at: New test.
	* tests/t_migrate_schema.at: Update.
	* testsuite.at: Add some new helpers, call t_epoch.at.
	* vocab.hh (epoch_id): Define.
	* vocab_terms.hh (epoch): Define.

2005-02-05  Nathaniel Smith  <njs@codesourcery.com>

	* merkle_tree.hh: Remove mcert_item and fcert_item, rename
	rcert_item to cert_item, renumber to remove gaps left.
	* merkle_tree.cc (netcmd_item_type_to_string):
	* netcmd.cc (read_netcmd_item_type): 
	* netsync.cc: Adjust accordingly.
	
2005-02-05  Nathaniel Smith  <njs@codesourcery.com>

	* constants.cc (constants): Bump netsync protocol version.

2005-03-07  Nathaniel Smith  <njs@codesourcery.com>

	* lua.cc (monotone_spawn_for_lua): Minimal change to get arguments
	in right order.  Still needs hygienic cleanups...
	* tests/t_can_execute.at: Run 'cp' instead of 'touch', because cp
	will actually notice if we pass arguments out of order.
	* testsuite.at: Remove mysterious blank line.
	
2005-03-07  Nathaniel Smith  <njs@codesourcery.com>

	* unix/process.cc (process_spawn): Log command line before
	executing.

2005-03-07  Nathaniel Smith  <njs@codesourcery.com>

	* revision.cc (kill_redundant_edges): Rename back to...
	(kluge_for_3_ancestor_nodes): ...this.  Go back to only cleaning
	up parents of 3+ parent nodes.
	(analyze_manifest_changes): Take a third argument, of files whose
	ancestry needs splitting.
	(construct_revision_from_ancestry): Make more more complex, in
	order to properly track file identity in merges.

2005-03-05  Nathaniel Smith  <njs@codesourcery.com>

	* revision.cc (check_sane_history): Typo.
	
2005-03-05  Nathaniel Smith  <njs@codesourcery.com>

	* revision.hh (check_sane_history): Take an app_state instead of a
	database as an argument.
	* database.cc: Pass an app_state instead of a database as its
	argument. 
	* revision.cc (check_sane_history): Update accordingly.  Add a new
	check for merges, that they are creating consistent changesets
	(even when the common ancestor is outside of the usual
	paranoia-checking search depth).

2005-03-05  Nathaniel Smith  <njs@codesourcery.com>

	* revision.cc (kluge_for_3_ancestor_nodes): Rename to...
	(kill_redundant_edges): ...this.  Kill all redundant edges, not
	just ones on nodes with 3+ parents.  Also, make it actually work.
	
2005-03-05  Nathaniel Smith  <njs@codesourcery.com>

	* revision.cc (kluge_for_3_ancestor_nodes): New method.
	(rebuild_ancestry): Call it.

2005-03-03  Nathaniel Smith  <njs@codesourcery.com>

	* revision.cc (check_sane_history): Print a warning to let the
	user know why things like 'pull' can take so long.
	* netsync.cc: Remove a few tabs.

2005-03-04  Jon Bright  <jon@siliconcircus.com>
	
	* win32/process.cc (process_spawn): Now takes 
	const char * const argv[]
	* unix/process.cc (process_spawn): Ditto.  Cast for call to
	execvp
	(existsonpath): Initialise args in a const way

2005-03-04  Jon Bright  <jon@siliconcircus.com>
	
	* win32/process.cc (process_spawn): Now takes 
	char * const argv[]
	* platform.hh (process_spawn): Ditto
	* unix/process.cc (process_spawn): Ditto
	* lua.cc (monotone_spawn_for_lua): Remove debug code
	* General: Beginning to hate C++'s const rules

2005-03-04  Jon Bright  <jon@siliconcircus.com>
	
	* win32/process.cc (process_spawn): Now takes 
	const char * const *
	* platform.hh (process_spawn): Ditto
	* unix/process.cc (process_spawn): Ditto
	* General: Sorry about all these commits, I'm syncing back and
	forth between Linux and Win32

2005-03-04  Jon Bright  <jon@siliconcircus.com>
	
	* win32/process.cc (process_spawn): Now takes char * const *
	* platform.hh (process_spawn): Ditto
	* unix/process.cc (process_spawn): Ditto
	(existsonpath): argv now const char*[]

2005-03-04  Jon Bright  <jon@siliconcircus.com>
	
	* win32/process.cc: Added forgotten file
	* unix/process.cc: Include stat.h, (process_*) fix compilation
	errors

2005-03-04  Jon Bright  <jon@siliconcircus.com>
	
	* unix/process.cc: Added forgotten file

2005-03-03  Jon Bright  <jon@siliconcircus.com>
	
	* lposix.c: Deleted
	* win32/process.cc: Created, added Win32 versions of functions
	existsonpath, make_executable, process_spawn, process_wait,
	process_kill, process_sleep
	* unix/process.cc: Ditto, for the Unix versions.
	* lua.cc: Add LUA wrappers for the above functions, register
	them with LUA
	* std_hooks.lua (execute, attr_functions->execute, 
	program_exists_in_path): Use the new functions instead of posix
	functions
	* t_can_execute.at (touchhook.lua): Ditto

2005-03-01  Derek Scherger  <derek@echologic.com>

	* app_state.cc (set_restriction): actually ignore ignored files
	rather than trying to validate them

2005-03-01  Derek Scherger  <derek@echologic.com>

	* tests/t_diff_binary.at: new test (bug report)
	* tests/t_command_completion.at: new test
	* tests/t_merge_rename_file_and_rename_dir.at: new test
	* testsuite.at: include new tests
	
2005-02-28  Richard Levitte  <richard@levitte.org>

	* Makefile.am (BUILT_SOURCES_CLEAN): Moved mt-stding.h from here...
	(DISTCLEANFILES): ... to here.  Since mt-stding.h is created by
	config.status, it should only be removed by the distclean target.

2005-02-28  Matt Johnston  <matt@ucc.asn.au>

	* std_hooks.lua: posix.iswin32() == 1, rather than plain boolean
	comparison (0 doesn't compare as false in lua it seems).

2005-02-27  Jon Bright  <jon@siliconcircus.com>
	
	* lposix.c (win32 Pspawn): Search the path
	(win32 Pexistsonpath): Added.  'which' isn't easily available,
	and not available at all from a normal Win32 command shell
	(Piswin32): Added a function for both Unix and Win32 to detect
	if running on Windows
	* std_hooks.lua (program_exists_in_path): Now calls 
	posix.iswin32.  If win32, calls posix.existsonpath, otherwise
	calls which as it always did.

2005-02-27  Jon Bright  <jon@siliconcircus.com>
	
	* lposix.c (win32 Pspawn): Remove dumb strlen bug resulting in
	AVs on commit.

2005-02-27  Jon Bright  <jon@siliconcircus.com>
	
	* t_can_execute.at: Test to see if hooks can execute things
	* testsuite.at: Add t_can_execute

2005-02-27  Jon Bright  <jon@siliconcircus.com>
	
	* lposix.c (win32 Pspawn): Ensure the command string is always
	NUL-terminated.  Also, allocate enough memory for the quotes
	around the command string.

2005-02-27  Jon Bright  <jon@siliconcircus.com>
	
	* xdelta.cc (unittests): Define BOOST_STDC_NO_NAMESPACE, needed
	to compile with the latest MinGW which uses gcc 3.4.2
	* vocab.cc (verify(local_path)): Catch fs::filesystem_error too
	and rethrow this as an informative_failure, thereby fixing the
	Win32 unit tests without disabling anything
	* idna/toutf8.c (stringprep_convert): Fix a potential segfault
	when memory allocation fails.  Potentially security-relevant.
	* tests/t_i18n_file.at: Add a SET_FUNNY_FILENAME macro, which 
	gets a platform-appropriate funny filename (with/without 
	colon).  
	Change references to utf8 to utf-8, iso88591 to iso-8859-1, and
	eucjp to euc-jp, on the grounds that MinGW's iconv knows all
	of the latter and none of the former, but Linux iconv knows all
	of them.  Test now passes one Win32.  I'm presuming we weren't
	deliberately using non-standard names for charsets here.
	* tests/t_i18n_changelog.at: Same charset name changes.
	* tests/t_dump_load.at: Canonicalise dump before loading it
	* tests/t_load_into_existing.at: Ditto
	* tests/t_fmerge.at: Canonicalise fmerge output
	* tests/t_merge_normalization_edge_case.at: Ditto
	* tests/t_unidiff.at: Canonicalise diff output
	* tests/t_largish_file.at: Instead of using dd, which MinGW
	doesn't have, I've generated the file with dd on a nearby Linux
	box, then gziped and b64ed it, and the test case now generates
	it with UNGZB64
	* testsuite.at: Add a comment every 10 tests with the test
	number.  Useful if you're trying to locate which test number
	you're trying to run and only have the filename.  If people 
	hate this, though, please do delete.
	(UNB64_COMMAND) Do special handling for Win32 to avoid
	having to canonicalise the file.
	(UNGZ_COMMAND) Canonicalise the file after ungzipping it.
	* lposix.c: (Pfork, Pexec) Removed, on the grounds that we only
	really want to support fork+exec as a single operation.  fork()
	without exec() could be risky with a child process also having
	our sqlite handles, etc.  exec() could be risky since we 
	wouldn't be exiting gracefully, just dying in the middle of a
	hook.
	(Pspawn) Implemented for both Win32 and Unix.  Does fork/exec
	for Unix, CreateProcess for Win32.  Returns -1 on error, pid on
	success in both cases.
	(Pwait, Pkill, Psleep) Implemented for Win32.  Note that pid is
	not optional for Pwait on Win32.
	* std_hooks.lua: (execute) Now uses spawn()

2005-02-25  Jon Bright  <jon@siliconcircus.com>
	
	* ChangeLog: Add all my previous changes.
	* tests/t_add_owndb.at: Add test for trying to add the db to
	itself.
	* testsuite.at: Call it
	* tests/t_automate_heads.at: Canonicalise stdout output.
	* tests/t_automate_version.at: Use arithmetic comparison against
	wc output instead of string comparison, to avoid problems with
	MinGW's wc, which outputs with initial space-padding
	* tests/t_change_empty_file.at: Canonicalise stdout output 
	and compare manually instead of letting autotest check it
	* tests/t_fmerge_normalize.at: Canonicalise stdout output.
	* tests/t_netsync_single.at: Use NETSYNC_KILLHARD instead of 
	killall, as for the NETSYNC functions in testsuite.at

2005-02-27  Matt Johnston  <matt@ucc.asn.au>

        * main.cc: ignore SIGPIPE so that monotone won't be killed
        unexpectedly upon remote disconnection for netsync

2005-02-27  Nathaniel Smith  <njs@codesourcery.com>

	* idna/idn-int.h: Oops, really add this time.

2005-02-27  Nathaniel Smith  <njs@codesourcery.com>

	* AUTHORS: Add Corey Halpin.
	
	* idna/idn-int.h: New file (don't generate from configure anymore,
	but just ship).
	* configure.ac: Don't generate idna/idn-int.h.  Do generate
	mt-stdint.h.
	* Makefile.am: Adjust for idna/idn-int.h and mt-stdint.h.
	* acinclude.m4: Remove AX_CREATE_STDINT_H, ACX_PTHREAD,
	AC_COMPILE_CHECK_SIZEOF (let aclocal pick them up from m4/
	instead).
	* m4/ax_create_stdint_h.m4:
	* m4/acx_pthread.m4: Update from http://autoconf-archive.cryp.to/
	
	* numeric_vocab.hh: Instead of dancing around which header to
	include, include mt-stdint.h.
	
	* app_state.cc (restriction_includes, set_restriction): Move
	global static 'dot' into these functions, because file_path
	depends on global book_keeping_dir being initialized already, and
	there is no guaranteed order of initialization of C++ statics.
	(Bug reported by Matt Johnston.)
	
2005-02-27  Corey Halpin  <chalpin@cs.wisc.edu>

	* numeric_vocab.hh: Try both stdint.h and inttypes.h.
	* main.cc: OpenBSD has Unix signals too.

2005-02-26  Derek Scherger  <derek@echologic.com>

	* file_io.cc (absolutify): normalize fs::path to remove ..'s
	* tests/t_db_with_dots.at: ensure database path in MT/options
	doesn't contain ..'s

2005-02-25  Jon Bright  <jon@siliconcircus.com>
	
	* ChangeLog: Add all my previous changes.
	* tests/t_add_owndb.at: Add test for trying to add the db to
	itself.
	* testsuite.at: Call it
	* tests/t_automate_heads.at: Canonicalise stdout output.
	* tests/t_automate_version.at: Use arithmetic comparison against
	wc output instead of string comparison, to avoid problems with
	MinGW's wc, which outputs with initial space-padding
	* tests/t_change_empty_file.at: Canonicalise stdout output 
	and compare manually instead of letting autotest check it
	* tests/t_fmerge_normalize.at: Canonicalise stdout output.
	* tests/t_netsync_single.at: Use NETSYNC_KILLHARD instead of 
	killall, as for the NETSYNC functions in testsuite.at

2005-02-25  Nathaniel Smith  <njs@codesourcery.com>

	* vocab.cc (test_file_path_verification): Re-enable some tests
	disabled by Jon Bright, following discussion on IRC concluding
	that they were catching a real bug.

2005-02-24  Nathaniel Smith  <njs@codesourcery.com>

	* tests/t_add_dot.at: Run "add ." in a subdirectory, so as not to
	add the test database.  (Reported by Jon Bright.)

	* AUTHORS: Fix gettext.h copyright note, to not be in the middle
	of libidn copyright note.
	Add Jon Bright.

2005-02-24  Jon Bright  <jon@siliconcircus.com>

	* app_state.cc (prefix): Use string() instead of 
	native_directory_string().  For Unix, these should be equivalent.
	For Win32, I believe string()'s correct (since we compare 
	everywhere against normalized paths with / characters, but 
	native_directory_string produces paths with \ characters on Win32.
	* rcs_file.cc (file_source): Map the map, not the mapping.
	* tests/t_i18n_file.at: Remove colon from filename with symbols.
	I need to return to this and add a proper test for Win32, so we
	only use the colon on non-Win32.
	* testsuite.at: Add a CANONICALISE function, which does nothing
	on Unix and strips out carriage returns from files on Win32.  This
	is useful for being able to compare Monotone's stdout output to
	files on disk.  Add NETSYNC_KILL and NETSYNC_KILLHARD functions,
	to deal with MinGW not having killall (Unix still uses killall,
	though).
	* tests/t_import.at: Add CANONICALISE calls before comparing
	stdout output.
	* tests/t_netsync.at: Likewise
	* tests/t_netsync_single.at: Likewise
	* tests/t_scan.at: Likewise
	* tests/t_versions.at: Likewise
	* tests/t_ls_missing.at: Likewise.  Also, generate missingfoo and
	missingbar files with expected output from ls missing for these
	files being missing and compare against those.

2005-02-24  Derek Scherger  <derek@echologic.com>

	* app_state.{cc,hh} (add_restriction): rename to ...
	(set_restriction) this; and add path validation
	* commands.cc (get_valid_paths): new function
	(get_path_rearrangement) remove restricted include/exclude variant
	(calculate_restricted_revision) get valid paths and use to set up
	restriction
	(status, ls_unknown, commit, do_diff) pass args to
	calculate_restricted_revision to valid restriction paths
	(ls_missing, revert) get valid paths and use to set up restriction
	* tests/t_checkout_options.at: remove bug report priority (it's
	fixed!)
	* tests/t_diff_added_file.at: add --revision options to diff
	* tests/t_restrictions.at: remove invalid paths from ls unknown
	and ls ignored
	* tests/t_restrictions_warn_on_unknown.at: un-XFAIL
	
2005-02-23  Derek Scherger  <derek@echologic.com>

	* commands.cc (ls_missing): replace duplicated code with call to
	calculate_base_revision

2005-02-23  Jon Bright  <jon@siliconcircus.com>
	
	* vocab.cc (test_file_path_verification): Disable foo//nonsense
	test for Win32, add tests for UNC paths.  This was the only
	failing unit test on Win32.

2005-02-23  Jon Bright  <jon@siliconcircus.com>

	* txt2c.cc (main): Don't claim the file was generated from 
	--strip-trailing if that option's used.

2005-02-23  Jon Bright  <jon@siliconcircus.com>

	* app_state.cc: Add include of io.h for Win32, for chdir()
	* file_io.cc (get_homedir): Correct assertion (remove bracket)
	* lua/lposix.c, lua/modemuncher.c: Remove all references to
	functions and modes that don't exist on Win32.
	* monotone.cc: Include libintl.h on Win32
	
2005-02-21  Nathaniel Smith  <njs@codesourcery.com>

	* file_io.cc (get_homedir): Add more comments and logging to Win32
	version.  Also, only check HOME under Cygwin/MinGW.

2005-02-21  Derek Scherger  <derek@echologic.com>

	* Makefile.am: merge fixup
	
2005-02-21  Derek Scherger  <derek@echologic.com>

	* Makefile.am: add fsck.{cc,hh}
	* commands.cc(check_db): move to ...
	* fsck.{cc,hh}: here and do lots more checking
	* database.{cc,hh}(get_ids): new method
	(get_file_ids,get_manifest_ids,get_revision_ids): more new methods
	* tests/t_fsck.at: new test
	* testsuite.at: call it
	
2005-02-21  Nathaniel Smith  <njs@codesourcery.com>

	* commands.cc (commit): Simplify chatter.

2005-02-21  Nathaniel Smith  <njs@codesourcery.com>

	* file_io.cc (get_homedir): Check more environment variables in
	Win32 version.

2005-02-21  Nathaniel Smith  <njs@codesourcery.com>

	* file_io.cc: Remove tabs.

2005-02-21  Nathaniel Smith  <njs@codesourcery.com>

	* smap.hh (smap): Remove leading underscores, add comments.

2005-02-20  Nathaniel Smith  <njs@codesourcery.com>

	* std_hooks.lua (merge2, merge3): Check for DISPLAY before
	invoking gvim.

2005-02-20  Julio M. Merino Vidal  <jmmv@NetBSD.org>

	* ChangeLog: Use tabs for indentation rather than spaces.  Drop
	trailing whitespace.  While here, fix a date by adding zeros before
	the month and the day number.

2005-02-20  Julio M. Merino Vidal  <jmmv@NetBSD.org>

	* gettext.h: Add file.
	* AUTHORS: Mention that it comes from the GNU Gettext package.
	* Makefile.am: Distribute it.
	* sanity.hh: Use gettext.h rather than libintl.h so that --disable-nls
	works.  Also improves portability, according to the GNU Gettext
	manual.

2005-02-19  Derek Scherger  <derek@echologic.com>

	* automate.cc (automate_heads): remove bogus call to 
	app.allow_working_copy() which is called in cpp_main
	* database.cc (check_sqlite_format_version): don't check database
	version when "file" is really a directory; add filename to error
	message
	(sql): check for empty database early, even though this seems
	impossible as absolutify changes "" into path to working dir;
	convert to use N-style assertions; add check to ensure "file" is
	not really a directory
	* tests/t_db_missing.at: new test for above problems
	* testsuite.at: call it

2005-02-19  Nathaniel Smith  <njs@codesourcery.com>

	* tests/t_add_intermediate_MT_path.at: Tighten up.

	* tests/t_merge_3.at: New test.
	* tests/t_merge_4.at: Likewise.
	* testsuite.at: Add them.

2005-02-19  Ole Dalgaard  <josua+monotone@giraffen.dk>

	* configure.ac: Check for 64-bit versions of Boost static
	libraries.

2005-02-18  Julio M. Merino Vidal  <jmmv@NetBSD.org>

	* INSTALL:
	* configure.ac: Improve Boost detection by trying several possible
	library suffixes before aborting.

2005-02-18  graydon hoare  <graydon@pobox.com>

	* change_set.cc
	(apply_change_set): Avoid fast path when there are adds.
	(apply_path_rearrangement): Likewise.

2005-02-18  graydon hoare  <graydon@pobox.com>

	* automate.cc (automate_heads): Fix initialize() call.
	* change_set.{cc,hh}
	(apply_path_rearrangement): Add quick version.
	* revision.cc
	(check_sane_history): Use quick version of apply_change_set.
	* work.cc
	(build_addition): Use quick version of apply_path_rearrangement.
	(known_preimage_path): Likewise.
	* testsuite.at: Fix definitions of _ROOT_DIR, add --norc some
	places.
	* AUTHORS: Mention Daniel.

2005-02-18  Daniel Berlin  <dberlin@dberlin.org>

	* xdelta.cc (compute_delta_insns): Correct 1-byte-source bug.

2005-02-18  graydon hoare  <graydon@pobox.com>

	* Makefile.am (MOST_SOURCES): Add smap.hh.

2005-02-18  graydon hoare  <graydon@pobox.com>

	* basic_io.{cc,hh}: Inline some stuff.
	* change_set.cc: Use smap various places, reduce to 32-bit tids.
	* commands.cc: Use shared_ptr<change_set> everywhere.
	* netsync.cc: Likewise.
	* rcs_import.cc: Likewise.
	* revision.{cc,hh}: Likewise.
	* smap.hh: New file.

2005-02-18  Julio M. Merino Vidal  <jmmv@NetBSD.org>

	* INSTALL:
	* configure.ac: Improve Boost detection by trying several possible
	library suffixes before aborting.

2005-02-17  Derek Scherger  <derek@echologic.com>

	* tests/t_add_intermediate_MT_path.at: new test
	* testsuite.at: call it

2005-02-17  Julio M. Merino Vidal  <jmmv@NetBSD.org>

	* testsuite.at:
	* tests/t_change_empty_file.at: Verify that modifying an empty file
	creates a patch revision rather than an add/delete sequence.  The
	incorrect behavior was reported in bug #9964.

2005-02-17  Derek Scherger  <derek@echologic.com>

	* app_state.{cc,hh} (app_state): initialize search root
	(initialize): boolean signature variant renamed to ...
	(allow_working_copy): this; add explicit search root; move
	requirement for working copy to ...
	(require_working_copy): this new method
	(initialize): string signature variant renamed to ...
	(create_working_copy): this
	(set_root): new method
	* commands.cc: remove app.initialize(false) calls; replace
	app.initialize(true) with app.require_working_copy(); replace
	app.initialize(dir) with app.create_working_copy(dir)
	(checkout): ensure revision is member of specified branch
	* file_io.{cc,hh} (find_working_copy): stop search at --root if
	specified
	* monotone.cc (OPT_ROOT): new option
	(cpp_main): call app.allow_working_copy() before executing
	commands to always read default options
	* monotone.1: add --root option
	* monotone.texi: add --root option
	* tests/t_checkout_noop_on_fail.at: un-XFAIL
	* tests/t_checkout_options.at: un-XFAIL, add check for specified
	revision not in specified branch
	* testsuite.at: add --root option to MONOTONE to prevent searching
	above test dir
	* vocab.cc: remove redundant forward declaration

2005-02-16  Derek Scherger  <derek@echologic.com>

	* commands.cc (revert): don't rewrite unchanged files
	* tests/t_revert_unchanged.at: new test
	* testsuite.at: call it

2005-02-12  Derek Scherger  <derek@echologic.com>

	* database.cc (sqlite3_unpack_fn): new function for viewing
	base64, gzipped data
	(install_functions): install it
	(rehash): remove unused obsolete fcerts ticker

2005-02-17  Nathaniel Smith  <njs@codesourcery.com>

	* debian/changelog: s/graydon@mogo/graydon@pobox.com/, to make
	lintian happy.
	* debian/rules (config.status): Remove --with-bundled-adns.
	* debian/control (Build-Depends): Don't Build-Depend on libpopt,
	only libpopt-dev.
	* .mt-attrs (debian/control): Make executable.

2005-02-17  Nathaniel Smith  <njs@codesourcery.com>

	* tests/t_undo_update.at: Stupid typo.
	* tests/t_largish_file.at: New test.
	* testsuite.at: Add it.

	* commands.cc (push, pull, sync): Remove misleading "..." from
	help text.

2005-02-16  Julio M. Merino Vidal  <jmmv@NetBSD.org>

	* Makefile.am: Append $(BOOST_SUFFIX) to -lboost_unit_test_framework
	to fix 'make check' on systems where boost libraries can only be
	found by passing the exact suffix as part of the name.

2005-02-16  Julio M. Merino Vidal  <jmmv@NetBSD.org>

	* monotone.texi: Fix a typo (hexidecimal to hexadecimal).  Also
	change an example command to append stuff to ~/.monotonerc, instead
	of completely destroying the possibily existing file.  Addresses
	bug #11136.

2005-02-16  Julio M. Merino Vidal  <jmmv@NetBSD.org>

	* cryptopp/config.h: Use uint{8,16,32,64}_t as size types instead of
	trying to match them to unsigned char/int/long/long long respectively.
	Should fix build on FreeBSD/sparc64, as seen in bug #10203.

2005-02-16  Julio M. Merino Vidal  <jmmv@NetBSD.org>

	* INSTALL:
	* Makefile.am:
	* configure.ac: Add the --disable-large-file option to manually
	disable large file support from the builtin sqlite (compatibility
	with old systems and FAT).  Addresses bug #8380.

2005-02-16  Nathaniel Smith  <njs@codesourcery.com>

	* tests/t_undo_update.at: New todo.
	* testsuite.at: Add it.

2005-02-15  Nathaniel Smith  <njs@codesourcery.com>

	* monotone.1: Add cursory note about "automate".
	* monotone.texi: Synchronize with manpage.

2005-02-15  Nathaniel Smith  <njs@codesourcery.com>

	* automate.cc: Add "Error conditions" to the standard comment
	sections.

	* monotone.texi (Scripting): New section.
	(Automation): New section.

	* tests/t_automate_heads.at: Test behavior with nonexistent
	branch.

2005-02-14  Nathaniel Smith  <njs@codesourcery.com>

	* tests/t_merge_normalization_edge_case.at: New test.
	* testsuite.at: Add it.

	* diff_patch.cc (normalize_extents): Soften the warning message
	now that we have one test case.

2005-02-14  Matthew A. Nicholson  <mnicholson@digium.com>

	* std_hooks.lua: Add vimdiff merge hooks.

2005-02-14  Nathaniel Smith  <njs@codesourcery.com>

	* std_hooks.lua: Remove tabs.

2005-02-14  Nathaniel Smith  <njs@codesourcery.com>

	* tests/t_automate_heads.at: New test.
	* tests/t_automate_version.at: New test.
	* testsuite.at: Add then.

	* commands.cc (automate): Fix documentation string.
	* automate.cc: Much more structured documentation comments.

2005-02-13  Nathaniel Smith  <njs@codesourcery.com>

	* automate.{cc,hh}: New files.
	* commands.cc: New command "automate".

2005-02-13  Nathaniel Smith  <njs@codesourcery.com>

	* monotone.texi (Creating a Database): Fix typo, clarify
	conventions for database management following question on mailing
	list.

2005-02-12  graydon hoare  <graydon@pobox.com>

	* change_set.{cc,hh}: Correct code to pass newly-added unit tests.

2005-02-10  Derek Scherger  <derek@echologic.com>

	* monotone.1: update for restrictions
	* monotone.texi: sync with manpage

2005-02-09  Derek Scherger  <derek@echologic.com>

	* cert.cc (cert_revision_testresult): allow pass/fail testresult
	values
	* commands.cc (testresult): likewise
	* commands.cc (do_diff): disallow restriction of non-working copy
	diffs
	* monotone.texi: update for restrictions

2005-02-08  graydon hoare  <graydon@pobox.com>

	* database.cc (version_cache::set): Fix bad expiry logic.

2005-02-08  Nathaniel Smith  <njs@codesourcery.com>

	* change_set.cc (check_sane): Null sources are only valid for
	adds.

2005-02-07  Nathaniel Smith  <njs@codesourcery.com>

	* database.cc (struct version_cache): Fix invariant in cache
	clearing logic.

2005-02-06  Nathaniel Smith  <njs@codesourcery.com>

	* change_set.cc: Add a few more invariants; add lots and lots of
	unit tests.

2005-02-06  graydon hoare  <graydon@pobox.com>

	* change_set.cc: Use hash_map in a few places.
	(confirm_unique_entries_in_directories): Fix invariants.
	* constants.{cc,hh} (db_version_cache_sz): New constant.
	* database.cc (version_cache): New structure.
	(get_version): Use it.
	* interner.hh: Rewrite to use hash_map and vector.
	* tests/t_no_rename_overwrite.at: Tweak return codes.

2005-02-06  Nathaniel Smith  <njs@codesourcery.com>

	* ui.hh (ensure_clean_line): New method.
	* ui.cc (inform): Use it.
	* keys.cc (get_passphrase): Call it before prompting for passphrase.

2005-02-06  Nathaniel Smith  <njs@codesourcery.com>

	* database.cc (info): Report more statistics.

	* ROADMAP: Remove finished items.

	* revision.cc (analyze_manifest_changes): Childs cannot be null,
	that makes no sense.
	(add_node_for_old_manifest): Log node names, don't print it.
	(construct_revision_from_ancestry): Partially rewrite to handle
	root nodes explicitly.
	(build_changesets_from_existing_revs): Don't put the null revision
	in the ancestry graph, to match changesetify logic.
	(add_node_for_old_revision): Enforce decision that the ancestry
	graph not contain the null revision.

	(anc_graph::heads): Remove.
	(add_node_ancestry): Don't try creating it; logic was broken
	anyway.
	(rebuild_from_heads): Rename to...
	(rebuild_ancestry): ...this.  Calculate head set correctly.

2005-02-05  Nathaniel Smith  <njs@codesourcery.com>

	* change_set.cc (compose_path): Add more invariants.

2005-02-05  Nathaniel Smith  <njs@codesourcery.com>

	* monotone.cc (cpp_main): Log command line, to help interpret the
	logs people send in.

2005-02-05  Nathaniel Smith  <njs@codesourcery.com>

	* revision.cc (check_sane): Turn off this invariant when
	global_sanity.relaxed.

2005-02-03  Nathaniel Smith  <njs@codesourcery.com>

	* tests/t_load_into_existing.at: Oops, really add it too, sigh.

2005-02-03  Nathaniel Smith  <njs@codesourcery.com>

	* tests/t_need_mt_revision.at: Oops, really add it.

2005-02-03  Nathaniel Smith  <njs@codesourcery.com>

	* interner.hh (interner::intern): Add version taking a bool&, so
	callers can tell whether this string has previously been checked.
	* change_set.cc: Use new interned string identifier
	'path_component's instead of file_path's for components of paths;
	sanity-check each component exactly once.

2005-02-03  Nathaniel Smith  <njs@codesourcery.com>

	* database.cc (load): Check for existence of target database.
	* tests/t_load_into_existing.at: New test.
	* testsuite.at: Add it.

2005-02-03  Nathaniel Smith  <njs@codesourcery.com>

	* tests/t_checkout_dir.at: Also check that checkout to unwriteable
	directory fails.
	* tests/t_branch_checkout.at: New test.
	* testsuite.at: Add it.

	* app_state.cc (initialize): Simplify working directory
	initialization, and improve error handling.

	* keys.cc (get_passphrase): Disallow empty passphrases early
	(before they trigger an invariant down the line...).

2005-02-03  Nathaniel Smith  <njs@codesourcery.com>

	* update.cc (pick_update_candidates): Add I().
	* commands.cc (calculate_base_revision): Remove 'rev' argument,
	which was never set and callers never used.
	(calculate_base_manifest, calculate_current_revision)
	(calculate_restricted_revision, revert): Update correspondingly.
	(update): Check for null old revision.

	* main.cc (main): Make exit status 3 if we caught an unhandled
	exception, in particular so the testsuite can tell the difference
	between an error handled cleanly and an error caught by an
	invariant.
	* tests/t_update_null_revision.at: New test.
	* testsuite.at: Add it.

2005-02-03  Nathaniel Smith  <njs@codesourcery.com>

	* main.cc: Remove tabs.

2005-02-02  Nathaniel Smith  <njs@codesourcery.com>

	* change_set.cc (extract_first): Rename to...
	(extract_pairs_and_insert): ...this.
	(path_rearrangement::check_sane): Use it to add additional
	checks.

	* work.hh: Update comments (MT/manifest doesn't exist
	anymore...).

	* tests/t_need_mt_revision.at: New test.
	* testsuite.at: Add it.
	* commands.cc (get_revision_id): Require MT/revision to exist.
	(setup): Create MT/revision.

2005-02-02  Nathaniel Smith  <njs@codesourcery.com>

	* work.hh: Remove tabs.

2005-02-03  graydon hoare  <graydon@pobox.com>

	* tests/t_i18n_changelog.at: New test.
	* testsuite.at: Run it.
	* lua/lposix.c: New file.
	* lua/modemuncher.c: New file
	* lua.cc: Load posix library.
	* lua/liolib.c: Disable execute and popen.
	* std_hooks.lua: Remove io.execute uses.
	* AUTHORS: Update to mention lposix.c, modemuncher.c.
	* Makefile.am: Likewise.

2005-02-01  Nathaniel Smith  <njs@codesourcery.com>

	* tests/t_rebuild.at: Beef up test in response to possible
	problems reported by Derek Scherger.

2005-01-31  Nathaniel Smith  <njs@codesourcery.com>

	* rcs_import.cc (store_manifest_edge): Don't try to store deltas
	to the null manifest.
	(import_cvs_repo): Root revision has null manifest, not empty
	manifest.
	* revision.cc (check_sane): More invariants.

2005-01-28  graydon hoare  <graydon@pobox.com>

	* database.{cc,hh}: More netsync speed tweaks.
	* netsync.cc: Likewise.

2005-01-27  Nathaniel Smith  <njs@codesourcery.com>

	* tests/t_restrictions_warn_on_unknown.at: New test.
	* testsuite.at: Add it.

2005-01-27  Derek Scherger  <derek@echologic.com>

	* commands.cc (attr): adjust for subdir; ensure files exist
	* tests/t_attr.at: improve setup description
	* tests/t_attributes.at: improve setup description so that
	testsuite -k attr runs this test; check for attributes on missing
	files
	* tests/t_subdir_attr.at: new test
	* testsuite.at: fix dutch spelling of monotone; call new test

2005-01-27  Nathaniel Smith  <njs@codesourcery.com>

	* change_set.hh (null_id): New function.
	* revision.cc (analyze_manifest_changes): Fix typo, use null_id.
	* tests/t_rebuild.at: Un-XFAIL.

2005-01-27  Nathaniel Smith  <njs@codesourcery.com>

	* tests/t_rebuild.at: Add priority tag.

	* tests/t_cvsimport.at: Be more thorough.

	* rcs_import.cc (store_edge): Rename to...
	(store_manifest_edge): ...this.  Remove revision arguments, and
	remove storing of revision.
	(import_states_recursive): Update accordingly.
	Add 'revisions' argument; update it instead of trying to write
	revisions now.
	(import_states_by_branch): Add 'revisions' argument.
	(import_cvs_repo): Add a stage 3 that writes out the revisions
	accumulated in the 'revisions' vector.
	
2005-01-27  Matt Johnston  <matt@ucc.asn.au>

	(compile fixes for Linux/gcc 3.3.4)
	* botan/{util.cpp,primes.cpp}: give large constants ULL
	suffixes
	* botan/{gzip.cpp}: fix type for std::max() comparison

2005-01-27  graydon hoare  <graydon@pobox.com>

	* AUTHORS: Mention Georg.
	* change_set.cc: Null out names which are in null directories.
	* commands.cc (reindex): Remove COLLECTION argument.
	* database.{cc,hh} (get_revision_certs):
	Add brute force "load all certs" method.
	* merkle_tree.{cc,hh}: Modify to use memory rather than disk.
	* netsync.{cc,hh}: Likewise.
	* packet.hh (manifest_edge_analyzer): Kill dead code.

2005-01-26  Nathaniel Smith  <njs@codesourcery.com>

	* mt_version.cc (print_full_version): Include system flavour.

2005-01-26  Nathaniel Smith  <njs@codesourcery.com>

	* tests/t_rebuild.at: New test.
	* testsuite.at: Add it.

2005-01-26  Nathaniel Smith  <njs@codesourcery.com>

	* tests/t_checkout_noop_on_fail.at: Clarify description and XFAIL.

	* tests/t_approval_semantics.at: New TODO.
	* tests/t_monotone_agent.at: New TODO.
	* testsuite.at: Add them.

2005-01-25  Nathaniel Smith  <njs@codesourcery.com>

	* tests/t_checkout_noop_on_fail.at: New test.
	* testsuite.at: Add it.
	(RAW_MONOTONE): Add $PREEXECUTE to definition.

2005-01-25  Nathaniel Smith  <njs@codesourcery.com>

	* change_set.cc (extend_renumbering_from_path_identities): Add
	invariant.
	(extend_renumbering_via_added_files): Likewise.

	* constants.hh (maxbytes, postsz): Remove dead constants.
	(verify_depth): New constant.
	* constants.cc: Likewise.
	* revision.hh (check_sane_history): New function.
	* revision.cc (check_sane_history): Likewise.
	* database.cc (put_revision): Sanity check revision and revision
	history before storing it.
	This breaks cvs import.  Why?

	* update.cc (find_deepest_acceptable_descendent): Remove.
	(acceptable_descendent, calculate_update_set): New functions.
	(pick_update_candidates): Use 'calculate_update_set'.
	* tests/t_update_2.at: Un-XFAIL.
	* tests/t_ambig_update.at: Un-XFAIL.

	* tests/t_no_rename_overwrite.at: New test.
	* tests/t_cdiff.at: New test placeholder.
	* testsuite.at: Add them.
	(MONOTONE): Prefix command line with $PREEXECUTE to e.g. support
	running under Valgrind.

2005-01-25  Matt Johnston  <matt@ucc.asn.au>

	* cert.cc: ignore whitespace when comparing private keys
	from the database and with the lua hook
	* tests/t_lua_privkey.at: new test
	* testsuite.at: run it

2005-01-23  Derek Scherger  <derek@echologic.com>

	* commands.cc (restrict_rename_set): include renames if either
	name is present in restriction
	(calculate_base_revision): remove unused variant
	(calculate_current_revision): remove unsed variable
	(calculate_restricted_revision): remove unsed variable
	(ls_missing): remove unsed variable
	(revert): rewrite with restrictions
	* tests/t_revert.at: test partial reverts adjust MT/work properly
	* tests/t_revert_dirs.at: un-XFAIL
	* tests/t_revert_rename.at: un-XFAIL; revert rename via both names

2005-01-23  Derek Scherger  <derek@echologic.com>

	* tests/t_revert_rename.at: remove extra MONOTONE_SETUP
	attempt revert by both original name and new name

2005-01-23  Derek Scherger  <derek@echologic.com>

	* tests/t_revert_rename.at: New test.
	* testsuite.at: Add it.

2005-01-22  Derek Scherger  <derek@echologic.com>

	* tests/t_revert_dirs.at: New test.
	* testsuite.at: Add it.

2005-01-22  Nathaniel Smith  <njs@codesourcery.com>

	* configure.ac (AC_INIT): Set bug-reporting address to list
	address, rather than Graydon's personal email.
	* diff_patch.cc (normalize_extents): Use it.
	* ui.cc (fatal): Likewise.

	* tests/t_vcheck.at: New priority "todo", tweak descriptive text.

2005-01-23  Derek Scherger  <derek@echologic.com>

	* database.{cc,hh}: convert queries to use prepared statements

2005-01-22  Nathaniel Smith  <njs@codesourcery.com>

	* tests/t_delete_dir.at: Add more commentary.

	* tests/t_rename_dir_patch.at: New test.
	* tests/t_delete_dir_patch.at: New test.
	* testsuite.at: Add them.

2005-01-22  Nathaniel Smith  <njs@codesourcery.com>

	* change_set.cc (apply_change_set): Add invariants.
	* tests/t_rename_dir_cross_level.at: New test.
	* tests/t_rename_added_in_rename.at: New test.
	* tests/t_rename_conflict.at: New test.
	* testsuite.at: Add them.

2005-01-21  Nathaniel Smith  <njs@codesourcery.com>

	* tests/t_ambig_update.at: Update comments.

	* tests/t_update_2.at: New test from Georg-W. Koltermann
	<Georg.Koltermann@mscsoftware.com>.
	* testsuite.at: Add it.

2005-01-20  Nathaniel Smith  <njs@codesourcery.com>

	* tests/t_lca_1.at: New bug report.
	* testsuite.at: Add it.

2005-01-19  Nathaniel Smith  <njs@codesourcery.com>

	* commands.cc (merge): Improve merge chatter.
	(do_diff): Don't print anything when there are no
	changes.

2005-01-19  Nathaniel Smith  <njs@codesourcery.com>

	* tests/t_db_with_dots.at: New test.
	* testsuite.at: Add it.

2005-01-19  Patrick Mauritz <oxygene@studentenbude.ath.cx>

	* Makefile.am (%.h, package_revision.h, package_full_revision.h):
	Don't update target file if no change has occurred, to reduce
	unnecessary rebuilds.

2005-01-18  Nathaniel Smith  <njs@codesourcery.com>

	* rcs_import.cc (cvs_key): Initialize struct tm to all zeros, to
	stop garbage sneaking in -- thanks to Zack Weinberg for pointing
	this out.  Also, handle 2 digit years properly on WIN32.

2005-01-18  Nathaniel Smith  <njs@codesourcery.com>

	* rcs_import.cc: Remove tabs.

2005-01-19  Matt Johnston  <matt@ucc.asn.au>

	* database.cc: Pass filename to check_sqlite_format_version as a
	fs::path, so that it doesn't get passed as a freshly created fs::path
	with default checker (which disallows '.foo' path components)

2005-01-19  Nathaniel Smith  <njs@codesourcery.com>

	* netsync.cc (session, process_confirm_cmd, dispatch_payload):
	Back out some over-zealous changes that broke netsync
	compatibility.  Probably should redo later, when have a chance to
	bump netsync protocol number, but we're not ready for that now.

2005-01-19  Nathaniel Smith  <njs@codesourcery.com>

	* tests/t_subdir_revert.at: New test.
	* tests/t_subdir_rename.at: New test.
	* testsuite.at: Add them.

2005-01-18  Nathaniel Smith  <njs@codesourcery.com>

	* tests/t_subdir_add.at: New test.
	* tests/t_subdir_drop.at: New test.
	* testsuite.at: Add them.
	* tests/t_delete_dir.at: Implement it.

2005-01-19  Nathaniel Smith  <njs@codesourcery.com>

	* netcmd.cc: Remove tabs.

2005-01-19  Nathaniel Smith  <njs@codesourcery.com>

	* merkle_tree.cc: Remove tabs.

2005-01-18  Nathaniel Smith  <njs@codesourcery.com>

	* rcs_import.cc (cvs_key): Initialize struct tm to all zeros, to
	stop garbage sneaking in -- thanks to Zack Weinberg for pointing
	this out.  Also, handle 2 digit years properly on WIN32.

2005-01-18  Nathaniel Smith  <njs@codesourcery.com>

	* rcs_import.cc: Remove tabs.

2005-01-18  Nathaniel Smith  <njs@codesourcery.com>

	* monotone.texi: Undocument mcerts, fcerts; rename rcerts to
	certs.
	* monotone.1: Likewise.

2005-01-18  Nathaniel Smith  <njs@codesourcery.com>

	* commands.cc (restrict_rename_set): Fix types to compile with old
	rename_set gunk removed.
	Alter logic to yell if a rename crosses the restriction boundary,
	rather than silently ignore it.

2005-01-19  graydon hoare  <graydon@pobox.com>

	* commands.cc: Fix up some merge breakage.
	* tests/t_add_dot.at: Un-XFAIL.
	* testsuite.at: Run "setup ." before "db init".

2005-01-09  Derek Scherger  <derek@echologic.com>

	* commands.cc (get_path_rearrangement): new function/signature for
	splitting restricted rearrangements
	(calculate_restricted_revision): use it and update to work
	similarly to calculate_current_revision
	(trusted): call app.initialize(false)
	(ls_missing): adjust for new get_path_rearrangement
	(attr): call app.initialize(true)
	(diff): merge cleanup
	(lca, lcad, explicit_merge): call app.initialize(false)
	* app_state.cc (constructor): set database app state
	(load_rcfiles): add required booleans
	* lua.{cc,hh} (load_rcfile): add required boolean
	* tests/t_add.at:
	* tests/t_diff_added_file.at:
	* tests/t_disapprove.at:
	* tests/t_drop_missing.at:
	* tests/t_heads.at:
	* tests/t_heads_discontinuous_branch.at:
	* tests/t_i18n_file.at:
	* tests/t_log_nonexistent.at:
	* tests/t_merge_add_del.at:
	* tests/t_netsync.at:
	* tests/t_netsync_pubkey.at:
	* tests/t_netsync_single.at:
	* tests/t_persistent_server_keys.at:
	* tests/t_persistent_server_revision.at:
	* tests/t_remerge.at:
	* tests/t_tags.at:
	* tests/t_update_missing.at:
	* tests/t_update_to_revision.at: add --message option to commits
	* tests/t_merge2_add.at:
	* tests/t_merge2_data.at:
	* tests/t_netsync_unrelated.at: create working directory with new
	setup command
	* tests/t_erename.at: update for revisions
	* tests/t_no_change_deltas.at: add --revision options to diff
	* tests/t_restrictions.at: remove some cruft and update to work
	with revisions
	* tests/t_subdirs.at: pass correct --rcfile and --db options from
	within subdir
	* testsuite.at (REVERT_TO): remove MT dir before checkout, which
	now fails if MT exists, replace checkout MT/options with old
	MT/options
	(COMMIT): add --message option to commit macro
	* work.cc (read_options_map): don't overwrite option settings when
	reading options map so that command line settings take precedence

2005-01-18  Nathaniel Smith  <njs@codesourcery.com>

	* netsync.cc: Partially fix comment (s/manifest/revision/ etc.).
	(dispatch_payload): Ignore mcert and fcert refinement requests,
	instead of dying on them.  Hack, but I think it should let this
	netsync continue to interoperate with old netsync...

2005-01-18  Nathaniel Smith  <njs@codesourcery.com>

	* vocab.hh: Remove file<cert>.
	* vocab.cc: Likewise.
	* packet_types.hh: Remove file.
	* Makefile.am (MOST_SOURCES): Remove packet_types.hh and mac.hh.

2005-01-18  Nathaniel Smith  <njs@codesourcery.com>

	* netsync.cc (process_confirm_cmd): Don't try refining mcert and
	fcert trees.
	Remove other dead/pointless code.

2005-01-18  Nathaniel Smith  <njs@codesourcery.com>

	* database.hh: Remove file cert stuff.
	* netsync.cc (data_exists): We don't have file/manifest certs.
	(load_data): Likewise.

2005-01-18  Nathaniel Smith  <njs@codesourcery.com>

	* netsync.cc (process_data_cmd): Ignore file/manifest certs.

	* database.cc (struct valid_certs): Don't support file certs.
	(rehash): No file certs.
	(file_cert_exists): Remove.
	(put_file_cert): Remove.
	(get_file_certs): Remove.

2005-01-18  Nathaniel Smith  <njs@codesourcery.com>

	* packet.cc (class delayed_manifest_cert_packet):
	(class delayed_file_cert_packet): Remove.
	(packet_db_writer::consume_file_cert, consume_manifest_cert)
	(packet_writer::consume_file_cert, consume_manifest_cert)
	Remove.
	(struct feed_packet_consumer): Don't support mcert/fcert packets.
	(extract_packets): Likewise.
	(packet_roundabout_test): Test revision certs, not manifest/file
	certs.

	* packet.hh (packet_consumer::consume_file_cert):
	(packet_consumer::consume_manifest_cert):
	(packet_writer::consume_file_cert):
	(packet_writer::consume_manifest_cert):
	(packet_db_writer::consume_file_cert):
	(packet_db_writer::consume_manifest_cert):
	Remove.

	* lua.hh (hook_get_file_cert_trust): Remove.
	* lua.cc (hook_get_file_cert_trust): Remove.

2005-01-18  Nathaniel Smith  <njs@codesourcery.com>

	* cert.hh (erase_bogus_certs): Re-add manifest cert version.

	* monotone.texi (Hook Reference): Remove documentation of
	get_{file,manifest}_cert_trust.

2005-01-18  Nathaniel Smith  <njs@codesourcery.com>

	* cert.cc (erase_bogus_certs): Re-add manifest cert version.
	(bogus_cert_p): Likewise.

2005-01-18  Nathaniel Smith  <njs@codesourcery.com>

	* cert.hh (rename_edge):
	(rename_set):
	(calculate_renames):
	(rename_cert_name): Remove.
	(cert_file_comment):
	(cert_manifest_comment): Remove.
	(erase_bogus_certs): Remove manifest and file versions.
	* cert.cc (rename_cert_name): Remove.
	(bogus_cert_p): Remove manifest<cert> and file<cert> variants.
	(erase_bogus_certs): Likewise.
	(put_simple_manifest_cert):
	(put_simple_file_cert):
	(cert_file_comment): Remove.

	* commands.cc (fcerts): Remove.
	(mcerts): Likewise.
	(rcerts): Rename to...
	(certs): ...this.  s/revision certs/certs/ in help text.
	(trusted): s/revision cert/cert/.
	(ls_certs): Don't special-case rename certs.

2005-01-18  Nathaniel Smith  <njs@codesourcery.com>

	* tests/t_vcheck.at: Fix AT_XFAIL_IF typo.

2005-01-18  Nathaniel Smith  <njs@codesourcery.com>

	* monotone.texi (Reserved Certs): Remove 'vcheck'.
	(Key and Cert): Remove 'vcheck'.
	(Accidental collision): Likewise.
	(Commands): Likewise.
	* tests/t_vcheck.at: Add note about manual having useful stuff for
	when vcheck is re-added.

2005-01-18  Nathaniel Smith  <njs@codesourcery.com>

	* mac.hh:
	* cert.cc (vcheck_cert_name):
	(calculate_vcheck_mac):
	(cert_manifest_vcheck
	(check_manifest_vcheck):
	* cert.hh (cert_manifest_vcheck):
	(check_manifest_vcheck):
	* constants.cc (constants::vchecklen):
	* constants.hh (constants::vchecklen):
	* commands.cc (vcheck):
	Remove.

	* tests/t_vcheck.at: New test.
	* testsuite.at: Call it.

2005-01-18  Nathaniel Smith  <njs@codesourcery.com>

	* ROADMAP: Remove 'upgrade to sqlite3' todo item.

2005-01-18  Nathaniel Smith  <njs@codesourcery.com>

	* commands.cc (tag):
	(testresult):
	(approve):
	(disapprove):
	(comment):
	(fload):
	(fmerge):
	(cat):
	(rcs_import): Change grouping for "--help" display, to make more
	informative.
	(rcs_import): Also add more details to help text.

2005-01-17  Matt Johnston  <matt@ucc.asn.au>

	* file_io.cc: re-add accidentally removed #include
	* botan/gzip.cc: improved comments, removed unused code

2005-01-17  Nathaniel Smith  <njs@codesourcery.com>

	* diff_patch.cc (normalize_extents): Add missing ')'.

2005-01-17  Nathaniel Smith  <njs@codesourcery.com>

	* tests/t_update_1.at: New test.
	* testsuite.at: Call it.

2005-01-11  Nathaniel Smith  <njs@codesourcery.com>

	* diff_patch.cc (normalize_extents): Add warning for anyone who
	manages to trigger the untested part of the normalization code.

2005-01-14  Christian Kollee <stuka@pestilenz.org>

	* search for and link with sqlite3 when --bundle-sqlite=no

2005-01-12  Derek Scherger  <derek@echologic.com>

	* tests/t_ambig_update.at: add comments from discussion on irc
	* tests/t_status_missing.at: new test
	* testsuite.at: include it

2005-01-10  graydon hoare  <graydon@pboox.com>

	* commands.cc (explicit_merge): Tweak merge message.
	* database.cc (check_sqlite_format_version): New function.
	(database::sql): Call it.
	* sqlite/pager.hh (SQLITE_DEFAULT_PAGE_SIZE): Adjust to 8192.
	(SQLITE_MAX_PAGE_SIZE): Adjust to 65536.
	* schema_migration.cc: Post-merge cleanup.
	* Makefile.am: Likewise.

2005-01-10  Christof Petig <christof@petig-baender.de>

	* sqlite/*: SQLite 3.0.8 CVS import
	* database.{cc,hh}:
	* schema_migration.{cc,hh}: convert to use the SQLite3 API

	This does not yet use any of the more sophisticated API features
	of SQLite3 (query parameters, BLOBs), so there is plenty of room
	for optimization. This also does not change the schema (i.e.
	still uses base64 encoded values in tables)

2005-01-17  graydon hoare  <graydon@pobox.com>

	* AUTHORS: Mention Wojciech and Neil.
	* revision.cc (calculate_ancestors_from_graph): Make non-recursive.

2005-01-17  Wojciech Miłkowski  <wmilkowski@interia.pl>

	* std_hooks.lua: Teach about meld.

2005-01-17  Neil Conway  <neilc@samurai.com>

	* diff_patch.cc: add a new context diff hunk consumer. Rename
	unidiff() to make_diff().
	* diff_patch.hh: Rename unidiff() to make_diff().
	* command.cc: Add new "cdiff" command, and refactor "diff" to
	invoke a common subroutine that is parameterized on the diff
	type. Unrelated change: make a branch-based checkout default to
	using the same directory name as the branch name, unless a
	branch is specified.

2005-01-17  graydon hoare  <graydon@pobox.com>

	* cryptopp/osrng.cpp (NonblockingRng::GenerateBlock):
	Bring forward patch lost in cryptopp 5.2 upgrade.
	* revision.cc (add_bitset_to_union)
	(calculate_ancestors_from_graph): New functions.
	(erase_ancestors)
	(is_ancestor): Rewrite.
	* cert.cc (get_branch_heads): Rewrite.
	* database.{cc,hh} (get_heads): Remove
	(get_revision_ancestry): Use multimap.
	(install_views): Disable.
	Remove everything related to the trust views. Too slow.
	Also tidy up whitespace formatting in sqlite3 code.
	* views.sql: Clear out all views.
	* commands.cc: Adapt to using multimap for ancestry.
	* AUTHORS: Mention Faheem and Christian.

2005-01-17  Faheem Mitha  <faheem@email.unc.edu>

	* debian/control: Fix up build depends.

2005-01-17  Ulrich Drepper  <drepper@redhat.com>

	* acinclude.m4 (AC_CHECK_INADDR_NONE): Fix quoting.
	* Makefile.am (EXTRA_DIST): Add sqlite/keywordhash.c.

2005-01-14  Christian Kollee  <stuka@pestilenz.org>

	* search for and link with sqlite3 when --bundle-sqlite=no

2005-01-12  Derek Scherger  <derek@echologic.com>

	* tests/t_ambig_update.at: add comments from discussion on irc
	* tests/t_status_missing.at: new test
	* testsuite.at: include it

2005-01-10  graydon hoare  <graydon@pboox.com>

	* commands.cc (explicit_merge): Tweak merge message.
	* database.cc (check_sqlite_format_version): New function.
	(database::sql): Call it.
	* sqlite/pager.hh (SQLITE_DEFAULT_PAGE_SIZE): Adjust to 8192.
	(SQLITE_MAX_PAGE_SIZE): Adjust to 65536.
	* schema_migration.cc: Post-merge cleanup.
	* Makefile.am: Likewise.

2005-01-10  Christof Petig  <christof@petig-baender.de>

	* sqlite/*: SQLite 3.0.8 CVS import
	* database.{cc,hh}:
	* schema_migration.{cc,hh}: convert to use the SQLite3 API

	This does not yet use any of the more sophisticated API features
	of SQLite3 (query parameters, BLOBs), so there is plenty of room
	for optimization. This also does not change the schema (i.e.
	still uses base64 encoded values in tables)

2005-01-11  Nathaniel Smith  <njs@codesourcery.com>

	* tests/t_migrate_schema.at: Switch to using pre-dumped db's, make
	it work, un-XFAIL it.

2005-01-11  Nathaniel Smith  <njs@codesourcery.com>

	* tests/t_persistent_server_keys_2.at: XFAIL it, add commentary on
	solution.

2005-01-11  Nathaniel Smith  <njs@codesourcery.com>

	* tests/t_persistent_server_keys_2.at: New test.
	* testsuite.at: Add it.

2005-01-06  Nathaniel Smith  <njs@codesourcery.com>

	* schema_migration.cc (migrate_monotone_schema): Add comment
	pointing to t_migrate_schema.at.
	* tests/t_migrate_schema.at: Implement, mostly.  (Still broken.)

	* tests/t_heads_discontinuous_branch.at: Remove urgency
	annotation.
	* tests/t_netsync_nocerts.at: Add urgency annotation.

	* testsuite.at: Add UNGZ, UNGZB64 macros.
	* tests/t_fmerge.at: Use them.

2005-01-05  Nathaniel Smith  <njs@codesourcery.com>

	* schema_migration.cc: Update comment about depot code.
	(migrate_depot_split_seqnumbers_into_groups):
	(migrate_depot_make_seqnumbers_non_null):
	(migrate_depot_schema): Remove; all are dead code.

2005-01-05  Nathaniel Smith  <njs@codesourcery.com>

	* schema_migration.cc: Remove tabs.

2005-01-05  Nathaniel Smith  <njs@codesourcery.com>

	* tests/t_check_same_db_contents.at: Uncapitalize title to unbreak
	testsuite.

	* revision.cc (is_ancestor): Add FIXME comment.
	(erase_ancestors): New function.
	* revision.hh (erase_ancestors): Prototype it.
	* cert.cc (get_branch_heads): Call it.
	* tests/t_heads_discontinuous_branch.at: Un-XFAIL it.

	* revision.cc (find_subgraph_for_composite_search): Ignore null
	revision ids.
	* commands.cc (try_one_merge): Add invariant - never create merges
	where the left parent is an ancestor or descendent of the right.
	(explicit_merge): Same check.
	(propagate): Handle cases where no merge is necessary.  Also, make
	generated log message more readable.

	* tests/t_propagate_desc.at: Un-XFAIL it.
	* tests/t_propagate_anc.at: Un-XFAIL it.  Use new
	CHECK_SAME_DB_CONTENTS macros.
	* testsuite.at: Move t_check_same_db_contents.at to run before
	propagation tests.  Make CHECK_SAME_DB_CONTENTS more thorough.

	* tests/t_dump_load.at: Implement test.

2005-01-05  Nathaniel Smith  <njs@codesourcery.com>

	* tests/t_check_same_db_contents.at: New test.
	* testsuite.at: Add it.
	(CHECK_SAME_DB_CONTENTS): New macro.

2005-01-04  Nathaniel Smith  <njs@codesourcery.com>

	* cert.cc: Remove tabs.
	* revision.hh: Likewise.

2005-01-04  Nathaniel Smith  <njs@codesourcery.com>

	* tests/t_propagate_anc.at: Also check the case where we're
	propagating a non-strict ancestor, i.e. the heads are actually
	equal.

2005-01-04  Nathaniel Smith  <njs@codesourcery.com>

	* database.cc (get_revision_parents): Add invariant.
	(get_revision_children): Likewise.
	(get_revision): Likewise.
	(put_revision): Likewise.

	* tests/t_merge_ancestor.at: New test.
	* tests/t_propagate_desc.at: Likewise.
	* tests/t_propagate_anc.at: Likewise.
	* testsuite.at: Call them.

2005-01-04  Nathaniel Smith  <njs@codesourcery.com>

	* tests/t_netsync_diffbranch.at: Add priority, add description of
	problem and solution.
	Also, XFAIL it.
	* tests/t_netsync_unrelated.at: Add reference to discussion.
	* tests/t_cmdline_options.at: Remove priority marking from
	non-bug.
	* tests/t_checkout_dir.at: XFAIL when run as root.

	* tests/t_netsync_nocerts.at: New test.
	* testsuite.at: Call it.

2005-01-03  Matt Johnston  <matt@ucc.asn.au>

	* tests/t_netsync_diffbranch.at: add a new test for pulling a branch
	with a parent from a different branch.
	* testsuite.at: add it

2005-01-02  Derek Scherger  <derek@echologic.com>

	* commands.cc (log_certs): new function
	(log) add Ancestor: and Branch: entries to output; use above new
	function
	* tests/t_cross.at: update to work with changesets

2005-1-1  Matt Johnston  <matt@ucc.asn.au>

	* botan/base64.cpp: Include a terminating newline in all cases for
	compatibility with cryptopp

2005-1-1  Matt Johnston  <matt@ucc.asn.au>

	* keys.cc: fix merge issues propagating 0.16 to net.venge.monotone.botan
	* botan/config.h: add it
	* botan/{aes,des,dh,dsa,elgamal,lion,lubyrack,nr,rw,openpgp}*: removed
	unused files.

2004-12-30  graydon hoare  <graydon@pobox.com>

	* constants.cc (netcmd_current_protocol_version): Set to 3.
	* tests/t_crlf.at: New test of crlf line encodings.
	* testsuite.at: Call it.
	* monotone.spec: Note 0.16 release.

2004-12-30  graydon hoare  <graydon@pobox.com>

	* win32/get_system_flavour.cc: Fix little compile bugs.

2004-12-30  Julio M. Merino Vidal  <jmmv@NetBSD.org>

	* change_set.{cc,hh}: Add the has_renamed_file_src function in
	change_set::path_rearrangement.
	* commands.cc: Make the 'log' command show nothing for renamed or
	deleted files (when asked to do so) and stop going backwards in
	history when such condition is detected; they don't exist any more,
	so there is no point in showing history (and could drive to incorrect
	logs anyway).
	* tests/t_log_nonexistent.at: New check to verify previous.
	* testsuite.at: Add it.

2004-12-30  graydon hoare  <graydon@pobox.com>

	* Makefile.am: Clean full testsuite directory and full-version.
	* configure.ac: Bump version number.
	* po/monotone.pot: Regenerate.
	* NEWS: Describe new release.

2004-12-29  Julio M. Merino Vidal  <jmmv@NetBSD.org>

	* tests/t_cmdline_options.at: New test for previous: ensure that
	monotone is actually checking for command line correctness.
	* testsuite.at: Add it.

2004-12-29  Julio M. Merino Vidal  <jmmv@NetBSD.org>

	* monotone.cc: Verify that the command line is syntactically correct
	as regards to options (based on error codes from popt).

2004-12-29  Matt Johnston  <matt@ucc.asn.au>

	* tests/t_drop_rename_patch.at: A test to check that deltas on
	renamed files are included in concatenate_change_sets, if there was a
	deletion of a file with the same name as the rename src.
	* testsuite.at: add it

2004-12-29  graydon hoare  <graydon@pobox.com>

	* AUTHORS: Add Jordi.
	* change_set.{cc,hh}: Make sanity helpers const.
	(normalize_change_set): Drop a->a deltas.
	(merge_change_sets): Call normalize.
	(invert_change_set): Likewise.
	* revision.cc
	(find_subgraph_for_composite_search): New fn.
	(calculate_composite_change_set): Call it.
	(calculate_change_sets_recursive): Use results.
	* tests/t_no_change_deltas.at: Fix.

2004-12-29  graydon hoare  <graydon@pobox.com>

	* change_set.cc: Fix unit tests to satisfy sanity checks.
	* std_hooks.lua: Fix status checking on external merges.

2004-12-29  Matt Johnston  <matt@ucc.asn.au>

	* change_set.{cc,hh}: Take account of files which are the
	destination of a rename_file operation, when examining
	file deletions. Added helper methods to clean up related code.

2004-12-29  Matt Johnston  <matt@ucc.asn.au>

	* change_set.cc: added a sanity check for deltas with same src/dst,
	and deleted files with deltas.

2004-12-29  Matt Johnston  <matt@ucc.asn.au>

	* testsuite.at, tests/t_netsync_single.at: don't use -q with
	killall since it isn't portable.

2004-12-28  Julio M. Merino Vidal  <jmmv@NetBSD.org>

	* commands.cc: Make the 'log' command show all affected files
	in each revision in a nice format (easier to read than what
	'cat revision' shows).

2004-12-28  Julio M. Merino Vidal  <jmmv@NetBSD.org>

	* commands.cc: Change the order used by the 'log' command to show
	affected files so that it matches the order in which these changes
	really happen.  Otherwise, a sequence like "rm foo; mv bar foo;
	patch foo" could be difficult to understand by the reader.

2004-12-28  Jordi Vilalta Prat  <jvprat@wanadoo.es>

	* monotone.texi: Fix a typo: "not not" should be "not".

2004-12-28  Julio M. Merino Vidal  <jmmv@NetBSD.org>

	* commands.cc: Make the 'log' command show all affected files
	in each revision in a nice format (easier to read than what
	'cat revision' shows).

2004-12-28  graydon hoare  <graydon@pobox.com>

	* AUTHORS: Add various recent authors.

2004-12-28  Badai Aqrandista <badaiaqrandista@hotmail.com>

	* debian/*: Fix up for package building.

2004-12-28  graydon hoare  <graydon@pobox.com>

	* change_set.{cc,hh}: Add sanity checking, rework
	some of concatenation logic to accomodate.
	* revision.{cc,hh}: Likewise.
	Teach about generalized graph rebuilding.
	* database.cc (delete_existing_revs_and_certs): New fn.
	* commands.cc (db rebuild): New command.
	(db fsck) New command.
	* sanity.{cc,hh} (relaxed): New flag.
	* work.cc: Use new concatenation logic.

2004-12-25  Julio M. Merino Vidal  <jmmv@NetBSD.org>

	* commands.cc: During 'log', print duplicate certificates (by
	different people) in separate lines, rather than showing them
	together without any spacing.  While here, homogenize new lines
	in other messages as well; this also avoids printing some of
	them in case of missing certificates).

2004-12-24  Nathaniel Smith  <njs@codesourcery.com>

	* tests/t_disapprove.at: Enable previously disabled test.

	* tests/t_no_change_deltas.at: New test.
	* testsuite.at: Call it.

2004-12-23  Nathaniel Smith  <njs@codesourcery.com>

	* win32/read_password.c: Remove unused file.

2004-12-22  Julio M. Merino Vidal  <jmmv@NetBSD.org>

	* commands.cc: Verify that the key identifier passed to the pubkey
	and privkey commands exists in the database.  Otherwise exit with
	an informational message instead of an exception.

2004-12-20  Matt Johnston  <matt@ucc.asn.au>

	* keys.cc: don't cache bad passphrases, so prompt for a correct
	password if the first ones fail.

2004-12-19  Matt Johnston  <matt@ucc.asn.au>

	* commands.cc: print out author/date next to ambiguous revision
	lists from selectors.

2004-12-19  Julio M. Merino Vidal  <jmmv@NetBSD.org>

	* testsuite.at:
	* tests/t_fmerge.at:
	* tests/t_netsync.at:
	* tests/t_netsync_single.at:
	* tests/t_revert.at:
	* tests/t_tags.at: Avoid usage of test's == operator.  It's a
	GNUism and causes unexpected failures in many tests.  The correct
	operator to use is just an equal sign (=).
	* tests/t_renamed.at: Don't use cp's -a flag, which is not
	supported by some implementations of this utility (such as the
	one in NetBSD).  Try to add some of its funcionality by using
	the -p flag, although everything could be fine without it.
	* tests/t_unidiff.at: Discard patch's stderr output.  Otherwise
	it's treated as errors, but NetBSD's patch uses it to print
	informative messages.

2004-12-19  Julio M. Merino Vidal  <jmmv@NetBSD.org>

	* tests/t_scan.at: Instead of running sha1sum, use a prestored
	manifest file to do the verification.  This avoids problems in
	systems that do not have the sha1sum tool, like NetBSD.

2004-12-19  Julio M. Merino Vidal  <jmmv@NetBSD.org>

	* Makefile.am: Remove obsolete --with-bundled-adns flag from
	DISTCHECK_CONFIGURE_FLAGS.

2004-12-18  Nathaniel Smith  <njs@codesourcery.com>

	* tests/t_checkout_dir.at: Make the test directory chdir'able
	again after the test.
	* tests/t_delete_dir.at: Add trailing newline.

	* tests/t_dump_load.at: New bug report.
	* tests/t_migrate_schema.at: Likewise.
	* testsuite.at: Call them.

2004-12-18  Nathaniel Smith  <njs@codesourcery.com>

	* change_set.hh: Remove obsolete comment.

2004-12-18  Nathaniel Smith  <njs@codesourcery.com>

	* tests/t_delete_dir.at: New bug report.
	* testsuite.at: Call it.

2004-12-18  Julio M. Merino Vidal  <jmmv@NetBSD.org>

	* commands.cc: Homogenize help message for 'ls' with the one shown
	by 'list'.

2004-12-18  Julio M. Merino Vidal  <jmmv@NetBSD.org>

	* ChangeLog: Add missing entries for several modifications I did
	in December 6th and 3rd.

2004-12-18  Julio M. Merino Vidal  <jmmv@NetBSD.org>

	* tests/t_checkout_dir.at: New test triggering the bug I fixed
	  previously in the checkout command, verifying that directory
	  creation and chdir succeed.
	* testsuite.at: Add new test.

2004-12-18  Nathaniel Smith  <njs@codesourcery.com>

	* ChangeLog: Add log entry for <jmmv@NetBSD.org>'s last change.
	* std_hooks.lua: Check exit status of external merge commands.

2004-12-18  Julio M. Merino Vidal  <jmmv@NetBSD.org>

	* commands.cc: Include cerrno, cstring,
	boost/filesystem/exception.hpp.
	(checkout): Verify that directory creation and chdir succeeded.

2004-12-18  Nathaniel Smith  <njs@codesourcery.com>

	* diff_patch.cc (struct hunk_offset_calculator): Remove dead
	code.  (I believe it was used by the old, non-extent-based
	merging.)
	(calculate_hunk_offsets): Likewise.
	(struct hunk_consumer): Move next to rest of unidiff code.
	(walk_hunk_consumer): Likewise.

2004-12-18  Matt Johnston <matt@ucc.asn.au>

	* change_set.cc (concatenate_change_sets): Be more careful checking
	whether to discard deltas for deleted files (in particular take
	care when files are removed then re-added) - fixes tests
	t_patch_drop_add, t_add_drop_add.at, t_add_patch_drop_add,
	t_merge2_add_drop_add
	* change_set.cc (project_missing_deltas): don't copy deltas
	for deleted files, and handle the case where src file ids vary when
	files are added/removed. (fixes t_patch_vs_drop_add)
	* t_patch_drop_add.at, t_add_drop_add.at, t_add_patch_drop_add.at,
	  t_merge2_add_drop_add.at, t_patch_vs_drop_add.t: don't expect
	to fail any more.

2004-12-17  Nathaniel Smith  <njs@codesourcery.com>

	* tests/t_persistent_server_keys.at:
	* tests/t_attr.at:
	* tests/t_patch_vs_drop_add.at:
	* tests/t_merge2_add_drop_add.at:
	* tests/t_add_drop_add.at:
	* tests/t_add_patch_drop_add.at:
	* tests/t_patch_drop_add.at: Remove priority notes, since these
	are no longer bugs.

2004-12-17  graydon hoare  <graydon@pobox.com>

	* tests/t_merge_2.at: Works now, remove xfail.

2004-12-17  graydon hoare  <graydon@pobox.com>

	* tests/t_merge_1.at: Remove AT_CHECK(false) and xfail.
	* tests/t_fdiff_normalize.at: New test.
	* testsuite.at: Call it.
	* diff_patch.cc (normalize_extents): Fix the normalize bug.
	* revision.{cc,hh} (construct_revisions): Rename to prepare for
	next rebuild-the-graph migration.
	* commands.cc (db): Change call name.

2004-12-16  Joel Rosdahl  <joel@rosdahl.net>

	* revision.cc (is_ancestor): Use std::queue for the queue.

2004-12-14  Joel Rosdahl  <joel@rosdahl.net>

	Generalize the explicit_merge command with an optional ancestor
	argument:
	* revision.cc (is_ancestor): New method.
	* revision.hh (is_ancestor): Add prototype.
	* commands.cc (try_one_merge): Add ancestor argument. Empty
	ancestor means use ancestor from find_common_ancestor_for_merge.
	(merge): Pass empty ancestor to try_one_merge.
	(propagate): Likewise.
	(explicit_merge): Add optional ancestor argument.
	* monotone.texi: Document new explicit_merge argument.

2004-12-13  Joel Rosdahl  <joel@rosdahl.net>

	* tests/t_merge_2.at: New test triggering a bad merge.
	* testsuite.at: Add new test.

2004-12-13  Joel Rosdahl  <joel@rosdahl.net>

	* revision.cc (find_least_common_ancestor): Add a missing "return
	true;" that mysteriously was removed in
	c853237f9d8d155431f88aca12932d2cdaaa31fe.

2004-12-13  Joel Rosdahl  <joel@rosdahl.net>

	* revision.cc (find_least_common_ancestor): Remove unused variable.
	* commands.cc (lca): Correct negative status text.
	* commands.cc (update): Use GNU style braces.

2004-12-12  graydon hoare  <graydon@pobox.com>

	* commands.cc: Fix bug reported in t_attr.at
	* tests/t_attr.at: Remove xfail.
	* change_set.cc: Change unit tests syntax.
	(read_change_set): Assert complete read.
	* revision_ser.cc (read_revision_set): Likewise.
	* os_specific.hh: Drop obsolete file.

2004-12-12  Joel Rosdahl  <joel@rosdahl.net>

	* revision.cc (find_least_common_ancestor): New function for
	finding the vanilla LCA.
	* revision.hh: Added prototype for find_least_common_ancestor.
	* commands.cc (update): Use find_least_common_ancestor for finding
	a common ancestor.
	* commands.cc (diff): Likewise.
	* revision.cc (find_common_ancestor): Rename to...
	(find_common_ancestor_for_merge): ...this, for clarity.
	* revision.hh: find_common_ancestor -->
	find_common_ancestor_for_merge.
	* commands.cc (try_one_merge): Call find_common_ancestor_for_merge
	to find ancestor.
	* commands.cc (lcad): Rename lca command to lcad.
	* commands.cc (lca): New command for finding the vanilla LCA.

2004-12-12  Nathaniel Smith  <njs@codesourcery.com>

	* tests/t_persistent_server_keys.at: Actually test what it's
	supposed to.  Also, un-XFAIL it, since now it seems to pass.

2004-12-12  Nathaniel Smith  <njs@codesourcery.com>

	* tests/t_persistent_server_keys.at: New test.

	* testsuite.at: Call it.
	* tests/t_persistent_server_revision.at: Fix typo.

2004-12-12  Nathaniel Smith  <njs@codesourcery.com>

	* tests/t_persistent_server_revision.at: New test.
	* testsuite.at: Call it.  Tweak NETSYNC macros in support of it.

2004-12-11  Nathaniel Smith  <njs@codesourcery.com>

	* lua.hh (add_rcfile): Add 'required' argument.
	* lua.cc (add_rcfile): Implement it.  Simplify error checking
	logic while I'm there...
	* monotone.cc (cpp_main): Pass new argument to add_rcfile.

	* tests/t_rcfile_required.at: New test.
	* testsuite.at: Call it.
	Revamp netsync support macros, to allow long-running servers.
	Make netsync-killer try first with -TERM, in case that plays nicer
	with gcov.

2004-12-11  Nathaniel Smith  <njs@codesourcery.com>

	* lua.hh: Remove tabs.

2004-12-11  Nathaniel Smith  <njs@codesourcery.com>

	* monotone.texi: Document explicit_merge.

2004-12-11  Nathaniel Smith  <njs@codesourcery.com>

	* Makefile.am: Redo full-revision support again, to properly
	handle 'make dist' and caching.  Hopefully.

2004-12-11  Nathaniel Smith  <njs@codesourcery.com>

	* monotone.texi (File Attributes): Rewrite for new .mt-attrs
	syntax.

2004-12-11  Nathaniel Smith  <njs@codesourcery.com>

	* tests/t_attr.at: New test.
	* testsuite.at: Call it.

2004-12-11  Nathaniel Smith  <njs@codesourcery.com>

	* commands.cc (trusted): Print spaces between key ids.

	* lua.cc (add_rcfile): Errors while loading a user-provided rc
	file are naughtiness, not oopses.

2004-12-11  Nathaniel Smith  <njs@codesourcery.com>

	* commands.cc (commands::explain_usage): Use split_into_lines to
	do formatting of per-command usage; allow multi-line
	descriptions.
	(trusted): New command.
	* monotone.texi (Key and Cert): Document 'trusted' command.
	* tests/t_trusted.at: New test.
	* testsuite.at: Change get_revision_cert_trust to support
	t_trusted.at.  Call t_trusted.at.

2004-12-11  Derek Scherger  <derek@echologic.com>

	* app_state.{cc,hh} (restriction_includes): renamed from
	in_restriction to be less obscure; use path_set rather than
	set<file_path>
	* commands.cc
	(restrict_path_set):
	(restrict_rename_set):
	(restrict_path_rearrangement):
	(calculate_restricted_revision): new restriction functions
	(restrict_patch_set): remove old restrictions machinery
	(status): call calculate_restricted_revision
	(ls_tags): call app.initialize
	(unknown_itemizer): restriction_includes renamed
	(ls_unknown): call calculate_restricted_revision
	(ls_missing): rework for restrictions
	(commit): switch to --message option, optional paths and preserve
	restricted work
	(diff): allow restrictions for zero and one arg variants
	(revert): note some work left to do
	* manifest.{cc,hh} (build_manifest_map): hide unused things
	(build_restricted_manifest_map): new function
	* transforms.{cc,hh} (calculate_ident): clean up merge artifacts
	* work.cc (read_options_map): merge cleanup to preserve command
	line options

2004-12-10  Nathaniel Smith  <njs@codesourcery.com>

	* Makefile.am (package_full_revision.txt): Redo Joel Rosdahl
	<joel@rosdahl.net>'s change below after it got clobbered by
	merge.

2004-12-10  Nathaniel Smith  <njs@codesourcery.com>

	* commands.cc (log): Synopsize optional 'file' argument, and
	describe both arguments in help description.

2004-12-10  Matt Johnston  <matt@ucc.asn.au>

	* cert.cc: Added priv_key_exists() function
	* commands.cc, rcs_import.cc: use new privkey functions
	* netsync.cc: change some bits that were missed

2004-12-09  Derek Scherger  <derek@echologic.com>

	* .mt-nonce: delete obsolete file
	* change_set.cc (merge_deltas): add file paths in call to
	try_to_merge_files
	* commands.cc (propagate): add progress logging similar to merge
	* diff_patch.{cc,hh} (try_to_merge_files): add file paths to
	merge2 and merge3 hooks; add logging of paths before calling merge
	hooks
	* lua.{cc,hh} (hook_merge2, hook_merge3): add file paths to merge
	hooks
	* std_hooks.lua (merge2, merge3, merge2_xxdiff_cmd,
	merge3_xxdiff_cmd): pass file paths to xxdiff for use as titles
	* testsuite.at (MONOTONE_SETUP): add paths to merge2 hook

2004-12-09  Matt Johnston  <matt@ucc.asn.au>

	* cert.cc, cert.hh, lua.cc, lua.hh, netsync.cc:
	Added a new get_priv_key(keyid) lua hook to retrieve
	a private key from ~/.monotonerc

2004-12-09  Matt Johnston  <matt@ucc.asn.au>

	* change_set.cc: Don't include patch deltas on files which
	are being deleted in changesets. (partial fix for bug
	invoked by t_merge_add_del.at)

2004-12-09  Matt Johnston  <matt@ucc.asn.au>

	* configure.ac,Makefile.am: Fix iconv and intl
	handling so that the libraries are used (required for OS X).

2004-12-09  Nathaniel Smith  <njs@codesourcery.com>

	* Makefile.am (BUILT_SOURCES_NOCLEAN): add 'S'.

	* netsync.cc (session): Make ticker pointers into auto_ptr's.  Add
	cert and revision tickers.
	(session::session): Initialize new tickers.
	(session::note_item_sent): New method.  Increment tickers.
	(session::note_item_arrived): Increment tickers.
	(session::read_some): Adjust for auto_ptr.
	(session::write_some): Likewise.
	(call_server): Conditionally initialize cert and revision
	tickers.
	(queue_data_cmd): Call 'note_item_sent'.
	(queue_delta_cmd): Call 'note_item_sent'.

2004-12-09  graydon hoare  <graydon@pobox.com>

	* ROADMAP: Add file.

2004-12-08  Nathaniel Smith  <njs@codesourcery.com>

	* tests/t_patch_vs_drop_add.at:
	* tests/t_patch_drop_add.at:
	* tests/t_netsync_unrelated.at:
	* tests/t_merge_add_del.at:
	* tests/t_merge2_add_drop_add.at:
	* tests/t_merge_1.at:
	* tests/t_heads_discontinuous_branch.at:
	* tests/t_cleanup_empty_dir.at:
	* tests/t_checkout_options.at:
	* tests/t_ambig_update.at:
	* tests/t_add_patch_drop_add.at:
	* tests/t_add_drop_add.at:
	* tests/t_add_dot.at: Add (importance) markers to all bug report
	tests.

2004-12-08  Nathaniel Smith  <njs@codesourcery.com>

	* app_state.hh (write_options): Add 'force' option.
	* app_state.cc: Remove tabs.
	(write_options): Implement.
	* commands.cc (checkout): Pass force=true to 'write_options'.

	* tests/t_checkout_options.at: New test.
	* testsuite.at: Define RAW_MONOTONE.
	(t_checkout_options.at): Call it.

2004-12-08  Nathaniel Smith  <njs@codesourcery.com>

	* update.hh (pick_update_target): Rename to...
	(pick_update_candidates): ...this.  Return a set of candidates,
	rather than a single best.
	* update.cc (pick_update_candidates): Likewise.  Remove logic
	checking for unique candidate.
	* commands.cc (describe_revision): New function.
	(heads): Use it.
	(update): Use new 'pick_update_candidates' function.  Add logic
	checking for unique candidate.  On non-unique candidate, print all
	candidates, using 'describe_revision'.

	* tests/t_ambig_update.at: Check that failure messages describe
	the candidate set.

2004-12-08  Nathaniel Smith  <njs@codesourcery.com>

	* update.cc: Remove tabs.

2004-12-08  Nathaniel Smith  <njs@codesourcery.com>

	* tests/t_ambig_update.at: Also check that update fails when one
	candidate edge is deeper than the other.

2004-12-08  graydon hoare  <graydon@pobox.com>

	* change_set.cc (extend_renumbering_via_added_files):
	Look up parent tid in existing renumbering.
	* commands.cc (attr): Check index for "set" subcommand.
	(lca): New diagnostic command.
	(log): Tidy up output formatting a bit.
	* po/monotone.pot: Regenerate.
	* tests/t_add_edge.at: New test to catch add failure.
	* testsuite.at: Call it.

2004-12-08  Nathaniel Smith  <njs@codesourcery.com>

	* tests/t_ambig_update.at: New test.
	* testsuite.at: Add it.

	* tests/t_explicit_merge.at: Add, having forgotten to last time.

2004-12-08  Nathaniel Smith  <njs@codesourcery.com>

	* tests/t_explicit_merge.at: New test.
	* testsuite.at: Add it.

2004-12-08  Nathaniel Smith  <njs@codesourcery.com>

	* testsuite.at: Remove duplicate line created by merge.
	* ChangeLog: Re-sort after merges.

	* commands.cc (explicit_merge): Remove stray space.  Print id of
	merge result.
	(complete_command): Add back "}" deleted by merge.

2004-12-08  Nathaniel Smith  <njs@codesourcery.com>

	* change_set.cc: Remove tabs.
	* diff_patch.cc: Likewise.

	* commands.cc (explicit_merge): New command.

2004-12-08  graydon hoare  <graydon@pobox.com>

	* change_set.cc (extend_renumbering_via_added_files):
	Look up parent tid in existing renumbering.
	* commands.cc (attr): Check index for "set" subcommand.
	(lca): New diagnostic command.
	(log): Tidy up output formatting a bit.
	* po/monotone.pot: Regenerate.
	* tests/t_add_edge.at: New test to catch add failure.
	* testsuite.at: Call it.

2004-12-07  Richard Levitte  <richard@levitte.org>

	* Makefile.am: Keep package_*revision.{txt,h}, so they are saved
	as part of a distribution, and thereby make as sure as possible
	people who download monotone get historical information on where
	their copy of monotone came from.

2004-12-06  Richard Levitte  <richard@levitte.org>

	* monotone.cc: Add a hint on how to use --ticker.

2004-12-06  Nathaniel Smith  <njs@codesourcery.com>

	* commands.cc (ls_certs): Sort the certs before printing.
	* tests/t_netsync_repeated.at: Actually check that certs were
	transferred correctly.

2004-12-06  Julio M. Merino Vidal  <jmmv@NetBSD.org>

	* figures/cert.pdf:
	* figures/cert.png:
	* figures/oo-figures.sxd:
	* monotone.texi: Use example host names under the
	example.{com,org,net} subdomains instead of invented names.
	These are defined in RFC 2606.

2004-12-06  Julio M. Merino Vidal  <jmmv@NetBSD.org>

	* configure.ac: Now that we depend on GNU Autoconf >= 2.58, we
	can use the AS_HELP_STRING macro everywhere we need to pretty-print
	help strings.  Also convert old calls to AC_HELP_STRING (deprecated)
	to this one.

2004-12-06  Joel Rosdahl  <joel@rosdahl.net>

	* Makefile.am (package_full_revision.txt): Silence error messages
	when deducing full package revision.

2004-12-06  graydon hoare  <graydon@pobox.com>

	* unix/get_system_flavour.cc:
	* win32/get_system_flavour.cc: Add missing files.

2004-12-06  graydon hoare  <graydon@pobox.com>

	* commands.cc (merge): Add newline in output.
	* change_set.cc (project_missing_deltas): Fix very bad
	delta-renaming bug.

2004-12-06  graydon hoare  <graydon@pobox.com>

	* change_set.cc:
	* tests/t_merge_add_del.at:
	* netsync.cc:
	* commands.cc: Clean up from merge.

2004-12-06  Nathaniel Smith  <njs@codesourcery.com>

	* tests/t_add_patch_drop_add.at: New test.
	* tests/t_merge2_add_drop_add.at: New test.
	* tests/t_patch_drop_add.at: New test.
	* tests/t_patch_vs_drop_add.at: New test.
	* testsuite.at: Add them.

	* tests/t_add_drop_add.at: Fix to test what it was supposed to.

	* tests/t_merge2_data.at: Remove extraneous [stdout].

	* tests/t_merge_add_del.at: Fix description.
	XFAIL it.

2004-12-06  Nathaniel Smith  <njs@codesourcery.com>

	* tests/t_add_drop_add.at: New test.
	* testsuite.at: Add it.

2004-12-05  Nathaniel Smith  <njs@codesourcery.com>

	* tests/t_merge_add_del: Shorten name for better display.

2004-12-05  Matt Johnston <matt@ucc.asn.au>

	* tests/t_merge_add_del: added a new test for merging
	  branches where a file is added then removed.
	* testsuite.at: added the new test
	* configure.ac: bumped the prequisite version to 2.58 since
	  some tests use AT_XFAIL_IF

2004-12-05  graydon hoare  <graydon@pobox.com>

	* Makefile.am (package_full_revision.txt): Use top_builddir
	to locate monotone executable.

2004-12-05  Nathaniel Smith  <njs@codesourcery.com>

	* tests/t_merge_add_del: Shorten name for better display.

2004-12-05  Matt Johnston <matt@ucc.asn.au>

	* tests/t_merge_add_del: added a new test for merging
	  branches where a file is added then removed.
	* testsuite.at: added the new test
	* configure.ac: bumped the prequisite version to 2.58 since
	  some tests use AT_XFAIL_IF

2004-12-04  graydon hoare  <graydon@pobox.com>

	* commands.cc (fcommit): New command.
	(update): Finish off merge of update command.

2004-12-04  Derek Scherger  <derek@echologic.com>

	* commands.cc: (complete_command): New function.
	(explain_usage/process): Use it.

2004-12-04  Nathaniel Smith  <njs@codesourcery.com>

	* change_set.cc (merge_deltas): Call correct variant of
	try_to_merge_files depending on whether ancestor is available.
	* diff_patch.cc (try_to_merge_files -- merge3 version): Add
	assertions about ids.
	(try_to_merge_files -- merge2 version): Likewise.

	* testsuite.at: Add a trivial working merge2 hook.
	* tests/t_related_merge2_data.at: Update to use.
	Mark as expected to PASS.
	* tests/t_merge2_data.at: Likewise.

2004-12-04  Nathaniel Smith  <njs@codesourcery.com>

	* change_set.cc (merge_deltas): Call correct variant of
	try_to_merge_files depending on whether ancestor is available.
	* diff_patch.cc (try_to_merge_files -- merge3 version): Add
	assertions about ids.
	(try_to_merge_files -- merge2 version): Likewise.

	* testsuite.at: Add a trivial working merge2 hook.
	* tests/t_related_merge2_data.at: Update to use.
	Mark as expected to PASS.
	* tests/t_merge2_data.at: Likewise.

2004-12-04  Nathaniel Smith  <njs@codesourcery.com>

	* change_set.cc: Remove tabs.
	* diff_patch.cc: Likewise.

2004-12-04  Nathaniel Smith  <njs@codesourcery.com>

	* change_set.cc: Remove tabs.
	* diff_patch.cc: Likewise.

2004-12-03  Julio M. Merino Vidal  <jmmv@NetBSD.org>

	* commands.cc: Add a missing newline to a message.

2004-12-03  Julio M. Merino Vidal  <jmmv@NetBSD.org>

	* cryptopp/config.h:
	* configure.ac: NetBSD does not define __unix__ nor __unix, so the
	build fails.  To solve, check for __NetBSD__ where appropiate to
	detect a Unix system.

2004-12-03  Julio M. Merino Vidal  <jmmv@NetBSD.org>

	* INSTALL: Document my latest changes: --enable-ipv6 option, ability
	to specify static boost prefix through --enable-static-boost and
	BOOST_SUFFIX variable.

2004-12-03  Julio M. Merino Vidal  <jmmv@NetBSD.org>

	* Makefile.am:
	* configure.am: Add a variable, BOOST_SUFFIX, that identifies the
	suffix string that has to be appended to Boost library names to use
	them.  This variable can be defined on configure's command line.

2004-12-03  Julio M. Merino Vidal  <jmmv@NetBSD.org>

	* configure.ac: Let the --enable-static-boost argument take a prefix
	to where boost libraries are located.

2004-12-03  Julio M. Merino Vidal  <jmmv@NetBSD.org>

	* configure.ac: Add a three-state --enable-ipv6 argument to the
	configure script to explicitly enable or disable IPv6 support.

2004-12-03  Julio M. Merino Vidal  <jmmv@NetBSD.org>

	* std_hooks.lua: Add missing newlines to two error messages.

2004-12-02  Derek Scherger  <derek@echologic.com>

	* commands.cc: more tweaking to ease changeset merge

2004-12-01  Derek Scherger  <derek@echologic.com>

	* commands.cc: reordered commands to help merge with changesets
	branch

2004-12-01  graydon hoare  <graydon@pobox.com>

	* {unix,win32}/get_system_flavour.cc: New files.
	* basic_io.{cc,hh}: Give names to input sources.
	* monotone.cc: Move app_state ctor inside try.
	* platform.hh (get_system_flavour): Declare.
	* revision.cc: Name input source "revision".
	* sanity.cc: Log flavour on startup.
	* tests/t_attributes.at: Use new syntax.
	* transforms.{cc,hh} (split_into_lines): New variant, and rewrite.
	* work.{cc,hh}: Rewrite attributes to use basic_io.
	(get_attribute_from_db):
	(get_attribute_from_working_copy): New functions.

2004-11-30  Nathaniel Smith  <njs@codesourcery.com>

	* keys.cc (get_passphrase): Simplify arguments.
	(generate_key_pair): Force new passphrases to come from the user.
	Adapt to new 'get_passphrase' arguments.
	(change_key_passphrase): Likewise.
	(generate_key_pair): Add argument specifying passphrase, for
	exclusive use of the unit tests.
	(signature_round_trip_test): Use it.
	* keys.hh (generate_key_pair): Adjust prototype correspondingly.

	* tests/t_genkey.at: Test that 'genkey' requires the passphrase to
	be entered.
	* tests/t_chkeypass.at: Check that 'chkeypass' fails if no
	passphrase is given.

2004-11-30  Nathaniel Smith  <njs@codesourcery.com>

	* keys.hh: Remove tabs.
	* keys.cc: Likewise.

2004-11-30  Nathaniel Smith  <njs@codesourcery.com>

	* monotone.texi (Hook Reference): Clarify description of
	'get_passphrase', following confusion on IRC.

2004-11-30  Joel Rosdahl  <joel@rosdahl.net>

	* ui.cc (fatal): Added missing newlines in fatal message.

2004-11-29  Nathaniel Smith  <njs@codesourcery.com>

	* monotone.texi: Add more details to documentation of 'update
	<revision>' command.

	* ui.cc (fatal): Typo in previous commit.

2004-11-29  Nathaniel Smith  <njs@codesourcery.com>

	* ui.cc (fatal): On suggestion of Zack Weinberg, add a note to
	fatal error messages 1) telling the user that it's a bug (i.e.,
	not their fault), and 2) requesting a bug report.

2004-11-29  Nathaniel Smith  <njs@codesourcery.com>

	* ui.cc: Remove tabs.

2004-11-30  Matt Johnston  <matt@ucc.asn.au>

	* change_set.cc (merge_disjoint_analyses): Prevent duplicated
	tids being used.
	(merge_disjoint_analyses): Fix typo (s/a_tmp/b_tmp/)

2004-11-27  Matt Johnston  <matt@ucc.asn.au>

	* Replaced cryptopp with botan

2004-11-24  Nathaniel Smith  <njs@codesourcery.com>

	* tests/t_cleanup_empty_dir.at: Shorten name.

2004-11-24  Nathaniel Smith  <njs@codesourcery.com>

	* Makefile.am (BUILT_SOURCES): List package_*version.{h,txt}.
	* package_{full_,}version.txt: Work when blddir != srcdir.

2004-11-24  Nathaniel Smith  <njs@codesourcery.com>

	* mt_version.hh: New file.
	* mt_version.cc: New file.
	* monotone.cc (package_revision.h): Don't include it.
	(mt_version.hh): Include it.
	(OPT_FULL_VERSION): New option.
	(options): Add it.
	(cpp_main): Implement --version and --full-version in terms of
	mt_version.hh.

	* Makefile.am (package_full_revision.h): Build it.
	(MOST_SOURCES): Add mt_version.{cc,hh}.

2004-11-24  Nathaniel Smith  <njs@codesourcery.com>

	* txt2c.cc (main): Add "--skip-trailing" option to skip trailing
	whitespace.
	* Makefile.am (package_revision.h): Generate it.
	* monotone.cc (package_revision.h): Include it.
	(cpp_main): Print it as part of --version.

2004-11-23  Nathaniel Smith  <njs@codesourcery.com>

	* tests/t_cleanup_empty_dir.at: New test.
	* testsuite.at: Call it.

2004-11-23  Nathaniel Smith  <njs@codesourcery.com>

	* monotone.texi (File Attributes): Document how restricted format
	of .mt-attrs currently is.  Also talk about 'the' .mt-attrs file
	instead of 'an', in response to confusion.

2004-11-23  Nathaniel Smith  <njs@codesourcery.com>

	* work.cc (build_deletion): Add missing newline.
	(build_rename): Likewise.
	(build_rename): Likewise.

2004-11-23  Nathaniel Smith  <njs@codesourcery.com>

	* work.cc: Remove tabs.

2004-11-23  Nathaniel Smith  <njs@codesourcery.com>

	* commands.cc: Remove tabs.

2004-11-23  Nathaniel Smith  <njs@codesourcery.com>

	* tests/t_add_dot.at: New test.
	* testsuite.at: Call it.

2004-11-22  Joel Rosdahl  <joel@rosdahl.net>

	* testsuite.at (NEED_UNB64): Check that python knows how to decode
	strings before using it.

2004-11-21  Joel Rosdahl  <joel@rosdahl.net>

	* testsuite.at (NEED_UNB64): Find more programs for decoding
	base64.

2004-11-20  Nathaniel Smith  <njs@codesourcery.com>

	* tests/t_merge_1.at: New test.
	* testsuite.at: Add it.
	(NEED_UNB64): New macro.
	(UNB64): Likewise.
	* tests/t_unidiff.at: Use them.
	* tests/t_unidiff2.at: Likewise.

2004-11-19  Nathaniel Smith  <njs@codesourcery.com>

	* tests/t_initfork.at: Remove file; redundant with
	t_merge2_add.at.
	* testsuite.at: Don't call it.

2004-11-18  Derek Scherger  <derek@echologic.com>

	* commands.cc (list tags): new command.
	* monotone.1: update.
	* monotone.texi: update.
	* std_hooks.lua: remove unused get_problem_solution hook.
	* test/t_tags.at: new test.
	* testsuite.at: call it.

2004-11-18  Nathaniel Smith  <njs@codesourcery.com>

	* monotone.texi (Committing Work): Remove mistakenly added
	redundant command line argument.

2004-11-17  Joel Rosdahl  <joel@rosdahl.net>

	* commands.cc (diff): Don't print hashes around diff output if
	there is no diff to print.

	Fix bugs #8714 "monotone update working copy to previous version"
	and #9069 "update with multiple candidates":
	* commands.cc (update): Let the update command take an optional
	revision target parameter. Without an explicit revision target,
	the current branch head is used just like before. Added logic for
	updating to an older revision or another revision reachable via a
	common ancestor.
	* tests/t_update_to_revision.at: Add regression tests for new
	update logic.
	* testsuite.at: Add new test.
	* monotone.texi: Document new update argument.

2004-11-17  Nathaniel Smith  <njs@codesourcery.com>

	* netsync.cc (request_fwd_revisions): Rename 'first_attached_edge'
	to 'an_attached_edge', because it does not represent the first
	attached edge.  Likewise for 'first_attached_cset'.
	(analyze_attachment): Remove early exit from loop; we want to
	analyze the entire graph, not just some linear subgraphs.

	* revision.cc (ensure_parents_loaded): Filter out the null
	revision when calculating parents.
	* change_set.hh (null_id): Define for 'revision_id's.

	* tests/t_merge2_add.at: New test.
	* tests/t_merge2_data.at: New test.
	* tests/t_related_merge2_data.at: New test.
	* tests/t_merge_add.at: New test.
	* tests/t_netsync_pubkey.at: New test.
	* tests/t_netsync_repeated.at: New test.
	* tests/t_netsync_unrelated.at: New test.


	* testsuite.at: Add new tests.
	(NETSYNC_SETUP): New macro.
	(MONOTONE2): New macro.
	(RUN_NETSYNC): New macro.
	(ADD_FILE): New macro.
	(SET_FILE): New macro.
	(COMMIT): New macro.
	* tests/t_netsync.at: Use them.

	* tests/t_singlenetsync.at: Add 'netsync' keyword'.  Rename to...
	* tests/t_netsync_single.at: ...this.

	* tests/t_heads_discontinuous_branch.at: XFAIL it.

2004-11-17  Nathaniel Smith  <njs@codesourcery.com>

	* netsync.cc: Remove hard tabs.

2004-11-17  Nathaniel Smith  <njs@codesourcery.com>

	* revision.cc: Remove hard tabs.
	* change_set.hh: Likewise.

2004-11-16  Nathaniel Smith  <njs@codesourcery.com>

	* tests/t_heads.at: Replace last tricky case with a less tricky case.
	* tests/t_heads_discontinuous_branch.at: New test for the really
	tricky case.
	* testsuite.at: Run it.

2004-11-16  Nathaniel Smith  <njs@codesourcery.com>

	* views.sql (trusted_parents_in_branch): Remove.
	(trusted_children_in_branch): Remove.
	(trusted_branch_members): New view.
	(trusted_branch_parents): New view.
	(branch_heads): Use the new views, not the removed ones.

	* database.cc (get_heads): Column name in 'branch_heads'
	unavoidably changed from 'id' to 'parent'; adjust SELECT statement
	to use new name.

2004-11-16  Nathaniel Smith  <njs@codesourcery.com>

	* database.cc: Remove hard tabs.

2004-11-16  Nathaniel Smith  <njs@codesourcery.com>

	* commands.cc (dump_diffs): Fetch delta destination, not source,
	on new files.

2004-11-15  Joel Rosdahl  <joel@rosdahl.net>

	* tests/t_diff_added_file.at: Added testcase exposing a bug in
	"monotone diff x y" where x is an ancestor of y and y adds a new
	file.
	* testsuite.at: Add new test.

2004-11-14  Joel Rosdahl  <joel@rosdahl.net>

	Fix bug #9092 "add command to change passphrase":
	* commands.cc (chkeypass): New command.
	* keys.cc (get_passphrase): Added parameters for prompt beginning and
	disabling hook lookup and passphrase caching.
	* keys.hh, keys.cc (change_key_passphrase): New function.
	* database.hh, database.cc (delete_private_key): New function.
	* monotone.texi (Key and Cert): Document command.
	* tests/t_chkeypass.at: Testcase for the command.
	* testsuite.at: Added new testcase.

2004-11-14  Matt Johnston <matt@ucc.asn.au>

	* tests/t_initfork.at: New test for merging two ancestor-less heads.

2004-11-13  Nathaniel Smith  <njs@codesourcery.com>

	* tests/t_heads.at: New test.
	* testsuite.at: Add it.

2004-11-13  Nathaniel Smith  <njs@codesourcery.com>

	* monotone.texi: Fix various typos.
	(Committing Work): Add missing command line argument.
	(Branch Names): New section.
	Add me to the copyright block.

2004-11-12  Joel Rosdahl  <joel@rosdahl.net>

	* monotone.texi: Fix documentation of the approve and disapprove
	commands. Fix jp.co.juicebot.jb7 branch name in examples. Other
	minor fixes.

2004-11-11  Joel Rosdahl  <joel@rosdahl.net>

	* monotone.texi: Fix typos.

2004-11-08  graydon hoare  <graydon@pobox.com>

	* monotone.texi: Some minor cleanups.
	* netsync.cc: Fix a formatter.

2004-11-07  graydon hoare  <graydon@pobox.com>

	* figures/*.txt: Drop.
	* monotone.texi: Pull ASCII figures back in conditionally.
	* NEWS, AUTHORS, monotone.spec: Update for 0.15.
	* monotone.1: Update.

2004-11-06  graydon hoare  <graydon@pobox.com>

	* README.changesets: New file.
	* config.guess, config.sub: Remove.
	* Makefile.am: Improve document-building brains.
	* cert.cc, netsync.cc: Remove include.
	* configure.ac: Bump version number.
	* merkle_tree.{cc,hh}: Use unsigned char in dynamic_bitset.
	* po/POTFILES.in: Update to remove os_specific.hh.
	* po/monotone.pot: Regenerate.

2004-11-05  graydon hoare  <graydon@pobox.com>

	* constants.cc: Up timeout, connection limit.
	* monotone.texi: Various cleanups.

2004-11-05  Ulrich Drepper  <drepper@redhat.com>

	* configure.ac: Reduce dependencies.
	* lua/lua.h: Include config.h.
	* mkstemp.{cc,hh}: Use system variant when found.
	* netxx/resolve_getaddrinfo.cxx: Check for AI_ADDRCONFIG
	definition.
	* po/POTFILES.in: Update to mention changes.
	* Makefile.am (EXTRA_DIST): Include spec file.
	* commands.cc (diff): No output if empty diff.

2004-10-31  graydon hoare  <graydon@pobox.com>

	* commands.cc (diff): Use guess_binary.
	Fix up some messages to fit on single lines.
	* Makefile.am: Make monotone.pdf depend on figures.
	* change_set.cc: Make inversion drop "delete deltas".
	* texinfo.css: Make images align nicely.
	* netsync.cc: Fix up some messages to be clearer.

2004-10-30  graydon hoare  <graydon@pobox.com>

	* figures/*: New figures.
	* monotone.texi: Rewrite much of the tutorial.

2004-10-30  Nathaniel Smith  <njs@codesourcery.com>

	* netsync.cc (process_hello_cmd): Make clear that when the
	server's key is unknown, we abort the connection.

2004-10-29  Nathaniel Smith  <njs@codesourcery.com>

	* sanity.cc (dump_buffer): Wrap bare string in call to string(),
	to disambiguate conversions (required by Boost 1.30).

2004-10-26  graydon hoare  <graydon@pobox.com>

	* tests/t_update_missing.at: New test from Bruce Stephens
	* testsuite.at: Call it.
	* change_set.cc: Fix the error exposed by it.

2004-10-26  graydon hoare  <graydon@pobox.com>

	* work.{cc,hh}: Comply with Derek's new tests.
	* commands.cc: Likewise.

2004-10-28  Derek Scherger  <derek@echologic.com>

	* tests/t_rename.at: add test for renaming a file after it has
	been moved rather than before
	* tests/t_revert.at: add test for reverting a missing file

2004-10-28  Derek Scherger  <derek@echologic.com>

	* tests/t_drop_missing.at: New test.
	* testsuite.at: Call it.

2004-10-28  Derek Scherger  <derek@echologic.com>

	* tests/t_add.at: New test.
	* testsuite.at: Call it.

2004-10-26  graydon hoare  <graydon@pobox.com>

	* basic_io.{cc,hh}: Rework to use indented stanzas.
	* change_set.cc, revision.cc: Likewise.
	* change_set.cc: Fix formatter bug.
	* commands.cc: Sanity check file ID on delta commit.
	* work.cc: Chatter a bit more on add/drop.

2004-10-17  graydon hoare  <graydon@pobox.com>

	* merkle_tree.cc: Fix bad logging.
	* netsync.cc: Fix transmission bugs.
	* work.cc: Add some progress messages back in.
	* monotone.texi: Change contents of MT/work in example.

2004-10-17  graydon hoare  <graydon@pobox.com>

	* commands.cc (log): Keep a seen list, mask frontier by it.
	* monotone.texi: Updates to cover revision terminology.

	Also various further merges from trunk, see below.

2004-10-17  Derek Scherger  <derek@echologic.com>

	* lua.{cc,hh} (hook_ignore_branch): new hook
	* commands.cc (ls_branches): call it
	* monotone.texi (Hook Reference): describe it

2004-10-17  Richard Levitte  <richard@levitte.org>

	fix bug 8715 and more
	* diff_patch.cc (struct unidiff_hunk_writer,
	unidiff_hunk_writer::flush_hunk): the skew is not just the
	size difference between added and deleted lines in the current
	hunk, it's the size difference between /all/ added and deleted
	lines so far.  Therefore, the skew needs to be a member of the
	struct rather than being something calculated for each hunk.
	Furthermore, we need to add trailing context even if the change
	only consisted of one line.

2004-10-17  Richard Levitte  <richard@levitte.org>

	* monotone.texi (Working Copy): Change the description of
	'monotone revert' to explain what happens when there are
	arguments.

2004-10-17  Richard Levitte  <richard@levitte.org>

	* monotone.texi (OPTIONS): Add a description of --ticker.

	* ui.cc, ui.hh: Rethink the writing conditions as the ticks being
	"dirty" when they have changed since the last print.  That way,
	it's very easy to see when they need being printed.  This fixes a
	small bug where, in some cases, the exact same tick output is
	produced twice, once before a separate message, and once after,
	when a ticker is actually being removed.
	(tick_write_dot::write_ticks): Add a line that describes the
	ticks, including the amount of each tick per short name.

2004-10-17  Richard Levitte  <richard@levitte.org>

	fix bug 8733
	* ui.cc, ui.hh: Define a separate tick writer struct, and two
	subclasses, one that write counters, and one that writes progress
	characters.  As a consequence, move the count to the ticker class
	itself, and have the user interface contain a map of pointers to
	tickers instead of a map of counters, so data is easier to expand
	and access in a consistent manner.  Finally, correct a few errors
	in the checks for when ticks should be written, and make sure the
	final value gets written when the tickers are removed.

	* cert.cc (write_ancestry_paths):
	* database.cc (rehash):
	* netsync.cc (call_server, rebuild_merkle_trees):
	* rcs_import.cc (import_cvs_repo, cvs_history): Adapt to the new
	tickers.

	* monotone.cc: Add the option '--ticker' which takes the values
	"dot" or "count" to express which type of tick writer to use.  As
	a result, set the tick writer to be the progress dot kind or the
	counting type.

2004-10-15  graydon hoare  <graydon@pobox.com>

	* std_hooks.lua (get_revision_cert_trust): Add.

2004-10-14  graydon hoare  <graydon@pobox.com>

	* main.cc (UNIX_STYLE_SIGNAL_HANDLING): Enable on OSX.
	* cryptopp/*: Upgrade to 5.2.1
	* Makefile.am: Adjust for a couple new files.

2004-10-13  graydon hoare  <graydon@pobox.com>

	* change_set.cc (__STDC_CONSTANT_MACROS): Further hammering.
	* commands.cc (changesetify): New subcommand to db.
	* database.{cc,hh} (sql): Install views.
	(install_views): New function.
	(get_manifest_certs): Restore old variant.
	* numeric_vocab.hh: Use stdint.h.
	* revision.{cc,hh} (analyze_manifest_changes)
	(construct_revisions)
	(build_changesets): New functions.
	* schema.sql: Remove views stuff.
	* views.sql: Put views here.
	* schema_migration.cc: Add migration code for revisions.
	* Makefile.am: Mention views.sql.

2004-10-12  graydon hoare  <graydon@pobox.com>

	* unix/read_password.cc: Don't force echo on.

2004-10-10  graydon hoare  <graydon@pobox.com>

	merge a batch of changes from trunk, see below.
	* monotone.spec: Bump to 0.14.

2004-10-10  graydon hoare  <graydon@pobox.com>

	fix bug 9884
	* tests/t_singlenetsync.at: sleep 5
	* tests/t_netsync.at: sleep 5

2004-10-10  graydon hoare  <graydon@pobox.com>

	* AUTHORS: Mention Richard Levitte.
	* Makefile.am: Remove nonce stuff.
	* NEWS: Describe changes from last release.
	* cert.cc (cert_manifest_testresult): Teach about other ways
	of writing a boolean value.
	* commands.cc (commit): Don't commit when no change.
	(debug): Rename to "db execute".
	(serve): Require passphrase on startup.
	(bump): Remove command.
	(ls keys): Handle no keys.
	* configure.ac: Bump version number.
	* keys.cc (get_passphrase): Reject empty passphrase nicely,
	from user and from hook.
	* lua.{cc,hh} (hook_get_sorter): Dead code, remove.
	* main.cc (main_with_many_flavours_of_exception): s/char/int/.
	* monotone.cc (OPT_DUMP): New option.
	(OPT_VERBOSE): Rename as OPT_DEBUG.
	* monotone.{texi,1}: Document changes, s/rdiff/xdelta/.
	* nonce.{cc,hh}: Drop.
	* sanity.hh (sanity::filename): New field.
	* sanity.cc (dump_buffer): Dump to file or be silent.
	* testsuite.at (persist_phrase_ok): Define as true.
	* tests/t_null.at: Adjust for new option names.
	* unit_tests.cc: Set debug, not verbose.

2004-10-10  graydon hoare  <graydon@pobox.com>

	* tests/t_remerge.at: New test.
	* testsuite.at: Call it.

2004-10-10  graydon hoare  <graydon@pobox.com>

	* cryptopp/algebra.cpp:
	* cryptopp/asn.h:
	* cryptopp/hmac.h:
	* cryptopp/iterhash.h:
	* cryptopp/mdc.h:
	* cryptopp/modes.h:
	* cryptopp/osrng.h:
	* cryptopp/pubkey.h:
	* cryptopp/seckey.h:
	* cryptopp/simple.h:
	* cryptopp/smartptr.h:
	* cryptopp/strciphr.cpp:
	* cryptopp/strciphr.h:
	* lcs.cc:
	* lua.cc: Fixes for g++ 3.4 from Michael Scherer.
	* AUTHORS: Mention Michael.

2004-10-10  graydon hoare  <graydon@pobox.com>

	* tests/t_movedel.at: New test.
	* testsuite.at: Call it.

2004-10-10  graydon hoare  <graydon@pobox.com>

	* tests/t_movepatch.at: New test.
	* testsuite.at: Call it.

2004-10-10  graydon hoare  <graydon@pobox.com>

	* change_set.cc:
	* file_io.{cc,hh}: Bug Fixes.

2004-10-10  graydon hoare  <graydon@pobox.com>

	* cert.{cc,hh} (cert_revision_manifest): Bug fixes.
	* commands.cc (approve)
	(disapprove)
	(testresult): Teach about revisions.
	* tests/t_disapprove.at:
	* tests/t_i18n_file.at:
	* tests/t_ls_missing.at:
	* tests/t_testresult.at: Bug fixes.

2004-10-09  graydon hoare  <graydon@pobox.com>

	* netsync.cc:
	* packet.cc:
	* tests/t_i18n_file.at:
	* tests/t_netsync.at:
	* tests/t_single_char_filenames.at:
	* tests/t_singlenetsync.at: Bug fixes.

2004-10-04  graydon hoare  <graydon@pobox.com>

	* Makefile.am: Re-enable rcs stuff.
	* cert.{cc,hh}: Bug fixes.
	* change_set.{cc,hh} (apply_change_set)
	(apply_change_set_inverse): New helper functions.
	* commands.cc (log)
	(rcs_import)
	(cvs_import): Teach about revisions.
	* database.cc (get_version): Block reconstruction loops.
	* diff_patch.cc:
	* lua.cc:
	* netsync.cc: Remove references to obsolete includes.
	* rcs_file.cc: Pick up bug fix from trunk.
	* rcs_import.cc: Teach about revisions.

2004-10-03  graydon hoare  <graydon@pobox.com>

	* change_set.{cc,hh}: Lots of little bug fixes.
	* commands.cc: Likewise.
	* database.cc: Comment some chatter.
	* file_io.{cc,hh}: Bug fixes, remove unlink / hardlink stuff.
	* netcmd.cc: Bug fixes.
	* netsync.cc: Likewise.
	* tests/t_*.at: Teach about revisions.
	* testsuite.at: Likewise.
	* work.cc: Bug fixes.

2004-09-30  graydon hoare  <graydon@pobox.com>

	* app_state.cc: Inform db of app.
	* change_set.cc: Bug fixes.
	* commands.cc: Use delete_file not unlink.
	* database.{cc,hh}: Bug fixes in trust function machinery.
	* revisions.cc: Skip consideration of empty parents.
	* file_io.{cc,hh}: Remove unlink function.
	* schema.sql: Pass pubkey data into trust call.

2004-09-29  graydon hoare  <graydon@pobox.com>

	* change_set.cc: Various bug fixes, merge unit tests.

2004-09-26  graydon hoare  <graydon@pobox.com>

	* predicament.{cc,hh}: Remove.
	* Makefile.am: Update.
	* change_set.{cc,hh}: Compilation fixes.
	* commands.cc: Likewise.
	* file_io.{cc,hh}: Likewise, and implement link/unlink.
	* lua.{cc,hh}: Implement conflict resolver hooks.

2004-09-25  graydon hoare  <graydon@pobox.com>

	* change_set.{cc,hh}: Rewrite entirely.
	* work.cc: Adjust to compensate.
	* commands.cc: Likewise.
	* numeric_vocab.hh: Ask for C99 constant ctor macros.

2004-09-24  Derek Scherger  <derek@echologic.com>

	* app_state.{cc,hh} (initialize,prefix,in_restriction): rename
	restriction vars; require explicit subdir restriction with ".";
	remove restriction if any path evaluates to working copy root
	* commands.cc (update): disallow restricted updates
	(diff): use --manifest options for initialization
	* tests/t_restrictions.at: remove restricted update test
	* tests/t_subdirs.at: added (missed previously)
	* vocab.cc (verify): allow "." elements in local_path
	(test_file_path_verification): test for "." in paths

2004-09-20  Derek Scherger  <derek@echologic.com>

	* app_state.{cc,hh}: add message and manifest options; add subdir
	restriction; use set instead of vector for path restrictions
	(prefix): new method
	(add_restriction): change signature for set of path restrictions
	(in_restriction): renamed from is_restricted; adjust path matching
	(set_message): new method
	(add_manifest): new method
	(initialize): remove code to adjust restrictions from old options
	* commands.cc
	(restrict_patch_set, struct unknown_itemizer): rename
	app.is_restricted to app.in_restriction
	(add,drop,rename,revert): prefix file args with current subdir
	(update,status,ls_unknown,ls_missing): build restriction from args
	(commit): build restriction from args; use --message option
	(diff): build restriction from args; use --manifest options
	* file_io.cc (find_working_copy): logging tweaks
	* monotone.cc: remove --include/--exclude options; add --manifest
	and --message options
	* tests/t_attributes.at: add commit --message option
	* tests/t_cross.at: commit --message
	* tests/t_cwork.at: commit --message
	* tests/t_disapprove.at: commit --message
	* tests/t_drop.at: commit --message
	* tests/t_erename.at: commit --message; diff --manifest
	* tests/t_fork.at: commit --message
	* tests/t_genkey.at: commit --message
	* tests/t_i18n_file.at: commit --message
	* tests/t_import.at: commit --message
	* tests/t_ls_missing.at: commit --message
	* tests/t_merge.at: commit --message
	* tests/t_movedel.at: commit --message
	* tests/t_movepatch.at: commit --message
	* tests/t_netsync.at: commit --message
	* tests/t_persist_phrase.at: commit --message
	* tests/t_rename.at: commit --message
	* tests/t_renamed.at: commit --message
	* tests/t_restrictions.at: remove --include/--exlclude options
	* tests/t_revert.at: commit --message
	* tests/t_scan.at: commit --message
	* tests/t_single_char_filenames.at: commit --message
	* tests/t_testresult.at: commit --message
	* tests/t_unidiff.at: commit --message
	* tests/t_unidiff2.at: commit --message
	* tests/t_update.at: commit --message
	* tests/t_versions.at: commit --message

2004-09-19  graydon hoare  <graydon@pobox.com>

	* change_set.cc: More bug fixes.
	* basic_io.cc: Improve error reporting.
	* commands.cc (complete): Teach about revisions.
	* database.{cc,hh}: Add complete variant for revisions.

2004-09-19  graydon hoare  <graydon@pobox.com>

	* change_set.cc: Add a unit test, fix some bugs.

2004-09-18  graydon hoare  <graydon@pobox.com>

	* change_set.{cc,hh} (subtract_change_sets): New function.
	(build_pure_addition_change_set): New function.
	* commands.cc (try_one_merge): Teach about revisions
	(merge): Likewise.
	(propagate): Likewise.
	(update): Change from changeset inversion to negation.
	* database.{cc,hh} (get_manifest): New function.
	* cert.cc: Use it.

2004-09-13  graydon hoare  <graydon@pobox.com>

	* change_set.cc: Bug fixes.
	* commands.cc: Likewise.

2004-09-13  graydon hoare  <graydon@pobox.com>

	* change_set.{cc,hh}: Implement delta renaming and merging.
	* commands.cc
	(update): Teach about revisions.
	(agraph): Likewise.
	* diff_patch.{cc,hh}: Tidy up interface a bit.
	* database.{cc,hh} (get_revision_ancestry): New helper.
	* file_io.{cc,hh}
	(move_dir): New function.
	(delete_dir_recursive): New function.

2004-09-10  graydon hoare  <graydon@pobox.com>

	* basic_io.{cc,hh}: Move to more "normal" looking
	quoted output.
	* change_set.{cc,hh}: Extend, bugfix.
	* commands.cc (diff): Teach about revisions.
	* revision.{cc,hh}: Extend, bugfix.

2004-09-07  Derek Scherger  <derek@echologic.com>

	subdirectory restrictions

	* file_io.{hh,cc} (find_working_copy): new function
	(absolutify) use fs::current_path
	* work.cc (add_to_options_map): use options.insert to preserve
	previous settings
	* work.hh: add note about MT/options file to header comment
	* lua.{hh,cc} (load_rcfile): renamed from add_rcfile
	* app_state.{cc,hh} (constructor): remove read of MT/options
	(initialize): new methods to find/create working copy
	(set_stdhooks,set_rcfiles,add_rcfile,load_rcfiles,read_options):
	new methods
	(set_database,set_branch,set_signing_key): update for new options
	reading
	* monotone.cc: update help for --norc option
	(cpp_main): move loading of lua hooks to app_state after book
	keeping dir is found
	* commands.cc: all commands call app initialize to relocate to
	working copy directory
	(bookdir_exists,ensure_bookdir) remove
	(setup) new command to create working copy
	* tests/t_subdirs.at: new test
	* testsuite.at: call new setup command to initialize working copy;
	call new test
	(PROBE_NODE): adjust for new checkout requirement that MT dir does
	not exist
	* tests/t_attributes.at: ditto
	* tests/t_cwork.at: ditto
	* tests/t_single_char_filenames.at: ditto
	* tests/t_versions.at: ditto

2004-09-06  graydon hoare  <graydon@pobox.com>

	* Makefile.am: Revise,
	* cert.{cc,hh}: Minor bug fixes.
	* change_set.{cc,hh}
	(apply_path_rearrangement): New variant.
	(read_path_rearrangement): New function.
	(write_path_rearrangement): New function.
	* commands.cc: Partially teach about revisions.
	* database.{cc,hh}: Bug fixes.
	* revision.cc: Print new manifest as hex.
	* schema.sql: Fix typos.
	* update.{cc,hh}: Teach about revisions.

2004-09-06  graydon hoare  <graydon@pobox.com>

	* Makefile.am (unit_tests): Revise.
	* change_set.{cc,hh}: Move accessors to header.
	* constants.cc (netcmd_current_protocol_version): Bump.
	(netcmd_minimum_bytes_to_bother_with_gzip): Expand to 0xfff.
	* database.{cc,hh}: Teach about reverse deltas, bug fixes.
	* diff_patch.{cc,hh}: Remove dead code.
	* merkle_tree.{cc,hh}: Teach about revisions.
	* netsync.cc: Teach about revisions, reverse deltas.
	* packet.{cc,hh}: Likewise.
	* unit_tests.{cc,hh}: Reactivate tests.

2004-09-02  Derek Scherger  <derek@echologic.com>

	* tests/t_restrictions.at: rework and attempt to clean things up a
	bit; add test for bug in restrict_patch_set
	* commands.cc (restrict_patch_set): fix bug in removal of
	restricted adds/dels/moves/deltas

2004-08-28  graydon hoare  <graydon@pobox.com>

	* Makefile.am (unit_tests): Split out working parts.
	* basic_io.{cc,hh}: Minor fixes.
	* cert.{cc,hh}: Fixes, remove major algorithms.
	* revision.{cc,hh}: Rewrite algorithms from cert.cc.
	* change_set.{cc,hh}: Extensive surgery, unit tests.
	* database.{cc,hh}: Minor fixes.
	* file_io.{cc,hh}: Likewise.
	* lua.cc: Likewise.
	* packet.{cc,hh}: Teach about revisions.
	* schema.sql: Drop some optimistic tables.
	* unit_tests.{cc,hh}: Add revision, change_set tests.
	* vocab.cc: Instantiate revision<cert>.
	* work.{cc,hh}: Rewrite in terms of path_rearrangement.

2004-08-17  graydon hoare  <graydon@pobox.com>

	* database.cc: Simplified.
	* schema.sql: Simplified.
	* transforms.cc: Fixed bug.
	* revision.{hh,cc}: Stripped out tid_source.
	* change_set.{cc,hh}: Oops, never committed!

2004-08-16  graydon hoare  <graydon@pobox.com>

	* change_set.{hh,cc}: Simplified, finished i/o.
	* revision.{hh,cc}: Fix to match, redo i/o.
	* basic_io.cc (basic_io::parser::key): Print trailing colon.
	* vocab.hh: Whitespace tweak.

2004-08-09  graydon hoare  <graydon@pobox.com>

	* change_set.{hh,cc}: New files.
	* basic_io.{hh,cc}: New files.
	* predicament.{hh,cc}: New files.
	* revision.{hh,cc}: Break completely, need to fix.
	* diff_patch.{hh,cc}: Minor touchups.
	* lua.{hh,cc}, std_hooks.lua: Model predicaments.
	* Makefile.am: Update.

2004-07-10  graydon hoare  <graydon@pobox.com>

	* lcs.{hh,cc}: Move lcs.hh body into lcs.cc.
	* diff_patch.cc: Modify to compensate.
	* revision.{hh,cc}: New files.
	* Makefile.am: Update
	* patch_set.{hh,cc}: Remove.
	* {cert,database,lua,packets}.{hh,cc}, commands.cc:
	Modify partially (incomplete) to use revisions.
	* manifest.{hh,cc}: Cleanup, remove dead code.
	* schema.sql: Declare new revision tables.
	* schema_migration.cc: Incomplete migrator.
	* {transforms.{hh,cc}, vocab{,_terms}.hh:
	Infrastructure for revisions.

2004-07-20  Derek Scherger  <derek@echologic.com>

	* tests/t_restrictions.at: new test
	* testsuite.at: run it
	* app_state.{cc,hh} (add_restriction, is_restricted): new functions
	* monotone.cc (--include,--exclude): new options
	* commands.cc (restrict_patch_set): new function. called by
	commit, update, status, diff commands

2004-07-05  graydon hoare  <graydon@pobox.com>

	* cert.cc (operator<): Fix wrong ordering of
	fields.

2004-06-07  graydon hoare  <graydon@pobox.com>

	* cryptopp/algebra.cpp:
	* cryptopp/asn.h:
	* cryptopp/hmac.h:
	* cryptopp/iterhash.h:
	* cryptopp/mdc.h:
	* cryptopp/modes.h:
	* cryptopp/osrng.h:
	* cryptopp/pubkey.h:
	* cryptopp/seckey.h:
	* cryptopp/simple.h:
	* cryptopp/smartptr.h:
	* cryptopp/strciphr.cpp:
	* cryptopp/strciphr.h:
	* lcs.hh:
	* lua.cc: Fixes for g++ 3.4 from Michael Scherer.
	* AUTHORS: Mention Michael.

2004-05-28  graydon hoare  <graydon@pobox.com>

	* tests/t_movedel.at: New test.
	* testsuite.at: Call it.
	* diff_patch.cc (adjust_deletes_under_renames): New function.
	(merge3): Use it.

2004-05-27  graydon hoare  <graydon@pobox.com>

	* tests/t_movepatch.at: New test.
	* testsuite.at: Call it.
	* diff_patch.cc (adjust_deltas_under_renames): New function.
	(merge3): Use it.

2004-05-20  graydon hoare  <graydon@pobox.com>

	* NEWS: Note 0.13 release.
	* configure.ac: Bump version number.
	* monotone.spec: Likewise.

2004-05-19  graydon hoare  <graydon@pobox.com>

	* file_io.cc (tilde_expand): Fix fs::path use.

2004-05-18  graydon hoare  <graydon@pobox.com>

	* diff_patch.cc (apply_directory_moves): Fix fs::path use.
	* file_io.cc (write_data_impl): Likewise.
	* packet.cc: Use explicit true/false maps in caches.
	* sanity.cc (dump_buffer): Write to clog (buffered).

2004-05-16  graydon hoare  <graydon@pobox.com>

	* keys.cc (get_passphrase): Reimplement.
	* unix/read_password.c: Remove.
	* {unix,win32}/read_password.cc: Add.
	* constants.{hh,cc} (maxpasswd): New constant.
	* Makefile.am: Teach about platform specific stuff.

2004-05-16  graydon hoare  <graydon@pobox.com>

	* diff_patch.cc (merge2): Don't discard files on one side.
	* std_hooks.lua (merge2_xxdiff_cmd): Specify merge filename.

2004-05-14  Joel Rosdahl  <joel@rosdahl.net>

	* std_hooks.lua (ignore_file): Quote dots in .svn patterns.
	* monotone.texi: Updated ignore_file hook example.

2004-05-13  Nathaniel Smith  <njs@codesourcery.com>

	* commands.cc: Include boost/filesystem/path.hpp,
	boost/filesystem/convenience.hpp.
	(checkout): Make checkout directory an fs::path, not a local_path.

2004-05-13  Nathaniel Smith  <njs@codesourcery.com>

	* testsuite.at (test_hooks.lua): Add a 'test_attr' attribute
	hook.  Add tests t_attributes and t_single_char_filenames.
	* tests/t_attributes.at: New test.
	* tests/t_single_char_filenames.at: New test.
	* manifest.cc (read_manifest_map): Replace ".+" with ".*" to
	support single-character filenames.
	* work.cc (read_work_set): Likewise.
	(read_attr_map): Likewise.

2004-05-13  Nathaniel Smith  <njs@codesourcery.com>

	* monotone.texi (Hook Reference): Update documented default
	definitions of 'merge2' and 'merge3'.

2004-05-12  graydon hoare  <graydon@pobox.com>

	* AUTHORS: Rename Netxx back to netxx. Really, look in
	the manifest; it's been renamed!
	* configure.ac: Remove prg_exec_monitor checks.

2004-05-12  Nathaniel Smith  <njs@pobox.com>

	* AUTHORS: Remove discussion of adns, since we no longer
	distribute it.  Fix capitalization of "Netxx".

2004-05-12  Nathaniel Smith  <njs@pobox.com>

	* std_hooks.lua (merge2): Support xemacs.  Add error message
	if no merge tool is found.
	(merge3): Likewise.  Also add (disabled) hook to use CVS
	'merge' command, as a demonstration of how to.

2004-05-12  graydon hoare  <graydon@pobox.com>

	* std_hooks.lua (get_author): Remove standard definition.
	* monotone.texi: Document change.

2004-05-12  graydon hoare  <graydon@pobox.com>

	* cert.cc (cert_manifest_author_default): Use default signing key
	name for default author, if lua hook fails.

2004-05-12  Joel Rosdahl  <joel@rosdahl.net>

	* file_io.cc (walk_tree): Removed extraneous newline in error
	message.

	* std_hooks.lua (edit_comment): Added missing newline in log
	message template.

	* tests/t_ls_missing.at: New test case.
	* testsuite.at: Added t_ls_missing.at.

2004-05-10  graydon hoare  <graydon@pobox.com>

	* nonce.cc, nonce.hh: New files.
	* Makefile.am: Note new files.
	* lua.cc, lua.hh (hook_get_nonce): New hook.
	* commands.cc (bump): New command.
	* commands.cc: Remove "(file|manifest)" args most places.
	* tests/t_disapprove.at
	* tests/t_genkey.at
	* tests/t_singlenetsync.at
	* tests/t_netsync.at
	* tests/t_persist_phrase.at: Adjust to compensate.
	* monotone.texi, monotone.1: Adjust to compensate.
	* work.cc, work.hh: Constify some arguments.

2004-05-09  graydon hoare  <graydon@pobox.com>

	* diff_patch.cc: Remove recording of file merge ancestry.

2004-05-09  graydon hoare  <graydon@pobox.com>

	* commands.cc (ls_missing): Modify to account for work.

2004-05-09  graydon hoare  <graydon@pobox.com>

	* commands.cc (list missing): New command.
	* monotone.texi, monotone.1: Update to document.

2004-05-08  graydon hoare  <graydon@pobox.com>

	* main.cc: New file encompassing prg_exec_monitor.
	* mkstemp.cc, mkstemp.hh: New portable implementation.
	* lua.cc: Use mkstemp from bundled version.
	* lua/liolib.c: Remove old mkstemp definition.
	* monotone.cc (cpp_main): Remove prg_exec env setting.
	* sanity.cc (sanity::dump_buffer): Dump logbuf to stderr, not stdout.
	* std_hooks.lua (temp_file): Use mkstemp not io.mkstemp.
	* Makefile.am (MOST_SOURCES): Add new files.

2004-05-03  Joel Rosdahl  <joel@rosdahl.net>

	* monotone.texi: Removed extraneous @ftable directive.

2004-05-02  graydon hoare  <graydon@pobox.com>

	* monotone.texi: Add stuff on selectors, new hooks.
	* AUTHORS: Typo fix.
	* configure.ac: Bump version number.

	Release point (v 0.12).

2004-05-02  Joel Rosdahl  <joel@rosdahl.net>

	Made it possible to rename a rename target and to undo a rename.
	I.e.: Given a rename set A -> B, "monotone rename B C" gives the
	rename set A -> C and "monotone rename B A" gives the empty rename
	set.
	* work.cc (visit_file): Implement new behavior.
	* tests/t_rename.at: Added test cases for new behavior.
	* monotone.texi: Note that a rename can be undone.

	Fix bug #8458:
	* file_io.hh, file_io.cc (walk_tree): Added require_existing_path
	parameter.
	* work.cc (build_deletion): Pass new parameter to walk_tree.
	* work.cc (build_rename): Ditto.

	* manifest.cc (build_manifest_map): Fix missing file check for
	i18n paths.

2004-05-01  Joel Rosdahl  <joel@rosdahl.net>

	Fix bug #7220:
	* manifest.cc (build_manifest_map): Handle missing file
	gracefully.

	* file_io.cc (walk_tree): Handle nonexistent file/directory
	gracefully.

2004-04-30  Christof Petig <christof@petig-baender.de>

	* rcs_import.cc (store_trunk_manifest_edge):
		skip ancestry to empty manifest
	* rcs_import.cc (process_branch):
		also follow branches of last/first versions

2004-04-29  graydon hoare  <graydon@pobox.com>

	* configure.ac: Fix up windows probe and bundling checks.
	* netxx/resolve_getaddrinfo.cxx: Local hack for stream addresses.
	* netsync.cc: Report address before listening.

2004-04-29  graydon hoare  <graydon@pobox.com>

	* cert.cc (get_branch_heads): Calculate a "disapproved version"
	attribute which culls a version with only disapproved ancestry
	edges.
	* monotone.texi: Fix some ascii-art diagrams.

2004-04-28  Christof Petig <christof@petig-baender.de>

	* command.cc (heads):
	show date and author certificates for each head

2004-04-28  Christof Petig <christof@petig-baender.de>

	* configure.ac:
	default to using the bundled SQLite

2004-04-28  Christof Petig <christof@petig-baender.de>

	* commands.cc (log):
	support optional file argument to show change log for
	e.g. monotone log [ID] cert.cc

2004-04-26  Christof Petig <christof@petig-baender.de>

	* rcs_import.cc (process branch):
	insert dummy cvs_edge to mark newly added file
	as previously non existant

2004-04-25  Joel Rosdahl  <joel@rosdahl.net>

	* po/stamp-po: Removed since it's generated.
	* std_hooks.lua (ignore_file): Corrected name of Subversion's
	administrative directory.
	* work.hh: Ditto.
	* monotone.texi (Hook Reference): Updated default definition of
	ignore_file.

2004-04-23  Christof Petig <christof@petig-baender.de>

	* rcs_import.cc (build_parent_state, build_child_state):
	remove dying files from manifest
	* rcs_import.cc (cvs_file_edge, note_file_edge):
	calculate state and remember it (alive or dead)

2004-04-23  Christof Petig <christof@petig-baender.de>

	* rcs_import.cc (import_rcs_file_with_cvs):
	do not include dead files in head_manifest

2004-04-22  Christof Petig <christof@petig-baender.de>

	* rcs_file.cc, rcs_file.hh: read and remember 'state' of revision
	* rcs_import.cc: remove Attic/ part from path

2004-04-21  Christof Petig <christof@petig-baender.de>

	* configure.ac: enable use of installed SQLite library

2004-04-20  graydon hoare  <graydon@pobox.com>

	* lua.hh, lua.cc (hook_note_commit): New hook.
	* commands.cc (commit): Call it.

2004-04-19  graydon hoare  <graydon@pobox.com>

	* cert.cc: Make trust messages nicer.
	* merkle_tree.cc: Clarify logging messages.
	* netsync.cc: Reorganize tickers, put client in txn.
	* packet.cc, packet.hh: Teach about constructability.

2004-04-16  graydon hoare  <graydon@pobox.com>

	* netsync.cc (session::extra_manifests): New member.
	(session::analyze_ancestry_graph): Use it.
	* tests/t_singlenetsync.at: New test for single manifest sync.
	* testsuite.at: Call it.

2004-04-14  Tom Tromey  <tromey@redhat.com>

	* rcs_import.cc (import_cvs_repo): Use require_password.
	Include keys.hh.
	* keys.hh (require_password): Declare.
	* keys.cc (require_password): New function.

2004-04-13  Tom Tromey  <tromey@redhat.com>

	* monotone.texi: Typo fixes.

2004-04-10  graydon hoare  <graydon@pobox.com>

	* netsync.cc: Minor bug fixes.

2004-04-10  graydon hoare  <graydon@pobox.com>

	* database.{cc,hh}:
	* commands.{cc,hh}:
	* lua.{cc,hh}:
	* std_hooks.lua:
	* vocab_terms.hh:
	Implement first cut at selectors.

2004-04-10  graydon hoare  <graydon@pobox.com>

	* cert.cc (operator<): Include name in compare.
	(operator==): Likewise.
	* packet.cc: Include shared_ptr.
	* rcs_file.cc: Rewrite by hand, no spirit.
	* rcs_import.cc: Change ticker names a bit.

2004-04-09  graydon hoare  <graydon@pobox.com>

	* app_state.cc: Fix a couple file path constructions.
	* file_io.cc (book_keeping_file): Make one variant static.
	* manifest.cc: Remove some dead code in walkers.
	* work.cc: Ditto.
	* rcs_file.cc: fcntl fix from Paul Snively for OSX.

2004-04-09  graydon hoare  <graydon@pobox.com>

	* file_io.cc: Fix boost filesystem "." and ".." breakage.
	* lua.cc: Fix format of log entry.
	* monotone.cc: Log locale settings on startup.
	* sanity.cc: Dump prefix on --verbose activation.
	* testsuite/t_i18n_file.at: Fix autotest LANG breakage.
	* testsuite/t_null.at: Account for chatter with --verbose.

2004-04-09  graydon hoare  <graydon@pobox.com>

	* configure.ac: Comment out check for sse2,
	set bundling to true by default.
	* INSTALL: describe changes to bundling.
	* Makefile.am: Remove vestiges of depot.

2004-04-07  graydon hoare  <graydon@pobox.com>

	* adns/*:
	* network.{cc,hh}:
	* proto_machine.{cc,hh}:
	* {http,smtp,nntp}_tasks.{cc,hh}:
	* tests/t_{http,smtp,nntp,proxy}.at:
	* url.{cc,hh}:
	* depot.cc:
	Delete files.
	* commands.cc:
	* lua.{cc,hh}:
	* database.{cc,hh}: Remove network/queue stuff.
	* configure.ac:
	* constants.{cc,hh}:
	* tests/t_{netsync,singlecvs,cvsimport}.at:
	* testsuite.at:
	* transforms.{cc,hh}:
	* unit_tests.{cc,hh}:
	* vocab_terms.hh:
	* vocab.{cc,hh}:
	* Makefile.am: Adjust for deletions.
	* app_state.hh: Cleanup.
	* monotone.texi: Fix some typos.
	* packet.{cc,hh}: Implement database ordering.
	* netsync.cc: Massage to use new packet logic.
	* commands.cc:
	* std_hooks.lua: Add initial selector stuff.

2004-03-29  graydon hoare  <graydon@pobox.com>

	* monotone.spec: Update for 0.11 release.

	Release point (v 0.11).

2004-03-29  graydon hoare  <graydon@pobox.com>

	* Makefile.am (DISTCHECK_CONFIGURE_FLAGS): Set.
	* commands.cc: Tidy up / narrow output width.
	* patch_set.cc: Likewise.
	* monotone.texi: Cleanups for PDF generation.

2004-03-28  graydon hoare  <graydon@pobox.com>

	* NEWS: Mention 0.11 release.
	* AUTHORS: Mention Robert.

2004-03-28  Robert Bihlmeyer  <robbe+mt@orcus.priv.at>

	* file_io.cc (walk_tree_recursive): Ignore broken symlinks.

2004-03-27  graydon hoare  <graydon@pobox.com>

	* monotone.texi: Flesh out netsync stuff, remove old network stuff.
	* monotone.1: Likewise.

2004-03-27  Robert Helgesson  <rycee@home.se>

	* Makefile.am:
	* configure.ac:
	* database.cc:
	* depot.cc:
	* lua.cc:
	* network.cc:
	* schema_migration.cc: Bundled library switch logic.

2004-03-27  graydon hoare  <graydon@pobox.com>

	* depot.cc (dump): Implement.
	* tests/t_http.at, test/t_proxy.at: Use "depot.cgi dump" rather than sqlite.
	* sqlite/pager.h: Change page size.
	* README: Massage slightly.
	* INSTALL: Write real installation instructions.
	* Makefile.am: Include build of "one big page" docs.
	* boost/circular_buffer_base.hpp: Another boost version insulation fix.
	* vocab.cc (verify): Normalize local_path's during verification on boost 1.31.0.
	* monotone.texi: Rip out some of the pre-netsync networking docs.

2004-03-24  graydon hoare  <graydon@pobox.com>

	* boost/circular_buffer_base.hpp: Boost version insulation.
	* cert.cc, cert.hh, commands.cc: Differentiate "unknown" keys from "bad".
	* xdelta.cc, proto_machine.cc: Fix boost version insulation.

2004-03-24  graydon hoare  <graydon@pobox.com>

	* rcs_import.cc (import_substates): Filter by branch.
	* xdelta.cc: Minor bits of insulation.

2004-03-24  graydon hoare  <graydon@pobox.com>

	* AUTHORS: Mention Robert.
	* configure.ac: Enable sse2 stuff.
	* monotone.spec: Adjust CFLAGS and CXXFLAGS
	* monotone.texi (Network Service): Expand a bit.

2004-03-24  Robert Helgesson  <rycee@home.se>

	* commands.cc:
	* http_tasks.cc:
	* lua.cc:
	* manifest.cc:
	* netsync.cc:
	* nntp_tasks.cc:
	* proto_machine.cc:
	* work.cc:
	* xdelta.cc:
	Portability fixes for boost 1.31.0

2004-03-22  graydon hoare  <graydon@pobox.com>

	* cryptopp/integer.cpp, integer.h: Enable SSE2 multiply code.
	* database.cc, database.hh, certs.cc: Speed up 'heads'.

2004-03-21  graydon hoare  <graydon@pobox.com>

	* lcs.hh, sanity.hh: Minor performance tweaks.

2004-03-20  graydon hoare  <graydon@pobox.com>

	* rcs_import.cc: Teach how to aggregate branches.
	* monotone.texi: Start section on netsync.

2004-03-20  Olivier Andrieu  <oliv__a@users.sourceforge.net>

	* commands.cc (log): Show tags in log.
	* AUTHORS: Mention Olivier.

2004-03-17  Nathan Myers  <ncm@cantrip.org>

	* boost/circular_buffer.hpp:
	* commands.cc:
	* cryptopp/fltrimpl.h:
	* cryptopp/iterhash.cpp:
	* quick_alloc.hh:
	Fixes for gcc 3.4 compat and warnings.

2004-03-17  graydon hoare  <graydon@pobox.com>
	* cryptopp/config.h: Fix for gcc aliasing optimization error.
	* rcs_import.cc (cvs_history::note_file_edge):
	Fix for first changelog import bug (#5813).

2004-03-15  graydon hoare  <graydon@pobox.com>

	* rcs_import.cc: Import lone versions properly.
	* tests/t_singlecvs.at: New test for it.
	* testsuite.at: Call it.

2004-03-14  graydon hoare  <graydon@pobox.com>

	* commands.cc (diff): Show added files too.
	* monotone.texi: Fix typo.

2004-03-08  graydon hoare  <graydon@pobox.com>

	* netsync.cc (analyze_manifest_edge): Fix broken formatter.

2004-03-07  graydon hoare  <graydon@pobox.com>

	* Makefile.am (BOOST_SANDBOX_SOURCES): Remove boost::socket entries.
	(NETXX_SOURCES): Predicate on IP6 support in OS (from Paul Snively).
	* boost/socket/*.[hc]pp: Remove.
	* boost/io/streambuf_wrapping.hpp: Remove.
	* AUTHORS: Remove copyright notice for boost::socket.
	* acinclude.m4 (ACX_PTHREAD): Add.
	* network.cc: Replace boost::socket machinery with Netxx.
	* network.hh (open_connection): Remove prototype, static function.
	* sanity.hh, sanity.cc: Make log formatters give file:line coords,
	throw log offending coordinate if formatting fails.

2004-03-07  graydon hoare  <graydon@pobox.com>

	* sqlite/date.c, sqlite/vdbeInt.h, sqlite/vdbeaux.c: Add.
	* sqlite/*.c: Upgrade to 2.8.12.
	* Makefile.am: Update to mention new files.
	* cert.cc
	(expand_ancestors)
	(expand_dominators): Resize child bitmaps to cover parent.

2004-03-06  graydon hoare  <graydon@pobox.com>

	* netsync.cc (get_root_prefix): Fix from Paul Snively
	to fix static initialization order on mac OSX.
	* montone.texi: Typo fix from Anders Petersson.
	* *.cc: Move all function defs into column 0.

2004-03-04  graydon hoare  <graydon@pobox.com>

	* std_hooks.lua: Fix merger execution pessimism.

2004-03-04  graydon hoare  <graydon@pobox.com>

	* adler32.hh: Modify to use u8.
	* depot.cc, netcmd.cc, xdelta.cc: Modify to use u8.
	* netio.hh, numeric_vocab.hh (widen): Move between headers.
	* netsync.cc: Correct role-assumption bugs.
	* schema_migration.cc: Strip whitespace in sha1.
	(changes received from Christof Petig)

2004-03-01  graydon hoare  <graydon@pobox.com>

	* commands.cc: Handle anonymous pulling.
	* netsync.cc: Ditto.

	Release point (v 0.10).

2004-03-01  graydon hoare  <graydon@pobox.com>

	* NEWS: Mention impending 0.10 release.
	* cert.cc, cert.hh: Bug fixes, implement trust function, QA stuff.
	* commands.cc: Tweak disapprove, approve, testresult, push, pull.
	* configure.ac: Bump version number.
	* cryptopp/rng.h, cryptopp/rng.cpp
	(MaurerRandomnessTest): Fix bitrot.
	* keys.cc: Add Maurer PRNG randomness test.
	* lua.cc, lua.hh: Add trust, testresult, anonymous netsync hooks.
	* monotone.1: Update to follow changes to commands.
	* monotone.texi: Include QA section, adjust some UI drift, clarify
	reserved cert names, document new hooks and commands.
	* netcmd.hh, netcmd.cc: Add anonymous, error commands; fix bugs.
	* netsync.cc: Process new commands, factor server loop a bit.
	* std_hooks.lua: Add new hook defaults, factor mergers.
	* tests/t_netsync.at: Check SHA1 of each edge.
	* tests/t_null.at: Call with --norc to skip ~/.monotonerc
	* tests/t_update.at: Fix glaring error.
	* tests/t_disapprove.at, tests/t_testresult.at: New tests.
	* testsuite.at: Call them.
	* ui.cc (sanitize): Clean escape chars from output (optional?)
	* update.cc: Rewrite entirely in terms of new QA definitions.

2004-02-24  graydon hoare  <graydon@pobox.com>

	* commands.cc (ls_keys): Write key hash codes.
	* constands.cc (netsync_timeout_seconds): Up to 120.
	* netsync.cc: Fix a bunch of bugs.
	* patch_set.cc (manifests_to_patch_set): Fix bug in overload
	default construction.

2004-02-22  graydon hoare  <graydon@pobox.com>

	* patch_set.cc, patch_set.hh: Parameterize yet further.
	* netsync.cc: Fix a lot of bugs, add manifest and file grovelling.
	* tests/t_netsync.at: A new test (which runs!)
	* testsuite.at: Call it.

2004-02-20  graydon hoare  <graydon@pobox.com>

	* cert.cc, cert.hh, key.cc, key.hh, database.cc, database.hh:
	Add lots of little netsync support routines.
	* commands.cc (rebuild): Rehash everything too.
	* constants.cc (netcmd_minsz): Recalculate.
	* cryptopp/osrng.cpp (NonblockingRng::GenerateBlock): Handle
	/dev/urandom a bit better.
	* netcmd.cc, netcmd.hh: Remove describe cmds, add nonexistant cmd.
	* netio.hh: Add uleb128 stuff.
	* xdelta.cc: Add randomizing unit test suite.
	* diff_patch.cc: Remove commented-out dead line-merger code.
	* merkle_tree.cc: Fix various bugs.
	* netcmd.cc: Switch everything over to uleb128s.
	* netsync.cc: Implement lots of missing stuff.

2004-02-09  graydon hoare  <graydon@pobox.com>

	* netsync.cc (ROOT_PREFIX): New variable.
	* commands.cc (merkle): New command.

2004-02-09  Ben Elliston  <bje@wasabisystems.com>

	* monotone.texi: Spelling corrections.

2004-02-09  graydon hoare  <graydon@pobox.com>

	* database.cc, database.hh
	(get_version_size)
	(get_file_version_size)
	(get_manifest_version_size): New functions.
	* xdelta.cc, xdelta.hh (measure_delta_target_size): New function.
	* merkle_tree.cc, merkle_tree.hh, netcmd.cc, netcmd.hh:
	Cleanup and typesafety.
	* netsync.cc: Cleanup, typesafety, implement refine phase.

2004-02-01  graydon hoare  <graydon@pobox.com>

	* netsync.cc: Remove a lot of stuff, implement auth phase.
	* constants.cc, constants.hh: Move constants from netsync.cc.
	* netcmd.cc, netcmd.hh: Split out of netsync.cc.
	* merkle_tree.cc, merkle_tree.hh: Likewise.
	* numeric_vocab.hh: New header.
	* adler32.hh: include numeric_vocab.hh.
	* netio.hh: Likewise.
	* unit_tests.cc, unit_tests.hh: Update.
	* Makefile.am: Likewise.
	* commands.cc: Guess signing key for auth phase.
	* database.cc, database.hh (public_key_exists)
	(get_pubkey): New functions based on key hashes.

2004-01-31  graydon hoare  <graydon@pobox.com>

	* Netxx/*: New files.
	* AUTHORS: Mention Netxx.
	* Makefile.am: Mention Netxx and netsync.{cc,hh}
	* adler32.hh: Delegate typedefs to boost.
	* cert.hh, cert.cc (cert_hash_code): New function.
	* commands.cc (find_oldest_ancestors): Block cycles.
	(netsync): New command.
	* database.cc, database.hh (schema): Update.
	(put_key): Calculate key hash on the fly.
	(put_cert): Likewise.
	(merkle_node_exists)
	(get_merkle_node)
	(put_merkle_node)
	(erase_merkle_nodes): New functions.
	* keys.hh, keys.cc (key_hash_code): New function.
	* lua.cc, lua.hh
	(hook_get_netsync_read_permitted)
	(hook_get_netsync_write_permitted): New hooks.
	* monotone.spec: Update for FC1 info conventions.
	* monotone.texi (Quality Assurance): New section.
	* netsync.cc, netsync.hh: New files, preliminary
	netsync infrastructure. Command bodies still missing.
	* schema.sql: Add intrinsic key and cert hashes, merkle nodes.
	* schema_migration.cc: Add code to migrate to new schema.
	* unit_tests.cc: Handle command-line args to limit test set.
	* vocab_terms.hh: Add merkle and prefix as new terms.

2004-01-13  Nathaniel Smith  <njs@codesourcery.com>

	* idna/idn-int.h: Remove (generated by configure).

2004-01-13  Nathaniel Smith  <njs@codesourcery.com>

	* configure.ac: Switch "if" and "else" branches in pthreads
	checks.

2004-01-12  Nathaniel Smith  <njs@codesourcery.com>

	* configure.ac: Remove check for -lpthread.
	Add check for pthread_mutex_lock and ACX_PTHREAD.
	* m4/acx_pthread.m4: New file.

2004-01-07  graydon hoare  <graydon@pobox.com>

	* Makefile.am:
	* po/POTFILES.in:
	* po/monotone.pot: Minor tweaks for distclean.
	* adns/config.h:
	* boost/socket/src/interface.cpp:
	* boost/socket/src/ip4/address.cpp:
	* boost/socket/src/ip4/protocol.cpp: OSX portability.
	* AUTHORS: Mention new contributors.
	* monotone.texi (Hook Reference): Document i18n hooks.

	Release point (v 0.9).

2004-01-07  graydon hoare  <graydon@pobox.com>

	* cert.cc (ensure_parents_loaded)
	(expand_dominators)
	(expand_ancestors)
	(find_intersecting_node): New functions.
	(find_common_ancestor): Reimplement in terms of dominator
	and ancestor bitset intersection.

2004-01-05  Christof Petig <christof@petig-baender.de>

	* vocab.cc (verify<local_path>) Fix use of val() / iterator.
	* constants.cc (illegal_path_bytes): NUL-terminate.

2004-01-02  graydon hoare  <graydon@pobox.com>

	* diff_patch.cc (normalize_extents): Improve to handle an odd case.
	* tests/t_fmerge.at: New test, to test it.
	* commands.cc (fload, fmerge): Permanently enable, for test.
	* testsuite.at: Call new test.

2004-01-01  graydon hoare  <graydon@pobox.com>

	* file_io.hh, file_io.cc (read_localized_data, write_localized_data):
	New functions
	* commands.cc, manifest.cc, transforms.cc: Use them.
	* monotone.texi: Minor update to i18n docs.
	* lua.hh, lua.cc (hook_get_linesep_conv, hook_get_charset_conv):
	New hooks.
	* acinclude.m4: Move AX_CREATE_STDINT_H in here.
	* po/monotone.pot: Regenerate.
	* NEWS, configure.ac: Prep for 0.9 release.

2003-12-30  graydon hoare  <graydon@pobox.com>

	* file_io.hh, file_io.cc (mkpath): New function.
	* commands.cc, database.cc, diff_patch.cc, file_io.cc,
	lua.cc, vocab.cc, work.cc: Use it.
	* constants.cc (illegal_path_bytes_arr): Remove leading null.
	* monotone.texi: Include i18n docs.
	* tests/t_i18n_file.at: Check colon in filename.

2003-12-29  graydon hoare  <graydon@pobox.com>

	* file_io.cc: Localize names before touching fs.
	* lua.hh, lua.cc (hook_get_system_charset): Remove useless fn.
	* test_hooks.lua: Likewise.
	* monotone.cc, transforms.cc, transforms.hh:
	Remove lua from system charset conv.
	* tests/t_i18n_file.at: New test.
	* testsuite.at: Call it.

2003-12-28  graydon hoare  <graydon@pobox.com>

	* app_state.cc, app_state.hh: Massage to use i18n vocab.
	* cert.cc, commands.cc, commands.hh, rcs_import.cc,
	update.cc, update.hh, url.cc, url.hh: Likewise.

	* work.cc, work.hh: --> Likewise, and break file format! <--

	* constants.hh, constants.cc (legal_ace_bytes): New constant.
	* vocab.cc (verify<ace>): Use it.
	(verify<urlenc>) New function.
	* vocab_terms.hh (ace, urlenc, utf8): New terms.
	* transforms.hh, transforms.cc: Use them.
	* monotone.cc (utf8_argv): Charconv argv.
	* network.hh, network.cc: Use url.{hh,cc}.

2003-12-28  graydon hoare  <graydon@pobox.com>

	* constants.hh, constants.cc (idlen): New constant.
	* commands.cc, vocab.cc: Use it.
	* manifest.cc (read_manifest_map): Tighten up regex.
	* packet.cc: Likewise.
	* transforms.cc (uppercase)
	(lowercase): Rewrite.
	(utf8_to_urlenc)
	(urlenc_to_utf8)
	(internalize_url)
	(internalize_cert_name)
	(internalize_rsa_keypair_id)
	(externalize_url)
	(externalize_cert_name)
	(externalize_rsa_keypair_id): New functions.
	* url.hh, url.cc (parse_utf8_url): New function.

2003-12-20  graydon hoare  <graydon@pobox.com>

	* diff_patch.cc (normalize_extents): New function.
	(merge_via_edit_scripts): Use it.

2003-12-19  graydon hoare  <graydon@pobox.com>

	[net.venge.monotone.i18n branch]

	* idna/*.[ch]: New files.
	* po/*: New files.
	* url.cc, url.hh, constants.cc: New files.
	* Makefile.am, configure.ac: Various fiddling for gettext.
	* lua.hh, lua.cc (hook_get_system_charset): New hook.
	(hook_get_system_linesep): New hook.
	* transforms.hh, transforms.cc
	(charset_convert)
	(system_to_utf8)
	(utf8_to_system)
	(ace_to_utf8)
	(utf8_to_ace)
	(line_end_convert): New functions.
	* vocab.cc: Refine constraints.
	* vocab_terms.hh (external): New atomic type.
	* monotone.cc (cpp_main): Initialize gettext.
	* sanity.hh (F): Call gettext() on format strings.
	* commands.cc, depot.cc, database.cc, http_tasks.cc, keys.cc,
	network.cc, rcs_import.cc, sanity.cc, mac.hh : Update to use
	'constants::' namespace.
	* config.h.in: Remove.
	* commands.cc: Various formatting cleanups.
	* unit_tests.cc, unit_tests.hh: Connect to url tests.

2003-12-19  graydon hoare  <graydon@pobox.com>

	* diff_patch.cc (merge3): Skip patches to deleted files.

2003-12-16  graydon hoare  <graydon@pobox.com>

	* commands.cc (ls_ignored, ignored_itemizer): Fold in as subcases of unknown.

2003-12-16  graydon hoare  <graydon@pobox.com>

	* lua.cc (working_copy_rcfilename): MT/monotonerc not MT/.monotonerc.

2003-12-16  graydon hoare  <graydon@pobox.com>

	* lua.hh, lua.cc (working_copy_rcfilename): New function.
	* monotone.cc: Add working copy rcfiles.
	* commands.cc (ls_unknown, unknown_itemizer): Skip ignored files.

2003-12-16  graydon hoare  <graydon@pobox.com>

	* file_io.cc (walk_tree_recursive): continue on book-keeping file.

2003-12-15  graydon hoare  <graydon@pobox.com>

	* tests/t_unidiff.at, t_unidiff2.at: Check for mimencode.

2003-12-15  graydon hoare  <graydon@pobox.com>

	* configure.ac: Add --enable-static-boost.
	* Makefile.am: Likewise.
	* AUTHORS: Mention new contributors.

2003-12-14  Lorenzo Campedelli <lorenzo.campedelli@libero.it>

	* work.cc (add_to_attr_map): Finish change to attr map format.

2003-12-10  Tom Tromey  <tromey@redhat.com>

	* commands.cc (checkout): Give better error message if branch is
	empty.

2003-12-07  Eric Kidd  <eric.kidd@pobox.com>

	* commands.cc (agraph): Handle repositories with a single version.
	* database.cc (get_head_candidates): Handle heads with no ancestors.
	* cert.cc (get_branch_heads): Handle heads with no ancestors.

2003-12-06  Eric Kidd  <eric.kidd@pobox.com>

	* update.hh, update.cc (pick_update_target): Return current
	version if no better update candidates available.
	* update.cc (pick_update_target): Always do branch filtering.
	* commands.cc (update): Notice when we're already up-to-date.
	* commands.cc (propagate): Assign branch name correctly when merging.

2003-12-05  graydon hoare  <graydon@pobox.com>

	* lcs.hh (edit_script): New entry point.
	* diff_patch.cc: Rewrite merge in terms of edit scripts.
	* network.cc (post_queued_blobs_to_network): Tidy up transient
	failure message.
	* randomfile.hh: Prohibit deletes on end of chunks.
	* sanity.cc: EOL-terminate truncated long lines.

2003-12-02  graydon hoare  <graydon@pobox.com>

	* database.cc, database.hh (reverse_queue): Copy constructor.
	* std_hooks.lua (merge3): Remove afile, not ancestor.
	* monotone.cc: Remove debugging message.
	* ui.cc (finish_ticking): Set last_write_was_a_tick to false.

2003-12-01  graydon hoare  <graydon@pobox.com>

	* app_state.hh, app_state.cc (set_signing_key): New fn, persist key.
	* monotone.cc (cpp_main): Permit commuting the --help argument around.

2003-11-30  graydon hoare  <graydon@pobox.com>

	* network.cc (post_queued_blobs_to_network): Fail when posted_ok is false.
	* database.cc (initialize): Fail when -journal file exists.
	* keys.cc (make_signature): Nicer message when privkey decrypt fails.

2003-11-29  Tom Tromey  <tromey@redhat.com>

	* rcs_import.cc (store_auxiliary_certs): Renamed to fix typo.
	Updated all callers.

	* http_tasks.cc (check_received_bytes): Allow "-" as well.
	* depot.cc (execute_post_query): Allow "-" as well.

2003-11-28  Tom Tromey  <tromey@redhat.com>

	* http_tasks.cc (check_received_bytes): Allow "-" as well.
	* depot.cc (execute_post_query): Allow "-" as well.

2003-11-28  graydon hoare  <graydon@pobox.com>

	* cert.cc: Various speedups.
	* cycle_detector.hh (edge_makes_cycle): Use visited set, too.
	* database.hh, database.cc (get_head_candidates): New, complex query.
	* keys.hh, keys.cc (check_signature): Cache verifiers.
	* sqlite/os.c (sqliteOsRandomSeed): Harmless valgrind purification.
	* tests/t_fork.at, tests/t_merge.at: Ignore stderr chatter on 'heads'.

2003-11-27  graydon hoare  <graydon@pobox.com>

	* Makefile.am (AM_LDFLAGS): No more -static, sigh.
	* cert.cc (find_relevant_edges): Keep dynamic-programming caches.
	(calculate_renames_recursive): Likewise.
	* cert.cc, cert.hh (rename_edge): Add constructor, copy constructor.
	* commands.cc (list certs): Note rename certs are binary.

2003-11-24  graydon hoare  <graydon@pobox.com>

	* network.cc: Continue fetch, post loops even if one target has
	an exception.

2003-11-24  graydon hoare  <graydon@pobox.com>

	* database.hh, database.cc (delete_posting): Change to take queue
	sequence numbers.
	* commands.cc (queue): Use new API.
	* network.cc (post_queued_blobs_to_network): Use new API.

2003-11-24  graydon hoare  <graydon@pobox.com>

	* std_hooks.lua (get_http_proxy): Return nil when no ENV var.
	* monotone.texi (get_http_proxY): Document change.

2003-11-24  graydon hoare  <graydon@pobox.com>

	* tests/t_proxy.at: Add a test for proxying with tinyproxy.
	* testsuite.at: Call it.
	* lua.cc: Fix dumb error breaking proxying.
	* network.cc: Be verbose about proxying.

2003-11-23  graydon hoare  <graydon@pobox.com>

	* http_tasks.cc (read_chunk): Tolerate 0x20* after chunk len.

2003-11-23  graydon hoare  <graydon@pobox.com>

	* network.cc: Make more informative error policy.
	* boost/socket/socketstream.hpp: Pass SocketType to streambuf template.
	* boost/socket/src/default_socket_impl.cpp: Translate EINTR.

2003-11-22  graydon hoare  <graydon@pobox.com>

	* lua.cc, lua.hh (hook_get_http_proxy): New hook.
	* std_hooks.lua (get_http_proxy): Default uses HTTP_PROXY.
	(get_connect_addr): Undefine, it's for tunnels alone now.
	* network.cc: Use new hook.
	* http_tasks.hh, http_tasks.cc: Teach about proxies (sigh).
	* monotone.texi: Document new hooks.

2003-11-22  graydon hoare  <graydon@pobox.com>

	* lua.cc, lua.hh (hook_get_connect_addr): New hook.
	* std_hooks.lua (get_connect_addr): Default uses HTTP_PROXY.
	* network.cc, network.hh: Use new hook.
	* http_tasks.cc: Teach about HTTP/1.1.
	* cert.cc (bogus_cert_p): Fix UI ugly.

2003-11-21  graydon hoare  <graydon@pobox.com>

	* constants.hh (postsz): New constant for suggested post size.
	* database.cc, database.hh (queue*): Change db API slightly.
	* commands.cc (queue): Adjust to changed db API.
	* network.cc (post_queued_blobs_to_network): Switch to doing
	incremental posts.
	* cert.cc (write_rename_edge, read_rename_edge): Put files on
	separate lines to accomodate future i18n work.
	* work.cc (add_to_attr_map, write_attr_map): Reorder fields to
	accomodate future i18n work.
	* monotone.texi: Document it.
	* configure.ac, NEWS: Mention 0.8 release.

	Release point (v 0.8).

2003-11-16  Tom Tromey  <tromey@redhat.com>

	* missing: Removed generated file.

2003-11-14  graydon hoare  <graydon@pobox.com>

	* commands.cc (vcheck): Add.
	* cert.cc, cert.hh (cert_manifest_vcheck): Add.
	(check_manifest_vcheck): Add.
	(calculate_vcheck_mac): Add.
	* constants.hh (vchecklen): New constant.
	* mac.hh: Re-add.
	* monotone.texi (Hash Integrity): New section.
	* monotone.1: Document vcheck.

2003-11-14  graydon hoare  <graydon@pobox.com>

	* database.cc, database.hh (reverse_queue): New class.
	(compute_older_version): New functions.
	(get_manifest_delta): Remove.
	* network.cc, network.hh (queue_blob_for_network): Remove.
	* packet.cc, packet.hh (queueing_packet_writer): Change UI,
	write to queue directly, accept optional<reverse_queue>.
	* cert.cc (write_paths_recursive): Rewrite to use constant
	memory.
	* commands.cc (queue, queue_edge_for_target_ancestor):
	Install optional<reverse_queue> in qpw.
	* tests/t_cross.at: Ignore new UI chatter.
	* monotone.texi (Transmitting Changes): Change UI output.

2003-11-13  graydon hoare  <graydon@pobox.com>

	* Makefile.am (AUTOMAKE_OPTIONS): Require 1.7.1
	* commands.cc (addtree): Wrap in transaction guard.
	* database.cc, database.hh (manifest_delta_exists): Add.
	(get_manifest_delta): Add.
	* cert.cc (write_paths_recursive): Use partial deltas.
	* manifest.cc, manifest.hh (read_manifest_map): New variant.
	* patch_set.cc, patch_set.hh (patch_set): Add map_new, map_old
	fields.
	(manifests_to_patch_set) Store new field.
	(patch_set_to_packets) Don't read manifest versions from db.
	* std_hooks.lua (ignore_file): ignore .a, .so, .lo, .la, ~ files.
	* tests/t_cvsimport.at: New test.
	* testsuite.at: Call it.

2003-11-10  graydon hoare  <graydon@pobox.com>

	* commands.cc (find_oldest_ancestors): New function.
	(queue): New "addtree" subcommand.
	* monotone.texi: Document it.
	* monotone.1: Document it.

2003-11-10  graydon hoare  <graydon@pobox.com>

	* file_io.cc (walk_tree_recursive): Ignore MT/

2003-11-09  graydon hoare  <graydon@pobox.com>

	* database.cc (dump, load): Implement.
	* commands.cc (db): Call db.dump, load.
	* cycle_detector.hh: Skip when no in-edge on src.
	* monotone.texi: Document dump and load, add some
	special sections.
	* monotone.1: Mention dump and load.

2003-11-09  graydon hoare  <graydon@pobox.com>

	* rcs_file.hh (rcs_symbol): New structure.
	* rcs_file.cc (symbol): New rule.
	* rcs_import.cc (find_branch_for_version): New function.
	(cvs_key::branch): New field.
	(store_auxilliary_certs): Cert branch tag.
	* cycle_detector.hh: Fix bugs, don't use quick_alloc.
	* commands.cc (checkout): Add --branch based version.
	* monotone.texi: Document new command variant.
	* monotone.1: Ditto.

2003-11-09  graydon hoare  <graydon@pobox.com>

	* quick_alloc.hh: New file.
	* Makefile.am: Add it.
	* cycle_detector.hh: Rewrite.
	* manifest.hh: Use quick_alloc.
	* vocab.cc: Relax path name requirements a bit.
	* sqlite/sqliteInt.h: Up size of row to 16mb.

2003-11-02  graydon hoare  <graydon@pobox.com>

	* commands.cc (post): Post everything if no URL given; don't base
	decision off branch name presence.
	* app_state.cc, monotone.cc, file_io.cc, file_io.hh: Support
	absolutifying args.
	* lua.hh, lua.cc, std_hooks.lua (hook_get_mail_hostname): New hook.
	* monotone.texi: Document it.
	* monotone.texi, monotone.1: Minor corrections, new sections.
	* monotone.cc: Don't look in $ENV at all.
	* network.cc: Correct MX logic.
	* nntp_tasks.cc, smtp_tasks.cc: Separate postlines state.
	* smtp_tasks.cc: Correct some SMTP logic.
	* configure.ac, NEWS: Mention 0.7 release.

	Release point (v 0.7).

2003-11-01  graydon hoare  <graydon@pobox.com>

	* http_tasks.cc: Drop extra leading slashes in HTTP messages.

2003-10-31  graydon hoare  <graydon@pobox.com>

	* commands.cc, database.cc, database.hh, lua.cc, lua.hh,
	network.cc, network.hh, packet.cc, packet.hh, schema.sql,
	schema_migration.cc, tests/t_http.at, tests/t_nntp.at, vocab.cc:
	Eliminate "groupname", use lone URL.
	* monotone.texi: Update to cover new URL rules.
	* network.cc, network.hh, lua.cc, lua.hh, smtp_tasks.cc:
	Implement "mailto" URLs.
	* tests/t_smtp.at: New test.
	* testsuite.at: Call it.

2003-10-31  graydon hoare  <graydon@pobox.com>

	* patch_set.cc (manifests_to_patch_set): Second form with explicit renames.
	(manifests_to_patch_set): Split edit+rename events when we see them.
	* commands.cc (status, commit): Include explicit rename set.
	* diff_patch.cc (merge3): Accept edit+rename events split by patch_set.cc.
	* smtp_tasks.hh, smtp_tasks.cc: New files.
	* nntp_machine.hh, nntp_machine.cc: Rename to proto_machine.{hh,cc} (woo!)
	* nntp_tasks.cc: Adjust to use proto_ prefix in various places.
	* proto_machine.cc (read_line): get() into streambuf.
	* Makefile.am: Cover renames and adds.

2003-10-31  graydon hoare  <graydon@pobox.com>

	* diff_patch.cc (merge3): Extract renames.
	* commands.cc (calculate_new_manifest_map): Extract renames.
	(try_one_merge): Extract renames, propagate to merge target.
	(commit): Extract renames, propagate to commit target.
	* cert.cc (calculate_renames_recursive): Fix wrong logic.
	(find_common_ancestor_recursive): Stall advances at top of graph.
	* patch_set.cc: (manifests_to_patch_set): Teach about historical
	renames.
	* tests/t_erename.at: New test for edit+rename events.
	* testsuite.at: Call t_erename.at.

2003-10-30  graydon hoare  <graydon@pobox.com>

	* patch_set.cc (operator<): s/a/b/ in a few places, yikes!
	* cert.cc: Add machinery for rename edge certs.
	* commands.cc: Call diff(manifest,manifest) directly.
	* tests/t_nntp.at: Kill tcpserver DNS lookups on nntp test.
	* network.cc (parse_url): Character class typo fix, from
	Johannes Winkelmann.
	* app_state.hh, cert.hh, commands.hh, cycle_detector.hh,
	database.hh, diff_patch.cc, diff_patch.hh, http_tasks.hh,
	interner.hh, keys.hh, lua.hh, manifest.hh, network.hh,
	nntp_machine.hh, nntp_tasks.hh, packet.hh, patch_set.hh,
	transforms.hh, update.hh, vocab.hh, work.hh, xdelta.hh:
	fix use of std:: prefix / "using namespace" pollution.

2003-10-27  graydon hoare  <graydon@pobox.com>

	* lua/liolib.c (io_mkstemp): Portability fix
	from Ian Main.
	* xdelta.cc,hh (compute_delta): New manifest-specific variant.
	* transforms.cc,hh (diff): Same.
	* rcs_import.cc: Various speedups to cvs import.

2003-10-26  graydon hoare  <graydon@pobox.com>

	* cert.cc (get_parents): New function.
	(write_paths_recursive): New function.
	(write_ancestry_paths): New function.
	* cert.hh (write_ancestry_paths): Declare.
	* commands.cc (queue_edge_for_target_ancestor):
	Call write_ancestry_paths for "reposting" queue
	strategy.

2003-10-25  graydon hoare  <graydon@pobox.com>

	* commands.cc (log): Skip looking inside nonexistent
	manifests for file comments.

2003-10-24  graydon hoare  <graydon@pobox.com>

	* adns/*.c, adns/*.h: Import adns library.
	* Makefile.am: Update to build adns into lib3rdparty.a.
	* AUTHORS: Mention adns.
	* network.cc: Call adns functions, not gethostbyname.

2003-10-20  Nathaniel Smith  <njs@codesourcery.com>

	* patch_set.cc (patch_set_to_text_summary): Give more detailed
	output.
	* commands.cc (get_log_message, status, diff): Use
	patch_set_to_text_summary for complete description.

2003-10-22  graydon hoare  <graydon@pobox.com>

	* monotone.texi: Document 'queue' command.
	* monotone.1: Likewise.

2003-10-22  graydon hoare  <graydon@pobox.com>

	* diff_patch.cc
	(infer_directory_moves): New function.
	(rebuild_under_directory_moves): New function.
	(apply_directory_moves): New function.
	(merge3): Handle directory moves.
	* tests/t_renamed.at: New test for dir renames.
	* testsuite.at: Call it.

2003-10-21  graydon hoare  <graydon@pobox.com>

	* commands.cc (queue): New command.
	(list): Add "queue" subcommand, too.

2003-10-21  graydon hoare  <graydon@pobox.com>

	* diff_patch.cc (merge_deltas): New function.
	(check_map_inclusion): New function.
	(check_no_intersect): New function.
	(merge3): Rewrite completely.
	* tests/t_rename.at: New test.
	* testsuite.at: Call it.
	* file_io.cc, file_io.hh (make_dir_for): New function.
	* commands.cc (update): Call make_dir_for on update.

2003-10-20  graydon hoare  <graydon@pobox.com>

	* commands.cc: Replace [] with idx() everywhere.

2003-10-20  Tom Tromey  <tromey@redhat.com>

	* cert.hh (get_branch_heads): Updated.
	Include <set>.
	* commands.cc (head): Updated for new get_branch_heads.
	(merge): Likewise.
	(propagate): Likewise.
	* cert.cc (get_branch_heads): Use set<manifest_id>.

	* commands.cc (merge): Use all caps for metasyntactic variable.
	(heads): Likewise.

	* network.cc (post_queued_blobs_to_network): Do nothing if no
	packets to post.

2003-10-20  graydon hoare  <graydon@pobox.com>

	* cert.cc (get_branch_heads): Fix dumb bug.
	* diff_patch.cc (merge3): Fix dumb bug.
	(merge2): Fix dumb bug.
	(try_to_merge_files): Fix dumb bug.

2003-10-20  graydon hoare  <graydon@pobox.com>

	* file_io.cc (tilde_expand): New function.
	* monotone.cc (cpp_main): Expand tildes in
	db and rcfile arguments.

2003-10-20  graydon hoare  <graydon@pobox.com>

	* rcs_import.cc (import_cvs_repo): Check key existence
	at beginning of import pass, to avoid wasted work.

2003-10-19  Tom Tromey  <tromey@redhat.com>

	* commands.cc (log): Add each seen id to `cycles'.

2003-10-19  graydon hoare  <graydon@pobox.com>

	* AUTHORS: Mention Tecgraf PUC-Rio and their
	copyright.
	* Makefile.am: Mention circular buffer stuff.
	* configure.ac, NEWS: Mention 0.6 release.
	* cert.hh, cert.cc (erase_bogus_certs): file<cert> variant.
	* commands.cc (log): Erase bogus certs before writing,
	cache comment-less file IDs.
	* monotone.spec: Don't specify install-info args,
	do build with optimization on RHL.

	Release point (v 0.6).

2003-10-19  Matt Kraai  <kraai@ftbfs.org>

	* commands.cc (merge): Use app.branch_name instead of args[0] for
	the branch name.

2003-10-17  graydon hoare  <graydon@pobox.com>

	* commands.cc (log): New command.
	Various other bug fixes.
	* monotone.1, monotone.texi: Minor updates.

2003-10-17  graydon hoare  <graydon@pobox.com>

	* monotone.texi: Expand command and hook references.
	* commands.cc: Disable db dump / load commands for now.

2003-10-16  graydon hoare  <graydon@pobox.com>

	* sanity.hh: Add a const version of idx().
	* diff_patch.cc: Change to using idx() everywhere.
	* cert.cc (find_common_ancestor): Rewrite to recursive
	form, stepping over historic merges.
	* tests/t_cross.at: New test for merging merges.
	* testsuite.at: Call t_cross.at.

2003-10-10  graydon hoare  <graydon@pobox.com>

	* lua.hh, lua.cc (hook_apply_attribute): New hook.
	* work.hh, work.cc (apply_attributes): New function.
	* commands.cc (update_any_attrs): Update attrs when writing to
	working copy.
	* std_hooks.lua (temp_file): Use some env vars.
	(attr_functions): Make table of attr-setting functions.

2003-10-10  graydon hoare  <graydon@pobox.com>

	* work.cc: Fix add/drop inversion bug.
	* lua/*.{c,h}: Import lua 5.0 sources.
	* lua.cc: Rewrite lua interface completely.
	* std_hooks.lua, test_hooks.lua, testsuite,
	tests/t_persist_phrase.at, configure.ac, config.h.in, Makefile.am:
	Modify to handle presence of lua 5.0.

2003-10-08  graydon hoare  <graydon@pobox.com>

	* rcs_import.cc: Attach aux certs to child, not parent.
	* manifest.cc: Speed up some calculations.
	* keys.cc: Optionally cache decoded keys.

2003-10-07  graydon hoare  <graydon@pobox.com>

	* manifest.hh, manifest.cc, rcs_import.cc: Write manifests w/o
	compression.
	* vocab.hh, vocab.cc: Don't re-verify verified data.
	* ui.hh, ui.cc: Minor efficiency tweaks.

2003-10-07  graydon hoare  <graydon@pobox.com>

	* commands.cc, work.cc, work.hh: Add some preliminary stuff
	to support explicit renaming, .mt-attrs.
	* monotone.texi: Add skeletal sections for command reference,
	hook reference, CVS phrasebook. Fill in some parts.

2003-10-02  graydon hoare  <graydon@pobox.com>

	* boost/circular_buffer*.hpp: Add.
	* AUTHORS, cert.cc, commands.cc, database.cc,
	diff_patch.cc, http_tasks.cc, keys.cc, lua.cc, manifest.cc,
	network.cc, nntp_machine.cc, packet.cc, patch_set.cc,
	rcs_import.cc, sanity.cc, sanity.hh, ui.hh, update.cc,
	vocab_terms.hh, work.cc:
	remove existing circular buffer code, replace all
	logging and asserty stuff with boost::format objects
	rather than vsnprintf.

2003-10-01  graydon hoare  <graydon@pobox.com>

	* testsuite.at: Don't use getenv("HOSTNAME").
	* database.cc (exec, fetch): Do va_end/va_start again in between
	logging and executing query.

2003-09-28  Tom Tromey  <tromey@redhat.com>

	* monotone.texi: Added @direntry.

2003-09-27  Nathaniel Smith  <njs@pobox.com>

	* monotone.cc: Remove "monotone.db" default to --db
	option in help text.

2003-09-27  graydon hoare  <graydon@pobox.com>

	* diff_patch.cc: Rework conflict detection.
	* rcs_import.cc: Remove some pointless slowness.
	* monotone.spec: Install info files properly.

	Release point (v 0.5).

2003-09-27  graydon hoare  <graydon@pobox.com>

	* AUTHORS, NEWS, configure.ac: Update for 0.5 release.
	* monotone.texi: Various updates.
	* xdelta.cc (compute_delta): Fix handling of empty data.
	* database.cc (sql): Require --db for init.
	* work.cc (read_options_map): Fix options regex.

2003-09-27  graydon hoare  <graydon@pobox.com>

	* lcs.hh: New jaffer LCS algorithm.
	* interner.hh, rcs_import.cc: Templatize interner.
	* diff_patch.hh: Use interner, new LCS.

2003-09-27  Tom Tromey  <tromey@redhat.com>

	* commands.cc (fetch): Always try lua hook; then default to all
	known URLs.

2003-09-26  Tom Tromey  <tromey@redhat.com>

	* commands.cc (tag): Use all-caps for meta-syntactic variables.
	(comment, add, cat, complete, mdelta, fdata): Likewise.

	* monotone.1: There's no default database.
	* monotone.texi (OPTIONS): There's no default database.

	* database.cc (sql): Throw informative error if database name not
	set.
	* app_state.cc (app_state): Default to no database.

2003-09-26  graydon hoare  <graydon@pobox.com>

	* debian/*, monotone.spec: Add packaging control files.

2003-09-24  graydon hoare  <graydon@pobox.com>

	* database.cc, database.hh (debug): New function.
	* commands.cc (debug): New command.
	* cert.cc, cert.hh (guess_branch): New function.
	* commands.cc (cert): Queue certs to network servers.
	* commands.cc (cert, commit): Use guess_branch.
	* commands.cc (list): List unknown, ignored files.
	* monotone.texi, monotone.1: Document.

2003-09-24  graydon hoare  <graydon@pobox.com>

	* commands.cc (queue_edge_for_target_ancestor): Queue the
	correct ancestry cert, from child to target, as well as
	patch_set.

2003-09-22  graydon hoare  <graydon@pobox.com>

	* depot_schema.sql, schema_migration.cc,
	schema_migration.hh: Add.
	* database.cc, depot.cc: Implement schema migration.
	* database.cc, commands.cc: Change to db ... cmd.
	* monotone.texi, monotone.1: Document command change.
	* depot.cc: Fix various query bugs.

2003-09-21  Nathaniel Smith  <njs@codesourcery.com>

	* depot.cc (depot_schema): Remove unique constraint on (contents),
	replace with unique constraint on (groupname, contents).

2003-09-21  Nathaniel Smith  <njs@codesourcery.com>

	* commands.cc (diff): Take manifest ids as arguments.  Add
	explanatory text on files added, removed, modified.

2003-09-19  Tom Tromey  <tromey@redhat.com>

	* commands.cc (genkey): Use all-caps for meta-syntactic variable.
	(cert, tag, approve, disapprove, comment, add, drop, commit,
	update, revert, cat, checkout, co, propagate, complete, list, ls,
	mdelta, fdelta, mdata, fdata, mcerts, fcerts, pubkey, privkey,
	fetch, post, rcs_import, rcs): Likewise.
	(explain_usage): Indent explanatory text past the command names.

2003-09-17  Tom Tromey  <tromey@redhat.com>

	* commands.cc (list): Don't compute or use "subname".

	* commands.cc (revert): Handle case where argument is a
	directory.
	* tests/t_revert.at: Test for revert of directory.

	* testsuite.at (MONOTONE_SETUP): Use "monotone initdb".
	* monotone.1: Document "initdb".
	* monotone.texi (Commands): Document initdb.
	(Creating a Database): New node.
	(Getting Started): Refer to it.
	* commands.cc (initdb): New command.
	* database.cc (database::sql): New argument `init'.
	(database::initialize): New method.
	* database.hh (database::initalize): Declare.
	(database::sql): New argument `init'.

2003-09-17  Tom Tromey  <tromey@redhat.com>

	* tests/t_persist_phrase.at: Use "ls certs".
	* tests/t_nntp.at: Use "ls certs".
	* tests/t_genkey.at: Use "ls keys" and "ls certs".

2003-09-16  Tom Tromey  <tromey@redhat.com>

	* monotone.1: Document "list branches".
	* commands.cc (ls_certs): New function, from `lscerts' command.
	(ls_keys): New function, from `lskeys' command.
	(ls_branches): New function.
	(list): New command.
	(ls): New alias.
	(explain_usage): Split parameter info at \n.
	* monotone.texi (Adding Files): Use "list certs".
	(Committing Changes): Likewise.
	(Forking and Merging): Likewise.
	(Commands): Likewise.
	(Generating Keys): Use "list keys".
	(Commands): Likewise.
	(Commands): Mention "list branches".
	(Branches): Likewise.

2003-09-15  graydon hoare  <graydon@redhat.com>

	* http_tasks.cc: Fix networking to handle long input.

	* ui.cc, ui.hh: Only pad with blanks enough to cover old output
	when ticking.

	* update.cc, cert.cc, commands.cc: Fix cert fetching functions to
	remove bogus certs.

2003-09-15  Tom Tromey  <tromey@redhat.com>

	* monotone.1: Don't mention MT_KEY or MT_BRANCH.

	* monotone.texi (Getting Started): Don't mention MT_DB or
	MT_BRANCH.
	(Adding Files): Explicitly use --db and --branch.
	* app_state.hh (app_state): New fields options, options_changed.
	Declare new methods.  Include work.hh.
	* work.cc (work_file_name): New constant.
	(add_to_options_map): New structure.
	(get_options_path): New function.
	(read_options_map, write_options_map): Likewise.
	* work.hh (options_map): New type.
	(get_options_path, read_options_map, write_options_map): Declare.
	* commands.cc (add, drop, commit, update, revert, checkout,
	merge): Write options file.
	* app_state.cc (database_option, branch_option): New constants.
	(app_state::app_state): Read options file.
	(app_state::set_database): New method.
	(app_state::set_branch): Likewise.
	(app_state::write_options): Likewise.
	Include work.hh.
	* monotone.cc (cpp_main): Don't set initial database name on
	app.  Use new settor methods.  Don't look at MT_BRANCH or MT_DB.

2003-09-14  graydon hoare  <graydon@pobox.com>

	* vocab.cc, vocab.hh: Add streamers for vocab terms in preparation
	for switch to formatter.

	* cert.cc (check_signature): Treat missing key as failed check.
	* commands.cc (lscerts): Warn when keys are missing.

	* rcs_import.cc, nntp_tasks.cc, http_tasks.cc: Tick progress.

	* sanity.cc, monotone.cc: Tidy up output a bit.

	* xdelta.cc: Add code to handle empty files. Maybe correct?

	* ui.cc, ui.hh: Add.

2003-09-13  Tom Tromey  <tromey@redhat.com>

	* tests/t_nntp.at: If we can't find tcpserver or snntpd, skip the
	test.
	* tests/t_http.at: If we can't find boa or depot.cgi, skip the
	test.

2003-09-12  graydon hoare  <graydon@pobox.com>

	* update.cc (pick_update_target): Only insert base rev as update
	candidate if it actually exists in db.

	* commands.cc, database.cc, database.hh: Implement id completion
	command, and general id completion in all other commands.

2003-09-12  Tom Tromey  <tromey@redhat.com>

	* commands.cc (revert): A deleted file always appears in the
	manifest.
	* tests/t_revert.at: Check reverting a change plus a delete; also
	test reverting by file name.

	* work.cc (deletion_builder::visit_file): Check for file in
	working add set before looking in manifest.
	* tests/t_drop.at: Added add-then-drop test.

	* testsuite.at: Include t_drop.at.
	* tests/t_drop.at: New test.
	* work.cc (visit_file): Check for file in working delete set
	before looking in manifest.

2003-09-12  Tom Tromey  <tromey@redhat.com>

	* Makefile.am ($(srcdir)/testsuite): tests/atconfig and
	tests/atlocal are not in srcdir.

	* Makefile.am (TESTS): unit_tests is not in srcdir.

2003-09-11  graydon hoare  <graydon@pobox.com>

	* commands.cc: Check for MT directory in status.
	* commands.cc: Require directory for checkout.
	* commands.cc: Delete MT/work file after checkout.
	* commands.cc: Implement 'revert', following tromey's lead.
	* commands.cc: Print base, working manifest ids in status.

	* diff_patch.cc: Further merge corrections.
	* diff_patch.cc (unidiff): Compensate for occasional miscalculation
	of LCS.

	* tests/t_merge.at: Check that heads works after a merge.
	* tests/t_fork.at:  Check that heads works after a fork.
	* tests/t_genkey.at: Remove use of 'import'.
	* tests/t_cwork.at: Check deletion of work file on checkout.
	* tests/t_revert.at: Check that revert works.

	* commands.cc, monotone.cc: Report unknown commands nicely.

2003-09-08  graydon hoare  <graydon@pobox.com>

	* tests/merge.at: Accept tromey's non-error case for update.

	* commands.cc(try_one_merge): Write merged version to packet
	writer, not directly to db.
	(merge): Write branch, changelog cert on merged version to db.

	* std_hooks.lua(merge3): Open result in mode "r", not "w+".

2003-09-06  Tom Tromey  <tromey@redhat.com>

	* update.cc (pick_update_target): Not an error if nothing to
	update.

	* monotone.texi: Use VERSION; include version.texi.

	* monotone.1: Document "co".
	* monotone.texi (Commands): Document "co".
	* commands.cc (ALIAS): New macro.
	(co): New alias.

	* README: Updated.

	* txt2c.cc: Added missing file.

	* texinfo.tex, INSTALL, Makefile.in, aclocal.m4, compile, depcomp,
	install-sh, missing, mkinstalldirs: Removed generated files.

2003-09-04  graydon hoare  <graydon@pobox.com>

	* Makefile.am, depot.cc, http_tasks.cc, http_tasks.hh,
	lua.cc, lua.hh, monotone.texi, network.cc, tests/t_http.at,
	vocab_terms.hh:

	Use public key signatures to talk to depot, not mac keys.

	* commands.cc, file_io.cc, monotone.texi, monotone.1,
	tests/t_scan.at, tests/t_import.at, work.cc, work.hh:

	Remove the 'import' and 'scan' commands, in favour of generalized
	'add' which chases subdirectories.

	* configure.ac, NEWS:

	Release point (v 0.4).

2003-09-03  graydon hoare  <graydon@pobox.com>

	* monotone.texi: Expand notes about setting up depot.

	* update.cc: Update by ancestry. Duh.

2003-09-02  graydon hoare  <graydon@pobox.com>

	* boost/socket/streambuf.hpp: Bump ppos on overflow.

	* packet.cc, transforms.cc, transforms.hh: Add function for
	canonicalization of base64 encoded strings. Use on incoming cert
	packet values.

	* commands.cc: Change fetch and post to take URL/groupname params
	rather than branchname.

	* network.cc, network.hh, depot.cc, http_tasks.cc: Fix URL parser,
	improve logging, change signatures to match needs of commands.cc

	* Makefile.am: Don't install txt2c or unit_tests.

	* Makefile.am: Build depot.cgi not depot.

	* database.cc, database.hh: Add "all known sources" fetching support.

	* patch_set.cc: Sort in a path-lexicographic order for nicer summaries.

	* monotone.texi: Expand coverage of packets and networking.

	* tests/t_nntp.at, tests/t_http.at: Update to provide URL/groupname
	pairs.

2003-09-02  Tom Tromey  <tromey@redhat.com>

	* aclocal.m4, monotone.info: Removed generated files.

2003-08-31  Nathaniel Smith  <njs@codesourcery.com>

	* configure.ac: Check for lua40/lua.h, lua40/lualib.h and -llua40,
	-lliblua40.
	* config.h.in: Add LUA_H, LIBLUA_H templates, remove HAVE_LIBLUA,
	HAVE_LIBLUALIB templates.
	* lua.cc: Include config.h.  Use LUA_H, LIBLUA_H macros.

2003-08-29  graydon hoare  <graydon@pobox.com>

	* Makefile.am, txt2c.cc, lua.cc, database.cc:
	Use a C constant-building converter rather than objcopy.

	* cert.cc, cert.hh, packet.cc, packet.hh, diff_patch.cc,
	rcs_import.cc:
	Modify cert functions to require a packet consumer, do no implicit
	database writing.

	* commands.cc, database.cc, database.hh, schema.sql, network.cc:
	Modify packet queueing strategy to select ancestors from known
	network server content, rather than most recent edge.

2003-08-25  graydon hoare  <graydon@pobox.com>

	* AUTHORS, ChangeLog, Makefile.am, NEWS, configure.ac,
	tests/t_http.at: Release point (v 0.3)

2003-08-24  graydon hoare  <graydon@pobox.com>

	* nntp_tasks.cc: Measure success from postlines state.
	* network.cc: Print summary counts of transmissions.
	* packet.cc: Count packets into database.
	* depot.cc: Add administrative commands, fix a bunch of
	little bugs.
	* t_http.at: Testcase for depot-driven communication.
	* monotone.texi: Update to reflect depot existence.
	* http_tasks.cc: Pick bugs out.

2003-08-24  graydon hoare  <graydon@pobox.com>

	* commands.cc: Wash certs before output.
	* *.cc,*.hh: Adjust cert packet format to
	be more readable, avoid superfluous gzipping.

2003-08-24  graydon hoare  <graydon@pobox.com>

	* configure, Makefile.in: Remove generated files, oops.
	* commands.cc: Implement 'propagate'.
	* lua.cc, lua.hh, network.cc, network.hh: Remove
	'aggregate posting' stuff.
	* network.cc: Batch postings into larger articles.
	* diff_patch.hh, diff_patch.cc: Implement basic
	merge2-on-manifest.

2003-08-23  graydon hoare  <graydon@pobox.com>

	* monotone.cc: Handle user-defined lua hooks as
	overriding internal / .monotonerc hooks no matter
	where on cmd line they occur.
	* update.cc: Made failures more user-friendly.
	* lua.cc: Improve logging a bit.
	* testsuite.at, tests/*.{at,in}, testsuite/: Rewrite tests in
	autotest framework, move to tests/ directory.
	* boost/io/*, cryptopp/hmac.h: Add missing files.

2003-08-23  Tom Tromey  <tromey@redhat.com>

	* monotone.cc (OPT_VERSION): New macro.
	(cpp_main): Handle OPT_VERSION.
	(options): Added `version' entry.
	Include config.h.

2003-08-21  Tom Tromey  <tromey@redhat.com>

	* database.cc: Include "sqlite/sqlite.h", not <sqlite.h>.

2003-08-20  graydon hoare  <graydon@pobox.com>

	* boost/*:
	incorporate boost sandbox bits, for now.

	* Makefile.am, Makefile.in, configure, configure.ac, diff_patch.cc,
	http_tasks.cc, http_tasks.hh, network.cc, nntp_machine.cc,
	nntp_machine.hh, nntp_tasks.cc, nntp_tasks.hh, testsuite/t_nntp.sh:

	fix up networking layer to pass nntp tests again

2003-08-19  graydon hoare  <graydon@pobox.com>

	* Makefile.am, Makefile.in, app_state.hh, cert.cc, commands.cc,
	constants.hh, cryptopp/misc.h, database.cc, depot.cc,
	http_tasks.cc, http_tasks.hh, keys.cc, lua.cc, lua.hh, monotone.cc,
	network.cc, network.hh, nntp_machine.cc, nntp_machine.hh,
	nntp_tasks.cc, nntp_tasks.hh, packet.cc, packet.hh, rcs_import.cc,
	sanity.cc, sanity.hh, schema.sql, test_hooks.lua,
	testsuite/runtest.sh, testsuite/t_null.sh, vocab_terms.hh:

	major surgery time
	- move to multi-protocol posting and fetching.
	- implement nicer failure modes for sanity.
	- redo commands to print nicer, fail nicer.

2003-08-18  graydon hoare  <graydon@pobox.com>

	* Makefile.am, Makefile.in, adler32.hh, database.cc, depot.cc,
	mac.hh, xdelta.cc, Makefile.am, Makefile.in:

	first pass at a depot (CGI-based packet service)

2003-08-08  graydon hoare  <graydon@pobox.com>

	* Makefile.am, Makefile.in AUTHORS, ChangeLog, Makefile.am,
	Makefile.in, NEWS, monotone.1, monotone.info, monotone.texi:

	release point (v 0.2)

2003-08-08  graydon hoare  <graydon@pobox.com>

	* cert.cc, cert.hh, interner.hh, rcs_import.cc:

	auxilliary certs

	* cert.cc, cert.hh, cycle_detector.hh, interner.hh, patch_set.cc,
	rcs_import.cc:

	improvements to cycle detection stuff

2003-08-05  graydon hoare  <graydon@pobox.com>

	* rcs_import.cc:

	almost even more seemingly correct CVS graph reconstruction (still slow)

	* sqlite/* cryptopp/* Makefile.am, Makefile.in, aclocal.m4,
	config.h.in, configure, configure.ac, file_io.cc, keys.cc,
	sanity.cc, sanity.hh, transforms.cc:

	minimizing dependencies on 3rd party libs by importing the
	necessary bits and rewriting others.

	* cert.cc, cert.hh, rcs_import.cc:

	cvs import seems to be working, but several linear algorithms need
	replacement

2003-07-28  graydon hoare  <graydon@pobox.com>

	* Makefile.am, Makefile.in, cert.cc, commands.cc, database.cc,
	database.hh, manifest.cc, rcs_file.cc, rcs_import.cc,
	rcs_import.hh, vocab.cc, xdelta.cc:

	cvs graph reconstruction hobbling along.

2003-07-21  graydon hoare  <graydon@pobox.com>

	* database.cc, xdelta.cc, xdelta.hh:

	piecewise xdelta; improves speed a fair bit.

2003-07-11  graydon hoare  <graydon@pobox.com>

	* Makefile.am, Makefile.in, config.h.in, configure, configure.ac,
	transforms.cc, xdelta.cc, xdelta.hh:

	implement xdelta by hand, forget 3rd party delta libs.

2003-07-02  graydon hoare  <graydon@pobox.com>

	* database.cc, rcs_import.cc, transforms.cc, transforms.hh:

	speedups all around in the storage system

2003-07-01  graydon hoare  <graydon@pobox.com>

	* database.hh, rcs_import.cc, transforms.cc, transforms.hh: speed

	improvements to RCS import

2003-06-30  graydon hoare  <graydon@pobox.com>

	* rcs_import.cc, transforms.cc:

	some speed improvements to RCS import

2003-06-29  graydon hoare  <graydon@pobox.com>

	* commands.cc, database.hh, rcs_import.cc, transforms.cc:

	RCS file import successfully (albeit slowly) pulls in some pretty
	large (multi-hundred revision, >1MB) test cases from GCC CVS

	* Makefile.in, commands.cc, rcs_file.cc, rcs_file.hh,
	rcs_import.cc, rcs_import.hh,

	Makefile.am: preliminary support for reading and walking RCS files

2003-04-09  graydon hoare  <graydon@pobox.com>

	* autogen.sh: oops
	* */*: savannah import

2003-04-06  graydon hoare  <graydon@pobox.com>

	* initial release.
<|MERGE_RESOLUTION|>--- conflicted
+++ resolved
@@ -1,4 +1,12 @@
-<<<<<<< HEAD
+2006-03-05  Timothy Brownawell  <tbrownaw@gmail.com>
+
+	* commands.cc (db set_epoch): N() on the epoch size, so we don't I()
+	on it in database.cc .
+	* netsync.cc (maybe_note_epochs_finished): If we're in source_role,
+	epochs can be finished even if the refiner says we still have some
+	to receive.
+	* refiner.cc (begin_refinement): Add logging.
+
 2006-03-03  Patrick Mauritz <oxygene@studentenbude.ath.cx>
 
 	* commands.cc: remove rdata, certs, fdata and fdelta commands
@@ -26,16 +34,6 @@
 	* tests/t_restriction_excludes_parent.at: new XFAIL test for restrictions
 	that exclude required parent dirs
 	* testsuite.at: call it
-=======
-2006-03-05  Timothy Brownawell  <tbrownaw@gmail.com>
-
-	* commands.cc (db set_epoch): N() on the epoch size, so we don't I()
-	on it in database.cc .
-	* netsync.cc (maybe_note_epochs_finished): If we're in source_role,
-	epochs can be finished even if the refiner says we still have some
-	to receive.
-	* refiner.cc (begin_refinement): Add logging.
->>>>>>> f7d96aab
 
 2006-03-02  Emile Snyder  <emile@alumni.reed.edu>
 
