--- conflicted
+++ resolved
@@ -1,21 +1,3 @@
-<<<<<<< HEAD
-2005-09-07  Benoît Dejean  <benoit@placenet.org>
-
-	* std_hooks.lua: Don't spawn emacs with '-no-init-file'.
-
-2005-09-09  Matthew Gregan  <kinetik@orcon.net.nz>
-
-	* paths.cc (save_initial_path): Default Boost's fs::path to
-	fs::native grammar.
-	* tests/t_unreadable_{db,MT}.at: Disable on Win32 for now.
-	* paths.cc: Consistency--use WIN32 rather than _WIN32.
-	* file_io.cc (walk_tree): Correct test for file existence.
-
-2005-09-08  Matthew Gregan  <kinetik@orcon.net.nz>
-
-	* Makefile.am: Add '-f' argument to 'mv'; avoids build waiting on
-	 user confirmation in some cases.
-=======
 2005-09-07  Jim Meyering  <jim@meyering.net>
 	
 	* tests/t_rename_dir_cross_level.at: When invoking mv to rename
@@ -25,7 +7,23 @@
 	* Makefile.am (TESTS_ENVIRONMENT): Ensure that PATH starts with
 	the current directory, so we test the just-built monotone binary,
 	not some older version.                                          
->>>>>>> 9d43cefb
+
+2005-09-07  Benoît Dejean  <benoit@placenet.org>
+
+	* std_hooks.lua: Don't spawn emacs with '-no-init-file'.
+
+2005-09-09  Matthew Gregan  <kinetik@orcon.net.nz>
+
+	* paths.cc (save_initial_path): Default Boost's fs::path to
+	fs::native grammar.
+	* tests/t_unreadable_{db,MT}.at: Disable on Win32 for now.
+	* paths.cc: Consistency--use WIN32 rather than _WIN32.
+	* file_io.cc (walk_tree): Correct test for file existence.
+
+2005-09-08  Matthew Gregan  <kinetik@orcon.net.nz>
+
+	* Makefile.am: Add '-f' argument to 'mv'; avoids build waiting on
+	 user confirmation in some cases.
 
 2005-09-08  Nathaniel Smith  <njs@pobox.com>
 
