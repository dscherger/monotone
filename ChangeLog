--- conflicted
+++ resolved
@@ -1,10 +1,9 @@
-<<<<<<< HEAD
 2005-07-09  Nathaniel Smith  <njs@pobox.com>
 
 	* monotone.texi (Generating Keys): Make it a little clearer that
 	we aren't necessarily recommending people store their passphrase
 	in plaintext.
-=======
+
 2005-07-08  Matt Johnston  <matt@ucc.asn.au>
 
 	* tests/t_normalized_filenames.at: expect exit code of 1 not 3 for
@@ -21,7 +20,6 @@
 	* file_io.hh (classify_manifest_paths,
 	build_restricted_manifest_map): use ident_existing_file
 	* ui.cc: cast to avoid compiler warnings
->>>>>>> 562277b1
 
 2005-07-07  Nathaniel Smith  <njs@pobox.com>
 
