--- conflicted
+++ resolved
@@ -1,4 +1,3 @@
-<<<<<<< HEAD
 2005-05-21  Richard Levitte  <richard@levitte.org>
 
 	* Makefile.am: Make monotone.pdf and monotone.dvi depend on
@@ -79,11 +78,6 @@
 	add code to remove up circular dependencies between prerequisite
 	and delayed_packet shared_ptrs upon destruction, so that unsatisified
 	dependency warnings are printed.
-=======
-2005-05-20  Matt Johnston  <matt@ucc.asn.au>
-
-	* file_io.cc: <iostream> not <iostream.h>
->>>>>>> 4ac30c51
 
 2005-05-19  Matt Johnston  <matt@ucc.asn.au>
 
@@ -4514,11 +4508,7 @@
 	* AUTHORS: Mention Wojciech and Neil.
 	* revision.cc (calculate_ancestors_from_graph): Make non-recursive.
 
-<<<<<<< HEAD
-2005-01-17  Wojciech Miłkowski  <wmilkowski@interia.pl>
-=======
 2005-01-17  Wojciech Mikowski  <wmilkowski@interia.pl>
->>>>>>> 4ac30c51
 
 	* std_hooks.lua: Teach about meld.
 
