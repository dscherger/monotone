--- conflicted
+++ resolved
@@ -1,4 +1,23 @@
-<<<<<<< HEAD
+2005-07-18  Richard Levitte  <richard@levitte.org>
+
+	* tests/t_heads_of_certs.at: A better title (differing from the
+	title in t_select_cert.at), and explain the presence of the last
+	check.
+
+2005-07-18  Richard Levitte  <richard@levitte.org>
+
+	* selectors.cc (decode_selectors): If we're at the beginning of
+	the composite selector string, parse h: if it's there.  Takes a
+	couple of new arguments, to return a flag saying only the heads
+	of the selection should be used, and an input flag saying if the
+	current selector is the first or not.
+	(complete_selectors, parse_selector): Adjust.
+	* commands.cc (complete): Use the new "heads only" selector.
+	* automate.cc (automate_select): Dito.
+
+	* tests/t_heads_of_certs.at: New test.
+	* testsuite.at: Use it.
+
 2005-07-18  Matt Johnston  <matt@ucc.asn.au>
 
 	* keys.cc (get_passphrase): don't bomb out if they type an empty passphrase.
@@ -32,27 +51,6 @@
 	too many dots have been written.
 	* netsync.cc (process_refine_cmd): Add comment noting a possible
 	optimization regarding subtree refinement.
-=======
-2005-07-18  Richard Levitte  <richard@levitte.org>
-
-	* tests/t_heads_of_certs.at: A better title (differing from the
-	title in t_select_cert.at), and explain the presence of the last
-	check.
-
-2005-07-18  Richard Levitte  <richard@levitte.org>
-
-	* selectors.cc (decode_selectors): If we're at the beginning of
-	the composite selector string, parse h: if it's there.  Takes a
-	couple of new arguments, to return a flag saying only the heads
-	of the selection should be used, and an input flag saying if the
-	current selector is the first or not.
-	(complete_selectors, parse_selector): Adjust.
-	* commands.cc (complete): Use the new "heads only" selector.
-	* automate.cc (automate_select): Dito.
-
-	* tests/t_heads_of_certs.at: New test.
-	* testsuite.at: Use it.
->>>>>>> 77cd12f5
 
 2005-07-17  Nathaniel Smith  <njs@pobox.com>
 
