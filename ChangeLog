--- conflicted
+++ resolved
@@ -1,4 +1,70 @@
-<<<<<<< HEAD
+2006-02-25  Nathaniel Smith  <njs@pobox.com>
+
+	* cset.cc (root_dir_test, invalid_csets_test): Don't test that
+	root dir stuff fails.  Test that it works.
+
+2006-02-25  Nathaniel Smith  <njs@pobox.com>
+
+	* roster.cc (detach_node): Add missing invariant.
+
+2006-02-25  Nathaniel Smith  <njs@pobox.com>
+
+	* roster_merge.cc (roster_merge): Fix strange merge-created
+	problem...
+
+2006-02-25  Nathaniel Smith  <njs@pobox.com>
+
+	* work.cc (attach_node): This code should use path_exists, not
+	file_exists.
+
+2006-02-24  Timothy Brownawell  <tbrownaw@gmail.com>
+
+	* netcmd.cc: Ignore protocol version field on usher_cmd packets. It
+	should now be possible to use an usher to redirect connections based
+	on netsync version.
+	* netcmd.hh: Remove unused netcmd::get_version() and
+	unused/unimplemented netcmd::netcmd(u8 version).
+
+2006-02-24  Richard Levitte  <richard@levitte.org>
+
+	* commands.cc (ls_changed): I was a bit overly paranoid about the
+	possibilities with C++ and defined an explicit functor for the set
+	instead of relying on the automatic generation of less<file_path>.
+	Derek Scherger made me realise I was a bit overzealous, and this
+	change removes the explicit functor.
+
+2006-02-23  Matthew Gregan  <kinetik@orcon.net.nz>
+
+	* enumerator.hh: Another GCC 4.1 compile fix.
+
+	* tests/t_log_selectors.at: UnXFAIL.
+
+	* commands.cc (complete): Refactor selector completion to enable
+	return of single or sets of completed revisions.
+	(CMD(log)): Do something sensible with selectors that return
+	multiple revisions.
+
+	* tests/t_log_selectors.at: XFAILed test for bug #15877.
+
+	* testsuite.at: Add it.
+
+	* app_state.cc, app_state.hh, commands.cc, monotone.cc,
+	options.hh: Revert failed UI experiment: reenable logging merges
+	by default and rename --merges back to --no-merges.
+
+	* contrib/color-logs.{conf,sh}, contrib/monotone-notify.pl,
+	contrib/monotone.el, tests/t_log_nofiles_nomerges.at,
+	testsuite.at: Handle --no-merges.
+
+	* monotone.texi: Document --no-merges.
+
+2006-02-23  Matt Johnston  <matt@ucc.asn.au>
+
+	* enumerator.{cc,hh}: avoid transferring deltas on both sides of merge
+	revisions, and prefer deltas to data when both are available.
+	See
+	https://savannah.nongnu.org/bugs/?func=detailitem&item_id=15846
+
 2006-02-25  Derek Scherger  <derek@echologic.com>
 
 	* automate.cc (automate_inventory): 
@@ -38,74 +104,6 @@
 	* app_state.{cc,hh}: 
 	* globis.{cc,hh}: make exclude_patterns a vector rather than a
 	set so that restriction includes/excludes are of the same type
-=======
-2006-02-25  Nathaniel Smith  <njs@pobox.com>
-
-	* cset.cc (root_dir_test, invalid_csets_test): Don't test that
-	root dir stuff fails.  Test that it works.
-
-2006-02-25  Nathaniel Smith  <njs@pobox.com>
-
-	* roster.cc (detach_node): Add missing invariant.
-
-2006-02-25  Nathaniel Smith  <njs@pobox.com>
-
-	* roster_merge.cc (roster_merge): Fix strange merge-created
-	problem...
-
-2006-02-25  Nathaniel Smith  <njs@pobox.com>
-
-	* work.cc (attach_node): This code should use path_exists, not
-	file_exists.
-
-2006-02-24  Timothy Brownawell  <tbrownaw@gmail.com>
-
-	* netcmd.cc: Ignore protocol version field on usher_cmd packets. It
-	should now be possible to use an usher to redirect connections based
-	on netsync version.
-	* netcmd.hh: Remove unused netcmd::get_version() and
-	unused/unimplemented netcmd::netcmd(u8 version).
-
-2006-02-24  Richard Levitte  <richard@levitte.org>
-
-	* commands.cc (ls_changed): I was a bit overly paranoid about the
-	possibilities with C++ and defined an explicit functor for the set
-	instead of relying on the automatic generation of less<file_path>.
-	Derek Scherger made me realise I was a bit overzealous, and this
-	change removes the explicit functor.
-
-2006-02-23  Matthew Gregan  <kinetik@orcon.net.nz>
-
-	* enumerator.hh: Another GCC 4.1 compile fix.
-
-	* tests/t_log_selectors.at: UnXFAIL.
-
-	* commands.cc (complete): Refactor selector completion to enable
-	return of single or sets of completed revisions.
-	(CMD(log)): Do something sensible with selectors that return
-	multiple revisions.
-
-	* tests/t_log_selectors.at: XFAILed test for bug #15877.
-
-	* testsuite.at: Add it.
-
-	* app_state.cc, app_state.hh, commands.cc, monotone.cc,
-	options.hh: Revert failed UI experiment: reenable logging merges
-	by default and rename --merges back to --no-merges.
-
-	* contrib/color-logs.{conf,sh}, contrib/monotone-notify.pl,
-	contrib/monotone.el, tests/t_log_nofiles_nomerges.at,
-	testsuite.at: Handle --no-merges.
-
-	* monotone.texi: Document --no-merges.
-
-2006-02-23  Matt Johnston  <matt@ucc.asn.au>
-
-	* enumerator.{cc,hh}: avoid transferring deltas on both sides of merge
-	revisions, and prefer deltas to data when both are available.
-	See
-	https://savannah.nongnu.org/bugs/?func=detailitem&item_id=15846
->>>>>>> e5278052
 
 2006-02-21  Nathaniel Smith  <njs@pobox.com>
 
