--- conflicted
+++ resolved
@@ -1,8 +1,7 @@
-<<<<<<< HEAD
 2005-09-25  Matthew Gregan  <kinetik@orcon.net.nz>
 
 	* sqlite/*: Update in-tree SQLite from 3.2.6 to 3.2.7.
-=======
+
 2005-09-25  Benoît Dejean  <benoit@placenet.org>
 
 	* netsync.cc: 3 more i18n strings.
@@ -18,7 +17,6 @@
 
 	* lua.cc (monotone_guess_binary_file_contents_for_lua):
 	Fixed signednes warning and istream usage.
->>>>>>> 510e3b6f
 
 2005-09-25  Matt Johnston  <matt@ucc.asn.au>
 
