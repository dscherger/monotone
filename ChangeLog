<<<<<<< HEAD
2006-01-15  Richard Levitte  <richard@levitte.org>

	* po/sv.po: Almost all translations done.  I've left a few for
	lack of inspiration.  Someone, PLEASE REVIEW!
=======
2006-01-18  Nathaniel Smith  <njs@pobox.com>

	* database.cc (begin_transaction): Turn an E() into an I().
>>>>>>> 7de87598

2006-01-15  Nathaniel Smith  <njs@pobox.com>

	* AUTHORS: Add Richard as a translator.

2006-01-15  Nathaniel Smith  <njs@pobox.com>

	* roster.cc (union_corpses): New function.
	(unify_roster_oneway, unify_rosters): Remove unused new_ids
	argument.  Add call to union_corpses.  Add big comment explaining
	what's going on.
	(test_unify_rosters_end_to_end_ids) 
	(test_unify_rosters_end_to_end_attr_corpses): Split and improve
	tests.

2006-01-15  Richard Levitte  <richard@levitte.org>

	* po/sv.po: More translations done.

2006-01-15  Richard Levitte  <richard@levitte.org>

	* LINGUAS: Change sv_SE to just sv.
	* po/sv_SE.po: Rename ...
	* po/sv.po: ... to this, as there aren't so many dialects.  Update
	with more strings to translate.

	* std_hooks.lua: xgettext whines about a missing quote, so add
	one.

2006-01-15  Nathaniel Smith  <njs@pobox.com>

	* roster.cc (test_unify_rosters_end_to_end): Add failing test for
	unify_roster's handling of attr corpses.
	
2006-01-15  Nathaniel Smith  <njs@pobox.com>

	* cert.cc (load_key_pair): 
	* keys.cc (require_password): Use accessor method, so as to
	actually compile...

2006-01-15  Matt Johnston  <matt@ucc.asn.au>

	* ui.cc: make tickers saner (203 K vs 0.2 M). 
	Print full byte counts below 1 K.

2006-01-14  Nathaniel Smith  <njs@pobox.com>

	* lua.cc (hook_get_key_pair): Remove.
	* keys.cc (require_password): Adjust accordingly.
	* cert.cc (priv_key_exists, load_key_pair): Likewise.

2006-01-14  Richard Levitte  <richard@levitte.org>

	* configure.ac: Make sure there's an empty xgettext.opts
	when xgettext accepts --flag.  This avoids getting an error
	message later on when cat can't find it to append to
	po/Makefile.in.

	* po/LINGUAS, po/sv_SE.po: New Swedish translation.  Needs
	reviewing at this stage.

2006-01-13  Richard Levitte  <richard@levitte.org>

	* monotone-notify.pl: Make it possible for the user to say what
	the monotone binary is called or where it is.  Adapt to revision
	output changes and to changes in the monotone UI.

2006-01-12  Nathaniel Smith  <njs@pobox.com>

	* po/Makevars (XGETTEXT_OPTIONS): This time for sure!

2006-01-13  Nathaniel Smith  <njs@pobox.com>

	* database.cc (check_rosterified): Clarify message emitted when db
	has not been rosterified.

2006-01-12  Nathaniel Smith  <njs@pobox.com>

	* po/Makevars (XGETTEXT_OPTIONS): More fiddling to make
	intltool-update happy.

2006-01-13  Bruce Stephans  <monotone@cenderis.demon.co.uk>

	* lua.cc (shared_trust_function_body): Index lua arrays
	from 1, not 0.

2006-01-12  Nathaniel Smith  <njs@pobox.com>

	* sanity.cc (dump_buffer): Add forgotten newline.

2006-01-12  Nathaniel Smith  <njs@pobox.com>

	* roster.cc (make_roster_for_merge): Add more MM()'s.

2006-01-12  Matthew Gregan  <kinetik@orcon.net.nz>

	* contrib/{color-logs.{conf,sh},monotone.el}: Changes to handle
	renaming of --no-merges.
	* app_state.{cc,hh}, commands.cc, monotone.cc, options.hh: Make
	'log' default to not displaying merges.  Rename '--no-merges'
	option to '--merges'.

2006-01-11  Nathaniel Smith  <njs@pobox.com>

	* commands.cc (diff): gettext'ify the "no changes" tag.

2006-01-11  Richard Levitte  <richard@levitte.org>

	* Makefile.am: Add contrib/usher as an extra program.  This works
	as a reminder that this program exists, and provides supported
	ways to build it.

	* contrib/usher.cc: Add a -m switch, to be able to specify the
	name or complete path of/to the monotone binary, in case there
	are several floating around on the system.

2006-01-11  Matt Johnston  <matt@ucc.asn.au>

	* Makefile.am: pch.hh should be included

2006-01-11  Nathaniel Smith  <njs@pobox.com>

	* sanity.hh (struct i18n_format): Make internationalized format
	strings and non-internationalized format strings type-distinct.
	(This hopefully sets up for fixing some of the charset mess later
	down the road.)
	(FL): New macro; like F but without the i18n glue.
	Use FL with L, and F/FP with everything else.
	* *.hh, *.cc: Adjust existing F/L/etc. usage accordingly.

2006-01-11  Nathaniel Smith  <njs@pobox.com>

	* HACKING: Add section listing all the single-character macros.

2006-01-11  Nathaniel Smith  <njs@pobox.com>

	* database.cc (fetch): Don't log all SQL unless requested by
	user.

2006-01-11  Nathaniel Smith  <njs@pobox.com>

	* po/Makevars (XGETTEXT_OPTIONS):
	* configure.ac: Tweak xgettext configuration to make intltool
	happier.

2006-01-11  Nathaniel Smith  <njs@pobox.com>

	* netsync.cc (process_confirm_cmd): Remove.

2006-01-11  Matthew Gregan  <kinetik@orcon.net.nz>

	* platform.hh, win32/wcwidth.c: Remove local wcswidth
	implementation--it's no longer needed.

2006-01-10  Derek Scherger  <derek@echologic.com>

	* tests/t_revert_unchanged.at: new test to check that reverting
	nothing but unchanged files doesn't end up with an empty
	restriction and revert everything
	* testsuite.at: call it

2006-01-10  Nathaniel Smith  <njs@pobox.com>

	* packet.cc (packet_roundabout_test): Test rdata packets too.

2006-01-10  Nathaniel Smith  <njs@pobox.com>

	* netsync.cc (session): 
	* commands.cc (read): Adjust to match previous change.

2006-01-10  Nathaniel Smith  <njs@pobox.com>

	* packet.{hh,cc} (struct packet_db_writer): Remove old guard
	against accidentally ingesting public keys -- this has not been
	useful for some years.

2006-01-10  Nathaniel Smith  <njs@pobox.com>

	* diff_patch.hh (struct content_merger): Oops, forgot to remove
	the merge2 prototype.

2006-01-10  Nathaniel Smith  <njs@pobox.com>

	* std_hooks.lua: 
	* lua.cc (hook_merge2): 
	* diff_patch.cc (try_to_merge_files): Remove merge2 code, since we
	no longer do merge2's.  (We can always revive it if we add suture
	support.)

2006-01-10  Nathaniel Smith  <njs@pobox.com>

	* packet.cc (consume_file_delta): Remove unused 4-argument form.

2006-01-10  Nathaniel Smith  <njs@pobox.com>

	* lua.{cc,hh} (hook_resolve_file_conflict)
	(hook_resolve_dir_conflict): Remove dead code.

2006-01-10  Nathaniel Smith  <njs@pobox.com>

	* tests/t_selectors_b_h.at, testsuite.at: New test.

2006-01-10  Nathaniel Smith  <njs@pobox.com>

	* database.cc (manifest_cert_exists, put_manifest_cert): 
	(get_manifest_cert, get_manifest_certs): Remove unused methods.

2006-01-10  Nathaniel Smith  <njs@pobox.com>

	* database.cc (put_reverse_version, put_file_reverse_version):
	Whoops, missed some dead code.

2006-01-10  Nathaniel Smith  <njs@pobox.com>

	* revision.cc (build_roster_style_revs_from_manifest_style_revs):
	Remove unused variable; silence gcc warning.

2006-01-10  Nathaniel Smith  <njs@pobox.com>

	* packet.cc (consume_file_reverse_delta) 
	(struct feed_packet_consumer): Remove support for nonexistent
	"frdelta" packet type.
	* database.{hh,cc} (put_reverse_version)
	(put_file_reverse_version): Remove unused methods.
	* key_store.cc (struct keyreader): Remove obsolete methods.

2006-01-10  Nathaniel Smith  <njs@pobox.com>

	* database.cc (set_filename): Simplify slightly.
	(delta_exists): Remove unused 3-argument version.

2006-01-10  Nathaniel Smith  <njs@pobox.com>

	* commands.cc (reindex): Remove.
	* database.cc (database::rehash): Likewise.

2006-01-10  Nathaniel Smith  <njs@pobox.com>

	* change_set.{cc,hh}: Remove.

2006-01-10  Nathaniel Smith  <njs@pobox.com>

	* contrib/ciabot_monotone.py (Monotone.get_revision): Update to
	use 'automate get_revision' instead of 'cat revision'.

2006-01-10  Richard Levitte  <richard@levitte.org>

	* lua.cc (monotone_parse_basic_io_for_lua): Don't trust the
	returned value from lua_tostring() to stick around.  Instead, copy
	it into a regular std::string.
	* std_hooks.lua (get_netsync_read_permissions,
	get_netsync_write_permissions): Make sure to properly close the
	permission files.

2006-01-09  Richard Levitte  <richard@levitte.org>

	* contrib/usher.cc, monotone.1, monotone.cc, po/fr.po, po/ja.po,
	po/pt_BR.po, testsuite.at: Change the default port from 5253 to
	4691 (assigned to us by IANA).

2006-01-07  Patrick Mauritz  <oxygene@studentenbude.ath.cx>

	* schema_migration.cc: add safe-guard against passing a null pointer
	into string handling. (necessary with sun studio)

2006-01-05  Derek Scherger  <derek@echologic.com>

	* app_state.{cc,hh} (set_restriction): remove "respect_ignore"
	flag and don't complain about ignored files
	* commands.cc (status, list, diff): allow --exclude option for
	restrictions
	* restrictions.hh: add a comment about restricted command
	consistency
	* tests/t_restricted_commands_consistent.at: new test to give that
	bark some bite
	* testsuite.at: call it
	
2005-12-29  Nathaniel Smith  <njs@pobox.com>

	* NEWS: Write up for 0.25.

2005-12-29  Matthew Gregan  <kinetik@orcon.net.nz>

	* sqlite/{pager.c,sqlite3.h}: Upgrade to SQLite 3.2.8.

2005-12-29  Nathaniel Smith  <njs@pobox.com>

	* NEWS: Notes on what to write up for 0.25.
	* win32/monotone.iss, monotone.spec, debian/changelog:
	* configure.ac, UPGRADE: Bump.

2005-12-26  Matt Johnston  <matt@ucc.asn.au>

	* commands.cc (CMD(revert)): revert with no args prints usage,
	mention "." for entire working copy.

2005-12-21  Matt Johnston  <matt@ucc.asn.au>

	* commands.cc (dump_difs, CMD(log)): only print --diffs for the file
	of interest.

2005-12-21  Matthew Gregan  <kinetik@orcon.net.nz>

	* botan/es_capi.{cpp,h}: Windows compile fixes for Botan 1.4.10.

2005-12-21  Matt Johnston  <matt@ucc.asn.au>

	* upgrade to Botan 1.4.10

2005-12-20  Daniel Carosone  <dan@geek.com.au>

	* monotone.texi: Rearrange the description of monotone serve into
	two sections; the first one describing basic steps necessary to
	get Jim and the reader through to the next sections, and a later
	more advanced section that discusses some of the subleties and
	choices and moves them on to running a dedicated server.  Other
	small tweaks in nearby sections while here.

2005-12-18  graydon hoare  <graydon@pobox.com>

	* AUTHORS: Add Roland.

2005-12-17  Roland McGrath  <roland@redhat.com>

	* work.hh (struct file_itemizer): Remove extraneous qualifier on
	visit_file declaration.
	* app_state.hh (class app_state): Remove extraneous qualifier on
	set_restriction declaration.

2005-12-14  Matthew Gregan  <kinetik@orcon.net.nz>

	* win32/fs.cc: Handle the fact that the MoveFileEx symbol might
	exist in kernel32.dll even though it doesn't actually work.  It
	turns out that Win9x implements a bunch of NT-only symbols as
	stubs that return ERROR_CALL_NOT_IMPLEMENTED, so it's not
	sufficient to detect feature availability by doing symbol lookups
	at runtime.  Also add a missing parameter to the final error
	message.  Fixes #15063.

2005-12-13  Derek Scherger  <derek@echologic.com>

	* commands.cc (update): remove \n from F() string
	(revert): display "reverting..." messages similar to update
	* tests/t_revert.at: allow output from revert

2005-12-13  Matthew Gregan  <kinetik@orcon.net.nz>

	* testsuite.at: Use SIGTERM rather than SIGSEGV to close down
	monotone servers.
	* HACKING, tests/README: Remove references to use of SEGV for
	terminating monotone servers.

2005-12-13  Timothy Brownawell  <tbrownaw@gmail.com>

	* constants.cc: New netsync is incompatible, bump protocol version.
	* constants.hh: Change default port to the one IANA assigned us.

2005-12-10  Timothy Brownawell  <tbrownaw@gmail.com>

	* roster.cc (make_roster_for_merge): unshadow the node_id_source
	argument. Resolve usages to the argument or the local by educated guess.

2005-12-10  Timothy Brownawell  <tbrownaw@gmail.com>

	* paths.{cc,hh}: operator<() for split_path's

2005-12-10  Timothy Brownawell  <tbrownaw@gmail.com>

	* sanity.{cc,hh}: Fix musing dumps so that the header line always gets
	printed, even if printing the body throws an exception.
	* database.cc, packet,cc, revision.cc: sprinkle MMs
	* cset.cc: sanity check print_cset to match parse_cset

2005-12-08  Matthew Gregan  <kinetik@orcon.net.nz>

	* po/pt_BR.po: Add missing newline.
	* AUTHORS: Add Alex Queiroz to list of translators.

2005-12-08  Alex Queiroz  <asandroq@gmail.com>

	* po/pt_BR.po: Beginnings of the Brazilian Portuguese translation.
	* po/LINGUAS: Add it.

2005-12-06  Timothy Brownawell  <tbrownaw@gmail.com>

	* packet.cc (packet stream reading): Fix handling of privkey packets.
	It would convert pubkey+privkey to keypair, but not change the private
	key to the new encryption type. Now uses migrate_private_key to
	convert privkey->keypair. Reading privkey packets from stdin only works
	if the get_passphrase hook is defined for that key.
	Fix packet_roundabout_test; the send+receive part was using an empty
	stream, rather than the packet sequence generated in the first part.
	* packet.hh, commands.cc, key_store.cc: read_packets now takes an
	app_state argument.
	* tests/t_dropkey_2.at: use genkey instead of reading packets
	* tests/t_read_privkey.at: check that reading a privkey packet works
	* testsuite.at: add read_privkey test

2005-12-06  Matthew Gregan  <kinetik@orcon.net.nz>

	* ui.cc (write_ticks): Move CR out of tickline2; output it where
	required instead.  Fixes brokeness of 'count' ticker on Win32 (and
	perhaps elsewhere) that was causing each line redraw to be written
	on a new line.
	* contrib/usher.cc (fork_server): Avoid getting stuck in an
	infinte loop attempting to read() from a stream that has
	reached EOF before we've read anything from it.  This can occur if
	the fork()+exec() of an usher managed monotone server fails.
	* ui.cc (write_ticks): Don't call display_width() repeatedly for
	the same string--get the result once and reuse it where necessary.
	* netxx/sockopt.cxx, netxx/sockopt.h (set_ipv6_listen_for_v6_only):
	New member function to set the IPV6_V6ONLY flag on a socket.
	* netxx/serverbase.cxx (bind_to): Call set_ipv6_listen_for_v6_only
	on IPv6 sockets.
	* app_state.cc (allow_working_copy): Use keydir path from
	MT/options if set.

2005-12-05  Matthew Gregan  <kinetik@orcon.net.nz>

	* tests/t_database_sig_cleanup.at: Mark this as NOT_ON_WIN32; as
	per the MSDN link I've added to the test, we can't handle
	SIGINT/SIGTERM gracefully on Windows.

2005-12-04  Nathaniel Smith  <njs@pobox.com>

	* paths.cc (file_path): MM() the path we're validating.

2005-12-04  Nathaniel Smith  <njs@pobox.com>

	* schema_migration.cc: Modernize error checking a bit.  (Use E()
	and I() instead of throwing runtime_errors.)

2005-12-03  Nathaniel Smith  <njs@pobox.com>

	* sanity.cc (dump_buffer): If we dumped debug info, write out a
	note asking that it be included in bug reports.

2005-12-03  Nathaniel Smith  <njs@pobox.com>

	* schema_migration.cc (logged_sqlite3_exec): New function.
	Use everywhere in this file.  Enables logging of migration
	commands for debugging purposes.

2005-12-03  Nathaniel Smith  <njs@pobox.com>

	* tests/t_mixed_case_pwd.at, testsuite.at: New test.

2005-12-02  Matthew Gregan  <kinetik@orcon.net.nz>

	* Makefile.am: Make Win32 build link against shfolder.lib to get
	SHGetFolderPathA on older Windows platforms (we had previously
	been relying on it to be available in shell32.lib) .
	* packet.cc (feed_packet_consumer::feed_packet_consumer,
	extract_packets): Move duplicated sets of regexs for key IDs,
	certs, etc. into constants.cc.
	* constants.{cc,hh}: Add regex strings extracted from packet.cc.  Also
	fix the key ID regex to accept a few characters we allowed in
	legal_key_name_bytes already.
	* tests/t_genkey.at: Test good and bad keys with all characters we
	allow in the user portion of a key id.

2005-12-01  Matthew Gregan  <kinetik@orcon.net.nz>

	* database.cc: Revert last change; db version and db migrate need
	to be able to open databases with old schema versions.  Calling
	sql() directly broke this.  Moved a db existence check scattered
	through the code into db_check_exists(), and added calls to this
	into ::version and ::migrate.
	* database.cc (database::version, database::migrate): Improve
	error handling where user has supplied the path to a non-existant
	database file.  Submitted by Neil Conway.
	* win32/fs.cc (rename_clobberingly_impl): Improve error handling
	around LoadLibrary call.
	* lua/{lvm.c,lgc.c,lapi.c}: Lua post-5.0.2 bugfixes from
	http://www.lua.org/bugs.html.  Submitted by Alex Queiroz.

2005-11-29  Matt Johnston  <matt@ucc.asn.au>

	* Makefile.am: add PCH_FLAGS only when compiling monotone and
	unit_tests objects, not for libs.
	* pch.hh: define __STDC_CONSTANT_MACROS as required for UINT32_C.

2005-11-28  Nathaniel Smith  <njs@pobox.com>

	* txt2c.cc (main): Work correctly even on empty files.

2005-11-28  Nathaniel Smith  <njs@pobox.com>

	* schema_migration.cc: Provide more feedback while 'db migrate' is
	running.

2005-11-28  Matthew Gregan  <kinetik@orcon.net.nz>

	* HACKING: Make a note of the fact that we kill 'monotone serve'
	processes with a SIGSEGV.
	* tests/README: Minor cleanup, mention SIGSEGV thing here too.

2005-11-27  Nathaniel Smith  <njs@pobox.com>

	* std_hooks.lua: Make regexp matching error slightly more
	user-friendly.

2005-11-27  Nathaniel Smith  <njs@pobox.com>

	* commands.cc (diff): Remove OPT_BRANCH from diff's options.

2005-11-27  Julio M. Merino Vidal  <jmmv@NetBSD.org>

	* configure.ac: Do not use test's == operator because it is not
	compatible with many implementations; use = instead.

2005-11-27  Julio M. Merino Vidal  <jmmv@NetBSD.org>

	* configure.ac, ui.cc: Windows does have sync_with_iostream; the
	problem is that it does not behave correctly on some MinGW versions.
	Properly detect this condition.  Thanks to Matthew Gregan for the
	explanation.

2005-11-27  Matthew Gregan  <kinetik@orcon.net.nz>

	* netxx/address.cxx (parse_uri): Reset URI parser state after
	checking for IPv6 address.

2005-11-27  Matthew Gregan  <kinetik@orcon.net.nz>

	* tests/t_netsync_largish_file.at: Move LARGISH_FILE_CREATE
	definition from here...
	* testsuite.at: ...to here.
	* tests/t_dump_load.at: Use LARGISH_FILE_CREATE to create a 1MB
	file so that the db dump output is larger than a few kB.  This is
	needed to catch the iostreams-returning-EOF-early bogosity under
	MinGW when sync_with_stdio(false) has been called on the iostream.

2005-11-27  Nathaniel Smith  <njs@pobox.com>

	* monotone.cc: Include "i18n.h" instead of "libintl.h" directly,
	to theoretically play better with autoconf stuff.

2005-11-27  Julio M. Merino Vidal  <jmmv@NetBSD.org>

	* tests/t_automate_stdio.at: Don't expect perl to be in /usr/bin;
	this assumption doesn't hold breaks on several systems (such as
	NetBSD).

2005-11-27  Julio M. Merino Vidal  <jmmv@NetBSD.org>

	* tests/t_checkout_options.at: Use the [] operator instead of {} in
	a shell pattern so that it works with interpreters other than bash
	(e.g., NetBSD's sh).

2005-11-27  Julio M. Merino Vidal  <jmmv@NetBSD.org>

	* testsuite.at, tests/t_empty_env.at, tests/t_i18n_file.at,
	tests/t_netsync_sigpipe.at, tests/t_update_1.at, tests/t_update_2.at:
	Do not use test's == operator because it is not portable; use =
	instead.

2005-11-27  Matt Johnston  <matt@ucc.asn.au>

	* Makefile.am, configure.ac, pch.hh: add --enable-pch configure
	flag to enable precompiled boost headers. Based on LyX automake/autoconf
	rules, Zbynek Winkler suggested that just boost headers would be
	beneficial.

2005-11-27  Julio M. Merino Vidal  <jmmv@NetBSD.org>

	* app_state.cc: No need to include headers for chdir() any more.
	This function was replaced by change_current_working_dir.
	* monotone.cc: Unconditionally include libintl.h as this file uses
	gettext functions.
	* configure.ac, rcs_import.cc: Check for strptime(3) and use the
	check results instead of assuming that only Windows lacks this
	function.
	* configure.ac, ui.cc: Check whether C++ streams support the
	sync_with_stdio method and use the check results instead of assuming
	that only Windows lacks this function.

	Addresses part of bug #12086.

2005-11-27  Julio M. Merino Vidal  <jmmv@NetBSD.org>

	* app_state.cc: Correctly detect when MT/options does not have a
	database property instead of printing the cryptic message "misuse:
	invalid path ''".

2005-11-27  Grahame Bowland  <grahame@angrygoats.net>

	* configure.ac: expose --enable-ipv6 in config.h
	* monotone.cc (cpp_main): parse IPv6 addresses correctly 
	in --bind arguments
	* netsync.cc (call_server,serve_connections): if USE_IPV6 defined, 
	create netxx Address instances with ipv6 enabled.
	* netxx/address.cxx (parse_uri): parse IPv6 addresses as hostnames
	* closes bug #14446

2005-11-27  Grahame Bowland  <grahame@angrygoats.net>

	* automate.cc (automate_stdio_read): remove check for EINTR
	that was breaking win32 build.

2005-11-27  Grahame Bowland  <grahame@angrygoats.net>

	* automate.cc (automate_certs,automate_keys): use non-exclusive 
	transaction guard
	* commands.cc (ls_certs,ls_keys,cat): use non-exclusive 
	transaction guard
	* database.cc (begin_transaction): used BEGIN DEFERRED (only attempt 
	exclusive lock once a write is attempted on DB) when not exclusive
	(transaction_guard::transaction_guard): new argument exclusive indicating 
	whether an immediate exclusive lock is requested, defaults to true
	* database.hh: update prototype for transaction_guard

2005-11-26  Nathaniel Smith  <njs@pobox.com>

	* NEWS: Fill in date for 0.24 release.

2005-11-26  Nathaniel Smith  <njs@pobox.com>

	* UPGRADE: Add note about serve changing syntax.

2005-11-26  Nathaniel Smith  <njs@pobox.com>

	* UPGRADE: Update for 0.24.
	* configure.ac, win32/monotone.iss, monotone.spec:
	* debian/changelog: Bump version number.

2005-11-26  Nathaniel Smith  <njs@pobox.com>

	* ChangeLog: fixup after merge.

2005-11-27  Daniel Carosone  <dan@geek.com.au>

	* monotone.texi, std_hooks.lua: sync hook definitions with
	std_hooks.lua, and group the descriptions into @subsections,
	reordering a few items accordingly.

2005-11-26  Nathaniel Smith  <njs@pobox.com>

	* Makefile.am: Remove botan/{omac,fips_rng}.h.

2005-11-26  Julio M. Merino Vidal  <jmmv@NetBSD.org>

	* AUTHORS, ChangeLog: Update my email address; I don't read the
	other one any more and the new one represents better my limited
	involvement in Monotone.

2005-11-26  Julio M. Merino Vidal  <jmmv@NetBSD.org>

	* configure.ac, Makefile.am, po/Makevars: Avoid using xgettext's
	--flag option on versions that do not support it.

2005-11-26  Grahame Bowland  <grahame@angrygoats.net>

	* automate.cc (automate_stdio) add wrapper function to read()
	so that loops will not wind backwards possibly overrunning buffers
	if an error occurs. Hopefully fixes some of the strange edge cases
	seen using automate. (Closes #15062 in bug tracker)

2005-11-26  Matthew Gregan  <kinetik@orcon.net.nz>

	* botan/mem_pool.cpp (Pooling_Allocator::allocate): Botan's
	Pooling_Allocator assumes that Buffers stored in free_list are
	sorted, and uses std::inplace_merge() in deallocate() to ensure
	the recently freed Buffer is positioned in free_list
	appropriately.  This same check was not being performed when a
	Buffer was added to free_list in allocate() (it's not safe to
	assume that the address of a newly allocated Buffer will always be
	greated than existing Buffers).

2005-11-25  graydon hoare  <graydon@pobox.com>

	* database.cc (get_version): Another important fix: make sure to
	cancel overlapping paths, to avoid exponential memory requirement
	in deep, heavily-forked-and-merged storage paths.

2005-11-25  graydon hoare  <graydon@pobox.com>

	* database.cc (get_version): Another important fix: make sure to
	cancel overlapping paths, to avoid exponential memory requirement
	in deep, heavily-forked-and-merged storage paths.

2005-11-25  graydon hoare  <graydon@pobox.com>

	* database.cc (get_version): Crucial fix! Rewrite the
	delta-reconstruction algorithm to work with a DAG storage topology,
	rather than assuming an inverted tree. Counterpart to the
	delta-storage optimization made by Timothy Brownawell on
	2005-11-05.

2005-11-23  Matt Johnston  <matt@ucc.asn.au>

	* botan/*: import of Botan 1.4.9

2005-11-23  Grahame Bowland  <grahame@angrygoats.net>

	* automate.cc (automate_stdio): Fix partial reads cloberring 
	start of buffer.

2005-11-22  Matthew Gregan  <kinetik@orcon.net.nz>

	* database.cc (database::dump): Don't include SQLite internal
	tables in the dump.
	* tests/t_dump_load.at (database dump/load): Run a db analyze
	before dumping the db--catches cases where we dump internal db
	tables that we can't reload.

2005-11-21  Henry Nestler  <Henry@BigFoot.de>

	* contrib/mtbrowse.sh: Version 0.1.13
	Handle authors without '@'.  Minor box sizing.
	Get Version of monotone before starts anything.
	DEPTH_LAST detects for version >0.19, no save to config.
	'cat revision' replaced with 'automate get_revision'.
	ANCESTORS "M" changed to "A". Default "L" (monotone log --brief).
	Warn user about misconfigurations. Temp files without tailing dot.
	New option: Sort by Date/Time, up or down.
	Fix: Parents of merge, if certs list from cache (ncolor).

2005-11-21  Matthew Gregan  <kinetik@orcon.net.nz>

	* NEWS: Minor spelling tweaks.
	* platform.hh: Add get_default_confdir().
	* app_state.cc (app_state::app_state): Call get_default_confdir()
	to initialize confdir.
	* unix/fs.cc (get_default_confdir): Use the home directory as the
	base of the default configuration dir.
	* win32/fs.cc (get_default_confdir): Use either %APPDATA% or the
	result of querying SHGetFolderPath() for CISDL_APPDATA as the base
	of the default configuration dir.
	(get_homedir): More consistent method for deciding what the user's
	home directory is.  Behaviour based on the documentation for Qt's
	QDir::home().

2005-11-21  Nathaniel Smith  <njs@pobox.com>

	* NEWS: Initial draft of 0.24 release notes.

2005-11-14  Benoît Dejean  <benoit@placenet.org>

	* po/fr.po: Updated French translation.
	* netsync.cc: Removed many i18n strings.

2005-11-14  Nathaniel Smith  <njs@pobox.com>

	* monotone.texi (Historical records): Clarify wording, based on
	feedback from Daniel Phillips.

2005-11-13  Nathaniel Smith  <njs@pobox.com>

	* monotone.texi (Automation): Document sort order for 'automate
	select'.

2005-11-10  Richard Levitte  <richard@levitte.org>

	* monotone.texi (Hooks): Small correction so the text matches the
	example.

2005-11-10  Timothy Brownawell  <tbrownaw@gmail.com>

	* lua.cc, std_hooks.lua, monotone.texi: basic_io parser for lua is
	now called parse_basic_io

2005-11-10  Timothy Brownawell  <tbrownaw@gmail.com>

	* monotone.texi: document parse_basicio in the
	"Additional Lua Functions" section

2005-11-10  Timothy Brownawell  <tbrownaw@gmail.com>

	* testsuite.at: Several MINHOOKS_* macros that use the standard hooks
	and only load predefined hooks about passphrase and rng.
	* tests/t_netsync_permissions, tests/t_netsync_read_permissions: use
	the standard permission hooks and define {read,write}-permissions files.
	Check both the permissions mechanism and the standard hooks at once.

2005-11-10  Timothy Brownawell  <tbrownaw@gmail.com>

	* monotone.texi: update example project with latest read-permissions
	format. Mention comment lines in the description in the hooks section

2005-11-08  Timothy Brownawell  <tbrownaw@gmail.com>

	Make a basic_io parser available to Lua.
	* lua.cc: new function, monotone_parse_basicio_for_lua
	* std_hooks.lua: use it in get_netsync_read_permitted

2005-11-05  Timothy Brownawell  <tbrownaw@gmail.com>

	Make sure that all new revisions added to the db deltify as much as
	possible.
	* commands.cc, diff_patch.cc: deltify both sides when doing a merge
	* database.{cc,hh}: new function, database::deltify_revision()
	call it from put_revision, so all new revisions will be deltified

2005-10-30  Nathaniel Smith  <njs@pobox.com>

	* std_hooks.lua (edit_comment): Insert a blank line if there is no
	user log message, so the user doesn't have to.

2005-10-25  Emile Snyder  <emile@alumni.reed.edu>

	Fix bug reported on mailing list by Wim Oudshoorn and Tom Koelman
	where 'disapprove REV' inappropriately uses your working copy
	branch for the disapproved revision.
	* app_state.{cc,hh} (set_is_explicit_option, is_explicit_option):
	New methods to determine if a given option value was set via
	command line flag or not.
	* cert.cc (guess_branch): Only accept explicit --branch values in
	preference to the branch the given revision lives on.
	* commands.cc (CMD(commit)): Explicitly use app.branch_name() if
	it exists before calling guess_branch, so pick up MT/options
	setting.
	* monotone.cc (cpp_main): Set the explicit_option_map entries for
	select command line flag processing.
	
2005-10-26  Matt Johnston  <matt@ucc.asn.au>

	* INSTALL: mention that zlib is required
	* debian/control: monotone doesn't work over plain network protocols

2005-10-25  Timothy Brownawell  <tbrownaw@gmail.com>

	* lua.cc: make the globish matcher available to lua
	* std_hooks.lua: new (better) format for read-permissions
	* monotone.texi: update documentation

2005-10-24  Benoît Dejean  <benoit@placenet.org>

	* commands.cc: Merged 2 i18n strings.

2005-10-23  Timothy Brownawell  <tbrownaw@gmail.com>

	* std_hooks.lua: new default get_netsync_*_permitted hooks, which
	read permissions setting from $confdir/{read,write}-permissions
	* monotone.texi: document the new default hooks

2005-10-23  Timothy Brownawell  <tbrownaw@gmail.com>

	* contrib/usher.cc: new option "-p <pidfile>", catch SIGTERM and SIGINT
	and exit cleanly

2005-10-22  Timothy Brownawell  <tbrownaw@gmail.com>

	* constants.cc: increase log_line_sz so that the new unified
	"SERVER IDENTIFICATION HAS CHANGED" message doesn't get truncated.
	It used to be multiple print statements but was merged into one,
	apparently to help with translation.

2005-10-22  Timothy Brownawell  <tbrownaw@gmail.com>

	* contrib/usher.cc: Support friendly shutdown (no new connections, but
	don't kill existing ones) of local servers and the usher as a whole.
	Simple admin interface to start/stop or get the status of individual
	servers or the whole usher (listens for connections on a separate
	port, only enabled if specified on the command line).

2005-10-22  Richard Levitte  <richard@levitte.org>

	* tests/t_database_sig_cleanup.at: Two more sleeps that I forgot.

2005-10-20  Nathaniel Smith  <njs@pobox.com>

	* cert.hh (find_common_ancestor): Remove dead declaration.
	* database.cc (check_schema): Improve schema mismatch error
	message.

2005-10-20  Richard Levitte  <richard@levitte.org>

	* tests/t_database_sig_cleanup.at: Sleep for a couple of seconds,
	so monotone has a chance to clean up and die properly, even on a
	slower machine.

2005-10-19  Nathaniel Smith  <njs@pobox.com>

	* tests/t_update_switch_branch.at, testsuite.at: New test.

2005-10-19  Nathaniel Smith  <njs@pobox.com>

	* commands.cc (update): Make branch sticky even if update target
	== current rid.

2005-10-19  Matt Johnston  <matt@ucc.asn.au>

	* main.cc, database.{cc,hh}: SIGINT and SIGTERM handlers
	exit gracefully, and try to ROLLBACK+close any databases to clean up
	.db-journal files. Added new database::close() method to be used
	rather than sqlite_close() directly
	* monotone.{cc,hh}, sanity.{cc.hh}: move clean_shutdown flag to
	global_sanity
	* tests/t_database_sig_cleanup.at: test it
	* keys.cc: don't L() private key

2005-10-19  Matthew A. Nicholson  <matt@matt-land.com>

	* std_hooks.lua: Minor correction to vim warning during 3-way merge.

2005-10-18  Timothy Brownawell  <tbrownaw@gmail.com>

	* contrib/usher.cc: Update comment about client versions

2005-10-18  Timothy Brownawell  <tbrownaw@gmail.com>

	* netsync.cc netcmd.{cc,hh}: usher_reply_cmd now has both who we
	connected to *and* what pattern we asked for
	* contrib/usher.cc: new file format, allow to key servers on either
	hostname or pattern, hostname checked first
	reload config file on SIGHUP

2005-10-18  Timothy Brownawell  <tbrownaw@gmail.com>

	* netsync.cc (session::process_usher_cmd): reply with who we connected
	to (hostname or hostname:port), not what pattern we asked for.
	* contrib/usher.cc: Update comment.

2005-10-18  Timothy Brownawell  <tbrownaw@gmail.com>

	* contrib/usher.cc: support dynamic local servers
	These are started when a client attempts to connect, and killed at
	a set time interval after the last client has disconnected.

2005-10-15  Nathaniel Smith  <njs@pobox.com>

	* manifest.cc (build_restricted_manifest_map): Mention the new
	--missing option in the missing files error message hint.

2005-10-17  Timothy Brownawell  <tbrownaw@gmail.com>

	* commands.cc (serve): check that the db is valid before beginning
	service (would previously not know until someone connected)
	* netsync.cc (serve_connections): don't say "beginning service" until
	after opening the socket.

2005-10-16  Timothy Brownawell  <tbrownaw@gmail.com>

	* app_state.{cc,hh}, key_store.cc: change how the keystore directory
	is initialized; was using app.confdir before it was ready

2005-10-16  Timothy Brownawell  <tbrownaw@gmail.com>

	Make the configuration directory configurable and available to lua
	* lua.cc: export new function to lua, "get_confdir"
	* app_state.{cc,hh} monotone.cc options.hh: new option --confdir,
	make the configuration directory something other than ~/.monotone
	* lua.{cc,hh}: make the app_state availabe to lua callbacks
	* key_store.cc: use get_confdir instead of hardcoded
	* lua.cc: use get_confdir instead of hardcoded
	* tests/t_config_confdir.at: test --confdir and lua get_confdir
	* testsuite.at: add it

2005-10-16  Timothy Brownawell  <tbrownaw@gmail.com>

	Teach client to optionally push unused keys; new pubkeys can now be
	given to a server without restarting it.
	* app_state.{cc,hh}, monotone.cc, options.hh:
	new command-specific-option --key-to-push=<key> , used to sync/push
	a key that hasn't signed anything
	* netsync.cc: make it work
	* commands.cc: push and sync take it
	* tests/t_netsync_pubkey.at: test it

2005-10-16  Matthew Gregan  <kinetik@orcon.net.nz>

	* configure.ac: Don't add boost_unit_test_framework to global
	LIBS, we will link against it directly when needed.
	* Makefile.am: Only allow unit_tests to be built if
	boost_unit_test_framework was available at configure time.

2005-10-15  Matthew Gregan  <kinetik@orcon.net.nz>

	* configure.ac: Use boost_filesystem as the library to test for
	when trying to guess a suitable BOOST_SUFFIX.  Make a missing
	boost_unit_test_framework library a non-fatal error.

2005-10-14  Emile Snyder  <emile@alumni.reed.edu>

	* commands.cc: Fix breakage I introduced with the --unknown flag.
	Rename find_unknown to find_unknown_and_ignored, since that's what
	it's actually doing.  Likewise ls_unknown ->
	ls_unknown_or_ignored, and use find_unknown_and_ignored correctly.
	Fixes t_mt_ignore.at failures.
	
2005-10-14  Nathaniel Smith  <njs@pobox.com>

	* key_store.{cc,hh} (get_key_dir): New method.
	* schema_migration.cc (migrate_client_to_external_privkeys): Tell
	user that we're moving their keys.
	* commands.cc (genkey): Refer to keystore by the directory, not as
	"keystore".
	(ls_keys): Likewise.

2005-10-14  Timothy Brownawell  <tbrownaw@gmail.com>

	Add .mt-ignore, ignore most generated files, except for the *m4 files.

2005-10-14  Emile Snyder <emile@alumni.reed.edu>

	* app_state.{cc,hh}: new 'unknown' class member for --unknown flag.
	* commands.cc (CMD(add), ls_unknown, find_unknown): use new
	--unknown flag to add any files in the working copy that monotone
	doesn't know about (and isn't ignoring).
	* monotone.cc (coptions, cpp_main): add the --unknown flag handling.
	* options.hh: add OPT_UNKNOWN.
	* monotone.texi: document it.
	* tests/t_add.at: test it.
	
2005-10-14  Emile Snyder <emile@alumni.reed.edu>

	* database.cc (complete): enhance h: and b: to mean "current
	branch" (as defined by your working copy) when given empty.
	* monotone.texi: document it.
	
2005-10-14  Matthew Gregan  <kinetik@orcon.net.nz>

	* database.cc: Exclusively lock the database when performing a 'db
	dump'.
	* schema_migration.cc: Run an analyze at the end of a database
	migration to help out the SQLite query optimizer.  Also change
	schema id calculation to match 'sqlite_stat%' rather than the
	specific table 'sqlite_stat1'--the SQLite docs suggest that more
	tables will be created in the future.

2005-10-14  Matthew Gregan  <kinetik@orcon.net.nz>

	* database.cc, schema.sql, schema_migration.cc: Use SQLite 3's
	exclusive locking whereever we start a new transaction; allows
	monotone to report database locking errors earlier if a second
	monotone process attempts to perform database operations.

2005-10-14  Matthew Gregan  <kinetik@orcon.net.nz>

	* commands.cc (message_width): Refactor into display_width() and
	remove message_width().
	* transforms.{cc,hh} (display_width): Rename length() to
	display_width() and use the code from message_width().
	* ui.cc, commands.cc: Change calls to length() to display_width().
	* netsync.cc: Remove length() calls, test for string emptiness
	instead.

2005-10-13  Emile Snyder <emile@alumni.reed.edu>

	* commands.cc (CMD(revert)): use --missing for revert a'la drop.
	* monotone.texi: document it.
	* tests/t_revert_restrict.at: test it.
	
2005-10-13  Emile Snyder <emile@alumni.reed.edu>

	* app_state.{cc,hh}: new missing class member for --missing flag.
	* commands.cc (CMD(drop), ls_missing, find_missing): use new
	--missing flag to drop any files already deleted in the working copy.
	* monotone.cc (coptions, cpp_main): add the --missing flag handling.
	* options.hh: add OPT_MISSING.
	* monotone.texi: document it.
	* tests/t_drop_missing.at: test it.
	
2005-10-13  Emile Snyder <emile@alumni.reed.edu>

	* database.cc (complete): implementation for h:branch selector to
	find heads of a branch.
	* selectors.{cc,hh}: add sel_head with selector character 'h'.
	* monotone.texi: document it.
	
2005-10-12  Nathaniel Smith  <njs@pobox.com>

	* revision.hh: Oops, missed a bit.

2005-10-12  Nathaniel Smith  <njs@pobox.com>

	* revision.cc (add_node_for_old_revision): Rename to...
	(add_node_for_oldstyle_revision): ...this.
	(build_changesets_from_existing_revs): Rename to...
	(build_roster_style_revs_from_manifest_style_revs): ...this.
	* commands.cc (db): Rename "rebuild" to "rosterify".

2005-10-08  Nathaniel Smith  <njs@pobox.com>

	* revision.cc (analyze_manifest_changes): Remove.

2005-10-08  Nathaniel Smith  <njs@pobox.com>

	* revision.cc (calculate_change_sets_recursive):
	(find_subgraph_for_composite_search) 
	(calculate_composite_change_set, calculate_arbitrary_change_set):
	Remove.
	(construct_revision_from_ancestry): Likewise.

2005-10-08  Nathaniel Smith  <njs@pobox.com>

	* revision.cc (check_sane_history): Remove.

2005-10-13  Matt Johnston  <matt@ucc.asn.au>

	* botan/mem_pool.cpp: fix bug preventing remove_empty_buffers()
	from being called, gives significant improvements for long-running
	processes.

2005-10-12  Emile Snyder <emile@alumni.reed.edu>

	* monotone.texi: add njs's lucid definition of what the disapprove
	actually means in terms of the revision graph to it's section in
	the documentation.
	
2005-10-12  Matt Johnston  <matt@ucc.asn.au>

	* monotone.cc: return with exit code of 2 on usage output
	* testsuite.at: turn "cat_foo" into "automate get_foo"
	* tests/t_empty_env.at, tests/t_null.at, tests/t_at_sign.at,
	tests/t_unreadable_db.at, tests/t_cmdline_options.at: expect 2 exit code
	* tests/t_cross.at: update to the changeset paradigm of immutable
	ancestors.

2005-10-11  Emile Snyder <emile@alumni.reed.edu>

	* app_state.{cc,hh}: new bind_address and bind_port class members.
	* options.hh: new OPT_BIND for serve command.
	* monotone.cc: handle OPT_BIND.
	* commands.cc (process_netsync_args, CMD(serve)): use values from
	the new --bind=[addr]:port option for 'monotone serve' rather than
	the positional argument.  default to binding all interfaces.
	* monotone.texi: document new serve syntax
	* netsync.cc (serve_connections): use empty address argument to
	mean bind all interfaces.
	* netxx/address.cxx (Address::add_all_addresses): set port_ member
	from passed in port argument.
	* testsuite.at, tests/t_netsync_single.at: use new --bind syntax
	for serve commands.
	
2005-10-11  Matthew Gregan  <kinetik@orcon.net.nz>

	* commands.cc (message_width, explain_usage): New function to
	calculate display width of translated strings.  Use it in
	explain_usage.
	Patch from Thomas Moschny <thomas.moschny@gmx.de>
	* certs.cc (get_user_key): Correct logic in N() test for multiple
	keys.  Resolves bug reported by Malte Thoma.

2005-10-10  Timothy Brownawell  <tbrownaw@gmail.com>

	Make netsync shutdown work properly.
	* netsync.cc (session::which_events): Only ask to read if not armed.
	A read failure will discard all read-but-not-processed commands.
	* netsync.cc (session::maybe_say_goodbye): Only say goodbye once.
	Repeated goodbyes means that one side *will* have a full write-queue
	when the connection is torn down.

2005-10-10  Timothy Brownawell  <tbrownaw@gmail.com>

	* tests/t_automate_stdio.at: Add comment here too.

2005-10-10  Timothy Brownawell  <tbrownaw@gmail.com>

	* contrib/get_stdio.pl: Add comments. I'm told it was "obtuse",
	hopefully this will help somewhat.

2005-10-10  Matt Johnston  <matt@ucc.asn.au>

	* configure.ac, Makefile.am: add {MONOTONE,LIB3RDPARTY}_C{,XX}FLAGS
	variables.

2005-10-10  Benoît Dejean <benoit@placenet.org>

	* commands.cc: s/key store/keystore/g.

2005-10-10  Matt Johnston  <matt@ucc.asn.au>

	* netsync.cc, database.{cc,hh}: don't include unwanted branch
	certs when building the merkle tree.
	* merkle.hh: add variant of insert_into_merkle_tree
	taking non-raw id.
	* markle.cc: comment out unused bits

2005-10-10  Nathaniel Smith  <njs@pobox.com>

	* cert.{cc,hh} (get_user_key): New function, replacing
	guess_default_key.
	* revision.cc (build_changesets_from_existing_revs) 
	(build_changesets_from_manifest_ancestry): 
	* rcs_import.cc (import_cvs_repo): 
	* commands.cc (internalize_cert_name, push, sync, serve):
	* cert.cc (make_simple_cert, cert_revision_author_default): Use
	it.

2005-10-10  Matthew Gregan  <kinetik@orcon.net.nz>

	* netsync.cc: Clean up another case where port numbers were being
	munged by localized iostreams.
	* tests/t_netsync_largish_file.at: Tweak the random file
	generation so that it's a bit faster on platforms with slow awk
	implementations.
	* netsync.cc: Remove comment stating that our official IANA port
	should be renamed from 'netsync' to 'monotone'; Tomas sorted this
	out a while ago.
	* lua.cc (Lua::ok): Only log the 'Lua::ok() failed' message if
	there has been a failure.
	* monotone.texi: Fix a typo.
	* win32/fs.cc (get_homedir): Clarify comment.

2005-10-09  Matthew Gregan  <kinetik@orcon.net.nz>

	* contrib/usher.cc (main): Reset parser state for config file
	parser.
	* win32/monotone.iss: Reduce minimum OS version for installer.
	* configure.ac: Another Boost library suffix.

2005-10-08  Matthew Gregan  <kinetik@orcon.net.nz>

	* tests/t_automate_keys.at: Portability fixes.

2005-10-08  Benoît Dejean  <benoit@placenet.org>

	* commands.cc: One more i18n string.

2005-10-08  Matthew Gregan  <kinetik@orcon.net.nz>

	* tests/t_automate_keys.at: Don't rely on extended sed either!

2005-10-08  Nathaniel Smith  <njs@pobox.com>

	* database.{hh,cc}: Clean-up previous change -- switch to using a
	cleanup_ptr to hold sqlite3_stmt handles, for proper exception
	safety.

2005-10-08  Nathaniel Smith  <njs@pobox.com>

	* database.cc (fetch): Do not insert prepared statements into the
	statement table until they are successfully created, to avoid
	segfaults on database teardown.

2005-10-08  Matthew Gregan  <kinetik@orcon.net.nz>

	* tests/t_automate_keys.at: Use sed rather than relying on an
	extended grep being available.

2005-10-08  Nathaniel Smith  <njs@pobox.com>

	* contrib/ciabot_monotone.py (send_change_for): Handle branch-less
	revisions.

2005-10-08  Nathaniel Smith  <njs@pobox.com>

	* paths.cc: Make initial_rel_path an fs::path.  Adjust code
	correspondingly.  Add tests that calling monotone from inside MT
	should work.
	* tests/t_add_inside_MT.at, testsuite.at: New test.

2005-10-08  Matthew Gregan  <kinetik@orcon.net.nz>

	* win32/fs.cc: Don't consider USERPROFILE as a possible home
	directory; APPDATA is more appropriate.  Add a second method to
	get the APPDATA path.  Always use HOME if it's set (not just under
	Cygwin/MinGW).
	* tests/t_netsync_absorbs.at: Add missing CANONICALISE().

2005-10-07  Timothy Brownawell  <tbrownaw@gmail.com>

	* commands.cc (pubkey): don't insist on having a database
	* tests/t_key_management_without_db.at: check it

2005-10-07  Timothy Brownawell  <tbrownaw@gmail.com>

	* file_io.cc, vocab.cc, Makefile.am: fix merge
	* botan/algolist.cpp, botan/def_alg.cpp: fix merge

2005-10-07  Timothy Brownawell  <tbrownaw@gmail.com>

	* automate.cc: add "automate keys". like "ls keys", except it
	uses basic_io (since "ls keys" is now slightly irregular and not
	very well suited to machine interpretation).
	* monotone.texi: document it
	* tests/t_automate_keys.at: test for it
	* testsuite.at: add test
	* basic_io.{cc,hh} (stanza): add push_str_multi, for entries
	that can take a variable number of string arguments.
	* commands.cc: add "automate keys" to automate help
	misc minor whitespace cleanup

2005-10-06  Timothy Brownawell  <tbrownaw@gmail.com>

	* commands.cc (ls_keys): don't insist on having a db
	* tests/t_key_management_without_db.at: check ls keys
	* monotone.texi: update for new key storage
		* concepts :: storage and workflow
		* tutorial :: generating keys
		* tutorial :: committing work
		* command reference :: informative
		* command reference :: key and cert
		* command reference :: packet I/O

2005-10-06  Timothy Brownawell  <tbrownaw@gmail.com>

	* commands.cc (chkeypass): doesn't use the db, so we don't need a guard
	* commands.cc (dropkey): don't insist on having a db
	* tests/t_genkey_without_db.at: rename (s/genkey/key_management) and
	add checks for chkeypass and dropkey without a db

2005-10-06  Timothy Brownawell  <tbrownaw@gmail.com>

	* database.{cc,hh}: new function, database::database_specified()
	return whether we were given a database (doesn't care about validity,
	only that we were told to use one)
	* commands.cc (genkey): don't insist on having a db, but still
	check it for duplicates if we're given one.
	* tests/t_genkey_without_db.at: make sure it works
	* testsuite.at: add test

2005-09-28  Timothy Brownawell  <tbrownaw@gmail.com>

	* keys.cc (get_private_key): don't use lua hook passwords for
	chkeypass.

2005-09-28  Matt Johnston  <matt@ucc.asn.au>

	* keys.cc (get_private_keys): don't use lua hook passwords for
	chkeypass.

2005-09-28  Timothy Brownawell  <tbrownaw@gmail.com>

	* key_store.cc: fix delete_key
	* tests/t_database_check_normalized: needs 'db migrate'
	* tests/t_lua_privkey.at: update for new key location
	* tests/t_netsync_absorbs.at: use genkey instead of packets
	* tests/t_netsync_checks_server_key.at: same
	* tests/t_netsync_pubket.at: update key packet to new format

2005-09-27  Timothy Brownawell  <tbrownaw@gmail.com>

	Replace extract_keys command with a database migrator.
	* database.{cc,hh}: Remove last traces of private keys in db.
	* schema.sql: Remove private_keys table
	* commands.cc (dropkey): private keys can no longer be in the db.
	* schema_migration.cc: new migrator
	* commands.cc: remove extract_keys
	* tests/t_migrate_schema.at: update
	* keys.hh, cert.cc, key_store.cc: keys_match doesn't work well on
	privkeys. Don't use it.
	* key_store.cc: Allow duplicate insertions, if they match.

2005-09-27  Timothy Brownawell  <tbrownaw@gmail.com>

	* schema_migration.hh: migrate_depot_schema() doesn't really exist
	* database.cc, schema_migration.{cc,hh}: migrate_monotone_schema
	now takes an app_state * , so data can be moved to/from the database.

2005-09-27  Matt Johnston  <matt@ucc.asn.au>

	* botan/pkcs8.cc, keys.cc: fix monotone-specific pkcs8 key
	parsing.
	* commands.cc: ls keys shows keystore-only pubkeys as well
	* packet.cc: fix unit tests
	* testsuite.at: use keypair packet rather than privkey/pubkey 
	packets.

2005-09-26  Matt Johnston  <matt@ucc.asn.au>

	* commands.cc, keys.cc, others: use standard
	"PBE-PKCS5v20(SHA-1,TripleDES/CBC)" encoding rather than
	raw arc4. extract_keys will re-encode keys, still
	need to work on packet.cc encoding.
	* botan/{des*,pkcs5*,algolist.cpp}: required files
	from Botan 1.4.6

2005-09-25  Timothy Brownawell  <tbrownaw@gmail.com>

	Move private keys outside the database.
	They're now stored as keypairs in ~/.monotone/keys
	Details:
	* keystore.{cc,hh}: handle storage of keypairs
	* tests*: Specify keystore location when running the testsuite.
		This prevents it from polluting the user's keystore.
	* database{cc,hh}: remove ability to put privkeys. They can still
		be listed, retrieved, and deleted, to support
	* commands.cc: New command, extract_keys. Copies private keys from
		the database to the keystore.
	* vocab.hh: add keypair type, like pair<pubkey, privkey>, except that
		the members are named pub and priv.
	* packet.cc: Clean up read_packets.
	* packet.{cc,hh}: privkey packets no longer exists, handle keypair
		packets instead.
	* file_io.{cc,hh}: add read_directory because tree_walker needs to
		be in the wc. add a write_data that works outside the wc.
	* Makefile.am: add keystore.{cc,hh}
	* others: update to work with new key storage

2005-10-06  Matthew Gregan  <kinetik@orcon.net.nz>

	* std_hooks.lua (merge3_emacs_cmd): Minor cleanup.
	* std_hooks.lua: Pass '--eval' rather than '-eval' to Emacs; the
	CVS emacsclient does not consider '-eval' as valid.
	* platform.hh, unix/fs.cc, win32/fs.cc (rename_clobberingly): New
	function for best-effort atomic renames.  This will probably never
	be atomic on Win32.
	* file_io.cc (write_data_impl): Append process ID to temporary
	file name so that multiple monotone processes operating on the
	same working copy are less likely to clobber each other.  Use
	rename_clobberingly().
	* ui.cc (user_interface): Allow std::cout to raise
	ios_base::failure exceptions if stream goes bad (e.g. stream
	receives EPIPE).
	* monotone.cc (cpp_main): Catch ios_base::failure exceptions and
	exit cleanly.
	* main.cc (main_with_signal_handlers): Install handler to ignore
	SIGPIPE.
	* Makefile.am: Remove platform_netsync.cc references.
	* {unix,win32}/platform_netsync.cc: Remove files.
	* platform.hh, netsync.cc (run_netsync_protocol):
	Remove {start,end}_platform_netsync() calls.

2005-10-04  Nathaniel Smith  <njs@pobox.com>

	* monotone.texi (Automation): Document the mysterious columns of
	numbers in 'automate inventory' output format.

2005-10-04  Matt Johnston  <matt@ucc.asn.au>

	* botan/, Makefile.am: update to Botan 1.4.7

2005-10-03  Nathaniel Smith  <njs@pobox.com>

	* monotone.texi (Automation): Clean up formatting and description
	of 'automate inventory' sample output.

2005-10-02  Marcel van der Boom  <marcel@hsdev.com>

	* commands.cc (CMD(checkout)): Check for non-existant checkout dir
	earlier, so we can fail earlier.

2005-09-30  Nathaniel Smith  <njs@pobox.com>

	* Makefile.am (AM_CFLAGS, AM_CXXFLAGS): Add
	-DBOOST_SP_DISABLE_THREADS (disables thread-safe shared_ptr
	reference counting).

2005-09-30  Nathaniel Smith  <njs@pobox.com>

	* debian/README.Debian, debian/TODO.Debian: Add debian files
	left out of repository.

2005-09-30  Nathaniel Smith  <njs@pobox.com>

	* NEWS: Set date for 0.23.

2005-09-30  Nathaniel Smith  <njs@pobox.com>

	* testsuite.at: Whoops, forgot to hit save.  Remove
	t_diff_changeset_bug.at.

2005-09-30  Grahame Bowland  <grahame@angrygoats.net>

	* paths.cc: remove unit tests for 
	file_path_internal_from_user

2005-09-30  Patrick Mauritz  <oxygene@studentenbude.ath.cx>

	* configure.ac: only add gnu specific CFLAGS and CXXFLAGS for
	gnu compilers

2005-09-30  Nathaniel Smith  <njs@pobox.com>

	* tests/t_log_outside_working_dir.at: Fix summary line.
	* tests/t_diff_changeset_bug.at: Remove redundant test
	(cf. t_restricted_diff_unchanged.at).

2005-09-30  Nathaniel Smith  <njs@pobox.com>

	* Makefile.am (BOTAN_SOURCES): Add botan/hash_id.h.

2005-09-30  Nathaniel Smith  <njs@pobox.com>

	* NEWS: More additions (mention MM and the problems paths.cc will
	cause for colinux folks).

2005-09-30  Nathaniel Smith  <njs@pobox.com>

	* Makefile.am (MOST_SOURCES): Add hash_map.hh.
	(BOTAN_SOURCES): Add botan/charset.h.

2005-09-29  Nathaniel Smith  <njs@pobox.com>

	* NEWS: Fix typos pointed out by Matthew Gregan.

2005-09-29  Nathaniel Smith  <njs@pobox.com>

	* UPGRADE, configure.ac, monotone.spec, win32/monotone.iss:
	* debian/changelog: Bump version number.
	
2005-09-30  Grahame Bowland  <grahame@angrygoats.net>

	* paths.hh: update file_path documentation, 
	remove file_path_internal_from_user
	* paths.cc: remove file_path_internal_from_user
	* commands.cc CMD(cat): change file_path_internal_from_user 
	to file_path_external
	* tests/t_diff_outside_working_dir.at: check diff works outside 
	  of a working dir (with a file specified)
	* tests/t_log_outside_working_dir.at: check log works outside 
	  of a working dir (with a file specified)
	* tests/t_diff_changeset_bug.at: mysterious changeset bug
	* testsuite.at: add new tests

2005-09-29  Nathaniel Smith  <njs@pobox.com>

	* AUTHORS: Add Grahame and Marcel.
	* NEWS: Write 0.23 entry.
	* monotone.texi (Reserved Files): Mention in .mt-ignore docs that
	the patterns are regexes.
	
2005-09-30  Grahame Bowland  <grahame@angrygoats.net>

	* paths.cc (file_path::file_path): Allow external paths outside of
	a working directory, so long as we don't enter a working directory 
	later.
	(access_tracker) add new very_uninitialized state which 
	prevents subsequent initialization
	(test_access_tracker) check the very_uninitialized state works
	* paths.hh: correct mention of monotone cat file to new syntax

2005-09-29  Matthew Gregan  <kinetik@orcon.net.nz>

	* paths.cc: Restore two unit tests on Win32.

2005-09-29  Richard Levitte  <richard@levitte.org>

	* testsuite.at: Removed a spurious G...

2005-09-29  Matthew Gregan  <kinetik@orcon.net.nz>

	* paths.cc, win32/fs.cc: Fixes to allow unit tests to pass on Win32.

2005-09-29  Marcel van der Boom  <marcel@hsdev.com>

	* netsync.cc (rebuild_merkle_trees): only get matched branch
	certs, not all of them

2005-09-28  Nathaniel Smith  <njs@pobox.com>

	* tests/t_rename_diff_names.at, testsuite.at: New test.

2005-09-27  Richard Levitte  <richard@levitte.org>

	* monotone.texi (Tutorial): It seems like texi2pdf gets quite
	confused when a @chapter has a @subsection with a @section in
	between.  The resulting PDF had a Tutorial that was a indexed as a
	subsection under Concepts/Branches instead of being indexed as the
	chapter it is, and most confusingly, it's last subsection
	(Branching and Merging) ended up as a a separate chapter of it's
	own...

2005-09-27  Matt Johnston  <matt@ucc.asn.au>

	* netsync.cc (ancestry_fetcher): new approach to requesting file
	and manifest deltas and full data. Tries to be more efficient
	for the vcache of recontstructed data, and conceptually simpler

	* tests/t_netsync_unrelated.at: passes, remove XFAIL

2005-09-26  Benoît Dejean  <benoit@placenet.org>

	* database.cc: Merged 3 strings.

2005-09-26  Matt Johnston  <matt@ucc.asn.au>

	* commands.cc: add 'help' command
	* monotone.cc: add -h alias for --help
	
2005-09-25  Matt Johnston  <matt@ucc.asn.au>

	* netsync.cc: use lexical_cast on port numbers to avoid
	strange-looking "port 5,253"

2005-09-25  Matthew Gregan  <kinetik@orcon.net.nz>

	* sqlite/*: Update in-tree SQLite from 3.2.6 to 3.2.7.

2005-09-25  Benoît Dejean  <benoit@placenet.org>

	* netsync.cc: 3 more i18n strings.

2005-09-25  Benoît Dejean  <benoit@placenet.org>

	* cert.cc (cert_signable_text): F() vs. boost::format.
	* lua.cc (monotone_guess_binary_file_contents_for_lua),
	(monotone_include_for_lua), (monotone_includedir_for_lua):
	* rcs_import.cc (import_cvs_repo): Merged some strings.
	
2005-09-25  Benoît Dejean  <benoit@placenet.org>

	* lua.cc (monotone_guess_binary_file_contents_for_lua):
	Fixed signednes warning and istream usage.

2005-09-25  Matt Johnston  <matt@ucc.asn.au>

	* ui.cc: fallback to the default locale if locale("") fails.

2005-09-25  Matt Johnston  <matt@ucc.asn.au>

	* botan/arc4.cpp: increase maximum keylength to 256 bytes.

2005-09-24  Benoît Dejean  <benoit@placenet.org>

	* ChangeLog: Fixed.
	I don't understand how xxdiff works :/ Please help.

2005-09-24  Satoru SATOH <ss@gnome.gr.jp>

	* po/ja.po: Updated Japanese translation.

2005-09-23  Benoît Dejean  <benoit@placenet.org>

        * std_hooks.lua: More i18n strings.

        I don't know how to handle lua
        "multiline" ..
        "strings" because gettext doesn't join them.

2005-09-22  Benoît Dejean  <benoit@placenet.org>

        * sanity.{cc,hh}: Uninlined F() and FP().
        This happily saves ~100KB of .text on my ppc.

2005-09-22  Benoît Dejean  <benoit@placenet.org>

	* netsync.cc: Reverted changes
	from f0a632bf14468b6e03a488d6f1a64ef18b61d04c
	to   4f7f638954c79c54460d04c3be111acad8b26dd3

2005-09-22  Benoît Dejean  <benoit@placenet.org>

	* lua.cc (monotone_gettext_for_lua): New function.
	* po/POTFILES.in: Added std_hooks.lua.
	* std_hooks.lua: One more string for i18n.

2005-09-22  Benoît Dejean  <benoit@placenet.org>

	* ui.{cc,hh} (get_user_locale): Returns a const &.

2005-09-21  Timothy Brownawell  <tbrownaw@gmail.com>

	* contrib/usher.cc: better error checking

2005-09-20  Timothy Brownawell  <tbrownaw@gmail.com>

	* restrictions.cc: Make calculate_unrestricted_revision work
	with --exclude
	* tests/t_restriction_with_exclude_iprint.at: remove XFAIL

2005-09-20  Patrick Mauritz <oxygene@studentenbude.ath.cx>

	* configure.ac: solaris needs librt for fdatasync
	* sqlite/parse.c: #line and #include interactions aren't defined

2005-09-20  Matt Johnston  <matt@ucc.asn.au>

	* database.cc (space_usage): workaround the issue that in sqlite
	3.2.6, SUM({empty set}) returns NULL. (this is part of the sql spec,
	see http://www.sqlite.org/cvstrac/tktview?tn=1413 and the comment for
	SUM() in sqlite docs).

2005-09-20  Matt Johnston  <matt@ucc.asn.au>

	* ui.cc, ui.hh, sanity.hh: replace ui.user_locale with
	get_user_locale(), so that we can guarantee that it will be
	initialised when the global_sanity object (and probably other things)
	are instantiated.

2005-09-20  Matthew Gregan  <kinetik@orcon.net.nz>

	* tests/t_restriction_with_exclude_iprint.at: New test, variant of
	t_restriction_exclude.at, but with inodeprints enabled.  Mark as
	XFAILed.
	* testsuite.at: Add new test.
	* sqlite/*: Update in-tree SQLite from 3.2.2 to 3.2.6.
	* Makefile.am: Add sqlite/{analyze,vbdefifo,complete}.c to
	SQLITE_SOURCES
	* schema_migration.cc (calculate_schema_id): Explicitly exclude
	sqlite_stat1 table from schema ID calculation.  This is a new
	magic table created by the 'analyze' command in SQLite >= 3.2.3.

2005-09-18  Nathaniel Smith  <njs@pobox.com>

	* po/ja.po: New translation from Satoru SATOH <ss@gnome.gr.jp>.
	* AUTHORS: Add Satoru SATOH.
	
2005-09-18  Matthew Gregan  <kinetik@orcon.net.nz>

	* testsuite.at: Tweak default 'eveything' netsync glob to
	something that works around the MinGW/Win32 globbing issues for
	now.
	* tests/t_log_brief.at: Canonicalise output on Win32.

2005-09-17  Timothy Brownawell  <tbrownaw@gmail.com>

	* contrib/usher.cc: Remove stray "new int[2];' statements from
	debugging. Remove connections from list when finished.

2005-09-16  Timothy Brownawell  <tbrownaw@gmail.com>

	* Makefile.am (EXTRA_DIST): add contrib/monotone-cvs-ignore.lua,
	contrib/ciabot_monotone_hookversion.py, and contrib/usher.cc .
	also remove duplicate of contrib/monoprof.sh

2005-09-16  Timothy Brownawell  <tbrownaw@gmail.com>

	* netsync.cc: finish renaming things, so it compiles again...

2005-09-16  Timothy Brownawell  <tbrownaw@gmail.com>

	* contrib/usher.cc: A simple usher/proxy server. It asks connecting
	clients for their include pattern, and then forwards the connection
	to an appropriate (as given in a config file) monotone server. Note
	that all servers operating behind one usher need to have the same
	server key.

2005-09-16  Timothy Brownawell  <tbrownaw@gmail.com>

	* netcmd.{cc,hh}, netsync.cc: new netcmd types: usher_cmd and
	usher_reply_cmd. They are not included in the HMAC, and do not
	occur during normal communication. Purpose: running multiple servers
	from the same port. This allows a special server to ask for the
	client's include pattern, and then forward the connection to a real
	monotone server.

2005-09-16  Matt Johnston  <matt@ucc.asn.au>

	* botan/pkcs8.cpp: re-add the monotone-specific code for guessing if
	a key is DER encoded or not.

2005-09-16  Matt Johnston  <matt@ucc.asn.au>

	* botan/*: update to Botan 1.4.6
	* Makefile.am: ditto

2005-09-15  Timothy Brownawell  <tbrownaw@gmail.com>

	* app_state.{cc,hh}: restrictions now understand --exclude
	* commands.cc: commit and revert now take OPT_EXCLUDE
	* monotone.cc: update description of --exclude
	* tests/t_restriction_with_exclude.at: new test
	* testsuite.at: add it

2005-09-14  Timothy Brownawell  <tbrownaw@gmail.com>

	* contrib/ciabot_monotone_hookversion.py: CIA bot client script
	meant to be called from the note_netsync_revision_received hook.
	* lua.{cc,hh}: hook_note_commit and hook_note_netsync_revision_received
	now take the text of the revision as an argument.
	* netsync.cc, commands.cc: Give hooks new argument.
	* monotone.texi: Update documentation for those hooks.

2005-09-11  Benoît Dejean  <benoit@placenet.org>

	* database.cc
	* database_check.cc
	* netsync.cc
	* po/POTFILES.in
	* po/POTFILES.skip
	* rcs_import.cc: More i18n strings.

2005-09-07  Jim Meyering  <jim@meyering.net>
	
	* tests/t_rename_dir_cross_level.at: When invoking mv to rename
	a directory, do not include a trailing slash on the target -- that
	is not portable.                                                  

	* Makefile.am (TESTS_ENVIRONMENT): Ensure that PATH starts with
	the current directory, so we test the just-built monotone binary,
	not some older version.                                          

2005-09-07  Benoît Dejean  <benoit@placenet.org>

	* std_hooks.lua: Don't spawn emacs with '-no-init-file'.

2005-09-09  Matthew Gregan  <kinetik@orcon.net.nz>

	* paths.cc (save_initial_path): Default Boost's fs::path to
	fs::native grammar.
	* tests/t_unreadable_{db,MT}.at: Disable on Win32 for now.
	* paths.cc: Consistency--use WIN32 rather than _WIN32.
	* file_io.cc (walk_tree): Correct test for file existence.

2005-09-08  Matthew Gregan  <kinetik@orcon.net.nz>

	* Makefile.am: Add '-f' argument to 'mv'; avoids build waiting on
	 user confirmation in some cases.

2005-09-08  Nathaniel Smith  <njs@pobox.com>

	* monotone.texi (Certificates): Remove mention of fcerts and
	mcerts.

2005-09-07  Benoît Dejean  <benoit@placenet.org>

	* ui.{cc,hh}: Added user_inferface::user_locale.
	* sanity.hh: Made F() and FP() locale aware.

2005-09-06  Benoît Dejean  <benoit@placenet.org>

	* monotone.cc: One more i18n string.

2005-09-06  Benoît Dejean  <benoit@placenet.org>

	* po/fr.po: Updated French translation.

2005-09-06  Benoît Dejean  <benoit@placenet.org>

	* commands.cc: No i18n for cert_revision_changelog.

2005-09-06  Matthew Gregan  <kinetik@orcon.net.nz>

	* tests/t_netsync_read_permissions.at: Tweak tests so we aren't
	trying to serve a bare '*'; works around test hangs due to glob
	expansion sillyness on MinGW.
	* tests/t_netsync_globs.at: Ditto.
	* tests/t_netsync_exclude.at: Ditto.
	* std_hooks.lua (ignore_file): Add Mac OS X (.DS_Store) and
	Windows (desktop.ini) per-directory browser configuration files.


2005-09-05  Benoît Dejean  <benoit@placenet.org>

	* commands.cc: Fixed some strings (added ' around revisions).
	Removed some whitespaces.
	No i18n in diff output.

2005-09-05  Benoît Dejean  <benoit@placenet.org>

	* sanity.{cc,hh}: boost::format vs. F(). Merged boost::format
	and moved non-template code to sanity.cc.

2005-09-05  Matthew Gregan  <kinetik@orcon.net.nz>

	* win32/terminal.cc (have_smart_terminal): We were returning false
	in almost all circumstances; changed logic so that we at least
	work when running in a cmd.exe window.

2005-09-05  Matt Johnston  <matt@ucc.asn.au>

	* commands.cc (dump_diffs): don't use the terminal width to
	print ===== seperators.

2005-09-05  Matthew Gregan  <kinetik@orcon.net.nz>

	* paths.cc (find_and_go_to_working_copy): Create root and bookdir
	paths as fs::native.
	* main.cc: Tweak #ifdef to avoid exposing some unused SEH handling
	on MinGW.
	* configure.ac: Minor cleanup to Win32 configure test.

2005-09-04  Nathaniel Smith  <njs@pobox.com>

	* monotone.cc (options): Remove default from the help string for
	--count, since none of the options listed are actually the
	default.

2005-09-04  Nathaniel Smith  <njs@pobox.com>

	* tests/t_unreadable_db.at, testsuite.at: New test.

2005-09-03  Nathaniel Smith  <njs@pobox.com>

	* po/Makevars (XGETTEXT_OPTIONS): N_ != ngettext.
	Add c-format flags on F() and FP() calls (only partially
	successful on latter, because of bug in xgettext).
	
2005-09-04  Grahame Bowland  <grahame@angrygoats.net>

	* commands.cc: siplify the monotone cat command 
	to "monotone cat [-r] FIELNAME" (as in bug #12597)
	* monotone.texi: update documentation of "monotone cat"
	* tests/t_add_edge.at, tests/t_cat_file_by_name.at, 
	tests/t_change_empty_file.at, tests/t_cvsimport.at, 
	tests/t_cvsimport_deleted_invar.at, tests/t_cvsimport_drepper.at, 
	tests/t_cvsimport_drepper2.at, tests/t_cvsimport_manifest_cycle.at, 
	tests/t_cvsimport_samelog.at, tests/t_database_check.at, 
	tests/t_db_kill_rev_locally.at, tests/t_empty_id_completion.at, 
	tests/t_epoch.at, tests/t_epoch_server.at, tests/t_erename.at, 
	tests/t_i18n_file.at, tests/t_import.at, tests/t_merge_add_del.at, 
	tests/t_movedel.at, tests/t_movepatch.at, tests/t_netsync.at, 
	tests/t_netsync_exclude.at, tests/t_netsync_exclude_default.at, 
	tests/t_netsync_globs.at, tests/t_netsync_nocerts.at, 
	tests/t_netsync_permissions.at, tests/t_netsync_read_permissions.at, 
	tests/t_netsync_single.at, tests/t_normalized_filenames.at, 
	tests/t_persistent_server_revision.at, tests/t_remerge.at, 
	tests/t_rename.at, tests/t_renamed.at, tests/t_scan.at, 
	tests/t_set_default.at, tests/t_singlecvs.at, 
	tests/t_update_with_pending_add.at, tests/t_update_with_pending_drop.at, 
	tests/t_update_with_pending_rename.at, tests/t_versions.at: 
	use automation interface rather than "monotone cat"

2005-09-04  Grahame Bowland  <grahame@angrygoats.net>

	* ChangeLog: fix up screwed up three-way merge

2005-09-04  Grahame Bowland  <grahame@angrygoats.net>

	* automate.cc, commands.cc: add "automate get_file", 
	"automate get_revision" and "automate get_manifest" to 
	automation interface.
	* monotone.texi: document new automation commands
	* tests/t_automate_get_file.at, tests/t_automate_get_revision_at, 
	tests/t_automate_get_manifest.at: trivial testing of new 
	automation commands for output as specified, make sure they 
	do not complete IDs, make sure invalid IDs are caught.
	* testsuite.at: add new tests

2005-09-03  Matthew Gregan  <kinetik@orcon.net.nz>

	* tests/t_persistent_server_keys_2.at: 'commit' needs a commit
	message.  Un-XFAIL.
	* tests/t_netsync_unrelated.at: Fix 'setup' syntax.
	* tests/t_add_vs_commit.at: BASE_REVISION needs to be in the root
	of a working copy to work.  Un-XFAIL.
	* tests/t_add_stomp_file.at: 'add' does not take a --branch
	argument.  BASE_REVISION needs to be in the root of a working copy
	to work.
	* annotate.cc (build_parent_lineage): Don't access uninitialized
	memory--use resize() rather than reserve().

2005-09-02  Matthew Gregan  <kinetik@orcon.net.nz>

	* monotone.cc: Use consistent case in option descriptions.

2005-09-02  Nathaniel Smith  <njs@pobox.com>

	* paths.{hh,cc}: Add split_path typedef.  Use it.

2005-09-02  Matt Johnston  <matt@ucc.asn.au>

	* lua.cc (monotone_guess_binary_file_contents_for_lua): use a
	temporary char* buffer rather than &string[], extra copying seems
	to have negligible performance impact.
	* tests/perf-test.sh: change path from tests/ to contrib/, make
	executable.
	* tests/parse-accounting.pl: make executable.

2005-09-01  Timothy Brownawell  <tbrownaw@gmail.com>

	* lua.cc, std_hooks.lua: use proper regexes for .mt-ignore
	taken from a patch from Martin Dvorak
	* contrib/monotone-cvs-ignore.lua: New file, from the same patch.
	supports .cvsignore files
	* tests/t_mt_ignore.at: check that a missing .mt-ignore
	doesn't cause problems

2005-09-01  Timothy Brownawell  <tbrownaw@gmail.com>

	* tests/t_mt_ignore.at: use RAW_MONOTONE instead of ugly --rcfile
	Also actually do "mtn add" this time.

2005-09-01  Timothy Brownawell  <tbrownaw@gmail.com>

	* tests/t_mt_ignore.at: new test, checks that .mt-ignore works
	* testsuite.at: add it

2005-09-01  Timothy Brownawell  <tbrownaw@gmail.com>

	* std_hooks.lua: support .mt-ignore
	* monotone.texi: mention .mt-ignore and MT/wanted-testresults under
	"Existing control files"
	* .mt-ignore: ignore testsuite.dir

2005-09-03  Benoît Dejean  <benoit@placenet.org>

	* commands.cc (ls_certs):
	* netsync.cc (load_data): Merged strings.

2005-09-01  Benoît Dejean  <benoit@placenet.org>

	* commands.cc: Merged one more "no such revision '%s'" string.

2005-09-01  Benoît Dejean  <benoit@placenet.org>

	* commands.cc: Merged all "no such revision '%s'" strings.
	(string_to_datetime): Merged catch blocks in order to merge error
	messages.

2005-09-01  Benoît Dejean  <benoit@placenet.org>

	* ChangeLog: Fixed.

2005-09-01  Matthew Gregan  <kinetik@orcon.net.nz>

	* ui.cc (user_interface): Avoid calling sync_with_stdio(false) on
	Win32 for now to work around a bug in MinGW where unsynchronized
	std::cin returns EOF earlier when reading a stream with DOS
	newlines.  Resolves 'db load' failure reported by Howard Spindel.
	* database.cc (load): Don't bother executing an empty string.
	* commands.cc (ALIAS(import, setup)): Remove alias.

2005-09-01  Matt Johnston  <matt@ucc.asn.au>

	* schema.sql: add BEGIN, COMMIT to make it a single transaction,
	improves db init performance significantly on OS X (avoids many
	disk-cache flushes).

2005-09-01  Matthew Gregan  <kinetik@orcon.net.nz>

	* testsuite.at: Increase entropy used to generate port numbers
	where we can and increase range of port numbers generated.
	* monotone.texi: Fix a couple of minor typos.

2005-09-01  Matthew Gregan  <kinetik@orcon.net.nz>

	* monotone.texi: Update 'setup' documentation and tutorial to
	reflect new usage.  Also update much of the monotone output in the
	tutorials to reflect the output of more modern versions of
	monotone.  Correct some minor errors and typos while here.
	* commands.cc (CMD(setup)): Require database and branch arguments.
	(ALIAS(import,setup)): Add setup alias.
	* testsuite.at, tests/*.at: Update 'setup' usage.

2005-08-31  Richard Levitte  <richard@levitte.org>

	* lua.cc, std_hooks.lua: Rename
	monotone_guess_binary_filename_for_lua and guess_binary_filename
	to monotone_guess_binary_file_contents_for_lua and
	guess_binary_file_contents.

2005-08-31  Benoît Dejean  <benoit@placenet.org>

	* basic_io.cc (basic_io::input_source::err): Merged strings.

2005-08-31  Nathaniel Smith  <njs@pobox.com>

	* file_io.cc (set_char_is_binary, guess_binary): static_cast chars
	to uint8_t before using as array indices.  Also replace some ints
	with size_t's to quiet g++ warnings.

2005-08-30  Benoît Dejean  <benoit@placenet.org>

	In function void set_char_is_binary(char, bool)
	133: warning: array subscript has type char
	In function void init_char_is_binary()
	147: warning: comparison between signed and unsigned integer expressions
	In function bool guess_binary(const std::string&)
	160: warning: comparison between signed and unsigned integer expressions
	162: warning: array subscript has type char

2005-08-30  Benoît Dejean  <benoit@placenet.org>

	* file_io.cc (walk_tree): Fixed format.

2005-08-31  Marcel van der Boom  <marcel@hsdev.com>

	* std_hooks.lua (execute_confirm): New function.
	(merge2_opendiff_cmd, merge3_opendiff_cmd): Add.

2005-08-31  Matthew Gregan  <kinetik@orcon.net.nz>

	* paths.cc (test_bookkeeping_path, test_system_path): Second
	attempt at compile fixes; this time the unit tests actually pass
	too.

2005-08-30  Matthew Gregan  <kinetik@orcon.net.nz>

	* paths.cc (test_bookkeeping_path, test_system_path): Shift object
	instantiation around a little to work around what seems to be a
	bug in the gcc 3.3 parser.
	* win32/inodeprint.cc (inodeprint_file): Update to use new path
	handling code.
	* win32/fs.cc (tilde_expand): Compile fix.

2005-08-30  Petr Baudis  <pasky@suse.cz>

	* std_hooks.lua: Simple support for merging using merge(1) and vim.

2005-08-30  Benoît Dejean  <benoit@placenet.org>

	* po/fr.po: Updated French translation.

2005-08-30  Benoît Dejean  <benoit@placenet.org>

	* commands.cc: Merged some error messages.

2005-08-30  Benoît Dejean  <benoit@placenet.org>

	* commands.cc: Merged complete(..., file_id) and
	complete(..., manifest_id) into template complete(..., ID).

2005-08-30  Benoît Dejean  <benoit@placenet.org>

	* commands.cc (ls_certs): Reworked for i18n.
	(CMD(commit)): Merged 2 strings.

2005-08-30  Matthew Gregan  <kinetik@orcon.net.nz>

	* revision.cc (ensure_parents_loaded): Don't reuse an iterator
	after we've invalidated it.  Fixes 'diff' crash reported by Howard
	Spindel.

2005-08-30  Matt Johnston  <matt@ucc.asn.au>

	* botan/allocate.cpp: avoid string comparison when looking up the 
	default allocator
	* monotone.cc (cpp_main): set a default allocator

2005-08-28  Nathaniel Smith  <njs@pobox.com>

	* tests/t_attributes.at: Delete checkout dir in between
	checkouts.

2005-08-28  Matt Johnston  <matt@ucc.asn.au>

	* keys.cc (keys_match): new function to compare whether two keys
	match (ignoring whitespace as the database does, etc).
	* packet.cc, keys.cc: use it for existing-key-comparison.

2005-08-27  Nathaniel Smith  <njs@pobox.com>

	* commands.cc (checkout): Special-case "checkout ."
	* tests/t_checkout_dir.at: Test it.

2005-08-26  Nathaniel Smith  <njs@pobox.com>

	* file_io.hh: Remove comment describing old path types.
	* paths.hh: Add comment describing new path types.
	
2005-08-26  Nathaniel Smith  <njs@pobox.com>

	* app_state.cc (create_working_copy): Remove
	fs::filesystem_exception catching.
	* file_io.hh (mkdir_p): Remove comment noting app_state.cc's
	dependence on a boost-based implementation.

2005-08-26  Nathaniel Smith  <njs@pobox.com>

	* paths.cc: Include <string>.  Helps build on g++ 3.3?

2005-08-26  Nathaniel Smith  <njs@pobox.com>

	* commands.cc (get_log_message): Make the log message commentary a
	little more descriptive for people who may not know what a log
	message is...
	(commit): When canceling a commit due to empty log message, say
	so.

2005-08-26  Nathaniel Smith  <njs@pobox.com>

	* std_hooks.lua: Check for both "vi" and "notepad.exe" as fallback
	editors.  If no editor was found, print a helpful message instead
	of just running "vi" anyway.  Print a message if the editor exited
	with error.

2005-08-26  Nathaniel Smith  <njs@pobox.com>

	* file_io.cc (mkdir_p, make_dir_for): Increase error checking.
	* commands.cc (checkout): Make sure that checkout target directory
	does not already exist.  Also use system_path more uniformly.
	* tests/t_checkout_dir.at: Test.
	* tests/t_setup_existing_path.at: New test.

2005-08-26  Nathaniel Smith  <njs@pobox.com>

	* commands.cc (read): Optionally take files on command line.
	* tests/t_read_from_file.at, testsuite.at: New test.
	* monotone.texi (Network Service): Show Jim using this.
	(Packet I/O, Commands): Document.
	* monotone.1: Likewise.

2005-08-26  Nathaniel Smith  <njs@pobox.com>

	* change_set.cc (move_files_from_tmp_top_down): Typo again.
	
2005-08-26  Nathaniel Smith  <njs@pobox.com>
	
	* database.cc (open): Convert stray line to paths.cc.

2005-08-26  Nathaniel Smith  <njs@pobox.com>

	* change_set.cc (move_files_from_tmp_top_down): Typo.

	* file_io.cc (move_path): New function.
	(move_file, move_dir): Minor cleanup -- use
	require_path_is_nonexistent.

	* work.cc (build_deletions): Use delete_file, rather than unlink.
	If file is already non-existent, do nothing.
	(build_rename): Use move_path, rather than rename.  If file
	already appears to have been renamed, do nothing.

2005-08-26  Nathaniel Smith  <njs@pobox.com>

	* app_state.cc (allow_working_copy): Make logging more sensible.

2005-08-26  Nathaniel Smith  <njs@pobox.com>

	* transforms.cc (length): 
	* database.cc (sql, load, open): 
	* commands.cc (rename, attr): 
	* change_set.cc (move_files_to_tmp_bottom_up) 
	(move_files_from_tmp_top_down): Merge fixups.

2005-08-26  Nathaniel Smith  <njs@pobox.com>

	* database_check.cc: Track and report on manifest and revision
	parseability.
	* tests/t_database_check_normalized.at: Update to expect "not
	parseable" messages rather than "not normalized" messages.
	All tests pass.
	
2005-08-26  Nathaniel Smith  <njs@pobox.com>

	* tests/t_unreadable_MT.at: This test was called "do not fail on
	unreadable MT/options".  I do not know why we wanted such
	behavior.  I am making it "fail cleanly on unreadable
	MT/options".

2005-08-26  Nathaniel Smith  <njs@pobox.com>

	* paths.cc (check_fp_normalizes_to, test_file_path_internal):
	Oops, there were more places testing for non-brokenness; break
	them too.

2005-08-26  Nathaniel Smith  <njs@pobox.com>

	* paths.cc (test_split_join): Test that you cannot create a path
	in MT by joining.
	(file_path): Implement it.
	(split): Break, to match broken behavior of old splitter (easier
	than fixing change_set.cc...)
	(file_path_internal): Test for brokenness accordingly.

2005-08-26  Nathaniel Smith  <njs@pobox.com>

	* commands.cc (cat): Hack so that 'cat file REV PATH' works
	correctly both inside and outside of working copy, interpreting
	path slightly differently in each case.
	
2005-08-26  Nathaniel Smith  <njs@pobox.com>

	* tests/t_normalized_filenames.at: Internal unnormalized pathnames
	are no longer silently normalized, but rather a hard error.
	Adjust test accordingly.

2005-08-26  Nathaniel Smith  <njs@pobox.com>

	* paths.hh (file_path_internal_from_user): New constructor.
	* paths.cc (test_file_path_internal): Test it.
	(file_path::file_path): Implement it.
	* commands.cc (cat): Use it to create/validate passed in
	filenames.

2005-08-26  Nathaniel Smith  <njs@pobox.com>

	* paths.cc (test_system_path): Require that system_path normalize
	out ..'s.
	(system_path): Do so.

2005-08-26  Nathaniel Smith  <njs@pobox.com>

	* work.cc (build_additions): Remove redundant (and now wrong)
	code.
	Test 53 now passes.
	
2005-08-26  Nathaniel Smith  <njs@pobox.com>

	* file_io.cc (make_dir_for): Oops, this doesn't need a
	fs::native.
	Test 37 now passes.

2005-08-26  Nathaniel Smith  <njs@pobox.com>

	* file_io.cc (mkdir): New function.  Now with extra brain-eating
	power.
	(mkdir_p, make_dir_for, delete_file, delete_dir_recursive) 
	(move_file, move_dir, write_data_impl): Use it, to make all
	fs::path's native and disable boost's random rejection of paths.

2005-08-26  Nathaniel Smith  <njs@pobox.com>

	* paths.cc (test_file_path_external_prefix_a_b) 
	(test_file_path_external_no_prefix, test_file_path_internal): Test
	for validity of more strange characters (,+@*%#$=).

2005-08-26  Nathaniel Smith  <njs@pobox.com>

	* file_io.cc (ident_existing_file): Remove accidentally-left-in
	code.  Test 26 now passes.
	* lua.cc (monotone_includedir_for_lua, load_rcfile): Add
	fs::native's.

2005-08-25  Nathaniel Smith  <njs@pobox.com>

	* paths.hh (system_path::system_path): Add new boolean argument
	controlling some access_tracker behavior.
	* app_state.cc (allow_working_copy): Use it.
	* paths.cc (system_path): Implement it.
	(test_system_path): Test it.

2005-08-25  Nathaniel Smith  <njs@pobox.com>

	* file_io.cc (walk_tree): Return properly.
	
2005-08-25  Nathaniel Smith  <njs@pobox.com>

	* paths.cc (test_file_path_internal): Add tests for
	file_path.empty().
	* file_io.cc (walk_tree_recursive): Add explicit fs::native.

2005-08-25  Nathaniel Smith  <njs@pobox.com>

	* paths.cc: Many small changes.  Unit tests now pass.  72
	unexpected autotest failures.

2005-08-25  Nathaniel Smith  <njs@pobox.com>

	* paths.cc (file_path): Fix up error reporting in external path
	normalization.
	(test_file_path_external_no_prefix): "" is always an invalid
	path.

2005-08-25  Nathaniel Smith  <njs@pobox.com>

	* database.cc (sql): Only check schema version when db actually
	exists.

2005-08-25  Nathaniel Smith  <njs@pobox.com>

	* file_io.cc (read_data_for_command_line): We are given a
	system_path.

2005-08-25  Nathaniel Smith  <njs@pobox.com>

	* paths.cc: Fix all unit test failures, except for two mysterious
	boost::too_few_args exceptions.
	
2005-08-25  Nathaniel Smith  <njs@pobox.com>

	* paths.cc, unix/fs.cc: Many, many fixes and some new tests too.	

2005-08-25  Nathaniel Smith  <njs@pobox.com>

	* paths.cc (struct access_tracker): Doh, initializer should set
	'initialized'...
	(test_file_path_internal): It's valid for a split file
	to have a null component if the file is "".

2005-08-25  Nathaniel Smith  <njs@pobox.com>

	* paths.cc (in_bookkeeping_dir): Last change didn't work out so
	well; let's remove some negatives and see if I can understand what
	the code does this way...

2005-08-25  Nathaniel Smith  <njs@pobox.com>

	* paths.cc (not_in_bookkeeping_dir): Handle "MT" case.
	Update tests to make sure it sticks...

2005-08-25  Nathaniel Smith  <njs@pobox.com>

	* unit_tests.{cc,hh} (init_unit_test_suite): Remove
	path_component_tests.
	* unix/fs.cc (tilde_expand): Another compile fix.

2005-08-25  Nathaniel Smith  <njs@pobox.com>

	* {unix,win32}/fs.cc: Misc. compile fixes.

2005-08-25  Nathaniel Smith  <njs@pobox.com>

	* Makefile.am (UNIX_PLATFORM_SOURCES): Add unix/fs.cc
	(WIN32_PLATFORM_SOURCES): Add win32/fs.cc
	* paths.hh (bookkeeping_path): Implement default constructor.

2005-08-25  Nathaniel Smith  <njs@pobox.com>

	* rcs_import.cc (import_cvs_repo): 
	* lua.cc (default_rcfilename): 
	* diff_patch.cc (get_version): Small compile fixes.

2005-08-25  Nathaniel Smith  <njs@pobox.com>

	* paths.{cc,hh} (is_bookkeeping_path): New static method.
	* file_io.cc (walk_tree_recursive): Use it.  Now compiles.
	paths.cc and file_io.cc now compile.
	
2005-08-25  Nathaniel Smith  <njs@pobox.com>

	* file_io.cc (delete_dir_recursive): Implement.
	Misc. compile fixes.
	
2005-08-25  Nathaniel Smith  <njs@pobox.com>

	* file_io.cc (test_book_keeping_file): Remove.

2005-08-25  Nathaniel Smith  <njs@pobox.com>

	* file_io.cc (walk_tree_recursive, walk_tree): Implement.

2005-08-25  Nathaniel Smith  <njs@pobox.com>

	* paths.cc (const_system_path): Do tilde expansion.

2005-08-25  Nathaniel Smith  <njs@pobox.com>

	* file_io.cc (read_localized_data, read_data_for_command_line) 
	(write_localized_data, write_data, write_data_impl): Implement.

2005-08-25  Nathaniel Smith  <njs@pobox.com>

	* file_io.cc (read_data): Implement.  Remove the base64<gzip<>>
	versions.

2005-08-25  Nathaniel Smith  <njs@pobox.com>

	* file_io.cc (move_file, move_dir): Implement.

2005-08-25  Nathaniel Smith  <njs@pobox.com>

	* file_io.cc (assert_path_is_nonexistent, assert_path_is_file) 
	(assert_path_is_directory, require_path_is_nonexistent) 
	(require_path_is_file, require_path_is_directory) 
	(ident_existing_file, mkdir_p, make_dir_for, delete_file) 
	(delete_dir_recursive): Implement.

2005-08-25  Nathaniel Smith  <njs@pobox.com>

	* Audit uses of 'file_exists', because its semantics have changed;
	it now checks to see if a path exists and is a regular file,
	rather than that it simply exists.  A fair amount of code already
	thought it meant that... other places now use 'path_exists'.
	
2005-08-25  Nathaniel Smith  <njs@pobox.com>

	* file_io.cc (path_exists, directory_exists, file_exists):
	Implement.

2005-08-25  Nathaniel Smith  <njs@pobox.com>

	* platform.hh (get_path_status): New function.
	* unix/fs.cc (get_path_status): Implement.
	* win32/fs.cc (get_path_status): Implement inefficiently (does
	win32 have stat?)

2005-08-25  Nathaniel Smith  <njs@pobox.com>

	* file_io.cc (get_homedir, tilde_expand, book_keeping_file)
	(book_keeping_dir): Remove.

2005-08-25  Nathaniel Smith  <njs@pobox.com>

	* platform.hh (get_homedir): New function.
	* {win32,unix}/fs.cc (get_homedir): Expose.

2005-08-25  Nathaniel Smith  <njs@pobox.com>

	* Minor compile fixes.
	
2005-08-25  Nathaniel Smith  <njs@pobox.com>

	* platform.hh (tilde_expand): New function.
	* win32/fs.cc, unix/fs.cc: Implement it.

2005-08-25  Nathaniel Smith  <njs@pobox.com>

	* paths.cc: Many more fixes.  Now compiles with and without unit
	tests.
	
2005-08-25  Nathaniel Smith  <njs@pobox.com>

	* paths.cc: Lots of compile fixes for unit tests.
	Add a test for access_tracker.

2005-08-25  Nathaniel Smith  <njs@pobox.com>

	* paths.cc: Many fixes.  Now compiles.

2005-08-25  Nathaniel Smith  <njs@pobox.com>

	* paths.cc (system_path): Implement.

2005-08-24  Nathaniel Smith  <njs@pobox.com>

	* paths.cc (fully_normalized_path): Use find_first_of.

2005-08-24  Nathaniel Smith  <njs@pobox.com>

	* paths.cc (find_and_go_to_working_copy, save_initial_path) 
	(go_to_working_copy): Use new checked structure.
	(operator <<): Make sure we can log our access_tracked values
	without marking them as used.

2005-08-24  Nathaniel Smith  <njs@pobox.com>

	* paths.cc (struct access_tracker): Add invariant checking on
	lifetime usage of path roots.

2005-08-24  Nathaniel Smith  <njs@pobox.com>

	* paths.hh (any_path::operator =): return *this.

2005-08-24  Nathaniel Smith  <njs@pobox.com>

	* paths.{cc,hh}: More fixes.

2005-08-24  Nathaniel Smith  <njs@pobox.com>

	* paths.{cc,hh}: Reorganize a bit.  Implement file_path and
	bookkeeping_path.

2005-08-24  Nathaniel Smith  <njs@pobox.com>

	* paths.cc (file_path): Implement basic constructor.
	Misc compile fixes.
	Add single-character names to tests.
	
2005-08-24  Nathaniel Smith  <njs@pobox.com>

	* paths.cc (go_to_working_copy): New function.  Implement.
	* app_state.cc (create_working_copy): Adjust accordingly.

2005-08-24  Nathaniel Smith  <njs@pobox.com>

	* paths.cc (find_and_go_to_working_copy): Implement.
	* app_state.cc (allow_working_copy): Adjust accordingly.
	(relative_directory): Remove.
	* file_io.cc (find_working_copy): Remove.

2005-08-24  Nathaniel Smith  <njs@pobox.com>

	* paths.cc (save_initial_path): Update for previous changes.

2005-08-24  Nathaniel Smith  <njs@pobox.com>

	* paths.cc (test_system_path): Add tests for the
	from-any_path constructor.  Add test for "~foo" handling.
	Start cleaning up path roots.
	* platform.hh: Note that get_current_working_dir() is
	charset-broken (i.e., operations started inside non-utf8
	directories are probably broken).

2005-08-24  Nathaniel Smith  <njs@pobox.com>

	* app_state.cc (allow_working_copy): 
	* change_set.cc (print_insane_change_set): Two more small compile
	fixes.
	All remaining compile errors are localized to unimplemented
	paths.cc/file_io.cc functionality.

2005-08-24  Nathaniel Smith  <njs@pobox.com>

	* database.cc (initialize): Missing ;.

2005-08-24  Nathaniel Smith  <njs@pobox.com>

	* monotone.cc (cpp_main): Handle message_file right.

2005-08-24  Nathaniel Smith  <njs@pobox.com>

	* change_set.cc (print_insane_path_rearrangement): 
	* database.cc (initialize): 
	* monotone.cc (cpp_main): More small compile fixes.

2005-08-24  Nathaniel Smith  <njs@pobox.com>

	* file_io.hh
	({assert,require}_path_is_{nonexistent,file,directory}): New
	functions.
	Use them everywhere.

2005-08-24  Nathaniel Smith  <njs@pobox.com>

	* basic_io.hh: #include "paths.hh".
	* monotone.cc (add_rcfile): Remove obsolete absolutification, etc.

2005-08-24  Nathaniel Smith  <njs@pobox.com>

	* paths.hh (system_path): Add a from-any_path constructor.
	* Makefile.am (MOST_SOURCES): Remove path_component.{cc,hh}.
	* basic_io.hh (push_file_pair): New method.
	* change_set.cc (print_insane_change_set) 
	(print_insane_path_rearrangement): Use it.

2005-08-24  Nathaniel Smith  <njs@pobox.com>

	* paths.hh (any_path::as_internal): On second thought, return a
	std::string, not a utf8 -- utf8 would be better, but should wait
	for some more general charset handling cleanup.
	* Adjust other files accordingly.
	
2005-08-24  Nathaniel Smith  <njs@pobox.com>

	* More compile fixes.  All remaing compile errors are real
	problems, yay.
	
2005-08-24  Nathaniel Smith  <njs@pobox.com>

	* Lots and lots more compile fixes.

2005-08-24  Nathaniel Smith  <njs@pobox.com>

	* paths.hh, monotone.cc, app_state.hh, app_state.cc:
	* unix/inodeprint.cc: More compile fixes.

2005-08-24  Nathaniel Smith  <njs@pobox.com>

	* manifest.hh: Include paths.hh.
	* file_io.hh: Fix syntax errors, and fixup interface.

2005-08-24  Nathaniel Smith  <njs@pobox.com>

	* paths.hh, sanity.hh: Compilation fixes.

2005-08-24  Nathaniel Smith  <njs@pobox.com>

	* paths.cc: Update tests to use path_state_* and pass utf8
	objects.
	
2005-08-24  Nathaniel Smith  <njs@pobox.com>

	* paths.hh (file_path_external): Take a utf8() object, always.

2005-08-24  Nathaniel Smith  <njs@pobox.com>

	* paths.hh (class file_path): Make "convenience functions"
	required.

2005-08-24  Nathaniel Smith  <njs@pobox.com>

	* Switch rest of instances to using convenience functions.
	
2005-08-24  Nathaniel Smith  <njs@pobox.com>
	
	* Switch many instances to using convenience functions.
	
2005-08-24  Nathaniel Smith  <njs@pobox.com>

	* paths.hh (file_path_internal, file_path_external): Define
	convenience functions.
	(file_path, bookkeeping_path, system_path): Add default
	constructors.

2005-08-24  Nathaniel Smith  <njs@pobox.com>

	* app_state.cc, change_set.cc, change_set.hh, commands.cc:
	* inodeprint.cc, manifest.cc, rcs_import.cc, restrictions.cc:
	* work.cc: Audit all calls to file_path() to add internal/external
	notation.

2005-08-24  Nathaniel Smith  <njs@pobox.com>

	* app_state.cc: More paths.hh conversion.
	(app_state::prefix): Remove.
	* commands.cc: Remove uses of app.prefix.
	* automate.cc (automate_attributes): Likewise.

2005-08-23  Nathaniel Smith  <njs@pobox.com>

	* paths.hh (any_path::as_internal): On second thought, return a
	utf8 object.
	* app_state.cc (set_database): Take a system_path.
	(set_pidfile): Likewise.
	* monotone.cc (cpp_main): Pass one.

2005-08-23  Nathaniel Smith  <njs@pobox.com>

	* file_io.hh (get_homedir): Return a system_path.
	* app_state.hh (app_state): Make pidfile a system_path.
	* sanity.hh (sanity::filename): Make a system_path.
	* monotone.cc (cpp_main): Adjust accordingly.
	* paths.hh (any_path): Add as_internal() to interface.
	* paths.cc: Add roundtripping tests.

2005-08-23  Nathaniel Smith  <njs@pobox.com>

	* platform.hh, unix/fs.cc, win32/fs.cc
	(change_current_working_dir): Take an any_path, not a string.
	* rcs_import.{cc,hh}: Convert to paths.hh.

2005-08-23  Nathaniel Smith  <njs@pobox.com>

	* commands.cc (pid_file): Remove fs::path.

2005-08-23  Nathaniel Smith  <njs@pobox.com>

	* mkstemp.cc (monotone_mkstemp): Remove references to fs::path.

2005-08-23  Nathaniel Smith  <njs@pobox.com>

	* change_set.cc (apply_rearrangement_to_filesystem): Oops, missed
	some local_path's.

2005-08-23  Nathaniel Smith  <njs@pobox.com>

	* path_component.{cc,hh}: Delete.

2005-08-23  Nathaniel Smith  <njs@pobox.com>

	* change_set.cc (move_files_to_tmp_bottom_up) 
	(move_files_from_tmp_top_down): Convert to paths.hh.
	Whole file: stop using path_component.hh.

2005-08-23  Nathaniel Smith  <njs@pobox.com>

	* paths.cc (test_bookkeeping_path): Oops, "" is an invalid
	bookkeeping_path.

2005-08-23  Nathaniel Smith  <njs@pobox.com>

	* lua.cc, paths.cc: Few more tweaks for previous change.

2005-08-23  Nathaniel Smith  <njs@pobox.com>

	* paths.{cc,hh}: Add / operators.  Make that the usual way to use
	bookkeeping_path's.
	* work.cc: Adjust accordingly.
	* lua.cc (working_copy_rcfilename): Likewise.
	* commands.cc (update): Likewise.

2005-08-23  Nathaniel Smith  <njs@pobox.com>

	* paths.{cc,hh} (operator <<): Implement for any_paths.
	* paths.hh (class bookkeeping_path): Note that current design is
	bogus to remind myself to fix it tomorrow...

2005-08-23  Nathaniel Smith  <njs@pobox.com>

	* work.{hh,cc}: Convert to paths.hh.

2005-08-23  Nathaniel Smith  <njs@pobox.com>

	* lua.{cc,hh}: Mostly convert to paths.hh.  (Still uses boost::fs
	internally for some directory iteration.)
	* app_state.cc (load_rcfiles): Update accordingly.
	* file_io.hh (path_state): De-templatify; take any_path instead of
	a T.

2005-08-23  Nathaniel Smith  <njs@pobox.com>

	* paths.cc (any_path): New base class.
	(file_path, bookkeeping_path, system_path): Inherit from it.
	* transforms.{hh,cc} (utf8_to_system): Actually, always take a
	utf8 after all (but still have two return types).

2005-08-23  Nathaniel Smith  <njs@pobox.com>

	* transforms.cc: Convert to paths.hh.

2005-08-23  Nathaniel Smith  <njs@pobox.com>

	* transforms.{cc,hh} (localized, localized_as_string): Remove.

2005-08-23  Nathaniel Smith  <njs@pobox.com>

	* transforms.cc (utf8_to_system): Make fast.

2005-08-23  Nathaniel Smith  <njs@pobox.com>

	* transforms.hh (utf8_to_system): Add a string->string version.
	* transforms.cc (utf8_to_system): Implement it.

2005-08-23  Nathaniel Smith  <njs@pobox.com>

	* paths.cc (localized_path_str): New function.
	Fix some tests.

2005-08-23  Nathaniel Smith  <njs@pobox.com>

	* commands.cc: Convert to paths.hh.
	* mkstemp.cc (monotone_mkstemp): Likewise.

2005-08-23  Nathaniel Smith  <njs@pobox.com>

	* vocab_terms.hh, vocab.cc: Remove file_path, local_path.
	* database.{hh,cc}, monotone.cc: Convert to paths.hh.
	* file_io.{hh,cc}: Start to convert to paths.hh.

2005-08-23  Nathaniel Smith  <njs@pobox.com>

	* paths.{cc,hh} (fully_normalized_path): Implement.
	(external_path): Rename to system_path.
	Misc. other updates.

2005-08-21  Eric Anderson  <anderse-monotone@cello.hpl.hp.com>
	* file_io.cc, file_io.hh, lua.cc, std_hooks.lua: determine if a
	file is binary by looking at it incrementally, rather than reading
	it in entirely.  Prepare for making it possible to control what
	characters are considered "binary"

2005-08-20  Nathaniel Smith  <njs@codesourcery.com>

	* paths.cc (is_absolute): New function.
	(file_path::file_path(vector<path_component>))
	(file_path::split): Implement.

2005-08-20  Nathaniel Smith  <njs@pobox.com>

	* interner.hh (interner): Add a scary constructor that lets us
	insert an initial value and assert that we already knew that the
	value assigned to it would be.  (This lets us make it an inlined
	constant.)

2005-08-20  Nathaniel Smith  <njs@pobox.com>

	* paths.cc: Yet more tests.

2005-08-20  Nathaniel Smith  <njs@pobox.com>
	
	* paths.cc (save_initial_path): Implement.
	Add more tests.
	
2005-08-20  Nathaniel Smith  <njs@codesourcery.com>

	* paths.{cc,hh}: New files.
	* Makefile.am (MOST_SOURCES): Add them.
	* unit_tests.hh (add_paths_tests): Declare.
	* unit_tests.cc (init_unit_test_suite): Add them.
	* platform.hh (get_current_working_dir)
	(change_current_working_dir):  New functions.
	* {unix,win32}/fs.cc: New files.

2005-08-19  Nathaniel Smith  <njs@codesourcery.com>

	* monotone.texi (Tutorial): Tweak wording, use --db at more
	appropriate places.

2005-08-26  Richard Levitte  <richard@levitte.org>

	* database.cc (version): Revert the change done earlier, as it
	aborted if the schema isn't the current one, rendering this method
	useless.

2005-08-26  Matt Johnston  <matt@ucc.asn.au>

	* change_set.cc (check_depth, confirm_proper_tree): 
	more efficient algorithm to check for no loops
	* constants.hh: new constant max_path_depth to limit
	recursion in check_depth.

2005-08-26  Benoît Dejean  <benoit@placenet.org>

	* po/fr.po: Updated French translation.

2005-08-26  Richard Levitte  <richard@levitte.org>

	* options.hh, monotone.cc: Add the '--execute' command-specific
	option.
	* monotone.cc (cpp_main): ... and process it.
	* app_state.hh (class app_state): Add the 'execute' boolean.
	* app_state.cc (app_state): Initialise it.
	* commands.cc (CMD(drop)): Add '--execute' capability.
	* commands.cc (CMD(rename)): Add '--execute' capability.  Pass
	'app' to build_rename.
	* work.hh, work.cc (build_deletions, build_rename): Do the actual
	work.  This required the addition of an app_state parameter to
	build_rename.

	* tests/t_drop_execute.at, tests/t_rename_execute.at: New tests.
	* testsuite.at: Add them.

2005-08-26  Benoît Dejean  <benoit@placenet.org>

	* mt_version.cc (print_full_version): Merged strings.
	* change_set.cc: No i18n for unittests. Wow, this saves
	21 strings (total 781).

2005-08-25  Benoît Dejean  <benoit@placenet.org>

	* commands.cc (safe_gettext): New function.
	(explain_usage): Used there to avoid _("").

2005-08-25  Benoît Dejean  <benoit@placenet.org>

	* sanity.{cc,hh} (sanity::do_format): Merged code from
	sanity::{log, warning, progress} in order to merge
	strings. Fixed exception rethrowing.

2005-08-25  Benoît Dejean  <benoit@placenet.org>

	* commands.cc (CMD(lca)): One more string for i18n.
	(CMD(trusted)): Merged all strings.

2005-08-25  Benoît Dejean  <benoit@placenet.org>

	* po/fr.po: Updated French translation.

2005-08-25  Benoît Dejean  <benoit@placenet.org>

	* database.cc (database::version): Marked string for i18n
	and simplifed.
	(database::info): Reworked to merge all strings for i18n.

2005-08-25  Benoît Dejean  <benoit@placenet.org>

	* database.{cc,hh} (database::open, database::check_filename):
	New functions to avoid error handling code and string duplicates.

2005-08-25  Matt Johnston  <matt@ucc.asn.au>

	* transform.cc ({int,ext}ernalize_rsa_keypair_id): don't 
	convert the username portion of key ids to/from ACE.
	* tests/t_genkey.at: check that foo+bar@example.com works
	and foobar@exam+ple.com doesn't.

2005-08-24  Benoît Dejean  <benoit@placenet.org>

	* database.cc (assert_sqlite3_ok): Somehow merged error messages.

2005-08-24  Benoît Dejean  <benoit@placenet.org>

	* change_set.cc (move_files_to_tmp_bottom_up): Better strings.
	* keys.cc (generate_key_pair): Merged 2 strings.

2005-08-24  Nathaniel Smith  <njs@pobox.com>

	* database.cc (assert_sqlite3_ok): Remove accidentally-left-in
	format string argument.

2005-08-24  Nathaniel Smith  <njs@pobox.com>

	* revision.cc (check_sane_history): Add MM's for calculated
	changesets.

2005-08-24  Nathaniel Smith  <njs@pobox.com>

	* database.cc (assert_sqlite3_ok): Don't print the raw sqlite
	error code.  Do add some auxiliary information when sqlite errors
	are confusing.

2005-08-24  Nathaniel Smith  <njs@pobox.com>

	* Back out most changes since
	b580c6ac5bf8eea1f442b8bddc60283b047ade1e.  Handling charsets
	properly by working in utf8 and then converting sucks.  Problems
	include
	  - gettext hates you (wants to return stuff in local charset)
	  - strerror hates you (same reason, but you can't turn it off)
	  - can't report charset conversion errors
	We thus return to our "sorta-correct, by accident" status quo.
	Only change left in is signedness fix in
	5548868ab56d939c1fd8713aa2ac8caacd1184a1.

2005-08-23  Nathaniel Smith  <njs@pobox.com>

	* ui.cc (sanitize): Fix signedness bug in comparison.
	* unix/unix.{cc,hh}: New files.
	* Makefile.am (UNIX_PLATFORM_SOURCES): Add them.
	* unix/process.cc (is_executable, make_executable): Use new
	function last_error.

2005-08-23  Nathaniel Smith  <njs@pobox.com>

	* transforms.{cc,hh} (system_charset): Expose.
	* monotone.cc (cpp_main): Use it to fiddle with gettext's charset
	conversion and make --help output actually correct.

2005-08-23  Nathaniel Smith  <njs@pobox.com>

	* transforms.cc (outprep): Don't sanitize all output; removes too
	many valid characters (\r, \t, etc.).
	* ui.cc: Call outprep on ticker output.
	(inform): Do still sanitize ui.inform() output.

2005-08-23  Nathaniel Smith  <njs@pobox.com>

	* transforms.cc (outprep): New function.
	* ui.cc (inform): Use it.
	* monotone.cc (cpp_main): Use it.
	Everything that writes user-intended output directly (i.e., via
	cout) must call outprep() on that data before printing it.
	
2005-08-23  Nathaniel Smith  <njs@pobox.com>

	* monotone.cc (cpp_main): Trick popt into converting its generated
	help messages into the current locale's charset.

2005-08-23  Nathaniel Smith  <njs@pobox.com>

	* ui.cc (inform, sanitize): Convert all output from utf8 to
	current locale's charset.

2005-08-23  Nathaniel Smith  <njs@pobox.com>

	* monotone.cc (cpp_main): Use bind_textdomain_codeset to request
	that all gettext'ed strings be returned in UTF-8.

2005-08-23  Nathaniel Smith  <njs@pobox.com>

	* idna/nfkc.c (g_utf8_strlen): Expose.
	* transforms.{cc,hh} (length): New function.
	* ui.cc (write_ticks): Use length() instead of .size() to
	calculate string widths; should support multibyte characters
	better.  (Still some problems relating to truncating strings to
	avoid overflow -- calculate truncation by length, but perform
	truncation by bytes...)

2005-08-24  Benoît Dejean  <benoit@placenet.org>

	* po/fr.po: Updated French translation.

2005-08-24  Benoît Dejean  <benoit@placenet.org>

	* monotone.cc:
	* commands.cc: Two more i18n strings.

2005-08-23  Benoît Dejean  <benoit@placenet.org>

	* lua.cc: boost::format vs. F.

2005-08-23  Nathaniel Smith  <njs@pobox.com>

	* AUTHORS: Add Benoît Dejean <benoit@placenet.org>.  Create new
	section for translators.  Add Benoît there too.

2005-08-23  Nathaniel Smith  <njs@pobox.com>

	* commands.cc: N_("") -> "".

2005-08-23  Nathaniel Smith  <njs@pobox.com>

	* commands.cc: Make all CMD() calls use N_() instead of _().
	(commands): Insert _() everywhere usage strings are used.  This is
	icky.

2005-08-23  Nathaniel Smith  <njs@pobox.com>

	* keys.cc (get_passphrase): Put back trailing ": " removed in
	recent i18n changes.

2005-08-23  Benoît Dejean  <benoit@placenet.org>

	* change_set.cc (dump_change_set): boost::format instead of F.
	* commands.cc (get_log_message, notify_if_multiple_heads,
	complete, CMD(attr)): Marked some strings for i18n. Replaced a
	multiline string by prefix_lines_with(). Merged strings.
	* diff_patch.cc (merge_provider::try_to_merge_files): Merged
	strings.
	* i18n.h: N_() stands for gettext_noop(), not plural.
	* keys.cc (get_passphrase): Fixed string surgery.
	* netsync.cc: i18nized tickers' labels. Added xgettext comment
	as tickers do not play well with multibytes characters (like é).
	(session::analyze_attachment): Fixed string surgery.
	(session::process_hello_cmd): Merged many strings.
	(session::process_data_cmd): Removed some leading/trailing
	whitespaces.
	* sanity.cc: Marked error prefixes for i18n.
	* ui.cc (tick_write_count::write_ticks): Reworked and fixed
	surgery. Merged some strings.

2005-08-23  Benoît Dejean  <benoit@placenet.org>

	* commands.cc (CMD*): _("") -> "" as _("") returns the PO
	header.

2005-08-23  Benoît Dejean  <benoit@placenet.org>

	* transforms.cc (check_idna_encoding): No i18n for unittests.

2005-08-23  Benoît Dejean  <benoit@placenet.org>

	* change_set.cc (dump_change_set): boost::format instead of F.
	* commands.cc (get_log_message, notify_if_multiple_heads,
	complete, CMD(attr)): Marked some strings for i18n. Replaced a
	multiline string by prefix_lines_with(). Merged strings.
	* diff_patch.cc (merge_provider::try_to_merge_files): Merged
	strings.
	* i18n.h: N_() stands for gettext_noop(), not plural.
	* keys.cc (get_passphrase): Fixed string surgery.
	* netsync.cc: i18nized tickers' labels. Added xgettext comment
	as tickers do not play well with multibytes characters (like é).
	(session::analyze_attachment): Fixed string surgery.
	(session::process_hello_cmd): Merged many strings.
	(session::process_data_cmd): Removed some leading/trailing
	whitespaces.
	* sanity.cc: Marked error prefixes for i18n.
	* ui.cc (tick_write_count::write_ticks): Reworked and fixed
	surgery. Merged some strings.

2005-08-23  Benoît Dejean  <benoit@placenet.org>

	* netcmd.cc (test_netcmd_functions): Don't translate unittest
	strings.
	* rcs_import.cc (cvs_commit::cvs_commit):
	* database.cc (version_cache::put):
	* lua.cc (dump_stack): boost::format vs. F for strings that are
	not messages.

2005-08-23  Benoît Dejean  <benoit@placenet.org>

	* xdelta.cc: Don't translate unittest strings.

2005-08-23  Matthew Gregan  <kinetik@orcon.net.nz>

	* monotone.texi: Bring 'update' syntax up to date.

2005-08-23  Nathaniel Smith  <njs@pobox.com>

	* tests/t_diff_external.at: --diff-args without --external is an
	error.
	* commands.cc (diff): Likewise.

2005-08-22  Nathaniel Smith  <njs@pobox.com>

	* contrib/ciabot_monotone.py (send_change_for): Handle author
	names with spaces in.

2005-08-22  Matt Johnston  <matt@ucc.asn.au>

	* HACKING: change the vim modeline to something that seems to work
	better.

2005-08-23  Olivier Andrieu  <oliv__a@users.sourceforge.net>

	* contrib/monotone.el: When running monotone commands, re-use
	*monotone* buffers. Make the "status" command use the prefix
	argument. Make the "tree"-restricted commands work in dired
	buffers. Add the "--no-merges" option in the log command. Various
	other innocuous changes.

2005-08-22  Nathaniel Smith  <njs@pobox.com>

	* mt_version.cc (print_full_version): Typo.

2005-08-22  Nathaniel Smith  <njs@pobox.com>

	* mt_version.cc: Include sanity.hh.

2005-08-22  Nathaniel Smith  <njs@pobox.com>

	* netsync.cc (process_error_cmd, run_netsync_protocol): Remove
	some newlines to avoid translation noise.

2005-08-22  Nathaniel Smith  <njs@pobox.com>

	* po/LINGUAS, po/ja.po: Remove ja translation again, it seems to
	be corrupt.

2005-08-22  Nathaniel Smith  <njs@pobox.com>

	* commands.cc (update): Don't use F() to indent things.
	
2005-08-22  Nathaniel Smith  <njs@pobox.com>

	* commands.cc (dump_diffs): Don't use F() to create diff headers.
	(commands::process): Put '' in the log message to make Benoît
	Dejean happy ;-).
	
2005-08-22  Nathaniel Smith  <njs@pobox.com>

	* po/LINGUAS, po/ja.po: Add Japanese translation by Satoru SATOH.
	
2005-08-20  Benoît Dejean  <benoit@placenet.org>

	* po/monotone.pot: Remove from version control.
	* po/POTFILES.skip: New file.
	* po/fr.po: French translation (initial version).
	* po/LINGUAS: Add fr.
	
2005-08-22  Nathaniel Smith  <njs@pobox.com>

	* commands.cc (read): Use FP (thanks to Benoît Dejean for
	catch).
	* mt_version.cc (print_version, print_full_version): Mark more
	strings for i18n (also thanks to Benoît Dejean).
	
2005-08-22  Nathaniel Smith  <njs@pobox.com>

	* commands.cc (commands): Revert previous changes, xgettext is
	buggy.
	Mark every CMD() string argument with _().
	* i18n.h, Makefile.am: New file.
	* sanity.hh: Include it.
	* po/Makevars (XGETTEXT_OPTIONS): Learn about _() and N_() as
	markers.

2005-08-22  Nathaniel Smith  <njs@pobox.com>

	* commands.cc (commands): Oops, can't call gettext on a
	std::string...

2005-08-22  Nathaniel Smith  <njs@pobox.com>

	* monotone.cc (coptions, options): Use gettext_noop to mark usage
	strings for i18n.
	* commands.cc (commands): gettextify command descriptions
	* po/Makevars (XGETTEXT_OPTIONS): Include the 2nd, 3rd, and 4th
	arguments to CMD macro as translatedable strings.

2005-08-22  Nathaniel Smith  <njs@pobox.com>

	* database.cc: Replace a bunch of F()'s by boost::format's,
	because F is only for strings displayed to user.

2005-08-22  Nathaniel Smith  <njs@pobox.com>

	* po/Makevars (XGETTEXT_OPTIONS): Extract FP'ed strings.

2005-08-22  Nathaniel Smith  <njs@pobox.com>

	* sanity.hh (FP): New macro.  Usage:
	FP("frobbed %i bar", "frobbed %s bars", num_bars) % num_bars

2005-08-22  Richard Levitte  <richard@levitte.org>

	* contrib/monotone-import.pl: When temporarly touching files that
	have disappeared since last import, don't forget to create
	intermediary directories as well (and to remove them later on).
	Make sure all file arguments are quoted.  Finally, pick up the
	newly created revision by reading MT/revision instead of relying
	on backquotes working.
	Notofication and initial correction submitted by
	BigFish <bigfische@gmail.com>.

2005-08-20  Matthew Gregan  <kinetik@orcon.net.nz>

	* revision.hh: Delete doubled line of text in comment.

2005-08-20  Benoît Dejean  <benoit@placenet.org>

	* monotone.cc (cpp_main): setlocale(LC_ALL).
	* commands.cc (dropkey): Unify warning into a single string.

2005-08-20  Nathaniel Smith  <njs@codesourcery.com>

	* contrib/monoprof.sh (test_commit): Kernel tarball unpacks to
	linux-$KVER/, not $KVER/.

2005-08-19  Nathaniel Smith  <njs@codesourcery.com>

	* contrib/monoprof.sh (SETUP): Put netsync hooks in the default
	hook file.

2005-08-19  Nathaniel Smith  <njs@codesourcery.com>

	* contrib/monoprof.sh: Give a sensible error message if $DATADIR
	doesn't exist.

2005-08-20  Matt Johnston  <matt@ucc.asn.au>

	* database.cc (put_revision): uncomment check_sane_history call
	(was accidentally committed commented out)

2005-08-19  Nathaniel Smith  <njs@codesourcery.com>

	* monotone.texi (Tutorial): Tweak wording, use --db at more
	appropriate places.

2005-08-19  Matthew Gregan  <kinetik@orcon.net.nz>

	* tests/t_crlf.at: Adjust expected line count to accomodate diff
	output change.
	* commands.cc (CMD(diff)): Include base revision ID in diff output
	header when diffing against working copy.  Useful to identify what
	revision a patch was created against.
	* std_hooks.lua (ignore_file): Ignore Visual SourceSafe junk.

2005-08-18  Timothy Brownawell  <tbrownaw@gmail.com>

	* std_hooks.lua: accept_testresult_change now only cares about
	testresults listed in MT/wanted-testresults

2005-08-18  Matthew Gregan  <kinetik@orcon.net.nz>

	* INSTALL: Remove outdated references to configure options and
	Solaris build workarounds.
	* configure.ac: Lower gettext requirement from 0.12.1 to 0.11.5.

2005-08-17  Timothy Brownawell  <tbrownaw@gmail.com>

	* sanity.cc (gasp()): When catching an error from dumping a MM'd
	variable, do not discard output generated prior to the error. This
	way, at least the header line (function name, file, line no.) is
	printed.
	* change_set.cc: write_insane_change_set: new function to write a
	change set without sanity checking it, now used by dump().

2005-08-17  Patrick Mauritz  <oxygene@studentenbude.ath.cx>

	* unix/process.cc: missing include
	* m4/fexceptions.m4, configure.ac, Makefile.am: remove hardcoded
	-fexceptions in CFLAGS and add it only if compiler doesn't freak
	out.

2005-08-17  Nathaniel Smith  <njs@pobox.com>

	* work.cc (build_additions): Tweak wording.

2005-08-17  Nathaniel Smith  <njs@pobox.com>

	* netsync.cc: Add IANA port assignment to the todo list.

2005-08-17  Nathaniel Smith  <njs@pobox.com>

	* unix/process.cc (make_executable): Open the fd read-only, avoids
	problems with read-only files, and a writeable fd doesn't seem to
	be necessary to change permission bits.

2005-08-17  Nathaniel Smith  <njs@pobox.com>

	* unix/process.cc (is_executable, make_executable): When reporting
	an error in a syscall, include the actual error message.

2005-08-17  Nathaniel Smith  <njs@pobox.com>

	* lua.cc (dump_stack): New function.
	(Lua::fail): New method; use above.
	(get, get_fn, get_tab, get_str, get_num, get_bool, extract_str)
	(extract_int, extract_double, extract_bool, begin, next, pop): Use
	it, to give better logging.
	
2005-08-17  Nathaniel Smith  <njs@pobox.com>

	* Makefile.am (lib3rdparty_a_CFLAGS): Build 3rd party C code with
	-fexceptions.

2005-08-17  Matthew Gregan  <kinetik@orcon.net.nz>

	* win32/process.cc: Slightly smarter argv->cmdline munging.
	* std_hooks.lua: Merge hooks for TortoiseMerge (part of
	TortoiseSVN).

2005-08-17  Nathaniel Smith  <njs@pobox.com>

	* lua.cc (lua_hooks): Re-enable panic thrower, we no longer
	support Lua 4.

2005-08-16  Nathaniel Smith  <njs@pobox.com>

	* netsync.cc: Add more netsync todos.

2005-08-15  Nathaniel Smith  <njs@pobox.com>

	* tests/t_explicit_merge_with_anc.at: New test.
	* testsuite.at: Add it.

2005-08-15  Nathaniel Smith  <njs@pobox.com>

	* tests/t_log_brief.at: New test.
	* testsuite.at: Add it.

2005-08-15  Nathaniel Smith  <njs@pobox.com>

	* commands.cc (fcommit): Remove.  This command has never been
	documented, tested, or maintained; it also doesn't avoid the use
	of temporary files (which was supposed to be its purpose).  Has it
	ever actually been used...?
	
2005-08-15  Nathaniel Smith  <njs@pobox.com>

	* lua.cc (hook_init_attributes): Do more logging; use begin()
	instead of starting iteration by hand.

2005-08-15  Patrick Mauritz  <oxygene@studentenbude.ath.cx>

	* testsuite.at, tests/*.at: make testsuite less demanding:
	- QGREP() and QEGREP() provide a portable [e]grep -q
	- export FOO=bar -> FOO=bar; export FOO
	- tail -n $x -> TAIL($x) with appropriate macro

2005-08-15  Patrick Mauritz  <oxygene@studentenbude.ath.cx>

	* m4/typeof.m4: new test, looks if compiler knows the typeof()
	extension
	* configure.ac: use it
	* sanity.hh: use the test, and boost's abstraction over
	__PRETTY_FUNCTION__ and similar pseudo-macros

2005-08-15  Patrick Mauritz  <oxygene@studentenbude.ath.cx>

	* configure.ac (BOOST_FIX_VERSION): only apply that fix on gcc.

2005-08-14  Nathaniel Smith  <njs@pobox.com>

	* configure.ac (BOOST_VERSION_CHECK, BOOST_FIX_VERSION): Fix for
	cross-compilation.  (Thanks to John Bowler <jbowler@acm.org>.)

2005-08-14  Matthew Gregan  <kinetik@orcon.net.nz>

	* testsuite.at: Don't use agraph.
	* Makefile.am: Minor cleanups.

2005-08-13  Patrick Mauritz  <oxygene@studentenbude.ath.cx>

	* botan/gzip.cpp, botan/mutex.cpp: c functions via c* headers need
	std:: prefix

2005-08-13  Patrick Mauritz  <oxygene@studentenbude.ath.cx>

	* schema_migration.cc (lowercase): it's only used for processing sha1
	values whos size we know: make array size constant
	* transforms.cc (encode_hexenc, decode_hexenc): they have to work with
	all kinds of string sizes, so at least make them nicer by using
	boost::scoped_array

2005-08-13  Patrick Mauritz  <oxygene@studentenbude.ath.cx>

	* revision.cc: make copy constructor of revision_set behave like
	normal constructor in case it's copying a freshly created object

2005-08-13  Nathaniel Smith  <njs@pobox.com>

	* testsuite.at: Use SEGV to kill netsync servers, in hopes it will
	give better coverage information.

2005-08-13  Julio M. Merino Vidal  <jmmv@NetBSD.org>

	* configure.ac: Remove an obsolete check to see if SQLite was
	bundled or not, because the bundled version has been used
	exclusively for quite some time.

2005-08-13  Julio M. Merino Vidal  <jmmv@NetBSD.org>

	* database_check.cc: Remove trailing newline from error messages
	when embedding them inside other strings, so that the trailing
	closing parenthesis is printed correctly.

2005-08-13  Julio M. Merino Vidal  <jmmv@NetBSD.org>

	* configure.ac: Add '-mt' as another possible suffix to detect the
	Boost libraries.  It's very common when these libraries are built
	with the "native naming layout".

2005-08-13  Nathaniel Smith  <njs@pobox.com>

	* monotone.1, monotone.texi: Don't mention agraph.
	* tests/t_netsync_repeated.at: Don't use agraph.
	* tests/t_netsync_unrelated.at: Likewise.

2005-08-13  Nathaniel Smith  <njs@pobox.com>

	* commands.cc (agraph): Remove.

2005-08-13  Nathaniel Smith  <njs@pobox.com>

	* tests/t_commit_log_writeback.at: New test.
	* testsuite.at: Add it.

2005-08-12  Nathaniel Smith  <njs@pobox.com>

	* commands.cc (commit): When user uses --message or
	--message-file, don't require non-empty logs, and don't write out
	message to MT/log.  (This makes re-running a 'commit -m foo'
	command line until it works possible; otherwise the second try
	will get a 'MT/log non-empty and -m supplied' error.)

2005-08-11  Nathaniel Smith  <njs@pobox.com>

	* netsync.cc: Add a list of ideas for improvement that will break
	network compatibility and thus perhaps should go together.

2005-08-11  Nathaniel Smith  <njs@pobox.com>

	* tests/t_commit_message_file.at: Un-double file contents.

2005-08-11  Nathaniel Smith  <njs@pobox.com>

	* lua.cc (ok, extract_str, extract_int, extract_double)
	(extract_bool): Add more logging.

2005-08-11  Patrick Mauritz <oxygene@studentenbude.ath.cx>

	* INSTALL: remove section about crypto++ on solaris
	* config.rpath, mkinstalldirs, po/Makefile.in.in,
	  various files in m4, ABOUT-NLS:
	  remove as they're autogenerated
	* hash_map.hh, m4/gnucxxhashmap.m4, m4/stlporthashmap.m4:
	  new files, abstraction over hash_map differences in STL impls.
	* m4/externtemplate.m4: new file, check if compiler is happy
	  with "extern template"
	* configure.ac: hook up the new autoconf tests
	* Makefile.am: remove -Wall
	* botan/gzip.cpp, botan/mutex.cpp: add includes
	* constants.*: move values to .hh if used for array sizes
	* interner.hh, xdelta.cc: use hash_map.hh
	* merkle_tree.cc, unix/inodeprint.cc: make array size truly
	  constant 
	* sanity.hh: work-around for missing typeof() and
	  __PRETTY_FUNCTIONS on non-gcc compilers
	* schema_migration.cc, transforms.cc: moved dynamically
	  initialized array to heap
	* transforms.hh, vocab.hh: use externtemplate autoconf test

2005-08-10  Matthew Gregan  <kinetik@orcon.net.nz>

	* monotone.spec: include zlib-devel and texinfo as build
	requirements, zlib as a runtime requirement.

2005-08-09  Eric Anderson  <anderse-monotone@cello.hpl.hp.com>

	* tests/perf-test.sh: A repeatable performance test harness
	* tests/parse-accounting.pl: A script that parses the accounting
	output into a nice tabular format

2005-08-09  Eric Anderson  <anderse-monotone@cello.hpl.hp.com>
 
	* Changes to significantly improve network pull performance
	* string_queue.hh: created to store pending data and allow for
	efficient removal from the front.  The string queue automatically
	reduces its buffer size if it is very empty.  	
	* hmac.{cc,hh}: Add in a version of chained_hmac::process that can
	operate on a string_queue for use during read.
	* netcmd.{cc,hh}: update netcmd::read to use a string_queue rather
	than a string, update all the regression tests also.  This required
	the somewhat ugly creation of a read_string function because the
	netcmd read and write functions are no longer using the same type.
	* netio.hh: introduce functions for operating on a string_queue. They
	are identical to the equivalent string functions except for the type
	of the argument.
	* netsync.cc: Use a string_queue rather than a string for storing the 
	input and output buffers.

	* string_queue.cc: unit tests (Matt Johnston)

2005-08-09  Richard Li  <richardl@redhat.com>

	* std_hooks.lua (merge2, merge3): explain a little better why
	monotone can't find a merge command.

2005-08-09  Nathaniel Smith  <njs@pobox.com>

	* commands.cc (update): Fix helpful error message to suggest
	_current_ commandline syntax.

2005-08-09  Olivier Andrieu  <oliv__a@users.sourceforge.net>

	* contrib/monotone.el: a couple of fixes spotted by the compiler
	* Changelog, contrib/colorize: utf8ize

2005-08-09  Nathaniel Smith  <njs@pobox.com>

	* NEWS: Put a time in.
	* po/monotone.pot: Regenerate.
	
2005-08-08  Nathaniel Smith  <njs@pobox.com>

	* configure.ac, monotone.spec, debian/changelog:
	* win32/monotone.iss: Bump version number.

2005-08-08  Nathaniel Smith  <njs@pobox.com>

	* UPGRADE: Fix title.
	* NEWS: Add --lca.

2005-08-08  Nathaniel Smith  <njs@pobox.com>

	* commands.cc (merge, propagate): Take --lca.
	* options.hh: Add OPT_LCA.
	* monotone.cc (coptions, cpp_main): Support it it.
	* app_state.{hh,cc} (app_state::usa_lca): New variable.
	* revision.cc (find_common_ancestor_for_merge): Use LCA if user
	passed --lca.
	* tests/t_merge_lca.at: New test.
	* testsuite.at: Add it.
	* monotone.texi (Tree): Document --lca.
	
2005-08-08  Nathaniel Smith  <njs@pobox.com>

	* NEWS: First-pass for 0.22 release.
	* UPGRADE: Likewise.

2005-08-08  Nathaniel Smith  <njs@pobox.com>

	* Makefile.am (BOTAN_SOURCES): Add botan headers.
	* po/monotone.pot: Regenerate.

2005-08-07  Nathaniel Smith  <njs@pobox.com>

	* netsync.cc (rebuild_merkle_trees, insert_with_parents): Make a
	ticker for added revisions, since traversing the tree to pull in
	ancestors causes a noticeable pause before the cert/key tickers
	start up.
	(insert_with_parents): Also simplify logic.

2005-08-07  Nathaniel Smith  <njs@pobox.com>

	* commands.cc (pull): Clarify what the "doing anonymous pull"
	message means and what you might do about it.

2005-08-07  Nathaniel Smith  <njs@pobox.com>

	* monotone.texi (Network Service, Hooks): Document
	get_netsync_read_permitted as getting a nil value on anonymous
	connects.
	* lua.{cc.hh} (hook_get_netsync_anonymous_read_permitted):
	Remove. Replace with 1-argument version of
	hook_get_netsync_write_permitted.
	* netsync.cc (process_anonymous_cmd): Update.
	* tests/t_netsync_permissions.at: Likewise.

2005-08-07  Matthew Gregan  <kinetik@orcon.net.nz>

	* botan/{data_snk,es_file}.cpp: Open fstreams in binary mode.
	These changes, plus the same change for data_src.cpp and
	es_ftw.cpp, have been sent upstream.

2005-08-05  Nathaniel Smith  <njs@pobox.com>

	* commands.cc (commit): Write out the log message to MT/log
	_after_ making sure it's non-empty.
	* tests/t_commit_cancelled.at: New test.
	* testsuite.at: Add it.
	
2005-08-04  Nathaniel Smith  <njs@pobox.com>

	* netsync.cc (rebuild_merkle_trees): Typo.

2005-08-04  Nathaniel Smith  <njs@pobox.com>

	* netsync.cc (rebuild_merkle_trees): Tweak message ("rebuilding
	merkle trees" does not mean anything to J. Random User...)

2005-08-04  Nathaniel Smith  <njs@pobox.com>

	* manifest.cc (build_restricted_manifest_map): In 'missing files'
	error message, explain how to recover.

2005-08-03  Nathaniel Smith  <njs@pobox.com>

	* testsuite.at (NETSYNC_ADDRESS): New macro.
	(NETSYNC_SERVE_N_START, NETSYNC_SERVE_START)
	(NETSYNC_CLIENT_N_RUN): Use it.
	
	* tests/t_netsync_checks_server_key.at: Make sure can unset the
	known-servers entry.

2005-08-03  Matthew A. Nicholson  <matt@matt-land.com>

	* std_hooks.lua (get_preferred_merge2_command)
	(get_preferred_merge3_command): Provide more information on how to
	use vim as merge tool.

2005-08-03  graydon hoare  <graydon@pobox.com>

	* unix/process.cc (make_executable): Fix race, set user/group/other.

2005-08-03  Matthew Gregan  <kinetik@orcon.net.nz>

	* botan/data_src.cpp (DataSource_Stream::DataSourceStream): Open
	fstream as binary file.

2005-08-03  Matthew Gregan  <kinetik@orcon.net.nz>

	* win32/inodeprint.cc: Botan changes.  Also, hash individual
	FileTime structure members rather than the entire structure.
	* keys.cc: Add explicit 'using' for Botan::byte.
	* botan/es_win32.{cpp,h}: Add missing files.
	* Makefile.am: Enable entropy collection via CryptoAPI and Win32
	API.

2005-08-02  Matt Johnston  <matt@ucc.asn.au>

	* botan/gzip.cpp: forgot to commit some semicolons

2005-08-02  Matt Johnston  <matt@ucc.asn.au>

	* botan/gzip.{cpp,h}: rearranged the code to be clearer.

2005-08-01  Nathaniel Smith  <njs@pobox.com>

	* netsync.cc (get_branches): Remove warning when there are no
	branches.

2005-07-29  Nathaniel Smith  <njs@pobox.com>

	* globish.cc (matcher::operator()): Log what's happening.
	(checked_globish_to_regex_test): Fix previously added test.

2005-07-29  Nathaniel Smith  <njs@pobox.com>

	* globish.cc (checked_globish_to_regex_test): Add another test for
	quoted characters.

2005-07-28  Nathaniel Smith  <njs@pobox.com>

	* update.cc (calculate_update_set): Only include current rev in
	update set if it is an acceptable candidate.
	* commands.cc (update): Clarify error message in this case.
	* tests/t_update_branch.at: Update accordingly.

2005-07-28  Matthew Gregan  <kinetik@orcon.net.nz>

	* monotone.spec: Require boost >= 1.32.

2005-07-27  Matthew Gregan  <kinetik@orcon.net.nz>

	* tests/t_merge_add_del.at: 'drop' does not take a branch (test
	now fails in expected place).
	* tests/t_merge_add_rename_add.at: New test.
	* testsuite.at: Add it.

2005-07-27  Nathaniel Smith  <njs@pobox.com>

	* tests/t_update_branch.at: New test.
	* testsuite.at: Add it.
	(REVERT_TO): Do not preserve MT/options file (can setup invalid
	branch).
	* app_state.cc (make_branch_sticky): Call write_options when
	already have a working copy.
	* commands.cc (update): Call make_branch_sticky at appropriate
	time.

2005-07-27  Nathaniel Smith  <njs@pobox.com>
	
	* commands.cc: ALIAS(mv, rename).  ALIAS(rm, drop).

2005-07-26  Nathaniel Smith  <njs@pobox.com>

	* change_set.cc (dump): Add state_renumbering dumper.
	(merge_disjoint_analyses): Add MM().

2005-07-26  Nathaniel Smith  <njs@pobox.com>

	* change_set.cc (dump): Add path_analysis dumper.
	(merge_change_sets): Add more MM()s.

2005-07-26  Nathaniel Smith  <njs@pobox.com>

	* change_set.cc (dump): Add path_state dumper.
	(sanity_check_path_state): Add MM().

2005-07-26  Richard Levitte  <richard@levitte.org>

	* revision.cc (check_sane_history): Convert tabs to the
	appropriate amount of spaces.

2005-07-26  Richard Levitte  <richard@levitte.org>

	* sanity.hh, revision.cc (check_sane_history),
	change_set.cc (concatenate_change_sets, merge_change_sets,
	invert_change_set): Because boost currently uses the symbol M, we
	have a clash.  Therefore, let's rename M to MM, for now.

2005-07-26  Richard Levitte  <richard@levitte.org>

	* commands.cc (CMD(privkey)): Change so both the public and
	private key are printed.

	* tests/t_dropkey_2.at, tests/t_lua_privkey.at: Adapt to the new
	private key format.

2005-07-24  Nathaniel Smith  <njs@pobox.com>

	* sanity.cc (MusingI, ~MusingI): No-op when already in the middle
	of dumping.

2005-07-25  Matthew Gregan  <kinetik@orcon.net.nz>

	* Makefile.am, configure.ac: Remove BUNDLED_{LUA,SQLITE} tests and
	clarify the comment for popt.  Using external versions of these
	tools didn't work anyway, so there's no point giving the
	impression that it might.

2005-07-24  Nathaniel Smith  <njs@pobox.com>

	* sanity.cc (gasp): Handle the possibility of multiple valid calls
	to gasp(), 'db check' can trigger multiple invariants without
	dying.

2005-07-24  Nathaniel Smith  <njs@pobox.com>

	* sanity.{hh,cc} (sanity::already_dumping, gasp): Don't let gasp
	be called recursively, in case a dump triggers an invariant.

2005-07-24  Nathaniel Smith  <njs@pobox.com>

	* sanity.cc (gasp): Make more robust against new errors triggered
	during error unwind.  (write_change_set in particular likes to
	blow up when handling in invalid change_set.)

2005-07-24  Nathaniel Smith  <njs@pobox.com>

	* change_set.cc (merge_change_sets, check_sane)
	(concatenate_change_sets, invert_change_set): Add M()s.

2005-07-24  Nathaniel Smith  <njs@pobox.com>

	* sanity.{hh,cc} (dump): Remove templated version, add std::string
	version.
	* vocab.{hh,cc} (dump): Add ATOMIC/DECORATE/ENCODING dumpers.
	* change_set.{hh,cc} (dump): Add change_set dumper.
	* manifest.{hh,cc} (dump): Add manifest_map dumper.
	* revision.cc (check_sane_history): Add some M()s.

2005-07-24  Nathaniel Smith  <njs@pobox.com>

	* sanity.hh (class Musing, gasp, dump): Actually, take a
	std::string instead of a std::ostream; fits our idioms better.

2005-07-24  Nathaniel Smith  <njs@pobox.com>

	* sanity.cc (log, progress, warning): Append '\n' to strings when
	necessary.
	(gasp): Save string properly.
	(M): Apply black magic.  Now works correctly.
	(dump): Write newline.

2005-07-24  Nathaniel Smith  <njs@pobox.com>

	* sanity.hh (dump): Add a default 'dump' implementation for all
	<<able objects.

2005-07-24  Nathaniel Smith  <njs@pobox.com>

	* constants.{cc,hh} (default_terminal_width): New constant.
	* ui.cc (guess_terminal_width): Use it.

2005-07-24  Nathaniel Smith  <njs@pobox.com>

	* diff_patch.cc (unidiff_append_test): Fix typo.

2005-07-24  Nathaniel Smith  <njs@pobox.com>

	* tests/t_annotate_no_rev.at: New test.
	* testsuite.at: Add it.
	
2005-07-24  Nathaniel Smith  <njs@pobox.com>

	* sanity.{hh,cc} (sanity, dump_buffer, invariant_failure)
	(index_failure,	MusingI, Musing, M): Implement macro M(), for
	'musing', which marks data that monotone was musing over when an
	invariant tripped.
	* Makefile.am (MOST_SOURCES): Fix spacing.

2005-07-23  Nathaniel Smith  <njs@pobox.com>

	* ui.{hh,cc} (guess_terminal_width): New function.
	(tick_write_dot::chars_on_line): Make unsigned to quiet gcc warning.
	(tick_write_dot::write_ticks): Use guess_terminal_width.
	* commands.cc (dump_diffs): Take full responsibility for printing
	=== lines, and use guess_terminal_width.
	* diff_patch.cc (make_diff): Don't print === lines.
	(unidiff_append_test): Adjust accordingly.

2005-07-23  Matthew Gregan  <kinetik@orcon.net.nz>

	* commands.cc (CMD(annotate)): Check for a valid revision before
	trying to fetch it from the database.
	* lua/lundump.[ch], lua/ldump.c: Rename VERSION and VERSION0 to
	LUA_DUMP_VERSION and LUA_DUMP_VERSION0 to avoid clashes with
	VERSION from config.h.

2005-07-22  Nathaniel Smith  <njs@pobox.com>

	* monotone.texi (Committing Work): Remove discussion of manifests.

2005-07-20  Nathaniel Smith  <njs@pobox.com>

	* netsync.cc (rebuild_merkle_trees): Make 'including branch'
	message L() instead of P(); it's nice information, but too much to
	be useful with large databases.

2005-07-22  Matt Johnston  <matt@ucc.asn.au>

	* database_check.cc: check that revisions and manifests
	are normalised to the same for that they would be written as.
	* tests/t_database_check_normalized.at: a test for it.
	* testsuite.at: add it.

2005-07-21  Richard Levitte  <richard@levitte.org>

	* contrib/monotone-import.pl: Now uses the given tag.

2005-07-20  Marcel van der Boom  <marcel@hsdev.com>

	* database.{cc,hh} (get_branches): New method.
	* commands.cc (ls_branches): Use it.
	* netsync.cc (get_branches): Likewise.
	* tests/t_ls_branches.at: New test.
	* testsuite.at: Add it.
	
2005-07-20  Nathaniel Smith  <njs@pobox.com>

	* commands.cc (db): Rename kill_branch_locally to
	kill_branch_certs_locally.
	* tests/t_db_kill_branch_locally.at: Rename to...
	* tests/t_db_kill_branch_certs_locally.at: ...this.  Update.
	* testsuite.at: Update.
	* monotone.texi (Database): Update.

2005-07-19  Nathaniel Smith  <njs@pobox.com>

	* schema_migration.cc (migrator::migrate): Add a check for schemas
	that are just... wrong.
	* tests/t_migrate_broken_schema.at: New test.

2005-07-19  Nathaniel Smith  <njs@pobox.com>

	* netcmd.cc (read): Make the bad HMAC error message clearer.

2005-07-19  Matthew Gregan  <kinetik@orcon.net.nz>

	* tests/t_diff_external.at: Canonicalise output for Win32.

2005-07-18  Nathaniel Smith  <njs@pobox.com>

	* keys.cc (get_passphrase): Do still error out if they keep typing
	empty passphrases.

2005-07-18  Richard Levitte  <richard@levitte.org>

	* database.cc: Move the inclusion of stdarg.h...
	* database.hh: ... here.

2005-07-18  Matt Johnston  <matt@ucc.asn.au>

	* keys.cc (get_passphrase): don't bomb out if they type an empty passphrase.

2005-07-18  Patrick Mauritz  <oxygene@studentenbude.ath.cx>

	* work.cc, manifest.cc: Remove 'using namespace boost'.

2005-07-18  Nathaniel Smith  <njs@pobox.com>

	* netsync.cc (received_items): New instance variable.
	(session::session): Initialize it.
	(note_item_arrived): Maintain it.
	(item_request_outstanding): Rename it to...
	(item_already_received): ...this, and have it check both
	outstanding and fulfilled requests.
	(queue_send_data_cmd, queue_send_delta_cmd): Call it via new
	name.
	
	Hopefully this will eliminate cases where "revs in" is larger than
	"revs written".
	
2005-07-17  Nathaniel Smith  <njs@pobox.com>

	* constants.cc (legal_key_name_bytes): Allow + and _ to appear in
	key names.

2005-07-17  Nathaniel Smith  <njs@pobox.com>

	* ui.{cc,hh} (tick_write_dot::write_ticks): Start a new line when
	too many dots have been written.
	* netsync.cc (process_refine_cmd): Add comment noting a possible
	optimization regarding subtree refinement.

2005-07-17  Nathaniel Smith  <njs@pobox.com>

	* configure.ac, win32/monotone.iss, monotone.spec:
	* debian/changelog: Bump version numbers to 0.21.
	* NEWS: Commit to a timestamp.

2005-07-17  Nathaniel Smith  <njs@pobox.com>

	* NEWS: Add diff changes, more tweaking.
	* UPGRADE: Update for 0.21.
	* AUTHORS: Add Vladimir Vukicevic.

2005-07-18  Matt Johnston  <matt@ucc.asn.au>

	* netsync.cc: merge fixup
	* botan/pipe_rw.cpp (read_all_as_string): make it smarter and faster

2005-07-18  Matt Johnston  <matt@ucc.asn.au>

	* botan/sha160.{cpp,h}: new faster sha160 implementation from Jack Lloyd
	and Kaushik Veeraraghavan.

2005-07-17  Nathaniel Smith  <njs@pobox.com>

	* tests/t_diff_external.at: New test.
	* testsuite.at: Add it.

2005-07-17  Nathaniel Smith  <njs@pobox.com>

	* monotone.texi (Restrictions): diff -r -r does accept
	restrictions now.
	(CVS Phrasebook): Clarify diff section.
	(Informative): Document diff [--unified|--context|--external],
	--diff-args.

2005-07-17  Nathaniel Smith  <njs@pobox.com>

	* app_state.{cc,hh}: Record whether --diff-args was passed, not
	just a string value.
	* lua.{cc,hh} (hook_external_diff): Take a diff_args_provided
	variable.
	* commands.cc (do_external_diff): Pass it.

2005-07-17  Nathaniel Smith  <njs@pobox.com>

	* std_hooks.lua (external_diff_default_args): New variable.
	(external_diff): Use it as a default, and use user-provided
	diff_args otherwise.
	* monotone.texi (Hooks): Document this.

2005-07-16  Vladimir Vukicevic  <vladimirv@gmail.com>

	* lua.{cc,hh} (hook_external_diff): New hook.
	* std_hooks.lua (external_diff): Add default definition.
	* monotone.texi (Hooks): Document external_diff hook.
	* app_state.{cc,hh}, options.hh, monotone.cc: Add --context,
	--external, --unified, --diff-args options.
	* commands.cc (do_external_diff): New function.
	(dump_diffs): Put a == line between each file's diffs.
	Pass file_ids of pre- and post-states to make_diff.
	(diff): Take new options.
	(cdiff): Remove.
	* diff_patch.{cc,hh} (make_diff): Print file ids in diff file
	headers.
	(unidiff_append_test): Update.
	(enum diff_type): Move to...
	* vocab.hh: ...here.
	* tests/t_restrictions.at, tests/t_crlf.at: Update.

2005-07-16  Nathaniel Smith  <njs@pobox.com>

	* manifest.cc (build_restricted_manifest_map): Remove doubled
	comment.

2005-07-16  Nathaniel Smith  <njs@pobox.com>

	* NEWS: Mention need for 'db migrate'.

2005-07-17  Matthew Gregan  <kinetik@orcon.net.nz>

	* lua/*: Import Lua 5.0.2 from upstream.
	* lua/*: Fix up CVS $Id$ tags, which appear to have been trashed
	since monotone existed in CVS.

2005-07-16  Nathaniel Smith  <njs@pobox.com>

	* NEWS: Update for 0.21.

2005-07-16  Nathaniel Smith  <njs@pobox.com>

	* database.cc (assert_sqlite3_ok): Remove dead function.
	
2005-07-16  Nathaniel Smith  <njs@pobox.com>

	* app_state.cc (require_working_copy): Oops, make it compile.

2005-07-16  Nathaniel Smith  <njs@pobox.com>

	* app_state.{cc,hh} (require_working_copy): Take an optional
	argument to give more details about why a working copy was
	required.
	* commands.cc (log): Give said details.

2005-07-16  Nathaniel Smith  <njs@pobox.com>

	* monotone.texi (CVS Phrasebook): Include 'log'.

2005-07-16  Nathaniel Smith  <njs@pobox.com>

	* monotone.texi (Selectors): Document use of globs.
	* tests/t_selector_globbing.at: New test.
	* testsuite.at: Add it.
	
2005-07-16  Jordan Breeding  <jordan.breeding@mac.com>

	* database.cc (selector_to_certname): Make 't:' selector match
	exactly by default as well.

2005-06-25  Brian Downing <bdowning@lavos.net>

	* database.cc (selector_to_certname, complete): Makes 'b:'
	selector be interpreted as a glob instead of as a partial string
	match.
	
2005-07-16  Nathaniel Smith  <njs@pobox.com>

	* netsync.cc: Revert accidentally committed changes.

2005-07-16  Nathaniel Smith  <njs@pobox.com>

	* ChangeLog: Fix formatting.

2005-07-15  Matt Johnston  <matt@ucc.asn.au>

	* netsync.cc (rebuild_merkle_trees): bad_branch_certs is a set of cert
	hashes, not of revision idents.

2005-07-14  Nathaniel Smith  <njs@pobox.com>

	* database.cc (get_revision_cert_index): "reserve" and "resize"
	are different.

2005-07-14  Nathaniel Smith  <njs@pobox.com>

	* netsync.cc (process_delta_cmd): Remove meaningless comment.

2005-07-14  Nathaniel Smith  <njs@pobox.com>

	* database.hh: Pre-declare sqlite3_stmt, instead of including
	sqlite3.h.

2005-07-14  Derek Scherger  <derek@echologic.com>

	* commands.cc (lca,lcad,try_one_merge): call describe_revision for
	logging common ancestors
	(propagate): log final merged line after propagate completes
	to indicate that it actually worked and to be consistent with merge

2005-07-13  Derek Scherger  <derek@echologic.com>

	* ChangeLog: merge fixup

2005-07-13  Derek Scherger  <derek@echologic.com>

	* database.cc (debug): delete stale comment
	(delete_branch_named):
	(delete_tag_named): 
	(clear): replace vprintf stuff with query parameters

2005-07-13  Nathaniel Smith  <njs@pobox.com>

	* contrib/ciabot_monotone.py (main): Optimistically run 'db
	migrate' before using database.

2005-07-13  Nathaniel Smith  <njs@pobox.com>

	* schema_migration.cc (migrate_monotone_schema)
	(migrator::migrate): Move the "nothing happened" check, and don't
	vacuum unless a migration occurred.

2005-07-13  Nathaniel Smith  <njs@pobox.com>

	* tests/t_restricted_diff_unchanged.at: New test.
	* testsuite.at: Add it.

2005-07-13  graydon hoare  <graydon@pobox.com>

	* rcs_import.cc (cvs_branch::cvs_branch): Initialize bools to false.

2005-07-13  Nathaniel Smith  <njs@pobox.com>

	* monotone.texi (Database): Document kill_tag_locally.

2005-07-13  Nathaniel Smith  <njs@pobox.com>

	* tests/t_kill_tag_locally.at, tests/t_ambiguous_tags.at: New
	tests.
	* testsuite.at: Add them.

2005-07-11  graydon hoare  <graydon@pobox.com>

	* AUTHORS: Add Jordan.
	* commands.cc (ls_tags): Do not uniquify tags.
	* constants.{cc,hh} (cvs_window): Change to time_t, tighten to 5 minutes.
	* rcs_import.cc (window): Remove.
	(note_type): Remove dead code.
	(is_sbr): Add test for synthetic branch roots.
	(cvs_commit::is_synthetic_branch_root): New test.
	(process_branch): Skip synthetic branch roots, push new branch
	before picking branch to mark, rather than after.
	(cvs_history::index_branchpoint_symbols): Handle vendor branches.
	(cvs_history::push_branch): Do not duplicate root on private branches.
	(import_branch): Fix up cluster inference.
	(cluster_consumer::consume_cluster): New invariant.
	* tests/t_cvsimport_drepper2.at: Modify to reflect fixes.

2005-07-11  Jordan Breeding  <jordan.breeding@mac.com>

	* commands.cc (db): New subcommand "kill_tag_locally"
	* database.{cc,hh} (delete_tag_named): New function.

2005-07-12  Nathaniel Smith  <njs@pobox.com>

	* schema_migration.cc (migrator::migrate): When there is nothing
	to be done, do nothing.

2005-07-12  Nathaniel Smith  <njs@pobox.com>

	* netsync.cc (rebuild_merkle_trees): Reduce memory usage a bit,
	and don't insert branch certs that the other side will just end up
	throwing away (reduces network traffic).

2005-07-12  Nathaniel Smith  <njs@pobox.com>

	* testsuite.at (NETSYNC_SERVE_START, NETSYNC_SERVE_N_START):
	Really, really really fix up quoting.  Really.
	I hope.

2005-07-12  Nathaniel Smith  <njs@pobox.com>

	* contrib/ciabot_monotone.py (config.project_for_branch): Clarify
	comment text for non-Python programmers.

2005-07-12  Nathaniel Smith  <njs@pobox.com>

	* testsuite.at (NETSYNC_SERVE_START, NETSYNC_SERVE_N_START): Fixup
	quoting.

2005-07-11  Nathaniel Smith  <njs@pobox.com>

	* crypto_tests.cc: New SHA1 correctness tests from Kaushik Veeraraghavan.
	* unit_tests.cc (init_unit_test_suite): 
	* unit_tests.hh (add_crypto_tests): 
	* Makefile.am (unit_tests_SOURCES): Call them.
	* AUTHORS: Add Kaushik Veeraraghavan.

2005-07-11  Nathaniel Smith  <njs@pobox.com>

	* tests/t_netsync_exclude_default.at: New test.
	* testsuite.at: Add it.
	(NETSYNC_SERVE_N_START, NETSYNC_SERVE_START): Use '*' as pattern
	when none is passed.

2005-07-11  Nathaniel Smith  <njs@pobox.com>

	* monotone.texi (Network): Tweak documentation for netsync
	commands.

2005-07-11  Nathaniel Smith  <njs@pobox.com>

	* app_state.{hh,cc} (exclude_patterns, add_exclude): 
	* options.hh (OPT_EXCLUDE): 
	* monotone.cc (coptions, cpp_main): New option --exclude.
	* commands.cc (pull, push, sync, serve): Accept it.
	(process_netsync_args): Implement it.
	* tests/t_netsync_exclude.at: New test.
	* testsuite.at: Add it.

2005-07-11  Timothy Brownawell  <tbrownaw@gmail.com>

	* options.hh, app_state.{hh,cc}, monotone.cc: New command specific
	option, "--exclude=x", puts arg into a vector app.excludes .
	Used by the netsync commands.
	* commands.cc (netsync commands): accept said option
		(process_netsync_args): Handle excludes.
	* monotone.texi: document it

2005-07-11  Timothy Brownawell  <tbrownaw@gmail.com>

	* interner.hh: make slightly faster

2005-07-11  Matt Johnston  <matt@ucc.asn.au>

	* hmac.cc: <string> not <string.h>

2005-07-11  Matt Johnston  <matt@ucc.asn.au>

	* keys.cc (encrypt_rsa): fix typo
	* hmac.{cc,hh}: store key as SymmetricKey, pass correctly to
	MAC_Filter

2005-07-10  Nathaniel Smith  <njs@pobox.com>

	* ChangeLog, configure.ac: Re-remove mysteriously revived
	jibberish.

2005-07-10  Nathaniel Smith  <njs@pobox.com>

	* tests/t_netsync_read_permissions.at: New test.
	* testsuite.at: Run it.
	* netsync.cc (set_session_key, dispatch_payload)
	(respond_to_auth_cmd): Refactor to key HMAC earlier, so error
	packets will get the right HMAC.

2005-07-10  Richard Levitte  <richard@levitte.org>

	* Makefile.am (monotone_CPPFLAGS, unit_tests_CPPFLAGS): Re-remove
	previously removed stuff.

	* ChangeLog, configure.ac: Revert accidentally-recommitted changes.

2005-07-10  Richard Levitte  <richard@levitte.org>

	* monotone.texi (Network), monotone.1: Mention the default port
	number.

2005-07-10  Matthew Gregan  <kinetik@orcon.net.nz>

	* configure.ac: Check for boost >= 1.32.

2005-07-09  Nathaniel Smith  <njs@pobox.com>

	* schema.sql (revision_ancestry__child, revision_certs__id,
	revision_certs__name_value): New indexes.
	* database.cc (dump, dump_table_cb, dump_index_cb): Include
	indexes in dumps.
	(database::database): 
	* schema_migration.cc (migrate_monotone_schema) 
	(migrate_client_to_add_indexes): 
	* tests/t_migrate_schema.at: Corresponding migration gunk.

2005-07-09  Jordan Breeding  <jordan.breeding@mac.com>

	* Makefile.am (monotone_CPPFLAGS, unit_tests_CPPFLAGS): 
	* configure.ac (BOOST_FIX_VERSION): Restrict boost compile kluges
	to boost 1.32.

2005-07-09  Nathaniel Smith  <njs@pobox.com>

	* schema_migration.cc (calculate_schema_id): Include indexes in
	the schema id.

2005-07-09  Nathaniel Smith  <njs@pobox.com>

	* ChangeLog, configure.ac: Revert accidentally-committed changes.

2005-07-09  Nathaniel Smith  <njs@pobox.com>

	* monotone.texi (Generating Keys): Make it a little clearer that
	we aren't necessarily recommending people store their passphrase
	in plaintext.

2005-07-08  Matt Johnston  <matt@ucc.asn.au>

	* propagate mainline to botan branch

	* constants.{cc,hh}: add sha1_digest_length as botan
	doesn't provide a convenient definition.
	* hmac.{cc,hh}: convert to use botan
	* keys.cc (encrypt_rsa, decrypt_rsa): use botan
	* transforms.{cc,hh}: use botan

2005-07-08  Matt Johnston  <matt@ucc.asn.au>

	* tests/t_normalized_filenames.at: expect exit code of 1 not 3 for
	"cat manifest" with a directory in MT/work
	* file_io.cc, netcmd.cc, transforms.cc, vocab.hh: revert changes which
	used swap() for strings and atomic types since strings are
	copy-on-write.

2005-07-08  Matt Johnston  <matt@ucc.asn.au>

	* file_io.cc (ident_existing_file): new function to calculate
	the ident of a file failing gracefully if it doesn't exist
	or is a directory.
	* file_io.hh (classify_manifest_paths,
	build_restricted_manifest_map): use ident_existing_file
	* ui.cc: cast to avoid compiler warnings

2005-07-07  Nathaniel Smith  <njs@pobox.com>

	* contrib/ciabot_monotone.py (Monotone.log): Fix to work with
	0.20.

2005-07-07  Nathaniel Smith  <njs@pobox.com>

	* Makefile.am (monotone_CPPFLAGS, unit_tests_CPPFLAGS): Add
	-DBOOST_REGEX_V4_CHAR_REGEX_TRAITS_HPP to work around g++
	4.0/boost 1.32.0 lossage.

2005-07-07  Vaclav Haisman  <V.Haisman@sh.cvut.cz>

	* Makefile.am: Compile fix for FreeBSD.

2005-07-07  Nathaniel Smith  <njs@pobox.com>

	* netsync.cc (process_hello_cmd, process_anonymous_cmd) 
	(process_auth_cmd): Change permission checking -- always build
	merkle tree (even when a pure sink), send permission denied and
	abort whenever client tries to read/write a branch they don't have
	access to.

2005-07-07  Nathaniel Smith  <njs@pobox.com>

	* ChangeLog: fixup formatting.

2005-07-06  Matt Johnston  <matt@ucc.asn.au>

	* database.cc (assert_sqlite3_ok): database corruption and similar
	problems are errors, not invariants.

2005-07-06  Nathaniel Smith  <njs@pobox.com>

	* commands.cc (push, pull, sync): Fix --help description.	
	
2005-07-06  Nathaniel Smith  <njs@pobox.com>

	* options.hh (OPT_SET_DEFAULT): 
	* app_state.{hh,cc} (app_state::set_default):
	* monotone.cc (coptions, cpp_main): New option.
	* commands.cc (pull, push, sync): Accept it.
	(process_netsync_args): Use it.
	* tests/t_set_default.at, testsuite.at: New test.

2005-07-07  Matthew Gregan  <kinetik@orcon.net.nz>

	* win32/monotone.iss: Bump version number.

2005-07-05  Nathaniel Smith  <njs@pobox.com>

	* debian/rules (config.status): Use bundled sqlite.
	* debian/control (Build-Depends): Remove popt and sqlite.

2005-07-05  Nathaniel Smith  <njs@pobox.com>

	* NEWS: Add timestamp.  Barring unforeseen issues, this is 0.20.

2005-07-05  Nathaniel Smith  <njs@pobox.com>

	* Makefile.am (EXTRA_DIST): Include some missed contrib/ stuff.

2005-07-05  Nathaniel Smith  <njs@pobox.com>

	* po/monotone.pot: Regenerate for release.

2005-07-05  Nathaniel Smith  <njs@pobox.com>

	* configure.ac, debian/changelog, monotone.spec: Bump version
	number.
	* UPGRADE: Update for 0.20 release.

2005-07-05  Nathaniel Smith  <njs@pobox.com>

	* ChangeLog, NEWS, AUTHORS: Fixup Eric Anderson's email address.

2005-07-05  Nathaniel Smith  <njs@pobox.com>

	* monotone.texi (Database): Note that db kill_rev_locally also
	will trigger "unreferenced manifest" warnings from db check.

2005-07-05  Nathaniel Smith  <njs@pobox.com>

	* NEWS: Oops, 'automate select' was in 0.19 after all.

2005-07-05  Nathaniel Smith  <njs@pobox.com>
	
	* contrib/ciabot_monotone.py: Fix multiple collection support.

2005-07-05  Richard Levitte  <richard@levitte.org>

	* monotone.texi (Hooks): Add space after periods where there's
	a lack of space.

	* NEWS: Correct the blurb about
	get_netsync_{read,anonymous_read,write}_permitted

2005-07-05  Nathaniel Smith  <njs@codesourcery.com>

	* NEWS: Add more explicit note on how to upgrade.

2005-07-05  Nathaniel Smith  <njs@codesourcery.com>

	* NEWS: First cut at 0.20 release notes.

2005-07-03  Matthew Gregan  <kinetik@orcon.net.nz>

	* sqlite/*, Makefile.am: Import SQLite 3.2.2 from upstream.
	* sqlite/main.c: Compile fix.
	* sqlite/{callback.c,prepare.c}: Add new files.

2005-07-03  Matthew Gregan  <kinetik@orcon.net.nz>

	* sqlite/{sqlite3.h,tokenize.c} (sqlite3_complete_last): New
	function to find the last valid SQL statement in a string; based
	on sqlite3_complete.  This change should be offered upstream, but
	probably not before sqlite3_complete_last16 is implemented.
	* database.cc (database::load): Load and execute dump in chunks,
	fixes bug 13570.

2005-07-01  Eric Anderson  <anderse-monotone@cello.hpl.hp.com>

	* file_io.cc: Pre-allocate space for the file read so that the
	string doesn't have to be incrementally expanded during the read.

2005-07-01  Matthew Gregan  <kinetik@orcon.net.nz>

	* tests/t_cvsimport_drepper2.at: Canonicalise monotone output so
	that the test passes on Win32.

2005-06-30  Eric Kidd  <eric.kidd@dartmouth.edu>

	* contrib/monotone-import.pl: Changed $branch to
	$user_branch.  This script may need more work, but at least Perl
	compiles it now.

2005-06-30  Patrick Mauritz  <oxygene@studentenbude.ath.cx>

	* automate.cc, basic_io.hh, cert.cc, change_set.cc,
	cryptopp/config.h, cryptopp/integer.cpp, main.cc, merkle_tree.cc,
	merkle_tree.hh, monotone.cc, netcmd.cc, netsync.cc,
	netxx/osutil.h, packet.cc: Namespace and include file cleanup.

2005-06-29  graydon hoare  <graydon@pobox.com>

	* tests/t_cvsimport_drepper2.at: New test.
	* testsuite.at: Call it.

2005-06-23  graydon hoare  <graydon@pobox.com>

	* rcs_import.cc (import_cvs_repo): Put branch imports inside
	transaction blocks, add a couple tickers.

2005-06-22  graydon hoare  <graydon@pobox.com>

	* rcs_file.cc: Track file:line numbers, accept files which violate
	some lies in rcs file format.
	* rcs_import.cc (cvs_tree_walker): 
	Warn rather than crash on parse errors.
	(cvs_history)
	(cvs_commit)
	(cvs_cluster)
	(prepared_revision)
	(import_branch)
	(import_cvs_repo): Support non-branch tags.

2005-06-21  graydon hoare  <graydon@pobox.com>

	* rcs_import.{cc,hh} (import_rcs_file): Rename to test_parse_rcs_file.
	* commands.cc (rcs_import): rename call.

2005-06-19  graydon hoare  <graydon@pobox.com>

	* rcs_import.cc: Rewrite change set inference logic.

2005-06-28  Roland Illig  <roland.illig@gmx.de>

	* app_state.cc: #include <unistd.h>, needed on NetBSD.

2005-06-28  Nathaniel Smith  <njs@codesourcery.com>

	* std_hooks.lua (ignore_file): Ignore vim swap files and emacs
	temp files.

2005-06-27  Nathaniel Smith  <njs@codesourcery.com>

	* INSTALL: Bump required version of Boost to 1.32.

2005-06-26  Matthew Gregan  <kinetik@orcon.net.nz>

	* app_state.cc (app_state::app_state()): Initialise no_merges to
	false so that 'log' will show merges by default (the recently
	added --no-merges option provides a means to disable the merge
	entries).

2005-06-26  Matthew Gregan  <kinetik@orcon.net>

	* tests/t_automate_stdio.at, tests/t_cvsimport_drepper.at,
	tests/t_selector_later_earlier.at: Further canonicalisation of
	monotone output to resolve test failures on Win32.

2005-06-25  Brian Campbell  <brian.p.campbell@dartmouth.edu>

	* commands.cc (CMD(db)): Added db kill_branch_locally command. 
	* database.cc, database.hh (delete_branch_named): New function to
	delete all branch certs with a given branch name.
	* monotone.texi (Database): Added documentation for db
	kill_branch_locally.
	* tests/t_db_kill_branch_locally.at: New test for db
	kill_branch_locally.
	* testsuite.at: Add the test. 
	* AUTHORS: Add myself.
	* ChangeLog: Change my email address on an old contribution to 
	match my pubkey. 

2005-06-24  Nathaniel Smith  <njs@codesourcery.com>

	* tests/t_db_kill_rev_locally.at: Clean up style.

2005-06-24  Nathaniel Smith  <njs@codesourcery.com>

	* unix/process.cc (process_spawn): Format log output correctly.

2005-06-24  Nathaniel Smith  <njs@codesourcery.com>

	* unix/process.cc (existsonpath): Reindent.  Add logging, and use
	'command -v' instead of 'which' (as per Matt Johnston's discovery
	that it is more portable).
	(process_spawn): Handle exec failure more properly.
	* tests/t_existsonpath.at: New test.
	* testsuite.at: Add it.

2005-06-25  Matthew Gregan  <kinetik@orcon.net.nz>

	* monotone.cc: Log correct locale set for LC_MESSAGES.

2005-06-24  Nathaniel Smith  <njs@codesourcery.com>

	* unix/process.cc: Remove tabs.

2005-06-24  Nathaniel Smith  <njs@codesourcery.com>

	* std_hooks.lua (get_preferred_merge2_command)
	(get_preferred_merge3_command): Move meld to the bottom of the
	default merge tool search order.  Also, use xemacs if it appears
	in $EDITOR, otherwise use emacs.
	* revision.cc (check_sane_history): Remove stale comment.

2005-07-05  Nathaniel Smith  <njs@codesourcery.com>

	* globish.cc (combine_and_check_globish): Don't add unnecessary
	{}'s.
	* tests/t_netsync_globs.at, testsuite.at: New test.

2005-07-04  Nathaniel Smith  <njs@codesourcery.com>

	* netcmd.cc (do_netcmd_roundtrip, test_netcmd_mac): Update for new
	chained_hmac object.
	* constants.hh (netsync_key_initializer): Update comment.
	* hmac.hh (hmac_length): Expose length of MACs.
	* hmac.cc: I() that it matches what CryptoPP wants to give.
	* netcmd.cc: I() that it matches the length hard-coded into the
	netsync protocol.
	* vocab.cc (verify(netsync_hmac_value)): Fix error message.
	
2005-07-04  Nathaniel Smith  <njs@codesourcery.com>

	* tests/t_netsync_defaults.at: Update for new var names.  All
	tests now pass.

2005-07-04  Nathaniel Smith  <njs@codesourcery.com>

	* lua.cc (hook_get_netsync_write_permitted): Fix typo.

2005-07-04  Nathaniel Smith  <njs@codesourcery.com>

	* globish.cc (globish_matcher_test): Add check for {foo} (no
	commas).

2005-07-04  Nathaniel Smith  <njs@codesourcery.com>

	* globish.cc (checked_globish_to_regex): Make the special case for
	the empty pattern, actually work.  Unit tests now pass.

2005-07-04  Nathaniel Smith  <njs@codesourcery.com>

	* netcmd.cc (test_netcmd_functions): Update for new anonymous/auth
	packet formats.

2005-07-04  Nathaniel Smith  <njs@codesourcery.com>

	* monotone.texi, monotone.1: Update for new glob stuff.
	* commands.cc (process_netsync_args, push, pull, sync, serve):
	'serve' always requires arguments, rather than falling back on db
	defaults.
	
2005-07-04  Nathaniel Smith  <njs@codesourcery.com>

	* commands.cc (process_netsync_args, push, pull, sync, serve):
	Adapt for patterns instead of regexen; slight refactoring too.

2005-07-03  Nathaniel Smith  <njs@codesourcery.com>

	* netsync.cc: Finally self-consistent.

2005-07-03  Nathaniel Smith  <njs@codesourcery.com>

	* netsync.hh (run_netsync_protocol): Fix prototype.

2005-07-03  Nathaniel Smith  <njs@codesourcery.com>

	* globish.hh: Document the empty pattern as never matching.
	* globish.cc (checked_globish_to_regex): Implement it.
	(globish_matcher_test): Check it.

2005-07-03  Nathaniel Smith  <njs@codesourcery.com>

	* monotone.texi (Network Service, Hooks):
	* testsuite.at: 
	* tests/t_netsync_permissions.at: 
	* tests/t_netsync_single.at: Update to match new
	get_netsync_write_permitted definition.

2005-07-03  Nathaniel Smith  <njs@codesourcery.com>

	* lua.{cc,hh} (hook_get_netsync_write_permitted): Don't take a
	branch argument; write permission is now all or none.  (It really
	was before anyway...)
	* netsync.cc: Update accordingly.

2005-07-03  Nathaniel Smith  <njs@codesourcery.com>

	* netsync.cc: More updating for pattern stuff; getting there...

2005-06-28  Nathaniel Smith  <njs@codesourcery.com>

	* netsync.cc: Update low-level functions to use include_pattern
	and exclude_pattern.

2005-06-28  Nathaniel Smith  <njs@codesourcery.com>

	* netcmd.{cc,hh} (read_anonymous_cmd, write_anonymous_cmd)
	(read_auth_cmd, write_auth_cmd): Take include_pattern and
	exclude_pattern arguments.

2005-06-28  Nathaniel Smith  <njs@codesourcery.com>

	* globish.{cc,hh}: New files.
	* Makefile.am (MOST_SOURCES): Add them.
	* transforms.{cc,hh}: Remove glob-related stuff.
	* unit_tests.{cc,hh}: Call globish unit tests.

2005-06-27  Nathaniel Smith  <njs@codesourcery.com>

	* transforms.cc (glob_to_regex, globs_to_regex, regexes_to_regex):
	Choose "regex" as standard spelling.  Clean up code, add code for
	handling sets, start improving tests (don't currently pass).
	* transforms.hh (glob_to_regex, globs_to_regex, regexes_to_regex):
	Prototype.

2005-06-28  Matt Johnston  <matt@ucc.asn.au>

	* constants.cc: increase db_version_cache_sz to 7 MB
	* netsync.cc: use a deque<string> rather than a single
	string buffer for outbuf.
	* netsync.cc (arm): only queue data when there is
	available space
	* AUTHORS: added Eric Anderson

2005-06-26  Matt Johnston  <matt@ucc.asn.au>

	* transforms.hh: remove extraneous #ifdef
	* hmac.cc, hmac.hh: actually add them

2005-06-26  Matt Johnston  <matt@ucc.asn.au>

	* netcmd.cc (netcmd::read, netcmd::write): change to using a HMACs 
	chained by including the previous HMAC in the input data, rather
	than altering the key each time.
	* netcmd.cc ({read,write}_{data,delta}_cmd): use encode_gzip/decode_gzip
	  rather than raw xform.
	* hmac.{cc,hh}: new chained_hmac abstraction
	* Makefile.in: add them
	* netsync.cc: each session keeps a chained_hmac for read/write
	* transforms.hh: add a string variant for encode_gzip

2005-06-25  Nathaniel Smith  <njs@codesourcery.com>

	* netsync.cc: Tweak comment.

2005-06-25  Nathaniel Smith  <njs@codesourcery.com>

	* AUTHORS: Add Ethan Blanton <elb@elitists.net>.

2005-06-22  Nathaniel Smith  <njs@codesourcery.com>

	* netcmd.hh (netcmd::read, netcmd::write): Don't have defaults for
	key/hmac arguments.
	* netcmd.cc (do_netcmd_roundtrip): New function.
	(test_netcmd_functions): Use it.  Also, make work with hmac
	changes.
	(test_netcmd_mac): New test.
	(add_netcmd_tests): Call it.

2005-06-22  Nathaniel Smith  <njs@codesourcery.com>

	* netcmd.cc (read): Remove unused variable.
	* netsync.cc (call_server, process)
	(arm_sessions_and_calculate_probe, handle_read_available): Give
	better error message on bad_decode exceptions.

2005-06-22  Nathaniel Smith  <njs@codesourcery.com>

	* netcmd.cc, netsync.cc: Revert backwards compatibility code; 0.19
	and 0.20 can't be usefully compatible, and the code as it existed
	would cause real version mismatch error reporting to not work
	right.  (Old client with new server would give a generic "server
	disconnected" error message instead of something useful.)

2005-06-21  Nathaniel Smith  <njs@codesourcery.com>

	* netsync.cc (rebuild_merkle_trees): Fix FIXME comments to match
	reality.
	* tests/t_netsync_diffbranch.at: No longer a bug, remove
	priority.

2005-06-20  Nathaniel Smith  <njs@codesourcery.com>

	* monotone.texi (Hook Reference): Oops, missed a @ref.

2005-06-20  Nathaniel Smith  <njs@codesourcery.com>

	* monotone.texi (Default monotonerc): Rename section to...
	(Default hooks): ...this, to emphasize is still read even when a
	monotonerc exists.

2005-06-19  Richard Levitte  <richard@levitte.org>

	* Makefile.am: There's no reason for monotone.pdf or .dvi to
	depend on monotone.info, since they are built from the .texi
	files.  Also, make the monotone.html and html targets depend
	on version.texi and std_hooks.lua as well.

2005-06-18  Matt Johnston  <matt@ucc.asn.au>

	* INSTALL: fix typo, should be -Iboost_1_31_0 not -Iboost_1_31_2

2005-06-18  Riccardo Ghetta  <birrachiara@tin.it>
	* monotone.texi: include std_hooks.lua as an appendix and remove long
	lua excerpts from hook reference.
	* Makefile.am : make monotone.pdf/eps depend on monotone.info
	
2005-06-24  Matt Johnston  <matt@ucc.asn.au>

	* transforms.{cc,hh}: combine gzip and base64 in one
	pipe for pack()/unpack() to save memory
	* vocab.hh: add swap() to encodings/atomics
	* file_io.cc: use swap() to avoid copying

2005-06-21  Nathaniel Smith  <njs@codesourcery.com>

	* commands.cc (do_diff): Use calculate_arbitrary_change_set,
	instead of reimplementing it.

2005-06-21  Nathaniel Smith  <njs@codesourcery.com>

	* revision.cc (find_least_common_ancestor): Handle left == right
	case.
	* tests/t_diff_currev.at: Un-XFAIL.
	
2005-06-21  Nathaniel Smith  <njs@codesourcery.com>

	* netsync.cc (rebuild_merkle_trees): Fix FIXME comments to match
	reality.
	* tests/t_netsync_diffbranch.at: No longer a bug, remove
	priority.

2005-06-20  Nathaniel Smith  <njs@codesourcery.com>

	* monotone.texi (Hook Reference): Oops, missed a @ref.

2005-06-20  Nathaniel Smith  <njs@codesourcery.com>

	* monotone.texi (Default monotonerc): Rename section to...
	(Default hooks): ...this, to emphasize is still read even when a
	monotonerc exists.

2005-06-19  Richard Levitte  <richard@levitte.org>

	* Makefile.am: There's no reason for monotone.pdf or .dvi to
	depend on monotone.info, since they are built from the .texi
	files.  Also, make the monotone.html and html targets depend
	on version.texi and std_hooks.lua as well.

2005-06-18  Matt Johnston  <matt@ucc.asn.au>

	* INSTALL: fix typo, should be -Iboost_1_31_0 not -Iboost_1_31_2

2005-06-18  Riccardo Ghetta  <birrachiara@tin.it>
	* monotone.texi: include std_hooks.lua as an appendix and remove long
	lua excerpts from hook reference.
	* Makefile.am : make monotone.pdf/eps depend on monotone.info
	
2005-06-17  Matt Johnston  <matt@ucc.asn.au>

	* database.cc (database::execute()): truncate long query log messages
	before copying, saving memory. 
	Patch from Eric Anderson <anderse-monotone@cello.hpl.hp.com>

2005-06-17  Riccardo Ghetta  <birrachiara@tin.it>
	Adds include()/includedir() to lua hooks and extend --rcfile
	* lua.cc: handle --rcfile with directories, implement
	include() and includedir()
	* testsuite.at, t_lua_includedir.at, t_rcfile_dir.at:
	test new functionality
	* monotone.texi: document all functions available to hook
	writers, including the new include() and includedir()

2005-06-16  Nathaniel Smith  <njs@codesourcery.com>

	* diff_patch.cc (merge_extents): Typo caught by anonymous reader.

2005-06-16  Nathaniel Smith  <njs@codesourcery.com>

	* commands.cc (cat): Account for being in a subdir in 'cat file
	REV PATH'.
	* tests/t_cat_file_by_name.at: Test.

2005-06-17  Richard Levitte  <richard@levitte.org>

	* app_state.cc (app_state::app_state()): Avoid a gcc warning by
	having the class members initialised in the same order they are
	defined in the class.

2005-06-16  Nathaniel Smith  <njs@pobox.com>

	* std_hooks.lua (ignore_file): Add Cons/SCons cache files to
	default ignore list.

2005-06-16  Matt Johnston  <matt@ucc.asn.au>

	* ui.cc: increase the divisor as required so that we don't get spurious
	screen updates when we're using the kilobyte/megabyte tickers

2005-06-15  Matt Johnston  <matt@ucc.asn.au>

	* monotone.texi: clarify some netsync parts of the tutorial

2005-06-15  Richard Levitte  <richard@levitte.org>

	* netsync.cc (struct session): Add a pattern regex cache.
	(analyze_ancestry_graph): Use the regex cache instead of the
	pattern string itself.  This is especially important when the
	pattern is used as an old-style collection.
	(process_hello_cmd): Recreate the pattern regex cache with the
	conversion of the pattern to a regex when it's used as an
	old-style collection.
	(process_auth_cmd): When the pattern changes, change the regex
	cache as well.

2005-06-14  Richard Levitte  <richard@levitte.org>

	* std_hooks.lua (get_preferred_merge2_command,
	get_preferred_merge3_command): EDITOR may be undefined.  In that
	case, os.getenv() returns nil, on which string.lower() chokes.
	It's much better to check for that and default to an empty
	string.

2005-06-11  Derek Scherger  <derek@echologic.com>

	* commands.cc (complete_command): log command expansion messages
	with L instead of P to reduce chatter
	(status): add --brief option and corresponding output
	(identify): add trailing space to comment gcc complains about
	* monotone.cc: fix comment typo and add additional details for
	command specific options
	* monotone.texi (Automation): list inventory status code
	combinations and descriptions
	* tests/t_status.at: new test of status command and --brief option
	* testsuite.at: add it

2005-06-11  Matt Johnston  <matt@ucc.asn.au>

	* commands.cc: revert should ignore the ignore hooks, otherwise bad
	things happen (revert a single ignored file, resultant empty ignore list
	reverts the whole working copy).
	* app_state.cc, app_state.hh: give set_restriction a flag to disregard
	file-ignore hooks.
	* tests/t_revert_restrict.at, testsuite.at: a test

2005-06-09  Riccardo Ghetta  <birrachiara@tin.it>

	* std_hooks.lua: make binary_file return nil on unreadable/empty files
	
2005-06-10  Joel Reed  <joelwreed@comcast.com>

	* commands.cc (CMD(cdiff)): Add OPT_DEPTH to command options.
	* t_restrictions.at: Add to testcase.

2005-06-09  Joel Reed  <joelwreed@comcast.com>

	* commands.cc (CMD(diff)): Add OPT_DEPTH back in, as it is used.
	* t_restrictions.at: Add to testcase to increase likelihood of 
	keeping it around :)

2005-06-10  Richard Levitte  <richard@levitte.org>

	* commands.cc (CMD(diff)): Remove OPT_DEPTH, as it was never
	used.

2005-06-09  Richard Levitte  <richard@levitte.org>

	* monotone.texi (Merging): I assume that "apposite" was supposed
	to be "appropriate".

2005-06-09  Riccardo Ghetta  <birrachiara@tin.it>

	* diff_patch.cc/hh: honor the new manual_merge attribute
	* file_io.cc/hh: move here the guess_binary function
	* lua.cc: let guess_binary available to lua
	* std_hooks.lua: handle manual_merge as an add-time attribute and
	initialize by default make it true if the file appears to be binary.
	Make read_contents_of_file able to read "binary" files.
	* tests/t_merge_manual.at: tests new behaviour, superceding the
	old XFAIL t_merge_binary.at test.
	* monotone.texi: document changes, adding a small section on merging.

2005-06-07  Nathaniel Smith  <njs@codesourcery.com>

	* ChangeLog: Fixup.

2005-06-07  Nathaniel Smith  <njs@codesourcery.com>

	* monotone.texi (Storage and workflow): Attempt to thwart some
	common misconceptions.

2005-06-07  Nathaniel Smith  <njs@codesourcery.com>

	* netsync.cc (rebuild_merkle_trees): Add a comment describing how
	this code should work (and why it currently doesn't quite).

2005-06-05  Nathaniel Smith  <njs@codesourcery.com>

	* tests/t_bad_packets.at: Expect certs on a non-existent rev to
	fail.  Run db check instead.
	* commands.cc (complete): Let callers specify they're okay with
	non-existent revisions.
	(CMD(trusted)): So specify.

2005-06-05  Nathaniel Smith  <njs@codesourcery.com>

	* tests/t_tags.at: 'tag' on a non-existent revid should fail.
	* commands.cc (complete): Fail on non-existent revids.

2005-05-29  Nathaniel Smith  <njs@codesourcery.com>

	* tests/t_epoch.at: Typo.
	* tests/t_automate_certs.at, tests/t_selector_later_earlier.at:
	Throw in some calls to CANONICALISE, maybe this will help on
	Win32...

2005-06-04  Timothy Brownawell  <tbrownaw@gmail.com>

	* netsync.cc, netcmd.cc: Style cleanups (mostly whitespace).

2005-06-04  Timothy Brownawell  <tbrownaw@gmail.com>

	* netsync.cc (process_hello_cmd): Warn about collection/regex
	usage when talking to an old server.

2005-06-04  Derek Scherger  <derek@echologic.com>

	* commands.cc (update): update MT/work based on the changes
	between the chosen revision and the new merge revision
	* tests/t_update_with_pending_drop.at: 
	* tests/t_update_with_pending_add.at: 
	* tests/t_update_with_pending_rename.at: un-XFAIL and clean up now
	that things work

2005-06-04  Timothy Brownawell  <tbrownaw@gmail.com>

	* netcmd.{cc,hh}, netsync.cc: Move {read,write}_*_cmd_payload
	to netcmd::{read,write}_*_cmd .
	* netcmd.cc, netsync.cc: Compatibility infrastructure.
	* netsync.cc: Interoperate with v4 servers.

2005-06-03  Timothy Brownawell  <tbrownaw@gmail.com>

	* automate.cc (print_some_output): Fix compiler warning.

2005-06-04  Derek Scherger  <derek@echologic.com>

	* app_state.cc (app_state): initialize diffs to false; it seemed
	to be defaulting to true for me

2005-06-04  Derek Scherger  <derek@echologic.com>

	* tests/t_update_with_pending_drop.at: 
	* tests/t_update_with_pending_add.at: 
	* tests/t_update_with_pending_rename.at: 
	* tests/t_restricted_commit_with_inodeprints.at: new bug reports
	* testsuite.at: call them

2005-06-04  graydon hoare  <graydon@pobox.com>

	* rcs_import.cc 
	(note_state_at_branch_beginning): Move time back when
	there are known commits on a branch.

2005-06-03  Joel Reed  <joelwreed@comcast.com>

	* commands.cc, monotone.texi: provide --verbose option for 
	monotone complete revision which adds date and author 
	completion output
	* contrib/monotone.zsh_completion: use verbose output when
	completing revisions

2005-06-02  graydon hoare  <graydon@pobox.com>

	* rcs_import.cc
	(cvs_key::is_synthetic_branch_founding_commit): New field.
	(cvs_key::operator==): Handle synthetic case specially.
	(cvs_key::operator<): Likewise.
	(note_state_at_branch_beginning): Likewise.	
	* tests/t_cvsimport_drepper.at: Converted bug testcase.
	* testsuite.at: Call it.

	* monotone.cc, commands.cc, options.hh 
	(OPT_NO_MERGES, OPT_DIFFS): New options.
	* app_state.cc (app_state::no_merges, app_state::diffs): Likewise.
	* commands.cc (log): Honor no_merges, diffs.
	* contrib/color_logs.{sh,conf}: Helpers for reviewing work in a
	nice colorized, easy-to-read fashion.
	* contrib/colorize: A colorization script found on the net.

	* HACKING, ROADMAP: Expand a bit.
	* commands.cc (changes_summary::print): Change macro to helper fn.
	* contrib/monotone.el (monotone-cmd): Handle nil exit code.

2005-06-02  Joel Reed  <joelwreed@comcast.com>

	* commands.cc, database.cc, database.hh, vocab.hh, vocab_terms.hh:
	add complete key subcommand and provide --brief option of zsh/bash
	completion. See http://lists.gnu.org/archive/html/monotone-devel/2005-05/msg00461.html
	* tests/t_rebuild.at: add tests for complete key subcommand
	* monotone.texi: document new subcommand
	* contrib/monotone.zsh_completion: update for new complete key
	command, improve _monotone_existing_entries using new --depth=0
	option,	add revision completion for cert command, and a	bugfix 
	for cat command

2005-06-01  Matt Johnston  <matt@ucc.asn.au>

	* tests/t_i18n_changelog.at: capitalise UTF-8 CHARSET to keep
	solaris happy.

2005-06-01  Timothy Brownawell  <tbrownaw@gmail.com>

	* netsync.cc (analyze_ancestry_graph): Try to fix segfault.
	Always accept tags.

2005-06-01  Timothy Brownawell  <tbrownaw@gmail.com>

	* netsync.cc (process_auth_cmd, analyze_ancestry_graph): Move
	write-permission checking to where it belongs, *after* we know
	exactly what we're checking permissions about. Drop things we
	don't want.

2005-06-01  Matt Johnston  <matt@ucc.asn.au>

	* tests/t_cvsimport_deleted_invar.at: don't use -C with tar
	* tests/t_i18n_file.at: capitalise CHARSET=UTF-8, seems more standard.
	* tests/t_merge_normalization_edge_case.at: use known-good output
	rather than using diff3 --merge

2005-05-31  Timothy Brownawell  <tbrownaw@gmail.com>

	* tests/t_epoch_server.at: fix typo
	* netsync.cc (session::process_auth_cmd): If no branches are allowed
	for writing, also check for write permissions to branch "" (needed
	for serving empty dbs). For sync, don't refuse connection if there
	are no readable branches (only do this for pull).

2005-05-31  Timothy Brownawell  <tbrownaw@gmail.com>

	* monotone.texi: Update documentation for get_netsync_*_permitted
	hooks to reflect that they now get individual branch names.

2005-05-31  Timothy Brownawell  <tbrownaw@gmail.com>

	* netsync.cc: session::rebuild_merkle_trees now takes a set of
	branches to include as an argument. On the server, calculate
	this set at the same time the get_netsync_*_permitted hooks are
	called; call said hooks on each branch individually.

2005-05-31  Timothy Brownawell  <tbrownaw@gmail.com>

	Remove old collection support in favor of using regexes exclusively.
	* netsync.cc (convert_pattern): Remove function.
	* (14 files): collections are unexist; do not mention (potential
	for confusion)
	* constants.cc: Increase netsync protocol version.
	* monotone.texi: Update documentation.
	* tests/t_epoch_unidirectional.at: Fix to sync subbranches.
	* commands.cc (CMD update): Fix usage check.
	* tests/t_select_cert.at: Fix to use --revision.

2005-05-30  Timothy Brownawell  <tbrownaw@gmail.com>

	* netsync.cc: Call note_netsync_*_received hooks in the order they're
	written to the db (for revisions, gives topological order).

2005-05-30  Timothy Brownawell  <tbrownaw@gmail.com>

	* lua.{cc,hh}: Replace note_netsync_commit with
	note_netsync_{revision,cert,pubkey}_received
	* packet.{cc,hh}: Callbacks for cert or key written to the database.
	* netsync.cc: Use said callbacks, call note_netsync_*_received hooks.
	* monotone.texi: Update documentation.

2005-05-30  Timothy Brownawell  <tbrownaw@gmail.com>

	* packet.{cc,hh}, netsync.cc: on_revision_written callback now takes
	the revision_id as an argument.
	* lua.{cc,hh}: New Lua hook, note_netsync_commit.
	* netsync.cc: At end of netsync session, call new hook for each
	revision received.
	monotone.texi: Document new hook.

2005-05-30  Richard Levitte  <richard@levitte.org>

	* commands.cc (CMD(checkout), CMD(cdiff), CMD(diff), CMD(log)):
	Remove '[--revision=REVISION]' from command argument synopsis,
	and add more text to the help to explain what happens when
	--revision options are used.
	(CMD(update)): Instead of the optional revision argument, use
	the --revision option.  Add information on what happens when the
	--revision option is used, and when it's not.

	* tests/t_add_stomp_file.at, tests/t_add_vs_commit.at,
	tests/t_annotate.at, tests/t_lf_crlf.at,
	tests/t_update_nonexistent.at, tests/t_update_off_branch.at,
	tests/t_update_to_revision.at: Update to use --revision with
	'monotone update'.

2005-05-30  Matt Johnston  <matt@ucc.asn.au>

	* netsync.cc: cosmetic linebreak tidying for "double-check the
	fingerprint" message.
	* main.cc: make it clearer that "unknown type" refers to an exception
	* monotone.cc: catch early informative_failures (due to charset
	problems etc)

2005-05-30  Matt Johnston  <matt@ucc.asn.au>

	* tests/t_fmerge.at: scrap all the diff3/ed, just compare it with
	known-good output.

2005-05-30  Timothy Brownawell  <tbrownaw@gmail.com>

	* revision.cc (toposort): Better algorithm.

2005-05-30  Matt Johnston  <matt@ucc.asn.au>

	* tests/t_fmerge.at: make sure we write the file with the ed script.

2005-05-30  Matt Johnston  <matt@ucc.asn.au>

	* testsuite.at: use "command -v" rather than "which", since
	Solaris doesn't give useful exit codes for "which".
	* tests/t_fmerge.at: don't use --merge with diff3, pipe to ed instead
	so we don't rely on gnu diff3.

2005-05-29  Timothy Brownawell  <tbrownaw@gmail.com>

	* contrib/monoprof.sh: Add support for using valgrind for
	heap profiling.

2005-05-28  Joel Reed  <joelwreed@comcast.com>

	* app_state.cc, app_state.hh, commands.cc, monotone.cc, options.h:
	add new --depth command, and rename log's --depth to --last
	* monotone.texi: update documentation
	* tests/t_log_depth.at, tests/t_log_depth_single.at: update
	log tests to use --last instead of --depth
	* tests/t_options.at, tests/t_restrictions.at: test usage of
	--depth for commands using restrictions
	* contrib/ciabot_monotone.py, contrib/monotone-notify.pl,
	contrib/monotone.el, contrib/monotone.zsh_completion,
	contrib/mtbrowse.sh: change all occurences of "depth" to "last"

2005-05-28  Timothy Brownawell  <tbrownaw@gmail.com>

	* netcmd.cc (read_netcmd): Reserve space in the buffer if needed,
		swap buffers instead of copying (memory savings for sync
		large files)
	* netsync.cc (session::arm): Don't clear the buffer (now done
		by read_netcmd).

2005-05-27  Timothy Brownawell  <tbrownaw@gmail.com>

	* netsync.cc: Allow REGEXes as well as collections.
		Fix out-of-branch ancestor handling.
	* tests/t_netsync_diffbranch.at: Remove bug report and XFAIL (fixed).
	* commands.cc: Update description fields for netsync commands.
	* monotone.texi: Update documentation.

2005-05-25  Timothy Brownawell  <tbrownaw@gmail.com>

	* tests/t_automate_stdio.at: Make it self-contained.

2005-05-25  Timothy Brownawell  <tbrownaw@gmail.com>

	* contrib/get_stdio.pl (new file): Perl script to parse the output from
	"mtn automate stdio". Used by...
	* tests/t_automate_stdio.at (new file): Test for "mtn automate stdio".
	* testsuite.at: Add it.

2005-05-25  Timothy Brownawell  <tbrownaw@gmail.com>

	* automate.cc ("automate stdio"): Fix block size limiting.
		Honor "output.flush()" in commands.

2005-05-24  Timothy Brownawell  <tbrownaw@gmail.com>

	* automate.cc: Fix buffering for "automate stdio"

2005-05-24  Timothy Brownawell  <tbrownaw@gmail.com>

	* automate.cc: Put back lost "automate certs".

2005-05-24  Matt Johnston  <matt@ucc.asn.au>

	* commands.cc (try_one_merge, CMD(merge), CMD(explicit_merge), 
	CMD(propagate): allow --author flag.

2005-05-24  Timothy Brownawell  <tbrownaw@gmail.com>

	* automate.cc: Fix comment for automate stdio to match the code.
	* monotone.texi: Document ignored locations in automate stdio
	input as reserved.

2005-05-24  Riccardo Ghetta  <birrachiara@tin.it>

	* tests/t_merge_binary.at: new XFAIL test to cover monotone
	inclination to algorithmically merge binary files.

2005-05-24  Richard Levitte  <richard@levitte.org>

	* commands.cc (try_one_merge): Change 'rid' to 'merged_id'.

2005-05-23  Timothy Brownawell  <tbrownaw@gmail.com>

	Fix "automate stdio" input/output format according to ML discussion
	* automate.cc: changed: automate_stdio
		added: print_some_output, class my_stringbuf
	* constants.{cc,hh}: add constant for automate stdio block size
	* monotone.texi: update documentation

2005-05-23  Nathaniel Smith  <njs@codesourcery.com>

	* win32/terminal.cc (have_smart_terminal): Call _isatty on stderr,
	not stdout.

2005-05-23  Richard Levitte  <richard@levitte.org>

	* commands.cc (try_one_merge): Use the value of --date and
	--author if there are any.
	(CMD(merge), CMD(propagate), CMD(explicit_merge)): Change to
	accept --date and --author.

2005-05-23  Riccardo Ghetta  <birrachiara@tin.it>

	* selectors.cc/.hh, database.cc: add two new selectors:
	"earlier or equal than" and "later than".
	* lua.cc/.hh, std-hooks.lua: create a new "expand_date" hook
	* monotone.texi: document the changes
	* testsuite.at, tests/t_selector_later_earlier.at: add specific tests 
	for the new selectors

2005-05-21  Richard Levitte  <richard@levitte.org>

	* Makefile.am: Make monotone.pdf and monotone.dvi depend on
	version.texi.

2005-05-21  Richard Levitte  <richard@levitte.org>

	* monotone.texi: Add a note about the --brief option with
	'monotone log', and restructure the synopsis since it was getting
	a bit silly with all possible variants.

2005-05-21  Richard Levitte  <richard@levitte.org>

	* commands.cc (log_certs): Add two arguments; a separator string
	to be used in front of the second to last cert for multi-valued
	cert types, a bool to say if each cert should be ended with a
	newline.  Overload with shortcuts.
	(CMD(log)): Use the --brief option and implement it using the
	shortcut variants of log_certs.
	* monotone.cc, options.hh: Add the --brief option (OPT_BRIEF
	internally).
	* sanity.cc, sanity.hh (struct sanity): Add the member variable
	and function to hold and set the brief flag.

2005-05-21  Matt Johnston  <matt@ucc.asn.au>

	* tests/t_short_opts.at: remove the saved MT/log message
	from the failed commit.
	* Makefile.am: MAKEINFOFALGS to MAKEINFOFLAGS

2005-05-21  Matt Johnston  <matt@ucc.asn.au>

	* commands.cc (commit): write the log message to MT/log
	during the commit, so it will be available later if the commit
	fails.
	* work.{cc,hh} (write_user_log): new function

2005-05-20  Nathaniel Smith  <njs@codesourcery.com>

	* contrib/mtbrowse.sh: New file.
	* contrib/README: Document it.  Also, document some missed files,
	and re-order listing.
	* Makefile.am (EXTRA_DIST): Add several missing contrib/ files.

2005-05-21  Grahame Bowland  <grahame@angrygoats.net>

	* automate.cc: (automate_certs) change "status" field 
	to "signature". Check whether each cert is trusted, and 
	output in the "trusted" field.
	* testsuite.at: add t_automate_certs.at
	* tests/t_automate_certs.at: Test that the output of 
	"automate certs" is consistent, and that we exit with
	error when rev is incomplete or missing.
	* monotone.texi: update output documentation for 
	"automate certs"

2005-05-20  Emile Snyder  <emile@alumni.reed.edu>

	* annotate.{hh,cc}: Rework to handle lineage dependent line
	mappings and lines which split from a single line in a parent
	revision into multiple lines in some descendent.  Fixes bug where
	some lines remained unannotated.  Fixes wrong assignment of lines
	bug.
	* tests/t_annotate.at: Check no-changes since addition of file
	case.
	* tests/t_annotate_lineage_dependent.at
	* tests/t_annotate_split_lines.at:  New tests.
	* testsuite.at: Add them.
	
2005-05-20  Nathaniel Smith  <njs@codesourcery.com>

	* monotone.texi (Network): Clarify that ports can be specified on
	the command line to serve/pull/push/sync.

2005-05-21  Matt Johnston  <matt@ucc.asn.au>

	* packet.cc (db_packet_writer::~impl, prerequisite.cleanup): 
	add code to remove up circular dependencies between prerequisite
	and delayed_packet shared_ptrs upon destruction, so that unsatisified
	dependency warnings are printed.

2005-05-19  Matt Johnston  <matt@ucc.asn.au>

	* change_set.cc (merge_disjoint_analyses): handle the case where
	a file is dropped on both sides but re-added on one.
	* tests/t_drop_vs_dropadd.at: a test for it
	* testsuite.at

2005-05-19  Derek Scherger  <derek@echologic.com>

	* commands.cc (checkout): rearrange to use --revision option
	* monotone.1: 
	* monotone.texi: document checkout --revision option
	* tests/t_attr.at:
	* tests/t_attributes.at:
	* tests/t_checkout_id_sets_branch.at:
	* tests/t_checkout_noop_on_fail.at:
	* tests/t_checkout_options.at:
	* tests/t_cwork.at:
	* tests/t_delete_dir.at:
	* tests/t_delete_dir_patch.at:
	* tests/t_empty_path.at:
	* tests/t_i18n_file_data.at:
	* tests/t_inodeprints_hook.at:
	* tests/t_inodeprints_update.at:
	* tests/t_largish_file.at:
	* tests/t_lf_crlf.at:
	* tests/t_monotone_up.at:
	* tests/t_netsync_defaults.at:
	* tests/t_netsync_set_defaults.at:
	* tests/t_persistent_server_revision.at:
	* tests/t_rename_added_in_rename.at:
	* tests/t_rename_dir_cross_level.at:
	* tests/t_rename_dir_patch.at:
	* tests/t_single_char_filenames.at:
	* tests/t_subdir_add.at:
	* tests/t_subdir_attr.at:
	* tests/t_subdir_drop.at:
	* tests/t_subdir_rename.at:
	* tests/t_subdir_revert.at:
	* tests/t_tags.at:
	* tests/t_update_off_branch.at:
	* tests/t_versions.at:
	* testsuite.at: add --revision option to checkout

2005-05-18  Richard Levitte  <richard@levitte.org>

	* ui.cc: Move the copyright and license section to the top of the
	file, and add an emacs mode specifier.
	* ui.cc (write_ticks): Change the counter ticker so the trailer
	comes at the end of the counter line instead of the title line.
	This is especially important for code that changes the trailer
	a little now and then.

2005-05-17  Grahame Bowland  <grahame@angrygoats.net>

	* commands.cc: add "automate certs ID" to the help string 
	for the automate command
	* automate.cc: implement "automate certs". Add to the list 
	of commands available through "automate stdio".
	* monotone.texi: document "automate certs"

2005-05-17  Nathaniel Smith  <njs@codesourcery.com>

	* monotone.texi (Network): Document 'serve' as taking more than
	one collection argument.

2005-05-15  graydon hoare  <graydon@pobox.com>

	* rcs_import.cc (note_state_at_branch_beginning): collect
	branch beginning states into a single synthetic commit.

2005-05-15  graydon hoare  <graydon@pobox.com>

	* rcs_import.cc: rewrite most of the branch logic to 
	address issues raised in bugs 13032 and 13063.
	* tests/t_cvsimport_deleted_invar.at: un-XFAIL.

2005-05-16  Matt Johnston  <matt@ucc.asn.au>

	* commands.cc (commit): change scope of the transaction guard so that
	the transaction will fail before MT/revision is written (which could
	leave a non-committed revision/bad working dir).

2005-05-16  Grahame Bowland  <grahame@angrygoats.net>

	* monotone.texi: update "monotone log" documentation
	* commands.cc: fix "monotone log" when run with no --revision args

2005-05-15  Derek Scherger  <derek@echologic.com>

	* tests/t_update_with_blocked_rename.at: new test
	* testsuite.at: call it

2005-05-15  Derek Scherger  <derek@echologic.com>

	* netsync.cc (process_anonymous_cmd, process_auth_cmd): log
	details of permissions allowed/denied
	* tests/t_netsync_permissions.at: new test
	* testsuite.at: call it

2005-05-15  Richard Levitte  <richard@levitte.org>

	* contrib/monotone-notify.pl (revision_is_in_branch): Another
	place where --revision was missing.

2005-05-14  Timothy Brownawell  <tbrownaw@gmail.com>

	* contrib/monoprof.sh: Clean up variable definitions some.
		- Add option --datadir, should now be usable without editing
		variables to match system paths
		- Add option --setup, generates most of the needed files

2005-05-13  Timothy Brownawell  <tbrownaw@gmail.com>

	Add "monotone automate stdio", to let the automation interface
	take commands on standard input.
	* automate.cc: (automate_stdio) New function.
		(automate_command) Add it.
	* commands.cc: Add to description for "automate".
	* monotone.texi: Add to documentation.

2005-05-13  Joel Reed  <joelwreed@comcast.com>

	* tests/t_unidiff3.at: opps. forgot to add this file which
	should have been included as fix for bug 13072.

2005-05-13  Joel Reed  <joelwreed@comcast.com>

	* diff_patch.cc, transforms.cc, testsuite.at: Patch from 
	drepper@redhat.com, who writes: "The attached patch should fix bug
	13072.  I have no idea why the code in transform.cc insists on
	adding an empty line in case the file is empty. Removing the code
	didn't cause any regressions in the test suite and the
	diff_patch.cc change corrects the output format.  A new test case
	is included as well."

2005-05-13  Joel Reed  <joelwreed@comcast.com>

	* automate.cc: add automate attributes command
	* commands.cc: add attributes subcommand helptext
	* contrib/monotone.zsh_completion: use automate attributes
	for completion of monotone attr and cleanup ignore files code
	* tests/t_automate_attributes.at: add testcase
	* testsuite.at: include new testcaes

2005-05-13  Jon Bright  <jon@siliconcircus.com>
	* testsuite.at (UNGZ): Change the way the ungzipping works on
	Win32, in the hope that test 206 will no longer be given invalid
	files.

2005-05-12  Derek Scherger  <derek@echologic.com>

	* automate.cc: bump version number to 1.0
	(struct inventory_item): add pre/post states
	(inventory_paths): remove obsolete function
	(inventory_pre_state, inventory_post_state, inventory_file_state,
	inventory_renames): add fancy new functions
	(automate_inventory): rework for new output format
	* manifest.{cc,hh} (classify_paths): rename to ...
	(classify_manifest_paths): ... this and work solely from manifest
	* monotone.texi: (Automation): update inventory docs
	* tests/t_automate_inventory.at: update for new format and add
	some more tests
	
2005-05-13  Matthew Gregan  <kinetik@orcon.net.nz>

	* HACKING: New file.  First pass at a brief document to help
	newcomers hack on monotone.

2005-05-12  Riccardo Ghetta <birrachiara@tin.it>

	* options.hh (OPT_MSGFILE): New option.
	* monotone.cc (message-file): New option.
	(cpp_main): Handle it.
	* app_state.{cc,hh} (set_message_file): New function.
	* commands.cc (commit): Accept and handle new option.
	* monotone.1, monotone.texi: Document it.
	* tests/t_commit_message_file.at: New test.
	* testsuite.at: Add it.
	
2005-05-12  Timothy Brownawell  <tbrownaw@gmail.com>

	* (20 files): Do not indent with both tabs and spaces in the same file.

2005-05-13  Ulrich Drepper  <drepper@redhat.com>

	* rcs_import.cc (process_one_hunk): Improve handling of corrupt
	RCS files.

2005-05-13  Matthew Gregan  <kinetik@orcon.net.nz>

	* testsuite.at: Fix typo error in Win32 kill logic that was
	causing the testsuites to hang on Win32 machines that don't have
	pskill installed.

2005-05-12  Matthew Gregan  <kinetik@orcon.net.nz>

	* file_io.cc (write_data_impl): Use portable boost::filesystem
	calls in place of unlink(2)/remove(2).

2005-05-12  Grahame Bowland  <grahame@angrygoats.net>

	* commands.cc: Modify the "log" command to accept multiple 
	revisions on command line, and display the log for all 
	of those revisions.

2005-05-11  Nathaniel Smith  <njs@codesourcery.com>

	* std_hooks.lua (ignore_file): Organize a bit more, add
	patterns for autotools cache files, and darcs, codeville, git
	metadata directories.

2005-05-11  Timothy Brownawell  <tbrownaw@gmail.com>

	* revision.cc (expand_dominators): Fix bitmap size-matching.
		(find_common_ancestor_for_merge): Do not wait for ancestors
		to be expanded to the beginning of time before expanding
		dominators. Requires above fix for correct behavior.
	* ChangeLog: Fix date on previous entry.

2005-05-11  Timothy Brownawell  <tbrownaw@gmail.com>

	* contrib/monoprof.sh: Add profiling test for "netsync large file".
		Add options to only run specific profile tests.

2005-05-11  Stanislav Karchebny <stanislav.karchebny@skype.net>

	* contrib/monotone-notify.pl: 'monotone log' takes a revision
	through the --revision= option.

2005-05-11  Richard Levitte  <richard@levitte.org>

	* contrib/monotone-notify.pl: Change all occurences of $symbol' to
	${symbol}' to avoid a confusing Perl warning.

2005-05-11  Joel Reed  <joelwreed@comcast.com>

	* contrib/monotone.zsh_completion: add zsh completion contrib.

2005-05-11  Matt Johnston  <matt@ucc.asn.au>

	* tests/t_add_intermediate_MT_path.at: remove the drop dir part
	* tests/t_delete_dir.at: add a note about re-enabling the above test
	* tests/t_cvsimport3.at: ignore stderr

2005-05-11  Matt Johnston  <matt@ucc.asn.au>

	* rcs_import.cc (find_branchpoint): if a branch is derived from two 
	differing parent branches, take the one closest to the trunk.
	* tests/t_cvsimport3.at: add a test for cvs_importing where branches
	come off a vendor import.
	* testsuite.at: add it

2005-05-11  Nathaniel Smith  <njs@codesourcery.com>

	* work.cc (build_deletions): Disable delete_dir.

2005-05-11  Matthew Gregan  <kinetik@orcon.net.nz>

	* constants.cc (constants::bufsz): Increase buffer size.  Reduces
	the runtime to tests/t_netsync_largish_file.at by four to seven
	times on my test machines.

2005-05-10  Timothy Brownawell  <tbrownaw@gmail.com>

	* revision.cc: Make expand_{ancestors,dominators} twice as fast.
	Loop over revisions in the other direction so that changes at the
	frontier propogate fully in 1 pass, instead of one level at a time.

2005-05-10  Timothy Brownawell  <tbrownaw@gmail.com>

	* packet.{cc,hh}: Give packet_consumer and children a callback to call
	after writing out a revision.
	* netsync.cc: Use this callback to add a "revisions written" ticker,
	to provide user feedback while sanity checking.

2005-05-10  Timothy Brownawell  <tbrownaw@gmail.com>

	* ui.cc: Make tick_write_count take less horizontal space

2005-05-09  Nathaniel Smith  <njs@codesourcery.com>

	* AUTHORS: Give Riccardo his real name.
	* ChangeLog: Likewise.

2005-05-09  Riccardo Ghetta <birrachiara@tin.it>
	
	* std_hooks.lua: Support kdiff3.

2005-05-09  Matthew Gregan  <kinetik@orcon.net.nz>

	* lua.cc (loadstring, run_string): New parameter to identify the
	source of the Lua string being loaded.
	(add_{std,test}_hooks, load_rcfile): Pass an identity through.

2005-05-09  Matthew Gregan  <kinetik@orcon.net.nz>

	* monotone.cc: Absolutify and tilde expand pid file.

2005-05-09  Matthew Gregan  <kinetik@orcon.net.nz>

	* testsuite.at: Revert bogus changes committed in revision 9d478.

2005-05-09  Matt Johnston  <matt@ucc.asn.au>

	* commands.cc (pid_file): use fs::path .empty() rather than ==, since
	boost 1.31 doesn't seem to have the latter.

2005-05-08  Matthew Gregan  <kinetik@orcon.net.nz>

	* lua.cc (report_error, load{file,string}): New member functions.
	Error handling in call moved into report_error.
	(call): Call report_error.
	(run_{file,string}): Call load{file,string} member functions to
	load Lua code into the VM.  Allows us to report syntax errors when
	loading rc files.
	* testsuite.at: test_hooks.lua was calling nonexistent (obsolete)
	strfind function and failing silently.  The improved error
	reporting from Lua caught this and cause testsuite failures.

2005-05-08  Matthew Gregan  <kinetik@orcon.net.nz>

	* monotone.1: Document --pid-file option.  Also make some minor
	spelling and punctuation fixes.

2005-05-08  Timothy Brownawell  <tbrownaw@gmail.com>
	* app_state.cc: {read,write}_options now print a warning instead of
	failing on unreadable/unwritable MT/options .
	* tests/t_unreadable_MT.at: add matching test
	* testsuite.at: add test
	* tests/README: Mention that new tests must be added to testsuite.at
	* work.cc: (get_revision_id) Friendlier error message for
	unreadable MT/revision .

2005-05-08  Matthew Gregan  <kinetik@orcon.net.nz>

	* monotone.texi: Right words, wrong order.
	* testsuite.at: Drop pid mapping trickery, it doesn't work
	consistently.  We now try and use SysInternal's pskill to kill the
	process.  If pskill is not available, we fall back to the old
	'kill all monotone processes' method. These changes affect
	Win32/MingW only.

2005-05-07  Matthew Gregan  <kinetik@orcon.net.nz>

	* commands.cc (pid_file): Remove leftover debugging output.
	* configure.ac: Correct typos in TYPE_PID_T test.
	* testsuite.at: Use some trickery on MingW/Cygwin to map the
	Windows pid to the Cygwin pid.
	* win32/process.cc (process_wait): Correct return type.
	(process_spawn): Replace dropped cast on return.

2005-05-07  Matt Johnston <matt@ucc.asn.au>

	* change_set.cc: fix the code which skips deltas on deleted files,
	  it was looking at the merged filename not the ancestor
	  filename.
	* tests/t_drop_vs_patch_rename.at: a test for the above fix
	* testsuite.at: add it

2005-05-06 Timothy Brownawell <tbrownaw@gmail.com>

	* contrib/monoprof.sh: Add lcad test.
		Add options to pull/rebuild before profiling.

2005-05-06  Nathaniel Smith  <njs@codesourcery.com>

	* INSTALL: s/g++ 3.2 or 3.3/g++ 3.2 or later/.

2005-05-06  Nathaniel Smith  <njs@codesourcery.com>

	* monotone.1: 
	* monotone.texi (Commands, Importing from CVS, RCS): Clarify
	cvs_import documentation on cvsroot vs. module issues.

2005-05-05  Richard Levitte  <richard@levitte.org>

	* AUTHORS: Add rghetta.

2005-05-05  Matthew Gregan  <kinetik@orcon.net.nz>

	* monotone.texi: Document --pid-file option for serve command.
	* app_state.{cc,hh} (set_pidfile, pidfile): New function, new
	member.
	* commands.cc (pid_file): New class.
	(CMD(serve)): Use pid_file.
	* monotone.cc (coptions, cppmain): Add command-specific option
	--pid-file.
	* options.hh (OPT_PIDFILE): New option.
	* {unix,win32}/process.cc (get_process_id): New function.
	(process_{spawn,wait,kill}): Use pid_t.
	* platform.hh (process_{spawn,wait,kill}): Use pid_t.
	(get_process_id): New function
	* configure.ac: Test for pid_t.
	* lua.cc (monotone_{spawn,wait,kill}_for_lua): Use pid_t.
	* testsuite.at: Update netsync kill functions to use pid file.
	* tests/t_netsync_sigpipe.at: Update to use pid file.
	* tests/t_netsync_single.at: Update to use pid file.

2005-05-04  Nathaniel Smith  <njs@codesourcery.com>

	* tests/t_monotone_up.at: New test.
	* testsuite.at: Add it.

2005-05-05  Matthew Gregan  <kinetik@orcon.net.nz>

	* work.cc: Use attr_file_name rather than hardcoded strings.

2005-05-04  Brian Campbell  <brian.p.campbell@dartmouth.edu>

	* contrib/monotone.el (monotone-vc-register): Fix arguments to
	monotone-cmd-buf, to make work.

2005-05-03  Nathaniel Smith  <njs@codesourcery.com>

	* file_io.cc (read_data_for_command_line): Check that file exists,
	if reading a file.

2005-05-04  Matthew Gregan  <kinetik@orcon.net.nz>

	* configure.ac: Add TYPE_SOCKLEN_T function from the Autoconf
	archive.	
	* cryptopp/cryptlib.h (NameValuePairs): Change GetVoidValue from a
	pure virtual to an implemented (but never called) member function
	to work around build problem with GCC 4 on OS X 10.4
	* netxx/osutil.h: Include config.h, use new HAVE_SOCKLEN_T define
	to determine socklen_t type.

2005-05-03  Nathaniel Smith  <njs@codesourcery.com>

	* lua.cc (load_rcfile): Make a version that takes utf8 strings,
	and understands -.
	* app_state.cc (load_rcfiles): Use it.
	* file_io.{cc,hh} (absolutify_for_command_line): New function.
	* monotone.cc (cpp_main): Use it.
	* tests/t_rcfile_stdin.at: New test.
	* testsuite.at: Include it.

2005-05-03  Nathaniel Smith  <njs@codesourcery.com>

	* netsync.cc (load_epoch): Remove unused function.

2005-05-03  Matthew Gregan  <kinetik@orcon.net.nz>

	* tests/t_cvsimport_manifest_cycle.at: Add missing symbols.
	* tests/t_cvsimport_deleted_invar.at: Add new test.
	* testsuite.at: New test.

2005-05-03  Nathaniel Smith  <njs@codesourcery.com>

	* netsync.cc (run_netsync_protocol): Don't use the word
	"exception" in error messages.

2005-05-03  Nathaniel Smith  <njs@codesourcery.com>

	* UPGRADE: Fix version number.

2005-05-03  Nathaniel Smith  <njs@codesourcery.com>

	* debian/compat: New file.

2005-05-03  Nathaniel Smith  <njs@codesourcery.com>

	* UPGRADE: Mention upgrading from 0.18.
	* debian/copyright: Re-sync with AUTHORS.
	* win32/monotone.iss, monotone.spec, debian/changelog: Bump
	version numbers to 0.19.
	* NEWS: Finish updating for 0.19.

2005-05-03  Jon Bright  <jon@siliconcircus.com>
	* win32/monotone.iss: Bump version to 0.19
	
2005-05-03  Jon Bright  <jon@siliconcircus.com>
	* tests/t_automate_select.at: Use arithmetic comparison for
	checking output of wc, since wc pads its results with initial
	spaces on MinGW.
	
2005-05-03  Nathaniel Smith  <njs@codesourcery.com>

	* tests/t_cvsimport2.at: Pass correct module directory.

2005-05-02  Nathaniel Smith  <njs@codesourcery.com>

	* configure.ac: Bump version to 0.19.
	* NEWS: Tweaks.
	* Makefile.am (MOST_SOURCES): Add options.hh.
	(%.eps): Fix ps2eps calling convention.
	* po/monotone.pot: Regenerate.
	* testsuite.at (CHECK_SAME_CANONICALISED_STDOUT): New macro.

2005-05-02  Nathaniel Smith  <njs@codesourcery.com>

	* NEWS: More updates.
	* rcs_import.cc (store_manifest_edge): Fix some edge cases.
	* tests/t_cvsimport_manifest_cycle.at: Make work.  Un-XFAIL.

2005-05-01  Matt Johnston  <matt@ucc.asn.au>

	* diff_patch.cc (normalize_extents): broaden the condition when
	changes can be normalised.
	* tests/t_merge_6.at: now passes.

2005-05-01  Emile Snyder  <emile@alumni.reed.edu>

	* annotate.cc: Fix bug that njs pointed out when a merge has one
	side with no changes.  Be smarter about how we get parent
	file_id's to do file diffs; give another big speedup.
	* tests/t_annotate_copy_all.at: New test for the bug that is fixed.
	* testsuite.at: Add the new test.

2005-05-02  Richard Levitte  <richard@levitte.org>

	* tests/t_override_author_date.at: Adapt to the new way to give
	revision IDs to 'monotone log'.

2005-05-01  Richard Levitte  <richard@levitte.org>

	* monotone.texi: Document the change in 'monotone log'.

2005-05-01  Riccardo Ghetta <birrachiara@tin.it>

	* commands.cc (CMD(log)): Use --revision.

2005-05-02  Matt Johnston  <matt@ucc.asn.au>

	* netsync.cc (process_auth_cmd): make it clearer what the "unknown
	key hash" refers to.

2005-05-01  Richard Levitte  <richard@levitte.org>

	* commands.hh: Expose complete_commands().
	* commands.cc (explain_usage, command_options, process): Don't
	call complete_command().  Except the caller to have done that
	already.
	* monotone.cc (cpp_main): Start with completing the command after
	processing the options.  Use the result everywhere the command is
	required.  This avoids giving the user duplicate (or in some case,
	triplicate) messages about command expansion.

2005-04-30  Derek Scherger  <derek@echologic.com>

	* app_state.{cc,hh}: remove --all-files option
	* automate.cc: move inventory command and associated stuff here from ...
	* commands.cc: ... here, where it has been removed
	* monotone.1: relocate inventory command, remove --all-files option
	* monotone.cc: remove --all-files option
	* monotone.texi: relocate inventory documentation to automation
	section, remove --all-files option
	* tests/t_automate_inventory.at: renamed and updated for move to automate
	* testsuite.at: adjust for rename

2005-04-30  Derek Scherger  <derek@echologic.com>

	* Makefile.am (MOST_SOURCES): add restrictions.{cc,hh} 
	* commands.cc (extract_rearranged_paths): 
	(extract_delta_paths):
	(extract_changed_paths):
	(add_intermediate_paths):
	(restrict_path_set):
	(restrict_rename_set):
	(restrict_path_rearrangement):
	(restrict_delta_map):
	(calculate_restricted_rearrangement):
	(calculate_restricted_revision):
	(calculate_current_revision):
	(calculate_restricted_change_set): move to restrictions.{cc,hh}
	(maybe_update_inodeprints):
	(cat):
	(dodiff):
	(update): rename calculate_current_revision to
	calculate_unrestricted_revision
	* database_check.hh: update header guard #define
	* restrictions.{cc,hh}: add new files

2005-04-30  Nathaniel Smith  <njs@codesourcery.com>

	* commands.cc: Add a placeholder OPT_NONE for commands that don't
	take any command-specific options; use it everywhere.  Now the
	last argument to CMD never starts with %, and the last argument is
	always required to be present.

2005-04-30  Richard Levitte  <richard@levitte.org>

	* contrib/monotone-nav.el (mnav-rev-make): Move it so it's defined
	after the definition of the macro mnav-rev-id.  Otherwise, the
	byte compiler complains there is no setf method for mnav-rev-id.

2005-04-30  Nathaniel Smith  <njs@codesourcery.com>

	* monotone.texi (Database): Minor correction.

2005-04-30  Nathaniel Smith  <njs@codesourcery.com>

	* vocab.cc (trivially_safe_file_path): New function.
	(verify): Use it.
	(test_file_path_verification, test_file_path_normalization): Add a
	few more checks.

	* transforms.{cc,hh} (localized_as_string): New function.
	* {win32,unix}/inodeprint.cc (inodeprint_file): Use it, to avoid
	mkpath().

	* commands.cc (add_intermediate_paths): Hand-code intermediate
	path generator, taking advantage of normalization of file_path's,
	to avoid mkpath().

2005-04-29  Joel Rosdahl  <joel@rosdahl.net>

	* monotone.texi: Minor corrections.

2005-04-29  Nathaniel Smith  <njs@codesourcery.com>

	* commands.cc (ls_tags): Sort output.
	* tests/t_tags.at: Test that output is sorted.

2005-04-29  Derek Scherger  <derek@echologic.com>

	* commands.cc (struct file_itemizer): move to ...
	* work.hh (file_itemizer} ... here
	* work.cc (file_itemizer::visit_file} ... and here

2005-04-29  Emile Snyder  <emile@alumni.reed.edu>

	* annotate.cc (do_annotate_node): Stop doing expensive
	calculate_arbitrary_change_set when we already know we have parent
	and child revisions.  Cuts annotate run time in half.
	
2005-04-29  Nathaniel Smith  <njs@codesourcery.com>

	* commands.cc (update_inodeprints): Rename to...
	(refresh_inodeprints): ...this, so 'monotone up' continues to mean
	update.
	
	* monotone.texi (Inodeprints): Mention refresh_inodeprints in the
	Inodeprints section.
	
	* testsuite.at: 
	* tests/t_update_inodeprints.at: 
	* tests/t_refresh_inodeprints.at: 
	* monotone.texi (Working Copy, Commands): 
	* monotone.1: Update accordingly.

2005-04-29  Nathaniel Smith  <njs@codesourcery.com>

	* change_set.cc (dump_change_set): Don't truncate output.
	(invert_change_test): New unit test.
	(invert_change_set): Make it pass.  This fixes (some?)
	isect.empty() invariant failures.
	
	* NEWS: Start updating for 0.19.

	* revision.cc (check_sane_history): Make comment more
	informative.

2005-04-29  Grahame Bowland  <grahame@angrygoats.net>

	* netxx/types.h: Add new NetworkException type network 
	issue not caused by calling program
	* netsync.cc: Catch Netxx::NetworkException and display 
	as informative_error.
	* netxx/address.cxx: NetworkException for unparsable URIs.
	* netxx/datagram.cxx: NetworkException for connection failure.
	* netxx/resolve_getaddrinfo.cxx, resolve_gethostbyname.cxx:
	NetworkException when DNS resolution fails.
	* netxx/serverbase.cxx: NetworkException if unable to bind 
	to server port.
	* netxx/streambase.cxx: NetworkException if unable to 
	connect.

2005-04-28  Nathaniel Smith  <njs@codesourcery.com>

	* tests/t_netsync_error.at: New test.
	* testsuite.at: Add it.

2005-04-28  Nathaniel Smith  <njs@codesourcery.com>

	* tests/t_rename_attr.at: Fix a bit; also test that rename refuses
	to move a file to a name that already has attrs.
	* work.cc (build_rename): Cleanup a bit; refuse to move a file to
	a name that already has attrs.

	* monotone.texi (Working Copy): Document explicitly that "drop"
	and "rename" do not modify the filesystem directly, and do affect
	attributes.

2005-04-28  Derek Scherger  <derek@echologic.com>

	* commands.cc (get_work_path): 
	(get_revision_path): 
	(get_revision_id):
	(put_revision_id):
	(get_path_rearrangement):
	(remove_path_rearrangement):
	(put_path_rearrangement):
	(update_any_attrs):
	(get_base_revision):
	(get_base_manifest): move to work.{cc,hh}
	(update): indicate optional revision with [ and ]
	(explicit_merge): indicate optional ancestor with [ and ] 

	* manifest.{cc,hh} (extract_path_set): move here from work.{cc,hh}
	* revision.{cc,hh} (revision_file_name): move to work.{cc,hh}

	* work.{cc,hh} (extract_path_set): move to manifest.{cc,hh}
	(get_work_path): 
	(get_path_rearrangement): 
	(remove_path_rearrangement): 
	(put_path_rearrangement): 
	(get_revision_path): 
	(get_revision_id): 
	(put_revision_id): 
	(get_base_revision): 
	(get_base_manifest): 
	(update_any_attrs): move here from commands.cc
	
2005-04-28  Derek Scherger  <derek@echologic.com>

	* ChangeLog: 
	* Makefile.am
	* tests/t_automate_select.at: merge fixups

2005-04-28  Emile Snyder <emile@alumni.reed.edu>

	* annotate.cc: Fix broken build after propagate from .annotate
	branch to mainline.  The lcs stuff was changed to use
	quick_allocator, so our use of it had to change as well.
	
2005-04-28  Emile Snyder  <emile@alumni.reed.edu>

	* commands.cc: New command "annotate"
	* annotate.{cc,hh}: New files implement it.
	* Makefile.am: Build it.
	* monotone.texi: Document it.	
	* tests/t_annotate.at:
	* tests/t_annotate_add_collision.at:
	* tests/t_annotate_branch_collision.at: 
	* testsuite.at: Test it.
	
2005-04-28  Matt Johnston  <matt@ucc.asn.au>

	* tests/t_merge_6.at: narrow the testcase down considerably.

2005-04-28  Matt Johnston  <matt@ucc.asn.au>

	* tests/t_merge_6.at, testsuite.at: add a new test for the case where
	duplicate lines appear in a file during a merge. This testcase can
	be correctly handled by merge(1).

2005-04-28  Matt Johnston  <matt@ucc.asn.au>

	* tests/t_i18n_file.at, transforms.cc: OS X expects all paths to be
	utf-8, don't try to use other encodings in the test.

2005-04-28  Richard Levitte  <richard@levitte.org>

	* tests/t_automate_select.at: silly ignores not needed any more.

2005-04-28  Richard Levitte  <richard@levitte.org>

	* commands.cc (complete): Don't talk of there really was no
	expansion.

2005-04-28  Richard Levitte  <richard@levitte.org>

	* commands.cc, commands.hh: Selector functions and type are moved
	to...
	* selectors.cc, selectors.hh: ... these files.
	* database.cc, database.hh: Adapt to this change.
	* automate.cc (automate_select): New function, implements
	'automate select'.
	(automate_command): Use it.
	* monotone.texi (Automation): Document it.

	* tests/t_automate_select.at: New test.
	* testsuite.at: Use it.

	* Makefile.am (MOST_SOURCES): reorganise.  Add selectors.{cc,hh}.

2005-04-27  Derek Scherger  <derek@echologic.com>

	* commands.cc (ls_unknown): remove unneeded braces
	(struct inventory_item): new struct for tracking inventories
	(print_inventory): removed old output functions 
	(inventory_paths): new functions for paths, data and renames
	(inventory): rework to display two column status codes
	* monotone.texi (Informative): update for new status codes
	* tests/t_inventory.at: update for two column status codes

2005-04-27  Richard Levitte  <richard@levitte.org>

	* quick_alloc.hh: Define QA_SUPPORTED when quick allocation is
	supported.
	* sanity.hh: Only defined the QA(T) variants of checked_index()
	when QA_SUPPORTED is defined.

2005-04-27  Joel Reed  <joelwreed@comcast.com>

	* work.cc: on rename move attributes as well.
	* tests/t_rename_attr.at: No longer a bug.

2005-04-27  Nathaniel Smith  <njs@codesourcery.com>

	* monotone.texi (Working Copy, Commands): Document update_inodeprints.
	* monotone.1: Likewise.

	* tests/t_update_inodeprints.at: New test.
	* testsuite.at: Add it.

2005-04-27  Richard Levitte  <richard@levitte.org>

	* database.cc (selector_to_certname): Add a case for
	commands::sel_cert.

2005-04-27  Richard Levitte  <richard@levitte.org>

	* sanity.hh: Add a couple of variants of checked_index() to
	accomodate for indexes over vector<T, QA(T)>.

	* commands.hh: Add new selector to find arbitrary cert name and
	value pairs.  The syntax is 'c:{name}={value}'.
	* commands.cc (decode_selector): Recognise it.
	* database.cc (complete): Parse it.
	* std_hooks.lua (expand_selector): Add an expansion for it.
	* monotone.texi (Selectors): Document it.

	* tests/t_select_cert.at: Add test.
	* testsuite.at: Use it.

2005-04-27  Matt Johnston  <matt@ucc.asn.au>

	* vocab.cc (verify(file_path)): don't find() twice.
	* change_set.cc (extend_state): remove commented out line 

2005-04-27  Matthew Gregan  <kinetik@orcon.net.nz>

	* tests/t_cvsimport_manifest_cycle.at: New test.
	* testsuite.at: Add test.
	* AUTHORS: Add self.

2005-04-27  Nathaniel Smith  <njs@codesourcery.com>

	* AUTHORS: Add Timothy Brownawell.

2005-04-27  Timothy Brownawell  <tbrownaw@gmail.com>

	* ui.{cc,hh}: Delegate tick line blanking to tick_writers.

2005-04-27  Matt Johnston  <matt@ucc.asn.au>

	* change_set.cc (extend_state): don't mix find() and insert() on
	the path_state, to avoid hitting the smap's worst-case.

2005-04-27  Matt Johnston  <matt@ucc.asn.au>

	* change_set.cc (confirm_proper_tree): move things out of the loops
	for better performance.

2005-04-26  Nathaniel Smith  <njs@codesourcery.com>

	* work.cc: Don't include boost/regex.hpp.

2005-04-26  Nathaniel Smith  <njs@codesourcery.com>

	* manifest.cc, inodeprint.cc: Don't include boost/regex.hpp.

2005-04-26  Nathaniel Smith  <njs@codesourcery.com>

	* sqlite/vdbeaux.c (MAX_6BYTE): Apply patch from
	http://www.sqlite.org/cvstrac/chngview?cn=2445.  It shouldn't
	affect monotone's usage, but just in case.

2005-04-26  Nathaniel Smith  <njs@codesourcery.com>

	* rcs_import.cc (struct cvs_key, process_branch): Fix
	indentation.
	(build_change_set): Handle the case where a file is "added dead".

	* tests/t_cvsimport2.at: Un-XFAIL, improve description.

2005-04-26  Richard Levitte  <richard@levitte.org>

	* monotone.cc (cpp_main): Count the number of command specific
	options exist.  If there is any, add a title for them.

2005-04-26  Matt Johnston  <matt@ucc.asn.au>

	* change_set.cc (analyze_rearrangement): get rid of damaged_in_first
	since it is not used.

2005-04-26  Matt Johnston  <matt@ucc.asn.au>

	* monotone.texi: fix mashed up merge of docs for kill_rev_locally
	and db check.

2005-04-26  Richard Levitte  <richard@levitte.org>

	* monotone.cc, commands.cc: Make some more options global.

2005-04-25  Nathaniel Smith  <njs@codesourcery.com>

	* tests/t_i18n_file_data.at: New test.
	* testsuite.at: Add it.

2005-04-25  Nathaniel Smith  <njs@codesourcery.com>

	* automate.cc (automate_parents, automate_children) 
	(automate_graph): New automate commands.
	(automate_command): Add them.
	* commands.cc (automate): Synopsisfy them.
	* monotone.texi (Automation): Document them.
	* tests/t_automate_graph.at, test/t_parents_children.at: Test
	them.
	* testsuite.at: Add the tests.

	* tests/t_automate_ancestors.at: Remove obsolete comment.
	
2005-04-24  Derek Scherger  <derek@echologic.com>

	* tests/t_rename_file_to_dir.at:
	* tests/t_replace_file_with_dir.at:
	* tests/t_replace_dir_with_file.at: new bug reports
	* testsuite.at: include new tests

2005-04-24  Derek Scherger  <derek@echologic.com>

	* app_state.{cc,hh} (app_state): add all_files flag to the constructor
	(set_all_files): new method for setting flag

	* basic_io.{cc,hh} (escape): expose public method to quote and
	escape file_paths
	(push_str_pair): use it internally

	* commands.cc (calculate_restricted_rearrangement): new function
	factored out of calculate_restricted_revision
	(calculate_restricted_revision): use new function
	(struct unknown_itemizer): rename to ...
	(struct file_itemizer): ... this; use a path_set rather than a
	manifest map; build path sets of unknown and ignored files, rather
	than simply printing them
	(ls_unknown): adjust to compensate for itemizer changes
	(print_inventory): new functions for printing inventory lines from
	path sets and rename maps
	(inventory): new command for printing inventory of working copy
	files

	* manifest.cc (inodeprint_unchanged): new function factored out
	from build_restricted_manifest_map
	(classify_paths): new function to split paths from an old manifest
	into unchanged, changed or missing sets for inventory
	(build_restricted_manifest_map): adjust to use
	inodeprint_unchanged
	* manifest.hh (classify_paths): new public function
	
	* monotone.1: document new inventory command and associated
	--all-files option

	* monotone.cc: add new --all-files option which will be specific
	to the inventory command asap

	* monotone.texi (Informative): document new inventory command
	(Commands): add manpage entry for inventory
	(OPTIONS): add entries for --xargs, -@ and --all-files

	* tests/t_status_missing.at: remove bug priority flag
	* tests/t_inventory.at: new test
	* testsuite.at: include new test
	
2005-04-24  Nathaniel Smith  <njs@codesourcery.com>

	* monotone.texi (Database): Document 'db kill_rev_locally'.

2005-04-24  Nathaniel Smith  <njs@codesourcery.com>

	* ChangeLog: Fixup after merge.

2005-04-24  Nathaniel Smith  <njs@codesourcery.com>

	* manifest.cc (build_restricted_manifest_map): Careful to only
	stat things once on the inodeprints fast-path.
	(read_manifest_map): Hand-code a parser, instead of using
	boost::regex.
	* inodeprint.cc (read_inodeprint_map): Likewise.

2005-04-23  Derek Scherger  <derek@echologic.com>

	* (calculate_restricted_revision): remove redundant variables,
	avoiding path_rearrangement assignments and associated sanity
	checks
	(calculate_current_revision): rename empty to empty_args for
	clarity

2005-04-23  Derek Scherger  <derek@echologic.com>

	* commands.cc (calculate_base_revision): rename to ...
	(get_base_revision): ... this, since it's not calculating anything
	(calculate_base_manifest): rename to ...
	(get_base_manifest): ... this, and call get_base_revision
	(calculate_restricted_revision): call get_base_revision and remove
	missing files stuff
	(add):
	(drop):
	(rename):
	(attr): call get_base_manifest
	(ls_missing): 
	(revert): call get_base_revision
	* manifest.{cc,hh} (build_restricted_manifest_map): don't return
	missing files and don't produce invalid manifests; do report on
	all missing files before failing
	
2005-04-23  Derek Scherger  <derek@echologic.com>

	* app_state.cc:
	* database.cc:
	* file_io.{cc, hh}: fix bad merge

2005-04-23  Nathaniel Smith  <njs@codesourcery.com>

	* database.cc (put_key): Check for existence of keys with
	conflicting key ids, give more informative message than former SQL
	constraint error.

2005-04-23  Nathaniel Smith  <njs@codesourcery.com>

	* transforms.cc (filesystem_is_ascii_extension_impl): Add EUC to
	the list of ascii-extending encodings.

	* tests/t_multiple_heads_msg.at: Make more robust, add tests for
	branching.

2005-04-23  Nathaniel Smith  <njs@codesourcery.com>

	* app_state.cc (restriction_includes): Remove some L()'s that were
	taking 5-6% of time in large tree diff.

2005-04-23  Nathaniel Smith  <njs@codesourcery.com>

	* file_io.{cc,hh} (localized): Move from here...
	* transforms.{cc,hh} (localized): ...to here.  Add lots of gunk to
	avoid calling iconv whenever possible.

2005-04-23  Richard Levitte  <richard@levitte.org>

	* monotone.cc, options.hh: Move the option numbers to options.hh,
	so they can be easily retrieved by other modules.
	* monotone.cc: split the options table in global options and
	command specific options.  The former are always understood, while
	the latter are only understood by the commands that declare it
	(see below).
	(my_poptStuffArgFile): There's no need to keep a copy of the
	stuffed argv.  This was really never a problem.
	(coption_string): New function to find the option string from an
	option number.
	(cpp_main): Keep track of which command-specific options were
	given, and check that the given command really uses them.  Make
	sure that when the help is written, only the appropriate command-
	specific options are shown.  We do this by hacking the command-
	specific options table.
	Throw away sub_argvs, as it's not needed any more (and realy never
	was).

	* commands.cc: Include options.hh to get the option numbers.
	(commands_ops): New structure to hold the option
	numbers used by a command.
	(commands): Use it.
	(command_options): Function to get the set of command-specific
	options for a specific command.
	(CMD): Changed to take a new parameter describing which command-
	specific options this command takes.  Note that for commands that
	do not take command-specific options, this new parameter must
	still be given, just left empty.
	Update all commands with this new parameter.
	* commands.hh: Declare command_options.

	* tests/t_automate_heads.at: 'automate heads' never used the value
	of --branch.
	* tests/t_sticky_branch.at: and neither did 'log'...
	* tests/t_update_missing.at: nor did 'add'...

2005-04-23  Matthew Gregan  <kinetik@orcon.net.nz>

	* tests/t_diff_currev.at: Use CHECK_SAME_STDOUT.

2005-04-23  Matthew Gregan  <kinetik@orcon.net.nz>

	* tests/t_diff_currev.at: New test.
	* testsuite.at: Add new test.

2005-04-22  Christof Petig <christof@petig-baender.de>

	* sqlite/*: update to sqlite 3.2.1

2005-04-22  Nathaniel Smith  <njs@codesourcery.com>

	* manifest.cc (build_restricted_manifest_map): Fixup after merge
	-- use file_exists instead of fs::exists.

2005-04-22  Derek Scherger  <derek@echologic.com>

	* manifest.{cc,hh} (build_restricted_manifest_map): keep and
	return a set of missing files rather than failing on first missing
	file
	* commands.cc (calculate_restricted_revision): handle set of
	missing files
	* revision.hh: update comment on the format of a revision
	* tests/t_status_missing.at: un-XFAIL and add a few tests
	
2005-04-22  Nathaniel Smith  <njs@codesourcery.com>

	* vocab.cc (verify(file_path), verify(local_path)): Normalize
	paths on the way in.
	* tests/t_normalized_filenames.at: Fix to match behavior
	eventually declared "correct".

2005-04-22  Nathaniel Smith  <njs@codesourcery.com>

	* vocab.{cc,hh}: Make verify functions public, make ATOMIC(foo)'s
	verify function a friend of foo, add ATOMIC_NOVERIFY macro, add
	long comment explaining all this.
	* vocab_terms.hh: Add _NOVERIFY to some types.

2005-04-22  Nathaniel Smith  <njs@codesourcery.com>

	* file_io.{cc,hh} (localized): Take file_path/local_path instead
	of string; expose in public interface.  Adjust rest of file to
	match.
	(walk_tree): Don't convert the (OS-supplied) current directory
	from UTF-8 to current locale.
	
	* transforms.{cc,hh} (charset_convert): Be more informative on
	error.
	(calculate_ident): Localize the filename, even on the fast-path.
	Also assert file exists and is not a directory, since Crypto++
	will happily hash directories.  (They are like empty files,
	apparently.)
	
	* manifest.cc (build_restricted_manifest_map): Use file_exists
	instead of fs::exists, to handle localized paths.
	* {win32,unix}/inodeprint.cc (inodeprint_file): Use localized
	filenames to stat.

	* tests/t_i18n_file.at: Rewrite to work right.

	* tests/t_normalized_filenames.at: New test.
	* testsuite.at: Add it.
	* vocab.cc (test_file_path_verification): MT/path is not a valid
	file_path either.
	(test_file_path_normalization): New unit-test.

2005-04-22  Joel Reed  <joelwreed@comcast.net>

	* work.cc (build_deletions) : on drop FILE also drop attributes.
	* tests/t_drop_attr.at : test for success now, fixed bug.

2005-04-22  Jon Bright <jon@siliconcircus.com>
	* monotone.texi: Changed all quoting of example command lines to
	use " instead of ', since this works everywhere, but ' doesn't
	work on Win32

2005-04-21  Jeremy Cowgar  <jeremy@cowgar.com>

	* tests/t_multiple_heads_msg.at: Now checks to ensure 'multiple head'
	  message does not occur on first commit (which creates a new head
	  but not multiple heads).
	* commands.cc (CMD(commit)): renamed head_size to better described
	  old_head_size, now checks that old_head_size is larger than 0 as
	  well otherwise, on commit of a brand new project, a new head was
	  detected and a divergence message was displayed.

2005-04-21  Richard Levitte  <richard@levitte.org>

	* commands.cc (ALIAS): refactor so you don't have to repeat all
	the strings given to the original command.
	(ALIAS(ci)): added as a short form for CMD(commit).

	* Makefile.am (%.eps): create .eps files directly from .ps files,
	using ps2eps.

2005-04-21 Sebastian Spaeth <Sebastian@SSpaeth.de>

	* monotone.texi: add command reference docs about kill_rev_locally
	
2005-04-21  Nathaniel Smith  <njs@codesourcery.com>

	* change_set.cc (apply_path_rearrangement_can_fastpath) 
	(apply_path_rearrangement_fastpath) 
	(apply_path_rearrangement_slowpath, apply_path_rearrangement):
	Refactor into pieces, so all versions of apply_path_rearrangement
	can take a fast-path when possible.

2005-04-21  Jeremy Cowgar  <jeremy@cowgar.com>

	* commands.cc: Renamed maybe_show_multiple_heads to
	  notify_if_multiple_heads, renamed headSize to head_size for
	  coding standards/consistency.
	* tests/t_multiple_heads_msg.at: Added to monotone this time.

2005-04-20  Jeremy Cowgar  <jeremy@cowgar.com>

	* commands.cc: Added maybe_show_multiple_heads, update now notifies
	  user of multiple heads if they exist, commit now notifies user
	  if their commit created a divergence.
	* tests/t_multiple_heads_msg.at: Added
	* testsuite.at: Added above test

2005-04-20  Nathaniel Smith  <njs@codesourcery.com>

	* Makefile.am (EXTRA_DIST): Put $(wildcard) around "debian/*", so
	it will actually work.

2005-04-20  Nathaniel Smith  <njs@codesourcery.com>

	* Makefile.am (EXTRA_DIST): Include tests, even when not building
	packages out in the source directory.

2005-04-20  Matthew Gregan  <kinetik@orcon.net.nz>

	* commands.cc (kill_rev_locally): Move up with rest of non-CMD()
	functions.  Mark static.  Minor whitespace cleanup.
	* commands.hh (kill_rev_locally): Declaration not needed now.

2005-04-20 Sebastian Spaeth <Sebastian@SSpaeth.de>
	* automate.cc: fix typo, add sanity check to avoid empty r_id's
	bein passed in. The automate version was bumped to 0.2 due to
	popular request of a single person.
	* t_automate_ancestors.at: adapt test; it passes now

2005-04-20 Sebastian Spaeth <Sebastian@SSpaeth.de>
	* testuite.at:
	* t_automate_ancestors.at: new test; automate ancestors. This is still
	_failing_ as a) it outputs empty newlines when no ancestor exists and
	b) does not output all ancestors if multiple ids are supplied as input
	
2005-04-20 Sebastian Spaeth <Sebastian@SSpaeth.de>

	* commands.cc:
	* automate.cc: new command: automate ancestors
	* monotone.texi: adapt documentation
	
2005-04-20  Nathaniel Smith  <njs@codesourcery.com>

	* tests/t_log_depth_single.at: 
	* tests/t_add_stomp_file.at: 
	* tests/t_log_depth.at: Shorten blurbs.

2005-04-20  Nathaniel Smith  <njs@codesourcery.com>

	* std_hooks.lua (ignore_file): Ignore compiled python files.

2005-04-20  Jon Bright  <jon@siliconcircus.com>
	* tests/t_sticky_branch.at: Really fix this test

2005-04-20  Jon Bright  <jon@siliconcircus.com>
	* tests/t_sticky_branch.at: Canonicalise stdout before comparison
	* tests/t_setup_checkout_modify_new_dir.at: Ditto
	* tests/t_netsync_largish_file.at: Check the file out rather
	than catting it, so that canonicalisation is unneeded.  
	Canonicalisation is bad here, because the file is random
	binary data, not text with line-ending conventions

2005-04-20  Richard Levitte  <richard@levitte.org>

	* contrib/monotone.el: define-after-key's KEY argument has to be a
	vector with only one element.  The code I used is taken directly
	from the Emacs Lisp Reference Manual, section "Modifying Menus".

2005-04-20  Nathaniel Smith  <njs@codesourcery.com>

	* commands.cc (mdelta, mdata, fdelta, fdata, rdata): Check for
	existence of command line arguments.

	* lua.{cc,hh} (hook_use_inodeprints): New hook.
	* std_hooks.lua (use_inodeprints): Default definition.
	* monotone.texi (Inodeprints): New section.
	(Reserved Files): Document MT/inodeprints.
	(Hook Reference): Document use_inodeprints.
	* work.{cc,hh} (enable_inodeprints): New function.
	* app_state.cc (create_working_copy): Maybe call
	enable_inodeprints.
	
	* tests/t_inodeprints_hook.at: New test.
	* tests/t_bad_packets.at: New test.
	* testsuite.at: Add them.

2005-04-20  Nathaniel Smith  <njs@codesourcery.com>

	* AUTHORS: Actually add Joel Reed (oops).

2005-04-20  Nathaniel Smith  <njs@codesourcery.com>

	Most of this patch from Joel Reed, with only small tweaks myself.
	
	* AUTHORS: Add Joel Reed.

	* platform.hh (is_executable): New function.
	* {unix,win32}/process.cc: Define it.

	* lua.cc (monotone_is_executable_for_lua): New function.
	(lua_hooks): Register it.
	(Lua::push_nil): New method.
	(lua_hooks::hook_init_attributes): New hook.
	* lua.hh: Declare it.
	* monotone.texi (Hook Reference): Document it.

	* work.cc (addition_builder): Call new hook, collect attributes
	for added files.
	(build_additions): Set attributes on new files.

	* tests/t_attr_init.at: New test.
	* tests/t_add_executable.at: New test.
	* testsuite.at: Add them.
	
2005-04-19  Nathaniel Smith  <njs@codesourcery.com>

	* file_io.cc (read_localized_data, write_localized_data): Remove
	logging of complete file contents.
	* tests/t_lf_crlf.at: Remove --debugs, clean up, test more.

2005-04-19 Emile Snyder <emile@alumni.reed.edu>
	
	* file_io.cc: Fix bugs with read/write_localized_data when using
	CRLF line ending conversion.
	* transforms.cc: Fix line_end_convert to add correct end of line
	string if the split_into_lines() call causes us to lose one from
	the end.
	* tests/t_lf_crlf.at: Clean up and no longer XFAIL.
 
2005-04-19  Sebastian Spaeth  <Sebastian@SSpaeth.de>

	* monotone.texi: modified documentation to match changes due to
	previous checking.
	* AUTHORS: Adding myself
	
2005-04-19  Sebastian Spaeth  <Sebastian@SSpaeth.de>

	* automate.cc: make BRANCH optional in "automate heads BRANCH"
	we use the default branch as given in MT/options if not specified
	* commands.cc: BRANCH -> [BRANCH] in cmd description

2005-04-19  Richard Levitte  <richard@levitte.org>

	* contrib/monotone-import.pl (my_exit): As in monotone-notify.pl,
	my_exit doesn't close any network connections.

	* testsuite.at (REVERT_TO): Make it possible to revert to a
	specific branch.  This is useful to resolve ambiguities.
	* tests/t_merge_add_del.at: Use it.

2005-04-19  Matthew Gregan  <kinetik@orcon.net.nz>

	* sanity.hh: Mark {naughty,error,invariant,index}_failure methods
	as NORETURN.
	* commands.cc (string_to_datetime): Drop earlier attempt at
	warning fix, it did not work with Boost 1.31.0.  Warning fixed by
	change to sanity.hh.

2005-04-19  Matthew Gregan  <kinetik@orcon.net.nz>

	* lua.cc (default_rcfilename): Use ~/.monotone/monotonerc.  This
	change is to prepare for the upcoming support for storing user
	keys outside of the database (in ~/.monotone/keys/).
	* app_state.cc (load_rcfiles): Refer to new rc file location in
	comments.
	* monotone.cc (options): Refer to new rc file location.
	* monotone.texi: Refer to new rc file location.  Also change bare
	references to the rc file from '.monotonerc' to 'monotonerc'.

2005-04-19  Matthew Gregan  <kinetik@orcon.net.nz>

	* commands.cc (log): 'depth' option did not handle the single file
	case correctly. Also a couple of minor cleanups.
	* tests/t_log_depth_single.at: New test.
	* testsuite.at: Add test.

2005-04-18  Matthew Gregan  <kinetik@orcon.net.nz>

	* commands.cc (string_to_datetime): Fix warning.

2005-04-18  Richard Levitte  <richard@levitte.org>

	* Makefile.am (EXTRA_DIST): Add contrib/monotone-import.pl.

	* contrib/monotone-import.pl: New script to mimic "cvs import".
	* contrib/README: describe it.

	* commands.cc (CMD(attr)): Make it possible to drop file
	attributes.

	* contrib/monotone-notify.pl (my_exit): The comment was incorrect,
	there are no network connections to close gracefully.
	Implement --ignore-merges, which is on by default, and changes the
	behavior to not produce diffs on merges and propagates where the
	ancestors hve already been shown.

	* tests/t_attr_drop.at: New test to check that 'attr drop'
	correctly drops the given entry.
	* tests/t_drop_attr.at: New test, similar to t_rename_attr.at.
	* testsuite.at: Add them.

2005-04-18  Nathaniel Smith  <njs@codesourcery.com>

	* monotone.texi (Dealing with a Fork): Clarify (hopefully) what we
	mean when we say that "update" is a dangerous command.

2005-04-17  Matt Johnston  <matt@ucc.asn.au>

	* change_set.cc (confirm_proper_tree): remove incorrect code
	setting confirmed nodes.

2005-04-17  Matt Johnston  <matt@ucc.asn.au>

	* change_set.cc (confirm_proper_tree): use a std::set rather than
	dynamic_bitset for the ancestor list, improving performance for
	common tree structures.
	* basic_io.cc: reserve() a string

2005-04-17  Matt Johnston  <matt@ucc.asn.au>

	* packet.cc: fix up unit test compilation.
	* transforms.cc: fix up unit test compilation.

2005-04-17  Matt Johnston  <matt@ucc.asn.au>

	* vocab_terms.hh: remove commented out lines.

2005-04-17  Matt Johnston  <matt@ucc.asn.au>

	* Move base64<gzip> code as close to the database as possible,
	to avoid unnecessary inflating and deflating.

2005-04-17  Nathaniel Smith  <njs@codesourcery.com>

	* monotone.texi (Branching and Merging): A few small edits.

2005-04-17  Nathaniel Smith  <njs@codesourcery.com>

	* change_set.cc (path_item, sanity_check_path_item): Mark things
	inline.

2005-04-17  Henrik Holmboe <henrik@holmboe.se>

	* contrib/monotone-notify.pl: Add signal handlers.  Correct some
	typos.
	(my_exit): New function that does a cleanup and exit.

2005-04-17  Olivier Andrieu  <oliv__a@users.sourceforge.net>

	* transforms.cc: fix glob_to_regexp assertions

2005-04-17  Sebastian Spaeth <Sebastian@sspaeth.de>
	
	* tests/t_db_kill_rev_locally.at: new test; 
	make sure that db kill_rev_locally works as intended

2005-04-17  Sebastian Spaeth <Sebastian@sspaeth.de>

	* commands.cc,database.cc: add 'db kill_rev_locally <id>' command
	still missing: documentation and autotests. Otherwise seems ok.
	
2005-04-17  Richard Levitte  <richard@levitte.org>

	* transforms.cc: Remove tabs and make sure emacs doesn't add
	them.

2005-04-17  Nathaniel Smith  <njs@codesourcery.com>

	* sanity.{hh,cc} (E, error_failure): New sort of invariant.
	* netsync.cc (process_hello_cmd): Make initial pull message
	more clear and friendly.
	Also, if the key has changed, that is an error, not naughtiness.
	* database_check.cc (check_db): Database problems are also errors,
	not naughtiness.  Revamp output in case of errors, to better
	distinguish non-serious errors and serious errors.
	* tests/t_database_check.at: Update accordingly.
	* tests/t_database_check_minor.at: New test.
	* testsuite.at: Add it.
	
2005-04-17  Richard Levitte  <richard@levitte.org>

	* transforms.cc (glob_to_regexp): New function that takes a glob
	expression and transforms it into a regexp.  This will be useful
	for globbing branch expressions when collections are exchanged to
	branch globs and regexps.
	(glob_to_regexp_test): A unit test for glob_to_regexp().

2005-04-17  Matt Johnston  <matt@ucc.asn.au>

	* commands.cc: warn that dropkey won't truly erase the privkey
	from the database
	* monotone.texi: same

2005-04-17  Matt Johnston  <matt@ucc.asn.au>

	* database.cc: mention that it could be the filesystem that
	is full in the SQLITE_FULL error message

2005-04-17  Matthew Gregan  <kinetik@orcon.net.nz>

	* monotone.cc: Fix warnings: add missing initializers.
	* netsync.cc: Fix warnings: inline static vs static inline.

2005-04-16  Emile Snyder  <emile@alumni.reed.edu>

	* tests/t_add_stomp_file.at: New test for failing case.  
        If you have a file foo in your working dir (not monotone 
        controlled) and someone else adds a file foo and commits, 
        update should at least warn you before stomping your 
        non-recoverable foo file.
	* testsuite.at: Add it.
	
2005-04-16  Derek Scherger  <derek@echologic.com>

	* work.cc (known_preimage_path): rename to...
	(known_path): this, since it's image agnostic
	(build_deletions): update for renamed function
	(build_rename): ensure rename source exists in current revision
	and rename target does not exist in current revision

	* tests/t_no_rename_overwrite.at: un-XFAIL 

2005-04-16  Nathaniel Smith  <njs@codesourcery.com>

	* app_state.{cc,hh} (set_author, set_date): New methods.
	* cert.cc (cert_revision_date): Rename to...
	(cert_revision_date_time): ...an overloaded version of this.
	(cert_revision_author_default): Check app.date.
	* cert.hh: Expose cert_revision_date_time.
	* commands.cc (commit): Handle --date.
	* main.cc: Parse --date and --author options.
	* monotone.1: Document --date, --author.
	* monotone.texi (Working Copy, OPTIONS): Likewise.

	* tests/t_override_author_date.at: New test.
	* testsuite.at: Add it.
	
	This commit heavily based on a patch by Markus Schiltknecht
	<markus@bluegap.ch>.
	
2005-04-16  Nathaniel Smith  <njs@codesourcery.com>

	* ChangeLog: Fixup after merge.

2005-04-16  Nathaniel Smith  <njs@codesourcery.com>

	* tests/t_update_nonexistent.at: New test.
	* testsuite.at: Add it.
	
	* commands.cc (update): Verify that user's requested revision
	exists.

2005-04-16  Nathaniel Smith  <njs@codesourcery.com>

	* ChangeLog: Fixup after merge.

2005-04-16  Emile Snyder <emile@alumni.reed.edu>

	* tests/t_add_vs_commit.at: New test for failing case.  If you
	add a file in you working dir, someone else adds the same file
	and commits, then you do an update it messes up your working
	directory.
	* testsuite.at: Add it.
	
2005-04-16  Nathaniel Smith  <njs@codesourcery.com>

	* commands.cc (checkout): Move check for existence of revision
	earlier.
	
	* tests/t_netsync_defaults.at, tests/t_netsync_single.at:
	Don't hard-code netsync port.

2005-04-16  Nathaniel Smith  <njs@codesourcery.com>

	* testsuite.at: Use a random server port.
	
	* .mt-attrs, contrib/README: Update for Notify.pl ->
	monotone-notify.pl rename.
	
	* monotone.1: Warn people off rcs_import.
	* monotone.texi (Commands): Likewise.

2005-04-16  Nathaniel Smith  <njs@codesourcery.com>

	* AUTHORS: Add Emile Snyder <emile@alumni.reed.edu>.

2005-04-16  Nathaniel Smith  <njs@codesourcery.com>

	* tests/t_lf_crlf.at: New test from Emile Snyder
	<emile@alumni.reed.edu>, with tweaks.
	* testsuite.at: Add it.

2005-04-16  Nathaniel Smith  <njs@codesourcery.com>

	* ChangeLog: Small fixups.

2005-04-16  Sebastian Spaeth <Sebastian@sspaeth.de>
	
	* tests/t_cvsimport2.at: new test; CVS Attic files fail test
	reported by: hjlipp@web.de 15.04.2005 02:45

2005-04-16  Sebastian Spaeth <Sebastian@sspaeth.de>
	
	* tests/t_rcs_import.at: new test; problematic CVS import as
	reported in the list. However it works just fine here, so it
	really tests for a successful pass

2005-04-16  Sebastian Spaeth <Sebastian@sspaeth.de>

	* tests/README: new file, on how to create/run tests

2005-04-16  Nathaniel Smith  <njs@codesourcery.com>

	* tests/t_rename_dir_add_dir_with_old_name.at: XFAIL.

2005-04-16  Nathaniel Smith  <njs@codesourcery.com>

	* tests/t_diff_binary.at: Un-XFAIL.

2005-04-16  Nathaniel Smith  <njs@codesourcery.com>

	* monotone.texi (Network Service): Rewrite to include former
	Exchanging Keys section.
	(Branching and Merging): New tutorial section, inspired by a patch
	from Martin Kihlgren <zond@troja.ath.cx>.
	(CVS Phrasebook): Add "Importing a New Project".

	* AUTHORS: Add Martin Dvorak.
	
2005-04-16  Matt Johnston  <matt@ucc.asn.au>

	* change_set.cc (compose_rearrangement): remove logging statements
	that were using noticable CPU time.

2005-04-15 Martin Dvorak <jezek2@advel.cz>
	
	* tests/t_rename_dir_add_dir_with_old_name.at: New test.
	* testsuite.at: Add it.
	
2005-04-15  Olivier Andrieu  <oliv__a@users.sourceforge.net>

	* diff_patch.cc(guess_binary): do not use '\x00' as first
	character of a C string ...

2005-04-15  Sebastian Spaeth  <Sebastian@SSpaeth.de>

	* ui.cc: print byte progress to one decimal place
	  in k or M.
	* netsync.cc: update dot ticker every 1024 bytes.

2005-04-15  Matt Johnston  <matt@ucc.asn.au>

	* change_set.cc (confirm_proper_tree): use bitsets rather than maps
	for tracking set membership.
	* smap.hh: return reverse iterators properly, iterate over the vector
	rather than self in ensure_sort()

2005-04-14  Derek Scherger  <derek@echologic.com>

	* database_check.cc (check_db): fail with N(...) when problems are
	detected to exit with a non-zero status

2005-04-14  Derek Scherger  <derek@echologic.com>

	* monotone.texi (Informative): update description of 'diff' with
	two revision arguments
	
2005-04-14  Matthew Gregan  <kinetik@orcon.net.nz>

	* win32/process.cc: Fix build on MingW 3.2.0-rc[123] by adding
	<sstream> include.

2005-04-14  Jon Bright  <jon@siliconcircus.com>
	* win32/process.cc (process_spawn): Add some extra debug info
	* std_hooks.lua (execute): If pid is -1, don't try and wait on
	the process

2005-04-14  Matt Johnston  <matt@ucc.asn.au>

	* change_set.cc (confirm_unique_entries_in_directories): use a
	  std::vector rather than std::map for better performance (only sort
	  once).
	* smap.hh: an invariant

2005-04-14  Nathaniel Smith  <njs@codesourcery.com>

	* tests/t_vcheck.at: Update notes.

2005-04-14  Jeremy Cowgar  <jeremy@cowgar.com>

	* monotone.texi (Making Changes): Fixed duplicate paragraph
	* NEWS: Corrected spelling error in my name.

2005-04-14  Olivier Andrieu  <oliv__a@users.sourceforge.net>

	* Makefile.am: silence cmp

2005-04-14  Matthew Gregan  <kinetik@orcon.net.nz>

	* win32/terminal.cc (have_smart_terminal): Implement for Win32.

2005-04-13  Nathaniel Smith  <njs@codesourcery.com>

	* monotone.texi (Informative): 'diff' with two revision arguments
	can now be filtered by file.
	
	* constants.cc (netcmd_payload_limit): Bump to 256 megs.

2005-04-13  Matthew Gregan  <kinetik@orcon.net.nz>

	* tests/t_netsync_largish_file.at: Add test for netsyncing largish
	(32MB) files.  This test is failing at present.
	* testsuite.at: Add new test.

2005-04-13  Nathaniel Smith  <njs@codesourcery.com>

	* tests/t_setup_checkout_modify_new_dir.at:
	* tests/t_update_off_branch.at: New tests.
	* testsuite.at: Add them.
	
	* commands.cc (checkout): Tweak branch checking logic.
	(update): Make user explicitly switch branches.

2005-04-13  Nathaniel Smith  <njs@codesourcery.com>

	* rcs_import.cc (import_cvs_repo): Check that user isn't trying to
	import a whole CVS repo.
	* tests/t_cvsimport.at: Test new check.
	
2005-04-13  Richard Levitte  <richard@levitte.org>

	* contrib/Notify.pl: Rename ...
	* contrib/monotone-notify.pl: ... to this.
	* Makefile.am (EXTRA_DIST): Take note of the change.
	* debian/docs: Distribute the contributions as well.
	* debian/compat, debian/files, debian/monotone.1: Remove, since
	they are self-generated by debhelper.  They were obviously added
	by mistake.

2005-04-13  Nathaniel Smith  <njs@codesourcery.com>

	* cert.cc (guess_branch): Call app.set_branch.
	* app_state.cc (create_working_copy): Call make_branch_sticky
	here...
	* commands.cc (checkout): ...instead of here.
	(approve, disapprove, fcommit, commit): Don't call app.set_branch
	on guess_branch's output.
	(checkout): Call guess_branch.
	
	* tests/t_sticky_branch.at: 
	* tests/t_checkout_id_sets_branch.at: New tests.
	* testsuite.at: Add them.

2005-04-13  Matthew Gregan  <kinetik@orcon.net.nz>
	* cryptopp/integer.h: Fix detection of GCC version for SSE2
	builds.

2005-04-12  Florian Weimer  <fw@deneb.enyo.de>

	* app_state.cc (app_state::allow_working_copy): Only update
	branch_name from the options file if it has not yet been set.  Log
	the branch name.
	(app_state::set_branch): No longer update the options map.
	(app_state::make_branch_sticky): New function which copies the
	stored branch name to the options map.  Only commands which call
	this function change the branch default stored in the working
	copy.

	* commands.cc (CMD(checkout)): Mark branch argument as sticky.
	(CMD(commit)): Likewise.
	(CMD(update)): Likewise.

	* monotone.texi (Working Copy): Mention that the "commit" and
	"update" commands update the stored default branch ("checkout"
	does, too, but this one should be obvious).

2005-04-12  Jon Bright <jon@siliconcircus.com>
	* rcs_import.cc (find_key_and_state): Fix stupid bug in storing the
	list of files a cvs_key contains.  CVS delta invariant failure now
	really fixed.  The rearrangement failure still exists, though.

2005-04-12  Jon Bright <jon@siliconcircus.com>
	* tests/t_cvsimport_samelog.at: Add test for the deltas.find 
	cvs import problem as sent to the ML by Emile Snyder.
	* testsuite.at: Call it
	* rcs_import.cc (cvs_key): Add an ID for debug output purposes,
	sprinkle a little more debug output about what's being compared to
	what
	* rcs_import.cc (cvs_key): Maintain a map of file paths and CVS
	versions appearing in this CVS key.
	(cvs_key::similar_enough): A key is only similar enough if it doesn't
	include a different version of the same file path.
	(cvs_history::find_key_and_state): Add files to cvs_keys as
	appropriate

2005-04-12  Matthew Gregan <kinetik@orcon.net.nz>

	* win32/terminal.cc (terminal_width): Use
	GetConsoleScreenBufferInfo to request width information for
	terminals.
	
2005-04-12  Nathaniel Smith  <njs@codesourcery.com>

	* ChangeLog: Fixup after merge.

2005-04-12  Nathaniel Smith  <njs@codesourcery.com>

	* platform.hh (terminal_width): New function.
	* {unix,win32}/have_smart_terminal.cc: Rename to...
	* {unix,win32}/terminal.cc: ...these.  Implement terminal_width.
	* ui.cc (write_ticks): Call it.
	* Makefile.am: Update for renames.
	
2005-04-11  Matt Johnston <matt@ucc.asn.au>

	* ui.{cc,hh}, netsync.cc: netsync progress ticker in kilobytes to
	avoid wrapping.

2005-04-11  Jon Bright <jon@siliconcircus.com>
	* Makefile.am (EXTRA_DIST): Add debian/*

2005-04-11  Jon Bright <jon@siliconcircus.com>
	* Makefile.am (EXTRA_DIST): Add win32/monotone.iss, PNG_FIGURES
	(PNG_FIGURES): Add, constructing in same way as EPS_FIGURES
	(monotone.html): Use .perlbak workaround so that this works on Win32

2005-04-11  Matthew Gregan <kinetik@orcon.net.nz>

	* unix/inodeprint.cc, configure.ac: Use nanosecond time resolution for
	inodeprints on BSDs and other platforms if available.

2005-04-10  Nathaniel Smith  <njs@codesourcery.com>

	* Makefile.am (BUILT_SOURCES_CLEAN): Add package_revision.txt.

	This is the 0.18 release.

2005-04-10  Derek Scherger  <derek@echologic.com>

	* monotone.texi (Informative): fix typo in ls known docs

2005-04-10  Nathaniel Smith  <njs@codesourcery.com>

	* Makefile.am: Use pdftops instead of acroread.
	(EXTRA_DIST): Include new contrib/ files, and fix wildcards.
	* NEWS: Update for 0.18.
	* configure.ac: Bump version number.
	* debian/changelog: Mention new release.
	* debian/copyright: Update from AUTHORS.
	* monotone.spec: Mention new release.
	* po/monotone.pot: Regenerate.

2005-04-10  Florian Weimer  <fw@deneb.enyo.de>

	* monotone.texi (Commands): Use "working copy" instead of "working
	directory", to match the rest of the manual.

2005-04-10  Florian Weimer  <fw@deneb.enyo.de>

	* commands.cc (ls_known): New function which prints all known
	files in the working copy.
	(CMD(list)): Invoke ls_known for "list known".  Update help
	message.
	(ALIAS(ls)): Update help message.

	* monotone.texi: Document "list known".
	* tests/t_ls_known.at: New file.
	* testsuite.at: Include it.

2005-04-10  Richard Levitte  <richard@levitte.org>

	* contrib/Notify.pl: Count the number of messages sent, and
	display the count at the end.
	Version bumped to 1.0.

2005-04-10  Matt Johnston  <matt@ucc.asn.au>

	* unix/inodeprint.cc, configure.ac: don't use the nsec time
	on non-Linux-style systems (quick compile fix for OS X and probably
	others, can be made generic later).

2005-04-10  Olivier Andrieu  <oliv__a@users.sourceforge.net>

	* contrib/monotone.el: Some elisp code for running monotone from
	inside Emacs. Supports diff, status, add, drop, revert and commit.

2005-04-09  Richard Levitte  <richard@levitte.org>

	* contrib/Notify.pl: Allow globbing branches.  Make the revision
	records branch specific.  Show what records you would have updated
	even with --noupdate.  Add --before and --since, so users can
	select datetime ranges to create logs for.  Remove --to and add
	--difflogs-to and --nodifflogs-to to send logs with diffs to one
	address and logs without diffs to another (both can be given at
	once).  More and better documentation.

2005-04-08  Nathaniel Smith  <njs@codesourcery.com>

	* change_set.cc (basic_change_set): Remove problematic
	rename_dir/add combination, until directory semantics are
	fixed.

2005-04-08  Nathaniel Smith  <njs@codesourcery.com>

	* commands.cc (revert): Call maybe_update_inodeprints.
	* app_state.cc (set_restriction): Clear any old restrictions
	first.

2005-04-08  Jon Bright <jon@siliconcircus.com>
	* testsuite.at (NOT_ON_WIN32): Add a function to prevent tests from
	running on Win32 (for cases where the functionality being tested 
	makes no sense on Win32.  Not for cases where the functionality
	just isn't there yet on Win32.)
	* tests/t_final_space.at: Use NOT_ON_WIN32.  The filenames "a b" 
	and "a b " refer to the same file on Win32, obviating this test

2005-04-08  Jon Bright <jon@siliconcircus.com>
	* win32/inodeprint.cc (inodeprint_file): Still close the file if
	getting its time failed.
	* tests/t_netsync_sigpipe.at: Don't bother doing a kill -PIPE on
	Win32.  There is no real SIGPIPE on Win32 and sockets don't get this
	signal if their pipe goes away.  MinGW's kill seems to translate
	-PIPE to some signal that *does* kill monotone, so it seems like the
	easiest solution is just not to send the signal in the first place
	here.
	* tests/t_automate_ancestry_difference.at: Remove old 
	CHECK_SAME_STDOUT call which I'd left by accident.
	* tests/t_automate_leaves.at: Canonicalise monotone output before
	passing to CHECK_SAME_STDOUT
	* tests/t_log_depth.at: Check line count with arithmetic comparison
	rather than autotest's string comparison

2005-04-08  Nathaniel Smith  <njs@codesourcery.com>

	* inodeprint.cc (operator<<): Typo.

	* inodeprint.{hh,cc} (build_inodeprint_map,
	build_restricted_inodeprint_map): Remove unused functions.

2005-04-08  Nathaniel Smith  <njs@codesourcery.com>

	* work.cc: Remove doxygen comments.  Comments are good; comments
	that are longer than the function they document, and give less
	information, are not so good...

2005-04-08  Nathaniel Smith  <njs@codesourcery.com>

	* ChangeLog: Fixup after merge.

2005-04-08  Nathaniel Smith  <njs@codesourcery.com>

	* commands.cc (calculate_current_revision): Defer to
	calculate_restricted_revision instead of special casing.
	(put_revision_id): constify argument.
	(maybe_update_inodeprints): New function.
	(commit, update, checkout): Call it.
	
	* manifest.{cc,hh} (build_manifest_map): Remove, since only caller
	was removed.
	(build_restricted_manifest_map): Go faster if the user is using
	inode signatures.

	* tests/t_inodeprints.at:
	* tests/t_inodeprints_update.at: Typoes.
	
	* work.cc (read_inodeprints): Typo.

2005-04-08  Nathaniel Smith  <njs@codesourcery.com>

	* tests/t_inodeprints.at:
	* tests/t_inodeprints_update.at: New tests.
	* testsuite.at: Add them.
	
	* UPGRADE: Document 0.17 -> 0.18 upgrade path.

2005-04-08  Jon Bright <jon@siliconcircus.com>
	* tests/t_cat_file_by_name.at: CHECK_SAME_STDOUT can only be used
	to check two 'cat' processes or two monotone processes on Win32,
	not to check monotone and 'cat'.  Change to go through an 
	intermediate stdout
	* tests/t_automate_erase_ancestors.at: Ditto
	* tests/t_automate_toposort.at: Ditto
	* tests/t_automate_ancestry_difference.at: Ditto
	* tests/t_vars.at: Call CANONICALISE for stdout output.
	* tests/t_netsync_absorbs.at: Ditto.
	* tests/t_empty_env.at: For Win32, copy libiconv-2.dll to the 
	current dir before the test, otherwise Win32 will search the
	(empty) path for it and not find it.
	* tests/t_automate_descendents.at: Ditto
	* win32/inodeprint.cc: Implement inodeprint_file for Win32, based
	on mode, device, size, create time and write time.
	
	
2005-04-08  Jon Bright <jon@siliconcircus.com>
	* win32/inodeprint.cc: Change the function name to match the one
	on Unix.

2005-04-08  Nathaniel Smith  <njs@codesourcery.com>

	* {win32,unix}/fingerprint.cc: Rename to...
	* {win32,unix}/inodeprint.cc: ...this.  Change function name and
	calling conventions.
	* platform.hh (inodeprint_file): Likewise.
	* inodeprint.{cc,hh}: New files.
	* Makefile.am (MOST_SOURCES, UNIX_PLATFORM_SOURCES,
	WIN32_PLATFORM_SOURCES): Fixup accordingly.
	* vocab_terms.hh (inodeprint): New ATOMIC.
	* work.hh: Prototype inodeprint working copy functions.
	* work.cc: Implement them.

	* manifest.{hh,cc} (manifest_file_name): Remove unused variable.

2005-04-08  Jeremy Cowgar  <jeremy@cowgar.com>

	* doxygen.cfg: added
	* Makefile.am: added apidocs target (builds doxygen docs)

2005-04-07  Nathaniel Smith  <njs@codesourcery.com>

	* manifest.{hh,cc}: Remove some commented out unused functions.

	* win32/have_smart_terminal.cc: Include platform.hh.
	* unix/fingerprint.cc: New file, with new function.
	* win32/fingerprint.cc: New file, with stub function.
	* Makefile.am (UNIX_PLATFORM_SOURCES, WIN32_PLATFORM_SOURCES): Add
	them.

2005-04-07  Nathaniel Smith  <njs@codesourcery.com>

	* manifest.hh, manifest.cc: Remove tabs.

2005-04-07  Nathaniel Smith  <njs@codesourcery.com>

	* tests/t_final_space.at: New test.
	* testsuite.at: Add it.

2005-04-07  Nathaniel Smith  <njs@codesourcery.com>

	* monotone.texi (Dealing with a Fork): 'merge' has slightly
	different output.

	* NEWS: Summarize changes of last 2.5 weeks.

2005-04-07  Nathaniel Smith  <njs@codesourcery.com>

	* database.{cc,hh} (space_usage): New method.
	* database.cc (info): Use it.

2005-04-07  Nathaniel Smith  <njs@codesourcery.com>

	* vocab.cc (verify): Cache known-good strings, to speed up
	repeated processing of related changesets.

	* change_set.cc (basic_change_set_test): Revert last change; the
	old version _was_ valid.

2005-04-07  Nathaniel Smith  <njs@codesourcery.com>

	* smap.hh (insert): Fix stupid bug in assertion condition.

2005-04-07  Nathaniel Smith  <njs@codesourcery.com>

	* change_set.cc (basic_change_set_test): Test a _valid_
	change_set.
	(directory_node): Make a std::map, instead of an smap.  Add a
	comment explaining the bug that makes this temporarily necessary.

	* smap.hh (smap): Don't check for duplicates at insert time,
	unless we've decided not to mark things damaged; don't return
	iterators from insert.  Do check for duplicates at sort time, and
	always sort, instead of sometimes doing linear search.  This makes
	insert O(1), while still preserving the invariant that keys must
	be unique.
	
	* commands.cc (commit): Explain why we're aborting, in the case
	that we detect that a file has changed under us in the middle of a
	commit.

2005-04-07  Richard Levitte  <richard@levitte.org>

	* cryptopp/config.h: typo...

2005-04-06  Nathaniel Smith  <njs@codesourcery.com>

	* work.cc (build_deletions): Issue warning when generating
	delete_dir's; they're totally broken, but I don't want to disable
	them, because then our tests won't see when they're fixed...

2005-04-05  Nathaniel Smith  <njs@codesourcery.com>

	* tests/t_db_execute.at (db execute): New test.
	* testsuite.at: Add it.
	* database.cc (debug): Don't printf-interpret %-signs in input.

2005-04-05  Matt Johnston  <matt@ucc.asn.au>

	* database.cc: remove dulicated block introduced
	in rev 9ab3031f390769f1c455ec7764cc9c083f328a1b
	(merge of 76f4291b9fa56a04feb2186074a731848cced81c and
	c7917be7646df52363f39d2fc2f7d1198c9a8c27). Seems to be another
	instance of the case tested in t_merge_5.at

2005-04-05  Matt Johnston  <matt@ucc.asn.au>

	* basic_io.hh: reserve() the string which we're appending to
	frequently. Seems to give ~5% speedup in 
	diff -r t:revision-0.16 -r t:revision-0.17 - can't hurt.

2005-04-04  Nathaniel Smith  <njs@codesourcery.com>

	* monotone.spec, debian/control: We no longer need external popt.
	* INSTALL: Ditto, plus some general updating.
	
2005-04-04  Nathaniel Smith  <njs@codesourcery.com>

	* tests/t_sql_unpack.at: New test.
	* testsuite.at: Add it.

2005-04-04  Matt Johnston  <matt@ucc.asn.au>

	* file_io.cc (read_data_stdin): make it use botan
	* mkstemp.cc: merge cleanup (missed something up the manual merge)

2005-04-04  Nathaniel Smith  <njs@codesourcery.com>

	* contrib/ciabot_monotone.py (config): Genericize again, so lazy
	people using it won't start sending commits for monotone.
	* .mt-attrs: Make it executable.

2005-04-04  Richard Levitte  <richard@levitte.org>

	* Makefile.am (EXTRA_DIST): Add the extra popt files.

	* popt/popt.3, popt/popt.ps, popt/testit.sh: Include a few more
	  files from popt, mostly to have documentation on hand.  post.ps
	  is mentioned in popt/README.

2005-04-03  Nathaniel Smith  <njs@codesourcery.com>

	* Makefile.am (EXTRA_DIST): Add contrib/ stuff to distributed
	files list.
	* contrib/ciabot_monotone.py (config.delivery): Turn on.
	(send_change_for): Don't include "ChangeLog:" line when extracting
	changelog.

2005-04-03  Nathaniel Smith  <njs@codesourcery.com>

	* contrib/ciabot_monotone.py: New file.
	* contrib/README: Describe it.

2005-04-03  Richard Levitte  <richard@levitte.org>

	* AUTHORS: Add information about popt.

	* monotone.cc (my_poptStuffArgFile): Include the bundled popt.h.
	Since we now have a working popt, we can remove the restrictions
	on the use of -@.
	* tests/t_at_sign.at: Test that we can take more tha one -@.
	* monotone.1: Document it.

	* popt/poptint.h (struct poptContext_s): Add field to keep track
	  of the number of allocated leftovers elements.
	* popt/popt.c (poptGetContext): Initialise it and use it.
	  (poptGetNextOpt): Use it and realloc leftovers when needed.
	  Also make sure that the added element is a dynamically allocated
	  copy of the original string, or we may end up with a dangling
	  pointer.  These are huge bugs in popt 1.7, when using
	  poptStuffArgs().
	  (poptFreeContext): Free the leftovers elements when freeing
	  leftovers.
	  (poptSaveLong, poptSaveInt): Apply a small patch from Debian.

	* popt/CHANGES, popt/COPYING, popt/README, popt/findme.c,
	  popt/findme.h, popt/popt.c, popt/poptconfig.c, popt/popt.h,
	  popt/popthelp.c, popt/poptint.h, popt/poptparse.c,
	  popt/system.h, popt/test1.c, popt/test2.c, popt/test3.c: Bundle
	  popt 1.7.
	* configure.ac, Makefile.am: Adapt.

2005-04-01  Richard Levitte  <richard@levitte.org>

	* contrib/Notify.pl: Complete rewrite.  Among other things, it
	  makes better use of some new monotone automate features.  It's
	  also better organised and much more documented.

2005-04-01  Jeremy Cowgar  <jeremy@cowgar.com>

	* tests/t_dropkey_2.at: Updated to test dropkey instead of delkey
	* tests/t_dropkey_1.at: Updated to test dropkey instead of delkey
	* monotone.texi (Key and Cert): Changed references to delkey
	  to dropkey
	  (Commands): Changed references to delkey to dropkey
	* testsuite.at: changed references from t_delkey* to t_dropkey*
	* t_delkey_1.at: renamed to t_dropkey_1.at
	* t_delkey_2.at: renamed to t_dropkey_2.at
	* commands.cc (CMD(delkey)): renamed to dropkey to maintain
	  command consistency (with existing drop command)

2005-04-01  Richard Levitte  <richard@levitte.org>

	* monotone.cc (my_poptStuffArgFile): An argument file might be
	empty, and therefore contain no arguments to be parsed.  That's
	OK.
	* tests/t_at_sign.at: Test it.

2005-04-01  Nathaniel Smith  <njs@codesourcery.com>

	* monotone.cc: Fixup after merge.

2005-04-01  Nathaniel Smith  <njs@codesourcery.com>

	* file_io.cc (read_data_for_command_line): New function.
	(read_data_stdin): New function.
	* file_io.hh (read_data_for_command_line): Add prototype.
	
	* monotone.cc (my_poptStuffArgFile): Clean up a little.  Use
	read_data_for_command_line.  Don't free argv, but rather return
	it.
	(cpp_main): Keep a list of allocated argv's, and free them.
	(options): Tweak wording of help text on -@.
	
2005-04-01  Nathaniel Smith  <njs@codesourcery.com>

	* file_io.hh: Remove tabs.

2005-04-01  Nathaniel Smith  <njs@codesourcery.com>

	* monotone.cc (cpp_main): Actually remove newline.

2005-04-01  Nathaniel Smith  <njs@codesourcery.com>

	* ChangeLog: Fixup after merge.
	* monotone.text (Making Changes): Fix typo.
	
2005-04-01  Nathaniel Smith  <njs@codesourcery.com>

	* monotone.cc (cpp_main): Remove now-unneccessary newline.
	
	* commands.cc (commit): Fix typo.
	
	* monotone.texi (Making Changes): Don't claim that writing to
	MT/log prevents the editor from starting.  Clarify later that
	having written to MT/log still means the editor will pop up
	later.

2005-04-01  Richard Levitte  <richard@levitte.org>

	* monotone.cc: Add the long name --xargs for -@.
	* monotone.1: Document it.
	* tests/t_at_sign.at: Remove extra empty line and test --xargs.

	* monotone.texi (Making Changes): Cleanupy tweaks.

	* monotone.cc (my_poptStuffArgFile): New function to parse a file
	for more arguments and stuff them into the command line.
	(cpp_main): Add the -@ option
	* tests/t_at_sign.at, testsuite.at: Test it
	* monotone.1: Document it.

2005-03-31  Nathaniel Smith  <njs@codesourcery.com>

	* tests/t_log_depth.at: Cleanupy tweaks.

2005-03-31  Jeremy Cowgar  <jeremy@cowgar.com>

	* monotone.texi: Tutorial updated to include example of
	  editing/committing with MT/log
	* work.cc (has_contents_user_log) Added
	* work.hh (has_contents_user_log) Added
	* commands.cc (CMD(commit)): Checks to ensure both MT/log and the
	  --message option does not exist during commit.
	* transforms.hh (prefix_lines_with): Added
	* transforms.cc (prefix_lines_with): Added
	* sanity.cc (naughty_failure): Made use of prefix_lines_with()
	* ui.cc (inform): now handles messages w/embedded newlines
	* tests/t_commit_log_3.at: Created to test new functionality
	  added to CMD(commit)
	* testsuite.at: Added above test

2005-03-31  Richard Levitte  <richard@levitte.org>

	* monotone.cc: Add the --depth option...
	* app_state.hh (class app_state),
	  app_state.cc (app_state::set_depth): ... and the field and
	  method to store and set it.
	* commands.cc (CMD(log)): ... then handle it.

	* tests/t_log_depth.at: Add a test for 'log --depth=n'
	* testsuite.at: Add it.
	* monotone.texi (Informative): Document it.

2005-03-31  Nathaniel Smith  <njs@codesourcery.com>

	* automate.cc (automate_erase_ancestors): Accept zero arguments,
	and in such case print nothing.  (Important for scripting.)
	* commands.cc (automate):
	* monotone.texi (Automation):
	* tests/t_automate_erase_ancestors.at: Update accordingly.

2005-03-31  Nathaniel Smith  <njs@codesourcery.com>

	* automate.cc (automate_toposort): Accept zero arguments, and in
	such case print nothing.  (Important for scripting.)
	* commands.cc (automate):
	* monotone.texi (Automation):
	* tests/t_automate_toposort.at: Update accordingly.

2005-03-30  Richard Levitte  <richard@levitte.org>

	* contrib/Notify.pl: A new Perl hack to send change logs by
	email.

	* contrib/README: Add a quick description.

2005-03-30  Nathaniel Smith  <njs@codesourcery.com>

	* automate.cc (automate_leaves): New function.
	(automate_command): Add it.
	* commands.cc (automate): Synopsify it.
	* monotone.1: Add it.
	* monotone.texi (Automation, Commands): Likewise.
	
	* tests/t_automate_leaves.at: New test.
	* testsuite.at: Add it.

2005-03-30  Nathaniel Smith  <njs@codesourcery.com>

	* monotone.texi (Automation): Make newly added sample outputs
	verbatim also.

2005-03-30  Nathaniel Smith  <njs@codesourcery.com>

	* tests/t_automate_toposort.at: New test.
	* tests/t_automate_ancestry_difference.at: New test.
	* tests/t_diff_first_rev.at: New test.
	* testsuite.at: Add them.
	
	* revision.cc (calculate_ancestors_from_graph): Do not keep an
	"interesting" set and return only ancestors from this set;
	instead, simply return all ancestors.  Returning a limited set of
	ancestors does not speed things up, nor reduce memory usage in
	common cases.  (The only time it would reduce memory usage is when
	examining only a small ancestor set, which the important case,
	'heads', does not; even then, erase_ancestors would need to intern
	the interesting revisions first so they got low numbers, which it
	doesn't.)
	(erase_ancestors): Adjust accordingly.
	(toposort, ancestry_difference): New functions.
	* revision.hh (toposort, ancestry_difference): Declare.
	* automate.cc (automate_toposort, automate_ancestry_difference):
	New functions.
	(automate_command): Add them.
	All functions: clarify in description whether output is sorted
	alphabetically or topologically.
	* commands.cc (automate): Synopsify them.
	* monotone.1: Add them.
	* monotone.texi (Commands): Likewise.
	(Automation): Likewise.  Also, clarify for each command whether
	its output is alphabetically or topologically sorted.
	
2005-03-29  Richard Levitte  <richard@levitte.org>

	* commands.cc (CMD(ls)): Update with the same information as
	CMD(list)

	* monotone.texi (Automation): Make the sample output verbatim

2005-03-26  Nathaniel Smith  <njs@codesourcery.com>

	* automate.cc (automate_erase_ancestors): New function.
	(automate_command): Use it.
	* commands.cc (automate): Document it.

	* tests/t_automate_erase_ancestors.at: New test.
	* testsuite.at: Add it.

	* monotone.texi (Automation, Commands): Document automate
	erase_ancestors.
	* monotone.1: Document automate erase_ancestors.

2005-03-26  Nathaniel Smith  <njs@codesourcery.com>

	* automate.cc (interface_version): Bump to 0.1.
	(automate_descendents): New function.
	(automate_command): Call it.
	* commands.cc (automate): Add it to help text.

	* tests/t_automate_descendents.at: New test.
	* testsuite.at: Add it.
	
	* monotone.texi (Automation, Commands): Document automate
	descendents.
	* monotone.1: Document automate descendents, and vars stuff.

2005-03-26  Nathaniel Smith  <njs@codesourcery.com>

	* tests/t_attr.at: No longer a bug report.
	* tests/t_rename_attr.at: New test.
	* testsuite.at: Add it.

2005-03-26  Joel Crisp  <jcrisp@s-r-s.co.uk>

	* contrib/Log2Gxl.java: New file.

2005-03-26  Nathaniel Smith  <njs@pobox.com>

	* contrib/README: New file.

2005-03-25  Nathaniel Smith  <njs@pobox.com>

	* commands.cc (user_log_file_name): Remove unused variable
	again.  Hopefully it will take this time...

2005-03-25  Nathaniel Smith  <njs@pobox.com>

	* commands.cc (user_log_file_name): Remove unused variable.

2005-03-25  Jeremy Cowgar  <jeremy@cowgar.com>

	* monotone.texi: Added a bit more documentation about MT/log
	  Updated edit_comment hook and addded delkey docs
	* commands.cc: Added delkey command
	* t_delkey_1.at: Tests delkey command on public key
	* t_delkey_2.at: Tests delkey command on public and private key
	* testsuite.at: Added above tests
	* std_hooks.lua: Transposed the MT: lines and user_log_contents,
	  user_log_contents now appears first.

2005-03-25  Jeremy Cowgar  <jeremy@cowgar.com>

	* t_setup_creates_log.at: Ensures that MT/log is created
	  on setup
	* t_checkout_creates_log.at: Ensures that MT/log is created
	  on checkout
	* t_commit_log_1.at: Ensures that:
	  1. Read and entered as the ChangeLog message
	  2. Is blanked after a successful commit
	* t_commit_log_2.at: Ensures that commit works w/o MT/log being
	  present
	* testsuite.at: Added the above tests.

2005-03-25  Matt Johnston  <matt@ucc.asn.au>

        * {unix,win32}/platform_netsync.cc, platform.hh, Makefile.am: new
        functions to disable and enable sigpipe.
        * netsync.cc, main.cc: call the functions from netsync rather than
        globally, so that sigpipe still works for piping output of commands
        such as 'log'.
        * tests/t_netsync_sigpipe.at: test it.
        * testsuite.at: add it.

2005-03-25  Matt Johnston  <matt@ucc.asn.au>

	* tests/t_database_check.at: re-encode the manifestX
	data so that it doesn't use any fancy gzip features like
	filenames (so that the botan parse can handle it).
	( if it should be able to handle it, an additional test
	can be added testing it explicitly).

2005-03-25  Matt Johnston  <matt@ucc.asn.au>

	* botan/base64.h: Change default break value so that
	output is split into 72 col lines.

2005-03-25  Matt Johnston  <matt@ucc.asn.au>

	* monotone.cc: add short options -r, -b, -k, and -m
	for --revision, --branch, --key, and --message respectively.
	* monotone.texi, monotone.1: document them
	* tests/t_short_opts.at: test them
	* testsuite.at: add it

2005-03-24  Nathaniel Smith  <njs@codesourcery.com>

	* tests/t_empty_env.at: New test.
	* testsuite.at: Add it.  Absolutify path to monotone so it will
	work.
	
	* unix/have_smart_terminal.cc (have_smart_terminal): Handle the
	case where TERM is unset or empty.

2005-03-24  Nathaniel Smith  <njs@codesourcery.com>

	* ui.hh (tick_write_nothing): New class.
	* monotone.cc (cpp_main): Enable it.

2005-03-24  Nathaniel Smith  <njs@codesourcery.com>

	* work.cc (build_deletions, build_additions): Fixup after merge.

2005-03-23  Nathaniel Smith  <njs@codesourcery.com>

	* tests/t_cat_file_by_name.at: Check for attempting to cat
	non-existent files.
	* tests/t_empty_id_completion.at: New test.
	* tests/t_empty_path.at: New test.
	* testsuite.at: Add them.
	
	* database.cc (complete): Always generate some sort of limit term,
	even a degenerate one.
	
	* app_state.cc (create_working_copy): Check for null directory.

	* work.cc (build_deletion, build_addition, build_rename): Check
	for null paths.

2005-03-23  Derek Scherger  <derek@echologic.com>

	* Makefile.am UNIX_PLATFORM_SOURCES:
	WIN32_PLATFORM_SOURCES: add have_smart_terminal.cc
	* platform.hh (have_smart_terminal): prototype
	* ui.cc (user_interface): set ticker to dot/count based on
	have_smart_terminal
	* unix/have_smart_terminal.cc: 
	* win32/have_smart_terminal.cc: new file
	
2005-03-23  Derek Scherger  <derek@echologic.com>

	* commands.cc (add): pass list of prefixed file_path's to
	build_additions
	(drop): pass list of prefixed file_path's to build_deletions
	(attr): pass attr_path as a 1 element vector to build_additions
	* work.{cc,hh} (build_addition): rename to...
	(build_additions): this, and accept a vector of paths to be added
	in a single path_rearrangement
	(build_deletion): rename to ...
	(build_deletions): this, and accept a vector of paths to be
	dropped in a single path_rearrangement
	(known_preimage_path): replace manifest and path_rearrangement
	args with a path_set to avoid extracting paths for every file
	(build_rename): adjust for change to known_preimage_path

2005-03-23  Nathaniel Smith  <njs@codesourcery.com>

	* monotone.cc (my_poptFreeContext, cpp_main): Apparently
	poptFreeContext silently changed its return type at some unknown
	time.  Hack around this.

2005-03-23  Nathaniel Smith  <njs@codesourcery.com>

	* monotone.cc (cpp_main): Remove the special code to dump before
	printing exception information, since we no longer dump to the
	screen, so it's always better to have the little status message
	saying what happened to the log buffer at the end of everything.
	* sanity.cc (dump_buffer): Give a hint on how to get debug
	information, when discarding it.
	* work.{hh,cc} (get_local_dump_path): New function.
	* app_state.cc (allow_working_copy): Use it for default
	global_sanity dump path.
	* monotone.texi (Reserved Files): Document MT/debug.
	(Network): Capitalize Bob and Alice (sorry graydon).
	Document new defaulting behavior.

2005-03-23  Nathaniel Smith  <njs@codesourcery.com>

	* work.cc, sanity.cc: Remove tabs.

2005-03-23  Nathaniel Smith  <njs@codesourcery.com>

	* monotone.texi (Network Service): Mention that monotone remembers
	your server/collection.
	(Vars): New section.
	* netsync.cc (process_hello_cmd): Touch more cleaning.
	* tests/t_merge_5.at: More commentary.
	
2005-03-23  Matt Johnston  <matt@ucc.asn.au>

	* tests/t_merge_5.at: new test for a merge which ends up with
	duplicate lines.
	* testsuite.at: add it

2005-03-22  Jeremy Cowgar  <jeremy@cowgar.com>

	* AUTHORS: Added my name
	* app_state.cc, commands.cc, lua.cc, lua.hh, monotone.texi,
	  std_hooks.lua, work.cc, work.hh: Added functionality to
	  read the MT/log file for commit logs. In this revision
	  tests are not yet complete nor is documenation complete
	  but the reading, blanking and creating of MT/log is.

2005-03-22  Nathaniel Smith  <njs@codesourcery.com>

	* vocab_terms.hh: Declare base64<var_name>.
	* database.cc (clear_var, set_var, get_vars): base64-encode
	var_names in the database.
	* monotone.texi (Internationalization): Update description of
	vars.
	* transforms.{cc,hh} ({in,ex}ternalize_var_name): Remove.
	* commands.cc (set, unset, ls_vars): Update accordingly.
	(unset): Error out if the variable doesn't exist.
	* tests/t_vars.at: Verify this works.

	* netcmd.cc (test_netcmd_functions): Properly type arguments to
	{read,write}_hello_cmd_payload.
	(write_hello_cmd_payload): Properly type arguments.
	* netcmd.hh (write_hello_cmd_payload):
	* netsync.cc (queue_hello_cmd): Adjust accordingly.
	(process_hello_cmd): More cleaning.  Also, save new server keys to
	a var, and check old server keys against the var.
	
	* tests/t_netsync_checks_server_key.at: New test.
	* testsuite.at: Add it.  Better docs for some netsync macros,
	while I'm here...
	* tests/t_netsync_absorbs.at: Add 'netsync' keyword.
	
2005-03-22  Nathaniel Smith  <njs@codesourcery.com>

	* tests/t_netsync_absorbs.at: New test.
	* testsuite.at: Add it.

	* netcmd.{cc,hh} (read_hello_cmd_payload): Properly type
	arguments.
	* netsync.cc (dispatch_payload): Adjust accordingly.  Move some
	logic into process_hello_cmd.
	(known_servers_domain): New constant.
	(process_hello_cmd): Tweak arguments appropriately.  Include logic
	formerly in dispatch_payload.  Cleanup.

	No semantic changes.
	
2005-03-21  Nathaniel Smith  <njs@codesourcery.com>

	* monotone.texi (Starting a New Project): Tweak phrasing.

2005-03-21  Nathaniel Smith  <njs@codesourcery.com>

	* commands.cc (process_netsync_client_args): If user specifies
	server/collection and there is no default, set the default.
	* tests/t_netsync_set_defaults.at: New test.
	* testsuite.at: Add it.

2005-03-21  Nathaniel Smith  <njs@codesourcery.com>

	* vocab.hh (var_key): New typedef.
	* database.{cc,hh}: Use it.  Make most var commands take it.
	* commands.cc (set, unset): Adjust accordingly.
	(default_server_key, default_collection_key): New constants.
	(process_netsync_client_args): New function.
	(push, pull, sync): Use it.

	* tests/t_netsync_defaults.at: New test.
	* testsuite.at: Add it.

2005-03-21  Matt Johnston  <matt@ucc.asn.au>

	* change_set.cc: use std::map rather than smap for 
	confirm_unique_entries_in_directories() and confirm_proper_tree()
	since they perform a lot of insert()s.

2005-03-21  Nathaniel Smith  <njs@codesourcery.com>

	* monotone.texi (list tags, list vars, set, unset): Document.
	(Internationalization): Document vars.

2005-03-21  Nathaniel Smith  <njs@codesourcery.com>

	* transforms.{hh,cc} ({in,ex}ternalize_var_{name,domain}): New
	functions.
	* vocab_terms.hh (base64<var_value>): Declare template.
	* database.hh (get_vars): Simplify API.
	* database.cc (get_vars, get_var, var_exists, set_var, clear_var):
	Implement.
	* commands.cc (set, unset): New commands.
	(ls): New "vars" subcommand.
	* tests/t_vars.at: Fix.  Un-XFAIL.
	
2005-03-21  Nathaniel Smith  <njs@codesourcery.com>

	* transforms.{cc,hh}: Remove tabs.

2005-03-20  Nathaniel Smith  <njs@codesourcery.com>

	* tests/t_vars.at: New test.
	* testsuite.at: Add it.

2005-03-20  Nathaniel Smith  <njs@codesourcery.com>

	* schema.sql (db_vars): New table.
	* database.cc (database::database): Update schema id.
	* schema_migration.cc (migrate_client_to_vars): New function.
	(migrate_monotone_schema): Use it.
	* tests/t_migrate_schema.at: Another schema, another test...
	
	* vocab_terms.hh (var_domain, var_name, var_value): New types.
	* database.hh (get_vars, get_var, var_exists, set_var, clear_var):
	Prototype new functions.
	
2005-03-20  Derek Scherger  <derek@echologic.com>

	* file_io.cc (book_keeping_file): return true only if first
	element of path is MT, allowing embedded MT elements
	(walk_tree_recursive): check relative paths for ignoreable book
	keeping files, rather than absolute paths
	(test_book_keeping_file): add fs::path tests for book keeping
	files
	* tests/t_add_intermediate_MT_path.at: un-XFAIL, fix some problems
	with commas, add tests for renames and deletes with embedded MT
	path elements.

2005-03-20  Nathaniel Smith  <njs@codesourcery.com>

	* monotone.texi: Add some missing @sc{}'s.
	* cryptopp/config.h: Use "mt-stdint.h", not <stdint.h>, for
	portability.

2005-03-19  Nathaniel Smith  <njs@codesourcery.com>

	* Makefile.am (EXTRA_DIST): Add UPGRADE and README.changesets.
	* debian/files: Auto-updated by dpkg-buildpackage.

	* This is the 0.17 release.
	
2005-03-18  Nathaniel Smith  <njs@codesourcery.com>

	* Makefile.am (MOST_SOURCES): Add package_{full_,}revision.h.
	* NEWS: Fill in date.
	* debian/copyright: Update from AUTHORS.
	* configure.ac: Bump version number to 0.17.
	* debian/changelog, monotone.spec: Update for release.
	* po/monotone.pot: Auto-updated by distcheck.

2005-03-18  Christof Petig <christof@petig-baender.de>

	* sqlite/*: Imported sqlite version 3.1.6 tree

2005-03-18  Nathaniel Smith  <njs@codesourcery.com>

	* monotone.1, commands.cc, Makefile.am: Fixup after merge.

2005-03-18  Nathaniel Smith  <njs@codesourcery.com>

	* path_component (split_path): Fix bug.
	Also, add unit tests for file.
	* unit_tests.{hh,cc}: Add path_component unit tests.
	
2005-03-18  Nathaniel Smith  <njs@codesourcery.com>

	* Makefile.am: Fixup after merge.
	
2005-03-18  Nathaniel Smith  <njs@codesourcery.com>

	* change_set.cc: Move path_component stuff to...
	* path_component.{hh,cc}: ...these new files.
	* Makefile.am: Add them.

2005-03-18  Matt Johnston  <matt@ucc.asn.au>

	* txt2c.cc: add --no-static option
	* Makefile.am, package_revision.h, package_full_revision.h:
	create revision info files as standalone .c files to speed
	compilation (mt_version.cc doesn't need to recompile each time)

2005-03-17  Derek Scherger  <derek@echologic.com>

	* INSTALL: add note about creating a ./configure script

2005-03-16  Nathaniel Smith  <njs@codesourcery.com>

	* UPGRADE: Finish, hopefully.
	* monotone.texi (db check): Be more clear about what is normally
	checked, and when 'db check' is useful.

2005-03-16  Patrick Mauritz <oxygene@studentenbude.ath.cx>

	* monotone.texi (Hook Reference): Typo.

2005-03-16  Nathaniel Smith  <njs@codesourcery.com>

	* monotone.texi: Add Derek Scherger to the copyright list.
	Various tweaks.
	(Starting a New Project): Rewrite to clarify that only Jim runs
	"setup", and explain why.
	(Network Service): Add a note that most people do use a central
	server, since people on the mailing list seem to perhaps be
	getting the wrong idea.
	(Making Changes): Expand a little on what the "." in "checkout ."
	means, since people seem to accidentally checkout stuff into real
	directories.
	(db check): Add much verbiage on the implications
	of various problems, and how to fix them.  Also clarify some
	wording.
	* NEWS: Small tweaks.
	* UPGRADE: More instructions, not done yet...
	
2005-03-15  Matt Johnston  <matt@ucc.asn.au>

	* commands.cc, monotone.texi, monotone.1: mention that agraph
          output is in VCG format.

2005-03-14  Nathaniel Smith  <njs@codesourcery.com>

	* commands.cc (cat): 'cat file REV PATH'.
	* monotone.texi: Mention it.
	* tests/t_cat_file_by_name.at: New test.
	* testsuite.at: Add it.

2005-03-11  Nathaniel Smith  <njs@codesourcery.com>

	* automate.cc (automate_heads): Remove app.initialize call.
	* revision.cc, revision.hh (calculate_arbitrary_change_set): New
	function.
	(calculate_composite_change_set): Touch more sanity checking.

	* commands.cc (update): Use it.

2005-03-10  Derek Scherger  <derek@echologic.com>

	* app_state.cc (set_restriction): adjust bad path error message
	* commands.cc (get_valid_paths): refactor into ...
	(extract_rearranged_paths): ... this
	(extract_delta_paths): ... this
	(extract_changed_paths): ... this
	(add_intermediate_paths): ... and this
	(restrict_delta_map): new function
	(calculate_restricted_change_set): new function
	(calculate_restricted_revision):
	(ls_missing):
	(revert): rework using new valid path functions
	(do_diff): adjust --revision variants to work with restrictions
	* tests/t_diff_restrict.at: un-XFAIL

2005-03-09  Jon Bright <jon@siliconcircus.com>
	* win32/monotone.iss: Install the many-files version of the
	docs, install the figures, create a start-menu icon for the
	docs.
	* Makefile.am: Make docs generation work with MinGW

2005-03-09  Jon Bright <jon@siliconcircus.com>
	* win32/monotone.iss: Monotone -> monotone

2005-03-09  Jon Bright <jon@siliconcircus.com>
	* win32/monotone.iss: Added an Inno Setup script for 
	generating a Windows installer.  Inno Setup is GPLed, see
	http://www.jrsoftware.org for download

2005-03-09  Jon Bright <jon@siliconcircus.com>
	* t_diff_binary.at: binary.bz.b64 -> binary.gz.b64

2005-03-08  Derek Scherger  <derek@echologic.com>

	* Makefile.am: adjust for fsck rename
	* commands.cc (db fsck): rename to db check and add short help;
	adjust for fsck file renames
	* database.{cc,hh}: minor alignment adjustments
	(get_statistic): remove redundant method
	(info): use count in place of get_statistic
	(count): return unsigned long instead of int
	(get_keys): new method
	(get_public_keys): new method
	(get_private_keys): rewrite using get_keys
	(get_certs): new method to get all certs in database from
	specified table
	(get_revision_certs): ditto
	* fsck.{cc,hh}: rename to...
	* database_check.{cc,hh}: ...this; add key, cert and sane revision
	history checking
	* monotone.1: document db dump/load/check commands
	* monotone.texi: document db check command
	* tests/t_fsck.at: rename to...
	* tests/t_database_check.at: ...this; and add tests for key and
	cert problems
	* testsuite.at: account for new test name

2005-03-08  Nathaniel Smith  <njs@codesourcery.com>

	* ChangeLog: Insert some missing newlines.
	* NEWS: Note file format changes.
	* file_io.cc (tilde_expand): Clarify error message.

2005-03-08  Nathaniel Smith  <njs@codesourcery.com>

	* keys.{cc,hh} (require_password): Simplify interface, do more
	work.
	* rcs_import.cc (import_cvs_repo): Update accordingly.
	* commands.cc (server): Likewise.
	* revision.cc (build_changesets_from_existing_revs) 
	(build_changesets_from_manifest_ancestry): Require passphrase
	early.

2005-03-08  Nathaniel Smith  <njs@codesourcery.com>

	* NEWS, INSTALL, README.changesets: Update in preparation for
	0.17.
	* UPGRADE: New file.
	
	* tests/t_diff_restrict.at: Oops.  XFAIL it.
	
2005-03-08  Jon Bright  <jon@siliconcircus.com>
	
	* win32/process.cc (process_spawn): Escape the parameters,
	surround them with quotes before adding them to the consolidated
	command line string
	* mkstemp.cc (monotone_mkstemp): Now takes a std::string&, and
	returns the *native* form of the path in this.
	* mkstemp.hh: Now always use monotone_mkstemp
	(monotone_mkstemp): Update prototype
	* lua.cc (monotone_mkstemp_for_lua): Use new-style 
	monotone_mkstemp

2005-03-08  Jon Bright  <jon@siliconcircus.com>
	
	* win32/read_password.cc (read_password): Now correctly hides 
	password when run in a Windows console.  Does at least enough in
	a MinGW rxvt console to make sure that you can't see the password.
	* win32/process.cc: Change indentation.
	(process_spawn): Log commands executed, as for unix process.cc

2005-03-07  Nathaniel Smith  <njs@codesourcery.com>

	* tests/t_diff_restrict.at: New test.
	* testsuite.at: Add it.

2005-03-05  Nathaniel Smith  <njs@codesourcery.com>

	* netsync.cc (encountered_error, error): New variable and method.
	(session::session): Initialize encountered_error.
	(write_netcmd_and_try_flush, read_some, write_some): Check it.
	(queue_error_cmd): Consider it like sending a goodbye.
	(process_error_cmd): Throw an exception instead of considering it
	a goodbye.
	(process_data_cmd): Call error() if epochs don't match.
	* tests/t_epoch.at, tests/t_epoch_server.at: More minor tweaks.
	Expect failed pulls to exit with status 0.  This isn't really
	correct, but looks complicated to fix...

2005-03-05  Nathaniel Smith  <njs@codesourcery.com>

	* testsuite.at (NETSYNC_SERVE_N_START): New macro.
	* tests/t_epoch_server.at: Misc. fixes.

	* netsync.cc (session::session): Don't open valve yet.
	(maybe_note_epochs_finished): New method to open
	valve.
	(process_done_cmd, process_data_cmd): Call it.
	(rebuild_merkle_trees): Actually calculate hashes for epoch merkle
	trees.  Also, only include epochs that meet the branch mask.
	(session): Remove unused id_to_epoch map.
	
2005-03-05  Nathaniel Smith  <njs@codesourcery.com>

	* netcmd.cc (read_netcmd_item_type): Handle epoch_item.
	(test_netcmd_functions): Update for new confirm_cmd_payload
	format.
	* netsync.cc (process_confirm_cmd): Cut and paste error.

2005-03-05  Nathaniel Smith  <njs@codesourcery.com>

	* constants.{cc,hh}: Add new epochlen, epochlen_bytes constants.
	* vocab_terms.hh, vocab.hh: Add new epoch_data type.  Add predeclarations
	for it.
	* commands.cc (ls_epochs):
	* revision.cc (
	* database.hh:
	* database.cc: Update for epoch_data.  Add get_epoch, epoch_exists
	methods.
	* epoch.{cc,hh}: New files.
	* netsync.cc: Actually implement epochs-via-merkle code.

2005-03-04  Nathaniel Smith  <njs@codesourcery.com>

	* schema.sql (branch_epochs): Add 'hash' field.
	* schema_migration.cc: Fixup for.
	* database.cc (database): Change schemas.
	* tests/t_migrate_schema.at: Replace epoch db test case with one
	with new schema.

2005-03-03  Nathaniel Smith  <njs@codesourcery.com>

	* netsync.cc (session::id_to_epoch): New variable.
	(session::session): Create refinement and requested item tables
	for epochs.
	(rebuild_merkle_trees): Fill epoch merkle tree and id_to_epoch
	table.

	* netsync.cc (queue_confirm_cmd, process_confirm_cmd) 
	(dispatch_payload, rebuild_merkle_trees): 
	* netcmd.hh:
	* netcmd.cc (read_confirm_cmd_payload, write_confirm_cmd_payload):
	Remove epochs.

2005-02-27  Nathaniel Smith  <njs@codesourcery.com>

	* constants.cc:
	* revision.cc:
	* testsuite.at: 
	* commands.cc:
	* ChangeLog: Fixup after merge.

2005-02-27  Nathaniel Smith  <njs@codesourcery.com>

	* merkle_tree.hh (netcmd_item_type): Add epoch_item.
	* merkle_tree.cc (netcmd_item_type_to_string): Handle epoch_item.

	* packet.hh, packet.cc (struct packet_db_valve): New class.
	* netsync.cc (session): Use a valved writer.

2005-02-26  Nathaniel Smith  <njs@codesourcery.com>

	* merkle_tree.hh: Fix comment.
	Remove prototypes for non-existing functions.

2005-02-26  Nathaniel Smith  <njs@codesourcery.com>

	* tests/t_epoch_unidirectional.at: New test.
	* testsuite.at: Add it.

2005-02-26  Nathaniel Smith  <njs@codesourcery.com>

	* tests/t_epoch.at: Even more paranoid.
	* tests/t_epoch_server.at: New test.
	* testsuite.at: Add it.
	
2005-02-21  Nathaniel Smith  <njs@codesourcery.com>

	* tests/t_epoch.at: Check that netsync only sends relevant
	epochs, and be a little more paranoid.

2005-02-19  Nathaniel Smith  <njs@codesourcery.com>

	* revision.cc (struct anc_graph): Fixup after merge.

2005-02-18  graydon hoare  <graydon@pobox.com>

	* database.cc (set_epoch): Fix SQL.
	* monotone.texi (Rebuilding ancestry): Reword a bit.
	* netcmd.{cc,hh} 
	({read,write}_hello_cmd_payload): Transfer server key with hello.
	({read,write}_confirm_cmd_payload): Transfer epoch list with confirm.
	* netsync.cc: Adapt to changes in netcmd.
	(rebuild_merkle_trees): Set nonexistent epochs to zero before sync.
	* revision.cc (anc_graph): Randomize epochs on rebuild.
	* tests/t_epoch.at: Fix up to test slightly new semantics.

2005-02-07  Nathaniel Smith  <njs@codesourcery.com>

	* monotone.1: Add more db commands.
	* monotone.texi: Document db rebuild.  Add section on rebuilding
	ancestry and epochs.

2005-02-06  graydon hoare  <graydon@pobox.com>

	* commands.cc (db): Add epoch commands.
	(list): Likewise.
	Also remove some unneeded transaction guards.
	* database.{cc,hh} (get_epochs): New function.
	(set_epoch): Likewise.
	(clear_epoch): Likewise.
	Also remove all persistent merkle trie stuff.
	* schema.sql: Add epochs, remove tries.
	* schema_migration.cc: Update.
	* tests/t_epoch.at: New test.
	* tests/t_migrate_schema.at: Update.
	* testsuite.at: Add some new helpers, call t_epoch.at.
	* vocab.hh (epoch_id): Define.
	* vocab_terms.hh (epoch): Define.

2005-02-05  Nathaniel Smith  <njs@codesourcery.com>

	* merkle_tree.hh: Remove mcert_item and fcert_item, rename
	rcert_item to cert_item, renumber to remove gaps left.
	* merkle_tree.cc (netcmd_item_type_to_string):
	* netcmd.cc (read_netcmd_item_type): 
	* netsync.cc: Adjust accordingly.
	
2005-02-05  Nathaniel Smith  <njs@codesourcery.com>

	* constants.cc (constants): Bump netsync protocol version.

2005-03-07  Nathaniel Smith  <njs@codesourcery.com>

	* lua.cc (monotone_spawn_for_lua): Minimal change to get arguments
	in right order.  Still needs hygienic cleanups...
	* tests/t_can_execute.at: Run 'cp' instead of 'touch', because cp
	will actually notice if we pass arguments out of order.
	* testsuite.at: Remove mysterious blank line.
	
2005-03-07  Nathaniel Smith  <njs@codesourcery.com>

	* unix/process.cc (process_spawn): Log command line before
	executing.

2005-03-07  Nathaniel Smith  <njs@codesourcery.com>

	* revision.cc (kill_redundant_edges): Rename back to...
	(kluge_for_3_ancestor_nodes): ...this.  Go back to only cleaning
	up parents of 3+ parent nodes.
	(analyze_manifest_changes): Take a third argument, of files whose
	ancestry needs splitting.
	(construct_revision_from_ancestry): Make more more complex, in
	order to properly track file identity in merges.

2005-03-05  Nathaniel Smith  <njs@codesourcery.com>

	* revision.cc (check_sane_history): Typo.
	
2005-03-05  Nathaniel Smith  <njs@codesourcery.com>

	* revision.hh (check_sane_history): Take an app_state instead of a
	database as an argument.
	* database.cc: Pass an app_state instead of a database as its
	argument. 
	* revision.cc (check_sane_history): Update accordingly.  Add a new
	check for merges, that they are creating consistent changesets
	(even when the common ancestor is outside of the usual
	paranoia-checking search depth).

2005-03-05  Nathaniel Smith  <njs@codesourcery.com>

	* revision.cc (kluge_for_3_ancestor_nodes): Rename to...
	(kill_redundant_edges): ...this.  Kill all redundant edges, not
	just ones on nodes with 3+ parents.  Also, make it actually work.
	
2005-03-05  Nathaniel Smith  <njs@codesourcery.com>

	* revision.cc (kluge_for_3_ancestor_nodes): New method.
	(rebuild_ancestry): Call it.

2005-03-03  Nathaniel Smith  <njs@codesourcery.com>

	* revision.cc (check_sane_history): Print a warning to let the
	user know why things like 'pull' can take so long.
	* netsync.cc: Remove a few tabs.

2005-03-04  Jon Bright  <jon@siliconcircus.com>
	
	* win32/process.cc (process_spawn): Now takes 
	const char * const argv[]
	* unix/process.cc (process_spawn): Ditto.  Cast for call to
	execvp
	(existsonpath): Initialise args in a const way

2005-03-04  Jon Bright  <jon@siliconcircus.com>
	
	* win32/process.cc (process_spawn): Now takes 
	char * const argv[]
	* platform.hh (process_spawn): Ditto
	* unix/process.cc (process_spawn): Ditto
	* lua.cc (monotone_spawn_for_lua): Remove debug code
	* General: Beginning to hate C++'s const rules

2005-03-04  Jon Bright  <jon@siliconcircus.com>
	
	* win32/process.cc (process_spawn): Now takes 
	const char * const *
	* platform.hh (process_spawn): Ditto
	* unix/process.cc (process_spawn): Ditto
	* General: Sorry about all these commits, I'm syncing back and
	forth between Linux and Win32

2005-03-04  Jon Bright  <jon@siliconcircus.com>
	
	* win32/process.cc (process_spawn): Now takes char * const *
	* platform.hh (process_spawn): Ditto
	* unix/process.cc (process_spawn): Ditto
	(existsonpath): argv now const char*[]

2005-03-04  Jon Bright  <jon@siliconcircus.com>
	
	* win32/process.cc: Added forgotten file
	* unix/process.cc: Include stat.h, (process_*) fix compilation
	errors

2005-03-04  Jon Bright  <jon@siliconcircus.com>
	
	* unix/process.cc: Added forgotten file

2005-03-03  Jon Bright  <jon@siliconcircus.com>
	
	* lposix.c: Deleted
	* win32/process.cc: Created, added Win32 versions of functions
	existsonpath, make_executable, process_spawn, process_wait,
	process_kill, process_sleep
	* unix/process.cc: Ditto, for the Unix versions.
	* lua.cc: Add LUA wrappers for the above functions, register
	them with LUA
	* std_hooks.lua (execute, attr_functions->execute, 
	program_exists_in_path): Use the new functions instead of posix
	functions
	* t_can_execute.at (touchhook.lua): Ditto

2005-03-01  Derek Scherger  <derek@echologic.com>

	* app_state.cc (set_restriction): actually ignore ignored files
	rather than trying to validate them

2005-03-01  Derek Scherger  <derek@echologic.com>

	* tests/t_diff_binary.at: new test (bug report)
	* tests/t_command_completion.at: new test
	* tests/t_merge_rename_file_and_rename_dir.at: new test
	* testsuite.at: include new tests
	
2005-02-28  Richard Levitte  <richard@levitte.org>

	* Makefile.am (BUILT_SOURCES_CLEAN): Moved mt-stding.h from here...
	(DISTCLEANFILES): ... to here.  Since mt-stding.h is created by
	config.status, it should only be removed by the distclean target.

2005-02-28  Matt Johnston  <matt@ucc.asn.au>

	* std_hooks.lua: posix.iswin32() == 1, rather than plain boolean
	comparison (0 doesn't compare as false in lua it seems).

2005-02-27  Jon Bright  <jon@siliconcircus.com>
	
	* lposix.c (win32 Pspawn): Search the path
	(win32 Pexistsonpath): Added.  'which' isn't easily available,
	and not available at all from a normal Win32 command shell
	(Piswin32): Added a function for both Unix and Win32 to detect
	if running on Windows
	* std_hooks.lua (program_exists_in_path): Now calls 
	posix.iswin32.  If win32, calls posix.existsonpath, otherwise
	calls which as it always did.

2005-02-27  Jon Bright  <jon@siliconcircus.com>
	
	* lposix.c (win32 Pspawn): Remove dumb strlen bug resulting in
	AVs on commit.

2005-02-27  Jon Bright  <jon@siliconcircus.com>
	
	* t_can_execute.at: Test to see if hooks can execute things
	* testsuite.at: Add t_can_execute

2005-02-27  Jon Bright  <jon@siliconcircus.com>
	
	* lposix.c (win32 Pspawn): Ensure the command string is always
	NUL-terminated.  Also, allocate enough memory for the quotes
	around the command string.

2005-02-27  Jon Bright  <jon@siliconcircus.com>
	
	* xdelta.cc (unittests): Define BOOST_STDC_NO_NAMESPACE, needed
	to compile with the latest MinGW which uses gcc 3.4.2
	* vocab.cc (verify(local_path)): Catch fs::filesystem_error too
	and rethrow this as an informative_failure, thereby fixing the
	Win32 unit tests without disabling anything
	* idna/toutf8.c (stringprep_convert): Fix a potential segfault
	when memory allocation fails.  Potentially security-relevant.
	* tests/t_i18n_file.at: Add a SET_FUNNY_FILENAME macro, which 
	gets a platform-appropriate funny filename (with/without 
	colon).  
	Change references to utf8 to utf-8, iso88591 to iso-8859-1, and
	eucjp to euc-jp, on the grounds that MinGW's iconv knows all
	of the latter and none of the former, but Linux iconv knows all
	of them.  Test now passes one Win32.  I'm presuming we weren't
	deliberately using non-standard names for charsets here.
	* tests/t_i18n_changelog.at: Same charset name changes.
	* tests/t_dump_load.at: Canonicalise dump before loading it
	* tests/t_load_into_existing.at: Ditto
	* tests/t_fmerge.at: Canonicalise fmerge output
	* tests/t_merge_normalization_edge_case.at: Ditto
	* tests/t_unidiff.at: Canonicalise diff output
	* tests/t_largish_file.at: Instead of using dd, which MinGW
	doesn't have, I've generated the file with dd on a nearby Linux
	box, then gziped and b64ed it, and the test case now generates
	it with UNGZB64
	* testsuite.at: Add a comment every 10 tests with the test
	number.  Useful if you're trying to locate which test number
	you're trying to run and only have the filename.  If people 
	hate this, though, please do delete.
	(UNB64_COMMAND) Do special handling for Win32 to avoid
	having to canonicalise the file.
	(UNGZ_COMMAND) Canonicalise the file after ungzipping it.
	* lposix.c: (Pfork, Pexec) Removed, on the grounds that we only
	really want to support fork+exec as a single operation.  fork()
	without exec() could be risky with a child process also having
	our sqlite handles, etc.  exec() could be risky since we 
	wouldn't be exiting gracefully, just dying in the middle of a
	hook.
	(Pspawn) Implemented for both Win32 and Unix.  Does fork/exec
	for Unix, CreateProcess for Win32.  Returns -1 on error, pid on
	success in both cases.
	(Pwait, Pkill, Psleep) Implemented for Win32.  Note that pid is
	not optional for Pwait on Win32.
	* std_hooks.lua: (execute) Now uses spawn()

2005-02-25  Jon Bright  <jon@siliconcircus.com>
	
	* ChangeLog: Add all my previous changes.
	* tests/t_add_owndb.at: Add test for trying to add the db to
	itself.
	* testsuite.at: Call it
	* tests/t_automate_heads.at: Canonicalise stdout output.
	* tests/t_automate_version.at: Use arithmetic comparison against
	wc output instead of string comparison, to avoid problems with
	MinGW's wc, which outputs with initial space-padding
	* tests/t_change_empty_file.at: Canonicalise stdout output 
	and compare manually instead of letting autotest check it
	* tests/t_fmerge_normalize.at: Canonicalise stdout output.
	* tests/t_netsync_single.at: Use NETSYNC_KILLHARD instead of 
	killall, as for the NETSYNC functions in testsuite.at

2005-02-27  Matt Johnston  <matt@ucc.asn.au>

        * main.cc: ignore SIGPIPE so that monotone won't be killed
        unexpectedly upon remote disconnection for netsync

2005-02-27  Nathaniel Smith  <njs@codesourcery.com>

	* idna/idn-int.h: Oops, really add this time.

2005-02-27  Nathaniel Smith  <njs@codesourcery.com>

	* AUTHORS: Add Corey Halpin.
	
	* idna/idn-int.h: New file (don't generate from configure anymore,
	but just ship).
	* configure.ac: Don't generate idna/idn-int.h.  Do generate
	mt-stdint.h.
	* Makefile.am: Adjust for idna/idn-int.h and mt-stdint.h.
	* acinclude.m4: Remove AX_CREATE_STDINT_H, ACX_PTHREAD,
	AC_COMPILE_CHECK_SIZEOF (let aclocal pick them up from m4/
	instead).
	* m4/ax_create_stdint_h.m4:
	* m4/acx_pthread.m4: Update from http://autoconf-archive.cryp.to/
	
	* numeric_vocab.hh: Instead of dancing around which header to
	include, include mt-stdint.h.
	
	* app_state.cc (restriction_includes, set_restriction): Move
	global static 'dot' into these functions, because file_path
	depends on global book_keeping_dir being initialized already, and
	there is no guaranteed order of initialization of C++ statics.
	(Bug reported by Matt Johnston.)
	
2005-02-27  Corey Halpin  <chalpin@cs.wisc.edu>

	* numeric_vocab.hh: Try both stdint.h and inttypes.h.
	* main.cc: OpenBSD has Unix signals too.

2005-02-26  Derek Scherger  <derek@echologic.com>

	* file_io.cc (absolutify): normalize fs::path to remove ..'s
	* tests/t_db_with_dots.at: ensure database path in MT/options
	doesn't contain ..'s

2005-02-25  Jon Bright  <jon@siliconcircus.com>
	
	* ChangeLog: Add all my previous changes.
	* tests/t_add_owndb.at: Add test for trying to add the db to
	itself.
	* testsuite.at: Call it
	* tests/t_automate_heads.at: Canonicalise stdout output.
	* tests/t_automate_version.at: Use arithmetic comparison against
	wc output instead of string comparison, to avoid problems with
	MinGW's wc, which outputs with initial space-padding
	* tests/t_change_empty_file.at: Canonicalise stdout output 
	and compare manually instead of letting autotest check it
	* tests/t_fmerge_normalize.at: Canonicalise stdout output.
	* tests/t_netsync_single.at: Use NETSYNC_KILLHARD instead of 
	killall, as for the NETSYNC functions in testsuite.at

2005-02-25  Nathaniel Smith  <njs@codesourcery.com>

	* vocab.cc (test_file_path_verification): Re-enable some tests
	disabled by Jon Bright, following discussion on IRC concluding
	that they were catching a real bug.

2005-02-24  Nathaniel Smith  <njs@codesourcery.com>

	* tests/t_add_dot.at: Run "add ." in a subdirectory, so as not to
	add the test database.  (Reported by Jon Bright.)

	* AUTHORS: Fix gettext.h copyright note, to not be in the middle
	of libidn copyright note.
	Add Jon Bright.

2005-02-24  Jon Bright  <jon@siliconcircus.com>

	* app_state.cc (prefix): Use string() instead of 
	native_directory_string().  For Unix, these should be equivalent.
	For Win32, I believe string()'s correct (since we compare 
	everywhere against normalized paths with / characters, but 
	native_directory_string produces paths with \ characters on Win32.
	* rcs_file.cc (file_source): Map the map, not the mapping.
	* tests/t_i18n_file.at: Remove colon from filename with symbols.
	I need to return to this and add a proper test for Win32, so we
	only use the colon on non-Win32.
	* testsuite.at: Add a CANONICALISE function, which does nothing
	on Unix and strips out carriage returns from files on Win32.  This
	is useful for being able to compare Monotone's stdout output to
	files on disk.  Add NETSYNC_KILL and NETSYNC_KILLHARD functions,
	to deal with MinGW not having killall (Unix still uses killall,
	though).
	* tests/t_import.at: Add CANONICALISE calls before comparing
	stdout output.
	* tests/t_netsync.at: Likewise
	* tests/t_netsync_single.at: Likewise
	* tests/t_scan.at: Likewise
	* tests/t_versions.at: Likewise
	* tests/t_ls_missing.at: Likewise.  Also, generate missingfoo and
	missingbar files with expected output from ls missing for these
	files being missing and compare against those.

2005-02-24  Derek Scherger  <derek@echologic.com>

	* app_state.{cc,hh} (add_restriction): rename to ...
	(set_restriction) this; and add path validation
	* commands.cc (get_valid_paths): new function
	(get_path_rearrangement) remove restricted include/exclude variant
	(calculate_restricted_revision) get valid paths and use to set up
	restriction
	(status, ls_unknown, commit, do_diff) pass args to
	calculate_restricted_revision to valid restriction paths
	(ls_missing, revert) get valid paths and use to set up restriction
	* tests/t_checkout_options.at: remove bug report priority (it's
	fixed!)
	* tests/t_diff_added_file.at: add --revision options to diff
	* tests/t_restrictions.at: remove invalid paths from ls unknown
	and ls ignored
	* tests/t_restrictions_warn_on_unknown.at: un-XFAIL
	
2005-02-23  Derek Scherger  <derek@echologic.com>

	* commands.cc (ls_missing): replace duplicated code with call to
	calculate_base_revision

2005-02-23  Jon Bright  <jon@siliconcircus.com>
	
	* vocab.cc (test_file_path_verification): Disable foo//nonsense
	test for Win32, add tests for UNC paths.  This was the only
	failing unit test on Win32.

2005-02-23  Jon Bright  <jon@siliconcircus.com>

	* txt2c.cc (main): Don't claim the file was generated from 
	--strip-trailing if that option's used.

2005-02-23  Jon Bright  <jon@siliconcircus.com>

	* app_state.cc: Add include of io.h for Win32, for chdir()
	* file_io.cc (get_homedir): Correct assertion (remove bracket)
	* lua/lposix.c, lua/modemuncher.c: Remove all references to
	functions and modes that don't exist on Win32.
	* monotone.cc: Include libintl.h on Win32
	
2005-02-21  Nathaniel Smith  <njs@codesourcery.com>

	* file_io.cc (get_homedir): Add more comments and logging to Win32
	version.  Also, only check HOME under Cygwin/MinGW.

2005-02-21  Derek Scherger  <derek@echologic.com>

	* Makefile.am: merge fixup
	
2005-02-21  Derek Scherger  <derek@echologic.com>

	* Makefile.am: add fsck.{cc,hh}
	* commands.cc(check_db): move to ...
	* fsck.{cc,hh}: here and do lots more checking
	* database.{cc,hh}(get_ids): new method
	(get_file_ids,get_manifest_ids,get_revision_ids): more new methods
	* tests/t_fsck.at: new test
	* testsuite.at: call it
	
2005-02-21  Nathaniel Smith  <njs@codesourcery.com>

	* commands.cc (commit): Simplify chatter.

2005-02-21  Nathaniel Smith  <njs@codesourcery.com>

	* file_io.cc (get_homedir): Check more environment variables in
	Win32 version.

2005-02-21  Nathaniel Smith  <njs@codesourcery.com>

	* file_io.cc: Remove tabs.

2005-02-21  Nathaniel Smith  <njs@codesourcery.com>

	* smap.hh (smap): Remove leading underscores, add comments.

2005-02-20  Nathaniel Smith  <njs@codesourcery.com>

	* std_hooks.lua (merge2, merge3): Check for DISPLAY before
	invoking gvim.

2005-02-20  Julio M. Merino Vidal  <jmmv@NetBSD.org>

	* ChangeLog: Use tabs for indentation rather than spaces.  Drop
	trailing whitespace.  While here, fix a date by adding zeros before
	the month and the day number.

2005-02-20  Julio M. Merino Vidal  <jmmv@NetBSD.org>

	* gettext.h: Add file.
	* AUTHORS: Mention that it comes from the GNU Gettext package.
	* Makefile.am: Distribute it.
	* sanity.hh: Use gettext.h rather than libintl.h so that --disable-nls
	works.  Also improves portability, according to the GNU Gettext
	manual.

2005-02-19  Derek Scherger  <derek@echologic.com>

	* automate.cc (automate_heads): remove bogus call to 
	app.allow_working_copy() which is called in cpp_main
	* database.cc (check_sqlite_format_version): don't check database
	version when "file" is really a directory; add filename to error
	message
	(sql): check for empty database early, even though this seems
	impossible as absolutify changes "" into path to working dir;
	convert to use N-style assertions; add check to ensure "file" is
	not really a directory
	* tests/t_db_missing.at: new test for above problems
	* testsuite.at: call it

2005-02-19  Nathaniel Smith  <njs@codesourcery.com>

	* tests/t_add_intermediate_MT_path.at: Tighten up.

	* tests/t_merge_3.at: New test.
	* tests/t_merge_4.at: Likewise.
	* testsuite.at: Add them.

2005-02-19  Ole Dalgaard  <josua+monotone@giraffen.dk>

	* configure.ac: Check for 64-bit versions of Boost static
	libraries.

2005-02-18  Julio M. Merino Vidal  <jmmv@NetBSD.org>

	* INSTALL:
	* configure.ac: Improve Boost detection by trying several possible
	library suffixes before aborting.

2005-02-18  graydon hoare  <graydon@pobox.com>

	* change_set.cc
	(apply_change_set): Avoid fast path when there are adds.
	(apply_path_rearrangement): Likewise.

2005-02-18  graydon hoare  <graydon@pobox.com>

	* automate.cc (automate_heads): Fix initialize() call.
	* change_set.{cc,hh}
	(apply_path_rearrangement): Add quick version.
	* revision.cc
	(check_sane_history): Use quick version of apply_change_set.
	* work.cc
	(build_addition): Use quick version of apply_path_rearrangement.
	(known_preimage_path): Likewise.
	* testsuite.at: Fix definitions of _ROOT_DIR, add --norc some
	places.
	* AUTHORS: Mention Daniel.

2005-02-18  Daniel Berlin  <dberlin@dberlin.org>

	* xdelta.cc (compute_delta_insns): Correct 1-byte-source bug.

2005-02-18  graydon hoare  <graydon@pobox.com>

	* Makefile.am (MOST_SOURCES): Add smap.hh.

2005-02-18  graydon hoare  <graydon@pobox.com>

	* basic_io.{cc,hh}: Inline some stuff.
	* change_set.cc: Use smap various places, reduce to 32-bit tids.
	* commands.cc: Use shared_ptr<change_set> everywhere.
	* netsync.cc: Likewise.
	* rcs_import.cc: Likewise.
	* revision.{cc,hh}: Likewise.
	* smap.hh: New file.

2005-02-18  Julio M. Merino Vidal  <jmmv@NetBSD.org>

	* INSTALL:
	* configure.ac: Improve Boost detection by trying several possible
	library suffixes before aborting.

2005-02-17  Derek Scherger  <derek@echologic.com>

	* tests/t_add_intermediate_MT_path.at: new test
	* testsuite.at: call it

2005-02-17  Julio M. Merino Vidal  <jmmv@NetBSD.org>

	* testsuite.at:
	* tests/t_change_empty_file.at: Verify that modifying an empty file
	creates a patch revision rather than an add/delete sequence.  The
	incorrect behavior was reported in bug #9964.

2005-02-17  Derek Scherger  <derek@echologic.com>

	* app_state.{cc,hh} (app_state): initialize search root
	(initialize): boolean signature variant renamed to ...
	(allow_working_copy): this; add explicit search root; move
	requirement for working copy to ...
	(require_working_copy): this new method
	(initialize): string signature variant renamed to ...
	(create_working_copy): this
	(set_root): new method
	* commands.cc: remove app.initialize(false) calls; replace
	app.initialize(true) with app.require_working_copy(); replace
	app.initialize(dir) with app.create_working_copy(dir)
	(checkout): ensure revision is member of specified branch
	* file_io.{cc,hh} (find_working_copy): stop search at --root if
	specified
	* monotone.cc (OPT_ROOT): new option
	(cpp_main): call app.allow_working_copy() before executing
	commands to always read default options
	* monotone.1: add --root option
	* monotone.texi: add --root option
	* tests/t_checkout_noop_on_fail.at: un-XFAIL
	* tests/t_checkout_options.at: un-XFAIL, add check for specified
	revision not in specified branch
	* testsuite.at: add --root option to MONOTONE to prevent searching
	above test dir
	* vocab.cc: remove redundant forward declaration

2005-02-16  Derek Scherger  <derek@echologic.com>

	* commands.cc (revert): don't rewrite unchanged files
	* tests/t_revert_unchanged.at: new test
	* testsuite.at: call it

2005-02-12  Derek Scherger  <derek@echologic.com>

	* database.cc (sqlite3_unpack_fn): new function for viewing
	base64, gzipped data
	(install_functions): install it
	(rehash): remove unused obsolete fcerts ticker

2005-02-17  Nathaniel Smith  <njs@codesourcery.com>

	* debian/changelog: s/graydon@mogo/graydon@pobox.com/, to make
	lintian happy.
	* debian/rules (config.status): Remove --with-bundled-adns.
	* debian/control (Build-Depends): Don't Build-Depend on libpopt,
	only libpopt-dev.
	* .mt-attrs (debian/control): Make executable.

2005-02-17  Nathaniel Smith  <njs@codesourcery.com>

	* tests/t_undo_update.at: Stupid typo.
	* tests/t_largish_file.at: New test.
	* testsuite.at: Add it.

	* commands.cc (push, pull, sync): Remove misleading "..." from
	help text.

2005-02-16  Julio M. Merino Vidal  <jmmv@NetBSD.org>

	* Makefile.am: Append $(BOOST_SUFFIX) to -lboost_unit_test_framework
	to fix 'make check' on systems where boost libraries can only be
	found by passing the exact suffix as part of the name.

2005-02-16  Julio M. Merino Vidal  <jmmv@NetBSD.org>

	* monotone.texi: Fix a typo (hexidecimal to hexadecimal).  Also
	change an example command to append stuff to ~/.monotonerc, instead
	of completely destroying the possibily existing file.  Addresses
	bug #11136.

2005-02-16  Julio M. Merino Vidal  <jmmv@NetBSD.org>

	* cryptopp/config.h: Use uint{8,16,32,64}_t as size types instead of
	trying to match them to unsigned char/int/long/long long respectively.
	Should fix build on FreeBSD/sparc64, as seen in bug #10203.

2005-02-16  Julio M. Merino Vidal  <jmmv@NetBSD.org>

	* INSTALL:
	* Makefile.am:
	* configure.ac: Add the --disable-large-file option to manually
	disable large file support from the builtin sqlite (compatibility
	with old systems and FAT).  Addresses bug #8380.

2005-02-16  Nathaniel Smith  <njs@codesourcery.com>

	* tests/t_undo_update.at: New todo.
	* testsuite.at: Add it.

2005-02-15  Nathaniel Smith  <njs@codesourcery.com>

	* monotone.1: Add cursory note about "automate".
	* monotone.texi: Synchronize with manpage.

2005-02-15  Nathaniel Smith  <njs@codesourcery.com>

	* automate.cc: Add "Error conditions" to the standard comment
	sections.

	* monotone.texi (Scripting): New section.
	(Automation): New section.

	* tests/t_automate_heads.at: Test behavior with nonexistent
	branch.

2005-02-14  Nathaniel Smith  <njs@codesourcery.com>

	* tests/t_merge_normalization_edge_case.at: New test.
	* testsuite.at: Add it.

	* diff_patch.cc (normalize_extents): Soften the warning message
	now that we have one test case.

2005-02-14  Matthew A. Nicholson  <mnicholson@digium.com>

	* std_hooks.lua: Add vimdiff merge hooks.

2005-02-14  Nathaniel Smith  <njs@codesourcery.com>

	* std_hooks.lua: Remove tabs.

2005-02-14  Nathaniel Smith  <njs@codesourcery.com>

	* tests/t_automate_heads.at: New test.
	* tests/t_automate_version.at: New test.
	* testsuite.at: Add then.

	* commands.cc (automate): Fix documentation string.
	* automate.cc: Much more structured documentation comments.

2005-02-13  Nathaniel Smith  <njs@codesourcery.com>

	* automate.{cc,hh}: New files.
	* commands.cc: New command "automate".

2005-02-13  Nathaniel Smith  <njs@codesourcery.com>

	* monotone.texi (Creating a Database): Fix typo, clarify
	conventions for database management following question on mailing
	list.

2005-02-12  graydon hoare  <graydon@pobox.com>

	* change_set.{cc,hh}: Correct code to pass newly-added unit tests.

2005-02-10  Derek Scherger  <derek@echologic.com>

	* monotone.1: update for restrictions
	* monotone.texi: sync with manpage

2005-02-09  Derek Scherger  <derek@echologic.com>

	* cert.cc (cert_revision_testresult): allow pass/fail testresult
	values
	* commands.cc (testresult): likewise
	* commands.cc (do_diff): disallow restriction of non-working copy
	diffs
	* monotone.texi: update for restrictions

2005-02-08  graydon hoare  <graydon@pobox.com>

	* database.cc (version_cache::set): Fix bad expiry logic.

2005-02-08  Nathaniel Smith  <njs@codesourcery.com>

	* change_set.cc (check_sane): Null sources are only valid for
	adds.

2005-02-07  Nathaniel Smith  <njs@codesourcery.com>

	* database.cc (struct version_cache): Fix invariant in cache
	clearing logic.

2005-02-06  Nathaniel Smith  <njs@codesourcery.com>

	* change_set.cc: Add a few more invariants; add lots and lots of
	unit tests.

2005-02-06  graydon hoare  <graydon@pobox.com>

	* change_set.cc: Use hash_map in a few places.
	(confirm_unique_entries_in_directories): Fix invariants.
	* constants.{cc,hh} (db_version_cache_sz): New constant.
	* database.cc (version_cache): New structure.
	(get_version): Use it.
	* interner.hh: Rewrite to use hash_map and vector.
	* tests/t_no_rename_overwrite.at: Tweak return codes.

2005-02-06  Nathaniel Smith  <njs@codesourcery.com>

	* ui.hh (ensure_clean_line): New method.
	* ui.cc (inform): Use it.
	* keys.cc (get_passphrase): Call it before prompting for passphrase.

2005-02-06  Nathaniel Smith  <njs@codesourcery.com>

	* database.cc (info): Report more statistics.

	* ROADMAP: Remove finished items.

	* revision.cc (analyze_manifest_changes): Childs cannot be null,
	that makes no sense.
	(add_node_for_old_manifest): Log node names, don't print it.
	(construct_revision_from_ancestry): Partially rewrite to handle
	root nodes explicitly.
	(build_changesets_from_existing_revs): Don't put the null revision
	in the ancestry graph, to match changesetify logic.
	(add_node_for_old_revision): Enforce decision that the ancestry
	graph not contain the null revision.

	(anc_graph::heads): Remove.
	(add_node_ancestry): Don't try creating it; logic was broken
	anyway.
	(rebuild_from_heads): Rename to...
	(rebuild_ancestry): ...this.  Calculate head set correctly.

2005-02-05  Nathaniel Smith  <njs@codesourcery.com>

	* change_set.cc (compose_path): Add more invariants.

2005-02-05  Nathaniel Smith  <njs@codesourcery.com>

	* monotone.cc (cpp_main): Log command line, to help interpret the
	logs people send in.

2005-02-05  Nathaniel Smith  <njs@codesourcery.com>

	* revision.cc (check_sane): Turn off this invariant when
	global_sanity.relaxed.

2005-02-03  Nathaniel Smith  <njs@codesourcery.com>

	* tests/t_load_into_existing.at: Oops, really add it too, sigh.

2005-02-03  Nathaniel Smith  <njs@codesourcery.com>

	* tests/t_need_mt_revision.at: Oops, really add it.

2005-02-03  Nathaniel Smith  <njs@codesourcery.com>

	* interner.hh (interner::intern): Add version taking a bool&, so
	callers can tell whether this string has previously been checked.
	* change_set.cc: Use new interned string identifier
	'path_component's instead of file_path's for components of paths;
	sanity-check each component exactly once.

2005-02-03  Nathaniel Smith  <njs@codesourcery.com>

	* database.cc (load): Check for existence of target database.
	* tests/t_load_into_existing.at: New test.
	* testsuite.at: Add it.

2005-02-03  Nathaniel Smith  <njs@codesourcery.com>

	* tests/t_checkout_dir.at: Also check that checkout to unwriteable
	directory fails.
	* tests/t_branch_checkout.at: New test.
	* testsuite.at: Add it.

	* app_state.cc (initialize): Simplify working directory
	initialization, and improve error handling.

	* keys.cc (get_passphrase): Disallow empty passphrases early
	(before they trigger an invariant down the line...).

2005-02-03  Nathaniel Smith  <njs@codesourcery.com>

	* update.cc (pick_update_candidates): Add I().
	* commands.cc (calculate_base_revision): Remove 'rev' argument,
	which was never set and callers never used.
	(calculate_base_manifest, calculate_current_revision)
	(calculate_restricted_revision, revert): Update correspondingly.
	(update): Check for null old revision.

	* main.cc (main): Make exit status 3 if we caught an unhandled
	exception, in particular so the testsuite can tell the difference
	between an error handled cleanly and an error caught by an
	invariant.
	* tests/t_update_null_revision.at: New test.
	* testsuite.at: Add it.

2005-02-03  Nathaniel Smith  <njs@codesourcery.com>

	* main.cc: Remove tabs.

2005-02-02  Nathaniel Smith  <njs@codesourcery.com>

	* change_set.cc (extract_first): Rename to...
	(extract_pairs_and_insert): ...this.
	(path_rearrangement::check_sane): Use it to add additional
	checks.

	* work.hh: Update comments (MT/manifest doesn't exist
	anymore...).

	* tests/t_need_mt_revision.at: New test.
	* testsuite.at: Add it.
	* commands.cc (get_revision_id): Require MT/revision to exist.
	(setup): Create MT/revision.

2005-02-02  Nathaniel Smith  <njs@codesourcery.com>

	* work.hh: Remove tabs.

2005-02-03  graydon hoare  <graydon@pobox.com>

	* tests/t_i18n_changelog.at: New test.
	* testsuite.at: Run it.
	* lua/lposix.c: New file.
	* lua/modemuncher.c: New file
	* lua.cc: Load posix library.
	* lua/liolib.c: Disable execute and popen.
	* std_hooks.lua: Remove io.execute uses.
	* AUTHORS: Update to mention lposix.c, modemuncher.c.
	* Makefile.am: Likewise.

2005-02-01  Nathaniel Smith  <njs@codesourcery.com>

	* tests/t_rebuild.at: Beef up test in response to possible
	problems reported by Derek Scherger.

2005-01-31  Nathaniel Smith  <njs@codesourcery.com>

	* rcs_import.cc (store_manifest_edge): Don't try to store deltas
	to the null manifest.
	(import_cvs_repo): Root revision has null manifest, not empty
	manifest.
	* revision.cc (check_sane): More invariants.

2005-01-28  graydon hoare  <graydon@pobox.com>

	* database.{cc,hh}: More netsync speed tweaks.
	* netsync.cc: Likewise.

2005-01-27  Nathaniel Smith  <njs@codesourcery.com>

	* tests/t_restrictions_warn_on_unknown.at: New test.
	* testsuite.at: Add it.

2005-01-27  Derek Scherger  <derek@echologic.com>

	* commands.cc (attr): adjust for subdir; ensure files exist
	* tests/t_attr.at: improve setup description
	* tests/t_attributes.at: improve setup description so that
	testsuite -k attr runs this test; check for attributes on missing
	files
	* tests/t_subdir_attr.at: new test
	* testsuite.at: fix dutch spelling of monotone; call new test

2005-01-27  Nathaniel Smith  <njs@codesourcery.com>

	* change_set.hh (null_id): New function.
	* revision.cc (analyze_manifest_changes): Fix typo, use null_id.
	* tests/t_rebuild.at: Un-XFAIL.

2005-01-27  Nathaniel Smith  <njs@codesourcery.com>

	* tests/t_rebuild.at: Add priority tag.

	* tests/t_cvsimport.at: Be more thorough.

	* rcs_import.cc (store_edge): Rename to...
	(store_manifest_edge): ...this.  Remove revision arguments, and
	remove storing of revision.
	(import_states_recursive): Update accordingly.
	Add 'revisions' argument; update it instead of trying to write
	revisions now.
	(import_states_by_branch): Add 'revisions' argument.
	(import_cvs_repo): Add a stage 3 that writes out the revisions
	accumulated in the 'revisions' vector.
	
2005-01-27  Matt Johnston  <matt@ucc.asn.au>

	(compile fixes for Linux/gcc 3.3.4)
	* botan/{util.cpp,primes.cpp}: give large constants ULL
	suffixes
	* botan/{gzip.cpp}: fix type for std::max() comparison

2005-01-27  graydon hoare  <graydon@pobox.com>

	* AUTHORS: Mention Georg.
	* change_set.cc: Null out names which are in null directories.
	* commands.cc (reindex): Remove COLLECTION argument.
	* database.{cc,hh} (get_revision_certs):
	Add brute force "load all certs" method.
	* merkle_tree.{cc,hh}: Modify to use memory rather than disk.
	* netsync.{cc,hh}: Likewise.
	* packet.hh (manifest_edge_analyzer): Kill dead code.

2005-01-26  Nathaniel Smith  <njs@codesourcery.com>

	* mt_version.cc (print_full_version): Include system flavour.

2005-01-26  Nathaniel Smith  <njs@codesourcery.com>

	* tests/t_rebuild.at: New test.
	* testsuite.at: Add it.

2005-01-26  Nathaniel Smith  <njs@codesourcery.com>

	* tests/t_checkout_noop_on_fail.at: Clarify description and XFAIL.

	* tests/t_approval_semantics.at: New TODO.
	* tests/t_monotone_agent.at: New TODO.
	* testsuite.at: Add them.

2005-01-25  Nathaniel Smith  <njs@codesourcery.com>

	* tests/t_checkout_noop_on_fail.at: New test.
	* testsuite.at: Add it.
	(RAW_MONOTONE): Add $PREEXECUTE to definition.

2005-01-25  Nathaniel Smith  <njs@codesourcery.com>

	* change_set.cc (extend_renumbering_from_path_identities): Add
	invariant.
	(extend_renumbering_via_added_files): Likewise.

	* constants.hh (maxbytes, postsz): Remove dead constants.
	(verify_depth): New constant.
	* constants.cc: Likewise.
	* revision.hh (check_sane_history): New function.
	* revision.cc (check_sane_history): Likewise.
	* database.cc (put_revision): Sanity check revision and revision
	history before storing it.
	This breaks cvs import.  Why?

	* update.cc (find_deepest_acceptable_descendent): Remove.
	(acceptable_descendent, calculate_update_set): New functions.
	(pick_update_candidates): Use 'calculate_update_set'.
	* tests/t_update_2.at: Un-XFAIL.
	* tests/t_ambig_update.at: Un-XFAIL.

	* tests/t_no_rename_overwrite.at: New test.
	* tests/t_cdiff.at: New test placeholder.
	* testsuite.at: Add them.
	(MONOTONE): Prefix command line with $PREEXECUTE to e.g. support
	running under Valgrind.

2005-01-25  Matt Johnston  <matt@ucc.asn.au>

	* cert.cc: ignore whitespace when comparing private keys
	from the database and with the lua hook
	* tests/t_lua_privkey.at: new test
	* testsuite.at: run it

2005-01-23  Derek Scherger  <derek@echologic.com>

	* commands.cc (restrict_rename_set): include renames if either
	name is present in restriction
	(calculate_base_revision): remove unused variant
	(calculate_current_revision): remove unsed variable
	(calculate_restricted_revision): remove unsed variable
	(ls_missing): remove unsed variable
	(revert): rewrite with restrictions
	* tests/t_revert.at: test partial reverts adjust MT/work properly
	* tests/t_revert_dirs.at: un-XFAIL
	* tests/t_revert_rename.at: un-XFAIL; revert rename via both names

2005-01-23  Derek Scherger  <derek@echologic.com>

	* tests/t_revert_rename.at: remove extra MONOTONE_SETUP
	attempt revert by both original name and new name

2005-01-23  Derek Scherger  <derek@echologic.com>

	* tests/t_revert_rename.at: New test.
	* testsuite.at: Add it.

2005-01-22  Derek Scherger  <derek@echologic.com>

	* tests/t_revert_dirs.at: New test.
	* testsuite.at: Add it.

2005-01-22  Nathaniel Smith  <njs@codesourcery.com>

	* configure.ac (AC_INIT): Set bug-reporting address to list
	address, rather than Graydon's personal email.
	* diff_patch.cc (normalize_extents): Use it.
	* ui.cc (fatal): Likewise.

	* tests/t_vcheck.at: New priority "todo", tweak descriptive text.

2005-01-23  Derek Scherger  <derek@echologic.com>

	* database.{cc,hh}: convert queries to use prepared statements

2005-01-22  Nathaniel Smith  <njs@codesourcery.com>

	* tests/t_delete_dir.at: Add more commentary.

	* tests/t_rename_dir_patch.at: New test.
	* tests/t_delete_dir_patch.at: New test.
	* testsuite.at: Add them.

2005-01-22  Nathaniel Smith  <njs@codesourcery.com>

	* change_set.cc (apply_change_set): Add invariants.
	* tests/t_rename_dir_cross_level.at: New test.
	* tests/t_rename_added_in_rename.at: New test.
	* tests/t_rename_conflict.at: New test.
	* testsuite.at: Add them.

2005-01-21  Nathaniel Smith  <njs@codesourcery.com>

	* tests/t_ambig_update.at: Update comments.

	* tests/t_update_2.at: New test from Georg-W. Koltermann
	<Georg.Koltermann@mscsoftware.com>.
	* testsuite.at: Add it.

2005-01-20  Nathaniel Smith  <njs@codesourcery.com>

	* tests/t_lca_1.at: New bug report.
	* testsuite.at: Add it.

2005-01-19  Nathaniel Smith  <njs@codesourcery.com>

	* commands.cc (merge): Improve merge chatter.
	(do_diff): Don't print anything when there are no
	changes.

2005-01-19  Nathaniel Smith  <njs@codesourcery.com>

	* tests/t_db_with_dots.at: New test.
	* testsuite.at: Add it.

2005-01-19  Patrick Mauritz <oxygene@studentenbude.ath.cx>

	* Makefile.am (%.h, package_revision.h, package_full_revision.h):
	Don't update target file if no change has occurred, to reduce
	unnecessary rebuilds.

2005-01-18  Nathaniel Smith  <njs@codesourcery.com>

	* rcs_import.cc (cvs_key): Initialize struct tm to all zeros, to
	stop garbage sneaking in -- thanks to Zack Weinberg for pointing
	this out.  Also, handle 2 digit years properly on WIN32.

2005-01-18  Nathaniel Smith  <njs@codesourcery.com>

	* rcs_import.cc: Remove tabs.

2005-01-19  Matt Johnston  <matt@ucc.asn.au>

	* database.cc: Pass filename to check_sqlite_format_version as a
	fs::path, so that it doesn't get passed as a freshly created fs::path
	with default checker (which disallows '.foo' path components)

2005-01-19  Nathaniel Smith  <njs@codesourcery.com>

	* netsync.cc (session, process_confirm_cmd, dispatch_payload):
	Back out some over-zealous changes that broke netsync
	compatibility.  Probably should redo later, when have a chance to
	bump netsync protocol number, but we're not ready for that now.

2005-01-19  Nathaniel Smith  <njs@codesourcery.com>

	* tests/t_subdir_revert.at: New test.
	* tests/t_subdir_rename.at: New test.
	* testsuite.at: Add them.

2005-01-18  Nathaniel Smith  <njs@codesourcery.com>

	* tests/t_subdir_add.at: New test.
	* tests/t_subdir_drop.at: New test.
	* testsuite.at: Add them.
	* tests/t_delete_dir.at: Implement it.

2005-01-19  Nathaniel Smith  <njs@codesourcery.com>

	* netcmd.cc: Remove tabs.

2005-01-19  Nathaniel Smith  <njs@codesourcery.com>

	* merkle_tree.cc: Remove tabs.

2005-01-18  Nathaniel Smith  <njs@codesourcery.com>

	* rcs_import.cc (cvs_key): Initialize struct tm to all zeros, to
	stop garbage sneaking in -- thanks to Zack Weinberg for pointing
	this out.  Also, handle 2 digit years properly on WIN32.

2005-01-18  Nathaniel Smith  <njs@codesourcery.com>

	* rcs_import.cc: Remove tabs.

2005-01-18  Nathaniel Smith  <njs@codesourcery.com>

	* monotone.texi: Undocument mcerts, fcerts; rename rcerts to
	certs.
	* monotone.1: Likewise.

2005-01-18  Nathaniel Smith  <njs@codesourcery.com>

	* commands.cc (restrict_rename_set): Fix types to compile with old
	rename_set gunk removed.
	Alter logic to yell if a rename crosses the restriction boundary,
	rather than silently ignore it.

2005-01-19  graydon hoare  <graydon@pobox.com>

	* commands.cc: Fix up some merge breakage.
	* tests/t_add_dot.at: Un-XFAIL.
	* testsuite.at: Run "setup ." before "db init".

2005-01-09  Derek Scherger  <derek@echologic.com>

	* commands.cc (get_path_rearrangement): new function/signature for
	splitting restricted rearrangements
	(calculate_restricted_revision): use it and update to work
	similarly to calculate_current_revision
	(trusted): call app.initialize(false)
	(ls_missing): adjust for new get_path_rearrangement
	(attr): call app.initialize(true)
	(diff): merge cleanup
	(lca, lcad, explicit_merge): call app.initialize(false)
	* app_state.cc (constructor): set database app state
	(load_rcfiles): add required booleans
	* lua.{cc,hh} (load_rcfile): add required boolean
	* tests/t_add.at:
	* tests/t_diff_added_file.at:
	* tests/t_disapprove.at:
	* tests/t_drop_missing.at:
	* tests/t_heads.at:
	* tests/t_heads_discontinuous_branch.at:
	* tests/t_i18n_file.at:
	* tests/t_log_nonexistent.at:
	* tests/t_merge_add_del.at:
	* tests/t_netsync.at:
	* tests/t_netsync_pubkey.at:
	* tests/t_netsync_single.at:
	* tests/t_persistent_server_keys.at:
	* tests/t_persistent_server_revision.at:
	* tests/t_remerge.at:
	* tests/t_tags.at:
	* tests/t_update_missing.at:
	* tests/t_update_to_revision.at: add --message option to commits
	* tests/t_merge2_add.at:
	* tests/t_merge2_data.at:
	* tests/t_netsync_unrelated.at: create working directory with new
	setup command
	* tests/t_erename.at: update for revisions
	* tests/t_no_change_deltas.at: add --revision options to diff
	* tests/t_restrictions.at: remove some cruft and update to work
	with revisions
	* tests/t_subdirs.at: pass correct --rcfile and --db options from
	within subdir
	* testsuite.at (REVERT_TO): remove MT dir before checkout, which
	now fails if MT exists, replace checkout MT/options with old
	MT/options
	(COMMIT): add --message option to commit macro
	* work.cc (read_options_map): don't overwrite option settings when
	reading options map so that command line settings take precedence

2005-01-18  Nathaniel Smith  <njs@codesourcery.com>

	* netsync.cc: Partially fix comment (s/manifest/revision/ etc.).
	(dispatch_payload): Ignore mcert and fcert refinement requests,
	instead of dying on them.  Hack, but I think it should let this
	netsync continue to interoperate with old netsync...

2005-01-18  Nathaniel Smith  <njs@codesourcery.com>

	* vocab.hh: Remove file<cert>.
	* vocab.cc: Likewise.
	* packet_types.hh: Remove file.
	* Makefile.am (MOST_SOURCES): Remove packet_types.hh and mac.hh.

2005-01-18  Nathaniel Smith  <njs@codesourcery.com>

	* netsync.cc (process_confirm_cmd): Don't try refining mcert and
	fcert trees.
	Remove other dead/pointless code.

2005-01-18  Nathaniel Smith  <njs@codesourcery.com>

	* database.hh: Remove file cert stuff.
	* netsync.cc (data_exists): We don't have file/manifest certs.
	(load_data): Likewise.

2005-01-18  Nathaniel Smith  <njs@codesourcery.com>

	* netsync.cc (process_data_cmd): Ignore file/manifest certs.

	* database.cc (struct valid_certs): Don't support file certs.
	(rehash): No file certs.
	(file_cert_exists): Remove.
	(put_file_cert): Remove.
	(get_file_certs): Remove.

2005-01-18  Nathaniel Smith  <njs@codesourcery.com>

	* packet.cc (class delayed_manifest_cert_packet):
	(class delayed_file_cert_packet): Remove.
	(packet_db_writer::consume_file_cert, consume_manifest_cert)
	(packet_writer::consume_file_cert, consume_manifest_cert)
	Remove.
	(struct feed_packet_consumer): Don't support mcert/fcert packets.
	(extract_packets): Likewise.
	(packet_roundabout_test): Test revision certs, not manifest/file
	certs.

	* packet.hh (packet_consumer::consume_file_cert):
	(packet_consumer::consume_manifest_cert):
	(packet_writer::consume_file_cert):
	(packet_writer::consume_manifest_cert):
	(packet_db_writer::consume_file_cert):
	(packet_db_writer::consume_manifest_cert):
	Remove.

	* lua.hh (hook_get_file_cert_trust): Remove.
	* lua.cc (hook_get_file_cert_trust): Remove.

2005-01-18  Nathaniel Smith  <njs@codesourcery.com>

	* cert.hh (erase_bogus_certs): Re-add manifest cert version.

	* monotone.texi (Hook Reference): Remove documentation of
	get_{file,manifest}_cert_trust.

2005-01-18  Nathaniel Smith  <njs@codesourcery.com>

	* cert.cc (erase_bogus_certs): Re-add manifest cert version.
	(bogus_cert_p): Likewise.

2005-01-18  Nathaniel Smith  <njs@codesourcery.com>

	* cert.hh (rename_edge):
	(rename_set):
	(calculate_renames):
	(rename_cert_name): Remove.
	(cert_file_comment):
	(cert_manifest_comment): Remove.
	(erase_bogus_certs): Remove manifest and file versions.
	* cert.cc (rename_cert_name): Remove.
	(bogus_cert_p): Remove manifest<cert> and file<cert> variants.
	(erase_bogus_certs): Likewise.
	(put_simple_manifest_cert):
	(put_simple_file_cert):
	(cert_file_comment): Remove.

	* commands.cc (fcerts): Remove.
	(mcerts): Likewise.
	(rcerts): Rename to...
	(certs): ...this.  s/revision certs/certs/ in help text.
	(trusted): s/revision cert/cert/.
	(ls_certs): Don't special-case rename certs.

2005-01-18  Nathaniel Smith  <njs@codesourcery.com>

	* tests/t_vcheck.at: Fix AT_XFAIL_IF typo.

2005-01-18  Nathaniel Smith  <njs@codesourcery.com>

	* monotone.texi (Reserved Certs): Remove 'vcheck'.
	(Key and Cert): Remove 'vcheck'.
	(Accidental collision): Likewise.
	(Commands): Likewise.
	* tests/t_vcheck.at: Add note about manual having useful stuff for
	when vcheck is re-added.

2005-01-18  Nathaniel Smith  <njs@codesourcery.com>

	* mac.hh:
	* cert.cc (vcheck_cert_name):
	(calculate_vcheck_mac):
	(cert_manifest_vcheck
	(check_manifest_vcheck):
	* cert.hh (cert_manifest_vcheck):
	(check_manifest_vcheck):
	* constants.cc (constants::vchecklen):
	* constants.hh (constants::vchecklen):
	* commands.cc (vcheck):
	Remove.

	* tests/t_vcheck.at: New test.
	* testsuite.at: Call it.

2005-01-18  Nathaniel Smith  <njs@codesourcery.com>

	* ROADMAP: Remove 'upgrade to sqlite3' todo item.

2005-01-18  Nathaniel Smith  <njs@codesourcery.com>

	* commands.cc (tag):
	(testresult):
	(approve):
	(disapprove):
	(comment):
	(fload):
	(fmerge):
	(cat):
	(rcs_import): Change grouping for "--help" display, to make more
	informative.
	(rcs_import): Also add more details to help text.

2005-01-17  Matt Johnston  <matt@ucc.asn.au>

	* file_io.cc: re-add accidentally removed #include
	* botan/gzip.cc: improved comments, removed unused code

2005-01-17  Nathaniel Smith  <njs@codesourcery.com>

	* diff_patch.cc (normalize_extents): Add missing ')'.

2005-01-17  Nathaniel Smith  <njs@codesourcery.com>

	* tests/t_update_1.at: New test.
	* testsuite.at: Call it.

2005-01-11  Nathaniel Smith  <njs@codesourcery.com>

	* diff_patch.cc (normalize_extents): Add warning for anyone who
	manages to trigger the untested part of the normalization code.

2005-01-14  Christian Kollee <stuka@pestilenz.org>

	* search for and link with sqlite3 when --bundle-sqlite=no

2005-01-12  Derek Scherger  <derek@echologic.com>

	* tests/t_ambig_update.at: add comments from discussion on irc
	* tests/t_status_missing.at: new test
	* testsuite.at: include it

2005-01-10  graydon hoare  <graydon@pboox.com>

	* commands.cc (explicit_merge): Tweak merge message.
	* database.cc (check_sqlite_format_version): New function.
	(database::sql): Call it.
	* sqlite/pager.hh (SQLITE_DEFAULT_PAGE_SIZE): Adjust to 8192.
	(SQLITE_MAX_PAGE_SIZE): Adjust to 65536.
	* schema_migration.cc: Post-merge cleanup.
	* Makefile.am: Likewise.

2005-01-10  Christof Petig <christof@petig-baender.de>

	* sqlite/*: SQLite 3.0.8 CVS import
	* database.{cc,hh}:
	* schema_migration.{cc,hh}: convert to use the SQLite3 API

	This does not yet use any of the more sophisticated API features
	of SQLite3 (query parameters, BLOBs), so there is plenty of room
	for optimization. This also does not change the schema (i.e.
	still uses base64 encoded values in tables)

2005-01-17  graydon hoare  <graydon@pobox.com>

	* AUTHORS: Mention Wojciech and Neil.
	* revision.cc (calculate_ancestors_from_graph): Make non-recursive.

2005-01-17  Wojciech Miłkowski  <wmilkowski@interia.pl>

	* std_hooks.lua: Teach about meld.

2005-01-17  Neil Conway  <neilc@samurai.com>

	* diff_patch.cc: add a new context diff hunk consumer. Rename
	unidiff() to make_diff().
	* diff_patch.hh: Rename unidiff() to make_diff().
	* command.cc: Add new "cdiff" command, and refactor "diff" to
	invoke a common subroutine that is parameterized on the diff
	type. Unrelated change: make a branch-based checkout default to
	using the same directory name as the branch name, unless a
	branch is specified.

2005-01-17  graydon hoare  <graydon@pobox.com>

	* cryptopp/osrng.cpp (NonblockingRng::GenerateBlock):
	Bring forward patch lost in cryptopp 5.2 upgrade.
	* revision.cc (add_bitset_to_union)
	(calculate_ancestors_from_graph): New functions.
	(erase_ancestors)
	(is_ancestor): Rewrite.
	* cert.cc (get_branch_heads): Rewrite.
	* database.{cc,hh} (get_heads): Remove
	(get_revision_ancestry): Use multimap.
	(install_views): Disable.
	Remove everything related to the trust views. Too slow.
	Also tidy up whitespace formatting in sqlite3 code.
	* views.sql: Clear out all views.
	* commands.cc: Adapt to using multimap for ancestry.
	* AUTHORS: Mention Faheem and Christian.

2005-01-17  Faheem Mitha  <faheem@email.unc.edu>

	* debian/control: Fix up build depends.

2005-01-17  Ulrich Drepper  <drepper@redhat.com>

	* acinclude.m4 (AC_CHECK_INADDR_NONE): Fix quoting.
	* Makefile.am (EXTRA_DIST): Add sqlite/keywordhash.c.

2005-01-14  Christian Kollee  <stuka@pestilenz.org>

	* search for and link with sqlite3 when --bundle-sqlite=no

2005-01-12  Derek Scherger  <derek@echologic.com>

	* tests/t_ambig_update.at: add comments from discussion on irc
	* tests/t_status_missing.at: new test
	* testsuite.at: include it

2005-01-10  graydon hoare  <graydon@pboox.com>

	* commands.cc (explicit_merge): Tweak merge message.
	* database.cc (check_sqlite_format_version): New function.
	(database::sql): Call it.
	* sqlite/pager.hh (SQLITE_DEFAULT_PAGE_SIZE): Adjust to 8192.
	(SQLITE_MAX_PAGE_SIZE): Adjust to 65536.
	* schema_migration.cc: Post-merge cleanup.
	* Makefile.am: Likewise.

2005-01-10  Christof Petig  <christof@petig-baender.de>

	* sqlite/*: SQLite 3.0.8 CVS import
	* database.{cc,hh}:
	* schema_migration.{cc,hh}: convert to use the SQLite3 API

	This does not yet use any of the more sophisticated API features
	of SQLite3 (query parameters, BLOBs), so there is plenty of room
	for optimization. This also does not change the schema (i.e.
	still uses base64 encoded values in tables)

2005-01-11  Nathaniel Smith  <njs@codesourcery.com>

	* tests/t_migrate_schema.at: Switch to using pre-dumped db's, make
	it work, un-XFAIL it.

2005-01-11  Nathaniel Smith  <njs@codesourcery.com>

	* tests/t_persistent_server_keys_2.at: XFAIL it, add commentary on
	solution.

2005-01-11  Nathaniel Smith  <njs@codesourcery.com>

	* tests/t_persistent_server_keys_2.at: New test.
	* testsuite.at: Add it.

2005-01-06  Nathaniel Smith  <njs@codesourcery.com>

	* schema_migration.cc (migrate_monotone_schema): Add comment
	pointing to t_migrate_schema.at.
	* tests/t_migrate_schema.at: Implement, mostly.  (Still broken.)

	* tests/t_heads_discontinuous_branch.at: Remove urgency
	annotation.
	* tests/t_netsync_nocerts.at: Add urgency annotation.

	* testsuite.at: Add UNGZ, UNGZB64 macros.
	* tests/t_fmerge.at: Use them.

2005-01-05  Nathaniel Smith  <njs@codesourcery.com>

	* schema_migration.cc: Update comment about depot code.
	(migrate_depot_split_seqnumbers_into_groups):
	(migrate_depot_make_seqnumbers_non_null):
	(migrate_depot_schema): Remove; all are dead code.

2005-01-05  Nathaniel Smith  <njs@codesourcery.com>

	* schema_migration.cc: Remove tabs.

2005-01-05  Nathaniel Smith  <njs@codesourcery.com>

	* tests/t_check_same_db_contents.at: Uncapitalize title to unbreak
	testsuite.

	* revision.cc (is_ancestor): Add FIXME comment.
	(erase_ancestors): New function.
	* revision.hh (erase_ancestors): Prototype it.
	* cert.cc (get_branch_heads): Call it.
	* tests/t_heads_discontinuous_branch.at: Un-XFAIL it.

	* revision.cc (find_subgraph_for_composite_search): Ignore null
	revision ids.
	* commands.cc (try_one_merge): Add invariant - never create merges
	where the left parent is an ancestor or descendent of the right.
	(explicit_merge): Same check.
	(propagate): Handle cases where no merge is necessary.  Also, make
	generated log message more readable.

	* tests/t_propagate_desc.at: Un-XFAIL it.
	* tests/t_propagate_anc.at: Un-XFAIL it.  Use new
	CHECK_SAME_DB_CONTENTS macros.
	* testsuite.at: Move t_check_same_db_contents.at to run before
	propagation tests.  Make CHECK_SAME_DB_CONTENTS more thorough.

	* tests/t_dump_load.at: Implement test.

2005-01-05  Nathaniel Smith  <njs@codesourcery.com>

	* tests/t_check_same_db_contents.at: New test.
	* testsuite.at: Add it.
	(CHECK_SAME_DB_CONTENTS): New macro.

2005-01-04  Nathaniel Smith  <njs@codesourcery.com>

	* cert.cc: Remove tabs.
	* revision.hh: Likewise.

2005-01-04  Nathaniel Smith  <njs@codesourcery.com>

	* tests/t_propagate_anc.at: Also check the case where we're
	propagating a non-strict ancestor, i.e. the heads are actually
	equal.

2005-01-04  Nathaniel Smith  <njs@codesourcery.com>

	* database.cc (get_revision_parents): Add invariant.
	(get_revision_children): Likewise.
	(get_revision): Likewise.
	(put_revision): Likewise.

	* tests/t_merge_ancestor.at: New test.
	* tests/t_propagate_desc.at: Likewise.
	* tests/t_propagate_anc.at: Likewise.
	* testsuite.at: Call them.

2005-01-04  Nathaniel Smith  <njs@codesourcery.com>

	* tests/t_netsync_diffbranch.at: Add priority, add description of
	problem and solution.
	Also, XFAIL it.
	* tests/t_netsync_unrelated.at: Add reference to discussion.
	* tests/t_cmdline_options.at: Remove priority marking from
	non-bug.
	* tests/t_checkout_dir.at: XFAIL when run as root.

	* tests/t_netsync_nocerts.at: New test.
	* testsuite.at: Call it.

2005-01-03  Matt Johnston  <matt@ucc.asn.au>

	* tests/t_netsync_diffbranch.at: add a new test for pulling a branch
	with a parent from a different branch.
	* testsuite.at: add it

2005-01-02  Derek Scherger  <derek@echologic.com>

	* commands.cc (log_certs): new function
	(log) add Ancestor: and Branch: entries to output; use above new
	function
	* tests/t_cross.at: update to work with changesets

2005-1-1  Matt Johnston  <matt@ucc.asn.au>

	* botan/base64.cpp: Include a terminating newline in all cases for
	compatibility with cryptopp

2005-1-1  Matt Johnston  <matt@ucc.asn.au>

	* keys.cc: fix merge issues propagating 0.16 to net.venge.monotone.botan
	* botan/config.h: add it
	* botan/{aes,des,dh,dsa,elgamal,lion,lubyrack,nr,rw,openpgp}*: removed
	unused files.

2004-12-30  graydon hoare  <graydon@pobox.com>

	* constants.cc (netcmd_current_protocol_version): Set to 3.
	* tests/t_crlf.at: New test of crlf line encodings.
	* testsuite.at: Call it.
	* monotone.spec: Note 0.16 release.

2004-12-30  graydon hoare  <graydon@pobox.com>

	* win32/get_system_flavour.cc: Fix little compile bugs.

2004-12-30  Julio M. Merino Vidal  <jmmv@NetBSD.org>

	* change_set.{cc,hh}: Add the has_renamed_file_src function in
	change_set::path_rearrangement.
	* commands.cc: Make the 'log' command show nothing for renamed or
	deleted files (when asked to do so) and stop going backwards in
	history when such condition is detected; they don't exist any more,
	so there is no point in showing history (and could drive to incorrect
	logs anyway).
	* tests/t_log_nonexistent.at: New check to verify previous.
	* testsuite.at: Add it.

2004-12-30  graydon hoare  <graydon@pobox.com>

	* Makefile.am: Clean full testsuite directory and full-version.
	* configure.ac: Bump version number.
	* po/monotone.pot: Regenerate.
	* NEWS: Describe new release.

2004-12-29  Julio M. Merino Vidal  <jmmv@NetBSD.org>

	* tests/t_cmdline_options.at: New test for previous: ensure that
	monotone is actually checking for command line correctness.
	* testsuite.at: Add it.

2004-12-29  Julio M. Merino Vidal  <jmmv@NetBSD.org>

	* monotone.cc: Verify that the command line is syntactically correct
	as regards to options (based on error codes from popt).

2004-12-29  Matt Johnston  <matt@ucc.asn.au>

	* tests/t_drop_rename_patch.at: A test to check that deltas on
	renamed files are included in concatenate_change_sets, if there was a
	deletion of a file with the same name as the rename src.
	* testsuite.at: add it

2004-12-29  graydon hoare  <graydon@pobox.com>

	* AUTHORS: Add Jordi.
	* change_set.{cc,hh}: Make sanity helpers const.
	(normalize_change_set): Drop a->a deltas.
	(merge_change_sets): Call normalize.
	(invert_change_set): Likewise.
	* revision.cc
	(find_subgraph_for_composite_search): New fn.
	(calculate_composite_change_set): Call it.
	(calculate_change_sets_recursive): Use results.
	* tests/t_no_change_deltas.at: Fix.

2004-12-29  graydon hoare  <graydon@pobox.com>

	* change_set.cc: Fix unit tests to satisfy sanity checks.
	* std_hooks.lua: Fix status checking on external merges.

2004-12-29  Matt Johnston  <matt@ucc.asn.au>

	* change_set.{cc,hh}: Take account of files which are the
	destination of a rename_file operation, when examining
	file deletions. Added helper methods to clean up related code.

2004-12-29  Matt Johnston  <matt@ucc.asn.au>

	* change_set.cc: added a sanity check for deltas with same src/dst,
	and deleted files with deltas.

2004-12-29  Matt Johnston  <matt@ucc.asn.au>

	* testsuite.at, tests/t_netsync_single.at: don't use -q with
	killall since it isn't portable.

2004-12-28  Julio M. Merino Vidal  <jmmv@NetBSD.org>

	* commands.cc: Make the 'log' command show all affected files
	in each revision in a nice format (easier to read than what
	'cat revision' shows).

2004-12-28  Julio M. Merino Vidal  <jmmv@NetBSD.org>

	* commands.cc: Change the order used by the 'log' command to show
	affected files so that it matches the order in which these changes
	really happen.  Otherwise, a sequence like "rm foo; mv bar foo;
	patch foo" could be difficult to understand by the reader.

2004-12-28  Jordi Vilalta Prat  <jvprat@wanadoo.es>

	* monotone.texi: Fix a typo: "not not" should be "not".

2004-12-28  Julio M. Merino Vidal  <jmmv@NetBSD.org>

	* commands.cc: Make the 'log' command show all affected files
	in each revision in a nice format (easier to read than what
	'cat revision' shows).

2004-12-28  graydon hoare  <graydon@pobox.com>

	* AUTHORS: Add various recent authors.

2004-12-28  Badai Aqrandista <badaiaqrandista@hotmail.com>

	* debian/*: Fix up for package building.

2004-12-28  graydon hoare  <graydon@pobox.com>

	* change_set.{cc,hh}: Add sanity checking, rework
	some of concatenation logic to accomodate.
	* revision.{cc,hh}: Likewise.
	Teach about generalized graph rebuilding.
	* database.cc (delete_existing_revs_and_certs): New fn.
	* commands.cc (db rebuild): New command.
	(db fsck) New command.
	* sanity.{cc,hh} (relaxed): New flag.
	* work.cc: Use new concatenation logic.

2004-12-25  Julio M. Merino Vidal  <jmmv@NetBSD.org>

	* commands.cc: During 'log', print duplicate certificates (by
	different people) in separate lines, rather than showing them
	together without any spacing.  While here, homogenize new lines
	in other messages as well; this also avoids printing some of
	them in case of missing certificates).

2004-12-24  Nathaniel Smith  <njs@codesourcery.com>

	* tests/t_disapprove.at: Enable previously disabled test.

	* tests/t_no_change_deltas.at: New test.
	* testsuite.at: Call it.

2004-12-23  Nathaniel Smith  <njs@codesourcery.com>

	* win32/read_password.c: Remove unused file.

2004-12-22  Julio M. Merino Vidal  <jmmv@NetBSD.org>

	* commands.cc: Verify that the key identifier passed to the pubkey
	and privkey commands exists in the database.  Otherwise exit with
	an informational message instead of an exception.

2004-12-20  Matt Johnston  <matt@ucc.asn.au>

	* keys.cc: don't cache bad passphrases, so prompt for a correct
	password if the first ones fail.

2004-12-19  Matt Johnston  <matt@ucc.asn.au>

	* commands.cc: print out author/date next to ambiguous revision
	lists from selectors.

2004-12-19  Julio M. Merino Vidal  <jmmv@NetBSD.org>

	* testsuite.at:
	* tests/t_fmerge.at:
	* tests/t_netsync.at:
	* tests/t_netsync_single.at:
	* tests/t_revert.at:
	* tests/t_tags.at: Avoid usage of test's == operator.  It's a
	GNUism and causes unexpected failures in many tests.  The correct
	operator to use is just an equal sign (=).
	* tests/t_renamed.at: Don't use cp's -a flag, which is not
	supported by some implementations of this utility (such as the
	one in NetBSD).  Try to add some of its funcionality by using
	the -p flag, although everything could be fine without it.
	* tests/t_unidiff.at: Discard patch's stderr output.  Otherwise
	it's treated as errors, but NetBSD's patch uses it to print
	informative messages.

2004-12-19  Julio M. Merino Vidal  <jmmv@NetBSD.org>

	* tests/t_scan.at: Instead of running sha1sum, use a prestored
	manifest file to do the verification.  This avoids problems in
	systems that do not have the sha1sum tool, like NetBSD.

2004-12-19  Julio M. Merino Vidal  <jmmv@NetBSD.org>

	* Makefile.am: Remove obsolete --with-bundled-adns flag from
	DISTCHECK_CONFIGURE_FLAGS.

2004-12-18  Nathaniel Smith  <njs@codesourcery.com>

	* tests/t_checkout_dir.at: Make the test directory chdir'able
	again after the test.
	* tests/t_delete_dir.at: Add trailing newline.

	* tests/t_dump_load.at: New bug report.
	* tests/t_migrate_schema.at: Likewise.
	* testsuite.at: Call them.

2004-12-18  Nathaniel Smith  <njs@codesourcery.com>

	* change_set.hh: Remove obsolete comment.

2004-12-18  Nathaniel Smith  <njs@codesourcery.com>

	* tests/t_delete_dir.at: New bug report.
	* testsuite.at: Call it.

2004-12-18  Julio M. Merino Vidal  <jmmv@NetBSD.org>

	* commands.cc: Homogenize help message for 'ls' with the one shown
	by 'list'.

2004-12-18  Julio M. Merino Vidal  <jmmv@NetBSD.org>

	* ChangeLog: Add missing entries for several modifications I did
	in December 6th and 3rd.

2004-12-18  Julio M. Merino Vidal  <jmmv@NetBSD.org>

	* tests/t_checkout_dir.at: New test triggering the bug I fixed
	  previously in the checkout command, verifying that directory
	  creation and chdir succeed.
	* testsuite.at: Add new test.

2004-12-18  Nathaniel Smith  <njs@codesourcery.com>

	* ChangeLog: Add log entry for <jmmv@NetBSD.org>'s last change.
	* std_hooks.lua: Check exit status of external merge commands.

2004-12-18  Julio M. Merino Vidal  <jmmv@NetBSD.org>

	* commands.cc: Include cerrno, cstring,
	boost/filesystem/exception.hpp.
	(checkout): Verify that directory creation and chdir succeeded.

2004-12-18  Nathaniel Smith  <njs@codesourcery.com>

	* diff_patch.cc (struct hunk_offset_calculator): Remove dead
	code.  (I believe it was used by the old, non-extent-based
	merging.)
	(calculate_hunk_offsets): Likewise.
	(struct hunk_consumer): Move next to rest of unidiff code.
	(walk_hunk_consumer): Likewise.

2004-12-18  Matt Johnston <matt@ucc.asn.au>

	* change_set.cc (concatenate_change_sets): Be more careful checking
	whether to discard deltas for deleted files (in particular take
	care when files are removed then re-added) - fixes tests
	t_patch_drop_add, t_add_drop_add.at, t_add_patch_drop_add,
	t_merge2_add_drop_add
	* change_set.cc (project_missing_deltas): don't copy deltas
	for deleted files, and handle the case where src file ids vary when
	files are added/removed. (fixes t_patch_vs_drop_add)
	* t_patch_drop_add.at, t_add_drop_add.at, t_add_patch_drop_add.at,
	  t_merge2_add_drop_add.at, t_patch_vs_drop_add.t: don't expect
	to fail any more.

2004-12-17  Nathaniel Smith  <njs@codesourcery.com>

	* tests/t_persistent_server_keys.at:
	* tests/t_attr.at:
	* tests/t_patch_vs_drop_add.at:
	* tests/t_merge2_add_drop_add.at:
	* tests/t_add_drop_add.at:
	* tests/t_add_patch_drop_add.at:
	* tests/t_patch_drop_add.at: Remove priority notes, since these
	are no longer bugs.

2004-12-17  graydon hoare  <graydon@pobox.com>

	* tests/t_merge_2.at: Works now, remove xfail.

2004-12-17  graydon hoare  <graydon@pobox.com>

	* tests/t_merge_1.at: Remove AT_CHECK(false) and xfail.
	* tests/t_fdiff_normalize.at: New test.
	* testsuite.at: Call it.
	* diff_patch.cc (normalize_extents): Fix the normalize bug.
	* revision.{cc,hh} (construct_revisions): Rename to prepare for
	next rebuild-the-graph migration.
	* commands.cc (db): Change call name.

2004-12-16  Joel Rosdahl  <joel@rosdahl.net>

	* revision.cc (is_ancestor): Use std::queue for the queue.

2004-12-14  Joel Rosdahl  <joel@rosdahl.net>

	Generalize the explicit_merge command with an optional ancestor
	argument:
	* revision.cc (is_ancestor): New method.
	* revision.hh (is_ancestor): Add prototype.
	* commands.cc (try_one_merge): Add ancestor argument. Empty
	ancestor means use ancestor from find_common_ancestor_for_merge.
	(merge): Pass empty ancestor to try_one_merge.
	(propagate): Likewise.
	(explicit_merge): Add optional ancestor argument.
	* monotone.texi: Document new explicit_merge argument.

2004-12-13  Joel Rosdahl  <joel@rosdahl.net>

	* tests/t_merge_2.at: New test triggering a bad merge.
	* testsuite.at: Add new test.

2004-12-13  Joel Rosdahl  <joel@rosdahl.net>

	* revision.cc (find_least_common_ancestor): Add a missing "return
	true;" that mysteriously was removed in
	c853237f9d8d155431f88aca12932d2cdaaa31fe.

2004-12-13  Joel Rosdahl  <joel@rosdahl.net>

	* revision.cc (find_least_common_ancestor): Remove unused variable.
	* commands.cc (lca): Correct negative status text.
	* commands.cc (update): Use GNU style braces.

2004-12-12  graydon hoare  <graydon@pobox.com>

	* commands.cc: Fix bug reported in t_attr.at
	* tests/t_attr.at: Remove xfail.
	* change_set.cc: Change unit tests syntax.
	(read_change_set): Assert complete read.
	* revision_ser.cc (read_revision_set): Likewise.
	* os_specific.hh: Drop obsolete file.

2004-12-12  Joel Rosdahl  <joel@rosdahl.net>

	* revision.cc (find_least_common_ancestor): New function for
	finding the vanilla LCA.
	* revision.hh: Added prototype for find_least_common_ancestor.
	* commands.cc (update): Use find_least_common_ancestor for finding
	a common ancestor.
	* commands.cc (diff): Likewise.
	* revision.cc (find_common_ancestor): Rename to...
	(find_common_ancestor_for_merge): ...this, for clarity.
	* revision.hh: find_common_ancestor -->
	find_common_ancestor_for_merge.
	* commands.cc (try_one_merge): Call find_common_ancestor_for_merge
	to find ancestor.
	* commands.cc (lcad): Rename lca command to lcad.
	* commands.cc (lca): New command for finding the vanilla LCA.

2004-12-12  Nathaniel Smith  <njs@codesourcery.com>

	* tests/t_persistent_server_keys.at: Actually test what it's
	supposed to.  Also, un-XFAIL it, since now it seems to pass.

2004-12-12  Nathaniel Smith  <njs@codesourcery.com>

	* tests/t_persistent_server_keys.at: New test.

	* testsuite.at: Call it.
	* tests/t_persistent_server_revision.at: Fix typo.

2004-12-12  Nathaniel Smith  <njs@codesourcery.com>

	* tests/t_persistent_server_revision.at: New test.
	* testsuite.at: Call it.  Tweak NETSYNC macros in support of it.

2004-12-11  Nathaniel Smith  <njs@codesourcery.com>

	* lua.hh (add_rcfile): Add 'required' argument.
	* lua.cc (add_rcfile): Implement it.  Simplify error checking
	logic while I'm there...
	* monotone.cc (cpp_main): Pass new argument to add_rcfile.

	* tests/t_rcfile_required.at: New test.
	* testsuite.at: Call it.
	Revamp netsync support macros, to allow long-running servers.
	Make netsync-killer try first with -TERM, in case that plays nicer
	with gcov.

2004-12-11  Nathaniel Smith  <njs@codesourcery.com>

	* lua.hh: Remove tabs.

2004-12-11  Nathaniel Smith  <njs@codesourcery.com>

	* monotone.texi: Document explicit_merge.

2004-12-11  Nathaniel Smith  <njs@codesourcery.com>

	* Makefile.am: Redo full-revision support again, to properly
	handle 'make dist' and caching.  Hopefully.

2004-12-11  Nathaniel Smith  <njs@codesourcery.com>

	* monotone.texi (File Attributes): Rewrite for new .mt-attrs
	syntax.

2004-12-11  Nathaniel Smith  <njs@codesourcery.com>

	* tests/t_attr.at: New test.
	* testsuite.at: Call it.

2004-12-11  Nathaniel Smith  <njs@codesourcery.com>

	* commands.cc (trusted): Print spaces between key ids.

	* lua.cc (add_rcfile): Errors while loading a user-provided rc
	file are naughtiness, not oopses.

2004-12-11  Nathaniel Smith  <njs@codesourcery.com>

	* commands.cc (commands::explain_usage): Use split_into_lines to
	do formatting of per-command usage; allow multi-line
	descriptions.
	(trusted): New command.
	* monotone.texi (Key and Cert): Document 'trusted' command.
	* tests/t_trusted.at: New test.
	* testsuite.at: Change get_revision_cert_trust to support
	t_trusted.at.  Call t_trusted.at.

2004-12-11  Derek Scherger  <derek@echologic.com>

	* app_state.{cc,hh} (restriction_includes): renamed from
	in_restriction to be less obscure; use path_set rather than
	set<file_path>
	* commands.cc
	(restrict_path_set):
	(restrict_rename_set):
	(restrict_path_rearrangement):
	(calculate_restricted_revision): new restriction functions
	(restrict_patch_set): remove old restrictions machinery
	(status): call calculate_restricted_revision
	(ls_tags): call app.initialize
	(unknown_itemizer): restriction_includes renamed
	(ls_unknown): call calculate_restricted_revision
	(ls_missing): rework for restrictions
	(commit): switch to --message option, optional paths and preserve
	restricted work
	(diff): allow restrictions for zero and one arg variants
	(revert): note some work left to do
	* manifest.{cc,hh} (build_manifest_map): hide unused things
	(build_restricted_manifest_map): new function
	* transforms.{cc,hh} (calculate_ident): clean up merge artifacts
	* work.cc (read_options_map): merge cleanup to preserve command
	line options

2004-12-10  Nathaniel Smith  <njs@codesourcery.com>

	* Makefile.am (package_full_revision.txt): Redo Joel Rosdahl
	<joel@rosdahl.net>'s change below after it got clobbered by
	merge.

2004-12-10  Nathaniel Smith  <njs@codesourcery.com>

	* commands.cc (log): Synopsize optional 'file' argument, and
	describe both arguments in help description.

2004-12-10  Matt Johnston  <matt@ucc.asn.au>

	* cert.cc: Added priv_key_exists() function
	* commands.cc, rcs_import.cc: use new privkey functions
	* netsync.cc: change some bits that were missed

2004-12-09  Derek Scherger  <derek@echologic.com>

	* .mt-nonce: delete obsolete file
	* change_set.cc (merge_deltas): add file paths in call to
	try_to_merge_files
	* commands.cc (propagate): add progress logging similar to merge
	* diff_patch.{cc,hh} (try_to_merge_files): add file paths to
	merge2 and merge3 hooks; add logging of paths before calling merge
	hooks
	* lua.{cc,hh} (hook_merge2, hook_merge3): add file paths to merge
	hooks
	* std_hooks.lua (merge2, merge3, merge2_xxdiff_cmd,
	merge3_xxdiff_cmd): pass file paths to xxdiff for use as titles
	* testsuite.at (MONOTONE_SETUP): add paths to merge2 hook

2004-12-09  Matt Johnston  <matt@ucc.asn.au>

	* cert.cc, cert.hh, lua.cc, lua.hh, netsync.cc:
	Added a new get_priv_key(keyid) lua hook to retrieve
	a private key from ~/.monotonerc

2004-12-09  Matt Johnston  <matt@ucc.asn.au>

	* change_set.cc: Don't include patch deltas on files which
	are being deleted in changesets. (partial fix for bug
	invoked by t_merge_add_del.at)

2004-12-09  Matt Johnston  <matt@ucc.asn.au>

	* configure.ac,Makefile.am: Fix iconv and intl
	handling so that the libraries are used (required for OS X).

2004-12-09  Nathaniel Smith  <njs@codesourcery.com>

	* Makefile.am (BUILT_SOURCES_NOCLEAN): add 'S'.

	* netsync.cc (session): Make ticker pointers into auto_ptr's.  Add
	cert and revision tickers.
	(session::session): Initialize new tickers.
	(session::note_item_sent): New method.  Increment tickers.
	(session::note_item_arrived): Increment tickers.
	(session::read_some): Adjust for auto_ptr.
	(session::write_some): Likewise.
	(call_server): Conditionally initialize cert and revision
	tickers.
	(queue_data_cmd): Call 'note_item_sent'.
	(queue_delta_cmd): Call 'note_item_sent'.

2004-12-09  graydon hoare  <graydon@pobox.com>

	* ROADMAP: Add file.

2004-12-08  Nathaniel Smith  <njs@codesourcery.com>

	* tests/t_patch_vs_drop_add.at:
	* tests/t_patch_drop_add.at:
	* tests/t_netsync_unrelated.at:
	* tests/t_merge_add_del.at:
	* tests/t_merge2_add_drop_add.at:
	* tests/t_merge_1.at:
	* tests/t_heads_discontinuous_branch.at:
	* tests/t_cleanup_empty_dir.at:
	* tests/t_checkout_options.at:
	* tests/t_ambig_update.at:
	* tests/t_add_patch_drop_add.at:
	* tests/t_add_drop_add.at:
	* tests/t_add_dot.at: Add (importance) markers to all bug report
	tests.

2004-12-08  Nathaniel Smith  <njs@codesourcery.com>

	* app_state.hh (write_options): Add 'force' option.
	* app_state.cc: Remove tabs.
	(write_options): Implement.
	* commands.cc (checkout): Pass force=true to 'write_options'.

	* tests/t_checkout_options.at: New test.
	* testsuite.at: Define RAW_MONOTONE.
	(t_checkout_options.at): Call it.

2004-12-08  Nathaniel Smith  <njs@codesourcery.com>

	* update.hh (pick_update_target): Rename to...
	(pick_update_candidates): ...this.  Return a set of candidates,
	rather than a single best.
	* update.cc (pick_update_candidates): Likewise.  Remove logic
	checking for unique candidate.
	* commands.cc (describe_revision): New function.
	(heads): Use it.
	(update): Use new 'pick_update_candidates' function.  Add logic
	checking for unique candidate.  On non-unique candidate, print all
	candidates, using 'describe_revision'.

	* tests/t_ambig_update.at: Check that failure messages describe
	the candidate set.

2004-12-08  Nathaniel Smith  <njs@codesourcery.com>

	* update.cc: Remove tabs.

2004-12-08  Nathaniel Smith  <njs@codesourcery.com>

	* tests/t_ambig_update.at: Also check that update fails when one
	candidate edge is deeper than the other.

2004-12-08  graydon hoare  <graydon@pobox.com>

	* change_set.cc (extend_renumbering_via_added_files):
	Look up parent tid in existing renumbering.
	* commands.cc (attr): Check index for "set" subcommand.
	(lca): New diagnostic command.
	(log): Tidy up output formatting a bit.
	* po/monotone.pot: Regenerate.
	* tests/t_add_edge.at: New test to catch add failure.
	* testsuite.at: Call it.

2004-12-08  Nathaniel Smith  <njs@codesourcery.com>

	* tests/t_ambig_update.at: New test.
	* testsuite.at: Add it.

	* tests/t_explicit_merge.at: Add, having forgotten to last time.

2004-12-08  Nathaniel Smith  <njs@codesourcery.com>

	* tests/t_explicit_merge.at: New test.
	* testsuite.at: Add it.

2004-12-08  Nathaniel Smith  <njs@codesourcery.com>

	* testsuite.at: Remove duplicate line created by merge.
	* ChangeLog: Re-sort after merges.

	* commands.cc (explicit_merge): Remove stray space.  Print id of
	merge result.
	(complete_command): Add back "}" deleted by merge.

2004-12-08  Nathaniel Smith  <njs@codesourcery.com>

	* change_set.cc: Remove tabs.
	* diff_patch.cc: Likewise.

	* commands.cc (explicit_merge): New command.

2004-12-08  graydon hoare  <graydon@pobox.com>

	* change_set.cc (extend_renumbering_via_added_files):
	Look up parent tid in existing renumbering.
	* commands.cc (attr): Check index for "set" subcommand.
	(lca): New diagnostic command.
	(log): Tidy up output formatting a bit.
	* po/monotone.pot: Regenerate.
	* tests/t_add_edge.at: New test to catch add failure.
	* testsuite.at: Call it.

2004-12-07  Richard Levitte  <richard@levitte.org>

	* Makefile.am: Keep package_*revision.{txt,h}, so they are saved
	as part of a distribution, and thereby make as sure as possible
	people who download monotone get historical information on where
	their copy of monotone came from.

2004-12-06  Richard Levitte  <richard@levitte.org>

	* monotone.cc: Add a hint on how to use --ticker.

2004-12-06  Nathaniel Smith  <njs@codesourcery.com>

	* commands.cc (ls_certs): Sort the certs before printing.
	* tests/t_netsync_repeated.at: Actually check that certs were
	transferred correctly.

2004-12-06  Julio M. Merino Vidal  <jmmv@NetBSD.org>

	* figures/cert.pdf:
	* figures/cert.png:
	* figures/oo-figures.sxd:
	* monotone.texi: Use example host names under the
	example.{com,org,net} subdomains instead of invented names.
	These are defined in RFC 2606.

2004-12-06  Julio M. Merino Vidal  <jmmv@NetBSD.org>

	* configure.ac: Now that we depend on GNU Autoconf >= 2.58, we
	can use the AS_HELP_STRING macro everywhere we need to pretty-print
	help strings.  Also convert old calls to AC_HELP_STRING (deprecated)
	to this one.

2004-12-06  Joel Rosdahl  <joel@rosdahl.net>

	* Makefile.am (package_full_revision.txt): Silence error messages
	when deducing full package revision.

2004-12-06  graydon hoare  <graydon@pobox.com>

	* unix/get_system_flavour.cc:
	* win32/get_system_flavour.cc: Add missing files.

2004-12-06  graydon hoare  <graydon@pobox.com>

	* commands.cc (merge): Add newline in output.
	* change_set.cc (project_missing_deltas): Fix very bad
	delta-renaming bug.

2004-12-06  graydon hoare  <graydon@pobox.com>

	* change_set.cc:
	* tests/t_merge_add_del.at:
	* netsync.cc:
	* commands.cc: Clean up from merge.

2004-12-06  Nathaniel Smith  <njs@codesourcery.com>

	* tests/t_add_patch_drop_add.at: New test.
	* tests/t_merge2_add_drop_add.at: New test.
	* tests/t_patch_drop_add.at: New test.
	* tests/t_patch_vs_drop_add.at: New test.
	* testsuite.at: Add them.

	* tests/t_add_drop_add.at: Fix to test what it was supposed to.

	* tests/t_merge2_data.at: Remove extraneous [stdout].

	* tests/t_merge_add_del.at: Fix description.
	XFAIL it.

2004-12-06  Nathaniel Smith  <njs@codesourcery.com>

	* tests/t_add_drop_add.at: New test.
	* testsuite.at: Add it.

2004-12-05  Nathaniel Smith  <njs@codesourcery.com>

	* tests/t_merge_add_del: Shorten name for better display.

2004-12-05  Matt Johnston <matt@ucc.asn.au>

	* tests/t_merge_add_del: added a new test for merging
	  branches where a file is added then removed.
	* testsuite.at: added the new test
	* configure.ac: bumped the prequisite version to 2.58 since
	  some tests use AT_XFAIL_IF

2004-12-05  graydon hoare  <graydon@pobox.com>

	* Makefile.am (package_full_revision.txt): Use top_builddir
	to locate monotone executable.

2004-12-05  Nathaniel Smith  <njs@codesourcery.com>

	* tests/t_merge_add_del: Shorten name for better display.

2004-12-05  Matt Johnston <matt@ucc.asn.au>

	* tests/t_merge_add_del: added a new test for merging
	  branches where a file is added then removed.
	* testsuite.at: added the new test
	* configure.ac: bumped the prequisite version to 2.58 since
	  some tests use AT_XFAIL_IF

2004-12-04  graydon hoare  <graydon@pobox.com>

	* commands.cc (fcommit): New command.
	(update): Finish off merge of update command.

2004-12-04  Derek Scherger  <derek@echologic.com>

	* commands.cc: (complete_command): New function.
	(explain_usage/process): Use it.

2004-12-04  Nathaniel Smith  <njs@codesourcery.com>

	* change_set.cc (merge_deltas): Call correct variant of
	try_to_merge_files depending on whether ancestor is available.
	* diff_patch.cc (try_to_merge_files -- merge3 version): Add
	assertions about ids.
	(try_to_merge_files -- merge2 version): Likewise.

	* testsuite.at: Add a trivial working merge2 hook.
	* tests/t_related_merge2_data.at: Update to use.
	Mark as expected to PASS.
	* tests/t_merge2_data.at: Likewise.

2004-12-04  Nathaniel Smith  <njs@codesourcery.com>

	* change_set.cc (merge_deltas): Call correct variant of
	try_to_merge_files depending on whether ancestor is available.
	* diff_patch.cc (try_to_merge_files -- merge3 version): Add
	assertions about ids.
	(try_to_merge_files -- merge2 version): Likewise.

	* testsuite.at: Add a trivial working merge2 hook.
	* tests/t_related_merge2_data.at: Update to use.
	Mark as expected to PASS.
	* tests/t_merge2_data.at: Likewise.

2004-12-04  Nathaniel Smith  <njs@codesourcery.com>

	* change_set.cc: Remove tabs.
	* diff_patch.cc: Likewise.

2004-12-04  Nathaniel Smith  <njs@codesourcery.com>

	* change_set.cc: Remove tabs.
	* diff_patch.cc: Likewise.

2004-12-03  Julio M. Merino Vidal  <jmmv@NetBSD.org>

	* commands.cc: Add a missing newline to a message.

2004-12-03  Julio M. Merino Vidal  <jmmv@NetBSD.org>

	* cryptopp/config.h:
	* configure.ac: NetBSD does not define __unix__ nor __unix, so the
	build fails.  To solve, check for __NetBSD__ where appropiate to
	detect a Unix system.

2004-12-03  Julio M. Merino Vidal  <jmmv@NetBSD.org>

	* INSTALL: Document my latest changes: --enable-ipv6 option, ability
	to specify static boost prefix through --enable-static-boost and
	BOOST_SUFFIX variable.

2004-12-03  Julio M. Merino Vidal  <jmmv@NetBSD.org>

	* Makefile.am:
	* configure.am: Add a variable, BOOST_SUFFIX, that identifies the
	suffix string that has to be appended to Boost library names to use
	them.  This variable can be defined on configure's command line.

2004-12-03  Julio M. Merino Vidal  <jmmv@NetBSD.org>

	* configure.ac: Let the --enable-static-boost argument take a prefix
	to where boost libraries are located.

2004-12-03  Julio M. Merino Vidal  <jmmv@NetBSD.org>

	* configure.ac: Add a three-state --enable-ipv6 argument to the
	configure script to explicitly enable or disable IPv6 support.

2004-12-03  Julio M. Merino Vidal  <jmmv@NetBSD.org>

	* std_hooks.lua: Add missing newlines to two error messages.

2004-12-02  Derek Scherger  <derek@echologic.com>

	* commands.cc: more tweaking to ease changeset merge

2004-12-01  Derek Scherger  <derek@echologic.com>

	* commands.cc: reordered commands to help merge with changesets
	branch

2004-12-01  graydon hoare  <graydon@pobox.com>

	* {unix,win32}/get_system_flavour.cc: New files.
	* basic_io.{cc,hh}: Give names to input sources.
	* monotone.cc: Move app_state ctor inside try.
	* platform.hh (get_system_flavour): Declare.
	* revision.cc: Name input source "revision".
	* sanity.cc: Log flavour on startup.
	* tests/t_attributes.at: Use new syntax.
	* transforms.{cc,hh} (split_into_lines): New variant, and rewrite.
	* work.{cc,hh}: Rewrite attributes to use basic_io.
	(get_attribute_from_db):
	(get_attribute_from_working_copy): New functions.

2004-11-30  Nathaniel Smith  <njs@codesourcery.com>

	* keys.cc (get_passphrase): Simplify arguments.
	(generate_key_pair): Force new passphrases to come from the user.
	Adapt to new 'get_passphrase' arguments.
	(change_key_passphrase): Likewise.
	(generate_key_pair): Add argument specifying passphrase, for
	exclusive use of the unit tests.
	(signature_round_trip_test): Use it.
	* keys.hh (generate_key_pair): Adjust prototype correspondingly.

	* tests/t_genkey.at: Test that 'genkey' requires the passphrase to
	be entered.
	* tests/t_chkeypass.at: Check that 'chkeypass' fails if no
	passphrase is given.

2004-11-30  Nathaniel Smith  <njs@codesourcery.com>

	* keys.hh: Remove tabs.
	* keys.cc: Likewise.

2004-11-30  Nathaniel Smith  <njs@codesourcery.com>

	* monotone.texi (Hook Reference): Clarify description of
	'get_passphrase', following confusion on IRC.

2004-11-30  Joel Rosdahl  <joel@rosdahl.net>

	* ui.cc (fatal): Added missing newlines in fatal message.

2004-11-29  Nathaniel Smith  <njs@codesourcery.com>

	* monotone.texi: Add more details to documentation of 'update
	<revision>' command.

	* ui.cc (fatal): Typo in previous commit.

2004-11-29  Nathaniel Smith  <njs@codesourcery.com>

	* ui.cc (fatal): On suggestion of Zack Weinberg, add a note to
	fatal error messages 1) telling the user that it's a bug (i.e.,
	not their fault), and 2) requesting a bug report.

2004-11-29  Nathaniel Smith  <njs@codesourcery.com>

	* ui.cc: Remove tabs.

2004-11-30  Matt Johnston  <matt@ucc.asn.au>

	* change_set.cc (merge_disjoint_analyses): Prevent duplicated
	tids being used.
	(merge_disjoint_analyses): Fix typo (s/a_tmp/b_tmp/)

2004-11-27  Matt Johnston  <matt@ucc.asn.au>

	* Replaced cryptopp with botan

2004-11-24  Nathaniel Smith  <njs@codesourcery.com>

	* tests/t_cleanup_empty_dir.at: Shorten name.

2004-11-24  Nathaniel Smith  <njs@codesourcery.com>

	* Makefile.am (BUILT_SOURCES): List package_*version.{h,txt}.
	* package_{full_,}version.txt: Work when blddir != srcdir.

2004-11-24  Nathaniel Smith  <njs@codesourcery.com>

	* mt_version.hh: New file.
	* mt_version.cc: New file.
	* monotone.cc (package_revision.h): Don't include it.
	(mt_version.hh): Include it.
	(OPT_FULL_VERSION): New option.
	(options): Add it.
	(cpp_main): Implement --version and --full-version in terms of
	mt_version.hh.

	* Makefile.am (package_full_revision.h): Build it.
	(MOST_SOURCES): Add mt_version.{cc,hh}.

2004-11-24  Nathaniel Smith  <njs@codesourcery.com>

	* txt2c.cc (main): Add "--skip-trailing" option to skip trailing
	whitespace.
	* Makefile.am (package_revision.h): Generate it.
	* monotone.cc (package_revision.h): Include it.
	(cpp_main): Print it as part of --version.

2004-11-23  Nathaniel Smith  <njs@codesourcery.com>

	* tests/t_cleanup_empty_dir.at: New test.
	* testsuite.at: Call it.

2004-11-23  Nathaniel Smith  <njs@codesourcery.com>

	* monotone.texi (File Attributes): Document how restricted format
	of .mt-attrs currently is.  Also talk about 'the' .mt-attrs file
	instead of 'an', in response to confusion.

2004-11-23  Nathaniel Smith  <njs@codesourcery.com>

	* work.cc (build_deletion): Add missing newline.
	(build_rename): Likewise.
	(build_rename): Likewise.

2004-11-23  Nathaniel Smith  <njs@codesourcery.com>

	* work.cc: Remove tabs.

2004-11-23  Nathaniel Smith  <njs@codesourcery.com>

	* commands.cc: Remove tabs.

2004-11-23  Nathaniel Smith  <njs@codesourcery.com>

	* tests/t_add_dot.at: New test.
	* testsuite.at: Call it.

2004-11-22  Joel Rosdahl  <joel@rosdahl.net>

	* testsuite.at (NEED_UNB64): Check that python knows how to decode
	strings before using it.

2004-11-21  Joel Rosdahl  <joel@rosdahl.net>

	* testsuite.at (NEED_UNB64): Find more programs for decoding
	base64.

2004-11-20  Nathaniel Smith  <njs@codesourcery.com>

	* tests/t_merge_1.at: New test.
	* testsuite.at: Add it.
	(NEED_UNB64): New macro.
	(UNB64): Likewise.
	* tests/t_unidiff.at: Use them.
	* tests/t_unidiff2.at: Likewise.

2004-11-19  Nathaniel Smith  <njs@codesourcery.com>

	* tests/t_initfork.at: Remove file; redundant with
	t_merge2_add.at.
	* testsuite.at: Don't call it.

2004-11-18  Derek Scherger  <derek@echologic.com>

	* commands.cc (list tags): new command.
	* monotone.1: update.
	* monotone.texi: update.
	* std_hooks.lua: remove unused get_problem_solution hook.
	* test/t_tags.at: new test.
	* testsuite.at: call it.

2004-11-18  Nathaniel Smith  <njs@codesourcery.com>

	* monotone.texi (Committing Work): Remove mistakenly added
	redundant command line argument.

2004-11-17  Joel Rosdahl  <joel@rosdahl.net>

	* commands.cc (diff): Don't print hashes around diff output if
	there is no diff to print.

	Fix bugs #8714 "monotone update working copy to previous version"
	and #9069 "update with multiple candidates":
	* commands.cc (update): Let the update command take an optional
	revision target parameter. Without an explicit revision target,
	the current branch head is used just like before. Added logic for
	updating to an older revision or another revision reachable via a
	common ancestor.
	* tests/t_update_to_revision.at: Add regression tests for new
	update logic.
	* testsuite.at: Add new test.
	* monotone.texi: Document new update argument.

2004-11-17  Nathaniel Smith  <njs@codesourcery.com>

	* netsync.cc (request_fwd_revisions): Rename 'first_attached_edge'
	to 'an_attached_edge', because it does not represent the first
	attached edge.  Likewise for 'first_attached_cset'.
	(analyze_attachment): Remove early exit from loop; we want to
	analyze the entire graph, not just some linear subgraphs.

	* revision.cc (ensure_parents_loaded): Filter out the null
	revision when calculating parents.
	* change_set.hh (null_id): Define for 'revision_id's.

	* tests/t_merge2_add.at: New test.
	* tests/t_merge2_data.at: New test.
	* tests/t_related_merge2_data.at: New test.
	* tests/t_merge_add.at: New test.
	* tests/t_netsync_pubkey.at: New test.
	* tests/t_netsync_repeated.at: New test.
	* tests/t_netsync_unrelated.at: New test.


	* testsuite.at: Add new tests.
	(NETSYNC_SETUP): New macro.
	(MONOTONE2): New macro.
	(RUN_NETSYNC): New macro.
	(ADD_FILE): New macro.
	(SET_FILE): New macro.
	(COMMIT): New macro.
	* tests/t_netsync.at: Use them.

	* tests/t_singlenetsync.at: Add 'netsync' keyword'.  Rename to...
	* tests/t_netsync_single.at: ...this.

	* tests/t_heads_discontinuous_branch.at: XFAIL it.

2004-11-17  Nathaniel Smith  <njs@codesourcery.com>

	* netsync.cc: Remove hard tabs.

2004-11-17  Nathaniel Smith  <njs@codesourcery.com>

	* revision.cc: Remove hard tabs.
	* change_set.hh: Likewise.

2004-11-16  Nathaniel Smith  <njs@codesourcery.com>

	* tests/t_heads.at: Replace last tricky case with a less tricky case.
	* tests/t_heads_discontinuous_branch.at: New test for the really
	tricky case.
	* testsuite.at: Run it.

2004-11-16  Nathaniel Smith  <njs@codesourcery.com>

	* views.sql (trusted_parents_in_branch): Remove.
	(trusted_children_in_branch): Remove.
	(trusted_branch_members): New view.
	(trusted_branch_parents): New view.
	(branch_heads): Use the new views, not the removed ones.

	* database.cc (get_heads): Column name in 'branch_heads'
	unavoidably changed from 'id' to 'parent'; adjust SELECT statement
	to use new name.

2004-11-16  Nathaniel Smith  <njs@codesourcery.com>

	* database.cc: Remove hard tabs.

2004-11-16  Nathaniel Smith  <njs@codesourcery.com>

	* commands.cc (dump_diffs): Fetch delta destination, not source,
	on new files.

2004-11-15  Joel Rosdahl  <joel@rosdahl.net>

	* tests/t_diff_added_file.at: Added testcase exposing a bug in
	"monotone diff x y" where x is an ancestor of y and y adds a new
	file.
	* testsuite.at: Add new test.

2004-11-14  Joel Rosdahl  <joel@rosdahl.net>

	Fix bug #9092 "add command to change passphrase":
	* commands.cc (chkeypass): New command.
	* keys.cc (get_passphrase): Added parameters for prompt beginning and
	disabling hook lookup and passphrase caching.
	* keys.hh, keys.cc (change_key_passphrase): New function.
	* database.hh, database.cc (delete_private_key): New function.
	* monotone.texi (Key and Cert): Document command.
	* tests/t_chkeypass.at: Testcase for the command.
	* testsuite.at: Added new testcase.

2004-11-14  Matt Johnston <matt@ucc.asn.au>

	* tests/t_initfork.at: New test for merging two ancestor-less heads.

2004-11-13  Nathaniel Smith  <njs@codesourcery.com>

	* tests/t_heads.at: New test.
	* testsuite.at: Add it.

2004-11-13  Nathaniel Smith  <njs@codesourcery.com>

	* monotone.texi: Fix various typos.
	(Committing Work): Add missing command line argument.
	(Branch Names): New section.
	Add me to the copyright block.

2004-11-12  Joel Rosdahl  <joel@rosdahl.net>

	* monotone.texi: Fix documentation of the approve and disapprove
	commands. Fix jp.co.juicebot.jb7 branch name in examples. Other
	minor fixes.

2004-11-11  Joel Rosdahl  <joel@rosdahl.net>

	* monotone.texi: Fix typos.

2004-11-08  graydon hoare  <graydon@pobox.com>

	* monotone.texi: Some minor cleanups.
	* netsync.cc: Fix a formatter.

2004-11-07  graydon hoare  <graydon@pobox.com>

	* figures/*.txt: Drop.
	* monotone.texi: Pull ASCII figures back in conditionally.
	* NEWS, AUTHORS, monotone.spec: Update for 0.15.
	* monotone.1: Update.

2004-11-06  graydon hoare  <graydon@pobox.com>

	* README.changesets: New file.
	* config.guess, config.sub: Remove.
	* Makefile.am: Improve document-building brains.
	* cert.cc, netsync.cc: Remove include.
	* configure.ac: Bump version number.
	* merkle_tree.{cc,hh}: Use unsigned char in dynamic_bitset.
	* po/POTFILES.in: Update to remove os_specific.hh.
	* po/monotone.pot: Regenerate.

2004-11-05  graydon hoare  <graydon@pobox.com>

	* constants.cc: Up timeout, connection limit.
	* monotone.texi: Various cleanups.

2004-11-05  Ulrich Drepper  <drepper@redhat.com>

	* configure.ac: Reduce dependencies.
	* lua/lua.h: Include config.h.
	* mkstemp.{cc,hh}: Use system variant when found.
	* netxx/resolve_getaddrinfo.cxx: Check for AI_ADDRCONFIG
	definition.
	* po/POTFILES.in: Update to mention changes.
	* Makefile.am (EXTRA_DIST): Include spec file.
	* commands.cc (diff): No output if empty diff.

2004-10-31  graydon hoare  <graydon@pobox.com>

	* commands.cc (diff): Use guess_binary.
	Fix up some messages to fit on single lines.
	* Makefile.am: Make monotone.pdf depend on figures.
	* change_set.cc: Make inversion drop "delete deltas".
	* texinfo.css: Make images align nicely.
	* netsync.cc: Fix up some messages to be clearer.

2004-10-30  graydon hoare  <graydon@pobox.com>

	* figures/*: New figures.
	* monotone.texi: Rewrite much of the tutorial.

2004-10-30  Nathaniel Smith  <njs@codesourcery.com>

	* netsync.cc (process_hello_cmd): Make clear that when the
	server's key is unknown, we abort the connection.

2004-10-29  Nathaniel Smith  <njs@codesourcery.com>

	* sanity.cc (dump_buffer): Wrap bare string in call to string(),
	to disambiguate conversions (required by Boost 1.30).

2004-10-26  graydon hoare  <graydon@pobox.com>

	* tests/t_update_missing.at: New test from Bruce Stephens
	* testsuite.at: Call it.
	* change_set.cc: Fix the error exposed by it.

2004-10-26  graydon hoare  <graydon@pobox.com>

	* work.{cc,hh}: Comply with Derek's new tests.
	* commands.cc: Likewise.

2004-10-28  Derek Scherger  <derek@echologic.com>

	* tests/t_rename.at: add test for renaming a file after it has
	been moved rather than before
	* tests/t_revert.at: add test for reverting a missing file

2004-10-28  Derek Scherger  <derek@echologic.com>

	* tests/t_drop_missing.at: New test.
	* testsuite.at: Call it.

2004-10-28  Derek Scherger  <derek@echologic.com>

	* tests/t_add.at: New test.
	* testsuite.at: Call it.

2004-10-26  graydon hoare  <graydon@pobox.com>

	* basic_io.{cc,hh}: Rework to use indented stanzas.
	* change_set.cc, revision.cc: Likewise.
	* change_set.cc: Fix formatter bug.
	* commands.cc: Sanity check file ID on delta commit.
	* work.cc: Chatter a bit more on add/drop.

2004-10-17  graydon hoare  <graydon@pobox.com>

	* merkle_tree.cc: Fix bad logging.
	* netsync.cc: Fix transmission bugs.
	* work.cc: Add some progress messages back in.
	* monotone.texi: Change contents of MT/work in example.

2004-10-17  graydon hoare  <graydon@pobox.com>

	* commands.cc (log): Keep a seen list, mask frontier by it.
	* monotone.texi: Updates to cover revision terminology.

	Also various further merges from trunk, see below.

2004-10-17  Derek Scherger  <derek@echologic.com>

	* lua.{cc,hh} (hook_ignore_branch): new hook
	* commands.cc (ls_branches): call it
	* monotone.texi (Hook Reference): describe it

2004-10-17  Richard Levitte  <richard@levitte.org>

	fix bug 8715 and more
	* diff_patch.cc (struct unidiff_hunk_writer,
	unidiff_hunk_writer::flush_hunk): the skew is not just the
	size difference between added and deleted lines in the current
	hunk, it's the size difference between /all/ added and deleted
	lines so far.  Therefore, the skew needs to be a member of the
	struct rather than being something calculated for each hunk.
	Furthermore, we need to add trailing context even if the change
	only consisted of one line.

2004-10-17  Richard Levitte  <richard@levitte.org>

	* monotone.texi (Working Copy): Change the description of
	'monotone revert' to explain what happens when there are
	arguments.

2004-10-17  Richard Levitte  <richard@levitte.org>

	* monotone.texi (OPTIONS): Add a description of --ticker.

	* ui.cc, ui.hh: Rethink the writing conditions as the ticks being
	"dirty" when they have changed since the last print.  That way,
	it's very easy to see when they need being printed.  This fixes a
	small bug where, in some cases, the exact same tick output is
	produced twice, once before a separate message, and once after,
	when a ticker is actually being removed.
	(tick_write_dot::write_ticks): Add a line that describes the
	ticks, including the amount of each tick per short name.

2004-10-17  Richard Levitte  <richard@levitte.org>

	fix bug 8733
	* ui.cc, ui.hh: Define a separate tick writer struct, and two
	subclasses, one that write counters, and one that writes progress
	characters.  As a consequence, move the count to the ticker class
	itself, and have the user interface contain a map of pointers to
	tickers instead of a map of counters, so data is easier to expand
	and access in a consistent manner.  Finally, correct a few errors
	in the checks for when ticks should be written, and make sure the
	final value gets written when the tickers are removed.

	* cert.cc (write_ancestry_paths):
	* database.cc (rehash):
	* netsync.cc (call_server, rebuild_merkle_trees):
	* rcs_import.cc (import_cvs_repo, cvs_history): Adapt to the new
	tickers.

	* monotone.cc: Add the option '--ticker' which takes the values
	"dot" or "count" to express which type of tick writer to use.  As
	a result, set the tick writer to be the progress dot kind or the
	counting type.

2004-10-15  graydon hoare  <graydon@pobox.com>

	* std_hooks.lua (get_revision_cert_trust): Add.

2004-10-14  graydon hoare  <graydon@pobox.com>

	* main.cc (UNIX_STYLE_SIGNAL_HANDLING): Enable on OSX.
	* cryptopp/*: Upgrade to 5.2.1
	* Makefile.am: Adjust for a couple new files.

2004-10-13  graydon hoare  <graydon@pobox.com>

	* change_set.cc (__STDC_CONSTANT_MACROS): Further hammering.
	* commands.cc (changesetify): New subcommand to db.
	* database.{cc,hh} (sql): Install views.
	(install_views): New function.
	(get_manifest_certs): Restore old variant.
	* numeric_vocab.hh: Use stdint.h.
	* revision.{cc,hh} (analyze_manifest_changes)
	(construct_revisions)
	(build_changesets): New functions.
	* schema.sql: Remove views stuff.
	* views.sql: Put views here.
	* schema_migration.cc: Add migration code for revisions.
	* Makefile.am: Mention views.sql.

2004-10-12  graydon hoare  <graydon@pobox.com>

	* unix/read_password.cc: Don't force echo on.

2004-10-10  graydon hoare  <graydon@pobox.com>

	merge a batch of changes from trunk, see below.
	* monotone.spec: Bump to 0.14.

2004-10-10  graydon hoare  <graydon@pobox.com>

	fix bug 9884
	* tests/t_singlenetsync.at: sleep 5
	* tests/t_netsync.at: sleep 5

2004-10-10  graydon hoare  <graydon@pobox.com>

	* AUTHORS: Mention Richard Levitte.
	* Makefile.am: Remove nonce stuff.
	* NEWS: Describe changes from last release.
	* cert.cc (cert_manifest_testresult): Teach about other ways
	of writing a boolean value.
	* commands.cc (commit): Don't commit when no change.
	(debug): Rename to "db execute".
	(serve): Require passphrase on startup.
	(bump): Remove command.
	(ls keys): Handle no keys.
	* configure.ac: Bump version number.
	* keys.cc (get_passphrase): Reject empty passphrase nicely,
	from user and from hook.
	* lua.{cc,hh} (hook_get_sorter): Dead code, remove.
	* main.cc (main_with_many_flavours_of_exception): s/char/int/.
	* monotone.cc (OPT_DUMP): New option.
	(OPT_VERBOSE): Rename as OPT_DEBUG.
	* monotone.{texi,1}: Document changes, s/rdiff/xdelta/.
	* nonce.{cc,hh}: Drop.
	* sanity.hh (sanity::filename): New field.
	* sanity.cc (dump_buffer): Dump to file or be silent.
	* testsuite.at (persist_phrase_ok): Define as true.
	* tests/t_null.at: Adjust for new option names.
	* unit_tests.cc: Set debug, not verbose.

2004-10-10  graydon hoare  <graydon@pobox.com>

	* tests/t_remerge.at: New test.
	* testsuite.at: Call it.

2004-10-10  graydon hoare  <graydon@pobox.com>

	* cryptopp/algebra.cpp:
	* cryptopp/asn.h:
	* cryptopp/hmac.h:
	* cryptopp/iterhash.h:
	* cryptopp/mdc.h:
	* cryptopp/modes.h:
	* cryptopp/osrng.h:
	* cryptopp/pubkey.h:
	* cryptopp/seckey.h:
	* cryptopp/simple.h:
	* cryptopp/smartptr.h:
	* cryptopp/strciphr.cpp:
	* cryptopp/strciphr.h:
	* lcs.cc:
	* lua.cc: Fixes for g++ 3.4 from Michael Scherer.
	* AUTHORS: Mention Michael.

2004-10-10  graydon hoare  <graydon@pobox.com>

	* tests/t_movedel.at: New test.
	* testsuite.at: Call it.

2004-10-10  graydon hoare  <graydon@pobox.com>

	* tests/t_movepatch.at: New test.
	* testsuite.at: Call it.

2004-10-10  graydon hoare  <graydon@pobox.com>

	* change_set.cc:
	* file_io.{cc,hh}: Bug Fixes.

2004-10-10  graydon hoare  <graydon@pobox.com>

	* cert.{cc,hh} (cert_revision_manifest): Bug fixes.
	* commands.cc (approve)
	(disapprove)
	(testresult): Teach about revisions.
	* tests/t_disapprove.at:
	* tests/t_i18n_file.at:
	* tests/t_ls_missing.at:
	* tests/t_testresult.at: Bug fixes.

2004-10-09  graydon hoare  <graydon@pobox.com>

	* netsync.cc:
	* packet.cc:
	* tests/t_i18n_file.at:
	* tests/t_netsync.at:
	* tests/t_single_char_filenames.at:
	* tests/t_singlenetsync.at: Bug fixes.

2004-10-04  graydon hoare  <graydon@pobox.com>

	* Makefile.am: Re-enable rcs stuff.
	* cert.{cc,hh}: Bug fixes.
	* change_set.{cc,hh} (apply_change_set)
	(apply_change_set_inverse): New helper functions.
	* commands.cc (log)
	(rcs_import)
	(cvs_import): Teach about revisions.
	* database.cc (get_version): Block reconstruction loops.
	* diff_patch.cc:
	* lua.cc:
	* netsync.cc: Remove references to obsolete includes.
	* rcs_file.cc: Pick up bug fix from trunk.
	* rcs_import.cc: Teach about revisions.

2004-10-03  graydon hoare  <graydon@pobox.com>

	* change_set.{cc,hh}: Lots of little bug fixes.
	* commands.cc: Likewise.
	* database.cc: Comment some chatter.
	* file_io.{cc,hh}: Bug fixes, remove unlink / hardlink stuff.
	* netcmd.cc: Bug fixes.
	* netsync.cc: Likewise.
	* tests/t_*.at: Teach about revisions.
	* testsuite.at: Likewise.
	* work.cc: Bug fixes.

2004-09-30  graydon hoare  <graydon@pobox.com>

	* app_state.cc: Inform db of app.
	* change_set.cc: Bug fixes.
	* commands.cc: Use delete_file not unlink.
	* database.{cc,hh}: Bug fixes in trust function machinery.
	* revisions.cc: Skip consideration of empty parents.
	* file_io.{cc,hh}: Remove unlink function.
	* schema.sql: Pass pubkey data into trust call.

2004-09-29  graydon hoare  <graydon@pobox.com>

	* change_set.cc: Various bug fixes, merge unit tests.

2004-09-26  graydon hoare  <graydon@pobox.com>

	* predicament.{cc,hh}: Remove.
	* Makefile.am: Update.
	* change_set.{cc,hh}: Compilation fixes.
	* commands.cc: Likewise.
	* file_io.{cc,hh}: Likewise, and implement link/unlink.
	* lua.{cc,hh}: Implement conflict resolver hooks.

2004-09-25  graydon hoare  <graydon@pobox.com>

	* change_set.{cc,hh}: Rewrite entirely.
	* work.cc: Adjust to compensate.
	* commands.cc: Likewise.
	* numeric_vocab.hh: Ask for C99 constant ctor macros.

2004-09-24  Derek Scherger  <derek@echologic.com>

	* app_state.{cc,hh} (initialize,prefix,in_restriction): rename
	restriction vars; require explicit subdir restriction with ".";
	remove restriction if any path evaluates to working copy root
	* commands.cc (update): disallow restricted updates
	(diff): use --manifest options for initialization
	* tests/t_restrictions.at: remove restricted update test
	* tests/t_subdirs.at: added (missed previously)
	* vocab.cc (verify): allow "." elements in local_path
	(test_file_path_verification): test for "." in paths

2004-09-20  Derek Scherger  <derek@echologic.com>

	* app_state.{cc,hh}: add message and manifest options; add subdir
	restriction; use set instead of vector for path restrictions
	(prefix): new method
	(add_restriction): change signature for set of path restrictions
	(in_restriction): renamed from is_restricted; adjust path matching
	(set_message): new method
	(add_manifest): new method
	(initialize): remove code to adjust restrictions from old options
	* commands.cc
	(restrict_patch_set, struct unknown_itemizer): rename
	app.is_restricted to app.in_restriction
	(add,drop,rename,revert): prefix file args with current subdir
	(update,status,ls_unknown,ls_missing): build restriction from args
	(commit): build restriction from args; use --message option
	(diff): build restriction from args; use --manifest options
	* file_io.cc (find_working_copy): logging tweaks
	* monotone.cc: remove --include/--exclude options; add --manifest
	and --message options
	* tests/t_attributes.at: add commit --message option
	* tests/t_cross.at: commit --message
	* tests/t_cwork.at: commit --message
	* tests/t_disapprove.at: commit --message
	* tests/t_drop.at: commit --message
	* tests/t_erename.at: commit --message; diff --manifest
	* tests/t_fork.at: commit --message
	* tests/t_genkey.at: commit --message
	* tests/t_i18n_file.at: commit --message
	* tests/t_import.at: commit --message
	* tests/t_ls_missing.at: commit --message
	* tests/t_merge.at: commit --message
	* tests/t_movedel.at: commit --message
	* tests/t_movepatch.at: commit --message
	* tests/t_netsync.at: commit --message
	* tests/t_persist_phrase.at: commit --message
	* tests/t_rename.at: commit --message
	* tests/t_renamed.at: commit --message
	* tests/t_restrictions.at: remove --include/--exlclude options
	* tests/t_revert.at: commit --message
	* tests/t_scan.at: commit --message
	* tests/t_single_char_filenames.at: commit --message
	* tests/t_testresult.at: commit --message
	* tests/t_unidiff.at: commit --message
	* tests/t_unidiff2.at: commit --message
	* tests/t_update.at: commit --message
	* tests/t_versions.at: commit --message

2004-09-19  graydon hoare  <graydon@pobox.com>

	* change_set.cc: More bug fixes.
	* basic_io.cc: Improve error reporting.
	* commands.cc (complete): Teach about revisions.
	* database.{cc,hh}: Add complete variant for revisions.

2004-09-19  graydon hoare  <graydon@pobox.com>

	* change_set.cc: Add a unit test, fix some bugs.

2004-09-18  graydon hoare  <graydon@pobox.com>

	* change_set.{cc,hh} (subtract_change_sets): New function.
	(build_pure_addition_change_set): New function.
	* commands.cc (try_one_merge): Teach about revisions
	(merge): Likewise.
	(propagate): Likewise.
	(update): Change from changeset inversion to negation.
	* database.{cc,hh} (get_manifest): New function.
	* cert.cc: Use it.

2004-09-13  graydon hoare  <graydon@pobox.com>

	* change_set.cc: Bug fixes.
	* commands.cc: Likewise.

2004-09-13  graydon hoare  <graydon@pobox.com>

	* change_set.{cc,hh}: Implement delta renaming and merging.
	* commands.cc
	(update): Teach about revisions.
	(agraph): Likewise.
	* diff_patch.{cc,hh}: Tidy up interface a bit.
	* database.{cc,hh} (get_revision_ancestry): New helper.
	* file_io.{cc,hh}
	(move_dir): New function.
	(delete_dir_recursive): New function.

2004-09-10  graydon hoare  <graydon@pobox.com>

	* basic_io.{cc,hh}: Move to more "normal" looking
	quoted output.
	* change_set.{cc,hh}: Extend, bugfix.
	* commands.cc (diff): Teach about revisions.
	* revision.{cc,hh}: Extend, bugfix.

2004-09-07  Derek Scherger  <derek@echologic.com>

	subdirectory restrictions

	* file_io.{hh,cc} (find_working_copy): new function
	(absolutify) use fs::current_path
	* work.cc (add_to_options_map): use options.insert to preserve
	previous settings
	* work.hh: add note about MT/options file to header comment
	* lua.{hh,cc} (load_rcfile): renamed from add_rcfile
	* app_state.{cc,hh} (constructor): remove read of MT/options
	(initialize): new methods to find/create working copy
	(set_stdhooks,set_rcfiles,add_rcfile,load_rcfiles,read_options):
	new methods
	(set_database,set_branch,set_signing_key): update for new options
	reading
	* monotone.cc: update help for --norc option
	(cpp_main): move loading of lua hooks to app_state after book
	keeping dir is found
	* commands.cc: all commands call app initialize to relocate to
	working copy directory
	(bookdir_exists,ensure_bookdir) remove
	(setup) new command to create working copy
	* tests/t_subdirs.at: new test
	* testsuite.at: call new setup command to initialize working copy;
	call new test
	(PROBE_NODE): adjust for new checkout requirement that MT dir does
	not exist
	* tests/t_attributes.at: ditto
	* tests/t_cwork.at: ditto
	* tests/t_single_char_filenames.at: ditto
	* tests/t_versions.at: ditto

2004-09-06  graydon hoare  <graydon@pobox.com>

	* Makefile.am: Revise,
	* cert.{cc,hh}: Minor bug fixes.
	* change_set.{cc,hh}
	(apply_path_rearrangement): New variant.
	(read_path_rearrangement): New function.
	(write_path_rearrangement): New function.
	* commands.cc: Partially teach about revisions.
	* database.{cc,hh}: Bug fixes.
	* revision.cc: Print new manifest as hex.
	* schema.sql: Fix typos.
	* update.{cc,hh}: Teach about revisions.

2004-09-06  graydon hoare  <graydon@pobox.com>

	* Makefile.am (unit_tests): Revise.
	* change_set.{cc,hh}: Move accessors to header.
	* constants.cc (netcmd_current_protocol_version): Bump.
	(netcmd_minimum_bytes_to_bother_with_gzip): Expand to 0xfff.
	* database.{cc,hh}: Teach about reverse deltas, bug fixes.
	* diff_patch.{cc,hh}: Remove dead code.
	* merkle_tree.{cc,hh}: Teach about revisions.
	* netsync.cc: Teach about revisions, reverse deltas.
	* packet.{cc,hh}: Likewise.
	* unit_tests.{cc,hh}: Reactivate tests.

2004-09-02  Derek Scherger  <derek@echologic.com>

	* tests/t_restrictions.at: rework and attempt to clean things up a
	bit; add test for bug in restrict_patch_set
	* commands.cc (restrict_patch_set): fix bug in removal of
	restricted adds/dels/moves/deltas

2004-08-28  graydon hoare  <graydon@pobox.com>

	* Makefile.am (unit_tests): Split out working parts.
	* basic_io.{cc,hh}: Minor fixes.
	* cert.{cc,hh}: Fixes, remove major algorithms.
	* revision.{cc,hh}: Rewrite algorithms from cert.cc.
	* change_set.{cc,hh}: Extensive surgery, unit tests.
	* database.{cc,hh}: Minor fixes.
	* file_io.{cc,hh}: Likewise.
	* lua.cc: Likewise.
	* packet.{cc,hh}: Teach about revisions.
	* schema.sql: Drop some optimistic tables.
	* unit_tests.{cc,hh}: Add revision, change_set tests.
	* vocab.cc: Instantiate revision<cert>.
	* work.{cc,hh}: Rewrite in terms of path_rearrangement.

2004-08-17  graydon hoare  <graydon@pobox.com>

	* database.cc: Simplified.
	* schema.sql: Simplified.
	* transforms.cc: Fixed bug.
	* revision.{hh,cc}: Stripped out tid_source.
	* change_set.{cc,hh}: Oops, never committed!

2004-08-16  graydon hoare  <graydon@pobox.com>

	* change_set.{hh,cc}: Simplified, finished i/o.
	* revision.{hh,cc}: Fix to match, redo i/o.
	* basic_io.cc (basic_io::parser::key): Print trailing colon.
	* vocab.hh: Whitespace tweak.

2004-08-09  graydon hoare  <graydon@pobox.com>

	* change_set.{hh,cc}: New files.
	* basic_io.{hh,cc}: New files.
	* predicament.{hh,cc}: New files.
	* revision.{hh,cc}: Break completely, need to fix.
	* diff_patch.{hh,cc}: Minor touchups.
	* lua.{hh,cc}, std_hooks.lua: Model predicaments.
	* Makefile.am: Update.

2004-07-10  graydon hoare  <graydon@pobox.com>

	* lcs.{hh,cc}: Move lcs.hh body into lcs.cc.
	* diff_patch.cc: Modify to compensate.
	* revision.{hh,cc}: New files.
	* Makefile.am: Update
	* patch_set.{hh,cc}: Remove.
	* {cert,database,lua,packets}.{hh,cc}, commands.cc:
	Modify partially (incomplete) to use revisions.
	* manifest.{hh,cc}: Cleanup, remove dead code.
	* schema.sql: Declare new revision tables.
	* schema_migration.cc: Incomplete migrator.
	* {transforms.{hh,cc}, vocab{,_terms}.hh:
	Infrastructure for revisions.

2004-07-20  Derek Scherger  <derek@echologic.com>

	* tests/t_restrictions.at: new test
	* testsuite.at: run it
	* app_state.{cc,hh} (add_restriction, is_restricted): new functions
	* monotone.cc (--include,--exclude): new options
	* commands.cc (restrict_patch_set): new function. called by
	commit, update, status, diff commands

2004-07-05  graydon hoare  <graydon@pobox.com>

	* cert.cc (operator<): Fix wrong ordering of
	fields.

2004-06-07  graydon hoare  <graydon@pobox.com>

	* cryptopp/algebra.cpp:
	* cryptopp/asn.h:
	* cryptopp/hmac.h:
	* cryptopp/iterhash.h:
	* cryptopp/mdc.h:
	* cryptopp/modes.h:
	* cryptopp/osrng.h:
	* cryptopp/pubkey.h:
	* cryptopp/seckey.h:
	* cryptopp/simple.h:
	* cryptopp/smartptr.h:
	* cryptopp/strciphr.cpp:
	* cryptopp/strciphr.h:
	* lcs.hh:
	* lua.cc: Fixes for g++ 3.4 from Michael Scherer.
	* AUTHORS: Mention Michael.

2004-05-28  graydon hoare  <graydon@pobox.com>

	* tests/t_movedel.at: New test.
	* testsuite.at: Call it.
	* diff_patch.cc (adjust_deletes_under_renames): New function.
	(merge3): Use it.

2004-05-27  graydon hoare  <graydon@pobox.com>

	* tests/t_movepatch.at: New test.
	* testsuite.at: Call it.
	* diff_patch.cc (adjust_deltas_under_renames): New function.
	(merge3): Use it.

2004-05-20  graydon hoare  <graydon@pobox.com>

	* NEWS: Note 0.13 release.
	* configure.ac: Bump version number.
	* monotone.spec: Likewise.

2004-05-19  graydon hoare  <graydon@pobox.com>

	* file_io.cc (tilde_expand): Fix fs::path use.

2004-05-18  graydon hoare  <graydon@pobox.com>

	* diff_patch.cc (apply_directory_moves): Fix fs::path use.
	* file_io.cc (write_data_impl): Likewise.
	* packet.cc: Use explicit true/false maps in caches.
	* sanity.cc (dump_buffer): Write to clog (buffered).

2004-05-16  graydon hoare  <graydon@pobox.com>

	* keys.cc (get_passphrase): Reimplement.
	* unix/read_password.c: Remove.
	* {unix,win32}/read_password.cc: Add.
	* constants.{hh,cc} (maxpasswd): New constant.
	* Makefile.am: Teach about platform specific stuff.

2004-05-16  graydon hoare  <graydon@pobox.com>

	* diff_patch.cc (merge2): Don't discard files on one side.
	* std_hooks.lua (merge2_xxdiff_cmd): Specify merge filename.

2004-05-14  Joel Rosdahl  <joel@rosdahl.net>

	* std_hooks.lua (ignore_file): Quote dots in .svn patterns.
	* monotone.texi: Updated ignore_file hook example.

2004-05-13  Nathaniel Smith  <njs@codesourcery.com>

	* commands.cc: Include boost/filesystem/path.hpp,
	boost/filesystem/convenience.hpp.
	(checkout): Make checkout directory an fs::path, not a local_path.

2004-05-13  Nathaniel Smith  <njs@codesourcery.com>

	* testsuite.at (test_hooks.lua): Add a 'test_attr' attribute
	hook.  Add tests t_attributes and t_single_char_filenames.
	* tests/t_attributes.at: New test.
	* tests/t_single_char_filenames.at: New test.
	* manifest.cc (read_manifest_map): Replace ".+" with ".*" to
	support single-character filenames.
	* work.cc (read_work_set): Likewise.
	(read_attr_map): Likewise.

2004-05-13  Nathaniel Smith  <njs@codesourcery.com>

	* monotone.texi (Hook Reference): Update documented default
	definitions of 'merge2' and 'merge3'.

2004-05-12  graydon hoare  <graydon@pobox.com>

	* AUTHORS: Rename Netxx back to netxx. Really, look in
	the manifest; it's been renamed!
	* configure.ac: Remove prg_exec_monitor checks.

2004-05-12  Nathaniel Smith  <njs@pobox.com>

	* AUTHORS: Remove discussion of adns, since we no longer
	distribute it.  Fix capitalization of "Netxx".

2004-05-12  Nathaniel Smith  <njs@pobox.com>

	* std_hooks.lua (merge2): Support xemacs.  Add error message
	if no merge tool is found.
	(merge3): Likewise.  Also add (disabled) hook to use CVS
	'merge' command, as a demonstration of how to.

2004-05-12  graydon hoare  <graydon@pobox.com>

	* std_hooks.lua (get_author): Remove standard definition.
	* monotone.texi: Document change.

2004-05-12  graydon hoare  <graydon@pobox.com>

	* cert.cc (cert_manifest_author_default): Use default signing key
	name for default author, if lua hook fails.

2004-05-12  Joel Rosdahl  <joel@rosdahl.net>

	* file_io.cc (walk_tree): Removed extraneous newline in error
	message.

	* std_hooks.lua (edit_comment): Added missing newline in log
	message template.

	* tests/t_ls_missing.at: New test case.
	* testsuite.at: Added t_ls_missing.at.

2004-05-10  graydon hoare  <graydon@pobox.com>

	* nonce.cc, nonce.hh: New files.
	* Makefile.am: Note new files.
	* lua.cc, lua.hh (hook_get_nonce): New hook.
	* commands.cc (bump): New command.
	* commands.cc: Remove "(file|manifest)" args most places.
	* tests/t_disapprove.at
	* tests/t_genkey.at
	* tests/t_singlenetsync.at
	* tests/t_netsync.at
	* tests/t_persist_phrase.at: Adjust to compensate.
	* monotone.texi, monotone.1: Adjust to compensate.
	* work.cc, work.hh: Constify some arguments.

2004-05-09  graydon hoare  <graydon@pobox.com>

	* diff_patch.cc: Remove recording of file merge ancestry.

2004-05-09  graydon hoare  <graydon@pobox.com>

	* commands.cc (ls_missing): Modify to account for work.

2004-05-09  graydon hoare  <graydon@pobox.com>

	* commands.cc (list missing): New command.
	* monotone.texi, monotone.1: Update to document.

2004-05-08  graydon hoare  <graydon@pobox.com>

	* main.cc: New file encompassing prg_exec_monitor.
	* mkstemp.cc, mkstemp.hh: New portable implementation.
	* lua.cc: Use mkstemp from bundled version.
	* lua/liolib.c: Remove old mkstemp definition.
	* monotone.cc (cpp_main): Remove prg_exec env setting.
	* sanity.cc (sanity::dump_buffer): Dump logbuf to stderr, not stdout.
	* std_hooks.lua (temp_file): Use mkstemp not io.mkstemp.
	* Makefile.am (MOST_SOURCES): Add new files.

2004-05-03  Joel Rosdahl  <joel@rosdahl.net>

	* monotone.texi: Removed extraneous @ftable directive.

2004-05-02  graydon hoare  <graydon@pobox.com>

	* monotone.texi: Add stuff on selectors, new hooks.
	* AUTHORS: Typo fix.
	* configure.ac: Bump version number.

	Release point (v 0.12).

2004-05-02  Joel Rosdahl  <joel@rosdahl.net>

	Made it possible to rename a rename target and to undo a rename.
	I.e.: Given a rename set A -> B, "monotone rename B C" gives the
	rename set A -> C and "monotone rename B A" gives the empty rename
	set.
	* work.cc (visit_file): Implement new behavior.
	* tests/t_rename.at: Added test cases for new behavior.
	* monotone.texi: Note that a rename can be undone.

	Fix bug #8458:
	* file_io.hh, file_io.cc (walk_tree): Added require_existing_path
	parameter.
	* work.cc (build_deletion): Pass new parameter to walk_tree.
	* work.cc (build_rename): Ditto.

	* manifest.cc (build_manifest_map): Fix missing file check for
	i18n paths.

2004-05-01  Joel Rosdahl  <joel@rosdahl.net>

	Fix bug #7220:
	* manifest.cc (build_manifest_map): Handle missing file
	gracefully.

	* file_io.cc (walk_tree): Handle nonexistent file/directory
	gracefully.

2004-04-30  Christof Petig <christof@petig-baender.de>

	* rcs_import.cc (store_trunk_manifest_edge):
		skip ancestry to empty manifest
	* rcs_import.cc (process_branch):
		also follow branches of last/first versions

2004-04-29  graydon hoare  <graydon@pobox.com>

	* configure.ac: Fix up windows probe and bundling checks.
	* netxx/resolve_getaddrinfo.cxx: Local hack for stream addresses.
	* netsync.cc: Report address before listening.

2004-04-29  graydon hoare  <graydon@pobox.com>

	* cert.cc (get_branch_heads): Calculate a "disapproved version"
	attribute which culls a version with only disapproved ancestry
	edges.
	* monotone.texi: Fix some ascii-art diagrams.

2004-04-28  Christof Petig <christof@petig-baender.de>

	* command.cc (heads):
	show date and author certificates for each head

2004-04-28  Christof Petig <christof@petig-baender.de>

	* configure.ac:
	default to using the bundled SQLite

2004-04-28  Christof Petig <christof@petig-baender.de>

	* commands.cc (log):
	support optional file argument to show change log for
	e.g. monotone log [ID] cert.cc

2004-04-26  Christof Petig <christof@petig-baender.de>

	* rcs_import.cc (process branch):
	insert dummy cvs_edge to mark newly added file
	as previously non existant

2004-04-25  Joel Rosdahl  <joel@rosdahl.net>

	* po/stamp-po: Removed since it's generated.
	* std_hooks.lua (ignore_file): Corrected name of Subversion's
	administrative directory.
	* work.hh: Ditto.
	* monotone.texi (Hook Reference): Updated default definition of
	ignore_file.

2004-04-23  Christof Petig <christof@petig-baender.de>

	* rcs_import.cc (build_parent_state, build_child_state):
	remove dying files from manifest
	* rcs_import.cc (cvs_file_edge, note_file_edge):
	calculate state and remember it (alive or dead)

2004-04-23  Christof Petig <christof@petig-baender.de>

	* rcs_import.cc (import_rcs_file_with_cvs):
	do not include dead files in head_manifest

2004-04-22  Christof Petig <christof@petig-baender.de>

	* rcs_file.cc, rcs_file.hh: read and remember 'state' of revision
	* rcs_import.cc: remove Attic/ part from path

2004-04-21  Christof Petig <christof@petig-baender.de>

	* configure.ac: enable use of installed SQLite library

2004-04-20  graydon hoare  <graydon@pobox.com>

	* lua.hh, lua.cc (hook_note_commit): New hook.
	* commands.cc (commit): Call it.

2004-04-19  graydon hoare  <graydon@pobox.com>

	* cert.cc: Make trust messages nicer.
	* merkle_tree.cc: Clarify logging messages.
	* netsync.cc: Reorganize tickers, put client in txn.
	* packet.cc, packet.hh: Teach about constructability.

2004-04-16  graydon hoare  <graydon@pobox.com>

	* netsync.cc (session::extra_manifests): New member.
	(session::analyze_ancestry_graph): Use it.
	* tests/t_singlenetsync.at: New test for single manifest sync.
	* testsuite.at: Call it.

2004-04-14  Tom Tromey  <tromey@redhat.com>

	* rcs_import.cc (import_cvs_repo): Use require_password.
	Include keys.hh.
	* keys.hh (require_password): Declare.
	* keys.cc (require_password): New function.

2004-04-13  Tom Tromey  <tromey@redhat.com>

	* monotone.texi: Typo fixes.

2004-04-10  graydon hoare  <graydon@pobox.com>

	* netsync.cc: Minor bug fixes.

2004-04-10  graydon hoare  <graydon@pobox.com>

	* database.{cc,hh}:
	* commands.{cc,hh}:
	* lua.{cc,hh}:
	* std_hooks.lua:
	* vocab_terms.hh:
	Implement first cut at selectors.

2004-04-10  graydon hoare  <graydon@pobox.com>

	* cert.cc (operator<): Include name in compare.
	(operator==): Likewise.
	* packet.cc: Include shared_ptr.
	* rcs_file.cc: Rewrite by hand, no spirit.
	* rcs_import.cc: Change ticker names a bit.

2004-04-09  graydon hoare  <graydon@pobox.com>

	* app_state.cc: Fix a couple file path constructions.
	* file_io.cc (book_keeping_file): Make one variant static.
	* manifest.cc: Remove some dead code in walkers.
	* work.cc: Ditto.
	* rcs_file.cc: fcntl fix from Paul Snively for OSX.

2004-04-09  graydon hoare  <graydon@pobox.com>

	* file_io.cc: Fix boost filesystem "." and ".." breakage.
	* lua.cc: Fix format of log entry.
	* monotone.cc: Log locale settings on startup.
	* sanity.cc: Dump prefix on --verbose activation.
	* testsuite/t_i18n_file.at: Fix autotest LANG breakage.
	* testsuite/t_null.at: Account for chatter with --verbose.

2004-04-09  graydon hoare  <graydon@pobox.com>

	* configure.ac: Comment out check for sse2,
	set bundling to true by default.
	* INSTALL: describe changes to bundling.
	* Makefile.am: Remove vestiges of depot.

2004-04-07  graydon hoare  <graydon@pobox.com>

	* adns/*:
	* network.{cc,hh}:
	* proto_machine.{cc,hh}:
	* {http,smtp,nntp}_tasks.{cc,hh}:
	* tests/t_{http,smtp,nntp,proxy}.at:
	* url.{cc,hh}:
	* depot.cc:
	Delete files.
	* commands.cc:
	* lua.{cc,hh}:
	* database.{cc,hh}: Remove network/queue stuff.
	* configure.ac:
	* constants.{cc,hh}:
	* tests/t_{netsync,singlecvs,cvsimport}.at:
	* testsuite.at:
	* transforms.{cc,hh}:
	* unit_tests.{cc,hh}:
	* vocab_terms.hh:
	* vocab.{cc,hh}:
	* Makefile.am: Adjust for deletions.
	* app_state.hh: Cleanup.
	* monotone.texi: Fix some typos.
	* packet.{cc,hh}: Implement database ordering.
	* netsync.cc: Massage to use new packet logic.
	* commands.cc:
	* std_hooks.lua: Add initial selector stuff.

2004-03-29  graydon hoare  <graydon@pobox.com>

	* monotone.spec: Update for 0.11 release.

	Release point (v 0.11).

2004-03-29  graydon hoare  <graydon@pobox.com>

	* Makefile.am (DISTCHECK_CONFIGURE_FLAGS): Set.
	* commands.cc: Tidy up / narrow output width.
	* patch_set.cc: Likewise.
	* monotone.texi: Cleanups for PDF generation.

2004-03-28  graydon hoare  <graydon@pobox.com>

	* NEWS: Mention 0.11 release.
	* AUTHORS: Mention Robert.

2004-03-28  Robert Bihlmeyer  <robbe+mt@orcus.priv.at>

	* file_io.cc (walk_tree_recursive): Ignore broken symlinks.

2004-03-27  graydon hoare  <graydon@pobox.com>

	* monotone.texi: Flesh out netsync stuff, remove old network stuff.
	* monotone.1: Likewise.

2004-03-27  Robert Helgesson  <rycee@home.se>

	* Makefile.am:
	* configure.ac:
	* database.cc:
	* depot.cc:
	* lua.cc:
	* network.cc:
	* schema_migration.cc: Bundled library switch logic.

2004-03-27  graydon hoare  <graydon@pobox.com>

	* depot.cc (dump): Implement.
	* tests/t_http.at, test/t_proxy.at: Use "depot.cgi dump" rather than sqlite.
	* sqlite/pager.h: Change page size.
	* README: Massage slightly.
	* INSTALL: Write real installation instructions.
	* Makefile.am: Include build of "one big page" docs.
	* boost/circular_buffer_base.hpp: Another boost version insulation fix.
	* vocab.cc (verify): Normalize local_path's during verification on boost 1.31.0.
	* monotone.texi: Rip out some of the pre-netsync networking docs.

2004-03-24  graydon hoare  <graydon@pobox.com>

	* boost/circular_buffer_base.hpp: Boost version insulation.
	* cert.cc, cert.hh, commands.cc: Differentiate "unknown" keys from "bad".
	* xdelta.cc, proto_machine.cc: Fix boost version insulation.

2004-03-24  graydon hoare  <graydon@pobox.com>

	* rcs_import.cc (import_substates): Filter by branch.
	* xdelta.cc: Minor bits of insulation.

2004-03-24  graydon hoare  <graydon@pobox.com>

	* AUTHORS: Mention Robert.
	* configure.ac: Enable sse2 stuff.
	* monotone.spec: Adjust CFLAGS and CXXFLAGS
	* monotone.texi (Network Service): Expand a bit.

2004-03-24  Robert Helgesson  <rycee@home.se>

	* commands.cc:
	* http_tasks.cc:
	* lua.cc:
	* manifest.cc:
	* netsync.cc:
	* nntp_tasks.cc:
	* proto_machine.cc:
	* work.cc:
	* xdelta.cc:
	Portability fixes for boost 1.31.0

2004-03-22  graydon hoare  <graydon@pobox.com>

	* cryptopp/integer.cpp, integer.h: Enable SSE2 multiply code.
	* database.cc, database.hh, certs.cc: Speed up 'heads'.

2004-03-21  graydon hoare  <graydon@pobox.com>

	* lcs.hh, sanity.hh: Minor performance tweaks.

2004-03-20  graydon hoare  <graydon@pobox.com>

	* rcs_import.cc: Teach how to aggregate branches.
	* monotone.texi: Start section on netsync.

2004-03-20  Olivier Andrieu  <oliv__a@users.sourceforge.net>

	* commands.cc (log): Show tags in log.
	* AUTHORS: Mention Olivier.

2004-03-17  Nathan Myers  <ncm@cantrip.org>

	* boost/circular_buffer.hpp:
	* commands.cc:
	* cryptopp/fltrimpl.h:
	* cryptopp/iterhash.cpp:
	* quick_alloc.hh:
	Fixes for gcc 3.4 compat and warnings.

2004-03-17  graydon hoare  <graydon@pobox.com>
	* cryptopp/config.h: Fix for gcc aliasing optimization error.
	* rcs_import.cc (cvs_history::note_file_edge):
	Fix for first changelog import bug (#5813).

2004-03-15  graydon hoare  <graydon@pobox.com>

	* rcs_import.cc: Import lone versions properly.
	* tests/t_singlecvs.at: New test for it.
	* testsuite.at: Call it.

2004-03-14  graydon hoare  <graydon@pobox.com>

	* commands.cc (diff): Show added files too.
	* monotone.texi: Fix typo.

2004-03-08  graydon hoare  <graydon@pobox.com>

	* netsync.cc (analyze_manifest_edge): Fix broken formatter.

2004-03-07  graydon hoare  <graydon@pobox.com>

	* Makefile.am (BOOST_SANDBOX_SOURCES): Remove boost::socket entries.
	(NETXX_SOURCES): Predicate on IP6 support in OS (from Paul Snively).
	* boost/socket/*.[hc]pp: Remove.
	* boost/io/streambuf_wrapping.hpp: Remove.
	* AUTHORS: Remove copyright notice for boost::socket.
	* acinclude.m4 (ACX_PTHREAD): Add.
	* network.cc: Replace boost::socket machinery with Netxx.
	* network.hh (open_connection): Remove prototype, static function.
	* sanity.hh, sanity.cc: Make log formatters give file:line coords,
	throw log offending coordinate if formatting fails.

2004-03-07  graydon hoare  <graydon@pobox.com>

	* sqlite/date.c, sqlite/vdbeInt.h, sqlite/vdbeaux.c: Add.
	* sqlite/*.c: Upgrade to 2.8.12.
	* Makefile.am: Update to mention new files.
	* cert.cc
	(expand_ancestors)
	(expand_dominators): Resize child bitmaps to cover parent.

2004-03-06  graydon hoare  <graydon@pobox.com>

	* netsync.cc (get_root_prefix): Fix from Paul Snively
	to fix static initialization order on mac OSX.
	* montone.texi: Typo fix from Anders Petersson.
	* *.cc: Move all function defs into column 0.

2004-03-04  graydon hoare  <graydon@pobox.com>

	* std_hooks.lua: Fix merger execution pessimism.

2004-03-04  graydon hoare  <graydon@pobox.com>

	* adler32.hh: Modify to use u8.
	* depot.cc, netcmd.cc, xdelta.cc: Modify to use u8.
	* netio.hh, numeric_vocab.hh (widen): Move between headers.
	* netsync.cc: Correct role-assumption bugs.
	* schema_migration.cc: Strip whitespace in sha1.
	(changes received from Christof Petig)

2004-03-01  graydon hoare  <graydon@pobox.com>

	* commands.cc: Handle anonymous pulling.
	* netsync.cc: Ditto.

	Release point (v 0.10).

2004-03-01  graydon hoare  <graydon@pobox.com>

	* NEWS: Mention impending 0.10 release.
	* cert.cc, cert.hh: Bug fixes, implement trust function, QA stuff.
	* commands.cc: Tweak disapprove, approve, testresult, push, pull.
	* configure.ac: Bump version number.
	* cryptopp/rng.h, cryptopp/rng.cpp
	(MaurerRandomnessTest): Fix bitrot.
	* keys.cc: Add Maurer PRNG randomness test.
	* lua.cc, lua.hh: Add trust, testresult, anonymous netsync hooks.
	* monotone.1: Update to follow changes to commands.
	* monotone.texi: Include QA section, adjust some UI drift, clarify
	reserved cert names, document new hooks and commands.
	* netcmd.hh, netcmd.cc: Add anonymous, error commands; fix bugs.
	* netsync.cc: Process new commands, factor server loop a bit.
	* std_hooks.lua: Add new hook defaults, factor mergers.
	* tests/t_netsync.at: Check SHA1 of each edge.
	* tests/t_null.at: Call with --norc to skip ~/.monotonerc
	* tests/t_update.at: Fix glaring error.
	* tests/t_disapprove.at, tests/t_testresult.at: New tests.
	* testsuite.at: Call them.
	* ui.cc (sanitize): Clean escape chars from output (optional?)
	* update.cc: Rewrite entirely in terms of new QA definitions.

2004-02-24  graydon hoare  <graydon@pobox.com>

	* commands.cc (ls_keys): Write key hash codes.
	* constands.cc (netsync_timeout_seconds): Up to 120.
	* netsync.cc: Fix a bunch of bugs.
	* patch_set.cc (manifests_to_patch_set): Fix bug in overload
	default construction.

2004-02-22  graydon hoare  <graydon@pobox.com>

	* patch_set.cc, patch_set.hh: Parameterize yet further.
	* netsync.cc: Fix a lot of bugs, add manifest and file grovelling.
	* tests/t_netsync.at: A new test (which runs!)
	* testsuite.at: Call it.

2004-02-20  graydon hoare  <graydon@pobox.com>

	* cert.cc, cert.hh, key.cc, key.hh, database.cc, database.hh:
	Add lots of little netsync support routines.
	* commands.cc (rebuild): Rehash everything too.
	* constants.cc (netcmd_minsz): Recalculate.
	* cryptopp/osrng.cpp (NonblockingRng::GenerateBlock): Handle
	/dev/urandom a bit better.
	* netcmd.cc, netcmd.hh: Remove describe cmds, add nonexistant cmd.
	* netio.hh: Add uleb128 stuff.
	* xdelta.cc: Add randomizing unit test suite.
	* diff_patch.cc: Remove commented-out dead line-merger code.
	* merkle_tree.cc: Fix various bugs.
	* netcmd.cc: Switch everything over to uleb128s.
	* netsync.cc: Implement lots of missing stuff.

2004-02-09  graydon hoare  <graydon@pobox.com>

	* netsync.cc (ROOT_PREFIX): New variable.
	* commands.cc (merkle): New command.

2004-02-09  Ben Elliston  <bje@wasabisystems.com>

	* monotone.texi: Spelling corrections.

2004-02-09  graydon hoare  <graydon@pobox.com>

	* database.cc, database.hh
	(get_version_size)
	(get_file_version_size)
	(get_manifest_version_size): New functions.
	* xdelta.cc, xdelta.hh (measure_delta_target_size): New function.
	* merkle_tree.cc, merkle_tree.hh, netcmd.cc, netcmd.hh:
	Cleanup and typesafety.
	* netsync.cc: Cleanup, typesafety, implement refine phase.

2004-02-01  graydon hoare  <graydon@pobox.com>

	* netsync.cc: Remove a lot of stuff, implement auth phase.
	* constants.cc, constants.hh: Move constants from netsync.cc.
	* netcmd.cc, netcmd.hh: Split out of netsync.cc.
	* merkle_tree.cc, merkle_tree.hh: Likewise.
	* numeric_vocab.hh: New header.
	* adler32.hh: include numeric_vocab.hh.
	* netio.hh: Likewise.
	* unit_tests.cc, unit_tests.hh: Update.
	* Makefile.am: Likewise.
	* commands.cc: Guess signing key for auth phase.
	* database.cc, database.hh (public_key_exists)
	(get_pubkey): New functions based on key hashes.

2004-01-31  graydon hoare  <graydon@pobox.com>

	* Netxx/*: New files.
	* AUTHORS: Mention Netxx.
	* Makefile.am: Mention Netxx and netsync.{cc,hh}
	* adler32.hh: Delegate typedefs to boost.
	* cert.hh, cert.cc (cert_hash_code): New function.
	* commands.cc (find_oldest_ancestors): Block cycles.
	(netsync): New command.
	* database.cc, database.hh (schema): Update.
	(put_key): Calculate key hash on the fly.
	(put_cert): Likewise.
	(merkle_node_exists)
	(get_merkle_node)
	(put_merkle_node)
	(erase_merkle_nodes): New functions.
	* keys.hh, keys.cc (key_hash_code): New function.
	* lua.cc, lua.hh
	(hook_get_netsync_read_permitted)
	(hook_get_netsync_write_permitted): New hooks.
	* monotone.spec: Update for FC1 info conventions.
	* monotone.texi (Quality Assurance): New section.
	* netsync.cc, netsync.hh: New files, preliminary
	netsync infrastructure. Command bodies still missing.
	* schema.sql: Add intrinsic key and cert hashes, merkle nodes.
	* schema_migration.cc: Add code to migrate to new schema.
	* unit_tests.cc: Handle command-line args to limit test set.
	* vocab_terms.hh: Add merkle and prefix as new terms.

2004-01-13  Nathaniel Smith  <njs@codesourcery.com>

	* idna/idn-int.h: Remove (generated by configure).

2004-01-13  Nathaniel Smith  <njs@codesourcery.com>

	* configure.ac: Switch "if" and "else" branches in pthreads
	checks.

2004-01-12  Nathaniel Smith  <njs@codesourcery.com>

	* configure.ac: Remove check for -lpthread.
	Add check for pthread_mutex_lock and ACX_PTHREAD.
	* m4/acx_pthread.m4: New file.

2004-01-07  graydon hoare  <graydon@pobox.com>

	* Makefile.am:
	* po/POTFILES.in:
	* po/monotone.pot: Minor tweaks for distclean.
	* adns/config.h:
	* boost/socket/src/interface.cpp:
	* boost/socket/src/ip4/address.cpp:
	* boost/socket/src/ip4/protocol.cpp: OSX portability.
	* AUTHORS: Mention new contributors.
	* monotone.texi (Hook Reference): Document i18n hooks.

	Release point (v 0.9).

2004-01-07  graydon hoare  <graydon@pobox.com>

	* cert.cc (ensure_parents_loaded)
	(expand_dominators)
	(expand_ancestors)
	(find_intersecting_node): New functions.
	(find_common_ancestor): Reimplement in terms of dominator
	and ancestor bitset intersection.

2004-01-05  Christof Petig <christof@petig-baender.de>

	* vocab.cc (verify<local_path>) Fix use of val() / iterator.
	* constants.cc (illegal_path_bytes): NUL-terminate.

2004-01-02  graydon hoare  <graydon@pobox.com>

	* diff_patch.cc (normalize_extents): Improve to handle an odd case.
	* tests/t_fmerge.at: New test, to test it.
	* commands.cc (fload, fmerge): Permanently enable, for test.
	* testsuite.at: Call new test.

2004-01-01  graydon hoare  <graydon@pobox.com>

	* file_io.hh, file_io.cc (read_localized_data, write_localized_data):
	New functions
	* commands.cc, manifest.cc, transforms.cc: Use them.
	* monotone.texi: Minor update to i18n docs.
	* lua.hh, lua.cc (hook_get_linesep_conv, hook_get_charset_conv):
	New hooks.
	* acinclude.m4: Move AX_CREATE_STDINT_H in here.
	* po/monotone.pot: Regenerate.
	* NEWS, configure.ac: Prep for 0.9 release.

2003-12-30  graydon hoare  <graydon@pobox.com>

	* file_io.hh, file_io.cc (mkpath): New function.
	* commands.cc, database.cc, diff_patch.cc, file_io.cc,
	lua.cc, vocab.cc, work.cc: Use it.
	* constants.cc (illegal_path_bytes_arr): Remove leading null.
	* monotone.texi: Include i18n docs.
	* tests/t_i18n_file.at: Check colon in filename.

2003-12-29  graydon hoare  <graydon@pobox.com>

	* file_io.cc: Localize names before touching fs.
	* lua.hh, lua.cc (hook_get_system_charset): Remove useless fn.
	* test_hooks.lua: Likewise.
	* monotone.cc, transforms.cc, transforms.hh:
	Remove lua from system charset conv.
	* tests/t_i18n_file.at: New test.
	* testsuite.at: Call it.

2003-12-28  graydon hoare  <graydon@pobox.com>

	* app_state.cc, app_state.hh: Massage to use i18n vocab.
	* cert.cc, commands.cc, commands.hh, rcs_import.cc,
	update.cc, update.hh, url.cc, url.hh: Likewise.

	* work.cc, work.hh: --> Likewise, and break file format! <--

	* constants.hh, constants.cc (legal_ace_bytes): New constant.
	* vocab.cc (verify<ace>): Use it.
	(verify<urlenc>) New function.
	* vocab_terms.hh (ace, urlenc, utf8): New terms.
	* transforms.hh, transforms.cc: Use them.
	* monotone.cc (utf8_argv): Charconv argv.
	* network.hh, network.cc: Use url.{hh,cc}.

2003-12-28  graydon hoare  <graydon@pobox.com>

	* constants.hh, constants.cc (idlen): New constant.
	* commands.cc, vocab.cc: Use it.
	* manifest.cc (read_manifest_map): Tighten up regex.
	* packet.cc: Likewise.
	* transforms.cc (uppercase)
	(lowercase): Rewrite.
	(utf8_to_urlenc)
	(urlenc_to_utf8)
	(internalize_url)
	(internalize_cert_name)
	(internalize_rsa_keypair_id)
	(externalize_url)
	(externalize_cert_name)
	(externalize_rsa_keypair_id): New functions.
	* url.hh, url.cc (parse_utf8_url): New function.

2003-12-20  graydon hoare  <graydon@pobox.com>

	* diff_patch.cc (normalize_extents): New function.
	(merge_via_edit_scripts): Use it.

2003-12-19  graydon hoare  <graydon@pobox.com>

	[net.venge.monotone.i18n branch]

	* idna/*.[ch]: New files.
	* po/*: New files.
	* url.cc, url.hh, constants.cc: New files.
	* Makefile.am, configure.ac: Various fiddling for gettext.
	* lua.hh, lua.cc (hook_get_system_charset): New hook.
	(hook_get_system_linesep): New hook.
	* transforms.hh, transforms.cc
	(charset_convert)
	(system_to_utf8)
	(utf8_to_system)
	(ace_to_utf8)
	(utf8_to_ace)
	(line_end_convert): New functions.
	* vocab.cc: Refine constraints.
	* vocab_terms.hh (external): New atomic type.
	* monotone.cc (cpp_main): Initialize gettext.
	* sanity.hh (F): Call gettext() on format strings.
	* commands.cc, depot.cc, database.cc, http_tasks.cc, keys.cc,
	network.cc, rcs_import.cc, sanity.cc, mac.hh : Update to use
	'constants::' namespace.
	* config.h.in: Remove.
	* commands.cc: Various formatting cleanups.
	* unit_tests.cc, unit_tests.hh: Connect to url tests.

2003-12-19  graydon hoare  <graydon@pobox.com>

	* diff_patch.cc (merge3): Skip patches to deleted files.

2003-12-16  graydon hoare  <graydon@pobox.com>

	* commands.cc (ls_ignored, ignored_itemizer): Fold in as subcases of unknown.

2003-12-16  graydon hoare  <graydon@pobox.com>

	* lua.cc (working_copy_rcfilename): MT/monotonerc not MT/.monotonerc.

2003-12-16  graydon hoare  <graydon@pobox.com>

	* lua.hh, lua.cc (working_copy_rcfilename): New function.
	* monotone.cc: Add working copy rcfiles.
	* commands.cc (ls_unknown, unknown_itemizer): Skip ignored files.

2003-12-16  graydon hoare  <graydon@pobox.com>

	* file_io.cc (walk_tree_recursive): continue on book-keeping file.

2003-12-15  graydon hoare  <graydon@pobox.com>

	* tests/t_unidiff.at, t_unidiff2.at: Check for mimencode.

2003-12-15  graydon hoare  <graydon@pobox.com>

	* configure.ac: Add --enable-static-boost.
	* Makefile.am: Likewise.
	* AUTHORS: Mention new contributors.

2003-12-14  Lorenzo Campedelli <lorenzo.campedelli@libero.it>

	* work.cc (add_to_attr_map): Finish change to attr map format.

2003-12-10  Tom Tromey  <tromey@redhat.com>

	* commands.cc (checkout): Give better error message if branch is
	empty.

2003-12-07  Eric Kidd  <eric.kidd@pobox.com>

	* commands.cc (agraph): Handle repositories with a single version.
	* database.cc (get_head_candidates): Handle heads with no ancestors.
	* cert.cc (get_branch_heads): Handle heads with no ancestors.

2003-12-06  Eric Kidd  <eric.kidd@pobox.com>

	* update.hh, update.cc (pick_update_target): Return current
	version if no better update candidates available.
	* update.cc (pick_update_target): Always do branch filtering.
	* commands.cc (update): Notice when we're already up-to-date.
	* commands.cc (propagate): Assign branch name correctly when merging.

2003-12-05  graydon hoare  <graydon@pobox.com>

	* lcs.hh (edit_script): New entry point.
	* diff_patch.cc: Rewrite merge in terms of edit scripts.
	* network.cc (post_queued_blobs_to_network): Tidy up transient
	failure message.
	* randomfile.hh: Prohibit deletes on end of chunks.
	* sanity.cc: EOL-terminate truncated long lines.

2003-12-02  graydon hoare  <graydon@pobox.com>

	* database.cc, database.hh (reverse_queue): Copy constructor.
	* std_hooks.lua (merge3): Remove afile, not ancestor.
	* monotone.cc: Remove debugging message.
	* ui.cc (finish_ticking): Set last_write_was_a_tick to false.

2003-12-01  graydon hoare  <graydon@pobox.com>

	* app_state.hh, app_state.cc (set_signing_key): New fn, persist key.
	* monotone.cc (cpp_main): Permit commuting the --help argument around.

2003-11-30  graydon hoare  <graydon@pobox.com>

	* network.cc (post_queued_blobs_to_network): Fail when posted_ok is false.
	* database.cc (initialize): Fail when -journal file exists.
	* keys.cc (make_signature): Nicer message when privkey decrypt fails.

2003-11-29  Tom Tromey  <tromey@redhat.com>

	* rcs_import.cc (store_auxiliary_certs): Renamed to fix typo.
	Updated all callers.

	* http_tasks.cc (check_received_bytes): Allow "-" as well.
	* depot.cc (execute_post_query): Allow "-" as well.

2003-11-28  Tom Tromey  <tromey@redhat.com>

	* http_tasks.cc (check_received_bytes): Allow "-" as well.
	* depot.cc (execute_post_query): Allow "-" as well.

2003-11-28  graydon hoare  <graydon@pobox.com>

	* cert.cc: Various speedups.
	* cycle_detector.hh (edge_makes_cycle): Use visited set, too.
	* database.hh, database.cc (get_head_candidates): New, complex query.
	* keys.hh, keys.cc (check_signature): Cache verifiers.
	* sqlite/os.c (sqliteOsRandomSeed): Harmless valgrind purification.
	* tests/t_fork.at, tests/t_merge.at: Ignore stderr chatter on 'heads'.

2003-11-27  graydon hoare  <graydon@pobox.com>

	* Makefile.am (AM_LDFLAGS): No more -static, sigh.
	* cert.cc (find_relevant_edges): Keep dynamic-programming caches.
	(calculate_renames_recursive): Likewise.
	* cert.cc, cert.hh (rename_edge): Add constructor, copy constructor.
	* commands.cc (list certs): Note rename certs are binary.

2003-11-24  graydon hoare  <graydon@pobox.com>

	* network.cc: Continue fetch, post loops even if one target has
	an exception.

2003-11-24  graydon hoare  <graydon@pobox.com>

	* database.hh, database.cc (delete_posting): Change to take queue
	sequence numbers.
	* commands.cc (queue): Use new API.
	* network.cc (post_queued_blobs_to_network): Use new API.

2003-11-24  graydon hoare  <graydon@pobox.com>

	* std_hooks.lua (get_http_proxy): Return nil when no ENV var.
	* monotone.texi (get_http_proxY): Document change.

2003-11-24  graydon hoare  <graydon@pobox.com>

	* tests/t_proxy.at: Add a test for proxying with tinyproxy.
	* testsuite.at: Call it.
	* lua.cc: Fix dumb error breaking proxying.
	* network.cc: Be verbose about proxying.

2003-11-23  graydon hoare  <graydon@pobox.com>

	* http_tasks.cc (read_chunk): Tolerate 0x20* after chunk len.

2003-11-23  graydon hoare  <graydon@pobox.com>

	* network.cc: Make more informative error policy.
	* boost/socket/socketstream.hpp: Pass SocketType to streambuf template.
	* boost/socket/src/default_socket_impl.cpp: Translate EINTR.

2003-11-22  graydon hoare  <graydon@pobox.com>

	* lua.cc, lua.hh (hook_get_http_proxy): New hook.
	* std_hooks.lua (get_http_proxy): Default uses HTTP_PROXY.
	(get_connect_addr): Undefine, it's for tunnels alone now.
	* network.cc: Use new hook.
	* http_tasks.hh, http_tasks.cc: Teach about proxies (sigh).
	* monotone.texi: Document new hooks.

2003-11-22  graydon hoare  <graydon@pobox.com>

	* lua.cc, lua.hh (hook_get_connect_addr): New hook.
	* std_hooks.lua (get_connect_addr): Default uses HTTP_PROXY.
	* network.cc, network.hh: Use new hook.
	* http_tasks.cc: Teach about HTTP/1.1.
	* cert.cc (bogus_cert_p): Fix UI ugly.

2003-11-21  graydon hoare  <graydon@pobox.com>

	* constants.hh (postsz): New constant for suggested post size.
	* database.cc, database.hh (queue*): Change db API slightly.
	* commands.cc (queue): Adjust to changed db API.
	* network.cc (post_queued_blobs_to_network): Switch to doing
	incremental posts.
	* cert.cc (write_rename_edge, read_rename_edge): Put files on
	separate lines to accomodate future i18n work.
	* work.cc (add_to_attr_map, write_attr_map): Reorder fields to
	accomodate future i18n work.
	* monotone.texi: Document it.
	* configure.ac, NEWS: Mention 0.8 release.

	Release point (v 0.8).

2003-11-16  Tom Tromey  <tromey@redhat.com>

	* missing: Removed generated file.

2003-11-14  graydon hoare  <graydon@pobox.com>

	* commands.cc (vcheck): Add.
	* cert.cc, cert.hh (cert_manifest_vcheck): Add.
	(check_manifest_vcheck): Add.
	(calculate_vcheck_mac): Add.
	* constants.hh (vchecklen): New constant.
	* mac.hh: Re-add.
	* monotone.texi (Hash Integrity): New section.
	* monotone.1: Document vcheck.

2003-11-14  graydon hoare  <graydon@pobox.com>

	* database.cc, database.hh (reverse_queue): New class.
	(compute_older_version): New functions.
	(get_manifest_delta): Remove.
	* network.cc, network.hh (queue_blob_for_network): Remove.
	* packet.cc, packet.hh (queueing_packet_writer): Change UI,
	write to queue directly, accept optional<reverse_queue>.
	* cert.cc (write_paths_recursive): Rewrite to use constant
	memory.
	* commands.cc (queue, queue_edge_for_target_ancestor):
	Install optional<reverse_queue> in qpw.
	* tests/t_cross.at: Ignore new UI chatter.
	* monotone.texi (Transmitting Changes): Change UI output.

2003-11-13  graydon hoare  <graydon@pobox.com>

	* Makefile.am (AUTOMAKE_OPTIONS): Require 1.7.1
	* commands.cc (addtree): Wrap in transaction guard.
	* database.cc, database.hh (manifest_delta_exists): Add.
	(get_manifest_delta): Add.
	* cert.cc (write_paths_recursive): Use partial deltas.
	* manifest.cc, manifest.hh (read_manifest_map): New variant.
	* patch_set.cc, patch_set.hh (patch_set): Add map_new, map_old
	fields.
	(manifests_to_patch_set) Store new field.
	(patch_set_to_packets) Don't read manifest versions from db.
	* std_hooks.lua (ignore_file): ignore .a, .so, .lo, .la, ~ files.
	* tests/t_cvsimport.at: New test.
	* testsuite.at: Call it.

2003-11-10  graydon hoare  <graydon@pobox.com>

	* commands.cc (find_oldest_ancestors): New function.
	(queue): New "addtree" subcommand.
	* monotone.texi: Document it.
	* monotone.1: Document it.

2003-11-10  graydon hoare  <graydon@pobox.com>

	* file_io.cc (walk_tree_recursive): Ignore MT/

2003-11-09  graydon hoare  <graydon@pobox.com>

	* database.cc (dump, load): Implement.
	* commands.cc (db): Call db.dump, load.
	* cycle_detector.hh: Skip when no in-edge on src.
	* monotone.texi: Document dump and load, add some
	special sections.
	* monotone.1: Mention dump and load.

2003-11-09  graydon hoare  <graydon@pobox.com>

	* rcs_file.hh (rcs_symbol): New structure.
	* rcs_file.cc (symbol): New rule.
	* rcs_import.cc (find_branch_for_version): New function.
	(cvs_key::branch): New field.
	(store_auxilliary_certs): Cert branch tag.
	* cycle_detector.hh: Fix bugs, don't use quick_alloc.
	* commands.cc (checkout): Add --branch based version.
	* monotone.texi: Document new command variant.
	* monotone.1: Ditto.

2003-11-09  graydon hoare  <graydon@pobox.com>

	* quick_alloc.hh: New file.
	* Makefile.am: Add it.
	* cycle_detector.hh: Rewrite.
	* manifest.hh: Use quick_alloc.
	* vocab.cc: Relax path name requirements a bit.
	* sqlite/sqliteInt.h: Up size of row to 16mb.

2003-11-02  graydon hoare  <graydon@pobox.com>

	* commands.cc (post): Post everything if no URL given; don't base
	decision off branch name presence.
	* app_state.cc, monotone.cc, file_io.cc, file_io.hh: Support
	absolutifying args.
	* lua.hh, lua.cc, std_hooks.lua (hook_get_mail_hostname): New hook.
	* monotone.texi: Document it.
	* monotone.texi, monotone.1: Minor corrections, new sections.
	* monotone.cc: Don't look in $ENV at all.
	* network.cc: Correct MX logic.
	* nntp_tasks.cc, smtp_tasks.cc: Separate postlines state.
	* smtp_tasks.cc: Correct some SMTP logic.
	* configure.ac, NEWS: Mention 0.7 release.

	Release point (v 0.7).

2003-11-01  graydon hoare  <graydon@pobox.com>

	* http_tasks.cc: Drop extra leading slashes in HTTP messages.

2003-10-31  graydon hoare  <graydon@pobox.com>

	* commands.cc, database.cc, database.hh, lua.cc, lua.hh,
	network.cc, network.hh, packet.cc, packet.hh, schema.sql,
	schema_migration.cc, tests/t_http.at, tests/t_nntp.at, vocab.cc:
	Eliminate "groupname", use lone URL.
	* monotone.texi: Update to cover new URL rules.
	* network.cc, network.hh, lua.cc, lua.hh, smtp_tasks.cc:
	Implement "mailto" URLs.
	* tests/t_smtp.at: New test.
	* testsuite.at: Call it.

2003-10-31  graydon hoare  <graydon@pobox.com>

	* patch_set.cc (manifests_to_patch_set): Second form with explicit renames.
	(manifests_to_patch_set): Split edit+rename events when we see them.
	* commands.cc (status, commit): Include explicit rename set.
	* diff_patch.cc (merge3): Accept edit+rename events split by patch_set.cc.
	* smtp_tasks.hh, smtp_tasks.cc: New files.
	* nntp_machine.hh, nntp_machine.cc: Rename to proto_machine.{hh,cc} (woo!)
	* nntp_tasks.cc: Adjust to use proto_ prefix in various places.
	* proto_machine.cc (read_line): get() into streambuf.
	* Makefile.am: Cover renames and adds.

2003-10-31  graydon hoare  <graydon@pobox.com>

	* diff_patch.cc (merge3): Extract renames.
	* commands.cc (calculate_new_manifest_map): Extract renames.
	(try_one_merge): Extract renames, propagate to merge target.
	(commit): Extract renames, propagate to commit target.
	* cert.cc (calculate_renames_recursive): Fix wrong logic.
	(find_common_ancestor_recursive): Stall advances at top of graph.
	* patch_set.cc: (manifests_to_patch_set): Teach about historical
	renames.
	* tests/t_erename.at: New test for edit+rename events.
	* testsuite.at: Call t_erename.at.

2003-10-30  graydon hoare  <graydon@pobox.com>

	* patch_set.cc (operator<): s/a/b/ in a few places, yikes!
	* cert.cc: Add machinery for rename edge certs.
	* commands.cc: Call diff(manifest,manifest) directly.
	* tests/t_nntp.at: Kill tcpserver DNS lookups on nntp test.
	* network.cc (parse_url): Character class typo fix, from
	Johannes Winkelmann.
	* app_state.hh, cert.hh, commands.hh, cycle_detector.hh,
	database.hh, diff_patch.cc, diff_patch.hh, http_tasks.hh,
	interner.hh, keys.hh, lua.hh, manifest.hh, network.hh,
	nntp_machine.hh, nntp_tasks.hh, packet.hh, patch_set.hh,
	transforms.hh, update.hh, vocab.hh, work.hh, xdelta.hh:
	fix use of std:: prefix / "using namespace" pollution.

2003-10-27  graydon hoare  <graydon@pobox.com>

	* lua/liolib.c (io_mkstemp): Portability fix
	from Ian Main.
	* xdelta.cc,hh (compute_delta): New manifest-specific variant.
	* transforms.cc,hh (diff): Same.
	* rcs_import.cc: Various speedups to cvs import.

2003-10-26  graydon hoare  <graydon@pobox.com>

	* cert.cc (get_parents): New function.
	(write_paths_recursive): New function.
	(write_ancestry_paths): New function.
	* cert.hh (write_ancestry_paths): Declare.
	* commands.cc (queue_edge_for_target_ancestor):
	Call write_ancestry_paths for "reposting" queue
	strategy.

2003-10-25  graydon hoare  <graydon@pobox.com>

	* commands.cc (log): Skip looking inside nonexistent
	manifests for file comments.

2003-10-24  graydon hoare  <graydon@pobox.com>

	* adns/*.c, adns/*.h: Import adns library.
	* Makefile.am: Update to build adns into lib3rdparty.a.
	* AUTHORS: Mention adns.
	* network.cc: Call adns functions, not gethostbyname.

2003-10-20  Nathaniel Smith  <njs@codesourcery.com>

	* patch_set.cc (patch_set_to_text_summary): Give more detailed
	output.
	* commands.cc (get_log_message, status, diff): Use
	patch_set_to_text_summary for complete description.

2003-10-22  graydon hoare  <graydon@pobox.com>

	* monotone.texi: Document 'queue' command.
	* monotone.1: Likewise.

2003-10-22  graydon hoare  <graydon@pobox.com>

	* diff_patch.cc
	(infer_directory_moves): New function.
	(rebuild_under_directory_moves): New function.
	(apply_directory_moves): New function.
	(merge3): Handle directory moves.
	* tests/t_renamed.at: New test for dir renames.
	* testsuite.at: Call it.

2003-10-21  graydon hoare  <graydon@pobox.com>

	* commands.cc (queue): New command.
	(list): Add "queue" subcommand, too.

2003-10-21  graydon hoare  <graydon@pobox.com>

	* diff_patch.cc (merge_deltas): New function.
	(check_map_inclusion): New function.
	(check_no_intersect): New function.
	(merge3): Rewrite completely.
	* tests/t_rename.at: New test.
	* testsuite.at: Call it.
	* file_io.cc, file_io.hh (make_dir_for): New function.
	* commands.cc (update): Call make_dir_for on update.

2003-10-20  graydon hoare  <graydon@pobox.com>

	* commands.cc: Replace [] with idx() everywhere.

2003-10-20  Tom Tromey  <tromey@redhat.com>

	* cert.hh (get_branch_heads): Updated.
	Include <set>.
	* commands.cc (head): Updated for new get_branch_heads.
	(merge): Likewise.
	(propagate): Likewise.
	* cert.cc (get_branch_heads): Use set<manifest_id>.

	* commands.cc (merge): Use all caps for metasyntactic variable.
	(heads): Likewise.

	* network.cc (post_queued_blobs_to_network): Do nothing if no
	packets to post.

2003-10-20  graydon hoare  <graydon@pobox.com>

	* cert.cc (get_branch_heads): Fix dumb bug.
	* diff_patch.cc (merge3): Fix dumb bug.
	(merge2): Fix dumb bug.
	(try_to_merge_files): Fix dumb bug.

2003-10-20  graydon hoare  <graydon@pobox.com>

	* file_io.cc (tilde_expand): New function.
	* monotone.cc (cpp_main): Expand tildes in
	db and rcfile arguments.

2003-10-20  graydon hoare  <graydon@pobox.com>

	* rcs_import.cc (import_cvs_repo): Check key existence
	at beginning of import pass, to avoid wasted work.

2003-10-19  Tom Tromey  <tromey@redhat.com>

	* commands.cc (log): Add each seen id to `cycles'.

2003-10-19  graydon hoare  <graydon@pobox.com>

	* AUTHORS: Mention Tecgraf PUC-Rio and their
	copyright.
	* Makefile.am: Mention circular buffer stuff.
	* configure.ac, NEWS: Mention 0.6 release.
	* cert.hh, cert.cc (erase_bogus_certs): file<cert> variant.
	* commands.cc (log): Erase bogus certs before writing,
	cache comment-less file IDs.
	* monotone.spec: Don't specify install-info args,
	do build with optimization on RHL.

	Release point (v 0.6).

2003-10-19  Matt Kraai  <kraai@ftbfs.org>

	* commands.cc (merge): Use app.branch_name instead of args[0] for
	the branch name.

2003-10-17  graydon hoare  <graydon@pobox.com>

	* commands.cc (log): New command.
	Various other bug fixes.
	* monotone.1, monotone.texi: Minor updates.

2003-10-17  graydon hoare  <graydon@pobox.com>

	* monotone.texi: Expand command and hook references.
	* commands.cc: Disable db dump / load commands for now.

2003-10-16  graydon hoare  <graydon@pobox.com>

	* sanity.hh: Add a const version of idx().
	* diff_patch.cc: Change to using idx() everywhere.
	* cert.cc (find_common_ancestor): Rewrite to recursive
	form, stepping over historic merges.
	* tests/t_cross.at: New test for merging merges.
	* testsuite.at: Call t_cross.at.

2003-10-10  graydon hoare  <graydon@pobox.com>

	* lua.hh, lua.cc (hook_apply_attribute): New hook.
	* work.hh, work.cc (apply_attributes): New function.
	* commands.cc (update_any_attrs): Update attrs when writing to
	working copy.
	* std_hooks.lua (temp_file): Use some env vars.
	(attr_functions): Make table of attr-setting functions.

2003-10-10  graydon hoare  <graydon@pobox.com>

	* work.cc: Fix add/drop inversion bug.
	* lua/*.{c,h}: Import lua 5.0 sources.
	* lua.cc: Rewrite lua interface completely.
	* std_hooks.lua, test_hooks.lua, testsuite,
	tests/t_persist_phrase.at, configure.ac, config.h.in, Makefile.am:
	Modify to handle presence of lua 5.0.

2003-10-08  graydon hoare  <graydon@pobox.com>

	* rcs_import.cc: Attach aux certs to child, not parent.
	* manifest.cc: Speed up some calculations.
	* keys.cc: Optionally cache decoded keys.

2003-10-07  graydon hoare  <graydon@pobox.com>

	* manifest.hh, manifest.cc, rcs_import.cc: Write manifests w/o
	compression.
	* vocab.hh, vocab.cc: Don't re-verify verified data.
	* ui.hh, ui.cc: Minor efficiency tweaks.

2003-10-07  graydon hoare  <graydon@pobox.com>

	* commands.cc, work.cc, work.hh: Add some preliminary stuff
	to support explicit renaming, .mt-attrs.
	* monotone.texi: Add skeletal sections for command reference,
	hook reference, CVS phrasebook. Fill in some parts.

2003-10-02  graydon hoare  <graydon@pobox.com>

	* boost/circular_buffer*.hpp: Add.
	* AUTHORS, cert.cc, commands.cc, database.cc,
	diff_patch.cc, http_tasks.cc, keys.cc, lua.cc, manifest.cc,
	network.cc, nntp_machine.cc, packet.cc, patch_set.cc,
	rcs_import.cc, sanity.cc, sanity.hh, ui.hh, update.cc,
	vocab_terms.hh, work.cc:
	remove existing circular buffer code, replace all
	logging and asserty stuff with boost::format objects
	rather than vsnprintf.

2003-10-01  graydon hoare  <graydon@pobox.com>

	* testsuite.at: Don't use getenv("HOSTNAME").
	* database.cc (exec, fetch): Do va_end/va_start again in between
	logging and executing query.

2003-09-28  Tom Tromey  <tromey@redhat.com>

	* monotone.texi: Added @direntry.

2003-09-27  Nathaniel Smith  <njs@pobox.com>

	* monotone.cc: Remove "monotone.db" default to --db
	option in help text.

2003-09-27  graydon hoare  <graydon@pobox.com>

	* diff_patch.cc: Rework conflict detection.
	* rcs_import.cc: Remove some pointless slowness.
	* monotone.spec: Install info files properly.

	Release point (v 0.5).

2003-09-27  graydon hoare  <graydon@pobox.com>

	* AUTHORS, NEWS, configure.ac: Update for 0.5 release.
	* monotone.texi: Various updates.
	* xdelta.cc (compute_delta): Fix handling of empty data.
	* database.cc (sql): Require --db for init.
	* work.cc (read_options_map): Fix options regex.

2003-09-27  graydon hoare  <graydon@pobox.com>

	* lcs.hh: New jaffer LCS algorithm.
	* interner.hh, rcs_import.cc: Templatize interner.
	* diff_patch.hh: Use interner, new LCS.

2003-09-27  Tom Tromey  <tromey@redhat.com>

	* commands.cc (fetch): Always try lua hook; then default to all
	known URLs.

2003-09-26  Tom Tromey  <tromey@redhat.com>

	* commands.cc (tag): Use all-caps for meta-syntactic variables.
	(comment, add, cat, complete, mdelta, fdata): Likewise.

	* monotone.1: There's no default database.
	* monotone.texi (OPTIONS): There's no default database.

	* database.cc (sql): Throw informative error if database name not
	set.
	* app_state.cc (app_state): Default to no database.

2003-09-26  graydon hoare  <graydon@pobox.com>

	* debian/*, monotone.spec: Add packaging control files.

2003-09-24  graydon hoare  <graydon@pobox.com>

	* database.cc, database.hh (debug): New function.
	* commands.cc (debug): New command.
	* cert.cc, cert.hh (guess_branch): New function.
	* commands.cc (cert): Queue certs to network servers.
	* commands.cc (cert, commit): Use guess_branch.
	* commands.cc (list): List unknown, ignored files.
	* monotone.texi, monotone.1: Document.

2003-09-24  graydon hoare  <graydon@pobox.com>

	* commands.cc (queue_edge_for_target_ancestor): Queue the
	correct ancestry cert, from child to target, as well as
	patch_set.

2003-09-22  graydon hoare  <graydon@pobox.com>

	* depot_schema.sql, schema_migration.cc,
	schema_migration.hh: Add.
	* database.cc, depot.cc: Implement schema migration.
	* database.cc, commands.cc: Change to db ... cmd.
	* monotone.texi, monotone.1: Document command change.
	* depot.cc: Fix various query bugs.

2003-09-21  Nathaniel Smith  <njs@codesourcery.com>

	* depot.cc (depot_schema): Remove unique constraint on (contents),
	replace with unique constraint on (groupname, contents).

2003-09-21  Nathaniel Smith  <njs@codesourcery.com>

	* commands.cc (diff): Take manifest ids as arguments.  Add
	explanatory text on files added, removed, modified.

2003-09-19  Tom Tromey  <tromey@redhat.com>

	* commands.cc (genkey): Use all-caps for meta-syntactic variable.
	(cert, tag, approve, disapprove, comment, add, drop, commit,
	update, revert, cat, checkout, co, propagate, complete, list, ls,
	mdelta, fdelta, mdata, fdata, mcerts, fcerts, pubkey, privkey,
	fetch, post, rcs_import, rcs): Likewise.
	(explain_usage): Indent explanatory text past the command names.

2003-09-17  Tom Tromey  <tromey@redhat.com>

	* commands.cc (list): Don't compute or use "subname".

	* commands.cc (revert): Handle case where argument is a
	directory.
	* tests/t_revert.at: Test for revert of directory.

	* testsuite.at (MONOTONE_SETUP): Use "monotone initdb".
	* monotone.1: Document "initdb".
	* monotone.texi (Commands): Document initdb.
	(Creating a Database): New node.
	(Getting Started): Refer to it.
	* commands.cc (initdb): New command.
	* database.cc (database::sql): New argument `init'.
	(database::initialize): New method.
	* database.hh (database::initalize): Declare.
	(database::sql): New argument `init'.

2003-09-17  Tom Tromey  <tromey@redhat.com>

	* tests/t_persist_phrase.at: Use "ls certs".
	* tests/t_nntp.at: Use "ls certs".
	* tests/t_genkey.at: Use "ls keys" and "ls certs".

2003-09-16  Tom Tromey  <tromey@redhat.com>

	* monotone.1: Document "list branches".
	* commands.cc (ls_certs): New function, from `lscerts' command.
	(ls_keys): New function, from `lskeys' command.
	(ls_branches): New function.
	(list): New command.
	(ls): New alias.
	(explain_usage): Split parameter info at \n.
	* monotone.texi (Adding Files): Use "list certs".
	(Committing Changes): Likewise.
	(Forking and Merging): Likewise.
	(Commands): Likewise.
	(Generating Keys): Use "list keys".
	(Commands): Likewise.
	(Commands): Mention "list branches".
	(Branches): Likewise.

2003-09-15  graydon hoare  <graydon@redhat.com>

	* http_tasks.cc: Fix networking to handle long input.

	* ui.cc, ui.hh: Only pad with blanks enough to cover old output
	when ticking.

	* update.cc, cert.cc, commands.cc: Fix cert fetching functions to
	remove bogus certs.

2003-09-15  Tom Tromey  <tromey@redhat.com>

	* monotone.1: Don't mention MT_KEY or MT_BRANCH.

	* monotone.texi (Getting Started): Don't mention MT_DB or
	MT_BRANCH.
	(Adding Files): Explicitly use --db and --branch.
	* app_state.hh (app_state): New fields options, options_changed.
	Declare new methods.  Include work.hh.
	* work.cc (work_file_name): New constant.
	(add_to_options_map): New structure.
	(get_options_path): New function.
	(read_options_map, write_options_map): Likewise.
	* work.hh (options_map): New type.
	(get_options_path, read_options_map, write_options_map): Declare.
	* commands.cc (add, drop, commit, update, revert, checkout,
	merge): Write options file.
	* app_state.cc (database_option, branch_option): New constants.
	(app_state::app_state): Read options file.
	(app_state::set_database): New method.
	(app_state::set_branch): Likewise.
	(app_state::write_options): Likewise.
	Include work.hh.
	* monotone.cc (cpp_main): Don't set initial database name on
	app.  Use new settor methods.  Don't look at MT_BRANCH or MT_DB.

2003-09-14  graydon hoare  <graydon@pobox.com>

	* vocab.cc, vocab.hh: Add streamers for vocab terms in preparation
	for switch to formatter.

	* cert.cc (check_signature): Treat missing key as failed check.
	* commands.cc (lscerts): Warn when keys are missing.

	* rcs_import.cc, nntp_tasks.cc, http_tasks.cc: Tick progress.

	* sanity.cc, monotone.cc: Tidy up output a bit.

	* xdelta.cc: Add code to handle empty files. Maybe correct?

	* ui.cc, ui.hh: Add.

2003-09-13  Tom Tromey  <tromey@redhat.com>

	* tests/t_nntp.at: If we can't find tcpserver or snntpd, skip the
	test.
	* tests/t_http.at: If we can't find boa or depot.cgi, skip the
	test.

2003-09-12  graydon hoare  <graydon@pobox.com>

	* update.cc (pick_update_target): Only insert base rev as update
	candidate if it actually exists in db.

	* commands.cc, database.cc, database.hh: Implement id completion
	command, and general id completion in all other commands.

2003-09-12  Tom Tromey  <tromey@redhat.com>

	* commands.cc (revert): A deleted file always appears in the
	manifest.
	* tests/t_revert.at: Check reverting a change plus a delete; also
	test reverting by file name.

	* work.cc (deletion_builder::visit_file): Check for file in
	working add set before looking in manifest.
	* tests/t_drop.at: Added add-then-drop test.

	* testsuite.at: Include t_drop.at.
	* tests/t_drop.at: New test.
	* work.cc (visit_file): Check for file in working delete set
	before looking in manifest.

2003-09-12  Tom Tromey  <tromey@redhat.com>

	* Makefile.am ($(srcdir)/testsuite): tests/atconfig and
	tests/atlocal are not in srcdir.

	* Makefile.am (TESTS): unit_tests is not in srcdir.

2003-09-11  graydon hoare  <graydon@pobox.com>

	* commands.cc: Check for MT directory in status.
	* commands.cc: Require directory for checkout.
	* commands.cc: Delete MT/work file after checkout.
	* commands.cc: Implement 'revert', following tromey's lead.
	* commands.cc: Print base, working manifest ids in status.

	* diff_patch.cc: Further merge corrections.
	* diff_patch.cc (unidiff): Compensate for occasional miscalculation
	of LCS.

	* tests/t_merge.at: Check that heads works after a merge.
	* tests/t_fork.at:  Check that heads works after a fork.
	* tests/t_genkey.at: Remove use of 'import'.
	* tests/t_cwork.at: Check deletion of work file on checkout.
	* tests/t_revert.at: Check that revert works.

	* commands.cc, monotone.cc: Report unknown commands nicely.

2003-09-08  graydon hoare  <graydon@pobox.com>

	* tests/merge.at: Accept tromey's non-error case for update.

	* commands.cc(try_one_merge): Write merged version to packet
	writer, not directly to db.
	(merge): Write branch, changelog cert on merged version to db.

	* std_hooks.lua(merge3): Open result in mode "r", not "w+".

2003-09-06  Tom Tromey  <tromey@redhat.com>

	* update.cc (pick_update_target): Not an error if nothing to
	update.

	* monotone.texi: Use VERSION; include version.texi.

	* monotone.1: Document "co".
	* monotone.texi (Commands): Document "co".
	* commands.cc (ALIAS): New macro.
	(co): New alias.

	* README: Updated.

	* txt2c.cc: Added missing file.

	* texinfo.tex, INSTALL, Makefile.in, aclocal.m4, compile, depcomp,
	install-sh, missing, mkinstalldirs: Removed generated files.

2003-09-04  graydon hoare  <graydon@pobox.com>

	* Makefile.am, depot.cc, http_tasks.cc, http_tasks.hh,
	lua.cc, lua.hh, monotone.texi, network.cc, tests/t_http.at,
	vocab_terms.hh:

	Use public key signatures to talk to depot, not mac keys.

	* commands.cc, file_io.cc, monotone.texi, monotone.1,
	tests/t_scan.at, tests/t_import.at, work.cc, work.hh:

	Remove the 'import' and 'scan' commands, in favour of generalized
	'add' which chases subdirectories.

	* configure.ac, NEWS:

	Release point (v 0.4).

2003-09-03  graydon hoare  <graydon@pobox.com>

	* monotone.texi: Expand notes about setting up depot.

	* update.cc: Update by ancestry. Duh.

2003-09-02  graydon hoare  <graydon@pobox.com>

	* boost/socket/streambuf.hpp: Bump ppos on overflow.

	* packet.cc, transforms.cc, transforms.hh: Add function for
	canonicalization of base64 encoded strings. Use on incoming cert
	packet values.

	* commands.cc: Change fetch and post to take URL/groupname params
	rather than branchname.

	* network.cc, network.hh, depot.cc, http_tasks.cc: Fix URL parser,
	improve logging, change signatures to match needs of commands.cc

	* Makefile.am: Don't install txt2c or unit_tests.

	* Makefile.am: Build depot.cgi not depot.

	* database.cc, database.hh: Add "all known sources" fetching support.

	* patch_set.cc: Sort in a path-lexicographic order for nicer summaries.

	* monotone.texi: Expand coverage of packets and networking.

	* tests/t_nntp.at, tests/t_http.at: Update to provide URL/groupname
	pairs.

2003-09-02  Tom Tromey  <tromey@redhat.com>

	* aclocal.m4, monotone.info: Removed generated files.

2003-08-31  Nathaniel Smith  <njs@codesourcery.com>

	* configure.ac: Check for lua40/lua.h, lua40/lualib.h and -llua40,
	-lliblua40.
	* config.h.in: Add LUA_H, LIBLUA_H templates, remove HAVE_LIBLUA,
	HAVE_LIBLUALIB templates.
	* lua.cc: Include config.h.  Use LUA_H, LIBLUA_H macros.

2003-08-29  graydon hoare  <graydon@pobox.com>

	* Makefile.am, txt2c.cc, lua.cc, database.cc:
	Use a C constant-building converter rather than objcopy.

	* cert.cc, cert.hh, packet.cc, packet.hh, diff_patch.cc,
	rcs_import.cc:
	Modify cert functions to require a packet consumer, do no implicit
	database writing.

	* commands.cc, database.cc, database.hh, schema.sql, network.cc:
	Modify packet queueing strategy to select ancestors from known
	network server content, rather than most recent edge.

2003-08-25  graydon hoare  <graydon@pobox.com>

	* AUTHORS, ChangeLog, Makefile.am, NEWS, configure.ac,
	tests/t_http.at: Release point (v 0.3)

2003-08-24  graydon hoare  <graydon@pobox.com>

	* nntp_tasks.cc: Measure success from postlines state.
	* network.cc: Print summary counts of transmissions.
	* packet.cc: Count packets into database.
	* depot.cc: Add administrative commands, fix a bunch of
	little bugs.
	* t_http.at: Testcase for depot-driven communication.
	* monotone.texi: Update to reflect depot existence.
	* http_tasks.cc: Pick bugs out.

2003-08-24  graydon hoare  <graydon@pobox.com>

	* commands.cc: Wash certs before output.
	* *.cc,*.hh: Adjust cert packet format to
	be more readable, avoid superfluous gzipping.

2003-08-24  graydon hoare  <graydon@pobox.com>

	* configure, Makefile.in: Remove generated files, oops.
	* commands.cc: Implement 'propagate'.
	* lua.cc, lua.hh, network.cc, network.hh: Remove
	'aggregate posting' stuff.
	* network.cc: Batch postings into larger articles.
	* diff_patch.hh, diff_patch.cc: Implement basic
	merge2-on-manifest.

2003-08-23  graydon hoare  <graydon@pobox.com>

	* monotone.cc: Handle user-defined lua hooks as
	overriding internal / .monotonerc hooks no matter
	where on cmd line they occur.
	* update.cc: Made failures more user-friendly.
	* lua.cc: Improve logging a bit.
	* testsuite.at, tests/*.{at,in}, testsuite/: Rewrite tests in
	autotest framework, move to tests/ directory.
	* boost/io/*, cryptopp/hmac.h: Add missing files.

2003-08-23  Tom Tromey  <tromey@redhat.com>

	* monotone.cc (OPT_VERSION): New macro.
	(cpp_main): Handle OPT_VERSION.
	(options): Added `version' entry.
	Include config.h.

2003-08-21  Tom Tromey  <tromey@redhat.com>

	* database.cc: Include "sqlite/sqlite.h", not <sqlite.h>.

2003-08-20  graydon hoare  <graydon@pobox.com>

	* boost/*:
	incorporate boost sandbox bits, for now.

	* Makefile.am, Makefile.in, configure, configure.ac, diff_patch.cc,
	http_tasks.cc, http_tasks.hh, network.cc, nntp_machine.cc,
	nntp_machine.hh, nntp_tasks.cc, nntp_tasks.hh, testsuite/t_nntp.sh:

	fix up networking layer to pass nntp tests again

2003-08-19  graydon hoare  <graydon@pobox.com>

	* Makefile.am, Makefile.in, app_state.hh, cert.cc, commands.cc,
	constants.hh, cryptopp/misc.h, database.cc, depot.cc,
	http_tasks.cc, http_tasks.hh, keys.cc, lua.cc, lua.hh, monotone.cc,
	network.cc, network.hh, nntp_machine.cc, nntp_machine.hh,
	nntp_tasks.cc, nntp_tasks.hh, packet.cc, packet.hh, rcs_import.cc,
	sanity.cc, sanity.hh, schema.sql, test_hooks.lua,
	testsuite/runtest.sh, testsuite/t_null.sh, vocab_terms.hh:

	major surgery time
	- move to multi-protocol posting and fetching.
	- implement nicer failure modes for sanity.
	- redo commands to print nicer, fail nicer.

2003-08-18  graydon hoare  <graydon@pobox.com>

	* Makefile.am, Makefile.in, adler32.hh, database.cc, depot.cc,
	mac.hh, xdelta.cc, Makefile.am, Makefile.in:

	first pass at a depot (CGI-based packet service)

2003-08-08  graydon hoare  <graydon@pobox.com>

	* Makefile.am, Makefile.in AUTHORS, ChangeLog, Makefile.am,
	Makefile.in, NEWS, monotone.1, monotone.info, monotone.texi:

	release point (v 0.2)

2003-08-08  graydon hoare  <graydon@pobox.com>

	* cert.cc, cert.hh, interner.hh, rcs_import.cc:

	auxilliary certs

	* cert.cc, cert.hh, cycle_detector.hh, interner.hh, patch_set.cc,
	rcs_import.cc:

	improvements to cycle detection stuff

2003-08-05  graydon hoare  <graydon@pobox.com>

	* rcs_import.cc:

	almost even more seemingly correct CVS graph reconstruction (still slow)

	* sqlite/* cryptopp/* Makefile.am, Makefile.in, aclocal.m4,
	config.h.in, configure, configure.ac, file_io.cc, keys.cc,
	sanity.cc, sanity.hh, transforms.cc:

	minimizing dependencies on 3rd party libs by importing the
	necessary bits and rewriting others.

	* cert.cc, cert.hh, rcs_import.cc:

	cvs import seems to be working, but several linear algorithms need
	replacement

2003-07-28  graydon hoare  <graydon@pobox.com>

	* Makefile.am, Makefile.in, cert.cc, commands.cc, database.cc,
	database.hh, manifest.cc, rcs_file.cc, rcs_import.cc,
	rcs_import.hh, vocab.cc, xdelta.cc:

	cvs graph reconstruction hobbling along.

2003-07-21  graydon hoare  <graydon@pobox.com>

	* database.cc, xdelta.cc, xdelta.hh:

	piecewise xdelta; improves speed a fair bit.

2003-07-11  graydon hoare  <graydon@pobox.com>

	* Makefile.am, Makefile.in, config.h.in, configure, configure.ac,
	transforms.cc, xdelta.cc, xdelta.hh:

	implement xdelta by hand, forget 3rd party delta libs.

2003-07-02  graydon hoare  <graydon@pobox.com>

	* database.cc, rcs_import.cc, transforms.cc, transforms.hh:

	speedups all around in the storage system

2003-07-01  graydon hoare  <graydon@pobox.com>

	* database.hh, rcs_import.cc, transforms.cc, transforms.hh: speed

	improvements to RCS import

2003-06-30  graydon hoare  <graydon@pobox.com>

	* rcs_import.cc, transforms.cc:

	some speed improvements to RCS import

2003-06-29  graydon hoare  <graydon@pobox.com>

	* commands.cc, database.hh, rcs_import.cc, transforms.cc:

	RCS file import successfully (albeit slowly) pulls in some pretty
	large (multi-hundred revision, >1MB) test cases from GCC CVS

	* Makefile.in, commands.cc, rcs_file.cc, rcs_file.hh,
	rcs_import.cc, rcs_import.hh,

	Makefile.am: preliminary support for reading and walking RCS files

2003-04-09  graydon hoare  <graydon@pobox.com>

	* autogen.sh: oops
	* */*: savannah import

2003-04-06  graydon hoare  <graydon@pobox.com>

	* initial release.
<|MERGE_RESOLUTION|>--- conflicted
+++ resolved
@@ -1,13 +1,11 @@
-<<<<<<< HEAD
+2006-01-18  Nathaniel Smith  <njs@pobox.com>
+
+	* database.cc (begin_transaction): Turn an E() into an I().
+
 2006-01-15  Richard Levitte  <richard@levitte.org>
 
 	* po/sv.po: Almost all translations done.  I've left a few for
 	lack of inspiration.  Someone, PLEASE REVIEW!
-=======
-2006-01-18  Nathaniel Smith  <njs@pobox.com>
-
-	* database.cc (begin_transaction): Turn an E() into an I().
->>>>>>> 7de87598
 
 2006-01-15  Nathaniel Smith  <njs@pobox.com>
 
