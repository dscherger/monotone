--- conflicted
+++ resolved
@@ -1,4 +1,3 @@
-<<<<<<< HEAD
 2005-05-21  Richard Levitte  <richard@levitte.org>
 
 	* commands.cc (log_certs): Add two arguments; a separator string
@@ -11,7 +10,7 @@
 	internally).
 	* sanity.cc, sanity.hh (struct sanity): Add the member variable
 	and function to hold and set the brief flag.
-=======
+
 2005-05-21  Matt Johnston  <matt@ucc.asn.au>
 
 	* tests/t_short_opts.at: remove the saved MT/log message
@@ -75,7 +74,6 @@
 	a file is dropped on both sides but re-added on one.
 	* tests/t_drop_vs_dropadd.at: a test for it
 	* testsuite.at
->>>>>>> 0405f4c0
 
 2005-05-19  Derek Scherger  <derek@echologic.com>
 
@@ -4469,8 +4467,7 @@
 	* AUTHORS: Mention Wojciech and Neil.
 	* revision.cc (calculate_ancestors_from_graph): Make non-recursive.
 
-2005-01-17  Wojciech MiÃÂ-ÃÂkowski  <wmilkowski@interia.pl>
+2005-01-17  Wojciech Miłkowski  <wmilkowski@interia.pl>
 
 	* std_hooks.lua: Teach about meld.
 
