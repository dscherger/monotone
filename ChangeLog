<<<<<<< HEAD
2006-03-01  Benoît Dejean  <benoit@placenet.org>

	* po/fr.po: Updated French translation.

2006-02-27  Benoît Dejean  <benoit@placenet.org>

	* netsync.cc: Fixed string surgery.
	One more string for i18n.
=======
2006-03-01  Matthew Gregan  <kinetik@orcon.net.nz>

	* transforms.cc: Better use of appropriately typedefed types.
	* transforms.cc: Don't assume wchar_t is wide enough to hold a
	UCS-4 character.
	* transforms.cc, transforms.hh: Add utf8_validate function and
	some validity unit tests.
	(system_to_utf8): Check that conversion has resulted in valid
	UTF-8.
	* paths.cc (file_path::file_path): Check that path is valid UTF-8.

2006-02-28  Matthew Gregan  <kinetik@orcon.net.nz>

	* tests/t_mt_ignore.at: Fix test on MinGW/Win32.

2006-02-28  Matt Johnston  <matt@ucc.asn.au>

	* commands.cc (CMD(merge)): don't say "misuse" if it's
	just already merged.
>>>>>>> 3548a00f

2006-02-27  Richard Levitte  <richard@levitte.org>

	* po/sv.po: More translations.

2006-02-27  Timothy Brownawell  <tbrownaw@gmail.com>

	* netsync.cc: more logging

2006-02-27  Richard Levitte  <richard@levitte.org>

	* po/sv.po: Updated translation.

2006-02-26  Nathaniel Smith  <njs@pobox.com>

	* revision.cc (parse_revision): Prepare for the future by giving a
	more user-friendly error message on unknown format_version
	strings.

2006-02-27  Richard Levitte  <richard@levitte.org>

	* po/sv.po: Updated translations.

2006-02-26  Nathaniel Smith  <njs@pobox.com>

	* schema_migration.cc (migrate): Provide a little more feedback
	during migration, so it doesn't look like it's taking minutes and
	minutes just to "calculate necessary migration steps".

2006-02-26  Timothy Brownawell  <tbrownaw@gmail.com>

	Add a new command, merge_into_dir, to allow a project to include an
	unrelated project as a subdir. Also add a show_conflicts command that
	performs a dry-run merge and prints conflict counts.
	* commands.cc: new commands, merge_into_dir and show_conflicts
	* commands.cc (propagate): remove duplicated code; this now calls
	merge_into_dir with a dir of '' (the empty string).
	* monotone.texi: Document the new commands.
	* tests/t_{merge_into_dir,show_conflicts}.at: Test the new commands.
	* testsuite.at: Use the new tests.
	* merge.{cc,hh}: Factor a store_roster_merge_result function out
	of interactive_merge_and_store.

2006-02-26  Derek Scherger  <derek@echologic.com>

	* tests/t_log_dir.at: new XFAIL test of log restricted to a single
	directory
	* testsuite.at: call it

2006-02-27  Matt Johnston  <matt@ucc.asn.au>

	* monotone.cc, app_state.{cc,hh}, ...: print argv[0] when giving
	usage of commands to run, rather than just "monotone"

2006-02-27  Matt Johnston  <matt@ucc.asn.au>

	* std_hooks.lua (ignore_file, dir_matches): add dir_matches helper
	to avoid including ignored dirs such as '.svn', since dirs now
	actually exist.

2006-02-26  Nathaniel Smith  <njs@pobox.com>

	* roster_merge.cc: Update notes on tests.

2006-02-25  Nathaniel Smith  <njs@pobox.com>

	* work.cc (attach_node): Apparently the tests depend on update
	clobbering existing non-versioned files... and we don't have a
	good solution _anyway_, so just go back to clobbering them.

2006-02-25  Nathaniel Smith  <njs@pobox.com>

	* cset.cc (root_dir_test, invalid_csets_test): Don't test that
	root dir stuff fails.  Test that it works.

2006-02-25  Nathaniel Smith  <njs@pobox.com>

	* roster.cc (detach_node): Add missing invariant.

2006-02-25  Nathaniel Smith  <njs@pobox.com>

	* roster_merge.cc (roster_merge): Fix strange merge-created
	problem...

2006-02-25  Nathaniel Smith  <njs@pobox.com>

	* work.cc (attach_node): This code should use path_exists, not
	file_exists.

2006-02-24  Timothy Brownawell  <tbrownaw@gmail.com>

	* netcmd.cc: Ignore protocol version field on usher_cmd packets. It
	should now be possible to use an usher to redirect connections based
	on netsync version.
	* netcmd.hh: Remove unused netcmd::get_version() and
	unused/unimplemented netcmd::netcmd(u8 version).

2006-02-24  Richard Levitte  <richard@levitte.org>

	* commands.cc (ls_changed): I was a bit overly paranoid about the
	possibilities with C++ and defined an explicit functor for the set
	instead of relying on the automatic generation of less<file_path>.
	Derek Scherger made me realise I was a bit overzealous, and this
	change removes the explicit functor.

2006-02-23  Matthew Gregan  <kinetik@orcon.net.nz>

	* enumerator.hh: Another GCC 4.1 compile fix.

	* tests/t_log_selectors.at: UnXFAIL.

	* commands.cc (complete): Refactor selector completion to enable
	return of single or sets of completed revisions.
	(CMD(log)): Do something sensible with selectors that return
	multiple revisions.

	* tests/t_log_selectors.at: XFAILed test for bug #15877.

	* testsuite.at: Add it.

	* app_state.cc, app_state.hh, commands.cc, monotone.cc,
	options.hh: Revert failed UI experiment: reenable logging merges
	by default and rename --merges back to --no-merges.

	* contrib/color-logs.{conf,sh}, contrib/monotone-notify.pl,
	contrib/monotone.el, tests/t_log_nofiles_nomerges.at,
	testsuite.at: Handle --no-merges.

	* monotone.texi: Document --no-merges.

2006-02-23  Matt Johnston  <matt@ucc.asn.au>

	* enumerator.{cc,hh}: avoid transferring deltas on both sides of merge
	revisions, and prefer deltas to data when both are available.
	See
	https://savannah.nongnu.org/bugs/?func=detailitem&item_id=15846

2006-02-21  Nathaniel Smith  <njs@pobox.com>

	* work.cc (detach_node): This time for sure!

2006-02-21  Nathaniel Smith  <njs@pobox.com>

	* work.cc (detach_node): Oops, x != y != !(x == y).

2006-02-21  Nathaniel Smith  <njs@pobox.com>

	* roster_merge.cc: Fixup after merge.

2006-02-21  Nathaniel Smith  <njs@pobox.com>

	* work.cc (detach_node): Check if we are passed the root dir, and
	error out if so.

2006-02-21  Matt Johnston  <matt@ucc.asn.au>

	* commands.cc (pid_file): newline-terminate the pid

2006-02-21  Richard Levitte  <richard@levitte.org>

	* contrib/usher.cc (server::set_hosts): Erasing the list node that
	we're iterating on, then trying to go to the next node doesn't
	work.  Save the iterator, then increment it before erasing the
	node using the saved value.  No more segfaults.

2006-02-21  Matthew Gregan  <kinetik@orcon.net.nz>

	* sanity.hh: Work around roster_merge.cc compilation failure with
	GCC 3.4.

2006-02-20  Richard Levitte  <richard@levitte.org>

	* monotone.cc (cpp_main), options.hh, ui.cc (redirect_log_to),
	ui.hh (struct user_interface): Add --log option, to redirect the
	log lines to a file.

	* monotone.texi (OPTIONS): Document it.

	* po/sv.po: Translate help for this option to Swedish.

	* testsuite.at, tests/t_log_to_file.at: Test it.

2006-02-20  Matt Johnston  <matt@ucc.asn.au>

	* database.cc (remove_version): get rid of dangling deltas,
	don't try to put data or deltas if they already exist.
	* tests/t_db_kill_rev_locally_2.at: un-XFAIL

2006-02-20  Matthew Gregan  <kinetik@orcon.net.nz>

	* testsuite.at: Add an ADD_FILE variant that allows use of
	alternate databases.

	* tests/t_netsync_permissions.at: Missed some cases of the
	database locking race.

2006-02-19  Nathaniel Smith  <njs@pobox.com>

	* ChangeLog: Fixup after xxdiff lossage.

2006-02-19  Nathaniel Smith  <njs@pobox.com>

	* roster_merge.cc (make_lifecycle_objs): Fix test bug.

2006-02-19  Matthew Gregan  <kinetik@orcon.net.nz>

	* testsuite.at: Add a REVERT_TO variant that allows use of
	alternate databases.

	* tests/t_netsync_permissions.at: Attempt to avoid a database
	locking race in this test that is causing spurious failures by
	using the new REVERT_TO variant to cause revert to be performed
	using the "client" database.

2006-02-19  Nathaniel Smith  <njs@pobox.com>

	* roster.cc (shallow_equal): Publically expose.
	* roster.cc, roster_merge.cc: Various compile fixes.
	
2006-02-19  Nathaniel Smith  <njs@pobox.com>

	* roster_merge.{hh,cc}: Make terminology more consistent.
	"marking_map" type -> "markings" name, "marking_t" type ->
	"marking" name.
	
2006-02-19  Nathaniel Smith  <njs@pobox.com>

	* roster.{hh,cc} (testing_node_id_source): Make this node source
	available to unit tests in other files.
	* roster_merge.cc (test_roster_merge_node_lifecycle): New test.
	Still quite ugly.

2006-02-18  Nathaniel Smith  <njs@pobox.com>

	* roster_merge.cc (roster_merge): Remove obsolete FIXME.

2005-10-19  Matthew A. Nicholson  <matt@matt-land.com>

	* contrib/monotone.bash_completion: Update for 0.25.
	
2006-02-19  Matthew Gregan  <kinetik@orcon.net.nz>

	* cset.hh (struct editable_tree): Add commit() member function to
	editable_tree.

	* cset.cc (cset::apply_to): Call editable_tree::commit() after
	applying any other changes.

	* roster.hh, roster.cc: Empty implementation of
	editable_roster_base::commit().

	* work.hh, work.cc: Implementation of
	editable_working_tree::commit() that ensures all detached nodes
	have been reattached.

	* work.hh (struct editable_working_tree): Add map for tracking
	path name mappings across node detach operations.

	* work.cc (editable_working_tree::detach_node): Insert path name
	mappings into map.
	(editable_working_tree::drop_detached_node,
	editable_working_tree::attach_node): Report add/drop/rename
	operations during workspace updates.

	* lua.cc: Use the safer luaL_check* rather than lua_to* in
	monotone_*_for_lua functions.

2006-02-18  Markus Schiltknecht  <markus@bluegap.ch>

	* tests/t_cvsimport_branch.at, testsuite.at: New XFAIL test for
	cvs_import branch reconstruction.

2006-02-18  Matthew Gregan  <kinetik@orcon.net.nz>

	* tests/t_log_nofiles_merges.at: Add test for the log options
	--no-files and --merges.

	* testsuite.at: Add t_log_nofiles_merges.at.

2006-02-13  Nathaniel Smith  <njs@pobox.com>

	* roster_merge.cc (log_conflicts): Tweak string.
	Add list of tests needed.

2006-02-13  Nathaniel Smith  <njs@pobox.com>

	* roster_merge.cc (is_clean): Simplify.
	(add_roster_merge_tests): 
	* unit_tests.cc (init_unit_test_suite): 
	* unit_tests.hh (add_roster_merge_tests): Add unit test
	boilerplate.

2006-02-18  Matthew Gregan  <kinetik@orcon.net.nz>

	* tests/t_db_kill_rev_locally_2.at: Add an XFAIL test for a
	kill_rev_locally bug reported by Daniel Carosone.

	* testsuite.at: Add t_db_kill_rev_locally_2.at.

	* sqlite/parse.h: Regenerated parse.h from pristine SQLite 3.3.4
	source.  The version committed in the 3.3.4 import had a bunch of
	duplicate entries.

	* commands.cc (CMD(identify)): This isn't really a "workspace"
	command--stick it under "debug" for lack of a better place.

	* commands.cc (CMD(refresh_inodeprints)): Check for a valid
	workspace rather than failing with an invariant when run outside
	of a workspace.

	* tests/t_revert_new_project.at: Add an XFAIL test for a bug where
	reverting a file added in a new project will leave the workspace
	in a bad state until MT/work is removed manually.

	* testsuite.at: Add t_revert_new_project.at.

	* app_state.cc, app_state.hh, commands.cc, monotone.cc,
	options.hh: Add '--no-files' option to log to allow users to
	exclude the list of files changed in each revision from the log
	output.

	* monotone.texi: Document '--no-files', and '--next' and '--diffs'
	while there.

2006-02-17  Matthew Gregan  <kinetik@orcon.net.nz>

	* lua.cc, lua.hh, monotone.texi, std_hooks.lua, test_hooks.lua,
	testsuite.at: Remove unused non_blocking_rng_ok hook.

	* sqlite/*: Import SQLite 3.3.4.

2006-02-16  Patrick Mauritz  <oxygene@studentenbude.ath.cx>

	* netsync.cc (handle_new_connection): Netxx::Address.get_name()
	returns NULL every now and then. if so, continue with "" instead

	* sqlite/parse.c: move #line under all #include directives so
	the compiler can't be confused by it.

2006-02-14  Richard Levitte  <richard@levitte.org>

	* Makefile.am (htmldir): Add variables so monotone.html is created
	and installed automatically.
	This is prompted by debian/monotone.html, which indicates
	monotone.html should be available.

	* netsync.cc (serve_connections): Correct spelling.

2006-02-13  Matthew Gregan  <kinetik@orcon.net.nz>

	* sanity.cc (sanity::dump_buffer): Fix a SEGV when we're in an
	error unwind and about to ask the user to mail us the crash
	log--we must use FL() rather than F() here, since by the time this
	is called we can't rely on the i18n infrastructure being alive.

2006-02-12  Nathaniel Smith  <njs@pobox.com>

	* netsync.cc (serve_connections): Revert garbage that I
	accidentally checked in last time...

2006-02-12  Nathaniel Smith  <njs@pobox.com>

	* NEWS: Add things done since last time I did this...

2006-02-12  Matthew Gregan  <kinetik@orcon.net.nz>

	* {cset,paths,revision,roster,sanity,vocab}.{cc,hh}: GCC 4.1
	compile fixes.

2006-02-11  Richard Levitte  <richard@levitte.org>

	* NEWS: Removed my notice about netsync, as I just noticed it
	was already mentioned under Bugs:.

2006-02-11  Nathaniel Smith  <njs@pobox.com>

	* configure.ac, debian/changelog, monotone.spec:
	* win32/monotone.iss: Bump version to 0.26pre2.

2006-02-11  Nathaniel Smith  <njs@pobox.com>

	* NEWS: Add mention of validate_commit_message.

2006-02-11  Blake Kaplan <mrbkap@gmail.com>

	* monotone.texi (Hooks): Added new subsection about validation
	hooks, and describe validate_commit_message in it.

	* std_hooks.lua (validate_commit_message): Change the second
	argument to match the documentation.

2006-02-11  Matt Johnston  <matt@ucc.asn.au>

	* database.hh: increase checkpoint batch size from 100 to 1000

2006-02-11  Matt Johnston  <matt@ucc.asn.au>

	* NEWS: Fix rename example.

2006-02-11  Richard Levitte  <richard@levitte.org>

	* NEWS: Update with the netsync change.

2006-02-11  Nathaniel Smith  <njs@pobox.com>

	* NEWS: Draft for 0.26pre2.

2006-02-11  Richard Levitte  <richard@levitte.org>

	* netsync.cc (serve_connections): Enclose more or less everything
	in a try-catch block to catch if using IPv6 failed, and to try
	with just IPv4 in that case.  This is important for those who
	copy a IPv6-enabled binary to a system that doesn't use IPv6.

	* po/sv.po: Adapt translation to the newly changed messages.

2006-02-10  Derek Scherger  <derek@echologic.com>

	* tests/t_drop_missing.at:
	* tests/t_rename.at:
	* work.cc (visit_file): attempt to improve a couple of messages;
	remove some unrequired \n's
	
2006-02-10  Derek Scherger  <derek@echologic.com>

	* netsync.cc (process_anonymous_cmd, process_auth_cmd): don't
	report misleading permission denied errors for branches that are
	not being served
	* paths.cc (find_and_go_to_workspace): delete stale comment
	* tests/t_netsync_permissions.at: add test pull of branch that is
	not served

2006-02-11  Timothy Brownawell  <tbrownaw@gmail.com>

	Adding your db is silly and confusing (what should revert do?).
	So, it's not allowed any more (the db file is ignored, regardless of
	what the ignore hook says).
	* tests/t_add_owndb.at: remove XFAIL, use 'ls known' instead of
	'ls unknown'
	* testsuite.at: don't put the db in the ignore hook
	* database.{cc,hh}: is_dbfile(), check if a path is the database file
	* work.cc: check is_dbfile where we check the ignore hook when
	walking the filesystem
	* tests/t_mt_ignore.at: fix for having the db always be ignored

2006-02-10  Richard Levitte  <richard@levitte.org>

	* monotone.texi (Hooks): Change the example for
	get_revisions_cert_trust to check "branch" certs instead of
	"ancestor" ones, and thereby match the effect of the "approve"
	command.

2006-02-10  Matt Johnston  <matt@ucc.asn.au>

	* commands.cc (CMD(checkout)): wrapping in a transaction makes
	a big difference.

2006-02-09  Nathaniel Smith  <njs@pobox.com>

	* Makefile.am (SQLITE_SOURCES): Remove header files lost in
	latest SQLite upstream import.

2006-02-09  Graydon Hoare  <graydon@pobox.com>

	* lua.cc (hook_validate_commit_message): make validated the
	default.

2006-02-09  Richard Levitte  <richard@levitte.org>

	* tests/t_cvsimport.at, tests/t_cvsimport3.at,
	tests/t_cvsimport_deleted_invar.at,
	tests/t_cvsimport_manifest_cycle.at, tests/t_cvsimport_samelog.at,
	tests/t_singlecvs.at: Changed to cope with the strictness of
	CVSNT.  It doesn't create a CSVROOT/history file automagically,
	but CVSROOT/modules is created automatically both by the older CVS
	and by CVSNT.  You can't check out a group of files using revision
	numbers with CVSNT.  You MUST stand in the work directory for some
	command with CVSNT.  Finally, with CVSNT, 'cvs init' generates the
	following message if you're a normal user, at least on Debian:

	cvs init: Unable to register repository.
	cvs init: Your login may not have sufficient permissions to modify the
	cvs init: global server settings.
	cvs init: Repository /home/levitte/cvsfoo initialised

2006-02-09  Matthew Gregan  <kinetik@orcon.net.nz>

	* testsuite.at: Remove duplicate line.

2006-02-08  Matthew Gregan  <kinetik@orcon.net.nz>

	* sqlite/*: Import SQLite 3.3.3.
	* Makefile.am: Adjust for new and removed files in import.
	* NEWS: Make a note of the SQLite database format change.
	* database.cc (database::load): Rewrite so that we don't need any
	local changes to SQLite.

2006-02-08  Richard Levitte  <richard@levitte.org>

	* testsuite.at, tests/t_ls_changed.at: News test, for "list
	changed".

	* monotone.texi, monotone.1: Document "list changed".

	* po/sv.po: Correct translations of changed messages, translate
	new messages.

	* commands.cc (ls_changed, CMD(list)): Add a new command, "list
	changed", to list changed files, always sorted in lexical order.

2006-02-06  Blake Kaplan  <mrbkap@gmail.com>

	* commands.cc CMD(commit): Call a new lua hook to validate the commit
	message. Don't ignore -m "" when it's passed on the command line.
	* lua.cc, lua.hh: Add a new hook that validates a given commit message
	and passes in the added files, deleted files, and modified files.
	* std_hooks.lua: Give a default hook to validate commit messages. This
	currently disallows empty messages, as monotone currently does.

2006-02-05  Benoît Dejean  <benoit@placenet.org>

	* ui.cc (tick_write_count::write_ticks): Reverted lexical_cast,
	back to F().

2006-02-05  Benoît Dejean  <benoit@placenet.org>

	* ui.cc (tick_write_count::write_ticks): Fixed utf8 handling.
	boost::format + locale sucks, it ouputs "1\u+ffff24" for
	"%d" % 1024.

2006-02-02  Emile Snyder  <emile@alumni.reed.edu>

	* merge.cc (resolve_merge_conflicts): If the merge has non-content
	conflicts warn the user and abort before making them do content
	merges.  Move logging/warning of conflicts to methods in the
	roster_merge_result struct.

	* roster_merge.{cc,hh} (log_conflicts,
	warn_non_content_conflicts): New methods to do the busy work of
	logging or warning.

2006-02-02  Emile Snyder  <emile@alumni.reed.edu>

	* netsync.cc (run_netsync_protocol): Print a warning if either the
	include or the exclude branch pattern have a ' or a " character
	anywhere in them.  Hopefully will help users running in a Windows
	shell when they do: monotone sync myserver 'mybranch*' and nothing
	happens because the ' characters are passed in to monotone.
	
2005-01-30  Emile Snyder  <emile@alumni.reed.edu>

	* annotate.cc: (do_annotate) Add ticker for revisions processed to
	annotate command.
	
2006-01-29  Richard Levitte  <richard@levitte.org>

	* po/sv.po: Update a few translations, leave a number of fuzzy
	ones until we've decided how "workspace" should be translated.

2006-01-27  Matthew Gregan  <kinetik@orcon.net.nz>

	* *: Use the term 'workspace' consistently throughout monotone for
	the concept we previously described interchangably using the two
	terms 'working copy' and 'working directory'.  This change has
	been made everywhere except in historical documentation (NEWS and
	ChangeLog).

2006-01-27  Richard Levitte  <richard@levitte.org>

	* monotone.texi (Generating Keys): Correct small type, the keys
	are not stored in /home/jim/.monotone/monotonerc.

2006-01-26  Derek Scherger  <derek@echologic.com>

	* app_state.{cc,hh}: 
	* commands.cc (log): 
	* monotone.cc: 
	* options.hh: allow --next to view upcoming changes
	* tests/t_log_depth.at: rename to ...
	* tests/t_log_last_next.at: ... this since log now uses
	--last/--next and not --depth
	* testsuite.at: rename t_log_depth.at to t_log_last_next.at
	
2006-01-27  Matthew Gregan  <kinetik@orcon.net.nz>

	* monotone.texi: Clean up 'serve' syntax in a couple of places.

2006-01-26  Nathaniel Smith  <njs@pobox.com>

	* monotone.texi (Generating Keys, Network Service Revisited):
	Clean up some key-related stuff -- genkey doesn't need a db, so
	don't confuse the reader by giving it one, and update the sample
	output too.

2006-01-27  Stéphane Gimenez <dev@gim.name>

	* sanity.hh: fix scoping issue revealed by gcc-4.1.

2006-01-26  Richard Levitte  <richard@levitte.org>

	* po/sv.po: One more translation.

2006-01-25  Matthew Gregan  <kinetik@orcon.net.nz>

	* netsync.cc (session::rebuild_merkle_trees): Ticker header
	consistency tweak.

2005-01-25  Matt Johnston  <matt@ucc.asn.au>

	* HACKING: add some notes about compiling - precompiled headers,
	-O0, and ccache.
	* INSTALL: mention --enable-pch

2006-01-25  Richard Levitte  <richard@levitte.org>

	* po/sv.po: Fix all fuzzy translations (some needed no fix).
	Translate the last untranslated ones.

2005-01-24  Timothy Brownawell  <tbrownaw@gmail.com>

	Make a netsync client crash not hang the testsuite.
	* tests/t_netsync_single.at: use netsync macros
	* testsuite.at: Make NETSYNC_SETUP set a trap on exit to kill
	any servers.

2005-01-24  Timothy Brownawell  <tbrownaw@gmail.com>

	* commands.cc (update): Remove fixme comment.

2005-01-24  Timothy Brownawell  <tbrownaw@gmail.com>

	* commands.cc (update): Allow backwards/sideways updates.
	tests/t_update_to_revision.at: remove XFAIL

2006-01-23  Nathaniel Smith  <njs@pobox.com>

	* database.{cc,hh}: Clean up code formatting a bit, rename some
	variables, rely more on automatic conversion.

2006-01-24  Vinzenz Feenstra <evilissimo@c-plusplus.de>
	
	* query_args.hh: Introduced struct query_args and struct
	query_args_param. Used to typesafe arguments for database::execute
	and database::fetch
	* database.cc/.hh: Adjusted database to the new fetch and execute
	argument style via operator% which is more typesafe.

2006-01-23  Nathaniel Smith  <njs@pobox.com>

	* database.cc (assert_sqlite3_ok): Improve the hint message given
	for SQLITE_ERROR's.

2006-01-23  Timothy Brownawell  <tbrownaw@gmail.com>

	* tests/t_database_check_normalized.at: update included database to
	use rosters

2006-01-23  Timothy Brownawell  <tbrownaw@gmail.com>

	New ChangeLog utilities in contrib/ .
	* contrib/ChangeLog.sh: Script that takes the date, author, and
	changelog certs from the last n revisions and prints them in standard
	ChangeLog format.
	* contrib/edit_comment_from_changelog.lua: an edit_comment hook that
	takes the initial commit message from the most recent ChangeLog entry

2006-01-23  Henry Nestler  <henry@bigfoot.de>

	* monotone.texi, monotone.1: Mode none for --ticker.

2006-01-23  Nathaniel Smith  <njs@pobox.com>

	* commands.cc (update): Hopefully improve wording of help a bit.

2006-01-21  Nathaniel Smith  <njs@pobox.com>

	* netcmd.cc (read): Expand the error message we issue on protocol
	version mismatch to be a bit more informative.

2006-01-21  Matthew Gregan  <kinetik@orcon.net.nz>

	* configure.ac: Fix up Windows and IPv6 tests after the change
	from AC_TRY_RUN to AC_TRY_COMPILE.  Also a couple of other minor
	cleanups.
	* Makefile.am: Remove win32/wcwidth.c from WIN32_PLATFORM_SOURCES.

2006-01-21  Timothy Brownawell  <tbrownaw@gmail.com>

	* tests/t_db_execute.at: Play with the files table instead of the
	revisions table, so we don't trigger the has-revisions-but-no-rosters
	check.

2006-01-21  Richard Levitte  <richard@levitte.org>

	* po/sv.po: Sort the translation guidelines a little more.

2006-01-21  Joel Rosdahl  <joel@rosdahl.net>

	* po/sv.po: Corrections in translation guidelines.

2006-01-21  Joel Rosdahl  <joel@rosdahl.net>

	* AUTHORS: Added myself as a translation contributor.
	* po/sv.po: Second round of review of Swedish translation.

2006-01-20  Richard Levitte  <richard@levitte.org>

	* po/sv.po: Added a \n at the end of a msgstr that was missing
	it.

2006-01-20  Joel Rosdahl  <joel@rosdahl.net>

	* po/sv.po: Review and suggested corrections of Swedish
	translation.

2006-01-20  Timothy Brownawell  <tbrownaw@gmail.com>

	* netsync.cc: Make our sockets non-blocking.

2006-01-20  Matt Johnston  <matt@ucc.asn.au>

	* commands.cc CMD(setup): default to current dir
	* monotone.texi: update
	* t_setup_existing_path.at: add test

2006-01-19  Emile Snyder  <emile@alumni.reed.edu>

	Add a --brief mode to the annotate command which prints more
	informative annotations rather than just the raw revision ids.

	* commands.cc (CMD(annotate)): Add --brief option to the annotate
	command and remove obsolete comment lines.
	* annotate.cc (dump): Pass in app_state to allow access to db for 
	cert lookups on revisions.  Honor new --brief
	flag by printing <short id>.. by <author> <date>: as the
	annotation rather than the raw revision id, and only printing the
	annotation for the first line of each block of lines from the same
	revision.
	(cert_string_value): Given a set of certs from a revision, a cert
	name, and some detail of what part of the value we want, find and
	return that part of the cert.
	(build_revisions_to_annotations): After we finish with the
	annotations pass, build up a mapping of revision id to annotation
	string.
	* monotone.texi: Add --brief flag and description to the annotate
	section of the command reference.

2006-01-19  Matt Johnston  <matt@ucc.asn.au>

	* work.{cc,hh}, commands.cc: add "rename src1 [src2 ...] dst/"
	syntax.
	* monotone.texi: update
	* testsuite.at, tests/t_rename_destdir: new test (is incomplete).
	* tests/t_no_rename_overwrite.at: syntax should now succeed.
	* vocab.cc: add hexenc<id> dump() instantiation.

2006-01-19  Matt Johnston  <matt@ucc.asn.au>

	* HACKING: escape the colon in the cino vim modeline option.

2006-01-19  Nathaniel Smith  <njs@pobox.com>

	* database.cc (check_format): Small cleanups to previous change.

2006-01-19  Nathaniel Smith  <njs@pobox.com>

	Fix bug reported by Henry Nestler, where 'serve' did not detect
	that the user had not run 'db rosterify'.
	* database.cc (check_rosterified): Rename to...
	(check_format): ...this.  Detect unchangesetified dbs too.
	(sql, ensure_open_for_format_changes, get_roster_id_for_revision): 
	* revision.cc (build_roster_style_revs_from_manifest_style_revs) 
	(build_changesets_from_manifest_ancestry): Adjust accordingly.
	* tests/t_check_db_format.at, testsuite.at: New test.

2005-01-18  Timothy Brownawell  <tbrownaw@gmail.com>

	* tests/t_lua_privkey.at: Remove; this tests a hook that was removed.
	* testsuite: adjust accordingly

2006-01-19  Matthew Gregan  <kinetik@orcon.net.nz>

	* keys.cc (get_passphrase): Update std::map correctly--remove
	existing cached passphrase for a given keyid, then store the new
	one using safe_insert().
	(make_signature): Fix crash when running monotone with persistent
	passphrases disallowed--remove shared_ptr that was going out of
	scope too early, and shadowed and existing shared_ptr in the
	correct scope.
	* tests/t_no_persist_phrase.at: New test to check that basic no
	persistent passphrase functionality works.
	* testsuite.at: Include new test.

2006-01-18  Timothy Brownawell  <tbrownaw@gmail.com>

	* merkle_tree.{cc,hh}: Add a locate_item() function to find the
	node and slot in a merkle_table that a given item is in.
	* refiner.cc (refiner::process_refinement_command): If they have
	a leaf and we have a subtree then if their leaf is in our subtree,
	we need to tell them.

2006-01-18  Nathaniel Smith  <njs@pobox.com>

	* configure.ac: Remove some dead comments.

2006-01-18  Nathaniel Smith  <njs@pobox.com>

	* configure.ac: s/TRY_RUN/TRY_COMPILE/ a few places, for general
	cleanliness.

2006-01-18  Richard Levitte  <richard@levitte.org>

	* po/sv.po: Better translation of "branch".  Inspired from
	subversion.

2006-01-18  Nathaniel Smith  <njs@pobox.com>

	* database.cc (begin_transaction): Turn an E() into an I().

2006-01-15  Richard Levitte  <richard@levitte.org>

	* po/sv.po: Almost all translations done.  I've left a few for
	lack of inspiration.  Someone, PLEASE REVIEW!

2006-01-15  Nathaniel Smith  <njs@pobox.com>

	* AUTHORS: Add Richard as a translator.

2006-01-15  Nathaniel Smith  <njs@pobox.com>

	* roster.cc (union_corpses): New function.
	(unify_roster_oneway, unify_rosters): Remove unused new_ids
	argument.  Add call to union_corpses.  Add big comment explaining
	what's going on.
	(test_unify_rosters_end_to_end_ids) 
	(test_unify_rosters_end_to_end_attr_corpses): Split and improve
	tests.

2006-01-15  Richard Levitte  <richard@levitte.org>

	* po/sv.po: More translations done.

2006-01-15  Richard Levitte  <richard@levitte.org>

	* LINGUAS: Change sv_SE to just sv.
	* po/sv_SE.po: Rename ...
	* po/sv.po: ... to this, as there aren't so many dialects.  Update
	with more strings to translate.

	* std_hooks.lua: xgettext whines about a missing quote, so add
	one.

2006-01-15  Nathaniel Smith  <njs@pobox.com>

	* roster.cc (test_unify_rosters_end_to_end): Add failing test for
	unify_roster's handling of attr corpses.
	
2006-01-15  Nathaniel Smith  <njs@pobox.com>

	* cert.cc (load_key_pair): 
	* keys.cc (require_password): Use accessor method, so as to
	actually compile...

2006-01-15  Matt Johnston  <matt@ucc.asn.au>

	* ui.cc: make tickers saner (203 K vs 0.2 M). 
	Print full byte counts below 1 K.

2006-01-14  Nathaniel Smith  <njs@pobox.com>

	* lua.cc (hook_get_key_pair): Remove.
	* keys.cc (require_password): Adjust accordingly.
	* cert.cc (priv_key_exists, load_key_pair): Likewise.

2006-01-14  Christof Petig <christof@petig-baender.de>

	* database.cc, database.h: binary transparent infrastructure,
	store and retrieve former base64 encoded columns as BLOBs

	* schema_migration.cc: unbase64 changed columns, change comment
	on files.data which indicates a different database format

	* schema.sql: change comment on file which indicates, that
	files.data is no longer base64 encoded

2006-01-14  Richard Levitte  <richard@levitte.org>

	* configure.ac: Make sure there's an empty xgettext.opts
	when xgettext accepts --flag.  This avoids getting an error
	message later on when cat can't find it to append to
	po/Makefile.in.

	* po/LINGUAS, po/sv_SE.po: New Swedish translation.  Needs
	reviewing at this stage.

2006-01-13  Richard Levitte  <richard@levitte.org>

	* monotone-notify.pl: Make it possible for the user to say what
	the monotone binary is called or where it is.  Adapt to revision
	output changes and to changes in the monotone UI.

2006-01-12  Nathaniel Smith  <njs@pobox.com>

	* po/Makevars (XGETTEXT_OPTIONS): This time for sure!

2006-01-13  Nathaniel Smith  <njs@pobox.com>

	* database.cc (check_rosterified): Clarify message emitted when db
	has not been rosterified.

2006-01-12  Nathaniel Smith  <njs@pobox.com>

	* po/Makevars (XGETTEXT_OPTIONS): More fiddling to make
	intltool-update happy.

2006-01-13  Bruce Stephans  <monotone@cenderis.demon.co.uk>

	* lua.cc (shared_trust_function_body): Index lua arrays
	from 1, not 0.

2006-01-12  Nathaniel Smith  <njs@pobox.com>

	* sanity.cc (dump_buffer): Add forgotten newline.

2006-01-12  Nathaniel Smith  <njs@pobox.com>

	* roster.cc (make_roster_for_merge): Add more MM()'s.

2006-01-12  Matthew Gregan  <kinetik@orcon.net.nz>

	* contrib/{color-logs.{conf,sh},monotone.el}: Changes to handle
	renaming of --no-merges.
	* app_state.{cc,hh}, commands.cc, monotone.cc, options.hh: Make
	'log' default to not displaying merges.  Rename '--no-merges'
	option to '--merges'.

2006-01-11  Nathaniel Smith  <njs@pobox.com>

	* commands.cc (diff): gettext'ify the "no changes" tag.

2006-01-11  Richard Levitte  <richard@levitte.org>

	* Makefile.am: Add contrib/usher as an extra program.  This works
	as a reminder that this program exists, and provides supported
	ways to build it.

	* contrib/usher.cc: Add a -m switch, to be able to specify the
	name or complete path of/to the monotone binary, in case there
	are several floating around on the system.

2006-01-11  Matt Johnston  <matt@ucc.asn.au>

	* Makefile.am: pch.hh should be included

2006-01-11  Nathaniel Smith  <njs@pobox.com>

	* sanity.hh (struct i18n_format): Make internationalized format
	strings and non-internationalized format strings type-distinct.
	(This hopefully sets up for fixing some of the charset mess later
	down the road.)
	(FL): New macro; like F but without the i18n glue.
	Use FL with L, and F/FP with everything else.
	* *.hh, *.cc: Adjust existing F/L/etc. usage accordingly.

2006-01-11  Nathaniel Smith  <njs@pobox.com>

	* HACKING: Add section listing all the single-character macros.

2006-01-11  Nathaniel Smith  <njs@pobox.com>

	* database.cc (fetch): Don't log all SQL unless requested by
	user.

2006-01-11  Nathaniel Smith  <njs@pobox.com>

	* po/Makevars (XGETTEXT_OPTIONS):
	* configure.ac: Tweak xgettext configuration to make intltool
	happier.

2006-01-11  Nathaniel Smith  <njs@pobox.com>

	* netsync.cc (process_confirm_cmd): Remove.

2006-01-11  Matthew Gregan  <kinetik@orcon.net.nz>

	* platform.hh, win32/wcwidth.c: Remove local wcswidth
	implementation--it's no longer needed.

2006-01-10  Derek Scherger  <derek@echologic.com>

	* tests/t_revert_unchanged.at: new test to check that reverting
	nothing but unchanged files doesn't end up with an empty
	restriction and revert everything
	* testsuite.at: call it

2006-01-10  Nathaniel Smith  <njs@pobox.com>

	* packet.cc (packet_roundabout_test): Test rdata packets too.

2006-01-10  Nathaniel Smith  <njs@pobox.com>

	* netsync.cc (session): 
	* commands.cc (read): Adjust to match previous change.

2006-01-10  Nathaniel Smith  <njs@pobox.com>

	* packet.{hh,cc} (struct packet_db_writer): Remove old guard
	against accidentally ingesting public keys -- this has not been
	useful for some years.

2006-01-10  Nathaniel Smith  <njs@pobox.com>

	* diff_patch.hh (struct content_merger): Oops, forgot to remove
	the merge2 prototype.

2006-01-10  Nathaniel Smith  <njs@pobox.com>

	* std_hooks.lua: 
	* lua.cc (hook_merge2): 
	* diff_patch.cc (try_to_merge_files): Remove merge2 code, since we
	no longer do merge2's.  (We can always revive it if we add suture
	support.)

2006-01-10  Nathaniel Smith  <njs@pobox.com>

	* packet.cc (consume_file_delta): Remove unused 4-argument form.

2006-01-10  Nathaniel Smith  <njs@pobox.com>

	* lua.{cc,hh} (hook_resolve_file_conflict)
	(hook_resolve_dir_conflict): Remove dead code.

2006-01-10  Nathaniel Smith  <njs@pobox.com>

	* tests/t_selectors_b_h.at, testsuite.at: New test.

2006-01-10  Nathaniel Smith  <njs@pobox.com>

	* database.cc (manifest_cert_exists, put_manifest_cert): 
	(get_manifest_cert, get_manifest_certs): Remove unused methods.

2006-01-10  Nathaniel Smith  <njs@pobox.com>

	* database.cc (put_reverse_version, put_file_reverse_version):
	Whoops, missed some dead code.

2006-01-10  Nathaniel Smith  <njs@pobox.com>

	* revision.cc (build_roster_style_revs_from_manifest_style_revs):
	Remove unused variable; silence gcc warning.

2006-01-10  Nathaniel Smith  <njs@pobox.com>

	* packet.cc (consume_file_reverse_delta) 
	(struct feed_packet_consumer): Remove support for nonexistent
	"frdelta" packet type.
	* database.{hh,cc} (put_reverse_version)
	(put_file_reverse_version): Remove unused methods.
	* key_store.cc (struct keyreader): Remove obsolete methods.

2006-01-10  Nathaniel Smith  <njs@pobox.com>

	* database.cc (set_filename): Simplify slightly.
	(delta_exists): Remove unused 3-argument version.

2006-01-10  Nathaniel Smith  <njs@pobox.com>

	* commands.cc (reindex): Remove.
	* database.cc (database::rehash): Likewise.

2006-01-10  Nathaniel Smith  <njs@pobox.com>

	* change_set.{cc,hh}: Remove.

2006-01-10  Nathaniel Smith  <njs@pobox.com>

	* contrib/ciabot_monotone.py (Monotone.get_revision): Update to
	use 'automate get_revision' instead of 'cat revision'.

2006-01-10  Richard Levitte  <richard@levitte.org>

	* lua.cc (monotone_parse_basic_io_for_lua): Don't trust the
	returned value from lua_tostring() to stick around.  Instead, copy
	it into a regular std::string.
	* std_hooks.lua (get_netsync_read_permissions,
	get_netsync_write_permissions): Make sure to properly close the
	permission files.

2006-01-09  Richard Levitte  <richard@levitte.org>

	* contrib/usher.cc, monotone.1, monotone.cc, po/fr.po, po/ja.po,
	po/pt_BR.po, testsuite.at: Change the default port from 5253 to
	4691 (assigned to us by IANA).

2006-01-07  Patrick Mauritz  <oxygene@studentenbude.ath.cx>

	* schema_migration.cc: add safe-guard against passing a null pointer
	into string handling. (necessary with sun studio)

2006-01-05  Derek Scherger  <derek@echologic.com>

	* app_state.{cc,hh} (set_restriction): remove "respect_ignore"
	flag and don't complain about ignored files
	* commands.cc (status, list, diff): allow --exclude option for
	restrictions
	* restrictions.hh: add a comment about restricted command
	consistency
	* tests/t_restricted_commands_consistent.at: new test to give that
	bark some bite
	* testsuite.at: call it
	
2005-12-29  Nathaniel Smith  <njs@pobox.com>

	* NEWS: Write up for 0.25.

2005-12-29  Matthew Gregan  <kinetik@orcon.net.nz>

	* sqlite/{pager.c,sqlite3.h}: Upgrade to SQLite 3.2.8.

2005-12-29  Nathaniel Smith  <njs@pobox.com>

	* NEWS: Notes on what to write up for 0.25.
	* win32/monotone.iss, monotone.spec, debian/changelog:
	* configure.ac, UPGRADE: Bump.

2005-12-26  Matt Johnston  <matt@ucc.asn.au>

	* commands.cc (CMD(revert)): revert with no args prints usage,
	mention "." for entire working copy.

2005-12-21  Matt Johnston  <matt@ucc.asn.au>

	* commands.cc (dump_difs, CMD(log)): only print --diffs for the file
	of interest.

2005-12-21  Matthew Gregan  <kinetik@orcon.net.nz>

	* botan/es_capi.{cpp,h}: Windows compile fixes for Botan 1.4.10.

2005-12-21  Matt Johnston  <matt@ucc.asn.au>

	* upgrade to Botan 1.4.10

2005-12-20  Daniel Carosone  <dan@geek.com.au>

	* monotone.texi: Rearrange the description of monotone serve into
	two sections; the first one describing basic steps necessary to
	get Jim and the reader through to the next sections, and a later
	more advanced section that discusses some of the subleties and
	choices and moves them on to running a dedicated server.  Other
	small tweaks in nearby sections while here.

2005-12-18  graydon hoare  <graydon@pobox.com>

	* AUTHORS: Add Roland.

2005-12-17  Roland McGrath  <roland@redhat.com>

	* work.hh (struct file_itemizer): Remove extraneous qualifier on
	visit_file declaration.
	* app_state.hh (class app_state): Remove extraneous qualifier on
	set_restriction declaration.

2005-12-14  Matthew Gregan  <kinetik@orcon.net.nz>

	* win32/fs.cc: Handle the fact that the MoveFileEx symbol might
	exist in kernel32.dll even though it doesn't actually work.  It
	turns out that Win9x implements a bunch of NT-only symbols as
	stubs that return ERROR_CALL_NOT_IMPLEMENTED, so it's not
	sufficient to detect feature availability by doing symbol lookups
	at runtime.  Also add a missing parameter to the final error
	message.  Fixes #15063.

2005-12-13  Derek Scherger  <derek@echologic.com>

	* commands.cc (update): remove \n from F() string
	(revert): display "reverting..." messages similar to update
	* tests/t_revert.at: allow output from revert

2005-12-13  Matthew Gregan  <kinetik@orcon.net.nz>

	* testsuite.at: Use SIGTERM rather than SIGSEGV to close down
	monotone servers.
	* HACKING, tests/README: Remove references to use of SEGV for
	terminating monotone servers.

2005-12-13  Timothy Brownawell  <tbrownaw@gmail.com>

	* constants.cc: New netsync is incompatible, bump protocol version.
	* constants.hh: Change default port to the one IANA assigned us.

2005-12-10  Timothy Brownawell  <tbrownaw@gmail.com>

	* roster.cc (make_roster_for_merge): unshadow the node_id_source
	argument. Resolve usages to the argument or the local by educated guess.

2005-12-10  Timothy Brownawell  <tbrownaw@gmail.com>

	* paths.{cc,hh}: operator<() for split_path's

2005-12-10  Timothy Brownawell  <tbrownaw@gmail.com>

	* sanity.{cc,hh}: Fix musing dumps so that the header line always gets
	printed, even if printing the body throws an exception.
	* database.cc, packet,cc, revision.cc: sprinkle MMs
	* cset.cc: sanity check print_cset to match parse_cset

2005-12-08  Matthew Gregan  <kinetik@orcon.net.nz>

	* po/pt_BR.po: Add missing newline.
	* AUTHORS: Add Alex Queiroz to list of translators.

2005-12-08  Alex Queiroz  <asandroq@gmail.com>

	* po/pt_BR.po: Beginnings of the Brazilian Portuguese translation.
	* po/LINGUAS: Add it.

2005-12-06  Timothy Brownawell  <tbrownaw@gmail.com>

	* packet.cc (packet stream reading): Fix handling of privkey packets.
	It would convert pubkey+privkey to keypair, but not change the private
	key to the new encryption type. Now uses migrate_private_key to
	convert privkey->keypair. Reading privkey packets from stdin only works
	if the get_passphrase hook is defined for that key.
	Fix packet_roundabout_test; the send+receive part was using an empty
	stream, rather than the packet sequence generated in the first part.
	* packet.hh, commands.cc, key_store.cc: read_packets now takes an
	app_state argument.
	* tests/t_dropkey_2.at: use genkey instead of reading packets
	* tests/t_read_privkey.at: check that reading a privkey packet works
	* testsuite.at: add read_privkey test

2005-12-06  Matthew Gregan  <kinetik@orcon.net.nz>

	* ui.cc (write_ticks): Move CR out of tickline2; output it where
	required instead.  Fixes brokeness of 'count' ticker on Win32 (and
	perhaps elsewhere) that was causing each line redraw to be written
	on a new line.
	* contrib/usher.cc (fork_server): Avoid getting stuck in an
	infinte loop attempting to read() from a stream that has
	reached EOF before we've read anything from it.  This can occur if
	the fork()+exec() of an usher managed monotone server fails.
	* ui.cc (write_ticks): Don't call display_width() repeatedly for
	the same string--get the result once and reuse it where necessary.
	* netxx/sockopt.cxx, netxx/sockopt.h (set_ipv6_listen_for_v6_only):
	New member function to set the IPV6_V6ONLY flag on a socket.
	* netxx/serverbase.cxx (bind_to): Call set_ipv6_listen_for_v6_only
	on IPv6 sockets.
	* app_state.cc (allow_working_copy): Use keydir path from
	MT/options if set.

2005-12-05  Matthew Gregan  <kinetik@orcon.net.nz>

	* tests/t_database_sig_cleanup.at: Mark this as NOT_ON_WIN32; as
	per the MSDN link I've added to the test, we can't handle
	SIGINT/SIGTERM gracefully on Windows.

2005-12-04  Nathaniel Smith  <njs@pobox.com>

	* paths.cc (file_path): MM() the path we're validating.

2005-12-04  Nathaniel Smith  <njs@pobox.com>

	* schema_migration.cc: Modernize error checking a bit.  (Use E()
	and I() instead of throwing runtime_errors.)

2005-12-03  Nathaniel Smith  <njs@pobox.com>

	* sanity.cc (dump_buffer): If we dumped debug info, write out a
	note asking that it be included in bug reports.

2005-12-03  Nathaniel Smith  <njs@pobox.com>

	* schema_migration.cc (logged_sqlite3_exec): New function.
	Use everywhere in this file.  Enables logging of migration
	commands for debugging purposes.

2005-12-03  Nathaniel Smith  <njs@pobox.com>

	* tests/t_mixed_case_pwd.at, testsuite.at: New test.

2005-12-02  Matthew Gregan  <kinetik@orcon.net.nz>

	* Makefile.am: Make Win32 build link against shfolder.lib to get
	SHGetFolderPathA on older Windows platforms (we had previously
	been relying on it to be available in shell32.lib) .
	* packet.cc (feed_packet_consumer::feed_packet_consumer,
	extract_packets): Move duplicated sets of regexs for key IDs,
	certs, etc. into constants.cc.
	* constants.{cc,hh}: Add regex strings extracted from packet.cc.  Also
	fix the key ID regex to accept a few characters we allowed in
	legal_key_name_bytes already.
	* tests/t_genkey.at: Test good and bad keys with all characters we
	allow in the user portion of a key id.

2005-12-01  Matthew Gregan  <kinetik@orcon.net.nz>

	* database.cc: Revert last change; db version and db migrate need
	to be able to open databases with old schema versions.  Calling
	sql() directly broke this.  Moved a db existence check scattered
	through the code into db_check_exists(), and added calls to this
	into ::version and ::migrate.
	* database.cc (database::version, database::migrate): Improve
	error handling where user has supplied the path to a non-existant
	database file.  Submitted by Neil Conway.
	* win32/fs.cc (rename_clobberingly_impl): Improve error handling
	around LoadLibrary call.
	* lua/{lvm.c,lgc.c,lapi.c}: Lua post-5.0.2 bugfixes from
	http://www.lua.org/bugs.html.  Submitted by Alex Queiroz.

2005-11-29  Matt Johnston  <matt@ucc.asn.au>

	* Makefile.am: add PCH_FLAGS only when compiling monotone and
	unit_tests objects, not for libs.
	* pch.hh: define __STDC_CONSTANT_MACROS as required for UINT32_C.

2005-11-28  Nathaniel Smith  <njs@pobox.com>

	* txt2c.cc (main): Work correctly even on empty files.

2005-11-28  Nathaniel Smith  <njs@pobox.com>

	* schema_migration.cc: Provide more feedback while 'db migrate' is
	running.

2005-11-28  Matthew Gregan  <kinetik@orcon.net.nz>

	* HACKING: Make a note of the fact that we kill 'monotone serve'
	processes with a SIGSEGV.
	* tests/README: Minor cleanup, mention SIGSEGV thing here too.

2005-11-27  Nathaniel Smith  <njs@pobox.com>

	* std_hooks.lua: Make regexp matching error slightly more
	user-friendly.

2005-11-27  Nathaniel Smith  <njs@pobox.com>

	* commands.cc (diff): Remove OPT_BRANCH from diff's options.

2005-11-27  Julio M. Merino Vidal  <jmmv@NetBSD.org>

	* configure.ac: Do not use test's == operator because it is not
	compatible with many implementations; use = instead.

2005-11-27  Julio M. Merino Vidal  <jmmv@NetBSD.org>

	* configure.ac, ui.cc: Windows does have sync_with_iostream; the
	problem is that it does not behave correctly on some MinGW versions.
	Properly detect this condition.  Thanks to Matthew Gregan for the
	explanation.

2005-11-27  Matthew Gregan  <kinetik@orcon.net.nz>

	* netxx/address.cxx (parse_uri): Reset URI parser state after
	checking for IPv6 address.

2005-11-27  Matthew Gregan  <kinetik@orcon.net.nz>

	* tests/t_netsync_largish_file.at: Move LARGISH_FILE_CREATE
	definition from here...
	* testsuite.at: ...to here.
	* tests/t_dump_load.at: Use LARGISH_FILE_CREATE to create a 1MB
	file so that the db dump output is larger than a few kB.  This is
	needed to catch the iostreams-returning-EOF-early bogosity under
	MinGW when sync_with_stdio(false) has been called on the iostream.

2005-11-27  Nathaniel Smith  <njs@pobox.com>

	* monotone.cc: Include "i18n.h" instead of "libintl.h" directly,
	to theoretically play better with autoconf stuff.

2005-11-27  Julio M. Merino Vidal  <jmmv@NetBSD.org>

	* tests/t_automate_stdio.at: Don't expect perl to be in /usr/bin;
	this assumption doesn't hold breaks on several systems (such as
	NetBSD).

2005-11-27  Julio M. Merino Vidal  <jmmv@NetBSD.org>

	* tests/t_checkout_options.at: Use the [] operator instead of {} in
	a shell pattern so that it works with interpreters other than bash
	(e.g., NetBSD's sh).

2005-11-27  Julio M. Merino Vidal  <jmmv@NetBSD.org>

	* testsuite.at, tests/t_empty_env.at, tests/t_i18n_file.at,
	tests/t_netsync_sigpipe.at, tests/t_update_1.at, tests/t_update_2.at:
	Do not use test's == operator because it is not portable; use =
	instead.

2005-11-27  Matt Johnston  <matt@ucc.asn.au>

	* Makefile.am, configure.ac, pch.hh: add --enable-pch configure
	flag to enable precompiled boost headers. Based on LyX automake/autoconf
	rules, Zbynek Winkler suggested that just boost headers would be
	beneficial.

2005-11-27  Julio M. Merino Vidal  <jmmv@NetBSD.org>

	* app_state.cc: No need to include headers for chdir() any more.
	This function was replaced by change_current_working_dir.
	* monotone.cc: Unconditionally include libintl.h as this file uses
	gettext functions.
	* configure.ac, rcs_import.cc: Check for strptime(3) and use the
	check results instead of assuming that only Windows lacks this
	function.
	* configure.ac, ui.cc: Check whether C++ streams support the
	sync_with_stdio method and use the check results instead of assuming
	that only Windows lacks this function.

	Addresses part of bug #12086.

2005-11-27  Julio M. Merino Vidal  <jmmv@NetBSD.org>

	* app_state.cc: Correctly detect when MT/options does not have a
	database property instead of printing the cryptic message "misuse:
	invalid path ''".

2005-11-27  Grahame Bowland  <grahame@angrygoats.net>

	* configure.ac: expose --enable-ipv6 in config.h
	* monotone.cc (cpp_main): parse IPv6 addresses correctly 
	in --bind arguments
	* netsync.cc (call_server,serve_connections): if USE_IPV6 defined, 
	create netxx Address instances with ipv6 enabled.
	* netxx/address.cxx (parse_uri): parse IPv6 addresses as hostnames
	* closes bug #14446

2005-11-27  Grahame Bowland  <grahame@angrygoats.net>

	* automate.cc (automate_stdio_read): remove check for EINTR
	that was breaking win32 build.

2005-11-27  Grahame Bowland  <grahame@angrygoats.net>

	* automate.cc (automate_certs,automate_keys): use non-exclusive 
	transaction guard
	* commands.cc (ls_certs,ls_keys,cat): use non-exclusive 
	transaction guard
	* database.cc (begin_transaction): used BEGIN DEFERRED (only attempt 
	exclusive lock once a write is attempted on DB) when not exclusive
	(transaction_guard::transaction_guard): new argument exclusive indicating 
	whether an immediate exclusive lock is requested, defaults to true
	* database.hh: update prototype for transaction_guard

2005-11-26  Nathaniel Smith  <njs@pobox.com>

	* NEWS: Fill in date for 0.24 release.

2005-11-26  Nathaniel Smith  <njs@pobox.com>

	* UPGRADE: Add note about serve changing syntax.

2005-11-26  Nathaniel Smith  <njs@pobox.com>

	* UPGRADE: Update for 0.24.
	* configure.ac, win32/monotone.iss, monotone.spec:
	* debian/changelog: Bump version number.

2005-11-26  Nathaniel Smith  <njs@pobox.com>

	* ChangeLog: fixup after merge.

2005-11-27  Daniel Carosone  <dan@geek.com.au>

	* monotone.texi, std_hooks.lua: sync hook definitions with
	std_hooks.lua, and group the descriptions into @subsections,
	reordering a few items accordingly.

2005-11-26  Nathaniel Smith  <njs@pobox.com>

	* Makefile.am: Remove botan/{omac,fips_rng}.h.

2005-11-26  Julio M. Merino Vidal  <jmmv@NetBSD.org>

	* AUTHORS, ChangeLog: Update my email address; I don't read the
	other one any more and the new one represents better my limited
	involvement in Monotone.

2005-11-26  Julio M. Merino Vidal  <jmmv@NetBSD.org>

	* configure.ac, Makefile.am, po/Makevars: Avoid using xgettext's
	--flag option on versions that do not support it.

2005-11-26  Grahame Bowland  <grahame@angrygoats.net>

	* automate.cc (automate_stdio) add wrapper function to read()
	so that loops will not wind backwards possibly overrunning buffers
	if an error occurs. Hopefully fixes some of the strange edge cases
	seen using automate. (Closes #15062 in bug tracker)

2005-11-26  Matthew Gregan  <kinetik@orcon.net.nz>

	* botan/mem_pool.cpp (Pooling_Allocator::allocate): Botan's
	Pooling_Allocator assumes that Buffers stored in free_list are
	sorted, and uses std::inplace_merge() in deallocate() to ensure
	the recently freed Buffer is positioned in free_list
	appropriately.  This same check was not being performed when a
	Buffer was added to free_list in allocate() (it's not safe to
	assume that the address of a newly allocated Buffer will always be
	greated than existing Buffers).

2005-11-25  graydon hoare  <graydon@pobox.com>

	* database.cc (get_version): Another important fix: make sure to
	cancel overlapping paths, to avoid exponential memory requirement
	in deep, heavily-forked-and-merged storage paths.

2005-11-25  graydon hoare  <graydon@pobox.com>

	* database.cc (get_version): Another important fix: make sure to
	cancel overlapping paths, to avoid exponential memory requirement
	in deep, heavily-forked-and-merged storage paths.

2005-11-25  graydon hoare  <graydon@pobox.com>

	* database.cc (get_version): Crucial fix! Rewrite the
	delta-reconstruction algorithm to work with a DAG storage topology,
	rather than assuming an inverted tree. Counterpart to the
	delta-storage optimization made by Timothy Brownawell on
	2005-11-05.

2005-11-23  Matt Johnston  <matt@ucc.asn.au>

	* botan/*: import of Botan 1.4.9

2005-11-23  Grahame Bowland  <grahame@angrygoats.net>

	* automate.cc (automate_stdio): Fix partial reads cloberring 
	start of buffer.

2005-11-22  Matthew Gregan  <kinetik@orcon.net.nz>

	* database.cc (database::dump): Don't include SQLite internal
	tables in the dump.
	* tests/t_dump_load.at (database dump/load): Run a db analyze
	before dumping the db--catches cases where we dump internal db
	tables that we can't reload.

2005-11-21  Henry Nestler  <Henry@BigFoot.de>

	* contrib/mtbrowse.sh: Version 0.1.13
	Handle authors without '@'.  Minor box sizing.
	Get Version of monotone before starts anything.
	DEPTH_LAST detects for version >0.19, no save to config.
	'cat revision' replaced with 'automate get_revision'.
	ANCESTORS "M" changed to "A". Default "L" (monotone log --brief).
	Warn user about misconfigurations. Temp files without tailing dot.
	New option: Sort by Date/Time, up or down.
	Fix: Parents of merge, if certs list from cache (ncolor).

2005-11-21  Matthew Gregan  <kinetik@orcon.net.nz>

	* NEWS: Minor spelling tweaks.
	* platform.hh: Add get_default_confdir().
	* app_state.cc (app_state::app_state): Call get_default_confdir()
	to initialize confdir.
	* unix/fs.cc (get_default_confdir): Use the home directory as the
	base of the default configuration dir.
	* win32/fs.cc (get_default_confdir): Use either %APPDATA% or the
	result of querying SHGetFolderPath() for CISDL_APPDATA as the base
	of the default configuration dir.
	(get_homedir): More consistent method for deciding what the user's
	home directory is.  Behaviour based on the documentation for Qt's
	QDir::home().

2005-11-21  Nathaniel Smith  <njs@pobox.com>

	* NEWS: Initial draft of 0.24 release notes.

2005-11-14  Benoît Dejean  <benoit@placenet.org>

	* po/fr.po: Updated French translation.
	* netsync.cc: Removed many i18n strings.

2005-11-14  Nathaniel Smith  <njs@pobox.com>

	* monotone.texi (Historical records): Clarify wording, based on
	feedback from Daniel Phillips.

2005-11-13  Nathaniel Smith  <njs@pobox.com>

	* monotone.texi (Automation): Document sort order for 'automate
	select'.

2005-11-10  Richard Levitte  <richard@levitte.org>

	* monotone.texi (Hooks): Small correction so the text matches the
	example.

2005-11-10  Timothy Brownawell  <tbrownaw@gmail.com>

	* lua.cc, std_hooks.lua, monotone.texi: basic_io parser for lua is
	now called parse_basic_io

2005-11-10  Timothy Brownawell  <tbrownaw@gmail.com>

	* monotone.texi: document parse_basicio in the
	"Additional Lua Functions" section

2005-11-10  Timothy Brownawell  <tbrownaw@gmail.com>

	* testsuite.at: Several MINHOOKS_* macros that use the standard hooks
	and only load predefined hooks about passphrase and rng.
	* tests/t_netsync_permissions, tests/t_netsync_read_permissions: use
	the standard permission hooks and define {read,write}-permissions files.
	Check both the permissions mechanism and the standard hooks at once.

2005-11-10  Timothy Brownawell  <tbrownaw@gmail.com>

	* monotone.texi: update example project with latest read-permissions
	format. Mention comment lines in the description in the hooks section

2005-11-08  Timothy Brownawell  <tbrownaw@gmail.com>

	Make a basic_io parser available to Lua.
	* lua.cc: new function, monotone_parse_basicio_for_lua
	* std_hooks.lua: use it in get_netsync_read_permitted

2005-11-05  Timothy Brownawell  <tbrownaw@gmail.com>

	Make sure that all new revisions added to the db deltify as much as
	possible.
	* commands.cc, diff_patch.cc: deltify both sides when doing a merge
	* database.{cc,hh}: new function, database::deltify_revision()
	call it from put_revision, so all new revisions will be deltified

2005-10-30  Nathaniel Smith  <njs@pobox.com>

	* std_hooks.lua (edit_comment): Insert a blank line if there is no
	user log message, so the user doesn't have to.

2005-10-25  Emile Snyder  <emile@alumni.reed.edu>

	Fix bug reported on mailing list by Wim Oudshoorn and Tom Koelman
	where 'disapprove REV' inappropriately uses your working copy
	branch for the disapproved revision.
	* app_state.{cc,hh} (set_is_explicit_option, is_explicit_option):
	New methods to determine if a given option value was set via
	command line flag or not.
	* cert.cc (guess_branch): Only accept explicit --branch values in
	preference to the branch the given revision lives on.
	* commands.cc (CMD(commit)): Explicitly use app.branch_name() if
	it exists before calling guess_branch, so pick up MT/options
	setting.
	* monotone.cc (cpp_main): Set the explicit_option_map entries for
	select command line flag processing.
	
2005-10-26  Matt Johnston  <matt@ucc.asn.au>

	* INSTALL: mention that zlib is required
	* debian/control: monotone doesn't work over plain network protocols

2005-10-25  Timothy Brownawell  <tbrownaw@gmail.com>

	* lua.cc: make the globish matcher available to lua
	* std_hooks.lua: new (better) format for read-permissions
	* monotone.texi: update documentation

2005-10-24  Benoît Dejean  <benoit@placenet.org>

	* commands.cc: Merged 2 i18n strings.

2005-10-23  Timothy Brownawell  <tbrownaw@gmail.com>

	* std_hooks.lua: new default get_netsync_*_permitted hooks, which
	read permissions setting from $confdir/{read,write}-permissions
	* monotone.texi: document the new default hooks

2005-10-23  Timothy Brownawell  <tbrownaw@gmail.com>

	* contrib/usher.cc: new option "-p <pidfile>", catch SIGTERM and SIGINT
	and exit cleanly

2005-10-22  Timothy Brownawell  <tbrownaw@gmail.com>

	* constants.cc: increase log_line_sz so that the new unified
	"SERVER IDENTIFICATION HAS CHANGED" message doesn't get truncated.
	It used to be multiple print statements but was merged into one,
	apparently to help with translation.

2005-10-22  Timothy Brownawell  <tbrownaw@gmail.com>

	* contrib/usher.cc: Support friendly shutdown (no new connections, but
	don't kill existing ones) of local servers and the usher as a whole.
	Simple admin interface to start/stop or get the status of individual
	servers or the whole usher (listens for connections on a separate
	port, only enabled if specified on the command line).

2005-10-22  Richard Levitte  <richard@levitte.org>

	* tests/t_database_sig_cleanup.at: Two more sleeps that I forgot.

2005-10-20  Nathaniel Smith  <njs@pobox.com>

	* cert.hh (find_common_ancestor): Remove dead declaration.
	* database.cc (check_schema): Improve schema mismatch error
	message.

2005-10-20  Richard Levitte  <richard@levitte.org>

	* tests/t_database_sig_cleanup.at: Sleep for a couple of seconds,
	so monotone has a chance to clean up and die properly, even on a
	slower machine.

2005-10-19  Nathaniel Smith  <njs@pobox.com>

	* tests/t_update_switch_branch.at, testsuite.at: New test.

2005-10-19  Nathaniel Smith  <njs@pobox.com>

	* commands.cc (update): Make branch sticky even if update target
	== current rid.

2005-10-19  Matt Johnston  <matt@ucc.asn.au>

	* main.cc, database.{cc,hh}: SIGINT and SIGTERM handlers
	exit gracefully, and try to ROLLBACK+close any databases to clean up
	.db-journal files. Added new database::close() method to be used
	rather than sqlite_close() directly
	* monotone.{cc,hh}, sanity.{cc.hh}: move clean_shutdown flag to
	global_sanity
	* tests/t_database_sig_cleanup.at: test it
	* keys.cc: don't L() private key

2005-10-19  Matthew A. Nicholson  <matt@matt-land.com>

	* std_hooks.lua: Minor correction to vim warning during 3-way merge.

2005-10-18  Timothy Brownawell  <tbrownaw@gmail.com>

	* contrib/usher.cc: Update comment about client versions

2005-10-18  Timothy Brownawell  <tbrownaw@gmail.com>

	* netsync.cc netcmd.{cc,hh}: usher_reply_cmd now has both who we
	connected to *and* what pattern we asked for
	* contrib/usher.cc: new file format, allow to key servers on either
	hostname or pattern, hostname checked first
	reload config file on SIGHUP

2005-10-18  Timothy Brownawell  <tbrownaw@gmail.com>

	* netsync.cc (session::process_usher_cmd): reply with who we connected
	to (hostname or hostname:port), not what pattern we asked for.
	* contrib/usher.cc: Update comment.

2005-10-18  Timothy Brownawell  <tbrownaw@gmail.com>

	* contrib/usher.cc: support dynamic local servers
	These are started when a client attempts to connect, and killed at
	a set time interval after the last client has disconnected.

2005-10-15  Nathaniel Smith  <njs@pobox.com>

	* manifest.cc (build_restricted_manifest_map): Mention the new
	--missing option in the missing files error message hint.

2005-10-17  Timothy Brownawell  <tbrownaw@gmail.com>

	* commands.cc (serve): check that the db is valid before beginning
	service (would previously not know until someone connected)
	* netsync.cc (serve_connections): don't say "beginning service" until
	after opening the socket.

2005-10-16  Timothy Brownawell  <tbrownaw@gmail.com>

	* app_state.{cc,hh}, key_store.cc: change how the keystore directory
	is initialized; was using app.confdir before it was ready

2005-10-16  Timothy Brownawell  <tbrownaw@gmail.com>

	Make the configuration directory configurable and available to lua
	* lua.cc: export new function to lua, "get_confdir"
	* app_state.{cc,hh} monotone.cc options.hh: new option --confdir,
	make the configuration directory something other than ~/.monotone
	* lua.{cc,hh}: make the app_state availabe to lua callbacks
	* key_store.cc: use get_confdir instead of hardcoded
	* lua.cc: use get_confdir instead of hardcoded
	* tests/t_config_confdir.at: test --confdir and lua get_confdir
	* testsuite.at: add it

2005-10-16  Timothy Brownawell  <tbrownaw@gmail.com>

	Teach client to optionally push unused keys; new pubkeys can now be
	given to a server without restarting it.
	* app_state.{cc,hh}, monotone.cc, options.hh:
	new command-specific-option --key-to-push=<key> , used to sync/push
	a key that hasn't signed anything
	* netsync.cc: make it work
	* commands.cc: push and sync take it
	* tests/t_netsync_pubkey.at: test it

2005-10-16  Matthew Gregan  <kinetik@orcon.net.nz>

	* configure.ac: Don't add boost_unit_test_framework to global
	LIBS, we will link against it directly when needed.
	* Makefile.am: Only allow unit_tests to be built if
	boost_unit_test_framework was available at configure time.

2005-10-15  Matthew Gregan  <kinetik@orcon.net.nz>

	* configure.ac: Use boost_filesystem as the library to test for
	when trying to guess a suitable BOOST_SUFFIX.  Make a missing
	boost_unit_test_framework library a non-fatal error.

2005-10-14  Emile Snyder  <emile@alumni.reed.edu>

	* commands.cc: Fix breakage I introduced with the --unknown flag.
	Rename find_unknown to find_unknown_and_ignored, since that's what
	it's actually doing.  Likewise ls_unknown ->
	ls_unknown_or_ignored, and use find_unknown_and_ignored correctly.
	Fixes t_mt_ignore.at failures.
	
2005-10-14  Nathaniel Smith  <njs@pobox.com>

	* key_store.{cc,hh} (get_key_dir): New method.
	* schema_migration.cc (migrate_client_to_external_privkeys): Tell
	user that we're moving their keys.
	* commands.cc (genkey): Refer to keystore by the directory, not as
	"keystore".
	(ls_keys): Likewise.

2005-10-14  Timothy Brownawell  <tbrownaw@gmail.com>

	Add .mt-ignore, ignore most generated files, except for the *m4 files.

2005-10-14  Emile Snyder <emile@alumni.reed.edu>

	* app_state.{cc,hh}: new 'unknown' class member for --unknown flag.
	* commands.cc (CMD(add), ls_unknown, find_unknown): use new
	--unknown flag to add any files in the working copy that monotone
	doesn't know about (and isn't ignoring).
	* monotone.cc (coptions, cpp_main): add the --unknown flag handling.
	* options.hh: add OPT_UNKNOWN.
	* monotone.texi: document it.
	* tests/t_add.at: test it.
	
2005-10-14  Emile Snyder <emile@alumni.reed.edu>

	* database.cc (complete): enhance h: and b: to mean "current
	branch" (as defined by your working copy) when given empty.
	* monotone.texi: document it.
	
2005-10-14  Matthew Gregan  <kinetik@orcon.net.nz>

	* database.cc: Exclusively lock the database when performing a 'db
	dump'.
	* schema_migration.cc: Run an analyze at the end of a database
	migration to help out the SQLite query optimizer.  Also change
	schema id calculation to match 'sqlite_stat%' rather than the
	specific table 'sqlite_stat1'--the SQLite docs suggest that more
	tables will be created in the future.

2005-10-14  Matthew Gregan  <kinetik@orcon.net.nz>

	* database.cc, schema.sql, schema_migration.cc: Use SQLite 3's
	exclusive locking whereever we start a new transaction; allows
	monotone to report database locking errors earlier if a second
	monotone process attempts to perform database operations.

2005-10-14  Matthew Gregan  <kinetik@orcon.net.nz>

	* commands.cc (message_width): Refactor into display_width() and
	remove message_width().
	* transforms.{cc,hh} (display_width): Rename length() to
	display_width() and use the code from message_width().
	* ui.cc, commands.cc: Change calls to length() to display_width().
	* netsync.cc: Remove length() calls, test for string emptiness
	instead.

2005-10-13  Emile Snyder <emile@alumni.reed.edu>

	* commands.cc (CMD(revert)): use --missing for revert a'la drop.
	* monotone.texi: document it.
	* tests/t_revert_restrict.at: test it.
	
2005-10-13  Emile Snyder <emile@alumni.reed.edu>

	* app_state.{cc,hh}: new missing class member for --missing flag.
	* commands.cc (CMD(drop), ls_missing, find_missing): use new
	--missing flag to drop any files already deleted in the working copy.
	* monotone.cc (coptions, cpp_main): add the --missing flag handling.
	* options.hh: add OPT_MISSING.
	* monotone.texi: document it.
	* tests/t_drop_missing.at: test it.
	
2005-10-13  Emile Snyder <emile@alumni.reed.edu>

	* database.cc (complete): implementation for h:branch selector to
	find heads of a branch.
	* selectors.{cc,hh}: add sel_head with selector character 'h'.
	* monotone.texi: document it.
	
2005-10-12  Nathaniel Smith  <njs@pobox.com>

	* revision.hh: Oops, missed a bit.

2005-10-12  Nathaniel Smith  <njs@pobox.com>

	* revision.cc (add_node_for_old_revision): Rename to...
	(add_node_for_oldstyle_revision): ...this.
	(build_changesets_from_existing_revs): Rename to...
	(build_roster_style_revs_from_manifest_style_revs): ...this.
	* commands.cc (db): Rename "rebuild" to "rosterify".

2005-10-08  Nathaniel Smith  <njs@pobox.com>

	* revision.cc (analyze_manifest_changes): Remove.

2005-10-08  Nathaniel Smith  <njs@pobox.com>

	* revision.cc (calculate_change_sets_recursive):
	(find_subgraph_for_composite_search) 
	(calculate_composite_change_set, calculate_arbitrary_change_set):
	Remove.
	(construct_revision_from_ancestry): Likewise.

2005-10-08  Nathaniel Smith  <njs@pobox.com>

	* revision.cc (check_sane_history): Remove.

2005-10-13  Matt Johnston  <matt@ucc.asn.au>

	* botan/mem_pool.cpp: fix bug preventing remove_empty_buffers()
	from being called, gives significant improvements for long-running
	processes.

2005-10-12  Emile Snyder <emile@alumni.reed.edu>

	* monotone.texi: add njs's lucid definition of what the disapprove
	actually means in terms of the revision graph to it's section in
	the documentation.
	
2005-10-12  Matt Johnston  <matt@ucc.asn.au>

	* monotone.cc: return with exit code of 2 on usage output
	* testsuite.at: turn "cat_foo" into "automate get_foo"
	* tests/t_empty_env.at, tests/t_null.at, tests/t_at_sign.at,
	tests/t_unreadable_db.at, tests/t_cmdline_options.at: expect 2 exit code
	* tests/t_cross.at: update to the changeset paradigm of immutable
	ancestors.

2005-10-11  Emile Snyder <emile@alumni.reed.edu>

	* app_state.{cc,hh}: new bind_address and bind_port class members.
	* options.hh: new OPT_BIND for serve command.
	* monotone.cc: handle OPT_BIND.
	* commands.cc (process_netsync_args, CMD(serve)): use values from
	the new --bind=[addr]:port option for 'monotone serve' rather than
	the positional argument.  default to binding all interfaces.
	* monotone.texi: document new serve syntax
	* netsync.cc (serve_connections): use empty address argument to
	mean bind all interfaces.
	* netxx/address.cxx (Address::add_all_addresses): set port_ member
	from passed in port argument.
	* testsuite.at, tests/t_netsync_single.at: use new --bind syntax
	for serve commands.
	
2005-10-11  Matthew Gregan  <kinetik@orcon.net.nz>

	* commands.cc (message_width, explain_usage): New function to
	calculate display width of translated strings.  Use it in
	explain_usage.
	Patch from Thomas Moschny <thomas.moschny@gmx.de>
	* certs.cc (get_user_key): Correct logic in N() test for multiple
	keys.  Resolves bug reported by Malte Thoma.

2005-10-10  Timothy Brownawell  <tbrownaw@gmail.com>

	Make netsync shutdown work properly.
	* netsync.cc (session::which_events): Only ask to read if not armed.
	A read failure will discard all read-but-not-processed commands.
	* netsync.cc (session::maybe_say_goodbye): Only say goodbye once.
	Repeated goodbyes means that one side *will* have a full write-queue
	when the connection is torn down.

2005-10-10  Timothy Brownawell  <tbrownaw@gmail.com>

	* tests/t_automate_stdio.at: Add comment here too.

2005-10-10  Timothy Brownawell  <tbrownaw@gmail.com>

	* contrib/get_stdio.pl: Add comments. I'm told it was "obtuse",
	hopefully this will help somewhat.

2005-10-10  Matt Johnston  <matt@ucc.asn.au>

	* configure.ac, Makefile.am: add {MONOTONE,LIB3RDPARTY}_C{,XX}FLAGS
	variables.

2005-10-10  Benoît Dejean <benoit@placenet.org>

	* commands.cc: s/key store/keystore/g.

2005-10-10  Matt Johnston  <matt@ucc.asn.au>

	* netsync.cc, database.{cc,hh}: don't include unwanted branch
	certs when building the merkle tree.
	* merkle.hh: add variant of insert_into_merkle_tree
	taking non-raw id.
	* markle.cc: comment out unused bits

2005-10-10  Nathaniel Smith  <njs@pobox.com>

	* cert.{cc,hh} (get_user_key): New function, replacing
	guess_default_key.
	* revision.cc (build_changesets_from_existing_revs) 
	(build_changesets_from_manifest_ancestry): 
	* rcs_import.cc (import_cvs_repo): 
	* commands.cc (internalize_cert_name, push, sync, serve):
	* cert.cc (make_simple_cert, cert_revision_author_default): Use
	it.

2005-10-10  Matthew Gregan  <kinetik@orcon.net.nz>

	* netsync.cc: Clean up another case where port numbers were being
	munged by localized iostreams.
	* tests/t_netsync_largish_file.at: Tweak the random file
	generation so that it's a bit faster on platforms with slow awk
	implementations.
	* netsync.cc: Remove comment stating that our official IANA port
	should be renamed from 'netsync' to 'monotone'; Tomas sorted this
	out a while ago.
	* lua.cc (Lua::ok): Only log the 'Lua::ok() failed' message if
	there has been a failure.
	* monotone.texi: Fix a typo.
	* win32/fs.cc (get_homedir): Clarify comment.

2005-10-09  Matthew Gregan  <kinetik@orcon.net.nz>

	* contrib/usher.cc (main): Reset parser state for config file
	parser.
	* win32/monotone.iss: Reduce minimum OS version for installer.
	* configure.ac: Another Boost library suffix.

2005-10-08  Matthew Gregan  <kinetik@orcon.net.nz>

	* tests/t_automate_keys.at: Portability fixes.

2005-10-08  Benoît Dejean  <benoit@placenet.org>

	* commands.cc: One more i18n string.

2005-10-08  Matthew Gregan  <kinetik@orcon.net.nz>

	* tests/t_automate_keys.at: Don't rely on extended sed either!

2005-10-08  Nathaniel Smith  <njs@pobox.com>

	* database.{hh,cc}: Clean-up previous change -- switch to using a
	cleanup_ptr to hold sqlite3_stmt handles, for proper exception
	safety.

2005-10-08  Nathaniel Smith  <njs@pobox.com>

	* database.cc (fetch): Do not insert prepared statements into the
	statement table until they are successfully created, to avoid
	segfaults on database teardown.

2005-10-08  Matthew Gregan  <kinetik@orcon.net.nz>

	* tests/t_automate_keys.at: Use sed rather than relying on an
	extended grep being available.

2005-10-08  Nathaniel Smith  <njs@pobox.com>

	* contrib/ciabot_monotone.py (send_change_for): Handle branch-less
	revisions.

2005-10-08  Nathaniel Smith  <njs@pobox.com>

	* paths.cc: Make initial_rel_path an fs::path.  Adjust code
	correspondingly.  Add tests that calling monotone from inside MT
	should work.
	* tests/t_add_inside_MT.at, testsuite.at: New test.

2005-10-08  Matthew Gregan  <kinetik@orcon.net.nz>

	* win32/fs.cc: Don't consider USERPROFILE as a possible home
	directory; APPDATA is more appropriate.  Add a second method to
	get the APPDATA path.  Always use HOME if it's set (not just under
	Cygwin/MinGW).
	* tests/t_netsync_absorbs.at: Add missing CANONICALISE().

2005-10-07  Timothy Brownawell  <tbrownaw@gmail.com>

	* commands.cc (pubkey): don't insist on having a database
	* tests/t_key_management_without_db.at: check it

2005-10-07  Timothy Brownawell  <tbrownaw@gmail.com>

	* file_io.cc, vocab.cc, Makefile.am: fix merge
	* botan/algolist.cpp, botan/def_alg.cpp: fix merge

2005-10-07  Timothy Brownawell  <tbrownaw@gmail.com>

	* automate.cc: add "automate keys". like "ls keys", except it
	uses basic_io (since "ls keys" is now slightly irregular and not
	very well suited to machine interpretation).
	* monotone.texi: document it
	* tests/t_automate_keys.at: test for it
	* testsuite.at: add test
	* basic_io.{cc,hh} (stanza): add push_str_multi, for entries
	that can take a variable number of string arguments.
	* commands.cc: add "automate keys" to automate help
	misc minor whitespace cleanup

2005-10-06  Timothy Brownawell  <tbrownaw@gmail.com>

	* commands.cc (ls_keys): don't insist on having a db
	* tests/t_key_management_without_db.at: check ls keys
	* monotone.texi: update for new key storage
		* concepts :: storage and workflow
		* tutorial :: generating keys
		* tutorial :: committing work
		* command reference :: informative
		* command reference :: key and cert
		* command reference :: packet I/O

2005-10-06  Timothy Brownawell  <tbrownaw@gmail.com>

	* commands.cc (chkeypass): doesn't use the db, so we don't need a guard
	* commands.cc (dropkey): don't insist on having a db
	* tests/t_genkey_without_db.at: rename (s/genkey/key_management) and
	add checks for chkeypass and dropkey without a db

2005-10-06  Timothy Brownawell  <tbrownaw@gmail.com>

	* database.{cc,hh}: new function, database::database_specified()
	return whether we were given a database (doesn't care about validity,
	only that we were told to use one)
	* commands.cc (genkey): don't insist on having a db, but still
	check it for duplicates if we're given one.
	* tests/t_genkey_without_db.at: make sure it works
	* testsuite.at: add test

2005-09-28  Timothy Brownawell  <tbrownaw@gmail.com>

	* keys.cc (get_private_key): don't use lua hook passwords for
	chkeypass.

2005-09-28  Matt Johnston  <matt@ucc.asn.au>

	* keys.cc (get_private_keys): don't use lua hook passwords for
	chkeypass.

2005-09-28  Timothy Brownawell  <tbrownaw@gmail.com>

	* key_store.cc: fix delete_key
	* tests/t_database_check_normalized: needs 'db migrate'
	* tests/t_lua_privkey.at: update for new key location
	* tests/t_netsync_absorbs.at: use genkey instead of packets
	* tests/t_netsync_checks_server_key.at: same
	* tests/t_netsync_pubket.at: update key packet to new format

2005-09-27  Timothy Brownawell  <tbrownaw@gmail.com>

	Replace extract_keys command with a database migrator.
	* database.{cc,hh}: Remove last traces of private keys in db.
	* schema.sql: Remove private_keys table
	* commands.cc (dropkey): private keys can no longer be in the db.
	* schema_migration.cc: new migrator
	* commands.cc: remove extract_keys
	* tests/t_migrate_schema.at: update
	* keys.hh, cert.cc, key_store.cc: keys_match doesn't work well on
	privkeys. Don't use it.
	* key_store.cc: Allow duplicate insertions, if they match.

2005-09-27  Timothy Brownawell  <tbrownaw@gmail.com>

	* schema_migration.hh: migrate_depot_schema() doesn't really exist
	* database.cc, schema_migration.{cc,hh}: migrate_monotone_schema
	now takes an app_state * , so data can be moved to/from the database.

2005-09-27  Matt Johnston  <matt@ucc.asn.au>

	* botan/pkcs8.cc, keys.cc: fix monotone-specific pkcs8 key
	parsing.
	* commands.cc: ls keys shows keystore-only pubkeys as well
	* packet.cc: fix unit tests
	* testsuite.at: use keypair packet rather than privkey/pubkey 
	packets.

2005-09-26  Matt Johnston  <matt@ucc.asn.au>

	* commands.cc, keys.cc, others: use standard
	"PBE-PKCS5v20(SHA-1,TripleDES/CBC)" encoding rather than
	raw arc4. extract_keys will re-encode keys, still
	need to work on packet.cc encoding.
	* botan/{des*,pkcs5*,algolist.cpp}: required files
	from Botan 1.4.6

2005-09-25  Timothy Brownawell  <tbrownaw@gmail.com>

	Move private keys outside the database.
	They're now stored as keypairs in ~/.monotone/keys
	Details:
	* keystore.{cc,hh}: handle storage of keypairs
	* tests*: Specify keystore location when running the testsuite.
		This prevents it from polluting the user's keystore.
	* database{cc,hh}: remove ability to put privkeys. They can still
		be listed, retrieved, and deleted, to support
	* commands.cc: New command, extract_keys. Copies private keys from
		the database to the keystore.
	* vocab.hh: add keypair type, like pair<pubkey, privkey>, except that
		the members are named pub and priv.
	* packet.cc: Clean up read_packets.
	* packet.{cc,hh}: privkey packets no longer exists, handle keypair
		packets instead.
	* file_io.{cc,hh}: add read_directory because tree_walker needs to
		be in the wc. add a write_data that works outside the wc.
	* Makefile.am: add keystore.{cc,hh}
	* others: update to work with new key storage

2005-10-06  Matthew Gregan  <kinetik@orcon.net.nz>

	* std_hooks.lua (merge3_emacs_cmd): Minor cleanup.
	* std_hooks.lua: Pass '--eval' rather than '-eval' to Emacs; the
	CVS emacsclient does not consider '-eval' as valid.
	* platform.hh, unix/fs.cc, win32/fs.cc (rename_clobberingly): New
	function for best-effort atomic renames.  This will probably never
	be atomic on Win32.
	* file_io.cc (write_data_impl): Append process ID to temporary
	file name so that multiple monotone processes operating on the
	same working copy are less likely to clobber each other.  Use
	rename_clobberingly().
	* ui.cc (user_interface): Allow std::cout to raise
	ios_base::failure exceptions if stream goes bad (e.g. stream
	receives EPIPE).
	* monotone.cc (cpp_main): Catch ios_base::failure exceptions and
	exit cleanly.
	* main.cc (main_with_signal_handlers): Install handler to ignore
	SIGPIPE.
	* Makefile.am: Remove platform_netsync.cc references.
	* {unix,win32}/platform_netsync.cc: Remove files.
	* platform.hh, netsync.cc (run_netsync_protocol):
	Remove {start,end}_platform_netsync() calls.

2005-10-04  Nathaniel Smith  <njs@pobox.com>

	* monotone.texi (Automation): Document the mysterious columns of
	numbers in 'automate inventory' output format.

2005-10-04  Matt Johnston  <matt@ucc.asn.au>

	* botan/, Makefile.am: update to Botan 1.4.7

2005-10-03  Nathaniel Smith  <njs@pobox.com>

	* monotone.texi (Automation): Clean up formatting and description
	of 'automate inventory' sample output.

2005-10-02  Marcel van der Boom  <marcel@hsdev.com>

	* commands.cc (CMD(checkout)): Check for non-existant checkout dir
	earlier, so we can fail earlier.

2005-09-30  Nathaniel Smith  <njs@pobox.com>

	* Makefile.am (AM_CFLAGS, AM_CXXFLAGS): Add
	-DBOOST_SP_DISABLE_THREADS (disables thread-safe shared_ptr
	reference counting).

2005-09-30  Nathaniel Smith  <njs@pobox.com>

	* debian/README.Debian, debian/TODO.Debian: Add debian files
	left out of repository.

2005-09-30  Nathaniel Smith  <njs@pobox.com>

	* NEWS: Set date for 0.23.

2005-09-30  Nathaniel Smith  <njs@pobox.com>

	* testsuite.at: Whoops, forgot to hit save.  Remove
	t_diff_changeset_bug.at.

2005-09-30  Grahame Bowland  <grahame@angrygoats.net>

	* paths.cc: remove unit tests for 
	file_path_internal_from_user

2005-09-30  Patrick Mauritz  <oxygene@studentenbude.ath.cx>

	* configure.ac: only add gnu specific CFLAGS and CXXFLAGS for
	gnu compilers

2005-09-30  Nathaniel Smith  <njs@pobox.com>

	* tests/t_log_outside_working_dir.at: Fix summary line.
	* tests/t_diff_changeset_bug.at: Remove redundant test
	(cf. t_restricted_diff_unchanged.at).

2005-09-30  Nathaniel Smith  <njs@pobox.com>

	* Makefile.am (BOTAN_SOURCES): Add botan/hash_id.h.

2005-09-30  Nathaniel Smith  <njs@pobox.com>

	* NEWS: More additions (mention MM and the problems paths.cc will
	cause for colinux folks).

2005-09-30  Nathaniel Smith  <njs@pobox.com>

	* Makefile.am (MOST_SOURCES): Add hash_map.hh.
	(BOTAN_SOURCES): Add botan/charset.h.

2005-09-29  Nathaniel Smith  <njs@pobox.com>

	* NEWS: Fix typos pointed out by Matthew Gregan.

2005-09-29  Nathaniel Smith  <njs@pobox.com>

	* UPGRADE, configure.ac, monotone.spec, win32/monotone.iss:
	* debian/changelog: Bump version number.
	
2005-09-30  Grahame Bowland  <grahame@angrygoats.net>

	* paths.hh: update file_path documentation, 
	remove file_path_internal_from_user
	* paths.cc: remove file_path_internal_from_user
	* commands.cc CMD(cat): change file_path_internal_from_user 
	to file_path_external
	* tests/t_diff_outside_working_dir.at: check diff works outside 
	  of a working dir (with a file specified)
	* tests/t_log_outside_working_dir.at: check log works outside 
	  of a working dir (with a file specified)
	* tests/t_diff_changeset_bug.at: mysterious changeset bug
	* testsuite.at: add new tests

2005-09-29  Nathaniel Smith  <njs@pobox.com>

	* AUTHORS: Add Grahame and Marcel.
	* NEWS: Write 0.23 entry.
	* monotone.texi (Reserved Files): Mention in .mt-ignore docs that
	the patterns are regexes.
	
2005-09-30  Grahame Bowland  <grahame@angrygoats.net>

	* paths.cc (file_path::file_path): Allow external paths outside of
	a working directory, so long as we don't enter a working directory 
	later.
	(access_tracker) add new very_uninitialized state which 
	prevents subsequent initialization
	(test_access_tracker) check the very_uninitialized state works
	* paths.hh: correct mention of monotone cat file to new syntax

2005-09-29  Matthew Gregan  <kinetik@orcon.net.nz>

	* paths.cc: Restore two unit tests on Win32.

2005-09-29  Richard Levitte  <richard@levitte.org>

	* testsuite.at: Removed a spurious G...

2005-09-29  Matthew Gregan  <kinetik@orcon.net.nz>

	* paths.cc, win32/fs.cc: Fixes to allow unit tests to pass on Win32.

2005-09-29  Marcel van der Boom  <marcel@hsdev.com>

	* netsync.cc (rebuild_merkle_trees): only get matched branch
	certs, not all of them

2005-09-28  Nathaniel Smith  <njs@pobox.com>

	* tests/t_rename_diff_names.at, testsuite.at: New test.

2005-09-27  Richard Levitte  <richard@levitte.org>

	* monotone.texi (Tutorial): It seems like texi2pdf gets quite
	confused when a @chapter has a @subsection with a @section in
	between.  The resulting PDF had a Tutorial that was a indexed as a
	subsection under Concepts/Branches instead of being indexed as the
	chapter it is, and most confusingly, it's last subsection
	(Branching and Merging) ended up as a a separate chapter of it's
	own...

2005-09-27  Matt Johnston  <matt@ucc.asn.au>

	* netsync.cc (ancestry_fetcher): new approach to requesting file
	and manifest deltas and full data. Tries to be more efficient
	for the vcache of recontstructed data, and conceptually simpler

	* tests/t_netsync_unrelated.at: passes, remove XFAIL

2005-09-26  Benoît Dejean  <benoit@placenet.org>

	* database.cc: Merged 3 strings.

2005-09-26  Matt Johnston  <matt@ucc.asn.au>

	* commands.cc: add 'help' command
	* monotone.cc: add -h alias for --help
	
2005-09-25  Matt Johnston  <matt@ucc.asn.au>

	* netsync.cc: use lexical_cast on port numbers to avoid
	strange-looking "port 5,253"

2005-09-25  Matthew Gregan  <kinetik@orcon.net.nz>

	* sqlite/*: Update in-tree SQLite from 3.2.6 to 3.2.7.

2005-09-25  Benoît Dejean  <benoit@placenet.org>

	* netsync.cc: 3 more i18n strings.

2005-09-25  Benoît Dejean  <benoit@placenet.org>

	* cert.cc (cert_signable_text): F() vs. boost::format.
	* lua.cc (monotone_guess_binary_file_contents_for_lua),
	(monotone_include_for_lua), (monotone_includedir_for_lua):
	* rcs_import.cc (import_cvs_repo): Merged some strings.
	
2005-09-25  Benoît Dejean  <benoit@placenet.org>

	* lua.cc (monotone_guess_binary_file_contents_for_lua):
	Fixed signednes warning and istream usage.

2005-09-25  Matt Johnston  <matt@ucc.asn.au>

	* ui.cc: fallback to the default locale if locale("") fails.

2005-09-25  Matt Johnston  <matt@ucc.asn.au>

	* botan/arc4.cpp: increase maximum keylength to 256 bytes.

2005-09-24  Benoît Dejean  <benoit@placenet.org>

	* ChangeLog: Fixed.
	I don't understand how xxdiff works :/ Please help.

2005-09-24  Satoru SATOH <ss@gnome.gr.jp>

	* po/ja.po: Updated Japanese translation.

2005-09-23  Benoît Dejean  <benoit@placenet.org>

        * std_hooks.lua: More i18n strings.

        I don't know how to handle lua
        "multiline" ..
        "strings" because gettext doesn't join them.

2005-09-22  Benoît Dejean  <benoit@placenet.org>

        * sanity.{cc,hh}: Uninlined F() and FP().
        This happily saves ~100KB of .text on my ppc.

2005-09-22  Benoît Dejean  <benoit@placenet.org>

	* netsync.cc: Reverted changes
	from f0a632bf14468b6e03a488d6f1a64ef18b61d04c
	to   4f7f638954c79c54460d04c3be111acad8b26dd3

2005-09-22  Benoît Dejean  <benoit@placenet.org>

	* lua.cc (monotone_gettext_for_lua): New function.
	* po/POTFILES.in: Added std_hooks.lua.
	* std_hooks.lua: One more string for i18n.

2005-09-22  Benoît Dejean  <benoit@placenet.org>

	* ui.{cc,hh} (get_user_locale): Returns a const &.

2005-09-21  Timothy Brownawell  <tbrownaw@gmail.com>

	* contrib/usher.cc: better error checking

2005-09-20  Timothy Brownawell  <tbrownaw@gmail.com>

	* restrictions.cc: Make calculate_unrestricted_revision work
	with --exclude
	* tests/t_restriction_with_exclude_iprint.at: remove XFAIL

2005-09-20  Patrick Mauritz <oxygene@studentenbude.ath.cx>

	* configure.ac: solaris needs librt for fdatasync
	* sqlite/parse.c: #line and #include interactions aren't defined

2005-09-20  Matt Johnston  <matt@ucc.asn.au>

	* database.cc (space_usage): workaround the issue that in sqlite
	3.2.6, SUM({empty set}) returns NULL. (this is part of the sql spec,
	see http://www.sqlite.org/cvstrac/tktview?tn=1413 and the comment for
	SUM() in sqlite docs).

2005-09-20  Matt Johnston  <matt@ucc.asn.au>

	* ui.cc, ui.hh, sanity.hh: replace ui.user_locale with
	get_user_locale(), so that we can guarantee that it will be
	initialised when the global_sanity object (and probably other things)
	are instantiated.

2005-09-20  Matthew Gregan  <kinetik@orcon.net.nz>

	* tests/t_restriction_with_exclude_iprint.at: New test, variant of
	t_restriction_exclude.at, but with inodeprints enabled.  Mark as
	XFAILed.
	* testsuite.at: Add new test.
	* sqlite/*: Update in-tree SQLite from 3.2.2 to 3.2.6.
	* Makefile.am: Add sqlite/{analyze,vbdefifo,complete}.c to
	SQLITE_SOURCES
	* schema_migration.cc (calculate_schema_id): Explicitly exclude
	sqlite_stat1 table from schema ID calculation.  This is a new
	magic table created by the 'analyze' command in SQLite >= 3.2.3.

2005-09-18  Nathaniel Smith  <njs@pobox.com>

	* po/ja.po: New translation from Satoru SATOH <ss@gnome.gr.jp>.
	* AUTHORS: Add Satoru SATOH.
	
2005-09-18  Matthew Gregan  <kinetik@orcon.net.nz>

	* testsuite.at: Tweak default 'eveything' netsync glob to
	something that works around the MinGW/Win32 globbing issues for
	now.
	* tests/t_log_brief.at: Canonicalise output on Win32.

2005-09-17  Timothy Brownawell  <tbrownaw@gmail.com>

	* contrib/usher.cc: Remove stray "new int[2];' statements from
	debugging. Remove connections from list when finished.

2005-09-16  Timothy Brownawell  <tbrownaw@gmail.com>

	* Makefile.am (EXTRA_DIST): add contrib/monotone-cvs-ignore.lua,
	contrib/ciabot_monotone_hookversion.py, and contrib/usher.cc .
	also remove duplicate of contrib/monoprof.sh

2005-09-16  Timothy Brownawell  <tbrownaw@gmail.com>

	* netsync.cc: finish renaming things, so it compiles again...

2005-09-16  Timothy Brownawell  <tbrownaw@gmail.com>

	* contrib/usher.cc: A simple usher/proxy server. It asks connecting
	clients for their include pattern, and then forwards the connection
	to an appropriate (as given in a config file) monotone server. Note
	that all servers operating behind one usher need to have the same
	server key.

2005-09-16  Timothy Brownawell  <tbrownaw@gmail.com>

	* netcmd.{cc,hh}, netsync.cc: new netcmd types: usher_cmd and
	usher_reply_cmd. They are not included in the HMAC, and do not
	occur during normal communication. Purpose: running multiple servers
	from the same port. This allows a special server to ask for the
	client's include pattern, and then forward the connection to a real
	monotone server.

2005-09-16  Matt Johnston  <matt@ucc.asn.au>

	* botan/pkcs8.cpp: re-add the monotone-specific code for guessing if
	a key is DER encoded or not.

2005-09-16  Matt Johnston  <matt@ucc.asn.au>

	* botan/*: update to Botan 1.4.6
	* Makefile.am: ditto

2005-09-15  Timothy Brownawell  <tbrownaw@gmail.com>

	* app_state.{cc,hh}: restrictions now understand --exclude
	* commands.cc: commit and revert now take OPT_EXCLUDE
	* monotone.cc: update description of --exclude
	* tests/t_restriction_with_exclude.at: new test
	* testsuite.at: add it

2005-09-14  Timothy Brownawell  <tbrownaw@gmail.com>

	* contrib/ciabot_monotone_hookversion.py: CIA bot client script
	meant to be called from the note_netsync_revision_received hook.
	* lua.{cc,hh}: hook_note_commit and hook_note_netsync_revision_received
	now take the text of the revision as an argument.
	* netsync.cc, commands.cc: Give hooks new argument.
	* monotone.texi: Update documentation for those hooks.

2005-09-11  Benoît Dejean  <benoit@placenet.org>

	* database.cc
	* database_check.cc
	* netsync.cc
	* po/POTFILES.in
	* po/POTFILES.skip
	* rcs_import.cc: More i18n strings.

2005-09-07  Jim Meyering  <jim@meyering.net>
	
	* tests/t_rename_dir_cross_level.at: When invoking mv to rename
	a directory, do not include a trailing slash on the target -- that
	is not portable.                                                  

	* Makefile.am (TESTS_ENVIRONMENT): Ensure that PATH starts with
	the current directory, so we test the just-built monotone binary,
	not some older version.                                          

2005-09-07  Benoît Dejean  <benoit@placenet.org>

	* std_hooks.lua: Don't spawn emacs with '-no-init-file'.

2005-09-09  Matthew Gregan  <kinetik@orcon.net.nz>

	* paths.cc (save_initial_path): Default Boost's fs::path to
	fs::native grammar.
	* tests/t_unreadable_{db,MT}.at: Disable on Win32 for now.
	* paths.cc: Consistency--use WIN32 rather than _WIN32.
	* file_io.cc (walk_tree): Correct test for file existence.

2005-09-08  Matthew Gregan  <kinetik@orcon.net.nz>

	* Makefile.am: Add '-f' argument to 'mv'; avoids build waiting on
	 user confirmation in some cases.

2005-09-08  Nathaniel Smith  <njs@pobox.com>

	* monotone.texi (Certificates): Remove mention of fcerts and
	mcerts.

2005-09-07  Benoît Dejean  <benoit@placenet.org>

	* ui.{cc,hh}: Added user_inferface::user_locale.
	* sanity.hh: Made F() and FP() locale aware.

2005-09-06  Benoît Dejean  <benoit@placenet.org>

	* monotone.cc: One more i18n string.

2005-09-06  Benoît Dejean  <benoit@placenet.org>

	* po/fr.po: Updated French translation.

2005-09-06  Benoît Dejean  <benoit@placenet.org>

	* commands.cc: No i18n for cert_revision_changelog.

2005-09-06  Matthew Gregan  <kinetik@orcon.net.nz>

	* tests/t_netsync_read_permissions.at: Tweak tests so we aren't
	trying to serve a bare '*'; works around test hangs due to glob
	expansion sillyness on MinGW.
	* tests/t_netsync_globs.at: Ditto.
	* tests/t_netsync_exclude.at: Ditto.
	* std_hooks.lua (ignore_file): Add Mac OS X (.DS_Store) and
	Windows (desktop.ini) per-directory browser configuration files.


2005-09-05  Benoît Dejean  <benoit@placenet.org>

	* commands.cc: Fixed some strings (added ' around revisions).
	Removed some whitespaces.
	No i18n in diff output.

2005-09-05  Benoît Dejean  <benoit@placenet.org>

	* sanity.{cc,hh}: boost::format vs. F(). Merged boost::format
	and moved non-template code to sanity.cc.

2005-09-05  Matthew Gregan  <kinetik@orcon.net.nz>

	* win32/terminal.cc (have_smart_terminal): We were returning false
	in almost all circumstances; changed logic so that we at least
	work when running in a cmd.exe window.

2005-09-05  Matt Johnston  <matt@ucc.asn.au>

	* commands.cc (dump_diffs): don't use the terminal width to
	print ===== seperators.

2005-09-05  Matthew Gregan  <kinetik@orcon.net.nz>

	* paths.cc (find_and_go_to_working_copy): Create root and bookdir
	paths as fs::native.
	* main.cc: Tweak #ifdef to avoid exposing some unused SEH handling
	on MinGW.
	* configure.ac: Minor cleanup to Win32 configure test.

2005-09-04  Nathaniel Smith  <njs@pobox.com>

	* monotone.cc (options): Remove default from the help string for
	--count, since none of the options listed are actually the
	default.

2005-09-04  Nathaniel Smith  <njs@pobox.com>

	* tests/t_unreadable_db.at, testsuite.at: New test.

2005-09-03  Nathaniel Smith  <njs@pobox.com>

	* po/Makevars (XGETTEXT_OPTIONS): N_ != ngettext.
	Add c-format flags on F() and FP() calls (only partially
	successful on latter, because of bug in xgettext).
	
2005-09-04  Grahame Bowland  <grahame@angrygoats.net>

	* commands.cc: siplify the monotone cat command 
	to "monotone cat [-r] FIELNAME" (as in bug #12597)
	* monotone.texi: update documentation of "monotone cat"
	* tests/t_add_edge.at, tests/t_cat_file_by_name.at, 
	tests/t_change_empty_file.at, tests/t_cvsimport.at, 
	tests/t_cvsimport_deleted_invar.at, tests/t_cvsimport_drepper.at, 
	tests/t_cvsimport_drepper2.at, tests/t_cvsimport_manifest_cycle.at, 
	tests/t_cvsimport_samelog.at, tests/t_database_check.at, 
	tests/t_db_kill_rev_locally.at, tests/t_empty_id_completion.at, 
	tests/t_epoch.at, tests/t_epoch_server.at, tests/t_erename.at, 
	tests/t_i18n_file.at, tests/t_import.at, tests/t_merge_add_del.at, 
	tests/t_movedel.at, tests/t_movepatch.at, tests/t_netsync.at, 
	tests/t_netsync_exclude.at, tests/t_netsync_exclude_default.at, 
	tests/t_netsync_globs.at, tests/t_netsync_nocerts.at, 
	tests/t_netsync_permissions.at, tests/t_netsync_read_permissions.at, 
	tests/t_netsync_single.at, tests/t_normalized_filenames.at, 
	tests/t_persistent_server_revision.at, tests/t_remerge.at, 
	tests/t_rename.at, tests/t_renamed.at, tests/t_scan.at, 
	tests/t_set_default.at, tests/t_singlecvs.at, 
	tests/t_update_with_pending_add.at, tests/t_update_with_pending_drop.at, 
	tests/t_update_with_pending_rename.at, tests/t_versions.at: 
	use automation interface rather than "monotone cat"

2005-09-04  Grahame Bowland  <grahame@angrygoats.net>

	* ChangeLog: fix up screwed up three-way merge

2005-09-04  Grahame Bowland  <grahame@angrygoats.net>

	* automate.cc, commands.cc: add "automate get_file", 
	"automate get_revision" and "automate get_manifest" to 
	automation interface.
	* monotone.texi: document new automation commands
	* tests/t_automate_get_file.at, tests/t_automate_get_revision_at, 
	tests/t_automate_get_manifest.at: trivial testing of new 
	automation commands for output as specified, make sure they 
	do not complete IDs, make sure invalid IDs are caught.
	* testsuite.at: add new tests

2005-09-03  Matthew Gregan  <kinetik@orcon.net.nz>

	* tests/t_persistent_server_keys_2.at: 'commit' needs a commit
	message.  Un-XFAIL.
	* tests/t_netsync_unrelated.at: Fix 'setup' syntax.
	* tests/t_add_vs_commit.at: BASE_REVISION needs to be in the root
	of a working copy to work.  Un-XFAIL.
	* tests/t_add_stomp_file.at: 'add' does not take a --branch
	argument.  BASE_REVISION needs to be in the root of a working copy
	to work.
	* annotate.cc (build_parent_lineage): Don't access uninitialized
	memory--use resize() rather than reserve().

2005-09-02  Matthew Gregan  <kinetik@orcon.net.nz>

	* monotone.cc: Use consistent case in option descriptions.

2005-09-02  Nathaniel Smith  <njs@pobox.com>

	* paths.{hh,cc}: Add split_path typedef.  Use it.

2005-09-02  Matt Johnston  <matt@ucc.asn.au>

	* lua.cc (monotone_guess_binary_file_contents_for_lua): use a
	temporary char* buffer rather than &string[], extra copying seems
	to have negligible performance impact.
	* tests/perf-test.sh: change path from tests/ to contrib/, make
	executable.
	* tests/parse-accounting.pl: make executable.

2005-09-01  Timothy Brownawell  <tbrownaw@gmail.com>

	* lua.cc, std_hooks.lua: use proper regexes for .mt-ignore
	taken from a patch from Martin Dvorak
	* contrib/monotone-cvs-ignore.lua: New file, from the same patch.
	supports .cvsignore files
	* tests/t_mt_ignore.at: check that a missing .mt-ignore
	doesn't cause problems

2005-09-01  Timothy Brownawell  <tbrownaw@gmail.com>

	* tests/t_mt_ignore.at: use RAW_MONOTONE instead of ugly --rcfile
	Also actually do "mtn add" this time.

2005-09-01  Timothy Brownawell  <tbrownaw@gmail.com>

	* tests/t_mt_ignore.at: new test, checks that .mt-ignore works
	* testsuite.at: add it

2005-09-01  Timothy Brownawell  <tbrownaw@gmail.com>

	* std_hooks.lua: support .mt-ignore
	* monotone.texi: mention .mt-ignore and MT/wanted-testresults under
	"Existing control files"
	* .mt-ignore: ignore testsuite.dir

2005-09-03  Benoît Dejean  <benoit@placenet.org>

	* commands.cc (ls_certs):
	* netsync.cc (load_data): Merged strings.

2005-09-01  Benoît Dejean  <benoit@placenet.org>

	* commands.cc: Merged one more "no such revision '%s'" string.

2005-09-01  Benoît Dejean  <benoit@placenet.org>

	* commands.cc: Merged all "no such revision '%s'" strings.
	(string_to_datetime): Merged catch blocks in order to merge error
	messages.

2005-09-01  Benoît Dejean  <benoit@placenet.org>

	* ChangeLog: Fixed.

2005-09-01  Matthew Gregan  <kinetik@orcon.net.nz>

	* ui.cc (user_interface): Avoid calling sync_with_stdio(false) on
	Win32 for now to work around a bug in MinGW where unsynchronized
	std::cin returns EOF earlier when reading a stream with DOS
	newlines.  Resolves 'db load' failure reported by Howard Spindel.
	* database.cc (load): Don't bother executing an empty string.
	* commands.cc (ALIAS(import, setup)): Remove alias.

2005-09-01  Matt Johnston  <matt@ucc.asn.au>

	* schema.sql: add BEGIN, COMMIT to make it a single transaction,
	improves db init performance significantly on OS X (avoids many
	disk-cache flushes).

2005-09-01  Matthew Gregan  <kinetik@orcon.net.nz>

	* testsuite.at: Increase entropy used to generate port numbers
	where we can and increase range of port numbers generated.
	* monotone.texi: Fix a couple of minor typos.

2005-09-01  Matthew Gregan  <kinetik@orcon.net.nz>

	* monotone.texi: Update 'setup' documentation and tutorial to
	reflect new usage.  Also update much of the monotone output in the
	tutorials to reflect the output of more modern versions of
	monotone.  Correct some minor errors and typos while here.
	* commands.cc (CMD(setup)): Require database and branch arguments.
	(ALIAS(import,setup)): Add setup alias.
	* testsuite.at, tests/*.at: Update 'setup' usage.

2005-08-31  Richard Levitte  <richard@levitte.org>

	* lua.cc, std_hooks.lua: Rename
	monotone_guess_binary_filename_for_lua and guess_binary_filename
	to monotone_guess_binary_file_contents_for_lua and
	guess_binary_file_contents.

2005-08-31  Benoît Dejean  <benoit@placenet.org>

	* basic_io.cc (basic_io::input_source::err): Merged strings.

2005-08-31  Nathaniel Smith  <njs@pobox.com>

	* file_io.cc (set_char_is_binary, guess_binary): static_cast chars
	to uint8_t before using as array indices.  Also replace some ints
	with size_t's to quiet g++ warnings.

2005-08-30  Benoît Dejean  <benoit@placenet.org>

	In function void set_char_is_binary(char, bool)
	133: warning: array subscript has type char
	In function void init_char_is_binary()
	147: warning: comparison between signed and unsigned integer expressions
	In function bool guess_binary(const std::string&)
	160: warning: comparison between signed and unsigned integer expressions
	162: warning: array subscript has type char

2005-08-30  Benoît Dejean  <benoit@placenet.org>

	* file_io.cc (walk_tree): Fixed format.

2005-08-31  Marcel van der Boom  <marcel@hsdev.com>

	* std_hooks.lua (execute_confirm): New function.
	(merge2_opendiff_cmd, merge3_opendiff_cmd): Add.

2005-08-31  Matthew Gregan  <kinetik@orcon.net.nz>

	* paths.cc (test_bookkeeping_path, test_system_path): Second
	attempt at compile fixes; this time the unit tests actually pass
	too.

2005-08-30  Matthew Gregan  <kinetik@orcon.net.nz>

	* paths.cc (test_bookkeeping_path, test_system_path): Shift object
	instantiation around a little to work around what seems to be a
	bug in the gcc 3.3 parser.
	* win32/inodeprint.cc (inodeprint_file): Update to use new path
	handling code.
	* win32/fs.cc (tilde_expand): Compile fix.

2005-08-30  Petr Baudis  <pasky@suse.cz>

	* std_hooks.lua: Simple support for merging using merge(1) and vim.

2005-08-30  Benoît Dejean  <benoit@placenet.org>

	* po/fr.po: Updated French translation.

2005-08-30  Benoît Dejean  <benoit@placenet.org>

	* commands.cc: Merged some error messages.

2005-08-30  Benoît Dejean  <benoit@placenet.org>

	* commands.cc: Merged complete(..., file_id) and
	complete(..., manifest_id) into template complete(..., ID).

2005-08-30  Benoît Dejean  <benoit@placenet.org>

	* commands.cc (ls_certs): Reworked for i18n.
	(CMD(commit)): Merged 2 strings.

2005-08-30  Matthew Gregan  <kinetik@orcon.net.nz>

	* revision.cc (ensure_parents_loaded): Don't reuse an iterator
	after we've invalidated it.  Fixes 'diff' crash reported by Howard
	Spindel.

2005-08-30  Matt Johnston  <matt@ucc.asn.au>

	* botan/allocate.cpp: avoid string comparison when looking up the 
	default allocator
	* monotone.cc (cpp_main): set a default allocator

2005-08-28  Nathaniel Smith  <njs@pobox.com>

	* tests/t_attributes.at: Delete checkout dir in between
	checkouts.

2005-08-28  Matt Johnston  <matt@ucc.asn.au>

	* keys.cc (keys_match): new function to compare whether two keys
	match (ignoring whitespace as the database does, etc).
	* packet.cc, keys.cc: use it for existing-key-comparison.

2005-08-27  Nathaniel Smith  <njs@pobox.com>

	* commands.cc (checkout): Special-case "checkout ."
	* tests/t_checkout_dir.at: Test it.

2005-08-26  Nathaniel Smith  <njs@pobox.com>

	* file_io.hh: Remove comment describing old path types.
	* paths.hh: Add comment describing new path types.
	
2005-08-26  Nathaniel Smith  <njs@pobox.com>

	* app_state.cc (create_working_copy): Remove
	fs::filesystem_exception catching.
	* file_io.hh (mkdir_p): Remove comment noting app_state.cc's
	dependence on a boost-based implementation.

2005-08-26  Nathaniel Smith  <njs@pobox.com>

	* paths.cc: Include <string>.  Helps build on g++ 3.3?

2005-08-26  Nathaniel Smith  <njs@pobox.com>

	* commands.cc (get_log_message): Make the log message commentary a
	little more descriptive for people who may not know what a log
	message is...
	(commit): When canceling a commit due to empty log message, say
	so.

2005-08-26  Nathaniel Smith  <njs@pobox.com>

	* std_hooks.lua: Check for both "vi" and "notepad.exe" as fallback
	editors.  If no editor was found, print a helpful message instead
	of just running "vi" anyway.  Print a message if the editor exited
	with error.

2005-08-26  Nathaniel Smith  <njs@pobox.com>

	* file_io.cc (mkdir_p, make_dir_for): Increase error checking.
	* commands.cc (checkout): Make sure that checkout target directory
	does not already exist.  Also use system_path more uniformly.
	* tests/t_checkout_dir.at: Test.
	* tests/t_setup_existing_path.at: New test.

2005-08-26  Nathaniel Smith  <njs@pobox.com>

	* commands.cc (read): Optionally take files on command line.
	* tests/t_read_from_file.at, testsuite.at: New test.
	* monotone.texi (Network Service): Show Jim using this.
	(Packet I/O, Commands): Document.
	* monotone.1: Likewise.

2005-08-26  Nathaniel Smith  <njs@pobox.com>

	* change_set.cc (move_files_from_tmp_top_down): Typo again.
	
2005-08-26  Nathaniel Smith  <njs@pobox.com>
	
	* database.cc (open): Convert stray line to paths.cc.

2005-08-26  Nathaniel Smith  <njs@pobox.com>

	* change_set.cc (move_files_from_tmp_top_down): Typo.

	* file_io.cc (move_path): New function.
	(move_file, move_dir): Minor cleanup -- use
	require_path_is_nonexistent.

	* work.cc (build_deletions): Use delete_file, rather than unlink.
	If file is already non-existent, do nothing.
	(build_rename): Use move_path, rather than rename.  If file
	already appears to have been renamed, do nothing.

2005-08-26  Nathaniel Smith  <njs@pobox.com>

	* app_state.cc (allow_working_copy): Make logging more sensible.

2005-08-26  Nathaniel Smith  <njs@pobox.com>

	* transforms.cc (length): 
	* database.cc (sql, load, open): 
	* commands.cc (rename, attr): 
	* change_set.cc (move_files_to_tmp_bottom_up) 
	(move_files_from_tmp_top_down): Merge fixups.

2005-08-26  Nathaniel Smith  <njs@pobox.com>

	* database_check.cc: Track and report on manifest and revision
	parseability.
	* tests/t_database_check_normalized.at: Update to expect "not
	parseable" messages rather than "not normalized" messages.
	All tests pass.
	
2005-08-26  Nathaniel Smith  <njs@pobox.com>

	* tests/t_unreadable_MT.at: This test was called "do not fail on
	unreadable MT/options".  I do not know why we wanted such
	behavior.  I am making it "fail cleanly on unreadable
	MT/options".

2005-08-26  Nathaniel Smith  <njs@pobox.com>

	* paths.cc (check_fp_normalizes_to, test_file_path_internal):
	Oops, there were more places testing for non-brokenness; break
	them too.

2005-08-26  Nathaniel Smith  <njs@pobox.com>

	* paths.cc (test_split_join): Test that you cannot create a path
	in MT by joining.
	(file_path): Implement it.
	(split): Break, to match broken behavior of old splitter (easier
	than fixing change_set.cc...)
	(file_path_internal): Test for brokenness accordingly.

2005-08-26  Nathaniel Smith  <njs@pobox.com>

	* commands.cc (cat): Hack so that 'cat file REV PATH' works
	correctly both inside and outside of working copy, interpreting
	path slightly differently in each case.
	
2005-08-26  Nathaniel Smith  <njs@pobox.com>

	* tests/t_normalized_filenames.at: Internal unnormalized pathnames
	are no longer silently normalized, but rather a hard error.
	Adjust test accordingly.

2005-08-26  Nathaniel Smith  <njs@pobox.com>

	* paths.hh (file_path_internal_from_user): New constructor.
	* paths.cc (test_file_path_internal): Test it.
	(file_path::file_path): Implement it.
	* commands.cc (cat): Use it to create/validate passed in
	filenames.

2005-08-26  Nathaniel Smith  <njs@pobox.com>

	* paths.cc (test_system_path): Require that system_path normalize
	out ..'s.
	(system_path): Do so.

2005-08-26  Nathaniel Smith  <njs@pobox.com>

	* work.cc (build_additions): Remove redundant (and now wrong)
	code.
	Test 53 now passes.
	
2005-08-26  Nathaniel Smith  <njs@pobox.com>

	* file_io.cc (make_dir_for): Oops, this doesn't need a
	fs::native.
	Test 37 now passes.

2005-08-26  Nathaniel Smith  <njs@pobox.com>

	* file_io.cc (mkdir): New function.  Now with extra brain-eating
	power.
	(mkdir_p, make_dir_for, delete_file, delete_dir_recursive) 
	(move_file, move_dir, write_data_impl): Use it, to make all
	fs::path's native and disable boost's random rejection of paths.

2005-08-26  Nathaniel Smith  <njs@pobox.com>

	* paths.cc (test_file_path_external_prefix_a_b) 
	(test_file_path_external_no_prefix, test_file_path_internal): Test
	for validity of more strange characters (,+@*%#$=).

2005-08-26  Nathaniel Smith  <njs@pobox.com>

	* file_io.cc (ident_existing_file): Remove accidentally-left-in
	code.  Test 26 now passes.
	* lua.cc (monotone_includedir_for_lua, load_rcfile): Add
	fs::native's.

2005-08-25  Nathaniel Smith  <njs@pobox.com>

	* paths.hh (system_path::system_path): Add new boolean argument
	controlling some access_tracker behavior.
	* app_state.cc (allow_working_copy): Use it.
	* paths.cc (system_path): Implement it.
	(test_system_path): Test it.

2005-08-25  Nathaniel Smith  <njs@pobox.com>

	* file_io.cc (walk_tree): Return properly.
	
2005-08-25  Nathaniel Smith  <njs@pobox.com>

	* paths.cc (test_file_path_internal): Add tests for
	file_path.empty().
	* file_io.cc (walk_tree_recursive): Add explicit fs::native.

2005-08-25  Nathaniel Smith  <njs@pobox.com>

	* paths.cc: Many small changes.  Unit tests now pass.  72
	unexpected autotest failures.

2005-08-25  Nathaniel Smith  <njs@pobox.com>

	* paths.cc (file_path): Fix up error reporting in external path
	normalization.
	(test_file_path_external_no_prefix): "" is always an invalid
	path.

2005-08-25  Nathaniel Smith  <njs@pobox.com>

	* database.cc (sql): Only check schema version when db actually
	exists.

2005-08-25  Nathaniel Smith  <njs@pobox.com>

	* file_io.cc (read_data_for_command_line): We are given a
	system_path.

2005-08-25  Nathaniel Smith  <njs@pobox.com>

	* paths.cc: Fix all unit test failures, except for two mysterious
	boost::too_few_args exceptions.
	
2005-08-25  Nathaniel Smith  <njs@pobox.com>

	* paths.cc, unix/fs.cc: Many, many fixes and some new tests too.	

2005-08-25  Nathaniel Smith  <njs@pobox.com>

	* paths.cc (struct access_tracker): Doh, initializer should set
	'initialized'...
	(test_file_path_internal): It's valid for a split file
	to have a null component if the file is "".

2005-08-25  Nathaniel Smith  <njs@pobox.com>

	* paths.cc (in_bookkeeping_dir): Last change didn't work out so
	well; let's remove some negatives and see if I can understand what
	the code does this way...

2005-08-25  Nathaniel Smith  <njs@pobox.com>

	* paths.cc (not_in_bookkeeping_dir): Handle "MT" case.
	Update tests to make sure it sticks...

2005-08-25  Nathaniel Smith  <njs@pobox.com>

	* unit_tests.{cc,hh} (init_unit_test_suite): Remove
	path_component_tests.
	* unix/fs.cc (tilde_expand): Another compile fix.

2005-08-25  Nathaniel Smith  <njs@pobox.com>

	* {unix,win32}/fs.cc: Misc. compile fixes.

2005-08-25  Nathaniel Smith  <njs@pobox.com>

	* Makefile.am (UNIX_PLATFORM_SOURCES): Add unix/fs.cc
	(WIN32_PLATFORM_SOURCES): Add win32/fs.cc
	* paths.hh (bookkeeping_path): Implement default constructor.

2005-08-25  Nathaniel Smith  <njs@pobox.com>

	* rcs_import.cc (import_cvs_repo): 
	* lua.cc (default_rcfilename): 
	* diff_patch.cc (get_version): Small compile fixes.

2005-08-25  Nathaniel Smith  <njs@pobox.com>

	* paths.{cc,hh} (is_bookkeeping_path): New static method.
	* file_io.cc (walk_tree_recursive): Use it.  Now compiles.
	paths.cc and file_io.cc now compile.
	
2005-08-25  Nathaniel Smith  <njs@pobox.com>

	* file_io.cc (delete_dir_recursive): Implement.
	Misc. compile fixes.
	
2005-08-25  Nathaniel Smith  <njs@pobox.com>

	* file_io.cc (test_book_keeping_file): Remove.

2005-08-25  Nathaniel Smith  <njs@pobox.com>

	* file_io.cc (walk_tree_recursive, walk_tree): Implement.

2005-08-25  Nathaniel Smith  <njs@pobox.com>

	* paths.cc (const_system_path): Do tilde expansion.

2005-08-25  Nathaniel Smith  <njs@pobox.com>

	* file_io.cc (read_localized_data, read_data_for_command_line) 
	(write_localized_data, write_data, write_data_impl): Implement.

2005-08-25  Nathaniel Smith  <njs@pobox.com>

	* file_io.cc (read_data): Implement.  Remove the base64<gzip<>>
	versions.

2005-08-25  Nathaniel Smith  <njs@pobox.com>

	* file_io.cc (move_file, move_dir): Implement.

2005-08-25  Nathaniel Smith  <njs@pobox.com>

	* file_io.cc (assert_path_is_nonexistent, assert_path_is_file) 
	(assert_path_is_directory, require_path_is_nonexistent) 
	(require_path_is_file, require_path_is_directory) 
	(ident_existing_file, mkdir_p, make_dir_for, delete_file) 
	(delete_dir_recursive): Implement.

2005-08-25  Nathaniel Smith  <njs@pobox.com>

	* Audit uses of 'file_exists', because its semantics have changed;
	it now checks to see if a path exists and is a regular file,
	rather than that it simply exists.  A fair amount of code already
	thought it meant that... other places now use 'path_exists'.
	
2005-08-25  Nathaniel Smith  <njs@pobox.com>

	* file_io.cc (path_exists, directory_exists, file_exists):
	Implement.

2005-08-25  Nathaniel Smith  <njs@pobox.com>

	* platform.hh (get_path_status): New function.
	* unix/fs.cc (get_path_status): Implement.
	* win32/fs.cc (get_path_status): Implement inefficiently (does
	win32 have stat?)

2005-08-25  Nathaniel Smith  <njs@pobox.com>

	* file_io.cc (get_homedir, tilde_expand, book_keeping_file)
	(book_keeping_dir): Remove.

2005-08-25  Nathaniel Smith  <njs@pobox.com>

	* platform.hh (get_homedir): New function.
	* {win32,unix}/fs.cc (get_homedir): Expose.

2005-08-25  Nathaniel Smith  <njs@pobox.com>

	* Minor compile fixes.
	
2005-08-25  Nathaniel Smith  <njs@pobox.com>

	* platform.hh (tilde_expand): New function.
	* win32/fs.cc, unix/fs.cc: Implement it.

2005-08-25  Nathaniel Smith  <njs@pobox.com>

	* paths.cc: Many more fixes.  Now compiles with and without unit
	tests.
	
2005-08-25  Nathaniel Smith  <njs@pobox.com>

	* paths.cc: Lots of compile fixes for unit tests.
	Add a test for access_tracker.

2005-08-25  Nathaniel Smith  <njs@pobox.com>

	* paths.cc: Many fixes.  Now compiles.

2005-08-25  Nathaniel Smith  <njs@pobox.com>

	* paths.cc (system_path): Implement.

2005-08-24  Nathaniel Smith  <njs@pobox.com>

	* paths.cc (fully_normalized_path): Use find_first_of.

2005-08-24  Nathaniel Smith  <njs@pobox.com>

	* paths.cc (find_and_go_to_working_copy, save_initial_path) 
	(go_to_working_copy): Use new checked structure.
	(operator <<): Make sure we can log our access_tracked values
	without marking them as used.

2005-08-24  Nathaniel Smith  <njs@pobox.com>

	* paths.cc (struct access_tracker): Add invariant checking on
	lifetime usage of path roots.

2005-08-24  Nathaniel Smith  <njs@pobox.com>

	* paths.hh (any_path::operator =): return *this.

2005-08-24  Nathaniel Smith  <njs@pobox.com>

	* paths.{cc,hh}: More fixes.

2005-08-24  Nathaniel Smith  <njs@pobox.com>

	* paths.{cc,hh}: Reorganize a bit.  Implement file_path and
	bookkeeping_path.

2005-08-24  Nathaniel Smith  <njs@pobox.com>

	* paths.cc (file_path): Implement basic constructor.
	Misc compile fixes.
	Add single-character names to tests.
	
2005-08-24  Nathaniel Smith  <njs@pobox.com>

	* paths.cc (go_to_working_copy): New function.  Implement.
	* app_state.cc (create_working_copy): Adjust accordingly.

2005-08-24  Nathaniel Smith  <njs@pobox.com>

	* paths.cc (find_and_go_to_working_copy): Implement.
	* app_state.cc (allow_working_copy): Adjust accordingly.
	(relative_directory): Remove.
	* file_io.cc (find_working_copy): Remove.

2005-08-24  Nathaniel Smith  <njs@pobox.com>

	* paths.cc (save_initial_path): Update for previous changes.

2005-08-24  Nathaniel Smith  <njs@pobox.com>

	* paths.cc (test_system_path): Add tests for the
	from-any_path constructor.  Add test for "~foo" handling.
	Start cleaning up path roots.
	* platform.hh: Note that get_current_working_dir() is
	charset-broken (i.e., operations started inside non-utf8
	directories are probably broken).

2005-08-24  Nathaniel Smith  <njs@pobox.com>

	* app_state.cc (allow_working_copy): 
	* change_set.cc (print_insane_change_set): Two more small compile
	fixes.
	All remaining compile errors are localized to unimplemented
	paths.cc/file_io.cc functionality.

2005-08-24  Nathaniel Smith  <njs@pobox.com>

	* database.cc (initialize): Missing ;.

2005-08-24  Nathaniel Smith  <njs@pobox.com>

	* monotone.cc (cpp_main): Handle message_file right.

2005-08-24  Nathaniel Smith  <njs@pobox.com>

	* change_set.cc (print_insane_path_rearrangement): 
	* database.cc (initialize): 
	* monotone.cc (cpp_main): More small compile fixes.

2005-08-24  Nathaniel Smith  <njs@pobox.com>

	* file_io.hh
	({assert,require}_path_is_{nonexistent,file,directory}): New
	functions.
	Use them everywhere.

2005-08-24  Nathaniel Smith  <njs@pobox.com>

	* basic_io.hh: #include "paths.hh".
	* monotone.cc (add_rcfile): Remove obsolete absolutification, etc.

2005-08-24  Nathaniel Smith  <njs@pobox.com>

	* paths.hh (system_path): Add a from-any_path constructor.
	* Makefile.am (MOST_SOURCES): Remove path_component.{cc,hh}.
	* basic_io.hh (push_file_pair): New method.
	* change_set.cc (print_insane_change_set) 
	(print_insane_path_rearrangement): Use it.

2005-08-24  Nathaniel Smith  <njs@pobox.com>

	* paths.hh (any_path::as_internal): On second thought, return a
	std::string, not a utf8 -- utf8 would be better, but should wait
	for some more general charset handling cleanup.
	* Adjust other files accordingly.
	
2005-08-24  Nathaniel Smith  <njs@pobox.com>

	* More compile fixes.  All remaing compile errors are real
	problems, yay.
	
2005-08-24  Nathaniel Smith  <njs@pobox.com>

	* Lots and lots more compile fixes.

2005-08-24  Nathaniel Smith  <njs@pobox.com>

	* paths.hh, monotone.cc, app_state.hh, app_state.cc:
	* unix/inodeprint.cc: More compile fixes.

2005-08-24  Nathaniel Smith  <njs@pobox.com>

	* manifest.hh: Include paths.hh.
	* file_io.hh: Fix syntax errors, and fixup interface.

2005-08-24  Nathaniel Smith  <njs@pobox.com>

	* paths.hh, sanity.hh: Compilation fixes.

2005-08-24  Nathaniel Smith  <njs@pobox.com>

	* paths.cc: Update tests to use path_state_* and pass utf8
	objects.
	
2005-08-24  Nathaniel Smith  <njs@pobox.com>

	* paths.hh (file_path_external): Take a utf8() object, always.

2005-08-24  Nathaniel Smith  <njs@pobox.com>

	* paths.hh (class file_path): Make "convenience functions"
	required.

2005-08-24  Nathaniel Smith  <njs@pobox.com>

	* Switch rest of instances to using convenience functions.
	
2005-08-24  Nathaniel Smith  <njs@pobox.com>
	
	* Switch many instances to using convenience functions.
	
2005-08-24  Nathaniel Smith  <njs@pobox.com>

	* paths.hh (file_path_internal, file_path_external): Define
	convenience functions.
	(file_path, bookkeeping_path, system_path): Add default
	constructors.

2005-08-24  Nathaniel Smith  <njs@pobox.com>

	* app_state.cc, change_set.cc, change_set.hh, commands.cc:
	* inodeprint.cc, manifest.cc, rcs_import.cc, restrictions.cc:
	* work.cc: Audit all calls to file_path() to add internal/external
	notation.

2005-08-24  Nathaniel Smith  <njs@pobox.com>

	* app_state.cc: More paths.hh conversion.
	(app_state::prefix): Remove.
	* commands.cc: Remove uses of app.prefix.
	* automate.cc (automate_attributes): Likewise.

2005-08-23  Nathaniel Smith  <njs@pobox.com>

	* paths.hh (any_path::as_internal): On second thought, return a
	utf8 object.
	* app_state.cc (set_database): Take a system_path.
	(set_pidfile): Likewise.
	* monotone.cc (cpp_main): Pass one.

2005-08-23  Nathaniel Smith  <njs@pobox.com>

	* file_io.hh (get_homedir): Return a system_path.
	* app_state.hh (app_state): Make pidfile a system_path.
	* sanity.hh (sanity::filename): Make a system_path.
	* monotone.cc (cpp_main): Adjust accordingly.
	* paths.hh (any_path): Add as_internal() to interface.
	* paths.cc: Add roundtripping tests.

2005-08-23  Nathaniel Smith  <njs@pobox.com>

	* platform.hh, unix/fs.cc, win32/fs.cc
	(change_current_working_dir): Take an any_path, not a string.
	* rcs_import.{cc,hh}: Convert to paths.hh.

2005-08-23  Nathaniel Smith  <njs@pobox.com>

	* commands.cc (pid_file): Remove fs::path.

2005-08-23  Nathaniel Smith  <njs@pobox.com>

	* mkstemp.cc (monotone_mkstemp): Remove references to fs::path.

2005-08-23  Nathaniel Smith  <njs@pobox.com>

	* change_set.cc (apply_rearrangement_to_filesystem): Oops, missed
	some local_path's.

2005-08-23  Nathaniel Smith  <njs@pobox.com>

	* path_component.{cc,hh}: Delete.

2005-08-23  Nathaniel Smith  <njs@pobox.com>

	* change_set.cc (move_files_to_tmp_bottom_up) 
	(move_files_from_tmp_top_down): Convert to paths.hh.
	Whole file: stop using path_component.hh.

2005-08-23  Nathaniel Smith  <njs@pobox.com>

	* paths.cc (test_bookkeeping_path): Oops, "" is an invalid
	bookkeeping_path.

2005-08-23  Nathaniel Smith  <njs@pobox.com>

	* lua.cc, paths.cc: Few more tweaks for previous change.

2005-08-23  Nathaniel Smith  <njs@pobox.com>

	* paths.{cc,hh}: Add / operators.  Make that the usual way to use
	bookkeeping_path's.
	* work.cc: Adjust accordingly.
	* lua.cc (working_copy_rcfilename): Likewise.
	* commands.cc (update): Likewise.

2005-08-23  Nathaniel Smith  <njs@pobox.com>

	* paths.{cc,hh} (operator <<): Implement for any_paths.
	* paths.hh (class bookkeeping_path): Note that current design is
	bogus to remind myself to fix it tomorrow...

2005-08-23  Nathaniel Smith  <njs@pobox.com>

	* work.{hh,cc}: Convert to paths.hh.

2005-08-23  Nathaniel Smith  <njs@pobox.com>

	* lua.{cc,hh}: Mostly convert to paths.hh.  (Still uses boost::fs
	internally for some directory iteration.)
	* app_state.cc (load_rcfiles): Update accordingly.
	* file_io.hh (path_state): De-templatify; take any_path instead of
	a T.

2005-08-23  Nathaniel Smith  <njs@pobox.com>

	* paths.cc (any_path): New base class.
	(file_path, bookkeeping_path, system_path): Inherit from it.
	* transforms.{hh,cc} (utf8_to_system): Actually, always take a
	utf8 after all (but still have two return types).

2005-08-23  Nathaniel Smith  <njs@pobox.com>

	* transforms.cc: Convert to paths.hh.

2005-08-23  Nathaniel Smith  <njs@pobox.com>

	* transforms.{cc,hh} (localized, localized_as_string): Remove.

2005-08-23  Nathaniel Smith  <njs@pobox.com>

	* transforms.cc (utf8_to_system): Make fast.

2005-08-23  Nathaniel Smith  <njs@pobox.com>

	* transforms.hh (utf8_to_system): Add a string->string version.
	* transforms.cc (utf8_to_system): Implement it.

2005-08-23  Nathaniel Smith  <njs@pobox.com>

	* paths.cc (localized_path_str): New function.
	Fix some tests.

2005-08-23  Nathaniel Smith  <njs@pobox.com>

	* commands.cc: Convert to paths.hh.
	* mkstemp.cc (monotone_mkstemp): Likewise.

2005-08-23  Nathaniel Smith  <njs@pobox.com>

	* vocab_terms.hh, vocab.cc: Remove file_path, local_path.
	* database.{hh,cc}, monotone.cc: Convert to paths.hh.
	* file_io.{hh,cc}: Start to convert to paths.hh.

2005-08-23  Nathaniel Smith  <njs@pobox.com>

	* paths.{cc,hh} (fully_normalized_path): Implement.
	(external_path): Rename to system_path.
	Misc. other updates.

2005-08-21  Eric Anderson  <anderse-monotone@cello.hpl.hp.com>
	* file_io.cc, file_io.hh, lua.cc, std_hooks.lua: determine if a
	file is binary by looking at it incrementally, rather than reading
	it in entirely.  Prepare for making it possible to control what
	characters are considered "binary"

2005-08-20  Nathaniel Smith  <njs@codesourcery.com>

	* paths.cc (is_absolute): New function.
	(file_path::file_path(vector<path_component>))
	(file_path::split): Implement.

2005-08-20  Nathaniel Smith  <njs@pobox.com>

	* interner.hh (interner): Add a scary constructor that lets us
	insert an initial value and assert that we already knew that the
	value assigned to it would be.  (This lets us make it an inlined
	constant.)

2005-08-20  Nathaniel Smith  <njs@pobox.com>

	* paths.cc: Yet more tests.

2005-08-20  Nathaniel Smith  <njs@pobox.com>
	
	* paths.cc (save_initial_path): Implement.
	Add more tests.
	
2005-08-20  Nathaniel Smith  <njs@codesourcery.com>

	* paths.{cc,hh}: New files.
	* Makefile.am (MOST_SOURCES): Add them.
	* unit_tests.hh (add_paths_tests): Declare.
	* unit_tests.cc (init_unit_test_suite): Add them.
	* platform.hh (get_current_working_dir)
	(change_current_working_dir):  New functions.
	* {unix,win32}/fs.cc: New files.

2005-08-19  Nathaniel Smith  <njs@codesourcery.com>

	* monotone.texi (Tutorial): Tweak wording, use --db at more
	appropriate places.

2005-08-26  Richard Levitte  <richard@levitte.org>

	* database.cc (version): Revert the change done earlier, as it
	aborted if the schema isn't the current one, rendering this method
	useless.

2005-08-26  Matt Johnston  <matt@ucc.asn.au>

	* change_set.cc (check_depth, confirm_proper_tree): 
	more efficient algorithm to check for no loops
	* constants.hh: new constant max_path_depth to limit
	recursion in check_depth.

2005-08-26  Benoît Dejean  <benoit@placenet.org>

	* po/fr.po: Updated French translation.

2005-08-26  Richard Levitte  <richard@levitte.org>

	* options.hh, monotone.cc: Add the '--execute' command-specific
	option.
	* monotone.cc (cpp_main): ... and process it.
	* app_state.hh (class app_state): Add the 'execute' boolean.
	* app_state.cc (app_state): Initialise it.
	* commands.cc (CMD(drop)): Add '--execute' capability.
	* commands.cc (CMD(rename)): Add '--execute' capability.  Pass
	'app' to build_rename.
	* work.hh, work.cc (build_deletions, build_rename): Do the actual
	work.  This required the addition of an app_state parameter to
	build_rename.

	* tests/t_drop_execute.at, tests/t_rename_execute.at: New tests.
	* testsuite.at: Add them.

2005-08-26  Benoît Dejean  <benoit@placenet.org>

	* mt_version.cc (print_full_version): Merged strings.
	* change_set.cc: No i18n for unittests. Wow, this saves
	21 strings (total 781).

2005-08-25  Benoît Dejean  <benoit@placenet.org>

	* commands.cc (safe_gettext): New function.
	(explain_usage): Used there to avoid _("").

2005-08-25  Benoît Dejean  <benoit@placenet.org>

	* sanity.{cc,hh} (sanity::do_format): Merged code from
	sanity::{log, warning, progress} in order to merge
	strings. Fixed exception rethrowing.

2005-08-25  Benoît Dejean  <benoit@placenet.org>

	* commands.cc (CMD(lca)): One more string for i18n.
	(CMD(trusted)): Merged all strings.

2005-08-25  Benoît Dejean  <benoit@placenet.org>

	* po/fr.po: Updated French translation.

2005-08-25  Benoît Dejean  <benoit@placenet.org>

	* database.cc (database::version): Marked string for i18n
	and simplifed.
	(database::info): Reworked to merge all strings for i18n.

2005-08-25  Benoît Dejean  <benoit@placenet.org>

	* database.{cc,hh} (database::open, database::check_filename):
	New functions to avoid error handling code and string duplicates.

2005-08-25  Matt Johnston  <matt@ucc.asn.au>

	* transform.cc ({int,ext}ernalize_rsa_keypair_id): don't 
	convert the username portion of key ids to/from ACE.
	* tests/t_genkey.at: check that foo+bar@example.com works
	and foobar@exam+ple.com doesn't.

2005-08-24  Benoît Dejean  <benoit@placenet.org>

	* database.cc (assert_sqlite3_ok): Somehow merged error messages.

2005-08-24  Benoît Dejean  <benoit@placenet.org>

	* change_set.cc (move_files_to_tmp_bottom_up): Better strings.
	* keys.cc (generate_key_pair): Merged 2 strings.

2005-08-24  Nathaniel Smith  <njs@pobox.com>

	* database.cc (assert_sqlite3_ok): Remove accidentally-left-in
	format string argument.

2005-08-24  Nathaniel Smith  <njs@pobox.com>

	* revision.cc (check_sane_history): Add MM's for calculated
	changesets.

2005-08-24  Nathaniel Smith  <njs@pobox.com>

	* database.cc (assert_sqlite3_ok): Don't print the raw sqlite
	error code.  Do add some auxiliary information when sqlite errors
	are confusing.

2005-08-24  Nathaniel Smith  <njs@pobox.com>

	* Back out most changes since
	b580c6ac5bf8eea1f442b8bddc60283b047ade1e.  Handling charsets
	properly by working in utf8 and then converting sucks.  Problems
	include
	  - gettext hates you (wants to return stuff in local charset)
	  - strerror hates you (same reason, but you can't turn it off)
	  - can't report charset conversion errors
	We thus return to our "sorta-correct, by accident" status quo.
	Only change left in is signedness fix in
	5548868ab56d939c1fd8713aa2ac8caacd1184a1.

2005-08-23  Nathaniel Smith  <njs@pobox.com>

	* ui.cc (sanitize): Fix signedness bug in comparison.
	* unix/unix.{cc,hh}: New files.
	* Makefile.am (UNIX_PLATFORM_SOURCES): Add them.
	* unix/process.cc (is_executable, make_executable): Use new
	function last_error.

2005-08-23  Nathaniel Smith  <njs@pobox.com>

	* transforms.{cc,hh} (system_charset): Expose.
	* monotone.cc (cpp_main): Use it to fiddle with gettext's charset
	conversion and make --help output actually correct.

2005-08-23  Nathaniel Smith  <njs@pobox.com>

	* transforms.cc (outprep): Don't sanitize all output; removes too
	many valid characters (\r, \t, etc.).
	* ui.cc: Call outprep on ticker output.
	(inform): Do still sanitize ui.inform() output.

2005-08-23  Nathaniel Smith  <njs@pobox.com>

	* transforms.cc (outprep): New function.
	* ui.cc (inform): Use it.
	* monotone.cc (cpp_main): Use it.
	Everything that writes user-intended output directly (i.e., via
	cout) must call outprep() on that data before printing it.
	
2005-08-23  Nathaniel Smith  <njs@pobox.com>

	* monotone.cc (cpp_main): Trick popt into converting its generated
	help messages into the current locale's charset.

2005-08-23  Nathaniel Smith  <njs@pobox.com>

	* ui.cc (inform, sanitize): Convert all output from utf8 to
	current locale's charset.

2005-08-23  Nathaniel Smith  <njs@pobox.com>

	* monotone.cc (cpp_main): Use bind_textdomain_codeset to request
	that all gettext'ed strings be returned in UTF-8.

2005-08-23  Nathaniel Smith  <njs@pobox.com>

	* idna/nfkc.c (g_utf8_strlen): Expose.
	* transforms.{cc,hh} (length): New function.
	* ui.cc (write_ticks): Use length() instead of .size() to
	calculate string widths; should support multibyte characters
	better.  (Still some problems relating to truncating strings to
	avoid overflow -- calculate truncation by length, but perform
	truncation by bytes...)

2005-08-24  Benoît Dejean  <benoit@placenet.org>

	* po/fr.po: Updated French translation.

2005-08-24  Benoît Dejean  <benoit@placenet.org>

	* monotone.cc:
	* commands.cc: Two more i18n strings.

2005-08-23  Benoît Dejean  <benoit@placenet.org>

	* lua.cc: boost::format vs. F.

2005-08-23  Nathaniel Smith  <njs@pobox.com>

	* AUTHORS: Add Benoît Dejean <benoit@placenet.org>.  Create new
	section for translators.  Add Benoît there too.

2005-08-23  Nathaniel Smith  <njs@pobox.com>

	* commands.cc: N_("") -> "".

2005-08-23  Nathaniel Smith  <njs@pobox.com>

	* commands.cc: Make all CMD() calls use N_() instead of _().
	(commands): Insert _() everywhere usage strings are used.  This is
	icky.

2005-08-23  Nathaniel Smith  <njs@pobox.com>

	* keys.cc (get_passphrase): Put back trailing ": " removed in
	recent i18n changes.

2005-08-23  Benoît Dejean  <benoit@placenet.org>

	* change_set.cc (dump_change_set): boost::format instead of F.
	* commands.cc (get_log_message, notify_if_multiple_heads,
	complete, CMD(attr)): Marked some strings for i18n. Replaced a
	multiline string by prefix_lines_with(). Merged strings.
	* diff_patch.cc (merge_provider::try_to_merge_files): Merged
	strings.
	* i18n.h: N_() stands for gettext_noop(), not plural.
	* keys.cc (get_passphrase): Fixed string surgery.
	* netsync.cc: i18nized tickers' labels. Added xgettext comment
	as tickers do not play well with multibytes characters (like é).
	(session::analyze_attachment): Fixed string surgery.
	(session::process_hello_cmd): Merged many strings.
	(session::process_data_cmd): Removed some leading/trailing
	whitespaces.
	* sanity.cc: Marked error prefixes for i18n.
	* ui.cc (tick_write_count::write_ticks): Reworked and fixed
	surgery. Merged some strings.

2005-08-23  Benoît Dejean  <benoit@placenet.org>

	* commands.cc (CMD*): _("") -> "" as _("") returns the PO
	header.

2005-08-23  Benoît Dejean  <benoit@placenet.org>

	* transforms.cc (check_idna_encoding): No i18n for unittests.

2005-08-23  Benoît Dejean  <benoit@placenet.org>

	* change_set.cc (dump_change_set): boost::format instead of F.
	* commands.cc (get_log_message, notify_if_multiple_heads,
	complete, CMD(attr)): Marked some strings for i18n. Replaced a
	multiline string by prefix_lines_with(). Merged strings.
	* diff_patch.cc (merge_provider::try_to_merge_files): Merged
	strings.
	* i18n.h: N_() stands for gettext_noop(), not plural.
	* keys.cc (get_passphrase): Fixed string surgery.
	* netsync.cc: i18nized tickers' labels. Added xgettext comment
	as tickers do not play well with multibytes characters (like é).
	(session::analyze_attachment): Fixed string surgery.
	(session::process_hello_cmd): Merged many strings.
	(session::process_data_cmd): Removed some leading/trailing
	whitespaces.
	* sanity.cc: Marked error prefixes for i18n.
	* ui.cc (tick_write_count::write_ticks): Reworked and fixed
	surgery. Merged some strings.

2005-08-23  Benoît Dejean  <benoit@placenet.org>

	* netcmd.cc (test_netcmd_functions): Don't translate unittest
	strings.
	* rcs_import.cc (cvs_commit::cvs_commit):
	* database.cc (version_cache::put):
	* lua.cc (dump_stack): boost::format vs. F for strings that are
	not messages.

2005-08-23  Benoît Dejean  <benoit@placenet.org>

	* xdelta.cc: Don't translate unittest strings.

2005-08-23  Matthew Gregan  <kinetik@orcon.net.nz>

	* monotone.texi: Bring 'update' syntax up to date.

2005-08-23  Nathaniel Smith  <njs@pobox.com>

	* tests/t_diff_external.at: --diff-args without --external is an
	error.
	* commands.cc (diff): Likewise.

2005-08-22  Nathaniel Smith  <njs@pobox.com>

	* contrib/ciabot_monotone.py (send_change_for): Handle author
	names with spaces in.

2005-08-22  Matt Johnston  <matt@ucc.asn.au>

	* HACKING: change the vim modeline to something that seems to work
	better.

2005-08-23  Olivier Andrieu  <oliv__a@users.sourceforge.net>

	* contrib/monotone.el: When running monotone commands, re-use
	*monotone* buffers. Make the "status" command use the prefix
	argument. Make the "tree"-restricted commands work in dired
	buffers. Add the "--no-merges" option in the log command. Various
	other innocuous changes.

2005-08-22  Nathaniel Smith  <njs@pobox.com>

	* mt_version.cc (print_full_version): Typo.

2005-08-22  Nathaniel Smith  <njs@pobox.com>

	* mt_version.cc: Include sanity.hh.

2005-08-22  Nathaniel Smith  <njs@pobox.com>

	* netsync.cc (process_error_cmd, run_netsync_protocol): Remove
	some newlines to avoid translation noise.

2005-08-22  Nathaniel Smith  <njs@pobox.com>

	* po/LINGUAS, po/ja.po: Remove ja translation again, it seems to
	be corrupt.

2005-08-22  Nathaniel Smith  <njs@pobox.com>

	* commands.cc (update): Don't use F() to indent things.
	
2005-08-22  Nathaniel Smith  <njs@pobox.com>

	* commands.cc (dump_diffs): Don't use F() to create diff headers.
	(commands::process): Put '' in the log message to make Benoît
	Dejean happy ;-).
	
2005-08-22  Nathaniel Smith  <njs@pobox.com>

	* po/LINGUAS, po/ja.po: Add Japanese translation by Satoru SATOH.
	
2005-08-20  Benoît Dejean  <benoit@placenet.org>

	* po/monotone.pot: Remove from version control.
	* po/POTFILES.skip: New file.
	* po/fr.po: French translation (initial version).
	* po/LINGUAS: Add fr.
	
2005-08-22  Nathaniel Smith  <njs@pobox.com>

	* commands.cc (read): Use FP (thanks to Benoît Dejean for
	catch).
	* mt_version.cc (print_version, print_full_version): Mark more
	strings for i18n (also thanks to Benoît Dejean).
	
2005-08-22  Nathaniel Smith  <njs@pobox.com>

	* commands.cc (commands): Revert previous changes, xgettext is
	buggy.
	Mark every CMD() string argument with _().
	* i18n.h, Makefile.am: New file.
	* sanity.hh: Include it.
	* po/Makevars (XGETTEXT_OPTIONS): Learn about _() and N_() as
	markers.

2005-08-22  Nathaniel Smith  <njs@pobox.com>

	* commands.cc (commands): Oops, can't call gettext on a
	std::string...

2005-08-22  Nathaniel Smith  <njs@pobox.com>

	* monotone.cc (coptions, options): Use gettext_noop to mark usage
	strings for i18n.
	* commands.cc (commands): gettextify command descriptions
	* po/Makevars (XGETTEXT_OPTIONS): Include the 2nd, 3rd, and 4th
	arguments to CMD macro as translatedable strings.

2005-08-22  Nathaniel Smith  <njs@pobox.com>

	* database.cc: Replace a bunch of F()'s by boost::format's,
	because F is only for strings displayed to user.

2005-08-22  Nathaniel Smith  <njs@pobox.com>

	* po/Makevars (XGETTEXT_OPTIONS): Extract FP'ed strings.

2005-08-22  Nathaniel Smith  <njs@pobox.com>

	* sanity.hh (FP): New macro.  Usage:
	FP("frobbed %i bar", "frobbed %s bars", num_bars) % num_bars

2005-08-22  Richard Levitte  <richard@levitte.org>

	* contrib/monotone-import.pl: When temporarly touching files that
	have disappeared since last import, don't forget to create
	intermediary directories as well (and to remove them later on).
	Make sure all file arguments are quoted.  Finally, pick up the
	newly created revision by reading MT/revision instead of relying
	on backquotes working.
	Notofication and initial correction submitted by
	BigFish <bigfische@gmail.com>.

2005-08-20  Matthew Gregan  <kinetik@orcon.net.nz>

	* revision.hh: Delete doubled line of text in comment.

2005-08-20  Benoît Dejean  <benoit@placenet.org>

	* monotone.cc (cpp_main): setlocale(LC_ALL).
	* commands.cc (dropkey): Unify warning into a single string.

2005-08-20  Nathaniel Smith  <njs@codesourcery.com>

	* contrib/monoprof.sh (test_commit): Kernel tarball unpacks to
	linux-$KVER/, not $KVER/.

2005-08-19  Nathaniel Smith  <njs@codesourcery.com>

	* contrib/monoprof.sh (SETUP): Put netsync hooks in the default
	hook file.

2005-08-19  Nathaniel Smith  <njs@codesourcery.com>

	* contrib/monoprof.sh: Give a sensible error message if $DATADIR
	doesn't exist.

2005-08-20  Matt Johnston  <matt@ucc.asn.au>

	* database.cc (put_revision): uncomment check_sane_history call
	(was accidentally committed commented out)

2005-08-19  Nathaniel Smith  <njs@codesourcery.com>

	* monotone.texi (Tutorial): Tweak wording, use --db at more
	appropriate places.

2005-08-19  Matthew Gregan  <kinetik@orcon.net.nz>

	* tests/t_crlf.at: Adjust expected line count to accomodate diff
	output change.
	* commands.cc (CMD(diff)): Include base revision ID in diff output
	header when diffing against working copy.  Useful to identify what
	revision a patch was created against.
	* std_hooks.lua (ignore_file): Ignore Visual SourceSafe junk.

2005-08-18  Timothy Brownawell  <tbrownaw@gmail.com>

	* std_hooks.lua: accept_testresult_change now only cares about
	testresults listed in MT/wanted-testresults

2005-08-18  Matthew Gregan  <kinetik@orcon.net.nz>

	* INSTALL: Remove outdated references to configure options and
	Solaris build workarounds.
	* configure.ac: Lower gettext requirement from 0.12.1 to 0.11.5.

2005-08-17  Timothy Brownawell  <tbrownaw@gmail.com>

	* sanity.cc (gasp()): When catching an error from dumping a MM'd
	variable, do not discard output generated prior to the error. This
	way, at least the header line (function name, file, line no.) is
	printed.
	* change_set.cc: write_insane_change_set: new function to write a
	change set without sanity checking it, now used by dump().

2005-08-17  Patrick Mauritz  <oxygene@studentenbude.ath.cx>

	* unix/process.cc: missing include
	* m4/fexceptions.m4, configure.ac, Makefile.am: remove hardcoded
	-fexceptions in CFLAGS and add it only if compiler doesn't freak
	out.

2005-08-17  Nathaniel Smith  <njs@pobox.com>

	* work.cc (build_additions): Tweak wording.

2005-08-17  Nathaniel Smith  <njs@pobox.com>

	* netsync.cc: Add IANA port assignment to the todo list.

2005-08-17  Nathaniel Smith  <njs@pobox.com>

	* unix/process.cc (make_executable): Open the fd read-only, avoids
	problems with read-only files, and a writeable fd doesn't seem to
	be necessary to change permission bits.

2005-08-17  Nathaniel Smith  <njs@pobox.com>

	* unix/process.cc (is_executable, make_executable): When reporting
	an error in a syscall, include the actual error message.

2005-08-17  Nathaniel Smith  <njs@pobox.com>

	* lua.cc (dump_stack): New function.
	(Lua::fail): New method; use above.
	(get, get_fn, get_tab, get_str, get_num, get_bool, extract_str)
	(extract_int, extract_double, extract_bool, begin, next, pop): Use
	it, to give better logging.
	
2005-08-17  Nathaniel Smith  <njs@pobox.com>

	* Makefile.am (lib3rdparty_a_CFLAGS): Build 3rd party C code with
	-fexceptions.

2005-08-17  Matthew Gregan  <kinetik@orcon.net.nz>

	* win32/process.cc: Slightly smarter argv->cmdline munging.
	* std_hooks.lua: Merge hooks for TortoiseMerge (part of
	TortoiseSVN).

2005-08-17  Nathaniel Smith  <njs@pobox.com>

	* lua.cc (lua_hooks): Re-enable panic thrower, we no longer
	support Lua 4.

2005-08-16  Nathaniel Smith  <njs@pobox.com>

	* netsync.cc: Add more netsync todos.

2005-08-15  Nathaniel Smith  <njs@pobox.com>

	* tests/t_explicit_merge_with_anc.at: New test.
	* testsuite.at: Add it.

2005-08-15  Nathaniel Smith  <njs@pobox.com>

	* tests/t_log_brief.at: New test.
	* testsuite.at: Add it.

2005-08-15  Nathaniel Smith  <njs@pobox.com>

	* commands.cc (fcommit): Remove.  This command has never been
	documented, tested, or maintained; it also doesn't avoid the use
	of temporary files (which was supposed to be its purpose).  Has it
	ever actually been used...?
	
2005-08-15  Nathaniel Smith  <njs@pobox.com>

	* lua.cc (hook_init_attributes): Do more logging; use begin()
	instead of starting iteration by hand.

2005-08-15  Patrick Mauritz  <oxygene@studentenbude.ath.cx>

	* testsuite.at, tests/*.at: make testsuite less demanding:
	- QGREP() and QEGREP() provide a portable [e]grep -q
	- export FOO=bar -> FOO=bar; export FOO
	- tail -n $x -> TAIL($x) with appropriate macro

2005-08-15  Patrick Mauritz  <oxygene@studentenbude.ath.cx>

	* m4/typeof.m4: new test, looks if compiler knows the typeof()
	extension
	* configure.ac: use it
	* sanity.hh: use the test, and boost's abstraction over
	__PRETTY_FUNCTION__ and similar pseudo-macros

2005-08-15  Patrick Mauritz  <oxygene@studentenbude.ath.cx>

	* configure.ac (BOOST_FIX_VERSION): only apply that fix on gcc.

2005-08-14  Nathaniel Smith  <njs@pobox.com>

	* configure.ac (BOOST_VERSION_CHECK, BOOST_FIX_VERSION): Fix for
	cross-compilation.  (Thanks to John Bowler <jbowler@acm.org>.)

2005-08-14  Matthew Gregan  <kinetik@orcon.net.nz>

	* testsuite.at: Don't use agraph.
	* Makefile.am: Minor cleanups.

2005-08-13  Patrick Mauritz  <oxygene@studentenbude.ath.cx>

	* botan/gzip.cpp, botan/mutex.cpp: c functions via c* headers need
	std:: prefix

2005-08-13  Patrick Mauritz  <oxygene@studentenbude.ath.cx>

	* schema_migration.cc (lowercase): it's only used for processing sha1
	values whos size we know: make array size constant
	* transforms.cc (encode_hexenc, decode_hexenc): they have to work with
	all kinds of string sizes, so at least make them nicer by using
	boost::scoped_array

2005-08-13  Patrick Mauritz  <oxygene@studentenbude.ath.cx>

	* revision.cc: make copy constructor of revision_set behave like
	normal constructor in case it's copying a freshly created object

2005-08-13  Nathaniel Smith  <njs@pobox.com>

	* testsuite.at: Use SEGV to kill netsync servers, in hopes it will
	give better coverage information.

2005-08-13  Julio M. Merino Vidal  <jmmv@NetBSD.org>

	* configure.ac: Remove an obsolete check to see if SQLite was
	bundled or not, because the bundled version has been used
	exclusively for quite some time.

2005-08-13  Julio M. Merino Vidal  <jmmv@NetBSD.org>

	* database_check.cc: Remove trailing newline from error messages
	when embedding them inside other strings, so that the trailing
	closing parenthesis is printed correctly.

2005-08-13  Julio M. Merino Vidal  <jmmv@NetBSD.org>

	* configure.ac: Add '-mt' as another possible suffix to detect the
	Boost libraries.  It's very common when these libraries are built
	with the "native naming layout".

2005-08-13  Nathaniel Smith  <njs@pobox.com>

	* monotone.1, monotone.texi: Don't mention agraph.
	* tests/t_netsync_repeated.at: Don't use agraph.
	* tests/t_netsync_unrelated.at: Likewise.

2005-08-13  Nathaniel Smith  <njs@pobox.com>

	* commands.cc (agraph): Remove.

2005-08-13  Nathaniel Smith  <njs@pobox.com>

	* tests/t_commit_log_writeback.at: New test.
	* testsuite.at: Add it.

2005-08-12  Nathaniel Smith  <njs@pobox.com>

	* commands.cc (commit): When user uses --message or
	--message-file, don't require non-empty logs, and don't write out
	message to MT/log.  (This makes re-running a 'commit -m foo'
	command line until it works possible; otherwise the second try
	will get a 'MT/log non-empty and -m supplied' error.)

2005-08-11  Nathaniel Smith  <njs@pobox.com>

	* netsync.cc: Add a list of ideas for improvement that will break
	network compatibility and thus perhaps should go together.

2005-08-11  Nathaniel Smith  <njs@pobox.com>

	* tests/t_commit_message_file.at: Un-double file contents.

2005-08-11  Nathaniel Smith  <njs@pobox.com>

	* lua.cc (ok, extract_str, extract_int, extract_double)
	(extract_bool): Add more logging.

2005-08-11  Patrick Mauritz <oxygene@studentenbude.ath.cx>

	* INSTALL: remove section about crypto++ on solaris
	* config.rpath, mkinstalldirs, po/Makefile.in.in,
	  various files in m4, ABOUT-NLS:
	  remove as they're autogenerated
	* hash_map.hh, m4/gnucxxhashmap.m4, m4/stlporthashmap.m4:
	  new files, abstraction over hash_map differences in STL impls.
	* m4/externtemplate.m4: new file, check if compiler is happy
	  with "extern template"
	* configure.ac: hook up the new autoconf tests
	* Makefile.am: remove -Wall
	* botan/gzip.cpp, botan/mutex.cpp: add includes
	* constants.*: move values to .hh if used for array sizes
	* interner.hh, xdelta.cc: use hash_map.hh
	* merkle_tree.cc, unix/inodeprint.cc: make array size truly
	  constant 
	* sanity.hh: work-around for missing typeof() and
	  __PRETTY_FUNCTIONS on non-gcc compilers
	* schema_migration.cc, transforms.cc: moved dynamically
	  initialized array to heap
	* transforms.hh, vocab.hh: use externtemplate autoconf test

2005-08-10  Matthew Gregan  <kinetik@orcon.net.nz>

	* monotone.spec: include zlib-devel and texinfo as build
	requirements, zlib as a runtime requirement.

2005-08-09  Eric Anderson  <anderse-monotone@cello.hpl.hp.com>

	* tests/perf-test.sh: A repeatable performance test harness
	* tests/parse-accounting.pl: A script that parses the accounting
	output into a nice tabular format

2005-08-09  Eric Anderson  <anderse-monotone@cello.hpl.hp.com>
 
	* Changes to significantly improve network pull performance
	* string_queue.hh: created to store pending data and allow for
	efficient removal from the front.  The string queue automatically
	reduces its buffer size if it is very empty.  	
	* hmac.{cc,hh}: Add in a version of chained_hmac::process that can
	operate on a string_queue for use during read.
	* netcmd.{cc,hh}: update netcmd::read to use a string_queue rather
	than a string, update all the regression tests also.  This required
	the somewhat ugly creation of a read_string function because the
	netcmd read and write functions are no longer using the same type.
	* netio.hh: introduce functions for operating on a string_queue. They
	are identical to the equivalent string functions except for the type
	of the argument.
	* netsync.cc: Use a string_queue rather than a string for storing the 
	input and output buffers.

	* string_queue.cc: unit tests (Matt Johnston)

2005-08-09  Richard Li  <richardl@redhat.com>

	* std_hooks.lua (merge2, merge3): explain a little better why
	monotone can't find a merge command.

2005-08-09  Nathaniel Smith  <njs@pobox.com>

	* commands.cc (update): Fix helpful error message to suggest
	_current_ commandline syntax.

2005-08-09  Olivier Andrieu  <oliv__a@users.sourceforge.net>

	* contrib/monotone.el: a couple of fixes spotted by the compiler
	* Changelog, contrib/colorize: utf8ize

2005-08-09  Nathaniel Smith  <njs@pobox.com>

	* NEWS: Put a time in.
	* po/monotone.pot: Regenerate.
	
2005-08-08  Nathaniel Smith  <njs@pobox.com>

	* configure.ac, monotone.spec, debian/changelog:
	* win32/monotone.iss: Bump version number.

2005-08-08  Nathaniel Smith  <njs@pobox.com>

	* UPGRADE: Fix title.
	* NEWS: Add --lca.

2005-08-08  Nathaniel Smith  <njs@pobox.com>

	* commands.cc (merge, propagate): Take --lca.
	* options.hh: Add OPT_LCA.
	* monotone.cc (coptions, cpp_main): Support it it.
	* app_state.{hh,cc} (app_state::usa_lca): New variable.
	* revision.cc (find_common_ancestor_for_merge): Use LCA if user
	passed --lca.
	* tests/t_merge_lca.at: New test.
	* testsuite.at: Add it.
	* monotone.texi (Tree): Document --lca.
	
2005-08-08  Nathaniel Smith  <njs@pobox.com>

	* NEWS: First-pass for 0.22 release.
	* UPGRADE: Likewise.

2005-08-08  Nathaniel Smith  <njs@pobox.com>

	* Makefile.am (BOTAN_SOURCES): Add botan headers.
	* po/monotone.pot: Regenerate.

2005-08-07  Nathaniel Smith  <njs@pobox.com>

	* netsync.cc (rebuild_merkle_trees, insert_with_parents): Make a
	ticker for added revisions, since traversing the tree to pull in
	ancestors causes a noticeable pause before the cert/key tickers
	start up.
	(insert_with_parents): Also simplify logic.

2005-08-07  Nathaniel Smith  <njs@pobox.com>

	* commands.cc (pull): Clarify what the "doing anonymous pull"
	message means and what you might do about it.

2005-08-07  Nathaniel Smith  <njs@pobox.com>

	* monotone.texi (Network Service, Hooks): Document
	get_netsync_read_permitted as getting a nil value on anonymous
	connects.
	* lua.{cc.hh} (hook_get_netsync_anonymous_read_permitted):
	Remove. Replace with 1-argument version of
	hook_get_netsync_write_permitted.
	* netsync.cc (process_anonymous_cmd): Update.
	* tests/t_netsync_permissions.at: Likewise.

2005-08-07  Matthew Gregan  <kinetik@orcon.net.nz>

	* botan/{data_snk,es_file}.cpp: Open fstreams in binary mode.
	These changes, plus the same change for data_src.cpp and
	es_ftw.cpp, have been sent upstream.

2005-08-05  Nathaniel Smith  <njs@pobox.com>

	* commands.cc (commit): Write out the log message to MT/log
	_after_ making sure it's non-empty.
	* tests/t_commit_cancelled.at: New test.
	* testsuite.at: Add it.
	
2005-08-04  Nathaniel Smith  <njs@pobox.com>

	* netsync.cc (rebuild_merkle_trees): Typo.

2005-08-04  Nathaniel Smith  <njs@pobox.com>

	* netsync.cc (rebuild_merkle_trees): Tweak message ("rebuilding
	merkle trees" does not mean anything to J. Random User...)

2005-08-04  Nathaniel Smith  <njs@pobox.com>

	* manifest.cc (build_restricted_manifest_map): In 'missing files'
	error message, explain how to recover.

2005-08-03  Nathaniel Smith  <njs@pobox.com>

	* testsuite.at (NETSYNC_ADDRESS): New macro.
	(NETSYNC_SERVE_N_START, NETSYNC_SERVE_START)
	(NETSYNC_CLIENT_N_RUN): Use it.
	
	* tests/t_netsync_checks_server_key.at: Make sure can unset the
	known-servers entry.

2005-08-03  Matthew A. Nicholson  <matt@matt-land.com>

	* std_hooks.lua (get_preferred_merge2_command)
	(get_preferred_merge3_command): Provide more information on how to
	use vim as merge tool.

2005-08-03  graydon hoare  <graydon@pobox.com>

	* unix/process.cc (make_executable): Fix race, set user/group/other.

2005-08-03  Matthew Gregan  <kinetik@orcon.net.nz>

	* botan/data_src.cpp (DataSource_Stream::DataSourceStream): Open
	fstream as binary file.

2005-08-03  Matthew Gregan  <kinetik@orcon.net.nz>

	* win32/inodeprint.cc: Botan changes.  Also, hash individual
	FileTime structure members rather than the entire structure.
	* keys.cc: Add explicit 'using' for Botan::byte.
	* botan/es_win32.{cpp,h}: Add missing files.
	* Makefile.am: Enable entropy collection via CryptoAPI and Win32
	API.

2005-08-02  Matt Johnston  <matt@ucc.asn.au>

	* botan/gzip.cpp: forgot to commit some semicolons

2005-08-02  Matt Johnston  <matt@ucc.asn.au>

	* botan/gzip.{cpp,h}: rearranged the code to be clearer.

2005-08-01  Nathaniel Smith  <njs@pobox.com>

	* netsync.cc (get_branches): Remove warning when there are no
	branches.

2005-07-29  Nathaniel Smith  <njs@pobox.com>

	* globish.cc (matcher::operator()): Log what's happening.
	(checked_globish_to_regex_test): Fix previously added test.

2005-07-29  Nathaniel Smith  <njs@pobox.com>

	* globish.cc (checked_globish_to_regex_test): Add another test for
	quoted characters.

2005-07-28  Nathaniel Smith  <njs@pobox.com>

	* update.cc (calculate_update_set): Only include current rev in
	update set if it is an acceptable candidate.
	* commands.cc (update): Clarify error message in this case.
	* tests/t_update_branch.at: Update accordingly.

2005-07-28  Matthew Gregan  <kinetik@orcon.net.nz>

	* monotone.spec: Require boost >= 1.32.

2005-07-27  Matthew Gregan  <kinetik@orcon.net.nz>

	* tests/t_merge_add_del.at: 'drop' does not take a branch (test
	now fails in expected place).
	* tests/t_merge_add_rename_add.at: New test.
	* testsuite.at: Add it.

2005-07-27  Nathaniel Smith  <njs@pobox.com>

	* tests/t_update_branch.at: New test.
	* testsuite.at: Add it.
	(REVERT_TO): Do not preserve MT/options file (can setup invalid
	branch).
	* app_state.cc (make_branch_sticky): Call write_options when
	already have a working copy.
	* commands.cc (update): Call make_branch_sticky at appropriate
	time.

2005-07-27  Nathaniel Smith  <njs@pobox.com>
	
	* commands.cc: ALIAS(mv, rename).  ALIAS(rm, drop).

2005-07-26  Nathaniel Smith  <njs@pobox.com>

	* change_set.cc (dump): Add state_renumbering dumper.
	(merge_disjoint_analyses): Add MM().

2005-07-26  Nathaniel Smith  <njs@pobox.com>

	* change_set.cc (dump): Add path_analysis dumper.
	(merge_change_sets): Add more MM()s.

2005-07-26  Nathaniel Smith  <njs@pobox.com>

	* change_set.cc (dump): Add path_state dumper.
	(sanity_check_path_state): Add MM().

2005-07-26  Richard Levitte  <richard@levitte.org>

	* revision.cc (check_sane_history): Convert tabs to the
	appropriate amount of spaces.

2005-07-26  Richard Levitte  <richard@levitte.org>

	* sanity.hh, revision.cc (check_sane_history),
	change_set.cc (concatenate_change_sets, merge_change_sets,
	invert_change_set): Because boost currently uses the symbol M, we
	have a clash.  Therefore, let's rename M to MM, for now.

2005-07-26  Richard Levitte  <richard@levitte.org>

	* commands.cc (CMD(privkey)): Change so both the public and
	private key are printed.

	* tests/t_dropkey_2.at, tests/t_lua_privkey.at: Adapt to the new
	private key format.

2005-07-24  Nathaniel Smith  <njs@pobox.com>

	* sanity.cc (MusingI, ~MusingI): No-op when already in the middle
	of dumping.

2005-07-25  Matthew Gregan  <kinetik@orcon.net.nz>

	* Makefile.am, configure.ac: Remove BUNDLED_{LUA,SQLITE} tests and
	clarify the comment for popt.  Using external versions of these
	tools didn't work anyway, so there's no point giving the
	impression that it might.

2005-07-24  Nathaniel Smith  <njs@pobox.com>

	* sanity.cc (gasp): Handle the possibility of multiple valid calls
	to gasp(), 'db check' can trigger multiple invariants without
	dying.

2005-07-24  Nathaniel Smith  <njs@pobox.com>

	* sanity.{hh,cc} (sanity::already_dumping, gasp): Don't let gasp
	be called recursively, in case a dump triggers an invariant.

2005-07-24  Nathaniel Smith  <njs@pobox.com>

	* sanity.cc (gasp): Make more robust against new errors triggered
	during error unwind.  (write_change_set in particular likes to
	blow up when handling in invalid change_set.)

2005-07-24  Nathaniel Smith  <njs@pobox.com>

	* change_set.cc (merge_change_sets, check_sane)
	(concatenate_change_sets, invert_change_set): Add M()s.

2005-07-24  Nathaniel Smith  <njs@pobox.com>

	* sanity.{hh,cc} (dump): Remove templated version, add std::string
	version.
	* vocab.{hh,cc} (dump): Add ATOMIC/DECORATE/ENCODING dumpers.
	* change_set.{hh,cc} (dump): Add change_set dumper.
	* manifest.{hh,cc} (dump): Add manifest_map dumper.
	* revision.cc (check_sane_history): Add some M()s.

2005-07-24  Nathaniel Smith  <njs@pobox.com>

	* sanity.hh (class Musing, gasp, dump): Actually, take a
	std::string instead of a std::ostream; fits our idioms better.

2005-07-24  Nathaniel Smith  <njs@pobox.com>

	* sanity.cc (log, progress, warning): Append '\n' to strings when
	necessary.
	(gasp): Save string properly.
	(M): Apply black magic.  Now works correctly.
	(dump): Write newline.

2005-07-24  Nathaniel Smith  <njs@pobox.com>

	* sanity.hh (dump): Add a default 'dump' implementation for all
	<<able objects.

2005-07-24  Nathaniel Smith  <njs@pobox.com>

	* constants.{cc,hh} (default_terminal_width): New constant.
	* ui.cc (guess_terminal_width): Use it.

2005-07-24  Nathaniel Smith  <njs@pobox.com>

	* diff_patch.cc (unidiff_append_test): Fix typo.

2005-07-24  Nathaniel Smith  <njs@pobox.com>

	* tests/t_annotate_no_rev.at: New test.
	* testsuite.at: Add it.
	
2005-07-24  Nathaniel Smith  <njs@pobox.com>

	* sanity.{hh,cc} (sanity, dump_buffer, invariant_failure)
	(index_failure,	MusingI, Musing, M): Implement macro M(), for
	'musing', which marks data that monotone was musing over when an
	invariant tripped.
	* Makefile.am (MOST_SOURCES): Fix spacing.

2005-07-23  Nathaniel Smith  <njs@pobox.com>

	* ui.{hh,cc} (guess_terminal_width): New function.
	(tick_write_dot::chars_on_line): Make unsigned to quiet gcc warning.
	(tick_write_dot::write_ticks): Use guess_terminal_width.
	* commands.cc (dump_diffs): Take full responsibility for printing
	=== lines, and use guess_terminal_width.
	* diff_patch.cc (make_diff): Don't print === lines.
	(unidiff_append_test): Adjust accordingly.

2005-07-23  Matthew Gregan  <kinetik@orcon.net.nz>

	* commands.cc (CMD(annotate)): Check for a valid revision before
	trying to fetch it from the database.
	* lua/lundump.[ch], lua/ldump.c: Rename VERSION and VERSION0 to
	LUA_DUMP_VERSION and LUA_DUMP_VERSION0 to avoid clashes with
	VERSION from config.h.

2005-07-22  Nathaniel Smith  <njs@pobox.com>

	* monotone.texi (Committing Work): Remove discussion of manifests.

2005-07-20  Nathaniel Smith  <njs@pobox.com>

	* netsync.cc (rebuild_merkle_trees): Make 'including branch'
	message L() instead of P(); it's nice information, but too much to
	be useful with large databases.

2005-07-22  Matt Johnston  <matt@ucc.asn.au>

	* database_check.cc: check that revisions and manifests
	are normalised to the same for that they would be written as.
	* tests/t_database_check_normalized.at: a test for it.
	* testsuite.at: add it.

2005-07-21  Richard Levitte  <richard@levitte.org>

	* contrib/monotone-import.pl: Now uses the given tag.

2005-07-20  Marcel van der Boom  <marcel@hsdev.com>

	* database.{cc,hh} (get_branches): New method.
	* commands.cc (ls_branches): Use it.
	* netsync.cc (get_branches): Likewise.
	* tests/t_ls_branches.at: New test.
	* testsuite.at: Add it.
	
2005-07-20  Nathaniel Smith  <njs@pobox.com>

	* commands.cc (db): Rename kill_branch_locally to
	kill_branch_certs_locally.
	* tests/t_db_kill_branch_locally.at: Rename to...
	* tests/t_db_kill_branch_certs_locally.at: ...this.  Update.
	* testsuite.at: Update.
	* monotone.texi (Database): Update.

2005-07-19  Nathaniel Smith  <njs@pobox.com>

	* schema_migration.cc (migrator::migrate): Add a check for schemas
	that are just... wrong.
	* tests/t_migrate_broken_schema.at: New test.

2005-07-19  Nathaniel Smith  <njs@pobox.com>

	* netcmd.cc (read): Make the bad HMAC error message clearer.

2005-07-19  Matthew Gregan  <kinetik@orcon.net.nz>

	* tests/t_diff_external.at: Canonicalise output for Win32.

2005-07-18  Nathaniel Smith  <njs@pobox.com>

	* keys.cc (get_passphrase): Do still error out if they keep typing
	empty passphrases.

2005-07-18  Richard Levitte  <richard@levitte.org>

	* database.cc: Move the inclusion of stdarg.h...
	* database.hh: ... here.

2005-07-18  Matt Johnston  <matt@ucc.asn.au>

	* keys.cc (get_passphrase): don't bomb out if they type an empty passphrase.

2005-07-18  Patrick Mauritz  <oxygene@studentenbude.ath.cx>

	* work.cc, manifest.cc: Remove 'using namespace boost'.

2005-07-18  Nathaniel Smith  <njs@pobox.com>

	* netsync.cc (received_items): New instance variable.
	(session::session): Initialize it.
	(note_item_arrived): Maintain it.
	(item_request_outstanding): Rename it to...
	(item_already_received): ...this, and have it check both
	outstanding and fulfilled requests.
	(queue_send_data_cmd, queue_send_delta_cmd): Call it via new
	name.
	
	Hopefully this will eliminate cases where "revs in" is larger than
	"revs written".
	
2005-07-17  Nathaniel Smith  <njs@pobox.com>

	* constants.cc (legal_key_name_bytes): Allow + and _ to appear in
	key names.

2005-07-17  Nathaniel Smith  <njs@pobox.com>

	* ui.{cc,hh} (tick_write_dot::write_ticks): Start a new line when
	too many dots have been written.
	* netsync.cc (process_refine_cmd): Add comment noting a possible
	optimization regarding subtree refinement.

2005-07-17  Nathaniel Smith  <njs@pobox.com>

	* configure.ac, win32/monotone.iss, monotone.spec:
	* debian/changelog: Bump version numbers to 0.21.
	* NEWS: Commit to a timestamp.

2005-07-17  Nathaniel Smith  <njs@pobox.com>

	* NEWS: Add diff changes, more tweaking.
	* UPGRADE: Update for 0.21.
	* AUTHORS: Add Vladimir Vukicevic.

2005-07-18  Matt Johnston  <matt@ucc.asn.au>

	* netsync.cc: merge fixup
	* botan/pipe_rw.cpp (read_all_as_string): make it smarter and faster

2005-07-18  Matt Johnston  <matt@ucc.asn.au>

	* botan/sha160.{cpp,h}: new faster sha160 implementation from Jack Lloyd
	and Kaushik Veeraraghavan.

2005-07-17  Nathaniel Smith  <njs@pobox.com>

	* tests/t_diff_external.at: New test.
	* testsuite.at: Add it.

2005-07-17  Nathaniel Smith  <njs@pobox.com>

	* monotone.texi (Restrictions): diff -r -r does accept
	restrictions now.
	(CVS Phrasebook): Clarify diff section.
	(Informative): Document diff [--unified|--context|--external],
	--diff-args.

2005-07-17  Nathaniel Smith  <njs@pobox.com>

	* app_state.{cc,hh}: Record whether --diff-args was passed, not
	just a string value.
	* lua.{cc,hh} (hook_external_diff): Take a diff_args_provided
	variable.
	* commands.cc (do_external_diff): Pass it.

2005-07-17  Nathaniel Smith  <njs@pobox.com>

	* std_hooks.lua (external_diff_default_args): New variable.
	(external_diff): Use it as a default, and use user-provided
	diff_args otherwise.
	* monotone.texi (Hooks): Document this.

2005-07-16  Vladimir Vukicevic  <vladimirv@gmail.com>

	* lua.{cc,hh} (hook_external_diff): New hook.
	* std_hooks.lua (external_diff): Add default definition.
	* monotone.texi (Hooks): Document external_diff hook.
	* app_state.{cc,hh}, options.hh, monotone.cc: Add --context,
	--external, --unified, --diff-args options.
	* commands.cc (do_external_diff): New function.
	(dump_diffs): Put a == line between each file's diffs.
	Pass file_ids of pre- and post-states to make_diff.
	(diff): Take new options.
	(cdiff): Remove.
	* diff_patch.{cc,hh} (make_diff): Print file ids in diff file
	headers.
	(unidiff_append_test): Update.
	(enum diff_type): Move to...
	* vocab.hh: ...here.
	* tests/t_restrictions.at, tests/t_crlf.at: Update.

2005-07-16  Nathaniel Smith  <njs@pobox.com>

	* manifest.cc (build_restricted_manifest_map): Remove doubled
	comment.

2005-07-16  Nathaniel Smith  <njs@pobox.com>

	* NEWS: Mention need for 'db migrate'.

2005-07-17  Matthew Gregan  <kinetik@orcon.net.nz>

	* lua/*: Import Lua 5.0.2 from upstream.
	* lua/*: Fix up CVS $Id$ tags, which appear to have been trashed
	since monotone existed in CVS.

2005-07-16  Nathaniel Smith  <njs@pobox.com>

	* NEWS: Update for 0.21.

2005-07-16  Nathaniel Smith  <njs@pobox.com>

	* database.cc (assert_sqlite3_ok): Remove dead function.
	
2005-07-16  Nathaniel Smith  <njs@pobox.com>

	* app_state.cc (require_working_copy): Oops, make it compile.

2005-07-16  Nathaniel Smith  <njs@pobox.com>

	* app_state.{cc,hh} (require_working_copy): Take an optional
	argument to give more details about why a working copy was
	required.
	* commands.cc (log): Give said details.

2005-07-16  Nathaniel Smith  <njs@pobox.com>

	* monotone.texi (CVS Phrasebook): Include 'log'.

2005-07-16  Nathaniel Smith  <njs@pobox.com>

	* monotone.texi (Selectors): Document use of globs.
	* tests/t_selector_globbing.at: New test.
	* testsuite.at: Add it.
	
2005-07-16  Jordan Breeding  <jordan.breeding@mac.com>

	* database.cc (selector_to_certname): Make 't:' selector match
	exactly by default as well.

2005-06-25  Brian Downing <bdowning@lavos.net>

	* database.cc (selector_to_certname, complete): Makes 'b:'
	selector be interpreted as a glob instead of as a partial string
	match.
	
2005-07-16  Nathaniel Smith  <njs@pobox.com>

	* netsync.cc: Revert accidentally committed changes.

2005-07-16  Nathaniel Smith  <njs@pobox.com>

	* ChangeLog: Fix formatting.

2005-07-15  Matt Johnston  <matt@ucc.asn.au>

	* netsync.cc (rebuild_merkle_trees): bad_branch_certs is a set of cert
	hashes, not of revision idents.

2005-07-14  Nathaniel Smith  <njs@pobox.com>

	* database.cc (get_revision_cert_index): "reserve" and "resize"
	are different.

2005-07-14  Nathaniel Smith  <njs@pobox.com>

	* netsync.cc (process_delta_cmd): Remove meaningless comment.

2005-07-14  Nathaniel Smith  <njs@pobox.com>

	* database.hh: Pre-declare sqlite3_stmt, instead of including
	sqlite3.h.

2005-07-14  Derek Scherger  <derek@echologic.com>

	* commands.cc (lca,lcad,try_one_merge): call describe_revision for
	logging common ancestors
	(propagate): log final merged line after propagate completes
	to indicate that it actually worked and to be consistent with merge

2005-07-13  Derek Scherger  <derek@echologic.com>

	* ChangeLog: merge fixup

2005-07-13  Derek Scherger  <derek@echologic.com>

	* database.cc (debug): delete stale comment
	(delete_branch_named):
	(delete_tag_named): 
	(clear): replace vprintf stuff with query parameters

2005-07-13  Nathaniel Smith  <njs@pobox.com>

	* contrib/ciabot_monotone.py (main): Optimistically run 'db
	migrate' before using database.

2005-07-13  Nathaniel Smith  <njs@pobox.com>

	* schema_migration.cc (migrate_monotone_schema)
	(migrator::migrate): Move the "nothing happened" check, and don't
	vacuum unless a migration occurred.

2005-07-13  Nathaniel Smith  <njs@pobox.com>

	* tests/t_restricted_diff_unchanged.at: New test.
	* testsuite.at: Add it.

2005-07-13  graydon hoare  <graydon@pobox.com>

	* rcs_import.cc (cvs_branch::cvs_branch): Initialize bools to false.

2005-07-13  Nathaniel Smith  <njs@pobox.com>

	* monotone.texi (Database): Document kill_tag_locally.

2005-07-13  Nathaniel Smith  <njs@pobox.com>

	* tests/t_kill_tag_locally.at, tests/t_ambiguous_tags.at: New
	tests.
	* testsuite.at: Add them.

2005-07-11  graydon hoare  <graydon@pobox.com>

	* AUTHORS: Add Jordan.
	* commands.cc (ls_tags): Do not uniquify tags.
	* constants.{cc,hh} (cvs_window): Change to time_t, tighten to 5 minutes.
	* rcs_import.cc (window): Remove.
	(note_type): Remove dead code.
	(is_sbr): Add test for synthetic branch roots.
	(cvs_commit::is_synthetic_branch_root): New test.
	(process_branch): Skip synthetic branch roots, push new branch
	before picking branch to mark, rather than after.
	(cvs_history::index_branchpoint_symbols): Handle vendor branches.
	(cvs_history::push_branch): Do not duplicate root on private branches.
	(import_branch): Fix up cluster inference.
	(cluster_consumer::consume_cluster): New invariant.
	* tests/t_cvsimport_drepper2.at: Modify to reflect fixes.

2005-07-11  Jordan Breeding  <jordan.breeding@mac.com>

	* commands.cc (db): New subcommand "kill_tag_locally"
	* database.{cc,hh} (delete_tag_named): New function.

2005-07-12  Nathaniel Smith  <njs@pobox.com>

	* schema_migration.cc (migrator::migrate): When there is nothing
	to be done, do nothing.

2005-07-12  Nathaniel Smith  <njs@pobox.com>

	* netsync.cc (rebuild_merkle_trees): Reduce memory usage a bit,
	and don't insert branch certs that the other side will just end up
	throwing away (reduces network traffic).

2005-07-12  Nathaniel Smith  <njs@pobox.com>

	* testsuite.at (NETSYNC_SERVE_START, NETSYNC_SERVE_N_START):
	Really, really really fix up quoting.  Really.
	I hope.

2005-07-12  Nathaniel Smith  <njs@pobox.com>

	* contrib/ciabot_monotone.py (config.project_for_branch): Clarify
	comment text for non-Python programmers.

2005-07-12  Nathaniel Smith  <njs@pobox.com>

	* testsuite.at (NETSYNC_SERVE_START, NETSYNC_SERVE_N_START): Fixup
	quoting.

2005-07-11  Nathaniel Smith  <njs@pobox.com>

	* crypto_tests.cc: New SHA1 correctness tests from Kaushik Veeraraghavan.
	* unit_tests.cc (init_unit_test_suite): 
	* unit_tests.hh (add_crypto_tests): 
	* Makefile.am (unit_tests_SOURCES): Call them.
	* AUTHORS: Add Kaushik Veeraraghavan.

2005-07-11  Nathaniel Smith  <njs@pobox.com>

	* tests/t_netsync_exclude_default.at: New test.
	* testsuite.at: Add it.
	(NETSYNC_SERVE_N_START, NETSYNC_SERVE_START): Use '*' as pattern
	when none is passed.

2005-07-11  Nathaniel Smith  <njs@pobox.com>

	* monotone.texi (Network): Tweak documentation for netsync
	commands.

2005-07-11  Nathaniel Smith  <njs@pobox.com>

	* app_state.{hh,cc} (exclude_patterns, add_exclude): 
	* options.hh (OPT_EXCLUDE): 
	* monotone.cc (coptions, cpp_main): New option --exclude.
	* commands.cc (pull, push, sync, serve): Accept it.
	(process_netsync_args): Implement it.
	* tests/t_netsync_exclude.at: New test.
	* testsuite.at: Add it.

2005-07-11  Timothy Brownawell  <tbrownaw@gmail.com>

	* options.hh, app_state.{hh,cc}, monotone.cc: New command specific
	option, "--exclude=x", puts arg into a vector app.excludes .
	Used by the netsync commands.
	* commands.cc (netsync commands): accept said option
		(process_netsync_args): Handle excludes.
	* monotone.texi: document it

2005-07-11  Timothy Brownawell  <tbrownaw@gmail.com>

	* interner.hh: make slightly faster

2005-07-11  Matt Johnston  <matt@ucc.asn.au>

	* hmac.cc: <string> not <string.h>

2005-07-11  Matt Johnston  <matt@ucc.asn.au>

	* keys.cc (encrypt_rsa): fix typo
	* hmac.{cc,hh}: store key as SymmetricKey, pass correctly to
	MAC_Filter

2005-07-10  Nathaniel Smith  <njs@pobox.com>

	* ChangeLog, configure.ac: Re-remove mysteriously revived
	jibberish.

2005-07-10  Nathaniel Smith  <njs@pobox.com>

	* tests/t_netsync_read_permissions.at: New test.
	* testsuite.at: Run it.
	* netsync.cc (set_session_key, dispatch_payload)
	(respond_to_auth_cmd): Refactor to key HMAC earlier, so error
	packets will get the right HMAC.

2005-07-10  Richard Levitte  <richard@levitte.org>

	* Makefile.am (monotone_CPPFLAGS, unit_tests_CPPFLAGS): Re-remove
	previously removed stuff.

	* ChangeLog, configure.ac: Revert accidentally-recommitted changes.

2005-07-10  Richard Levitte  <richard@levitte.org>

	* monotone.texi (Network), monotone.1: Mention the default port
	number.

2005-07-10  Matthew Gregan  <kinetik@orcon.net.nz>

	* configure.ac: Check for boost >= 1.32.

2005-07-09  Nathaniel Smith  <njs@pobox.com>

	* schema.sql (revision_ancestry__child, revision_certs__id,
	revision_certs__name_value): New indexes.
	* database.cc (dump, dump_table_cb, dump_index_cb): Include
	indexes in dumps.
	(database::database): 
	* schema_migration.cc (migrate_monotone_schema) 
	(migrate_client_to_add_indexes): 
	* tests/t_migrate_schema.at: Corresponding migration gunk.

2005-07-09  Jordan Breeding  <jordan.breeding@mac.com>

	* Makefile.am (monotone_CPPFLAGS, unit_tests_CPPFLAGS): 
	* configure.ac (BOOST_FIX_VERSION): Restrict boost compile kluges
	to boost 1.32.

2005-07-09  Nathaniel Smith  <njs@pobox.com>

	* schema_migration.cc (calculate_schema_id): Include indexes in
	the schema id.

2005-07-09  Nathaniel Smith  <njs@pobox.com>

	* ChangeLog, configure.ac: Revert accidentally-committed changes.

2005-07-09  Nathaniel Smith  <njs@pobox.com>

	* monotone.texi (Generating Keys): Make it a little clearer that
	we aren't necessarily recommending people store their passphrase
	in plaintext.

2005-07-08  Matt Johnston  <matt@ucc.asn.au>

	* propagate mainline to botan branch

	* constants.{cc,hh}: add sha1_digest_length as botan
	doesn't provide a convenient definition.
	* hmac.{cc,hh}: convert to use botan
	* keys.cc (encrypt_rsa, decrypt_rsa): use botan
	* transforms.{cc,hh}: use botan

2005-07-08  Matt Johnston  <matt@ucc.asn.au>

	* tests/t_normalized_filenames.at: expect exit code of 1 not 3 for
	"cat manifest" with a directory in MT/work
	* file_io.cc, netcmd.cc, transforms.cc, vocab.hh: revert changes which
	used swap() for strings and atomic types since strings are
	copy-on-write.

2005-07-08  Matt Johnston  <matt@ucc.asn.au>

	* file_io.cc (ident_existing_file): new function to calculate
	the ident of a file failing gracefully if it doesn't exist
	or is a directory.
	* file_io.hh (classify_manifest_paths,
	build_restricted_manifest_map): use ident_existing_file
	* ui.cc: cast to avoid compiler warnings

2005-07-07  Nathaniel Smith  <njs@pobox.com>

	* contrib/ciabot_monotone.py (Monotone.log): Fix to work with
	0.20.

2005-07-07  Nathaniel Smith  <njs@pobox.com>

	* Makefile.am (monotone_CPPFLAGS, unit_tests_CPPFLAGS): Add
	-DBOOST_REGEX_V4_CHAR_REGEX_TRAITS_HPP to work around g++
	4.0/boost 1.32.0 lossage.

2005-07-07  Vaclav Haisman  <V.Haisman@sh.cvut.cz>

	* Makefile.am: Compile fix for FreeBSD.

2005-07-07  Nathaniel Smith  <njs@pobox.com>

	* netsync.cc (process_hello_cmd, process_anonymous_cmd) 
	(process_auth_cmd): Change permission checking -- always build
	merkle tree (even when a pure sink), send permission denied and
	abort whenever client tries to read/write a branch they don't have
	access to.

2005-07-07  Nathaniel Smith  <njs@pobox.com>

	* ChangeLog: fixup formatting.

2005-07-06  Matt Johnston  <matt@ucc.asn.au>

	* database.cc (assert_sqlite3_ok): database corruption and similar
	problems are errors, not invariants.

2005-07-06  Nathaniel Smith  <njs@pobox.com>

	* commands.cc (push, pull, sync): Fix --help description.	
	
2005-07-06  Nathaniel Smith  <njs@pobox.com>

	* options.hh (OPT_SET_DEFAULT): 
	* app_state.{hh,cc} (app_state::set_default):
	* monotone.cc (coptions, cpp_main): New option.
	* commands.cc (pull, push, sync): Accept it.
	(process_netsync_args): Use it.
	* tests/t_set_default.at, testsuite.at: New test.

2005-07-07  Matthew Gregan  <kinetik@orcon.net.nz>

	* win32/monotone.iss: Bump version number.

2005-07-05  Nathaniel Smith  <njs@pobox.com>

	* debian/rules (config.status): Use bundled sqlite.
	* debian/control (Build-Depends): Remove popt and sqlite.

2005-07-05  Nathaniel Smith  <njs@pobox.com>

	* NEWS: Add timestamp.  Barring unforeseen issues, this is 0.20.

2005-07-05  Nathaniel Smith  <njs@pobox.com>

	* Makefile.am (EXTRA_DIST): Include some missed contrib/ stuff.

2005-07-05  Nathaniel Smith  <njs@pobox.com>

	* po/monotone.pot: Regenerate for release.

2005-07-05  Nathaniel Smith  <njs@pobox.com>

	* configure.ac, debian/changelog, monotone.spec: Bump version
	number.
	* UPGRADE: Update for 0.20 release.

2005-07-05  Nathaniel Smith  <njs@pobox.com>

	* ChangeLog, NEWS, AUTHORS: Fixup Eric Anderson's email address.

2005-07-05  Nathaniel Smith  <njs@pobox.com>

	* monotone.texi (Database): Note that db kill_rev_locally also
	will trigger "unreferenced manifest" warnings from db check.

2005-07-05  Nathaniel Smith  <njs@pobox.com>

	* NEWS: Oops, 'automate select' was in 0.19 after all.

2005-07-05  Nathaniel Smith  <njs@pobox.com>
	
	* contrib/ciabot_monotone.py: Fix multiple collection support.

2005-07-05  Richard Levitte  <richard@levitte.org>

	* monotone.texi (Hooks): Add space after periods where there's
	a lack of space.

	* NEWS: Correct the blurb about
	get_netsync_{read,anonymous_read,write}_permitted

2005-07-05  Nathaniel Smith  <njs@codesourcery.com>

	* NEWS: Add more explicit note on how to upgrade.

2005-07-05  Nathaniel Smith  <njs@codesourcery.com>

	* NEWS: First cut at 0.20 release notes.

2005-07-03  Matthew Gregan  <kinetik@orcon.net.nz>

	* sqlite/*, Makefile.am: Import SQLite 3.2.2 from upstream.
	* sqlite/main.c: Compile fix.
	* sqlite/{callback.c,prepare.c}: Add new files.

2005-07-03  Matthew Gregan  <kinetik@orcon.net.nz>

	* sqlite/{sqlite3.h,tokenize.c} (sqlite3_complete_last): New
	function to find the last valid SQL statement in a string; based
	on sqlite3_complete.  This change should be offered upstream, but
	probably not before sqlite3_complete_last16 is implemented.
	* database.cc (database::load): Load and execute dump in chunks,
	fixes bug 13570.

2005-07-01  Eric Anderson  <anderse-monotone@cello.hpl.hp.com>

	* file_io.cc: Pre-allocate space for the file read so that the
	string doesn't have to be incrementally expanded during the read.

2005-07-01  Matthew Gregan  <kinetik@orcon.net.nz>

	* tests/t_cvsimport_drepper2.at: Canonicalise monotone output so
	that the test passes on Win32.

2005-06-30  Eric Kidd  <eric.kidd@dartmouth.edu>

	* contrib/monotone-import.pl: Changed $branch to
	$user_branch.  This script may need more work, but at least Perl
	compiles it now.

2005-06-30  Patrick Mauritz  <oxygene@studentenbude.ath.cx>

	* automate.cc, basic_io.hh, cert.cc, change_set.cc,
	cryptopp/config.h, cryptopp/integer.cpp, main.cc, merkle_tree.cc,
	merkle_tree.hh, monotone.cc, netcmd.cc, netsync.cc,
	netxx/osutil.h, packet.cc: Namespace and include file cleanup.

2005-06-29  graydon hoare  <graydon@pobox.com>

	* tests/t_cvsimport_drepper2.at: New test.
	* testsuite.at: Call it.

2005-06-23  graydon hoare  <graydon@pobox.com>

	* rcs_import.cc (import_cvs_repo): Put branch imports inside
	transaction blocks, add a couple tickers.

2005-06-22  graydon hoare  <graydon@pobox.com>

	* rcs_file.cc: Track file:line numbers, accept files which violate
	some lies in rcs file format.
	* rcs_import.cc (cvs_tree_walker): 
	Warn rather than crash on parse errors.
	(cvs_history)
	(cvs_commit)
	(cvs_cluster)
	(prepared_revision)
	(import_branch)
	(import_cvs_repo): Support non-branch tags.

2005-06-21  graydon hoare  <graydon@pobox.com>

	* rcs_import.{cc,hh} (import_rcs_file): Rename to test_parse_rcs_file.
	* commands.cc (rcs_import): rename call.

2005-06-19  graydon hoare  <graydon@pobox.com>

	* rcs_import.cc: Rewrite change set inference logic.

2005-06-28  Roland Illig  <roland.illig@gmx.de>

	* app_state.cc: #include <unistd.h>, needed on NetBSD.

2005-06-28  Nathaniel Smith  <njs@codesourcery.com>

	* std_hooks.lua (ignore_file): Ignore vim swap files and emacs
	temp files.

2005-06-27  Nathaniel Smith  <njs@codesourcery.com>

	* INSTALL: Bump required version of Boost to 1.32.

2005-06-26  Matthew Gregan  <kinetik@orcon.net.nz>

	* app_state.cc (app_state::app_state()): Initialise no_merges to
	false so that 'log' will show merges by default (the recently
	added --no-merges option provides a means to disable the merge
	entries).

2005-06-26  Matthew Gregan  <kinetik@orcon.net>

	* tests/t_automate_stdio.at, tests/t_cvsimport_drepper.at,
	tests/t_selector_later_earlier.at: Further canonicalisation of
	monotone output to resolve test failures on Win32.

2005-06-25  Brian Campbell  <brian.p.campbell@dartmouth.edu>

	* commands.cc (CMD(db)): Added db kill_branch_locally command. 
	* database.cc, database.hh (delete_branch_named): New function to
	delete all branch certs with a given branch name.
	* monotone.texi (Database): Added documentation for db
	kill_branch_locally.
	* tests/t_db_kill_branch_locally.at: New test for db
	kill_branch_locally.
	* testsuite.at: Add the test. 
	* AUTHORS: Add myself.
	* ChangeLog: Change my email address on an old contribution to 
	match my pubkey. 

2005-06-24  Nathaniel Smith  <njs@codesourcery.com>

	* tests/t_db_kill_rev_locally.at: Clean up style.

2005-06-24  Nathaniel Smith  <njs@codesourcery.com>

	* unix/process.cc (process_spawn): Format log output correctly.

2005-06-24  Nathaniel Smith  <njs@codesourcery.com>

	* unix/process.cc (existsonpath): Reindent.  Add logging, and use
	'command -v' instead of 'which' (as per Matt Johnston's discovery
	that it is more portable).
	(process_spawn): Handle exec failure more properly.
	* tests/t_existsonpath.at: New test.
	* testsuite.at: Add it.

2005-06-25  Matthew Gregan  <kinetik@orcon.net.nz>

	* monotone.cc: Log correct locale set for LC_MESSAGES.

2005-06-24  Nathaniel Smith  <njs@codesourcery.com>

	* unix/process.cc: Remove tabs.

2005-06-24  Nathaniel Smith  <njs@codesourcery.com>

	* std_hooks.lua (get_preferred_merge2_command)
	(get_preferred_merge3_command): Move meld to the bottom of the
	default merge tool search order.  Also, use xemacs if it appears
	in $EDITOR, otherwise use emacs.
	* revision.cc (check_sane_history): Remove stale comment.

2005-07-05  Nathaniel Smith  <njs@codesourcery.com>

	* globish.cc (combine_and_check_globish): Don't add unnecessary
	{}'s.
	* tests/t_netsync_globs.at, testsuite.at: New test.

2005-07-04  Nathaniel Smith  <njs@codesourcery.com>

	* netcmd.cc (do_netcmd_roundtrip, test_netcmd_mac): Update for new
	chained_hmac object.
	* constants.hh (netsync_key_initializer): Update comment.
	* hmac.hh (hmac_length): Expose length of MACs.
	* hmac.cc: I() that it matches what CryptoPP wants to give.
	* netcmd.cc: I() that it matches the length hard-coded into the
	netsync protocol.
	* vocab.cc (verify(netsync_hmac_value)): Fix error message.
	
2005-07-04  Nathaniel Smith  <njs@codesourcery.com>

	* tests/t_netsync_defaults.at: Update for new var names.  All
	tests now pass.

2005-07-04  Nathaniel Smith  <njs@codesourcery.com>

	* lua.cc (hook_get_netsync_write_permitted): Fix typo.

2005-07-04  Nathaniel Smith  <njs@codesourcery.com>

	* globish.cc (globish_matcher_test): Add check for {foo} (no
	commas).

2005-07-04  Nathaniel Smith  <njs@codesourcery.com>

	* globish.cc (checked_globish_to_regex): Make the special case for
	the empty pattern, actually work.  Unit tests now pass.

2005-07-04  Nathaniel Smith  <njs@codesourcery.com>

	* netcmd.cc (test_netcmd_functions): Update for new anonymous/auth
	packet formats.

2005-07-04  Nathaniel Smith  <njs@codesourcery.com>

	* monotone.texi, monotone.1: Update for new glob stuff.
	* commands.cc (process_netsync_args, push, pull, sync, serve):
	'serve' always requires arguments, rather than falling back on db
	defaults.
	
2005-07-04  Nathaniel Smith  <njs@codesourcery.com>

	* commands.cc (process_netsync_args, push, pull, sync, serve):
	Adapt for patterns instead of regexen; slight refactoring too.

2005-07-03  Nathaniel Smith  <njs@codesourcery.com>

	* netsync.cc: Finally self-consistent.

2005-07-03  Nathaniel Smith  <njs@codesourcery.com>

	* netsync.hh (run_netsync_protocol): Fix prototype.

2005-07-03  Nathaniel Smith  <njs@codesourcery.com>

	* globish.hh: Document the empty pattern as never matching.
	* globish.cc (checked_globish_to_regex): Implement it.
	(globish_matcher_test): Check it.

2005-07-03  Nathaniel Smith  <njs@codesourcery.com>

	* monotone.texi (Network Service, Hooks):
	* testsuite.at: 
	* tests/t_netsync_permissions.at: 
	* tests/t_netsync_single.at: Update to match new
	get_netsync_write_permitted definition.

2005-07-03  Nathaniel Smith  <njs@codesourcery.com>

	* lua.{cc,hh} (hook_get_netsync_write_permitted): Don't take a
	branch argument; write permission is now all or none.  (It really
	was before anyway...)
	* netsync.cc: Update accordingly.

2005-07-03  Nathaniel Smith  <njs@codesourcery.com>

	* netsync.cc: More updating for pattern stuff; getting there...

2005-06-28  Nathaniel Smith  <njs@codesourcery.com>

	* netsync.cc: Update low-level functions to use include_pattern
	and exclude_pattern.

2005-06-28  Nathaniel Smith  <njs@codesourcery.com>

	* netcmd.{cc,hh} (read_anonymous_cmd, write_anonymous_cmd)
	(read_auth_cmd, write_auth_cmd): Take include_pattern and
	exclude_pattern arguments.

2005-06-28  Nathaniel Smith  <njs@codesourcery.com>

	* globish.{cc,hh}: New files.
	* Makefile.am (MOST_SOURCES): Add them.
	* transforms.{cc,hh}: Remove glob-related stuff.
	* unit_tests.{cc,hh}: Call globish unit tests.

2005-06-27  Nathaniel Smith  <njs@codesourcery.com>

	* transforms.cc (glob_to_regex, globs_to_regex, regexes_to_regex):
	Choose "regex" as standard spelling.  Clean up code, add code for
	handling sets, start improving tests (don't currently pass).
	* transforms.hh (glob_to_regex, globs_to_regex, regexes_to_regex):
	Prototype.

2005-06-28  Matt Johnston  <matt@ucc.asn.au>

	* constants.cc: increase db_version_cache_sz to 7 MB
	* netsync.cc: use a deque<string> rather than a single
	string buffer for outbuf.
	* netsync.cc (arm): only queue data when there is
	available space
	* AUTHORS: added Eric Anderson

2005-06-26  Matt Johnston  <matt@ucc.asn.au>

	* transforms.hh: remove extraneous #ifdef
	* hmac.cc, hmac.hh: actually add them

2005-06-26  Matt Johnston  <matt@ucc.asn.au>

	* netcmd.cc (netcmd::read, netcmd::write): change to using a HMACs 
	chained by including the previous HMAC in the input data, rather
	than altering the key each time.
	* netcmd.cc ({read,write}_{data,delta}_cmd): use encode_gzip/decode_gzip
	  rather than raw xform.
	* hmac.{cc,hh}: new chained_hmac abstraction
	* Makefile.in: add them
	* netsync.cc: each session keeps a chained_hmac for read/write
	* transforms.hh: add a string variant for encode_gzip

2005-06-25  Nathaniel Smith  <njs@codesourcery.com>

	* netsync.cc: Tweak comment.

2005-06-25  Nathaniel Smith  <njs@codesourcery.com>

	* AUTHORS: Add Ethan Blanton <elb@elitists.net>.

2005-06-22  Nathaniel Smith  <njs@codesourcery.com>

	* netcmd.hh (netcmd::read, netcmd::write): Don't have defaults for
	key/hmac arguments.
	* netcmd.cc (do_netcmd_roundtrip): New function.
	(test_netcmd_functions): Use it.  Also, make work with hmac
	changes.
	(test_netcmd_mac): New test.
	(add_netcmd_tests): Call it.

2005-06-22  Nathaniel Smith  <njs@codesourcery.com>

	* netcmd.cc (read): Remove unused variable.
	* netsync.cc (call_server, process)
	(arm_sessions_and_calculate_probe, handle_read_available): Give
	better error message on bad_decode exceptions.

2005-06-22  Nathaniel Smith  <njs@codesourcery.com>

	* netcmd.cc, netsync.cc: Revert backwards compatibility code; 0.19
	and 0.20 can't be usefully compatible, and the code as it existed
	would cause real version mismatch error reporting to not work
	right.  (Old client with new server would give a generic "server
	disconnected" error message instead of something useful.)

2005-06-21  Nathaniel Smith  <njs@codesourcery.com>

	* netsync.cc (rebuild_merkle_trees): Fix FIXME comments to match
	reality.
	* tests/t_netsync_diffbranch.at: No longer a bug, remove
	priority.

2005-06-20  Nathaniel Smith  <njs@codesourcery.com>

	* monotone.texi (Hook Reference): Oops, missed a @ref.

2005-06-20  Nathaniel Smith  <njs@codesourcery.com>

	* monotone.texi (Default monotonerc): Rename section to...
	(Default hooks): ...this, to emphasize is still read even when a
	monotonerc exists.

2005-06-19  Richard Levitte  <richard@levitte.org>

	* Makefile.am: There's no reason for monotone.pdf or .dvi to
	depend on monotone.info, since they are built from the .texi
	files.  Also, make the monotone.html and html targets depend
	on version.texi and std_hooks.lua as well.

2005-06-18  Matt Johnston  <matt@ucc.asn.au>

	* INSTALL: fix typo, should be -Iboost_1_31_0 not -Iboost_1_31_2

2005-06-18  Riccardo Ghetta  <birrachiara@tin.it>
	* monotone.texi: include std_hooks.lua as an appendix and remove long
	lua excerpts from hook reference.
	* Makefile.am : make monotone.pdf/eps depend on monotone.info
	
2005-06-24  Matt Johnston  <matt@ucc.asn.au>

	* transforms.{cc,hh}: combine gzip and base64 in one
	pipe for pack()/unpack() to save memory
	* vocab.hh: add swap() to encodings/atomics
	* file_io.cc: use swap() to avoid copying

2005-06-21  Nathaniel Smith  <njs@codesourcery.com>

	* commands.cc (do_diff): Use calculate_arbitrary_change_set,
	instead of reimplementing it.

2005-06-21  Nathaniel Smith  <njs@codesourcery.com>

	* revision.cc (find_least_common_ancestor): Handle left == right
	case.
	* tests/t_diff_currev.at: Un-XFAIL.
	
2005-06-21  Nathaniel Smith  <njs@codesourcery.com>

	* netsync.cc (rebuild_merkle_trees): Fix FIXME comments to match
	reality.
	* tests/t_netsync_diffbranch.at: No longer a bug, remove
	priority.

2005-06-20  Nathaniel Smith  <njs@codesourcery.com>

	* monotone.texi (Hook Reference): Oops, missed a @ref.

2005-06-20  Nathaniel Smith  <njs@codesourcery.com>

	* monotone.texi (Default monotonerc): Rename section to...
	(Default hooks): ...this, to emphasize is still read even when a
	monotonerc exists.

2005-06-19  Richard Levitte  <richard@levitte.org>

	* Makefile.am: There's no reason for monotone.pdf or .dvi to
	depend on monotone.info, since they are built from the .texi
	files.  Also, make the monotone.html and html targets depend
	on version.texi and std_hooks.lua as well.

2005-06-18  Matt Johnston  <matt@ucc.asn.au>

	* INSTALL: fix typo, should be -Iboost_1_31_0 not -Iboost_1_31_2

2005-06-18  Riccardo Ghetta  <birrachiara@tin.it>
	* monotone.texi: include std_hooks.lua as an appendix and remove long
	lua excerpts from hook reference.
	* Makefile.am : make monotone.pdf/eps depend on monotone.info
	
2005-06-17  Matt Johnston  <matt@ucc.asn.au>

	* database.cc (database::execute()): truncate long query log messages
	before copying, saving memory. 
	Patch from Eric Anderson <anderse-monotone@cello.hpl.hp.com>

2005-06-17  Riccardo Ghetta  <birrachiara@tin.it>
	Adds include()/includedir() to lua hooks and extend --rcfile
	* lua.cc: handle --rcfile with directories, implement
	include() and includedir()
	* testsuite.at, t_lua_includedir.at, t_rcfile_dir.at:
	test new functionality
	* monotone.texi: document all functions available to hook
	writers, including the new include() and includedir()

2005-06-16  Nathaniel Smith  <njs@codesourcery.com>

	* diff_patch.cc (merge_extents): Typo caught by anonymous reader.

2005-06-16  Nathaniel Smith  <njs@codesourcery.com>

	* commands.cc (cat): Account for being in a subdir in 'cat file
	REV PATH'.
	* tests/t_cat_file_by_name.at: Test.

2005-06-17  Richard Levitte  <richard@levitte.org>

	* app_state.cc (app_state::app_state()): Avoid a gcc warning by
	having the class members initialised in the same order they are
	defined in the class.

2005-06-16  Nathaniel Smith  <njs@pobox.com>

	* std_hooks.lua (ignore_file): Add Cons/SCons cache files to
	default ignore list.

2005-06-16  Matt Johnston  <matt@ucc.asn.au>

	* ui.cc: increase the divisor as required so that we don't get spurious
	screen updates when we're using the kilobyte/megabyte tickers

2005-06-15  Matt Johnston  <matt@ucc.asn.au>

	* monotone.texi: clarify some netsync parts of the tutorial

2005-06-15  Richard Levitte  <richard@levitte.org>

	* netsync.cc (struct session): Add a pattern regex cache.
	(analyze_ancestry_graph): Use the regex cache instead of the
	pattern string itself.  This is especially important when the
	pattern is used as an old-style collection.
	(process_hello_cmd): Recreate the pattern regex cache with the
	conversion of the pattern to a regex when it's used as an
	old-style collection.
	(process_auth_cmd): When the pattern changes, change the regex
	cache as well.

2005-06-14  Richard Levitte  <richard@levitte.org>

	* std_hooks.lua (get_preferred_merge2_command,
	get_preferred_merge3_command): EDITOR may be undefined.  In that
	case, os.getenv() returns nil, on which string.lower() chokes.
	It's much better to check for that and default to an empty
	string.

2005-06-11  Derek Scherger  <derek@echologic.com>

	* commands.cc (complete_command): log command expansion messages
	with L instead of P to reduce chatter
	(status): add --brief option and corresponding output
	(identify): add trailing space to comment gcc complains about
	* monotone.cc: fix comment typo and add additional details for
	command specific options
	* monotone.texi (Automation): list inventory status code
	combinations and descriptions
	* tests/t_status.at: new test of status command and --brief option
	* testsuite.at: add it

2005-06-11  Matt Johnston  <matt@ucc.asn.au>

	* commands.cc: revert should ignore the ignore hooks, otherwise bad
	things happen (revert a single ignored file, resultant empty ignore list
	reverts the whole working copy).
	* app_state.cc, app_state.hh: give set_restriction a flag to disregard
	file-ignore hooks.
	* tests/t_revert_restrict.at, testsuite.at: a test

2005-06-09  Riccardo Ghetta  <birrachiara@tin.it>

	* std_hooks.lua: make binary_file return nil on unreadable/empty files
	
2005-06-10  Joel Reed  <joelwreed@comcast.com>

	* commands.cc (CMD(cdiff)): Add OPT_DEPTH to command options.
	* t_restrictions.at: Add to testcase.

2005-06-09  Joel Reed  <joelwreed@comcast.com>

	* commands.cc (CMD(diff)): Add OPT_DEPTH back in, as it is used.
	* t_restrictions.at: Add to testcase to increase likelihood of 
	keeping it around :)

2005-06-10  Richard Levitte  <richard@levitte.org>

	* commands.cc (CMD(diff)): Remove OPT_DEPTH, as it was never
	used.

2005-06-09  Richard Levitte  <richard@levitte.org>

	* monotone.texi (Merging): I assume that "apposite" was supposed
	to be "appropriate".

2005-06-09  Riccardo Ghetta  <birrachiara@tin.it>

	* diff_patch.cc/hh: honor the new manual_merge attribute
	* file_io.cc/hh: move here the guess_binary function
	* lua.cc: let guess_binary available to lua
	* std_hooks.lua: handle manual_merge as an add-time attribute and
	initialize by default make it true if the file appears to be binary.
	Make read_contents_of_file able to read "binary" files.
	* tests/t_merge_manual.at: tests new behaviour, superceding the
	old XFAIL t_merge_binary.at test.
	* monotone.texi: document changes, adding a small section on merging.

2005-06-07  Nathaniel Smith  <njs@codesourcery.com>

	* ChangeLog: Fixup.

2005-06-07  Nathaniel Smith  <njs@codesourcery.com>

	* monotone.texi (Storage and workflow): Attempt to thwart some
	common misconceptions.

2005-06-07  Nathaniel Smith  <njs@codesourcery.com>

	* netsync.cc (rebuild_merkle_trees): Add a comment describing how
	this code should work (and why it currently doesn't quite).

2005-06-05  Nathaniel Smith  <njs@codesourcery.com>

	* tests/t_bad_packets.at: Expect certs on a non-existent rev to
	fail.  Run db check instead.
	* commands.cc (complete): Let callers specify they're okay with
	non-existent revisions.
	(CMD(trusted)): So specify.

2005-06-05  Nathaniel Smith  <njs@codesourcery.com>

	* tests/t_tags.at: 'tag' on a non-existent revid should fail.
	* commands.cc (complete): Fail on non-existent revids.

2005-05-29  Nathaniel Smith  <njs@codesourcery.com>

	* tests/t_epoch.at: Typo.
	* tests/t_automate_certs.at, tests/t_selector_later_earlier.at:
	Throw in some calls to CANONICALISE, maybe this will help on
	Win32...

2005-06-04  Timothy Brownawell  <tbrownaw@gmail.com>

	* netsync.cc, netcmd.cc: Style cleanups (mostly whitespace).

2005-06-04  Timothy Brownawell  <tbrownaw@gmail.com>

	* netsync.cc (process_hello_cmd): Warn about collection/regex
	usage when talking to an old server.

2005-06-04  Derek Scherger  <derek@echologic.com>

	* commands.cc (update): update MT/work based on the changes
	between the chosen revision and the new merge revision
	* tests/t_update_with_pending_drop.at: 
	* tests/t_update_with_pending_add.at: 
	* tests/t_update_with_pending_rename.at: un-XFAIL and clean up now
	that things work

2005-06-04  Timothy Brownawell  <tbrownaw@gmail.com>

	* netcmd.{cc,hh}, netsync.cc: Move {read,write}_*_cmd_payload
	to netcmd::{read,write}_*_cmd .
	* netcmd.cc, netsync.cc: Compatibility infrastructure.
	* netsync.cc: Interoperate with v4 servers.

2005-06-03  Timothy Brownawell  <tbrownaw@gmail.com>

	* automate.cc (print_some_output): Fix compiler warning.

2005-06-04  Derek Scherger  <derek@echologic.com>

	* app_state.cc (app_state): initialize diffs to false; it seemed
	to be defaulting to true for me

2005-06-04  Derek Scherger  <derek@echologic.com>

	* tests/t_update_with_pending_drop.at: 
	* tests/t_update_with_pending_add.at: 
	* tests/t_update_with_pending_rename.at: 
	* tests/t_restricted_commit_with_inodeprints.at: new bug reports
	* testsuite.at: call them

2005-06-04  graydon hoare  <graydon@pobox.com>

	* rcs_import.cc 
	(note_state_at_branch_beginning): Move time back when
	there are known commits on a branch.

2005-06-03  Joel Reed  <joelwreed@comcast.com>

	* commands.cc, monotone.texi: provide --verbose option for 
	monotone complete revision which adds date and author 
	completion output
	* contrib/monotone.zsh_completion: use verbose output when
	completing revisions

2005-06-02  graydon hoare  <graydon@pobox.com>

	* rcs_import.cc
	(cvs_key::is_synthetic_branch_founding_commit): New field.
	(cvs_key::operator==): Handle synthetic case specially.
	(cvs_key::operator<): Likewise.
	(note_state_at_branch_beginning): Likewise.	
	* tests/t_cvsimport_drepper.at: Converted bug testcase.
	* testsuite.at: Call it.

	* monotone.cc, commands.cc, options.hh 
	(OPT_NO_MERGES, OPT_DIFFS): New options.
	* app_state.cc (app_state::no_merges, app_state::diffs): Likewise.
	* commands.cc (log): Honor no_merges, diffs.
	* contrib/color_logs.{sh,conf}: Helpers for reviewing work in a
	nice colorized, easy-to-read fashion.
	* contrib/colorize: A colorization script found on the net.

	* HACKING, ROADMAP: Expand a bit.
	* commands.cc (changes_summary::print): Change macro to helper fn.
	* contrib/monotone.el (monotone-cmd): Handle nil exit code.

2005-06-02  Joel Reed  <joelwreed@comcast.com>

	* commands.cc, database.cc, database.hh, vocab.hh, vocab_terms.hh:
	add complete key subcommand and provide --brief option of zsh/bash
	completion. See http://lists.gnu.org/archive/html/monotone-devel/2005-05/msg00461.html
	* tests/t_rebuild.at: add tests for complete key subcommand
	* monotone.texi: document new subcommand
	* contrib/monotone.zsh_completion: update for new complete key
	command, improve _monotone_existing_entries using new --depth=0
	option,	add revision completion for cert command, and a	bugfix 
	for cat command

2005-06-01  Matt Johnston  <matt@ucc.asn.au>

	* tests/t_i18n_changelog.at: capitalise UTF-8 CHARSET to keep
	solaris happy.

2005-06-01  Timothy Brownawell  <tbrownaw@gmail.com>

	* netsync.cc (analyze_ancestry_graph): Try to fix segfault.
	Always accept tags.

2005-06-01  Timothy Brownawell  <tbrownaw@gmail.com>

	* netsync.cc (process_auth_cmd, analyze_ancestry_graph): Move
	write-permission checking to where it belongs, *after* we know
	exactly what we're checking permissions about. Drop things we
	don't want.

2005-06-01  Matt Johnston  <matt@ucc.asn.au>

	* tests/t_cvsimport_deleted_invar.at: don't use -C with tar
	* tests/t_i18n_file.at: capitalise CHARSET=UTF-8, seems more standard.
	* tests/t_merge_normalization_edge_case.at: use known-good output
	rather than using diff3 --merge

2005-05-31  Timothy Brownawell  <tbrownaw@gmail.com>

	* tests/t_epoch_server.at: fix typo
	* netsync.cc (session::process_auth_cmd): If no branches are allowed
	for writing, also check for write permissions to branch "" (needed
	for serving empty dbs). For sync, don't refuse connection if there
	are no readable branches (only do this for pull).

2005-05-31  Timothy Brownawell  <tbrownaw@gmail.com>

	* monotone.texi: Update documentation for get_netsync_*_permitted
	hooks to reflect that they now get individual branch names.

2005-05-31  Timothy Brownawell  <tbrownaw@gmail.com>

	* netsync.cc: session::rebuild_merkle_trees now takes a set of
	branches to include as an argument. On the server, calculate
	this set at the same time the get_netsync_*_permitted hooks are
	called; call said hooks on each branch individually.

2005-05-31  Timothy Brownawell  <tbrownaw@gmail.com>

	Remove old collection support in favor of using regexes exclusively.
	* netsync.cc (convert_pattern): Remove function.
	* (14 files): collections are unexist; do not mention (potential
	for confusion)
	* constants.cc: Increase netsync protocol version.
	* monotone.texi: Update documentation.
	* tests/t_epoch_unidirectional.at: Fix to sync subbranches.
	* commands.cc (CMD update): Fix usage check.
	* tests/t_select_cert.at: Fix to use --revision.

2005-05-30  Timothy Brownawell  <tbrownaw@gmail.com>

	* netsync.cc: Call note_netsync_*_received hooks in the order they're
	written to the db (for revisions, gives topological order).

2005-05-30  Timothy Brownawell  <tbrownaw@gmail.com>

	* lua.{cc,hh}: Replace note_netsync_commit with
	note_netsync_{revision,cert,pubkey}_received
	* packet.{cc,hh}: Callbacks for cert or key written to the database.
	* netsync.cc: Use said callbacks, call note_netsync_*_received hooks.
	* monotone.texi: Update documentation.

2005-05-30  Timothy Brownawell  <tbrownaw@gmail.com>

	* packet.{cc,hh}, netsync.cc: on_revision_written callback now takes
	the revision_id as an argument.
	* lua.{cc,hh}: New Lua hook, note_netsync_commit.
	* netsync.cc: At end of netsync session, call new hook for each
	revision received.
	monotone.texi: Document new hook.

2005-05-30  Richard Levitte  <richard@levitte.org>

	* commands.cc (CMD(checkout), CMD(cdiff), CMD(diff), CMD(log)):
	Remove '[--revision=REVISION]' from command argument synopsis,
	and add more text to the help to explain what happens when
	--revision options are used.
	(CMD(update)): Instead of the optional revision argument, use
	the --revision option.  Add information on what happens when the
	--revision option is used, and when it's not.

	* tests/t_add_stomp_file.at, tests/t_add_vs_commit.at,
	tests/t_annotate.at, tests/t_lf_crlf.at,
	tests/t_update_nonexistent.at, tests/t_update_off_branch.at,
	tests/t_update_to_revision.at: Update to use --revision with
	'monotone update'.

2005-05-30  Matt Johnston  <matt@ucc.asn.au>

	* netsync.cc: cosmetic linebreak tidying for "double-check the
	fingerprint" message.
	* main.cc: make it clearer that "unknown type" refers to an exception
	* monotone.cc: catch early informative_failures (due to charset
	problems etc)

2005-05-30  Matt Johnston  <matt@ucc.asn.au>

	* tests/t_fmerge.at: scrap all the diff3/ed, just compare it with
	known-good output.

2005-05-30  Timothy Brownawell  <tbrownaw@gmail.com>

	* revision.cc (toposort): Better algorithm.

2005-05-30  Matt Johnston  <matt@ucc.asn.au>

	* tests/t_fmerge.at: make sure we write the file with the ed script.

2005-05-30  Matt Johnston  <matt@ucc.asn.au>

	* testsuite.at: use "command -v" rather than "which", since
	Solaris doesn't give useful exit codes for "which".
	* tests/t_fmerge.at: don't use --merge with diff3, pipe to ed instead
	so we don't rely on gnu diff3.

2005-05-29  Timothy Brownawell  <tbrownaw@gmail.com>

	* contrib/monoprof.sh: Add support for using valgrind for
	heap profiling.

2005-05-28  Joel Reed  <joelwreed@comcast.com>

	* app_state.cc, app_state.hh, commands.cc, monotone.cc, options.h:
	add new --depth command, and rename log's --depth to --last
	* monotone.texi: update documentation
	* tests/t_log_depth.at, tests/t_log_depth_single.at: update
	log tests to use --last instead of --depth
	* tests/t_options.at, tests/t_restrictions.at: test usage of
	--depth for commands using restrictions
	* contrib/ciabot_monotone.py, contrib/monotone-notify.pl,
	contrib/monotone.el, contrib/monotone.zsh_completion,
	contrib/mtbrowse.sh: change all occurences of "depth" to "last"

2005-05-28  Timothy Brownawell  <tbrownaw@gmail.com>

	* netcmd.cc (read_netcmd): Reserve space in the buffer if needed,
		swap buffers instead of copying (memory savings for sync
		large files)
	* netsync.cc (session::arm): Don't clear the buffer (now done
		by read_netcmd).

2005-05-27  Timothy Brownawell  <tbrownaw@gmail.com>

	* netsync.cc: Allow REGEXes as well as collections.
		Fix out-of-branch ancestor handling.
	* tests/t_netsync_diffbranch.at: Remove bug report and XFAIL (fixed).
	* commands.cc: Update description fields for netsync commands.
	* monotone.texi: Update documentation.

2005-05-25  Timothy Brownawell  <tbrownaw@gmail.com>

	* tests/t_automate_stdio.at: Make it self-contained.

2005-05-25  Timothy Brownawell  <tbrownaw@gmail.com>

	* contrib/get_stdio.pl (new file): Perl script to parse the output from
	"mtn automate stdio". Used by...
	* tests/t_automate_stdio.at (new file): Test for "mtn automate stdio".
	* testsuite.at: Add it.

2005-05-25  Timothy Brownawell  <tbrownaw@gmail.com>

	* automate.cc ("automate stdio"): Fix block size limiting.
		Honor "output.flush()" in commands.

2005-05-24  Timothy Brownawell  <tbrownaw@gmail.com>

	* automate.cc: Fix buffering for "automate stdio"

2005-05-24  Timothy Brownawell  <tbrownaw@gmail.com>

	* automate.cc: Put back lost "automate certs".

2005-05-24  Matt Johnston  <matt@ucc.asn.au>

	* commands.cc (try_one_merge, CMD(merge), CMD(explicit_merge), 
	CMD(propagate): allow --author flag.

2005-05-24  Timothy Brownawell  <tbrownaw@gmail.com>

	* automate.cc: Fix comment for automate stdio to match the code.
	* monotone.texi: Document ignored locations in automate stdio
	input as reserved.

2005-05-24  Riccardo Ghetta  <birrachiara@tin.it>

	* tests/t_merge_binary.at: new XFAIL test to cover monotone
	inclination to algorithmically merge binary files.

2005-05-24  Richard Levitte  <richard@levitte.org>

	* commands.cc (try_one_merge): Change 'rid' to 'merged_id'.

2005-05-23  Timothy Brownawell  <tbrownaw@gmail.com>

	Fix "automate stdio" input/output format according to ML discussion
	* automate.cc: changed: automate_stdio
		added: print_some_output, class my_stringbuf
	* constants.{cc,hh}: add constant for automate stdio block size
	* monotone.texi: update documentation

2005-05-23  Nathaniel Smith  <njs@codesourcery.com>

	* win32/terminal.cc (have_smart_terminal): Call _isatty on stderr,
	not stdout.

2005-05-23  Richard Levitte  <richard@levitte.org>

	* commands.cc (try_one_merge): Use the value of --date and
	--author if there are any.
	(CMD(merge), CMD(propagate), CMD(explicit_merge)): Change to
	accept --date and --author.

2005-05-23  Riccardo Ghetta  <birrachiara@tin.it>

	* selectors.cc/.hh, database.cc: add two new selectors:
	"earlier or equal than" and "later than".
	* lua.cc/.hh, std-hooks.lua: create a new "expand_date" hook
	* monotone.texi: document the changes
	* testsuite.at, tests/t_selector_later_earlier.at: add specific tests 
	for the new selectors

2005-05-21  Richard Levitte  <richard@levitte.org>

	* Makefile.am: Make monotone.pdf and monotone.dvi depend on
	version.texi.

2005-05-21  Richard Levitte  <richard@levitte.org>

	* monotone.texi: Add a note about the --brief option with
	'monotone log', and restructure the synopsis since it was getting
	a bit silly with all possible variants.

2005-05-21  Richard Levitte  <richard@levitte.org>

	* commands.cc (log_certs): Add two arguments; a separator string
	to be used in front of the second to last cert for multi-valued
	cert types, a bool to say if each cert should be ended with a
	newline.  Overload with shortcuts.
	(CMD(log)): Use the --brief option and implement it using the
	shortcut variants of log_certs.
	* monotone.cc, options.hh: Add the --brief option (OPT_BRIEF
	internally).
	* sanity.cc, sanity.hh (struct sanity): Add the member variable
	and function to hold and set the brief flag.

2005-05-21  Matt Johnston  <matt@ucc.asn.au>

	* tests/t_short_opts.at: remove the saved MT/log message
	from the failed commit.
	* Makefile.am: MAKEINFOFALGS to MAKEINFOFLAGS

2005-05-21  Matt Johnston  <matt@ucc.asn.au>

	* commands.cc (commit): write the log message to MT/log
	during the commit, so it will be available later if the commit
	fails.
	* work.{cc,hh} (write_user_log): new function

2005-05-20  Nathaniel Smith  <njs@codesourcery.com>

	* contrib/mtbrowse.sh: New file.
	* contrib/README: Document it.  Also, document some missed files,
	and re-order listing.
	* Makefile.am (EXTRA_DIST): Add several missing contrib/ files.

2005-05-21  Grahame Bowland  <grahame@angrygoats.net>

	* automate.cc: (automate_certs) change "status" field 
	to "signature". Check whether each cert is trusted, and 
	output in the "trusted" field.
	* testsuite.at: add t_automate_certs.at
	* tests/t_automate_certs.at: Test that the output of 
	"automate certs" is consistent, and that we exit with
	error when rev is incomplete or missing.
	* monotone.texi: update output documentation for 
	"automate certs"

2005-05-20  Emile Snyder  <emile@alumni.reed.edu>

	* annotate.{hh,cc}: Rework to handle lineage dependent line
	mappings and lines which split from a single line in a parent
	revision into multiple lines in some descendent.  Fixes bug where
	some lines remained unannotated.  Fixes wrong assignment of lines
	bug.
	* tests/t_annotate.at: Check no-changes since addition of file
	case.
	* tests/t_annotate_lineage_dependent.at
	* tests/t_annotate_split_lines.at:  New tests.
	* testsuite.at: Add them.
	
2005-05-20  Nathaniel Smith  <njs@codesourcery.com>

	* monotone.texi (Network): Clarify that ports can be specified on
	the command line to serve/pull/push/sync.

2005-05-21  Matt Johnston  <matt@ucc.asn.au>

	* packet.cc (db_packet_writer::~impl, prerequisite.cleanup): 
	add code to remove up circular dependencies between prerequisite
	and delayed_packet shared_ptrs upon destruction, so that unsatisified
	dependency warnings are printed.

2005-05-19  Matt Johnston  <matt@ucc.asn.au>

	* change_set.cc (merge_disjoint_analyses): handle the case where
	a file is dropped on both sides but re-added on one.
	* tests/t_drop_vs_dropadd.at: a test for it
	* testsuite.at

2005-05-19  Derek Scherger  <derek@echologic.com>

	* commands.cc (checkout): rearrange to use --revision option
	* monotone.1: 
	* monotone.texi: document checkout --revision option
	* tests/t_attr.at:
	* tests/t_attributes.at:
	* tests/t_checkout_id_sets_branch.at:
	* tests/t_checkout_noop_on_fail.at:
	* tests/t_checkout_options.at:
	* tests/t_cwork.at:
	* tests/t_delete_dir.at:
	* tests/t_delete_dir_patch.at:
	* tests/t_empty_path.at:
	* tests/t_i18n_file_data.at:
	* tests/t_inodeprints_hook.at:
	* tests/t_inodeprints_update.at:
	* tests/t_largish_file.at:
	* tests/t_lf_crlf.at:
	* tests/t_monotone_up.at:
	* tests/t_netsync_defaults.at:
	* tests/t_netsync_set_defaults.at:
	* tests/t_persistent_server_revision.at:
	* tests/t_rename_added_in_rename.at:
	* tests/t_rename_dir_cross_level.at:
	* tests/t_rename_dir_patch.at:
	* tests/t_single_char_filenames.at:
	* tests/t_subdir_add.at:
	* tests/t_subdir_attr.at:
	* tests/t_subdir_drop.at:
	* tests/t_subdir_rename.at:
	* tests/t_subdir_revert.at:
	* tests/t_tags.at:
	* tests/t_update_off_branch.at:
	* tests/t_versions.at:
	* testsuite.at: add --revision option to checkout

2005-05-18  Richard Levitte  <richard@levitte.org>

	* ui.cc: Move the copyright and license section to the top of the
	file, and add an emacs mode specifier.
	* ui.cc (write_ticks): Change the counter ticker so the trailer
	comes at the end of the counter line instead of the title line.
	This is especially important for code that changes the trailer
	a little now and then.

2005-05-17  Grahame Bowland  <grahame@angrygoats.net>

	* commands.cc: add "automate certs ID" to the help string 
	for the automate command
	* automate.cc: implement "automate certs". Add to the list 
	of commands available through "automate stdio".
	* monotone.texi: document "automate certs"

2005-05-17  Nathaniel Smith  <njs@codesourcery.com>

	* monotone.texi (Network): Document 'serve' as taking more than
	one collection argument.

2005-05-15  graydon hoare  <graydon@pobox.com>

	* rcs_import.cc (note_state_at_branch_beginning): collect
	branch beginning states into a single synthetic commit.

2005-05-15  graydon hoare  <graydon@pobox.com>

	* rcs_import.cc: rewrite most of the branch logic to 
	address issues raised in bugs 13032 and 13063.
	* tests/t_cvsimport_deleted_invar.at: un-XFAIL.

2005-05-16  Matt Johnston  <matt@ucc.asn.au>

	* commands.cc (commit): change scope of the transaction guard so that
	the transaction will fail before MT/revision is written (which could
	leave a non-committed revision/bad working dir).

2005-05-16  Grahame Bowland  <grahame@angrygoats.net>

	* monotone.texi: update "monotone log" documentation
	* commands.cc: fix "monotone log" when run with no --revision args

2005-05-15  Derek Scherger  <derek@echologic.com>

	* tests/t_update_with_blocked_rename.at: new test
	* testsuite.at: call it

2005-05-15  Derek Scherger  <derek@echologic.com>

	* netsync.cc (process_anonymous_cmd, process_auth_cmd): log
	details of permissions allowed/denied
	* tests/t_netsync_permissions.at: new test
	* testsuite.at: call it

2005-05-15  Richard Levitte  <richard@levitte.org>

	* contrib/monotone-notify.pl (revision_is_in_branch): Another
	place where --revision was missing.

2005-05-14  Timothy Brownawell  <tbrownaw@gmail.com>

	* contrib/monoprof.sh: Clean up variable definitions some.
		- Add option --datadir, should now be usable without editing
		variables to match system paths
		- Add option --setup, generates most of the needed files

2005-05-13  Timothy Brownawell  <tbrownaw@gmail.com>

	Add "monotone automate stdio", to let the automation interface
	take commands on standard input.
	* automate.cc: (automate_stdio) New function.
		(automate_command) Add it.
	* commands.cc: Add to description for "automate".
	* monotone.texi: Add to documentation.

2005-05-13  Joel Reed  <joelwreed@comcast.com>

	* tests/t_unidiff3.at: opps. forgot to add this file which
	should have been included as fix for bug 13072.

2005-05-13  Joel Reed  <joelwreed@comcast.com>

	* diff_patch.cc, transforms.cc, testsuite.at: Patch from 
	drepper@redhat.com, who writes: "The attached patch should fix bug
	13072.  I have no idea why the code in transform.cc insists on
	adding an empty line in case the file is empty. Removing the code
	didn't cause any regressions in the test suite and the
	diff_patch.cc change corrects the output format.  A new test case
	is included as well."

2005-05-13  Joel Reed  <joelwreed@comcast.com>

	* automate.cc: add automate attributes command
	* commands.cc: add attributes subcommand helptext
	* contrib/monotone.zsh_completion: use automate attributes
	for completion of monotone attr and cleanup ignore files code
	* tests/t_automate_attributes.at: add testcase
	* testsuite.at: include new testcaes

2005-05-13  Jon Bright  <jon@siliconcircus.com>
	* testsuite.at (UNGZ): Change the way the ungzipping works on
	Win32, in the hope that test 206 will no longer be given invalid
	files.

2005-05-12  Derek Scherger  <derek@echologic.com>

	* automate.cc: bump version number to 1.0
	(struct inventory_item): add pre/post states
	(inventory_paths): remove obsolete function
	(inventory_pre_state, inventory_post_state, inventory_file_state,
	inventory_renames): add fancy new functions
	(automate_inventory): rework for new output format
	* manifest.{cc,hh} (classify_paths): rename to ...
	(classify_manifest_paths): ... this and work solely from manifest
	* monotone.texi: (Automation): update inventory docs
	* tests/t_automate_inventory.at: update for new format and add
	some more tests
	
2005-05-13  Matthew Gregan  <kinetik@orcon.net.nz>

	* HACKING: New file.  First pass at a brief document to help
	newcomers hack on monotone.

2005-05-12  Riccardo Ghetta <birrachiara@tin.it>

	* options.hh (OPT_MSGFILE): New option.
	* monotone.cc (message-file): New option.
	(cpp_main): Handle it.
	* app_state.{cc,hh} (set_message_file): New function.
	* commands.cc (commit): Accept and handle new option.
	* monotone.1, monotone.texi: Document it.
	* tests/t_commit_message_file.at: New test.
	* testsuite.at: Add it.
	
2005-05-12  Timothy Brownawell  <tbrownaw@gmail.com>

	* (20 files): Do not indent with both tabs and spaces in the same file.

2005-05-13  Ulrich Drepper  <drepper@redhat.com>

	* rcs_import.cc (process_one_hunk): Improve handling of corrupt
	RCS files.

2005-05-13  Matthew Gregan  <kinetik@orcon.net.nz>

	* testsuite.at: Fix typo error in Win32 kill logic that was
	causing the testsuites to hang on Win32 machines that don't have
	pskill installed.

2005-05-12  Matthew Gregan  <kinetik@orcon.net.nz>

	* file_io.cc (write_data_impl): Use portable boost::filesystem
	calls in place of unlink(2)/remove(2).

2005-05-12  Grahame Bowland  <grahame@angrygoats.net>

	* commands.cc: Modify the "log" command to accept multiple 
	revisions on command line, and display the log for all 
	of those revisions.

2005-05-11  Nathaniel Smith  <njs@codesourcery.com>

	* std_hooks.lua (ignore_file): Organize a bit more, add
	patterns for autotools cache files, and darcs, codeville, git
	metadata directories.

2005-05-11  Timothy Brownawell  <tbrownaw@gmail.com>

	* revision.cc (expand_dominators): Fix bitmap size-matching.
		(find_common_ancestor_for_merge): Do not wait for ancestors
		to be expanded to the beginning of time before expanding
		dominators. Requires above fix for correct behavior.
	* ChangeLog: Fix date on previous entry.

2005-05-11  Timothy Brownawell  <tbrownaw@gmail.com>

	* contrib/monoprof.sh: Add profiling test for "netsync large file".
		Add options to only run specific profile tests.

2005-05-11  Stanislav Karchebny <stanislav.karchebny@skype.net>

	* contrib/monotone-notify.pl: 'monotone log' takes a revision
	through the --revision= option.

2005-05-11  Richard Levitte  <richard@levitte.org>

	* contrib/monotone-notify.pl: Change all occurences of $symbol' to
	${symbol}' to avoid a confusing Perl warning.

2005-05-11  Joel Reed  <joelwreed@comcast.com>

	* contrib/monotone.zsh_completion: add zsh completion contrib.

2005-05-11  Matt Johnston  <matt@ucc.asn.au>

	* tests/t_add_intermediate_MT_path.at: remove the drop dir part
	* tests/t_delete_dir.at: add a note about re-enabling the above test
	* tests/t_cvsimport3.at: ignore stderr

2005-05-11  Matt Johnston  <matt@ucc.asn.au>

	* rcs_import.cc (find_branchpoint): if a branch is derived from two 
	differing parent branches, take the one closest to the trunk.
	* tests/t_cvsimport3.at: add a test for cvs_importing where branches
	come off a vendor import.
	* testsuite.at: add it

2005-05-11  Nathaniel Smith  <njs@codesourcery.com>

	* work.cc (build_deletions): Disable delete_dir.

2005-05-11  Matthew Gregan  <kinetik@orcon.net.nz>

	* constants.cc (constants::bufsz): Increase buffer size.  Reduces
	the runtime to tests/t_netsync_largish_file.at by four to seven
	times on my test machines.

2005-05-10  Timothy Brownawell  <tbrownaw@gmail.com>

	* revision.cc: Make expand_{ancestors,dominators} twice as fast.
	Loop over revisions in the other direction so that changes at the
	frontier propogate fully in 1 pass, instead of one level at a time.

2005-05-10  Timothy Brownawell  <tbrownaw@gmail.com>

	* packet.{cc,hh}: Give packet_consumer and children a callback to call
	after writing out a revision.
	* netsync.cc: Use this callback to add a "revisions written" ticker,
	to provide user feedback while sanity checking.

2005-05-10  Timothy Brownawell  <tbrownaw@gmail.com>

	* ui.cc: Make tick_write_count take less horizontal space

2005-05-09  Nathaniel Smith  <njs@codesourcery.com>

	* AUTHORS: Give Riccardo his real name.
	* ChangeLog: Likewise.

2005-05-09  Riccardo Ghetta <birrachiara@tin.it>
	
	* std_hooks.lua: Support kdiff3.

2005-05-09  Matthew Gregan  <kinetik@orcon.net.nz>

	* lua.cc (loadstring, run_string): New parameter to identify the
	source of the Lua string being loaded.
	(add_{std,test}_hooks, load_rcfile): Pass an identity through.

2005-05-09  Matthew Gregan  <kinetik@orcon.net.nz>

	* monotone.cc: Absolutify and tilde expand pid file.

2005-05-09  Matthew Gregan  <kinetik@orcon.net.nz>

	* testsuite.at: Revert bogus changes committed in revision 9d478.

2005-05-09  Matt Johnston  <matt@ucc.asn.au>

	* commands.cc (pid_file): use fs::path .empty() rather than ==, since
	boost 1.31 doesn't seem to have the latter.

2005-05-08  Matthew Gregan  <kinetik@orcon.net.nz>

	* lua.cc (report_error, load{file,string}): New member functions.
	Error handling in call moved into report_error.
	(call): Call report_error.
	(run_{file,string}): Call load{file,string} member functions to
	load Lua code into the VM.  Allows us to report syntax errors when
	loading rc files.
	* testsuite.at: test_hooks.lua was calling nonexistent (obsolete)
	strfind function and failing silently.  The improved error
	reporting from Lua caught this and cause testsuite failures.

2005-05-08  Matthew Gregan  <kinetik@orcon.net.nz>

	* monotone.1: Document --pid-file option.  Also make some minor
	spelling and punctuation fixes.

2005-05-08  Timothy Brownawell  <tbrownaw@gmail.com>
	* app_state.cc: {read,write}_options now print a warning instead of
	failing on unreadable/unwritable MT/options .
	* tests/t_unreadable_MT.at: add matching test
	* testsuite.at: add test
	* tests/README: Mention that new tests must be added to testsuite.at
	* work.cc: (get_revision_id) Friendlier error message for
	unreadable MT/revision .

2005-05-08  Matthew Gregan  <kinetik@orcon.net.nz>

	* monotone.texi: Right words, wrong order.
	* testsuite.at: Drop pid mapping trickery, it doesn't work
	consistently.  We now try and use SysInternal's pskill to kill the
	process.  If pskill is not available, we fall back to the old
	'kill all monotone processes' method. These changes affect
	Win32/MingW only.

2005-05-07  Matthew Gregan  <kinetik@orcon.net.nz>

	* commands.cc (pid_file): Remove leftover debugging output.
	* configure.ac: Correct typos in TYPE_PID_T test.
	* testsuite.at: Use some trickery on MingW/Cygwin to map the
	Windows pid to the Cygwin pid.
	* win32/process.cc (process_wait): Correct return type.
	(process_spawn): Replace dropped cast on return.

2005-05-07  Matt Johnston <matt@ucc.asn.au>

	* change_set.cc: fix the code which skips deltas on deleted files,
	  it was looking at the merged filename not the ancestor
	  filename.
	* tests/t_drop_vs_patch_rename.at: a test for the above fix
	* testsuite.at: add it

2005-05-06 Timothy Brownawell <tbrownaw@gmail.com>

	* contrib/monoprof.sh: Add lcad test.
		Add options to pull/rebuild before profiling.

2005-05-06  Nathaniel Smith  <njs@codesourcery.com>

	* INSTALL: s/g++ 3.2 or 3.3/g++ 3.2 or later/.

2005-05-06  Nathaniel Smith  <njs@codesourcery.com>

	* monotone.1: 
	* monotone.texi (Commands, Importing from CVS, RCS): Clarify
	cvs_import documentation on cvsroot vs. module issues.

2005-05-05  Richard Levitte  <richard@levitte.org>

	* AUTHORS: Add rghetta.

2005-05-05  Matthew Gregan  <kinetik@orcon.net.nz>

	* monotone.texi: Document --pid-file option for serve command.
	* app_state.{cc,hh} (set_pidfile, pidfile): New function, new
	member.
	* commands.cc (pid_file): New class.
	(CMD(serve)): Use pid_file.
	* monotone.cc (coptions, cppmain): Add command-specific option
	--pid-file.
	* options.hh (OPT_PIDFILE): New option.
	* {unix,win32}/process.cc (get_process_id): New function.
	(process_{spawn,wait,kill}): Use pid_t.
	* platform.hh (process_{spawn,wait,kill}): Use pid_t.
	(get_process_id): New function
	* configure.ac: Test for pid_t.
	* lua.cc (monotone_{spawn,wait,kill}_for_lua): Use pid_t.
	* testsuite.at: Update netsync kill functions to use pid file.
	* tests/t_netsync_sigpipe.at: Update to use pid file.
	* tests/t_netsync_single.at: Update to use pid file.

2005-05-04  Nathaniel Smith  <njs@codesourcery.com>

	* tests/t_monotone_up.at: New test.
	* testsuite.at: Add it.

2005-05-05  Matthew Gregan  <kinetik@orcon.net.nz>

	* work.cc: Use attr_file_name rather than hardcoded strings.

2005-05-04  Brian Campbell  <brian.p.campbell@dartmouth.edu>

	* contrib/monotone.el (monotone-vc-register): Fix arguments to
	monotone-cmd-buf, to make work.

2005-05-03  Nathaniel Smith  <njs@codesourcery.com>

	* file_io.cc (read_data_for_command_line): Check that file exists,
	if reading a file.

2005-05-04  Matthew Gregan  <kinetik@orcon.net.nz>

	* configure.ac: Add TYPE_SOCKLEN_T function from the Autoconf
	archive.	
	* cryptopp/cryptlib.h (NameValuePairs): Change GetVoidValue from a
	pure virtual to an implemented (but never called) member function
	to work around build problem with GCC 4 on OS X 10.4
	* netxx/osutil.h: Include config.h, use new HAVE_SOCKLEN_T define
	to determine socklen_t type.

2005-05-03  Nathaniel Smith  <njs@codesourcery.com>

	* lua.cc (load_rcfile): Make a version that takes utf8 strings,
	and understands -.
	* app_state.cc (load_rcfiles): Use it.
	* file_io.{cc,hh} (absolutify_for_command_line): New function.
	* monotone.cc (cpp_main): Use it.
	* tests/t_rcfile_stdin.at: New test.
	* testsuite.at: Include it.

2005-05-03  Nathaniel Smith  <njs@codesourcery.com>

	* netsync.cc (load_epoch): Remove unused function.

2005-05-03  Matthew Gregan  <kinetik@orcon.net.nz>

	* tests/t_cvsimport_manifest_cycle.at: Add missing symbols.
	* tests/t_cvsimport_deleted_invar.at: Add new test.
	* testsuite.at: New test.

2005-05-03  Nathaniel Smith  <njs@codesourcery.com>

	* netsync.cc (run_netsync_protocol): Don't use the word
	"exception" in error messages.

2005-05-03  Nathaniel Smith  <njs@codesourcery.com>

	* UPGRADE: Fix version number.

2005-05-03  Nathaniel Smith  <njs@codesourcery.com>

	* debian/compat: New file.

2005-05-03  Nathaniel Smith  <njs@codesourcery.com>

	* UPGRADE: Mention upgrading from 0.18.
	* debian/copyright: Re-sync with AUTHORS.
	* win32/monotone.iss, monotone.spec, debian/changelog: Bump
	version numbers to 0.19.
	* NEWS: Finish updating for 0.19.

2005-05-03  Jon Bright  <jon@siliconcircus.com>
	* win32/monotone.iss: Bump version to 0.19
	
2005-05-03  Jon Bright  <jon@siliconcircus.com>
	* tests/t_automate_select.at: Use arithmetic comparison for
	checking output of wc, since wc pads its results with initial
	spaces on MinGW.
	
2005-05-03  Nathaniel Smith  <njs@codesourcery.com>

	* tests/t_cvsimport2.at: Pass correct module directory.

2005-05-02  Nathaniel Smith  <njs@codesourcery.com>

	* configure.ac: Bump version to 0.19.
	* NEWS: Tweaks.
	* Makefile.am (MOST_SOURCES): Add options.hh.
	(%.eps): Fix ps2eps calling convention.
	* po/monotone.pot: Regenerate.
	* testsuite.at (CHECK_SAME_CANONICALISED_STDOUT): New macro.

2005-05-02  Nathaniel Smith  <njs@codesourcery.com>

	* NEWS: More updates.
	* rcs_import.cc (store_manifest_edge): Fix some edge cases.
	* tests/t_cvsimport_manifest_cycle.at: Make work.  Un-XFAIL.

2005-05-01  Matt Johnston  <matt@ucc.asn.au>

	* diff_patch.cc (normalize_extents): broaden the condition when
	changes can be normalised.
	* tests/t_merge_6.at: now passes.

2005-05-01  Emile Snyder  <emile@alumni.reed.edu>

	* annotate.cc: Fix bug that njs pointed out when a merge has one
	side with no changes.  Be smarter about how we get parent
	file_id's to do file diffs; give another big speedup.
	* tests/t_annotate_copy_all.at: New test for the bug that is fixed.
	* testsuite.at: Add the new test.

2005-05-02  Richard Levitte  <richard@levitte.org>

	* tests/t_override_author_date.at: Adapt to the new way to give
	revision IDs to 'monotone log'.

2005-05-01  Richard Levitte  <richard@levitte.org>

	* monotone.texi: Document the change in 'monotone log'.

2005-05-01  Riccardo Ghetta <birrachiara@tin.it>

	* commands.cc (CMD(log)): Use --revision.

2005-05-02  Matt Johnston  <matt@ucc.asn.au>

	* netsync.cc (process_auth_cmd): make it clearer what the "unknown
	key hash" refers to.

2005-05-01  Richard Levitte  <richard@levitte.org>

	* commands.hh: Expose complete_commands().
	* commands.cc (explain_usage, command_options, process): Don't
	call complete_command().  Except the caller to have done that
	already.
	* monotone.cc (cpp_main): Start with completing the command after
	processing the options.  Use the result everywhere the command is
	required.  This avoids giving the user duplicate (or in some case,
	triplicate) messages about command expansion.

2005-04-30  Derek Scherger  <derek@echologic.com>

	* app_state.{cc,hh}: remove --all-files option
	* automate.cc: move inventory command and associated stuff here from ...
	* commands.cc: ... here, where it has been removed
	* monotone.1: relocate inventory command, remove --all-files option
	* monotone.cc: remove --all-files option
	* monotone.texi: relocate inventory documentation to automation
	section, remove --all-files option
	* tests/t_automate_inventory.at: renamed and updated for move to automate
	* testsuite.at: adjust for rename

2005-04-30  Derek Scherger  <derek@echologic.com>

	* Makefile.am (MOST_SOURCES): add restrictions.{cc,hh} 
	* commands.cc (extract_rearranged_paths): 
	(extract_delta_paths):
	(extract_changed_paths):
	(add_intermediate_paths):
	(restrict_path_set):
	(restrict_rename_set):
	(restrict_path_rearrangement):
	(restrict_delta_map):
	(calculate_restricted_rearrangement):
	(calculate_restricted_revision):
	(calculate_current_revision):
	(calculate_restricted_change_set): move to restrictions.{cc,hh}
	(maybe_update_inodeprints):
	(cat):
	(dodiff):
	(update): rename calculate_current_revision to
	calculate_unrestricted_revision
	* database_check.hh: update header guard #define
	* restrictions.{cc,hh}: add new files

2005-04-30  Nathaniel Smith  <njs@codesourcery.com>

	* commands.cc: Add a placeholder OPT_NONE for commands that don't
	take any command-specific options; use it everywhere.  Now the
	last argument to CMD never starts with %, and the last argument is
	always required to be present.

2005-04-30  Richard Levitte  <richard@levitte.org>

	* contrib/monotone-nav.el (mnav-rev-make): Move it so it's defined
	after the definition of the macro mnav-rev-id.  Otherwise, the
	byte compiler complains there is no setf method for mnav-rev-id.

2005-04-30  Nathaniel Smith  <njs@codesourcery.com>

	* monotone.texi (Database): Minor correction.

2005-04-30  Nathaniel Smith  <njs@codesourcery.com>

	* vocab.cc (trivially_safe_file_path): New function.
	(verify): Use it.
	(test_file_path_verification, test_file_path_normalization): Add a
	few more checks.

	* transforms.{cc,hh} (localized_as_string): New function.
	* {win32,unix}/inodeprint.cc (inodeprint_file): Use it, to avoid
	mkpath().

	* commands.cc (add_intermediate_paths): Hand-code intermediate
	path generator, taking advantage of normalization of file_path's,
	to avoid mkpath().

2005-04-29  Joel Rosdahl  <joel@rosdahl.net>

	* monotone.texi: Minor corrections.

2005-04-29  Nathaniel Smith  <njs@codesourcery.com>

	* commands.cc (ls_tags): Sort output.
	* tests/t_tags.at: Test that output is sorted.

2005-04-29  Derek Scherger  <derek@echologic.com>

	* commands.cc (struct file_itemizer): move to ...
	* work.hh (file_itemizer} ... here
	* work.cc (file_itemizer::visit_file} ... and here

2005-04-29  Emile Snyder  <emile@alumni.reed.edu>

	* annotate.cc (do_annotate_node): Stop doing expensive
	calculate_arbitrary_change_set when we already know we have parent
	and child revisions.  Cuts annotate run time in half.
	
2005-04-29  Nathaniel Smith  <njs@codesourcery.com>

	* commands.cc (update_inodeprints): Rename to...
	(refresh_inodeprints): ...this, so 'monotone up' continues to mean
	update.
	
	* monotone.texi (Inodeprints): Mention refresh_inodeprints in the
	Inodeprints section.
	
	* testsuite.at: 
	* tests/t_update_inodeprints.at: 
	* tests/t_refresh_inodeprints.at: 
	* monotone.texi (Working Copy, Commands): 
	* monotone.1: Update accordingly.

2005-04-29  Nathaniel Smith  <njs@codesourcery.com>

	* change_set.cc (dump_change_set): Don't truncate output.
	(invert_change_test): New unit test.
	(invert_change_set): Make it pass.  This fixes (some?)
	isect.empty() invariant failures.
	
	* NEWS: Start updating for 0.19.

	* revision.cc (check_sane_history): Make comment more
	informative.

2005-04-29  Grahame Bowland  <grahame@angrygoats.net>

	* netxx/types.h: Add new NetworkException type network 
	issue not caused by calling program
	* netsync.cc: Catch Netxx::NetworkException and display 
	as informative_error.
	* netxx/address.cxx: NetworkException for unparsable URIs.
	* netxx/datagram.cxx: NetworkException for connection failure.
	* netxx/resolve_getaddrinfo.cxx, resolve_gethostbyname.cxx:
	NetworkException when DNS resolution fails.
	* netxx/serverbase.cxx: NetworkException if unable to bind 
	to server port.
	* netxx/streambase.cxx: NetworkException if unable to 
	connect.

2005-04-28  Nathaniel Smith  <njs@codesourcery.com>

	* tests/t_netsync_error.at: New test.
	* testsuite.at: Add it.

2005-04-28  Nathaniel Smith  <njs@codesourcery.com>

	* tests/t_rename_attr.at: Fix a bit; also test that rename refuses
	to move a file to a name that already has attrs.
	* work.cc (build_rename): Cleanup a bit; refuse to move a file to
	a name that already has attrs.

	* monotone.texi (Working Copy): Document explicitly that "drop"
	and "rename" do not modify the filesystem directly, and do affect
	attributes.

2005-04-28  Derek Scherger  <derek@echologic.com>

	* commands.cc (get_work_path): 
	(get_revision_path): 
	(get_revision_id):
	(put_revision_id):
	(get_path_rearrangement):
	(remove_path_rearrangement):
	(put_path_rearrangement):
	(update_any_attrs):
	(get_base_revision):
	(get_base_manifest): move to work.{cc,hh}
	(update): indicate optional revision with [ and ]
	(explicit_merge): indicate optional ancestor with [ and ] 

	* manifest.{cc,hh} (extract_path_set): move here from work.{cc,hh}
	* revision.{cc,hh} (revision_file_name): move to work.{cc,hh}

	* work.{cc,hh} (extract_path_set): move to manifest.{cc,hh}
	(get_work_path): 
	(get_path_rearrangement): 
	(remove_path_rearrangement): 
	(put_path_rearrangement): 
	(get_revision_path): 
	(get_revision_id): 
	(put_revision_id): 
	(get_base_revision): 
	(get_base_manifest): 
	(update_any_attrs): move here from commands.cc
	
2005-04-28  Derek Scherger  <derek@echologic.com>

	* ChangeLog: 
	* Makefile.am
	* tests/t_automate_select.at: merge fixups

2005-04-28  Emile Snyder <emile@alumni.reed.edu>

	* annotate.cc: Fix broken build after propagate from .annotate
	branch to mainline.  The lcs stuff was changed to use
	quick_allocator, so our use of it had to change as well.
	
2005-04-28  Emile Snyder  <emile@alumni.reed.edu>

	* commands.cc: New command "annotate"
	* annotate.{cc,hh}: New files implement it.
	* Makefile.am: Build it.
	* monotone.texi: Document it.	
	* tests/t_annotate.at:
	* tests/t_annotate_add_collision.at:
	* tests/t_annotate_branch_collision.at: 
	* testsuite.at: Test it.
	
2005-04-28  Matt Johnston  <matt@ucc.asn.au>

	* tests/t_merge_6.at: narrow the testcase down considerably.

2005-04-28  Matt Johnston  <matt@ucc.asn.au>

	* tests/t_merge_6.at, testsuite.at: add a new test for the case where
	duplicate lines appear in a file during a merge. This testcase can
	be correctly handled by merge(1).

2005-04-28  Matt Johnston  <matt@ucc.asn.au>

	* tests/t_i18n_file.at, transforms.cc: OS X expects all paths to be
	utf-8, don't try to use other encodings in the test.

2005-04-28  Richard Levitte  <richard@levitte.org>

	* tests/t_automate_select.at: silly ignores not needed any more.

2005-04-28  Richard Levitte  <richard@levitte.org>

	* commands.cc (complete): Don't talk of there really was no
	expansion.

2005-04-28  Richard Levitte  <richard@levitte.org>

	* commands.cc, commands.hh: Selector functions and type are moved
	to...
	* selectors.cc, selectors.hh: ... these files.
	* database.cc, database.hh: Adapt to this change.
	* automate.cc (automate_select): New function, implements
	'automate select'.
	(automate_command): Use it.
	* monotone.texi (Automation): Document it.

	* tests/t_automate_select.at: New test.
	* testsuite.at: Use it.

	* Makefile.am (MOST_SOURCES): reorganise.  Add selectors.{cc,hh}.

2005-04-27  Derek Scherger  <derek@echologic.com>

	* commands.cc (ls_unknown): remove unneeded braces
	(struct inventory_item): new struct for tracking inventories
	(print_inventory): removed old output functions 
	(inventory_paths): new functions for paths, data and renames
	(inventory): rework to display two column status codes
	* monotone.texi (Informative): update for new status codes
	* tests/t_inventory.at: update for two column status codes

2005-04-27  Richard Levitte  <richard@levitte.org>

	* quick_alloc.hh: Define QA_SUPPORTED when quick allocation is
	supported.
	* sanity.hh: Only defined the QA(T) variants of checked_index()
	when QA_SUPPORTED is defined.

2005-04-27  Joel Reed  <joelwreed@comcast.com>

	* work.cc: on rename move attributes as well.
	* tests/t_rename_attr.at: No longer a bug.

2005-04-27  Nathaniel Smith  <njs@codesourcery.com>

	* monotone.texi (Working Copy, Commands): Document update_inodeprints.
	* monotone.1: Likewise.

	* tests/t_update_inodeprints.at: New test.
	* testsuite.at: Add it.

2005-04-27  Richard Levitte  <richard@levitte.org>

	* database.cc (selector_to_certname): Add a case for
	commands::sel_cert.

2005-04-27  Richard Levitte  <richard@levitte.org>

	* sanity.hh: Add a couple of variants of checked_index() to
	accomodate for indexes over vector<T, QA(T)>.

	* commands.hh: Add new selector to find arbitrary cert name and
	value pairs.  The syntax is 'c:{name}={value}'.
	* commands.cc (decode_selector): Recognise it.
	* database.cc (complete): Parse it.
	* std_hooks.lua (expand_selector): Add an expansion for it.
	* monotone.texi (Selectors): Document it.

	* tests/t_select_cert.at: Add test.
	* testsuite.at: Use it.

2005-04-27  Matt Johnston  <matt@ucc.asn.au>

	* vocab.cc (verify(file_path)): don't find() twice.
	* change_set.cc (extend_state): remove commented out line 

2005-04-27  Matthew Gregan  <kinetik@orcon.net.nz>

	* tests/t_cvsimport_manifest_cycle.at: New test.
	* testsuite.at: Add test.
	* AUTHORS: Add self.

2005-04-27  Nathaniel Smith  <njs@codesourcery.com>

	* AUTHORS: Add Timothy Brownawell.

2005-04-27  Timothy Brownawell  <tbrownaw@gmail.com>

	* ui.{cc,hh}: Delegate tick line blanking to tick_writers.

2005-04-27  Matt Johnston  <matt@ucc.asn.au>

	* change_set.cc (extend_state): don't mix find() and insert() on
	the path_state, to avoid hitting the smap's worst-case.

2005-04-27  Matt Johnston  <matt@ucc.asn.au>

	* change_set.cc (confirm_proper_tree): move things out of the loops
	for better performance.

2005-04-26  Nathaniel Smith  <njs@codesourcery.com>

	* work.cc: Don't include boost/regex.hpp.

2005-04-26  Nathaniel Smith  <njs@codesourcery.com>

	* manifest.cc, inodeprint.cc: Don't include boost/regex.hpp.

2005-04-26  Nathaniel Smith  <njs@codesourcery.com>

	* sqlite/vdbeaux.c (MAX_6BYTE): Apply patch from
	http://www.sqlite.org/cvstrac/chngview?cn=2445.  It shouldn't
	affect monotone's usage, but just in case.

2005-04-26  Nathaniel Smith  <njs@codesourcery.com>

	* rcs_import.cc (struct cvs_key, process_branch): Fix
	indentation.
	(build_change_set): Handle the case where a file is "added dead".

	* tests/t_cvsimport2.at: Un-XFAIL, improve description.

2005-04-26  Richard Levitte  <richard@levitte.org>

	* monotone.cc (cpp_main): Count the number of command specific
	options exist.  If there is any, add a title for them.

2005-04-26  Matt Johnston  <matt@ucc.asn.au>

	* change_set.cc (analyze_rearrangement): get rid of damaged_in_first
	since it is not used.

2005-04-26  Matt Johnston  <matt@ucc.asn.au>

	* monotone.texi: fix mashed up merge of docs for kill_rev_locally
	and db check.

2005-04-26  Richard Levitte  <richard@levitte.org>

	* monotone.cc, commands.cc: Make some more options global.

2005-04-25  Nathaniel Smith  <njs@codesourcery.com>

	* tests/t_i18n_file_data.at: New test.
	* testsuite.at: Add it.

2005-04-25  Nathaniel Smith  <njs@codesourcery.com>

	* automate.cc (automate_parents, automate_children) 
	(automate_graph): New automate commands.
	(automate_command): Add them.
	* commands.cc (automate): Synopsisfy them.
	* monotone.texi (Automation): Document them.
	* tests/t_automate_graph.at, test/t_parents_children.at: Test
	them.
	* testsuite.at: Add the tests.

	* tests/t_automate_ancestors.at: Remove obsolete comment.
	
2005-04-24  Derek Scherger  <derek@echologic.com>

	* tests/t_rename_file_to_dir.at:
	* tests/t_replace_file_with_dir.at:
	* tests/t_replace_dir_with_file.at: new bug reports
	* testsuite.at: include new tests

2005-04-24  Derek Scherger  <derek@echologic.com>

	* app_state.{cc,hh} (app_state): add all_files flag to the constructor
	(set_all_files): new method for setting flag

	* basic_io.{cc,hh} (escape): expose public method to quote and
	escape file_paths
	(push_str_pair): use it internally

	* commands.cc (calculate_restricted_rearrangement): new function
	factored out of calculate_restricted_revision
	(calculate_restricted_revision): use new function
	(struct unknown_itemizer): rename to ...
	(struct file_itemizer): ... this; use a path_set rather than a
	manifest map; build path sets of unknown and ignored files, rather
	than simply printing them
	(ls_unknown): adjust to compensate for itemizer changes
	(print_inventory): new functions for printing inventory lines from
	path sets and rename maps
	(inventory): new command for printing inventory of working copy
	files

	* manifest.cc (inodeprint_unchanged): new function factored out
	from build_restricted_manifest_map
	(classify_paths): new function to split paths from an old manifest
	into unchanged, changed or missing sets for inventory
	(build_restricted_manifest_map): adjust to use
	inodeprint_unchanged
	* manifest.hh (classify_paths): new public function
	
	* monotone.1: document new inventory command and associated
	--all-files option

	* monotone.cc: add new --all-files option which will be specific
	to the inventory command asap

	* monotone.texi (Informative): document new inventory command
	(Commands): add manpage entry for inventory
	(OPTIONS): add entries for --xargs, -@ and --all-files

	* tests/t_status_missing.at: remove bug priority flag
	* tests/t_inventory.at: new test
	* testsuite.at: include new test
	
2005-04-24  Nathaniel Smith  <njs@codesourcery.com>

	* monotone.texi (Database): Document 'db kill_rev_locally'.

2005-04-24  Nathaniel Smith  <njs@codesourcery.com>

	* ChangeLog: Fixup after merge.

2005-04-24  Nathaniel Smith  <njs@codesourcery.com>

	* manifest.cc (build_restricted_manifest_map): Careful to only
	stat things once on the inodeprints fast-path.
	(read_manifest_map): Hand-code a parser, instead of using
	boost::regex.
	* inodeprint.cc (read_inodeprint_map): Likewise.

2005-04-23  Derek Scherger  <derek@echologic.com>

	* (calculate_restricted_revision): remove redundant variables,
	avoiding path_rearrangement assignments and associated sanity
	checks
	(calculate_current_revision): rename empty to empty_args for
	clarity

2005-04-23  Derek Scherger  <derek@echologic.com>

	* commands.cc (calculate_base_revision): rename to ...
	(get_base_revision): ... this, since it's not calculating anything
	(calculate_base_manifest): rename to ...
	(get_base_manifest): ... this, and call get_base_revision
	(calculate_restricted_revision): call get_base_revision and remove
	missing files stuff
	(add):
	(drop):
	(rename):
	(attr): call get_base_manifest
	(ls_missing): 
	(revert): call get_base_revision
	* manifest.{cc,hh} (build_restricted_manifest_map): don't return
	missing files and don't produce invalid manifests; do report on
	all missing files before failing
	
2005-04-23  Derek Scherger  <derek@echologic.com>

	* app_state.cc:
	* database.cc:
	* file_io.{cc, hh}: fix bad merge

2005-04-23  Nathaniel Smith  <njs@codesourcery.com>

	* database.cc (put_key): Check for existence of keys with
	conflicting key ids, give more informative message than former SQL
	constraint error.

2005-04-23  Nathaniel Smith  <njs@codesourcery.com>

	* transforms.cc (filesystem_is_ascii_extension_impl): Add EUC to
	the list of ascii-extending encodings.

	* tests/t_multiple_heads_msg.at: Make more robust, add tests for
	branching.

2005-04-23  Nathaniel Smith  <njs@codesourcery.com>

	* app_state.cc (restriction_includes): Remove some L()'s that were
	taking 5-6% of time in large tree diff.

2005-04-23  Nathaniel Smith  <njs@codesourcery.com>

	* file_io.{cc,hh} (localized): Move from here...
	* transforms.{cc,hh} (localized): ...to here.  Add lots of gunk to
	avoid calling iconv whenever possible.

2005-04-23  Richard Levitte  <richard@levitte.org>

	* monotone.cc, options.hh: Move the option numbers to options.hh,
	so they can be easily retrieved by other modules.
	* monotone.cc: split the options table in global options and
	command specific options.  The former are always understood, while
	the latter are only understood by the commands that declare it
	(see below).
	(my_poptStuffArgFile): There's no need to keep a copy of the
	stuffed argv.  This was really never a problem.
	(coption_string): New function to find the option string from an
	option number.
	(cpp_main): Keep track of which command-specific options were
	given, and check that the given command really uses them.  Make
	sure that when the help is written, only the appropriate command-
	specific options are shown.  We do this by hacking the command-
	specific options table.
	Throw away sub_argvs, as it's not needed any more (and realy never
	was).

	* commands.cc: Include options.hh to get the option numbers.
	(commands_ops): New structure to hold the option
	numbers used by a command.
	(commands): Use it.
	(command_options): Function to get the set of command-specific
	options for a specific command.
	(CMD): Changed to take a new parameter describing which command-
	specific options this command takes.  Note that for commands that
	do not take command-specific options, this new parameter must
	still be given, just left empty.
	Update all commands with this new parameter.
	* commands.hh: Declare command_options.

	* tests/t_automate_heads.at: 'automate heads' never used the value
	of --branch.
	* tests/t_sticky_branch.at: and neither did 'log'...
	* tests/t_update_missing.at: nor did 'add'...

2005-04-23  Matthew Gregan  <kinetik@orcon.net.nz>

	* tests/t_diff_currev.at: Use CHECK_SAME_STDOUT.

2005-04-23  Matthew Gregan  <kinetik@orcon.net.nz>

	* tests/t_diff_currev.at: New test.
	* testsuite.at: Add new test.

2005-04-22  Christof Petig <christof@petig-baender.de>

	* sqlite/*: update to sqlite 3.2.1

2005-04-22  Nathaniel Smith  <njs@codesourcery.com>

	* manifest.cc (build_restricted_manifest_map): Fixup after merge
	-- use file_exists instead of fs::exists.

2005-04-22  Derek Scherger  <derek@echologic.com>

	* manifest.{cc,hh} (build_restricted_manifest_map): keep and
	return a set of missing files rather than failing on first missing
	file
	* commands.cc (calculate_restricted_revision): handle set of
	missing files
	* revision.hh: update comment on the format of a revision
	* tests/t_status_missing.at: un-XFAIL and add a few tests
	
2005-04-22  Nathaniel Smith  <njs@codesourcery.com>

	* vocab.cc (verify(file_path), verify(local_path)): Normalize
	paths on the way in.
	* tests/t_normalized_filenames.at: Fix to match behavior
	eventually declared "correct".

2005-04-22  Nathaniel Smith  <njs@codesourcery.com>

	* vocab.{cc,hh}: Make verify functions public, make ATOMIC(foo)'s
	verify function a friend of foo, add ATOMIC_NOVERIFY macro, add
	long comment explaining all this.
	* vocab_terms.hh: Add _NOVERIFY to some types.

2005-04-22  Nathaniel Smith  <njs@codesourcery.com>

	* file_io.{cc,hh} (localized): Take file_path/local_path instead
	of string; expose in public interface.  Adjust rest of file to
	match.
	(walk_tree): Don't convert the (OS-supplied) current directory
	from UTF-8 to current locale.
	
	* transforms.{cc,hh} (charset_convert): Be more informative on
	error.
	(calculate_ident): Localize the filename, even on the fast-path.
	Also assert file exists and is not a directory, since Crypto++
	will happily hash directories.  (They are like empty files,
	apparently.)
	
	* manifest.cc (build_restricted_manifest_map): Use file_exists
	instead of fs::exists, to handle localized paths.
	* {win32,unix}/inodeprint.cc (inodeprint_file): Use localized
	filenames to stat.

	* tests/t_i18n_file.at: Rewrite to work right.

	* tests/t_normalized_filenames.at: New test.
	* testsuite.at: Add it.
	* vocab.cc (test_file_path_verification): MT/path is not a valid
	file_path either.
	(test_file_path_normalization): New unit-test.

2005-04-22  Joel Reed  <joelwreed@comcast.net>

	* work.cc (build_deletions) : on drop FILE also drop attributes.
	* tests/t_drop_attr.at : test for success now, fixed bug.

2005-04-22  Jon Bright <jon@siliconcircus.com>
	* monotone.texi: Changed all quoting of example command lines to
	use " instead of ', since this works everywhere, but ' doesn't
	work on Win32

2005-04-21  Jeremy Cowgar  <jeremy@cowgar.com>

	* tests/t_multiple_heads_msg.at: Now checks to ensure 'multiple head'
	  message does not occur on first commit (which creates a new head
	  but not multiple heads).
	* commands.cc (CMD(commit)): renamed head_size to better described
	  old_head_size, now checks that old_head_size is larger than 0 as
	  well otherwise, on commit of a brand new project, a new head was
	  detected and a divergence message was displayed.

2005-04-21  Richard Levitte  <richard@levitte.org>

	* commands.cc (ALIAS): refactor so you don't have to repeat all
	the strings given to the original command.
	(ALIAS(ci)): added as a short form for CMD(commit).

	* Makefile.am (%.eps): create .eps files directly from .ps files,
	using ps2eps.

2005-04-21 Sebastian Spaeth <Sebastian@SSpaeth.de>

	* monotone.texi: add command reference docs about kill_rev_locally
	
2005-04-21  Nathaniel Smith  <njs@codesourcery.com>

	* change_set.cc (apply_path_rearrangement_can_fastpath) 
	(apply_path_rearrangement_fastpath) 
	(apply_path_rearrangement_slowpath, apply_path_rearrangement):
	Refactor into pieces, so all versions of apply_path_rearrangement
	can take a fast-path when possible.

2005-04-21  Jeremy Cowgar  <jeremy@cowgar.com>

	* commands.cc: Renamed maybe_show_multiple_heads to
	  notify_if_multiple_heads, renamed headSize to head_size for
	  coding standards/consistency.
	* tests/t_multiple_heads_msg.at: Added to monotone this time.

2005-04-20  Jeremy Cowgar  <jeremy@cowgar.com>

	* commands.cc: Added maybe_show_multiple_heads, update now notifies
	  user of multiple heads if they exist, commit now notifies user
	  if their commit created a divergence.
	* tests/t_multiple_heads_msg.at: Added
	* testsuite.at: Added above test

2005-04-20  Nathaniel Smith  <njs@codesourcery.com>

	* Makefile.am (EXTRA_DIST): Put $(wildcard) around "debian/*", so
	it will actually work.

2005-04-20  Nathaniel Smith  <njs@codesourcery.com>

	* Makefile.am (EXTRA_DIST): Include tests, even when not building
	packages out in the source directory.

2005-04-20  Matthew Gregan  <kinetik@orcon.net.nz>

	* commands.cc (kill_rev_locally): Move up with rest of non-CMD()
	functions.  Mark static.  Minor whitespace cleanup.
	* commands.hh (kill_rev_locally): Declaration not needed now.

2005-04-20 Sebastian Spaeth <Sebastian@SSpaeth.de>
	* automate.cc: fix typo, add sanity check to avoid empty r_id's
	bein passed in. The automate version was bumped to 0.2 due to
	popular request of a single person.
	* t_automate_ancestors.at: adapt test; it passes now

2005-04-20 Sebastian Spaeth <Sebastian@SSpaeth.de>
	* testuite.at:
	* t_automate_ancestors.at: new test; automate ancestors. This is still
	_failing_ as a) it outputs empty newlines when no ancestor exists and
	b) does not output all ancestors if multiple ids are supplied as input
	
2005-04-20 Sebastian Spaeth <Sebastian@SSpaeth.de>

	* commands.cc:
	* automate.cc: new command: automate ancestors
	* monotone.texi: adapt documentation
	
2005-04-20  Nathaniel Smith  <njs@codesourcery.com>

	* tests/t_log_depth_single.at: 
	* tests/t_add_stomp_file.at: 
	* tests/t_log_depth.at: Shorten blurbs.

2005-04-20  Nathaniel Smith  <njs@codesourcery.com>

	* std_hooks.lua (ignore_file): Ignore compiled python files.

2005-04-20  Jon Bright  <jon@siliconcircus.com>
	* tests/t_sticky_branch.at: Really fix this test

2005-04-20  Jon Bright  <jon@siliconcircus.com>
	* tests/t_sticky_branch.at: Canonicalise stdout before comparison
	* tests/t_setup_checkout_modify_new_dir.at: Ditto
	* tests/t_netsync_largish_file.at: Check the file out rather
	than catting it, so that canonicalisation is unneeded.  
	Canonicalisation is bad here, because the file is random
	binary data, not text with line-ending conventions

2005-04-20  Richard Levitte  <richard@levitte.org>

	* contrib/monotone.el: define-after-key's KEY argument has to be a
	vector with only one element.  The code I used is taken directly
	from the Emacs Lisp Reference Manual, section "Modifying Menus".

2005-04-20  Nathaniel Smith  <njs@codesourcery.com>

	* commands.cc (mdelta, mdata, fdelta, fdata, rdata): Check for
	existence of command line arguments.

	* lua.{cc,hh} (hook_use_inodeprints): New hook.
	* std_hooks.lua (use_inodeprints): Default definition.
	* monotone.texi (Inodeprints): New section.
	(Reserved Files): Document MT/inodeprints.
	(Hook Reference): Document use_inodeprints.
	* work.{cc,hh} (enable_inodeprints): New function.
	* app_state.cc (create_working_copy): Maybe call
	enable_inodeprints.
	
	* tests/t_inodeprints_hook.at: New test.
	* tests/t_bad_packets.at: New test.
	* testsuite.at: Add them.

2005-04-20  Nathaniel Smith  <njs@codesourcery.com>

	* AUTHORS: Actually add Joel Reed (oops).

2005-04-20  Nathaniel Smith  <njs@codesourcery.com>

	Most of this patch from Joel Reed, with only small tweaks myself.
	
	* AUTHORS: Add Joel Reed.

	* platform.hh (is_executable): New function.
	* {unix,win32}/process.cc: Define it.

	* lua.cc (monotone_is_executable_for_lua): New function.
	(lua_hooks): Register it.
	(Lua::push_nil): New method.
	(lua_hooks::hook_init_attributes): New hook.
	* lua.hh: Declare it.
	* monotone.texi (Hook Reference): Document it.

	* work.cc (addition_builder): Call new hook, collect attributes
	for added files.
	(build_additions): Set attributes on new files.

	* tests/t_attr_init.at: New test.
	* tests/t_add_executable.at: New test.
	* testsuite.at: Add them.
	
2005-04-19  Nathaniel Smith  <njs@codesourcery.com>

	* file_io.cc (read_localized_data, write_localized_data): Remove
	logging of complete file contents.
	* tests/t_lf_crlf.at: Remove --debugs, clean up, test more.

2005-04-19 Emile Snyder <emile@alumni.reed.edu>
	
	* file_io.cc: Fix bugs with read/write_localized_data when using
	CRLF line ending conversion.
	* transforms.cc: Fix line_end_convert to add correct end of line
	string if the split_into_lines() call causes us to lose one from
	the end.
	* tests/t_lf_crlf.at: Clean up and no longer XFAIL.
 
2005-04-19  Sebastian Spaeth  <Sebastian@SSpaeth.de>

	* monotone.texi: modified documentation to match changes due to
	previous checking.
	* AUTHORS: Adding myself
	
2005-04-19  Sebastian Spaeth  <Sebastian@SSpaeth.de>

	* automate.cc: make BRANCH optional in "automate heads BRANCH"
	we use the default branch as given in MT/options if not specified
	* commands.cc: BRANCH -> [BRANCH] in cmd description

2005-04-19  Richard Levitte  <richard@levitte.org>

	* contrib/monotone-import.pl (my_exit): As in monotone-notify.pl,
	my_exit doesn't close any network connections.

	* testsuite.at (REVERT_TO): Make it possible to revert to a
	specific branch.  This is useful to resolve ambiguities.
	* tests/t_merge_add_del.at: Use it.

2005-04-19  Matthew Gregan  <kinetik@orcon.net.nz>

	* sanity.hh: Mark {naughty,error,invariant,index}_failure methods
	as NORETURN.
	* commands.cc (string_to_datetime): Drop earlier attempt at
	warning fix, it did not work with Boost 1.31.0.  Warning fixed by
	change to sanity.hh.

2005-04-19  Matthew Gregan  <kinetik@orcon.net.nz>

	* lua.cc (default_rcfilename): Use ~/.monotone/monotonerc.  This
	change is to prepare for the upcoming support for storing user
	keys outside of the database (in ~/.monotone/keys/).
	* app_state.cc (load_rcfiles): Refer to new rc file location in
	comments.
	* monotone.cc (options): Refer to new rc file location.
	* monotone.texi: Refer to new rc file location.  Also change bare
	references to the rc file from '.monotonerc' to 'monotonerc'.

2005-04-19  Matthew Gregan  <kinetik@orcon.net.nz>

	* commands.cc (log): 'depth' option did not handle the single file
	case correctly. Also a couple of minor cleanups.
	* tests/t_log_depth_single.at: New test.
	* testsuite.at: Add test.

2005-04-18  Matthew Gregan  <kinetik@orcon.net.nz>

	* commands.cc (string_to_datetime): Fix warning.

2005-04-18  Richard Levitte  <richard@levitte.org>

	* Makefile.am (EXTRA_DIST): Add contrib/monotone-import.pl.

	* contrib/monotone-import.pl: New script to mimic "cvs import".
	* contrib/README: describe it.

	* commands.cc (CMD(attr)): Make it possible to drop file
	attributes.

	* contrib/monotone-notify.pl (my_exit): The comment was incorrect,
	there are no network connections to close gracefully.
	Implement --ignore-merges, which is on by default, and changes the
	behavior to not produce diffs on merges and propagates where the
	ancestors hve already been shown.

	* tests/t_attr_drop.at: New test to check that 'attr drop'
	correctly drops the given entry.
	* tests/t_drop_attr.at: New test, similar to t_rename_attr.at.
	* testsuite.at: Add them.

2005-04-18  Nathaniel Smith  <njs@codesourcery.com>

	* monotone.texi (Dealing with a Fork): Clarify (hopefully) what we
	mean when we say that "update" is a dangerous command.

2005-04-17  Matt Johnston  <matt@ucc.asn.au>

	* change_set.cc (confirm_proper_tree): remove incorrect code
	setting confirmed nodes.

2005-04-17  Matt Johnston  <matt@ucc.asn.au>

	* change_set.cc (confirm_proper_tree): use a std::set rather than
	dynamic_bitset for the ancestor list, improving performance for
	common tree structures.
	* basic_io.cc: reserve() a string

2005-04-17  Matt Johnston  <matt@ucc.asn.au>

	* packet.cc: fix up unit test compilation.
	* transforms.cc: fix up unit test compilation.

2005-04-17  Matt Johnston  <matt@ucc.asn.au>

	* vocab_terms.hh: remove commented out lines.

2005-04-17  Matt Johnston  <matt@ucc.asn.au>

	* Move base64<gzip> code as close to the database as possible,
	to avoid unnecessary inflating and deflating.

2005-04-17  Nathaniel Smith  <njs@codesourcery.com>

	* monotone.texi (Branching and Merging): A few small edits.

2005-04-17  Nathaniel Smith  <njs@codesourcery.com>

	* change_set.cc (path_item, sanity_check_path_item): Mark things
	inline.

2005-04-17  Henrik Holmboe <henrik@holmboe.se>

	* contrib/monotone-notify.pl: Add signal handlers.  Correct some
	typos.
	(my_exit): New function that does a cleanup and exit.

2005-04-17  Olivier Andrieu  <oliv__a@users.sourceforge.net>

	* transforms.cc: fix glob_to_regexp assertions

2005-04-17  Sebastian Spaeth <Sebastian@sspaeth.de>
	
	* tests/t_db_kill_rev_locally.at: new test; 
	make sure that db kill_rev_locally works as intended

2005-04-17  Sebastian Spaeth <Sebastian@sspaeth.de>

	* commands.cc,database.cc: add 'db kill_rev_locally <id>' command
	still missing: documentation and autotests. Otherwise seems ok.
	
2005-04-17  Richard Levitte  <richard@levitte.org>

	* transforms.cc: Remove tabs and make sure emacs doesn't add
	them.

2005-04-17  Nathaniel Smith  <njs@codesourcery.com>

	* sanity.{hh,cc} (E, error_failure): New sort of invariant.
	* netsync.cc (process_hello_cmd): Make initial pull message
	more clear and friendly.
	Also, if the key has changed, that is an error, not naughtiness.
	* database_check.cc (check_db): Database problems are also errors,
	not naughtiness.  Revamp output in case of errors, to better
	distinguish non-serious errors and serious errors.
	* tests/t_database_check.at: Update accordingly.
	* tests/t_database_check_minor.at: New test.
	* testsuite.at: Add it.
	
2005-04-17  Richard Levitte  <richard@levitte.org>

	* transforms.cc (glob_to_regexp): New function that takes a glob
	expression and transforms it into a regexp.  This will be useful
	for globbing branch expressions when collections are exchanged to
	branch globs and regexps.
	(glob_to_regexp_test): A unit test for glob_to_regexp().

2005-04-17  Matt Johnston  <matt@ucc.asn.au>

	* commands.cc: warn that dropkey won't truly erase the privkey
	from the database
	* monotone.texi: same

2005-04-17  Matt Johnston  <matt@ucc.asn.au>

	* database.cc: mention that it could be the filesystem that
	is full in the SQLITE_FULL error message

2005-04-17  Matthew Gregan  <kinetik@orcon.net.nz>

	* monotone.cc: Fix warnings: add missing initializers.
	* netsync.cc: Fix warnings: inline static vs static inline.

2005-04-16  Emile Snyder  <emile@alumni.reed.edu>

	* tests/t_add_stomp_file.at: New test for failing case.  
        If you have a file foo in your working dir (not monotone 
        controlled) and someone else adds a file foo and commits, 
        update should at least warn you before stomping your 
        non-recoverable foo file.
	* testsuite.at: Add it.
	
2005-04-16  Derek Scherger  <derek@echologic.com>

	* work.cc (known_preimage_path): rename to...
	(known_path): this, since it's image agnostic
	(build_deletions): update for renamed function
	(build_rename): ensure rename source exists in current revision
	and rename target does not exist in current revision

	* tests/t_no_rename_overwrite.at: un-XFAIL 

2005-04-16  Nathaniel Smith  <njs@codesourcery.com>

	* app_state.{cc,hh} (set_author, set_date): New methods.
	* cert.cc (cert_revision_date): Rename to...
	(cert_revision_date_time): ...an overloaded version of this.
	(cert_revision_author_default): Check app.date.
	* cert.hh: Expose cert_revision_date_time.
	* commands.cc (commit): Handle --date.
	* main.cc: Parse --date and --author options.
	* monotone.1: Document --date, --author.
	* monotone.texi (Working Copy, OPTIONS): Likewise.

	* tests/t_override_author_date.at: New test.
	* testsuite.at: Add it.
	
	This commit heavily based on a patch by Markus Schiltknecht
	<markus@bluegap.ch>.
	
2005-04-16  Nathaniel Smith  <njs@codesourcery.com>

	* ChangeLog: Fixup after merge.

2005-04-16  Nathaniel Smith  <njs@codesourcery.com>

	* tests/t_update_nonexistent.at: New test.
	* testsuite.at: Add it.
	
	* commands.cc (update): Verify that user's requested revision
	exists.

2005-04-16  Nathaniel Smith  <njs@codesourcery.com>

	* ChangeLog: Fixup after merge.

2005-04-16  Emile Snyder <emile@alumni.reed.edu>

	* tests/t_add_vs_commit.at: New test for failing case.  If you
	add a file in you working dir, someone else adds the same file
	and commits, then you do an update it messes up your working
	directory.
	* testsuite.at: Add it.
	
2005-04-16  Nathaniel Smith  <njs@codesourcery.com>

	* commands.cc (checkout): Move check for existence of revision
	earlier.
	
	* tests/t_netsync_defaults.at, tests/t_netsync_single.at:
	Don't hard-code netsync port.

2005-04-16  Nathaniel Smith  <njs@codesourcery.com>

	* testsuite.at: Use a random server port.
	
	* .mt-attrs, contrib/README: Update for Notify.pl ->
	monotone-notify.pl rename.
	
	* monotone.1: Warn people off rcs_import.
	* monotone.texi (Commands): Likewise.

2005-04-16  Nathaniel Smith  <njs@codesourcery.com>

	* AUTHORS: Add Emile Snyder <emile@alumni.reed.edu>.

2005-04-16  Nathaniel Smith  <njs@codesourcery.com>

	* tests/t_lf_crlf.at: New test from Emile Snyder
	<emile@alumni.reed.edu>, with tweaks.
	* testsuite.at: Add it.

2005-04-16  Nathaniel Smith  <njs@codesourcery.com>

	* ChangeLog: Small fixups.

2005-04-16  Sebastian Spaeth <Sebastian@sspaeth.de>
	
	* tests/t_cvsimport2.at: new test; CVS Attic files fail test
	reported by: hjlipp@web.de 15.04.2005 02:45

2005-04-16  Sebastian Spaeth <Sebastian@sspaeth.de>
	
	* tests/t_rcs_import.at: new test; problematic CVS import as
	reported in the list. However it works just fine here, so it
	really tests for a successful pass

2005-04-16  Sebastian Spaeth <Sebastian@sspaeth.de>

	* tests/README: new file, on how to create/run tests

2005-04-16  Nathaniel Smith  <njs@codesourcery.com>

	* tests/t_rename_dir_add_dir_with_old_name.at: XFAIL.

2005-04-16  Nathaniel Smith  <njs@codesourcery.com>

	* tests/t_diff_binary.at: Un-XFAIL.

2005-04-16  Nathaniel Smith  <njs@codesourcery.com>

	* monotone.texi (Network Service): Rewrite to include former
	Exchanging Keys section.
	(Branching and Merging): New tutorial section, inspired by a patch
	from Martin Kihlgren <zond@troja.ath.cx>.
	(CVS Phrasebook): Add "Importing a New Project".

	* AUTHORS: Add Martin Dvorak.
	
2005-04-16  Matt Johnston  <matt@ucc.asn.au>

	* change_set.cc (compose_rearrangement): remove logging statements
	that were using noticable CPU time.

2005-04-15 Martin Dvorak <jezek2@advel.cz>
	
	* tests/t_rename_dir_add_dir_with_old_name.at: New test.
	* testsuite.at: Add it.
	
2005-04-15  Olivier Andrieu  <oliv__a@users.sourceforge.net>

	* diff_patch.cc(guess_binary): do not use '\x00' as first
	character of a C string ...

2005-04-15  Sebastian Spaeth  <Sebastian@SSpaeth.de>

	* ui.cc: print byte progress to one decimal place
	  in k or M.
	* netsync.cc: update dot ticker every 1024 bytes.

2005-04-15  Matt Johnston  <matt@ucc.asn.au>

	* change_set.cc (confirm_proper_tree): use bitsets rather than maps
	for tracking set membership.
	* smap.hh: return reverse iterators properly, iterate over the vector
	rather than self in ensure_sort()

2005-04-14  Derek Scherger  <derek@echologic.com>

	* database_check.cc (check_db): fail with N(...) when problems are
	detected to exit with a non-zero status

2005-04-14  Derek Scherger  <derek@echologic.com>

	* monotone.texi (Informative): update description of 'diff' with
	two revision arguments
	
2005-04-14  Matthew Gregan  <kinetik@orcon.net.nz>

	* win32/process.cc: Fix build on MingW 3.2.0-rc[123] by adding
	<sstream> include.

2005-04-14  Jon Bright  <jon@siliconcircus.com>
	* win32/process.cc (process_spawn): Add some extra debug info
	* std_hooks.lua (execute): If pid is -1, don't try and wait on
	the process

2005-04-14  Matt Johnston  <matt@ucc.asn.au>

	* change_set.cc (confirm_unique_entries_in_directories): use a
	  std::vector rather than std::map for better performance (only sort
	  once).
	* smap.hh: an invariant

2005-04-14  Nathaniel Smith  <njs@codesourcery.com>

	* tests/t_vcheck.at: Update notes.

2005-04-14  Jeremy Cowgar  <jeremy@cowgar.com>

	* monotone.texi (Making Changes): Fixed duplicate paragraph
	* NEWS: Corrected spelling error in my name.

2005-04-14  Olivier Andrieu  <oliv__a@users.sourceforge.net>

	* Makefile.am: silence cmp

2005-04-14  Matthew Gregan  <kinetik@orcon.net.nz>

	* win32/terminal.cc (have_smart_terminal): Implement for Win32.

2005-04-13  Nathaniel Smith  <njs@codesourcery.com>

	* monotone.texi (Informative): 'diff' with two revision arguments
	can now be filtered by file.
	
	* constants.cc (netcmd_payload_limit): Bump to 256 megs.

2005-04-13  Matthew Gregan  <kinetik@orcon.net.nz>

	* tests/t_netsync_largish_file.at: Add test for netsyncing largish
	(32MB) files.  This test is failing at present.
	* testsuite.at: Add new test.

2005-04-13  Nathaniel Smith  <njs@codesourcery.com>

	* tests/t_setup_checkout_modify_new_dir.at:
	* tests/t_update_off_branch.at: New tests.
	* testsuite.at: Add them.
	
	* commands.cc (checkout): Tweak branch checking logic.
	(update): Make user explicitly switch branches.

2005-04-13  Nathaniel Smith  <njs@codesourcery.com>

	* rcs_import.cc (import_cvs_repo): Check that user isn't trying to
	import a whole CVS repo.
	* tests/t_cvsimport.at: Test new check.
	
2005-04-13  Richard Levitte  <richard@levitte.org>

	* contrib/Notify.pl: Rename ...
	* contrib/monotone-notify.pl: ... to this.
	* Makefile.am (EXTRA_DIST): Take note of the change.
	* debian/docs: Distribute the contributions as well.
	* debian/compat, debian/files, debian/monotone.1: Remove, since
	they are self-generated by debhelper.  They were obviously added
	by mistake.

2005-04-13  Nathaniel Smith  <njs@codesourcery.com>

	* cert.cc (guess_branch): Call app.set_branch.
	* app_state.cc (create_working_copy): Call make_branch_sticky
	here...
	* commands.cc (checkout): ...instead of here.
	(approve, disapprove, fcommit, commit): Don't call app.set_branch
	on guess_branch's output.
	(checkout): Call guess_branch.
	
	* tests/t_sticky_branch.at: 
	* tests/t_checkout_id_sets_branch.at: New tests.
	* testsuite.at: Add them.

2005-04-13  Matthew Gregan  <kinetik@orcon.net.nz>
	* cryptopp/integer.h: Fix detection of GCC version for SSE2
	builds.

2005-04-12  Florian Weimer  <fw@deneb.enyo.de>

	* app_state.cc (app_state::allow_working_copy): Only update
	branch_name from the options file if it has not yet been set.  Log
	the branch name.
	(app_state::set_branch): No longer update the options map.
	(app_state::make_branch_sticky): New function which copies the
	stored branch name to the options map.  Only commands which call
	this function change the branch default stored in the working
	copy.

	* commands.cc (CMD(checkout)): Mark branch argument as sticky.
	(CMD(commit)): Likewise.
	(CMD(update)): Likewise.

	* monotone.texi (Working Copy): Mention that the "commit" and
	"update" commands update the stored default branch ("checkout"
	does, too, but this one should be obvious).

2005-04-12  Jon Bright <jon@siliconcircus.com>
	* rcs_import.cc (find_key_and_state): Fix stupid bug in storing the
	list of files a cvs_key contains.  CVS delta invariant failure now
	really fixed.  The rearrangement failure still exists, though.

2005-04-12  Jon Bright <jon@siliconcircus.com>
	* tests/t_cvsimport_samelog.at: Add test for the deltas.find 
	cvs import problem as sent to the ML by Emile Snyder.
	* testsuite.at: Call it
	* rcs_import.cc (cvs_key): Add an ID for debug output purposes,
	sprinkle a little more debug output about what's being compared to
	what
	* rcs_import.cc (cvs_key): Maintain a map of file paths and CVS
	versions appearing in this CVS key.
	(cvs_key::similar_enough): A key is only similar enough if it doesn't
	include a different version of the same file path.
	(cvs_history::find_key_and_state): Add files to cvs_keys as
	appropriate

2005-04-12  Matthew Gregan <kinetik@orcon.net.nz>

	* win32/terminal.cc (terminal_width): Use
	GetConsoleScreenBufferInfo to request width information for
	terminals.
	
2005-04-12  Nathaniel Smith  <njs@codesourcery.com>

	* ChangeLog: Fixup after merge.

2005-04-12  Nathaniel Smith  <njs@codesourcery.com>

	* platform.hh (terminal_width): New function.
	* {unix,win32}/have_smart_terminal.cc: Rename to...
	* {unix,win32}/terminal.cc: ...these.  Implement terminal_width.
	* ui.cc (write_ticks): Call it.
	* Makefile.am: Update for renames.
	
2005-04-11  Matt Johnston <matt@ucc.asn.au>

	* ui.{cc,hh}, netsync.cc: netsync progress ticker in kilobytes to
	avoid wrapping.

2005-04-11  Jon Bright <jon@siliconcircus.com>
	* Makefile.am (EXTRA_DIST): Add debian/*

2005-04-11  Jon Bright <jon@siliconcircus.com>
	* Makefile.am (EXTRA_DIST): Add win32/monotone.iss, PNG_FIGURES
	(PNG_FIGURES): Add, constructing in same way as EPS_FIGURES
	(monotone.html): Use .perlbak workaround so that this works on Win32

2005-04-11  Matthew Gregan <kinetik@orcon.net.nz>

	* unix/inodeprint.cc, configure.ac: Use nanosecond time resolution for
	inodeprints on BSDs and other platforms if available.

2005-04-10  Nathaniel Smith  <njs@codesourcery.com>

	* Makefile.am (BUILT_SOURCES_CLEAN): Add package_revision.txt.

	This is the 0.18 release.

2005-04-10  Derek Scherger  <derek@echologic.com>

	* monotone.texi (Informative): fix typo in ls known docs

2005-04-10  Nathaniel Smith  <njs@codesourcery.com>

	* Makefile.am: Use pdftops instead of acroread.
	(EXTRA_DIST): Include new contrib/ files, and fix wildcards.
	* NEWS: Update for 0.18.
	* configure.ac: Bump version number.
	* debian/changelog: Mention new release.
	* debian/copyright: Update from AUTHORS.
	* monotone.spec: Mention new release.
	* po/monotone.pot: Regenerate.

2005-04-10  Florian Weimer  <fw@deneb.enyo.de>

	* monotone.texi (Commands): Use "working copy" instead of "working
	directory", to match the rest of the manual.

2005-04-10  Florian Weimer  <fw@deneb.enyo.de>

	* commands.cc (ls_known): New function which prints all known
	files in the working copy.
	(CMD(list)): Invoke ls_known for "list known".  Update help
	message.
	(ALIAS(ls)): Update help message.

	* monotone.texi: Document "list known".
	* tests/t_ls_known.at: New file.
	* testsuite.at: Include it.

2005-04-10  Richard Levitte  <richard@levitte.org>

	* contrib/Notify.pl: Count the number of messages sent, and
	display the count at the end.
	Version bumped to 1.0.

2005-04-10  Matt Johnston  <matt@ucc.asn.au>

	* unix/inodeprint.cc, configure.ac: don't use the nsec time
	on non-Linux-style systems (quick compile fix for OS X and probably
	others, can be made generic later).

2005-04-10  Olivier Andrieu  <oliv__a@users.sourceforge.net>

	* contrib/monotone.el: Some elisp code for running monotone from
	inside Emacs. Supports diff, status, add, drop, revert and commit.

2005-04-09  Richard Levitte  <richard@levitte.org>

	* contrib/Notify.pl: Allow globbing branches.  Make the revision
	records branch specific.  Show what records you would have updated
	even with --noupdate.  Add --before and --since, so users can
	select datetime ranges to create logs for.  Remove --to and add
	--difflogs-to and --nodifflogs-to to send logs with diffs to one
	address and logs without diffs to another (both can be given at
	once).  More and better documentation.

2005-04-08  Nathaniel Smith  <njs@codesourcery.com>

	* change_set.cc (basic_change_set): Remove problematic
	rename_dir/add combination, until directory semantics are
	fixed.

2005-04-08  Nathaniel Smith  <njs@codesourcery.com>

	* commands.cc (revert): Call maybe_update_inodeprints.
	* app_state.cc (set_restriction): Clear any old restrictions
	first.

2005-04-08  Jon Bright <jon@siliconcircus.com>
	* testsuite.at (NOT_ON_WIN32): Add a function to prevent tests from
	running on Win32 (for cases where the functionality being tested 
	makes no sense on Win32.  Not for cases where the functionality
	just isn't there yet on Win32.)
	* tests/t_final_space.at: Use NOT_ON_WIN32.  The filenames "a b" 
	and "a b " refer to the same file on Win32, obviating this test

2005-04-08  Jon Bright <jon@siliconcircus.com>
	* win32/inodeprint.cc (inodeprint_file): Still close the file if
	getting its time failed.
	* tests/t_netsync_sigpipe.at: Don't bother doing a kill -PIPE on
	Win32.  There is no real SIGPIPE on Win32 and sockets don't get this
	signal if their pipe goes away.  MinGW's kill seems to translate
	-PIPE to some signal that *does* kill monotone, so it seems like the
	easiest solution is just not to send the signal in the first place
	here.
	* tests/t_automate_ancestry_difference.at: Remove old 
	CHECK_SAME_STDOUT call which I'd left by accident.
	* tests/t_automate_leaves.at: Canonicalise monotone output before
	passing to CHECK_SAME_STDOUT
	* tests/t_log_depth.at: Check line count with arithmetic comparison
	rather than autotest's string comparison

2005-04-08  Nathaniel Smith  <njs@codesourcery.com>

	* inodeprint.cc (operator<<): Typo.

	* inodeprint.{hh,cc} (build_inodeprint_map,
	build_restricted_inodeprint_map): Remove unused functions.

2005-04-08  Nathaniel Smith  <njs@codesourcery.com>

	* work.cc: Remove doxygen comments.  Comments are good; comments
	that are longer than the function they document, and give less
	information, are not so good...

2005-04-08  Nathaniel Smith  <njs@codesourcery.com>

	* ChangeLog: Fixup after merge.

2005-04-08  Nathaniel Smith  <njs@codesourcery.com>

	* commands.cc (calculate_current_revision): Defer to
	calculate_restricted_revision instead of special casing.
	(put_revision_id): constify argument.
	(maybe_update_inodeprints): New function.
	(commit, update, checkout): Call it.
	
	* manifest.{cc,hh} (build_manifest_map): Remove, since only caller
	was removed.
	(build_restricted_manifest_map): Go faster if the user is using
	inode signatures.

	* tests/t_inodeprints.at:
	* tests/t_inodeprints_update.at: Typoes.
	
	* work.cc (read_inodeprints): Typo.

2005-04-08  Nathaniel Smith  <njs@codesourcery.com>

	* tests/t_inodeprints.at:
	* tests/t_inodeprints_update.at: New tests.
	* testsuite.at: Add them.
	
	* UPGRADE: Document 0.17 -> 0.18 upgrade path.

2005-04-08  Jon Bright <jon@siliconcircus.com>
	* tests/t_cat_file_by_name.at: CHECK_SAME_STDOUT can only be used
	to check two 'cat' processes or two monotone processes on Win32,
	not to check monotone and 'cat'.  Change to go through an 
	intermediate stdout
	* tests/t_automate_erase_ancestors.at: Ditto
	* tests/t_automate_toposort.at: Ditto
	* tests/t_automate_ancestry_difference.at: Ditto
	* tests/t_vars.at: Call CANONICALISE for stdout output.
	* tests/t_netsync_absorbs.at: Ditto.
	* tests/t_empty_env.at: For Win32, copy libiconv-2.dll to the 
	current dir before the test, otherwise Win32 will search the
	(empty) path for it and not find it.
	* tests/t_automate_descendents.at: Ditto
	* win32/inodeprint.cc: Implement inodeprint_file for Win32, based
	on mode, device, size, create time and write time.
	
	
2005-04-08  Jon Bright <jon@siliconcircus.com>
	* win32/inodeprint.cc: Change the function name to match the one
	on Unix.

2005-04-08  Nathaniel Smith  <njs@codesourcery.com>

	* {win32,unix}/fingerprint.cc: Rename to...
	* {win32,unix}/inodeprint.cc: ...this.  Change function name and
	calling conventions.
	* platform.hh (inodeprint_file): Likewise.
	* inodeprint.{cc,hh}: New files.
	* Makefile.am (MOST_SOURCES, UNIX_PLATFORM_SOURCES,
	WIN32_PLATFORM_SOURCES): Fixup accordingly.
	* vocab_terms.hh (inodeprint): New ATOMIC.
	* work.hh: Prototype inodeprint working copy functions.
	* work.cc: Implement them.

	* manifest.{hh,cc} (manifest_file_name): Remove unused variable.

2005-04-08  Jeremy Cowgar  <jeremy@cowgar.com>

	* doxygen.cfg: added
	* Makefile.am: added apidocs target (builds doxygen docs)

2005-04-07  Nathaniel Smith  <njs@codesourcery.com>

	* manifest.{hh,cc}: Remove some commented out unused functions.

	* win32/have_smart_terminal.cc: Include platform.hh.
	* unix/fingerprint.cc: New file, with new function.
	* win32/fingerprint.cc: New file, with stub function.
	* Makefile.am (UNIX_PLATFORM_SOURCES, WIN32_PLATFORM_SOURCES): Add
	them.

2005-04-07  Nathaniel Smith  <njs@codesourcery.com>

	* manifest.hh, manifest.cc: Remove tabs.

2005-04-07  Nathaniel Smith  <njs@codesourcery.com>

	* tests/t_final_space.at: New test.
	* testsuite.at: Add it.

2005-04-07  Nathaniel Smith  <njs@codesourcery.com>

	* monotone.texi (Dealing with a Fork): 'merge' has slightly
	different output.

	* NEWS: Summarize changes of last 2.5 weeks.

2005-04-07  Nathaniel Smith  <njs@codesourcery.com>

	* database.{cc,hh} (space_usage): New method.
	* database.cc (info): Use it.

2005-04-07  Nathaniel Smith  <njs@codesourcery.com>

	* vocab.cc (verify): Cache known-good strings, to speed up
	repeated processing of related changesets.

	* change_set.cc (basic_change_set_test): Revert last change; the
	old version _was_ valid.

2005-04-07  Nathaniel Smith  <njs@codesourcery.com>

	* smap.hh (insert): Fix stupid bug in assertion condition.

2005-04-07  Nathaniel Smith  <njs@codesourcery.com>

	* change_set.cc (basic_change_set_test): Test a _valid_
	change_set.
	(directory_node): Make a std::map, instead of an smap.  Add a
	comment explaining the bug that makes this temporarily necessary.

	* smap.hh (smap): Don't check for duplicates at insert time,
	unless we've decided not to mark things damaged; don't return
	iterators from insert.  Do check for duplicates at sort time, and
	always sort, instead of sometimes doing linear search.  This makes
	insert O(1), while still preserving the invariant that keys must
	be unique.
	
	* commands.cc (commit): Explain why we're aborting, in the case
	that we detect that a file has changed under us in the middle of a
	commit.

2005-04-07  Richard Levitte  <richard@levitte.org>

	* cryptopp/config.h: typo...

2005-04-06  Nathaniel Smith  <njs@codesourcery.com>

	* work.cc (build_deletions): Issue warning when generating
	delete_dir's; they're totally broken, but I don't want to disable
	them, because then our tests won't see when they're fixed...

2005-04-05  Nathaniel Smith  <njs@codesourcery.com>

	* tests/t_db_execute.at (db execute): New test.
	* testsuite.at: Add it.
	* database.cc (debug): Don't printf-interpret %-signs in input.

2005-04-05  Matt Johnston  <matt@ucc.asn.au>

	* database.cc: remove dulicated block introduced
	in rev 9ab3031f390769f1c455ec7764cc9c083f328a1b
	(merge of 76f4291b9fa56a04feb2186074a731848cced81c and
	c7917be7646df52363f39d2fc2f7d1198c9a8c27). Seems to be another
	instance of the case tested in t_merge_5.at

2005-04-05  Matt Johnston  <matt@ucc.asn.au>

	* basic_io.hh: reserve() the string which we're appending to
	frequently. Seems to give ~5% speedup in 
	diff -r t:revision-0.16 -r t:revision-0.17 - can't hurt.

2005-04-04  Nathaniel Smith  <njs@codesourcery.com>

	* monotone.spec, debian/control: We no longer need external popt.
	* INSTALL: Ditto, plus some general updating.
	
2005-04-04  Nathaniel Smith  <njs@codesourcery.com>

	* tests/t_sql_unpack.at: New test.
	* testsuite.at: Add it.

2005-04-04  Matt Johnston  <matt@ucc.asn.au>

	* file_io.cc (read_data_stdin): make it use botan
	* mkstemp.cc: merge cleanup (missed something up the manual merge)

2005-04-04  Nathaniel Smith  <njs@codesourcery.com>

	* contrib/ciabot_monotone.py (config): Genericize again, so lazy
	people using it won't start sending commits for monotone.
	* .mt-attrs: Make it executable.

2005-04-04  Richard Levitte  <richard@levitte.org>

	* Makefile.am (EXTRA_DIST): Add the extra popt files.

	* popt/popt.3, popt/popt.ps, popt/testit.sh: Include a few more
	  files from popt, mostly to have documentation on hand.  post.ps
	  is mentioned in popt/README.

2005-04-03  Nathaniel Smith  <njs@codesourcery.com>

	* Makefile.am (EXTRA_DIST): Add contrib/ stuff to distributed
	files list.
	* contrib/ciabot_monotone.py (config.delivery): Turn on.
	(send_change_for): Don't include "ChangeLog:" line when extracting
	changelog.

2005-04-03  Nathaniel Smith  <njs@codesourcery.com>

	* contrib/ciabot_monotone.py: New file.
	* contrib/README: Describe it.

2005-04-03  Richard Levitte  <richard@levitte.org>

	* AUTHORS: Add information about popt.

	* monotone.cc (my_poptStuffArgFile): Include the bundled popt.h.
	Since we now have a working popt, we can remove the restrictions
	on the use of -@.
	* tests/t_at_sign.at: Test that we can take more tha one -@.
	* monotone.1: Document it.

	* popt/poptint.h (struct poptContext_s): Add field to keep track
	  of the number of allocated leftovers elements.
	* popt/popt.c (poptGetContext): Initialise it and use it.
	  (poptGetNextOpt): Use it and realloc leftovers when needed.
	  Also make sure that the added element is a dynamically allocated
	  copy of the original string, or we may end up with a dangling
	  pointer.  These are huge bugs in popt 1.7, when using
	  poptStuffArgs().
	  (poptFreeContext): Free the leftovers elements when freeing
	  leftovers.
	  (poptSaveLong, poptSaveInt): Apply a small patch from Debian.

	* popt/CHANGES, popt/COPYING, popt/README, popt/findme.c,
	  popt/findme.h, popt/popt.c, popt/poptconfig.c, popt/popt.h,
	  popt/popthelp.c, popt/poptint.h, popt/poptparse.c,
	  popt/system.h, popt/test1.c, popt/test2.c, popt/test3.c: Bundle
	  popt 1.7.
	* configure.ac, Makefile.am: Adapt.

2005-04-01  Richard Levitte  <richard@levitte.org>

	* contrib/Notify.pl: Complete rewrite.  Among other things, it
	  makes better use of some new monotone automate features.  It's
	  also better organised and much more documented.

2005-04-01  Jeremy Cowgar  <jeremy@cowgar.com>

	* tests/t_dropkey_2.at: Updated to test dropkey instead of delkey
	* tests/t_dropkey_1.at: Updated to test dropkey instead of delkey
	* monotone.texi (Key and Cert): Changed references to delkey
	  to dropkey
	  (Commands): Changed references to delkey to dropkey
	* testsuite.at: changed references from t_delkey* to t_dropkey*
	* t_delkey_1.at: renamed to t_dropkey_1.at
	* t_delkey_2.at: renamed to t_dropkey_2.at
	* commands.cc (CMD(delkey)): renamed to dropkey to maintain
	  command consistency (with existing drop command)

2005-04-01  Richard Levitte  <richard@levitte.org>

	* monotone.cc (my_poptStuffArgFile): An argument file might be
	empty, and therefore contain no arguments to be parsed.  That's
	OK.
	* tests/t_at_sign.at: Test it.

2005-04-01  Nathaniel Smith  <njs@codesourcery.com>

	* monotone.cc: Fixup after merge.

2005-04-01  Nathaniel Smith  <njs@codesourcery.com>

	* file_io.cc (read_data_for_command_line): New function.
	(read_data_stdin): New function.
	* file_io.hh (read_data_for_command_line): Add prototype.
	
	* monotone.cc (my_poptStuffArgFile): Clean up a little.  Use
	read_data_for_command_line.  Don't free argv, but rather return
	it.
	(cpp_main): Keep a list of allocated argv's, and free them.
	(options): Tweak wording of help text on -@.
	
2005-04-01  Nathaniel Smith  <njs@codesourcery.com>

	* file_io.hh: Remove tabs.

2005-04-01  Nathaniel Smith  <njs@codesourcery.com>

	* monotone.cc (cpp_main): Actually remove newline.

2005-04-01  Nathaniel Smith  <njs@codesourcery.com>

	* ChangeLog: Fixup after merge.
	* monotone.text (Making Changes): Fix typo.
	
2005-04-01  Nathaniel Smith  <njs@codesourcery.com>

	* monotone.cc (cpp_main): Remove now-unneccessary newline.
	
	* commands.cc (commit): Fix typo.
	
	* monotone.texi (Making Changes): Don't claim that writing to
	MT/log prevents the editor from starting.  Clarify later that
	having written to MT/log still means the editor will pop up
	later.

2005-04-01  Richard Levitte  <richard@levitte.org>

	* monotone.cc: Add the long name --xargs for -@.
	* monotone.1: Document it.
	* tests/t_at_sign.at: Remove extra empty line and test --xargs.

	* monotone.texi (Making Changes): Cleanupy tweaks.

	* monotone.cc (my_poptStuffArgFile): New function to parse a file
	for more arguments and stuff them into the command line.
	(cpp_main): Add the -@ option
	* tests/t_at_sign.at, testsuite.at: Test it
	* monotone.1: Document it.

2005-03-31  Nathaniel Smith  <njs@codesourcery.com>

	* tests/t_log_depth.at: Cleanupy tweaks.

2005-03-31  Jeremy Cowgar  <jeremy@cowgar.com>

	* monotone.texi: Tutorial updated to include example of
	  editing/committing with MT/log
	* work.cc (has_contents_user_log) Added
	* work.hh (has_contents_user_log) Added
	* commands.cc (CMD(commit)): Checks to ensure both MT/log and the
	  --message option does not exist during commit.
	* transforms.hh (prefix_lines_with): Added
	* transforms.cc (prefix_lines_with): Added
	* sanity.cc (naughty_failure): Made use of prefix_lines_with()
	* ui.cc (inform): now handles messages w/embedded newlines
	* tests/t_commit_log_3.at: Created to test new functionality
	  added to CMD(commit)
	* testsuite.at: Added above test

2005-03-31  Richard Levitte  <richard@levitte.org>

	* monotone.cc: Add the --depth option...
	* app_state.hh (class app_state),
	  app_state.cc (app_state::set_depth): ... and the field and
	  method to store and set it.
	* commands.cc (CMD(log)): ... then handle it.

	* tests/t_log_depth.at: Add a test for 'log --depth=n'
	* testsuite.at: Add it.
	* monotone.texi (Informative): Document it.

2005-03-31  Nathaniel Smith  <njs@codesourcery.com>

	* automate.cc (automate_erase_ancestors): Accept zero arguments,
	and in such case print nothing.  (Important for scripting.)
	* commands.cc (automate):
	* monotone.texi (Automation):
	* tests/t_automate_erase_ancestors.at: Update accordingly.

2005-03-31  Nathaniel Smith  <njs@codesourcery.com>

	* automate.cc (automate_toposort): Accept zero arguments, and in
	such case print nothing.  (Important for scripting.)
	* commands.cc (automate):
	* monotone.texi (Automation):
	* tests/t_automate_toposort.at: Update accordingly.

2005-03-30  Richard Levitte  <richard@levitte.org>

	* contrib/Notify.pl: A new Perl hack to send change logs by
	email.

	* contrib/README: Add a quick description.

2005-03-30  Nathaniel Smith  <njs@codesourcery.com>

	* automate.cc (automate_leaves): New function.
	(automate_command): Add it.
	* commands.cc (automate): Synopsify it.
	* monotone.1: Add it.
	* monotone.texi (Automation, Commands): Likewise.
	
	* tests/t_automate_leaves.at: New test.
	* testsuite.at: Add it.

2005-03-30  Nathaniel Smith  <njs@codesourcery.com>

	* monotone.texi (Automation): Make newly added sample outputs
	verbatim also.

2005-03-30  Nathaniel Smith  <njs@codesourcery.com>

	* tests/t_automate_toposort.at: New test.
	* tests/t_automate_ancestry_difference.at: New test.
	* tests/t_diff_first_rev.at: New test.
	* testsuite.at: Add them.
	
	* revision.cc (calculate_ancestors_from_graph): Do not keep an
	"interesting" set and return only ancestors from this set;
	instead, simply return all ancestors.  Returning a limited set of
	ancestors does not speed things up, nor reduce memory usage in
	common cases.  (The only time it would reduce memory usage is when
	examining only a small ancestor set, which the important case,
	'heads', does not; even then, erase_ancestors would need to intern
	the interesting revisions first so they got low numbers, which it
	doesn't.)
	(erase_ancestors): Adjust accordingly.
	(toposort, ancestry_difference): New functions.
	* revision.hh (toposort, ancestry_difference): Declare.
	* automate.cc (automate_toposort, automate_ancestry_difference):
	New functions.
	(automate_command): Add them.
	All functions: clarify in description whether output is sorted
	alphabetically or topologically.
	* commands.cc (automate): Synopsify them.
	* monotone.1: Add them.
	* monotone.texi (Commands): Likewise.
	(Automation): Likewise.  Also, clarify for each command whether
	its output is alphabetically or topologically sorted.
	
2005-03-29  Richard Levitte  <richard@levitte.org>

	* commands.cc (CMD(ls)): Update with the same information as
	CMD(list)

	* monotone.texi (Automation): Make the sample output verbatim

2005-03-26  Nathaniel Smith  <njs@codesourcery.com>

	* automate.cc (automate_erase_ancestors): New function.
	(automate_command): Use it.
	* commands.cc (automate): Document it.

	* tests/t_automate_erase_ancestors.at: New test.
	* testsuite.at: Add it.

	* monotone.texi (Automation, Commands): Document automate
	erase_ancestors.
	* monotone.1: Document automate erase_ancestors.

2005-03-26  Nathaniel Smith  <njs@codesourcery.com>

	* automate.cc (interface_version): Bump to 0.1.
	(automate_descendents): New function.
	(automate_command): Call it.
	* commands.cc (automate): Add it to help text.

	* tests/t_automate_descendents.at: New test.
	* testsuite.at: Add it.
	
	* monotone.texi (Automation, Commands): Document automate
	descendents.
	* monotone.1: Document automate descendents, and vars stuff.

2005-03-26  Nathaniel Smith  <njs@codesourcery.com>

	* tests/t_attr.at: No longer a bug report.
	* tests/t_rename_attr.at: New test.
	* testsuite.at: Add it.

2005-03-26  Joel Crisp  <jcrisp@s-r-s.co.uk>

	* contrib/Log2Gxl.java: New file.

2005-03-26  Nathaniel Smith  <njs@pobox.com>

	* contrib/README: New file.

2005-03-25  Nathaniel Smith  <njs@pobox.com>

	* commands.cc (user_log_file_name): Remove unused variable
	again.  Hopefully it will take this time...

2005-03-25  Nathaniel Smith  <njs@pobox.com>

	* commands.cc (user_log_file_name): Remove unused variable.

2005-03-25  Jeremy Cowgar  <jeremy@cowgar.com>

	* monotone.texi: Added a bit more documentation about MT/log
	  Updated edit_comment hook and addded delkey docs
	* commands.cc: Added delkey command
	* t_delkey_1.at: Tests delkey command on public key
	* t_delkey_2.at: Tests delkey command on public and private key
	* testsuite.at: Added above tests
	* std_hooks.lua: Transposed the MT: lines and user_log_contents,
	  user_log_contents now appears first.

2005-03-25  Jeremy Cowgar  <jeremy@cowgar.com>

	* t_setup_creates_log.at: Ensures that MT/log is created
	  on setup
	* t_checkout_creates_log.at: Ensures that MT/log is created
	  on checkout
	* t_commit_log_1.at: Ensures that:
	  1. Read and entered as the ChangeLog message
	  2. Is blanked after a successful commit
	* t_commit_log_2.at: Ensures that commit works w/o MT/log being
	  present
	* testsuite.at: Added the above tests.

2005-03-25  Matt Johnston  <matt@ucc.asn.au>

        * {unix,win32}/platform_netsync.cc, platform.hh, Makefile.am: new
        functions to disable and enable sigpipe.
        * netsync.cc, main.cc: call the functions from netsync rather than
        globally, so that sigpipe still works for piping output of commands
        such as 'log'.
        * tests/t_netsync_sigpipe.at: test it.
        * testsuite.at: add it.

2005-03-25  Matt Johnston  <matt@ucc.asn.au>

	* tests/t_database_check.at: re-encode the manifestX
	data so that it doesn't use any fancy gzip features like
	filenames (so that the botan parse can handle it).
	( if it should be able to handle it, an additional test
	can be added testing it explicitly).

2005-03-25  Matt Johnston  <matt@ucc.asn.au>

	* botan/base64.h: Change default break value so that
	output is split into 72 col lines.

2005-03-25  Matt Johnston  <matt@ucc.asn.au>

	* monotone.cc: add short options -r, -b, -k, and -m
	for --revision, --branch, --key, and --message respectively.
	* monotone.texi, monotone.1: document them
	* tests/t_short_opts.at: test them
	* testsuite.at: add it

2005-03-24  Nathaniel Smith  <njs@codesourcery.com>

	* tests/t_empty_env.at: New test.
	* testsuite.at: Add it.  Absolutify path to monotone so it will
	work.
	
	* unix/have_smart_terminal.cc (have_smart_terminal): Handle the
	case where TERM is unset or empty.

2005-03-24  Nathaniel Smith  <njs@codesourcery.com>

	* ui.hh (tick_write_nothing): New class.
	* monotone.cc (cpp_main): Enable it.

2005-03-24  Nathaniel Smith  <njs@codesourcery.com>

	* work.cc (build_deletions, build_additions): Fixup after merge.

2005-03-23  Nathaniel Smith  <njs@codesourcery.com>

	* tests/t_cat_file_by_name.at: Check for attempting to cat
	non-existent files.
	* tests/t_empty_id_completion.at: New test.
	* tests/t_empty_path.at: New test.
	* testsuite.at: Add them.
	
	* database.cc (complete): Always generate some sort of limit term,
	even a degenerate one.
	
	* app_state.cc (create_working_copy): Check for null directory.

	* work.cc (build_deletion, build_addition, build_rename): Check
	for null paths.

2005-03-23  Derek Scherger  <derek@echologic.com>

	* Makefile.am UNIX_PLATFORM_SOURCES:
	WIN32_PLATFORM_SOURCES: add have_smart_terminal.cc
	* platform.hh (have_smart_terminal): prototype
	* ui.cc (user_interface): set ticker to dot/count based on
	have_smart_terminal
	* unix/have_smart_terminal.cc: 
	* win32/have_smart_terminal.cc: new file
	
2005-03-23  Derek Scherger  <derek@echologic.com>

	* commands.cc (add): pass list of prefixed file_path's to
	build_additions
	(drop): pass list of prefixed file_path's to build_deletions
	(attr): pass attr_path as a 1 element vector to build_additions
	* work.{cc,hh} (build_addition): rename to...
	(build_additions): this, and accept a vector of paths to be added
	in a single path_rearrangement
	(build_deletion): rename to ...
	(build_deletions): this, and accept a vector of paths to be
	dropped in a single path_rearrangement
	(known_preimage_path): replace manifest and path_rearrangement
	args with a path_set to avoid extracting paths for every file
	(build_rename): adjust for change to known_preimage_path

2005-03-23  Nathaniel Smith  <njs@codesourcery.com>

	* monotone.cc (my_poptFreeContext, cpp_main): Apparently
	poptFreeContext silently changed its return type at some unknown
	time.  Hack around this.

2005-03-23  Nathaniel Smith  <njs@codesourcery.com>

	* monotone.cc (cpp_main): Remove the special code to dump before
	printing exception information, since we no longer dump to the
	screen, so it's always better to have the little status message
	saying what happened to the log buffer at the end of everything.
	* sanity.cc (dump_buffer): Give a hint on how to get debug
	information, when discarding it.
	* work.{hh,cc} (get_local_dump_path): New function.
	* app_state.cc (allow_working_copy): Use it for default
	global_sanity dump path.
	* monotone.texi (Reserved Files): Document MT/debug.
	(Network): Capitalize Bob and Alice (sorry graydon).
	Document new defaulting behavior.

2005-03-23  Nathaniel Smith  <njs@codesourcery.com>

	* work.cc, sanity.cc: Remove tabs.

2005-03-23  Nathaniel Smith  <njs@codesourcery.com>

	* monotone.texi (Network Service): Mention that monotone remembers
	your server/collection.
	(Vars): New section.
	* netsync.cc (process_hello_cmd): Touch more cleaning.
	* tests/t_merge_5.at: More commentary.
	
2005-03-23  Matt Johnston  <matt@ucc.asn.au>

	* tests/t_merge_5.at: new test for a merge which ends up with
	duplicate lines.
	* testsuite.at: add it

2005-03-22  Jeremy Cowgar  <jeremy@cowgar.com>

	* AUTHORS: Added my name
	* app_state.cc, commands.cc, lua.cc, lua.hh, monotone.texi,
	  std_hooks.lua, work.cc, work.hh: Added functionality to
	  read the MT/log file for commit logs. In this revision
	  tests are not yet complete nor is documenation complete
	  but the reading, blanking and creating of MT/log is.

2005-03-22  Nathaniel Smith  <njs@codesourcery.com>

	* vocab_terms.hh: Declare base64<var_name>.
	* database.cc (clear_var, set_var, get_vars): base64-encode
	var_names in the database.
	* monotone.texi (Internationalization): Update description of
	vars.
	* transforms.{cc,hh} ({in,ex}ternalize_var_name): Remove.
	* commands.cc (set, unset, ls_vars): Update accordingly.
	(unset): Error out if the variable doesn't exist.
	* tests/t_vars.at: Verify this works.

	* netcmd.cc (test_netcmd_functions): Properly type arguments to
	{read,write}_hello_cmd_payload.
	(write_hello_cmd_payload): Properly type arguments.
	* netcmd.hh (write_hello_cmd_payload):
	* netsync.cc (queue_hello_cmd): Adjust accordingly.
	(process_hello_cmd): More cleaning.  Also, save new server keys to
	a var, and check old server keys against the var.
	
	* tests/t_netsync_checks_server_key.at: New test.
	* testsuite.at: Add it.  Better docs for some netsync macros,
	while I'm here...
	* tests/t_netsync_absorbs.at: Add 'netsync' keyword.
	
2005-03-22  Nathaniel Smith  <njs@codesourcery.com>

	* tests/t_netsync_absorbs.at: New test.
	* testsuite.at: Add it.

	* netcmd.{cc,hh} (read_hello_cmd_payload): Properly type
	arguments.
	* netsync.cc (dispatch_payload): Adjust accordingly.  Move some
	logic into process_hello_cmd.
	(known_servers_domain): New constant.
	(process_hello_cmd): Tweak arguments appropriately.  Include logic
	formerly in dispatch_payload.  Cleanup.

	No semantic changes.
	
2005-03-21  Nathaniel Smith  <njs@codesourcery.com>

	* monotone.texi (Starting a New Project): Tweak phrasing.

2005-03-21  Nathaniel Smith  <njs@codesourcery.com>

	* commands.cc (process_netsync_client_args): If user specifies
	server/collection and there is no default, set the default.
	* tests/t_netsync_set_defaults.at: New test.
	* testsuite.at: Add it.

2005-03-21  Nathaniel Smith  <njs@codesourcery.com>

	* vocab.hh (var_key): New typedef.
	* database.{cc,hh}: Use it.  Make most var commands take it.
	* commands.cc (set, unset): Adjust accordingly.
	(default_server_key, default_collection_key): New constants.
	(process_netsync_client_args): New function.
	(push, pull, sync): Use it.

	* tests/t_netsync_defaults.at: New test.
	* testsuite.at: Add it.

2005-03-21  Matt Johnston  <matt@ucc.asn.au>

	* change_set.cc: use std::map rather than smap for 
	confirm_unique_entries_in_directories() and confirm_proper_tree()
	since they perform a lot of insert()s.

2005-03-21  Nathaniel Smith  <njs@codesourcery.com>

	* monotone.texi (list tags, list vars, set, unset): Document.
	(Internationalization): Document vars.

2005-03-21  Nathaniel Smith  <njs@codesourcery.com>

	* transforms.{hh,cc} ({in,ex}ternalize_var_{name,domain}): New
	functions.
	* vocab_terms.hh (base64<var_value>): Declare template.
	* database.hh (get_vars): Simplify API.
	* database.cc (get_vars, get_var, var_exists, set_var, clear_var):
	Implement.
	* commands.cc (set, unset): New commands.
	(ls): New "vars" subcommand.
	* tests/t_vars.at: Fix.  Un-XFAIL.
	
2005-03-21  Nathaniel Smith  <njs@codesourcery.com>

	* transforms.{cc,hh}: Remove tabs.

2005-03-20  Nathaniel Smith  <njs@codesourcery.com>

	* tests/t_vars.at: New test.
	* testsuite.at: Add it.

2005-03-20  Nathaniel Smith  <njs@codesourcery.com>

	* schema.sql (db_vars): New table.
	* database.cc (database::database): Update schema id.
	* schema_migration.cc (migrate_client_to_vars): New function.
	(migrate_monotone_schema): Use it.
	* tests/t_migrate_schema.at: Another schema, another test...
	
	* vocab_terms.hh (var_domain, var_name, var_value): New types.
	* database.hh (get_vars, get_var, var_exists, set_var, clear_var):
	Prototype new functions.
	
2005-03-20  Derek Scherger  <derek@echologic.com>

	* file_io.cc (book_keeping_file): return true only if first
	element of path is MT, allowing embedded MT elements
	(walk_tree_recursive): check relative paths for ignoreable book
	keeping files, rather than absolute paths
	(test_book_keeping_file): add fs::path tests for book keeping
	files
	* tests/t_add_intermediate_MT_path.at: un-XFAIL, fix some problems
	with commas, add tests for renames and deletes with embedded MT
	path elements.

2005-03-20  Nathaniel Smith  <njs@codesourcery.com>

	* monotone.texi: Add some missing @sc{}'s.
	* cryptopp/config.h: Use "mt-stdint.h", not <stdint.h>, for
	portability.

2005-03-19  Nathaniel Smith  <njs@codesourcery.com>

	* Makefile.am (EXTRA_DIST): Add UPGRADE and README.changesets.
	* debian/files: Auto-updated by dpkg-buildpackage.

	* This is the 0.17 release.
	
2005-03-18  Nathaniel Smith  <njs@codesourcery.com>

	* Makefile.am (MOST_SOURCES): Add package_{full_,}revision.h.
	* NEWS: Fill in date.
	* debian/copyright: Update from AUTHORS.
	* configure.ac: Bump version number to 0.17.
	* debian/changelog, monotone.spec: Update for release.
	* po/monotone.pot: Auto-updated by distcheck.

2005-03-18  Christof Petig <christof@petig-baender.de>

	* sqlite/*: Imported sqlite version 3.1.6 tree

2005-03-18  Nathaniel Smith  <njs@codesourcery.com>

	* monotone.1, commands.cc, Makefile.am: Fixup after merge.

2005-03-18  Nathaniel Smith  <njs@codesourcery.com>

	* path_component (split_path): Fix bug.
	Also, add unit tests for file.
	* unit_tests.{hh,cc}: Add path_component unit tests.
	
2005-03-18  Nathaniel Smith  <njs@codesourcery.com>

	* Makefile.am: Fixup after merge.
	
2005-03-18  Nathaniel Smith  <njs@codesourcery.com>

	* change_set.cc: Move path_component stuff to...
	* path_component.{hh,cc}: ...these new files.
	* Makefile.am: Add them.

2005-03-18  Matt Johnston  <matt@ucc.asn.au>

	* txt2c.cc: add --no-static option
	* Makefile.am, package_revision.h, package_full_revision.h:
	create revision info files as standalone .c files to speed
	compilation (mt_version.cc doesn't need to recompile each time)

2005-03-17  Derek Scherger  <derek@echologic.com>

	* INSTALL: add note about creating a ./configure script

2005-03-16  Nathaniel Smith  <njs@codesourcery.com>

	* UPGRADE: Finish, hopefully.
	* monotone.texi (db check): Be more clear about what is normally
	checked, and when 'db check' is useful.

2005-03-16  Patrick Mauritz <oxygene@studentenbude.ath.cx>

	* monotone.texi (Hook Reference): Typo.

2005-03-16  Nathaniel Smith  <njs@codesourcery.com>

	* monotone.texi: Add Derek Scherger to the copyright list.
	Various tweaks.
	(Starting a New Project): Rewrite to clarify that only Jim runs
	"setup", and explain why.
	(Network Service): Add a note that most people do use a central
	server, since people on the mailing list seem to perhaps be
	getting the wrong idea.
	(Making Changes): Expand a little on what the "." in "checkout ."
	means, since people seem to accidentally checkout stuff into real
	directories.
	(db check): Add much verbiage on the implications
	of various problems, and how to fix them.  Also clarify some
	wording.
	* NEWS: Small tweaks.
	* UPGRADE: More instructions, not done yet...
	
2005-03-15  Matt Johnston  <matt@ucc.asn.au>

	* commands.cc, monotone.texi, monotone.1: mention that agraph
          output is in VCG format.

2005-03-14  Nathaniel Smith  <njs@codesourcery.com>

	* commands.cc (cat): 'cat file REV PATH'.
	* monotone.texi: Mention it.
	* tests/t_cat_file_by_name.at: New test.
	* testsuite.at: Add it.

2005-03-11  Nathaniel Smith  <njs@codesourcery.com>

	* automate.cc (automate_heads): Remove app.initialize call.
	* revision.cc, revision.hh (calculate_arbitrary_change_set): New
	function.
	(calculate_composite_change_set): Touch more sanity checking.

	* commands.cc (update): Use it.

2005-03-10  Derek Scherger  <derek@echologic.com>

	* app_state.cc (set_restriction): adjust bad path error message
	* commands.cc (get_valid_paths): refactor into ...
	(extract_rearranged_paths): ... this
	(extract_delta_paths): ... this
	(extract_changed_paths): ... this
	(add_intermediate_paths): ... and this
	(restrict_delta_map): new function
	(calculate_restricted_change_set): new function
	(calculate_restricted_revision):
	(ls_missing):
	(revert): rework using new valid path functions
	(do_diff): adjust --revision variants to work with restrictions
	* tests/t_diff_restrict.at: un-XFAIL

2005-03-09  Jon Bright <jon@siliconcircus.com>
	* win32/monotone.iss: Install the many-files version of the
	docs, install the figures, create a start-menu icon for the
	docs.
	* Makefile.am: Make docs generation work with MinGW

2005-03-09  Jon Bright <jon@siliconcircus.com>
	* win32/monotone.iss: Monotone -> monotone

2005-03-09  Jon Bright <jon@siliconcircus.com>
	* win32/monotone.iss: Added an Inno Setup script for 
	generating a Windows installer.  Inno Setup is GPLed, see
	http://www.jrsoftware.org for download

2005-03-09  Jon Bright <jon@siliconcircus.com>
	* t_diff_binary.at: binary.bz.b64 -> binary.gz.b64

2005-03-08  Derek Scherger  <derek@echologic.com>

	* Makefile.am: adjust for fsck rename
	* commands.cc (db fsck): rename to db check and add short help;
	adjust for fsck file renames
	* database.{cc,hh}: minor alignment adjustments
	(get_statistic): remove redundant method
	(info): use count in place of get_statistic
	(count): return unsigned long instead of int
	(get_keys): new method
	(get_public_keys): new method
	(get_private_keys): rewrite using get_keys
	(get_certs): new method to get all certs in database from
	specified table
	(get_revision_certs): ditto
	* fsck.{cc,hh}: rename to...
	* database_check.{cc,hh}: ...this; add key, cert and sane revision
	history checking
	* monotone.1: document db dump/load/check commands
	* monotone.texi: document db check command
	* tests/t_fsck.at: rename to...
	* tests/t_database_check.at: ...this; and add tests for key and
	cert problems
	* testsuite.at: account for new test name

2005-03-08  Nathaniel Smith  <njs@codesourcery.com>

	* ChangeLog: Insert some missing newlines.
	* NEWS: Note file format changes.
	* file_io.cc (tilde_expand): Clarify error message.

2005-03-08  Nathaniel Smith  <njs@codesourcery.com>

	* keys.{cc,hh} (require_password): Simplify interface, do more
	work.
	* rcs_import.cc (import_cvs_repo): Update accordingly.
	* commands.cc (server): Likewise.
	* revision.cc (build_changesets_from_existing_revs) 
	(build_changesets_from_manifest_ancestry): Require passphrase
	early.

2005-03-08  Nathaniel Smith  <njs@codesourcery.com>

	* NEWS, INSTALL, README.changesets: Update in preparation for
	0.17.
	* UPGRADE: New file.
	
	* tests/t_diff_restrict.at: Oops.  XFAIL it.
	
2005-03-08  Jon Bright  <jon@siliconcircus.com>
	
	* win32/process.cc (process_spawn): Escape the parameters,
	surround them with quotes before adding them to the consolidated
	command line string
	* mkstemp.cc (monotone_mkstemp): Now takes a std::string&, and
	returns the *native* form of the path in this.
	* mkstemp.hh: Now always use monotone_mkstemp
	(monotone_mkstemp): Update prototype
	* lua.cc (monotone_mkstemp_for_lua): Use new-style 
	monotone_mkstemp

2005-03-08  Jon Bright  <jon@siliconcircus.com>
	
	* win32/read_password.cc (read_password): Now correctly hides 
	password when run in a Windows console.  Does at least enough in
	a MinGW rxvt console to make sure that you can't see the password.
	* win32/process.cc: Change indentation.
	(process_spawn): Log commands executed, as for unix process.cc

2005-03-07  Nathaniel Smith  <njs@codesourcery.com>

	* tests/t_diff_restrict.at: New test.
	* testsuite.at: Add it.

2005-03-05  Nathaniel Smith  <njs@codesourcery.com>

	* netsync.cc (encountered_error, error): New variable and method.
	(session::session): Initialize encountered_error.
	(write_netcmd_and_try_flush, read_some, write_some): Check it.
	(queue_error_cmd): Consider it like sending a goodbye.
	(process_error_cmd): Throw an exception instead of considering it
	a goodbye.
	(process_data_cmd): Call error() if epochs don't match.
	* tests/t_epoch.at, tests/t_epoch_server.at: More minor tweaks.
	Expect failed pulls to exit with status 0.  This isn't really
	correct, but looks complicated to fix...

2005-03-05  Nathaniel Smith  <njs@codesourcery.com>

	* testsuite.at (NETSYNC_SERVE_N_START): New macro.
	* tests/t_epoch_server.at: Misc. fixes.

	* netsync.cc (session::session): Don't open valve yet.
	(maybe_note_epochs_finished): New method to open
	valve.
	(process_done_cmd, process_data_cmd): Call it.
	(rebuild_merkle_trees): Actually calculate hashes for epoch merkle
	trees.  Also, only include epochs that meet the branch mask.
	(session): Remove unused id_to_epoch map.
	
2005-03-05  Nathaniel Smith  <njs@codesourcery.com>

	* netcmd.cc (read_netcmd_item_type): Handle epoch_item.
	(test_netcmd_functions): Update for new confirm_cmd_payload
	format.
	* netsync.cc (process_confirm_cmd): Cut and paste error.

2005-03-05  Nathaniel Smith  <njs@codesourcery.com>

	* constants.{cc,hh}: Add new epochlen, epochlen_bytes constants.
	* vocab_terms.hh, vocab.hh: Add new epoch_data type.  Add predeclarations
	for it.
	* commands.cc (ls_epochs):
	* revision.cc (
	* database.hh:
	* database.cc: Update for epoch_data.  Add get_epoch, epoch_exists
	methods.
	* epoch.{cc,hh}: New files.
	* netsync.cc: Actually implement epochs-via-merkle code.

2005-03-04  Nathaniel Smith  <njs@codesourcery.com>

	* schema.sql (branch_epochs): Add 'hash' field.
	* schema_migration.cc: Fixup for.
	* database.cc (database): Change schemas.
	* tests/t_migrate_schema.at: Replace epoch db test case with one
	with new schema.

2005-03-03  Nathaniel Smith  <njs@codesourcery.com>

	* netsync.cc (session::id_to_epoch): New variable.
	(session::session): Create refinement and requested item tables
	for epochs.
	(rebuild_merkle_trees): Fill epoch merkle tree and id_to_epoch
	table.

	* netsync.cc (queue_confirm_cmd, process_confirm_cmd) 
	(dispatch_payload, rebuild_merkle_trees): 
	* netcmd.hh:
	* netcmd.cc (read_confirm_cmd_payload, write_confirm_cmd_payload):
	Remove epochs.

2005-02-27  Nathaniel Smith  <njs@codesourcery.com>

	* constants.cc:
	* revision.cc:
	* testsuite.at: 
	* commands.cc:
	* ChangeLog: Fixup after merge.

2005-02-27  Nathaniel Smith  <njs@codesourcery.com>

	* merkle_tree.hh (netcmd_item_type): Add epoch_item.
	* merkle_tree.cc (netcmd_item_type_to_string): Handle epoch_item.

	* packet.hh, packet.cc (struct packet_db_valve): New class.
	* netsync.cc (session): Use a valved writer.

2005-02-26  Nathaniel Smith  <njs@codesourcery.com>

	* merkle_tree.hh: Fix comment.
	Remove prototypes for non-existing functions.

2005-02-26  Nathaniel Smith  <njs@codesourcery.com>

	* tests/t_epoch_unidirectional.at: New test.
	* testsuite.at: Add it.

2005-02-26  Nathaniel Smith  <njs@codesourcery.com>

	* tests/t_epoch.at: Even more paranoid.
	* tests/t_epoch_server.at: New test.
	* testsuite.at: Add it.
	
2005-02-21  Nathaniel Smith  <njs@codesourcery.com>

	* tests/t_epoch.at: Check that netsync only sends relevant
	epochs, and be a little more paranoid.

2005-02-19  Nathaniel Smith  <njs@codesourcery.com>

	* revision.cc (struct anc_graph): Fixup after merge.

2005-02-18  graydon hoare  <graydon@pobox.com>

	* database.cc (set_epoch): Fix SQL.
	* monotone.texi (Rebuilding ancestry): Reword a bit.
	* netcmd.{cc,hh} 
	({read,write}_hello_cmd_payload): Transfer server key with hello.
	({read,write}_confirm_cmd_payload): Transfer epoch list with confirm.
	* netsync.cc: Adapt to changes in netcmd.
	(rebuild_merkle_trees): Set nonexistent epochs to zero before sync.
	* revision.cc (anc_graph): Randomize epochs on rebuild.
	* tests/t_epoch.at: Fix up to test slightly new semantics.

2005-02-07  Nathaniel Smith  <njs@codesourcery.com>

	* monotone.1: Add more db commands.
	* monotone.texi: Document db rebuild.  Add section on rebuilding
	ancestry and epochs.

2005-02-06  graydon hoare  <graydon@pobox.com>

	* commands.cc (db): Add epoch commands.
	(list): Likewise.
	Also remove some unneeded transaction guards.
	* database.{cc,hh} (get_epochs): New function.
	(set_epoch): Likewise.
	(clear_epoch): Likewise.
	Also remove all persistent merkle trie stuff.
	* schema.sql: Add epochs, remove tries.
	* schema_migration.cc: Update.
	* tests/t_epoch.at: New test.
	* tests/t_migrate_schema.at: Update.
	* testsuite.at: Add some new helpers, call t_epoch.at.
	* vocab.hh (epoch_id): Define.
	* vocab_terms.hh (epoch): Define.

2005-02-05  Nathaniel Smith  <njs@codesourcery.com>

	* merkle_tree.hh: Remove mcert_item and fcert_item, rename
	rcert_item to cert_item, renumber to remove gaps left.
	* merkle_tree.cc (netcmd_item_type_to_string):
	* netcmd.cc (read_netcmd_item_type): 
	* netsync.cc: Adjust accordingly.
	
2005-02-05  Nathaniel Smith  <njs@codesourcery.com>

	* constants.cc (constants): Bump netsync protocol version.

2005-03-07  Nathaniel Smith  <njs@codesourcery.com>

	* lua.cc (monotone_spawn_for_lua): Minimal change to get arguments
	in right order.  Still needs hygienic cleanups...
	* tests/t_can_execute.at: Run 'cp' instead of 'touch', because cp
	will actually notice if we pass arguments out of order.
	* testsuite.at: Remove mysterious blank line.
	
2005-03-07  Nathaniel Smith  <njs@codesourcery.com>

	* unix/process.cc (process_spawn): Log command line before
	executing.

2005-03-07  Nathaniel Smith  <njs@codesourcery.com>

	* revision.cc (kill_redundant_edges): Rename back to...
	(kluge_for_3_ancestor_nodes): ...this.  Go back to only cleaning
	up parents of 3+ parent nodes.
	(analyze_manifest_changes): Take a third argument, of files whose
	ancestry needs splitting.
	(construct_revision_from_ancestry): Make more more complex, in
	order to properly track file identity in merges.

2005-03-05  Nathaniel Smith  <njs@codesourcery.com>

	* revision.cc (check_sane_history): Typo.
	
2005-03-05  Nathaniel Smith  <njs@codesourcery.com>

	* revision.hh (check_sane_history): Take an app_state instead of a
	database as an argument.
	* database.cc: Pass an app_state instead of a database as its
	argument. 
	* revision.cc (check_sane_history): Update accordingly.  Add a new
	check for merges, that they are creating consistent changesets
	(even when the common ancestor is outside of the usual
	paranoia-checking search depth).

2005-03-05  Nathaniel Smith  <njs@codesourcery.com>

	* revision.cc (kluge_for_3_ancestor_nodes): Rename to...
	(kill_redundant_edges): ...this.  Kill all redundant edges, not
	just ones on nodes with 3+ parents.  Also, make it actually work.
	
2005-03-05  Nathaniel Smith  <njs@codesourcery.com>

	* revision.cc (kluge_for_3_ancestor_nodes): New method.
	(rebuild_ancestry): Call it.

2005-03-03  Nathaniel Smith  <njs@codesourcery.com>

	* revision.cc (check_sane_history): Print a warning to let the
	user know why things like 'pull' can take so long.
	* netsync.cc: Remove a few tabs.

2005-03-04  Jon Bright  <jon@siliconcircus.com>
	
	* win32/process.cc (process_spawn): Now takes 
	const char * const argv[]
	* unix/process.cc (process_spawn): Ditto.  Cast for call to
	execvp
	(existsonpath): Initialise args in a const way

2005-03-04  Jon Bright  <jon@siliconcircus.com>
	
	* win32/process.cc (process_spawn): Now takes 
	char * const argv[]
	* platform.hh (process_spawn): Ditto
	* unix/process.cc (process_spawn): Ditto
	* lua.cc (monotone_spawn_for_lua): Remove debug code
	* General: Beginning to hate C++'s const rules

2005-03-04  Jon Bright  <jon@siliconcircus.com>
	
	* win32/process.cc (process_spawn): Now takes 
	const char * const *
	* platform.hh (process_spawn): Ditto
	* unix/process.cc (process_spawn): Ditto
	* General: Sorry about all these commits, I'm syncing back and
	forth between Linux and Win32

2005-03-04  Jon Bright  <jon@siliconcircus.com>
	
	* win32/process.cc (process_spawn): Now takes char * const *
	* platform.hh (process_spawn): Ditto
	* unix/process.cc (process_spawn): Ditto
	(existsonpath): argv now const char*[]

2005-03-04  Jon Bright  <jon@siliconcircus.com>
	
	* win32/process.cc: Added forgotten file
	* unix/process.cc: Include stat.h, (process_*) fix compilation
	errors

2005-03-04  Jon Bright  <jon@siliconcircus.com>
	
	* unix/process.cc: Added forgotten file

2005-03-03  Jon Bright  <jon@siliconcircus.com>
	
	* lposix.c: Deleted
	* win32/process.cc: Created, added Win32 versions of functions
	existsonpath, make_executable, process_spawn, process_wait,
	process_kill, process_sleep
	* unix/process.cc: Ditto, for the Unix versions.
	* lua.cc: Add LUA wrappers for the above functions, register
	them with LUA
	* std_hooks.lua (execute, attr_functions->execute, 
	program_exists_in_path): Use the new functions instead of posix
	functions
	* t_can_execute.at (touchhook.lua): Ditto

2005-03-01  Derek Scherger  <derek@echologic.com>

	* app_state.cc (set_restriction): actually ignore ignored files
	rather than trying to validate them

2005-03-01  Derek Scherger  <derek@echologic.com>

	* tests/t_diff_binary.at: new test (bug report)
	* tests/t_command_completion.at: new test
	* tests/t_merge_rename_file_and_rename_dir.at: new test
	* testsuite.at: include new tests
	
2005-02-28  Richard Levitte  <richard@levitte.org>

	* Makefile.am (BUILT_SOURCES_CLEAN): Moved mt-stding.h from here...
	(DISTCLEANFILES): ... to here.  Since mt-stding.h is created by
	config.status, it should only be removed by the distclean target.

2005-02-28  Matt Johnston  <matt@ucc.asn.au>

	* std_hooks.lua: posix.iswin32() == 1, rather than plain boolean
	comparison (0 doesn't compare as false in lua it seems).

2005-02-27  Jon Bright  <jon@siliconcircus.com>
	
	* lposix.c (win32 Pspawn): Search the path
	(win32 Pexistsonpath): Added.  'which' isn't easily available,
	and not available at all from a normal Win32 command shell
	(Piswin32): Added a function for both Unix and Win32 to detect
	if running on Windows
	* std_hooks.lua (program_exists_in_path): Now calls 
	posix.iswin32.  If win32, calls posix.existsonpath, otherwise
	calls which as it always did.

2005-02-27  Jon Bright  <jon@siliconcircus.com>
	
	* lposix.c (win32 Pspawn): Remove dumb strlen bug resulting in
	AVs on commit.

2005-02-27  Jon Bright  <jon@siliconcircus.com>
	
	* t_can_execute.at: Test to see if hooks can execute things
	* testsuite.at: Add t_can_execute

2005-02-27  Jon Bright  <jon@siliconcircus.com>
	
	* lposix.c (win32 Pspawn): Ensure the command string is always
	NUL-terminated.  Also, allocate enough memory for the quotes
	around the command string.

2005-02-27  Jon Bright  <jon@siliconcircus.com>
	
	* xdelta.cc (unittests): Define BOOST_STDC_NO_NAMESPACE, needed
	to compile with the latest MinGW which uses gcc 3.4.2
	* vocab.cc (verify(local_path)): Catch fs::filesystem_error too
	and rethrow this as an informative_failure, thereby fixing the
	Win32 unit tests without disabling anything
	* idna/toutf8.c (stringprep_convert): Fix a potential segfault
	when memory allocation fails.  Potentially security-relevant.
	* tests/t_i18n_file.at: Add a SET_FUNNY_FILENAME macro, which 
	gets a platform-appropriate funny filename (with/without 
	colon).  
	Change references to utf8 to utf-8, iso88591 to iso-8859-1, and
	eucjp to euc-jp, on the grounds that MinGW's iconv knows all
	of the latter and none of the former, but Linux iconv knows all
	of them.  Test now passes one Win32.  I'm presuming we weren't
	deliberately using non-standard names for charsets here.
	* tests/t_i18n_changelog.at: Same charset name changes.
	* tests/t_dump_load.at: Canonicalise dump before loading it
	* tests/t_load_into_existing.at: Ditto
	* tests/t_fmerge.at: Canonicalise fmerge output
	* tests/t_merge_normalization_edge_case.at: Ditto
	* tests/t_unidiff.at: Canonicalise diff output
	* tests/t_largish_file.at: Instead of using dd, which MinGW
	doesn't have, I've generated the file with dd on a nearby Linux
	box, then gziped and b64ed it, and the test case now generates
	it with UNGZB64
	* testsuite.at: Add a comment every 10 tests with the test
	number.  Useful if you're trying to locate which test number
	you're trying to run and only have the filename.  If people 
	hate this, though, please do delete.
	(UNB64_COMMAND) Do special handling for Win32 to avoid
	having to canonicalise the file.
	(UNGZ_COMMAND) Canonicalise the file after ungzipping it.
	* lposix.c: (Pfork, Pexec) Removed, on the grounds that we only
	really want to support fork+exec as a single operation.  fork()
	without exec() could be risky with a child process also having
	our sqlite handles, etc.  exec() could be risky since we 
	wouldn't be exiting gracefully, just dying in the middle of a
	hook.
	(Pspawn) Implemented for both Win32 and Unix.  Does fork/exec
	for Unix, CreateProcess for Win32.  Returns -1 on error, pid on
	success in both cases.
	(Pwait, Pkill, Psleep) Implemented for Win32.  Note that pid is
	not optional for Pwait on Win32.
	* std_hooks.lua: (execute) Now uses spawn()

2005-02-25  Jon Bright  <jon@siliconcircus.com>
	
	* ChangeLog: Add all my previous changes.
	* tests/t_add_owndb.at: Add test for trying to add the db to
	itself.
	* testsuite.at: Call it
	* tests/t_automate_heads.at: Canonicalise stdout output.
	* tests/t_automate_version.at: Use arithmetic comparison against
	wc output instead of string comparison, to avoid problems with
	MinGW's wc, which outputs with initial space-padding
	* tests/t_change_empty_file.at: Canonicalise stdout output 
	and compare manually instead of letting autotest check it
	* tests/t_fmerge_normalize.at: Canonicalise stdout output.
	* tests/t_netsync_single.at: Use NETSYNC_KILLHARD instead of 
	killall, as for the NETSYNC functions in testsuite.at

2005-02-27  Matt Johnston  <matt@ucc.asn.au>

        * main.cc: ignore SIGPIPE so that monotone won't be killed
        unexpectedly upon remote disconnection for netsync

2005-02-27  Nathaniel Smith  <njs@codesourcery.com>

	* idna/idn-int.h: Oops, really add this time.

2005-02-27  Nathaniel Smith  <njs@codesourcery.com>

	* AUTHORS: Add Corey Halpin.
	
	* idna/idn-int.h: New file (don't generate from configure anymore,
	but just ship).
	* configure.ac: Don't generate idna/idn-int.h.  Do generate
	mt-stdint.h.
	* Makefile.am: Adjust for idna/idn-int.h and mt-stdint.h.
	* acinclude.m4: Remove AX_CREATE_STDINT_H, ACX_PTHREAD,
	AC_COMPILE_CHECK_SIZEOF (let aclocal pick them up from m4/
	instead).
	* m4/ax_create_stdint_h.m4:
	* m4/acx_pthread.m4: Update from http://autoconf-archive.cryp.to/
	
	* numeric_vocab.hh: Instead of dancing around which header to
	include, include mt-stdint.h.
	
	* app_state.cc (restriction_includes, set_restriction): Move
	global static 'dot' into these functions, because file_path
	depends on global book_keeping_dir being initialized already, and
	there is no guaranteed order of initialization of C++ statics.
	(Bug reported by Matt Johnston.)
	
2005-02-27  Corey Halpin  <chalpin@cs.wisc.edu>

	* numeric_vocab.hh: Try both stdint.h and inttypes.h.
	* main.cc: OpenBSD has Unix signals too.

2005-02-26  Derek Scherger  <derek@echologic.com>

	* file_io.cc (absolutify): normalize fs::path to remove ..'s
	* tests/t_db_with_dots.at: ensure database path in MT/options
	doesn't contain ..'s

2005-02-25  Jon Bright  <jon@siliconcircus.com>
	
	* ChangeLog: Add all my previous changes.
	* tests/t_add_owndb.at: Add test for trying to add the db to
	itself.
	* testsuite.at: Call it
	* tests/t_automate_heads.at: Canonicalise stdout output.
	* tests/t_automate_version.at: Use arithmetic comparison against
	wc output instead of string comparison, to avoid problems with
	MinGW's wc, which outputs with initial space-padding
	* tests/t_change_empty_file.at: Canonicalise stdout output 
	and compare manually instead of letting autotest check it
	* tests/t_fmerge_normalize.at: Canonicalise stdout output.
	* tests/t_netsync_single.at: Use NETSYNC_KILLHARD instead of 
	killall, as for the NETSYNC functions in testsuite.at

2005-02-25  Nathaniel Smith  <njs@codesourcery.com>

	* vocab.cc (test_file_path_verification): Re-enable some tests
	disabled by Jon Bright, following discussion on IRC concluding
	that they were catching a real bug.

2005-02-24  Nathaniel Smith  <njs@codesourcery.com>

	* tests/t_add_dot.at: Run "add ." in a subdirectory, so as not to
	add the test database.  (Reported by Jon Bright.)

	* AUTHORS: Fix gettext.h copyright note, to not be in the middle
	of libidn copyright note.
	Add Jon Bright.

2005-02-24  Jon Bright  <jon@siliconcircus.com>

	* app_state.cc (prefix): Use string() instead of 
	native_directory_string().  For Unix, these should be equivalent.
	For Win32, I believe string()'s correct (since we compare 
	everywhere against normalized paths with / characters, but 
	native_directory_string produces paths with \ characters on Win32.
	* rcs_file.cc (file_source): Map the map, not the mapping.
	* tests/t_i18n_file.at: Remove colon from filename with symbols.
	I need to return to this and add a proper test for Win32, so we
	only use the colon on non-Win32.
	* testsuite.at: Add a CANONICALISE function, which does nothing
	on Unix and strips out carriage returns from files on Win32.  This
	is useful for being able to compare Monotone's stdout output to
	files on disk.  Add NETSYNC_KILL and NETSYNC_KILLHARD functions,
	to deal with MinGW not having killall (Unix still uses killall,
	though).
	* tests/t_import.at: Add CANONICALISE calls before comparing
	stdout output.
	* tests/t_netsync.at: Likewise
	* tests/t_netsync_single.at: Likewise
	* tests/t_scan.at: Likewise
	* tests/t_versions.at: Likewise
	* tests/t_ls_missing.at: Likewise.  Also, generate missingfoo and
	missingbar files with expected output from ls missing for these
	files being missing and compare against those.

2005-02-24  Derek Scherger  <derek@echologic.com>

	* app_state.{cc,hh} (add_restriction): rename to ...
	(set_restriction) this; and add path validation
	* commands.cc (get_valid_paths): new function
	(get_path_rearrangement) remove restricted include/exclude variant
	(calculate_restricted_revision) get valid paths and use to set up
	restriction
	(status, ls_unknown, commit, do_diff) pass args to
	calculate_restricted_revision to valid restriction paths
	(ls_missing, revert) get valid paths and use to set up restriction
	* tests/t_checkout_options.at: remove bug report priority (it's
	fixed!)
	* tests/t_diff_added_file.at: add --revision options to diff
	* tests/t_restrictions.at: remove invalid paths from ls unknown
	and ls ignored
	* tests/t_restrictions_warn_on_unknown.at: un-XFAIL
	
2005-02-23  Derek Scherger  <derek@echologic.com>

	* commands.cc (ls_missing): replace duplicated code with call to
	calculate_base_revision

2005-02-23  Jon Bright  <jon@siliconcircus.com>
	
	* vocab.cc (test_file_path_verification): Disable foo//nonsense
	test for Win32, add tests for UNC paths.  This was the only
	failing unit test on Win32.

2005-02-23  Jon Bright  <jon@siliconcircus.com>

	* txt2c.cc (main): Don't claim the file was generated from 
	--strip-trailing if that option's used.

2005-02-23  Jon Bright  <jon@siliconcircus.com>

	* app_state.cc: Add include of io.h for Win32, for chdir()
	* file_io.cc (get_homedir): Correct assertion (remove bracket)
	* lua/lposix.c, lua/modemuncher.c: Remove all references to
	functions and modes that don't exist on Win32.
	* monotone.cc: Include libintl.h on Win32
	
2005-02-21  Nathaniel Smith  <njs@codesourcery.com>

	* file_io.cc (get_homedir): Add more comments and logging to Win32
	version.  Also, only check HOME under Cygwin/MinGW.

2005-02-21  Derek Scherger  <derek@echologic.com>

	* Makefile.am: merge fixup
	
2005-02-21  Derek Scherger  <derek@echologic.com>

	* Makefile.am: add fsck.{cc,hh}
	* commands.cc(check_db): move to ...
	* fsck.{cc,hh}: here and do lots more checking
	* database.{cc,hh}(get_ids): new method
	(get_file_ids,get_manifest_ids,get_revision_ids): more new methods
	* tests/t_fsck.at: new test
	* testsuite.at: call it
	
2005-02-21  Nathaniel Smith  <njs@codesourcery.com>

	* commands.cc (commit): Simplify chatter.

2005-02-21  Nathaniel Smith  <njs@codesourcery.com>

	* file_io.cc (get_homedir): Check more environment variables in
	Win32 version.

2005-02-21  Nathaniel Smith  <njs@codesourcery.com>

	* file_io.cc: Remove tabs.

2005-02-21  Nathaniel Smith  <njs@codesourcery.com>

	* smap.hh (smap): Remove leading underscores, add comments.

2005-02-20  Nathaniel Smith  <njs@codesourcery.com>

	* std_hooks.lua (merge2, merge3): Check for DISPLAY before
	invoking gvim.

2005-02-20  Julio M. Merino Vidal  <jmmv@NetBSD.org>

	* ChangeLog: Use tabs for indentation rather than spaces.  Drop
	trailing whitespace.  While here, fix a date by adding zeros before
	the month and the day number.

2005-02-20  Julio M. Merino Vidal  <jmmv@NetBSD.org>

	* gettext.h: Add file.
	* AUTHORS: Mention that it comes from the GNU Gettext package.
	* Makefile.am: Distribute it.
	* sanity.hh: Use gettext.h rather than libintl.h so that --disable-nls
	works.  Also improves portability, according to the GNU Gettext
	manual.

2005-02-19  Derek Scherger  <derek@echologic.com>

	* automate.cc (automate_heads): remove bogus call to 
	app.allow_working_copy() which is called in cpp_main
	* database.cc (check_sqlite_format_version): don't check database
	version when "file" is really a directory; add filename to error
	message
	(sql): check for empty database early, even though this seems
	impossible as absolutify changes "" into path to working dir;
	convert to use N-style assertions; add check to ensure "file" is
	not really a directory
	* tests/t_db_missing.at: new test for above problems
	* testsuite.at: call it

2005-02-19  Nathaniel Smith  <njs@codesourcery.com>

	* tests/t_add_intermediate_MT_path.at: Tighten up.

	* tests/t_merge_3.at: New test.
	* tests/t_merge_4.at: Likewise.
	* testsuite.at: Add them.

2005-02-19  Ole Dalgaard  <josua+monotone@giraffen.dk>

	* configure.ac: Check for 64-bit versions of Boost static
	libraries.

2005-02-18  Julio M. Merino Vidal  <jmmv@NetBSD.org>

	* INSTALL:
	* configure.ac: Improve Boost detection by trying several possible
	library suffixes before aborting.

2005-02-18  graydon hoare  <graydon@pobox.com>

	* change_set.cc
	(apply_change_set): Avoid fast path when there are adds.
	(apply_path_rearrangement): Likewise.

2005-02-18  graydon hoare  <graydon@pobox.com>

	* automate.cc (automate_heads): Fix initialize() call.
	* change_set.{cc,hh}
	(apply_path_rearrangement): Add quick version.
	* revision.cc
	(check_sane_history): Use quick version of apply_change_set.
	* work.cc
	(build_addition): Use quick version of apply_path_rearrangement.
	(known_preimage_path): Likewise.
	* testsuite.at: Fix definitions of _ROOT_DIR, add --norc some
	places.
	* AUTHORS: Mention Daniel.

2005-02-18  Daniel Berlin  <dberlin@dberlin.org>

	* xdelta.cc (compute_delta_insns): Correct 1-byte-source bug.

2005-02-18  graydon hoare  <graydon@pobox.com>

	* Makefile.am (MOST_SOURCES): Add smap.hh.

2005-02-18  graydon hoare  <graydon@pobox.com>

	* basic_io.{cc,hh}: Inline some stuff.
	* change_set.cc: Use smap various places, reduce to 32-bit tids.
	* commands.cc: Use shared_ptr<change_set> everywhere.
	* netsync.cc: Likewise.
	* rcs_import.cc: Likewise.
	* revision.{cc,hh}: Likewise.
	* smap.hh: New file.

2005-02-18  Julio M. Merino Vidal  <jmmv@NetBSD.org>

	* INSTALL:
	* configure.ac: Improve Boost detection by trying several possible
	library suffixes before aborting.

2005-02-17  Derek Scherger  <derek@echologic.com>

	* tests/t_add_intermediate_MT_path.at: new test
	* testsuite.at: call it

2005-02-17  Julio M. Merino Vidal  <jmmv@NetBSD.org>

	* testsuite.at:
	* tests/t_change_empty_file.at: Verify that modifying an empty file
	creates a patch revision rather than an add/delete sequence.  The
	incorrect behavior was reported in bug #9964.

2005-02-17  Derek Scherger  <derek@echologic.com>

	* app_state.{cc,hh} (app_state): initialize search root
	(initialize): boolean signature variant renamed to ...
	(allow_working_copy): this; add explicit search root; move
	requirement for working copy to ...
	(require_working_copy): this new method
	(initialize): string signature variant renamed to ...
	(create_working_copy): this
	(set_root): new method
	* commands.cc: remove app.initialize(false) calls; replace
	app.initialize(true) with app.require_working_copy(); replace
	app.initialize(dir) with app.create_working_copy(dir)
	(checkout): ensure revision is member of specified branch
	* file_io.{cc,hh} (find_working_copy): stop search at --root if
	specified
	* monotone.cc (OPT_ROOT): new option
	(cpp_main): call app.allow_working_copy() before executing
	commands to always read default options
	* monotone.1: add --root option
	* monotone.texi: add --root option
	* tests/t_checkout_noop_on_fail.at: un-XFAIL
	* tests/t_checkout_options.at: un-XFAIL, add check for specified
	revision not in specified branch
	* testsuite.at: add --root option to MONOTONE to prevent searching
	above test dir
	* vocab.cc: remove redundant forward declaration

2005-02-16  Derek Scherger  <derek@echologic.com>

	* commands.cc (revert): don't rewrite unchanged files
	* tests/t_revert_unchanged.at: new test
	* testsuite.at: call it

2005-02-12  Derek Scherger  <derek@echologic.com>

	* database.cc (sqlite3_unpack_fn): new function for viewing
	base64, gzipped data
	(install_functions): install it
	(rehash): remove unused obsolete fcerts ticker

2005-02-17  Nathaniel Smith  <njs@codesourcery.com>

	* debian/changelog: s/graydon@mogo/graydon@pobox.com/, to make
	lintian happy.
	* debian/rules (config.status): Remove --with-bundled-adns.
	* debian/control (Build-Depends): Don't Build-Depend on libpopt,
	only libpopt-dev.
	* .mt-attrs (debian/control): Make executable.

2005-02-17  Nathaniel Smith  <njs@codesourcery.com>

	* tests/t_undo_update.at: Stupid typo.
	* tests/t_largish_file.at: New test.
	* testsuite.at: Add it.

	* commands.cc (push, pull, sync): Remove misleading "..." from
	help text.

2005-02-16  Julio M. Merino Vidal  <jmmv@NetBSD.org>

	* Makefile.am: Append $(BOOST_SUFFIX) to -lboost_unit_test_framework
	to fix 'make check' on systems where boost libraries can only be
	found by passing the exact suffix as part of the name.

2005-02-16  Julio M. Merino Vidal  <jmmv@NetBSD.org>

	* monotone.texi: Fix a typo (hexidecimal to hexadecimal).  Also
	change an example command to append stuff to ~/.monotonerc, instead
	of completely destroying the possibily existing file.  Addresses
	bug #11136.

2005-02-16  Julio M. Merino Vidal  <jmmv@NetBSD.org>

	* cryptopp/config.h: Use uint{8,16,32,64}_t as size types instead of
	trying to match them to unsigned char/int/long/long long respectively.
	Should fix build on FreeBSD/sparc64, as seen in bug #10203.

2005-02-16  Julio M. Merino Vidal  <jmmv@NetBSD.org>

	* INSTALL:
	* Makefile.am:
	* configure.ac: Add the --disable-large-file option to manually
	disable large file support from the builtin sqlite (compatibility
	with old systems and FAT).  Addresses bug #8380.

2005-02-16  Nathaniel Smith  <njs@codesourcery.com>

	* tests/t_undo_update.at: New todo.
	* testsuite.at: Add it.

2005-02-15  Nathaniel Smith  <njs@codesourcery.com>

	* monotone.1: Add cursory note about "automate".
	* monotone.texi: Synchronize with manpage.

2005-02-15  Nathaniel Smith  <njs@codesourcery.com>

	* automate.cc: Add "Error conditions" to the standard comment
	sections.

	* monotone.texi (Scripting): New section.
	(Automation): New section.

	* tests/t_automate_heads.at: Test behavior with nonexistent
	branch.

2005-02-14  Nathaniel Smith  <njs@codesourcery.com>

	* tests/t_merge_normalization_edge_case.at: New test.
	* testsuite.at: Add it.

	* diff_patch.cc (normalize_extents): Soften the warning message
	now that we have one test case.

2005-02-14  Matthew A. Nicholson  <mnicholson@digium.com>

	* std_hooks.lua: Add vimdiff merge hooks.

2005-02-14  Nathaniel Smith  <njs@codesourcery.com>

	* std_hooks.lua: Remove tabs.

2005-02-14  Nathaniel Smith  <njs@codesourcery.com>

	* tests/t_automate_heads.at: New test.
	* tests/t_automate_version.at: New test.
	* testsuite.at: Add then.

	* commands.cc (automate): Fix documentation string.
	* automate.cc: Much more structured documentation comments.

2005-02-13  Nathaniel Smith  <njs@codesourcery.com>

	* automate.{cc,hh}: New files.
	* commands.cc: New command "automate".

2005-02-13  Nathaniel Smith  <njs@codesourcery.com>

	* monotone.texi (Creating a Database): Fix typo, clarify
	conventions for database management following question on mailing
	list.

2005-02-12  graydon hoare  <graydon@pobox.com>

	* change_set.{cc,hh}: Correct code to pass newly-added unit tests.

2005-02-10  Derek Scherger  <derek@echologic.com>

	* monotone.1: update for restrictions
	* monotone.texi: sync with manpage

2005-02-09  Derek Scherger  <derek@echologic.com>

	* cert.cc (cert_revision_testresult): allow pass/fail testresult
	values
	* commands.cc (testresult): likewise
	* commands.cc (do_diff): disallow restriction of non-working copy
	diffs
	* monotone.texi: update for restrictions

2005-02-08  graydon hoare  <graydon@pobox.com>

	* database.cc (version_cache::set): Fix bad expiry logic.

2005-02-08  Nathaniel Smith  <njs@codesourcery.com>

	* change_set.cc (check_sane): Null sources are only valid for
	adds.

2005-02-07  Nathaniel Smith  <njs@codesourcery.com>

	* database.cc (struct version_cache): Fix invariant in cache
	clearing logic.

2005-02-06  Nathaniel Smith  <njs@codesourcery.com>

	* change_set.cc: Add a few more invariants; add lots and lots of
	unit tests.

2005-02-06  graydon hoare  <graydon@pobox.com>

	* change_set.cc: Use hash_map in a few places.
	(confirm_unique_entries_in_directories): Fix invariants.
	* constants.{cc,hh} (db_version_cache_sz): New constant.
	* database.cc (version_cache): New structure.
	(get_version): Use it.
	* interner.hh: Rewrite to use hash_map and vector.
	* tests/t_no_rename_overwrite.at: Tweak return codes.

2005-02-06  Nathaniel Smith  <njs@codesourcery.com>

	* ui.hh (ensure_clean_line): New method.
	* ui.cc (inform): Use it.
	* keys.cc (get_passphrase): Call it before prompting for passphrase.

2005-02-06  Nathaniel Smith  <njs@codesourcery.com>

	* database.cc (info): Report more statistics.

	* ROADMAP: Remove finished items.

	* revision.cc (analyze_manifest_changes): Childs cannot be null,
	that makes no sense.
	(add_node_for_old_manifest): Log node names, don't print it.
	(construct_revision_from_ancestry): Partially rewrite to handle
	root nodes explicitly.
	(build_changesets_from_existing_revs): Don't put the null revision
	in the ancestry graph, to match changesetify logic.
	(add_node_for_old_revision): Enforce decision that the ancestry
	graph not contain the null revision.

	(anc_graph::heads): Remove.
	(add_node_ancestry): Don't try creating it; logic was broken
	anyway.
	(rebuild_from_heads): Rename to...
	(rebuild_ancestry): ...this.  Calculate head set correctly.

2005-02-05  Nathaniel Smith  <njs@codesourcery.com>

	* change_set.cc (compose_path): Add more invariants.

2005-02-05  Nathaniel Smith  <njs@codesourcery.com>

	* monotone.cc (cpp_main): Log command line, to help interpret the
	logs people send in.

2005-02-05  Nathaniel Smith  <njs@codesourcery.com>

	* revision.cc (check_sane): Turn off this invariant when
	global_sanity.relaxed.

2005-02-03  Nathaniel Smith  <njs@codesourcery.com>

	* tests/t_load_into_existing.at: Oops, really add it too, sigh.

2005-02-03  Nathaniel Smith  <njs@codesourcery.com>

	* tests/t_need_mt_revision.at: Oops, really add it.

2005-02-03  Nathaniel Smith  <njs@codesourcery.com>

	* interner.hh (interner::intern): Add version taking a bool&, so
	callers can tell whether this string has previously been checked.
	* change_set.cc: Use new interned string identifier
	'path_component's instead of file_path's for components of paths;
	sanity-check each component exactly once.

2005-02-03  Nathaniel Smith  <njs@codesourcery.com>

	* database.cc (load): Check for existence of target database.
	* tests/t_load_into_existing.at: New test.
	* testsuite.at: Add it.

2005-02-03  Nathaniel Smith  <njs@codesourcery.com>

	* tests/t_checkout_dir.at: Also check that checkout to unwriteable
	directory fails.
	* tests/t_branch_checkout.at: New test.
	* testsuite.at: Add it.

	* app_state.cc (initialize): Simplify working directory
	initialization, and improve error handling.

	* keys.cc (get_passphrase): Disallow empty passphrases early
	(before they trigger an invariant down the line...).

2005-02-03  Nathaniel Smith  <njs@codesourcery.com>

	* update.cc (pick_update_candidates): Add I().
	* commands.cc (calculate_base_revision): Remove 'rev' argument,
	which was never set and callers never used.
	(calculate_base_manifest, calculate_current_revision)
	(calculate_restricted_revision, revert): Update correspondingly.
	(update): Check for null old revision.

	* main.cc (main): Make exit status 3 if we caught an unhandled
	exception, in particular so the testsuite can tell the difference
	between an error handled cleanly and an error caught by an
	invariant.
	* tests/t_update_null_revision.at: New test.
	* testsuite.at: Add it.

2005-02-03  Nathaniel Smith  <njs@codesourcery.com>

	* main.cc: Remove tabs.

2005-02-02  Nathaniel Smith  <njs@codesourcery.com>

	* change_set.cc (extract_first): Rename to...
	(extract_pairs_and_insert): ...this.
	(path_rearrangement::check_sane): Use it to add additional
	checks.

	* work.hh: Update comments (MT/manifest doesn't exist
	anymore...).

	* tests/t_need_mt_revision.at: New test.
	* testsuite.at: Add it.
	* commands.cc (get_revision_id): Require MT/revision to exist.
	(setup): Create MT/revision.

2005-02-02  Nathaniel Smith  <njs@codesourcery.com>

	* work.hh: Remove tabs.

2005-02-03  graydon hoare  <graydon@pobox.com>

	* tests/t_i18n_changelog.at: New test.
	* testsuite.at: Run it.
	* lua/lposix.c: New file.
	* lua/modemuncher.c: New file
	* lua.cc: Load posix library.
	* lua/liolib.c: Disable execute and popen.
	* std_hooks.lua: Remove io.execute uses.
	* AUTHORS: Update to mention lposix.c, modemuncher.c.
	* Makefile.am: Likewise.

2005-02-01  Nathaniel Smith  <njs@codesourcery.com>

	* tests/t_rebuild.at: Beef up test in response to possible
	problems reported by Derek Scherger.

2005-01-31  Nathaniel Smith  <njs@codesourcery.com>

	* rcs_import.cc (store_manifest_edge): Don't try to store deltas
	to the null manifest.
	(import_cvs_repo): Root revision has null manifest, not empty
	manifest.
	* revision.cc (check_sane): More invariants.

2005-01-28  graydon hoare  <graydon@pobox.com>

	* database.{cc,hh}: More netsync speed tweaks.
	* netsync.cc: Likewise.

2005-01-27  Nathaniel Smith  <njs@codesourcery.com>

	* tests/t_restrictions_warn_on_unknown.at: New test.
	* testsuite.at: Add it.

2005-01-27  Derek Scherger  <derek@echologic.com>

	* commands.cc (attr): adjust for subdir; ensure files exist
	* tests/t_attr.at: improve setup description
	* tests/t_attributes.at: improve setup description so that
	testsuite -k attr runs this test; check for attributes on missing
	files
	* tests/t_subdir_attr.at: new test
	* testsuite.at: fix dutch spelling of monotone; call new test

2005-01-27  Nathaniel Smith  <njs@codesourcery.com>

	* change_set.hh (null_id): New function.
	* revision.cc (analyze_manifest_changes): Fix typo, use null_id.
	* tests/t_rebuild.at: Un-XFAIL.

2005-01-27  Nathaniel Smith  <njs@codesourcery.com>

	* tests/t_rebuild.at: Add priority tag.

	* tests/t_cvsimport.at: Be more thorough.

	* rcs_import.cc (store_edge): Rename to...
	(store_manifest_edge): ...this.  Remove revision arguments, and
	remove storing of revision.
	(import_states_recursive): Update accordingly.
	Add 'revisions' argument; update it instead of trying to write
	revisions now.
	(import_states_by_branch): Add 'revisions' argument.
	(import_cvs_repo): Add a stage 3 that writes out the revisions
	accumulated in the 'revisions' vector.
	
2005-01-27  Matt Johnston  <matt@ucc.asn.au>

	(compile fixes for Linux/gcc 3.3.4)
	* botan/{util.cpp,primes.cpp}: give large constants ULL
	suffixes
	* botan/{gzip.cpp}: fix type for std::max() comparison

2005-01-27  graydon hoare  <graydon@pobox.com>

	* AUTHORS: Mention Georg.
	* change_set.cc: Null out names which are in null directories.
	* commands.cc (reindex): Remove COLLECTION argument.
	* database.{cc,hh} (get_revision_certs):
	Add brute force "load all certs" method.
	* merkle_tree.{cc,hh}: Modify to use memory rather than disk.
	* netsync.{cc,hh}: Likewise.
	* packet.hh (manifest_edge_analyzer): Kill dead code.

2005-01-26  Nathaniel Smith  <njs@codesourcery.com>

	* mt_version.cc (print_full_version): Include system flavour.

2005-01-26  Nathaniel Smith  <njs@codesourcery.com>

	* tests/t_rebuild.at: New test.
	* testsuite.at: Add it.

2005-01-26  Nathaniel Smith  <njs@codesourcery.com>

	* tests/t_checkout_noop_on_fail.at: Clarify description and XFAIL.

	* tests/t_approval_semantics.at: New TODO.
	* tests/t_monotone_agent.at: New TODO.
	* testsuite.at: Add them.

2005-01-25  Nathaniel Smith  <njs@codesourcery.com>

	* tests/t_checkout_noop_on_fail.at: New test.
	* testsuite.at: Add it.
	(RAW_MONOTONE): Add $PREEXECUTE to definition.

2005-01-25  Nathaniel Smith  <njs@codesourcery.com>

	* change_set.cc (extend_renumbering_from_path_identities): Add
	invariant.
	(extend_renumbering_via_added_files): Likewise.

	* constants.hh (maxbytes, postsz): Remove dead constants.
	(verify_depth): New constant.
	* constants.cc: Likewise.
	* revision.hh (check_sane_history): New function.
	* revision.cc (check_sane_history): Likewise.
	* database.cc (put_revision): Sanity check revision and revision
	history before storing it.
	This breaks cvs import.  Why?

	* update.cc (find_deepest_acceptable_descendent): Remove.
	(acceptable_descendent, calculate_update_set): New functions.
	(pick_update_candidates): Use 'calculate_update_set'.
	* tests/t_update_2.at: Un-XFAIL.
	* tests/t_ambig_update.at: Un-XFAIL.

	* tests/t_no_rename_overwrite.at: New test.
	* tests/t_cdiff.at: New test placeholder.
	* testsuite.at: Add them.
	(MONOTONE): Prefix command line with $PREEXECUTE to e.g. support
	running under Valgrind.

2005-01-25  Matt Johnston  <matt@ucc.asn.au>

	* cert.cc: ignore whitespace when comparing private keys
	from the database and with the lua hook
	* tests/t_lua_privkey.at: new test
	* testsuite.at: run it

2005-01-23  Derek Scherger  <derek@echologic.com>

	* commands.cc (restrict_rename_set): include renames if either
	name is present in restriction
	(calculate_base_revision): remove unused variant
	(calculate_current_revision): remove unsed variable
	(calculate_restricted_revision): remove unsed variable
	(ls_missing): remove unsed variable
	(revert): rewrite with restrictions
	* tests/t_revert.at: test partial reverts adjust MT/work properly
	* tests/t_revert_dirs.at: un-XFAIL
	* tests/t_revert_rename.at: un-XFAIL; revert rename via both names

2005-01-23  Derek Scherger  <derek@echologic.com>

	* tests/t_revert_rename.at: remove extra MONOTONE_SETUP
	attempt revert by both original name and new name

2005-01-23  Derek Scherger  <derek@echologic.com>

	* tests/t_revert_rename.at: New test.
	* testsuite.at: Add it.

2005-01-22  Derek Scherger  <derek@echologic.com>

	* tests/t_revert_dirs.at: New test.
	* testsuite.at: Add it.

2005-01-22  Nathaniel Smith  <njs@codesourcery.com>

	* configure.ac (AC_INIT): Set bug-reporting address to list
	address, rather than Graydon's personal email.
	* diff_patch.cc (normalize_extents): Use it.
	* ui.cc (fatal): Likewise.

	* tests/t_vcheck.at: New priority "todo", tweak descriptive text.

2005-01-23  Derek Scherger  <derek@echologic.com>

	* database.{cc,hh}: convert queries to use prepared statements

2005-01-22  Nathaniel Smith  <njs@codesourcery.com>

	* tests/t_delete_dir.at: Add more commentary.

	* tests/t_rename_dir_patch.at: New test.
	* tests/t_delete_dir_patch.at: New test.
	* testsuite.at: Add them.

2005-01-22  Nathaniel Smith  <njs@codesourcery.com>

	* change_set.cc (apply_change_set): Add invariants.
	* tests/t_rename_dir_cross_level.at: New test.
	* tests/t_rename_added_in_rename.at: New test.
	* tests/t_rename_conflict.at: New test.
	* testsuite.at: Add them.

2005-01-21  Nathaniel Smith  <njs@codesourcery.com>

	* tests/t_ambig_update.at: Update comments.

	* tests/t_update_2.at: New test from Georg-W. Koltermann
	<Georg.Koltermann@mscsoftware.com>.
	* testsuite.at: Add it.

2005-01-20  Nathaniel Smith  <njs@codesourcery.com>

	* tests/t_lca_1.at: New bug report.
	* testsuite.at: Add it.

2005-01-19  Nathaniel Smith  <njs@codesourcery.com>

	* commands.cc (merge): Improve merge chatter.
	(do_diff): Don't print anything when there are no
	changes.

2005-01-19  Nathaniel Smith  <njs@codesourcery.com>

	* tests/t_db_with_dots.at: New test.
	* testsuite.at: Add it.

2005-01-19  Patrick Mauritz <oxygene@studentenbude.ath.cx>

	* Makefile.am (%.h, package_revision.h, package_full_revision.h):
	Don't update target file if no change has occurred, to reduce
	unnecessary rebuilds.

2005-01-18  Nathaniel Smith  <njs@codesourcery.com>

	* rcs_import.cc (cvs_key): Initialize struct tm to all zeros, to
	stop garbage sneaking in -- thanks to Zack Weinberg for pointing
	this out.  Also, handle 2 digit years properly on WIN32.

2005-01-18  Nathaniel Smith  <njs@codesourcery.com>

	* rcs_import.cc: Remove tabs.

2005-01-19  Matt Johnston  <matt@ucc.asn.au>

	* database.cc: Pass filename to check_sqlite_format_version as a
	fs::path, so that it doesn't get passed as a freshly created fs::path
	with default checker (which disallows '.foo' path components)

2005-01-19  Nathaniel Smith  <njs@codesourcery.com>

	* netsync.cc (session, process_confirm_cmd, dispatch_payload):
	Back out some over-zealous changes that broke netsync
	compatibility.  Probably should redo later, when have a chance to
	bump netsync protocol number, but we're not ready for that now.

2005-01-19  Nathaniel Smith  <njs@codesourcery.com>

	* tests/t_subdir_revert.at: New test.
	* tests/t_subdir_rename.at: New test.
	* testsuite.at: Add them.

2005-01-18  Nathaniel Smith  <njs@codesourcery.com>

	* tests/t_subdir_add.at: New test.
	* tests/t_subdir_drop.at: New test.
	* testsuite.at: Add them.
	* tests/t_delete_dir.at: Implement it.

2005-01-19  Nathaniel Smith  <njs@codesourcery.com>

	* netcmd.cc: Remove tabs.

2005-01-19  Nathaniel Smith  <njs@codesourcery.com>

	* merkle_tree.cc: Remove tabs.

2005-01-18  Nathaniel Smith  <njs@codesourcery.com>

	* rcs_import.cc (cvs_key): Initialize struct tm to all zeros, to
	stop garbage sneaking in -- thanks to Zack Weinberg for pointing
	this out.  Also, handle 2 digit years properly on WIN32.

2005-01-18  Nathaniel Smith  <njs@codesourcery.com>

	* rcs_import.cc: Remove tabs.

2005-01-18  Nathaniel Smith  <njs@codesourcery.com>

	* monotone.texi: Undocument mcerts, fcerts; rename rcerts to
	certs.
	* monotone.1: Likewise.

2005-01-18  Nathaniel Smith  <njs@codesourcery.com>

	* commands.cc (restrict_rename_set): Fix types to compile with old
	rename_set gunk removed.
	Alter logic to yell if a rename crosses the restriction boundary,
	rather than silently ignore it.

2005-01-19  graydon hoare  <graydon@pobox.com>

	* commands.cc: Fix up some merge breakage.
	* tests/t_add_dot.at: Un-XFAIL.
	* testsuite.at: Run "setup ." before "db init".

2005-01-09  Derek Scherger  <derek@echologic.com>

	* commands.cc (get_path_rearrangement): new function/signature for
	splitting restricted rearrangements
	(calculate_restricted_revision): use it and update to work
	similarly to calculate_current_revision
	(trusted): call app.initialize(false)
	(ls_missing): adjust for new get_path_rearrangement
	(attr): call app.initialize(true)
	(diff): merge cleanup
	(lca, lcad, explicit_merge): call app.initialize(false)
	* app_state.cc (constructor): set database app state
	(load_rcfiles): add required booleans
	* lua.{cc,hh} (load_rcfile): add required boolean
	* tests/t_add.at:
	* tests/t_diff_added_file.at:
	* tests/t_disapprove.at:
	* tests/t_drop_missing.at:
	* tests/t_heads.at:
	* tests/t_heads_discontinuous_branch.at:
	* tests/t_i18n_file.at:
	* tests/t_log_nonexistent.at:
	* tests/t_merge_add_del.at:
	* tests/t_netsync.at:
	* tests/t_netsync_pubkey.at:
	* tests/t_netsync_single.at:
	* tests/t_persistent_server_keys.at:
	* tests/t_persistent_server_revision.at:
	* tests/t_remerge.at:
	* tests/t_tags.at:
	* tests/t_update_missing.at:
	* tests/t_update_to_revision.at: add --message option to commits
	* tests/t_merge2_add.at:
	* tests/t_merge2_data.at:
	* tests/t_netsync_unrelated.at: create working directory with new
	setup command
	* tests/t_erename.at: update for revisions
	* tests/t_no_change_deltas.at: add --revision options to diff
	* tests/t_restrictions.at: remove some cruft and update to work
	with revisions
	* tests/t_subdirs.at: pass correct --rcfile and --db options from
	within subdir
	* testsuite.at (REVERT_TO): remove MT dir before checkout, which
	now fails if MT exists, replace checkout MT/options with old
	MT/options
	(COMMIT): add --message option to commit macro
	* work.cc (read_options_map): don't overwrite option settings when
	reading options map so that command line settings take precedence

2005-01-18  Nathaniel Smith  <njs@codesourcery.com>

	* netsync.cc: Partially fix comment (s/manifest/revision/ etc.).
	(dispatch_payload): Ignore mcert and fcert refinement requests,
	instead of dying on them.  Hack, but I think it should let this
	netsync continue to interoperate with old netsync...

2005-01-18  Nathaniel Smith  <njs@codesourcery.com>

	* vocab.hh: Remove file<cert>.
	* vocab.cc: Likewise.
	* packet_types.hh: Remove file.
	* Makefile.am (MOST_SOURCES): Remove packet_types.hh and mac.hh.

2005-01-18  Nathaniel Smith  <njs@codesourcery.com>

	* netsync.cc (process_confirm_cmd): Don't try refining mcert and
	fcert trees.
	Remove other dead/pointless code.

2005-01-18  Nathaniel Smith  <njs@codesourcery.com>

	* database.hh: Remove file cert stuff.
	* netsync.cc (data_exists): We don't have file/manifest certs.
	(load_data): Likewise.

2005-01-18  Nathaniel Smith  <njs@codesourcery.com>

	* netsync.cc (process_data_cmd): Ignore file/manifest certs.

	* database.cc (struct valid_certs): Don't support file certs.
	(rehash): No file certs.
	(file_cert_exists): Remove.
	(put_file_cert): Remove.
	(get_file_certs): Remove.

2005-01-18  Nathaniel Smith  <njs@codesourcery.com>

	* packet.cc (class delayed_manifest_cert_packet):
	(class delayed_file_cert_packet): Remove.
	(packet_db_writer::consume_file_cert, consume_manifest_cert)
	(packet_writer::consume_file_cert, consume_manifest_cert)
	Remove.
	(struct feed_packet_consumer): Don't support mcert/fcert packets.
	(extract_packets): Likewise.
	(packet_roundabout_test): Test revision certs, not manifest/file
	certs.

	* packet.hh (packet_consumer::consume_file_cert):
	(packet_consumer::consume_manifest_cert):
	(packet_writer::consume_file_cert):
	(packet_writer::consume_manifest_cert):
	(packet_db_writer::consume_file_cert):
	(packet_db_writer::consume_manifest_cert):
	Remove.

	* lua.hh (hook_get_file_cert_trust): Remove.
	* lua.cc (hook_get_file_cert_trust): Remove.

2005-01-18  Nathaniel Smith  <njs@codesourcery.com>

	* cert.hh (erase_bogus_certs): Re-add manifest cert version.

	* monotone.texi (Hook Reference): Remove documentation of
	get_{file,manifest}_cert_trust.

2005-01-18  Nathaniel Smith  <njs@codesourcery.com>

	* cert.cc (erase_bogus_certs): Re-add manifest cert version.
	(bogus_cert_p): Likewise.

2005-01-18  Nathaniel Smith  <njs@codesourcery.com>

	* cert.hh (rename_edge):
	(rename_set):
	(calculate_renames):
	(rename_cert_name): Remove.
	(cert_file_comment):
	(cert_manifest_comment): Remove.
	(erase_bogus_certs): Remove manifest and file versions.
	* cert.cc (rename_cert_name): Remove.
	(bogus_cert_p): Remove manifest<cert> and file<cert> variants.
	(erase_bogus_certs): Likewise.
	(put_simple_manifest_cert):
	(put_simple_file_cert):
	(cert_file_comment): Remove.

	* commands.cc (fcerts): Remove.
	(mcerts): Likewise.
	(rcerts): Rename to...
	(certs): ...this.  s/revision certs/certs/ in help text.
	(trusted): s/revision cert/cert/.
	(ls_certs): Don't special-case rename certs.

2005-01-18  Nathaniel Smith  <njs@codesourcery.com>

	* tests/t_vcheck.at: Fix AT_XFAIL_IF typo.

2005-01-18  Nathaniel Smith  <njs@codesourcery.com>

	* monotone.texi (Reserved Certs): Remove 'vcheck'.
	(Key and Cert): Remove 'vcheck'.
	(Accidental collision): Likewise.
	(Commands): Likewise.
	* tests/t_vcheck.at: Add note about manual having useful stuff for
	when vcheck is re-added.

2005-01-18  Nathaniel Smith  <njs@codesourcery.com>

	* mac.hh:
	* cert.cc (vcheck_cert_name):
	(calculate_vcheck_mac):
	(cert_manifest_vcheck
	(check_manifest_vcheck):
	* cert.hh (cert_manifest_vcheck):
	(check_manifest_vcheck):
	* constants.cc (constants::vchecklen):
	* constants.hh (constants::vchecklen):
	* commands.cc (vcheck):
	Remove.

	* tests/t_vcheck.at: New test.
	* testsuite.at: Call it.

2005-01-18  Nathaniel Smith  <njs@codesourcery.com>

	* ROADMAP: Remove 'upgrade to sqlite3' todo item.

2005-01-18  Nathaniel Smith  <njs@codesourcery.com>

	* commands.cc (tag):
	(testresult):
	(approve):
	(disapprove):
	(comment):
	(fload):
	(fmerge):
	(cat):
	(rcs_import): Change grouping for "--help" display, to make more
	informative.
	(rcs_import): Also add more details to help text.

2005-01-17  Matt Johnston  <matt@ucc.asn.au>

	* file_io.cc: re-add accidentally removed #include
	* botan/gzip.cc: improved comments, removed unused code

2005-01-17  Nathaniel Smith  <njs@codesourcery.com>

	* diff_patch.cc (normalize_extents): Add missing ')'.

2005-01-17  Nathaniel Smith  <njs@codesourcery.com>

	* tests/t_update_1.at: New test.
	* testsuite.at: Call it.

2005-01-11  Nathaniel Smith  <njs@codesourcery.com>

	* diff_patch.cc (normalize_extents): Add warning for anyone who
	manages to trigger the untested part of the normalization code.

2005-01-14  Christian Kollee <stuka@pestilenz.org>

	* search for and link with sqlite3 when --bundle-sqlite=no

2005-01-12  Derek Scherger  <derek@echologic.com>

	* tests/t_ambig_update.at: add comments from discussion on irc
	* tests/t_status_missing.at: new test
	* testsuite.at: include it

2005-01-10  graydon hoare  <graydon@pboox.com>

	* commands.cc (explicit_merge): Tweak merge message.
	* database.cc (check_sqlite_format_version): New function.
	(database::sql): Call it.
	* sqlite/pager.hh (SQLITE_DEFAULT_PAGE_SIZE): Adjust to 8192.
	(SQLITE_MAX_PAGE_SIZE): Adjust to 65536.
	* schema_migration.cc: Post-merge cleanup.
	* Makefile.am: Likewise.

2005-01-10  Christof Petig <christof@petig-baender.de>

	* sqlite/*: SQLite 3.0.8 CVS import
	* database.{cc,hh}:
	* schema_migration.{cc,hh}: convert to use the SQLite3 API

	This does not yet use any of the more sophisticated API features
	of SQLite3 (query parameters, BLOBs), so there is plenty of room
	for optimization. This also does not change the schema (i.e.
	still uses base64 encoded values in tables)

2005-01-17  graydon hoare  <graydon@pobox.com>

	* AUTHORS: Mention Wojciech and Neil.
	* revision.cc (calculate_ancestors_from_graph): Make non-recursive.

2005-01-17  Wojciech Miłkowski  <wmilkowski@interia.pl>

	* std_hooks.lua: Teach about meld.

2005-01-17  Neil Conway  <neilc@samurai.com>

	* diff_patch.cc: add a new context diff hunk consumer. Rename
	unidiff() to make_diff().
	* diff_patch.hh: Rename unidiff() to make_diff().
	* command.cc: Add new "cdiff" command, and refactor "diff" to
	invoke a common subroutine that is parameterized on the diff
	type. Unrelated change: make a branch-based checkout default to
	using the same directory name as the branch name, unless a
	branch is specified.

2005-01-17  graydon hoare  <graydon@pobox.com>

	* cryptopp/osrng.cpp (NonblockingRng::GenerateBlock):
	Bring forward patch lost in cryptopp 5.2 upgrade.
	* revision.cc (add_bitset_to_union)
	(calculate_ancestors_from_graph): New functions.
	(erase_ancestors)
	(is_ancestor): Rewrite.
	* cert.cc (get_branch_heads): Rewrite.
	* database.{cc,hh} (get_heads): Remove
	(get_revision_ancestry): Use multimap.
	(install_views): Disable.
	Remove everything related to the trust views. Too slow.
	Also tidy up whitespace formatting in sqlite3 code.
	* views.sql: Clear out all views.
	* commands.cc: Adapt to using multimap for ancestry.
	* AUTHORS: Mention Faheem and Christian.

2005-01-17  Faheem Mitha  <faheem@email.unc.edu>

	* debian/control: Fix up build depends.

2005-01-17  Ulrich Drepper  <drepper@redhat.com>

	* acinclude.m4 (AC_CHECK_INADDR_NONE): Fix quoting.
	* Makefile.am (EXTRA_DIST): Add sqlite/keywordhash.c.

2005-01-14  Christian Kollee  <stuka@pestilenz.org>

	* search for and link with sqlite3 when --bundle-sqlite=no

2005-01-12  Derek Scherger  <derek@echologic.com>

	* tests/t_ambig_update.at: add comments from discussion on irc
	* tests/t_status_missing.at: new test
	* testsuite.at: include it

2005-01-10  graydon hoare  <graydon@pboox.com>

	* commands.cc (explicit_merge): Tweak merge message.
	* database.cc (check_sqlite_format_version): New function.
	(database::sql): Call it.
	* sqlite/pager.hh (SQLITE_DEFAULT_PAGE_SIZE): Adjust to 8192.
	(SQLITE_MAX_PAGE_SIZE): Adjust to 65536.
	* schema_migration.cc: Post-merge cleanup.
	* Makefile.am: Likewise.

2005-01-10  Christof Petig  <christof@petig-baender.de>

	* sqlite/*: SQLite 3.0.8 CVS import
	* database.{cc,hh}:
	* schema_migration.{cc,hh}: convert to use the SQLite3 API

	This does not yet use any of the more sophisticated API features
	of SQLite3 (query parameters, BLOBs), so there is plenty of room
	for optimization. This also does not change the schema (i.e.
	still uses base64 encoded values in tables)

2005-01-11  Nathaniel Smith  <njs@codesourcery.com>

	* tests/t_migrate_schema.at: Switch to using pre-dumped db's, make
	it work, un-XFAIL it.

2005-01-11  Nathaniel Smith  <njs@codesourcery.com>

	* tests/t_persistent_server_keys_2.at: XFAIL it, add commentary on
	solution.

2005-01-11  Nathaniel Smith  <njs@codesourcery.com>

	* tests/t_persistent_server_keys_2.at: New test.
	* testsuite.at: Add it.

2005-01-06  Nathaniel Smith  <njs@codesourcery.com>

	* schema_migration.cc (migrate_monotone_schema): Add comment
	pointing to t_migrate_schema.at.
	* tests/t_migrate_schema.at: Implement, mostly.  (Still broken.)

	* tests/t_heads_discontinuous_branch.at: Remove urgency
	annotation.
	* tests/t_netsync_nocerts.at: Add urgency annotation.

	* testsuite.at: Add UNGZ, UNGZB64 macros.
	* tests/t_fmerge.at: Use them.

2005-01-05  Nathaniel Smith  <njs@codesourcery.com>

	* schema_migration.cc: Update comment about depot code.
	(migrate_depot_split_seqnumbers_into_groups):
	(migrate_depot_make_seqnumbers_non_null):
	(migrate_depot_schema): Remove; all are dead code.

2005-01-05  Nathaniel Smith  <njs@codesourcery.com>

	* schema_migration.cc: Remove tabs.

2005-01-05  Nathaniel Smith  <njs@codesourcery.com>

	* tests/t_check_same_db_contents.at: Uncapitalize title to unbreak
	testsuite.

	* revision.cc (is_ancestor): Add FIXME comment.
	(erase_ancestors): New function.
	* revision.hh (erase_ancestors): Prototype it.
	* cert.cc (get_branch_heads): Call it.
	* tests/t_heads_discontinuous_branch.at: Un-XFAIL it.

	* revision.cc (find_subgraph_for_composite_search): Ignore null
	revision ids.
	* commands.cc (try_one_merge): Add invariant - never create merges
	where the left parent is an ancestor or descendent of the right.
	(explicit_merge): Same check.
	(propagate): Handle cases where no merge is necessary.  Also, make
	generated log message more readable.

	* tests/t_propagate_desc.at: Un-XFAIL it.
	* tests/t_propagate_anc.at: Un-XFAIL it.  Use new
	CHECK_SAME_DB_CONTENTS macros.
	* testsuite.at: Move t_check_same_db_contents.at to run before
	propagation tests.  Make CHECK_SAME_DB_CONTENTS more thorough.

	* tests/t_dump_load.at: Implement test.

2005-01-05  Nathaniel Smith  <njs@codesourcery.com>

	* tests/t_check_same_db_contents.at: New test.
	* testsuite.at: Add it.
	(CHECK_SAME_DB_CONTENTS): New macro.

2005-01-04  Nathaniel Smith  <njs@codesourcery.com>

	* cert.cc: Remove tabs.
	* revision.hh: Likewise.

2005-01-04  Nathaniel Smith  <njs@codesourcery.com>

	* tests/t_propagate_anc.at: Also check the case where we're
	propagating a non-strict ancestor, i.e. the heads are actually
	equal.

2005-01-04  Nathaniel Smith  <njs@codesourcery.com>

	* database.cc (get_revision_parents): Add invariant.
	(get_revision_children): Likewise.
	(get_revision): Likewise.
	(put_revision): Likewise.

	* tests/t_merge_ancestor.at: New test.
	* tests/t_propagate_desc.at: Likewise.
	* tests/t_propagate_anc.at: Likewise.
	* testsuite.at: Call them.

2005-01-04  Nathaniel Smith  <njs@codesourcery.com>

	* tests/t_netsync_diffbranch.at: Add priority, add description of
	problem and solution.
	Also, XFAIL it.
	* tests/t_netsync_unrelated.at: Add reference to discussion.
	* tests/t_cmdline_options.at: Remove priority marking from
	non-bug.
	* tests/t_checkout_dir.at: XFAIL when run as root.

	* tests/t_netsync_nocerts.at: New test.
	* testsuite.at: Call it.

2005-01-03  Matt Johnston  <matt@ucc.asn.au>

	* tests/t_netsync_diffbranch.at: add a new test for pulling a branch
	with a parent from a different branch.
	* testsuite.at: add it

2005-01-02  Derek Scherger  <derek@echologic.com>

	* commands.cc (log_certs): new function
	(log) add Ancestor: and Branch: entries to output; use above new
	function
	* tests/t_cross.at: update to work with changesets

2005-1-1  Matt Johnston  <matt@ucc.asn.au>

	* botan/base64.cpp: Include a terminating newline in all cases for
	compatibility with cryptopp

2005-1-1  Matt Johnston  <matt@ucc.asn.au>

	* keys.cc: fix merge issues propagating 0.16 to net.venge.monotone.botan
	* botan/config.h: add it
	* botan/{aes,des,dh,dsa,elgamal,lion,lubyrack,nr,rw,openpgp}*: removed
	unused files.

2004-12-30  graydon hoare  <graydon@pobox.com>

	* constants.cc (netcmd_current_protocol_version): Set to 3.
	* tests/t_crlf.at: New test of crlf line encodings.
	* testsuite.at: Call it.
	* monotone.spec: Note 0.16 release.

2004-12-30  graydon hoare  <graydon@pobox.com>

	* win32/get_system_flavour.cc: Fix little compile bugs.

2004-12-30  Julio M. Merino Vidal  <jmmv@NetBSD.org>

	* change_set.{cc,hh}: Add the has_renamed_file_src function in
	change_set::path_rearrangement.
	* commands.cc: Make the 'log' command show nothing for renamed or
	deleted files (when asked to do so) and stop going backwards in
	history when such condition is detected; they don't exist any more,
	so there is no point in showing history (and could drive to incorrect
	logs anyway).
	* tests/t_log_nonexistent.at: New check to verify previous.
	* testsuite.at: Add it.

2004-12-30  graydon hoare  <graydon@pobox.com>

	* Makefile.am: Clean full testsuite directory and full-version.
	* configure.ac: Bump version number.
	* po/monotone.pot: Regenerate.
	* NEWS: Describe new release.

2004-12-29  Julio M. Merino Vidal  <jmmv@NetBSD.org>

	* tests/t_cmdline_options.at: New test for previous: ensure that
	monotone is actually checking for command line correctness.
	* testsuite.at: Add it.

2004-12-29  Julio M. Merino Vidal  <jmmv@NetBSD.org>

	* monotone.cc: Verify that the command line is syntactically correct
	as regards to options (based on error codes from popt).

2004-12-29  Matt Johnston  <matt@ucc.asn.au>

	* tests/t_drop_rename_patch.at: A test to check that deltas on
	renamed files are included in concatenate_change_sets, if there was a
	deletion of a file with the same name as the rename src.
	* testsuite.at: add it

2004-12-29  graydon hoare  <graydon@pobox.com>

	* AUTHORS: Add Jordi.
	* change_set.{cc,hh}: Make sanity helpers const.
	(normalize_change_set): Drop a->a deltas.
	(merge_change_sets): Call normalize.
	(invert_change_set): Likewise.
	* revision.cc
	(find_subgraph_for_composite_search): New fn.
	(calculate_composite_change_set): Call it.
	(calculate_change_sets_recursive): Use results.
	* tests/t_no_change_deltas.at: Fix.

2004-12-29  graydon hoare  <graydon@pobox.com>

	* change_set.cc: Fix unit tests to satisfy sanity checks.
	* std_hooks.lua: Fix status checking on external merges.

2004-12-29  Matt Johnston  <matt@ucc.asn.au>

	* change_set.{cc,hh}: Take account of files which are the
	destination of a rename_file operation, when examining
	file deletions. Added helper methods to clean up related code.

2004-12-29  Matt Johnston  <matt@ucc.asn.au>

	* change_set.cc: added a sanity check for deltas with same src/dst,
	and deleted files with deltas.

2004-12-29  Matt Johnston  <matt@ucc.asn.au>

	* testsuite.at, tests/t_netsync_single.at: don't use -q with
	killall since it isn't portable.

2004-12-28  Julio M. Merino Vidal  <jmmv@NetBSD.org>

	* commands.cc: Make the 'log' command show all affected files
	in each revision in a nice format (easier to read than what
	'cat revision' shows).

2004-12-28  Julio M. Merino Vidal  <jmmv@NetBSD.org>

	* commands.cc: Change the order used by the 'log' command to show
	affected files so that it matches the order in which these changes
	really happen.  Otherwise, a sequence like "rm foo; mv bar foo;
	patch foo" could be difficult to understand by the reader.

2004-12-28  Jordi Vilalta Prat  <jvprat@wanadoo.es>

	* monotone.texi: Fix a typo: "not not" should be "not".

2004-12-28  Julio M. Merino Vidal  <jmmv@NetBSD.org>

	* commands.cc: Make the 'log' command show all affected files
	in each revision in a nice format (easier to read than what
	'cat revision' shows).

2004-12-28  graydon hoare  <graydon@pobox.com>

	* AUTHORS: Add various recent authors.

2004-12-28  Badai Aqrandista <badaiaqrandista@hotmail.com>

	* debian/*: Fix up for package building.

2004-12-28  graydon hoare  <graydon@pobox.com>

	* change_set.{cc,hh}: Add sanity checking, rework
	some of concatenation logic to accomodate.
	* revision.{cc,hh}: Likewise.
	Teach about generalized graph rebuilding.
	* database.cc (delete_existing_revs_and_certs): New fn.
	* commands.cc (db rebuild): New command.
	(db fsck) New command.
	* sanity.{cc,hh} (relaxed): New flag.
	* work.cc: Use new concatenation logic.

2004-12-25  Julio M. Merino Vidal  <jmmv@NetBSD.org>

	* commands.cc: During 'log', print duplicate certificates (by
	different people) in separate lines, rather than showing them
	together without any spacing.  While here, homogenize new lines
	in other messages as well; this also avoids printing some of
	them in case of missing certificates).

2004-12-24  Nathaniel Smith  <njs@codesourcery.com>

	* tests/t_disapprove.at: Enable previously disabled test.

	* tests/t_no_change_deltas.at: New test.
	* testsuite.at: Call it.

2004-12-23  Nathaniel Smith  <njs@codesourcery.com>

	* win32/read_password.c: Remove unused file.

2004-12-22  Julio M. Merino Vidal  <jmmv@NetBSD.org>

	* commands.cc: Verify that the key identifier passed to the pubkey
	and privkey commands exists in the database.  Otherwise exit with
	an informational message instead of an exception.

2004-12-20  Matt Johnston  <matt@ucc.asn.au>

	* keys.cc: don't cache bad passphrases, so prompt for a correct
	password if the first ones fail.

2004-12-19  Matt Johnston  <matt@ucc.asn.au>

	* commands.cc: print out author/date next to ambiguous revision
	lists from selectors.

2004-12-19  Julio M. Merino Vidal  <jmmv@NetBSD.org>

	* testsuite.at:
	* tests/t_fmerge.at:
	* tests/t_netsync.at:
	* tests/t_netsync_single.at:
	* tests/t_revert.at:
	* tests/t_tags.at: Avoid usage of test's == operator.  It's a
	GNUism and causes unexpected failures in many tests.  The correct
	operator to use is just an equal sign (=).
	* tests/t_renamed.at: Don't use cp's -a flag, which is not
	supported by some implementations of this utility (such as the
	one in NetBSD).  Try to add some of its funcionality by using
	the -p flag, although everything could be fine without it.
	* tests/t_unidiff.at: Discard patch's stderr output.  Otherwise
	it's treated as errors, but NetBSD's patch uses it to print
	informative messages.

2004-12-19  Julio M. Merino Vidal  <jmmv@NetBSD.org>

	* tests/t_scan.at: Instead of running sha1sum, use a prestored
	manifest file to do the verification.  This avoids problems in
	systems that do not have the sha1sum tool, like NetBSD.

2004-12-19  Julio M. Merino Vidal  <jmmv@NetBSD.org>

	* Makefile.am: Remove obsolete --with-bundled-adns flag from
	DISTCHECK_CONFIGURE_FLAGS.

2004-12-18  Nathaniel Smith  <njs@codesourcery.com>

	* tests/t_checkout_dir.at: Make the test directory chdir'able
	again after the test.
	* tests/t_delete_dir.at: Add trailing newline.

	* tests/t_dump_load.at: New bug report.
	* tests/t_migrate_schema.at: Likewise.
	* testsuite.at: Call them.

2004-12-18  Nathaniel Smith  <njs@codesourcery.com>

	* change_set.hh: Remove obsolete comment.

2004-12-18  Nathaniel Smith  <njs@codesourcery.com>

	* tests/t_delete_dir.at: New bug report.
	* testsuite.at: Call it.

2004-12-18  Julio M. Merino Vidal  <jmmv@NetBSD.org>

	* commands.cc: Homogenize help message for 'ls' with the one shown
	by 'list'.

2004-12-18  Julio M. Merino Vidal  <jmmv@NetBSD.org>

	* ChangeLog: Add missing entries for several modifications I did
	in December 6th and 3rd.

2004-12-18  Julio M. Merino Vidal  <jmmv@NetBSD.org>

	* tests/t_checkout_dir.at: New test triggering the bug I fixed
	  previously in the checkout command, verifying that directory
	  creation and chdir succeed.
	* testsuite.at: Add new test.

2004-12-18  Nathaniel Smith  <njs@codesourcery.com>

	* ChangeLog: Add log entry for <jmmv@NetBSD.org>'s last change.
	* std_hooks.lua: Check exit status of external merge commands.

2004-12-18  Julio M. Merino Vidal  <jmmv@NetBSD.org>

	* commands.cc: Include cerrno, cstring,
	boost/filesystem/exception.hpp.
	(checkout): Verify that directory creation and chdir succeeded.

2004-12-18  Nathaniel Smith  <njs@codesourcery.com>

	* diff_patch.cc (struct hunk_offset_calculator): Remove dead
	code.  (I believe it was used by the old, non-extent-based
	merging.)
	(calculate_hunk_offsets): Likewise.
	(struct hunk_consumer): Move next to rest of unidiff code.
	(walk_hunk_consumer): Likewise.

2004-12-18  Matt Johnston <matt@ucc.asn.au>

	* change_set.cc (concatenate_change_sets): Be more careful checking
	whether to discard deltas for deleted files (in particular take
	care when files are removed then re-added) - fixes tests
	t_patch_drop_add, t_add_drop_add.at, t_add_patch_drop_add,
	t_merge2_add_drop_add
	* change_set.cc (project_missing_deltas): don't copy deltas
	for deleted files, and handle the case where src file ids vary when
	files are added/removed. (fixes t_patch_vs_drop_add)
	* t_patch_drop_add.at, t_add_drop_add.at, t_add_patch_drop_add.at,
	  t_merge2_add_drop_add.at, t_patch_vs_drop_add.t: don't expect
	to fail any more.

2004-12-17  Nathaniel Smith  <njs@codesourcery.com>

	* tests/t_persistent_server_keys.at:
	* tests/t_attr.at:
	* tests/t_patch_vs_drop_add.at:
	* tests/t_merge2_add_drop_add.at:
	* tests/t_add_drop_add.at:
	* tests/t_add_patch_drop_add.at:
	* tests/t_patch_drop_add.at: Remove priority notes, since these
	are no longer bugs.

2004-12-17  graydon hoare  <graydon@pobox.com>

	* tests/t_merge_2.at: Works now, remove xfail.

2004-12-17  graydon hoare  <graydon@pobox.com>

	* tests/t_merge_1.at: Remove AT_CHECK(false) and xfail.
	* tests/t_fdiff_normalize.at: New test.
	* testsuite.at: Call it.
	* diff_patch.cc (normalize_extents): Fix the normalize bug.
	* revision.{cc,hh} (construct_revisions): Rename to prepare for
	next rebuild-the-graph migration.
	* commands.cc (db): Change call name.

2004-12-16  Joel Rosdahl  <joel@rosdahl.net>

	* revision.cc (is_ancestor): Use std::queue for the queue.

2004-12-14  Joel Rosdahl  <joel@rosdahl.net>

	Generalize the explicit_merge command with an optional ancestor
	argument:
	* revision.cc (is_ancestor): New method.
	* revision.hh (is_ancestor): Add prototype.
	* commands.cc (try_one_merge): Add ancestor argument. Empty
	ancestor means use ancestor from find_common_ancestor_for_merge.
	(merge): Pass empty ancestor to try_one_merge.
	(propagate): Likewise.
	(explicit_merge): Add optional ancestor argument.
	* monotone.texi: Document new explicit_merge argument.

2004-12-13  Joel Rosdahl  <joel@rosdahl.net>

	* tests/t_merge_2.at: New test triggering a bad merge.
	* testsuite.at: Add new test.

2004-12-13  Joel Rosdahl  <joel@rosdahl.net>

	* revision.cc (find_least_common_ancestor): Add a missing "return
	true;" that mysteriously was removed in
	c853237f9d8d155431f88aca12932d2cdaaa31fe.

2004-12-13  Joel Rosdahl  <joel@rosdahl.net>

	* revision.cc (find_least_common_ancestor): Remove unused variable.
	* commands.cc (lca): Correct negative status text.
	* commands.cc (update): Use GNU style braces.

2004-12-12  graydon hoare  <graydon@pobox.com>

	* commands.cc: Fix bug reported in t_attr.at
	* tests/t_attr.at: Remove xfail.
	* change_set.cc: Change unit tests syntax.
	(read_change_set): Assert complete read.
	* revision_ser.cc (read_revision_set): Likewise.
	* os_specific.hh: Drop obsolete file.

2004-12-12  Joel Rosdahl  <joel@rosdahl.net>

	* revision.cc (find_least_common_ancestor): New function for
	finding the vanilla LCA.
	* revision.hh: Added prototype for find_least_common_ancestor.
	* commands.cc (update): Use find_least_common_ancestor for finding
	a common ancestor.
	* commands.cc (diff): Likewise.
	* revision.cc (find_common_ancestor): Rename to...
	(find_common_ancestor_for_merge): ...this, for clarity.
	* revision.hh: find_common_ancestor -->
	find_common_ancestor_for_merge.
	* commands.cc (try_one_merge): Call find_common_ancestor_for_merge
	to find ancestor.
	* commands.cc (lcad): Rename lca command to lcad.
	* commands.cc (lca): New command for finding the vanilla LCA.

2004-12-12  Nathaniel Smith  <njs@codesourcery.com>

	* tests/t_persistent_server_keys.at: Actually test what it's
	supposed to.  Also, un-XFAIL it, since now it seems to pass.

2004-12-12  Nathaniel Smith  <njs@codesourcery.com>

	* tests/t_persistent_server_keys.at: New test.

	* testsuite.at: Call it.
	* tests/t_persistent_server_revision.at: Fix typo.

2004-12-12  Nathaniel Smith  <njs@codesourcery.com>

	* tests/t_persistent_server_revision.at: New test.
	* testsuite.at: Call it.  Tweak NETSYNC macros in support of it.

2004-12-11  Nathaniel Smith  <njs@codesourcery.com>

	* lua.hh (add_rcfile): Add 'required' argument.
	* lua.cc (add_rcfile): Implement it.  Simplify error checking
	logic while I'm there...
	* monotone.cc (cpp_main): Pass new argument to add_rcfile.

	* tests/t_rcfile_required.at: New test.
	* testsuite.at: Call it.
	Revamp netsync support macros, to allow long-running servers.
	Make netsync-killer try first with -TERM, in case that plays nicer
	with gcov.

2004-12-11  Nathaniel Smith  <njs@codesourcery.com>

	* lua.hh: Remove tabs.

2004-12-11  Nathaniel Smith  <njs@codesourcery.com>

	* monotone.texi: Document explicit_merge.

2004-12-11  Nathaniel Smith  <njs@codesourcery.com>

	* Makefile.am: Redo full-revision support again, to properly
	handle 'make dist' and caching.  Hopefully.

2004-12-11  Nathaniel Smith  <njs@codesourcery.com>

	* monotone.texi (File Attributes): Rewrite for new .mt-attrs
	syntax.

2004-12-11  Nathaniel Smith  <njs@codesourcery.com>

	* tests/t_attr.at: New test.
	* testsuite.at: Call it.

2004-12-11  Nathaniel Smith  <njs@codesourcery.com>

	* commands.cc (trusted): Print spaces between key ids.

	* lua.cc (add_rcfile): Errors while loading a user-provided rc
	file are naughtiness, not oopses.

2004-12-11  Nathaniel Smith  <njs@codesourcery.com>

	* commands.cc (commands::explain_usage): Use split_into_lines to
	do formatting of per-command usage; allow multi-line
	descriptions.
	(trusted): New command.
	* monotone.texi (Key and Cert): Document 'trusted' command.
	* tests/t_trusted.at: New test.
	* testsuite.at: Change get_revision_cert_trust to support
	t_trusted.at.  Call t_trusted.at.

2004-12-11  Derek Scherger  <derek@echologic.com>

	* app_state.{cc,hh} (restriction_includes): renamed from
	in_restriction to be less obscure; use path_set rather than
	set<file_path>
	* commands.cc
	(restrict_path_set):
	(restrict_rename_set):
	(restrict_path_rearrangement):
	(calculate_restricted_revision): new restriction functions
	(restrict_patch_set): remove old restrictions machinery
	(status): call calculate_restricted_revision
	(ls_tags): call app.initialize
	(unknown_itemizer): restriction_includes renamed
	(ls_unknown): call calculate_restricted_revision
	(ls_missing): rework for restrictions
	(commit): switch to --message option, optional paths and preserve
	restricted work
	(diff): allow restrictions for zero and one arg variants
	(revert): note some work left to do
	* manifest.{cc,hh} (build_manifest_map): hide unused things
	(build_restricted_manifest_map): new function
	* transforms.{cc,hh} (calculate_ident): clean up merge artifacts
	* work.cc (read_options_map): merge cleanup to preserve command
	line options

2004-12-10  Nathaniel Smith  <njs@codesourcery.com>

	* Makefile.am (package_full_revision.txt): Redo Joel Rosdahl
	<joel@rosdahl.net>'s change below after it got clobbered by
	merge.

2004-12-10  Nathaniel Smith  <njs@codesourcery.com>

	* commands.cc (log): Synopsize optional 'file' argument, and
	describe both arguments in help description.

2004-12-10  Matt Johnston  <matt@ucc.asn.au>

	* cert.cc: Added priv_key_exists() function
	* commands.cc, rcs_import.cc: use new privkey functions
	* netsync.cc: change some bits that were missed

2004-12-09  Derek Scherger  <derek@echologic.com>

	* .mt-nonce: delete obsolete file
	* change_set.cc (merge_deltas): add file paths in call to
	try_to_merge_files
	* commands.cc (propagate): add progress logging similar to merge
	* diff_patch.{cc,hh} (try_to_merge_files): add file paths to
	merge2 and merge3 hooks; add logging of paths before calling merge
	hooks
	* lua.{cc,hh} (hook_merge2, hook_merge3): add file paths to merge
	hooks
	* std_hooks.lua (merge2, merge3, merge2_xxdiff_cmd,
	merge3_xxdiff_cmd): pass file paths to xxdiff for use as titles
	* testsuite.at (MONOTONE_SETUP): add paths to merge2 hook

2004-12-09  Matt Johnston  <matt@ucc.asn.au>

	* cert.cc, cert.hh, lua.cc, lua.hh, netsync.cc:
	Added a new get_priv_key(keyid) lua hook to retrieve
	a private key from ~/.monotonerc

2004-12-09  Matt Johnston  <matt@ucc.asn.au>

	* change_set.cc: Don't include patch deltas on files which
	are being deleted in changesets. (partial fix for bug
	invoked by t_merge_add_del.at)

2004-12-09  Matt Johnston  <matt@ucc.asn.au>

	* configure.ac,Makefile.am: Fix iconv and intl
	handling so that the libraries are used (required for OS X).

2004-12-09  Nathaniel Smith  <njs@codesourcery.com>

	* Makefile.am (BUILT_SOURCES_NOCLEAN): add 'S'.

	* netsync.cc (session): Make ticker pointers into auto_ptr's.  Add
	cert and revision tickers.
	(session::session): Initialize new tickers.
	(session::note_item_sent): New method.  Increment tickers.
	(session::note_item_arrived): Increment tickers.
	(session::read_some): Adjust for auto_ptr.
	(session::write_some): Likewise.
	(call_server): Conditionally initialize cert and revision
	tickers.
	(queue_data_cmd): Call 'note_item_sent'.
	(queue_delta_cmd): Call 'note_item_sent'.

2004-12-09  graydon hoare  <graydon@pobox.com>

	* ROADMAP: Add file.

2004-12-08  Nathaniel Smith  <njs@codesourcery.com>

	* tests/t_patch_vs_drop_add.at:
	* tests/t_patch_drop_add.at:
	* tests/t_netsync_unrelated.at:
	* tests/t_merge_add_del.at:
	* tests/t_merge2_add_drop_add.at:
	* tests/t_merge_1.at:
	* tests/t_heads_discontinuous_branch.at:
	* tests/t_cleanup_empty_dir.at:
	* tests/t_checkout_options.at:
	* tests/t_ambig_update.at:
	* tests/t_add_patch_drop_add.at:
	* tests/t_add_drop_add.at:
	* tests/t_add_dot.at: Add (importance) markers to all bug report
	tests.

2004-12-08  Nathaniel Smith  <njs@codesourcery.com>

	* app_state.hh (write_options): Add 'force' option.
	* app_state.cc: Remove tabs.
	(write_options): Implement.
	* commands.cc (checkout): Pass force=true to 'write_options'.

	* tests/t_checkout_options.at: New test.
	* testsuite.at: Define RAW_MONOTONE.
	(t_checkout_options.at): Call it.

2004-12-08  Nathaniel Smith  <njs@codesourcery.com>

	* update.hh (pick_update_target): Rename to...
	(pick_update_candidates): ...this.  Return a set of candidates,
	rather than a single best.
	* update.cc (pick_update_candidates): Likewise.  Remove logic
	checking for unique candidate.
	* commands.cc (describe_revision): New function.
	(heads): Use it.
	(update): Use new 'pick_update_candidates' function.  Add logic
	checking for unique candidate.  On non-unique candidate, print all
	candidates, using 'describe_revision'.

	* tests/t_ambig_update.at: Check that failure messages describe
	the candidate set.

2004-12-08  Nathaniel Smith  <njs@codesourcery.com>

	* update.cc: Remove tabs.

2004-12-08  Nathaniel Smith  <njs@codesourcery.com>

	* tests/t_ambig_update.at: Also check that update fails when one
	candidate edge is deeper than the other.

2004-12-08  graydon hoare  <graydon@pobox.com>

	* change_set.cc (extend_renumbering_via_added_files):
	Look up parent tid in existing renumbering.
	* commands.cc (attr): Check index for "set" subcommand.
	(lca): New diagnostic command.
	(log): Tidy up output formatting a bit.
	* po/monotone.pot: Regenerate.
	* tests/t_add_edge.at: New test to catch add failure.
	* testsuite.at: Call it.

2004-12-08  Nathaniel Smith  <njs@codesourcery.com>

	* tests/t_ambig_update.at: New test.
	* testsuite.at: Add it.

	* tests/t_explicit_merge.at: Add, having forgotten to last time.

2004-12-08  Nathaniel Smith  <njs@codesourcery.com>

	* tests/t_explicit_merge.at: New test.
	* testsuite.at: Add it.

2004-12-08  Nathaniel Smith  <njs@codesourcery.com>

	* testsuite.at: Remove duplicate line created by merge.
	* ChangeLog: Re-sort after merges.

	* commands.cc (explicit_merge): Remove stray space.  Print id of
	merge result.
	(complete_command): Add back "}" deleted by merge.

2004-12-08  Nathaniel Smith  <njs@codesourcery.com>

	* change_set.cc: Remove tabs.
	* diff_patch.cc: Likewise.

	* commands.cc (explicit_merge): New command.

2004-12-08  graydon hoare  <graydon@pobox.com>

	* change_set.cc (extend_renumbering_via_added_files):
	Look up parent tid in existing renumbering.
	* commands.cc (attr): Check index for "set" subcommand.
	(lca): New diagnostic command.
	(log): Tidy up output formatting a bit.
	* po/monotone.pot: Regenerate.
	* tests/t_add_edge.at: New test to catch add failure.
	* testsuite.at: Call it.

2004-12-07  Richard Levitte  <richard@levitte.org>

	* Makefile.am: Keep package_*revision.{txt,h}, so they are saved
	as part of a distribution, and thereby make as sure as possible
	people who download monotone get historical information on where
	their copy of monotone came from.

2004-12-06  Richard Levitte  <richard@levitte.org>

	* monotone.cc: Add a hint on how to use --ticker.

2004-12-06  Nathaniel Smith  <njs@codesourcery.com>

	* commands.cc (ls_certs): Sort the certs before printing.
	* tests/t_netsync_repeated.at: Actually check that certs were
	transferred correctly.

2004-12-06  Julio M. Merino Vidal  <jmmv@NetBSD.org>

	* figures/cert.pdf:
	* figures/cert.png:
	* figures/oo-figures.sxd:
	* monotone.texi: Use example host names under the
	example.{com,org,net} subdomains instead of invented names.
	These are defined in RFC 2606.

2004-12-06  Julio M. Merino Vidal  <jmmv@NetBSD.org>

	* configure.ac: Now that we depend on GNU Autoconf >= 2.58, we
	can use the AS_HELP_STRING macro everywhere we need to pretty-print
	help strings.  Also convert old calls to AC_HELP_STRING (deprecated)
	to this one.

2004-12-06  Joel Rosdahl  <joel@rosdahl.net>

	* Makefile.am (package_full_revision.txt): Silence error messages
	when deducing full package revision.

2004-12-06  graydon hoare  <graydon@pobox.com>

	* unix/get_system_flavour.cc:
	* win32/get_system_flavour.cc: Add missing files.

2004-12-06  graydon hoare  <graydon@pobox.com>

	* commands.cc (merge): Add newline in output.
	* change_set.cc (project_missing_deltas): Fix very bad
	delta-renaming bug.

2004-12-06  graydon hoare  <graydon@pobox.com>

	* change_set.cc:
	* tests/t_merge_add_del.at:
	* netsync.cc:
	* commands.cc: Clean up from merge.

2004-12-06  Nathaniel Smith  <njs@codesourcery.com>

	* tests/t_add_patch_drop_add.at: New test.
	* tests/t_merge2_add_drop_add.at: New test.
	* tests/t_patch_drop_add.at: New test.
	* tests/t_patch_vs_drop_add.at: New test.
	* testsuite.at: Add them.

	* tests/t_add_drop_add.at: Fix to test what it was supposed to.

	* tests/t_merge2_data.at: Remove extraneous [stdout].

	* tests/t_merge_add_del.at: Fix description.
	XFAIL it.

2004-12-06  Nathaniel Smith  <njs@codesourcery.com>

	* tests/t_add_drop_add.at: New test.
	* testsuite.at: Add it.

2004-12-05  Nathaniel Smith  <njs@codesourcery.com>

	* tests/t_merge_add_del: Shorten name for better display.

2004-12-05  Matt Johnston <matt@ucc.asn.au>

	* tests/t_merge_add_del: added a new test for merging
	  branches where a file is added then removed.
	* testsuite.at: added the new test
	* configure.ac: bumped the prequisite version to 2.58 since
	  some tests use AT_XFAIL_IF

2004-12-05  graydon hoare  <graydon@pobox.com>

	* Makefile.am (package_full_revision.txt): Use top_builddir
	to locate monotone executable.

2004-12-05  Nathaniel Smith  <njs@codesourcery.com>

	* tests/t_merge_add_del: Shorten name for better display.

2004-12-05  Matt Johnston <matt@ucc.asn.au>

	* tests/t_merge_add_del: added a new test for merging
	  branches where a file is added then removed.
	* testsuite.at: added the new test
	* configure.ac: bumped the prequisite version to 2.58 since
	  some tests use AT_XFAIL_IF

2004-12-04  graydon hoare  <graydon@pobox.com>

	* commands.cc (fcommit): New command.
	(update): Finish off merge of update command.

2004-12-04  Derek Scherger  <derek@echologic.com>

	* commands.cc: (complete_command): New function.
	(explain_usage/process): Use it.

2004-12-04  Nathaniel Smith  <njs@codesourcery.com>

	* change_set.cc (merge_deltas): Call correct variant of
	try_to_merge_files depending on whether ancestor is available.
	* diff_patch.cc (try_to_merge_files -- merge3 version): Add
	assertions about ids.
	(try_to_merge_files -- merge2 version): Likewise.

	* testsuite.at: Add a trivial working merge2 hook.
	* tests/t_related_merge2_data.at: Update to use.
	Mark as expected to PASS.
	* tests/t_merge2_data.at: Likewise.

2004-12-04  Nathaniel Smith  <njs@codesourcery.com>

	* change_set.cc (merge_deltas): Call correct variant of
	try_to_merge_files depending on whether ancestor is available.
	* diff_patch.cc (try_to_merge_files -- merge3 version): Add
	assertions about ids.
	(try_to_merge_files -- merge2 version): Likewise.

	* testsuite.at: Add a trivial working merge2 hook.
	* tests/t_related_merge2_data.at: Update to use.
	Mark as expected to PASS.
	* tests/t_merge2_data.at: Likewise.

2004-12-04  Nathaniel Smith  <njs@codesourcery.com>

	* change_set.cc: Remove tabs.
	* diff_patch.cc: Likewise.

2004-12-04  Nathaniel Smith  <njs@codesourcery.com>

	* change_set.cc: Remove tabs.
	* diff_patch.cc: Likewise.

2004-12-03  Julio M. Merino Vidal  <jmmv@NetBSD.org>

	* commands.cc: Add a missing newline to a message.

2004-12-03  Julio M. Merino Vidal  <jmmv@NetBSD.org>

	* cryptopp/config.h:
	* configure.ac: NetBSD does not define __unix__ nor __unix, so the
	build fails.  To solve, check for __NetBSD__ where appropiate to
	detect a Unix system.

2004-12-03  Julio M. Merino Vidal  <jmmv@NetBSD.org>

	* INSTALL: Document my latest changes: --enable-ipv6 option, ability
	to specify static boost prefix through --enable-static-boost and
	BOOST_SUFFIX variable.

2004-12-03  Julio M. Merino Vidal  <jmmv@NetBSD.org>

	* Makefile.am:
	* configure.am: Add a variable, BOOST_SUFFIX, that identifies the
	suffix string that has to be appended to Boost library names to use
	them.  This variable can be defined on configure's command line.

2004-12-03  Julio M. Merino Vidal  <jmmv@NetBSD.org>

	* configure.ac: Let the --enable-static-boost argument take a prefix
	to where boost libraries are located.

2004-12-03  Julio M. Merino Vidal  <jmmv@NetBSD.org>

	* configure.ac: Add a three-state --enable-ipv6 argument to the
	configure script to explicitly enable or disable IPv6 support.

2004-12-03  Julio M. Merino Vidal  <jmmv@NetBSD.org>

	* std_hooks.lua: Add missing newlines to two error messages.

2004-12-02  Derek Scherger  <derek@echologic.com>

	* commands.cc: more tweaking to ease changeset merge

2004-12-01  Derek Scherger  <derek@echologic.com>

	* commands.cc: reordered commands to help merge with changesets
	branch

2004-12-01  graydon hoare  <graydon@pobox.com>

	* {unix,win32}/get_system_flavour.cc: New files.
	* basic_io.{cc,hh}: Give names to input sources.
	* monotone.cc: Move app_state ctor inside try.
	* platform.hh (get_system_flavour): Declare.
	* revision.cc: Name input source "revision".
	* sanity.cc: Log flavour on startup.
	* tests/t_attributes.at: Use new syntax.
	* transforms.{cc,hh} (split_into_lines): New variant, and rewrite.
	* work.{cc,hh}: Rewrite attributes to use basic_io.
	(get_attribute_from_db):
	(get_attribute_from_working_copy): New functions.

2004-11-30  Nathaniel Smith  <njs@codesourcery.com>

	* keys.cc (get_passphrase): Simplify arguments.
	(generate_key_pair): Force new passphrases to come from the user.
	Adapt to new 'get_passphrase' arguments.
	(change_key_passphrase): Likewise.
	(generate_key_pair): Add argument specifying passphrase, for
	exclusive use of the unit tests.
	(signature_round_trip_test): Use it.
	* keys.hh (generate_key_pair): Adjust prototype correspondingly.

	* tests/t_genkey.at: Test that 'genkey' requires the passphrase to
	be entered.
	* tests/t_chkeypass.at: Check that 'chkeypass' fails if no
	passphrase is given.

2004-11-30  Nathaniel Smith  <njs@codesourcery.com>

	* keys.hh: Remove tabs.
	* keys.cc: Likewise.

2004-11-30  Nathaniel Smith  <njs@codesourcery.com>

	* monotone.texi (Hook Reference): Clarify description of
	'get_passphrase', following confusion on IRC.

2004-11-30  Joel Rosdahl  <joel@rosdahl.net>

	* ui.cc (fatal): Added missing newlines in fatal message.

2004-11-29  Nathaniel Smith  <njs@codesourcery.com>

	* monotone.texi: Add more details to documentation of 'update
	<revision>' command.

	* ui.cc (fatal): Typo in previous commit.

2004-11-29  Nathaniel Smith  <njs@codesourcery.com>

	* ui.cc (fatal): On suggestion of Zack Weinberg, add a note to
	fatal error messages 1) telling the user that it's a bug (i.e.,
	not their fault), and 2) requesting a bug report.

2004-11-29  Nathaniel Smith  <njs@codesourcery.com>

	* ui.cc: Remove tabs.

2004-11-30  Matt Johnston  <matt@ucc.asn.au>

	* change_set.cc (merge_disjoint_analyses): Prevent duplicated
	tids being used.
	(merge_disjoint_analyses): Fix typo (s/a_tmp/b_tmp/)

2004-11-27  Matt Johnston  <matt@ucc.asn.au>

	* Replaced cryptopp with botan

2004-11-24  Nathaniel Smith  <njs@codesourcery.com>

	* tests/t_cleanup_empty_dir.at: Shorten name.

2004-11-24  Nathaniel Smith  <njs@codesourcery.com>

	* Makefile.am (BUILT_SOURCES): List package_*version.{h,txt}.
	* package_{full_,}version.txt: Work when blddir != srcdir.

2004-11-24  Nathaniel Smith  <njs@codesourcery.com>

	* mt_version.hh: New file.
	* mt_version.cc: New file.
	* monotone.cc (package_revision.h): Don't include it.
	(mt_version.hh): Include it.
	(OPT_FULL_VERSION): New option.
	(options): Add it.
	(cpp_main): Implement --version and --full-version in terms of
	mt_version.hh.

	* Makefile.am (package_full_revision.h): Build it.
	(MOST_SOURCES): Add mt_version.{cc,hh}.

2004-11-24  Nathaniel Smith  <njs@codesourcery.com>

	* txt2c.cc (main): Add "--skip-trailing" option to skip trailing
	whitespace.
	* Makefile.am (package_revision.h): Generate it.
	* monotone.cc (package_revision.h): Include it.
	(cpp_main): Print it as part of --version.

2004-11-23  Nathaniel Smith  <njs@codesourcery.com>

	* tests/t_cleanup_empty_dir.at: New test.
	* testsuite.at: Call it.

2004-11-23  Nathaniel Smith  <njs@codesourcery.com>

	* monotone.texi (File Attributes): Document how restricted format
	of .mt-attrs currently is.  Also talk about 'the' .mt-attrs file
	instead of 'an', in response to confusion.

2004-11-23  Nathaniel Smith  <njs@codesourcery.com>

	* work.cc (build_deletion): Add missing newline.
	(build_rename): Likewise.
	(build_rename): Likewise.

2004-11-23  Nathaniel Smith  <njs@codesourcery.com>

	* work.cc: Remove tabs.

2004-11-23  Nathaniel Smith  <njs@codesourcery.com>

	* commands.cc: Remove tabs.

2004-11-23  Nathaniel Smith  <njs@codesourcery.com>

	* tests/t_add_dot.at: New test.
	* testsuite.at: Call it.

2004-11-22  Joel Rosdahl  <joel@rosdahl.net>

	* testsuite.at (NEED_UNB64): Check that python knows how to decode
	strings before using it.

2004-11-21  Joel Rosdahl  <joel@rosdahl.net>

	* testsuite.at (NEED_UNB64): Find more programs for decoding
	base64.

2004-11-20  Nathaniel Smith  <njs@codesourcery.com>

	* tests/t_merge_1.at: New test.
	* testsuite.at: Add it.
	(NEED_UNB64): New macro.
	(UNB64): Likewise.
	* tests/t_unidiff.at: Use them.
	* tests/t_unidiff2.at: Likewise.

2004-11-19  Nathaniel Smith  <njs@codesourcery.com>

	* tests/t_initfork.at: Remove file; redundant with
	t_merge2_add.at.
	* testsuite.at: Don't call it.

2004-11-18  Derek Scherger  <derek@echologic.com>

	* commands.cc (list tags): new command.
	* monotone.1: update.
	* monotone.texi: update.
	* std_hooks.lua: remove unused get_problem_solution hook.
	* test/t_tags.at: new test.
	* testsuite.at: call it.

2004-11-18  Nathaniel Smith  <njs@codesourcery.com>

	* monotone.texi (Committing Work): Remove mistakenly added
	redundant command line argument.

2004-11-17  Joel Rosdahl  <joel@rosdahl.net>

	* commands.cc (diff): Don't print hashes around diff output if
	there is no diff to print.

	Fix bugs #8714 "monotone update working copy to previous version"
	and #9069 "update with multiple candidates":
	* commands.cc (update): Let the update command take an optional
	revision target parameter. Without an explicit revision target,
	the current branch head is used just like before. Added logic for
	updating to an older revision or another revision reachable via a
	common ancestor.
	* tests/t_update_to_revision.at: Add regression tests for new
	update logic.
	* testsuite.at: Add new test.
	* monotone.texi: Document new update argument.

2004-11-17  Nathaniel Smith  <njs@codesourcery.com>

	* netsync.cc (request_fwd_revisions): Rename 'first_attached_edge'
	to 'an_attached_edge', because it does not represent the first
	attached edge.  Likewise for 'first_attached_cset'.
	(analyze_attachment): Remove early exit from loop; we want to
	analyze the entire graph, not just some linear subgraphs.

	* revision.cc (ensure_parents_loaded): Filter out the null
	revision when calculating parents.
	* change_set.hh (null_id): Define for 'revision_id's.

	* tests/t_merge2_add.at: New test.
	* tests/t_merge2_data.at: New test.
	* tests/t_related_merge2_data.at: New test.
	* tests/t_merge_add.at: New test.
	* tests/t_netsync_pubkey.at: New test.
	* tests/t_netsync_repeated.at: New test.
	* tests/t_netsync_unrelated.at: New test.


	* testsuite.at: Add new tests.
	(NETSYNC_SETUP): New macro.
	(MONOTONE2): New macro.
	(RUN_NETSYNC): New macro.
	(ADD_FILE): New macro.
	(SET_FILE): New macro.
	(COMMIT): New macro.
	* tests/t_netsync.at: Use them.

	* tests/t_singlenetsync.at: Add 'netsync' keyword'.  Rename to...
	* tests/t_netsync_single.at: ...this.

	* tests/t_heads_discontinuous_branch.at: XFAIL it.

2004-11-17  Nathaniel Smith  <njs@codesourcery.com>

	* netsync.cc: Remove hard tabs.

2004-11-17  Nathaniel Smith  <njs@codesourcery.com>

	* revision.cc: Remove hard tabs.
	* change_set.hh: Likewise.

2004-11-16  Nathaniel Smith  <njs@codesourcery.com>

	* tests/t_heads.at: Replace last tricky case with a less tricky case.
	* tests/t_heads_discontinuous_branch.at: New test for the really
	tricky case.
	* testsuite.at: Run it.

2004-11-16  Nathaniel Smith  <njs@codesourcery.com>

	* views.sql (trusted_parents_in_branch): Remove.
	(trusted_children_in_branch): Remove.
	(trusted_branch_members): New view.
	(trusted_branch_parents): New view.
	(branch_heads): Use the new views, not the removed ones.

	* database.cc (get_heads): Column name in 'branch_heads'
	unavoidably changed from 'id' to 'parent'; adjust SELECT statement
	to use new name.

2004-11-16  Nathaniel Smith  <njs@codesourcery.com>

	* database.cc: Remove hard tabs.

2004-11-16  Nathaniel Smith  <njs@codesourcery.com>

	* commands.cc (dump_diffs): Fetch delta destination, not source,
	on new files.

2004-11-15  Joel Rosdahl  <joel@rosdahl.net>

	* tests/t_diff_added_file.at: Added testcase exposing a bug in
	"monotone diff x y" where x is an ancestor of y and y adds a new
	file.
	* testsuite.at: Add new test.

2004-11-14  Joel Rosdahl  <joel@rosdahl.net>

	Fix bug #9092 "add command to change passphrase":
	* commands.cc (chkeypass): New command.
	* keys.cc (get_passphrase): Added parameters for prompt beginning and
	disabling hook lookup and passphrase caching.
	* keys.hh, keys.cc (change_key_passphrase): New function.
	* database.hh, database.cc (delete_private_key): New function.
	* monotone.texi (Key and Cert): Document command.
	* tests/t_chkeypass.at: Testcase for the command.
	* testsuite.at: Added new testcase.

2004-11-14  Matt Johnston <matt@ucc.asn.au>

	* tests/t_initfork.at: New test for merging two ancestor-less heads.

2004-11-13  Nathaniel Smith  <njs@codesourcery.com>

	* tests/t_heads.at: New test.
	* testsuite.at: Add it.

2004-11-13  Nathaniel Smith  <njs@codesourcery.com>

	* monotone.texi: Fix various typos.
	(Committing Work): Add missing command line argument.
	(Branch Names): New section.
	Add me to the copyright block.

2004-11-12  Joel Rosdahl  <joel@rosdahl.net>

	* monotone.texi: Fix documentation of the approve and disapprove
	commands. Fix jp.co.juicebot.jb7 branch name in examples. Other
	minor fixes.

2004-11-11  Joel Rosdahl  <joel@rosdahl.net>

	* monotone.texi: Fix typos.

2004-11-08  graydon hoare  <graydon@pobox.com>

	* monotone.texi: Some minor cleanups.
	* netsync.cc: Fix a formatter.

2004-11-07  graydon hoare  <graydon@pobox.com>

	* figures/*.txt: Drop.
	* monotone.texi: Pull ASCII figures back in conditionally.
	* NEWS, AUTHORS, monotone.spec: Update for 0.15.
	* monotone.1: Update.

2004-11-06  graydon hoare  <graydon@pobox.com>

	* README.changesets: New file.
	* config.guess, config.sub: Remove.
	* Makefile.am: Improve document-building brains.
	* cert.cc, netsync.cc: Remove include.
	* configure.ac: Bump version number.
	* merkle_tree.{cc,hh}: Use unsigned char in dynamic_bitset.
	* po/POTFILES.in: Update to remove os_specific.hh.
	* po/monotone.pot: Regenerate.

2004-11-05  graydon hoare  <graydon@pobox.com>

	* constants.cc: Up timeout, connection limit.
	* monotone.texi: Various cleanups.

2004-11-05  Ulrich Drepper  <drepper@redhat.com>

	* configure.ac: Reduce dependencies.
	* lua/lua.h: Include config.h.
	* mkstemp.{cc,hh}: Use system variant when found.
	* netxx/resolve_getaddrinfo.cxx: Check for AI_ADDRCONFIG
	definition.
	* po/POTFILES.in: Update to mention changes.
	* Makefile.am (EXTRA_DIST): Include spec file.
	* commands.cc (diff): No output if empty diff.

2004-10-31  graydon hoare  <graydon@pobox.com>

	* commands.cc (diff): Use guess_binary.
	Fix up some messages to fit on single lines.
	* Makefile.am: Make monotone.pdf depend on figures.
	* change_set.cc: Make inversion drop "delete deltas".
	* texinfo.css: Make images align nicely.
	* netsync.cc: Fix up some messages to be clearer.

2004-10-30  graydon hoare  <graydon@pobox.com>

	* figures/*: New figures.
	* monotone.texi: Rewrite much of the tutorial.

2004-10-30  Nathaniel Smith  <njs@codesourcery.com>

	* netsync.cc (process_hello_cmd): Make clear that when the
	server's key is unknown, we abort the connection.

2004-10-29  Nathaniel Smith  <njs@codesourcery.com>

	* sanity.cc (dump_buffer): Wrap bare string in call to string(),
	to disambiguate conversions (required by Boost 1.30).

2004-10-26  graydon hoare  <graydon@pobox.com>

	* tests/t_update_missing.at: New test from Bruce Stephens
	* testsuite.at: Call it.
	* change_set.cc: Fix the error exposed by it.

2004-10-26  graydon hoare  <graydon@pobox.com>

	* work.{cc,hh}: Comply with Derek's new tests.
	* commands.cc: Likewise.

2004-10-28  Derek Scherger  <derek@echologic.com>

	* tests/t_rename.at: add test for renaming a file after it has
	been moved rather than before
	* tests/t_revert.at: add test for reverting a missing file

2004-10-28  Derek Scherger  <derek@echologic.com>

	* tests/t_drop_missing.at: New test.
	* testsuite.at: Call it.

2004-10-28  Derek Scherger  <derek@echologic.com>

	* tests/t_add.at: New test.
	* testsuite.at: Call it.

2004-10-26  graydon hoare  <graydon@pobox.com>

	* basic_io.{cc,hh}: Rework to use indented stanzas.
	* change_set.cc, revision.cc: Likewise.
	* change_set.cc: Fix formatter bug.
	* commands.cc: Sanity check file ID on delta commit.
	* work.cc: Chatter a bit more on add/drop.

2004-10-17  graydon hoare  <graydon@pobox.com>

	* merkle_tree.cc: Fix bad logging.
	* netsync.cc: Fix transmission bugs.
	* work.cc: Add some progress messages back in.
	* monotone.texi: Change contents of MT/work in example.

2004-10-17  graydon hoare  <graydon@pobox.com>

	* commands.cc (log): Keep a seen list, mask frontier by it.
	* monotone.texi: Updates to cover revision terminology.

	Also various further merges from trunk, see below.

2004-10-17  Derek Scherger  <derek@echologic.com>

	* lua.{cc,hh} (hook_ignore_branch): new hook
	* commands.cc (ls_branches): call it
	* monotone.texi (Hook Reference): describe it

2004-10-17  Richard Levitte  <richard@levitte.org>

	fix bug 8715 and more
	* diff_patch.cc (struct unidiff_hunk_writer,
	unidiff_hunk_writer::flush_hunk): the skew is not just the
	size difference between added and deleted lines in the current
	hunk, it's the size difference between /all/ added and deleted
	lines so far.  Therefore, the skew needs to be a member of the
	struct rather than being something calculated for each hunk.
	Furthermore, we need to add trailing context even if the change
	only consisted of one line.

2004-10-17  Richard Levitte  <richard@levitte.org>

	* monotone.texi (Working Copy): Change the description of
	'monotone revert' to explain what happens when there are
	arguments.

2004-10-17  Richard Levitte  <richard@levitte.org>

	* monotone.texi (OPTIONS): Add a description of --ticker.

	* ui.cc, ui.hh: Rethink the writing conditions as the ticks being
	"dirty" when they have changed since the last print.  That way,
	it's very easy to see when they need being printed.  This fixes a
	small bug where, in some cases, the exact same tick output is
	produced twice, once before a separate message, and once after,
	when a ticker is actually being removed.
	(tick_write_dot::write_ticks): Add a line that describes the
	ticks, including the amount of each tick per short name.

2004-10-17  Richard Levitte  <richard@levitte.org>

	fix bug 8733
	* ui.cc, ui.hh: Define a separate tick writer struct, and two
	subclasses, one that write counters, and one that writes progress
	characters.  As a consequence, move the count to the ticker class
	itself, and have the user interface contain a map of pointers to
	tickers instead of a map of counters, so data is easier to expand
	and access in a consistent manner.  Finally, correct a few errors
	in the checks for when ticks should be written, and make sure the
	final value gets written when the tickers are removed.

	* cert.cc (write_ancestry_paths):
	* database.cc (rehash):
	* netsync.cc (call_server, rebuild_merkle_trees):
	* rcs_import.cc (import_cvs_repo, cvs_history): Adapt to the new
	tickers.

	* monotone.cc: Add the option '--ticker' which takes the values
	"dot" or "count" to express which type of tick writer to use.  As
	a result, set the tick writer to be the progress dot kind or the
	counting type.

2004-10-15  graydon hoare  <graydon@pobox.com>

	* std_hooks.lua (get_revision_cert_trust): Add.

2004-10-14  graydon hoare  <graydon@pobox.com>

	* main.cc (UNIX_STYLE_SIGNAL_HANDLING): Enable on OSX.
	* cryptopp/*: Upgrade to 5.2.1
	* Makefile.am: Adjust for a couple new files.

2004-10-13  graydon hoare  <graydon@pobox.com>

	* change_set.cc (__STDC_CONSTANT_MACROS): Further hammering.
	* commands.cc (changesetify): New subcommand to db.
	* database.{cc,hh} (sql): Install views.
	(install_views): New function.
	(get_manifest_certs): Restore old variant.
	* numeric_vocab.hh: Use stdint.h.
	* revision.{cc,hh} (analyze_manifest_changes)
	(construct_revisions)
	(build_changesets): New functions.
	* schema.sql: Remove views stuff.
	* views.sql: Put views here.
	* schema_migration.cc: Add migration code for revisions.
	* Makefile.am: Mention views.sql.

2004-10-12  graydon hoare  <graydon@pobox.com>

	* unix/read_password.cc: Don't force echo on.

2004-10-10  graydon hoare  <graydon@pobox.com>

	merge a batch of changes from trunk, see below.
	* monotone.spec: Bump to 0.14.

2004-10-10  graydon hoare  <graydon@pobox.com>

	fix bug 9884
	* tests/t_singlenetsync.at: sleep 5
	* tests/t_netsync.at: sleep 5

2004-10-10  graydon hoare  <graydon@pobox.com>

	* AUTHORS: Mention Richard Levitte.
	* Makefile.am: Remove nonce stuff.
	* NEWS: Describe changes from last release.
	* cert.cc (cert_manifest_testresult): Teach about other ways
	of writing a boolean value.
	* commands.cc (commit): Don't commit when no change.
	(debug): Rename to "db execute".
	(serve): Require passphrase on startup.
	(bump): Remove command.
	(ls keys): Handle no keys.
	* configure.ac: Bump version number.
	* keys.cc (get_passphrase): Reject empty passphrase nicely,
	from user and from hook.
	* lua.{cc,hh} (hook_get_sorter): Dead code, remove.
	* main.cc (main_with_many_flavours_of_exception): s/char/int/.
	* monotone.cc (OPT_DUMP): New option.
	(OPT_VERBOSE): Rename as OPT_DEBUG.
	* monotone.{texi,1}: Document changes, s/rdiff/xdelta/.
	* nonce.{cc,hh}: Drop.
	* sanity.hh (sanity::filename): New field.
	* sanity.cc (dump_buffer): Dump to file or be silent.
	* testsuite.at (persist_phrase_ok): Define as true.
	* tests/t_null.at: Adjust for new option names.
	* unit_tests.cc: Set debug, not verbose.

2004-10-10  graydon hoare  <graydon@pobox.com>

	* tests/t_remerge.at: New test.
	* testsuite.at: Call it.

2004-10-10  graydon hoare  <graydon@pobox.com>

	* cryptopp/algebra.cpp:
	* cryptopp/asn.h:
	* cryptopp/hmac.h:
	* cryptopp/iterhash.h:
	* cryptopp/mdc.h:
	* cryptopp/modes.h:
	* cryptopp/osrng.h:
	* cryptopp/pubkey.h:
	* cryptopp/seckey.h:
	* cryptopp/simple.h:
	* cryptopp/smartptr.h:
	* cryptopp/strciphr.cpp:
	* cryptopp/strciphr.h:
	* lcs.cc:
	* lua.cc: Fixes for g++ 3.4 from Michael Scherer.
	* AUTHORS: Mention Michael.

2004-10-10  graydon hoare  <graydon@pobox.com>

	* tests/t_movedel.at: New test.
	* testsuite.at: Call it.

2004-10-10  graydon hoare  <graydon@pobox.com>

	* tests/t_movepatch.at: New test.
	* testsuite.at: Call it.

2004-10-10  graydon hoare  <graydon@pobox.com>

	* change_set.cc:
	* file_io.{cc,hh}: Bug Fixes.

2004-10-10  graydon hoare  <graydon@pobox.com>

	* cert.{cc,hh} (cert_revision_manifest): Bug fixes.
	* commands.cc (approve)
	(disapprove)
	(testresult): Teach about revisions.
	* tests/t_disapprove.at:
	* tests/t_i18n_file.at:
	* tests/t_ls_missing.at:
	* tests/t_testresult.at: Bug fixes.

2004-10-09  graydon hoare  <graydon@pobox.com>

	* netsync.cc:
	* packet.cc:
	* tests/t_i18n_file.at:
	* tests/t_netsync.at:
	* tests/t_single_char_filenames.at:
	* tests/t_singlenetsync.at: Bug fixes.

2004-10-04  graydon hoare  <graydon@pobox.com>

	* Makefile.am: Re-enable rcs stuff.
	* cert.{cc,hh}: Bug fixes.
	* change_set.{cc,hh} (apply_change_set)
	(apply_change_set_inverse): New helper functions.
	* commands.cc (log)
	(rcs_import)
	(cvs_import): Teach about revisions.
	* database.cc (get_version): Block reconstruction loops.
	* diff_patch.cc:
	* lua.cc:
	* netsync.cc: Remove references to obsolete includes.
	* rcs_file.cc: Pick up bug fix from trunk.
	* rcs_import.cc: Teach about revisions.

2004-10-03  graydon hoare  <graydon@pobox.com>

	* change_set.{cc,hh}: Lots of little bug fixes.
	* commands.cc: Likewise.
	* database.cc: Comment some chatter.
	* file_io.{cc,hh}: Bug fixes, remove unlink / hardlink stuff.
	* netcmd.cc: Bug fixes.
	* netsync.cc: Likewise.
	* tests/t_*.at: Teach about revisions.
	* testsuite.at: Likewise.
	* work.cc: Bug fixes.

2004-09-30  graydon hoare  <graydon@pobox.com>

	* app_state.cc: Inform db of app.
	* change_set.cc: Bug fixes.
	* commands.cc: Use delete_file not unlink.
	* database.{cc,hh}: Bug fixes in trust function machinery.
	* revisions.cc: Skip consideration of empty parents.
	* file_io.{cc,hh}: Remove unlink function.
	* schema.sql: Pass pubkey data into trust call.

2004-09-29  graydon hoare  <graydon@pobox.com>

	* change_set.cc: Various bug fixes, merge unit tests.

2004-09-26  graydon hoare  <graydon@pobox.com>

	* predicament.{cc,hh}: Remove.
	* Makefile.am: Update.
	* change_set.{cc,hh}: Compilation fixes.
	* commands.cc: Likewise.
	* file_io.{cc,hh}: Likewise, and implement link/unlink.
	* lua.{cc,hh}: Implement conflict resolver hooks.

2004-09-25  graydon hoare  <graydon@pobox.com>

	* change_set.{cc,hh}: Rewrite entirely.
	* work.cc: Adjust to compensate.
	* commands.cc: Likewise.
	* numeric_vocab.hh: Ask for C99 constant ctor macros.

2004-09-24  Derek Scherger  <derek@echologic.com>

	* app_state.{cc,hh} (initialize,prefix,in_restriction): rename
	restriction vars; require explicit subdir restriction with ".";
	remove restriction if any path evaluates to working copy root
	* commands.cc (update): disallow restricted updates
	(diff): use --manifest options for initialization
	* tests/t_restrictions.at: remove restricted update test
	* tests/t_subdirs.at: added (missed previously)
	* vocab.cc (verify): allow "." elements in local_path
	(test_file_path_verification): test for "." in paths

2004-09-20  Derek Scherger  <derek@echologic.com>

	* app_state.{cc,hh}: add message and manifest options; add subdir
	restriction; use set instead of vector for path restrictions
	(prefix): new method
	(add_restriction): change signature for set of path restrictions
	(in_restriction): renamed from is_restricted; adjust path matching
	(set_message): new method
	(add_manifest): new method
	(initialize): remove code to adjust restrictions from old options
	* commands.cc
	(restrict_patch_set, struct unknown_itemizer): rename
	app.is_restricted to app.in_restriction
	(add,drop,rename,revert): prefix file args with current subdir
	(update,status,ls_unknown,ls_missing): build restriction from args
	(commit): build restriction from args; use --message option
	(diff): build restriction from args; use --manifest options
	* file_io.cc (find_working_copy): logging tweaks
	* monotone.cc: remove --include/--exclude options; add --manifest
	and --message options
	* tests/t_attributes.at: add commit --message option
	* tests/t_cross.at: commit --message
	* tests/t_cwork.at: commit --message
	* tests/t_disapprove.at: commit --message
	* tests/t_drop.at: commit --message
	* tests/t_erename.at: commit --message; diff --manifest
	* tests/t_fork.at: commit --message
	* tests/t_genkey.at: commit --message
	* tests/t_i18n_file.at: commit --message
	* tests/t_import.at: commit --message
	* tests/t_ls_missing.at: commit --message
	* tests/t_merge.at: commit --message
	* tests/t_movedel.at: commit --message
	* tests/t_movepatch.at: commit --message
	* tests/t_netsync.at: commit --message
	* tests/t_persist_phrase.at: commit --message
	* tests/t_rename.at: commit --message
	* tests/t_renamed.at: commit --message
	* tests/t_restrictions.at: remove --include/--exlclude options
	* tests/t_revert.at: commit --message
	* tests/t_scan.at: commit --message
	* tests/t_single_char_filenames.at: commit --message
	* tests/t_testresult.at: commit --message
	* tests/t_unidiff.at: commit --message
	* tests/t_unidiff2.at: commit --message
	* tests/t_update.at: commit --message
	* tests/t_versions.at: commit --message

2004-09-19  graydon hoare  <graydon@pobox.com>

	* change_set.cc: More bug fixes.
	* basic_io.cc: Improve error reporting.
	* commands.cc (complete): Teach about revisions.
	* database.{cc,hh}: Add complete variant for revisions.

2004-09-19  graydon hoare  <graydon@pobox.com>

	* change_set.cc: Add a unit test, fix some bugs.

2004-09-18  graydon hoare  <graydon@pobox.com>

	* change_set.{cc,hh} (subtract_change_sets): New function.
	(build_pure_addition_change_set): New function.
	* commands.cc (try_one_merge): Teach about revisions
	(merge): Likewise.
	(propagate): Likewise.
	(update): Change from changeset inversion to negation.
	* database.{cc,hh} (get_manifest): New function.
	* cert.cc: Use it.

2004-09-13  graydon hoare  <graydon@pobox.com>

	* change_set.cc: Bug fixes.
	* commands.cc: Likewise.

2004-09-13  graydon hoare  <graydon@pobox.com>

	* change_set.{cc,hh}: Implement delta renaming and merging.
	* commands.cc
	(update): Teach about revisions.
	(agraph): Likewise.
	* diff_patch.{cc,hh}: Tidy up interface a bit.
	* database.{cc,hh} (get_revision_ancestry): New helper.
	* file_io.{cc,hh}
	(move_dir): New function.
	(delete_dir_recursive): New function.

2004-09-10  graydon hoare  <graydon@pobox.com>

	* basic_io.{cc,hh}: Move to more "normal" looking
	quoted output.
	* change_set.{cc,hh}: Extend, bugfix.
	* commands.cc (diff): Teach about revisions.
	* revision.{cc,hh}: Extend, bugfix.

2004-09-07  Derek Scherger  <derek@echologic.com>

	subdirectory restrictions

	* file_io.{hh,cc} (find_working_copy): new function
	(absolutify) use fs::current_path
	* work.cc (add_to_options_map): use options.insert to preserve
	previous settings
	* work.hh: add note about MT/options file to header comment
	* lua.{hh,cc} (load_rcfile): renamed from add_rcfile
	* app_state.{cc,hh} (constructor): remove read of MT/options
	(initialize): new methods to find/create working copy
	(set_stdhooks,set_rcfiles,add_rcfile,load_rcfiles,read_options):
	new methods
	(set_database,set_branch,set_signing_key): update for new options
	reading
	* monotone.cc: update help for --norc option
	(cpp_main): move loading of lua hooks to app_state after book
	keeping dir is found
	* commands.cc: all commands call app initialize to relocate to
	working copy directory
	(bookdir_exists,ensure_bookdir) remove
	(setup) new command to create working copy
	* tests/t_subdirs.at: new test
	* testsuite.at: call new setup command to initialize working copy;
	call new test
	(PROBE_NODE): adjust for new checkout requirement that MT dir does
	not exist
	* tests/t_attributes.at: ditto
	* tests/t_cwork.at: ditto
	* tests/t_single_char_filenames.at: ditto
	* tests/t_versions.at: ditto

2004-09-06  graydon hoare  <graydon@pobox.com>

	* Makefile.am: Revise,
	* cert.{cc,hh}: Minor bug fixes.
	* change_set.{cc,hh}
	(apply_path_rearrangement): New variant.
	(read_path_rearrangement): New function.
	(write_path_rearrangement): New function.
	* commands.cc: Partially teach about revisions.
	* database.{cc,hh}: Bug fixes.
	* revision.cc: Print new manifest as hex.
	* schema.sql: Fix typos.
	* update.{cc,hh}: Teach about revisions.

2004-09-06  graydon hoare  <graydon@pobox.com>

	* Makefile.am (unit_tests): Revise.
	* change_set.{cc,hh}: Move accessors to header.
	* constants.cc (netcmd_current_protocol_version): Bump.
	(netcmd_minimum_bytes_to_bother_with_gzip): Expand to 0xfff.
	* database.{cc,hh}: Teach about reverse deltas, bug fixes.
	* diff_patch.{cc,hh}: Remove dead code.
	* merkle_tree.{cc,hh}: Teach about revisions.
	* netsync.cc: Teach about revisions, reverse deltas.
	* packet.{cc,hh}: Likewise.
	* unit_tests.{cc,hh}: Reactivate tests.

2004-09-02  Derek Scherger  <derek@echologic.com>

	* tests/t_restrictions.at: rework and attempt to clean things up a
	bit; add test for bug in restrict_patch_set
	* commands.cc (restrict_patch_set): fix bug in removal of
	restricted adds/dels/moves/deltas

2004-08-28  graydon hoare  <graydon@pobox.com>

	* Makefile.am (unit_tests): Split out working parts.
	* basic_io.{cc,hh}: Minor fixes.
	* cert.{cc,hh}: Fixes, remove major algorithms.
	* revision.{cc,hh}: Rewrite algorithms from cert.cc.
	* change_set.{cc,hh}: Extensive surgery, unit tests.
	* database.{cc,hh}: Minor fixes.
	* file_io.{cc,hh}: Likewise.
	* lua.cc: Likewise.
	* packet.{cc,hh}: Teach about revisions.
	* schema.sql: Drop some optimistic tables.
	* unit_tests.{cc,hh}: Add revision, change_set tests.
	* vocab.cc: Instantiate revision<cert>.
	* work.{cc,hh}: Rewrite in terms of path_rearrangement.

2004-08-17  graydon hoare  <graydon@pobox.com>

	* database.cc: Simplified.
	* schema.sql: Simplified.
	* transforms.cc: Fixed bug.
	* revision.{hh,cc}: Stripped out tid_source.
	* change_set.{cc,hh}: Oops, never committed!

2004-08-16  graydon hoare  <graydon@pobox.com>

	* change_set.{hh,cc}: Simplified, finished i/o.
	* revision.{hh,cc}: Fix to match, redo i/o.
	* basic_io.cc (basic_io::parser::key): Print trailing colon.
	* vocab.hh: Whitespace tweak.

2004-08-09  graydon hoare  <graydon@pobox.com>

	* change_set.{hh,cc}: New files.
	* basic_io.{hh,cc}: New files.
	* predicament.{hh,cc}: New files.
	* revision.{hh,cc}: Break completely, need to fix.
	* diff_patch.{hh,cc}: Minor touchups.
	* lua.{hh,cc}, std_hooks.lua: Model predicaments.
	* Makefile.am: Update.

2004-07-10  graydon hoare  <graydon@pobox.com>

	* lcs.{hh,cc}: Move lcs.hh body into lcs.cc.
	* diff_patch.cc: Modify to compensate.
	* revision.{hh,cc}: New files.
	* Makefile.am: Update
	* patch_set.{hh,cc}: Remove.
	* {cert,database,lua,packets}.{hh,cc}, commands.cc:
	Modify partially (incomplete) to use revisions.
	* manifest.{hh,cc}: Cleanup, remove dead code.
	* schema.sql: Declare new revision tables.
	* schema_migration.cc: Incomplete migrator.
	* {transforms.{hh,cc}, vocab{,_terms}.hh:
	Infrastructure for revisions.

2004-07-20  Derek Scherger  <derek@echologic.com>

	* tests/t_restrictions.at: new test
	* testsuite.at: run it
	* app_state.{cc,hh} (add_restriction, is_restricted): new functions
	* monotone.cc (--include,--exclude): new options
	* commands.cc (restrict_patch_set): new function. called by
	commit, update, status, diff commands

2004-07-05  graydon hoare  <graydon@pobox.com>

	* cert.cc (operator<): Fix wrong ordering of
	fields.

2004-06-07  graydon hoare  <graydon@pobox.com>

	* cryptopp/algebra.cpp:
	* cryptopp/asn.h:
	* cryptopp/hmac.h:
	* cryptopp/iterhash.h:
	* cryptopp/mdc.h:
	* cryptopp/modes.h:
	* cryptopp/osrng.h:
	* cryptopp/pubkey.h:
	* cryptopp/seckey.h:
	* cryptopp/simple.h:
	* cryptopp/smartptr.h:
	* cryptopp/strciphr.cpp:
	* cryptopp/strciphr.h:
	* lcs.hh:
	* lua.cc: Fixes for g++ 3.4 from Michael Scherer.
	* AUTHORS: Mention Michael.

2004-05-28  graydon hoare  <graydon@pobox.com>

	* tests/t_movedel.at: New test.
	* testsuite.at: Call it.
	* diff_patch.cc (adjust_deletes_under_renames): New function.
	(merge3): Use it.

2004-05-27  graydon hoare  <graydon@pobox.com>

	* tests/t_movepatch.at: New test.
	* testsuite.at: Call it.
	* diff_patch.cc (adjust_deltas_under_renames): New function.
	(merge3): Use it.

2004-05-20  graydon hoare  <graydon@pobox.com>

	* NEWS: Note 0.13 release.
	* configure.ac: Bump version number.
	* monotone.spec: Likewise.

2004-05-19  graydon hoare  <graydon@pobox.com>

	* file_io.cc (tilde_expand): Fix fs::path use.

2004-05-18  graydon hoare  <graydon@pobox.com>

	* diff_patch.cc (apply_directory_moves): Fix fs::path use.
	* file_io.cc (write_data_impl): Likewise.
	* packet.cc: Use explicit true/false maps in caches.
	* sanity.cc (dump_buffer): Write to clog (buffered).

2004-05-16  graydon hoare  <graydon@pobox.com>

	* keys.cc (get_passphrase): Reimplement.
	* unix/read_password.c: Remove.
	* {unix,win32}/read_password.cc: Add.
	* constants.{hh,cc} (maxpasswd): New constant.
	* Makefile.am: Teach about platform specific stuff.

2004-05-16  graydon hoare  <graydon@pobox.com>

	* diff_patch.cc (merge2): Don't discard files on one side.
	* std_hooks.lua (merge2_xxdiff_cmd): Specify merge filename.

2004-05-14  Joel Rosdahl  <joel@rosdahl.net>

	* std_hooks.lua (ignore_file): Quote dots in .svn patterns.
	* monotone.texi: Updated ignore_file hook example.

2004-05-13  Nathaniel Smith  <njs@codesourcery.com>

	* commands.cc: Include boost/filesystem/path.hpp,
	boost/filesystem/convenience.hpp.
	(checkout): Make checkout directory an fs::path, not a local_path.

2004-05-13  Nathaniel Smith  <njs@codesourcery.com>

	* testsuite.at (test_hooks.lua): Add a 'test_attr' attribute
	hook.  Add tests t_attributes and t_single_char_filenames.
	* tests/t_attributes.at: New test.
	* tests/t_single_char_filenames.at: New test.
	* manifest.cc (read_manifest_map): Replace ".+" with ".*" to
	support single-character filenames.
	* work.cc (read_work_set): Likewise.
	(read_attr_map): Likewise.

2004-05-13  Nathaniel Smith  <njs@codesourcery.com>

	* monotone.texi (Hook Reference): Update documented default
	definitions of 'merge2' and 'merge3'.

2004-05-12  graydon hoare  <graydon@pobox.com>

	* AUTHORS: Rename Netxx back to netxx. Really, look in
	the manifest; it's been renamed!
	* configure.ac: Remove prg_exec_monitor checks.

2004-05-12  Nathaniel Smith  <njs@pobox.com>

	* AUTHORS: Remove discussion of adns, since we no longer
	distribute it.  Fix capitalization of "Netxx".

2004-05-12  Nathaniel Smith  <njs@pobox.com>

	* std_hooks.lua (merge2): Support xemacs.  Add error message
	if no merge tool is found.
	(merge3): Likewise.  Also add (disabled) hook to use CVS
	'merge' command, as a demonstration of how to.

2004-05-12  graydon hoare  <graydon@pobox.com>

	* std_hooks.lua (get_author): Remove standard definition.
	* monotone.texi: Document change.

2004-05-12  graydon hoare  <graydon@pobox.com>

	* cert.cc (cert_manifest_author_default): Use default signing key
	name for default author, if lua hook fails.

2004-05-12  Joel Rosdahl  <joel@rosdahl.net>

	* file_io.cc (walk_tree): Removed extraneous newline in error
	message.

	* std_hooks.lua (edit_comment): Added missing newline in log
	message template.

	* tests/t_ls_missing.at: New test case.
	* testsuite.at: Added t_ls_missing.at.

2004-05-10  graydon hoare  <graydon@pobox.com>

	* nonce.cc, nonce.hh: New files.
	* Makefile.am: Note new files.
	* lua.cc, lua.hh (hook_get_nonce): New hook.
	* commands.cc (bump): New command.
	* commands.cc: Remove "(file|manifest)" args most places.
	* tests/t_disapprove.at
	* tests/t_genkey.at
	* tests/t_singlenetsync.at
	* tests/t_netsync.at
	* tests/t_persist_phrase.at: Adjust to compensate.
	* monotone.texi, monotone.1: Adjust to compensate.
	* work.cc, work.hh: Constify some arguments.

2004-05-09  graydon hoare  <graydon@pobox.com>

	* diff_patch.cc: Remove recording of file merge ancestry.

2004-05-09  graydon hoare  <graydon@pobox.com>

	* commands.cc (ls_missing): Modify to account for work.

2004-05-09  graydon hoare  <graydon@pobox.com>

	* commands.cc (list missing): New command.
	* monotone.texi, monotone.1: Update to document.

2004-05-08  graydon hoare  <graydon@pobox.com>

	* main.cc: New file encompassing prg_exec_monitor.
	* mkstemp.cc, mkstemp.hh: New portable implementation.
	* lua.cc: Use mkstemp from bundled version.
	* lua/liolib.c: Remove old mkstemp definition.
	* monotone.cc (cpp_main): Remove prg_exec env setting.
	* sanity.cc (sanity::dump_buffer): Dump logbuf to stderr, not stdout.
	* std_hooks.lua (temp_file): Use mkstemp not io.mkstemp.
	* Makefile.am (MOST_SOURCES): Add new files.

2004-05-03  Joel Rosdahl  <joel@rosdahl.net>

	* monotone.texi: Removed extraneous @ftable directive.

2004-05-02  graydon hoare  <graydon@pobox.com>

	* monotone.texi: Add stuff on selectors, new hooks.
	* AUTHORS: Typo fix.
	* configure.ac: Bump version number.

	Release point (v 0.12).

2004-05-02  Joel Rosdahl  <joel@rosdahl.net>

	Made it possible to rename a rename target and to undo a rename.
	I.e.: Given a rename set A -> B, "monotone rename B C" gives the
	rename set A -> C and "monotone rename B A" gives the empty rename
	set.
	* work.cc (visit_file): Implement new behavior.
	* tests/t_rename.at: Added test cases for new behavior.
	* monotone.texi: Note that a rename can be undone.

	Fix bug #8458:
	* file_io.hh, file_io.cc (walk_tree): Added require_existing_path
	parameter.
	* work.cc (build_deletion): Pass new parameter to walk_tree.
	* work.cc (build_rename): Ditto.

	* manifest.cc (build_manifest_map): Fix missing file check for
	i18n paths.

2004-05-01  Joel Rosdahl  <joel@rosdahl.net>

	Fix bug #7220:
	* manifest.cc (build_manifest_map): Handle missing file
	gracefully.

	* file_io.cc (walk_tree): Handle nonexistent file/directory
	gracefully.

2004-04-30  Christof Petig <christof@petig-baender.de>

	* rcs_import.cc (store_trunk_manifest_edge):
		skip ancestry to empty manifest
	* rcs_import.cc (process_branch):
		also follow branches of last/first versions

2004-04-29  graydon hoare  <graydon@pobox.com>

	* configure.ac: Fix up windows probe and bundling checks.
	* netxx/resolve_getaddrinfo.cxx: Local hack for stream addresses.
	* netsync.cc: Report address before listening.

2004-04-29  graydon hoare  <graydon@pobox.com>

	* cert.cc (get_branch_heads): Calculate a "disapproved version"
	attribute which culls a version with only disapproved ancestry
	edges.
	* monotone.texi: Fix some ascii-art diagrams.

2004-04-28  Christof Petig <christof@petig-baender.de>

	* command.cc (heads):
	show date and author certificates for each head

2004-04-28  Christof Petig <christof@petig-baender.de>

	* configure.ac:
	default to using the bundled SQLite

2004-04-28  Christof Petig <christof@petig-baender.de>

	* commands.cc (log):
	support optional file argument to show change log for
	e.g. monotone log [ID] cert.cc

2004-04-26  Christof Petig <christof@petig-baender.de>

	* rcs_import.cc (process branch):
	insert dummy cvs_edge to mark newly added file
	as previously non existant

2004-04-25  Joel Rosdahl  <joel@rosdahl.net>

	* po/stamp-po: Removed since it's generated.
	* std_hooks.lua (ignore_file): Corrected name of Subversion's
	administrative directory.
	* work.hh: Ditto.
	* monotone.texi (Hook Reference): Updated default definition of
	ignore_file.

2004-04-23  Christof Petig <christof@petig-baender.de>

	* rcs_import.cc (build_parent_state, build_child_state):
	remove dying files from manifest
	* rcs_import.cc (cvs_file_edge, note_file_edge):
	calculate state and remember it (alive or dead)

2004-04-23  Christof Petig <christof@petig-baender.de>

	* rcs_import.cc (import_rcs_file_with_cvs):
	do not include dead files in head_manifest

2004-04-22  Christof Petig <christof@petig-baender.de>

	* rcs_file.cc, rcs_file.hh: read and remember 'state' of revision
	* rcs_import.cc: remove Attic/ part from path

2004-04-21  Christof Petig <christof@petig-baender.de>

	* configure.ac: enable use of installed SQLite library

2004-04-20  graydon hoare  <graydon@pobox.com>

	* lua.hh, lua.cc (hook_note_commit): New hook.
	* commands.cc (commit): Call it.

2004-04-19  graydon hoare  <graydon@pobox.com>

	* cert.cc: Make trust messages nicer.
	* merkle_tree.cc: Clarify logging messages.
	* netsync.cc: Reorganize tickers, put client in txn.
	* packet.cc, packet.hh: Teach about constructability.

2004-04-16  graydon hoare  <graydon@pobox.com>

	* netsync.cc (session::extra_manifests): New member.
	(session::analyze_ancestry_graph): Use it.
	* tests/t_singlenetsync.at: New test for single manifest sync.
	* testsuite.at: Call it.

2004-04-14  Tom Tromey  <tromey@redhat.com>

	* rcs_import.cc (import_cvs_repo): Use require_password.
	Include keys.hh.
	* keys.hh (require_password): Declare.
	* keys.cc (require_password): New function.

2004-04-13  Tom Tromey  <tromey@redhat.com>

	* monotone.texi: Typo fixes.

2004-04-10  graydon hoare  <graydon@pobox.com>

	* netsync.cc: Minor bug fixes.

2004-04-10  graydon hoare  <graydon@pobox.com>

	* database.{cc,hh}:
	* commands.{cc,hh}:
	* lua.{cc,hh}:
	* std_hooks.lua:
	* vocab_terms.hh:
	Implement first cut at selectors.

2004-04-10  graydon hoare  <graydon@pobox.com>

	* cert.cc (operator<): Include name in compare.
	(operator==): Likewise.
	* packet.cc: Include shared_ptr.
	* rcs_file.cc: Rewrite by hand, no spirit.
	* rcs_import.cc: Change ticker names a bit.

2004-04-09  graydon hoare  <graydon@pobox.com>

	* app_state.cc: Fix a couple file path constructions.
	* file_io.cc (book_keeping_file): Make one variant static.
	* manifest.cc: Remove some dead code in walkers.
	* work.cc: Ditto.
	* rcs_file.cc: fcntl fix from Paul Snively for OSX.

2004-04-09  graydon hoare  <graydon@pobox.com>

	* file_io.cc: Fix boost filesystem "." and ".." breakage.
	* lua.cc: Fix format of log entry.
	* monotone.cc: Log locale settings on startup.
	* sanity.cc: Dump prefix on --verbose activation.
	* testsuite/t_i18n_file.at: Fix autotest LANG breakage.
	* testsuite/t_null.at: Account for chatter with --verbose.

2004-04-09  graydon hoare  <graydon@pobox.com>

	* configure.ac: Comment out check for sse2,
	set bundling to true by default.
	* INSTALL: describe changes to bundling.
	* Makefile.am: Remove vestiges of depot.

2004-04-07  graydon hoare  <graydon@pobox.com>

	* adns/*:
	* network.{cc,hh}:
	* proto_machine.{cc,hh}:
	* {http,smtp,nntp}_tasks.{cc,hh}:
	* tests/t_{http,smtp,nntp,proxy}.at:
	* url.{cc,hh}:
	* depot.cc:
	Delete files.
	* commands.cc:
	* lua.{cc,hh}:
	* database.{cc,hh}: Remove network/queue stuff.
	* configure.ac:
	* constants.{cc,hh}:
	* tests/t_{netsync,singlecvs,cvsimport}.at:
	* testsuite.at:
	* transforms.{cc,hh}:
	* unit_tests.{cc,hh}:
	* vocab_terms.hh:
	* vocab.{cc,hh}:
	* Makefile.am: Adjust for deletions.
	* app_state.hh: Cleanup.
	* monotone.texi: Fix some typos.
	* packet.{cc,hh}: Implement database ordering.
	* netsync.cc: Massage to use new packet logic.
	* commands.cc:
	* std_hooks.lua: Add initial selector stuff.

2004-03-29  graydon hoare  <graydon@pobox.com>

	* monotone.spec: Update for 0.11 release.

	Release point (v 0.11).

2004-03-29  graydon hoare  <graydon@pobox.com>

	* Makefile.am (DISTCHECK_CONFIGURE_FLAGS): Set.
	* commands.cc: Tidy up / narrow output width.
	* patch_set.cc: Likewise.
	* monotone.texi: Cleanups for PDF generation.

2004-03-28  graydon hoare  <graydon@pobox.com>

	* NEWS: Mention 0.11 release.
	* AUTHORS: Mention Robert.

2004-03-28  Robert Bihlmeyer  <robbe+mt@orcus.priv.at>

	* file_io.cc (walk_tree_recursive): Ignore broken symlinks.

2004-03-27  graydon hoare  <graydon@pobox.com>

	* monotone.texi: Flesh out netsync stuff, remove old network stuff.
	* monotone.1: Likewise.

2004-03-27  Robert Helgesson  <rycee@home.se>

	* Makefile.am:
	* configure.ac:
	* database.cc:
	* depot.cc:
	* lua.cc:
	* network.cc:
	* schema_migration.cc: Bundled library switch logic.

2004-03-27  graydon hoare  <graydon@pobox.com>

	* depot.cc (dump): Implement.
	* tests/t_http.at, test/t_proxy.at: Use "depot.cgi dump" rather than sqlite.
	* sqlite/pager.h: Change page size.
	* README: Massage slightly.
	* INSTALL: Write real installation instructions.
	* Makefile.am: Include build of "one big page" docs.
	* boost/circular_buffer_base.hpp: Another boost version insulation fix.
	* vocab.cc (verify): Normalize local_path's during verification on boost 1.31.0.
	* monotone.texi: Rip out some of the pre-netsync networking docs.

2004-03-24  graydon hoare  <graydon@pobox.com>

	* boost/circular_buffer_base.hpp: Boost version insulation.
	* cert.cc, cert.hh, commands.cc: Differentiate "unknown" keys from "bad".
	* xdelta.cc, proto_machine.cc: Fix boost version insulation.

2004-03-24  graydon hoare  <graydon@pobox.com>

	* rcs_import.cc (import_substates): Filter by branch.
	* xdelta.cc: Minor bits of insulation.

2004-03-24  graydon hoare  <graydon@pobox.com>

	* AUTHORS: Mention Robert.
	* configure.ac: Enable sse2 stuff.
	* monotone.spec: Adjust CFLAGS and CXXFLAGS
	* monotone.texi (Network Service): Expand a bit.

2004-03-24  Robert Helgesson  <rycee@home.se>

	* commands.cc:
	* http_tasks.cc:
	* lua.cc:
	* manifest.cc:
	* netsync.cc:
	* nntp_tasks.cc:
	* proto_machine.cc:
	* work.cc:
	* xdelta.cc:
	Portability fixes for boost 1.31.0

2004-03-22  graydon hoare  <graydon@pobox.com>

	* cryptopp/integer.cpp, integer.h: Enable SSE2 multiply code.
	* database.cc, database.hh, certs.cc: Speed up 'heads'.

2004-03-21  graydon hoare  <graydon@pobox.com>

	* lcs.hh, sanity.hh: Minor performance tweaks.

2004-03-20  graydon hoare  <graydon@pobox.com>

	* rcs_import.cc: Teach how to aggregate branches.
	* monotone.texi: Start section on netsync.

2004-03-20  Olivier Andrieu  <oliv__a@users.sourceforge.net>

	* commands.cc (log): Show tags in log.
	* AUTHORS: Mention Olivier.

2004-03-17  Nathan Myers  <ncm@cantrip.org>

	* boost/circular_buffer.hpp:
	* commands.cc:
	* cryptopp/fltrimpl.h:
	* cryptopp/iterhash.cpp:
	* quick_alloc.hh:
	Fixes for gcc 3.4 compat and warnings.

2004-03-17  graydon hoare  <graydon@pobox.com>
	* cryptopp/config.h: Fix for gcc aliasing optimization error.
	* rcs_import.cc (cvs_history::note_file_edge):
	Fix for first changelog import bug (#5813).

2004-03-15  graydon hoare  <graydon@pobox.com>

	* rcs_import.cc: Import lone versions properly.
	* tests/t_singlecvs.at: New test for it.
	* testsuite.at: Call it.

2004-03-14  graydon hoare  <graydon@pobox.com>

	* commands.cc (diff): Show added files too.
	* monotone.texi: Fix typo.

2004-03-08  graydon hoare  <graydon@pobox.com>

	* netsync.cc (analyze_manifest_edge): Fix broken formatter.

2004-03-07  graydon hoare  <graydon@pobox.com>

	* Makefile.am (BOOST_SANDBOX_SOURCES): Remove boost::socket entries.
	(NETXX_SOURCES): Predicate on IP6 support in OS (from Paul Snively).
	* boost/socket/*.[hc]pp: Remove.
	* boost/io/streambuf_wrapping.hpp: Remove.
	* AUTHORS: Remove copyright notice for boost::socket.
	* acinclude.m4 (ACX_PTHREAD): Add.
	* network.cc: Replace boost::socket machinery with Netxx.
	* network.hh (open_connection): Remove prototype, static function.
	* sanity.hh, sanity.cc: Make log formatters give file:line coords,
	throw log offending coordinate if formatting fails.

2004-03-07  graydon hoare  <graydon@pobox.com>

	* sqlite/date.c, sqlite/vdbeInt.h, sqlite/vdbeaux.c: Add.
	* sqlite/*.c: Upgrade to 2.8.12.
	* Makefile.am: Update to mention new files.
	* cert.cc
	(expand_ancestors)
	(expand_dominators): Resize child bitmaps to cover parent.

2004-03-06  graydon hoare  <graydon@pobox.com>

	* netsync.cc (get_root_prefix): Fix from Paul Snively
	to fix static initialization order on mac OSX.
	* montone.texi: Typo fix from Anders Petersson.
	* *.cc: Move all function defs into column 0.

2004-03-04  graydon hoare  <graydon@pobox.com>

	* std_hooks.lua: Fix merger execution pessimism.

2004-03-04  graydon hoare  <graydon@pobox.com>

	* adler32.hh: Modify to use u8.
	* depot.cc, netcmd.cc, xdelta.cc: Modify to use u8.
	* netio.hh, numeric_vocab.hh (widen): Move between headers.
	* netsync.cc: Correct role-assumption bugs.
	* schema_migration.cc: Strip whitespace in sha1.
	(changes received from Christof Petig)

2004-03-01  graydon hoare  <graydon@pobox.com>

	* commands.cc: Handle anonymous pulling.
	* netsync.cc: Ditto.

	Release point (v 0.10).

2004-03-01  graydon hoare  <graydon@pobox.com>

	* NEWS: Mention impending 0.10 release.
	* cert.cc, cert.hh: Bug fixes, implement trust function, QA stuff.
	* commands.cc: Tweak disapprove, approve, testresult, push, pull.
	* configure.ac: Bump version number.
	* cryptopp/rng.h, cryptopp/rng.cpp
	(MaurerRandomnessTest): Fix bitrot.
	* keys.cc: Add Maurer PRNG randomness test.
	* lua.cc, lua.hh: Add trust, testresult, anonymous netsync hooks.
	* monotone.1: Update to follow changes to commands.
	* monotone.texi: Include QA section, adjust some UI drift, clarify
	reserved cert names, document new hooks and commands.
	* netcmd.hh, netcmd.cc: Add anonymous, error commands; fix bugs.
	* netsync.cc: Process new commands, factor server loop a bit.
	* std_hooks.lua: Add new hook defaults, factor mergers.
	* tests/t_netsync.at: Check SHA1 of each edge.
	* tests/t_null.at: Call with --norc to skip ~/.monotonerc
	* tests/t_update.at: Fix glaring error.
	* tests/t_disapprove.at, tests/t_testresult.at: New tests.
	* testsuite.at: Call them.
	* ui.cc (sanitize): Clean escape chars from output (optional?)
	* update.cc: Rewrite entirely in terms of new QA definitions.

2004-02-24  graydon hoare  <graydon@pobox.com>

	* commands.cc (ls_keys): Write key hash codes.
	* constands.cc (netsync_timeout_seconds): Up to 120.
	* netsync.cc: Fix a bunch of bugs.
	* patch_set.cc (manifests_to_patch_set): Fix bug in overload
	default construction.

2004-02-22  graydon hoare  <graydon@pobox.com>

	* patch_set.cc, patch_set.hh: Parameterize yet further.
	* netsync.cc: Fix a lot of bugs, add manifest and file grovelling.
	* tests/t_netsync.at: A new test (which runs!)
	* testsuite.at: Call it.

2004-02-20  graydon hoare  <graydon@pobox.com>

	* cert.cc, cert.hh, key.cc, key.hh, database.cc, database.hh:
	Add lots of little netsync support routines.
	* commands.cc (rebuild): Rehash everything too.
	* constants.cc (netcmd_minsz): Recalculate.
	* cryptopp/osrng.cpp (NonblockingRng::GenerateBlock): Handle
	/dev/urandom a bit better.
	* netcmd.cc, netcmd.hh: Remove describe cmds, add nonexistant cmd.
	* netio.hh: Add uleb128 stuff.
	* xdelta.cc: Add randomizing unit test suite.
	* diff_patch.cc: Remove commented-out dead line-merger code.
	* merkle_tree.cc: Fix various bugs.
	* netcmd.cc: Switch everything over to uleb128s.
	* netsync.cc: Implement lots of missing stuff.

2004-02-09  graydon hoare  <graydon@pobox.com>

	* netsync.cc (ROOT_PREFIX): New variable.
	* commands.cc (merkle): New command.

2004-02-09  Ben Elliston  <bje@wasabisystems.com>

	* monotone.texi: Spelling corrections.

2004-02-09  graydon hoare  <graydon@pobox.com>

	* database.cc, database.hh
	(get_version_size)
	(get_file_version_size)
	(get_manifest_version_size): New functions.
	* xdelta.cc, xdelta.hh (measure_delta_target_size): New function.
	* merkle_tree.cc, merkle_tree.hh, netcmd.cc, netcmd.hh:
	Cleanup and typesafety.
	* netsync.cc: Cleanup, typesafety, implement refine phase.

2004-02-01  graydon hoare  <graydon@pobox.com>

	* netsync.cc: Remove a lot of stuff, implement auth phase.
	* constants.cc, constants.hh: Move constants from netsync.cc.
	* netcmd.cc, netcmd.hh: Split out of netsync.cc.
	* merkle_tree.cc, merkle_tree.hh: Likewise.
	* numeric_vocab.hh: New header.
	* adler32.hh: include numeric_vocab.hh.
	* netio.hh: Likewise.
	* unit_tests.cc, unit_tests.hh: Update.
	* Makefile.am: Likewise.
	* commands.cc: Guess signing key for auth phase.
	* database.cc, database.hh (public_key_exists)
	(get_pubkey): New functions based on key hashes.

2004-01-31  graydon hoare  <graydon@pobox.com>

	* Netxx/*: New files.
	* AUTHORS: Mention Netxx.
	* Makefile.am: Mention Netxx and netsync.{cc,hh}
	* adler32.hh: Delegate typedefs to boost.
	* cert.hh, cert.cc (cert_hash_code): New function.
	* commands.cc (find_oldest_ancestors): Block cycles.
	(netsync): New command.
	* database.cc, database.hh (schema): Update.
	(put_key): Calculate key hash on the fly.
	(put_cert): Likewise.
	(merkle_node_exists)
	(get_merkle_node)
	(put_merkle_node)
	(erase_merkle_nodes): New functions.
	* keys.hh, keys.cc (key_hash_code): New function.
	* lua.cc, lua.hh
	(hook_get_netsync_read_permitted)
	(hook_get_netsync_write_permitted): New hooks.
	* monotone.spec: Update for FC1 info conventions.
	* monotone.texi (Quality Assurance): New section.
	* netsync.cc, netsync.hh: New files, preliminary
	netsync infrastructure. Command bodies still missing.
	* schema.sql: Add intrinsic key and cert hashes, merkle nodes.
	* schema_migration.cc: Add code to migrate to new schema.
	* unit_tests.cc: Handle command-line args to limit test set.
	* vocab_terms.hh: Add merkle and prefix as new terms.

2004-01-13  Nathaniel Smith  <njs@codesourcery.com>

	* idna/idn-int.h: Remove (generated by configure).

2004-01-13  Nathaniel Smith  <njs@codesourcery.com>

	* configure.ac: Switch "if" and "else" branches in pthreads
	checks.

2004-01-12  Nathaniel Smith  <njs@codesourcery.com>

	* configure.ac: Remove check for -lpthread.
	Add check for pthread_mutex_lock and ACX_PTHREAD.
	* m4/acx_pthread.m4: New file.

2004-01-07  graydon hoare  <graydon@pobox.com>

	* Makefile.am:
	* po/POTFILES.in:
	* po/monotone.pot: Minor tweaks for distclean.
	* adns/config.h:
	* boost/socket/src/interface.cpp:
	* boost/socket/src/ip4/address.cpp:
	* boost/socket/src/ip4/protocol.cpp: OSX portability.
	* AUTHORS: Mention new contributors.
	* monotone.texi (Hook Reference): Document i18n hooks.

	Release point (v 0.9).

2004-01-07  graydon hoare  <graydon@pobox.com>

	* cert.cc (ensure_parents_loaded)
	(expand_dominators)
	(expand_ancestors)
	(find_intersecting_node): New functions.
	(find_common_ancestor): Reimplement in terms of dominator
	and ancestor bitset intersection.

2004-01-05  Christof Petig <christof@petig-baender.de>

	* vocab.cc (verify<local_path>) Fix use of val() / iterator.
	* constants.cc (illegal_path_bytes): NUL-terminate.

2004-01-02  graydon hoare  <graydon@pobox.com>

	* diff_patch.cc (normalize_extents): Improve to handle an odd case.
	* tests/t_fmerge.at: New test, to test it.
	* commands.cc (fload, fmerge): Permanently enable, for test.
	* testsuite.at: Call new test.

2004-01-01  graydon hoare  <graydon@pobox.com>

	* file_io.hh, file_io.cc (read_localized_data, write_localized_data):
	New functions
	* commands.cc, manifest.cc, transforms.cc: Use them.
	* monotone.texi: Minor update to i18n docs.
	* lua.hh, lua.cc (hook_get_linesep_conv, hook_get_charset_conv):
	New hooks.
	* acinclude.m4: Move AX_CREATE_STDINT_H in here.
	* po/monotone.pot: Regenerate.
	* NEWS, configure.ac: Prep for 0.9 release.

2003-12-30  graydon hoare  <graydon@pobox.com>

	* file_io.hh, file_io.cc (mkpath): New function.
	* commands.cc, database.cc, diff_patch.cc, file_io.cc,
	lua.cc, vocab.cc, work.cc: Use it.
	* constants.cc (illegal_path_bytes_arr): Remove leading null.
	* monotone.texi: Include i18n docs.
	* tests/t_i18n_file.at: Check colon in filename.

2003-12-29  graydon hoare  <graydon@pobox.com>

	* file_io.cc: Localize names before touching fs.
	* lua.hh, lua.cc (hook_get_system_charset): Remove useless fn.
	* test_hooks.lua: Likewise.
	* monotone.cc, transforms.cc, transforms.hh:
	Remove lua from system charset conv.
	* tests/t_i18n_file.at: New test.
	* testsuite.at: Call it.

2003-12-28  graydon hoare  <graydon@pobox.com>

	* app_state.cc, app_state.hh: Massage to use i18n vocab.
	* cert.cc, commands.cc, commands.hh, rcs_import.cc,
	update.cc, update.hh, url.cc, url.hh: Likewise.

	* work.cc, work.hh: --> Likewise, and break file format! <--

	* constants.hh, constants.cc (legal_ace_bytes): New constant.
	* vocab.cc (verify<ace>): Use it.
	(verify<urlenc>) New function.
	* vocab_terms.hh (ace, urlenc, utf8): New terms.
	* transforms.hh, transforms.cc: Use them.
	* monotone.cc (utf8_argv): Charconv argv.
	* network.hh, network.cc: Use url.{hh,cc}.

2003-12-28  graydon hoare  <graydon@pobox.com>

	* constants.hh, constants.cc (idlen): New constant.
	* commands.cc, vocab.cc: Use it.
	* manifest.cc (read_manifest_map): Tighten up regex.
	* packet.cc: Likewise.
	* transforms.cc (uppercase)
	(lowercase): Rewrite.
	(utf8_to_urlenc)
	(urlenc_to_utf8)
	(internalize_url)
	(internalize_cert_name)
	(internalize_rsa_keypair_id)
	(externalize_url)
	(externalize_cert_name)
	(externalize_rsa_keypair_id): New functions.
	* url.hh, url.cc (parse_utf8_url): New function.

2003-12-20  graydon hoare  <graydon@pobox.com>

	* diff_patch.cc (normalize_extents): New function.
	(merge_via_edit_scripts): Use it.

2003-12-19  graydon hoare  <graydon@pobox.com>

	[net.venge.monotone.i18n branch]

	* idna/*.[ch]: New files.
	* po/*: New files.
	* url.cc, url.hh, constants.cc: New files.
	* Makefile.am, configure.ac: Various fiddling for gettext.
	* lua.hh, lua.cc (hook_get_system_charset): New hook.
	(hook_get_system_linesep): New hook.
	* transforms.hh, transforms.cc
	(charset_convert)
	(system_to_utf8)
	(utf8_to_system)
	(ace_to_utf8)
	(utf8_to_ace)
	(line_end_convert): New functions.
	* vocab.cc: Refine constraints.
	* vocab_terms.hh (external): New atomic type.
	* monotone.cc (cpp_main): Initialize gettext.
	* sanity.hh (F): Call gettext() on format strings.
	* commands.cc, depot.cc, database.cc, http_tasks.cc, keys.cc,
	network.cc, rcs_import.cc, sanity.cc, mac.hh : Update to use
	'constants::' namespace.
	* config.h.in: Remove.
	* commands.cc: Various formatting cleanups.
	* unit_tests.cc, unit_tests.hh: Connect to url tests.

2003-12-19  graydon hoare  <graydon@pobox.com>

	* diff_patch.cc (merge3): Skip patches to deleted files.

2003-12-16  graydon hoare  <graydon@pobox.com>

	* commands.cc (ls_ignored, ignored_itemizer): Fold in as subcases of unknown.

2003-12-16  graydon hoare  <graydon@pobox.com>

	* lua.cc (working_copy_rcfilename): MT/monotonerc not MT/.monotonerc.

2003-12-16  graydon hoare  <graydon@pobox.com>

	* lua.hh, lua.cc (working_copy_rcfilename): New function.
	* monotone.cc: Add working copy rcfiles.
	* commands.cc (ls_unknown, unknown_itemizer): Skip ignored files.

2003-12-16  graydon hoare  <graydon@pobox.com>

	* file_io.cc (walk_tree_recursive): continue on book-keeping file.

2003-12-15  graydon hoare  <graydon@pobox.com>

	* tests/t_unidiff.at, t_unidiff2.at: Check for mimencode.

2003-12-15  graydon hoare  <graydon@pobox.com>

	* configure.ac: Add --enable-static-boost.
	* Makefile.am: Likewise.
	* AUTHORS: Mention new contributors.

2003-12-14  Lorenzo Campedelli <lorenzo.campedelli@libero.it>

	* work.cc (add_to_attr_map): Finish change to attr map format.

2003-12-10  Tom Tromey  <tromey@redhat.com>

	* commands.cc (checkout): Give better error message if branch is
	empty.

2003-12-07  Eric Kidd  <eric.kidd@pobox.com>

	* commands.cc (agraph): Handle repositories with a single version.
	* database.cc (get_head_candidates): Handle heads with no ancestors.
	* cert.cc (get_branch_heads): Handle heads with no ancestors.

2003-12-06  Eric Kidd  <eric.kidd@pobox.com>

	* update.hh, update.cc (pick_update_target): Return current
	version if no better update candidates available.
	* update.cc (pick_update_target): Always do branch filtering.
	* commands.cc (update): Notice when we're already up-to-date.
	* commands.cc (propagate): Assign branch name correctly when merging.

2003-12-05  graydon hoare  <graydon@pobox.com>

	* lcs.hh (edit_script): New entry point.
	* diff_patch.cc: Rewrite merge in terms of edit scripts.
	* network.cc (post_queued_blobs_to_network): Tidy up transient
	failure message.
	* randomfile.hh: Prohibit deletes on end of chunks.
	* sanity.cc: EOL-terminate truncated long lines.

2003-12-02  graydon hoare  <graydon@pobox.com>

	* database.cc, database.hh (reverse_queue): Copy constructor.
	* std_hooks.lua (merge3): Remove afile, not ancestor.
	* monotone.cc: Remove debugging message.
	* ui.cc (finish_ticking): Set last_write_was_a_tick to false.

2003-12-01  graydon hoare  <graydon@pobox.com>

	* app_state.hh, app_state.cc (set_signing_key): New fn, persist key.
	* monotone.cc (cpp_main): Permit commuting the --help argument around.

2003-11-30  graydon hoare  <graydon@pobox.com>

	* network.cc (post_queued_blobs_to_network): Fail when posted_ok is false.
	* database.cc (initialize): Fail when -journal file exists.
	* keys.cc (make_signature): Nicer message when privkey decrypt fails.

2003-11-29  Tom Tromey  <tromey@redhat.com>

	* rcs_import.cc (store_auxiliary_certs): Renamed to fix typo.
	Updated all callers.

	* http_tasks.cc (check_received_bytes): Allow "-" as well.
	* depot.cc (execute_post_query): Allow "-" as well.

2003-11-28  Tom Tromey  <tromey@redhat.com>

	* http_tasks.cc (check_received_bytes): Allow "-" as well.
	* depot.cc (execute_post_query): Allow "-" as well.

2003-11-28  graydon hoare  <graydon@pobox.com>

	* cert.cc: Various speedups.
	* cycle_detector.hh (edge_makes_cycle): Use visited set, too.
	* database.hh, database.cc (get_head_candidates): New, complex query.
	* keys.hh, keys.cc (check_signature): Cache verifiers.
	* sqlite/os.c (sqliteOsRandomSeed): Harmless valgrind purification.
	* tests/t_fork.at, tests/t_merge.at: Ignore stderr chatter on 'heads'.

2003-11-27  graydon hoare  <graydon@pobox.com>

	* Makefile.am (AM_LDFLAGS): No more -static, sigh.
	* cert.cc (find_relevant_edges): Keep dynamic-programming caches.
	(calculate_renames_recursive): Likewise.
	* cert.cc, cert.hh (rename_edge): Add constructor, copy constructor.
	* commands.cc (list certs): Note rename certs are binary.

2003-11-24  graydon hoare  <graydon@pobox.com>

	* network.cc: Continue fetch, post loops even if one target has
	an exception.

2003-11-24  graydon hoare  <graydon@pobox.com>

	* database.hh, database.cc (delete_posting): Change to take queue
	sequence numbers.
	* commands.cc (queue): Use new API.
	* network.cc (post_queued_blobs_to_network): Use new API.

2003-11-24  graydon hoare  <graydon@pobox.com>

	* std_hooks.lua (get_http_proxy): Return nil when no ENV var.
	* monotone.texi (get_http_proxY): Document change.

2003-11-24  graydon hoare  <graydon@pobox.com>

	* tests/t_proxy.at: Add a test for proxying with tinyproxy.
	* testsuite.at: Call it.
	* lua.cc: Fix dumb error breaking proxying.
	* network.cc: Be verbose about proxying.

2003-11-23  graydon hoare  <graydon@pobox.com>

	* http_tasks.cc (read_chunk): Tolerate 0x20* after chunk len.

2003-11-23  graydon hoare  <graydon@pobox.com>

	* network.cc: Make more informative error policy.
	* boost/socket/socketstream.hpp: Pass SocketType to streambuf template.
	* boost/socket/src/default_socket_impl.cpp: Translate EINTR.

2003-11-22  graydon hoare  <graydon@pobox.com>

	* lua.cc, lua.hh (hook_get_http_proxy): New hook.
	* std_hooks.lua (get_http_proxy): Default uses HTTP_PROXY.
	(get_connect_addr): Undefine, it's for tunnels alone now.
	* network.cc: Use new hook.
	* http_tasks.hh, http_tasks.cc: Teach about proxies (sigh).
	* monotone.texi: Document new hooks.

2003-11-22  graydon hoare  <graydon@pobox.com>

	* lua.cc, lua.hh (hook_get_connect_addr): New hook.
	* std_hooks.lua (get_connect_addr): Default uses HTTP_PROXY.
	* network.cc, network.hh: Use new hook.
	* http_tasks.cc: Teach about HTTP/1.1.
	* cert.cc (bogus_cert_p): Fix UI ugly.

2003-11-21  graydon hoare  <graydon@pobox.com>

	* constants.hh (postsz): New constant for suggested post size.
	* database.cc, database.hh (queue*): Change db API slightly.
	* commands.cc (queue): Adjust to changed db API.
	* network.cc (post_queued_blobs_to_network): Switch to doing
	incremental posts.
	* cert.cc (write_rename_edge, read_rename_edge): Put files on
	separate lines to accomodate future i18n work.
	* work.cc (add_to_attr_map, write_attr_map): Reorder fields to
	accomodate future i18n work.
	* monotone.texi: Document it.
	* configure.ac, NEWS: Mention 0.8 release.

	Release point (v 0.8).

2003-11-16  Tom Tromey  <tromey@redhat.com>

	* missing: Removed generated file.

2003-11-14  graydon hoare  <graydon@pobox.com>

	* commands.cc (vcheck): Add.
	* cert.cc, cert.hh (cert_manifest_vcheck): Add.
	(check_manifest_vcheck): Add.
	(calculate_vcheck_mac): Add.
	* constants.hh (vchecklen): New constant.
	* mac.hh: Re-add.
	* monotone.texi (Hash Integrity): New section.
	* monotone.1: Document vcheck.

2003-11-14  graydon hoare  <graydon@pobox.com>

	* database.cc, database.hh (reverse_queue): New class.
	(compute_older_version): New functions.
	(get_manifest_delta): Remove.
	* network.cc, network.hh (queue_blob_for_network): Remove.
	* packet.cc, packet.hh (queueing_packet_writer): Change UI,
	write to queue directly, accept optional<reverse_queue>.
	* cert.cc (write_paths_recursive): Rewrite to use constant
	memory.
	* commands.cc (queue, queue_edge_for_target_ancestor):
	Install optional<reverse_queue> in qpw.
	* tests/t_cross.at: Ignore new UI chatter.
	* monotone.texi (Transmitting Changes): Change UI output.

2003-11-13  graydon hoare  <graydon@pobox.com>

	* Makefile.am (AUTOMAKE_OPTIONS): Require 1.7.1
	* commands.cc (addtree): Wrap in transaction guard.
	* database.cc, database.hh (manifest_delta_exists): Add.
	(get_manifest_delta): Add.
	* cert.cc (write_paths_recursive): Use partial deltas.
	* manifest.cc, manifest.hh (read_manifest_map): New variant.
	* patch_set.cc, patch_set.hh (patch_set): Add map_new, map_old
	fields.
	(manifests_to_patch_set) Store new field.
	(patch_set_to_packets) Don't read manifest versions from db.
	* std_hooks.lua (ignore_file): ignore .a, .so, .lo, .la, ~ files.
	* tests/t_cvsimport.at: New test.
	* testsuite.at: Call it.

2003-11-10  graydon hoare  <graydon@pobox.com>

	* commands.cc (find_oldest_ancestors): New function.
	(queue): New "addtree" subcommand.
	* monotone.texi: Document it.
	* monotone.1: Document it.

2003-11-10  graydon hoare  <graydon@pobox.com>

	* file_io.cc (walk_tree_recursive): Ignore MT/

2003-11-09  graydon hoare  <graydon@pobox.com>

	* database.cc (dump, load): Implement.
	* commands.cc (db): Call db.dump, load.
	* cycle_detector.hh: Skip when no in-edge on src.
	* monotone.texi: Document dump and load, add some
	special sections.
	* monotone.1: Mention dump and load.

2003-11-09  graydon hoare  <graydon@pobox.com>

	* rcs_file.hh (rcs_symbol): New structure.
	* rcs_file.cc (symbol): New rule.
	* rcs_import.cc (find_branch_for_version): New function.
	(cvs_key::branch): New field.
	(store_auxilliary_certs): Cert branch tag.
	* cycle_detector.hh: Fix bugs, don't use quick_alloc.
	* commands.cc (checkout): Add --branch based version.
	* monotone.texi: Document new command variant.
	* monotone.1: Ditto.

2003-11-09  graydon hoare  <graydon@pobox.com>

	* quick_alloc.hh: New file.
	* Makefile.am: Add it.
	* cycle_detector.hh: Rewrite.
	* manifest.hh: Use quick_alloc.
	* vocab.cc: Relax path name requirements a bit.
	* sqlite/sqliteInt.h: Up size of row to 16mb.

2003-11-02  graydon hoare  <graydon@pobox.com>

	* commands.cc (post): Post everything if no URL given; don't base
	decision off branch name presence.
	* app_state.cc, monotone.cc, file_io.cc, file_io.hh: Support
	absolutifying args.
	* lua.hh, lua.cc, std_hooks.lua (hook_get_mail_hostname): New hook.
	* monotone.texi: Document it.
	* monotone.texi, monotone.1: Minor corrections, new sections.
	* monotone.cc: Don't look in $ENV at all.
	* network.cc: Correct MX logic.
	* nntp_tasks.cc, smtp_tasks.cc: Separate postlines state.
	* smtp_tasks.cc: Correct some SMTP logic.
	* configure.ac, NEWS: Mention 0.7 release.

	Release point (v 0.7).

2003-11-01  graydon hoare  <graydon@pobox.com>

	* http_tasks.cc: Drop extra leading slashes in HTTP messages.

2003-10-31  graydon hoare  <graydon@pobox.com>

	* commands.cc, database.cc, database.hh, lua.cc, lua.hh,
	network.cc, network.hh, packet.cc, packet.hh, schema.sql,
	schema_migration.cc, tests/t_http.at, tests/t_nntp.at, vocab.cc:
	Eliminate "groupname", use lone URL.
	* monotone.texi: Update to cover new URL rules.
	* network.cc, network.hh, lua.cc, lua.hh, smtp_tasks.cc:
	Implement "mailto" URLs.
	* tests/t_smtp.at: New test.
	* testsuite.at: Call it.

2003-10-31  graydon hoare  <graydon@pobox.com>

	* patch_set.cc (manifests_to_patch_set): Second form with explicit renames.
	(manifests_to_patch_set): Split edit+rename events when we see them.
	* commands.cc (status, commit): Include explicit rename set.
	* diff_patch.cc (merge3): Accept edit+rename events split by patch_set.cc.
	* smtp_tasks.hh, smtp_tasks.cc: New files.
	* nntp_machine.hh, nntp_machine.cc: Rename to proto_machine.{hh,cc} (woo!)
	* nntp_tasks.cc: Adjust to use proto_ prefix in various places.
	* proto_machine.cc (read_line): get() into streambuf.
	* Makefile.am: Cover renames and adds.

2003-10-31  graydon hoare  <graydon@pobox.com>

	* diff_patch.cc (merge3): Extract renames.
	* commands.cc (calculate_new_manifest_map): Extract renames.
	(try_one_merge): Extract renames, propagate to merge target.
	(commit): Extract renames, propagate to commit target.
	* cert.cc (calculate_renames_recursive): Fix wrong logic.
	(find_common_ancestor_recursive): Stall advances at top of graph.
	* patch_set.cc: (manifests_to_patch_set): Teach about historical
	renames.
	* tests/t_erename.at: New test for edit+rename events.
	* testsuite.at: Call t_erename.at.

2003-10-30  graydon hoare  <graydon@pobox.com>

	* patch_set.cc (operator<): s/a/b/ in a few places, yikes!
	* cert.cc: Add machinery for rename edge certs.
	* commands.cc: Call diff(manifest,manifest) directly.
	* tests/t_nntp.at: Kill tcpserver DNS lookups on nntp test.
	* network.cc (parse_url): Character class typo fix, from
	Johannes Winkelmann.
	* app_state.hh, cert.hh, commands.hh, cycle_detector.hh,
	database.hh, diff_patch.cc, diff_patch.hh, http_tasks.hh,
	interner.hh, keys.hh, lua.hh, manifest.hh, network.hh,
	nntp_machine.hh, nntp_tasks.hh, packet.hh, patch_set.hh,
	transforms.hh, update.hh, vocab.hh, work.hh, xdelta.hh:
	fix use of std:: prefix / "using namespace" pollution.

2003-10-27  graydon hoare  <graydon@pobox.com>

	* lua/liolib.c (io_mkstemp): Portability fix
	from Ian Main.
	* xdelta.cc,hh (compute_delta): New manifest-specific variant.
	* transforms.cc,hh (diff): Same.
	* rcs_import.cc: Various speedups to cvs import.

2003-10-26  graydon hoare  <graydon@pobox.com>

	* cert.cc (get_parents): New function.
	(write_paths_recursive): New function.
	(write_ancestry_paths): New function.
	* cert.hh (write_ancestry_paths): Declare.
	* commands.cc (queue_edge_for_target_ancestor):
	Call write_ancestry_paths for "reposting" queue
	strategy.

2003-10-25  graydon hoare  <graydon@pobox.com>

	* commands.cc (log): Skip looking inside nonexistent
	manifests for file comments.

2003-10-24  graydon hoare  <graydon@pobox.com>

	* adns/*.c, adns/*.h: Import adns library.
	* Makefile.am: Update to build adns into lib3rdparty.a.
	* AUTHORS: Mention adns.
	* network.cc: Call adns functions, not gethostbyname.

2003-10-20  Nathaniel Smith  <njs@codesourcery.com>

	* patch_set.cc (patch_set_to_text_summary): Give more detailed
	output.
	* commands.cc (get_log_message, status, diff): Use
	patch_set_to_text_summary for complete description.

2003-10-22  graydon hoare  <graydon@pobox.com>

	* monotone.texi: Document 'queue' command.
	* monotone.1: Likewise.

2003-10-22  graydon hoare  <graydon@pobox.com>

	* diff_patch.cc
	(infer_directory_moves): New function.
	(rebuild_under_directory_moves): New function.
	(apply_directory_moves): New function.
	(merge3): Handle directory moves.
	* tests/t_renamed.at: New test for dir renames.
	* testsuite.at: Call it.

2003-10-21  graydon hoare  <graydon@pobox.com>

	* commands.cc (queue): New command.
	(list): Add "queue" subcommand, too.

2003-10-21  graydon hoare  <graydon@pobox.com>

	* diff_patch.cc (merge_deltas): New function.
	(check_map_inclusion): New function.
	(check_no_intersect): New function.
	(merge3): Rewrite completely.
	* tests/t_rename.at: New test.
	* testsuite.at: Call it.
	* file_io.cc, file_io.hh (make_dir_for): New function.
	* commands.cc (update): Call make_dir_for on update.

2003-10-20  graydon hoare  <graydon@pobox.com>

	* commands.cc: Replace [] with idx() everywhere.

2003-10-20  Tom Tromey  <tromey@redhat.com>

	* cert.hh (get_branch_heads): Updated.
	Include <set>.
	* commands.cc (head): Updated for new get_branch_heads.
	(merge): Likewise.
	(propagate): Likewise.
	* cert.cc (get_branch_heads): Use set<manifest_id>.

	* commands.cc (merge): Use all caps for metasyntactic variable.
	(heads): Likewise.

	* network.cc (post_queued_blobs_to_network): Do nothing if no
	packets to post.

2003-10-20  graydon hoare  <graydon@pobox.com>

	* cert.cc (get_branch_heads): Fix dumb bug.
	* diff_patch.cc (merge3): Fix dumb bug.
	(merge2): Fix dumb bug.
	(try_to_merge_files): Fix dumb bug.

2003-10-20  graydon hoare  <graydon@pobox.com>

	* file_io.cc (tilde_expand): New function.
	* monotone.cc (cpp_main): Expand tildes in
	db and rcfile arguments.

2003-10-20  graydon hoare  <graydon@pobox.com>

	* rcs_import.cc (import_cvs_repo): Check key existence
	at beginning of import pass, to avoid wasted work.

2003-10-19  Tom Tromey  <tromey@redhat.com>

	* commands.cc (log): Add each seen id to `cycles'.

2003-10-19  graydon hoare  <graydon@pobox.com>

	* AUTHORS: Mention Tecgraf PUC-Rio and their
	copyright.
	* Makefile.am: Mention circular buffer stuff.
	* configure.ac, NEWS: Mention 0.6 release.
	* cert.hh, cert.cc (erase_bogus_certs): file<cert> variant.
	* commands.cc (log): Erase bogus certs before writing,
	cache comment-less file IDs.
	* monotone.spec: Don't specify install-info args,
	do build with optimization on RHL.

	Release point (v 0.6).

2003-10-19  Matt Kraai  <kraai@ftbfs.org>

	* commands.cc (merge): Use app.branch_name instead of args[0] for
	the branch name.

2003-10-17  graydon hoare  <graydon@pobox.com>

	* commands.cc (log): New command.
	Various other bug fixes.
	* monotone.1, monotone.texi: Minor updates.

2003-10-17  graydon hoare  <graydon@pobox.com>

	* monotone.texi: Expand command and hook references.
	* commands.cc: Disable db dump / load commands for now.

2003-10-16  graydon hoare  <graydon@pobox.com>

	* sanity.hh: Add a const version of idx().
	* diff_patch.cc: Change to using idx() everywhere.
	* cert.cc (find_common_ancestor): Rewrite to recursive
	form, stepping over historic merges.
	* tests/t_cross.at: New test for merging merges.
	* testsuite.at: Call t_cross.at.

2003-10-10  graydon hoare  <graydon@pobox.com>

	* lua.hh, lua.cc (hook_apply_attribute): New hook.
	* work.hh, work.cc (apply_attributes): New function.
	* commands.cc (update_any_attrs): Update attrs when writing to
	working copy.
	* std_hooks.lua (temp_file): Use some env vars.
	(attr_functions): Make table of attr-setting functions.

2003-10-10  graydon hoare  <graydon@pobox.com>

	* work.cc: Fix add/drop inversion bug.
	* lua/*.{c,h}: Import lua 5.0 sources.
	* lua.cc: Rewrite lua interface completely.
	* std_hooks.lua, test_hooks.lua, testsuite,
	tests/t_persist_phrase.at, configure.ac, config.h.in, Makefile.am:
	Modify to handle presence of lua 5.0.

2003-10-08  graydon hoare  <graydon@pobox.com>

	* rcs_import.cc: Attach aux certs to child, not parent.
	* manifest.cc: Speed up some calculations.
	* keys.cc: Optionally cache decoded keys.

2003-10-07  graydon hoare  <graydon@pobox.com>

	* manifest.hh, manifest.cc, rcs_import.cc: Write manifests w/o
	compression.
	* vocab.hh, vocab.cc: Don't re-verify verified data.
	* ui.hh, ui.cc: Minor efficiency tweaks.

2003-10-07  graydon hoare  <graydon@pobox.com>

	* commands.cc, work.cc, work.hh: Add some preliminary stuff
	to support explicit renaming, .mt-attrs.
	* monotone.texi: Add skeletal sections for command reference,
	hook reference, CVS phrasebook. Fill in some parts.

2003-10-02  graydon hoare  <graydon@pobox.com>

	* boost/circular_buffer*.hpp: Add.
	* AUTHORS, cert.cc, commands.cc, database.cc,
	diff_patch.cc, http_tasks.cc, keys.cc, lua.cc, manifest.cc,
	network.cc, nntp_machine.cc, packet.cc, patch_set.cc,
	rcs_import.cc, sanity.cc, sanity.hh, ui.hh, update.cc,
	vocab_terms.hh, work.cc:
	remove existing circular buffer code, replace all
	logging and asserty stuff with boost::format objects
	rather than vsnprintf.

2003-10-01  graydon hoare  <graydon@pobox.com>

	* testsuite.at: Don't use getenv("HOSTNAME").
	* database.cc (exec, fetch): Do va_end/va_start again in between
	logging and executing query.

2003-09-28  Tom Tromey  <tromey@redhat.com>

	* monotone.texi: Added @direntry.

2003-09-27  Nathaniel Smith  <njs@pobox.com>

	* monotone.cc: Remove "monotone.db" default to --db
	option in help text.

2003-09-27  graydon hoare  <graydon@pobox.com>

	* diff_patch.cc: Rework conflict detection.
	* rcs_import.cc: Remove some pointless slowness.
	* monotone.spec: Install info files properly.

	Release point (v 0.5).

2003-09-27  graydon hoare  <graydon@pobox.com>

	* AUTHORS, NEWS, configure.ac: Update for 0.5 release.
	* monotone.texi: Various updates.
	* xdelta.cc (compute_delta): Fix handling of empty data.
	* database.cc (sql): Require --db for init.
	* work.cc (read_options_map): Fix options regex.

2003-09-27  graydon hoare  <graydon@pobox.com>

	* lcs.hh: New jaffer LCS algorithm.
	* interner.hh, rcs_import.cc: Templatize interner.
	* diff_patch.hh: Use interner, new LCS.

2003-09-27  Tom Tromey  <tromey@redhat.com>

	* commands.cc (fetch): Always try lua hook; then default to all
	known URLs.

2003-09-26  Tom Tromey  <tromey@redhat.com>

	* commands.cc (tag): Use all-caps for meta-syntactic variables.
	(comment, add, cat, complete, mdelta, fdata): Likewise.

	* monotone.1: There's no default database.
	* monotone.texi (OPTIONS): There's no default database.

	* database.cc (sql): Throw informative error if database name not
	set.
	* app_state.cc (app_state): Default to no database.

2003-09-26  graydon hoare  <graydon@pobox.com>

	* debian/*, monotone.spec: Add packaging control files.

2003-09-24  graydon hoare  <graydon@pobox.com>

	* database.cc, database.hh (debug): New function.
	* commands.cc (debug): New command.
	* cert.cc, cert.hh (guess_branch): New function.
	* commands.cc (cert): Queue certs to network servers.
	* commands.cc (cert, commit): Use guess_branch.
	* commands.cc (list): List unknown, ignored files.
	* monotone.texi, monotone.1: Document.

2003-09-24  graydon hoare  <graydon@pobox.com>

	* commands.cc (queue_edge_for_target_ancestor): Queue the
	correct ancestry cert, from child to target, as well as
	patch_set.

2003-09-22  graydon hoare  <graydon@pobox.com>

	* depot_schema.sql, schema_migration.cc,
	schema_migration.hh: Add.
	* database.cc, depot.cc: Implement schema migration.
	* database.cc, commands.cc: Change to db ... cmd.
	* monotone.texi, monotone.1: Document command change.
	* depot.cc: Fix various query bugs.

2003-09-21  Nathaniel Smith  <njs@codesourcery.com>

	* depot.cc (depot_schema): Remove unique constraint on (contents),
	replace with unique constraint on (groupname, contents).

2003-09-21  Nathaniel Smith  <njs@codesourcery.com>

	* commands.cc (diff): Take manifest ids as arguments.  Add
	explanatory text on files added, removed, modified.

2003-09-19  Tom Tromey  <tromey@redhat.com>

	* commands.cc (genkey): Use all-caps for meta-syntactic variable.
	(cert, tag, approve, disapprove, comment, add, drop, commit,
	update, revert, cat, checkout, co, propagate, complete, list, ls,
	mdelta, fdelta, mdata, fdata, mcerts, fcerts, pubkey, privkey,
	fetch, post, rcs_import, rcs): Likewise.
	(explain_usage): Indent explanatory text past the command names.

2003-09-17  Tom Tromey  <tromey@redhat.com>

	* commands.cc (list): Don't compute or use "subname".

	* commands.cc (revert): Handle case where argument is a
	directory.
	* tests/t_revert.at: Test for revert of directory.

	* testsuite.at (MONOTONE_SETUP): Use "monotone initdb".
	* monotone.1: Document "initdb".
	* monotone.texi (Commands): Document initdb.
	(Creating a Database): New node.
	(Getting Started): Refer to it.
	* commands.cc (initdb): New command.
	* database.cc (database::sql): New argument `init'.
	(database::initialize): New method.
	* database.hh (database::initalize): Declare.
	(database::sql): New argument `init'.

2003-09-17  Tom Tromey  <tromey@redhat.com>

	* tests/t_persist_phrase.at: Use "ls certs".
	* tests/t_nntp.at: Use "ls certs".
	* tests/t_genkey.at: Use "ls keys" and "ls certs".

2003-09-16  Tom Tromey  <tromey@redhat.com>

	* monotone.1: Document "list branches".
	* commands.cc (ls_certs): New function, from `lscerts' command.
	(ls_keys): New function, from `lskeys' command.
	(ls_branches): New function.
	(list): New command.
	(ls): New alias.
	(explain_usage): Split parameter info at \n.
	* monotone.texi (Adding Files): Use "list certs".
	(Committing Changes): Likewise.
	(Forking and Merging): Likewise.
	(Commands): Likewise.
	(Generating Keys): Use "list keys".
	(Commands): Likewise.
	(Commands): Mention "list branches".
	(Branches): Likewise.

2003-09-15  graydon hoare  <graydon@redhat.com>

	* http_tasks.cc: Fix networking to handle long input.

	* ui.cc, ui.hh: Only pad with blanks enough to cover old output
	when ticking.

	* update.cc, cert.cc, commands.cc: Fix cert fetching functions to
	remove bogus certs.

2003-09-15  Tom Tromey  <tromey@redhat.com>

	* monotone.1: Don't mention MT_KEY or MT_BRANCH.

	* monotone.texi (Getting Started): Don't mention MT_DB or
	MT_BRANCH.
	(Adding Files): Explicitly use --db and --branch.
	* app_state.hh (app_state): New fields options, options_changed.
	Declare new methods.  Include work.hh.
	* work.cc (work_file_name): New constant.
	(add_to_options_map): New structure.
	(get_options_path): New function.
	(read_options_map, write_options_map): Likewise.
	* work.hh (options_map): New type.
	(get_options_path, read_options_map, write_options_map): Declare.
	* commands.cc (add, drop, commit, update, revert, checkout,
	merge): Write options file.
	* app_state.cc (database_option, branch_option): New constants.
	(app_state::app_state): Read options file.
	(app_state::set_database): New method.
	(app_state::set_branch): Likewise.
	(app_state::write_options): Likewise.
	Include work.hh.
	* monotone.cc (cpp_main): Don't set initial database name on
	app.  Use new settor methods.  Don't look at MT_BRANCH or MT_DB.

2003-09-14  graydon hoare  <graydon@pobox.com>

	* vocab.cc, vocab.hh: Add streamers for vocab terms in preparation
	for switch to formatter.

	* cert.cc (check_signature): Treat missing key as failed check.
	* commands.cc (lscerts): Warn when keys are missing.

	* rcs_import.cc, nntp_tasks.cc, http_tasks.cc: Tick progress.

	* sanity.cc, monotone.cc: Tidy up output a bit.

	* xdelta.cc: Add code to handle empty files. Maybe correct?

	* ui.cc, ui.hh: Add.

2003-09-13  Tom Tromey  <tromey@redhat.com>

	* tests/t_nntp.at: If we can't find tcpserver or snntpd, skip the
	test.
	* tests/t_http.at: If we can't find boa or depot.cgi, skip the
	test.

2003-09-12  graydon hoare  <graydon@pobox.com>

	* update.cc (pick_update_target): Only insert base rev as update
	candidate if it actually exists in db.

	* commands.cc, database.cc, database.hh: Implement id completion
	command, and general id completion in all other commands.

2003-09-12  Tom Tromey  <tromey@redhat.com>

	* commands.cc (revert): A deleted file always appears in the
	manifest.
	* tests/t_revert.at: Check reverting a change plus a delete; also
	test reverting by file name.

	* work.cc (deletion_builder::visit_file): Check for file in
	working add set before looking in manifest.
	* tests/t_drop.at: Added add-then-drop test.

	* testsuite.at: Include t_drop.at.
	* tests/t_drop.at: New test.
	* work.cc (visit_file): Check for file in working delete set
	before looking in manifest.

2003-09-12  Tom Tromey  <tromey@redhat.com>

	* Makefile.am ($(srcdir)/testsuite): tests/atconfig and
	tests/atlocal are not in srcdir.

	* Makefile.am (TESTS): unit_tests is not in srcdir.

2003-09-11  graydon hoare  <graydon@pobox.com>

	* commands.cc: Check for MT directory in status.
	* commands.cc: Require directory for checkout.
	* commands.cc: Delete MT/work file after checkout.
	* commands.cc: Implement 'revert', following tromey's lead.
	* commands.cc: Print base, working manifest ids in status.

	* diff_patch.cc: Further merge corrections.
	* diff_patch.cc (unidiff): Compensate for occasional miscalculation
	of LCS.

	* tests/t_merge.at: Check that heads works after a merge.
	* tests/t_fork.at:  Check that heads works after a fork.
	* tests/t_genkey.at: Remove use of 'import'.
	* tests/t_cwork.at: Check deletion of work file on checkout.
	* tests/t_revert.at: Check that revert works.

	* commands.cc, monotone.cc: Report unknown commands nicely.

2003-09-08  graydon hoare  <graydon@pobox.com>

	* tests/merge.at: Accept tromey's non-error case for update.

	* commands.cc(try_one_merge): Write merged version to packet
	writer, not directly to db.
	(merge): Write branch, changelog cert on merged version to db.

	* std_hooks.lua(merge3): Open result in mode "r", not "w+".

2003-09-06  Tom Tromey  <tromey@redhat.com>

	* update.cc (pick_update_target): Not an error if nothing to
	update.

	* monotone.texi: Use VERSION; include version.texi.

	* monotone.1: Document "co".
	* monotone.texi (Commands): Document "co".
	* commands.cc (ALIAS): New macro.
	(co): New alias.

	* README: Updated.

	* txt2c.cc: Added missing file.

	* texinfo.tex, INSTALL, Makefile.in, aclocal.m4, compile, depcomp,
	install-sh, missing, mkinstalldirs: Removed generated files.

2003-09-04  graydon hoare  <graydon@pobox.com>

	* Makefile.am, depot.cc, http_tasks.cc, http_tasks.hh,
	lua.cc, lua.hh, monotone.texi, network.cc, tests/t_http.at,
	vocab_terms.hh:

	Use public key signatures to talk to depot, not mac keys.

	* commands.cc, file_io.cc, monotone.texi, monotone.1,
	tests/t_scan.at, tests/t_import.at, work.cc, work.hh:

	Remove the 'import' and 'scan' commands, in favour of generalized
	'add' which chases subdirectories.

	* configure.ac, NEWS:

	Release point (v 0.4).

2003-09-03  graydon hoare  <graydon@pobox.com>

	* monotone.texi: Expand notes about setting up depot.

	* update.cc: Update by ancestry. Duh.

2003-09-02  graydon hoare  <graydon@pobox.com>

	* boost/socket/streambuf.hpp: Bump ppos on overflow.

	* packet.cc, transforms.cc, transforms.hh: Add function for
	canonicalization of base64 encoded strings. Use on incoming cert
	packet values.

	* commands.cc: Change fetch and post to take URL/groupname params
	rather than branchname.

	* network.cc, network.hh, depot.cc, http_tasks.cc: Fix URL parser,
	improve logging, change signatures to match needs of commands.cc

	* Makefile.am: Don't install txt2c or unit_tests.

	* Makefile.am: Build depot.cgi not depot.

	* database.cc, database.hh: Add "all known sources" fetching support.

	* patch_set.cc: Sort in a path-lexicographic order for nicer summaries.

	* monotone.texi: Expand coverage of packets and networking.

	* tests/t_nntp.at, tests/t_http.at: Update to provide URL/groupname
	pairs.

2003-09-02  Tom Tromey  <tromey@redhat.com>

	* aclocal.m4, monotone.info: Removed generated files.

2003-08-31  Nathaniel Smith  <njs@codesourcery.com>

	* configure.ac: Check for lua40/lua.h, lua40/lualib.h and -llua40,
	-lliblua40.
	* config.h.in: Add LUA_H, LIBLUA_H templates, remove HAVE_LIBLUA,
	HAVE_LIBLUALIB templates.
	* lua.cc: Include config.h.  Use LUA_H, LIBLUA_H macros.

2003-08-29  graydon hoare  <graydon@pobox.com>

	* Makefile.am, txt2c.cc, lua.cc, database.cc:
	Use a C constant-building converter rather than objcopy.

	* cert.cc, cert.hh, packet.cc, packet.hh, diff_patch.cc,
	rcs_import.cc:
	Modify cert functions to require a packet consumer, do no implicit
	database writing.

	* commands.cc, database.cc, database.hh, schema.sql, network.cc:
	Modify packet queueing strategy to select ancestors from known
	network server content, rather than most recent edge.

2003-08-25  graydon hoare  <graydon@pobox.com>

	* AUTHORS, ChangeLog, Makefile.am, NEWS, configure.ac,
	tests/t_http.at: Release point (v 0.3)

2003-08-24  graydon hoare  <graydon@pobox.com>

	* nntp_tasks.cc: Measure success from postlines state.
	* network.cc: Print summary counts of transmissions.
	* packet.cc: Count packets into database.
	* depot.cc: Add administrative commands, fix a bunch of
	little bugs.
	* t_http.at: Testcase for depot-driven communication.
	* monotone.texi: Update to reflect depot existence.
	* http_tasks.cc: Pick bugs out.

2003-08-24  graydon hoare  <graydon@pobox.com>

	* commands.cc: Wash certs before output.
	* *.cc,*.hh: Adjust cert packet format to
	be more readable, avoid superfluous gzipping.

2003-08-24  graydon hoare  <graydon@pobox.com>

	* configure, Makefile.in: Remove generated files, oops.
	* commands.cc: Implement 'propagate'.
	* lua.cc, lua.hh, network.cc, network.hh: Remove
	'aggregate posting' stuff.
	* network.cc: Batch postings into larger articles.
	* diff_patch.hh, diff_patch.cc: Implement basic
	merge2-on-manifest.

2003-08-23  graydon hoare  <graydon@pobox.com>

	* monotone.cc: Handle user-defined lua hooks as
	overriding internal / .monotonerc hooks no matter
	where on cmd line they occur.
	* update.cc: Made failures more user-friendly.
	* lua.cc: Improve logging a bit.
	* testsuite.at, tests/*.{at,in}, testsuite/: Rewrite tests in
	autotest framework, move to tests/ directory.
	* boost/io/*, cryptopp/hmac.h: Add missing files.

2003-08-23  Tom Tromey  <tromey@redhat.com>

	* monotone.cc (OPT_VERSION): New macro.
	(cpp_main): Handle OPT_VERSION.
	(options): Added `version' entry.
	Include config.h.

2003-08-21  Tom Tromey  <tromey@redhat.com>

	* database.cc: Include "sqlite/sqlite.h", not <sqlite.h>.

2003-08-20  graydon hoare  <graydon@pobox.com>

	* boost/*:
	incorporate boost sandbox bits, for now.

	* Makefile.am, Makefile.in, configure, configure.ac, diff_patch.cc,
	http_tasks.cc, http_tasks.hh, network.cc, nntp_machine.cc,
	nntp_machine.hh, nntp_tasks.cc, nntp_tasks.hh, testsuite/t_nntp.sh:

	fix up networking layer to pass nntp tests again

2003-08-19  graydon hoare  <graydon@pobox.com>

	* Makefile.am, Makefile.in, app_state.hh, cert.cc, commands.cc,
	constants.hh, cryptopp/misc.h, database.cc, depot.cc,
	http_tasks.cc, http_tasks.hh, keys.cc, lua.cc, lua.hh, monotone.cc,
	network.cc, network.hh, nntp_machine.cc, nntp_machine.hh,
	nntp_tasks.cc, nntp_tasks.hh, packet.cc, packet.hh, rcs_import.cc,
	sanity.cc, sanity.hh, schema.sql, test_hooks.lua,
	testsuite/runtest.sh, testsuite/t_null.sh, vocab_terms.hh:

	major surgery time
	- move to multi-protocol posting and fetching.
	- implement nicer failure modes for sanity.
	- redo commands to print nicer, fail nicer.

2003-08-18  graydon hoare  <graydon@pobox.com>

	* Makefile.am, Makefile.in, adler32.hh, database.cc, depot.cc,
	mac.hh, xdelta.cc, Makefile.am, Makefile.in:

	first pass at a depot (CGI-based packet service)

2003-08-08  graydon hoare  <graydon@pobox.com>

	* Makefile.am, Makefile.in AUTHORS, ChangeLog, Makefile.am,
	Makefile.in, NEWS, monotone.1, monotone.info, monotone.texi:

	release point (v 0.2)

2003-08-08  graydon hoare  <graydon@pobox.com>

	* cert.cc, cert.hh, interner.hh, rcs_import.cc:

	auxilliary certs

	* cert.cc, cert.hh, cycle_detector.hh, interner.hh, patch_set.cc,
	rcs_import.cc:

	improvements to cycle detection stuff

2003-08-05  graydon hoare  <graydon@pobox.com>

	* rcs_import.cc:

	almost even more seemingly correct CVS graph reconstruction (still slow)

	* sqlite/* cryptopp/* Makefile.am, Makefile.in, aclocal.m4,
	config.h.in, configure, configure.ac, file_io.cc, keys.cc,
	sanity.cc, sanity.hh, transforms.cc:

	minimizing dependencies on 3rd party libs by importing the
	necessary bits and rewriting others.

	* cert.cc, cert.hh, rcs_import.cc:

	cvs import seems to be working, but several linear algorithms need
	replacement

2003-07-28  graydon hoare  <graydon@pobox.com>

	* Makefile.am, Makefile.in, cert.cc, commands.cc, database.cc,
	database.hh, manifest.cc, rcs_file.cc, rcs_import.cc,
	rcs_import.hh, vocab.cc, xdelta.cc:

	cvs graph reconstruction hobbling along.

2003-07-21  graydon hoare  <graydon@pobox.com>

	* database.cc, xdelta.cc, xdelta.hh:

	piecewise xdelta; improves speed a fair bit.

2003-07-11  graydon hoare  <graydon@pobox.com>

	* Makefile.am, Makefile.in, config.h.in, configure, configure.ac,
	transforms.cc, xdelta.cc, xdelta.hh:

	implement xdelta by hand, forget 3rd party delta libs.

2003-07-02  graydon hoare  <graydon@pobox.com>

	* database.cc, rcs_import.cc, transforms.cc, transforms.hh:

	speedups all around in the storage system

2003-07-01  graydon hoare  <graydon@pobox.com>

	* database.hh, rcs_import.cc, transforms.cc, transforms.hh: speed

	improvements to RCS import

2003-06-30  graydon hoare  <graydon@pobox.com>

	* rcs_import.cc, transforms.cc:

	some speed improvements to RCS import

2003-06-29  graydon hoare  <graydon@pobox.com>

	* commands.cc, database.hh, rcs_import.cc, transforms.cc:

	RCS file import successfully (albeit slowly) pulls in some pretty
	large (multi-hundred revision, >1MB) test cases from GCC CVS

	* Makefile.in, commands.cc, rcs_file.cc, rcs_file.hh,
	rcs_import.cc, rcs_import.hh,

	Makefile.am: preliminary support for reading and walking RCS files

2003-04-09  graydon hoare  <graydon@pobox.com>

	* autogen.sh: oops
	* */*: savannah import

2003-04-06  graydon hoare  <graydon@pobox.com>

	* initial release.
<|MERGE_RESOLUTION|>--- conflicted
+++ resolved
@@ -1,13 +1,7 @@
-<<<<<<< HEAD
 2006-03-01  Benoît Dejean  <benoit@placenet.org>
 
 	* po/fr.po: Updated French translation.
 
-2006-02-27  Benoît Dejean  <benoit@placenet.org>
-
-	* netsync.cc: Fixed string surgery.
-	One more string for i18n.
-=======
 2006-03-01  Matthew Gregan  <kinetik@orcon.net.nz>
 
 	* transforms.cc: Better use of appropriately typedefed types.
@@ -27,7 +21,11 @@
 
 	* commands.cc (CMD(merge)): don't say "misuse" if it's
 	just already merged.
->>>>>>> 3548a00f
+
+2006-02-27  Benoît Dejean  <benoit@placenet.org>
+
+	* netsync.cc: Fixed string surgery.
+	One more string for i18n.
 
 2006-02-27  Richard Levitte  <richard@levitte.org>
 
