--- conflicted
+++ resolved
@@ -1,4 +1,3 @@
-<<<<<<< HEAD
 2005-05-24  Riccardo Ghetta  <birrachiara@tin.it>
 
 	* tests/t_merge_binary.at: new XFAIL test to cover monotone
@@ -5811,7 +5810,7 @@
 2004-11-11  Joel Rosdahl  <joel@rosdahl.net>
 
 	* monotone.texi: Fix typos.
-=======
+
 2004-11-16  Christof Petig <christof@petig-baender.de>
 
 	merge "monotone diff f225171baf37281d463a8547def213475dde2305
@@ -5828,7 +5827,7 @@
 	(call_server): recognize ssh: and file: URLs
 	(serve_stdio): variant of serve_connections for stdio
 	(run_netsync_protocol): call serve_stdio if address is -
->>>>>>> 25714406
+
 
 2004-11-08  graydon hoare  <graydon@pobox.com>
 
