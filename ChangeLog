--- conflicted
+++ resolved
@@ -1,4 +1,3 @@
-<<<<<<< HEAD
 2005-06-04  Derek Scherger  <derek@echologic.com>
 
 	* app_state.cc (app_state): initialize diffs to false; it seemed
@@ -11,13 +10,12 @@
 	* tests/t_update_with_pending_rename.at: 
 	* tests/t_restricted_commit_with_inodeprints.at: new bug reports
 	* testsuite.at: call them
-=======
+
 2005-06-04  graydon hoare  <graydon@pobox.com>
 
 	* rcs_import.cc 
 	(note_state_at_branch_beginning): Move time back when
 	there are known commits on a branch.
->>>>>>> 105cfa75
 
 2005-06-02  graydon hoare  <graydon@pobox.com>
 
