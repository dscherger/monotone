<<<<<<< HEAD
2006-02-10  Matt Johnston  <matt@ucc.asn.au>

	* commands.cc (CMD(checkout)): wrapping in a transaction makes
	a big difference.
=======
2006-02-09  Nathaniel Smith  <njs@pobox.com>

	* Makefile.am (SQLITE_SOURCES): Remove header files lost in
	latest SQLite upstream import.
>>>>>>> e14ce6cf

2006-02-09  Graydon Hoare  <graydon@pobox.com>

	* lua.cc (hook_validate_commit_message): make validated the
	default.

2006-02-09  Richard Levitte  <richard@levitte.org>

	* tests/t_cvsimport.at, tests/t_cvsimport3.at,
	tests/t_cvsimport_deleted_invar.at,
	tests/t_cvsimport_manifest_cycle.at, tests/t_cvsimport_samelog.at,
	tests/t_singlecvs.at: Changed to cope with the strictness of
	CVSNT.  It doesn't create a CSVROOT/history file automagically,
	but CVSROOT/modules is created automatically both by the older CVS
	and by CVSNT.  You can't check out a group of files using revision
	numbers with CVSNT.  You MUST stand in the work directory for some
	command with CVSNT.  Finally, with CVSNT, 'cvs init' generates the
	following message if you're a normal user, at least on Debian:

	cvs init: Unable to register repository.
	cvs init: Your login may not have sufficient permissions to modify the
	cvs init: global server settings.
	cvs init: Repository /home/levitte/cvsfoo initialised

2006-02-09  Matthew Gregan  <kinetik@orcon.net.nz>

	* testsuite.at: Remove duplicate line.

2006-02-08  Matthew Gregan  <kinetik@orcon.net.nz>

	* sqlite/*: Import SQLite 3.3.3.
	* Makefile.am: Adjust for new and removed files in import.
	* NEWS: Make a note of the SQLite database format change.
	* database.cc (database::load): Rewrite so that we don't need any
	local changes to SQLite.

2006-02-08  Richard Levitte  <richard@levitte.org>

	* testsuite.at, tests/t_ls_changed.at: News test, for "list
	changed".

	* monotone.texi, monotone.1: Document "list changed".

	* po/sv.po: Correct translations of changed messages, translate
	new messages.

	* commands.cc (ls_changed, CMD(list)): Add a new command, "list
	changed", to list changed files, always sorted in lexical order.

2006-02-06  Blake Kaplan  <mrbkap@gmail.com>

	* commands.cc CMD(commit): Call a new lua hook to validate the commit
	message. Don't ignore -m "" when it's passed on the command line.
	* lua.cc, lua.hh: Add a new hook that validates a given commit message
	and passes in the added files, deleted files, and modified files.
	* std_hooks.lua: Give a default hook to validate commit messages. This
	currently disallows empty messages, as monotone currently does.

2006-02-05  Benoît Dejean  <benoit@placenet.org>

	* ui.cc (tick_write_count::write_ticks): Reverted lexical_cast,
	back to F().

2006-02-05  Benoît Dejean  <benoit@placenet.org>

	* ui.cc (tick_write_count::write_ticks): Fixed utf8 handling.
	boost::format + locale sucks, it ouputs "1\u+ffff24" for
	"%d" % 1024.

2006-02-02  Emile Snyder  <emile@alumni.reed.edu>

	* merge.cc (resolve_merge_conflicts): If the merge has non-content
	conflicts warn the user and abort before making them do content
	merges.  Move logging/warning of conflicts to methods in the
	roster_merge_result struct.

	* roster_merge.{cc,hh} (log_conflicts,
	warn_non_content_conflicts): New methods to do the busy work of
	logging or warning.

2006-02-02  Emile Snyder  <emile@alumni.reed.edu>

	* netsync.cc (run_netsync_protocol): Print a warning if either the
	include or the exclude branch pattern have a ' or a " character
	anywhere in them.  Hopefully will help users running in a Windows
	shell when they do: monotone sync myserver 'mybranch*' and nothing
	happens because the ' characters are passed in to monotone.
	
2005-01-30  Emile Snyder  <emile@alumni.reed.edu>

	* annotate.cc: (do_annotate) Add ticker for revisions processed to
	annotate command.
	
2006-01-29  Richard Levitte  <richard@levitte.org>

	* po/sv.po: Update a few translations, leave a number of fuzzy
	ones until we've decided how "workspace" should be translated.

2006-01-27  Matthew Gregan  <kinetik@orcon.net.nz>

	* *: Use the term 'workspace' consistently throughout monotone for
	the concept we previously described interchangably using the two
	terms 'working copy' and 'working directory'.  This change has
	been made everywhere except in historical documentation (NEWS and
	ChangeLog).

2006-01-27  Richard Levitte  <richard@levitte.org>

	* monotone.texi (Generating Keys): Correct small type, the keys
	are not stored in /home/jim/.monotone/monotonerc.

2006-01-26  Derek Scherger  <derek@echologic.com>

	* app_state.{cc,hh}: 
	* commands.cc (log): 
	* monotone.cc: 
	* options.hh: allow --next to view upcoming changes
	* tests/t_log_depth.at: rename to ...
	* tests/t_log_last_next.at: ... this since log now uses
	--last/--next and not --depth
	* testsuite.at: rename t_log_depth.at to t_log_last_next.at
	
2006-01-27  Matthew Gregan  <kinetik@orcon.net.nz>

	* monotone.texi: Clean up 'serve' syntax in a couple of places.

2006-01-26  Nathaniel Smith  <njs@pobox.com>

	* monotone.texi (Generating Keys, Network Service Revisited):
	Clean up some key-related stuff -- genkey doesn't need a db, so
	don't confuse the reader by giving it one, and update the sample
	output too.

2006-01-27  Stéphane Gimenez <dev@gim.name>

	* sanity.hh: fix scoping issue revealed by gcc-4.1.

2006-01-26  Richard Levitte  <richard@levitte.org>

	* po/sv.po: One more translation.

2006-01-25  Matthew Gregan  <kinetik@orcon.net.nz>

	* netsync.cc (session::rebuild_merkle_trees): Ticker header
	consistency tweak.

2005-01-25  Matt Johnston  <matt@ucc.asn.au>

	* HACKING: add some notes about compiling - precompiled headers,
	-O0, and ccache.
	* INSTALL: mention --enable-pch

2006-01-25  Richard Levitte  <richard@levitte.org>

	* po/sv.po: Fix all fuzzy translations (some needed no fix).
	Translate the last untranslated ones.

2005-01-24  Timothy Brownawell  <tbrownaw@gmail.com>

	Make a netsync client crash not hang the testsuite.
	* tests/t_netsync_single.at: use netsync macros
	* testsuite.at: Make NETSYNC_SETUP set a trap on exit to kill
	any servers.

2005-01-24  Timothy Brownawell  <tbrownaw@gmail.com>

	* commands.cc (update): Remove fixme comment.

2005-01-24  Timothy Brownawell  <tbrownaw@gmail.com>

	* commands.cc (update): Allow backwards/sideways updates.
	tests/t_update_to_revision.at: remove XFAIL

2006-01-23  Nathaniel Smith  <njs@pobox.com>

	* database.{cc,hh}: Clean up code formatting a bit, rename some
	variables, rely more on automatic conversion.

2006-01-24  Vinzenz Feenstra <evilissimo@c-plusplus.de>
	
	* query_args.hh: Introduced struct query_args and struct
	query_args_param. Used to typesafe arguments for database::execute
	and database::fetch
	* database.cc/.hh: Adjusted database to the new fetch and execute
	argument style via operator% which is more typesafe.

2006-01-23  Nathaniel Smith  <njs@pobox.com>

	* database.cc (assert_sqlite3_ok): Improve the hint message given
	for SQLITE_ERROR's.

2006-01-23  Timothy Brownawell  <tbrownaw@gmail.com>

	* tests/t_database_check_normalized.at: update included database to
	use rosters

2006-01-23  Timothy Brownawell  <tbrownaw@gmail.com>

	New ChangeLog utilities in contrib/ .
	* contrib/ChangeLog.sh: Script that takes the date, author, and
	changelog certs from the last n revisions and prints them in standard
	ChangeLog format.
	* contrib/edit_comment_from_changelog.lua: an edit_comment hook that
	takes the initial commit message from the most recent ChangeLog entry

2006-01-23  Henry Nestler  <henry@bigfoot.de>

	* monotone.texi, monotone.1: Mode none for --ticker.

2006-01-23  Nathaniel Smith  <njs@pobox.com>

	* commands.cc (update): Hopefully improve wording of help a bit.

2006-01-21  Nathaniel Smith  <njs@pobox.com>

	* netcmd.cc (read): Expand the error message we issue on protocol
	version mismatch to be a bit more informative.

2006-01-21  Matthew Gregan  <kinetik@orcon.net.nz>

	* configure.ac: Fix up Windows and IPv6 tests after the change
	from AC_TRY_RUN to AC_TRY_COMPILE.  Also a couple of other minor
	cleanups.
	* Makefile.am: Remove win32/wcwidth.c from WIN32_PLATFORM_SOURCES.

2006-01-21  Timothy Brownawell  <tbrownaw@gmail.com>

	* tests/t_db_execute.at: Play with the files table instead of the
	revisions table, so we don't trigger the has-revisions-but-no-rosters
	check.

2006-01-21  Richard Levitte  <richard@levitte.org>

	* po/sv.po: Sort the translation guidelines a little more.

2006-01-21  Joel Rosdahl  <joel@rosdahl.net>

	* po/sv.po: Corrections in translation guidelines.

2006-01-21  Joel Rosdahl  <joel@rosdahl.net>

	* AUTHORS: Added myself as a translation contributor.
	* po/sv.po: Second round of review of Swedish translation.

2006-01-20  Richard Levitte  <richard@levitte.org>

	* po/sv.po: Added a \n at the end of a msgstr that was missing
	it.

2006-01-20  Joel Rosdahl  <joel@rosdahl.net>

	* po/sv.po: Review and suggested corrections of Swedish
	translation.

2006-01-20  Timothy Brownawell  <tbrownaw@gmail.com>

	* netsync.cc: Make our sockets non-blocking.

2006-01-20  Matt Johnston  <matt@ucc.asn.au>

	* commands.cc CMD(setup): default to current dir
	* monotone.texi: update
	* t_setup_existing_path.at: add test

2006-01-19  Emile Snyder  <emile@alumni.reed.edu>

	Add a --brief mode to the annotate command which prints more
	informative annotations rather than just the raw revision ids.

	* commands.cc (CMD(annotate)): Add --brief option to the annotate
	command and remove obsolete comment lines.
	* annotate.cc (dump): Pass in app_state to allow access to db for 
	cert lookups on revisions.  Honor new --brief
	flag by printing <short id>.. by <author> <date>: as the
	annotation rather than the raw revision id, and only printing the
	annotation for the first line of each block of lines from the same
	revision.
	(cert_string_value): Given a set of certs from a revision, a cert
	name, and some detail of what part of the value we want, find and
	return that part of the cert.
	(build_revisions_to_annotations): After we finish with the
	annotations pass, build up a mapping of revision id to annotation
	string.
	* monotone.texi: Add --brief flag and description to the annotate
	section of the command reference.

2006-01-19  Matt Johnston  <matt@ucc.asn.au>

	* work.{cc,hh}, commands.cc: add "rename src1 [src2 ...] dst/"
	syntax.
	* monotone.texi: update
	* testsuite.at, tests/t_rename_destdir: new test (is incomplete).
	* tests/t_no_rename_overwrite.at: syntax should now succeed.
	* vocab.cc: add hexenc<id> dump() instantiation.

2006-01-19  Matt Johnston  <matt@ucc.asn.au>

	* HACKING: escape the colon in the cino vim modeline option.

2006-01-19  Nathaniel Smith  <njs@pobox.com>

	* database.cc (check_format): Small cleanups to previous change.

2006-01-19  Nathaniel Smith  <njs@pobox.com>

	Fix bug reported by Henry Nestler, where 'serve' did not detect
	that the user had not run 'db rosterify'.
	* database.cc (check_rosterified): Rename to...
	(check_format): ...this.  Detect unchangesetified dbs too.
	(sql, ensure_open_for_format_changes, get_roster_id_for_revision): 
	* revision.cc (build_roster_style_revs_from_manifest_style_revs) 
	(build_changesets_from_manifest_ancestry): Adjust accordingly.
	* tests/t_check_db_format.at, testsuite.at: New test.

2005-01-18  Timothy Brownawell  <tbrownaw@gmail.com>

	* tests/t_lua_privkey.at: Remove; this tests a hook that was removed.
	* testsuite: adjust accordingly

2006-01-19  Matthew Gregan  <kinetik@orcon.net.nz>

	* keys.cc (get_passphrase): Update std::map correctly--remove
	existing cached passphrase for a given keyid, then store the new
	one using safe_insert().
	(make_signature): Fix crash when running monotone with persistent
	passphrases disallowed--remove shared_ptr that was going out of
	scope too early, and shadowed and existing shared_ptr in the
	correct scope.
	* tests/t_no_persist_phrase.at: New test to check that basic no
	persistent passphrase functionality works.
	* testsuite.at: Include new test.

2006-01-18  Timothy Brownawell  <tbrownaw@gmail.com>

	* merkle_tree.{cc,hh}: Add a locate_item() function to find the
	node and slot in a merkle_table that a given item is in.
	* refiner.cc (refiner::process_refinement_command): If they have
	a leaf and we have a subtree then if their leaf is in our subtree,
	we need to tell them.

2006-01-18  Nathaniel Smith  <njs@pobox.com>

	* configure.ac: Remove some dead comments.

2006-01-18  Nathaniel Smith  <njs@pobox.com>

	* configure.ac: s/TRY_RUN/TRY_COMPILE/ a few places, for general
	cleanliness.

2006-01-18  Richard Levitte  <richard@levitte.org>

	* po/sv.po: Better translation of "branch".  Inspired from
	subversion.

2006-01-18  Nathaniel Smith  <njs@pobox.com>

	* database.cc (begin_transaction): Turn an E() into an I().

2006-01-15  Richard Levitte  <richard@levitte.org>

	* po/sv.po: Almost all translations done.  I've left a few for
	lack of inspiration.  Someone, PLEASE REVIEW!

2006-01-15  Nathaniel Smith  <njs@pobox.com>

	* AUTHORS: Add Richard as a translator.

2006-01-15  Nathaniel Smith  <njs@pobox.com>

	* roster.cc (union_corpses): New function.
	(unify_roster_oneway, unify_rosters): Remove unused new_ids
	argument.  Add call to union_corpses.  Add big comment explaining
	what's going on.
	(test_unify_rosters_end_to_end_ids) 
	(test_unify_rosters_end_to_end_attr_corpses): Split and improve
	tests.

2006-01-15  Richard Levitte  <richard@levitte.org>

	* po/sv.po: More translations done.

2006-01-15  Richard Levitte  <richard@levitte.org>

	* LINGUAS: Change sv_SE to just sv.
	* po/sv_SE.po: Rename ...
	* po/sv.po: ... to this, as there aren't so many dialects.  Update
	with more strings to translate.

	* std_hooks.lua: xgettext whines about a missing quote, so add
	one.

2006-01-15  Nathaniel Smith  <njs@pobox.com>

	* roster.cc (test_unify_rosters_end_to_end): Add failing test for
	unify_roster's handling of attr corpses.
	
2006-01-15  Nathaniel Smith  <njs@pobox.com>

	* cert.cc (load_key_pair): 
	* keys.cc (require_password): Use accessor method, so as to
	actually compile...

2006-01-15  Matt Johnston  <matt@ucc.asn.au>

	* ui.cc: make tickers saner (203 K vs 0.2 M). 
	Print full byte counts below 1 K.

2006-01-14  Nathaniel Smith  <njs@pobox.com>

	* lua.cc (hook_get_key_pair): Remove.
	* keys.cc (require_password): Adjust accordingly.
	* cert.cc (priv_key_exists, load_key_pair): Likewise.

2006-01-14  Richard Levitte  <richard@levitte.org>

	* configure.ac: Make sure there's an empty xgettext.opts
	when xgettext accepts --flag.  This avoids getting an error
	message later on when cat can't find it to append to
	po/Makefile.in.

	* po/LINGUAS, po/sv_SE.po: New Swedish translation.  Needs
	reviewing at this stage.

2006-01-13  Richard Levitte  <richard@levitte.org>

	* monotone-notify.pl: Make it possible for the user to say what
	the monotone binary is called or where it is.  Adapt to revision
	output changes and to changes in the monotone UI.

2006-01-12  Nathaniel Smith  <njs@pobox.com>

	* po/Makevars (XGETTEXT_OPTIONS): This time for sure!

2006-01-13  Nathaniel Smith  <njs@pobox.com>

	* database.cc (check_rosterified): Clarify message emitted when db
	has not been rosterified.

2006-01-12  Nathaniel Smith  <njs@pobox.com>

	* po/Makevars (XGETTEXT_OPTIONS): More fiddling to make
	intltool-update happy.

2006-01-13  Bruce Stephans  <monotone@cenderis.demon.co.uk>

	* lua.cc (shared_trust_function_body): Index lua arrays
	from 1, not 0.

2006-01-12  Nathaniel Smith  <njs@pobox.com>

	* sanity.cc (dump_buffer): Add forgotten newline.

2006-01-12  Nathaniel Smith  <njs@pobox.com>

	* roster.cc (make_roster_for_merge): Add more MM()'s.

2006-01-12  Matthew Gregan  <kinetik@orcon.net.nz>

	* contrib/{color-logs.{conf,sh},monotone.el}: Changes to handle
	renaming of --no-merges.
	* app_state.{cc,hh}, commands.cc, monotone.cc, options.hh: Make
	'log' default to not displaying merges.  Rename '--no-merges'
	option to '--merges'.

2006-01-11  Nathaniel Smith  <njs@pobox.com>

	* commands.cc (diff): gettext'ify the "no changes" tag.

2006-01-11  Richard Levitte  <richard@levitte.org>

	* Makefile.am: Add contrib/usher as an extra program.  This works
	as a reminder that this program exists, and provides supported
	ways to build it.

	* contrib/usher.cc: Add a -m switch, to be able to specify the
	name or complete path of/to the monotone binary, in case there
	are several floating around on the system.

2006-01-11  Matt Johnston  <matt@ucc.asn.au>

	* Makefile.am: pch.hh should be included

2006-01-11  Nathaniel Smith  <njs@pobox.com>

	* sanity.hh (struct i18n_format): Make internationalized format
	strings and non-internationalized format strings type-distinct.
	(This hopefully sets up for fixing some of the charset mess later
	down the road.)
	(FL): New macro; like F but without the i18n glue.
	Use FL with L, and F/FP with everything else.
	* *.hh, *.cc: Adjust existing F/L/etc. usage accordingly.

2006-01-11  Nathaniel Smith  <njs@pobox.com>

	* HACKING: Add section listing all the single-character macros.

2006-01-11  Nathaniel Smith  <njs@pobox.com>

	* database.cc (fetch): Don't log all SQL unless requested by
	user.

2006-01-11  Nathaniel Smith  <njs@pobox.com>

	* po/Makevars (XGETTEXT_OPTIONS):
	* configure.ac: Tweak xgettext configuration to make intltool
	happier.

2006-01-11  Nathaniel Smith  <njs@pobox.com>

	* netsync.cc (process_confirm_cmd): Remove.

2006-01-11  Matthew Gregan  <kinetik@orcon.net.nz>

	* platform.hh, win32/wcwidth.c: Remove local wcswidth
	implementation--it's no longer needed.

2006-01-10  Derek Scherger  <derek@echologic.com>

	* tests/t_revert_unchanged.at: new test to check that reverting
	nothing but unchanged files doesn't end up with an empty
	restriction and revert everything
	* testsuite.at: call it

2006-01-10  Nathaniel Smith  <njs@pobox.com>

	* packet.cc (packet_roundabout_test): Test rdata packets too.

2006-01-10  Nathaniel Smith  <njs@pobox.com>

	* netsync.cc (session): 
	* commands.cc (read): Adjust to match previous change.

2006-01-10  Nathaniel Smith  <njs@pobox.com>

	* packet.{hh,cc} (struct packet_db_writer): Remove old guard
	against accidentally ingesting public keys -- this has not been
	useful for some years.

2006-01-10  Nathaniel Smith  <njs@pobox.com>

	* diff_patch.hh (struct content_merger): Oops, forgot to remove
	the merge2 prototype.

2006-01-10  Nathaniel Smith  <njs@pobox.com>

	* std_hooks.lua: 
	* lua.cc (hook_merge2): 
	* diff_patch.cc (try_to_merge_files): Remove merge2 code, since we
	no longer do merge2's.  (We can always revive it if we add suture
	support.)

2006-01-10  Nathaniel Smith  <njs@pobox.com>

	* packet.cc (consume_file_delta): Remove unused 4-argument form.

2006-01-10  Nathaniel Smith  <njs@pobox.com>

	* lua.{cc,hh} (hook_resolve_file_conflict)
	(hook_resolve_dir_conflict): Remove dead code.

2006-01-10  Nathaniel Smith  <njs@pobox.com>

	* tests/t_selectors_b_h.at, testsuite.at: New test.

2006-01-10  Nathaniel Smith  <njs@pobox.com>

	* database.cc (manifest_cert_exists, put_manifest_cert): 
	(get_manifest_cert, get_manifest_certs): Remove unused methods.

2006-01-10  Nathaniel Smith  <njs@pobox.com>

	* database.cc (put_reverse_version, put_file_reverse_version):
	Whoops, missed some dead code.

2006-01-10  Nathaniel Smith  <njs@pobox.com>

	* revision.cc (build_roster_style_revs_from_manifest_style_revs):
	Remove unused variable; silence gcc warning.

2006-01-10  Nathaniel Smith  <njs@pobox.com>

	* packet.cc (consume_file_reverse_delta) 
	(struct feed_packet_consumer): Remove support for nonexistent
	"frdelta" packet type.
	* database.{hh,cc} (put_reverse_version)
	(put_file_reverse_version): Remove unused methods.
	* key_store.cc (struct keyreader): Remove obsolete methods.

2006-01-10  Nathaniel Smith  <njs@pobox.com>

	* database.cc (set_filename): Simplify slightly.
	(delta_exists): Remove unused 3-argument version.

2006-01-10  Nathaniel Smith  <njs@pobox.com>

	* commands.cc (reindex): Remove.
	* database.cc (database::rehash): Likewise.

2006-01-10  Nathaniel Smith  <njs@pobox.com>

	* change_set.{cc,hh}: Remove.

2006-01-10  Nathaniel Smith  <njs@pobox.com>

	* contrib/ciabot_monotone.py (Monotone.get_revision): Update to
	use 'automate get_revision' instead of 'cat revision'.

2006-01-10  Richard Levitte  <richard@levitte.org>

	* lua.cc (monotone_parse_basic_io_for_lua): Don't trust the
	returned value from lua_tostring() to stick around.  Instead, copy
	it into a regular std::string.
	* std_hooks.lua (get_netsync_read_permissions,
	get_netsync_write_permissions): Make sure to properly close the
	permission files.

2006-01-09  Richard Levitte  <richard@levitte.org>

	* contrib/usher.cc, monotone.1, monotone.cc, po/fr.po, po/ja.po,
	po/pt_BR.po, testsuite.at: Change the default port from 5253 to
	4691 (assigned to us by IANA).

2006-01-07  Patrick Mauritz  <oxygene@studentenbude.ath.cx>

	* schema_migration.cc: add safe-guard against passing a null pointer
	into string handling. (necessary with sun studio)

2006-01-05  Derek Scherger  <derek@echologic.com>

	* app_state.{cc,hh} (set_restriction): remove "respect_ignore"
	flag and don't complain about ignored files
	* commands.cc (status, list, diff): allow --exclude option for
	restrictions
	* restrictions.hh: add a comment about restricted command
	consistency
	* tests/t_restricted_commands_consistent.at: new test to give that
	bark some bite
	* testsuite.at: call it
	
2005-12-29  Nathaniel Smith  <njs@pobox.com>

	* NEWS: Write up for 0.25.

2005-12-29  Matthew Gregan  <kinetik@orcon.net.nz>

	* sqlite/{pager.c,sqlite3.h}: Upgrade to SQLite 3.2.8.

2005-12-29  Nathaniel Smith  <njs@pobox.com>

	* NEWS: Notes on what to write up for 0.25.
	* win32/monotone.iss, monotone.spec, debian/changelog:
	* configure.ac, UPGRADE: Bump.

2005-12-26  Matt Johnston  <matt@ucc.asn.au>

	* commands.cc (CMD(revert)): revert with no args prints usage,
	mention "." for entire working copy.

2005-12-21  Matt Johnston  <matt@ucc.asn.au>

	* commands.cc (dump_difs, CMD(log)): only print --diffs for the file
	of interest.

2005-12-21  Matthew Gregan  <kinetik@orcon.net.nz>

	* botan/es_capi.{cpp,h}: Windows compile fixes for Botan 1.4.10.

2005-12-21  Matt Johnston  <matt@ucc.asn.au>

	* upgrade to Botan 1.4.10

2005-12-20  Daniel Carosone  <dan@geek.com.au>

	* monotone.texi: Rearrange the description of monotone serve into
	two sections; the first one describing basic steps necessary to
	get Jim and the reader through to the next sections, and a later
	more advanced section that discusses some of the subleties and
	choices and moves them on to running a dedicated server.  Other
	small tweaks in nearby sections while here.

2005-12-18  graydon hoare  <graydon@pobox.com>

	* AUTHORS: Add Roland.

2005-12-17  Roland McGrath  <roland@redhat.com>

	* work.hh (struct file_itemizer): Remove extraneous qualifier on
	visit_file declaration.
	* app_state.hh (class app_state): Remove extraneous qualifier on
	set_restriction declaration.

2005-12-14  Matthew Gregan  <kinetik@orcon.net.nz>

	* win32/fs.cc: Handle the fact that the MoveFileEx symbol might
	exist in kernel32.dll even though it doesn't actually work.  It
	turns out that Win9x implements a bunch of NT-only symbols as
	stubs that return ERROR_CALL_NOT_IMPLEMENTED, so it's not
	sufficient to detect feature availability by doing symbol lookups
	at runtime.  Also add a missing parameter to the final error
	message.  Fixes #15063.

2005-12-13  Derek Scherger  <derek@echologic.com>

	* commands.cc (update): remove \n from F() string
	(revert): display "reverting..." messages similar to update
	* tests/t_revert.at: allow output from revert

2005-12-13  Matthew Gregan  <kinetik@orcon.net.nz>

	* testsuite.at: Use SIGTERM rather than SIGSEGV to close down
	monotone servers.
	* HACKING, tests/README: Remove references to use of SEGV for
	terminating monotone servers.

2005-12-13  Timothy Brownawell  <tbrownaw@gmail.com>

	* constants.cc: New netsync is incompatible, bump protocol version.
	* constants.hh: Change default port to the one IANA assigned us.

2005-12-10  Timothy Brownawell  <tbrownaw@gmail.com>

	* roster.cc (make_roster_for_merge): unshadow the node_id_source
	argument. Resolve usages to the argument or the local by educated guess.

2005-12-10  Timothy Brownawell  <tbrownaw@gmail.com>

	* paths.{cc,hh}: operator<() for split_path's

2005-12-10  Timothy Brownawell  <tbrownaw@gmail.com>

	* sanity.{cc,hh}: Fix musing dumps so that the header line always gets
	printed, even if printing the body throws an exception.
	* database.cc, packet,cc, revision.cc: sprinkle MMs
	* cset.cc: sanity check print_cset to match parse_cset

2005-12-08  Matthew Gregan  <kinetik@orcon.net.nz>

	* po/pt_BR.po: Add missing newline.
	* AUTHORS: Add Alex Queiroz to list of translators.

2005-12-08  Alex Queiroz  <asandroq@gmail.com>

	* po/pt_BR.po: Beginnings of the Brazilian Portuguese translation.
	* po/LINGUAS: Add it.

2005-12-06  Timothy Brownawell  <tbrownaw@gmail.com>

	* packet.cc (packet stream reading): Fix handling of privkey packets.
	It would convert pubkey+privkey to keypair, but not change the private
	key to the new encryption type. Now uses migrate_private_key to
	convert privkey->keypair. Reading privkey packets from stdin only works
	if the get_passphrase hook is defined for that key.
	Fix packet_roundabout_test; the send+receive part was using an empty
	stream, rather than the packet sequence generated in the first part.
	* packet.hh, commands.cc, key_store.cc: read_packets now takes an
	app_state argument.
	* tests/t_dropkey_2.at: use genkey instead of reading packets
	* tests/t_read_privkey.at: check that reading a privkey packet works
	* testsuite.at: add read_privkey test

2005-12-06  Matthew Gregan  <kinetik@orcon.net.nz>

	* ui.cc (write_ticks): Move CR out of tickline2; output it where
	required instead.  Fixes brokeness of 'count' ticker on Win32 (and
	perhaps elsewhere) that was causing each line redraw to be written
	on a new line.
	* contrib/usher.cc (fork_server): Avoid getting stuck in an
	infinte loop attempting to read() from a stream that has
	reached EOF before we've read anything from it.  This can occur if
	the fork()+exec() of an usher managed monotone server fails.
	* ui.cc (write_ticks): Don't call display_width() repeatedly for
	the same string--get the result once and reuse it where necessary.
	* netxx/sockopt.cxx, netxx/sockopt.h (set_ipv6_listen_for_v6_only):
	New member function to set the IPV6_V6ONLY flag on a socket.
	* netxx/serverbase.cxx (bind_to): Call set_ipv6_listen_for_v6_only
	on IPv6 sockets.
	* app_state.cc (allow_working_copy): Use keydir path from
	MT/options if set.

2005-12-05  Matthew Gregan  <kinetik@orcon.net.nz>

	* tests/t_database_sig_cleanup.at: Mark this as NOT_ON_WIN32; as
	per the MSDN link I've added to the test, we can't handle
	SIGINT/SIGTERM gracefully on Windows.

2005-12-04  Nathaniel Smith  <njs@pobox.com>

	* paths.cc (file_path): MM() the path we're validating.

2005-12-04  Nathaniel Smith  <njs@pobox.com>

	* schema_migration.cc: Modernize error checking a bit.  (Use E()
	and I() instead of throwing runtime_errors.)

2005-12-03  Nathaniel Smith  <njs@pobox.com>

	* sanity.cc (dump_buffer): If we dumped debug info, write out a
	note asking that it be included in bug reports.

2005-12-03  Nathaniel Smith  <njs@pobox.com>

	* schema_migration.cc (logged_sqlite3_exec): New function.
	Use everywhere in this file.  Enables logging of migration
	commands for debugging purposes.

2005-12-03  Nathaniel Smith  <njs@pobox.com>

	* tests/t_mixed_case_pwd.at, testsuite.at: New test.

2005-12-02  Matthew Gregan  <kinetik@orcon.net.nz>

	* Makefile.am: Make Win32 build link against shfolder.lib to get
	SHGetFolderPathA on older Windows platforms (we had previously
	been relying on it to be available in shell32.lib) .
	* packet.cc (feed_packet_consumer::feed_packet_consumer,
	extract_packets): Move duplicated sets of regexs for key IDs,
	certs, etc. into constants.cc.
	* constants.{cc,hh}: Add regex strings extracted from packet.cc.  Also
	fix the key ID regex to accept a few characters we allowed in
	legal_key_name_bytes already.
	* tests/t_genkey.at: Test good and bad keys with all characters we
	allow in the user portion of a key id.

2005-12-01  Matthew Gregan  <kinetik@orcon.net.nz>

	* database.cc: Revert last change; db version and db migrate need
	to be able to open databases with old schema versions.  Calling
	sql() directly broke this.  Moved a db existence check scattered
	through the code into db_check_exists(), and added calls to this
	into ::version and ::migrate.
	* database.cc (database::version, database::migrate): Improve
	error handling where user has supplied the path to a non-existant
	database file.  Submitted by Neil Conway.
	* win32/fs.cc (rename_clobberingly_impl): Improve error handling
	around LoadLibrary call.
	* lua/{lvm.c,lgc.c,lapi.c}: Lua post-5.0.2 bugfixes from
	http://www.lua.org/bugs.html.  Submitted by Alex Queiroz.

2005-11-29  Matt Johnston  <matt@ucc.asn.au>

	* Makefile.am: add PCH_FLAGS only when compiling monotone and
	unit_tests objects, not for libs.
	* pch.hh: define __STDC_CONSTANT_MACROS as required for UINT32_C.

2005-11-28  Nathaniel Smith  <njs@pobox.com>

	* txt2c.cc (main): Work correctly even on empty files.

2005-11-28  Nathaniel Smith  <njs@pobox.com>

	* schema_migration.cc: Provide more feedback while 'db migrate' is
	running.

2005-11-28  Matthew Gregan  <kinetik@orcon.net.nz>

	* HACKING: Make a note of the fact that we kill 'monotone serve'
	processes with a SIGSEGV.
	* tests/README: Minor cleanup, mention SIGSEGV thing here too.

2005-11-27  Nathaniel Smith  <njs@pobox.com>

	* std_hooks.lua: Make regexp matching error slightly more
	user-friendly.

2005-11-27  Nathaniel Smith  <njs@pobox.com>

	* commands.cc (diff): Remove OPT_BRANCH from diff's options.

2005-11-27  Julio M. Merino Vidal  <jmmv@NetBSD.org>

	* configure.ac: Do not use test's == operator because it is not
	compatible with many implementations; use = instead.

2005-11-27  Julio M. Merino Vidal  <jmmv@NetBSD.org>

	* configure.ac, ui.cc: Windows does have sync_with_iostream; the
	problem is that it does not behave correctly on some MinGW versions.
	Properly detect this condition.  Thanks to Matthew Gregan for the
	explanation.

2005-11-27  Matthew Gregan  <kinetik@orcon.net.nz>

	* netxx/address.cxx (parse_uri): Reset URI parser state after
	checking for IPv6 address.

2005-11-27  Matthew Gregan  <kinetik@orcon.net.nz>

	* tests/t_netsync_largish_file.at: Move LARGISH_FILE_CREATE
	definition from here...
	* testsuite.at: ...to here.
	* tests/t_dump_load.at: Use LARGISH_FILE_CREATE to create a 1MB
	file so that the db dump output is larger than a few kB.  This is
	needed to catch the iostreams-returning-EOF-early bogosity under
	MinGW when sync_with_stdio(false) has been called on the iostream.

2005-11-27  Nathaniel Smith  <njs@pobox.com>

	* monotone.cc: Include "i18n.h" instead of "libintl.h" directly,
	to theoretically play better with autoconf stuff.

2005-11-27  Julio M. Merino Vidal  <jmmv@NetBSD.org>

	* tests/t_automate_stdio.at: Don't expect perl to be in /usr/bin;
	this assumption doesn't hold breaks on several systems (such as
	NetBSD).

2005-11-27  Julio M. Merino Vidal  <jmmv@NetBSD.org>

	* tests/t_checkout_options.at: Use the [] operator instead of {} in
	a shell pattern so that it works with interpreters other than bash
	(e.g., NetBSD's sh).

2005-11-27  Julio M. Merino Vidal  <jmmv@NetBSD.org>

	* testsuite.at, tests/t_empty_env.at, tests/t_i18n_file.at,
	tests/t_netsync_sigpipe.at, tests/t_update_1.at, tests/t_update_2.at:
	Do not use test's == operator because it is not portable; use =
	instead.

2005-11-27  Matt Johnston  <matt@ucc.asn.au>

	* Makefile.am, configure.ac, pch.hh: add --enable-pch configure
	flag to enable precompiled boost headers. Based on LyX automake/autoconf
	rules, Zbynek Winkler suggested that just boost headers would be
	beneficial.

2005-11-27  Julio M. Merino Vidal  <jmmv@NetBSD.org>

	* app_state.cc: No need to include headers for chdir() any more.
	This function was replaced by change_current_working_dir.
	* monotone.cc: Unconditionally include libintl.h as this file uses
	gettext functions.
	* configure.ac, rcs_import.cc: Check for strptime(3) and use the
	check results instead of assuming that only Windows lacks this
	function.
	* configure.ac, ui.cc: Check whether C++ streams support the
	sync_with_stdio method and use the check results instead of assuming
	that only Windows lacks this function.

	Addresses part of bug #12086.

2005-11-27  Julio M. Merino Vidal  <jmmv@NetBSD.org>

	* app_state.cc: Correctly detect when MT/options does not have a
	database property instead of printing the cryptic message "misuse:
	invalid path ''".

2005-11-27  Grahame Bowland  <grahame@angrygoats.net>

	* configure.ac: expose --enable-ipv6 in config.h
	* monotone.cc (cpp_main): parse IPv6 addresses correctly 
	in --bind arguments
	* netsync.cc (call_server,serve_connections): if USE_IPV6 defined, 
	create netxx Address instances with ipv6 enabled.
	* netxx/address.cxx (parse_uri): parse IPv6 addresses as hostnames
	* closes bug #14446

2005-11-27  Grahame Bowland  <grahame@angrygoats.net>

	* automate.cc (automate_stdio_read): remove check for EINTR
	that was breaking win32 build.

2005-11-27  Grahame Bowland  <grahame@angrygoats.net>

	* automate.cc (automate_certs,automate_keys): use non-exclusive 
	transaction guard
	* commands.cc (ls_certs,ls_keys,cat): use non-exclusive 
	transaction guard
	* database.cc (begin_transaction): used BEGIN DEFERRED (only attempt 
	exclusive lock once a write is attempted on DB) when not exclusive
	(transaction_guard::transaction_guard): new argument exclusive indicating 
	whether an immediate exclusive lock is requested, defaults to true
	* database.hh: update prototype for transaction_guard

2005-11-26  Nathaniel Smith  <njs@pobox.com>

	* NEWS: Fill in date for 0.24 release.

2005-11-26  Nathaniel Smith  <njs@pobox.com>

	* UPGRADE: Add note about serve changing syntax.

2005-11-26  Nathaniel Smith  <njs@pobox.com>

	* UPGRADE: Update for 0.24.
	* configure.ac, win32/monotone.iss, monotone.spec:
	* debian/changelog: Bump version number.

2005-11-26  Nathaniel Smith  <njs@pobox.com>

	* ChangeLog: fixup after merge.

2005-11-27  Daniel Carosone  <dan@geek.com.au>

	* monotone.texi, std_hooks.lua: sync hook definitions with
	std_hooks.lua, and group the descriptions into @subsections,
	reordering a few items accordingly.

2005-11-26  Nathaniel Smith  <njs@pobox.com>

	* Makefile.am: Remove botan/{omac,fips_rng}.h.

2005-11-26  Julio M. Merino Vidal  <jmmv@NetBSD.org>

	* AUTHORS, ChangeLog: Update my email address; I don't read the
	other one any more and the new one represents better my limited
	involvement in Monotone.

2005-11-26  Julio M. Merino Vidal  <jmmv@NetBSD.org>

	* configure.ac, Makefile.am, po/Makevars: Avoid using xgettext's
	--flag option on versions that do not support it.

2005-11-26  Grahame Bowland  <grahame@angrygoats.net>

	* automate.cc (automate_stdio) add wrapper function to read()
	so that loops will not wind backwards possibly overrunning buffers
	if an error occurs. Hopefully fixes some of the strange edge cases
	seen using automate. (Closes #15062 in bug tracker)

2005-11-26  Matthew Gregan  <kinetik@orcon.net.nz>

	* botan/mem_pool.cpp (Pooling_Allocator::allocate): Botan's
	Pooling_Allocator assumes that Buffers stored in free_list are
	sorted, and uses std::inplace_merge() in deallocate() to ensure
	the recently freed Buffer is positioned in free_list
	appropriately.  This same check was not being performed when a
	Buffer was added to free_list in allocate() (it's not safe to
	assume that the address of a newly allocated Buffer will always be
	greated than existing Buffers).

2005-11-25  graydon hoare  <graydon@pobox.com>

	* database.cc (get_version): Another important fix: make sure to
	cancel overlapping paths, to avoid exponential memory requirement
	in deep, heavily-forked-and-merged storage paths.

2005-11-25  graydon hoare  <graydon@pobox.com>

	* database.cc (get_version): Another important fix: make sure to
	cancel overlapping paths, to avoid exponential memory requirement
	in deep, heavily-forked-and-merged storage paths.

2005-11-25  graydon hoare  <graydon@pobox.com>

	* database.cc (get_version): Crucial fix! Rewrite the
	delta-reconstruction algorithm to work with a DAG storage topology,
	rather than assuming an inverted tree. Counterpart to the
	delta-storage optimization made by Timothy Brownawell on
	2005-11-05.

2005-11-23  Matt Johnston  <matt@ucc.asn.au>

	* botan/*: import of Botan 1.4.9

2005-11-23  Grahame Bowland  <grahame@angrygoats.net>

	* automate.cc (automate_stdio): Fix partial reads cloberring 
	start of buffer.

2005-11-22  Matthew Gregan  <kinetik@orcon.net.nz>

	* database.cc (database::dump): Don't include SQLite internal
	tables in the dump.
	* tests/t_dump_load.at (database dump/load): Run a db analyze
	before dumping the db--catches cases where we dump internal db
	tables that we can't reload.

2005-11-21  Henry Nestler  <Henry@BigFoot.de>

	* contrib/mtbrowse.sh: Version 0.1.13
	Handle authors without '@'.  Minor box sizing.
	Get Version of monotone before starts anything.
	DEPTH_LAST detects for version >0.19, no save to config.
	'cat revision' replaced with 'automate get_revision'.
	ANCESTORS "M" changed to "A". Default "L" (monotone log --brief).
	Warn user about misconfigurations. Temp files without tailing dot.
	New option: Sort by Date/Time, up or down.
	Fix: Parents of merge, if certs list from cache (ncolor).

2005-11-21  Matthew Gregan  <kinetik@orcon.net.nz>

	* NEWS: Minor spelling tweaks.
	* platform.hh: Add get_default_confdir().
	* app_state.cc (app_state::app_state): Call get_default_confdir()
	to initialize confdir.
	* unix/fs.cc (get_default_confdir): Use the home directory as the
	base of the default configuration dir.
	* win32/fs.cc (get_default_confdir): Use either %APPDATA% or the
	result of querying SHGetFolderPath() for CISDL_APPDATA as the base
	of the default configuration dir.
	(get_homedir): More consistent method for deciding what the user's
	home directory is.  Behaviour based on the documentation for Qt's
	QDir::home().

2005-11-21  Nathaniel Smith  <njs@pobox.com>

	* NEWS: Initial draft of 0.24 release notes.

2005-11-14  Benoît Dejean  <benoit@placenet.org>

	* po/fr.po: Updated French translation.
	* netsync.cc: Removed many i18n strings.

2005-11-14  Nathaniel Smith  <njs@pobox.com>

	* monotone.texi (Historical records): Clarify wording, based on
	feedback from Daniel Phillips.

2005-11-13  Nathaniel Smith  <njs@pobox.com>

	* monotone.texi (Automation): Document sort order for 'automate
	select'.

2005-11-10  Richard Levitte  <richard@levitte.org>

	* monotone.texi (Hooks): Small correction so the text matches the
	example.

2005-11-10  Timothy Brownawell  <tbrownaw@gmail.com>

	* lua.cc, std_hooks.lua, monotone.texi: basic_io parser for lua is
	now called parse_basic_io

2005-11-10  Timothy Brownawell  <tbrownaw@gmail.com>

	* monotone.texi: document parse_basicio in the
	"Additional Lua Functions" section

2005-11-10  Timothy Brownawell  <tbrownaw@gmail.com>

	* testsuite.at: Several MINHOOKS_* macros that use the standard hooks
	and only load predefined hooks about passphrase and rng.
	* tests/t_netsync_permissions, tests/t_netsync_read_permissions: use
	the standard permission hooks and define {read,write}-permissions files.
	Check both the permissions mechanism and the standard hooks at once.

2005-11-10  Timothy Brownawell  <tbrownaw@gmail.com>

	* monotone.texi: update example project with latest read-permissions
	format. Mention comment lines in the description in the hooks section

2005-11-08  Timothy Brownawell  <tbrownaw@gmail.com>

	Make a basic_io parser available to Lua.
	* lua.cc: new function, monotone_parse_basicio_for_lua
	* std_hooks.lua: use it in get_netsync_read_permitted

2005-11-05  Timothy Brownawell  <tbrownaw@gmail.com>

	Make sure that all new revisions added to the db deltify as much as
	possible.
	* commands.cc, diff_patch.cc: deltify both sides when doing a merge
	* database.{cc,hh}: new function, database::deltify_revision()
	call it from put_revision, so all new revisions will be deltified

2005-10-30  Nathaniel Smith  <njs@pobox.com>

	* std_hooks.lua (edit_comment): Insert a blank line if there is no
	user log message, so the user doesn't have to.

2005-10-25  Emile Snyder  <emile@alumni.reed.edu>

	Fix bug reported on mailing list by Wim Oudshoorn and Tom Koelman
	where 'disapprove REV' inappropriately uses your working copy
	branch for the disapproved revision.
	* app_state.{cc,hh} (set_is_explicit_option, is_explicit_option):
	New methods to determine if a given option value was set via
	command line flag or not.
	* cert.cc (guess_branch): Only accept explicit --branch values in
	preference to the branch the given revision lives on.
	* commands.cc (CMD(commit)): Explicitly use app.branch_name() if
	it exists before calling guess_branch, so pick up MT/options
	setting.
	* monotone.cc (cpp_main): Set the explicit_option_map entries for
	select command line flag processing.
	
2005-10-26  Matt Johnston  <matt@ucc.asn.au>

	* INSTALL: mention that zlib is required
	* debian/control: monotone doesn't work over plain network protocols

2005-10-25  Timothy Brownawell  <tbrownaw@gmail.com>

	* lua.cc: make the globish matcher available to lua
	* std_hooks.lua: new (better) format for read-permissions
	* monotone.texi: update documentation

2005-10-24  Benoît Dejean  <benoit@placenet.org>

	* commands.cc: Merged 2 i18n strings.

2005-10-23  Timothy Brownawell  <tbrownaw@gmail.com>

	* std_hooks.lua: new default get_netsync_*_permitted hooks, which
	read permissions setting from $confdir/{read,write}-permissions
	* monotone.texi: document the new default hooks

2005-10-23  Timothy Brownawell  <tbrownaw@gmail.com>

	* contrib/usher.cc: new option "-p <pidfile>", catch SIGTERM and SIGINT
	and exit cleanly

2005-10-22  Timothy Brownawell  <tbrownaw@gmail.com>

	* constants.cc: increase log_line_sz so that the new unified
	"SERVER IDENTIFICATION HAS CHANGED" message doesn't get truncated.
	It used to be multiple print statements but was merged into one,
	apparently to help with translation.

2005-10-22  Timothy Brownawell  <tbrownaw@gmail.com>

	* contrib/usher.cc: Support friendly shutdown (no new connections, but
	don't kill existing ones) of local servers and the usher as a whole.
	Simple admin interface to start/stop or get the status of individual
	servers or the whole usher (listens for connections on a separate
	port, only enabled if specified on the command line).

2005-10-22  Richard Levitte  <richard@levitte.org>

	* tests/t_database_sig_cleanup.at: Two more sleeps that I forgot.

2005-10-20  Nathaniel Smith  <njs@pobox.com>

	* cert.hh (find_common_ancestor): Remove dead declaration.
	* database.cc (check_schema): Improve schema mismatch error
	message.

2005-10-20  Richard Levitte  <richard@levitte.org>

	* tests/t_database_sig_cleanup.at: Sleep for a couple of seconds,
	so monotone has a chance to clean up and die properly, even on a
	slower machine.

2005-10-19  Nathaniel Smith  <njs@pobox.com>

	* tests/t_update_switch_branch.at, testsuite.at: New test.

2005-10-19  Nathaniel Smith  <njs@pobox.com>

	* commands.cc (update): Make branch sticky even if update target
	== current rid.

2005-10-19  Matt Johnston  <matt@ucc.asn.au>

	* main.cc, database.{cc,hh}: SIGINT and SIGTERM handlers
	exit gracefully, and try to ROLLBACK+close any databases to clean up
	.db-journal files. Added new database::close() method to be used
	rather than sqlite_close() directly
	* monotone.{cc,hh}, sanity.{cc.hh}: move clean_shutdown flag to
	global_sanity
	* tests/t_database_sig_cleanup.at: test it
	* keys.cc: don't L() private key

2005-10-19  Matthew A. Nicholson  <matt@matt-land.com>

	* std_hooks.lua: Minor correction to vim warning during 3-way merge.

2005-10-18  Timothy Brownawell  <tbrownaw@gmail.com>

	* contrib/usher.cc: Update comment about client versions

2005-10-18  Timothy Brownawell  <tbrownaw@gmail.com>

	* netsync.cc netcmd.{cc,hh}: usher_reply_cmd now has both who we
	connected to *and* what pattern we asked for
	* contrib/usher.cc: new file format, allow to key servers on either
	hostname or pattern, hostname checked first
	reload config file on SIGHUP

2005-10-18  Timothy Brownawell  <tbrownaw@gmail.com>

	* netsync.cc (session::process_usher_cmd): reply with who we connected
	to (hostname or hostname:port), not what pattern we asked for.
	* contrib/usher.cc: Update comment.

2005-10-18  Timothy Brownawell  <tbrownaw@gmail.com>

	* contrib/usher.cc: support dynamic local servers
	These are started when a client attempts to connect, and killed at
	a set time interval after the last client has disconnected.

2005-10-15  Nathaniel Smith  <njs@pobox.com>

	* manifest.cc (build_restricted_manifest_map): Mention the new
	--missing option in the missing files error message hint.

2005-10-17  Timothy Brownawell  <tbrownaw@gmail.com>

	* commands.cc (serve): check that the db is valid before beginning
	service (would previously not know until someone connected)
	* netsync.cc (serve_connections): don't say "beginning service" until
	after opening the socket.

2005-10-16  Timothy Brownawell  <tbrownaw@gmail.com>

	* app_state.{cc,hh}, key_store.cc: change how the keystore directory
	is initialized; was using app.confdir before it was ready

2005-10-16  Timothy Brownawell  <tbrownaw@gmail.com>

	Make the configuration directory configurable and available to lua
	* lua.cc: export new function to lua, "get_confdir"
	* app_state.{cc,hh} monotone.cc options.hh: new option --confdir,
	make the configuration directory something other than ~/.monotone
	* lua.{cc,hh}: make the app_state availabe to lua callbacks
	* key_store.cc: use get_confdir instead of hardcoded
	* lua.cc: use get_confdir instead of hardcoded
	* tests/t_config_confdir.at: test --confdir and lua get_confdir
	* testsuite.at: add it

2005-10-16  Timothy Brownawell  <tbrownaw@gmail.com>

	Teach client to optionally push unused keys; new pubkeys can now be
	given to a server without restarting it.
	* app_state.{cc,hh}, monotone.cc, options.hh:
	new command-specific-option --key-to-push=<key> , used to sync/push
	a key that hasn't signed anything
	* netsync.cc: make it work
	* commands.cc: push and sync take it
	* tests/t_netsync_pubkey.at: test it

2005-10-16  Matthew Gregan  <kinetik@orcon.net.nz>

	* configure.ac: Don't add boost_unit_test_framework to global
	LIBS, we will link against it directly when needed.
	* Makefile.am: Only allow unit_tests to be built if
	boost_unit_test_framework was available at configure time.

2005-10-15  Matthew Gregan  <kinetik@orcon.net.nz>

	* configure.ac: Use boost_filesystem as the library to test for
	when trying to guess a suitable BOOST_SUFFIX.  Make a missing
	boost_unit_test_framework library a non-fatal error.

2005-10-14  Emile Snyder  <emile@alumni.reed.edu>

	* commands.cc: Fix breakage I introduced with the --unknown flag.
	Rename find_unknown to find_unknown_and_ignored, since that's what
	it's actually doing.  Likewise ls_unknown ->
	ls_unknown_or_ignored, and use find_unknown_and_ignored correctly.
	Fixes t_mt_ignore.at failures.
	
2005-10-14  Nathaniel Smith  <njs@pobox.com>

	* key_store.{cc,hh} (get_key_dir): New method.
	* schema_migration.cc (migrate_client_to_external_privkeys): Tell
	user that we're moving their keys.
	* commands.cc (genkey): Refer to keystore by the directory, not as
	"keystore".
	(ls_keys): Likewise.

2005-10-14  Timothy Brownawell  <tbrownaw@gmail.com>

	Add .mt-ignore, ignore most generated files, except for the *m4 files.

2005-10-14  Emile Snyder <emile@alumni.reed.edu>

	* app_state.{cc,hh}: new 'unknown' class member for --unknown flag.
	* commands.cc (CMD(add), ls_unknown, find_unknown): use new
	--unknown flag to add any files in the working copy that monotone
	doesn't know about (and isn't ignoring).
	* monotone.cc (coptions, cpp_main): add the --unknown flag handling.
	* options.hh: add OPT_UNKNOWN.
	* monotone.texi: document it.
	* tests/t_add.at: test it.
	
2005-10-14  Emile Snyder <emile@alumni.reed.edu>

	* database.cc (complete): enhance h: and b: to mean "current
	branch" (as defined by your working copy) when given empty.
	* monotone.texi: document it.
	
2005-10-14  Matthew Gregan  <kinetik@orcon.net.nz>

	* database.cc: Exclusively lock the database when performing a 'db
	dump'.
	* schema_migration.cc: Run an analyze at the end of a database
	migration to help out the SQLite query optimizer.  Also change
	schema id calculation to match 'sqlite_stat%' rather than the
	specific table 'sqlite_stat1'--the SQLite docs suggest that more
	tables will be created in the future.

2005-10-14  Matthew Gregan  <kinetik@orcon.net.nz>

	* database.cc, schema.sql, schema_migration.cc: Use SQLite 3's
	exclusive locking whereever we start a new transaction; allows
	monotone to report database locking errors earlier if a second
	monotone process attempts to perform database operations.

2005-10-14  Matthew Gregan  <kinetik@orcon.net.nz>

	* commands.cc (message_width): Refactor into display_width() and
	remove message_width().
	* transforms.{cc,hh} (display_width): Rename length() to
	display_width() and use the code from message_width().
	* ui.cc, commands.cc: Change calls to length() to display_width().
	* netsync.cc: Remove length() calls, test for string emptiness
	instead.

2005-10-13  Emile Snyder <emile@alumni.reed.edu>

	* commands.cc (CMD(revert)): use --missing for revert a'la drop.
	* monotone.texi: document it.
	* tests/t_revert_restrict.at: test it.
	
2005-10-13  Emile Snyder <emile@alumni.reed.edu>

	* app_state.{cc,hh}: new missing class member for --missing flag.
	* commands.cc (CMD(drop), ls_missing, find_missing): use new
	--missing flag to drop any files already deleted in the working copy.
	* monotone.cc (coptions, cpp_main): add the --missing flag handling.
	* options.hh: add OPT_MISSING.
	* monotone.texi: document it.
	* tests/t_drop_missing.at: test it.
	
2005-10-13  Emile Snyder <emile@alumni.reed.edu>

	* database.cc (complete): implementation for h:branch selector to
	find heads of a branch.
	* selectors.{cc,hh}: add sel_head with selector character 'h'.
	* monotone.texi: document it.
	
2005-10-12  Nathaniel Smith  <njs@pobox.com>

	* revision.hh: Oops, missed a bit.

2005-10-12  Nathaniel Smith  <njs@pobox.com>

	* revision.cc (add_node_for_old_revision): Rename to...
	(add_node_for_oldstyle_revision): ...this.
	(build_changesets_from_existing_revs): Rename to...
	(build_roster_style_revs_from_manifest_style_revs): ...this.
	* commands.cc (db): Rename "rebuild" to "rosterify".

2005-10-08  Nathaniel Smith  <njs@pobox.com>

	* revision.cc (analyze_manifest_changes): Remove.

2005-10-08  Nathaniel Smith  <njs@pobox.com>

	* revision.cc (calculate_change_sets_recursive):
	(find_subgraph_for_composite_search) 
	(calculate_composite_change_set, calculate_arbitrary_change_set):
	Remove.
	(construct_revision_from_ancestry): Likewise.

2005-10-08  Nathaniel Smith  <njs@pobox.com>

	* revision.cc (check_sane_history): Remove.

2005-10-13  Matt Johnston  <matt@ucc.asn.au>

	* botan/mem_pool.cpp: fix bug preventing remove_empty_buffers()
	from being called, gives significant improvements for long-running
	processes.

2005-10-12  Emile Snyder <emile@alumni.reed.edu>

	* monotone.texi: add njs's lucid definition of what the disapprove
	actually means in terms of the revision graph to it's section in
	the documentation.
	
2005-10-12  Matt Johnston  <matt@ucc.asn.au>

	* monotone.cc: return with exit code of 2 on usage output
	* testsuite.at: turn "cat_foo" into "automate get_foo"
	* tests/t_empty_env.at, tests/t_null.at, tests/t_at_sign.at,
	tests/t_unreadable_db.at, tests/t_cmdline_options.at: expect 2 exit code
	* tests/t_cross.at: update to the changeset paradigm of immutable
	ancestors.

2005-10-11  Emile Snyder <emile@alumni.reed.edu>

	* app_state.{cc,hh}: new bind_address and bind_port class members.
	* options.hh: new OPT_BIND for serve command.
	* monotone.cc: handle OPT_BIND.
	* commands.cc (process_netsync_args, CMD(serve)): use values from
	the new --bind=[addr]:port option for 'monotone serve' rather than
	the positional argument.  default to binding all interfaces.
	* monotone.texi: document new serve syntax
	* netsync.cc (serve_connections): use empty address argument to
	mean bind all interfaces.
	* netxx/address.cxx (Address::add_all_addresses): set port_ member
	from passed in port argument.
	* testsuite.at, tests/t_netsync_single.at: use new --bind syntax
	for serve commands.
	
2005-10-11  Matthew Gregan  <kinetik@orcon.net.nz>

	* commands.cc (message_width, explain_usage): New function to
	calculate display width of translated strings.  Use it in
	explain_usage.
	Patch from Thomas Moschny <thomas.moschny@gmx.de>
	* certs.cc (get_user_key): Correct logic in N() test for multiple
	keys.  Resolves bug reported by Malte Thoma.

2005-10-10  Timothy Brownawell  <tbrownaw@gmail.com>

	Make netsync shutdown work properly.
	* netsync.cc (session::which_events): Only ask to read if not armed.
	A read failure will discard all read-but-not-processed commands.
	* netsync.cc (session::maybe_say_goodbye): Only say goodbye once.
	Repeated goodbyes means that one side *will* have a full write-queue
	when the connection is torn down.

2005-10-10  Timothy Brownawell  <tbrownaw@gmail.com>

	* tests/t_automate_stdio.at: Add comment here too.

2005-10-10  Timothy Brownawell  <tbrownaw@gmail.com>

	* contrib/get_stdio.pl: Add comments. I'm told it was "obtuse",
	hopefully this will help somewhat.

2005-10-10  Matt Johnston  <matt@ucc.asn.au>

	* configure.ac, Makefile.am: add {MONOTONE,LIB3RDPARTY}_C{,XX}FLAGS
	variables.

2005-10-10  Benoît Dejean <benoit@placenet.org>

	* commands.cc: s/key store/keystore/g.

2005-10-10  Matt Johnston  <matt@ucc.asn.au>

	* netsync.cc, database.{cc,hh}: don't include unwanted branch
	certs when building the merkle tree.
	* merkle.hh: add variant of insert_into_merkle_tree
	taking non-raw id.
	* markle.cc: comment out unused bits

2005-10-10  Nathaniel Smith  <njs@pobox.com>

	* cert.{cc,hh} (get_user_key): New function, replacing
	guess_default_key.
	* revision.cc (build_changesets_from_existing_revs) 
	(build_changesets_from_manifest_ancestry): 
	* rcs_import.cc (import_cvs_repo): 
	* commands.cc (internalize_cert_name, push, sync, serve):
	* cert.cc (make_simple_cert, cert_revision_author_default): Use
	it.

2005-10-10  Matthew Gregan  <kinetik@orcon.net.nz>

	* netsync.cc: Clean up another case where port numbers were being
	munged by localized iostreams.
	* tests/t_netsync_largish_file.at: Tweak the random file
	generation so that it's a bit faster on platforms with slow awk
	implementations.
	* netsync.cc: Remove comment stating that our official IANA port
	should be renamed from 'netsync' to 'monotone'; Tomas sorted this
	out a while ago.
	* lua.cc (Lua::ok): Only log the 'Lua::ok() failed' message if
	there has been a failure.
	* monotone.texi: Fix a typo.
	* win32/fs.cc (get_homedir): Clarify comment.

2005-10-09  Matthew Gregan  <kinetik@orcon.net.nz>

	* contrib/usher.cc (main): Reset parser state for config file
	parser.
	* win32/monotone.iss: Reduce minimum OS version for installer.
	* configure.ac: Another Boost library suffix.

2005-10-08  Matthew Gregan  <kinetik@orcon.net.nz>

	* tests/t_automate_keys.at: Portability fixes.

2005-10-08  Benoît Dejean  <benoit@placenet.org>

	* commands.cc: One more i18n string.

2005-10-08  Matthew Gregan  <kinetik@orcon.net.nz>

	* tests/t_automate_keys.at: Don't rely on extended sed either!

2005-10-08  Nathaniel Smith  <njs@pobox.com>

	* database.{hh,cc}: Clean-up previous change -- switch to using a
	cleanup_ptr to hold sqlite3_stmt handles, for proper exception
	safety.

2005-10-08  Nathaniel Smith  <njs@pobox.com>

	* database.cc (fetch): Do not insert prepared statements into the
	statement table until they are successfully created, to avoid
	segfaults on database teardown.

2005-10-08  Matthew Gregan  <kinetik@orcon.net.nz>

	* tests/t_automate_keys.at: Use sed rather than relying on an
	extended grep being available.

2005-10-08  Nathaniel Smith  <njs@pobox.com>

	* contrib/ciabot_monotone.py (send_change_for): Handle branch-less
	revisions.

2005-10-08  Nathaniel Smith  <njs@pobox.com>

	* paths.cc: Make initial_rel_path an fs::path.  Adjust code
	correspondingly.  Add tests that calling monotone from inside MT
	should work.
	* tests/t_add_inside_MT.at, testsuite.at: New test.

2005-10-08  Matthew Gregan  <kinetik@orcon.net.nz>

	* win32/fs.cc: Don't consider USERPROFILE as a possible home
	directory; APPDATA is more appropriate.  Add a second method to
	get the APPDATA path.  Always use HOME if it's set (not just under
	Cygwin/MinGW).
	* tests/t_netsync_absorbs.at: Add missing CANONICALISE().

2005-10-07  Timothy Brownawell  <tbrownaw@gmail.com>

	* commands.cc (pubkey): don't insist on having a database
	* tests/t_key_management_without_db.at: check it

2005-10-07  Timothy Brownawell  <tbrownaw@gmail.com>

	* file_io.cc, vocab.cc, Makefile.am: fix merge
	* botan/algolist.cpp, botan/def_alg.cpp: fix merge

2005-10-07  Timothy Brownawell  <tbrownaw@gmail.com>

	* automate.cc: add "automate keys". like "ls keys", except it
	uses basic_io (since "ls keys" is now slightly irregular and not
	very well suited to machine interpretation).
	* monotone.texi: document it
	* tests/t_automate_keys.at: test for it
	* testsuite.at: add test
	* basic_io.{cc,hh} (stanza): add push_str_multi, for entries
	that can take a variable number of string arguments.
	* commands.cc: add "automate keys" to automate help
	misc minor whitespace cleanup

2005-10-06  Timothy Brownawell  <tbrownaw@gmail.com>

	* commands.cc (ls_keys): don't insist on having a db
	* tests/t_key_management_without_db.at: check ls keys
	* monotone.texi: update for new key storage
		* concepts :: storage and workflow
		* tutorial :: generating keys
		* tutorial :: committing work
		* command reference :: informative
		* command reference :: key and cert
		* command reference :: packet I/O

2005-10-06  Timothy Brownawell  <tbrownaw@gmail.com>

	* commands.cc (chkeypass): doesn't use the db, so we don't need a guard
	* commands.cc (dropkey): don't insist on having a db
	* tests/t_genkey_without_db.at: rename (s/genkey/key_management) and
	add checks for chkeypass and dropkey without a db

2005-10-06  Timothy Brownawell  <tbrownaw@gmail.com>

	* database.{cc,hh}: new function, database::database_specified()
	return whether we were given a database (doesn't care about validity,
	only that we were told to use one)
	* commands.cc (genkey): don't insist on having a db, but still
	check it for duplicates if we're given one.
	* tests/t_genkey_without_db.at: make sure it works
	* testsuite.at: add test

2005-09-28  Timothy Brownawell  <tbrownaw@gmail.com>

	* keys.cc (get_private_key): don't use lua hook passwords for
	chkeypass.

2005-09-28  Matt Johnston  <matt@ucc.asn.au>

	* keys.cc (get_private_keys): don't use lua hook passwords for
	chkeypass.

2005-09-28  Timothy Brownawell  <tbrownaw@gmail.com>

	* key_store.cc: fix delete_key
	* tests/t_database_check_normalized: needs 'db migrate'
	* tests/t_lua_privkey.at: update for new key location
	* tests/t_netsync_absorbs.at: use genkey instead of packets
	* tests/t_netsync_checks_server_key.at: same
	* tests/t_netsync_pubket.at: update key packet to new format

2005-09-27  Timothy Brownawell  <tbrownaw@gmail.com>

	Replace extract_keys command with a database migrator.
	* database.{cc,hh}: Remove last traces of private keys in db.
	* schema.sql: Remove private_keys table
	* commands.cc (dropkey): private keys can no longer be in the db.
	* schema_migration.cc: new migrator
	* commands.cc: remove extract_keys
	* tests/t_migrate_schema.at: update
	* keys.hh, cert.cc, key_store.cc: keys_match doesn't work well on
	privkeys. Don't use it.
	* key_store.cc: Allow duplicate insertions, if they match.

2005-09-27  Timothy Brownawell  <tbrownaw@gmail.com>

	* schema_migration.hh: migrate_depot_schema() doesn't really exist
	* database.cc, schema_migration.{cc,hh}: migrate_monotone_schema
	now takes an app_state * , so data can be moved to/from the database.

2005-09-27  Matt Johnston  <matt@ucc.asn.au>

	* botan/pkcs8.cc, keys.cc: fix monotone-specific pkcs8 key
	parsing.
	* commands.cc: ls keys shows keystore-only pubkeys as well
	* packet.cc: fix unit tests
	* testsuite.at: use keypair packet rather than privkey/pubkey 
	packets.

2005-09-26  Matt Johnston  <matt@ucc.asn.au>

	* commands.cc, keys.cc, others: use standard
	"PBE-PKCS5v20(SHA-1,TripleDES/CBC)" encoding rather than
	raw arc4. extract_keys will re-encode keys, still
	need to work on packet.cc encoding.
	* botan/{des*,pkcs5*,algolist.cpp}: required files
	from Botan 1.4.6

2005-09-25  Timothy Brownawell  <tbrownaw@gmail.com>

	Move private keys outside the database.
	They're now stored as keypairs in ~/.monotone/keys
	Details:
	* keystore.{cc,hh}: handle storage of keypairs
	* tests*: Specify keystore location when running the testsuite.
		This prevents it from polluting the user's keystore.
	* database{cc,hh}: remove ability to put privkeys. They can still
		be listed, retrieved, and deleted, to support
	* commands.cc: New command, extract_keys. Copies private keys from
		the database to the keystore.
	* vocab.hh: add keypair type, like pair<pubkey, privkey>, except that
		the members are named pub and priv.
	* packet.cc: Clean up read_packets.
	* packet.{cc,hh}: privkey packets no longer exists, handle keypair
		packets instead.
	* file_io.{cc,hh}: add read_directory because tree_walker needs to
		be in the wc. add a write_data that works outside the wc.
	* Makefile.am: add keystore.{cc,hh}
	* others: update to work with new key storage

2005-10-06  Matthew Gregan  <kinetik@orcon.net.nz>

	* std_hooks.lua (merge3_emacs_cmd): Minor cleanup.
	* std_hooks.lua: Pass '--eval' rather than '-eval' to Emacs; the
	CVS emacsclient does not consider '-eval' as valid.
	* platform.hh, unix/fs.cc, win32/fs.cc (rename_clobberingly): New
	function for best-effort atomic renames.  This will probably never
	be atomic on Win32.
	* file_io.cc (write_data_impl): Append process ID to temporary
	file name so that multiple monotone processes operating on the
	same working copy are less likely to clobber each other.  Use
	rename_clobberingly().
	* ui.cc (user_interface): Allow std::cout to raise
	ios_base::failure exceptions if stream goes bad (e.g. stream
	receives EPIPE).
	* monotone.cc (cpp_main): Catch ios_base::failure exceptions and
	exit cleanly.
	* main.cc (main_with_signal_handlers): Install handler to ignore
	SIGPIPE.
	* Makefile.am: Remove platform_netsync.cc references.
	* {unix,win32}/platform_netsync.cc: Remove files.
	* platform.hh, netsync.cc (run_netsync_protocol):
	Remove {start,end}_platform_netsync() calls.

2005-10-04  Nathaniel Smith  <njs@pobox.com>

	* monotone.texi (Automation): Document the mysterious columns of
	numbers in 'automate inventory' output format.

2005-10-04  Matt Johnston  <matt@ucc.asn.au>

	* botan/, Makefile.am: update to Botan 1.4.7

2005-10-03  Nathaniel Smith  <njs@pobox.com>

	* monotone.texi (Automation): Clean up formatting and description
	of 'automate inventory' sample output.

2005-10-02  Marcel van der Boom  <marcel@hsdev.com>

	* commands.cc (CMD(checkout)): Check for non-existant checkout dir
	earlier, so we can fail earlier.

2005-09-30  Nathaniel Smith  <njs@pobox.com>

	* Makefile.am (AM_CFLAGS, AM_CXXFLAGS): Add
	-DBOOST_SP_DISABLE_THREADS (disables thread-safe shared_ptr
	reference counting).

2005-09-30  Nathaniel Smith  <njs@pobox.com>

	* debian/README.Debian, debian/TODO.Debian: Add debian files
	left out of repository.

2005-09-30  Nathaniel Smith  <njs@pobox.com>

	* NEWS: Set date for 0.23.

2005-09-30  Nathaniel Smith  <njs@pobox.com>

	* testsuite.at: Whoops, forgot to hit save.  Remove
	t_diff_changeset_bug.at.

2005-09-30  Grahame Bowland  <grahame@angrygoats.net>

	* paths.cc: remove unit tests for 
	file_path_internal_from_user

2005-09-30  Patrick Mauritz  <oxygene@studentenbude.ath.cx>

	* configure.ac: only add gnu specific CFLAGS and CXXFLAGS for
	gnu compilers

2005-09-30  Nathaniel Smith  <njs@pobox.com>

	* tests/t_log_outside_working_dir.at: Fix summary line.
	* tests/t_diff_changeset_bug.at: Remove redundant test
	(cf. t_restricted_diff_unchanged.at).

2005-09-30  Nathaniel Smith  <njs@pobox.com>

	* Makefile.am (BOTAN_SOURCES): Add botan/hash_id.h.

2005-09-30  Nathaniel Smith  <njs@pobox.com>

	* NEWS: More additions (mention MM and the problems paths.cc will
	cause for colinux folks).

2005-09-30  Nathaniel Smith  <njs@pobox.com>

	* Makefile.am (MOST_SOURCES): Add hash_map.hh.
	(BOTAN_SOURCES): Add botan/charset.h.

2005-09-29  Nathaniel Smith  <njs@pobox.com>

	* NEWS: Fix typos pointed out by Matthew Gregan.

2005-09-29  Nathaniel Smith  <njs@pobox.com>

	* UPGRADE, configure.ac, monotone.spec, win32/monotone.iss:
	* debian/changelog: Bump version number.
	
2005-09-30  Grahame Bowland  <grahame@angrygoats.net>

	* paths.hh: update file_path documentation, 
	remove file_path_internal_from_user
	* paths.cc: remove file_path_internal_from_user
	* commands.cc CMD(cat): change file_path_internal_from_user 
	to file_path_external
	* tests/t_diff_outside_working_dir.at: check diff works outside 
	  of a working dir (with a file specified)
	* tests/t_log_outside_working_dir.at: check log works outside 
	  of a working dir (with a file specified)
	* tests/t_diff_changeset_bug.at: mysterious changeset bug
	* testsuite.at: add new tests

2005-09-29  Nathaniel Smith  <njs@pobox.com>

	* AUTHORS: Add Grahame and Marcel.
	* NEWS: Write 0.23 entry.
	* monotone.texi (Reserved Files): Mention in .mt-ignore docs that
	the patterns are regexes.
	
2005-09-30  Grahame Bowland  <grahame@angrygoats.net>

	* paths.cc (file_path::file_path): Allow external paths outside of
	a working directory, so long as we don't enter a working directory 
	later.
	(access_tracker) add new very_uninitialized state which 
	prevents subsequent initialization
	(test_access_tracker) check the very_uninitialized state works
	* paths.hh: correct mention of monotone cat file to new syntax

2005-09-29  Matthew Gregan  <kinetik@orcon.net.nz>

	* paths.cc: Restore two unit tests on Win32.

2005-09-29  Richard Levitte  <richard@levitte.org>

	* testsuite.at: Removed a spurious G...

2005-09-29  Matthew Gregan  <kinetik@orcon.net.nz>

	* paths.cc, win32/fs.cc: Fixes to allow unit tests to pass on Win32.

2005-09-29  Marcel van der Boom  <marcel@hsdev.com>

	* netsync.cc (rebuild_merkle_trees): only get matched branch
	certs, not all of them

2005-09-28  Nathaniel Smith  <njs@pobox.com>

	* tests/t_rename_diff_names.at, testsuite.at: New test.

2005-09-27  Richard Levitte  <richard@levitte.org>

	* monotone.texi (Tutorial): It seems like texi2pdf gets quite
	confused when a @chapter has a @subsection with a @section in
	between.  The resulting PDF had a Tutorial that was a indexed as a
	subsection under Concepts/Branches instead of being indexed as the
	chapter it is, and most confusingly, it's last subsection
	(Branching and Merging) ended up as a a separate chapter of it's
	own...

2005-09-27  Matt Johnston  <matt@ucc.asn.au>

	* netsync.cc (ancestry_fetcher): new approach to requesting file
	and manifest deltas and full data. Tries to be more efficient
	for the vcache of recontstructed data, and conceptually simpler

	* tests/t_netsync_unrelated.at: passes, remove XFAIL

2005-09-26  Benoît Dejean  <benoit@placenet.org>

	* database.cc: Merged 3 strings.

2005-09-26  Matt Johnston  <matt@ucc.asn.au>

	* commands.cc: add 'help' command
	* monotone.cc: add -h alias for --help
	
2005-09-25  Matt Johnston  <matt@ucc.asn.au>

	* netsync.cc: use lexical_cast on port numbers to avoid
	strange-looking "port 5,253"

2005-09-25  Matthew Gregan  <kinetik@orcon.net.nz>

	* sqlite/*: Update in-tree SQLite from 3.2.6 to 3.2.7.

2005-09-25  Benoît Dejean  <benoit@placenet.org>

	* netsync.cc: 3 more i18n strings.

2005-09-25  Benoît Dejean  <benoit@placenet.org>

	* cert.cc (cert_signable_text): F() vs. boost::format.
	* lua.cc (monotone_guess_binary_file_contents_for_lua),
	(monotone_include_for_lua), (monotone_includedir_for_lua):
	* rcs_import.cc (import_cvs_repo): Merged some strings.
	
2005-09-25  Benoît Dejean  <benoit@placenet.org>

	* lua.cc (monotone_guess_binary_file_contents_for_lua):
	Fixed signednes warning and istream usage.

2005-09-25  Matt Johnston  <matt@ucc.asn.au>

	* ui.cc: fallback to the default locale if locale("") fails.

2005-09-25  Matt Johnston  <matt@ucc.asn.au>

	* botan/arc4.cpp: increase maximum keylength to 256 bytes.

2005-09-24  Benoît Dejean  <benoit@placenet.org>

	* ChangeLog: Fixed.
	I don't understand how xxdiff works :/ Please help.

2005-09-24  Satoru SATOH <ss@gnome.gr.jp>

	* po/ja.po: Updated Japanese translation.

2005-09-23  Benoît Dejean  <benoit@placenet.org>

        * std_hooks.lua: More i18n strings.

        I don't know how to handle lua
        "multiline" ..
        "strings" because gettext doesn't join them.

2005-09-22  Benoît Dejean  <benoit@placenet.org>

        * sanity.{cc,hh}: Uninlined F() and FP().
        This happily saves ~100KB of .text on my ppc.

2005-09-22  Benoît Dejean  <benoit@placenet.org>

	* netsync.cc: Reverted changes
	from f0a632bf14468b6e03a488d6f1a64ef18b61d04c
	to   4f7f638954c79c54460d04c3be111acad8b26dd3

2005-09-22  Benoît Dejean  <benoit@placenet.org>

	* lua.cc (monotone_gettext_for_lua): New function.
	* po/POTFILES.in: Added std_hooks.lua.
	* std_hooks.lua: One more string for i18n.

2005-09-22  Benoît Dejean  <benoit@placenet.org>

	* ui.{cc,hh} (get_user_locale): Returns a const &.

2005-09-21  Timothy Brownawell  <tbrownaw@gmail.com>

	* contrib/usher.cc: better error checking

2005-09-20  Timothy Brownawell  <tbrownaw@gmail.com>

	* restrictions.cc: Make calculate_unrestricted_revision work
	with --exclude
	* tests/t_restriction_with_exclude_iprint.at: remove XFAIL

2005-09-20  Patrick Mauritz <oxygene@studentenbude.ath.cx>

	* configure.ac: solaris needs librt for fdatasync
	* sqlite/parse.c: #line and #include interactions aren't defined

2005-09-20  Matt Johnston  <matt@ucc.asn.au>

	* database.cc (space_usage): workaround the issue that in sqlite
	3.2.6, SUM({empty set}) returns NULL. (this is part of the sql spec,
	see http://www.sqlite.org/cvstrac/tktview?tn=1413 and the comment for
	SUM() in sqlite docs).

2005-09-20  Matt Johnston  <matt@ucc.asn.au>

	* ui.cc, ui.hh, sanity.hh: replace ui.user_locale with
	get_user_locale(), so that we can guarantee that it will be
	initialised when the global_sanity object (and probably other things)
	are instantiated.

2005-09-20  Matthew Gregan  <kinetik@orcon.net.nz>

	* tests/t_restriction_with_exclude_iprint.at: New test, variant of
	t_restriction_exclude.at, but with inodeprints enabled.  Mark as
	XFAILed.
	* testsuite.at: Add new test.
	* sqlite/*: Update in-tree SQLite from 3.2.2 to 3.2.6.
	* Makefile.am: Add sqlite/{analyze,vbdefifo,complete}.c to
	SQLITE_SOURCES
	* schema_migration.cc (calculate_schema_id): Explicitly exclude
	sqlite_stat1 table from schema ID calculation.  This is a new
	magic table created by the 'analyze' command in SQLite >= 3.2.3.

2005-09-18  Nathaniel Smith  <njs@pobox.com>

	* po/ja.po: New translation from Satoru SATOH <ss@gnome.gr.jp>.
	* AUTHORS: Add Satoru SATOH.
	
2005-09-18  Matthew Gregan  <kinetik@orcon.net.nz>

	* testsuite.at: Tweak default 'eveything' netsync glob to
	something that works around the MinGW/Win32 globbing issues for
	now.
	* tests/t_log_brief.at: Canonicalise output on Win32.

2005-09-17  Timothy Brownawell  <tbrownaw@gmail.com>

	* contrib/usher.cc: Remove stray "new int[2];' statements from
	debugging. Remove connections from list when finished.

2005-09-16  Timothy Brownawell  <tbrownaw@gmail.com>

	* Makefile.am (EXTRA_DIST): add contrib/monotone-cvs-ignore.lua,
	contrib/ciabot_monotone_hookversion.py, and contrib/usher.cc .
	also remove duplicate of contrib/monoprof.sh

2005-09-16  Timothy Brownawell  <tbrownaw@gmail.com>

	* netsync.cc: finish renaming things, so it compiles again...

2005-09-16  Timothy Brownawell  <tbrownaw@gmail.com>

	* contrib/usher.cc: A simple usher/proxy server. It asks connecting
	clients for their include pattern, and then forwards the connection
	to an appropriate (as given in a config file) monotone server. Note
	that all servers operating behind one usher need to have the same
	server key.

2005-09-16  Timothy Brownawell  <tbrownaw@gmail.com>

	* netcmd.{cc,hh}, netsync.cc: new netcmd types: usher_cmd and
	usher_reply_cmd. They are not included in the HMAC, and do not
	occur during normal communication. Purpose: running multiple servers
	from the same port. This allows a special server to ask for the
	client's include pattern, and then forward the connection to a real
	monotone server.

2005-09-16  Matt Johnston  <matt@ucc.asn.au>

	* botan/pkcs8.cpp: re-add the monotone-specific code for guessing if
	a key is DER encoded or not.

2005-09-16  Matt Johnston  <matt@ucc.asn.au>

	* botan/*: update to Botan 1.4.6
	* Makefile.am: ditto

2005-09-15  Timothy Brownawell  <tbrownaw@gmail.com>

	* app_state.{cc,hh}: restrictions now understand --exclude
	* commands.cc: commit and revert now take OPT_EXCLUDE
	* monotone.cc: update description of --exclude
	* tests/t_restriction_with_exclude.at: new test
	* testsuite.at: add it

2005-09-14  Timothy Brownawell  <tbrownaw@gmail.com>

	* contrib/ciabot_monotone_hookversion.py: CIA bot client script
	meant to be called from the note_netsync_revision_received hook.
	* lua.{cc,hh}: hook_note_commit and hook_note_netsync_revision_received
	now take the text of the revision as an argument.
	* netsync.cc, commands.cc: Give hooks new argument.
	* monotone.texi: Update documentation for those hooks.

2005-09-11  Benoît Dejean  <benoit@placenet.org>

	* database.cc
	* database_check.cc
	* netsync.cc
	* po/POTFILES.in
	* po/POTFILES.skip
	* rcs_import.cc: More i18n strings.

2005-09-07  Jim Meyering  <jim@meyering.net>
	
	* tests/t_rename_dir_cross_level.at: When invoking mv to rename
	a directory, do not include a trailing slash on the target -- that
	is not portable.                                                  

	* Makefile.am (TESTS_ENVIRONMENT): Ensure that PATH starts with
	the current directory, so we test the just-built monotone binary,
	not some older version.                                          

2005-09-07  Benoît Dejean  <benoit@placenet.org>

	* std_hooks.lua: Don't spawn emacs with '-no-init-file'.

2005-09-09  Matthew Gregan  <kinetik@orcon.net.nz>

	* paths.cc (save_initial_path): Default Boost's fs::path to
	fs::native grammar.
	* tests/t_unreadable_{db,MT}.at: Disable on Win32 for now.
	* paths.cc: Consistency--use WIN32 rather than _WIN32.
	* file_io.cc (walk_tree): Correct test for file existence.

2005-09-08  Matthew Gregan  <kinetik@orcon.net.nz>

	* Makefile.am: Add '-f' argument to 'mv'; avoids build waiting on
	 user confirmation in some cases.

2005-09-08  Nathaniel Smith  <njs@pobox.com>

	* monotone.texi (Certificates): Remove mention of fcerts and
	mcerts.

2005-09-07  Benoît Dejean  <benoit@placenet.org>

	* ui.{cc,hh}: Added user_inferface::user_locale.
	* sanity.hh: Made F() and FP() locale aware.

2005-09-06  Benoît Dejean  <benoit@placenet.org>

	* monotone.cc: One more i18n string.

2005-09-06  Benoît Dejean  <benoit@placenet.org>

	* po/fr.po: Updated French translation.

2005-09-06  Benoît Dejean  <benoit@placenet.org>

	* commands.cc: No i18n for cert_revision_changelog.

2005-09-06  Matthew Gregan  <kinetik@orcon.net.nz>

	* tests/t_netsync_read_permissions.at: Tweak tests so we aren't
	trying to serve a bare '*'; works around test hangs due to glob
	expansion sillyness on MinGW.
	* tests/t_netsync_globs.at: Ditto.
	* tests/t_netsync_exclude.at: Ditto.
	* std_hooks.lua (ignore_file): Add Mac OS X (.DS_Store) and
	Windows (desktop.ini) per-directory browser configuration files.


2005-09-05  Benoît Dejean  <benoit@placenet.org>

	* commands.cc: Fixed some strings (added ' around revisions).
	Removed some whitespaces.
	No i18n in diff output.

2005-09-05  Benoît Dejean  <benoit@placenet.org>

	* sanity.{cc,hh}: boost::format vs. F(). Merged boost::format
	and moved non-template code to sanity.cc.

2005-09-05  Matthew Gregan  <kinetik@orcon.net.nz>

	* win32/terminal.cc (have_smart_terminal): We were returning false
	in almost all circumstances; changed logic so that we at least
	work when running in a cmd.exe window.

2005-09-05  Matt Johnston  <matt@ucc.asn.au>

	* commands.cc (dump_diffs): don't use the terminal width to
	print ===== seperators.

2005-09-05  Matthew Gregan  <kinetik@orcon.net.nz>

	* paths.cc (find_and_go_to_working_copy): Create root and bookdir
	paths as fs::native.
	* main.cc: Tweak #ifdef to avoid exposing some unused SEH handling
	on MinGW.
	* configure.ac: Minor cleanup to Win32 configure test.

2005-09-04  Nathaniel Smith  <njs@pobox.com>

	* monotone.cc (options): Remove default from the help string for
	--count, since none of the options listed are actually the
	default.

2005-09-04  Nathaniel Smith  <njs@pobox.com>

	* tests/t_unreadable_db.at, testsuite.at: New test.

2005-09-03  Nathaniel Smith  <njs@pobox.com>

	* po/Makevars (XGETTEXT_OPTIONS): N_ != ngettext.
	Add c-format flags on F() and FP() calls (only partially
	successful on latter, because of bug in xgettext).
	
2005-09-04  Grahame Bowland  <grahame@angrygoats.net>

	* commands.cc: siplify the monotone cat command 
	to "monotone cat [-r] FIELNAME" (as in bug #12597)
	* monotone.texi: update documentation of "monotone cat"
	* tests/t_add_edge.at, tests/t_cat_file_by_name.at, 
	tests/t_change_empty_file.at, tests/t_cvsimport.at, 
	tests/t_cvsimport_deleted_invar.at, tests/t_cvsimport_drepper.at, 
	tests/t_cvsimport_drepper2.at, tests/t_cvsimport_manifest_cycle.at, 
	tests/t_cvsimport_samelog.at, tests/t_database_check.at, 
	tests/t_db_kill_rev_locally.at, tests/t_empty_id_completion.at, 
	tests/t_epoch.at, tests/t_epoch_server.at, tests/t_erename.at, 
	tests/t_i18n_file.at, tests/t_import.at, tests/t_merge_add_del.at, 
	tests/t_movedel.at, tests/t_movepatch.at, tests/t_netsync.at, 
	tests/t_netsync_exclude.at, tests/t_netsync_exclude_default.at, 
	tests/t_netsync_globs.at, tests/t_netsync_nocerts.at, 
	tests/t_netsync_permissions.at, tests/t_netsync_read_permissions.at, 
	tests/t_netsync_single.at, tests/t_normalized_filenames.at, 
	tests/t_persistent_server_revision.at, tests/t_remerge.at, 
	tests/t_rename.at, tests/t_renamed.at, tests/t_scan.at, 
	tests/t_set_default.at, tests/t_singlecvs.at, 
	tests/t_update_with_pending_add.at, tests/t_update_with_pending_drop.at, 
	tests/t_update_with_pending_rename.at, tests/t_versions.at: 
	use automation interface rather than "monotone cat"

2005-09-04  Grahame Bowland  <grahame@angrygoats.net>

	* ChangeLog: fix up screwed up three-way merge

2005-09-04  Grahame Bowland  <grahame@angrygoats.net>

	* automate.cc, commands.cc: add "automate get_file", 
	"automate get_revision" and "automate get_manifest" to 
	automation interface.
	* monotone.texi: document new automation commands
	* tests/t_automate_get_file.at, tests/t_automate_get_revision_at, 
	tests/t_automate_get_manifest.at: trivial testing of new 
	automation commands for output as specified, make sure they 
	do not complete IDs, make sure invalid IDs are caught.
	* testsuite.at: add new tests

2005-09-03  Matthew Gregan  <kinetik@orcon.net.nz>

	* tests/t_persistent_server_keys_2.at: 'commit' needs a commit
	message.  Un-XFAIL.
	* tests/t_netsync_unrelated.at: Fix 'setup' syntax.
	* tests/t_add_vs_commit.at: BASE_REVISION needs to be in the root
	of a working copy to work.  Un-XFAIL.
	* tests/t_add_stomp_file.at: 'add' does not take a --branch
	argument.  BASE_REVISION needs to be in the root of a working copy
	to work.
	* annotate.cc (build_parent_lineage): Don't access uninitialized
	memory--use resize() rather than reserve().

2005-09-02  Matthew Gregan  <kinetik@orcon.net.nz>

	* monotone.cc: Use consistent case in option descriptions.

2005-09-02  Nathaniel Smith  <njs@pobox.com>

	* paths.{hh,cc}: Add split_path typedef.  Use it.

2005-09-02  Matt Johnston  <matt@ucc.asn.au>

	* lua.cc (monotone_guess_binary_file_contents_for_lua): use a
	temporary char* buffer rather than &string[], extra copying seems
	to have negligible performance impact.
	* tests/perf-test.sh: change path from tests/ to contrib/, make
	executable.
	* tests/parse-accounting.pl: make executable.

2005-09-01  Timothy Brownawell  <tbrownaw@gmail.com>

	* lua.cc, std_hooks.lua: use proper regexes for .mt-ignore
	taken from a patch from Martin Dvorak
	* contrib/monotone-cvs-ignore.lua: New file, from the same patch.
	supports .cvsignore files
	* tests/t_mt_ignore.at: check that a missing .mt-ignore
	doesn't cause problems

2005-09-01  Timothy Brownawell  <tbrownaw@gmail.com>

	* tests/t_mt_ignore.at: use RAW_MONOTONE instead of ugly --rcfile
	Also actually do "mtn add" this time.

2005-09-01  Timothy Brownawell  <tbrownaw@gmail.com>

	* tests/t_mt_ignore.at: new test, checks that .mt-ignore works
	* testsuite.at: add it

2005-09-01  Timothy Brownawell  <tbrownaw@gmail.com>

	* std_hooks.lua: support .mt-ignore
	* monotone.texi: mention .mt-ignore and MT/wanted-testresults under
	"Existing control files"
	* .mt-ignore: ignore testsuite.dir

2005-09-03  Benoît Dejean  <benoit@placenet.org>

	* commands.cc (ls_certs):
	* netsync.cc (load_data): Merged strings.

2005-09-01  Benoît Dejean  <benoit@placenet.org>

	* commands.cc: Merged one more "no such revision '%s'" string.

2005-09-01  Benoît Dejean  <benoit@placenet.org>

	* commands.cc: Merged all "no such revision '%s'" strings.
	(string_to_datetime): Merged catch blocks in order to merge error
	messages.

2005-09-01  Benoît Dejean  <benoit@placenet.org>

	* ChangeLog: Fixed.

2005-09-01  Matthew Gregan  <kinetik@orcon.net.nz>

	* ui.cc (user_interface): Avoid calling sync_with_stdio(false) on
	Win32 for now to work around a bug in MinGW where unsynchronized
	std::cin returns EOF earlier when reading a stream with DOS
	newlines.  Resolves 'db load' failure reported by Howard Spindel.
	* database.cc (load): Don't bother executing an empty string.
	* commands.cc (ALIAS(import, setup)): Remove alias.

2005-09-01  Matt Johnston  <matt@ucc.asn.au>

	* schema.sql: add BEGIN, COMMIT to make it a single transaction,
	improves db init performance significantly on OS X (avoids many
	disk-cache flushes).

2005-09-01  Matthew Gregan  <kinetik@orcon.net.nz>

	* testsuite.at: Increase entropy used to generate port numbers
	where we can and increase range of port numbers generated.
	* monotone.texi: Fix a couple of minor typos.

2005-09-01  Matthew Gregan  <kinetik@orcon.net.nz>

	* monotone.texi: Update 'setup' documentation and tutorial to
	reflect new usage.  Also update much of the monotone output in the
	tutorials to reflect the output of more modern versions of
	monotone.  Correct some minor errors and typos while here.
	* commands.cc (CMD(setup)): Require database and branch arguments.
	(ALIAS(import,setup)): Add setup alias.
	* testsuite.at, tests/*.at: Update 'setup' usage.

2005-08-31  Richard Levitte  <richard@levitte.org>

	* lua.cc, std_hooks.lua: Rename
	monotone_guess_binary_filename_for_lua and guess_binary_filename
	to monotone_guess_binary_file_contents_for_lua and
	guess_binary_file_contents.

2005-08-31  Benoît Dejean  <benoit@placenet.org>

	* basic_io.cc (basic_io::input_source::err): Merged strings.

2005-08-31  Nathaniel Smith  <njs@pobox.com>

	* file_io.cc (set_char_is_binary, guess_binary): static_cast chars
	to uint8_t before using as array indices.  Also replace some ints
	with size_t's to quiet g++ warnings.

2005-08-30  Benoît Dejean  <benoit@placenet.org>

	In function void set_char_is_binary(char, bool)
	133: warning: array subscript has type char
	In function void init_char_is_binary()
	147: warning: comparison between signed and unsigned integer expressions
	In function bool guess_binary(const std::string&)
	160: warning: comparison between signed and unsigned integer expressions
	162: warning: array subscript has type char

2005-08-30  Benoît Dejean  <benoit@placenet.org>

	* file_io.cc (walk_tree): Fixed format.

2005-08-31  Marcel van der Boom  <marcel@hsdev.com>

	* std_hooks.lua (execute_confirm): New function.
	(merge2_opendiff_cmd, merge3_opendiff_cmd): Add.

2005-08-31  Matthew Gregan  <kinetik@orcon.net.nz>

	* paths.cc (test_bookkeeping_path, test_system_path): Second
	attempt at compile fixes; this time the unit tests actually pass
	too.

2005-08-30  Matthew Gregan  <kinetik@orcon.net.nz>

	* paths.cc (test_bookkeeping_path, test_system_path): Shift object
	instantiation around a little to work around what seems to be a
	bug in the gcc 3.3 parser.
	* win32/inodeprint.cc (inodeprint_file): Update to use new path
	handling code.
	* win32/fs.cc (tilde_expand): Compile fix.

2005-08-30  Petr Baudis  <pasky@suse.cz>

	* std_hooks.lua: Simple support for merging using merge(1) and vim.

2005-08-30  Benoît Dejean  <benoit@placenet.org>

	* po/fr.po: Updated French translation.

2005-08-30  Benoît Dejean  <benoit@placenet.org>

	* commands.cc: Merged some error messages.

2005-08-30  Benoît Dejean  <benoit@placenet.org>

	* commands.cc: Merged complete(..., file_id) and
	complete(..., manifest_id) into template complete(..., ID).

2005-08-30  Benoît Dejean  <benoit@placenet.org>

	* commands.cc (ls_certs): Reworked for i18n.
	(CMD(commit)): Merged 2 strings.

2005-08-30  Matthew Gregan  <kinetik@orcon.net.nz>

	* revision.cc (ensure_parents_loaded): Don't reuse an iterator
	after we've invalidated it.  Fixes 'diff' crash reported by Howard
	Spindel.

2005-08-30  Matt Johnston  <matt@ucc.asn.au>

	* botan/allocate.cpp: avoid string comparison when looking up the 
	default allocator
	* monotone.cc (cpp_main): set a default allocator

2005-08-28  Nathaniel Smith  <njs@pobox.com>

	* tests/t_attributes.at: Delete checkout dir in between
	checkouts.

2005-08-28  Matt Johnston  <matt@ucc.asn.au>

	* keys.cc (keys_match): new function to compare whether two keys
	match (ignoring whitespace as the database does, etc).
	* packet.cc, keys.cc: use it for existing-key-comparison.

2005-08-27  Nathaniel Smith  <njs@pobox.com>

	* commands.cc (checkout): Special-case "checkout ."
	* tests/t_checkout_dir.at: Test it.

2005-08-26  Nathaniel Smith  <njs@pobox.com>

	* file_io.hh: Remove comment describing old path types.
	* paths.hh: Add comment describing new path types.
	
2005-08-26  Nathaniel Smith  <njs@pobox.com>

	* app_state.cc (create_working_copy): Remove
	fs::filesystem_exception catching.
	* file_io.hh (mkdir_p): Remove comment noting app_state.cc's
	dependence on a boost-based implementation.

2005-08-26  Nathaniel Smith  <njs@pobox.com>

	* paths.cc: Include <string>.  Helps build on g++ 3.3?

2005-08-26  Nathaniel Smith  <njs@pobox.com>

	* commands.cc (get_log_message): Make the log message commentary a
	little more descriptive for people who may not know what a log
	message is...
	(commit): When canceling a commit due to empty log message, say
	so.

2005-08-26  Nathaniel Smith  <njs@pobox.com>

	* std_hooks.lua: Check for both "vi" and "notepad.exe" as fallback
	editors.  If no editor was found, print a helpful message instead
	of just running "vi" anyway.  Print a message if the editor exited
	with error.

2005-08-26  Nathaniel Smith  <njs@pobox.com>

	* file_io.cc (mkdir_p, make_dir_for): Increase error checking.
	* commands.cc (checkout): Make sure that checkout target directory
	does not already exist.  Also use system_path more uniformly.
	* tests/t_checkout_dir.at: Test.
	* tests/t_setup_existing_path.at: New test.

2005-08-26  Nathaniel Smith  <njs@pobox.com>

	* commands.cc (read): Optionally take files on command line.
	* tests/t_read_from_file.at, testsuite.at: New test.
	* monotone.texi (Network Service): Show Jim using this.
	(Packet I/O, Commands): Document.
	* monotone.1: Likewise.

2005-08-26  Nathaniel Smith  <njs@pobox.com>

	* change_set.cc (move_files_from_tmp_top_down): Typo again.
	
2005-08-26  Nathaniel Smith  <njs@pobox.com>
	
	* database.cc (open): Convert stray line to paths.cc.

2005-08-26  Nathaniel Smith  <njs@pobox.com>

	* change_set.cc (move_files_from_tmp_top_down): Typo.

	* file_io.cc (move_path): New function.
	(move_file, move_dir): Minor cleanup -- use
	require_path_is_nonexistent.

	* work.cc (build_deletions): Use delete_file, rather than unlink.
	If file is already non-existent, do nothing.
	(build_rename): Use move_path, rather than rename.  If file
	already appears to have been renamed, do nothing.

2005-08-26  Nathaniel Smith  <njs@pobox.com>

	* app_state.cc (allow_working_copy): Make logging more sensible.

2005-08-26  Nathaniel Smith  <njs@pobox.com>

	* transforms.cc (length): 
	* database.cc (sql, load, open): 
	* commands.cc (rename, attr): 
	* change_set.cc (move_files_to_tmp_bottom_up) 
	(move_files_from_tmp_top_down): Merge fixups.

2005-08-26  Nathaniel Smith  <njs@pobox.com>

	* database_check.cc: Track and report on manifest and revision
	parseability.
	* tests/t_database_check_normalized.at: Update to expect "not
	parseable" messages rather than "not normalized" messages.
	All tests pass.
	
2005-08-26  Nathaniel Smith  <njs@pobox.com>

	* tests/t_unreadable_MT.at: This test was called "do not fail on
	unreadable MT/options".  I do not know why we wanted such
	behavior.  I am making it "fail cleanly on unreadable
	MT/options".

2005-08-26  Nathaniel Smith  <njs@pobox.com>

	* paths.cc (check_fp_normalizes_to, test_file_path_internal):
	Oops, there were more places testing for non-brokenness; break
	them too.

2005-08-26  Nathaniel Smith  <njs@pobox.com>

	* paths.cc (test_split_join): Test that you cannot create a path
	in MT by joining.
	(file_path): Implement it.
	(split): Break, to match broken behavior of old splitter (easier
	than fixing change_set.cc...)
	(file_path_internal): Test for brokenness accordingly.

2005-08-26  Nathaniel Smith  <njs@pobox.com>

	* commands.cc (cat): Hack so that 'cat file REV PATH' works
	correctly both inside and outside of working copy, interpreting
	path slightly differently in each case.
	
2005-08-26  Nathaniel Smith  <njs@pobox.com>

	* tests/t_normalized_filenames.at: Internal unnormalized pathnames
	are no longer silently normalized, but rather a hard error.
	Adjust test accordingly.

2005-08-26  Nathaniel Smith  <njs@pobox.com>

	* paths.hh (file_path_internal_from_user): New constructor.
	* paths.cc (test_file_path_internal): Test it.
	(file_path::file_path): Implement it.
	* commands.cc (cat): Use it to create/validate passed in
	filenames.

2005-08-26  Nathaniel Smith  <njs@pobox.com>

	* paths.cc (test_system_path): Require that system_path normalize
	out ..'s.
	(system_path): Do so.

2005-08-26  Nathaniel Smith  <njs@pobox.com>

	* work.cc (build_additions): Remove redundant (and now wrong)
	code.
	Test 53 now passes.
	
2005-08-26  Nathaniel Smith  <njs@pobox.com>

	* file_io.cc (make_dir_for): Oops, this doesn't need a
	fs::native.
	Test 37 now passes.

2005-08-26  Nathaniel Smith  <njs@pobox.com>

	* file_io.cc (mkdir): New function.  Now with extra brain-eating
	power.
	(mkdir_p, make_dir_for, delete_file, delete_dir_recursive) 
	(move_file, move_dir, write_data_impl): Use it, to make all
	fs::path's native and disable boost's random rejection of paths.

2005-08-26  Nathaniel Smith  <njs@pobox.com>

	* paths.cc (test_file_path_external_prefix_a_b) 
	(test_file_path_external_no_prefix, test_file_path_internal): Test
	for validity of more strange characters (,+@*%#$=).

2005-08-26  Nathaniel Smith  <njs@pobox.com>

	* file_io.cc (ident_existing_file): Remove accidentally-left-in
	code.  Test 26 now passes.
	* lua.cc (monotone_includedir_for_lua, load_rcfile): Add
	fs::native's.

2005-08-25  Nathaniel Smith  <njs@pobox.com>

	* paths.hh (system_path::system_path): Add new boolean argument
	controlling some access_tracker behavior.
	* app_state.cc (allow_working_copy): Use it.
	* paths.cc (system_path): Implement it.
	(test_system_path): Test it.

2005-08-25  Nathaniel Smith  <njs@pobox.com>

	* file_io.cc (walk_tree): Return properly.
	
2005-08-25  Nathaniel Smith  <njs@pobox.com>

	* paths.cc (test_file_path_internal): Add tests for
	file_path.empty().
	* file_io.cc (walk_tree_recursive): Add explicit fs::native.

2005-08-25  Nathaniel Smith  <njs@pobox.com>

	* paths.cc: Many small changes.  Unit tests now pass.  72
	unexpected autotest failures.

2005-08-25  Nathaniel Smith  <njs@pobox.com>

	* paths.cc (file_path): Fix up error reporting in external path
	normalization.
	(test_file_path_external_no_prefix): "" is always an invalid
	path.

2005-08-25  Nathaniel Smith  <njs@pobox.com>

	* database.cc (sql): Only check schema version when db actually
	exists.

2005-08-25  Nathaniel Smith  <njs@pobox.com>

	* file_io.cc (read_data_for_command_line): We are given a
	system_path.

2005-08-25  Nathaniel Smith  <njs@pobox.com>

	* paths.cc: Fix all unit test failures, except for two mysterious
	boost::too_few_args exceptions.
	
2005-08-25  Nathaniel Smith  <njs@pobox.com>

	* paths.cc, unix/fs.cc: Many, many fixes and some new tests too.	

2005-08-25  Nathaniel Smith  <njs@pobox.com>

	* paths.cc (struct access_tracker): Doh, initializer should set
	'initialized'...
	(test_file_path_internal): It's valid for a split file
	to have a null component if the file is "".

2005-08-25  Nathaniel Smith  <njs@pobox.com>

	* paths.cc (in_bookkeeping_dir): Last change didn't work out so
	well; let's remove some negatives and see if I can understand what
	the code does this way...

2005-08-25  Nathaniel Smith  <njs@pobox.com>

	* paths.cc (not_in_bookkeeping_dir): Handle "MT" case.
	Update tests to make sure it sticks...

2005-08-25  Nathaniel Smith  <njs@pobox.com>

	* unit_tests.{cc,hh} (init_unit_test_suite): Remove
	path_component_tests.
	* unix/fs.cc (tilde_expand): Another compile fix.

2005-08-25  Nathaniel Smith  <njs@pobox.com>

	* {unix,win32}/fs.cc: Misc. compile fixes.

2005-08-25  Nathaniel Smith  <njs@pobox.com>

	* Makefile.am (UNIX_PLATFORM_SOURCES): Add unix/fs.cc
	(WIN32_PLATFORM_SOURCES): Add win32/fs.cc
	* paths.hh (bookkeeping_path): Implement default constructor.

2005-08-25  Nathaniel Smith  <njs@pobox.com>

	* rcs_import.cc (import_cvs_repo): 
	* lua.cc (default_rcfilename): 
	* diff_patch.cc (get_version): Small compile fixes.

2005-08-25  Nathaniel Smith  <njs@pobox.com>

	* paths.{cc,hh} (is_bookkeeping_path): New static method.
	* file_io.cc (walk_tree_recursive): Use it.  Now compiles.
	paths.cc and file_io.cc now compile.
	
2005-08-25  Nathaniel Smith  <njs@pobox.com>

	* file_io.cc (delete_dir_recursive): Implement.
	Misc. compile fixes.
	
2005-08-25  Nathaniel Smith  <njs@pobox.com>

	* file_io.cc (test_book_keeping_file): Remove.

2005-08-25  Nathaniel Smith  <njs@pobox.com>

	* file_io.cc (walk_tree_recursive, walk_tree): Implement.

2005-08-25  Nathaniel Smith  <njs@pobox.com>

	* paths.cc (const_system_path): Do tilde expansion.

2005-08-25  Nathaniel Smith  <njs@pobox.com>

	* file_io.cc (read_localized_data, read_data_for_command_line) 
	(write_localized_data, write_data, write_data_impl): Implement.

2005-08-25  Nathaniel Smith  <njs@pobox.com>

	* file_io.cc (read_data): Implement.  Remove the base64<gzip<>>
	versions.

2005-08-25  Nathaniel Smith  <njs@pobox.com>

	* file_io.cc (move_file, move_dir): Implement.

2005-08-25  Nathaniel Smith  <njs@pobox.com>

	* file_io.cc (assert_path_is_nonexistent, assert_path_is_file) 
	(assert_path_is_directory, require_path_is_nonexistent) 
	(require_path_is_file, require_path_is_directory) 
	(ident_existing_file, mkdir_p, make_dir_for, delete_file) 
	(delete_dir_recursive): Implement.

2005-08-25  Nathaniel Smith  <njs@pobox.com>

	* Audit uses of 'file_exists', because its semantics have changed;
	it now checks to see if a path exists and is a regular file,
	rather than that it simply exists.  A fair amount of code already
	thought it meant that... other places now use 'path_exists'.
	
2005-08-25  Nathaniel Smith  <njs@pobox.com>

	* file_io.cc (path_exists, directory_exists, file_exists):
	Implement.

2005-08-25  Nathaniel Smith  <njs@pobox.com>

	* platform.hh (get_path_status): New function.
	* unix/fs.cc (get_path_status): Implement.
	* win32/fs.cc (get_path_status): Implement inefficiently (does
	win32 have stat?)

2005-08-25  Nathaniel Smith  <njs@pobox.com>

	* file_io.cc (get_homedir, tilde_expand, book_keeping_file)
	(book_keeping_dir): Remove.

2005-08-25  Nathaniel Smith  <njs@pobox.com>

	* platform.hh (get_homedir): New function.
	* {win32,unix}/fs.cc (get_homedir): Expose.

2005-08-25  Nathaniel Smith  <njs@pobox.com>

	* Minor compile fixes.
	
2005-08-25  Nathaniel Smith  <njs@pobox.com>

	* platform.hh (tilde_expand): New function.
	* win32/fs.cc, unix/fs.cc: Implement it.

2005-08-25  Nathaniel Smith  <njs@pobox.com>

	* paths.cc: Many more fixes.  Now compiles with and without unit
	tests.
	
2005-08-25  Nathaniel Smith  <njs@pobox.com>

	* paths.cc: Lots of compile fixes for unit tests.
	Add a test for access_tracker.

2005-08-25  Nathaniel Smith  <njs@pobox.com>

	* paths.cc: Many fixes.  Now compiles.

2005-08-25  Nathaniel Smith  <njs@pobox.com>

	* paths.cc (system_path): Implement.

2005-08-24  Nathaniel Smith  <njs@pobox.com>

	* paths.cc (fully_normalized_path): Use find_first_of.

2005-08-24  Nathaniel Smith  <njs@pobox.com>

	* paths.cc (find_and_go_to_working_copy, save_initial_path) 
	(go_to_working_copy): Use new checked structure.
	(operator <<): Make sure we can log our access_tracked values
	without marking them as used.

2005-08-24  Nathaniel Smith  <njs@pobox.com>

	* paths.cc (struct access_tracker): Add invariant checking on
	lifetime usage of path roots.

2005-08-24  Nathaniel Smith  <njs@pobox.com>

	* paths.hh (any_path::operator =): return *this.

2005-08-24  Nathaniel Smith  <njs@pobox.com>

	* paths.{cc,hh}: More fixes.

2005-08-24  Nathaniel Smith  <njs@pobox.com>

	* paths.{cc,hh}: Reorganize a bit.  Implement file_path and
	bookkeeping_path.

2005-08-24  Nathaniel Smith  <njs@pobox.com>

	* paths.cc (file_path): Implement basic constructor.
	Misc compile fixes.
	Add single-character names to tests.
	
2005-08-24  Nathaniel Smith  <njs@pobox.com>

	* paths.cc (go_to_working_copy): New function.  Implement.
	* app_state.cc (create_working_copy): Adjust accordingly.

2005-08-24  Nathaniel Smith  <njs@pobox.com>

	* paths.cc (find_and_go_to_working_copy): Implement.
	* app_state.cc (allow_working_copy): Adjust accordingly.
	(relative_directory): Remove.
	* file_io.cc (find_working_copy): Remove.

2005-08-24  Nathaniel Smith  <njs@pobox.com>

	* paths.cc (save_initial_path): Update for previous changes.

2005-08-24  Nathaniel Smith  <njs@pobox.com>

	* paths.cc (test_system_path): Add tests for the
	from-any_path constructor.  Add test for "~foo" handling.
	Start cleaning up path roots.
	* platform.hh: Note that get_current_working_dir() is
	charset-broken (i.e., operations started inside non-utf8
	directories are probably broken).

2005-08-24  Nathaniel Smith  <njs@pobox.com>

	* app_state.cc (allow_working_copy): 
	* change_set.cc (print_insane_change_set): Two more small compile
	fixes.
	All remaining compile errors are localized to unimplemented
	paths.cc/file_io.cc functionality.

2005-08-24  Nathaniel Smith  <njs@pobox.com>

	* database.cc (initialize): Missing ;.

2005-08-24  Nathaniel Smith  <njs@pobox.com>

	* monotone.cc (cpp_main): Handle message_file right.

2005-08-24  Nathaniel Smith  <njs@pobox.com>

	* change_set.cc (print_insane_path_rearrangement): 
	* database.cc (initialize): 
	* monotone.cc (cpp_main): More small compile fixes.

2005-08-24  Nathaniel Smith  <njs@pobox.com>

	* file_io.hh
	({assert,require}_path_is_{nonexistent,file,directory}): New
	functions.
	Use them everywhere.

2005-08-24  Nathaniel Smith  <njs@pobox.com>

	* basic_io.hh: #include "paths.hh".
	* monotone.cc (add_rcfile): Remove obsolete absolutification, etc.

2005-08-24  Nathaniel Smith  <njs@pobox.com>

	* paths.hh (system_path): Add a from-any_path constructor.
	* Makefile.am (MOST_SOURCES): Remove path_component.{cc,hh}.
	* basic_io.hh (push_file_pair): New method.
	* change_set.cc (print_insane_change_set) 
	(print_insane_path_rearrangement): Use it.

2005-08-24  Nathaniel Smith  <njs@pobox.com>

	* paths.hh (any_path::as_internal): On second thought, return a
	std::string, not a utf8 -- utf8 would be better, but should wait
	for some more general charset handling cleanup.
	* Adjust other files accordingly.
	
2005-08-24  Nathaniel Smith  <njs@pobox.com>

	* More compile fixes.  All remaing compile errors are real
	problems, yay.
	
2005-08-24  Nathaniel Smith  <njs@pobox.com>

	* Lots and lots more compile fixes.

2005-08-24  Nathaniel Smith  <njs@pobox.com>

	* paths.hh, monotone.cc, app_state.hh, app_state.cc:
	* unix/inodeprint.cc: More compile fixes.

2005-08-24  Nathaniel Smith  <njs@pobox.com>

	* manifest.hh: Include paths.hh.
	* file_io.hh: Fix syntax errors, and fixup interface.

2005-08-24  Nathaniel Smith  <njs@pobox.com>

	* paths.hh, sanity.hh: Compilation fixes.

2005-08-24  Nathaniel Smith  <njs@pobox.com>

	* paths.cc: Update tests to use path_state_* and pass utf8
	objects.
	
2005-08-24  Nathaniel Smith  <njs@pobox.com>

	* paths.hh (file_path_external): Take a utf8() object, always.

2005-08-24  Nathaniel Smith  <njs@pobox.com>

	* paths.hh (class file_path): Make "convenience functions"
	required.

2005-08-24  Nathaniel Smith  <njs@pobox.com>

	* Switch rest of instances to using convenience functions.
	
2005-08-24  Nathaniel Smith  <njs@pobox.com>
	
	* Switch many instances to using convenience functions.
	
2005-08-24  Nathaniel Smith  <njs@pobox.com>

	* paths.hh (file_path_internal, file_path_external): Define
	convenience functions.
	(file_path, bookkeeping_path, system_path): Add default
	constructors.

2005-08-24  Nathaniel Smith  <njs@pobox.com>

	* app_state.cc, change_set.cc, change_set.hh, commands.cc:
	* inodeprint.cc, manifest.cc, rcs_import.cc, restrictions.cc:
	* work.cc: Audit all calls to file_path() to add internal/external
	notation.

2005-08-24  Nathaniel Smith  <njs@pobox.com>

	* app_state.cc: More paths.hh conversion.
	(app_state::prefix): Remove.
	* commands.cc: Remove uses of app.prefix.
	* automate.cc (automate_attributes): Likewise.

2005-08-23  Nathaniel Smith  <njs@pobox.com>

	* paths.hh (any_path::as_internal): On second thought, return a
	utf8 object.
	* app_state.cc (set_database): Take a system_path.
	(set_pidfile): Likewise.
	* monotone.cc (cpp_main): Pass one.

2005-08-23  Nathaniel Smith  <njs@pobox.com>

	* file_io.hh (get_homedir): Return a system_path.
	* app_state.hh (app_state): Make pidfile a system_path.
	* sanity.hh (sanity::filename): Make a system_path.
	* monotone.cc (cpp_main): Adjust accordingly.
	* paths.hh (any_path): Add as_internal() to interface.
	* paths.cc: Add roundtripping tests.

2005-08-23  Nathaniel Smith  <njs@pobox.com>

	* platform.hh, unix/fs.cc, win32/fs.cc
	(change_current_working_dir): Take an any_path, not a string.
	* rcs_import.{cc,hh}: Convert to paths.hh.

2005-08-23  Nathaniel Smith  <njs@pobox.com>

	* commands.cc (pid_file): Remove fs::path.

2005-08-23  Nathaniel Smith  <njs@pobox.com>

	* mkstemp.cc (monotone_mkstemp): Remove references to fs::path.

2005-08-23  Nathaniel Smith  <njs@pobox.com>

	* change_set.cc (apply_rearrangement_to_filesystem): Oops, missed
	some local_path's.

2005-08-23  Nathaniel Smith  <njs@pobox.com>

	* path_component.{cc,hh}: Delete.

2005-08-23  Nathaniel Smith  <njs@pobox.com>

	* change_set.cc (move_files_to_tmp_bottom_up) 
	(move_files_from_tmp_top_down): Convert to paths.hh.
	Whole file: stop using path_component.hh.

2005-08-23  Nathaniel Smith  <njs@pobox.com>

	* paths.cc (test_bookkeeping_path): Oops, "" is an invalid
	bookkeeping_path.

2005-08-23  Nathaniel Smith  <njs@pobox.com>

	* lua.cc, paths.cc: Few more tweaks for previous change.

2005-08-23  Nathaniel Smith  <njs@pobox.com>

	* paths.{cc,hh}: Add / operators.  Make that the usual way to use
	bookkeeping_path's.
	* work.cc: Adjust accordingly.
	* lua.cc (working_copy_rcfilename): Likewise.
	* commands.cc (update): Likewise.

2005-08-23  Nathaniel Smith  <njs@pobox.com>

	* paths.{cc,hh} (operator <<): Implement for any_paths.
	* paths.hh (class bookkeeping_path): Note that current design is
	bogus to remind myself to fix it tomorrow...

2005-08-23  Nathaniel Smith  <njs@pobox.com>

	* work.{hh,cc}: Convert to paths.hh.

2005-08-23  Nathaniel Smith  <njs@pobox.com>

	* lua.{cc,hh}: Mostly convert to paths.hh.  (Still uses boost::fs
	internally for some directory iteration.)
	* app_state.cc (load_rcfiles): Update accordingly.
	* file_io.hh (path_state): De-templatify; take any_path instead of
	a T.

2005-08-23  Nathaniel Smith  <njs@pobox.com>

	* paths.cc (any_path): New base class.
	(file_path, bookkeeping_path, system_path): Inherit from it.
	* transforms.{hh,cc} (utf8_to_system): Actually, always take a
	utf8 after all (but still have two return types).

2005-08-23  Nathaniel Smith  <njs@pobox.com>

	* transforms.cc: Convert to paths.hh.

2005-08-23  Nathaniel Smith  <njs@pobox.com>

	* transforms.{cc,hh} (localized, localized_as_string): Remove.

2005-08-23  Nathaniel Smith  <njs@pobox.com>

	* transforms.cc (utf8_to_system): Make fast.

2005-08-23  Nathaniel Smith  <njs@pobox.com>

	* transforms.hh (utf8_to_system): Add a string->string version.
	* transforms.cc (utf8_to_system): Implement it.

2005-08-23  Nathaniel Smith  <njs@pobox.com>

	* paths.cc (localized_path_str): New function.
	Fix some tests.

2005-08-23  Nathaniel Smith  <njs@pobox.com>

	* commands.cc: Convert to paths.hh.
	* mkstemp.cc (monotone_mkstemp): Likewise.

2005-08-23  Nathaniel Smith  <njs@pobox.com>

	* vocab_terms.hh, vocab.cc: Remove file_path, local_path.
	* database.{hh,cc}, monotone.cc: Convert to paths.hh.
	* file_io.{hh,cc}: Start to convert to paths.hh.

2005-08-23  Nathaniel Smith  <njs@pobox.com>

	* paths.{cc,hh} (fully_normalized_path): Implement.
	(external_path): Rename to system_path.
	Misc. other updates.

2005-08-21  Eric Anderson  <anderse-monotone@cello.hpl.hp.com>
	* file_io.cc, file_io.hh, lua.cc, std_hooks.lua: determine if a
	file is binary by looking at it incrementally, rather than reading
	it in entirely.  Prepare for making it possible to control what
	characters are considered "binary"

2005-08-20  Nathaniel Smith  <njs@codesourcery.com>

	* paths.cc (is_absolute): New function.
	(file_path::file_path(vector<path_component>))
	(file_path::split): Implement.

2005-08-20  Nathaniel Smith  <njs@pobox.com>

	* interner.hh (interner): Add a scary constructor that lets us
	insert an initial value and assert that we already knew that the
	value assigned to it would be.  (This lets us make it an inlined
	constant.)

2005-08-20  Nathaniel Smith  <njs@pobox.com>

	* paths.cc: Yet more tests.

2005-08-20  Nathaniel Smith  <njs@pobox.com>
	
	* paths.cc (save_initial_path): Implement.
	Add more tests.
	
2005-08-20  Nathaniel Smith  <njs@codesourcery.com>

	* paths.{cc,hh}: New files.
	* Makefile.am (MOST_SOURCES): Add them.
	* unit_tests.hh (add_paths_tests): Declare.
	* unit_tests.cc (init_unit_test_suite): Add them.
	* platform.hh (get_current_working_dir)
	(change_current_working_dir):  New functions.
	* {unix,win32}/fs.cc: New files.

2005-08-19  Nathaniel Smith  <njs@codesourcery.com>

	* monotone.texi (Tutorial): Tweak wording, use --db at more
	appropriate places.

2005-08-26  Richard Levitte  <richard@levitte.org>

	* database.cc (version): Revert the change done earlier, as it
	aborted if the schema isn't the current one, rendering this method
	useless.

2005-08-26  Matt Johnston  <matt@ucc.asn.au>

	* change_set.cc (check_depth, confirm_proper_tree): 
	more efficient algorithm to check for no loops
	* constants.hh: new constant max_path_depth to limit
	recursion in check_depth.

2005-08-26  Benoît Dejean  <benoit@placenet.org>

	* po/fr.po: Updated French translation.

2005-08-26  Richard Levitte  <richard@levitte.org>

	* options.hh, monotone.cc: Add the '--execute' command-specific
	option.
	* monotone.cc (cpp_main): ... and process it.
	* app_state.hh (class app_state): Add the 'execute' boolean.
	* app_state.cc (app_state): Initialise it.
	* commands.cc (CMD(drop)): Add '--execute' capability.
	* commands.cc (CMD(rename)): Add '--execute' capability.  Pass
	'app' to build_rename.
	* work.hh, work.cc (build_deletions, build_rename): Do the actual
	work.  This required the addition of an app_state parameter to
	build_rename.

	* tests/t_drop_execute.at, tests/t_rename_execute.at: New tests.
	* testsuite.at: Add them.

2005-08-26  Benoît Dejean  <benoit@placenet.org>

	* mt_version.cc (print_full_version): Merged strings.
	* change_set.cc: No i18n for unittests. Wow, this saves
	21 strings (total 781).

2005-08-25  Benoît Dejean  <benoit@placenet.org>

	* commands.cc (safe_gettext): New function.
	(explain_usage): Used there to avoid _("").

2005-08-25  Benoît Dejean  <benoit@placenet.org>

	* sanity.{cc,hh} (sanity::do_format): Merged code from
	sanity::{log, warning, progress} in order to merge
	strings. Fixed exception rethrowing.

2005-08-25  Benoît Dejean  <benoit@placenet.org>

	* commands.cc (CMD(lca)): One more string for i18n.
	(CMD(trusted)): Merged all strings.

2005-08-25  Benoît Dejean  <benoit@placenet.org>

	* po/fr.po: Updated French translation.

2005-08-25  Benoît Dejean  <benoit@placenet.org>

	* database.cc (database::version): Marked string for i18n
	and simplifed.
	(database::info): Reworked to merge all strings for i18n.

2005-08-25  Benoît Dejean  <benoit@placenet.org>

	* database.{cc,hh} (database::open, database::check_filename):
	New functions to avoid error handling code and string duplicates.

2005-08-25  Matt Johnston  <matt@ucc.asn.au>

	* transform.cc ({int,ext}ernalize_rsa_keypair_id): don't 
	convert the username portion of key ids to/from ACE.
	* tests/t_genkey.at: check that foo+bar@example.com works
	and foobar@exam+ple.com doesn't.

2005-08-24  Benoît Dejean  <benoit@placenet.org>

	* database.cc (assert_sqlite3_ok): Somehow merged error messages.

2005-08-24  Benoît Dejean  <benoit@placenet.org>

	* change_set.cc (move_files_to_tmp_bottom_up): Better strings.
	* keys.cc (generate_key_pair): Merged 2 strings.

2005-08-24  Nathaniel Smith  <njs@pobox.com>

	* database.cc (assert_sqlite3_ok): Remove accidentally-left-in
	format string argument.

2005-08-24  Nathaniel Smith  <njs@pobox.com>

	* revision.cc (check_sane_history): Add MM's for calculated
	changesets.

2005-08-24  Nathaniel Smith  <njs@pobox.com>

	* database.cc (assert_sqlite3_ok): Don't print the raw sqlite
	error code.  Do add some auxiliary information when sqlite errors
	are confusing.

2005-08-24  Nathaniel Smith  <njs@pobox.com>

	* Back out most changes since
	b580c6ac5bf8eea1f442b8bddc60283b047ade1e.  Handling charsets
	properly by working in utf8 and then converting sucks.  Problems
	include
	  - gettext hates you (wants to return stuff in local charset)
	  - strerror hates you (same reason, but you can't turn it off)
	  - can't report charset conversion errors
	We thus return to our "sorta-correct, by accident" status quo.
	Only change left in is signedness fix in
	5548868ab56d939c1fd8713aa2ac8caacd1184a1.

2005-08-23  Nathaniel Smith  <njs@pobox.com>

	* ui.cc (sanitize): Fix signedness bug in comparison.
	* unix/unix.{cc,hh}: New files.
	* Makefile.am (UNIX_PLATFORM_SOURCES): Add them.
	* unix/process.cc (is_executable, make_executable): Use new
	function last_error.

2005-08-23  Nathaniel Smith  <njs@pobox.com>

	* transforms.{cc,hh} (system_charset): Expose.
	* monotone.cc (cpp_main): Use it to fiddle with gettext's charset
	conversion and make --help output actually correct.

2005-08-23  Nathaniel Smith  <njs@pobox.com>

	* transforms.cc (outprep): Don't sanitize all output; removes too
	many valid characters (\r, \t, etc.).
	* ui.cc: Call outprep on ticker output.
	(inform): Do still sanitize ui.inform() output.

2005-08-23  Nathaniel Smith  <njs@pobox.com>

	* transforms.cc (outprep): New function.
	* ui.cc (inform): Use it.
	* monotone.cc (cpp_main): Use it.
	Everything that writes user-intended output directly (i.e., via
	cout) must call outprep() on that data before printing it.
	
2005-08-23  Nathaniel Smith  <njs@pobox.com>

	* monotone.cc (cpp_main): Trick popt into converting its generated
	help messages into the current locale's charset.

2005-08-23  Nathaniel Smith  <njs@pobox.com>

	* ui.cc (inform, sanitize): Convert all output from utf8 to
	current locale's charset.

2005-08-23  Nathaniel Smith  <njs@pobox.com>

	* monotone.cc (cpp_main): Use bind_textdomain_codeset to request
	that all gettext'ed strings be returned in UTF-8.

2005-08-23  Nathaniel Smith  <njs@pobox.com>

	* idna/nfkc.c (g_utf8_strlen): Expose.
	* transforms.{cc,hh} (length): New function.
	* ui.cc (write_ticks): Use length() instead of .size() to
	calculate string widths; should support multibyte characters
	better.  (Still some problems relating to truncating strings to
	avoid overflow -- calculate truncation by length, but perform
	truncation by bytes...)

2005-08-24  Benoît Dejean  <benoit@placenet.org>

	* po/fr.po: Updated French translation.

2005-08-24  Benoît Dejean  <benoit@placenet.org>

	* monotone.cc:
	* commands.cc: Two more i18n strings.

2005-08-23  Benoît Dejean  <benoit@placenet.org>

	* lua.cc: boost::format vs. F.

2005-08-23  Nathaniel Smith  <njs@pobox.com>

	* AUTHORS: Add Benoît Dejean <benoit@placenet.org>.  Create new
	section for translators.  Add Benoît there too.

2005-08-23  Nathaniel Smith  <njs@pobox.com>

	* commands.cc: N_("") -> "".

2005-08-23  Nathaniel Smith  <njs@pobox.com>

	* commands.cc: Make all CMD() calls use N_() instead of _().
	(commands): Insert _() everywhere usage strings are used.  This is
	icky.

2005-08-23  Nathaniel Smith  <njs@pobox.com>

	* keys.cc (get_passphrase): Put back trailing ": " removed in
	recent i18n changes.

2005-08-23  Benoît Dejean  <benoit@placenet.org>

	* change_set.cc (dump_change_set): boost::format instead of F.
	* commands.cc (get_log_message, notify_if_multiple_heads,
	complete, CMD(attr)): Marked some strings for i18n. Replaced a
	multiline string by prefix_lines_with(). Merged strings.
	* diff_patch.cc (merge_provider::try_to_merge_files): Merged
	strings.
	* i18n.h: N_() stands for gettext_noop(), not plural.
	* keys.cc (get_passphrase): Fixed string surgery.
	* netsync.cc: i18nized tickers' labels. Added xgettext comment
	as tickers do not play well with multibytes characters (like é).
	(session::analyze_attachment): Fixed string surgery.
	(session::process_hello_cmd): Merged many strings.
	(session::process_data_cmd): Removed some leading/trailing
	whitespaces.
	* sanity.cc: Marked error prefixes for i18n.
	* ui.cc (tick_write_count::write_ticks): Reworked and fixed
	surgery. Merged some strings.

2005-08-23  Benoît Dejean  <benoit@placenet.org>

	* commands.cc (CMD*): _("") -> "" as _("") returns the PO
	header.

2005-08-23  Benoît Dejean  <benoit@placenet.org>

	* transforms.cc (check_idna_encoding): No i18n for unittests.

2005-08-23  Benoît Dejean  <benoit@placenet.org>

	* change_set.cc (dump_change_set): boost::format instead of F.
	* commands.cc (get_log_message, notify_if_multiple_heads,
	complete, CMD(attr)): Marked some strings for i18n. Replaced a
	multiline string by prefix_lines_with(). Merged strings.
	* diff_patch.cc (merge_provider::try_to_merge_files): Merged
	strings.
	* i18n.h: N_() stands for gettext_noop(), not plural.
	* keys.cc (get_passphrase): Fixed string surgery.
	* netsync.cc: i18nized tickers' labels. Added xgettext comment
	as tickers do not play well with multibytes characters (like é).
	(session::analyze_attachment): Fixed string surgery.
	(session::process_hello_cmd): Merged many strings.
	(session::process_data_cmd): Removed some leading/trailing
	whitespaces.
	* sanity.cc: Marked error prefixes for i18n.
	* ui.cc (tick_write_count::write_ticks): Reworked and fixed
	surgery. Merged some strings.

2005-08-23  Benoît Dejean  <benoit@placenet.org>

	* netcmd.cc (test_netcmd_functions): Don't translate unittest
	strings.
	* rcs_import.cc (cvs_commit::cvs_commit):
	* database.cc (version_cache::put):
	* lua.cc (dump_stack): boost::format vs. F for strings that are
	not messages.

2005-08-23  Benoît Dejean  <benoit@placenet.org>

	* xdelta.cc: Don't translate unittest strings.

2005-08-23  Matthew Gregan  <kinetik@orcon.net.nz>

	* monotone.texi: Bring 'update' syntax up to date.

2005-08-23  Nathaniel Smith  <njs@pobox.com>

	* tests/t_diff_external.at: --diff-args without --external is an
	error.
	* commands.cc (diff): Likewise.

2005-08-22  Nathaniel Smith  <njs@pobox.com>

	* contrib/ciabot_monotone.py (send_change_for): Handle author
	names with spaces in.

2005-08-22  Matt Johnston  <matt@ucc.asn.au>

	* HACKING: change the vim modeline to something that seems to work
	better.

2005-08-23  Olivier Andrieu  <oliv__a@users.sourceforge.net>

	* contrib/monotone.el: When running monotone commands, re-use
	*monotone* buffers. Make the "status" command use the prefix
	argument. Make the "tree"-restricted commands work in dired
	buffers. Add the "--no-merges" option in the log command. Various
	other innocuous changes.

2005-08-22  Nathaniel Smith  <njs@pobox.com>

	* mt_version.cc (print_full_version): Typo.

2005-08-22  Nathaniel Smith  <njs@pobox.com>

	* mt_version.cc: Include sanity.hh.

2005-08-22  Nathaniel Smith  <njs@pobox.com>

	* netsync.cc (process_error_cmd, run_netsync_protocol): Remove
	some newlines to avoid translation noise.

2005-08-22  Nathaniel Smith  <njs@pobox.com>

	* po/LINGUAS, po/ja.po: Remove ja translation again, it seems to
	be corrupt.

2005-08-22  Nathaniel Smith  <njs@pobox.com>

	* commands.cc (update): Don't use F() to indent things.
	
2005-08-22  Nathaniel Smith  <njs@pobox.com>

	* commands.cc (dump_diffs): Don't use F() to create diff headers.
	(commands::process): Put '' in the log message to make Benoît
	Dejean happy ;-).
	
2005-08-22  Nathaniel Smith  <njs@pobox.com>

	* po/LINGUAS, po/ja.po: Add Japanese translation by Satoru SATOH.
	
2005-08-20  Benoît Dejean  <benoit@placenet.org>

	* po/monotone.pot: Remove from version control.
	* po/POTFILES.skip: New file.
	* po/fr.po: French translation (initial version).
	* po/LINGUAS: Add fr.
	
2005-08-22  Nathaniel Smith  <njs@pobox.com>

	* commands.cc (read): Use FP (thanks to Benoît Dejean for
	catch).
	* mt_version.cc (print_version, print_full_version): Mark more
	strings for i18n (also thanks to Benoît Dejean).
	
2005-08-22  Nathaniel Smith  <njs@pobox.com>

	* commands.cc (commands): Revert previous changes, xgettext is
	buggy.
	Mark every CMD() string argument with _().
	* i18n.h, Makefile.am: New file.
	* sanity.hh: Include it.
	* po/Makevars (XGETTEXT_OPTIONS): Learn about _() and N_() as
	markers.

2005-08-22  Nathaniel Smith  <njs@pobox.com>

	* commands.cc (commands): Oops, can't call gettext on a
	std::string...

2005-08-22  Nathaniel Smith  <njs@pobox.com>

	* monotone.cc (coptions, options): Use gettext_noop to mark usage
	strings for i18n.
	* commands.cc (commands): gettextify command descriptions
	* po/Makevars (XGETTEXT_OPTIONS): Include the 2nd, 3rd, and 4th
	arguments to CMD macro as translatedable strings.

2005-08-22  Nathaniel Smith  <njs@pobox.com>

	* database.cc: Replace a bunch of F()'s by boost::format's,
	because F is only for strings displayed to user.

2005-08-22  Nathaniel Smith  <njs@pobox.com>

	* po/Makevars (XGETTEXT_OPTIONS): Extract FP'ed strings.

2005-08-22  Nathaniel Smith  <njs@pobox.com>

	* sanity.hh (FP): New macro.  Usage:
	FP("frobbed %i bar", "frobbed %s bars", num_bars) % num_bars

2005-08-22  Richard Levitte  <richard@levitte.org>

	* contrib/monotone-import.pl: When temporarly touching files that
	have disappeared since last import, don't forget to create
	intermediary directories as well (and to remove them later on).
	Make sure all file arguments are quoted.  Finally, pick up the
	newly created revision by reading MT/revision instead of relying
	on backquotes working.
	Notofication and initial correction submitted by
	BigFish <bigfische@gmail.com>.

2005-08-20  Matthew Gregan  <kinetik@orcon.net.nz>

	* revision.hh: Delete doubled line of text in comment.

2005-08-20  Benoît Dejean  <benoit@placenet.org>

	* monotone.cc (cpp_main): setlocale(LC_ALL).
	* commands.cc (dropkey): Unify warning into a single string.

2005-08-20  Nathaniel Smith  <njs@codesourcery.com>

	* contrib/monoprof.sh (test_commit): Kernel tarball unpacks to
	linux-$KVER/, not $KVER/.

2005-08-19  Nathaniel Smith  <njs@codesourcery.com>

	* contrib/monoprof.sh (SETUP): Put netsync hooks in the default
	hook file.

2005-08-19  Nathaniel Smith  <njs@codesourcery.com>

	* contrib/monoprof.sh: Give a sensible error message if $DATADIR
	doesn't exist.

2005-08-20  Matt Johnston  <matt@ucc.asn.au>

	* database.cc (put_revision): uncomment check_sane_history call
	(was accidentally committed commented out)

2005-08-19  Nathaniel Smith  <njs@codesourcery.com>

	* monotone.texi (Tutorial): Tweak wording, use --db at more
	appropriate places.

2005-08-19  Matthew Gregan  <kinetik@orcon.net.nz>

	* tests/t_crlf.at: Adjust expected line count to accomodate diff
	output change.
	* commands.cc (CMD(diff)): Include base revision ID in diff output
	header when diffing against working copy.  Useful to identify what
	revision a patch was created against.
	* std_hooks.lua (ignore_file): Ignore Visual SourceSafe junk.

2005-08-18  Timothy Brownawell  <tbrownaw@gmail.com>

	* std_hooks.lua: accept_testresult_change now only cares about
	testresults listed in MT/wanted-testresults

2005-08-18  Matthew Gregan  <kinetik@orcon.net.nz>

	* INSTALL: Remove outdated references to configure options and
	Solaris build workarounds.
	* configure.ac: Lower gettext requirement from 0.12.1 to 0.11.5.

2005-08-17  Timothy Brownawell  <tbrownaw@gmail.com>

	* sanity.cc (gasp()): When catching an error from dumping a MM'd
	variable, do not discard output generated prior to the error. This
	way, at least the header line (function name, file, line no.) is
	printed.
	* change_set.cc: write_insane_change_set: new function to write a
	change set without sanity checking it, now used by dump().

2005-08-17  Patrick Mauritz  <oxygene@studentenbude.ath.cx>

	* unix/process.cc: missing include
	* m4/fexceptions.m4, configure.ac, Makefile.am: remove hardcoded
	-fexceptions in CFLAGS and add it only if compiler doesn't freak
	out.

2005-08-17  Nathaniel Smith  <njs@pobox.com>

	* work.cc (build_additions): Tweak wording.

2005-08-17  Nathaniel Smith  <njs@pobox.com>

	* netsync.cc: Add IANA port assignment to the todo list.

2005-08-17  Nathaniel Smith  <njs@pobox.com>

	* unix/process.cc (make_executable): Open the fd read-only, avoids
	problems with read-only files, and a writeable fd doesn't seem to
	be necessary to change permission bits.

2005-08-17  Nathaniel Smith  <njs@pobox.com>

	* unix/process.cc (is_executable, make_executable): When reporting
	an error in a syscall, include the actual error message.

2005-08-17  Nathaniel Smith  <njs@pobox.com>

	* lua.cc (dump_stack): New function.
	(Lua::fail): New method; use above.
	(get, get_fn, get_tab, get_str, get_num, get_bool, extract_str)
	(extract_int, extract_double, extract_bool, begin, next, pop): Use
	it, to give better logging.
	
2005-08-17  Nathaniel Smith  <njs@pobox.com>

	* Makefile.am (lib3rdparty_a_CFLAGS): Build 3rd party C code with
	-fexceptions.

2005-08-17  Matthew Gregan  <kinetik@orcon.net.nz>

	* win32/process.cc: Slightly smarter argv->cmdline munging.
	* std_hooks.lua: Merge hooks for TortoiseMerge (part of
	TortoiseSVN).

2005-08-17  Nathaniel Smith  <njs@pobox.com>

	* lua.cc (lua_hooks): Re-enable panic thrower, we no longer
	support Lua 4.

2005-08-16  Nathaniel Smith  <njs@pobox.com>

	* netsync.cc: Add more netsync todos.

2005-08-15  Nathaniel Smith  <njs@pobox.com>

	* tests/t_explicit_merge_with_anc.at: New test.
	* testsuite.at: Add it.

2005-08-15  Nathaniel Smith  <njs@pobox.com>

	* tests/t_log_brief.at: New test.
	* testsuite.at: Add it.

2005-08-15  Nathaniel Smith  <njs@pobox.com>

	* commands.cc (fcommit): Remove.  This command has never been
	documented, tested, or maintained; it also doesn't avoid the use
	of temporary files (which was supposed to be its purpose).  Has it
	ever actually been used...?
	
2005-08-15  Nathaniel Smith  <njs@pobox.com>

	* lua.cc (hook_init_attributes): Do more logging; use begin()
	instead of starting iteration by hand.

2005-08-15  Patrick Mauritz  <oxygene@studentenbude.ath.cx>

	* testsuite.at, tests/*.at: make testsuite less demanding:
	- QGREP() and QEGREP() provide a portable [e]grep -q
	- export FOO=bar -> FOO=bar; export FOO
	- tail -n $x -> TAIL($x) with appropriate macro

2005-08-15  Patrick Mauritz  <oxygene@studentenbude.ath.cx>

	* m4/typeof.m4: new test, looks if compiler knows the typeof()
	extension
	* configure.ac: use it
	* sanity.hh: use the test, and boost's abstraction over
	__PRETTY_FUNCTION__ and similar pseudo-macros

2005-08-15  Patrick Mauritz  <oxygene@studentenbude.ath.cx>

	* configure.ac (BOOST_FIX_VERSION): only apply that fix on gcc.

2005-08-14  Nathaniel Smith  <njs@pobox.com>

	* configure.ac (BOOST_VERSION_CHECK, BOOST_FIX_VERSION): Fix for
	cross-compilation.  (Thanks to John Bowler <jbowler@acm.org>.)

2005-08-14  Matthew Gregan  <kinetik@orcon.net.nz>

	* testsuite.at: Don't use agraph.
	* Makefile.am: Minor cleanups.

2005-08-13  Patrick Mauritz  <oxygene@studentenbude.ath.cx>

	* botan/gzip.cpp, botan/mutex.cpp: c functions via c* headers need
	std:: prefix

2005-08-13  Patrick Mauritz  <oxygene@studentenbude.ath.cx>

	* schema_migration.cc (lowercase): it's only used for processing sha1
	values whos size we know: make array size constant
	* transforms.cc (encode_hexenc, decode_hexenc): they have to work with
	all kinds of string sizes, so at least make them nicer by using
	boost::scoped_array

2005-08-13  Patrick Mauritz  <oxygene@studentenbude.ath.cx>

	* revision.cc: make copy constructor of revision_set behave like
	normal constructor in case it's copying a freshly created object

2005-08-13  Nathaniel Smith  <njs@pobox.com>

	* testsuite.at: Use SEGV to kill netsync servers, in hopes it will
	give better coverage information.

2005-08-13  Julio M. Merino Vidal  <jmmv@NetBSD.org>

	* configure.ac: Remove an obsolete check to see if SQLite was
	bundled or not, because the bundled version has been used
	exclusively for quite some time.

2005-08-13  Julio M. Merino Vidal  <jmmv@NetBSD.org>

	* database_check.cc: Remove trailing newline from error messages
	when embedding them inside other strings, so that the trailing
	closing parenthesis is printed correctly.

2005-08-13  Julio M. Merino Vidal  <jmmv@NetBSD.org>

	* configure.ac: Add '-mt' as another possible suffix to detect the
	Boost libraries.  It's very common when these libraries are built
	with the "native naming layout".

2005-08-13  Nathaniel Smith  <njs@pobox.com>

	* monotone.1, monotone.texi: Don't mention agraph.
	* tests/t_netsync_repeated.at: Don't use agraph.
	* tests/t_netsync_unrelated.at: Likewise.

2005-08-13  Nathaniel Smith  <njs@pobox.com>

	* commands.cc (agraph): Remove.

2005-08-13  Nathaniel Smith  <njs@pobox.com>

	* tests/t_commit_log_writeback.at: New test.
	* testsuite.at: Add it.

2005-08-12  Nathaniel Smith  <njs@pobox.com>

	* commands.cc (commit): When user uses --message or
	--message-file, don't require non-empty logs, and don't write out
	message to MT/log.  (This makes re-running a 'commit -m foo'
	command line until it works possible; otherwise the second try
	will get a 'MT/log non-empty and -m supplied' error.)

2005-08-11  Nathaniel Smith  <njs@pobox.com>

	* netsync.cc: Add a list of ideas for improvement that will break
	network compatibility and thus perhaps should go together.

2005-08-11  Nathaniel Smith  <njs@pobox.com>

	* tests/t_commit_message_file.at: Un-double file contents.

2005-08-11  Nathaniel Smith  <njs@pobox.com>

	* lua.cc (ok, extract_str, extract_int, extract_double)
	(extract_bool): Add more logging.

2005-08-11  Patrick Mauritz <oxygene@studentenbude.ath.cx>

	* INSTALL: remove section about crypto++ on solaris
	* config.rpath, mkinstalldirs, po/Makefile.in.in,
	  various files in m4, ABOUT-NLS:
	  remove as they're autogenerated
	* hash_map.hh, m4/gnucxxhashmap.m4, m4/stlporthashmap.m4:
	  new files, abstraction over hash_map differences in STL impls.
	* m4/externtemplate.m4: new file, check if compiler is happy
	  with "extern template"
	* configure.ac: hook up the new autoconf tests
	* Makefile.am: remove -Wall
	* botan/gzip.cpp, botan/mutex.cpp: add includes
	* constants.*: move values to .hh if used for array sizes
	* interner.hh, xdelta.cc: use hash_map.hh
	* merkle_tree.cc, unix/inodeprint.cc: make array size truly
	  constant 
	* sanity.hh: work-around for missing typeof() and
	  __PRETTY_FUNCTIONS on non-gcc compilers
	* schema_migration.cc, transforms.cc: moved dynamically
	  initialized array to heap
	* transforms.hh, vocab.hh: use externtemplate autoconf test

2005-08-10  Matthew Gregan  <kinetik@orcon.net.nz>

	* monotone.spec: include zlib-devel and texinfo as build
	requirements, zlib as a runtime requirement.

2005-08-09  Eric Anderson  <anderse-monotone@cello.hpl.hp.com>

	* tests/perf-test.sh: A repeatable performance test harness
	* tests/parse-accounting.pl: A script that parses the accounting
	output into a nice tabular format

2005-08-09  Eric Anderson  <anderse-monotone@cello.hpl.hp.com>
 
	* Changes to significantly improve network pull performance
	* string_queue.hh: created to store pending data and allow for
	efficient removal from the front.  The string queue automatically
	reduces its buffer size if it is very empty.  	
	* hmac.{cc,hh}: Add in a version of chained_hmac::process that can
	operate on a string_queue for use during read.
	* netcmd.{cc,hh}: update netcmd::read to use a string_queue rather
	than a string, update all the regression tests also.  This required
	the somewhat ugly creation of a read_string function because the
	netcmd read and write functions are no longer using the same type.
	* netio.hh: introduce functions for operating on a string_queue. They
	are identical to the equivalent string functions except for the type
	of the argument.
	* netsync.cc: Use a string_queue rather than a string for storing the 
	input and output buffers.

	* string_queue.cc: unit tests (Matt Johnston)

2005-08-09  Richard Li  <richardl@redhat.com>

	* std_hooks.lua (merge2, merge3): explain a little better why
	monotone can't find a merge command.

2005-08-09  Nathaniel Smith  <njs@pobox.com>

	* commands.cc (update): Fix helpful error message to suggest
	_current_ commandline syntax.

2005-08-09  Olivier Andrieu  <oliv__a@users.sourceforge.net>

	* contrib/monotone.el: a couple of fixes spotted by the compiler
	* Changelog, contrib/colorize: utf8ize

2005-08-09  Nathaniel Smith  <njs@pobox.com>

	* NEWS: Put a time in.
	* po/monotone.pot: Regenerate.
	
2005-08-08  Nathaniel Smith  <njs@pobox.com>

	* configure.ac, monotone.spec, debian/changelog:
	* win32/monotone.iss: Bump version number.

2005-08-08  Nathaniel Smith  <njs@pobox.com>

	* UPGRADE: Fix title.
	* NEWS: Add --lca.

2005-08-08  Nathaniel Smith  <njs@pobox.com>

	* commands.cc (merge, propagate): Take --lca.
	* options.hh: Add OPT_LCA.
	* monotone.cc (coptions, cpp_main): Support it it.
	* app_state.{hh,cc} (app_state::usa_lca): New variable.
	* revision.cc (find_common_ancestor_for_merge): Use LCA if user
	passed --lca.
	* tests/t_merge_lca.at: New test.
	* testsuite.at: Add it.
	* monotone.texi (Tree): Document --lca.
	
2005-08-08  Nathaniel Smith  <njs@pobox.com>

	* NEWS: First-pass for 0.22 release.
	* UPGRADE: Likewise.

2005-08-08  Nathaniel Smith  <njs@pobox.com>

	* Makefile.am (BOTAN_SOURCES): Add botan headers.
	* po/monotone.pot: Regenerate.

2005-08-07  Nathaniel Smith  <njs@pobox.com>

	* netsync.cc (rebuild_merkle_trees, insert_with_parents): Make a
	ticker for added revisions, since traversing the tree to pull in
	ancestors causes a noticeable pause before the cert/key tickers
	start up.
	(insert_with_parents): Also simplify logic.

2005-08-07  Nathaniel Smith  <njs@pobox.com>

	* commands.cc (pull): Clarify what the "doing anonymous pull"
	message means and what you might do about it.

2005-08-07  Nathaniel Smith  <njs@pobox.com>

	* monotone.texi (Network Service, Hooks): Document
	get_netsync_read_permitted as getting a nil value on anonymous
	connects.
	* lua.{cc.hh} (hook_get_netsync_anonymous_read_permitted):
	Remove. Replace with 1-argument version of
	hook_get_netsync_write_permitted.
	* netsync.cc (process_anonymous_cmd): Update.
	* tests/t_netsync_permissions.at: Likewise.

2005-08-07  Matthew Gregan  <kinetik@orcon.net.nz>

	* botan/{data_snk,es_file}.cpp: Open fstreams in binary mode.
	These changes, plus the same change for data_src.cpp and
	es_ftw.cpp, have been sent upstream.

2005-08-05  Nathaniel Smith  <njs@pobox.com>

	* commands.cc (commit): Write out the log message to MT/log
	_after_ making sure it's non-empty.
	* tests/t_commit_cancelled.at: New test.
	* testsuite.at: Add it.
	
2005-08-04  Nathaniel Smith  <njs@pobox.com>

	* netsync.cc (rebuild_merkle_trees): Typo.

2005-08-04  Nathaniel Smith  <njs@pobox.com>

	* netsync.cc (rebuild_merkle_trees): Tweak message ("rebuilding
	merkle trees" does not mean anything to J. Random User...)

2005-08-04  Nathaniel Smith  <njs@pobox.com>

	* manifest.cc (build_restricted_manifest_map): In 'missing files'
	error message, explain how to recover.

2005-08-03  Nathaniel Smith  <njs@pobox.com>

	* testsuite.at (NETSYNC_ADDRESS): New macro.
	(NETSYNC_SERVE_N_START, NETSYNC_SERVE_START)
	(NETSYNC_CLIENT_N_RUN): Use it.
	
	* tests/t_netsync_checks_server_key.at: Make sure can unset the
	known-servers entry.

2005-08-03  Matthew A. Nicholson  <matt@matt-land.com>

	* std_hooks.lua (get_preferred_merge2_command)
	(get_preferred_merge3_command): Provide more information on how to
	use vim as merge tool.

2005-08-03  graydon hoare  <graydon@pobox.com>

	* unix/process.cc (make_executable): Fix race, set user/group/other.

2005-08-03  Matthew Gregan  <kinetik@orcon.net.nz>

	* botan/data_src.cpp (DataSource_Stream::DataSourceStream): Open
	fstream as binary file.

2005-08-03  Matthew Gregan  <kinetik@orcon.net.nz>

	* win32/inodeprint.cc: Botan changes.  Also, hash individual
	FileTime structure members rather than the entire structure.
	* keys.cc: Add explicit 'using' for Botan::byte.
	* botan/es_win32.{cpp,h}: Add missing files.
	* Makefile.am: Enable entropy collection via CryptoAPI and Win32
	API.

2005-08-02  Matt Johnston  <matt@ucc.asn.au>

	* botan/gzip.cpp: forgot to commit some semicolons

2005-08-02  Matt Johnston  <matt@ucc.asn.au>

	* botan/gzip.{cpp,h}: rearranged the code to be clearer.

2005-08-01  Nathaniel Smith  <njs@pobox.com>

	* netsync.cc (get_branches): Remove warning when there are no
	branches.

2005-07-29  Nathaniel Smith  <njs@pobox.com>

	* globish.cc (matcher::operator()): Log what's happening.
	(checked_globish_to_regex_test): Fix previously added test.

2005-07-29  Nathaniel Smith  <njs@pobox.com>

	* globish.cc (checked_globish_to_regex_test): Add another test for
	quoted characters.

2005-07-28  Nathaniel Smith  <njs@pobox.com>

	* update.cc (calculate_update_set): Only include current rev in
	update set if it is an acceptable candidate.
	* commands.cc (update): Clarify error message in this case.
	* tests/t_update_branch.at: Update accordingly.

2005-07-28  Matthew Gregan  <kinetik@orcon.net.nz>

	* monotone.spec: Require boost >= 1.32.

2005-07-27  Matthew Gregan  <kinetik@orcon.net.nz>

	* tests/t_merge_add_del.at: 'drop' does not take a branch (test
	now fails in expected place).
	* tests/t_merge_add_rename_add.at: New test.
	* testsuite.at: Add it.

2005-07-27  Nathaniel Smith  <njs@pobox.com>

	* tests/t_update_branch.at: New test.
	* testsuite.at: Add it.
	(REVERT_TO): Do not preserve MT/options file (can setup invalid
	branch).
	* app_state.cc (make_branch_sticky): Call write_options when
	already have a working copy.
	* commands.cc (update): Call make_branch_sticky at appropriate
	time.

2005-07-27  Nathaniel Smith  <njs@pobox.com>
	
	* commands.cc: ALIAS(mv, rename).  ALIAS(rm, drop).

2005-07-26  Nathaniel Smith  <njs@pobox.com>

	* change_set.cc (dump): Add state_renumbering dumper.
	(merge_disjoint_analyses): Add MM().

2005-07-26  Nathaniel Smith  <njs@pobox.com>

	* change_set.cc (dump): Add path_analysis dumper.
	(merge_change_sets): Add more MM()s.

2005-07-26  Nathaniel Smith  <njs@pobox.com>

	* change_set.cc (dump): Add path_state dumper.
	(sanity_check_path_state): Add MM().

2005-07-26  Richard Levitte  <richard@levitte.org>

	* revision.cc (check_sane_history): Convert tabs to the
	appropriate amount of spaces.

2005-07-26  Richard Levitte  <richard@levitte.org>

	* sanity.hh, revision.cc (check_sane_history),
	change_set.cc (concatenate_change_sets, merge_change_sets,
	invert_change_set): Because boost currently uses the symbol M, we
	have a clash.  Therefore, let's rename M to MM, for now.

2005-07-26  Richard Levitte  <richard@levitte.org>

	* commands.cc (CMD(privkey)): Change so both the public and
	private key are printed.

	* tests/t_dropkey_2.at, tests/t_lua_privkey.at: Adapt to the new
	private key format.

2005-07-24  Nathaniel Smith  <njs@pobox.com>

	* sanity.cc (MusingI, ~MusingI): No-op when already in the middle
	of dumping.

2005-07-25  Matthew Gregan  <kinetik@orcon.net.nz>

	* Makefile.am, configure.ac: Remove BUNDLED_{LUA,SQLITE} tests and
	clarify the comment for popt.  Using external versions of these
	tools didn't work anyway, so there's no point giving the
	impression that it might.

2005-07-24  Nathaniel Smith  <njs@pobox.com>

	* sanity.cc (gasp): Handle the possibility of multiple valid calls
	to gasp(), 'db check' can trigger multiple invariants without
	dying.

2005-07-24  Nathaniel Smith  <njs@pobox.com>

	* sanity.{hh,cc} (sanity::already_dumping, gasp): Don't let gasp
	be called recursively, in case a dump triggers an invariant.

2005-07-24  Nathaniel Smith  <njs@pobox.com>

	* sanity.cc (gasp): Make more robust against new errors triggered
	during error unwind.  (write_change_set in particular likes to
	blow up when handling in invalid change_set.)

2005-07-24  Nathaniel Smith  <njs@pobox.com>

	* change_set.cc (merge_change_sets, check_sane)
	(concatenate_change_sets, invert_change_set): Add M()s.

2005-07-24  Nathaniel Smith  <njs@pobox.com>

	* sanity.{hh,cc} (dump): Remove templated version, add std::string
	version.
	* vocab.{hh,cc} (dump): Add ATOMIC/DECORATE/ENCODING dumpers.
	* change_set.{hh,cc} (dump): Add change_set dumper.
	* manifest.{hh,cc} (dump): Add manifest_map dumper.
	* revision.cc (check_sane_history): Add some M()s.

2005-07-24  Nathaniel Smith  <njs@pobox.com>

	* sanity.hh (class Musing, gasp, dump): Actually, take a
	std::string instead of a std::ostream; fits our idioms better.

2005-07-24  Nathaniel Smith  <njs@pobox.com>

	* sanity.cc (log, progress, warning): Append '\n' to strings when
	necessary.
	(gasp): Save string properly.
	(M): Apply black magic.  Now works correctly.
	(dump): Write newline.

2005-07-24  Nathaniel Smith  <njs@pobox.com>

	* sanity.hh (dump): Add a default 'dump' implementation for all
	<<able objects.

2005-07-24  Nathaniel Smith  <njs@pobox.com>

	* constants.{cc,hh} (default_terminal_width): New constant.
	* ui.cc (guess_terminal_width): Use it.

2005-07-24  Nathaniel Smith  <njs@pobox.com>

	* diff_patch.cc (unidiff_append_test): Fix typo.

2005-07-24  Nathaniel Smith  <njs@pobox.com>

	* tests/t_annotate_no_rev.at: New test.
	* testsuite.at: Add it.
	
2005-07-24  Nathaniel Smith  <njs@pobox.com>

	* sanity.{hh,cc} (sanity, dump_buffer, invariant_failure)
	(index_failure,	MusingI, Musing, M): Implement macro M(), for
	'musing', which marks data that monotone was musing over when an
	invariant tripped.
	* Makefile.am (MOST_SOURCES): Fix spacing.

2005-07-23  Nathaniel Smith  <njs@pobox.com>

	* ui.{hh,cc} (guess_terminal_width): New function.
	(tick_write_dot::chars_on_line): Make unsigned to quiet gcc warning.
	(tick_write_dot::write_ticks): Use guess_terminal_width.
	* commands.cc (dump_diffs): Take full responsibility for printing
	=== lines, and use guess_terminal_width.
	* diff_patch.cc (make_diff): Don't print === lines.
	(unidiff_append_test): Adjust accordingly.

2005-07-23  Matthew Gregan  <kinetik@orcon.net.nz>

	* commands.cc (CMD(annotate)): Check for a valid revision before
	trying to fetch it from the database.
	* lua/lundump.[ch], lua/ldump.c: Rename VERSION and VERSION0 to
	LUA_DUMP_VERSION and LUA_DUMP_VERSION0 to avoid clashes with
	VERSION from config.h.

2005-07-22  Nathaniel Smith  <njs@pobox.com>

	* monotone.texi (Committing Work): Remove discussion of manifests.

2005-07-20  Nathaniel Smith  <njs@pobox.com>

	* netsync.cc (rebuild_merkle_trees): Make 'including branch'
	message L() instead of P(); it's nice information, but too much to
	be useful with large databases.

2005-07-22  Matt Johnston  <matt@ucc.asn.au>

	* database_check.cc: check that revisions and manifests
	are normalised to the same for that they would be written as.
	* tests/t_database_check_normalized.at: a test for it.
	* testsuite.at: add it.

2005-07-21  Richard Levitte  <richard@levitte.org>

	* contrib/monotone-import.pl: Now uses the given tag.

2005-07-20  Marcel van der Boom  <marcel@hsdev.com>

	* database.{cc,hh} (get_branches): New method.
	* commands.cc (ls_branches): Use it.
	* netsync.cc (get_branches): Likewise.
	* tests/t_ls_branches.at: New test.
	* testsuite.at: Add it.
	
2005-07-20  Nathaniel Smith  <njs@pobox.com>

	* commands.cc (db): Rename kill_branch_locally to
	kill_branch_certs_locally.
	* tests/t_db_kill_branch_locally.at: Rename to...
	* tests/t_db_kill_branch_certs_locally.at: ...this.  Update.
	* testsuite.at: Update.
	* monotone.texi (Database): Update.

2005-07-19  Nathaniel Smith  <njs@pobox.com>

	* schema_migration.cc (migrator::migrate): Add a check for schemas
	that are just... wrong.
	* tests/t_migrate_broken_schema.at: New test.

2005-07-19  Nathaniel Smith  <njs@pobox.com>

	* netcmd.cc (read): Make the bad HMAC error message clearer.

2005-07-19  Matthew Gregan  <kinetik@orcon.net.nz>

	* tests/t_diff_external.at: Canonicalise output for Win32.

2005-07-18  Nathaniel Smith  <njs@pobox.com>

	* keys.cc (get_passphrase): Do still error out if they keep typing
	empty passphrases.

2005-07-18  Richard Levitte  <richard@levitte.org>

	* database.cc: Move the inclusion of stdarg.h...
	* database.hh: ... here.

2005-07-18  Matt Johnston  <matt@ucc.asn.au>

	* keys.cc (get_passphrase): don't bomb out if they type an empty passphrase.

2005-07-18  Patrick Mauritz  <oxygene@studentenbude.ath.cx>

	* work.cc, manifest.cc: Remove 'using namespace boost'.

2005-07-18  Nathaniel Smith  <njs@pobox.com>

	* netsync.cc (received_items): New instance variable.
	(session::session): Initialize it.
	(note_item_arrived): Maintain it.
	(item_request_outstanding): Rename it to...
	(item_already_received): ...this, and have it check both
	outstanding and fulfilled requests.
	(queue_send_data_cmd, queue_send_delta_cmd): Call it via new
	name.
	
	Hopefully this will eliminate cases where "revs in" is larger than
	"revs written".
	
2005-07-17  Nathaniel Smith  <njs@pobox.com>

	* constants.cc (legal_key_name_bytes): Allow + and _ to appear in
	key names.

2005-07-17  Nathaniel Smith  <njs@pobox.com>

	* ui.{cc,hh} (tick_write_dot::write_ticks): Start a new line when
	too many dots have been written.
	* netsync.cc (process_refine_cmd): Add comment noting a possible
	optimization regarding subtree refinement.

2005-07-17  Nathaniel Smith  <njs@pobox.com>

	* configure.ac, win32/monotone.iss, monotone.spec:
	* debian/changelog: Bump version numbers to 0.21.
	* NEWS: Commit to a timestamp.

2005-07-17  Nathaniel Smith  <njs@pobox.com>

	* NEWS: Add diff changes, more tweaking.
	* UPGRADE: Update for 0.21.
	* AUTHORS: Add Vladimir Vukicevic.

2005-07-18  Matt Johnston  <matt@ucc.asn.au>

	* netsync.cc: merge fixup
	* botan/pipe_rw.cpp (read_all_as_string): make it smarter and faster

2005-07-18  Matt Johnston  <matt@ucc.asn.au>

	* botan/sha160.{cpp,h}: new faster sha160 implementation from Jack Lloyd
	and Kaushik Veeraraghavan.

2005-07-17  Nathaniel Smith  <njs@pobox.com>

	* tests/t_diff_external.at: New test.
	* testsuite.at: Add it.

2005-07-17  Nathaniel Smith  <njs@pobox.com>

	* monotone.texi (Restrictions): diff -r -r does accept
	restrictions now.
	(CVS Phrasebook): Clarify diff section.
	(Informative): Document diff [--unified|--context|--external],
	--diff-args.

2005-07-17  Nathaniel Smith  <njs@pobox.com>

	* app_state.{cc,hh}: Record whether --diff-args was passed, not
	just a string value.
	* lua.{cc,hh} (hook_external_diff): Take a diff_args_provided
	variable.
	* commands.cc (do_external_diff): Pass it.

2005-07-17  Nathaniel Smith  <njs@pobox.com>

	* std_hooks.lua (external_diff_default_args): New variable.
	(external_diff): Use it as a default, and use user-provided
	diff_args otherwise.
	* monotone.texi (Hooks): Document this.

2005-07-16  Vladimir Vukicevic  <vladimirv@gmail.com>

	* lua.{cc,hh} (hook_external_diff): New hook.
	* std_hooks.lua (external_diff): Add default definition.
	* monotone.texi (Hooks): Document external_diff hook.
	* app_state.{cc,hh}, options.hh, monotone.cc: Add --context,
	--external, --unified, --diff-args options.
	* commands.cc (do_external_diff): New function.
	(dump_diffs): Put a == line between each file's diffs.
	Pass file_ids of pre- and post-states to make_diff.
	(diff): Take new options.
	(cdiff): Remove.
	* diff_patch.{cc,hh} (make_diff): Print file ids in diff file
	headers.
	(unidiff_append_test): Update.
	(enum diff_type): Move to...
	* vocab.hh: ...here.
	* tests/t_restrictions.at, tests/t_crlf.at: Update.

2005-07-16  Nathaniel Smith  <njs@pobox.com>

	* manifest.cc (build_restricted_manifest_map): Remove doubled
	comment.

2005-07-16  Nathaniel Smith  <njs@pobox.com>

	* NEWS: Mention need for 'db migrate'.

2005-07-17  Matthew Gregan  <kinetik@orcon.net.nz>

	* lua/*: Import Lua 5.0.2 from upstream.
	* lua/*: Fix up CVS $Id$ tags, which appear to have been trashed
	since monotone existed in CVS.

2005-07-16  Nathaniel Smith  <njs@pobox.com>

	* NEWS: Update for 0.21.

2005-07-16  Nathaniel Smith  <njs@pobox.com>

	* database.cc (assert_sqlite3_ok): Remove dead function.
	
2005-07-16  Nathaniel Smith  <njs@pobox.com>

	* app_state.cc (require_working_copy): Oops, make it compile.

2005-07-16  Nathaniel Smith  <njs@pobox.com>

	* app_state.{cc,hh} (require_working_copy): Take an optional
	argument to give more details about why a working copy was
	required.
	* commands.cc (log): Give said details.

2005-07-16  Nathaniel Smith  <njs@pobox.com>

	* monotone.texi (CVS Phrasebook): Include 'log'.

2005-07-16  Nathaniel Smith  <njs@pobox.com>

	* monotone.texi (Selectors): Document use of globs.
	* tests/t_selector_globbing.at: New test.
	* testsuite.at: Add it.
	
2005-07-16  Jordan Breeding  <jordan.breeding@mac.com>

	* database.cc (selector_to_certname): Make 't:' selector match
	exactly by default as well.

2005-06-25  Brian Downing <bdowning@lavos.net>

	* database.cc (selector_to_certname, complete): Makes 'b:'
	selector be interpreted as a glob instead of as a partial string
	match.
	
2005-07-16  Nathaniel Smith  <njs@pobox.com>

	* netsync.cc: Revert accidentally committed changes.

2005-07-16  Nathaniel Smith  <njs@pobox.com>

	* ChangeLog: Fix formatting.

2005-07-15  Matt Johnston  <matt@ucc.asn.au>

	* netsync.cc (rebuild_merkle_trees): bad_branch_certs is a set of cert
	hashes, not of revision idents.

2005-07-14  Nathaniel Smith  <njs@pobox.com>

	* database.cc (get_revision_cert_index): "reserve" and "resize"
	are different.

2005-07-14  Nathaniel Smith  <njs@pobox.com>

	* netsync.cc (process_delta_cmd): Remove meaningless comment.

2005-07-14  Nathaniel Smith  <njs@pobox.com>

	* database.hh: Pre-declare sqlite3_stmt, instead of including
	sqlite3.h.

2005-07-14  Derek Scherger  <derek@echologic.com>

	* commands.cc (lca,lcad,try_one_merge): call describe_revision for
	logging common ancestors
	(propagate): log final merged line after propagate completes
	to indicate that it actually worked and to be consistent with merge

2005-07-13  Derek Scherger  <derek@echologic.com>

	* ChangeLog: merge fixup

2005-07-13  Derek Scherger  <derek@echologic.com>

	* database.cc (debug): delete stale comment
	(delete_branch_named):
	(delete_tag_named): 
	(clear): replace vprintf stuff with query parameters

2005-07-13  Nathaniel Smith  <njs@pobox.com>

	* contrib/ciabot_monotone.py (main): Optimistically run 'db
	migrate' before using database.

2005-07-13  Nathaniel Smith  <njs@pobox.com>

	* schema_migration.cc (migrate_monotone_schema)
	(migrator::migrate): Move the "nothing happened" check, and don't
	vacuum unless a migration occurred.

2005-07-13  Nathaniel Smith  <njs@pobox.com>

	* tests/t_restricted_diff_unchanged.at: New test.
	* testsuite.at: Add it.

2005-07-13  graydon hoare  <graydon@pobox.com>

	* rcs_import.cc (cvs_branch::cvs_branch): Initialize bools to false.

2005-07-13  Nathaniel Smith  <njs@pobox.com>

	* monotone.texi (Database): Document kill_tag_locally.

2005-07-13  Nathaniel Smith  <njs@pobox.com>

	* tests/t_kill_tag_locally.at, tests/t_ambiguous_tags.at: New
	tests.
	* testsuite.at: Add them.

2005-07-11  graydon hoare  <graydon@pobox.com>

	* AUTHORS: Add Jordan.
	* commands.cc (ls_tags): Do not uniquify tags.
	* constants.{cc,hh} (cvs_window): Change to time_t, tighten to 5 minutes.
	* rcs_import.cc (window): Remove.
	(note_type): Remove dead code.
	(is_sbr): Add test for synthetic branch roots.
	(cvs_commit::is_synthetic_branch_root): New test.
	(process_branch): Skip synthetic branch roots, push new branch
	before picking branch to mark, rather than after.
	(cvs_history::index_branchpoint_symbols): Handle vendor branches.
	(cvs_history::push_branch): Do not duplicate root on private branches.
	(import_branch): Fix up cluster inference.
	(cluster_consumer::consume_cluster): New invariant.
	* tests/t_cvsimport_drepper2.at: Modify to reflect fixes.

2005-07-11  Jordan Breeding  <jordan.breeding@mac.com>

	* commands.cc (db): New subcommand "kill_tag_locally"
	* database.{cc,hh} (delete_tag_named): New function.

2005-07-12  Nathaniel Smith  <njs@pobox.com>

	* schema_migration.cc (migrator::migrate): When there is nothing
	to be done, do nothing.

2005-07-12  Nathaniel Smith  <njs@pobox.com>

	* netsync.cc (rebuild_merkle_trees): Reduce memory usage a bit,
	and don't insert branch certs that the other side will just end up
	throwing away (reduces network traffic).

2005-07-12  Nathaniel Smith  <njs@pobox.com>

	* testsuite.at (NETSYNC_SERVE_START, NETSYNC_SERVE_N_START):
	Really, really really fix up quoting.  Really.
	I hope.

2005-07-12  Nathaniel Smith  <njs@pobox.com>

	* contrib/ciabot_monotone.py (config.project_for_branch): Clarify
	comment text for non-Python programmers.

2005-07-12  Nathaniel Smith  <njs@pobox.com>

	* testsuite.at (NETSYNC_SERVE_START, NETSYNC_SERVE_N_START): Fixup
	quoting.

2005-07-11  Nathaniel Smith  <njs@pobox.com>

	* crypto_tests.cc: New SHA1 correctness tests from Kaushik Veeraraghavan.
	* unit_tests.cc (init_unit_test_suite): 
	* unit_tests.hh (add_crypto_tests): 
	* Makefile.am (unit_tests_SOURCES): Call them.
	* AUTHORS: Add Kaushik Veeraraghavan.

2005-07-11  Nathaniel Smith  <njs@pobox.com>

	* tests/t_netsync_exclude_default.at: New test.
	* testsuite.at: Add it.
	(NETSYNC_SERVE_N_START, NETSYNC_SERVE_START): Use '*' as pattern
	when none is passed.

2005-07-11  Nathaniel Smith  <njs@pobox.com>

	* monotone.texi (Network): Tweak documentation for netsync
	commands.

2005-07-11  Nathaniel Smith  <njs@pobox.com>

	* app_state.{hh,cc} (exclude_patterns, add_exclude): 
	* options.hh (OPT_EXCLUDE): 
	* monotone.cc (coptions, cpp_main): New option --exclude.
	* commands.cc (pull, push, sync, serve): Accept it.
	(process_netsync_args): Implement it.
	* tests/t_netsync_exclude.at: New test.
	* testsuite.at: Add it.

2005-07-11  Timothy Brownawell  <tbrownaw@gmail.com>

	* options.hh, app_state.{hh,cc}, monotone.cc: New command specific
	option, "--exclude=x", puts arg into a vector app.excludes .
	Used by the netsync commands.
	* commands.cc (netsync commands): accept said option
		(process_netsync_args): Handle excludes.
	* monotone.texi: document it

2005-07-11  Timothy Brownawell  <tbrownaw@gmail.com>

	* interner.hh: make slightly faster

2005-07-11  Matt Johnston  <matt@ucc.asn.au>

	* hmac.cc: <string> not <string.h>

2005-07-11  Matt Johnston  <matt@ucc.asn.au>

	* keys.cc (encrypt_rsa): fix typo
	* hmac.{cc,hh}: store key as SymmetricKey, pass correctly to
	MAC_Filter

2005-07-10  Nathaniel Smith  <njs@pobox.com>

	* ChangeLog, configure.ac: Re-remove mysteriously revived
	jibberish.

2005-07-10  Nathaniel Smith  <njs@pobox.com>

	* tests/t_netsync_read_permissions.at: New test.
	* testsuite.at: Run it.
	* netsync.cc (set_session_key, dispatch_payload)
	(respond_to_auth_cmd): Refactor to key HMAC earlier, so error
	packets will get the right HMAC.

2005-07-10  Richard Levitte  <richard@levitte.org>

	* Makefile.am (monotone_CPPFLAGS, unit_tests_CPPFLAGS): Re-remove
	previously removed stuff.

	* ChangeLog, configure.ac: Revert accidentally-recommitted changes.

2005-07-10  Richard Levitte  <richard@levitte.org>

	* monotone.texi (Network), monotone.1: Mention the default port
	number.

2005-07-10  Matthew Gregan  <kinetik@orcon.net.nz>

	* configure.ac: Check for boost >= 1.32.

2005-07-09  Nathaniel Smith  <njs@pobox.com>

	* schema.sql (revision_ancestry__child, revision_certs__id,
	revision_certs__name_value): New indexes.
	* database.cc (dump, dump_table_cb, dump_index_cb): Include
	indexes in dumps.
	(database::database): 
	* schema_migration.cc (migrate_monotone_schema) 
	(migrate_client_to_add_indexes): 
	* tests/t_migrate_schema.at: Corresponding migration gunk.

2005-07-09  Jordan Breeding  <jordan.breeding@mac.com>

	* Makefile.am (monotone_CPPFLAGS, unit_tests_CPPFLAGS): 
	* configure.ac (BOOST_FIX_VERSION): Restrict boost compile kluges
	to boost 1.32.

2005-07-09  Nathaniel Smith  <njs@pobox.com>

	* schema_migration.cc (calculate_schema_id): Include indexes in
	the schema id.

2005-07-09  Nathaniel Smith  <njs@pobox.com>

	* ChangeLog, configure.ac: Revert accidentally-committed changes.

2005-07-09  Nathaniel Smith  <njs@pobox.com>

	* monotone.texi (Generating Keys): Make it a little clearer that
	we aren't necessarily recommending people store their passphrase
	in plaintext.

2005-07-08  Matt Johnston  <matt@ucc.asn.au>

	* propagate mainline to botan branch

	* constants.{cc,hh}: add sha1_digest_length as botan
	doesn't provide a convenient definition.
	* hmac.{cc,hh}: convert to use botan
	* keys.cc (encrypt_rsa, decrypt_rsa): use botan
	* transforms.{cc,hh}: use botan

2005-07-08  Matt Johnston  <matt@ucc.asn.au>

	* tests/t_normalized_filenames.at: expect exit code of 1 not 3 for
	"cat manifest" with a directory in MT/work
	* file_io.cc, netcmd.cc, transforms.cc, vocab.hh: revert changes which
	used swap() for strings and atomic types since strings are
	copy-on-write.

2005-07-08  Matt Johnston  <matt@ucc.asn.au>

	* file_io.cc (ident_existing_file): new function to calculate
	the ident of a file failing gracefully if it doesn't exist
	or is a directory.
	* file_io.hh (classify_manifest_paths,
	build_restricted_manifest_map): use ident_existing_file
	* ui.cc: cast to avoid compiler warnings

2005-07-07  Nathaniel Smith  <njs@pobox.com>

	* contrib/ciabot_monotone.py (Monotone.log): Fix to work with
	0.20.

2005-07-07  Nathaniel Smith  <njs@pobox.com>

	* Makefile.am (monotone_CPPFLAGS, unit_tests_CPPFLAGS): Add
	-DBOOST_REGEX_V4_CHAR_REGEX_TRAITS_HPP to work around g++
	4.0/boost 1.32.0 lossage.

2005-07-07  Vaclav Haisman  <V.Haisman@sh.cvut.cz>

	* Makefile.am: Compile fix for FreeBSD.

2005-07-07  Nathaniel Smith  <njs@pobox.com>

	* netsync.cc (process_hello_cmd, process_anonymous_cmd) 
	(process_auth_cmd): Change permission checking -- always build
	merkle tree (even when a pure sink), send permission denied and
	abort whenever client tries to read/write a branch they don't have
	access to.

2005-07-07  Nathaniel Smith  <njs@pobox.com>

	* ChangeLog: fixup formatting.

2005-07-06  Matt Johnston  <matt@ucc.asn.au>

	* database.cc (assert_sqlite3_ok): database corruption and similar
	problems are errors, not invariants.

2005-07-06  Nathaniel Smith  <njs@pobox.com>

	* commands.cc (push, pull, sync): Fix --help description.	
	
2005-07-06  Nathaniel Smith  <njs@pobox.com>

	* options.hh (OPT_SET_DEFAULT): 
	* app_state.{hh,cc} (app_state::set_default):
	* monotone.cc (coptions, cpp_main): New option.
	* commands.cc (pull, push, sync): Accept it.
	(process_netsync_args): Use it.
	* tests/t_set_default.at, testsuite.at: New test.

2005-07-07  Matthew Gregan  <kinetik@orcon.net.nz>

	* win32/monotone.iss: Bump version number.

2005-07-05  Nathaniel Smith  <njs@pobox.com>

	* debian/rules (config.status): Use bundled sqlite.
	* debian/control (Build-Depends): Remove popt and sqlite.

2005-07-05  Nathaniel Smith  <njs@pobox.com>

	* NEWS: Add timestamp.  Barring unforeseen issues, this is 0.20.

2005-07-05  Nathaniel Smith  <njs@pobox.com>

	* Makefile.am (EXTRA_DIST): Include some missed contrib/ stuff.

2005-07-05  Nathaniel Smith  <njs@pobox.com>

	* po/monotone.pot: Regenerate for release.

2005-07-05  Nathaniel Smith  <njs@pobox.com>

	* configure.ac, debian/changelog, monotone.spec: Bump version
	number.
	* UPGRADE: Update for 0.20 release.

2005-07-05  Nathaniel Smith  <njs@pobox.com>

	* ChangeLog, NEWS, AUTHORS: Fixup Eric Anderson's email address.

2005-07-05  Nathaniel Smith  <njs@pobox.com>

	* monotone.texi (Database): Note that db kill_rev_locally also
	will trigger "unreferenced manifest" warnings from db check.

2005-07-05  Nathaniel Smith  <njs@pobox.com>

	* NEWS: Oops, 'automate select' was in 0.19 after all.

2005-07-05  Nathaniel Smith  <njs@pobox.com>
	
	* contrib/ciabot_monotone.py: Fix multiple collection support.

2005-07-05  Richard Levitte  <richard@levitte.org>

	* monotone.texi (Hooks): Add space after periods where there's
	a lack of space.

	* NEWS: Correct the blurb about
	get_netsync_{read,anonymous_read,write}_permitted

2005-07-05  Nathaniel Smith  <njs@codesourcery.com>

	* NEWS: Add more explicit note on how to upgrade.

2005-07-05  Nathaniel Smith  <njs@codesourcery.com>

	* NEWS: First cut at 0.20 release notes.

2005-07-03  Matthew Gregan  <kinetik@orcon.net.nz>

	* sqlite/*, Makefile.am: Import SQLite 3.2.2 from upstream.
	* sqlite/main.c: Compile fix.
	* sqlite/{callback.c,prepare.c}: Add new files.

2005-07-03  Matthew Gregan  <kinetik@orcon.net.nz>

	* sqlite/{sqlite3.h,tokenize.c} (sqlite3_complete_last): New
	function to find the last valid SQL statement in a string; based
	on sqlite3_complete.  This change should be offered upstream, but
	probably not before sqlite3_complete_last16 is implemented.
	* database.cc (database::load): Load and execute dump in chunks,
	fixes bug 13570.

2005-07-01  Eric Anderson  <anderse-monotone@cello.hpl.hp.com>

	* file_io.cc: Pre-allocate space for the file read so that the
	string doesn't have to be incrementally expanded during the read.

2005-07-01  Matthew Gregan  <kinetik@orcon.net.nz>

	* tests/t_cvsimport_drepper2.at: Canonicalise monotone output so
	that the test passes on Win32.

2005-06-30  Eric Kidd  <eric.kidd@dartmouth.edu>

	* contrib/monotone-import.pl: Changed $branch to
	$user_branch.  This script may need more work, but at least Perl
	compiles it now.

2005-06-30  Patrick Mauritz  <oxygene@studentenbude.ath.cx>

	* automate.cc, basic_io.hh, cert.cc, change_set.cc,
	cryptopp/config.h, cryptopp/integer.cpp, main.cc, merkle_tree.cc,
	merkle_tree.hh, monotone.cc, netcmd.cc, netsync.cc,
	netxx/osutil.h, packet.cc: Namespace and include file cleanup.

2005-06-29  graydon hoare  <graydon@pobox.com>

	* tests/t_cvsimport_drepper2.at: New test.
	* testsuite.at: Call it.

2005-06-23  graydon hoare  <graydon@pobox.com>

	* rcs_import.cc (import_cvs_repo): Put branch imports inside
	transaction blocks, add a couple tickers.

2005-06-22  graydon hoare  <graydon@pobox.com>

	* rcs_file.cc: Track file:line numbers, accept files which violate
	some lies in rcs file format.
	* rcs_import.cc (cvs_tree_walker): 
	Warn rather than crash on parse errors.
	(cvs_history)
	(cvs_commit)
	(cvs_cluster)
	(prepared_revision)
	(import_branch)
	(import_cvs_repo): Support non-branch tags.

2005-06-21  graydon hoare  <graydon@pobox.com>

	* rcs_import.{cc,hh} (import_rcs_file): Rename to test_parse_rcs_file.
	* commands.cc (rcs_import): rename call.

2005-06-19  graydon hoare  <graydon@pobox.com>

	* rcs_import.cc: Rewrite change set inference logic.

2005-06-28  Roland Illig  <roland.illig@gmx.de>

	* app_state.cc: #include <unistd.h>, needed on NetBSD.

2005-06-28  Nathaniel Smith  <njs@codesourcery.com>

	* std_hooks.lua (ignore_file): Ignore vim swap files and emacs
	temp files.

2005-06-27  Nathaniel Smith  <njs@codesourcery.com>

	* INSTALL: Bump required version of Boost to 1.32.

2005-06-26  Matthew Gregan  <kinetik@orcon.net.nz>

	* app_state.cc (app_state::app_state()): Initialise no_merges to
	false so that 'log' will show merges by default (the recently
	added --no-merges option provides a means to disable the merge
	entries).

2005-06-26  Matthew Gregan  <kinetik@orcon.net>

	* tests/t_automate_stdio.at, tests/t_cvsimport_drepper.at,
	tests/t_selector_later_earlier.at: Further canonicalisation of
	monotone output to resolve test failures on Win32.

2005-06-25  Brian Campbell  <brian.p.campbell@dartmouth.edu>

	* commands.cc (CMD(db)): Added db kill_branch_locally command. 
	* database.cc, database.hh (delete_branch_named): New function to
	delete all branch certs with a given branch name.
	* monotone.texi (Database): Added documentation for db
	kill_branch_locally.
	* tests/t_db_kill_branch_locally.at: New test for db
	kill_branch_locally.
	* testsuite.at: Add the test. 
	* AUTHORS: Add myself.
	* ChangeLog: Change my email address on an old contribution to 
	match my pubkey. 

2005-06-24  Nathaniel Smith  <njs@codesourcery.com>

	* tests/t_db_kill_rev_locally.at: Clean up style.

2005-06-24  Nathaniel Smith  <njs@codesourcery.com>

	* unix/process.cc (process_spawn): Format log output correctly.

2005-06-24  Nathaniel Smith  <njs@codesourcery.com>

	* unix/process.cc (existsonpath): Reindent.  Add logging, and use
	'command -v' instead of 'which' (as per Matt Johnston's discovery
	that it is more portable).
	(process_spawn): Handle exec failure more properly.
	* tests/t_existsonpath.at: New test.
	* testsuite.at: Add it.

2005-06-25  Matthew Gregan  <kinetik@orcon.net.nz>

	* monotone.cc: Log correct locale set for LC_MESSAGES.

2005-06-24  Nathaniel Smith  <njs@codesourcery.com>

	* unix/process.cc: Remove tabs.

2005-06-24  Nathaniel Smith  <njs@codesourcery.com>

	* std_hooks.lua (get_preferred_merge2_command)
	(get_preferred_merge3_command): Move meld to the bottom of the
	default merge tool search order.  Also, use xemacs if it appears
	in $EDITOR, otherwise use emacs.
	* revision.cc (check_sane_history): Remove stale comment.

2005-07-05  Nathaniel Smith  <njs@codesourcery.com>

	* globish.cc (combine_and_check_globish): Don't add unnecessary
	{}'s.
	* tests/t_netsync_globs.at, testsuite.at: New test.

2005-07-04  Nathaniel Smith  <njs@codesourcery.com>

	* netcmd.cc (do_netcmd_roundtrip, test_netcmd_mac): Update for new
	chained_hmac object.
	* constants.hh (netsync_key_initializer): Update comment.
	* hmac.hh (hmac_length): Expose length of MACs.
	* hmac.cc: I() that it matches what CryptoPP wants to give.
	* netcmd.cc: I() that it matches the length hard-coded into the
	netsync protocol.
	* vocab.cc (verify(netsync_hmac_value)): Fix error message.
	
2005-07-04  Nathaniel Smith  <njs@codesourcery.com>

	* tests/t_netsync_defaults.at: Update for new var names.  All
	tests now pass.

2005-07-04  Nathaniel Smith  <njs@codesourcery.com>

	* lua.cc (hook_get_netsync_write_permitted): Fix typo.

2005-07-04  Nathaniel Smith  <njs@codesourcery.com>

	* globish.cc (globish_matcher_test): Add check for {foo} (no
	commas).

2005-07-04  Nathaniel Smith  <njs@codesourcery.com>

	* globish.cc (checked_globish_to_regex): Make the special case for
	the empty pattern, actually work.  Unit tests now pass.

2005-07-04  Nathaniel Smith  <njs@codesourcery.com>

	* netcmd.cc (test_netcmd_functions): Update for new anonymous/auth
	packet formats.

2005-07-04  Nathaniel Smith  <njs@codesourcery.com>

	* monotone.texi, monotone.1: Update for new glob stuff.
	* commands.cc (process_netsync_args, push, pull, sync, serve):
	'serve' always requires arguments, rather than falling back on db
	defaults.
	
2005-07-04  Nathaniel Smith  <njs@codesourcery.com>

	* commands.cc (process_netsync_args, push, pull, sync, serve):
	Adapt for patterns instead of regexen; slight refactoring too.

2005-07-03  Nathaniel Smith  <njs@codesourcery.com>

	* netsync.cc: Finally self-consistent.

2005-07-03  Nathaniel Smith  <njs@codesourcery.com>

	* netsync.hh (run_netsync_protocol): Fix prototype.

2005-07-03  Nathaniel Smith  <njs@codesourcery.com>

	* globish.hh: Document the empty pattern as never matching.
	* globish.cc (checked_globish_to_regex): Implement it.
	(globish_matcher_test): Check it.

2005-07-03  Nathaniel Smith  <njs@codesourcery.com>

	* monotone.texi (Network Service, Hooks):
	* testsuite.at: 
	* tests/t_netsync_permissions.at: 
	* tests/t_netsync_single.at: Update to match new
	get_netsync_write_permitted definition.

2005-07-03  Nathaniel Smith  <njs@codesourcery.com>

	* lua.{cc,hh} (hook_get_netsync_write_permitted): Don't take a
	branch argument; write permission is now all or none.  (It really
	was before anyway...)
	* netsync.cc: Update accordingly.

2005-07-03  Nathaniel Smith  <njs@codesourcery.com>

	* netsync.cc: More updating for pattern stuff; getting there...

2005-06-28  Nathaniel Smith  <njs@codesourcery.com>

	* netsync.cc: Update low-level functions to use include_pattern
	and exclude_pattern.

2005-06-28  Nathaniel Smith  <njs@codesourcery.com>

	* netcmd.{cc,hh} (read_anonymous_cmd, write_anonymous_cmd)
	(read_auth_cmd, write_auth_cmd): Take include_pattern and
	exclude_pattern arguments.

2005-06-28  Nathaniel Smith  <njs@codesourcery.com>

	* globish.{cc,hh}: New files.
	* Makefile.am (MOST_SOURCES): Add them.
	* transforms.{cc,hh}: Remove glob-related stuff.
	* unit_tests.{cc,hh}: Call globish unit tests.

2005-06-27  Nathaniel Smith  <njs@codesourcery.com>

	* transforms.cc (glob_to_regex, globs_to_regex, regexes_to_regex):
	Choose "regex" as standard spelling.  Clean up code, add code for
	handling sets, start improving tests (don't currently pass).
	* transforms.hh (glob_to_regex, globs_to_regex, regexes_to_regex):
	Prototype.

2005-06-28  Matt Johnston  <matt@ucc.asn.au>

	* constants.cc: increase db_version_cache_sz to 7 MB
	* netsync.cc: use a deque<string> rather than a single
	string buffer for outbuf.
	* netsync.cc (arm): only queue data when there is
	available space
	* AUTHORS: added Eric Anderson

2005-06-26  Matt Johnston  <matt@ucc.asn.au>

	* transforms.hh: remove extraneous #ifdef
	* hmac.cc, hmac.hh: actually add them

2005-06-26  Matt Johnston  <matt@ucc.asn.au>

	* netcmd.cc (netcmd::read, netcmd::write): change to using a HMACs 
	chained by including the previous HMAC in the input data, rather
	than altering the key each time.
	* netcmd.cc ({read,write}_{data,delta}_cmd): use encode_gzip/decode_gzip
	  rather than raw xform.
	* hmac.{cc,hh}: new chained_hmac abstraction
	* Makefile.in: add them
	* netsync.cc: each session keeps a chained_hmac for read/write
	* transforms.hh: add a string variant for encode_gzip

2005-06-25  Nathaniel Smith  <njs@codesourcery.com>

	* netsync.cc: Tweak comment.

2005-06-25  Nathaniel Smith  <njs@codesourcery.com>

	* AUTHORS: Add Ethan Blanton <elb@elitists.net>.

2005-06-22  Nathaniel Smith  <njs@codesourcery.com>

	* netcmd.hh (netcmd::read, netcmd::write): Don't have defaults for
	key/hmac arguments.
	* netcmd.cc (do_netcmd_roundtrip): New function.
	(test_netcmd_functions): Use it.  Also, make work with hmac
	changes.
	(test_netcmd_mac): New test.
	(add_netcmd_tests): Call it.

2005-06-22  Nathaniel Smith  <njs@codesourcery.com>

	* netcmd.cc (read): Remove unused variable.
	* netsync.cc (call_server, process)
	(arm_sessions_and_calculate_probe, handle_read_available): Give
	better error message on bad_decode exceptions.

2005-06-22  Nathaniel Smith  <njs@codesourcery.com>

	* netcmd.cc, netsync.cc: Revert backwards compatibility code; 0.19
	and 0.20 can't be usefully compatible, and the code as it existed
	would cause real version mismatch error reporting to not work
	right.  (Old client with new server would give a generic "server
	disconnected" error message instead of something useful.)

2005-06-21  Nathaniel Smith  <njs@codesourcery.com>

	* netsync.cc (rebuild_merkle_trees): Fix FIXME comments to match
	reality.
	* tests/t_netsync_diffbranch.at: No longer a bug, remove
	priority.

2005-06-20  Nathaniel Smith  <njs@codesourcery.com>

	* monotone.texi (Hook Reference): Oops, missed a @ref.

2005-06-20  Nathaniel Smith  <njs@codesourcery.com>

	* monotone.texi (Default monotonerc): Rename section to...
	(Default hooks): ...this, to emphasize is still read even when a
	monotonerc exists.

2005-06-19  Richard Levitte  <richard@levitte.org>

	* Makefile.am: There's no reason for monotone.pdf or .dvi to
	depend on monotone.info, since they are built from the .texi
	files.  Also, make the monotone.html and html targets depend
	on version.texi and std_hooks.lua as well.

2005-06-18  Matt Johnston  <matt@ucc.asn.au>

	* INSTALL: fix typo, should be -Iboost_1_31_0 not -Iboost_1_31_2

2005-06-18  Riccardo Ghetta  <birrachiara@tin.it>
	* monotone.texi: include std_hooks.lua as an appendix and remove long
	lua excerpts from hook reference.
	* Makefile.am : make monotone.pdf/eps depend on monotone.info
	
2005-06-24  Matt Johnston  <matt@ucc.asn.au>

	* transforms.{cc,hh}: combine gzip and base64 in one
	pipe for pack()/unpack() to save memory
	* vocab.hh: add swap() to encodings/atomics
	* file_io.cc: use swap() to avoid copying

2005-06-21  Nathaniel Smith  <njs@codesourcery.com>

	* commands.cc (do_diff): Use calculate_arbitrary_change_set,
	instead of reimplementing it.

2005-06-21  Nathaniel Smith  <njs@codesourcery.com>

	* revision.cc (find_least_common_ancestor): Handle left == right
	case.
	* tests/t_diff_currev.at: Un-XFAIL.
	
2005-06-21  Nathaniel Smith  <njs@codesourcery.com>

	* netsync.cc (rebuild_merkle_trees): Fix FIXME comments to match
	reality.
	* tests/t_netsync_diffbranch.at: No longer a bug, remove
	priority.

2005-06-20  Nathaniel Smith  <njs@codesourcery.com>

	* monotone.texi (Hook Reference): Oops, missed a @ref.

2005-06-20  Nathaniel Smith  <njs@codesourcery.com>

	* monotone.texi (Default monotonerc): Rename section to...
	(Default hooks): ...this, to emphasize is still read even when a
	monotonerc exists.

2005-06-19  Richard Levitte  <richard@levitte.org>

	* Makefile.am: There's no reason for monotone.pdf or .dvi to
	depend on monotone.info, since they are built from the .texi
	files.  Also, make the monotone.html and html targets depend
	on version.texi and std_hooks.lua as well.

2005-06-18  Matt Johnston  <matt@ucc.asn.au>

	* INSTALL: fix typo, should be -Iboost_1_31_0 not -Iboost_1_31_2

2005-06-18  Riccardo Ghetta  <birrachiara@tin.it>
	* monotone.texi: include std_hooks.lua as an appendix and remove long
	lua excerpts from hook reference.
	* Makefile.am : make monotone.pdf/eps depend on monotone.info
	
2005-06-17  Matt Johnston  <matt@ucc.asn.au>

	* database.cc (database::execute()): truncate long query log messages
	before copying, saving memory. 
	Patch from Eric Anderson <anderse-monotone@cello.hpl.hp.com>

2005-06-17  Riccardo Ghetta  <birrachiara@tin.it>
	Adds include()/includedir() to lua hooks and extend --rcfile
	* lua.cc: handle --rcfile with directories, implement
	include() and includedir()
	* testsuite.at, t_lua_includedir.at, t_rcfile_dir.at:
	test new functionality
	* monotone.texi: document all functions available to hook
	writers, including the new include() and includedir()

2005-06-16  Nathaniel Smith  <njs@codesourcery.com>

	* diff_patch.cc (merge_extents): Typo caught by anonymous reader.

2005-06-16  Nathaniel Smith  <njs@codesourcery.com>

	* commands.cc (cat): Account for being in a subdir in 'cat file
	REV PATH'.
	* tests/t_cat_file_by_name.at: Test.

2005-06-17  Richard Levitte  <richard@levitte.org>

	* app_state.cc (app_state::app_state()): Avoid a gcc warning by
	having the class members initialised in the same order they are
	defined in the class.

2005-06-16  Nathaniel Smith  <njs@pobox.com>

	* std_hooks.lua (ignore_file): Add Cons/SCons cache files to
	default ignore list.

2005-06-16  Matt Johnston  <matt@ucc.asn.au>

	* ui.cc: increase the divisor as required so that we don't get spurious
	screen updates when we're using the kilobyte/megabyte tickers

2005-06-15  Matt Johnston  <matt@ucc.asn.au>

	* monotone.texi: clarify some netsync parts of the tutorial

2005-06-15  Richard Levitte  <richard@levitte.org>

	* netsync.cc (struct session): Add a pattern regex cache.
	(analyze_ancestry_graph): Use the regex cache instead of the
	pattern string itself.  This is especially important when the
	pattern is used as an old-style collection.
	(process_hello_cmd): Recreate the pattern regex cache with the
	conversion of the pattern to a regex when it's used as an
	old-style collection.
	(process_auth_cmd): When the pattern changes, change the regex
	cache as well.

2005-06-14  Richard Levitte  <richard@levitte.org>

	* std_hooks.lua (get_preferred_merge2_command,
	get_preferred_merge3_command): EDITOR may be undefined.  In that
	case, os.getenv() returns nil, on which string.lower() chokes.
	It's much better to check for that and default to an empty
	string.

2005-06-11  Derek Scherger  <derek@echologic.com>

	* commands.cc (complete_command): log command expansion messages
	with L instead of P to reduce chatter
	(status): add --brief option and corresponding output
	(identify): add trailing space to comment gcc complains about
	* monotone.cc: fix comment typo and add additional details for
	command specific options
	* monotone.texi (Automation): list inventory status code
	combinations and descriptions
	* tests/t_status.at: new test of status command and --brief option
	* testsuite.at: add it

2005-06-11  Matt Johnston  <matt@ucc.asn.au>

	* commands.cc: revert should ignore the ignore hooks, otherwise bad
	things happen (revert a single ignored file, resultant empty ignore list
	reverts the whole working copy).
	* app_state.cc, app_state.hh: give set_restriction a flag to disregard
	file-ignore hooks.
	* tests/t_revert_restrict.at, testsuite.at: a test

2005-06-09  Riccardo Ghetta  <birrachiara@tin.it>

	* std_hooks.lua: make binary_file return nil on unreadable/empty files
	
2005-06-10  Joel Reed  <joelwreed@comcast.com>

	* commands.cc (CMD(cdiff)): Add OPT_DEPTH to command options.
	* t_restrictions.at: Add to testcase.

2005-06-09  Joel Reed  <joelwreed@comcast.com>

	* commands.cc (CMD(diff)): Add OPT_DEPTH back in, as it is used.
	* t_restrictions.at: Add to testcase to increase likelihood of 
	keeping it around :)

2005-06-10  Richard Levitte  <richard@levitte.org>

	* commands.cc (CMD(diff)): Remove OPT_DEPTH, as it was never
	used.

2005-06-09  Richard Levitte  <richard@levitte.org>

	* monotone.texi (Merging): I assume that "apposite" was supposed
	to be "appropriate".

2005-06-09  Riccardo Ghetta  <birrachiara@tin.it>

	* diff_patch.cc/hh: honor the new manual_merge attribute
	* file_io.cc/hh: move here the guess_binary function
	* lua.cc: let guess_binary available to lua
	* std_hooks.lua: handle manual_merge as an add-time attribute and
	initialize by default make it true if the file appears to be binary.
	Make read_contents_of_file able to read "binary" files.
	* tests/t_merge_manual.at: tests new behaviour, superceding the
	old XFAIL t_merge_binary.at test.
	* monotone.texi: document changes, adding a small section on merging.

2005-06-07  Nathaniel Smith  <njs@codesourcery.com>

	* ChangeLog: Fixup.

2005-06-07  Nathaniel Smith  <njs@codesourcery.com>

	* monotone.texi (Storage and workflow): Attempt to thwart some
	common misconceptions.

2005-06-07  Nathaniel Smith  <njs@codesourcery.com>

	* netsync.cc (rebuild_merkle_trees): Add a comment describing how
	this code should work (and why it currently doesn't quite).

2005-06-05  Nathaniel Smith  <njs@codesourcery.com>

	* tests/t_bad_packets.at: Expect certs on a non-existent rev to
	fail.  Run db check instead.
	* commands.cc (complete): Let callers specify they're okay with
	non-existent revisions.
	(CMD(trusted)): So specify.

2005-06-05  Nathaniel Smith  <njs@codesourcery.com>

	* tests/t_tags.at: 'tag' on a non-existent revid should fail.
	* commands.cc (complete): Fail on non-existent revids.

2005-05-29  Nathaniel Smith  <njs@codesourcery.com>

	* tests/t_epoch.at: Typo.
	* tests/t_automate_certs.at, tests/t_selector_later_earlier.at:
	Throw in some calls to CANONICALISE, maybe this will help on
	Win32...

2005-06-04  Timothy Brownawell  <tbrownaw@gmail.com>

	* netsync.cc, netcmd.cc: Style cleanups (mostly whitespace).

2005-06-04  Timothy Brownawell  <tbrownaw@gmail.com>

	* netsync.cc (process_hello_cmd): Warn about collection/regex
	usage when talking to an old server.

2005-06-04  Derek Scherger  <derek@echologic.com>

	* commands.cc (update): update MT/work based on the changes
	between the chosen revision and the new merge revision
	* tests/t_update_with_pending_drop.at: 
	* tests/t_update_with_pending_add.at: 
	* tests/t_update_with_pending_rename.at: un-XFAIL and clean up now
	that things work

2005-06-04  Timothy Brownawell  <tbrownaw@gmail.com>

	* netcmd.{cc,hh}, netsync.cc: Move {read,write}_*_cmd_payload
	to netcmd::{read,write}_*_cmd .
	* netcmd.cc, netsync.cc: Compatibility infrastructure.
	* netsync.cc: Interoperate with v4 servers.

2005-06-03  Timothy Brownawell  <tbrownaw@gmail.com>

	* automate.cc (print_some_output): Fix compiler warning.

2005-06-04  Derek Scherger  <derek@echologic.com>

	* app_state.cc (app_state): initialize diffs to false; it seemed
	to be defaulting to true for me

2005-06-04  Derek Scherger  <derek@echologic.com>

	* tests/t_update_with_pending_drop.at: 
	* tests/t_update_with_pending_add.at: 
	* tests/t_update_with_pending_rename.at: 
	* tests/t_restricted_commit_with_inodeprints.at: new bug reports
	* testsuite.at: call them

2005-06-04  graydon hoare  <graydon@pobox.com>

	* rcs_import.cc 
	(note_state_at_branch_beginning): Move time back when
	there are known commits on a branch.

2005-06-03  Joel Reed  <joelwreed@comcast.com>

	* commands.cc, monotone.texi: provide --verbose option for 
	monotone complete revision which adds date and author 
	completion output
	* contrib/monotone.zsh_completion: use verbose output when
	completing revisions

2005-06-02  graydon hoare  <graydon@pobox.com>

	* rcs_import.cc
	(cvs_key::is_synthetic_branch_founding_commit): New field.
	(cvs_key::operator==): Handle synthetic case specially.
	(cvs_key::operator<): Likewise.
	(note_state_at_branch_beginning): Likewise.	
	* tests/t_cvsimport_drepper.at: Converted bug testcase.
	* testsuite.at: Call it.

	* monotone.cc, commands.cc, options.hh 
	(OPT_NO_MERGES, OPT_DIFFS): New options.
	* app_state.cc (app_state::no_merges, app_state::diffs): Likewise.
	* commands.cc (log): Honor no_merges, diffs.
	* contrib/color_logs.{sh,conf}: Helpers for reviewing work in a
	nice colorized, easy-to-read fashion.
	* contrib/colorize: A colorization script found on the net.

	* HACKING, ROADMAP: Expand a bit.
	* commands.cc (changes_summary::print): Change macro to helper fn.
	* contrib/monotone.el (monotone-cmd): Handle nil exit code.

2005-06-02  Joel Reed  <joelwreed@comcast.com>

	* commands.cc, database.cc, database.hh, vocab.hh, vocab_terms.hh:
	add complete key subcommand and provide --brief option of zsh/bash
	completion. See http://lists.gnu.org/archive/html/monotone-devel/2005-05/msg00461.html
	* tests/t_rebuild.at: add tests for complete key subcommand
	* monotone.texi: document new subcommand
	* contrib/monotone.zsh_completion: update for new complete key
	command, improve _monotone_existing_entries using new --depth=0
	option,	add revision completion for cert command, and a	bugfix 
	for cat command

2005-06-01  Matt Johnston  <matt@ucc.asn.au>

	* tests/t_i18n_changelog.at: capitalise UTF-8 CHARSET to keep
	solaris happy.

2005-06-01  Timothy Brownawell  <tbrownaw@gmail.com>

	* netsync.cc (analyze_ancestry_graph): Try to fix segfault.
	Always accept tags.

2005-06-01  Timothy Brownawell  <tbrownaw@gmail.com>

	* netsync.cc (process_auth_cmd, analyze_ancestry_graph): Move
	write-permission checking to where it belongs, *after* we know
	exactly what we're checking permissions about. Drop things we
	don't want.

2005-06-01  Matt Johnston  <matt@ucc.asn.au>

	* tests/t_cvsimport_deleted_invar.at: don't use -C with tar
	* tests/t_i18n_file.at: capitalise CHARSET=UTF-8, seems more standard.
	* tests/t_merge_normalization_edge_case.at: use known-good output
	rather than using diff3 --merge

2005-05-31  Timothy Brownawell  <tbrownaw@gmail.com>

	* tests/t_epoch_server.at: fix typo
	* netsync.cc (session::process_auth_cmd): If no branches are allowed
	for writing, also check for write permissions to branch "" (needed
	for serving empty dbs). For sync, don't refuse connection if there
	are no readable branches (only do this for pull).

2005-05-31  Timothy Brownawell  <tbrownaw@gmail.com>

	* monotone.texi: Update documentation for get_netsync_*_permitted
	hooks to reflect that they now get individual branch names.

2005-05-31  Timothy Brownawell  <tbrownaw@gmail.com>

	* netsync.cc: session::rebuild_merkle_trees now takes a set of
	branches to include as an argument. On the server, calculate
	this set at the same time the get_netsync_*_permitted hooks are
	called; call said hooks on each branch individually.

2005-05-31  Timothy Brownawell  <tbrownaw@gmail.com>

	Remove old collection support in favor of using regexes exclusively.
	* netsync.cc (convert_pattern): Remove function.
	* (14 files): collections are unexist; do not mention (potential
	for confusion)
	* constants.cc: Increase netsync protocol version.
	* monotone.texi: Update documentation.
	* tests/t_epoch_unidirectional.at: Fix to sync subbranches.
	* commands.cc (CMD update): Fix usage check.
	* tests/t_select_cert.at: Fix to use --revision.

2005-05-30  Timothy Brownawell  <tbrownaw@gmail.com>

	* netsync.cc: Call note_netsync_*_received hooks in the order they're
	written to the db (for revisions, gives topological order).

2005-05-30  Timothy Brownawell  <tbrownaw@gmail.com>

	* lua.{cc,hh}: Replace note_netsync_commit with
	note_netsync_{revision,cert,pubkey}_received
	* packet.{cc,hh}: Callbacks for cert or key written to the database.
	* netsync.cc: Use said callbacks, call note_netsync_*_received hooks.
	* monotone.texi: Update documentation.

2005-05-30  Timothy Brownawell  <tbrownaw@gmail.com>

	* packet.{cc,hh}, netsync.cc: on_revision_written callback now takes
	the revision_id as an argument.
	* lua.{cc,hh}: New Lua hook, note_netsync_commit.
	* netsync.cc: At end of netsync session, call new hook for each
	revision received.
	monotone.texi: Document new hook.

2005-05-30  Richard Levitte  <richard@levitte.org>

	* commands.cc (CMD(checkout), CMD(cdiff), CMD(diff), CMD(log)):
	Remove '[--revision=REVISION]' from command argument synopsis,
	and add more text to the help to explain what happens when
	--revision options are used.
	(CMD(update)): Instead of the optional revision argument, use
	the --revision option.  Add information on what happens when the
	--revision option is used, and when it's not.

	* tests/t_add_stomp_file.at, tests/t_add_vs_commit.at,
	tests/t_annotate.at, tests/t_lf_crlf.at,
	tests/t_update_nonexistent.at, tests/t_update_off_branch.at,
	tests/t_update_to_revision.at: Update to use --revision with
	'monotone update'.

2005-05-30  Matt Johnston  <matt@ucc.asn.au>

	* netsync.cc: cosmetic linebreak tidying for "double-check the
	fingerprint" message.
	* main.cc: make it clearer that "unknown type" refers to an exception
	* monotone.cc: catch early informative_failures (due to charset
	problems etc)

2005-05-30  Matt Johnston  <matt@ucc.asn.au>

	* tests/t_fmerge.at: scrap all the diff3/ed, just compare it with
	known-good output.

2005-05-30  Timothy Brownawell  <tbrownaw@gmail.com>

	* revision.cc (toposort): Better algorithm.

2005-05-30  Matt Johnston  <matt@ucc.asn.au>

	* tests/t_fmerge.at: make sure we write the file with the ed script.

2005-05-30  Matt Johnston  <matt@ucc.asn.au>

	* testsuite.at: use "command -v" rather than "which", since
	Solaris doesn't give useful exit codes for "which".
	* tests/t_fmerge.at: don't use --merge with diff3, pipe to ed instead
	so we don't rely on gnu diff3.

2005-05-29  Timothy Brownawell  <tbrownaw@gmail.com>

	* contrib/monoprof.sh: Add support for using valgrind for
	heap profiling.

2005-05-28  Joel Reed  <joelwreed@comcast.com>

	* app_state.cc, app_state.hh, commands.cc, monotone.cc, options.h:
	add new --depth command, and rename log's --depth to --last
	* monotone.texi: update documentation
	* tests/t_log_depth.at, tests/t_log_depth_single.at: update
	log tests to use --last instead of --depth
	* tests/t_options.at, tests/t_restrictions.at: test usage of
	--depth for commands using restrictions
	* contrib/ciabot_monotone.py, contrib/monotone-notify.pl,
	contrib/monotone.el, contrib/monotone.zsh_completion,
	contrib/mtbrowse.sh: change all occurences of "depth" to "last"

2005-05-28  Timothy Brownawell  <tbrownaw@gmail.com>

	* netcmd.cc (read_netcmd): Reserve space in the buffer if needed,
		swap buffers instead of copying (memory savings for sync
		large files)
	* netsync.cc (session::arm): Don't clear the buffer (now done
		by read_netcmd).

2005-05-27  Timothy Brownawell  <tbrownaw@gmail.com>

	* netsync.cc: Allow REGEXes as well as collections.
		Fix out-of-branch ancestor handling.
	* tests/t_netsync_diffbranch.at: Remove bug report and XFAIL (fixed).
	* commands.cc: Update description fields for netsync commands.
	* monotone.texi: Update documentation.

2005-05-25  Timothy Brownawell  <tbrownaw@gmail.com>

	* tests/t_automate_stdio.at: Make it self-contained.

2005-05-25  Timothy Brownawell  <tbrownaw@gmail.com>

	* contrib/get_stdio.pl (new file): Perl script to parse the output from
	"mtn automate stdio". Used by...
	* tests/t_automate_stdio.at (new file): Test for "mtn automate stdio".
	* testsuite.at: Add it.

2005-05-25  Timothy Brownawell  <tbrownaw@gmail.com>

	* automate.cc ("automate stdio"): Fix block size limiting.
		Honor "output.flush()" in commands.

2005-05-24  Timothy Brownawell  <tbrownaw@gmail.com>

	* automate.cc: Fix buffering for "automate stdio"

2005-05-24  Timothy Brownawell  <tbrownaw@gmail.com>

	* automate.cc: Put back lost "automate certs".

2005-05-24  Matt Johnston  <matt@ucc.asn.au>

	* commands.cc (try_one_merge, CMD(merge), CMD(explicit_merge), 
	CMD(propagate): allow --author flag.

2005-05-24  Timothy Brownawell  <tbrownaw@gmail.com>

	* automate.cc: Fix comment for automate stdio to match the code.
	* monotone.texi: Document ignored locations in automate stdio
	input as reserved.

2005-05-24  Riccardo Ghetta  <birrachiara@tin.it>

	* tests/t_merge_binary.at: new XFAIL test to cover monotone
	inclination to algorithmically merge binary files.

2005-05-24  Richard Levitte  <richard@levitte.org>

	* commands.cc (try_one_merge): Change 'rid' to 'merged_id'.

2005-05-23  Timothy Brownawell  <tbrownaw@gmail.com>

	Fix "automate stdio" input/output format according to ML discussion
	* automate.cc: changed: automate_stdio
		added: print_some_output, class my_stringbuf
	* constants.{cc,hh}: add constant for automate stdio block size
	* monotone.texi: update documentation

2005-05-23  Nathaniel Smith  <njs@codesourcery.com>

	* win32/terminal.cc (have_smart_terminal): Call _isatty on stderr,
	not stdout.

2005-05-23  Richard Levitte  <richard@levitte.org>

	* commands.cc (try_one_merge): Use the value of --date and
	--author if there are any.
	(CMD(merge), CMD(propagate), CMD(explicit_merge)): Change to
	accept --date and --author.

2005-05-23  Riccardo Ghetta  <birrachiara@tin.it>

	* selectors.cc/.hh, database.cc: add two new selectors:
	"earlier or equal than" and "later than".
	* lua.cc/.hh, std-hooks.lua: create a new "expand_date" hook
	* monotone.texi: document the changes
	* testsuite.at, tests/t_selector_later_earlier.at: add specific tests 
	for the new selectors

2005-05-21  Richard Levitte  <richard@levitte.org>

	* Makefile.am: Make monotone.pdf and monotone.dvi depend on
	version.texi.

2005-05-21  Richard Levitte  <richard@levitte.org>

	* monotone.texi: Add a note about the --brief option with
	'monotone log', and restructure the synopsis since it was getting
	a bit silly with all possible variants.

2005-05-21  Richard Levitte  <richard@levitte.org>

	* commands.cc (log_certs): Add two arguments; a separator string
	to be used in front of the second to last cert for multi-valued
	cert types, a bool to say if each cert should be ended with a
	newline.  Overload with shortcuts.
	(CMD(log)): Use the --brief option and implement it using the
	shortcut variants of log_certs.
	* monotone.cc, options.hh: Add the --brief option (OPT_BRIEF
	internally).
	* sanity.cc, sanity.hh (struct sanity): Add the member variable
	and function to hold and set the brief flag.

2005-05-21  Matt Johnston  <matt@ucc.asn.au>

	* tests/t_short_opts.at: remove the saved MT/log message
	from the failed commit.
	* Makefile.am: MAKEINFOFALGS to MAKEINFOFLAGS

2005-05-21  Matt Johnston  <matt@ucc.asn.au>

	* commands.cc (commit): write the log message to MT/log
	during the commit, so it will be available later if the commit
	fails.
	* work.{cc,hh} (write_user_log): new function

2005-05-20  Nathaniel Smith  <njs@codesourcery.com>

	* contrib/mtbrowse.sh: New file.
	* contrib/README: Document it.  Also, document some missed files,
	and re-order listing.
	* Makefile.am (EXTRA_DIST): Add several missing contrib/ files.

2005-05-21  Grahame Bowland  <grahame@angrygoats.net>

	* automate.cc: (automate_certs) change "status" field 
	to "signature". Check whether each cert is trusted, and 
	output in the "trusted" field.
	* testsuite.at: add t_automate_certs.at
	* tests/t_automate_certs.at: Test that the output of 
	"automate certs" is consistent, and that we exit with
	error when rev is incomplete or missing.
	* monotone.texi: update output documentation for 
	"automate certs"

2005-05-20  Emile Snyder  <emile@alumni.reed.edu>

	* annotate.{hh,cc}: Rework to handle lineage dependent line
	mappings and lines which split from a single line in a parent
	revision into multiple lines in some descendent.  Fixes bug where
	some lines remained unannotated.  Fixes wrong assignment of lines
	bug.
	* tests/t_annotate.at: Check no-changes since addition of file
	case.
	* tests/t_annotate_lineage_dependent.at
	* tests/t_annotate_split_lines.at:  New tests.
	* testsuite.at: Add them.
	
2005-05-20  Nathaniel Smith  <njs@codesourcery.com>

	* monotone.texi (Network): Clarify that ports can be specified on
	the command line to serve/pull/push/sync.

2005-05-21  Matt Johnston  <matt@ucc.asn.au>

	* packet.cc (db_packet_writer::~impl, prerequisite.cleanup): 
	add code to remove up circular dependencies between prerequisite
	and delayed_packet shared_ptrs upon destruction, so that unsatisified
	dependency warnings are printed.

2005-05-19  Matt Johnston  <matt@ucc.asn.au>

	* change_set.cc (merge_disjoint_analyses): handle the case where
	a file is dropped on both sides but re-added on one.
	* tests/t_drop_vs_dropadd.at: a test for it
	* testsuite.at

2005-05-19  Derek Scherger  <derek@echologic.com>

	* commands.cc (checkout): rearrange to use --revision option
	* monotone.1: 
	* monotone.texi: document checkout --revision option
	* tests/t_attr.at:
	* tests/t_attributes.at:
	* tests/t_checkout_id_sets_branch.at:
	* tests/t_checkout_noop_on_fail.at:
	* tests/t_checkout_options.at:
	* tests/t_cwork.at:
	* tests/t_delete_dir.at:
	* tests/t_delete_dir_patch.at:
	* tests/t_empty_path.at:
	* tests/t_i18n_file_data.at:
	* tests/t_inodeprints_hook.at:
	* tests/t_inodeprints_update.at:
	* tests/t_largish_file.at:
	* tests/t_lf_crlf.at:
	* tests/t_monotone_up.at:
	* tests/t_netsync_defaults.at:
	* tests/t_netsync_set_defaults.at:
	* tests/t_persistent_server_revision.at:
	* tests/t_rename_added_in_rename.at:
	* tests/t_rename_dir_cross_level.at:
	* tests/t_rename_dir_patch.at:
	* tests/t_single_char_filenames.at:
	* tests/t_subdir_add.at:
	* tests/t_subdir_attr.at:
	* tests/t_subdir_drop.at:
	* tests/t_subdir_rename.at:
	* tests/t_subdir_revert.at:
	* tests/t_tags.at:
	* tests/t_update_off_branch.at:
	* tests/t_versions.at:
	* testsuite.at: add --revision option to checkout

2005-05-18  Richard Levitte  <richard@levitte.org>

	* ui.cc: Move the copyright and license section to the top of the
	file, and add an emacs mode specifier.
	* ui.cc (write_ticks): Change the counter ticker so the trailer
	comes at the end of the counter line instead of the title line.
	This is especially important for code that changes the trailer
	a little now and then.

2005-05-17  Grahame Bowland  <grahame@angrygoats.net>

	* commands.cc: add "automate certs ID" to the help string 
	for the automate command
	* automate.cc: implement "automate certs". Add to the list 
	of commands available through "automate stdio".
	* monotone.texi: document "automate certs"

2005-05-17  Nathaniel Smith  <njs@codesourcery.com>

	* monotone.texi (Network): Document 'serve' as taking more than
	one collection argument.

2005-05-15  graydon hoare  <graydon@pobox.com>

	* rcs_import.cc (note_state_at_branch_beginning): collect
	branch beginning states into a single synthetic commit.

2005-05-15  graydon hoare  <graydon@pobox.com>

	* rcs_import.cc: rewrite most of the branch logic to 
	address issues raised in bugs 13032 and 13063.
	* tests/t_cvsimport_deleted_invar.at: un-XFAIL.

2005-05-16  Matt Johnston  <matt@ucc.asn.au>

	* commands.cc (commit): change scope of the transaction guard so that
	the transaction will fail before MT/revision is written (which could
	leave a non-committed revision/bad working dir).

2005-05-16  Grahame Bowland  <grahame@angrygoats.net>

	* monotone.texi: update "monotone log" documentation
	* commands.cc: fix "monotone log" when run with no --revision args

2005-05-15  Derek Scherger  <derek@echologic.com>

	* tests/t_update_with_blocked_rename.at: new test
	* testsuite.at: call it

2005-05-15  Derek Scherger  <derek@echologic.com>

	* netsync.cc (process_anonymous_cmd, process_auth_cmd): log
	details of permissions allowed/denied
	* tests/t_netsync_permissions.at: new test
	* testsuite.at: call it

2005-05-15  Richard Levitte  <richard@levitte.org>

	* contrib/monotone-notify.pl (revision_is_in_branch): Another
	place where --revision was missing.

2005-05-14  Timothy Brownawell  <tbrownaw@gmail.com>

	* contrib/monoprof.sh: Clean up variable definitions some.
		- Add option --datadir, should now be usable without editing
		variables to match system paths
		- Add option --setup, generates most of the needed files

2005-05-13  Timothy Brownawell  <tbrownaw@gmail.com>

	Add "monotone automate stdio", to let the automation interface
	take commands on standard input.
	* automate.cc: (automate_stdio) New function.
		(automate_command) Add it.
	* commands.cc: Add to description for "automate".
	* monotone.texi: Add to documentation.

2005-05-13  Joel Reed  <joelwreed@comcast.com>

	* tests/t_unidiff3.at: opps. forgot to add this file which
	should have been included as fix for bug 13072.

2005-05-13  Joel Reed  <joelwreed@comcast.com>

	* diff_patch.cc, transforms.cc, testsuite.at: Patch from 
	drepper@redhat.com, who writes: "The attached patch should fix bug
	13072.  I have no idea why the code in transform.cc insists on
	adding an empty line in case the file is empty. Removing the code
	didn't cause any regressions in the test suite and the
	diff_patch.cc change corrects the output format.  A new test case
	is included as well."

2005-05-13  Joel Reed  <joelwreed@comcast.com>

	* automate.cc: add automate attributes command
	* commands.cc: add attributes subcommand helptext
	* contrib/monotone.zsh_completion: use automate attributes
	for completion of monotone attr and cleanup ignore files code
	* tests/t_automate_attributes.at: add testcase
	* testsuite.at: include new testcaes

2005-05-13  Jon Bright  <jon@siliconcircus.com>
	* testsuite.at (UNGZ): Change the way the ungzipping works on
	Win32, in the hope that test 206 will no longer be given invalid
	files.

2005-05-12  Derek Scherger  <derek@echologic.com>

	* automate.cc: bump version number to 1.0
	(struct inventory_item): add pre/post states
	(inventory_paths): remove obsolete function
	(inventory_pre_state, inventory_post_state, inventory_file_state,
	inventory_renames): add fancy new functions
	(automate_inventory): rework for new output format
	* manifest.{cc,hh} (classify_paths): rename to ...
	(classify_manifest_paths): ... this and work solely from manifest
	* monotone.texi: (Automation): update inventory docs
	* tests/t_automate_inventory.at: update for new format and add
	some more tests
	
2005-05-13  Matthew Gregan  <kinetik@orcon.net.nz>

	* HACKING: New file.  First pass at a brief document to help
	newcomers hack on monotone.

2005-05-12  Riccardo Ghetta <birrachiara@tin.it>

	* options.hh (OPT_MSGFILE): New option.
	* monotone.cc (message-file): New option.
	(cpp_main): Handle it.
	* app_state.{cc,hh} (set_message_file): New function.
	* commands.cc (commit): Accept and handle new option.
	* monotone.1, monotone.texi: Document it.
	* tests/t_commit_message_file.at: New test.
	* testsuite.at: Add it.
	
2005-05-12  Timothy Brownawell  <tbrownaw@gmail.com>

	* (20 files): Do not indent with both tabs and spaces in the same file.

2005-05-13  Ulrich Drepper  <drepper@redhat.com>

	* rcs_import.cc (process_one_hunk): Improve handling of corrupt
	RCS files.

2005-05-13  Matthew Gregan  <kinetik@orcon.net.nz>

	* testsuite.at: Fix typo error in Win32 kill logic that was
	causing the testsuites to hang on Win32 machines that don't have
	pskill installed.

2005-05-12  Matthew Gregan  <kinetik@orcon.net.nz>

	* file_io.cc (write_data_impl): Use portable boost::filesystem
	calls in place of unlink(2)/remove(2).

2005-05-12  Grahame Bowland  <grahame@angrygoats.net>

	* commands.cc: Modify the "log" command to accept multiple 
	revisions on command line, and display the log for all 
	of those revisions.

2005-05-11  Nathaniel Smith  <njs@codesourcery.com>

	* std_hooks.lua (ignore_file): Organize a bit more, add
	patterns for autotools cache files, and darcs, codeville, git
	metadata directories.

2005-05-11  Timothy Brownawell  <tbrownaw@gmail.com>

	* revision.cc (expand_dominators): Fix bitmap size-matching.
		(find_common_ancestor_for_merge): Do not wait for ancestors
		to be expanded to the beginning of time before expanding
		dominators. Requires above fix for correct behavior.
	* ChangeLog: Fix date on previous entry.

2005-05-11  Timothy Brownawell  <tbrownaw@gmail.com>

	* contrib/monoprof.sh: Add profiling test for "netsync large file".
		Add options to only run specific profile tests.

2005-05-11  Stanislav Karchebny <stanislav.karchebny@skype.net>

	* contrib/monotone-notify.pl: 'monotone log' takes a revision
	through the --revision= option.

2005-05-11  Richard Levitte  <richard@levitte.org>

	* contrib/monotone-notify.pl: Change all occurences of $symbol' to
	${symbol}' to avoid a confusing Perl warning.

2005-05-11  Joel Reed  <joelwreed@comcast.com>

	* contrib/monotone.zsh_completion: add zsh completion contrib.

2005-05-11  Matt Johnston  <matt@ucc.asn.au>

	* tests/t_add_intermediate_MT_path.at: remove the drop dir part
	* tests/t_delete_dir.at: add a note about re-enabling the above test
	* tests/t_cvsimport3.at: ignore stderr

2005-05-11  Matt Johnston  <matt@ucc.asn.au>

	* rcs_import.cc (find_branchpoint): if a branch is derived from two 
	differing parent branches, take the one closest to the trunk.
	* tests/t_cvsimport3.at: add a test for cvs_importing where branches
	come off a vendor import.
	* testsuite.at: add it

2005-05-11  Nathaniel Smith  <njs@codesourcery.com>

	* work.cc (build_deletions): Disable delete_dir.

2005-05-11  Matthew Gregan  <kinetik@orcon.net.nz>

	* constants.cc (constants::bufsz): Increase buffer size.  Reduces
	the runtime to tests/t_netsync_largish_file.at by four to seven
	times on my test machines.

2005-05-10  Timothy Brownawell  <tbrownaw@gmail.com>

	* revision.cc: Make expand_{ancestors,dominators} twice as fast.
	Loop over revisions in the other direction so that changes at the
	frontier propogate fully in 1 pass, instead of one level at a time.

2005-05-10  Timothy Brownawell  <tbrownaw@gmail.com>

	* packet.{cc,hh}: Give packet_consumer and children a callback to call
	after writing out a revision.
	* netsync.cc: Use this callback to add a "revisions written" ticker,
	to provide user feedback while sanity checking.

2005-05-10  Timothy Brownawell  <tbrownaw@gmail.com>

	* ui.cc: Make tick_write_count take less horizontal space

2005-05-09  Nathaniel Smith  <njs@codesourcery.com>

	* AUTHORS: Give Riccardo his real name.
	* ChangeLog: Likewise.

2005-05-09  Riccardo Ghetta <birrachiara@tin.it>
	
	* std_hooks.lua: Support kdiff3.

2005-05-09  Matthew Gregan  <kinetik@orcon.net.nz>

	* lua.cc (loadstring, run_string): New parameter to identify the
	source of the Lua string being loaded.
	(add_{std,test}_hooks, load_rcfile): Pass an identity through.

2005-05-09  Matthew Gregan  <kinetik@orcon.net.nz>

	* monotone.cc: Absolutify and tilde expand pid file.

2005-05-09  Matthew Gregan  <kinetik@orcon.net.nz>

	* testsuite.at: Revert bogus changes committed in revision 9d478.

2005-05-09  Matt Johnston  <matt@ucc.asn.au>

	* commands.cc (pid_file): use fs::path .empty() rather than ==, since
	boost 1.31 doesn't seem to have the latter.

2005-05-08  Matthew Gregan  <kinetik@orcon.net.nz>

	* lua.cc (report_error, load{file,string}): New member functions.
	Error handling in call moved into report_error.
	(call): Call report_error.
	(run_{file,string}): Call load{file,string} member functions to
	load Lua code into the VM.  Allows us to report syntax errors when
	loading rc files.
	* testsuite.at: test_hooks.lua was calling nonexistent (obsolete)
	strfind function and failing silently.  The improved error
	reporting from Lua caught this and cause testsuite failures.

2005-05-08  Matthew Gregan  <kinetik@orcon.net.nz>

	* monotone.1: Document --pid-file option.  Also make some minor
	spelling and punctuation fixes.

2005-05-08  Timothy Brownawell  <tbrownaw@gmail.com>
	* app_state.cc: {read,write}_options now print a warning instead of
	failing on unreadable/unwritable MT/options .
	* tests/t_unreadable_MT.at: add matching test
	* testsuite.at: add test
	* tests/README: Mention that new tests must be added to testsuite.at
	* work.cc: (get_revision_id) Friendlier error message for
	unreadable MT/revision .

2005-05-08  Matthew Gregan  <kinetik@orcon.net.nz>

	* monotone.texi: Right words, wrong order.
	* testsuite.at: Drop pid mapping trickery, it doesn't work
	consistently.  We now try and use SysInternal's pskill to kill the
	process.  If pskill is not available, we fall back to the old
	'kill all monotone processes' method. These changes affect
	Win32/MingW only.

2005-05-07  Matthew Gregan  <kinetik@orcon.net.nz>

	* commands.cc (pid_file): Remove leftover debugging output.
	* configure.ac: Correct typos in TYPE_PID_T test.
	* testsuite.at: Use some trickery on MingW/Cygwin to map the
	Windows pid to the Cygwin pid.
	* win32/process.cc (process_wait): Correct return type.
	(process_spawn): Replace dropped cast on return.

2005-05-07  Matt Johnston <matt@ucc.asn.au>

	* change_set.cc: fix the code which skips deltas on deleted files,
	  it was looking at the merged filename not the ancestor
	  filename.
	* tests/t_drop_vs_patch_rename.at: a test for the above fix
	* testsuite.at: add it

2005-05-06 Timothy Brownawell <tbrownaw@gmail.com>

	* contrib/monoprof.sh: Add lcad test.
		Add options to pull/rebuild before profiling.

2005-05-06  Nathaniel Smith  <njs@codesourcery.com>

	* INSTALL: s/g++ 3.2 or 3.3/g++ 3.2 or later/.

2005-05-06  Nathaniel Smith  <njs@codesourcery.com>

	* monotone.1: 
	* monotone.texi (Commands, Importing from CVS, RCS): Clarify
	cvs_import documentation on cvsroot vs. module issues.

2005-05-05  Richard Levitte  <richard@levitte.org>

	* AUTHORS: Add rghetta.

2005-05-05  Matthew Gregan  <kinetik@orcon.net.nz>

	* monotone.texi: Document --pid-file option for serve command.
	* app_state.{cc,hh} (set_pidfile, pidfile): New function, new
	member.
	* commands.cc (pid_file): New class.
	(CMD(serve)): Use pid_file.
	* monotone.cc (coptions, cppmain): Add command-specific option
	--pid-file.
	* options.hh (OPT_PIDFILE): New option.
	* {unix,win32}/process.cc (get_process_id): New function.
	(process_{spawn,wait,kill}): Use pid_t.
	* platform.hh (process_{spawn,wait,kill}): Use pid_t.
	(get_process_id): New function
	* configure.ac: Test for pid_t.
	* lua.cc (monotone_{spawn,wait,kill}_for_lua): Use pid_t.
	* testsuite.at: Update netsync kill functions to use pid file.
	* tests/t_netsync_sigpipe.at: Update to use pid file.
	* tests/t_netsync_single.at: Update to use pid file.

2005-05-04  Nathaniel Smith  <njs@codesourcery.com>

	* tests/t_monotone_up.at: New test.
	* testsuite.at: Add it.

2005-05-05  Matthew Gregan  <kinetik@orcon.net.nz>

	* work.cc: Use attr_file_name rather than hardcoded strings.

2005-05-04  Brian Campbell  <brian.p.campbell@dartmouth.edu>

	* contrib/monotone.el (monotone-vc-register): Fix arguments to
	monotone-cmd-buf, to make work.

2005-05-03  Nathaniel Smith  <njs@codesourcery.com>

	* file_io.cc (read_data_for_command_line): Check that file exists,
	if reading a file.

2005-05-04  Matthew Gregan  <kinetik@orcon.net.nz>

	* configure.ac: Add TYPE_SOCKLEN_T function from the Autoconf
	archive.	
	* cryptopp/cryptlib.h (NameValuePairs): Change GetVoidValue from a
	pure virtual to an implemented (but never called) member function
	to work around build problem with GCC 4 on OS X 10.4
	* netxx/osutil.h: Include config.h, use new HAVE_SOCKLEN_T define
	to determine socklen_t type.

2005-05-03  Nathaniel Smith  <njs@codesourcery.com>

	* lua.cc (load_rcfile): Make a version that takes utf8 strings,
	and understands -.
	* app_state.cc (load_rcfiles): Use it.
	* file_io.{cc,hh} (absolutify_for_command_line): New function.
	* monotone.cc (cpp_main): Use it.
	* tests/t_rcfile_stdin.at: New test.
	* testsuite.at: Include it.

2005-05-03  Nathaniel Smith  <njs@codesourcery.com>

	* netsync.cc (load_epoch): Remove unused function.

2005-05-03  Matthew Gregan  <kinetik@orcon.net.nz>

	* tests/t_cvsimport_manifest_cycle.at: Add missing symbols.
	* tests/t_cvsimport_deleted_invar.at: Add new test.
	* testsuite.at: New test.

2005-05-03  Nathaniel Smith  <njs@codesourcery.com>

	* netsync.cc (run_netsync_protocol): Don't use the word
	"exception" in error messages.

2005-05-03  Nathaniel Smith  <njs@codesourcery.com>

	* UPGRADE: Fix version number.

2005-05-03  Nathaniel Smith  <njs@codesourcery.com>

	* debian/compat: New file.

2005-05-03  Nathaniel Smith  <njs@codesourcery.com>

	* UPGRADE: Mention upgrading from 0.18.
	* debian/copyright: Re-sync with AUTHORS.
	* win32/monotone.iss, monotone.spec, debian/changelog: Bump
	version numbers to 0.19.
	* NEWS: Finish updating for 0.19.

2005-05-03  Jon Bright  <jon@siliconcircus.com>
	* win32/monotone.iss: Bump version to 0.19
	
2005-05-03  Jon Bright  <jon@siliconcircus.com>
	* tests/t_automate_select.at: Use arithmetic comparison for
	checking output of wc, since wc pads its results with initial
	spaces on MinGW.
	
2005-05-03  Nathaniel Smith  <njs@codesourcery.com>

	* tests/t_cvsimport2.at: Pass correct module directory.

2005-05-02  Nathaniel Smith  <njs@codesourcery.com>

	* configure.ac: Bump version to 0.19.
	* NEWS: Tweaks.
	* Makefile.am (MOST_SOURCES): Add options.hh.
	(%.eps): Fix ps2eps calling convention.
	* po/monotone.pot: Regenerate.
	* testsuite.at (CHECK_SAME_CANONICALISED_STDOUT): New macro.

2005-05-02  Nathaniel Smith  <njs@codesourcery.com>

	* NEWS: More updates.
	* rcs_import.cc (store_manifest_edge): Fix some edge cases.
	* tests/t_cvsimport_manifest_cycle.at: Make work.  Un-XFAIL.

2005-05-01  Matt Johnston  <matt@ucc.asn.au>

	* diff_patch.cc (normalize_extents): broaden the condition when
	changes can be normalised.
	* tests/t_merge_6.at: now passes.

2005-05-01  Emile Snyder  <emile@alumni.reed.edu>

	* annotate.cc: Fix bug that njs pointed out when a merge has one
	side with no changes.  Be smarter about how we get parent
	file_id's to do file diffs; give another big speedup.
	* tests/t_annotate_copy_all.at: New test for the bug that is fixed.
	* testsuite.at: Add the new test.

2005-05-02  Richard Levitte  <richard@levitte.org>

	* tests/t_override_author_date.at: Adapt to the new way to give
	revision IDs to 'monotone log'.

2005-05-01  Richard Levitte  <richard@levitte.org>

	* monotone.texi: Document the change in 'monotone log'.

2005-05-01  Riccardo Ghetta <birrachiara@tin.it>

	* commands.cc (CMD(log)): Use --revision.

2005-05-02  Matt Johnston  <matt@ucc.asn.au>

	* netsync.cc (process_auth_cmd): make it clearer what the "unknown
	key hash" refers to.

2005-05-01  Richard Levitte  <richard@levitte.org>

	* commands.hh: Expose complete_commands().
	* commands.cc (explain_usage, command_options, process): Don't
	call complete_command().  Except the caller to have done that
	already.
	* monotone.cc (cpp_main): Start with completing the command after
	processing the options.  Use the result everywhere the command is
	required.  This avoids giving the user duplicate (or in some case,
	triplicate) messages about command expansion.

2005-04-30  Derek Scherger  <derek@echologic.com>

	* app_state.{cc,hh}: remove --all-files option
	* automate.cc: move inventory command and associated stuff here from ...
	* commands.cc: ... here, where it has been removed
	* monotone.1: relocate inventory command, remove --all-files option
	* monotone.cc: remove --all-files option
	* monotone.texi: relocate inventory documentation to automation
	section, remove --all-files option
	* tests/t_automate_inventory.at: renamed and updated for move to automate
	* testsuite.at: adjust for rename

2005-04-30  Derek Scherger  <derek@echologic.com>

	* Makefile.am (MOST_SOURCES): add restrictions.{cc,hh} 
	* commands.cc (extract_rearranged_paths): 
	(extract_delta_paths):
	(extract_changed_paths):
	(add_intermediate_paths):
	(restrict_path_set):
	(restrict_rename_set):
	(restrict_path_rearrangement):
	(restrict_delta_map):
	(calculate_restricted_rearrangement):
	(calculate_restricted_revision):
	(calculate_current_revision):
	(calculate_restricted_change_set): move to restrictions.{cc,hh}
	(maybe_update_inodeprints):
	(cat):
	(dodiff):
	(update): rename calculate_current_revision to
	calculate_unrestricted_revision
	* database_check.hh: update header guard #define
	* restrictions.{cc,hh}: add new files

2005-04-30  Nathaniel Smith  <njs@codesourcery.com>

	* commands.cc: Add a placeholder OPT_NONE for commands that don't
	take any command-specific options; use it everywhere.  Now the
	last argument to CMD never starts with %, and the last argument is
	always required to be present.

2005-04-30  Richard Levitte  <richard@levitte.org>

	* contrib/monotone-nav.el (mnav-rev-make): Move it so it's defined
	after the definition of the macro mnav-rev-id.  Otherwise, the
	byte compiler complains there is no setf method for mnav-rev-id.

2005-04-30  Nathaniel Smith  <njs@codesourcery.com>

	* monotone.texi (Database): Minor correction.

2005-04-30  Nathaniel Smith  <njs@codesourcery.com>

	* vocab.cc (trivially_safe_file_path): New function.
	(verify): Use it.
	(test_file_path_verification, test_file_path_normalization): Add a
	few more checks.

	* transforms.{cc,hh} (localized_as_string): New function.
	* {win32,unix}/inodeprint.cc (inodeprint_file): Use it, to avoid
	mkpath().

	* commands.cc (add_intermediate_paths): Hand-code intermediate
	path generator, taking advantage of normalization of file_path's,
	to avoid mkpath().

2005-04-29  Joel Rosdahl  <joel@rosdahl.net>

	* monotone.texi: Minor corrections.

2005-04-29  Nathaniel Smith  <njs@codesourcery.com>

	* commands.cc (ls_tags): Sort output.
	* tests/t_tags.at: Test that output is sorted.

2005-04-29  Derek Scherger  <derek@echologic.com>

	* commands.cc (struct file_itemizer): move to ...
	* work.hh (file_itemizer} ... here
	* work.cc (file_itemizer::visit_file} ... and here

2005-04-29  Emile Snyder  <emile@alumni.reed.edu>

	* annotate.cc (do_annotate_node): Stop doing expensive
	calculate_arbitrary_change_set when we already know we have parent
	and child revisions.  Cuts annotate run time in half.
	
2005-04-29  Nathaniel Smith  <njs@codesourcery.com>

	* commands.cc (update_inodeprints): Rename to...
	(refresh_inodeprints): ...this, so 'monotone up' continues to mean
	update.
	
	* monotone.texi (Inodeprints): Mention refresh_inodeprints in the
	Inodeprints section.
	
	* testsuite.at: 
	* tests/t_update_inodeprints.at: 
	* tests/t_refresh_inodeprints.at: 
	* monotone.texi (Working Copy, Commands): 
	* monotone.1: Update accordingly.

2005-04-29  Nathaniel Smith  <njs@codesourcery.com>

	* change_set.cc (dump_change_set): Don't truncate output.
	(invert_change_test): New unit test.
	(invert_change_set): Make it pass.  This fixes (some?)
	isect.empty() invariant failures.
	
	* NEWS: Start updating for 0.19.

	* revision.cc (check_sane_history): Make comment more
	informative.

2005-04-29  Grahame Bowland  <grahame@angrygoats.net>

	* netxx/types.h: Add new NetworkException type network 
	issue not caused by calling program
	* netsync.cc: Catch Netxx::NetworkException and display 
	as informative_error.
	* netxx/address.cxx: NetworkException for unparsable URIs.
	* netxx/datagram.cxx: NetworkException for connection failure.
	* netxx/resolve_getaddrinfo.cxx, resolve_gethostbyname.cxx:
	NetworkException when DNS resolution fails.
	* netxx/serverbase.cxx: NetworkException if unable to bind 
	to server port.
	* netxx/streambase.cxx: NetworkException if unable to 
	connect.

2005-04-28  Nathaniel Smith  <njs@codesourcery.com>

	* tests/t_netsync_error.at: New test.
	* testsuite.at: Add it.

2005-04-28  Nathaniel Smith  <njs@codesourcery.com>

	* tests/t_rename_attr.at: Fix a bit; also test that rename refuses
	to move a file to a name that already has attrs.
	* work.cc (build_rename): Cleanup a bit; refuse to move a file to
	a name that already has attrs.

	* monotone.texi (Working Copy): Document explicitly that "drop"
	and "rename" do not modify the filesystem directly, and do affect
	attributes.

2005-04-28  Derek Scherger  <derek@echologic.com>

	* commands.cc (get_work_path): 
	(get_revision_path): 
	(get_revision_id):
	(put_revision_id):
	(get_path_rearrangement):
	(remove_path_rearrangement):
	(put_path_rearrangement):
	(update_any_attrs):
	(get_base_revision):
	(get_base_manifest): move to work.{cc,hh}
	(update): indicate optional revision with [ and ]
	(explicit_merge): indicate optional ancestor with [ and ] 

	* manifest.{cc,hh} (extract_path_set): move here from work.{cc,hh}
	* revision.{cc,hh} (revision_file_name): move to work.{cc,hh}

	* work.{cc,hh} (extract_path_set): move to manifest.{cc,hh}
	(get_work_path): 
	(get_path_rearrangement): 
	(remove_path_rearrangement): 
	(put_path_rearrangement): 
	(get_revision_path): 
	(get_revision_id): 
	(put_revision_id): 
	(get_base_revision): 
	(get_base_manifest): 
	(update_any_attrs): move here from commands.cc
	
2005-04-28  Derek Scherger  <derek@echologic.com>

	* ChangeLog: 
	* Makefile.am
	* tests/t_automate_select.at: merge fixups

2005-04-28  Emile Snyder <emile@alumni.reed.edu>

	* annotate.cc: Fix broken build after propagate from .annotate
	branch to mainline.  The lcs stuff was changed to use
	quick_allocator, so our use of it had to change as well.
	
2005-04-28  Emile Snyder  <emile@alumni.reed.edu>

	* commands.cc: New command "annotate"
	* annotate.{cc,hh}: New files implement it.
	* Makefile.am: Build it.
	* monotone.texi: Document it.	
	* tests/t_annotate.at:
	* tests/t_annotate_add_collision.at:
	* tests/t_annotate_branch_collision.at: 
	* testsuite.at: Test it.
	
2005-04-28  Matt Johnston  <matt@ucc.asn.au>

	* tests/t_merge_6.at: narrow the testcase down considerably.

2005-04-28  Matt Johnston  <matt@ucc.asn.au>

	* tests/t_merge_6.at, testsuite.at: add a new test for the case where
	duplicate lines appear in a file during a merge. This testcase can
	be correctly handled by merge(1).

2005-04-28  Matt Johnston  <matt@ucc.asn.au>

	* tests/t_i18n_file.at, transforms.cc: OS X expects all paths to be
	utf-8, don't try to use other encodings in the test.

2005-04-28  Richard Levitte  <richard@levitte.org>

	* tests/t_automate_select.at: silly ignores not needed any more.

2005-04-28  Richard Levitte  <richard@levitte.org>

	* commands.cc (complete): Don't talk of there really was no
	expansion.

2005-04-28  Richard Levitte  <richard@levitte.org>

	* commands.cc, commands.hh: Selector functions and type are moved
	to...
	* selectors.cc, selectors.hh: ... these files.
	* database.cc, database.hh: Adapt to this change.
	* automate.cc (automate_select): New function, implements
	'automate select'.
	(automate_command): Use it.
	* monotone.texi (Automation): Document it.

	* tests/t_automate_select.at: New test.
	* testsuite.at: Use it.

	* Makefile.am (MOST_SOURCES): reorganise.  Add selectors.{cc,hh}.

2005-04-27  Derek Scherger  <derek@echologic.com>

	* commands.cc (ls_unknown): remove unneeded braces
	(struct inventory_item): new struct for tracking inventories
	(print_inventory): removed old output functions 
	(inventory_paths): new functions for paths, data and renames
	(inventory): rework to display two column status codes
	* monotone.texi (Informative): update for new status codes
	* tests/t_inventory.at: update for two column status codes

2005-04-27  Richard Levitte  <richard@levitte.org>

	* quick_alloc.hh: Define QA_SUPPORTED when quick allocation is
	supported.
	* sanity.hh: Only defined the QA(T) variants of checked_index()
	when QA_SUPPORTED is defined.

2005-04-27  Joel Reed  <joelwreed@comcast.com>

	* work.cc: on rename move attributes as well.
	* tests/t_rename_attr.at: No longer a bug.

2005-04-27  Nathaniel Smith  <njs@codesourcery.com>

	* monotone.texi (Working Copy, Commands): Document update_inodeprints.
	* monotone.1: Likewise.

	* tests/t_update_inodeprints.at: New test.
	* testsuite.at: Add it.

2005-04-27  Richard Levitte  <richard@levitte.org>

	* database.cc (selector_to_certname): Add a case for
	commands::sel_cert.

2005-04-27  Richard Levitte  <richard@levitte.org>

	* sanity.hh: Add a couple of variants of checked_index() to
	accomodate for indexes over vector<T, QA(T)>.

	* commands.hh: Add new selector to find arbitrary cert name and
	value pairs.  The syntax is 'c:{name}={value}'.
	* commands.cc (decode_selector): Recognise it.
	* database.cc (complete): Parse it.
	* std_hooks.lua (expand_selector): Add an expansion for it.
	* monotone.texi (Selectors): Document it.

	* tests/t_select_cert.at: Add test.
	* testsuite.at: Use it.

2005-04-27  Matt Johnston  <matt@ucc.asn.au>

	* vocab.cc (verify(file_path)): don't find() twice.
	* change_set.cc (extend_state): remove commented out line 

2005-04-27  Matthew Gregan  <kinetik@orcon.net.nz>

	* tests/t_cvsimport_manifest_cycle.at: New test.
	* testsuite.at: Add test.
	* AUTHORS: Add self.

2005-04-27  Nathaniel Smith  <njs@codesourcery.com>

	* AUTHORS: Add Timothy Brownawell.

2005-04-27  Timothy Brownawell  <tbrownaw@gmail.com>

	* ui.{cc,hh}: Delegate tick line blanking to tick_writers.

2005-04-27  Matt Johnston  <matt@ucc.asn.au>

	* change_set.cc (extend_state): don't mix find() and insert() on
	the path_state, to avoid hitting the smap's worst-case.

2005-04-27  Matt Johnston  <matt@ucc.asn.au>

	* change_set.cc (confirm_proper_tree): move things out of the loops
	for better performance.

2005-04-26  Nathaniel Smith  <njs@codesourcery.com>

	* work.cc: Don't include boost/regex.hpp.

2005-04-26  Nathaniel Smith  <njs@codesourcery.com>

	* manifest.cc, inodeprint.cc: Don't include boost/regex.hpp.

2005-04-26  Nathaniel Smith  <njs@codesourcery.com>

	* sqlite/vdbeaux.c (MAX_6BYTE): Apply patch from
	http://www.sqlite.org/cvstrac/chngview?cn=2445.  It shouldn't
	affect monotone's usage, but just in case.

2005-04-26  Nathaniel Smith  <njs@codesourcery.com>

	* rcs_import.cc (struct cvs_key, process_branch): Fix
	indentation.
	(build_change_set): Handle the case where a file is "added dead".

	* tests/t_cvsimport2.at: Un-XFAIL, improve description.

2005-04-26  Richard Levitte  <richard@levitte.org>

	* monotone.cc (cpp_main): Count the number of command specific
	options exist.  If there is any, add a title for them.

2005-04-26  Matt Johnston  <matt@ucc.asn.au>

	* change_set.cc (analyze_rearrangement): get rid of damaged_in_first
	since it is not used.

2005-04-26  Matt Johnston  <matt@ucc.asn.au>

	* monotone.texi: fix mashed up merge of docs for kill_rev_locally
	and db check.

2005-04-26  Richard Levitte  <richard@levitte.org>

	* monotone.cc, commands.cc: Make some more options global.

2005-04-25  Nathaniel Smith  <njs@codesourcery.com>

	* tests/t_i18n_file_data.at: New test.
	* testsuite.at: Add it.

2005-04-25  Nathaniel Smith  <njs@codesourcery.com>

	* automate.cc (automate_parents, automate_children) 
	(automate_graph): New automate commands.
	(automate_command): Add them.
	* commands.cc (automate): Synopsisfy them.
	* monotone.texi (Automation): Document them.
	* tests/t_automate_graph.at, test/t_parents_children.at: Test
	them.
	* testsuite.at: Add the tests.

	* tests/t_automate_ancestors.at: Remove obsolete comment.
	
2005-04-24  Derek Scherger  <derek@echologic.com>

	* tests/t_rename_file_to_dir.at:
	* tests/t_replace_file_with_dir.at:
	* tests/t_replace_dir_with_file.at: new bug reports
	* testsuite.at: include new tests

2005-04-24  Derek Scherger  <derek@echologic.com>

	* app_state.{cc,hh} (app_state): add all_files flag to the constructor
	(set_all_files): new method for setting flag

	* basic_io.{cc,hh} (escape): expose public method to quote and
	escape file_paths
	(push_str_pair): use it internally

	* commands.cc (calculate_restricted_rearrangement): new function
	factored out of calculate_restricted_revision
	(calculate_restricted_revision): use new function
	(struct unknown_itemizer): rename to ...
	(struct file_itemizer): ... this; use a path_set rather than a
	manifest map; build path sets of unknown and ignored files, rather
	than simply printing them
	(ls_unknown): adjust to compensate for itemizer changes
	(print_inventory): new functions for printing inventory lines from
	path sets and rename maps
	(inventory): new command for printing inventory of working copy
	files

	* manifest.cc (inodeprint_unchanged): new function factored out
	from build_restricted_manifest_map
	(classify_paths): new function to split paths from an old manifest
	into unchanged, changed or missing sets for inventory
	(build_restricted_manifest_map): adjust to use
	inodeprint_unchanged
	* manifest.hh (classify_paths): new public function
	
	* monotone.1: document new inventory command and associated
	--all-files option

	* monotone.cc: add new --all-files option which will be specific
	to the inventory command asap

	* monotone.texi (Informative): document new inventory command
	(Commands): add manpage entry for inventory
	(OPTIONS): add entries for --xargs, -@ and --all-files

	* tests/t_status_missing.at: remove bug priority flag
	* tests/t_inventory.at: new test
	* testsuite.at: include new test
	
2005-04-24  Nathaniel Smith  <njs@codesourcery.com>

	* monotone.texi (Database): Document 'db kill_rev_locally'.

2005-04-24  Nathaniel Smith  <njs@codesourcery.com>

	* ChangeLog: Fixup after merge.

2005-04-24  Nathaniel Smith  <njs@codesourcery.com>

	* manifest.cc (build_restricted_manifest_map): Careful to only
	stat things once on the inodeprints fast-path.
	(read_manifest_map): Hand-code a parser, instead of using
	boost::regex.
	* inodeprint.cc (read_inodeprint_map): Likewise.

2005-04-23  Derek Scherger  <derek@echologic.com>

	* (calculate_restricted_revision): remove redundant variables,
	avoiding path_rearrangement assignments and associated sanity
	checks
	(calculate_current_revision): rename empty to empty_args for
	clarity

2005-04-23  Derek Scherger  <derek@echologic.com>

	* commands.cc (calculate_base_revision): rename to ...
	(get_base_revision): ... this, since it's not calculating anything
	(calculate_base_manifest): rename to ...
	(get_base_manifest): ... this, and call get_base_revision
	(calculate_restricted_revision): call get_base_revision and remove
	missing files stuff
	(add):
	(drop):
	(rename):
	(attr): call get_base_manifest
	(ls_missing): 
	(revert): call get_base_revision
	* manifest.{cc,hh} (build_restricted_manifest_map): don't return
	missing files and don't produce invalid manifests; do report on
	all missing files before failing
	
2005-04-23  Derek Scherger  <derek@echologic.com>

	* app_state.cc:
	* database.cc:
	* file_io.{cc, hh}: fix bad merge

2005-04-23  Nathaniel Smith  <njs@codesourcery.com>

	* database.cc (put_key): Check for existence of keys with
	conflicting key ids, give more informative message than former SQL
	constraint error.

2005-04-23  Nathaniel Smith  <njs@codesourcery.com>

	* transforms.cc (filesystem_is_ascii_extension_impl): Add EUC to
	the list of ascii-extending encodings.

	* tests/t_multiple_heads_msg.at: Make more robust, add tests for
	branching.

2005-04-23  Nathaniel Smith  <njs@codesourcery.com>

	* app_state.cc (restriction_includes): Remove some L()'s that were
	taking 5-6% of time in large tree diff.

2005-04-23  Nathaniel Smith  <njs@codesourcery.com>

	* file_io.{cc,hh} (localized): Move from here...
	* transforms.{cc,hh} (localized): ...to here.  Add lots of gunk to
	avoid calling iconv whenever possible.

2005-04-23  Richard Levitte  <richard@levitte.org>

	* monotone.cc, options.hh: Move the option numbers to options.hh,
	so they can be easily retrieved by other modules.
	* monotone.cc: split the options table in global options and
	command specific options.  The former are always understood, while
	the latter are only understood by the commands that declare it
	(see below).
	(my_poptStuffArgFile): There's no need to keep a copy of the
	stuffed argv.  This was really never a problem.
	(coption_string): New function to find the option string from an
	option number.
	(cpp_main): Keep track of which command-specific options were
	given, and check that the given command really uses them.  Make
	sure that when the help is written, only the appropriate command-
	specific options are shown.  We do this by hacking the command-
	specific options table.
	Throw away sub_argvs, as it's not needed any more (and realy never
	was).

	* commands.cc: Include options.hh to get the option numbers.
	(commands_ops): New structure to hold the option
	numbers used by a command.
	(commands): Use it.
	(command_options): Function to get the set of command-specific
	options for a specific command.
	(CMD): Changed to take a new parameter describing which command-
	specific options this command takes.  Note that for commands that
	do not take command-specific options, this new parameter must
	still be given, just left empty.
	Update all commands with this new parameter.
	* commands.hh: Declare command_options.

	* tests/t_automate_heads.at: 'automate heads' never used the value
	of --branch.
	* tests/t_sticky_branch.at: and neither did 'log'...
	* tests/t_update_missing.at: nor did 'add'...

2005-04-23  Matthew Gregan  <kinetik@orcon.net.nz>

	* tests/t_diff_currev.at: Use CHECK_SAME_STDOUT.

2005-04-23  Matthew Gregan  <kinetik@orcon.net.nz>

	* tests/t_diff_currev.at: New test.
	* testsuite.at: Add new test.

2005-04-22  Christof Petig <christof@petig-baender.de>

	* sqlite/*: update to sqlite 3.2.1

2005-04-22  Nathaniel Smith  <njs@codesourcery.com>

	* manifest.cc (build_restricted_manifest_map): Fixup after merge
	-- use file_exists instead of fs::exists.

2005-04-22  Derek Scherger  <derek@echologic.com>

	* manifest.{cc,hh} (build_restricted_manifest_map): keep and
	return a set of missing files rather than failing on first missing
	file
	* commands.cc (calculate_restricted_revision): handle set of
	missing files
	* revision.hh: update comment on the format of a revision
	* tests/t_status_missing.at: un-XFAIL and add a few tests
	
2005-04-22  Nathaniel Smith  <njs@codesourcery.com>

	* vocab.cc (verify(file_path), verify(local_path)): Normalize
	paths on the way in.
	* tests/t_normalized_filenames.at: Fix to match behavior
	eventually declared "correct".

2005-04-22  Nathaniel Smith  <njs@codesourcery.com>

	* vocab.{cc,hh}: Make verify functions public, make ATOMIC(foo)'s
	verify function a friend of foo, add ATOMIC_NOVERIFY macro, add
	long comment explaining all this.
	* vocab_terms.hh: Add _NOVERIFY to some types.

2005-04-22  Nathaniel Smith  <njs@codesourcery.com>

	* file_io.{cc,hh} (localized): Take file_path/local_path instead
	of string; expose in public interface.  Adjust rest of file to
	match.
	(walk_tree): Don't convert the (OS-supplied) current directory
	from UTF-8 to current locale.
	
	* transforms.{cc,hh} (charset_convert): Be more informative on
	error.
	(calculate_ident): Localize the filename, even on the fast-path.
	Also assert file exists and is not a directory, since Crypto++
	will happily hash directories.  (They are like empty files,
	apparently.)
	
	* manifest.cc (build_restricted_manifest_map): Use file_exists
	instead of fs::exists, to handle localized paths.
	* {win32,unix}/inodeprint.cc (inodeprint_file): Use localized
	filenames to stat.

	* tests/t_i18n_file.at: Rewrite to work right.

	* tests/t_normalized_filenames.at: New test.
	* testsuite.at: Add it.
	* vocab.cc (test_file_path_verification): MT/path is not a valid
	file_path either.
	(test_file_path_normalization): New unit-test.

2005-04-22  Joel Reed  <joelwreed@comcast.net>

	* work.cc (build_deletions) : on drop FILE also drop attributes.
	* tests/t_drop_attr.at : test for success now, fixed bug.

2005-04-22  Jon Bright <jon@siliconcircus.com>
	* monotone.texi: Changed all quoting of example command lines to
	use " instead of ', since this works everywhere, but ' doesn't
	work on Win32

2005-04-21  Jeremy Cowgar  <jeremy@cowgar.com>

	* tests/t_multiple_heads_msg.at: Now checks to ensure 'multiple head'
	  message does not occur on first commit (which creates a new head
	  but not multiple heads).
	* commands.cc (CMD(commit)): renamed head_size to better described
	  old_head_size, now checks that old_head_size is larger than 0 as
	  well otherwise, on commit of a brand new project, a new head was
	  detected and a divergence message was displayed.

2005-04-21  Richard Levitte  <richard@levitte.org>

	* commands.cc (ALIAS): refactor so you don't have to repeat all
	the strings given to the original command.
	(ALIAS(ci)): added as a short form for CMD(commit).

	* Makefile.am (%.eps): create .eps files directly from .ps files,
	using ps2eps.

2005-04-21 Sebastian Spaeth <Sebastian@SSpaeth.de>

	* monotone.texi: add command reference docs about kill_rev_locally
	
2005-04-21  Nathaniel Smith  <njs@codesourcery.com>

	* change_set.cc (apply_path_rearrangement_can_fastpath) 
	(apply_path_rearrangement_fastpath) 
	(apply_path_rearrangement_slowpath, apply_path_rearrangement):
	Refactor into pieces, so all versions of apply_path_rearrangement
	can take a fast-path when possible.

2005-04-21  Jeremy Cowgar  <jeremy@cowgar.com>

	* commands.cc: Renamed maybe_show_multiple_heads to
	  notify_if_multiple_heads, renamed headSize to head_size for
	  coding standards/consistency.
	* tests/t_multiple_heads_msg.at: Added to monotone this time.

2005-04-20  Jeremy Cowgar  <jeremy@cowgar.com>

	* commands.cc: Added maybe_show_multiple_heads, update now notifies
	  user of multiple heads if they exist, commit now notifies user
	  if their commit created a divergence.
	* tests/t_multiple_heads_msg.at: Added
	* testsuite.at: Added above test

2005-04-20  Nathaniel Smith  <njs@codesourcery.com>

	* Makefile.am (EXTRA_DIST): Put $(wildcard) around "debian/*", so
	it will actually work.

2005-04-20  Nathaniel Smith  <njs@codesourcery.com>

	* Makefile.am (EXTRA_DIST): Include tests, even when not building
	packages out in the source directory.

2005-04-20  Matthew Gregan  <kinetik@orcon.net.nz>

	* commands.cc (kill_rev_locally): Move up with rest of non-CMD()
	functions.  Mark static.  Minor whitespace cleanup.
	* commands.hh (kill_rev_locally): Declaration not needed now.

2005-04-20 Sebastian Spaeth <Sebastian@SSpaeth.de>
	* automate.cc: fix typo, add sanity check to avoid empty r_id's
	bein passed in. The automate version was bumped to 0.2 due to
	popular request of a single person.
	* t_automate_ancestors.at: adapt test; it passes now

2005-04-20 Sebastian Spaeth <Sebastian@SSpaeth.de>
	* testuite.at:
	* t_automate_ancestors.at: new test; automate ancestors. This is still
	_failing_ as a) it outputs empty newlines when no ancestor exists and
	b) does not output all ancestors if multiple ids are supplied as input
	
2005-04-20 Sebastian Spaeth <Sebastian@SSpaeth.de>

	* commands.cc:
	* automate.cc: new command: automate ancestors
	* monotone.texi: adapt documentation
	
2005-04-20  Nathaniel Smith  <njs@codesourcery.com>

	* tests/t_log_depth_single.at: 
	* tests/t_add_stomp_file.at: 
	* tests/t_log_depth.at: Shorten blurbs.

2005-04-20  Nathaniel Smith  <njs@codesourcery.com>

	* std_hooks.lua (ignore_file): Ignore compiled python files.

2005-04-20  Jon Bright  <jon@siliconcircus.com>
	* tests/t_sticky_branch.at: Really fix this test

2005-04-20  Jon Bright  <jon@siliconcircus.com>
	* tests/t_sticky_branch.at: Canonicalise stdout before comparison
	* tests/t_setup_checkout_modify_new_dir.at: Ditto
	* tests/t_netsync_largish_file.at: Check the file out rather
	than catting it, so that canonicalisation is unneeded.  
	Canonicalisation is bad here, because the file is random
	binary data, not text with line-ending conventions

2005-04-20  Richard Levitte  <richard@levitte.org>

	* contrib/monotone.el: define-after-key's KEY argument has to be a
	vector with only one element.  The code I used is taken directly
	from the Emacs Lisp Reference Manual, section "Modifying Menus".

2005-04-20  Nathaniel Smith  <njs@codesourcery.com>

	* commands.cc (mdelta, mdata, fdelta, fdata, rdata): Check for
	existence of command line arguments.

	* lua.{cc,hh} (hook_use_inodeprints): New hook.
	* std_hooks.lua (use_inodeprints): Default definition.
	* monotone.texi (Inodeprints): New section.
	(Reserved Files): Document MT/inodeprints.
	(Hook Reference): Document use_inodeprints.
	* work.{cc,hh} (enable_inodeprints): New function.
	* app_state.cc (create_working_copy): Maybe call
	enable_inodeprints.
	
	* tests/t_inodeprints_hook.at: New test.
	* tests/t_bad_packets.at: New test.
	* testsuite.at: Add them.

2005-04-20  Nathaniel Smith  <njs@codesourcery.com>

	* AUTHORS: Actually add Joel Reed (oops).

2005-04-20  Nathaniel Smith  <njs@codesourcery.com>

	Most of this patch from Joel Reed, with only small tweaks myself.
	
	* AUTHORS: Add Joel Reed.

	* platform.hh (is_executable): New function.
	* {unix,win32}/process.cc: Define it.

	* lua.cc (monotone_is_executable_for_lua): New function.
	(lua_hooks): Register it.
	(Lua::push_nil): New method.
	(lua_hooks::hook_init_attributes): New hook.
	* lua.hh: Declare it.
	* monotone.texi (Hook Reference): Document it.

	* work.cc (addition_builder): Call new hook, collect attributes
	for added files.
	(build_additions): Set attributes on new files.

	* tests/t_attr_init.at: New test.
	* tests/t_add_executable.at: New test.
	* testsuite.at: Add them.
	
2005-04-19  Nathaniel Smith  <njs@codesourcery.com>

	* file_io.cc (read_localized_data, write_localized_data): Remove
	logging of complete file contents.
	* tests/t_lf_crlf.at: Remove --debugs, clean up, test more.

2005-04-19 Emile Snyder <emile@alumni.reed.edu>
	
	* file_io.cc: Fix bugs with read/write_localized_data when using
	CRLF line ending conversion.
	* transforms.cc: Fix line_end_convert to add correct end of line
	string if the split_into_lines() call causes us to lose one from
	the end.
	* tests/t_lf_crlf.at: Clean up and no longer XFAIL.
 
2005-04-19  Sebastian Spaeth  <Sebastian@SSpaeth.de>

	* monotone.texi: modified documentation to match changes due to
	previous checking.
	* AUTHORS: Adding myself
	
2005-04-19  Sebastian Spaeth  <Sebastian@SSpaeth.de>

	* automate.cc: make BRANCH optional in "automate heads BRANCH"
	we use the default branch as given in MT/options if not specified
	* commands.cc: BRANCH -> [BRANCH] in cmd description

2005-04-19  Richard Levitte  <richard@levitte.org>

	* contrib/monotone-import.pl (my_exit): As in monotone-notify.pl,
	my_exit doesn't close any network connections.

	* testsuite.at (REVERT_TO): Make it possible to revert to a
	specific branch.  This is useful to resolve ambiguities.
	* tests/t_merge_add_del.at: Use it.

2005-04-19  Matthew Gregan  <kinetik@orcon.net.nz>

	* sanity.hh: Mark {naughty,error,invariant,index}_failure methods
	as NORETURN.
	* commands.cc (string_to_datetime): Drop earlier attempt at
	warning fix, it did not work with Boost 1.31.0.  Warning fixed by
	change to sanity.hh.

2005-04-19  Matthew Gregan  <kinetik@orcon.net.nz>

	* lua.cc (default_rcfilename): Use ~/.monotone/monotonerc.  This
	change is to prepare for the upcoming support for storing user
	keys outside of the database (in ~/.monotone/keys/).
	* app_state.cc (load_rcfiles): Refer to new rc file location in
	comments.
	* monotone.cc (options): Refer to new rc file location.
	* monotone.texi: Refer to new rc file location.  Also change bare
	references to the rc file from '.monotonerc' to 'monotonerc'.

2005-04-19  Matthew Gregan  <kinetik@orcon.net.nz>

	* commands.cc (log): 'depth' option did not handle the single file
	case correctly. Also a couple of minor cleanups.
	* tests/t_log_depth_single.at: New test.
	* testsuite.at: Add test.

2005-04-18  Matthew Gregan  <kinetik@orcon.net.nz>

	* commands.cc (string_to_datetime): Fix warning.

2005-04-18  Richard Levitte  <richard@levitte.org>

	* Makefile.am (EXTRA_DIST): Add contrib/monotone-import.pl.

	* contrib/monotone-import.pl: New script to mimic "cvs import".
	* contrib/README: describe it.

	* commands.cc (CMD(attr)): Make it possible to drop file
	attributes.

	* contrib/monotone-notify.pl (my_exit): The comment was incorrect,
	there are no network connections to close gracefully.
	Implement --ignore-merges, which is on by default, and changes the
	behavior to not produce diffs on merges and propagates where the
	ancestors hve already been shown.

	* tests/t_attr_drop.at: New test to check that 'attr drop'
	correctly drops the given entry.
	* tests/t_drop_attr.at: New test, similar to t_rename_attr.at.
	* testsuite.at: Add them.

2005-04-18  Nathaniel Smith  <njs@codesourcery.com>

	* monotone.texi (Dealing with a Fork): Clarify (hopefully) what we
	mean when we say that "update" is a dangerous command.

2005-04-17  Matt Johnston  <matt@ucc.asn.au>

	* change_set.cc (confirm_proper_tree): remove incorrect code
	setting confirmed nodes.

2005-04-17  Matt Johnston  <matt@ucc.asn.au>

	* change_set.cc (confirm_proper_tree): use a std::set rather than
	dynamic_bitset for the ancestor list, improving performance for
	common tree structures.
	* basic_io.cc: reserve() a string

2005-04-17  Matt Johnston  <matt@ucc.asn.au>

	* packet.cc: fix up unit test compilation.
	* transforms.cc: fix up unit test compilation.

2005-04-17  Matt Johnston  <matt@ucc.asn.au>

	* vocab_terms.hh: remove commented out lines.

2005-04-17  Matt Johnston  <matt@ucc.asn.au>

	* Move base64<gzip> code as close to the database as possible,
	to avoid unnecessary inflating and deflating.

2005-04-17  Nathaniel Smith  <njs@codesourcery.com>

	* monotone.texi (Branching and Merging): A few small edits.

2005-04-17  Nathaniel Smith  <njs@codesourcery.com>

	* change_set.cc (path_item, sanity_check_path_item): Mark things
	inline.

2005-04-17  Henrik Holmboe <henrik@holmboe.se>

	* contrib/monotone-notify.pl: Add signal handlers.  Correct some
	typos.
	(my_exit): New function that does a cleanup and exit.

2005-04-17  Olivier Andrieu  <oliv__a@users.sourceforge.net>

	* transforms.cc: fix glob_to_regexp assertions

2005-04-17  Sebastian Spaeth <Sebastian@sspaeth.de>
	
	* tests/t_db_kill_rev_locally.at: new test; 
	make sure that db kill_rev_locally works as intended

2005-04-17  Sebastian Spaeth <Sebastian@sspaeth.de>

	* commands.cc,database.cc: add 'db kill_rev_locally <id>' command
	still missing: documentation and autotests. Otherwise seems ok.
	
2005-04-17  Richard Levitte  <richard@levitte.org>

	* transforms.cc: Remove tabs and make sure emacs doesn't add
	them.

2005-04-17  Nathaniel Smith  <njs@codesourcery.com>

	* sanity.{hh,cc} (E, error_failure): New sort of invariant.
	* netsync.cc (process_hello_cmd): Make initial pull message
	more clear and friendly.
	Also, if the key has changed, that is an error, not naughtiness.
	* database_check.cc (check_db): Database problems are also errors,
	not naughtiness.  Revamp output in case of errors, to better
	distinguish non-serious errors and serious errors.
	* tests/t_database_check.at: Update accordingly.
	* tests/t_database_check_minor.at: New test.
	* testsuite.at: Add it.
	
2005-04-17  Richard Levitte  <richard@levitte.org>

	* transforms.cc (glob_to_regexp): New function that takes a glob
	expression and transforms it into a regexp.  This will be useful
	for globbing branch expressions when collections are exchanged to
	branch globs and regexps.
	(glob_to_regexp_test): A unit test for glob_to_regexp().

2005-04-17  Matt Johnston  <matt@ucc.asn.au>

	* commands.cc: warn that dropkey won't truly erase the privkey
	from the database
	* monotone.texi: same

2005-04-17  Matt Johnston  <matt@ucc.asn.au>

	* database.cc: mention that it could be the filesystem that
	is full in the SQLITE_FULL error message

2005-04-17  Matthew Gregan  <kinetik@orcon.net.nz>

	* monotone.cc: Fix warnings: add missing initializers.
	* netsync.cc: Fix warnings: inline static vs static inline.

2005-04-16  Emile Snyder  <emile@alumni.reed.edu>

	* tests/t_add_stomp_file.at: New test for failing case.  
        If you have a file foo in your working dir (not monotone 
        controlled) and someone else adds a file foo and commits, 
        update should at least warn you before stomping your 
        non-recoverable foo file.
	* testsuite.at: Add it.
	
2005-04-16  Derek Scherger  <derek@echologic.com>

	* work.cc (known_preimage_path): rename to...
	(known_path): this, since it's image agnostic
	(build_deletions): update for renamed function
	(build_rename): ensure rename source exists in current revision
	and rename target does not exist in current revision

	* tests/t_no_rename_overwrite.at: un-XFAIL 

2005-04-16  Nathaniel Smith  <njs@codesourcery.com>

	* app_state.{cc,hh} (set_author, set_date): New methods.
	* cert.cc (cert_revision_date): Rename to...
	(cert_revision_date_time): ...an overloaded version of this.
	(cert_revision_author_default): Check app.date.
	* cert.hh: Expose cert_revision_date_time.
	* commands.cc (commit): Handle --date.
	* main.cc: Parse --date and --author options.
	* monotone.1: Document --date, --author.
	* monotone.texi (Working Copy, OPTIONS): Likewise.

	* tests/t_override_author_date.at: New test.
	* testsuite.at: Add it.
	
	This commit heavily based on a patch by Markus Schiltknecht
	<markus@bluegap.ch>.
	
2005-04-16  Nathaniel Smith  <njs@codesourcery.com>

	* ChangeLog: Fixup after merge.

2005-04-16  Nathaniel Smith  <njs@codesourcery.com>

	* tests/t_update_nonexistent.at: New test.
	* testsuite.at: Add it.
	
	* commands.cc (update): Verify that user's requested revision
	exists.

2005-04-16  Nathaniel Smith  <njs@codesourcery.com>

	* ChangeLog: Fixup after merge.

2005-04-16  Emile Snyder <emile@alumni.reed.edu>

	* tests/t_add_vs_commit.at: New test for failing case.  If you
	add a file in you working dir, someone else adds the same file
	and commits, then you do an update it messes up your working
	directory.
	* testsuite.at: Add it.
	
2005-04-16  Nathaniel Smith  <njs@codesourcery.com>

	* commands.cc (checkout): Move check for existence of revision
	earlier.
	
	* tests/t_netsync_defaults.at, tests/t_netsync_single.at:
	Don't hard-code netsync port.

2005-04-16  Nathaniel Smith  <njs@codesourcery.com>

	* testsuite.at: Use a random server port.
	
	* .mt-attrs, contrib/README: Update for Notify.pl ->
	monotone-notify.pl rename.
	
	* monotone.1: Warn people off rcs_import.
	* monotone.texi (Commands): Likewise.

2005-04-16  Nathaniel Smith  <njs@codesourcery.com>

	* AUTHORS: Add Emile Snyder <emile@alumni.reed.edu>.

2005-04-16  Nathaniel Smith  <njs@codesourcery.com>

	* tests/t_lf_crlf.at: New test from Emile Snyder
	<emile@alumni.reed.edu>, with tweaks.
	* testsuite.at: Add it.

2005-04-16  Nathaniel Smith  <njs@codesourcery.com>

	* ChangeLog: Small fixups.

2005-04-16  Sebastian Spaeth <Sebastian@sspaeth.de>
	
	* tests/t_cvsimport2.at: new test; CVS Attic files fail test
	reported by: hjlipp@web.de 15.04.2005 02:45

2005-04-16  Sebastian Spaeth <Sebastian@sspaeth.de>
	
	* tests/t_rcs_import.at: new test; problematic CVS import as
	reported in the list. However it works just fine here, so it
	really tests for a successful pass

2005-04-16  Sebastian Spaeth <Sebastian@sspaeth.de>

	* tests/README: new file, on how to create/run tests

2005-04-16  Nathaniel Smith  <njs@codesourcery.com>

	* tests/t_rename_dir_add_dir_with_old_name.at: XFAIL.

2005-04-16  Nathaniel Smith  <njs@codesourcery.com>

	* tests/t_diff_binary.at: Un-XFAIL.

2005-04-16  Nathaniel Smith  <njs@codesourcery.com>

	* monotone.texi (Network Service): Rewrite to include former
	Exchanging Keys section.
	(Branching and Merging): New tutorial section, inspired by a patch
	from Martin Kihlgren <zond@troja.ath.cx>.
	(CVS Phrasebook): Add "Importing a New Project".

	* AUTHORS: Add Martin Dvorak.
	
2005-04-16  Matt Johnston  <matt@ucc.asn.au>

	* change_set.cc (compose_rearrangement): remove logging statements
	that were using noticable CPU time.

2005-04-15 Martin Dvorak <jezek2@advel.cz>
	
	* tests/t_rename_dir_add_dir_with_old_name.at: New test.
	* testsuite.at: Add it.
	
2005-04-15  Olivier Andrieu  <oliv__a@users.sourceforge.net>

	* diff_patch.cc(guess_binary): do not use '\x00' as first
	character of a C string ...

2005-04-15  Sebastian Spaeth  <Sebastian@SSpaeth.de>

	* ui.cc: print byte progress to one decimal place
	  in k or M.
	* netsync.cc: update dot ticker every 1024 bytes.

2005-04-15  Matt Johnston  <matt@ucc.asn.au>

	* change_set.cc (confirm_proper_tree): use bitsets rather than maps
	for tracking set membership.
	* smap.hh: return reverse iterators properly, iterate over the vector
	rather than self in ensure_sort()

2005-04-14  Derek Scherger  <derek@echologic.com>

	* database_check.cc (check_db): fail with N(...) when problems are
	detected to exit with a non-zero status

2005-04-14  Derek Scherger  <derek@echologic.com>

	* monotone.texi (Informative): update description of 'diff' with
	two revision arguments
	
2005-04-14  Matthew Gregan  <kinetik@orcon.net.nz>

	* win32/process.cc: Fix build on MingW 3.2.0-rc[123] by adding
	<sstream> include.

2005-04-14  Jon Bright  <jon@siliconcircus.com>
	* win32/process.cc (process_spawn): Add some extra debug info
	* std_hooks.lua (execute): If pid is -1, don't try and wait on
	the process

2005-04-14  Matt Johnston  <matt@ucc.asn.au>

	* change_set.cc (confirm_unique_entries_in_directories): use a
	  std::vector rather than std::map for better performance (only sort
	  once).
	* smap.hh: an invariant

2005-04-14  Nathaniel Smith  <njs@codesourcery.com>

	* tests/t_vcheck.at: Update notes.

2005-04-14  Jeremy Cowgar  <jeremy@cowgar.com>

	* monotone.texi (Making Changes): Fixed duplicate paragraph
	* NEWS: Corrected spelling error in my name.

2005-04-14  Olivier Andrieu  <oliv__a@users.sourceforge.net>

	* Makefile.am: silence cmp

2005-04-14  Matthew Gregan  <kinetik@orcon.net.nz>

	* win32/terminal.cc (have_smart_terminal): Implement for Win32.

2005-04-13  Nathaniel Smith  <njs@codesourcery.com>

	* monotone.texi (Informative): 'diff' with two revision arguments
	can now be filtered by file.
	
	* constants.cc (netcmd_payload_limit): Bump to 256 megs.

2005-04-13  Matthew Gregan  <kinetik@orcon.net.nz>

	* tests/t_netsync_largish_file.at: Add test for netsyncing largish
	(32MB) files.  This test is failing at present.
	* testsuite.at: Add new test.

2005-04-13  Nathaniel Smith  <njs@codesourcery.com>

	* tests/t_setup_checkout_modify_new_dir.at:
	* tests/t_update_off_branch.at: New tests.
	* testsuite.at: Add them.
	
	* commands.cc (checkout): Tweak branch checking logic.
	(update): Make user explicitly switch branches.

2005-04-13  Nathaniel Smith  <njs@codesourcery.com>

	* rcs_import.cc (import_cvs_repo): Check that user isn't trying to
	import a whole CVS repo.
	* tests/t_cvsimport.at: Test new check.
	
2005-04-13  Richard Levitte  <richard@levitte.org>

	* contrib/Notify.pl: Rename ...
	* contrib/monotone-notify.pl: ... to this.
	* Makefile.am (EXTRA_DIST): Take note of the change.
	* debian/docs: Distribute the contributions as well.
	* debian/compat, debian/files, debian/monotone.1: Remove, since
	they are self-generated by debhelper.  They were obviously added
	by mistake.

2005-04-13  Nathaniel Smith  <njs@codesourcery.com>

	* cert.cc (guess_branch): Call app.set_branch.
	* app_state.cc (create_working_copy): Call make_branch_sticky
	here...
	* commands.cc (checkout): ...instead of here.
	(approve, disapprove, fcommit, commit): Don't call app.set_branch
	on guess_branch's output.
	(checkout): Call guess_branch.
	
	* tests/t_sticky_branch.at: 
	* tests/t_checkout_id_sets_branch.at: New tests.
	* testsuite.at: Add them.

2005-04-13  Matthew Gregan  <kinetik@orcon.net.nz>
	* cryptopp/integer.h: Fix detection of GCC version for SSE2
	builds.

2005-04-12  Florian Weimer  <fw@deneb.enyo.de>

	* app_state.cc (app_state::allow_working_copy): Only update
	branch_name from the options file if it has not yet been set.  Log
	the branch name.
	(app_state::set_branch): No longer update the options map.
	(app_state::make_branch_sticky): New function which copies the
	stored branch name to the options map.  Only commands which call
	this function change the branch default stored in the working
	copy.

	* commands.cc (CMD(checkout)): Mark branch argument as sticky.
	(CMD(commit)): Likewise.
	(CMD(update)): Likewise.

	* monotone.texi (Working Copy): Mention that the "commit" and
	"update" commands update the stored default branch ("checkout"
	does, too, but this one should be obvious).

2005-04-12  Jon Bright <jon@siliconcircus.com>
	* rcs_import.cc (find_key_and_state): Fix stupid bug in storing the
	list of files a cvs_key contains.  CVS delta invariant failure now
	really fixed.  The rearrangement failure still exists, though.

2005-04-12  Jon Bright <jon@siliconcircus.com>
	* tests/t_cvsimport_samelog.at: Add test for the deltas.find 
	cvs import problem as sent to the ML by Emile Snyder.
	* testsuite.at: Call it
	* rcs_import.cc (cvs_key): Add an ID for debug output purposes,
	sprinkle a little more debug output about what's being compared to
	what
	* rcs_import.cc (cvs_key): Maintain a map of file paths and CVS
	versions appearing in this CVS key.
	(cvs_key::similar_enough): A key is only similar enough if it doesn't
	include a different version of the same file path.
	(cvs_history::find_key_and_state): Add files to cvs_keys as
	appropriate

2005-04-12  Matthew Gregan <kinetik@orcon.net.nz>

	* win32/terminal.cc (terminal_width): Use
	GetConsoleScreenBufferInfo to request width information for
	terminals.
	
2005-04-12  Nathaniel Smith  <njs@codesourcery.com>

	* ChangeLog: Fixup after merge.

2005-04-12  Nathaniel Smith  <njs@codesourcery.com>

	* platform.hh (terminal_width): New function.
	* {unix,win32}/have_smart_terminal.cc: Rename to...
	* {unix,win32}/terminal.cc: ...these.  Implement terminal_width.
	* ui.cc (write_ticks): Call it.
	* Makefile.am: Update for renames.
	
2005-04-11  Matt Johnston <matt@ucc.asn.au>

	* ui.{cc,hh}, netsync.cc: netsync progress ticker in kilobytes to
	avoid wrapping.

2005-04-11  Jon Bright <jon@siliconcircus.com>
	* Makefile.am (EXTRA_DIST): Add debian/*

2005-04-11  Jon Bright <jon@siliconcircus.com>
	* Makefile.am (EXTRA_DIST): Add win32/monotone.iss, PNG_FIGURES
	(PNG_FIGURES): Add, constructing in same way as EPS_FIGURES
	(monotone.html): Use .perlbak workaround so that this works on Win32

2005-04-11  Matthew Gregan <kinetik@orcon.net.nz>

	* unix/inodeprint.cc, configure.ac: Use nanosecond time resolution for
	inodeprints on BSDs and other platforms if available.

2005-04-10  Nathaniel Smith  <njs@codesourcery.com>

	* Makefile.am (BUILT_SOURCES_CLEAN): Add package_revision.txt.

	This is the 0.18 release.

2005-04-10  Derek Scherger  <derek@echologic.com>

	* monotone.texi (Informative): fix typo in ls known docs

2005-04-10  Nathaniel Smith  <njs@codesourcery.com>

	* Makefile.am: Use pdftops instead of acroread.
	(EXTRA_DIST): Include new contrib/ files, and fix wildcards.
	* NEWS: Update for 0.18.
	* configure.ac: Bump version number.
	* debian/changelog: Mention new release.
	* debian/copyright: Update from AUTHORS.
	* monotone.spec: Mention new release.
	* po/monotone.pot: Regenerate.

2005-04-10  Florian Weimer  <fw@deneb.enyo.de>

	* monotone.texi (Commands): Use "working copy" instead of "working
	directory", to match the rest of the manual.

2005-04-10  Florian Weimer  <fw@deneb.enyo.de>

	* commands.cc (ls_known): New function which prints all known
	files in the working copy.
	(CMD(list)): Invoke ls_known for "list known".  Update help
	message.
	(ALIAS(ls)): Update help message.

	* monotone.texi: Document "list known".
	* tests/t_ls_known.at: New file.
	* testsuite.at: Include it.

2005-04-10  Richard Levitte  <richard@levitte.org>

	* contrib/Notify.pl: Count the number of messages sent, and
	display the count at the end.
	Version bumped to 1.0.

2005-04-10  Matt Johnston  <matt@ucc.asn.au>

	* unix/inodeprint.cc, configure.ac: don't use the nsec time
	on non-Linux-style systems (quick compile fix for OS X and probably
	others, can be made generic later).

2005-04-10  Olivier Andrieu  <oliv__a@users.sourceforge.net>

	* contrib/monotone.el: Some elisp code for running monotone from
	inside Emacs. Supports diff, status, add, drop, revert and commit.

2005-04-09  Richard Levitte  <richard@levitte.org>

	* contrib/Notify.pl: Allow globbing branches.  Make the revision
	records branch specific.  Show what records you would have updated
	even with --noupdate.  Add --before and --since, so users can
	select datetime ranges to create logs for.  Remove --to and add
	--difflogs-to and --nodifflogs-to to send logs with diffs to one
	address and logs without diffs to another (both can be given at
	once).  More and better documentation.

2005-04-08  Nathaniel Smith  <njs@codesourcery.com>

	* change_set.cc (basic_change_set): Remove problematic
	rename_dir/add combination, until directory semantics are
	fixed.

2005-04-08  Nathaniel Smith  <njs@codesourcery.com>

	* commands.cc (revert): Call maybe_update_inodeprints.
	* app_state.cc (set_restriction): Clear any old restrictions
	first.

2005-04-08  Jon Bright <jon@siliconcircus.com>
	* testsuite.at (NOT_ON_WIN32): Add a function to prevent tests from
	running on Win32 (for cases where the functionality being tested 
	makes no sense on Win32.  Not for cases where the functionality
	just isn't there yet on Win32.)
	* tests/t_final_space.at: Use NOT_ON_WIN32.  The filenames "a b" 
	and "a b " refer to the same file on Win32, obviating this test

2005-04-08  Jon Bright <jon@siliconcircus.com>
	* win32/inodeprint.cc (inodeprint_file): Still close the file if
	getting its time failed.
	* tests/t_netsync_sigpipe.at: Don't bother doing a kill -PIPE on
	Win32.  There is no real SIGPIPE on Win32 and sockets don't get this
	signal if their pipe goes away.  MinGW's kill seems to translate
	-PIPE to some signal that *does* kill monotone, so it seems like the
	easiest solution is just not to send the signal in the first place
	here.
	* tests/t_automate_ancestry_difference.at: Remove old 
	CHECK_SAME_STDOUT call which I'd left by accident.
	* tests/t_automate_leaves.at: Canonicalise monotone output before
	passing to CHECK_SAME_STDOUT
	* tests/t_log_depth.at: Check line count with arithmetic comparison
	rather than autotest's string comparison

2005-04-08  Nathaniel Smith  <njs@codesourcery.com>

	* inodeprint.cc (operator<<): Typo.

	* inodeprint.{hh,cc} (build_inodeprint_map,
	build_restricted_inodeprint_map): Remove unused functions.

2005-04-08  Nathaniel Smith  <njs@codesourcery.com>

	* work.cc: Remove doxygen comments.  Comments are good; comments
	that are longer than the function they document, and give less
	information, are not so good...

2005-04-08  Nathaniel Smith  <njs@codesourcery.com>

	* ChangeLog: Fixup after merge.

2005-04-08  Nathaniel Smith  <njs@codesourcery.com>

	* commands.cc (calculate_current_revision): Defer to
	calculate_restricted_revision instead of special casing.
	(put_revision_id): constify argument.
	(maybe_update_inodeprints): New function.
	(commit, update, checkout): Call it.
	
	* manifest.{cc,hh} (build_manifest_map): Remove, since only caller
	was removed.
	(build_restricted_manifest_map): Go faster if the user is using
	inode signatures.

	* tests/t_inodeprints.at:
	* tests/t_inodeprints_update.at: Typoes.
	
	* work.cc (read_inodeprints): Typo.

2005-04-08  Nathaniel Smith  <njs@codesourcery.com>

	* tests/t_inodeprints.at:
	* tests/t_inodeprints_update.at: New tests.
	* testsuite.at: Add them.
	
	* UPGRADE: Document 0.17 -> 0.18 upgrade path.

2005-04-08  Jon Bright <jon@siliconcircus.com>
	* tests/t_cat_file_by_name.at: CHECK_SAME_STDOUT can only be used
	to check two 'cat' processes or two monotone processes on Win32,
	not to check monotone and 'cat'.  Change to go through an 
	intermediate stdout
	* tests/t_automate_erase_ancestors.at: Ditto
	* tests/t_automate_toposort.at: Ditto
	* tests/t_automate_ancestry_difference.at: Ditto
	* tests/t_vars.at: Call CANONICALISE for stdout output.
	* tests/t_netsync_absorbs.at: Ditto.
	* tests/t_empty_env.at: For Win32, copy libiconv-2.dll to the 
	current dir before the test, otherwise Win32 will search the
	(empty) path for it and not find it.
	* tests/t_automate_descendents.at: Ditto
	* win32/inodeprint.cc: Implement inodeprint_file for Win32, based
	on mode, device, size, create time and write time.
	
	
2005-04-08  Jon Bright <jon@siliconcircus.com>
	* win32/inodeprint.cc: Change the function name to match the one
	on Unix.

2005-04-08  Nathaniel Smith  <njs@codesourcery.com>

	* {win32,unix}/fingerprint.cc: Rename to...
	* {win32,unix}/inodeprint.cc: ...this.  Change function name and
	calling conventions.
	* platform.hh (inodeprint_file): Likewise.
	* inodeprint.{cc,hh}: New files.
	* Makefile.am (MOST_SOURCES, UNIX_PLATFORM_SOURCES,
	WIN32_PLATFORM_SOURCES): Fixup accordingly.
	* vocab_terms.hh (inodeprint): New ATOMIC.
	* work.hh: Prototype inodeprint working copy functions.
	* work.cc: Implement them.

	* manifest.{hh,cc} (manifest_file_name): Remove unused variable.

2005-04-08  Jeremy Cowgar  <jeremy@cowgar.com>

	* doxygen.cfg: added
	* Makefile.am: added apidocs target (builds doxygen docs)

2005-04-07  Nathaniel Smith  <njs@codesourcery.com>

	* manifest.{hh,cc}: Remove some commented out unused functions.

	* win32/have_smart_terminal.cc: Include platform.hh.
	* unix/fingerprint.cc: New file, with new function.
	* win32/fingerprint.cc: New file, with stub function.
	* Makefile.am (UNIX_PLATFORM_SOURCES, WIN32_PLATFORM_SOURCES): Add
	them.

2005-04-07  Nathaniel Smith  <njs@codesourcery.com>

	* manifest.hh, manifest.cc: Remove tabs.

2005-04-07  Nathaniel Smith  <njs@codesourcery.com>

	* tests/t_final_space.at: New test.
	* testsuite.at: Add it.

2005-04-07  Nathaniel Smith  <njs@codesourcery.com>

	* monotone.texi (Dealing with a Fork): 'merge' has slightly
	different output.

	* NEWS: Summarize changes of last 2.5 weeks.

2005-04-07  Nathaniel Smith  <njs@codesourcery.com>

	* database.{cc,hh} (space_usage): New method.
	* database.cc (info): Use it.

2005-04-07  Nathaniel Smith  <njs@codesourcery.com>

	* vocab.cc (verify): Cache known-good strings, to speed up
	repeated processing of related changesets.

	* change_set.cc (basic_change_set_test): Revert last change; the
	old version _was_ valid.

2005-04-07  Nathaniel Smith  <njs@codesourcery.com>

	* smap.hh (insert): Fix stupid bug in assertion condition.

2005-04-07  Nathaniel Smith  <njs@codesourcery.com>

	* change_set.cc (basic_change_set_test): Test a _valid_
	change_set.
	(directory_node): Make a std::map, instead of an smap.  Add a
	comment explaining the bug that makes this temporarily necessary.

	* smap.hh (smap): Don't check for duplicates at insert time,
	unless we've decided not to mark things damaged; don't return
	iterators from insert.  Do check for duplicates at sort time, and
	always sort, instead of sometimes doing linear search.  This makes
	insert O(1), while still preserving the invariant that keys must
	be unique.
	
	* commands.cc (commit): Explain why we're aborting, in the case
	that we detect that a file has changed under us in the middle of a
	commit.

2005-04-07  Richard Levitte  <richard@levitte.org>

	* cryptopp/config.h: typo...

2005-04-06  Nathaniel Smith  <njs@codesourcery.com>

	* work.cc (build_deletions): Issue warning when generating
	delete_dir's; they're totally broken, but I don't want to disable
	them, because then our tests won't see when they're fixed...

2005-04-05  Nathaniel Smith  <njs@codesourcery.com>

	* tests/t_db_execute.at (db execute): New test.
	* testsuite.at: Add it.
	* database.cc (debug): Don't printf-interpret %-signs in input.

2005-04-05  Matt Johnston  <matt@ucc.asn.au>

	* database.cc: remove dulicated block introduced
	in rev 9ab3031f390769f1c455ec7764cc9c083f328a1b
	(merge of 76f4291b9fa56a04feb2186074a731848cced81c and
	c7917be7646df52363f39d2fc2f7d1198c9a8c27). Seems to be another
	instance of the case tested in t_merge_5.at

2005-04-05  Matt Johnston  <matt@ucc.asn.au>

	* basic_io.hh: reserve() the string which we're appending to
	frequently. Seems to give ~5% speedup in 
	diff -r t:revision-0.16 -r t:revision-0.17 - can't hurt.

2005-04-04  Nathaniel Smith  <njs@codesourcery.com>

	* monotone.spec, debian/control: We no longer need external popt.
	* INSTALL: Ditto, plus some general updating.
	
2005-04-04  Nathaniel Smith  <njs@codesourcery.com>

	* tests/t_sql_unpack.at: New test.
	* testsuite.at: Add it.

2005-04-04  Matt Johnston  <matt@ucc.asn.au>

	* file_io.cc (read_data_stdin): make it use botan
	* mkstemp.cc: merge cleanup (missed something up the manual merge)

2005-04-04  Nathaniel Smith  <njs@codesourcery.com>

	* contrib/ciabot_monotone.py (config): Genericize again, so lazy
	people using it won't start sending commits for monotone.
	* .mt-attrs: Make it executable.

2005-04-04  Richard Levitte  <richard@levitte.org>

	* Makefile.am (EXTRA_DIST): Add the extra popt files.

	* popt/popt.3, popt/popt.ps, popt/testit.sh: Include a few more
	  files from popt, mostly to have documentation on hand.  post.ps
	  is mentioned in popt/README.

2005-04-03  Nathaniel Smith  <njs@codesourcery.com>

	* Makefile.am (EXTRA_DIST): Add contrib/ stuff to distributed
	files list.
	* contrib/ciabot_monotone.py (config.delivery): Turn on.
	(send_change_for): Don't include "ChangeLog:" line when extracting
	changelog.

2005-04-03  Nathaniel Smith  <njs@codesourcery.com>

	* contrib/ciabot_monotone.py: New file.
	* contrib/README: Describe it.

2005-04-03  Richard Levitte  <richard@levitte.org>

	* AUTHORS: Add information about popt.

	* monotone.cc (my_poptStuffArgFile): Include the bundled popt.h.
	Since we now have a working popt, we can remove the restrictions
	on the use of -@.
	* tests/t_at_sign.at: Test that we can take more tha one -@.
	* monotone.1: Document it.

	* popt/poptint.h (struct poptContext_s): Add field to keep track
	  of the number of allocated leftovers elements.
	* popt/popt.c (poptGetContext): Initialise it and use it.
	  (poptGetNextOpt): Use it and realloc leftovers when needed.
	  Also make sure that the added element is a dynamically allocated
	  copy of the original string, or we may end up with a dangling
	  pointer.  These are huge bugs in popt 1.7, when using
	  poptStuffArgs().
	  (poptFreeContext): Free the leftovers elements when freeing
	  leftovers.
	  (poptSaveLong, poptSaveInt): Apply a small patch from Debian.

	* popt/CHANGES, popt/COPYING, popt/README, popt/findme.c,
	  popt/findme.h, popt/popt.c, popt/poptconfig.c, popt/popt.h,
	  popt/popthelp.c, popt/poptint.h, popt/poptparse.c,
	  popt/system.h, popt/test1.c, popt/test2.c, popt/test3.c: Bundle
	  popt 1.7.
	* configure.ac, Makefile.am: Adapt.

2005-04-01  Richard Levitte  <richard@levitte.org>

	* contrib/Notify.pl: Complete rewrite.  Among other things, it
	  makes better use of some new monotone automate features.  It's
	  also better organised and much more documented.

2005-04-01  Jeremy Cowgar  <jeremy@cowgar.com>

	* tests/t_dropkey_2.at: Updated to test dropkey instead of delkey
	* tests/t_dropkey_1.at: Updated to test dropkey instead of delkey
	* monotone.texi (Key and Cert): Changed references to delkey
	  to dropkey
	  (Commands): Changed references to delkey to dropkey
	* testsuite.at: changed references from t_delkey* to t_dropkey*
	* t_delkey_1.at: renamed to t_dropkey_1.at
	* t_delkey_2.at: renamed to t_dropkey_2.at
	* commands.cc (CMD(delkey)): renamed to dropkey to maintain
	  command consistency (with existing drop command)

2005-04-01  Richard Levitte  <richard@levitte.org>

	* monotone.cc (my_poptStuffArgFile): An argument file might be
	empty, and therefore contain no arguments to be parsed.  That's
	OK.
	* tests/t_at_sign.at: Test it.

2005-04-01  Nathaniel Smith  <njs@codesourcery.com>

	* monotone.cc: Fixup after merge.

2005-04-01  Nathaniel Smith  <njs@codesourcery.com>

	* file_io.cc (read_data_for_command_line): New function.
	(read_data_stdin): New function.
	* file_io.hh (read_data_for_command_line): Add prototype.
	
	* monotone.cc (my_poptStuffArgFile): Clean up a little.  Use
	read_data_for_command_line.  Don't free argv, but rather return
	it.
	(cpp_main): Keep a list of allocated argv's, and free them.
	(options): Tweak wording of help text on -@.
	
2005-04-01  Nathaniel Smith  <njs@codesourcery.com>

	* file_io.hh: Remove tabs.

2005-04-01  Nathaniel Smith  <njs@codesourcery.com>

	* monotone.cc (cpp_main): Actually remove newline.

2005-04-01  Nathaniel Smith  <njs@codesourcery.com>

	* ChangeLog: Fixup after merge.
	* monotone.text (Making Changes): Fix typo.
	
2005-04-01  Nathaniel Smith  <njs@codesourcery.com>

	* monotone.cc (cpp_main): Remove now-unneccessary newline.
	
	* commands.cc (commit): Fix typo.
	
	* monotone.texi (Making Changes): Don't claim that writing to
	MT/log prevents the editor from starting.  Clarify later that
	having written to MT/log still means the editor will pop up
	later.

2005-04-01  Richard Levitte  <richard@levitte.org>

	* monotone.cc: Add the long name --xargs for -@.
	* monotone.1: Document it.
	* tests/t_at_sign.at: Remove extra empty line and test --xargs.

	* monotone.texi (Making Changes): Cleanupy tweaks.

	* monotone.cc (my_poptStuffArgFile): New function to parse a file
	for more arguments and stuff them into the command line.
	(cpp_main): Add the -@ option
	* tests/t_at_sign.at, testsuite.at: Test it
	* monotone.1: Document it.

2005-03-31  Nathaniel Smith  <njs@codesourcery.com>

	* tests/t_log_depth.at: Cleanupy tweaks.

2005-03-31  Jeremy Cowgar  <jeremy@cowgar.com>

	* monotone.texi: Tutorial updated to include example of
	  editing/committing with MT/log
	* work.cc (has_contents_user_log) Added
	* work.hh (has_contents_user_log) Added
	* commands.cc (CMD(commit)): Checks to ensure both MT/log and the
	  --message option does not exist during commit.
	* transforms.hh (prefix_lines_with): Added
	* transforms.cc (prefix_lines_with): Added
	* sanity.cc (naughty_failure): Made use of prefix_lines_with()
	* ui.cc (inform): now handles messages w/embedded newlines
	* tests/t_commit_log_3.at: Created to test new functionality
	  added to CMD(commit)
	* testsuite.at: Added above test

2005-03-31  Richard Levitte  <richard@levitte.org>

	* monotone.cc: Add the --depth option...
	* app_state.hh (class app_state),
	  app_state.cc (app_state::set_depth): ... and the field and
	  method to store and set it.
	* commands.cc (CMD(log)): ... then handle it.

	* tests/t_log_depth.at: Add a test for 'log --depth=n'
	* testsuite.at: Add it.
	* monotone.texi (Informative): Document it.

2005-03-31  Nathaniel Smith  <njs@codesourcery.com>

	* automate.cc (automate_erase_ancestors): Accept zero arguments,
	and in such case print nothing.  (Important for scripting.)
	* commands.cc (automate):
	* monotone.texi (Automation):
	* tests/t_automate_erase_ancestors.at: Update accordingly.

2005-03-31  Nathaniel Smith  <njs@codesourcery.com>

	* automate.cc (automate_toposort): Accept zero arguments, and in
	such case print nothing.  (Important for scripting.)
	* commands.cc (automate):
	* monotone.texi (Automation):
	* tests/t_automate_toposort.at: Update accordingly.

2005-03-30  Richard Levitte  <richard@levitte.org>

	* contrib/Notify.pl: A new Perl hack to send change logs by
	email.

	* contrib/README: Add a quick description.

2005-03-30  Nathaniel Smith  <njs@codesourcery.com>

	* automate.cc (automate_leaves): New function.
	(automate_command): Add it.
	* commands.cc (automate): Synopsify it.
	* monotone.1: Add it.
	* monotone.texi (Automation, Commands): Likewise.
	
	* tests/t_automate_leaves.at: New test.
	* testsuite.at: Add it.

2005-03-30  Nathaniel Smith  <njs@codesourcery.com>

	* monotone.texi (Automation): Make newly added sample outputs
	verbatim also.

2005-03-30  Nathaniel Smith  <njs@codesourcery.com>

	* tests/t_automate_toposort.at: New test.
	* tests/t_automate_ancestry_difference.at: New test.
	* tests/t_diff_first_rev.at: New test.
	* testsuite.at: Add them.
	
	* revision.cc (calculate_ancestors_from_graph): Do not keep an
	"interesting" set and return only ancestors from this set;
	instead, simply return all ancestors.  Returning a limited set of
	ancestors does not speed things up, nor reduce memory usage in
	common cases.  (The only time it would reduce memory usage is when
	examining only a small ancestor set, which the important case,
	'heads', does not; even then, erase_ancestors would need to intern
	the interesting revisions first so they got low numbers, which it
	doesn't.)
	(erase_ancestors): Adjust accordingly.
	(toposort, ancestry_difference): New functions.
	* revision.hh (toposort, ancestry_difference): Declare.
	* automate.cc (automate_toposort, automate_ancestry_difference):
	New functions.
	(automate_command): Add them.
	All functions: clarify in description whether output is sorted
	alphabetically or topologically.
	* commands.cc (automate): Synopsify them.
	* monotone.1: Add them.
	* monotone.texi (Commands): Likewise.
	(Automation): Likewise.  Also, clarify for each command whether
	its output is alphabetically or topologically sorted.
	
2005-03-29  Richard Levitte  <richard@levitte.org>

	* commands.cc (CMD(ls)): Update with the same information as
	CMD(list)

	* monotone.texi (Automation): Make the sample output verbatim

2005-03-26  Nathaniel Smith  <njs@codesourcery.com>

	* automate.cc (automate_erase_ancestors): New function.
	(automate_command): Use it.
	* commands.cc (automate): Document it.

	* tests/t_automate_erase_ancestors.at: New test.
	* testsuite.at: Add it.

	* monotone.texi (Automation, Commands): Document automate
	erase_ancestors.
	* monotone.1: Document automate erase_ancestors.

2005-03-26  Nathaniel Smith  <njs@codesourcery.com>

	* automate.cc (interface_version): Bump to 0.1.
	(automate_descendents): New function.
	(automate_command): Call it.
	* commands.cc (automate): Add it to help text.

	* tests/t_automate_descendents.at: New test.
	* testsuite.at: Add it.
	
	* monotone.texi (Automation, Commands): Document automate
	descendents.
	* monotone.1: Document automate descendents, and vars stuff.

2005-03-26  Nathaniel Smith  <njs@codesourcery.com>

	* tests/t_attr.at: No longer a bug report.
	* tests/t_rename_attr.at: New test.
	* testsuite.at: Add it.

2005-03-26  Joel Crisp  <jcrisp@s-r-s.co.uk>

	* contrib/Log2Gxl.java: New file.

2005-03-26  Nathaniel Smith  <njs@pobox.com>

	* contrib/README: New file.

2005-03-25  Nathaniel Smith  <njs@pobox.com>

	* commands.cc (user_log_file_name): Remove unused variable
	again.  Hopefully it will take this time...

2005-03-25  Nathaniel Smith  <njs@pobox.com>

	* commands.cc (user_log_file_name): Remove unused variable.

2005-03-25  Jeremy Cowgar  <jeremy@cowgar.com>

	* monotone.texi: Added a bit more documentation about MT/log
	  Updated edit_comment hook and addded delkey docs
	* commands.cc: Added delkey command
	* t_delkey_1.at: Tests delkey command on public key
	* t_delkey_2.at: Tests delkey command on public and private key
	* testsuite.at: Added above tests
	* std_hooks.lua: Transposed the MT: lines and user_log_contents,
	  user_log_contents now appears first.

2005-03-25  Jeremy Cowgar  <jeremy@cowgar.com>

	* t_setup_creates_log.at: Ensures that MT/log is created
	  on setup
	* t_checkout_creates_log.at: Ensures that MT/log is created
	  on checkout
	* t_commit_log_1.at: Ensures that:
	  1. Read and entered as the ChangeLog message
	  2. Is blanked after a successful commit
	* t_commit_log_2.at: Ensures that commit works w/o MT/log being
	  present
	* testsuite.at: Added the above tests.

2005-03-25  Matt Johnston  <matt@ucc.asn.au>

        * {unix,win32}/platform_netsync.cc, platform.hh, Makefile.am: new
        functions to disable and enable sigpipe.
        * netsync.cc, main.cc: call the functions from netsync rather than
        globally, so that sigpipe still works for piping output of commands
        such as 'log'.
        * tests/t_netsync_sigpipe.at: test it.
        * testsuite.at: add it.

2005-03-25  Matt Johnston  <matt@ucc.asn.au>

	* tests/t_database_check.at: re-encode the manifestX
	data so that it doesn't use any fancy gzip features like
	filenames (so that the botan parse can handle it).
	( if it should be able to handle it, an additional test
	can be added testing it explicitly).

2005-03-25  Matt Johnston  <matt@ucc.asn.au>

	* botan/base64.h: Change default break value so that
	output is split into 72 col lines.

2005-03-25  Matt Johnston  <matt@ucc.asn.au>

	* monotone.cc: add short options -r, -b, -k, and -m
	for --revision, --branch, --key, and --message respectively.
	* monotone.texi, monotone.1: document them
	* tests/t_short_opts.at: test them
	* testsuite.at: add it

2005-03-24  Nathaniel Smith  <njs@codesourcery.com>

	* tests/t_empty_env.at: New test.
	* testsuite.at: Add it.  Absolutify path to monotone so it will
	work.
	
	* unix/have_smart_terminal.cc (have_smart_terminal): Handle the
	case where TERM is unset or empty.

2005-03-24  Nathaniel Smith  <njs@codesourcery.com>

	* ui.hh (tick_write_nothing): New class.
	* monotone.cc (cpp_main): Enable it.

2005-03-24  Nathaniel Smith  <njs@codesourcery.com>

	* work.cc (build_deletions, build_additions): Fixup after merge.

2005-03-23  Nathaniel Smith  <njs@codesourcery.com>

	* tests/t_cat_file_by_name.at: Check for attempting to cat
	non-existent files.
	* tests/t_empty_id_completion.at: New test.
	* tests/t_empty_path.at: New test.
	* testsuite.at: Add them.
	
	* database.cc (complete): Always generate some sort of limit term,
	even a degenerate one.
	
	* app_state.cc (create_working_copy): Check for null directory.

	* work.cc (build_deletion, build_addition, build_rename): Check
	for null paths.

2005-03-23  Derek Scherger  <derek@echologic.com>

	* Makefile.am UNIX_PLATFORM_SOURCES:
	WIN32_PLATFORM_SOURCES: add have_smart_terminal.cc
	* platform.hh (have_smart_terminal): prototype
	* ui.cc (user_interface): set ticker to dot/count based on
	have_smart_terminal
	* unix/have_smart_terminal.cc: 
	* win32/have_smart_terminal.cc: new file
	
2005-03-23  Derek Scherger  <derek@echologic.com>

	* commands.cc (add): pass list of prefixed file_path's to
	build_additions
	(drop): pass list of prefixed file_path's to build_deletions
	(attr): pass attr_path as a 1 element vector to build_additions
	* work.{cc,hh} (build_addition): rename to...
	(build_additions): this, and accept a vector of paths to be added
	in a single path_rearrangement
	(build_deletion): rename to ...
	(build_deletions): this, and accept a vector of paths to be
	dropped in a single path_rearrangement
	(known_preimage_path): replace manifest and path_rearrangement
	args with a path_set to avoid extracting paths for every file
	(build_rename): adjust for change to known_preimage_path

2005-03-23  Nathaniel Smith  <njs@codesourcery.com>

	* monotone.cc (my_poptFreeContext, cpp_main): Apparently
	poptFreeContext silently changed its return type at some unknown
	time.  Hack around this.

2005-03-23  Nathaniel Smith  <njs@codesourcery.com>

	* monotone.cc (cpp_main): Remove the special code to dump before
	printing exception information, since we no longer dump to the
	screen, so it's always better to have the little status message
	saying what happened to the log buffer at the end of everything.
	* sanity.cc (dump_buffer): Give a hint on how to get debug
	information, when discarding it.
	* work.{hh,cc} (get_local_dump_path): New function.
	* app_state.cc (allow_working_copy): Use it for default
	global_sanity dump path.
	* monotone.texi (Reserved Files): Document MT/debug.
	(Network): Capitalize Bob and Alice (sorry graydon).
	Document new defaulting behavior.

2005-03-23  Nathaniel Smith  <njs@codesourcery.com>

	* work.cc, sanity.cc: Remove tabs.

2005-03-23  Nathaniel Smith  <njs@codesourcery.com>

	* monotone.texi (Network Service): Mention that monotone remembers
	your server/collection.
	(Vars): New section.
	* netsync.cc (process_hello_cmd): Touch more cleaning.
	* tests/t_merge_5.at: More commentary.
	
2005-03-23  Matt Johnston  <matt@ucc.asn.au>

	* tests/t_merge_5.at: new test for a merge which ends up with
	duplicate lines.
	* testsuite.at: add it

2005-03-22  Jeremy Cowgar  <jeremy@cowgar.com>

	* AUTHORS: Added my name
	* app_state.cc, commands.cc, lua.cc, lua.hh, monotone.texi,
	  std_hooks.lua, work.cc, work.hh: Added functionality to
	  read the MT/log file for commit logs. In this revision
	  tests are not yet complete nor is documenation complete
	  but the reading, blanking and creating of MT/log is.

2005-03-22  Nathaniel Smith  <njs@codesourcery.com>

	* vocab_terms.hh: Declare base64<var_name>.
	* database.cc (clear_var, set_var, get_vars): base64-encode
	var_names in the database.
	* monotone.texi (Internationalization): Update description of
	vars.
	* transforms.{cc,hh} ({in,ex}ternalize_var_name): Remove.
	* commands.cc (set, unset, ls_vars): Update accordingly.
	(unset): Error out if the variable doesn't exist.
	* tests/t_vars.at: Verify this works.

	* netcmd.cc (test_netcmd_functions): Properly type arguments to
	{read,write}_hello_cmd_payload.
	(write_hello_cmd_payload): Properly type arguments.
	* netcmd.hh (write_hello_cmd_payload):
	* netsync.cc (queue_hello_cmd): Adjust accordingly.
	(process_hello_cmd): More cleaning.  Also, save new server keys to
	a var, and check old server keys against the var.
	
	* tests/t_netsync_checks_server_key.at: New test.
	* testsuite.at: Add it.  Better docs for some netsync macros,
	while I'm here...
	* tests/t_netsync_absorbs.at: Add 'netsync' keyword.
	
2005-03-22  Nathaniel Smith  <njs@codesourcery.com>

	* tests/t_netsync_absorbs.at: New test.
	* testsuite.at: Add it.

	* netcmd.{cc,hh} (read_hello_cmd_payload): Properly type
	arguments.
	* netsync.cc (dispatch_payload): Adjust accordingly.  Move some
	logic into process_hello_cmd.
	(known_servers_domain): New constant.
	(process_hello_cmd): Tweak arguments appropriately.  Include logic
	formerly in dispatch_payload.  Cleanup.

	No semantic changes.
	
2005-03-21  Nathaniel Smith  <njs@codesourcery.com>

	* monotone.texi (Starting a New Project): Tweak phrasing.

2005-03-21  Nathaniel Smith  <njs@codesourcery.com>

	* commands.cc (process_netsync_client_args): If user specifies
	server/collection and there is no default, set the default.
	* tests/t_netsync_set_defaults.at: New test.
	* testsuite.at: Add it.

2005-03-21  Nathaniel Smith  <njs@codesourcery.com>

	* vocab.hh (var_key): New typedef.
	* database.{cc,hh}: Use it.  Make most var commands take it.
	* commands.cc (set, unset): Adjust accordingly.
	(default_server_key, default_collection_key): New constants.
	(process_netsync_client_args): New function.
	(push, pull, sync): Use it.

	* tests/t_netsync_defaults.at: New test.
	* testsuite.at: Add it.

2005-03-21  Matt Johnston  <matt@ucc.asn.au>

	* change_set.cc: use std::map rather than smap for 
	confirm_unique_entries_in_directories() and confirm_proper_tree()
	since they perform a lot of insert()s.

2005-03-21  Nathaniel Smith  <njs@codesourcery.com>

	* monotone.texi (list tags, list vars, set, unset): Document.
	(Internationalization): Document vars.

2005-03-21  Nathaniel Smith  <njs@codesourcery.com>

	* transforms.{hh,cc} ({in,ex}ternalize_var_{name,domain}): New
	functions.
	* vocab_terms.hh (base64<var_value>): Declare template.
	* database.hh (get_vars): Simplify API.
	* database.cc (get_vars, get_var, var_exists, set_var, clear_var):
	Implement.
	* commands.cc (set, unset): New commands.
	(ls): New "vars" subcommand.
	* tests/t_vars.at: Fix.  Un-XFAIL.
	
2005-03-21  Nathaniel Smith  <njs@codesourcery.com>

	* transforms.{cc,hh}: Remove tabs.

2005-03-20  Nathaniel Smith  <njs@codesourcery.com>

	* tests/t_vars.at: New test.
	* testsuite.at: Add it.

2005-03-20  Nathaniel Smith  <njs@codesourcery.com>

	* schema.sql (db_vars): New table.
	* database.cc (database::database): Update schema id.
	* schema_migration.cc (migrate_client_to_vars): New function.
	(migrate_monotone_schema): Use it.
	* tests/t_migrate_schema.at: Another schema, another test...
	
	* vocab_terms.hh (var_domain, var_name, var_value): New types.
	* database.hh (get_vars, get_var, var_exists, set_var, clear_var):
	Prototype new functions.
	
2005-03-20  Derek Scherger  <derek@echologic.com>

	* file_io.cc (book_keeping_file): return true only if first
	element of path is MT, allowing embedded MT elements
	(walk_tree_recursive): check relative paths for ignoreable book
	keeping files, rather than absolute paths
	(test_book_keeping_file): add fs::path tests for book keeping
	files
	* tests/t_add_intermediate_MT_path.at: un-XFAIL, fix some problems
	with commas, add tests for renames and deletes with embedded MT
	path elements.

2005-03-20  Nathaniel Smith  <njs@codesourcery.com>

	* monotone.texi: Add some missing @sc{}'s.
	* cryptopp/config.h: Use "mt-stdint.h", not <stdint.h>, for
	portability.

2005-03-19  Nathaniel Smith  <njs@codesourcery.com>

	* Makefile.am (EXTRA_DIST): Add UPGRADE and README.changesets.
	* debian/files: Auto-updated by dpkg-buildpackage.

	* This is the 0.17 release.
	
2005-03-18  Nathaniel Smith  <njs@codesourcery.com>

	* Makefile.am (MOST_SOURCES): Add package_{full_,}revision.h.
	* NEWS: Fill in date.
	* debian/copyright: Update from AUTHORS.
	* configure.ac: Bump version number to 0.17.
	* debian/changelog, monotone.spec: Update for release.
	* po/monotone.pot: Auto-updated by distcheck.

2005-03-18  Christof Petig <christof@petig-baender.de>

	* sqlite/*: Imported sqlite version 3.1.6 tree

2005-03-18  Nathaniel Smith  <njs@codesourcery.com>

	* monotone.1, commands.cc, Makefile.am: Fixup after merge.

2005-03-18  Nathaniel Smith  <njs@codesourcery.com>

	* path_component (split_path): Fix bug.
	Also, add unit tests for file.
	* unit_tests.{hh,cc}: Add path_component unit tests.
	
2005-03-18  Nathaniel Smith  <njs@codesourcery.com>

	* Makefile.am: Fixup after merge.
	
2005-03-18  Nathaniel Smith  <njs@codesourcery.com>

	* change_set.cc: Move path_component stuff to...
	* path_component.{hh,cc}: ...these new files.
	* Makefile.am: Add them.

2005-03-18  Matt Johnston  <matt@ucc.asn.au>

	* txt2c.cc: add --no-static option
	* Makefile.am, package_revision.h, package_full_revision.h:
	create revision info files as standalone .c files to speed
	compilation (mt_version.cc doesn't need to recompile each time)

2005-03-17  Derek Scherger  <derek@echologic.com>

	* INSTALL: add note about creating a ./configure script

2005-03-16  Nathaniel Smith  <njs@codesourcery.com>

	* UPGRADE: Finish, hopefully.
	* monotone.texi (db check): Be more clear about what is normally
	checked, and when 'db check' is useful.

2005-03-16  Patrick Mauritz <oxygene@studentenbude.ath.cx>

	* monotone.texi (Hook Reference): Typo.

2005-03-16  Nathaniel Smith  <njs@codesourcery.com>

	* monotone.texi: Add Derek Scherger to the copyright list.
	Various tweaks.
	(Starting a New Project): Rewrite to clarify that only Jim runs
	"setup", and explain why.
	(Network Service): Add a note that most people do use a central
	server, since people on the mailing list seem to perhaps be
	getting the wrong idea.
	(Making Changes): Expand a little on what the "." in "checkout ."
	means, since people seem to accidentally checkout stuff into real
	directories.
	(db check): Add much verbiage on the implications
	of various problems, and how to fix them.  Also clarify some
	wording.
	* NEWS: Small tweaks.
	* UPGRADE: More instructions, not done yet...
	
2005-03-15  Matt Johnston  <matt@ucc.asn.au>

	* commands.cc, monotone.texi, monotone.1: mention that agraph
          output is in VCG format.

2005-03-14  Nathaniel Smith  <njs@codesourcery.com>

	* commands.cc (cat): 'cat file REV PATH'.
	* monotone.texi: Mention it.
	* tests/t_cat_file_by_name.at: New test.
	* testsuite.at: Add it.

2005-03-11  Nathaniel Smith  <njs@codesourcery.com>

	* automate.cc (automate_heads): Remove app.initialize call.
	* revision.cc, revision.hh (calculate_arbitrary_change_set): New
	function.
	(calculate_composite_change_set): Touch more sanity checking.

	* commands.cc (update): Use it.

2005-03-10  Derek Scherger  <derek@echologic.com>

	* app_state.cc (set_restriction): adjust bad path error message
	* commands.cc (get_valid_paths): refactor into ...
	(extract_rearranged_paths): ... this
	(extract_delta_paths): ... this
	(extract_changed_paths): ... this
	(add_intermediate_paths): ... and this
	(restrict_delta_map): new function
	(calculate_restricted_change_set): new function
	(calculate_restricted_revision):
	(ls_missing):
	(revert): rework using new valid path functions
	(do_diff): adjust --revision variants to work with restrictions
	* tests/t_diff_restrict.at: un-XFAIL

2005-03-09  Jon Bright <jon@siliconcircus.com>
	* win32/monotone.iss: Install the many-files version of the
	docs, install the figures, create a start-menu icon for the
	docs.
	* Makefile.am: Make docs generation work with MinGW

2005-03-09  Jon Bright <jon@siliconcircus.com>
	* win32/monotone.iss: Monotone -> monotone

2005-03-09  Jon Bright <jon@siliconcircus.com>
	* win32/monotone.iss: Added an Inno Setup script for 
	generating a Windows installer.  Inno Setup is GPLed, see
	http://www.jrsoftware.org for download

2005-03-09  Jon Bright <jon@siliconcircus.com>
	* t_diff_binary.at: binary.bz.b64 -> binary.gz.b64

2005-03-08  Derek Scherger  <derek@echologic.com>

	* Makefile.am: adjust for fsck rename
	* commands.cc (db fsck): rename to db check and add short help;
	adjust for fsck file renames
	* database.{cc,hh}: minor alignment adjustments
	(get_statistic): remove redundant method
	(info): use count in place of get_statistic
	(count): return unsigned long instead of int
	(get_keys): new method
	(get_public_keys): new method
	(get_private_keys): rewrite using get_keys
	(get_certs): new method to get all certs in database from
	specified table
	(get_revision_certs): ditto
	* fsck.{cc,hh}: rename to...
	* database_check.{cc,hh}: ...this; add key, cert and sane revision
	history checking
	* monotone.1: document db dump/load/check commands
	* monotone.texi: document db check command
	* tests/t_fsck.at: rename to...
	* tests/t_database_check.at: ...this; and add tests for key and
	cert problems
	* testsuite.at: account for new test name

2005-03-08  Nathaniel Smith  <njs@codesourcery.com>

	* ChangeLog: Insert some missing newlines.
	* NEWS: Note file format changes.
	* file_io.cc (tilde_expand): Clarify error message.

2005-03-08  Nathaniel Smith  <njs@codesourcery.com>

	* keys.{cc,hh} (require_password): Simplify interface, do more
	work.
	* rcs_import.cc (import_cvs_repo): Update accordingly.
	* commands.cc (server): Likewise.
	* revision.cc (build_changesets_from_existing_revs) 
	(build_changesets_from_manifest_ancestry): Require passphrase
	early.

2005-03-08  Nathaniel Smith  <njs@codesourcery.com>

	* NEWS, INSTALL, README.changesets: Update in preparation for
	0.17.
	* UPGRADE: New file.
	
	* tests/t_diff_restrict.at: Oops.  XFAIL it.
	
2005-03-08  Jon Bright  <jon@siliconcircus.com>
	
	* win32/process.cc (process_spawn): Escape the parameters,
	surround them with quotes before adding them to the consolidated
	command line string
	* mkstemp.cc (monotone_mkstemp): Now takes a std::string&, and
	returns the *native* form of the path in this.
	* mkstemp.hh: Now always use monotone_mkstemp
	(monotone_mkstemp): Update prototype
	* lua.cc (monotone_mkstemp_for_lua): Use new-style 
	monotone_mkstemp

2005-03-08  Jon Bright  <jon@siliconcircus.com>
	
	* win32/read_password.cc (read_password): Now correctly hides 
	password when run in a Windows console.  Does at least enough in
	a MinGW rxvt console to make sure that you can't see the password.
	* win32/process.cc: Change indentation.
	(process_spawn): Log commands executed, as for unix process.cc

2005-03-07  Nathaniel Smith  <njs@codesourcery.com>

	* tests/t_diff_restrict.at: New test.
	* testsuite.at: Add it.

2005-03-05  Nathaniel Smith  <njs@codesourcery.com>

	* netsync.cc (encountered_error, error): New variable and method.
	(session::session): Initialize encountered_error.
	(write_netcmd_and_try_flush, read_some, write_some): Check it.
	(queue_error_cmd): Consider it like sending a goodbye.
	(process_error_cmd): Throw an exception instead of considering it
	a goodbye.
	(process_data_cmd): Call error() if epochs don't match.
	* tests/t_epoch.at, tests/t_epoch_server.at: More minor tweaks.
	Expect failed pulls to exit with status 0.  This isn't really
	correct, but looks complicated to fix...

2005-03-05  Nathaniel Smith  <njs@codesourcery.com>

	* testsuite.at (NETSYNC_SERVE_N_START): New macro.
	* tests/t_epoch_server.at: Misc. fixes.

	* netsync.cc (session::session): Don't open valve yet.
	(maybe_note_epochs_finished): New method to open
	valve.
	(process_done_cmd, process_data_cmd): Call it.
	(rebuild_merkle_trees): Actually calculate hashes for epoch merkle
	trees.  Also, only include epochs that meet the branch mask.
	(session): Remove unused id_to_epoch map.
	
2005-03-05  Nathaniel Smith  <njs@codesourcery.com>

	* netcmd.cc (read_netcmd_item_type): Handle epoch_item.
	(test_netcmd_functions): Update for new confirm_cmd_payload
	format.
	* netsync.cc (process_confirm_cmd): Cut and paste error.

2005-03-05  Nathaniel Smith  <njs@codesourcery.com>

	* constants.{cc,hh}: Add new epochlen, epochlen_bytes constants.
	* vocab_terms.hh, vocab.hh: Add new epoch_data type.  Add predeclarations
	for it.
	* commands.cc (ls_epochs):
	* revision.cc (
	* database.hh:
	* database.cc: Update for epoch_data.  Add get_epoch, epoch_exists
	methods.
	* epoch.{cc,hh}: New files.
	* netsync.cc: Actually implement epochs-via-merkle code.

2005-03-04  Nathaniel Smith  <njs@codesourcery.com>

	* schema.sql (branch_epochs): Add 'hash' field.
	* schema_migration.cc: Fixup for.
	* database.cc (database): Change schemas.
	* tests/t_migrate_schema.at: Replace epoch db test case with one
	with new schema.

2005-03-03  Nathaniel Smith  <njs@codesourcery.com>

	* netsync.cc (session::id_to_epoch): New variable.
	(session::session): Create refinement and requested item tables
	for epochs.
	(rebuild_merkle_trees): Fill epoch merkle tree and id_to_epoch
	table.

	* netsync.cc (queue_confirm_cmd, process_confirm_cmd) 
	(dispatch_payload, rebuild_merkle_trees): 
	* netcmd.hh:
	* netcmd.cc (read_confirm_cmd_payload, write_confirm_cmd_payload):
	Remove epochs.

2005-02-27  Nathaniel Smith  <njs@codesourcery.com>

	* constants.cc:
	* revision.cc:
	* testsuite.at: 
	* commands.cc:
	* ChangeLog: Fixup after merge.

2005-02-27  Nathaniel Smith  <njs@codesourcery.com>

	* merkle_tree.hh (netcmd_item_type): Add epoch_item.
	* merkle_tree.cc (netcmd_item_type_to_string): Handle epoch_item.

	* packet.hh, packet.cc (struct packet_db_valve): New class.
	* netsync.cc (session): Use a valved writer.

2005-02-26  Nathaniel Smith  <njs@codesourcery.com>

	* merkle_tree.hh: Fix comment.
	Remove prototypes for non-existing functions.

2005-02-26  Nathaniel Smith  <njs@codesourcery.com>

	* tests/t_epoch_unidirectional.at: New test.
	* testsuite.at: Add it.

2005-02-26  Nathaniel Smith  <njs@codesourcery.com>

	* tests/t_epoch.at: Even more paranoid.
	* tests/t_epoch_server.at: New test.
	* testsuite.at: Add it.
	
2005-02-21  Nathaniel Smith  <njs@codesourcery.com>

	* tests/t_epoch.at: Check that netsync only sends relevant
	epochs, and be a little more paranoid.

2005-02-19  Nathaniel Smith  <njs@codesourcery.com>

	* revision.cc (struct anc_graph): Fixup after merge.

2005-02-18  graydon hoare  <graydon@pobox.com>

	* database.cc (set_epoch): Fix SQL.
	* monotone.texi (Rebuilding ancestry): Reword a bit.
	* netcmd.{cc,hh} 
	({read,write}_hello_cmd_payload): Transfer server key with hello.
	({read,write}_confirm_cmd_payload): Transfer epoch list with confirm.
	* netsync.cc: Adapt to changes in netcmd.
	(rebuild_merkle_trees): Set nonexistent epochs to zero before sync.
	* revision.cc (anc_graph): Randomize epochs on rebuild.
	* tests/t_epoch.at: Fix up to test slightly new semantics.

2005-02-07  Nathaniel Smith  <njs@codesourcery.com>

	* monotone.1: Add more db commands.
	* monotone.texi: Document db rebuild.  Add section on rebuilding
	ancestry and epochs.

2005-02-06  graydon hoare  <graydon@pobox.com>

	* commands.cc (db): Add epoch commands.
	(list): Likewise.
	Also remove some unneeded transaction guards.
	* database.{cc,hh} (get_epochs): New function.
	(set_epoch): Likewise.
	(clear_epoch): Likewise.
	Also remove all persistent merkle trie stuff.
	* schema.sql: Add epochs, remove tries.
	* schema_migration.cc: Update.
	* tests/t_epoch.at: New test.
	* tests/t_migrate_schema.at: Update.
	* testsuite.at: Add some new helpers, call t_epoch.at.
	* vocab.hh (epoch_id): Define.
	* vocab_terms.hh (epoch): Define.

2005-02-05  Nathaniel Smith  <njs@codesourcery.com>

	* merkle_tree.hh: Remove mcert_item and fcert_item, rename
	rcert_item to cert_item, renumber to remove gaps left.
	* merkle_tree.cc (netcmd_item_type_to_string):
	* netcmd.cc (read_netcmd_item_type): 
	* netsync.cc: Adjust accordingly.
	
2005-02-05  Nathaniel Smith  <njs@codesourcery.com>

	* constants.cc (constants): Bump netsync protocol version.

2005-03-07  Nathaniel Smith  <njs@codesourcery.com>

	* lua.cc (monotone_spawn_for_lua): Minimal change to get arguments
	in right order.  Still needs hygienic cleanups...
	* tests/t_can_execute.at: Run 'cp' instead of 'touch', because cp
	will actually notice if we pass arguments out of order.
	* testsuite.at: Remove mysterious blank line.
	
2005-03-07  Nathaniel Smith  <njs@codesourcery.com>

	* unix/process.cc (process_spawn): Log command line before
	executing.

2005-03-07  Nathaniel Smith  <njs@codesourcery.com>

	* revision.cc (kill_redundant_edges): Rename back to...
	(kluge_for_3_ancestor_nodes): ...this.  Go back to only cleaning
	up parents of 3+ parent nodes.
	(analyze_manifest_changes): Take a third argument, of files whose
	ancestry needs splitting.
	(construct_revision_from_ancestry): Make more more complex, in
	order to properly track file identity in merges.

2005-03-05  Nathaniel Smith  <njs@codesourcery.com>

	* revision.cc (check_sane_history): Typo.
	
2005-03-05  Nathaniel Smith  <njs@codesourcery.com>

	* revision.hh (check_sane_history): Take an app_state instead of a
	database as an argument.
	* database.cc: Pass an app_state instead of a database as its
	argument. 
	* revision.cc (check_sane_history): Update accordingly.  Add a new
	check for merges, that they are creating consistent changesets
	(even when the common ancestor is outside of the usual
	paranoia-checking search depth).

2005-03-05  Nathaniel Smith  <njs@codesourcery.com>

	* revision.cc (kluge_for_3_ancestor_nodes): Rename to...
	(kill_redundant_edges): ...this.  Kill all redundant edges, not
	just ones on nodes with 3+ parents.  Also, make it actually work.
	
2005-03-05  Nathaniel Smith  <njs@codesourcery.com>

	* revision.cc (kluge_for_3_ancestor_nodes): New method.
	(rebuild_ancestry): Call it.

2005-03-03  Nathaniel Smith  <njs@codesourcery.com>

	* revision.cc (check_sane_history): Print a warning to let the
	user know why things like 'pull' can take so long.
	* netsync.cc: Remove a few tabs.

2005-03-04  Jon Bright  <jon@siliconcircus.com>
	
	* win32/process.cc (process_spawn): Now takes 
	const char * const argv[]
	* unix/process.cc (process_spawn): Ditto.  Cast for call to
	execvp
	(existsonpath): Initialise args in a const way

2005-03-04  Jon Bright  <jon@siliconcircus.com>
	
	* win32/process.cc (process_spawn): Now takes 
	char * const argv[]
	* platform.hh (process_spawn): Ditto
	* unix/process.cc (process_spawn): Ditto
	* lua.cc (monotone_spawn_for_lua): Remove debug code
	* General: Beginning to hate C++'s const rules

2005-03-04  Jon Bright  <jon@siliconcircus.com>
	
	* win32/process.cc (process_spawn): Now takes 
	const char * const *
	* platform.hh (process_spawn): Ditto
	* unix/process.cc (process_spawn): Ditto
	* General: Sorry about all these commits, I'm syncing back and
	forth between Linux and Win32

2005-03-04  Jon Bright  <jon@siliconcircus.com>
	
	* win32/process.cc (process_spawn): Now takes char * const *
	* platform.hh (process_spawn): Ditto
	* unix/process.cc (process_spawn): Ditto
	(existsonpath): argv now const char*[]

2005-03-04  Jon Bright  <jon@siliconcircus.com>
	
	* win32/process.cc: Added forgotten file
	* unix/process.cc: Include stat.h, (process_*) fix compilation
	errors

2005-03-04  Jon Bright  <jon@siliconcircus.com>
	
	* unix/process.cc: Added forgotten file

2005-03-03  Jon Bright  <jon@siliconcircus.com>
	
	* lposix.c: Deleted
	* win32/process.cc: Created, added Win32 versions of functions
	existsonpath, make_executable, process_spawn, process_wait,
	process_kill, process_sleep
	* unix/process.cc: Ditto, for the Unix versions.
	* lua.cc: Add LUA wrappers for the above functions, register
	them with LUA
	* std_hooks.lua (execute, attr_functions->execute, 
	program_exists_in_path): Use the new functions instead of posix
	functions
	* t_can_execute.at (touchhook.lua): Ditto

2005-03-01  Derek Scherger  <derek@echologic.com>

	* app_state.cc (set_restriction): actually ignore ignored files
	rather than trying to validate them

2005-03-01  Derek Scherger  <derek@echologic.com>

	* tests/t_diff_binary.at: new test (bug report)
	* tests/t_command_completion.at: new test
	* tests/t_merge_rename_file_and_rename_dir.at: new test
	* testsuite.at: include new tests
	
2005-02-28  Richard Levitte  <richard@levitte.org>

	* Makefile.am (BUILT_SOURCES_CLEAN): Moved mt-stding.h from here...
	(DISTCLEANFILES): ... to here.  Since mt-stding.h is created by
	config.status, it should only be removed by the distclean target.

2005-02-28  Matt Johnston  <matt@ucc.asn.au>

	* std_hooks.lua: posix.iswin32() == 1, rather than plain boolean
	comparison (0 doesn't compare as false in lua it seems).

2005-02-27  Jon Bright  <jon@siliconcircus.com>
	
	* lposix.c (win32 Pspawn): Search the path
	(win32 Pexistsonpath): Added.  'which' isn't easily available,
	and not available at all from a normal Win32 command shell
	(Piswin32): Added a function for both Unix and Win32 to detect
	if running on Windows
	* std_hooks.lua (program_exists_in_path): Now calls 
	posix.iswin32.  If win32, calls posix.existsonpath, otherwise
	calls which as it always did.

2005-02-27  Jon Bright  <jon@siliconcircus.com>
	
	* lposix.c (win32 Pspawn): Remove dumb strlen bug resulting in
	AVs on commit.

2005-02-27  Jon Bright  <jon@siliconcircus.com>
	
	* t_can_execute.at: Test to see if hooks can execute things
	* testsuite.at: Add t_can_execute

2005-02-27  Jon Bright  <jon@siliconcircus.com>
	
	* lposix.c (win32 Pspawn): Ensure the command string is always
	NUL-terminated.  Also, allocate enough memory for the quotes
	around the command string.

2005-02-27  Jon Bright  <jon@siliconcircus.com>
	
	* xdelta.cc (unittests): Define BOOST_STDC_NO_NAMESPACE, needed
	to compile with the latest MinGW which uses gcc 3.4.2
	* vocab.cc (verify(local_path)): Catch fs::filesystem_error too
	and rethrow this as an informative_failure, thereby fixing the
	Win32 unit tests without disabling anything
	* idna/toutf8.c (stringprep_convert): Fix a potential segfault
	when memory allocation fails.  Potentially security-relevant.
	* tests/t_i18n_file.at: Add a SET_FUNNY_FILENAME macro, which 
	gets a platform-appropriate funny filename (with/without 
	colon).  
	Change references to utf8 to utf-8, iso88591 to iso-8859-1, and
	eucjp to euc-jp, on the grounds that MinGW's iconv knows all
	of the latter and none of the former, but Linux iconv knows all
	of them.  Test now passes one Win32.  I'm presuming we weren't
	deliberately using non-standard names for charsets here.
	* tests/t_i18n_changelog.at: Same charset name changes.
	* tests/t_dump_load.at: Canonicalise dump before loading it
	* tests/t_load_into_existing.at: Ditto
	* tests/t_fmerge.at: Canonicalise fmerge output
	* tests/t_merge_normalization_edge_case.at: Ditto
	* tests/t_unidiff.at: Canonicalise diff output
	* tests/t_largish_file.at: Instead of using dd, which MinGW
	doesn't have, I've generated the file with dd on a nearby Linux
	box, then gziped and b64ed it, and the test case now generates
	it with UNGZB64
	* testsuite.at: Add a comment every 10 tests with the test
	number.  Useful if you're trying to locate which test number
	you're trying to run and only have the filename.  If people 
	hate this, though, please do delete.
	(UNB64_COMMAND) Do special handling for Win32 to avoid
	having to canonicalise the file.
	(UNGZ_COMMAND) Canonicalise the file after ungzipping it.
	* lposix.c: (Pfork, Pexec) Removed, on the grounds that we only
	really want to support fork+exec as a single operation.  fork()
	without exec() could be risky with a child process also having
	our sqlite handles, etc.  exec() could be risky since we 
	wouldn't be exiting gracefully, just dying in the middle of a
	hook.
	(Pspawn) Implemented for both Win32 and Unix.  Does fork/exec
	for Unix, CreateProcess for Win32.  Returns -1 on error, pid on
	success in both cases.
	(Pwait, Pkill, Psleep) Implemented for Win32.  Note that pid is
	not optional for Pwait on Win32.
	* std_hooks.lua: (execute) Now uses spawn()

2005-02-25  Jon Bright  <jon@siliconcircus.com>
	
	* ChangeLog: Add all my previous changes.
	* tests/t_add_owndb.at: Add test for trying to add the db to
	itself.
	* testsuite.at: Call it
	* tests/t_automate_heads.at: Canonicalise stdout output.
	* tests/t_automate_version.at: Use arithmetic comparison against
	wc output instead of string comparison, to avoid problems with
	MinGW's wc, which outputs with initial space-padding
	* tests/t_change_empty_file.at: Canonicalise stdout output 
	and compare manually instead of letting autotest check it
	* tests/t_fmerge_normalize.at: Canonicalise stdout output.
	* tests/t_netsync_single.at: Use NETSYNC_KILLHARD instead of 
	killall, as for the NETSYNC functions in testsuite.at

2005-02-27  Matt Johnston  <matt@ucc.asn.au>

        * main.cc: ignore SIGPIPE so that monotone won't be killed
        unexpectedly upon remote disconnection for netsync

2005-02-27  Nathaniel Smith  <njs@codesourcery.com>

	* idna/idn-int.h: Oops, really add this time.

2005-02-27  Nathaniel Smith  <njs@codesourcery.com>

	* AUTHORS: Add Corey Halpin.
	
	* idna/idn-int.h: New file (don't generate from configure anymore,
	but just ship).
	* configure.ac: Don't generate idna/idn-int.h.  Do generate
	mt-stdint.h.
	* Makefile.am: Adjust for idna/idn-int.h and mt-stdint.h.
	* acinclude.m4: Remove AX_CREATE_STDINT_H, ACX_PTHREAD,
	AC_COMPILE_CHECK_SIZEOF (let aclocal pick them up from m4/
	instead).
	* m4/ax_create_stdint_h.m4:
	* m4/acx_pthread.m4: Update from http://autoconf-archive.cryp.to/
	
	* numeric_vocab.hh: Instead of dancing around which header to
	include, include mt-stdint.h.
	
	* app_state.cc (restriction_includes, set_restriction): Move
	global static 'dot' into these functions, because file_path
	depends on global book_keeping_dir being initialized already, and
	there is no guaranteed order of initialization of C++ statics.
	(Bug reported by Matt Johnston.)
	
2005-02-27  Corey Halpin  <chalpin@cs.wisc.edu>

	* numeric_vocab.hh: Try both stdint.h and inttypes.h.
	* main.cc: OpenBSD has Unix signals too.

2005-02-26  Derek Scherger  <derek@echologic.com>

	* file_io.cc (absolutify): normalize fs::path to remove ..'s
	* tests/t_db_with_dots.at: ensure database path in MT/options
	doesn't contain ..'s

2005-02-25  Jon Bright  <jon@siliconcircus.com>
	
	* ChangeLog: Add all my previous changes.
	* tests/t_add_owndb.at: Add test for trying to add the db to
	itself.
	* testsuite.at: Call it
	* tests/t_automate_heads.at: Canonicalise stdout output.
	* tests/t_automate_version.at: Use arithmetic comparison against
	wc output instead of string comparison, to avoid problems with
	MinGW's wc, which outputs with initial space-padding
	* tests/t_change_empty_file.at: Canonicalise stdout output 
	and compare manually instead of letting autotest check it
	* tests/t_fmerge_normalize.at: Canonicalise stdout output.
	* tests/t_netsync_single.at: Use NETSYNC_KILLHARD instead of 
	killall, as for the NETSYNC functions in testsuite.at

2005-02-25  Nathaniel Smith  <njs@codesourcery.com>

	* vocab.cc (test_file_path_verification): Re-enable some tests
	disabled by Jon Bright, following discussion on IRC concluding
	that they were catching a real bug.

2005-02-24  Nathaniel Smith  <njs@codesourcery.com>

	* tests/t_add_dot.at: Run "add ." in a subdirectory, so as not to
	add the test database.  (Reported by Jon Bright.)

	* AUTHORS: Fix gettext.h copyright note, to not be in the middle
	of libidn copyright note.
	Add Jon Bright.

2005-02-24  Jon Bright  <jon@siliconcircus.com>

	* app_state.cc (prefix): Use string() instead of 
	native_directory_string().  For Unix, these should be equivalent.
	For Win32, I believe string()'s correct (since we compare 
	everywhere against normalized paths with / characters, but 
	native_directory_string produces paths with \ characters on Win32.
	* rcs_file.cc (file_source): Map the map, not the mapping.
	* tests/t_i18n_file.at: Remove colon from filename with symbols.
	I need to return to this and add a proper test for Win32, so we
	only use the colon on non-Win32.
	* testsuite.at: Add a CANONICALISE function, which does nothing
	on Unix and strips out carriage returns from files on Win32.  This
	is useful for being able to compare Monotone's stdout output to
	files on disk.  Add NETSYNC_KILL and NETSYNC_KILLHARD functions,
	to deal with MinGW not having killall (Unix still uses killall,
	though).
	* tests/t_import.at: Add CANONICALISE calls before comparing
	stdout output.
	* tests/t_netsync.at: Likewise
	* tests/t_netsync_single.at: Likewise
	* tests/t_scan.at: Likewise
	* tests/t_versions.at: Likewise
	* tests/t_ls_missing.at: Likewise.  Also, generate missingfoo and
	missingbar files with expected output from ls missing for these
	files being missing and compare against those.

2005-02-24  Derek Scherger  <derek@echologic.com>

	* app_state.{cc,hh} (add_restriction): rename to ...
	(set_restriction) this; and add path validation
	* commands.cc (get_valid_paths): new function
	(get_path_rearrangement) remove restricted include/exclude variant
	(calculate_restricted_revision) get valid paths and use to set up
	restriction
	(status, ls_unknown, commit, do_diff) pass args to
	calculate_restricted_revision to valid restriction paths
	(ls_missing, revert) get valid paths and use to set up restriction
	* tests/t_checkout_options.at: remove bug report priority (it's
	fixed!)
	* tests/t_diff_added_file.at: add --revision options to diff
	* tests/t_restrictions.at: remove invalid paths from ls unknown
	and ls ignored
	* tests/t_restrictions_warn_on_unknown.at: un-XFAIL
	
2005-02-23  Derek Scherger  <derek@echologic.com>

	* commands.cc (ls_missing): replace duplicated code with call to
	calculate_base_revision

2005-02-23  Jon Bright  <jon@siliconcircus.com>
	
	* vocab.cc (test_file_path_verification): Disable foo//nonsense
	test for Win32, add tests for UNC paths.  This was the only
	failing unit test on Win32.

2005-02-23  Jon Bright  <jon@siliconcircus.com>

	* txt2c.cc (main): Don't claim the file was generated from 
	--strip-trailing if that option's used.

2005-02-23  Jon Bright  <jon@siliconcircus.com>

	* app_state.cc: Add include of io.h for Win32, for chdir()
	* file_io.cc (get_homedir): Correct assertion (remove bracket)
	* lua/lposix.c, lua/modemuncher.c: Remove all references to
	functions and modes that don't exist on Win32.
	* monotone.cc: Include libintl.h on Win32
	
2005-02-21  Nathaniel Smith  <njs@codesourcery.com>

	* file_io.cc (get_homedir): Add more comments and logging to Win32
	version.  Also, only check HOME under Cygwin/MinGW.

2005-02-21  Derek Scherger  <derek@echologic.com>

	* Makefile.am: merge fixup
	
2005-02-21  Derek Scherger  <derek@echologic.com>

	* Makefile.am: add fsck.{cc,hh}
	* commands.cc(check_db): move to ...
	* fsck.{cc,hh}: here and do lots more checking
	* database.{cc,hh}(get_ids): new method
	(get_file_ids,get_manifest_ids,get_revision_ids): more new methods
	* tests/t_fsck.at: new test
	* testsuite.at: call it
	
2005-02-21  Nathaniel Smith  <njs@codesourcery.com>

	* commands.cc (commit): Simplify chatter.

2005-02-21  Nathaniel Smith  <njs@codesourcery.com>

	* file_io.cc (get_homedir): Check more environment variables in
	Win32 version.

2005-02-21  Nathaniel Smith  <njs@codesourcery.com>

	* file_io.cc: Remove tabs.

2005-02-21  Nathaniel Smith  <njs@codesourcery.com>

	* smap.hh (smap): Remove leading underscores, add comments.

2005-02-20  Nathaniel Smith  <njs@codesourcery.com>

	* std_hooks.lua (merge2, merge3): Check for DISPLAY before
	invoking gvim.

2005-02-20  Julio M. Merino Vidal  <jmmv@NetBSD.org>

	* ChangeLog: Use tabs for indentation rather than spaces.  Drop
	trailing whitespace.  While here, fix a date by adding zeros before
	the month and the day number.

2005-02-20  Julio M. Merino Vidal  <jmmv@NetBSD.org>

	* gettext.h: Add file.
	* AUTHORS: Mention that it comes from the GNU Gettext package.
	* Makefile.am: Distribute it.
	* sanity.hh: Use gettext.h rather than libintl.h so that --disable-nls
	works.  Also improves portability, according to the GNU Gettext
	manual.

2005-02-19  Derek Scherger  <derek@echologic.com>

	* automate.cc (automate_heads): remove bogus call to 
	app.allow_working_copy() which is called in cpp_main
	* database.cc (check_sqlite_format_version): don't check database
	version when "file" is really a directory; add filename to error
	message
	(sql): check for empty database early, even though this seems
	impossible as absolutify changes "" into path to working dir;
	convert to use N-style assertions; add check to ensure "file" is
	not really a directory
	* tests/t_db_missing.at: new test for above problems
	* testsuite.at: call it

2005-02-19  Nathaniel Smith  <njs@codesourcery.com>

	* tests/t_add_intermediate_MT_path.at: Tighten up.

	* tests/t_merge_3.at: New test.
	* tests/t_merge_4.at: Likewise.
	* testsuite.at: Add them.

2005-02-19  Ole Dalgaard  <josua+monotone@giraffen.dk>

	* configure.ac: Check for 64-bit versions of Boost static
	libraries.

2005-02-18  Julio M. Merino Vidal  <jmmv@NetBSD.org>

	* INSTALL:
	* configure.ac: Improve Boost detection by trying several possible
	library suffixes before aborting.

2005-02-18  graydon hoare  <graydon@pobox.com>

	* change_set.cc
	(apply_change_set): Avoid fast path when there are adds.
	(apply_path_rearrangement): Likewise.

2005-02-18  graydon hoare  <graydon@pobox.com>

	* automate.cc (automate_heads): Fix initialize() call.
	* change_set.{cc,hh}
	(apply_path_rearrangement): Add quick version.
	* revision.cc
	(check_sane_history): Use quick version of apply_change_set.
	* work.cc
	(build_addition): Use quick version of apply_path_rearrangement.
	(known_preimage_path): Likewise.
	* testsuite.at: Fix definitions of _ROOT_DIR, add --norc some
	places.
	* AUTHORS: Mention Daniel.

2005-02-18  Daniel Berlin  <dberlin@dberlin.org>

	* xdelta.cc (compute_delta_insns): Correct 1-byte-source bug.

2005-02-18  graydon hoare  <graydon@pobox.com>

	* Makefile.am (MOST_SOURCES): Add smap.hh.

2005-02-18  graydon hoare  <graydon@pobox.com>

	* basic_io.{cc,hh}: Inline some stuff.
	* change_set.cc: Use smap various places, reduce to 32-bit tids.
	* commands.cc: Use shared_ptr<change_set> everywhere.
	* netsync.cc: Likewise.
	* rcs_import.cc: Likewise.
	* revision.{cc,hh}: Likewise.
	* smap.hh: New file.

2005-02-18  Julio M. Merino Vidal  <jmmv@NetBSD.org>

	* INSTALL:
	* configure.ac: Improve Boost detection by trying several possible
	library suffixes before aborting.

2005-02-17  Derek Scherger  <derek@echologic.com>

	* tests/t_add_intermediate_MT_path.at: new test
	* testsuite.at: call it

2005-02-17  Julio M. Merino Vidal  <jmmv@NetBSD.org>

	* testsuite.at:
	* tests/t_change_empty_file.at: Verify that modifying an empty file
	creates a patch revision rather than an add/delete sequence.  The
	incorrect behavior was reported in bug #9964.

2005-02-17  Derek Scherger  <derek@echologic.com>

	* app_state.{cc,hh} (app_state): initialize search root
	(initialize): boolean signature variant renamed to ...
	(allow_working_copy): this; add explicit search root; move
	requirement for working copy to ...
	(require_working_copy): this new method
	(initialize): string signature variant renamed to ...
	(create_working_copy): this
	(set_root): new method
	* commands.cc: remove app.initialize(false) calls; replace
	app.initialize(true) with app.require_working_copy(); replace
	app.initialize(dir) with app.create_working_copy(dir)
	(checkout): ensure revision is member of specified branch
	* file_io.{cc,hh} (find_working_copy): stop search at --root if
	specified
	* monotone.cc (OPT_ROOT): new option
	(cpp_main): call app.allow_working_copy() before executing
	commands to always read default options
	* monotone.1: add --root option
	* monotone.texi: add --root option
	* tests/t_checkout_noop_on_fail.at: un-XFAIL
	* tests/t_checkout_options.at: un-XFAIL, add check for specified
	revision not in specified branch
	* testsuite.at: add --root option to MONOTONE to prevent searching
	above test dir
	* vocab.cc: remove redundant forward declaration

2005-02-16  Derek Scherger  <derek@echologic.com>

	* commands.cc (revert): don't rewrite unchanged files
	* tests/t_revert_unchanged.at: new test
	* testsuite.at: call it

2005-02-12  Derek Scherger  <derek@echologic.com>

	* database.cc (sqlite3_unpack_fn): new function for viewing
	base64, gzipped data
	(install_functions): install it
	(rehash): remove unused obsolete fcerts ticker

2005-02-17  Nathaniel Smith  <njs@codesourcery.com>

	* debian/changelog: s/graydon@mogo/graydon@pobox.com/, to make
	lintian happy.
	* debian/rules (config.status): Remove --with-bundled-adns.
	* debian/control (Build-Depends): Don't Build-Depend on libpopt,
	only libpopt-dev.
	* .mt-attrs (debian/control): Make executable.

2005-02-17  Nathaniel Smith  <njs@codesourcery.com>

	* tests/t_undo_update.at: Stupid typo.
	* tests/t_largish_file.at: New test.
	* testsuite.at: Add it.

	* commands.cc (push, pull, sync): Remove misleading "..." from
	help text.

2005-02-16  Julio M. Merino Vidal  <jmmv@NetBSD.org>

	* Makefile.am: Append $(BOOST_SUFFIX) to -lboost_unit_test_framework
	to fix 'make check' on systems where boost libraries can only be
	found by passing the exact suffix as part of the name.

2005-02-16  Julio M. Merino Vidal  <jmmv@NetBSD.org>

	* monotone.texi: Fix a typo (hexidecimal to hexadecimal).  Also
	change an example command to append stuff to ~/.monotonerc, instead
	of completely destroying the possibily existing file.  Addresses
	bug #11136.

2005-02-16  Julio M. Merino Vidal  <jmmv@NetBSD.org>

	* cryptopp/config.h: Use uint{8,16,32,64}_t as size types instead of
	trying to match them to unsigned char/int/long/long long respectively.
	Should fix build on FreeBSD/sparc64, as seen in bug #10203.

2005-02-16  Julio M. Merino Vidal  <jmmv@NetBSD.org>

	* INSTALL:
	* Makefile.am:
	* configure.ac: Add the --disable-large-file option to manually
	disable large file support from the builtin sqlite (compatibility
	with old systems and FAT).  Addresses bug #8380.

2005-02-16  Nathaniel Smith  <njs@codesourcery.com>

	* tests/t_undo_update.at: New todo.
	* testsuite.at: Add it.

2005-02-15  Nathaniel Smith  <njs@codesourcery.com>

	* monotone.1: Add cursory note about "automate".
	* monotone.texi: Synchronize with manpage.

2005-02-15  Nathaniel Smith  <njs@codesourcery.com>

	* automate.cc: Add "Error conditions" to the standard comment
	sections.

	* monotone.texi (Scripting): New section.
	(Automation): New section.

	* tests/t_automate_heads.at: Test behavior with nonexistent
	branch.

2005-02-14  Nathaniel Smith  <njs@codesourcery.com>

	* tests/t_merge_normalization_edge_case.at: New test.
	* testsuite.at: Add it.

	* diff_patch.cc (normalize_extents): Soften the warning message
	now that we have one test case.

2005-02-14  Matthew A. Nicholson  <mnicholson@digium.com>

	* std_hooks.lua: Add vimdiff merge hooks.

2005-02-14  Nathaniel Smith  <njs@codesourcery.com>

	* std_hooks.lua: Remove tabs.

2005-02-14  Nathaniel Smith  <njs@codesourcery.com>

	* tests/t_automate_heads.at: New test.
	* tests/t_automate_version.at: New test.
	* testsuite.at: Add then.

	* commands.cc (automate): Fix documentation string.
	* automate.cc: Much more structured documentation comments.

2005-02-13  Nathaniel Smith  <njs@codesourcery.com>

	* automate.{cc,hh}: New files.
	* commands.cc: New command "automate".

2005-02-13  Nathaniel Smith  <njs@codesourcery.com>

	* monotone.texi (Creating a Database): Fix typo, clarify
	conventions for database management following question on mailing
	list.

2005-02-12  graydon hoare  <graydon@pobox.com>

	* change_set.{cc,hh}: Correct code to pass newly-added unit tests.

2005-02-10  Derek Scherger  <derek@echologic.com>

	* monotone.1: update for restrictions
	* monotone.texi: sync with manpage

2005-02-09  Derek Scherger  <derek@echologic.com>

	* cert.cc (cert_revision_testresult): allow pass/fail testresult
	values
	* commands.cc (testresult): likewise
	* commands.cc (do_diff): disallow restriction of non-working copy
	diffs
	* monotone.texi: update for restrictions

2005-02-08  graydon hoare  <graydon@pobox.com>

	* database.cc (version_cache::set): Fix bad expiry logic.

2005-02-08  Nathaniel Smith  <njs@codesourcery.com>

	* change_set.cc (check_sane): Null sources are only valid for
	adds.

2005-02-07  Nathaniel Smith  <njs@codesourcery.com>

	* database.cc (struct version_cache): Fix invariant in cache
	clearing logic.

2005-02-06  Nathaniel Smith  <njs@codesourcery.com>

	* change_set.cc: Add a few more invariants; add lots and lots of
	unit tests.

2005-02-06  graydon hoare  <graydon@pobox.com>

	* change_set.cc: Use hash_map in a few places.
	(confirm_unique_entries_in_directories): Fix invariants.
	* constants.{cc,hh} (db_version_cache_sz): New constant.
	* database.cc (version_cache): New structure.
	(get_version): Use it.
	* interner.hh: Rewrite to use hash_map and vector.
	* tests/t_no_rename_overwrite.at: Tweak return codes.

2005-02-06  Nathaniel Smith  <njs@codesourcery.com>

	* ui.hh (ensure_clean_line): New method.
	* ui.cc (inform): Use it.
	* keys.cc (get_passphrase): Call it before prompting for passphrase.

2005-02-06  Nathaniel Smith  <njs@codesourcery.com>

	* database.cc (info): Report more statistics.

	* ROADMAP: Remove finished items.

	* revision.cc (analyze_manifest_changes): Childs cannot be null,
	that makes no sense.
	(add_node_for_old_manifest): Log node names, don't print it.
	(construct_revision_from_ancestry): Partially rewrite to handle
	root nodes explicitly.
	(build_changesets_from_existing_revs): Don't put the null revision
	in the ancestry graph, to match changesetify logic.
	(add_node_for_old_revision): Enforce decision that the ancestry
	graph not contain the null revision.

	(anc_graph::heads): Remove.
	(add_node_ancestry): Don't try creating it; logic was broken
	anyway.
	(rebuild_from_heads): Rename to...
	(rebuild_ancestry): ...this.  Calculate head set correctly.

2005-02-05  Nathaniel Smith  <njs@codesourcery.com>

	* change_set.cc (compose_path): Add more invariants.

2005-02-05  Nathaniel Smith  <njs@codesourcery.com>

	* monotone.cc (cpp_main): Log command line, to help interpret the
	logs people send in.

2005-02-05  Nathaniel Smith  <njs@codesourcery.com>

	* revision.cc (check_sane): Turn off this invariant when
	global_sanity.relaxed.

2005-02-03  Nathaniel Smith  <njs@codesourcery.com>

	* tests/t_load_into_existing.at: Oops, really add it too, sigh.

2005-02-03  Nathaniel Smith  <njs@codesourcery.com>

	* tests/t_need_mt_revision.at: Oops, really add it.

2005-02-03  Nathaniel Smith  <njs@codesourcery.com>

	* interner.hh (interner::intern): Add version taking a bool&, so
	callers can tell whether this string has previously been checked.
	* change_set.cc: Use new interned string identifier
	'path_component's instead of file_path's for components of paths;
	sanity-check each component exactly once.

2005-02-03  Nathaniel Smith  <njs@codesourcery.com>

	* database.cc (load): Check for existence of target database.
	* tests/t_load_into_existing.at: New test.
	* testsuite.at: Add it.

2005-02-03  Nathaniel Smith  <njs@codesourcery.com>

	* tests/t_checkout_dir.at: Also check that checkout to unwriteable
	directory fails.
	* tests/t_branch_checkout.at: New test.
	* testsuite.at: Add it.

	* app_state.cc (initialize): Simplify working directory
	initialization, and improve error handling.

	* keys.cc (get_passphrase): Disallow empty passphrases early
	(before they trigger an invariant down the line...).

2005-02-03  Nathaniel Smith  <njs@codesourcery.com>

	* update.cc (pick_update_candidates): Add I().
	* commands.cc (calculate_base_revision): Remove 'rev' argument,
	which was never set and callers never used.
	(calculate_base_manifest, calculate_current_revision)
	(calculate_restricted_revision, revert): Update correspondingly.
	(update): Check for null old revision.

	* main.cc (main): Make exit status 3 if we caught an unhandled
	exception, in particular so the testsuite can tell the difference
	between an error handled cleanly and an error caught by an
	invariant.
	* tests/t_update_null_revision.at: New test.
	* testsuite.at: Add it.

2005-02-03  Nathaniel Smith  <njs@codesourcery.com>

	* main.cc: Remove tabs.

2005-02-02  Nathaniel Smith  <njs@codesourcery.com>

	* change_set.cc (extract_first): Rename to...
	(extract_pairs_and_insert): ...this.
	(path_rearrangement::check_sane): Use it to add additional
	checks.

	* work.hh: Update comments (MT/manifest doesn't exist
	anymore...).

	* tests/t_need_mt_revision.at: New test.
	* testsuite.at: Add it.
	* commands.cc (get_revision_id): Require MT/revision to exist.
	(setup): Create MT/revision.

2005-02-02  Nathaniel Smith  <njs@codesourcery.com>

	* work.hh: Remove tabs.

2005-02-03  graydon hoare  <graydon@pobox.com>

	* tests/t_i18n_changelog.at: New test.
	* testsuite.at: Run it.
	* lua/lposix.c: New file.
	* lua/modemuncher.c: New file
	* lua.cc: Load posix library.
	* lua/liolib.c: Disable execute and popen.
	* std_hooks.lua: Remove io.execute uses.
	* AUTHORS: Update to mention lposix.c, modemuncher.c.
	* Makefile.am: Likewise.

2005-02-01  Nathaniel Smith  <njs@codesourcery.com>

	* tests/t_rebuild.at: Beef up test in response to possible
	problems reported by Derek Scherger.

2005-01-31  Nathaniel Smith  <njs@codesourcery.com>

	* rcs_import.cc (store_manifest_edge): Don't try to store deltas
	to the null manifest.
	(import_cvs_repo): Root revision has null manifest, not empty
	manifest.
	* revision.cc (check_sane): More invariants.

2005-01-28  graydon hoare  <graydon@pobox.com>

	* database.{cc,hh}: More netsync speed tweaks.
	* netsync.cc: Likewise.

2005-01-27  Nathaniel Smith  <njs@codesourcery.com>

	* tests/t_restrictions_warn_on_unknown.at: New test.
	* testsuite.at: Add it.

2005-01-27  Derek Scherger  <derek@echologic.com>

	* commands.cc (attr): adjust for subdir; ensure files exist
	* tests/t_attr.at: improve setup description
	* tests/t_attributes.at: improve setup description so that
	testsuite -k attr runs this test; check for attributes on missing
	files
	* tests/t_subdir_attr.at: new test
	* testsuite.at: fix dutch spelling of monotone; call new test

2005-01-27  Nathaniel Smith  <njs@codesourcery.com>

	* change_set.hh (null_id): New function.
	* revision.cc (analyze_manifest_changes): Fix typo, use null_id.
	* tests/t_rebuild.at: Un-XFAIL.

2005-01-27  Nathaniel Smith  <njs@codesourcery.com>

	* tests/t_rebuild.at: Add priority tag.

	* tests/t_cvsimport.at: Be more thorough.

	* rcs_import.cc (store_edge): Rename to...
	(store_manifest_edge): ...this.  Remove revision arguments, and
	remove storing of revision.
	(import_states_recursive): Update accordingly.
	Add 'revisions' argument; update it instead of trying to write
	revisions now.
	(import_states_by_branch): Add 'revisions' argument.
	(import_cvs_repo): Add a stage 3 that writes out the revisions
	accumulated in the 'revisions' vector.
	
2005-01-27  Matt Johnston  <matt@ucc.asn.au>

	(compile fixes for Linux/gcc 3.3.4)
	* botan/{util.cpp,primes.cpp}: give large constants ULL
	suffixes
	* botan/{gzip.cpp}: fix type for std::max() comparison

2005-01-27  graydon hoare  <graydon@pobox.com>

	* AUTHORS: Mention Georg.
	* change_set.cc: Null out names which are in null directories.
	* commands.cc (reindex): Remove COLLECTION argument.
	* database.{cc,hh} (get_revision_certs):
	Add brute force "load all certs" method.
	* merkle_tree.{cc,hh}: Modify to use memory rather than disk.
	* netsync.{cc,hh}: Likewise.
	* packet.hh (manifest_edge_analyzer): Kill dead code.

2005-01-26  Nathaniel Smith  <njs@codesourcery.com>

	* mt_version.cc (print_full_version): Include system flavour.

2005-01-26  Nathaniel Smith  <njs@codesourcery.com>

	* tests/t_rebuild.at: New test.
	* testsuite.at: Add it.

2005-01-26  Nathaniel Smith  <njs@codesourcery.com>

	* tests/t_checkout_noop_on_fail.at: Clarify description and XFAIL.

	* tests/t_approval_semantics.at: New TODO.
	* tests/t_monotone_agent.at: New TODO.
	* testsuite.at: Add them.

2005-01-25  Nathaniel Smith  <njs@codesourcery.com>

	* tests/t_checkout_noop_on_fail.at: New test.
	* testsuite.at: Add it.
	(RAW_MONOTONE): Add $PREEXECUTE to definition.

2005-01-25  Nathaniel Smith  <njs@codesourcery.com>

	* change_set.cc (extend_renumbering_from_path_identities): Add
	invariant.
	(extend_renumbering_via_added_files): Likewise.

	* constants.hh (maxbytes, postsz): Remove dead constants.
	(verify_depth): New constant.
	* constants.cc: Likewise.
	* revision.hh (check_sane_history): New function.
	* revision.cc (check_sane_history): Likewise.
	* database.cc (put_revision): Sanity check revision and revision
	history before storing it.
	This breaks cvs import.  Why?

	* update.cc (find_deepest_acceptable_descendent): Remove.
	(acceptable_descendent, calculate_update_set): New functions.
	(pick_update_candidates): Use 'calculate_update_set'.
	* tests/t_update_2.at: Un-XFAIL.
	* tests/t_ambig_update.at: Un-XFAIL.

	* tests/t_no_rename_overwrite.at: New test.
	* tests/t_cdiff.at: New test placeholder.
	* testsuite.at: Add them.
	(MONOTONE): Prefix command line with $PREEXECUTE to e.g. support
	running under Valgrind.

2005-01-25  Matt Johnston  <matt@ucc.asn.au>

	* cert.cc: ignore whitespace when comparing private keys
	from the database and with the lua hook
	* tests/t_lua_privkey.at: new test
	* testsuite.at: run it

2005-01-23  Derek Scherger  <derek@echologic.com>

	* commands.cc (restrict_rename_set): include renames if either
	name is present in restriction
	(calculate_base_revision): remove unused variant
	(calculate_current_revision): remove unsed variable
	(calculate_restricted_revision): remove unsed variable
	(ls_missing): remove unsed variable
	(revert): rewrite with restrictions
	* tests/t_revert.at: test partial reverts adjust MT/work properly
	* tests/t_revert_dirs.at: un-XFAIL
	* tests/t_revert_rename.at: un-XFAIL; revert rename via both names

2005-01-23  Derek Scherger  <derek@echologic.com>

	* tests/t_revert_rename.at: remove extra MONOTONE_SETUP
	attempt revert by both original name and new name

2005-01-23  Derek Scherger  <derek@echologic.com>

	* tests/t_revert_rename.at: New test.
	* testsuite.at: Add it.

2005-01-22  Derek Scherger  <derek@echologic.com>

	* tests/t_revert_dirs.at: New test.
	* testsuite.at: Add it.

2005-01-22  Nathaniel Smith  <njs@codesourcery.com>

	* configure.ac (AC_INIT): Set bug-reporting address to list
	address, rather than Graydon's personal email.
	* diff_patch.cc (normalize_extents): Use it.
	* ui.cc (fatal): Likewise.

	* tests/t_vcheck.at: New priority "todo", tweak descriptive text.

2005-01-23  Derek Scherger  <derek@echologic.com>

	* database.{cc,hh}: convert queries to use prepared statements

2005-01-22  Nathaniel Smith  <njs@codesourcery.com>

	* tests/t_delete_dir.at: Add more commentary.

	* tests/t_rename_dir_patch.at: New test.
	* tests/t_delete_dir_patch.at: New test.
	* testsuite.at: Add them.

2005-01-22  Nathaniel Smith  <njs@codesourcery.com>

	* change_set.cc (apply_change_set): Add invariants.
	* tests/t_rename_dir_cross_level.at: New test.
	* tests/t_rename_added_in_rename.at: New test.
	* tests/t_rename_conflict.at: New test.
	* testsuite.at: Add them.

2005-01-21  Nathaniel Smith  <njs@codesourcery.com>

	* tests/t_ambig_update.at: Update comments.

	* tests/t_update_2.at: New test from Georg-W. Koltermann
	<Georg.Koltermann@mscsoftware.com>.
	* testsuite.at: Add it.

2005-01-20  Nathaniel Smith  <njs@codesourcery.com>

	* tests/t_lca_1.at: New bug report.
	* testsuite.at: Add it.

2005-01-19  Nathaniel Smith  <njs@codesourcery.com>

	* commands.cc (merge): Improve merge chatter.
	(do_diff): Don't print anything when there are no
	changes.

2005-01-19  Nathaniel Smith  <njs@codesourcery.com>

	* tests/t_db_with_dots.at: New test.
	* testsuite.at: Add it.

2005-01-19  Patrick Mauritz <oxygene@studentenbude.ath.cx>

	* Makefile.am (%.h, package_revision.h, package_full_revision.h):
	Don't update target file if no change has occurred, to reduce
	unnecessary rebuilds.

2005-01-18  Nathaniel Smith  <njs@codesourcery.com>

	* rcs_import.cc (cvs_key): Initialize struct tm to all zeros, to
	stop garbage sneaking in -- thanks to Zack Weinberg for pointing
	this out.  Also, handle 2 digit years properly on WIN32.

2005-01-18  Nathaniel Smith  <njs@codesourcery.com>

	* rcs_import.cc: Remove tabs.

2005-01-19  Matt Johnston  <matt@ucc.asn.au>

	* database.cc: Pass filename to check_sqlite_format_version as a
	fs::path, so that it doesn't get passed as a freshly created fs::path
	with default checker (which disallows '.foo' path components)

2005-01-19  Nathaniel Smith  <njs@codesourcery.com>

	* netsync.cc (session, process_confirm_cmd, dispatch_payload):
	Back out some over-zealous changes that broke netsync
	compatibility.  Probably should redo later, when have a chance to
	bump netsync protocol number, but we're not ready for that now.

2005-01-19  Nathaniel Smith  <njs@codesourcery.com>

	* tests/t_subdir_revert.at: New test.
	* tests/t_subdir_rename.at: New test.
	* testsuite.at: Add them.

2005-01-18  Nathaniel Smith  <njs@codesourcery.com>

	* tests/t_subdir_add.at: New test.
	* tests/t_subdir_drop.at: New test.
	* testsuite.at: Add them.
	* tests/t_delete_dir.at: Implement it.

2005-01-19  Nathaniel Smith  <njs@codesourcery.com>

	* netcmd.cc: Remove tabs.

2005-01-19  Nathaniel Smith  <njs@codesourcery.com>

	* merkle_tree.cc: Remove tabs.

2005-01-18  Nathaniel Smith  <njs@codesourcery.com>

	* rcs_import.cc (cvs_key): Initialize struct tm to all zeros, to
	stop garbage sneaking in -- thanks to Zack Weinberg for pointing
	this out.  Also, handle 2 digit years properly on WIN32.

2005-01-18  Nathaniel Smith  <njs@codesourcery.com>

	* rcs_import.cc: Remove tabs.

2005-01-18  Nathaniel Smith  <njs@codesourcery.com>

	* monotone.texi: Undocument mcerts, fcerts; rename rcerts to
	certs.
	* monotone.1: Likewise.

2005-01-18  Nathaniel Smith  <njs@codesourcery.com>

	* commands.cc (restrict_rename_set): Fix types to compile with old
	rename_set gunk removed.
	Alter logic to yell if a rename crosses the restriction boundary,
	rather than silently ignore it.

2005-01-19  graydon hoare  <graydon@pobox.com>

	* commands.cc: Fix up some merge breakage.
	* tests/t_add_dot.at: Un-XFAIL.
	* testsuite.at: Run "setup ." before "db init".

2005-01-09  Derek Scherger  <derek@echologic.com>

	* commands.cc (get_path_rearrangement): new function/signature for
	splitting restricted rearrangements
	(calculate_restricted_revision): use it and update to work
	similarly to calculate_current_revision
	(trusted): call app.initialize(false)
	(ls_missing): adjust for new get_path_rearrangement
	(attr): call app.initialize(true)
	(diff): merge cleanup
	(lca, lcad, explicit_merge): call app.initialize(false)
	* app_state.cc (constructor): set database app state
	(load_rcfiles): add required booleans
	* lua.{cc,hh} (load_rcfile): add required boolean
	* tests/t_add.at:
	* tests/t_diff_added_file.at:
	* tests/t_disapprove.at:
	* tests/t_drop_missing.at:
	* tests/t_heads.at:
	* tests/t_heads_discontinuous_branch.at:
	* tests/t_i18n_file.at:
	* tests/t_log_nonexistent.at:
	* tests/t_merge_add_del.at:
	* tests/t_netsync.at:
	* tests/t_netsync_pubkey.at:
	* tests/t_netsync_single.at:
	* tests/t_persistent_server_keys.at:
	* tests/t_persistent_server_revision.at:
	* tests/t_remerge.at:
	* tests/t_tags.at:
	* tests/t_update_missing.at:
	* tests/t_update_to_revision.at: add --message option to commits
	* tests/t_merge2_add.at:
	* tests/t_merge2_data.at:
	* tests/t_netsync_unrelated.at: create working directory with new
	setup command
	* tests/t_erename.at: update for revisions
	* tests/t_no_change_deltas.at: add --revision options to diff
	* tests/t_restrictions.at: remove some cruft and update to work
	with revisions
	* tests/t_subdirs.at: pass correct --rcfile and --db options from
	within subdir
	* testsuite.at (REVERT_TO): remove MT dir before checkout, which
	now fails if MT exists, replace checkout MT/options with old
	MT/options
	(COMMIT): add --message option to commit macro
	* work.cc (read_options_map): don't overwrite option settings when
	reading options map so that command line settings take precedence

2005-01-18  Nathaniel Smith  <njs@codesourcery.com>

	* netsync.cc: Partially fix comment (s/manifest/revision/ etc.).
	(dispatch_payload): Ignore mcert and fcert refinement requests,
	instead of dying on them.  Hack, but I think it should let this
	netsync continue to interoperate with old netsync...

2005-01-18  Nathaniel Smith  <njs@codesourcery.com>

	* vocab.hh: Remove file<cert>.
	* vocab.cc: Likewise.
	* packet_types.hh: Remove file.
	* Makefile.am (MOST_SOURCES): Remove packet_types.hh and mac.hh.

2005-01-18  Nathaniel Smith  <njs@codesourcery.com>

	* netsync.cc (process_confirm_cmd): Don't try refining mcert and
	fcert trees.
	Remove other dead/pointless code.

2005-01-18  Nathaniel Smith  <njs@codesourcery.com>

	* database.hh: Remove file cert stuff.
	* netsync.cc (data_exists): We don't have file/manifest certs.
	(load_data): Likewise.

2005-01-18  Nathaniel Smith  <njs@codesourcery.com>

	* netsync.cc (process_data_cmd): Ignore file/manifest certs.

	* database.cc (struct valid_certs): Don't support file certs.
	(rehash): No file certs.
	(file_cert_exists): Remove.
	(put_file_cert): Remove.
	(get_file_certs): Remove.

2005-01-18  Nathaniel Smith  <njs@codesourcery.com>

	* packet.cc (class delayed_manifest_cert_packet):
	(class delayed_file_cert_packet): Remove.
	(packet_db_writer::consume_file_cert, consume_manifest_cert)
	(packet_writer::consume_file_cert, consume_manifest_cert)
	Remove.
	(struct feed_packet_consumer): Don't support mcert/fcert packets.
	(extract_packets): Likewise.
	(packet_roundabout_test): Test revision certs, not manifest/file
	certs.

	* packet.hh (packet_consumer::consume_file_cert):
	(packet_consumer::consume_manifest_cert):
	(packet_writer::consume_file_cert):
	(packet_writer::consume_manifest_cert):
	(packet_db_writer::consume_file_cert):
	(packet_db_writer::consume_manifest_cert):
	Remove.

	* lua.hh (hook_get_file_cert_trust): Remove.
	* lua.cc (hook_get_file_cert_trust): Remove.

2005-01-18  Nathaniel Smith  <njs@codesourcery.com>

	* cert.hh (erase_bogus_certs): Re-add manifest cert version.

	* monotone.texi (Hook Reference): Remove documentation of
	get_{file,manifest}_cert_trust.

2005-01-18  Nathaniel Smith  <njs@codesourcery.com>

	* cert.cc (erase_bogus_certs): Re-add manifest cert version.
	(bogus_cert_p): Likewise.

2005-01-18  Nathaniel Smith  <njs@codesourcery.com>

	* cert.hh (rename_edge):
	(rename_set):
	(calculate_renames):
	(rename_cert_name): Remove.
	(cert_file_comment):
	(cert_manifest_comment): Remove.
	(erase_bogus_certs): Remove manifest and file versions.
	* cert.cc (rename_cert_name): Remove.
	(bogus_cert_p): Remove manifest<cert> and file<cert> variants.
	(erase_bogus_certs): Likewise.
	(put_simple_manifest_cert):
	(put_simple_file_cert):
	(cert_file_comment): Remove.

	* commands.cc (fcerts): Remove.
	(mcerts): Likewise.
	(rcerts): Rename to...
	(certs): ...this.  s/revision certs/certs/ in help text.
	(trusted): s/revision cert/cert/.
	(ls_certs): Don't special-case rename certs.

2005-01-18  Nathaniel Smith  <njs@codesourcery.com>

	* tests/t_vcheck.at: Fix AT_XFAIL_IF typo.

2005-01-18  Nathaniel Smith  <njs@codesourcery.com>

	* monotone.texi (Reserved Certs): Remove 'vcheck'.
	(Key and Cert): Remove 'vcheck'.
	(Accidental collision): Likewise.
	(Commands): Likewise.
	* tests/t_vcheck.at: Add note about manual having useful stuff for
	when vcheck is re-added.

2005-01-18  Nathaniel Smith  <njs@codesourcery.com>

	* mac.hh:
	* cert.cc (vcheck_cert_name):
	(calculate_vcheck_mac):
	(cert_manifest_vcheck
	(check_manifest_vcheck):
	* cert.hh (cert_manifest_vcheck):
	(check_manifest_vcheck):
	* constants.cc (constants::vchecklen):
	* constants.hh (constants::vchecklen):
	* commands.cc (vcheck):
	Remove.

	* tests/t_vcheck.at: New test.
	* testsuite.at: Call it.

2005-01-18  Nathaniel Smith  <njs@codesourcery.com>

	* ROADMAP: Remove 'upgrade to sqlite3' todo item.

2005-01-18  Nathaniel Smith  <njs@codesourcery.com>

	* commands.cc (tag):
	(testresult):
	(approve):
	(disapprove):
	(comment):
	(fload):
	(fmerge):
	(cat):
	(rcs_import): Change grouping for "--help" display, to make more
	informative.
	(rcs_import): Also add more details to help text.

2005-01-17  Matt Johnston  <matt@ucc.asn.au>

	* file_io.cc: re-add accidentally removed #include
	* botan/gzip.cc: improved comments, removed unused code

2005-01-17  Nathaniel Smith  <njs@codesourcery.com>

	* diff_patch.cc (normalize_extents): Add missing ')'.

2005-01-17  Nathaniel Smith  <njs@codesourcery.com>

	* tests/t_update_1.at: New test.
	* testsuite.at: Call it.

2005-01-11  Nathaniel Smith  <njs@codesourcery.com>

	* diff_patch.cc (normalize_extents): Add warning for anyone who
	manages to trigger the untested part of the normalization code.

2005-01-14  Christian Kollee <stuka@pestilenz.org>

	* search for and link with sqlite3 when --bundle-sqlite=no

2005-01-12  Derek Scherger  <derek@echologic.com>

	* tests/t_ambig_update.at: add comments from discussion on irc
	* tests/t_status_missing.at: new test
	* testsuite.at: include it

2005-01-10  graydon hoare  <graydon@pboox.com>

	* commands.cc (explicit_merge): Tweak merge message.
	* database.cc (check_sqlite_format_version): New function.
	(database::sql): Call it.
	* sqlite/pager.hh (SQLITE_DEFAULT_PAGE_SIZE): Adjust to 8192.
	(SQLITE_MAX_PAGE_SIZE): Adjust to 65536.
	* schema_migration.cc: Post-merge cleanup.
	* Makefile.am: Likewise.

2005-01-10  Christof Petig <christof@petig-baender.de>

	* sqlite/*: SQLite 3.0.8 CVS import
	* database.{cc,hh}:
	* schema_migration.{cc,hh}: convert to use the SQLite3 API

	This does not yet use any of the more sophisticated API features
	of SQLite3 (query parameters, BLOBs), so there is plenty of room
	for optimization. This also does not change the schema (i.e.
	still uses base64 encoded values in tables)

2005-01-17  graydon hoare  <graydon@pobox.com>

	* AUTHORS: Mention Wojciech and Neil.
	* revision.cc (calculate_ancestors_from_graph): Make non-recursive.

2005-01-17  Wojciech Miłkowski  <wmilkowski@interia.pl>

	* std_hooks.lua: Teach about meld.

2005-01-17  Neil Conway  <neilc@samurai.com>

	* diff_patch.cc: add a new context diff hunk consumer. Rename
	unidiff() to make_diff().
	* diff_patch.hh: Rename unidiff() to make_diff().
	* command.cc: Add new "cdiff" command, and refactor "diff" to
	invoke a common subroutine that is parameterized on the diff
	type. Unrelated change: make a branch-based checkout default to
	using the same directory name as the branch name, unless a
	branch is specified.

2005-01-17  graydon hoare  <graydon@pobox.com>

	* cryptopp/osrng.cpp (NonblockingRng::GenerateBlock):
	Bring forward patch lost in cryptopp 5.2 upgrade.
	* revision.cc (add_bitset_to_union)
	(calculate_ancestors_from_graph): New functions.
	(erase_ancestors)
	(is_ancestor): Rewrite.
	* cert.cc (get_branch_heads): Rewrite.
	* database.{cc,hh} (get_heads): Remove
	(get_revision_ancestry): Use multimap.
	(install_views): Disable.
	Remove everything related to the trust views. Too slow.
	Also tidy up whitespace formatting in sqlite3 code.
	* views.sql: Clear out all views.
	* commands.cc: Adapt to using multimap for ancestry.
	* AUTHORS: Mention Faheem and Christian.

2005-01-17  Faheem Mitha  <faheem@email.unc.edu>

	* debian/control: Fix up build depends.

2005-01-17  Ulrich Drepper  <drepper@redhat.com>

	* acinclude.m4 (AC_CHECK_INADDR_NONE): Fix quoting.
	* Makefile.am (EXTRA_DIST): Add sqlite/keywordhash.c.

2005-01-14  Christian Kollee  <stuka@pestilenz.org>

	* search for and link with sqlite3 when --bundle-sqlite=no

2005-01-12  Derek Scherger  <derek@echologic.com>

	* tests/t_ambig_update.at: add comments from discussion on irc
	* tests/t_status_missing.at: new test
	* testsuite.at: include it

2005-01-10  graydon hoare  <graydon@pboox.com>

	* commands.cc (explicit_merge): Tweak merge message.
	* database.cc (check_sqlite_format_version): New function.
	(database::sql): Call it.
	* sqlite/pager.hh (SQLITE_DEFAULT_PAGE_SIZE): Adjust to 8192.
	(SQLITE_MAX_PAGE_SIZE): Adjust to 65536.
	* schema_migration.cc: Post-merge cleanup.
	* Makefile.am: Likewise.

2005-01-10  Christof Petig  <christof@petig-baender.de>

	* sqlite/*: SQLite 3.0.8 CVS import
	* database.{cc,hh}:
	* schema_migration.{cc,hh}: convert to use the SQLite3 API

	This does not yet use any of the more sophisticated API features
	of SQLite3 (query parameters, BLOBs), so there is plenty of room
	for optimization. This also does not change the schema (i.e.
	still uses base64 encoded values in tables)

2005-01-11  Nathaniel Smith  <njs@codesourcery.com>

	* tests/t_migrate_schema.at: Switch to using pre-dumped db's, make
	it work, un-XFAIL it.

2005-01-11  Nathaniel Smith  <njs@codesourcery.com>

	* tests/t_persistent_server_keys_2.at: XFAIL it, add commentary on
	solution.

2005-01-11  Nathaniel Smith  <njs@codesourcery.com>

	* tests/t_persistent_server_keys_2.at: New test.
	* testsuite.at: Add it.

2005-01-06  Nathaniel Smith  <njs@codesourcery.com>

	* schema_migration.cc (migrate_monotone_schema): Add comment
	pointing to t_migrate_schema.at.
	* tests/t_migrate_schema.at: Implement, mostly.  (Still broken.)

	* tests/t_heads_discontinuous_branch.at: Remove urgency
	annotation.
	* tests/t_netsync_nocerts.at: Add urgency annotation.

	* testsuite.at: Add UNGZ, UNGZB64 macros.
	* tests/t_fmerge.at: Use them.

2005-01-05  Nathaniel Smith  <njs@codesourcery.com>

	* schema_migration.cc: Update comment about depot code.
	(migrate_depot_split_seqnumbers_into_groups):
	(migrate_depot_make_seqnumbers_non_null):
	(migrate_depot_schema): Remove; all are dead code.

2005-01-05  Nathaniel Smith  <njs@codesourcery.com>

	* schema_migration.cc: Remove tabs.

2005-01-05  Nathaniel Smith  <njs@codesourcery.com>

	* tests/t_check_same_db_contents.at: Uncapitalize title to unbreak
	testsuite.

	* revision.cc (is_ancestor): Add FIXME comment.
	(erase_ancestors): New function.
	* revision.hh (erase_ancestors): Prototype it.
	* cert.cc (get_branch_heads): Call it.
	* tests/t_heads_discontinuous_branch.at: Un-XFAIL it.

	* revision.cc (find_subgraph_for_composite_search): Ignore null
	revision ids.
	* commands.cc (try_one_merge): Add invariant - never create merges
	where the left parent is an ancestor or descendent of the right.
	(explicit_merge): Same check.
	(propagate): Handle cases where no merge is necessary.  Also, make
	generated log message more readable.

	* tests/t_propagate_desc.at: Un-XFAIL it.
	* tests/t_propagate_anc.at: Un-XFAIL it.  Use new
	CHECK_SAME_DB_CONTENTS macros.
	* testsuite.at: Move t_check_same_db_contents.at to run before
	propagation tests.  Make CHECK_SAME_DB_CONTENTS more thorough.

	* tests/t_dump_load.at: Implement test.

2005-01-05  Nathaniel Smith  <njs@codesourcery.com>

	* tests/t_check_same_db_contents.at: New test.
	* testsuite.at: Add it.
	(CHECK_SAME_DB_CONTENTS): New macro.

2005-01-04  Nathaniel Smith  <njs@codesourcery.com>

	* cert.cc: Remove tabs.
	* revision.hh: Likewise.

2005-01-04  Nathaniel Smith  <njs@codesourcery.com>

	* tests/t_propagate_anc.at: Also check the case where we're
	propagating a non-strict ancestor, i.e. the heads are actually
	equal.

2005-01-04  Nathaniel Smith  <njs@codesourcery.com>

	* database.cc (get_revision_parents): Add invariant.
	(get_revision_children): Likewise.
	(get_revision): Likewise.
	(put_revision): Likewise.

	* tests/t_merge_ancestor.at: New test.
	* tests/t_propagate_desc.at: Likewise.
	* tests/t_propagate_anc.at: Likewise.
	* testsuite.at: Call them.

2005-01-04  Nathaniel Smith  <njs@codesourcery.com>

	* tests/t_netsync_diffbranch.at: Add priority, add description of
	problem and solution.
	Also, XFAIL it.
	* tests/t_netsync_unrelated.at: Add reference to discussion.
	* tests/t_cmdline_options.at: Remove priority marking from
	non-bug.
	* tests/t_checkout_dir.at: XFAIL when run as root.

	* tests/t_netsync_nocerts.at: New test.
	* testsuite.at: Call it.

2005-01-03  Matt Johnston  <matt@ucc.asn.au>

	* tests/t_netsync_diffbranch.at: add a new test for pulling a branch
	with a parent from a different branch.
	* testsuite.at: add it

2005-01-02  Derek Scherger  <derek@echologic.com>

	* commands.cc (log_certs): new function
	(log) add Ancestor: and Branch: entries to output; use above new
	function
	* tests/t_cross.at: update to work with changesets

2005-1-1  Matt Johnston  <matt@ucc.asn.au>

	* botan/base64.cpp: Include a terminating newline in all cases for
	compatibility with cryptopp

2005-1-1  Matt Johnston  <matt@ucc.asn.au>

	* keys.cc: fix merge issues propagating 0.16 to net.venge.monotone.botan
	* botan/config.h: add it
	* botan/{aes,des,dh,dsa,elgamal,lion,lubyrack,nr,rw,openpgp}*: removed
	unused files.

2004-12-30  graydon hoare  <graydon@pobox.com>

	* constants.cc (netcmd_current_protocol_version): Set to 3.
	* tests/t_crlf.at: New test of crlf line encodings.
	* testsuite.at: Call it.
	* monotone.spec: Note 0.16 release.

2004-12-30  graydon hoare  <graydon@pobox.com>

	* win32/get_system_flavour.cc: Fix little compile bugs.

2004-12-30  Julio M. Merino Vidal  <jmmv@NetBSD.org>

	* change_set.{cc,hh}: Add the has_renamed_file_src function in
	change_set::path_rearrangement.
	* commands.cc: Make the 'log' command show nothing for renamed or
	deleted files (when asked to do so) and stop going backwards in
	history when such condition is detected; they don't exist any more,
	so there is no point in showing history (and could drive to incorrect
	logs anyway).
	* tests/t_log_nonexistent.at: New check to verify previous.
	* testsuite.at: Add it.

2004-12-30  graydon hoare  <graydon@pobox.com>

	* Makefile.am: Clean full testsuite directory and full-version.
	* configure.ac: Bump version number.
	* po/monotone.pot: Regenerate.
	* NEWS: Describe new release.

2004-12-29  Julio M. Merino Vidal  <jmmv@NetBSD.org>

	* tests/t_cmdline_options.at: New test for previous: ensure that
	monotone is actually checking for command line correctness.
	* testsuite.at: Add it.

2004-12-29  Julio M. Merino Vidal  <jmmv@NetBSD.org>

	* monotone.cc: Verify that the command line is syntactically correct
	as regards to options (based on error codes from popt).

2004-12-29  Matt Johnston  <matt@ucc.asn.au>

	* tests/t_drop_rename_patch.at: A test to check that deltas on
	renamed files are included in concatenate_change_sets, if there was a
	deletion of a file with the same name as the rename src.
	* testsuite.at: add it

2004-12-29  graydon hoare  <graydon@pobox.com>

	* AUTHORS: Add Jordi.
	* change_set.{cc,hh}: Make sanity helpers const.
	(normalize_change_set): Drop a->a deltas.
	(merge_change_sets): Call normalize.
	(invert_change_set): Likewise.
	* revision.cc
	(find_subgraph_for_composite_search): New fn.
	(calculate_composite_change_set): Call it.
	(calculate_change_sets_recursive): Use results.
	* tests/t_no_change_deltas.at: Fix.

2004-12-29  graydon hoare  <graydon@pobox.com>

	* change_set.cc: Fix unit tests to satisfy sanity checks.
	* std_hooks.lua: Fix status checking on external merges.

2004-12-29  Matt Johnston  <matt@ucc.asn.au>

	* change_set.{cc,hh}: Take account of files which are the
	destination of a rename_file operation, when examining
	file deletions. Added helper methods to clean up related code.

2004-12-29  Matt Johnston  <matt@ucc.asn.au>

	* change_set.cc: added a sanity check for deltas with same src/dst,
	and deleted files with deltas.

2004-12-29  Matt Johnston  <matt@ucc.asn.au>

	* testsuite.at, tests/t_netsync_single.at: don't use -q with
	killall since it isn't portable.

2004-12-28  Julio M. Merino Vidal  <jmmv@NetBSD.org>

	* commands.cc: Make the 'log' command show all affected files
	in each revision in a nice format (easier to read than what
	'cat revision' shows).

2004-12-28  Julio M. Merino Vidal  <jmmv@NetBSD.org>

	* commands.cc: Change the order used by the 'log' command to show
	affected files so that it matches the order in which these changes
	really happen.  Otherwise, a sequence like "rm foo; mv bar foo;
	patch foo" could be difficult to understand by the reader.

2004-12-28  Jordi Vilalta Prat  <jvprat@wanadoo.es>

	* monotone.texi: Fix a typo: "not not" should be "not".

2004-12-28  Julio M. Merino Vidal  <jmmv@NetBSD.org>

	* commands.cc: Make the 'log' command show all affected files
	in each revision in a nice format (easier to read than what
	'cat revision' shows).

2004-12-28  graydon hoare  <graydon@pobox.com>

	* AUTHORS: Add various recent authors.

2004-12-28  Badai Aqrandista <badaiaqrandista@hotmail.com>

	* debian/*: Fix up for package building.

2004-12-28  graydon hoare  <graydon@pobox.com>

	* change_set.{cc,hh}: Add sanity checking, rework
	some of concatenation logic to accomodate.
	* revision.{cc,hh}: Likewise.
	Teach about generalized graph rebuilding.
	* database.cc (delete_existing_revs_and_certs): New fn.
	* commands.cc (db rebuild): New command.
	(db fsck) New command.
	* sanity.{cc,hh} (relaxed): New flag.
	* work.cc: Use new concatenation logic.

2004-12-25  Julio M. Merino Vidal  <jmmv@NetBSD.org>

	* commands.cc: During 'log', print duplicate certificates (by
	different people) in separate lines, rather than showing them
	together without any spacing.  While here, homogenize new lines
	in other messages as well; this also avoids printing some of
	them in case of missing certificates).

2004-12-24  Nathaniel Smith  <njs@codesourcery.com>

	* tests/t_disapprove.at: Enable previously disabled test.

	* tests/t_no_change_deltas.at: New test.
	* testsuite.at: Call it.

2004-12-23  Nathaniel Smith  <njs@codesourcery.com>

	* win32/read_password.c: Remove unused file.

2004-12-22  Julio M. Merino Vidal  <jmmv@NetBSD.org>

	* commands.cc: Verify that the key identifier passed to the pubkey
	and privkey commands exists in the database.  Otherwise exit with
	an informational message instead of an exception.

2004-12-20  Matt Johnston  <matt@ucc.asn.au>

	* keys.cc: don't cache bad passphrases, so prompt for a correct
	password if the first ones fail.

2004-12-19  Matt Johnston  <matt@ucc.asn.au>

	* commands.cc: print out author/date next to ambiguous revision
	lists from selectors.

2004-12-19  Julio M. Merino Vidal  <jmmv@NetBSD.org>

	* testsuite.at:
	* tests/t_fmerge.at:
	* tests/t_netsync.at:
	* tests/t_netsync_single.at:
	* tests/t_revert.at:
	* tests/t_tags.at: Avoid usage of test's == operator.  It's a
	GNUism and causes unexpected failures in many tests.  The correct
	operator to use is just an equal sign (=).
	* tests/t_renamed.at: Don't use cp's -a flag, which is not
	supported by some implementations of this utility (such as the
	one in NetBSD).  Try to add some of its funcionality by using
	the -p flag, although everything could be fine without it.
	* tests/t_unidiff.at: Discard patch's stderr output.  Otherwise
	it's treated as errors, but NetBSD's patch uses it to print
	informative messages.

2004-12-19  Julio M. Merino Vidal  <jmmv@NetBSD.org>

	* tests/t_scan.at: Instead of running sha1sum, use a prestored
	manifest file to do the verification.  This avoids problems in
	systems that do not have the sha1sum tool, like NetBSD.

2004-12-19  Julio M. Merino Vidal  <jmmv@NetBSD.org>

	* Makefile.am: Remove obsolete --with-bundled-adns flag from
	DISTCHECK_CONFIGURE_FLAGS.

2004-12-18  Nathaniel Smith  <njs@codesourcery.com>

	* tests/t_checkout_dir.at: Make the test directory chdir'able
	again after the test.
	* tests/t_delete_dir.at: Add trailing newline.

	* tests/t_dump_load.at: New bug report.
	* tests/t_migrate_schema.at: Likewise.
	* testsuite.at: Call them.

2004-12-18  Nathaniel Smith  <njs@codesourcery.com>

	* change_set.hh: Remove obsolete comment.

2004-12-18  Nathaniel Smith  <njs@codesourcery.com>

	* tests/t_delete_dir.at: New bug report.
	* testsuite.at: Call it.

2004-12-18  Julio M. Merino Vidal  <jmmv@NetBSD.org>

	* commands.cc: Homogenize help message for 'ls' with the one shown
	by 'list'.

2004-12-18  Julio M. Merino Vidal  <jmmv@NetBSD.org>

	* ChangeLog: Add missing entries for several modifications I did
	in December 6th and 3rd.

2004-12-18  Julio M. Merino Vidal  <jmmv@NetBSD.org>

	* tests/t_checkout_dir.at: New test triggering the bug I fixed
	  previously in the checkout command, verifying that directory
	  creation and chdir succeed.
	* testsuite.at: Add new test.

2004-12-18  Nathaniel Smith  <njs@codesourcery.com>

	* ChangeLog: Add log entry for <jmmv@NetBSD.org>'s last change.
	* std_hooks.lua: Check exit status of external merge commands.

2004-12-18  Julio M. Merino Vidal  <jmmv@NetBSD.org>

	* commands.cc: Include cerrno, cstring,
	boost/filesystem/exception.hpp.
	(checkout): Verify that directory creation and chdir succeeded.

2004-12-18  Nathaniel Smith  <njs@codesourcery.com>

	* diff_patch.cc (struct hunk_offset_calculator): Remove dead
	code.  (I believe it was used by the old, non-extent-based
	merging.)
	(calculate_hunk_offsets): Likewise.
	(struct hunk_consumer): Move next to rest of unidiff code.
	(walk_hunk_consumer): Likewise.

2004-12-18  Matt Johnston <matt@ucc.asn.au>

	* change_set.cc (concatenate_change_sets): Be more careful checking
	whether to discard deltas for deleted files (in particular take
	care when files are removed then re-added) - fixes tests
	t_patch_drop_add, t_add_drop_add.at, t_add_patch_drop_add,
	t_merge2_add_drop_add
	* change_set.cc (project_missing_deltas): don't copy deltas
	for deleted files, and handle the case where src file ids vary when
	files are added/removed. (fixes t_patch_vs_drop_add)
	* t_patch_drop_add.at, t_add_drop_add.at, t_add_patch_drop_add.at,
	  t_merge2_add_drop_add.at, t_patch_vs_drop_add.t: don't expect
	to fail any more.

2004-12-17  Nathaniel Smith  <njs@codesourcery.com>

	* tests/t_persistent_server_keys.at:
	* tests/t_attr.at:
	* tests/t_patch_vs_drop_add.at:
	* tests/t_merge2_add_drop_add.at:
	* tests/t_add_drop_add.at:
	* tests/t_add_patch_drop_add.at:
	* tests/t_patch_drop_add.at: Remove priority notes, since these
	are no longer bugs.

2004-12-17  graydon hoare  <graydon@pobox.com>

	* tests/t_merge_2.at: Works now, remove xfail.

2004-12-17  graydon hoare  <graydon@pobox.com>

	* tests/t_merge_1.at: Remove AT_CHECK(false) and xfail.
	* tests/t_fdiff_normalize.at: New test.
	* testsuite.at: Call it.
	* diff_patch.cc (normalize_extents): Fix the normalize bug.
	* revision.{cc,hh} (construct_revisions): Rename to prepare for
	next rebuild-the-graph migration.
	* commands.cc (db): Change call name.

2004-12-16  Joel Rosdahl  <joel@rosdahl.net>

	* revision.cc (is_ancestor): Use std::queue for the queue.

2004-12-14  Joel Rosdahl  <joel@rosdahl.net>

	Generalize the explicit_merge command with an optional ancestor
	argument:
	* revision.cc (is_ancestor): New method.
	* revision.hh (is_ancestor): Add prototype.
	* commands.cc (try_one_merge): Add ancestor argument. Empty
	ancestor means use ancestor from find_common_ancestor_for_merge.
	(merge): Pass empty ancestor to try_one_merge.
	(propagate): Likewise.
	(explicit_merge): Add optional ancestor argument.
	* monotone.texi: Document new explicit_merge argument.

2004-12-13  Joel Rosdahl  <joel@rosdahl.net>

	* tests/t_merge_2.at: New test triggering a bad merge.
	* testsuite.at: Add new test.

2004-12-13  Joel Rosdahl  <joel@rosdahl.net>

	* revision.cc (find_least_common_ancestor): Add a missing "return
	true;" that mysteriously was removed in
	c853237f9d8d155431f88aca12932d2cdaaa31fe.

2004-12-13  Joel Rosdahl  <joel@rosdahl.net>

	* revision.cc (find_least_common_ancestor): Remove unused variable.
	* commands.cc (lca): Correct negative status text.
	* commands.cc (update): Use GNU style braces.

2004-12-12  graydon hoare  <graydon@pobox.com>

	* commands.cc: Fix bug reported in t_attr.at
	* tests/t_attr.at: Remove xfail.
	* change_set.cc: Change unit tests syntax.
	(read_change_set): Assert complete read.
	* revision_ser.cc (read_revision_set): Likewise.
	* os_specific.hh: Drop obsolete file.

2004-12-12  Joel Rosdahl  <joel@rosdahl.net>

	* revision.cc (find_least_common_ancestor): New function for
	finding the vanilla LCA.
	* revision.hh: Added prototype for find_least_common_ancestor.
	* commands.cc (update): Use find_least_common_ancestor for finding
	a common ancestor.
	* commands.cc (diff): Likewise.
	* revision.cc (find_common_ancestor): Rename to...
	(find_common_ancestor_for_merge): ...this, for clarity.
	* revision.hh: find_common_ancestor -->
	find_common_ancestor_for_merge.
	* commands.cc (try_one_merge): Call find_common_ancestor_for_merge
	to find ancestor.
	* commands.cc (lcad): Rename lca command to lcad.
	* commands.cc (lca): New command for finding the vanilla LCA.

2004-12-12  Nathaniel Smith  <njs@codesourcery.com>

	* tests/t_persistent_server_keys.at: Actually test what it's
	supposed to.  Also, un-XFAIL it, since now it seems to pass.

2004-12-12  Nathaniel Smith  <njs@codesourcery.com>

	* tests/t_persistent_server_keys.at: New test.

	* testsuite.at: Call it.
	* tests/t_persistent_server_revision.at: Fix typo.

2004-12-12  Nathaniel Smith  <njs@codesourcery.com>

	* tests/t_persistent_server_revision.at: New test.
	* testsuite.at: Call it.  Tweak NETSYNC macros in support of it.

2004-12-11  Nathaniel Smith  <njs@codesourcery.com>

	* lua.hh (add_rcfile): Add 'required' argument.
	* lua.cc (add_rcfile): Implement it.  Simplify error checking
	logic while I'm there...
	* monotone.cc (cpp_main): Pass new argument to add_rcfile.

	* tests/t_rcfile_required.at: New test.
	* testsuite.at: Call it.
	Revamp netsync support macros, to allow long-running servers.
	Make netsync-killer try first with -TERM, in case that plays nicer
	with gcov.

2004-12-11  Nathaniel Smith  <njs@codesourcery.com>

	* lua.hh: Remove tabs.

2004-12-11  Nathaniel Smith  <njs@codesourcery.com>

	* monotone.texi: Document explicit_merge.

2004-12-11  Nathaniel Smith  <njs@codesourcery.com>

	* Makefile.am: Redo full-revision support again, to properly
	handle 'make dist' and caching.  Hopefully.

2004-12-11  Nathaniel Smith  <njs@codesourcery.com>

	* monotone.texi (File Attributes): Rewrite for new .mt-attrs
	syntax.

2004-12-11  Nathaniel Smith  <njs@codesourcery.com>

	* tests/t_attr.at: New test.
	* testsuite.at: Call it.

2004-12-11  Nathaniel Smith  <njs@codesourcery.com>

	* commands.cc (trusted): Print spaces between key ids.

	* lua.cc (add_rcfile): Errors while loading a user-provided rc
	file are naughtiness, not oopses.

2004-12-11  Nathaniel Smith  <njs@codesourcery.com>

	* commands.cc (commands::explain_usage): Use split_into_lines to
	do formatting of per-command usage; allow multi-line
	descriptions.
	(trusted): New command.
	* monotone.texi (Key and Cert): Document 'trusted' command.
	* tests/t_trusted.at: New test.
	* testsuite.at: Change get_revision_cert_trust to support
	t_trusted.at.  Call t_trusted.at.

2004-12-11  Derek Scherger  <derek@echologic.com>

	* app_state.{cc,hh} (restriction_includes): renamed from
	in_restriction to be less obscure; use path_set rather than
	set<file_path>
	* commands.cc
	(restrict_path_set):
	(restrict_rename_set):
	(restrict_path_rearrangement):
	(calculate_restricted_revision): new restriction functions
	(restrict_patch_set): remove old restrictions machinery
	(status): call calculate_restricted_revision
	(ls_tags): call app.initialize
	(unknown_itemizer): restriction_includes renamed
	(ls_unknown): call calculate_restricted_revision
	(ls_missing): rework for restrictions
	(commit): switch to --message option, optional paths and preserve
	restricted work
	(diff): allow restrictions for zero and one arg variants
	(revert): note some work left to do
	* manifest.{cc,hh} (build_manifest_map): hide unused things
	(build_restricted_manifest_map): new function
	* transforms.{cc,hh} (calculate_ident): clean up merge artifacts
	* work.cc (read_options_map): merge cleanup to preserve command
	line options

2004-12-10  Nathaniel Smith  <njs@codesourcery.com>

	* Makefile.am (package_full_revision.txt): Redo Joel Rosdahl
	<joel@rosdahl.net>'s change below after it got clobbered by
	merge.

2004-12-10  Nathaniel Smith  <njs@codesourcery.com>

	* commands.cc (log): Synopsize optional 'file' argument, and
	describe both arguments in help description.

2004-12-10  Matt Johnston  <matt@ucc.asn.au>

	* cert.cc: Added priv_key_exists() function
	* commands.cc, rcs_import.cc: use new privkey functions
	* netsync.cc: change some bits that were missed

2004-12-09  Derek Scherger  <derek@echologic.com>

	* .mt-nonce: delete obsolete file
	* change_set.cc (merge_deltas): add file paths in call to
	try_to_merge_files
	* commands.cc (propagate): add progress logging similar to merge
	* diff_patch.{cc,hh} (try_to_merge_files): add file paths to
	merge2 and merge3 hooks; add logging of paths before calling merge
	hooks
	* lua.{cc,hh} (hook_merge2, hook_merge3): add file paths to merge
	hooks
	* std_hooks.lua (merge2, merge3, merge2_xxdiff_cmd,
	merge3_xxdiff_cmd): pass file paths to xxdiff for use as titles
	* testsuite.at (MONOTONE_SETUP): add paths to merge2 hook

2004-12-09  Matt Johnston  <matt@ucc.asn.au>

	* cert.cc, cert.hh, lua.cc, lua.hh, netsync.cc:
	Added a new get_priv_key(keyid) lua hook to retrieve
	a private key from ~/.monotonerc

2004-12-09  Matt Johnston  <matt@ucc.asn.au>

	* change_set.cc: Don't include patch deltas on files which
	are being deleted in changesets. (partial fix for bug
	invoked by t_merge_add_del.at)

2004-12-09  Matt Johnston  <matt@ucc.asn.au>

	* configure.ac,Makefile.am: Fix iconv and intl
	handling so that the libraries are used (required for OS X).

2004-12-09  Nathaniel Smith  <njs@codesourcery.com>

	* Makefile.am (BUILT_SOURCES_NOCLEAN): add 'S'.

	* netsync.cc (session): Make ticker pointers into auto_ptr's.  Add
	cert and revision tickers.
	(session::session): Initialize new tickers.
	(session::note_item_sent): New method.  Increment tickers.
	(session::note_item_arrived): Increment tickers.
	(session::read_some): Adjust for auto_ptr.
	(session::write_some): Likewise.
	(call_server): Conditionally initialize cert and revision
	tickers.
	(queue_data_cmd): Call 'note_item_sent'.
	(queue_delta_cmd): Call 'note_item_sent'.

2004-12-09  graydon hoare  <graydon@pobox.com>

	* ROADMAP: Add file.

2004-12-08  Nathaniel Smith  <njs@codesourcery.com>

	* tests/t_patch_vs_drop_add.at:
	* tests/t_patch_drop_add.at:
	* tests/t_netsync_unrelated.at:
	* tests/t_merge_add_del.at:
	* tests/t_merge2_add_drop_add.at:
	* tests/t_merge_1.at:
	* tests/t_heads_discontinuous_branch.at:
	* tests/t_cleanup_empty_dir.at:
	* tests/t_checkout_options.at:
	* tests/t_ambig_update.at:
	* tests/t_add_patch_drop_add.at:
	* tests/t_add_drop_add.at:
	* tests/t_add_dot.at: Add (importance) markers to all bug report
	tests.

2004-12-08  Nathaniel Smith  <njs@codesourcery.com>

	* app_state.hh (write_options): Add 'force' option.
	* app_state.cc: Remove tabs.
	(write_options): Implement.
	* commands.cc (checkout): Pass force=true to 'write_options'.

	* tests/t_checkout_options.at: New test.
	* testsuite.at: Define RAW_MONOTONE.
	(t_checkout_options.at): Call it.

2004-12-08  Nathaniel Smith  <njs@codesourcery.com>

	* update.hh (pick_update_target): Rename to...
	(pick_update_candidates): ...this.  Return a set of candidates,
	rather than a single best.
	* update.cc (pick_update_candidates): Likewise.  Remove logic
	checking for unique candidate.
	* commands.cc (describe_revision): New function.
	(heads): Use it.
	(update): Use new 'pick_update_candidates' function.  Add logic
	checking for unique candidate.  On non-unique candidate, print all
	candidates, using 'describe_revision'.

	* tests/t_ambig_update.at: Check that failure messages describe
	the candidate set.

2004-12-08  Nathaniel Smith  <njs@codesourcery.com>

	* update.cc: Remove tabs.

2004-12-08  Nathaniel Smith  <njs@codesourcery.com>

	* tests/t_ambig_update.at: Also check that update fails when one
	candidate edge is deeper than the other.

2004-12-08  graydon hoare  <graydon@pobox.com>

	* change_set.cc (extend_renumbering_via_added_files):
	Look up parent tid in existing renumbering.
	* commands.cc (attr): Check index for "set" subcommand.
	(lca): New diagnostic command.
	(log): Tidy up output formatting a bit.
	* po/monotone.pot: Regenerate.
	* tests/t_add_edge.at: New test to catch add failure.
	* testsuite.at: Call it.

2004-12-08  Nathaniel Smith  <njs@codesourcery.com>

	* tests/t_ambig_update.at: New test.
	* testsuite.at: Add it.

	* tests/t_explicit_merge.at: Add, having forgotten to last time.

2004-12-08  Nathaniel Smith  <njs@codesourcery.com>

	* tests/t_explicit_merge.at: New test.
	* testsuite.at: Add it.

2004-12-08  Nathaniel Smith  <njs@codesourcery.com>

	* testsuite.at: Remove duplicate line created by merge.
	* ChangeLog: Re-sort after merges.

	* commands.cc (explicit_merge): Remove stray space.  Print id of
	merge result.
	(complete_command): Add back "}" deleted by merge.

2004-12-08  Nathaniel Smith  <njs@codesourcery.com>

	* change_set.cc: Remove tabs.
	* diff_patch.cc: Likewise.

	* commands.cc (explicit_merge): New command.

2004-12-08  graydon hoare  <graydon@pobox.com>

	* change_set.cc (extend_renumbering_via_added_files):
	Look up parent tid in existing renumbering.
	* commands.cc (attr): Check index for "set" subcommand.
	(lca): New diagnostic command.
	(log): Tidy up output formatting a bit.
	* po/monotone.pot: Regenerate.
	* tests/t_add_edge.at: New test to catch add failure.
	* testsuite.at: Call it.

2004-12-07  Richard Levitte  <richard@levitte.org>

	* Makefile.am: Keep package_*revision.{txt,h}, so they are saved
	as part of a distribution, and thereby make as sure as possible
	people who download monotone get historical information on where
	their copy of monotone came from.

2004-12-06  Richard Levitte  <richard@levitte.org>

	* monotone.cc: Add a hint on how to use --ticker.

2004-12-06  Nathaniel Smith  <njs@codesourcery.com>

	* commands.cc (ls_certs): Sort the certs before printing.
	* tests/t_netsync_repeated.at: Actually check that certs were
	transferred correctly.

2004-12-06  Julio M. Merino Vidal  <jmmv@NetBSD.org>

	* figures/cert.pdf:
	* figures/cert.png:
	* figures/oo-figures.sxd:
	* monotone.texi: Use example host names under the
	example.{com,org,net} subdomains instead of invented names.
	These are defined in RFC 2606.

2004-12-06  Julio M. Merino Vidal  <jmmv@NetBSD.org>

	* configure.ac: Now that we depend on GNU Autoconf >= 2.58, we
	can use the AS_HELP_STRING macro everywhere we need to pretty-print
	help strings.  Also convert old calls to AC_HELP_STRING (deprecated)
	to this one.

2004-12-06  Joel Rosdahl  <joel@rosdahl.net>

	* Makefile.am (package_full_revision.txt): Silence error messages
	when deducing full package revision.

2004-12-06  graydon hoare  <graydon@pobox.com>

	* unix/get_system_flavour.cc:
	* win32/get_system_flavour.cc: Add missing files.

2004-12-06  graydon hoare  <graydon@pobox.com>

	* commands.cc (merge): Add newline in output.
	* change_set.cc (project_missing_deltas): Fix very bad
	delta-renaming bug.

2004-12-06  graydon hoare  <graydon@pobox.com>

	* change_set.cc:
	* tests/t_merge_add_del.at:
	* netsync.cc:
	* commands.cc: Clean up from merge.

2004-12-06  Nathaniel Smith  <njs@codesourcery.com>

	* tests/t_add_patch_drop_add.at: New test.
	* tests/t_merge2_add_drop_add.at: New test.
	* tests/t_patch_drop_add.at: New test.
	* tests/t_patch_vs_drop_add.at: New test.
	* testsuite.at: Add them.

	* tests/t_add_drop_add.at: Fix to test what it was supposed to.

	* tests/t_merge2_data.at: Remove extraneous [stdout].

	* tests/t_merge_add_del.at: Fix description.
	XFAIL it.

2004-12-06  Nathaniel Smith  <njs@codesourcery.com>

	* tests/t_add_drop_add.at: New test.
	* testsuite.at: Add it.

2004-12-05  Nathaniel Smith  <njs@codesourcery.com>

	* tests/t_merge_add_del: Shorten name for better display.

2004-12-05  Matt Johnston <matt@ucc.asn.au>

	* tests/t_merge_add_del: added a new test for merging
	  branches where a file is added then removed.
	* testsuite.at: added the new test
	* configure.ac: bumped the prequisite version to 2.58 since
	  some tests use AT_XFAIL_IF

2004-12-05  graydon hoare  <graydon@pobox.com>

	* Makefile.am (package_full_revision.txt): Use top_builddir
	to locate monotone executable.

2004-12-05  Nathaniel Smith  <njs@codesourcery.com>

	* tests/t_merge_add_del: Shorten name for better display.

2004-12-05  Matt Johnston <matt@ucc.asn.au>

	* tests/t_merge_add_del: added a new test for merging
	  branches where a file is added then removed.
	* testsuite.at: added the new test
	* configure.ac: bumped the prequisite version to 2.58 since
	  some tests use AT_XFAIL_IF

2004-12-04  graydon hoare  <graydon@pobox.com>

	* commands.cc (fcommit): New command.
	(update): Finish off merge of update command.

2004-12-04  Derek Scherger  <derek@echologic.com>

	* commands.cc: (complete_command): New function.
	(explain_usage/process): Use it.

2004-12-04  Nathaniel Smith  <njs@codesourcery.com>

	* change_set.cc (merge_deltas): Call correct variant of
	try_to_merge_files depending on whether ancestor is available.
	* diff_patch.cc (try_to_merge_files -- merge3 version): Add
	assertions about ids.
	(try_to_merge_files -- merge2 version): Likewise.

	* testsuite.at: Add a trivial working merge2 hook.
	* tests/t_related_merge2_data.at: Update to use.
	Mark as expected to PASS.
	* tests/t_merge2_data.at: Likewise.

2004-12-04  Nathaniel Smith  <njs@codesourcery.com>

	* change_set.cc (merge_deltas): Call correct variant of
	try_to_merge_files depending on whether ancestor is available.
	* diff_patch.cc (try_to_merge_files -- merge3 version): Add
	assertions about ids.
	(try_to_merge_files -- merge2 version): Likewise.

	* testsuite.at: Add a trivial working merge2 hook.
	* tests/t_related_merge2_data.at: Update to use.
	Mark as expected to PASS.
	* tests/t_merge2_data.at: Likewise.

2004-12-04  Nathaniel Smith  <njs@codesourcery.com>

	* change_set.cc: Remove tabs.
	* diff_patch.cc: Likewise.

2004-12-04  Nathaniel Smith  <njs@codesourcery.com>

	* change_set.cc: Remove tabs.
	* diff_patch.cc: Likewise.

2004-12-03  Julio M. Merino Vidal  <jmmv@NetBSD.org>

	* commands.cc: Add a missing newline to a message.

2004-12-03  Julio M. Merino Vidal  <jmmv@NetBSD.org>

	* cryptopp/config.h:
	* configure.ac: NetBSD does not define __unix__ nor __unix, so the
	build fails.  To solve, check for __NetBSD__ where appropiate to
	detect a Unix system.

2004-12-03  Julio M. Merino Vidal  <jmmv@NetBSD.org>

	* INSTALL: Document my latest changes: --enable-ipv6 option, ability
	to specify static boost prefix through --enable-static-boost and
	BOOST_SUFFIX variable.

2004-12-03  Julio M. Merino Vidal  <jmmv@NetBSD.org>

	* Makefile.am:
	* configure.am: Add a variable, BOOST_SUFFIX, that identifies the
	suffix string that has to be appended to Boost library names to use
	them.  This variable can be defined on configure's command line.

2004-12-03  Julio M. Merino Vidal  <jmmv@NetBSD.org>

	* configure.ac: Let the --enable-static-boost argument take a prefix
	to where boost libraries are located.

2004-12-03  Julio M. Merino Vidal  <jmmv@NetBSD.org>

	* configure.ac: Add a three-state --enable-ipv6 argument to the
	configure script to explicitly enable or disable IPv6 support.

2004-12-03  Julio M. Merino Vidal  <jmmv@NetBSD.org>

	* std_hooks.lua: Add missing newlines to two error messages.

2004-12-02  Derek Scherger  <derek@echologic.com>

	* commands.cc: more tweaking to ease changeset merge

2004-12-01  Derek Scherger  <derek@echologic.com>

	* commands.cc: reordered commands to help merge with changesets
	branch

2004-12-01  graydon hoare  <graydon@pobox.com>

	* {unix,win32}/get_system_flavour.cc: New files.
	* basic_io.{cc,hh}: Give names to input sources.
	* monotone.cc: Move app_state ctor inside try.
	* platform.hh (get_system_flavour): Declare.
	* revision.cc: Name input source "revision".
	* sanity.cc: Log flavour on startup.
	* tests/t_attributes.at: Use new syntax.
	* transforms.{cc,hh} (split_into_lines): New variant, and rewrite.
	* work.{cc,hh}: Rewrite attributes to use basic_io.
	(get_attribute_from_db):
	(get_attribute_from_working_copy): New functions.

2004-11-30  Nathaniel Smith  <njs@codesourcery.com>

	* keys.cc (get_passphrase): Simplify arguments.
	(generate_key_pair): Force new passphrases to come from the user.
	Adapt to new 'get_passphrase' arguments.
	(change_key_passphrase): Likewise.
	(generate_key_pair): Add argument specifying passphrase, for
	exclusive use of the unit tests.
	(signature_round_trip_test): Use it.
	* keys.hh (generate_key_pair): Adjust prototype correspondingly.

	* tests/t_genkey.at: Test that 'genkey' requires the passphrase to
	be entered.
	* tests/t_chkeypass.at: Check that 'chkeypass' fails if no
	passphrase is given.

2004-11-30  Nathaniel Smith  <njs@codesourcery.com>

	* keys.hh: Remove tabs.
	* keys.cc: Likewise.

2004-11-30  Nathaniel Smith  <njs@codesourcery.com>

	* monotone.texi (Hook Reference): Clarify description of
	'get_passphrase', following confusion on IRC.

2004-11-30  Joel Rosdahl  <joel@rosdahl.net>

	* ui.cc (fatal): Added missing newlines in fatal message.

2004-11-29  Nathaniel Smith  <njs@codesourcery.com>

	* monotone.texi: Add more details to documentation of 'update
	<revision>' command.

	* ui.cc (fatal): Typo in previous commit.

2004-11-29  Nathaniel Smith  <njs@codesourcery.com>

	* ui.cc (fatal): On suggestion of Zack Weinberg, add a note to
	fatal error messages 1) telling the user that it's a bug (i.e.,
	not their fault), and 2) requesting a bug report.

2004-11-29  Nathaniel Smith  <njs@codesourcery.com>

	* ui.cc: Remove tabs.

2004-11-30  Matt Johnston  <matt@ucc.asn.au>

	* change_set.cc (merge_disjoint_analyses): Prevent duplicated
	tids being used.
	(merge_disjoint_analyses): Fix typo (s/a_tmp/b_tmp/)

2004-11-27  Matt Johnston  <matt@ucc.asn.au>

	* Replaced cryptopp with botan

2004-11-24  Nathaniel Smith  <njs@codesourcery.com>

	* tests/t_cleanup_empty_dir.at: Shorten name.

2004-11-24  Nathaniel Smith  <njs@codesourcery.com>

	* Makefile.am (BUILT_SOURCES): List package_*version.{h,txt}.
	* package_{full_,}version.txt: Work when blddir != srcdir.

2004-11-24  Nathaniel Smith  <njs@codesourcery.com>

	* mt_version.hh: New file.
	* mt_version.cc: New file.
	* monotone.cc (package_revision.h): Don't include it.
	(mt_version.hh): Include it.
	(OPT_FULL_VERSION): New option.
	(options): Add it.
	(cpp_main): Implement --version and --full-version in terms of
	mt_version.hh.

	* Makefile.am (package_full_revision.h): Build it.
	(MOST_SOURCES): Add mt_version.{cc,hh}.

2004-11-24  Nathaniel Smith  <njs@codesourcery.com>

	* txt2c.cc (main): Add "--skip-trailing" option to skip trailing
	whitespace.
	* Makefile.am (package_revision.h): Generate it.
	* monotone.cc (package_revision.h): Include it.
	(cpp_main): Print it as part of --version.

2004-11-23  Nathaniel Smith  <njs@codesourcery.com>

	* tests/t_cleanup_empty_dir.at: New test.
	* testsuite.at: Call it.

2004-11-23  Nathaniel Smith  <njs@codesourcery.com>

	* monotone.texi (File Attributes): Document how restricted format
	of .mt-attrs currently is.  Also talk about 'the' .mt-attrs file
	instead of 'an', in response to confusion.

2004-11-23  Nathaniel Smith  <njs@codesourcery.com>

	* work.cc (build_deletion): Add missing newline.
	(build_rename): Likewise.
	(build_rename): Likewise.

2004-11-23  Nathaniel Smith  <njs@codesourcery.com>

	* work.cc: Remove tabs.

2004-11-23  Nathaniel Smith  <njs@codesourcery.com>

	* commands.cc: Remove tabs.

2004-11-23  Nathaniel Smith  <njs@codesourcery.com>

	* tests/t_add_dot.at: New test.
	* testsuite.at: Call it.

2004-11-22  Joel Rosdahl  <joel@rosdahl.net>

	* testsuite.at (NEED_UNB64): Check that python knows how to decode
	strings before using it.

2004-11-21  Joel Rosdahl  <joel@rosdahl.net>

	* testsuite.at (NEED_UNB64): Find more programs for decoding
	base64.

2004-11-20  Nathaniel Smith  <njs@codesourcery.com>

	* tests/t_merge_1.at: New test.
	* testsuite.at: Add it.
	(NEED_UNB64): New macro.
	(UNB64): Likewise.
	* tests/t_unidiff.at: Use them.
	* tests/t_unidiff2.at: Likewise.

2004-11-19  Nathaniel Smith  <njs@codesourcery.com>

	* tests/t_initfork.at: Remove file; redundant with
	t_merge2_add.at.
	* testsuite.at: Don't call it.

2004-11-18  Derek Scherger  <derek@echologic.com>

	* commands.cc (list tags): new command.
	* monotone.1: update.
	* monotone.texi: update.
	* std_hooks.lua: remove unused get_problem_solution hook.
	* test/t_tags.at: new test.
	* testsuite.at: call it.

2004-11-18  Nathaniel Smith  <njs@codesourcery.com>

	* monotone.texi (Committing Work): Remove mistakenly added
	redundant command line argument.

2004-11-17  Joel Rosdahl  <joel@rosdahl.net>

	* commands.cc (diff): Don't print hashes around diff output if
	there is no diff to print.

	Fix bugs #8714 "monotone update working copy to previous version"
	and #9069 "update with multiple candidates":
	* commands.cc (update): Let the update command take an optional
	revision target parameter. Without an explicit revision target,
	the current branch head is used just like before. Added logic for
	updating to an older revision or another revision reachable via a
	common ancestor.
	* tests/t_update_to_revision.at: Add regression tests for new
	update logic.
	* testsuite.at: Add new test.
	* monotone.texi: Document new update argument.

2004-11-17  Nathaniel Smith  <njs@codesourcery.com>

	* netsync.cc (request_fwd_revisions): Rename 'first_attached_edge'
	to 'an_attached_edge', because it does not represent the first
	attached edge.  Likewise for 'first_attached_cset'.
	(analyze_attachment): Remove early exit from loop; we want to
	analyze the entire graph, not just some linear subgraphs.

	* revision.cc (ensure_parents_loaded): Filter out the null
	revision when calculating parents.
	* change_set.hh (null_id): Define for 'revision_id's.

	* tests/t_merge2_add.at: New test.
	* tests/t_merge2_data.at: New test.
	* tests/t_related_merge2_data.at: New test.
	* tests/t_merge_add.at: New test.
	* tests/t_netsync_pubkey.at: New test.
	* tests/t_netsync_repeated.at: New test.
	* tests/t_netsync_unrelated.at: New test.


	* testsuite.at: Add new tests.
	(NETSYNC_SETUP): New macro.
	(MONOTONE2): New macro.
	(RUN_NETSYNC): New macro.
	(ADD_FILE): New macro.
	(SET_FILE): New macro.
	(COMMIT): New macro.
	* tests/t_netsync.at: Use them.

	* tests/t_singlenetsync.at: Add 'netsync' keyword'.  Rename to...
	* tests/t_netsync_single.at: ...this.

	* tests/t_heads_discontinuous_branch.at: XFAIL it.

2004-11-17  Nathaniel Smith  <njs@codesourcery.com>

	* netsync.cc: Remove hard tabs.

2004-11-17  Nathaniel Smith  <njs@codesourcery.com>

	* revision.cc: Remove hard tabs.
	* change_set.hh: Likewise.

2004-11-16  Nathaniel Smith  <njs@codesourcery.com>

	* tests/t_heads.at: Replace last tricky case with a less tricky case.
	* tests/t_heads_discontinuous_branch.at: New test for the really
	tricky case.
	* testsuite.at: Run it.

2004-11-16  Nathaniel Smith  <njs@codesourcery.com>

	* views.sql (trusted_parents_in_branch): Remove.
	(trusted_children_in_branch): Remove.
	(trusted_branch_members): New view.
	(trusted_branch_parents): New view.
	(branch_heads): Use the new views, not the removed ones.

	* database.cc (get_heads): Column name in 'branch_heads'
	unavoidably changed from 'id' to 'parent'; adjust SELECT statement
	to use new name.

2004-11-16  Nathaniel Smith  <njs@codesourcery.com>

	* database.cc: Remove hard tabs.

2004-11-16  Nathaniel Smith  <njs@codesourcery.com>

	* commands.cc (dump_diffs): Fetch delta destination, not source,
	on new files.

2004-11-15  Joel Rosdahl  <joel@rosdahl.net>

	* tests/t_diff_added_file.at: Added testcase exposing a bug in
	"monotone diff x y" where x is an ancestor of y and y adds a new
	file.
	* testsuite.at: Add new test.

2004-11-14  Joel Rosdahl  <joel@rosdahl.net>

	Fix bug #9092 "add command to change passphrase":
	* commands.cc (chkeypass): New command.
	* keys.cc (get_passphrase): Added parameters for prompt beginning and
	disabling hook lookup and passphrase caching.
	* keys.hh, keys.cc (change_key_passphrase): New function.
	* database.hh, database.cc (delete_private_key): New function.
	* monotone.texi (Key and Cert): Document command.
	* tests/t_chkeypass.at: Testcase for the command.
	* testsuite.at: Added new testcase.

2004-11-14  Matt Johnston <matt@ucc.asn.au>

	* tests/t_initfork.at: New test for merging two ancestor-less heads.

2004-11-13  Nathaniel Smith  <njs@codesourcery.com>

	* tests/t_heads.at: New test.
	* testsuite.at: Add it.

2004-11-13  Nathaniel Smith  <njs@codesourcery.com>

	* monotone.texi: Fix various typos.
	(Committing Work): Add missing command line argument.
	(Branch Names): New section.
	Add me to the copyright block.

2004-11-12  Joel Rosdahl  <joel@rosdahl.net>

	* monotone.texi: Fix documentation of the approve and disapprove
	commands. Fix jp.co.juicebot.jb7 branch name in examples. Other
	minor fixes.

2004-11-11  Joel Rosdahl  <joel@rosdahl.net>

	* monotone.texi: Fix typos.

2004-11-08  graydon hoare  <graydon@pobox.com>

	* monotone.texi: Some minor cleanups.
	* netsync.cc: Fix a formatter.

2004-11-07  graydon hoare  <graydon@pobox.com>

	* figures/*.txt: Drop.
	* monotone.texi: Pull ASCII figures back in conditionally.
	* NEWS, AUTHORS, monotone.spec: Update for 0.15.
	* monotone.1: Update.

2004-11-06  graydon hoare  <graydon@pobox.com>

	* README.changesets: New file.
	* config.guess, config.sub: Remove.
	* Makefile.am: Improve document-building brains.
	* cert.cc, netsync.cc: Remove include.
	* configure.ac: Bump version number.
	* merkle_tree.{cc,hh}: Use unsigned char in dynamic_bitset.
	* po/POTFILES.in: Update to remove os_specific.hh.
	* po/monotone.pot: Regenerate.

2004-11-05  graydon hoare  <graydon@pobox.com>

	* constants.cc: Up timeout, connection limit.
	* monotone.texi: Various cleanups.

2004-11-05  Ulrich Drepper  <drepper@redhat.com>

	* configure.ac: Reduce dependencies.
	* lua/lua.h: Include config.h.
	* mkstemp.{cc,hh}: Use system variant when found.
	* netxx/resolve_getaddrinfo.cxx: Check for AI_ADDRCONFIG
	definition.
	* po/POTFILES.in: Update to mention changes.
	* Makefile.am (EXTRA_DIST): Include spec file.
	* commands.cc (diff): No output if empty diff.

2004-10-31  graydon hoare  <graydon@pobox.com>

	* commands.cc (diff): Use guess_binary.
	Fix up some messages to fit on single lines.
	* Makefile.am: Make monotone.pdf depend on figures.
	* change_set.cc: Make inversion drop "delete deltas".
	* texinfo.css: Make images align nicely.
	* netsync.cc: Fix up some messages to be clearer.

2004-10-30  graydon hoare  <graydon@pobox.com>

	* figures/*: New figures.
	* monotone.texi: Rewrite much of the tutorial.

2004-10-30  Nathaniel Smith  <njs@codesourcery.com>

	* netsync.cc (process_hello_cmd): Make clear that when the
	server's key is unknown, we abort the connection.

2004-10-29  Nathaniel Smith  <njs@codesourcery.com>

	* sanity.cc (dump_buffer): Wrap bare string in call to string(),
	to disambiguate conversions (required by Boost 1.30).

2004-10-26  graydon hoare  <graydon@pobox.com>

	* tests/t_update_missing.at: New test from Bruce Stephens
	* testsuite.at: Call it.
	* change_set.cc: Fix the error exposed by it.

2004-10-26  graydon hoare  <graydon@pobox.com>

	* work.{cc,hh}: Comply with Derek's new tests.
	* commands.cc: Likewise.

2004-10-28  Derek Scherger  <derek@echologic.com>

	* tests/t_rename.at: add test for renaming a file after it has
	been moved rather than before
	* tests/t_revert.at: add test for reverting a missing file

2004-10-28  Derek Scherger  <derek@echologic.com>

	* tests/t_drop_missing.at: New test.
	* testsuite.at: Call it.

2004-10-28  Derek Scherger  <derek@echologic.com>

	* tests/t_add.at: New test.
	* testsuite.at: Call it.

2004-10-26  graydon hoare  <graydon@pobox.com>

	* basic_io.{cc,hh}: Rework to use indented stanzas.
	* change_set.cc, revision.cc: Likewise.
	* change_set.cc: Fix formatter bug.
	* commands.cc: Sanity check file ID on delta commit.
	* work.cc: Chatter a bit more on add/drop.

2004-10-17  graydon hoare  <graydon@pobox.com>

	* merkle_tree.cc: Fix bad logging.
	* netsync.cc: Fix transmission bugs.
	* work.cc: Add some progress messages back in.
	* monotone.texi: Change contents of MT/work in example.

2004-10-17  graydon hoare  <graydon@pobox.com>

	* commands.cc (log): Keep a seen list, mask frontier by it.
	* monotone.texi: Updates to cover revision terminology.

	Also various further merges from trunk, see below.

2004-10-17  Derek Scherger  <derek@echologic.com>

	* lua.{cc,hh} (hook_ignore_branch): new hook
	* commands.cc (ls_branches): call it
	* monotone.texi (Hook Reference): describe it

2004-10-17  Richard Levitte  <richard@levitte.org>

	fix bug 8715 and more
	* diff_patch.cc (struct unidiff_hunk_writer,
	unidiff_hunk_writer::flush_hunk): the skew is not just the
	size difference between added and deleted lines in the current
	hunk, it's the size difference between /all/ added and deleted
	lines so far.  Therefore, the skew needs to be a member of the
	struct rather than being something calculated for each hunk.
	Furthermore, we need to add trailing context even if the change
	only consisted of one line.

2004-10-17  Richard Levitte  <richard@levitte.org>

	* monotone.texi (Working Copy): Change the description of
	'monotone revert' to explain what happens when there are
	arguments.

2004-10-17  Richard Levitte  <richard@levitte.org>

	* monotone.texi (OPTIONS): Add a description of --ticker.

	* ui.cc, ui.hh: Rethink the writing conditions as the ticks being
	"dirty" when they have changed since the last print.  That way,
	it's very easy to see when they need being printed.  This fixes a
	small bug where, in some cases, the exact same tick output is
	produced twice, once before a separate message, and once after,
	when a ticker is actually being removed.
	(tick_write_dot::write_ticks): Add a line that describes the
	ticks, including the amount of each tick per short name.

2004-10-17  Richard Levitte  <richard@levitte.org>

	fix bug 8733
	* ui.cc, ui.hh: Define a separate tick writer struct, and two
	subclasses, one that write counters, and one that writes progress
	characters.  As a consequence, move the count to the ticker class
	itself, and have the user interface contain a map of pointers to
	tickers instead of a map of counters, so data is easier to expand
	and access in a consistent manner.  Finally, correct a few errors
	in the checks for when ticks should be written, and make sure the
	final value gets written when the tickers are removed.

	* cert.cc (write_ancestry_paths):
	* database.cc (rehash):
	* netsync.cc (call_server, rebuild_merkle_trees):
	* rcs_import.cc (import_cvs_repo, cvs_history): Adapt to the new
	tickers.

	* monotone.cc: Add the option '--ticker' which takes the values
	"dot" or "count" to express which type of tick writer to use.  As
	a result, set the tick writer to be the progress dot kind or the
	counting type.

2004-10-15  graydon hoare  <graydon@pobox.com>

	* std_hooks.lua (get_revision_cert_trust): Add.

2004-10-14  graydon hoare  <graydon@pobox.com>

	* main.cc (UNIX_STYLE_SIGNAL_HANDLING): Enable on OSX.
	* cryptopp/*: Upgrade to 5.2.1
	* Makefile.am: Adjust for a couple new files.

2004-10-13  graydon hoare  <graydon@pobox.com>

	* change_set.cc (__STDC_CONSTANT_MACROS): Further hammering.
	* commands.cc (changesetify): New subcommand to db.
	* database.{cc,hh} (sql): Install views.
	(install_views): New function.
	(get_manifest_certs): Restore old variant.
	* numeric_vocab.hh: Use stdint.h.
	* revision.{cc,hh} (analyze_manifest_changes)
	(construct_revisions)
	(build_changesets): New functions.
	* schema.sql: Remove views stuff.
	* views.sql: Put views here.
	* schema_migration.cc: Add migration code for revisions.
	* Makefile.am: Mention views.sql.

2004-10-12  graydon hoare  <graydon@pobox.com>

	* unix/read_password.cc: Don't force echo on.

2004-10-10  graydon hoare  <graydon@pobox.com>

	merge a batch of changes from trunk, see below.
	* monotone.spec: Bump to 0.14.

2004-10-10  graydon hoare  <graydon@pobox.com>

	fix bug 9884
	* tests/t_singlenetsync.at: sleep 5
	* tests/t_netsync.at: sleep 5

2004-10-10  graydon hoare  <graydon@pobox.com>

	* AUTHORS: Mention Richard Levitte.
	* Makefile.am: Remove nonce stuff.
	* NEWS: Describe changes from last release.
	* cert.cc (cert_manifest_testresult): Teach about other ways
	of writing a boolean value.
	* commands.cc (commit): Don't commit when no change.
	(debug): Rename to "db execute".
	(serve): Require passphrase on startup.
	(bump): Remove command.
	(ls keys): Handle no keys.
	* configure.ac: Bump version number.
	* keys.cc (get_passphrase): Reject empty passphrase nicely,
	from user and from hook.
	* lua.{cc,hh} (hook_get_sorter): Dead code, remove.
	* main.cc (main_with_many_flavours_of_exception): s/char/int/.
	* monotone.cc (OPT_DUMP): New option.
	(OPT_VERBOSE): Rename as OPT_DEBUG.
	* monotone.{texi,1}: Document changes, s/rdiff/xdelta/.
	* nonce.{cc,hh}: Drop.
	* sanity.hh (sanity::filename): New field.
	* sanity.cc (dump_buffer): Dump to file or be silent.
	* testsuite.at (persist_phrase_ok): Define as true.
	* tests/t_null.at: Adjust for new option names.
	* unit_tests.cc: Set debug, not verbose.

2004-10-10  graydon hoare  <graydon@pobox.com>

	* tests/t_remerge.at: New test.
	* testsuite.at: Call it.

2004-10-10  graydon hoare  <graydon@pobox.com>

	* cryptopp/algebra.cpp:
	* cryptopp/asn.h:
	* cryptopp/hmac.h:
	* cryptopp/iterhash.h:
	* cryptopp/mdc.h:
	* cryptopp/modes.h:
	* cryptopp/osrng.h:
	* cryptopp/pubkey.h:
	* cryptopp/seckey.h:
	* cryptopp/simple.h:
	* cryptopp/smartptr.h:
	* cryptopp/strciphr.cpp:
	* cryptopp/strciphr.h:
	* lcs.cc:
	* lua.cc: Fixes for g++ 3.4 from Michael Scherer.
	* AUTHORS: Mention Michael.

2004-10-10  graydon hoare  <graydon@pobox.com>

	* tests/t_movedel.at: New test.
	* testsuite.at: Call it.

2004-10-10  graydon hoare  <graydon@pobox.com>

	* tests/t_movepatch.at: New test.
	* testsuite.at: Call it.

2004-10-10  graydon hoare  <graydon@pobox.com>

	* change_set.cc:
	* file_io.{cc,hh}: Bug Fixes.

2004-10-10  graydon hoare  <graydon@pobox.com>

	* cert.{cc,hh} (cert_revision_manifest): Bug fixes.
	* commands.cc (approve)
	(disapprove)
	(testresult): Teach about revisions.
	* tests/t_disapprove.at:
	* tests/t_i18n_file.at:
	* tests/t_ls_missing.at:
	* tests/t_testresult.at: Bug fixes.

2004-10-09  graydon hoare  <graydon@pobox.com>

	* netsync.cc:
	* packet.cc:
	* tests/t_i18n_file.at:
	* tests/t_netsync.at:
	* tests/t_single_char_filenames.at:
	* tests/t_singlenetsync.at: Bug fixes.

2004-10-04  graydon hoare  <graydon@pobox.com>

	* Makefile.am: Re-enable rcs stuff.
	* cert.{cc,hh}: Bug fixes.
	* change_set.{cc,hh} (apply_change_set)
	(apply_change_set_inverse): New helper functions.
	* commands.cc (log)
	(rcs_import)
	(cvs_import): Teach about revisions.
	* database.cc (get_version): Block reconstruction loops.
	* diff_patch.cc:
	* lua.cc:
	* netsync.cc: Remove references to obsolete includes.
	* rcs_file.cc: Pick up bug fix from trunk.
	* rcs_import.cc: Teach about revisions.

2004-10-03  graydon hoare  <graydon@pobox.com>

	* change_set.{cc,hh}: Lots of little bug fixes.
	* commands.cc: Likewise.
	* database.cc: Comment some chatter.
	* file_io.{cc,hh}: Bug fixes, remove unlink / hardlink stuff.
	* netcmd.cc: Bug fixes.
	* netsync.cc: Likewise.
	* tests/t_*.at: Teach about revisions.
	* testsuite.at: Likewise.
	* work.cc: Bug fixes.

2004-09-30  graydon hoare  <graydon@pobox.com>

	* app_state.cc: Inform db of app.
	* change_set.cc: Bug fixes.
	* commands.cc: Use delete_file not unlink.
	* database.{cc,hh}: Bug fixes in trust function machinery.
	* revisions.cc: Skip consideration of empty parents.
	* file_io.{cc,hh}: Remove unlink function.
	* schema.sql: Pass pubkey data into trust call.

2004-09-29  graydon hoare  <graydon@pobox.com>

	* change_set.cc: Various bug fixes, merge unit tests.

2004-09-26  graydon hoare  <graydon@pobox.com>

	* predicament.{cc,hh}: Remove.
	* Makefile.am: Update.
	* change_set.{cc,hh}: Compilation fixes.
	* commands.cc: Likewise.
	* file_io.{cc,hh}: Likewise, and implement link/unlink.
	* lua.{cc,hh}: Implement conflict resolver hooks.

2004-09-25  graydon hoare  <graydon@pobox.com>

	* change_set.{cc,hh}: Rewrite entirely.
	* work.cc: Adjust to compensate.
	* commands.cc: Likewise.
	* numeric_vocab.hh: Ask for C99 constant ctor macros.

2004-09-24  Derek Scherger  <derek@echologic.com>

	* app_state.{cc,hh} (initialize,prefix,in_restriction): rename
	restriction vars; require explicit subdir restriction with ".";
	remove restriction if any path evaluates to working copy root
	* commands.cc (update): disallow restricted updates
	(diff): use --manifest options for initialization
	* tests/t_restrictions.at: remove restricted update test
	* tests/t_subdirs.at: added (missed previously)
	* vocab.cc (verify): allow "." elements in local_path
	(test_file_path_verification): test for "." in paths

2004-09-20  Derek Scherger  <derek@echologic.com>

	* app_state.{cc,hh}: add message and manifest options; add subdir
	restriction; use set instead of vector for path restrictions
	(prefix): new method
	(add_restriction): change signature for set of path restrictions
	(in_restriction): renamed from is_restricted; adjust path matching
	(set_message): new method
	(add_manifest): new method
	(initialize): remove code to adjust restrictions from old options
	* commands.cc
	(restrict_patch_set, struct unknown_itemizer): rename
	app.is_restricted to app.in_restriction
	(add,drop,rename,revert): prefix file args with current subdir
	(update,status,ls_unknown,ls_missing): build restriction from args
	(commit): build restriction from args; use --message option
	(diff): build restriction from args; use --manifest options
	* file_io.cc (find_working_copy): logging tweaks
	* monotone.cc: remove --include/--exclude options; add --manifest
	and --message options
	* tests/t_attributes.at: add commit --message option
	* tests/t_cross.at: commit --message
	* tests/t_cwork.at: commit --message
	* tests/t_disapprove.at: commit --message
	* tests/t_drop.at: commit --message
	* tests/t_erename.at: commit --message; diff --manifest
	* tests/t_fork.at: commit --message
	* tests/t_genkey.at: commit --message
	* tests/t_i18n_file.at: commit --message
	* tests/t_import.at: commit --message
	* tests/t_ls_missing.at: commit --message
	* tests/t_merge.at: commit --message
	* tests/t_movedel.at: commit --message
	* tests/t_movepatch.at: commit --message
	* tests/t_netsync.at: commit --message
	* tests/t_persist_phrase.at: commit --message
	* tests/t_rename.at: commit --message
	* tests/t_renamed.at: commit --message
	* tests/t_restrictions.at: remove --include/--exlclude options
	* tests/t_revert.at: commit --message
	* tests/t_scan.at: commit --message
	* tests/t_single_char_filenames.at: commit --message
	* tests/t_testresult.at: commit --message
	* tests/t_unidiff.at: commit --message
	* tests/t_unidiff2.at: commit --message
	* tests/t_update.at: commit --message
	* tests/t_versions.at: commit --message

2004-09-19  graydon hoare  <graydon@pobox.com>

	* change_set.cc: More bug fixes.
	* basic_io.cc: Improve error reporting.
	* commands.cc (complete): Teach about revisions.
	* database.{cc,hh}: Add complete variant for revisions.

2004-09-19  graydon hoare  <graydon@pobox.com>

	* change_set.cc: Add a unit test, fix some bugs.

2004-09-18  graydon hoare  <graydon@pobox.com>

	* change_set.{cc,hh} (subtract_change_sets): New function.
	(build_pure_addition_change_set): New function.
	* commands.cc (try_one_merge): Teach about revisions
	(merge): Likewise.
	(propagate): Likewise.
	(update): Change from changeset inversion to negation.
	* database.{cc,hh} (get_manifest): New function.
	* cert.cc: Use it.

2004-09-13  graydon hoare  <graydon@pobox.com>

	* change_set.cc: Bug fixes.
	* commands.cc: Likewise.

2004-09-13  graydon hoare  <graydon@pobox.com>

	* change_set.{cc,hh}: Implement delta renaming and merging.
	* commands.cc
	(update): Teach about revisions.
	(agraph): Likewise.
	* diff_patch.{cc,hh}: Tidy up interface a bit.
	* database.{cc,hh} (get_revision_ancestry): New helper.
	* file_io.{cc,hh}
	(move_dir): New function.
	(delete_dir_recursive): New function.

2004-09-10  graydon hoare  <graydon@pobox.com>

	* basic_io.{cc,hh}: Move to more "normal" looking
	quoted output.
	* change_set.{cc,hh}: Extend, bugfix.
	* commands.cc (diff): Teach about revisions.
	* revision.{cc,hh}: Extend, bugfix.

2004-09-07  Derek Scherger  <derek@echologic.com>

	subdirectory restrictions

	* file_io.{hh,cc} (find_working_copy): new function
	(absolutify) use fs::current_path
	* work.cc (add_to_options_map): use options.insert to preserve
	previous settings
	* work.hh: add note about MT/options file to header comment
	* lua.{hh,cc} (load_rcfile): renamed from add_rcfile
	* app_state.{cc,hh} (constructor): remove read of MT/options
	(initialize): new methods to find/create working copy
	(set_stdhooks,set_rcfiles,add_rcfile,load_rcfiles,read_options):
	new methods
	(set_database,set_branch,set_signing_key): update for new options
	reading
	* monotone.cc: update help for --norc option
	(cpp_main): move loading of lua hooks to app_state after book
	keeping dir is found
	* commands.cc: all commands call app initialize to relocate to
	working copy directory
	(bookdir_exists,ensure_bookdir) remove
	(setup) new command to create working copy
	* tests/t_subdirs.at: new test
	* testsuite.at: call new setup command to initialize working copy;
	call new test
	(PROBE_NODE): adjust for new checkout requirement that MT dir does
	not exist
	* tests/t_attributes.at: ditto
	* tests/t_cwork.at: ditto
	* tests/t_single_char_filenames.at: ditto
	* tests/t_versions.at: ditto

2004-09-06  graydon hoare  <graydon@pobox.com>

	* Makefile.am: Revise,
	* cert.{cc,hh}: Minor bug fixes.
	* change_set.{cc,hh}
	(apply_path_rearrangement): New variant.
	(read_path_rearrangement): New function.
	(write_path_rearrangement): New function.
	* commands.cc: Partially teach about revisions.
	* database.{cc,hh}: Bug fixes.
	* revision.cc: Print new manifest as hex.
	* schema.sql: Fix typos.
	* update.{cc,hh}: Teach about revisions.

2004-09-06  graydon hoare  <graydon@pobox.com>

	* Makefile.am (unit_tests): Revise.
	* change_set.{cc,hh}: Move accessors to header.
	* constants.cc (netcmd_current_protocol_version): Bump.
	(netcmd_minimum_bytes_to_bother_with_gzip): Expand to 0xfff.
	* database.{cc,hh}: Teach about reverse deltas, bug fixes.
	* diff_patch.{cc,hh}: Remove dead code.
	* merkle_tree.{cc,hh}: Teach about revisions.
	* netsync.cc: Teach about revisions, reverse deltas.
	* packet.{cc,hh}: Likewise.
	* unit_tests.{cc,hh}: Reactivate tests.

2004-09-02  Derek Scherger  <derek@echologic.com>

	* tests/t_restrictions.at: rework and attempt to clean things up a
	bit; add test for bug in restrict_patch_set
	* commands.cc (restrict_patch_set): fix bug in removal of
	restricted adds/dels/moves/deltas

2004-08-28  graydon hoare  <graydon@pobox.com>

	* Makefile.am (unit_tests): Split out working parts.
	* basic_io.{cc,hh}: Minor fixes.
	* cert.{cc,hh}: Fixes, remove major algorithms.
	* revision.{cc,hh}: Rewrite algorithms from cert.cc.
	* change_set.{cc,hh}: Extensive surgery, unit tests.
	* database.{cc,hh}: Minor fixes.
	* file_io.{cc,hh}: Likewise.
	* lua.cc: Likewise.
	* packet.{cc,hh}: Teach about revisions.
	* schema.sql: Drop some optimistic tables.
	* unit_tests.{cc,hh}: Add revision, change_set tests.
	* vocab.cc: Instantiate revision<cert>.
	* work.{cc,hh}: Rewrite in terms of path_rearrangement.

2004-08-17  graydon hoare  <graydon@pobox.com>

	* database.cc: Simplified.
	* schema.sql: Simplified.
	* transforms.cc: Fixed bug.
	* revision.{hh,cc}: Stripped out tid_source.
	* change_set.{cc,hh}: Oops, never committed!

2004-08-16  graydon hoare  <graydon@pobox.com>

	* change_set.{hh,cc}: Simplified, finished i/o.
	* revision.{hh,cc}: Fix to match, redo i/o.
	* basic_io.cc (basic_io::parser::key): Print trailing colon.
	* vocab.hh: Whitespace tweak.

2004-08-09  graydon hoare  <graydon@pobox.com>

	* change_set.{hh,cc}: New files.
	* basic_io.{hh,cc}: New files.
	* predicament.{hh,cc}: New files.
	* revision.{hh,cc}: Break completely, need to fix.
	* diff_patch.{hh,cc}: Minor touchups.
	* lua.{hh,cc}, std_hooks.lua: Model predicaments.
	* Makefile.am: Update.

2004-07-10  graydon hoare  <graydon@pobox.com>

	* lcs.{hh,cc}: Move lcs.hh body into lcs.cc.
	* diff_patch.cc: Modify to compensate.
	* revision.{hh,cc}: New files.
	* Makefile.am: Update
	* patch_set.{hh,cc}: Remove.
	* {cert,database,lua,packets}.{hh,cc}, commands.cc:
	Modify partially (incomplete) to use revisions.
	* manifest.{hh,cc}: Cleanup, remove dead code.
	* schema.sql: Declare new revision tables.
	* schema_migration.cc: Incomplete migrator.
	* {transforms.{hh,cc}, vocab{,_terms}.hh:
	Infrastructure for revisions.

2004-07-20  Derek Scherger  <derek@echologic.com>

	* tests/t_restrictions.at: new test
	* testsuite.at: run it
	* app_state.{cc,hh} (add_restriction, is_restricted): new functions
	* monotone.cc (--include,--exclude): new options
	* commands.cc (restrict_patch_set): new function. called by
	commit, update, status, diff commands

2004-07-05  graydon hoare  <graydon@pobox.com>

	* cert.cc (operator<): Fix wrong ordering of
	fields.

2004-06-07  graydon hoare  <graydon@pobox.com>

	* cryptopp/algebra.cpp:
	* cryptopp/asn.h:
	* cryptopp/hmac.h:
	* cryptopp/iterhash.h:
	* cryptopp/mdc.h:
	* cryptopp/modes.h:
	* cryptopp/osrng.h:
	* cryptopp/pubkey.h:
	* cryptopp/seckey.h:
	* cryptopp/simple.h:
	* cryptopp/smartptr.h:
	* cryptopp/strciphr.cpp:
	* cryptopp/strciphr.h:
	* lcs.hh:
	* lua.cc: Fixes for g++ 3.4 from Michael Scherer.
	* AUTHORS: Mention Michael.

2004-05-28  graydon hoare  <graydon@pobox.com>

	* tests/t_movedel.at: New test.
	* testsuite.at: Call it.
	* diff_patch.cc (adjust_deletes_under_renames): New function.
	(merge3): Use it.

2004-05-27  graydon hoare  <graydon@pobox.com>

	* tests/t_movepatch.at: New test.
	* testsuite.at: Call it.
	* diff_patch.cc (adjust_deltas_under_renames): New function.
	(merge3): Use it.

2004-05-20  graydon hoare  <graydon@pobox.com>

	* NEWS: Note 0.13 release.
	* configure.ac: Bump version number.
	* monotone.spec: Likewise.

2004-05-19  graydon hoare  <graydon@pobox.com>

	* file_io.cc (tilde_expand): Fix fs::path use.

2004-05-18  graydon hoare  <graydon@pobox.com>

	* diff_patch.cc (apply_directory_moves): Fix fs::path use.
	* file_io.cc (write_data_impl): Likewise.
	* packet.cc: Use explicit true/false maps in caches.
	* sanity.cc (dump_buffer): Write to clog (buffered).

2004-05-16  graydon hoare  <graydon@pobox.com>

	* keys.cc (get_passphrase): Reimplement.
	* unix/read_password.c: Remove.
	* {unix,win32}/read_password.cc: Add.
	* constants.{hh,cc} (maxpasswd): New constant.
	* Makefile.am: Teach about platform specific stuff.

2004-05-16  graydon hoare  <graydon@pobox.com>

	* diff_patch.cc (merge2): Don't discard files on one side.
	* std_hooks.lua (merge2_xxdiff_cmd): Specify merge filename.

2004-05-14  Joel Rosdahl  <joel@rosdahl.net>

	* std_hooks.lua (ignore_file): Quote dots in .svn patterns.
	* monotone.texi: Updated ignore_file hook example.

2004-05-13  Nathaniel Smith  <njs@codesourcery.com>

	* commands.cc: Include boost/filesystem/path.hpp,
	boost/filesystem/convenience.hpp.
	(checkout): Make checkout directory an fs::path, not a local_path.

2004-05-13  Nathaniel Smith  <njs@codesourcery.com>

	* testsuite.at (test_hooks.lua): Add a 'test_attr' attribute
	hook.  Add tests t_attributes and t_single_char_filenames.
	* tests/t_attributes.at: New test.
	* tests/t_single_char_filenames.at: New test.
	* manifest.cc (read_manifest_map): Replace ".+" with ".*" to
	support single-character filenames.
	* work.cc (read_work_set): Likewise.
	(read_attr_map): Likewise.

2004-05-13  Nathaniel Smith  <njs@codesourcery.com>

	* monotone.texi (Hook Reference): Update documented default
	definitions of 'merge2' and 'merge3'.

2004-05-12  graydon hoare  <graydon@pobox.com>

	* AUTHORS: Rename Netxx back to netxx. Really, look in
	the manifest; it's been renamed!
	* configure.ac: Remove prg_exec_monitor checks.

2004-05-12  Nathaniel Smith  <njs@pobox.com>

	* AUTHORS: Remove discussion of adns, since we no longer
	distribute it.  Fix capitalization of "Netxx".

2004-05-12  Nathaniel Smith  <njs@pobox.com>

	* std_hooks.lua (merge2): Support xemacs.  Add error message
	if no merge tool is found.
	(merge3): Likewise.  Also add (disabled) hook to use CVS
	'merge' command, as a demonstration of how to.

2004-05-12  graydon hoare  <graydon@pobox.com>

	* std_hooks.lua (get_author): Remove standard definition.
	* monotone.texi: Document change.

2004-05-12  graydon hoare  <graydon@pobox.com>

	* cert.cc (cert_manifest_author_default): Use default signing key
	name for default author, if lua hook fails.

2004-05-12  Joel Rosdahl  <joel@rosdahl.net>

	* file_io.cc (walk_tree): Removed extraneous newline in error
	message.

	* std_hooks.lua (edit_comment): Added missing newline in log
	message template.

	* tests/t_ls_missing.at: New test case.
	* testsuite.at: Added t_ls_missing.at.

2004-05-10  graydon hoare  <graydon@pobox.com>

	* nonce.cc, nonce.hh: New files.
	* Makefile.am: Note new files.
	* lua.cc, lua.hh (hook_get_nonce): New hook.
	* commands.cc (bump): New command.
	* commands.cc: Remove "(file|manifest)" args most places.
	* tests/t_disapprove.at
	* tests/t_genkey.at
	* tests/t_singlenetsync.at
	* tests/t_netsync.at
	* tests/t_persist_phrase.at: Adjust to compensate.
	* monotone.texi, monotone.1: Adjust to compensate.
	* work.cc, work.hh: Constify some arguments.

2004-05-09  graydon hoare  <graydon@pobox.com>

	* diff_patch.cc: Remove recording of file merge ancestry.

2004-05-09  graydon hoare  <graydon@pobox.com>

	* commands.cc (ls_missing): Modify to account for work.

2004-05-09  graydon hoare  <graydon@pobox.com>

	* commands.cc (list missing): New command.
	* monotone.texi, monotone.1: Update to document.

2004-05-08  graydon hoare  <graydon@pobox.com>

	* main.cc: New file encompassing prg_exec_monitor.
	* mkstemp.cc, mkstemp.hh: New portable implementation.
	* lua.cc: Use mkstemp from bundled version.
	* lua/liolib.c: Remove old mkstemp definition.
	* monotone.cc (cpp_main): Remove prg_exec env setting.
	* sanity.cc (sanity::dump_buffer): Dump logbuf to stderr, not stdout.
	* std_hooks.lua (temp_file): Use mkstemp not io.mkstemp.
	* Makefile.am (MOST_SOURCES): Add new files.

2004-05-03  Joel Rosdahl  <joel@rosdahl.net>

	* monotone.texi: Removed extraneous @ftable directive.

2004-05-02  graydon hoare  <graydon@pobox.com>

	* monotone.texi: Add stuff on selectors, new hooks.
	* AUTHORS: Typo fix.
	* configure.ac: Bump version number.

	Release point (v 0.12).

2004-05-02  Joel Rosdahl  <joel@rosdahl.net>

	Made it possible to rename a rename target and to undo a rename.
	I.e.: Given a rename set A -> B, "monotone rename B C" gives the
	rename set A -> C and "monotone rename B A" gives the empty rename
	set.
	* work.cc (visit_file): Implement new behavior.
	* tests/t_rename.at: Added test cases for new behavior.
	* monotone.texi: Note that a rename can be undone.

	Fix bug #8458:
	* file_io.hh, file_io.cc (walk_tree): Added require_existing_path
	parameter.
	* work.cc (build_deletion): Pass new parameter to walk_tree.
	* work.cc (build_rename): Ditto.

	* manifest.cc (build_manifest_map): Fix missing file check for
	i18n paths.

2004-05-01  Joel Rosdahl  <joel@rosdahl.net>

	Fix bug #7220:
	* manifest.cc (build_manifest_map): Handle missing file
	gracefully.

	* file_io.cc (walk_tree): Handle nonexistent file/directory
	gracefully.

2004-04-30  Christof Petig <christof@petig-baender.de>

	* rcs_import.cc (store_trunk_manifest_edge):
		skip ancestry to empty manifest
	* rcs_import.cc (process_branch):
		also follow branches of last/first versions

2004-04-29  graydon hoare  <graydon@pobox.com>

	* configure.ac: Fix up windows probe and bundling checks.
	* netxx/resolve_getaddrinfo.cxx: Local hack for stream addresses.
	* netsync.cc: Report address before listening.

2004-04-29  graydon hoare  <graydon@pobox.com>

	* cert.cc (get_branch_heads): Calculate a "disapproved version"
	attribute which culls a version with only disapproved ancestry
	edges.
	* monotone.texi: Fix some ascii-art diagrams.

2004-04-28  Christof Petig <christof@petig-baender.de>

	* command.cc (heads):
	show date and author certificates for each head

2004-04-28  Christof Petig <christof@petig-baender.de>

	* configure.ac:
	default to using the bundled SQLite

2004-04-28  Christof Petig <christof@petig-baender.de>

	* commands.cc (log):
	support optional file argument to show change log for
	e.g. monotone log [ID] cert.cc

2004-04-26  Christof Petig <christof@petig-baender.de>

	* rcs_import.cc (process branch):
	insert dummy cvs_edge to mark newly added file
	as previously non existant

2004-04-25  Joel Rosdahl  <joel@rosdahl.net>

	* po/stamp-po: Removed since it's generated.
	* std_hooks.lua (ignore_file): Corrected name of Subversion's
	administrative directory.
	* work.hh: Ditto.
	* monotone.texi (Hook Reference): Updated default definition of
	ignore_file.

2004-04-23  Christof Petig <christof@petig-baender.de>

	* rcs_import.cc (build_parent_state, build_child_state):
	remove dying files from manifest
	* rcs_import.cc (cvs_file_edge, note_file_edge):
	calculate state and remember it (alive or dead)

2004-04-23  Christof Petig <christof@petig-baender.de>

	* rcs_import.cc (import_rcs_file_with_cvs):
	do not include dead files in head_manifest

2004-04-22  Christof Petig <christof@petig-baender.de>

	* rcs_file.cc, rcs_file.hh: read and remember 'state' of revision
	* rcs_import.cc: remove Attic/ part from path

2004-04-21  Christof Petig <christof@petig-baender.de>

	* configure.ac: enable use of installed SQLite library

2004-04-20  graydon hoare  <graydon@pobox.com>

	* lua.hh, lua.cc (hook_note_commit): New hook.
	* commands.cc (commit): Call it.

2004-04-19  graydon hoare  <graydon@pobox.com>

	* cert.cc: Make trust messages nicer.
	* merkle_tree.cc: Clarify logging messages.
	* netsync.cc: Reorganize tickers, put client in txn.
	* packet.cc, packet.hh: Teach about constructability.

2004-04-16  graydon hoare  <graydon@pobox.com>

	* netsync.cc (session::extra_manifests): New member.
	(session::analyze_ancestry_graph): Use it.
	* tests/t_singlenetsync.at: New test for single manifest sync.
	* testsuite.at: Call it.

2004-04-14  Tom Tromey  <tromey@redhat.com>

	* rcs_import.cc (import_cvs_repo): Use require_password.
	Include keys.hh.
	* keys.hh (require_password): Declare.
	* keys.cc (require_password): New function.

2004-04-13  Tom Tromey  <tromey@redhat.com>

	* monotone.texi: Typo fixes.

2004-04-10  graydon hoare  <graydon@pobox.com>

	* netsync.cc: Minor bug fixes.

2004-04-10  graydon hoare  <graydon@pobox.com>

	* database.{cc,hh}:
	* commands.{cc,hh}:
	* lua.{cc,hh}:
	* std_hooks.lua:
	* vocab_terms.hh:
	Implement first cut at selectors.

2004-04-10  graydon hoare  <graydon@pobox.com>

	* cert.cc (operator<): Include name in compare.
	(operator==): Likewise.
	* packet.cc: Include shared_ptr.
	* rcs_file.cc: Rewrite by hand, no spirit.
	* rcs_import.cc: Change ticker names a bit.

2004-04-09  graydon hoare  <graydon@pobox.com>

	* app_state.cc: Fix a couple file path constructions.
	* file_io.cc (book_keeping_file): Make one variant static.
	* manifest.cc: Remove some dead code in walkers.
	* work.cc: Ditto.
	* rcs_file.cc: fcntl fix from Paul Snively for OSX.

2004-04-09  graydon hoare  <graydon@pobox.com>

	* file_io.cc: Fix boost filesystem "." and ".." breakage.
	* lua.cc: Fix format of log entry.
	* monotone.cc: Log locale settings on startup.
	* sanity.cc: Dump prefix on --verbose activation.
	* testsuite/t_i18n_file.at: Fix autotest LANG breakage.
	* testsuite/t_null.at: Account for chatter with --verbose.

2004-04-09  graydon hoare  <graydon@pobox.com>

	* configure.ac: Comment out check for sse2,
	set bundling to true by default.
	* INSTALL: describe changes to bundling.
	* Makefile.am: Remove vestiges of depot.

2004-04-07  graydon hoare  <graydon@pobox.com>

	* adns/*:
	* network.{cc,hh}:
	* proto_machine.{cc,hh}:
	* {http,smtp,nntp}_tasks.{cc,hh}:
	* tests/t_{http,smtp,nntp,proxy}.at:
	* url.{cc,hh}:
	* depot.cc:
	Delete files.
	* commands.cc:
	* lua.{cc,hh}:
	* database.{cc,hh}: Remove network/queue stuff.
	* configure.ac:
	* constants.{cc,hh}:
	* tests/t_{netsync,singlecvs,cvsimport}.at:
	* testsuite.at:
	* transforms.{cc,hh}:
	* unit_tests.{cc,hh}:
	* vocab_terms.hh:
	* vocab.{cc,hh}:
	* Makefile.am: Adjust for deletions.
	* app_state.hh: Cleanup.
	* monotone.texi: Fix some typos.
	* packet.{cc,hh}: Implement database ordering.
	* netsync.cc: Massage to use new packet logic.
	* commands.cc:
	* std_hooks.lua: Add initial selector stuff.

2004-03-29  graydon hoare  <graydon@pobox.com>

	* monotone.spec: Update for 0.11 release.

	Release point (v 0.11).

2004-03-29  graydon hoare  <graydon@pobox.com>

	* Makefile.am (DISTCHECK_CONFIGURE_FLAGS): Set.
	* commands.cc: Tidy up / narrow output width.
	* patch_set.cc: Likewise.
	* monotone.texi: Cleanups for PDF generation.

2004-03-28  graydon hoare  <graydon@pobox.com>

	* NEWS: Mention 0.11 release.
	* AUTHORS: Mention Robert.

2004-03-28  Robert Bihlmeyer  <robbe+mt@orcus.priv.at>

	* file_io.cc (walk_tree_recursive): Ignore broken symlinks.

2004-03-27  graydon hoare  <graydon@pobox.com>

	* monotone.texi: Flesh out netsync stuff, remove old network stuff.
	* monotone.1: Likewise.

2004-03-27  Robert Helgesson  <rycee@home.se>

	* Makefile.am:
	* configure.ac:
	* database.cc:
	* depot.cc:
	* lua.cc:
	* network.cc:
	* schema_migration.cc: Bundled library switch logic.

2004-03-27  graydon hoare  <graydon@pobox.com>

	* depot.cc (dump): Implement.
	* tests/t_http.at, test/t_proxy.at: Use "depot.cgi dump" rather than sqlite.
	* sqlite/pager.h: Change page size.
	* README: Massage slightly.
	* INSTALL: Write real installation instructions.
	* Makefile.am: Include build of "one big page" docs.
	* boost/circular_buffer_base.hpp: Another boost version insulation fix.
	* vocab.cc (verify): Normalize local_path's during verification on boost 1.31.0.
	* monotone.texi: Rip out some of the pre-netsync networking docs.

2004-03-24  graydon hoare  <graydon@pobox.com>

	* boost/circular_buffer_base.hpp: Boost version insulation.
	* cert.cc, cert.hh, commands.cc: Differentiate "unknown" keys from "bad".
	* xdelta.cc, proto_machine.cc: Fix boost version insulation.

2004-03-24  graydon hoare  <graydon@pobox.com>

	* rcs_import.cc (import_substates): Filter by branch.
	* xdelta.cc: Minor bits of insulation.

2004-03-24  graydon hoare  <graydon@pobox.com>

	* AUTHORS: Mention Robert.
	* configure.ac: Enable sse2 stuff.
	* monotone.spec: Adjust CFLAGS and CXXFLAGS
	* monotone.texi (Network Service): Expand a bit.

2004-03-24  Robert Helgesson  <rycee@home.se>

	* commands.cc:
	* http_tasks.cc:
	* lua.cc:
	* manifest.cc:
	* netsync.cc:
	* nntp_tasks.cc:
	* proto_machine.cc:
	* work.cc:
	* xdelta.cc:
	Portability fixes for boost 1.31.0

2004-03-22  graydon hoare  <graydon@pobox.com>

	* cryptopp/integer.cpp, integer.h: Enable SSE2 multiply code.
	* database.cc, database.hh, certs.cc: Speed up 'heads'.

2004-03-21  graydon hoare  <graydon@pobox.com>

	* lcs.hh, sanity.hh: Minor performance tweaks.

2004-03-20  graydon hoare  <graydon@pobox.com>

	* rcs_import.cc: Teach how to aggregate branches.
	* monotone.texi: Start section on netsync.

2004-03-20  Olivier Andrieu  <oliv__a@users.sourceforge.net>

	* commands.cc (log): Show tags in log.
	* AUTHORS: Mention Olivier.

2004-03-17  Nathan Myers  <ncm@cantrip.org>

	* boost/circular_buffer.hpp:
	* commands.cc:
	* cryptopp/fltrimpl.h:
	* cryptopp/iterhash.cpp:
	* quick_alloc.hh:
	Fixes for gcc 3.4 compat and warnings.

2004-03-17  graydon hoare  <graydon@pobox.com>
	* cryptopp/config.h: Fix for gcc aliasing optimization error.
	* rcs_import.cc (cvs_history::note_file_edge):
	Fix for first changelog import bug (#5813).

2004-03-15  graydon hoare  <graydon@pobox.com>

	* rcs_import.cc: Import lone versions properly.
	* tests/t_singlecvs.at: New test for it.
	* testsuite.at: Call it.

2004-03-14  graydon hoare  <graydon@pobox.com>

	* commands.cc (diff): Show added files too.
	* monotone.texi: Fix typo.

2004-03-08  graydon hoare  <graydon@pobox.com>

	* netsync.cc (analyze_manifest_edge): Fix broken formatter.

2004-03-07  graydon hoare  <graydon@pobox.com>

	* Makefile.am (BOOST_SANDBOX_SOURCES): Remove boost::socket entries.
	(NETXX_SOURCES): Predicate on IP6 support in OS (from Paul Snively).
	* boost/socket/*.[hc]pp: Remove.
	* boost/io/streambuf_wrapping.hpp: Remove.
	* AUTHORS: Remove copyright notice for boost::socket.
	* acinclude.m4 (ACX_PTHREAD): Add.
	* network.cc: Replace boost::socket machinery with Netxx.
	* network.hh (open_connection): Remove prototype, static function.
	* sanity.hh, sanity.cc: Make log formatters give file:line coords,
	throw log offending coordinate if formatting fails.

2004-03-07  graydon hoare  <graydon@pobox.com>

	* sqlite/date.c, sqlite/vdbeInt.h, sqlite/vdbeaux.c: Add.
	* sqlite/*.c: Upgrade to 2.8.12.
	* Makefile.am: Update to mention new files.
	* cert.cc
	(expand_ancestors)
	(expand_dominators): Resize child bitmaps to cover parent.

2004-03-06  graydon hoare  <graydon@pobox.com>

	* netsync.cc (get_root_prefix): Fix from Paul Snively
	to fix static initialization order on mac OSX.
	* montone.texi: Typo fix from Anders Petersson.
	* *.cc: Move all function defs into column 0.

2004-03-04  graydon hoare  <graydon@pobox.com>

	* std_hooks.lua: Fix merger execution pessimism.

2004-03-04  graydon hoare  <graydon@pobox.com>

	* adler32.hh: Modify to use u8.
	* depot.cc, netcmd.cc, xdelta.cc: Modify to use u8.
	* netio.hh, numeric_vocab.hh (widen): Move between headers.
	* netsync.cc: Correct role-assumption bugs.
	* schema_migration.cc: Strip whitespace in sha1.
	(changes received from Christof Petig)

2004-03-01  graydon hoare  <graydon@pobox.com>

	* commands.cc: Handle anonymous pulling.
	* netsync.cc: Ditto.

	Release point (v 0.10).

2004-03-01  graydon hoare  <graydon@pobox.com>

	* NEWS: Mention impending 0.10 release.
	* cert.cc, cert.hh: Bug fixes, implement trust function, QA stuff.
	* commands.cc: Tweak disapprove, approve, testresult, push, pull.
	* configure.ac: Bump version number.
	* cryptopp/rng.h, cryptopp/rng.cpp
	(MaurerRandomnessTest): Fix bitrot.
	* keys.cc: Add Maurer PRNG randomness test.
	* lua.cc, lua.hh: Add trust, testresult, anonymous netsync hooks.
	* monotone.1: Update to follow changes to commands.
	* monotone.texi: Include QA section, adjust some UI drift, clarify
	reserved cert names, document new hooks and commands.
	* netcmd.hh, netcmd.cc: Add anonymous, error commands; fix bugs.
	* netsync.cc: Process new commands, factor server loop a bit.
	* std_hooks.lua: Add new hook defaults, factor mergers.
	* tests/t_netsync.at: Check SHA1 of each edge.
	* tests/t_null.at: Call with --norc to skip ~/.monotonerc
	* tests/t_update.at: Fix glaring error.
	* tests/t_disapprove.at, tests/t_testresult.at: New tests.
	* testsuite.at: Call them.
	* ui.cc (sanitize): Clean escape chars from output (optional?)
	* update.cc: Rewrite entirely in terms of new QA definitions.

2004-02-24  graydon hoare  <graydon@pobox.com>

	* commands.cc (ls_keys): Write key hash codes.
	* constands.cc (netsync_timeout_seconds): Up to 120.
	* netsync.cc: Fix a bunch of bugs.
	* patch_set.cc (manifests_to_patch_set): Fix bug in overload
	default construction.

2004-02-22  graydon hoare  <graydon@pobox.com>

	* patch_set.cc, patch_set.hh: Parameterize yet further.
	* netsync.cc: Fix a lot of bugs, add manifest and file grovelling.
	* tests/t_netsync.at: A new test (which runs!)
	* testsuite.at: Call it.

2004-02-20  graydon hoare  <graydon@pobox.com>

	* cert.cc, cert.hh, key.cc, key.hh, database.cc, database.hh:
	Add lots of little netsync support routines.
	* commands.cc (rebuild): Rehash everything too.
	* constants.cc (netcmd_minsz): Recalculate.
	* cryptopp/osrng.cpp (NonblockingRng::GenerateBlock): Handle
	/dev/urandom a bit better.
	* netcmd.cc, netcmd.hh: Remove describe cmds, add nonexistant cmd.
	* netio.hh: Add uleb128 stuff.
	* xdelta.cc: Add randomizing unit test suite.
	* diff_patch.cc: Remove commented-out dead line-merger code.
	* merkle_tree.cc: Fix various bugs.
	* netcmd.cc: Switch everything over to uleb128s.
	* netsync.cc: Implement lots of missing stuff.

2004-02-09  graydon hoare  <graydon@pobox.com>

	* netsync.cc (ROOT_PREFIX): New variable.
	* commands.cc (merkle): New command.

2004-02-09  Ben Elliston  <bje@wasabisystems.com>

	* monotone.texi: Spelling corrections.

2004-02-09  graydon hoare  <graydon@pobox.com>

	* database.cc, database.hh
	(get_version_size)
	(get_file_version_size)
	(get_manifest_version_size): New functions.
	* xdelta.cc, xdelta.hh (measure_delta_target_size): New function.
	* merkle_tree.cc, merkle_tree.hh, netcmd.cc, netcmd.hh:
	Cleanup and typesafety.
	* netsync.cc: Cleanup, typesafety, implement refine phase.

2004-02-01  graydon hoare  <graydon@pobox.com>

	* netsync.cc: Remove a lot of stuff, implement auth phase.
	* constants.cc, constants.hh: Move constants from netsync.cc.
	* netcmd.cc, netcmd.hh: Split out of netsync.cc.
	* merkle_tree.cc, merkle_tree.hh: Likewise.
	* numeric_vocab.hh: New header.
	* adler32.hh: include numeric_vocab.hh.
	* netio.hh: Likewise.
	* unit_tests.cc, unit_tests.hh: Update.
	* Makefile.am: Likewise.
	* commands.cc: Guess signing key for auth phase.
	* database.cc, database.hh (public_key_exists)
	(get_pubkey): New functions based on key hashes.

2004-01-31  graydon hoare  <graydon@pobox.com>

	* Netxx/*: New files.
	* AUTHORS: Mention Netxx.
	* Makefile.am: Mention Netxx and netsync.{cc,hh}
	* adler32.hh: Delegate typedefs to boost.
	* cert.hh, cert.cc (cert_hash_code): New function.
	* commands.cc (find_oldest_ancestors): Block cycles.
	(netsync): New command.
	* database.cc, database.hh (schema): Update.
	(put_key): Calculate key hash on the fly.
	(put_cert): Likewise.
	(merkle_node_exists)
	(get_merkle_node)
	(put_merkle_node)
	(erase_merkle_nodes): New functions.
	* keys.hh, keys.cc (key_hash_code): New function.
	* lua.cc, lua.hh
	(hook_get_netsync_read_permitted)
	(hook_get_netsync_write_permitted): New hooks.
	* monotone.spec: Update for FC1 info conventions.
	* monotone.texi (Quality Assurance): New section.
	* netsync.cc, netsync.hh: New files, preliminary
	netsync infrastructure. Command bodies still missing.
	* schema.sql: Add intrinsic key and cert hashes, merkle nodes.
	* schema_migration.cc: Add code to migrate to new schema.
	* unit_tests.cc: Handle command-line args to limit test set.
	* vocab_terms.hh: Add merkle and prefix as new terms.

2004-01-13  Nathaniel Smith  <njs@codesourcery.com>

	* idna/idn-int.h: Remove (generated by configure).

2004-01-13  Nathaniel Smith  <njs@codesourcery.com>

	* configure.ac: Switch "if" and "else" branches in pthreads
	checks.

2004-01-12  Nathaniel Smith  <njs@codesourcery.com>

	* configure.ac: Remove check for -lpthread.
	Add check for pthread_mutex_lock and ACX_PTHREAD.
	* m4/acx_pthread.m4: New file.

2004-01-07  graydon hoare  <graydon@pobox.com>

	* Makefile.am:
	* po/POTFILES.in:
	* po/monotone.pot: Minor tweaks for distclean.
	* adns/config.h:
	* boost/socket/src/interface.cpp:
	* boost/socket/src/ip4/address.cpp:
	* boost/socket/src/ip4/protocol.cpp: OSX portability.
	* AUTHORS: Mention new contributors.
	* monotone.texi (Hook Reference): Document i18n hooks.

	Release point (v 0.9).

2004-01-07  graydon hoare  <graydon@pobox.com>

	* cert.cc (ensure_parents_loaded)
	(expand_dominators)
	(expand_ancestors)
	(find_intersecting_node): New functions.
	(find_common_ancestor): Reimplement in terms of dominator
	and ancestor bitset intersection.

2004-01-05  Christof Petig <christof@petig-baender.de>

	* vocab.cc (verify<local_path>) Fix use of val() / iterator.
	* constants.cc (illegal_path_bytes): NUL-terminate.

2004-01-02  graydon hoare  <graydon@pobox.com>

	* diff_patch.cc (normalize_extents): Improve to handle an odd case.
	* tests/t_fmerge.at: New test, to test it.
	* commands.cc (fload, fmerge): Permanently enable, for test.
	* testsuite.at: Call new test.

2004-01-01  graydon hoare  <graydon@pobox.com>

	* file_io.hh, file_io.cc (read_localized_data, write_localized_data):
	New functions
	* commands.cc, manifest.cc, transforms.cc: Use them.
	* monotone.texi: Minor update to i18n docs.
	* lua.hh, lua.cc (hook_get_linesep_conv, hook_get_charset_conv):
	New hooks.
	* acinclude.m4: Move AX_CREATE_STDINT_H in here.
	* po/monotone.pot: Regenerate.
	* NEWS, configure.ac: Prep for 0.9 release.

2003-12-30  graydon hoare  <graydon@pobox.com>

	* file_io.hh, file_io.cc (mkpath): New function.
	* commands.cc, database.cc, diff_patch.cc, file_io.cc,
	lua.cc, vocab.cc, work.cc: Use it.
	* constants.cc (illegal_path_bytes_arr): Remove leading null.
	* monotone.texi: Include i18n docs.
	* tests/t_i18n_file.at: Check colon in filename.

2003-12-29  graydon hoare  <graydon@pobox.com>

	* file_io.cc: Localize names before touching fs.
	* lua.hh, lua.cc (hook_get_system_charset): Remove useless fn.
	* test_hooks.lua: Likewise.
	* monotone.cc, transforms.cc, transforms.hh:
	Remove lua from system charset conv.
	* tests/t_i18n_file.at: New test.
	* testsuite.at: Call it.

2003-12-28  graydon hoare  <graydon@pobox.com>

	* app_state.cc, app_state.hh: Massage to use i18n vocab.
	* cert.cc, commands.cc, commands.hh, rcs_import.cc,
	update.cc, update.hh, url.cc, url.hh: Likewise.

	* work.cc, work.hh: --> Likewise, and break file format! <--

	* constants.hh, constants.cc (legal_ace_bytes): New constant.
	* vocab.cc (verify<ace>): Use it.
	(verify<urlenc>) New function.
	* vocab_terms.hh (ace, urlenc, utf8): New terms.
	* transforms.hh, transforms.cc: Use them.
	* monotone.cc (utf8_argv): Charconv argv.
	* network.hh, network.cc: Use url.{hh,cc}.

2003-12-28  graydon hoare  <graydon@pobox.com>

	* constants.hh, constants.cc (idlen): New constant.
	* commands.cc, vocab.cc: Use it.
	* manifest.cc (read_manifest_map): Tighten up regex.
	* packet.cc: Likewise.
	* transforms.cc (uppercase)
	(lowercase): Rewrite.
	(utf8_to_urlenc)
	(urlenc_to_utf8)
	(internalize_url)
	(internalize_cert_name)
	(internalize_rsa_keypair_id)
	(externalize_url)
	(externalize_cert_name)
	(externalize_rsa_keypair_id): New functions.
	* url.hh, url.cc (parse_utf8_url): New function.

2003-12-20  graydon hoare  <graydon@pobox.com>

	* diff_patch.cc (normalize_extents): New function.
	(merge_via_edit_scripts): Use it.

2003-12-19  graydon hoare  <graydon@pobox.com>

	[net.venge.monotone.i18n branch]

	* idna/*.[ch]: New files.
	* po/*: New files.
	* url.cc, url.hh, constants.cc: New files.
	* Makefile.am, configure.ac: Various fiddling for gettext.
	* lua.hh, lua.cc (hook_get_system_charset): New hook.
	(hook_get_system_linesep): New hook.
	* transforms.hh, transforms.cc
	(charset_convert)
	(system_to_utf8)
	(utf8_to_system)
	(ace_to_utf8)
	(utf8_to_ace)
	(line_end_convert): New functions.
	* vocab.cc: Refine constraints.
	* vocab_terms.hh (external): New atomic type.
	* monotone.cc (cpp_main): Initialize gettext.
	* sanity.hh (F): Call gettext() on format strings.
	* commands.cc, depot.cc, database.cc, http_tasks.cc, keys.cc,
	network.cc, rcs_import.cc, sanity.cc, mac.hh : Update to use
	'constants::' namespace.
	* config.h.in: Remove.
	* commands.cc: Various formatting cleanups.
	* unit_tests.cc, unit_tests.hh: Connect to url tests.

2003-12-19  graydon hoare  <graydon@pobox.com>

	* diff_patch.cc (merge3): Skip patches to deleted files.

2003-12-16  graydon hoare  <graydon@pobox.com>

	* commands.cc (ls_ignored, ignored_itemizer): Fold in as subcases of unknown.

2003-12-16  graydon hoare  <graydon@pobox.com>

	* lua.cc (working_copy_rcfilename): MT/monotonerc not MT/.monotonerc.

2003-12-16  graydon hoare  <graydon@pobox.com>

	* lua.hh, lua.cc (working_copy_rcfilename): New function.
	* monotone.cc: Add working copy rcfiles.
	* commands.cc (ls_unknown, unknown_itemizer): Skip ignored files.

2003-12-16  graydon hoare  <graydon@pobox.com>

	* file_io.cc (walk_tree_recursive): continue on book-keeping file.

2003-12-15  graydon hoare  <graydon@pobox.com>

	* tests/t_unidiff.at, t_unidiff2.at: Check for mimencode.

2003-12-15  graydon hoare  <graydon@pobox.com>

	* configure.ac: Add --enable-static-boost.
	* Makefile.am: Likewise.
	* AUTHORS: Mention new contributors.

2003-12-14  Lorenzo Campedelli <lorenzo.campedelli@libero.it>

	* work.cc (add_to_attr_map): Finish change to attr map format.

2003-12-10  Tom Tromey  <tromey@redhat.com>

	* commands.cc (checkout): Give better error message if branch is
	empty.

2003-12-07  Eric Kidd  <eric.kidd@pobox.com>

	* commands.cc (agraph): Handle repositories with a single version.
	* database.cc (get_head_candidates): Handle heads with no ancestors.
	* cert.cc (get_branch_heads): Handle heads with no ancestors.

2003-12-06  Eric Kidd  <eric.kidd@pobox.com>

	* update.hh, update.cc (pick_update_target): Return current
	version if no better update candidates available.
	* update.cc (pick_update_target): Always do branch filtering.
	* commands.cc (update): Notice when we're already up-to-date.
	* commands.cc (propagate): Assign branch name correctly when merging.

2003-12-05  graydon hoare  <graydon@pobox.com>

	* lcs.hh (edit_script): New entry point.
	* diff_patch.cc: Rewrite merge in terms of edit scripts.
	* network.cc (post_queued_blobs_to_network): Tidy up transient
	failure message.
	* randomfile.hh: Prohibit deletes on end of chunks.
	* sanity.cc: EOL-terminate truncated long lines.

2003-12-02  graydon hoare  <graydon@pobox.com>

	* database.cc, database.hh (reverse_queue): Copy constructor.
	* std_hooks.lua (merge3): Remove afile, not ancestor.
	* monotone.cc: Remove debugging message.
	* ui.cc (finish_ticking): Set last_write_was_a_tick to false.

2003-12-01  graydon hoare  <graydon@pobox.com>

	* app_state.hh, app_state.cc (set_signing_key): New fn, persist key.
	* monotone.cc (cpp_main): Permit commuting the --help argument around.

2003-11-30  graydon hoare  <graydon@pobox.com>

	* network.cc (post_queued_blobs_to_network): Fail when posted_ok is false.
	* database.cc (initialize): Fail when -journal file exists.
	* keys.cc (make_signature): Nicer message when privkey decrypt fails.

2003-11-29  Tom Tromey  <tromey@redhat.com>

	* rcs_import.cc (store_auxiliary_certs): Renamed to fix typo.
	Updated all callers.

	* http_tasks.cc (check_received_bytes): Allow "-" as well.
	* depot.cc (execute_post_query): Allow "-" as well.

2003-11-28  Tom Tromey  <tromey@redhat.com>

	* http_tasks.cc (check_received_bytes): Allow "-" as well.
	* depot.cc (execute_post_query): Allow "-" as well.

2003-11-28  graydon hoare  <graydon@pobox.com>

	* cert.cc: Various speedups.
	* cycle_detector.hh (edge_makes_cycle): Use visited set, too.
	* database.hh, database.cc (get_head_candidates): New, complex query.
	* keys.hh, keys.cc (check_signature): Cache verifiers.
	* sqlite/os.c (sqliteOsRandomSeed): Harmless valgrind purification.
	* tests/t_fork.at, tests/t_merge.at: Ignore stderr chatter on 'heads'.

2003-11-27  graydon hoare  <graydon@pobox.com>

	* Makefile.am (AM_LDFLAGS): No more -static, sigh.
	* cert.cc (find_relevant_edges): Keep dynamic-programming caches.
	(calculate_renames_recursive): Likewise.
	* cert.cc, cert.hh (rename_edge): Add constructor, copy constructor.
	* commands.cc (list certs): Note rename certs are binary.

2003-11-24  graydon hoare  <graydon@pobox.com>

	* network.cc: Continue fetch, post loops even if one target has
	an exception.

2003-11-24  graydon hoare  <graydon@pobox.com>

	* database.hh, database.cc (delete_posting): Change to take queue
	sequence numbers.
	* commands.cc (queue): Use new API.
	* network.cc (post_queued_blobs_to_network): Use new API.

2003-11-24  graydon hoare  <graydon@pobox.com>

	* std_hooks.lua (get_http_proxy): Return nil when no ENV var.
	* monotone.texi (get_http_proxY): Document change.

2003-11-24  graydon hoare  <graydon@pobox.com>

	* tests/t_proxy.at: Add a test for proxying with tinyproxy.
	* testsuite.at: Call it.
	* lua.cc: Fix dumb error breaking proxying.
	* network.cc: Be verbose about proxying.

2003-11-23  graydon hoare  <graydon@pobox.com>

	* http_tasks.cc (read_chunk): Tolerate 0x20* after chunk len.

2003-11-23  graydon hoare  <graydon@pobox.com>

	* network.cc: Make more informative error policy.
	* boost/socket/socketstream.hpp: Pass SocketType to streambuf template.
	* boost/socket/src/default_socket_impl.cpp: Translate EINTR.

2003-11-22  graydon hoare  <graydon@pobox.com>

	* lua.cc, lua.hh (hook_get_http_proxy): New hook.
	* std_hooks.lua (get_http_proxy): Default uses HTTP_PROXY.
	(get_connect_addr): Undefine, it's for tunnels alone now.
	* network.cc: Use new hook.
	* http_tasks.hh, http_tasks.cc: Teach about proxies (sigh).
	* monotone.texi: Document new hooks.

2003-11-22  graydon hoare  <graydon@pobox.com>

	* lua.cc, lua.hh (hook_get_connect_addr): New hook.
	* std_hooks.lua (get_connect_addr): Default uses HTTP_PROXY.
	* network.cc, network.hh: Use new hook.
	* http_tasks.cc: Teach about HTTP/1.1.
	* cert.cc (bogus_cert_p): Fix UI ugly.

2003-11-21  graydon hoare  <graydon@pobox.com>

	* constants.hh (postsz): New constant for suggested post size.
	* database.cc, database.hh (queue*): Change db API slightly.
	* commands.cc (queue): Adjust to changed db API.
	* network.cc (post_queued_blobs_to_network): Switch to doing
	incremental posts.
	* cert.cc (write_rename_edge, read_rename_edge): Put files on
	separate lines to accomodate future i18n work.
	* work.cc (add_to_attr_map, write_attr_map): Reorder fields to
	accomodate future i18n work.
	* monotone.texi: Document it.
	* configure.ac, NEWS: Mention 0.8 release.

	Release point (v 0.8).

2003-11-16  Tom Tromey  <tromey@redhat.com>

	* missing: Removed generated file.

2003-11-14  graydon hoare  <graydon@pobox.com>

	* commands.cc (vcheck): Add.
	* cert.cc, cert.hh (cert_manifest_vcheck): Add.
	(check_manifest_vcheck): Add.
	(calculate_vcheck_mac): Add.
	* constants.hh (vchecklen): New constant.
	* mac.hh: Re-add.
	* monotone.texi (Hash Integrity): New section.
	* monotone.1: Document vcheck.

2003-11-14  graydon hoare  <graydon@pobox.com>

	* database.cc, database.hh (reverse_queue): New class.
	(compute_older_version): New functions.
	(get_manifest_delta): Remove.
	* network.cc, network.hh (queue_blob_for_network): Remove.
	* packet.cc, packet.hh (queueing_packet_writer): Change UI,
	write to queue directly, accept optional<reverse_queue>.
	* cert.cc (write_paths_recursive): Rewrite to use constant
	memory.
	* commands.cc (queue, queue_edge_for_target_ancestor):
	Install optional<reverse_queue> in qpw.
	* tests/t_cross.at: Ignore new UI chatter.
	* monotone.texi (Transmitting Changes): Change UI output.

2003-11-13  graydon hoare  <graydon@pobox.com>

	* Makefile.am (AUTOMAKE_OPTIONS): Require 1.7.1
	* commands.cc (addtree): Wrap in transaction guard.
	* database.cc, database.hh (manifest_delta_exists): Add.
	(get_manifest_delta): Add.
	* cert.cc (write_paths_recursive): Use partial deltas.
	* manifest.cc, manifest.hh (read_manifest_map): New variant.
	* patch_set.cc, patch_set.hh (patch_set): Add map_new, map_old
	fields.
	(manifests_to_patch_set) Store new field.
	(patch_set_to_packets) Don't read manifest versions from db.
	* std_hooks.lua (ignore_file): ignore .a, .so, .lo, .la, ~ files.
	* tests/t_cvsimport.at: New test.
	* testsuite.at: Call it.

2003-11-10  graydon hoare  <graydon@pobox.com>

	* commands.cc (find_oldest_ancestors): New function.
	(queue): New "addtree" subcommand.
	* monotone.texi: Document it.
	* monotone.1: Document it.

2003-11-10  graydon hoare  <graydon@pobox.com>

	* file_io.cc (walk_tree_recursive): Ignore MT/

2003-11-09  graydon hoare  <graydon@pobox.com>

	* database.cc (dump, load): Implement.
	* commands.cc (db): Call db.dump, load.
	* cycle_detector.hh: Skip when no in-edge on src.
	* monotone.texi: Document dump and load, add some
	special sections.
	* monotone.1: Mention dump and load.

2003-11-09  graydon hoare  <graydon@pobox.com>

	* rcs_file.hh (rcs_symbol): New structure.
	* rcs_file.cc (symbol): New rule.
	* rcs_import.cc (find_branch_for_version): New function.
	(cvs_key::branch): New field.
	(store_auxilliary_certs): Cert branch tag.
	* cycle_detector.hh: Fix bugs, don't use quick_alloc.
	* commands.cc (checkout): Add --branch based version.
	* monotone.texi: Document new command variant.
	* monotone.1: Ditto.

2003-11-09  graydon hoare  <graydon@pobox.com>

	* quick_alloc.hh: New file.
	* Makefile.am: Add it.
	* cycle_detector.hh: Rewrite.
	* manifest.hh: Use quick_alloc.
	* vocab.cc: Relax path name requirements a bit.
	* sqlite/sqliteInt.h: Up size of row to 16mb.

2003-11-02  graydon hoare  <graydon@pobox.com>

	* commands.cc (post): Post everything if no URL given; don't base
	decision off branch name presence.
	* app_state.cc, monotone.cc, file_io.cc, file_io.hh: Support
	absolutifying args.
	* lua.hh, lua.cc, std_hooks.lua (hook_get_mail_hostname): New hook.
	* monotone.texi: Document it.
	* monotone.texi, monotone.1: Minor corrections, new sections.
	* monotone.cc: Don't look in $ENV at all.
	* network.cc: Correct MX logic.
	* nntp_tasks.cc, smtp_tasks.cc: Separate postlines state.
	* smtp_tasks.cc: Correct some SMTP logic.
	* configure.ac, NEWS: Mention 0.7 release.

	Release point (v 0.7).

2003-11-01  graydon hoare  <graydon@pobox.com>

	* http_tasks.cc: Drop extra leading slashes in HTTP messages.

2003-10-31  graydon hoare  <graydon@pobox.com>

	* commands.cc, database.cc, database.hh, lua.cc, lua.hh,
	network.cc, network.hh, packet.cc, packet.hh, schema.sql,
	schema_migration.cc, tests/t_http.at, tests/t_nntp.at, vocab.cc:
	Eliminate "groupname", use lone URL.
	* monotone.texi: Update to cover new URL rules.
	* network.cc, network.hh, lua.cc, lua.hh, smtp_tasks.cc:
	Implement "mailto" URLs.
	* tests/t_smtp.at: New test.
	* testsuite.at: Call it.

2003-10-31  graydon hoare  <graydon@pobox.com>

	* patch_set.cc (manifests_to_patch_set): Second form with explicit renames.
	(manifests_to_patch_set): Split edit+rename events when we see them.
	* commands.cc (status, commit): Include explicit rename set.
	* diff_patch.cc (merge3): Accept edit+rename events split by patch_set.cc.
	* smtp_tasks.hh, smtp_tasks.cc: New files.
	* nntp_machine.hh, nntp_machine.cc: Rename to proto_machine.{hh,cc} (woo!)
	* nntp_tasks.cc: Adjust to use proto_ prefix in various places.
	* proto_machine.cc (read_line): get() into streambuf.
	* Makefile.am: Cover renames and adds.

2003-10-31  graydon hoare  <graydon@pobox.com>

	* diff_patch.cc (merge3): Extract renames.
	* commands.cc (calculate_new_manifest_map): Extract renames.
	(try_one_merge): Extract renames, propagate to merge target.
	(commit): Extract renames, propagate to commit target.
	* cert.cc (calculate_renames_recursive): Fix wrong logic.
	(find_common_ancestor_recursive): Stall advances at top of graph.
	* patch_set.cc: (manifests_to_patch_set): Teach about historical
	renames.
	* tests/t_erename.at: New test for edit+rename events.
	* testsuite.at: Call t_erename.at.

2003-10-30  graydon hoare  <graydon@pobox.com>

	* patch_set.cc (operator<): s/a/b/ in a few places, yikes!
	* cert.cc: Add machinery for rename edge certs.
	* commands.cc: Call diff(manifest,manifest) directly.
	* tests/t_nntp.at: Kill tcpserver DNS lookups on nntp test.
	* network.cc (parse_url): Character class typo fix, from
	Johannes Winkelmann.
	* app_state.hh, cert.hh, commands.hh, cycle_detector.hh,
	database.hh, diff_patch.cc, diff_patch.hh, http_tasks.hh,
	interner.hh, keys.hh, lua.hh, manifest.hh, network.hh,
	nntp_machine.hh, nntp_tasks.hh, packet.hh, patch_set.hh,
	transforms.hh, update.hh, vocab.hh, work.hh, xdelta.hh:
	fix use of std:: prefix / "using namespace" pollution.

2003-10-27  graydon hoare  <graydon@pobox.com>

	* lua/liolib.c (io_mkstemp): Portability fix
	from Ian Main.
	* xdelta.cc,hh (compute_delta): New manifest-specific variant.
	* transforms.cc,hh (diff): Same.
	* rcs_import.cc: Various speedups to cvs import.

2003-10-26  graydon hoare  <graydon@pobox.com>

	* cert.cc (get_parents): New function.
	(write_paths_recursive): New function.
	(write_ancestry_paths): New function.
	* cert.hh (write_ancestry_paths): Declare.
	* commands.cc (queue_edge_for_target_ancestor):
	Call write_ancestry_paths for "reposting" queue
	strategy.

2003-10-25  graydon hoare  <graydon@pobox.com>

	* commands.cc (log): Skip looking inside nonexistent
	manifests for file comments.

2003-10-24  graydon hoare  <graydon@pobox.com>

	* adns/*.c, adns/*.h: Import adns library.
	* Makefile.am: Update to build adns into lib3rdparty.a.
	* AUTHORS: Mention adns.
	* network.cc: Call adns functions, not gethostbyname.

2003-10-20  Nathaniel Smith  <njs@codesourcery.com>

	* patch_set.cc (patch_set_to_text_summary): Give more detailed
	output.
	* commands.cc (get_log_message, status, diff): Use
	patch_set_to_text_summary for complete description.

2003-10-22  graydon hoare  <graydon@pobox.com>

	* monotone.texi: Document 'queue' command.
	* monotone.1: Likewise.

2003-10-22  graydon hoare  <graydon@pobox.com>

	* diff_patch.cc
	(infer_directory_moves): New function.
	(rebuild_under_directory_moves): New function.
	(apply_directory_moves): New function.
	(merge3): Handle directory moves.
	* tests/t_renamed.at: New test for dir renames.
	* testsuite.at: Call it.

2003-10-21  graydon hoare  <graydon@pobox.com>

	* commands.cc (queue): New command.
	(list): Add "queue" subcommand, too.

2003-10-21  graydon hoare  <graydon@pobox.com>

	* diff_patch.cc (merge_deltas): New function.
	(check_map_inclusion): New function.
	(check_no_intersect): New function.
	(merge3): Rewrite completely.
	* tests/t_rename.at: New test.
	* testsuite.at: Call it.
	* file_io.cc, file_io.hh (make_dir_for): New function.
	* commands.cc (update): Call make_dir_for on update.

2003-10-20  graydon hoare  <graydon@pobox.com>

	* commands.cc: Replace [] with idx() everywhere.

2003-10-20  Tom Tromey  <tromey@redhat.com>

	* cert.hh (get_branch_heads): Updated.
	Include <set>.
	* commands.cc (head): Updated for new get_branch_heads.
	(merge): Likewise.
	(propagate): Likewise.
	* cert.cc (get_branch_heads): Use set<manifest_id>.

	* commands.cc (merge): Use all caps for metasyntactic variable.
	(heads): Likewise.

	* network.cc (post_queued_blobs_to_network): Do nothing if no
	packets to post.

2003-10-20  graydon hoare  <graydon@pobox.com>

	* cert.cc (get_branch_heads): Fix dumb bug.
	* diff_patch.cc (merge3): Fix dumb bug.
	(merge2): Fix dumb bug.
	(try_to_merge_files): Fix dumb bug.

2003-10-20  graydon hoare  <graydon@pobox.com>

	* file_io.cc (tilde_expand): New function.
	* monotone.cc (cpp_main): Expand tildes in
	db and rcfile arguments.

2003-10-20  graydon hoare  <graydon@pobox.com>

	* rcs_import.cc (import_cvs_repo): Check key existence
	at beginning of import pass, to avoid wasted work.

2003-10-19  Tom Tromey  <tromey@redhat.com>

	* commands.cc (log): Add each seen id to `cycles'.

2003-10-19  graydon hoare  <graydon@pobox.com>

	* AUTHORS: Mention Tecgraf PUC-Rio and their
	copyright.
	* Makefile.am: Mention circular buffer stuff.
	* configure.ac, NEWS: Mention 0.6 release.
	* cert.hh, cert.cc (erase_bogus_certs): file<cert> variant.
	* commands.cc (log): Erase bogus certs before writing,
	cache comment-less file IDs.
	* monotone.spec: Don't specify install-info args,
	do build with optimization on RHL.

	Release point (v 0.6).

2003-10-19  Matt Kraai  <kraai@ftbfs.org>

	* commands.cc (merge): Use app.branch_name instead of args[0] for
	the branch name.

2003-10-17  graydon hoare  <graydon@pobox.com>

	* commands.cc (log): New command.
	Various other bug fixes.
	* monotone.1, monotone.texi: Minor updates.

2003-10-17  graydon hoare  <graydon@pobox.com>

	* monotone.texi: Expand command and hook references.
	* commands.cc: Disable db dump / load commands for now.

2003-10-16  graydon hoare  <graydon@pobox.com>

	* sanity.hh: Add a const version of idx().
	* diff_patch.cc: Change to using idx() everywhere.
	* cert.cc (find_common_ancestor): Rewrite to recursive
	form, stepping over historic merges.
	* tests/t_cross.at: New test for merging merges.
	* testsuite.at: Call t_cross.at.

2003-10-10  graydon hoare  <graydon@pobox.com>

	* lua.hh, lua.cc (hook_apply_attribute): New hook.
	* work.hh, work.cc (apply_attributes): New function.
	* commands.cc (update_any_attrs): Update attrs when writing to
	working copy.
	* std_hooks.lua (temp_file): Use some env vars.
	(attr_functions): Make table of attr-setting functions.

2003-10-10  graydon hoare  <graydon@pobox.com>

	* work.cc: Fix add/drop inversion bug.
	* lua/*.{c,h}: Import lua 5.0 sources.
	* lua.cc: Rewrite lua interface completely.
	* std_hooks.lua, test_hooks.lua, testsuite,
	tests/t_persist_phrase.at, configure.ac, config.h.in, Makefile.am:
	Modify to handle presence of lua 5.0.

2003-10-08  graydon hoare  <graydon@pobox.com>

	* rcs_import.cc: Attach aux certs to child, not parent.
	* manifest.cc: Speed up some calculations.
	* keys.cc: Optionally cache decoded keys.

2003-10-07  graydon hoare  <graydon@pobox.com>

	* manifest.hh, manifest.cc, rcs_import.cc: Write manifests w/o
	compression.
	* vocab.hh, vocab.cc: Don't re-verify verified data.
	* ui.hh, ui.cc: Minor efficiency tweaks.

2003-10-07  graydon hoare  <graydon@pobox.com>

	* commands.cc, work.cc, work.hh: Add some preliminary stuff
	to support explicit renaming, .mt-attrs.
	* monotone.texi: Add skeletal sections for command reference,
	hook reference, CVS phrasebook. Fill in some parts.

2003-10-02  graydon hoare  <graydon@pobox.com>

	* boost/circular_buffer*.hpp: Add.
	* AUTHORS, cert.cc, commands.cc, database.cc,
	diff_patch.cc, http_tasks.cc, keys.cc, lua.cc, manifest.cc,
	network.cc, nntp_machine.cc, packet.cc, patch_set.cc,
	rcs_import.cc, sanity.cc, sanity.hh, ui.hh, update.cc,
	vocab_terms.hh, work.cc:
	remove existing circular buffer code, replace all
	logging and asserty stuff with boost::format objects
	rather than vsnprintf.

2003-10-01  graydon hoare  <graydon@pobox.com>

	* testsuite.at: Don't use getenv("HOSTNAME").
	* database.cc (exec, fetch): Do va_end/va_start again in between
	logging and executing query.

2003-09-28  Tom Tromey  <tromey@redhat.com>

	* monotone.texi: Added @direntry.

2003-09-27  Nathaniel Smith  <njs@pobox.com>

	* monotone.cc: Remove "monotone.db" default to --db
	option in help text.

2003-09-27  graydon hoare  <graydon@pobox.com>

	* diff_patch.cc: Rework conflict detection.
	* rcs_import.cc: Remove some pointless slowness.
	* monotone.spec: Install info files properly.

	Release point (v 0.5).

2003-09-27  graydon hoare  <graydon@pobox.com>

	* AUTHORS, NEWS, configure.ac: Update for 0.5 release.
	* monotone.texi: Various updates.
	* xdelta.cc (compute_delta): Fix handling of empty data.
	* database.cc (sql): Require --db for init.
	* work.cc (read_options_map): Fix options regex.

2003-09-27  graydon hoare  <graydon@pobox.com>

	* lcs.hh: New jaffer LCS algorithm.
	* interner.hh, rcs_import.cc: Templatize interner.
	* diff_patch.hh: Use interner, new LCS.

2003-09-27  Tom Tromey  <tromey@redhat.com>

	* commands.cc (fetch): Always try lua hook; then default to all
	known URLs.

2003-09-26  Tom Tromey  <tromey@redhat.com>

	* commands.cc (tag): Use all-caps for meta-syntactic variables.
	(comment, add, cat, complete, mdelta, fdata): Likewise.

	* monotone.1: There's no default database.
	* monotone.texi (OPTIONS): There's no default database.

	* database.cc (sql): Throw informative error if database name not
	set.
	* app_state.cc (app_state): Default to no database.

2003-09-26  graydon hoare  <graydon@pobox.com>

	* debian/*, monotone.spec: Add packaging control files.

2003-09-24  graydon hoare  <graydon@pobox.com>

	* database.cc, database.hh (debug): New function.
	* commands.cc (debug): New command.
	* cert.cc, cert.hh (guess_branch): New function.
	* commands.cc (cert): Queue certs to network servers.
	* commands.cc (cert, commit): Use guess_branch.
	* commands.cc (list): List unknown, ignored files.
	* monotone.texi, monotone.1: Document.

2003-09-24  graydon hoare  <graydon@pobox.com>

	* commands.cc (queue_edge_for_target_ancestor): Queue the
	correct ancestry cert, from child to target, as well as
	patch_set.

2003-09-22  graydon hoare  <graydon@pobox.com>

	* depot_schema.sql, schema_migration.cc,
	schema_migration.hh: Add.
	* database.cc, depot.cc: Implement schema migration.
	* database.cc, commands.cc: Change to db ... cmd.
	* monotone.texi, monotone.1: Document command change.
	* depot.cc: Fix various query bugs.

2003-09-21  Nathaniel Smith  <njs@codesourcery.com>

	* depot.cc (depot_schema): Remove unique constraint on (contents),
	replace with unique constraint on (groupname, contents).

2003-09-21  Nathaniel Smith  <njs@codesourcery.com>

	* commands.cc (diff): Take manifest ids as arguments.  Add
	explanatory text on files added, removed, modified.

2003-09-19  Tom Tromey  <tromey@redhat.com>

	* commands.cc (genkey): Use all-caps for meta-syntactic variable.
	(cert, tag, approve, disapprove, comment, add, drop, commit,
	update, revert, cat, checkout, co, propagate, complete, list, ls,
	mdelta, fdelta, mdata, fdata, mcerts, fcerts, pubkey, privkey,
	fetch, post, rcs_import, rcs): Likewise.
	(explain_usage): Indent explanatory text past the command names.

2003-09-17  Tom Tromey  <tromey@redhat.com>

	* commands.cc (list): Don't compute or use "subname".

	* commands.cc (revert): Handle case where argument is a
	directory.
	* tests/t_revert.at: Test for revert of directory.

	* testsuite.at (MONOTONE_SETUP): Use "monotone initdb".
	* monotone.1: Document "initdb".
	* monotone.texi (Commands): Document initdb.
	(Creating a Database): New node.
	(Getting Started): Refer to it.
	* commands.cc (initdb): New command.
	* database.cc (database::sql): New argument `init'.
	(database::initialize): New method.
	* database.hh (database::initalize): Declare.
	(database::sql): New argument `init'.

2003-09-17  Tom Tromey  <tromey@redhat.com>

	* tests/t_persist_phrase.at: Use "ls certs".
	* tests/t_nntp.at: Use "ls certs".
	* tests/t_genkey.at: Use "ls keys" and "ls certs".

2003-09-16  Tom Tromey  <tromey@redhat.com>

	* monotone.1: Document "list branches".
	* commands.cc (ls_certs): New function, from `lscerts' command.
	(ls_keys): New function, from `lskeys' command.
	(ls_branches): New function.
	(list): New command.
	(ls): New alias.
	(explain_usage): Split parameter info at \n.
	* monotone.texi (Adding Files): Use "list certs".
	(Committing Changes): Likewise.
	(Forking and Merging): Likewise.
	(Commands): Likewise.
	(Generating Keys): Use "list keys".
	(Commands): Likewise.
	(Commands): Mention "list branches".
	(Branches): Likewise.

2003-09-15  graydon hoare  <graydon@redhat.com>

	* http_tasks.cc: Fix networking to handle long input.

	* ui.cc, ui.hh: Only pad with blanks enough to cover old output
	when ticking.

	* update.cc, cert.cc, commands.cc: Fix cert fetching functions to
	remove bogus certs.

2003-09-15  Tom Tromey  <tromey@redhat.com>

	* monotone.1: Don't mention MT_KEY or MT_BRANCH.

	* monotone.texi (Getting Started): Don't mention MT_DB or
	MT_BRANCH.
	(Adding Files): Explicitly use --db and --branch.
	* app_state.hh (app_state): New fields options, options_changed.
	Declare new methods.  Include work.hh.
	* work.cc (work_file_name): New constant.
	(add_to_options_map): New structure.
	(get_options_path): New function.
	(read_options_map, write_options_map): Likewise.
	* work.hh (options_map): New type.
	(get_options_path, read_options_map, write_options_map): Declare.
	* commands.cc (add, drop, commit, update, revert, checkout,
	merge): Write options file.
	* app_state.cc (database_option, branch_option): New constants.
	(app_state::app_state): Read options file.
	(app_state::set_database): New method.
	(app_state::set_branch): Likewise.
	(app_state::write_options): Likewise.
	Include work.hh.
	* monotone.cc (cpp_main): Don't set initial database name on
	app.  Use new settor methods.  Don't look at MT_BRANCH or MT_DB.

2003-09-14  graydon hoare  <graydon@pobox.com>

	* vocab.cc, vocab.hh: Add streamers for vocab terms in preparation
	for switch to formatter.

	* cert.cc (check_signature): Treat missing key as failed check.
	* commands.cc (lscerts): Warn when keys are missing.

	* rcs_import.cc, nntp_tasks.cc, http_tasks.cc: Tick progress.

	* sanity.cc, monotone.cc: Tidy up output a bit.

	* xdelta.cc: Add code to handle empty files. Maybe correct?

	* ui.cc, ui.hh: Add.

2003-09-13  Tom Tromey  <tromey@redhat.com>

	* tests/t_nntp.at: If we can't find tcpserver or snntpd, skip the
	test.
	* tests/t_http.at: If we can't find boa or depot.cgi, skip the
	test.

2003-09-12  graydon hoare  <graydon@pobox.com>

	* update.cc (pick_update_target): Only insert base rev as update
	candidate if it actually exists in db.

	* commands.cc, database.cc, database.hh: Implement id completion
	command, and general id completion in all other commands.

2003-09-12  Tom Tromey  <tromey@redhat.com>

	* commands.cc (revert): A deleted file always appears in the
	manifest.
	* tests/t_revert.at: Check reverting a change plus a delete; also
	test reverting by file name.

	* work.cc (deletion_builder::visit_file): Check for file in
	working add set before looking in manifest.
	* tests/t_drop.at: Added add-then-drop test.

	* testsuite.at: Include t_drop.at.
	* tests/t_drop.at: New test.
	* work.cc (visit_file): Check for file in working delete set
	before looking in manifest.

2003-09-12  Tom Tromey  <tromey@redhat.com>

	* Makefile.am ($(srcdir)/testsuite): tests/atconfig and
	tests/atlocal are not in srcdir.

	* Makefile.am (TESTS): unit_tests is not in srcdir.

2003-09-11  graydon hoare  <graydon@pobox.com>

	* commands.cc: Check for MT directory in status.
	* commands.cc: Require directory for checkout.
	* commands.cc: Delete MT/work file after checkout.
	* commands.cc: Implement 'revert', following tromey's lead.
	* commands.cc: Print base, working manifest ids in status.

	* diff_patch.cc: Further merge corrections.
	* diff_patch.cc (unidiff): Compensate for occasional miscalculation
	of LCS.

	* tests/t_merge.at: Check that heads works after a merge.
	* tests/t_fork.at:  Check that heads works after a fork.
	* tests/t_genkey.at: Remove use of 'import'.
	* tests/t_cwork.at: Check deletion of work file on checkout.
	* tests/t_revert.at: Check that revert works.

	* commands.cc, monotone.cc: Report unknown commands nicely.

2003-09-08  graydon hoare  <graydon@pobox.com>

	* tests/merge.at: Accept tromey's non-error case for update.

	* commands.cc(try_one_merge): Write merged version to packet
	writer, not directly to db.
	(merge): Write branch, changelog cert on merged version to db.

	* std_hooks.lua(merge3): Open result in mode "r", not "w+".

2003-09-06  Tom Tromey  <tromey@redhat.com>

	* update.cc (pick_update_target): Not an error if nothing to
	update.

	* monotone.texi: Use VERSION; include version.texi.

	* monotone.1: Document "co".
	* monotone.texi (Commands): Document "co".
	* commands.cc (ALIAS): New macro.
	(co): New alias.

	* README: Updated.

	* txt2c.cc: Added missing file.

	* texinfo.tex, INSTALL, Makefile.in, aclocal.m4, compile, depcomp,
	install-sh, missing, mkinstalldirs: Removed generated files.

2003-09-04  graydon hoare  <graydon@pobox.com>

	* Makefile.am, depot.cc, http_tasks.cc, http_tasks.hh,
	lua.cc, lua.hh, monotone.texi, network.cc, tests/t_http.at,
	vocab_terms.hh:

	Use public key signatures to talk to depot, not mac keys.

	* commands.cc, file_io.cc, monotone.texi, monotone.1,
	tests/t_scan.at, tests/t_import.at, work.cc, work.hh:

	Remove the 'import' and 'scan' commands, in favour of generalized
	'add' which chases subdirectories.

	* configure.ac, NEWS:

	Release point (v 0.4).

2003-09-03  graydon hoare  <graydon@pobox.com>

	* monotone.texi: Expand notes about setting up depot.

	* update.cc: Update by ancestry. Duh.

2003-09-02  graydon hoare  <graydon@pobox.com>

	* boost/socket/streambuf.hpp: Bump ppos on overflow.

	* packet.cc, transforms.cc, transforms.hh: Add function for
	canonicalization of base64 encoded strings. Use on incoming cert
	packet values.

	* commands.cc: Change fetch and post to take URL/groupname params
	rather than branchname.

	* network.cc, network.hh, depot.cc, http_tasks.cc: Fix URL parser,
	improve logging, change signatures to match needs of commands.cc

	* Makefile.am: Don't install txt2c or unit_tests.

	* Makefile.am: Build depot.cgi not depot.

	* database.cc, database.hh: Add "all known sources" fetching support.

	* patch_set.cc: Sort in a path-lexicographic order for nicer summaries.

	* monotone.texi: Expand coverage of packets and networking.

	* tests/t_nntp.at, tests/t_http.at: Update to provide URL/groupname
	pairs.

2003-09-02  Tom Tromey  <tromey@redhat.com>

	* aclocal.m4, monotone.info: Removed generated files.

2003-08-31  Nathaniel Smith  <njs@codesourcery.com>

	* configure.ac: Check for lua40/lua.h, lua40/lualib.h and -llua40,
	-lliblua40.
	* config.h.in: Add LUA_H, LIBLUA_H templates, remove HAVE_LIBLUA,
	HAVE_LIBLUALIB templates.
	* lua.cc: Include config.h.  Use LUA_H, LIBLUA_H macros.

2003-08-29  graydon hoare  <graydon@pobox.com>

	* Makefile.am, txt2c.cc, lua.cc, database.cc:
	Use a C constant-building converter rather than objcopy.

	* cert.cc, cert.hh, packet.cc, packet.hh, diff_patch.cc,
	rcs_import.cc:
	Modify cert functions to require a packet consumer, do no implicit
	database writing.

	* commands.cc, database.cc, database.hh, schema.sql, network.cc:
	Modify packet queueing strategy to select ancestors from known
	network server content, rather than most recent edge.

2003-08-25  graydon hoare  <graydon@pobox.com>

	* AUTHORS, ChangeLog, Makefile.am, NEWS, configure.ac,
	tests/t_http.at: Release point (v 0.3)

2003-08-24  graydon hoare  <graydon@pobox.com>

	* nntp_tasks.cc: Measure success from postlines state.
	* network.cc: Print summary counts of transmissions.
	* packet.cc: Count packets into database.
	* depot.cc: Add administrative commands, fix a bunch of
	little bugs.
	* t_http.at: Testcase for depot-driven communication.
	* monotone.texi: Update to reflect depot existence.
	* http_tasks.cc: Pick bugs out.

2003-08-24  graydon hoare  <graydon@pobox.com>

	* commands.cc: Wash certs before output.
	* *.cc,*.hh: Adjust cert packet format to
	be more readable, avoid superfluous gzipping.

2003-08-24  graydon hoare  <graydon@pobox.com>

	* configure, Makefile.in: Remove generated files, oops.
	* commands.cc: Implement 'propagate'.
	* lua.cc, lua.hh, network.cc, network.hh: Remove
	'aggregate posting' stuff.
	* network.cc: Batch postings into larger articles.
	* diff_patch.hh, diff_patch.cc: Implement basic
	merge2-on-manifest.

2003-08-23  graydon hoare  <graydon@pobox.com>

	* monotone.cc: Handle user-defined lua hooks as
	overriding internal / .monotonerc hooks no matter
	where on cmd line they occur.
	* update.cc: Made failures more user-friendly.
	* lua.cc: Improve logging a bit.
	* testsuite.at, tests/*.{at,in}, testsuite/: Rewrite tests in
	autotest framework, move to tests/ directory.
	* boost/io/*, cryptopp/hmac.h: Add missing files.

2003-08-23  Tom Tromey  <tromey@redhat.com>

	* monotone.cc (OPT_VERSION): New macro.
	(cpp_main): Handle OPT_VERSION.
	(options): Added `version' entry.
	Include config.h.

2003-08-21  Tom Tromey  <tromey@redhat.com>

	* database.cc: Include "sqlite/sqlite.h", not <sqlite.h>.

2003-08-20  graydon hoare  <graydon@pobox.com>

	* boost/*:
	incorporate boost sandbox bits, for now.

	* Makefile.am, Makefile.in, configure, configure.ac, diff_patch.cc,
	http_tasks.cc, http_tasks.hh, network.cc, nntp_machine.cc,
	nntp_machine.hh, nntp_tasks.cc, nntp_tasks.hh, testsuite/t_nntp.sh:

	fix up networking layer to pass nntp tests again

2003-08-19  graydon hoare  <graydon@pobox.com>

	* Makefile.am, Makefile.in, app_state.hh, cert.cc, commands.cc,
	constants.hh, cryptopp/misc.h, database.cc, depot.cc,
	http_tasks.cc, http_tasks.hh, keys.cc, lua.cc, lua.hh, monotone.cc,
	network.cc, network.hh, nntp_machine.cc, nntp_machine.hh,
	nntp_tasks.cc, nntp_tasks.hh, packet.cc, packet.hh, rcs_import.cc,
	sanity.cc, sanity.hh, schema.sql, test_hooks.lua,
	testsuite/runtest.sh, testsuite/t_null.sh, vocab_terms.hh:

	major surgery time
	- move to multi-protocol posting and fetching.
	- implement nicer failure modes for sanity.
	- redo commands to print nicer, fail nicer.

2003-08-18  graydon hoare  <graydon@pobox.com>

	* Makefile.am, Makefile.in, adler32.hh, database.cc, depot.cc,
	mac.hh, xdelta.cc, Makefile.am, Makefile.in:

	first pass at a depot (CGI-based packet service)

2003-08-08  graydon hoare  <graydon@pobox.com>

	* Makefile.am, Makefile.in AUTHORS, ChangeLog, Makefile.am,
	Makefile.in, NEWS, monotone.1, monotone.info, monotone.texi:

	release point (v 0.2)

2003-08-08  graydon hoare  <graydon@pobox.com>

	* cert.cc, cert.hh, interner.hh, rcs_import.cc:

	auxilliary certs

	* cert.cc, cert.hh, cycle_detector.hh, interner.hh, patch_set.cc,
	rcs_import.cc:

	improvements to cycle detection stuff

2003-08-05  graydon hoare  <graydon@pobox.com>

	* rcs_import.cc:

	almost even more seemingly correct CVS graph reconstruction (still slow)

	* sqlite/* cryptopp/* Makefile.am, Makefile.in, aclocal.m4,
	config.h.in, configure, configure.ac, file_io.cc, keys.cc,
	sanity.cc, sanity.hh, transforms.cc:

	minimizing dependencies on 3rd party libs by importing the
	necessary bits and rewriting others.

	* cert.cc, cert.hh, rcs_import.cc:

	cvs import seems to be working, but several linear algorithms need
	replacement

2003-07-28  graydon hoare  <graydon@pobox.com>

	* Makefile.am, Makefile.in, cert.cc, commands.cc, database.cc,
	database.hh, manifest.cc, rcs_file.cc, rcs_import.cc,
	rcs_import.hh, vocab.cc, xdelta.cc:

	cvs graph reconstruction hobbling along.

2003-07-21  graydon hoare  <graydon@pobox.com>

	* database.cc, xdelta.cc, xdelta.hh:

	piecewise xdelta; improves speed a fair bit.

2003-07-11  graydon hoare  <graydon@pobox.com>

	* Makefile.am, Makefile.in, config.h.in, configure, configure.ac,
	transforms.cc, xdelta.cc, xdelta.hh:

	implement xdelta by hand, forget 3rd party delta libs.

2003-07-02  graydon hoare  <graydon@pobox.com>

	* database.cc, rcs_import.cc, transforms.cc, transforms.hh:

	speedups all around in the storage system

2003-07-01  graydon hoare  <graydon@pobox.com>

	* database.hh, rcs_import.cc, transforms.cc, transforms.hh: speed

	improvements to RCS import

2003-06-30  graydon hoare  <graydon@pobox.com>

	* rcs_import.cc, transforms.cc:

	some speed improvements to RCS import

2003-06-29  graydon hoare  <graydon@pobox.com>

	* commands.cc, database.hh, rcs_import.cc, transforms.cc:

	RCS file import successfully (albeit slowly) pulls in some pretty
	large (multi-hundred revision, >1MB) test cases from GCC CVS

	* Makefile.in, commands.cc, rcs_file.cc, rcs_file.hh,
	rcs_import.cc, rcs_import.hh,

	Makefile.am: preliminary support for reading and walking RCS files

2003-04-09  graydon hoare  <graydon@pobox.com>

	* autogen.sh: oops
	* */*: savannah import

2003-04-06  graydon hoare  <graydon@pobox.com>

	* initial release.
<|MERGE_RESOLUTION|>--- conflicted
+++ resolved
@@ -1,14 +1,12 @@
-<<<<<<< HEAD
 2006-02-10  Matt Johnston  <matt@ucc.asn.au>
 
 	* commands.cc (CMD(checkout)): wrapping in a transaction makes
 	a big difference.
-=======
+
 2006-02-09  Nathaniel Smith  <njs@pobox.com>
 
 	* Makefile.am (SQLITE_SOURCES): Remove header files lost in
 	latest SQLite upstream import.
->>>>>>> e14ce6cf
 
 2006-02-09  Graydon Hoare  <graydon@pobox.com>
 
