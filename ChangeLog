--- conflicted
+++ resolved
@@ -1,4 +1,9 @@
-<<<<<<< HEAD
+2003-09-27  graydon hoare  <graydon@pobox.com>
+
+	* lcs.hh: New jaffer LCS algorithm.
+	* interner.hh, rcs_import.cc: Templatize interner.
+	* diff_patch.hh: Use interner, new LCS.
+
 2003-09-27  Tom Tromey  <tromey@redhat.com>
 
 	* commands.cc (fetch): Always try lua hook; then default to all
@@ -15,13 +20,6 @@
 	* database.cc (sql): Throw informative error if database name not
 	set.
 	* app_state.cc (app_state): Default to no database.
-=======
-2003-09-27  graydon hoare  <graydon@pobox.com>
-
-	* lcs.hh: New jaffer LCS algorithm.
-	* interner.hh, rcs_import.cc: Templatize interner.
-	* diff_patch.hh: Use interner, new LCS.
->>>>>>> 0f28c001
 
 2003-09-26  graydon hoare  <graydon@pobox.com>
 
