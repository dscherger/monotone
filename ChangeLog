<<<<<<< HEAD
2003-11-24  graydon hoare  <graydon@pobox.com>

	* network.cc: Continue fetch, post loops even if one target has
	an exception.

2003-11-24  graydon hoare  <graydon@pobox.com>

	* database.hh, database.cc (delete_posting): Change to take queue
	sequence numbers.	
	* commands.cc (queue): Use new API.
	* network.cc (post_queued_blobs_to_network) Use new API.
	
2003-11-24  graydon hoare  <graydon@pobox.com>

	* std_hooks.lua (get_http_proxy): Return nil when no ENV var.
	* monotone.texi (get_http_proxY): Document change.

2003-11-24  graydon hoare  <graydon@pobox.com>

	* tests/t_proxy.at: Add a test for proxying with tinyproxy.
	* testsuite.at: Call it.
	* lua.cc: Fix dumb error breaking proxying.
	* network.cc: Be verbose about proxying.

2003-11-23  graydon hoare  <graydon@pobox.com>

	* http_tasks.cc (read_chunk): Tolerate 0x20* after chunk len.

2003-11-23  graydon hoare  <graydon@pobox.com>

	* network.cc: Make more informative error policy.
	* boost/socket/socketstream.hpp: Pass SocketType to streambuf template.
	* boost/socket/src/default_socket_impl.cpp: Translate EINTR.

2003-11-22  graydon hoare  <graydon@pobox.com>

	* lua.cc, lua.hh (hook_get_http_proxy): New hook.
	* std_hooks.lua (get_http_proxy): Default uses HTTP_PROXY.
	(get_connect_addr): Undefine, it's for tunnels alone now.
	* network.cc: Use new hook.
	* http_tasks.hh, http_tasks.cc: Teach about proxies (sigh).
	* monotone.texi: Document new hooks.

2003-11-22  graydon hoare  <graydon@pobox.com>

	* lua.cc, lua.hh (hook_get_connect_addr): New hook.
	* std_hooks.lua (get_connect_addr): Default uses HTTP_PROXY.
	* network.cc, network.hh: Use new hook.
	* http_tasks.cc: Teach about HTTP/1.1.
	* cert.cc (bogus_cert_p): Fix UI ugly.

2003-11-21  graydon hoare  <graydon@pobox.com>

	* constants.hh (postsz): New constant for suggested post size.
	* database.cc, database.hh (queue*): Change db API slightly.
	* commands.cc (queue): Adjust to changed db API.
	* network.cc (post_queued_blobs_to_network): Switch to doing
	incremental posts.
	* cert.cc (write_rename_edge, read_rename_edge): Put files on 
	separate lines to accomodate future i18n work.
	* work.cc (add_to_attr_map, write_attr_map): Reorder fields to
	accomodate future i18n work.
	* monotone.texi: Document it.
	* configure.ac, NEWS: Mention 0.8 release.

	Release point (v 0.8).
	
=======
2003-11-16  Tom Tromey  <tromey@redhat.com>

	* missing: Removed generated file.

>>>>>>> 3800e4fb
2003-11-14  graydon hoare  <graydon@pobox.com>

	* commands.cc (vcheck): Add.
	* cert.cc, cert.hh (cert_manifest_vcheck): Add.
	(check_manifest_vcheck): Add.
	(calculate_vcheck_mac): Add.
	* constants.hh (vchecklen): New constant.
	* mac.hh: Re-add.
	* monotone.texi (Hash Integrity): New section.
	* monotone.1: Document vcheck.

2003-11-14  graydon hoare  <graydon@pobox.com>

	* database.cc, database.hh (reverse_queue): New class.
	(compute_older_version): New functions.
	(get_manifest_delta): Remove.
	* network.cc, network.hh (queue_blob_for_network): Remove.
	* packet.cc, packet.hh (queueing_packet_writer): Change UI,
	write to queue directly, accept optional<reverse_queue>.
	* cert.cc (write_paths_recursive): Rewrite to use constant
	memory.
	* commands.cc (queue, queue_edge_for_target_ancestor):
	Install optional<reverse_queue> in qpw.
	* tests/t_cross.at: Ignore new UI chatter.
	* monotone.texi (Transmitting Changes): Change UI output.

2003-11-13  graydon hoare  <graydon@pobox.com>

	* Makefile.am (AUTOMAKE_OPTIONS): Require 1.7.1
	* commands.cc (addtree): Wrap in transaction guard.
	* database.cc, database.hh (manifest_delta_exists): Add.
	(get_manifest_delta): Add.
	* cert.cc (write_paths_recursive): Use partial deltas.
	* manifest.cc, manifest.hh (read_manifest_map): New variant.
	* patch_set.cc, patch_set.hh (patch_set): Add map_new, map_old
	fields.
	(manifests_to_patch_set) Store new field.
	(patch_set_to_packets) Don't read manifest versions from db.
	* std_hooks.lua (ignore_file): ignore .a, .so, .lo, .la, ~ files.
	* tests/t_cvsimport.at: New test.
	* testsuite.at: Call it.

2003-11-10  graydon hoare  <graydon@pobox.com>

	* commands.cc (find_oldest_ancestors): New function.
	(queue): New "addtree" subcommand.
	* monotone.texi: Document it.
	* monotone.1: Document it.

2003-11-10  graydon hoare  <graydon@pobox.com>

	* file_io.cc (walk_tree_recursive): Ignore MT/

2003-11-09  graydon hoare  <graydon@pobox.com>

	* database.cc (dump, load): Implement.
	* commands.cc (db): Call db.dump, load.
	* cycle_detector.hh: Skip when no in-edge on src.
	* monotone.texi: Document dump and load, add some 
	special sections.
	* monotone.1: Mention dump and load.

2003-11-09  graydon hoare  <graydon@pobox.com>

	* rcs_file.hh (rcs_symbol): New structure.
	* rcs_file.cc (symbol): New rule.
	* rcs_import.cc (find_branch_for_version): New function.
	(cvs_key::branch): New field.
	(store_auxilliary_certs): Cert branch tag.
	* cycle_detector.hh: Fix bugs, don't use quick_alloc.
	* commands.cc (checkout): Add --branch based version.
	* monotone.texi: Document new command variant.
	* monotone.1: Ditto.

2003-11-09  graydon hoare  <graydon@pobox.com>

	* quick_alloc.hh: New file.
	* Makefile.am: Add it.
	* cycle_detector.hh: Rewrite.
	* manifest.hh: Use quick_alloc.
	* vocab.cc: Relax path name requirements a bit.
	* sqlite/sqliteInt.h: Up size of row to 16mb.

2003-11-02  graydon hoare  <graydon@pobox.com>

	* commands.cc (post): Post everything if no URL given; don't base
	decision off branch name presence.	
	* app_state.cc, monotone.cc, file_io.cc, file_io.hh: Support
	absolutifying args.
	* lua.hh, lua.cc, std_hooks.lua (hook_get_mail_hostname): New hook.
	* monotone.texi: Document it.
	* monotone.texi, monotone.1: Minor corrections, new sections.
	* monotone.cc: Don't look in $ENV at all.
	* network.cc: Correct MX logic.
	* nntp_tasks.cc, smtp_tasks.cc: Separate postlines state.
	* smtp_tasks.cc: Correct some SMTP logic.
	* configure.ac, NEWS: Mention 0.7 release.

	Release point (v 0.7).

2003-11-01  graydon hoare  <graydon@pobox.com>

	* http_tasks.cc: Drop extra leading slashes in HTTP messages.

2003-10-31  graydon hoare  <graydon@pobox.com>

	* commands.cc, database.cc, database.hh, lua.cc, lua.hh,
	network.cc, network.hh, packet.cc, packet.hh, schema.sql,
	schema_migration.cc, tests/t_http.at, tests/t_nntp.at, vocab.cc:
	Eliminate "groupname", use lone URL.
	* monotone.texi: Update to cover new URL rules.
	* network.cc, network.hh, lua.cc, lua.hh, smtp_tasks.cc:
	Implement "mailto" URLs.
	* tests/t_smtp.at: New test.
	* testsuite.at: Call it.

2003-10-31  graydon hoare  <graydon@pobox.com>

	* patch_set.cc (manifests_to_patch_set): Second form with explicit renames.
	(manifests_to_patch_set): Split edit+rename events when we see them.
	* commands.cc (status, commit): Include explicit rename set.
	* diff_patch.cc (merge3): Accept edit+rename events split by patch_set.cc.
	* smtp_tasks.hh, smtp_tasks.cc: New files.
	* nntp_machine.hh, nntp_machine.cc: Rename to proto_machine.{hh,cc} (woo!)
	* nntp_tasks.cc: Adjust to use proto_ prefix in various places.
	* proto_machine.cc (read_line): get() into streambuf.
	* Makefile.am: Cover renames and adds.

2003-10-31  graydon hoare  <graydon@pobox.com>

	* diff_patch.cc (merge3): Extract renames.
	* commands.cc (calculate_new_manifest_map): Extract renames.
	(try_one_merge): Extract renames, propagate to merge target.
	(commit): Extract renames, propagate to commit target.
	* cert.cc (calculate_renames_recursive): Fix wrong logic.
	(find_common_ancestor_recursive): Stall advances at top of graph.
	* patch_set.cc: (manifests_to_patch_set): Teach about historical
	renames.
	* tests/t_erename.at: New test for edit+rename events.
	* testsuite.at: Call t_erename.at.

2003-10-30  graydon hoare  <graydon@pobox.com>

	* patch_set.cc (operator<): s/a/b/ in a few places, yikes!
	* cert.cc: Add machinery for rename edge certs.
	* commands.cc: Call diff(manifest,manifest) directly.
	* tests/t_nntp.at: Kill tcpserver DNS lookups on nntp test.
	* network.cc (parse_url): Character class typo fix, from 
	Johannes Winkelmann.
	* app_state.hh, cert.hh, commands.hh, cycle_detector.hh, 
	database.hh, diff_patch.cc, diff_patch.hh, http_tasks.hh,
	interner.hh, keys.hh, lua.hh, manifest.hh, network.hh, 
	nntp_machine.hh, nntp_tasks.hh, packet.hh, patch_set.hh, 
	transforms.hh, update.hh, vocab.hh, work.hh, xdelta.hh: 
	fix use of std:: prefix / "using namespace" pollution.	

2003-10-27  graydon hoare  <graydon@pobox.com>

	* lua/liolib.c (io_mkstemp): Portability fix
	from Ian Main.
	* xdelta.cc,hh (compute_delta): New manifest-specific variant.
	* transforms.cc,hh (diff): Same.
	* rcs_import.cc: Various speedups to cvs import.

2003-10-26  graydon hoare  <graydon@pobox.com>

	* cert.cc (get_parents): New function.
	(write_paths_recursive): New function.
	(write_ancestry_paths): New function.
	* cert.hh (write_ancestry_paths): Declare.
	* commands.cc (queue_edge_for_target_ancestor):
	Call write_ancestry_paths for "reposting" queue
	strategy.

2003-10-25  graydon hoare  <graydon@pobox.com>

	* commands.cc (log): Skip looking inside nonexistent
	manifests for file comments.

2003-10-24  graydon hoare  <graydon@pobox.com>

	* adns/*.c, adns/*.h: Import adns library.
	* Makefile.am: Update to build adns into lib3rdparty.a.
	* AUTHORS: Mention adns.
	* network.cc: Call adns functions, not gethostbyname.

2003-10-20  Nathaniel Smith  <njs@codesourcery.com>

	* patch_set.cc (patch_set_to_text_summary): Give more detailed
	output.
	* commands.cc (get_log_message, status, diff): Use
	patch_set_to_text_summary for complete description.

2003-10-22  graydon hoare  <graydon@pobox.com>

	* monotone.texi: Document 'queue' command.
	* monotone.1: Likewise.

2003-10-22  graydon hoare  <graydon@pobox.com>

	* diff_patch.cc 
	(infer_directory_moves): New function.
	(rebuild_under_directory_moves): New function.
	(apply_directory_moves): New function.
	(merge3): Handle directory moves.
	* tests/t_renamed.at: New test for dir renames.
	* testsuite.at: Call it.

2003-10-21  graydon hoare  <graydon@pobox.com>

	* commands.cc (queue): New command.
	(list): Add "queue" subcommand, too.

2003-10-21  graydon hoare  <graydon@pobox.com>

	* diff_patch.cc (merge_deltas): New function.
	(check_map_inclusion): New function.
	(check_no_intersect): New function.
	(merge3): Rewrite completely. 
	* tests/t_rename.at: New test.
	* testsuite.at: Call it.
	* file_io.cc, file_io.hh (make_dir_for): New function.
	* commands.cc (update): Call make_dir_for on update.

2003-10-20  graydon hoare  <graydon@pobox.com>

	* commands.cc: Replace [] with idx() everywhere.

2003-10-20  Tom Tromey  <tromey@redhat.com>

	* cert.hh (get_branch_heads): Updated.
	Include <set>.
	* commands.cc (head): Updated for new get_branch_heads.
	(merge): Likewise.
	(propagate): Likewise.
	* cert.cc (get_branch_heads): Use set<manifest_id>.

	* commands.cc (merge): Use all caps for metasyntactic variable.
	(heads): Likewise.

	* network.cc (post_queued_blobs_to_network): Do nothing if no
	packets to post.

2003-10-20  graydon hoare  <graydon@pobox.com>

	* cert.cc (get_branch_heads): Fix dumb bug.
	* diff_patch.cc (merge3): Fix dumb bug.
	(merge2): Fix dumb bug.
	(try_to_merge_files): Fix dumb bug.

2003-10-20  graydon hoare  <graydon@pobox.com>

	* file_io.cc (tilde_expand): New function.
	* monotone.cc (cpp_main): Expand tildes in 
	db and rcfile arguments.

2003-10-20  graydon hoare  <graydon@pobox.com>

	* rcs_import.cc (import_cvs_repo): Check key existence
	at beginning of import pass, to avoid wasted work.

2003-10-19  Tom Tromey  <tromey@redhat.com>

	* commands.cc (log): Add each seen id to `cycles'.

2003-10-19  graydon hoare  <graydon@pobox.com>

	* AUTHORS: Mention Tecgraf PUC-Rio and their
	copyright.
	* Makefile.am: Mention circular buffer stuff.
	* configure.ac, NEWS: Mention 0.6 release.
	* cert.hh, cert.cc (erase_bogus_certs): file<cert> variant.	
	* commands.cc (log): Erase bogus certs before writing,
	cache comment-less file IDs.
	* monotone.spec: Don't specify install-info args,
	do build with optimization on RHL.

	Release point (v 0.6).

2003-10-19  Matt Kraai  <kraai@ftbfs.org>

	* commands.cc (merge): Use app.branch_name instead of args[0] for
	the branch name.

2003-10-17  graydon hoare  <graydon@pobox.com>

	* commands.cc (log): New command.
	Various other bug fixes.
	* monotone.1, monotone.texi: Minor updates.

2003-10-17  graydon hoare  <graydon@pobox.com>

	* monotone.texi: Expand command and hook references.
	* commands.cc: Disable db dump / load commands for now.

2003-10-16  graydon hoare  <graydon@pobox.com>

	* sanity.hh: Add a const version of idx().
	* diff_patch.cc: Change to using idx() everywhere.
	* cert.cc (find_common_ancestor): Rewrite to recursive
	form, stepping over historic merges.
	* tests/t_cross.at: New test for merging merges.
	* testsuite.at: Call t_cross.at.

2003-10-10  graydon hoare  <graydon@pobox.com>

	* lua.hh, lua.cc (hook_apply_attribute): New hook.
	* work.hh, work.cc (apply_attributes): New function.
	* commands.cc (update_any_attrs): Update attrs when writing to
	working copy. 
	* std_hooks.lua (temp_file): Use some env vars.
	(attr_functions): Make table of attr-setting functions.

2003-10-10  graydon hoare  <graydon@pobox.com>

	* work.cc: Fix add/drop inversion bug.
	* lua/*.{c,h}: Import lua 5.0 sources.
	* lua.cc: Rewrite lua interface completely. 	
	* std_hooks.lua, test_hooks.lua, testsuite,
	tests/t_persist_phrase.at, configure.ac, config.h.in, Makefile.am:
	Modify to handle presence of lua 5.0.

2003-10-08  graydon hoare  <graydon@pobox.com>

	* rcs_import.cc: Attach aux certs to child, not parent.
	* manifest.cc: Speed up some calculations.
	* keys.cc: Optionally cache decoded keys.

2003-10-07  graydon hoare  <graydon@pobox.com>

	* manifest.hh, manifest.cc, rcs_import.cc: Write manifests w/o
	compression.
	* vocab.hh, vocab.cc: Don't re-verify verified data.
	* ui.hh, ui.cc: Minor efficiency tweaks.

2003-10-07  graydon hoare  <graydon@pobox.com>

	* commands.cc, work.cc, work.hh: Add some preliminary stuff
	to support explicit renaming, .mt-attrs.
	* monotone.texi: Add skeletal sections for command reference,
	hook reference, CVS phrasebook. Fill in some parts.

2003-10-02  graydon hoare  <graydon@pobox.com>

	* boost/circular_buffer*.hpp: Add.
	* AUTHORS, cert.cc, commands.cc, database.cc,
	diff_patch.cc, http_tasks.cc, keys.cc, lua.cc, manifest.cc,
	network.cc, nntp_machine.cc, packet.cc, patch_set.cc, 
	rcs_import.cc, sanity.cc, sanity.hh, ui.hh, update.cc,
	vocab_terms.hh, work.cc:	
	remove existing circular buffer code, replace all
	logging and asserty stuff with boost::format objects
	rather than vsnprintf.

2003-10-01  graydon hoare  <graydon@pobox.com>

	* testsuite.at: Don't use getenv("HOSTNAME").
	* database.cc (exec, fetch): Do va_end/va_start again in between
	logging and executing query.

2003-09-28  Tom Tromey  <tromey@redhat.com>

	* monotone.texi: Added @direntry.

2003-09-27  Nathaniel Smith  <njs@pobox.com>

	* monotone.cc: Remove "monotone.db" default to --db
	option in help text.

2003-09-27  graydon hoare  <graydon@pobox.com>

	* diff_patch.cc: Rework conflict detection.
	* rcs_import.cc: Remove some pointless slowness.
	* monotone.spec: Install info files properly.

	Release point (v 0.5).

2003-09-27  graydon hoare  <graydon@pobox.com>

	* AUTHORS, NEWS, configure.ac: Update for 0.5 release.
	* monotone.texi: Various updates.	
	* xdelta.cc (compute_delta): Fix handling of empty data.
	* database.cc (sql): Require --db for init.
	* work.cc (read_options_map): Fix options regex.

2003-09-27  graydon hoare  <graydon@pobox.com>

	* lcs.hh: New jaffer LCS algorithm.
	* interner.hh, rcs_import.cc: Templatize interner.
	* diff_patch.hh: Use interner, new LCS.

2003-09-27  Tom Tromey  <tromey@redhat.com>

	* commands.cc (fetch): Always try lua hook; then default to all
	known URLs.

2003-09-26  Tom Tromey  <tromey@redhat.com>

	* commands.cc (tag): Use all-caps for meta-syntactic variables.
	(comment, add, cat, complete, mdelta, fdata): Likewise.

	* monotone.1: There's no default database.
	* monotone.texi (OPTIONS): There's no default database.

	* database.cc (sql): Throw informative error if database name not
	set.
	* app_state.cc (app_state): Default to no database.

2003-09-26  graydon hoare  <graydon@pobox.com>

	* debian/*, monotone.spec: Add packaging control files.

2003-09-24  graydon hoare  <graydon@pobox.com>

	* database.cc, database.hh (debug): New function.
	* commands.cc (debug): New command.
	* cert.cc, cert.hh (guess_branch): New function.
	* commands.cc (cert): Queue certs to network servers.
	* commands.cc (cert, commit): Use guess_branch.
	* commands.cc (list): List unknown, ignored files.
	* monotone.texi, monotone.1: Document.

2003-09-24  graydon hoare  <graydon@pobox.com>

	* commands.cc (queue_edge_for_target_ancestor): Queue the
	correct ancestry cert, from child to target, as well as
	patch_set.

2003-09-22  graydon hoare  <graydon@pobox.com>

	* depot_schema.sql, schema_migration.cc, 
	schema_migration.hh: Add.
	* database.cc, depot.cc: Implement schema migration.
	* database.cc, commands.cc: Change to db ... cmd.
	* monotone.texi, monotone.1: Document command change.
	* depot.cc: Fix various query bugs.

2003-09-21  Nathaniel Smith  <njs@codesourcery.com>

	* depot.cc (depot_schema): Remove unique constraint on (contents),
	replace with unique constraint on (groupname, contents).
	
2003-09-21  Nathaniel Smith  <njs@codesourcery.com>

	* commands.cc (diff): Take manifest ids as arguments.  Add
	explanatory text on files added, removed, modified.

2003-09-19  Tom Tromey  <tromey@redhat.com>

	* commands.cc (genkey): Use all-caps for meta-syntactic variable.
	(cert, tag, approve, disapprove, comment, add, drop, commit,
	update, revert, cat, checkout, co, propagate, complete, list, ls,
	mdelta, fdelta, mdata, fdata, mcerts, fcerts, pubkey, privkey,
	fetch, post, rcs_import, rcs): Likewise.
	(explain_usage): Indent explanatory text past the command names.

2003-09-17  Tom Tromey  <tromey@redhat.com>

	* commands.cc (list): Don't compute or use "subname".

	* commands.cc (revert): Handle case where argument is a
	directory.
	* tests/t_revert.at: Test for revert of directory.

	* testsuite.at (MONOTONE_SETUP): Use "monotone initdb".
	* monotone.1: Document "initdb".
	* monotone.texi (Commands): Document initdb.
	(Creating a Database): New node.
	(Getting Started): Refer to it.
	* commands.cc (initdb): New command.
	* database.cc (database::sql): New argument `init'.
	(database::initialize): New method.
	* database.hh (database::initalize): Declare.
	(database::sql): New argument `init'.

2003-09-17  Tom Tromey  <tromey@redhat.com>

	* tests/t_persist_phrase.at: Use "ls certs".
	* tests/t_nntp.at: Use "ls certs".
	* tests/t_genkey.at: Use "ls keys" and "ls certs".

2003-09-16  Tom Tromey  <tromey@redhat.com>

	* monotone.1: Document "list branches".
	* commands.cc (ls_certs): New function, from `lscerts' command.
	(ls_keys): New function, from `lskeys' command.
	(ls_branches): New function.
	(list): New command.
	(ls): New alias.
	(explain_usage): Split parameter info at \n.
	* monotone.texi (Adding Files): Use "list certs".
	(Committing Changes): Likewise.
	(Forking and Merging): Likewise.
	(Commands): Likewise.
	(Generating Keys): Use "list keys".
	(Commands): Likewise.
	(Commands): Mention "list branches".
	(Branches): Likewise.

2003-09-15  graydon hoare  <graydon@redhat.com>

	* http_tasks.cc: Fix networking to handle long input.

	* ui.cc, ui.hh: Only pad with blanks enough to cover old output
	when ticking.

	* update.cc, cert.cc, commands.cc: Fix cert fetching functions to
	remove bogus certs.

2003-09-15  Tom Tromey  <tromey@redhat.com>

	* monotone.1: Don't mention MT_KEY or MT_BRANCH.

	* monotone.texi (Getting Started): Don't mention MT_DB or
	MT_BRANCH.
	(Adding Files): Explicitly use --db and --branch.
	* app_state.hh (app_state): New fields options, options_changed.
	Declare new methods.  Include work.hh.
	* work.cc (work_file_name): New constant.
	(add_to_options_map): New structure.
	(get_options_path): New function.
	(read_options_map, write_options_map): Likewise.
	* work.hh (options_map): New type.
	(get_options_path, read_options_map, write_options_map): Declare.
	* commands.cc (add, drop, commit, update, revert, checkout,
	merge): Write options file.
	* app_state.cc (database_option, branch_option): New constants.
	(app_state::app_state): Read options file.
	(app_state::set_database): New method.
	(app_state::set_branch): Likewise.
	(app_state::write_options): Likewise.
	Include work.hh.
	* monotone.cc (cpp_main): Don't set initial database name on
	app.  Use new settor methods.  Don't look at MT_BRANCH or MT_DB.

2003-09-14  graydon hoare  <graydon@pobox.com>

	* vocab.cc, vocab.hh: Add streamers for vocab terms in preparation
	for switch to formatter.

	* cert.cc (check_signature): Treat missing key as failed check.
	* commands.cc (lscerts): Warn when keys are missing.

	* rcs_import.cc, nntp_tasks.cc, http_tasks.cc: Tick progress.

	* sanity.cc, monotone.cc: Tidy up output a bit.

	* xdelta.cc: Add code to handle empty files. Maybe correct?

	* ui.cc, ui.hh: Add.

2003-09-13  Tom Tromey  <tromey@redhat.com>

	* tests/t_nntp.at: If we can't find tcpserver or snntpd, skip the
	test.
	* tests/t_http.at: If we can't find boa or depot.cgi, skip the
	test.

2003-09-12  graydon hoare  <graydon@pobox.com>

	* update.cc (pick_update_target): Only insert base rev as update
	candidate if it actually exists in db.

	* commands.cc, database.cc, database.hh: Implement id completion
	command, and general id completion in all other commands.

2003-09-12  Tom Tromey  <tromey@redhat.com>

	* commands.cc (revert): A deleted file always appears in the
	manifest.
	* tests/t_revert.at: Check reverting a change plus a delete; also
	test reverting by file name.

	* work.cc (deletion_builder::visit_file): Check for file in
	working add set before looking in manifest.
	* tests/t_drop.at: Added add-then-drop test.

	* testsuite.at: Include t_drop.at.
	* tests/t_drop.at: New test.
	* work.cc (visit_file): Check for file in working delete set
	before looking in manifest.

2003-09-12  Tom Tromey  <tromey@redhat.com>

	* Makefile.am ($(srcdir)/testsuite): tests/atconfig and
	tests/atlocal are not in srcdir.

	* Makefile.am (TESTS): unit_tests is not in srcdir.

2003-09-11  graydon hoare  <graydon@pobox.com>

	* commands.cc: Check for MT directory in status.
	* commands.cc: Require directory for checkout.
	* commands.cc: Delete MT/work file after checkout.
	* commands.cc: Implement 'revert', following tromey's lead.
	* commands.cc: Print base, working manifest ids in status.

	* diff_patch.cc: Further merge corrections.
	* diff_patch.cc (unidiff): Compensate for occasional miscalculation
	of LCS.

	* tests/t_merge.at: Check that heads works after a merge.
	* tests/t_fork.at:  Check that heads works after a fork.
	* tests/t_genkey.at: Remove use of 'import'.
	* tests/t_cwork.at: Check deletion of work file on checkout.
	* tests/t_revert.at: Check that revert works.

	* commands.cc, monotone.cc: Report unknown commands nicely.
	
2003-09-08  graydon hoare  <graydon@pobox.com>

	* tests/merge.at: Accept tromey's non-error case for update.

	* commands.cc(try_one_merge): Write merged version to packet
	writer, not directly to db.
	(merge): Write branch, changelog cert on merged version to db.

	* std_hooks.lua(merge3): Open result in mode "r", not "w+".
	
2003-09-06  Tom Tromey  <tromey@redhat.com>

	* update.cc (pick_update_target): Not an error if nothing to
	update.

	* monotone.texi: Use VERSION; include version.texi.

	* monotone.1: Document "co".
	* monotone.texi (Commands): Document "co".
	* commands.cc (ALIAS): New macro.
	(co): New alias.

	* README: Updated.

	* txt2c.cc: Added missing file.

	* texinfo.tex, INSTALL, Makefile.in, aclocal.m4, compile, depcomp,
	install-sh, missing, mkinstalldirs: Removed generated files.

2003-09-04  graydon hoare  <graydon@pobox.com>

	* Makefile.am, depot.cc, http_tasks.cc, http_tasks.hh,
	lua.cc, lua.hh, monotone.texi, network.cc, tests/t_http.at,
	vocab_terms.hh: 

	Use public key signatures to talk to depot, not mac keys.

	* commands.cc, file_io.cc, monotone.texi, monotone.1,
	tests/t_scan.at, tests/t_import.at, work.cc, work.hh:

	Remove the 'import' and 'scan' commands, in favour of generalized
	'add' which chases subdirectories.

	* configure.ac, NEWS: 

	Release point (v 0.4).
	
2003-09-03  graydon hoare  <graydon@pobox.com>

	* monotone.texi: Expand notes about setting up depot.

	* update.cc: Update by ancestry. Duh.

2003-08-31  Nathaniel Smith  <njs@codesourcery.com>

	* configure.ac: Check for lua40/lua.h, lua40/lualib.h and -llua40,
	-lliblua40.
	* config.h.in: Add LUA_H, LIBLUA_H templates, remove HAVE_LIBLUA,
	HAVE_LIBLUALIB templates.
	* lua.cc: Include config.h.  Use LUA_H, LIBLUA_H macros.

2003-09-02  graydon hoare  <graydon@pobox.com>

	* boost/socket/streambuf.hpp: Bump ppos on overflow.

	* packet.cc, transforms.cc, transforms.hh: Add function for
	canonicalization of base64 encoded strings. Use on incoming cert
	packet values.

	* commands.cc: Change fetch and post to take URL/groupname params
	rather than branchname.

	* network.cc, network.hh, depot.cc, http_tasks.cc: Fix URL parser,
	improve logging, change signatures to match needs of commands.cc

	* Makefile.am: Don't install txt2c or unit_tests. 

	* Makefile.am: Build depot.cgi not depot.

	* database.cc, database.hh: Add "all known sources" fetching support.

	* patch_set.cc: Sort in a path-lexicographic order for nicer summaries.

	* monotone.texi: Expand coverage of packets and networking.

	* tests/t_nntp.at, tests/t_http.at: Update to provide URL/groupname
	pairs.

2003-09-02  Tom Tromey  <tromey@redhat.com>

	* aclocal.m4, monotone.info: Removed generated files.

2003-08-29  graydon hoare  <graydon@pobox.com>

	* Makefile.am, txt2c.cc, lua.cc, database.cc:
	Use a C constant-building converter rather than objcopy.

	* cert.cc, cert.hh, packet.cc, packet.hh, diff_patch.cc,
	rcs_import.cc: 
	Modify cert functions to require a packet consumer, do no implicit
	database writing.

	* commands.cc, database.cc, database.hh, schema.sql, network.cc:
	Modify packet queueing strategy to select ancestors from known
	network server content, rather than most recent edge.

2003-08-25  graydon hoare  <graydon@pobox.com>

	* AUTHORS, ChangeLog, Makefile.am, NEWS, configure.ac,
	tests/t_http.at: Release point (v 0.3)

2003-08-24  graydon hoare  <graydon@pobox.com>

	* nntp_tasks.cc: Measure success from postlines state.
	* network.cc: Print summary counts of transmissions.
	* packet.cc: Count packets into database.
	* depot.cc: Add administrative commands, fix a bunch of
	little bugs.
	* t_http.at: Testcase for depot-driven communication.
	* monotone.texi: Update to reflect depot existence.
	* http_tasks.cc: Pick bugs out.
	
2003-08-24  graydon hoare  <graydon@pobox.com>

	* commands.cc: Wash certs before output.
	* *.cc,*.hh: Adjust cert packet format to
	be more readable, avoid superfluous gzipping.

2003-08-24  graydon hoare  <graydon@pobox.com>

	* configure, Makefile.in: Remove generated files, oops.
	* commands.cc: Implement 'propagate'.
	* lua.cc, lua.hh, network.cc, network.hh: Remove
	'aggregate posting' stuff.
	* network.cc: Batch postings into larger articles.
	* diff_patch.hh, diff_patch.cc: Implement basic
	merge2-on-manifest.
	
2003-08-23  graydon hoare  <graydon@pobox.com>

	* monotone.cc: Handle user-defined lua hooks as
	overriding internal / .monotonerc hooks no matter
	where on cmd line they occur.
	* update.cc: Made failures more user-friendly.
	* lua.cc: Improve logging a bit.
	* testsuite.at, tests/*.{at,in}, testsuite/: Rewrite tests in
	autotest framework, move to tests/ directory.
	* boost/io/*, cryptopp/hmac.h: Add missing files.
	
2003-08-23  Tom Tromey  <tromey@redhat.com>

	* monotone.cc (OPT_VERSION): New macro.
	(cpp_main): Handle OPT_VERSION.
	(options): Added `version' entry.
	Include config.h.

2003-08-21  Tom Tromey  <tromey@redhat.com>

	* database.cc: Include "sqlite/sqlite.h", not <sqlite.h>.

2003-08-20  graydon hoare  <graydon@pobox.com>

        * boost/*:
        incorporate boost sandbox bits, for now.

        * Makefile.am, Makefile.in, configure, configure.ac, diff_patch.cc,
	http_tasks.cc, http_tasks.hh, network.cc, nntp_machine.cc,
	nntp_machine.hh, nntp_tasks.cc, nntp_tasks.hh, testsuite/t_nntp.sh:

	fix up networking layer to pass nntp tests again

2003-08-19  graydon hoare  <graydon@pobox.com>

        * Makefile.am, Makefile.in, app_state.hh, cert.cc, commands.cc,
	constants.hh, cryptopp/misc.h, database.cc, depot.cc,
	http_tasks.cc, http_tasks.hh, keys.cc, lua.cc, lua.hh, monotone.cc,
	network.cc, network.hh, nntp_machine.cc, nntp_machine.hh,
	nntp_tasks.cc, nntp_tasks.hh, packet.cc, packet.hh, rcs_import.cc,
	sanity.cc, sanity.hh, schema.sql, test_hooks.lua,
	testsuite/runtest.sh, testsuite/t_null.sh, vocab_terms.hh:

	major surgery time
	- move to multi-protocol posting and fetching.
	- implement nicer failure modes for sanity.
	- redo commands to print nicer, fail nicer.	
	
2003-08-18  graydon hoare  <graydon@pobox.com>

        * Makefile.am, Makefile.in, adler32.hh, database.cc, depot.cc,
	mac.hh, xdelta.cc, Makefile.am, Makefile.in: 

	first pass at a depot (CGI-based packet service)

2003-08-08  graydon hoare  <graydon@pobox.com>

        * Makefile.am, Makefile.in AUTHORS, ChangeLog, Makefile.am,
	Makefile.in, NEWS, monotone.1, monotone.info, monotone.texi:

	release point (v 0.2)

2003-08-08  graydon hoare  <graydon@pobox.com>

        * cert.cc, cert.hh, interner.hh, rcs_import.cc: 

	auxilliary certs

        * cert.cc, cert.hh, cycle_detector.hh, interner.hh, patch_set.cc,
	rcs_import.cc: 

	improvements to cycle detection stuff

2003-08-05  graydon hoare  <graydon@pobox.com>

        * rcs_import.cc:
        
	almost even more seemingly correct CVS graph reconstruction (still slow)

        * sqlite/* cryptopp/* Makefile.am, Makefile.in, aclocal.m4,
	config.h.in, configure, configure.ac, file_io.cc, keys.cc,
	sanity.cc, sanity.hh, transforms.cc: 

	minimizing dependencies on 3rd party libs by importing the
	necessary bits and rewriting others.

        * cert.cc, cert.hh, rcs_import.cc:	
        
	cvs import seems to be working, but several linear algorithms need
	replacement

2003-07-28  graydon hoare  <graydon@pobox.com>

        * Makefile.am, Makefile.in, cert.cc, commands.cc, database.cc,
	database.hh, manifest.cc, rcs_file.cc, rcs_import.cc,
	rcs_import.hh, vocab.cc, xdelta.cc:

	cvs graph reconstruction hobbling along.

2003-07-21  graydon hoare  <graydon@pobox.com>

        * database.cc, xdelta.cc, xdelta.hh: 

	piecewise xdelta; improves speed a fair bit.

2003-07-11  graydon hoare  <graydon@pobox.com>

        * Makefile.am, Makefile.in, config.h.in, configure, configure.ac,
	transforms.cc, xdelta.cc, xdelta.hh:

	implement xdelta by hand, forget 3rd party delta libs.

2003-07-02  graydon hoare  <graydon@pobox.com>

        * database.cc, rcs_import.cc, transforms.cc, transforms.hh:

	speedups all around in the storage system

2003-07-01  graydon hoare  <graydon@pobox.com>

        * database.hh, rcs_import.cc, transforms.cc, transforms.hh: speed

	improvements to RCS import

2003-06-30  graydon hoare  <graydon@pobox.com>

        * rcs_import.cc, transforms.cc: 

	some speed improvements to RCS import

2003-06-29  graydon hoare  <graydon@pobox.com>

        * commands.cc, database.hh, rcs_import.cc, transforms.cc: 

	RCS file import successfully (albeit slowly) pulls in some pretty
	large (multi-hundred revision, >1MB) test cases from GCC CVS

        * Makefile.in, commands.cc, rcs_file.cc, rcs_file.hh,
	rcs_import.cc, rcs_import.hh, 

	Makefile.am: preliminary support for reading and walking RCS files

2003-04-09  graydon hoare  <graydon@pobox.com>

        * autogen.sh: oops
	* */*: savannah import

2003-04-06  graydon hoare  <graydon@pobox.com>

	* initial release. 
<|MERGE_RESOLUTION|>--- conflicted
+++ resolved
@@ -1,4 +1,3 @@
-<<<<<<< HEAD
 2003-11-24  graydon hoare  <graydon@pobox.com>
 
 	* network.cc: Continue fetch, post loops even if one target has
@@ -66,12 +65,10 @@
 
 	Release point (v 0.8).
 	
-=======
 2003-11-16  Tom Tromey  <tromey@redhat.com>
 
 	* missing: Removed generated file.
 
->>>>>>> 3800e4fb
 2003-11-14  graydon hoare  <graydon@pobox.com>
 
 	* commands.cc (vcheck): Add.
