--- conflicted
+++ resolved
@@ -1,13 +1,11 @@
-<<<<<<< HEAD
 2006-01-18  Richard Levitte  <richard@levitte.org>
 
 	* po/sv.po: Better translation of "branch".  Inspired from
 	subversion.
-=======
+
 2006-01-18  Nathaniel Smith  <njs@pobox.com>
 
 	* database.cc (begin_transaction): Turn an E() into an I().
->>>>>>> f1fff80d
 
 2006-01-15  Richard Levitte  <richard@levitte.org>
 
