--- conflicted
+++ resolved
@@ -1,4 +1,11 @@
-<<<<<<< HEAD
+2006-02-24  Timothy Brownawell  <tbrownaw@gmail.com>
+
+	* netcmd.cc: Ignore protocol version field on usher_cmd packets. It
+	should now be possible to use an usher to redirect connections based
+	on netsync version.
+	* netcmd.hh: Remove unused netcmd::get_version() and
+	unused/unimplemented netcmd::netcmd(u8 version).
+
 2006-02-24  Richard Levitte  <richard@levitte.org>
 
 	* commands.cc (ls_changed): I was a bit overly paranoid about the
@@ -252,15 +259,6 @@
 	error unwind and about to ask the user to mail us the crash
 	log--we must use FL() rather than F() here, since by the time this
 	is called we can't rely on the i18n infrastructure being alive.
-=======
-2006-02-24  Timothy Brownawell  <tbrownaw@gmail.com>
-
-	* netcmd.cc: Ignore protocol version field on usher_cmd packets. It
-	should now be possible to use an usher to redirect connections based
-	on netsync version.
-	* netcmd.hh: Remove unused netcmd::get_version() and
-	unused/unimplemented netcmd::netcmd(u8 version).
->>>>>>> 8cd70664
 
 2006-02-12  Nathaniel Smith  <njs@pobox.com>
 
