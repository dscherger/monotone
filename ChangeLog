--- conflicted
+++ resolved
@@ -1,19 +1,17 @@
-<<<<<<< HEAD
-2006-01-27  Stéphane Gimenez <dev@gim.name>
-
-	* sanity.hh: fix scoping issue revealed by gcc-4.1.
-
-2006-01-26  Richard Levitte  <richard@levitte.org>
-
-	* po/sv.po: One more translation.
-=======
 2006-01-26  Nathaniel Smith  <njs@pobox.com>
 
 	* monotone.texi (Generating Keys, Network Service Revisited):
 	Clean up some key-related stuff -- genkey doesn't need a db, so
 	don't confuse the reader by giving it one, and update the sample
 	output too.
->>>>>>> 0c09841b
+
+2006-01-27  Stéphane Gimenez <dev@gim.name>
+
+	* sanity.hh: fix scoping issue revealed by gcc-4.1.
+
+2006-01-26  Richard Levitte  <richard@levitte.org>
+
+	* po/sv.po: One more translation.
 
 2006-01-25  Matthew Gregan  <kinetik@orcon.net.nz>
 
