--- conflicted
+++ resolved
@@ -30,18 +30,16 @@
 	* revision.{cc,hh}: Likewise.
 	* smap.hh: New file.
 
-<<<<<<< HEAD
 2005-02-18  Julio M. Merino Vidal  <jmmv@menta.net>
 
 	* INSTALL:
 	* configure.ac: Improve Boost detection by trying several possible
 	library suffixes before aborting.
-=======
+
 2005-02-17  Derek Scherger  <derek@echologic.com>
 
 	* tests/t_add_intermediate_MT_path.at: new test
 	* testsuite.at: call it
->>>>>>> 996244ce
 
 2005-02-17  Julio M. Merino Vidal  <jmmv@menta.net>
 
@@ -888,13 +886,7 @@
 	* AUTHORS: Mention Wojciech and Neil.
 	* revision.cc (calculate_ancestors_from_graph): Make non-recursive.
 
-<<<<<<< HEAD
-2005-01-17  Wojciech MiÃÂ-ÃÂkowski  <wmilkowski@interia.pl>
-=======
-2005-01-17  Wojciech MiÃ-Âkowski  <wmilkowski@interia.pl>
->>>>>>> 996244ce
+2005-01-17  Wojciech MiÅkowski  <wmilkowski@interia.pl>
 
 	* std_hooks.lua: Teach about meld.
 
