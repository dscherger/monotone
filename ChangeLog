<<<<<<< HEAD
2004-11-08  graydon hoare  <graydon@pobox.com>

	* monotone.texi: Some minor cleanups.
	* netsync.cc: Fix a formatter.

2004-11-07  graydon hoare  <graydon@pobox.com>

	* figures/*.txt: Drop.
	* monotone.texi: Pull ASCII figures back in conditionally.
	* NEWS, AUTHORS, monotone.spec: Update for 0.15.
	* monotone.1: Update.

2004-11-06  graydon hoare  <graydon@pobox.com>

	* README.changesets: New file.
	* config.guess, config.sub: Remove.
	* Makefile.am: Improve document-building brains.
	* cert.cc, netsync.cc: Remove include.
	* configure.ac: Bump version number.
	* merkle_tree.{cc,hh}: Use unsigned char in dynamic_bitset.
	* po/POTFILES.in: Update to remove os_specific.hh.
	* po/monotone.pot: Regenerate.
=======
2004-11-13  Nathaniel Smith  <njs@codesourcery.com>

	* monotone.texi: Fix various typos.
	(Committing Work): Add missing command line argument.
	(Branch Names): New section.
	Add me to the copyright block.
>>>>>>> b2bbf9d3

2004-11-05  graydon hoare  <graydon@pobox.com>

	* constants.cc: Up timeout, connection limit.
	* monotone.texi: Various cleanups.

2004-11-05  Ulrich Drepper  <drepper@redhat.com>

	* configure.ac: Reduce dependencies.
	* lua/lua.h: Include config.h.
	* mkstemp.{cc,hh}: Use system variant when found.
	* netxx/resolve_getaddrinfo.cxx: Check for AI_ADDRCONFIG
	definition.
	* po/POTFILES.in: Update to mention changes.
	* Makefile.am (EXTRA_DIST): Include spec file.
	* commands.cc (diff): No output if empty diff.

2004-10-31  graydon hoare  <graydon@pobox.com>

	* commands.cc (diff): Use guess_binary.
	Fix up some messages to fit on single lines.
	* Makefile.am: Make monotone.pdf depend on figures.
	* change_set.cc: Make inversion drop "delete deltas".
	* texinfo.css: Make images align nicely.
	* netsync.cc: Fix up some messages to be clearer.

2004-10-30  graydon hoare  <graydon@pobox.com>

	* figures/*: New figures.
	* monotone.texi: Rewrite much of the tutorial.

2004-10-30  Nathaniel Smith  <njs@codesourcery.com>

	* netsync.cc (process_hello_cmd): Make clear that when the
	server's key is unknown, we abort the connection.

2004-10-29  Nathaniel Smith  <njs@codesourcery.com>

	* sanity.cc (dump_buffer): Wrap bare string in call to string(),
	to disambiguate conversions (required by Boost 1.30).

2004-10-26  graydon hoare  <graydon@pobox.com>

	* tests/t_update_missing.at: New test from Bruce Stephens
	* testsuite.at: Call it.
	* change_set.cc: Fix the error exposed by it.

2004-10-26  graydon hoare  <graydon@pobox.com>

	* work.{cc,hh}: Comply with Derek's new tests.
	* commands.cc: Likewise.

2004-10-28  Derek Scherger  <derek@echologic.com>

	* tests/t_rename.at: add test for renaming a file after it has
	been moved rather than before
	* tests/t_revert.at: add test for reverting a missing file

2004-10-28  Derek Scherger  <derek@echologic.com>

	* tests/t_drop_missing.at: New test.
	* testsuite.at: Call it.

2004-10-28  Derek Scherger  <derek@echologic.com>

	* tests/t_add.at: New test.
	* testsuite.at: Call it.

2004-10-26  graydon hoare  <graydon@pobox.com>

	* basic_io.{cc,hh}: Rework to use indented stanzas.
	* change_set.cc, revision.cc: Likewise.
	* change_set.cc: Fix formatter bug.
	* commands.cc: Sanity check file ID on delta commit.
	* work.cc: Chatter a bit more on add/drop.

2004-10-17  graydon hoare  <graydon@pobox.com>

	* merkle_tree.cc: Fix bad logging.
	* netsync.cc: Fix transmission bugs.
	* work.cc: Add some progress messages back in.
	* monotone.texi: Change contents of MT/work in example.

2004-10-17  graydon hoare  <graydon@pobox.com>

	* commands.cc (log): Keep a seen list, mask frontier by it.
	* monotone.texi: Updates to cover revision terminology.

	Also various further merges from trunk, see below.

2004-10-17  Derek Scherger  <derek@echologic.com>

	* lua.{cc,hh} (hook_ignore_branch): new hook
	* commands.cc (ls_branches): call it
	* monotone.texi (Hook Reference): describe it

2004-10-17  Richard Levitte  <richard@levitte.org>

	fix bug 8715 and more
	* diff_patch.cc (struct unidiff_hunk_writer,
	unidiff_hunk_writer::flush_hunk): the skew is not just the
	size difference between added and deleted lines in the current
	hunk, it's the size difference between /all/ added and deleted
	lines so far.  Therefore, the skew needs to be a member of the
	struct rather than being something calculated for each hunk.
	Furthermore, we need to add trailing context even if the change
	only consisted of one line.

2004-10-17  Richard Levitte  <richard@levitte.org>

	* monotone.texi (Working Copy): Change the description of
	'monotone revert' to explain what happens when there are
	arguments.

2004-10-17  Richard Levitte  <richard@levitte.org>

	* monotone.texi (OPTIONS): Add a description of --ticker.

	* ui.cc, ui.hh: Rethink the writing conditions as the ticks being
	"dirty" when they have changed since the last print.  That way,
	it's very easy to see when they need being printed.  This fixes a
	small bug where, in some cases, the exact same tick output is
	produced twice, once before a separate message, and once after,
	when a ticker is actually being removed.
	(tick_write_dot::write_ticks): Add a line that describes the
	ticks, including the amount of each tick per short name.

2004-10-17  Richard Levitte  <richard@levitte.org>

	fix bug 8733
	* ui.cc, ui.hh: Define a separate tick writer struct, and two
	subclasses, one that write counters, and one that writes progress
	characters.  As a consequence, move the count to the ticker class
	itself, and have the user interface contain a map of pointers to
	tickers instead of a map of counters, so data is easier to expand
	and access in a consistent manner.  Finally, correct a few errors
	in the checks for when ticks should be written, and make sure the
	final value gets written when the tickers are removed.

	* cert.cc (write_ancestry_paths):
	* database.cc (rehash):
	* netsync.cc (call_server, rebuild_merkle_trees):
	* rcs_import.cc (import_cvs_repo, cvs_history): Adapt to the new
	tickers.

	* monotone.cc: Add the option '--ticker' which takes the values
	"dot" or "count" to express which type of tick writer to use.  As
	a result, set the tick writer to be the progress dot kind or the
	counting type.

2004-10-15  graydon hoare  <graydon@pobox.com>

	* std_hooks.lua (get_revision_cert_trust): Add.

2004-10-14  graydon hoare  <graydon@pobox.com>

	* main.cc (UNIX_STYLE_SIGNAL_HANDLING): Enable on OSX.
	* cryptopp/*: Upgrade to 5.2.1
	* Makefile.am: Adjust for a couple new files.

2004-10-13  graydon hoare  <graydon@pobox.com>

	* change_set.cc (__STDC_CONSTANT_MACROS): Further hammering.
	* commands.cc (changesetify): New subcommand to db.
	* database.{cc,hh} (sql): Install views.
	(install_views): New function.
	(get_manifest_certs): Restore old variant.
	* numeric_vocab.hh: Use stdint.h.
	* revision.{cc,hh} (analyze_manifest_changes)
	(construct_revisions)
	(build_changesets): New functions.
	* schema.sql: Remove views stuff.
	* views.sql: Put views here.
	* schema_migration.cc: Add migration code for revisions.
	* Makefile.am: Mention views.sql.

2004-10-12  graydon hoare  <graydon@pobox.com>

	* unix/read_password.cc: Don't force echo on.

2004-10-10  graydon hoare  <graydon@pobox.com>

	merge a batch of changes from trunk, see below.
	* monotone.spec: Bump to 0.14.

2004-10-10  graydon hoare  <graydon@pobox.com>

	fix bug 9884
	* tests/t_singlenetsync.at: sleep 5
	* tests/t_netsync.at: sleep 5 

2004-10-10  graydon hoare  <graydon@pobox.com>

	* AUTHORS: Mention Richard Levitte.
	* Makefile.am: Remove nonce stuff.
	* NEWS: Describe changes from last release.
	* cert.cc (cert_manifest_testresult): Teach about other ways
	of writing a boolean value.
	* commands.cc (commit): Don't commit when no change.
	(debug): Rename to "db execute".
	(serve): Require passphrase on startup.
	(bump): Remove command.
	(ls keys): Handle no keys.
	* configure.ac: Bump version number.
	* keys.cc (get_passphrase): Reject empty passphrase nicely,
	from user and from hook.
	* lua.{cc,hh} (hook_get_sorter): Dead code, remove.
	* main.cc (main_with_many_flavours_of_exception): s/char/int/.
	* monotone.cc (OPT_DUMP): New option.
	(OPT_VERBOSE): Rename as OPT_DEBUG.
	* monotone.{texi,1}: Document changes, s/rdiff/xdelta/.
	* nonce.{cc,hh}: Drop.
	* sanity.hh (sanity::filename): New field.
	* sanity.cc (dump_buffer): Dump to file or be silent.
	* testsuite.at (persist_phrase_ok): Define as true.
	* tests/t_null.at: Adjust for new option names.
	* unit_tests.cc: Set debug, not verbose.

2004-10-10  graydon hoare  <graydon@pobox.com>

	* tests/t_remerge.at: New test.
	* testsuite.at: Call it.

2004-10-10  graydon hoare  <graydon@pobox.com>

	* cryptopp/algebra.cpp:
	* cryptopp/asn.h:
	* cryptopp/hmac.h:
	* cryptopp/iterhash.h:
	* cryptopp/mdc.h:
	* cryptopp/modes.h:
	* cryptopp/osrng.h:
	* cryptopp/pubkey.h:
	* cryptopp/seckey.h:
	* cryptopp/simple.h:
	* cryptopp/smartptr.h:
	* cryptopp/strciphr.cpp:
	* cryptopp/strciphr.h:
	* lcs.cc:
	* lua.cc: Fixes for g++ 3.4 from Michael Scherer.
	* AUTHORS: Mention Michael.

2004-10-10  graydon hoare  <graydon@pobox.com>

	* tests/t_movedel.at: New test.
	* testsuite.at: Call it.

2004-10-10  graydon hoare  <graydon@pobox.com>

	* tests/t_movepatch.at: New test.
	* testsuite.at: Call it.

2004-10-10  graydon hoare  <graydon@pobox.com>

	* change_set.cc:
	* file_io.{cc,hh}: Bug Fixes.

2004-10-10  graydon hoare  <graydon@pobox.com>

	* cert.{cc,hh} (cert_revision_manifest): Bug fixes.
	* commands.cc (approve)
	(disapprove)
	(testresult): Teach about revisions.
	* tests/t_disapprove.at:
	* tests/t_i18n_file.at:
	* tests/t_ls_missing.at:
	* tests/t_testresult.at: Bug fixes.

2004-10-09  graydon hoare  <graydon@pobox.com>

	* netsync.cc: 
	* packet.cc: 
	* tests/t_i18n_file.at:
	* tests/t_netsync.at:
	* tests/t_single_char_filenames.at:
	* tests/t_singlenetsync.at: Bug fixes.

2004-10-04  graydon hoare  <graydon@pobox.com>

	* Makefile.am: Re-enable rcs stuff.
	* cert.{cc,hh}: Bug fixes.
	* change_set.{cc,hh} (apply_change_set)
	(apply_change_set_inverse): New helper functions.
	* commands.cc (log)
	(rcs_import)
	(cvs_import): Teach about revisions.
	* database.cc (get_version): Block reconstruction loops.
	* diff_patch.cc:
	* lua.cc:
	* netsync.cc: Remove references to obsolete includes.
	* rcs_file.cc: Pick up bug fix from trunk.
	* rcs_import.cc: Teach about revisions.

2004-10-03  graydon hoare  <graydon@pobox.com>

	* change_set.{cc,hh}: Lots of little bug fixes.
	* commands.cc: Likewise.
	* database.cc: Comment some chatter.
	* file_io.{cc,hh}: Bug fixes, remove unlink / hardlink stuff.
	* netcmd.cc: Bug fixes.
	* netsync.cc: Likewise.
	* tests/t_*.at: Teach about revisions.
	* testsuite.at: Likewise.
	* work.cc: Bug fixes.

2004-09-30  graydon hoare  <graydon@pobox.com>

	* app_state.cc: Inform db of app.
	* change_set.cc: Bug fixes.
	* commands.cc: Use delete_file not unlink.
	* database.{cc,hh}: Bug fixes in trust function machinery.
	* revisions.cc: Skip consideration of empty parents.
	* file_io.{cc,hh}: Remove unlink function.
	* schema.sql: Pass pubkey data into trust call.

2004-09-29  graydon hoare  <graydon@pobox.com>

	* change_set.cc: Various bug fixes, merge unit tests.

2004-09-26  graydon hoare  <graydon@pobox.com>

	* predicament.{cc,hh}: Remove.
	* Makefile.am: Update.
	* change_set.{cc,hh}: Compilation fixes.
	* commands.cc: Likewise.
	* file_io.{cc,hh}: Likewise, and implement link/unlink.
	* lua.{cc,hh}: Implement conflict resolver hooks.

2004-09-25  graydon hoare  <graydon@pobox.com>

	* change_set.{cc,hh}: Rewrite entirely.
	* work.cc: Adjust to compensate.
	* commands.cc: Likewise.
	* numeric_vocab.hh: Ask for C99 constant ctor macros.

2004-09-19  graydon hoare  <graydon@pobox.com>

	* change_set.cc: More bug fixes.
	* basic_io.cc: Improve error reporting.
	* commands.cc (complete): Teach about revisions.
	* database.{cc,hh}: Add complete variant for revisions.

2004-09-19  graydon hoare  <graydon@pobox.com>

	* change_set.cc: Add a unit test, fix some bugs.

2004-09-18  graydon hoare  <graydon@pobox.com>

	* change_set.{cc,hh} (subtract_change_sets): New function.
	(build_pure_addition_change_set): New function.
	* commands.cc (try_one_merge): Teach about revisions
	(merge): Likewise.
	(propagate): Likewise.
	(update): Change from changeset inversion to negation.
	* database.{cc,hh} (get_manifest): New function.
	* cert.cc: Use it.

2004-09-13  graydon hoare  <graydon@pobox.com>

	* change_set.cc: Bug fixes.
	* commands.cc: Likewise.

2004-09-13  graydon hoare  <graydon@pobox.com>

	* change_set.{cc,hh}: Implement delta renaming and merging.
	* commands.cc 
	(update): Teach about revisions.
	(agraph): Likewise.
	* diff_patch.{cc,hh}: Tidy up interface a bit.
	* database.{cc,hh} (get_revision_ancestry): New helper.
	* file_io.{cc,hh}
	(move_dir): New function.
	(delete_dir_recursive): New function.	

2004-09-10  graydon hoare  <graydon@pobox.com>

	* basic_io.{cc,hh}: Move to more "normal" looking
	quoted output.
	* change_set.{cc,hh}: Extend, bugfix.
	* commands.cc (diff): Teach about revisions.
	* revision.{cc,hh}: Extend, bugfix.

2004-09-06  graydon hoare  <graydon@pobox.com>

	* Makefile.am: Revise,
	* cert.{cc,hh}: Minor bug fixes.
	* change_set.{cc,hh} 
	(apply_path_rearrangement): New variant.
	(read_path_rearrangement): New function.
	(write_path_rearrangement): New function.
	* commands.cc: Partially teach about revisions.
	* database.{cc,hh}: Bug fixes.
	* revision.cc: Print new manifest as hex.
	* schema.sql: Fix typos.
	* update.{cc,hh}: Teach about revisions.

2004-09-06  graydon hoare  <graydon@pobox.com>

	* Makefile.am (unit_tests): Revise.
	* change_set.{cc,hh}: Move accessors to header.
	* constants.cc (netcmd_current_protocol_version): Bump.
	(netcmd_minimum_bytes_to_bother_with_gzip): Expand to 0xfff.
	* database.{cc,hh}: Teach about reverse deltas, bug fixes.
	* diff_patch.{cc,hh}: Remove dead code.
	* merkle_tree.{cc,hh}: Teach about revisions.
	* netsync.cc: Teach about revisions, reverse deltas.
	* packet.{cc,hh}: Likewise.
	* unit_tests.{cc,hh}: Reactivate tests.

2004-08-28  graydon hoare  <graydon@pobox.com>

	* Makefile.am (unit_tests): Split out working parts.
	* basic_io.{cc,hh}: Minor fixes. 
	* cert.{cc,hh}: Fixes, remove major algorithms.
	* revision.{cc,hh}: Rewrite algorithms from cert.cc.
	* change_set.{cc,hh}: Extensive surgery, unit tests.
	* database.{cc,hh}: Minor fixes.
	* file_io.{cc,hh}: Likewise.
	* lua.cc: Likewise.
	* packet.{cc,hh}: Teach about revisions.
	* schema.sql: Drop some optimistic tables.
	* unit_tests.{cc,hh}: Add revision, change_set tests.
	* vocab.cc: Instantiate revision<cert>.
	* work.{cc,hh}: Rewrite in terms of path_rearrangement.

2004-08-17  graydon hoare  <graydon@pobox.com>

	* database.cc: Simplified.
	* schema.sql: Simplified.
	* transforms.cc: Fixed bug.
	* revision.{hh,cc}: Stripped out tid_source.
	* change_set.{cc,hh}: Oops, never committed!

2004-08-16  graydon hoare  <graydon@pobox.com>

	* change_set.{hh,cc}: Simplified, finished i/o.
	* revision.{hh,cc}: Fix to match, redo i/o.
	* basic_io.cc (basic_io::parser::key): Print trailing colon.
	* vocab.hh: Whitespace tweak.

2004-08-09  graydon hoare  <graydon@pobox.com>

	* change_set.{hh,cc}: New files.
	* basic_io.{hh,cc}: New files.
	* predicament.{hh,cc}: New files.
	* revision.{hh,cc}: Break completely, need to fix.
	* diff_patch.{hh,cc}: Minor touchups.
	* lua.{hh,cc}, std_hooks.lua: Model predicaments.
	* Makefile.am: Update.

2004-07-10  graydon hoare  <graydon@pobox.com>

	* lcs.{hh,cc}: Move lcs.hh body into lcs.cc.
	* diff_patch.cc: Modify to compensate.
	* revision.{hh,cc}: New files.
	* Makefile.am: Update
	* patch_set.{hh,cc}: Remove.
	* {cert,database,lua,packets}.{hh,cc}, commands.cc: 
	Modify partially (incomplete) to use revisions.
	* manifest.{hh,cc}: Cleanup, remove dead code.
	* schema.sql: Declare new revision tables.
	* schema_migration.cc: Incomplete migrator.
	* {transforms.{hh,cc}, vocab{,_terms}.hh:
	Infrastructure for revisions.

2004-05-20  graydon hoare  <graydon@pobox.com>

	* NEWS: Note 0.13 release.
	* configure.ac: Bump version number.
	* monotone.spec: Likewise.

2004-05-19  graydon hoare  <graydon@pobox.com>

	* file_io.cc (tilde_expand): Fix fs::path use.

2004-05-18  graydon hoare  <graydon@pobox.com>

	* diff_patch.cc (apply_directory_moves): Fix fs::path use.
	* file_io.cc (write_data_impl): Likewise.
	* packet.cc: Use explicit true/false maps in caches.
	* sanity.cc (dump_buffer): Write to clog (buffered).

2004-05-14  Joel Rosdahl  <joel@rosdahl.net>

	* std_hooks.lua (ignore_file): Quote dots in .svn patterns.
	* monotone.texi: Updated ignore_file hook example.

2004-05-16  graydon hoare  <graydon@pobox.com>

	* keys.cc (get_passphrase): Reimplement.
	* unix/read_password.c: Remove.
	* {unix,win32}/read_password.cc: Add.
	* constants.{hh,cc} (maxpasswd): New constant.
	* Makefile.am: Teach about platform specific stuff.

2004-05-16  graydon hoare  <graydon@pobox.com>

	* diff_patch.cc (merge2): Don't discard files on one side.
	* std_hooks.lua (merge2_xxdiff_cmd): Specify merge filename.

2004-05-12  graydon hoare  <graydon@pobox.com>

	* AUTHORS: Rename Netxx back to netxx. Really, look in 
	the manifest; it's been renamed!
	* configure.ac: Remove prg_exec_monitor checks.

2004-05-13  Nathaniel Smith  <njs@codesourcery.com>

	* commands.cc: Include boost/filesystem/path.hpp,
	boost/filesystem/convenience.hpp.
	(checkout): Make checkout directory an fs::path, not a local_path.
	
2004-05-13  Nathaniel Smith  <njs@codesourcery.com>

	* testsuite.at (test_hooks.lua): Add a 'test_attr' attribute
	hook.  Add tests t_attributes and t_single_char_filenames.
	* tests/t_attributes.at: New test.
	* tests/t_single_char_filenames.at: New test.
	* manifest.cc (read_manifest_map): Replace ".+" with ".*" to
	support single-character filenames.
	* work.cc (read_work_set): Likewise.
	(read_attr_map): Likewise.

2004-05-13  Nathaniel Smith  <njs@codesourcery.com>

	* monotone.texi (Hook Reference): Update documented default
	definitions of 'merge2' and 'merge3'.

2004-05-12  Nathaniel Smith  <njs@pobox.com>

	* AUTHORS: Remove discussion of adns, since we no longer
	distribute it.  Fix capitalization of "Netxx".

2004-05-12  Nathaniel Smith  <njs@pobox.com>

	* std_hooks.lua (merge2): Support xemacs.  Add error message
	if no merge tool is found.
	(merge3): Likewise.  Also add (disabled) hook to use CVS
	'merge' command, as a demonstration of how to.

2004-05-12  graydon hoare  <graydon@pobox.com>

	* std_hooks.lua (get_author): Remove standard definition.
	* monotone.texi: Document change.

2004-05-12  graydon hoare  <graydon@pobox.com>

	* cert.cc (cert_manifest_author_default): Use default signing key
	name for default author, if lua hook fails.

2004-05-12  Joel Rosdahl  <joel@rosdahl.net>

	* file_io.cc (walk_tree): Removed extraneous newline in error
	message.

	* std_hooks.lua (edit_comment): Added missing newline in log
	message template.

	* tests/t_ls_missing.at: New test case.
	* testsuite.at: Added t_ls_missing.at.

2004-05-10  graydon hoare  <graydon@pobox.com>

	* nonce.cc, nonce.hh: New files.
	* Makefile.am: Note new files.
	* lua.cc, lua.hh (hook_get_nonce): New hook.
	* commands.cc (bump): New command.
	* commands.cc: Remove "(file|manifest)" args most places.
	* tests/t_disapprove.at
	* tests/t_genkey.at
	* tests/t_singlenetsync.at
	* tests/t_netsync.at
	* tests/t_persist_phrase.at: Adjust to compensate.
	* monotone.texi, monotone.1: Adjust to compensate.
	* work.cc, work.hh: Constify some arguments.

2004-05-09  graydon hoare  <graydon@pobox.com>

	* diff_patch.cc: Remove recording of file merge ancestry.

2004-05-09  graydon hoare  <graydon@pobox.com>

	* commands.cc (ls_missing): Modify to account for work.

2004-05-09  graydon hoare  <graydon@pobox.com>

	* commands.cc (list missing): New command.
	* monotone.texi, monotone.1: Update to document.

2004-05-08  graydon hoare  <graydon@pobox.com>

	* main.cc: New file encompassing prg_exec_monitor.
	* mkstemp.cc, mkstemp.hh: New portable implementation.
	* lua.cc: Use mkstemp from bundled version.
	* lua/liolib.c: Remove old mkstemp definition.
	* monotone.cc (cpp_main): Remove prg_exec env setting.
	* sanity.cc (sanity::dump_buffer): Dump logbuf to stderr, not stdout.
	* std_hooks.lua (temp_file): Use mkstemp not io.mkstemp.
	* Makefile.am (MOST_SOURCES): Add new files.

2004-05-03  Joel Rosdahl  <joel@rosdahl.net>

	* monotone.texi: Removed extraneous @ftable directive.

2004-05-02  graydon hoare  <graydon@pobox.com>

	* monotone.texi: Add stuff on selectors, new hooks.
	* AUTHORS: Typo fix.
	* configure.ac: Bump version number.

	Release point (v 0.12).	

2004-05-02  Joel Rosdahl  <joel@rosdahl.net>

	Made it possible to rename a rename target and to undo a rename.
	I.e.: Given a rename set A -> B, "monotone rename B C" gives the
	rename set A -> C and "monotone rename B A" gives the empty rename
	set.
	* work.cc (visit_file): Implement new behavior.
	* tests/t_rename.at: Added test cases for new behavior.
	* monotone.texi: Note that a rename can be undone.

	Fix bug #8458:
	* file_io.hh, file_io.cc (walk_tree): Added require_existing_path
	parameter.
	* work.cc (build_deletion): Pass new parameter to walk_tree.
	* work.cc (build_rename): Ditto.

	* manifest.cc (build_manifest_map): Fix missing file check for
	i18n paths.

2004-05-01  Joel Rosdahl  <joel@rosdahl.net>

	Fix bug #7220:
	* manifest.cc (build_manifest_map): Handle missing file
	gracefully.

	* file_io.cc (walk_tree): Handle nonexistent file/directory
	gracefully.

2004-04-30  Christof Petig <christof@petig-baender.de>

	* rcs_import.cc (store_trunk_manifest_edge):
		skip ancestry to empty manifest
	* rcs_import.cc (process_branch):
		also follow branches of last/first versions

2004-04-29  graydon hoare  <graydon@pobox.com>

	* configure.ac: Fix up windows probe and bundling checks.
	* netxx/resolve_getaddrinfo.cxx: Local hack for stream addresses.
	* netsync.cc: Report address before listening.

2004-04-29  graydon hoare  <graydon@pobox.com>

	* cert.cc (get_branch_heads): Calculate a "disapproved version"
	attribute which culls a version with only disapproved ancestry
	edges.
	* monotone.texi: Fix some ascii-art diagrams.

2004-04-28  Christof Petig <christof@petig-baender.de>

	* command.cc (heads):
	show date and author certificates for each head

2004-04-28  Christof Petig <christof@petig-baender.de>

	* configure.ac:
	default to using the bundled SQLite

2004-04-28  Christof Petig <christof@petig-baender.de>

	* commands.cc (log):
	support optional file argument to show change log for
	e.g. monotone log [ID] cert.cc

2004-04-26  Christof Petig <christof@petig-baender.de>

	* rcs_import.cc (process branch):
	insert dummy cvs_edge to mark newly added file 
	as previously non existant

2004-04-25  Joel Rosdahl  <joel@rosdahl.net>

	* po/stamp-po: Removed since it's generated.
	* std_hooks.lua (ignore_file): Corrected name of Subversion's
	administrative directory.
	* work.hh: Ditto.
	* monotone.texi (Hook Reference): Updated default definition of
	ignore_file.

2004-04-23  Christof Petig <christof@petig-baender.de>

	* rcs_import.cc (build_parent_state, build_child_state):
	remove dying files from manifest
	* rcs_import.cc (cvs_file_edge, note_file_edge):
	calculate state and remember it (alive or dead)

2004-04-23  Christof Petig <christof@petig-baender.de>

	* rcs_import.cc (import_rcs_file_with_cvs): 
	do not include dead files in head_manifest

2004-04-22  Christof Petig <christof@petig-baender.de>

	* rcs_file.cc, rcs_file.hh: read and remember 'state' of revision
	* rcs_import.cc: remove Attic/ part from path

2004-04-21  Christof Petig <christof@petig-baender.de>

	* configure.ac: enable use of installed SQLite library

2004-04-20  graydon hoare  <graydon@pobox.com>

	* lua.hh, lua.cc (hook_note_commit): New hook.
	* commands.cc (commit): Call it.

2004-04-19  graydon hoare  <graydon@pobox.com>

	* cert.cc: Make trust messages nicer.
	* merkle_tree.cc: Clarify logging messages.
	* netsync.cc: Reorganize tickers, put client in txn.
	* packet.cc, packet.hh: Teach about constructability.

2004-04-16  graydon hoare  <graydon@pobox.com>

	* netsync.cc (session::extra_manifests): New member.
	(session::analyze_ancestry_graph): Use it.
	* tests/t_singlenetsync.at: New test for single manifest sync.
	* testsuite.at: Call it.

2004-04-14  Tom Tromey  <tromey@redhat.com>

	* rcs_import.cc (import_cvs_repo): Use require_password.
	Include keys.hh.
	* keys.hh (require_password): Declare.
	* keys.cc (require_password): New function.

2004-04-13  Tom Tromey  <tromey@redhat.com>

	* monotone.texi: Typo fixes.

2004-04-10  graydon hoare  <graydon@pobox.com>

	* netsync.cc: Minor bug fixes.

2004-04-10  graydon hoare  <graydon@pobox.com>

	* database.{cc,hh}: 
	* commands.{cc,hh}:
	* lua.{cc,hh}:
	* std_hooks.lua:
	* vocab_terms.hh:
	Implement first cut at selectors.

2004-04-10  graydon hoare  <graydon@pobox.com>

	* cert.cc (operator<): Include name in compare.
	(operator==): Likewise.
	* packet.cc: Include shared_ptr.
	* rcs_file.cc: Rewrite by hand, no spirit.
	* rcs_import.cc: Change ticker names a bit.

2004-04-09  graydon hoare  <graydon@pobox.com>

	* app_state.cc: Fix a couple file path constructions.
	* file_io.cc (book_keeping_file): Make one variant static.
	* manifest.cc: Remove some dead code in walkers.
	* work.cc: Ditto.
	* rcs_file.cc: fcntl fix from Paul Snively for OSX.

2004-04-09  graydon hoare  <graydon@pobox.com>

	* file_io.cc: Fix boost filesystem "." and ".." breakage.
	* lua.cc: Fix format of log entry.
	* monotone.cc: Log locale settings on startup.
	* sanity.cc: Dump prefix on --verbose activation.
	* testsuite/t_i18n_file.at: Fix autotest LANG breakage.
	* testsuite/t_null.at: Account for chatter with --verbose.

2004-04-09  graydon hoare  <graydon@pobox.com>

	* configure.ac: Comment out check for sse2,
	set bundling to true by default.
	* INSTALL: describe changes to bundling.
	* Makefile.am: Remove vestiges of depot.

2004-04-07  graydon hoare  <graydon@pobox.com>

	* adns/*: 
	* network.{cc,hh}:
	* proto_machine.{cc,hh}:
	* {http,smtp,nntp}_tasks.{cc,hh}:
	* tests/t_{http,smtp,nntp,proxy}.at:
	* url.{cc,hh}:
	* depot.cc:
	Delete files.
	* commands.cc:
	* lua.{cc,hh}:
	* database.{cc,hh}: Remove network/queue stuff.
	* configure.ac: 
	* constants.{cc,hh}:
	* tests/t_{netsync,singlecvs,cvsimport}.at:
	* testsuite.at:
	* transforms.{cc,hh}:
	* unit_tests.{cc,hh}:
	* vocab_terms.hh:
	* vocab.{cc,hh}:
	* Makefile.am: Adjust for deletions.
	* app_state.hh: Cleanup.
	* monotone.texi: Fix some typos.
	* packet.{cc,hh}: Implement database ordering.
	* netsync.cc: Massage to use new packet logic.
	* commands.cc:
	* std_hooks.lua: Add initial selector stuff.

2004-03-29  graydon hoare  <graydon@pobox.com>

	* monotone.spec: Update for 0.11 release.

	Release point (v 0.11).	

2004-03-29  graydon hoare  <graydon@pobox.com>

	* Makefile.am (DISTCHECK_CONFIGURE_FLAGS): Set.
	* commands.cc: Tidy up / narrow output width.
	* patch_set.cc: Likewise.
	* monotone.texi: Cleanups for PDF generation.

2004-03-28  graydon hoare  <graydon@pobox.com>

	* NEWS: Mention 0.11 release.
	* AUTHORS: Mention Robert.

2004-03-28  Robert Bihlmeyer  <robbe+mt@orcus.priv.at>

	* file_io.cc (walk_tree_recursive): Ignore broken symlinks.

2004-03-27  graydon hoare  <graydon@pobox.com>

	* monotone.texi: Flesh out netsync stuff, remove old network stuff.
	* monotone.1: Likewise.

2004-03-27  Robert Helgesson  <rycee@home.se>

	* Makefile.am:
	* configure.ac:
	* database.cc:
	* depot.cc:
	* lua.cc:
	* network.cc:
	* schema_migration.cc: Bundled library switch logic.

2004-03-27  graydon hoare  <graydon@pobox.com>

	* depot.cc (dump): Implement.
	* tests/t_http.at, test/t_proxy.at: Use "depot.cgi dump" rather than sqlite.
	* sqlite/pager.h: Change page size.
	* README: Massage slightly.
	* INSTALL: Write real installation instructions.
	* Makefile.am: Include build of "one big page" docs.
	* boost/circular_buffer_base.hpp: Another boost version insulation fix.	
	* vocab.cc (verify): Normalize local_path's during verification on boost 1.31.0.
	* monotone.texi: Rip out some of the pre-netsync networking docs.

2004-03-24  graydon hoare  <graydon@pobox.com>

	* boost/circular_buffer_base.hpp: Boost version insulation.
	* cert.cc, cert.hh, commands.cc: Differentiate "unknown" keys from "bad".
	* xdelta.cc, proto_machine.cc: Fix boost version insulation.

2004-03-24  graydon hoare  <graydon@pobox.com>

	* rcs_import.cc (import_substates): Filter by branch.
	* xdelta.cc: Minor bits of insulation.

2004-03-24  graydon hoare  <graydon@pobox.com>

	* AUTHORS: Mention Robert.
	* configure.ac: Enable sse2 stuff.
	* monotone.spec: Adjust CFLAGS and CXXFLAGS
	* monotone.texi (Network Service): Expand a bit.

2004-03-24  Robert Helgesson  <rycee@home.se>

	* commands.cc:
	* http_tasks.cc:
	* lua.cc:
	* manifest.cc: 
	* netsync.cc:
	* nntp_tasks.cc: 
	* proto_machine.cc: 
	* work.cc: 
	* xdelta.cc:
	Portability fixes for boost 1.31.0 

2004-03-22  graydon hoare  <graydon@pobox.com>

	* cryptopp/integer.cpp, integer.h: Enable SSE2 multiply code.
	* database.cc, database.hh, certs.cc: Speed up 'heads'.

2004-03-21  graydon hoare  <graydon@pobox.com>

	* lcs.hh, sanity.hh: Minor performance tweaks.

2004-03-20  graydon hoare  <graydon@pobox.com>

	* rcs_import.cc: Teach how to aggregate branches.
	* monotone.texi: Start section on netsync.

2004-03-20  Olivier Andrieu  <oliv__a@users.sourceforge.net>

	* commands.cc (log): Show tags in log.
	* AUTHORS: Mention Olivier.

2004-03-17  Nathan Myers  <ncm@cantrip.org>

	* boost/circular_buffer.hpp: 
	* commands.cc:
	* cryptopp/fltrimpl.h:
	* cryptopp/iterhash.cpp:
	* quick_alloc.hh:
	Fixes for gcc 3.4 compat and warnings.

2004-03-17  graydon hoare  <graydon@pobox.com>
	* cryptopp/config.h: Fix for gcc aliasing optimization error.
	* rcs_import.cc (cvs_history::note_file_edge): 
	Fix for first changelog import bug (#5813).

2004-03-15  graydon hoare  <graydon@pobox.com>

	* rcs_import.cc: Import lone versions properly.
	* tests/t_singlecvs.at: New test for it.
	* testsuite.at: Call it.

2004-03-14  graydon hoare  <graydon@pobox.com>

	* commands.cc (diff): Show added files too.
	* monotone.texi: Fix typo.

2004-03-08  graydon hoare  <graydon@pobox.com>

	* netsync.cc (analyze_manifest_edge): Fix broken formatter.

2004-03-07  graydon hoare  <graydon@pobox.com>

	* Makefile.am (BOOST_SANDBOX_SOURCES): Remove boost::socket entries.
	(NETXX_SOURCES): Predicate on IP6 support in OS (from Paul Snively).
	* boost/socket/*.[hc]pp: Remove.
	* boost/io/streambuf_wrapping.hpp: Remove.
	* AUTHORS: Remove copyright notice for boost::socket.
	* acinclude.m4 (ACX_PTHREAD): Add.
	* network.cc: Replace boost::socket machinery with Netxx.
	* network.hh (open_connection): Remove prototype, static function.
	* sanity.hh, sanity.cc: Make log formatters give file:line coords,
	throw log offending coordinate if formatting fails.

2004-03-07  graydon hoare  <graydon@pobox.com>

	* sqlite/date.c, sqlite/vdbeInt.h, sqlite/vdbeaux.c: Add.
	* sqlite/*.c: Upgrade to 2.8.12.
	* Makefile.am: Update to mention new files.
	* cert.cc 
	(expand_ancestors)
	(expand_dominators): Resize child bitmaps to cover parent.

2004-03-06  graydon hoare  <graydon@pobox.com>

	* netsync.cc (get_root_prefix): Fix from Paul Snively
	to fix static initialization order on mac OSX.
	* montone.texi: Typo fix from Anders Petersson.
	* *.cc: Move all function defs into column 0.

2004-03-04  graydon hoare  <graydon@pobox.com>

	* std_hooks.lua: Fix merger execution pessimism.

2004-03-04  graydon hoare  <graydon@pobox.com>

	* adler32.hh: Modify to use u8.
	* depot.cc, netcmd.cc, xdelta.cc: Modify to use u8.
	* netio.hh, numeric_vocab.hh (widen): Move between headers.
	* netsync.cc: Correct role-assumption bugs.
	* schema_migration.cc: Strip whitespace in sha1.
	(changes received from Christof Petig)

2004-03-01  graydon hoare  <graydon@pobox.com>

	* commands.cc: Handle anonymous pulling.
	* netsync.cc: Ditto.

	Release point (v 0.10).

2004-03-01  graydon hoare  <graydon@pobox.com>

	* NEWS: Mention impending 0.10 release.
	* cert.cc, cert.hh: Bug fixes, implement trust function, QA stuff.
	* commands.cc: Tweak disapprove, approve, testresult, push, pull.
	* configure.ac: Bump version number.
	* cryptopp/rng.h, cryptopp/rng.cpp 
	(MaurerRandomnessTest): Fix bitrot.
	* keys.cc: Add Maurer PRNG randomness test.
	* lua.cc, lua.hh: Add trust, testresult, anonymous netsync hooks. 
	* monotone.1: Update to follow changes to commands.
	* monotone.texi: Include QA section, adjust some UI drift, clarify
	reserved cert names, document new hooks and commands.
	* netcmd.hh, netcmd.cc: Add anonymous, error commands; fix bugs.
	* netsync.cc: Process new commands, factor server loop a bit.
	* std_hooks.lua: Add new hook defaults, factor mergers.
	* tests/t_netsync.at: Check SHA1 of each edge.
	* tests/t_null.at: Call with --norc to skip ~/.monotonerc
	* tests/t_update.at: Fix glaring error.
	* tests/t_disapprove.at, tests/t_testresult.at: New tests.
	* testsuite.at: Call them.
	* ui.cc (sanitize): Clean escape chars from output (optional?)
	* update.cc: Rewrite entirely in terms of new QA definitions.

2004-02-24  graydon hoare  <graydon@pobox.com>

	* commands.cc (ls_keys): Write key hash codes.
	* constands.cc (netsync_timeout_seconds): Up to 120.
	* netsync.cc: Fix a bunch of bugs.
	* patch_set.cc (manifests_to_patch_set): Fix bug in overload
	default construction.

2004-02-22  graydon hoare  <graydon@pobox.com>

	* patch_set.cc, patch_set.hh: Parameterize yet further.
	* netsync.cc: Fix a lot of bugs, add manifest and file grovelling.
	* tests/t_netsync.at: A new test (which runs!)
	* testsuite.at: Call it.

2004-02-20  graydon hoare  <graydon@pobox.com>

	* cert.cc, cert.hh, key.cc, key.hh, database.cc, database.hh:
	Add lots of little netsync support routines.
	* commands.cc (rebuild): Rehash everything too.
	* constants.cc (netcmd_minsz): Recalculate.
	* cryptopp/osrng.cpp (NonblockingRng::GenerateBlock): Handle
	/dev/urandom a bit better.
	* netcmd.cc, netcmd.hh: Remove describe cmds, add nonexistant cmd.
	* netio.hh: Add uleb128 stuff.
	* xdelta.cc: Add randomizing unit test suite.
	* diff_patch.cc: Remove commented-out dead line-merger code.
	* merkle_tree.cc: Fix various bugs.
	* netcmd.cc: Switch everything over to uleb128s.
	* netsync.cc: Implement lots of missing stuff.

2004-02-09  graydon hoare  <graydon@pobox.com>

	* netsync.cc (ROOT_PREFIX): New variable.
	* commands.cc (merkle): New command.

2004-02-09  Ben Elliston  <bje@wasabisystems.com>

	* monotone.texi: Spelling corrections.

2004-02-09  graydon hoare  <graydon@pobox.com>

	* database.cc, database.hh 
	(get_version_size)
	(get_file_version_size)
	(get_manifest_version_size): New functions.
	* xdelta.cc, xdelta.hh (measure_delta_target_size): New function.
	* merkle_tree.cc, merkle_tree.hh, netcmd.cc, netcmd.hh: 
	Cleanup and typesafety.
	* netsync.cc: Cleanup, typesafety, implement refine phase.

2004-02-01  graydon hoare  <graydon@pobox.com>

	* netsync.cc: Remove a lot of stuff, implement auth phase.
	* constants.cc, constants.hh: Move constants from netsync.cc.
	* netcmd.cc, netcmd.hh: Split out of netsync.cc.
	* merkle_tree.cc, merkle_tree.hh: Likewise.
	* numeric_vocab.hh: New header.
	* adler32.hh: include numeric_vocab.hh.
	* netio.hh: Likewise.
	* unit_tests.cc, unit_tests.hh: Update.
	* Makefile.am: Likewise.
	* commands.cc: Guess signing key for auth phase.
	* database.cc, database.hh (public_key_exists)
	(get_pubkey): New functions based on key hashes.

2004-01-31  graydon hoare  <graydon@pobox.com>

	* Netxx/*: New files.
	* AUTHORS: Mention Netxx.
	* Makefile.am: Mention Netxx and netsync.{cc,hh}
	* adler32.hh: Delegate typedefs to boost.
	* cert.hh, cert.cc (cert_hash_code): New function.
	* commands.cc (find_oldest_ancestors): Block cycles.
	(netsync): New command.
	* database.cc, database.hh (schema): Update.
	(put_key): Calculate key hash on the fly.
	(put_cert): Likewise.
	(merkle_node_exists)
	(get_merkle_node)
	(put_merkle_node)
	(erase_merkle_nodes): New functions.
	* keys.hh, keys.cc (key_hash_code): New function.
	* lua.cc, lua.hh 
	(hook_get_netsync_read_permitted)
	(hook_get_netsync_write_permitted): New hooks.
	* monotone.spec: Update for FC1 info conventions.
	* monotone.texi (Quality Assurance): New section.
	* netsync.cc, netsync.hh: New files, preliminary
	netsync infrastructure. Command bodies still missing.
	* schema.sql: Add intrinsic key and cert hashes, merkle nodes.
	* schema_migration.cc: Add code to migrate to new schema.	
	* unit_tests.cc: Handle command-line args to limit test set.
	* vocab_terms.hh: Add merkle and prefix as new terms.

2004-01-13  Nathaniel Smith  <njs@codesourcery.com>

	* idna/idn-int.h: Remove (generated by configure).

2004-01-13  Nathaniel Smith  <njs@codesourcery.com>

	* configure.ac: Switch "if" and "else" branches in pthreads
	checks.

2004-01-12  Nathaniel Smith  <njs@codesourcery.com>

	* configure.ac: Remove check for -lpthread.
	Add check for pthread_mutex_lock and ACX_PTHREAD.
	* m4/acx_pthread.m4: New file.

2004-01-07  graydon hoare  <graydon@pobox.com>

	* Makefile.am:
	* po/POTFILES.in: 
	* po/monotone.pot: Minor tweaks for distclean.
	* adns/config.h:
	* boost/socket/src/interface.cpp:
	* boost/socket/src/ip4/address.cpp:
	* boost/socket/src/ip4/protocol.cpp: OSX portability.
	* AUTHORS: Mention new contributors.
	* monotone.texi (Hook Reference): Document i18n hooks.

	Release point (v 0.9).	

2004-01-07  graydon hoare  <graydon@pobox.com>

	* cert.cc (ensure_parents_loaded)
	(expand_dominators)
	(expand_ancestors)
	(find_intersecting_node): New functions.
	(find_common_ancestor): Reimplement in terms of dominator
	and ancestor bitset intersection.

2004-01-05  Christof Petig <christof@petig-baender.de>

	* vocab.cc (verify<local_path>) Fix use of val() / iterator.
	* constants.cc (illegal_path_bytes): NUL-terminate.

2004-01-02  graydon hoare  <graydon@pobox.com>

	* diff_patch.cc (normalize_extents): Improve to handle an odd case. 
	* tests/t_fmerge.at: New test, to test it.
	* commands.cc (fload, fmerge): Permanently enable, for test. 
	* testsuite.at: Call new test.

2004-01-01  graydon hoare  <graydon@pobox.com>

	* file_io.hh, file_io.cc (read_localized_data, write_localized_data): 
	New functions
	* commands.cc, manifest.cc, transforms.cc: Use them.
	* monotone.texi: Minor update to i18n docs.
	* lua.hh, lua.cc (hook_get_linesep_conv, hook_get_charset_conv):
	New hooks.
	* acinclude.m4: Move AX_CREATE_STDINT_H in here.
	* po/monotone.pot: Regenerate.
	* NEWS, configure.ac: Prep for 0.9 release.

2003-12-30  graydon hoare  <graydon@pobox.com>

	* file_io.hh, file_io.cc (mkpath): New function.
	* commands.cc, database.cc, diff_patch.cc, file_io.cc, 
	lua.cc, vocab.cc, work.cc: Use it.
	* constants.cc (illegal_path_bytes_arr): Remove leading null.
	* monotone.texi: Include i18n docs.
	* tests/t_i18n_file.at: Check colon in filename.

2003-12-29  graydon hoare  <graydon@pobox.com>

	* file_io.cc: Localize names before touching fs.
	* lua.hh, lua.cc (hook_get_system_charset): Remove useless fn.
	* test_hooks.lua: Likewise.
	* monotone.cc, transforms.cc, transforms.hh: 
	Remove lua from system charset conv.
	* tests/t_i18n_file.at: New test.
	* testsuite.at: Call it.

2003-12-28  graydon hoare  <graydon@pobox.com>

	* app_state.cc, app_state.hh: Massage to use i18n vocab.
	* cert.cc, commands.cc, commands.hh, rcs_import.cc, 
	update.cc, update.hh, url.cc, url.hh: Likewise.

	* work.cc, work.hh: --> Likewise, and break file format! <--

	* constants.hh, constants.cc (legal_ace_bytes): New constant.
	* vocab.cc (verify<ace>): Use it.
	(verify<urlenc>) New function.
	* vocab_terms.hh (ace, urlenc, utf8): New terms.
	* transforms.hh, transforms.cc: Use them.
	* monotone.cc (utf8_argv): Charconv argv.
	* network.hh, network.cc: Use url.{hh,cc}.

2003-12-28  graydon hoare  <graydon@pobox.com>

	* constants.hh, constants.cc (idlen): New constant.
	* commands.cc, vocab.cc: Use it.
	* manifest.cc (read_manifest_map): Tighten up regex.
	* packet.cc: Likewise.
	* transforms.cc (uppercase)
	(lowercase): Rewrite.
	(utf8_to_urlenc)
	(urlenc_to_utf8)
	(internalize_url)
	(internalize_cert_name)
	(internalize_rsa_keypair_id)
	(externalize_url)
	(externalize_cert_name)
	(externalize_rsa_keypair_id): New functions.
	* url.hh, url.cc (parse_utf8_url): New function.

2003-12-20  graydon hoare  <graydon@pobox.com>

	* diff_patch.cc (normalize_extents): New function.
	(merge_via_edit_scripts): Use it.

2003-12-19  graydon hoare  <graydon@pobox.com>

	[net.venge.monotone.i18n branch]

	* idna/*.[ch]: New files.
	* po/*: New files.
	* url.cc, url.hh, constants.cc: New files.
	* Makefile.am, configure.ac: Various fiddling for gettext.
	* lua.hh, lua.cc (hook_get_system_charset): New hook.
	(hook_get_system_linesep): New hook.
	* transforms.hh, transforms.cc
	(charset_convert)
	(system_to_utf8)
	(utf8_to_system)
	(ace_to_utf8)
	(utf8_to_ace)
	(line_end_convert): New functions.
	* vocab.cc: Refine constraints.
	* vocab_terms.hh (external): New atomic type.
	* monotone.cc (cpp_main): Initialize gettext.
	* sanity.hh (F): Call gettext() on format strings.
	* commands.cc, depot.cc, database.cc, http_tasks.cc, keys.cc,
	network.cc, rcs_import.cc, sanity.cc, mac.hh : Update to use
	'constants::' namespace.
	* config.h.in: Remove.
	* commands.cc: Various formatting cleanups.
	* unit_tests.cc, unit_tests.hh: Connect to url tests.

2003-12-19  graydon hoare  <graydon@pobox.com>

	* diff_patch.cc (merge3): Skip patches to deleted files.

2003-12-16  graydon hoare  <graydon@pobox.com>

	* commands.cc (ls_ignored, ignored_itemizer): Fold in as subcases of unknown.

2003-12-16  graydon hoare  <graydon@pobox.com>

	* lua.cc (working_copy_rcfilename): MT/monotonerc not MT/.monotonerc.

2003-12-16  graydon hoare  <graydon@pobox.com>

	* lua.hh, lua.cc (working_copy_rcfilename): New function.
	* monotone.cc: Add working copy rcfiles.
	* commands.cc (ls_unknown, unknown_itemizer): Skip ignored files.

2003-12-16  graydon hoare  <graydon@pobox.com>

	* file_io.cc (walk_tree_recursive): continue on book-keeping file.

2003-12-15  graydon hoare  <graydon@pobox.com>

	* tests/t_unidiff.at, t_unidiff2.at: Check for mimencode.

2003-12-15  graydon hoare  <graydon@pobox.com>

	* configure.ac: Add --enable-static-boost.
	* Makefile.am: Likewise.
	* AUTHORS: Mention new contributors.

2003-12-14  Lorenzo Campedelli <lorenzo.campedelli@libero.it>

	* work.cc (add_to_attr_map): Finish change to attr map format.
 
2003-12-10  Tom Tromey  <tromey@redhat.com>

	* commands.cc (checkout): Give better error message if branch is
	empty.

2003-12-07  Eric Kidd  <eric.kidd@pobox.com>

	* commands.cc (agraph): Handle repositories with a single version.
	* database.cc (get_head_candidates): Handle heads with no ancestors.
	* cert.cc (get_branch_heads): Handle heads with no ancestors.

2003-12-06  Eric Kidd  <eric.kidd@pobox.com>

	* update.hh, update.cc (pick_update_target): Return current
	version if no better update candidates available.
	* update.cc (pick_update_target): Always do branch filtering.
	* commands.cc (update): Notice when we're already up-to-date.
	* commands.cc (propagate): Assign branch name correctly when merging.

2003-12-05  graydon hoare  <graydon@pobox.com>

	* lcs.hh (edit_script): New entry point.
	* diff_patch.cc: Rewrite merge in terms of edit scripts.
	* network.cc (post_queued_blobs_to_network): Tidy up transient
	failure message.
	* randomfile.hh: Prohibit deletes on end of chunks.
	* sanity.cc: EOL-terminate truncated long lines.

2003-12-02  graydon hoare  <graydon@pobox.com>

	* database.cc, database.hh (reverse_queue): Copy constructor.
	* std_hooks.lua (merge3): Remove afile, not ancestor.
	* monotone.cc: Remove debugging message.
	* ui.cc (finish_ticking): Set last_write_was_a_tick to false.

2003-12-01  graydon hoare  <graydon@pobox.com>

	* app_state.hh, app_state.cc (set_signing_key): New fn, persist key.
	* monotone.cc (cpp_main): Permit commuting the --help argument around.

2003-11-30  graydon hoare  <graydon@pobox.com>

	* network.cc (post_queued_blobs_to_network): Fail when posted_ok is false.
	* database.cc (initialize): Fail when -journal file exists.
	* keys.cc (make_signature): Nicer message when privkey decrypt fails.

2003-11-29  Tom Tromey  <tromey@redhat.com>

	* rcs_import.cc (store_auxiliary_certs): Renamed to fix typo.
	Updated all callers.

	* http_tasks.cc (check_received_bytes): Allow "-" as well.
	* depot.cc (execute_post_query): Allow "-" as well.

2003-11-28  Tom Tromey  <tromey@redhat.com>

	* http_tasks.cc (check_received_bytes): Allow "-" as well.
	* depot.cc (execute_post_query): Allow "-" as well.

2003-11-28  graydon hoare  <graydon@pobox.com>

	* cert.cc: Various speedups.
	* cycle_detector.hh (edge_makes_cycle): Use visited set, too.
	* database.hh, database.cc (get_head_candidates): New, complex query.
	* keys.hh, keys.cc (check_signature): Cache verifiers.
	* sqlite/os.c (sqliteOsRandomSeed): Harmless valgrind purification.
	* tests/t_fork.at, tests/t_merge.at: Ignore stderr chatter on 'heads'.

2003-11-27  graydon hoare  <graydon@pobox.com>

	* Makefile.am (AM_LDFLAGS): No more -static, sigh.
	* cert.cc (find_relevant_edges): Keep dynamic-programming caches.
	(calculate_renames_recursive): Likewise.
	* cert.cc, cert.hh (rename_edge): Add constructor, copy constructor.
	* commands.cc (list certs): Note rename certs are binary.

2003-11-24  graydon hoare  <graydon@pobox.com>

	* network.cc: Continue fetch, post loops even if one target has
	an exception.

2003-11-24  graydon hoare  <graydon@pobox.com>

	* database.hh, database.cc (delete_posting): Change to take queue
	sequence numbers.	
	* commands.cc (queue): Use new API.
	* network.cc (post_queued_blobs_to_network): Use new API.
	
2003-11-24  graydon hoare  <graydon@pobox.com>

	* std_hooks.lua (get_http_proxy): Return nil when no ENV var.
	* monotone.texi (get_http_proxY): Document change.

2003-11-24  graydon hoare  <graydon@pobox.com>

	* tests/t_proxy.at: Add a test for proxying with tinyproxy.
	* testsuite.at: Call it.
	* lua.cc: Fix dumb error breaking proxying.
	* network.cc: Be verbose about proxying.

2003-11-23  graydon hoare  <graydon@pobox.com>

	* http_tasks.cc (read_chunk): Tolerate 0x20* after chunk len.

2003-11-23  graydon hoare  <graydon@pobox.com>

	* network.cc: Make more informative error policy.
	* boost/socket/socketstream.hpp: Pass SocketType to streambuf template.
	* boost/socket/src/default_socket_impl.cpp: Translate EINTR.

2003-11-22  graydon hoare  <graydon@pobox.com>

	* lua.cc, lua.hh (hook_get_http_proxy): New hook.
	* std_hooks.lua (get_http_proxy): Default uses HTTP_PROXY.
	(get_connect_addr): Undefine, it's for tunnels alone now.
	* network.cc: Use new hook.
	* http_tasks.hh, http_tasks.cc: Teach about proxies (sigh).
	* monotone.texi: Document new hooks.

2003-11-22  graydon hoare  <graydon@pobox.com>

	* lua.cc, lua.hh (hook_get_connect_addr): New hook.
	* std_hooks.lua (get_connect_addr): Default uses HTTP_PROXY.
	* network.cc, network.hh: Use new hook.
	* http_tasks.cc: Teach about HTTP/1.1.
	* cert.cc (bogus_cert_p): Fix UI ugly.

2003-11-21  graydon hoare  <graydon@pobox.com>

	* constants.hh (postsz): New constant for suggested post size.
	* database.cc, database.hh (queue*): Change db API slightly.
	* commands.cc (queue): Adjust to changed db API.
	* network.cc (post_queued_blobs_to_network): Switch to doing
	incremental posts.
	* cert.cc (write_rename_edge, read_rename_edge): Put files on 
	separate lines to accomodate future i18n work.
	* work.cc (add_to_attr_map, write_attr_map): Reorder fields to
	accomodate future i18n work.
	* monotone.texi: Document it.
	* configure.ac, NEWS: Mention 0.8 release.

	Release point (v 0.8).
	
2003-11-16  Tom Tromey  <tromey@redhat.com>

	* missing: Removed generated file.

2003-11-14  graydon hoare  <graydon@pobox.com>

	* commands.cc (vcheck): Add.
	* cert.cc, cert.hh (cert_manifest_vcheck): Add.
	(check_manifest_vcheck): Add.
	(calculate_vcheck_mac): Add.
	* constants.hh (vchecklen): New constant.
	* mac.hh: Re-add.
	* monotone.texi (Hash Integrity): New section.
	* monotone.1: Document vcheck.

2003-11-14  graydon hoare  <graydon@pobox.com>

	* database.cc, database.hh (reverse_queue): New class.
	(compute_older_version): New functions.
	(get_manifest_delta): Remove.
	* network.cc, network.hh (queue_blob_for_network): Remove.
	* packet.cc, packet.hh (queueing_packet_writer): Change UI,
	write to queue directly, accept optional<reverse_queue>.
	* cert.cc (write_paths_recursive): Rewrite to use constant
	memory.
	* commands.cc (queue, queue_edge_for_target_ancestor):
	Install optional<reverse_queue> in qpw.
	* tests/t_cross.at: Ignore new UI chatter.
	* monotone.texi (Transmitting Changes): Change UI output.

2003-11-13  graydon hoare  <graydon@pobox.com>

	* Makefile.am (AUTOMAKE_OPTIONS): Require 1.7.1
	* commands.cc (addtree): Wrap in transaction guard.
	* database.cc, database.hh (manifest_delta_exists): Add.
	(get_manifest_delta): Add.
	* cert.cc (write_paths_recursive): Use partial deltas.
	* manifest.cc, manifest.hh (read_manifest_map): New variant.
	* patch_set.cc, patch_set.hh (patch_set): Add map_new, map_old
	fields.
	(manifests_to_patch_set) Store new field.
	(patch_set_to_packets) Don't read manifest versions from db.
	* std_hooks.lua (ignore_file): ignore .a, .so, .lo, .la, ~ files.
	* tests/t_cvsimport.at: New test.
	* testsuite.at: Call it.

2003-11-10  graydon hoare  <graydon@pobox.com>

	* commands.cc (find_oldest_ancestors): New function.
	(queue): New "addtree" subcommand.
	* monotone.texi: Document it.
	* monotone.1: Document it.

2003-11-10  graydon hoare  <graydon@pobox.com>

	* file_io.cc (walk_tree_recursive): Ignore MT/

2003-11-09  graydon hoare  <graydon@pobox.com>

	* database.cc (dump, load): Implement.
	* commands.cc (db): Call db.dump, load.
	* cycle_detector.hh: Skip when no in-edge on src.
	* monotone.texi: Document dump and load, add some 
	special sections.
	* monotone.1: Mention dump and load.

2003-11-09  graydon hoare  <graydon@pobox.com>

	* rcs_file.hh (rcs_symbol): New structure.
	* rcs_file.cc (symbol): New rule.
	* rcs_import.cc (find_branch_for_version): New function.
	(cvs_key::branch): New field.
	(store_auxilliary_certs): Cert branch tag.
	* cycle_detector.hh: Fix bugs, don't use quick_alloc.
	* commands.cc (checkout): Add --branch based version.
	* monotone.texi: Document new command variant.
	* monotone.1: Ditto.

2003-11-09  graydon hoare  <graydon@pobox.com>

	* quick_alloc.hh: New file.
	* Makefile.am: Add it.
	* cycle_detector.hh: Rewrite.
	* manifest.hh: Use quick_alloc.
	* vocab.cc: Relax path name requirements a bit.
	* sqlite/sqliteInt.h: Up size of row to 16mb.

2003-11-02  graydon hoare  <graydon@pobox.com>

	* commands.cc (post): Post everything if no URL given; don't base
	decision off branch name presence.	
	* app_state.cc, monotone.cc, file_io.cc, file_io.hh: Support
	absolutifying args.
	* lua.hh, lua.cc, std_hooks.lua (hook_get_mail_hostname): New hook.
	* monotone.texi: Document it.
	* monotone.texi, monotone.1: Minor corrections, new sections.
	* monotone.cc: Don't look in $ENV at all.
	* network.cc: Correct MX logic.
	* nntp_tasks.cc, smtp_tasks.cc: Separate postlines state.
	* smtp_tasks.cc: Correct some SMTP logic.
	* configure.ac, NEWS: Mention 0.7 release.

	Release point (v 0.7).

2003-11-01  graydon hoare  <graydon@pobox.com>

	* http_tasks.cc: Drop extra leading slashes in HTTP messages.

2003-10-31  graydon hoare  <graydon@pobox.com>

	* commands.cc, database.cc, database.hh, lua.cc, lua.hh,
	network.cc, network.hh, packet.cc, packet.hh, schema.sql,
	schema_migration.cc, tests/t_http.at, tests/t_nntp.at, vocab.cc:
	Eliminate "groupname", use lone URL.
	* monotone.texi: Update to cover new URL rules.
	* network.cc, network.hh, lua.cc, lua.hh, smtp_tasks.cc:
	Implement "mailto" URLs.
	* tests/t_smtp.at: New test.
	* testsuite.at: Call it.

2003-10-31  graydon hoare  <graydon@pobox.com>

	* patch_set.cc (manifests_to_patch_set): Second form with explicit renames.
	(manifests_to_patch_set): Split edit+rename events when we see them.
	* commands.cc (status, commit): Include explicit rename set.
	* diff_patch.cc (merge3): Accept edit+rename events split by patch_set.cc.
	* smtp_tasks.hh, smtp_tasks.cc: New files.
	* nntp_machine.hh, nntp_machine.cc: Rename to proto_machine.{hh,cc} (woo!)
	* nntp_tasks.cc: Adjust to use proto_ prefix in various places.
	* proto_machine.cc (read_line): get() into streambuf.
	* Makefile.am: Cover renames and adds.

2003-10-31  graydon hoare  <graydon@pobox.com>

	* diff_patch.cc (merge3): Extract renames.
	* commands.cc (calculate_new_manifest_map): Extract renames.
	(try_one_merge): Extract renames, propagate to merge target.
	(commit): Extract renames, propagate to commit target.
	* cert.cc (calculate_renames_recursive): Fix wrong logic.
	(find_common_ancestor_recursive): Stall advances at top of graph.
	* patch_set.cc: (manifests_to_patch_set): Teach about historical
	renames.
	* tests/t_erename.at: New test for edit+rename events.
	* testsuite.at: Call t_erename.at.

2003-10-30  graydon hoare  <graydon@pobox.com>

	* patch_set.cc (operator<): s/a/b/ in a few places, yikes!
	* cert.cc: Add machinery for rename edge certs.
	* commands.cc: Call diff(manifest,manifest) directly.
	* tests/t_nntp.at: Kill tcpserver DNS lookups on nntp test.
	* network.cc (parse_url): Character class typo fix, from 
	Johannes Winkelmann.
	* app_state.hh, cert.hh, commands.hh, cycle_detector.hh, 
	database.hh, diff_patch.cc, diff_patch.hh, http_tasks.hh,
	interner.hh, keys.hh, lua.hh, manifest.hh, network.hh, 
	nntp_machine.hh, nntp_tasks.hh, packet.hh, patch_set.hh, 
	transforms.hh, update.hh, vocab.hh, work.hh, xdelta.hh: 
	fix use of std:: prefix / "using namespace" pollution.	

2003-10-27  graydon hoare  <graydon@pobox.com>

	* lua/liolib.c (io_mkstemp): Portability fix
	from Ian Main.
	* xdelta.cc,hh (compute_delta): New manifest-specific variant.
	* transforms.cc,hh (diff): Same.
	* rcs_import.cc: Various speedups to cvs import.

2003-10-26  graydon hoare  <graydon@pobox.com>

	* cert.cc (get_parents): New function.
	(write_paths_recursive): New function.
	(write_ancestry_paths): New function.
	* cert.hh (write_ancestry_paths): Declare.
	* commands.cc (queue_edge_for_target_ancestor):
	Call write_ancestry_paths for "reposting" queue
	strategy.

2003-10-25  graydon hoare  <graydon@pobox.com>

	* commands.cc (log): Skip looking inside nonexistent
	manifests for file comments.

2003-10-24  graydon hoare  <graydon@pobox.com>

	* adns/*.c, adns/*.h: Import adns library.
	* Makefile.am: Update to build adns into lib3rdparty.a.
	* AUTHORS: Mention adns.
	* network.cc: Call adns functions, not gethostbyname.

2003-10-20  Nathaniel Smith  <njs@codesourcery.com>

	* patch_set.cc (patch_set_to_text_summary): Give more detailed
	output.
	* commands.cc (get_log_message, status, diff): Use
	patch_set_to_text_summary for complete description.

2003-10-22  graydon hoare  <graydon@pobox.com>

	* monotone.texi: Document 'queue' command.
	* monotone.1: Likewise.

2003-10-22  graydon hoare  <graydon@pobox.com>

	* diff_patch.cc 
	(infer_directory_moves): New function.
	(rebuild_under_directory_moves): New function.
	(apply_directory_moves): New function.
	(merge3): Handle directory moves.
	* tests/t_renamed.at: New test for dir renames.
	* testsuite.at: Call it.

2003-10-21  graydon hoare  <graydon@pobox.com>

	* commands.cc (queue): New command.
	(list): Add "queue" subcommand, too.

2003-10-21  graydon hoare  <graydon@pobox.com>

	* diff_patch.cc (merge_deltas): New function.
	(check_map_inclusion): New function.
	(check_no_intersect): New function.
	(merge3): Rewrite completely. 
	* tests/t_rename.at: New test.
	* testsuite.at: Call it.
	* file_io.cc, file_io.hh (make_dir_for): New function.
	* commands.cc (update): Call make_dir_for on update.

2003-10-20  graydon hoare  <graydon@pobox.com>

	* commands.cc: Replace [] with idx() everywhere.

2003-10-20  Tom Tromey  <tromey@redhat.com>

	* cert.hh (get_branch_heads): Updated.
	Include <set>.
	* commands.cc (head): Updated for new get_branch_heads.
	(merge): Likewise.
	(propagate): Likewise.
	* cert.cc (get_branch_heads): Use set<manifest_id>.

	* commands.cc (merge): Use all caps for metasyntactic variable.
	(heads): Likewise.

	* network.cc (post_queued_blobs_to_network): Do nothing if no
	packets to post.

2003-10-20  graydon hoare  <graydon@pobox.com>

	* cert.cc (get_branch_heads): Fix dumb bug.
	* diff_patch.cc (merge3): Fix dumb bug.
	(merge2): Fix dumb bug.
	(try_to_merge_files): Fix dumb bug.

2003-10-20  graydon hoare  <graydon@pobox.com>

	* file_io.cc (tilde_expand): New function.
	* monotone.cc (cpp_main): Expand tildes in 
	db and rcfile arguments.

2003-10-20  graydon hoare  <graydon@pobox.com>

	* rcs_import.cc (import_cvs_repo): Check key existence
	at beginning of import pass, to avoid wasted work.

2003-10-19  Tom Tromey  <tromey@redhat.com>

	* commands.cc (log): Add each seen id to `cycles'.

2003-10-19  graydon hoare  <graydon@pobox.com>

	* AUTHORS: Mention Tecgraf PUC-Rio and their
	copyright.
	* Makefile.am: Mention circular buffer stuff.
	* configure.ac, NEWS: Mention 0.6 release.
	* cert.hh, cert.cc (erase_bogus_certs): file<cert> variant.	
	* commands.cc (log): Erase bogus certs before writing,
	cache comment-less file IDs.
	* monotone.spec: Don't specify install-info args,
	do build with optimization on RHL.

	Release point (v 0.6).

2003-10-19  Matt Kraai  <kraai@ftbfs.org>

	* commands.cc (merge): Use app.branch_name instead of args[0] for
	the branch name.

2003-10-17  graydon hoare  <graydon@pobox.com>

	* commands.cc (log): New command.
	Various other bug fixes.
	* monotone.1, monotone.texi: Minor updates.

2003-10-17  graydon hoare  <graydon@pobox.com>

	* monotone.texi: Expand command and hook references.
	* commands.cc: Disable db dump / load commands for now.

2003-10-16  graydon hoare  <graydon@pobox.com>

	* sanity.hh: Add a const version of idx().
	* diff_patch.cc: Change to using idx() everywhere.
	* cert.cc (find_common_ancestor): Rewrite to recursive
	form, stepping over historic merges.
	* tests/t_cross.at: New test for merging merges.
	* testsuite.at: Call t_cross.at.

2003-10-10  graydon hoare  <graydon@pobox.com>

	* lua.hh, lua.cc (hook_apply_attribute): New hook.
	* work.hh, work.cc (apply_attributes): New function.
	* commands.cc (update_any_attrs): Update attrs when writing to
	working copy. 
	* std_hooks.lua (temp_file): Use some env vars.
	(attr_functions): Make table of attr-setting functions.

2003-10-10  graydon hoare  <graydon@pobox.com>

	* work.cc: Fix add/drop inversion bug.
	* lua/*.{c,h}: Import lua 5.0 sources.
	* lua.cc: Rewrite lua interface completely. 	
	* std_hooks.lua, test_hooks.lua, testsuite,
	tests/t_persist_phrase.at, configure.ac, config.h.in, Makefile.am:
	Modify to handle presence of lua 5.0.

2003-10-08  graydon hoare  <graydon@pobox.com>

	* rcs_import.cc: Attach aux certs to child, not parent.
	* manifest.cc: Speed up some calculations.
	* keys.cc: Optionally cache decoded keys.

2003-10-07  graydon hoare  <graydon@pobox.com>

	* manifest.hh, manifest.cc, rcs_import.cc: Write manifests w/o
	compression.
	* vocab.hh, vocab.cc: Don't re-verify verified data.
	* ui.hh, ui.cc: Minor efficiency tweaks.

2003-10-07  graydon hoare  <graydon@pobox.com>

	* commands.cc, work.cc, work.hh: Add some preliminary stuff
	to support explicit renaming, .mt-attrs.
	* monotone.texi: Add skeletal sections for command reference,
	hook reference, CVS phrasebook. Fill in some parts.

2003-10-02  graydon hoare  <graydon@pobox.com>

	* boost/circular_buffer*.hpp: Add.
	* AUTHORS, cert.cc, commands.cc, database.cc,
	diff_patch.cc, http_tasks.cc, keys.cc, lua.cc, manifest.cc,
	network.cc, nntp_machine.cc, packet.cc, patch_set.cc, 
	rcs_import.cc, sanity.cc, sanity.hh, ui.hh, update.cc,
	vocab_terms.hh, work.cc:	
	remove existing circular buffer code, replace all
	logging and asserty stuff with boost::format objects
	rather than vsnprintf.

2003-10-01  graydon hoare  <graydon@pobox.com>

	* testsuite.at: Don't use getenv("HOSTNAME").
	* database.cc (exec, fetch): Do va_end/va_start again in between
	logging and executing query.

2003-09-28  Tom Tromey  <tromey@redhat.com>

	* monotone.texi: Added @direntry.

2003-09-27  Nathaniel Smith  <njs@pobox.com>

	* monotone.cc: Remove "monotone.db" default to --db
	option in help text.

2003-09-27  graydon hoare  <graydon@pobox.com>

	* diff_patch.cc: Rework conflict detection.
	* rcs_import.cc: Remove some pointless slowness.
	* monotone.spec: Install info files properly.

	Release point (v 0.5).

2003-09-27  graydon hoare  <graydon@pobox.com>

	* AUTHORS, NEWS, configure.ac: Update for 0.5 release.
	* monotone.texi: Various updates.	
	* xdelta.cc (compute_delta): Fix handling of empty data.
	* database.cc (sql): Require --db for init.
	* work.cc (read_options_map): Fix options regex.

2003-09-27  graydon hoare  <graydon@pobox.com>

	* lcs.hh: New jaffer LCS algorithm.
	* interner.hh, rcs_import.cc: Templatize interner.
	* diff_patch.hh: Use interner, new LCS.

2003-09-27  Tom Tromey  <tromey@redhat.com>

	* commands.cc (fetch): Always try lua hook; then default to all
	known URLs.

2003-09-26  Tom Tromey  <tromey@redhat.com>

	* commands.cc (tag): Use all-caps for meta-syntactic variables.
	(comment, add, cat, complete, mdelta, fdata): Likewise.

	* monotone.1: There's no default database.
	* monotone.texi (OPTIONS): There's no default database.

	* database.cc (sql): Throw informative error if database name not
	set.
	* app_state.cc (app_state): Default to no database.

2003-09-26  graydon hoare  <graydon@pobox.com>

	* debian/*, monotone.spec: Add packaging control files.

2003-09-24  graydon hoare  <graydon@pobox.com>

	* database.cc, database.hh (debug): New function.
	* commands.cc (debug): New command.
	* cert.cc, cert.hh (guess_branch): New function.
	* commands.cc (cert): Queue certs to network servers.
	* commands.cc (cert, commit): Use guess_branch.
	* commands.cc (list): List unknown, ignored files.
	* monotone.texi, monotone.1: Document.

2003-09-24  graydon hoare  <graydon@pobox.com>

	* commands.cc (queue_edge_for_target_ancestor): Queue the
	correct ancestry cert, from child to target, as well as
	patch_set.

2003-09-22  graydon hoare  <graydon@pobox.com>

	* depot_schema.sql, schema_migration.cc, 
	schema_migration.hh: Add.
	* database.cc, depot.cc: Implement schema migration.
	* database.cc, commands.cc: Change to db ... cmd.
	* monotone.texi, monotone.1: Document command change.
	* depot.cc: Fix various query bugs.

2003-09-21  Nathaniel Smith  <njs@codesourcery.com>

	* depot.cc (depot_schema): Remove unique constraint on (contents),
	replace with unique constraint on (groupname, contents).
	
2003-09-21  Nathaniel Smith  <njs@codesourcery.com>

	* commands.cc (diff): Take manifest ids as arguments.  Add
	explanatory text on files added, removed, modified.

2003-09-19  Tom Tromey  <tromey@redhat.com>

	* commands.cc (genkey): Use all-caps for meta-syntactic variable.
	(cert, tag, approve, disapprove, comment, add, drop, commit,
	update, revert, cat, checkout, co, propagate, complete, list, ls,
	mdelta, fdelta, mdata, fdata, mcerts, fcerts, pubkey, privkey,
	fetch, post, rcs_import, rcs): Likewise.
	(explain_usage): Indent explanatory text past the command names.

2003-09-17  Tom Tromey  <tromey@redhat.com>

	* commands.cc (list): Don't compute or use "subname".

	* commands.cc (revert): Handle case where argument is a
	directory.
	* tests/t_revert.at: Test for revert of directory.

	* testsuite.at (MONOTONE_SETUP): Use "monotone initdb".
	* monotone.1: Document "initdb".
	* monotone.texi (Commands): Document initdb.
	(Creating a Database): New node.
	(Getting Started): Refer to it.
	* commands.cc (initdb): New command.
	* database.cc (database::sql): New argument `init'.
	(database::initialize): New method.
	* database.hh (database::initalize): Declare.
	(database::sql): New argument `init'.

2003-09-17  Tom Tromey  <tromey@redhat.com>

	* tests/t_persist_phrase.at: Use "ls certs".
	* tests/t_nntp.at: Use "ls certs".
	* tests/t_genkey.at: Use "ls keys" and "ls certs".

2003-09-16  Tom Tromey  <tromey@redhat.com>

	* monotone.1: Document "list branches".
	* commands.cc (ls_certs): New function, from `lscerts' command.
	(ls_keys): New function, from `lskeys' command.
	(ls_branches): New function.
	(list): New command.
	(ls): New alias.
	(explain_usage): Split parameter info at \n.
	* monotone.texi (Adding Files): Use "list certs".
	(Committing Changes): Likewise.
	(Forking and Merging): Likewise.
	(Commands): Likewise.
	(Generating Keys): Use "list keys".
	(Commands): Likewise.
	(Commands): Mention "list branches".
	(Branches): Likewise.

2003-09-15  graydon hoare  <graydon@redhat.com>

	* http_tasks.cc: Fix networking to handle long input.

	* ui.cc, ui.hh: Only pad with blanks enough to cover old output
	when ticking.

	* update.cc, cert.cc, commands.cc: Fix cert fetching functions to
	remove bogus certs.

2003-09-15  Tom Tromey  <tromey@redhat.com>

	* monotone.1: Don't mention MT_KEY or MT_BRANCH.

	* monotone.texi (Getting Started): Don't mention MT_DB or
	MT_BRANCH.
	(Adding Files): Explicitly use --db and --branch.
	* app_state.hh (app_state): New fields options, options_changed.
	Declare new methods.  Include work.hh.
	* work.cc (work_file_name): New constant.
	(add_to_options_map): New structure.
	(get_options_path): New function.
	(read_options_map, write_options_map): Likewise.
	* work.hh (options_map): New type.
	(get_options_path, read_options_map, write_options_map): Declare.
	* commands.cc (add, drop, commit, update, revert, checkout,
	merge): Write options file.
	* app_state.cc (database_option, branch_option): New constants.
	(app_state::app_state): Read options file.
	(app_state::set_database): New method.
	(app_state::set_branch): Likewise.
	(app_state::write_options): Likewise.
	Include work.hh.
	* monotone.cc (cpp_main): Don't set initial database name on
	app.  Use new settor methods.  Don't look at MT_BRANCH or MT_DB.

2003-09-14  graydon hoare  <graydon@pobox.com>

	* vocab.cc, vocab.hh: Add streamers for vocab terms in preparation
	for switch to formatter.

	* cert.cc (check_signature): Treat missing key as failed check.
	* commands.cc (lscerts): Warn when keys are missing.

	* rcs_import.cc, nntp_tasks.cc, http_tasks.cc: Tick progress.

	* sanity.cc, monotone.cc: Tidy up output a bit.

	* xdelta.cc: Add code to handle empty files. Maybe correct?

	* ui.cc, ui.hh: Add.

2003-09-13  Tom Tromey  <tromey@redhat.com>

	* tests/t_nntp.at: If we can't find tcpserver or snntpd, skip the
	test.
	* tests/t_http.at: If we can't find boa or depot.cgi, skip the
	test.

2003-09-12  graydon hoare  <graydon@pobox.com>

	* update.cc (pick_update_target): Only insert base rev as update
	candidate if it actually exists in db.

	* commands.cc, database.cc, database.hh: Implement id completion
	command, and general id completion in all other commands.

2003-09-12  Tom Tromey  <tromey@redhat.com>

	* commands.cc (revert): A deleted file always appears in the
	manifest.
	* tests/t_revert.at: Check reverting a change plus a delete; also
	test reverting by file name.

	* work.cc (deletion_builder::visit_file): Check for file in
	working add set before looking in manifest.
	* tests/t_drop.at: Added add-then-drop test.

	* testsuite.at: Include t_drop.at.
	* tests/t_drop.at: New test.
	* work.cc (visit_file): Check for file in working delete set
	before looking in manifest.

2003-09-12  Tom Tromey  <tromey@redhat.com>

	* Makefile.am ($(srcdir)/testsuite): tests/atconfig and
	tests/atlocal are not in srcdir.

	* Makefile.am (TESTS): unit_tests is not in srcdir.

2003-09-11  graydon hoare  <graydon@pobox.com>

	* commands.cc: Check for MT directory in status.
	* commands.cc: Require directory for checkout.
	* commands.cc: Delete MT/work file after checkout.
	* commands.cc: Implement 'revert', following tromey's lead.
	* commands.cc: Print base, working manifest ids in status.

	* diff_patch.cc: Further merge corrections.
	* diff_patch.cc (unidiff): Compensate for occasional miscalculation
	of LCS.

	* tests/t_merge.at: Check that heads works after a merge.
	* tests/t_fork.at:  Check that heads works after a fork.
	* tests/t_genkey.at: Remove use of 'import'.
	* tests/t_cwork.at: Check deletion of work file on checkout.
	* tests/t_revert.at: Check that revert works.

	* commands.cc, monotone.cc: Report unknown commands nicely.
	
2003-09-08  graydon hoare  <graydon@pobox.com>

	* tests/merge.at: Accept tromey's non-error case for update.

	* commands.cc(try_one_merge): Write merged version to packet
	writer, not directly to db.
	(merge): Write branch, changelog cert on merged version to db.

	* std_hooks.lua(merge3): Open result in mode "r", not "w+".
	
2003-09-06  Tom Tromey  <tromey@redhat.com>

	* update.cc (pick_update_target): Not an error if nothing to
	update.

	* monotone.texi: Use VERSION; include version.texi.

	* monotone.1: Document "co".
	* monotone.texi (Commands): Document "co".
	* commands.cc (ALIAS): New macro.
	(co): New alias.

	* README: Updated.

	* txt2c.cc: Added missing file.

	* texinfo.tex, INSTALL, Makefile.in, aclocal.m4, compile, depcomp,
	install-sh, missing, mkinstalldirs: Removed generated files.

2003-09-04  graydon hoare  <graydon@pobox.com>

	* Makefile.am, depot.cc, http_tasks.cc, http_tasks.hh,
	lua.cc, lua.hh, monotone.texi, network.cc, tests/t_http.at,
	vocab_terms.hh: 

	Use public key signatures to talk to depot, not mac keys.

	* commands.cc, file_io.cc, monotone.texi, monotone.1,
	tests/t_scan.at, tests/t_import.at, work.cc, work.hh:

	Remove the 'import' and 'scan' commands, in favour of generalized
	'add' which chases subdirectories.

	* configure.ac, NEWS: 

	Release point (v 0.4).
	
2003-09-03  graydon hoare  <graydon@pobox.com>

	* monotone.texi: Expand notes about setting up depot.

	* update.cc: Update by ancestry. Duh.

2003-09-02  graydon hoare  <graydon@pobox.com>

	* boost/socket/streambuf.hpp: Bump ppos on overflow.

	* packet.cc, transforms.cc, transforms.hh: Add function for
	canonicalization of base64 encoded strings. Use on incoming cert
	packet values.

	* commands.cc: Change fetch and post to take URL/groupname params
	rather than branchname.

	* network.cc, network.hh, depot.cc, http_tasks.cc: Fix URL parser,
	improve logging, change signatures to match needs of commands.cc

	* Makefile.am: Don't install txt2c or unit_tests. 

	* Makefile.am: Build depot.cgi not depot.

	* database.cc, database.hh: Add "all known sources" fetching support.

	* patch_set.cc: Sort in a path-lexicographic order for nicer summaries.

	* monotone.texi: Expand coverage of packets and networking.

	* tests/t_nntp.at, tests/t_http.at: Update to provide URL/groupname
	pairs.

2003-09-02  Tom Tromey  <tromey@redhat.com>

	* aclocal.m4, monotone.info: Removed generated files.

2003-08-31  Nathaniel Smith  <njs@codesourcery.com>

	* configure.ac: Check for lua40/lua.h, lua40/lualib.h and -llua40,
	-lliblua40.
	* config.h.in: Add LUA_H, LIBLUA_H templates, remove HAVE_LIBLUA,
	HAVE_LIBLUALIB templates.
	* lua.cc: Include config.h.  Use LUA_H, LIBLUA_H macros.

2003-08-29  graydon hoare  <graydon@pobox.com>

	* Makefile.am, txt2c.cc, lua.cc, database.cc:
	Use a C constant-building converter rather than objcopy.

	* cert.cc, cert.hh, packet.cc, packet.hh, diff_patch.cc,
	rcs_import.cc: 
	Modify cert functions to require a packet consumer, do no implicit
	database writing.

	* commands.cc, database.cc, database.hh, schema.sql, network.cc:
	Modify packet queueing strategy to select ancestors from known
	network server content, rather than most recent edge.

2003-08-25  graydon hoare  <graydon@pobox.com>

	* AUTHORS, ChangeLog, Makefile.am, NEWS, configure.ac,
	tests/t_http.at: Release point (v 0.3)

2003-08-24  graydon hoare  <graydon@pobox.com>

	* nntp_tasks.cc: Measure success from postlines state.
	* network.cc: Print summary counts of transmissions.
	* packet.cc: Count packets into database.
	* depot.cc: Add administrative commands, fix a bunch of
	little bugs.
	* t_http.at: Testcase for depot-driven communication.
	* monotone.texi: Update to reflect depot existence.
	* http_tasks.cc: Pick bugs out.
	
2003-08-24  graydon hoare  <graydon@pobox.com>

	* commands.cc: Wash certs before output.
	* *.cc,*.hh: Adjust cert packet format to
	be more readable, avoid superfluous gzipping.

2003-08-24  graydon hoare  <graydon@pobox.com>

	* configure, Makefile.in: Remove generated files, oops.
	* commands.cc: Implement 'propagate'.
	* lua.cc, lua.hh, network.cc, network.hh: Remove
	'aggregate posting' stuff.
	* network.cc: Batch postings into larger articles.
	* diff_patch.hh, diff_patch.cc: Implement basic
	merge2-on-manifest.
	
2003-08-23  graydon hoare  <graydon@pobox.com>

	* monotone.cc: Handle user-defined lua hooks as
	overriding internal / .monotonerc hooks no matter
	where on cmd line they occur.
	* update.cc: Made failures more user-friendly.
	* lua.cc: Improve logging a bit.
	* testsuite.at, tests/*.{at,in}, testsuite/: Rewrite tests in
	autotest framework, move to tests/ directory.
	* boost/io/*, cryptopp/hmac.h: Add missing files.
	
2003-08-23  Tom Tromey  <tromey@redhat.com>

	* monotone.cc (OPT_VERSION): New macro.
	(cpp_main): Handle OPT_VERSION.
	(options): Added `version' entry.
	Include config.h.

2003-08-21  Tom Tromey  <tromey@redhat.com>

	* database.cc: Include "sqlite/sqlite.h", not <sqlite.h>.

2003-08-20  graydon hoare  <graydon@pobox.com>

	* boost/*:
	incorporate boost sandbox bits, for now.

	* Makefile.am, Makefile.in, configure, configure.ac, diff_patch.cc,
	http_tasks.cc, http_tasks.hh, network.cc, nntp_machine.cc,
	nntp_machine.hh, nntp_tasks.cc, nntp_tasks.hh, testsuite/t_nntp.sh:

	fix up networking layer to pass nntp tests again

2003-08-19  graydon hoare  <graydon@pobox.com>

	* Makefile.am, Makefile.in, app_state.hh, cert.cc, commands.cc,
	constants.hh, cryptopp/misc.h, database.cc, depot.cc,
	http_tasks.cc, http_tasks.hh, keys.cc, lua.cc, lua.hh, monotone.cc,
	network.cc, network.hh, nntp_machine.cc, nntp_machine.hh,
	nntp_tasks.cc, nntp_tasks.hh, packet.cc, packet.hh, rcs_import.cc,
	sanity.cc, sanity.hh, schema.sql, test_hooks.lua,
	testsuite/runtest.sh, testsuite/t_null.sh, vocab_terms.hh:

	major surgery time
	- move to multi-protocol posting and fetching.
	- implement nicer failure modes for sanity.
	- redo commands to print nicer, fail nicer.	
	
2003-08-18  graydon hoare  <graydon@pobox.com>

	* Makefile.am, Makefile.in, adler32.hh, database.cc, depot.cc,
	mac.hh, xdelta.cc, Makefile.am, Makefile.in: 

	first pass at a depot (CGI-based packet service)

2003-08-08  graydon hoare  <graydon@pobox.com>

	* Makefile.am, Makefile.in AUTHORS, ChangeLog, Makefile.am,
	Makefile.in, NEWS, monotone.1, monotone.info, monotone.texi:

	release point (v 0.2)

2003-08-08  graydon hoare  <graydon@pobox.com>

	* cert.cc, cert.hh, interner.hh, rcs_import.cc: 

	auxilliary certs

	* cert.cc, cert.hh, cycle_detector.hh, interner.hh, patch_set.cc,
	rcs_import.cc: 

	improvements to cycle detection stuff

2003-08-05  graydon hoare  <graydon@pobox.com>

	* rcs_import.cc:
	
	almost even more seemingly correct CVS graph reconstruction (still slow)

	* sqlite/* cryptopp/* Makefile.am, Makefile.in, aclocal.m4,
	config.h.in, configure, configure.ac, file_io.cc, keys.cc,
	sanity.cc, sanity.hh, transforms.cc: 

	minimizing dependencies on 3rd party libs by importing the
	necessary bits and rewriting others.

	* cert.cc, cert.hh, rcs_import.cc:	
	
	cvs import seems to be working, but several linear algorithms need
	replacement

2003-07-28  graydon hoare  <graydon@pobox.com>

	* Makefile.am, Makefile.in, cert.cc, commands.cc, database.cc,
	database.hh, manifest.cc, rcs_file.cc, rcs_import.cc,
	rcs_import.hh, vocab.cc, xdelta.cc:

	cvs graph reconstruction hobbling along.

2003-07-21  graydon hoare  <graydon@pobox.com>

	* database.cc, xdelta.cc, xdelta.hh: 

	piecewise xdelta; improves speed a fair bit.

2003-07-11  graydon hoare  <graydon@pobox.com>

	* Makefile.am, Makefile.in, config.h.in, configure, configure.ac,
	transforms.cc, xdelta.cc, xdelta.hh:

	implement xdelta by hand, forget 3rd party delta libs.

2003-07-02  graydon hoare  <graydon@pobox.com>

	* database.cc, rcs_import.cc, transforms.cc, transforms.hh:

	speedups all around in the storage system

2003-07-01  graydon hoare  <graydon@pobox.com>

	* database.hh, rcs_import.cc, transforms.cc, transforms.hh: speed

	improvements to RCS import

2003-06-30  graydon hoare  <graydon@pobox.com>

	* rcs_import.cc, transforms.cc: 

	some speed improvements to RCS import

2003-06-29  graydon hoare  <graydon@pobox.com>

	* commands.cc, database.hh, rcs_import.cc, transforms.cc: 

	RCS file import successfully (albeit slowly) pulls in some pretty
	large (multi-hundred revision, >1MB) test cases from GCC CVS

	* Makefile.in, commands.cc, rcs_file.cc, rcs_file.hh,
	rcs_import.cc, rcs_import.hh, 

	Makefile.am: preliminary support for reading and walking RCS files

2003-04-09  graydon hoare  <graydon@pobox.com>

	* autogen.sh: oops
	* */*: savannah import

2003-04-06  graydon hoare  <graydon@pobox.com>

	* initial release. 
<|MERGE_RESOLUTION|>--- conflicted
+++ resolved
@@ -1,4 +1,10 @@
-<<<<<<< HEAD
+2004-11-13  Nathaniel Smith  <njs@codesourcery.com>
+
+	* monotone.texi: Fix various typos.
+	(Committing Work): Add missing command line argument.
+	(Branch Names): New section.
+	Add me to the copyright block.
+
 2004-11-08  graydon hoare  <graydon@pobox.com>
 
 	* monotone.texi: Some minor cleanups.
@@ -21,14 +27,6 @@
 	* merkle_tree.{cc,hh}: Use unsigned char in dynamic_bitset.
 	* po/POTFILES.in: Update to remove os_specific.hh.
 	* po/monotone.pot: Regenerate.
-=======
-2004-11-13  Nathaniel Smith  <njs@codesourcery.com>
-
-	* monotone.texi: Fix various typos.
-	(Committing Work): Add missing command line argument.
-	(Branch Names): New section.
-	Add me to the copyright block.
->>>>>>> b2bbf9d3
 
 2004-11-05  graydon hoare  <graydon@pobox.com>
 
