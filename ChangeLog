<<<<<<< HEAD
2005-09-08  Nathaniel Smith  <njs@pobox.com>

	* monotone.texi (Certificates): Remove mention of fcerts and
	mcerts.
=======
2005-09-07  Benoît Dejean  <benoit@placenet.org>

	* ui.{cc,hh}: Added user_inferface::user_locale.
	* sanity.hh: Made F() and FP() locale aware.

2005-09-06  Benoît Dejean  <benoit@placenet.org>

	* monotone.cc: One more i18n string.

2005-09-06  Benoît Dejean  <benoit@placenet.org>

	* po/fr.po: Updated French translation.

2005-09-06  Benoît Dejean  <benoit@placenet.org>

	* commands.cc: No i18n for cert_revision_changelog.

2005-09-06  Matthew Gregan  <kinetik@orcon.net.nz>

	* tests/t_netsync_read_permissions.at: Tweak tests so we aren't
	trying to serve a bare '*'; works around test hangs due to glob
	expansion sillyness on MinGW.
	* tests/t_netsync_globs.at: Ditto.
	* tests/t_netsync_exclude.at: Ditto.
	* std_hooks.lua (ignore_file): Add Mac OS X (.DS_Store) and
	Windows (desktop.ini) per-directory browser configuration files.


2005-09-05  Benoît Dejean  <benoit@placenet.org>

	* commands.cc: Fixed some strings (added ' around revisions).
	Removed some whitespaces.
	No i18n in diff output.

2005-09-05  Benoît Dejean  <benoit@placenet.org>

	* sanity.{cc,hh}: boost::format vs. F(). Merged boost::format
	and moved non-template code to sanity.cc.

2005-09-05  Matthew Gregan  <kinetik@orcon.net.nz>

	* win32/terminal.cc (have_smart_terminal): We were returning false
	in almost all circumstances; changed logic so that we at least
	work when running in a cmd.exe window.

2005-09-05  Matt Johnston  <matt@ucc.asn.au>

	* commands.cc (dump_diffs): don't use the terminal width to
	print ===== seperators.

2005-09-05  Matthew Gregan  <kinetik@orcon.net.nz>

	* paths.cc (find_and_go_to_working_copy): Create root and bookdir
	paths as fs::native.
	* main.cc: Tweak #ifdef to avoid exposing some unused SEH handling
	on MinGW.
	* configure.ac: Minor cleanup to Win32 configure test.
>>>>>>> 03476ebf

2005-09-04  Nathaniel Smith  <njs@pobox.com>

	* monotone.cc (options): Remove default from the help string for
	--count, since none of the options listed are actually the
	default.

2005-09-04  Nathaniel Smith  <njs@pobox.com>

	* tests/t_unreadable_db.at, testsuite.at: New test.

2005-09-03  Nathaniel Smith  <njs@pobox.com>

	* po/Makevars (XGETTEXT_OPTIONS): N_ != ngettext.
	Add c-format flags on F() and FP() calls (only partially
	successful on latter, because of bug in xgettext).
	
2005-09-04  Grahame Bowland  <grahame@angrygoats.net>

	* commands.cc: siplify the monotone cat command 
	to "monotone cat [-r] FIELNAME" (as in bug #12597)
	* monotone.texi: update documentation of "monotone cat"
	* tests/t_add_edge.at, tests/t_cat_file_by_name.at, 
	tests/t_change_empty_file.at, tests/t_cvsimport.at, 
	tests/t_cvsimport_deleted_invar.at, tests/t_cvsimport_drepper.at, 
	tests/t_cvsimport_drepper2.at, tests/t_cvsimport_manifest_cycle.at, 
	tests/t_cvsimport_samelog.at, tests/t_database_check.at, 
	tests/t_db_kill_rev_locally.at, tests/t_empty_id_completion.at, 
	tests/t_epoch.at, tests/t_epoch_server.at, tests/t_erename.at, 
	tests/t_i18n_file.at, tests/t_import.at, tests/t_merge_add_del.at, 
	tests/t_movedel.at, tests/t_movepatch.at, tests/t_netsync.at, 
	tests/t_netsync_exclude.at, tests/t_netsync_exclude_default.at, 
	tests/t_netsync_globs.at, tests/t_netsync_nocerts.at, 
	tests/t_netsync_permissions.at, tests/t_netsync_read_permissions.at, 
	tests/t_netsync_single.at, tests/t_normalized_filenames.at, 
	tests/t_persistent_server_revision.at, tests/t_remerge.at, 
	tests/t_rename.at, tests/t_renamed.at, tests/t_scan.at, 
	tests/t_set_default.at, tests/t_singlecvs.at, 
	tests/t_update_with_pending_add.at, tests/t_update_with_pending_drop.at, 
	tests/t_update_with_pending_rename.at, tests/t_versions.at: 
	use automation interface rather than "monotone cat"

2005-09-04  Grahame Bowland  <grahame@angrygoats.net>

	* ChangeLog: fix up screwed up three-way merge

2005-09-04  Grahame Bowland  <grahame@angrygoats.net>

	* automate.cc, commands.cc: add "automate get_file", 
	"automate get_revision" and "automate get_manifest" to 
	automation interface.
	* monotone.texi: document new automation commands
	* tests/t_automate_get_file.at, tests/t_automate_get_revision_at, 
	tests/t_automate_get_manifest.at: trivial testing of new 
	automation commands for output as specified, make sure they 
	do not complete IDs, make sure invalid IDs are caught.
	* testsuite.at: add new tests

2005-09-03  Matthew Gregan  <kinetik@orcon.net.nz>

	* tests/t_persistent_server_keys_2.at: 'commit' needs a commit
	message.  Un-XFAIL.
	* tests/t_netsync_unrelated.at: Fix 'setup' syntax.
	* tests/t_add_vs_commit.at: BASE_REVISION needs to be in the root
	of a working copy to work.  Un-XFAIL.
	* tests/t_add_stomp_file.at: 'add' does not take a --branch
	argument.  BASE_REVISION needs to be in the root of a working copy
	to work.
	* annotate.cc (build_parent_lineage): Don't access uninitialized
	memory--use resize() rather than reserve().

2005-09-02  Matthew Gregan  <kinetik@orcon.net.nz>

	* monotone.cc: Use consistent case in option descriptions.

2005-09-02  Nathaniel Smith  <njs@pobox.com>

	* paths.{hh,cc}: Add split_path typedef.  Use it.

2005-09-02  Matt Johnston  <matt@ucc.asn.au>

	* lua.cc (monotone_guess_binary_file_contents_for_lua): use a
	temporary char* buffer rather than &string[], extra copying seems
	to have negligible performance impact.
	* tests/perf-test.sh: change path from tests/ to contrib/, make
	executable.
	* tests/parse-accounting.pl: make executable.

2005-09-01  Timothy Brownawell  <tbrownaw@gmail.com>

	* lua.cc, std_hooks.lua: use proper regexes for .mt-ignore
	taken from a patch from Martin Dvorak
	* contrib/monotone-cvs-ignore.lua: New file, from the same patch.
	supports .cvsignore files
	* tests/t_mt_ignore.at: check that a missing .mt-ignore
	doesn't cause problems

2005-09-01  Timothy Brownawell  <tbrownaw@gmail.com>

	* tests/t_mt_ignore.at: use RAW_MONOTONE instead of ugly --rcfile
	Also actually do "mtn add" this time.

2005-09-01  Timothy Brownawell  <tbrownaw@gmail.com>

	* tests/t_mt_ignore.at: new test, checks that .mt-ignore works
	* testsuite.at: add it

2005-09-01  Timothy Brownawell  <tbrownaw@gmail.com>

	* std_hooks.lua: support .mt-ignore
	* monotone.texi: mention .mt-ignore and MT/wanted-testresults under
	"Existing control files"
	* .mt-ignore: ignore testsuite.dir

2005-09-03  Benoît Dejean  <benoit@placenet.org>

	* commands.cc (ls_certs):
	* netsync.cc (load_data): Merged strings.

2005-09-01  Benoît Dejean  <benoit@placenet.org>

	* commands.cc: Merged one more "no such revision '%s'" string.

2005-09-01  Benoît Dejean  <benoit@placenet.org>

	* commands.cc: Merged all "no such revision '%s'" strings.
	(string_to_datetime): Merged catch blocks in order to merge error
	messages.

2005-09-01  Benoît Dejean  <benoit@placenet.org>

	* ChangeLog: Fixed.

2005-09-01  Matthew Gregan  <kinetik@orcon.net.nz>

	* ui.cc (user_interface): Avoid calling sync_with_stdio(false) on
	Win32 for now to work around a bug in MinGW where unsynchronized
	std::cin returns EOF earlier when reading a stream with DOS
	newlines.  Resolves 'db load' failure reported by Howard Spindel.
	* database.cc (load): Don't bother executing an empty string.
	* commands.cc (ALIAS(import, setup)): Remove alias.

2005-09-01  Matt Johnston  <matt@ucc.asn.au>

	* schema.sql: add BEGIN, COMMIT to make it a single transaction,
	improves db init performance significantly on OS X (avoids many
	disk-cache flushes).

2005-09-01  Matthew Gregan  <kinetik@orcon.net.nz>

	* testsuite.at: Increase entropy used to generate port numbers
	where we can and increase range of port numbers generated.
	* monotone.texi: Fix a couple of minor typos.

2005-09-01  Matthew Gregan  <kinetik@orcon.net.nz>

	* monotone.texi: Update 'setup' documentation and tutorial to
	reflect new usage.  Also update much of the monotone output in the
	tutorials to reflect the output of more modern versions of
	monotone.  Correct some minor errors and typos while here.
	* commands.cc (CMD(setup)): Require database and branch arguments.
	(ALIAS(import,setup)): Add setup alias.
	* testsuite.at, tests/*.at: Update 'setup' usage.

2005-08-31  Richard Levitte  <richard@levitte.org>

	* lua.cc, std_hooks.lua: Rename
	monotone_guess_binary_filename_for_lua and guess_binary_filename
	to monotone_guess_binary_file_contents_for_lua and
	guess_binary_file_contents.

2005-08-31  Benoît Dejean  <benoit@placenet.org>

	* basic_io.cc (basic_io::input_source::err): Merged strings.

2005-08-31  Nathaniel Smith  <njs@pobox.com>

	* file_io.cc (set_char_is_binary, guess_binary): static_cast chars
	to uint8_t before using as array indices.  Also replace some ints
	with size_t's to quiet g++ warnings.

2005-08-30  Benoît Dejean  <benoit@placenet.org>

	In function void set_char_is_binary(char, bool)
	133: warning: array subscript has type char
	In function void init_char_is_binary()
	147: warning: comparison between signed and unsigned integer expressions
	In function bool guess_binary(const std::string&)
	160: warning: comparison between signed and unsigned integer expressions
	162: warning: array subscript has type char

2005-08-30  Benoît Dejean  <benoit@placenet.org>

	* file_io.cc (walk_tree): Fixed format.

2005-08-31  Marcel van der Boom  <marcel@hsdev.com>

	* std_hooks.lua (execute_confirm): New function.
	(merge2_opendiff_cmd, merge3_opendiff_cmd): Add.

2005-08-31  Matthew Gregan  <kinetik@orcon.net.nz>

	* paths.cc (test_bookkeeping_path, test_system_path): Second
	attempt at compile fixes; this time the unit tests actually pass
	too.

2005-08-30  Matthew Gregan  <kinetik@orcon.net.nz>

	* paths.cc (test_bookkeeping_path, test_system_path): Shift object
	instantiation around a little to work around what seems to be a
	bug in the gcc 3.3 parser.
	* win32/inodeprint.cc (inodeprint_file): Update to use new path
	handling code.
	* win32/fs.cc (tilde_expand): Compile fix.

2005-08-30  Petr Baudis  <pasky@suse.cz>

	* std_hooks.lua: Simple support for merging using merge(1) and vim.

2005-08-30  Benoît Dejean  <benoit@placenet.org>

	* po/fr.po: Updated French translation.

2005-08-30  Benoît Dejean  <benoit@placenet.org>

	* commands.cc: Merged some error messages.

2005-08-30  Benoît Dejean  <benoit@placenet.org>

	* commands.cc: Merged complete(..., file_id) and
	complete(..., manifest_id) into template complete(..., ID).

2005-08-30  Benoît Dejean  <benoit@placenet.org>

	* commands.cc (ls_certs): Reworked for i18n.
	(CMD(commit)): Merged 2 strings.

2005-08-30  Matthew Gregan  <kinetik@orcon.net.nz>

	* revision.cc (ensure_parents_loaded): Don't reuse an iterator
	after we've invalidated it.  Fixes 'diff' crash reported by Howard
	Spindel.

2005-08-30  Matt Johnston  <matt@ucc.asn.au>

	* botan/allocate.cpp: avoid string comparison when looking up the 
	default allocator
	* monotone.cc (cpp_main): set a default allocator

2005-08-28  Nathaniel Smith  <njs@pobox.com>

	* tests/t_attributes.at: Delete checkout dir in between
	checkouts.

2005-08-28  Matt Johnston  <matt@ucc.asn.au>

	* keys.cc (keys_match): new function to compare whether two keys
	match (ignoring whitespace as the database does, etc).
	* packet.cc, keys.cc: use it for existing-key-comparison.

2005-08-27  Nathaniel Smith  <njs@pobox.com>

	* commands.cc (checkout): Special-case "checkout ."
	* tests/t_checkout_dir.at: Test it.

2005-08-26  Nathaniel Smith  <njs@pobox.com>

	* file_io.hh: Remove comment describing old path types.
	* paths.hh: Add comment describing new path types.
	
2005-08-26  Nathaniel Smith  <njs@pobox.com>

	* app_state.cc (create_working_copy): Remove
	fs::filesystem_exception catching.
	* file_io.hh (mkdir_p): Remove comment noting app_state.cc's
	dependence on a boost-based implementation.

2005-08-26  Nathaniel Smith  <njs@pobox.com>

	* paths.cc: Include <string>.  Helps build on g++ 3.3?

2005-08-26  Nathaniel Smith  <njs@pobox.com>

	* commands.cc (get_log_message): Make the log message commentary a
	little more descriptive for people who may not know what a log
	message is...
	(commit): When canceling a commit due to empty log message, say
	so.

2005-08-26  Nathaniel Smith  <njs@pobox.com>

	* std_hooks.lua: Check for both "vi" and "notepad.exe" as fallback
	editors.  If no editor was found, print a helpful message instead
	of just running "vi" anyway.  Print a message if the editor exited
	with error.

2005-08-26  Nathaniel Smith  <njs@pobox.com>

	* file_io.cc (mkdir_p, make_dir_for): Increase error checking.
	* commands.cc (checkout): Make sure that checkout target directory
	does not already exist.  Also use system_path more uniformly.
	* tests/t_checkout_dir.at: Test.
	* tests/t_setup_existing_path.at: New test.

2005-08-26  Nathaniel Smith  <njs@pobox.com>

	* commands.cc (read): Optionally take files on command line.
	* tests/t_read_from_file.at, testsuite.at: New test.
	* monotone.texi (Network Service): Show Jim using this.
	(Packet I/O, Commands): Document.
	* monotone.1: Likewise.

2005-08-26  Nathaniel Smith  <njs@pobox.com>

	* change_set.cc (move_files_from_tmp_top_down): Typo again.
	
2005-08-26  Nathaniel Smith  <njs@pobox.com>
	
	* database.cc (open): Convert stray line to paths.cc.

2005-08-26  Nathaniel Smith  <njs@pobox.com>

	* change_set.cc (move_files_from_tmp_top_down): Typo.

	* file_io.cc (move_path): New function.
	(move_file, move_dir): Minor cleanup -- use
	require_path_is_nonexistent.

	* work.cc (build_deletions): Use delete_file, rather than unlink.
	If file is already non-existent, do nothing.
	(build_rename): Use move_path, rather than rename.  If file
	already appears to have been renamed, do nothing.

2005-08-26  Nathaniel Smith  <njs@pobox.com>

	* app_state.cc (allow_working_copy): Make logging more sensible.

2005-08-26  Nathaniel Smith  <njs@pobox.com>

	* transforms.cc (length): 
	* database.cc (sql, load, open): 
	* commands.cc (rename, attr): 
	* change_set.cc (move_files_to_tmp_bottom_up) 
	(move_files_from_tmp_top_down): Merge fixups.

2005-08-26  Nathaniel Smith  <njs@pobox.com>

	* database_check.cc: Track and report on manifest and revision
	parseability.
	* tests/t_database_check_normalized.at: Update to expect "not
	parseable" messages rather than "not normalized" messages.
	All tests pass.
	
2005-08-26  Nathaniel Smith  <njs@pobox.com>

	* tests/t_unreadable_MT.at: This test was called "do not fail on
	unreadable MT/options".  I do not know why we wanted such
	behavior.  I am making it "fail cleanly on unreadable
	MT/options".

2005-08-26  Nathaniel Smith  <njs@pobox.com>

	* paths.cc (check_fp_normalizes_to, test_file_path_internal):
	Oops, there were more places testing for non-brokenness; break
	them too.

2005-08-26  Nathaniel Smith  <njs@pobox.com>

	* paths.cc (test_split_join): Test that you cannot create a path
	in MT by joining.
	(file_path): Implement it.
	(split): Break, to match broken behavior of old splitter (easier
	than fixing change_set.cc...)
	(file_path_internal): Test for brokenness accordingly.

2005-08-26  Nathaniel Smith  <njs@pobox.com>

	* commands.cc (cat): Hack so that 'cat file REV PATH' works
	correctly both inside and outside of working copy, interpreting
	path slightly differently in each case.
	
2005-08-26  Nathaniel Smith  <njs@pobox.com>

	* tests/t_normalized_filenames.at: Internal unnormalized pathnames
	are no longer silently normalized, but rather a hard error.
	Adjust test accordingly.

2005-08-26  Nathaniel Smith  <njs@pobox.com>

	* paths.hh (file_path_internal_from_user): New constructor.
	* paths.cc (test_file_path_internal): Test it.
	(file_path::file_path): Implement it.
	* commands.cc (cat): Use it to create/validate passed in
	filenames.

2005-08-26  Nathaniel Smith  <njs@pobox.com>

	* paths.cc (test_system_path): Require that system_path normalize
	out ..'s.
	(system_path): Do so.

2005-08-26  Nathaniel Smith  <njs@pobox.com>

	* work.cc (build_additions): Remove redundant (and now wrong)
	code.
	Test 53 now passes.
	
2005-08-26  Nathaniel Smith  <njs@pobox.com>

	* file_io.cc (make_dir_for): Oops, this doesn't need a
	fs::native.
	Test 37 now passes.

2005-08-26  Nathaniel Smith  <njs@pobox.com>

	* file_io.cc (mkdir): New function.  Now with extra brain-eating
	power.
	(mkdir_p, make_dir_for, delete_file, delete_dir_recursive) 
	(move_file, move_dir, write_data_impl): Use it, to make all
	fs::path's native and disable boost's random rejection of paths.

2005-08-26  Nathaniel Smith  <njs@pobox.com>

	* paths.cc (test_file_path_external_prefix_a_b) 
	(test_file_path_external_no_prefix, test_file_path_internal): Test
	for validity of more strange characters (,+@*%#$=).

2005-08-26  Nathaniel Smith  <njs@pobox.com>

	* file_io.cc (ident_existing_file): Remove accidentally-left-in
	code.  Test 26 now passes.
	* lua.cc (monotone_includedir_for_lua, load_rcfile): Add
	fs::native's.

2005-08-25  Nathaniel Smith  <njs@pobox.com>

	* paths.hh (system_path::system_path): Add new boolean argument
	controlling some access_tracker behavior.
	* app_state.cc (allow_working_copy): Use it.
	* paths.cc (system_path): Implement it.
	(test_system_path): Test it.

2005-08-25  Nathaniel Smith  <njs@pobox.com>

	* file_io.cc (walk_tree): Return properly.
	
2005-08-25  Nathaniel Smith  <njs@pobox.com>

	* paths.cc (test_file_path_internal): Add tests for
	file_path.empty().
	* file_io.cc (walk_tree_recursive): Add explicit fs::native.

2005-08-25  Nathaniel Smith  <njs@pobox.com>

	* paths.cc: Many small changes.  Unit tests now pass.  72
	unexpected autotest failures.

2005-08-25  Nathaniel Smith  <njs@pobox.com>

	* paths.cc (file_path): Fix up error reporting in external path
	normalization.
	(test_file_path_external_no_prefix): "" is always an invalid
	path.

2005-08-25  Nathaniel Smith  <njs@pobox.com>

	* database.cc (sql): Only check schema version when db actually
	exists.

2005-08-25  Nathaniel Smith  <njs@pobox.com>

	* file_io.cc (read_data_for_command_line): We are given a
	system_path.

2005-08-25  Nathaniel Smith  <njs@pobox.com>

	* paths.cc: Fix all unit test failures, except for two mysterious
	boost::too_few_args exceptions.
	
2005-08-25  Nathaniel Smith  <njs@pobox.com>

	* paths.cc, unix/fs.cc: Many, many fixes and some new tests too.	

2005-08-25  Nathaniel Smith  <njs@pobox.com>

	* paths.cc (struct access_tracker): Doh, initializer should set
	'initialized'...
	(test_file_path_internal): It's valid for a split file
	to have a null component if the file is "".

2005-08-25  Nathaniel Smith  <njs@pobox.com>

	* paths.cc (in_bookkeeping_dir): Last change didn't work out so
	well; let's remove some negatives and see if I can understand what
	the code does this way...

2005-08-25  Nathaniel Smith  <njs@pobox.com>

	* paths.cc (not_in_bookkeeping_dir): Handle "MT" case.
	Update tests to make sure it sticks...

2005-08-25  Nathaniel Smith  <njs@pobox.com>

	* unit_tests.{cc,hh} (init_unit_test_suite): Remove
	path_component_tests.
	* unix/fs.cc (tilde_expand): Another compile fix.

2005-08-25  Nathaniel Smith  <njs@pobox.com>

	* {unix,win32}/fs.cc: Misc. compile fixes.

2005-08-25  Nathaniel Smith  <njs@pobox.com>

	* Makefile.am (UNIX_PLATFORM_SOURCES): Add unix/fs.cc
	(WIN32_PLATFORM_SOURCES): Add win32/fs.cc
	* paths.hh (bookkeeping_path): Implement default constructor.

2005-08-25  Nathaniel Smith  <njs@pobox.com>

	* rcs_import.cc (import_cvs_repo): 
	* lua.cc (default_rcfilename): 
	* diff_patch.cc (get_version): Small compile fixes.

2005-08-25  Nathaniel Smith  <njs@pobox.com>

	* paths.{cc,hh} (is_bookkeeping_path): New static method.
	* file_io.cc (walk_tree_recursive): Use it.  Now compiles.
	paths.cc and file_io.cc now compile.
	
2005-08-25  Nathaniel Smith  <njs@pobox.com>

	* file_io.cc (delete_dir_recursive): Implement.
	Misc. compile fixes.
	
2005-08-25  Nathaniel Smith  <njs@pobox.com>

	* file_io.cc (test_book_keeping_file): Remove.

2005-08-25  Nathaniel Smith  <njs@pobox.com>

	* file_io.cc (walk_tree_recursive, walk_tree): Implement.

2005-08-25  Nathaniel Smith  <njs@pobox.com>

	* paths.cc (const_system_path): Do tilde expansion.

2005-08-25  Nathaniel Smith  <njs@pobox.com>

	* file_io.cc (read_localized_data, read_data_for_command_line) 
	(write_localized_data, write_data, write_data_impl): Implement.

2005-08-25  Nathaniel Smith  <njs@pobox.com>

	* file_io.cc (read_data): Implement.  Remove the base64<gzip<>>
	versions.

2005-08-25  Nathaniel Smith  <njs@pobox.com>

	* file_io.cc (move_file, move_dir): Implement.

2005-08-25  Nathaniel Smith  <njs@pobox.com>

	* file_io.cc (assert_path_is_nonexistent, assert_path_is_file) 
	(assert_path_is_directory, require_path_is_nonexistent) 
	(require_path_is_file, require_path_is_directory) 
	(ident_existing_file, mkdir_p, make_dir_for, delete_file) 
	(delete_dir_recursive): Implement.

2005-08-25  Nathaniel Smith  <njs@pobox.com>

	* Audit uses of 'file_exists', because its semantics have changed;
	it now checks to see if a path exists and is a regular file,
	rather than that it simply exists.  A fair amount of code already
	thought it meant that... other places now use 'path_exists'.
	
2005-08-25  Nathaniel Smith  <njs@pobox.com>

	* file_io.cc (path_exists, directory_exists, file_exists):
	Implement.

2005-08-25  Nathaniel Smith  <njs@pobox.com>

	* platform.hh (get_path_status): New function.
	* unix/fs.cc (get_path_status): Implement.
	* win32/fs.cc (get_path_status): Implement inefficiently (does
	win32 have stat?)

2005-08-25  Nathaniel Smith  <njs@pobox.com>

	* file_io.cc (get_homedir, tilde_expand, book_keeping_file)
	(book_keeping_dir): Remove.

2005-08-25  Nathaniel Smith  <njs@pobox.com>

	* platform.hh (get_homedir): New function.
	* {win32,unix}/fs.cc (get_homedir): Expose.

2005-08-25  Nathaniel Smith  <njs@pobox.com>

	* Minor compile fixes.
	
2005-08-25  Nathaniel Smith  <njs@pobox.com>

	* platform.hh (tilde_expand): New function.
	* win32/fs.cc, unix/fs.cc: Implement it.

2005-08-25  Nathaniel Smith  <njs@pobox.com>

	* paths.cc: Many more fixes.  Now compiles with and without unit
	tests.
	
2005-08-25  Nathaniel Smith  <njs@pobox.com>

	* paths.cc: Lots of compile fixes for unit tests.
	Add a test for access_tracker.

2005-08-25  Nathaniel Smith  <njs@pobox.com>

	* paths.cc: Many fixes.  Now compiles.

2005-08-25  Nathaniel Smith  <njs@pobox.com>

	* paths.cc (system_path): Implement.

2005-08-24  Nathaniel Smith  <njs@pobox.com>

	* paths.cc (fully_normalized_path): Use find_first_of.

2005-08-24  Nathaniel Smith  <njs@pobox.com>

	* paths.cc (find_and_go_to_working_copy, save_initial_path) 
	(go_to_working_copy): Use new checked structure.
	(operator <<): Make sure we can log our access_tracked values
	without marking them as used.

2005-08-24  Nathaniel Smith  <njs@pobox.com>

	* paths.cc (struct access_tracker): Add invariant checking on
	lifetime usage of path roots.

2005-08-24  Nathaniel Smith  <njs@pobox.com>

	* paths.hh (any_path::operator =): return *this.

2005-08-24  Nathaniel Smith  <njs@pobox.com>

	* paths.{cc,hh}: More fixes.

2005-08-24  Nathaniel Smith  <njs@pobox.com>

	* paths.{cc,hh}: Reorganize a bit.  Implement file_path and
	bookkeeping_path.

2005-08-24  Nathaniel Smith  <njs@pobox.com>

	* paths.cc (file_path): Implement basic constructor.
	Misc compile fixes.
	Add single-character names to tests.
	
2005-08-24  Nathaniel Smith  <njs@pobox.com>

	* paths.cc (go_to_working_copy): New function.  Implement.
	* app_state.cc (create_working_copy): Adjust accordingly.

2005-08-24  Nathaniel Smith  <njs@pobox.com>

	* paths.cc (find_and_go_to_working_copy): Implement.
	* app_state.cc (allow_working_copy): Adjust accordingly.
	(relative_directory): Remove.
	* file_io.cc (find_working_copy): Remove.

2005-08-24  Nathaniel Smith  <njs@pobox.com>

	* paths.cc (save_initial_path): Update for previous changes.

2005-08-24  Nathaniel Smith  <njs@pobox.com>

	* paths.cc (test_system_path): Add tests for the
	from-any_path constructor.  Add test for "~foo" handling.
	Start cleaning up path roots.
	* platform.hh: Note that get_current_working_dir() is
	charset-broken (i.e., operations started inside non-utf8
	directories are probably broken).

2005-08-24  Nathaniel Smith  <njs@pobox.com>

	* app_state.cc (allow_working_copy): 
	* change_set.cc (print_insane_change_set): Two more small compile
	fixes.
	All remaining compile errors are localized to unimplemented
	paths.cc/file_io.cc functionality.

2005-08-24  Nathaniel Smith  <njs@pobox.com>

	* database.cc (initialize): Missing ;.

2005-08-24  Nathaniel Smith  <njs@pobox.com>

	* monotone.cc (cpp_main): Handle message_file right.

2005-08-24  Nathaniel Smith  <njs@pobox.com>

	* change_set.cc (print_insane_path_rearrangement): 
	* database.cc (initialize): 
	* monotone.cc (cpp_main): More small compile fixes.

2005-08-24  Nathaniel Smith  <njs@pobox.com>

	* file_io.hh
	({assert,require}_path_is_{nonexistent,file,directory}): New
	functions.
	Use them everywhere.

2005-08-24  Nathaniel Smith  <njs@pobox.com>

	* basic_io.hh: #include "paths.hh".
	* monotone.cc (add_rcfile): Remove obsolete absolutification, etc.

2005-08-24  Nathaniel Smith  <njs@pobox.com>

	* paths.hh (system_path): Add a from-any_path constructor.
	* Makefile.am (MOST_SOURCES): Remove path_component.{cc,hh}.
	* basic_io.hh (push_file_pair): New method.
	* change_set.cc (print_insane_change_set) 
	(print_insane_path_rearrangement): Use it.

2005-08-24  Nathaniel Smith  <njs@pobox.com>

	* paths.hh (any_path::as_internal): On second thought, return a
	std::string, not a utf8 -- utf8 would be better, but should wait
	for some more general charset handling cleanup.
	* Adjust other files accordingly.
	
2005-08-24  Nathaniel Smith  <njs@pobox.com>

	* More compile fixes.  All remaing compile errors are real
	problems, yay.
	
2005-08-24  Nathaniel Smith  <njs@pobox.com>

	* Lots and lots more compile fixes.

2005-08-24  Nathaniel Smith  <njs@pobox.com>

	* paths.hh, monotone.cc, app_state.hh, app_state.cc:
	* unix/inodeprint.cc: More compile fixes.

2005-08-24  Nathaniel Smith  <njs@pobox.com>

	* manifest.hh: Include paths.hh.
	* file_io.hh: Fix syntax errors, and fixup interface.

2005-08-24  Nathaniel Smith  <njs@pobox.com>

	* paths.hh, sanity.hh: Compilation fixes.

2005-08-24  Nathaniel Smith  <njs@pobox.com>

	* paths.cc: Update tests to use path_state_* and pass utf8
	objects.
	
2005-08-24  Nathaniel Smith  <njs@pobox.com>

	* paths.hh (file_path_external): Take a utf8() object, always.

2005-08-24  Nathaniel Smith  <njs@pobox.com>

	* paths.hh (class file_path): Make "convenience functions"
	required.

2005-08-24  Nathaniel Smith  <njs@pobox.com>

	* Switch rest of instances to using convenience functions.
	
2005-08-24  Nathaniel Smith  <njs@pobox.com>
	
	* Switch many instances to using convenience functions.
	
2005-08-24  Nathaniel Smith  <njs@pobox.com>

	* paths.hh (file_path_internal, file_path_external): Define
	convenience functions.
	(file_path, bookkeeping_path, system_path): Add default
	constructors.

2005-08-24  Nathaniel Smith  <njs@pobox.com>

	* app_state.cc, change_set.cc, change_set.hh, commands.cc:
	* inodeprint.cc, manifest.cc, rcs_import.cc, restrictions.cc:
	* work.cc: Audit all calls to file_path() to add internal/external
	notation.

2005-08-24  Nathaniel Smith  <njs@pobox.com>

	* app_state.cc: More paths.hh conversion.
	(app_state::prefix): Remove.
	* commands.cc: Remove uses of app.prefix.
	* automate.cc (automate_attributes): Likewise.

2005-08-23  Nathaniel Smith  <njs@pobox.com>

	* paths.hh (any_path::as_internal): On second thought, return a
	utf8 object.
	* app_state.cc (set_database): Take a system_path.
	(set_pidfile): Likewise.
	* monotone.cc (cpp_main): Pass one.

2005-08-23  Nathaniel Smith  <njs@pobox.com>

	* file_io.hh (get_homedir): Return a system_path.
	* app_state.hh (app_state): Make pidfile a system_path.
	* sanity.hh (sanity::filename): Make a system_path.
	* monotone.cc (cpp_main): Adjust accordingly.
	* paths.hh (any_path): Add as_internal() to interface.
	* paths.cc: Add roundtripping tests.

2005-08-23  Nathaniel Smith  <njs@pobox.com>

	* platform.hh, unix/fs.cc, win32/fs.cc
	(change_current_working_dir): Take an any_path, not a string.
	* rcs_import.{cc,hh}: Convert to paths.hh.

2005-08-23  Nathaniel Smith  <njs@pobox.com>

	* commands.cc (pid_file): Remove fs::path.

2005-08-23  Nathaniel Smith  <njs@pobox.com>

	* mkstemp.cc (monotone_mkstemp): Remove references to fs::path.

2005-08-23  Nathaniel Smith  <njs@pobox.com>

	* change_set.cc (apply_rearrangement_to_filesystem): Oops, missed
	some local_path's.

2005-08-23  Nathaniel Smith  <njs@pobox.com>

	* path_component.{cc,hh}: Delete.

2005-08-23  Nathaniel Smith  <njs@pobox.com>

	* change_set.cc (move_files_to_tmp_bottom_up) 
	(move_files_from_tmp_top_down): Convert to paths.hh.
	Whole file: stop using path_component.hh.

2005-08-23  Nathaniel Smith  <njs@pobox.com>

	* paths.cc (test_bookkeeping_path): Oops, "" is an invalid
	bookkeeping_path.

2005-08-23  Nathaniel Smith  <njs@pobox.com>

	* lua.cc, paths.cc: Few more tweaks for previous change.

2005-08-23  Nathaniel Smith  <njs@pobox.com>

	* paths.{cc,hh}: Add / operators.  Make that the usual way to use
	bookkeeping_path's.
	* work.cc: Adjust accordingly.
	* lua.cc (working_copy_rcfilename): Likewise.
	* commands.cc (update): Likewise.

2005-08-23  Nathaniel Smith  <njs@pobox.com>

	* paths.{cc,hh} (operator <<): Implement for any_paths.
	* paths.hh (class bookkeeping_path): Note that current design is
	bogus to remind myself to fix it tomorrow...

2005-08-23  Nathaniel Smith  <njs@pobox.com>

	* work.{hh,cc}: Convert to paths.hh.

2005-08-23  Nathaniel Smith  <njs@pobox.com>

	* lua.{cc,hh}: Mostly convert to paths.hh.  (Still uses boost::fs
	internally for some directory iteration.)
	* app_state.cc (load_rcfiles): Update accordingly.
	* file_io.hh (path_state): De-templatify; take any_path instead of
	a T.

2005-08-23  Nathaniel Smith  <njs@pobox.com>

	* paths.cc (any_path): New base class.
	(file_path, bookkeeping_path, system_path): Inherit from it.
	* transforms.{hh,cc} (utf8_to_system): Actually, always take a
	utf8 after all (but still have two return types).

2005-08-23  Nathaniel Smith  <njs@pobox.com>

	* transforms.cc: Convert to paths.hh.

2005-08-23  Nathaniel Smith  <njs@pobox.com>

	* transforms.{cc,hh} (localized, localized_as_string): Remove.

2005-08-23  Nathaniel Smith  <njs@pobox.com>

	* transforms.cc (utf8_to_system): Make fast.

2005-08-23  Nathaniel Smith  <njs@pobox.com>

	* transforms.hh (utf8_to_system): Add a string->string version.
	* transforms.cc (utf8_to_system): Implement it.

2005-08-23  Nathaniel Smith  <njs@pobox.com>

	* paths.cc (localized_path_str): New function.
	Fix some tests.

2005-08-23  Nathaniel Smith  <njs@pobox.com>

	* commands.cc: Convert to paths.hh.
	* mkstemp.cc (monotone_mkstemp): Likewise.

2005-08-23  Nathaniel Smith  <njs@pobox.com>

	* vocab_terms.hh, vocab.cc: Remove file_path, local_path.
	* database.{hh,cc}, monotone.cc: Convert to paths.hh.
	* file_io.{hh,cc}: Start to convert to paths.hh.

2005-08-23  Nathaniel Smith  <njs@pobox.com>

	* paths.{cc,hh} (fully_normalized_path): Implement.
	(external_path): Rename to system_path.
	Misc. other updates.

2005-08-21  Eric Anderson  <anderse-monotone@cello.hpl.hp.com>
	* file_io.cc, file_io.hh, lua.cc, std_hooks.lua: determine if a
	file is binary by looking at it incrementally, rather than reading
	it in entirely.  Prepare for making it possible to control what
	characters are considered "binary"

2005-08-20  Nathaniel Smith  <njs@codesourcery.com>

	* paths.cc (is_absolute): New function.
	(file_path::file_path(vector<path_component>))
	(file_path::split): Implement.

2005-08-20  Nathaniel Smith  <njs@pobox.com>

	* interner.hh (interner): Add a scary constructor that lets us
	insert an initial value and assert that we already knew that the
	value assigned to it would be.  (This lets us make it an inlined
	constant.)

2005-08-20  Nathaniel Smith  <njs@pobox.com>

	* paths.cc: Yet more tests.

2005-08-20  Nathaniel Smith  <njs@pobox.com>
	
	* paths.cc (save_initial_path): Implement.
	Add more tests.
	
2005-08-20  Nathaniel Smith  <njs@codesourcery.com>

	* paths.{cc,hh}: New files.
	* Makefile.am (MOST_SOURCES): Add them.
	* unit_tests.hh (add_paths_tests): Declare.
	* unit_tests.cc (init_unit_test_suite): Add them.
	* platform.hh (get_current_working_dir)
	(change_current_working_dir):  New functions.
	* {unix,win32}/fs.cc: New files.

2005-08-19  Nathaniel Smith  <njs@codesourcery.com>

	* monotone.texi (Tutorial): Tweak wording, use --db at more
	appropriate places.

2005-08-26  Richard Levitte  <richard@levitte.org>

	* database.cc (version): Revert the change done earlier, as it
	aborted if the schema isn't the current one, rendering this method
	useless.

2005-08-26  Matt Johnston  <matt@ucc.asn.au>

	* change_set.cc (check_depth, confirm_proper_tree): 
	more efficient algorithm to check for no loops
	* constants.hh: new constant max_path_depth to limit
	recursion in check_depth.

2005-08-26  Benoît Dejean  <benoit@placenet.org>

	* po/fr.po: Updated French translation.

2005-08-26  Richard Levitte  <richard@levitte.org>

	* options.hh, monotone.cc: Add the '--execute' command-specific
	option.
	* monotone.cc (cpp_main): ... and process it.
	* app_state.hh (class app_state): Add the 'execute' boolean.
	* app_state.cc (app_state): Initialise it.
	* commands.cc (CMD(drop)): Add '--execute' capability.
	* commands.cc (CMD(rename)): Add '--execute' capability.  Pass
	'app' to build_rename.
	* work.hh, work.cc (build_deletions, build_rename): Do the actual
	work.  This required the addition of an app_state parameter to
	build_rename.

	* tests/t_drop_execute.at, tests/t_rename_execute.at: New tests.
	* testsuite.at: Add them.

2005-08-26  Benoît Dejean  <benoit@placenet.org>

	* mt_version.cc (print_full_version): Merged strings.
	* change_set.cc: No i18n for unittests. Wow, this saves
	21 strings (total 781).

2005-08-25  Benoît Dejean  <benoit@placenet.org>

	* commands.cc (safe_gettext): New function.
	(explain_usage): Used there to avoid _("").

2005-08-25  Benoît Dejean  <benoit@placenet.org>

	* sanity.{cc,hh} (sanity::do_format): Merged code from
	sanity::{log, warning, progress} in order to merge
	strings. Fixed exception rethrowing.

2005-08-25  Benoît Dejean  <benoit@placenet.org>

	* commands.cc (CMD(lca)): One more string for i18n.
	(CMD(trusted)): Merged all strings.

2005-08-25  Benoît Dejean  <benoit@placenet.org>

	* po/fr.po: Updated French translation.

2005-08-25  Benoît Dejean  <benoit@placenet.org>

	* database.cc (database::version): Marked string for i18n
	and simplifed.
	(database::info): Reworked to merge all strings for i18n.

2005-08-25  Benoît Dejean  <benoit@placenet.org>

	* database.{cc,hh} (database::open, database::check_filename):
	New functions to avoid error handling code and string duplicates.

2005-08-25  Matt Johnston  <matt@ucc.asn.au>

	* transform.cc ({int,ext}ernalize_rsa_keypair_id): don't 
	convert the username portion of key ids to/from ACE.
	* tests/t_genkey.at: check that foo+bar@example.com works
	and foobar@exam+ple.com doesn't.

2005-08-24  Benoît Dejean  <benoit@placenet.org>

	* database.cc (assert_sqlite3_ok): Somehow merged error messages.

2005-08-24  Benoît Dejean  <benoit@placenet.org>

	* change_set.cc (move_files_to_tmp_bottom_up): Better strings.
	* keys.cc (generate_key_pair): Merged 2 strings.

2005-08-24  Nathaniel Smith  <njs@pobox.com>

	* database.cc (assert_sqlite3_ok): Remove accidentally-left-in
	format string argument.

2005-08-24  Nathaniel Smith  <njs@pobox.com>

	* revision.cc (check_sane_history): Add MM's for calculated
	changesets.

2005-08-24  Nathaniel Smith  <njs@pobox.com>

	* database.cc (assert_sqlite3_ok): Don't print the raw sqlite
	error code.  Do add some auxiliary information when sqlite errors
	are confusing.

2005-08-24  Nathaniel Smith  <njs@pobox.com>

	* Back out most changes since
	b580c6ac5bf8eea1f442b8bddc60283b047ade1e.  Handling charsets
	properly by working in utf8 and then converting sucks.  Problems
	include
	  - gettext hates you (wants to return stuff in local charset)
	  - strerror hates you (same reason, but you can't turn it off)
	  - can't report charset conversion errors
	We thus return to our "sorta-correct, by accident" status quo.
	Only change left in is signedness fix in
	5548868ab56d939c1fd8713aa2ac8caacd1184a1.

2005-08-23  Nathaniel Smith  <njs@pobox.com>

	* ui.cc (sanitize): Fix signedness bug in comparison.
	* unix/unix.{cc,hh}: New files.
	* Makefile.am (UNIX_PLATFORM_SOURCES): Add them.
	* unix/process.cc (is_executable, make_executable): Use new
	function last_error.

2005-08-23  Nathaniel Smith  <njs@pobox.com>

	* transforms.{cc,hh} (system_charset): Expose.
	* monotone.cc (cpp_main): Use it to fiddle with gettext's charset
	conversion and make --help output actually correct.

2005-08-23  Nathaniel Smith  <njs@pobox.com>

	* transforms.cc (outprep): Don't sanitize all output; removes too
	many valid characters (\r, \t, etc.).
	* ui.cc: Call outprep on ticker output.
	(inform): Do still sanitize ui.inform() output.

2005-08-23  Nathaniel Smith  <njs@pobox.com>

	* transforms.cc (outprep): New function.
	* ui.cc (inform): Use it.
	* monotone.cc (cpp_main): Use it.
	Everything that writes user-intended output directly (i.e., via
	cout) must call outprep() on that data before printing it.
	
2005-08-23  Nathaniel Smith  <njs@pobox.com>

	* monotone.cc (cpp_main): Trick popt into converting its generated
	help messages into the current locale's charset.

2005-08-23  Nathaniel Smith  <njs@pobox.com>

	* ui.cc (inform, sanitize): Convert all output from utf8 to
	current locale's charset.

2005-08-23  Nathaniel Smith  <njs@pobox.com>

	* monotone.cc (cpp_main): Use bind_textdomain_codeset to request
	that all gettext'ed strings be returned in UTF-8.

2005-08-23  Nathaniel Smith  <njs@pobox.com>

	* idna/nfkc.c (g_utf8_strlen): Expose.
	* transforms.{cc,hh} (length): New function.
	* ui.cc (write_ticks): Use length() instead of .size() to
	calculate string widths; should support multibyte characters
	better.  (Still some problems relating to truncating strings to
	avoid overflow -- calculate truncation by length, but perform
	truncation by bytes...)

2005-08-24  Benoît Dejean  <benoit@placenet.org>

	* po/fr.po: Updated French translation.

2005-08-24  Benoît Dejean  <benoit@placenet.org>

	* monotone.cc:
	* commands.cc: Two more i18n strings.

2005-08-23  Benoît Dejean  <benoit@placenet.org>

	* lua.cc: boost::format vs. F.

2005-08-23  Nathaniel Smith  <njs@pobox.com>

	* AUTHORS: Add Benoît Dejean <benoit@placenet.org>.  Create new
	section for translators.  Add Benoît there too.

2005-08-23  Nathaniel Smith  <njs@pobox.com>

	* commands.cc: N_("") -> "".

2005-08-23  Nathaniel Smith  <njs@pobox.com>

	* commands.cc: Make all CMD() calls use N_() instead of _().
	(commands): Insert _() everywhere usage strings are used.  This is
	icky.

2005-08-23  Nathaniel Smith  <njs@pobox.com>

	* keys.cc (get_passphrase): Put back trailing ": " removed in
	recent i18n changes.

2005-08-23  Benoît Dejean  <benoit@placenet.org>

	* change_set.cc (dump_change_set): boost::format instead of F.
	* commands.cc (get_log_message, notify_if_multiple_heads,
	complete, CMD(attr)): Marked some strings for i18n. Replaced a
	multiline string by prefix_lines_with(). Merged strings.
	* diff_patch.cc (merge_provider::try_to_merge_files): Merged
	strings.
	* i18n.h: N_() stands for gettext_noop(), not plural.
	* keys.cc (get_passphrase): Fixed string surgery.
	* netsync.cc: i18nized tickers' labels. Added xgettext comment
	as tickers do not play well with multibytes characters (like é).
	(session::analyze_attachment): Fixed string surgery.
	(session::process_hello_cmd): Merged many strings.
	(session::process_data_cmd): Removed some leading/trailing
	whitespaces.
	* sanity.cc: Marked error prefixes for i18n.
	* ui.cc (tick_write_count::write_ticks): Reworked and fixed
	surgery. Merged some strings.

2005-08-23  Benoît Dejean  <benoit@placenet.org>

	* commands.cc (CMD*): _("") -> "" as _("") returns the PO
	header.

2005-08-23  Benoît Dejean  <benoit@placenet.org>

	* transforms.cc (check_idna_encoding): No i18n for unittests.

2005-08-23  Benoît Dejean  <benoit@placenet.org>

	* change_set.cc (dump_change_set): boost::format instead of F.
	* commands.cc (get_log_message, notify_if_multiple_heads,
	complete, CMD(attr)): Marked some strings for i18n. Replaced a
	multiline string by prefix_lines_with(). Merged strings.
	* diff_patch.cc (merge_provider::try_to_merge_files): Merged
	strings.
	* i18n.h: N_() stands for gettext_noop(), not plural.
	* keys.cc (get_passphrase): Fixed string surgery.
	* netsync.cc: i18nized tickers' labels. Added xgettext comment
	as tickers do not play well with multibytes characters (like é).
	(session::analyze_attachment): Fixed string surgery.
	(session::process_hello_cmd): Merged many strings.
	(session::process_data_cmd): Removed some leading/trailing
	whitespaces.
	* sanity.cc: Marked error prefixes for i18n.
	* ui.cc (tick_write_count::write_ticks): Reworked and fixed
	surgery. Merged some strings.

2005-08-23  Benoît Dejean  <benoit@placenet.org>

	* netcmd.cc (test_netcmd_functions): Don't translate unittest
	strings.
	* rcs_import.cc (cvs_commit::cvs_commit):
	* database.cc (version_cache::put):
	* lua.cc (dump_stack): boost::format vs. F for strings that are
	not messages.

2005-08-23  Benoît Dejean  <benoit@placenet.org>

	* xdelta.cc: Don't translate unittest strings.

2005-08-23  Matthew Gregan  <kinetik@orcon.net.nz>

	* monotone.texi: Bring 'update' syntax up to date.

2005-08-23  Nathaniel Smith  <njs@pobox.com>

	* tests/t_diff_external.at: --diff-args without --external is an
	error.
	* commands.cc (diff): Likewise.

2005-08-22  Nathaniel Smith  <njs@pobox.com>

	* contrib/ciabot_monotone.py (send_change_for): Handle author
	names with spaces in.

2005-08-22  Matt Johnston  <matt@ucc.asn.au>

	* HACKING: change the vim modeline to something that seems to work
	better.

2005-08-23  Olivier Andrieu  <oliv__a@users.sourceforge.net>

	* contrib/monotone.el: When running monotone commands, re-use
	*monotone* buffers. Make the "status" command use the prefix
	argument. Make the "tree"-restricted commands work in dired
	buffers. Add the "--no-merges" option in the log command. Various
	other innocuous changes.

2005-08-22  Nathaniel Smith  <njs@pobox.com>

	* mt_version.cc (print_full_version): Typo.

2005-08-22  Nathaniel Smith  <njs@pobox.com>

	* mt_version.cc: Include sanity.hh.

2005-08-22  Nathaniel Smith  <njs@pobox.com>

	* netsync.cc (process_error_cmd, run_netsync_protocol): Remove
	some newlines to avoid translation noise.

2005-08-22  Nathaniel Smith  <njs@pobox.com>

	* po/LINGUAS, po/ja.po: Remove ja translation again, it seems to
	be corrupt.

2005-08-22  Nathaniel Smith  <njs@pobox.com>

	* commands.cc (update): Don't use F() to indent things.
	
2005-08-22  Nathaniel Smith  <njs@pobox.com>

	* commands.cc (dump_diffs): Don't use F() to create diff headers.
	(commands::process): Put '' in the log message to make Benoît
	Dejean happy ;-).
	
2005-08-22  Nathaniel Smith  <njs@pobox.com>

	* po/LINGUAS, po/ja.po: Add Japanese translation by Satoru SATOH.
	
2005-08-20  Benoît Dejean  <benoit@placenet.org>

	* po/monotone.pot: Remove from version control.
	* po/POTFILES.skip: New file.
	* po/fr.po: French translation (initial version).
	* po/LINGUAS: Add fr.
	
2005-08-22  Nathaniel Smith  <njs@pobox.com>

	* commands.cc (read): Use FP (thanks to Benoît Dejean for
	catch).
	* mt_version.cc (print_version, print_full_version): Mark more
	strings for i18n (also thanks to Benoît Dejean).
	
2005-08-22  Nathaniel Smith  <njs@pobox.com>

	* commands.cc (commands): Revert previous changes, xgettext is
	buggy.
	Mark every CMD() string argument with _().
	* i18n.h, Makefile.am: New file.
	* sanity.hh: Include it.
	* po/Makevars (XGETTEXT_OPTIONS): Learn about _() and N_() as
	markers.

2005-08-22  Nathaniel Smith  <njs@pobox.com>

	* commands.cc (commands): Oops, can't call gettext on a
	std::string...

2005-08-22  Nathaniel Smith  <njs@pobox.com>

	* monotone.cc (coptions, options): Use gettext_noop to mark usage
	strings for i18n.
	* commands.cc (commands): gettextify command descriptions
	* po/Makevars (XGETTEXT_OPTIONS): Include the 2nd, 3rd, and 4th
	arguments to CMD macro as translatedable strings.

2005-08-22  Nathaniel Smith  <njs@pobox.com>

	* database.cc: Replace a bunch of F()'s by boost::format's,
	because F is only for strings displayed to user.

2005-08-22  Nathaniel Smith  <njs@pobox.com>

	* po/Makevars (XGETTEXT_OPTIONS): Extract FP'ed strings.

2005-08-22  Nathaniel Smith  <njs@pobox.com>

	* sanity.hh (FP): New macro.  Usage:
	FP("frobbed %i bar", "frobbed %s bars", num_bars) % num_bars

2005-08-22  Richard Levitte  <richard@levitte.org>

	* contrib/monotone-import.pl: When temporarly touching files that
	have disappeared since last import, don't forget to create
	intermediary directories as well (and to remove them later on).
	Make sure all file arguments are quoted.  Finally, pick up the
	newly created revision by reading MT/revision instead of relying
	on backquotes working.
	Notofication and initial correction submitted by
	BigFish <bigfische@gmail.com>.

2005-08-20  Matthew Gregan  <kinetik@orcon.net.nz>

	* revision.hh: Delete doubled line of text in comment.

2005-08-20  Benoît Dejean  <benoit@placenet.org>

	* monotone.cc (cpp_main): setlocale(LC_ALL).
	* commands.cc (dropkey): Unify warning into a single string.

2005-08-20  Nathaniel Smith  <njs@codesourcery.com>

	* contrib/monoprof.sh (test_commit): Kernel tarball unpacks to
	linux-$KVER/, not $KVER/.

2005-08-19  Nathaniel Smith  <njs@codesourcery.com>

	* contrib/monoprof.sh (SETUP): Put netsync hooks in the default
	hook file.

2005-08-19  Nathaniel Smith  <njs@codesourcery.com>

	* contrib/monoprof.sh: Give a sensible error message if $DATADIR
	doesn't exist.

2005-08-20  Matt Johnston  <matt@ucc.asn.au>

	* database.cc (put_revision): uncomment check_sane_history call
	(was accidentally committed commented out)

2005-08-19  Nathaniel Smith  <njs@codesourcery.com>

	* monotone.texi (Tutorial): Tweak wording, use --db at more
	appropriate places.

2005-08-19  Matthew Gregan  <kinetik@orcon.net.nz>

	* tests/t_crlf.at: Adjust expected line count to accomodate diff
	output change.
	* commands.cc (CMD(diff)): Include base revision ID in diff output
	header when diffing against working copy.  Useful to identify what
	revision a patch was created against.
	* std_hooks.lua (ignore_file): Ignore Visual SourceSafe junk.

2005-08-18  Timothy Brownawell  <tbrownaw@gmail.com>

	* std_hooks.lua: accept_testresult_change now only cares about
	testresults listed in MT/wanted-testresults

2005-08-18  Matthew Gregan  <kinetik@orcon.net.nz>

	* INSTALL: Remove outdated references to configure options and
	Solaris build workarounds.
	* configure.ac: Lower gettext requirement from 0.12.1 to 0.11.5.

2005-08-17  Timothy Brownawell  <tbrownaw@gmail.com>

	* sanity.cc (gasp()): When catching an error from dumping a MM'd
	variable, do not discard output generated prior to the error. This
	way, at least the header line (function name, file, line no.) is
	printed.
	* change_set.cc: write_insane_change_set: new function to write a
	change set without sanity checking it, now used by dump().

2005-08-17  Patrick Mauritz  <oxygene@studentenbude.ath.cx>

	* unix/process.cc: missing include
	* m4/fexceptions.m4, configure.ac, Makefile.am: remove hardcoded
	-fexceptions in CFLAGS and add it only if compiler doesn't freak
	out.

2005-08-17  Nathaniel Smith  <njs@pobox.com>

	* work.cc (build_additions): Tweak wording.

2005-08-17  Nathaniel Smith  <njs@pobox.com>

	* netsync.cc: Add IANA port assignment to the todo list.

2005-08-17  Nathaniel Smith  <njs@pobox.com>

	* unix/process.cc (make_executable): Open the fd read-only, avoids
	problems with read-only files, and a writeable fd doesn't seem to
	be necessary to change permission bits.

2005-08-17  Nathaniel Smith  <njs@pobox.com>

	* unix/process.cc (is_executable, make_executable): When reporting
	an error in a syscall, include the actual error message.

2005-08-17  Nathaniel Smith  <njs@pobox.com>

	* lua.cc (dump_stack): New function.
	(Lua::fail): New method; use above.
	(get, get_fn, get_tab, get_str, get_num, get_bool, extract_str)
	(extract_int, extract_double, extract_bool, begin, next, pop): Use
	it, to give better logging.
	
2005-08-17  Nathaniel Smith  <njs@pobox.com>

	* Makefile.am (lib3rdparty_a_CFLAGS): Build 3rd party C code with
	-fexceptions.

2005-08-17  Matthew Gregan  <kinetik@orcon.net.nz>

	* win32/process.cc: Slightly smarter argv->cmdline munging.
	* std_hooks.lua: Merge hooks for TortoiseMerge (part of
	TortoiseSVN).

2005-08-17  Nathaniel Smith  <njs@pobox.com>

	* lua.cc (lua_hooks): Re-enable panic thrower, we no longer
	support Lua 4.

2005-08-16  Nathaniel Smith  <njs@pobox.com>

	* netsync.cc: Add more netsync todos.

2005-08-15  Nathaniel Smith  <njs@pobox.com>

	* tests/t_explicit_merge_with_anc.at: New test.
	* testsuite.at: Add it.

2005-08-15  Nathaniel Smith  <njs@pobox.com>

	* tests/t_log_brief.at: New test.
	* testsuite.at: Add it.

2005-08-15  Nathaniel Smith  <njs@pobox.com>

	* commands.cc (fcommit): Remove.  This command has never been
	documented, tested, or maintained; it also doesn't avoid the use
	of temporary files (which was supposed to be its purpose).  Has it
	ever actually been used...?
	
2005-08-15  Nathaniel Smith  <njs@pobox.com>

	* lua.cc (hook_init_attributes): Do more logging; use begin()
	instead of starting iteration by hand.

2005-08-15  Patrick Mauritz  <oxygene@studentenbude.ath.cx>

	* testsuite.at, tests/*.at: make testsuite less demanding:
	- QGREP() and QEGREP() provide a portable [e]grep -q
	- export FOO=bar -> FOO=bar; export FOO
	- tail -n $x -> TAIL($x) with appropriate macro

2005-08-15  Patrick Mauritz  <oxygene@studentenbude.ath.cx>

	* m4/typeof.m4: new test, looks if compiler knows the typeof()
	extension
	* configure.ac: use it
	* sanity.hh: use the test, and boost's abstraction over
	__PRETTY_FUNCTION__ and similar pseudo-macros

2005-08-15  Patrick Mauritz  <oxygene@studentenbude.ath.cx>

	* configure.ac (BOOST_FIX_VERSION): only apply that fix on gcc.

2005-08-14  Nathaniel Smith  <njs@pobox.com>

	* configure.ac (BOOST_VERSION_CHECK, BOOST_FIX_VERSION): Fix for
	cross-compilation.  (Thanks to John Bowler <jbowler@acm.org>.)

2005-08-14  Matthew Gregan  <kinetik@orcon.net.nz>

	* testsuite.at: Don't use agraph.
	* Makefile.am: Minor cleanups.

2005-08-13  Patrick Mauritz  <oxygene@studentenbude.ath.cx>

	* botan/gzip.cpp, botan/mutex.cpp: c functions via c* headers need
	std:: prefix

2005-08-13  Patrick Mauritz  <oxygene@studentenbude.ath.cx>

	* schema_migration.cc (lowercase): it's only used for processing sha1
	values whos size we know: make array size constant
	* transforms.cc (encode_hexenc, decode_hexenc): they have to work with
	all kinds of string sizes, so at least make them nicer by using
	boost::scoped_array

2005-08-13  Patrick Mauritz  <oxygene@studentenbude.ath.cx>

	* revision.cc: make copy constructor of revision_set behave like
	normal constructor in case it's copying a freshly created object

2005-08-13  Nathaniel Smith  <njs@pobox.com>

	* testsuite.at: Use SEGV to kill netsync servers, in hopes it will
	give better coverage information.

2005-08-13  Julio M. Merino Vidal  <jmmv@menta.net>

	* configure.ac: Remove an obsolete check to see if SQLite was
	bundled or not, because the bundled version has been used
	exclusively for quite some time.

2005-08-13  Julio M. Merino Vidal  <jmmv@menta.net>

	* database_check.cc: Remove trailing newline from error messages
	when embedding them inside other strings, so that the trailing
	closing parenthesis is printed correctly.

2005-08-13  Julio M. Merino Vidal  <jmmv@menta.net>

	* configure.ac: Add '-mt' as another possible suffix to detect the
	Boost libraries.  It's very common when these libraries are built
	with the "native naming layout".

2005-08-13  Nathaniel Smith  <njs@pobox.com>

	* monotone.1, monotone.texi: Don't mention agraph.
	* tests/t_netsync_repeated.at: Don't use agraph.
	* tests/t_netsync_unrelated.at: Likewise.

2005-08-13  Nathaniel Smith  <njs@pobox.com>

	* commands.cc (agraph): Remove.

2005-08-13  Nathaniel Smith  <njs@pobox.com>

	* tests/t_commit_log_writeback.at: New test.
	* testsuite.at: Add it.

2005-08-12  Nathaniel Smith  <njs@pobox.com>

	* commands.cc (commit): When user uses --message or
	--message-file, don't require non-empty logs, and don't write out
	message to MT/log.  (This makes re-running a 'commit -m foo'
	command line until it works possible; otherwise the second try
	will get a 'MT/log non-empty and -m supplied' error.)

2005-08-11  Nathaniel Smith  <njs@pobox.com>

	* netsync.cc: Add a list of ideas for improvement that will break
	network compatibility and thus perhaps should go together.

2005-08-11  Nathaniel Smith  <njs@pobox.com>

	* tests/t_commit_message_file.at: Un-double file contents.

2005-08-11  Nathaniel Smith  <njs@pobox.com>

	* lua.cc (ok, extract_str, extract_int, extract_double)
	(extract_bool): Add more logging.

2005-08-11  Patrick Mauritz <oxygene@studentenbude.ath.cx>

	* INSTALL: remove section about crypto++ on solaris
	* config.rpath, mkinstalldirs, po/Makefile.in.in,
	  various files in m4, ABOUT-NLS:
	  remove as they're autogenerated
	* hash_map.hh, m4/gnucxxhashmap.m4, m4/stlporthashmap.m4:
	  new files, abstraction over hash_map differences in STL impls.
	* m4/externtemplate.m4: new file, check if compiler is happy
	  with "extern template"
	* configure.ac: hook up the new autoconf tests
	* Makefile.am: remove -Wall
	* botan/gzip.cpp, botan/mutex.cpp: add includes
	* constants.*: move values to .hh if used for array sizes
	* interner.hh, xdelta.cc: use hash_map.hh
	* merkle_tree.cc, unix/inodeprint.cc: make array size truly
	  constant 
	* sanity.hh: work-around for missing typeof() and
	  __PRETTY_FUNCTIONS on non-gcc compilers
	* schema_migration.cc, transforms.cc: moved dynamically
	  initialized array to heap
	* transforms.hh, vocab.hh: use externtemplate autoconf test

2005-08-10  Matthew Gregan  <kinetik@orcon.net.nz>

	* monotone.spec: include zlib-devel and texinfo as build
	requirements, zlib as a runtime requirement.

2005-08-09  Eric Anderson  <anderse-monotone@cello.hpl.hp.com>

	* tests/perf-test.sh: A repeatable performance test harness
	* tests/parse-accounting.pl: A script that parses the accounting
	output into a nice tabular format

2005-08-09  Eric Anderson  <anderse-monotone@cello.hpl.hp.com>
 
	* Changes to significantly improve network pull performance
	* string_queue.hh: created to store pending data and allow for
	efficient removal from the front.  The string queue automatically
	reduces its buffer size if it is very empty.  	
	* hmac.{cc,hh}: Add in a version of chained_hmac::process that can
	operate on a string_queue for use during read.
	* netcmd.{cc,hh}: update netcmd::read to use a string_queue rather
	than a string, update all the regression tests also.  This required
	the somewhat ugly creation of a read_string function because the
	netcmd read and write functions are no longer using the same type.
	* netio.hh: introduce functions for operating on a string_queue. They
	are identical to the equivalent string functions except for the type
	of the argument.
	* netsync.cc: Use a string_queue rather than a string for storing the 
	input and output buffers.

	* string_queue.cc: unit tests (Matt Johnston)

2005-08-09  Richard Li  <richardl@redhat.com>

	* std_hooks.lua (merge2, merge3): explain a little better why
	monotone can't find a merge command.

2005-08-09  Nathaniel Smith  <njs@pobox.com>

	* commands.cc (update): Fix helpful error message to suggest
	_current_ commandline syntax.

2005-08-09  Olivier Andrieu  <oliv__a@users.sourceforge.net>

	* contrib/monotone.el: a couple of fixes spotted by the compiler
	* Changelog, contrib/colorize: utf8ize

2005-08-09  Nathaniel Smith  <njs@pobox.com>

	* NEWS: Put a time in.
	* po/monotone.pot: Regenerate.
	
2005-08-08  Nathaniel Smith  <njs@pobox.com>

	* configure.ac, monotone.spec, debian/changelog:
	* win32/monotone.iss: Bump version number.

2005-08-08  Nathaniel Smith  <njs@pobox.com>

	* UPGRADE: Fix title.
	* NEWS: Add --lca.

2005-08-08  Nathaniel Smith  <njs@pobox.com>

	* commands.cc (merge, propagate): Take --lca.
	* options.hh: Add OPT_LCA.
	* monotone.cc (coptions, cpp_main): Support it it.
	* app_state.{hh,cc} (app_state::usa_lca): New variable.
	* revision.cc (find_common_ancestor_for_merge): Use LCA if user
	passed --lca.
	* tests/t_merge_lca.at: New test.
	* testsuite.at: Add it.
	* monotone.texi (Tree): Document --lca.
	
2005-08-08  Nathaniel Smith  <njs@pobox.com>

	* NEWS: First-pass for 0.22 release.
	* UPGRADE: Likewise.

2005-08-08  Nathaniel Smith  <njs@pobox.com>

	* Makefile.am (BOTAN_SOURCES): Add botan headers.
	* po/monotone.pot: Regenerate.

2005-08-07  Nathaniel Smith  <njs@pobox.com>

	* netsync.cc (rebuild_merkle_trees, insert_with_parents): Make a
	ticker for added revisions, since traversing the tree to pull in
	ancestors causes a noticeable pause before the cert/key tickers
	start up.
	(insert_with_parents): Also simplify logic.

2005-08-07  Nathaniel Smith  <njs@pobox.com>

	* commands.cc (pull): Clarify what the "doing anonymous pull"
	message means and what you might do about it.

2005-08-07  Nathaniel Smith  <njs@pobox.com>

	* monotone.texi (Network Service, Hooks): Document
	get_netsync_read_permitted as getting a nil value on anonymous
	connects.
	* lua.{cc.hh} (hook_get_netsync_anonymous_read_permitted):
	Remove. Replace with 1-argument version of
	hook_get_netsync_write_permitted.
	* netsync.cc (process_anonymous_cmd): Update.
	* tests/t_netsync_permissions.at: Likewise.

2005-08-07  Matthew Gregan  <kinetik@orcon.net.nz>

	* botan/{data_snk,es_file}.cpp: Open fstreams in binary mode.
	These changes, plus the same change for data_src.cpp and
	es_ftw.cpp, have been sent upstream.

2005-08-05  Nathaniel Smith  <njs@pobox.com>

	* commands.cc (commit): Write out the log message to MT/log
	_after_ making sure it's non-empty.
	* tests/t_commit_cancelled.at: New test.
	* testsuite.at: Add it.
	
2005-08-04  Nathaniel Smith  <njs@pobox.com>

	* netsync.cc (rebuild_merkle_trees): Typo.

2005-08-04  Nathaniel Smith  <njs@pobox.com>

	* netsync.cc (rebuild_merkle_trees): Tweak message ("rebuilding
	merkle trees" does not mean anything to J. Random User...)

2005-08-04  Nathaniel Smith  <njs@pobox.com>

	* manifest.cc (build_restricted_manifest_map): In 'missing files'
	error message, explain how to recover.

2005-08-03  Nathaniel Smith  <njs@pobox.com>

	* testsuite.at (NETSYNC_ADDRESS): New macro.
	(NETSYNC_SERVE_N_START, NETSYNC_SERVE_START)
	(NETSYNC_CLIENT_N_RUN): Use it.
	
	* tests/t_netsync_checks_server_key.at: Make sure can unset the
	known-servers entry.

2005-08-03  Matthew A. Nicholson  <matt@matt-land.com>

	* std_hooks.lua (get_preferred_merge2_command)
	(get_preferred_merge3_command): Provide more information on how to
	use vim as merge tool.

2005-08-03  graydon hoare  <graydon@pobox.com>

	* unix/process.cc (make_executable): Fix race, set user/group/other.

2005-08-03  Matthew Gregan  <kinetik@orcon.net.nz>

	* botan/data_src.cpp (DataSource_Stream::DataSourceStream): Open
	fstream as binary file.

2005-08-03  Matthew Gregan  <kinetik@orcon.net.nz>

	* win32/inodeprint.cc: Botan changes.  Also, hash individual
	FileTime structure members rather than the entire structure.
	* keys.cc: Add explicit 'using' for Botan::byte.
	* botan/es_win32.{cpp,h}: Add missing files.
	* Makefile.am: Enable entropy collection via CryptoAPI and Win32
	API.

2005-08-02  Matt Johnston  <matt@ucc.asn.au>

	* botan/gzip.cpp: forgot to commit some semicolons

2005-08-02  Matt Johnston  <matt@ucc.asn.au>

	* botan/gzip.{cpp,h}: rearranged the code to be clearer.

2005-08-01  Nathaniel Smith  <njs@pobox.com>

	* netsync.cc (get_branches): Remove warning when there are no
	branches.

2005-07-29  Nathaniel Smith  <njs@pobox.com>

	* globish.cc (matcher::operator()): Log what's happening.
	(checked_globish_to_regex_test): Fix previously added test.

2005-07-29  Nathaniel Smith  <njs@pobox.com>

	* globish.cc (checked_globish_to_regex_test): Add another test for
	quoted characters.

2005-07-28  Nathaniel Smith  <njs@pobox.com>

	* update.cc (calculate_update_set): Only include current rev in
	update set if it is an acceptable candidate.
	* commands.cc (update): Clarify error message in this case.
	* tests/t_update_branch.at: Update accordingly.

2005-07-28  Matthew Gregan  <kinetik@orcon.net.nz>

	* monotone.spec: Require boost >= 1.32.

2005-07-27  Matthew Gregan  <kinetik@orcon.net.nz>

	* tests/t_merge_add_del.at: 'drop' does not take a branch (test
	now fails in expected place).
	* tests/t_merge_add_rename_add.at: New test.
	* testsuite.at: Add it.

2005-07-27  Nathaniel Smith  <njs@pobox.com>

	* tests/t_update_branch.at: New test.
	* testsuite.at: Add it.
	(REVERT_TO): Do not preserve MT/options file (can setup invalid
	branch).
	* app_state.cc (make_branch_sticky): Call write_options when
	already have a working copy.
	* commands.cc (update): Call make_branch_sticky at appropriate
	time.

2005-07-27  Nathaniel Smith  <njs@pobox.com>
	
	* commands.cc: ALIAS(mv, rename).  ALIAS(rm, drop).

2005-07-26  Nathaniel Smith  <njs@pobox.com>

	* change_set.cc (dump): Add state_renumbering dumper.
	(merge_disjoint_analyses): Add MM().

2005-07-26  Nathaniel Smith  <njs@pobox.com>

	* change_set.cc (dump): Add path_analysis dumper.
	(merge_change_sets): Add more MM()s.

2005-07-26  Nathaniel Smith  <njs@pobox.com>

	* change_set.cc (dump): Add path_state dumper.
	(sanity_check_path_state): Add MM().

2005-07-26  Richard Levitte  <richard@levitte.org>

	* revision.cc (check_sane_history): Convert tabs to the
	appropriate amount of spaces.

2005-07-26  Richard Levitte  <richard@levitte.org>

	* sanity.hh, revision.cc (check_sane_history),
	change_set.cc (concatenate_change_sets, merge_change_sets,
	invert_change_set): Because boost currently uses the symbol M, we
	have a clash.  Therefore, let's rename M to MM, for now.

2005-07-26  Richard Levitte  <richard@levitte.org>

	* commands.cc (CMD(privkey)): Change so both the public and
	private key are printed.

	* tests/t_dropkey_2.at, tests/t_lua_privkey.at: Adapt to the new
	private key format.

2005-07-24  Nathaniel Smith  <njs@pobox.com>

	* sanity.cc (MusingI, ~MusingI): No-op when already in the middle
	of dumping.

2005-07-25  Matthew Gregan  <kinetik@orcon.net.nz>

	* Makefile.am, configure.ac: Remove BUNDLED_{LUA,SQLITE} tests and
	clarify the comment for popt.  Using external versions of these
	tools didn't work anyway, so there's no point giving the
	impression that it might.

2005-07-24  Nathaniel Smith  <njs@pobox.com>

	* sanity.cc (gasp): Handle the possibility of multiple valid calls
	to gasp(), 'db check' can trigger multiple invariants without
	dying.

2005-07-24  Nathaniel Smith  <njs@pobox.com>

	* sanity.{hh,cc} (sanity::already_dumping, gasp): Don't let gasp
	be called recursively, in case a dump triggers an invariant.

2005-07-24  Nathaniel Smith  <njs@pobox.com>

	* sanity.cc (gasp): Make more robust against new errors triggered
	during error unwind.  (write_change_set in particular likes to
	blow up when handling in invalid change_set.)

2005-07-24  Nathaniel Smith  <njs@pobox.com>

	* change_set.cc (merge_change_sets, check_sane)
	(concatenate_change_sets, invert_change_set): Add M()s.

2005-07-24  Nathaniel Smith  <njs@pobox.com>

	* sanity.{hh,cc} (dump): Remove templated version, add std::string
	version.
	* vocab.{hh,cc} (dump): Add ATOMIC/DECORATE/ENCODING dumpers.
	* change_set.{hh,cc} (dump): Add change_set dumper.
	* manifest.{hh,cc} (dump): Add manifest_map dumper.
	* revision.cc (check_sane_history): Add some M()s.

2005-07-24  Nathaniel Smith  <njs@pobox.com>

	* sanity.hh (class Musing, gasp, dump): Actually, take a
	std::string instead of a std::ostream; fits our idioms better.

2005-07-24  Nathaniel Smith  <njs@pobox.com>

	* sanity.cc (log, progress, warning): Append '\n' to strings when
	necessary.
	(gasp): Save string properly.
	(M): Apply black magic.  Now works correctly.
	(dump): Write newline.

2005-07-24  Nathaniel Smith  <njs@pobox.com>

	* sanity.hh (dump): Add a default 'dump' implementation for all
	<<able objects.

2005-07-24  Nathaniel Smith  <njs@pobox.com>

	* constants.{cc,hh} (default_terminal_width): New constant.
	* ui.cc (guess_terminal_width): Use it.

2005-07-24  Nathaniel Smith  <njs@pobox.com>

	* diff_patch.cc (unidiff_append_test): Fix typo.

2005-07-24  Nathaniel Smith  <njs@pobox.com>

	* tests/t_annotate_no_rev.at: New test.
	* testsuite.at: Add it.
	
2005-07-24  Nathaniel Smith  <njs@pobox.com>

	* sanity.{hh,cc} (sanity, dump_buffer, invariant_failure)
	(index_failure,	MusingI, Musing, M): Implement macro M(), for
	'musing', which marks data that monotone was musing over when an
	invariant tripped.
	* Makefile.am (MOST_SOURCES): Fix spacing.

2005-07-23  Nathaniel Smith  <njs@pobox.com>

	* ui.{hh,cc} (guess_terminal_width): New function.
	(tick_write_dot::chars_on_line): Make unsigned to quiet gcc warning.
	(tick_write_dot::write_ticks): Use guess_terminal_width.
	* commands.cc (dump_diffs): Take full responsibility for printing
	=== lines, and use guess_terminal_width.
	* diff_patch.cc (make_diff): Don't print === lines.
	(unidiff_append_test): Adjust accordingly.

2005-07-23  Matthew Gregan  <kinetik@orcon.net.nz>

	* commands.cc (CMD(annotate)): Check for a valid revision before
	trying to fetch it from the database.
	* lua/lundump.[ch], lua/ldump.c: Rename VERSION and VERSION0 to
	LUA_DUMP_VERSION and LUA_DUMP_VERSION0 to avoid clashes with
	VERSION from config.h.

2005-07-22  Nathaniel Smith  <njs@pobox.com>

	* monotone.texi (Committing Work): Remove discussion of manifests.

2005-07-20  Nathaniel Smith  <njs@pobox.com>

	* netsync.cc (rebuild_merkle_trees): Make 'including branch'
	message L() instead of P(); it's nice information, but too much to
	be useful with large databases.

2005-07-22  Matt Johnston  <matt@ucc.asn.au>

	* database_check.cc: check that revisions and manifests
	are normalised to the same for that they would be written as.
	* tests/t_database_check_normalized.at: a test for it.
	* testsuite.at: add it.

2005-07-21  Richard Levitte  <richard@levitte.org>

	* contrib/monotone-import.pl: Now uses the given tag.

2005-07-20  Marcel van der Boom  <marcel@hsdev.com>

	* database.{cc,hh} (get_branches): New method.
	* commands.cc (ls_branches): Use it.
	* netsync.cc (get_branches): Likewise.
	* tests/t_ls_branches.at: New test.
	* testsuite.at: Add it.
	
2005-07-20  Nathaniel Smith  <njs@pobox.com>

	* commands.cc (db): Rename kill_branch_locally to
	kill_branch_certs_locally.
	* tests/t_db_kill_branch_locally.at: Rename to...
	* tests/t_db_kill_branch_certs_locally.at: ...this.  Update.
	* testsuite.at: Update.
	* monotone.texi (Database): Update.

2005-07-19  Nathaniel Smith  <njs@pobox.com>

	* schema_migration.cc (migrator::migrate): Add a check for schemas
	that are just... wrong.
	* tests/t_migrate_broken_schema.at: New test.

2005-07-19  Nathaniel Smith  <njs@pobox.com>

	* netcmd.cc (read): Make the bad HMAC error message clearer.

2005-07-19  Matthew Gregan  <kinetik@orcon.net.nz>

	* tests/t_diff_external.at: Canonicalise output for Win32.

2005-07-18  Nathaniel Smith  <njs@pobox.com>

	* keys.cc (get_passphrase): Do still error out if they keep typing
	empty passphrases.

2005-07-18  Richard Levitte  <richard@levitte.org>

	* database.cc: Move the inclusion of stdarg.h...
	* database.hh: ... here.

2005-07-18  Matt Johnston  <matt@ucc.asn.au>

	* keys.cc (get_passphrase): don't bomb out if they type an empty passphrase.

2005-07-18  Patrick Mauritz  <oxygene@studentenbude.ath.cx>

	* work.cc, manifest.cc: Remove 'using namespace boost'.

2005-07-18  Nathaniel Smith  <njs@pobox.com>

	* netsync.cc (received_items): New instance variable.
	(session::session): Initialize it.
	(note_item_arrived): Maintain it.
	(item_request_outstanding): Rename it to...
	(item_already_received): ...this, and have it check both
	outstanding and fulfilled requests.
	(queue_send_data_cmd, queue_send_delta_cmd): Call it via new
	name.
	
	Hopefully this will eliminate cases where "revs in" is larger than
	"revs written".
	
2005-07-17  Nathaniel Smith  <njs@pobox.com>

	* constants.cc (legal_key_name_bytes): Allow + and _ to appear in
	key names.

2005-07-17  Nathaniel Smith  <njs@pobox.com>

	* ui.{cc,hh} (tick_write_dot::write_ticks): Start a new line when
	too many dots have been written.
	* netsync.cc (process_refine_cmd): Add comment noting a possible
	optimization regarding subtree refinement.

2005-07-17  Nathaniel Smith  <njs@pobox.com>

	* configure.ac, win32/monotone.iss, monotone.spec:
	* debian/changelog: Bump version numbers to 0.21.
	* NEWS: Commit to a timestamp.

2005-07-17  Nathaniel Smith  <njs@pobox.com>

	* NEWS: Add diff changes, more tweaking.
	* UPGRADE: Update for 0.21.
	* AUTHORS: Add Vladimir Vukicevic.

2005-07-18  Matt Johnston  <matt@ucc.asn.au>

	* netsync.cc: merge fixup
	* botan/pipe_rw.cpp (read_all_as_string): make it smarter and faster

2005-07-18  Matt Johnston  <matt@ucc.asn.au>

	* botan/sha160.{cpp,h}: new faster sha160 implementation from Jack Lloyd
	and Kaushik Veeraraghavan.

2005-07-17  Nathaniel Smith  <njs@pobox.com>

	* tests/t_diff_external.at: New test.
	* testsuite.at: Add it.

2005-07-17  Nathaniel Smith  <njs@pobox.com>

	* monotone.texi (Restrictions): diff -r -r does accept
	restrictions now.
	(CVS Phrasebook): Clarify diff section.
	(Informative): Document diff [--unified|--context|--external],
	--diff-args.

2005-07-17  Nathaniel Smith  <njs@pobox.com>

	* app_state.{cc,hh}: Record whether --diff-args was passed, not
	just a string value.
	* lua.{cc,hh} (hook_external_diff): Take a diff_args_provided
	variable.
	* commands.cc (do_external_diff): Pass it.

2005-07-17  Nathaniel Smith  <njs@pobox.com>

	* std_hooks.lua (external_diff_default_args): New variable.
	(external_diff): Use it as a default, and use user-provided
	diff_args otherwise.
	* monotone.texi (Hooks): Document this.

2005-07-16  Vladimir Vukicevic  <vladimirv@gmail.com>

	* lua.{cc,hh} (hook_external_diff): New hook.
	* std_hooks.lua (external_diff): Add default definition.
	* monotone.texi (Hooks): Document external_diff hook.
	* app_state.{cc,hh}, options.hh, monotone.cc: Add --context,
	--external, --unified, --diff-args options.
	* commands.cc (do_external_diff): New function.
	(dump_diffs): Put a == line between each file's diffs.
	Pass file_ids of pre- and post-states to make_diff.
	(diff): Take new options.
	(cdiff): Remove.
	* diff_patch.{cc,hh} (make_diff): Print file ids in diff file
	headers.
	(unidiff_append_test): Update.
	(enum diff_type): Move to...
	* vocab.hh: ...here.
	* tests/t_restrictions.at, tests/t_crlf.at: Update.

2005-07-16  Nathaniel Smith  <njs@pobox.com>

	* manifest.cc (build_restricted_manifest_map): Remove doubled
	comment.

2005-07-16  Nathaniel Smith  <njs@pobox.com>

	* NEWS: Mention need for 'db migrate'.

2005-07-17  Matthew Gregan  <kinetik@orcon.net.nz>

	* lua/*: Import Lua 5.0.2 from upstream.
	* lua/*: Fix up CVS $Id$ tags, which appear to have been trashed
	since monotone existed in CVS.

2005-07-16  Nathaniel Smith  <njs@pobox.com>

	* NEWS: Update for 0.21.

2005-07-16  Nathaniel Smith  <njs@pobox.com>

	* database.cc (assert_sqlite3_ok): Remove dead function.
	
2005-07-16  Nathaniel Smith  <njs@pobox.com>

	* app_state.cc (require_working_copy): Oops, make it compile.

2005-07-16  Nathaniel Smith  <njs@pobox.com>

	* app_state.{cc,hh} (require_working_copy): Take an optional
	argument to give more details about why a working copy was
	required.
	* commands.cc (log): Give said details.

2005-07-16  Nathaniel Smith  <njs@pobox.com>

	* monotone.texi (CVS Phrasebook): Include 'log'.

2005-07-16  Nathaniel Smith  <njs@pobox.com>

	* monotone.texi (Selectors): Document use of globs.
	* tests/t_selector_globbing.at: New test.
	* testsuite.at: Add it.
	
2005-07-16  Jordan Breeding  <jordan.breeding@mac.com>

	* database.cc (selector_to_certname): Make 't:' selector match
	exactly by default as well.

2005-06-25  Brian Downing <bdowning@lavos.net>

	* database.cc (selector_to_certname, complete): Makes 'b:'
	selector be interpreted as a glob instead of as a partial string
	match.
	
2005-07-16  Nathaniel Smith  <njs@pobox.com>

	* netsync.cc: Revert accidentally committed changes.

2005-07-16  Nathaniel Smith  <njs@pobox.com>

	* ChangeLog: Fix formatting.

2005-07-15  Matt Johnston  <matt@ucc.asn.au>

	* netsync.cc (rebuild_merkle_trees): bad_branch_certs is a set of cert
	hashes, not of revision idents.

2005-07-14  Nathaniel Smith  <njs@pobox.com>

	* database.cc (get_revision_cert_index): "reserve" and "resize"
	are different.

2005-07-14  Nathaniel Smith  <njs@pobox.com>

	* netsync.cc (process_delta_cmd): Remove meaningless comment.

2005-07-14  Nathaniel Smith  <njs@pobox.com>

	* database.hh: Pre-declare sqlite3_stmt, instead of including
	sqlite3.h.

2005-07-14  Derek Scherger  <derek@echologic.com>

	* commands.cc (lca,lcad,try_one_merge): call describe_revision for
	logging common ancestors
	(propagate): log final merged line after propagate completes
	to indicate that it actually worked and to be consistent with merge

2005-07-13  Derek Scherger  <derek@echologic.com>

	* ChangeLog: merge fixup

2005-07-13  Derek Scherger  <derek@echologic.com>

	* database.cc (debug): delete stale comment
	(delete_branch_named):
	(delete_tag_named): 
	(clear): replace vprintf stuff with query parameters

2005-07-13  Nathaniel Smith  <njs@pobox.com>

	* contrib/ciabot_monotone.py (main): Optimistically run 'db
	migrate' before using database.

2005-07-13  Nathaniel Smith  <njs@pobox.com>

	* schema_migration.cc (migrate_monotone_schema)
	(migrator::migrate): Move the "nothing happened" check, and don't
	vacuum unless a migration occurred.

2005-07-13  Nathaniel Smith  <njs@pobox.com>

	* tests/t_restricted_diff_unchanged.at: New test.
	* testsuite.at: Add it.

2005-07-13  graydon hoare  <graydon@pobox.com>

	* rcs_import.cc (cvs_branch::cvs_branch): Initialize bools to false.

2005-07-13  Nathaniel Smith  <njs@pobox.com>

	* monotone.texi (Database): Document kill_tag_locally.

2005-07-13  Nathaniel Smith  <njs@pobox.com>

	* tests/t_kill_tag_locally.at, tests/t_ambiguous_tags.at: New
	tests.
	* testsuite.at: Add them.

2005-07-11  graydon hoare  <graydon@pobox.com>

	* AUTHORS: Add Jordan.
	* commands.cc (ls_tags): Do not uniquify tags.
	* constants.{cc,hh} (cvs_window): Change to time_t, tighten to 5 minutes.
	* rcs_import.cc (window): Remove.
	(note_type): Remove dead code.
	(is_sbr): Add test for synthetic branch roots.
	(cvs_commit::is_synthetic_branch_root): New test.
	(process_branch): Skip synthetic branch roots, push new branch
	before picking branch to mark, rather than after.
	(cvs_history::index_branchpoint_symbols): Handle vendor branches.
	(cvs_history::push_branch): Do not duplicate root on private branches.
	(import_branch): Fix up cluster inference.
	(cluster_consumer::consume_cluster): New invariant.
	* tests/t_cvsimport_drepper2.at: Modify to reflect fixes.

2005-07-11  Jordan Breeding  <jordan.breeding@mac.com>

	* commands.cc (db): New subcommand "kill_tag_locally"
	* database.{cc,hh} (delete_tag_named): New function.

2005-07-12  Nathaniel Smith  <njs@pobox.com>

	* schema_migration.cc (migrator::migrate): When there is nothing
	to be done, do nothing.

2005-07-12  Nathaniel Smith  <njs@pobox.com>

	* netsync.cc (rebuild_merkle_trees): Reduce memory usage a bit,
	and don't insert branch certs that the other side will just end up
	throwing away (reduces network traffic).

2005-07-12  Nathaniel Smith  <njs@pobox.com>

	* testsuite.at (NETSYNC_SERVE_START, NETSYNC_SERVE_N_START):
	Really, really really fix up quoting.  Really.
	I hope.

2005-07-12  Nathaniel Smith  <njs@pobox.com>

	* contrib/ciabot_monotone.py (config.project_for_branch): Clarify
	comment text for non-Python programmers.

2005-07-12  Nathaniel Smith  <njs@pobox.com>

	* testsuite.at (NETSYNC_SERVE_START, NETSYNC_SERVE_N_START): Fixup
	quoting.

2005-07-11  Nathaniel Smith  <njs@pobox.com>

	* crypto_tests.cc: New SHA1 correctness tests from Kaushik Veeraraghavan.
	* unit_tests.cc (init_unit_test_suite): 
	* unit_tests.hh (add_crypto_tests): 
	* Makefile.am (unit_tests_SOURCES): Call them.
	* AUTHORS: Add Kaushik Veeraraghavan.

2005-07-11  Nathaniel Smith  <njs@pobox.com>

	* tests/t_netsync_exclude_default.at: New test.
	* testsuite.at: Add it.
	(NETSYNC_SERVE_N_START, NETSYNC_SERVE_START): Use '*' as pattern
	when none is passed.

2005-07-11  Nathaniel Smith  <njs@pobox.com>

	* monotone.texi (Network): Tweak documentation for netsync
	commands.

2005-07-11  Nathaniel Smith  <njs@pobox.com>

	* app_state.{hh,cc} (exclude_patterns, add_exclude): 
	* options.hh (OPT_EXCLUDE): 
	* monotone.cc (coptions, cpp_main): New option --exclude.
	* commands.cc (pull, push, sync, serve): Accept it.
	(process_netsync_args): Implement it.
	* tests/t_netsync_exclude.at: New test.
	* testsuite.at: Add it.

2005-07-11  Timothy Brownawell  <tbrownaw@gmail.com>

	* options.hh, app_state.{hh,cc}, monotone.cc: New command specific
	option, "--exclude=x", puts arg into a vector app.excludes .
	Used by the netsync commands.
	* commands.cc (netsync commands): accept said option
		(process_netsync_args): Handle excludes.
	* monotone.texi: document it

2005-07-11  Timothy Brownawell  <tbrownaw@gmail.com>

	* interner.hh: make slightly faster

2005-07-11  Matt Johnston  <matt@ucc.asn.au>

	* hmac.cc: <string> not <string.h>

2005-07-11  Matt Johnston  <matt@ucc.asn.au>

	* keys.cc (encrypt_rsa): fix typo
	* hmac.{cc,hh}: store key as SymmetricKey, pass correctly to
	MAC_Filter

2005-07-10  Nathaniel Smith  <njs@pobox.com>

	* ChangeLog, configure.ac: Re-remove mysteriously revived
	jibberish.

2005-07-10  Nathaniel Smith  <njs@pobox.com>

	* tests/t_netsync_read_permissions.at: New test.
	* testsuite.at: Run it.
	* netsync.cc (set_session_key, dispatch_payload)
	(respond_to_auth_cmd): Refactor to key HMAC earlier, so error
	packets will get the right HMAC.

2005-07-10  Richard Levitte  <richard@levitte.org>

	* Makefile.am (monotone_CPPFLAGS, unit_tests_CPPFLAGS): Re-remove
	previously removed stuff.

	* ChangeLog, configure.ac: Revert accidentally-recommitted changes.

2005-07-10  Richard Levitte  <richard@levitte.org>

	* monotone.texi (Network), monotone.1: Mention the default port
	number.

2005-07-10  Matthew Gregan  <kinetik@orcon.net.nz>

	* configure.ac: Check for boost >= 1.32.

2005-07-09  Nathaniel Smith  <njs@pobox.com>

	* schema.sql (revision_ancestry__child, revision_certs__id,
	revision_certs__name_value): New indexes.
	* database.cc (dump, dump_table_cb, dump_index_cb): Include
	indexes in dumps.
	(database::database): 
	* schema_migration.cc (migrate_monotone_schema) 
	(migrate_client_to_add_indexes): 
	* tests/t_migrate_schema.at: Corresponding migration gunk.

2005-07-09  Jordan Breeding  <jordan.breeding@mac.com>

	* Makefile.am (monotone_CPPFLAGS, unit_tests_CPPFLAGS): 
	* configure.ac (BOOST_FIX_VERSION): Restrict boost compile kluges
	to boost 1.32.

2005-07-09  Nathaniel Smith  <njs@pobox.com>

	* schema_migration.cc (calculate_schema_id): Include indexes in
	the schema id.

2005-07-09  Nathaniel Smith  <njs@pobox.com>

	* ChangeLog, configure.ac: Revert accidentally-committed changes.

2005-07-09  Nathaniel Smith  <njs@pobox.com>

	* monotone.texi (Generating Keys): Make it a little clearer that
	we aren't necessarily recommending people store their passphrase
	in plaintext.

2005-07-08  Matt Johnston  <matt@ucc.asn.au>

	* propagate mainline to botan branch

	* constants.{cc,hh}: add sha1_digest_length as botan
	doesn't provide a convenient definition.
	* hmac.{cc,hh}: convert to use botan
	* keys.cc (encrypt_rsa, decrypt_rsa): use botan
	* transforms.{cc,hh}: use botan

2005-07-08  Matt Johnston  <matt@ucc.asn.au>

	* tests/t_normalized_filenames.at: expect exit code of 1 not 3 for
	"cat manifest" with a directory in MT/work
	* file_io.cc, netcmd.cc, transforms.cc, vocab.hh: revert changes which
	used swap() for strings and atomic types since strings are
	copy-on-write.

2005-07-08  Matt Johnston  <matt@ucc.asn.au>

	* file_io.cc (ident_existing_file): new function to calculate
	the ident of a file failing gracefully if it doesn't exist
	or is a directory.
	* file_io.hh (classify_manifest_paths,
	build_restricted_manifest_map): use ident_existing_file
	* ui.cc: cast to avoid compiler warnings

2005-07-07  Nathaniel Smith  <njs@pobox.com>

	* contrib/ciabot_monotone.py (Monotone.log): Fix to work with
	0.20.

2005-07-07  Nathaniel Smith  <njs@pobox.com>

	* Makefile.am (monotone_CPPFLAGS, unit_tests_CPPFLAGS): Add
	-DBOOST_REGEX_V4_CHAR_REGEX_TRAITS_HPP to work around g++
	4.0/boost 1.32.0 lossage.

2005-07-07  Vaclav Haisman  <V.Haisman@sh.cvut.cz>

	* Makefile.am: Compile fix for FreeBSD.

2005-07-07  Nathaniel Smith  <njs@pobox.com>

	* netsync.cc (process_hello_cmd, process_anonymous_cmd) 
	(process_auth_cmd): Change permission checking -- always build
	merkle tree (even when a pure sink), send permission denied and
	abort whenever client tries to read/write a branch they don't have
	access to.

2005-07-07  Nathaniel Smith  <njs@pobox.com>

	* ChangeLog: fixup formatting.

2005-07-06  Matt Johnston  <matt@ucc.asn.au>

	* database.cc (assert_sqlite3_ok): database corruption and similar
	problems are errors, not invariants.

2005-07-06  Nathaniel Smith  <njs@pobox.com>

	* commands.cc (push, pull, sync): Fix --help description.	
	
2005-07-06  Nathaniel Smith  <njs@pobox.com>

	* options.hh (OPT_SET_DEFAULT): 
	* app_state.{hh,cc} (app_state::set_default):
	* monotone.cc (coptions, cpp_main): New option.
	* commands.cc (pull, push, sync): Accept it.
	(process_netsync_args): Use it.
	* tests/t_set_default.at, testsuite.at: New test.

2005-07-07  Matthew Gregan  <kinetik@orcon.net.nz>

	* win32/monotone.iss: Bump version number.

2005-07-05  Nathaniel Smith  <njs@pobox.com>

	* debian/rules (config.status): Use bundled sqlite.
	* debian/control (Build-Depends): Remove popt and sqlite.

2005-07-05  Nathaniel Smith  <njs@pobox.com>

	* NEWS: Add timestamp.  Barring unforeseen issues, this is 0.20.

2005-07-05  Nathaniel Smith  <njs@pobox.com>

	* Makefile.am (EXTRA_DIST): Include some missed contrib/ stuff.

2005-07-05  Nathaniel Smith  <njs@pobox.com>

	* po/monotone.pot: Regenerate for release.

2005-07-05  Nathaniel Smith  <njs@pobox.com>

	* configure.ac, debian/changelog, monotone.spec: Bump version
	number.
	* UPGRADE: Update for 0.20 release.

2005-07-05  Nathaniel Smith  <njs@pobox.com>

	* ChangeLog, NEWS, AUTHORS: Fixup Eric Anderson's email address.

2005-07-05  Nathaniel Smith  <njs@pobox.com>

	* monotone.texi (Database): Note that db kill_rev_locally also
	will trigger "unreferenced manifest" warnings from db check.

2005-07-05  Nathaniel Smith  <njs@pobox.com>

	* NEWS: Oops, 'automate select' was in 0.19 after all.

2005-07-05  Nathaniel Smith  <njs@pobox.com>
	
	* contrib/ciabot_monotone.py: Fix multiple collection support.

2005-07-05  Richard Levitte  <richard@levitte.org>

	* monotone.texi (Hooks): Add space after periods where there's
	a lack of space.

	* NEWS: Correct the blurb about
	get_netsync_{read,anonymous_read,write}_permitted

2005-07-05  Nathaniel Smith  <njs@codesourcery.com>

	* NEWS: Add more explicit note on how to upgrade.

2005-07-05  Nathaniel Smith  <njs@codesourcery.com>

	* NEWS: First cut at 0.20 release notes.

2005-07-03  Matthew Gregan  <kinetik@orcon.net.nz>

	* sqlite/*, Makefile.am: Import SQLite 3.2.2 from upstream.
	* sqlite/main.c: Compile fix.
	* sqlite/{callback.c,prepare.c}: Add new files.

2005-07-03  Matthew Gregan  <kinetik@orcon.net.nz>

	* sqlite/{sqlite3.h,tokenize.c} (sqlite3_complete_last): New
	function to find the last valid SQL statement in a string; based
	on sqlite3_complete.  This change should be offered upstream, but
	probably not before sqlite3_complete_last16 is implemented.
	* database.cc (database::load): Load and execute dump in chunks,
	fixes bug 13570.

2005-07-01  Eric Anderson  <anderse-monotone@cello.hpl.hp.com>

	* file_io.cc: Pre-allocate space for the file read so that the
	string doesn't have to be incrementally expanded during the read.

2005-07-01  Matthew Gregan  <kinetik@orcon.net.nz>

	* tests/t_cvsimport_drepper2.at: Canonicalise monotone output so
	that the test passes on Win32.

2005-06-30  Eric Kidd  <eric.kidd@dartmouth.edu>

	* contrib/monotone-import.pl: Changed $branch to
	$user_branch.  This script may need more work, but at least Perl
	compiles it now.

2005-06-30  Patrick Mauritz  <oxygene@studentenbude.ath.cx>

	* automate.cc, basic_io.hh, cert.cc, change_set.cc,
	cryptopp/config.h, cryptopp/integer.cpp, main.cc, merkle_tree.cc,
	merkle_tree.hh, monotone.cc, netcmd.cc, netsync.cc,
	netxx/osutil.h, packet.cc: Namespace and include file cleanup.

2005-06-29  graydon hoare  <graydon@pobox.com>

	* tests/t_cvsimport_drepper2.at: New test.
	* testsuite.at: Call it.

2005-06-23  graydon hoare  <graydon@pobox.com>

	* rcs_import.cc (import_cvs_repo): Put branch imports inside
	transaction blocks, add a couple tickers.

2005-06-22  graydon hoare  <graydon@pobox.com>

	* rcs_file.cc: Track file:line numbers, accept files which violate
	some lies in rcs file format.
	* rcs_import.cc (cvs_tree_walker): 
	Warn rather than crash on parse errors.
	(cvs_history)
	(cvs_commit)
	(cvs_cluster)
	(prepared_revision)
	(import_branch)
	(import_cvs_repo): Support non-branch tags.

2005-06-21  graydon hoare  <graydon@pobox.com>

	* rcs_import.{cc,hh} (import_rcs_file): Rename to test_parse_rcs_file.
	* commands.cc (rcs_import): rename call.

2005-06-19  graydon hoare  <graydon@pobox.com>

	* rcs_import.cc: Rewrite change set inference logic.

2005-06-28  Roland Illig  <roland.illig@gmx.de>

	* app_state.cc: #include <unistd.h>, needed on NetBSD.

2005-06-28  Nathaniel Smith  <njs@codesourcery.com>

	* std_hooks.lua (ignore_file): Ignore vim swap files and emacs
	temp files.

2005-06-27  Nathaniel Smith  <njs@codesourcery.com>

	* INSTALL: Bump required version of Boost to 1.32.

2005-06-26  Matthew Gregan  <kinetik@orcon.net.nz>

	* app_state.cc (app_state::app_state()): Initialise no_merges to
	false so that 'log' will show merges by default (the recently
	added --no-merges option provides a means to disable the merge
	entries).

2005-06-26  Matthew Gregan  <kinetik@orcon.net>

	* tests/t_automate_stdio.at, tests/t_cvsimport_drepper.at,
	tests/t_selector_later_earlier.at: Further canonicalisation of
	monotone output to resolve test failures on Win32.

2005-06-25  Brian Campbell  <brian.p.campbell@dartmouth.edu>

	* commands.cc (CMD(db)): Added db kill_branch_locally command. 
	* database.cc, database.hh (delete_branch_named): New function to
	delete all branch certs with a given branch name.
	* monotone.texi (Database): Added documentation for db
	kill_branch_locally.
	* tests/t_db_kill_branch_locally.at: New test for db
	kill_branch_locally.
	* testsuite.at: Add the test. 
	* AUTHORS: Add myself.
	* ChangeLog: Change my email address on an old contribution to 
	match my pubkey. 

2005-06-24  Nathaniel Smith  <njs@codesourcery.com>

	* tests/t_db_kill_rev_locally.at: Clean up style.

2005-06-24  Nathaniel Smith  <njs@codesourcery.com>

	* unix/process.cc (process_spawn): Format log output correctly.

2005-06-24  Nathaniel Smith  <njs@codesourcery.com>

	* unix/process.cc (existsonpath): Reindent.  Add logging, and use
	'command -v' instead of 'which' (as per Matt Johnston's discovery
	that it is more portable).
	(process_spawn): Handle exec failure more properly.
	* tests/t_existsonpath.at: New test.
	* testsuite.at: Add it.

2005-06-25  Matthew Gregan  <kinetik@orcon.net.nz>

	* monotone.cc: Log correct locale set for LC_MESSAGES.

2005-06-24  Nathaniel Smith  <njs@codesourcery.com>

	* unix/process.cc: Remove tabs.

2005-06-24  Nathaniel Smith  <njs@codesourcery.com>

	* std_hooks.lua (get_preferred_merge2_command)
	(get_preferred_merge3_command): Move meld to the bottom of the
	default merge tool search order.  Also, use xemacs if it appears
	in $EDITOR, otherwise use emacs.
	* revision.cc (check_sane_history): Remove stale comment.

2005-07-05  Nathaniel Smith  <njs@codesourcery.com>

	* globish.cc (combine_and_check_globish): Don't add unnecessary
	{}'s.
	* tests/t_netsync_globs.at, testsuite.at: New test.

2005-07-04  Nathaniel Smith  <njs@codesourcery.com>

	* netcmd.cc (do_netcmd_roundtrip, test_netcmd_mac): Update for new
	chained_hmac object.
	* constants.hh (netsync_key_initializer): Update comment.
	* hmac.hh (hmac_length): Expose length of MACs.
	* hmac.cc: I() that it matches what CryptoPP wants to give.
	* netcmd.cc: I() that it matches the length hard-coded into the
	netsync protocol.
	* vocab.cc (verify(netsync_hmac_value)): Fix error message.
	
2005-07-04  Nathaniel Smith  <njs@codesourcery.com>

	* tests/t_netsync_defaults.at: Update for new var names.  All
	tests now pass.

2005-07-04  Nathaniel Smith  <njs@codesourcery.com>

	* lua.cc (hook_get_netsync_write_permitted): Fix typo.

2005-07-04  Nathaniel Smith  <njs@codesourcery.com>

	* globish.cc (globish_matcher_test): Add check for {foo} (no
	commas).

2005-07-04  Nathaniel Smith  <njs@codesourcery.com>

	* globish.cc (checked_globish_to_regex): Make the special case for
	the empty pattern, actually work.  Unit tests now pass.

2005-07-04  Nathaniel Smith  <njs@codesourcery.com>

	* netcmd.cc (test_netcmd_functions): Update for new anonymous/auth
	packet formats.

2005-07-04  Nathaniel Smith  <njs@codesourcery.com>

	* monotone.texi, monotone.1: Update for new glob stuff.
	* commands.cc (process_netsync_args, push, pull, sync, serve):
	'serve' always requires arguments, rather than falling back on db
	defaults.
	
2005-07-04  Nathaniel Smith  <njs@codesourcery.com>

	* commands.cc (process_netsync_args, push, pull, sync, serve):
	Adapt for patterns instead of regexen; slight refactoring too.

2005-07-03  Nathaniel Smith  <njs@codesourcery.com>

	* netsync.cc: Finally self-consistent.

2005-07-03  Nathaniel Smith  <njs@codesourcery.com>

	* netsync.hh (run_netsync_protocol): Fix prototype.

2005-07-03  Nathaniel Smith  <njs@codesourcery.com>

	* globish.hh: Document the empty pattern as never matching.
	* globish.cc (checked_globish_to_regex): Implement it.
	(globish_matcher_test): Check it.

2005-07-03  Nathaniel Smith  <njs@codesourcery.com>

	* monotone.texi (Network Service, Hooks):
	* testsuite.at: 
	* tests/t_netsync_permissions.at: 
	* tests/t_netsync_single.at: Update to match new
	get_netsync_write_permitted definition.

2005-07-03  Nathaniel Smith  <njs@codesourcery.com>

	* lua.{cc,hh} (hook_get_netsync_write_permitted): Don't take a
	branch argument; write permission is now all or none.  (It really
	was before anyway...)
	* netsync.cc: Update accordingly.

2005-07-03  Nathaniel Smith  <njs@codesourcery.com>

	* netsync.cc: More updating for pattern stuff; getting there...

2005-06-28  Nathaniel Smith  <njs@codesourcery.com>

	* netsync.cc: Update low-level functions to use include_pattern
	and exclude_pattern.

2005-06-28  Nathaniel Smith  <njs@codesourcery.com>

	* netcmd.{cc,hh} (read_anonymous_cmd, write_anonymous_cmd)
	(read_auth_cmd, write_auth_cmd): Take include_pattern and
	exclude_pattern arguments.

2005-06-28  Nathaniel Smith  <njs@codesourcery.com>

	* globish.{cc,hh}: New files.
	* Makefile.am (MOST_SOURCES): Add them.
	* transforms.{cc,hh}: Remove glob-related stuff.
	* unit_tests.{cc,hh}: Call globish unit tests.

2005-06-27  Nathaniel Smith  <njs@codesourcery.com>

	* transforms.cc (glob_to_regex, globs_to_regex, regexes_to_regex):
	Choose "regex" as standard spelling.  Clean up code, add code for
	handling sets, start improving tests (don't currently pass).
	* transforms.hh (glob_to_regex, globs_to_regex, regexes_to_regex):
	Prototype.

2005-06-28  Matt Johnston  <matt@ucc.asn.au>

	* constants.cc: increase db_version_cache_sz to 7 MB
	* netsync.cc: use a deque<string> rather than a single
	string buffer for outbuf.
	* netsync.cc (arm): only queue data when there is
	available space
	* AUTHORS: added Eric Anderson

2005-06-26  Matt Johnston  <matt@ucc.asn.au>

	* transforms.hh: remove extraneous #ifdef
	* hmac.cc, hmac.hh: actually add them

2005-06-26  Matt Johnston  <matt@ucc.asn.au>

	* netcmd.cc (netcmd::read, netcmd::write): change to using a HMACs 
	chained by including the previous HMAC in the input data, rather
	than altering the key each time.
	* netcmd.cc ({read,write}_{data,delta}_cmd): use encode_gzip/decode_gzip
	  rather than raw xform.
	* hmac.{cc,hh}: new chained_hmac abstraction
	* Makefile.in: add them
	* netsync.cc: each session keeps a chained_hmac for read/write
	* transforms.hh: add a string variant for encode_gzip

2005-06-25  Nathaniel Smith  <njs@codesourcery.com>

	* netsync.cc: Tweak comment.

2005-06-25  Nathaniel Smith  <njs@codesourcery.com>

	* AUTHORS: Add Ethan Blanton <elb@elitists.net>.

2005-06-22  Nathaniel Smith  <njs@codesourcery.com>

	* netcmd.hh (netcmd::read, netcmd::write): Don't have defaults for
	key/hmac arguments.
	* netcmd.cc (do_netcmd_roundtrip): New function.
	(test_netcmd_functions): Use it.  Also, make work with hmac
	changes.
	(test_netcmd_mac): New test.
	(add_netcmd_tests): Call it.

2005-06-22  Nathaniel Smith  <njs@codesourcery.com>

	* netcmd.cc (read): Remove unused variable.
	* netsync.cc (call_server, process)
	(arm_sessions_and_calculate_probe, handle_read_available): Give
	better error message on bad_decode exceptions.

2005-06-22  Nathaniel Smith  <njs@codesourcery.com>

	* netcmd.cc, netsync.cc: Revert backwards compatibility code; 0.19
	and 0.20 can't be usefully compatible, and the code as it existed
	would cause real version mismatch error reporting to not work
	right.  (Old client with new server would give a generic "server
	disconnected" error message instead of something useful.)

2005-06-21  Nathaniel Smith  <njs@codesourcery.com>

	* netsync.cc (rebuild_merkle_trees): Fix FIXME comments to match
	reality.
	* tests/t_netsync_diffbranch.at: No longer a bug, remove
	priority.

2005-06-20  Nathaniel Smith  <njs@codesourcery.com>

	* monotone.texi (Hook Reference): Oops, missed a @ref.

2005-06-20  Nathaniel Smith  <njs@codesourcery.com>

	* monotone.texi (Default monotonerc): Rename section to...
	(Default hooks): ...this, to emphasize is still read even when a
	monotonerc exists.

2005-06-19  Richard Levitte  <richard@levitte.org>

	* Makefile.am: There's no reason for monotone.pdf or .dvi to
	depend on monotone.info, since they are built from the .texi
	files.  Also, make the monotone.html and html targets depend
	on version.texi and std_hooks.lua as well.

2005-06-18  Matt Johnston  <matt@ucc.asn.au>

	* INSTALL: fix typo, should be -Iboost_1_31_0 not -Iboost_1_31_2

2005-06-18  Riccardo Ghetta  <birrachiara@tin.it>
	* monotone.texi: include std_hooks.lua as an appendix and remove long
	lua excerpts from hook reference.
	* Makefile.am : make monotone.pdf/eps depend on monotone.info
	
2005-06-24  Matt Johnston  <matt@ucc.asn.au>

	* transforms.{cc,hh}: combine gzip and base64 in one
	pipe for pack()/unpack() to save memory
	* vocab.hh: add swap() to encodings/atomics
	* file_io.cc: use swap() to avoid copying

2005-06-21  Nathaniel Smith  <njs@codesourcery.com>

	* commands.cc (do_diff): Use calculate_arbitrary_change_set,
	instead of reimplementing it.

2005-06-21  Nathaniel Smith  <njs@codesourcery.com>

	* revision.cc (find_least_common_ancestor): Handle left == right
	case.
	* tests/t_diff_currev.at: Un-XFAIL.
	
2005-06-21  Nathaniel Smith  <njs@codesourcery.com>

	* netsync.cc (rebuild_merkle_trees): Fix FIXME comments to match
	reality.
	* tests/t_netsync_diffbranch.at: No longer a bug, remove
	priority.

2005-06-20  Nathaniel Smith  <njs@codesourcery.com>

	* monotone.texi (Hook Reference): Oops, missed a @ref.

2005-06-20  Nathaniel Smith  <njs@codesourcery.com>

	* monotone.texi (Default monotonerc): Rename section to...
	(Default hooks): ...this, to emphasize is still read even when a
	monotonerc exists.

2005-06-19  Richard Levitte  <richard@levitte.org>

	* Makefile.am: There's no reason for monotone.pdf or .dvi to
	depend on monotone.info, since they are built from the .texi
	files.  Also, make the monotone.html and html targets depend
	on version.texi and std_hooks.lua as well.

2005-06-18  Matt Johnston  <matt@ucc.asn.au>

	* INSTALL: fix typo, should be -Iboost_1_31_0 not -Iboost_1_31_2

2005-06-18  Riccardo Ghetta  <birrachiara@tin.it>
	* monotone.texi: include std_hooks.lua as an appendix and remove long
	lua excerpts from hook reference.
	* Makefile.am : make monotone.pdf/eps depend on monotone.info
	
2005-06-17  Matt Johnston  <matt@ucc.asn.au>

	* database.cc (database::execute()): truncate long query log messages
	before copying, saving memory. 
	Patch from Eric Anderson <anderse-monotone@cello.hpl.hp.com>

2005-06-17  Riccardo Ghetta  <birrachiara@tin.it>
	Adds include()/includedir() to lua hooks and extend --rcfile
	* lua.cc: handle --rcfile with directories, implement
	include() and includedir()
	* testsuite.at, t_lua_includedir.at, t_rcfile_dir.at:
	test new functionality
	* monotone.texi: document all functions available to hook
	writers, including the new include() and includedir()

2005-06-16  Nathaniel Smith  <njs@codesourcery.com>

	* diff_patch.cc (merge_extents): Typo caught by anonymous reader.

2005-06-16  Nathaniel Smith  <njs@codesourcery.com>

	* commands.cc (cat): Account for being in a subdir in 'cat file
	REV PATH'.
	* tests/t_cat_file_by_name.at: Test.

2005-06-17  Richard Levitte  <richard@levitte.org>

	* app_state.cc (app_state::app_state()): Avoid a gcc warning by
	having the class members initialised in the same order they are
	defined in the class.

2005-06-16  Nathaniel Smith  <njs@pobox.com>

	* std_hooks.lua (ignore_file): Add Cons/SCons cache files to
	default ignore list.

2005-06-16  Matt Johnston  <matt@ucc.asn.au>

	* ui.cc: increase the divisor as required so that we don't get spurious
	screen updates when we're using the kilobyte/megabyte tickers

2005-06-15  Matt Johnston  <matt@ucc.asn.au>

	* monotone.texi: clarify some netsync parts of the tutorial

2005-06-15  Richard Levitte  <richard@levitte.org>

	* netsync.cc (struct session): Add a pattern regex cache.
	(analyze_ancestry_graph): Use the regex cache instead of the
	pattern string itself.  This is especially important when the
	pattern is used as an old-style collection.
	(process_hello_cmd): Recreate the pattern regex cache with the
	conversion of the pattern to a regex when it's used as an
	old-style collection.
	(process_auth_cmd): When the pattern changes, change the regex
	cache as well.

2005-06-14  Richard Levitte  <richard@levitte.org>

	* std_hooks.lua (get_preferred_merge2_command,
	get_preferred_merge3_command): EDITOR may be undefined.  In that
	case, os.getenv() returns nil, on which string.lower() chokes.
	It's much better to check for that and default to an empty
	string.

2005-06-11  Derek Scherger  <derek@echologic.com>

	* commands.cc (complete_command): log command expansion messages
	with L instead of P to reduce chatter
	(status): add --brief option and corresponding output
	(identify): add trailing space to comment gcc complains about
	* monotone.cc: fix comment typo and add additional details for
	command specific options
	* monotone.texi (Automation): list inventory status code
	combinations and descriptions
	* tests/t_status.at: new test of status command and --brief option
	* testsuite.at: add it

2005-06-11  Matt Johnston  <matt@ucc.asn.au>

	* commands.cc: revert should ignore the ignore hooks, otherwise bad
	things happen (revert a single ignored file, resultant empty ignore list
	reverts the whole working copy).
	* app_state.cc, app_state.hh: give set_restriction a flag to disregard
	file-ignore hooks.
	* tests/t_revert_restrict.at, testsuite.at: a test

2005-06-09  Riccardo Ghetta  <birrachiara@tin.it>

	* std_hooks.lua: make binary_file return nil on unreadable/empty files
	
2005-06-10  Joel Reed  <joelwreed@comcast.com>

	* commands.cc (CMD(cdiff)): Add OPT_DEPTH to command options.
	* t_restrictions.at: Add to testcase.

2005-06-09  Joel Reed  <joelwreed@comcast.com>

	* commands.cc (CMD(diff)): Add OPT_DEPTH back in, as it is used.
	* t_restrictions.at: Add to testcase to increase likelihood of 
	keeping it around :)

2005-06-10  Richard Levitte  <richard@levitte.org>

	* commands.cc (CMD(diff)): Remove OPT_DEPTH, as it was never
	used.

2005-06-09  Richard Levitte  <richard@levitte.org>

	* monotone.texi (Merging): I assume that "apposite" was supposed
	to be "appropriate".

2005-06-09  Riccardo Ghetta  <birrachiara@tin.it>

	* diff_patch.cc/hh: honor the new manual_merge attribute
	* file_io.cc/hh: move here the guess_binary function
	* lua.cc: let guess_binary available to lua
	* std_hooks.lua: handle manual_merge as an add-time attribute and
	initialize by default make it true if the file appears to be binary.
	Make read_contents_of_file able to read "binary" files.
	* tests/t_merge_manual.at: tests new behaviour, superceding the
	old XFAIL t_merge_binary.at test.
	* monotone.texi: document changes, adding a small section on merging.

2005-06-07  Nathaniel Smith  <njs@codesourcery.com>

	* ChangeLog: Fixup.

2005-06-07  Nathaniel Smith  <njs@codesourcery.com>

	* monotone.texi (Storage and workflow): Attempt to thwart some
	common misconceptions.

2005-06-07  Nathaniel Smith  <njs@codesourcery.com>

	* netsync.cc (rebuild_merkle_trees): Add a comment describing how
	this code should work (and why it currently doesn't quite).

2005-06-05  Nathaniel Smith  <njs@codesourcery.com>

	* tests/t_bad_packets.at: Expect certs on a non-existent rev to
	fail.  Run db check instead.
	* commands.cc (complete): Let callers specify they're okay with
	non-existent revisions.
	(CMD(trusted)): So specify.

2005-06-05  Nathaniel Smith  <njs@codesourcery.com>

	* tests/t_tags.at: 'tag' on a non-existent revid should fail.
	* commands.cc (complete): Fail on non-existent revids.

2005-05-29  Nathaniel Smith  <njs@codesourcery.com>

	* tests/t_epoch.at: Typo.
	* tests/t_automate_certs.at, tests/t_selector_later_earlier.at:
	Throw in some calls to CANONICALISE, maybe this will help on
	Win32...

2005-06-04  Timothy Brownawell  <tbrownaw@gmail.com>

	* netsync.cc, netcmd.cc: Style cleanups (mostly whitespace).

2005-06-04  Timothy Brownawell  <tbrownaw@gmail.com>

	* netsync.cc (process_hello_cmd): Warn about collection/regex
	usage when talking to an old server.

2005-06-04  Derek Scherger  <derek@echologic.com>

	* commands.cc (update): update MT/work based on the changes
	between the chosen revision and the new merge revision
	* tests/t_update_with_pending_drop.at: 
	* tests/t_update_with_pending_add.at: 
	* tests/t_update_with_pending_rename.at: un-XFAIL and clean up now
	that things work

2005-06-04  Timothy Brownawell  <tbrownaw@gmail.com>

	* netcmd.{cc,hh}, netsync.cc: Move {read,write}_*_cmd_payload
	to netcmd::{read,write}_*_cmd .
	* netcmd.cc, netsync.cc: Compatibility infrastructure.
	* netsync.cc: Interoperate with v4 servers.

2005-06-03  Timothy Brownawell  <tbrownaw@gmail.com>

	* automate.cc (print_some_output): Fix compiler warning.

2005-06-04  Derek Scherger  <derek@echologic.com>

	* app_state.cc (app_state): initialize diffs to false; it seemed
	to be defaulting to true for me

2005-06-04  Derek Scherger  <derek@echologic.com>

	* tests/t_update_with_pending_drop.at: 
	* tests/t_update_with_pending_add.at: 
	* tests/t_update_with_pending_rename.at: 
	* tests/t_restricted_commit_with_inodeprints.at: new bug reports
	* testsuite.at: call them

2005-06-04  graydon hoare  <graydon@pobox.com>

	* rcs_import.cc 
	(note_state_at_branch_beginning): Move time back when
	there are known commits on a branch.

2005-06-03  Joel Reed  <joelwreed@comcast.com>

	* commands.cc, monotone.texi: provide --verbose option for 
	monotone complete revision which adds date and author 
	completion output
	* contrib/monotone.zsh_completion: use verbose output when
	completing revisions

2005-06-02  graydon hoare  <graydon@pobox.com>

	* rcs_import.cc
	(cvs_key::is_synthetic_branch_founding_commit): New field.
	(cvs_key::operator==): Handle synthetic case specially.
	(cvs_key::operator<): Likewise.
	(note_state_at_branch_beginning): Likewise.	
	* tests/t_cvsimport_drepper.at: Converted bug testcase.
	* testsuite.at: Call it.

	* monotone.cc, commands.cc, options.hh 
	(OPT_NO_MERGES, OPT_DIFFS): New options.
	* app_state.cc (app_state::no_merges, app_state::diffs): Likewise.
	* commands.cc (log): Honor no_merges, diffs.
	* contrib/color_logs.{sh,conf}: Helpers for reviewing work in a
	nice colorized, easy-to-read fashion.
	* contrib/colorize: A colorization script found on the net.

	* HACKING, ROADMAP: Expand a bit.
	* commands.cc (changes_summary::print): Change macro to helper fn.
	* contrib/monotone.el (monotone-cmd): Handle nil exit code.

2005-06-02  Joel Reed  <joelwreed@comcast.com>

	* commands.cc, database.cc, database.hh, vocab.hh, vocab_terms.hh:
	add complete key subcommand and provide --brief option of zsh/bash
	completion. See http://lists.gnu.org/archive/html/monotone-devel/2005-05/msg00461.html
	* tests/t_rebuild.at: add tests for complete key subcommand
	* monotone.texi: document new subcommand
	* contrib/monotone.zsh_completion: update for new complete key
	command, improve _monotone_existing_entries using new --depth=0
	option,	add revision completion for cert command, and a	bugfix 
	for cat command

2005-06-01  Matt Johnston  <matt@ucc.asn.au>

	* tests/t_i18n_changelog.at: capitalise UTF-8 CHARSET to keep
	solaris happy.

2005-06-01  Timothy Brownawell  <tbrownaw@gmail.com>

	* netsync.cc (analyze_ancestry_graph): Try to fix segfault.
	Always accept tags.

2005-06-01  Timothy Brownawell  <tbrownaw@gmail.com>

	* netsync.cc (process_auth_cmd, analyze_ancestry_graph): Move
	write-permission checking to where it belongs, *after* we know
	exactly what we're checking permissions about. Drop things we
	don't want.

2005-06-01  Matt Johnston  <matt@ucc.asn.au>

	* tests/t_cvsimport_deleted_invar.at: don't use -C with tar
	* tests/t_i18n_file.at: capitalise CHARSET=UTF-8, seems more standard.
	* tests/t_merge_normalization_edge_case.at: use known-good output
	rather than using diff3 --merge

2005-05-31  Timothy Brownawell  <tbrownaw@gmail.com>

	* tests/t_epoch_server.at: fix typo
	* netsync.cc (session::process_auth_cmd): If no branches are allowed
	for writing, also check for write permissions to branch "" (needed
	for serving empty dbs). For sync, don't refuse connection if there
	are no readable branches (only do this for pull).

2005-05-31  Timothy Brownawell  <tbrownaw@gmail.com>

	* monotone.texi: Update documentation for get_netsync_*_permitted
	hooks to reflect that they now get individual branch names.

2005-05-31  Timothy Brownawell  <tbrownaw@gmail.com>

	* netsync.cc: session::rebuild_merkle_trees now takes a set of
	branches to include as an argument. On the server, calculate
	this set at the same time the get_netsync_*_permitted hooks are
	called; call said hooks on each branch individually.

2005-05-31  Timothy Brownawell  <tbrownaw@gmail.com>

	Remove old collection support in favor of using regexes exclusively.
	* netsync.cc (convert_pattern): Remove function.
	* (14 files): collections are unexist; do not mention (potential
	for confusion)
	* constants.cc: Increase netsync protocol version.
	* monotone.texi: Update documentation.
	* tests/t_epoch_unidirectional.at: Fix to sync subbranches.
	* commands.cc (CMD update): Fix usage check.
	* tests/t_select_cert.at: Fix to use --revision.

2005-05-30  Timothy Brownawell  <tbrownaw@gmail.com>

	* netsync.cc: Call note_netsync_*_received hooks in the order they're
	written to the db (for revisions, gives topological order).

2005-05-30  Timothy Brownawell  <tbrownaw@gmail.com>

	* lua.{cc,hh}: Replace note_netsync_commit with
	note_netsync_{revision,cert,pubkey}_received
	* packet.{cc,hh}: Callbacks for cert or key written to the database.
	* netsync.cc: Use said callbacks, call note_netsync_*_received hooks.
	* monotone.texi: Update documentation.

2005-05-30  Timothy Brownawell  <tbrownaw@gmail.com>

	* packet.{cc,hh}, netsync.cc: on_revision_written callback now takes
	the revision_id as an argument.
	* lua.{cc,hh}: New Lua hook, note_netsync_commit.
	* netsync.cc: At end of netsync session, call new hook for each
	revision received.
	monotone.texi: Document new hook.

2005-05-30  Richard Levitte  <richard@levitte.org>

	* commands.cc (CMD(checkout), CMD(cdiff), CMD(diff), CMD(log)):
	Remove '[--revision=REVISION]' from command argument synopsis,
	and add more text to the help to explain what happens when
	--revision options are used.
	(CMD(update)): Instead of the optional revision argument, use
	the --revision option.  Add information on what happens when the
	--revision option is used, and when it's not.

	* tests/t_add_stomp_file.at, tests/t_add_vs_commit.at,
	tests/t_annotate.at, tests/t_lf_crlf.at,
	tests/t_update_nonexistent.at, tests/t_update_off_branch.at,
	tests/t_update_to_revision.at: Update to use --revision with
	'monotone update'.

2005-05-30  Matt Johnston  <matt@ucc.asn.au>

	* netsync.cc: cosmetic linebreak tidying for "double-check the
	fingerprint" message.
	* main.cc: make it clearer that "unknown type" refers to an exception
	* monotone.cc: catch early informative_failures (due to charset
	problems etc)

2005-05-30  Matt Johnston  <matt@ucc.asn.au>

	* tests/t_fmerge.at: scrap all the diff3/ed, just compare it with
	known-good output.

2005-05-30  Timothy Brownawell  <tbrownaw@gmail.com>

	* revision.cc (toposort): Better algorithm.

2005-05-30  Matt Johnston  <matt@ucc.asn.au>

	* tests/t_fmerge.at: make sure we write the file with the ed script.

2005-05-30  Matt Johnston  <matt@ucc.asn.au>

	* testsuite.at: use "command -v" rather than "which", since
	Solaris doesn't give useful exit codes for "which".
	* tests/t_fmerge.at: don't use --merge with diff3, pipe to ed instead
	so we don't rely on gnu diff3.

2005-05-29  Timothy Brownawell  <tbrownaw@gmail.com>

	* contrib/monoprof.sh: Add support for using valgrind for
	heap profiling.

2005-05-28  Joel Reed  <joelwreed@comcast.com>

	* app_state.cc, app_state.hh, commands.cc, monotone.cc, options.h:
	add new --depth command, and rename log's --depth to --last
	* monotone.texi: update documentation
	* tests/t_log_depth.at, tests/t_log_depth_single.at: update
	log tests to use --last instead of --depth
	* tests/t_options.at, tests/t_restrictions.at: test usage of
	--depth for commands using restrictions
	* contrib/ciabot_monotone.py, contrib/monotone-notify.pl,
	contrib/monotone.el, contrib/monotone.zsh_completion,
	contrib/mtbrowse.sh: change all occurences of "depth" to "last"

2005-05-28  Timothy Brownawell  <tbrownaw@gmail.com>

	* netcmd.cc (read_netcmd): Reserve space in the buffer if needed,
		swap buffers instead of copying (memory savings for sync
		large files)
	* netsync.cc (session::arm): Don't clear the buffer (now done
		by read_netcmd).

2005-05-27  Timothy Brownawell  <tbrownaw@gmail.com>

	* netsync.cc: Allow REGEXes as well as collections.
		Fix out-of-branch ancestor handling.
	* tests/t_netsync_diffbranch.at: Remove bug report and XFAIL (fixed).
	* commands.cc: Update description fields for netsync commands.
	* monotone.texi: Update documentation.

2005-05-25  Timothy Brownawell  <tbrownaw@gmail.com>

	* tests/t_automate_stdio.at: Make it self-contained.

2005-05-25  Timothy Brownawell  <tbrownaw@gmail.com>

	* contrib/get_stdio.pl (new file): Perl script to parse the output from
	"mtn automate stdio". Used by...
	* tests/t_automate_stdio.at (new file): Test for "mtn automate stdio".
	* testsuite.at: Add it.

2005-05-25  Timothy Brownawell  <tbrownaw@gmail.com>

	* automate.cc ("automate stdio"): Fix block size limiting.
		Honor "output.flush()" in commands.

2005-05-24  Timothy Brownawell  <tbrownaw@gmail.com>

	* automate.cc: Fix buffering for "automate stdio"

2005-05-24  Timothy Brownawell  <tbrownaw@gmail.com>

	* automate.cc: Put back lost "automate certs".

2005-05-24  Matt Johnston  <matt@ucc.asn.au>

	* commands.cc (try_one_merge, CMD(merge), CMD(explicit_merge), 
	CMD(propagate): allow --author flag.

2005-05-24  Timothy Brownawell  <tbrownaw@gmail.com>

	* automate.cc: Fix comment for automate stdio to match the code.
	* monotone.texi: Document ignored locations in automate stdio
	input as reserved.

2005-05-24  Riccardo Ghetta  <birrachiara@tin.it>

	* tests/t_merge_binary.at: new XFAIL test to cover monotone
	inclination to algorithmically merge binary files.

2005-05-24  Richard Levitte  <richard@levitte.org>

	* commands.cc (try_one_merge): Change 'rid' to 'merged_id'.

2005-05-23  Timothy Brownawell  <tbrownaw@gmail.com>

	Fix "automate stdio" input/output format according to ML discussion
	* automate.cc: changed: automate_stdio
		added: print_some_output, class my_stringbuf
	* constants.{cc,hh}: add constant for automate stdio block size
	* monotone.texi: update documentation

2005-05-23  Nathaniel Smith  <njs@codesourcery.com>

	* win32/terminal.cc (have_smart_terminal): Call _isatty on stderr,
	not stdout.

2005-05-23  Richard Levitte  <richard@levitte.org>

	* commands.cc (try_one_merge): Use the value of --date and
	--author if there are any.
	(CMD(merge), CMD(propagate), CMD(explicit_merge)): Change to
	accept --date and --author.

2005-05-23  Riccardo Ghetta  <birrachiara@tin.it>

	* selectors.cc/.hh, database.cc: add two new selectors:
	"earlier or equal than" and "later than".
	* lua.cc/.hh, std-hooks.lua: create a new "expand_date" hook
	* monotone.texi: document the changes
	* testsuite.at, tests/t_selector_later_earlier.at: add specific tests 
	for the new selectors

2005-05-21  Richard Levitte  <richard@levitte.org>

	* Makefile.am: Make monotone.pdf and monotone.dvi depend on
	version.texi.

2005-05-21  Richard Levitte  <richard@levitte.org>

	* monotone.texi: Add a note about the --brief option with
	'monotone log', and restructure the synopsis since it was getting
	a bit silly with all possible variants.

2005-05-21  Richard Levitte  <richard@levitte.org>

	* commands.cc (log_certs): Add two arguments; a separator string
	to be used in front of the second to last cert for multi-valued
	cert types, a bool to say if each cert should be ended with a
	newline.  Overload with shortcuts.
	(CMD(log)): Use the --brief option and implement it using the
	shortcut variants of log_certs.
	* monotone.cc, options.hh: Add the --brief option (OPT_BRIEF
	internally).
	* sanity.cc, sanity.hh (struct sanity): Add the member variable
	and function to hold and set the brief flag.

2005-05-21  Matt Johnston  <matt@ucc.asn.au>

	* tests/t_short_opts.at: remove the saved MT/log message
	from the failed commit.
	* Makefile.am: MAKEINFOFALGS to MAKEINFOFLAGS

2005-05-21  Matt Johnston  <matt@ucc.asn.au>

	* commands.cc (commit): write the log message to MT/log
	during the commit, so it will be available later if the commit
	fails.
	* work.{cc,hh} (write_user_log): new function

2005-05-20  Nathaniel Smith  <njs@codesourcery.com>

	* contrib/mtbrowse.sh: New file.
	* contrib/README: Document it.  Also, document some missed files,
	and re-order listing.
	* Makefile.am (EXTRA_DIST): Add several missing contrib/ files.

2005-05-21  Grahame Bowland  <grahame@angrygoats.net>

	* automate.cc: (automate_certs) change "status" field 
	to "signature". Check whether each cert is trusted, and 
	output in the "trusted" field.
	* testsuite.at: add t_automate_certs.at
	* tests/t_automate_certs.at: Test that the output of 
	"automate certs" is consistent, and that we exit with
	error when rev is incomplete or missing.
	* monotone.texi: update output documentation for 
	"automate certs"

2005-05-20  Emile Snyder  <emile@alumni.reed.edu>

	* annotate.{hh,cc}: Rework to handle lineage dependent line
	mappings and lines which split from a single line in a parent
	revision into multiple lines in some descendent.  Fixes bug where
	some lines remained unannotated.  Fixes wrong assignment of lines
	bug.
	* tests/t_annotate.at: Check no-changes since addition of file
	case.
	* tests/t_annotate_lineage_dependent.at
	* tests/t_annotate_split_lines.at:  New tests.
	* testsuite.at: Add them.
	
2005-05-20  Nathaniel Smith  <njs@codesourcery.com>

	* monotone.texi (Network): Clarify that ports can be specified on
	the command line to serve/pull/push/sync.

2005-05-21  Matt Johnston  <matt@ucc.asn.au>

	* packet.cc (db_packet_writer::~impl, prerequisite.cleanup): 
	add code to remove up circular dependencies between prerequisite
	and delayed_packet shared_ptrs upon destruction, so that unsatisified
	dependency warnings are printed.

2005-05-19  Matt Johnston  <matt@ucc.asn.au>

	* change_set.cc (merge_disjoint_analyses): handle the case where
	a file is dropped on both sides but re-added on one.
	* tests/t_drop_vs_dropadd.at: a test for it
	* testsuite.at

2005-05-19  Derek Scherger  <derek@echologic.com>

	* commands.cc (checkout): rearrange to use --revision option
	* monotone.1: 
	* monotone.texi: document checkout --revision option
	* tests/t_attr.at:
	* tests/t_attributes.at:
	* tests/t_checkout_id_sets_branch.at:
	* tests/t_checkout_noop_on_fail.at:
	* tests/t_checkout_options.at:
	* tests/t_cwork.at:
	* tests/t_delete_dir.at:
	* tests/t_delete_dir_patch.at:
	* tests/t_empty_path.at:
	* tests/t_i18n_file_data.at:
	* tests/t_inodeprints_hook.at:
	* tests/t_inodeprints_update.at:
	* tests/t_largish_file.at:
	* tests/t_lf_crlf.at:
	* tests/t_monotone_up.at:
	* tests/t_netsync_defaults.at:
	* tests/t_netsync_set_defaults.at:
	* tests/t_persistent_server_revision.at:
	* tests/t_rename_added_in_rename.at:
	* tests/t_rename_dir_cross_level.at:
	* tests/t_rename_dir_patch.at:
	* tests/t_single_char_filenames.at:
	* tests/t_subdir_add.at:
	* tests/t_subdir_attr.at:
	* tests/t_subdir_drop.at:
	* tests/t_subdir_rename.at:
	* tests/t_subdir_revert.at:
	* tests/t_tags.at:
	* tests/t_update_off_branch.at:
	* tests/t_versions.at:
	* testsuite.at: add --revision option to checkout

2005-05-18  Richard Levitte  <richard@levitte.org>

	* ui.cc: Move the copyright and license section to the top of the
	file, and add an emacs mode specifier.
	* ui.cc (write_ticks): Change the counter ticker so the trailer
	comes at the end of the counter line instead of the title line.
	This is especially important for code that changes the trailer
	a little now and then.

2005-05-17  Grahame Bowland  <grahame@angrygoats.net>

	* commands.cc: add "automate certs ID" to the help string 
	for the automate command
	* automate.cc: implement "automate certs". Add to the list 
	of commands available through "automate stdio".
	* monotone.texi: document "automate certs"

2005-05-17  Nathaniel Smith  <njs@codesourcery.com>

	* monotone.texi (Network): Document 'serve' as taking more than
	one collection argument.

2005-05-15  graydon hoare  <graydon@pobox.com>

	* rcs_import.cc (note_state_at_branch_beginning): collect
	branch beginning states into a single synthetic commit.

2005-05-15  graydon hoare  <graydon@pobox.com>

	* rcs_import.cc: rewrite most of the branch logic to 
	address issues raised in bugs 13032 and 13063.
	* tests/t_cvsimport_deleted_invar.at: un-XFAIL.

2005-05-16  Matt Johnston  <matt@ucc.asn.au>

	* commands.cc (commit): change scope of the transaction guard so that
	the transaction will fail before MT/revision is written (which could
	leave a non-committed revision/bad working dir).

2005-05-16  Grahame Bowland  <grahame@angrygoats.net>

	* monotone.texi: update "monotone log" documentation
	* commands.cc: fix "monotone log" when run with no --revision args

2005-05-15  Derek Scherger  <derek@echologic.com>

	* tests/t_update_with_blocked_rename.at: new test
	* testsuite.at: call it

2005-05-15  Derek Scherger  <derek@echologic.com>

	* netsync.cc (process_anonymous_cmd, process_auth_cmd): log
	details of permissions allowed/denied
	* tests/t_netsync_permissions.at: new test
	* testsuite.at: call it

2005-05-15  Richard Levitte  <richard@levitte.org>

	* contrib/monotone-notify.pl (revision_is_in_branch): Another
	place where --revision was missing.

2005-05-14  Timothy Brownawell  <tbrownaw@gmail.com>

	* contrib/monoprof.sh: Clean up variable definitions some.
		- Add option --datadir, should now be usable without editing
		variables to match system paths
		- Add option --setup, generates most of the needed files

2005-05-13  Timothy Brownawell  <tbrownaw@gmail.com>

	Add "monotone automate stdio", to let the automation interface
	take commands on standard input.
	* automate.cc: (automate_stdio) New function.
		(automate_command) Add it.
	* commands.cc: Add to description for "automate".
	* monotone.texi: Add to documentation.

2005-05-13  Joel Reed  <joelwreed@comcast.com>

	* tests/t_unidiff3.at: opps. forgot to add this file which
	should have been included as fix for bug 13072.

2005-05-13  Joel Reed  <joelwreed@comcast.com>

	* diff_patch.cc, transforms.cc, testsuite.at: Patch from 
	drepper@redhat.com, who writes: "The attached patch should fix bug
	13072.  I have no idea why the code in transform.cc insists on
	adding an empty line in case the file is empty. Removing the code
	didn't cause any regressions in the test suite and the
	diff_patch.cc change corrects the output format.  A new test case
	is included as well."

2005-05-13  Joel Reed  <joelwreed@comcast.com>

	* automate.cc: add automate attributes command
	* commands.cc: add attributes subcommand helptext
	* contrib/monotone.zsh_completion: use automate attributes
	for completion of monotone attr and cleanup ignore files code
	* tests/t_automate_attributes.at: add testcase
	* testsuite.at: include new testcaes

2005-05-13  Jon Bright  <jon@siliconcircus.com>
	* testsuite.at (UNGZ): Change the way the ungzipping works on
	Win32, in the hope that test 206 will no longer be given invalid
	files.

2005-05-12  Derek Scherger  <derek@echologic.com>

	* automate.cc: bump version number to 1.0
	(struct inventory_item): add pre/post states
	(inventory_paths): remove obsolete function
	(inventory_pre_state, inventory_post_state, inventory_file_state,
	inventory_renames): add fancy new functions
	(automate_inventory): rework for new output format
	* manifest.{cc,hh} (classify_paths): rename to ...
	(classify_manifest_paths): ... this and work solely from manifest
	* monotone.texi: (Automation): update inventory docs
	* tests/t_automate_inventory.at: update for new format and add
	some more tests
	
2005-05-13  Matthew Gregan  <kinetik@orcon.net.nz>

	* HACKING: New file.  First pass at a brief document to help
	newcomers hack on monotone.

2005-05-12  Riccardo Ghetta <birrachiara@tin.it>

	* options.hh (OPT_MSGFILE): New option.
	* monotone.cc (message-file): New option.
	(cpp_main): Handle it.
	* app_state.{cc,hh} (set_message_file): New function.
	* commands.cc (commit): Accept and handle new option.
	* monotone.1, monotone.texi: Document it.
	* tests/t_commit_message_file.at: New test.
	* testsuite.at: Add it.
	
2005-05-12  Timothy Brownawell  <tbrownaw@gmail.com>

	* (20 files): Do not indent with both tabs and spaces in the same file.

2005-05-13  Ulrich Drepper  <drepper@redhat.com>

	* rcs_import.cc (process_one_hunk): Improve handling of corrupt
	RCS files.

2005-05-13  Matthew Gregan  <kinetik@orcon.net.nz>

	* testsuite.at: Fix typo error in Win32 kill logic that was
	causing the testsuites to hang on Win32 machines that don't have
	pskill installed.

2005-05-12  Matthew Gregan  <kinetik@orcon.net.nz>

	* file_io.cc (write_data_impl): Use portable boost::filesystem
	calls in place of unlink(2)/remove(2).

2005-05-12  Grahame Bowland  <grahame@angrygoats.net>

	* commands.cc: Modify the "log" command to accept multiple 
	revisions on command line, and display the log for all 
	of those revisions.

2005-05-11  Nathaniel Smith  <njs@codesourcery.com>

	* std_hooks.lua (ignore_file): Organize a bit more, add
	patterns for autotools cache files, and darcs, codeville, git
	metadata directories.

2005-05-11  Timothy Brownawell  <tbrownaw@gmail.com>

	* revision.cc (expand_dominators): Fix bitmap size-matching.
		(find_common_ancestor_for_merge): Do not wait for ancestors
		to be expanded to the beginning of time before expanding
		dominators. Requires above fix for correct behavior.
	* ChangeLog: Fix date on previous entry.

2005-05-11  Timothy Brownawell  <tbrownaw@gmail.com>

	* contrib/monoprof.sh: Add profiling test for "netsync large file".
		Add options to only run specific profile tests.

2005-05-11  Stanislav Karchebny <stanislav.karchebny@skype.net>

	* contrib/monotone-notify.pl: 'monotone log' takes a revision
	through the --revision= option.

2005-05-11  Richard Levitte  <richard@levitte.org>

	* contrib/monotone-notify.pl: Change all occurences of $symbol' to
	${symbol}' to avoid a confusing Perl warning.

2005-05-11  Joel Reed  <joelwreed@comcast.com>

	* contrib/monotone.zsh_completion: add zsh completion contrib.

2005-05-11  Matt Johnston  <matt@ucc.asn.au>

	* tests/t_add_intermediate_MT_path.at: remove the drop dir part
	* tests/t_delete_dir.at: add a note about re-enabling the above test
	* tests/t_cvsimport3.at: ignore stderr

2005-05-11  Matt Johnston  <matt@ucc.asn.au>

	* rcs_import.cc (find_branchpoint): if a branch is derived from two 
	differing parent branches, take the one closest to the trunk.
	* tests/t_cvsimport3.at: add a test for cvs_importing where branches
	come off a vendor import.
	* testsuite.at: add it

2005-05-11  Nathaniel Smith  <njs@codesourcery.com>

	* work.cc (build_deletions): Disable delete_dir.

2005-05-11  Matthew Gregan  <kinetik@orcon.net.nz>

	* constants.cc (constants::bufsz): Increase buffer size.  Reduces
	the runtime to tests/t_netsync_largish_file.at by four to seven
	times on my test machines.

2005-05-10  Timothy Brownawell  <tbrownaw@gmail.com>

	* revision.cc: Make expand_{ancestors,dominators} twice as fast.
	Loop over revisions in the other direction so that changes at the
	frontier propogate fully in 1 pass, instead of one level at a time.

2005-05-10  Timothy Brownawell  <tbrownaw@gmail.com>

	* packet.{cc,hh}: Give packet_consumer and children a callback to call
	after writing out a revision.
	* netsync.cc: Use this callback to add a "revisions written" ticker,
	to provide user feedback while sanity checking.

2005-05-10  Timothy Brownawell  <tbrownaw@gmail.com>

	* ui.cc: Make tick_write_count take less horizontal space

2005-05-09  Nathaniel Smith  <njs@codesourcery.com>

	* AUTHORS: Give Riccardo his real name.
	* ChangeLog: Likewise.

2005-05-09  Riccardo Ghetta <birrachiara@tin.it>
	
	* std_hooks.lua: Support kdiff3.

2005-05-09  Matthew Gregan  <kinetik@orcon.net.nz>

	* lua.cc (loadstring, run_string): New parameter to identify the
	source of the Lua string being loaded.
	(add_{std,test}_hooks, load_rcfile): Pass an identity through.

2005-05-09  Matthew Gregan  <kinetik@orcon.net.nz>

	* monotone.cc: Absolutify and tilde expand pid file.

2005-05-09  Matthew Gregan  <kinetik@orcon.net.nz>

	* testsuite.at: Revert bogus changes committed in revision 9d478.

2005-05-09  Matt Johnston  <matt@ucc.asn.au>

	* commands.cc (pid_file): use fs::path .empty() rather than ==, since
	boost 1.31 doesn't seem to have the latter.

2005-05-08  Matthew Gregan  <kinetik@orcon.net.nz>

	* lua.cc (report_error, load{file,string}): New member functions.
	Error handling in call moved into report_error.
	(call): Call report_error.
	(run_{file,string}): Call load{file,string} member functions to
	load Lua code into the VM.  Allows us to report syntax errors when
	loading rc files.
	* testsuite.at: test_hooks.lua was calling nonexistent (obsolete)
	strfind function and failing silently.  The improved error
	reporting from Lua caught this and cause testsuite failures.

2005-05-08  Matthew Gregan  <kinetik@orcon.net.nz>

	* monotone.1: Document --pid-file option.  Also make some minor
	spelling and punctuation fixes.

2005-05-08  Timothy Brownawell  <tbrownaw@gmail.com>
	* app_state.cc: {read,write}_options now print a warning instead of
	failing on unreadable/unwritable MT/options .
	* tests/t_unreadable_MT.at: add matching test
	* testsuite.at: add test
	* tests/README: Mention that new tests must be added to testsuite.at
	* work.cc: (get_revision_id) Friendlier error message for
	unreadable MT/revision .

2005-05-08  Matthew Gregan  <kinetik@orcon.net.nz>

	* monotone.texi: Right words, wrong order.
	* testsuite.at: Drop pid mapping trickery, it doesn't work
	consistently.  We now try and use SysInternal's pskill to kill the
	process.  If pskill is not available, we fall back to the old
	'kill all monotone processes' method. These changes affect
	Win32/MingW only.

2005-05-07  Matthew Gregan  <kinetik@orcon.net.nz>

	* commands.cc (pid_file): Remove leftover debugging output.
	* configure.ac: Correct typos in TYPE_PID_T test.
	* testsuite.at: Use some trickery on MingW/Cygwin to map the
	Windows pid to the Cygwin pid.
	* win32/process.cc (process_wait): Correct return type.
	(process_spawn): Replace dropped cast on return.

2005-05-07  Matt Johnston <matt@ucc.asn.au>

	* change_set.cc: fix the code which skips deltas on deleted files,
	  it was looking at the merged filename not the ancestor
	  filename.
	* tests/t_drop_vs_patch_rename.at: a test for the above fix
	* testsuite.at: add it

2005-05-06 Timothy Brownawell <tbrownaw@gmail.com>

	* contrib/monoprof.sh: Add lcad test.
		Add options to pull/rebuild before profiling.

2005-05-06  Nathaniel Smith  <njs@codesourcery.com>

	* INSTALL: s/g++ 3.2 or 3.3/g++ 3.2 or later/.

2005-05-06  Nathaniel Smith  <njs@codesourcery.com>

	* monotone.1: 
	* monotone.texi (Commands, Importing from CVS, RCS): Clarify
	cvs_import documentation on cvsroot vs. module issues.

2005-05-05  Richard Levitte  <richard@levitte.org>

	* AUTHORS: Add rghetta.

2005-05-05  Matthew Gregan  <kinetik@orcon.net.nz>

	* monotone.texi: Document --pid-file option for serve command.
	* app_state.{cc,hh} (set_pidfile, pidfile): New function, new
	member.
	* commands.cc (pid_file): New class.
	(CMD(serve)): Use pid_file.
	* monotone.cc (coptions, cppmain): Add command-specific option
	--pid-file.
	* options.hh (OPT_PIDFILE): New option.
	* {unix,win32}/process.cc (get_process_id): New function.
	(process_{spawn,wait,kill}): Use pid_t.
	* platform.hh (process_{spawn,wait,kill}): Use pid_t.
	(get_process_id): New function
	* configure.ac: Test for pid_t.
	* lua.cc (monotone_{spawn,wait,kill}_for_lua): Use pid_t.
	* testsuite.at: Update netsync kill functions to use pid file.
	* tests/t_netsync_sigpipe.at: Update to use pid file.
	* tests/t_netsync_single.at: Update to use pid file.

2005-05-04  Nathaniel Smith  <njs@codesourcery.com>

	* tests/t_monotone_up.at: New test.
	* testsuite.at: Add it.

2005-05-05  Matthew Gregan  <kinetik@orcon.net.nz>

	* work.cc: Use attr_file_name rather than hardcoded strings.

2005-05-04  Brian Campbell  <brian.p.campbell@dartmouth.edu>

	* contrib/monotone.el (monotone-vc-register): Fix arguments to
	monotone-cmd-buf, to make work.

2005-05-03  Nathaniel Smith  <njs@codesourcery.com>

	* file_io.cc (read_data_for_command_line): Check that file exists,
	if reading a file.

2005-05-04  Matthew Gregan  <kinetik@orcon.net.nz>

	* configure.ac: Add TYPE_SOCKLEN_T function from the Autoconf
	archive.	
	* cryptopp/cryptlib.h (NameValuePairs): Change GetVoidValue from a
	pure virtual to an implemented (but never called) member function
	to work around build problem with GCC 4 on OS X 10.4
	* netxx/osutil.h: Include config.h, use new HAVE_SOCKLEN_T define
	to determine socklen_t type.

2005-05-03  Nathaniel Smith  <njs@codesourcery.com>

	* lua.cc (load_rcfile): Make a version that takes utf8 strings,
	and understands -.
	* app_state.cc (load_rcfiles): Use it.
	* file_io.{cc,hh} (absolutify_for_command_line): New function.
	* monotone.cc (cpp_main): Use it.
	* tests/t_rcfile_stdin.at: New test.
	* testsuite.at: Include it.

2005-05-03  Nathaniel Smith  <njs@codesourcery.com>

	* netsync.cc (load_epoch): Remove unused function.

2005-05-03  Matthew Gregan  <kinetik@orcon.net.nz>

	* tests/t_cvsimport_manifest_cycle.at: Add missing symbols.
	* tests/t_cvsimport_deleted_invar.at: Add new test.
	* testsuite.at: New test.

2005-05-03  Nathaniel Smith  <njs@codesourcery.com>

	* netsync.cc (run_netsync_protocol): Don't use the word
	"exception" in error messages.

2005-05-03  Nathaniel Smith  <njs@codesourcery.com>

	* UPGRADE: Fix version number.

2005-05-03  Nathaniel Smith  <njs@codesourcery.com>

	* debian/compat: New file.

2005-05-03  Nathaniel Smith  <njs@codesourcery.com>

	* UPGRADE: Mention upgrading from 0.18.
	* debian/copyright: Re-sync with AUTHORS.
	* win32/monotone.iss, monotone.spec, debian/changelog: Bump
	version numbers to 0.19.
	* NEWS: Finish updating for 0.19.

2005-05-03  Jon Bright  <jon@siliconcircus.com>
	* win32/monotone.iss: Bump version to 0.19
	
2005-05-03  Jon Bright  <jon@siliconcircus.com>
	* tests/t_automate_select.at: Use arithmetic comparison for
	checking output of wc, since wc pads its results with initial
	spaces on MinGW.
	
2005-05-03  Nathaniel Smith  <njs@codesourcery.com>

	* tests/t_cvsimport2.at: Pass correct module directory.

2005-05-02  Nathaniel Smith  <njs@codesourcery.com>

	* configure.ac: Bump version to 0.19.
	* NEWS: Tweaks.
	* Makefile.am (MOST_SOURCES): Add options.hh.
	(%.eps): Fix ps2eps calling convention.
	* po/monotone.pot: Regenerate.
	* testsuite.at (CHECK_SAME_CANONICALISED_STDOUT): New macro.

2005-05-02  Nathaniel Smith  <njs@codesourcery.com>

	* NEWS: More updates.
	* rcs_import.cc (store_manifest_edge): Fix some edge cases.
	* tests/t_cvsimport_manifest_cycle.at: Make work.  Un-XFAIL.

2005-05-01  Matt Johnston  <matt@ucc.asn.au>

	* diff_patch.cc (normalize_extents): broaden the condition when
	changes can be normalised.
	* tests/t_merge_6.at: now passes.

2005-05-01  Emile Snyder  <emile@alumni.reed.edu>

	* annotate.cc: Fix bug that njs pointed out when a merge has one
	side with no changes.  Be smarter about how we get parent
	file_id's to do file diffs; give another big speedup.
	* tests/t_annotate_copy_all.at: New test for the bug that is fixed.
	* testsuite.at: Add the new test.

2005-05-02  Richard Levitte  <richard@levitte.org>

	* tests/t_override_author_date.at: Adapt to the new way to give
	revision IDs to 'monotone log'.

2005-05-01  Richard Levitte  <richard@levitte.org>

	* monotone.texi: Document the change in 'monotone log'.

2005-05-01  Riccardo Ghetta <birrachiara@tin.it>

	* commands.cc (CMD(log)): Use --revision.

2005-05-02  Matt Johnston  <matt@ucc.asn.au>

	* netsync.cc (process_auth_cmd): make it clearer what the "unknown
	key hash" refers to.

2005-05-01  Richard Levitte  <richard@levitte.org>

	* commands.hh: Expose complete_commands().
	* commands.cc (explain_usage, command_options, process): Don't
	call complete_command().  Except the caller to have done that
	already.
	* monotone.cc (cpp_main): Start with completing the command after
	processing the options.  Use the result everywhere the command is
	required.  This avoids giving the user duplicate (or in some case,
	triplicate) messages about command expansion.

2005-04-30  Derek Scherger  <derek@echologic.com>

	* app_state.{cc,hh}: remove --all-files option
	* automate.cc: move inventory command and associated stuff here from ...
	* commands.cc: ... here, where it has been removed
	* monotone.1: relocate inventory command, remove --all-files option
	* monotone.cc: remove --all-files option
	* monotone.texi: relocate inventory documentation to automation
	section, remove --all-files option
	* tests/t_automate_inventory.at: renamed and updated for move to automate
	* testsuite.at: adjust for rename

2005-04-30  Derek Scherger  <derek@echologic.com>

	* Makefile.am (MOST_SOURCES): add restrictions.{cc,hh} 
	* commands.cc (extract_rearranged_paths): 
	(extract_delta_paths):
	(extract_changed_paths):
	(add_intermediate_paths):
	(restrict_path_set):
	(restrict_rename_set):
	(restrict_path_rearrangement):
	(restrict_delta_map):
	(calculate_restricted_rearrangement):
	(calculate_restricted_revision):
	(calculate_current_revision):
	(calculate_restricted_change_set): move to restrictions.{cc,hh}
	(maybe_update_inodeprints):
	(cat):
	(dodiff):
	(update): rename calculate_current_revision to
	calculate_unrestricted_revision
	* database_check.hh: update header guard #define
	* restrictions.{cc,hh}: add new files

2005-04-30  Nathaniel Smith  <njs@codesourcery.com>

	* commands.cc: Add a placeholder OPT_NONE for commands that don't
	take any command-specific options; use it everywhere.  Now the
	last argument to CMD never starts with %, and the last argument is
	always required to be present.

2005-04-30  Richard Levitte  <richard@levitte.org>

	* contrib/monotone-nav.el (mnav-rev-make): Move it so it's defined
	after the definition of the macro mnav-rev-id.  Otherwise, the
	byte compiler complains there is no setf method for mnav-rev-id.

2005-04-30  Nathaniel Smith  <njs@codesourcery.com>

	* monotone.texi (Database): Minor correction.

2005-04-30  Nathaniel Smith  <njs@codesourcery.com>

	* vocab.cc (trivially_safe_file_path): New function.
	(verify): Use it.
	(test_file_path_verification, test_file_path_normalization): Add a
	few more checks.

	* transforms.{cc,hh} (localized_as_string): New function.
	* {win32,unix}/inodeprint.cc (inodeprint_file): Use it, to avoid
	mkpath().

	* commands.cc (add_intermediate_paths): Hand-code intermediate
	path generator, taking advantage of normalization of file_path's,
	to avoid mkpath().

2005-04-29  Joel Rosdahl  <joel@rosdahl.net>

	* monotone.texi: Minor corrections.

2005-04-29  Nathaniel Smith  <njs@codesourcery.com>

	* commands.cc (ls_tags): Sort output.
	* tests/t_tags.at: Test that output is sorted.

2005-04-29  Derek Scherger  <derek@echologic.com>

	* commands.cc (struct file_itemizer): move to ...
	* work.hh (file_itemizer} ... here
	* work.cc (file_itemizer::visit_file} ... and here

2005-04-29  Emile Snyder  <emile@alumni.reed.edu>

	* annotate.cc (do_annotate_node): Stop doing expensive
	calculate_arbitrary_change_set when we already know we have parent
	and child revisions.  Cuts annotate run time in half.
	
2005-04-29  Nathaniel Smith  <njs@codesourcery.com>

	* commands.cc (update_inodeprints): Rename to...
	(refresh_inodeprints): ...this, so 'monotone up' continues to mean
	update.
	
	* monotone.texi (Inodeprints): Mention refresh_inodeprints in the
	Inodeprints section.
	
	* testsuite.at: 
	* tests/t_update_inodeprints.at: 
	* tests/t_refresh_inodeprints.at: 
	* monotone.texi (Working Copy, Commands): 
	* monotone.1: Update accordingly.

2005-04-29  Nathaniel Smith  <njs@codesourcery.com>

	* change_set.cc (dump_change_set): Don't truncate output.
	(invert_change_test): New unit test.
	(invert_change_set): Make it pass.  This fixes (some?)
	isect.empty() invariant failures.
	
	* NEWS: Start updating for 0.19.

	* revision.cc (check_sane_history): Make comment more
	informative.

2005-04-29  Grahame Bowland  <grahame@angrygoats.net>

	* netxx/types.h: Add new NetworkException type network 
	issue not caused by calling program
	* netsync.cc: Catch Netxx::NetworkException and display 
	as informative_error.
	* netxx/address.cxx: NetworkException for unparsable URIs.
	* netxx/datagram.cxx: NetworkException for connection failure.
	* netxx/resolve_getaddrinfo.cxx, resolve_gethostbyname.cxx:
	NetworkException when DNS resolution fails.
	* netxx/serverbase.cxx: NetworkException if unable to bind 
	to server port.
	* netxx/streambase.cxx: NetworkException if unable to 
	connect.

2005-04-28  Nathaniel Smith  <njs@codesourcery.com>

	* tests/t_netsync_error.at: New test.
	* testsuite.at: Add it.

2005-04-28  Nathaniel Smith  <njs@codesourcery.com>

	* tests/t_rename_attr.at: Fix a bit; also test that rename refuses
	to move a file to a name that already has attrs.
	* work.cc (build_rename): Cleanup a bit; refuse to move a file to
	a name that already has attrs.

	* monotone.texi (Working Copy): Document explicitly that "drop"
	and "rename" do not modify the filesystem directly, and do affect
	attributes.

2005-04-28  Derek Scherger  <derek@echologic.com>

	* commands.cc (get_work_path): 
	(get_revision_path): 
	(get_revision_id):
	(put_revision_id):
	(get_path_rearrangement):
	(remove_path_rearrangement):
	(put_path_rearrangement):
	(update_any_attrs):
	(get_base_revision):
	(get_base_manifest): move to work.{cc,hh}
	(update): indicate optional revision with [ and ]
	(explicit_merge): indicate optional ancestor with [ and ] 

	* manifest.{cc,hh} (extract_path_set): move here from work.{cc,hh}
	* revision.{cc,hh} (revision_file_name): move to work.{cc,hh}

	* work.{cc,hh} (extract_path_set): move to manifest.{cc,hh}
	(get_work_path): 
	(get_path_rearrangement): 
	(remove_path_rearrangement): 
	(put_path_rearrangement): 
	(get_revision_path): 
	(get_revision_id): 
	(put_revision_id): 
	(get_base_revision): 
	(get_base_manifest): 
	(update_any_attrs): move here from commands.cc
	
2005-04-28  Derek Scherger  <derek@echologic.com>

	* ChangeLog: 
	* Makefile.am
	* tests/t_automate_select.at: merge fixups

2005-04-28  Emile Snyder <emile@alumni.reed.edu>

	* annotate.cc: Fix broken build after propagate from .annotate
	branch to mainline.  The lcs stuff was changed to use
	quick_allocator, so our use of it had to change as well.
	
2005-04-28  Emile Snyder  <emile@alumni.reed.edu>

	* commands.cc: New command "annotate"
	* annotate.{cc,hh}: New files implement it.
	* Makefile.am: Build it.
	* monotone.texi: Document it.	
	* tests/t_annotate.at:
	* tests/t_annotate_add_collision.at:
	* tests/t_annotate_branch_collision.at: 
	* testsuite.at: Test it.
	
2005-04-28  Matt Johnston  <matt@ucc.asn.au>

	* tests/t_merge_6.at: narrow the testcase down considerably.

2005-04-28  Matt Johnston  <matt@ucc.asn.au>

	* tests/t_merge_6.at, testsuite.at: add a new test for the case where
	duplicate lines appear in a file during a merge. This testcase can
	be correctly handled by merge(1).

2005-04-28  Matt Johnston  <matt@ucc.asn.au>

	* tests/t_i18n_file.at, transforms.cc: OS X expects all paths to be
	utf-8, don't try to use other encodings in the test.

2005-04-28  Richard Levitte  <richard@levitte.org>

	* tests/t_automate_select.at: silly ignores not needed any more.

2005-04-28  Richard Levitte  <richard@levitte.org>

	* commands.cc (complete): Don't talk of there really was no
	expansion.

2005-04-28  Richard Levitte  <richard@levitte.org>

	* commands.cc, commands.hh: Selector functions and type are moved
	to...
	* selectors.cc, selectors.hh: ... these files.
	* database.cc, database.hh: Adapt to this change.
	* automate.cc (automate_select): New function, implements
	'automate select'.
	(automate_command): Use it.
	* monotone.texi (Automation): Document it.

	* tests/t_automate_select.at: New test.
	* testsuite.at: Use it.

	* Makefile.am (MOST_SOURCES): reorganise.  Add selectors.{cc,hh}.

2005-04-27  Derek Scherger  <derek@echologic.com>

	* commands.cc (ls_unknown): remove unneeded braces
	(struct inventory_item): new struct for tracking inventories
	(print_inventory): removed old output functions 
	(inventory_paths): new functions for paths, data and renames
	(inventory): rework to display two column status codes
	* monotone.texi (Informative): update for new status codes
	* tests/t_inventory.at: update for two column status codes

2005-04-27  Richard Levitte  <richard@levitte.org>

	* quick_alloc.hh: Define QA_SUPPORTED when quick allocation is
	supported.
	* sanity.hh: Only defined the QA(T) variants of checked_index()
	when QA_SUPPORTED is defined.

2005-04-27  Joel Reed  <joelwreed@comcast.com>

	* work.cc: on rename move attributes as well.
	* tests/t_rename_attr.at: No longer a bug.

2005-04-27  Nathaniel Smith  <njs@codesourcery.com>

	* monotone.texi (Working Copy, Commands): Document update_inodeprints.
	* monotone.1: Likewise.

	* tests/t_update_inodeprints.at: New test.
	* testsuite.at: Add it.

2005-04-27  Richard Levitte  <richard@levitte.org>

	* database.cc (selector_to_certname): Add a case for
	commands::sel_cert.

2005-04-27  Richard Levitte  <richard@levitte.org>

	* sanity.hh: Add a couple of variants of checked_index() to
	accomodate for indexes over vector<T, QA(T)>.

	* commands.hh: Add new selector to find arbitrary cert name and
	value pairs.  The syntax is 'c:{name}={value}'.
	* commands.cc (decode_selector): Recognise it.
	* database.cc (complete): Parse it.
	* std_hooks.lua (expand_selector): Add an expansion for it.
	* monotone.texi (Selectors): Document it.

	* tests/t_select_cert.at: Add test.
	* testsuite.at: Use it.

2005-04-27  Matt Johnston  <matt@ucc.asn.au>

	* vocab.cc (verify(file_path)): don't find() twice.
	* change_set.cc (extend_state): remove commented out line 

2005-04-27  Matthew Gregan  <kinetik@orcon.net.nz>

	* tests/t_cvsimport_manifest_cycle.at: New test.
	* testsuite.at: Add test.
	* AUTHORS: Add self.

2005-04-27  Nathaniel Smith  <njs@codesourcery.com>

	* AUTHORS: Add Timothy Brownawell.

2005-04-27  Timothy Brownawell  <tbrownaw@gmail.com>

	* ui.{cc,hh}: Delegate tick line blanking to tick_writers.

2005-04-27  Matt Johnston  <matt@ucc.asn.au>

	* change_set.cc (extend_state): don't mix find() and insert() on
	the path_state, to avoid hitting the smap's worst-case.

2005-04-27  Matt Johnston  <matt@ucc.asn.au>

	* change_set.cc (confirm_proper_tree): move things out of the loops
	for better performance.

2005-04-26  Nathaniel Smith  <njs@codesourcery.com>

	* work.cc: Don't include boost/regex.hpp.

2005-04-26  Nathaniel Smith  <njs@codesourcery.com>

	* manifest.cc, inodeprint.cc: Don't include boost/regex.hpp.

2005-04-26  Nathaniel Smith  <njs@codesourcery.com>

	* sqlite/vdbeaux.c (MAX_6BYTE): Apply patch from
	http://www.sqlite.org/cvstrac/chngview?cn=2445.  It shouldn't
	affect monotone's usage, but just in case.

2005-04-26  Nathaniel Smith  <njs@codesourcery.com>

	* rcs_import.cc (struct cvs_key, process_branch): Fix
	indentation.
	(build_change_set): Handle the case where a file is "added dead".

	* tests/t_cvsimport2.at: Un-XFAIL, improve description.

2005-04-26  Richard Levitte  <richard@levitte.org>

	* monotone.cc (cpp_main): Count the number of command specific
	options exist.  If there is any, add a title for them.

2005-04-26  Matt Johnston  <matt@ucc.asn.au>

	* change_set.cc (analyze_rearrangement): get rid of damaged_in_first
	since it is not used.

2005-04-26  Matt Johnston  <matt@ucc.asn.au>

	* monotone.texi: fix mashed up merge of docs for kill_rev_locally
	and db check.

2005-04-26  Richard Levitte  <richard@levitte.org>

	* monotone.cc, commands.cc: Make some more options global.

2005-04-25  Nathaniel Smith  <njs@codesourcery.com>

	* tests/t_i18n_file_data.at: New test.
	* testsuite.at: Add it.

2005-04-25  Nathaniel Smith  <njs@codesourcery.com>

	* automate.cc (automate_parents, automate_children) 
	(automate_graph): New automate commands.
	(automate_command): Add them.
	* commands.cc (automate): Synopsisfy them.
	* monotone.texi (Automation): Document them.
	* tests/t_automate_graph.at, test/t_parents_children.at: Test
	them.
	* testsuite.at: Add the tests.

	* tests/t_automate_ancestors.at: Remove obsolete comment.
	
2005-04-24  Derek Scherger  <derek@echologic.com>

	* tests/t_rename_file_to_dir.at:
	* tests/t_replace_file_with_dir.at:
	* tests/t_replace_dir_with_file.at: new bug reports
	* testsuite.at: include new tests

2005-04-24  Derek Scherger  <derek@echologic.com>

	* app_state.{cc,hh} (app_state): add all_files flag to the constructor
	(set_all_files): new method for setting flag

	* basic_io.{cc,hh} (escape): expose public method to quote and
	escape file_paths
	(push_str_pair): use it internally

	* commands.cc (calculate_restricted_rearrangement): new function
	factored out of calculate_restricted_revision
	(calculate_restricted_revision): use new function
	(struct unknown_itemizer): rename to ...
	(struct file_itemizer): ... this; use a path_set rather than a
	manifest map; build path sets of unknown and ignored files, rather
	than simply printing them
	(ls_unknown): adjust to compensate for itemizer changes
	(print_inventory): new functions for printing inventory lines from
	path sets and rename maps
	(inventory): new command for printing inventory of working copy
	files

	* manifest.cc (inodeprint_unchanged): new function factored out
	from build_restricted_manifest_map
	(classify_paths): new function to split paths from an old manifest
	into unchanged, changed or missing sets for inventory
	(build_restricted_manifest_map): adjust to use
	inodeprint_unchanged
	* manifest.hh (classify_paths): new public function
	
	* monotone.1: document new inventory command and associated
	--all-files option

	* monotone.cc: add new --all-files option which will be specific
	to the inventory command asap

	* monotone.texi (Informative): document new inventory command
	(Commands): add manpage entry for inventory
	(OPTIONS): add entries for --xargs, -@ and --all-files

	* tests/t_status_missing.at: remove bug priority flag
	* tests/t_inventory.at: new test
	* testsuite.at: include new test
	
2005-04-24  Nathaniel Smith  <njs@codesourcery.com>

	* monotone.texi (Database): Document 'db kill_rev_locally'.

2005-04-24  Nathaniel Smith  <njs@codesourcery.com>

	* ChangeLog: Fixup after merge.

2005-04-24  Nathaniel Smith  <njs@codesourcery.com>

	* manifest.cc (build_restricted_manifest_map): Careful to only
	stat things once on the inodeprints fast-path.
	(read_manifest_map): Hand-code a parser, instead of using
	boost::regex.
	* inodeprint.cc (read_inodeprint_map): Likewise.

2005-04-23  Derek Scherger  <derek@echologic.com>

	* (calculate_restricted_revision): remove redundant variables,
	avoiding path_rearrangement assignments and associated sanity
	checks
	(calculate_current_revision): rename empty to empty_args for
	clarity

2005-04-23  Derek Scherger  <derek@echologic.com>

	* commands.cc (calculate_base_revision): rename to ...
	(get_base_revision): ... this, since it's not calculating anything
	(calculate_base_manifest): rename to ...
	(get_base_manifest): ... this, and call get_base_revision
	(calculate_restricted_revision): call get_base_revision and remove
	missing files stuff
	(add):
	(drop):
	(rename):
	(attr): call get_base_manifest
	(ls_missing): 
	(revert): call get_base_revision
	* manifest.{cc,hh} (build_restricted_manifest_map): don't return
	missing files and don't produce invalid manifests; do report on
	all missing files before failing
	
2005-04-23  Derek Scherger  <derek@echologic.com>

	* app_state.cc:
	* database.cc:
	* file_io.{cc, hh}: fix bad merge

2005-04-23  Nathaniel Smith  <njs@codesourcery.com>

	* database.cc (put_key): Check for existence of keys with
	conflicting key ids, give more informative message than former SQL
	constraint error.

2005-04-23  Nathaniel Smith  <njs@codesourcery.com>

	* transforms.cc (filesystem_is_ascii_extension_impl): Add EUC to
	the list of ascii-extending encodings.

	* tests/t_multiple_heads_msg.at: Make more robust, add tests for
	branching.

2005-04-23  Nathaniel Smith  <njs@codesourcery.com>

	* app_state.cc (restriction_includes): Remove some L()'s that were
	taking 5-6% of time in large tree diff.

2005-04-23  Nathaniel Smith  <njs@codesourcery.com>

	* file_io.{cc,hh} (localized): Move from here...
	* transforms.{cc,hh} (localized): ...to here.  Add lots of gunk to
	avoid calling iconv whenever possible.

2005-04-23  Richard Levitte  <richard@levitte.org>

	* monotone.cc, options.hh: Move the option numbers to options.hh,
	so they can be easily retrieved by other modules.
	* monotone.cc: split the options table in global options and
	command specific options.  The former are always understood, while
	the latter are only understood by the commands that declare it
	(see below).
	(my_poptStuffArgFile): There's no need to keep a copy of the
	stuffed argv.  This was really never a problem.
	(coption_string): New function to find the option string from an
	option number.
	(cpp_main): Keep track of which command-specific options were
	given, and check that the given command really uses them.  Make
	sure that when the help is written, only the appropriate command-
	specific options are shown.  We do this by hacking the command-
	specific options table.
	Throw away sub_argvs, as it's not needed any more (and realy never
	was).

	* commands.cc: Include options.hh to get the option numbers.
	(commands_ops): New structure to hold the option
	numbers used by a command.
	(commands): Use it.
	(command_options): Function to get the set of command-specific
	options for a specific command.
	(CMD): Changed to take a new parameter describing which command-
	specific options this command takes.  Note that for commands that
	do not take command-specific options, this new parameter must
	still be given, just left empty.
	Update all commands with this new parameter.
	* commands.hh: Declare command_options.

	* tests/t_automate_heads.at: 'automate heads' never used the value
	of --branch.
	* tests/t_sticky_branch.at: and neither did 'log'...
	* tests/t_update_missing.at: nor did 'add'...

2005-04-23  Matthew Gregan  <kinetik@orcon.net.nz>

	* tests/t_diff_currev.at: Use CHECK_SAME_STDOUT.

2005-04-23  Matthew Gregan  <kinetik@orcon.net.nz>

	* tests/t_diff_currev.at: New test.
	* testsuite.at: Add new test.

2005-04-22  Christof Petig <christof@petig-baender.de>

	* sqlite/*: update to sqlite 3.2.1

2005-04-22  Nathaniel Smith  <njs@codesourcery.com>

	* manifest.cc (build_restricted_manifest_map): Fixup after merge
	-- use file_exists instead of fs::exists.

2005-04-22  Derek Scherger  <derek@echologic.com>

	* manifest.{cc,hh} (build_restricted_manifest_map): keep and
	return a set of missing files rather than failing on first missing
	file
	* commands.cc (calculate_restricted_revision): handle set of
	missing files
	* revision.hh: update comment on the format of a revision
	* tests/t_status_missing.at: un-XFAIL and add a few tests
	
2005-04-22  Nathaniel Smith  <njs@codesourcery.com>

	* vocab.cc (verify(file_path), verify(local_path)): Normalize
	paths on the way in.
	* tests/t_normalized_filenames.at: Fix to match behavior
	eventually declared "correct".

2005-04-22  Nathaniel Smith  <njs@codesourcery.com>

	* vocab.{cc,hh}: Make verify functions public, make ATOMIC(foo)'s
	verify function a friend of foo, add ATOMIC_NOVERIFY macro, add
	long comment explaining all this.
	* vocab_terms.hh: Add _NOVERIFY to some types.

2005-04-22  Nathaniel Smith  <njs@codesourcery.com>

	* file_io.{cc,hh} (localized): Take file_path/local_path instead
	of string; expose in public interface.  Adjust rest of file to
	match.
	(walk_tree): Don't convert the (OS-supplied) current directory
	from UTF-8 to current locale.
	
	* transforms.{cc,hh} (charset_convert): Be more informative on
	error.
	(calculate_ident): Localize the filename, even on the fast-path.
	Also assert file exists and is not a directory, since Crypto++
	will happily hash directories.  (They are like empty files,
	apparently.)
	
	* manifest.cc (build_restricted_manifest_map): Use file_exists
	instead of fs::exists, to handle localized paths.
	* {win32,unix}/inodeprint.cc (inodeprint_file): Use localized
	filenames to stat.

	* tests/t_i18n_file.at: Rewrite to work right.

	* tests/t_normalized_filenames.at: New test.
	* testsuite.at: Add it.
	* vocab.cc (test_file_path_verification): MT/path is not a valid
	file_path either.
	(test_file_path_normalization): New unit-test.

2005-04-22  Joel Reed  <joelwreed@comcast.net>

	* work.cc (build_deletions) : on drop FILE also drop attributes.
	* tests/t_drop_attr.at : test for success now, fixed bug.

2005-04-22  Jon Bright <jon@siliconcircus.com>
	* monotone.texi: Changed all quoting of example command lines to
	use " instead of ', since this works everywhere, but ' doesn't
	work on Win32

2005-04-21  Jeremy Cowgar  <jeremy@cowgar.com>

	* tests/t_multiple_heads_msg.at: Now checks to ensure 'multiple head'
	  message does not occur on first commit (which creates a new head
	  but not multiple heads).
	* commands.cc (CMD(commit)): renamed head_size to better described
	  old_head_size, now checks that old_head_size is larger than 0 as
	  well otherwise, on commit of a brand new project, a new head was
	  detected and a divergence message was displayed.

2005-04-21  Richard Levitte  <richard@levitte.org>

	* commands.cc (ALIAS): refactor so you don't have to repeat all
	the strings given to the original command.
	(ALIAS(ci)): added as a short form for CMD(commit).

	* Makefile.am (%.eps): create .eps files directly from .ps files,
	using ps2eps.

2005-04-21 Sebastian Spaeth <Sebastian@SSpaeth.de>

	* monotone.texi: add command reference docs about kill_rev_locally
	
2005-04-21  Nathaniel Smith  <njs@codesourcery.com>

	* change_set.cc (apply_path_rearrangement_can_fastpath) 
	(apply_path_rearrangement_fastpath) 
	(apply_path_rearrangement_slowpath, apply_path_rearrangement):
	Refactor into pieces, so all versions of apply_path_rearrangement
	can take a fast-path when possible.

2005-04-21  Jeremy Cowgar  <jeremy@cowgar.com>

	* commands.cc: Renamed maybe_show_multiple_heads to
	  notify_if_multiple_heads, renamed headSize to head_size for
	  coding standards/consistency.
	* tests/t_multiple_heads_msg.at: Added to monotone this time.

2005-04-20  Jeremy Cowgar  <jeremy@cowgar.com>

	* commands.cc: Added maybe_show_multiple_heads, update now notifies
	  user of multiple heads if they exist, commit now notifies user
	  if their commit created a divergence.
	* tests/t_multiple_heads_msg.at: Added
	* testsuite.at: Added above test

2005-04-20  Nathaniel Smith  <njs@codesourcery.com>

	* Makefile.am (EXTRA_DIST): Put $(wildcard) around "debian/*", so
	it will actually work.

2005-04-20  Nathaniel Smith  <njs@codesourcery.com>

	* Makefile.am (EXTRA_DIST): Include tests, even when not building
	packages out in the source directory.

2005-04-20  Matthew Gregan  <kinetik@orcon.net.nz>

	* commands.cc (kill_rev_locally): Move up with rest of non-CMD()
	functions.  Mark static.  Minor whitespace cleanup.
	* commands.hh (kill_rev_locally): Declaration not needed now.

2005-04-20 Sebastian Spaeth <Sebastian@SSpaeth.de>
	* automate.cc: fix typo, add sanity check to avoid empty r_id's
	bein passed in. The automate version was bumped to 0.2 due to
	popular request of a single person.
	* t_automate_ancestors.at: adapt test; it passes now

2005-04-20 Sebastian Spaeth <Sebastian@SSpaeth.de>
	* testuite.at:
	* t_automate_ancestors.at: new test; automate ancestors. This is still
	_failing_ as a) it outputs empty newlines when no ancestor exists and
	b) does not output all ancestors if multiple ids are supplied as input
	
2005-04-20 Sebastian Spaeth <Sebastian@SSpaeth.de>

	* commands.cc:
	* automate.cc: new command: automate ancestors
	* monotone.texi: adapt documentation
	
2005-04-20  Nathaniel Smith  <njs@codesourcery.com>

	* tests/t_log_depth_single.at: 
	* tests/t_add_stomp_file.at: 
	* tests/t_log_depth.at: Shorten blurbs.

2005-04-20  Nathaniel Smith  <njs@codesourcery.com>

	* std_hooks.lua (ignore_file): Ignore compiled python files.

2005-04-20  Jon Bright  <jon@siliconcircus.com>
	* tests/t_sticky_branch.at: Really fix this test

2005-04-20  Jon Bright  <jon@siliconcircus.com>
	* tests/t_sticky_branch.at: Canonicalise stdout before comparison
	* tests/t_setup_checkout_modify_new_dir.at: Ditto
	* tests/t_netsync_largish_file.at: Check the file out rather
	than catting it, so that canonicalisation is unneeded.  
	Canonicalisation is bad here, because the file is random
	binary data, not text with line-ending conventions

2005-04-20  Richard Levitte  <richard@levitte.org>

	* contrib/monotone.el: define-after-key's KEY argument has to be a
	vector with only one element.  The code I used is taken directly
	from the Emacs Lisp Reference Manual, section "Modifying Menus".

2005-04-20  Nathaniel Smith  <njs@codesourcery.com>

	* commands.cc (mdelta, mdata, fdelta, fdata, rdata): Check for
	existence of command line arguments.

	* lua.{cc,hh} (hook_use_inodeprints): New hook.
	* std_hooks.lua (use_inodeprints): Default definition.
	* monotone.texi (Inodeprints): New section.
	(Reserved Files): Document MT/inodeprints.
	(Hook Reference): Document use_inodeprints.
	* work.{cc,hh} (enable_inodeprints): New function.
	* app_state.cc (create_working_copy): Maybe call
	enable_inodeprints.
	
	* tests/t_inodeprints_hook.at: New test.
	* tests/t_bad_packets.at: New test.
	* testsuite.at: Add them.

2005-04-20  Nathaniel Smith  <njs@codesourcery.com>

	* AUTHORS: Actually add Joel Reed (oops).

2005-04-20  Nathaniel Smith  <njs@codesourcery.com>

	Most of this patch from Joel Reed, with only small tweaks myself.
	
	* AUTHORS: Add Joel Reed.

	* platform.hh (is_executable): New function.
	* {unix,win32}/process.cc: Define it.

	* lua.cc (monotone_is_executable_for_lua): New function.
	(lua_hooks): Register it.
	(Lua::push_nil): New method.
	(lua_hooks::hook_init_attributes): New hook.
	* lua.hh: Declare it.
	* monotone.texi (Hook Reference): Document it.

	* work.cc (addition_builder): Call new hook, collect attributes
	for added files.
	(build_additions): Set attributes on new files.

	* tests/t_attr_init.at: New test.
	* tests/t_add_executable.at: New test.
	* testsuite.at: Add them.
	
2005-04-19  Nathaniel Smith  <njs@codesourcery.com>

	* file_io.cc (read_localized_data, write_localized_data): Remove
	logging of complete file contents.
	* tests/t_lf_crlf.at: Remove --debugs, clean up, test more.

2005-04-19 Emile Snyder <emile@alumni.reed.edu>
	
	* file_io.cc: Fix bugs with read/write_localized_data when using
	CRLF line ending conversion.
	* transforms.cc: Fix line_end_convert to add correct end of line
	string if the split_into_lines() call causes us to lose one from
	the end.
	* tests/t_lf_crlf.at: Clean up and no longer XFAIL.
 
2005-04-19  Sebastian Spaeth  <Sebastian@SSpaeth.de>

	* monotone.texi: modified documentation to match changes due to
	previous checking.
	* AUTHORS: Adding myself
	
2005-04-19  Sebastian Spaeth  <Sebastian@SSpaeth.de>

	* automate.cc: make BRANCH optional in "automate heads BRANCH"
	we use the default branch as given in MT/options if not specified
	* commands.cc: BRANCH -> [BRANCH] in cmd description

2005-04-19  Richard Levitte  <richard@levitte.org>

	* contrib/monotone-import.pl (my_exit): As in monotone-notify.pl,
	my_exit doesn't close any network connections.

	* testsuite.at (REVERT_TO): Make it possible to revert to a
	specific branch.  This is useful to resolve ambiguities.
	* tests/t_merge_add_del.at: Use it.

2005-04-19  Matthew Gregan  <kinetik@orcon.net.nz>

	* sanity.hh: Mark {naughty,error,invariant,index}_failure methods
	as NORETURN.
	* commands.cc (string_to_datetime): Drop earlier attempt at
	warning fix, it did not work with Boost 1.31.0.  Warning fixed by
	change to sanity.hh.

2005-04-19  Matthew Gregan  <kinetik@orcon.net.nz>

	* lua.cc (default_rcfilename): Use ~/.monotone/monotonerc.  This
	change is to prepare for the upcoming support for storing user
	keys outside of the database (in ~/.monotone/keys/).
	* app_state.cc (load_rcfiles): Refer to new rc file location in
	comments.
	* monotone.cc (options): Refer to new rc file location.
	* monotone.texi: Refer to new rc file location.  Also change bare
	references to the rc file from '.monotonerc' to 'monotonerc'.

2005-04-19  Matthew Gregan  <kinetik@orcon.net.nz>

	* commands.cc (log): 'depth' option did not handle the single file
	case correctly. Also a couple of minor cleanups.
	* tests/t_log_depth_single.at: New test.
	* testsuite.at: Add test.

2005-04-18  Matthew Gregan  <kinetik@orcon.net.nz>

	* commands.cc (string_to_datetime): Fix warning.

2005-04-18  Richard Levitte  <richard@levitte.org>

	* Makefile.am (EXTRA_DIST): Add contrib/monotone-import.pl.

	* contrib/monotone-import.pl: New script to mimic "cvs import".
	* contrib/README: describe it.

	* commands.cc (CMD(attr)): Make it possible to drop file
	attributes.

	* contrib/monotone-notify.pl (my_exit): The comment was incorrect,
	there are no network connections to close gracefully.
	Implement --ignore-merges, which is on by default, and changes the
	behavior to not produce diffs on merges and propagates where the
	ancestors hve already been shown.

	* tests/t_attr_drop.at: New test to check that 'attr drop'
	correctly drops the given entry.
	* tests/t_drop_attr.at: New test, similar to t_rename_attr.at.
	* testsuite.at: Add them.

2005-04-18  Nathaniel Smith  <njs@codesourcery.com>

	* monotone.texi (Dealing with a Fork): Clarify (hopefully) what we
	mean when we say that "update" is a dangerous command.

2005-04-17  Matt Johnston  <matt@ucc.asn.au>

	* change_set.cc (confirm_proper_tree): remove incorrect code
	setting confirmed nodes.

2005-04-17  Matt Johnston  <matt@ucc.asn.au>

	* change_set.cc (confirm_proper_tree): use a std::set rather than
	dynamic_bitset for the ancestor list, improving performance for
	common tree structures.
	* basic_io.cc: reserve() a string

2005-04-17  Matt Johnston  <matt@ucc.asn.au>

	* packet.cc: fix up unit test compilation.
	* transforms.cc: fix up unit test compilation.

2005-04-17  Matt Johnston  <matt@ucc.asn.au>

	* vocab_terms.hh: remove commented out lines.

2005-04-17  Matt Johnston  <matt@ucc.asn.au>

	* Move base64<gzip> code as close to the database as possible,
	to avoid unnecessary inflating and deflating.

2005-04-17  Nathaniel Smith  <njs@codesourcery.com>

	* monotone.texi (Branching and Merging): A few small edits.

2005-04-17  Nathaniel Smith  <njs@codesourcery.com>

	* change_set.cc (path_item, sanity_check_path_item): Mark things
	inline.

2005-04-17  Henrik Holmboe <henrik@holmboe.se>

	* contrib/monotone-notify.pl: Add signal handlers.  Correct some
	typos.
	(my_exit): New function that does a cleanup and exit.

2005-04-17  Olivier Andrieu  <oliv__a@users.sourceforge.net>

	* transforms.cc: fix glob_to_regexp assertions

2005-04-17  Sebastian Spaeth <Sebastian@sspaeth.de>
	
	* tests/t_db_kill_rev_locally.at: new test; 
	make sure that db kill_rev_locally works as intended

2005-04-17  Sebastian Spaeth <Sebastian@sspaeth.de>

	* commands.cc,database.cc: add 'db kill_rev_locally <id>' command
	still missing: documentation and autotests. Otherwise seems ok.
	
2005-04-17  Richard Levitte  <richard@levitte.org>

	* transforms.cc: Remove tabs and make sure emacs doesn't add
	them.

2005-04-17  Nathaniel Smith  <njs@codesourcery.com>

	* sanity.{hh,cc} (E, error_failure): New sort of invariant.
	* netsync.cc (process_hello_cmd): Make initial pull message
	more clear and friendly.
	Also, if the key has changed, that is an error, not naughtiness.
	* database_check.cc (check_db): Database problems are also errors,
	not naughtiness.  Revamp output in case of errors, to better
	distinguish non-serious errors and serious errors.
	* tests/t_database_check.at: Update accordingly.
	* tests/t_database_check_minor.at: New test.
	* testsuite.at: Add it.
	
2005-04-17  Richard Levitte  <richard@levitte.org>

	* transforms.cc (glob_to_regexp): New function that takes a glob
	expression and transforms it into a regexp.  This will be useful
	for globbing branch expressions when collections are exchanged to
	branch globs and regexps.
	(glob_to_regexp_test): A unit test for glob_to_regexp().

2005-04-17  Matt Johnston  <matt@ucc.asn.au>

	* commands.cc: warn that dropkey won't truly erase the privkey
	from the database
	* monotone.texi: same

2005-04-17  Matt Johnston  <matt@ucc.asn.au>

	* database.cc: mention that it could be the filesystem that
	is full in the SQLITE_FULL error message

2005-04-17  Matthew Gregan  <kinetik@orcon.net.nz>

	* monotone.cc: Fix warnings: add missing initializers.
	* netsync.cc: Fix warnings: inline static vs static inline.

2005-04-16  Emile Snyder  <emile@alumni.reed.edu>

	* tests/t_add_stomp_file.at: New test for failing case.  
        If you have a file foo in your working dir (not monotone 
        controlled) and someone else adds a file foo and commits, 
        update should at least warn you before stomping your 
        non-recoverable foo file.
	* testsuite.at: Add it.
	
2005-04-16  Derek Scherger  <derek@echologic.com>

	* work.cc (known_preimage_path): rename to...
	(known_path): this, since it's image agnostic
	(build_deletions): update for renamed function
	(build_rename): ensure rename source exists in current revision
	and rename target does not exist in current revision

	* tests/t_no_rename_overwrite.at: un-XFAIL 

2005-04-16  Nathaniel Smith  <njs@codesourcery.com>

	* app_state.{cc,hh} (set_author, set_date): New methods.
	* cert.cc (cert_revision_date): Rename to...
	(cert_revision_date_time): ...an overloaded version of this.
	(cert_revision_author_default): Check app.date.
	* cert.hh: Expose cert_revision_date_time.
	* commands.cc (commit): Handle --date.
	* main.cc: Parse --date and --author options.
	* monotone.1: Document --date, --author.
	* monotone.texi (Working Copy, OPTIONS): Likewise.

	* tests/t_override_author_date.at: New test.
	* testsuite.at: Add it.
	
	This commit heavily based on a patch by Markus Schiltknecht
	<markus@bluegap.ch>.
	
2005-04-16  Nathaniel Smith  <njs@codesourcery.com>

	* ChangeLog: Fixup after merge.

2005-04-16  Nathaniel Smith  <njs@codesourcery.com>

	* tests/t_update_nonexistent.at: New test.
	* testsuite.at: Add it.
	
	* commands.cc (update): Verify that user's requested revision
	exists.

2005-04-16  Nathaniel Smith  <njs@codesourcery.com>

	* ChangeLog: Fixup after merge.

2005-04-16  Emile Snyder <emile@alumni.reed.edu>

	* tests/t_add_vs_commit.at: New test for failing case.  If you
	add a file in you working dir, someone else adds the same file
	and commits, then you do an update it messes up your working
	directory.
	* testsuite.at: Add it.
	
2005-04-16  Nathaniel Smith  <njs@codesourcery.com>

	* commands.cc (checkout): Move check for existence of revision
	earlier.
	
	* tests/t_netsync_defaults.at, tests/t_netsync_single.at:
	Don't hard-code netsync port.

2005-04-16  Nathaniel Smith  <njs@codesourcery.com>

	* testsuite.at: Use a random server port.
	
	* .mt-attrs, contrib/README: Update for Notify.pl ->
	monotone-notify.pl rename.
	
	* monotone.1: Warn people off rcs_import.
	* monotone.texi (Commands): Likewise.

2005-04-16  Nathaniel Smith  <njs@codesourcery.com>

	* AUTHORS: Add Emile Snyder <emile@alumni.reed.edu>.

2005-04-16  Nathaniel Smith  <njs@codesourcery.com>

	* tests/t_lf_crlf.at: New test from Emile Snyder
	<emile@alumni.reed.edu>, with tweaks.
	* testsuite.at: Add it.

2005-04-16  Nathaniel Smith  <njs@codesourcery.com>

	* ChangeLog: Small fixups.

2005-04-16  Sebastian Spaeth <Sebastian@sspaeth.de>
	
	* tests/t_cvsimport2.at: new test; CVS Attic files fail test
	reported by: hjlipp@web.de 15.04.2005 02:45

2005-04-16  Sebastian Spaeth <Sebastian@sspaeth.de>
	
	* tests/t_rcs_import.at: new test; problematic CVS import as
	reported in the list. However it works just fine here, so it
	really tests for a successful pass

2005-04-16  Sebastian Spaeth <Sebastian@sspaeth.de>

	* tests/README: new file, on how to create/run tests

2005-04-16  Nathaniel Smith  <njs@codesourcery.com>

	* tests/t_rename_dir_add_dir_with_old_name.at: XFAIL.

2005-04-16  Nathaniel Smith  <njs@codesourcery.com>

	* tests/t_diff_binary.at: Un-XFAIL.

2005-04-16  Nathaniel Smith  <njs@codesourcery.com>

	* monotone.texi (Network Service): Rewrite to include former
	Exchanging Keys section.
	(Branching and Merging): New tutorial section, inspired by a patch
	from Martin Kihlgren <zond@troja.ath.cx>.
	(CVS Phrasebook): Add "Importing a New Project".

	* AUTHORS: Add Martin Dvorak.
	
2005-04-16  Matt Johnston  <matt@ucc.asn.au>

	* change_set.cc (compose_rearrangement): remove logging statements
	that were using noticable CPU time.

2005-04-15 Martin Dvorak <jezek2@advel.cz>
	
	* tests/t_rename_dir_add_dir_with_old_name.at: New test.
	* testsuite.at: Add it.
	
2005-04-15  Olivier Andrieu  <oliv__a@users.sourceforge.net>

	* diff_patch.cc(guess_binary): do not use '\x00' as first
	character of a C string ...

2005-04-15  Sebastian Spaeth  <Sebastian@SSpaeth.de>

	* ui.cc: print byte progress to one decimal place
	  in k or M.
	* netsync.cc: update dot ticker every 1024 bytes.

2005-04-15  Matt Johnston  <matt@ucc.asn.au>

	* change_set.cc (confirm_proper_tree): use bitsets rather than maps
	for tracking set membership.
	* smap.hh: return reverse iterators properly, iterate over the vector
	rather than self in ensure_sort()

2005-04-14  Derek Scherger  <derek@echologic.com>

	* database_check.cc (check_db): fail with N(...) when problems are
	detected to exit with a non-zero status

2005-04-14  Derek Scherger  <derek@echologic.com>

	* monotone.texi (Informative): update description of 'diff' with
	two revision arguments
	
2005-04-14  Matthew Gregan  <kinetik@orcon.net.nz>

	* win32/process.cc: Fix build on MingW 3.2.0-rc[123] by adding
	<sstream> include.

2005-04-14  Jon Bright  <jon@siliconcircus.com>
	* win32/process.cc (process_spawn): Add some extra debug info
	* std_hooks.lua (execute): If pid is -1, don't try and wait on
	the process

2005-04-14  Matt Johnston  <matt@ucc.asn.au>

	* change_set.cc (confirm_unique_entries_in_directories): use a
	  std::vector rather than std::map for better performance (only sort
	  once).
	* smap.hh: an invariant

2005-04-14  Nathaniel Smith  <njs@codesourcery.com>

	* tests/t_vcheck.at: Update notes.

2005-04-14  Jeremy Cowgar  <jeremy@cowgar.com>

	* monotone.texi (Making Changes): Fixed duplicate paragraph
	* NEWS: Corrected spelling error in my name.

2005-04-14  Olivier Andrieu  <oliv__a@users.sourceforge.net>

	* Makefile.am: silence cmp

2005-04-14  Matthew Gregan  <kinetik@orcon.net.nz>

	* win32/terminal.cc (have_smart_terminal): Implement for Win32.

2005-04-13  Nathaniel Smith  <njs@codesourcery.com>

	* monotone.texi (Informative): 'diff' with two revision arguments
	can now be filtered by file.
	
	* constants.cc (netcmd_payload_limit): Bump to 256 megs.

2005-04-13  Matthew Gregan  <kinetik@orcon.net.nz>

	* tests/t_netsync_largish_file.at: Add test for netsyncing largish
	(32MB) files.  This test is failing at present.
	* testsuite.at: Add new test.

2005-04-13  Nathaniel Smith  <njs@codesourcery.com>

	* tests/t_setup_checkout_modify_new_dir.at:
	* tests/t_update_off_branch.at: New tests.
	* testsuite.at: Add them.
	
	* commands.cc (checkout): Tweak branch checking logic.
	(update): Make user explicitly switch branches.

2005-04-13  Nathaniel Smith  <njs@codesourcery.com>

	* rcs_import.cc (import_cvs_repo): Check that user isn't trying to
	import a whole CVS repo.
	* tests/t_cvsimport.at: Test new check.
	
2005-04-13  Richard Levitte  <richard@levitte.org>

	* contrib/Notify.pl: Rename ...
	* contrib/monotone-notify.pl: ... to this.
	* Makefile.am (EXTRA_DIST): Take note of the change.
	* debian/docs: Distribute the contributions as well.
	* debian/compat, debian/files, debian/monotone.1: Remove, since
	they are self-generated by debhelper.  They were obviously added
	by mistake.

2005-04-13  Nathaniel Smith  <njs@codesourcery.com>

	* cert.cc (guess_branch): Call app.set_branch.
	* app_state.cc (create_working_copy): Call make_branch_sticky
	here...
	* commands.cc (checkout): ...instead of here.
	(approve, disapprove, fcommit, commit): Don't call app.set_branch
	on guess_branch's output.
	(checkout): Call guess_branch.
	
	* tests/t_sticky_branch.at: 
	* tests/t_checkout_id_sets_branch.at: New tests.
	* testsuite.at: Add them.

2005-04-13  Matthew Gregan  <kinetik@orcon.net.nz>
	* cryptopp/integer.h: Fix detection of GCC version for SSE2
	builds.

2005-04-12  Florian Weimer  <fw@deneb.enyo.de>

	* app_state.cc (app_state::allow_working_copy): Only update
	branch_name from the options file if it has not yet been set.  Log
	the branch name.
	(app_state::set_branch): No longer update the options map.
	(app_state::make_branch_sticky): New function which copies the
	stored branch name to the options map.  Only commands which call
	this function change the branch default stored in the working
	copy.

	* commands.cc (CMD(checkout)): Mark branch argument as sticky.
	(CMD(commit)): Likewise.
	(CMD(update)): Likewise.

	* monotone.texi (Working Copy): Mention that the "commit" and
	"update" commands update the stored default branch ("checkout"
	does, too, but this one should be obvious).

2005-04-12  Jon Bright <jon@siliconcircus.com>
	* rcs_import.cc (find_key_and_state): Fix stupid bug in storing the
	list of files a cvs_key contains.  CVS delta invariant failure now
	really fixed.  The rearrangement failure still exists, though.

2005-04-12  Jon Bright <jon@siliconcircus.com>
	* tests/t_cvsimport_samelog.at: Add test for the deltas.find 
	cvs import problem as sent to the ML by Emile Snyder.
	* testsuite.at: Call it
	* rcs_import.cc (cvs_key): Add an ID for debug output purposes,
	sprinkle a little more debug output about what's being compared to
	what
	* rcs_import.cc (cvs_key): Maintain a map of file paths and CVS
	versions appearing in this CVS key.
	(cvs_key::similar_enough): A key is only similar enough if it doesn't
	include a different version of the same file path.
	(cvs_history::find_key_and_state): Add files to cvs_keys as
	appropriate

2005-04-12  Matthew Gregan <kinetik@orcon.net.nz>

	* win32/terminal.cc (terminal_width): Use
	GetConsoleScreenBufferInfo to request width information for
	terminals.
	
2005-04-12  Nathaniel Smith  <njs@codesourcery.com>

	* ChangeLog: Fixup after merge.

2005-04-12  Nathaniel Smith  <njs@codesourcery.com>

	* platform.hh (terminal_width): New function.
	* {unix,win32}/have_smart_terminal.cc: Rename to...
	* {unix,win32}/terminal.cc: ...these.  Implement terminal_width.
	* ui.cc (write_ticks): Call it.
	* Makefile.am: Update for renames.
	
2005-04-11  Matt Johnston <matt@ucc.asn.au>

	* ui.{cc,hh}, netsync.cc: netsync progress ticker in kilobytes to
	avoid wrapping.

2005-04-11  Jon Bright <jon@siliconcircus.com>
	* Makefile.am (EXTRA_DIST): Add debian/*

2005-04-11  Jon Bright <jon@siliconcircus.com>
	* Makefile.am (EXTRA_DIST): Add win32/monotone.iss, PNG_FIGURES
	(PNG_FIGURES): Add, constructing in same way as EPS_FIGURES
	(monotone.html): Use .perlbak workaround so that this works on Win32

2005-04-11  Matthew Gregan <kinetik@orcon.net.nz>

	* unix/inodeprint.cc, configure.ac: Use nanosecond time resolution for
	inodeprints on BSDs and other platforms if available.

2005-04-10  Nathaniel Smith  <njs@codesourcery.com>

	* Makefile.am (BUILT_SOURCES_CLEAN): Add package_revision.txt.

	This is the 0.18 release.

2005-04-10  Derek Scherger  <derek@echologic.com>

	* monotone.texi (Informative): fix typo in ls known docs

2005-04-10  Nathaniel Smith  <njs@codesourcery.com>

	* Makefile.am: Use pdftops instead of acroread.
	(EXTRA_DIST): Include new contrib/ files, and fix wildcards.
	* NEWS: Update for 0.18.
	* configure.ac: Bump version number.
	* debian/changelog: Mention new release.
	* debian/copyright: Update from AUTHORS.
	* monotone.spec: Mention new release.
	* po/monotone.pot: Regenerate.

2005-04-10  Florian Weimer  <fw@deneb.enyo.de>

	* monotone.texi (Commands): Use "working copy" instead of "working
	directory", to match the rest of the manual.

2005-04-10  Florian Weimer  <fw@deneb.enyo.de>

	* commands.cc (ls_known): New function which prints all known
	files in the working copy.
	(CMD(list)): Invoke ls_known for "list known".  Update help
	message.
	(ALIAS(ls)): Update help message.

	* monotone.texi: Document "list known".
	* tests/t_ls_known.at: New file.
	* testsuite.at: Include it.

2005-04-10  Richard Levitte  <richard@levitte.org>

	* contrib/Notify.pl: Count the number of messages sent, and
	display the count at the end.
	Version bumped to 1.0.

2005-04-10  Matt Johnston  <matt@ucc.asn.au>

	* unix/inodeprint.cc, configure.ac: don't use the nsec time
	on non-Linux-style systems (quick compile fix for OS X and probably
	others, can be made generic later).

2005-04-10  Olivier Andrieu  <oliv__a@users.sourceforge.net>

	* contrib/monotone.el: Some elisp code for running monotone from
	inside Emacs. Supports diff, status, add, drop, revert and commit.

2005-04-09  Richard Levitte  <richard@levitte.org>

	* contrib/Notify.pl: Allow globbing branches.  Make the revision
	records branch specific.  Show what records you would have updated
	even with --noupdate.  Add --before and --since, so users can
	select datetime ranges to create logs for.  Remove --to and add
	--difflogs-to and --nodifflogs-to to send logs with diffs to one
	address and logs without diffs to another (both can be given at
	once).  More and better documentation.

2005-04-08  Nathaniel Smith  <njs@codesourcery.com>

	* change_set.cc (basic_change_set): Remove problematic
	rename_dir/add combination, until directory semantics are
	fixed.

2005-04-08  Nathaniel Smith  <njs@codesourcery.com>

	* commands.cc (revert): Call maybe_update_inodeprints.
	* app_state.cc (set_restriction): Clear any old restrictions
	first.

2005-04-08  Jon Bright <jon@siliconcircus.com>
	* testsuite.at (NOT_ON_WIN32): Add a function to prevent tests from
	running on Win32 (for cases where the functionality being tested 
	makes no sense on Win32.  Not for cases where the functionality
	just isn't there yet on Win32.)
	* tests/t_final_space.at: Use NOT_ON_WIN32.  The filenames "a b" 
	and "a b " refer to the same file on Win32, obviating this test

2005-04-08  Jon Bright <jon@siliconcircus.com>
	* win32/inodeprint.cc (inodeprint_file): Still close the file if
	getting its time failed.
	* tests/t_netsync_sigpipe.at: Don't bother doing a kill -PIPE on
	Win32.  There is no real SIGPIPE on Win32 and sockets don't get this
	signal if their pipe goes away.  MinGW's kill seems to translate
	-PIPE to some signal that *does* kill monotone, so it seems like the
	easiest solution is just not to send the signal in the first place
	here.
	* tests/t_automate_ancestry_difference.at: Remove old 
	CHECK_SAME_STDOUT call which I'd left by accident.
	* tests/t_automate_leaves.at: Canonicalise monotone output before
	passing to CHECK_SAME_STDOUT
	* tests/t_log_depth.at: Check line count with arithmetic comparison
	rather than autotest's string comparison

2005-04-08  Nathaniel Smith  <njs@codesourcery.com>

	* inodeprint.cc (operator<<): Typo.

	* inodeprint.{hh,cc} (build_inodeprint_map,
	build_restricted_inodeprint_map): Remove unused functions.

2005-04-08  Nathaniel Smith  <njs@codesourcery.com>

	* work.cc: Remove doxygen comments.  Comments are good; comments
	that are longer than the function they document, and give less
	information, are not so good...

2005-04-08  Nathaniel Smith  <njs@codesourcery.com>

	* ChangeLog: Fixup after merge.

2005-04-08  Nathaniel Smith  <njs@codesourcery.com>

	* commands.cc (calculate_current_revision): Defer to
	calculate_restricted_revision instead of special casing.
	(put_revision_id): constify argument.
	(maybe_update_inodeprints): New function.
	(commit, update, checkout): Call it.
	
	* manifest.{cc,hh} (build_manifest_map): Remove, since only caller
	was removed.
	(build_restricted_manifest_map): Go faster if the user is using
	inode signatures.

	* tests/t_inodeprints.at:
	* tests/t_inodeprints_update.at: Typoes.
	
	* work.cc (read_inodeprints): Typo.

2005-04-08  Nathaniel Smith  <njs@codesourcery.com>

	* tests/t_inodeprints.at:
	* tests/t_inodeprints_update.at: New tests.
	* testsuite.at: Add them.
	
	* UPGRADE: Document 0.17 -> 0.18 upgrade path.

2005-04-08  Jon Bright <jon@siliconcircus.com>
	* tests/t_cat_file_by_name.at: CHECK_SAME_STDOUT can only be used
	to check two 'cat' processes or two monotone processes on Win32,
	not to check monotone and 'cat'.  Change to go through an 
	intermediate stdout
	* tests/t_automate_erase_ancestors.at: Ditto
	* tests/t_automate_toposort.at: Ditto
	* tests/t_automate_ancestry_difference.at: Ditto
	* tests/t_vars.at: Call CANONICALISE for stdout output.
	* tests/t_netsync_absorbs.at: Ditto.
	* tests/t_empty_env.at: For Win32, copy libiconv-2.dll to the 
	current dir before the test, otherwise Win32 will search the
	(empty) path for it and not find it.
	* tests/t_automate_descendents.at: Ditto
	* win32/inodeprint.cc: Implement inodeprint_file for Win32, based
	on mode, device, size, create time and write time.
	
	
2005-04-08  Jon Bright <jon@siliconcircus.com>
	* win32/inodeprint.cc: Change the function name to match the one
	on Unix.

2005-04-08  Nathaniel Smith  <njs@codesourcery.com>

	* {win32,unix}/fingerprint.cc: Rename to...
	* {win32,unix}/inodeprint.cc: ...this.  Change function name and
	calling conventions.
	* platform.hh (inodeprint_file): Likewise.
	* inodeprint.{cc,hh}: New files.
	* Makefile.am (MOST_SOURCES, UNIX_PLATFORM_SOURCES,
	WIN32_PLATFORM_SOURCES): Fixup accordingly.
	* vocab_terms.hh (inodeprint): New ATOMIC.
	* work.hh: Prototype inodeprint working copy functions.
	* work.cc: Implement them.

	* manifest.{hh,cc} (manifest_file_name): Remove unused variable.

2005-04-08  Jeremy Cowgar  <jeremy@cowgar.com>

	* doxygen.cfg: added
	* Makefile.am: added apidocs target (builds doxygen docs)

2005-04-07  Nathaniel Smith  <njs@codesourcery.com>

	* manifest.{hh,cc}: Remove some commented out unused functions.

	* win32/have_smart_terminal.cc: Include platform.hh.
	* unix/fingerprint.cc: New file, with new function.
	* win32/fingerprint.cc: New file, with stub function.
	* Makefile.am (UNIX_PLATFORM_SOURCES, WIN32_PLATFORM_SOURCES): Add
	them.

2005-04-07  Nathaniel Smith  <njs@codesourcery.com>

	* manifest.hh, manifest.cc: Remove tabs.

2005-04-07  Nathaniel Smith  <njs@codesourcery.com>

	* tests/t_final_space.at: New test.
	* testsuite.at: Add it.

2005-04-07  Nathaniel Smith  <njs@codesourcery.com>

	* monotone.texi (Dealing with a Fork): 'merge' has slightly
	different output.

	* NEWS: Summarize changes of last 2.5 weeks.

2005-04-07  Nathaniel Smith  <njs@codesourcery.com>

	* database.{cc,hh} (space_usage): New method.
	* database.cc (info): Use it.

2005-04-07  Nathaniel Smith  <njs@codesourcery.com>

	* vocab.cc (verify): Cache known-good strings, to speed up
	repeated processing of related changesets.

	* change_set.cc (basic_change_set_test): Revert last change; the
	old version _was_ valid.

2005-04-07  Nathaniel Smith  <njs@codesourcery.com>

	* smap.hh (insert): Fix stupid bug in assertion condition.

2005-04-07  Nathaniel Smith  <njs@codesourcery.com>

	* change_set.cc (basic_change_set_test): Test a _valid_
	change_set.
	(directory_node): Make a std::map, instead of an smap.  Add a
	comment explaining the bug that makes this temporarily necessary.

	* smap.hh (smap): Don't check for duplicates at insert time,
	unless we've decided not to mark things damaged; don't return
	iterators from insert.  Do check for duplicates at sort time, and
	always sort, instead of sometimes doing linear search.  This makes
	insert O(1), while still preserving the invariant that keys must
	be unique.
	
	* commands.cc (commit): Explain why we're aborting, in the case
	that we detect that a file has changed under us in the middle of a
	commit.

2005-04-07  Richard Levitte  <richard@levitte.org>

	* cryptopp/config.h: typo...

2005-04-06  Nathaniel Smith  <njs@codesourcery.com>

	* work.cc (build_deletions): Issue warning when generating
	delete_dir's; they're totally broken, but I don't want to disable
	them, because then our tests won't see when they're fixed...

2005-04-05  Nathaniel Smith  <njs@codesourcery.com>

	* tests/t_db_execute.at (db execute): New test.
	* testsuite.at: Add it.
	* database.cc (debug): Don't printf-interpret %-signs in input.

2005-04-05  Matt Johnston  <matt@ucc.asn.au>

	* database.cc: remove dulicated block introduced
	in rev 9ab3031f390769f1c455ec7764cc9c083f328a1b
	(merge of 76f4291b9fa56a04feb2186074a731848cced81c and
	c7917be7646df52363f39d2fc2f7d1198c9a8c27). Seems to be another
	instance of the case tested in t_merge_5.at

2005-04-05  Matt Johnston  <matt@ucc.asn.au>

	* basic_io.hh: reserve() the string which we're appending to
	frequently. Seems to give ~5% speedup in 
	diff -r t:revision-0.16 -r t:revision-0.17 - can't hurt.

2005-04-04  Nathaniel Smith  <njs@codesourcery.com>

	* monotone.spec, debian/control: We no longer need external popt.
	* INSTALL: Ditto, plus some general updating.
	
2005-04-04  Nathaniel Smith  <njs@codesourcery.com>

	* tests/t_sql_unpack.at: New test.
	* testsuite.at: Add it.

2005-04-04  Matt Johnston  <matt@ucc.asn.au>

	* file_io.cc (read_data_stdin): make it use botan
	* mkstemp.cc: merge cleanup (missed something up the manual merge)

2005-04-04  Nathaniel Smith  <njs@codesourcery.com>

	* contrib/ciabot_monotone.py (config): Genericize again, so lazy
	people using it won't start sending commits for monotone.
	* .mt-attrs: Make it executable.

2005-04-04  Richard Levitte  <richard@levitte.org>

	* Makefile.am (EXTRA_DIST): Add the extra popt files.

	* popt/popt.3, popt/popt.ps, popt/testit.sh: Include a few more
	  files from popt, mostly to have documentation on hand.  post.ps
	  is mentioned in popt/README.

2005-04-03  Nathaniel Smith  <njs@codesourcery.com>

	* Makefile.am (EXTRA_DIST): Add contrib/ stuff to distributed
	files list.
	* contrib/ciabot_monotone.py (config.delivery): Turn on.
	(send_change_for): Don't include "ChangeLog:" line when extracting
	changelog.

2005-04-03  Nathaniel Smith  <njs@codesourcery.com>

	* contrib/ciabot_monotone.py: New file.
	* contrib/README: Describe it.

2005-04-03  Richard Levitte  <richard@levitte.org>

	* AUTHORS: Add information about popt.

	* monotone.cc (my_poptStuffArgFile): Include the bundled popt.h.
	Since we now have a working popt, we can remove the restrictions
	on the use of -@.
	* tests/t_at_sign.at: Test that we can take more tha one -@.
	* monotone.1: Document it.

	* popt/poptint.h (struct poptContext_s): Add field to keep track
	  of the number of allocated leftovers elements.
	* popt/popt.c (poptGetContext): Initialise it and use it.
	  (poptGetNextOpt): Use it and realloc leftovers when needed.
	  Also make sure that the added element is a dynamically allocated
	  copy of the original string, or we may end up with a dangling
	  pointer.  These are huge bugs in popt 1.7, when using
	  poptStuffArgs().
	  (poptFreeContext): Free the leftovers elements when freeing
	  leftovers.
	  (poptSaveLong, poptSaveInt): Apply a small patch from Debian.

	* popt/CHANGES, popt/COPYING, popt/README, popt/findme.c,
	  popt/findme.h, popt/popt.c, popt/poptconfig.c, popt/popt.h,
	  popt/popthelp.c, popt/poptint.h, popt/poptparse.c,
	  popt/system.h, popt/test1.c, popt/test2.c, popt/test3.c: Bundle
	  popt 1.7.
	* configure.ac, Makefile.am: Adapt.

2005-04-01  Richard Levitte  <richard@levitte.org>

	* contrib/Notify.pl: Complete rewrite.  Among other things, it
	  makes better use of some new monotone automate features.  It's
	  also better organised and much more documented.

2005-04-01  Jeremy Cowgar  <jeremy@cowgar.com>

	* tests/t_dropkey_2.at: Updated to test dropkey instead of delkey
	* tests/t_dropkey_1.at: Updated to test dropkey instead of delkey
	* monotone.texi (Key and Cert): Changed references to delkey
	  to dropkey
	  (Commands): Changed references to delkey to dropkey
	* testsuite.at: changed references from t_delkey* to t_dropkey*
	* t_delkey_1.at: renamed to t_dropkey_1.at
	* t_delkey_2.at: renamed to t_dropkey_2.at
	* commands.cc (CMD(delkey)): renamed to dropkey to maintain
	  command consistency (with existing drop command)

2005-04-01  Richard Levitte  <richard@levitte.org>

	* monotone.cc (my_poptStuffArgFile): An argument file might be
	empty, and therefore contain no arguments to be parsed.  That's
	OK.
	* tests/t_at_sign.at: Test it.

2005-04-01  Nathaniel Smith  <njs@codesourcery.com>

	* monotone.cc: Fixup after merge.

2005-04-01  Nathaniel Smith  <njs@codesourcery.com>

	* file_io.cc (read_data_for_command_line): New function.
	(read_data_stdin): New function.
	* file_io.hh (read_data_for_command_line): Add prototype.
	
	* monotone.cc (my_poptStuffArgFile): Clean up a little.  Use
	read_data_for_command_line.  Don't free argv, but rather return
	it.
	(cpp_main): Keep a list of allocated argv's, and free them.
	(options): Tweak wording of help text on -@.
	
2005-04-01  Nathaniel Smith  <njs@codesourcery.com>

	* file_io.hh: Remove tabs.

2005-04-01  Nathaniel Smith  <njs@codesourcery.com>

	* monotone.cc (cpp_main): Actually remove newline.

2005-04-01  Nathaniel Smith  <njs@codesourcery.com>

	* ChangeLog: Fixup after merge.
	* monotone.text (Making Changes): Fix typo.
	
2005-04-01  Nathaniel Smith  <njs@codesourcery.com>

	* monotone.cc (cpp_main): Remove now-unneccessary newline.
	
	* commands.cc (commit): Fix typo.
	
	* monotone.texi (Making Changes): Don't claim that writing to
	MT/log prevents the editor from starting.  Clarify later that
	having written to MT/log still means the editor will pop up
	later.

2005-04-01  Richard Levitte  <richard@levitte.org>

	* monotone.cc: Add the long name --xargs for -@.
	* monotone.1: Document it.
	* tests/t_at_sign.at: Remove extra empty line and test --xargs.

	* monotone.texi (Making Changes): Cleanupy tweaks.

	* monotone.cc (my_poptStuffArgFile): New function to parse a file
	for more arguments and stuff them into the command line.
	(cpp_main): Add the -@ option
	* tests/t_at_sign.at, testsuite.at: Test it
	* monotone.1: Document it.

2005-03-31  Nathaniel Smith  <njs@codesourcery.com>

	* tests/t_log_depth.at: Cleanupy tweaks.

2005-03-31  Jeremy Cowgar  <jeremy@cowgar.com>

	* monotone.texi: Tutorial updated to include example of
	  editing/committing with MT/log
	* work.cc (has_contents_user_log) Added
	* work.hh (has_contents_user_log) Added
	* commands.cc (CMD(commit)): Checks to ensure both MT/log and the
	  --message option does not exist during commit.
	* transforms.hh (prefix_lines_with): Added
	* transforms.cc (prefix_lines_with): Added
	* sanity.cc (naughty_failure): Made use of prefix_lines_with()
	* ui.cc (inform): now handles messages w/embedded newlines
	* tests/t_commit_log_3.at: Created to test new functionality
	  added to CMD(commit)
	* testsuite.at: Added above test

2005-03-31  Richard Levitte  <richard@levitte.org>

	* monotone.cc: Add the --depth option...
	* app_state.hh (class app_state),
	  app_state.cc (app_state::set_depth): ... and the field and
	  method to store and set it.
	* commands.cc (CMD(log)): ... then handle it.

	* tests/t_log_depth.at: Add a test for 'log --depth=n'
	* testsuite.at: Add it.
	* monotone.texi (Informative): Document it.

2005-03-31  Nathaniel Smith  <njs@codesourcery.com>

	* automate.cc (automate_erase_ancestors): Accept zero arguments,
	and in such case print nothing.  (Important for scripting.)
	* commands.cc (automate):
	* monotone.texi (Automation):
	* tests/t_automate_erase_ancestors.at: Update accordingly.

2005-03-31  Nathaniel Smith  <njs@codesourcery.com>

	* automate.cc (automate_toposort): Accept zero arguments, and in
	such case print nothing.  (Important for scripting.)
	* commands.cc (automate):
	* monotone.texi (Automation):
	* tests/t_automate_toposort.at: Update accordingly.

2005-03-30  Richard Levitte  <richard@levitte.org>

	* contrib/Notify.pl: A new Perl hack to send change logs by
	email.

	* contrib/README: Add a quick description.

2005-03-30  Nathaniel Smith  <njs@codesourcery.com>

	* automate.cc (automate_leaves): New function.
	(automate_command): Add it.
	* commands.cc (automate): Synopsify it.
	* monotone.1: Add it.
	* monotone.texi (Automation, Commands): Likewise.
	
	* tests/t_automate_leaves.at: New test.
	* testsuite.at: Add it.

2005-03-30  Nathaniel Smith  <njs@codesourcery.com>

	* monotone.texi (Automation): Make newly added sample outputs
	verbatim also.

2005-03-30  Nathaniel Smith  <njs@codesourcery.com>

	* tests/t_automate_toposort.at: New test.
	* tests/t_automate_ancestry_difference.at: New test.
	* tests/t_diff_first_rev.at: New test.
	* testsuite.at: Add them.
	
	* revision.cc (calculate_ancestors_from_graph): Do not keep an
	"interesting" set and return only ancestors from this set;
	instead, simply return all ancestors.  Returning a limited set of
	ancestors does not speed things up, nor reduce memory usage in
	common cases.  (The only time it would reduce memory usage is when
	examining only a small ancestor set, which the important case,
	'heads', does not; even then, erase_ancestors would need to intern
	the interesting revisions first so they got low numbers, which it
	doesn't.)
	(erase_ancestors): Adjust accordingly.
	(toposort, ancestry_difference): New functions.
	* revision.hh (toposort, ancestry_difference): Declare.
	* automate.cc (automate_toposort, automate_ancestry_difference):
	New functions.
	(automate_command): Add them.
	All functions: clarify in description whether output is sorted
	alphabetically or topologically.
	* commands.cc (automate): Synopsify them.
	* monotone.1: Add them.
	* monotone.texi (Commands): Likewise.
	(Automation): Likewise.  Also, clarify for each command whether
	its output is alphabetically or topologically sorted.
	
2005-03-29  Richard Levitte  <richard@levitte.org>

	* commands.cc (CMD(ls)): Update with the same information as
	CMD(list)

	* monotone.texi (Automation): Make the sample output verbatim

2005-03-26  Nathaniel Smith  <njs@codesourcery.com>

	* automate.cc (automate_erase_ancestors): New function.
	(automate_command): Use it.
	* commands.cc (automate): Document it.

	* tests/t_automate_erase_ancestors.at: New test.
	* testsuite.at: Add it.

	* monotone.texi (Automation, Commands): Document automate
	erase_ancestors.
	* monotone.1: Document automate erase_ancestors.

2005-03-26  Nathaniel Smith  <njs@codesourcery.com>

	* automate.cc (interface_version): Bump to 0.1.
	(automate_descendents): New function.
	(automate_command): Call it.
	* commands.cc (automate): Add it to help text.

	* tests/t_automate_descendents.at: New test.
	* testsuite.at: Add it.
	
	* monotone.texi (Automation, Commands): Document automate
	descendents.
	* monotone.1: Document automate descendents, and vars stuff.

2005-03-26  Nathaniel Smith  <njs@codesourcery.com>

	* tests/t_attr.at: No longer a bug report.
	* tests/t_rename_attr.at: New test.
	* testsuite.at: Add it.

2005-03-26  Joel Crisp  <jcrisp@s-r-s.co.uk>

	* contrib/Log2Gxl.java: New file.

2005-03-26  Nathaniel Smith  <njs@pobox.com>

	* contrib/README: New file.

2005-03-25  Nathaniel Smith  <njs@pobox.com>

	* commands.cc (user_log_file_name): Remove unused variable
	again.  Hopefully it will take this time...

2005-03-25  Nathaniel Smith  <njs@pobox.com>

	* commands.cc (user_log_file_name): Remove unused variable.

2005-03-25  Jeremy Cowgar  <jeremy@cowgar.com>

	* monotone.texi: Added a bit more documentation about MT/log
	  Updated edit_comment hook and addded delkey docs
	* commands.cc: Added delkey command
	* t_delkey_1.at: Tests delkey command on public key
	* t_delkey_2.at: Tests delkey command on public and private key
	* testsuite.at: Added above tests
	* std_hooks.lua: Transposed the MT: lines and user_log_contents,
	  user_log_contents now appears first.

2005-03-25  Jeremy Cowgar  <jeremy@cowgar.com>

	* t_setup_creates_log.at: Ensures that MT/log is created
	  on setup
	* t_checkout_creates_log.at: Ensures that MT/log is created
	  on checkout
	* t_commit_log_1.at: Ensures that:
	  1. Read and entered as the ChangeLog message
	  2. Is blanked after a successful commit
	* t_commit_log_2.at: Ensures that commit works w/o MT/log being
	  present
	* testsuite.at: Added the above tests.

2005-03-25  Matt Johnston  <matt@ucc.asn.au>

        * {unix,win32}/platform_netsync.cc, platform.hh, Makefile.am: new
        functions to disable and enable sigpipe.
        * netsync.cc, main.cc: call the functions from netsync rather than
        globally, so that sigpipe still works for piping output of commands
        such as 'log'.
        * tests/t_netsync_sigpipe.at: test it.
        * testsuite.at: add it.

2005-03-25  Matt Johnston  <matt@ucc.asn.au>

	* tests/t_database_check.at: re-encode the manifestX
	data so that it doesn't use any fancy gzip features like
	filenames (so that the botan parse can handle it).
	( if it should be able to handle it, an additional test
	can be added testing it explicitly).

2005-03-25  Matt Johnston  <matt@ucc.asn.au>

	* botan/base64.h: Change default break value so that
	output is split into 72 col lines.

2005-03-25  Matt Johnston  <matt@ucc.asn.au>

	* monotone.cc: add short options -r, -b, -k, and -m
	for --revision, --branch, --key, and --message respectively.
	* monotone.texi, monotone.1: document them
	* tests/t_short_opts.at: test them
	* testsuite.at: add it

2005-03-24  Nathaniel Smith  <njs@codesourcery.com>

	* tests/t_empty_env.at: New test.
	* testsuite.at: Add it.  Absolutify path to monotone so it will
	work.
	
	* unix/have_smart_terminal.cc (have_smart_terminal): Handle the
	case where TERM is unset or empty.

2005-03-24  Nathaniel Smith  <njs@codesourcery.com>

	* ui.hh (tick_write_nothing): New class.
	* monotone.cc (cpp_main): Enable it.

2005-03-24  Nathaniel Smith  <njs@codesourcery.com>

	* work.cc (build_deletions, build_additions): Fixup after merge.

2005-03-23  Nathaniel Smith  <njs@codesourcery.com>

	* tests/t_cat_file_by_name.at: Check for attempting to cat
	non-existent files.
	* tests/t_empty_id_completion.at: New test.
	* tests/t_empty_path.at: New test.
	* testsuite.at: Add them.
	
	* database.cc (complete): Always generate some sort of limit term,
	even a degenerate one.
	
	* app_state.cc (create_working_copy): Check for null directory.

	* work.cc (build_deletion, build_addition, build_rename): Check
	for null paths.

2005-03-23  Derek Scherger  <derek@echologic.com>

	* Makefile.am UNIX_PLATFORM_SOURCES:
	WIN32_PLATFORM_SOURCES: add have_smart_terminal.cc
	* platform.hh (have_smart_terminal): prototype
	* ui.cc (user_interface): set ticker to dot/count based on
	have_smart_terminal
	* unix/have_smart_terminal.cc: 
	* win32/have_smart_terminal.cc: new file
	
2005-03-23  Derek Scherger  <derek@echologic.com>

	* commands.cc (add): pass list of prefixed file_path's to
	build_additions
	(drop): pass list of prefixed file_path's to build_deletions
	(attr): pass attr_path as a 1 element vector to build_additions
	* work.{cc,hh} (build_addition): rename to...
	(build_additions): this, and accept a vector of paths to be added
	in a single path_rearrangement
	(build_deletion): rename to ...
	(build_deletions): this, and accept a vector of paths to be
	dropped in a single path_rearrangement
	(known_preimage_path): replace manifest and path_rearrangement
	args with a path_set to avoid extracting paths for every file
	(build_rename): adjust for change to known_preimage_path

2005-03-23  Nathaniel Smith  <njs@codesourcery.com>

	* monotone.cc (my_poptFreeContext, cpp_main): Apparently
	poptFreeContext silently changed its return type at some unknown
	time.  Hack around this.

2005-03-23  Nathaniel Smith  <njs@codesourcery.com>

	* monotone.cc (cpp_main): Remove the special code to dump before
	printing exception information, since we no longer dump to the
	screen, so it's always better to have the little status message
	saying what happened to the log buffer at the end of everything.
	* sanity.cc (dump_buffer): Give a hint on how to get debug
	information, when discarding it.
	* work.{hh,cc} (get_local_dump_path): New function.
	* app_state.cc (allow_working_copy): Use it for default
	global_sanity dump path.
	* monotone.texi (Reserved Files): Document MT/debug.
	(Network): Capitalize Bob and Alice (sorry graydon).
	Document new defaulting behavior.

2005-03-23  Nathaniel Smith  <njs@codesourcery.com>

	* work.cc, sanity.cc: Remove tabs.

2005-03-23  Nathaniel Smith  <njs@codesourcery.com>

	* monotone.texi (Network Service): Mention that monotone remembers
	your server/collection.
	(Vars): New section.
	* netsync.cc (process_hello_cmd): Touch more cleaning.
	* tests/t_merge_5.at: More commentary.
	
2005-03-23  Matt Johnston  <matt@ucc.asn.au>

	* tests/t_merge_5.at: new test for a merge which ends up with
	duplicate lines.
	* testsuite.at: add it

2005-03-22  Jeremy Cowgar  <jeremy@cowgar.com>

	* AUTHORS: Added my name
	* app_state.cc, commands.cc, lua.cc, lua.hh, monotone.texi,
	  std_hooks.lua, work.cc, work.hh: Added functionality to
	  read the MT/log file for commit logs. In this revision
	  tests are not yet complete nor is documenation complete
	  but the reading, blanking and creating of MT/log is.

2005-03-22  Nathaniel Smith  <njs@codesourcery.com>

	* vocab_terms.hh: Declare base64<var_name>.
	* database.cc (clear_var, set_var, get_vars): base64-encode
	var_names in the database.
	* monotone.texi (Internationalization): Update description of
	vars.
	* transforms.{cc,hh} ({in,ex}ternalize_var_name): Remove.
	* commands.cc (set, unset, ls_vars): Update accordingly.
	(unset): Error out if the variable doesn't exist.
	* tests/t_vars.at: Verify this works.

	* netcmd.cc (test_netcmd_functions): Properly type arguments to
	{read,write}_hello_cmd_payload.
	(write_hello_cmd_payload): Properly type arguments.
	* netcmd.hh (write_hello_cmd_payload):
	* netsync.cc (queue_hello_cmd): Adjust accordingly.
	(process_hello_cmd): More cleaning.  Also, save new server keys to
	a var, and check old server keys against the var.
	
	* tests/t_netsync_checks_server_key.at: New test.
	* testsuite.at: Add it.  Better docs for some netsync macros,
	while I'm here...
	* tests/t_netsync_absorbs.at: Add 'netsync' keyword.
	
2005-03-22  Nathaniel Smith  <njs@codesourcery.com>

	* tests/t_netsync_absorbs.at: New test.
	* testsuite.at: Add it.

	* netcmd.{cc,hh} (read_hello_cmd_payload): Properly type
	arguments.
	* netsync.cc (dispatch_payload): Adjust accordingly.  Move some
	logic into process_hello_cmd.
	(known_servers_domain): New constant.
	(process_hello_cmd): Tweak arguments appropriately.  Include logic
	formerly in dispatch_payload.  Cleanup.

	No semantic changes.
	
2005-03-21  Nathaniel Smith  <njs@codesourcery.com>

	* monotone.texi (Starting a New Project): Tweak phrasing.

2005-03-21  Nathaniel Smith  <njs@codesourcery.com>

	* commands.cc (process_netsync_client_args): If user specifies
	server/collection and there is no default, set the default.
	* tests/t_netsync_set_defaults.at: New test.
	* testsuite.at: Add it.

2005-03-21  Nathaniel Smith  <njs@codesourcery.com>

	* vocab.hh (var_key): New typedef.
	* database.{cc,hh}: Use it.  Make most var commands take it.
	* commands.cc (set, unset): Adjust accordingly.
	(default_server_key, default_collection_key): New constants.
	(process_netsync_client_args): New function.
	(push, pull, sync): Use it.

	* tests/t_netsync_defaults.at: New test.
	* testsuite.at: Add it.

2005-03-21  Matt Johnston  <matt@ucc.asn.au>

	* change_set.cc: use std::map rather than smap for 
	confirm_unique_entries_in_directories() and confirm_proper_tree()
	since they perform a lot of insert()s.

2005-03-21  Nathaniel Smith  <njs@codesourcery.com>

	* monotone.texi (list tags, list vars, set, unset): Document.
	(Internationalization): Document vars.

2005-03-21  Nathaniel Smith  <njs@codesourcery.com>

	* transforms.{hh,cc} ({in,ex}ternalize_var_{name,domain}): New
	functions.
	* vocab_terms.hh (base64<var_value>): Declare template.
	* database.hh (get_vars): Simplify API.
	* database.cc (get_vars, get_var, var_exists, set_var, clear_var):
	Implement.
	* commands.cc (set, unset): New commands.
	(ls): New "vars" subcommand.
	* tests/t_vars.at: Fix.  Un-XFAIL.
	
2005-03-21  Nathaniel Smith  <njs@codesourcery.com>

	* transforms.{cc,hh}: Remove tabs.

2005-03-20  Nathaniel Smith  <njs@codesourcery.com>

	* tests/t_vars.at: New test.
	* testsuite.at: Add it.

2005-03-20  Nathaniel Smith  <njs@codesourcery.com>

	* schema.sql (db_vars): New table.
	* database.cc (database::database): Update schema id.
	* schema_migration.cc (migrate_client_to_vars): New function.
	(migrate_monotone_schema): Use it.
	* tests/t_migrate_schema.at: Another schema, another test...
	
	* vocab_terms.hh (var_domain, var_name, var_value): New types.
	* database.hh (get_vars, get_var, var_exists, set_var, clear_var):
	Prototype new functions.
	
2005-03-20  Derek Scherger  <derek@echologic.com>

	* file_io.cc (book_keeping_file): return true only if first
	element of path is MT, allowing embedded MT elements
	(walk_tree_recursive): check relative paths for ignoreable book
	keeping files, rather than absolute paths
	(test_book_keeping_file): add fs::path tests for book keeping
	files
	* tests/t_add_intermediate_MT_path.at: un-XFAIL, fix some problems
	with commas, add tests for renames and deletes with embedded MT
	path elements.

2005-03-20  Nathaniel Smith  <njs@codesourcery.com>

	* monotone.texi: Add some missing @sc{}'s.
	* cryptopp/config.h: Use "mt-stdint.h", not <stdint.h>, for
	portability.

2005-03-19  Nathaniel Smith  <njs@codesourcery.com>

	* Makefile.am (EXTRA_DIST): Add UPGRADE and README.changesets.
	* debian/files: Auto-updated by dpkg-buildpackage.

	* This is the 0.17 release.
	
2005-03-18  Nathaniel Smith  <njs@codesourcery.com>

	* Makefile.am (MOST_SOURCES): Add package_{full_,}revision.h.
	* NEWS: Fill in date.
	* debian/copyright: Update from AUTHORS.
	* configure.ac: Bump version number to 0.17.
	* debian/changelog, monotone.spec: Update for release.
	* po/monotone.pot: Auto-updated by distcheck.

2005-03-18  Christof Petig <christof@petig-baender.de>

	* sqlite/*: Imported sqlite version 3.1.6 tree

2005-03-18  Nathaniel Smith  <njs@codesourcery.com>

	* monotone.1, commands.cc, Makefile.am: Fixup after merge.

2005-03-18  Nathaniel Smith  <njs@codesourcery.com>

	* path_component (split_path): Fix bug.
	Also, add unit tests for file.
	* unit_tests.{hh,cc}: Add path_component unit tests.
	
2005-03-18  Nathaniel Smith  <njs@codesourcery.com>

	* Makefile.am: Fixup after merge.
	
2005-03-18  Nathaniel Smith  <njs@codesourcery.com>

	* change_set.cc: Move path_component stuff to...
	* path_component.{hh,cc}: ...these new files.
	* Makefile.am: Add them.

2005-03-18  Matt Johnston  <matt@ucc.asn.au>

	* txt2c.cc: add --no-static option
	* Makefile.am, package_revision.h, package_full_revision.h:
	create revision info files as standalone .c files to speed
	compilation (mt_version.cc doesn't need to recompile each time)

2005-03-17  Derek Scherger  <derek@echologic.com>

	* INSTALL: add note about creating a ./configure script

2005-03-16  Nathaniel Smith  <njs@codesourcery.com>

	* UPGRADE: Finish, hopefully.
	* monotone.texi (db check): Be more clear about what is normally
	checked, and when 'db check' is useful.

2005-03-16  Patrick Mauritz <oxygene@studentenbude.ath.cx>

	* monotone.texi (Hook Reference): Typo.

2005-03-16  Nathaniel Smith  <njs@codesourcery.com>

	* monotone.texi: Add Derek Scherger to the copyright list.
	Various tweaks.
	(Starting a New Project): Rewrite to clarify that only Jim runs
	"setup", and explain why.
	(Network Service): Add a note that most people do use a central
	server, since people on the mailing list seem to perhaps be
	getting the wrong idea.
	(Making Changes): Expand a little on what the "." in "checkout ."
	means, since people seem to accidentally checkout stuff into real
	directories.
	(db check): Add much verbiage on the implications
	of various problems, and how to fix them.  Also clarify some
	wording.
	* NEWS: Small tweaks.
	* UPGRADE: More instructions, not done yet...
	
2005-03-15  Matt Johnston  <matt@ucc.asn.au>

	* commands.cc, monotone.texi, monotone.1: mention that agraph
          output is in VCG format.

2005-03-14  Nathaniel Smith  <njs@codesourcery.com>

	* commands.cc (cat): 'cat file REV PATH'.
	* monotone.texi: Mention it.
	* tests/t_cat_file_by_name.at: New test.
	* testsuite.at: Add it.

2005-03-11  Nathaniel Smith  <njs@codesourcery.com>

	* automate.cc (automate_heads): Remove app.initialize call.
	* revision.cc, revision.hh (calculate_arbitrary_change_set): New
	function.
	(calculate_composite_change_set): Touch more sanity checking.

	* commands.cc (update): Use it.

2005-03-10  Derek Scherger  <derek@echologic.com>

	* app_state.cc (set_restriction): adjust bad path error message
	* commands.cc (get_valid_paths): refactor into ...
	(extract_rearranged_paths): ... this
	(extract_delta_paths): ... this
	(extract_changed_paths): ... this
	(add_intermediate_paths): ... and this
	(restrict_delta_map): new function
	(calculate_restricted_change_set): new function
	(calculate_restricted_revision):
	(ls_missing):
	(revert): rework using new valid path functions
	(do_diff): adjust --revision variants to work with restrictions
	* tests/t_diff_restrict.at: un-XFAIL

2005-03-09  Jon Bright <jon@siliconcircus.com>
	* win32/monotone.iss: Install the many-files version of the
	docs, install the figures, create a start-menu icon for the
	docs.
	* Makefile.am: Make docs generation work with MinGW

2005-03-09  Jon Bright <jon@siliconcircus.com>
	* win32/monotone.iss: Monotone -> monotone

2005-03-09  Jon Bright <jon@siliconcircus.com>
	* win32/monotone.iss: Added an Inno Setup script for 
	generating a Windows installer.  Inno Setup is GPLed, see
	http://www.jrsoftware.org for download

2005-03-09  Jon Bright <jon@siliconcircus.com>
	* t_diff_binary.at: binary.bz.b64 -> binary.gz.b64

2005-03-08  Derek Scherger  <derek@echologic.com>

	* Makefile.am: adjust for fsck rename
	* commands.cc (db fsck): rename to db check and add short help;
	adjust for fsck file renames
	* database.{cc,hh}: minor alignment adjustments
	(get_statistic): remove redundant method
	(info): use count in place of get_statistic
	(count): return unsigned long instead of int
	(get_keys): new method
	(get_public_keys): new method
	(get_private_keys): rewrite using get_keys
	(get_certs): new method to get all certs in database from
	specified table
	(get_revision_certs): ditto
	* fsck.{cc,hh}: rename to...
	* database_check.{cc,hh}: ...this; add key, cert and sane revision
	history checking
	* monotone.1: document db dump/load/check commands
	* monotone.texi: document db check command
	* tests/t_fsck.at: rename to...
	* tests/t_database_check.at: ...this; and add tests for key and
	cert problems
	* testsuite.at: account for new test name

2005-03-08  Nathaniel Smith  <njs@codesourcery.com>

	* ChangeLog: Insert some missing newlines.
	* NEWS: Note file format changes.
	* file_io.cc (tilde_expand): Clarify error message.

2005-03-08  Nathaniel Smith  <njs@codesourcery.com>

	* keys.{cc,hh} (require_password): Simplify interface, do more
	work.
	* rcs_import.cc (import_cvs_repo): Update accordingly.
	* commands.cc (server): Likewise.
	* revision.cc (build_changesets_from_existing_revs) 
	(build_changesets_from_manifest_ancestry): Require passphrase
	early.

2005-03-08  Nathaniel Smith  <njs@codesourcery.com>

	* NEWS, INSTALL, README.changesets: Update in preparation for
	0.17.
	* UPGRADE: New file.
	
	* tests/t_diff_restrict.at: Oops.  XFAIL it.
	
2005-03-08  Jon Bright  <jon@siliconcircus.com>
	
	* win32/process.cc (process_spawn): Escape the parameters,
	surround them with quotes before adding them to the consolidated
	command line string
	* mkstemp.cc (monotone_mkstemp): Now takes a std::string&, and
	returns the *native* form of the path in this.
	* mkstemp.hh: Now always use monotone_mkstemp
	(monotone_mkstemp): Update prototype
	* lua.cc (monotone_mkstemp_for_lua): Use new-style 
	monotone_mkstemp

2005-03-08  Jon Bright  <jon@siliconcircus.com>
	
	* win32/read_password.cc (read_password): Now correctly hides 
	password when run in a Windows console.  Does at least enough in
	a MinGW rxvt console to make sure that you can't see the password.
	* win32/process.cc: Change indentation.
	(process_spawn): Log commands executed, as for unix process.cc

2005-03-07  Nathaniel Smith  <njs@codesourcery.com>

	* tests/t_diff_restrict.at: New test.
	* testsuite.at: Add it.

2005-03-05  Nathaniel Smith  <njs@codesourcery.com>

	* netsync.cc (encountered_error, error): New variable and method.
	(session::session): Initialize encountered_error.
	(write_netcmd_and_try_flush, read_some, write_some): Check it.
	(queue_error_cmd): Consider it like sending a goodbye.
	(process_error_cmd): Throw an exception instead of considering it
	a goodbye.
	(process_data_cmd): Call error() if epochs don't match.
	* tests/t_epoch.at, tests/t_epoch_server.at: More minor tweaks.
	Expect failed pulls to exit with status 0.  This isn't really
	correct, but looks complicated to fix...

2005-03-05  Nathaniel Smith  <njs@codesourcery.com>

	* testsuite.at (NETSYNC_SERVE_N_START): New macro.
	* tests/t_epoch_server.at: Misc. fixes.

	* netsync.cc (session::session): Don't open valve yet.
	(maybe_note_epochs_finished): New method to open
	valve.
	(process_done_cmd, process_data_cmd): Call it.
	(rebuild_merkle_trees): Actually calculate hashes for epoch merkle
	trees.  Also, only include epochs that meet the branch mask.
	(session): Remove unused id_to_epoch map.
	
2005-03-05  Nathaniel Smith  <njs@codesourcery.com>

	* netcmd.cc (read_netcmd_item_type): Handle epoch_item.
	(test_netcmd_functions): Update for new confirm_cmd_payload
	format.
	* netsync.cc (process_confirm_cmd): Cut and paste error.

2005-03-05  Nathaniel Smith  <njs@codesourcery.com>

	* constants.{cc,hh}: Add new epochlen, epochlen_bytes constants.
	* vocab_terms.hh, vocab.hh: Add new epoch_data type.  Add predeclarations
	for it.
	* commands.cc (ls_epochs):
	* revision.cc (
	* database.hh:
	* database.cc: Update for epoch_data.  Add get_epoch, epoch_exists
	methods.
	* epoch.{cc,hh}: New files.
	* netsync.cc: Actually implement epochs-via-merkle code.

2005-03-04  Nathaniel Smith  <njs@codesourcery.com>

	* schema.sql (branch_epochs): Add 'hash' field.
	* schema_migration.cc: Fixup for.
	* database.cc (database): Change schemas.
	* tests/t_migrate_schema.at: Replace epoch db test case with one
	with new schema.

2005-03-03  Nathaniel Smith  <njs@codesourcery.com>

	* netsync.cc (session::id_to_epoch): New variable.
	(session::session): Create refinement and requested item tables
	for epochs.
	(rebuild_merkle_trees): Fill epoch merkle tree and id_to_epoch
	table.

	* netsync.cc (queue_confirm_cmd, process_confirm_cmd) 
	(dispatch_payload, rebuild_merkle_trees): 
	* netcmd.hh:
	* netcmd.cc (read_confirm_cmd_payload, write_confirm_cmd_payload):
	Remove epochs.

2005-02-27  Nathaniel Smith  <njs@codesourcery.com>

	* constants.cc:
	* revision.cc:
	* testsuite.at: 
	* commands.cc:
	* ChangeLog: Fixup after merge.

2005-02-27  Nathaniel Smith  <njs@codesourcery.com>

	* merkle_tree.hh (netcmd_item_type): Add epoch_item.
	* merkle_tree.cc (netcmd_item_type_to_string): Handle epoch_item.

	* packet.hh, packet.cc (struct packet_db_valve): New class.
	* netsync.cc (session): Use a valved writer.

2005-02-26  Nathaniel Smith  <njs@codesourcery.com>

	* merkle_tree.hh: Fix comment.
	Remove prototypes for non-existing functions.

2005-02-26  Nathaniel Smith  <njs@codesourcery.com>

	* tests/t_epoch_unidirectional.at: New test.
	* testsuite.at: Add it.

2005-02-26  Nathaniel Smith  <njs@codesourcery.com>

	* tests/t_epoch.at: Even more paranoid.
	* tests/t_epoch_server.at: New test.
	* testsuite.at: Add it.
	
2005-02-21  Nathaniel Smith  <njs@codesourcery.com>

	* tests/t_epoch.at: Check that netsync only sends relevant
	epochs, and be a little more paranoid.

2005-02-19  Nathaniel Smith  <njs@codesourcery.com>

	* revision.cc (struct anc_graph): Fixup after merge.

2005-02-18  graydon hoare  <graydon@pobox.com>

	* database.cc (set_epoch): Fix SQL.
	* monotone.texi (Rebuilding ancestry): Reword a bit.
	* netcmd.{cc,hh} 
	({read,write}_hello_cmd_payload): Transfer server key with hello.
	({read,write}_confirm_cmd_payload): Transfer epoch list with confirm.
	* netsync.cc: Adapt to changes in netcmd.
	(rebuild_merkle_trees): Set nonexistent epochs to zero before sync.
	* revision.cc (anc_graph): Randomize epochs on rebuild.
	* tests/t_epoch.at: Fix up to test slightly new semantics.

2005-02-07  Nathaniel Smith  <njs@codesourcery.com>

	* monotone.1: Add more db commands.
	* monotone.texi: Document db rebuild.  Add section on rebuilding
	ancestry and epochs.

2005-02-06  graydon hoare  <graydon@pobox.com>

	* commands.cc (db): Add epoch commands.
	(list): Likewise.
	Also remove some unneeded transaction guards.
	* database.{cc,hh} (get_epochs): New function.
	(set_epoch): Likewise.
	(clear_epoch): Likewise.
	Also remove all persistent merkle trie stuff.
	* schema.sql: Add epochs, remove tries.
	* schema_migration.cc: Update.
	* tests/t_epoch.at: New test.
	* tests/t_migrate_schema.at: Update.
	* testsuite.at: Add some new helpers, call t_epoch.at.
	* vocab.hh (epoch_id): Define.
	* vocab_terms.hh (epoch): Define.

2005-02-05  Nathaniel Smith  <njs@codesourcery.com>

	* merkle_tree.hh: Remove mcert_item and fcert_item, rename
	rcert_item to cert_item, renumber to remove gaps left.
	* merkle_tree.cc (netcmd_item_type_to_string):
	* netcmd.cc (read_netcmd_item_type): 
	* netsync.cc: Adjust accordingly.
	
2005-02-05  Nathaniel Smith  <njs@codesourcery.com>

	* constants.cc (constants): Bump netsync protocol version.

2005-03-07  Nathaniel Smith  <njs@codesourcery.com>

	* lua.cc (monotone_spawn_for_lua): Minimal change to get arguments
	in right order.  Still needs hygienic cleanups...
	* tests/t_can_execute.at: Run 'cp' instead of 'touch', because cp
	will actually notice if we pass arguments out of order.
	* testsuite.at: Remove mysterious blank line.
	
2005-03-07  Nathaniel Smith  <njs@codesourcery.com>

	* unix/process.cc (process_spawn): Log command line before
	executing.

2005-03-07  Nathaniel Smith  <njs@codesourcery.com>

	* revision.cc (kill_redundant_edges): Rename back to...
	(kluge_for_3_ancestor_nodes): ...this.  Go back to only cleaning
	up parents of 3+ parent nodes.
	(analyze_manifest_changes): Take a third argument, of files whose
	ancestry needs splitting.
	(construct_revision_from_ancestry): Make more more complex, in
	order to properly track file identity in merges.

2005-03-05  Nathaniel Smith  <njs@codesourcery.com>

	* revision.cc (check_sane_history): Typo.
	
2005-03-05  Nathaniel Smith  <njs@codesourcery.com>

	* revision.hh (check_sane_history): Take an app_state instead of a
	database as an argument.
	* database.cc: Pass an app_state instead of a database as its
	argument. 
	* revision.cc (check_sane_history): Update accordingly.  Add a new
	check for merges, that they are creating consistent changesets
	(even when the common ancestor is outside of the usual
	paranoia-checking search depth).

2005-03-05  Nathaniel Smith  <njs@codesourcery.com>

	* revision.cc (kluge_for_3_ancestor_nodes): Rename to...
	(kill_redundant_edges): ...this.  Kill all redundant edges, not
	just ones on nodes with 3+ parents.  Also, make it actually work.
	
2005-03-05  Nathaniel Smith  <njs@codesourcery.com>

	* revision.cc (kluge_for_3_ancestor_nodes): New method.
	(rebuild_ancestry): Call it.

2005-03-03  Nathaniel Smith  <njs@codesourcery.com>

	* revision.cc (check_sane_history): Print a warning to let the
	user know why things like 'pull' can take so long.
	* netsync.cc: Remove a few tabs.

2005-03-04  Jon Bright  <jon@siliconcircus.com>
	
	* win32/process.cc (process_spawn): Now takes 
	const char * const argv[]
	* unix/process.cc (process_spawn): Ditto.  Cast for call to
	execvp
	(existsonpath): Initialise args in a const way

2005-03-04  Jon Bright  <jon@siliconcircus.com>
	
	* win32/process.cc (process_spawn): Now takes 
	char * const argv[]
	* platform.hh (process_spawn): Ditto
	* unix/process.cc (process_spawn): Ditto
	* lua.cc (monotone_spawn_for_lua): Remove debug code
	* General: Beginning to hate C++'s const rules

2005-03-04  Jon Bright  <jon@siliconcircus.com>
	
	* win32/process.cc (process_spawn): Now takes 
	const char * const *
	* platform.hh (process_spawn): Ditto
	* unix/process.cc (process_spawn): Ditto
	* General: Sorry about all these commits, I'm syncing back and
	forth between Linux and Win32

2005-03-04  Jon Bright  <jon@siliconcircus.com>
	
	* win32/process.cc (process_spawn): Now takes char * const *
	* platform.hh (process_spawn): Ditto
	* unix/process.cc (process_spawn): Ditto
	(existsonpath): argv now const char*[]

2005-03-04  Jon Bright  <jon@siliconcircus.com>
	
	* win32/process.cc: Added forgotten file
	* unix/process.cc: Include stat.h, (process_*) fix compilation
	errors

2005-03-04  Jon Bright  <jon@siliconcircus.com>
	
	* unix/process.cc: Added forgotten file

2005-03-03  Jon Bright  <jon@siliconcircus.com>
	
	* lposix.c: Deleted
	* win32/process.cc: Created, added Win32 versions of functions
	existsonpath, make_executable, process_spawn, process_wait,
	process_kill, process_sleep
	* unix/process.cc: Ditto, for the Unix versions.
	* lua.cc: Add LUA wrappers for the above functions, register
	them with LUA
	* std_hooks.lua (execute, attr_functions->execute, 
	program_exists_in_path): Use the new functions instead of posix
	functions
	* t_can_execute.at (touchhook.lua): Ditto

2005-03-01  Derek Scherger  <derek@echologic.com>

	* app_state.cc (set_restriction): actually ignore ignored files
	rather than trying to validate them

2005-03-01  Derek Scherger  <derek@echologic.com>

	* tests/t_diff_binary.at: new test (bug report)
	* tests/t_command_completion.at: new test
	* tests/t_merge_rename_file_and_rename_dir.at: new test
	* testsuite.at: include new tests
	
2005-02-28  Richard Levitte  <richard@levitte.org>

	* Makefile.am (BUILT_SOURCES_CLEAN): Moved mt-stding.h from here...
	(DISTCLEANFILES): ... to here.  Since mt-stding.h is created by
	config.status, it should only be removed by the distclean target.

2005-02-28  Matt Johnston  <matt@ucc.asn.au>

	* std_hooks.lua: posix.iswin32() == 1, rather than plain boolean
	comparison (0 doesn't compare as false in lua it seems).

2005-02-27  Jon Bright  <jon@siliconcircus.com>
	
	* lposix.c (win32 Pspawn): Search the path
	(win32 Pexistsonpath): Added.  'which' isn't easily available,
	and not available at all from a normal Win32 command shell
	(Piswin32): Added a function for both Unix and Win32 to detect
	if running on Windows
	* std_hooks.lua (program_exists_in_path): Now calls 
	posix.iswin32.  If win32, calls posix.existsonpath, otherwise
	calls which as it always did.

2005-02-27  Jon Bright  <jon@siliconcircus.com>
	
	* lposix.c (win32 Pspawn): Remove dumb strlen bug resulting in
	AVs on commit.

2005-02-27  Jon Bright  <jon@siliconcircus.com>
	
	* t_can_execute.at: Test to see if hooks can execute things
	* testsuite.at: Add t_can_execute

2005-02-27  Jon Bright  <jon@siliconcircus.com>
	
	* lposix.c (win32 Pspawn): Ensure the command string is always
	NUL-terminated.  Also, allocate enough memory for the quotes
	around the command string.

2005-02-27  Jon Bright  <jon@siliconcircus.com>
	
	* xdelta.cc (unittests): Define BOOST_STDC_NO_NAMESPACE, needed
	to compile with the latest MinGW which uses gcc 3.4.2
	* vocab.cc (verify(local_path)): Catch fs::filesystem_error too
	and rethrow this as an informative_failure, thereby fixing the
	Win32 unit tests without disabling anything
	* idna/toutf8.c (stringprep_convert): Fix a potential segfault
	when memory allocation fails.  Potentially security-relevant.
	* tests/t_i18n_file.at: Add a SET_FUNNY_FILENAME macro, which 
	gets a platform-appropriate funny filename (with/without 
	colon).  
	Change references to utf8 to utf-8, iso88591 to iso-8859-1, and
	eucjp to euc-jp, on the grounds that MinGW's iconv knows all
	of the latter and none of the former, but Linux iconv knows all
	of them.  Test now passes one Win32.  I'm presuming we weren't
	deliberately using non-standard names for charsets here.
	* tests/t_i18n_changelog.at: Same charset name changes.
	* tests/t_dump_load.at: Canonicalise dump before loading it
	* tests/t_load_into_existing.at: Ditto
	* tests/t_fmerge.at: Canonicalise fmerge output
	* tests/t_merge_normalization_edge_case.at: Ditto
	* tests/t_unidiff.at: Canonicalise diff output
	* tests/t_largish_file.at: Instead of using dd, which MinGW
	doesn't have, I've generated the file with dd on a nearby Linux
	box, then gziped and b64ed it, and the test case now generates
	it with UNGZB64
	* testsuite.at: Add a comment every 10 tests with the test
	number.  Useful if you're trying to locate which test number
	you're trying to run and only have the filename.  If people 
	hate this, though, please do delete.
	(UNB64_COMMAND) Do special handling for Win32 to avoid
	having to canonicalise the file.
	(UNGZ_COMMAND) Canonicalise the file after ungzipping it.
	* lposix.c: (Pfork, Pexec) Removed, on the grounds that we only
	really want to support fork+exec as a single operation.  fork()
	without exec() could be risky with a child process also having
	our sqlite handles, etc.  exec() could be risky since we 
	wouldn't be exiting gracefully, just dying in the middle of a
	hook.
	(Pspawn) Implemented for both Win32 and Unix.  Does fork/exec
	for Unix, CreateProcess for Win32.  Returns -1 on error, pid on
	success in both cases.
	(Pwait, Pkill, Psleep) Implemented for Win32.  Note that pid is
	not optional for Pwait on Win32.
	* std_hooks.lua: (execute) Now uses spawn()

2005-02-25  Jon Bright  <jon@siliconcircus.com>
	
	* ChangeLog: Add all my previous changes.
	* tests/t_add_owndb.at: Add test for trying to add the db to
	itself.
	* testsuite.at: Call it
	* tests/t_automate_heads.at: Canonicalise stdout output.
	* tests/t_automate_version.at: Use arithmetic comparison against
	wc output instead of string comparison, to avoid problems with
	MinGW's wc, which outputs with initial space-padding
	* tests/t_change_empty_file.at: Canonicalise stdout output 
	and compare manually instead of letting autotest check it
	* tests/t_fmerge_normalize.at: Canonicalise stdout output.
	* tests/t_netsync_single.at: Use NETSYNC_KILLHARD instead of 
	killall, as for the NETSYNC functions in testsuite.at

2005-02-27  Matt Johnston  <matt@ucc.asn.au>

        * main.cc: ignore SIGPIPE so that monotone won't be killed
        unexpectedly upon remote disconnection for netsync

2005-02-27  Nathaniel Smith  <njs@codesourcery.com>

	* idna/idn-int.h: Oops, really add this time.

2005-02-27  Nathaniel Smith  <njs@codesourcery.com>

	* AUTHORS: Add Corey Halpin.
	
	* idna/idn-int.h: New file (don't generate from configure anymore,
	but just ship).
	* configure.ac: Don't generate idna/idn-int.h.  Do generate
	mt-stdint.h.
	* Makefile.am: Adjust for idna/idn-int.h and mt-stdint.h.
	* acinclude.m4: Remove AX_CREATE_STDINT_H, ACX_PTHREAD,
	AC_COMPILE_CHECK_SIZEOF (let aclocal pick them up from m4/
	instead).
	* m4/ax_create_stdint_h.m4:
	* m4/acx_pthread.m4: Update from http://autoconf-archive.cryp.to/
	
	* numeric_vocab.hh: Instead of dancing around which header to
	include, include mt-stdint.h.
	
	* app_state.cc (restriction_includes, set_restriction): Move
	global static 'dot' into these functions, because file_path
	depends on global book_keeping_dir being initialized already, and
	there is no guaranteed order of initialization of C++ statics.
	(Bug reported by Matt Johnston.)
	
2005-02-27  Corey Halpin  <chalpin@cs.wisc.edu>

	* numeric_vocab.hh: Try both stdint.h and inttypes.h.
	* main.cc: OpenBSD has Unix signals too.

2005-02-26  Derek Scherger  <derek@echologic.com>

	* file_io.cc (absolutify): normalize fs::path to remove ..'s
	* tests/t_db_with_dots.at: ensure database path in MT/options
	doesn't contain ..'s

2005-02-25  Jon Bright  <jon@siliconcircus.com>
	
	* ChangeLog: Add all my previous changes.
	* tests/t_add_owndb.at: Add test for trying to add the db to
	itself.
	* testsuite.at: Call it
	* tests/t_automate_heads.at: Canonicalise stdout output.
	* tests/t_automate_version.at: Use arithmetic comparison against
	wc output instead of string comparison, to avoid problems with
	MinGW's wc, which outputs with initial space-padding
	* tests/t_change_empty_file.at: Canonicalise stdout output 
	and compare manually instead of letting autotest check it
	* tests/t_fmerge_normalize.at: Canonicalise stdout output.
	* tests/t_netsync_single.at: Use NETSYNC_KILLHARD instead of 
	killall, as for the NETSYNC functions in testsuite.at

2005-02-25  Nathaniel Smith  <njs@codesourcery.com>

	* vocab.cc (test_file_path_verification): Re-enable some tests
	disabled by Jon Bright, following discussion on IRC concluding
	that they were catching a real bug.

2005-02-24  Nathaniel Smith  <njs@codesourcery.com>

	* tests/t_add_dot.at: Run "add ." in a subdirectory, so as not to
	add the test database.  (Reported by Jon Bright.)

	* AUTHORS: Fix gettext.h copyright note, to not be in the middle
	of libidn copyright note.
	Add Jon Bright.

2005-02-24  Jon Bright  <jon@siliconcircus.com>

	* app_state.cc (prefix): Use string() instead of 
	native_directory_string().  For Unix, these should be equivalent.
	For Win32, I believe string()'s correct (since we compare 
	everywhere against normalized paths with / characters, but 
	native_directory_string produces paths with \ characters on Win32.
	* rcs_file.cc (file_source): Map the map, not the mapping.
	* tests/t_i18n_file.at: Remove colon from filename with symbols.
	I need to return to this and add a proper test for Win32, so we
	only use the colon on non-Win32.
	* testsuite.at: Add a CANONICALISE function, which does nothing
	on Unix and strips out carriage returns from files on Win32.  This
	is useful for being able to compare Monotone's stdout output to
	files on disk.  Add NETSYNC_KILL and NETSYNC_KILLHARD functions,
	to deal with MinGW not having killall (Unix still uses killall,
	though).
	* tests/t_import.at: Add CANONICALISE calls before comparing
	stdout output.
	* tests/t_netsync.at: Likewise
	* tests/t_netsync_single.at: Likewise
	* tests/t_scan.at: Likewise
	* tests/t_versions.at: Likewise
	* tests/t_ls_missing.at: Likewise.  Also, generate missingfoo and
	missingbar files with expected output from ls missing for these
	files being missing and compare against those.

2005-02-24  Derek Scherger  <derek@echologic.com>

	* app_state.{cc,hh} (add_restriction): rename to ...
	(set_restriction) this; and add path validation
	* commands.cc (get_valid_paths): new function
	(get_path_rearrangement) remove restricted include/exclude variant
	(calculate_restricted_revision) get valid paths and use to set up
	restriction
	(status, ls_unknown, commit, do_diff) pass args to
	calculate_restricted_revision to valid restriction paths
	(ls_missing, revert) get valid paths and use to set up restriction
	* tests/t_checkout_options.at: remove bug report priority (it's
	fixed!)
	* tests/t_diff_added_file.at: add --revision options to diff
	* tests/t_restrictions.at: remove invalid paths from ls unknown
	and ls ignored
	* tests/t_restrictions_warn_on_unknown.at: un-XFAIL
	
2005-02-23  Derek Scherger  <derek@echologic.com>

	* commands.cc (ls_missing): replace duplicated code with call to
	calculate_base_revision

2005-02-23  Jon Bright  <jon@siliconcircus.com>
	
	* vocab.cc (test_file_path_verification): Disable foo//nonsense
	test for Win32, add tests for UNC paths.  This was the only
	failing unit test on Win32.

2005-02-23  Jon Bright  <jon@siliconcircus.com>

	* txt2c.cc (main): Don't claim the file was generated from 
	--strip-trailing if that option's used.

2005-02-23  Jon Bright  <jon@siliconcircus.com>

	* app_state.cc: Add include of io.h for Win32, for chdir()
	* file_io.cc (get_homedir): Correct assertion (remove bracket)
	* lua/lposix.c, lua/modemuncher.c: Remove all references to
	functions and modes that don't exist on Win32.
	* monotone.cc: Include libintl.h on Win32
	
2005-02-21  Nathaniel Smith  <njs@codesourcery.com>

	* file_io.cc (get_homedir): Add more comments and logging to Win32
	version.  Also, only check HOME under Cygwin/MinGW.

2005-02-21  Derek Scherger  <derek@echologic.com>

	* Makefile.am: merge fixup
	
2005-02-21  Derek Scherger  <derek@echologic.com>

	* Makefile.am: add fsck.{cc,hh}
	* commands.cc(check_db): move to ...
	* fsck.{cc,hh}: here and do lots more checking
	* database.{cc,hh}(get_ids): new method
	(get_file_ids,get_manifest_ids,get_revision_ids): more new methods
	* tests/t_fsck.at: new test
	* testsuite.at: call it
	
2005-02-21  Nathaniel Smith  <njs@codesourcery.com>

	* commands.cc (commit): Simplify chatter.

2005-02-21  Nathaniel Smith  <njs@codesourcery.com>

	* file_io.cc (get_homedir): Check more environment variables in
	Win32 version.

2005-02-21  Nathaniel Smith  <njs@codesourcery.com>

	* file_io.cc: Remove tabs.

2005-02-21  Nathaniel Smith  <njs@codesourcery.com>

	* smap.hh (smap): Remove leading underscores, add comments.

2005-02-20  Nathaniel Smith  <njs@codesourcery.com>

	* std_hooks.lua (merge2, merge3): Check for DISPLAY before
	invoking gvim.

2005-02-20  Julio M. Merino Vidal  <jmmv@menta.net>

	* ChangeLog: Use tabs for indentation rather than spaces.  Drop
	trailing whitespace.  While here, fix a date by adding zeros before
	the month and the day number.

2005-02-20  Julio M. Merino Vidal  <jmmv@menta.net>

	* gettext.h: Add file.
	* AUTHORS: Mention that it comes from the GNU Gettext package.
	* Makefile.am: Distribute it.
	* sanity.hh: Use gettext.h rather than libintl.h so that --disable-nls
	works.  Also improves portability, according to the GNU Gettext
	manual.

2005-02-19  Derek Scherger  <derek@echologic.com>

	* automate.cc (automate_heads): remove bogus call to 
	app.allow_working_copy() which is called in cpp_main
	* database.cc (check_sqlite_format_version): don't check database
	version when "file" is really a directory; add filename to error
	message
	(sql): check for empty database early, even though this seems
	impossible as absolutify changes "" into path to working dir;
	convert to use N-style assertions; add check to ensure "file" is
	not really a directory
	* tests/t_db_missing.at: new test for above problems
	* testsuite.at: call it

2005-02-19  Nathaniel Smith  <njs@codesourcery.com>

	* tests/t_add_intermediate_MT_path.at: Tighten up.

	* tests/t_merge_3.at: New test.
	* tests/t_merge_4.at: Likewise.
	* testsuite.at: Add them.

2005-02-19  Ole Dalgaard  <josua+monotone@giraffen.dk>

	* configure.ac: Check for 64-bit versions of Boost static
	libraries.

2005-02-18  Julio M. Merino Vidal  <jmmv@menta.net>

	* INSTALL:
	* configure.ac: Improve Boost detection by trying several possible
	library suffixes before aborting.

2005-02-18  graydon hoare  <graydon@pobox.com>

	* change_set.cc
	(apply_change_set): Avoid fast path when there are adds.
	(apply_path_rearrangement): Likewise.

2005-02-18  graydon hoare  <graydon@pobox.com>

	* automate.cc (automate_heads): Fix initialize() call.
	* change_set.{cc,hh}
	(apply_path_rearrangement): Add quick version.
	* revision.cc
	(check_sane_history): Use quick version of apply_change_set.
	* work.cc
	(build_addition): Use quick version of apply_path_rearrangement.
	(known_preimage_path): Likewise.
	* testsuite.at: Fix definitions of _ROOT_DIR, add --norc some
	places.
	* AUTHORS: Mention Daniel.

2005-02-18  Daniel Berlin  <dberlin@dberlin.org>

	* xdelta.cc (compute_delta_insns): Correct 1-byte-source bug.

2005-02-18  graydon hoare  <graydon@pobox.com>

	* Makefile.am (MOST_SOURCES): Add smap.hh.

2005-02-18  graydon hoare  <graydon@pobox.com>

	* basic_io.{cc,hh}: Inline some stuff.
	* change_set.cc: Use smap various places, reduce to 32-bit tids.
	* commands.cc: Use shared_ptr<change_set> everywhere.
	* netsync.cc: Likewise.
	* rcs_import.cc: Likewise.
	* revision.{cc,hh}: Likewise.
	* smap.hh: New file.

2005-02-18  Julio M. Merino Vidal  <jmmv@menta.net>

	* INSTALL:
	* configure.ac: Improve Boost detection by trying several possible
	library suffixes before aborting.

2005-02-17  Derek Scherger  <derek@echologic.com>

	* tests/t_add_intermediate_MT_path.at: new test
	* testsuite.at: call it

2005-02-17  Julio M. Merino Vidal  <jmmv@menta.net>

	* testsuite.at:
	* tests/t_change_empty_file.at: Verify that modifying an empty file
	creates a patch revision rather than an add/delete sequence.  The
	incorrect behavior was reported in bug #9964.

2005-02-17  Derek Scherger  <derek@echologic.com>

	* app_state.{cc,hh} (app_state): initialize search root
	(initialize): boolean signature variant renamed to ...
	(allow_working_copy): this; add explicit search root; move
	requirement for working copy to ...
	(require_working_copy): this new method
	(initialize): string signature variant renamed to ...
	(create_working_copy): this
	(set_root): new method
	* commands.cc: remove app.initialize(false) calls; replace
	app.initialize(true) with app.require_working_copy(); replace
	app.initialize(dir) with app.create_working_copy(dir)
	(checkout): ensure revision is member of specified branch
	* file_io.{cc,hh} (find_working_copy): stop search at --root if
	specified
	* monotone.cc (OPT_ROOT): new option
	(cpp_main): call app.allow_working_copy() before executing
	commands to always read default options
	* monotone.1: add --root option
	* monotone.texi: add --root option
	* tests/t_checkout_noop_on_fail.at: un-XFAIL
	* tests/t_checkout_options.at: un-XFAIL, add check for specified
	revision not in specified branch
	* testsuite.at: add --root option to MONOTONE to prevent searching
	above test dir
	* vocab.cc: remove redundant forward declaration

2005-02-16  Derek Scherger  <derek@echologic.com>

	* commands.cc (revert): don't rewrite unchanged files
	* tests/t_revert_unchanged.at: new test
	* testsuite.at: call it

2005-02-12  Derek Scherger  <derek@echologic.com>

	* database.cc (sqlite3_unpack_fn): new function for viewing
	base64, gzipped data
	(install_functions): install it
	(rehash): remove unused obsolete fcerts ticker

2005-02-17  Nathaniel Smith  <njs@codesourcery.com>

	* debian/changelog: s/graydon@mogo/graydon@pobox.com/, to make
	lintian happy.
	* debian/rules (config.status): Remove --with-bundled-adns.
	* debian/control (Build-Depends): Don't Build-Depend on libpopt,
	only libpopt-dev.
	* .mt-attrs (debian/control): Make executable.

2005-02-17  Nathaniel Smith  <njs@codesourcery.com>

	* tests/t_undo_update.at: Stupid typo.
	* tests/t_largish_file.at: New test.
	* testsuite.at: Add it.

	* commands.cc (push, pull, sync): Remove misleading "..." from
	help text.

2005-02-16  Julio M. Merino Vidal  <jmmv@menta.net>

	* Makefile.am: Append $(BOOST_SUFFIX) to -lboost_unit_test_framework
	to fix 'make check' on systems where boost libraries can only be
	found by passing the exact suffix as part of the name.

2005-02-16  Julio M. Merino Vidal  <jmmv@menta.net>

	* monotone.texi: Fix a typo (hexidecimal to hexadecimal).  Also
	change an example command to append stuff to ~/.monotonerc, instead
	of completely destroying the possibily existing file.  Addresses
	bug #11136.

2005-02-16  Julio M. Merino Vidal  <jmmv@menta.net>

	* cryptopp/config.h: Use uint{8,16,32,64}_t as size types instead of
	trying to match them to unsigned char/int/long/long long respectively.
	Should fix build on FreeBSD/sparc64, as seen in bug #10203.

2005-02-16  Julio M. Merino Vidal  <jmmv@menta.net>

	* INSTALL:
	* Makefile.am:
	* configure.ac: Add the --disable-large-file option to manually
	disable large file support from the builtin sqlite (compatibility
	with old systems and FAT).  Addresses bug #8380.

2005-02-16  Nathaniel Smith  <njs@codesourcery.com>

	* tests/t_undo_update.at: New todo.
	* testsuite.at: Add it.

2005-02-15  Nathaniel Smith  <njs@codesourcery.com>

	* monotone.1: Add cursory note about "automate".
	* monotone.texi: Synchronize with manpage.

2005-02-15  Nathaniel Smith  <njs@codesourcery.com>

	* automate.cc: Add "Error conditions" to the standard comment
	sections.

	* monotone.texi (Scripting): New section.
	(Automation): New section.

	* tests/t_automate_heads.at: Test behavior with nonexistent
	branch.

2005-02-14  Nathaniel Smith  <njs@codesourcery.com>

	* tests/t_merge_normalization_edge_case.at: New test.
	* testsuite.at: Add it.

	* diff_patch.cc (normalize_extents): Soften the warning message
	now that we have one test case.

2005-02-14  Matthew A. Nicholson  <mnicholson@digium.com>

	* std_hooks.lua: Add vimdiff merge hooks.

2005-02-14  Nathaniel Smith  <njs@codesourcery.com>

	* std_hooks.lua: Remove tabs.

2005-02-14  Nathaniel Smith  <njs@codesourcery.com>

	* tests/t_automate_heads.at: New test.
	* tests/t_automate_version.at: New test.
	* testsuite.at: Add then.

	* commands.cc (automate): Fix documentation string.
	* automate.cc: Much more structured documentation comments.

2005-02-13  Nathaniel Smith  <njs@codesourcery.com>

	* automate.{cc,hh}: New files.
	* commands.cc: New command "automate".

2005-02-13  Nathaniel Smith  <njs@codesourcery.com>

	* monotone.texi (Creating a Database): Fix typo, clarify
	conventions for database management following question on mailing
	list.

2005-02-12  graydon hoare  <graydon@pobox.com>

	* change_set.{cc,hh}: Correct code to pass newly-added unit tests.

2005-02-10  Derek Scherger  <derek@echologic.com>

	* monotone.1: update for restrictions
	* monotone.texi: sync with manpage

2005-02-09  Derek Scherger  <derek@echologic.com>

	* cert.cc (cert_revision_testresult): allow pass/fail testresult
	values
	* commands.cc (testresult): likewise
	* commands.cc (do_diff): disallow restriction of non-working copy
	diffs
	* monotone.texi: update for restrictions

2005-02-08  graydon hoare  <graydon@pobox.com>

	* database.cc (version_cache::set): Fix bad expiry logic.

2005-02-08  Nathaniel Smith  <njs@codesourcery.com>

	* change_set.cc (check_sane): Null sources are only valid for
	adds.

2005-02-07  Nathaniel Smith  <njs@codesourcery.com>

	* database.cc (struct version_cache): Fix invariant in cache
	clearing logic.

2005-02-06  Nathaniel Smith  <njs@codesourcery.com>

	* change_set.cc: Add a few more invariants; add lots and lots of
	unit tests.

2005-02-06  graydon hoare  <graydon@pobox.com>

	* change_set.cc: Use hash_map in a few places.
	(confirm_unique_entries_in_directories): Fix invariants.
	* constants.{cc,hh} (db_version_cache_sz): New constant.
	* database.cc (version_cache): New structure.
	(get_version): Use it.
	* interner.hh: Rewrite to use hash_map and vector.
	* tests/t_no_rename_overwrite.at: Tweak return codes.

2005-02-06  Nathaniel Smith  <njs@codesourcery.com>

	* ui.hh (ensure_clean_line): New method.
	* ui.cc (inform): Use it.
	* keys.cc (get_passphrase): Call it before prompting for passphrase.

2005-02-06  Nathaniel Smith  <njs@codesourcery.com>

	* database.cc (info): Report more statistics.

	* ROADMAP: Remove finished items.

	* revision.cc (analyze_manifest_changes): Childs cannot be null,
	that makes no sense.
	(add_node_for_old_manifest): Log node names, don't print it.
	(construct_revision_from_ancestry): Partially rewrite to handle
	root nodes explicitly.
	(build_changesets_from_existing_revs): Don't put the null revision
	in the ancestry graph, to match changesetify logic.
	(add_node_for_old_revision): Enforce decision that the ancestry
	graph not contain the null revision.

	(anc_graph::heads): Remove.
	(add_node_ancestry): Don't try creating it; logic was broken
	anyway.
	(rebuild_from_heads): Rename to...
	(rebuild_ancestry): ...this.  Calculate head set correctly.

2005-02-05  Nathaniel Smith  <njs@codesourcery.com>

	* change_set.cc (compose_path): Add more invariants.

2005-02-05  Nathaniel Smith  <njs@codesourcery.com>

	* monotone.cc (cpp_main): Log command line, to help interpret the
	logs people send in.

2005-02-05  Nathaniel Smith  <njs@codesourcery.com>

	* revision.cc (check_sane): Turn off this invariant when
	global_sanity.relaxed.

2005-02-03  Nathaniel Smith  <njs@codesourcery.com>

	* tests/t_load_into_existing.at: Oops, really add it too, sigh.

2005-02-03  Nathaniel Smith  <njs@codesourcery.com>

	* tests/t_need_mt_revision.at: Oops, really add it.

2005-02-03  Nathaniel Smith  <njs@codesourcery.com>

	* interner.hh (interner::intern): Add version taking a bool&, so
	callers can tell whether this string has previously been checked.
	* change_set.cc: Use new interned string identifier
	'path_component's instead of file_path's for components of paths;
	sanity-check each component exactly once.

2005-02-03  Nathaniel Smith  <njs@codesourcery.com>

	* database.cc (load): Check for existence of target database.
	* tests/t_load_into_existing.at: New test.
	* testsuite.at: Add it.

2005-02-03  Nathaniel Smith  <njs@codesourcery.com>

	* tests/t_checkout_dir.at: Also check that checkout to unwriteable
	directory fails.
	* tests/t_branch_checkout.at: New test.
	* testsuite.at: Add it.

	* app_state.cc (initialize): Simplify working directory
	initialization, and improve error handling.

	* keys.cc (get_passphrase): Disallow empty passphrases early
	(before they trigger an invariant down the line...).

2005-02-03  Nathaniel Smith  <njs@codesourcery.com>

	* update.cc (pick_update_candidates): Add I().
	* commands.cc (calculate_base_revision): Remove 'rev' argument,
	which was never set and callers never used.
	(calculate_base_manifest, calculate_current_revision)
	(calculate_restricted_revision, revert): Update correspondingly.
	(update): Check for null old revision.

	* main.cc (main): Make exit status 3 if we caught an unhandled
	exception, in particular so the testsuite can tell the difference
	between an error handled cleanly and an error caught by an
	invariant.
	* tests/t_update_null_revision.at: New test.
	* testsuite.at: Add it.

2005-02-03  Nathaniel Smith  <njs@codesourcery.com>

	* main.cc: Remove tabs.

2005-02-02  Nathaniel Smith  <njs@codesourcery.com>

	* change_set.cc (extract_first): Rename to...
	(extract_pairs_and_insert): ...this.
	(path_rearrangement::check_sane): Use it to add additional
	checks.

	* work.hh: Update comments (MT/manifest doesn't exist
	anymore...).

	* tests/t_need_mt_revision.at: New test.
	* testsuite.at: Add it.
	* commands.cc (get_revision_id): Require MT/revision to exist.
	(setup): Create MT/revision.

2005-02-02  Nathaniel Smith  <njs@codesourcery.com>

	* work.hh: Remove tabs.

2005-02-03  graydon hoare  <graydon@pobox.com>

	* tests/t_i18n_changelog.at: New test.
	* testsuite.at: Run it.
	* lua/lposix.c: New file.
	* lua/modemuncher.c: New file
	* lua.cc: Load posix library.
	* lua/liolib.c: Disable execute and popen.
	* std_hooks.lua: Remove io.execute uses.
	* AUTHORS: Update to mention lposix.c, modemuncher.c.
	* Makefile.am: Likewise.

2005-02-01  Nathaniel Smith  <njs@codesourcery.com>

	* tests/t_rebuild.at: Beef up test in response to possible
	problems reported by Derek Scherger.

2005-01-31  Nathaniel Smith  <njs@codesourcery.com>

	* rcs_import.cc (store_manifest_edge): Don't try to store deltas
	to the null manifest.
	(import_cvs_repo): Root revision has null manifest, not empty
	manifest.
	* revision.cc (check_sane): More invariants.

2005-01-28  graydon hoare  <graydon@pobox.com>

	* database.{cc,hh}: More netsync speed tweaks.
	* netsync.cc: Likewise.

2005-01-27  Nathaniel Smith  <njs@codesourcery.com>

	* tests/t_restrictions_warn_on_unknown.at: New test.
	* testsuite.at: Add it.

2005-01-27  Derek Scherger  <derek@echologic.com>

	* commands.cc (attr): adjust for subdir; ensure files exist
	* tests/t_attr.at: improve setup description
	* tests/t_attributes.at: improve setup description so that
	testsuite -k attr runs this test; check for attributes on missing
	files
	* tests/t_subdir_attr.at: new test
	* testsuite.at: fix dutch spelling of monotone; call new test

2005-01-27  Nathaniel Smith  <njs@codesourcery.com>

	* change_set.hh (null_id): New function.
	* revision.cc (analyze_manifest_changes): Fix typo, use null_id.
	* tests/t_rebuild.at: Un-XFAIL.

2005-01-27  Nathaniel Smith  <njs@codesourcery.com>

	* tests/t_rebuild.at: Add priority tag.

	* tests/t_cvsimport.at: Be more thorough.

	* rcs_import.cc (store_edge): Rename to...
	(store_manifest_edge): ...this.  Remove revision arguments, and
	remove storing of revision.
	(import_states_recursive): Update accordingly.
	Add 'revisions' argument; update it instead of trying to write
	revisions now.
	(import_states_by_branch): Add 'revisions' argument.
	(import_cvs_repo): Add a stage 3 that writes out the revisions
	accumulated in the 'revisions' vector.
	
2005-01-27  Matt Johnston  <matt@ucc.asn.au>

	(compile fixes for Linux/gcc 3.3.4)
	* botan/{util.cpp,primes.cpp}: give large constants ULL
	suffixes
	* botan/{gzip.cpp}: fix type for std::max() comparison

2005-01-27  graydon hoare  <graydon@pobox.com>

	* AUTHORS: Mention Georg.
	* change_set.cc: Null out names which are in null directories.
	* commands.cc (reindex): Remove COLLECTION argument.
	* database.{cc,hh} (get_revision_certs):
	Add brute force "load all certs" method.
	* merkle_tree.{cc,hh}: Modify to use memory rather than disk.
	* netsync.{cc,hh}: Likewise.
	* packet.hh (manifest_edge_analyzer): Kill dead code.

2005-01-26  Nathaniel Smith  <njs@codesourcery.com>

	* mt_version.cc (print_full_version): Include system flavour.

2005-01-26  Nathaniel Smith  <njs@codesourcery.com>

	* tests/t_rebuild.at: New test.
	* testsuite.at: Add it.

2005-01-26  Nathaniel Smith  <njs@codesourcery.com>

	* tests/t_checkout_noop_on_fail.at: Clarify description and XFAIL.

	* tests/t_approval_semantics.at: New TODO.
	* tests/t_monotone_agent.at: New TODO.
	* testsuite.at: Add them.

2005-01-25  Nathaniel Smith  <njs@codesourcery.com>

	* tests/t_checkout_noop_on_fail.at: New test.
	* testsuite.at: Add it.
	(RAW_MONOTONE): Add $PREEXECUTE to definition.

2005-01-25  Nathaniel Smith  <njs@codesourcery.com>

	* change_set.cc (extend_renumbering_from_path_identities): Add
	invariant.
	(extend_renumbering_via_added_files): Likewise.

	* constants.hh (maxbytes, postsz): Remove dead constants.
	(verify_depth): New constant.
	* constants.cc: Likewise.
	* revision.hh (check_sane_history): New function.
	* revision.cc (check_sane_history): Likewise.
	* database.cc (put_revision): Sanity check revision and revision
	history before storing it.
	This breaks cvs import.  Why?

	* update.cc (find_deepest_acceptable_descendent): Remove.
	(acceptable_descendent, calculate_update_set): New functions.
	(pick_update_candidates): Use 'calculate_update_set'.
	* tests/t_update_2.at: Un-XFAIL.
	* tests/t_ambig_update.at: Un-XFAIL.

	* tests/t_no_rename_overwrite.at: New test.
	* tests/t_cdiff.at: New test placeholder.
	* testsuite.at: Add them.
	(MONOTONE): Prefix command line with $PREEXECUTE to e.g. support
	running under Valgrind.

2005-01-25  Matt Johnston  <matt@ucc.asn.au>

	* cert.cc: ignore whitespace when comparing private keys
	from the database and with the lua hook
	* tests/t_lua_privkey.at: new test
	* testsuite.at: run it

2005-01-23  Derek Scherger  <derek@echologic.com>

	* commands.cc (restrict_rename_set): include renames if either
	name is present in restriction
	(calculate_base_revision): remove unused variant
	(calculate_current_revision): remove unsed variable
	(calculate_restricted_revision): remove unsed variable
	(ls_missing): remove unsed variable
	(revert): rewrite with restrictions
	* tests/t_revert.at: test partial reverts adjust MT/work properly
	* tests/t_revert_dirs.at: un-XFAIL
	* tests/t_revert_rename.at: un-XFAIL; revert rename via both names

2005-01-23  Derek Scherger  <derek@echologic.com>

	* tests/t_revert_rename.at: remove extra MONOTONE_SETUP
	attempt revert by both original name and new name

2005-01-23  Derek Scherger  <derek@echologic.com>

	* tests/t_revert_rename.at: New test.
	* testsuite.at: Add it.

2005-01-22  Derek Scherger  <derek@echologic.com>

	* tests/t_revert_dirs.at: New test.
	* testsuite.at: Add it.

2005-01-22  Nathaniel Smith  <njs@codesourcery.com>

	* configure.ac (AC_INIT): Set bug-reporting address to list
	address, rather than Graydon's personal email.
	* diff_patch.cc (normalize_extents): Use it.
	* ui.cc (fatal): Likewise.

	* tests/t_vcheck.at: New priority "todo", tweak descriptive text.

2005-01-23  Derek Scherger  <derek@echologic.com>

	* database.{cc,hh}: convert queries to use prepared statements

2005-01-22  Nathaniel Smith  <njs@codesourcery.com>

	* tests/t_delete_dir.at: Add more commentary.

	* tests/t_rename_dir_patch.at: New test.
	* tests/t_delete_dir_patch.at: New test.
	* testsuite.at: Add them.

2005-01-22  Nathaniel Smith  <njs@codesourcery.com>

	* change_set.cc (apply_change_set): Add invariants.
	* tests/t_rename_dir_cross_level.at: New test.
	* tests/t_rename_added_in_rename.at: New test.
	* tests/t_rename_conflict.at: New test.
	* testsuite.at: Add them.

2005-01-21  Nathaniel Smith  <njs@codesourcery.com>

	* tests/t_ambig_update.at: Update comments.

	* tests/t_update_2.at: New test from Georg-W. Koltermann
	<Georg.Koltermann@mscsoftware.com>.
	* testsuite.at: Add it.

2005-01-20  Nathaniel Smith  <njs@codesourcery.com>

	* tests/t_lca_1.at: New bug report.
	* testsuite.at: Add it.

2005-01-19  Nathaniel Smith  <njs@codesourcery.com>

	* commands.cc (merge): Improve merge chatter.
	(do_diff): Don't print anything when there are no
	changes.

2005-01-19  Nathaniel Smith  <njs@codesourcery.com>

	* tests/t_db_with_dots.at: New test.
	* testsuite.at: Add it.

2005-01-19  Patrick Mauritz <oxygene@studentenbude.ath.cx>

	* Makefile.am (%.h, package_revision.h, package_full_revision.h):
	Don't update target file if no change has occurred, to reduce
	unnecessary rebuilds.

2005-01-18  Nathaniel Smith  <njs@codesourcery.com>

	* rcs_import.cc (cvs_key): Initialize struct tm to all zeros, to
	stop garbage sneaking in -- thanks to Zack Weinberg for pointing
	this out.  Also, handle 2 digit years properly on WIN32.

2005-01-18  Nathaniel Smith  <njs@codesourcery.com>

	* rcs_import.cc: Remove tabs.

2005-01-19  Matt Johnston  <matt@ucc.asn.au>

	* database.cc: Pass filename to check_sqlite_format_version as a
	fs::path, so that it doesn't get passed as a freshly created fs::path
	with default checker (which disallows '.foo' path components)

2005-01-19  Nathaniel Smith  <njs@codesourcery.com>

	* netsync.cc (session, process_confirm_cmd, dispatch_payload):
	Back out some over-zealous changes that broke netsync
	compatibility.  Probably should redo later, when have a chance to
	bump netsync protocol number, but we're not ready for that now.

2005-01-19  Nathaniel Smith  <njs@codesourcery.com>

	* tests/t_subdir_revert.at: New test.
	* tests/t_subdir_rename.at: New test.
	* testsuite.at: Add them.

2005-01-18  Nathaniel Smith  <njs@codesourcery.com>

	* tests/t_subdir_add.at: New test.
	* tests/t_subdir_drop.at: New test.
	* testsuite.at: Add them.
	* tests/t_delete_dir.at: Implement it.

2005-01-19  Nathaniel Smith  <njs@codesourcery.com>

	* netcmd.cc: Remove tabs.

2005-01-19  Nathaniel Smith  <njs@codesourcery.com>

	* merkle_tree.cc: Remove tabs.

2005-01-18  Nathaniel Smith  <njs@codesourcery.com>

	* rcs_import.cc (cvs_key): Initialize struct tm to all zeros, to
	stop garbage sneaking in -- thanks to Zack Weinberg for pointing
	this out.  Also, handle 2 digit years properly on WIN32.

2005-01-18  Nathaniel Smith  <njs@codesourcery.com>

	* rcs_import.cc: Remove tabs.

2005-01-18  Nathaniel Smith  <njs@codesourcery.com>

	* monotone.texi: Undocument mcerts, fcerts; rename rcerts to
	certs.
	* monotone.1: Likewise.

2005-01-18  Nathaniel Smith  <njs@codesourcery.com>

	* commands.cc (restrict_rename_set): Fix types to compile with old
	rename_set gunk removed.
	Alter logic to yell if a rename crosses the restriction boundary,
	rather than silently ignore it.

2005-01-19  graydon hoare  <graydon@pobox.com>

	* commands.cc: Fix up some merge breakage.
	* tests/t_add_dot.at: Un-XFAIL.
	* testsuite.at: Run "setup ." before "db init".

2005-01-09  Derek Scherger  <derek@echologic.com>

	* commands.cc (get_path_rearrangement): new function/signature for
	splitting restricted rearrangements
	(calculate_restricted_revision): use it and update to work
	similarly to calculate_current_revision
	(trusted): call app.initialize(false)
	(ls_missing): adjust for new get_path_rearrangement
	(attr): call app.initialize(true)
	(diff): merge cleanup
	(lca, lcad, explicit_merge): call app.initialize(false)
	* app_state.cc (constructor): set database app state
	(load_rcfiles): add required booleans
	* lua.{cc,hh} (load_rcfile): add required boolean
	* tests/t_add.at:
	* tests/t_diff_added_file.at:
	* tests/t_disapprove.at:
	* tests/t_drop_missing.at:
	* tests/t_heads.at:
	* tests/t_heads_discontinuous_branch.at:
	* tests/t_i18n_file.at:
	* tests/t_log_nonexistent.at:
	* tests/t_merge_add_del.at:
	* tests/t_netsync.at:
	* tests/t_netsync_pubkey.at:
	* tests/t_netsync_single.at:
	* tests/t_persistent_server_keys.at:
	* tests/t_persistent_server_revision.at:
	* tests/t_remerge.at:
	* tests/t_tags.at:
	* tests/t_update_missing.at:
	* tests/t_update_to_revision.at: add --message option to commits
	* tests/t_merge2_add.at:
	* tests/t_merge2_data.at:
	* tests/t_netsync_unrelated.at: create working directory with new
	setup command
	* tests/t_erename.at: update for revisions
	* tests/t_no_change_deltas.at: add --revision options to diff
	* tests/t_restrictions.at: remove some cruft and update to work
	with revisions
	* tests/t_subdirs.at: pass correct --rcfile and --db options from
	within subdir
	* testsuite.at (REVERT_TO): remove MT dir before checkout, which
	now fails if MT exists, replace checkout MT/options with old
	MT/options
	(COMMIT): add --message option to commit macro
	* work.cc (read_options_map): don't overwrite option settings when
	reading options map so that command line settings take precedence

2005-01-18  Nathaniel Smith  <njs@codesourcery.com>

	* netsync.cc: Partially fix comment (s/manifest/revision/ etc.).
	(dispatch_payload): Ignore mcert and fcert refinement requests,
	instead of dying on them.  Hack, but I think it should let this
	netsync continue to interoperate with old netsync...

2005-01-18  Nathaniel Smith  <njs@codesourcery.com>

	* vocab.hh: Remove file<cert>.
	* vocab.cc: Likewise.
	* packet_types.hh: Remove file.
	* Makefile.am (MOST_SOURCES): Remove packet_types.hh and mac.hh.

2005-01-18  Nathaniel Smith  <njs@codesourcery.com>

	* netsync.cc (process_confirm_cmd): Don't try refining mcert and
	fcert trees.
	Remove other dead/pointless code.

2005-01-18  Nathaniel Smith  <njs@codesourcery.com>

	* database.hh: Remove file cert stuff.
	* netsync.cc (data_exists): We don't have file/manifest certs.
	(load_data): Likewise.

2005-01-18  Nathaniel Smith  <njs@codesourcery.com>

	* netsync.cc (process_data_cmd): Ignore file/manifest certs.

	* database.cc (struct valid_certs): Don't support file certs.
	(rehash): No file certs.
	(file_cert_exists): Remove.
	(put_file_cert): Remove.
	(get_file_certs): Remove.

2005-01-18  Nathaniel Smith  <njs@codesourcery.com>

	* packet.cc (class delayed_manifest_cert_packet):
	(class delayed_file_cert_packet): Remove.
	(packet_db_writer::consume_file_cert, consume_manifest_cert)
	(packet_writer::consume_file_cert, consume_manifest_cert)
	Remove.
	(struct feed_packet_consumer): Don't support mcert/fcert packets.
	(extract_packets): Likewise.
	(packet_roundabout_test): Test revision certs, not manifest/file
	certs.

	* packet.hh (packet_consumer::consume_file_cert):
	(packet_consumer::consume_manifest_cert):
	(packet_writer::consume_file_cert):
	(packet_writer::consume_manifest_cert):
	(packet_db_writer::consume_file_cert):
	(packet_db_writer::consume_manifest_cert):
	Remove.

	* lua.hh (hook_get_file_cert_trust): Remove.
	* lua.cc (hook_get_file_cert_trust): Remove.

2005-01-18  Nathaniel Smith  <njs@codesourcery.com>

	* cert.hh (erase_bogus_certs): Re-add manifest cert version.

	* monotone.texi (Hook Reference): Remove documentation of
	get_{file,manifest}_cert_trust.

2005-01-18  Nathaniel Smith  <njs@codesourcery.com>

	* cert.cc (erase_bogus_certs): Re-add manifest cert version.
	(bogus_cert_p): Likewise.

2005-01-18  Nathaniel Smith  <njs@codesourcery.com>

	* cert.hh (rename_edge):
	(rename_set):
	(calculate_renames):
	(rename_cert_name): Remove.
	(cert_file_comment):
	(cert_manifest_comment): Remove.
	(erase_bogus_certs): Remove manifest and file versions.
	* cert.cc (rename_cert_name): Remove.
	(bogus_cert_p): Remove manifest<cert> and file<cert> variants.
	(erase_bogus_certs): Likewise.
	(put_simple_manifest_cert):
	(put_simple_file_cert):
	(cert_file_comment): Remove.

	* commands.cc (fcerts): Remove.
	(mcerts): Likewise.
	(rcerts): Rename to...
	(certs): ...this.  s/revision certs/certs/ in help text.
	(trusted): s/revision cert/cert/.
	(ls_certs): Don't special-case rename certs.

2005-01-18  Nathaniel Smith  <njs@codesourcery.com>

	* tests/t_vcheck.at: Fix AT_XFAIL_IF typo.

2005-01-18  Nathaniel Smith  <njs@codesourcery.com>

	* monotone.texi (Reserved Certs): Remove 'vcheck'.
	(Key and Cert): Remove 'vcheck'.
	(Accidental collision): Likewise.
	(Commands): Likewise.
	* tests/t_vcheck.at: Add note about manual having useful stuff for
	when vcheck is re-added.

2005-01-18  Nathaniel Smith  <njs@codesourcery.com>

	* mac.hh:
	* cert.cc (vcheck_cert_name):
	(calculate_vcheck_mac):
	(cert_manifest_vcheck
	(check_manifest_vcheck):
	* cert.hh (cert_manifest_vcheck):
	(check_manifest_vcheck):
	* constants.cc (constants::vchecklen):
	* constants.hh (constants::vchecklen):
	* commands.cc (vcheck):
	Remove.

	* tests/t_vcheck.at: New test.
	* testsuite.at: Call it.

2005-01-18  Nathaniel Smith  <njs@codesourcery.com>

	* ROADMAP: Remove 'upgrade to sqlite3' todo item.

2005-01-18  Nathaniel Smith  <njs@codesourcery.com>

	* commands.cc (tag):
	(testresult):
	(approve):
	(disapprove):
	(comment):
	(fload):
	(fmerge):
	(cat):
	(rcs_import): Change grouping for "--help" display, to make more
	informative.
	(rcs_import): Also add more details to help text.

2005-01-17  Matt Johnston  <matt@ucc.asn.au>

	* file_io.cc: re-add accidentally removed #include
	* botan/gzip.cc: improved comments, removed unused code

2005-01-17  Nathaniel Smith  <njs@codesourcery.com>

	* diff_patch.cc (normalize_extents): Add missing ')'.

2005-01-17  Nathaniel Smith  <njs@codesourcery.com>

	* tests/t_update_1.at: New test.
	* testsuite.at: Call it.

2005-01-11  Nathaniel Smith  <njs@codesourcery.com>

	* diff_patch.cc (normalize_extents): Add warning for anyone who
	manages to trigger the untested part of the normalization code.

2005-01-14  Christian Kollee <stuka@pestilenz.org>

	* search for and link with sqlite3 when --bundle-sqlite=no

2005-01-12  Derek Scherger  <derek@echologic.com>

	* tests/t_ambig_update.at: add comments from discussion on irc
	* tests/t_status_missing.at: new test
	* testsuite.at: include it

2005-01-10  graydon hoare  <graydon@pboox.com>

	* commands.cc (explicit_merge): Tweak merge message.
	* database.cc (check_sqlite_format_version): New function.
	(database::sql): Call it.
	* sqlite/pager.hh (SQLITE_DEFAULT_PAGE_SIZE): Adjust to 8192.
	(SQLITE_MAX_PAGE_SIZE): Adjust to 65536.
	* schema_migration.cc: Post-merge cleanup.
	* Makefile.am: Likewise.

2005-01-10  Christof Petig <christof@petig-baender.de>

	* sqlite/*: SQLite 3.0.8 CVS import
	* database.{cc,hh}:
	* schema_migration.{cc,hh}: convert to use the SQLite3 API

	This does not yet use any of the more sophisticated API features
	of SQLite3 (query parameters, BLOBs), so there is plenty of room
	for optimization. This also does not change the schema (i.e.
	still uses base64 encoded values in tables)

2005-01-17  graydon hoare  <graydon@pobox.com>

	* AUTHORS: Mention Wojciech and Neil.
	* revision.cc (calculate_ancestors_from_graph): Make non-recursive.

2005-01-17  Wojciech Miłkowski  <wmilkowski@interia.pl>

	* std_hooks.lua: Teach about meld.

2005-01-17  Neil Conway  <neilc@samurai.com>

	* diff_patch.cc: add a new context diff hunk consumer. Rename
	unidiff() to make_diff().
	* diff_patch.hh: Rename unidiff() to make_diff().
	* command.cc: Add new "cdiff" command, and refactor "diff" to
	invoke a common subroutine that is parameterized on the diff
	type. Unrelated change: make a branch-based checkout default to
	using the same directory name as the branch name, unless a
	branch is specified.

2005-01-17  graydon hoare  <graydon@pobox.com>

	* cryptopp/osrng.cpp (NonblockingRng::GenerateBlock):
	Bring forward patch lost in cryptopp 5.2 upgrade.
	* revision.cc (add_bitset_to_union)
	(calculate_ancestors_from_graph): New functions.
	(erase_ancestors)
	(is_ancestor): Rewrite.
	* cert.cc (get_branch_heads): Rewrite.
	* database.{cc,hh} (get_heads): Remove
	(get_revision_ancestry): Use multimap.
	(install_views): Disable.
	Remove everything related to the trust views. Too slow.
	Also tidy up whitespace formatting in sqlite3 code.
	* views.sql: Clear out all views.
	* commands.cc: Adapt to using multimap for ancestry.
	* AUTHORS: Mention Faheem and Christian.

2005-01-17  Faheem Mitha  <faheem@email.unc.edu>

	* debian/control: Fix up build depends.

2005-01-17  Ulrich Drepper  <drepper@redhat.com>

	* acinclude.m4 (AC_CHECK_INADDR_NONE): Fix quoting.
	* Makefile.am (EXTRA_DIST): Add sqlite/keywordhash.c.

2005-01-14  Christian Kollee  <stuka@pestilenz.org>

	* search for and link with sqlite3 when --bundle-sqlite=no

2005-01-12  Derek Scherger  <derek@echologic.com>

	* tests/t_ambig_update.at: add comments from discussion on irc
	* tests/t_status_missing.at: new test
	* testsuite.at: include it

2005-01-10  graydon hoare  <graydon@pboox.com>

	* commands.cc (explicit_merge): Tweak merge message.
	* database.cc (check_sqlite_format_version): New function.
	(database::sql): Call it.
	* sqlite/pager.hh (SQLITE_DEFAULT_PAGE_SIZE): Adjust to 8192.
	(SQLITE_MAX_PAGE_SIZE): Adjust to 65536.
	* schema_migration.cc: Post-merge cleanup.
	* Makefile.am: Likewise.

2005-01-10  Christof Petig  <christof@petig-baender.de>

	* sqlite/*: SQLite 3.0.8 CVS import
	* database.{cc,hh}:
	* schema_migration.{cc,hh}: convert to use the SQLite3 API

	This does not yet use any of the more sophisticated API features
	of SQLite3 (query parameters, BLOBs), so there is plenty of room
	for optimization. This also does not change the schema (i.e.
	still uses base64 encoded values in tables)

2005-01-11  Nathaniel Smith  <njs@codesourcery.com>

	* tests/t_migrate_schema.at: Switch to using pre-dumped db's, make
	it work, un-XFAIL it.

2005-01-11  Nathaniel Smith  <njs@codesourcery.com>

	* tests/t_persistent_server_keys_2.at: XFAIL it, add commentary on
	solution.

2005-01-11  Nathaniel Smith  <njs@codesourcery.com>

	* tests/t_persistent_server_keys_2.at: New test.
	* testsuite.at: Add it.

2005-01-06  Nathaniel Smith  <njs@codesourcery.com>

	* schema_migration.cc (migrate_monotone_schema): Add comment
	pointing to t_migrate_schema.at.
	* tests/t_migrate_schema.at: Implement, mostly.  (Still broken.)

	* tests/t_heads_discontinuous_branch.at: Remove urgency
	annotation.
	* tests/t_netsync_nocerts.at: Add urgency annotation.

	* testsuite.at: Add UNGZ, UNGZB64 macros.
	* tests/t_fmerge.at: Use them.

2005-01-05  Nathaniel Smith  <njs@codesourcery.com>

	* schema_migration.cc: Update comment about depot code.
	(migrate_depot_split_seqnumbers_into_groups):
	(migrate_depot_make_seqnumbers_non_null):
	(migrate_depot_schema): Remove; all are dead code.

2005-01-05  Nathaniel Smith  <njs@codesourcery.com>

	* schema_migration.cc: Remove tabs.

2005-01-05  Nathaniel Smith  <njs@codesourcery.com>

	* tests/t_check_same_db_contents.at: Uncapitalize title to unbreak
	testsuite.

	* revision.cc (is_ancestor): Add FIXME comment.
	(erase_ancestors): New function.
	* revision.hh (erase_ancestors): Prototype it.
	* cert.cc (get_branch_heads): Call it.
	* tests/t_heads_discontinuous_branch.at: Un-XFAIL it.

	* revision.cc (find_subgraph_for_composite_search): Ignore null
	revision ids.
	* commands.cc (try_one_merge): Add invariant - never create merges
	where the left parent is an ancestor or descendent of the right.
	(explicit_merge): Same check.
	(propagate): Handle cases where no merge is necessary.  Also, make
	generated log message more readable.

	* tests/t_propagate_desc.at: Un-XFAIL it.
	* tests/t_propagate_anc.at: Un-XFAIL it.  Use new
	CHECK_SAME_DB_CONTENTS macros.
	* testsuite.at: Move t_check_same_db_contents.at to run before
	propagation tests.  Make CHECK_SAME_DB_CONTENTS more thorough.

	* tests/t_dump_load.at: Implement test.

2005-01-05  Nathaniel Smith  <njs@codesourcery.com>

	* tests/t_check_same_db_contents.at: New test.
	* testsuite.at: Add it.
	(CHECK_SAME_DB_CONTENTS): New macro.

2005-01-04  Nathaniel Smith  <njs@codesourcery.com>

	* cert.cc: Remove tabs.
	* revision.hh: Likewise.

2005-01-04  Nathaniel Smith  <njs@codesourcery.com>

	* tests/t_propagate_anc.at: Also check the case where we're
	propagating a non-strict ancestor, i.e. the heads are actually
	equal.

2005-01-04  Nathaniel Smith  <njs@codesourcery.com>

	* database.cc (get_revision_parents): Add invariant.
	(get_revision_children): Likewise.
	(get_revision): Likewise.
	(put_revision): Likewise.

	* tests/t_merge_ancestor.at: New test.
	* tests/t_propagate_desc.at: Likewise.
	* tests/t_propagate_anc.at: Likewise.
	* testsuite.at: Call them.

2005-01-04  Nathaniel Smith  <njs@codesourcery.com>

	* tests/t_netsync_diffbranch.at: Add priority, add description of
	problem and solution.
	Also, XFAIL it.
	* tests/t_netsync_unrelated.at: Add reference to discussion.
	* tests/t_cmdline_options.at: Remove priority marking from
	non-bug.
	* tests/t_checkout_dir.at: XFAIL when run as root.

	* tests/t_netsync_nocerts.at: New test.
	* testsuite.at: Call it.

2005-01-03  Matt Johnston  <matt@ucc.asn.au>

	* tests/t_netsync_diffbranch.at: add a new test for pulling a branch
	with a parent from a different branch.
	* testsuite.at: add it

2005-01-02  Derek Scherger  <derek@echologic.com>

	* commands.cc (log_certs): new function
	(log) add Ancestor: and Branch: entries to output; use above new
	function
	* tests/t_cross.at: update to work with changesets

2005-1-1  Matt Johnston  <matt@ucc.asn.au>

	* botan/base64.cpp: Include a terminating newline in all cases for
	compatibility with cryptopp

2005-1-1  Matt Johnston  <matt@ucc.asn.au>

	* keys.cc: fix merge issues propagating 0.16 to net.venge.monotone.botan
	* botan/config.h: add it
	* botan/{aes,des,dh,dsa,elgamal,lion,lubyrack,nr,rw,openpgp}*: removed
	unused files.

2004-12-30  graydon hoare  <graydon@pobox.com>

	* constants.cc (netcmd_current_protocol_version): Set to 3.
	* tests/t_crlf.at: New test of crlf line encodings.
	* testsuite.at: Call it.
	* monotone.spec: Note 0.16 release.

2004-12-30  graydon hoare  <graydon@pobox.com>

	* win32/get_system_flavour.cc: Fix little compile bugs.

2004-12-30  Julio M. Merino Vidal  <jmmv@menta.net>

	* change_set.{cc,hh}: Add the has_renamed_file_src function in
	change_set::path_rearrangement.
	* commands.cc: Make the 'log' command show nothing for renamed or
	deleted files (when asked to do so) and stop going backwards in
	history when such condition is detected; they don't exist any more,
	so there is no point in showing history (and could drive to incorrect
	logs anyway).
	* tests/t_log_nonexistent.at: New check to verify previous.
	* testsuite.at: Add it.

2004-12-30  graydon hoare  <graydon@pobox.com>

	* Makefile.am: Clean full testsuite directory and full-version.
	* configure.ac: Bump version number.
	* po/monotone.pot: Regenerate.
	* NEWS: Describe new release.

2004-12-29  Julio M. Merino Vidal  <jmmv@menta.net>

	* tests/t_cmdline_options.at: New test for previous: ensure that
	monotone is actually checking for command line correctness.
	* testsuite.at: Add it.

2004-12-29  Julio M. Merino Vidal  <jmmv@menta.net>

	* monotone.cc: Verify that the command line is syntactically correct
	as regards to options (based on error codes from popt).

2004-12-29  Matt Johnston  <matt@ucc.asn.au>

	* tests/t_drop_rename_patch.at: A test to check that deltas on
	renamed files are included in concatenate_change_sets, if there was a
	deletion of a file with the same name as the rename src.
	* testsuite.at: add it

2004-12-29  graydon hoare  <graydon@pobox.com>

	* AUTHORS: Add Jordi.
	* change_set.{cc,hh}: Make sanity helpers const.
	(normalize_change_set): Drop a->a deltas.
	(merge_change_sets): Call normalize.
	(invert_change_set): Likewise.
	* revision.cc
	(find_subgraph_for_composite_search): New fn.
	(calculate_composite_change_set): Call it.
	(calculate_change_sets_recursive): Use results.
	* tests/t_no_change_deltas.at: Fix.

2004-12-29  graydon hoare  <graydon@pobox.com>

	* change_set.cc: Fix unit tests to satisfy sanity checks.
	* std_hooks.lua: Fix status checking on external merges.

2004-12-29  Matt Johnston  <matt@ucc.asn.au>

	* change_set.{cc,hh}: Take account of files which are the
	destination of a rename_file operation, when examining
	file deletions. Added helper methods to clean up related code.

2004-12-29  Matt Johnston  <matt@ucc.asn.au>

	* change_set.cc: added a sanity check for deltas with same src/dst,
	and deleted files with deltas.

2004-12-29  Matt Johnston  <matt@ucc.asn.au>

	* testsuite.at, tests/t_netsync_single.at: don't use -q with
	killall since it isn't portable.

2004-12-28  Julio M. Merino Vidal  <jmmv@menta.net>

	* commands.cc: Make the 'log' command show all affected files
	in each revision in a nice format (easier to read than what
	'cat revision' shows).

2004-12-28  Julio M. Merino Vidal  <jmmv@menta.net>

	* commands.cc: Change the order used by the 'log' command to show
	affected files so that it matches the order in which these changes
	really happen.  Otherwise, a sequence like "rm foo; mv bar foo;
	patch foo" could be difficult to understand by the reader.

2004-12-28  Jordi Vilalta Prat  <jvprat@wanadoo.es>

	* monotone.texi: Fix a typo: "not not" should be "not".

2004-12-28  Julio M. Merino Vidal  <jmmv@menta.net>

	* commands.cc: Make the 'log' command show all affected files
	in each revision in a nice format (easier to read than what
	'cat revision' shows).

2004-12-28  graydon hoare  <graydon@pobox.com>

	* AUTHORS: Add various recent authors.

2004-12-28  Badai Aqrandista <badaiaqrandista@hotmail.com>

	* debian/*: Fix up for package building.

2004-12-28  graydon hoare  <graydon@pobox.com>

	* change_set.{cc,hh}: Add sanity checking, rework
	some of concatenation logic to accomodate.
	* revision.{cc,hh}: Likewise.
	Teach about generalized graph rebuilding.
	* database.cc (delete_existing_revs_and_certs): New fn.
	* commands.cc (db rebuild): New command.
	(db fsck) New command.
	* sanity.{cc,hh} (relaxed): New flag.
	* work.cc: Use new concatenation logic.

2004-12-25  Julio M. Merino Vidal  <jmmv@menta.net>

	* commands.cc: During 'log', print duplicate certificates (by
	different people) in separate lines, rather than showing them
	together without any spacing.  While here, homogenize new lines
	in other messages as well; this also avoids printing some of
	them in case of missing certificates).

2004-12-24  Nathaniel Smith  <njs@codesourcery.com>

	* tests/t_disapprove.at: Enable previously disabled test.

	* tests/t_no_change_deltas.at: New test.
	* testsuite.at: Call it.

2004-12-23  Nathaniel Smith  <njs@codesourcery.com>

	* win32/read_password.c: Remove unused file.

2004-12-22  Julio M. Merino Vidal  <jmmv@menta.net>

	* commands.cc: Verify that the key identifier passed to the pubkey
	and privkey commands exists in the database.  Otherwise exit with
	an informational message instead of an exception.

2004-12-20  Matt Johnston  <matt@ucc.asn.au>

	* keys.cc: don't cache bad passphrases, so prompt for a correct
	password if the first ones fail.

2004-12-19  Matt Johnston  <matt@ucc.asn.au>

	* commands.cc: print out author/date next to ambiguous revision
	lists from selectors.

2004-12-19  Julio M. Merino Vidal  <jmmv@menta.net>

	* testsuite.at:
	* tests/t_fmerge.at:
	* tests/t_netsync.at:
	* tests/t_netsync_single.at:
	* tests/t_revert.at:
	* tests/t_tags.at: Avoid usage of test's == operator.  It's a
	GNUism and causes unexpected failures in many tests.  The correct
	operator to use is just an equal sign (=).
	* tests/t_renamed.at: Don't use cp's -a flag, which is not
	supported by some implementations of this utility (such as the
	one in NetBSD).  Try to add some of its funcionality by using
	the -p flag, although everything could be fine without it.
	* tests/t_unidiff.at: Discard patch's stderr output.  Otherwise
	it's treated as errors, but NetBSD's patch uses it to print
	informative messages.

2004-12-19  Julio M. Merino Vidal  <jmmv@menta.net>

	* tests/t_scan.at: Instead of running sha1sum, use a prestored
	manifest file to do the verification.  This avoids problems in
	systems that do not have the sha1sum tool, like NetBSD.

2004-12-19  Julio M. Merino Vidal  <jmmv@menta.net>

	* Makefile.am: Remove obsolete --with-bundled-adns flag from
	DISTCHECK_CONFIGURE_FLAGS.

2004-12-18  Nathaniel Smith  <njs@codesourcery.com>

	* tests/t_checkout_dir.at: Make the test directory chdir'able
	again after the test.
	* tests/t_delete_dir.at: Add trailing newline.

	* tests/t_dump_load.at: New bug report.
	* tests/t_migrate_schema.at: Likewise.
	* testsuite.at: Call them.

2004-12-18  Nathaniel Smith  <njs@codesourcery.com>

	* change_set.hh: Remove obsolete comment.

2004-12-18  Nathaniel Smith  <njs@codesourcery.com>

	* tests/t_delete_dir.at: New bug report.
	* testsuite.at: Call it.

2004-12-18  Julio M. Merino Vidal  <jmmv@menta.net>

	* commands.cc: Homogenize help message for 'ls' with the one shown
	by 'list'.

2004-12-18  Julio M. Merino Vidal  <jmmv@menta.net>

	* ChangeLog: Add missing entries for several modifications I did
	in December 6th and 3rd.

2004-12-18  Julio M. Merino Vidal  <jmmv@menta.net>

	* tests/t_checkout_dir.at: New test triggering the bug I fixed
	  previously in the checkout command, verifying that directory
	  creation and chdir succeed.
	* testsuite.at: Add new test.

2004-12-18  Nathaniel Smith  <njs@codesourcery.com>

	* ChangeLog: Add log entry for <jmmv@menta.net>'s last change.
	* std_hooks.lua: Check exit status of external merge commands.

2004-12-18  Julio M. Merino Vidal  <jmmv@menta.net>

	* commands.cc: Include cerrno, cstring,
	boost/filesystem/exception.hpp.
	(checkout): Verify that directory creation and chdir succeeded.

2004-12-18  Nathaniel Smith  <njs@codesourcery.com>

	* diff_patch.cc (struct hunk_offset_calculator): Remove dead
	code.  (I believe it was used by the old, non-extent-based
	merging.)
	(calculate_hunk_offsets): Likewise.
	(struct hunk_consumer): Move next to rest of unidiff code.
	(walk_hunk_consumer): Likewise.

2004-12-18  Matt Johnston <matt@ucc.asn.au>

	* change_set.cc (concatenate_change_sets): Be more careful checking
	whether to discard deltas for deleted files (in particular take
	care when files are removed then re-added) - fixes tests
	t_patch_drop_add, t_add_drop_add.at, t_add_patch_drop_add,
	t_merge2_add_drop_add
	* change_set.cc (project_missing_deltas): don't copy deltas
	for deleted files, and handle the case where src file ids vary when
	files are added/removed. (fixes t_patch_vs_drop_add)
	* t_patch_drop_add.at, t_add_drop_add.at, t_add_patch_drop_add.at,
	  t_merge2_add_drop_add.at, t_patch_vs_drop_add.t: don't expect
	to fail any more.

2004-12-17  Nathaniel Smith  <njs@codesourcery.com>

	* tests/t_persistent_server_keys.at:
	* tests/t_attr.at:
	* tests/t_patch_vs_drop_add.at:
	* tests/t_merge2_add_drop_add.at:
	* tests/t_add_drop_add.at:
	* tests/t_add_patch_drop_add.at:
	* tests/t_patch_drop_add.at: Remove priority notes, since these
	are no longer bugs.

2004-12-17  graydon hoare  <graydon@pobox.com>

	* tests/t_merge_2.at: Works now, remove xfail.

2004-12-17  graydon hoare  <graydon@pobox.com>

	* tests/t_merge_1.at: Remove AT_CHECK(false) and xfail.
	* tests/t_fdiff_normalize.at: New test.
	* testsuite.at: Call it.
	* diff_patch.cc (normalize_extents): Fix the normalize bug.
	* revision.{cc,hh} (construct_revisions): Rename to prepare for
	next rebuild-the-graph migration.
	* commands.cc (db): Change call name.

2004-12-16  Joel Rosdahl  <joel@rosdahl.net>

	* revision.cc (is_ancestor): Use std::queue for the queue.

2004-12-14  Joel Rosdahl  <joel@rosdahl.net>

	Generalize the explicit_merge command with an optional ancestor
	argument:
	* revision.cc (is_ancestor): New method.
	* revision.hh (is_ancestor): Add prototype.
	* commands.cc (try_one_merge): Add ancestor argument. Empty
	ancestor means use ancestor from find_common_ancestor_for_merge.
	(merge): Pass empty ancestor to try_one_merge.
	(propagate): Likewise.
	(explicit_merge): Add optional ancestor argument.
	* monotone.texi: Document new explicit_merge argument.

2004-12-13  Joel Rosdahl  <joel@rosdahl.net>

	* tests/t_merge_2.at: New test triggering a bad merge.
	* testsuite.at: Add new test.

2004-12-13  Joel Rosdahl  <joel@rosdahl.net>

	* revision.cc (find_least_common_ancestor): Add a missing "return
	true;" that mysteriously was removed in
	c853237f9d8d155431f88aca12932d2cdaaa31fe.

2004-12-13  Joel Rosdahl  <joel@rosdahl.net>

	* revision.cc (find_least_common_ancestor): Remove unused variable.
	* commands.cc (lca): Correct negative status text.
	* commands.cc (update): Use GNU style braces.

2004-12-12  graydon hoare  <graydon@pobox.com>

	* commands.cc: Fix bug reported in t_attr.at
	* tests/t_attr.at: Remove xfail.
	* change_set.cc: Change unit tests syntax.
	(read_change_set): Assert complete read.
	* revision_ser.cc (read_revision_set): Likewise.
	* os_specific.hh: Drop obsolete file.

2004-12-12  Joel Rosdahl  <joel@rosdahl.net>

	* revision.cc (find_least_common_ancestor): New function for
	finding the vanilla LCA.
	* revision.hh: Added prototype for find_least_common_ancestor.
	* commands.cc (update): Use find_least_common_ancestor for finding
	a common ancestor.
	* commands.cc (diff): Likewise.
	* revision.cc (find_common_ancestor): Rename to...
	(find_common_ancestor_for_merge): ...this, for clarity.
	* revision.hh: find_common_ancestor -->
	find_common_ancestor_for_merge.
	* commands.cc (try_one_merge): Call find_common_ancestor_for_merge
	to find ancestor.
	* commands.cc (lcad): Rename lca command to lcad.
	* commands.cc (lca): New command for finding the vanilla LCA.

2004-12-12  Nathaniel Smith  <njs@codesourcery.com>

	* tests/t_persistent_server_keys.at: Actually test what it's
	supposed to.  Also, un-XFAIL it, since now it seems to pass.

2004-12-12  Nathaniel Smith  <njs@codesourcery.com>

	* tests/t_persistent_server_keys.at: New test.

	* testsuite.at: Call it.
	* tests/t_persistent_server_revision.at: Fix typo.

2004-12-12  Nathaniel Smith  <njs@codesourcery.com>

	* tests/t_persistent_server_revision.at: New test.
	* testsuite.at: Call it.  Tweak NETSYNC macros in support of it.

2004-12-11  Nathaniel Smith  <njs@codesourcery.com>

	* lua.hh (add_rcfile): Add 'required' argument.
	* lua.cc (add_rcfile): Implement it.  Simplify error checking
	logic while I'm there...
	* monotone.cc (cpp_main): Pass new argument to add_rcfile.

	* tests/t_rcfile_required.at: New test.
	* testsuite.at: Call it.
	Revamp netsync support macros, to allow long-running servers.
	Make netsync-killer try first with -TERM, in case that plays nicer
	with gcov.

2004-12-11  Nathaniel Smith  <njs@codesourcery.com>

	* lua.hh: Remove tabs.

2004-12-11  Nathaniel Smith  <njs@codesourcery.com>

	* monotone.texi: Document explicit_merge.

2004-12-11  Nathaniel Smith  <njs@codesourcery.com>

	* Makefile.am: Redo full-revision support again, to properly
	handle 'make dist' and caching.  Hopefully.

2004-12-11  Nathaniel Smith  <njs@codesourcery.com>

	* monotone.texi (File Attributes): Rewrite for new .mt-attrs
	syntax.

2004-12-11  Nathaniel Smith  <njs@codesourcery.com>

	* tests/t_attr.at: New test.
	* testsuite.at: Call it.

2004-12-11  Nathaniel Smith  <njs@codesourcery.com>

	* commands.cc (trusted): Print spaces between key ids.

	* lua.cc (add_rcfile): Errors while loading a user-provided rc
	file are naughtiness, not oopses.

2004-12-11  Nathaniel Smith  <njs@codesourcery.com>

	* commands.cc (commands::explain_usage): Use split_into_lines to
	do formatting of per-command usage; allow multi-line
	descriptions.
	(trusted): New command.
	* monotone.texi (Key and Cert): Document 'trusted' command.
	* tests/t_trusted.at: New test.
	* testsuite.at: Change get_revision_cert_trust to support
	t_trusted.at.  Call t_trusted.at.

2004-12-11  Derek Scherger  <derek@echologic.com>

	* app_state.{cc,hh} (restriction_includes): renamed from
	in_restriction to be less obscure; use path_set rather than
	set<file_path>
	* commands.cc
	(restrict_path_set):
	(restrict_rename_set):
	(restrict_path_rearrangement):
	(calculate_restricted_revision): new restriction functions
	(restrict_patch_set): remove old restrictions machinery
	(status): call calculate_restricted_revision
	(ls_tags): call app.initialize
	(unknown_itemizer): restriction_includes renamed
	(ls_unknown): call calculate_restricted_revision
	(ls_missing): rework for restrictions
	(commit): switch to --message option, optional paths and preserve
	restricted work
	(diff): allow restrictions for zero and one arg variants
	(revert): note some work left to do
	* manifest.{cc,hh} (build_manifest_map): hide unused things
	(build_restricted_manifest_map): new function
	* transforms.{cc,hh} (calculate_ident): clean up merge artifacts
	* work.cc (read_options_map): merge cleanup to preserve command
	line options

2004-12-10  Nathaniel Smith  <njs@codesourcery.com>

	* Makefile.am (package_full_revision.txt): Redo Joel Rosdahl
	<joel@rosdahl.net>'s change below after it got clobbered by
	merge.

2004-12-10  Nathaniel Smith  <njs@codesourcery.com>

	* commands.cc (log): Synopsize optional 'file' argument, and
	describe both arguments in help description.

2004-12-10  Matt Johnston  <matt@ucc.asn.au>

	* cert.cc: Added priv_key_exists() function
	* commands.cc, rcs_import.cc: use new privkey functions
	* netsync.cc: change some bits that were missed

2004-12-09  Derek Scherger  <derek@echologic.com>

	* .mt-nonce: delete obsolete file
	* change_set.cc (merge_deltas): add file paths in call to
	try_to_merge_files
	* commands.cc (propagate): add progress logging similar to merge
	* diff_patch.{cc,hh} (try_to_merge_files): add file paths to
	merge2 and merge3 hooks; add logging of paths before calling merge
	hooks
	* lua.{cc,hh} (hook_merge2, hook_merge3): add file paths to merge
	hooks
	* std_hooks.lua (merge2, merge3, merge2_xxdiff_cmd,
	merge3_xxdiff_cmd): pass file paths to xxdiff for use as titles
	* testsuite.at (MONOTONE_SETUP): add paths to merge2 hook

2004-12-09  Matt Johnston  <matt@ucc.asn.au>

	* cert.cc, cert.hh, lua.cc, lua.hh, netsync.cc:
	Added a new get_priv_key(keyid) lua hook to retrieve
	a private key from ~/.monotonerc

2004-12-09  Matt Johnston  <matt@ucc.asn.au>

	* change_set.cc: Don't include patch deltas on files which
	are being deleted in changesets. (partial fix for bug
	invoked by t_merge_add_del.at)

2004-12-09  Matt Johnston  <matt@ucc.asn.au>

	* configure.ac,Makefile.am: Fix iconv and intl
	handling so that the libraries are used (required for OS X).

2004-12-09  Nathaniel Smith  <njs@codesourcery.com>

	* Makefile.am (BUILT_SOURCES_NOCLEAN): add 'S'.

	* netsync.cc (session): Make ticker pointers into auto_ptr's.  Add
	cert and revision tickers.
	(session::session): Initialize new tickers.
	(session::note_item_sent): New method.  Increment tickers.
	(session::note_item_arrived): Increment tickers.
	(session::read_some): Adjust for auto_ptr.
	(session::write_some): Likewise.
	(call_server): Conditionally initialize cert and revision
	tickers.
	(queue_data_cmd): Call 'note_item_sent'.
	(queue_delta_cmd): Call 'note_item_sent'.

2004-12-09  graydon hoare  <graydon@pobox.com>

	* ROADMAP: Add file.

2004-12-08  Nathaniel Smith  <njs@codesourcery.com>

	* tests/t_patch_vs_drop_add.at:
	* tests/t_patch_drop_add.at:
	* tests/t_netsync_unrelated.at:
	* tests/t_merge_add_del.at:
	* tests/t_merge2_add_drop_add.at:
	* tests/t_merge_1.at:
	* tests/t_heads_discontinuous_branch.at:
	* tests/t_cleanup_empty_dir.at:
	* tests/t_checkout_options.at:
	* tests/t_ambig_update.at:
	* tests/t_add_patch_drop_add.at:
	* tests/t_add_drop_add.at:
	* tests/t_add_dot.at: Add (importance) markers to all bug report
	tests.

2004-12-08  Nathaniel Smith  <njs@codesourcery.com>

	* app_state.hh (write_options): Add 'force' option.
	* app_state.cc: Remove tabs.
	(write_options): Implement.
	* commands.cc (checkout): Pass force=true to 'write_options'.

	* tests/t_checkout_options.at: New test.
	* testsuite.at: Define RAW_MONOTONE.
	(t_checkout_options.at): Call it.

2004-12-08  Nathaniel Smith  <njs@codesourcery.com>

	* update.hh (pick_update_target): Rename to...
	(pick_update_candidates): ...this.  Return a set of candidates,
	rather than a single best.
	* update.cc (pick_update_candidates): Likewise.  Remove logic
	checking for unique candidate.
	* commands.cc (describe_revision): New function.
	(heads): Use it.
	(update): Use new 'pick_update_candidates' function.  Add logic
	checking for unique candidate.  On non-unique candidate, print all
	candidates, using 'describe_revision'.

	* tests/t_ambig_update.at: Check that failure messages describe
	the candidate set.

2004-12-08  Nathaniel Smith  <njs@codesourcery.com>

	* update.cc: Remove tabs.

2004-12-08  Nathaniel Smith  <njs@codesourcery.com>

	* tests/t_ambig_update.at: Also check that update fails when one
	candidate edge is deeper than the other.

2004-12-08  graydon hoare  <graydon@pobox.com>

	* change_set.cc (extend_renumbering_via_added_files):
	Look up parent tid in existing renumbering.
	* commands.cc (attr): Check index for "set" subcommand.
	(lca): New diagnostic command.
	(log): Tidy up output formatting a bit.
	* po/monotone.pot: Regenerate.
	* tests/t_add_edge.at: New test to catch add failure.
	* testsuite.at: Call it.

2004-12-08  Nathaniel Smith  <njs@codesourcery.com>

	* tests/t_ambig_update.at: New test.
	* testsuite.at: Add it.

	* tests/t_explicit_merge.at: Add, having forgotten to last time.

2004-12-08  Nathaniel Smith  <njs@codesourcery.com>

	* tests/t_explicit_merge.at: New test.
	* testsuite.at: Add it.

2004-12-08  Nathaniel Smith  <njs@codesourcery.com>

	* testsuite.at: Remove duplicate line created by merge.
	* ChangeLog: Re-sort after merges.

	* commands.cc (explicit_merge): Remove stray space.  Print id of
	merge result.
	(complete_command): Add back "}" deleted by merge.

2004-12-08  Nathaniel Smith  <njs@codesourcery.com>

	* change_set.cc: Remove tabs.
	* diff_patch.cc: Likewise.

	* commands.cc (explicit_merge): New command.

2004-12-08  graydon hoare  <graydon@pobox.com>

	* change_set.cc (extend_renumbering_via_added_files):
	Look up parent tid in existing renumbering.
	* commands.cc (attr): Check index for "set" subcommand.
	(lca): New diagnostic command.
	(log): Tidy up output formatting a bit.
	* po/monotone.pot: Regenerate.
	* tests/t_add_edge.at: New test to catch add failure.
	* testsuite.at: Call it.

2004-12-07  Richard Levitte  <richard@levitte.org>

	* Makefile.am: Keep package_*revision.{txt,h}, so they are saved
	as part of a distribution, and thereby make as sure as possible
	people who download monotone get historical information on where
	their copy of monotone came from.

2004-12-06  Richard Levitte  <richard@levitte.org>

	* monotone.cc: Add a hint on how to use --ticker.

2004-12-06  Nathaniel Smith  <njs@codesourcery.com>

	* commands.cc (ls_certs): Sort the certs before printing.
	* tests/t_netsync_repeated.at: Actually check that certs were
	transferred correctly.

2004-12-06  Julio M. Merino Vidal  <jmmv@menta.net>

	* figures/cert.pdf:
	* figures/cert.png:
	* figures/oo-figures.sxd:
	* monotone.texi: Use example host names under the
	example.{com,org,net} subdomains instead of invented names.
	These are defined in RFC 2606.

2004-12-06  Julio M. Merino Vidal  <jmmv@menta.net>

	* configure.ac: Now that we depend on GNU Autoconf >= 2.58, we
	can use the AS_HELP_STRING macro everywhere we need to pretty-print
	help strings.  Also convert old calls to AC_HELP_STRING (deprecated)
	to this one.

2004-12-06  Joel Rosdahl  <joel@rosdahl.net>

	* Makefile.am (package_full_revision.txt): Silence error messages
	when deducing full package revision.

2004-12-06  graydon hoare  <graydon@pobox.com>

	* unix/get_system_flavour.cc:
	* win32/get_system_flavour.cc: Add missing files.

2004-12-06  graydon hoare  <graydon@pobox.com>

	* commands.cc (merge): Add newline in output.
	* change_set.cc (project_missing_deltas): Fix very bad
	delta-renaming bug.

2004-12-06  graydon hoare  <graydon@pobox.com>

	* change_set.cc:
	* tests/t_merge_add_del.at:
	* netsync.cc:
	* commands.cc: Clean up from merge.

2004-12-06  Nathaniel Smith  <njs@codesourcery.com>

	* tests/t_add_patch_drop_add.at: New test.
	* tests/t_merge2_add_drop_add.at: New test.
	* tests/t_patch_drop_add.at: New test.
	* tests/t_patch_vs_drop_add.at: New test.
	* testsuite.at: Add them.

	* tests/t_add_drop_add.at: Fix to test what it was supposed to.

	* tests/t_merge2_data.at: Remove extraneous [stdout].

	* tests/t_merge_add_del.at: Fix description.
	XFAIL it.

2004-12-06  Nathaniel Smith  <njs@codesourcery.com>

	* tests/t_add_drop_add.at: New test.
	* testsuite.at: Add it.

2004-12-05  Nathaniel Smith  <njs@codesourcery.com>

	* tests/t_merge_add_del: Shorten name for better display.

2004-12-05  Matt Johnston <matt@ucc.asn.au>

	* tests/t_merge_add_del: added a new test for merging
	  branches where a file is added then removed.
	* testsuite.at: added the new test
	* configure.ac: bumped the prequisite version to 2.58 since
	  some tests use AT_XFAIL_IF

2004-12-05  graydon hoare  <graydon@pobox.com>

	* Makefile.am (package_full_revision.txt): Use top_builddir
	to locate monotone executable.

2004-12-05  Nathaniel Smith  <njs@codesourcery.com>

	* tests/t_merge_add_del: Shorten name for better display.

2004-12-05  Matt Johnston <matt@ucc.asn.au>

	* tests/t_merge_add_del: added a new test for merging
	  branches where a file is added then removed.
	* testsuite.at: added the new test
	* configure.ac: bumped the prequisite version to 2.58 since
	  some tests use AT_XFAIL_IF

2004-12-04  graydon hoare  <graydon@pobox.com>

	* commands.cc (fcommit): New command.
	(update): Finish off merge of update command.

2004-12-04  Derek Scherger  <derek@echologic.com>

	* commands.cc: (complete_command): New function.
	(explain_usage/process): Use it.

2004-12-04  Nathaniel Smith  <njs@codesourcery.com>

	* change_set.cc (merge_deltas): Call correct variant of
	try_to_merge_files depending on whether ancestor is available.
	* diff_patch.cc (try_to_merge_files -- merge3 version): Add
	assertions about ids.
	(try_to_merge_files -- merge2 version): Likewise.

	* testsuite.at: Add a trivial working merge2 hook.
	* tests/t_related_merge2_data.at: Update to use.
	Mark as expected to PASS.
	* tests/t_merge2_data.at: Likewise.

2004-12-04  Nathaniel Smith  <njs@codesourcery.com>

	* change_set.cc (merge_deltas): Call correct variant of
	try_to_merge_files depending on whether ancestor is available.
	* diff_patch.cc (try_to_merge_files -- merge3 version): Add
	assertions about ids.
	(try_to_merge_files -- merge2 version): Likewise.

	* testsuite.at: Add a trivial working merge2 hook.
	* tests/t_related_merge2_data.at: Update to use.
	Mark as expected to PASS.
	* tests/t_merge2_data.at: Likewise.

2004-12-04  Nathaniel Smith  <njs@codesourcery.com>

	* change_set.cc: Remove tabs.
	* diff_patch.cc: Likewise.

2004-12-04  Nathaniel Smith  <njs@codesourcery.com>

	* change_set.cc: Remove tabs.
	* diff_patch.cc: Likewise.

2004-12-03  Julio M. Merino Vidal  <jmmv@menta.net>

	* commands.cc: Add a missing newline to a message.

2004-12-03  Julio M. Merino Vidal  <jmmv@menta.net>

	* cryptopp/config.h:
	* configure.ac: NetBSD does not define __unix__ nor __unix, so the
	build fails.  To solve, check for __NetBSD__ where appropiate to
	detect a Unix system.

2004-12-03  Julio M. Merino Vidal  <jmmv@menta.net>

	* INSTALL: Document my latest changes: --enable-ipv6 option, ability
	to specify static boost prefix through --enable-static-boost and
	BOOST_SUFFIX variable.

2004-12-03  Julio M. Merino Vidal  <jmmv@menta.net>

	* Makefile.am:
	* configure.am: Add a variable, BOOST_SUFFIX, that identifies the
	suffix string that has to be appended to Boost library names to use
	them.  This variable can be defined on configure's command line.

2004-12-03  Julio M. Merino Vidal  <jmmv@menta.net>

	* configure.ac: Let the --enable-static-boost argument take a prefix
	to where boost libraries are located.

2004-12-03  Julio M. Merino Vidal  <jmmv@menta.net>

	* configure.ac: Add a three-state --enable-ipv6 argument to the
	configure script to explicitly enable or disable IPv6 support.

2004-12-03  Julio M. Merino Vidal  <jmmv@menta.net>

	* std_hooks.lua: Add missing newlines to two error messages.

2004-12-02  Derek Scherger  <derek@echologic.com>

	* commands.cc: more tweaking to ease changeset merge

2004-12-01  Derek Scherger  <derek@echologic.com>

	* commands.cc: reordered commands to help merge with changesets
	branch

2004-12-01  graydon hoare  <graydon@pobox.com>

	* {unix,win32}/get_system_flavour.cc: New files.
	* basic_io.{cc,hh}: Give names to input sources.
	* monotone.cc: Move app_state ctor inside try.
	* platform.hh (get_system_flavour): Declare.
	* revision.cc: Name input source "revision".
	* sanity.cc: Log flavour on startup.
	* tests/t_attributes.at: Use new syntax.
	* transforms.{cc,hh} (split_into_lines): New variant, and rewrite.
	* work.{cc,hh}: Rewrite attributes to use basic_io.
	(get_attribute_from_db):
	(get_attribute_from_working_copy): New functions.

2004-11-30  Nathaniel Smith  <njs@codesourcery.com>

	* keys.cc (get_passphrase): Simplify arguments.
	(generate_key_pair): Force new passphrases to come from the user.
	Adapt to new 'get_passphrase' arguments.
	(change_key_passphrase): Likewise.
	(generate_key_pair): Add argument specifying passphrase, for
	exclusive use of the unit tests.
	(signature_round_trip_test): Use it.
	* keys.hh (generate_key_pair): Adjust prototype correspondingly.

	* tests/t_genkey.at: Test that 'genkey' requires the passphrase to
	be entered.
	* tests/t_chkeypass.at: Check that 'chkeypass' fails if no
	passphrase is given.

2004-11-30  Nathaniel Smith  <njs@codesourcery.com>

	* keys.hh: Remove tabs.
	* keys.cc: Likewise.

2004-11-30  Nathaniel Smith  <njs@codesourcery.com>

	* monotone.texi (Hook Reference): Clarify description of
	'get_passphrase', following confusion on IRC.

2004-11-30  Joel Rosdahl  <joel@rosdahl.net>

	* ui.cc (fatal): Added missing newlines in fatal message.

2004-11-29  Nathaniel Smith  <njs@codesourcery.com>

	* monotone.texi: Add more details to documentation of 'update
	<revision>' command.

	* ui.cc (fatal): Typo in previous commit.

2004-11-29  Nathaniel Smith  <njs@codesourcery.com>

	* ui.cc (fatal): On suggestion of Zack Weinberg, add a note to
	fatal error messages 1) telling the user that it's a bug (i.e.,
	not their fault), and 2) requesting a bug report.

2004-11-29  Nathaniel Smith  <njs@codesourcery.com>

	* ui.cc: Remove tabs.

2004-11-30  Matt Johnston  <matt@ucc.asn.au>

	* change_set.cc (merge_disjoint_analyses): Prevent duplicated
	tids being used.
	(merge_disjoint_analyses): Fix typo (s/a_tmp/b_tmp/)

2004-11-27  Matt Johnston  <matt@ucc.asn.au>

	* Replaced cryptopp with botan

2004-11-24  Nathaniel Smith  <njs@codesourcery.com>

	* tests/t_cleanup_empty_dir.at: Shorten name.

2004-11-24  Nathaniel Smith  <njs@codesourcery.com>

	* Makefile.am (BUILT_SOURCES): List package_*version.{h,txt}.
	* package_{full_,}version.txt: Work when blddir != srcdir.

2004-11-24  Nathaniel Smith  <njs@codesourcery.com>

	* mt_version.hh: New file.
	* mt_version.cc: New file.
	* monotone.cc (package_revision.h): Don't include it.
	(mt_version.hh): Include it.
	(OPT_FULL_VERSION): New option.
	(options): Add it.
	(cpp_main): Implement --version and --full-version in terms of
	mt_version.hh.

	* Makefile.am (package_full_revision.h): Build it.
	(MOST_SOURCES): Add mt_version.{cc,hh}.

2004-11-24  Nathaniel Smith  <njs@codesourcery.com>

	* txt2c.cc (main): Add "--skip-trailing" option to skip trailing
	whitespace.
	* Makefile.am (package_revision.h): Generate it.
	* monotone.cc (package_revision.h): Include it.
	(cpp_main): Print it as part of --version.

2004-11-23  Nathaniel Smith  <njs@codesourcery.com>

	* tests/t_cleanup_empty_dir.at: New test.
	* testsuite.at: Call it.

2004-11-23  Nathaniel Smith  <njs@codesourcery.com>

	* monotone.texi (File Attributes): Document how restricted format
	of .mt-attrs currently is.  Also talk about 'the' .mt-attrs file
	instead of 'an', in response to confusion.

2004-11-23  Nathaniel Smith  <njs@codesourcery.com>

	* work.cc (build_deletion): Add missing newline.
	(build_rename): Likewise.
	(build_rename): Likewise.

2004-11-23  Nathaniel Smith  <njs@codesourcery.com>

	* work.cc: Remove tabs.

2004-11-23  Nathaniel Smith  <njs@codesourcery.com>

	* commands.cc: Remove tabs.

2004-11-23  Nathaniel Smith  <njs@codesourcery.com>

	* tests/t_add_dot.at: New test.
	* testsuite.at: Call it.

2004-11-22  Joel Rosdahl  <joel@rosdahl.net>

	* testsuite.at (NEED_UNB64): Check that python knows how to decode
	strings before using it.

2004-11-21  Joel Rosdahl  <joel@rosdahl.net>

	* testsuite.at (NEED_UNB64): Find more programs for decoding
	base64.

2004-11-20  Nathaniel Smith  <njs@codesourcery.com>

	* tests/t_merge_1.at: New test.
	* testsuite.at: Add it.
	(NEED_UNB64): New macro.
	(UNB64): Likewise.
	* tests/t_unidiff.at: Use them.
	* tests/t_unidiff2.at: Likewise.

2004-11-19  Nathaniel Smith  <njs@codesourcery.com>

	* tests/t_initfork.at: Remove file; redundant with
	t_merge2_add.at.
	* testsuite.at: Don't call it.

2004-11-18  Derek Scherger  <derek@echologic.com>

	* commands.cc (list tags): new command.
	* monotone.1: update.
	* monotone.texi: update.
	* std_hooks.lua: remove unused get_problem_solution hook.
	* test/t_tags.at: new test.
	* testsuite.at: call it.

2004-11-18  Nathaniel Smith  <njs@codesourcery.com>

	* monotone.texi (Committing Work): Remove mistakenly added
	redundant command line argument.

2004-11-17  Joel Rosdahl  <joel@rosdahl.net>

	* commands.cc (diff): Don't print hashes around diff output if
	there is no diff to print.

	Fix bugs #8714 "monotone update working copy to previous version"
	and #9069 "update with multiple candidates":
	* commands.cc (update): Let the update command take an optional
	revision target parameter. Without an explicit revision target,
	the current branch head is used just like before. Added logic for
	updating to an older revision or another revision reachable via a
	common ancestor.
	* tests/t_update_to_revision.at: Add regression tests for new
	update logic.
	* testsuite.at: Add new test.
	* monotone.texi: Document new update argument.

2004-11-17  Nathaniel Smith  <njs@codesourcery.com>

	* netsync.cc (request_fwd_revisions): Rename 'first_attached_edge'
	to 'an_attached_edge', because it does not represent the first
	attached edge.  Likewise for 'first_attached_cset'.
	(analyze_attachment): Remove early exit from loop; we want to
	analyze the entire graph, not just some linear subgraphs.

	* revision.cc (ensure_parents_loaded): Filter out the null
	revision when calculating parents.
	* change_set.hh (null_id): Define for 'revision_id's.

	* tests/t_merge2_add.at: New test.
	* tests/t_merge2_data.at: New test.
	* tests/t_related_merge2_data.at: New test.
	* tests/t_merge_add.at: New test.
	* tests/t_netsync_pubkey.at: New test.
	* tests/t_netsync_repeated.at: New test.
	* tests/t_netsync_unrelated.at: New test.


	* testsuite.at: Add new tests.
	(NETSYNC_SETUP): New macro.
	(MONOTONE2): New macro.
	(RUN_NETSYNC): New macro.
	(ADD_FILE): New macro.
	(SET_FILE): New macro.
	(COMMIT): New macro.
	* tests/t_netsync.at: Use them.

	* tests/t_singlenetsync.at: Add 'netsync' keyword'.  Rename to...
	* tests/t_netsync_single.at: ...this.

	* tests/t_heads_discontinuous_branch.at: XFAIL it.

2004-11-17  Nathaniel Smith  <njs@codesourcery.com>

	* netsync.cc: Remove hard tabs.

2004-11-17  Nathaniel Smith  <njs@codesourcery.com>

	* revision.cc: Remove hard tabs.
	* change_set.hh: Likewise.

2004-11-16  Nathaniel Smith  <njs@codesourcery.com>

	* tests/t_heads.at: Replace last tricky case with a less tricky case.
	* tests/t_heads_discontinuous_branch.at: New test for the really
	tricky case.
	* testsuite.at: Run it.

2004-11-16  Nathaniel Smith  <njs@codesourcery.com>

	* views.sql (trusted_parents_in_branch): Remove.
	(trusted_children_in_branch): Remove.
	(trusted_branch_members): New view.
	(trusted_branch_parents): New view.
	(branch_heads): Use the new views, not the removed ones.

	* database.cc (get_heads): Column name in 'branch_heads'
	unavoidably changed from 'id' to 'parent'; adjust SELECT statement
	to use new name.

2004-11-16  Nathaniel Smith  <njs@codesourcery.com>

	* database.cc: Remove hard tabs.

2004-11-16  Nathaniel Smith  <njs@codesourcery.com>

	* commands.cc (dump_diffs): Fetch delta destination, not source,
	on new files.

2004-11-15  Joel Rosdahl  <joel@rosdahl.net>

	* tests/t_diff_added_file.at: Added testcase exposing a bug in
	"monotone diff x y" where x is an ancestor of y and y adds a new
	file.
	* testsuite.at: Add new test.

2004-11-14  Joel Rosdahl  <joel@rosdahl.net>

	Fix bug #9092 "add command to change passphrase":
	* commands.cc (chkeypass): New command.
	* keys.cc (get_passphrase): Added parameters for prompt beginning and
	disabling hook lookup and passphrase caching.
	* keys.hh, keys.cc (change_key_passphrase): New function.
	* database.hh, database.cc (delete_private_key): New function.
	* monotone.texi (Key and Cert): Document command.
	* tests/t_chkeypass.at: Testcase for the command.
	* testsuite.at: Added new testcase.

2004-11-14  Matt Johnston <matt@ucc.asn.au>

	* tests/t_initfork.at: New test for merging two ancestor-less heads.

2004-11-13  Nathaniel Smith  <njs@codesourcery.com>

	* tests/t_heads.at: New test.
	* testsuite.at: Add it.

2004-11-13  Nathaniel Smith  <njs@codesourcery.com>

	* monotone.texi: Fix various typos.
	(Committing Work): Add missing command line argument.
	(Branch Names): New section.
	Add me to the copyright block.

2004-11-12  Joel Rosdahl  <joel@rosdahl.net>

	* monotone.texi: Fix documentation of the approve and disapprove
	commands. Fix jp.co.juicebot.jb7 branch name in examples. Other
	minor fixes.

2004-11-11  Joel Rosdahl  <joel@rosdahl.net>

	* monotone.texi: Fix typos.

2004-11-08  graydon hoare  <graydon@pobox.com>

	* monotone.texi: Some minor cleanups.
	* netsync.cc: Fix a formatter.

2004-11-07  graydon hoare  <graydon@pobox.com>

	* figures/*.txt: Drop.
	* monotone.texi: Pull ASCII figures back in conditionally.
	* NEWS, AUTHORS, monotone.spec: Update for 0.15.
	* monotone.1: Update.

2004-11-06  graydon hoare  <graydon@pobox.com>

	* README.changesets: New file.
	* config.guess, config.sub: Remove.
	* Makefile.am: Improve document-building brains.
	* cert.cc, netsync.cc: Remove include.
	* configure.ac: Bump version number.
	* merkle_tree.{cc,hh}: Use unsigned char in dynamic_bitset.
	* po/POTFILES.in: Update to remove os_specific.hh.
	* po/monotone.pot: Regenerate.

2004-11-05  graydon hoare  <graydon@pobox.com>

	* constants.cc: Up timeout, connection limit.
	* monotone.texi: Various cleanups.

2004-11-05  Ulrich Drepper  <drepper@redhat.com>

	* configure.ac: Reduce dependencies.
	* lua/lua.h: Include config.h.
	* mkstemp.{cc,hh}: Use system variant when found.
	* netxx/resolve_getaddrinfo.cxx: Check for AI_ADDRCONFIG
	definition.
	* po/POTFILES.in: Update to mention changes.
	* Makefile.am (EXTRA_DIST): Include spec file.
	* commands.cc (diff): No output if empty diff.

2004-10-31  graydon hoare  <graydon@pobox.com>

	* commands.cc (diff): Use guess_binary.
	Fix up some messages to fit on single lines.
	* Makefile.am: Make monotone.pdf depend on figures.
	* change_set.cc: Make inversion drop "delete deltas".
	* texinfo.css: Make images align nicely.
	* netsync.cc: Fix up some messages to be clearer.

2004-10-30  graydon hoare  <graydon@pobox.com>

	* figures/*: New figures.
	* monotone.texi: Rewrite much of the tutorial.

2004-10-30  Nathaniel Smith  <njs@codesourcery.com>

	* netsync.cc (process_hello_cmd): Make clear that when the
	server's key is unknown, we abort the connection.

2004-10-29  Nathaniel Smith  <njs@codesourcery.com>

	* sanity.cc (dump_buffer): Wrap bare string in call to string(),
	to disambiguate conversions (required by Boost 1.30).

2004-10-26  graydon hoare  <graydon@pobox.com>

	* tests/t_update_missing.at: New test from Bruce Stephens
	* testsuite.at: Call it.
	* change_set.cc: Fix the error exposed by it.

2004-10-26  graydon hoare  <graydon@pobox.com>

	* work.{cc,hh}: Comply with Derek's new tests.
	* commands.cc: Likewise.

2004-10-28  Derek Scherger  <derek@echologic.com>

	* tests/t_rename.at: add test for renaming a file after it has
	been moved rather than before
	* tests/t_revert.at: add test for reverting a missing file

2004-10-28  Derek Scherger  <derek@echologic.com>

	* tests/t_drop_missing.at: New test.
	* testsuite.at: Call it.

2004-10-28  Derek Scherger  <derek@echologic.com>

	* tests/t_add.at: New test.
	* testsuite.at: Call it.

2004-10-26  graydon hoare  <graydon@pobox.com>

	* basic_io.{cc,hh}: Rework to use indented stanzas.
	* change_set.cc, revision.cc: Likewise.
	* change_set.cc: Fix formatter bug.
	* commands.cc: Sanity check file ID on delta commit.
	* work.cc: Chatter a bit more on add/drop.

2004-10-17  graydon hoare  <graydon@pobox.com>

	* merkle_tree.cc: Fix bad logging.
	* netsync.cc: Fix transmission bugs.
	* work.cc: Add some progress messages back in.
	* monotone.texi: Change contents of MT/work in example.

2004-10-17  graydon hoare  <graydon@pobox.com>

	* commands.cc (log): Keep a seen list, mask frontier by it.
	* monotone.texi: Updates to cover revision terminology.

	Also various further merges from trunk, see below.

2004-10-17  Derek Scherger  <derek@echologic.com>

	* lua.{cc,hh} (hook_ignore_branch): new hook
	* commands.cc (ls_branches): call it
	* monotone.texi (Hook Reference): describe it

2004-10-17  Richard Levitte  <richard@levitte.org>

	fix bug 8715 and more
	* diff_patch.cc (struct unidiff_hunk_writer,
	unidiff_hunk_writer::flush_hunk): the skew is not just the
	size difference between added and deleted lines in the current
	hunk, it's the size difference between /all/ added and deleted
	lines so far.  Therefore, the skew needs to be a member of the
	struct rather than being something calculated for each hunk.
	Furthermore, we need to add trailing context even if the change
	only consisted of one line.

2004-10-17  Richard Levitte  <richard@levitte.org>

	* monotone.texi (Working Copy): Change the description of
	'monotone revert' to explain what happens when there are
	arguments.

2004-10-17  Richard Levitte  <richard@levitte.org>

	* monotone.texi (OPTIONS): Add a description of --ticker.

	* ui.cc, ui.hh: Rethink the writing conditions as the ticks being
	"dirty" when they have changed since the last print.  That way,
	it's very easy to see when they need being printed.  This fixes a
	small bug where, in some cases, the exact same tick output is
	produced twice, once before a separate message, and once after,
	when a ticker is actually being removed.
	(tick_write_dot::write_ticks): Add a line that describes the
	ticks, including the amount of each tick per short name.

2004-10-17  Richard Levitte  <richard@levitte.org>

	fix bug 8733
	* ui.cc, ui.hh: Define a separate tick writer struct, and two
	subclasses, one that write counters, and one that writes progress
	characters.  As a consequence, move the count to the ticker class
	itself, and have the user interface contain a map of pointers to
	tickers instead of a map of counters, so data is easier to expand
	and access in a consistent manner.  Finally, correct a few errors
	in the checks for when ticks should be written, and make sure the
	final value gets written when the tickers are removed.

	* cert.cc (write_ancestry_paths):
	* database.cc (rehash):
	* netsync.cc (call_server, rebuild_merkle_trees):
	* rcs_import.cc (import_cvs_repo, cvs_history): Adapt to the new
	tickers.

	* monotone.cc: Add the option '--ticker' which takes the values
	"dot" or "count" to express which type of tick writer to use.  As
	a result, set the tick writer to be the progress dot kind or the
	counting type.

2004-10-15  graydon hoare  <graydon@pobox.com>

	* std_hooks.lua (get_revision_cert_trust): Add.

2004-10-14  graydon hoare  <graydon@pobox.com>

	* main.cc (UNIX_STYLE_SIGNAL_HANDLING): Enable on OSX.
	* cryptopp/*: Upgrade to 5.2.1
	* Makefile.am: Adjust for a couple new files.

2004-10-13  graydon hoare  <graydon@pobox.com>

	* change_set.cc (__STDC_CONSTANT_MACROS): Further hammering.
	* commands.cc (changesetify): New subcommand to db.
	* database.{cc,hh} (sql): Install views.
	(install_views): New function.
	(get_manifest_certs): Restore old variant.
	* numeric_vocab.hh: Use stdint.h.
	* revision.{cc,hh} (analyze_manifest_changes)
	(construct_revisions)
	(build_changesets): New functions.
	* schema.sql: Remove views stuff.
	* views.sql: Put views here.
	* schema_migration.cc: Add migration code for revisions.
	* Makefile.am: Mention views.sql.

2004-10-12  graydon hoare  <graydon@pobox.com>

	* unix/read_password.cc: Don't force echo on.

2004-10-10  graydon hoare  <graydon@pobox.com>

	merge a batch of changes from trunk, see below.
	* monotone.spec: Bump to 0.14.

2004-10-10  graydon hoare  <graydon@pobox.com>

	fix bug 9884
	* tests/t_singlenetsync.at: sleep 5
	* tests/t_netsync.at: sleep 5

2004-10-10  graydon hoare  <graydon@pobox.com>

	* AUTHORS: Mention Richard Levitte.
	* Makefile.am: Remove nonce stuff.
	* NEWS: Describe changes from last release.
	* cert.cc (cert_manifest_testresult): Teach about other ways
	of writing a boolean value.
	* commands.cc (commit): Don't commit when no change.
	(debug): Rename to "db execute".
	(serve): Require passphrase on startup.
	(bump): Remove command.
	(ls keys): Handle no keys.
	* configure.ac: Bump version number.
	* keys.cc (get_passphrase): Reject empty passphrase nicely,
	from user and from hook.
	* lua.{cc,hh} (hook_get_sorter): Dead code, remove.
	* main.cc (main_with_many_flavours_of_exception): s/char/int/.
	* monotone.cc (OPT_DUMP): New option.
	(OPT_VERBOSE): Rename as OPT_DEBUG.
	* monotone.{texi,1}: Document changes, s/rdiff/xdelta/.
	* nonce.{cc,hh}: Drop.
	* sanity.hh (sanity::filename): New field.
	* sanity.cc (dump_buffer): Dump to file or be silent.
	* testsuite.at (persist_phrase_ok): Define as true.
	* tests/t_null.at: Adjust for new option names.
	* unit_tests.cc: Set debug, not verbose.

2004-10-10  graydon hoare  <graydon@pobox.com>

	* tests/t_remerge.at: New test.
	* testsuite.at: Call it.

2004-10-10  graydon hoare  <graydon@pobox.com>

	* cryptopp/algebra.cpp:
	* cryptopp/asn.h:
	* cryptopp/hmac.h:
	* cryptopp/iterhash.h:
	* cryptopp/mdc.h:
	* cryptopp/modes.h:
	* cryptopp/osrng.h:
	* cryptopp/pubkey.h:
	* cryptopp/seckey.h:
	* cryptopp/simple.h:
	* cryptopp/smartptr.h:
	* cryptopp/strciphr.cpp:
	* cryptopp/strciphr.h:
	* lcs.cc:
	* lua.cc: Fixes for g++ 3.4 from Michael Scherer.
	* AUTHORS: Mention Michael.

2004-10-10  graydon hoare  <graydon@pobox.com>

	* tests/t_movedel.at: New test.
	* testsuite.at: Call it.

2004-10-10  graydon hoare  <graydon@pobox.com>

	* tests/t_movepatch.at: New test.
	* testsuite.at: Call it.

2004-10-10  graydon hoare  <graydon@pobox.com>

	* change_set.cc:
	* file_io.{cc,hh}: Bug Fixes.

2004-10-10  graydon hoare  <graydon@pobox.com>

	* cert.{cc,hh} (cert_revision_manifest): Bug fixes.
	* commands.cc (approve)
	(disapprove)
	(testresult): Teach about revisions.
	* tests/t_disapprove.at:
	* tests/t_i18n_file.at:
	* tests/t_ls_missing.at:
	* tests/t_testresult.at: Bug fixes.

2004-10-09  graydon hoare  <graydon@pobox.com>

	* netsync.cc:
	* packet.cc:
	* tests/t_i18n_file.at:
	* tests/t_netsync.at:
	* tests/t_single_char_filenames.at:
	* tests/t_singlenetsync.at: Bug fixes.

2004-10-04  graydon hoare  <graydon@pobox.com>

	* Makefile.am: Re-enable rcs stuff.
	* cert.{cc,hh}: Bug fixes.
	* change_set.{cc,hh} (apply_change_set)
	(apply_change_set_inverse): New helper functions.
	* commands.cc (log)
	(rcs_import)
	(cvs_import): Teach about revisions.
	* database.cc (get_version): Block reconstruction loops.
	* diff_patch.cc:
	* lua.cc:
	* netsync.cc: Remove references to obsolete includes.
	* rcs_file.cc: Pick up bug fix from trunk.
	* rcs_import.cc: Teach about revisions.

2004-10-03  graydon hoare  <graydon@pobox.com>

	* change_set.{cc,hh}: Lots of little bug fixes.
	* commands.cc: Likewise.
	* database.cc: Comment some chatter.
	* file_io.{cc,hh}: Bug fixes, remove unlink / hardlink stuff.
	* netcmd.cc: Bug fixes.
	* netsync.cc: Likewise.
	* tests/t_*.at: Teach about revisions.
	* testsuite.at: Likewise.
	* work.cc: Bug fixes.

2004-09-30  graydon hoare  <graydon@pobox.com>

	* app_state.cc: Inform db of app.
	* change_set.cc: Bug fixes.
	* commands.cc: Use delete_file not unlink.
	* database.{cc,hh}: Bug fixes in trust function machinery.
	* revisions.cc: Skip consideration of empty parents.
	* file_io.{cc,hh}: Remove unlink function.
	* schema.sql: Pass pubkey data into trust call.

2004-09-29  graydon hoare  <graydon@pobox.com>

	* change_set.cc: Various bug fixes, merge unit tests.

2004-09-26  graydon hoare  <graydon@pobox.com>

	* predicament.{cc,hh}: Remove.
	* Makefile.am: Update.
	* change_set.{cc,hh}: Compilation fixes.
	* commands.cc: Likewise.
	* file_io.{cc,hh}: Likewise, and implement link/unlink.
	* lua.{cc,hh}: Implement conflict resolver hooks.

2004-09-25  graydon hoare  <graydon@pobox.com>

	* change_set.{cc,hh}: Rewrite entirely.
	* work.cc: Adjust to compensate.
	* commands.cc: Likewise.
	* numeric_vocab.hh: Ask for C99 constant ctor macros.

2004-09-24  Derek Scherger  <derek@echologic.com>

	* app_state.{cc,hh} (initialize,prefix,in_restriction): rename
	restriction vars; require explicit subdir restriction with ".";
	remove restriction if any path evaluates to working copy root
	* commands.cc (update): disallow restricted updates
	(diff): use --manifest options for initialization
	* tests/t_restrictions.at: remove restricted update test
	* tests/t_subdirs.at: added (missed previously)
	* vocab.cc (verify): allow "." elements in local_path
	(test_file_path_verification): test for "." in paths

2004-09-20  Derek Scherger  <derek@echologic.com>

	* app_state.{cc,hh}: add message and manifest options; add subdir
	restriction; use set instead of vector for path restrictions
	(prefix): new method
	(add_restriction): change signature for set of path restrictions
	(in_restriction): renamed from is_restricted; adjust path matching
	(set_message): new method
	(add_manifest): new method
	(initialize): remove code to adjust restrictions from old options
	* commands.cc
	(restrict_patch_set, struct unknown_itemizer): rename
	app.is_restricted to app.in_restriction
	(add,drop,rename,revert): prefix file args with current subdir
	(update,status,ls_unknown,ls_missing): build restriction from args
	(commit): build restriction from args; use --message option
	(diff): build restriction from args; use --manifest options
	* file_io.cc (find_working_copy): logging tweaks
	* monotone.cc: remove --include/--exclude options; add --manifest
	and --message options
	* tests/t_attributes.at: add commit --message option
	* tests/t_cross.at: commit --message
	* tests/t_cwork.at: commit --message
	* tests/t_disapprove.at: commit --message
	* tests/t_drop.at: commit --message
	* tests/t_erename.at: commit --message; diff --manifest
	* tests/t_fork.at: commit --message
	* tests/t_genkey.at: commit --message
	* tests/t_i18n_file.at: commit --message
	* tests/t_import.at: commit --message
	* tests/t_ls_missing.at: commit --message
	* tests/t_merge.at: commit --message
	* tests/t_movedel.at: commit --message
	* tests/t_movepatch.at: commit --message
	* tests/t_netsync.at: commit --message
	* tests/t_persist_phrase.at: commit --message
	* tests/t_rename.at: commit --message
	* tests/t_renamed.at: commit --message
	* tests/t_restrictions.at: remove --include/--exlclude options
	* tests/t_revert.at: commit --message
	* tests/t_scan.at: commit --message
	* tests/t_single_char_filenames.at: commit --message
	* tests/t_testresult.at: commit --message
	* tests/t_unidiff.at: commit --message
	* tests/t_unidiff2.at: commit --message
	* tests/t_update.at: commit --message
	* tests/t_versions.at: commit --message

2004-09-19  graydon hoare  <graydon@pobox.com>

	* change_set.cc: More bug fixes.
	* basic_io.cc: Improve error reporting.
	* commands.cc (complete): Teach about revisions.
	* database.{cc,hh}: Add complete variant for revisions.

2004-09-19  graydon hoare  <graydon@pobox.com>

	* change_set.cc: Add a unit test, fix some bugs.

2004-09-18  graydon hoare  <graydon@pobox.com>

	* change_set.{cc,hh} (subtract_change_sets): New function.
	(build_pure_addition_change_set): New function.
	* commands.cc (try_one_merge): Teach about revisions
	(merge): Likewise.
	(propagate): Likewise.
	(update): Change from changeset inversion to negation.
	* database.{cc,hh} (get_manifest): New function.
	* cert.cc: Use it.

2004-09-13  graydon hoare  <graydon@pobox.com>

	* change_set.cc: Bug fixes.
	* commands.cc: Likewise.

2004-09-13  graydon hoare  <graydon@pobox.com>

	* change_set.{cc,hh}: Implement delta renaming and merging.
	* commands.cc
	(update): Teach about revisions.
	(agraph): Likewise.
	* diff_patch.{cc,hh}: Tidy up interface a bit.
	* database.{cc,hh} (get_revision_ancestry): New helper.
	* file_io.{cc,hh}
	(move_dir): New function.
	(delete_dir_recursive): New function.

2004-09-10  graydon hoare  <graydon@pobox.com>

	* basic_io.{cc,hh}: Move to more "normal" looking
	quoted output.
	* change_set.{cc,hh}: Extend, bugfix.
	* commands.cc (diff): Teach about revisions.
	* revision.{cc,hh}: Extend, bugfix.

2004-09-07  Derek Scherger  <derek@echologic.com>

	subdirectory restrictions

	* file_io.{hh,cc} (find_working_copy): new function
	(absolutify) use fs::current_path
	* work.cc (add_to_options_map): use options.insert to preserve
	previous settings
	* work.hh: add note about MT/options file to header comment
	* lua.{hh,cc} (load_rcfile): renamed from add_rcfile
	* app_state.{cc,hh} (constructor): remove read of MT/options
	(initialize): new methods to find/create working copy
	(set_stdhooks,set_rcfiles,add_rcfile,load_rcfiles,read_options):
	new methods
	(set_database,set_branch,set_signing_key): update for new options
	reading
	* monotone.cc: update help for --norc option
	(cpp_main): move loading of lua hooks to app_state after book
	keeping dir is found
	* commands.cc: all commands call app initialize to relocate to
	working copy directory
	(bookdir_exists,ensure_bookdir) remove
	(setup) new command to create working copy
	* tests/t_subdirs.at: new test
	* testsuite.at: call new setup command to initialize working copy;
	call new test
	(PROBE_NODE): adjust for new checkout requirement that MT dir does
	not exist
	* tests/t_attributes.at: ditto
	* tests/t_cwork.at: ditto
	* tests/t_single_char_filenames.at: ditto
	* tests/t_versions.at: ditto

2004-09-06  graydon hoare  <graydon@pobox.com>

	* Makefile.am: Revise,
	* cert.{cc,hh}: Minor bug fixes.
	* change_set.{cc,hh}
	(apply_path_rearrangement): New variant.
	(read_path_rearrangement): New function.
	(write_path_rearrangement): New function.
	* commands.cc: Partially teach about revisions.
	* database.{cc,hh}: Bug fixes.
	* revision.cc: Print new manifest as hex.
	* schema.sql: Fix typos.
	* update.{cc,hh}: Teach about revisions.

2004-09-06  graydon hoare  <graydon@pobox.com>

	* Makefile.am (unit_tests): Revise.
	* change_set.{cc,hh}: Move accessors to header.
	* constants.cc (netcmd_current_protocol_version): Bump.
	(netcmd_minimum_bytes_to_bother_with_gzip): Expand to 0xfff.
	* database.{cc,hh}: Teach about reverse deltas, bug fixes.
	* diff_patch.{cc,hh}: Remove dead code.
	* merkle_tree.{cc,hh}: Teach about revisions.
	* netsync.cc: Teach about revisions, reverse deltas.
	* packet.{cc,hh}: Likewise.
	* unit_tests.{cc,hh}: Reactivate tests.

2004-09-02  Derek Scherger  <derek@echologic.com>

	* tests/t_restrictions.at: rework and attempt to clean things up a
	bit; add test for bug in restrict_patch_set
	* commands.cc (restrict_patch_set): fix bug in removal of
	restricted adds/dels/moves/deltas

2004-08-28  graydon hoare  <graydon@pobox.com>

	* Makefile.am (unit_tests): Split out working parts.
	* basic_io.{cc,hh}: Minor fixes.
	* cert.{cc,hh}: Fixes, remove major algorithms.
	* revision.{cc,hh}: Rewrite algorithms from cert.cc.
	* change_set.{cc,hh}: Extensive surgery, unit tests.
	* database.{cc,hh}: Minor fixes.
	* file_io.{cc,hh}: Likewise.
	* lua.cc: Likewise.
	* packet.{cc,hh}: Teach about revisions.
	* schema.sql: Drop some optimistic tables.
	* unit_tests.{cc,hh}: Add revision, change_set tests.
	* vocab.cc: Instantiate revision<cert>.
	* work.{cc,hh}: Rewrite in terms of path_rearrangement.

2004-08-17  graydon hoare  <graydon@pobox.com>

	* database.cc: Simplified.
	* schema.sql: Simplified.
	* transforms.cc: Fixed bug.
	* revision.{hh,cc}: Stripped out tid_source.
	* change_set.{cc,hh}: Oops, never committed!

2004-08-16  graydon hoare  <graydon@pobox.com>

	* change_set.{hh,cc}: Simplified, finished i/o.
	* revision.{hh,cc}: Fix to match, redo i/o.
	* basic_io.cc (basic_io::parser::key): Print trailing colon.
	* vocab.hh: Whitespace tweak.

2004-08-09  graydon hoare  <graydon@pobox.com>

	* change_set.{hh,cc}: New files.
	* basic_io.{hh,cc}: New files.
	* predicament.{hh,cc}: New files.
	* revision.{hh,cc}: Break completely, need to fix.
	* diff_patch.{hh,cc}: Minor touchups.
	* lua.{hh,cc}, std_hooks.lua: Model predicaments.
	* Makefile.am: Update.

2004-07-10  graydon hoare  <graydon@pobox.com>

	* lcs.{hh,cc}: Move lcs.hh body into lcs.cc.
	* diff_patch.cc: Modify to compensate.
	* revision.{hh,cc}: New files.
	* Makefile.am: Update
	* patch_set.{hh,cc}: Remove.
	* {cert,database,lua,packets}.{hh,cc}, commands.cc:
	Modify partially (incomplete) to use revisions.
	* manifest.{hh,cc}: Cleanup, remove dead code.
	* schema.sql: Declare new revision tables.
	* schema_migration.cc: Incomplete migrator.
	* {transforms.{hh,cc}, vocab{,_terms}.hh:
	Infrastructure for revisions.

2004-07-20  Derek Scherger  <derek@echologic.com>

	* tests/t_restrictions.at: new test
	* testsuite.at: run it
	* app_state.{cc,hh} (add_restriction, is_restricted): new functions
	* monotone.cc (--include,--exclude): new options
	* commands.cc (restrict_patch_set): new function. called by
	commit, update, status, diff commands

2004-07-05  graydon hoare  <graydon@pobox.com>

	* cert.cc (operator<): Fix wrong ordering of
	fields.

2004-06-07  graydon hoare  <graydon@pobox.com>

	* cryptopp/algebra.cpp:
	* cryptopp/asn.h:
	* cryptopp/hmac.h:
	* cryptopp/iterhash.h:
	* cryptopp/mdc.h:
	* cryptopp/modes.h:
	* cryptopp/osrng.h:
	* cryptopp/pubkey.h:
	* cryptopp/seckey.h:
	* cryptopp/simple.h:
	* cryptopp/smartptr.h:
	* cryptopp/strciphr.cpp:
	* cryptopp/strciphr.h:
	* lcs.hh:
	* lua.cc: Fixes for g++ 3.4 from Michael Scherer.
	* AUTHORS: Mention Michael.

2004-05-28  graydon hoare  <graydon@pobox.com>

	* tests/t_movedel.at: New test.
	* testsuite.at: Call it.
	* diff_patch.cc (adjust_deletes_under_renames): New function.
	(merge3): Use it.

2004-05-27  graydon hoare  <graydon@pobox.com>

	* tests/t_movepatch.at: New test.
	* testsuite.at: Call it.
	* diff_patch.cc (adjust_deltas_under_renames): New function.
	(merge3): Use it.

2004-05-20  graydon hoare  <graydon@pobox.com>

	* NEWS: Note 0.13 release.
	* configure.ac: Bump version number.
	* monotone.spec: Likewise.

2004-05-19  graydon hoare  <graydon@pobox.com>

	* file_io.cc (tilde_expand): Fix fs::path use.

2004-05-18  graydon hoare  <graydon@pobox.com>

	* diff_patch.cc (apply_directory_moves): Fix fs::path use.
	* file_io.cc (write_data_impl): Likewise.
	* packet.cc: Use explicit true/false maps in caches.
	* sanity.cc (dump_buffer): Write to clog (buffered).

2004-05-16  graydon hoare  <graydon@pobox.com>

	* keys.cc (get_passphrase): Reimplement.
	* unix/read_password.c: Remove.
	* {unix,win32}/read_password.cc: Add.
	* constants.{hh,cc} (maxpasswd): New constant.
	* Makefile.am: Teach about platform specific stuff.

2004-05-16  graydon hoare  <graydon@pobox.com>

	* diff_patch.cc (merge2): Don't discard files on one side.
	* std_hooks.lua (merge2_xxdiff_cmd): Specify merge filename.

2004-05-14  Joel Rosdahl  <joel@rosdahl.net>

	* std_hooks.lua (ignore_file): Quote dots in .svn patterns.
	* monotone.texi: Updated ignore_file hook example.

2004-05-13  Nathaniel Smith  <njs@codesourcery.com>

	* commands.cc: Include boost/filesystem/path.hpp,
	boost/filesystem/convenience.hpp.
	(checkout): Make checkout directory an fs::path, not a local_path.

2004-05-13  Nathaniel Smith  <njs@codesourcery.com>

	* testsuite.at (test_hooks.lua): Add a 'test_attr' attribute
	hook.  Add tests t_attributes and t_single_char_filenames.
	* tests/t_attributes.at: New test.
	* tests/t_single_char_filenames.at: New test.
	* manifest.cc (read_manifest_map): Replace ".+" with ".*" to
	support single-character filenames.
	* work.cc (read_work_set): Likewise.
	(read_attr_map): Likewise.

2004-05-13  Nathaniel Smith  <njs@codesourcery.com>

	* monotone.texi (Hook Reference): Update documented default
	definitions of 'merge2' and 'merge3'.

2004-05-12  graydon hoare  <graydon@pobox.com>

	* AUTHORS: Rename Netxx back to netxx. Really, look in
	the manifest; it's been renamed!
	* configure.ac: Remove prg_exec_monitor checks.

2004-05-12  Nathaniel Smith  <njs@pobox.com>

	* AUTHORS: Remove discussion of adns, since we no longer
	distribute it.  Fix capitalization of "Netxx".

2004-05-12  Nathaniel Smith  <njs@pobox.com>

	* std_hooks.lua (merge2): Support xemacs.  Add error message
	if no merge tool is found.
	(merge3): Likewise.  Also add (disabled) hook to use CVS
	'merge' command, as a demonstration of how to.

2004-05-12  graydon hoare  <graydon@pobox.com>

	* std_hooks.lua (get_author): Remove standard definition.
	* monotone.texi: Document change.

2004-05-12  graydon hoare  <graydon@pobox.com>

	* cert.cc (cert_manifest_author_default): Use default signing key
	name for default author, if lua hook fails.

2004-05-12  Joel Rosdahl  <joel@rosdahl.net>

	* file_io.cc (walk_tree): Removed extraneous newline in error
	message.

	* std_hooks.lua (edit_comment): Added missing newline in log
	message template.

	* tests/t_ls_missing.at: New test case.
	* testsuite.at: Added t_ls_missing.at.

2004-05-10  graydon hoare  <graydon@pobox.com>

	* nonce.cc, nonce.hh: New files.
	* Makefile.am: Note new files.
	* lua.cc, lua.hh (hook_get_nonce): New hook.
	* commands.cc (bump): New command.
	* commands.cc: Remove "(file|manifest)" args most places.
	* tests/t_disapprove.at
	* tests/t_genkey.at
	* tests/t_singlenetsync.at
	* tests/t_netsync.at
	* tests/t_persist_phrase.at: Adjust to compensate.
	* monotone.texi, monotone.1: Adjust to compensate.
	* work.cc, work.hh: Constify some arguments.

2004-05-09  graydon hoare  <graydon@pobox.com>

	* diff_patch.cc: Remove recording of file merge ancestry.

2004-05-09  graydon hoare  <graydon@pobox.com>

	* commands.cc (ls_missing): Modify to account for work.

2004-05-09  graydon hoare  <graydon@pobox.com>

	* commands.cc (list missing): New command.
	* monotone.texi, monotone.1: Update to document.

2004-05-08  graydon hoare  <graydon@pobox.com>

	* main.cc: New file encompassing prg_exec_monitor.
	* mkstemp.cc, mkstemp.hh: New portable implementation.
	* lua.cc: Use mkstemp from bundled version.
	* lua/liolib.c: Remove old mkstemp definition.
	* monotone.cc (cpp_main): Remove prg_exec env setting.
	* sanity.cc (sanity::dump_buffer): Dump logbuf to stderr, not stdout.
	* std_hooks.lua (temp_file): Use mkstemp not io.mkstemp.
	* Makefile.am (MOST_SOURCES): Add new files.

2004-05-03  Joel Rosdahl  <joel@rosdahl.net>

	* monotone.texi: Removed extraneous @ftable directive.

2004-05-02  graydon hoare  <graydon@pobox.com>

	* monotone.texi: Add stuff on selectors, new hooks.
	* AUTHORS: Typo fix.
	* configure.ac: Bump version number.

	Release point (v 0.12).

2004-05-02  Joel Rosdahl  <joel@rosdahl.net>

	Made it possible to rename a rename target and to undo a rename.
	I.e.: Given a rename set A -> B, "monotone rename B C" gives the
	rename set A -> C and "monotone rename B A" gives the empty rename
	set.
	* work.cc (visit_file): Implement new behavior.
	* tests/t_rename.at: Added test cases for new behavior.
	* monotone.texi: Note that a rename can be undone.

	Fix bug #8458:
	* file_io.hh, file_io.cc (walk_tree): Added require_existing_path
	parameter.
	* work.cc (build_deletion): Pass new parameter to walk_tree.
	* work.cc (build_rename): Ditto.

	* manifest.cc (build_manifest_map): Fix missing file check for
	i18n paths.

2004-05-01  Joel Rosdahl  <joel@rosdahl.net>

	Fix bug #7220:
	* manifest.cc (build_manifest_map): Handle missing file
	gracefully.

	* file_io.cc (walk_tree): Handle nonexistent file/directory
	gracefully.

2004-04-30  Christof Petig <christof@petig-baender.de>

	* rcs_import.cc (store_trunk_manifest_edge):
		skip ancestry to empty manifest
	* rcs_import.cc (process_branch):
		also follow branches of last/first versions

2004-04-29  graydon hoare  <graydon@pobox.com>

	* configure.ac: Fix up windows probe and bundling checks.
	* netxx/resolve_getaddrinfo.cxx: Local hack for stream addresses.
	* netsync.cc: Report address before listening.

2004-04-29  graydon hoare  <graydon@pobox.com>

	* cert.cc (get_branch_heads): Calculate a "disapproved version"
	attribute which culls a version with only disapproved ancestry
	edges.
	* monotone.texi: Fix some ascii-art diagrams.

2004-04-28  Christof Petig <christof@petig-baender.de>

	* command.cc (heads):
	show date and author certificates for each head

2004-04-28  Christof Petig <christof@petig-baender.de>

	* configure.ac:
	default to using the bundled SQLite

2004-04-28  Christof Petig <christof@petig-baender.de>

	* commands.cc (log):
	support optional file argument to show change log for
	e.g. monotone log [ID] cert.cc

2004-04-26  Christof Petig <christof@petig-baender.de>

	* rcs_import.cc (process branch):
	insert dummy cvs_edge to mark newly added file
	as previously non existant

2004-04-25  Joel Rosdahl  <joel@rosdahl.net>

	* po/stamp-po: Removed since it's generated.
	* std_hooks.lua (ignore_file): Corrected name of Subversion's
	administrative directory.
	* work.hh: Ditto.
	* monotone.texi (Hook Reference): Updated default definition of
	ignore_file.

2004-04-23  Christof Petig <christof@petig-baender.de>

	* rcs_import.cc (build_parent_state, build_child_state):
	remove dying files from manifest
	* rcs_import.cc (cvs_file_edge, note_file_edge):
	calculate state and remember it (alive or dead)

2004-04-23  Christof Petig <christof@petig-baender.de>

	* rcs_import.cc (import_rcs_file_with_cvs):
	do not include dead files in head_manifest

2004-04-22  Christof Petig <christof@petig-baender.de>

	* rcs_file.cc, rcs_file.hh: read and remember 'state' of revision
	* rcs_import.cc: remove Attic/ part from path

2004-04-21  Christof Petig <christof@petig-baender.de>

	* configure.ac: enable use of installed SQLite library

2004-04-20  graydon hoare  <graydon@pobox.com>

	* lua.hh, lua.cc (hook_note_commit): New hook.
	* commands.cc (commit): Call it.

2004-04-19  graydon hoare  <graydon@pobox.com>

	* cert.cc: Make trust messages nicer.
	* merkle_tree.cc: Clarify logging messages.
	* netsync.cc: Reorganize tickers, put client in txn.
	* packet.cc, packet.hh: Teach about constructability.

2004-04-16  graydon hoare  <graydon@pobox.com>

	* netsync.cc (session::extra_manifests): New member.
	(session::analyze_ancestry_graph): Use it.
	* tests/t_singlenetsync.at: New test for single manifest sync.
	* testsuite.at: Call it.

2004-04-14  Tom Tromey  <tromey@redhat.com>

	* rcs_import.cc (import_cvs_repo): Use require_password.
	Include keys.hh.
	* keys.hh (require_password): Declare.
	* keys.cc (require_password): New function.

2004-04-13  Tom Tromey  <tromey@redhat.com>

	* monotone.texi: Typo fixes.

2004-04-10  graydon hoare  <graydon@pobox.com>

	* netsync.cc: Minor bug fixes.

2004-04-10  graydon hoare  <graydon@pobox.com>

	* database.{cc,hh}:
	* commands.{cc,hh}:
	* lua.{cc,hh}:
	* std_hooks.lua:
	* vocab_terms.hh:
	Implement first cut at selectors.

2004-04-10  graydon hoare  <graydon@pobox.com>

	* cert.cc (operator<): Include name in compare.
	(operator==): Likewise.
	* packet.cc: Include shared_ptr.
	* rcs_file.cc: Rewrite by hand, no spirit.
	* rcs_import.cc: Change ticker names a bit.

2004-04-09  graydon hoare  <graydon@pobox.com>

	* app_state.cc: Fix a couple file path constructions.
	* file_io.cc (book_keeping_file): Make one variant static.
	* manifest.cc: Remove some dead code in walkers.
	* work.cc: Ditto.
	* rcs_file.cc: fcntl fix from Paul Snively for OSX.

2004-04-09  graydon hoare  <graydon@pobox.com>

	* file_io.cc: Fix boost filesystem "." and ".." breakage.
	* lua.cc: Fix format of log entry.
	* monotone.cc: Log locale settings on startup.
	* sanity.cc: Dump prefix on --verbose activation.
	* testsuite/t_i18n_file.at: Fix autotest LANG breakage.
	* testsuite/t_null.at: Account for chatter with --verbose.

2004-04-09  graydon hoare  <graydon@pobox.com>

	* configure.ac: Comment out check for sse2,
	set bundling to true by default.
	* INSTALL: describe changes to bundling.
	* Makefile.am: Remove vestiges of depot.

2004-04-07  graydon hoare  <graydon@pobox.com>

	* adns/*:
	* network.{cc,hh}:
	* proto_machine.{cc,hh}:
	* {http,smtp,nntp}_tasks.{cc,hh}:
	* tests/t_{http,smtp,nntp,proxy}.at:
	* url.{cc,hh}:
	* depot.cc:
	Delete files.
	* commands.cc:
	* lua.{cc,hh}:
	* database.{cc,hh}: Remove network/queue stuff.
	* configure.ac:
	* constants.{cc,hh}:
	* tests/t_{netsync,singlecvs,cvsimport}.at:
	* testsuite.at:
	* transforms.{cc,hh}:
	* unit_tests.{cc,hh}:
	* vocab_terms.hh:
	* vocab.{cc,hh}:
	* Makefile.am: Adjust for deletions.
	* app_state.hh: Cleanup.
	* monotone.texi: Fix some typos.
	* packet.{cc,hh}: Implement database ordering.
	* netsync.cc: Massage to use new packet logic.
	* commands.cc:
	* std_hooks.lua: Add initial selector stuff.

2004-03-29  graydon hoare  <graydon@pobox.com>

	* monotone.spec: Update for 0.11 release.

	Release point (v 0.11).

2004-03-29  graydon hoare  <graydon@pobox.com>

	* Makefile.am (DISTCHECK_CONFIGURE_FLAGS): Set.
	* commands.cc: Tidy up / narrow output width.
	* patch_set.cc: Likewise.
	* monotone.texi: Cleanups for PDF generation.

2004-03-28  graydon hoare  <graydon@pobox.com>

	* NEWS: Mention 0.11 release.
	* AUTHORS: Mention Robert.

2004-03-28  Robert Bihlmeyer  <robbe+mt@orcus.priv.at>

	* file_io.cc (walk_tree_recursive): Ignore broken symlinks.

2004-03-27  graydon hoare  <graydon@pobox.com>

	* monotone.texi: Flesh out netsync stuff, remove old network stuff.
	* monotone.1: Likewise.

2004-03-27  Robert Helgesson  <rycee@home.se>

	* Makefile.am:
	* configure.ac:
	* database.cc:
	* depot.cc:
	* lua.cc:
	* network.cc:
	* schema_migration.cc: Bundled library switch logic.

2004-03-27  graydon hoare  <graydon@pobox.com>

	* depot.cc (dump): Implement.
	* tests/t_http.at, test/t_proxy.at: Use "depot.cgi dump" rather than sqlite.
	* sqlite/pager.h: Change page size.
	* README: Massage slightly.
	* INSTALL: Write real installation instructions.
	* Makefile.am: Include build of "one big page" docs.
	* boost/circular_buffer_base.hpp: Another boost version insulation fix.
	* vocab.cc (verify): Normalize local_path's during verification on boost 1.31.0.
	* monotone.texi: Rip out some of the pre-netsync networking docs.

2004-03-24  graydon hoare  <graydon@pobox.com>

	* boost/circular_buffer_base.hpp: Boost version insulation.
	* cert.cc, cert.hh, commands.cc: Differentiate "unknown" keys from "bad".
	* xdelta.cc, proto_machine.cc: Fix boost version insulation.

2004-03-24  graydon hoare  <graydon@pobox.com>

	* rcs_import.cc (import_substates): Filter by branch.
	* xdelta.cc: Minor bits of insulation.

2004-03-24  graydon hoare  <graydon@pobox.com>

	* AUTHORS: Mention Robert.
	* configure.ac: Enable sse2 stuff.
	* monotone.spec: Adjust CFLAGS and CXXFLAGS
	* monotone.texi (Network Service): Expand a bit.

2004-03-24  Robert Helgesson  <rycee@home.se>

	* commands.cc:
	* http_tasks.cc:
	* lua.cc:
	* manifest.cc:
	* netsync.cc:
	* nntp_tasks.cc:
	* proto_machine.cc:
	* work.cc:
	* xdelta.cc:
	Portability fixes for boost 1.31.0

2004-03-22  graydon hoare  <graydon@pobox.com>

	* cryptopp/integer.cpp, integer.h: Enable SSE2 multiply code.
	* database.cc, database.hh, certs.cc: Speed up 'heads'.

2004-03-21  graydon hoare  <graydon@pobox.com>

	* lcs.hh, sanity.hh: Minor performance tweaks.

2004-03-20  graydon hoare  <graydon@pobox.com>

	* rcs_import.cc: Teach how to aggregate branches.
	* monotone.texi: Start section on netsync.

2004-03-20  Olivier Andrieu  <oliv__a@users.sourceforge.net>

	* commands.cc (log): Show tags in log.
	* AUTHORS: Mention Olivier.

2004-03-17  Nathan Myers  <ncm@cantrip.org>

	* boost/circular_buffer.hpp:
	* commands.cc:
	* cryptopp/fltrimpl.h:
	* cryptopp/iterhash.cpp:
	* quick_alloc.hh:
	Fixes for gcc 3.4 compat and warnings.

2004-03-17  graydon hoare  <graydon@pobox.com>
	* cryptopp/config.h: Fix for gcc aliasing optimization error.
	* rcs_import.cc (cvs_history::note_file_edge):
	Fix for first changelog import bug (#5813).

2004-03-15  graydon hoare  <graydon@pobox.com>

	* rcs_import.cc: Import lone versions properly.
	* tests/t_singlecvs.at: New test for it.
	* testsuite.at: Call it.

2004-03-14  graydon hoare  <graydon@pobox.com>

	* commands.cc (diff): Show added files too.
	* monotone.texi: Fix typo.

2004-03-08  graydon hoare  <graydon@pobox.com>

	* netsync.cc (analyze_manifest_edge): Fix broken formatter.

2004-03-07  graydon hoare  <graydon@pobox.com>

	* Makefile.am (BOOST_SANDBOX_SOURCES): Remove boost::socket entries.
	(NETXX_SOURCES): Predicate on IP6 support in OS (from Paul Snively).
	* boost/socket/*.[hc]pp: Remove.
	* boost/io/streambuf_wrapping.hpp: Remove.
	* AUTHORS: Remove copyright notice for boost::socket.
	* acinclude.m4 (ACX_PTHREAD): Add.
	* network.cc: Replace boost::socket machinery with Netxx.
	* network.hh (open_connection): Remove prototype, static function.
	* sanity.hh, sanity.cc: Make log formatters give file:line coords,
	throw log offending coordinate if formatting fails.

2004-03-07  graydon hoare  <graydon@pobox.com>

	* sqlite/date.c, sqlite/vdbeInt.h, sqlite/vdbeaux.c: Add.
	* sqlite/*.c: Upgrade to 2.8.12.
	* Makefile.am: Update to mention new files.
	* cert.cc
	(expand_ancestors)
	(expand_dominators): Resize child bitmaps to cover parent.

2004-03-06  graydon hoare  <graydon@pobox.com>

	* netsync.cc (get_root_prefix): Fix from Paul Snively
	to fix static initialization order on mac OSX.
	* montone.texi: Typo fix from Anders Petersson.
	* *.cc: Move all function defs into column 0.

2004-03-04  graydon hoare  <graydon@pobox.com>

	* std_hooks.lua: Fix merger execution pessimism.

2004-03-04  graydon hoare  <graydon@pobox.com>

	* adler32.hh: Modify to use u8.
	* depot.cc, netcmd.cc, xdelta.cc: Modify to use u8.
	* netio.hh, numeric_vocab.hh (widen): Move between headers.
	* netsync.cc: Correct role-assumption bugs.
	* schema_migration.cc: Strip whitespace in sha1.
	(changes received from Christof Petig)

2004-03-01  graydon hoare  <graydon@pobox.com>

	* commands.cc: Handle anonymous pulling.
	* netsync.cc: Ditto.

	Release point (v 0.10).

2004-03-01  graydon hoare  <graydon@pobox.com>

	* NEWS: Mention impending 0.10 release.
	* cert.cc, cert.hh: Bug fixes, implement trust function, QA stuff.
	* commands.cc: Tweak disapprove, approve, testresult, push, pull.
	* configure.ac: Bump version number.
	* cryptopp/rng.h, cryptopp/rng.cpp
	(MaurerRandomnessTest): Fix bitrot.
	* keys.cc: Add Maurer PRNG randomness test.
	* lua.cc, lua.hh: Add trust, testresult, anonymous netsync hooks.
	* monotone.1: Update to follow changes to commands.
	* monotone.texi: Include QA section, adjust some UI drift, clarify
	reserved cert names, document new hooks and commands.
	* netcmd.hh, netcmd.cc: Add anonymous, error commands; fix bugs.
	* netsync.cc: Process new commands, factor server loop a bit.
	* std_hooks.lua: Add new hook defaults, factor mergers.
	* tests/t_netsync.at: Check SHA1 of each edge.
	* tests/t_null.at: Call with --norc to skip ~/.monotonerc
	* tests/t_update.at: Fix glaring error.
	* tests/t_disapprove.at, tests/t_testresult.at: New tests.
	* testsuite.at: Call them.
	* ui.cc (sanitize): Clean escape chars from output (optional?)
	* update.cc: Rewrite entirely in terms of new QA definitions.

2004-02-24  graydon hoare  <graydon@pobox.com>

	* commands.cc (ls_keys): Write key hash codes.
	* constands.cc (netsync_timeout_seconds): Up to 120.
	* netsync.cc: Fix a bunch of bugs.
	* patch_set.cc (manifests_to_patch_set): Fix bug in overload
	default construction.

2004-02-22  graydon hoare  <graydon@pobox.com>

	* patch_set.cc, patch_set.hh: Parameterize yet further.
	* netsync.cc: Fix a lot of bugs, add manifest and file grovelling.
	* tests/t_netsync.at: A new test (which runs!)
	* testsuite.at: Call it.

2004-02-20  graydon hoare  <graydon@pobox.com>

	* cert.cc, cert.hh, key.cc, key.hh, database.cc, database.hh:
	Add lots of little netsync support routines.
	* commands.cc (rebuild): Rehash everything too.
	* constants.cc (netcmd_minsz): Recalculate.
	* cryptopp/osrng.cpp (NonblockingRng::GenerateBlock): Handle
	/dev/urandom a bit better.
	* netcmd.cc, netcmd.hh: Remove describe cmds, add nonexistant cmd.
	* netio.hh: Add uleb128 stuff.
	* xdelta.cc: Add randomizing unit test suite.
	* diff_patch.cc: Remove commented-out dead line-merger code.
	* merkle_tree.cc: Fix various bugs.
	* netcmd.cc: Switch everything over to uleb128s.
	* netsync.cc: Implement lots of missing stuff.

2004-02-09  graydon hoare  <graydon@pobox.com>

	* netsync.cc (ROOT_PREFIX): New variable.
	* commands.cc (merkle): New command.

2004-02-09  Ben Elliston  <bje@wasabisystems.com>

	* monotone.texi: Spelling corrections.

2004-02-09  graydon hoare  <graydon@pobox.com>

	* database.cc, database.hh
	(get_version_size)
	(get_file_version_size)
	(get_manifest_version_size): New functions.
	* xdelta.cc, xdelta.hh (measure_delta_target_size): New function.
	* merkle_tree.cc, merkle_tree.hh, netcmd.cc, netcmd.hh:
	Cleanup and typesafety.
	* netsync.cc: Cleanup, typesafety, implement refine phase.

2004-02-01  graydon hoare  <graydon@pobox.com>

	* netsync.cc: Remove a lot of stuff, implement auth phase.
	* constants.cc, constants.hh: Move constants from netsync.cc.
	* netcmd.cc, netcmd.hh: Split out of netsync.cc.
	* merkle_tree.cc, merkle_tree.hh: Likewise.
	* numeric_vocab.hh: New header.
	* adler32.hh: include numeric_vocab.hh.
	* netio.hh: Likewise.
	* unit_tests.cc, unit_tests.hh: Update.
	* Makefile.am: Likewise.
	* commands.cc: Guess signing key for auth phase.
	* database.cc, database.hh (public_key_exists)
	(get_pubkey): New functions based on key hashes.

2004-01-31  graydon hoare  <graydon@pobox.com>

	* Netxx/*: New files.
	* AUTHORS: Mention Netxx.
	* Makefile.am: Mention Netxx and netsync.{cc,hh}
	* adler32.hh: Delegate typedefs to boost.
	* cert.hh, cert.cc (cert_hash_code): New function.
	* commands.cc (find_oldest_ancestors): Block cycles.
	(netsync): New command.
	* database.cc, database.hh (schema): Update.
	(put_key): Calculate key hash on the fly.
	(put_cert): Likewise.
	(merkle_node_exists)
	(get_merkle_node)
	(put_merkle_node)
	(erase_merkle_nodes): New functions.
	* keys.hh, keys.cc (key_hash_code): New function.
	* lua.cc, lua.hh
	(hook_get_netsync_read_permitted)
	(hook_get_netsync_write_permitted): New hooks.
	* monotone.spec: Update for FC1 info conventions.
	* monotone.texi (Quality Assurance): New section.
	* netsync.cc, netsync.hh: New files, preliminary
	netsync infrastructure. Command bodies still missing.
	* schema.sql: Add intrinsic key and cert hashes, merkle nodes.
	* schema_migration.cc: Add code to migrate to new schema.
	* unit_tests.cc: Handle command-line args to limit test set.
	* vocab_terms.hh: Add merkle and prefix as new terms.

2004-01-13  Nathaniel Smith  <njs@codesourcery.com>

	* idna/idn-int.h: Remove (generated by configure).

2004-01-13  Nathaniel Smith  <njs@codesourcery.com>

	* configure.ac: Switch "if" and "else" branches in pthreads
	checks.

2004-01-12  Nathaniel Smith  <njs@codesourcery.com>

	* configure.ac: Remove check for -lpthread.
	Add check for pthread_mutex_lock and ACX_PTHREAD.
	* m4/acx_pthread.m4: New file.

2004-01-07  graydon hoare  <graydon@pobox.com>

	* Makefile.am:
	* po/POTFILES.in:
	* po/monotone.pot: Minor tweaks for distclean.
	* adns/config.h:
	* boost/socket/src/interface.cpp:
	* boost/socket/src/ip4/address.cpp:
	* boost/socket/src/ip4/protocol.cpp: OSX portability.
	* AUTHORS: Mention new contributors.
	* monotone.texi (Hook Reference): Document i18n hooks.

	Release point (v 0.9).

2004-01-07  graydon hoare  <graydon@pobox.com>

	* cert.cc (ensure_parents_loaded)
	(expand_dominators)
	(expand_ancestors)
	(find_intersecting_node): New functions.
	(find_common_ancestor): Reimplement in terms of dominator
	and ancestor bitset intersection.

2004-01-05  Christof Petig <christof@petig-baender.de>

	* vocab.cc (verify<local_path>) Fix use of val() / iterator.
	* constants.cc (illegal_path_bytes): NUL-terminate.

2004-01-02  graydon hoare  <graydon@pobox.com>

	* diff_patch.cc (normalize_extents): Improve to handle an odd case.
	* tests/t_fmerge.at: New test, to test it.
	* commands.cc (fload, fmerge): Permanently enable, for test.
	* testsuite.at: Call new test.

2004-01-01  graydon hoare  <graydon@pobox.com>

	* file_io.hh, file_io.cc (read_localized_data, write_localized_data):
	New functions
	* commands.cc, manifest.cc, transforms.cc: Use them.
	* monotone.texi: Minor update to i18n docs.
	* lua.hh, lua.cc (hook_get_linesep_conv, hook_get_charset_conv):
	New hooks.
	* acinclude.m4: Move AX_CREATE_STDINT_H in here.
	* po/monotone.pot: Regenerate.
	* NEWS, configure.ac: Prep for 0.9 release.

2003-12-30  graydon hoare  <graydon@pobox.com>

	* file_io.hh, file_io.cc (mkpath): New function.
	* commands.cc, database.cc, diff_patch.cc, file_io.cc,
	lua.cc, vocab.cc, work.cc: Use it.
	* constants.cc (illegal_path_bytes_arr): Remove leading null.
	* monotone.texi: Include i18n docs.
	* tests/t_i18n_file.at: Check colon in filename.

2003-12-29  graydon hoare  <graydon@pobox.com>

	* file_io.cc: Localize names before touching fs.
	* lua.hh, lua.cc (hook_get_system_charset): Remove useless fn.
	* test_hooks.lua: Likewise.
	* monotone.cc, transforms.cc, transforms.hh:
	Remove lua from system charset conv.
	* tests/t_i18n_file.at: New test.
	* testsuite.at: Call it.

2003-12-28  graydon hoare  <graydon@pobox.com>

	* app_state.cc, app_state.hh: Massage to use i18n vocab.
	* cert.cc, commands.cc, commands.hh, rcs_import.cc,
	update.cc, update.hh, url.cc, url.hh: Likewise.

	* work.cc, work.hh: --> Likewise, and break file format! <--

	* constants.hh, constants.cc (legal_ace_bytes): New constant.
	* vocab.cc (verify<ace>): Use it.
	(verify<urlenc>) New function.
	* vocab_terms.hh (ace, urlenc, utf8): New terms.
	* transforms.hh, transforms.cc: Use them.
	* monotone.cc (utf8_argv): Charconv argv.
	* network.hh, network.cc: Use url.{hh,cc}.

2003-12-28  graydon hoare  <graydon@pobox.com>

	* constants.hh, constants.cc (idlen): New constant.
	* commands.cc, vocab.cc: Use it.
	* manifest.cc (read_manifest_map): Tighten up regex.
	* packet.cc: Likewise.
	* transforms.cc (uppercase)
	(lowercase): Rewrite.
	(utf8_to_urlenc)
	(urlenc_to_utf8)
	(internalize_url)
	(internalize_cert_name)
	(internalize_rsa_keypair_id)
	(externalize_url)
	(externalize_cert_name)
	(externalize_rsa_keypair_id): New functions.
	* url.hh, url.cc (parse_utf8_url): New function.

2003-12-20  graydon hoare  <graydon@pobox.com>

	* diff_patch.cc (normalize_extents): New function.
	(merge_via_edit_scripts): Use it.

2003-12-19  graydon hoare  <graydon@pobox.com>

	[net.venge.monotone.i18n branch]

	* idna/*.[ch]: New files.
	* po/*: New files.
	* url.cc, url.hh, constants.cc: New files.
	* Makefile.am, configure.ac: Various fiddling for gettext.
	* lua.hh, lua.cc (hook_get_system_charset): New hook.
	(hook_get_system_linesep): New hook.
	* transforms.hh, transforms.cc
	(charset_convert)
	(system_to_utf8)
	(utf8_to_system)
	(ace_to_utf8)
	(utf8_to_ace)
	(line_end_convert): New functions.
	* vocab.cc: Refine constraints.
	* vocab_terms.hh (external): New atomic type.
	* monotone.cc (cpp_main): Initialize gettext.
	* sanity.hh (F): Call gettext() on format strings.
	* commands.cc, depot.cc, database.cc, http_tasks.cc, keys.cc,
	network.cc, rcs_import.cc, sanity.cc, mac.hh : Update to use
	'constants::' namespace.
	* config.h.in: Remove.
	* commands.cc: Various formatting cleanups.
	* unit_tests.cc, unit_tests.hh: Connect to url tests.

2003-12-19  graydon hoare  <graydon@pobox.com>

	* diff_patch.cc (merge3): Skip patches to deleted files.

2003-12-16  graydon hoare  <graydon@pobox.com>

	* commands.cc (ls_ignored, ignored_itemizer): Fold in as subcases of unknown.

2003-12-16  graydon hoare  <graydon@pobox.com>

	* lua.cc (working_copy_rcfilename): MT/monotonerc not MT/.monotonerc.

2003-12-16  graydon hoare  <graydon@pobox.com>

	* lua.hh, lua.cc (working_copy_rcfilename): New function.
	* monotone.cc: Add working copy rcfiles.
	* commands.cc (ls_unknown, unknown_itemizer): Skip ignored files.

2003-12-16  graydon hoare  <graydon@pobox.com>

	* file_io.cc (walk_tree_recursive): continue on book-keeping file.

2003-12-15  graydon hoare  <graydon@pobox.com>

	* tests/t_unidiff.at, t_unidiff2.at: Check for mimencode.

2003-12-15  graydon hoare  <graydon@pobox.com>

	* configure.ac: Add --enable-static-boost.
	* Makefile.am: Likewise.
	* AUTHORS: Mention new contributors.

2003-12-14  Lorenzo Campedelli <lorenzo.campedelli@libero.it>

	* work.cc (add_to_attr_map): Finish change to attr map format.

2003-12-10  Tom Tromey  <tromey@redhat.com>

	* commands.cc (checkout): Give better error message if branch is
	empty.

2003-12-07  Eric Kidd  <eric.kidd@pobox.com>

	* commands.cc (agraph): Handle repositories with a single version.
	* database.cc (get_head_candidates): Handle heads with no ancestors.
	* cert.cc (get_branch_heads): Handle heads with no ancestors.

2003-12-06  Eric Kidd  <eric.kidd@pobox.com>

	* update.hh, update.cc (pick_update_target): Return current
	version if no better update candidates available.
	* update.cc (pick_update_target): Always do branch filtering.
	* commands.cc (update): Notice when we're already up-to-date.
	* commands.cc (propagate): Assign branch name correctly when merging.

2003-12-05  graydon hoare  <graydon@pobox.com>

	* lcs.hh (edit_script): New entry point.
	* diff_patch.cc: Rewrite merge in terms of edit scripts.
	* network.cc (post_queued_blobs_to_network): Tidy up transient
	failure message.
	* randomfile.hh: Prohibit deletes on end of chunks.
	* sanity.cc: EOL-terminate truncated long lines.

2003-12-02  graydon hoare  <graydon@pobox.com>

	* database.cc, database.hh (reverse_queue): Copy constructor.
	* std_hooks.lua (merge3): Remove afile, not ancestor.
	* monotone.cc: Remove debugging message.
	* ui.cc (finish_ticking): Set last_write_was_a_tick to false.

2003-12-01  graydon hoare  <graydon@pobox.com>

	* app_state.hh, app_state.cc (set_signing_key): New fn, persist key.
	* monotone.cc (cpp_main): Permit commuting the --help argument around.

2003-11-30  graydon hoare  <graydon@pobox.com>

	* network.cc (post_queued_blobs_to_network): Fail when posted_ok is false.
	* database.cc (initialize): Fail when -journal file exists.
	* keys.cc (make_signature): Nicer message when privkey decrypt fails.

2003-11-29  Tom Tromey  <tromey@redhat.com>

	* rcs_import.cc (store_auxiliary_certs): Renamed to fix typo.
	Updated all callers.

	* http_tasks.cc (check_received_bytes): Allow "-" as well.
	* depot.cc (execute_post_query): Allow "-" as well.

2003-11-28  Tom Tromey  <tromey@redhat.com>

	* http_tasks.cc (check_received_bytes): Allow "-" as well.
	* depot.cc (execute_post_query): Allow "-" as well.

2003-11-28  graydon hoare  <graydon@pobox.com>

	* cert.cc: Various speedups.
	* cycle_detector.hh (edge_makes_cycle): Use visited set, too.
	* database.hh, database.cc (get_head_candidates): New, complex query.
	* keys.hh, keys.cc (check_signature): Cache verifiers.
	* sqlite/os.c (sqliteOsRandomSeed): Harmless valgrind purification.
	* tests/t_fork.at, tests/t_merge.at: Ignore stderr chatter on 'heads'.

2003-11-27  graydon hoare  <graydon@pobox.com>

	* Makefile.am (AM_LDFLAGS): No more -static, sigh.
	* cert.cc (find_relevant_edges): Keep dynamic-programming caches.
	(calculate_renames_recursive): Likewise.
	* cert.cc, cert.hh (rename_edge): Add constructor, copy constructor.
	* commands.cc (list certs): Note rename certs are binary.

2003-11-24  graydon hoare  <graydon@pobox.com>

	* network.cc: Continue fetch, post loops even if one target has
	an exception.

2003-11-24  graydon hoare  <graydon@pobox.com>

	* database.hh, database.cc (delete_posting): Change to take queue
	sequence numbers.
	* commands.cc (queue): Use new API.
	* network.cc (post_queued_blobs_to_network): Use new API.

2003-11-24  graydon hoare  <graydon@pobox.com>

	* std_hooks.lua (get_http_proxy): Return nil when no ENV var.
	* monotone.texi (get_http_proxY): Document change.

2003-11-24  graydon hoare  <graydon@pobox.com>

	* tests/t_proxy.at: Add a test for proxying with tinyproxy.
	* testsuite.at: Call it.
	* lua.cc: Fix dumb error breaking proxying.
	* network.cc: Be verbose about proxying.

2003-11-23  graydon hoare  <graydon@pobox.com>

	* http_tasks.cc (read_chunk): Tolerate 0x20* after chunk len.

2003-11-23  graydon hoare  <graydon@pobox.com>

	* network.cc: Make more informative error policy.
	* boost/socket/socketstream.hpp: Pass SocketType to streambuf template.
	* boost/socket/src/default_socket_impl.cpp: Translate EINTR.

2003-11-22  graydon hoare  <graydon@pobox.com>

	* lua.cc, lua.hh (hook_get_http_proxy): New hook.
	* std_hooks.lua (get_http_proxy): Default uses HTTP_PROXY.
	(get_connect_addr): Undefine, it's for tunnels alone now.
	* network.cc: Use new hook.
	* http_tasks.hh, http_tasks.cc: Teach about proxies (sigh).
	* monotone.texi: Document new hooks.

2003-11-22  graydon hoare  <graydon@pobox.com>

	* lua.cc, lua.hh (hook_get_connect_addr): New hook.
	* std_hooks.lua (get_connect_addr): Default uses HTTP_PROXY.
	* network.cc, network.hh: Use new hook.
	* http_tasks.cc: Teach about HTTP/1.1.
	* cert.cc (bogus_cert_p): Fix UI ugly.

2003-11-21  graydon hoare  <graydon@pobox.com>

	* constants.hh (postsz): New constant for suggested post size.
	* database.cc, database.hh (queue*): Change db API slightly.
	* commands.cc (queue): Adjust to changed db API.
	* network.cc (post_queued_blobs_to_network): Switch to doing
	incremental posts.
	* cert.cc (write_rename_edge, read_rename_edge): Put files on
	separate lines to accomodate future i18n work.
	* work.cc (add_to_attr_map, write_attr_map): Reorder fields to
	accomodate future i18n work.
	* monotone.texi: Document it.
	* configure.ac, NEWS: Mention 0.8 release.

	Release point (v 0.8).

2003-11-16  Tom Tromey  <tromey@redhat.com>

	* missing: Removed generated file.

2003-11-14  graydon hoare  <graydon@pobox.com>

	* commands.cc (vcheck): Add.
	* cert.cc, cert.hh (cert_manifest_vcheck): Add.
	(check_manifest_vcheck): Add.
	(calculate_vcheck_mac): Add.
	* constants.hh (vchecklen): New constant.
	* mac.hh: Re-add.
	* monotone.texi (Hash Integrity): New section.
	* monotone.1: Document vcheck.

2003-11-14  graydon hoare  <graydon@pobox.com>

	* database.cc, database.hh (reverse_queue): New class.
	(compute_older_version): New functions.
	(get_manifest_delta): Remove.
	* network.cc, network.hh (queue_blob_for_network): Remove.
	* packet.cc, packet.hh (queueing_packet_writer): Change UI,
	write to queue directly, accept optional<reverse_queue>.
	* cert.cc (write_paths_recursive): Rewrite to use constant
	memory.
	* commands.cc (queue, queue_edge_for_target_ancestor):
	Install optional<reverse_queue> in qpw.
	* tests/t_cross.at: Ignore new UI chatter.
	* monotone.texi (Transmitting Changes): Change UI output.

2003-11-13  graydon hoare  <graydon@pobox.com>

	* Makefile.am (AUTOMAKE_OPTIONS): Require 1.7.1
	* commands.cc (addtree): Wrap in transaction guard.
	* database.cc, database.hh (manifest_delta_exists): Add.
	(get_manifest_delta): Add.
	* cert.cc (write_paths_recursive): Use partial deltas.
	* manifest.cc, manifest.hh (read_manifest_map): New variant.
	* patch_set.cc, patch_set.hh (patch_set): Add map_new, map_old
	fields.
	(manifests_to_patch_set) Store new field.
	(patch_set_to_packets) Don't read manifest versions from db.
	* std_hooks.lua (ignore_file): ignore .a, .so, .lo, .la, ~ files.
	* tests/t_cvsimport.at: New test.
	* testsuite.at: Call it.

2003-11-10  graydon hoare  <graydon@pobox.com>

	* commands.cc (find_oldest_ancestors): New function.
	(queue): New "addtree" subcommand.
	* monotone.texi: Document it.
	* monotone.1: Document it.

2003-11-10  graydon hoare  <graydon@pobox.com>

	* file_io.cc (walk_tree_recursive): Ignore MT/

2003-11-09  graydon hoare  <graydon@pobox.com>

	* database.cc (dump, load): Implement.
	* commands.cc (db): Call db.dump, load.
	* cycle_detector.hh: Skip when no in-edge on src.
	* monotone.texi: Document dump and load, add some
	special sections.
	* monotone.1: Mention dump and load.

2003-11-09  graydon hoare  <graydon@pobox.com>

	* rcs_file.hh (rcs_symbol): New structure.
	* rcs_file.cc (symbol): New rule.
	* rcs_import.cc (find_branch_for_version): New function.
	(cvs_key::branch): New field.
	(store_auxilliary_certs): Cert branch tag.
	* cycle_detector.hh: Fix bugs, don't use quick_alloc.
	* commands.cc (checkout): Add --branch based version.
	* monotone.texi: Document new command variant.
	* monotone.1: Ditto.

2003-11-09  graydon hoare  <graydon@pobox.com>

	* quick_alloc.hh: New file.
	* Makefile.am: Add it.
	* cycle_detector.hh: Rewrite.
	* manifest.hh: Use quick_alloc.
	* vocab.cc: Relax path name requirements a bit.
	* sqlite/sqliteInt.h: Up size of row to 16mb.

2003-11-02  graydon hoare  <graydon@pobox.com>

	* commands.cc (post): Post everything if no URL given; don't base
	decision off branch name presence.
	* app_state.cc, monotone.cc, file_io.cc, file_io.hh: Support
	absolutifying args.
	* lua.hh, lua.cc, std_hooks.lua (hook_get_mail_hostname): New hook.
	* monotone.texi: Document it.
	* monotone.texi, monotone.1: Minor corrections, new sections.
	* monotone.cc: Don't look in $ENV at all.
	* network.cc: Correct MX logic.
	* nntp_tasks.cc, smtp_tasks.cc: Separate postlines state.
	* smtp_tasks.cc: Correct some SMTP logic.
	* configure.ac, NEWS: Mention 0.7 release.

	Release point (v 0.7).

2003-11-01  graydon hoare  <graydon@pobox.com>

	* http_tasks.cc: Drop extra leading slashes in HTTP messages.

2003-10-31  graydon hoare  <graydon@pobox.com>

	* commands.cc, database.cc, database.hh, lua.cc, lua.hh,
	network.cc, network.hh, packet.cc, packet.hh, schema.sql,
	schema_migration.cc, tests/t_http.at, tests/t_nntp.at, vocab.cc:
	Eliminate "groupname", use lone URL.
	* monotone.texi: Update to cover new URL rules.
	* network.cc, network.hh, lua.cc, lua.hh, smtp_tasks.cc:
	Implement "mailto" URLs.
	* tests/t_smtp.at: New test.
	* testsuite.at: Call it.

2003-10-31  graydon hoare  <graydon@pobox.com>

	* patch_set.cc (manifests_to_patch_set): Second form with explicit renames.
	(manifests_to_patch_set): Split edit+rename events when we see them.
	* commands.cc (status, commit): Include explicit rename set.
	* diff_patch.cc (merge3): Accept edit+rename events split by patch_set.cc.
	* smtp_tasks.hh, smtp_tasks.cc: New files.
	* nntp_machine.hh, nntp_machine.cc: Rename to proto_machine.{hh,cc} (woo!)
	* nntp_tasks.cc: Adjust to use proto_ prefix in various places.
	* proto_machine.cc (read_line): get() into streambuf.
	* Makefile.am: Cover renames and adds.

2003-10-31  graydon hoare  <graydon@pobox.com>

	* diff_patch.cc (merge3): Extract renames.
	* commands.cc (calculate_new_manifest_map): Extract renames.
	(try_one_merge): Extract renames, propagate to merge target.
	(commit): Extract renames, propagate to commit target.
	* cert.cc (calculate_renames_recursive): Fix wrong logic.
	(find_common_ancestor_recursive): Stall advances at top of graph.
	* patch_set.cc: (manifests_to_patch_set): Teach about historical
	renames.
	* tests/t_erename.at: New test for edit+rename events.
	* testsuite.at: Call t_erename.at.

2003-10-30  graydon hoare  <graydon@pobox.com>

	* patch_set.cc (operator<): s/a/b/ in a few places, yikes!
	* cert.cc: Add machinery for rename edge certs.
	* commands.cc: Call diff(manifest,manifest) directly.
	* tests/t_nntp.at: Kill tcpserver DNS lookups on nntp test.
	* network.cc (parse_url): Character class typo fix, from
	Johannes Winkelmann.
	* app_state.hh, cert.hh, commands.hh, cycle_detector.hh,
	database.hh, diff_patch.cc, diff_patch.hh, http_tasks.hh,
	interner.hh, keys.hh, lua.hh, manifest.hh, network.hh,
	nntp_machine.hh, nntp_tasks.hh, packet.hh, patch_set.hh,
	transforms.hh, update.hh, vocab.hh, work.hh, xdelta.hh:
	fix use of std:: prefix / "using namespace" pollution.

2003-10-27  graydon hoare  <graydon@pobox.com>

	* lua/liolib.c (io_mkstemp): Portability fix
	from Ian Main.
	* xdelta.cc,hh (compute_delta): New manifest-specific variant.
	* transforms.cc,hh (diff): Same.
	* rcs_import.cc: Various speedups to cvs import.

2003-10-26  graydon hoare  <graydon@pobox.com>

	* cert.cc (get_parents): New function.
	(write_paths_recursive): New function.
	(write_ancestry_paths): New function.
	* cert.hh (write_ancestry_paths): Declare.
	* commands.cc (queue_edge_for_target_ancestor):
	Call write_ancestry_paths for "reposting" queue
	strategy.

2003-10-25  graydon hoare  <graydon@pobox.com>

	* commands.cc (log): Skip looking inside nonexistent
	manifests for file comments.

2003-10-24  graydon hoare  <graydon@pobox.com>

	* adns/*.c, adns/*.h: Import adns library.
	* Makefile.am: Update to build adns into lib3rdparty.a.
	* AUTHORS: Mention adns.
	* network.cc: Call adns functions, not gethostbyname.

2003-10-20  Nathaniel Smith  <njs@codesourcery.com>

	* patch_set.cc (patch_set_to_text_summary): Give more detailed
	output.
	* commands.cc (get_log_message, status, diff): Use
	patch_set_to_text_summary for complete description.

2003-10-22  graydon hoare  <graydon@pobox.com>

	* monotone.texi: Document 'queue' command.
	* monotone.1: Likewise.

2003-10-22  graydon hoare  <graydon@pobox.com>

	* diff_patch.cc
	(infer_directory_moves): New function.
	(rebuild_under_directory_moves): New function.
	(apply_directory_moves): New function.
	(merge3): Handle directory moves.
	* tests/t_renamed.at: New test for dir renames.
	* testsuite.at: Call it.

2003-10-21  graydon hoare  <graydon@pobox.com>

	* commands.cc (queue): New command.
	(list): Add "queue" subcommand, too.

2003-10-21  graydon hoare  <graydon@pobox.com>

	* diff_patch.cc (merge_deltas): New function.
	(check_map_inclusion): New function.
	(check_no_intersect): New function.
	(merge3): Rewrite completely.
	* tests/t_rename.at: New test.
	* testsuite.at: Call it.
	* file_io.cc, file_io.hh (make_dir_for): New function.
	* commands.cc (update): Call make_dir_for on update.

2003-10-20  graydon hoare  <graydon@pobox.com>

	* commands.cc: Replace [] with idx() everywhere.

2003-10-20  Tom Tromey  <tromey@redhat.com>

	* cert.hh (get_branch_heads): Updated.
	Include <set>.
	* commands.cc (head): Updated for new get_branch_heads.
	(merge): Likewise.
	(propagate): Likewise.
	* cert.cc (get_branch_heads): Use set<manifest_id>.

	* commands.cc (merge): Use all caps for metasyntactic variable.
	(heads): Likewise.

	* network.cc (post_queued_blobs_to_network): Do nothing if no
	packets to post.

2003-10-20  graydon hoare  <graydon@pobox.com>

	* cert.cc (get_branch_heads): Fix dumb bug.
	* diff_patch.cc (merge3): Fix dumb bug.
	(merge2): Fix dumb bug.
	(try_to_merge_files): Fix dumb bug.

2003-10-20  graydon hoare  <graydon@pobox.com>

	* file_io.cc (tilde_expand): New function.
	* monotone.cc (cpp_main): Expand tildes in
	db and rcfile arguments.

2003-10-20  graydon hoare  <graydon@pobox.com>

	* rcs_import.cc (import_cvs_repo): Check key existence
	at beginning of import pass, to avoid wasted work.

2003-10-19  Tom Tromey  <tromey@redhat.com>

	* commands.cc (log): Add each seen id to `cycles'.

2003-10-19  graydon hoare  <graydon@pobox.com>

	* AUTHORS: Mention Tecgraf PUC-Rio and their
	copyright.
	* Makefile.am: Mention circular buffer stuff.
	* configure.ac, NEWS: Mention 0.6 release.
	* cert.hh, cert.cc (erase_bogus_certs): file<cert> variant.
	* commands.cc (log): Erase bogus certs before writing,
	cache comment-less file IDs.
	* monotone.spec: Don't specify install-info args,
	do build with optimization on RHL.

	Release point (v 0.6).

2003-10-19  Matt Kraai  <kraai@ftbfs.org>

	* commands.cc (merge): Use app.branch_name instead of args[0] for
	the branch name.

2003-10-17  graydon hoare  <graydon@pobox.com>

	* commands.cc (log): New command.
	Various other bug fixes.
	* monotone.1, monotone.texi: Minor updates.

2003-10-17  graydon hoare  <graydon@pobox.com>

	* monotone.texi: Expand command and hook references.
	* commands.cc: Disable db dump / load commands for now.

2003-10-16  graydon hoare  <graydon@pobox.com>

	* sanity.hh: Add a const version of idx().
	* diff_patch.cc: Change to using idx() everywhere.
	* cert.cc (find_common_ancestor): Rewrite to recursive
	form, stepping over historic merges.
	* tests/t_cross.at: New test for merging merges.
	* testsuite.at: Call t_cross.at.

2003-10-10  graydon hoare  <graydon@pobox.com>

	* lua.hh, lua.cc (hook_apply_attribute): New hook.
	* work.hh, work.cc (apply_attributes): New function.
	* commands.cc (update_any_attrs): Update attrs when writing to
	working copy.
	* std_hooks.lua (temp_file): Use some env vars.
	(attr_functions): Make table of attr-setting functions.

2003-10-10  graydon hoare  <graydon@pobox.com>

	* work.cc: Fix add/drop inversion bug.
	* lua/*.{c,h}: Import lua 5.0 sources.
	* lua.cc: Rewrite lua interface completely.
	* std_hooks.lua, test_hooks.lua, testsuite,
	tests/t_persist_phrase.at, configure.ac, config.h.in, Makefile.am:
	Modify to handle presence of lua 5.0.

2003-10-08  graydon hoare  <graydon@pobox.com>

	* rcs_import.cc: Attach aux certs to child, not parent.
	* manifest.cc: Speed up some calculations.
	* keys.cc: Optionally cache decoded keys.

2003-10-07  graydon hoare  <graydon@pobox.com>

	* manifest.hh, manifest.cc, rcs_import.cc: Write manifests w/o
	compression.
	* vocab.hh, vocab.cc: Don't re-verify verified data.
	* ui.hh, ui.cc: Minor efficiency tweaks.

2003-10-07  graydon hoare  <graydon@pobox.com>

	* commands.cc, work.cc, work.hh: Add some preliminary stuff
	to support explicit renaming, .mt-attrs.
	* monotone.texi: Add skeletal sections for command reference,
	hook reference, CVS phrasebook. Fill in some parts.

2003-10-02  graydon hoare  <graydon@pobox.com>

	* boost/circular_buffer*.hpp: Add.
	* AUTHORS, cert.cc, commands.cc, database.cc,
	diff_patch.cc, http_tasks.cc, keys.cc, lua.cc, manifest.cc,
	network.cc, nntp_machine.cc, packet.cc, patch_set.cc,
	rcs_import.cc, sanity.cc, sanity.hh, ui.hh, update.cc,
	vocab_terms.hh, work.cc:
	remove existing circular buffer code, replace all
	logging and asserty stuff with boost::format objects
	rather than vsnprintf.

2003-10-01  graydon hoare  <graydon@pobox.com>

	* testsuite.at: Don't use getenv("HOSTNAME").
	* database.cc (exec, fetch): Do va_end/va_start again in between
	logging and executing query.

2003-09-28  Tom Tromey  <tromey@redhat.com>

	* monotone.texi: Added @direntry.

2003-09-27  Nathaniel Smith  <njs@pobox.com>

	* monotone.cc: Remove "monotone.db" default to --db
	option in help text.

2003-09-27  graydon hoare  <graydon@pobox.com>

	* diff_patch.cc: Rework conflict detection.
	* rcs_import.cc: Remove some pointless slowness.
	* monotone.spec: Install info files properly.

	Release point (v 0.5).

2003-09-27  graydon hoare  <graydon@pobox.com>

	* AUTHORS, NEWS, configure.ac: Update for 0.5 release.
	* monotone.texi: Various updates.
	* xdelta.cc (compute_delta): Fix handling of empty data.
	* database.cc (sql): Require --db for init.
	* work.cc (read_options_map): Fix options regex.

2003-09-27  graydon hoare  <graydon@pobox.com>

	* lcs.hh: New jaffer LCS algorithm.
	* interner.hh, rcs_import.cc: Templatize interner.
	* diff_patch.hh: Use interner, new LCS.

2003-09-27  Tom Tromey  <tromey@redhat.com>

	* commands.cc (fetch): Always try lua hook; then default to all
	known URLs.

2003-09-26  Tom Tromey  <tromey@redhat.com>

	* commands.cc (tag): Use all-caps for meta-syntactic variables.
	(comment, add, cat, complete, mdelta, fdata): Likewise.

	* monotone.1: There's no default database.
	* monotone.texi (OPTIONS): There's no default database.

	* database.cc (sql): Throw informative error if database name not
	set.
	* app_state.cc (app_state): Default to no database.

2003-09-26  graydon hoare  <graydon@pobox.com>

	* debian/*, monotone.spec: Add packaging control files.

2003-09-24  graydon hoare  <graydon@pobox.com>

	* database.cc, database.hh (debug): New function.
	* commands.cc (debug): New command.
	* cert.cc, cert.hh (guess_branch): New function.
	* commands.cc (cert): Queue certs to network servers.
	* commands.cc (cert, commit): Use guess_branch.
	* commands.cc (list): List unknown, ignored files.
	* monotone.texi, monotone.1: Document.

2003-09-24  graydon hoare  <graydon@pobox.com>

	* commands.cc (queue_edge_for_target_ancestor): Queue the
	correct ancestry cert, from child to target, as well as
	patch_set.

2003-09-22  graydon hoare  <graydon@pobox.com>

	* depot_schema.sql, schema_migration.cc,
	schema_migration.hh: Add.
	* database.cc, depot.cc: Implement schema migration.
	* database.cc, commands.cc: Change to db ... cmd.
	* monotone.texi, monotone.1: Document command change.
	* depot.cc: Fix various query bugs.

2003-09-21  Nathaniel Smith  <njs@codesourcery.com>

	* depot.cc (depot_schema): Remove unique constraint on (contents),
	replace with unique constraint on (groupname, contents).

2003-09-21  Nathaniel Smith  <njs@codesourcery.com>

	* commands.cc (diff): Take manifest ids as arguments.  Add
	explanatory text on files added, removed, modified.

2003-09-19  Tom Tromey  <tromey@redhat.com>

	* commands.cc (genkey): Use all-caps for meta-syntactic variable.
	(cert, tag, approve, disapprove, comment, add, drop, commit,
	update, revert, cat, checkout, co, propagate, complete, list, ls,
	mdelta, fdelta, mdata, fdata, mcerts, fcerts, pubkey, privkey,
	fetch, post, rcs_import, rcs): Likewise.
	(explain_usage): Indent explanatory text past the command names.

2003-09-17  Tom Tromey  <tromey@redhat.com>

	* commands.cc (list): Don't compute or use "subname".

	* commands.cc (revert): Handle case where argument is a
	directory.
	* tests/t_revert.at: Test for revert of directory.

	* testsuite.at (MONOTONE_SETUP): Use "monotone initdb".
	* monotone.1: Document "initdb".
	* monotone.texi (Commands): Document initdb.
	(Creating a Database): New node.
	(Getting Started): Refer to it.
	* commands.cc (initdb): New command.
	* database.cc (database::sql): New argument `init'.
	(database::initialize): New method.
	* database.hh (database::initalize): Declare.
	(database::sql): New argument `init'.

2003-09-17  Tom Tromey  <tromey@redhat.com>

	* tests/t_persist_phrase.at: Use "ls certs".
	* tests/t_nntp.at: Use "ls certs".
	* tests/t_genkey.at: Use "ls keys" and "ls certs".

2003-09-16  Tom Tromey  <tromey@redhat.com>

	* monotone.1: Document "list branches".
	* commands.cc (ls_certs): New function, from `lscerts' command.
	(ls_keys): New function, from `lskeys' command.
	(ls_branches): New function.
	(list): New command.
	(ls): New alias.
	(explain_usage): Split parameter info at \n.
	* monotone.texi (Adding Files): Use "list certs".
	(Committing Changes): Likewise.
	(Forking and Merging): Likewise.
	(Commands): Likewise.
	(Generating Keys): Use "list keys".
	(Commands): Likewise.
	(Commands): Mention "list branches".
	(Branches): Likewise.

2003-09-15  graydon hoare  <graydon@redhat.com>

	* http_tasks.cc: Fix networking to handle long input.

	* ui.cc, ui.hh: Only pad with blanks enough to cover old output
	when ticking.

	* update.cc, cert.cc, commands.cc: Fix cert fetching functions to
	remove bogus certs.

2003-09-15  Tom Tromey  <tromey@redhat.com>

	* monotone.1: Don't mention MT_KEY or MT_BRANCH.

	* monotone.texi (Getting Started): Don't mention MT_DB or
	MT_BRANCH.
	(Adding Files): Explicitly use --db and --branch.
	* app_state.hh (app_state): New fields options, options_changed.
	Declare new methods.  Include work.hh.
	* work.cc (work_file_name): New constant.
	(add_to_options_map): New structure.
	(get_options_path): New function.
	(read_options_map, write_options_map): Likewise.
	* work.hh (options_map): New type.
	(get_options_path, read_options_map, write_options_map): Declare.
	* commands.cc (add, drop, commit, update, revert, checkout,
	merge): Write options file.
	* app_state.cc (database_option, branch_option): New constants.
	(app_state::app_state): Read options file.
	(app_state::set_database): New method.
	(app_state::set_branch): Likewise.
	(app_state::write_options): Likewise.
	Include work.hh.
	* monotone.cc (cpp_main): Don't set initial database name on
	app.  Use new settor methods.  Don't look at MT_BRANCH or MT_DB.

2003-09-14  graydon hoare  <graydon@pobox.com>

	* vocab.cc, vocab.hh: Add streamers for vocab terms in preparation
	for switch to formatter.

	* cert.cc (check_signature): Treat missing key as failed check.
	* commands.cc (lscerts): Warn when keys are missing.

	* rcs_import.cc, nntp_tasks.cc, http_tasks.cc: Tick progress.

	* sanity.cc, monotone.cc: Tidy up output a bit.

	* xdelta.cc: Add code to handle empty files. Maybe correct?

	* ui.cc, ui.hh: Add.

2003-09-13  Tom Tromey  <tromey@redhat.com>

	* tests/t_nntp.at: If we can't find tcpserver or snntpd, skip the
	test.
	* tests/t_http.at: If we can't find boa or depot.cgi, skip the
	test.

2003-09-12  graydon hoare  <graydon@pobox.com>

	* update.cc (pick_update_target): Only insert base rev as update
	candidate if it actually exists in db.

	* commands.cc, database.cc, database.hh: Implement id completion
	command, and general id completion in all other commands.

2003-09-12  Tom Tromey  <tromey@redhat.com>

	* commands.cc (revert): A deleted file always appears in the
	manifest.
	* tests/t_revert.at: Check reverting a change plus a delete; also
	test reverting by file name.

	* work.cc (deletion_builder::visit_file): Check for file in
	working add set before looking in manifest.
	* tests/t_drop.at: Added add-then-drop test.

	* testsuite.at: Include t_drop.at.
	* tests/t_drop.at: New test.
	* work.cc (visit_file): Check for file in working delete set
	before looking in manifest.

2003-09-12  Tom Tromey  <tromey@redhat.com>

	* Makefile.am ($(srcdir)/testsuite): tests/atconfig and
	tests/atlocal are not in srcdir.

	* Makefile.am (TESTS): unit_tests is not in srcdir.

2003-09-11  graydon hoare  <graydon@pobox.com>

	* commands.cc: Check for MT directory in status.
	* commands.cc: Require directory for checkout.
	* commands.cc: Delete MT/work file after checkout.
	* commands.cc: Implement 'revert', following tromey's lead.
	* commands.cc: Print base, working manifest ids in status.

	* diff_patch.cc: Further merge corrections.
	* diff_patch.cc (unidiff): Compensate for occasional miscalculation
	of LCS.

	* tests/t_merge.at: Check that heads works after a merge.
	* tests/t_fork.at:  Check that heads works after a fork.
	* tests/t_genkey.at: Remove use of 'import'.
	* tests/t_cwork.at: Check deletion of work file on checkout.
	* tests/t_revert.at: Check that revert works.

	* commands.cc, monotone.cc: Report unknown commands nicely.

2003-09-08  graydon hoare  <graydon@pobox.com>

	* tests/merge.at: Accept tromey's non-error case for update.

	* commands.cc(try_one_merge): Write merged version to packet
	writer, not directly to db.
	(merge): Write branch, changelog cert on merged version to db.

	* std_hooks.lua(merge3): Open result in mode "r", not "w+".

2003-09-06  Tom Tromey  <tromey@redhat.com>

	* update.cc (pick_update_target): Not an error if nothing to
	update.

	* monotone.texi: Use VERSION; include version.texi.

	* monotone.1: Document "co".
	* monotone.texi (Commands): Document "co".
	* commands.cc (ALIAS): New macro.
	(co): New alias.

	* README: Updated.

	* txt2c.cc: Added missing file.

	* texinfo.tex, INSTALL, Makefile.in, aclocal.m4, compile, depcomp,
	install-sh, missing, mkinstalldirs: Removed generated files.

2003-09-04  graydon hoare  <graydon@pobox.com>

	* Makefile.am, depot.cc, http_tasks.cc, http_tasks.hh,
	lua.cc, lua.hh, monotone.texi, network.cc, tests/t_http.at,
	vocab_terms.hh:

	Use public key signatures to talk to depot, not mac keys.

	* commands.cc, file_io.cc, monotone.texi, monotone.1,
	tests/t_scan.at, tests/t_import.at, work.cc, work.hh:

	Remove the 'import' and 'scan' commands, in favour of generalized
	'add' which chases subdirectories.

	* configure.ac, NEWS:

	Release point (v 0.4).

2003-09-03  graydon hoare  <graydon@pobox.com>

	* monotone.texi: Expand notes about setting up depot.

	* update.cc: Update by ancestry. Duh.

2003-09-02  graydon hoare  <graydon@pobox.com>

	* boost/socket/streambuf.hpp: Bump ppos on overflow.

	* packet.cc, transforms.cc, transforms.hh: Add function for
	canonicalization of base64 encoded strings. Use on incoming cert
	packet values.

	* commands.cc: Change fetch and post to take URL/groupname params
	rather than branchname.

	* network.cc, network.hh, depot.cc, http_tasks.cc: Fix URL parser,
	improve logging, change signatures to match needs of commands.cc

	* Makefile.am: Don't install txt2c or unit_tests.

	* Makefile.am: Build depot.cgi not depot.

	* database.cc, database.hh: Add "all known sources" fetching support.

	* patch_set.cc: Sort in a path-lexicographic order for nicer summaries.

	* monotone.texi: Expand coverage of packets and networking.

	* tests/t_nntp.at, tests/t_http.at: Update to provide URL/groupname
	pairs.

2003-09-02  Tom Tromey  <tromey@redhat.com>

	* aclocal.m4, monotone.info: Removed generated files.

2003-08-31  Nathaniel Smith  <njs@codesourcery.com>

	* configure.ac: Check for lua40/lua.h, lua40/lualib.h and -llua40,
	-lliblua40.
	* config.h.in: Add LUA_H, LIBLUA_H templates, remove HAVE_LIBLUA,
	HAVE_LIBLUALIB templates.
	* lua.cc: Include config.h.  Use LUA_H, LIBLUA_H macros.

2003-08-29  graydon hoare  <graydon@pobox.com>

	* Makefile.am, txt2c.cc, lua.cc, database.cc:
	Use a C constant-building converter rather than objcopy.

	* cert.cc, cert.hh, packet.cc, packet.hh, diff_patch.cc,
	rcs_import.cc:
	Modify cert functions to require a packet consumer, do no implicit
	database writing.

	* commands.cc, database.cc, database.hh, schema.sql, network.cc:
	Modify packet queueing strategy to select ancestors from known
	network server content, rather than most recent edge.

2003-08-25  graydon hoare  <graydon@pobox.com>

	* AUTHORS, ChangeLog, Makefile.am, NEWS, configure.ac,
	tests/t_http.at: Release point (v 0.3)

2003-08-24  graydon hoare  <graydon@pobox.com>

	* nntp_tasks.cc: Measure success from postlines state.
	* network.cc: Print summary counts of transmissions.
	* packet.cc: Count packets into database.
	* depot.cc: Add administrative commands, fix a bunch of
	little bugs.
	* t_http.at: Testcase for depot-driven communication.
	* monotone.texi: Update to reflect depot existence.
	* http_tasks.cc: Pick bugs out.

2003-08-24  graydon hoare  <graydon@pobox.com>

	* commands.cc: Wash certs before output.
	* *.cc,*.hh: Adjust cert packet format to
	be more readable, avoid superfluous gzipping.

2003-08-24  graydon hoare  <graydon@pobox.com>

	* configure, Makefile.in: Remove generated files, oops.
	* commands.cc: Implement 'propagate'.
	* lua.cc, lua.hh, network.cc, network.hh: Remove
	'aggregate posting' stuff.
	* network.cc: Batch postings into larger articles.
	* diff_patch.hh, diff_patch.cc: Implement basic
	merge2-on-manifest.

2003-08-23  graydon hoare  <graydon@pobox.com>

	* monotone.cc: Handle user-defined lua hooks as
	overriding internal / .monotonerc hooks no matter
	where on cmd line they occur.
	* update.cc: Made failures more user-friendly.
	* lua.cc: Improve logging a bit.
	* testsuite.at, tests/*.{at,in}, testsuite/: Rewrite tests in
	autotest framework, move to tests/ directory.
	* boost/io/*, cryptopp/hmac.h: Add missing files.

2003-08-23  Tom Tromey  <tromey@redhat.com>

	* monotone.cc (OPT_VERSION): New macro.
	(cpp_main): Handle OPT_VERSION.
	(options): Added `version' entry.
	Include config.h.

2003-08-21  Tom Tromey  <tromey@redhat.com>

	* database.cc: Include "sqlite/sqlite.h", not <sqlite.h>.

2003-08-20  graydon hoare  <graydon@pobox.com>

	* boost/*:
	incorporate boost sandbox bits, for now.

	* Makefile.am, Makefile.in, configure, configure.ac, diff_patch.cc,
	http_tasks.cc, http_tasks.hh, network.cc, nntp_machine.cc,
	nntp_machine.hh, nntp_tasks.cc, nntp_tasks.hh, testsuite/t_nntp.sh:

	fix up networking layer to pass nntp tests again

2003-08-19  graydon hoare  <graydon@pobox.com>

	* Makefile.am, Makefile.in, app_state.hh, cert.cc, commands.cc,
	constants.hh, cryptopp/misc.h, database.cc, depot.cc,
	http_tasks.cc, http_tasks.hh, keys.cc, lua.cc, lua.hh, monotone.cc,
	network.cc, network.hh, nntp_machine.cc, nntp_machine.hh,
	nntp_tasks.cc, nntp_tasks.hh, packet.cc, packet.hh, rcs_import.cc,
	sanity.cc, sanity.hh, schema.sql, test_hooks.lua,
	testsuite/runtest.sh, testsuite/t_null.sh, vocab_terms.hh:

	major surgery time
	- move to multi-protocol posting and fetching.
	- implement nicer failure modes for sanity.
	- redo commands to print nicer, fail nicer.

2003-08-18  graydon hoare  <graydon@pobox.com>

	* Makefile.am, Makefile.in, adler32.hh, database.cc, depot.cc,
	mac.hh, xdelta.cc, Makefile.am, Makefile.in:

	first pass at a depot (CGI-based packet service)

2003-08-08  graydon hoare  <graydon@pobox.com>

	* Makefile.am, Makefile.in AUTHORS, ChangeLog, Makefile.am,
	Makefile.in, NEWS, monotone.1, monotone.info, monotone.texi:

	release point (v 0.2)

2003-08-08  graydon hoare  <graydon@pobox.com>

	* cert.cc, cert.hh, interner.hh, rcs_import.cc:

	auxilliary certs

	* cert.cc, cert.hh, cycle_detector.hh, interner.hh, patch_set.cc,
	rcs_import.cc:

	improvements to cycle detection stuff

2003-08-05  graydon hoare  <graydon@pobox.com>

	* rcs_import.cc:

	almost even more seemingly correct CVS graph reconstruction (still slow)

	* sqlite/* cryptopp/* Makefile.am, Makefile.in, aclocal.m4,
	config.h.in, configure, configure.ac, file_io.cc, keys.cc,
	sanity.cc, sanity.hh, transforms.cc:

	minimizing dependencies on 3rd party libs by importing the
	necessary bits and rewriting others.

	* cert.cc, cert.hh, rcs_import.cc:

	cvs import seems to be working, but several linear algorithms need
	replacement

2003-07-28  graydon hoare  <graydon@pobox.com>

	* Makefile.am, Makefile.in, cert.cc, commands.cc, database.cc,
	database.hh, manifest.cc, rcs_file.cc, rcs_import.cc,
	rcs_import.hh, vocab.cc, xdelta.cc:

	cvs graph reconstruction hobbling along.

2003-07-21  graydon hoare  <graydon@pobox.com>

	* database.cc, xdelta.cc, xdelta.hh:

	piecewise xdelta; improves speed a fair bit.

2003-07-11  graydon hoare  <graydon@pobox.com>

	* Makefile.am, Makefile.in, config.h.in, configure, configure.ac,
	transforms.cc, xdelta.cc, xdelta.hh:

	implement xdelta by hand, forget 3rd party delta libs.

2003-07-02  graydon hoare  <graydon@pobox.com>

	* database.cc, rcs_import.cc, transforms.cc, transforms.hh:

	speedups all around in the storage system

2003-07-01  graydon hoare  <graydon@pobox.com>

	* database.hh, rcs_import.cc, transforms.cc, transforms.hh: speed

	improvements to RCS import

2003-06-30  graydon hoare  <graydon@pobox.com>

	* rcs_import.cc, transforms.cc:

	some speed improvements to RCS import

2003-06-29  graydon hoare  <graydon@pobox.com>

	* commands.cc, database.hh, rcs_import.cc, transforms.cc:

	RCS file import successfully (albeit slowly) pulls in some pretty
	large (multi-hundred revision, >1MB) test cases from GCC CVS

	* Makefile.in, commands.cc, rcs_file.cc, rcs_file.hh,
	rcs_import.cc, rcs_import.hh,

	Makefile.am: preliminary support for reading and walking RCS files

2003-04-09  graydon hoare  <graydon@pobox.com>

	* autogen.sh: oops
	* */*: savannah import

2003-04-06  graydon hoare  <graydon@pobox.com>

	* initial release.<|MERGE_RESOLUTION|>--- conflicted
+++ resolved
@@ -1,9 +1,8 @@
-<<<<<<< HEAD
 2005-09-08  Nathaniel Smith  <njs@pobox.com>
 
 	* monotone.texi (Certificates): Remove mention of fcerts and
 	mcerts.
-=======
+
 2005-09-07  Benoît Dejean  <benoit@placenet.org>
 
 	* ui.{cc,hh}: Added user_inferface::user_locale.
@@ -61,7 +60,6 @@
 	* main.cc: Tweak #ifdef to avoid exposing some unused SEH handling
 	on MinGW.
 	* configure.ac: Minor cleanup to Win32 configure test.
->>>>>>> 03476ebf
 
 2005-09-04  Nathaniel Smith  <njs@pobox.com>
 
