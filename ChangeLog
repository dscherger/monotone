--- conflicted
+++ resolved
@@ -1,4 +1,621 @@
-<<<<<<< HEAD
+2005-08-26  Nathaniel Smith  <njs@pobox.com>
+
+	* database_check.cc: Track and report on manifest and revision
+	parseability.
+	* tests/t_database_check_normalized.at: Update to expect "not
+	parseable" messages rather than "not normalized" messages.
+	All tests pass.
+	
+2005-08-26  Nathaniel Smith  <njs@pobox.com>
+
+	* tests/t_unreadable_MT.at: This test was called "do not fail on
+	unreadable MT/options".  I do not know why we wanted such
+	behavior.  I am making it "fail cleanly on unreadable
+	MT/options".
+
+2005-08-26  Nathaniel Smith  <njs@pobox.com>
+
+	* paths.cc (check_fp_normalizes_to, test_file_path_internal):
+	Oops, there were more places testing for non-brokenness; break
+	them too.
+
+2005-08-26  Nathaniel Smith  <njs@pobox.com>
+
+	* paths.cc (test_split_join): Test that you cannot create a path
+	in MT by joining.
+	(file_path): Implement it.
+	(split): Break, to match broken behavior of old splitter (easier
+	than fixing change_set.cc...)
+	(file_path_internal): Test for brokenness accordingly.
+
+2005-08-26  Nathaniel Smith  <njs@pobox.com>
+
+	* commands.cc (cat): Hack so that 'cat file REV PATH' works
+	correctly both inside and outside of working copy, interpreting
+	path slightly differently in each case.
+	
+2005-08-26  Nathaniel Smith  <njs@pobox.com>
+
+	* tests/t_normalized_filenames.at: Internal unnormalized pathnames
+	are no longer silently normalized, but rather a hard error.
+	Adjust test accordingly.
+
+2005-08-26  Nathaniel Smith  <njs@pobox.com>
+
+	* paths.hh (file_path_internal_from_user): New constructor.
+	* paths.cc (test_file_path_internal): Test it.
+	(file_path::file_path): Implement it.
+	* commands.cc (cat): Use it to create/validate passed in
+	filenames.
+
+2005-08-26  Nathaniel Smith  <njs@pobox.com>
+
+	* paths.cc (test_system_path): Require that system_path normalize
+	out ..'s.
+	(system_path): Do so.
+
+2005-08-26  Nathaniel Smith  <njs@pobox.com>
+
+	* work.cc (build_additions): Remove redundant (and now wrong)
+	code.
+	Test 53 now passes.
+	
+2005-08-26  Nathaniel Smith  <njs@pobox.com>
+
+	* file_io.cc (make_dir_for): Oops, this doesn't need a
+	fs::native.
+	Test 37 now passes.
+
+2005-08-26  Nathaniel Smith  <njs@pobox.com>
+
+	* file_io.cc (mkdir): New function.  Now with extra brain-eating
+	power.
+	(mkdir_p, make_dir_for, delete_file, delete_dir_recursive) 
+	(move_file, move_dir, write_data_impl): Use it, to make all
+	fs::path's native and disable boost's random rejection of paths.
+
+2005-08-26  Nathaniel Smith  <njs@pobox.com>
+
+	* paths.cc (test_file_path_external_prefix_a_b) 
+	(test_file_path_external_no_prefix, test_file_path_internal): Test
+	for validity of more strange characters (,+@*%#$=).
+
+2005-08-26  Nathaniel Smith  <njs@pobox.com>
+
+	* file_io.cc (ident_existing_file): Remove accidentally-left-in
+	code.  Test 26 now passes.
+	* lua.cc (monotone_includedir_for_lua, load_rcfile): Add
+	fs::native's.
+
+2005-08-25  Nathaniel Smith  <njs@pobox.com>
+
+	* paths.hh (system_path::system_path): Add new boolean argument
+	controlling some access_tracker behavior.
+	* app_state.cc (allow_working_copy): Use it.
+	* paths.cc (system_path): Implement it.
+	(test_system_path): Test it.
+
+2005-08-25  Nathaniel Smith  <njs@pobox.com>
+
+	* file_io.cc (walk_tree): Return properly.
+	
+2005-08-25  Nathaniel Smith  <njs@pobox.com>
+
+	* paths.cc (test_file_path_internal): Add tests for
+	file_path.empty().
+	* file_io.cc (walk_tree_recursive): Add explicit fs::native.
+
+2005-08-25  Nathaniel Smith  <njs@pobox.com>
+
+	* paths.cc: Many small changes.  Unit tests now pass.  72
+	unexpected autotest failures.
+
+2005-08-25  Nathaniel Smith  <njs@pobox.com>
+
+	* paths.cc (file_path): Fix up error reporting in external path
+	normalization.
+	(test_file_path_external_no_prefix): "" is always an invalid
+	path.
+
+2005-08-25  Nathaniel Smith  <njs@pobox.com>
+
+	* database.cc (sql): Only check schema version when db actually
+	exists.
+
+2005-08-25  Nathaniel Smith  <njs@pobox.com>
+
+	* file_io.cc (read_data_for_command_line): We are given a
+	system_path.
+
+2005-08-25  Nathaniel Smith  <njs@pobox.com>
+
+	* paths.cc: Fix all unit test failures, except for two mysterious
+	boost::too_few_args exceptions.
+	
+2005-08-25  Nathaniel Smith  <njs@pobox.com>
+
+	* paths.cc, unix/fs.cc: Many, many fixes and some new tests too.	
+
+2005-08-25  Nathaniel Smith  <njs@pobox.com>
+
+	* paths.cc (struct access_tracker): Doh, initializer should set
+	'initialized'...
+	(test_file_path_internal): It's valid for a split file
+	to have a null component if the file is "".
+
+2005-08-25  Nathaniel Smith  <njs@pobox.com>
+
+	* paths.cc (in_bookkeeping_dir): Last change didn't work out so
+	well; let's remove some negatives and see if I can understand what
+	the code does this way...
+
+2005-08-25  Nathaniel Smith  <njs@pobox.com>
+
+	* paths.cc (not_in_bookkeeping_dir): Handle "MT" case.
+	Update tests to make sure it sticks...
+
+2005-08-25  Nathaniel Smith  <njs@pobox.com>
+
+	* unit_tests.{cc,hh} (init_unit_test_suite): Remove
+	path_component_tests.
+	* unix/fs.cc (tilde_expand): Another compile fix.
+
+2005-08-25  Nathaniel Smith  <njs@pobox.com>
+
+	* {unix,win32}/fs.cc: Misc. compile fixes.
+
+2005-08-25  Nathaniel Smith  <njs@pobox.com>
+
+	* Makefile.am (UNIX_PLATFORM_SOURCES): Add unix/fs.cc
+	(WIN32_PLATFORM_SOURCES): Add win32/fs.cc
+	* paths.hh (bookkeeping_path): Implement default constructor.
+
+2005-08-25  Nathaniel Smith  <njs@pobox.com>
+
+	* rcs_import.cc (import_cvs_repo): 
+	* lua.cc (default_rcfilename): 
+	* diff_patch.cc (get_version): Small compile fixes.
+
+2005-08-25  Nathaniel Smith  <njs@pobox.com>
+
+	* paths.{cc,hh} (is_bookkeeping_path): New static method.
+	* file_io.cc (walk_tree_recursive): Use it.  Now compiles.
+	paths.cc and file_io.cc now compile.
+	
+2005-08-25  Nathaniel Smith  <njs@pobox.com>
+
+	* file_io.cc (delete_dir_recursive): Implement.
+	Misc. compile fixes.
+	
+2005-08-25  Nathaniel Smith  <njs@pobox.com>
+
+	* file_io.cc (test_book_keeping_file): Remove.
+
+2005-08-25  Nathaniel Smith  <njs@pobox.com>
+
+	* file_io.cc (walk_tree_recursive, walk_tree): Implement.
+
+2005-08-25  Nathaniel Smith  <njs@pobox.com>
+
+	* paths.cc (const_system_path): Do tilde expansion.
+
+2005-08-25  Nathaniel Smith  <njs@pobox.com>
+
+	* file_io.cc (read_localized_data, read_data_for_command_line) 
+	(write_localized_data, write_data, write_data_impl): Implement.
+
+2005-08-25  Nathaniel Smith  <njs@pobox.com>
+
+	* file_io.cc (read_data): Implement.  Remove the base64<gzip<>>
+	versions.
+
+2005-08-25  Nathaniel Smith  <njs@pobox.com>
+
+	* file_io.cc (move_file, move_dir): Implement.
+
+2005-08-25  Nathaniel Smith  <njs@pobox.com>
+
+	* file_io.cc (assert_path_is_nonexistent, assert_path_is_file) 
+	(assert_path_is_directory, require_path_is_nonexistent) 
+	(require_path_is_file, require_path_is_directory) 
+	(ident_existing_file, mkdir_p, make_dir_for, delete_file) 
+	(delete_dir_recursive): Implement.
+
+2005-08-25  Nathaniel Smith  <njs@pobox.com>
+
+	* Audit uses of 'file_exists', because its semantics have changed;
+	it now checks to see if a path exists and is a regular file,
+	rather than that it simply exists.  A fair amount of code already
+	thought it meant that... other places now use 'path_exists'.
+	
+2005-08-25  Nathaniel Smith  <njs@pobox.com>
+
+	* file_io.cc (path_exists, directory_exists, file_exists):
+	Implement.
+
+2005-08-25  Nathaniel Smith  <njs@pobox.com>
+
+	* platform.hh (get_path_status): New function.
+	* unix/fs.cc (get_path_status): Implement.
+	* win32/fs.cc (get_path_status): Implement inefficiently (does
+	win32 have stat?)
+
+2005-08-25  Nathaniel Smith  <njs@pobox.com>
+
+	* file_io.cc (get_homedir, tilde_expand, book_keeping_file)
+	(book_keeping_dir): Remove.
+
+2005-08-25  Nathaniel Smith  <njs@pobox.com>
+
+	* platform.hh (get_homedir): New function.
+	* {win32,unix}/fs.cc (get_homedir): Expose.
+
+2005-08-25  Nathaniel Smith  <njs@pobox.com>
+
+	* Minor compile fixes.
+	
+2005-08-25  Nathaniel Smith  <njs@pobox.com>
+
+	* platform.hh (tilde_expand): New function.
+	* win32/fs.cc, unix/fs.cc: Implement it.
+
+2005-08-25  Nathaniel Smith  <njs@pobox.com>
+
+	* paths.cc: Many more fixes.  Now compiles with and without unit
+	tests.
+	
+2005-08-25  Nathaniel Smith  <njs@pobox.com>
+
+	* paths.cc: Lots of compile fixes for unit tests.
+	Add a test for access_tracker.
+
+2005-08-25  Nathaniel Smith  <njs@pobox.com>
+
+	* paths.cc: Many fixes.  Now compiles.
+
+2005-08-25  Nathaniel Smith  <njs@pobox.com>
+
+	* paths.cc (system_path): Implement.
+
+2005-08-24  Nathaniel Smith  <njs@pobox.com>
+
+	* paths.cc (fully_normalized_path): Use find_first_of.
+
+2005-08-24  Nathaniel Smith  <njs@pobox.com>
+
+	* paths.cc (find_and_go_to_working_copy, save_initial_path) 
+	(go_to_working_copy): Use new checked structure.
+	(operator <<): Make sure we can log our access_tracked values
+	without marking them as used.
+
+2005-08-24  Nathaniel Smith  <njs@pobox.com>
+
+	* paths.cc (struct access_tracker): Add invariant checking on
+	lifetime usage of path roots.
+
+2005-08-24  Nathaniel Smith  <njs@pobox.com>
+
+	* paths.hh (any_path::operator =): return *this.
+
+2005-08-24  Nathaniel Smith  <njs@pobox.com>
+
+	* paths.{cc,hh}: More fixes.
+
+2005-08-24  Nathaniel Smith  <njs@pobox.com>
+
+	* paths.{cc,hh}: Reorganize a bit.  Implement file_path and
+	bookkeeping_path.
+
+2005-08-24  Nathaniel Smith  <njs@pobox.com>
+
+	* paths.cc (file_path): Implement basic constructor.
+	Misc compile fixes.
+	Add single-character names to tests.
+	
+2005-08-24  Nathaniel Smith  <njs@pobox.com>
+
+	* paths.cc (go_to_working_copy): New function.  Implement.
+	* app_state.cc (create_working_copy): Adjust accordingly.
+
+2005-08-24  Nathaniel Smith  <njs@pobox.com>
+
+	* paths.cc (find_and_go_to_working_copy): Implement.
+	* app_state.cc (allow_working_copy): Adjust accordingly.
+	(relative_directory): Remove.
+	* file_io.cc (find_working_copy): Remove.
+
+2005-08-24  Nathaniel Smith  <njs@pobox.com>
+
+	* paths.cc (save_initial_path): Update for previous changes.
+
+2005-08-24  Nathaniel Smith  <njs@pobox.com>
+
+	* paths.cc (test_system_path): Add tests for the
+	from-any_path constructor.  Add test for "~foo" handling.
+	Start cleaning up path roots.
+	* platform.hh: Note that get_current_working_dir() is
+	charset-broken (i.e., operations started inside non-utf8
+	directories are probably broken).
+
+2005-08-24  Nathaniel Smith  <njs@pobox.com>
+
+	* app_state.cc (allow_working_copy): 
+	* change_set.cc (print_insane_change_set): Two more small compile
+	fixes.
+	All remaining compile errors are localized to unimplemented
+	paths.cc/file_io.cc functionality.
+
+2005-08-24  Nathaniel Smith  <njs@pobox.com>
+
+	* database.cc (initialize): Missing ;.
+
+2005-08-24  Nathaniel Smith  <njs@pobox.com>
+
+	* monotone.cc (cpp_main): Handle message_file right.
+
+2005-08-24  Nathaniel Smith  <njs@pobox.com>
+
+	* change_set.cc (print_insane_path_rearrangement): 
+	* database.cc (initialize): 
+	* monotone.cc (cpp_main): More small compile fixes.
+
+2005-08-24  Nathaniel Smith  <njs@pobox.com>
+
+	* file_io.hh
+	({assert,require}_path_is_{nonexistent,file,directory}): New
+	functions.
+	Use them everywhere.
+
+2005-08-24  Nathaniel Smith  <njs@pobox.com>
+
+	* basic_io.hh: #include "paths.hh".
+	* monotone.cc (add_rcfile): Remove obsolete absolutification, etc.
+
+2005-08-24  Nathaniel Smith  <njs@pobox.com>
+
+	* paths.hh (system_path): Add a from-any_path constructor.
+	* Makefile.am (MOST_SOURCES): Remove path_component.{cc,hh}.
+	* basic_io.hh (push_file_pair): New method.
+	* change_set.cc (print_insane_change_set) 
+	(print_insane_path_rearrangement): Use it.
+
+2005-08-24  Nathaniel Smith  <njs@pobox.com>
+
+	* paths.hh (any_path::as_internal): On second thought, return a
+	std::string, not a utf8 -- utf8 would be better, but should wait
+	for some more general charset handling cleanup.
+	* Adjust other files accordingly.
+	
+2005-08-24  Nathaniel Smith  <njs@pobox.com>
+
+	* More compile fixes.  All remaing compile errors are real
+	problems, yay.
+	
+2005-08-24  Nathaniel Smith  <njs@pobox.com>
+
+	* Lots and lots more compile fixes.
+
+2005-08-24  Nathaniel Smith  <njs@pobox.com>
+
+	* paths.hh, monotone.cc, app_state.hh, app_state.cc:
+	* unix/inodeprint.cc: More compile fixes.
+
+2005-08-24  Nathaniel Smith  <njs@pobox.com>
+
+	* manifest.hh: Include paths.hh.
+	* file_io.hh: Fix syntax errors, and fixup interface.
+
+2005-08-24  Nathaniel Smith  <njs@pobox.com>
+
+	* paths.hh, sanity.hh: Compilation fixes.
+
+2005-08-24  Nathaniel Smith  <njs@pobox.com>
+
+	* paths.cc: Update tests to use path_state_* and pass utf8
+	objects.
+	
+2005-08-24  Nathaniel Smith  <njs@pobox.com>
+
+	* paths.hh (file_path_external): Take a utf8() object, always.
+
+2005-08-24  Nathaniel Smith  <njs@pobox.com>
+
+	* paths.hh (class file_path): Make "convenience functions"
+	required.
+
+2005-08-24  Nathaniel Smith  <njs@pobox.com>
+
+	* Switch rest of instances to using convenience functions.
+	
+2005-08-24  Nathaniel Smith  <njs@pobox.com>
+	
+	* Switch many instances to using convenience functions.
+	
+2005-08-24  Nathaniel Smith  <njs@pobox.com>
+
+	* paths.hh (file_path_internal, file_path_external): Define
+	convenience functions.
+	(file_path, bookkeeping_path, system_path): Add default
+	constructors.
+
+2005-08-24  Nathaniel Smith  <njs@pobox.com>
+
+	* app_state.cc, change_set.cc, change_set.hh, commands.cc:
+	* inodeprint.cc, manifest.cc, rcs_import.cc, restrictions.cc:
+	* work.cc: Audit all calls to file_path() to add internal/external
+	notation.
+
+2005-08-24  Nathaniel Smith  <njs@pobox.com>
+
+	* app_state.cc: More paths.hh conversion.
+	(app_state::prefix): Remove.
+	* commands.cc: Remove uses of app.prefix.
+	* automate.cc (automate_attributes): Likewise.
+
+2005-08-23  Nathaniel Smith  <njs@pobox.com>
+
+	* paths.hh (any_path::as_internal): On second thought, return a
+	utf8 object.
+	* app_state.cc (set_database): Take a system_path.
+	(set_pidfile): Likewise.
+	* monotone.cc (cpp_main): Pass one.
+
+2005-08-23  Nathaniel Smith  <njs@pobox.com>
+
+	* file_io.hh (get_homedir): Return a system_path.
+	* app_state.hh (app_state): Make pidfile a system_path.
+	* sanity.hh (sanity::filename): Make a system_path.
+	* monotone.cc (cpp_main): Adjust accordingly.
+	* paths.hh (any_path): Add as_internal() to interface.
+	* paths.cc: Add roundtripping tests.
+
+2005-08-23  Nathaniel Smith  <njs@pobox.com>
+
+	* platform.hh, unix/fs.cc, win32/fs.cc
+	(change_current_working_dir): Take an any_path, not a string.
+	* rcs_import.{cc,hh}: Convert to paths.hh.
+
+2005-08-23  Nathaniel Smith  <njs@pobox.com>
+
+	* commands.cc (pid_file): Remove fs::path.
+
+2005-08-23  Nathaniel Smith  <njs@pobox.com>
+
+	* mkstemp.cc (monotone_mkstemp): Remove references to fs::path.
+
+2005-08-23  Nathaniel Smith  <njs@pobox.com>
+
+	* change_set.cc (apply_rearrangement_to_filesystem): Oops, missed
+	some local_path's.
+
+2005-08-23  Nathaniel Smith  <njs@pobox.com>
+
+	* path_component.{cc,hh}: Delete.
+
+2005-08-23  Nathaniel Smith  <njs@pobox.com>
+
+	* change_set.cc (move_files_to_tmp_bottom_up) 
+	(move_files_from_tmp_top_down): Convert to paths.hh.
+	Whole file: stop using path_component.hh.
+
+2005-08-23  Nathaniel Smith  <njs@pobox.com>
+
+	* paths.cc (test_bookkeeping_path): Oops, "" is an invalid
+	bookkeeping_path.
+
+2005-08-23  Nathaniel Smith  <njs@pobox.com>
+
+	* lua.cc, paths.cc: Few more tweaks for previous change.
+
+2005-08-23  Nathaniel Smith  <njs@pobox.com>
+
+	* paths.{cc,hh}: Add / operators.  Make that the usual way to use
+	bookkeeping_path's.
+	* work.cc: Adjust accordingly.
+	* lua.cc (working_copy_rcfilename): Likewise.
+	* commands.cc (update): Likewise.
+
+2005-08-23  Nathaniel Smith  <njs@pobox.com>
+
+	* paths.{cc,hh} (operator <<): Implement for any_paths.
+	* paths.hh (class bookkeeping_path): Note that current design is
+	bogus to remind myself to fix it tomorrow...
+
+2005-08-23  Nathaniel Smith  <njs@pobox.com>
+
+	* work.{hh,cc}: Convert to paths.hh.
+
+2005-08-23  Nathaniel Smith  <njs@pobox.com>
+
+	* lua.{cc,hh}: Mostly convert to paths.hh.  (Still uses boost::fs
+	internally for some directory iteration.)
+	* app_state.cc (load_rcfiles): Update accordingly.
+	* file_io.hh (path_state): De-templatify; take any_path instead of
+	a T.
+
+2005-08-23  Nathaniel Smith  <njs@pobox.com>
+
+	* paths.cc (any_path): New base class.
+	(file_path, bookkeeping_path, system_path): Inherit from it.
+	* transforms.{hh,cc} (utf8_to_system): Actually, always take a
+	utf8 after all (but still have two return types).
+
+2005-08-23  Nathaniel Smith  <njs@pobox.com>
+
+	* transforms.cc: Convert to paths.hh.
+
+2005-08-23  Nathaniel Smith  <njs@pobox.com>
+
+	* transforms.{cc,hh} (localized, localized_as_string): Remove.
+
+2005-08-23  Nathaniel Smith  <njs@pobox.com>
+
+	* transforms.cc (utf8_to_system): Make fast.
+
+2005-08-23  Nathaniel Smith  <njs@pobox.com>
+
+	* transforms.hh (utf8_to_system): Add a string->string version.
+	* transforms.cc (utf8_to_system): Implement it.
+
+2005-08-23  Nathaniel Smith  <njs@pobox.com>
+
+	* paths.cc (localized_path_str): New function.
+	Fix some tests.
+
+2005-08-23  Nathaniel Smith  <njs@pobox.com>
+
+	* commands.cc: Convert to paths.hh.
+	* mkstemp.cc (monotone_mkstemp): Likewise.
+
+2005-08-23  Nathaniel Smith  <njs@pobox.com>
+
+	* vocab_terms.hh, vocab.cc: Remove file_path, local_path.
+	* database.{hh,cc}, monotone.cc: Convert to paths.hh.
+	* file_io.{hh,cc}: Start to convert to paths.hh.
+
+2005-08-23  Nathaniel Smith  <njs@pobox.com>
+
+	* paths.{cc,hh} (fully_normalized_path): Implement.
+	(external_path): Rename to system_path.
+	Misc. other updates.
+
+2005-08-20  Nathaniel Smith  <njs@codesourcery.com>
+
+	* paths.cc (is_absolute): New function.
+	(file_path::file_path(vector<path_component>))
+	(file_path::split): Implement.
+
+2005-08-20  Nathaniel Smith  <njs@pobox.com>
+
+	* interner.hh (interner): Add a scary constructor that lets us
+	insert an initial value and assert that we already knew that the
+	value assigned to it would be.  (This lets us make it an inlined
+	constant.)
+
+2005-08-20  Nathaniel Smith  <njs@pobox.com>
+
+	* paths.cc: Yet more tests.
+
+2005-08-20  Nathaniel Smith  <njs@pobox.com>
+	
+	* paths.cc (save_initial_path): Implement.
+	Add more tests.
+	
+2005-08-20  Nathaniel Smith  <njs@codesourcery.com>
+
+	* paths.{cc,hh}: New files.
+	* Makefile.am (MOST_SOURCES): Add them.
+	* unit_tests.hh (add_paths_tests): Declare.
+	* unit_tests.cc (init_unit_test_suite): Add them.
+	* platform.hh (get_current_working_dir)
+	(change_current_working_dir):  New functions.
+	* {unix,win32}/fs.cc: New files.
+
+2005-08-19  Nathaniel Smith  <njs@codesourcery.com>
+
+	* monotone.texi (Tutorial): Tweak wording, use --db at more
+	appropriate places.
+
 2005-08-26  Richard Levitte  <richard@levitte.org>
 
 	* database.cc (version): Revert the change done earlier, as it
@@ -414,620 +1031,6 @@
 
 	* database.cc (put_revision): uncomment check_sane_history call
 	(was accidentally committed commented out)
-=======
-2005-08-26  Nathaniel Smith  <njs@pobox.com>
-
-	* database_check.cc: Track and report on manifest and revision
-	parseability.
-	* tests/t_database_check_normalized.at: Update to expect "not
-	parseable" messages rather than "not normalized" messages.
-	All tests pass.
-	
-2005-08-26  Nathaniel Smith  <njs@pobox.com>
-
-	* tests/t_unreadable_MT.at: This test was called "do not fail on
-	unreadable MT/options".  I do not know why we wanted such
-	behavior.  I am making it "fail cleanly on unreadable
-	MT/options".
-
-2005-08-26  Nathaniel Smith  <njs@pobox.com>
-
-	* paths.cc (check_fp_normalizes_to, test_file_path_internal):
-	Oops, there were more places testing for non-brokenness; break
-	them too.
-
-2005-08-26  Nathaniel Smith  <njs@pobox.com>
-
-	* paths.cc (test_split_join): Test that you cannot create a path
-	in MT by joining.
-	(file_path): Implement it.
-	(split): Break, to match broken behavior of old splitter (easier
-	than fixing change_set.cc...)
-	(file_path_internal): Test for brokenness accordingly.
-
-2005-08-26  Nathaniel Smith  <njs@pobox.com>
-
-	* commands.cc (cat): Hack so that 'cat file REV PATH' works
-	correctly both inside and outside of working copy, interpreting
-	path slightly differently in each case.
-	
-2005-08-26  Nathaniel Smith  <njs@pobox.com>
-
-	* tests/t_normalized_filenames.at: Internal unnormalized pathnames
-	are no longer silently normalized, but rather a hard error.
-	Adjust test accordingly.
-
-2005-08-26  Nathaniel Smith  <njs@pobox.com>
-
-	* paths.hh (file_path_internal_from_user): New constructor.
-	* paths.cc (test_file_path_internal): Test it.
-	(file_path::file_path): Implement it.
-	* commands.cc (cat): Use it to create/validate passed in
-	filenames.
-
-2005-08-26  Nathaniel Smith  <njs@pobox.com>
-
-	* paths.cc (test_system_path): Require that system_path normalize
-	out ..'s.
-	(system_path): Do so.
-
-2005-08-26  Nathaniel Smith  <njs@pobox.com>
-
-	* work.cc (build_additions): Remove redundant (and now wrong)
-	code.
-	Test 53 now passes.
-	
-2005-08-26  Nathaniel Smith  <njs@pobox.com>
-
-	* file_io.cc (make_dir_for): Oops, this doesn't need a
-	fs::native.
-	Test 37 now passes.
-
-2005-08-26  Nathaniel Smith  <njs@pobox.com>
-
-	* file_io.cc (mkdir): New function.  Now with extra brain-eating
-	power.
-	(mkdir_p, make_dir_for, delete_file, delete_dir_recursive) 
-	(move_file, move_dir, write_data_impl): Use it, to make all
-	fs::path's native and disable boost's random rejection of paths.
-
-2005-08-26  Nathaniel Smith  <njs@pobox.com>
-
-	* paths.cc (test_file_path_external_prefix_a_b) 
-	(test_file_path_external_no_prefix, test_file_path_internal): Test
-	for validity of more strange characters (,+@*%#$=).
-
-2005-08-26  Nathaniel Smith  <njs@pobox.com>
-
-	* file_io.cc (ident_existing_file): Remove accidentally-left-in
-	code.  Test 26 now passes.
-	* lua.cc (monotone_includedir_for_lua, load_rcfile): Add
-	fs::native's.
-
-2005-08-25  Nathaniel Smith  <njs@pobox.com>
-
-	* paths.hh (system_path::system_path): Add new boolean argument
-	controlling some access_tracker behavior.
-	* app_state.cc (allow_working_copy): Use it.
-	* paths.cc (system_path): Implement it.
-	(test_system_path): Test it.
-
-2005-08-25  Nathaniel Smith  <njs@pobox.com>
-
-	* file_io.cc (walk_tree): Return properly.
-	
-2005-08-25  Nathaniel Smith  <njs@pobox.com>
-
-	* paths.cc (test_file_path_internal): Add tests for
-	file_path.empty().
-	* file_io.cc (walk_tree_recursive): Add explicit fs::native.
-
-2005-08-25  Nathaniel Smith  <njs@pobox.com>
-
-	* paths.cc: Many small changes.  Unit tests now pass.  72
-	unexpected autotest failures.
-
-2005-08-25  Nathaniel Smith  <njs@pobox.com>
-
-	* paths.cc (file_path): Fix up error reporting in external path
-	normalization.
-	(test_file_path_external_no_prefix): "" is always an invalid
-	path.
-
-2005-08-25  Nathaniel Smith  <njs@pobox.com>
-
-	* database.cc (sql): Only check schema version when db actually
-	exists.
-
-2005-08-25  Nathaniel Smith  <njs@pobox.com>
-
-	* file_io.cc (read_data_for_command_line): We are given a
-	system_path.
-
-2005-08-25  Nathaniel Smith  <njs@pobox.com>
-
-	* paths.cc: Fix all unit test failures, except for two mysterious
-	boost::too_few_args exceptions.
-	
-2005-08-25  Nathaniel Smith  <njs@pobox.com>
-
-	* paths.cc, unix/fs.cc: Many, many fixes and some new tests too.	
-
-2005-08-25  Nathaniel Smith  <njs@pobox.com>
-
-	* paths.cc (struct access_tracker): Doh, initializer should set
-	'initialized'...
-	(test_file_path_internal): It's valid for a split file
-	to have a null component if the file is "".
-
-2005-08-25  Nathaniel Smith  <njs@pobox.com>
-
-	* paths.cc (in_bookkeeping_dir): Last change didn't work out so
-	well; let's remove some negatives and see if I can understand what
-	the code does this way...
-
-2005-08-25  Nathaniel Smith  <njs@pobox.com>
-
-	* paths.cc (not_in_bookkeeping_dir): Handle "MT" case.
-	Update tests to make sure it sticks...
-
-2005-08-25  Nathaniel Smith  <njs@pobox.com>
-
-	* unit_tests.{cc,hh} (init_unit_test_suite): Remove
-	path_component_tests.
-	* unix/fs.cc (tilde_expand): Another compile fix.
-
-2005-08-25  Nathaniel Smith  <njs@pobox.com>
-
-	* {unix,win32}/fs.cc: Misc. compile fixes.
-
-2005-08-25  Nathaniel Smith  <njs@pobox.com>
-
-	* Makefile.am (UNIX_PLATFORM_SOURCES): Add unix/fs.cc
-	(WIN32_PLATFORM_SOURCES): Add win32/fs.cc
-	* paths.hh (bookkeeping_path): Implement default constructor.
-
-2005-08-25  Nathaniel Smith  <njs@pobox.com>
-
-	* rcs_import.cc (import_cvs_repo): 
-	* lua.cc (default_rcfilename): 
-	* diff_patch.cc (get_version): Small compile fixes.
-
-2005-08-25  Nathaniel Smith  <njs@pobox.com>
-
-	* paths.{cc,hh} (is_bookkeeping_path): New static method.
-	* file_io.cc (walk_tree_recursive): Use it.  Now compiles.
-	paths.cc and file_io.cc now compile.
-	
-2005-08-25  Nathaniel Smith  <njs@pobox.com>
-
-	* file_io.cc (delete_dir_recursive): Implement.
-	Misc. compile fixes.
-	
-2005-08-25  Nathaniel Smith  <njs@pobox.com>
-
-	* file_io.cc (test_book_keeping_file): Remove.
-
-2005-08-25  Nathaniel Smith  <njs@pobox.com>
-
-	* file_io.cc (walk_tree_recursive, walk_tree): Implement.
-
-2005-08-25  Nathaniel Smith  <njs@pobox.com>
-
-	* paths.cc (const_system_path): Do tilde expansion.
-
-2005-08-25  Nathaniel Smith  <njs@pobox.com>
-
-	* file_io.cc (read_localized_data, read_data_for_command_line) 
-	(write_localized_data, write_data, write_data_impl): Implement.
-
-2005-08-25  Nathaniel Smith  <njs@pobox.com>
-
-	* file_io.cc (read_data): Implement.  Remove the base64<gzip<>>
-	versions.
-
-2005-08-25  Nathaniel Smith  <njs@pobox.com>
-
-	* file_io.cc (move_file, move_dir): Implement.
-
-2005-08-25  Nathaniel Smith  <njs@pobox.com>
-
-	* file_io.cc (assert_path_is_nonexistent, assert_path_is_file) 
-	(assert_path_is_directory, require_path_is_nonexistent) 
-	(require_path_is_file, require_path_is_directory) 
-	(ident_existing_file, mkdir_p, make_dir_for, delete_file) 
-	(delete_dir_recursive): Implement.
-
-2005-08-25  Nathaniel Smith  <njs@pobox.com>
-
-	* Audit uses of 'file_exists', because its semantics have changed;
-	it now checks to see if a path exists and is a regular file,
-	rather than that it simply exists.  A fair amount of code already
-	thought it meant that... other places now use 'path_exists'.
-	
-2005-08-25  Nathaniel Smith  <njs@pobox.com>
-
-	* file_io.cc (path_exists, directory_exists, file_exists):
-	Implement.
-
-2005-08-25  Nathaniel Smith  <njs@pobox.com>
-
-	* platform.hh (get_path_status): New function.
-	* unix/fs.cc (get_path_status): Implement.
-	* win32/fs.cc (get_path_status): Implement inefficiently (does
-	win32 have stat?)
-
-2005-08-25  Nathaniel Smith  <njs@pobox.com>
-
-	* file_io.cc (get_homedir, tilde_expand, book_keeping_file)
-	(book_keeping_dir): Remove.
-
-2005-08-25  Nathaniel Smith  <njs@pobox.com>
-
-	* platform.hh (get_homedir): New function.
-	* {win32,unix}/fs.cc (get_homedir): Expose.
-
-2005-08-25  Nathaniel Smith  <njs@pobox.com>
-
-	* Minor compile fixes.
-	
-2005-08-25  Nathaniel Smith  <njs@pobox.com>
-
-	* platform.hh (tilde_expand): New function.
-	* win32/fs.cc, unix/fs.cc: Implement it.
-
-2005-08-25  Nathaniel Smith  <njs@pobox.com>
-
-	* paths.cc: Many more fixes.  Now compiles with and without unit
-	tests.
-	
-2005-08-25  Nathaniel Smith  <njs@pobox.com>
-
-	* paths.cc: Lots of compile fixes for unit tests.
-	Add a test for access_tracker.
-
-2005-08-25  Nathaniel Smith  <njs@pobox.com>
-
-	* paths.cc: Many fixes.  Now compiles.
-
-2005-08-25  Nathaniel Smith  <njs@pobox.com>
-
-	* paths.cc (system_path): Implement.
-
-2005-08-24  Nathaniel Smith  <njs@pobox.com>
-
-	* paths.cc (fully_normalized_path): Use find_first_of.
-
-2005-08-24  Nathaniel Smith  <njs@pobox.com>
-
-	* paths.cc (find_and_go_to_working_copy, save_initial_path) 
-	(go_to_working_copy): Use new checked structure.
-	(operator <<): Make sure we can log our access_tracked values
-	without marking them as used.
-
-2005-08-24  Nathaniel Smith  <njs@pobox.com>
-
-	* paths.cc (struct access_tracker): Add invariant checking on
-	lifetime usage of path roots.
-
-2005-08-24  Nathaniel Smith  <njs@pobox.com>
-
-	* paths.hh (any_path::operator =): return *this.
-
-2005-08-24  Nathaniel Smith  <njs@pobox.com>
-
-	* paths.{cc,hh}: More fixes.
-
-2005-08-24  Nathaniel Smith  <njs@pobox.com>
-
-	* paths.{cc,hh}: Reorganize a bit.  Implement file_path and
-	bookkeeping_path.
-
-2005-08-24  Nathaniel Smith  <njs@pobox.com>
-
-	* paths.cc (file_path): Implement basic constructor.
-	Misc compile fixes.
-	Add single-character names to tests.
-	
-2005-08-24  Nathaniel Smith  <njs@pobox.com>
-
-	* paths.cc (go_to_working_copy): New function.  Implement.
-	* app_state.cc (create_working_copy): Adjust accordingly.
-
-2005-08-24  Nathaniel Smith  <njs@pobox.com>
-
-	* paths.cc (find_and_go_to_working_copy): Implement.
-	* app_state.cc (allow_working_copy): Adjust accordingly.
-	(relative_directory): Remove.
-	* file_io.cc (find_working_copy): Remove.
-
-2005-08-24  Nathaniel Smith  <njs@pobox.com>
-
-	* paths.cc (save_initial_path): Update for previous changes.
-
-2005-08-24  Nathaniel Smith  <njs@pobox.com>
-
-	* paths.cc (test_system_path): Add tests for the
-	from-any_path constructor.  Add test for "~foo" handling.
-	Start cleaning up path roots.
-	* platform.hh: Note that get_current_working_dir() is
-	charset-broken (i.e., operations started inside non-utf8
-	directories are probably broken).
-
-2005-08-24  Nathaniel Smith  <njs@pobox.com>
-
-	* app_state.cc (allow_working_copy): 
-	* change_set.cc (print_insane_change_set): Two more small compile
-	fixes.
-	All remaining compile errors are localized to unimplemented
-	paths.cc/file_io.cc functionality.
-
-2005-08-24  Nathaniel Smith  <njs@pobox.com>
-
-	* database.cc (initialize): Missing ;.
-
-2005-08-24  Nathaniel Smith  <njs@pobox.com>
-
-	* monotone.cc (cpp_main): Handle message_file right.
-
-2005-08-24  Nathaniel Smith  <njs@pobox.com>
-
-	* change_set.cc (print_insane_path_rearrangement): 
-	* database.cc (initialize): 
-	* monotone.cc (cpp_main): More small compile fixes.
-
-2005-08-24  Nathaniel Smith  <njs@pobox.com>
-
-	* file_io.hh
-	({assert,require}_path_is_{nonexistent,file,directory}): New
-	functions.
-	Use them everywhere.
-
-2005-08-24  Nathaniel Smith  <njs@pobox.com>
-
-	* basic_io.hh: #include "paths.hh".
-	* monotone.cc (add_rcfile): Remove obsolete absolutification, etc.
-
-2005-08-24  Nathaniel Smith  <njs@pobox.com>
-
-	* paths.hh (system_path): Add a from-any_path constructor.
-	* Makefile.am (MOST_SOURCES): Remove path_component.{cc,hh}.
-	* basic_io.hh (push_file_pair): New method.
-	* change_set.cc (print_insane_change_set) 
-	(print_insane_path_rearrangement): Use it.
-
-2005-08-24  Nathaniel Smith  <njs@pobox.com>
-
-	* paths.hh (any_path::as_internal): On second thought, return a
-	std::string, not a utf8 -- utf8 would be better, but should wait
-	for some more general charset handling cleanup.
-	* Adjust other files accordingly.
-	
-2005-08-24  Nathaniel Smith  <njs@pobox.com>
-
-	* More compile fixes.  All remaing compile errors are real
-	problems, yay.
-	
-2005-08-24  Nathaniel Smith  <njs@pobox.com>
-
-	* Lots and lots more compile fixes.
-
-2005-08-24  Nathaniel Smith  <njs@pobox.com>
-
-	* paths.hh, monotone.cc, app_state.hh, app_state.cc:
-	* unix/inodeprint.cc: More compile fixes.
-
-2005-08-24  Nathaniel Smith  <njs@pobox.com>
-
-	* manifest.hh: Include paths.hh.
-	* file_io.hh: Fix syntax errors, and fixup interface.
-
-2005-08-24  Nathaniel Smith  <njs@pobox.com>
-
-	* paths.hh, sanity.hh: Compilation fixes.
-
-2005-08-24  Nathaniel Smith  <njs@pobox.com>
-
-	* paths.cc: Update tests to use path_state_* and pass utf8
-	objects.
-	
-2005-08-24  Nathaniel Smith  <njs@pobox.com>
-
-	* paths.hh (file_path_external): Take a utf8() object, always.
-
-2005-08-24  Nathaniel Smith  <njs@pobox.com>
-
-	* paths.hh (class file_path): Make "convenience functions"
-	required.
-
-2005-08-24  Nathaniel Smith  <njs@pobox.com>
-
-	* Switch rest of instances to using convenience functions.
-	
-2005-08-24  Nathaniel Smith  <njs@pobox.com>
-	
-	* Switch many instances to using convenience functions.
-	
-2005-08-24  Nathaniel Smith  <njs@pobox.com>
-
-	* paths.hh (file_path_internal, file_path_external): Define
-	convenience functions.
-	(file_path, bookkeeping_path, system_path): Add default
-	constructors.
-
-2005-08-24  Nathaniel Smith  <njs@pobox.com>
-
-	* app_state.cc, change_set.cc, change_set.hh, commands.cc:
-	* inodeprint.cc, manifest.cc, rcs_import.cc, restrictions.cc:
-	* work.cc: Audit all calls to file_path() to add internal/external
-	notation.
-
-2005-08-24  Nathaniel Smith  <njs@pobox.com>
-
-	* app_state.cc: More paths.hh conversion.
-	(app_state::prefix): Remove.
-	* commands.cc: Remove uses of app.prefix.
-	* automate.cc (automate_attributes): Likewise.
-
-2005-08-23  Nathaniel Smith  <njs@pobox.com>
-
-	* paths.hh (any_path::as_internal): On second thought, return a
-	utf8 object.
-	* app_state.cc (set_database): Take a system_path.
-	(set_pidfile): Likewise.
-	* monotone.cc (cpp_main): Pass one.
-
-2005-08-23  Nathaniel Smith  <njs@pobox.com>
-
-	* file_io.hh (get_homedir): Return a system_path.
-	* app_state.hh (app_state): Make pidfile a system_path.
-	* sanity.hh (sanity::filename): Make a system_path.
-	* monotone.cc (cpp_main): Adjust accordingly.
-	* paths.hh (any_path): Add as_internal() to interface.
-	* paths.cc: Add roundtripping tests.
-
-2005-08-23  Nathaniel Smith  <njs@pobox.com>
-
-	* platform.hh, unix/fs.cc, win32/fs.cc
-	(change_current_working_dir): Take an any_path, not a string.
-	* rcs_import.{cc,hh}: Convert to paths.hh.
-
-2005-08-23  Nathaniel Smith  <njs@pobox.com>
-
-	* commands.cc (pid_file): Remove fs::path.
-
-2005-08-23  Nathaniel Smith  <njs@pobox.com>
-
-	* mkstemp.cc (monotone_mkstemp): Remove references to fs::path.
-
-2005-08-23  Nathaniel Smith  <njs@pobox.com>
-
-	* change_set.cc (apply_rearrangement_to_filesystem): Oops, missed
-	some local_path's.
-
-2005-08-23  Nathaniel Smith  <njs@pobox.com>
-
-	* path_component.{cc,hh}: Delete.
-
-2005-08-23  Nathaniel Smith  <njs@pobox.com>
-
-	* change_set.cc (move_files_to_tmp_bottom_up) 
-	(move_files_from_tmp_top_down): Convert to paths.hh.
-	Whole file: stop using path_component.hh.
-
-2005-08-23  Nathaniel Smith  <njs@pobox.com>
-
-	* paths.cc (test_bookkeeping_path): Oops, "" is an invalid
-	bookkeeping_path.
-
-2005-08-23  Nathaniel Smith  <njs@pobox.com>
-
-	* lua.cc, paths.cc: Few more tweaks for previous change.
-
-2005-08-23  Nathaniel Smith  <njs@pobox.com>
-
-	* paths.{cc,hh}: Add / operators.  Make that the usual way to use
-	bookkeeping_path's.
-	* work.cc: Adjust accordingly.
-	* lua.cc (working_copy_rcfilename): Likewise.
-	* commands.cc (update): Likewise.
-
-2005-08-23  Nathaniel Smith  <njs@pobox.com>
-
-	* paths.{cc,hh} (operator <<): Implement for any_paths.
-	* paths.hh (class bookkeeping_path): Note that current design is
-	bogus to remind myself to fix it tomorrow...
-
-2005-08-23  Nathaniel Smith  <njs@pobox.com>
-
-	* work.{hh,cc}: Convert to paths.hh.
-
-2005-08-23  Nathaniel Smith  <njs@pobox.com>
-
-	* lua.{cc,hh}: Mostly convert to paths.hh.  (Still uses boost::fs
-	internally for some directory iteration.)
-	* app_state.cc (load_rcfiles): Update accordingly.
-	* file_io.hh (path_state): De-templatify; take any_path instead of
-	a T.
-
-2005-08-23  Nathaniel Smith  <njs@pobox.com>
-
-	* paths.cc (any_path): New base class.
-	(file_path, bookkeeping_path, system_path): Inherit from it.
-	* transforms.{hh,cc} (utf8_to_system): Actually, always take a
-	utf8 after all (but still have two return types).
-
-2005-08-23  Nathaniel Smith  <njs@pobox.com>
-
-	* transforms.cc: Convert to paths.hh.
-
-2005-08-23  Nathaniel Smith  <njs@pobox.com>
-
-	* transforms.{cc,hh} (localized, localized_as_string): Remove.
-
-2005-08-23  Nathaniel Smith  <njs@pobox.com>
-
-	* transforms.cc (utf8_to_system): Make fast.
-
-2005-08-23  Nathaniel Smith  <njs@pobox.com>
-
-	* transforms.hh (utf8_to_system): Add a string->string version.
-	* transforms.cc (utf8_to_system): Implement it.
-
-2005-08-23  Nathaniel Smith  <njs@pobox.com>
-
-	* paths.cc (localized_path_str): New function.
-	Fix some tests.
-
-2005-08-23  Nathaniel Smith  <njs@pobox.com>
-
-	* commands.cc: Convert to paths.hh.
-	* mkstemp.cc (monotone_mkstemp): Likewise.
-
-2005-08-23  Nathaniel Smith  <njs@pobox.com>
-
-	* vocab_terms.hh, vocab.cc: Remove file_path, local_path.
-	* database.{hh,cc}, monotone.cc: Convert to paths.hh.
-	* file_io.{hh,cc}: Start to convert to paths.hh.
-
-2005-08-23  Nathaniel Smith  <njs@pobox.com>
-
-	* paths.{cc,hh} (fully_normalized_path): Implement.
-	(external_path): Rename to system_path.
-	Misc. other updates.
-
-2005-08-20  Nathaniel Smith  <njs@codesourcery.com>
-
-	* paths.cc (is_absolute): New function.
-	(file_path::file_path(vector<path_component>))
-	(file_path::split): Implement.
-
-2005-08-20  Nathaniel Smith  <njs@pobox.com>
-
-	* interner.hh (interner): Add a scary constructor that lets us
-	insert an initial value and assert that we already knew that the
-	value assigned to it would be.  (This lets us make it an inlined
-	constant.)
-
-2005-08-20  Nathaniel Smith  <njs@pobox.com>
-
-	* paths.cc: Yet more tests.
-
-2005-08-20  Nathaniel Smith  <njs@pobox.com>
-	
-	* paths.cc (save_initial_path): Implement.
-	Add more tests.
-	
-2005-08-20  Nathaniel Smith  <njs@codesourcery.com>
-
-	* paths.{cc,hh}: New files.
-	* Makefile.am (MOST_SOURCES): Add them.
-	* unit_tests.hh (add_paths_tests): Declare.
-	* unit_tests.cc (init_unit_test_suite): Add them.
-	* platform.hh (get_current_working_dir)
-	(change_current_working_dir):  New functions.
-	* {unix,win32}/fs.cc: New files.
->>>>>>> d2e0fa74
 
 2005-08-19  Nathaniel Smith  <njs@codesourcery.com>
 
