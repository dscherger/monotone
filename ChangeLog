--- conflicted
+++ resolved
@@ -1,14 +1,13 @@
-<<<<<<< HEAD
-2004-04-25  Joel Rosdahl  <joel@rosdahl.net>
-
-	* cert.cc (get_branch_heads): Remove disapproved head candidates
-	correctly.
-=======
 2004-04-26  Christof Petig <christof@petig-baender.de>
 
 	* rcs_import.cc (process branch):
 		insert dummy cvs_edge to mark newly added file 
 		as previously non existant
+
+2004-04-25  Joel Rosdahl  <joel@rosdahl.net>
+
+	* cert.cc (get_branch_heads): Remove disapproved head candidates
+	correctly.
 
 2004-04-23  Christof Petig <christof@petig-baender.de>
 
@@ -30,7 +29,6 @@
 2004-04-21  Christof Petig <christof@petig-baender.de>
 
 	* configure.ac: enable use of installed SQLite library
->>>>>>> 6be170e3
 
 2004-04-20  graydon hoare  <graydon@pobox.com>
 
