--- conflicted
+++ resolved
@@ -1,4 +1,3 @@
-<<<<<<< HEAD
 2005-01-06  Nathaniel Smith  <njs@codesourcery.com>
 
 	* schema_migration.cc (migrate_monotone_schema): Add comment
@@ -97,14 +96,13 @@
 	* tests/t_netsync_diffbranch.at: add a new test for pulling a branch
 	with a parent from a different branch.
 	* testsuite.at: add it
-=======
+
 2005-01-02  Derek Scherger  <derek@echologic.com>
 
 	* commands.cc (log_certs): new function
 	(log) add Ancestor: and Branch: entries to output; use above new
 	function
 	* tests/t_cross.at: update to work with changesets
->>>>>>> 9cd57501
 
 2004-12-30  graydon hoare  <graydon@pobox.com>
 
