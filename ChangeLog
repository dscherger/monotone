<<<<<<< HEAD
2005-04-20  Jon Bright  <jon@siliconcircus.com>
	* tests/t_sticky_branch.at: Canonicalise stdout before comparison
	* tests/t_setup_checkout_modify_new_dir.at: Ditto
	* tests/t_netsync_largish_file.at: Check the file out rather
	than catting it, then canonicalisation is unneeded.  
	Canonicalisation is bad here, because the file is random
	binary data, not text with line-ending conventions
=======
2005-04-20  Richard Levitte  <richard@levitte.org>

	* contrib/monotone.el: define-after-key's KEY argument has to be a
	vector with only one element.  The code I used is taken directly
	from the Emacs Lisp Reference Manual, section "Modifying Menus".

2005-04-20  Nathaniel Smith  <njs@codesourcery.com>

	* commands.cc (mdelta, mdata, fdelta, fdata, rdata): Check for
	existence of command line arguments.

	* lua.{cc,hh} (hook_use_inodeprints): New hook.
	* std_hooks.lua (use_inodeprints): Default definition.
	* monotone.texi (Inodeprints): New section.
	(Reserved Files): Document MT/inodeprints.
	(Hook Reference): Document use_inodeprints.
	* work.{cc,hh} (enable_inodeprints): New function.
	* app_state.cc (create_working_copy): Maybe call
	enable_inodeprints.
	
	* tests/t_inodeprints_hook.at: New test.
	* tests/t_bad_packets.at: New test.
	* testsuite.at: Add them.

2005-04-20  Nathaniel Smith  <njs@codesourcery.com>

	* AUTHORS: Actually add Joel Reed (oops).

2005-04-20  Nathaniel Smith  <njs@codesourcery.com>

	Most of this patch from Joel Reed, with only small tweaks myself.
	
	* AUTHORS: Add Joel Reed.

	* platform.hh (is_executable): New function.
	* {unix,win32}/process.cc: Define it.

	* lua.cc (monotone_is_executable_for_lua): New function.
	(lua_hooks): Register it.
	(Lua::push_nil): New method.
	(lua_hooks::hook_init_attributes): New hook.
	* lua.hh: Declare it.
	* monotone.texi (Hook Reference): Document it.

	* work.cc (addition_builder): Call new hook, collect attributes
	for added files.
	(build_additions): Set attributes on new files.

	* tests/t_attr_init.at: New test.
	* tests/t_add_executable.at: New test.
	* testsuite.at: Add them.
	
2005-04-19  Nathaniel Smith  <njs@codesourcery.com>

	* file_io.cc (read_localized_data, write_localized_data): Remove
	logging of complete file contents.
	* tests/t_lf_crlf.at: Remove --debugs, clean up, test more.

2005-04-19 Emile Snyder <emile@alumni.reed.edu>
	
	* file_io.cc: Fix bugs with read/write_localized_data when using
	CRLF line ending conversion.
	* transforms.cc: Fix line_end_convert to add correct end of line
	string if the split_into_lines() call causes us to lose one from
	the end.
	* tests/t_lf_crlf.at: Clean up and no longer XFAIL.
 
2005-04-19  Sebastian Spaeth  <Sebastian@SSpaeth.de>

	* monotone.texi: modified documentation to match changes due to
	previous checking.
	* AUTHORS: Adding myself
	
2005-04-19  Sebastian Spaeth  <Sebastian@SSpaeth.de>

	* automate.cc: make BRANCH optional in "automate heads BRANCH"
	we use the default branch as given in MT/options if not specified
	* commands.cc: BRANCH -> [BRANCH] in cmd description
>>>>>>> 5cc336f5

2005-04-19  Richard Levitte  <richard@levitte.org>

	* contrib/monotone-import.pl (my_exit): As in monotone-notify.pl,
	my_exit doesn't close any network connections.

	* testsuite.at (REVERT_TO): Make it possible to revert to a
	specific branch.  This is useful to resolve ambiguities.
	* tests/t_merge_add_del.at: Use it.

2005-04-19  Matthew Gregan  <kinetik@orcon.net.nz>

	* sanity.hh: Mark {naughty,error,invariant,index}_failure methods
	as NORETURN.
	* commands.cc (string_to_datetime): Drop earlier attempt at
	warning fix, it did not work with Boost 1.31.0.  Warning fixed by
	change to sanity.hh.

2005-04-19  Matthew Gregan  <kinetik@orcon.net.nz>

	* lua.cc (default_rcfilename): Use ~/.monotone/monotonerc.  This
	change is to prepare for the upcoming support for storing user
	keys outside of the database (in ~/.monotone/keys/).
	* app_state.cc (load_rcfiles): Refer to new rc file location in
	comments.
	* monotone.cc (options): Refer to new rc file location.
	* monotone.texi: Refer to new rc file location.  Also change bare
	references to the rc file from '.monotonerc' to 'monotonerc'.

2005-04-19  Matthew Gregan  <kinetik@orcon.net.nz>

	* commands.cc (log): 'depth' option did not handle the single file
	case correctly. Also a couple of minor cleanups.
	* tests/t_log_depth_single.at: New test.
	* testsuite.at: Add test.

2005-04-18  Matthew Gregan  <kinetik@orcon.net.nz>

	* commands.cc (string_to_datetime): Fix warning.

2005-04-18  Richard Levitte  <richard@levitte.org>

	* Makefile.am (EXTRA_DIST): Add contrib/monotone-import.pl.

	* contrib/monotone-import.pl: New script to mimic "cvs import".
	* contrib/README: describe it.

	* commands.cc (CMD(attr)): Make it possible to drop file
	attributes.

	* contrib/monotone-notify.pl (my_exit): The comment was incorrect,
	there are no network connections to close gracefully.
	Implement --ignore-merges, which is on by default, and changes the
	behavior to not produce diffs on merges and propagates where the
	ancestors hve already been shown.

	* tests/t_attr_drop.at: New test to check that 'attr drop'
	correctly drops the given entry.
	* tests/t_drop_attr.at: New test, similar to t_rename_attr.at.
	* testsuite.at: Add them.

2005-04-18  Nathaniel Smith  <njs@codesourcery.com>

	* monotone.texi (Dealing with a Fork): Clarify (hopefully) what we
	mean when we say that "update" is a dangerous command.

2005-04-17  Matt Johnston  <matt@ucc.asn.au>

	* change_set.cc (confirm_proper_tree): remove incorrect code
	setting confirmed nodes.

2005-04-17  Matt Johnston  <matt@ucc.asn.au>

	* change_set.cc (confirm_proper_tree): use a std::set rather than
	dynamic_bitset for the ancestor list, improving performance for
	common tree structures.
	* basic_io.cc: reserve() a string

2005-04-17  Matt Johnston  <matt@ucc.asn.au>

	* packet.cc: fix up unit test compilation.
	* transforms.cc: fix up unit test compilation.

2005-04-17  Matt Johnston  <matt@ucc.asn.au>

	* vocab_terms.hh: remove commented out lines.

2005-04-17  Matt Johnston  <matt@ucc.asn.au>

	* Move base64<gzip> code as close to the database as possible,
	to avoid unnecessary inflating and deflating.

2005-04-17  Nathaniel Smith  <njs@codesourcery.com>

	* monotone.texi (Branching and Merging): A few small edits.

2005-04-17  Nathaniel Smith  <njs@codesourcery.com>

	* change_set.cc (path_item, sanity_check_path_item): Mark things
	inline.

2005-04-17  Henrik Holmboe <henrik@holmboe.se>

	* contrib/monotone-notify.pl: Add signal handlers.  Correct some
	typos.
	(my_exit): New function that does a cleanup and exit.

2005-04-17  Olivier Andrieu  <oliv__a@users.sourceforge.net>

	* transforms.cc: fix glob_to_regexp assertions

2005-04-17  Sebastian Spaeth <Sebastian@sspaeth.de>
	
	* tests/t_db_kill_rev_locally.at: new test; 
	make sure that db kill_rev_locally works as intended

2005-04-17  Sebastian Spaeth <Sebastian@sspaeth.de>

	* commands.cc,database.cc: add 'db kill_rev_locally <id>' command
	still missing: documentation and autotests. Otherwise seems ok.
	
2005-04-17  Richard Levitte  <richard@levitte.org>

	* transforms.cc: Remove tabs and make sure emacs doesn't add
	them.

2005-04-17  Nathaniel Smith  <njs@codesourcery.com>

	* sanity.{hh,cc} (E, error_failure): New sort of invariant.
	* netsync.cc (process_hello_cmd): Make initial pull message
	more clear and friendly.
	Also, if the key has changed, that is an error, not naughtiness.
	* database_check.cc (check_db): Database problems are also errors,
	not naughtiness.  Revamp output in case of errors, to better
	distinguish non-serious errors and serious errors.
	* tests/t_database_check.at: Update accordingly.
	* tests/t_database_check_minor.at: New test.
	* testsuite.at: Add it.
	
2005-04-17  Richard Levitte  <richard@levitte.org>

	* transforms.cc (glob_to_regexp): New function that takes a glob
	expression and transforms it into a regexp.  This will be useful
	for globbing branch expressions when collections are exchanged to
	branch globs and regexps.
	(glob_to_regexp_test): A unit test for glob_to_regexp().

2005-04-16  Emile Snyder  <emile@alumni.reed.edu>

	* tests/t_add_stomp_file.at: New test for failing case.  
        If you have a file foo in your working dir (not monotone 
        controlled) and someone else adds a file foo and commits, 
        update should at least warn you before stomping your 
        non-recoverable foo file.
	* testsuite.at: Add it.
	
2005-04-17  Matt Johnston  <matt@ucc.asn.au>

	* commands.cc: warn that dropkey won't truly erase the privkey
	from the database
	* monotone.texi: same

2005-04-17  Matt Johnston  <matt@ucc.asn.au>

	* database.cc: mention that it could be the filesystem that
	is full in the SQLITE_FULL error message

2005-04-16  Derek Scherger  <derek@echologic.com>

	* work.cc (known_preimage_path): rename to...
	(known_path): this, since it's image agnostic
	(build_deletions): update for renamed function
	(build_rename): ensure rename source exists in current revision
	and rename target does not exist in current revision

	* tests/t_no_rename_overwrite.at: un-XFAIL 

2005-04-16  Nathaniel Smith  <njs@codesourcery.com>

	* app_state.{cc,hh} (set_author, set_date): New methods.
	* cert.cc (cert_revision_date): Rename to...
	(cert_revision_date_time): ...an overloaded version of this.
	(cert_revision_author_default): Check app.date.
	* cert.hh: Expose cert_revision_date_time.
	* commands.cc (commit): Handle --date.
	* main.cc: Parse --date and --author options.
	* monotone.1: Document --date, --author.
	* monotone.texi (Working Copy, OPTIONS): Likewise.

	* tests/t_override_author_date.at: New test.
	* testsuite.at: Add it.
	
	This commit heavily based on a patch by Markus Schiltknecht
	<markus@bluegap.ch>.
	
2005-04-16  Nathaniel Smith  <njs@codesourcery.com>

	* ChangeLog: Fixup after merge.

2005-04-17  Matthew Gregan  <kinetik@orcon.net.nz>

	* monotone.cc: Fix warnings: add missing initializers.
	* netsync.cc: Fix warnings: inline static vs static inline.

2005-04-16  Nathaniel Smith  <njs@codesourcery.com>

	* tests/t_update_nonexistent.at: New test.
	* testsuite.at: Add it.
	
	* commands.cc (update): Verify that user's requested revision
	exists.

2005-04-16  Nathaniel Smith  <njs@codesourcery.com>

	* ChangeLog: Fixup after merge.

2005-04-16  Emile Snyder <emile@alumni.reed.edu>

	* tests/t_add_vs_commit.at: New test for failing case.  If you
	add a file in you working dir, someone else adds the same file
	and commits, then you do an update it messes up your working
	directory.
	* testsuite.at: Add it.
	
2005-04-16  Nathaniel Smith  <njs@codesourcery.com>

	* commands.cc (checkout): Move check for existence of revision
	earlier.
	
	* tests/t_netsync_defaults.at, tests/t_netsync_single.at:
	Don't hard-code netsync port.

2005-04-16  Nathaniel Smith  <njs@codesourcery.com>

	* testsuite.at: Use a random server port.
	
	* .mt-attrs, contrib/README: Update for Notify.pl ->
	monotone-notify.pl rename.
	
	* monotone.1: Warn people off rcs_import.
	* monotone.texi (Commands): Likewise.

2005-04-16  Nathaniel Smith  <njs@codesourcery.com>

	* AUTHORS: Add Emile Snyder <emile@alumni.reed.edu>.

2005-04-16  Nathaniel Smith  <njs@codesourcery.com>

	* tests/t_lf_crlf.at: New test from Emile Snyder
	<emile@alumni.reed.edu>, with tweaks.
	* testsuite.at: Add it.

2005-04-16  Nathaniel Smith  <njs@codesourcery.com>

	* ChangeLog: Small fixups.

2005-04-16  Sebastian Spaeth <Sebastian@sspaeth.de>
	
	* tests/t_cvsimport2.at: new test; CVS Attic files fail test
	reported by: hjlipp@web.de 15.04.2005 02:45

2005-04-16  Sebastian Spaeth <Sebastian@sspaeth.de>
	
	* tests/t_rcs_import.at: new test; problematic CVS import as
	reported in the list. However it works just fine here, so it
	really tests for a successful pass

2005-04-16  Sebastian Spaeth <Sebastian@sspaeth.de>

	* tests/README: new file, on how to create/run tests

2005-04-16  Nathaniel Smith  <njs@codesourcery.com>

	* tests/t_rename_dir_add_dir_with_old_name.at: XFAIL.

2005-04-16  Nathaniel Smith  <njs@codesourcery.com>

	* tests/t_diff_binary.at: Un-XFAIL.

2005-04-16  Nathaniel Smith  <njs@codesourcery.com>

	* monotone.texi (Network Service): Rewrite to include former
	Exchanging Keys section.
	(Branching and Merging): New tutorial section, inspired by a patch
	from Martin Kihlgren <zond@troja.ath.cx>.
	(CVS Phrasebook): Add "Importing a New Project".

	* AUTHORS: Add Martin Dvorak.
	
2005-04-15 Martin Dvorak <jezek2@advel.cz>
	
	* tests/t_rename_dir_add_dir_with_old_name.at: New test.
	* testsuite.at: Add it.
	
2005-04-16  Matt Johnston  <matt@ucc.asn.au>

	* change_set.cc (compose_rearrangement): remove logging statements
	that were using noticable CPU time.

2005-04-15  Olivier Andrieu  <oliv__a@users.sourceforge.net>

	* diff_patch.cc(guess_binary): do not use '\x00' as first
	character of a C string ...

2005-04-15  Sebastian Spaeth  <Sebastian@SSpaeth.de>

	* ui.cc: print byte progress to one decimal place
	  in k or M.
	* netsync.cc: update dot ticker every 1024 bytes.

2005-04-15  Matt Johnston  <matt@ucc.asn.au>

	* change_set.cc (confirm_proper_tree): use bitsets rather than maps
	for tracking set membership.
	* smap.hh: return reverse iterators properly, iterate over the vector
	rather than self in ensure_sort()

2005-04-14  Derek Scherger  <derek@echologic.com>

	* database_check.cc (check_db): fail with N(...) when problems are
	detected to exit with a non-zero status

2005-04-14  Derek Scherger  <derek@echologic.com>

	* monotone.texi (Informative): update description of 'diff' with
	two revision arguments
	
2005-04-14  Matthew Gregan  <kinetik@orcon.net.nz>

	* win32/process.cc: Fix build on MingW 3.2.0-rc[123] by adding
	<sstream> include.

2005-04-14  Jon Bright  <jon@siliconcircus.com>
	* win32/process.cc (process_spawn): Add some extra debug info
	* std_hooks.lua (execute): If pid is -1, don't try and wait on
	the process

2005-04-14  Matt Johnston  <matt@ucc.asn.au>

	* change_set.cc (confirm_unique_entries_in_directories): use a
	  std::vector rather than std::map for better performance (only sort
	  once).
	* smap.hh: an invariant

2005-04-14  Nathaniel Smith  <njs@codesourcery.com>

	* tests/t_vcheck.at: Update notes.

2005-04-14  Jeremy Cowgar  <jeremy@cowgar.com>

	* monotone.texi (Making Changes): Fixed duplicate paragraph
	* NEWS: Corrected spelling error in my name.

2005-04-13  Nathaniel Smith  <njs@codesourcery.com>

	* monotone.texi (Informative): 'diff' with two revision arguments
	can now be filtered by file.
	
	* constants.cc (netcmd_payload_limit): Bump to 256 megs.

2005-04-14  Olivier Andrieu  <oliv__a@users.sourceforge.net>

	* Makefile.am: silence cmp

2005-04-14  Matthew Gregan  <kinetik@orcon.net.nz>

	* win32/terminal.cc (have_smart_terminal): Implement for Win32.

2005-04-13  Matthew Gregan  <kinetik@orcon.net.nz>

	* tests/t_netsync_largish_file.at: Add test for netsyncing largish
	(32MB) files.  This test is failing at present.
	* testsuite.at: Add new test.

2005-04-13  Nathaniel Smith  <njs@codesourcery.com>

	* tests/t_setup_checkout_modify_new_dir.at:
	* tests/t_update_off_branch.at: New tests.
	* testsuite.at: Add them.
	
	* commands.cc (checkout): Tweak branch checking logic.
	(update): Make user explicitly switch branches.

2005-04-13  Nathaniel Smith  <njs@codesourcery.com>

	* rcs_import.cc (import_cvs_repo): Check that user isn't trying to
	import a whole CVS repo.
	* tests/t_cvsimport.at: Test new check.
	
2005-04-13  Richard Levitte  <richard@levitte.org>

	* contrib/Notify.pl: Rename ...
	* contrib/monotone-notify.pl: ... to this.
	* Makefile.am (EXTRA_DIST): Take note of the change.
	* debian/docs: Distribute the contributions as well.
	* debian/compat, debian/files, debian/monotone.1: Remove, since
	they are self-generated by debhelper.  They were obviously added
	by mistake.

2005-04-13  Nathaniel Smith  <njs@codesourcery.com>

	* cert.cc (guess_branch): Call app.set_branch.
	* app_state.cc (create_working_copy): Call make_branch_sticky
	here...
	* commands.cc (checkout): ...instead of here.
	(approve, disapprove, fcommit, commit): Don't call app.set_branch
	on guess_branch's output.
	(checkout): Call guess_branch.
	
	* tests/t_sticky_branch.at: 
	* tests/t_checkout_id_sets_branch.at: New tests.
	* testsuite.at: Add them.

2005-04-12  Florian Weimer  <fw@deneb.enyo.de>

	* app_state.cc (app_state::allow_working_copy): Only update
	branch_name from the options file if it has not yet been set.  Log
	the branch name.
	(app_state::set_branch): No longer update the options map.
	(app_state::make_branch_sticky): New function which copies the
	stored branch name to the options map.  Only commands which call
	this function change the branch default stored in the working
	copy.

	* commands.cc (CMD(checkout)): Mark branch argument as sticky.
	(CMD(commit)): Likewise.
	(CMD(update)): Likewise.

	* monotone.texi (Working Copy): Mention that the "commit" and
	"update" commands update the stored default branch ("checkout"
	does, too, but this one should be obvious).

2005-04-13  Matthew Gregan  <kinetik@orcon.net.nz>
	* cryptopp/integer.h: Fix detection of GCC version for SSE2
	builds.

2005-04-12  Jon Bright <jon@siliconcircus.com>
	* rcs_import.cc (find_key_and_state): Fix stupid bug in storing the
	list of files a cvs_key contains.  CVS delta invariant failure now
	really fixed.  The rearrangement failure still exists, though.

2005-04-12  Jon Bright <jon@siliconcircus.com>
	* tests/t_cvsimport_samelog.at: Add test for the deltas.find 
	cvs import problem as sent to the ML by Emile Snyder.
	* testsuite.at: Call it
	* rcs_import.cc (cvs_key): Add an ID for debug output purposes,
	sprinkle a little more debug output about what's being compared to
	what
	* rcs_import.cc (cvs_key): Maintain a map of file paths and CVS
	versions appearing in this CVS key.
	(cvs_key::similar_enough): A key is only similar enough if it doesn't
	include a different version of the same file path.
	(cvs_history::find_key_and_state): Add files to cvs_keys as
	appropriate

2005-04-12  Matthew Gregan <kinetik@orcon.net.nz>

	* win32/terminal.cc (terminal_width): Use
	GetConsoleScreenBufferInfo to request width information for
	terminals.
	
2005-04-12  Nathaniel Smith  <njs@codesourcery.com>

	* ChangeLog: Fixup after merge.

2005-04-12  Nathaniel Smith  <njs@codesourcery.com>

	* platform.hh (terminal_width): New function.
	* {unix,win32}/have_smart_terminal.cc: Rename to...
	* {unix,win32}/terminal.cc: ...these.  Implement terminal_width.
	* ui.cc (write_ticks): Call it.
	* Makefile.am: Update for renames.
	
2005-04-11  Matt Johnston <matt@ucc.asn.au>

	* ui.{cc,hh}, netsync.cc: netsync progress ticker in kilobytes to
	avoid wrapping.

2005-04-11  Jon Bright <jon@siliconcircus.com>
	* Makefile.am (EXTRA_DIST): Add debian/*

2005-04-11  Jon Bright <jon@siliconcircus.com>
	* Makefile.am (EXTRA_DIST): Add win32/monotone.iss, PNG_FIGURES
	(PNG_FIGURES): Add, constructing in same way as EPS_FIGURES
	(monotone.html): Use .perlbak workaround so that this works on Win32

2005-04-10  Nathaniel Smith  <njs@codesourcery.com>

	* Makefile.am (BUILT_SOURCES_CLEAN): Add package_revision.txt.

	This is the 0.18 release.

2005-04-11  Matthew Gregan <kinetik@orcon.net.nz>

	* unix/inodeprint.cc, configure.ac: Use nanosecond time resolution for
	inodeprints on BSDs and other platforms if available.

2005-04-10  Derek Scherger  <derek@echologic.com>

	* monotone.texi (Informative): fix typo in ls known docs

2005-04-10  Nathaniel Smith  <njs@codesourcery.com>

	* Makefile.am: Use pdftops instead of acroread.
	(EXTRA_DIST): Include new contrib/ files, and fix wildcards.
	* NEWS: Update for 0.18.
	* configure.ac: Bump version number.
	* debian/changelog: Mention new release.
	* debian/copyright: Update from AUTHORS.
	* monotone.spec: Mention new release.
	* po/monotone.pot: Regenerate.

2005-04-10  Florian Weimer  <fw@deneb.enyo.de>

	* monotone.texi (Commands): Use "working copy" instead of "working
	directory", to match the rest of the manual.

2005-04-10  Florian Weimer  <fw@deneb.enyo.de>

	* commands.cc (ls_known): New function which prints all known
	files in the working copy.
	(CMD(list)): Invoke ls_known for "list known".  Update help
	message.
	(ALIAS(ls)): Update help message.

	* monotone.texi: Document "list known".
	* tests/t_ls_known.at: New file.
	* testsuite.at: Include it.

2005-04-10  Richard Levitte  <richard@levitte.org>

	* contrib/Notify.pl: Count the number of messages sent, and
	display the count at the end.
	Version bumped to 1.0.

2005-04-10  Matt Johnston  <matt@ucc.asn.au>

	* unix/inodeprint.cc, configure.ac: don't use the nsec time
	on non-Linux-style systems (quick compile fix for OS X and probably
	others, can be made generic later).

2005-04-10  Olivier Andrieu  <oliv__a@users.sourceforge.net>

	* contrib/monotone.el: Some elisp code for running monotone from
	inside Emacs. Supports diff, status, add, drop, revert and commit.

2005-04-09  Richard Levitte  <richard@levitte.org>

	* contrib/Notify.pl: Allow globbing branches.  Make the revision
	records branch specific.  Show what records you would have updated
	even with --noupdate.  Add --before and --since, so users can
	select datetime ranges to create logs for.  Remove --to and add
	--difflogs-to and --nodifflogs-to to send logs with diffs to one
	address and logs without diffs to another (both can be given at
	once).  More and better documentation.

2005-04-08  Nathaniel Smith  <njs@codesourcery.com>

	* change_set.cc (basic_change_set): Remove problematic
	rename_dir/add combination, until directory semantics are
	fixed.

2005-04-08  Nathaniel Smith  <njs@codesourcery.com>

	* commands.cc (revert): Call maybe_update_inodeprints.
	* app_state.cc (set_restriction): Clear any old restrictions
	first.

2005-04-08  Jon Bright <jon@siliconcircus.com>
	* testsuite.at (NOT_ON_WIN32): Add a function to prevent tests from
	running on Win32 (for cases where the functionality being tested 
	makes no sense on Win32.  Not for cases where the functionality
	just isn't there yet on Win32.)
	* tests/t_final_space.at: Use NOT_ON_WIN32.  The filenames "a b" 
	and "a b " refer to the same file on Win32, obviating this test

2005-04-08  Jon Bright <jon@siliconcircus.com>
	* win32/inodeprint.cc (inodeprint_file): Still close the file if
	getting its time failed.
	* tests/t_netsync_sigpipe.at: Don't bother doing a kill -PIPE on
	Win32.  There is no real SIGPIPE on Win32 and sockets don't get this
	signal if their pipe goes away.  MinGW's kill seems to translate
	-PIPE to some signal that *does* kill monotone, so it seems like the
	easiest solution is just not to send the signal in the first place
	here.
	* tests/t_automate_ancestry_difference.at: Remove old 
	CHECK_SAME_STDOUT call which I'd left by accident.
	* tests/t_automate_leaves.at: Canonicalise monotone output before
	passing to CHECK_SAME_STDOUT
	* tests/t_log_depth.at: Check line count with arithmetic comparison
	rather than autotest's string comparison

2005-04-08  Nathaniel Smith  <njs@codesourcery.com>

	* inodeprint.cc (operator<<): Typo.

	* inodeprint.{hh,cc} (build_inodeprint_map,
	build_restricted_inodeprint_map): Remove unused functions.

2005-04-08  Nathaniel Smith  <njs@codesourcery.com>

	* work.cc: Remove doxygen comments.  Comments are good; comments
	that are longer than the function they document, and give less
	information, are not so good...

2005-04-08  Nathaniel Smith  <njs@codesourcery.com>

	* ChangeLog: Fixup after merge.

2005-04-08  Nathaniel Smith  <njs@codesourcery.com>

	* commands.cc (calculate_current_revision): Defer to
	calculate_restricted_revision instead of special casing.
	(put_revision_id): constify argument.
	(maybe_update_inodeprints): New function.
	(commit, update, checkout): Call it.
	
	* manifest.{cc,hh} (build_manifest_map): Remove, since only caller
	was removed.
	(build_restricted_manifest_map): Go faster if the user is using
	inode signatures.

	* tests/t_inodeprints.at:
	* tests/t_inodeprints_update.at: Typoes.
	
	* work.cc (read_inodeprints): Typo.

2005-04-08  Nathaniel Smith  <njs@codesourcery.com>

	* tests/t_inodeprints.at:
	* tests/t_inodeprints_update.at: New tests.
	* testsuite.at: Add them.
	
	* UPGRADE: Document 0.17 -> 0.18 upgrade path.

2005-04-08  Jon Bright <jon@siliconcircus.com>
	* tests/t_cat_file_by_name.at: CHECK_SAME_STDOUT can only be used
	to check two 'cat' processes or two monotone processes on Win32,
	not to check monotone and 'cat'.  Change to go through an 
	intermediate stdout
	* tests/t_automate_erase_ancestors.at: Ditto
	* tests/t_automate_toposort.at: Ditto
	* tests/t_automate_ancestry_difference.at: Ditto
	* tests/t_vars.at: Call CANONICALISE for stdout output.
	* tests/t_netsync_absorbs.at: Ditto.
	* tests/t_empty_env.at: For Win32, copy libiconv-2.dll to the 
	current dir before the test, otherwise Win32 will search the
	(empty) path for it and not find it.
	* tests/t_automate_descendents.at: Ditto
	* win32/inodeprint.cc: Implement inodeprint_file for Win32, based
	on mode, device, size, create time and write time.
	
	
2005-04-08  Jon Bright <jon@siliconcircus.com>
	* win32/inodeprint.cc: Change the function name to match the one
	on Unix.

2005-04-08  Nathaniel Smith  <njs@codesourcery.com>

	* {win32,unix}/fingerprint.cc: Rename to...
	* {win32,unix}/inodeprint.cc: ...this.  Change function name and
	calling conventions.
	* platform.hh (inodeprint_file): Likewise.
	* inodeprint.{cc,hh}: New files.
	* Makefile.am (MOST_SOURCES, UNIX_PLATFORM_SOURCES,
	WIN32_PLATFORM_SOURCES): Fixup accordingly.
	* vocab_terms.hh (inodeprint): New ATOMIC.
	* work.hh: Prototype inodeprint working copy functions.
	* work.cc: Implement them.

	* manifest.{hh,cc} (manifest_file_name): Remove unused variable.

2005-04-07  Nathaniel Smith  <njs@codesourcery.com>

	* manifest.{hh,cc}: Remove some commented out unused functions.

	* win32/have_smart_terminal.cc: Include platform.hh.
	* unix/fingerprint.cc: New file, with new function.
	* win32/fingerprint.cc: New file, with stub function.
	* Makefile.am (UNIX_PLATFORM_SOURCES, WIN32_PLATFORM_SOURCES): Add
	them.

2005-04-07  Nathaniel Smith  <njs@codesourcery.com>

	* manifest.hh, manifest.cc: Remove tabs.

2005-04-08  Jeremy Cowgar  <jeremy@cowgar.com>

	* doxygen.cfg: added
	* Makefile.am: added apidocs target (builds doxygen docs)

2005-04-07  Nathaniel Smith  <njs@codesourcery.com>

	* tests/t_final_space.at: New test.
	* testsuite.at: Add it.

2005-04-07  Nathaniel Smith  <njs@codesourcery.com>

	* monotone.texi (Dealing with a Fork): 'merge' has slightly
	different output.

	* NEWS: Summarize changes of last 2.5 weeks.

2005-04-07  Nathaniel Smith  <njs@codesourcery.com>

	* database.{cc,hh} (space_usage): New method.
	* database.cc (info): Use it.

2005-04-07  Nathaniel Smith  <njs@codesourcery.com>

	* vocab.cc (verify): Cache known-good strings, to speed up
	repeated processing of related changesets.

	* change_set.cc (basic_change_set_test): Revert last change; the
	old version _was_ valid.

2005-04-06  Nathaniel Smith  <njs@codesourcery.com>

	* work.cc (build_deletions): Issue warning when generating
	delete_dir's; they're totally broken, but I don't want to disable
	them, because then our tests won't see when they're fixed...

2005-04-07  Nathaniel Smith  <njs@codesourcery.com>

	* smap.hh (insert): Fix stupid bug in assertion condition.

2005-04-07  Nathaniel Smith  <njs@codesourcery.com>

	* change_set.cc (basic_change_set_test): Test a _valid_
	change_set.
	(directory_node): Make a std::map, instead of an smap.  Add a
	comment explaining the bug that makes this temporarily necessary.

	* smap.hh (smap): Don't check for duplicates at insert time,
	unless we've decided not to mark things damaged; don't return
	iterators from insert.  Do check for duplicates at sort time, and
	always sort, instead of sometimes doing linear search.  This makes
	insert O(1), while still preserving the invariant that keys must
	be unique.
	
	* commands.cc (commit): Explain why we're aborting, in the case
	that we detect that a file has changed under us in the middle of a
	commit.

2005-04-07  Richard Levitte  <richard@levitte.org>

	* cryptopp/config.h: typo...

2005-04-05  Nathaniel Smith  <njs@codesourcery.com>

	* tests/t_db_execute.at (db execute): New test.
	* testsuite.at: Add it.
	* database.cc (debug): Don't printf-interpret %-signs in input.

2005-04-05  Matt Johnston  <matt@ucc.asn.au>

	* database.cc: remove dulicated block introduced
	in rev 9ab3031f390769f1c455ec7764cc9c083f328a1b
	(merge of 76f4291b9fa56a04feb2186074a731848cced81c and
	c7917be7646df52363f39d2fc2f7d1198c9a8c27). Seems to be another
	instance of the case tested in t_merge_5.at

2005-04-05  Matt Johnston  <matt@ucc.asn.au>

	* basic_io.hh: reserve() the string which we're appending to
	frequently. Seems to give ~5% speedup in 
	diff -r t:revision-0.16 -r t:revision-0.17 - can't hurt.

2005-04-04  Nathaniel Smith  <njs@codesourcery.com>

	* monotone.spec, debian/control: We no longer need external popt.
	* INSTALL: Ditto, plus some general updating.
	
2005-04-04  Nathaniel Smith  <njs@codesourcery.com>

	* tests/t_sql_unpack.at: New test.
	* testsuite.at: Add it.

2005-04-04  Nathaniel Smith  <njs@codesourcery.com>

	* contrib/ciabot_monotone.py (config): Genericize again, so lazy
	people using it won't start sending commits for monotone.
	* .mt-attrs: Make it executable.

2005-04-04  Richard Levitte  <richard@levitte.org>

	* Makefile.am (EXTRA_DIST): Add the extra popt files.

	* popt/popt.3, popt/popt.ps, popt/testit.sh: Include a few more
	  files from popt, mostly to have documentation on hand.  post.ps
	  is mentioned in popt/README.

2005-04-03  Nathaniel Smith  <njs@codesourcery.com>

	* Makefile.am (EXTRA_DIST): Add contrib/ stuff to distributed
	files list.
	* contrib/ciabot_monotone.py (config.delivery): Turn on.
	(send_change_for): Don't include "ChangeLog:" line when extracting
	changelog.

2005-04-03  Nathaniel Smith  <njs@codesourcery.com>

	* contrib/ciabot_monotone.py: New file.
	* contrib/README: Describe it.

2005-04-03  Richard Levitte  <richard@levitte.org>

	* AUTHORS: Add information about popt.

	* monotone.cc (my_poptStuffArgFile): Include the bundled popt.h.
	Since we now have a working popt, we can remove the restrictions
	on the use of -@.
	* tests/t_at_sign.at: Test that we can take more tha one -@.
	* monotone.1: Document it.

	* popt/poptint.h (struct poptContext_s): Add field to keep track
	  of the number of allocated leftovers elements.
	* popt/popt.c (poptGetContext): Initialise it and use it.
	  (poptGetNextOpt): Use it and realloc leftovers when needed.
	  Also make sure that the added element is a dynamically allocated
	  copy of the original string, or we may end up with a dangling
	  pointer.  These are huge bugs in popt 1.7, when using
	  poptStuffArgs().
	  (poptFreeContext): Free the leftovers elements when freeing
	  leftovers.
	  (poptSaveLong, poptSaveInt): Apply a small patch from Debian.

	* popt/CHANGES, popt/COPYING, popt/README, popt/findme.c,
	  popt/findme.h, popt/popt.c, popt/poptconfig.c, popt/popt.h,
	  popt/popthelp.c, popt/poptint.h, popt/poptparse.c,
	  popt/system.h, popt/test1.c, popt/test2.c, popt/test3.c: Bundle
	  popt 1.7.
	* configure.ac, Makefile.am: Adapt.

2005-04-01  Richard Levitte  <richard@levitte.org>

	* contrib/Notify.pl: Complete rewrite.  Among other things, it
	  makes better use of some new monotone automate features.  It's
	  also better organised and much more documented.

2005-04-01  Jeremy Cowgar  <jeremy@cowgar.com>

	* tests/t_dropkey_2.at: Updated to test dropkey instead of delkey
	* tests/t_dropkey_1.at: Updated to test dropkey instead of delkey
	* monotone.texi (Key and Cert): Changed references to delkey
	  to dropkey
	  (Commands): Changed references to delkey to dropkey
	* testsuite.at: changed references from t_delkey* to t_dropkey*
	* t_delkey_1.at: renamed to t_dropkey_1.at
	* t_delkey_2.at: renamed to t_dropkey_2.at
	* commands.cc (CMD(delkey)): renamed to dropkey to maintain
	  command consistency (with existing drop command)

2005-04-01  Richard Levitte  <richard@levitte.org>

	* monotone.cc (my_poptStuffArgFile): An argument file might be
	empty, and therefore contain no arguments to be parsed.  That's
	OK.
	* tests/t_at_sign.at: Test it.

2005-04-01  Nathaniel Smith  <njs@codesourcery.com>

	* monotone.cc: Fixup after merge.

2005-04-01  Nathaniel Smith  <njs@codesourcery.com>

	* file_io.cc (read_data_for_command_line): New function.
	(read_data_stdin): New function.
	* file_io.hh (read_data_for_command_line): Add prototype.
	
	* monotone.cc (my_poptStuffArgFile): Clean up a little.  Use
	read_data_for_command_line.  Don't free argv, but rather return
	it.
	(cpp_main): Keep a list of allocated argv's, and free them.
	(options): Tweak wording of help text on -@.
	
2005-04-01  Nathaniel Smith  <njs@codesourcery.com>

	* file_io.hh: Remove tabs.

2005-04-01  Nathaniel Smith  <njs@codesourcery.com>

	* monotone.cc (cpp_main): Actually remove newline.

2005-04-01  Nathaniel Smith  <njs@codesourcery.com>

	* ChangeLog: Fixup after merge.
	* monotone.text (Making Changes): Fix typo.
	
2005-04-01  Nathaniel Smith  <njs@codesourcery.com>

	* monotone.cc (cpp_main): Remove now-unneccessary newline.
	
	* commands.cc (commit): Fix typo.
	
	* monotone.texi (Making Changes): Don't claim that writing to
	MT/log prevents the editor from starting.  Clarify later that
	having written to MT/log still means the editor will pop up
	later.

2005-04-01  Richard Levitte  <richard@levitte.org>

	* monotone.cc: Add the long name --xargs for -@.
	* monotone.1: Document it.
	* tests/t_at_sign.at: Remove extra empty line and test --xargs.

	* monotone.texi (Making Changes): Cleanupy tweaks.

	* monotone.cc (my_poptStuffArgFile): New function to parse a file
	for more arguments and stuff them into the command line.
	(cpp_main): Add the -@ option
	* tests/t_at_sign.at, testsuite.at: Test it
	* monotone.1: Document it.

2005-03-31  Nathaniel Smith  <njs@codesourcery.com>

	* tests/t_log_depth.at: Cleanupy tweaks.

2005-03-31  Jeremy Cowgar  <jeremy@cowgar.com>

	* monotone.texi: Tutorial updated to include example of
	  editing/committing with MT/log
	* work.cc (has_contents_user_log) Added
	* work.hh (has_contents_user_log) Added
	* commands.cc (CMD(commit)): Checks to ensure both MT/log and the
	  --message option does not exist during commit.
	* transforms.hh (prefix_lines_with): Added
	* transforms.cc (prefix_lines_with): Added
	* sanity.cc (naughty_failure): Made use of prefix_lines_with()
	* ui.cc (inform): now handles messages w/embedded newlines
	* tests/t_commit_log_3.at: Created to test new functionality
	  added to CMD(commit)
	* testsuite.at: Added above test

2005-03-31  Richard Levitte  <richard@levitte.org>

	* monotone.cc: Add the --depth option...
	* app_state.hh (class app_state),
	  app_state.cc (app_state::set_depth): ... and the field and
	  method to store and set it.
	* commands.cc (CMD(log)): ... then handle it.

	* tests/t_log_depth.at: Add a test for 'log --depth=n'
	* testsuite.at: Add it.
	* monotone.texi (Informative): Document it.

2005-03-31  Nathaniel Smith  <njs@codesourcery.com>

	* automate.cc (automate_erase_ancestors): Accept zero arguments,
	and in such case print nothing.  (Important for scripting.)
	* commands.cc (automate):
	* monotone.texi (Automation):
	* tests/t_automate_erase_ancestors.at: Update accordingly.

2005-03-31  Nathaniel Smith  <njs@codesourcery.com>

	* automate.cc (automate_toposort): Accept zero arguments, and in
	such case print nothing.  (Important for scripting.)
	* commands.cc (automate):
	* monotone.texi (Automation):
	* tests/t_automate_toposort.at: Update accordingly.

2005-03-30  Richard Levitte  <richard@levitte.org>

	* contrib/Notify.pl: A new Perl hack to send change logs by
	email.

	* contrib/README: Add a quick description.

2005-03-30  Nathaniel Smith  <njs@codesourcery.com>

	* automate.cc (automate_leaves): New function.
	(automate_command): Add it.
	* commands.cc (automate): Synopsify it.
	* monotone.1: Add it.
	* monotone.texi (Automation, Commands): Likewise.
	
	* tests/t_automate_leaves.at: New test.
	* testsuite.at: Add it.

2005-03-30  Nathaniel Smith  <njs@codesourcery.com>

	* monotone.texi (Automation): Make newly added sample outputs
	verbatim also.

2005-03-30  Nathaniel Smith  <njs@codesourcery.com>

	* tests/t_automate_toposort.at: New test.
	* tests/t_automate_ancestry_difference.at: New test.
	* tests/t_diff_first_rev.at: New test.
	* testsuite.at: Add them.
	
	* revision.cc (calculate_ancestors_from_graph): Do not keep an
	"interesting" set and return only ancestors from this set;
	instead, simply return all ancestors.  Returning a limited set of
	ancestors does not speed things up, nor reduce memory usage in
	common cases.  (The only time it would reduce memory usage is when
	examining only a small ancestor set, which the important case,
	'heads', does not; even then, erase_ancestors would need to intern
	the interesting revisions first so they got low numbers, which it
	doesn't.)
	(erase_ancestors): Adjust accordingly.
	(toposort, ancestry_difference): New functions.
	* revision.hh (toposort, ancestry_difference): Declare.
	* automate.cc (automate_toposort, automate_ancestry_difference):
	New functions.
	(automate_command): Add them.
	All functions: clarify in description whether output is sorted
	alphabetically or topologically.
	* commands.cc (automate): Synopsify them.
	* monotone.1: Add them.
	* monotone.texi (Commands): Likewise.
	(Automation): Likewise.  Also, clarify for each command whether
	its output is alphabetically or topologically sorted.
	
2005-03-29  Richard Levitte  <richard@levitte.org>

	* commands.cc (CMD(ls)): Update with the same information as
	CMD(list)

	* monotone.texi (Automation): Make the sample output verbatim

2005-03-26  Nathaniel Smith  <njs@codesourcery.com>

	* automate.cc (automate_erase_ancestors): New function.
	(automate_command): Use it.
	* commands.cc (automate): Document it.

	* tests/t_automate_erase_ancestors.at: New test.
	* testsuite.at: Add it.

	* monotone.texi (Automation, Commands): Document automate
	erase_ancestors.
	* monotone.1: Document automate erase_ancestors.

2005-03-26  Nathaniel Smith  <njs@codesourcery.com>

	* automate.cc (interface_version): Bump to 0.1.
	(automate_descendents): New function.
	(automate_command): Call it.
	* commands.cc (automate): Add it to help text.

	* tests/t_automate_descendents.at: New test.
	* testsuite.at: Add it.
	
	* monotone.texi (Automation, Commands): Document automate
	descendents.
	* monotone.1: Document automate descendents, and vars stuff.

2005-03-26  Nathaniel Smith  <njs@codesourcery.com>

	* tests/t_attr.at: No longer a bug report.
	* tests/t_rename_attr.at: New test.
	* testsuite.at: Add it.

2005-03-26  Joel Crisp  <jcrisp@s-r-s.co.uk>

	* contrib/Log2Gxl.java: New file.

2005-03-26  Nathaniel Smith  <njs@pobox.com>

	* contrib/README: New file.

2005-03-25  Nathaniel Smith  <njs@pobox.com>

	* commands.cc (user_log_file_name): Remove unused variable
	again.  Hopefully it will take this time...

2005-03-25  Nathaniel Smith  <njs@pobox.com>

	* commands.cc (user_log_file_name): Remove unused variable.

2005-03-25  Jeremy Cowgar  <jeremy@cowgar.com>

	* monotone.texi: Added a bit more documentation about MT/log
	  Updated edit_comment hook and addded delkey docs
	* commands.cc: Added delkey command
	* t_delkey_1.at: Tests delkey command on public key
	* t_delkey_2.at: Tests delkey command on public and private key
	* testsuite.at: Added above tests
	* std_hooks.lua: Transposed the MT: lines and user_log_contents,
	  user_log_contents now appears first.

2005-03-25  Jeremy Cowgar  <jeremy@cowgar.com>

	* t_setup_creates_log.at: Ensures that MT/log is created
	  on setup
	* t_checkout_creates_log.at: Ensures that MT/log is created
	  on checkout
	* t_commit_log_1.at: Ensures that:
	  1. Read and entered as the ChangeLog message
	  2. Is blanked after a successful commit
	* t_commit_log_2.at: Ensures that commit works w/o MT/log being
	  present
	* testsuite.at: Added the above tests.

2005-03-25  Matt Johnston  <matt@ucc.asn.au>

        * {unix,win32}/platform_netsync.cc, platform.hh, Makefile.am: new
        functions to disable and enable sigpipe.
        * netsync.cc, main.cc: call the functions from netsync rather than
        globally, so that sigpipe still works for piping output of commands
        such as 'log'.
        * tests/t_netsync_sigpipe.at: test it.
        * testsuite.at: add it.

2005-03-25  Matt Johnston  <matt@ucc.asn.au>

	* monotone.cc: add short options -r, -b, -k, and -m
	for --revision, --branch, --key, and --message respectively.
	* monotone.texi, monotone.1: document them
	* tests/t_short_opts.at: test them
	* testsuite.at: add it

2005-03-24  Nathaniel Smith  <njs@codesourcery.com>

	* tests/t_empty_env.at: New test.
	* testsuite.at: Add it.  Absolutify path to monotone so it will
	work.
	
	* unix/have_smart_terminal.cc (have_smart_terminal): Handle the
	case where TERM is unset or empty.

2005-03-24  Nathaniel Smith  <njs@codesourcery.com>

	* ui.hh (tick_write_nothing): New class.
	* monotone.cc (cpp_main): Enable it.

2005-03-24  Nathaniel Smith  <njs@codesourcery.com>

	* work.cc (build_deletions, build_additions): Fixup after merge.

2005-03-23  Nathaniel Smith  <njs@codesourcery.com>

	* tests/t_cat_file_by_name.at: Check for attempting to cat
	non-existent files.
	* tests/t_empty_id_completion.at: New test.
	* tests/t_empty_path.at: New test.
	* testsuite.at: Add them.
	
	* database.cc (complete): Always generate some sort of limit term,
	even a degenerate one.
	
	* app_state.cc (create_working_copy): Check for null directory.

	* work.cc (build_deletion, build_addition, build_rename): Check
	for null paths.

2005-03-23  Derek Scherger  <derek@echologic.com>

	* Makefile.am UNIX_PLATFORM_SOURCES:
	WIN32_PLATFORM_SOURCES: add have_smart_terminal.cc
	* platform.hh (have_smart_terminal): prototype
	* ui.cc (user_interface): set ticker to dot/count based on
	have_smart_terminal
	* unix/have_smart_terminal.cc: 
	* win32/have_smart_terminal.cc: new file
	
2005-03-23  Derek Scherger  <derek@echologic.com>

	* commands.cc (add): pass list of prefixed file_path's to
	build_additions
	(drop): pass list of prefixed file_path's to build_deletions
	(attr): pass attr_path as a 1 element vector to build_additions
	* work.{cc,hh} (build_addition): rename to...
	(build_additions): this, and accept a vector of paths to be added
	in a single path_rearrangement
	(build_deletion): rename to ...
	(build_deletions): this, and accept a vector of paths to be
	dropped in a single path_rearrangement
	(known_preimage_path): replace manifest and path_rearrangement
	args with a path_set to avoid extracting paths for every file
	(build_rename): adjust for change to known_preimage_path

2005-03-23  Nathaniel Smith  <njs@codesourcery.com>

	* monotone.cc (my_poptFreeContext, cpp_main): Apparently
	poptFreeContext silently changed its return type at some unknown
	time.  Hack around this.

2005-03-23  Nathaniel Smith  <njs@codesourcery.com>

	* monotone.cc (cpp_main): Remove the special code to dump before
	printing exception information, since we no longer dump to the
	screen, so it's always better to have the little status message
	saying what happened to the log buffer at the end of everything.
	* sanity.cc (dump_buffer): Give a hint on how to get debug
	information, when discarding it.
	* work.{hh,cc} (get_local_dump_path): New function.
	* app_state.cc (allow_working_copy): Use it for default
	global_sanity dump path.
	* monotone.texi (Reserved Files): Document MT/debug.
	(Network): Capitalize Bob and Alice (sorry graydon).
	Document new defaulting behavior.

2005-03-23  Nathaniel Smith  <njs@codesourcery.com>

	* work.cc, sanity.cc: Remove tabs.

2005-03-23  Nathaniel Smith  <njs@codesourcery.com>

	* monotone.texi (Network Service): Mention that monotone remembers
	your server/collection.
	(Vars): New section.
	* netsync.cc (process_hello_cmd): Touch more cleaning.
	* tests/t_merge_5.at: More commentary.
	
2005-03-23  Matt Johnston  <matt@ucc.asn.au>

	* tests/t_merge_5.at: new test for a merge which ends up with
	duplicate lines.
	* testsuite.at: add it

2005-03-22  Jeremy Cowgar  <jeremy@cowgar.com>

	* AUTHORS: Added my name
	* app_state.cc, commands.cc, lua.cc, lua.hh, monotone.texi,
	  std_hooks.lua, work.cc, work.hh: Added functionality to
	  read the MT/log file for commit logs. In this revision
	  tests are not yet complete nor is documenation complete
	  but the reading, blanking and creating of MT/log is.

2005-03-22  Nathaniel Smith  <njs@codesourcery.com>

	* vocab_terms.hh: Declare base64<var_name>.
	* database.cc (clear_var, set_var, get_vars): base64-encode
	var_names in the database.
	* monotone.texi (Internationalization): Update description of
	vars.
	* transforms.{cc,hh} ({in,ex}ternalize_var_name): Remove.
	* commands.cc (set, unset, ls_vars): Update accordingly.
	(unset): Error out if the variable doesn't exist.
	* tests/t_vars.at: Verify this works.

	* netcmd.cc (test_netcmd_functions): Properly type arguments to
	{read,write}_hello_cmd_payload.
	(write_hello_cmd_payload): Properly type arguments.
	* netcmd.hh (write_hello_cmd_payload):
	* netsync.cc (queue_hello_cmd): Adjust accordingly.
	(process_hello_cmd): More cleaning.  Also, save new server keys to
	a var, and check old server keys against the var.
	
	* tests/t_netsync_checks_server_key.at: New test.
	* testsuite.at: Add it.  Better docs for some netsync macros,
	while I'm here...
	* tests/t_netsync_absorbs.at: Add 'netsync' keyword.
	
2005-03-22  Nathaniel Smith  <njs@codesourcery.com>

	* tests/t_netsync_absorbs.at: New test.
	* testsuite.at: Add it.

	* netcmd.{cc,hh} (read_hello_cmd_payload): Properly type
	arguments.
	* netsync.cc (dispatch_payload): Adjust accordingly.  Move some
	logic into process_hello_cmd.
	(known_servers_domain): New constant.
	(process_hello_cmd): Tweak arguments appropriately.  Include logic
	formerly in dispatch_payload.  Cleanup.

	No semantic changes.
	
2005-03-21  Nathaniel Smith  <njs@codesourcery.com>

	* monotone.texi (Starting a New Project): Tweak phrasing.

2005-03-21  Nathaniel Smith  <njs@codesourcery.com>

	* commands.cc (process_netsync_client_args): If user specifies
	server/collection and there is no default, set the default.
	* tests/t_netsync_set_defaults.at: New test.
	* testsuite.at: Add it.

2005-03-21  Nathaniel Smith  <njs@codesourcery.com>

	* vocab.hh (var_key): New typedef.
	* database.{cc,hh}: Use it.  Make most var commands take it.
	* commands.cc (set, unset): Adjust accordingly.
	(default_server_key, default_collection_key): New constants.
	(process_netsync_client_args): New function.
	(push, pull, sync): Use it.

	* tests/t_netsync_defaults.at: New test.
	* testsuite.at: Add it.

2005-03-21  Matt Johnston  <matt@ucc.asn.au>

	* change_set.cc: use std::map rather than smap for 
	confirm_unique_entries_in_directories() and confirm_proper_tree()
	since they perform a lot of insert()s.

2005-03-21  Nathaniel Smith  <njs@codesourcery.com>

	* monotone.texi (list tags, list vars, set, unset): Document.
	(Internationalization): Document vars.

2005-03-21  Nathaniel Smith  <njs@codesourcery.com>

	* transforms.{hh,cc} ({in,ex}ternalize_var_{name,domain}): New
	functions.
	* vocab_terms.hh (base64<var_value>): Declare template.
	* database.hh (get_vars): Simplify API.
	* database.cc (get_vars, get_var, var_exists, set_var, clear_var):
	Implement.
	* commands.cc (set, unset): New commands.
	(ls): New "vars" subcommand.
	* tests/t_vars.at: Fix.  Un-XFAIL.
	
2005-03-21  Nathaniel Smith  <njs@codesourcery.com>

	* transforms.{cc,hh}: Remove tabs.

2005-03-20  Nathaniel Smith  <njs@codesourcery.com>

	* tests/t_vars.at: New test.
	* testsuite.at: Add it.

2005-03-20  Nathaniel Smith  <njs@codesourcery.com>

	* schema.sql (db_vars): New table.
	* database.cc (database::database): Update schema id.
	* schema_migration.cc (migrate_client_to_vars): New function.
	(migrate_monotone_schema): Use it.
	* tests/t_migrate_schema.at: Another schema, another test...
	
	* vocab_terms.hh (var_domain, var_name, var_value): New types.
	* database.hh (get_vars, get_var, var_exists, set_var, clear_var):
	Prototype new functions.
	
2005-03-20  Derek Scherger  <derek@echologic.com>

	* file_io.cc (book_keeping_file): return true only if first
	element of path is MT, allowing embedded MT elements
	(walk_tree_recursive): check relative paths for ignoreable book
	keeping files, rather than absolute paths
	(test_book_keeping_file): add fs::path tests for book keeping
	files
	* tests/t_add_intermediate_MT_path.at: un-XFAIL, fix some problems
	with commas, add tests for renames and deletes with embedded MT
	path elements.

2005-03-20  Nathaniel Smith  <njs@codesourcery.com>

	* monotone.texi: Add some missing @sc{}'s.
	* cryptopp/config.h: Use "mt-stdint.h", not <stdint.h>, for
	portability.

2005-03-19  Nathaniel Smith  <njs@codesourcery.com>

	* Makefile.am (EXTRA_DIST): Add UPGRADE and README.changesets.
	* debian/files: Auto-updated by dpkg-buildpackage.

	* This is the 0.17 release.
	
2005-03-18  Nathaniel Smith  <njs@codesourcery.com>

	* Makefile.am (MOST_SOURCES): Add package_{full_,}revision.h.
	* NEWS: Fill in date.
	* debian/copyright: Update from AUTHORS.
	* configure.ac: Bump version number to 0.17.
	* debian/changelog, monotone.spec: Update for release.
	* po/monotone.pot: Auto-updated by distcheck.

2005-03-18  Christof Petig <christof@petig-baender.de>

	* sqlite/*: Imported sqlite version 3.1.6 tree

2005-03-18  Nathaniel Smith  <njs@codesourcery.com>

	* monotone.1, commands.cc, Makefile.am: Fixup after merge.

2005-03-18  Nathaniel Smith  <njs@codesourcery.com>

	* path_component (split_path): Fix bug.
	Also, add unit tests for file.
	* unit_tests.{hh,cc}: Add path_component unit tests.
	
2005-03-18  Nathaniel Smith  <njs@codesourcery.com>

	* Makefile.am: Fixup after merge.
	
2005-03-18  Nathaniel Smith  <njs@codesourcery.com>

	* change_set.cc: Move path_component stuff to...
	* path_component.{hh,cc}: ...these new files.
	* Makefile.am: Add them.

2005-03-18  Matt Johnston  <matt@ucc.asn.au>

	* txt2c.cc: add --no-static option
	* Makefile.am, package_revision.h, package_full_revision.h:
	create revision info files as standalone .c files to speed
	compilation (mt_version.cc doesn't need to recompile each time)

2005-03-17  Derek Scherger  <derek@echologic.com>

	* INSTALL: add note about creating a ./configure script

2005-03-16  Nathaniel Smith  <njs@codesourcery.com>

	* UPGRADE: Finish, hopefully.
	* monotone.texi (db check): Be more clear about what is normally
	checked, and when 'db check' is useful.

2005-03-16  Patrick Mauritz <oxygene@studentenbude.ath.cx>

	* monotone.texi (Hook Reference): Typo.

2005-03-16  Nathaniel Smith  <njs@codesourcery.com>

	* monotone.texi: Add Derek Scherger to the copyright list.
	Various tweaks.
	(Starting a New Project): Rewrite to clarify that only Jim runs
	"setup", and explain why.
	(Network Service): Add a note that most people do use a central
	server, since people on the mailing list seem to perhaps be
	getting the wrong idea.
	(Making Changes): Expand a little on what the "." in "checkout ."
	means, since people seem to accidentally checkout stuff into real
	directories.
	(db check): Add much verbiage on the implications
	of various problems, and how to fix them.  Also clarify some
	wording.
	* NEWS: Small tweaks.
	* UPGRADE: More instructions, not done yet...
	
2005-03-15  Matt Johnston  <matt@ucc.asn.au>

	* commands.cc, monotone.texi, monotone.1: mention that agraph
          output is in VCG format.

2005-03-14  Nathaniel Smith  <njs@codesourcery.com>

	* commands.cc (cat): 'cat file REV PATH'.
	* monotone.texi: Mention it.
	* tests/t_cat_file_by_name.at: New test.
	* testsuite.at: Add it.

2005-03-11  Nathaniel Smith  <njs@codesourcery.com>

	* automate.cc (automate_heads): Remove app.initialize call.
	* revision.cc, revision.hh (calculate_arbitrary_change_set): New
	function.
	(calculate_composite_change_set): Touch more sanity checking.

	* commands.cc (update): Use it.

2005-03-10  Derek Scherger  <derek@echologic.com>

	* app_state.cc (set_restriction): adjust bad path error message
	* commands.cc (get_valid_paths): refactor into ...
	(extract_rearranged_paths): ... this
	(extract_delta_paths): ... this
	(extract_changed_paths): ... this
	(add_intermediate_paths): ... and this
	(restrict_delta_map): new function
	(calculate_restricted_change_set): new function
	(calculate_restricted_revision):
	(ls_missing):
	(revert): rework using new valid path functions
	(do_diff): adjust --revision variants to work with restrictions
	* tests/t_diff_restrict.at: un-XFAIL

2005-03-09  Jon Bright <jon@siliconcircus.com>
	* win32/monotone.iss: Install the many-files version of the
	docs, install the figures, create a start-menu icon for the
	docs.
	* Makefile.am: Make docs generation work with MinGW

2005-03-09  Jon Bright <jon@siliconcircus.com>
	* win32/monotone.iss: Monotone -> monotone

2005-03-09  Jon Bright <jon@siliconcircus.com>
	* win32/monotone.iss: Added an Inno Setup script for 
	generating a Windows installer.  Inno Setup is GPLed, see
	http://www.jrsoftware.org for download

2005-03-09  Jon Bright <jon@siliconcircus.com>
	* t_diff_binary.at: binary.bz.b64 -> binary.gz.b64

2005-03-08  Derek Scherger  <derek@echologic.com>

	* Makefile.am: adjust for fsck rename
	* commands.cc (db fsck): rename to db check and add short help;
	adjust for fsck file renames
	* database.{cc,hh}: minor alignment adjustments
	(get_statistic): remove redundant method
	(info): use count in place of get_statistic
	(count): return unsigned long instead of int
	(get_keys): new method
	(get_public_keys): new method
	(get_private_keys): rewrite using get_keys
	(get_certs): new method to get all certs in database from
	specified table
	(get_revision_certs): ditto
	* fsck.{cc,hh}: rename to...
	* database_check.{cc,hh}: ...this; add key, cert and sane revision
	history checking
	* monotone.1: document db dump/load/check commands
	* monotone.texi: document db check command
	* tests/t_fsck.at: rename to...
	* tests/t_database_check.at: ...this; and add tests for key and
	cert problems
	* testsuite.at: account for new test name

2005-03-08  Nathaniel Smith  <njs@codesourcery.com>

	* ChangeLog: Insert some missing newlines.
	* NEWS: Note file format changes.
	* file_io.cc (tilde_expand): Clarify error message.

2005-03-08  Nathaniel Smith  <njs@codesourcery.com>

	* keys.{cc,hh} (require_password): Simplify interface, do more
	work.
	* rcs_import.cc (import_cvs_repo): Update accordingly.
	* commands.cc (server): Likewise.
	* revision.cc (build_changesets_from_existing_revs) 
	(build_changesets_from_manifest_ancestry): Require passphrase
	early.

2005-03-08  Nathaniel Smith  <njs@codesourcery.com>

	* NEWS, INSTALL, README.changesets: Update in preparation for
	0.17.
	* UPGRADE: New file.
	
	* tests/t_diff_restrict.at: Oops.  XFAIL it.
	
2005-03-08  Jon Bright  <jon@siliconcircus.com>
	
	* win32/process.cc (process_spawn): Escape the parameters,
	surround them with quotes before adding them to the consolidated
	command line string
	* mkstemp.cc (monotone_mkstemp): Now takes a std::string&, and
	returns the *native* form of the path in this.
	* mkstemp.hh: Now always use monotone_mkstemp
	(monotone_mkstemp): Update prototype
	* lua.cc (monotone_mkstemp_for_lua): Use new-style 
	monotone_mkstemp

2005-03-08  Jon Bright  <jon@siliconcircus.com>
	
	* win32/read_password.cc (read_password): Now correctly hides 
	password when run in a Windows console.  Does at least enough in
	a MinGW rxvt console to make sure that you can't see the password.
	* win32/process.cc: Change indentation.
	(process_spawn): Log commands executed, as for unix process.cc

2005-03-07  Nathaniel Smith  <njs@codesourcery.com>

	* tests/t_diff_restrict.at: New test.
	* testsuite.at: Add it.

2005-03-05  Nathaniel Smith  <njs@codesourcery.com>

	* netsync.cc (encountered_error, error): New variable and method.
	(session::session): Initialize encountered_error.
	(write_netcmd_and_try_flush, read_some, write_some): Check it.
	(queue_error_cmd): Consider it like sending a goodbye.
	(process_error_cmd): Throw an exception instead of considering it
	a goodbye.
	(process_data_cmd): Call error() if epochs don't match.
	* tests/t_epoch.at, tests/t_epoch_server.at: More minor tweaks.
	Expect failed pulls to exit with status 0.  This isn't really
	correct, but looks complicated to fix...

2005-03-05  Nathaniel Smith  <njs@codesourcery.com>

	* testsuite.at (NETSYNC_SERVE_N_START): New macro.
	* tests/t_epoch_server.at: Misc. fixes.

	* netsync.cc (session::session): Don't open valve yet.
	(maybe_note_epochs_finished): New method to open
	valve.
	(process_done_cmd, process_data_cmd): Call it.
	(rebuild_merkle_trees): Actually calculate hashes for epoch merkle
	trees.  Also, only include epochs that meet the branch mask.
	(session): Remove unused id_to_epoch map.
	
2005-03-05  Nathaniel Smith  <njs@codesourcery.com>

	* netcmd.cc (read_netcmd_item_type): Handle epoch_item.
	(test_netcmd_functions): Update for new confirm_cmd_payload
	format.
	* netsync.cc (process_confirm_cmd): Cut and paste error.

2005-03-05  Nathaniel Smith  <njs@codesourcery.com>

	* constants.{cc,hh}: Add new epochlen, epochlen_bytes constants.
	* vocab_terms.hh, vocab.hh: Add new epoch_data type.  Add predeclarations
	for it.
	* commands.cc (ls_epochs):
	* revision.cc (
	* database.hh:
	* database.cc: Update for epoch_data.  Add get_epoch, epoch_exists
	methods.
	* epoch.{cc,hh}: New files.
	* netsync.cc: Actually implement epochs-via-merkle code.

2005-03-04  Nathaniel Smith  <njs@codesourcery.com>

	* schema.sql (branch_epochs): Add 'hash' field.
	* schema_migration.cc: Fixup for.
	* database.cc (database): Change schemas.
	* tests/t_migrate_schema.at: Replace epoch db test case with one
	with new schema.

2005-03-03  Nathaniel Smith  <njs@codesourcery.com>

	* netsync.cc (session::id_to_epoch): New variable.
	(session::session): Create refinement and requested item tables
	for epochs.
	(rebuild_merkle_trees): Fill epoch merkle tree and id_to_epoch
	table.

	* netsync.cc (queue_confirm_cmd, process_confirm_cmd) 
	(dispatch_payload, rebuild_merkle_trees): 
	* netcmd.hh:
	* netcmd.cc (read_confirm_cmd_payload, write_confirm_cmd_payload):
	Remove epochs.

2005-02-27  Nathaniel Smith  <njs@codesourcery.com>

	* constants.cc:
	* revision.cc:
	* testsuite.at: 
	* commands.cc:
	* ChangeLog: Fixup after merge.

2005-02-27  Nathaniel Smith  <njs@codesourcery.com>

	* merkle_tree.hh (netcmd_item_type): Add epoch_item.
	* merkle_tree.cc (netcmd_item_type_to_string): Handle epoch_item.

	* packet.hh, packet.cc (struct packet_db_valve): New class.
	* netsync.cc (session): Use a valved writer.

2005-02-26  Nathaniel Smith  <njs@codesourcery.com>

	* merkle_tree.hh: Fix comment.
	Remove prototypes for non-existing functions.

2005-02-26  Nathaniel Smith  <njs@codesourcery.com>

	* tests/t_epoch_unidirectional.at: New test.
	* testsuite.at: Add it.

2005-02-26  Nathaniel Smith  <njs@codesourcery.com>

	* tests/t_epoch.at: Even more paranoid.
	* tests/t_epoch_server.at: New test.
	* testsuite.at: Add it.
	
2005-02-21  Nathaniel Smith  <njs@codesourcery.com>

	* tests/t_epoch.at: Check that netsync only sends relevant
	epochs, and be a little more paranoid.

2005-02-19  Nathaniel Smith  <njs@codesourcery.com>

	* revision.cc (struct anc_graph): Fixup after merge.

2005-02-18  graydon hoare  <graydon@pobox.com>

	* database.cc (set_epoch): Fix SQL.
	* monotone.texi (Rebuilding ancestry): Reword a bit.
	* netcmd.{cc,hh} 
	({read,write}_hello_cmd_payload): Transfer server key with hello.
	({read,write}_confirm_cmd_payload): Transfer epoch list with confirm.
	* netsync.cc: Adapt to changes in netcmd.
	(rebuild_merkle_trees): Set nonexistent epochs to zero before sync.
	* revision.cc (anc_graph): Randomize epochs on rebuild.
	* tests/t_epoch.at: Fix up to test slightly new semantics.

2005-02-07  Nathaniel Smith  <njs@codesourcery.com>

	* monotone.1: Add more db commands.
	* monotone.texi: Document db rebuild.  Add section on rebuilding
	ancestry and epochs.

2005-02-06  graydon hoare  <graydon@pobox.com>

	* commands.cc (db): Add epoch commands.
	(list): Likewise.
	Also remove some unneeded transaction guards.
	* database.{cc,hh} (get_epochs): New function.
	(set_epoch): Likewise.
	(clear_epoch): Likewise.
	Also remove all persistent merkle trie stuff.
	* schema.sql: Add epochs, remove tries.
	* schema_migration.cc: Update.
	* tests/t_epoch.at: New test.
	* tests/t_migrate_schema.at: Update.
	* testsuite.at: Add some new helpers, call t_epoch.at.
	* vocab.hh (epoch_id): Define.
	* vocab_terms.hh (epoch): Define.

2005-02-05  Nathaniel Smith  <njs@codesourcery.com>

	* merkle_tree.hh: Remove mcert_item and fcert_item, rename
	rcert_item to cert_item, renumber to remove gaps left.
	* merkle_tree.cc (netcmd_item_type_to_string):
	* netcmd.cc (read_netcmd_item_type): 
	* netsync.cc: Adjust accordingly.
	
2005-02-05  Nathaniel Smith  <njs@codesourcery.com>

	* constants.cc (constants): Bump netsync protocol version.

2005-03-07  Nathaniel Smith  <njs@codesourcery.com>

	* lua.cc (monotone_spawn_for_lua): Minimal change to get arguments
	in right order.  Still needs hygienic cleanups...
	* tests/t_can_execute.at: Run 'cp' instead of 'touch', because cp
	will actually notice if we pass arguments out of order.
	* testsuite.at: Remove mysterious blank line.
	
2005-03-07  Nathaniel Smith  <njs@codesourcery.com>

	* unix/process.cc (process_spawn): Log command line before
	executing.

2005-03-07  Nathaniel Smith  <njs@codesourcery.com>

	* revision.cc (kill_redundant_edges): Rename back to...
	(kluge_for_3_ancestor_nodes): ...this.  Go back to only cleaning
	up parents of 3+ parent nodes.
	(analyze_manifest_changes): Take a third argument, of files whose
	ancestry needs splitting.
	(construct_revision_from_ancestry): Make more more complex, in
	order to properly track file identity in merges.

2005-03-05  Nathaniel Smith  <njs@codesourcery.com>

	* revision.cc (check_sane_history): Typo.
	
2005-03-05  Nathaniel Smith  <njs@codesourcery.com>

	* revision.hh (check_sane_history): Take an app_state instead of a
	database as an argument.
	* database.cc: Pass an app_state instead of a database as its
	argument. 
	* revision.cc (check_sane_history): Update accordingly.  Add a new
	check for merges, that they are creating consistent changesets
	(even when the common ancestor is outside of the usual
	paranoia-checking search depth).

2005-03-05  Nathaniel Smith  <njs@codesourcery.com>

	* revision.cc (kluge_for_3_ancestor_nodes): Rename to...
	(kill_redundant_edges): ...this.  Kill all redundant edges, not
	just ones on nodes with 3+ parents.  Also, make it actually work.
	
2005-03-05  Nathaniel Smith  <njs@codesourcery.com>

	* revision.cc (kluge_for_3_ancestor_nodes): New method.
	(rebuild_ancestry): Call it.

2005-03-03  Nathaniel Smith  <njs@codesourcery.com>

	* revision.cc (check_sane_history): Print a warning to let the
	user know why things like 'pull' can take so long.
	* netsync.cc: Remove a few tabs.

2005-03-04  Jon Bright  <jon@siliconcircus.com>
	
	* win32/process.cc (process_spawn): Now takes 
	const char * const argv[]
	* unix/process.cc (process_spawn): Ditto.  Cast for call to
	execvp
	(existsonpath): Initialise args in a const way

2005-03-04  Jon Bright  <jon@siliconcircus.com>
	
	* win32/process.cc (process_spawn): Now takes 
	char * const argv[]
	* platform.hh (process_spawn): Ditto
	* unix/process.cc (process_spawn): Ditto
	* lua.cc (monotone_spawn_for_lua): Remove debug code
	* General: Beginning to hate C++'s const rules

2005-03-04  Jon Bright  <jon@siliconcircus.com>
	
	* win32/process.cc (process_spawn): Now takes 
	const char * const *
	* platform.hh (process_spawn): Ditto
	* unix/process.cc (process_spawn): Ditto
	* General: Sorry about all these commits, I'm syncing back and
	forth between Linux and Win32

2005-03-04  Jon Bright  <jon@siliconcircus.com>
	
	* win32/process.cc (process_spawn): Now takes char * const *
	* platform.hh (process_spawn): Ditto
	* unix/process.cc (process_spawn): Ditto
	(existsonpath): argv now const char*[]

2005-03-04  Jon Bright  <jon@siliconcircus.com>
	
	* win32/process.cc: Added forgotten file
	* unix/process.cc: Include stat.h, (process_*) fix compilation
	errors

2005-03-04  Jon Bright  <jon@siliconcircus.com>
	
	* unix/process.cc: Added forgotten file

2005-03-03  Jon Bright  <jon@siliconcircus.com>
	
	* lposix.c: Deleted
	* win32/process.cc: Created, added Win32 versions of functions
	existsonpath, make_executable, process_spawn, process_wait,
	process_kill, process_sleep
	* unix/process.cc: Ditto, for the Unix versions.
	* lua.cc: Add LUA wrappers for the above functions, register
	them with LUA
	* std_hooks.lua (execute, attr_functions->execute, 
	program_exists_in_path): Use the new functions instead of posix
	functions
	* t_can_execute.at (touchhook.lua): Ditto

2005-03-01  Derek Scherger  <derek@echologic.com>

	* app_state.cc (set_restriction): actually ignore ignored files
	rather than trying to validate them

2005-03-01  Derek Scherger  <derek@echologic.com>

	* tests/t_diff_binary.at: new test (bug report)
	* tests/t_command_completion.at: new test
	* tests/t_merge_rename_file_and_rename_dir.at: new test
	* testsuite.at: include new tests
	
2005-02-28  Richard Levitte  <richard@levitte.org>

	* Makefile.am (BUILT_SOURCES_CLEAN): Moved mt-stding.h from here...
	(DISTCLEANFILES): ... to here.  Since mt-stding.h is created by
	config.status, it should only be removed by the distclean target.

2005-02-28  Matt Johnston  <matt@ucc.asn.au>

	* std_hooks.lua: posix.iswin32() == 1, rather than plain boolean
	comparison (0 doesn't compare as false in lua it seems).

2005-02-27  Jon Bright  <jon@siliconcircus.com>
	
	* lposix.c (win32 Pspawn): Search the path
	(win32 Pexistsonpath): Added.  'which' isn't easily available,
	and not available at all from a normal Win32 command shell
	(Piswin32): Added a function for both Unix and Win32 to detect
	if running on Windows
	* std_hooks.lua (program_exists_in_path): Now calls 
	posix.iswin32.  If win32, calls posix.existsonpath, otherwise
	calls which as it always did.

2005-02-27  Jon Bright  <jon@siliconcircus.com>
	
	* lposix.c (win32 Pspawn): Remove dumb strlen bug resulting in
	AVs on commit.

2005-02-27  Jon Bright  <jon@siliconcircus.com>
	
	* t_can_execute.at: Test to see if hooks can execute things
	* testsuite.at: Add t_can_execute

2005-02-27  Jon Bright  <jon@siliconcircus.com>
	
	* lposix.c (win32 Pspawn): Ensure the command string is always
	NUL-terminated.  Also, allocate enough memory for the quotes
	around the command string.

2005-02-27  Jon Bright  <jon@siliconcircus.com>
	
	* xdelta.cc (unittests): Define BOOST_STDC_NO_NAMESPACE, needed
	to compile with the latest MinGW which uses gcc 3.4.2
	* vocab.cc (verify(local_path)): Catch fs::filesystem_error too
	and rethrow this as an informative_failure, thereby fixing the
	Win32 unit tests without disabling anything
	* idna/toutf8.c (stringprep_convert): Fix a potential segfault
	when memory allocation fails.  Potentially security-relevant.
	* tests/t_i18n_file.at: Add a SET_FUNNY_FILENAME macro, which 
	gets a platform-appropriate funny filename (with/without 
	colon).  
	Change references to utf8 to utf-8, iso88591 to iso-8859-1, and
	eucjp to euc-jp, on the grounds that MinGW's iconv knows all
	of the latter and none of the former, but Linux iconv knows all
	of them.  Test now passes one Win32.  I'm presuming we weren't
	deliberately using non-standard names for charsets here.
	* tests/t_i18n_changelog.at: Same charset name changes.
	* tests/t_dump_load.at: Canonicalise dump before loading it
	* tests/t_load_into_existing.at: Ditto
	* tests/t_fmerge.at: Canonicalise fmerge output
	* tests/t_merge_normalization_edge_case.at: Ditto
	* tests/t_unidiff.at: Canonicalise diff output
	* tests/t_largish_file.at: Instead of using dd, which MinGW
	doesn't have, I've generated the file with dd on a nearby Linux
	box, then gziped and b64ed it, and the test case now generates
	it with UNGZB64
	* testsuite.at: Add a comment every 10 tests with the test
	number.  Useful if you're trying to locate which test number
	you're trying to run and only have the filename.  If people 
	hate this, though, please do delete.
	(UNB64_COMMAND) Do special handling for Win32 to avoid
	having to canonicalise the file.
	(UNGZ_COMMAND) Canonicalise the file after ungzipping it.
	* lposix.c: (Pfork, Pexec) Removed, on the grounds that we only
	really want to support fork+exec as a single operation.  fork()
	without exec() could be risky with a child process also having
	our sqlite handles, etc.  exec() could be risky since we 
	wouldn't be exiting gracefully, just dying in the middle of a
	hook.
	(Pspawn) Implemented for both Win32 and Unix.  Does fork/exec
	for Unix, CreateProcess for Win32.  Returns -1 on error, pid on
	success in both cases.
	(Pwait, Pkill, Psleep) Implemented for Win32.  Note that pid is
	not optional for Pwait on Win32.
	* std_hooks.lua: (execute) Now uses spawn()

2005-02-25  Jon Bright  <jon@siliconcircus.com>
	
	* ChangeLog: Add all my previous changes.
	* tests/t_add_owndb.at: Add test for trying to add the db to
	itself.
	* testsuite.at: Call it
	* tests/t_automate_heads.at: Canonicalise stdout output.
	* tests/t_automate_version.at: Use arithmetic comparison against
	wc output instead of string comparison, to avoid problems with
	MinGW's wc, which outputs with initial space-padding
	* tests/t_change_empty_file.at: Canonicalise stdout output 
	and compare manually instead of letting autotest check it
	* tests/t_fmerge_normalize.at: Canonicalise stdout output.
	* tests/t_netsync_single.at: Use NETSYNC_KILLHARD instead of 
	killall, as for the NETSYNC functions in testsuite.at

2005-02-27  Matt Johnston  <matt@ucc.asn.au>

        * main.cc: ignore SIGPIPE so that monotone won't be killed
        unexpectedly upon remote disconnection for netsync

2005-02-27  Nathaniel Smith  <njs@codesourcery.com>

	* idna/idn-int.h: Oops, really add this time.

2005-02-27  Nathaniel Smith  <njs@codesourcery.com>

	* AUTHORS: Add Corey Halpin.
	
	* idna/idn-int.h: New file (don't generate from configure anymore,
	but just ship).
	* configure.ac: Don't generate idna/idn-int.h.  Do generate
	mt-stdint.h.
	* Makefile.am: Adjust for idna/idn-int.h and mt-stdint.h.
	* acinclude.m4: Remove AX_CREATE_STDINT_H, ACX_PTHREAD,
	AC_COMPILE_CHECK_SIZEOF (let aclocal pick them up from m4/
	instead).
	* m4/ax_create_stdint_h.m4:
	* m4/acx_pthread.m4: Update from http://autoconf-archive.cryp.to/
	
	* numeric_vocab.hh: Instead of dancing around which header to
	include, include mt-stdint.h.
	
	* app_state.cc (restriction_includes, set_restriction): Move
	global static 'dot' into these functions, because file_path
	depends on global book_keeping_dir being initialized already, and
	there is no guaranteed order of initialization of C++ statics.
	(Bug reported by Matt Johnston.)
	
2005-02-27  Corey Halpin  <chalpin@cs.wisc.edu>

	* numeric_vocab.hh: Try both stdint.h and inttypes.h.
	* main.cc: OpenBSD has Unix signals too.

2005-02-26  Derek Scherger  <derek@echologic.com>

	* file_io.cc (absolutify): normalize fs::path to remove ..'s
	* tests/t_db_with_dots.at: ensure database path in MT/options
	doesn't contain ..'s

2005-02-25  Jon Bright  <jon@siliconcircus.com>
	
	* ChangeLog: Add all my previous changes.
	* tests/t_add_owndb.at: Add test for trying to add the db to
	itself.
	* testsuite.at: Call it
	* tests/t_automate_heads.at: Canonicalise stdout output.
	* tests/t_automate_version.at: Use arithmetic comparison against
	wc output instead of string comparison, to avoid problems with
	MinGW's wc, which outputs with initial space-padding
	* tests/t_change_empty_file.at: Canonicalise stdout output 
	and compare manually instead of letting autotest check it
	* tests/t_fmerge_normalize.at: Canonicalise stdout output.
	* tests/t_netsync_single.at: Use NETSYNC_KILLHARD instead of 
	killall, as for the NETSYNC functions in testsuite.at

2005-02-25  Nathaniel Smith  <njs@codesourcery.com>

	* vocab.cc (test_file_path_verification): Re-enable some tests
	disabled by Jon Bright, following discussion on IRC concluding
	that they were catching a real bug.

2005-02-24  Nathaniel Smith  <njs@codesourcery.com>

	* tests/t_add_dot.at: Run "add ." in a subdirectory, so as not to
	add the test database.  (Reported by Jon Bright.)

	* AUTHORS: Fix gettext.h copyright note, to not be in the middle
	of libidn copyright note.
	Add Jon Bright.

2005-02-24  Jon Bright  <jon@siliconcircus.com>

	* app_state.cc (prefix): Use string() instead of 
	native_directory_string().  For Unix, these should be equivalent.
	For Win32, I believe string()'s correct (since we compare 
	everywhere against normalized paths with / characters, but 
	native_directory_string produces paths with \ characters on Win32.
	* rcs_file.cc (file_source): Map the map, not the mapping.
	* tests/t_i18n_file.at: Remove colon from filename with symbols.
	I need to return to this and add a proper test for Win32, so we
	only use the colon on non-Win32.
	* testsuite.at: Add a CANONICALISE function, which does nothing
	on Unix and strips out carriage returns from files on Win32.  This
	is useful for being able to compare Monotone's stdout output to
	files on disk.  Add NETSYNC_KILL and NETSYNC_KILLHARD functions,
	to deal with MinGW not having killall (Unix still uses killall,
	though).
	* tests/t_import.at: Add CANONICALISE calls before comparing
	stdout output.
	* tests/t_netsync.at: Likewise
	* tests/t_netsync_single.at: Likewise
	* tests/t_scan.at: Likewise
	* tests/t_versions.at: Likewise
	* tests/t_ls_missing.at: Likewise.  Also, generate missingfoo and
	missingbar files with expected output from ls missing for these
	files being missing and compare against those.

2005-02-24  Derek Scherger  <derek@echologic.com>

	* app_state.{cc,hh} (add_restriction): rename to ...
	(set_restriction) this; and add path validation
	* commands.cc (get_valid_paths): new function
	(get_path_rearrangement) remove restricted include/exclude variant
	(calculate_restricted_revision) get valid paths and use to set up
	restriction
	(status, ls_unknown, commit, do_diff) pass args to
	calculate_restricted_revision to valid restriction paths
	(ls_missing, revert) get valid paths and use to set up restriction
	* tests/t_checkout_options.at: remove bug report priority (it's
	fixed!)
	* tests/t_diff_added_file.at: add --revision options to diff
	* tests/t_restrictions.at: remove invalid paths from ls unknown
	and ls ignored
	* tests/t_restrictions_warn_on_unknown.at: un-XFAIL
	
2005-02-23  Derek Scherger  <derek@echologic.com>

	* commands.cc (ls_missing): replace duplicated code with call to
	calculate_base_revision

2005-02-23  Jon Bright  <jon@siliconcircus.com>
	
	* vocab.cc (test_file_path_verification): Disable foo//nonsense
	test for Win32, add tests for UNC paths.  This was the only
	failing unit test on Win32.

2005-02-23  Jon Bright  <jon@siliconcircus.com>

	* txt2c.cc (main): Don't claim the file was generated from 
	--strip-trailing if that option's used.

2005-02-23  Jon Bright  <jon@siliconcircus.com>

	* app_state.cc: Add include of io.h for Win32, for chdir()
	* file_io.cc (get_homedir): Correct assertion (remove bracket)
	* lua/lposix.c, lua/modemuncher.c: Remove all references to
	functions and modes that don't exist on Win32.
	* monotone.cc: Include libintl.h on Win32
	
2005-02-21  Nathaniel Smith  <njs@codesourcery.com>

	* file_io.cc (get_homedir): Add more comments and logging to Win32
	version.  Also, only check HOME under Cygwin/MinGW.

2005-02-21  Derek Scherger  <derek@echologic.com>

	* Makefile.am: merge fixup
	
2005-02-21  Derek Scherger  <derek@echologic.com>

	* Makefile.am: add fsck.{cc,hh}
	* commands.cc(check_db): move to ...
	* fsck.{cc,hh}: here and do lots more checking
	* database.{cc,hh}(get_ids): new method
	(get_file_ids,get_manifest_ids,get_revision_ids): more new methods
	* tests/t_fsck.at: new test
	* testsuite.at: call it
	
2005-02-21  Nathaniel Smith  <njs@codesourcery.com>

	* commands.cc (commit): Simplify chatter.

2005-02-21  Nathaniel Smith  <njs@codesourcery.com>

	* file_io.cc (get_homedir): Check more environment variables in
	Win32 version.

2005-02-21  Nathaniel Smith  <njs@codesourcery.com>

	* file_io.cc: Remove tabs.

2005-02-21  Nathaniel Smith  <njs@codesourcery.com>

	* smap.hh (smap): Remove leading underscores, add comments.

2005-02-20  Nathaniel Smith  <njs@codesourcery.com>

	* std_hooks.lua (merge2, merge3): Check for DISPLAY before
	invoking gvim.

2005-02-20  Julio M. Merino Vidal  <jmmv@menta.net>

	* ChangeLog: Use tabs for indentation rather than spaces.  Drop
	trailing whitespace.  While here, fix a date by adding zeros before
	the month and the day number.

2005-02-20  Julio M. Merino Vidal  <jmmv@menta.net>

	* gettext.h: Add file.
	* AUTHORS: Mention that it comes from the GNU Gettext package.
	* Makefile.am: Distribute it.
	* sanity.hh: Use gettext.h rather than libintl.h so that --disable-nls
	works.  Also improves portability, according to the GNU Gettext
	manual.

2005-02-19  Derek Scherger  <derek@echologic.com>

	* automate.cc (automate_heads): remove bogus call to 
	app.allow_working_copy() which is called in cpp_main
	* database.cc (check_sqlite_format_version): don't check database
	version when "file" is really a directory; add filename to error
	message
	(sql): check for empty database early, even though this seems
	impossible as absolutify changes "" into path to working dir;
	convert to use N-style assertions; add check to ensure "file" is
	not really a directory
	* tests/t_db_missing.at: new test for above problems
	* testsuite.at: call it

2005-02-19  Nathaniel Smith  <njs@codesourcery.com>

	* tests/t_add_intermediate_MT_path.at: Tighten up.

	* tests/t_merge_3.at: New test.
	* tests/t_merge_4.at: Likewise.
	* testsuite.at: Add them.

2005-02-19  Ole Dalgaard  <josua+monotone@giraffen.dk>

	* configure.ac: Check for 64-bit versions of Boost static
	libraries.

2005-02-18  Julio M. Merino Vidal  <jmmv@menta.net>

	* INSTALL:
	* configure.ac: Improve Boost detection by trying several possible
	library suffixes before aborting.

2005-02-18  graydon hoare  <graydon@pobox.com>

	* change_set.cc
	(apply_change_set): Avoid fast path when there are adds.
	(apply_path_rearrangement): Likewise.

2005-02-18  graydon hoare  <graydon@pobox.com>

	* automate.cc (automate_heads): Fix initialize() call.
	* change_set.{cc,hh}
	(apply_path_rearrangement): Add quick version.
	* revision.cc
	(check_sane_history): Use quick version of apply_change_set.
	* work.cc
	(build_addition): Use quick version of apply_path_rearrangement.
	(known_preimage_path): Likewise.
	* testsuite.at: Fix definitions of _ROOT_DIR, add --norc some
	places.
	* AUTHORS: Mention Daniel.

2005-02-18  Daniel Berlin  <dberlin@dberlin.org>

	* xdelta.cc (compute_delta_insns): Correct 1-byte-source bug.

2005-02-18  graydon hoare  <graydon@pobox.com>

	* Makefile.am (MOST_SOURCES): Add smap.hh.

2005-02-18  graydon hoare  <graydon@pobox.com>

	* basic_io.{cc,hh}: Inline some stuff.
	* change_set.cc: Use smap various places, reduce to 32-bit tids.
	* commands.cc: Use shared_ptr<change_set> everywhere.
	* netsync.cc: Likewise.
	* rcs_import.cc: Likewise.
	* revision.{cc,hh}: Likewise.
	* smap.hh: New file.

2005-02-18  Julio M. Merino Vidal  <jmmv@menta.net>

	* INSTALL:
	* configure.ac: Improve Boost detection by trying several possible
	library suffixes before aborting.

2005-02-17  Derek Scherger  <derek@echologic.com>

	* tests/t_add_intermediate_MT_path.at: new test
	* testsuite.at: call it

2005-02-17  Julio M. Merino Vidal  <jmmv@menta.net>

	* testsuite.at:
	* tests/t_change_empty_file.at: Verify that modifying an empty file
	creates a patch revision rather than an add/delete sequence.  The
	incorrect behavior was reported in bug #9964.

2005-02-17  Derek Scherger  <derek@echologic.com>

	* app_state.{cc,hh} (app_state): initialize search root
	(initialize): boolean signature variant renamed to ...
	(allow_working_copy): this; add explicit search root; move
	requirement for working copy to ...
	(require_working_copy): this new method
	(initialize): string signature variant renamed to ...
	(create_working_copy): this
	(set_root): new method
	* commands.cc: remove app.initialize(false) calls; replace
	app.initialize(true) with app.require_working_copy(); replace
	app.initialize(dir) with app.create_working_copy(dir)
	(checkout): ensure revision is member of specified branch
	* file_io.{cc,hh} (find_working_copy): stop search at --root if
	specified
	* monotone.cc (OPT_ROOT): new option
	(cpp_main): call app.allow_working_copy() before executing
	commands to always read default options
	* monotone.1: add --root option
	* monotone.texi: add --root option
	* tests/t_checkout_noop_on_fail.at: un-XFAIL
	* tests/t_checkout_options.at: un-XFAIL, add check for specified
	revision not in specified branch
	* testsuite.at: add --root option to MONOTONE to prevent searching
	above test dir
	* vocab.cc: remove redundant forward declaration

2005-02-16  Derek Scherger  <derek@echologic.com>

	* commands.cc (revert): don't rewrite unchanged files
	* tests/t_revert_unchanged.at: new test
	* testsuite.at: call it

2005-02-12  Derek Scherger  <derek@echologic.com>

	* database.cc (sqlite3_unpack_fn): new function for viewing
	base64, gzipped data
	(install_functions): install it
	(rehash): remove unused obsolete fcerts ticker

2005-02-17  Nathaniel Smith  <njs@codesourcery.com>

	* debian/changelog: s/graydon@mogo/graydon@pobox.com/, to make
	lintian happy.
	* debian/rules (config.status): Remove --with-bundled-adns.
	* debian/control (Build-Depends): Don't Build-Depend on libpopt,
	only libpopt-dev.
	* .mt-attrs (debian/control): Make executable.

2005-02-17  Nathaniel Smith  <njs@codesourcery.com>

	* tests/t_undo_update.at: Stupid typo.
	* tests/t_largish_file.at: New test.
	* testsuite.at: Add it.

	* commands.cc (push, pull, sync): Remove misleading "..." from
	help text.

2005-02-16  Julio M. Merino Vidal  <jmmv@menta.net>

	* Makefile.am: Append $(BOOST_SUFFIX) to -lboost_unit_test_framework
	to fix 'make check' on systems where boost libraries can only be
	found by passing the exact suffix as part of the name.

2005-02-16  Julio M. Merino Vidal  <jmmv@menta.net>

	* monotone.texi: Fix a typo (hexidecimal to hexadecimal).  Also
	change an example command to append stuff to ~/.monotonerc, instead
	of completely destroying the possibily existing file.  Addresses
	bug #11136.

2005-02-16  Julio M. Merino Vidal  <jmmv@menta.net>

	* cryptopp/config.h: Use uint{8,16,32,64}_t as size types instead of
	trying to match them to unsigned char/int/long/long long respectively.
	Should fix build on FreeBSD/sparc64, as seen in bug #10203.

2005-02-16  Julio M. Merino Vidal  <jmmv@menta.net>

	* INSTALL:
	* Makefile.am:
	* configure.ac: Add the --disable-large-file option to manually
	disable large file support from the builtin sqlite (compatibility
	with old systems and FAT).  Addresses bug #8380.

2005-02-16  Nathaniel Smith  <njs@codesourcery.com>

	* tests/t_undo_update.at: New todo.
	* testsuite.at: Add it.

2005-02-15  Nathaniel Smith  <njs@codesourcery.com>

	* monotone.1: Add cursory note about "automate".
	* monotone.texi: Synchronize with manpage.

2005-02-15  Nathaniel Smith  <njs@codesourcery.com>

	* automate.cc: Add "Error conditions" to the standard comment
	sections.

	* monotone.texi (Scripting): New section.
	(Automation): New section.

	* tests/t_automate_heads.at: Test behavior with nonexistent
	branch.

2005-02-14  Nathaniel Smith  <njs@codesourcery.com>

	* tests/t_merge_normalization_edge_case.at: New test.
	* testsuite.at: Add it.

	* diff_patch.cc (normalize_extents): Soften the warning message
	now that we have one test case.

2005-02-14  Matthew A. Nicholson  <mnicholson@digium.com>

	* std_hooks.lua: Add vimdiff merge hooks.

2005-02-14  Nathaniel Smith  <njs@codesourcery.com>

	* std_hooks.lua: Remove tabs.

2005-02-14  Nathaniel Smith  <njs@codesourcery.com>

	* tests/t_automate_heads.at: New test.
	* tests/t_automate_version.at: New test.
	* testsuite.at: Add then.

	* commands.cc (automate): Fix documentation string.
	* automate.cc: Much more structured documentation comments.

2005-02-13  Nathaniel Smith  <njs@codesourcery.com>

	* automate.{cc,hh}: New files.
	* commands.cc: New command "automate".

2005-02-13  Nathaniel Smith  <njs@codesourcery.com>

	* monotone.texi (Creating a Database): Fix typo, clarify
	conventions for database management following question on mailing
	list.

2005-02-12  graydon hoare  <graydon@pobox.com>

	* change_set.{cc,hh}: Correct code to pass newly-added unit tests.

2005-02-10  Derek Scherger  <derek@echologic.com>

	* monotone.1: update for restrictions
	* monotone.texi: sync with manpage

2005-02-09  Derek Scherger  <derek@echologic.com>

	* cert.cc (cert_revision_testresult): allow pass/fail testresult
	values
	* commands.cc (testresult): likewise
	* commands.cc (do_diff): disallow restriction of non-working copy
	diffs
	* monotone.texi: update for restrictions

2005-02-08  graydon hoare  <graydon@pobox.com>

	* database.cc (version_cache::set): Fix bad expiry logic.

2005-02-08  Nathaniel Smith  <njs@codesourcery.com>

	* change_set.cc (check_sane): Null sources are only valid for
	adds.

2005-02-07  Nathaniel Smith  <njs@codesourcery.com>

	* database.cc (struct version_cache): Fix invariant in cache
	clearing logic.

2005-02-06  Nathaniel Smith  <njs@codesourcery.com>

	* change_set.cc: Add a few more invariants; add lots and lots of
	unit tests.

2005-02-06  graydon hoare  <graydon@pobox.com>

	* change_set.cc: Use hash_map in a few places.
	(confirm_unique_entries_in_directories): Fix invariants.
	* constants.{cc,hh} (db_version_cache_sz): New constant.
	* database.cc (version_cache): New structure.
	(get_version): Use it.
	* interner.hh: Rewrite to use hash_map and vector.
	* tests/t_no_rename_overwrite.at: Tweak return codes.

2005-02-06  Nathaniel Smith  <njs@codesourcery.com>

	* ui.hh (ensure_clean_line): New method.
	* ui.cc (inform): Use it.
	* keys.cc (get_passphrase): Call it before prompting for passphrase.

2005-02-06  Nathaniel Smith  <njs@codesourcery.com>

	* database.cc (info): Report more statistics.

	* ROADMAP: Remove finished items.

	* revision.cc (analyze_manifest_changes): Childs cannot be null,
	that makes no sense.
	(add_node_for_old_manifest): Log node names, don't print it.
	(construct_revision_from_ancestry): Partially rewrite to handle
	root nodes explicitly.
	(build_changesets_from_existing_revs): Don't put the null revision
	in the ancestry graph, to match changesetify logic.
	(add_node_for_old_revision): Enforce decision that the ancestry
	graph not contain the null revision.

	(anc_graph::heads): Remove.
	(add_node_ancestry): Don't try creating it; logic was broken
	anyway.
	(rebuild_from_heads): Rename to...
	(rebuild_ancestry): ...this.  Calculate head set correctly.

2005-02-05  Nathaniel Smith  <njs@codesourcery.com>

	* change_set.cc (compose_path): Add more invariants.

2005-02-05  Nathaniel Smith  <njs@codesourcery.com>

	* monotone.cc (cpp_main): Log command line, to help interpret the
	logs people send in.

2005-02-05  Nathaniel Smith  <njs@codesourcery.com>

	* revision.cc (check_sane): Turn off this invariant when
	global_sanity.relaxed.

2005-02-03  Nathaniel Smith  <njs@codesourcery.com>

	* tests/t_load_into_existing.at: Oops, really add it too, sigh.

2005-02-03  Nathaniel Smith  <njs@codesourcery.com>

	* tests/t_need_mt_revision.at: Oops, really add it.

2005-02-03  Nathaniel Smith  <njs@codesourcery.com>

	* interner.hh (interner::intern): Add version taking a bool&, so
	callers can tell whether this string has previously been checked.
	* change_set.cc: Use new interned string identifier
	'path_component's instead of file_path's for components of paths;
	sanity-check each component exactly once.

2005-02-03  Nathaniel Smith  <njs@codesourcery.com>

	* database.cc (load): Check for existence of target database.
	* tests/t_load_into_existing.at: New test.
	* testsuite.at: Add it.

2005-02-03  Nathaniel Smith  <njs@codesourcery.com>

	* tests/t_checkout_dir.at: Also check that checkout to unwriteable
	directory fails.
	* tests/t_branch_checkout.at: New test.
	* testsuite.at: Add it.

	* app_state.cc (initialize): Simplify working directory
	initialization, and improve error handling.

	* keys.cc (get_passphrase): Disallow empty passphrases early
	(before they trigger an invariant down the line...).

2005-02-03  Nathaniel Smith  <njs@codesourcery.com>

	* update.cc (pick_update_candidates): Add I().
	* commands.cc (calculate_base_revision): Remove 'rev' argument,
	which was never set and callers never used.
	(calculate_base_manifest, calculate_current_revision)
	(calculate_restricted_revision, revert): Update correspondingly.
	(update): Check for null old revision.

	* main.cc (main): Make exit status 3 if we caught an unhandled
	exception, in particular so the testsuite can tell the difference
	between an error handled cleanly and an error caught by an
	invariant.
	* tests/t_update_null_revision.at: New test.
	* testsuite.at: Add it.

2005-02-03  Nathaniel Smith  <njs@codesourcery.com>

	* main.cc: Remove tabs.

2005-02-02  Nathaniel Smith  <njs@codesourcery.com>

	* change_set.cc (extract_first): Rename to...
	(extract_pairs_and_insert): ...this.
	(path_rearrangement::check_sane): Use it to add additional
	checks.

	* work.hh: Update comments (MT/manifest doesn't exist
	anymore...).

	* tests/t_need_mt_revision.at: New test.
	* testsuite.at: Add it.
	* commands.cc (get_revision_id): Require MT/revision to exist.
	(setup): Create MT/revision.

2005-02-02  Nathaniel Smith  <njs@codesourcery.com>

	* work.hh: Remove tabs.

2005-02-03  graydon hoare  <graydon@pobox.com>

	* tests/t_i18n_changelog.at: New test.
	* testsuite.at: Run it.
	* lua/lposix.c: New file.
	* lua/modemuncher.c: New file
	* lua.cc: Load posix library.
	* lua/liolib.c: Disable execute and popen.
	* std_hooks.lua: Remove io.execute uses.
	* AUTHORS: Update to mention lposix.c, modemuncher.c.
	* Makefile.am: Likewise.

2005-02-01  Nathaniel Smith  <njs@codesourcery.com>

	* tests/t_rebuild.at: Beef up test in response to possible
	problems reported by Derek Scherger.

2005-01-31  Nathaniel Smith  <njs@codesourcery.com>

	* rcs_import.cc (store_manifest_edge): Don't try to store deltas
	to the null manifest.
	(import_cvs_repo): Root revision has null manifest, not empty
	manifest.
	* revision.cc (check_sane): More invariants.

2005-01-28  graydon hoare  <graydon@pobox.com>

	* database.{cc,hh}: More netsync speed tweaks.
	* netsync.cc: Likewise.

2005-01-27  Nathaniel Smith  <njs@codesourcery.com>

	* tests/t_restrictions_warn_on_unknown.at: New test.
	* testsuite.at: Add it.

2005-01-27  Derek Scherger  <derek@echologic.com>

	* commands.cc (attr): adjust for subdir; ensure files exist
	* tests/t_attr.at: improve setup description
	* tests/t_attributes.at: improve setup description so that
	testsuite -k attr runs this test; check for attributes on missing
	files
	* tests/t_subdir_attr.at: new test
	* testsuite.at: fix dutch spelling of monotone; call new test

2005-01-27  Nathaniel Smith  <njs@codesourcery.com>

	* change_set.hh (null_id): New function.
	* revision.cc (analyze_manifest_changes): Fix typo, use null_id.
	* tests/t_rebuild.at: Un-XFAIL.

2005-01-27  Nathaniel Smith  <njs@codesourcery.com>

	* tests/t_rebuild.at: Add priority tag.

	* tests/t_cvsimport.at: Be more thorough.

	* rcs_import.cc (store_edge): Rename to...
	(store_manifest_edge): ...this.  Remove revision arguments, and
	remove storing of revision.
	(import_states_recursive): Update accordingly.
	Add 'revisions' argument; update it instead of trying to write
	revisions now.
	(import_states_by_branch): Add 'revisions' argument.
	(import_cvs_repo): Add a stage 3 that writes out the revisions
	accumulated in the 'revisions' vector.

2005-01-27  graydon hoare  <graydon@pobox.com>

	* AUTHORS: Mention Georg.
	* change_set.cc: Null out names which are in null directories.
	* commands.cc (reindex): Remove COLLECTION argument.
	* database.{cc,hh} (get_revision_certs):
	Add brute force "load all certs" method.
	* merkle_tree.{cc,hh}: Modify to use memory rather than disk.
	* netsync.{cc,hh}: Likewise.
	* packet.hh (manifest_edge_analyzer): Kill dead code.

2005-01-26  Nathaniel Smith  <njs@codesourcery.com>

	* mt_version.cc (print_full_version): Include system flavour.

2005-01-26  Nathaniel Smith  <njs@codesourcery.com>

	* tests/t_rebuild.at: New test.
	* testsuite.at: Add it.

2005-01-26  Nathaniel Smith  <njs@codesourcery.com>

	* tests/t_checkout_noop_on_fail.at: Clarify description and XFAIL.

	* tests/t_approval_semantics.at: New TODO.
	* tests/t_monotone_agent.at: New TODO.
	* testsuite.at: Add them.

2005-01-25  Nathaniel Smith  <njs@codesourcery.com>

	* tests/t_checkout_noop_on_fail.at: New test.
	* testsuite.at: Add it.
	(RAW_MONOTONE): Add $PREEXECUTE to definition.

2005-01-25  Nathaniel Smith  <njs@codesourcery.com>

	* change_set.cc (extend_renumbering_from_path_identities): Add
	invariant.
	(extend_renumbering_via_added_files): Likewise.

	* constants.hh (maxbytes, postsz): Remove dead constants.
	(verify_depth): New constant.
	* constants.cc: Likewise.
	* revision.hh (check_sane_history): New function.
	* revision.cc (check_sane_history): Likewise.
	* database.cc (put_revision): Sanity check revision and revision
	history before storing it.
	This breaks cvs import.  Why?

	* update.cc (find_deepest_acceptable_descendent): Remove.
	(acceptable_descendent, calculate_update_set): New functions.
	(pick_update_candidates): Use 'calculate_update_set'.
	* tests/t_update_2.at: Un-XFAIL.
	* tests/t_ambig_update.at: Un-XFAIL.

	* tests/t_no_rename_overwrite.at: New test.
	* tests/t_cdiff.at: New test placeholder.
	* testsuite.at: Add them.
	(MONOTONE): Prefix command line with $PREEXECUTE to e.g. support
	running under Valgrind.

2005-01-25  Matt Johnston  <matt@ucc.asn.au>

	* cert.cc: ignore whitespace when comparing private keys
	from the database and with the lua hook
	* tests/t_lua_privkey.at: new test
	* testsuite.at: run it

2005-01-23  Derek Scherger  <derek@echologic.com>

	* commands.cc (restrict_rename_set): include renames if either
	name is present in restriction
	(calculate_base_revision): remove unused variant
	(calculate_current_revision): remove unsed variable
	(calculate_restricted_revision): remove unsed variable
	(ls_missing): remove unsed variable
	(revert): rewrite with restrictions
	* tests/t_revert.at: test partial reverts adjust MT/work properly
	* tests/t_revert_dirs.at: un-XFAIL
	* tests/t_revert_rename.at: un-XFAIL; revert rename via both names

2005-01-23  Derek Scherger  <derek@echologic.com>

	* tests/t_revert_rename.at: remove extra MONOTONE_SETUP
	attempt revert by both original name and new name

2005-01-23  Derek Scherger  <derek@echologic.com>

	* tests/t_revert_rename.at: New test.
	* testsuite.at: Add it.

2005-01-22  Derek Scherger  <derek@echologic.com>

	* tests/t_revert_dirs.at: New test.
	* testsuite.at: Add it.

2005-01-22  Nathaniel Smith  <njs@codesourcery.com>

	* configure.ac (AC_INIT): Set bug-reporting address to list
	address, rather than Graydon's personal email.
	* diff_patch.cc (normalize_extents): Use it.
	* ui.cc (fatal): Likewise.

	* tests/t_vcheck.at: New priority "todo", tweak descriptive text.

2005-01-22  Nathaniel Smith  <njs@codesourcery.com>

	* tests/t_delete_dir.at: Add more commentary.

	* tests/t_rename_dir_patch.at: New test.
	* tests/t_delete_dir_patch.at: New test.
	* testsuite.at: Add them.

2005-01-22  Nathaniel Smith  <njs@codesourcery.com>

	* change_set.cc (apply_change_set): Add invariants.
	* tests/t_rename_dir_cross_level.at: New test.
	* tests/t_rename_added_in_rename.at: New test.
	* tests/t_rename_conflict.at: New test.
	* testsuite.at: Add them.

2005-01-21  Nathaniel Smith  <njs@codesourcery.com>

	* tests/t_ambig_update.at: Update comments.

	* tests/t_update_2.at: New test from Georg-W. Koltermann
	<Georg.Koltermann@mscsoftware.com>.
	* testsuite.at: Add it.

2005-01-20  Nathaniel Smith  <njs@codesourcery.com>

	* tests/t_lca_1.at: New bug report.
	* testsuite.at: Add it.

2005-01-19  Nathaniel Smith  <njs@codesourcery.com>

	* commands.cc (merge): Improve merge chatter.
	(do_diff): Don't print anything when there are no
	changes.

2005-01-19  Nathaniel Smith  <njs@codesourcery.com>

	* tests/t_db_with_dots.at: New test.
	* testsuite.at: Add it.

2005-01-19  Patrick Mauritz <oxygene@studentenbude.ath.cx>

	* Makefile.am (%.h, package_revision.h, package_full_revision.h):
	Don't update target file if no change has occurred, to reduce
	unnecessary rebuilds.

2005-01-18  Nathaniel Smith  <njs@codesourcery.com>

	* rcs_import.cc (cvs_key): Initialize struct tm to all zeros, to
	stop garbage sneaking in -- thanks to Zack Weinberg for pointing
	this out.  Also, handle 2 digit years properly on WIN32.

2005-01-18  Nathaniel Smith  <njs@codesourcery.com>

	* rcs_import.cc: Remove tabs.

2005-01-19  Matt Johnston  <matt@ucc.asn.au>

	* database.cc: Pass filename to check_sqlite_format_version as a
	fs::path, so that it doesn't get passed as a freshly created fs::path
	with default checker (which disallows '.foo' path components)

2005-01-19  Nathaniel Smith  <njs@codesourcery.com>

	* netsync.cc (session, process_confirm_cmd, dispatch_payload):
	Back out some over-zealous changes that broke netsync
	compatibility.  Probably should redo later, when have a chance to
	bump netsync protocol number, but we're not ready for that now.

2005-01-19  Nathaniel Smith  <njs@codesourcery.com>

	* tests/t_subdir_revert.at: New test.
	* tests/t_subdir_rename.at: New test.
	* testsuite.at: Add them.

2005-01-18  Nathaniel Smith  <njs@codesourcery.com>

	* tests/t_subdir_add.at: New test.
	* tests/t_subdir_drop.at: New test.
	* testsuite.at: Add them.
	* tests/t_delete_dir.at: Implement it.

2005-01-19  Nathaniel Smith  <njs@codesourcery.com>

	* netcmd.cc: Remove tabs.

2005-01-19  Nathaniel Smith  <njs@codesourcery.com>

	* merkle_tree.cc: Remove tabs.

2005-01-18  Nathaniel Smith  <njs@codesourcery.com>

	* rcs_import.cc (cvs_key): Initialize struct tm to all zeros, to
	stop garbage sneaking in -- thanks to Zack Weinberg for pointing
	this out.  Also, handle 2 digit years properly on WIN32.

2005-01-18  Nathaniel Smith  <njs@codesourcery.com>

	* rcs_import.cc: Remove tabs.

2005-01-18  Nathaniel Smith  <njs@codesourcery.com>

	* monotone.texi: Undocument mcerts, fcerts; rename rcerts to
	certs.
	* monotone.1: Likewise.

2005-01-18  Nathaniel Smith  <njs@codesourcery.com>

	* commands.cc (restrict_rename_set): Fix types to compile with old
	rename_set gunk removed.
	Alter logic to yell if a rename crosses the restriction boundary,
	rather than silently ignore it.

2005-01-19  graydon hoare  <graydon@pobox.com>

	* commands.cc: Fix up some merge breakage.
	* tests/t_add_dot.at: Un-XFAIL.
	* testsuite.at: Run "setup ." before "db init".

2005-01-09  Derek Scherger  <derek@echologic.com>

	* commands.cc (get_path_rearrangement): new function/signature for
	splitting restricted rearrangements
	(calculate_restricted_revision): use it and update to work
	similarly to calculate_current_revision
	(trusted): call app.initialize(false)
	(ls_missing): adjust for new get_path_rearrangement
	(attr): call app.initialize(true)
	(diff): merge cleanup
	(lca, lcad, explicit_merge): call app.initialize(false)
	* app_state.cc (constructor): set database app state
	(load_rcfiles): add required booleans
	* lua.{cc,hh} (load_rcfile): add required boolean
	* tests/t_add.at:
	* tests/t_diff_added_file.at:
	* tests/t_disapprove.at:
	* tests/t_drop_missing.at:
	* tests/t_heads.at:
	* tests/t_heads_discontinuous_branch.at:
	* tests/t_i18n_file.at:
	* tests/t_log_nonexistent.at:
	* tests/t_merge_add_del.at:
	* tests/t_netsync.at:
	* tests/t_netsync_pubkey.at:
	* tests/t_netsync_single.at:
	* tests/t_persistent_server_keys.at:
	* tests/t_persistent_server_revision.at:
	* tests/t_remerge.at:
	* tests/t_tags.at:
	* tests/t_update_missing.at:
	* tests/t_update_to_revision.at: add --message option to commits
	* tests/t_merge2_add.at:
	* tests/t_merge2_data.at:
	* tests/t_netsync_unrelated.at: create working directory with new
	setup command
	* tests/t_erename.at: update for revisions
	* tests/t_no_change_deltas.at: add --revision options to diff
	* tests/t_restrictions.at: remove some cruft and update to work
	with revisions
	* tests/t_subdirs.at: pass correct --rcfile and --db options from
	within subdir
	* testsuite.at (REVERT_TO): remove MT dir before checkout, which
	now fails if MT exists, replace checkout MT/options with old
	MT/options
	(COMMIT): add --message option to commit macro
	* work.cc (read_options_map): don't overwrite option settings when
	reading options map so that command line settings take precedence

2005-01-18  Nathaniel Smith  <njs@codesourcery.com>

	* netsync.cc: Partially fix comment (s/manifest/revision/ etc.).
	(dispatch_payload): Ignore mcert and fcert refinement requests,
	instead of dying on them.  Hack, but I think it should let this
	netsync continue to interoperate with old netsync...

2005-01-18  Nathaniel Smith  <njs@codesourcery.com>

	* vocab.hh: Remove file<cert>.
	* vocab.cc: Likewise.
	* packet_types.hh: Remove file.
	* Makefile.am (MOST_SOURCES): Remove packet_types.hh and mac.hh.

2005-01-18  Nathaniel Smith  <njs@codesourcery.com>

	* netsync.cc (process_confirm_cmd): Don't try refining mcert and
	fcert trees.
	Remove other dead/pointless code.

2005-01-18  Nathaniel Smith  <njs@codesourcery.com>

	* database.hh: Remove file cert stuff.
	* netsync.cc (data_exists): We don't have file/manifest certs.
	(load_data): Likewise.

2005-01-18  Nathaniel Smith  <njs@codesourcery.com>

	* netsync.cc (process_data_cmd): Ignore file/manifest certs.

	* database.cc (struct valid_certs): Don't support file certs.
	(rehash): No file certs.
	(file_cert_exists): Remove.
	(put_file_cert): Remove.
	(get_file_certs): Remove.

2005-01-18  Nathaniel Smith  <njs@codesourcery.com>

	* packet.cc (class delayed_manifest_cert_packet):
	(class delayed_file_cert_packet): Remove.
	(packet_db_writer::consume_file_cert, consume_manifest_cert)
	(packet_writer::consume_file_cert, consume_manifest_cert)
	Remove.
	(struct feed_packet_consumer): Don't support mcert/fcert packets.
	(extract_packets): Likewise.
	(packet_roundabout_test): Test revision certs, not manifest/file
	certs.

	* packet.hh (packet_consumer::consume_file_cert):
	(packet_consumer::consume_manifest_cert):
	(packet_writer::consume_file_cert):
	(packet_writer::consume_manifest_cert):
	(packet_db_writer::consume_file_cert):
	(packet_db_writer::consume_manifest_cert):
	Remove.

	* lua.hh (hook_get_file_cert_trust): Remove.
	* lua.cc (hook_get_file_cert_trust): Remove.

2005-01-18  Nathaniel Smith  <njs@codesourcery.com>

	* cert.hh (erase_bogus_certs): Re-add manifest cert version.

	* monotone.texi (Hook Reference): Remove documentation of
	get_{file,manifest}_cert_trust.

2005-01-18  Nathaniel Smith  <njs@codesourcery.com>

	* cert.cc (erase_bogus_certs): Re-add manifest cert version.
	(bogus_cert_p): Likewise.

2005-01-18  Nathaniel Smith  <njs@codesourcery.com>

	* cert.hh (rename_edge):
	(rename_set):
	(calculate_renames):
	(rename_cert_name): Remove.
	(cert_file_comment):
	(cert_manifest_comment): Remove.
	(erase_bogus_certs): Remove manifest and file versions.
	* cert.cc (rename_cert_name): Remove.
	(bogus_cert_p): Remove manifest<cert> and file<cert> variants.
	(erase_bogus_certs): Likewise.
	(put_simple_manifest_cert):
	(put_simple_file_cert):
	(cert_file_comment): Remove.

	* commands.cc (fcerts): Remove.
	(mcerts): Likewise.
	(rcerts): Rename to...
	(certs): ...this.  s/revision certs/certs/ in help text.
	(trusted): s/revision cert/cert/.
	(ls_certs): Don't special-case rename certs.

2005-01-18  Nathaniel Smith  <njs@codesourcery.com>

	* tests/t_vcheck.at: Fix AT_XFAIL_IF typo.

2005-01-18  Nathaniel Smith  <njs@codesourcery.com>

	* monotone.texi (Reserved Certs): Remove 'vcheck'.
	(Key and Cert): Remove 'vcheck'.
	(Accidental collision): Likewise.
	(Commands): Likewise.
	* tests/t_vcheck.at: Add note about manual having useful stuff for
	when vcheck is re-added.

2005-01-18  Nathaniel Smith  <njs@codesourcery.com>

	* mac.hh:
	* cert.cc (vcheck_cert_name):
	(calculate_vcheck_mac):
	(cert_manifest_vcheck
	(check_manifest_vcheck):
	* cert.hh (cert_manifest_vcheck):
	(check_manifest_vcheck):
	* constants.cc (constants::vchecklen):
	* constants.hh (constants::vchecklen):
	* commands.cc (vcheck):
	Remove.

	* tests/t_vcheck.at: New test.
	* testsuite.at: Call it.

2005-01-18  Nathaniel Smith  <njs@codesourcery.com>

	* ROADMAP: Remove 'upgrade to sqlite3' todo item.

2005-01-18  Nathaniel Smith  <njs@codesourcery.com>

	* commands.cc (tag):
	(testresult):
	(approve):
	(disapprove):
	(comment):
	(fload):
	(fmerge):
	(cat):
	(rcs_import): Change grouping for "--help" display, to make more
	informative.
	(rcs_import): Also add more details to help text.

2005-01-17  Nathaniel Smith  <njs@codesourcery.com>

	* diff_patch.cc (normalize_extents): Add missing ')'.

2005-01-17  Nathaniel Smith  <njs@codesourcery.com>

	* tests/t_update_1.at: New test.
	* testsuite.at: Call it.

2005-01-11  Nathaniel Smith  <njs@codesourcery.com>

	* diff_patch.cc (normalize_extents): Add warning for anyone who
	manages to trigger the untested part of the normalization code.

2005-01-14  Christian Kollee <stuka@pestilenz.org>

	* search for and link with sqlite3 when --bundle-sqlite=no

2005-01-12  Derek Scherger  <derek@echologic.com>

	* tests/t_ambig_update.at: add comments from discussion on irc
	* tests/t_status_missing.at: new test
	* testsuite.at: include it

2005-01-10  graydon hoare  <graydon@pboox.com>

	* commands.cc (explicit_merge): Tweak merge message.
	* database.cc (check_sqlite_format_version): New function.
	(database::sql): Call it.
	* sqlite/pager.hh (SQLITE_DEFAULT_PAGE_SIZE): Adjust to 8192.
	(SQLITE_MAX_PAGE_SIZE): Adjust to 65536.
	* schema_migration.cc: Post-merge cleanup.
	* Makefile.am: Likewise.

2005-01-10  Christof Petig <christof@petig-baender.de>

	* sqlite/*: SQLite 3.0.8 CVS import
	* database.{cc,hh}:
	* schema_migration.{cc,hh}: convert to use the SQLite3 API

	This does not yet use any of the more sophisticated API features
	of SQLite3 (query parameters, BLOBs), so there is plenty of room
	for optimization. This also does not change the schema (i.e.
	still uses base64 encoded values in tables)

2005-01-17  graydon hoare  <graydon@pobox.com>

	* AUTHORS: Mention Wojciech and Neil.
	* revision.cc (calculate_ancestors_from_graph): Make non-recursive.

2005-01-17  Wojciech Miłkowski  <wmilkowski@interia.pl>

	* std_hooks.lua: Teach about meld.

2005-01-17  Neil Conway  <neilc@samurai.com>

	* diff_patch.cc: add a new context diff hunk consumer. Rename
	unidiff() to make_diff().
	* diff_patch.hh: Rename unidiff() to make_diff().
	* command.cc: Add new "cdiff" command, and refactor "diff" to
	invoke a common subroutine that is parameterized on the diff
	type. Unrelated change: make a branch-based checkout default to
	using the same directory name as the branch name, unless a
	branch is specified.

2005-01-17  graydon hoare  <graydon@pobox.com>

	* cryptopp/osrng.cpp (NonblockingRng::GenerateBlock):
	Bring forward patch lost in cryptopp 5.2 upgrade.
	* revision.cc (add_bitset_to_union)
	(calculate_ancestors_from_graph): New functions.
	(erase_ancestors)
	(is_ancestor): Rewrite.
	* cert.cc (get_branch_heads): Rewrite.
	* database.{cc,hh} (get_heads): Remove
	(get_revision_ancestry): Use multimap.
	(install_views): Disable.
	Remove everything related to the trust views. Too slow.
	Also tidy up whitespace formatting in sqlite3 code.
	* views.sql: Clear out all views.
	* commands.cc: Adapt to using multimap for ancestry.
	* AUTHORS: Mention Faheem and Christian.

2005-01-17  Faheem Mitha  <faheem@email.unc.edu>

	* debian/control: Fix up build depends.

2005-01-17  Ulrich Drepper  <drepper@redhat.com>

	* acinclude.m4 (AC_CHECK_INADDR_NONE): Fix quoting.
	* Makefile.am (EXTRA_DIST): Add sqlite/keywordhash.c.

2005-01-14  Christian Kollee  <stuka@pestilenz.org>

	* search for and link with sqlite3 when --bundle-sqlite=no

2005-01-12  Derek Scherger  <derek@echologic.com>

	* tests/t_ambig_update.at: add comments from discussion on irc
	* tests/t_status_missing.at: new test
	* testsuite.at: include it

2005-01-10  graydon hoare  <graydon@pboox.com>

	* commands.cc (explicit_merge): Tweak merge message.
	* database.cc (check_sqlite_format_version): New function.
	(database::sql): Call it.
	* sqlite/pager.hh (SQLITE_DEFAULT_PAGE_SIZE): Adjust to 8192.
	(SQLITE_MAX_PAGE_SIZE): Adjust to 65536.
	* schema_migration.cc: Post-merge cleanup.
	* Makefile.am: Likewise.

2005-01-10  Christof Petig  <christof@petig-baender.de>

	* sqlite/*: SQLite 3.0.8 CVS import
	* database.{cc,hh}:
	* schema_migration.{cc,hh}: convert to use the SQLite3 API

	This does not yet use any of the more sophisticated API features
	of SQLite3 (query parameters, BLOBs), so there is plenty of room
	for optimization. This also does not change the schema (i.e.
	still uses base64 encoded values in tables)

2005-01-11  Nathaniel Smith  <njs@codesourcery.com>

	* tests/t_migrate_schema.at: Switch to using pre-dumped db's, make
	it work, un-XFAIL it.

2005-01-11  Nathaniel Smith  <njs@codesourcery.com>

	* tests/t_persistent_server_keys_2.at: XFAIL it, add commentary on
	solution.

2005-01-11  Nathaniel Smith  <njs@codesourcery.com>

	* tests/t_persistent_server_keys_2.at: New test.
	* testsuite.at: Add it.

2005-01-06  Nathaniel Smith  <njs@codesourcery.com>

	* schema_migration.cc (migrate_monotone_schema): Add comment
	pointing to t_migrate_schema.at.
	* tests/t_migrate_schema.at: Implement, mostly.  (Still broken.)

	* tests/t_heads_discontinuous_branch.at: Remove urgency
	annotation.
	* tests/t_netsync_nocerts.at: Add urgency annotation.

	* testsuite.at: Add UNGZ, UNGZB64 macros.
	* tests/t_fmerge.at: Use them.

2005-01-05  Nathaniel Smith  <njs@codesourcery.com>

	* schema_migration.cc: Update comment about depot code.
	(migrate_depot_split_seqnumbers_into_groups):
	(migrate_depot_make_seqnumbers_non_null):
	(migrate_depot_schema): Remove; all are dead code.

2005-01-05  Nathaniel Smith  <njs@codesourcery.com>

	* schema_migration.cc: Remove tabs.

2005-01-05  Nathaniel Smith  <njs@codesourcery.com>

	* tests/t_check_same_db_contents.at: Uncapitalize title to unbreak
	testsuite.

	* revision.cc (is_ancestor): Add FIXME comment.
	(erase_ancestors): New function.
	* revision.hh (erase_ancestors): Prototype it.
	* cert.cc (get_branch_heads): Call it.
	* tests/t_heads_discontinuous_branch.at: Un-XFAIL it.

	* revision.cc (find_subgraph_for_composite_search): Ignore null
	revision ids.
	* commands.cc (try_one_merge): Add invariant - never create merges
	where the left parent is an ancestor or descendent of the right.
	(explicit_merge): Same check.
	(propagate): Handle cases where no merge is necessary.  Also, make
	generated log message more readable.

	* tests/t_propagate_desc.at: Un-XFAIL it.
	* tests/t_propagate_anc.at: Un-XFAIL it.  Use new
	CHECK_SAME_DB_CONTENTS macros.
	* testsuite.at: Move t_check_same_db_contents.at to run before
	propagation tests.  Make CHECK_SAME_DB_CONTENTS more thorough.

	* tests/t_dump_load.at: Implement test.

2005-01-05  Nathaniel Smith  <njs@codesourcery.com>

	* tests/t_check_same_db_contents.at: New test.
	* testsuite.at: Add it.
	(CHECK_SAME_DB_CONTENTS): New macro.

2005-01-04  Nathaniel Smith  <njs@codesourcery.com>

	* cert.cc: Remove tabs.
	* revision.hh: Likewise.

2005-01-04  Nathaniel Smith  <njs@codesourcery.com>

	* tests/t_propagate_anc.at: Also check the case where we're
	propagating a non-strict ancestor, i.e. the heads are actually
	equal.

2005-01-04  Nathaniel Smith  <njs@codesourcery.com>

	* database.cc (get_revision_parents): Add invariant.
	(get_revision_children): Likewise.
	(get_revision): Likewise.
	(put_revision): Likewise.

	* tests/t_merge_ancestor.at: New test.
	* tests/t_propagate_desc.at: Likewise.
	* tests/t_propagate_anc.at: Likewise.
	* testsuite.at: Call them.

2005-01-04  Nathaniel Smith  <njs@codesourcery.com>

	* tests/t_netsync_diffbranch.at: Add priority, add description of
	problem and solution.
	Also, XFAIL it.
	* tests/t_netsync_unrelated.at: Add reference to discussion.
	* tests/t_cmdline_options.at: Remove priority marking from
	non-bug.
	* tests/t_checkout_dir.at: XFAIL when run as root.

	* tests/t_netsync_nocerts.at: New test.
	* testsuite.at: Call it.

2005-01-03  Matt Johnston  <matt@ucc.asn.au>

	* tests/t_netsync_diffbranch.at: add a new test for pulling a branch
	with a parent from a different branch.
	* testsuite.at: add it

2005-01-02  Derek Scherger  <derek@echologic.com>

	* commands.cc (log_certs): new function
	(log) add Ancestor: and Branch: entries to output; use above new
	function
	* tests/t_cross.at: update to work with changesets

2004-12-30  graydon hoare  <graydon@pobox.com>

	* constants.cc (netcmd_current_protocol_version): Set to 3.
	* tests/t_crlf.at: New test of crlf line encodings.
	* testsuite.at: Call it.
	* monotone.spec: Note 0.16 release.

2004-12-30  graydon hoare  <graydon@pobox.com>

	* win32/get_system_flavour.cc: Fix little compile bugs.

2004-12-30  Julio M. Merino Vidal  <jmmv@menta.net>

	* change_set.{cc,hh}: Add the has_renamed_file_src function in
	change_set::path_rearrangement.
	* commands.cc: Make the 'log' command show nothing for renamed or
	deleted files (when asked to do so) and stop going backwards in
	history when such condition is detected; they don't exist any more,
	so there is no point in showing history (and could drive to incorrect
	logs anyway).
	* tests/t_log_nonexistent.at: New check to verify previous.
	* testsuite.at: Add it.

2004-12-30  graydon hoare  <graydon@pobox.com>

	* Makefile.am: Clean full testsuite directory and full-version.
	* configure.ac: Bump version number.
	* po/monotone.pot: Regenerate.
	* NEWS: Describe new release.

2004-12-29  Julio M. Merino Vidal  <jmmv@menta.net>

	* tests/t_cmdline_options.at: New test for previous: ensure that
	monotone is actually checking for command line correctness.
	* testsuite.at: Add it.

2004-12-29  Julio M. Merino Vidal  <jmmv@menta.net>

	* monotone.cc: Verify that the command line is syntactically correct
	as regards to options (based on error codes from popt).

2004-12-29  Matt Johnston  <matt@ucc.asn.au>

	* tests/t_drop_rename_patch.at: A test to check that deltas on
	renamed files are included in concatenate_change_sets, if there was a
	deletion of a file with the same name as the rename src.
	* testsuite.at: add it

2004-12-29  graydon hoare  <graydon@pobox.com>

	* AUTHORS: Add Jordi.
	* change_set.{cc,hh}: Make sanity helpers const.
	(normalize_change_set): Drop a->a deltas.
	(merge_change_sets): Call normalize.
	(invert_change_set): Likewise.
	* revision.cc
	(find_subgraph_for_composite_search): New fn.
	(calculate_composite_change_set): Call it.
	(calculate_change_sets_recursive): Use results.
	* tests/t_no_change_deltas.at: Fix.

2004-12-29  graydon hoare  <graydon@pobox.com>

	* change_set.cc: Fix unit tests to satisfy sanity checks.
	* std_hooks.lua: Fix status checking on external merges.

2004-12-29  Matt Johnston  <matt@ucc.asn.au>

	* change_set.{cc,hh}: Take account of files which are the
	destination of a rename_file operation, when examining
	file deletions. Added helper methods to clean up related code.

2004-12-29  Matt Johnston  <matt@ucc.asn.au>

	* change_set.cc: added a sanity check for deltas with same src/dst,
	and deleted files with deltas.

2004-12-29  Matt Johnston  <matt@ucc.asn.au>

	* testsuite.at, tests/t_netsync_single.at: don't use -q with
	killall since it isn't portable.

2004-12-28  Julio M. Merino Vidal  <jmmv@menta.net>

	* commands.cc: Make the 'log' command show all affected files
	in each revision in a nice format (easier to read than what
	'cat revision' shows).

2004-12-28  Julio M. Merino Vidal  <jmmv@menta.net>

	* commands.cc: Change the order used by the 'log' command to show
	affected files so that it matches the order in which these changes
	really happen.  Otherwise, a sequence like "rm foo; mv bar foo;
	patch foo" could be difficult to understand by the reader.

2004-12-28  Jordi Vilalta Prat  <jvprat@wanadoo.es>

	* monotone.texi: Fix a typo: "not not" should be "not".

2004-12-28  Julio M. Merino Vidal  <jmmv@menta.net>

	* commands.cc: Make the 'log' command show all affected files
	in each revision in a nice format (easier to read than what
	'cat revision' shows).

2004-12-28  graydon hoare  <graydon@pobox.com>

	* AUTHORS: Add various recent authors.

2004-12-28  Badai Aqrandista <badaiaqrandista@hotmail.com>

	* debian/*: Fix up for package building.

2004-12-28  graydon hoare  <graydon@pobox.com>

	* change_set.{cc,hh}: Add sanity checking, rework
	some of concatenation logic to accomodate.
	* revision.{cc,hh}: Likewise.
	Teach about generalized graph rebuilding.
	* database.cc (delete_existing_revs_and_certs): New fn.
	* commands.cc (db rebuild): New command.
	(db fsck) New command.
	* sanity.{cc,hh} (relaxed): New flag.
	* work.cc: Use new concatenation logic.

2004-12-25  Julio M. Merino Vidal  <jmmv@menta.net>

	* commands.cc: During 'log', print duplicate certificates (by
	different people) in separate lines, rather than showing them
	together without any spacing.  While here, homogenize new lines
	in other messages as well; this also avoids printing some of
	them in case of missing certificates).

2004-12-24  Nathaniel Smith  <njs@codesourcery.com>

	* tests/t_disapprove.at: Enable previously disabled test.

	* tests/t_no_change_deltas.at: New test.
	* testsuite.at: Call it.

2004-12-23  Nathaniel Smith  <njs@codesourcery.com>

	* win32/read_password.c: Remove unused file.

2004-12-22  Julio M. Merino Vidal  <jmmv@menta.net>

	* commands.cc: Verify that the key identifier passed to the pubkey
	and privkey commands exists in the database.  Otherwise exit with
	an informational message instead of an exception.

2004-12-20  Matt Johnston  <matt@ucc.asn.au>

	* keys.cc: don't cache bad passphrases, so prompt for a correct
	password if the first ones fail.

2004-12-19  Matt Johnston  <matt@ucc.asn.au>

	* commands.cc: print out author/date next to ambiguous revision
	lists from selectors.

2004-12-19  Julio M. Merino Vidal  <jmmv@menta.net>

	* testsuite.at:
	* tests/t_fmerge.at:
	* tests/t_netsync.at:
	* tests/t_netsync_single.at:
	* tests/t_revert.at:
	* tests/t_tags.at: Avoid usage of test's == operator.  It's a
	GNUism and causes unexpected failures in many tests.  The correct
	operator to use is just an equal sign (=).
	* tests/t_renamed.at: Don't use cp's -a flag, which is not
	supported by some implementations of this utility (such as the
	one in NetBSD).  Try to add some of its funcionality by using
	the -p flag, although everything could be fine without it.
	* tests/t_unidiff.at: Discard patch's stderr output.  Otherwise
	it's treated as errors, but NetBSD's patch uses it to print
	informative messages.

2004-12-19  Julio M. Merino Vidal  <jmmv@menta.net>

	* tests/t_scan.at: Instead of running sha1sum, use a prestored
	manifest file to do the verification.  This avoids problems in
	systems that do not have the sha1sum tool, like NetBSD.

2004-12-19  Julio M. Merino Vidal  <jmmv@menta.net>

	* Makefile.am: Remove obsolete --with-bundled-adns flag from
	DISTCHECK_CONFIGURE_FLAGS.

2004-12-18  Nathaniel Smith  <njs@codesourcery.com>

	* tests/t_checkout_dir.at: Make the test directory chdir'able
	again after the test.
	* tests/t_delete_dir.at: Add trailing newline.

	* tests/t_dump_load.at: New bug report.
	* tests/t_migrate_schema.at: Likewise.
	* testsuite.at: Call them.

2004-12-18  Nathaniel Smith  <njs@codesourcery.com>

	* change_set.hh: Remove obsolete comment.

2004-12-18  Nathaniel Smith  <njs@codesourcery.com>

	* tests/t_delete_dir.at: New bug report.
	* testsuite.at: Call it.

2004-12-18  Julio M. Merino Vidal  <jmmv@menta.net>

	* commands.cc: Homogenize help message for 'ls' with the one shown
	by 'list'.

2004-12-18  Julio M. Merino Vidal  <jmmv@menta.net>

	* ChangeLog: Add missing entries for several modifications I did
	in December 6th and 3rd.

2004-12-18  Julio M. Merino Vidal  <jmmv@menta.net>

	* tests/t_checkout_dir.at: New test triggering the bug I fixed
	  previously in the checkout command, verifying that directory
	  creation and chdir succeed.
	* testsuite.at: Add new test.

2004-12-18  Nathaniel Smith  <njs@codesourcery.com>

	* ChangeLog: Add log entry for <jmmv@menta.net>'s last change.
	* std_hooks.lua: Check exit status of external merge commands.

2004-12-18  Julio M. Merino Vidal  <jmmv@menta.net>

	* commands.cc: Include cerrno, cstring,
	boost/filesystem/exception.hpp.
	(checkout): Verify that directory creation and chdir succeeded.

2004-12-18  Nathaniel Smith  <njs@codesourcery.com>

	* diff_patch.cc (struct hunk_offset_calculator): Remove dead
	code.  (I believe it was used by the old, non-extent-based
	merging.)
	(calculate_hunk_offsets): Likewise.
	(struct hunk_consumer): Move next to rest of unidiff code.
	(walk_hunk_consumer): Likewise.

2004-12-18  Matt Johnston <matt@ucc.asn.au>

	* change_set.cc (concatenate_change_sets): Be more careful checking
	whether to discard deltas for deleted files (in particular take
	care when files are removed then re-added) - fixes tests
	t_patch_drop_add, t_add_drop_add.at, t_add_patch_drop_add,
	t_merge2_add_drop_add
	* change_set.cc (project_missing_deltas): don't copy deltas
	for deleted files, and handle the case where src file ids vary when
	files are added/removed. (fixes t_patch_vs_drop_add)
	* t_patch_drop_add.at, t_add_drop_add.at, t_add_patch_drop_add.at,
	  t_merge2_add_drop_add.at, t_patch_vs_drop_add.t: don't expect
	to fail any more.

2004-12-17  Nathaniel Smith  <njs@codesourcery.com>

	* tests/t_persistent_server_keys.at:
	* tests/t_attr.at:
	* tests/t_patch_vs_drop_add.at:
	* tests/t_merge2_add_drop_add.at:
	* tests/t_add_drop_add.at:
	* tests/t_add_patch_drop_add.at:
	* tests/t_patch_drop_add.at: Remove priority notes, since these
	are no longer bugs.

2004-12-17  graydon hoare  <graydon@pobox.com>

	* tests/t_merge_2.at: Works now, remove xfail.

2004-12-17  graydon hoare  <graydon@pobox.com>

	* tests/t_merge_1.at: Remove AT_CHECK(false) and xfail.
	* tests/t_fdiff_normalize.at: New test.
	* testsuite.at: Call it.
	* diff_patch.cc (normalize_extents): Fix the normalize bug.
	* revision.{cc,hh} (construct_revisions): Rename to prepare for
	next rebuild-the-graph migration.
	* commands.cc (db): Change call name.

2004-12-16  Joel Rosdahl  <joel@rosdahl.net>

	* revision.cc (is_ancestor): Use std::queue for the queue.

2004-12-14  Joel Rosdahl  <joel@rosdahl.net>

	Generalize the explicit_merge command with an optional ancestor
	argument:
	* revision.cc (is_ancestor): New method.
	* revision.hh (is_ancestor): Add prototype.
	* commands.cc (try_one_merge): Add ancestor argument. Empty
	ancestor means use ancestor from find_common_ancestor_for_merge.
	(merge): Pass empty ancestor to try_one_merge.
	(propagate): Likewise.
	(explicit_merge): Add optional ancestor argument.
	* monotone.texi: Document new explicit_merge argument.

2004-12-13  Joel Rosdahl  <joel@rosdahl.net>

	* tests/t_merge_2.at: New test triggering a bad merge.
	* testsuite.at: Add new test.

2004-12-13  Joel Rosdahl  <joel@rosdahl.net>

	* revision.cc (find_least_common_ancestor): Add a missing "return
	true;" that mysteriously was removed in
	c853237f9d8d155431f88aca12932d2cdaaa31fe.

2004-12-13  Joel Rosdahl  <joel@rosdahl.net>

	* revision.cc (find_least_common_ancestor): Remove unused variable.
	* commands.cc (lca): Correct negative status text.
	* commands.cc (update): Use GNU style braces.

2004-12-12  graydon hoare  <graydon@pobox.com>

	* commands.cc: Fix bug reported in t_attr.at
	* tests/t_attr.at: Remove xfail.
	* change_set.cc: Change unit tests syntax.
	(read_change_set): Assert complete read.
	* revision_ser.cc (read_revision_set): Likewise.
	* os_specific.hh: Drop obsolete file.

2004-12-12  Joel Rosdahl  <joel@rosdahl.net>

	* revision.cc (find_least_common_ancestor): New function for
	finding the vanilla LCA.
	* revision.hh: Added prototype for find_least_common_ancestor.
	* commands.cc (update): Use find_least_common_ancestor for finding
	a common ancestor.
	* commands.cc (diff): Likewise.
	* revision.cc (find_common_ancestor): Rename to...
	(find_common_ancestor_for_merge): ...this, for clarity.
	* revision.hh: find_common_ancestor -->
	find_common_ancestor_for_merge.
	* commands.cc (try_one_merge): Call find_common_ancestor_for_merge
	to find ancestor.
	* commands.cc (lcad): Rename lca command to lcad.
	* commands.cc (lca): New command for finding the vanilla LCA.

2004-12-12  Nathaniel Smith  <njs@codesourcery.com>

	* tests/t_persistent_server_keys.at: Actually test what it's
	supposed to.  Also, un-XFAIL it, since now it seems to pass.

2004-12-12  Nathaniel Smith  <njs@codesourcery.com>

	* tests/t_persistent_server_keys.at: New test.

	* testsuite.at: Call it.
	* tests/t_persistent_server_revision.at: Fix typo.

2004-12-12  Nathaniel Smith  <njs@codesourcery.com>

	* tests/t_persistent_server_revision.at: New test.
	* testsuite.at: Call it.  Tweak NETSYNC macros in support of it.

2004-12-11  Nathaniel Smith  <njs@codesourcery.com>

	* lua.hh (add_rcfile): Add 'required' argument.
	* lua.cc (add_rcfile): Implement it.  Simplify error checking
	logic while I'm there...
	* monotone.cc (cpp_main): Pass new argument to add_rcfile.

	* tests/t_rcfile_required.at: New test.
	* testsuite.at: Call it.
	Revamp netsync support macros, to allow long-running servers.
	Make netsync-killer try first with -TERM, in case that plays nicer
	with gcov.

2004-12-11  Nathaniel Smith  <njs@codesourcery.com>

	* lua.hh: Remove tabs.

2004-12-11  Nathaniel Smith  <njs@codesourcery.com>

	* monotone.texi: Document explicit_merge.

2004-12-11  Nathaniel Smith  <njs@codesourcery.com>

	* Makefile.am: Redo full-revision support again, to properly
	handle 'make dist' and caching.  Hopefully.

2004-12-11  Nathaniel Smith  <njs@codesourcery.com>

	* monotone.texi (File Attributes): Rewrite for new .mt-attrs
	syntax.

2004-12-11  Nathaniel Smith  <njs@codesourcery.com>

	* tests/t_attr.at: New test.
	* testsuite.at: Call it.

2004-12-11  Nathaniel Smith  <njs@codesourcery.com>

	* commands.cc (trusted): Print spaces between key ids.

	* lua.cc (add_rcfile): Errors while loading a user-provided rc
	file are naughtiness, not oopses.

2004-12-11  Nathaniel Smith  <njs@codesourcery.com>

	* commands.cc (commands::explain_usage): Use split_into_lines to
	do formatting of per-command usage; allow multi-line
	descriptions.
	(trusted): New command.
	* monotone.texi (Key and Cert): Document 'trusted' command.
	* tests/t_trusted.at: New test.
	* testsuite.at: Change get_revision_cert_trust to support
	t_trusted.at.  Call t_trusted.at.

2004-12-11  Derek Scherger  <derek@echologic.com>

	* app_state.{cc,hh} (restriction_includes): renamed from
	in_restriction to be less obscure; use path_set rather than
	set<file_path>
	* commands.cc
	(restrict_path_set):
	(restrict_rename_set):
	(restrict_path_rearrangement):
	(calculate_restricted_revision): new restriction functions
	(restrict_patch_set): remove old restrictions machinery
	(status): call calculate_restricted_revision
	(ls_tags): call app.initialize
	(unknown_itemizer): restriction_includes renamed
	(ls_unknown): call calculate_restricted_revision
	(ls_missing): rework for restrictions
	(commit): switch to --message option, optional paths and preserve
	restricted work
	(diff): allow restrictions for zero and one arg variants
	(revert): note some work left to do
	* manifest.{cc,hh} (build_manifest_map): hide unused things
	(build_restricted_manifest_map): new function
	* transforms.{cc,hh} (calculate_ident): clean up merge artifacts
	* work.cc (read_options_map): merge cleanup to preserve command
	line options

2004-12-10  Nathaniel Smith  <njs@codesourcery.com>

	* Makefile.am (package_full_revision.txt): Redo Joel Rosdahl
	<joel@rosdahl.net>'s change below after it got clobbered by
	merge.

2004-12-10  Nathaniel Smith  <njs@codesourcery.com>

	* commands.cc (log): Synopsize optional 'file' argument, and
	describe both arguments in help description.

2004-12-10  Matt Johnston  <matt@ucc.asn.au>

	* cert.cc: Added priv_key_exists() function
	* commands.cc, rcs_import.cc: use new privkey functions
	* netsync.cc: change some bits that were missed

2004-12-09  Derek Scherger  <derek@echologic.com>

	* .mt-nonce: delete obsolete file
	* change_set.cc (merge_deltas): add file paths in call to
	try_to_merge_files
	* commands.cc (propagate): add progress logging similar to merge
	* diff_patch.{cc,hh} (try_to_merge_files): add file paths to
	merge2 and merge3 hooks; add logging of paths before calling merge
	hooks
	* lua.{cc,hh} (hook_merge2, hook_merge3): add file paths to merge
	hooks
	* std_hooks.lua (merge2, merge3, merge2_xxdiff_cmd,
	merge3_xxdiff_cmd): pass file paths to xxdiff for use as titles
	* testsuite.at (MONOTONE_SETUP): add paths to merge2 hook

2004-12-09  Matt Johnston  <matt@ucc.asn.au>

	* cert.cc, cert.hh, lua.cc, lua.hh, netsync.cc:
	Added a new get_priv_key(keyid) lua hook to retrieve
	a private key from ~/.monotonerc

2004-12-09  Matt Johnston  <matt@ucc.asn.au>

	* change_set.cc: Don't include patch deltas on files which
	are being deleted in changesets. (partial fix for bug
	invoked by t_merge_add_del.at)

2004-12-09  Matt Johnston  <matt@ucc.asn.au>

	* configure.ac,Makefile.am: Fix iconv and intl
	handling so that the libraries are used (required for OS X).

2004-12-09  Nathaniel Smith  <njs@codesourcery.com>

	* Makefile.am (BUILT_SOURCES_NOCLEAN): add 'S'.

	* netsync.cc (session): Make ticker pointers into auto_ptr's.  Add
	cert and revision tickers.
	(session::session): Initialize new tickers.
	(session::note_item_sent): New method.  Increment tickers.
	(session::note_item_arrived): Increment tickers.
	(session::read_some): Adjust for auto_ptr.
	(session::write_some): Likewise.
	(call_server): Conditionally initialize cert and revision
	tickers.
	(queue_data_cmd): Call 'note_item_sent'.
	(queue_delta_cmd): Call 'note_item_sent'.

2004-12-09  graydon hoare  <graydon@pobox.com>

	* ROADMAP: Add file.

2004-12-08  Nathaniel Smith  <njs@codesourcery.com>

	* tests/t_patch_vs_drop_add.at:
	* tests/t_patch_drop_add.at:
	* tests/t_netsync_unrelated.at:
	* tests/t_merge_add_del.at:
	* tests/t_merge2_add_drop_add.at:
	* tests/t_merge_1.at:
	* tests/t_heads_discontinuous_branch.at:
	* tests/t_cleanup_empty_dir.at:
	* tests/t_checkout_options.at:
	* tests/t_ambig_update.at:
	* tests/t_add_patch_drop_add.at:
	* tests/t_add_drop_add.at:
	* tests/t_add_dot.at: Add (importance) markers to all bug report
	tests.

2004-12-08  Nathaniel Smith  <njs@codesourcery.com>

	* app_state.hh (write_options): Add 'force' option.
	* app_state.cc: Remove tabs.
	(write_options): Implement.
	* commands.cc (checkout): Pass force=true to 'write_options'.

	* tests/t_checkout_options.at: New test.
	* testsuite.at: Define RAW_MONOTONE.
	(t_checkout_options.at): Call it.

2004-12-08  Nathaniel Smith  <njs@codesourcery.com>

	* update.hh (pick_update_target): Rename to...
	(pick_update_candidates): ...this.  Return a set of candidates,
	rather than a single best.
	* update.cc (pick_update_candidates): Likewise.  Remove logic
	checking for unique candidate.
	* commands.cc (describe_revision): New function.
	(heads): Use it.
	(update): Use new 'pick_update_candidates' function.  Add logic
	checking for unique candidate.  On non-unique candidate, print all
	candidates, using 'describe_revision'.

	* tests/t_ambig_update.at: Check that failure messages describe
	the candidate set.

2004-12-08  Nathaniel Smith  <njs@codesourcery.com>

	* update.cc: Remove tabs.

2004-12-08  Nathaniel Smith  <njs@codesourcery.com>

	* tests/t_ambig_update.at: Also check that update fails when one
	candidate edge is deeper than the other.

2004-12-08  graydon hoare  <graydon@pobox.com>

	* change_set.cc (extend_renumbering_via_added_files):
	Look up parent tid in existing renumbering.
	* commands.cc (attr): Check index for "set" subcommand.
	(lca): New diagnostic command.
	(log): Tidy up output formatting a bit.
	* po/monotone.pot: Regenerate.
	* tests/t_add_edge.at: New test to catch add failure.
	* testsuite.at: Call it.

2004-12-08  Nathaniel Smith  <njs@codesourcery.com>

	* tests/t_ambig_update.at: New test.
	* testsuite.at: Add it.

	* tests/t_explicit_merge.at: Add, having forgotten to last time.

2004-12-08  Nathaniel Smith  <njs@codesourcery.com>

	* tests/t_explicit_merge.at: New test.
	* testsuite.at: Add it.

2004-12-08  Nathaniel Smith  <njs@codesourcery.com>

	* testsuite.at: Remove duplicate line created by merge.
	* ChangeLog: Re-sort after merges.

	* commands.cc (explicit_merge): Remove stray space.  Print id of
	merge result.
	(complete_command): Add back "}" deleted by merge.

2004-12-08  Nathaniel Smith  <njs@codesourcery.com>

	* change_set.cc: Remove tabs.
	* diff_patch.cc: Likewise.

	* commands.cc (explicit_merge): New command.

2004-12-08  graydon hoare  <graydon@pobox.com>

	* change_set.cc (extend_renumbering_via_added_files):
	Look up parent tid in existing renumbering.
	* commands.cc (attr): Check index for "set" subcommand.
	(lca): New diagnostic command.
	(log): Tidy up output formatting a bit.
	* po/monotone.pot: Regenerate.
	* tests/t_add_edge.at: New test to catch add failure.
	* testsuite.at: Call it.

2004-12-07  Richard Levitte  <richard@levitte.org>

	* Makefile.am: Keep package_*revision.{txt,h}, so they are saved
	as part of a distribution, and thereby make as sure as possible
	people who download monotone get historical information on where
	their copy of monotone came from.

2004-12-06  Richard Levitte  <richard@levitte.org>

	* monotone.cc: Add a hint on how to use --ticker.

2004-12-06  Nathaniel Smith  <njs@codesourcery.com>

	* commands.cc (ls_certs): Sort the certs before printing.
	* tests/t_netsync_repeated.at: Actually check that certs were
	transferred correctly.

2004-12-06  Julio M. Merino Vidal  <jmmv@menta.net>

	* figures/cert.pdf:
	* figures/cert.png:
	* figures/oo-figures.sxd:
	* monotone.texi: Use example host names under the
	example.{com,org,net} subdomains instead of invented names.
	These are defined in RFC 2606.

2004-12-06  Julio M. Merino Vidal  <jmmv@menta.net>

	* configure.ac: Now that we depend on GNU Autoconf >= 2.58, we
	can use the AS_HELP_STRING macro everywhere we need to pretty-print
	help strings.  Also convert old calls to AC_HELP_STRING (deprecated)
	to this one.

2004-12-06  Joel Rosdahl  <joel@rosdahl.net>

	* Makefile.am (package_full_revision.txt): Silence error messages
	when deducing full package revision.

2004-12-06  graydon hoare  <graydon@pobox.com>

	* unix/get_system_flavour.cc:
	* win32/get_system_flavour.cc: Add missing files.

2004-12-06  graydon hoare  <graydon@pobox.com>

	* commands.cc (merge): Add newline in output.
	* change_set.cc (project_missing_deltas): Fix very bad
	delta-renaming bug.

2004-12-06  graydon hoare  <graydon@pobox.com>

	* change_set.cc:
	* tests/t_merge_add_del.at:
	* netsync.cc:
	* commands.cc: Clean up from merge.

2004-12-06  Nathaniel Smith  <njs@codesourcery.com>

	* tests/t_add_patch_drop_add.at: New test.
	* tests/t_merge2_add_drop_add.at: New test.
	* tests/t_patch_drop_add.at: New test.
	* tests/t_patch_vs_drop_add.at: New test.
	* testsuite.at: Add them.

	* tests/t_add_drop_add.at: Fix to test what it was supposed to.

	* tests/t_merge2_data.at: Remove extraneous [stdout].

	* tests/t_merge_add_del.at: Fix description.
	XFAIL it.

2004-12-06  Nathaniel Smith  <njs@codesourcery.com>

	* tests/t_add_drop_add.at: New test.
	* testsuite.at: Add it.

2004-12-05  Nathaniel Smith  <njs@codesourcery.com>

	* tests/t_merge_add_del: Shorten name for better display.

2004-12-05  Matt Johnston <matt@ucc.asn.au>

	* tests/t_merge_add_del: added a new test for merging
	  branches where a file is added then removed.
	* testsuite.at: added the new test
	* configure.ac: bumped the prequisite version to 2.58 since
	  some tests use AT_XFAIL_IF

2004-12-05  graydon hoare  <graydon@pobox.com>

	* Makefile.am (package_full_revision.txt): Use top_builddir
	to locate monotone executable.

2004-12-05  Nathaniel Smith  <njs@codesourcery.com>

	* tests/t_merge_add_del: Shorten name for better display.

2004-12-05  Matt Johnston <matt@ucc.asn.au>

	* tests/t_merge_add_del: added a new test for merging
	  branches where a file is added then removed.
	* testsuite.at: added the new test
	* configure.ac: bumped the prequisite version to 2.58 since
	  some tests use AT_XFAIL_IF

2004-12-04  graydon hoare  <graydon@pobox.com>

	* commands.cc (fcommit): New command.
	(update): Finish off merge of update command.

2004-12-04  Derek Scherger  <derek@echologic.com>

	* commands.cc: (complete_command): New function.
	(explain_usage/process): Use it.

2004-12-04  Nathaniel Smith  <njs@codesourcery.com>

	* change_set.cc (merge_deltas): Call correct variant of
	try_to_merge_files depending on whether ancestor is available.
	* diff_patch.cc (try_to_merge_files -- merge3 version): Add
	assertions about ids.
	(try_to_merge_files -- merge2 version): Likewise.

	* testsuite.at: Add a trivial working merge2 hook.
	* tests/t_related_merge2_data.at: Update to use.
	Mark as expected to PASS.
	* tests/t_merge2_data.at: Likewise.

2004-12-04  Nathaniel Smith  <njs@codesourcery.com>

	* change_set.cc (merge_deltas): Call correct variant of
	try_to_merge_files depending on whether ancestor is available.
	* diff_patch.cc (try_to_merge_files -- merge3 version): Add
	assertions about ids.
	(try_to_merge_files -- merge2 version): Likewise.

	* testsuite.at: Add a trivial working merge2 hook.
	* tests/t_related_merge2_data.at: Update to use.
	Mark as expected to PASS.
	* tests/t_merge2_data.at: Likewise.

2004-12-04  Nathaniel Smith  <njs@codesourcery.com>

	* change_set.cc: Remove tabs.
	* diff_patch.cc: Likewise.

2004-12-04  Nathaniel Smith  <njs@codesourcery.com>

	* change_set.cc: Remove tabs.
	* diff_patch.cc: Likewise.

2004-12-03  Julio M. Merino Vidal  <jmmv@menta.net>

	* commands.cc: Add a missing newline to a message.

2004-12-03  Julio M. Merino Vidal  <jmmv@menta.net>

	* cryptopp/config.h:
	* configure.ac: NetBSD does not define __unix__ nor __unix, so the
	build fails.  To solve, check for __NetBSD__ where appropiate to
	detect a Unix system.

2004-12-03  Julio M. Merino Vidal  <jmmv@menta.net>

	* INSTALL: Document my latest changes: --enable-ipv6 option, ability
	to specify static boost prefix through --enable-static-boost and
	BOOST_SUFFIX variable.

2004-12-03  Julio M. Merino Vidal  <jmmv@menta.net>

	* Makefile.am:
	* configure.am: Add a variable, BOOST_SUFFIX, that identifies the
	suffix string that has to be appended to Boost library names to use
	them.  This variable can be defined on configure's command line.

2004-12-03  Julio M. Merino Vidal  <jmmv@menta.net>

	* configure.ac: Let the --enable-static-boost argument take a prefix
	to where boost libraries are located.

2004-12-03  Julio M. Merino Vidal  <jmmv@menta.net>

	* configure.ac: Add a three-state --enable-ipv6 argument to the
	configure script to explicitly enable or disable IPv6 support.

2004-12-03  Julio M. Merino Vidal  <jmmv@menta.net>

	* std_hooks.lua: Add missing newlines to two error messages.

2004-12-02  Derek Scherger  <derek@echologic.com>

	* commands.cc: more tweaking to ease changeset merge

2004-12-01  Derek Scherger  <derek@echologic.com>

	* commands.cc: reordered commands to help merge with changesets
	branch

2004-12-01  graydon hoare  <graydon@pobox.com>

	* {unix,win32}/get_system_flavour.cc: New files.
	* basic_io.{cc,hh}: Give names to input sources.
	* monotone.cc: Move app_state ctor inside try.
	* platform.hh (get_system_flavour): Declare.
	* revision.cc: Name input source "revision".
	* sanity.cc: Log flavour on startup.
	* tests/t_attributes.at: Use new syntax.
	* transforms.{cc,hh} (split_into_lines): New variant, and rewrite.
	* work.{cc,hh}: Rewrite attributes to use basic_io.
	(get_attribute_from_db):
	(get_attribute_from_working_copy): New functions.

2004-11-30  Nathaniel Smith  <njs@codesourcery.com>

	* keys.cc (get_passphrase): Simplify arguments.
	(generate_key_pair): Force new passphrases to come from the user.
	Adapt to new 'get_passphrase' arguments.
	(change_key_passphrase): Likewise.
	(generate_key_pair): Add argument specifying passphrase, for
	exclusive use of the unit tests.
	(signature_round_trip_test): Use it.
	* keys.hh (generate_key_pair): Adjust prototype correspondingly.

	* tests/t_genkey.at: Test that 'genkey' requires the passphrase to
	be entered.
	* tests/t_chkeypass.at: Check that 'chkeypass' fails if no
	passphrase is given.

2004-11-30  Nathaniel Smith  <njs@codesourcery.com>

	* keys.hh: Remove tabs.
	* keys.cc: Likewise.

2004-11-30  Nathaniel Smith  <njs@codesourcery.com>

	* monotone.texi (Hook Reference): Clarify description of
	'get_passphrase', following confusion on IRC.

2004-11-30  Joel Rosdahl  <joel@rosdahl.net>

	* ui.cc (fatal): Added missing newlines in fatal message.

2004-11-29  Nathaniel Smith  <njs@codesourcery.com>

	* monotone.texi: Add more details to documentation of 'update
	<revision>' command.

	* ui.cc (fatal): Typo in previous commit.

2004-11-29  Nathaniel Smith  <njs@codesourcery.com>

	* ui.cc (fatal): On suggestion of Zack Weinberg, add a note to
	fatal error messages 1) telling the user that it's a bug (i.e.,
	not their fault), and 2) requesting a bug report.

2004-11-29  Nathaniel Smith  <njs@codesourcery.com>

	* ui.cc: Remove tabs.

2004-11-30  Matt Johnston  <matt@ucc.asn.au>

	* change_set.cc (merge_disjoint_analyses): Prevent duplicated
	tids being used.
	(merge_disjoint_analyses): Fix typo (s/a_tmp/b_tmp/)

2004-11-24  Nathaniel Smith  <njs@codesourcery.com>

	* tests/t_cleanup_empty_dir.at: Shorten name.

2004-11-24  Nathaniel Smith  <njs@codesourcery.com>

	* Makefile.am (BUILT_SOURCES): List package_*version.{h,txt}.
	* package_{full_,}version.txt: Work when blddir != srcdir.

2004-11-24  Nathaniel Smith  <njs@codesourcery.com>

	* mt_version.hh: New file.
	* mt_version.cc: New file.
	* monotone.cc (package_revision.h): Don't include it.
	(mt_version.hh): Include it.
	(OPT_FULL_VERSION): New option.
	(options): Add it.
	(cpp_main): Implement --version and --full-version in terms of
	mt_version.hh.

	* Makefile.am (package_full_revision.h): Build it.
	(MOST_SOURCES): Add mt_version.{cc,hh}.

2004-11-24  Nathaniel Smith  <njs@codesourcery.com>

	* txt2c.cc (main): Add "--skip-trailing" option to skip trailing
	whitespace.
	* Makefile.am (package_revision.h): Generate it.
	* monotone.cc (package_revision.h): Include it.
	(cpp_main): Print it as part of --version.

2004-11-23  Nathaniel Smith  <njs@codesourcery.com>

	* tests/t_cleanup_empty_dir.at: New test.
	* testsuite.at: Call it.

2004-11-23  Nathaniel Smith  <njs@codesourcery.com>

	* monotone.texi (File Attributes): Document how restricted format
	of .mt-attrs currently is.  Also talk about 'the' .mt-attrs file
	instead of 'an', in response to confusion.

2004-11-23  Nathaniel Smith  <njs@codesourcery.com>

	* work.cc (build_deletion): Add missing newline.
	(build_rename): Likewise.
	(build_rename): Likewise.

2004-11-23  Nathaniel Smith  <njs@codesourcery.com>

	* work.cc: Remove tabs.

2004-11-23  Nathaniel Smith  <njs@codesourcery.com>

	* commands.cc: Remove tabs.

2004-11-23  Nathaniel Smith  <njs@codesourcery.com>

	* tests/t_add_dot.at: New test.
	* testsuite.at: Call it.

2004-11-22  Joel Rosdahl  <joel@rosdahl.net>

	* testsuite.at (NEED_UNB64): Check that python knows how to decode
	strings before using it.

2004-11-21  Joel Rosdahl  <joel@rosdahl.net>

	* testsuite.at (NEED_UNB64): Find more programs for decoding
	base64.

2004-11-20  Nathaniel Smith  <njs@codesourcery.com>

	* tests/t_merge_1.at: New test.
	* testsuite.at: Add it.
	(NEED_UNB64): New macro.
	(UNB64): Likewise.
	* tests/t_unidiff.at: Use them.
	* tests/t_unidiff2.at: Likewise.

2004-11-19  Nathaniel Smith  <njs@codesourcery.com>

	* tests/t_initfork.at: Remove file; redundant with
	t_merge2_add.at.
	* testsuite.at: Don't call it.

2004-11-18  Derek Scherger  <derek@echologic.com>

	* commands.cc (list tags): new command.
	* monotone.1: update.
	* monotone.texi: update.
	* std_hooks.lua: remove unused get_problem_solution hook.
	* test/t_tags.at: new test.
	* testsuite.at: call it.

2004-11-18  Nathaniel Smith  <njs@codesourcery.com>

	* monotone.texi (Committing Work): Remove mistakenly added
	redundant command line argument.

2004-11-17  Joel Rosdahl  <joel@rosdahl.net>

	* commands.cc (diff): Don't print hashes around diff output if
	there is no diff to print.

	Fix bugs #8714 "monotone update working copy to previous version"
	and #9069 "update with multiple candidates":
	* commands.cc (update): Let the update command take an optional
	revision target parameter. Without an explicit revision target,
	the current branch head is used just like before. Added logic for
	updating to an older revision or another revision reachable via a
	common ancestor.
	* tests/t_update_to_revision.at: Add regression tests for new
	update logic.
	* testsuite.at: Add new test.
	* monotone.texi: Document new update argument.

2004-11-17  Nathaniel Smith  <njs@codesourcery.com>

	* netsync.cc (request_fwd_revisions): Rename 'first_attached_edge'
	to 'an_attached_edge', because it does not represent the first
	attached edge.  Likewise for 'first_attached_cset'.
	(analyze_attachment): Remove early exit from loop; we want to
	analyze the entire graph, not just some linear subgraphs.

	* revision.cc (ensure_parents_loaded): Filter out the null
	revision when calculating parents.
	* change_set.hh (null_id): Define for 'revision_id's.

	* tests/t_merge2_add.at: New test.
	* tests/t_merge2_data.at: New test.
	* tests/t_related_merge2_data.at: New test.
	* tests/t_merge_add.at: New test.
	* tests/t_netsync_pubkey.at: New test.
	* tests/t_netsync_repeated.at: New test.
	* tests/t_netsync_unrelated.at: New test.


	* testsuite.at: Add new tests.
	(NETSYNC_SETUP): New macro.
	(MONOTONE2): New macro.
	(RUN_NETSYNC): New macro.
	(ADD_FILE): New macro.
	(SET_FILE): New macro.
	(COMMIT): New macro.
	* tests/t_netsync.at: Use them.

	* tests/t_singlenetsync.at: Add 'netsync' keyword'.  Rename to...
	* tests/t_netsync_single.at: ...this.

	* tests/t_heads_discontinuous_branch.at: XFAIL it.

2004-11-17  Nathaniel Smith  <njs@codesourcery.com>

	* netsync.cc: Remove hard tabs.

2004-11-17  Nathaniel Smith  <njs@codesourcery.com>

	* revision.cc: Remove hard tabs.
	* change_set.hh: Likewise.

2004-11-16  Nathaniel Smith  <njs@codesourcery.com>

	* tests/t_heads.at: Replace last tricky case with a less tricky case.
	* tests/t_heads_discontinuous_branch.at: New test for the really
	tricky case.
	* testsuite.at: Run it.

2004-11-16  Nathaniel Smith  <njs@codesourcery.com>

	* views.sql (trusted_parents_in_branch): Remove.
	(trusted_children_in_branch): Remove.
	(trusted_branch_members): New view.
	(trusted_branch_parents): New view.
	(branch_heads): Use the new views, not the removed ones.

	* database.cc (get_heads): Column name in 'branch_heads'
	unavoidably changed from 'id' to 'parent'; adjust SELECT statement
	to use new name.

2004-11-16  Nathaniel Smith  <njs@codesourcery.com>

	* database.cc: Remove hard tabs.

2004-11-16  Nathaniel Smith  <njs@codesourcery.com>

	* commands.cc (dump_diffs): Fetch delta destination, not source,
	on new files.

2004-11-15  Joel Rosdahl  <joel@rosdahl.net>

	* tests/t_diff_added_file.at: Added testcase exposing a bug in
	"monotone diff x y" where x is an ancestor of y and y adds a new
	file.
	* testsuite.at: Add new test.

2004-11-14  Joel Rosdahl  <joel@rosdahl.net>

	Fix bug #9092 "add command to change passphrase":
	* commands.cc (chkeypass): New command.
	* keys.cc (get_passphrase): Added parameters for prompt beginning and
	disabling hook lookup and passphrase caching.
	* keys.hh, keys.cc (change_key_passphrase): New function.
	* database.hh, database.cc (delete_private_key): New function.
	* monotone.texi (Key and Cert): Document command.
	* tests/t_chkeypass.at: Testcase for the command.
	* testsuite.at: Added new testcase.

2004-11-14  Matt Johnston <matt@ucc.asn.au>

	* tests/t_initfork.at: New test for merging two ancestor-less heads.

2004-11-13  Nathaniel Smith  <njs@codesourcery.com>

	* tests/t_heads.at: New test.
	* testsuite.at: Add it.

2004-11-13  Nathaniel Smith  <njs@codesourcery.com>

	* monotone.texi: Fix various typos.
	(Committing Work): Add missing command line argument.
	(Branch Names): New section.
	Add me to the copyright block.

2004-11-12  Joel Rosdahl  <joel@rosdahl.net>

	* monotone.texi: Fix documentation of the approve and disapprove
	commands. Fix jp.co.juicebot.jb7 branch name in examples. Other
	minor fixes.

2004-11-11  Joel Rosdahl  <joel@rosdahl.net>

	* monotone.texi: Fix typos.

2004-11-08  graydon hoare  <graydon@pobox.com>

	* monotone.texi: Some minor cleanups.
	* netsync.cc: Fix a formatter.

2004-11-07  graydon hoare  <graydon@pobox.com>

	* figures/*.txt: Drop.
	* monotone.texi: Pull ASCII figures back in conditionally.
	* NEWS, AUTHORS, monotone.spec: Update for 0.15.
	* monotone.1: Update.

2004-11-06  graydon hoare  <graydon@pobox.com>

	* README.changesets: New file.
	* config.guess, config.sub: Remove.
	* Makefile.am: Improve document-building brains.
	* cert.cc, netsync.cc: Remove include.
	* configure.ac: Bump version number.
	* merkle_tree.{cc,hh}: Use unsigned char in dynamic_bitset.
	* po/POTFILES.in: Update to remove os_specific.hh.
	* po/monotone.pot: Regenerate.

2004-11-05  graydon hoare  <graydon@pobox.com>

	* constants.cc: Up timeout, connection limit.
	* monotone.texi: Various cleanups.

2004-11-05  Ulrich Drepper  <drepper@redhat.com>

	* configure.ac: Reduce dependencies.
	* lua/lua.h: Include config.h.
	* mkstemp.{cc,hh}: Use system variant when found.
	* netxx/resolve_getaddrinfo.cxx: Check for AI_ADDRCONFIG
	definition.
	* po/POTFILES.in: Update to mention changes.
	* Makefile.am (EXTRA_DIST): Include spec file.
	* commands.cc (diff): No output if empty diff.

2004-10-31  graydon hoare  <graydon@pobox.com>

	* commands.cc (diff): Use guess_binary.
	Fix up some messages to fit on single lines.
	* Makefile.am: Make monotone.pdf depend on figures.
	* change_set.cc: Make inversion drop "delete deltas".
	* texinfo.css: Make images align nicely.
	* netsync.cc: Fix up some messages to be clearer.

2004-10-30  graydon hoare  <graydon@pobox.com>

	* figures/*: New figures.
	* monotone.texi: Rewrite much of the tutorial.

2004-10-30  Nathaniel Smith  <njs@codesourcery.com>

	* netsync.cc (process_hello_cmd): Make clear that when the
	server's key is unknown, we abort the connection.

2004-10-29  Nathaniel Smith  <njs@codesourcery.com>

	* sanity.cc (dump_buffer): Wrap bare string in call to string(),
	to disambiguate conversions (required by Boost 1.30).

2004-10-26  graydon hoare  <graydon@pobox.com>

	* tests/t_update_missing.at: New test from Bruce Stephens
	* testsuite.at: Call it.
	* change_set.cc: Fix the error exposed by it.

2004-10-26  graydon hoare  <graydon@pobox.com>

	* work.{cc,hh}: Comply with Derek's new tests.
	* commands.cc: Likewise.

2004-10-28  Derek Scherger  <derek@echologic.com>

	* tests/t_rename.at: add test for renaming a file after it has
	been moved rather than before
	* tests/t_revert.at: add test for reverting a missing file

2004-10-28  Derek Scherger  <derek@echologic.com>

	* tests/t_drop_missing.at: New test.
	* testsuite.at: Call it.

2004-10-28  Derek Scherger  <derek@echologic.com>

	* tests/t_add.at: New test.
	* testsuite.at: Call it.

2004-10-26  graydon hoare  <graydon@pobox.com>

	* basic_io.{cc,hh}: Rework to use indented stanzas.
	* change_set.cc, revision.cc: Likewise.
	* change_set.cc: Fix formatter bug.
	* commands.cc: Sanity check file ID on delta commit.
	* work.cc: Chatter a bit more on add/drop.

2004-10-17  graydon hoare  <graydon@pobox.com>

	* merkle_tree.cc: Fix bad logging.
	* netsync.cc: Fix transmission bugs.
	* work.cc: Add some progress messages back in.
	* monotone.texi: Change contents of MT/work in example.

2004-10-17  graydon hoare  <graydon@pobox.com>

	* commands.cc (log): Keep a seen list, mask frontier by it.
	* monotone.texi: Updates to cover revision terminology.

	Also various further merges from trunk, see below.

2004-10-17  Derek Scherger  <derek@echologic.com>

	* lua.{cc,hh} (hook_ignore_branch): new hook
	* commands.cc (ls_branches): call it
	* monotone.texi (Hook Reference): describe it

2004-10-17  Richard Levitte  <richard@levitte.org>

	fix bug 8715 and more
	* diff_patch.cc (struct unidiff_hunk_writer,
	unidiff_hunk_writer::flush_hunk): the skew is not just the
	size difference between added and deleted lines in the current
	hunk, it's the size difference between /all/ added and deleted
	lines so far.  Therefore, the skew needs to be a member of the
	struct rather than being something calculated for each hunk.
	Furthermore, we need to add trailing context even if the change
	only consisted of one line.

2004-10-17  Richard Levitte  <richard@levitte.org>

	* monotone.texi (Working Copy): Change the description of
	'monotone revert' to explain what happens when there are
	arguments.

2004-10-17  Richard Levitte  <richard@levitte.org>

	* monotone.texi (OPTIONS): Add a description of --ticker.

	* ui.cc, ui.hh: Rethink the writing conditions as the ticks being
	"dirty" when they have changed since the last print.  That way,
	it's very easy to see when they need being printed.  This fixes a
	small bug where, in some cases, the exact same tick output is
	produced twice, once before a separate message, and once after,
	when a ticker is actually being removed.
	(tick_write_dot::write_ticks): Add a line that describes the
	ticks, including the amount of each tick per short name.

2004-10-17  Richard Levitte  <richard@levitte.org>

	fix bug 8733
	* ui.cc, ui.hh: Define a separate tick writer struct, and two
	subclasses, one that write counters, and one that writes progress
	characters.  As a consequence, move the count to the ticker class
	itself, and have the user interface contain a map of pointers to
	tickers instead of a map of counters, so data is easier to expand
	and access in a consistent manner.  Finally, correct a few errors
	in the checks for when ticks should be written, and make sure the
	final value gets written when the tickers are removed.

	* cert.cc (write_ancestry_paths):
	* database.cc (rehash):
	* netsync.cc (call_server, rebuild_merkle_trees):
	* rcs_import.cc (import_cvs_repo, cvs_history): Adapt to the new
	tickers.

	* monotone.cc: Add the option '--ticker' which takes the values
	"dot" or "count" to express which type of tick writer to use.  As
	a result, set the tick writer to be the progress dot kind or the
	counting type.

2004-10-15  graydon hoare  <graydon@pobox.com>

	* std_hooks.lua (get_revision_cert_trust): Add.

2004-10-14  graydon hoare  <graydon@pobox.com>

	* main.cc (UNIX_STYLE_SIGNAL_HANDLING): Enable on OSX.
	* cryptopp/*: Upgrade to 5.2.1
	* Makefile.am: Adjust for a couple new files.

2004-10-13  graydon hoare  <graydon@pobox.com>

	* change_set.cc (__STDC_CONSTANT_MACROS): Further hammering.
	* commands.cc (changesetify): New subcommand to db.
	* database.{cc,hh} (sql): Install views.
	(install_views): New function.
	(get_manifest_certs): Restore old variant.
	* numeric_vocab.hh: Use stdint.h.
	* revision.{cc,hh} (analyze_manifest_changes)
	(construct_revisions)
	(build_changesets): New functions.
	* schema.sql: Remove views stuff.
	* views.sql: Put views here.
	* schema_migration.cc: Add migration code for revisions.
	* Makefile.am: Mention views.sql.

2004-10-12  graydon hoare  <graydon@pobox.com>

	* unix/read_password.cc: Don't force echo on.

2004-10-10  graydon hoare  <graydon@pobox.com>

	merge a batch of changes from trunk, see below.
	* monotone.spec: Bump to 0.14.

2004-10-10  graydon hoare  <graydon@pobox.com>

	fix bug 9884
	* tests/t_singlenetsync.at: sleep 5
	* tests/t_netsync.at: sleep 5

2004-10-10  graydon hoare  <graydon@pobox.com>

	* AUTHORS: Mention Richard Levitte.
	* Makefile.am: Remove nonce stuff.
	* NEWS: Describe changes from last release.
	* cert.cc (cert_manifest_testresult): Teach about other ways
	of writing a boolean value.
	* commands.cc (commit): Don't commit when no change.
	(debug): Rename to "db execute".
	(serve): Require passphrase on startup.
	(bump): Remove command.
	(ls keys): Handle no keys.
	* configure.ac: Bump version number.
	* keys.cc (get_passphrase): Reject empty passphrase nicely,
	from user and from hook.
	* lua.{cc,hh} (hook_get_sorter): Dead code, remove.
	* main.cc (main_with_many_flavours_of_exception): s/char/int/.
	* monotone.cc (OPT_DUMP): New option.
	(OPT_VERBOSE): Rename as OPT_DEBUG.
	* monotone.{texi,1}: Document changes, s/rdiff/xdelta/.
	* nonce.{cc,hh}: Drop.
	* sanity.hh (sanity::filename): New field.
	* sanity.cc (dump_buffer): Dump to file or be silent.
	* testsuite.at (persist_phrase_ok): Define as true.
	* tests/t_null.at: Adjust for new option names.
	* unit_tests.cc: Set debug, not verbose.

2004-10-10  graydon hoare  <graydon@pobox.com>

	* tests/t_remerge.at: New test.
	* testsuite.at: Call it.

2004-10-10  graydon hoare  <graydon@pobox.com>

	* cryptopp/algebra.cpp:
	* cryptopp/asn.h:
	* cryptopp/hmac.h:
	* cryptopp/iterhash.h:
	* cryptopp/mdc.h:
	* cryptopp/modes.h:
	* cryptopp/osrng.h:
	* cryptopp/pubkey.h:
	* cryptopp/seckey.h:
	* cryptopp/simple.h:
	* cryptopp/smartptr.h:
	* cryptopp/strciphr.cpp:
	* cryptopp/strciphr.h:
	* lcs.cc:
	* lua.cc: Fixes for g++ 3.4 from Michael Scherer.
	* AUTHORS: Mention Michael.

2004-10-10  graydon hoare  <graydon@pobox.com>

	* tests/t_movedel.at: New test.
	* testsuite.at: Call it.

2004-10-10  graydon hoare  <graydon@pobox.com>

	* tests/t_movepatch.at: New test.
	* testsuite.at: Call it.

2004-10-10  graydon hoare  <graydon@pobox.com>

	* change_set.cc:
	* file_io.{cc,hh}: Bug Fixes.

2004-10-10  graydon hoare  <graydon@pobox.com>

	* cert.{cc,hh} (cert_revision_manifest): Bug fixes.
	* commands.cc (approve)
	(disapprove)
	(testresult): Teach about revisions.
	* tests/t_disapprove.at:
	* tests/t_i18n_file.at:
	* tests/t_ls_missing.at:
	* tests/t_testresult.at: Bug fixes.

2004-10-09  graydon hoare  <graydon@pobox.com>

	* netsync.cc:
	* packet.cc:
	* tests/t_i18n_file.at:
	* tests/t_netsync.at:
	* tests/t_single_char_filenames.at:
	* tests/t_singlenetsync.at: Bug fixes.

2004-10-04  graydon hoare  <graydon@pobox.com>

	* Makefile.am: Re-enable rcs stuff.
	* cert.{cc,hh}: Bug fixes.
	* change_set.{cc,hh} (apply_change_set)
	(apply_change_set_inverse): New helper functions.
	* commands.cc (log)
	(rcs_import)
	(cvs_import): Teach about revisions.
	* database.cc (get_version): Block reconstruction loops.
	* diff_patch.cc:
	* lua.cc:
	* netsync.cc: Remove references to obsolete includes.
	* rcs_file.cc: Pick up bug fix from trunk.
	* rcs_import.cc: Teach about revisions.

2004-10-03  graydon hoare  <graydon@pobox.com>

	* change_set.{cc,hh}: Lots of little bug fixes.
	* commands.cc: Likewise.
	* database.cc: Comment some chatter.
	* file_io.{cc,hh}: Bug fixes, remove unlink / hardlink stuff.
	* netcmd.cc: Bug fixes.
	* netsync.cc: Likewise.
	* tests/t_*.at: Teach about revisions.
	* testsuite.at: Likewise.
	* work.cc: Bug fixes.

2004-09-30  graydon hoare  <graydon@pobox.com>

	* app_state.cc: Inform db of app.
	* change_set.cc: Bug fixes.
	* commands.cc: Use delete_file not unlink.
	* database.{cc,hh}: Bug fixes in trust function machinery.
	* revisions.cc: Skip consideration of empty parents.
	* file_io.{cc,hh}: Remove unlink function.
	* schema.sql: Pass pubkey data into trust call.

2004-09-29  graydon hoare  <graydon@pobox.com>

	* change_set.cc: Various bug fixes, merge unit tests.

2004-09-26  graydon hoare  <graydon@pobox.com>

	* predicament.{cc,hh}: Remove.
	* Makefile.am: Update.
	* change_set.{cc,hh}: Compilation fixes.
	* commands.cc: Likewise.
	* file_io.{cc,hh}: Likewise, and implement link/unlink.
	* lua.{cc,hh}: Implement conflict resolver hooks.

2004-09-25  graydon hoare  <graydon@pobox.com>

	* change_set.{cc,hh}: Rewrite entirely.
	* work.cc: Adjust to compensate.
	* commands.cc: Likewise.
	* numeric_vocab.hh: Ask for C99 constant ctor macros.

2004-09-24  Derek Scherger  <derek@echologic.com>

	* app_state.{cc,hh} (initialize,prefix,in_restriction): rename
	restriction vars; require explicit subdir restriction with ".";
	remove restriction if any path evaluates to working copy root
	* commands.cc (update): disallow restricted updates
	(diff): use --manifest options for initialization
	* tests/t_restrictions.at: remove restricted update test
	* tests/t_subdirs.at: added (missed previously)
	* vocab.cc (verify): allow "." elements in local_path
	(test_file_path_verification): test for "." in paths

2004-09-20  Derek Scherger  <derek@echologic.com>

	* app_state.{cc,hh}: add message and manifest options; add subdir
	restriction; use set instead of vector for path restrictions
	(prefix): new method
	(add_restriction): change signature for set of path restrictions
	(in_restriction): renamed from is_restricted; adjust path matching
	(set_message): new method
	(add_manifest): new method
	(initialize): remove code to adjust restrictions from old options
	* commands.cc
	(restrict_patch_set, struct unknown_itemizer): rename
	app.is_restricted to app.in_restriction
	(add,drop,rename,revert): prefix file args with current subdir
	(update,status,ls_unknown,ls_missing): build restriction from args
	(commit): build restriction from args; use --message option
	(diff): build restriction from args; use --manifest options
	* file_io.cc (find_working_copy): logging tweaks
	* monotone.cc: remove --include/--exclude options; add --manifest
	and --message options
	* tests/t_attributes.at: add commit --message option
	* tests/t_cross.at: commit --message
	* tests/t_cwork.at: commit --message
	* tests/t_disapprove.at: commit --message
	* tests/t_drop.at: commit --message
	* tests/t_erename.at: commit --message; diff --manifest
	* tests/t_fork.at: commit --message
	* tests/t_genkey.at: commit --message
	* tests/t_i18n_file.at: commit --message
	* tests/t_import.at: commit --message
	* tests/t_ls_missing.at: commit --message
	* tests/t_merge.at: commit --message
	* tests/t_movedel.at: commit --message
	* tests/t_movepatch.at: commit --message
	* tests/t_netsync.at: commit --message
	* tests/t_persist_phrase.at: commit --message
	* tests/t_rename.at: commit --message
	* tests/t_renamed.at: commit --message
	* tests/t_restrictions.at: remove --include/--exlclude options
	* tests/t_revert.at: commit --message
	* tests/t_scan.at: commit --message
	* tests/t_single_char_filenames.at: commit --message
	* tests/t_testresult.at: commit --message
	* tests/t_unidiff.at: commit --message
	* tests/t_unidiff2.at: commit --message
	* tests/t_update.at: commit --message
	* tests/t_versions.at: commit --message

2004-09-19  graydon hoare  <graydon@pobox.com>

	* change_set.cc: More bug fixes.
	* basic_io.cc: Improve error reporting.
	* commands.cc (complete): Teach about revisions.
	* database.{cc,hh}: Add complete variant for revisions.

2004-09-19  graydon hoare  <graydon@pobox.com>

	* change_set.cc: Add a unit test, fix some bugs.

2004-09-18  graydon hoare  <graydon@pobox.com>

	* change_set.{cc,hh} (subtract_change_sets): New function.
	(build_pure_addition_change_set): New function.
	* commands.cc (try_one_merge): Teach about revisions
	(merge): Likewise.
	(propagate): Likewise.
	(update): Change from changeset inversion to negation.
	* database.{cc,hh} (get_manifest): New function.
	* cert.cc: Use it.

2004-09-13  graydon hoare  <graydon@pobox.com>

	* change_set.cc: Bug fixes.
	* commands.cc: Likewise.

2004-09-13  graydon hoare  <graydon@pobox.com>

	* change_set.{cc,hh}: Implement delta renaming and merging.
	* commands.cc
	(update): Teach about revisions.
	(agraph): Likewise.
	* diff_patch.{cc,hh}: Tidy up interface a bit.
	* database.{cc,hh} (get_revision_ancestry): New helper.
	* file_io.{cc,hh}
	(move_dir): New function.
	(delete_dir_recursive): New function.

2004-09-10  graydon hoare  <graydon@pobox.com>

	* basic_io.{cc,hh}: Move to more "normal" looking
	quoted output.
	* change_set.{cc,hh}: Extend, bugfix.
	* commands.cc (diff): Teach about revisions.
	* revision.{cc,hh}: Extend, bugfix.

2004-09-07  Derek Scherger  <derek@echologic.com>

	subdirectory restrictions

	* file_io.{hh,cc} (find_working_copy): new function
	(absolutify) use fs::current_path
	* work.cc (add_to_options_map): use options.insert to preserve
	previous settings
	* work.hh: add note about MT/options file to header comment
	* lua.{hh,cc} (load_rcfile): renamed from add_rcfile
	* app_state.{cc,hh} (constructor): remove read of MT/options
	(initialize): new methods to find/create working copy
	(set_stdhooks,set_rcfiles,add_rcfile,load_rcfiles,read_options):
	new methods
	(set_database,set_branch,set_signing_key): update for new options
	reading
	* monotone.cc: update help for --norc option
	(cpp_main): move loading of lua hooks to app_state after book
	keeping dir is found
	* commands.cc: all commands call app initialize to relocate to
	working copy directory
	(bookdir_exists,ensure_bookdir) remove
	(setup) new command to create working copy
	* tests/t_subdirs.at: new test
	* testsuite.at: call new setup command to initialize working copy;
	call new test
	(PROBE_NODE): adjust for new checkout requirement that MT dir does
	not exist
	* tests/t_attributes.at: ditto
	* tests/t_cwork.at: ditto
	* tests/t_single_char_filenames.at: ditto
	* tests/t_versions.at: ditto

2004-09-06  graydon hoare  <graydon@pobox.com>

	* Makefile.am: Revise,
	* cert.{cc,hh}: Minor bug fixes.
	* change_set.{cc,hh}
	(apply_path_rearrangement): New variant.
	(read_path_rearrangement): New function.
	(write_path_rearrangement): New function.
	* commands.cc: Partially teach about revisions.
	* database.{cc,hh}: Bug fixes.
	* revision.cc: Print new manifest as hex.
	* schema.sql: Fix typos.
	* update.{cc,hh}: Teach about revisions.

2004-09-06  graydon hoare  <graydon@pobox.com>

	* Makefile.am (unit_tests): Revise.
	* change_set.{cc,hh}: Move accessors to header.
	* constants.cc (netcmd_current_protocol_version): Bump.
	(netcmd_minimum_bytes_to_bother_with_gzip): Expand to 0xfff.
	* database.{cc,hh}: Teach about reverse deltas, bug fixes.
	* diff_patch.{cc,hh}: Remove dead code.
	* merkle_tree.{cc,hh}: Teach about revisions.
	* netsync.cc: Teach about revisions, reverse deltas.
	* packet.{cc,hh}: Likewise.
	* unit_tests.{cc,hh}: Reactivate tests.

2004-09-02  Derek Scherger  <derek@echologic.com>

	* tests/t_restrictions.at: rework and attempt to clean things up a
	bit; add test for bug in restrict_patch_set
	* commands.cc (restrict_patch_set): fix bug in removal of
	restricted adds/dels/moves/deltas

2004-08-28  graydon hoare  <graydon@pobox.com>

	* Makefile.am (unit_tests): Split out working parts.
	* basic_io.{cc,hh}: Minor fixes.
	* cert.{cc,hh}: Fixes, remove major algorithms.
	* revision.{cc,hh}: Rewrite algorithms from cert.cc.
	* change_set.{cc,hh}: Extensive surgery, unit tests.
	* database.{cc,hh}: Minor fixes.
	* file_io.{cc,hh}: Likewise.
	* lua.cc: Likewise.
	* packet.{cc,hh}: Teach about revisions.
	* schema.sql: Drop some optimistic tables.
	* unit_tests.{cc,hh}: Add revision, change_set tests.
	* vocab.cc: Instantiate revision<cert>.
	* work.{cc,hh}: Rewrite in terms of path_rearrangement.

2004-08-17  graydon hoare  <graydon@pobox.com>

	* database.cc: Simplified.
	* schema.sql: Simplified.
	* transforms.cc: Fixed bug.
	* revision.{hh,cc}: Stripped out tid_source.
	* change_set.{cc,hh}: Oops, never committed!

2004-08-16  graydon hoare  <graydon@pobox.com>

	* change_set.{hh,cc}: Simplified, finished i/o.
	* revision.{hh,cc}: Fix to match, redo i/o.
	* basic_io.cc (basic_io::parser::key): Print trailing colon.
	* vocab.hh: Whitespace tweak.

2004-08-09  graydon hoare  <graydon@pobox.com>

	* change_set.{hh,cc}: New files.
	* basic_io.{hh,cc}: New files.
	* predicament.{hh,cc}: New files.
	* revision.{hh,cc}: Break completely, need to fix.
	* diff_patch.{hh,cc}: Minor touchups.
	* lua.{hh,cc}, std_hooks.lua: Model predicaments.
	* Makefile.am: Update.

2004-07-10  graydon hoare  <graydon@pobox.com>

	* lcs.{hh,cc}: Move lcs.hh body into lcs.cc.
	* diff_patch.cc: Modify to compensate.
	* revision.{hh,cc}: New files.
	* Makefile.am: Update
	* patch_set.{hh,cc}: Remove.
	* {cert,database,lua,packets}.{hh,cc}, commands.cc:
	Modify partially (incomplete) to use revisions.
	* manifest.{hh,cc}: Cleanup, remove dead code.
	* schema.sql: Declare new revision tables.
	* schema_migration.cc: Incomplete migrator.
	* {transforms.{hh,cc}, vocab{,_terms}.hh:
	Infrastructure for revisions.

2004-07-20  Derek Scherger  <derek@echologic.com>

	* tests/t_restrictions.at: new test
	* testsuite.at: run it
	* app_state.{cc,hh} (add_restriction, is_restricted): new functions
	* monotone.cc (--include,--exclude): new options
	* commands.cc (restrict_patch_set): new function. called by
	commit, update, status, diff commands

2004-07-05  graydon hoare  <graydon@pobox.com>

	* cert.cc (operator<): Fix wrong ordering of
	fields.

2004-06-07  graydon hoare  <graydon@pobox.com>

	* cryptopp/algebra.cpp:
	* cryptopp/asn.h:
	* cryptopp/hmac.h:
	* cryptopp/iterhash.h:
	* cryptopp/mdc.h:
	* cryptopp/modes.h:
	* cryptopp/osrng.h:
	* cryptopp/pubkey.h:
	* cryptopp/seckey.h:
	* cryptopp/simple.h:
	* cryptopp/smartptr.h:
	* cryptopp/strciphr.cpp:
	* cryptopp/strciphr.h:
	* lcs.hh:
	* lua.cc: Fixes for g++ 3.4 from Michael Scherer.
	* AUTHORS: Mention Michael.

2004-05-28  graydon hoare  <graydon@pobox.com>

	* tests/t_movedel.at: New test.
	* testsuite.at: Call it.
	* diff_patch.cc (adjust_deletes_under_renames): New function.
	(merge3): Use it.

2004-05-27  graydon hoare  <graydon@pobox.com>

	* tests/t_movepatch.at: New test.
	* testsuite.at: Call it.
	* diff_patch.cc (adjust_deltas_under_renames): New function.
	(merge3): Use it.

2004-05-20  graydon hoare  <graydon@pobox.com>

	* NEWS: Note 0.13 release.
	* configure.ac: Bump version number.
	* monotone.spec: Likewise.

2004-05-19  graydon hoare  <graydon@pobox.com>

	* file_io.cc (tilde_expand): Fix fs::path use.

2004-05-18  graydon hoare  <graydon@pobox.com>

	* diff_patch.cc (apply_directory_moves): Fix fs::path use.
	* file_io.cc (write_data_impl): Likewise.
	* packet.cc: Use explicit true/false maps in caches.
	* sanity.cc (dump_buffer): Write to clog (buffered).

2004-05-16  graydon hoare  <graydon@pobox.com>

	* keys.cc (get_passphrase): Reimplement.
	* unix/read_password.c: Remove.
	* {unix,win32}/read_password.cc: Add.
	* constants.{hh,cc} (maxpasswd): New constant.
	* Makefile.am: Teach about platform specific stuff.

2004-05-16  graydon hoare  <graydon@pobox.com>

	* diff_patch.cc (merge2): Don't discard files on one side.
	* std_hooks.lua (merge2_xxdiff_cmd): Specify merge filename.

2004-05-14  Joel Rosdahl  <joel@rosdahl.net>

	* std_hooks.lua (ignore_file): Quote dots in .svn patterns.
	* monotone.texi: Updated ignore_file hook example.

2004-05-13  Nathaniel Smith  <njs@codesourcery.com>

	* commands.cc: Include boost/filesystem/path.hpp,
	boost/filesystem/convenience.hpp.
	(checkout): Make checkout directory an fs::path, not a local_path.

2004-05-13  Nathaniel Smith  <njs@codesourcery.com>

	* testsuite.at (test_hooks.lua): Add a 'test_attr' attribute
	hook.  Add tests t_attributes and t_single_char_filenames.
	* tests/t_attributes.at: New test.
	* tests/t_single_char_filenames.at: New test.
	* manifest.cc (read_manifest_map): Replace ".+" with ".*" to
	support single-character filenames.
	* work.cc (read_work_set): Likewise.
	(read_attr_map): Likewise.

2004-05-13  Nathaniel Smith  <njs@codesourcery.com>

	* monotone.texi (Hook Reference): Update documented default
	definitions of 'merge2' and 'merge3'.

2004-05-12  graydon hoare  <graydon@pobox.com>

	* AUTHORS: Rename Netxx back to netxx. Really, look in
	the manifest; it's been renamed!
	* configure.ac: Remove prg_exec_monitor checks.

2004-05-12  Nathaniel Smith  <njs@pobox.com>

	* AUTHORS: Remove discussion of adns, since we no longer
	distribute it.  Fix capitalization of "Netxx".

2004-05-12  Nathaniel Smith  <njs@pobox.com>

	* std_hooks.lua (merge2): Support xemacs.  Add error message
	if no merge tool is found.
	(merge3): Likewise.  Also add (disabled) hook to use CVS
	'merge' command, as a demonstration of how to.

2004-05-12  graydon hoare  <graydon@pobox.com>

	* std_hooks.lua (get_author): Remove standard definition.
	* monotone.texi: Document change.

2004-05-12  graydon hoare  <graydon@pobox.com>

	* cert.cc (cert_manifest_author_default): Use default signing key
	name for default author, if lua hook fails.

2004-05-12  Joel Rosdahl  <joel@rosdahl.net>

	* file_io.cc (walk_tree): Removed extraneous newline in error
	message.

	* std_hooks.lua (edit_comment): Added missing newline in log
	message template.

	* tests/t_ls_missing.at: New test case.
	* testsuite.at: Added t_ls_missing.at.

2004-05-10  graydon hoare  <graydon@pobox.com>

	* nonce.cc, nonce.hh: New files.
	* Makefile.am: Note new files.
	* lua.cc, lua.hh (hook_get_nonce): New hook.
	* commands.cc (bump): New command.
	* commands.cc: Remove "(file|manifest)" args most places.
	* tests/t_disapprove.at
	* tests/t_genkey.at
	* tests/t_singlenetsync.at
	* tests/t_netsync.at
	* tests/t_persist_phrase.at: Adjust to compensate.
	* monotone.texi, monotone.1: Adjust to compensate.
	* work.cc, work.hh: Constify some arguments.

2004-05-09  graydon hoare  <graydon@pobox.com>

	* diff_patch.cc: Remove recording of file merge ancestry.

2004-05-09  graydon hoare  <graydon@pobox.com>

	* commands.cc (ls_missing): Modify to account for work.

2004-05-09  graydon hoare  <graydon@pobox.com>

	* commands.cc (list missing): New command.
	* monotone.texi, monotone.1: Update to document.

2004-05-08  graydon hoare  <graydon@pobox.com>

	* main.cc: New file encompassing prg_exec_monitor.
	* mkstemp.cc, mkstemp.hh: New portable implementation.
	* lua.cc: Use mkstemp from bundled version.
	* lua/liolib.c: Remove old mkstemp definition.
	* monotone.cc (cpp_main): Remove prg_exec env setting.
	* sanity.cc (sanity::dump_buffer): Dump logbuf to stderr, not stdout.
	* std_hooks.lua (temp_file): Use mkstemp not io.mkstemp.
	* Makefile.am (MOST_SOURCES): Add new files.

2004-05-03  Joel Rosdahl  <joel@rosdahl.net>

	* monotone.texi: Removed extraneous @ftable directive.

2004-05-02  graydon hoare  <graydon@pobox.com>

	* monotone.texi: Add stuff on selectors, new hooks.
	* AUTHORS: Typo fix.
	* configure.ac: Bump version number.

	Release point (v 0.12).

2004-05-02  Joel Rosdahl  <joel@rosdahl.net>

	Made it possible to rename a rename target and to undo a rename.
	I.e.: Given a rename set A -> B, "monotone rename B C" gives the
	rename set A -> C and "monotone rename B A" gives the empty rename
	set.
	* work.cc (visit_file): Implement new behavior.
	* tests/t_rename.at: Added test cases for new behavior.
	* monotone.texi: Note that a rename can be undone.

	Fix bug #8458:
	* file_io.hh, file_io.cc (walk_tree): Added require_existing_path
	parameter.
	* work.cc (build_deletion): Pass new parameter to walk_tree.
	* work.cc (build_rename): Ditto.

	* manifest.cc (build_manifest_map): Fix missing file check for
	i18n paths.

2004-05-01  Joel Rosdahl  <joel@rosdahl.net>

	Fix bug #7220:
	* manifest.cc (build_manifest_map): Handle missing file
	gracefully.

	* file_io.cc (walk_tree): Handle nonexistent file/directory
	gracefully.

2004-04-30  Christof Petig <christof@petig-baender.de>

	* rcs_import.cc (store_trunk_manifest_edge):
		skip ancestry to empty manifest
	* rcs_import.cc (process_branch):
		also follow branches of last/first versions

2004-04-29  graydon hoare  <graydon@pobox.com>

	* configure.ac: Fix up windows probe and bundling checks.
	* netxx/resolve_getaddrinfo.cxx: Local hack for stream addresses.
	* netsync.cc: Report address before listening.

2004-04-29  graydon hoare  <graydon@pobox.com>

	* cert.cc (get_branch_heads): Calculate a "disapproved version"
	attribute which culls a version with only disapproved ancestry
	edges.
	* monotone.texi: Fix some ascii-art diagrams.

2004-04-28  Christof Petig <christof@petig-baender.de>

	* command.cc (heads):
	show date and author certificates for each head

2004-04-28  Christof Petig <christof@petig-baender.de>

	* configure.ac:
	default to using the bundled SQLite

2004-04-28  Christof Petig <christof@petig-baender.de>

	* commands.cc (log):
	support optional file argument to show change log for
	e.g. monotone log [ID] cert.cc

2004-04-26  Christof Petig <christof@petig-baender.de>

	* rcs_import.cc (process branch):
	insert dummy cvs_edge to mark newly added file
	as previously non existant

2004-04-25  Joel Rosdahl  <joel@rosdahl.net>

	* po/stamp-po: Removed since it's generated.
	* std_hooks.lua (ignore_file): Corrected name of Subversion's
	administrative directory.
	* work.hh: Ditto.
	* monotone.texi (Hook Reference): Updated default definition of
	ignore_file.

2004-04-23  Christof Petig <christof@petig-baender.de>

	* rcs_import.cc (build_parent_state, build_child_state):
	remove dying files from manifest
	* rcs_import.cc (cvs_file_edge, note_file_edge):
	calculate state and remember it (alive or dead)

2004-04-23  Christof Petig <christof@petig-baender.de>

	* rcs_import.cc (import_rcs_file_with_cvs):
	do not include dead files in head_manifest

2004-04-22  Christof Petig <christof@petig-baender.de>

	* rcs_file.cc, rcs_file.hh: read and remember 'state' of revision
	* rcs_import.cc: remove Attic/ part from path

2004-04-21  Christof Petig <christof@petig-baender.de>

	* configure.ac: enable use of installed SQLite library

2004-04-20  graydon hoare  <graydon@pobox.com>

	* lua.hh, lua.cc (hook_note_commit): New hook.
	* commands.cc (commit): Call it.

2004-04-19  graydon hoare  <graydon@pobox.com>

	* cert.cc: Make trust messages nicer.
	* merkle_tree.cc: Clarify logging messages.
	* netsync.cc: Reorganize tickers, put client in txn.
	* packet.cc, packet.hh: Teach about constructability.

2004-04-16  graydon hoare  <graydon@pobox.com>

	* netsync.cc (session::extra_manifests): New member.
	(session::analyze_ancestry_graph): Use it.
	* tests/t_singlenetsync.at: New test for single manifest sync.
	* testsuite.at: Call it.

2004-04-14  Tom Tromey  <tromey@redhat.com>

	* rcs_import.cc (import_cvs_repo): Use require_password.
	Include keys.hh.
	* keys.hh (require_password): Declare.
	* keys.cc (require_password): New function.

2004-04-13  Tom Tromey  <tromey@redhat.com>

	* monotone.texi: Typo fixes.

2004-04-10  graydon hoare  <graydon@pobox.com>

	* netsync.cc: Minor bug fixes.

2004-04-10  graydon hoare  <graydon@pobox.com>

	* database.{cc,hh}:
	* commands.{cc,hh}:
	* lua.{cc,hh}:
	* std_hooks.lua:
	* vocab_terms.hh:
	Implement first cut at selectors.

2004-04-10  graydon hoare  <graydon@pobox.com>

	* cert.cc (operator<): Include name in compare.
	(operator==): Likewise.
	* packet.cc: Include shared_ptr.
	* rcs_file.cc: Rewrite by hand, no spirit.
	* rcs_import.cc: Change ticker names a bit.

2004-04-09  graydon hoare  <graydon@pobox.com>

	* app_state.cc: Fix a couple file path constructions.
	* file_io.cc (book_keeping_file): Make one variant static.
	* manifest.cc: Remove some dead code in walkers.
	* work.cc: Ditto.
	* rcs_file.cc: fcntl fix from Paul Snively for OSX.

2004-04-09  graydon hoare  <graydon@pobox.com>

	* file_io.cc: Fix boost filesystem "." and ".." breakage.
	* lua.cc: Fix format of log entry.
	* monotone.cc: Log locale settings on startup.
	* sanity.cc: Dump prefix on --verbose activation.
	* testsuite/t_i18n_file.at: Fix autotest LANG breakage.
	* testsuite/t_null.at: Account for chatter with --verbose.

2004-04-09  graydon hoare  <graydon@pobox.com>

	* configure.ac: Comment out check for sse2,
	set bundling to true by default.
	* INSTALL: describe changes to bundling.
	* Makefile.am: Remove vestiges of depot.

2004-04-07  graydon hoare  <graydon@pobox.com>

	* adns/*:
	* network.{cc,hh}:
	* proto_machine.{cc,hh}:
	* {http,smtp,nntp}_tasks.{cc,hh}:
	* tests/t_{http,smtp,nntp,proxy}.at:
	* url.{cc,hh}:
	* depot.cc:
	Delete files.
	* commands.cc:
	* lua.{cc,hh}:
	* database.{cc,hh}: Remove network/queue stuff.
	* configure.ac:
	* constants.{cc,hh}:
	* tests/t_{netsync,singlecvs,cvsimport}.at:
	* testsuite.at:
	* transforms.{cc,hh}:
	* unit_tests.{cc,hh}:
	* vocab_terms.hh:
	* vocab.{cc,hh}:
	* Makefile.am: Adjust for deletions.
	* app_state.hh: Cleanup.
	* monotone.texi: Fix some typos.
	* packet.{cc,hh}: Implement database ordering.
	* netsync.cc: Massage to use new packet logic.
	* commands.cc:
	* std_hooks.lua: Add initial selector stuff.

2004-03-29  graydon hoare  <graydon@pobox.com>

	* monotone.spec: Update for 0.11 release.

	Release point (v 0.11).

2004-03-29  graydon hoare  <graydon@pobox.com>

	* Makefile.am (DISTCHECK_CONFIGURE_FLAGS): Set.
	* commands.cc: Tidy up / narrow output width.
	* patch_set.cc: Likewise.
	* monotone.texi: Cleanups for PDF generation.

2004-03-28  graydon hoare  <graydon@pobox.com>

	* NEWS: Mention 0.11 release.
	* AUTHORS: Mention Robert.

2004-03-28  Robert Bihlmeyer  <robbe+mt@orcus.priv.at>

	* file_io.cc (walk_tree_recursive): Ignore broken symlinks.

2004-03-27  graydon hoare  <graydon@pobox.com>

	* monotone.texi: Flesh out netsync stuff, remove old network stuff.
	* monotone.1: Likewise.

2004-03-27  Robert Helgesson  <rycee@home.se>

	* Makefile.am:
	* configure.ac:
	* database.cc:
	* depot.cc:
	* lua.cc:
	* network.cc:
	* schema_migration.cc: Bundled library switch logic.

2004-03-27  graydon hoare  <graydon@pobox.com>

	* depot.cc (dump): Implement.
	* tests/t_http.at, test/t_proxy.at: Use "depot.cgi dump" rather than sqlite.
	* sqlite/pager.h: Change page size.
	* README: Massage slightly.
	* INSTALL: Write real installation instructions.
	* Makefile.am: Include build of "one big page" docs.
	* boost/circular_buffer_base.hpp: Another boost version insulation fix.
	* vocab.cc (verify): Normalize local_path's during verification on boost 1.31.0.
	* monotone.texi: Rip out some of the pre-netsync networking docs.

2004-03-24  graydon hoare  <graydon@pobox.com>

	* boost/circular_buffer_base.hpp: Boost version insulation.
	* cert.cc, cert.hh, commands.cc: Differentiate "unknown" keys from "bad".
	* xdelta.cc, proto_machine.cc: Fix boost version insulation.

2004-03-24  graydon hoare  <graydon@pobox.com>

	* rcs_import.cc (import_substates): Filter by branch.
	* xdelta.cc: Minor bits of insulation.

2004-03-24  graydon hoare  <graydon@pobox.com>

	* AUTHORS: Mention Robert.
	* configure.ac: Enable sse2 stuff.
	* monotone.spec: Adjust CFLAGS and CXXFLAGS
	* monotone.texi (Network Service): Expand a bit.

2004-03-24  Robert Helgesson  <rycee@home.se>

	* commands.cc:
	* http_tasks.cc:
	* lua.cc:
	* manifest.cc:
	* netsync.cc:
	* nntp_tasks.cc:
	* proto_machine.cc:
	* work.cc:
	* xdelta.cc:
	Portability fixes for boost 1.31.0

2004-03-22  graydon hoare  <graydon@pobox.com>

	* cryptopp/integer.cpp, integer.h: Enable SSE2 multiply code.
	* database.cc, database.hh, certs.cc: Speed up 'heads'.

2004-03-21  graydon hoare  <graydon@pobox.com>

	* lcs.hh, sanity.hh: Minor performance tweaks.

2004-03-20  graydon hoare  <graydon@pobox.com>

	* rcs_import.cc: Teach how to aggregate branches.
	* monotone.texi: Start section on netsync.

2004-03-20  Olivier Andrieu  <oliv__a@users.sourceforge.net>

	* commands.cc (log): Show tags in log.
	* AUTHORS: Mention Olivier.

2004-03-17  Nathan Myers  <ncm@cantrip.org>

	* boost/circular_buffer.hpp:
	* commands.cc:
	* cryptopp/fltrimpl.h:
	* cryptopp/iterhash.cpp:
	* quick_alloc.hh:
	Fixes for gcc 3.4 compat and warnings.

2004-03-17  graydon hoare  <graydon@pobox.com>
	* cryptopp/config.h: Fix for gcc aliasing optimization error.
	* rcs_import.cc (cvs_history::note_file_edge):
	Fix for first changelog import bug (#5813).

2004-03-15  graydon hoare  <graydon@pobox.com>

	* rcs_import.cc: Import lone versions properly.
	* tests/t_singlecvs.at: New test for it.
	* testsuite.at: Call it.

2004-03-14  graydon hoare  <graydon@pobox.com>

	* commands.cc (diff): Show added files too.
	* monotone.texi: Fix typo.

2004-03-08  graydon hoare  <graydon@pobox.com>

	* netsync.cc (analyze_manifest_edge): Fix broken formatter.

2004-03-07  graydon hoare  <graydon@pobox.com>

	* Makefile.am (BOOST_SANDBOX_SOURCES): Remove boost::socket entries.
	(NETXX_SOURCES): Predicate on IP6 support in OS (from Paul Snively).
	* boost/socket/*.[hc]pp: Remove.
	* boost/io/streambuf_wrapping.hpp: Remove.
	* AUTHORS: Remove copyright notice for boost::socket.
	* acinclude.m4 (ACX_PTHREAD): Add.
	* network.cc: Replace boost::socket machinery with Netxx.
	* network.hh (open_connection): Remove prototype, static function.
	* sanity.hh, sanity.cc: Make log formatters give file:line coords,
	throw log offending coordinate if formatting fails.

2004-03-07  graydon hoare  <graydon@pobox.com>

	* sqlite/date.c, sqlite/vdbeInt.h, sqlite/vdbeaux.c: Add.
	* sqlite/*.c: Upgrade to 2.8.12.
	* Makefile.am: Update to mention new files.
	* cert.cc
	(expand_ancestors)
	(expand_dominators): Resize child bitmaps to cover parent.

2004-03-06  graydon hoare  <graydon@pobox.com>

	* netsync.cc (get_root_prefix): Fix from Paul Snively
	to fix static initialization order on mac OSX.
	* montone.texi: Typo fix from Anders Petersson.
	* *.cc: Move all function defs into column 0.

2004-03-04  graydon hoare  <graydon@pobox.com>

	* std_hooks.lua: Fix merger execution pessimism.

2004-03-04  graydon hoare  <graydon@pobox.com>

	* adler32.hh: Modify to use u8.
	* depot.cc, netcmd.cc, xdelta.cc: Modify to use u8.
	* netio.hh, numeric_vocab.hh (widen): Move between headers.
	* netsync.cc: Correct role-assumption bugs.
	* schema_migration.cc: Strip whitespace in sha1.
	(changes received from Christof Petig)

2004-03-01  graydon hoare  <graydon@pobox.com>

	* commands.cc: Handle anonymous pulling.
	* netsync.cc: Ditto.

	Release point (v 0.10).

2004-03-01  graydon hoare  <graydon@pobox.com>

	* NEWS: Mention impending 0.10 release.
	* cert.cc, cert.hh: Bug fixes, implement trust function, QA stuff.
	* commands.cc: Tweak disapprove, approve, testresult, push, pull.
	* configure.ac: Bump version number.
	* cryptopp/rng.h, cryptopp/rng.cpp
	(MaurerRandomnessTest): Fix bitrot.
	* keys.cc: Add Maurer PRNG randomness test.
	* lua.cc, lua.hh: Add trust, testresult, anonymous netsync hooks.
	* monotone.1: Update to follow changes to commands.
	* monotone.texi: Include QA section, adjust some UI drift, clarify
	reserved cert names, document new hooks and commands.
	* netcmd.hh, netcmd.cc: Add anonymous, error commands; fix bugs.
	* netsync.cc: Process new commands, factor server loop a bit.
	* std_hooks.lua: Add new hook defaults, factor mergers.
	* tests/t_netsync.at: Check SHA1 of each edge.
	* tests/t_null.at: Call with --norc to skip ~/.monotonerc
	* tests/t_update.at: Fix glaring error.
	* tests/t_disapprove.at, tests/t_testresult.at: New tests.
	* testsuite.at: Call them.
	* ui.cc (sanitize): Clean escape chars from output (optional?)
	* update.cc: Rewrite entirely in terms of new QA definitions.

2004-02-24  graydon hoare  <graydon@pobox.com>

	* commands.cc (ls_keys): Write key hash codes.
	* constands.cc (netsync_timeout_seconds): Up to 120.
	* netsync.cc: Fix a bunch of bugs.
	* patch_set.cc (manifests_to_patch_set): Fix bug in overload
	default construction.

2004-02-22  graydon hoare  <graydon@pobox.com>

	* patch_set.cc, patch_set.hh: Parameterize yet further.
	* netsync.cc: Fix a lot of bugs, add manifest and file grovelling.
	* tests/t_netsync.at: A new test (which runs!)
	* testsuite.at: Call it.

2004-02-20  graydon hoare  <graydon@pobox.com>

	* cert.cc, cert.hh, key.cc, key.hh, database.cc, database.hh:
	Add lots of little netsync support routines.
	* commands.cc (rebuild): Rehash everything too.
	* constants.cc (netcmd_minsz): Recalculate.
	* cryptopp/osrng.cpp (NonblockingRng::GenerateBlock): Handle
	/dev/urandom a bit better.
	* netcmd.cc, netcmd.hh: Remove describe cmds, add nonexistant cmd.
	* netio.hh: Add uleb128 stuff.
	* xdelta.cc: Add randomizing unit test suite.
	* diff_patch.cc: Remove commented-out dead line-merger code.
	* merkle_tree.cc: Fix various bugs.
	* netcmd.cc: Switch everything over to uleb128s.
	* netsync.cc: Implement lots of missing stuff.

2004-02-09  graydon hoare  <graydon@pobox.com>

	* netsync.cc (ROOT_PREFIX): New variable.
	* commands.cc (merkle): New command.

2004-02-09  Ben Elliston  <bje@wasabisystems.com>

	* monotone.texi: Spelling corrections.

2004-02-09  graydon hoare  <graydon@pobox.com>

	* database.cc, database.hh
	(get_version_size)
	(get_file_version_size)
	(get_manifest_version_size): New functions.
	* xdelta.cc, xdelta.hh (measure_delta_target_size): New function.
	* merkle_tree.cc, merkle_tree.hh, netcmd.cc, netcmd.hh:
	Cleanup and typesafety.
	* netsync.cc: Cleanup, typesafety, implement refine phase.

2004-02-01  graydon hoare  <graydon@pobox.com>

	* netsync.cc: Remove a lot of stuff, implement auth phase.
	* constants.cc, constants.hh: Move constants from netsync.cc.
	* netcmd.cc, netcmd.hh: Split out of netsync.cc.
	* merkle_tree.cc, merkle_tree.hh: Likewise.
	* numeric_vocab.hh: New header.
	* adler32.hh: include numeric_vocab.hh.
	* netio.hh: Likewise.
	* unit_tests.cc, unit_tests.hh: Update.
	* Makefile.am: Likewise.
	* commands.cc: Guess signing key for auth phase.
	* database.cc, database.hh (public_key_exists)
	(get_pubkey): New functions based on key hashes.

2004-01-31  graydon hoare  <graydon@pobox.com>

	* Netxx/*: New files.
	* AUTHORS: Mention Netxx.
	* Makefile.am: Mention Netxx and netsync.{cc,hh}
	* adler32.hh: Delegate typedefs to boost.
	* cert.hh, cert.cc (cert_hash_code): New function.
	* commands.cc (find_oldest_ancestors): Block cycles.
	(netsync): New command.
	* database.cc, database.hh (schema): Update.
	(put_key): Calculate key hash on the fly.
	(put_cert): Likewise.
	(merkle_node_exists)
	(get_merkle_node)
	(put_merkle_node)
	(erase_merkle_nodes): New functions.
	* keys.hh, keys.cc (key_hash_code): New function.
	* lua.cc, lua.hh
	(hook_get_netsync_read_permitted)
	(hook_get_netsync_write_permitted): New hooks.
	* monotone.spec: Update for FC1 info conventions.
	* monotone.texi (Quality Assurance): New section.
	* netsync.cc, netsync.hh: New files, preliminary
	netsync infrastructure. Command bodies still missing.
	* schema.sql: Add intrinsic key and cert hashes, merkle nodes.
	* schema_migration.cc: Add code to migrate to new schema.
	* unit_tests.cc: Handle command-line args to limit test set.
	* vocab_terms.hh: Add merkle and prefix as new terms.

2004-01-13  Nathaniel Smith  <njs@codesourcery.com>

	* idna/idn-int.h: Remove (generated by configure).

2004-01-13  Nathaniel Smith  <njs@codesourcery.com>

	* configure.ac: Switch "if" and "else" branches in pthreads
	checks.

2004-01-12  Nathaniel Smith  <njs@codesourcery.com>

	* configure.ac: Remove check for -lpthread.
	Add check for pthread_mutex_lock and ACX_PTHREAD.
	* m4/acx_pthread.m4: New file.

2004-01-07  graydon hoare  <graydon@pobox.com>

	* Makefile.am:
	* po/POTFILES.in:
	* po/monotone.pot: Minor tweaks for distclean.
	* adns/config.h:
	* boost/socket/src/interface.cpp:
	* boost/socket/src/ip4/address.cpp:
	* boost/socket/src/ip4/protocol.cpp: OSX portability.
	* AUTHORS: Mention new contributors.
	* monotone.texi (Hook Reference): Document i18n hooks.

	Release point (v 0.9).

2004-01-07  graydon hoare  <graydon@pobox.com>

	* cert.cc (ensure_parents_loaded)
	(expand_dominators)
	(expand_ancestors)
	(find_intersecting_node): New functions.
	(find_common_ancestor): Reimplement in terms of dominator
	and ancestor bitset intersection.

2004-01-05  Christof Petig <christof@petig-baender.de>

	* vocab.cc (verify<local_path>) Fix use of val() / iterator.
	* constants.cc (illegal_path_bytes): NUL-terminate.

2004-01-02  graydon hoare  <graydon@pobox.com>

	* diff_patch.cc (normalize_extents): Improve to handle an odd case.
	* tests/t_fmerge.at: New test, to test it.
	* commands.cc (fload, fmerge): Permanently enable, for test.
	* testsuite.at: Call new test.

2004-01-01  graydon hoare  <graydon@pobox.com>

	* file_io.hh, file_io.cc (read_localized_data, write_localized_data):
	New functions
	* commands.cc, manifest.cc, transforms.cc: Use them.
	* monotone.texi: Minor update to i18n docs.
	* lua.hh, lua.cc (hook_get_linesep_conv, hook_get_charset_conv):
	New hooks.
	* acinclude.m4: Move AX_CREATE_STDINT_H in here.
	* po/monotone.pot: Regenerate.
	* NEWS, configure.ac: Prep for 0.9 release.

2003-12-30  graydon hoare  <graydon@pobox.com>

	* file_io.hh, file_io.cc (mkpath): New function.
	* commands.cc, database.cc, diff_patch.cc, file_io.cc,
	lua.cc, vocab.cc, work.cc: Use it.
	* constants.cc (illegal_path_bytes_arr): Remove leading null.
	* monotone.texi: Include i18n docs.
	* tests/t_i18n_file.at: Check colon in filename.

2003-12-29  graydon hoare  <graydon@pobox.com>

	* file_io.cc: Localize names before touching fs.
	* lua.hh, lua.cc (hook_get_system_charset): Remove useless fn.
	* test_hooks.lua: Likewise.
	* monotone.cc, transforms.cc, transforms.hh:
	Remove lua from system charset conv.
	* tests/t_i18n_file.at: New test.
	* testsuite.at: Call it.

2003-12-28  graydon hoare  <graydon@pobox.com>

	* app_state.cc, app_state.hh: Massage to use i18n vocab.
	* cert.cc, commands.cc, commands.hh, rcs_import.cc,
	update.cc, update.hh, url.cc, url.hh: Likewise.

	* work.cc, work.hh: --> Likewise, and break file format! <--

	* constants.hh, constants.cc (legal_ace_bytes): New constant.
	* vocab.cc (verify<ace>): Use it.
	(verify<urlenc>) New function.
	* vocab_terms.hh (ace, urlenc, utf8): New terms.
	* transforms.hh, transforms.cc: Use them.
	* monotone.cc (utf8_argv): Charconv argv.
	* network.hh, network.cc: Use url.{hh,cc}.

2003-12-28  graydon hoare  <graydon@pobox.com>

	* constants.hh, constants.cc (idlen): New constant.
	* commands.cc, vocab.cc: Use it.
	* manifest.cc (read_manifest_map): Tighten up regex.
	* packet.cc: Likewise.
	* transforms.cc (uppercase)
	(lowercase): Rewrite.
	(utf8_to_urlenc)
	(urlenc_to_utf8)
	(internalize_url)
	(internalize_cert_name)
	(internalize_rsa_keypair_id)
	(externalize_url)
	(externalize_cert_name)
	(externalize_rsa_keypair_id): New functions.
	* url.hh, url.cc (parse_utf8_url): New function.

2003-12-20  graydon hoare  <graydon@pobox.com>

	* diff_patch.cc (normalize_extents): New function.
	(merge_via_edit_scripts): Use it.

2003-12-19  graydon hoare  <graydon@pobox.com>

	[net.venge.monotone.i18n branch]

	* idna/*.[ch]: New files.
	* po/*: New files.
	* url.cc, url.hh, constants.cc: New files.
	* Makefile.am, configure.ac: Various fiddling for gettext.
	* lua.hh, lua.cc (hook_get_system_charset): New hook.
	(hook_get_system_linesep): New hook.
	* transforms.hh, transforms.cc
	(charset_convert)
	(system_to_utf8)
	(utf8_to_system)
	(ace_to_utf8)
	(utf8_to_ace)
	(line_end_convert): New functions.
	* vocab.cc: Refine constraints.
	* vocab_terms.hh (external): New atomic type.
	* monotone.cc (cpp_main): Initialize gettext.
	* sanity.hh (F): Call gettext() on format strings.
	* commands.cc, depot.cc, database.cc, http_tasks.cc, keys.cc,
	network.cc, rcs_import.cc, sanity.cc, mac.hh : Update to use
	'constants::' namespace.
	* config.h.in: Remove.
	* commands.cc: Various formatting cleanups.
	* unit_tests.cc, unit_tests.hh: Connect to url tests.

2003-12-19  graydon hoare  <graydon@pobox.com>

	* diff_patch.cc (merge3): Skip patches to deleted files.

2003-12-16  graydon hoare  <graydon@pobox.com>

	* commands.cc (ls_ignored, ignored_itemizer): Fold in as subcases of unknown.

2003-12-16  graydon hoare  <graydon@pobox.com>

	* lua.cc (working_copy_rcfilename): MT/monotonerc not MT/.monotonerc.

2003-12-16  graydon hoare  <graydon@pobox.com>

	* lua.hh, lua.cc (working_copy_rcfilename): New function.
	* monotone.cc: Add working copy rcfiles.
	* commands.cc (ls_unknown, unknown_itemizer): Skip ignored files.

2003-12-16  graydon hoare  <graydon@pobox.com>

	* file_io.cc (walk_tree_recursive): continue on book-keeping file.

2003-12-15  graydon hoare  <graydon@pobox.com>

	* tests/t_unidiff.at, t_unidiff2.at: Check for mimencode.

2003-12-15  graydon hoare  <graydon@pobox.com>

	* configure.ac: Add --enable-static-boost.
	* Makefile.am: Likewise.
	* AUTHORS: Mention new contributors.

2003-12-14  Lorenzo Campedelli <lorenzo.campedelli@libero.it>

	* work.cc (add_to_attr_map): Finish change to attr map format.

2003-12-10  Tom Tromey  <tromey@redhat.com>

	* commands.cc (checkout): Give better error message if branch is
	empty.

2003-12-07  Eric Kidd  <eric.kidd@pobox.com>

	* commands.cc (agraph): Handle repositories with a single version.
	* database.cc (get_head_candidates): Handle heads with no ancestors.
	* cert.cc (get_branch_heads): Handle heads with no ancestors.

2003-12-06  Eric Kidd  <eric.kidd@pobox.com>

	* update.hh, update.cc (pick_update_target): Return current
	version if no better update candidates available.
	* update.cc (pick_update_target): Always do branch filtering.
	* commands.cc (update): Notice when we're already up-to-date.
	* commands.cc (propagate): Assign branch name correctly when merging.

2003-12-05  graydon hoare  <graydon@pobox.com>

	* lcs.hh (edit_script): New entry point.
	* diff_patch.cc: Rewrite merge in terms of edit scripts.
	* network.cc (post_queued_blobs_to_network): Tidy up transient
	failure message.
	* randomfile.hh: Prohibit deletes on end of chunks.
	* sanity.cc: EOL-terminate truncated long lines.

2003-12-02  graydon hoare  <graydon@pobox.com>

	* database.cc, database.hh (reverse_queue): Copy constructor.
	* std_hooks.lua (merge3): Remove afile, not ancestor.
	* monotone.cc: Remove debugging message.
	* ui.cc (finish_ticking): Set last_write_was_a_tick to false.

2003-12-01  graydon hoare  <graydon@pobox.com>

	* app_state.hh, app_state.cc (set_signing_key): New fn, persist key.
	* monotone.cc (cpp_main): Permit commuting the --help argument around.

2003-11-30  graydon hoare  <graydon@pobox.com>

	* network.cc (post_queued_blobs_to_network): Fail when posted_ok is false.
	* database.cc (initialize): Fail when -journal file exists.
	* keys.cc (make_signature): Nicer message when privkey decrypt fails.

2003-11-29  Tom Tromey  <tromey@redhat.com>

	* rcs_import.cc (store_auxiliary_certs): Renamed to fix typo.
	Updated all callers.

	* http_tasks.cc (check_received_bytes): Allow "-" as well.
	* depot.cc (execute_post_query): Allow "-" as well.

2003-11-28  Tom Tromey  <tromey@redhat.com>

	* http_tasks.cc (check_received_bytes): Allow "-" as well.
	* depot.cc (execute_post_query): Allow "-" as well.

2003-11-28  graydon hoare  <graydon@pobox.com>

	* cert.cc: Various speedups.
	* cycle_detector.hh (edge_makes_cycle): Use visited set, too.
	* database.hh, database.cc (get_head_candidates): New, complex query.
	* keys.hh, keys.cc (check_signature): Cache verifiers.
	* sqlite/os.c (sqliteOsRandomSeed): Harmless valgrind purification.
	* tests/t_fork.at, tests/t_merge.at: Ignore stderr chatter on 'heads'.

2003-11-27  graydon hoare  <graydon@pobox.com>

	* Makefile.am (AM_LDFLAGS): No more -static, sigh.
	* cert.cc (find_relevant_edges): Keep dynamic-programming caches.
	(calculate_renames_recursive): Likewise.
	* cert.cc, cert.hh (rename_edge): Add constructor, copy constructor.
	* commands.cc (list certs): Note rename certs are binary.

2003-11-24  graydon hoare  <graydon@pobox.com>

	* network.cc: Continue fetch, post loops even if one target has
	an exception.

2003-11-24  graydon hoare  <graydon@pobox.com>

	* database.hh, database.cc (delete_posting): Change to take queue
	sequence numbers.
	* commands.cc (queue): Use new API.
	* network.cc (post_queued_blobs_to_network): Use new API.

2003-11-24  graydon hoare  <graydon@pobox.com>

	* std_hooks.lua (get_http_proxy): Return nil when no ENV var.
	* monotone.texi (get_http_proxY): Document change.

2003-11-24  graydon hoare  <graydon@pobox.com>

	* tests/t_proxy.at: Add a test for proxying with tinyproxy.
	* testsuite.at: Call it.
	* lua.cc: Fix dumb error breaking proxying.
	* network.cc: Be verbose about proxying.

2003-11-23  graydon hoare  <graydon@pobox.com>

	* http_tasks.cc (read_chunk): Tolerate 0x20* after chunk len.

2003-11-23  graydon hoare  <graydon@pobox.com>

	* network.cc: Make more informative error policy.
	* boost/socket/socketstream.hpp: Pass SocketType to streambuf template.
	* boost/socket/src/default_socket_impl.cpp: Translate EINTR.

2003-11-22  graydon hoare  <graydon@pobox.com>

	* lua.cc, lua.hh (hook_get_http_proxy): New hook.
	* std_hooks.lua (get_http_proxy): Default uses HTTP_PROXY.
	(get_connect_addr): Undefine, it's for tunnels alone now.
	* network.cc: Use new hook.
	* http_tasks.hh, http_tasks.cc: Teach about proxies (sigh).
	* monotone.texi: Document new hooks.

2003-11-22  graydon hoare  <graydon@pobox.com>

	* lua.cc, lua.hh (hook_get_connect_addr): New hook.
	* std_hooks.lua (get_connect_addr): Default uses HTTP_PROXY.
	* network.cc, network.hh: Use new hook.
	* http_tasks.cc: Teach about HTTP/1.1.
	* cert.cc (bogus_cert_p): Fix UI ugly.

2003-11-21  graydon hoare  <graydon@pobox.com>

	* constants.hh (postsz): New constant for suggested post size.
	* database.cc, database.hh (queue*): Change db API slightly.
	* commands.cc (queue): Adjust to changed db API.
	* network.cc (post_queued_blobs_to_network): Switch to doing
	incremental posts.
	* cert.cc (write_rename_edge, read_rename_edge): Put files on
	separate lines to accomodate future i18n work.
	* work.cc (add_to_attr_map, write_attr_map): Reorder fields to
	accomodate future i18n work.
	* monotone.texi: Document it.
	* configure.ac, NEWS: Mention 0.8 release.

	Release point (v 0.8).

2003-11-16  Tom Tromey  <tromey@redhat.com>

	* missing: Removed generated file.

2003-11-14  graydon hoare  <graydon@pobox.com>

	* commands.cc (vcheck): Add.
	* cert.cc, cert.hh (cert_manifest_vcheck): Add.
	(check_manifest_vcheck): Add.
	(calculate_vcheck_mac): Add.
	* constants.hh (vchecklen): New constant.
	* mac.hh: Re-add.
	* monotone.texi (Hash Integrity): New section.
	* monotone.1: Document vcheck.

2003-11-14  graydon hoare  <graydon@pobox.com>

	* database.cc, database.hh (reverse_queue): New class.
	(compute_older_version): New functions.
	(get_manifest_delta): Remove.
	* network.cc, network.hh (queue_blob_for_network): Remove.
	* packet.cc, packet.hh (queueing_packet_writer): Change UI,
	write to queue directly, accept optional<reverse_queue>.
	* cert.cc (write_paths_recursive): Rewrite to use constant
	memory.
	* commands.cc (queue, queue_edge_for_target_ancestor):
	Install optional<reverse_queue> in qpw.
	* tests/t_cross.at: Ignore new UI chatter.
	* monotone.texi (Transmitting Changes): Change UI output.

2003-11-13  graydon hoare  <graydon@pobox.com>

	* Makefile.am (AUTOMAKE_OPTIONS): Require 1.7.1
	* commands.cc (addtree): Wrap in transaction guard.
	* database.cc, database.hh (manifest_delta_exists): Add.
	(get_manifest_delta): Add.
	* cert.cc (write_paths_recursive): Use partial deltas.
	* manifest.cc, manifest.hh (read_manifest_map): New variant.
	* patch_set.cc, patch_set.hh (patch_set): Add map_new, map_old
	fields.
	(manifests_to_patch_set) Store new field.
	(patch_set_to_packets) Don't read manifest versions from db.
	* std_hooks.lua (ignore_file): ignore .a, .so, .lo, .la, ~ files.
	* tests/t_cvsimport.at: New test.
	* testsuite.at: Call it.

2003-11-10  graydon hoare  <graydon@pobox.com>

	* commands.cc (find_oldest_ancestors): New function.
	(queue): New "addtree" subcommand.
	* monotone.texi: Document it.
	* monotone.1: Document it.

2003-11-10  graydon hoare  <graydon@pobox.com>

	* file_io.cc (walk_tree_recursive): Ignore MT/

2003-11-09  graydon hoare  <graydon@pobox.com>

	* database.cc (dump, load): Implement.
	* commands.cc (db): Call db.dump, load.
	* cycle_detector.hh: Skip when no in-edge on src.
	* monotone.texi: Document dump and load, add some
	special sections.
	* monotone.1: Mention dump and load.

2003-11-09  graydon hoare  <graydon@pobox.com>

	* rcs_file.hh (rcs_symbol): New structure.
	* rcs_file.cc (symbol): New rule.
	* rcs_import.cc (find_branch_for_version): New function.
	(cvs_key::branch): New field.
	(store_auxilliary_certs): Cert branch tag.
	* cycle_detector.hh: Fix bugs, don't use quick_alloc.
	* commands.cc (checkout): Add --branch based version.
	* monotone.texi: Document new command variant.
	* monotone.1: Ditto.

2003-11-09  graydon hoare  <graydon@pobox.com>

	* quick_alloc.hh: New file.
	* Makefile.am: Add it.
	* cycle_detector.hh: Rewrite.
	* manifest.hh: Use quick_alloc.
	* vocab.cc: Relax path name requirements a bit.
	* sqlite/sqliteInt.h: Up size of row to 16mb.

2003-11-02  graydon hoare  <graydon@pobox.com>

	* commands.cc (post): Post everything if no URL given; don't base
	decision off branch name presence.
	* app_state.cc, monotone.cc, file_io.cc, file_io.hh: Support
	absolutifying args.
	* lua.hh, lua.cc, std_hooks.lua (hook_get_mail_hostname): New hook.
	* monotone.texi: Document it.
	* monotone.texi, monotone.1: Minor corrections, new sections.
	* monotone.cc: Don't look in $ENV at all.
	* network.cc: Correct MX logic.
	* nntp_tasks.cc, smtp_tasks.cc: Separate postlines state.
	* smtp_tasks.cc: Correct some SMTP logic.
	* configure.ac, NEWS: Mention 0.7 release.

	Release point (v 0.7).

2003-11-01  graydon hoare  <graydon@pobox.com>

	* http_tasks.cc: Drop extra leading slashes in HTTP messages.

2003-10-31  graydon hoare  <graydon@pobox.com>

	* commands.cc, database.cc, database.hh, lua.cc, lua.hh,
	network.cc, network.hh, packet.cc, packet.hh, schema.sql,
	schema_migration.cc, tests/t_http.at, tests/t_nntp.at, vocab.cc:
	Eliminate "groupname", use lone URL.
	* monotone.texi: Update to cover new URL rules.
	* network.cc, network.hh, lua.cc, lua.hh, smtp_tasks.cc:
	Implement "mailto" URLs.
	* tests/t_smtp.at: New test.
	* testsuite.at: Call it.

2003-10-31  graydon hoare  <graydon@pobox.com>

	* patch_set.cc (manifests_to_patch_set): Second form with explicit renames.
	(manifests_to_patch_set): Split edit+rename events when we see them.
	* commands.cc (status, commit): Include explicit rename set.
	* diff_patch.cc (merge3): Accept edit+rename events split by patch_set.cc.
	* smtp_tasks.hh, smtp_tasks.cc: New files.
	* nntp_machine.hh, nntp_machine.cc: Rename to proto_machine.{hh,cc} (woo!)
	* nntp_tasks.cc: Adjust to use proto_ prefix in various places.
	* proto_machine.cc (read_line): get() into streambuf.
	* Makefile.am: Cover renames and adds.

2003-10-31  graydon hoare  <graydon@pobox.com>

	* diff_patch.cc (merge3): Extract renames.
	* commands.cc (calculate_new_manifest_map): Extract renames.
	(try_one_merge): Extract renames, propagate to merge target.
	(commit): Extract renames, propagate to commit target.
	* cert.cc (calculate_renames_recursive): Fix wrong logic.
	(find_common_ancestor_recursive): Stall advances at top of graph.
	* patch_set.cc: (manifests_to_patch_set): Teach about historical
	renames.
	* tests/t_erename.at: New test for edit+rename events.
	* testsuite.at: Call t_erename.at.

2003-10-30  graydon hoare  <graydon@pobox.com>

	* patch_set.cc (operator<): s/a/b/ in a few places, yikes!
	* cert.cc: Add machinery for rename edge certs.
	* commands.cc: Call diff(manifest,manifest) directly.
	* tests/t_nntp.at: Kill tcpserver DNS lookups on nntp test.
	* network.cc (parse_url): Character class typo fix, from
	Johannes Winkelmann.
	* app_state.hh, cert.hh, commands.hh, cycle_detector.hh,
	database.hh, diff_patch.cc, diff_patch.hh, http_tasks.hh,
	interner.hh, keys.hh, lua.hh, manifest.hh, network.hh,
	nntp_machine.hh, nntp_tasks.hh, packet.hh, patch_set.hh,
	transforms.hh, update.hh, vocab.hh, work.hh, xdelta.hh:
	fix use of std:: prefix / "using namespace" pollution.

2003-10-27  graydon hoare  <graydon@pobox.com>

	* lua/liolib.c (io_mkstemp): Portability fix
	from Ian Main.
	* xdelta.cc,hh (compute_delta): New manifest-specific variant.
	* transforms.cc,hh (diff): Same.
	* rcs_import.cc: Various speedups to cvs import.

2003-10-26  graydon hoare  <graydon@pobox.com>

	* cert.cc (get_parents): New function.
	(write_paths_recursive): New function.
	(write_ancestry_paths): New function.
	* cert.hh (write_ancestry_paths): Declare.
	* commands.cc (queue_edge_for_target_ancestor):
	Call write_ancestry_paths for "reposting" queue
	strategy.

2003-10-25  graydon hoare  <graydon@pobox.com>

	* commands.cc (log): Skip looking inside nonexistent
	manifests for file comments.

2003-10-24  graydon hoare  <graydon@pobox.com>

	* adns/*.c, adns/*.h: Import adns library.
	* Makefile.am: Update to build adns into lib3rdparty.a.
	* AUTHORS: Mention adns.
	* network.cc: Call adns functions, not gethostbyname.

2003-10-20  Nathaniel Smith  <njs@codesourcery.com>

	* patch_set.cc (patch_set_to_text_summary): Give more detailed
	output.
	* commands.cc (get_log_message, status, diff): Use
	patch_set_to_text_summary for complete description.

2003-10-22  graydon hoare  <graydon@pobox.com>

	* monotone.texi: Document 'queue' command.
	* monotone.1: Likewise.

2003-10-22  graydon hoare  <graydon@pobox.com>

	* diff_patch.cc
	(infer_directory_moves): New function.
	(rebuild_under_directory_moves): New function.
	(apply_directory_moves): New function.
	(merge3): Handle directory moves.
	* tests/t_renamed.at: New test for dir renames.
	* testsuite.at: Call it.

2003-10-21  graydon hoare  <graydon@pobox.com>

	* commands.cc (queue): New command.
	(list): Add "queue" subcommand, too.

2003-10-21  graydon hoare  <graydon@pobox.com>

	* diff_patch.cc (merge_deltas): New function.
	(check_map_inclusion): New function.
	(check_no_intersect): New function.
	(merge3): Rewrite completely.
	* tests/t_rename.at: New test.
	* testsuite.at: Call it.
	* file_io.cc, file_io.hh (make_dir_for): New function.
	* commands.cc (update): Call make_dir_for on update.

2003-10-20  graydon hoare  <graydon@pobox.com>

	* commands.cc: Replace [] with idx() everywhere.

2003-10-20  Tom Tromey  <tromey@redhat.com>

	* cert.hh (get_branch_heads): Updated.
	Include <set>.
	* commands.cc (head): Updated for new get_branch_heads.
	(merge): Likewise.
	(propagate): Likewise.
	* cert.cc (get_branch_heads): Use set<manifest_id>.

	* commands.cc (merge): Use all caps for metasyntactic variable.
	(heads): Likewise.

	* network.cc (post_queued_blobs_to_network): Do nothing if no
	packets to post.

2003-10-20  graydon hoare  <graydon@pobox.com>

	* cert.cc (get_branch_heads): Fix dumb bug.
	* diff_patch.cc (merge3): Fix dumb bug.
	(merge2): Fix dumb bug.
	(try_to_merge_files): Fix dumb bug.

2003-10-20  graydon hoare  <graydon@pobox.com>

	* file_io.cc (tilde_expand): New function.
	* monotone.cc (cpp_main): Expand tildes in
	db and rcfile arguments.

2003-10-20  graydon hoare  <graydon@pobox.com>

	* rcs_import.cc (import_cvs_repo): Check key existence
	at beginning of import pass, to avoid wasted work.

2003-10-19  Tom Tromey  <tromey@redhat.com>

	* commands.cc (log): Add each seen id to `cycles'.

2003-10-19  graydon hoare  <graydon@pobox.com>

	* AUTHORS: Mention Tecgraf PUC-Rio and their
	copyright.
	* Makefile.am: Mention circular buffer stuff.
	* configure.ac, NEWS: Mention 0.6 release.
	* cert.hh, cert.cc (erase_bogus_certs): file<cert> variant.
	* commands.cc (log): Erase bogus certs before writing,
	cache comment-less file IDs.
	* monotone.spec: Don't specify install-info args,
	do build with optimization on RHL.

	Release point (v 0.6).

2003-10-19  Matt Kraai  <kraai@ftbfs.org>

	* commands.cc (merge): Use app.branch_name instead of args[0] for
	the branch name.

2003-10-17  graydon hoare  <graydon@pobox.com>

	* commands.cc (log): New command.
	Various other bug fixes.
	* monotone.1, monotone.texi: Minor updates.

2003-10-17  graydon hoare  <graydon@pobox.com>

	* monotone.texi: Expand command and hook references.
	* commands.cc: Disable db dump / load commands for now.

2003-10-16  graydon hoare  <graydon@pobox.com>

	* sanity.hh: Add a const version of idx().
	* diff_patch.cc: Change to using idx() everywhere.
	* cert.cc (find_common_ancestor): Rewrite to recursive
	form, stepping over historic merges.
	* tests/t_cross.at: New test for merging merges.
	* testsuite.at: Call t_cross.at.

2003-10-10  graydon hoare  <graydon@pobox.com>

	* lua.hh, lua.cc (hook_apply_attribute): New hook.
	* work.hh, work.cc (apply_attributes): New function.
	* commands.cc (update_any_attrs): Update attrs when writing to
	working copy.
	* std_hooks.lua (temp_file): Use some env vars.
	(attr_functions): Make table of attr-setting functions.

2003-10-10  graydon hoare  <graydon@pobox.com>

	* work.cc: Fix add/drop inversion bug.
	* lua/*.{c,h}: Import lua 5.0 sources.
	* lua.cc: Rewrite lua interface completely.
	* std_hooks.lua, test_hooks.lua, testsuite,
	tests/t_persist_phrase.at, configure.ac, config.h.in, Makefile.am:
	Modify to handle presence of lua 5.0.

2003-10-08  graydon hoare  <graydon@pobox.com>

	* rcs_import.cc: Attach aux certs to child, not parent.
	* manifest.cc: Speed up some calculations.
	* keys.cc: Optionally cache decoded keys.

2003-10-07  graydon hoare  <graydon@pobox.com>

	* manifest.hh, manifest.cc, rcs_import.cc: Write manifests w/o
	compression.
	* vocab.hh, vocab.cc: Don't re-verify verified data.
	* ui.hh, ui.cc: Minor efficiency tweaks.

2003-10-07  graydon hoare  <graydon@pobox.com>

	* commands.cc, work.cc, work.hh: Add some preliminary stuff
	to support explicit renaming, .mt-attrs.
	* monotone.texi: Add skeletal sections for command reference,
	hook reference, CVS phrasebook. Fill in some parts.

2003-10-02  graydon hoare  <graydon@pobox.com>

	* boost/circular_buffer*.hpp: Add.
	* AUTHORS, cert.cc, commands.cc, database.cc,
	diff_patch.cc, http_tasks.cc, keys.cc, lua.cc, manifest.cc,
	network.cc, nntp_machine.cc, packet.cc, patch_set.cc,
	rcs_import.cc, sanity.cc, sanity.hh, ui.hh, update.cc,
	vocab_terms.hh, work.cc:
	remove existing circular buffer code, replace all
	logging and asserty stuff with boost::format objects
	rather than vsnprintf.

2003-10-01  graydon hoare  <graydon@pobox.com>

	* testsuite.at: Don't use getenv("HOSTNAME").
	* database.cc (exec, fetch): Do va_end/va_start again in between
	logging and executing query.

2003-09-28  Tom Tromey  <tromey@redhat.com>

	* monotone.texi: Added @direntry.

2003-09-27  Nathaniel Smith  <njs@pobox.com>

	* monotone.cc: Remove "monotone.db" default to --db
	option in help text.

2003-09-27  graydon hoare  <graydon@pobox.com>

	* diff_patch.cc: Rework conflict detection.
	* rcs_import.cc: Remove some pointless slowness.
	* monotone.spec: Install info files properly.

	Release point (v 0.5).

2003-09-27  graydon hoare  <graydon@pobox.com>

	* AUTHORS, NEWS, configure.ac: Update for 0.5 release.
	* monotone.texi: Various updates.
	* xdelta.cc (compute_delta): Fix handling of empty data.
	* database.cc (sql): Require --db for init.
	* work.cc (read_options_map): Fix options regex.

2003-09-27  graydon hoare  <graydon@pobox.com>

	* lcs.hh: New jaffer LCS algorithm.
	* interner.hh, rcs_import.cc: Templatize interner.
	* diff_patch.hh: Use interner, new LCS.

2003-09-27  Tom Tromey  <tromey@redhat.com>

	* commands.cc (fetch): Always try lua hook; then default to all
	known URLs.

2003-09-26  Tom Tromey  <tromey@redhat.com>

	* commands.cc (tag): Use all-caps for meta-syntactic variables.
	(comment, add, cat, complete, mdelta, fdata): Likewise.

	* monotone.1: There's no default database.
	* monotone.texi (OPTIONS): There's no default database.

	* database.cc (sql): Throw informative error if database name not
	set.
	* app_state.cc (app_state): Default to no database.

2003-09-26  graydon hoare  <graydon@pobox.com>

	* debian/*, monotone.spec: Add packaging control files.

2003-09-24  graydon hoare  <graydon@pobox.com>

	* database.cc, database.hh (debug): New function.
	* commands.cc (debug): New command.
	* cert.cc, cert.hh (guess_branch): New function.
	* commands.cc (cert): Queue certs to network servers.
	* commands.cc (cert, commit): Use guess_branch.
	* commands.cc (list): List unknown, ignored files.
	* monotone.texi, monotone.1: Document.

2003-09-24  graydon hoare  <graydon@pobox.com>

	* commands.cc (queue_edge_for_target_ancestor): Queue the
	correct ancestry cert, from child to target, as well as
	patch_set.

2003-09-22  graydon hoare  <graydon@pobox.com>

	* depot_schema.sql, schema_migration.cc,
	schema_migration.hh: Add.
	* database.cc, depot.cc: Implement schema migration.
	* database.cc, commands.cc: Change to db ... cmd.
	* monotone.texi, monotone.1: Document command change.
	* depot.cc: Fix various query bugs.

2003-09-21  Nathaniel Smith  <njs@codesourcery.com>

	* depot.cc (depot_schema): Remove unique constraint on (contents),
	replace with unique constraint on (groupname, contents).

2003-09-21  Nathaniel Smith  <njs@codesourcery.com>

	* commands.cc (diff): Take manifest ids as arguments.  Add
	explanatory text on files added, removed, modified.

2003-09-19  Tom Tromey  <tromey@redhat.com>

	* commands.cc (genkey): Use all-caps for meta-syntactic variable.
	(cert, tag, approve, disapprove, comment, add, drop, commit,
	update, revert, cat, checkout, co, propagate, complete, list, ls,
	mdelta, fdelta, mdata, fdata, mcerts, fcerts, pubkey, privkey,
	fetch, post, rcs_import, rcs): Likewise.
	(explain_usage): Indent explanatory text past the command names.

2003-09-17  Tom Tromey  <tromey@redhat.com>

	* commands.cc (list): Don't compute or use "subname".

	* commands.cc (revert): Handle case where argument is a
	directory.
	* tests/t_revert.at: Test for revert of directory.

	* testsuite.at (MONOTONE_SETUP): Use "monotone initdb".
	* monotone.1: Document "initdb".
	* monotone.texi (Commands): Document initdb.
	(Creating a Database): New node.
	(Getting Started): Refer to it.
	* commands.cc (initdb): New command.
	* database.cc (database::sql): New argument `init'.
	(database::initialize): New method.
	* database.hh (database::initalize): Declare.
	(database::sql): New argument `init'.

2003-09-17  Tom Tromey  <tromey@redhat.com>

	* tests/t_persist_phrase.at: Use "ls certs".
	* tests/t_nntp.at: Use "ls certs".
	* tests/t_genkey.at: Use "ls keys" and "ls certs".

2003-09-16  Tom Tromey  <tromey@redhat.com>

	* monotone.1: Document "list branches".
	* commands.cc (ls_certs): New function, from `lscerts' command.
	(ls_keys): New function, from `lskeys' command.
	(ls_branches): New function.
	(list): New command.
	(ls): New alias.
	(explain_usage): Split parameter info at \n.
	* monotone.texi (Adding Files): Use "list certs".
	(Committing Changes): Likewise.
	(Forking and Merging): Likewise.
	(Commands): Likewise.
	(Generating Keys): Use "list keys".
	(Commands): Likewise.
	(Commands): Mention "list branches".
	(Branches): Likewise.

2003-09-15  graydon hoare  <graydon@redhat.com>

	* http_tasks.cc: Fix networking to handle long input.

	* ui.cc, ui.hh: Only pad with blanks enough to cover old output
	when ticking.

	* update.cc, cert.cc, commands.cc: Fix cert fetching functions to
	remove bogus certs.

2003-09-15  Tom Tromey  <tromey@redhat.com>

	* monotone.1: Don't mention MT_KEY or MT_BRANCH.

	* monotone.texi (Getting Started): Don't mention MT_DB or
	MT_BRANCH.
	(Adding Files): Explicitly use --db and --branch.
	* app_state.hh (app_state): New fields options, options_changed.
	Declare new methods.  Include work.hh.
	* work.cc (work_file_name): New constant.
	(add_to_options_map): New structure.
	(get_options_path): New function.
	(read_options_map, write_options_map): Likewise.
	* work.hh (options_map): New type.
	(get_options_path, read_options_map, write_options_map): Declare.
	* commands.cc (add, drop, commit, update, revert, checkout,
	merge): Write options file.
	* app_state.cc (database_option, branch_option): New constants.
	(app_state::app_state): Read options file.
	(app_state::set_database): New method.
	(app_state::set_branch): Likewise.
	(app_state::write_options): Likewise.
	Include work.hh.
	* monotone.cc (cpp_main): Don't set initial database name on
	app.  Use new settor methods.  Don't look at MT_BRANCH or MT_DB.

2003-09-14  graydon hoare  <graydon@pobox.com>

	* vocab.cc, vocab.hh: Add streamers for vocab terms in preparation
	for switch to formatter.

	* cert.cc (check_signature): Treat missing key as failed check.
	* commands.cc (lscerts): Warn when keys are missing.

	* rcs_import.cc, nntp_tasks.cc, http_tasks.cc: Tick progress.

	* sanity.cc, monotone.cc: Tidy up output a bit.

	* xdelta.cc: Add code to handle empty files. Maybe correct?

	* ui.cc, ui.hh: Add.

2003-09-13  Tom Tromey  <tromey@redhat.com>

	* tests/t_nntp.at: If we can't find tcpserver or snntpd, skip the
	test.
	* tests/t_http.at: If we can't find boa or depot.cgi, skip the
	test.

2003-09-12  graydon hoare  <graydon@pobox.com>

	* update.cc (pick_update_target): Only insert base rev as update
	candidate if it actually exists in db.

	* commands.cc, database.cc, database.hh: Implement id completion
	command, and general id completion in all other commands.

2003-09-12  Tom Tromey  <tromey@redhat.com>

	* commands.cc (revert): A deleted file always appears in the
	manifest.
	* tests/t_revert.at: Check reverting a change plus a delete; also
	test reverting by file name.

	* work.cc (deletion_builder::visit_file): Check for file in
	working add set before looking in manifest.
	* tests/t_drop.at: Added add-then-drop test.

	* testsuite.at: Include t_drop.at.
	* tests/t_drop.at: New test.
	* work.cc (visit_file): Check for file in working delete set
	before looking in manifest.

2003-09-12  Tom Tromey  <tromey@redhat.com>

	* Makefile.am ($(srcdir)/testsuite): tests/atconfig and
	tests/atlocal are not in srcdir.

	* Makefile.am (TESTS): unit_tests is not in srcdir.

2003-09-11  graydon hoare  <graydon@pobox.com>

	* commands.cc: Check for MT directory in status.
	* commands.cc: Require directory for checkout.
	* commands.cc: Delete MT/work file after checkout.
	* commands.cc: Implement 'revert', following tromey's lead.
	* commands.cc: Print base, working manifest ids in status.

	* diff_patch.cc: Further merge corrections.
	* diff_patch.cc (unidiff): Compensate for occasional miscalculation
	of LCS.

	* tests/t_merge.at: Check that heads works after a merge.
	* tests/t_fork.at:  Check that heads works after a fork.
	* tests/t_genkey.at: Remove use of 'import'.
	* tests/t_cwork.at: Check deletion of work file on checkout.
	* tests/t_revert.at: Check that revert works.

	* commands.cc, monotone.cc: Report unknown commands nicely.

2003-09-08  graydon hoare  <graydon@pobox.com>

	* tests/merge.at: Accept tromey's non-error case for update.

	* commands.cc(try_one_merge): Write merged version to packet
	writer, not directly to db.
	(merge): Write branch, changelog cert on merged version to db.

	* std_hooks.lua(merge3): Open result in mode "r", not "w+".

2003-09-06  Tom Tromey  <tromey@redhat.com>

	* update.cc (pick_update_target): Not an error if nothing to
	update.

	* monotone.texi: Use VERSION; include version.texi.

	* monotone.1: Document "co".
	* monotone.texi (Commands): Document "co".
	* commands.cc (ALIAS): New macro.
	(co): New alias.

	* README: Updated.

	* txt2c.cc: Added missing file.

	* texinfo.tex, INSTALL, Makefile.in, aclocal.m4, compile, depcomp,
	install-sh, missing, mkinstalldirs: Removed generated files.

2003-09-04  graydon hoare  <graydon@pobox.com>

	* Makefile.am, depot.cc, http_tasks.cc, http_tasks.hh,
	lua.cc, lua.hh, monotone.texi, network.cc, tests/t_http.at,
	vocab_terms.hh:

	Use public key signatures to talk to depot, not mac keys.

	* commands.cc, file_io.cc, monotone.texi, monotone.1,
	tests/t_scan.at, tests/t_import.at, work.cc, work.hh:

	Remove the 'import' and 'scan' commands, in favour of generalized
	'add' which chases subdirectories.

	* configure.ac, NEWS:

	Release point (v 0.4).

2003-09-03  graydon hoare  <graydon@pobox.com>

	* monotone.texi: Expand notes about setting up depot.

	* update.cc: Update by ancestry. Duh.

2003-09-02  graydon hoare  <graydon@pobox.com>

	* boost/socket/streambuf.hpp: Bump ppos on overflow.

	* packet.cc, transforms.cc, transforms.hh: Add function for
	canonicalization of base64 encoded strings. Use on incoming cert
	packet values.

	* commands.cc: Change fetch and post to take URL/groupname params
	rather than branchname.

	* network.cc, network.hh, depot.cc, http_tasks.cc: Fix URL parser,
	improve logging, change signatures to match needs of commands.cc

	* Makefile.am: Don't install txt2c or unit_tests.

	* Makefile.am: Build depot.cgi not depot.

	* database.cc, database.hh: Add "all known sources" fetching support.

	* patch_set.cc: Sort in a path-lexicographic order for nicer summaries.

	* monotone.texi: Expand coverage of packets and networking.

	* tests/t_nntp.at, tests/t_http.at: Update to provide URL/groupname
	pairs.

2003-09-02  Tom Tromey  <tromey@redhat.com>

	* aclocal.m4, monotone.info: Removed generated files.

2003-08-31  Nathaniel Smith  <njs@codesourcery.com>

	* configure.ac: Check for lua40/lua.h, lua40/lualib.h and -llua40,
	-lliblua40.
	* config.h.in: Add LUA_H, LIBLUA_H templates, remove HAVE_LIBLUA,
	HAVE_LIBLUALIB templates.
	* lua.cc: Include config.h.  Use LUA_H, LIBLUA_H macros.

2003-08-29  graydon hoare  <graydon@pobox.com>

	* Makefile.am, txt2c.cc, lua.cc, database.cc:
	Use a C constant-building converter rather than objcopy.

	* cert.cc, cert.hh, packet.cc, packet.hh, diff_patch.cc,
	rcs_import.cc:
	Modify cert functions to require a packet consumer, do no implicit
	database writing.

	* commands.cc, database.cc, database.hh, schema.sql, network.cc:
	Modify packet queueing strategy to select ancestors from known
	network server content, rather than most recent edge.

2003-08-25  graydon hoare  <graydon@pobox.com>

	* AUTHORS, ChangeLog, Makefile.am, NEWS, configure.ac,
	tests/t_http.at: Release point (v 0.3)

2003-08-24  graydon hoare  <graydon@pobox.com>

	* nntp_tasks.cc: Measure success from postlines state.
	* network.cc: Print summary counts of transmissions.
	* packet.cc: Count packets into database.
	* depot.cc: Add administrative commands, fix a bunch of
	little bugs.
	* t_http.at: Testcase for depot-driven communication.
	* monotone.texi: Update to reflect depot existence.
	* http_tasks.cc: Pick bugs out.

2003-08-24  graydon hoare  <graydon@pobox.com>

	* commands.cc: Wash certs before output.
	* *.cc,*.hh: Adjust cert packet format to
	be more readable, avoid superfluous gzipping.

2003-08-24  graydon hoare  <graydon@pobox.com>

	* configure, Makefile.in: Remove generated files, oops.
	* commands.cc: Implement 'propagate'.
	* lua.cc, lua.hh, network.cc, network.hh: Remove
	'aggregate posting' stuff.
	* network.cc: Batch postings into larger articles.
	* diff_patch.hh, diff_patch.cc: Implement basic
	merge2-on-manifest.

2003-08-23  graydon hoare  <graydon@pobox.com>

	* monotone.cc: Handle user-defined lua hooks as
	overriding internal / .monotonerc hooks no matter
	where on cmd line they occur.
	* update.cc: Made failures more user-friendly.
	* lua.cc: Improve logging a bit.
	* testsuite.at, tests/*.{at,in}, testsuite/: Rewrite tests in
	autotest framework, move to tests/ directory.
	* boost/io/*, cryptopp/hmac.h: Add missing files.

2003-08-23  Tom Tromey  <tromey@redhat.com>

	* monotone.cc (OPT_VERSION): New macro.
	(cpp_main): Handle OPT_VERSION.
	(options): Added `version' entry.
	Include config.h.

2003-08-21  Tom Tromey  <tromey@redhat.com>

	* database.cc: Include "sqlite/sqlite.h", not <sqlite.h>.

2003-08-20  graydon hoare  <graydon@pobox.com>

	* boost/*:
	incorporate boost sandbox bits, for now.

	* Makefile.am, Makefile.in, configure, configure.ac, diff_patch.cc,
	http_tasks.cc, http_tasks.hh, network.cc, nntp_machine.cc,
	nntp_machine.hh, nntp_tasks.cc, nntp_tasks.hh, testsuite/t_nntp.sh:

	fix up networking layer to pass nntp tests again

2003-08-19  graydon hoare  <graydon@pobox.com>

	* Makefile.am, Makefile.in, app_state.hh, cert.cc, commands.cc,
	constants.hh, cryptopp/misc.h, database.cc, depot.cc,
	http_tasks.cc, http_tasks.hh, keys.cc, lua.cc, lua.hh, monotone.cc,
	network.cc, network.hh, nntp_machine.cc, nntp_machine.hh,
	nntp_tasks.cc, nntp_tasks.hh, packet.cc, packet.hh, rcs_import.cc,
	sanity.cc, sanity.hh, schema.sql, test_hooks.lua,
	testsuite/runtest.sh, testsuite/t_null.sh, vocab_terms.hh:

	major surgery time
	- move to multi-protocol posting and fetching.
	- implement nicer failure modes for sanity.
	- redo commands to print nicer, fail nicer.

2003-08-18  graydon hoare  <graydon@pobox.com>

	* Makefile.am, Makefile.in, adler32.hh, database.cc, depot.cc,
	mac.hh, xdelta.cc, Makefile.am, Makefile.in:

	first pass at a depot (CGI-based packet service)

2003-08-08  graydon hoare  <graydon@pobox.com>

	* Makefile.am, Makefile.in AUTHORS, ChangeLog, Makefile.am,
	Makefile.in, NEWS, monotone.1, monotone.info, monotone.texi:

	release point (v 0.2)

2003-08-08  graydon hoare  <graydon@pobox.com>

	* cert.cc, cert.hh, interner.hh, rcs_import.cc:

	auxilliary certs

	* cert.cc, cert.hh, cycle_detector.hh, interner.hh, patch_set.cc,
	rcs_import.cc:

	improvements to cycle detection stuff

2003-08-05  graydon hoare  <graydon@pobox.com>

	* rcs_import.cc:

	almost even more seemingly correct CVS graph reconstruction (still slow)

	* sqlite/* cryptopp/* Makefile.am, Makefile.in, aclocal.m4,
	config.h.in, configure, configure.ac, file_io.cc, keys.cc,
	sanity.cc, sanity.hh, transforms.cc:

	minimizing dependencies on 3rd party libs by importing the
	necessary bits and rewriting others.

	* cert.cc, cert.hh, rcs_import.cc:

	cvs import seems to be working, but several linear algorithms need
	replacement

2003-07-28  graydon hoare  <graydon@pobox.com>

	* Makefile.am, Makefile.in, cert.cc, commands.cc, database.cc,
	database.hh, manifest.cc, rcs_file.cc, rcs_import.cc,
	rcs_import.hh, vocab.cc, xdelta.cc:

	cvs graph reconstruction hobbling along.

2003-07-21  graydon hoare  <graydon@pobox.com>

	* database.cc, xdelta.cc, xdelta.hh:

	piecewise xdelta; improves speed a fair bit.

2003-07-11  graydon hoare  <graydon@pobox.com>

	* Makefile.am, Makefile.in, config.h.in, configure, configure.ac,
	transforms.cc, xdelta.cc, xdelta.hh:

	implement xdelta by hand, forget 3rd party delta libs.

2003-07-02  graydon hoare  <graydon@pobox.com>

	* database.cc, rcs_import.cc, transforms.cc, transforms.hh:

	speedups all around in the storage system

2003-07-01  graydon hoare  <graydon@pobox.com>

	* database.hh, rcs_import.cc, transforms.cc, transforms.hh: speed

	improvements to RCS import

2003-06-30  graydon hoare  <graydon@pobox.com>

	* rcs_import.cc, transforms.cc:

	some speed improvements to RCS import

2003-06-29  graydon hoare  <graydon@pobox.com>

	* commands.cc, database.hh, rcs_import.cc, transforms.cc:

	RCS file import successfully (albeit slowly) pulls in some pretty
	large (multi-hundred revision, >1MB) test cases from GCC CVS

	* Makefile.in, commands.cc, rcs_file.cc, rcs_file.hh,
	rcs_import.cc, rcs_import.hh,

	Makefile.am: preliminary support for reading and walking RCS files

2003-04-09  graydon hoare  <graydon@pobox.com>

	* autogen.sh: oops
	* */*: savannah import

2003-04-06  graydon hoare  <graydon@pobox.com>

	* initial release.
<|MERGE_RESOLUTION|>--- conflicted
+++ resolved
@@ -1,4 +1,3 @@
-<<<<<<< HEAD
 2005-04-20  Jon Bright  <jon@siliconcircus.com>
 	* tests/t_sticky_branch.at: Canonicalise stdout before comparison
 	* tests/t_setup_checkout_modify_new_dir.at: Ditto
@@ -6,7 +5,7 @@
 	than catting it, then canonicalisation is unneeded.  
 	Canonicalisation is bad here, because the file is random
 	binary data, not text with line-ending conventions
-=======
+
 2005-04-20  Richard Levitte  <richard@levitte.org>
 
 	* contrib/monotone.el: define-after-key's KEY argument has to be a
@@ -85,7 +84,6 @@
 	* automate.cc: make BRANCH optional in "automate heads BRANCH"
 	we use the default branch as given in MT/options if not specified
 	* commands.cc: BRANCH -> [BRANCH] in cmd description
->>>>>>> 5cc336f5
 
 2005-04-19  Richard Levitte  <richard@levitte.org>
 
