--- conflicted
+++ resolved
@@ -1,15 +1,13 @@
-<<<<<<< HEAD
-2006-03-15  Matt Johnston  <matt@ucc.asn.au>
-
-	* database.cc (db::load), schema.sql: PRAGMA page_size=8192
-=======
 2006-03-15  Richard Levitte  <richard@levitte.org>
 
 	* diff_patch.cc (unidiff_hunk_writer::advance_to,
 	cxtdiff_hunk_writer::advance_to): Because ctx is a size_t, make
 	everything dealing with it a size_t as well.  Keeps the compiler
 	quiet...
->>>>>>> 1d1de041
+
+2006-03-15  Matt Johnston  <matt@ucc.asn.au>
+
+	* database.cc (db::load), schema.sql: PRAGMA page_size=8192
 
 2006-03-13  Richard Levitte  <richard@levitte.org>
 
