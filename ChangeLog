--- conflicted
+++ resolved
@@ -1,68 +1,7 @@
-<<<<<<< HEAD
 2004-12-05  Derek Scherger  <derek@echologic.com>
 
 	* commands.cc: move more things around to help align merge regions
 	* monotone.cc: untabify a few things to help merge
-=======
-2004-12-06  graydon hoare  <graydon@pobox.com>
-
-	* unix/get_system_flavour.cc:
-	* win32/get_system_flavour.cc: Add missing files.
-
-2004-12-06  graydon hoare  <graydon@pobox.com>
-
-	* commands.cc (merge): Add newline in output.
-	* change_set.cc (project_missing_deltas): Fix very bad
-	delta-renaming bug.
-
-2004-12-06  graydon hoare  <graydon@pobox.com>
-
-	* change_set.cc:
-	* tests/t_merge_add_del.at:
-	* netsync.cc:
-	* commands.cc: Clean up from merge.
-
-2004-12-05  graydon hoare  <graydon@pobox.com>
-
-        * Makefile.am (package_full_revision.txt): Use top_builddir
-        to locate monotone executable.
-
-2004-12-04  graydon hoare  <graydon@pobox.com>
-
-        * commands.cc (fcommit): New command.
-        (update): Finish off merge of update command.
-
-2004-12-04  Derek Scherger  <derek@echologic.com>
-
-        * commands.cc: (complete_command): New function.
-        (explain_usage/process): Use it.
-
-2004-12-01  graydon hoare  <graydon@pobox.com>
-
-	* {unix,win32}/get_system_flavour.cc: New files.
-	* basic_io.{cc,hh}: Give names to input sources.
-	* monotone.cc: Move app_state ctor inside try.
-	* platform.hh (get_system_flavour): Declare.
-	* revision.cc: Name input source "revision".
-	* sanity.cc: Log flavour on startup.
-	* tests/t_attributes.at: Use new syntax.
-	* transforms.{cc,hh} (split_into_lines): New variant, and rewrite.
-	* work.{cc,hh}: Rewrite attributes to use basic_io.
-	(get_attribute_from_db):
-	(get_attribute_from_working_copy): New functions.
-
-2004-12-05  Nathaniel Smith  <njs@codesourcery.com>
-
-	* tests/t_merge_add_del: Shorten name for better display.
-
-2004-12-05  Matt Johnston <matt@ucc.asn.au>
-
-	* tests/t_merge_add_del: added a new test for merging
-	  branches where a file is added then removed.
-	* testsuite.at: added the new test
-	* configure.ac: bumped the prequisite version to 2.58 since
-	  some tests use AT_XFAIL_IF
->>>>>>> 358eba2e
 
 2004-12-04  Nathaniel Smith  <njs@codesourcery.com>
 
@@ -1012,6 +951,857 @@
 	* diff_patch.cc (adjust_deltas_under_renames): New function.
 	(merge3): Use it.
 
+2004-12-06  graydon hoare  <graydon@pobox.com>
+
+	* unix/get_system_flavour.cc:
+	* win32/get_system_flavour.cc: Add missing files.
+
+2004-12-06  graydon hoare  <graydon@pobox.com>
+
+	* commands.cc (merge): Add newline in output.
+	* change_set.cc (project_missing_deltas): Fix very bad
+	delta-renaming bug.
+
+2004-12-06  graydon hoare  <graydon@pobox.com>
+
+	* change_set.cc:
+	* tests/t_merge_add_del.at:
+	* netsync.cc:
+	* commands.cc: Clean up from merge.
+
+2004-12-05  graydon hoare  <graydon@pobox.com>
+
+        * Makefile.am (package_full_revision.txt): Use top_builddir
+        to locate monotone executable.
+
+2004-12-04  graydon hoare  <graydon@pobox.com>
+
+        * commands.cc (fcommit): New command.
+        (update): Finish off merge of update command.
+
+2004-12-04  Derek Scherger  <derek@echologic.com>
+
+        * commands.cc: (complete_command): New function.
+        (explain_usage/process): Use it.
+
+2004-12-01  graydon hoare  <graydon@pobox.com>
+
+	* {unix,win32}/get_system_flavour.cc: New files.
+	* basic_io.{cc,hh}: Give names to input sources.
+	* monotone.cc: Move app_state ctor inside try.
+	* platform.hh (get_system_flavour): Declare.
+	* revision.cc: Name input source "revision".
+	* sanity.cc: Log flavour on startup.
+	* tests/t_attributes.at: Use new syntax.
+	* transforms.{cc,hh} (split_into_lines): New variant, and rewrite.
+	* work.{cc,hh}: Rewrite attributes to use basic_io.
+	(get_attribute_from_db):
+	(get_attribute_from_working_copy): New functions.
+
+2004-12-05  Nathaniel Smith  <njs@codesourcery.com>
+
+	* tests/t_merge_add_del: Shorten name for better display.
+
+2004-12-05  Matt Johnston <matt@ucc.asn.au>
+
+	* tests/t_merge_add_del: added a new test for merging
+	  branches where a file is added then removed.
+	* testsuite.at: added the new test
+	* configure.ac: bumped the prequisite version to 2.58 since
+	  some tests use AT_XFAIL_IF
+
+2004-12-04  Nathaniel Smith  <njs@codesourcery.com>
+
+	* change_set.cc (merge_deltas): Call correct variant of
+	try_to_merge_files depending on whether ancestor is available.
+	* diff_patch.cc (try_to_merge_files -- merge3 version): Add
+	assertions about ids.
+	(try_to_merge_files -- merge2 version): Likewise.
+
+	* testsuite.at: Add a trivial working merge2 hook.
+	* tests/t_related_merge2_data.at: Update to use.
+	Mark as expected to PASS.
+	* tests/t_merge2_data.at: Likewise.
+
+2004-12-04  Nathaniel Smith  <njs@codesourcery.com>
+
+	* change_set.cc: Remove tabs.
+	* diff_patch.cc: Likewise.
+
+2004-11-30  Nathaniel Smith  <njs@codesourcery.com>
+
+	* keys.cc (get_passphrase): Simplify arguments.
+	(generate_key_pair): Force new passphrases to come from the user.
+	Adapt to new 'get_passphrase' arguments.
+	(change_key_passphrase): Likewise.
+	(generate_key_pair): Add argument specifying passphrase, for
+	exclusive use of the unit tests.
+	(signature_round_trip_test): Use it.
+	* keys.hh (generate_key_pair): Adjust prototype correspondingly.
+
+	* tests/t_genkey.at: Test that 'genkey' requires the passphrase to
+	be entered.
+	* tests/t_chkeypass.at: Check that 'chkeypass' fails if no
+	passphrase is given.
+
+2004-11-30  Nathaniel Smith  <njs@codesourcery.com>
+
+	* keys.hh: Remove tabs.
+	* keys.cc: Likewise.
+
+2004-11-30  Nathaniel Smith  <njs@codesourcery.com>
+
+	* monotone.texi (Hook Reference): Clarify description of
+	'get_passphrase', following confusion on IRC.
+
+2004-11-30  Joel Rosdahl  <joel@rosdahl.net>
+
+	* ui.cc (fatal): Added missing newlines in fatal message.
+
+2004-11-29  Nathaniel Smith  <njs@codesourcery.com>
+
+	* monotone.texi: Add more details to documentation of 'update
+	<revision>' command.
+
+	* ui.cc (fatal): Typo in previous commit.
+	
+2004-11-29  Nathaniel Smith  <njs@codesourcery.com>
+
+	* ui.cc (fatal): On suggestion of Zack Weinberg, add a note to
+	fatal error messages 1) telling the user that it's a bug (i.e.,
+	not their fault), and 2) requesting a bug report.
+
+2004-11-29  Nathaniel Smith  <njs@codesourcery.com>
+
+	* ui.cc: Remove tabs.
+
+2004-11-30  Matt Johnston  <matt@ucc.asn.au>
+
+        * change_set.cc (merge_disjoint_analyses): Prevent duplicated
+        tids being used.
+        (merge_disjoint_analyses): Fix typo (s/a_tmp/b_tmp/)
+
+2004-11-24  Nathaniel Smith  <njs@codesourcery.com>
+
+	* tests/t_cleanup_empty_dir.at: Shorten name.
+
+2004-11-24  Nathaniel Smith  <njs@codesourcery.com>
+
+	* Makefile.am (BUILT_SOURCES): List package_*version.{h,txt}.
+	* package_{full_,}version.txt: Work when blddir != srcdir.
+
+2004-11-24  Nathaniel Smith  <njs@codesourcery.com>
+
+	* mt_version.hh: New file.
+	* mt_version.cc: New file.
+	* monotone.cc (package_revision.h): Don't include it.
+	(mt_version.hh): Include it.
+	(OPT_FULL_VERSION): New option.
+	(options): Add it.
+	(cpp_main): Implement --version and --full-version in terms of
+	mt_version.hh.
+
+	* Makefile.am (package_full_revision.h): Build it.
+	(MOST_SOURCES): Add mt_version.{cc,hh}.
+
+2004-11-24  Nathaniel Smith  <njs@codesourcery.com>
+
+	* txt2c.cc (main): Add "--skip-trailing" option to skip trailing
+	whitespace.
+	* Makefile.am (package_revision.h): Generate it.
+	* monotone.cc (package_revision.h): Include it.
+	(cpp_main): Print it as part of --version.
+
+2004-11-23  Nathaniel Smith  <njs@codesourcery.com>
+
+	* tests/t_cleanup_empty_dir.at: New test.
+	* testsuite.at: Call it.
+	
+2004-11-23  Nathaniel Smith  <njs@codesourcery.com>
+
+	* monotone.texi (File Attributes): Document how restricted format
+	of .mt-attrs currently is.  Also talk about 'the' .mt-attrs file
+	instead of 'an', in response to confusion.
+
+2004-11-23  Nathaniel Smith  <njs@codesourcery.com>
+
+	* work.cc (build_deletion): Add missing newline.
+	(build_rename): Likewise.
+	(build_rename): Likewise.
+
+2004-11-23  Nathaniel Smith  <njs@codesourcery.com>
+
+	* work.cc: Remove tabs.
+
+2004-11-23  Nathaniel Smith  <njs@codesourcery.com>
+
+	* commands.cc: Remove tabs.
+
+2004-11-23  Nathaniel Smith  <njs@codesourcery.com>
+
+	* tests/t_add_dot.at: New test.
+	* testsuite.at: Call it.
+
+2004-11-22  Joel Rosdahl  <joel@rosdahl.net>
+
+	* testsuite.at (NEED_UNB64): Check that python knows how to decode
+	strings before using it.
+
+2004-11-21  Joel Rosdahl  <joel@rosdahl.net>
+
+	* testsuite.at (NEED_UNB64): Find more programs for decoding
+	base64.
+
+2004-11-20  Nathaniel Smith  <njs@codesourcery.com>
+
+	* tests/t_merge_1.at: New test.
+	* testsuite.at: Add it.
+	(NEED_UNB64): New macro.
+	(UNB64): Likewise.
+	* tests/t_unidiff.at: Use them.
+	* tests/t_unidiff2.at: Likewise.
+
+2004-11-19  Nathaniel Smith  <njs@codesourcery.com>
+
+	* tests/t_initfork.at: Remove file; redundant with
+	t_merge2_add.at.
+	* testsuite.at: Don't call it.
+
+2004-11-18  Derek Scherger  <derek@echologic.com>
+
+	* commands.cc (list tags): new command.
+	* monotone.1: update.
+	* monotone.texi: update.
+	* std_hooks.lua: remove unused get_problem_solution hook.
+	* test/t_tags.at: new test.
+	* testsuite.at: call it.
+
+2004-11-18  Nathaniel Smith  <njs@codesourcery.com>
+
+	* monotone.texi (Committing Work): Remove mistakenly added
+	redundant command line argument.
+
+2004-11-17  Joel Rosdahl  <joel@rosdahl.net>
+
+	* commands.cc (diff): Don't print hashes around diff output if
+	there is no diff to print.
+
+	Fix bugs #8714 "monotone update working copy to previous version"
+	and #9069 "update with multiple candidates":
+	* commands.cc (update): Let the update command take an optional
+	revision target parameter. Without an explicit revision target,
+	the current branch head is used just like before. Added logic for
+	updating to an older revision or another revision reachable via a
+	common ancestor.
+	* tests/t_update_to_revision.at: Add regression tests for new
+	update logic.
+	* testsuite.at: Add new test.
+	* monotone.texi: Document new update argument.
+
+2004-11-17  Nathaniel Smith  <njs@codesourcery.com>
+
+	* netsync.cc (request_fwd_revisions): Rename 'first_attached_edge'
+	to 'an_attached_edge', because it does not represent the first
+	attached edge.  Likewise for 'first_attached_cset'.
+	(analyze_attachment): Remove early exit from loop; we want to
+	analyze the entire graph, not just some linear subgraphs.
+
+	* revision.cc (ensure_parents_loaded): Filter out the null
+	revision when calculating parents.
+	* change_set.hh (null_id): Define for 'revision_id's.
+
+	* tests/t_merge2_add.at: New test.
+	* tests/t_merge2_data.at: New test.
+	* tests/t_related_merge2_data.at: New test.
+	* tests/t_merge_add.at: New test.
+	* tests/t_netsync_pubkey.at: New test.
+	* tests/t_netsync_repeated.at: New test.
+	* tests/t_netsync_unrelated.at: New test.
+
+
+	* testsuite.at: Add new tests.
+	(NETSYNC_SETUP): New macro.
+	(MONOTONE2): New macro.
+	(RUN_NETSYNC): New macro.
+	(ADD_FILE): New macro.
+	(SET_FILE): New macro.
+	(COMMIT): New macro.
+	* tests/t_netsync.at: Use them.
+
+	* tests/t_singlenetsync.at: Add 'netsync' keyword'.  Rename to...
+	* tests/t_netsync_single.at: ...this.
+
+	* tests/t_heads_discontinuous_branch.at: XFAIL it.
+
+2004-11-17  Nathaniel Smith  <njs@codesourcery.com>
+
+	* netsync.cc: Remove hard tabs.
+
+2004-11-17  Nathaniel Smith  <njs@codesourcery.com>
+
+	* revision.cc: Remove hard tabs.
+	* change_set.hh: Likewise.
+
+2004-11-16  Nathaniel Smith  <njs@codesourcery.com>
+
+	* tests/t_heads.at: Replace last tricky case with a less tricky case.
+	* tests/t_heads_discontinuous_branch.at: New test for the really
+	tricky case.
+	* testsuite.at: Run it.
+
+2004-11-16  Nathaniel Smith  <njs@codesourcery.com>
+
+	* views.sql (trusted_parents_in_branch): Remove.
+	(trusted_children_in_branch): Remove.
+	(trusted_branch_members): New view.
+	(trusted_branch_parents): New view.
+	(branch_heads): Use the new views, not the removed ones.
+	
+	* database.cc (get_heads): Column name in 'branch_heads'
+	unavoidably changed from 'id' to 'parent'; adjust SELECT statement
+	to use new name.
+
+2004-11-16  Nathaniel Smith  <njs@codesourcery.com>
+
+	* database.cc: Remove hard tabs.
+
+2004-11-16  Nathaniel Smith  <njs@codesourcery.com>
+
+	* commands.cc (dump_diffs): Fetch delta destination, not source,
+	on new files.
+
+2004-11-15  Joel Rosdahl  <joel@rosdahl.net>
+
+	* tests/t_diff_added_file.at: Added testcase exposing a bug in
+	"monotone diff x y" where x is an ancestor of y and y adds a new
+	file.
+	* testsuite.at: Add new test.
+
+2004-11-14  Joel Rosdahl  <joel@rosdahl.net>
+
+	Fix bug #9092 "add command to change passphrase":
+	* commands.cc (chkeypass): New command.
+	* keys.cc (get_passphrase): Added parameters for prompt beginning and
+	disabling hook lookup and passphrase caching.
+	* keys.hh, keys.cc (change_key_passphrase): New function.
+	* database.hh, database.cc (delete_private_key): New function.
+	* monotone.texi (Key and Cert): Document command.
+	* tests/t_chkeypass.at: Testcase for the command.
+	* testsuite.at: Added new testcase.
+
+2004-11-14  Matt Johnston <matt@ucc.asn.au>
+
+	* tests/t_initfork.at: New test for merging two ancestor-less heads.
+
+2004-11-13  Nathaniel Smith  <njs@codesourcery.com>
+
+	* tests/t_heads.at: New test.
+	* testsuite.at: Add it.
+	
+2004-11-13  Nathaniel Smith  <njs@codesourcery.com>
+
+	* monotone.texi: Fix various typos.
+	(Committing Work): Add missing command line argument.
+	(Branch Names): New section.
+	Add me to the copyright block.
+
+2004-11-12  Joel Rosdahl  <joel@rosdahl.net>
+
+	* monotone.texi: Fix documentation of the approve and disapprove
+	commands. Fix jp.co.juicebot.jb7 branch name in examples. Other
+	minor fixes.
+
+2004-11-11  Joel Rosdahl  <joel@rosdahl.net>
+
+	* monotone.texi: Fix typos.
+
+2004-11-08  graydon hoare  <graydon@pobox.com>
+
+	* monotone.texi: Some minor cleanups.
+	* netsync.cc: Fix a formatter.
+
+2004-11-07  graydon hoare  <graydon@pobox.com>
+
+	* figures/*.txt: Drop.
+	* monotone.texi: Pull ASCII figures back in conditionally.
+	* NEWS, AUTHORS, monotone.spec: Update for 0.15.
+	* monotone.1: Update.
+
+2004-11-06  graydon hoare  <graydon@pobox.com>
+
+	* README.changesets: New file.
+	* config.guess, config.sub: Remove.
+	* Makefile.am: Improve document-building brains.
+	* cert.cc, netsync.cc: Remove include.
+	* configure.ac: Bump version number.
+	* merkle_tree.{cc,hh}: Use unsigned char in dynamic_bitset.
+	* po/POTFILES.in: Update to remove os_specific.hh.
+	* po/monotone.pot: Regenerate.
+
+2004-11-05  graydon hoare  <graydon@pobox.com>
+
+	* constants.cc: Up timeout, connection limit.
+	* monotone.texi: Various cleanups.
+
+2004-11-05  Ulrich Drepper  <drepper@redhat.com>
+
+	* configure.ac: Reduce dependencies.
+	* lua/lua.h: Include config.h.
+	* mkstemp.{cc,hh}: Use system variant when found.
+	* netxx/resolve_getaddrinfo.cxx: Check for AI_ADDRCONFIG
+	definition.
+	* po/POTFILES.in: Update to mention changes.
+	* Makefile.am (EXTRA_DIST): Include spec file.
+	* commands.cc (diff): No output if empty diff.
+
+2004-10-31  graydon hoare  <graydon@pobox.com>
+
+	* commands.cc (diff): Use guess_binary.
+	Fix up some messages to fit on single lines.
+	* Makefile.am: Make monotone.pdf depend on figures.
+	* change_set.cc: Make inversion drop "delete deltas".
+	* texinfo.css: Make images align nicely.
+	* netsync.cc: Fix up some messages to be clearer.
+
+2004-10-30  graydon hoare  <graydon@pobox.com>
+
+	* figures/*: New figures.
+	* monotone.texi: Rewrite much of the tutorial.
+
+2004-10-30  Nathaniel Smith  <njs@codesourcery.com>
+
+	* netsync.cc (process_hello_cmd): Make clear that when the
+	server's key is unknown, we abort the connection.
+
+2004-10-29  Nathaniel Smith  <njs@codesourcery.com>
+
+	* sanity.cc (dump_buffer): Wrap bare string in call to string(),
+	to disambiguate conversions (required by Boost 1.30).
+
+2004-10-26  graydon hoare  <graydon@pobox.com>
+
+	* tests/t_update_missing.at: New test from Bruce Stephens
+	* testsuite.at: Call it.
+	* change_set.cc: Fix the error exposed by it.
+
+2004-10-26  graydon hoare  <graydon@pobox.com>
+
+	* work.{cc,hh}: Comply with Derek's new tests.
+	* commands.cc: Likewise.
+
+2004-10-28  Derek Scherger  <derek@echologic.com>
+
+	* tests/t_rename.at: add test for renaming a file after it has
+	been moved rather than before
+	* tests/t_revert.at: add test for reverting a missing file
+
+2004-10-28  Derek Scherger  <derek@echologic.com>
+
+	* tests/t_drop_missing.at: New test.
+	* testsuite.at: Call it.
+
+2004-10-28  Derek Scherger  <derek@echologic.com>
+
+	* tests/t_add.at: New test.
+	* testsuite.at: Call it.
+
+2004-10-26  graydon hoare  <graydon@pobox.com>
+
+	* basic_io.{cc,hh}: Rework to use indented stanzas.
+	* change_set.cc, revision.cc: Likewise.
+	* change_set.cc: Fix formatter bug.
+	* commands.cc: Sanity check file ID on delta commit.
+	* work.cc: Chatter a bit more on add/drop.
+
+2004-10-17  graydon hoare  <graydon@pobox.com>
+
+	* merkle_tree.cc: Fix bad logging.
+	* netsync.cc: Fix transmission bugs.
+	* work.cc: Add some progress messages back in.
+	* monotone.texi: Change contents of MT/work in example.
+
+2004-10-17  graydon hoare  <graydon@pobox.com>
+
+	* commands.cc (log): Keep a seen list, mask frontier by it.
+	* monotone.texi: Updates to cover revision terminology.
+
+	Also various further merges from trunk, see below.
+
+2004-10-17  Derek Scherger  <derek@echologic.com>
+
+	* lua.{cc,hh} (hook_ignore_branch): new hook
+	* commands.cc (ls_branches): call it
+	* monotone.texi (Hook Reference): describe it
+
+2004-10-17  Richard Levitte  <richard@levitte.org>
+
+	fix bug 8715 and more
+	* diff_patch.cc (struct unidiff_hunk_writer,
+	unidiff_hunk_writer::flush_hunk): the skew is not just the
+	size difference between added and deleted lines in the current
+	hunk, it's the size difference between /all/ added and deleted
+	lines so far.  Therefore, the skew needs to be a member of the
+	struct rather than being something calculated for each hunk.
+	Furthermore, we need to add trailing context even if the change
+	only consisted of one line.
+
+2004-10-17  Richard Levitte  <richard@levitte.org>
+
+	* monotone.texi (Working Copy): Change the description of
+	'monotone revert' to explain what happens when there are
+	arguments.
+
+2004-10-17  Richard Levitte  <richard@levitte.org>
+
+	* monotone.texi (OPTIONS): Add a description of --ticker.
+
+	* ui.cc, ui.hh: Rethink the writing conditions as the ticks being
+	"dirty" when they have changed since the last print.  That way,
+	it's very easy to see when they need being printed.  This fixes a
+	small bug where, in some cases, the exact same tick output is
+	produced twice, once before a separate message, and once after,
+	when a ticker is actually being removed.
+	(tick_write_dot::write_ticks): Add a line that describes the
+	ticks, including the amount of each tick per short name.
+
+2004-10-17  Richard Levitte  <richard@levitte.org>
+
+	fix bug 8733
+	* ui.cc, ui.hh: Define a separate tick writer struct, and two
+	subclasses, one that write counters, and one that writes progress
+	characters.  As a consequence, move the count to the ticker class
+	itself, and have the user interface contain a map of pointers to
+	tickers instead of a map of counters, so data is easier to expand
+	and access in a consistent manner.  Finally, correct a few errors
+	in the checks for when ticks should be written, and make sure the
+	final value gets written when the tickers are removed.
+
+	* cert.cc (write_ancestry_paths):
+	* database.cc (rehash):
+	* netsync.cc (call_server, rebuild_merkle_trees):
+	* rcs_import.cc (import_cvs_repo, cvs_history): Adapt to the new
+	tickers.
+
+	* monotone.cc: Add the option '--ticker' which takes the values
+	"dot" or "count" to express which type of tick writer to use.  As
+	a result, set the tick writer to be the progress dot kind or the
+	counting type.
+
+2004-10-15  graydon hoare  <graydon@pobox.com>
+
+	* std_hooks.lua (get_revision_cert_trust): Add.
+
+2004-10-14  graydon hoare  <graydon@pobox.com>
+
+	* main.cc (UNIX_STYLE_SIGNAL_HANDLING): Enable on OSX.
+	* cryptopp/*: Upgrade to 5.2.1
+	* Makefile.am: Adjust for a couple new files.
+
+2004-10-13  graydon hoare  <graydon@pobox.com>
+
+	* change_set.cc (__STDC_CONSTANT_MACROS): Further hammering.
+	* commands.cc (changesetify): New subcommand to db.
+	* database.{cc,hh} (sql): Install views.
+	(install_views): New function.
+	(get_manifest_certs): Restore old variant.
+	* numeric_vocab.hh: Use stdint.h.
+	* revision.{cc,hh} (analyze_manifest_changes)
+	(construct_revisions)
+	(build_changesets): New functions.
+	* schema.sql: Remove views stuff.
+	* views.sql: Put views here.
+	* schema_migration.cc: Add migration code for revisions.
+	* Makefile.am: Mention views.sql.
+
+2004-10-12  graydon hoare  <graydon@pobox.com>
+
+	* unix/read_password.cc: Don't force echo on.
+
+2004-10-10  graydon hoare  <graydon@pobox.com>
+
+	merge a batch of changes from trunk, see below.
+	* monotone.spec: Bump to 0.14.
+
+2004-10-10  graydon hoare  <graydon@pobox.com>
+
+	fix bug 9884
+	* tests/t_singlenetsync.at: sleep 5
+	* tests/t_netsync.at: sleep 5 
+
+2004-10-10  graydon hoare  <graydon@pobox.com>
+
+	* AUTHORS: Mention Richard Levitte.
+	* Makefile.am: Remove nonce stuff.
+	* NEWS: Describe changes from last release.
+	* cert.cc (cert_manifest_testresult): Teach about other ways
+	of writing a boolean value.
+	* commands.cc (commit): Don't commit when no change.
+	(debug): Rename to "db execute".
+	(serve): Require passphrase on startup.
+	(bump): Remove command.
+	(ls keys): Handle no keys.
+	* configure.ac: Bump version number.
+	* keys.cc (get_passphrase): Reject empty passphrase nicely,
+	from user and from hook.
+	* lua.{cc,hh} (hook_get_sorter): Dead code, remove.
+	* main.cc (main_with_many_flavours_of_exception): s/char/int/.
+	* monotone.cc (OPT_DUMP): New option.
+	(OPT_VERBOSE): Rename as OPT_DEBUG.
+	* monotone.{texi,1}: Document changes, s/rdiff/xdelta/.
+	* nonce.{cc,hh}: Drop.
+	* sanity.hh (sanity::filename): New field.
+	* sanity.cc (dump_buffer): Dump to file or be silent.
+	* testsuite.at (persist_phrase_ok): Define as true.
+	* tests/t_null.at: Adjust for new option names.
+	* unit_tests.cc: Set debug, not verbose.
+
+2004-10-10  graydon hoare  <graydon@pobox.com>
+
+	* tests/t_remerge.at: New test.
+	* testsuite.at: Call it.
+
+2004-10-10  graydon hoare  <graydon@pobox.com>
+
+	* cryptopp/algebra.cpp:
+	* cryptopp/asn.h:
+	* cryptopp/hmac.h:
+	* cryptopp/iterhash.h:
+	* cryptopp/mdc.h:
+	* cryptopp/modes.h:
+	* cryptopp/osrng.h:
+	* cryptopp/pubkey.h:
+	* cryptopp/seckey.h:
+	* cryptopp/simple.h:
+	* cryptopp/smartptr.h:
+	* cryptopp/strciphr.cpp:
+	* cryptopp/strciphr.h:
+	* lcs.cc:
+	* lua.cc: Fixes for g++ 3.4 from Michael Scherer.
+	* AUTHORS: Mention Michael.
+
+2004-10-10  graydon hoare  <graydon@pobox.com>
+
+	* tests/t_movedel.at: New test.
+	* testsuite.at: Call it.
+
+2004-10-10  graydon hoare  <graydon@pobox.com>
+
+	* tests/t_movepatch.at: New test.
+	* testsuite.at: Call it.
+
+2004-10-10  graydon hoare  <graydon@pobox.com>
+
+	* change_set.cc:
+	* file_io.{cc,hh}: Bug Fixes.
+
+2004-10-10  graydon hoare  <graydon@pobox.com>
+
+	* cert.{cc,hh} (cert_revision_manifest): Bug fixes.
+	* commands.cc (approve)
+	(disapprove)
+	(testresult): Teach about revisions.
+	* tests/t_disapprove.at:
+	* tests/t_i18n_file.at:
+	* tests/t_ls_missing.at:
+	* tests/t_testresult.at: Bug fixes.
+
+2004-10-09  graydon hoare  <graydon@pobox.com>
+
+	* netsync.cc: 
+	* packet.cc: 
+	* tests/t_i18n_file.at:
+	* tests/t_netsync.at:
+	* tests/t_single_char_filenames.at:
+	* tests/t_singlenetsync.at: Bug fixes.
+
+2004-10-04  graydon hoare  <graydon@pobox.com>
+
+	* Makefile.am: Re-enable rcs stuff.
+	* cert.{cc,hh}: Bug fixes.
+	* change_set.{cc,hh} (apply_change_set)
+	(apply_change_set_inverse): New helper functions.
+	* commands.cc (log)
+	(rcs_import)
+	(cvs_import): Teach about revisions.
+	* database.cc (get_version): Block reconstruction loops.
+	* diff_patch.cc:
+	* lua.cc:
+	* netsync.cc: Remove references to obsolete includes.
+	* rcs_file.cc: Pick up bug fix from trunk.
+	* rcs_import.cc: Teach about revisions.
+
+2004-10-03  graydon hoare  <graydon@pobox.com>
+
+	* change_set.{cc,hh}: Lots of little bug fixes.
+	* commands.cc: Likewise.
+	* database.cc: Comment some chatter.
+	* file_io.{cc,hh}: Bug fixes, remove unlink / hardlink stuff.
+	* netcmd.cc: Bug fixes.
+	* netsync.cc: Likewise.
+	* tests/t_*.at: Teach about revisions.
+	* testsuite.at: Likewise.
+	* work.cc: Bug fixes.
+
+2004-09-30  graydon hoare  <graydon@pobox.com>
+
+	* app_state.cc: Inform db of app.
+	* change_set.cc: Bug fixes.
+	* commands.cc: Use delete_file not unlink.
+	* database.{cc,hh}: Bug fixes in trust function machinery.
+	* revisions.cc: Skip consideration of empty parents.
+	* file_io.{cc,hh}: Remove unlink function.
+	* schema.sql: Pass pubkey data into trust call.
+
+2004-09-29  graydon hoare  <graydon@pobox.com>
+
+	* change_set.cc: Various bug fixes, merge unit tests.
+
+2004-09-26  graydon hoare  <graydon@pobox.com>
+
+	* predicament.{cc,hh}: Remove.
+	* Makefile.am: Update.
+	* change_set.{cc,hh}: Compilation fixes.
+	* commands.cc: Likewise.
+	* file_io.{cc,hh}: Likewise, and implement link/unlink.
+	* lua.{cc,hh}: Implement conflict resolver hooks.
+
+2004-09-25  graydon hoare  <graydon@pobox.com>
+
+	* change_set.{cc,hh}: Rewrite entirely.
+	* work.cc: Adjust to compensate.
+	* commands.cc: Likewise.
+	* numeric_vocab.hh: Ask for C99 constant ctor macros.
+
+2004-09-19  graydon hoare  <graydon@pobox.com>
+
+	* change_set.cc: More bug fixes.
+	* basic_io.cc: Improve error reporting.
+	* commands.cc (complete): Teach about revisions.
+	* database.{cc,hh}: Add complete variant for revisions.
+
+2004-09-19  graydon hoare  <graydon@pobox.com>
+
+	* change_set.cc: Add a unit test, fix some bugs.
+
+2004-09-18  graydon hoare  <graydon@pobox.com>
+
+	* change_set.{cc,hh} (subtract_change_sets): New function.
+	(build_pure_addition_change_set): New function.
+	* commands.cc (try_one_merge): Teach about revisions
+	(merge): Likewise.
+	(propagate): Likewise.
+	(update): Change from changeset inversion to negation.
+	* database.{cc,hh} (get_manifest): New function.
+	* cert.cc: Use it.
+
+2004-09-13  graydon hoare  <graydon@pobox.com>
+
+	* change_set.cc: Bug fixes.
+	* commands.cc: Likewise.
+
+2004-09-13  graydon hoare  <graydon@pobox.com>
+
+	* change_set.{cc,hh}: Implement delta renaming and merging.
+	* commands.cc 
+	(update): Teach about revisions.
+	(agraph): Likewise.
+	* diff_patch.{cc,hh}: Tidy up interface a bit.
+	* database.{cc,hh} (get_revision_ancestry): New helper.
+	* file_io.{cc,hh}
+	(move_dir): New function.
+	(delete_dir_recursive): New function.	
+
+2004-09-10  graydon hoare  <graydon@pobox.com>
+
+	* basic_io.{cc,hh}: Move to more "normal" looking
+	quoted output.
+	* change_set.{cc,hh}: Extend, bugfix.
+	* commands.cc (diff): Teach about revisions.
+	* revision.{cc,hh}: Extend, bugfix.
+
+2004-09-06  graydon hoare  <graydon@pobox.com>
+
+	* Makefile.am: Revise,
+	* cert.{cc,hh}: Minor bug fixes.
+	* change_set.{cc,hh} 
+	(apply_path_rearrangement): New variant.
+	(read_path_rearrangement): New function.
+	(write_path_rearrangement): New function.
+	* commands.cc: Partially teach about revisions.
+	* database.{cc,hh}: Bug fixes.
+	* revision.cc: Print new manifest as hex.
+	* schema.sql: Fix typos.
+	* update.{cc,hh}: Teach about revisions.
+
+2004-09-06  graydon hoare  <graydon@pobox.com>
+
+	* Makefile.am (unit_tests): Revise.
+	* change_set.{cc,hh}: Move accessors to header.
+	* constants.cc (netcmd_current_protocol_version): Bump.
+	(netcmd_minimum_bytes_to_bother_with_gzip): Expand to 0xfff.
+	* database.{cc,hh}: Teach about reverse deltas, bug fixes.
+	* diff_patch.{cc,hh}: Remove dead code.
+	* merkle_tree.{cc,hh}: Teach about revisions.
+	* netsync.cc: Teach about revisions, reverse deltas.
+	* packet.{cc,hh}: Likewise.
+	* unit_tests.{cc,hh}: Reactivate tests.
+
+2004-08-28  graydon hoare  <graydon@pobox.com>
+
+	* Makefile.am (unit_tests): Split out working parts.
+	* basic_io.{cc,hh}: Minor fixes. 
+	* cert.{cc,hh}: Fixes, remove major algorithms.
+	* revision.{cc,hh}: Rewrite algorithms from cert.cc.
+	* change_set.{cc,hh}: Extensive surgery, unit tests.
+	* database.{cc,hh}: Minor fixes.
+	* file_io.{cc,hh}: Likewise.
+	* lua.cc: Likewise.
+	* packet.{cc,hh}: Teach about revisions.
+	* schema.sql: Drop some optimistic tables.
+	* unit_tests.{cc,hh}: Add revision, change_set tests.
+	* vocab.cc: Instantiate revision<cert>.
+	* work.{cc,hh}: Rewrite in terms of path_rearrangement.
+
+2004-08-17  graydon hoare  <graydon@pobox.com>
+
+	* database.cc: Simplified.
+	* schema.sql: Simplified.
+	* transforms.cc: Fixed bug.
+	* revision.{hh,cc}: Stripped out tid_source.
+	* change_set.{cc,hh}: Oops, never committed!
+
+2004-08-16  graydon hoare  <graydon@pobox.com>
+
+	* change_set.{hh,cc}: Simplified, finished i/o.
+	* revision.{hh,cc}: Fix to match, redo i/o.
+	* basic_io.cc (basic_io::parser::key): Print trailing colon.
+	* vocab.hh: Whitespace tweak.
+
+2004-08-09  graydon hoare  <graydon@pobox.com>
+
+	* change_set.{hh,cc}: New files.
+	* basic_io.{hh,cc}: New files.
+	* predicament.{hh,cc}: New files.
+	* revision.{hh,cc}: Break completely, need to fix.
+	* diff_patch.{hh,cc}: Minor touchups.
+	* lua.{hh,cc}, std_hooks.lua: Model predicaments.
+	* Makefile.am: Update.
+
+2004-07-10  graydon hoare  <graydon@pobox.com>
+
+	* lcs.{hh,cc}: Move lcs.hh body into lcs.cc.
+	* diff_patch.cc: Modify to compensate.
+	* revision.{hh,cc}: New files.
+	* Makefile.am: Update
+	* patch_set.{hh,cc}: Remove.
+	* {cert,database,lua,packets}.{hh,cc}, commands.cc: 
+	Modify partially (incomplete) to use revisions.
+	* manifest.{hh,cc}: Cleanup, remove dead code.
+	* schema.sql: Declare new revision tables.
+	* schema_migration.cc: Incomplete migrator.
+	* {transforms.{hh,cc}, vocab{,_terms}.hh:
+	Infrastructure for revisions.
+
 2004-05-20  graydon hoare  <graydon@pobox.com>
 
 	* NEWS: Note 0.13 release.
