--- conflicted
+++ resolved
@@ -1,16 +1,3 @@
-<<<<<<< HEAD
-2006-02-09  Matthew Gregan  <kinetik@orcon.net.nz>
-
-	* testsuite.at: Remove duplicate line.
-
-2006-02-08  Matthew Gregan  <kinetik@orcon.net.nz>
-
-	* sqlite/*: Import SQLite 3.3.3.
-	* Makefile.am: Adjust for new and removed files in import.
-	* NEWS: Make a note of the SQLite database format change.
-	* database.cc (database::load): Rewrite so that we don't need any
-	local changes to SQLite.
-=======
 2006-02-09  Richard Levitte  <richard@levitte.org>
 
 	* tests/t_cvsimport.at, tests/t_cvsimport3.at,
@@ -28,7 +15,18 @@
 	cvs init: Your login may not have sufficient permissions to modify the
 	cvs init: global server settings.
 	cvs init: Repository /home/levitte/cvsfoo initialised
->>>>>>> d749e631
+
+2006-02-09  Matthew Gregan  <kinetik@orcon.net.nz>
+
+	* testsuite.at: Remove duplicate line.
+
+2006-02-08  Matthew Gregan  <kinetik@orcon.net.nz>
+
+	* sqlite/*: Import SQLite 3.3.3.
+	* Makefile.am: Adjust for new and removed files in import.
+	* NEWS: Make a note of the SQLite database format change.
+	* database.cc (database::load): Rewrite so that we don't need any
+	local changes to SQLite.
 
 2006-02-08  Richard Levitte  <richard@levitte.org>
 
