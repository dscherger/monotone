<<<<<<< HEAD
2005-09-02  Matthew Gregan  <kinetik@orcon.net.nz>

	* monotone.cc: Use consistent case in option descriptions.
=======
2005-09-02  Matt Johnston  <matt@ucc.asn.au>

	* lua.cc (monotone_guess_binary_file_contents_for_lua): use a temporary
	char* buffer rather than &string[], extra copying seems to have negligible
	performance impact.

	* tests/perf-test.sh: change path from tests/ to contrib/, make executable.
	* tests/parse-accounting.pl: make executable.
>>>>>>> 3ca402f2

2005-09-01  Timothy Brownawell  <tbrownaw@gmail.com>

	* lua.cc, std_hooks.lua: use proper regexes for .mt-ignore
	taken from a patch from Martin Dvorak
	* contrib/monotone-cvs-ignore.lua: New file, from the same patch.
	supports .cvsignore files
	* tests/t_mt_ignore.at: check that a missing .mt-ignore
	doesn't cause problems

2005-09-01  Timothy Brownawell  <tbrownaw@gmail.com>

	* tests/t_mt_ignore.at: use RAW_MONOTONE instead of ugly --rcfile
	Also actually do "mtn add" this time.

2005-09-01  Timothy Brownawell  <tbrownaw@gmail.com>

	* tests/t_mt_ignore.at: new test, checks that .mt-ignore works
	* testsuite.at: add it

2005-09-01  Timothy Brownawell  <tbrownaw@gmail.com>

	* std_hooks.lua: support .mt-ignore
	* monotone.texi: mention .mt-ignore and MT/wanted-testresults under
	"Existing control files"
	* .mt-ignore: ignore testsuite.dir

2005-09-01  Matthew Gregan  <kinetik@orcon.net.nz>

	* ui.cc (user_interface): Avoid calling sync_with_stdio(false) on
	Win32 for now to work around a bug in MinGW where unsynchronized
	std::cin returns EOF earlier when reading a stream with DOS
	newlines.  Resolves 'db load' failure reported by Howard Spindel.
	* database.cc (load): Don't bother executing an empty string.
	* commands.cc (ALIAS(import, setup)): Remove alias.

2005-09-01  Matt Johnston  <matt@ucc.asn.au>

	* schema.sql: add BEGIN, COMMIT to make it a single transaction,
	improves db init performance significantly on OS X (avoids many
	disk-cache flushes).

2005-09-01  Matthew Gregan  <kinetik@orcon.net.nz>

	* testsuite.at: Increase entropy used to generate port numbers
	where we can and increase range of port numbers generated.
	* monotone.texi: Fix a couple of minor typos.

2005-09-01  Matthew Gregan  <kinetik@orcon.net.nz>

	* monotone.texi: Update 'setup' documentation and tutorial to
	reflect new usage.  Also update much of the monotone output in the
	tutorials to reflect the output of more modern versions of
	monotone.  Correct some minor errors and typos while here.
	* commands.cc (CMD(setup)): Require database and branch arguments.
	(ALIAS(import,setup)): Add setup alias.
	* testsuite.at, tests/*.at: Update 'setup' usage.

2005-08-31  Richard Levitte  <richard@levitte.org>

	* lua.cc, std_hooks.lua: Rename
	monotone_guess_binary_filename_for_lua and guess_binary_filename
	to monotone_guess_binary_file_contents_for_lua and
	guess_binary_file_contents.

2005-08-31  Nathaniel Smith  <njs@pobox.com>

	* file_io.cc (set_char_is_binary, guess_binary): static_cast chars
	to uint8_t before using as array indices.  Also replace some ints
	with size_t's to quiet g++ warnings.

2005-08-30  Benoît Dejean  <benoit@placenet.org>

	* file_io.cc (walk_tree): Fixed format.

2005-08-31  Marcel van der Boom  <marcel@hsdev.com>

	* std_hooks.lua (execute_confirm): New function.
	(merge2_opendiff_cmd, merge3_opendiff_cmd): Add.

2005-08-31  Matthew Gregan  <kinetik@orcon.net.nz>

	* paths.cc (test_bookkeeping_path, test_system_path): Second
	attempt at compile fixes; this time the unit tests actually pass
	too.

2005-08-30  Matthew Gregan  <kinetik@orcon.net.nz>

	* paths.cc (test_bookkeeping_path, test_system_path): Shift object
	instantiation around a little to work around what seems to be a
	bug in the gcc 3.3 parser.
	* win32/inodeprint.cc (inodeprint_file): Update to use new path
	handling code.
	* win32/fs.cc (tilde_expand): Compile fix.

2005-08-30  Petr Baudis  <pasky@suse.cz>

	* std_hooks.lua: Simple support for merging using merge(1) and vim.

2005-08-30  Benoît Dejean  <benoit@placenet.org>

	* po/fr.po: Updated French translation.

2005-08-30  Benoît Dejean  <benoit@placenet.org>

	* commands.cc: Merged some error messages.

2005-08-30  Benoît Dejean  <benoit@placenet.org>

	* commands.cc: Merged complete(..., file_id) and
	complete(..., manifest_id) into template complete(..., ID).

2005-08-30  Benoît Dejean  <benoit@placenet.org>

	* commands.cc (ls_certs): Reworked for i18n.
	(CMD(commit)): Merged 2 strings.

2005-08-30  Matthew Gregan  <kinetik@orcon.net.nz>

	* revision.cc (ensure_parents_loaded): Don't reuse an iterator
	after we've invalidated it.  Fixes 'diff' crash reported by Howard
	Spindel.

2005-08-30  Matt Johnston  <matt@ucc.asn.au>

	* botan/allocate.cpp: avoid string comparison when looking up the 
	default allocator
	* monotone.cc (cpp_main): set a default allocator

2005-08-28  Nathaniel Smith  <njs@pobox.com>

	* tests/t_attributes.at: Delete checkout dir in between
	checkouts.

2005-08-28  Matt Johnston  <matt@ucc.asn.au>

	* keys.cc (keys_match): new function to compare whether two keys
	match (ignoring whitespace as the database does, etc).
	* packet.cc, keys.cc: use it for existing-key-comparison.

2005-08-27  Nathaniel Smith  <njs@pobox.com>

	* commands.cc (checkout): Special-case "checkout ."
	* tests/t_checkout_dir.at: Test it.

2005-08-26  Nathaniel Smith  <njs@pobox.com>

	* file_io.hh: Remove comment describing old path types.
	* paths.hh: Add comment describing new path types.
	
2005-08-26  Nathaniel Smith  <njs@pobox.com>

	* app_state.cc (create_working_copy): Remove
	fs::filesystem_exception catching.
	* file_io.hh (mkdir_p): Remove comment noting app_state.cc's
	dependence on a boost-based implementation.

2005-08-26  Nathaniel Smith  <njs@pobox.com>

	* paths.cc: Include <string>.  Helps build on g++ 3.3?

2005-08-26  Nathaniel Smith  <njs@pobox.com>

	* commands.cc (get_log_message): Make the log message commentary a
	little more descriptive for people who may not know what a log
	message is...
	(commit): When canceling a commit due to empty log message, say
	so.

2005-08-26  Nathaniel Smith  <njs@pobox.com>

	* std_hooks.lua: Check for both "vi" and "notepad.exe" as fallback
	editors.  If no editor was found, print a helpful message instead
	of just running "vi" anyway.  Print a message if the editor exited
	with error.

2005-08-26  Nathaniel Smith  <njs@pobox.com>

	* file_io.cc (mkdir_p, make_dir_for): Increase error checking.
	* commands.cc (checkout): Make sure that checkout target directory
	does not already exist.  Also use system_path more uniformly.
	* tests/t_checkout_dir.at: Test.
	* tests/t_setup_existing_path.at: New test.

2005-08-26  Nathaniel Smith  <njs@pobox.com>

	* commands.cc (read): Optionally take files on command line.
	* tests/t_read_from_file.at, testsuite.at: New test.
	* monotone.texi (Network Service): Show Jim using this.
	(Packet I/O, Commands): Document.
	* monotone.1: Likewise.

2005-08-26  Nathaniel Smith  <njs@pobox.com>

	* change_set.cc (move_files_from_tmp_top_down): Typo again.
	
2005-08-26  Nathaniel Smith  <njs@pobox.com>
	
	* database.cc (open): Convert stray line to paths.cc.

2005-08-26  Nathaniel Smith  <njs@pobox.com>

	* change_set.cc (move_files_from_tmp_top_down): Typo.

	* file_io.cc (move_path): New function.
	(move_file, move_dir): Minor cleanup -- use
	require_path_is_nonexistent.

	* work.cc (build_deletions): Use delete_file, rather than unlink.
	If file is already non-existent, do nothing.
	(build_rename): Use move_path, rather than rename.  If file
	already appears to have been renamed, do nothing.

2005-08-26  Nathaniel Smith  <njs@pobox.com>

	* app_state.cc (allow_working_copy): Make logging more sensible.

2005-08-26  Nathaniel Smith  <njs@pobox.com>

	* transforms.cc (length): 
	* database.cc (sql, load, open): 
	* commands.cc (rename, attr): 
	* change_set.cc (move_files_to_tmp_bottom_up) 
	(move_files_from_tmp_top_down): Merge fixups.

2005-08-26  Nathaniel Smith  <njs@pobox.com>

	* database_check.cc: Track and report on manifest and revision
	parseability.
	* tests/t_database_check_normalized.at: Update to expect "not
	parseable" messages rather than "not normalized" messages.
	All tests pass.
	
2005-08-26  Nathaniel Smith  <njs@pobox.com>

	* tests/t_unreadable_MT.at: This test was called "do not fail on
	unreadable MT/options".  I do not know why we wanted such
	behavior.  I am making it "fail cleanly on unreadable
	MT/options".

2005-08-26  Nathaniel Smith  <njs@pobox.com>

	* paths.cc (check_fp_normalizes_to, test_file_path_internal):
	Oops, there were more places testing for non-brokenness; break
	them too.

2005-08-26  Nathaniel Smith  <njs@pobox.com>

	* paths.cc (test_split_join): Test that you cannot create a path
	in MT by joining.
	(file_path): Implement it.
	(split): Break, to match broken behavior of old splitter (easier
	than fixing change_set.cc...)
	(file_path_internal): Test for brokenness accordingly.

2005-08-26  Nathaniel Smith  <njs@pobox.com>

	* commands.cc (cat): Hack so that 'cat file REV PATH' works
	correctly both inside and outside of working copy, interpreting
	path slightly differently in each case.
	
2005-08-26  Nathaniel Smith  <njs@pobox.com>

	* tests/t_normalized_filenames.at: Internal unnormalized pathnames
	are no longer silently normalized, but rather a hard error.
	Adjust test accordingly.

2005-08-26  Nathaniel Smith  <njs@pobox.com>

	* paths.hh (file_path_internal_from_user): New constructor.
	* paths.cc (test_file_path_internal): Test it.
	(file_path::file_path): Implement it.
	* commands.cc (cat): Use it to create/validate passed in
	filenames.

2005-08-26  Nathaniel Smith  <njs@pobox.com>

	* paths.cc (test_system_path): Require that system_path normalize
	out ..'s.
	(system_path): Do so.

2005-08-26  Nathaniel Smith  <njs@pobox.com>

	* work.cc (build_additions): Remove redundant (and now wrong)
	code.
	Test 53 now passes.
	
2005-08-26  Nathaniel Smith  <njs@pobox.com>

	* file_io.cc (make_dir_for): Oops, this doesn't need a
	fs::native.
	Test 37 now passes.

2005-08-26  Nathaniel Smith  <njs@pobox.com>

	* file_io.cc (mkdir): New function.  Now with extra brain-eating
	power.
	(mkdir_p, make_dir_for, delete_file, delete_dir_recursive) 
	(move_file, move_dir, write_data_impl): Use it, to make all
	fs::path's native and disable boost's random rejection of paths.

2005-08-26  Nathaniel Smith  <njs@pobox.com>

	* paths.cc (test_file_path_external_prefix_a_b) 
	(test_file_path_external_no_prefix, test_file_path_internal): Test
	for validity of more strange characters (,+@*%#$=).

2005-08-26  Nathaniel Smith  <njs@pobox.com>

	* file_io.cc (ident_existing_file): Remove accidentally-left-in
	code.  Test 26 now passes.
	* lua.cc (monotone_includedir_for_lua, load_rcfile): Add
	fs::native's.

2005-08-25  Nathaniel Smith  <njs@pobox.com>

	* paths.hh (system_path::system_path): Add new boolean argument
	controlling some access_tracker behavior.
	* app_state.cc (allow_working_copy): Use it.
	* paths.cc (system_path): Implement it.
	(test_system_path): Test it.

2005-08-25  Nathaniel Smith  <njs@pobox.com>

	* file_io.cc (walk_tree): Return properly.
	
2005-08-25  Nathaniel Smith  <njs@pobox.com>

	* paths.cc (test_file_path_internal): Add tests for
	file_path.empty().
	* file_io.cc (walk_tree_recursive): Add explicit fs::native.

2005-08-25  Nathaniel Smith  <njs@pobox.com>

	* paths.cc: Many small changes.  Unit tests now pass.  72
	unexpected autotest failures.

2005-08-25  Nathaniel Smith  <njs@pobox.com>

	* paths.cc (file_path): Fix up error reporting in external path
	normalization.
	(test_file_path_external_no_prefix): "" is always an invalid
	path.

2005-08-25  Nathaniel Smith  <njs@pobox.com>

	* database.cc (sql): Only check schema version when db actually
	exists.

2005-08-25  Nathaniel Smith  <njs@pobox.com>

	* file_io.cc (read_data_for_command_line): We are given a
	system_path.

2005-08-25  Nathaniel Smith  <njs@pobox.com>

	* paths.cc: Fix all unit test failures, except for two mysterious
	boost::too_few_args exceptions.
	
2005-08-25  Nathaniel Smith  <njs@pobox.com>

	* paths.cc, unix/fs.cc: Many, many fixes and some new tests too.	

2005-08-25  Nathaniel Smith  <njs@pobox.com>

	* paths.cc (struct access_tracker): Doh, initializer should set
	'initialized'...
	(test_file_path_internal): It's valid for a split file
	to have a null component if the file is "".

2005-08-25  Nathaniel Smith  <njs@pobox.com>

	* paths.cc (in_bookkeeping_dir): Last change didn't work out so
	well; let's remove some negatives and see if I can understand what
	the code does this way...

2005-08-25  Nathaniel Smith  <njs@pobox.com>

	* paths.cc (not_in_bookkeeping_dir): Handle "MT" case.
	Update tests to make sure it sticks...

2005-08-25  Nathaniel Smith  <njs@pobox.com>

	* unit_tests.{cc,hh} (init_unit_test_suite): Remove
	path_component_tests.
	* unix/fs.cc (tilde_expand): Another compile fix.

2005-08-25  Nathaniel Smith  <njs@pobox.com>

	* {unix,win32}/fs.cc: Misc. compile fixes.

2005-08-25  Nathaniel Smith  <njs@pobox.com>

	* Makefile.am (UNIX_PLATFORM_SOURCES): Add unix/fs.cc
	(WIN32_PLATFORM_SOURCES): Add win32/fs.cc
	* paths.hh (bookkeeping_path): Implement default constructor.

2005-08-25  Nathaniel Smith  <njs@pobox.com>

	* rcs_import.cc (import_cvs_repo): 
	* lua.cc (default_rcfilename): 
	* diff_patch.cc (get_version): Small compile fixes.

2005-08-25  Nathaniel Smith  <njs@pobox.com>

	* paths.{cc,hh} (is_bookkeeping_path): New static method.
	* file_io.cc (walk_tree_recursive): Use it.  Now compiles.
	paths.cc and file_io.cc now compile.
	
2005-08-25  Nathaniel Smith  <njs@pobox.com>

	* file_io.cc (delete_dir_recursive): Implement.
	Misc. compile fixes.
	
2005-08-25  Nathaniel Smith  <njs@pobox.com>

	* file_io.cc (test_book_keeping_file): Remove.

2005-08-25  Nathaniel Smith  <njs@pobox.com>

	* file_io.cc (walk_tree_recursive, walk_tree): Implement.

2005-08-25  Nathaniel Smith  <njs@pobox.com>

	* paths.cc (const_system_path): Do tilde expansion.

2005-08-25  Nathaniel Smith  <njs@pobox.com>

	* file_io.cc (read_localized_data, read_data_for_command_line) 
	(write_localized_data, write_data, write_data_impl): Implement.

2005-08-25  Nathaniel Smith  <njs@pobox.com>

	* file_io.cc (read_data): Implement.  Remove the base64<gzip<>>
	versions.

2005-08-25  Nathaniel Smith  <njs@pobox.com>

	* file_io.cc (move_file, move_dir): Implement.

2005-08-25  Nathaniel Smith  <njs@pobox.com>

	* file_io.cc (assert_path_is_nonexistent, assert_path_is_file) 
	(assert_path_is_directory, require_path_is_nonexistent) 
	(require_path_is_file, require_path_is_directory) 
	(ident_existing_file, mkdir_p, make_dir_for, delete_file) 
	(delete_dir_recursive): Implement.

2005-08-25  Nathaniel Smith  <njs@pobox.com>

	* Audit uses of 'file_exists', because its semantics have changed;
	it now checks to see if a path exists and is a regular file,
	rather than that it simply exists.  A fair amount of code already
	thought it meant that... other places now use 'path_exists'.
	
2005-08-25  Nathaniel Smith  <njs@pobox.com>

	* file_io.cc (path_exists, directory_exists, file_exists):
	Implement.

2005-08-25  Nathaniel Smith  <njs@pobox.com>

	* platform.hh (get_path_status): New function.
	* unix/fs.cc (get_path_status): Implement.
	* win32/fs.cc (get_path_status): Implement inefficiently (does
	win32 have stat?)

2005-08-25  Nathaniel Smith  <njs@pobox.com>

	* file_io.cc (get_homedir, tilde_expand, book_keeping_file)
	(book_keeping_dir): Remove.

2005-08-25  Nathaniel Smith  <njs@pobox.com>

	* platform.hh (get_homedir): New function.
	* {win32,unix}/fs.cc (get_homedir): Expose.

2005-08-25  Nathaniel Smith  <njs@pobox.com>

	* Minor compile fixes.
	
2005-08-25  Nathaniel Smith  <njs@pobox.com>

	* platform.hh (tilde_expand): New function.
	* win32/fs.cc, unix/fs.cc: Implement it.

2005-08-25  Nathaniel Smith  <njs@pobox.com>

	* paths.cc: Many more fixes.  Now compiles with and without unit
	tests.
	
2005-08-25  Nathaniel Smith  <njs@pobox.com>

	* paths.cc: Lots of compile fixes for unit tests.
	Add a test for access_tracker.

2005-08-25  Nathaniel Smith  <njs@pobox.com>

	* paths.cc: Many fixes.  Now compiles.

2005-08-25  Nathaniel Smith  <njs@pobox.com>

	* paths.cc (system_path): Implement.

2005-08-24  Nathaniel Smith  <njs@pobox.com>

	* paths.cc (fully_normalized_path): Use find_first_of.

2005-08-24  Nathaniel Smith  <njs@pobox.com>

	* paths.cc (find_and_go_to_working_copy, save_initial_path) 
	(go_to_working_copy): Use new checked structure.
	(operator <<): Make sure we can log our access_tracked values
	without marking them as used.

2005-08-24  Nathaniel Smith  <njs@pobox.com>

	* paths.cc (struct access_tracker): Add invariant checking on
	lifetime usage of path roots.

2005-08-24  Nathaniel Smith  <njs@pobox.com>

	* paths.hh (any_path::operator =): return *this.

2005-08-24  Nathaniel Smith  <njs@pobox.com>

	* paths.{cc,hh}: More fixes.

2005-08-24  Nathaniel Smith  <njs@pobox.com>

	* paths.{cc,hh}: Reorganize a bit.  Implement file_path and
	bookkeeping_path.

2005-08-24  Nathaniel Smith  <njs@pobox.com>

	* paths.cc (file_path): Implement basic constructor.
	Misc compile fixes.
	Add single-character names to tests.
	
2005-08-24  Nathaniel Smith  <njs@pobox.com>

	* paths.cc (go_to_working_copy): New function.  Implement.
	* app_state.cc (create_working_copy): Adjust accordingly.

2005-08-24  Nathaniel Smith  <njs@pobox.com>

	* paths.cc (find_and_go_to_working_copy): Implement.
	* app_state.cc (allow_working_copy): Adjust accordingly.
	(relative_directory): Remove.
	* file_io.cc (find_working_copy): Remove.

2005-08-24  Nathaniel Smith  <njs@pobox.com>

	* paths.cc (save_initial_path): Update for previous changes.

2005-08-24  Nathaniel Smith  <njs@pobox.com>

	* paths.cc (test_system_path): Add tests for the
	from-any_path constructor.  Add test for "~foo" handling.
	Start cleaning up path roots.
	* platform.hh: Note that get_current_working_dir() is
	charset-broken (i.e., operations started inside non-utf8
	directories are probably broken).

2005-08-24  Nathaniel Smith  <njs@pobox.com>

	* app_state.cc (allow_working_copy): 
	* change_set.cc (print_insane_change_set): Two more small compile
	fixes.
	All remaining compile errors are localized to unimplemented
	paths.cc/file_io.cc functionality.

2005-08-24  Nathaniel Smith  <njs@pobox.com>

	* database.cc (initialize): Missing ;.

2005-08-24  Nathaniel Smith  <njs@pobox.com>

	* monotone.cc (cpp_main): Handle message_file right.

2005-08-24  Nathaniel Smith  <njs@pobox.com>

	* change_set.cc (print_insane_path_rearrangement): 
	* database.cc (initialize): 
	* monotone.cc (cpp_main): More small compile fixes.

2005-08-24  Nathaniel Smith  <njs@pobox.com>

	* file_io.hh
	({assert,require}_path_is_{nonexistent,file,directory}): New
	functions.
	Use them everywhere.

2005-08-24  Nathaniel Smith  <njs@pobox.com>

	* basic_io.hh: #include "paths.hh".
	* monotone.cc (add_rcfile): Remove obsolete absolutification, etc.

2005-08-24  Nathaniel Smith  <njs@pobox.com>

	* paths.hh (system_path): Add a from-any_path constructor.
	* Makefile.am (MOST_SOURCES): Remove path_component.{cc,hh}.
	* basic_io.hh (push_file_pair): New method.
	* change_set.cc (print_insane_change_set) 
	(print_insane_path_rearrangement): Use it.

2005-08-24  Nathaniel Smith  <njs@pobox.com>

	* paths.hh (any_path::as_internal): On second thought, return a
	std::string, not a utf8 -- utf8 would be better, but should wait
	for some more general charset handling cleanup.
	* Adjust other files accordingly.
	
2005-08-24  Nathaniel Smith  <njs@pobox.com>

	* More compile fixes.  All remaing compile errors are real
	problems, yay.
	
2005-08-24  Nathaniel Smith  <njs@pobox.com>

	* Lots and lots more compile fixes.

2005-08-24  Nathaniel Smith  <njs@pobox.com>

	* paths.hh, monotone.cc, app_state.hh, app_state.cc:
	* unix/inodeprint.cc: More compile fixes.

2005-08-24  Nathaniel Smith  <njs@pobox.com>

	* manifest.hh: Include paths.hh.
	* file_io.hh: Fix syntax errors, and fixup interface.

2005-08-24  Nathaniel Smith  <njs@pobox.com>

	* paths.hh, sanity.hh: Compilation fixes.

2005-08-24  Nathaniel Smith  <njs@pobox.com>

	* paths.cc: Update tests to use path_state_* and pass utf8
	objects.
	
2005-08-24  Nathaniel Smith  <njs@pobox.com>

	* paths.hh (file_path_external): Take a utf8() object, always.

2005-08-24  Nathaniel Smith  <njs@pobox.com>

	* paths.hh (class file_path): Make "convenience functions"
	required.

2005-08-24  Nathaniel Smith  <njs@pobox.com>

	* Switch rest of instances to using convenience functions.
	
2005-08-24  Nathaniel Smith  <njs@pobox.com>
	
	* Switch many instances to using convenience functions.
	
2005-08-24  Nathaniel Smith  <njs@pobox.com>

	* paths.hh (file_path_internal, file_path_external): Define
	convenience functions.
	(file_path, bookkeeping_path, system_path): Add default
	constructors.

2005-08-24  Nathaniel Smith  <njs@pobox.com>

	* app_state.cc, change_set.cc, change_set.hh, commands.cc:
	* inodeprint.cc, manifest.cc, rcs_import.cc, restrictions.cc:
	* work.cc: Audit all calls to file_path() to add internal/external
	notation.

2005-08-24  Nathaniel Smith  <njs@pobox.com>

	* app_state.cc: More paths.hh conversion.
	(app_state::prefix): Remove.
	* commands.cc: Remove uses of app.prefix.
	* automate.cc (automate_attributes): Likewise.

2005-08-23  Nathaniel Smith  <njs@pobox.com>

	* paths.hh (any_path::as_internal): On second thought, return a
	utf8 object.
	* app_state.cc (set_database): Take a system_path.
	(set_pidfile): Likewise.
	* monotone.cc (cpp_main): Pass one.

2005-08-23  Nathaniel Smith  <njs@pobox.com>

	* file_io.hh (get_homedir): Return a system_path.
	* app_state.hh (app_state): Make pidfile a system_path.
	* sanity.hh (sanity::filename): Make a system_path.
	* monotone.cc (cpp_main): Adjust accordingly.
	* paths.hh (any_path): Add as_internal() to interface.
	* paths.cc: Add roundtripping tests.

2005-08-23  Nathaniel Smith  <njs@pobox.com>

	* platform.hh, unix/fs.cc, win32/fs.cc
	(change_current_working_dir): Take an any_path, not a string.
	* rcs_import.{cc,hh}: Convert to paths.hh.

2005-08-23  Nathaniel Smith  <njs@pobox.com>

	* commands.cc (pid_file): Remove fs::path.

2005-08-23  Nathaniel Smith  <njs@pobox.com>

	* mkstemp.cc (monotone_mkstemp): Remove references to fs::path.

2005-08-23  Nathaniel Smith  <njs@pobox.com>

	* change_set.cc (apply_rearrangement_to_filesystem): Oops, missed
	some local_path's.

2005-08-23  Nathaniel Smith  <njs@pobox.com>

	* path_component.{cc,hh}: Delete.

2005-08-23  Nathaniel Smith  <njs@pobox.com>

	* change_set.cc (move_files_to_tmp_bottom_up) 
	(move_files_from_tmp_top_down): Convert to paths.hh.
	Whole file: stop using path_component.hh.

2005-08-23  Nathaniel Smith  <njs@pobox.com>

	* paths.cc (test_bookkeeping_path): Oops, "" is an invalid
	bookkeeping_path.

2005-08-23  Nathaniel Smith  <njs@pobox.com>

	* lua.cc, paths.cc: Few more tweaks for previous change.

2005-08-23  Nathaniel Smith  <njs@pobox.com>

	* paths.{cc,hh}: Add / operators.  Make that the usual way to use
	bookkeeping_path's.
	* work.cc: Adjust accordingly.
	* lua.cc (working_copy_rcfilename): Likewise.
	* commands.cc (update): Likewise.

2005-08-23  Nathaniel Smith  <njs@pobox.com>

	* paths.{cc,hh} (operator <<): Implement for any_paths.
	* paths.hh (class bookkeeping_path): Note that current design is
	bogus to remind myself to fix it tomorrow...

2005-08-23  Nathaniel Smith  <njs@pobox.com>

	* work.{hh,cc}: Convert to paths.hh.

2005-08-23  Nathaniel Smith  <njs@pobox.com>

	* lua.{cc,hh}: Mostly convert to paths.hh.  (Still uses boost::fs
	internally for some directory iteration.)
	* app_state.cc (load_rcfiles): Update accordingly.
	* file_io.hh (path_state): De-templatify; take any_path instead of
	a T.

2005-08-23  Nathaniel Smith  <njs@pobox.com>

	* paths.cc (any_path): New base class.
	(file_path, bookkeeping_path, system_path): Inherit from it.
	* transforms.{hh,cc} (utf8_to_system): Actually, always take a
	utf8 after all (but still have two return types).

2005-08-23  Nathaniel Smith  <njs@pobox.com>

	* transforms.cc: Convert to paths.hh.

2005-08-23  Nathaniel Smith  <njs@pobox.com>

	* transforms.{cc,hh} (localized, localized_as_string): Remove.

2005-08-23  Nathaniel Smith  <njs@pobox.com>

	* transforms.cc (utf8_to_system): Make fast.

2005-08-23  Nathaniel Smith  <njs@pobox.com>

	* transforms.hh (utf8_to_system): Add a string->string version.
	* transforms.cc (utf8_to_system): Implement it.

2005-08-23  Nathaniel Smith  <njs@pobox.com>

	* paths.cc (localized_path_str): New function.
	Fix some tests.

2005-08-23  Nathaniel Smith  <njs@pobox.com>

	* commands.cc: Convert to paths.hh.
	* mkstemp.cc (monotone_mkstemp): Likewise.

2005-08-23  Nathaniel Smith  <njs@pobox.com>

	* vocab_terms.hh, vocab.cc: Remove file_path, local_path.
	* database.{hh,cc}, monotone.cc: Convert to paths.hh.
	* file_io.{hh,cc}: Start to convert to paths.hh.

2005-08-23  Nathaniel Smith  <njs@pobox.com>

	* paths.{cc,hh} (fully_normalized_path): Implement.
	(external_path): Rename to system_path.
	Misc. other updates.

2005-08-21  Eric Anderson  <anderse-monotone@cello.hpl.hp.com>
	* file_io.cc, file_io.hh, lua.cc, std_hooks.lua: determine if a
	file is binary by looking at it incrementally, rather than reading
	it in entirely.  Prepare for making it possible to control what
	characters are considered "binary"

2005-08-20  Nathaniel Smith  <njs@codesourcery.com>

	* paths.cc (is_absolute): New function.
	(file_path::file_path(vector<path_component>))
	(file_path::split): Implement.

2005-08-20  Nathaniel Smith  <njs@pobox.com>

	* interner.hh (interner): Add a scary constructor that lets us
	insert an initial value and assert that we already knew that the
	value assigned to it would be.  (This lets us make it an inlined
	constant.)

2005-08-20  Nathaniel Smith  <njs@pobox.com>

	* paths.cc: Yet more tests.

2005-08-20  Nathaniel Smith  <njs@pobox.com>
	
	* paths.cc (save_initial_path): Implement.
	Add more tests.
	
2005-08-20  Nathaniel Smith  <njs@codesourcery.com>

	* paths.{cc,hh}: New files.
	* Makefile.am (MOST_SOURCES): Add them.
	* unit_tests.hh (add_paths_tests): Declare.
	* unit_tests.cc (init_unit_test_suite): Add them.
	* platform.hh (get_current_working_dir)
	(change_current_working_dir):  New functions.
	* {unix,win32}/fs.cc: New files.

2005-08-19  Nathaniel Smith  <njs@codesourcery.com>

	* monotone.texi (Tutorial): Tweak wording, use --db at more
	appropriate places.

2005-08-26  Richard Levitte  <richard@levitte.org>

	* database.cc (version): Revert the change done earlier, as it
	aborted if the schema isn't the current one, rendering this method
	useless.

2005-08-26  Matt Johnston  <matt@ucc.asn.au>

	* change_set.cc (check_depth, confirm_proper_tree): 
	more efficient algorithm to check for no loops
	* constants.hh: new constant max_path_depth to limit
	recursion in check_depth.

2005-08-26  Benoît Dejean  <benoit@placenet.org>

	* po/fr.po: Updated French translation.

2005-08-26  Richard Levitte  <richard@levitte.org>

	* options.hh, monotone.cc: Add the '--execute' command-specific
	option.
	* monotone.cc (cpp_main): ... and process it.
	* app_state.hh (class app_state): Add the 'execute' boolean.
	* app_state.cc (app_state): Initialise it.
	* commands.cc (CMD(drop)): Add '--execute' capability.
	* commands.cc (CMD(rename)): Add '--execute' capability.  Pass
	'app' to build_rename.
	* work.hh, work.cc (build_deletions, build_rename): Do the actual
	work.  This required the addition of an app_state parameter to
	build_rename.

	* tests/t_drop_execute.at, tests/t_rename_execute.at: New tests.
	* testsuite.at: Add them.

2005-08-26  Benoît Dejean  <benoit@placenet.org>

	* mt_version.cc (print_full_version): Merged strings.
	* change_set.cc: No i18n for unittests. Wow, this saves
	21 strings (total 781).

2005-08-25  Benoît Dejean  <benoit@placenet.org>

	* commands.cc (safe_gettext): New function.
	(explain_usage): Used there to avoid _("").

2005-08-25  Benoît Dejean  <benoit@placenet.org>

	* sanity.{cc,hh} (sanity::do_format): Merged code from
	sanity::{log, warning, progress} in order to merge
	strings. Fixed exception rethrowing.

2005-08-25  Benoît Dejean  <benoit@placenet.org>

	* commands.cc (CMD(lca)): One more string for i18n.
	(CMD(trusted)): Merged all strings.

2005-08-25  Benoît Dejean  <benoit@placenet.org>

	* po/fr.po: Updated French translation.

2005-08-25  Benoît Dejean  <benoit@placenet.org>

	* database.cc (database::version): Marked string for i18n
	and simplifed.
	(database::info): Reworked to merge all strings for i18n.

2005-08-25  Benoît Dejean  <benoit@placenet.org>

	* database.{cc,hh} (database::open, database::check_filename):
	New functions to avoid error handling code and string duplicates.

2005-08-25  Matt Johnston  <matt@ucc.asn.au>

	* transform.cc ({int,ext}ernalize_rsa_keypair_id): don't 
	convert the username portion of key ids to/from ACE.
	* tests/t_genkey.at: check that foo+bar@example.com works
	and foobar@exam+ple.com doesn't.

2005-08-24  Benoît Dejean  <benoit@placenet.org>

	* database.cc (assert_sqlite3_ok): Somehow merged error messages.

2005-08-24  Benoît Dejean  <benoit@placenet.org>

	* change_set.cc (move_files_to_tmp_bottom_up): Better strings.
	* keys.cc (generate_key_pair): Merged 2 strings.

2005-08-24  Nathaniel Smith  <njs@pobox.com>

	* database.cc (assert_sqlite3_ok): Remove accidentally-left-in
	format string argument.

2005-08-24  Nathaniel Smith  <njs@pobox.com>

	* revision.cc (check_sane_history): Add MM's for calculated
	changesets.

2005-08-24  Nathaniel Smith  <njs@pobox.com>

	* database.cc (assert_sqlite3_ok): Don't print the raw sqlite
	error code.  Do add some auxiliary information when sqlite errors
	are confusing.

2005-08-24  Nathaniel Smith  <njs@pobox.com>

	* Back out most changes since
	b580c6ac5bf8eea1f442b8bddc60283b047ade1e.  Handling charsets
	properly by working in utf8 and then converting sucks.  Problems
	include
	  - gettext hates you (wants to return stuff in local charset)
	  - strerror hates you (same reason, but you can't turn it off)
	  - can't report charset conversion errors
	We thus return to our "sorta-correct, by accident" status quo.
	Only change left in is signedness fix in
	5548868ab56d939c1fd8713aa2ac8caacd1184a1.

2005-08-23  Nathaniel Smith  <njs@pobox.com>

	* ui.cc (sanitize): Fix signedness bug in comparison.
	* unix/unix.{cc,hh}: New files.
	* Makefile.am (UNIX_PLATFORM_SOURCES): Add them.
	* unix/process.cc (is_executable, make_executable): Use new
	function last_error.

2005-08-23  Nathaniel Smith  <njs@pobox.com>

	* transforms.{cc,hh} (system_charset): Expose.
	* monotone.cc (cpp_main): Use it to fiddle with gettext's charset
	conversion and make --help output actually correct.

2005-08-23  Nathaniel Smith  <njs@pobox.com>

	* transforms.cc (outprep): Don't sanitize all output; removes too
	many valid characters (\r, \t, etc.).
	* ui.cc: Call outprep on ticker output.
	(inform): Do still sanitize ui.inform() output.

2005-08-23  Nathaniel Smith  <njs@pobox.com>

	* transforms.cc (outprep): New function.
	* ui.cc (inform): Use it.
	* monotone.cc (cpp_main): Use it.
	Everything that writes user-intended output directly (i.e., via
	cout) must call outprep() on that data before printing it.
	
2005-08-23  Nathaniel Smith  <njs@pobox.com>

	* monotone.cc (cpp_main): Trick popt into converting its generated
	help messages into the current locale's charset.

2005-08-23  Nathaniel Smith  <njs@pobox.com>

	* ui.cc (inform, sanitize): Convert all output from utf8 to
	current locale's charset.

2005-08-23  Nathaniel Smith  <njs@pobox.com>

	* monotone.cc (cpp_main): Use bind_textdomain_codeset to request
	that all gettext'ed strings be returned in UTF-8.

2005-08-23  Nathaniel Smith  <njs@pobox.com>

	* idna/nfkc.c (g_utf8_strlen): Expose.
	* transforms.{cc,hh} (length): New function.
	* ui.cc (write_ticks): Use length() instead of .size() to
	calculate string widths; should support multibyte characters
	better.  (Still some problems relating to truncating strings to
	avoid overflow -- calculate truncation by length, but perform
	truncation by bytes...)

2005-08-24  Benoît Dejean  <benoit@placenet.org>

	* po/fr.po: Updated French translation.

2005-08-24  Benoît Dejean  <benoit@placenet.org>

	* monotone.cc:
	* commands.cc: Two more i18n strings.

2005-08-23  Benoît Dejean  <benoit@placenet.org>

	* lua.cc: boost::format vs. F.

2005-08-23  Nathaniel Smith  <njs@pobox.com>

	* AUTHORS: Add Benoît Dejean <benoit@placenet.org>.  Create new
	section for translators.  Add Benoît there too.

2005-08-23  Nathaniel Smith  <njs@pobox.com>

	* commands.cc: N_("") -> "".

2005-08-23  Nathaniel Smith  <njs@pobox.com>

	* commands.cc: Make all CMD() calls use N_() instead of _().
	(commands): Insert _() everywhere usage strings are used.  This is
	icky.

2005-08-23  Nathaniel Smith  <njs@pobox.com>

	* keys.cc (get_passphrase): Put back trailing ": " removed in
	recent i18n changes.

2005-08-23  Benoît Dejean  <benoit@placenet.org>

	* change_set.cc (dump_change_set): boost::format instead of F.
	* commands.cc (get_log_message, notify_if_multiple_heads,
	complete, CMD(attr)): Marked some strings for i18n. Replaced a
	multiline string by prefix_lines_with(). Merged strings.
	* diff_patch.cc (merge_provider::try_to_merge_files): Merged
	strings.
	* i18n.h: N_() stands for gettext_noop(), not plural.
	* keys.cc (get_passphrase): Fixed string surgery.
	* netsync.cc: i18nized tickers' labels. Added xgettext comment
	as tickers do not play well with multibytes characters (like é).
	(session::analyze_attachment): Fixed string surgery.
	(session::process_hello_cmd): Merged many strings.
	(session::process_data_cmd): Removed some leading/trailing
	whitespaces.
	* sanity.cc: Marked error prefixes for i18n.
	* ui.cc (tick_write_count::write_ticks): Reworked and fixed
	surgery. Merged some strings.

2005-08-23  Benoît Dejean  <benoit@placenet.org>

	* commands.cc (CMD*): _("") -> "" as _("") returns the PO
	header.

2005-08-23  Benoît Dejean  <benoit@placenet.org>

	* transforms.cc (check_idna_encoding): No i18n for unittests.

2005-08-23  Benoît Dejean  <benoit@placenet.org>

	* change_set.cc (dump_change_set): boost::format instead of F.
	* commands.cc (get_log_message, notify_if_multiple_heads,
	complete, CMD(attr)): Marked some strings for i18n. Replaced a
	multiline string by prefix_lines_with(). Merged strings.
	* diff_patch.cc (merge_provider::try_to_merge_files): Merged
	strings.
	* i18n.h: N_() stands for gettext_noop(), not plural.
	* keys.cc (get_passphrase): Fixed string surgery.
	* netsync.cc: i18nized tickers' labels. Added xgettext comment
	as tickers do not play well with multibytes characters (like é).
	(session::analyze_attachment): Fixed string surgery.
	(session::process_hello_cmd): Merged many strings.
	(session::process_data_cmd): Removed some leading/trailing
	whitespaces.
	* sanity.cc: Marked error prefixes for i18n.
	* ui.cc (tick_write_count::write_ticks): Reworked and fixed
	surgery. Merged some strings.

2005-08-23  Benoît Dejean  <benoit@placenet.org>

	* netcmd.cc (test_netcmd_functions): Don't translate unittest
	strings.
	* rcs_import.cc (cvs_commit::cvs_commit):
	* database.cc (version_cache::put):
	* lua.cc (dump_stack): boost::format vs. F for strings that are
	not messages.

2005-08-23  Benoît Dejean  <benoit@placenet.org>

	* xdelta.cc: Don't translate unittest strings.

2005-08-23  Matthew Gregan  <kinetik@orcon.net.nz>

	* monotone.texi: Bring 'update' syntax up to date.

2005-08-23  Nathaniel Smith  <njs@pobox.com>

	* tests/t_diff_external.at: --diff-args without --external is an
	error.
	* commands.cc (diff): Likewise.

2005-08-22  Nathaniel Smith  <njs@pobox.com>

	* contrib/ciabot_monotone.py (send_change_for): Handle author
	names with spaces in.

2005-08-22  Matt Johnston  <matt@ucc.asn.au>

	* HACKING: change the vim modeline to something that seems to work
	better.

2005-08-23  Olivier Andrieu  <oliv__a@users.sourceforge.net>

	* contrib/monotone.el: When running monotone commands, re-use
	*monotone* buffers. Make the "status" command use the prefix
	argument. Make the "tree"-restricted commands work in dired
	buffers. Add the "--no-merges" option in the log command. Various
	other innocuous changes.

2005-08-22  Nathaniel Smith  <njs@pobox.com>

	* mt_version.cc (print_full_version): Typo.

2005-08-22  Nathaniel Smith  <njs@pobox.com>

	* mt_version.cc: Include sanity.hh.

2005-08-22  Nathaniel Smith  <njs@pobox.com>

	* netsync.cc (process_error_cmd, run_netsync_protocol): Remove
	some newlines to avoid translation noise.

2005-08-22  Nathaniel Smith  <njs@pobox.com>

	* po/LINGUAS, po/ja.po: Remove ja translation again, it seems to
	be corrupt.

2005-08-22  Nathaniel Smith  <njs@pobox.com>

	* commands.cc (update): Don't use F() to indent things.
	
2005-08-22  Nathaniel Smith  <njs@pobox.com>

	* commands.cc (dump_diffs): Don't use F() to create diff headers.
	(commands::process): Put '' in the log message to make Benoît
	Dejean happy ;-).
	
2005-08-22  Nathaniel Smith  <njs@pobox.com>

	* po/LINGUAS, po/ja.po: Add Japanese translation by Satoru SATOH.
	
2005-08-20  Benoît Dejean  <benoit@placenet.org>

	* po/monotone.pot: Remove from version control.
	* po/POTFILES.skip: New file.
	* po/fr.po: French translation (initial version).
	* po/LINGUAS: Add fr.
	
2005-08-22  Nathaniel Smith  <njs@pobox.com>

	* commands.cc (read): Use FP (thanks to Benoît Dejean for
	catch).
	* mt_version.cc (print_version, print_full_version): Mark more
	strings for i18n (also thanks to Benoît Dejean).
	
2005-08-22  Nathaniel Smith  <njs@pobox.com>

	* commands.cc (commands): Revert previous changes, xgettext is
	buggy.
	Mark every CMD() string argument with _().
	* i18n.h, Makefile.am: New file.
	* sanity.hh: Include it.
	* po/Makevars (XGETTEXT_OPTIONS): Learn about _() and N_() as
	markers.

2005-08-22  Nathaniel Smith  <njs@pobox.com>

	* commands.cc (commands): Oops, can't call gettext on a
	std::string...

2005-08-22  Nathaniel Smith  <njs@pobox.com>

	* monotone.cc (coptions, options): Use gettext_noop to mark usage
	strings for i18n.
	* commands.cc (commands): gettextify command descriptions
	* po/Makevars (XGETTEXT_OPTIONS): Include the 2nd, 3rd, and 4th
	arguments to CMD macro as translatedable strings.

2005-08-22  Nathaniel Smith  <njs@pobox.com>

	* database.cc: Replace a bunch of F()'s by boost::format's,
	because F is only for strings displayed to user.

2005-08-22  Nathaniel Smith  <njs@pobox.com>

	* po/Makevars (XGETTEXT_OPTIONS): Extract FP'ed strings.

2005-08-22  Nathaniel Smith  <njs@pobox.com>

	* sanity.hh (FP): New macro.  Usage:
	FP("frobbed %i bar", "frobbed %s bars", num_bars) % num_bars

2005-08-22  Richard Levitte  <richard@levitte.org>

	* contrib/monotone-import.pl: When temporarly touching files that
	have disappeared since last import, don't forget to create
	intermediary directories as well (and to remove them later on).
	Make sure all file arguments are quoted.  Finally, pick up the
	newly created revision by reading MT/revision instead of relying
	on backquotes working.
	Notofication and initial correction submitted by
	BigFish <bigfische@gmail.com>.

2005-08-20  Matthew Gregan  <kinetik@orcon.net.nz>

	* revision.hh: Delete doubled line of text in comment.

2005-08-20  Benoît Dejean  <benoit@placenet.org>

	* monotone.cc (cpp_main): setlocale(LC_ALL).
	* commands.cc (dropkey): Unify warning into a single string.

2005-08-20  Nathaniel Smith  <njs@codesourcery.com>

	* contrib/monoprof.sh (test_commit): Kernel tarball unpacks to
	linux-$KVER/, not $KVER/.

2005-08-19  Nathaniel Smith  <njs@codesourcery.com>

	* contrib/monoprof.sh (SETUP): Put netsync hooks in the default
	hook file.

2005-08-19  Nathaniel Smith  <njs@codesourcery.com>

	* contrib/monoprof.sh: Give a sensible error message if $DATADIR
	doesn't exist.

2005-08-20  Matt Johnston  <matt@ucc.asn.au>

	* database.cc (put_revision): uncomment check_sane_history call
	(was accidentally committed commented out)

2005-08-19  Nathaniel Smith  <njs@codesourcery.com>

	* monotone.texi (Tutorial): Tweak wording, use --db at more
	appropriate places.

2005-08-19  Matthew Gregan  <kinetik@orcon.net.nz>

	* tests/t_crlf.at: Adjust expected line count to accomodate diff
	output change.
	* commands.cc (CMD(diff)): Include base revision ID in diff output
	header when diffing against working copy.  Useful to identify what
	revision a patch was created against.
	* std_hooks.lua (ignore_file): Ignore Visual SourceSafe junk.

2005-08-18  Timothy Brownawell  <tbrownaw@gmail.com>

	* std_hooks.lua: accept_testresult_change now only cares about
	testresults listed in MT/wanted-testresults

2005-08-18  Matthew Gregan  <kinetik@orcon.net.nz>

	* INSTALL: Remove outdated references to configure options and
	Solaris build workarounds.
	* configure.ac: Lower gettext requirement from 0.12.1 to 0.11.5.

2005-08-17  Timothy Brownawell  <tbrownaw@gmail.com>

	* sanity.cc (gasp()): When catching an error from dumping a MM'd
	variable, do not discard output generated prior to the error. This
	way, at least the header line (function name, file, line no.) is
	printed.
	* change_set.cc: write_insane_change_set: new function to write a
	change set without sanity checking it, now used by dump().

2005-08-17  Patrick Mauritz  <oxygene@studentenbude.ath.cx>

	* unix/process.cc: missing include
	* m4/fexceptions.m4, configure.ac, Makefile.am: remove hardcoded
	-fexceptions in CFLAGS and add it only if compiler doesn't freak
	out.

2005-08-17  Nathaniel Smith  <njs@pobox.com>

	* work.cc (build_additions): Tweak wording.

2005-08-17  Nathaniel Smith  <njs@pobox.com>

	* netsync.cc: Add IANA port assignment to the todo list.

2005-08-17  Nathaniel Smith  <njs@pobox.com>

	* unix/process.cc (make_executable): Open the fd read-only, avoids
	problems with read-only files, and a writeable fd doesn't seem to
	be necessary to change permission bits.

2005-08-17  Nathaniel Smith  <njs@pobox.com>

	* unix/process.cc (is_executable, make_executable): When reporting
	an error in a syscall, include the actual error message.

2005-08-17  Nathaniel Smith  <njs@pobox.com>

	* lua.cc (dump_stack): New function.
	(Lua::fail): New method; use above.
	(get, get_fn, get_tab, get_str, get_num, get_bool, extract_str)
	(extract_int, extract_double, extract_bool, begin, next, pop): Use
	it, to give better logging.
	
2005-08-17  Nathaniel Smith  <njs@pobox.com>

	* Makefile.am (lib3rdparty_a_CFLAGS): Build 3rd party C code with
	-fexceptions.

2005-08-17  Matthew Gregan  <kinetik@orcon.net.nz>

	* win32/process.cc: Slightly smarter argv->cmdline munging.
	* std_hooks.lua: Merge hooks for TortoiseMerge (part of
	TortoiseSVN).

2005-08-17  Nathaniel Smith  <njs@pobox.com>

	* lua.cc (lua_hooks): Re-enable panic thrower, we no longer
	support Lua 4.

2005-08-16  Nathaniel Smith  <njs@pobox.com>

	* netsync.cc: Add more netsync todos.

2005-08-15  Nathaniel Smith  <njs@pobox.com>

	* tests/t_explicit_merge_with_anc.at: New test.
	* testsuite.at: Add it.

2005-08-15  Nathaniel Smith  <njs@pobox.com>

	* tests/t_log_brief.at: New test.
	* testsuite.at: Add it.

2005-08-15  Nathaniel Smith  <njs@pobox.com>

	* commands.cc (fcommit): Remove.  This command has never been
	documented, tested, or maintained; it also doesn't avoid the use
	of temporary files (which was supposed to be its purpose).  Has it
	ever actually been used...?
	
2005-08-15  Nathaniel Smith  <njs@pobox.com>

	* lua.cc (hook_init_attributes): Do more logging; use begin()
	instead of starting iteration by hand.

2005-08-15  Patrick Mauritz  <oxygene@studentenbude.ath.cx>

	* testsuite.at, tests/*.at: make testsuite less demanding:
	- QGREP() and QEGREP() provide a portable [e]grep -q
	- export FOO=bar -> FOO=bar; export FOO
	- tail -n $x -> TAIL($x) with appropriate macro

2005-08-15  Patrick Mauritz  <oxygene@studentenbude.ath.cx>

	* m4/typeof.m4: new test, looks if compiler knows the typeof()
	extension
	* configure.ac: use it
	* sanity.hh: use the test, and boost's abstraction over
	__PRETTY_FUNCTION__ and similar pseudo-macros

2005-08-15  Patrick Mauritz  <oxygene@studentenbude.ath.cx>

	* configure.ac (BOOST_FIX_VERSION): only apply that fix on gcc.

2005-08-14  Nathaniel Smith  <njs@pobox.com>

	* configure.ac (BOOST_VERSION_CHECK, BOOST_FIX_VERSION): Fix for
	cross-compilation.  (Thanks to John Bowler <jbowler@acm.org>.)

2005-08-14  Matthew Gregan  <kinetik@orcon.net.nz>

	* testsuite.at: Don't use agraph.
	* Makefile.am: Minor cleanups.

2005-08-13  Patrick Mauritz  <oxygene@studentenbude.ath.cx>

	* botan/gzip.cpp, botan/mutex.cpp: c functions via c* headers need
	std:: prefix

2005-08-13  Patrick Mauritz  <oxygene@studentenbude.ath.cx>

	* schema_migration.cc (lowercase): it's only used for processing sha1
	values whos size we know: make array size constant
	* transforms.cc (encode_hexenc, decode_hexenc): they have to work with
	all kinds of string sizes, so at least make them nicer by using
	boost::scoped_array

2005-08-13  Patrick Mauritz  <oxygene@studentenbude.ath.cx>

	* revision.cc: make copy constructor of revision_set behave like
	normal constructor in case it's copying a freshly created object

2005-08-13  Nathaniel Smith  <njs@pobox.com>

	* testsuite.at: Use SEGV to kill netsync servers, in hopes it will
	give better coverage information.

2005-08-13  Julio M. Merino Vidal  <jmmv@menta.net>

	* configure.ac: Remove an obsolete check to see if SQLite was
	bundled or not, because the bundled version has been used
	exclusively for quite some time.

2005-08-13  Julio M. Merino Vidal  <jmmv@menta.net>

	* database_check.cc: Remove trailing newline from error messages
	when embedding them inside other strings, so that the trailing
	closing parenthesis is printed correctly.

2005-08-13  Julio M. Merino Vidal  <jmmv@menta.net>

	* configure.ac: Add '-mt' as another possible suffix to detect the
	Boost libraries.  It's very common when these libraries are built
	with the "native naming layout".

2005-08-13  Nathaniel Smith  <njs@pobox.com>

	* monotone.1, monotone.texi: Don't mention agraph.
	* tests/t_netsync_repeated.at: Don't use agraph.
	* tests/t_netsync_unrelated.at: Likewise.

2005-08-13  Nathaniel Smith  <njs@pobox.com>

	* commands.cc (agraph): Remove.

2005-08-13  Nathaniel Smith  <njs@pobox.com>

	* tests/t_commit_log_writeback.at: New test.
	* testsuite.at: Add it.

2005-08-12  Nathaniel Smith  <njs@pobox.com>

	* commands.cc (commit): When user uses --message or
	--message-file, don't require non-empty logs, and don't write out
	message to MT/log.  (This makes re-running a 'commit -m foo'
	command line until it works possible; otherwise the second try
	will get a 'MT/log non-empty and -m supplied' error.)

2005-08-11  Nathaniel Smith  <njs@pobox.com>

	* netsync.cc: Add a list of ideas for improvement that will break
	network compatibility and thus perhaps should go together.

2005-08-11  Nathaniel Smith  <njs@pobox.com>

	* tests/t_commit_message_file.at: Un-double file contents.

2005-08-11  Nathaniel Smith  <njs@pobox.com>

	* lua.cc (ok, extract_str, extract_int, extract_double)
	(extract_bool): Add more logging.

2005-08-11  Patrick Mauritz <oxygene@studentenbude.ath.cx>

	* INSTALL: remove section about crypto++ on solaris
	* config.rpath, mkinstalldirs, po/Makefile.in.in,
	  various files in m4, ABOUT-NLS:
	  remove as they're autogenerated
	* hash_map.hh, m4/gnucxxhashmap.m4, m4/stlporthashmap.m4:
	  new files, abstraction over hash_map differences in STL impls.
	* m4/externtemplate.m4: new file, check if compiler is happy
	  with "extern template"
	* configure.ac: hook up the new autoconf tests
	* Makefile.am: remove -Wall
	* botan/gzip.cpp, botan/mutex.cpp: add includes
	* constants.*: move values to .hh if used for array sizes
	* interner.hh, xdelta.cc: use hash_map.hh
	* merkle_tree.cc, unix/inodeprint.cc: make array size truly
	  constant 
	* sanity.hh: work-around for missing typeof() and
	  __PRETTY_FUNCTIONS on non-gcc compilers
	* schema_migration.cc, transforms.cc: moved dynamically
	  initialized array to heap
	* transforms.hh, vocab.hh: use externtemplate autoconf test

2005-08-10  Matthew Gregan  <kinetik@orcon.net.nz>

	* monotone.spec: include zlib-devel and texinfo as build
	requirements, zlib as a runtime requirement.

2005-08-09  Eric Anderson  <anderse-monotone@cello.hpl.hp.com>

	* tests/perf-test.sh: A repeatable performance test harness
	* tests/parse-accounting.pl: A script that parses the accounting
	output into a nice tabular format

2005-08-09  Eric Anderson  <anderse-monotone@cello.hpl.hp.com>
 
	* Changes to significantly improve network pull performance
	* string_queue.hh: created to store pending data and allow for
	efficient removal from the front.  The string queue automatically
	reduces its buffer size if it is very empty.  	
	* hmac.{cc,hh}: Add in a version of chained_hmac::process that can
	operate on a string_queue for use during read.
	* netcmd.{cc,hh}: update netcmd::read to use a string_queue rather
	than a string, update all the regression tests also.  This required
	the somewhat ugly creation of a read_string function because the
	netcmd read and write functions are no longer using the same type.
	* netio.hh: introduce functions for operating on a string_queue. They
	are identical to the equivalent string functions except for the type
	of the argument.
	* netsync.cc: Use a string_queue rather than a string for storing the 
	input and output buffers.

	* string_queue.cc: unit tests (Matt Johnston)

2005-08-09  Richard Li  <richardl@redhat.com>

	* std_hooks.lua (merge2, merge3): explain a little better why
	monotone can't find a merge command.

2005-08-09  Nathaniel Smith  <njs@pobox.com>

	* commands.cc (update): Fix helpful error message to suggest
	_current_ commandline syntax.

2005-08-09  Olivier Andrieu  <oliv__a@users.sourceforge.net>

	* contrib/monotone.el: a couple of fixes spotted by the compiler
	* Changelog, contrib/colorize: utf8ize

2005-08-09  Nathaniel Smith  <njs@pobox.com>

	* NEWS: Put a time in.
	* po/monotone.pot: Regenerate.
	
2005-08-08  Nathaniel Smith  <njs@pobox.com>

	* configure.ac, monotone.spec, debian/changelog:
	* win32/monotone.iss: Bump version number.

2005-08-08  Nathaniel Smith  <njs@pobox.com>

	* UPGRADE: Fix title.
	* NEWS: Add --lca.

2005-08-08  Nathaniel Smith  <njs@pobox.com>

	* commands.cc (merge, propagate): Take --lca.
	* options.hh: Add OPT_LCA.
	* monotone.cc (coptions, cpp_main): Support it it.
	* app_state.{hh,cc} (app_state::usa_lca): New variable.
	* revision.cc (find_common_ancestor_for_merge): Use LCA if user
	passed --lca.
	* tests/t_merge_lca.at: New test.
	* testsuite.at: Add it.
	* monotone.texi (Tree): Document --lca.
	
2005-08-08  Nathaniel Smith  <njs@pobox.com>

	* NEWS: First-pass for 0.22 release.
	* UPGRADE: Likewise.

2005-08-08  Nathaniel Smith  <njs@pobox.com>

	* Makefile.am (BOTAN_SOURCES): Add botan headers.
	* po/monotone.pot: Regenerate.

2005-08-07  Nathaniel Smith  <njs@pobox.com>

	* netsync.cc (rebuild_merkle_trees, insert_with_parents): Make a
	ticker for added revisions, since traversing the tree to pull in
	ancestors causes a noticeable pause before the cert/key tickers
	start up.
	(insert_with_parents): Also simplify logic.

2005-08-07  Nathaniel Smith  <njs@pobox.com>

	* commands.cc (pull): Clarify what the "doing anonymous pull"
	message means and what you might do about it.

2005-08-07  Nathaniel Smith  <njs@pobox.com>

	* monotone.texi (Network Service, Hooks): Document
	get_netsync_read_permitted as getting a nil value on anonymous
	connects.
	* lua.{cc.hh} (hook_get_netsync_anonymous_read_permitted):
	Remove. Replace with 1-argument version of
	hook_get_netsync_write_permitted.
	* netsync.cc (process_anonymous_cmd): Update.
	* tests/t_netsync_permissions.at: Likewise.

2005-08-07  Matthew Gregan  <kinetik@orcon.net.nz>

	* botan/{data_snk,es_file}.cpp: Open fstreams in binary mode.
	These changes, plus the same change for data_src.cpp and
	es_ftw.cpp, have been sent upstream.

2005-08-05  Nathaniel Smith  <njs@pobox.com>

	* commands.cc (commit): Write out the log message to MT/log
	_after_ making sure it's non-empty.
	* tests/t_commit_cancelled.at: New test.
	* testsuite.at: Add it.
	
2005-08-04  Nathaniel Smith  <njs@pobox.com>

	* netsync.cc (rebuild_merkle_trees): Typo.

2005-08-04  Nathaniel Smith  <njs@pobox.com>

	* netsync.cc (rebuild_merkle_trees): Tweak message ("rebuilding
	merkle trees" does not mean anything to J. Random User...)

2005-08-04  Nathaniel Smith  <njs@pobox.com>

	* manifest.cc (build_restricted_manifest_map): In 'missing files'
	error message, explain how to recover.

2005-08-03  Nathaniel Smith  <njs@pobox.com>

	* testsuite.at (NETSYNC_ADDRESS): New macro.
	(NETSYNC_SERVE_N_START, NETSYNC_SERVE_START)
	(NETSYNC_CLIENT_N_RUN): Use it.
	
	* tests/t_netsync_checks_server_key.at: Make sure can unset the
	known-servers entry.

2005-08-03  Matthew A. Nicholson  <matt@matt-land.com>

	* std_hooks.lua (get_preferred_merge2_command)
	(get_preferred_merge3_command): Provide more information on how to
	use vim as merge tool.

2005-08-03  graydon hoare  <graydon@pobox.com>

	* unix/process.cc (make_executable): Fix race, set user/group/other.

2005-08-03  Matthew Gregan  <kinetik@orcon.net.nz>

	* botan/data_src.cpp (DataSource_Stream::DataSourceStream): Open
	fstream as binary file.

2005-08-03  Matthew Gregan  <kinetik@orcon.net.nz>

	* win32/inodeprint.cc: Botan changes.  Also, hash individual
	FileTime structure members rather than the entire structure.
	* keys.cc: Add explicit 'using' for Botan::byte.
	* botan/es_win32.{cpp,h}: Add missing files.
	* Makefile.am: Enable entropy collection via CryptoAPI and Win32
	API.

2005-08-02  Matt Johnston  <matt@ucc.asn.au>

	* botan/gzip.cpp: forgot to commit some semicolons

2005-08-02  Matt Johnston  <matt@ucc.asn.au>

	* botan/gzip.{cpp,h}: rearranged the code to be clearer.

2005-08-01  Nathaniel Smith  <njs@pobox.com>

	* netsync.cc (get_branches): Remove warning when there are no
	branches.

2005-07-29  Nathaniel Smith  <njs@pobox.com>

	* globish.cc (matcher::operator()): Log what's happening.
	(checked_globish_to_regex_test): Fix previously added test.

2005-07-29  Nathaniel Smith  <njs@pobox.com>

	* globish.cc (checked_globish_to_regex_test): Add another test for
	quoted characters.

2005-07-28  Nathaniel Smith  <njs@pobox.com>

	* update.cc (calculate_update_set): Only include current rev in
	update set if it is an acceptable candidate.
	* commands.cc (update): Clarify error message in this case.
	* tests/t_update_branch.at: Update accordingly.

2005-07-28  Matthew Gregan  <kinetik@orcon.net.nz>

	* monotone.spec: Require boost >= 1.32.

2005-07-27  Matthew Gregan  <kinetik@orcon.net.nz>

	* tests/t_merge_add_del.at: 'drop' does not take a branch (test
	now fails in expected place).
	* tests/t_merge_add_rename_add.at: New test.
	* testsuite.at: Add it.

2005-07-27  Nathaniel Smith  <njs@pobox.com>

	* tests/t_update_branch.at: New test.
	* testsuite.at: Add it.
	(REVERT_TO): Do not preserve MT/options file (can setup invalid
	branch).
	* app_state.cc (make_branch_sticky): Call write_options when
	already have a working copy.
	* commands.cc (update): Call make_branch_sticky at appropriate
	time.

2005-07-27  Nathaniel Smith  <njs@pobox.com>
	
	* commands.cc: ALIAS(mv, rename).  ALIAS(rm, drop).

2005-07-26  Nathaniel Smith  <njs@pobox.com>

	* change_set.cc (dump): Add state_renumbering dumper.
	(merge_disjoint_analyses): Add MM().

2005-07-26  Nathaniel Smith  <njs@pobox.com>

	* change_set.cc (dump): Add path_analysis dumper.
	(merge_change_sets): Add more MM()s.

2005-07-26  Nathaniel Smith  <njs@pobox.com>

	* change_set.cc (dump): Add path_state dumper.
	(sanity_check_path_state): Add MM().

2005-07-26  Richard Levitte  <richard@levitte.org>

	* revision.cc (check_sane_history): Convert tabs to the
	appropriate amount of spaces.

2005-07-26  Richard Levitte  <richard@levitte.org>

	* sanity.hh, revision.cc (check_sane_history),
	change_set.cc (concatenate_change_sets, merge_change_sets,
	invert_change_set): Because boost currently uses the symbol M, we
	have a clash.  Therefore, let's rename M to MM, for now.

2005-07-26  Richard Levitte  <richard@levitte.org>

	* commands.cc (CMD(privkey)): Change so both the public and
	private key are printed.

	* tests/t_dropkey_2.at, tests/t_lua_privkey.at: Adapt to the new
	private key format.

2005-07-24  Nathaniel Smith  <njs@pobox.com>

	* sanity.cc (MusingI, ~MusingI): No-op when already in the middle
	of dumping.

2005-07-25  Matthew Gregan  <kinetik@orcon.net.nz>

	* Makefile.am, configure.ac: Remove BUNDLED_{LUA,SQLITE} tests and
	clarify the comment for popt.  Using external versions of these
	tools didn't work anyway, so there's no point giving the
	impression that it might.

2005-07-24  Nathaniel Smith  <njs@pobox.com>

	* sanity.cc (gasp): Handle the possibility of multiple valid calls
	to gasp(), 'db check' can trigger multiple invariants without
	dying.

2005-07-24  Nathaniel Smith  <njs@pobox.com>

	* sanity.{hh,cc} (sanity::already_dumping, gasp): Don't let gasp
	be called recursively, in case a dump triggers an invariant.

2005-07-24  Nathaniel Smith  <njs@pobox.com>

	* sanity.cc (gasp): Make more robust against new errors triggered
	during error unwind.  (write_change_set in particular likes to
	blow up when handling in invalid change_set.)

2005-07-24  Nathaniel Smith  <njs@pobox.com>

	* change_set.cc (merge_change_sets, check_sane)
	(concatenate_change_sets, invert_change_set): Add M()s.

2005-07-24  Nathaniel Smith  <njs@pobox.com>

	* sanity.{hh,cc} (dump): Remove templated version, add std::string
	version.
	* vocab.{hh,cc} (dump): Add ATOMIC/DECORATE/ENCODING dumpers.
	* change_set.{hh,cc} (dump): Add change_set dumper.
	* manifest.{hh,cc} (dump): Add manifest_map dumper.
	* revision.cc (check_sane_history): Add some M()s.

2005-07-24  Nathaniel Smith  <njs@pobox.com>

	* sanity.hh (class Musing, gasp, dump): Actually, take a
	std::string instead of a std::ostream; fits our idioms better.

2005-07-24  Nathaniel Smith  <njs@pobox.com>

	* sanity.cc (log, progress, warning): Append '\n' to strings when
	necessary.
	(gasp): Save string properly.
	(M): Apply black magic.  Now works correctly.
	(dump): Write newline.

2005-07-24  Nathaniel Smith  <njs@pobox.com>

	* sanity.hh (dump): Add a default 'dump' implementation for all
	<<able objects.

2005-07-24  Nathaniel Smith  <njs@pobox.com>

	* constants.{cc,hh} (default_terminal_width): New constant.
	* ui.cc (guess_terminal_width): Use it.

2005-07-24  Nathaniel Smith  <njs@pobox.com>

	* diff_patch.cc (unidiff_append_test): Fix typo.

2005-07-24  Nathaniel Smith  <njs@pobox.com>

	* tests/t_annotate_no_rev.at: New test.
	* testsuite.at: Add it.
	
2005-07-24  Nathaniel Smith  <njs@pobox.com>

	* sanity.{hh,cc} (sanity, dump_buffer, invariant_failure)
	(index_failure,	MusingI, Musing, M): Implement macro M(), for
	'musing', which marks data that monotone was musing over when an
	invariant tripped.
	* Makefile.am (MOST_SOURCES): Fix spacing.

2005-07-23  Nathaniel Smith  <njs@pobox.com>

	* ui.{hh,cc} (guess_terminal_width): New function.
	(tick_write_dot::chars_on_line): Make unsigned to quiet gcc warning.
	(tick_write_dot::write_ticks): Use guess_terminal_width.
	* commands.cc (dump_diffs): Take full responsibility for printing
	=== lines, and use guess_terminal_width.
	* diff_patch.cc (make_diff): Don't print === lines.
	(unidiff_append_test): Adjust accordingly.

2005-07-23  Matthew Gregan  <kinetik@orcon.net.nz>

	* commands.cc (CMD(annotate)): Check for a valid revision before
	trying to fetch it from the database.
	* lua/lundump.[ch], lua/ldump.c: Rename VERSION and VERSION0 to
	LUA_DUMP_VERSION and LUA_DUMP_VERSION0 to avoid clashes with
	VERSION from config.h.

2005-07-22  Nathaniel Smith  <njs@pobox.com>

	* monotone.texi (Committing Work): Remove discussion of manifests.

2005-07-20  Nathaniel Smith  <njs@pobox.com>

	* netsync.cc (rebuild_merkle_trees): Make 'including branch'
	message L() instead of P(); it's nice information, but too much to
	be useful with large databases.

2005-07-22  Matt Johnston  <matt@ucc.asn.au>

	* database_check.cc: check that revisions and manifests
	are normalised to the same for that they would be written as.
	* tests/t_database_check_normalized.at: a test for it.
	* testsuite.at: add it.

2005-07-21  Richard Levitte  <richard@levitte.org>

	* contrib/monotone-import.pl: Now uses the given tag.

2005-07-20  Marcel van der Boom  <marcel@hsdev.com>

	* database.{cc,hh} (get_branches): New method.
	* commands.cc (ls_branches): Use it.
	* netsync.cc (get_branches): Likewise.
	* tests/t_ls_branches.at: New test.
	* testsuite.at: Add it.
	
2005-07-20  Nathaniel Smith  <njs@pobox.com>

	* commands.cc (db): Rename kill_branch_locally to
	kill_branch_certs_locally.
	* tests/t_db_kill_branch_locally.at: Rename to...
	* tests/t_db_kill_branch_certs_locally.at: ...this.  Update.
	* testsuite.at: Update.
	* monotone.texi (Database): Update.

2005-07-19  Nathaniel Smith  <njs@pobox.com>

	* schema_migration.cc (migrator::migrate): Add a check for schemas
	that are just... wrong.
	* tests/t_migrate_broken_schema.at: New test.

2005-07-19  Nathaniel Smith  <njs@pobox.com>

	* netcmd.cc (read): Make the bad HMAC error message clearer.

2005-07-19  Matthew Gregan  <kinetik@orcon.net.nz>

	* tests/t_diff_external.at: Canonicalise output for Win32.

2005-07-18  Nathaniel Smith  <njs@pobox.com>

	* keys.cc (get_passphrase): Do still error out if they keep typing
	empty passphrases.

2005-07-18  Richard Levitte  <richard@levitte.org>

	* database.cc: Move the inclusion of stdarg.h...
	* database.hh: ... here.

2005-07-18  Matt Johnston  <matt@ucc.asn.au>

	* keys.cc (get_passphrase): don't bomb out if they type an empty passphrase.

2005-07-18  Patrick Mauritz  <oxygene@studentenbude.ath.cx>

	* work.cc, manifest.cc: Remove 'using namespace boost'.

2005-07-18  Nathaniel Smith  <njs@pobox.com>

	* netsync.cc (received_items): New instance variable.
	(session::session): Initialize it.
	(note_item_arrived): Maintain it.
	(item_request_outstanding): Rename it to...
	(item_already_received): ...this, and have it check both
	outstanding and fulfilled requests.
	(queue_send_data_cmd, queue_send_delta_cmd): Call it via new
	name.
	
	Hopefully this will eliminate cases where "revs in" is larger than
	"revs written".
	
2005-07-17  Nathaniel Smith  <njs@pobox.com>

	* constants.cc (legal_key_name_bytes): Allow + and _ to appear in
	key names.

2005-07-17  Nathaniel Smith  <njs@pobox.com>

	* ui.{cc,hh} (tick_write_dot::write_ticks): Start a new line when
	too many dots have been written.
	* netsync.cc (process_refine_cmd): Add comment noting a possible
	optimization regarding subtree refinement.

2005-07-17  Nathaniel Smith  <njs@pobox.com>

	* configure.ac, win32/monotone.iss, monotone.spec:
	* debian/changelog: Bump version numbers to 0.21.
	* NEWS: Commit to a timestamp.

2005-07-17  Nathaniel Smith  <njs@pobox.com>

	* NEWS: Add diff changes, more tweaking.
	* UPGRADE: Update for 0.21.
	* AUTHORS: Add Vladimir Vukicevic.

2005-07-18  Matt Johnston  <matt@ucc.asn.au>

	* netsync.cc: merge fixup
	* botan/pipe_rw.cpp (read_all_as_string): make it smarter and faster

2005-07-18  Matt Johnston  <matt@ucc.asn.au>

	* botan/sha160.{cpp,h}: new faster sha160 implementation from Jack Lloyd
	and Kaushik Veeraraghavan.

2005-07-17  Nathaniel Smith  <njs@pobox.com>

	* tests/t_diff_external.at: New test.
	* testsuite.at: Add it.

2005-07-17  Nathaniel Smith  <njs@pobox.com>

	* monotone.texi (Restrictions): diff -r -r does accept
	restrictions now.
	(CVS Phrasebook): Clarify diff section.
	(Informative): Document diff [--unified|--context|--external],
	--diff-args.

2005-07-17  Nathaniel Smith  <njs@pobox.com>

	* app_state.{cc,hh}: Record whether --diff-args was passed, not
	just a string value.
	* lua.{cc,hh} (hook_external_diff): Take a diff_args_provided
	variable.
	* commands.cc (do_external_diff): Pass it.

2005-07-17  Nathaniel Smith  <njs@pobox.com>

	* std_hooks.lua (external_diff_default_args): New variable.
	(external_diff): Use it as a default, and use user-provided
	diff_args otherwise.
	* monotone.texi (Hooks): Document this.

2005-07-16  Vladimir Vukicevic  <vladimirv@gmail.com>

	* lua.{cc,hh} (hook_external_diff): New hook.
	* std_hooks.lua (external_diff): Add default definition.
	* monotone.texi (Hooks): Document external_diff hook.
	* app_state.{cc,hh}, options.hh, monotone.cc: Add --context,
	--external, --unified, --diff-args options.
	* commands.cc (do_external_diff): New function.
	(dump_diffs): Put a == line between each file's diffs.
	Pass file_ids of pre- and post-states to make_diff.
	(diff): Take new options.
	(cdiff): Remove.
	* diff_patch.{cc,hh} (make_diff): Print file ids in diff file
	headers.
	(unidiff_append_test): Update.
	(enum diff_type): Move to...
	* vocab.hh: ...here.
	* tests/t_restrictions.at, tests/t_crlf.at: Update.

2005-07-16  Nathaniel Smith  <njs@pobox.com>

	* manifest.cc (build_restricted_manifest_map): Remove doubled
	comment.

2005-07-16  Nathaniel Smith  <njs@pobox.com>

	* NEWS: Mention need for 'db migrate'.

2005-07-17  Matthew Gregan  <kinetik@orcon.net.nz>

	* lua/*: Import Lua 5.0.2 from upstream.
	* lua/*: Fix up CVS $Id$ tags, which appear to have been trashed
	since monotone existed in CVS.

2005-07-16  Nathaniel Smith  <njs@pobox.com>

	* NEWS: Update for 0.21.

2005-07-16  Nathaniel Smith  <njs@pobox.com>

	* database.cc (assert_sqlite3_ok): Remove dead function.
	
2005-07-16  Nathaniel Smith  <njs@pobox.com>

	* app_state.cc (require_working_copy): Oops, make it compile.

2005-07-16  Nathaniel Smith  <njs@pobox.com>

	* app_state.{cc,hh} (require_working_copy): Take an optional
	argument to give more details about why a working copy was
	required.
	* commands.cc (log): Give said details.

2005-07-16  Nathaniel Smith  <njs@pobox.com>

	* monotone.texi (CVS Phrasebook): Include 'log'.

2005-07-16  Nathaniel Smith  <njs@pobox.com>

	* monotone.texi (Selectors): Document use of globs.
	* tests/t_selector_globbing.at: New test.
	* testsuite.at: Add it.
	
2005-07-16  Jordan Breeding  <jordan.breeding@mac.com>

	* database.cc (selector_to_certname): Make 't:' selector match
	exactly by default as well.

2005-06-25  Brian Downing <bdowning@lavos.net>

	* database.cc (selector_to_certname, complete): Makes 'b:'
	selector be interpreted as a glob instead of as a partial string
	match.
	
2005-07-16  Nathaniel Smith  <njs@pobox.com>

	* netsync.cc: Revert accidentally committed changes.

2005-07-16  Nathaniel Smith  <njs@pobox.com>

	* ChangeLog: Fix formatting.

2005-07-15  Matt Johnston  <matt@ucc.asn.au>

	* netsync.cc (rebuild_merkle_trees): bad_branch_certs is a set of cert
	hashes, not of revision idents.

2005-07-14  Nathaniel Smith  <njs@pobox.com>

	* database.cc (get_revision_cert_index): "reserve" and "resize"
	are different.

2005-07-14  Nathaniel Smith  <njs@pobox.com>

	* netsync.cc (process_delta_cmd): Remove meaningless comment.

2005-07-14  Nathaniel Smith  <njs@pobox.com>

	* database.hh: Pre-declare sqlite3_stmt, instead of including
	sqlite3.h.

2005-07-14  Derek Scherger  <derek@echologic.com>

	* commands.cc (lca,lcad,try_one_merge): call describe_revision for
	logging common ancestors
	(propagate): log final merged line after propagate completes
	to indicate that it actually worked and to be consistent with merge

2005-07-13  Derek Scherger  <derek@echologic.com>

	* ChangeLog: merge fixup

2005-07-13  Derek Scherger  <derek@echologic.com>

	* database.cc (debug): delete stale comment
	(delete_branch_named):
	(delete_tag_named): 
	(clear): replace vprintf stuff with query parameters

2005-07-13  Nathaniel Smith  <njs@pobox.com>

	* contrib/ciabot_monotone.py (main): Optimistically run 'db
	migrate' before using database.

2005-07-13  Nathaniel Smith  <njs@pobox.com>

	* schema_migration.cc (migrate_monotone_schema)
	(migrator::migrate): Move the "nothing happened" check, and don't
	vacuum unless a migration occurred.

2005-07-13  Nathaniel Smith  <njs@pobox.com>

	* tests/t_restricted_diff_unchanged.at: New test.
	* testsuite.at: Add it.

2005-07-13  graydon hoare  <graydon@pobox.com>

	* rcs_import.cc (cvs_branch::cvs_branch): Initialize bools to false.

2005-07-13  Nathaniel Smith  <njs@pobox.com>

	* monotone.texi (Database): Document kill_tag_locally.

2005-07-13  Nathaniel Smith  <njs@pobox.com>

	* tests/t_kill_tag_locally.at, tests/t_ambiguous_tags.at: New
	tests.
	* testsuite.at: Add them.

2005-07-11  graydon hoare  <graydon@pobox.com>

	* AUTHORS: Add Jordan.
	* commands.cc (ls_tags): Do not uniquify tags.
	* constants.{cc,hh} (cvs_window): Change to time_t, tighten to 5 minutes.
	* rcs_import.cc (window): Remove.
	(note_type): Remove dead code.
	(is_sbr): Add test for synthetic branch roots.
	(cvs_commit::is_synthetic_branch_root): New test.
	(process_branch): Skip synthetic branch roots, push new branch
	before picking branch to mark, rather than after.
	(cvs_history::index_branchpoint_symbols): Handle vendor branches.
	(cvs_history::push_branch): Do not duplicate root on private branches.
	(import_branch): Fix up cluster inference.
	(cluster_consumer::consume_cluster): New invariant.
	* tests/t_cvsimport_drepper2.at: Modify to reflect fixes.

2005-07-11  Jordan Breeding  <jordan.breeding@mac.com>

	* commands.cc (db): New subcommand "kill_tag_locally"
	* database.{cc,hh} (delete_tag_named): New function.

2005-07-12  Nathaniel Smith  <njs@pobox.com>

	* schema_migration.cc (migrator::migrate): When there is nothing
	to be done, do nothing.

2005-07-12  Nathaniel Smith  <njs@pobox.com>

	* netsync.cc (rebuild_merkle_trees): Reduce memory usage a bit,
	and don't insert branch certs that the other side will just end up
	throwing away (reduces network traffic).

2005-07-12  Nathaniel Smith  <njs@pobox.com>

	* testsuite.at (NETSYNC_SERVE_START, NETSYNC_SERVE_N_START):
	Really, really really fix up quoting.  Really.
	I hope.

2005-07-12  Nathaniel Smith  <njs@pobox.com>

	* contrib/ciabot_monotone.py (config.project_for_branch): Clarify
	comment text for non-Python programmers.

2005-07-12  Nathaniel Smith  <njs@pobox.com>

	* testsuite.at (NETSYNC_SERVE_START, NETSYNC_SERVE_N_START): Fixup
	quoting.

2005-07-11  Nathaniel Smith  <njs@pobox.com>

	* crypto_tests.cc: New SHA1 correctness tests from Kaushik Veeraraghavan.
	* unit_tests.cc (init_unit_test_suite): 
	* unit_tests.hh (add_crypto_tests): 
	* Makefile.am (unit_tests_SOURCES): Call them.
	* AUTHORS: Add Kaushik Veeraraghavan.

2005-07-11  Nathaniel Smith  <njs@pobox.com>

	* tests/t_netsync_exclude_default.at: New test.
	* testsuite.at: Add it.
	(NETSYNC_SERVE_N_START, NETSYNC_SERVE_START): Use '*' as pattern
	when none is passed.

2005-07-11  Nathaniel Smith  <njs@pobox.com>

	* monotone.texi (Network): Tweak documentation for netsync
	commands.

2005-07-11  Nathaniel Smith  <njs@pobox.com>

	* app_state.{hh,cc} (exclude_patterns, add_exclude): 
	* options.hh (OPT_EXCLUDE): 
	* monotone.cc (coptions, cpp_main): New option --exclude.
	* commands.cc (pull, push, sync, serve): Accept it.
	(process_netsync_args): Implement it.
	* tests/t_netsync_exclude.at: New test.
	* testsuite.at: Add it.

2005-07-11  Timothy Brownawell  <tbrownaw@gmail.com>

	* options.hh, app_state.{hh,cc}, monotone.cc: New command specific
	option, "--exclude=x", puts arg into a vector app.excludes .
	Used by the netsync commands.
	* commands.cc (netsync commands): accept said option
		(process_netsync_args): Handle excludes.
	* monotone.texi: document it

2005-07-11  Timothy Brownawell  <tbrownaw@gmail.com>

	* interner.hh: make slightly faster

2005-07-11  Matt Johnston  <matt@ucc.asn.au>

	* hmac.cc: <string> not <string.h>

2005-07-11  Matt Johnston  <matt@ucc.asn.au>

	* keys.cc (encrypt_rsa): fix typo
	* hmac.{cc,hh}: store key as SymmetricKey, pass correctly to
	MAC_Filter

2005-07-10  Nathaniel Smith  <njs@pobox.com>

	* ChangeLog, configure.ac: Re-remove mysteriously revived
	jibberish.

2005-07-10  Nathaniel Smith  <njs@pobox.com>

	* tests/t_netsync_read_permissions.at: New test.
	* testsuite.at: Run it.
	* netsync.cc (set_session_key, dispatch_payload)
	(respond_to_auth_cmd): Refactor to key HMAC earlier, so error
	packets will get the right HMAC.

2005-07-10  Richard Levitte  <richard@levitte.org>

	* Makefile.am (monotone_CPPFLAGS, unit_tests_CPPFLAGS): Re-remove
	previously removed stuff.

	* ChangeLog, configure.ac: Revert accidentally-recommitted changes.

2005-07-10  Richard Levitte  <richard@levitte.org>

	* monotone.texi (Network), monotone.1: Mention the default port
	number.

2005-07-10  Matthew Gregan  <kinetik@orcon.net.nz>

	* configure.ac: Check for boost >= 1.32.

2005-07-09  Nathaniel Smith  <njs@pobox.com>

	* schema.sql (revision_ancestry__child, revision_certs__id,
	revision_certs__name_value): New indexes.
	* database.cc (dump, dump_table_cb, dump_index_cb): Include
	indexes in dumps.
	(database::database): 
	* schema_migration.cc (migrate_monotone_schema) 
	(migrate_client_to_add_indexes): 
	* tests/t_migrate_schema.at: Corresponding migration gunk.

2005-07-09  Jordan Breeding  <jordan.breeding@mac.com>

	* Makefile.am (monotone_CPPFLAGS, unit_tests_CPPFLAGS): 
	* configure.ac (BOOST_FIX_VERSION): Restrict boost compile kluges
	to boost 1.32.

2005-07-09  Nathaniel Smith  <njs@pobox.com>

	* schema_migration.cc (calculate_schema_id): Include indexes in
	the schema id.

2005-07-09  Nathaniel Smith  <njs@pobox.com>

	* ChangeLog, configure.ac: Revert accidentally-committed changes.

2005-07-09  Nathaniel Smith  <njs@pobox.com>

	* monotone.texi (Generating Keys): Make it a little clearer that
	we aren't necessarily recommending people store their passphrase
	in plaintext.

2005-07-08  Matt Johnston  <matt@ucc.asn.au>

	* propagate mainline to botan branch

	* constants.{cc,hh}: add sha1_digest_length as botan
	doesn't provide a convenient definition.
	* hmac.{cc,hh}: convert to use botan
	* keys.cc (encrypt_rsa, decrypt_rsa): use botan
	* transforms.{cc,hh}: use botan

2005-07-08  Matt Johnston  <matt@ucc.asn.au>

	* tests/t_normalized_filenames.at: expect exit code of 1 not 3 for
	"cat manifest" with a directory in MT/work
	* file_io.cc, netcmd.cc, transforms.cc, vocab.hh: revert changes which
	used swap() for strings and atomic types since strings are
	copy-on-write.

2005-07-08  Matt Johnston  <matt@ucc.asn.au>

	* file_io.cc (ident_existing_file): new function to calculate
	the ident of a file failing gracefully if it doesn't exist
	or is a directory.
	* file_io.hh (classify_manifest_paths,
	build_restricted_manifest_map): use ident_existing_file
	* ui.cc: cast to avoid compiler warnings

2005-07-07  Nathaniel Smith  <njs@pobox.com>

	* contrib/ciabot_monotone.py (Monotone.log): Fix to work with
	0.20.

2005-07-07  Nathaniel Smith  <njs@pobox.com>

	* Makefile.am (monotone_CPPFLAGS, unit_tests_CPPFLAGS): Add
	-DBOOST_REGEX_V4_CHAR_REGEX_TRAITS_HPP to work around g++
	4.0/boost 1.32.0 lossage.

2005-07-07  Vaclav Haisman  <V.Haisman@sh.cvut.cz>

	* Makefile.am: Compile fix for FreeBSD.

2005-07-07  Nathaniel Smith  <njs@pobox.com>

	* netsync.cc (process_hello_cmd, process_anonymous_cmd) 
	(process_auth_cmd): Change permission checking -- always build
	merkle tree (even when a pure sink), send permission denied and
	abort whenever client tries to read/write a branch they don't have
	access to.

2005-07-07  Nathaniel Smith  <njs@pobox.com>

	* ChangeLog: fixup formatting.

2005-07-06  Matt Johnston  <matt@ucc.asn.au>

	* database.cc (assert_sqlite3_ok): database corruption and similar
	problems are errors, not invariants.

2005-07-06  Nathaniel Smith  <njs@pobox.com>

	* commands.cc (push, pull, sync): Fix --help description.	
	
2005-07-06  Nathaniel Smith  <njs@pobox.com>

	* options.hh (OPT_SET_DEFAULT): 
	* app_state.{hh,cc} (app_state::set_default):
	* monotone.cc (coptions, cpp_main): New option.
	* commands.cc (pull, push, sync): Accept it.
	(process_netsync_args): Use it.
	* tests/t_set_default.at, testsuite.at: New test.

2005-07-07  Matthew Gregan  <kinetik@orcon.net.nz>

	* win32/monotone.iss: Bump version number.

2005-07-05  Nathaniel Smith  <njs@pobox.com>

	* debian/rules (config.status): Use bundled sqlite.
	* debian/control (Build-Depends): Remove popt and sqlite.

2005-07-05  Nathaniel Smith  <njs@pobox.com>

	* NEWS: Add timestamp.  Barring unforeseen issues, this is 0.20.

2005-07-05  Nathaniel Smith  <njs@pobox.com>

	* Makefile.am (EXTRA_DIST): Include some missed contrib/ stuff.

2005-07-05  Nathaniel Smith  <njs@pobox.com>

	* po/monotone.pot: Regenerate for release.

2005-07-05  Nathaniel Smith  <njs@pobox.com>

	* configure.ac, debian/changelog, monotone.spec: Bump version
	number.
	* UPGRADE: Update for 0.20 release.

2005-07-05  Nathaniel Smith  <njs@pobox.com>

	* ChangeLog, NEWS, AUTHORS: Fixup Eric Anderson's email address.

2005-07-05  Nathaniel Smith  <njs@pobox.com>

	* monotone.texi (Database): Note that db kill_rev_locally also
	will trigger "unreferenced manifest" warnings from db check.

2005-07-05  Nathaniel Smith  <njs@pobox.com>

	* NEWS: Oops, 'automate select' was in 0.19 after all.

2005-07-05  Nathaniel Smith  <njs@pobox.com>
	
	* contrib/ciabot_monotone.py: Fix multiple collection support.

2005-07-05  Richard Levitte  <richard@levitte.org>

	* monotone.texi (Hooks): Add space after periods where there's
	a lack of space.

	* NEWS: Correct the blurb about
	get_netsync_{read,anonymous_read,write}_permitted

2005-07-05  Nathaniel Smith  <njs@codesourcery.com>

	* NEWS: Add more explicit note on how to upgrade.

2005-07-05  Nathaniel Smith  <njs@codesourcery.com>

	* NEWS: First cut at 0.20 release notes.

2005-07-03  Matthew Gregan  <kinetik@orcon.net.nz>

	* sqlite/*, Makefile.am: Import SQLite 3.2.2 from upstream.
	* sqlite/main.c: Compile fix.
	* sqlite/{callback.c,prepare.c}: Add new files.

2005-07-03  Matthew Gregan  <kinetik@orcon.net.nz>

	* sqlite/{sqlite3.h,tokenize.c} (sqlite3_complete_last): New
	function to find the last valid SQL statement in a string; based
	on sqlite3_complete.  This change should be offered upstream, but
	probably not before sqlite3_complete_last16 is implemented.
	* database.cc (database::load): Load and execute dump in chunks,
	fixes bug 13570.

2005-07-01  Eric Anderson  <anderse-monotone@cello.hpl.hp.com>

	* file_io.cc: Pre-allocate space for the file read so that the
	string doesn't have to be incrementally expanded during the read.

2005-07-01  Matthew Gregan  <kinetik@orcon.net.nz>

	* tests/t_cvsimport_drepper2.at: Canonicalise monotone output so
	that the test passes on Win32.

2005-06-30  Eric Kidd  <eric.kidd@dartmouth.edu>

	* contrib/monotone-import.pl: Changed $branch to
	$user_branch.  This script may need more work, but at least Perl
	compiles it now.

2005-06-30  Patrick Mauritz  <oxygene@studentenbude.ath.cx>

	* automate.cc, basic_io.hh, cert.cc, change_set.cc,
	cryptopp/config.h, cryptopp/integer.cpp, main.cc, merkle_tree.cc,
	merkle_tree.hh, monotone.cc, netcmd.cc, netsync.cc,
	netxx/osutil.h, packet.cc: Namespace and include file cleanup.

2005-06-29  graydon hoare  <graydon@pobox.com>

	* tests/t_cvsimport_drepper2.at: New test.
	* testsuite.at: Call it.

2005-06-23  graydon hoare  <graydon@pobox.com>

	* rcs_import.cc (import_cvs_repo): Put branch imports inside
	transaction blocks, add a couple tickers.

2005-06-22  graydon hoare  <graydon@pobox.com>

	* rcs_file.cc: Track file:line numbers, accept files which violate
	some lies in rcs file format.
	* rcs_import.cc (cvs_tree_walker): 
	Warn rather than crash on parse errors.
	(cvs_history)
	(cvs_commit)
	(cvs_cluster)
	(prepared_revision)
	(import_branch)
	(import_cvs_repo): Support non-branch tags.

2005-06-21  graydon hoare  <graydon@pobox.com>

	* rcs_import.{cc,hh} (import_rcs_file): Rename to test_parse_rcs_file.
	* commands.cc (rcs_import): rename call.

2005-06-19  graydon hoare  <graydon@pobox.com>

	* rcs_import.cc: Rewrite change set inference logic.

2005-06-28  Roland Illig  <roland.illig@gmx.de>

	* app_state.cc: #include <unistd.h>, needed on NetBSD.

2005-06-28  Nathaniel Smith  <njs@codesourcery.com>

	* std_hooks.lua (ignore_file): Ignore vim swap files and emacs
	temp files.

2005-06-27  Nathaniel Smith  <njs@codesourcery.com>

	* INSTALL: Bump required version of Boost to 1.32.

2005-06-26  Matthew Gregan  <kinetik@orcon.net.nz>

	* app_state.cc (app_state::app_state()): Initialise no_merges to
	false so that 'log' will show merges by default (the recently
	added --no-merges option provides a means to disable the merge
	entries).

2005-06-26  Matthew Gregan  <kinetik@orcon.net>

	* tests/t_automate_stdio.at, tests/t_cvsimport_drepper.at,
	tests/t_selector_later_earlier.at: Further canonicalisation of
	monotone output to resolve test failures on Win32.

2005-06-25  Brian Campbell  <brian.p.campbell@dartmouth.edu>

	* commands.cc (CMD(db)): Added db kill_branch_locally command. 
	* database.cc, database.hh (delete_branch_named): New function to
	delete all branch certs with a given branch name.
	* monotone.texi (Database): Added documentation for db
	kill_branch_locally.
	* tests/t_db_kill_branch_locally.at: New test for db
	kill_branch_locally.
	* testsuite.at: Add the test. 
	* AUTHORS: Add myself.
	* ChangeLog: Change my email address on an old contribution to 
	match my pubkey. 

2005-06-24  Nathaniel Smith  <njs@codesourcery.com>

	* tests/t_db_kill_rev_locally.at: Clean up style.

2005-06-24  Nathaniel Smith  <njs@codesourcery.com>

	* unix/process.cc (process_spawn): Format log output correctly.

2005-06-24  Nathaniel Smith  <njs@codesourcery.com>

	* unix/process.cc (existsonpath): Reindent.  Add logging, and use
	'command -v' instead of 'which' (as per Matt Johnston's discovery
	that it is more portable).
	(process_spawn): Handle exec failure more properly.
	* tests/t_existsonpath.at: New test.
	* testsuite.at: Add it.

2005-06-25  Matthew Gregan  <kinetik@orcon.net.nz>

	* monotone.cc: Log correct locale set for LC_MESSAGES.

2005-06-24  Nathaniel Smith  <njs@codesourcery.com>

	* unix/process.cc: Remove tabs.

2005-06-24  Nathaniel Smith  <njs@codesourcery.com>

	* std_hooks.lua (get_preferred_merge2_command)
	(get_preferred_merge3_command): Move meld to the bottom of the
	default merge tool search order.  Also, use xemacs if it appears
	in $EDITOR, otherwise use emacs.
	* revision.cc (check_sane_history): Remove stale comment.

2005-07-05  Nathaniel Smith  <njs@codesourcery.com>

	* globish.cc (combine_and_check_globish): Don't add unnecessary
	{}'s.
	* tests/t_netsync_globs.at, testsuite.at: New test.

2005-07-04  Nathaniel Smith  <njs@codesourcery.com>

	* netcmd.cc (do_netcmd_roundtrip, test_netcmd_mac): Update for new
	chained_hmac object.
	* constants.hh (netsync_key_initializer): Update comment.
	* hmac.hh (hmac_length): Expose length of MACs.
	* hmac.cc: I() that it matches what CryptoPP wants to give.
	* netcmd.cc: I() that it matches the length hard-coded into the
	netsync protocol.
	* vocab.cc (verify(netsync_hmac_value)): Fix error message.
	
2005-07-04  Nathaniel Smith  <njs@codesourcery.com>

	* tests/t_netsync_defaults.at: Update for new var names.  All
	tests now pass.

2005-07-04  Nathaniel Smith  <njs@codesourcery.com>

	* lua.cc (hook_get_netsync_write_permitted): Fix typo.

2005-07-04  Nathaniel Smith  <njs@codesourcery.com>

	* globish.cc (globish_matcher_test): Add check for {foo} (no
	commas).

2005-07-04  Nathaniel Smith  <njs@codesourcery.com>

	* globish.cc (checked_globish_to_regex): Make the special case for
	the empty pattern, actually work.  Unit tests now pass.

2005-07-04  Nathaniel Smith  <njs@codesourcery.com>

	* netcmd.cc (test_netcmd_functions): Update for new anonymous/auth
	packet formats.

2005-07-04  Nathaniel Smith  <njs@codesourcery.com>

	* monotone.texi, monotone.1: Update for new glob stuff.
	* commands.cc (process_netsync_args, push, pull, sync, serve):
	'serve' always requires arguments, rather than falling back on db
	defaults.
	
2005-07-04  Nathaniel Smith  <njs@codesourcery.com>

	* commands.cc (process_netsync_args, push, pull, sync, serve):
	Adapt for patterns instead of regexen; slight refactoring too.

2005-07-03  Nathaniel Smith  <njs@codesourcery.com>

	* netsync.cc: Finally self-consistent.

2005-07-03  Nathaniel Smith  <njs@codesourcery.com>

	* netsync.hh (run_netsync_protocol): Fix prototype.

2005-07-03  Nathaniel Smith  <njs@codesourcery.com>

	* globish.hh: Document the empty pattern as never matching.
	* globish.cc (checked_globish_to_regex): Implement it.
	(globish_matcher_test): Check it.

2005-07-03  Nathaniel Smith  <njs@codesourcery.com>

	* monotone.texi (Network Service, Hooks):
	* testsuite.at: 
	* tests/t_netsync_permissions.at: 
	* tests/t_netsync_single.at: Update to match new
	get_netsync_write_permitted definition.

2005-07-03  Nathaniel Smith  <njs@codesourcery.com>

	* lua.{cc,hh} (hook_get_netsync_write_permitted): Don't take a
	branch argument; write permission is now all or none.  (It really
	was before anyway...)
	* netsync.cc: Update accordingly.

2005-07-03  Nathaniel Smith  <njs@codesourcery.com>

	* netsync.cc: More updating for pattern stuff; getting there...

2005-06-28  Nathaniel Smith  <njs@codesourcery.com>

	* netsync.cc: Update low-level functions to use include_pattern
	and exclude_pattern.

2005-06-28  Nathaniel Smith  <njs@codesourcery.com>

	* netcmd.{cc,hh} (read_anonymous_cmd, write_anonymous_cmd)
	(read_auth_cmd, write_auth_cmd): Take include_pattern and
	exclude_pattern arguments.

2005-06-28  Nathaniel Smith  <njs@codesourcery.com>

	* globish.{cc,hh}: New files.
	* Makefile.am (MOST_SOURCES): Add them.
	* transforms.{cc,hh}: Remove glob-related stuff.
	* unit_tests.{cc,hh}: Call globish unit tests.

2005-06-27  Nathaniel Smith  <njs@codesourcery.com>

	* transforms.cc (glob_to_regex, globs_to_regex, regexes_to_regex):
	Choose "regex" as standard spelling.  Clean up code, add code for
	handling sets, start improving tests (don't currently pass).
	* transforms.hh (glob_to_regex, globs_to_regex, regexes_to_regex):
	Prototype.

2005-06-28  Matt Johnston  <matt@ucc.asn.au>

	* constants.cc: increase db_version_cache_sz to 7 MB
	* netsync.cc: use a deque<string> rather than a single
	string buffer for outbuf.
	* netsync.cc (arm): only queue data when there is
	available space
	* AUTHORS: added Eric Anderson

2005-06-26  Matt Johnston  <matt@ucc.asn.au>

	* transforms.hh: remove extraneous #ifdef
	* hmac.cc, hmac.hh: actually add them

2005-06-26  Matt Johnston  <matt@ucc.asn.au>

	* netcmd.cc (netcmd::read, netcmd::write): change to using a HMACs 
	chained by including the previous HMAC in the input data, rather
	than altering the key each time.
	* netcmd.cc ({read,write}_{data,delta}_cmd): use encode_gzip/decode_gzip
	  rather than raw xform.
	* hmac.{cc,hh}: new chained_hmac abstraction
	* Makefile.in: add them
	* netsync.cc: each session keeps a chained_hmac for read/write
	* transforms.hh: add a string variant for encode_gzip

2005-06-25  Nathaniel Smith  <njs@codesourcery.com>

	* netsync.cc: Tweak comment.

2005-06-25  Nathaniel Smith  <njs@codesourcery.com>

	* AUTHORS: Add Ethan Blanton <elb@elitists.net>.

2005-06-22  Nathaniel Smith  <njs@codesourcery.com>

	* netcmd.hh (netcmd::read, netcmd::write): Don't have defaults for
	key/hmac arguments.
	* netcmd.cc (do_netcmd_roundtrip): New function.
	(test_netcmd_functions): Use it.  Also, make work with hmac
	changes.
	(test_netcmd_mac): New test.
	(add_netcmd_tests): Call it.

2005-06-22  Nathaniel Smith  <njs@codesourcery.com>

	* netcmd.cc (read): Remove unused variable.
	* netsync.cc (call_server, process)
	(arm_sessions_and_calculate_probe, handle_read_available): Give
	better error message on bad_decode exceptions.

2005-06-22  Nathaniel Smith  <njs@codesourcery.com>

	* netcmd.cc, netsync.cc: Revert backwards compatibility code; 0.19
	and 0.20 can't be usefully compatible, and the code as it existed
	would cause real version mismatch error reporting to not work
	right.  (Old client with new server would give a generic "server
	disconnected" error message instead of something useful.)

2005-06-21  Nathaniel Smith  <njs@codesourcery.com>

	* netsync.cc (rebuild_merkle_trees): Fix FIXME comments to match
	reality.
	* tests/t_netsync_diffbranch.at: No longer a bug, remove
	priority.

2005-06-20  Nathaniel Smith  <njs@codesourcery.com>

	* monotone.texi (Hook Reference): Oops, missed a @ref.

2005-06-20  Nathaniel Smith  <njs@codesourcery.com>

	* monotone.texi (Default monotonerc): Rename section to...
	(Default hooks): ...this, to emphasize is still read even when a
	monotonerc exists.

2005-06-19  Richard Levitte  <richard@levitte.org>

	* Makefile.am: There's no reason for monotone.pdf or .dvi to
	depend on monotone.info, since they are built from the .texi
	files.  Also, make the monotone.html and html targets depend
	on version.texi and std_hooks.lua as well.

2005-06-18  Matt Johnston  <matt@ucc.asn.au>

	* INSTALL: fix typo, should be -Iboost_1_31_0 not -Iboost_1_31_2

2005-06-18  Riccardo Ghetta  <birrachiara@tin.it>
	* monotone.texi: include std_hooks.lua as an appendix and remove long
	lua excerpts from hook reference.
	* Makefile.am : make monotone.pdf/eps depend on monotone.info
	
2005-06-24  Matt Johnston  <matt@ucc.asn.au>

	* transforms.{cc,hh}: combine gzip and base64 in one
	pipe for pack()/unpack() to save memory
	* vocab.hh: add swap() to encodings/atomics
	* file_io.cc: use swap() to avoid copying

2005-06-21  Nathaniel Smith  <njs@codesourcery.com>

	* commands.cc (do_diff): Use calculate_arbitrary_change_set,
	instead of reimplementing it.

2005-06-21  Nathaniel Smith  <njs@codesourcery.com>

	* revision.cc (find_least_common_ancestor): Handle left == right
	case.
	* tests/t_diff_currev.at: Un-XFAIL.
	
2005-06-21  Nathaniel Smith  <njs@codesourcery.com>

	* netsync.cc (rebuild_merkle_trees): Fix FIXME comments to match
	reality.
	* tests/t_netsync_diffbranch.at: No longer a bug, remove
	priority.

2005-06-20  Nathaniel Smith  <njs@codesourcery.com>

	* monotone.texi (Hook Reference): Oops, missed a @ref.

2005-06-20  Nathaniel Smith  <njs@codesourcery.com>

	* monotone.texi (Default monotonerc): Rename section to...
	(Default hooks): ...this, to emphasize is still read even when a
	monotonerc exists.

2005-06-19  Richard Levitte  <richard@levitte.org>

	* Makefile.am: There's no reason for monotone.pdf or .dvi to
	depend on monotone.info, since they are built from the .texi
	files.  Also, make the monotone.html and html targets depend
	on version.texi and std_hooks.lua as well.

2005-06-18  Matt Johnston  <matt@ucc.asn.au>

	* INSTALL: fix typo, should be -Iboost_1_31_0 not -Iboost_1_31_2

2005-06-18  Riccardo Ghetta  <birrachiara@tin.it>
	* monotone.texi: include std_hooks.lua as an appendix and remove long
	lua excerpts from hook reference.
	* Makefile.am : make monotone.pdf/eps depend on monotone.info
	
2005-06-17  Matt Johnston  <matt@ucc.asn.au>

	* database.cc (database::execute()): truncate long query log messages
	before copying, saving memory. 
	Patch from Eric Anderson <anderse-monotone@cello.hpl.hp.com>

2005-06-17  Riccardo Ghetta  <birrachiara@tin.it>
	Adds include()/includedir() to lua hooks and extend --rcfile
	* lua.cc: handle --rcfile with directories, implement
	include() and includedir()
	* testsuite.at, t_lua_includedir.at, t_rcfile_dir.at:
	test new functionality
	* monotone.texi: document all functions available to hook
	writers, including the new include() and includedir()

2005-06-16  Nathaniel Smith  <njs@codesourcery.com>

	* diff_patch.cc (merge_extents): Typo caught by anonymous reader.

2005-06-16  Nathaniel Smith  <njs@codesourcery.com>

	* commands.cc (cat): Account for being in a subdir in 'cat file
	REV PATH'.
	* tests/t_cat_file_by_name.at: Test.

2005-06-17  Richard Levitte  <richard@levitte.org>

	* app_state.cc (app_state::app_state()): Avoid a gcc warning by
	having the class members initialised in the same order they are
	defined in the class.

2005-06-16  Nathaniel Smith  <njs@pobox.com>

	* std_hooks.lua (ignore_file): Add Cons/SCons cache files to
	default ignore list.

2005-06-16  Matt Johnston  <matt@ucc.asn.au>

	* ui.cc: increase the divisor as required so that we don't get spurious
	screen updates when we're using the kilobyte/megabyte tickers

2005-06-15  Matt Johnston  <matt@ucc.asn.au>

	* monotone.texi: clarify some netsync parts of the tutorial

2005-06-15  Richard Levitte  <richard@levitte.org>

	* netsync.cc (struct session): Add a pattern regex cache.
	(analyze_ancestry_graph): Use the regex cache instead of the
	pattern string itself.  This is especially important when the
	pattern is used as an old-style collection.
	(process_hello_cmd): Recreate the pattern regex cache with the
	conversion of the pattern to a regex when it's used as an
	old-style collection.
	(process_auth_cmd): When the pattern changes, change the regex
	cache as well.

2005-06-14  Richard Levitte  <richard@levitte.org>

	* std_hooks.lua (get_preferred_merge2_command,
	get_preferred_merge3_command): EDITOR may be undefined.  In that
	case, os.getenv() returns nil, on which string.lower() chokes.
	It's much better to check for that and default to an empty
	string.

2005-06-11  Derek Scherger  <derek@echologic.com>

	* commands.cc (complete_command): log command expansion messages
	with L instead of P to reduce chatter
	(status): add --brief option and corresponding output
	(identify): add trailing space to comment gcc complains about
	* monotone.cc: fix comment typo and add additional details for
	command specific options
	* monotone.texi (Automation): list inventory status code
	combinations and descriptions
	* tests/t_status.at: new test of status command and --brief option
	* testsuite.at: add it

2005-06-11  Matt Johnston  <matt@ucc.asn.au>

	* commands.cc: revert should ignore the ignore hooks, otherwise bad
	things happen (revert a single ignored file, resultant empty ignore list
	reverts the whole working copy).
	* app_state.cc, app_state.hh: give set_restriction a flag to disregard
	file-ignore hooks.
	* tests/t_revert_restrict.at, testsuite.at: a test

2005-06-09  Riccardo Ghetta  <birrachiara@tin.it>

	* std_hooks.lua: make binary_file return nil on unreadable/empty files
	
2005-06-10  Joel Reed  <joelwreed@comcast.com>

	* commands.cc (CMD(cdiff)): Add OPT_DEPTH to command options.
	* t_restrictions.at: Add to testcase.

2005-06-09  Joel Reed  <joelwreed@comcast.com>

	* commands.cc (CMD(diff)): Add OPT_DEPTH back in, as it is used.
	* t_restrictions.at: Add to testcase to increase likelihood of 
	keeping it around :)

2005-06-10  Richard Levitte  <richard@levitte.org>

	* commands.cc (CMD(diff)): Remove OPT_DEPTH, as it was never
	used.

2005-06-09  Richard Levitte  <richard@levitte.org>

	* monotone.texi (Merging): I assume that "apposite" was supposed
	to be "appropriate".

2005-06-09  Riccardo Ghetta  <birrachiara@tin.it>

	* diff_patch.cc/hh: honor the new manual_merge attribute
	* file_io.cc/hh: move here the guess_binary function
	* lua.cc: let guess_binary available to lua
	* std_hooks.lua: handle manual_merge as an add-time attribute and
	initialize by default make it true if the file appears to be binary.
	Make read_contents_of_file able to read "binary" files.
	* tests/t_merge_manual.at: tests new behaviour, superceding the
	old XFAIL t_merge_binary.at test.
	* monotone.texi: document changes, adding a small section on merging.

2005-06-07  Nathaniel Smith  <njs@codesourcery.com>

	* ChangeLog: Fixup.

2005-06-07  Nathaniel Smith  <njs@codesourcery.com>

	* monotone.texi (Storage and workflow): Attempt to thwart some
	common misconceptions.

2005-06-07  Nathaniel Smith  <njs@codesourcery.com>

	* netsync.cc (rebuild_merkle_trees): Add a comment describing how
	this code should work (and why it currently doesn't quite).

2005-06-05  Nathaniel Smith  <njs@codesourcery.com>

	* tests/t_bad_packets.at: Expect certs on a non-existent rev to
	fail.  Run db check instead.
	* commands.cc (complete): Let callers specify they're okay with
	non-existent revisions.
	(CMD(trusted)): So specify.

2005-06-05  Nathaniel Smith  <njs@codesourcery.com>

	* tests/t_tags.at: 'tag' on a non-existent revid should fail.
	* commands.cc (complete): Fail on non-existent revids.

2005-05-29  Nathaniel Smith  <njs@codesourcery.com>

	* tests/t_epoch.at: Typo.
	* tests/t_automate_certs.at, tests/t_selector_later_earlier.at:
	Throw in some calls to CANONICALISE, maybe this will help on
	Win32...

2005-06-04  Timothy Brownawell  <tbrownaw@gmail.com>

	* netsync.cc, netcmd.cc: Style cleanups (mostly whitespace).

2005-06-04  Timothy Brownawell  <tbrownaw@gmail.com>

	* netsync.cc (process_hello_cmd): Warn about collection/regex
	usage when talking to an old server.

2005-06-04  Derek Scherger  <derek@echologic.com>

	* commands.cc (update): update MT/work based on the changes
	between the chosen revision and the new merge revision
	* tests/t_update_with_pending_drop.at: 
	* tests/t_update_with_pending_add.at: 
	* tests/t_update_with_pending_rename.at: un-XFAIL and clean up now
	that things work

2005-06-04  Timothy Brownawell  <tbrownaw@gmail.com>

	* netcmd.{cc,hh}, netsync.cc: Move {read,write}_*_cmd_payload
	to netcmd::{read,write}_*_cmd .
	* netcmd.cc, netsync.cc: Compatibility infrastructure.
	* netsync.cc: Interoperate with v4 servers.

2005-06-03  Timothy Brownawell  <tbrownaw@gmail.com>

	* automate.cc (print_some_output): Fix compiler warning.

2005-06-04  Derek Scherger  <derek@echologic.com>

	* app_state.cc (app_state): initialize diffs to false; it seemed
	to be defaulting to true for me

2005-06-04  Derek Scherger  <derek@echologic.com>

	* tests/t_update_with_pending_drop.at: 
	* tests/t_update_with_pending_add.at: 
	* tests/t_update_with_pending_rename.at: 
	* tests/t_restricted_commit_with_inodeprints.at: new bug reports
	* testsuite.at: call them

2005-06-04  graydon hoare  <graydon@pobox.com>

	* rcs_import.cc 
	(note_state_at_branch_beginning): Move time back when
	there are known commits on a branch.

2005-06-03  Joel Reed  <joelwreed@comcast.com>

	* commands.cc, monotone.texi: provide --verbose option for 
	monotone complete revision which adds date and author 
	completion output
	* contrib/monotone.zsh_completion: use verbose output when
	completing revisions

2005-06-02  graydon hoare  <graydon@pobox.com>

	* rcs_import.cc
	(cvs_key::is_synthetic_branch_founding_commit): New field.
	(cvs_key::operator==): Handle synthetic case specially.
	(cvs_key::operator<): Likewise.
	(note_state_at_branch_beginning): Likewise.	
	* tests/t_cvsimport_drepper.at: Converted bug testcase.
	* testsuite.at: Call it.

	* monotone.cc, commands.cc, options.hh 
	(OPT_NO_MERGES, OPT_DIFFS): New options.
	* app_state.cc (app_state::no_merges, app_state::diffs): Likewise.
	* commands.cc (log): Honor no_merges, diffs.
	* contrib/color_logs.{sh,conf}: Helpers for reviewing work in a
	nice colorized, easy-to-read fashion.
	* contrib/colorize: A colorization script found on the net.

	* HACKING, ROADMAP: Expand a bit.
	* commands.cc (changes_summary::print): Change macro to helper fn.
	* contrib/monotone.el (monotone-cmd): Handle nil exit code.

2005-06-02  Joel Reed  <joelwreed@comcast.com>

	* commands.cc, database.cc, database.hh, vocab.hh, vocab_terms.hh:
	add complete key subcommand and provide --brief option of zsh/bash
	completion. See http://lists.gnu.org/archive/html/monotone-devel/2005-05/msg00461.html
	* tests/t_rebuild.at: add tests for complete key subcommand
	* monotone.texi: document new subcommand
	* contrib/monotone.zsh_completion: update for new complete key
	command, improve _monotone_existing_entries using new --depth=0
	option,	add revision completion for cert command, and a	bugfix 
	for cat command

2005-06-01  Matt Johnston  <matt@ucc.asn.au>

	* tests/t_i18n_changelog.at: capitalise UTF-8 CHARSET to keep
	solaris happy.

2005-06-01  Timothy Brownawell  <tbrownaw@gmail.com>

	* netsync.cc (analyze_ancestry_graph): Try to fix segfault.
	Always accept tags.

2005-06-01  Timothy Brownawell  <tbrownaw@gmail.com>

	* netsync.cc (process_auth_cmd, analyze_ancestry_graph): Move
	write-permission checking to where it belongs, *after* we know
	exactly what we're checking permissions about. Drop things we
	don't want.

2005-06-01  Matt Johnston  <matt@ucc.asn.au>

	* tests/t_cvsimport_deleted_invar.at: don't use -C with tar
	* tests/t_i18n_file.at: capitalise CHARSET=UTF-8, seems more standard.
	* tests/t_merge_normalization_edge_case.at: use known-good output
	rather than using diff3 --merge

2005-05-31  Timothy Brownawell  <tbrownaw@gmail.com>

	* tests/t_epoch_server.at: fix typo
	* netsync.cc (session::process_auth_cmd): If no branches are allowed
	for writing, also check for write permissions to branch "" (needed
	for serving empty dbs). For sync, don't refuse connection if there
	are no readable branches (only do this for pull).

2005-05-31  Timothy Brownawell  <tbrownaw@gmail.com>

	* monotone.texi: Update documentation for get_netsync_*_permitted
	hooks to reflect that they now get individual branch names.

2005-05-31  Timothy Brownawell  <tbrownaw@gmail.com>

	* netsync.cc: session::rebuild_merkle_trees now takes a set of
	branches to include as an argument. On the server, calculate
	this set at the same time the get_netsync_*_permitted hooks are
	called; call said hooks on each branch individually.

2005-05-31  Timothy Brownawell  <tbrownaw@gmail.com>

	Remove old collection support in favor of using regexes exclusively.
	* netsync.cc (convert_pattern): Remove function.
	* (14 files): collections are unexist; do not mention (potential
	for confusion)
	* constants.cc: Increase netsync protocol version.
	* monotone.texi: Update documentation.
	* tests/t_epoch_unidirectional.at: Fix to sync subbranches.
	* commands.cc (CMD update): Fix usage check.
	* tests/t_select_cert.at: Fix to use --revision.

2005-05-30  Timothy Brownawell  <tbrownaw@gmail.com>

	* netsync.cc: Call note_netsync_*_received hooks in the order they're
	written to the db (for revisions, gives topological order).

2005-05-30  Timothy Brownawell  <tbrownaw@gmail.com>

	* lua.{cc,hh}: Replace note_netsync_commit with
	note_netsync_{revision,cert,pubkey}_received
	* packet.{cc,hh}: Callbacks for cert or key written to the database.
	* netsync.cc: Use said callbacks, call note_netsync_*_received hooks.
	* monotone.texi: Update documentation.

2005-05-30  Timothy Brownawell  <tbrownaw@gmail.com>

	* packet.{cc,hh}, netsync.cc: on_revision_written callback now takes
	the revision_id as an argument.
	* lua.{cc,hh}: New Lua hook, note_netsync_commit.
	* netsync.cc: At end of netsync session, call new hook for each
	revision received.
	monotone.texi: Document new hook.

2005-05-30  Richard Levitte  <richard@levitte.org>

	* commands.cc (CMD(checkout), CMD(cdiff), CMD(diff), CMD(log)):
	Remove '[--revision=REVISION]' from command argument synopsis,
	and add more text to the help to explain what happens when
	--revision options are used.
	(CMD(update)): Instead of the optional revision argument, use
	the --revision option.  Add information on what happens when the
	--revision option is used, and when it's not.

	* tests/t_add_stomp_file.at, tests/t_add_vs_commit.at,
	tests/t_annotate.at, tests/t_lf_crlf.at,
	tests/t_update_nonexistent.at, tests/t_update_off_branch.at,
	tests/t_update_to_revision.at: Update to use --revision with
	'monotone update'.

2005-05-30  Matt Johnston  <matt@ucc.asn.au>

	* netsync.cc: cosmetic linebreak tidying for "double-check the
	fingerprint" message.
	* main.cc: make it clearer that "unknown type" refers to an exception
	* monotone.cc: catch early informative_failures (due to charset
	problems etc)

2005-05-30  Matt Johnston  <matt@ucc.asn.au>

	* tests/t_fmerge.at: scrap all the diff3/ed, just compare it with
	known-good output.

2005-05-30  Timothy Brownawell  <tbrownaw@gmail.com>

	* revision.cc (toposort): Better algorithm.

2005-05-30  Matt Johnston  <matt@ucc.asn.au>

	* tests/t_fmerge.at: make sure we write the file with the ed script.

2005-05-30  Matt Johnston  <matt@ucc.asn.au>

	* testsuite.at: use "command -v" rather than "which", since
	Solaris doesn't give useful exit codes for "which".
	* tests/t_fmerge.at: don't use --merge with diff3, pipe to ed instead
	so we don't rely on gnu diff3.

2005-05-29  Timothy Brownawell  <tbrownaw@gmail.com>

	* contrib/monoprof.sh: Add support for using valgrind for
	heap profiling.

2005-05-28  Joel Reed  <joelwreed@comcast.com>

	* app_state.cc, app_state.hh, commands.cc, monotone.cc, options.h:
	add new --depth command, and rename log's --depth to --last
	* monotone.texi: update documentation
	* tests/t_log_depth.at, tests/t_log_depth_single.at: update
	log tests to use --last instead of --depth
	* tests/t_options.at, tests/t_restrictions.at: test usage of
	--depth for commands using restrictions
	* contrib/ciabot_monotone.py, contrib/monotone-notify.pl,
	contrib/monotone.el, contrib/monotone.zsh_completion,
	contrib/mtbrowse.sh: change all occurences of "depth" to "last"

2005-05-28  Timothy Brownawell  <tbrownaw@gmail.com>

	* netcmd.cc (read_netcmd): Reserve space in the buffer if needed,
		swap buffers instead of copying (memory savings for sync
		large files)
	* netsync.cc (session::arm): Don't clear the buffer (now done
		by read_netcmd).

2005-05-27  Timothy Brownawell  <tbrownaw@gmail.com>

	* netsync.cc: Allow REGEXes as well as collections.
		Fix out-of-branch ancestor handling.
	* tests/t_netsync_diffbranch.at: Remove bug report and XFAIL (fixed).
	* commands.cc: Update description fields for netsync commands.
	* monotone.texi: Update documentation.

2005-05-25  Timothy Brownawell  <tbrownaw@gmail.com>

	* tests/t_automate_stdio.at: Make it self-contained.

2005-05-25  Timothy Brownawell  <tbrownaw@gmail.com>

	* contrib/get_stdio.pl (new file): Perl script to parse the output from
	"mtn automate stdio". Used by...
	* tests/t_automate_stdio.at (new file): Test for "mtn automate stdio".
	* testsuite.at: Add it.

2005-05-25  Timothy Brownawell  <tbrownaw@gmail.com>

	* automate.cc ("automate stdio"): Fix block size limiting.
		Honor "output.flush()" in commands.

2005-05-24  Timothy Brownawell  <tbrownaw@gmail.com>

	* automate.cc: Fix buffering for "automate stdio"

2005-05-24  Timothy Brownawell  <tbrownaw@gmail.com>

	* automate.cc: Put back lost "automate certs".

2005-05-24  Matt Johnston  <matt@ucc.asn.au>

	* commands.cc (try_one_merge, CMD(merge), CMD(explicit_merge), 
	CMD(propagate): allow --author flag.

2005-05-24  Timothy Brownawell  <tbrownaw@gmail.com>

	* automate.cc: Fix comment for automate stdio to match the code.
	* monotone.texi: Document ignored locations in automate stdio
	input as reserved.

2005-05-24  Riccardo Ghetta  <birrachiara@tin.it>

	* tests/t_merge_binary.at: new XFAIL test to cover monotone
	inclination to algorithmically merge binary files.

2005-05-24  Richard Levitte  <richard@levitte.org>

	* commands.cc (try_one_merge): Change 'rid' to 'merged_id'.

2005-05-23  Timothy Brownawell  <tbrownaw@gmail.com>

	Fix "automate stdio" input/output format according to ML discussion
	* automate.cc: changed: automate_stdio
		added: print_some_output, class my_stringbuf
	* constants.{cc,hh}: add constant for automate stdio block size
	* monotone.texi: update documentation

2005-05-23  Nathaniel Smith  <njs@codesourcery.com>

	* win32/terminal.cc (have_smart_terminal): Call _isatty on stderr,
	not stdout.

2005-05-23  Richard Levitte  <richard@levitte.org>

	* commands.cc (try_one_merge): Use the value of --date and
	--author if there are any.
	(CMD(merge), CMD(propagate), CMD(explicit_merge)): Change to
	accept --date and --author.

2005-05-23  Riccardo Ghetta  <birrachiara@tin.it>

	* selectors.cc/.hh, database.cc: add two new selectors:
	"earlier or equal than" and "later than".
	* lua.cc/.hh, std-hooks.lua: create a new "expand_date" hook
	* monotone.texi: document the changes
	* testsuite.at, tests/t_selector_later_earlier.at: add specific tests 
	for the new selectors

2005-05-21  Richard Levitte  <richard@levitte.org>

	* Makefile.am: Make monotone.pdf and monotone.dvi depend on
	version.texi.

2005-05-21  Richard Levitte  <richard@levitte.org>

	* monotone.texi: Add a note about the --brief option with
	'monotone log', and restructure the synopsis since it was getting
	a bit silly with all possible variants.

2005-05-21  Richard Levitte  <richard@levitte.org>

	* commands.cc (log_certs): Add two arguments; a separator string
	to be used in front of the second to last cert for multi-valued
	cert types, a bool to say if each cert should be ended with a
	newline.  Overload with shortcuts.
	(CMD(log)): Use the --brief option and implement it using the
	shortcut variants of log_certs.
	* monotone.cc, options.hh: Add the --brief option (OPT_BRIEF
	internally).
	* sanity.cc, sanity.hh (struct sanity): Add the member variable
	and function to hold and set the brief flag.

2005-05-21  Matt Johnston  <matt@ucc.asn.au>

	* tests/t_short_opts.at: remove the saved MT/log message
	from the failed commit.
	* Makefile.am: MAKEINFOFALGS to MAKEINFOFLAGS

2005-05-21  Matt Johnston  <matt@ucc.asn.au>

	* commands.cc (commit): write the log message to MT/log
	during the commit, so it will be available later if the commit
	fails.
	* work.{cc,hh} (write_user_log): new function

2005-05-20  Nathaniel Smith  <njs@codesourcery.com>

	* contrib/mtbrowse.sh: New file.
	* contrib/README: Document it.  Also, document some missed files,
	and re-order listing.
	* Makefile.am (EXTRA_DIST): Add several missing contrib/ files.

2005-05-21  Grahame Bowland  <grahame@angrygoats.net>

	* automate.cc: (automate_certs) change "status" field 
	to "signature". Check whether each cert is trusted, and 
	output in the "trusted" field.
	* testsuite.at: add t_automate_certs.at
	* tests/t_automate_certs.at: Test that the output of 
	"automate certs" is consistent, and that we exit with
	error when rev is incomplete or missing.
	* monotone.texi: update output documentation for 
	"automate certs"

2005-05-20  Emile Snyder  <emile@alumni.reed.edu>

	* annotate.{hh,cc}: Rework to handle lineage dependent line
	mappings and lines which split from a single line in a parent
	revision into multiple lines in some descendent.  Fixes bug where
	some lines remained unannotated.  Fixes wrong assignment of lines
	bug.
	* tests/t_annotate.at: Check no-changes since addition of file
	case.
	* tests/t_annotate_lineage_dependent.at
	* tests/t_annotate_split_lines.at:  New tests.
	* testsuite.at: Add them.
	
2005-05-20  Nathaniel Smith  <njs@codesourcery.com>

	* monotone.texi (Network): Clarify that ports can be specified on
	the command line to serve/pull/push/sync.

2005-05-21  Matt Johnston  <matt@ucc.asn.au>

	* packet.cc (db_packet_writer::~impl, prerequisite.cleanup): 
	add code to remove up circular dependencies between prerequisite
	and delayed_packet shared_ptrs upon destruction, so that unsatisified
	dependency warnings are printed.

2005-05-19  Matt Johnston  <matt@ucc.asn.au>

	* change_set.cc (merge_disjoint_analyses): handle the case where
	a file is dropped on both sides but re-added on one.
	* tests/t_drop_vs_dropadd.at: a test for it
	* testsuite.at

2005-05-19  Derek Scherger  <derek@echologic.com>

	* commands.cc (checkout): rearrange to use --revision option
	* monotone.1: 
	* monotone.texi: document checkout --revision option
	* tests/t_attr.at:
	* tests/t_attributes.at:
	* tests/t_checkout_id_sets_branch.at:
	* tests/t_checkout_noop_on_fail.at:
	* tests/t_checkout_options.at:
	* tests/t_cwork.at:
	* tests/t_delete_dir.at:
	* tests/t_delete_dir_patch.at:
	* tests/t_empty_path.at:
	* tests/t_i18n_file_data.at:
	* tests/t_inodeprints_hook.at:
	* tests/t_inodeprints_update.at:
	* tests/t_largish_file.at:
	* tests/t_lf_crlf.at:
	* tests/t_monotone_up.at:
	* tests/t_netsync_defaults.at:
	* tests/t_netsync_set_defaults.at:
	* tests/t_persistent_server_revision.at:
	* tests/t_rename_added_in_rename.at:
	* tests/t_rename_dir_cross_level.at:
	* tests/t_rename_dir_patch.at:
	* tests/t_single_char_filenames.at:
	* tests/t_subdir_add.at:
	* tests/t_subdir_attr.at:
	* tests/t_subdir_drop.at:
	* tests/t_subdir_rename.at:
	* tests/t_subdir_revert.at:
	* tests/t_tags.at:
	* tests/t_update_off_branch.at:
	* tests/t_versions.at:
	* testsuite.at: add --revision option to checkout

2005-05-18  Richard Levitte  <richard@levitte.org>

	* ui.cc: Move the copyright and license section to the top of the
	file, and add an emacs mode specifier.
	* ui.cc (write_ticks): Change the counter ticker so the trailer
	comes at the end of the counter line instead of the title line.
	This is especially important for code that changes the trailer
	a little now and then.

2005-05-17  Grahame Bowland  <grahame@angrygoats.net>

	* commands.cc: add "automate certs ID" to the help string 
	for the automate command
	* automate.cc: implement "automate certs". Add to the list 
	of commands available through "automate stdio".
	* monotone.texi: document "automate certs"

2005-05-17  Nathaniel Smith  <njs@codesourcery.com>

	* monotone.texi (Network): Document 'serve' as taking more than
	one collection argument.

2005-05-15  graydon hoare  <graydon@pobox.com>

	* rcs_import.cc (note_state_at_branch_beginning): collect
	branch beginning states into a single synthetic commit.

2005-05-15  graydon hoare  <graydon@pobox.com>

	* rcs_import.cc: rewrite most of the branch logic to 
	address issues raised in bugs 13032 and 13063.
	* tests/t_cvsimport_deleted_invar.at: un-XFAIL.

2005-05-16  Matt Johnston  <matt@ucc.asn.au>

	* commands.cc (commit): change scope of the transaction guard so that
	the transaction will fail before MT/revision is written (which could
	leave a non-committed revision/bad working dir).

2005-05-16  Grahame Bowland  <grahame@angrygoats.net>

	* monotone.texi: update "monotone log" documentation
	* commands.cc: fix "monotone log" when run with no --revision args

2005-05-15  Derek Scherger  <derek@echologic.com>

	* tests/t_update_with_blocked_rename.at: new test
	* testsuite.at: call it

2005-05-15  Derek Scherger  <derek@echologic.com>

	* netsync.cc (process_anonymous_cmd, process_auth_cmd): log
	details of permissions allowed/denied
	* tests/t_netsync_permissions.at: new test
	* testsuite.at: call it

2005-05-15  Richard Levitte  <richard@levitte.org>

	* contrib/monotone-notify.pl (revision_is_in_branch): Another
	place where --revision was missing.

2005-05-14  Timothy Brownawell  <tbrownaw@gmail.com>

	* contrib/monoprof.sh: Clean up variable definitions some.
		- Add option --datadir, should now be usable without editing
		variables to match system paths
		- Add option --setup, generates most of the needed files

2005-05-13  Timothy Brownawell  <tbrownaw@gmail.com>

	Add "monotone automate stdio", to let the automation interface
	take commands on standard input.
	* automate.cc: (automate_stdio) New function.
		(automate_command) Add it.
	* commands.cc: Add to description for "automate".
	* monotone.texi: Add to documentation.

2005-05-13  Joel Reed  <joelwreed@comcast.com>

	* tests/t_unidiff3.at: opps. forgot to add this file which
	should have been included as fix for bug 13072.

2005-05-13  Joel Reed  <joelwreed@comcast.com>

	* diff_patch.cc, transforms.cc, testsuite.at: Patch from 
	drepper@redhat.com, who writes: "The attached patch should fix bug
	13072.  I have no idea why the code in transform.cc insists on
	adding an empty line in case the file is empty. Removing the code
	didn't cause any regressions in the test suite and the
	diff_patch.cc change corrects the output format.  A new test case
	is included as well."

2005-05-13  Joel Reed  <joelwreed@comcast.com>

	* automate.cc: add automate attributes command
	* commands.cc: add attributes subcommand helptext
	* contrib/monotone.zsh_completion: use automate attributes
	for completion of monotone attr and cleanup ignore files code
	* tests/t_automate_attributes.at: add testcase
	* testsuite.at: include new testcaes

2005-05-13  Jon Bright  <jon@siliconcircus.com>
	* testsuite.at (UNGZ): Change the way the ungzipping works on
	Win32, in the hope that test 206 will no longer be given invalid
	files.

2005-05-12  Derek Scherger  <derek@echologic.com>

	* automate.cc: bump version number to 1.0
	(struct inventory_item): add pre/post states
	(inventory_paths): remove obsolete function
	(inventory_pre_state, inventory_post_state, inventory_file_state,
	inventory_renames): add fancy new functions
	(automate_inventory): rework for new output format
	* manifest.{cc,hh} (classify_paths): rename to ...
	(classify_manifest_paths): ... this and work solely from manifest
	* monotone.texi: (Automation): update inventory docs
	* tests/t_automate_inventory.at: update for new format and add
	some more tests
	
2005-05-13  Matthew Gregan  <kinetik@orcon.net.nz>

	* HACKING: New file.  First pass at a brief document to help
	newcomers hack on monotone.

2005-05-12  Riccardo Ghetta <birrachiara@tin.it>

	* options.hh (OPT_MSGFILE): New option.
	* monotone.cc (message-file): New option.
	(cpp_main): Handle it.
	* app_state.{cc,hh} (set_message_file): New function.
	* commands.cc (commit): Accept and handle new option.
	* monotone.1, monotone.texi: Document it.
	* tests/t_commit_message_file.at: New test.
	* testsuite.at: Add it.
	
2005-05-12  Timothy Brownawell  <tbrownaw@gmail.com>

	* (20 files): Do not indent with both tabs and spaces in the same file.

2005-05-13  Ulrich Drepper  <drepper@redhat.com>

	* rcs_import.cc (process_one_hunk): Improve handling of corrupt
	RCS files.

2005-05-13  Matthew Gregan  <kinetik@orcon.net.nz>

	* testsuite.at: Fix typo error in Win32 kill logic that was
	causing the testsuites to hang on Win32 machines that don't have
	pskill installed.

2005-05-12  Matthew Gregan  <kinetik@orcon.net.nz>

	* file_io.cc (write_data_impl): Use portable boost::filesystem
	calls in place of unlink(2)/remove(2).

2005-05-12  Grahame Bowland  <grahame@angrygoats.net>

	* commands.cc: Modify the "log" command to accept multiple 
	revisions on command line, and display the log for all 
	of those revisions.

2005-05-11  Nathaniel Smith  <njs@codesourcery.com>

	* std_hooks.lua (ignore_file): Organize a bit more, add
	patterns for autotools cache files, and darcs, codeville, git
	metadata directories.

2005-05-11  Timothy Brownawell  <tbrownaw@gmail.com>

	* revision.cc (expand_dominators): Fix bitmap size-matching.
		(find_common_ancestor_for_merge): Do not wait for ancestors
		to be expanded to the beginning of time before expanding
		dominators. Requires above fix for correct behavior.
	* ChangeLog: Fix date on previous entry.

2005-05-11  Timothy Brownawell  <tbrownaw@gmail.com>

	* contrib/monoprof.sh: Add profiling test for "netsync large file".
		Add options to only run specific profile tests.

2005-05-11  Stanislav Karchebny <stanislav.karchebny@skype.net>

	* contrib/monotone-notify.pl: 'monotone log' takes a revision
	through the --revision= option.

2005-05-11  Richard Levitte  <richard@levitte.org>

	* contrib/monotone-notify.pl: Change all occurences of $symbol' to
	${symbol}' to avoid a confusing Perl warning.

2005-05-11  Joel Reed  <joelwreed@comcast.com>

	* contrib/monotone.zsh_completion: add zsh completion contrib.

2005-05-11  Matt Johnston  <matt@ucc.asn.au>

	* tests/t_add_intermediate_MT_path.at: remove the drop dir part
	* tests/t_delete_dir.at: add a note about re-enabling the above test
	* tests/t_cvsimport3.at: ignore stderr

2005-05-11  Matt Johnston  <matt@ucc.asn.au>

	* rcs_import.cc (find_branchpoint): if a branch is derived from two 
	differing parent branches, take the one closest to the trunk.
	* tests/t_cvsimport3.at: add a test for cvs_importing where branches
	come off a vendor import.
	* testsuite.at: add it

2005-05-11  Nathaniel Smith  <njs@codesourcery.com>

	* work.cc (build_deletions): Disable delete_dir.

2005-05-11  Matthew Gregan  <kinetik@orcon.net.nz>

	* constants.cc (constants::bufsz): Increase buffer size.  Reduces
	the runtime to tests/t_netsync_largish_file.at by four to seven
	times on my test machines.

2005-05-10  Timothy Brownawell  <tbrownaw@gmail.com>

	* revision.cc: Make expand_{ancestors,dominators} twice as fast.
	Loop over revisions in the other direction so that changes at the
	frontier propogate fully in 1 pass, instead of one level at a time.

2005-05-10  Timothy Brownawell  <tbrownaw@gmail.com>

	* packet.{cc,hh}: Give packet_consumer and children a callback to call
	after writing out a revision.
	* netsync.cc: Use this callback to add a "revisions written" ticker,
	to provide user feedback while sanity checking.

2005-05-10  Timothy Brownawell  <tbrownaw@gmail.com>

	* ui.cc: Make tick_write_count take less horizontal space

2005-05-09  Nathaniel Smith  <njs@codesourcery.com>

	* AUTHORS: Give Riccardo his real name.
	* ChangeLog: Likewise.

2005-05-09  Riccardo Ghetta <birrachiara@tin.it>
	
	* std_hooks.lua: Support kdiff3.

2005-05-09  Matthew Gregan  <kinetik@orcon.net.nz>

	* lua.cc (loadstring, run_string): New parameter to identify the
	source of the Lua string being loaded.
	(add_{std,test}_hooks, load_rcfile): Pass an identity through.

2005-05-09  Matthew Gregan  <kinetik@orcon.net.nz>

	* monotone.cc: Absolutify and tilde expand pid file.

2005-05-09  Matthew Gregan  <kinetik@orcon.net.nz>

	* testsuite.at: Revert bogus changes committed in revision 9d478.

2005-05-09  Matt Johnston  <matt@ucc.asn.au>

	* commands.cc (pid_file): use fs::path .empty() rather than ==, since
	boost 1.31 doesn't seem to have the latter.

2005-05-08  Matthew Gregan  <kinetik@orcon.net.nz>

	* lua.cc (report_error, load{file,string}): New member functions.
	Error handling in call moved into report_error.
	(call): Call report_error.
	(run_{file,string}): Call load{file,string} member functions to
	load Lua code into the VM.  Allows us to report syntax errors when
	loading rc files.
	* testsuite.at: test_hooks.lua was calling nonexistent (obsolete)
	strfind function and failing silently.  The improved error
	reporting from Lua caught this and cause testsuite failures.

2005-05-08  Matthew Gregan  <kinetik@orcon.net.nz>

	* monotone.1: Document --pid-file option.  Also make some minor
	spelling and punctuation fixes.

2005-05-08  Timothy Brownawell  <tbrownaw@gmail.com>
	* app_state.cc: {read,write}_options now print a warning instead of
	failing on unreadable/unwritable MT/options .
	* tests/t_unreadable_MT.at: add matching test
	* testsuite.at: add test
	* tests/README: Mention that new tests must be added to testsuite.at
	* work.cc: (get_revision_id) Friendlier error message for
	unreadable MT/revision .

2005-05-08  Matthew Gregan  <kinetik@orcon.net.nz>

	* monotone.texi: Right words, wrong order.
	* testsuite.at: Drop pid mapping trickery, it doesn't work
	consistently.  We now try and use SysInternal's pskill to kill the
	process.  If pskill is not available, we fall back to the old
	'kill all monotone processes' method. These changes affect
	Win32/MingW only.

2005-05-07  Matthew Gregan  <kinetik@orcon.net.nz>

	* commands.cc (pid_file): Remove leftover debugging output.
	* configure.ac: Correct typos in TYPE_PID_T test.
	* testsuite.at: Use some trickery on MingW/Cygwin to map the
	Windows pid to the Cygwin pid.
	* win32/process.cc (process_wait): Correct return type.
	(process_spawn): Replace dropped cast on return.

2005-05-07  Matt Johnston <matt@ucc.asn.au>

	* change_set.cc: fix the code which skips deltas on deleted files,
	  it was looking at the merged filename not the ancestor
	  filename.
	* tests/t_drop_vs_patch_rename.at: a test for the above fix
	* testsuite.at: add it

2005-05-06 Timothy Brownawell <tbrownaw@gmail.com>

	* contrib/monoprof.sh: Add lcad test.
		Add options to pull/rebuild before profiling.

2005-05-06  Nathaniel Smith  <njs@codesourcery.com>

	* INSTALL: s/g++ 3.2 or 3.3/g++ 3.2 or later/.

2005-05-06  Nathaniel Smith  <njs@codesourcery.com>

	* monotone.1: 
	* monotone.texi (Commands, Importing from CVS, RCS): Clarify
	cvs_import documentation on cvsroot vs. module issues.

2005-05-05  Richard Levitte  <richard@levitte.org>

	* AUTHORS: Add rghetta.

2005-05-05  Matthew Gregan  <kinetik@orcon.net.nz>

	* monotone.texi: Document --pid-file option for serve command.
	* app_state.{cc,hh} (set_pidfile, pidfile): New function, new
	member.
	* commands.cc (pid_file): New class.
	(CMD(serve)): Use pid_file.
	* monotone.cc (coptions, cppmain): Add command-specific option
	--pid-file.
	* options.hh (OPT_PIDFILE): New option.
	* {unix,win32}/process.cc (get_process_id): New function.
	(process_{spawn,wait,kill}): Use pid_t.
	* platform.hh (process_{spawn,wait,kill}): Use pid_t.
	(get_process_id): New function
	* configure.ac: Test for pid_t.
	* lua.cc (monotone_{spawn,wait,kill}_for_lua): Use pid_t.
	* testsuite.at: Update netsync kill functions to use pid file.
	* tests/t_netsync_sigpipe.at: Update to use pid file.
	* tests/t_netsync_single.at: Update to use pid file.

2005-05-04  Nathaniel Smith  <njs@codesourcery.com>

	* tests/t_monotone_up.at: New test.
	* testsuite.at: Add it.

2005-05-05  Matthew Gregan  <kinetik@orcon.net.nz>

	* work.cc: Use attr_file_name rather than hardcoded strings.

2005-05-04  Brian Campbell  <brian.p.campbell@dartmouth.edu>

	* contrib/monotone.el (monotone-vc-register): Fix arguments to
	monotone-cmd-buf, to make work.

2005-05-03  Nathaniel Smith  <njs@codesourcery.com>

	* file_io.cc (read_data_for_command_line): Check that file exists,
	if reading a file.

2005-05-04  Matthew Gregan  <kinetik@orcon.net.nz>

	* configure.ac: Add TYPE_SOCKLEN_T function from the Autoconf
	archive.	
	* cryptopp/cryptlib.h (NameValuePairs): Change GetVoidValue from a
	pure virtual to an implemented (but never called) member function
	to work around build problem with GCC 4 on OS X 10.4
	* netxx/osutil.h: Include config.h, use new HAVE_SOCKLEN_T define
	to determine socklen_t type.

2005-05-03  Nathaniel Smith  <njs@codesourcery.com>

	* lua.cc (load_rcfile): Make a version that takes utf8 strings,
	and understands -.
	* app_state.cc (load_rcfiles): Use it.
	* file_io.{cc,hh} (absolutify_for_command_line): New function.
	* monotone.cc (cpp_main): Use it.
	* tests/t_rcfile_stdin.at: New test.
	* testsuite.at: Include it.

2005-05-03  Nathaniel Smith  <njs@codesourcery.com>

	* netsync.cc (load_epoch): Remove unused function.

2005-05-03  Matthew Gregan  <kinetik@orcon.net.nz>

	* tests/t_cvsimport_manifest_cycle.at: Add missing symbols.
	* tests/t_cvsimport_deleted_invar.at: Add new test.
	* testsuite.at: New test.

2005-05-03  Nathaniel Smith  <njs@codesourcery.com>

	* netsync.cc (run_netsync_protocol): Don't use the word
	"exception" in error messages.

2005-05-03  Nathaniel Smith  <njs@codesourcery.com>

	* UPGRADE: Fix version number.

2005-05-03  Nathaniel Smith  <njs@codesourcery.com>

	* debian/compat: New file.

2005-05-03  Nathaniel Smith  <njs@codesourcery.com>

	* UPGRADE: Mention upgrading from 0.18.
	* debian/copyright: Re-sync with AUTHORS.
	* win32/monotone.iss, monotone.spec, debian/changelog: Bump
	version numbers to 0.19.
	* NEWS: Finish updating for 0.19.

2005-05-03  Jon Bright  <jon@siliconcircus.com>
	* win32/monotone.iss: Bump version to 0.19
	
2005-05-03  Jon Bright  <jon@siliconcircus.com>
	* tests/t_automate_select.at: Use arithmetic comparison for
	checking output of wc, since wc pads its results with initial
	spaces on MinGW.
	
2005-05-03  Nathaniel Smith  <njs@codesourcery.com>

	* tests/t_cvsimport2.at: Pass correct module directory.

2005-05-02  Nathaniel Smith  <njs@codesourcery.com>

	* configure.ac: Bump version to 0.19.
	* NEWS: Tweaks.
	* Makefile.am (MOST_SOURCES): Add options.hh.
	(%.eps): Fix ps2eps calling convention.
	* po/monotone.pot: Regenerate.
	* testsuite.at (CHECK_SAME_CANONICALISED_STDOUT): New macro.

2005-05-02  Nathaniel Smith  <njs@codesourcery.com>

	* NEWS: More updates.
	* rcs_import.cc (store_manifest_edge): Fix some edge cases.
	* tests/t_cvsimport_manifest_cycle.at: Make work.  Un-XFAIL.

2005-05-01  Matt Johnston  <matt@ucc.asn.au>

	* diff_patch.cc (normalize_extents): broaden the condition when
	changes can be normalised.
	* tests/t_merge_6.at: now passes.

2005-05-01  Emile Snyder  <emile@alumni.reed.edu>

	* annotate.cc: Fix bug that njs pointed out when a merge has one
	side with no changes.  Be smarter about how we get parent
	file_id's to do file diffs; give another big speedup.
	* tests/t_annotate_copy_all.at: New test for the bug that is fixed.
	* testsuite.at: Add the new test.

2005-05-02  Richard Levitte  <richard@levitte.org>

	* tests/t_override_author_date.at: Adapt to the new way to give
	revision IDs to 'monotone log'.

2005-05-01  Richard Levitte  <richard@levitte.org>

	* monotone.texi: Document the change in 'monotone log'.

2005-05-01  Riccardo Ghetta <birrachiara@tin.it>

	* commands.cc (CMD(log)): Use --revision.

2005-05-02  Matt Johnston  <matt@ucc.asn.au>

	* netsync.cc (process_auth_cmd): make it clearer what the "unknown
	key hash" refers to.

2005-05-01  Richard Levitte  <richard@levitte.org>

	* commands.hh: Expose complete_commands().
	* commands.cc (explain_usage, command_options, process): Don't
	call complete_command().  Except the caller to have done that
	already.
	* monotone.cc (cpp_main): Start with completing the command after
	processing the options.  Use the result everywhere the command is
	required.  This avoids giving the user duplicate (or in some case,
	triplicate) messages about command expansion.

2005-04-30  Derek Scherger  <derek@echologic.com>

	* app_state.{cc,hh}: remove --all-files option
	* automate.cc: move inventory command and associated stuff here from ...
	* commands.cc: ... here, where it has been removed
	* monotone.1: relocate inventory command, remove --all-files option
	* monotone.cc: remove --all-files option
	* monotone.texi: relocate inventory documentation to automation
	section, remove --all-files option
	* tests/t_automate_inventory.at: renamed and updated for move to automate
	* testsuite.at: adjust for rename

2005-04-30  Derek Scherger  <derek@echologic.com>

	* Makefile.am (MOST_SOURCES): add restrictions.{cc,hh} 
	* commands.cc (extract_rearranged_paths): 
	(extract_delta_paths):
	(extract_changed_paths):
	(add_intermediate_paths):
	(restrict_path_set):
	(restrict_rename_set):
	(restrict_path_rearrangement):
	(restrict_delta_map):
	(calculate_restricted_rearrangement):
	(calculate_restricted_revision):
	(calculate_current_revision):
	(calculate_restricted_change_set): move to restrictions.{cc,hh}
	(maybe_update_inodeprints):
	(cat):
	(dodiff):
	(update): rename calculate_current_revision to
	calculate_unrestricted_revision
	* database_check.hh: update header guard #define
	* restrictions.{cc,hh}: add new files

2005-04-30  Nathaniel Smith  <njs@codesourcery.com>

	* commands.cc: Add a placeholder OPT_NONE for commands that don't
	take any command-specific options; use it everywhere.  Now the
	last argument to CMD never starts with %, and the last argument is
	always required to be present.

2005-04-30  Richard Levitte  <richard@levitte.org>

	* contrib/monotone-nav.el (mnav-rev-make): Move it so it's defined
	after the definition of the macro mnav-rev-id.  Otherwise, the
	byte compiler complains there is no setf method for mnav-rev-id.

2005-04-30  Nathaniel Smith  <njs@codesourcery.com>

	* monotone.texi (Database): Minor correction.

2005-04-30  Nathaniel Smith  <njs@codesourcery.com>

	* vocab.cc (trivially_safe_file_path): New function.
	(verify): Use it.
	(test_file_path_verification, test_file_path_normalization): Add a
	few more checks.

	* transforms.{cc,hh} (localized_as_string): New function.
	* {win32,unix}/inodeprint.cc (inodeprint_file): Use it, to avoid
	mkpath().

	* commands.cc (add_intermediate_paths): Hand-code intermediate
	path generator, taking advantage of normalization of file_path's,
	to avoid mkpath().

2005-04-29  Joel Rosdahl  <joel@rosdahl.net>

	* monotone.texi: Minor corrections.

2005-04-29  Nathaniel Smith  <njs@codesourcery.com>

	* commands.cc (ls_tags): Sort output.
	* tests/t_tags.at: Test that output is sorted.

2005-04-29  Derek Scherger  <derek@echologic.com>

	* commands.cc (struct file_itemizer): move to ...
	* work.hh (file_itemizer} ... here
	* work.cc (file_itemizer::visit_file} ... and here

2005-04-29  Emile Snyder  <emile@alumni.reed.edu>

	* annotate.cc (do_annotate_node): Stop doing expensive
	calculate_arbitrary_change_set when we already know we have parent
	and child revisions.  Cuts annotate run time in half.
	
2005-04-29  Nathaniel Smith  <njs@codesourcery.com>

	* commands.cc (update_inodeprints): Rename to...
	(refresh_inodeprints): ...this, so 'monotone up' continues to mean
	update.
	
	* monotone.texi (Inodeprints): Mention refresh_inodeprints in the
	Inodeprints section.
	
	* testsuite.at: 
	* tests/t_update_inodeprints.at: 
	* tests/t_refresh_inodeprints.at: 
	* monotone.texi (Working Copy, Commands): 
	* monotone.1: Update accordingly.

2005-04-29  Nathaniel Smith  <njs@codesourcery.com>

	* change_set.cc (dump_change_set): Don't truncate output.
	(invert_change_test): New unit test.
	(invert_change_set): Make it pass.  This fixes (some?)
	isect.empty() invariant failures.
	
	* NEWS: Start updating for 0.19.

	* revision.cc (check_sane_history): Make comment more
	informative.

2005-04-29  Grahame Bowland  <grahame@angrygoats.net>

	* netxx/types.h: Add new NetworkException type network 
	issue not caused by calling program
	* netsync.cc: Catch Netxx::NetworkException and display 
	as informative_error.
	* netxx/address.cxx: NetworkException for unparsable URIs.
	* netxx/datagram.cxx: NetworkException for connection failure.
	* netxx/resolve_getaddrinfo.cxx, resolve_gethostbyname.cxx:
	NetworkException when DNS resolution fails.
	* netxx/serverbase.cxx: NetworkException if unable to bind 
	to server port.
	* netxx/streambase.cxx: NetworkException if unable to 
	connect.

2005-04-28  Nathaniel Smith  <njs@codesourcery.com>

	* tests/t_netsync_error.at: New test.
	* testsuite.at: Add it.

2005-04-28  Nathaniel Smith  <njs@codesourcery.com>

	* tests/t_rename_attr.at: Fix a bit; also test that rename refuses
	to move a file to a name that already has attrs.
	* work.cc (build_rename): Cleanup a bit; refuse to move a file to
	a name that already has attrs.

	* monotone.texi (Working Copy): Document explicitly that "drop"
	and "rename" do not modify the filesystem directly, and do affect
	attributes.

2005-04-28  Derek Scherger  <derek@echologic.com>

	* commands.cc (get_work_path): 
	(get_revision_path): 
	(get_revision_id):
	(put_revision_id):
	(get_path_rearrangement):
	(remove_path_rearrangement):
	(put_path_rearrangement):
	(update_any_attrs):
	(get_base_revision):
	(get_base_manifest): move to work.{cc,hh}
	(update): indicate optional revision with [ and ]
	(explicit_merge): indicate optional ancestor with [ and ] 

	* manifest.{cc,hh} (extract_path_set): move here from work.{cc,hh}
	* revision.{cc,hh} (revision_file_name): move to work.{cc,hh}

	* work.{cc,hh} (extract_path_set): move to manifest.{cc,hh}
	(get_work_path): 
	(get_path_rearrangement): 
	(remove_path_rearrangement): 
	(put_path_rearrangement): 
	(get_revision_path): 
	(get_revision_id): 
	(put_revision_id): 
	(get_base_revision): 
	(get_base_manifest): 
	(update_any_attrs): move here from commands.cc
	
2005-04-28  Derek Scherger  <derek@echologic.com>

	* ChangeLog: 
	* Makefile.am
	* tests/t_automate_select.at: merge fixups

2005-04-28  Emile Snyder <emile@alumni.reed.edu>

	* annotate.cc: Fix broken build after propagate from .annotate
	branch to mainline.  The lcs stuff was changed to use
	quick_allocator, so our use of it had to change as well.
	
2005-04-28  Emile Snyder  <emile@alumni.reed.edu>

	* commands.cc: New command "annotate"
	* annotate.{cc,hh}: New files implement it.
	* Makefile.am: Build it.
	* monotone.texi: Document it.	
	* tests/t_annotate.at:
	* tests/t_annotate_add_collision.at:
	* tests/t_annotate_branch_collision.at: 
	* testsuite.at: Test it.
	
2005-04-28  Matt Johnston  <matt@ucc.asn.au>

	* tests/t_merge_6.at: narrow the testcase down considerably.

2005-04-28  Matt Johnston  <matt@ucc.asn.au>

	* tests/t_merge_6.at, testsuite.at: add a new test for the case where
	duplicate lines appear in a file during a merge. This testcase can
	be correctly handled by merge(1).

2005-04-28  Matt Johnston  <matt@ucc.asn.au>

	* tests/t_i18n_file.at, transforms.cc: OS X expects all paths to be
	utf-8, don't try to use other encodings in the test.

2005-04-28  Richard Levitte  <richard@levitte.org>

	* tests/t_automate_select.at: silly ignores not needed any more.

2005-04-28  Richard Levitte  <richard@levitte.org>

	* commands.cc (complete): Don't talk of there really was no
	expansion.

2005-04-28  Richard Levitte  <richard@levitte.org>

	* commands.cc, commands.hh: Selector functions and type are moved
	to...
	* selectors.cc, selectors.hh: ... these files.
	* database.cc, database.hh: Adapt to this change.
	* automate.cc (automate_select): New function, implements
	'automate select'.
	(automate_command): Use it.
	* monotone.texi (Automation): Document it.

	* tests/t_automate_select.at: New test.
	* testsuite.at: Use it.

	* Makefile.am (MOST_SOURCES): reorganise.  Add selectors.{cc,hh}.

2005-04-27  Derek Scherger  <derek@echologic.com>

	* commands.cc (ls_unknown): remove unneeded braces
	(struct inventory_item): new struct for tracking inventories
	(print_inventory): removed old output functions 
	(inventory_paths): new functions for paths, data and renames
	(inventory): rework to display two column status codes
	* monotone.texi (Informative): update for new status codes
	* tests/t_inventory.at: update for two column status codes

2005-04-27  Richard Levitte  <richard@levitte.org>

	* quick_alloc.hh: Define QA_SUPPORTED when quick allocation is
	supported.
	* sanity.hh: Only defined the QA(T) variants of checked_index()
	when QA_SUPPORTED is defined.

2005-04-27  Joel Reed  <joelwreed@comcast.com>

	* work.cc: on rename move attributes as well.
	* tests/t_rename_attr.at: No longer a bug.

2005-04-27  Nathaniel Smith  <njs@codesourcery.com>

	* monotone.texi (Working Copy, Commands): Document update_inodeprints.
	* monotone.1: Likewise.

	* tests/t_update_inodeprints.at: New test.
	* testsuite.at: Add it.

2005-04-27  Richard Levitte  <richard@levitte.org>

	* database.cc (selector_to_certname): Add a case for
	commands::sel_cert.

2005-04-27  Richard Levitte  <richard@levitte.org>

	* sanity.hh: Add a couple of variants of checked_index() to
	accomodate for indexes over vector<T, QA(T)>.

	* commands.hh: Add new selector to find arbitrary cert name and
	value pairs.  The syntax is 'c:{name}={value}'.
	* commands.cc (decode_selector): Recognise it.
	* database.cc (complete): Parse it.
	* std_hooks.lua (expand_selector): Add an expansion for it.
	* monotone.texi (Selectors): Document it.

	* tests/t_select_cert.at: Add test.
	* testsuite.at: Use it.

2005-04-27  Matt Johnston  <matt@ucc.asn.au>

	* vocab.cc (verify(file_path)): don't find() twice.
	* change_set.cc (extend_state): remove commented out line 

2005-04-27  Matthew Gregan  <kinetik@orcon.net.nz>

	* tests/t_cvsimport_manifest_cycle.at: New test.
	* testsuite.at: Add test.
	* AUTHORS: Add self.

2005-04-27  Nathaniel Smith  <njs@codesourcery.com>

	* AUTHORS: Add Timothy Brownawell.

2005-04-27  Timothy Brownawell  <tbrownaw@gmail.com>

	* ui.{cc,hh}: Delegate tick line blanking to tick_writers.

2005-04-27  Matt Johnston  <matt@ucc.asn.au>

	* change_set.cc (extend_state): don't mix find() and insert() on
	the path_state, to avoid hitting the smap's worst-case.

2005-04-27  Matt Johnston  <matt@ucc.asn.au>

	* change_set.cc (confirm_proper_tree): move things out of the loops
	for better performance.

2005-04-26  Nathaniel Smith  <njs@codesourcery.com>

	* work.cc: Don't include boost/regex.hpp.

2005-04-26  Nathaniel Smith  <njs@codesourcery.com>

	* manifest.cc, inodeprint.cc: Don't include boost/regex.hpp.

2005-04-26  Nathaniel Smith  <njs@codesourcery.com>

	* sqlite/vdbeaux.c (MAX_6BYTE): Apply patch from
	http://www.sqlite.org/cvstrac/chngview?cn=2445.  It shouldn't
	affect monotone's usage, but just in case.

2005-04-26  Nathaniel Smith  <njs@codesourcery.com>

	* rcs_import.cc (struct cvs_key, process_branch): Fix
	indentation.
	(build_change_set): Handle the case where a file is "added dead".

	* tests/t_cvsimport2.at: Un-XFAIL, improve description.

2005-04-26  Richard Levitte  <richard@levitte.org>

	* monotone.cc (cpp_main): Count the number of command specific
	options exist.  If there is any, add a title for them.

2005-04-26  Matt Johnston  <matt@ucc.asn.au>

	* change_set.cc (analyze_rearrangement): get rid of damaged_in_first
	since it is not used.

2005-04-26  Matt Johnston  <matt@ucc.asn.au>

	* monotone.texi: fix mashed up merge of docs for kill_rev_locally
	and db check.

2005-04-26  Richard Levitte  <richard@levitte.org>

	* monotone.cc, commands.cc: Make some more options global.

2005-04-25  Nathaniel Smith  <njs@codesourcery.com>

	* tests/t_i18n_file_data.at: New test.
	* testsuite.at: Add it.

2005-04-25  Nathaniel Smith  <njs@codesourcery.com>

	* automate.cc (automate_parents, automate_children) 
	(automate_graph): New automate commands.
	(automate_command): Add them.
	* commands.cc (automate): Synopsisfy them.
	* monotone.texi (Automation): Document them.
	* tests/t_automate_graph.at, test/t_parents_children.at: Test
	them.
	* testsuite.at: Add the tests.

	* tests/t_automate_ancestors.at: Remove obsolete comment.
	
2005-04-24  Derek Scherger  <derek@echologic.com>

	* tests/t_rename_file_to_dir.at:
	* tests/t_replace_file_with_dir.at:
	* tests/t_replace_dir_with_file.at: new bug reports
	* testsuite.at: include new tests

2005-04-24  Derek Scherger  <derek@echologic.com>

	* app_state.{cc,hh} (app_state): add all_files flag to the constructor
	(set_all_files): new method for setting flag

	* basic_io.{cc,hh} (escape): expose public method to quote and
	escape file_paths
	(push_str_pair): use it internally

	* commands.cc (calculate_restricted_rearrangement): new function
	factored out of calculate_restricted_revision
	(calculate_restricted_revision): use new function
	(struct unknown_itemizer): rename to ...
	(struct file_itemizer): ... this; use a path_set rather than a
	manifest map; build path sets of unknown and ignored files, rather
	than simply printing them
	(ls_unknown): adjust to compensate for itemizer changes
	(print_inventory): new functions for printing inventory lines from
	path sets and rename maps
	(inventory): new command for printing inventory of working copy
	files

	* manifest.cc (inodeprint_unchanged): new function factored out
	from build_restricted_manifest_map
	(classify_paths): new function to split paths from an old manifest
	into unchanged, changed or missing sets for inventory
	(build_restricted_manifest_map): adjust to use
	inodeprint_unchanged
	* manifest.hh (classify_paths): new public function
	
	* monotone.1: document new inventory command and associated
	--all-files option

	* monotone.cc: add new --all-files option which will be specific
	to the inventory command asap

	* monotone.texi (Informative): document new inventory command
	(Commands): add manpage entry for inventory
	(OPTIONS): add entries for --xargs, -@ and --all-files

	* tests/t_status_missing.at: remove bug priority flag
	* tests/t_inventory.at: new test
	* testsuite.at: include new test
	
2005-04-24  Nathaniel Smith  <njs@codesourcery.com>

	* monotone.texi (Database): Document 'db kill_rev_locally'.

2005-04-24  Nathaniel Smith  <njs@codesourcery.com>

	* ChangeLog: Fixup after merge.

2005-04-24  Nathaniel Smith  <njs@codesourcery.com>

	* manifest.cc (build_restricted_manifest_map): Careful to only
	stat things once on the inodeprints fast-path.
	(read_manifest_map): Hand-code a parser, instead of using
	boost::regex.
	* inodeprint.cc (read_inodeprint_map): Likewise.

2005-04-23  Derek Scherger  <derek@echologic.com>

	* (calculate_restricted_revision): remove redundant variables,
	avoiding path_rearrangement assignments and associated sanity
	checks
	(calculate_current_revision): rename empty to empty_args for
	clarity

2005-04-23  Derek Scherger  <derek@echologic.com>

	* commands.cc (calculate_base_revision): rename to ...
	(get_base_revision): ... this, since it's not calculating anything
	(calculate_base_manifest): rename to ...
	(get_base_manifest): ... this, and call get_base_revision
	(calculate_restricted_revision): call get_base_revision and remove
	missing files stuff
	(add):
	(drop):
	(rename):
	(attr): call get_base_manifest
	(ls_missing): 
	(revert): call get_base_revision
	* manifest.{cc,hh} (build_restricted_manifest_map): don't return
	missing files and don't produce invalid manifests; do report on
	all missing files before failing
	
2005-04-23  Derek Scherger  <derek@echologic.com>

	* app_state.cc:
	* database.cc:
	* file_io.{cc, hh}: fix bad merge

2005-04-23  Nathaniel Smith  <njs@codesourcery.com>

	* database.cc (put_key): Check for existence of keys with
	conflicting key ids, give more informative message than former SQL
	constraint error.

2005-04-23  Nathaniel Smith  <njs@codesourcery.com>

	* transforms.cc (filesystem_is_ascii_extension_impl): Add EUC to
	the list of ascii-extending encodings.

	* tests/t_multiple_heads_msg.at: Make more robust, add tests for
	branching.

2005-04-23  Nathaniel Smith  <njs@codesourcery.com>

	* app_state.cc (restriction_includes): Remove some L()'s that were
	taking 5-6% of time in large tree diff.

2005-04-23  Nathaniel Smith  <njs@codesourcery.com>

	* file_io.{cc,hh} (localized): Move from here...
	* transforms.{cc,hh} (localized): ...to here.  Add lots of gunk to
	avoid calling iconv whenever possible.

2005-04-23  Richard Levitte  <richard@levitte.org>

	* monotone.cc, options.hh: Move the option numbers to options.hh,
	so they can be easily retrieved by other modules.
	* monotone.cc: split the options table in global options and
	command specific options.  The former are always understood, while
	the latter are only understood by the commands that declare it
	(see below).
	(my_poptStuffArgFile): There's no need to keep a copy of the
	stuffed argv.  This was really never a problem.
	(coption_string): New function to find the option string from an
	option number.
	(cpp_main): Keep track of which command-specific options were
	given, and check that the given command really uses them.  Make
	sure that when the help is written, only the appropriate command-
	specific options are shown.  We do this by hacking the command-
	specific options table.
	Throw away sub_argvs, as it's not needed any more (and realy never
	was).

	* commands.cc: Include options.hh to get the option numbers.
	(commands_ops): New structure to hold the option
	numbers used by a command.
	(commands): Use it.
	(command_options): Function to get the set of command-specific
	options for a specific command.
	(CMD): Changed to take a new parameter describing which command-
	specific options this command takes.  Note that for commands that
	do not take command-specific options, this new parameter must
	still be given, just left empty.
	Update all commands with this new parameter.
	* commands.hh: Declare command_options.

	* tests/t_automate_heads.at: 'automate heads' never used the value
	of --branch.
	* tests/t_sticky_branch.at: and neither did 'log'...
	* tests/t_update_missing.at: nor did 'add'...

2005-04-23  Matthew Gregan  <kinetik@orcon.net.nz>

	* tests/t_diff_currev.at: Use CHECK_SAME_STDOUT.

2005-04-23  Matthew Gregan  <kinetik@orcon.net.nz>

	* tests/t_diff_currev.at: New test.
	* testsuite.at: Add new test.

2005-04-22  Christof Petig <christof@petig-baender.de>

	* sqlite/*: update to sqlite 3.2.1

2005-04-22  Nathaniel Smith  <njs@codesourcery.com>

	* manifest.cc (build_restricted_manifest_map): Fixup after merge
	-- use file_exists instead of fs::exists.

2005-04-22  Derek Scherger  <derek@echologic.com>

	* manifest.{cc,hh} (build_restricted_manifest_map): keep and
	return a set of missing files rather than failing on first missing
	file
	* commands.cc (calculate_restricted_revision): handle set of
	missing files
	* revision.hh: update comment on the format of a revision
	* tests/t_status_missing.at: un-XFAIL and add a few tests
	
2005-04-22  Nathaniel Smith  <njs@codesourcery.com>

	* vocab.cc (verify(file_path), verify(local_path)): Normalize
	paths on the way in.
	* tests/t_normalized_filenames.at: Fix to match behavior
	eventually declared "correct".

2005-04-22  Nathaniel Smith  <njs@codesourcery.com>

	* vocab.{cc,hh}: Make verify functions public, make ATOMIC(foo)'s
	verify function a friend of foo, add ATOMIC_NOVERIFY macro, add
	long comment explaining all this.
	* vocab_terms.hh: Add _NOVERIFY to some types.

2005-04-22  Nathaniel Smith  <njs@codesourcery.com>

	* file_io.{cc,hh} (localized): Take file_path/local_path instead
	of string; expose in public interface.  Adjust rest of file to
	match.
	(walk_tree): Don't convert the (OS-supplied) current directory
	from UTF-8 to current locale.
	
	* transforms.{cc,hh} (charset_convert): Be more informative on
	error.
	(calculate_ident): Localize the filename, even on the fast-path.
	Also assert file exists and is not a directory, since Crypto++
	will happily hash directories.  (They are like empty files,
	apparently.)
	
	* manifest.cc (build_restricted_manifest_map): Use file_exists
	instead of fs::exists, to handle localized paths.
	* {win32,unix}/inodeprint.cc (inodeprint_file): Use localized
	filenames to stat.

	* tests/t_i18n_file.at: Rewrite to work right.

	* tests/t_normalized_filenames.at: New test.
	* testsuite.at: Add it.
	* vocab.cc (test_file_path_verification): MT/path is not a valid
	file_path either.
	(test_file_path_normalization): New unit-test.

2005-04-22  Joel Reed  <joelwreed@comcast.net>

	* work.cc (build_deletions) : on drop FILE also drop attributes.
	* tests/t_drop_attr.at : test for success now, fixed bug.

2005-04-22  Jon Bright <jon@siliconcircus.com>
	* monotone.texi: Changed all quoting of example command lines to
	use " instead of ', since this works everywhere, but ' doesn't
	work on Win32

2005-04-21  Jeremy Cowgar  <jeremy@cowgar.com>

	* tests/t_multiple_heads_msg.at: Now checks to ensure 'multiple head'
	  message does not occur on first commit (which creates a new head
	  but not multiple heads).
	* commands.cc (CMD(commit)): renamed head_size to better described
	  old_head_size, now checks that old_head_size is larger than 0 as
	  well otherwise, on commit of a brand new project, a new head was
	  detected and a divergence message was displayed.

2005-04-21  Richard Levitte  <richard@levitte.org>

	* commands.cc (ALIAS): refactor so you don't have to repeat all
	the strings given to the original command.
	(ALIAS(ci)): added as a short form for CMD(commit).

	* Makefile.am (%.eps): create .eps files directly from .ps files,
	using ps2eps.

2005-04-21 Sebastian Spaeth <Sebastian@SSpaeth.de>

	* monotone.texi: add command reference docs about kill_rev_locally
	
2005-04-21  Nathaniel Smith  <njs@codesourcery.com>

	* change_set.cc (apply_path_rearrangement_can_fastpath) 
	(apply_path_rearrangement_fastpath) 
	(apply_path_rearrangement_slowpath, apply_path_rearrangement):
	Refactor into pieces, so all versions of apply_path_rearrangement
	can take a fast-path when possible.

2005-04-21  Jeremy Cowgar  <jeremy@cowgar.com>

	* commands.cc: Renamed maybe_show_multiple_heads to
	  notify_if_multiple_heads, renamed headSize to head_size for
	  coding standards/consistency.
	* tests/t_multiple_heads_msg.at: Added to monotone this time.

2005-04-20  Jeremy Cowgar  <jeremy@cowgar.com>

	* commands.cc: Added maybe_show_multiple_heads, update now notifies
	  user of multiple heads if they exist, commit now notifies user
	  if their commit created a divergence.
	* tests/t_multiple_heads_msg.at: Added
	* testsuite.at: Added above test

2005-04-20  Nathaniel Smith  <njs@codesourcery.com>

	* Makefile.am (EXTRA_DIST): Put $(wildcard) around "debian/*", so
	it will actually work.

2005-04-20  Nathaniel Smith  <njs@codesourcery.com>

	* Makefile.am (EXTRA_DIST): Include tests, even when not building
	packages out in the source directory.

2005-04-20  Matthew Gregan  <kinetik@orcon.net.nz>

	* commands.cc (kill_rev_locally): Move up with rest of non-CMD()
	functions.  Mark static.  Minor whitespace cleanup.
	* commands.hh (kill_rev_locally): Declaration not needed now.

2005-04-20 Sebastian Spaeth <Sebastian@SSpaeth.de>
	* automate.cc: fix typo, add sanity check to avoid empty r_id's
	bein passed in. The automate version was bumped to 0.2 due to
	popular request of a single person.
	* t_automate_ancestors.at: adapt test; it passes now

2005-04-20 Sebastian Spaeth <Sebastian@SSpaeth.de>
	* testuite.at:
	* t_automate_ancestors.at: new test; automate ancestors. This is still
	_failing_ as a) it outputs empty newlines when no ancestor exists and
	b) does not output all ancestors if multiple ids are supplied as input
	
2005-04-20 Sebastian Spaeth <Sebastian@SSpaeth.de>

	* commands.cc:
	* automate.cc: new command: automate ancestors
	* monotone.texi: adapt documentation
	
2005-04-20  Nathaniel Smith  <njs@codesourcery.com>

	* tests/t_log_depth_single.at: 
	* tests/t_add_stomp_file.at: 
	* tests/t_log_depth.at: Shorten blurbs.

2005-04-20  Nathaniel Smith  <njs@codesourcery.com>

	* std_hooks.lua (ignore_file): Ignore compiled python files.

2005-04-20  Jon Bright  <jon@siliconcircus.com>
	* tests/t_sticky_branch.at: Really fix this test

2005-04-20  Jon Bright  <jon@siliconcircus.com>
	* tests/t_sticky_branch.at: Canonicalise stdout before comparison
	* tests/t_setup_checkout_modify_new_dir.at: Ditto
	* tests/t_netsync_largish_file.at: Check the file out rather
	than catting it, so that canonicalisation is unneeded.  
	Canonicalisation is bad here, because the file is random
	binary data, not text with line-ending conventions

2005-04-20  Richard Levitte  <richard@levitte.org>

	* contrib/monotone.el: define-after-key's KEY argument has to be a
	vector with only one element.  The code I used is taken directly
	from the Emacs Lisp Reference Manual, section "Modifying Menus".

2005-04-20  Nathaniel Smith  <njs@codesourcery.com>

	* commands.cc (mdelta, mdata, fdelta, fdata, rdata): Check for
	existence of command line arguments.

	* lua.{cc,hh} (hook_use_inodeprints): New hook.
	* std_hooks.lua (use_inodeprints): Default definition.
	* monotone.texi (Inodeprints): New section.
	(Reserved Files): Document MT/inodeprints.
	(Hook Reference): Document use_inodeprints.
	* work.{cc,hh} (enable_inodeprints): New function.
	* app_state.cc (create_working_copy): Maybe call
	enable_inodeprints.
	
	* tests/t_inodeprints_hook.at: New test.
	* tests/t_bad_packets.at: New test.
	* testsuite.at: Add them.

2005-04-20  Nathaniel Smith  <njs@codesourcery.com>

	* AUTHORS: Actually add Joel Reed (oops).

2005-04-20  Nathaniel Smith  <njs@codesourcery.com>

	Most of this patch from Joel Reed, with only small tweaks myself.
	
	* AUTHORS: Add Joel Reed.

	* platform.hh (is_executable): New function.
	* {unix,win32}/process.cc: Define it.

	* lua.cc (monotone_is_executable_for_lua): New function.
	(lua_hooks): Register it.
	(Lua::push_nil): New method.
	(lua_hooks::hook_init_attributes): New hook.
	* lua.hh: Declare it.
	* monotone.texi (Hook Reference): Document it.

	* work.cc (addition_builder): Call new hook, collect attributes
	for added files.
	(build_additions): Set attributes on new files.

	* tests/t_attr_init.at: New test.
	* tests/t_add_executable.at: New test.
	* testsuite.at: Add them.
	
2005-04-19  Nathaniel Smith  <njs@codesourcery.com>

	* file_io.cc (read_localized_data, write_localized_data): Remove
	logging of complete file contents.
	* tests/t_lf_crlf.at: Remove --debugs, clean up, test more.

2005-04-19 Emile Snyder <emile@alumni.reed.edu>
	
	* file_io.cc: Fix bugs with read/write_localized_data when using
	CRLF line ending conversion.
	* transforms.cc: Fix line_end_convert to add correct end of line
	string if the split_into_lines() call causes us to lose one from
	the end.
	* tests/t_lf_crlf.at: Clean up and no longer XFAIL.
 
2005-04-19  Sebastian Spaeth  <Sebastian@SSpaeth.de>

	* monotone.texi: modified documentation to match changes due to
	previous checking.
	* AUTHORS: Adding myself
	
2005-04-19  Sebastian Spaeth  <Sebastian@SSpaeth.de>

	* automate.cc: make BRANCH optional in "automate heads BRANCH"
	we use the default branch as given in MT/options if not specified
	* commands.cc: BRANCH -> [BRANCH] in cmd description

2005-04-19  Richard Levitte  <richard@levitte.org>

	* contrib/monotone-import.pl (my_exit): As in monotone-notify.pl,
	my_exit doesn't close any network connections.

	* testsuite.at (REVERT_TO): Make it possible to revert to a
	specific branch.  This is useful to resolve ambiguities.
	* tests/t_merge_add_del.at: Use it.

2005-04-19  Matthew Gregan  <kinetik@orcon.net.nz>

	* sanity.hh: Mark {naughty,error,invariant,index}_failure methods
	as NORETURN.
	* commands.cc (string_to_datetime): Drop earlier attempt at
	warning fix, it did not work with Boost 1.31.0.  Warning fixed by
	change to sanity.hh.

2005-04-19  Matthew Gregan  <kinetik@orcon.net.nz>

	* lua.cc (default_rcfilename): Use ~/.monotone/monotonerc.  This
	change is to prepare for the upcoming support for storing user
	keys outside of the database (in ~/.monotone/keys/).
	* app_state.cc (load_rcfiles): Refer to new rc file location in
	comments.
	* monotone.cc (options): Refer to new rc file location.
	* monotone.texi: Refer to new rc file location.  Also change bare
	references to the rc file from '.monotonerc' to 'monotonerc'.

2005-04-19  Matthew Gregan  <kinetik@orcon.net.nz>

	* commands.cc (log): 'depth' option did not handle the single file
	case correctly. Also a couple of minor cleanups.
	* tests/t_log_depth_single.at: New test.
	* testsuite.at: Add test.

2005-04-18  Matthew Gregan  <kinetik@orcon.net.nz>

	* commands.cc (string_to_datetime): Fix warning.

2005-04-18  Richard Levitte  <richard@levitte.org>

	* Makefile.am (EXTRA_DIST): Add contrib/monotone-import.pl.

	* contrib/monotone-import.pl: New script to mimic "cvs import".
	* contrib/README: describe it.

	* commands.cc (CMD(attr)): Make it possible to drop file
	attributes.

	* contrib/monotone-notify.pl (my_exit): The comment was incorrect,
	there are no network connections to close gracefully.
	Implement --ignore-merges, which is on by default, and changes the
	behavior to not produce diffs on merges and propagates where the
	ancestors hve already been shown.

	* tests/t_attr_drop.at: New test to check that 'attr drop'
	correctly drops the given entry.
	* tests/t_drop_attr.at: New test, similar to t_rename_attr.at.
	* testsuite.at: Add them.

2005-04-18  Nathaniel Smith  <njs@codesourcery.com>

	* monotone.texi (Dealing with a Fork): Clarify (hopefully) what we
	mean when we say that "update" is a dangerous command.

2005-04-17  Matt Johnston  <matt@ucc.asn.au>

	* change_set.cc (confirm_proper_tree): remove incorrect code
	setting confirmed nodes.

2005-04-17  Matt Johnston  <matt@ucc.asn.au>

	* change_set.cc (confirm_proper_tree): use a std::set rather than
	dynamic_bitset for the ancestor list, improving performance for
	common tree structures.
	* basic_io.cc: reserve() a string

2005-04-17  Matt Johnston  <matt@ucc.asn.au>

	* packet.cc: fix up unit test compilation.
	* transforms.cc: fix up unit test compilation.

2005-04-17  Matt Johnston  <matt@ucc.asn.au>

	* vocab_terms.hh: remove commented out lines.

2005-04-17  Matt Johnston  <matt@ucc.asn.au>

	* Move base64<gzip> code as close to the database as possible,
	to avoid unnecessary inflating and deflating.

2005-04-17  Nathaniel Smith  <njs@codesourcery.com>

	* monotone.texi (Branching and Merging): A few small edits.

2005-04-17  Nathaniel Smith  <njs@codesourcery.com>

	* change_set.cc (path_item, sanity_check_path_item): Mark things
	inline.

2005-04-17  Henrik Holmboe <henrik@holmboe.se>

	* contrib/monotone-notify.pl: Add signal handlers.  Correct some
	typos.
	(my_exit): New function that does a cleanup and exit.

2005-04-17  Olivier Andrieu  <oliv__a@users.sourceforge.net>

	* transforms.cc: fix glob_to_regexp assertions

2005-04-17  Sebastian Spaeth <Sebastian@sspaeth.de>
	
	* tests/t_db_kill_rev_locally.at: new test; 
	make sure that db kill_rev_locally works as intended

2005-04-17  Sebastian Spaeth <Sebastian@sspaeth.de>

	* commands.cc,database.cc: add 'db kill_rev_locally <id>' command
	still missing: documentation and autotests. Otherwise seems ok.
	
2005-04-17  Richard Levitte  <richard@levitte.org>

	* transforms.cc: Remove tabs and make sure emacs doesn't add
	them.

2005-04-17  Nathaniel Smith  <njs@codesourcery.com>

	* sanity.{hh,cc} (E, error_failure): New sort of invariant.
	* netsync.cc (process_hello_cmd): Make initial pull message
	more clear and friendly.
	Also, if the key has changed, that is an error, not naughtiness.
	* database_check.cc (check_db): Database problems are also errors,
	not naughtiness.  Revamp output in case of errors, to better
	distinguish non-serious errors and serious errors.
	* tests/t_database_check.at: Update accordingly.
	* tests/t_database_check_minor.at: New test.
	* testsuite.at: Add it.
	
2005-04-17  Richard Levitte  <richard@levitte.org>

	* transforms.cc (glob_to_regexp): New function that takes a glob
	expression and transforms it into a regexp.  This will be useful
	for globbing branch expressions when collections are exchanged to
	branch globs and regexps.
	(glob_to_regexp_test): A unit test for glob_to_regexp().

2005-04-17  Matt Johnston  <matt@ucc.asn.au>

	* commands.cc: warn that dropkey won't truly erase the privkey
	from the database
	* monotone.texi: same

2005-04-17  Matt Johnston  <matt@ucc.asn.au>

	* database.cc: mention that it could be the filesystem that
	is full in the SQLITE_FULL error message

2005-04-17  Matthew Gregan  <kinetik@orcon.net.nz>

	* monotone.cc: Fix warnings: add missing initializers.
	* netsync.cc: Fix warnings: inline static vs static inline.

2005-04-16  Emile Snyder  <emile@alumni.reed.edu>

	* tests/t_add_stomp_file.at: New test for failing case.  
        If you have a file foo in your working dir (not monotone 
        controlled) and someone else adds a file foo and commits, 
        update should at least warn you before stomping your 
        non-recoverable foo file.
	* testsuite.at: Add it.
	
2005-04-16  Derek Scherger  <derek@echologic.com>

	* work.cc (known_preimage_path): rename to...
	(known_path): this, since it's image agnostic
	(build_deletions): update for renamed function
	(build_rename): ensure rename source exists in current revision
	and rename target does not exist in current revision

	* tests/t_no_rename_overwrite.at: un-XFAIL 

2005-04-16  Nathaniel Smith  <njs@codesourcery.com>

	* app_state.{cc,hh} (set_author, set_date): New methods.
	* cert.cc (cert_revision_date): Rename to...
	(cert_revision_date_time): ...an overloaded version of this.
	(cert_revision_author_default): Check app.date.
	* cert.hh: Expose cert_revision_date_time.
	* commands.cc (commit): Handle --date.
	* main.cc: Parse --date and --author options.
	* monotone.1: Document --date, --author.
	* monotone.texi (Working Copy, OPTIONS): Likewise.

	* tests/t_override_author_date.at: New test.
	* testsuite.at: Add it.
	
	This commit heavily based on a patch by Markus Schiltknecht
	<markus@bluegap.ch>.
	
2005-04-16  Nathaniel Smith  <njs@codesourcery.com>

	* ChangeLog: Fixup after merge.

2005-04-16  Nathaniel Smith  <njs@codesourcery.com>

	* tests/t_update_nonexistent.at: New test.
	* testsuite.at: Add it.
	
	* commands.cc (update): Verify that user's requested revision
	exists.

2005-04-16  Nathaniel Smith  <njs@codesourcery.com>

	* ChangeLog: Fixup after merge.

2005-04-16  Emile Snyder <emile@alumni.reed.edu>

	* tests/t_add_vs_commit.at: New test for failing case.  If you
	add a file in you working dir, someone else adds the same file
	and commits, then you do an update it messes up your working
	directory.
	* testsuite.at: Add it.
	
2005-04-16  Nathaniel Smith  <njs@codesourcery.com>

	* commands.cc (checkout): Move check for existence of revision
	earlier.
	
	* tests/t_netsync_defaults.at, tests/t_netsync_single.at:
	Don't hard-code netsync port.

2005-04-16  Nathaniel Smith  <njs@codesourcery.com>

	* testsuite.at: Use a random server port.
	
	* .mt-attrs, contrib/README: Update for Notify.pl ->
	monotone-notify.pl rename.
	
	* monotone.1: Warn people off rcs_import.
	* monotone.texi (Commands): Likewise.

2005-04-16  Nathaniel Smith  <njs@codesourcery.com>

	* AUTHORS: Add Emile Snyder <emile@alumni.reed.edu>.

2005-04-16  Nathaniel Smith  <njs@codesourcery.com>

	* tests/t_lf_crlf.at: New test from Emile Snyder
	<emile@alumni.reed.edu>, with tweaks.
	* testsuite.at: Add it.

2005-04-16  Nathaniel Smith  <njs@codesourcery.com>

	* ChangeLog: Small fixups.

2005-04-16  Sebastian Spaeth <Sebastian@sspaeth.de>
	
	* tests/t_cvsimport2.at: new test; CVS Attic files fail test
	reported by: hjlipp@web.de 15.04.2005 02:45

2005-04-16  Sebastian Spaeth <Sebastian@sspaeth.de>
	
	* tests/t_rcs_import.at: new test; problematic CVS import as
	reported in the list. However it works just fine here, so it
	really tests for a successful pass

2005-04-16  Sebastian Spaeth <Sebastian@sspaeth.de>

	* tests/README: new file, on how to create/run tests

2005-04-16  Nathaniel Smith  <njs@codesourcery.com>

	* tests/t_rename_dir_add_dir_with_old_name.at: XFAIL.

2005-04-16  Nathaniel Smith  <njs@codesourcery.com>

	* tests/t_diff_binary.at: Un-XFAIL.

2005-04-16  Nathaniel Smith  <njs@codesourcery.com>

	* monotone.texi (Network Service): Rewrite to include former
	Exchanging Keys section.
	(Branching and Merging): New tutorial section, inspired by a patch
	from Martin Kihlgren <zond@troja.ath.cx>.
	(CVS Phrasebook): Add "Importing a New Project".

	* AUTHORS: Add Martin Dvorak.
	
2005-04-16  Matt Johnston  <matt@ucc.asn.au>

	* change_set.cc (compose_rearrangement): remove logging statements
	that were using noticable CPU time.

2005-04-15 Martin Dvorak <jezek2@advel.cz>
	
	* tests/t_rename_dir_add_dir_with_old_name.at: New test.
	* testsuite.at: Add it.
	
2005-04-15  Olivier Andrieu  <oliv__a@users.sourceforge.net>

	* diff_patch.cc(guess_binary): do not use '\x00' as first
	character of a C string ...

2005-04-15  Sebastian Spaeth  <Sebastian@SSpaeth.de>

	* ui.cc: print byte progress to one decimal place
	  in k or M.
	* netsync.cc: update dot ticker every 1024 bytes.

2005-04-15  Matt Johnston  <matt@ucc.asn.au>

	* change_set.cc (confirm_proper_tree): use bitsets rather than maps
	for tracking set membership.
	* smap.hh: return reverse iterators properly, iterate over the vector
	rather than self in ensure_sort()

2005-04-14  Derek Scherger  <derek@echologic.com>

	* database_check.cc (check_db): fail with N(...) when problems are
	detected to exit with a non-zero status

2005-04-14  Derek Scherger  <derek@echologic.com>

	* monotone.texi (Informative): update description of 'diff' with
	two revision arguments
	
2005-04-14  Matthew Gregan  <kinetik@orcon.net.nz>

	* win32/process.cc: Fix build on MingW 3.2.0-rc[123] by adding
	<sstream> include.

2005-04-14  Jon Bright  <jon@siliconcircus.com>
	* win32/process.cc (process_spawn): Add some extra debug info
	* std_hooks.lua (execute): If pid is -1, don't try and wait on
	the process

2005-04-14  Matt Johnston  <matt@ucc.asn.au>

	* change_set.cc (confirm_unique_entries_in_directories): use a
	  std::vector rather than std::map for better performance (only sort
	  once).
	* smap.hh: an invariant

2005-04-14  Nathaniel Smith  <njs@codesourcery.com>

	* tests/t_vcheck.at: Update notes.

2005-04-14  Jeremy Cowgar  <jeremy@cowgar.com>

	* monotone.texi (Making Changes): Fixed duplicate paragraph
	* NEWS: Corrected spelling error in my name.

2005-04-14  Olivier Andrieu  <oliv__a@users.sourceforge.net>

	* Makefile.am: silence cmp

2005-04-14  Matthew Gregan  <kinetik@orcon.net.nz>

	* win32/terminal.cc (have_smart_terminal): Implement for Win32.

2005-04-13  Nathaniel Smith  <njs@codesourcery.com>

	* monotone.texi (Informative): 'diff' with two revision arguments
	can now be filtered by file.
	
	* constants.cc (netcmd_payload_limit): Bump to 256 megs.

2005-04-13  Matthew Gregan  <kinetik@orcon.net.nz>

	* tests/t_netsync_largish_file.at: Add test for netsyncing largish
	(32MB) files.  This test is failing at present.
	* testsuite.at: Add new test.

2005-04-13  Nathaniel Smith  <njs@codesourcery.com>

	* tests/t_setup_checkout_modify_new_dir.at:
	* tests/t_update_off_branch.at: New tests.
	* testsuite.at: Add them.
	
	* commands.cc (checkout): Tweak branch checking logic.
	(update): Make user explicitly switch branches.

2005-04-13  Nathaniel Smith  <njs@codesourcery.com>

	* rcs_import.cc (import_cvs_repo): Check that user isn't trying to
	import a whole CVS repo.
	* tests/t_cvsimport.at: Test new check.
	
2005-04-13  Richard Levitte  <richard@levitte.org>

	* contrib/Notify.pl: Rename ...
	* contrib/monotone-notify.pl: ... to this.
	* Makefile.am (EXTRA_DIST): Take note of the change.
	* debian/docs: Distribute the contributions as well.
	* debian/compat, debian/files, debian/monotone.1: Remove, since
	they are self-generated by debhelper.  They were obviously added
	by mistake.

2005-04-13  Nathaniel Smith  <njs@codesourcery.com>

	* cert.cc (guess_branch): Call app.set_branch.
	* app_state.cc (create_working_copy): Call make_branch_sticky
	here...
	* commands.cc (checkout): ...instead of here.
	(approve, disapprove, fcommit, commit): Don't call app.set_branch
	on guess_branch's output.
	(checkout): Call guess_branch.
	
	* tests/t_sticky_branch.at: 
	* tests/t_checkout_id_sets_branch.at: New tests.
	* testsuite.at: Add them.

2005-04-13  Matthew Gregan  <kinetik@orcon.net.nz>
	* cryptopp/integer.h: Fix detection of GCC version for SSE2
	builds.

2005-04-12  Florian Weimer  <fw@deneb.enyo.de>

	* app_state.cc (app_state::allow_working_copy): Only update
	branch_name from the options file if it has not yet been set.  Log
	the branch name.
	(app_state::set_branch): No longer update the options map.
	(app_state::make_branch_sticky): New function which copies the
	stored branch name to the options map.  Only commands which call
	this function change the branch default stored in the working
	copy.

	* commands.cc (CMD(checkout)): Mark branch argument as sticky.
	(CMD(commit)): Likewise.
	(CMD(update)): Likewise.

	* monotone.texi (Working Copy): Mention that the "commit" and
	"update" commands update the stored default branch ("checkout"
	does, too, but this one should be obvious).

2005-04-12  Jon Bright <jon@siliconcircus.com>
	* rcs_import.cc (find_key_and_state): Fix stupid bug in storing the
	list of files a cvs_key contains.  CVS delta invariant failure now
	really fixed.  The rearrangement failure still exists, though.

2005-04-12  Jon Bright <jon@siliconcircus.com>
	* tests/t_cvsimport_samelog.at: Add test for the deltas.find 
	cvs import problem as sent to the ML by Emile Snyder.
	* testsuite.at: Call it
	* rcs_import.cc (cvs_key): Add an ID for debug output purposes,
	sprinkle a little more debug output about what's being compared to
	what
	* rcs_import.cc (cvs_key): Maintain a map of file paths and CVS
	versions appearing in this CVS key.
	(cvs_key::similar_enough): A key is only similar enough if it doesn't
	include a different version of the same file path.
	(cvs_history::find_key_and_state): Add files to cvs_keys as
	appropriate

2005-04-12  Matthew Gregan <kinetik@orcon.net.nz>

	* win32/terminal.cc (terminal_width): Use
	GetConsoleScreenBufferInfo to request width information for
	terminals.
	
2005-04-12  Nathaniel Smith  <njs@codesourcery.com>

	* ChangeLog: Fixup after merge.

2005-04-12  Nathaniel Smith  <njs@codesourcery.com>

	* platform.hh (terminal_width): New function.
	* {unix,win32}/have_smart_terminal.cc: Rename to...
	* {unix,win32}/terminal.cc: ...these.  Implement terminal_width.
	* ui.cc (write_ticks): Call it.
	* Makefile.am: Update for renames.
	
2005-04-11  Matt Johnston <matt@ucc.asn.au>

	* ui.{cc,hh}, netsync.cc: netsync progress ticker in kilobytes to
	avoid wrapping.

2005-04-11  Jon Bright <jon@siliconcircus.com>
	* Makefile.am (EXTRA_DIST): Add debian/*

2005-04-11  Jon Bright <jon@siliconcircus.com>
	* Makefile.am (EXTRA_DIST): Add win32/monotone.iss, PNG_FIGURES
	(PNG_FIGURES): Add, constructing in same way as EPS_FIGURES
	(monotone.html): Use .perlbak workaround so that this works on Win32

2005-04-11  Matthew Gregan <kinetik@orcon.net.nz>

	* unix/inodeprint.cc, configure.ac: Use nanosecond time resolution for
	inodeprints on BSDs and other platforms if available.

2005-04-10  Nathaniel Smith  <njs@codesourcery.com>

	* Makefile.am (BUILT_SOURCES_CLEAN): Add package_revision.txt.

	This is the 0.18 release.

2005-04-10  Derek Scherger  <derek@echologic.com>

	* monotone.texi (Informative): fix typo in ls known docs

2005-04-10  Nathaniel Smith  <njs@codesourcery.com>

	* Makefile.am: Use pdftops instead of acroread.
	(EXTRA_DIST): Include new contrib/ files, and fix wildcards.
	* NEWS: Update for 0.18.
	* configure.ac: Bump version number.
	* debian/changelog: Mention new release.
	* debian/copyright: Update from AUTHORS.
	* monotone.spec: Mention new release.
	* po/monotone.pot: Regenerate.

2005-04-10  Florian Weimer  <fw@deneb.enyo.de>

	* monotone.texi (Commands): Use "working copy" instead of "working
	directory", to match the rest of the manual.

2005-04-10  Florian Weimer  <fw@deneb.enyo.de>

	* commands.cc (ls_known): New function which prints all known
	files in the working copy.
	(CMD(list)): Invoke ls_known for "list known".  Update help
	message.
	(ALIAS(ls)): Update help message.

	* monotone.texi: Document "list known".
	* tests/t_ls_known.at: New file.
	* testsuite.at: Include it.

2005-04-10  Richard Levitte  <richard@levitte.org>

	* contrib/Notify.pl: Count the number of messages sent, and
	display the count at the end.
	Version bumped to 1.0.

2005-04-10  Matt Johnston  <matt@ucc.asn.au>

	* unix/inodeprint.cc, configure.ac: don't use the nsec time
	on non-Linux-style systems (quick compile fix for OS X and probably
	others, can be made generic later).

2005-04-10  Olivier Andrieu  <oliv__a@users.sourceforge.net>

	* contrib/monotone.el: Some elisp code for running monotone from
	inside Emacs. Supports diff, status, add, drop, revert and commit.

2005-04-09  Richard Levitte  <richard@levitte.org>

	* contrib/Notify.pl: Allow globbing branches.  Make the revision
	records branch specific.  Show what records you would have updated
	even with --noupdate.  Add --before and --since, so users can
	select datetime ranges to create logs for.  Remove --to and add
	--difflogs-to and --nodifflogs-to to send logs with diffs to one
	address and logs without diffs to another (both can be given at
	once).  More and better documentation.

2005-04-08  Nathaniel Smith  <njs@codesourcery.com>

	* change_set.cc (basic_change_set): Remove problematic
	rename_dir/add combination, until directory semantics are
	fixed.

2005-04-08  Nathaniel Smith  <njs@codesourcery.com>

	* commands.cc (revert): Call maybe_update_inodeprints.
	* app_state.cc (set_restriction): Clear any old restrictions
	first.

2005-04-08  Jon Bright <jon@siliconcircus.com>
	* testsuite.at (NOT_ON_WIN32): Add a function to prevent tests from
	running on Win32 (for cases where the functionality being tested 
	makes no sense on Win32.  Not for cases where the functionality
	just isn't there yet on Win32.)
	* tests/t_final_space.at: Use NOT_ON_WIN32.  The filenames "a b" 
	and "a b " refer to the same file on Win32, obviating this test

2005-04-08  Jon Bright <jon@siliconcircus.com>
	* win32/inodeprint.cc (inodeprint_file): Still close the file if
	getting its time failed.
	* tests/t_netsync_sigpipe.at: Don't bother doing a kill -PIPE on
	Win32.  There is no real SIGPIPE on Win32 and sockets don't get this
	signal if their pipe goes away.  MinGW's kill seems to translate
	-PIPE to some signal that *does* kill monotone, so it seems like the
	easiest solution is just not to send the signal in the first place
	here.
	* tests/t_automate_ancestry_difference.at: Remove old 
	CHECK_SAME_STDOUT call which I'd left by accident.
	* tests/t_automate_leaves.at: Canonicalise monotone output before
	passing to CHECK_SAME_STDOUT
	* tests/t_log_depth.at: Check line count with arithmetic comparison
	rather than autotest's string comparison

2005-04-08  Nathaniel Smith  <njs@codesourcery.com>

	* inodeprint.cc (operator<<): Typo.

	* inodeprint.{hh,cc} (build_inodeprint_map,
	build_restricted_inodeprint_map): Remove unused functions.

2005-04-08  Nathaniel Smith  <njs@codesourcery.com>

	* work.cc: Remove doxygen comments.  Comments are good; comments
	that are longer than the function they document, and give less
	information, are not so good...

2005-04-08  Nathaniel Smith  <njs@codesourcery.com>

	* ChangeLog: Fixup after merge.

2005-04-08  Nathaniel Smith  <njs@codesourcery.com>

	* commands.cc (calculate_current_revision): Defer to
	calculate_restricted_revision instead of special casing.
	(put_revision_id): constify argument.
	(maybe_update_inodeprints): New function.
	(commit, update, checkout): Call it.
	
	* manifest.{cc,hh} (build_manifest_map): Remove, since only caller
	was removed.
	(build_restricted_manifest_map): Go faster if the user is using
	inode signatures.

	* tests/t_inodeprints.at:
	* tests/t_inodeprints_update.at: Typoes.
	
	* work.cc (read_inodeprints): Typo.

2005-04-08  Nathaniel Smith  <njs@codesourcery.com>

	* tests/t_inodeprints.at:
	* tests/t_inodeprints_update.at: New tests.
	* testsuite.at: Add them.
	
	* UPGRADE: Document 0.17 -> 0.18 upgrade path.

2005-04-08  Jon Bright <jon@siliconcircus.com>
	* tests/t_cat_file_by_name.at: CHECK_SAME_STDOUT can only be used
	to check two 'cat' processes or two monotone processes on Win32,
	not to check monotone and 'cat'.  Change to go through an 
	intermediate stdout
	* tests/t_automate_erase_ancestors.at: Ditto
	* tests/t_automate_toposort.at: Ditto
	* tests/t_automate_ancestry_difference.at: Ditto
	* tests/t_vars.at: Call CANONICALISE for stdout output.
	* tests/t_netsync_absorbs.at: Ditto.
	* tests/t_empty_env.at: For Win32, copy libiconv-2.dll to the 
	current dir before the test, otherwise Win32 will search the
	(empty) path for it and not find it.
	* tests/t_automate_descendents.at: Ditto
	* win32/inodeprint.cc: Implement inodeprint_file for Win32, based
	on mode, device, size, create time and write time.
	
	
2005-04-08  Jon Bright <jon@siliconcircus.com>
	* win32/inodeprint.cc: Change the function name to match the one
	on Unix.

2005-04-08  Nathaniel Smith  <njs@codesourcery.com>

	* {win32,unix}/fingerprint.cc: Rename to...
	* {win32,unix}/inodeprint.cc: ...this.  Change function name and
	calling conventions.
	* platform.hh (inodeprint_file): Likewise.
	* inodeprint.{cc,hh}: New files.
	* Makefile.am (MOST_SOURCES, UNIX_PLATFORM_SOURCES,
	WIN32_PLATFORM_SOURCES): Fixup accordingly.
	* vocab_terms.hh (inodeprint): New ATOMIC.
	* work.hh: Prototype inodeprint working copy functions.
	* work.cc: Implement them.

	* manifest.{hh,cc} (manifest_file_name): Remove unused variable.

2005-04-08  Jeremy Cowgar  <jeremy@cowgar.com>

	* doxygen.cfg: added
	* Makefile.am: added apidocs target (builds doxygen docs)

2005-04-07  Nathaniel Smith  <njs@codesourcery.com>

	* manifest.{hh,cc}: Remove some commented out unused functions.

	* win32/have_smart_terminal.cc: Include platform.hh.
	* unix/fingerprint.cc: New file, with new function.
	* win32/fingerprint.cc: New file, with stub function.
	* Makefile.am (UNIX_PLATFORM_SOURCES, WIN32_PLATFORM_SOURCES): Add
	them.

2005-04-07  Nathaniel Smith  <njs@codesourcery.com>

	* manifest.hh, manifest.cc: Remove tabs.

2005-04-07  Nathaniel Smith  <njs@codesourcery.com>

	* tests/t_final_space.at: New test.
	* testsuite.at: Add it.

2005-04-07  Nathaniel Smith  <njs@codesourcery.com>

	* monotone.texi (Dealing with a Fork): 'merge' has slightly
	different output.

	* NEWS: Summarize changes of last 2.5 weeks.

2005-04-07  Nathaniel Smith  <njs@codesourcery.com>

	* database.{cc,hh} (space_usage): New method.
	* database.cc (info): Use it.

2005-04-07  Nathaniel Smith  <njs@codesourcery.com>

	* vocab.cc (verify): Cache known-good strings, to speed up
	repeated processing of related changesets.

	* change_set.cc (basic_change_set_test): Revert last change; the
	old version _was_ valid.

2005-04-07  Nathaniel Smith  <njs@codesourcery.com>

	* smap.hh (insert): Fix stupid bug in assertion condition.

2005-04-07  Nathaniel Smith  <njs@codesourcery.com>

	* change_set.cc (basic_change_set_test): Test a _valid_
	change_set.
	(directory_node): Make a std::map, instead of an smap.  Add a
	comment explaining the bug that makes this temporarily necessary.

	* smap.hh (smap): Don't check for duplicates at insert time,
	unless we've decided not to mark things damaged; don't return
	iterators from insert.  Do check for duplicates at sort time, and
	always sort, instead of sometimes doing linear search.  This makes
	insert O(1), while still preserving the invariant that keys must
	be unique.
	
	* commands.cc (commit): Explain why we're aborting, in the case
	that we detect that a file has changed under us in the middle of a
	commit.

2005-04-07  Richard Levitte  <richard@levitte.org>

	* cryptopp/config.h: typo...

2005-04-06  Nathaniel Smith  <njs@codesourcery.com>

	* work.cc (build_deletions): Issue warning when generating
	delete_dir's; they're totally broken, but I don't want to disable
	them, because then our tests won't see when they're fixed...

2005-04-05  Nathaniel Smith  <njs@codesourcery.com>

	* tests/t_db_execute.at (db execute): New test.
	* testsuite.at: Add it.
	* database.cc (debug): Don't printf-interpret %-signs in input.

2005-04-05  Matt Johnston  <matt@ucc.asn.au>

	* database.cc: remove dulicated block introduced
	in rev 9ab3031f390769f1c455ec7764cc9c083f328a1b
	(merge of 76f4291b9fa56a04feb2186074a731848cced81c and
	c7917be7646df52363f39d2fc2f7d1198c9a8c27). Seems to be another
	instance of the case tested in t_merge_5.at

2005-04-05  Matt Johnston  <matt@ucc.asn.au>

	* basic_io.hh: reserve() the string which we're appending to
	frequently. Seems to give ~5% speedup in 
	diff -r t:revision-0.16 -r t:revision-0.17 - can't hurt.

2005-04-04  Nathaniel Smith  <njs@codesourcery.com>

	* monotone.spec, debian/control: We no longer need external popt.
	* INSTALL: Ditto, plus some general updating.
	
2005-04-04  Nathaniel Smith  <njs@codesourcery.com>

	* tests/t_sql_unpack.at: New test.
	* testsuite.at: Add it.

2005-04-04  Matt Johnston  <matt@ucc.asn.au>

	* file_io.cc (read_data_stdin): make it use botan
	* mkstemp.cc: merge cleanup (missed something up the manual merge)

2005-04-04  Nathaniel Smith  <njs@codesourcery.com>

	* contrib/ciabot_monotone.py (config): Genericize again, so lazy
	people using it won't start sending commits for monotone.
	* .mt-attrs: Make it executable.

2005-04-04  Richard Levitte  <richard@levitte.org>

	* Makefile.am (EXTRA_DIST): Add the extra popt files.

	* popt/popt.3, popt/popt.ps, popt/testit.sh: Include a few more
	  files from popt, mostly to have documentation on hand.  post.ps
	  is mentioned in popt/README.

2005-04-03  Nathaniel Smith  <njs@codesourcery.com>

	* Makefile.am (EXTRA_DIST): Add contrib/ stuff to distributed
	files list.
	* contrib/ciabot_monotone.py (config.delivery): Turn on.
	(send_change_for): Don't include "ChangeLog:" line when extracting
	changelog.

2005-04-03  Nathaniel Smith  <njs@codesourcery.com>

	* contrib/ciabot_monotone.py: New file.
	* contrib/README: Describe it.

2005-04-03  Richard Levitte  <richard@levitte.org>

	* AUTHORS: Add information about popt.

	* monotone.cc (my_poptStuffArgFile): Include the bundled popt.h.
	Since we now have a working popt, we can remove the restrictions
	on the use of -@.
	* tests/t_at_sign.at: Test that we can take more tha one -@.
	* monotone.1: Document it.

	* popt/poptint.h (struct poptContext_s): Add field to keep track
	  of the number of allocated leftovers elements.
	* popt/popt.c (poptGetContext): Initialise it and use it.
	  (poptGetNextOpt): Use it and realloc leftovers when needed.
	  Also make sure that the added element is a dynamically allocated
	  copy of the original string, or we may end up with a dangling
	  pointer.  These are huge bugs in popt 1.7, when using
	  poptStuffArgs().
	  (poptFreeContext): Free the leftovers elements when freeing
	  leftovers.
	  (poptSaveLong, poptSaveInt): Apply a small patch from Debian.

	* popt/CHANGES, popt/COPYING, popt/README, popt/findme.c,
	  popt/findme.h, popt/popt.c, popt/poptconfig.c, popt/popt.h,
	  popt/popthelp.c, popt/poptint.h, popt/poptparse.c,
	  popt/system.h, popt/test1.c, popt/test2.c, popt/test3.c: Bundle
	  popt 1.7.
	* configure.ac, Makefile.am: Adapt.

2005-04-01  Richard Levitte  <richard@levitte.org>

	* contrib/Notify.pl: Complete rewrite.  Among other things, it
	  makes better use of some new monotone automate features.  It's
	  also better organised and much more documented.

2005-04-01  Jeremy Cowgar  <jeremy@cowgar.com>

	* tests/t_dropkey_2.at: Updated to test dropkey instead of delkey
	* tests/t_dropkey_1.at: Updated to test dropkey instead of delkey
	* monotone.texi (Key and Cert): Changed references to delkey
	  to dropkey
	  (Commands): Changed references to delkey to dropkey
	* testsuite.at: changed references from t_delkey* to t_dropkey*
	* t_delkey_1.at: renamed to t_dropkey_1.at
	* t_delkey_2.at: renamed to t_dropkey_2.at
	* commands.cc (CMD(delkey)): renamed to dropkey to maintain
	  command consistency (with existing drop command)

2005-04-01  Richard Levitte  <richard@levitte.org>

	* monotone.cc (my_poptStuffArgFile): An argument file might be
	empty, and therefore contain no arguments to be parsed.  That's
	OK.
	* tests/t_at_sign.at: Test it.

2005-04-01  Nathaniel Smith  <njs@codesourcery.com>

	* monotone.cc: Fixup after merge.

2005-04-01  Nathaniel Smith  <njs@codesourcery.com>

	* file_io.cc (read_data_for_command_line): New function.
	(read_data_stdin): New function.
	* file_io.hh (read_data_for_command_line): Add prototype.
	
	* monotone.cc (my_poptStuffArgFile): Clean up a little.  Use
	read_data_for_command_line.  Don't free argv, but rather return
	it.
	(cpp_main): Keep a list of allocated argv's, and free them.
	(options): Tweak wording of help text on -@.
	
2005-04-01  Nathaniel Smith  <njs@codesourcery.com>

	* file_io.hh: Remove tabs.

2005-04-01  Nathaniel Smith  <njs@codesourcery.com>

	* monotone.cc (cpp_main): Actually remove newline.

2005-04-01  Nathaniel Smith  <njs@codesourcery.com>

	* ChangeLog: Fixup after merge.
	* monotone.text (Making Changes): Fix typo.
	
2005-04-01  Nathaniel Smith  <njs@codesourcery.com>

	* monotone.cc (cpp_main): Remove now-unneccessary newline.
	
	* commands.cc (commit): Fix typo.
	
	* monotone.texi (Making Changes): Don't claim that writing to
	MT/log prevents the editor from starting.  Clarify later that
	having written to MT/log still means the editor will pop up
	later.

2005-04-01  Richard Levitte  <richard@levitte.org>

	* monotone.cc: Add the long name --xargs for -@.
	* monotone.1: Document it.
	* tests/t_at_sign.at: Remove extra empty line and test --xargs.

	* monotone.texi (Making Changes): Cleanupy tweaks.

	* monotone.cc (my_poptStuffArgFile): New function to parse a file
	for more arguments and stuff them into the command line.
	(cpp_main): Add the -@ option
	* tests/t_at_sign.at, testsuite.at: Test it
	* monotone.1: Document it.

2005-03-31  Nathaniel Smith  <njs@codesourcery.com>

	* tests/t_log_depth.at: Cleanupy tweaks.

2005-03-31  Jeremy Cowgar  <jeremy@cowgar.com>

	* monotone.texi: Tutorial updated to include example of
	  editing/committing with MT/log
	* work.cc (has_contents_user_log) Added
	* work.hh (has_contents_user_log) Added
	* commands.cc (CMD(commit)): Checks to ensure both MT/log and the
	  --message option does not exist during commit.
	* transforms.hh (prefix_lines_with): Added
	* transforms.cc (prefix_lines_with): Added
	* sanity.cc (naughty_failure): Made use of prefix_lines_with()
	* ui.cc (inform): now handles messages w/embedded newlines
	* tests/t_commit_log_3.at: Created to test new functionality
	  added to CMD(commit)
	* testsuite.at: Added above test

2005-03-31  Richard Levitte  <richard@levitte.org>

	* monotone.cc: Add the --depth option...
	* app_state.hh (class app_state),
	  app_state.cc (app_state::set_depth): ... and the field and
	  method to store and set it.
	* commands.cc (CMD(log)): ... then handle it.

	* tests/t_log_depth.at: Add a test for 'log --depth=n'
	* testsuite.at: Add it.
	* monotone.texi (Informative): Document it.

2005-03-31  Nathaniel Smith  <njs@codesourcery.com>

	* automate.cc (automate_erase_ancestors): Accept zero arguments,
	and in such case print nothing.  (Important for scripting.)
	* commands.cc (automate):
	* monotone.texi (Automation):
	* tests/t_automate_erase_ancestors.at: Update accordingly.

2005-03-31  Nathaniel Smith  <njs@codesourcery.com>

	* automate.cc (automate_toposort): Accept zero arguments, and in
	such case print nothing.  (Important for scripting.)
	* commands.cc (automate):
	* monotone.texi (Automation):
	* tests/t_automate_toposort.at: Update accordingly.

2005-03-30  Richard Levitte  <richard@levitte.org>

	* contrib/Notify.pl: A new Perl hack to send change logs by
	email.

	* contrib/README: Add a quick description.

2005-03-30  Nathaniel Smith  <njs@codesourcery.com>

	* automate.cc (automate_leaves): New function.
	(automate_command): Add it.
	* commands.cc (automate): Synopsify it.
	* monotone.1: Add it.
	* monotone.texi (Automation, Commands): Likewise.
	
	* tests/t_automate_leaves.at: New test.
	* testsuite.at: Add it.

2005-03-30  Nathaniel Smith  <njs@codesourcery.com>

	* monotone.texi (Automation): Make newly added sample outputs
	verbatim also.

2005-03-30  Nathaniel Smith  <njs@codesourcery.com>

	* tests/t_automate_toposort.at: New test.
	* tests/t_automate_ancestry_difference.at: New test.
	* tests/t_diff_first_rev.at: New test.
	* testsuite.at: Add them.
	
	* revision.cc (calculate_ancestors_from_graph): Do not keep an
	"interesting" set and return only ancestors from this set;
	instead, simply return all ancestors.  Returning a limited set of
	ancestors does not speed things up, nor reduce memory usage in
	common cases.  (The only time it would reduce memory usage is when
	examining only a small ancestor set, which the important case,
	'heads', does not; even then, erase_ancestors would need to intern
	the interesting revisions first so they got low numbers, which it
	doesn't.)
	(erase_ancestors): Adjust accordingly.
	(toposort, ancestry_difference): New functions.
	* revision.hh (toposort, ancestry_difference): Declare.
	* automate.cc (automate_toposort, automate_ancestry_difference):
	New functions.
	(automate_command): Add them.
	All functions: clarify in description whether output is sorted
	alphabetically or topologically.
	* commands.cc (automate): Synopsify them.
	* monotone.1: Add them.
	* monotone.texi (Commands): Likewise.
	(Automation): Likewise.  Also, clarify for each command whether
	its output is alphabetically or topologically sorted.
	
2005-03-29  Richard Levitte  <richard@levitte.org>

	* commands.cc (CMD(ls)): Update with the same information as
	CMD(list)

	* monotone.texi (Automation): Make the sample output verbatim

2005-03-26  Nathaniel Smith  <njs@codesourcery.com>

	* automate.cc (automate_erase_ancestors): New function.
	(automate_command): Use it.
	* commands.cc (automate): Document it.

	* tests/t_automate_erase_ancestors.at: New test.
	* testsuite.at: Add it.

	* monotone.texi (Automation, Commands): Document automate
	erase_ancestors.
	* monotone.1: Document automate erase_ancestors.

2005-03-26  Nathaniel Smith  <njs@codesourcery.com>

	* automate.cc (interface_version): Bump to 0.1.
	(automate_descendents): New function.
	(automate_command): Call it.
	* commands.cc (automate): Add it to help text.

	* tests/t_automate_descendents.at: New test.
	* testsuite.at: Add it.
	
	* monotone.texi (Automation, Commands): Document automate
	descendents.
	* monotone.1: Document automate descendents, and vars stuff.

2005-03-26  Nathaniel Smith  <njs@codesourcery.com>

	* tests/t_attr.at: No longer a bug report.
	* tests/t_rename_attr.at: New test.
	* testsuite.at: Add it.

2005-03-26  Joel Crisp  <jcrisp@s-r-s.co.uk>

	* contrib/Log2Gxl.java: New file.

2005-03-26  Nathaniel Smith  <njs@pobox.com>

	* contrib/README: New file.

2005-03-25  Nathaniel Smith  <njs@pobox.com>

	* commands.cc (user_log_file_name): Remove unused variable
	again.  Hopefully it will take this time...

2005-03-25  Nathaniel Smith  <njs@pobox.com>

	* commands.cc (user_log_file_name): Remove unused variable.

2005-03-25  Jeremy Cowgar  <jeremy@cowgar.com>

	* monotone.texi: Added a bit more documentation about MT/log
	  Updated edit_comment hook and addded delkey docs
	* commands.cc: Added delkey command
	* t_delkey_1.at: Tests delkey command on public key
	* t_delkey_2.at: Tests delkey command on public and private key
	* testsuite.at: Added above tests
	* std_hooks.lua: Transposed the MT: lines and user_log_contents,
	  user_log_contents now appears first.

2005-03-25  Jeremy Cowgar  <jeremy@cowgar.com>

	* t_setup_creates_log.at: Ensures that MT/log is created
	  on setup
	* t_checkout_creates_log.at: Ensures that MT/log is created
	  on checkout
	* t_commit_log_1.at: Ensures that:
	  1. Read and entered as the ChangeLog message
	  2. Is blanked after a successful commit
	* t_commit_log_2.at: Ensures that commit works w/o MT/log being
	  present
	* testsuite.at: Added the above tests.

2005-03-25  Matt Johnston  <matt@ucc.asn.au>

        * {unix,win32}/platform_netsync.cc, platform.hh, Makefile.am: new
        functions to disable and enable sigpipe.
        * netsync.cc, main.cc: call the functions from netsync rather than
        globally, so that sigpipe still works for piping output of commands
        such as 'log'.
        * tests/t_netsync_sigpipe.at: test it.
        * testsuite.at: add it.

2005-03-25  Matt Johnston  <matt@ucc.asn.au>

	* tests/t_database_check.at: re-encode the manifestX
	data so that it doesn't use any fancy gzip features like
	filenames (so that the botan parse can handle it).
	( if it should be able to handle it, an additional test
	can be added testing it explicitly).

2005-03-25  Matt Johnston  <matt@ucc.asn.au>

	* botan/base64.h: Change default break value so that
	output is split into 72 col lines.

2005-03-25  Matt Johnston  <matt@ucc.asn.au>

	* monotone.cc: add short options -r, -b, -k, and -m
	for --revision, --branch, --key, and --message respectively.
	* monotone.texi, monotone.1: document them
	* tests/t_short_opts.at: test them
	* testsuite.at: add it

2005-03-24  Nathaniel Smith  <njs@codesourcery.com>

	* tests/t_empty_env.at: New test.
	* testsuite.at: Add it.  Absolutify path to monotone so it will
	work.
	
	* unix/have_smart_terminal.cc (have_smart_terminal): Handle the
	case where TERM is unset or empty.

2005-03-24  Nathaniel Smith  <njs@codesourcery.com>

	* ui.hh (tick_write_nothing): New class.
	* monotone.cc (cpp_main): Enable it.

2005-03-24  Nathaniel Smith  <njs@codesourcery.com>

	* work.cc (build_deletions, build_additions): Fixup after merge.

2005-03-23  Nathaniel Smith  <njs@codesourcery.com>

	* tests/t_cat_file_by_name.at: Check for attempting to cat
	non-existent files.
	* tests/t_empty_id_completion.at: New test.
	* tests/t_empty_path.at: New test.
	* testsuite.at: Add them.
	
	* database.cc (complete): Always generate some sort of limit term,
	even a degenerate one.
	
	* app_state.cc (create_working_copy): Check for null directory.

	* work.cc (build_deletion, build_addition, build_rename): Check
	for null paths.

2005-03-23  Derek Scherger  <derek@echologic.com>

	* Makefile.am UNIX_PLATFORM_SOURCES:
	WIN32_PLATFORM_SOURCES: add have_smart_terminal.cc
	* platform.hh (have_smart_terminal): prototype
	* ui.cc (user_interface): set ticker to dot/count based on
	have_smart_terminal
	* unix/have_smart_terminal.cc: 
	* win32/have_smart_terminal.cc: new file
	
2005-03-23  Derek Scherger  <derek@echologic.com>

	* commands.cc (add): pass list of prefixed file_path's to
	build_additions
	(drop): pass list of prefixed file_path's to build_deletions
	(attr): pass attr_path as a 1 element vector to build_additions
	* work.{cc,hh} (build_addition): rename to...
	(build_additions): this, and accept a vector of paths to be added
	in a single path_rearrangement
	(build_deletion): rename to ...
	(build_deletions): this, and accept a vector of paths to be
	dropped in a single path_rearrangement
	(known_preimage_path): replace manifest and path_rearrangement
	args with a path_set to avoid extracting paths for every file
	(build_rename): adjust for change to known_preimage_path

2005-03-23  Nathaniel Smith  <njs@codesourcery.com>

	* monotone.cc (my_poptFreeContext, cpp_main): Apparently
	poptFreeContext silently changed its return type at some unknown
	time.  Hack around this.

2005-03-23  Nathaniel Smith  <njs@codesourcery.com>

	* monotone.cc (cpp_main): Remove the special code to dump before
	printing exception information, since we no longer dump to the
	screen, so it's always better to have the little status message
	saying what happened to the log buffer at the end of everything.
	* sanity.cc (dump_buffer): Give a hint on how to get debug
	information, when discarding it.
	* work.{hh,cc} (get_local_dump_path): New function.
	* app_state.cc (allow_working_copy): Use it for default
	global_sanity dump path.
	* monotone.texi (Reserved Files): Document MT/debug.
	(Network): Capitalize Bob and Alice (sorry graydon).
	Document new defaulting behavior.

2005-03-23  Nathaniel Smith  <njs@codesourcery.com>

	* work.cc, sanity.cc: Remove tabs.

2005-03-23  Nathaniel Smith  <njs@codesourcery.com>

	* monotone.texi (Network Service): Mention that monotone remembers
	your server/collection.
	(Vars): New section.
	* netsync.cc (process_hello_cmd): Touch more cleaning.
	* tests/t_merge_5.at: More commentary.
	
2005-03-23  Matt Johnston  <matt@ucc.asn.au>

	* tests/t_merge_5.at: new test for a merge which ends up with
	duplicate lines.
	* testsuite.at: add it

2005-03-22  Jeremy Cowgar  <jeremy@cowgar.com>

	* AUTHORS: Added my name
	* app_state.cc, commands.cc, lua.cc, lua.hh, monotone.texi,
	  std_hooks.lua, work.cc, work.hh: Added functionality to
	  read the MT/log file for commit logs. In this revision
	  tests are not yet complete nor is documenation complete
	  but the reading, blanking and creating of MT/log is.

2005-03-22  Nathaniel Smith  <njs@codesourcery.com>

	* vocab_terms.hh: Declare base64<var_name>.
	* database.cc (clear_var, set_var, get_vars): base64-encode
	var_names in the database.
	* monotone.texi (Internationalization): Update description of
	vars.
	* transforms.{cc,hh} ({in,ex}ternalize_var_name): Remove.
	* commands.cc (set, unset, ls_vars): Update accordingly.
	(unset): Error out if the variable doesn't exist.
	* tests/t_vars.at: Verify this works.

	* netcmd.cc (test_netcmd_functions): Properly type arguments to
	{read,write}_hello_cmd_payload.
	(write_hello_cmd_payload): Properly type arguments.
	* netcmd.hh (write_hello_cmd_payload):
	* netsync.cc (queue_hello_cmd): Adjust accordingly.
	(process_hello_cmd): More cleaning.  Also, save new server keys to
	a var, and check old server keys against the var.
	
	* tests/t_netsync_checks_server_key.at: New test.
	* testsuite.at: Add it.  Better docs for some netsync macros,
	while I'm here...
	* tests/t_netsync_absorbs.at: Add 'netsync' keyword.
	
2005-03-22  Nathaniel Smith  <njs@codesourcery.com>

	* tests/t_netsync_absorbs.at: New test.
	* testsuite.at: Add it.

	* netcmd.{cc,hh} (read_hello_cmd_payload): Properly type
	arguments.
	* netsync.cc (dispatch_payload): Adjust accordingly.  Move some
	logic into process_hello_cmd.
	(known_servers_domain): New constant.
	(process_hello_cmd): Tweak arguments appropriately.  Include logic
	formerly in dispatch_payload.  Cleanup.

	No semantic changes.
	
2005-03-21  Nathaniel Smith  <njs@codesourcery.com>

	* monotone.texi (Starting a New Project): Tweak phrasing.

2005-03-21  Nathaniel Smith  <njs@codesourcery.com>

	* commands.cc (process_netsync_client_args): If user specifies
	server/collection and there is no default, set the default.
	* tests/t_netsync_set_defaults.at: New test.
	* testsuite.at: Add it.

2005-03-21  Nathaniel Smith  <njs@codesourcery.com>

	* vocab.hh (var_key): New typedef.
	* database.{cc,hh}: Use it.  Make most var commands take it.
	* commands.cc (set, unset): Adjust accordingly.
	(default_server_key, default_collection_key): New constants.
	(process_netsync_client_args): New function.
	(push, pull, sync): Use it.

	* tests/t_netsync_defaults.at: New test.
	* testsuite.at: Add it.

2005-03-21  Matt Johnston  <matt@ucc.asn.au>

	* change_set.cc: use std::map rather than smap for 
	confirm_unique_entries_in_directories() and confirm_proper_tree()
	since they perform a lot of insert()s.

2005-03-21  Nathaniel Smith  <njs@codesourcery.com>

	* monotone.texi (list tags, list vars, set, unset): Document.
	(Internationalization): Document vars.

2005-03-21  Nathaniel Smith  <njs@codesourcery.com>

	* transforms.{hh,cc} ({in,ex}ternalize_var_{name,domain}): New
	functions.
	* vocab_terms.hh (base64<var_value>): Declare template.
	* database.hh (get_vars): Simplify API.
	* database.cc (get_vars, get_var, var_exists, set_var, clear_var):
	Implement.
	* commands.cc (set, unset): New commands.
	(ls): New "vars" subcommand.
	* tests/t_vars.at: Fix.  Un-XFAIL.
	
2005-03-21  Nathaniel Smith  <njs@codesourcery.com>

	* transforms.{cc,hh}: Remove tabs.

2005-03-20  Nathaniel Smith  <njs@codesourcery.com>

	* tests/t_vars.at: New test.
	* testsuite.at: Add it.

2005-03-20  Nathaniel Smith  <njs@codesourcery.com>

	* schema.sql (db_vars): New table.
	* database.cc (database::database): Update schema id.
	* schema_migration.cc (migrate_client_to_vars): New function.
	(migrate_monotone_schema): Use it.
	* tests/t_migrate_schema.at: Another schema, another test...
	
	* vocab_terms.hh (var_domain, var_name, var_value): New types.
	* database.hh (get_vars, get_var, var_exists, set_var, clear_var):
	Prototype new functions.
	
2005-03-20  Derek Scherger  <derek@echologic.com>

	* file_io.cc (book_keeping_file): return true only if first
	element of path is MT, allowing embedded MT elements
	(walk_tree_recursive): check relative paths for ignoreable book
	keeping files, rather than absolute paths
	(test_book_keeping_file): add fs::path tests for book keeping
	files
	* tests/t_add_intermediate_MT_path.at: un-XFAIL, fix some problems
	with commas, add tests for renames and deletes with embedded MT
	path elements.

2005-03-20  Nathaniel Smith  <njs@codesourcery.com>

	* monotone.texi: Add some missing @sc{}'s.
	* cryptopp/config.h: Use "mt-stdint.h", not <stdint.h>, for
	portability.

2005-03-19  Nathaniel Smith  <njs@codesourcery.com>

	* Makefile.am (EXTRA_DIST): Add UPGRADE and README.changesets.
	* debian/files: Auto-updated by dpkg-buildpackage.

	* This is the 0.17 release.
	
2005-03-18  Nathaniel Smith  <njs@codesourcery.com>

	* Makefile.am (MOST_SOURCES): Add package_{full_,}revision.h.
	* NEWS: Fill in date.
	* debian/copyright: Update from AUTHORS.
	* configure.ac: Bump version number to 0.17.
	* debian/changelog, monotone.spec: Update for release.
	* po/monotone.pot: Auto-updated by distcheck.

2005-03-18  Christof Petig <christof@petig-baender.de>

	* sqlite/*: Imported sqlite version 3.1.6 tree

2005-03-18  Nathaniel Smith  <njs@codesourcery.com>

	* monotone.1, commands.cc, Makefile.am: Fixup after merge.

2005-03-18  Nathaniel Smith  <njs@codesourcery.com>

	* path_component (split_path): Fix bug.
	Also, add unit tests for file.
	* unit_tests.{hh,cc}: Add path_component unit tests.
	
2005-03-18  Nathaniel Smith  <njs@codesourcery.com>

	* Makefile.am: Fixup after merge.
	
2005-03-18  Nathaniel Smith  <njs@codesourcery.com>

	* change_set.cc: Move path_component stuff to...
	* path_component.{hh,cc}: ...these new files.
	* Makefile.am: Add them.

2005-03-18  Matt Johnston  <matt@ucc.asn.au>

	* txt2c.cc: add --no-static option
	* Makefile.am, package_revision.h, package_full_revision.h:
	create revision info files as standalone .c files to speed
	compilation (mt_version.cc doesn't need to recompile each time)

2005-03-17  Derek Scherger  <derek@echologic.com>

	* INSTALL: add note about creating a ./configure script

2005-03-16  Nathaniel Smith  <njs@codesourcery.com>

	* UPGRADE: Finish, hopefully.
	* monotone.texi (db check): Be more clear about what is normally
	checked, and when 'db check' is useful.

2005-03-16  Patrick Mauritz <oxygene@studentenbude.ath.cx>

	* monotone.texi (Hook Reference): Typo.

2005-03-16  Nathaniel Smith  <njs@codesourcery.com>

	* monotone.texi: Add Derek Scherger to the copyright list.
	Various tweaks.
	(Starting a New Project): Rewrite to clarify that only Jim runs
	"setup", and explain why.
	(Network Service): Add a note that most people do use a central
	server, since people on the mailing list seem to perhaps be
	getting the wrong idea.
	(Making Changes): Expand a little on what the "." in "checkout ."
	means, since people seem to accidentally checkout stuff into real
	directories.
	(db check): Add much verbiage on the implications
	of various problems, and how to fix them.  Also clarify some
	wording.
	* NEWS: Small tweaks.
	* UPGRADE: More instructions, not done yet...
	
2005-03-15  Matt Johnston  <matt@ucc.asn.au>

	* commands.cc, monotone.texi, monotone.1: mention that agraph
          output is in VCG format.

2005-03-14  Nathaniel Smith  <njs@codesourcery.com>

	* commands.cc (cat): 'cat file REV PATH'.
	* monotone.texi: Mention it.
	* tests/t_cat_file_by_name.at: New test.
	* testsuite.at: Add it.

2005-03-11  Nathaniel Smith  <njs@codesourcery.com>

	* automate.cc (automate_heads): Remove app.initialize call.
	* revision.cc, revision.hh (calculate_arbitrary_change_set): New
	function.
	(calculate_composite_change_set): Touch more sanity checking.

	* commands.cc (update): Use it.

2005-03-10  Derek Scherger  <derek@echologic.com>

	* app_state.cc (set_restriction): adjust bad path error message
	* commands.cc (get_valid_paths): refactor into ...
	(extract_rearranged_paths): ... this
	(extract_delta_paths): ... this
	(extract_changed_paths): ... this
	(add_intermediate_paths): ... and this
	(restrict_delta_map): new function
	(calculate_restricted_change_set): new function
	(calculate_restricted_revision):
	(ls_missing):
	(revert): rework using new valid path functions
	(do_diff): adjust --revision variants to work with restrictions
	* tests/t_diff_restrict.at: un-XFAIL

2005-03-09  Jon Bright <jon@siliconcircus.com>
	* win32/monotone.iss: Install the many-files version of the
	docs, install the figures, create a start-menu icon for the
	docs.
	* Makefile.am: Make docs generation work with MinGW

2005-03-09  Jon Bright <jon@siliconcircus.com>
	* win32/monotone.iss: Monotone -> monotone

2005-03-09  Jon Bright <jon@siliconcircus.com>
	* win32/monotone.iss: Added an Inno Setup script for 
	generating a Windows installer.  Inno Setup is GPLed, see
	http://www.jrsoftware.org for download

2005-03-09  Jon Bright <jon@siliconcircus.com>
	* t_diff_binary.at: binary.bz.b64 -> binary.gz.b64

2005-03-08  Derek Scherger  <derek@echologic.com>

	* Makefile.am: adjust for fsck rename
	* commands.cc (db fsck): rename to db check and add short help;
	adjust for fsck file renames
	* database.{cc,hh}: minor alignment adjustments
	(get_statistic): remove redundant method
	(info): use count in place of get_statistic
	(count): return unsigned long instead of int
	(get_keys): new method
	(get_public_keys): new method
	(get_private_keys): rewrite using get_keys
	(get_certs): new method to get all certs in database from
	specified table
	(get_revision_certs): ditto
	* fsck.{cc,hh}: rename to...
	* database_check.{cc,hh}: ...this; add key, cert and sane revision
	history checking
	* monotone.1: document db dump/load/check commands
	* monotone.texi: document db check command
	* tests/t_fsck.at: rename to...
	* tests/t_database_check.at: ...this; and add tests for key and
	cert problems
	* testsuite.at: account for new test name

2005-03-08  Nathaniel Smith  <njs@codesourcery.com>

	* ChangeLog: Insert some missing newlines.
	* NEWS: Note file format changes.
	* file_io.cc (tilde_expand): Clarify error message.

2005-03-08  Nathaniel Smith  <njs@codesourcery.com>

	* keys.{cc,hh} (require_password): Simplify interface, do more
	work.
	* rcs_import.cc (import_cvs_repo): Update accordingly.
	* commands.cc (server): Likewise.
	* revision.cc (build_changesets_from_existing_revs) 
	(build_changesets_from_manifest_ancestry): Require passphrase
	early.

2005-03-08  Nathaniel Smith  <njs@codesourcery.com>

	* NEWS, INSTALL, README.changesets: Update in preparation for
	0.17.
	* UPGRADE: New file.
	
	* tests/t_diff_restrict.at: Oops.  XFAIL it.
	
2005-03-08  Jon Bright  <jon@siliconcircus.com>
	
	* win32/process.cc (process_spawn): Escape the parameters,
	surround them with quotes before adding them to the consolidated
	command line string
	* mkstemp.cc (monotone_mkstemp): Now takes a std::string&, and
	returns the *native* form of the path in this.
	* mkstemp.hh: Now always use monotone_mkstemp
	(monotone_mkstemp): Update prototype
	* lua.cc (monotone_mkstemp_for_lua): Use new-style 
	monotone_mkstemp

2005-03-08  Jon Bright  <jon@siliconcircus.com>
	
	* win32/read_password.cc (read_password): Now correctly hides 
	password when run in a Windows console.  Does at least enough in
	a MinGW rxvt console to make sure that you can't see the password.
	* win32/process.cc: Change indentation.
	(process_spawn): Log commands executed, as for unix process.cc

2005-03-07  Nathaniel Smith  <njs@codesourcery.com>

	* tests/t_diff_restrict.at: New test.
	* testsuite.at: Add it.

2005-03-05  Nathaniel Smith  <njs@codesourcery.com>

	* netsync.cc (encountered_error, error): New variable and method.
	(session::session): Initialize encountered_error.
	(write_netcmd_and_try_flush, read_some, write_some): Check it.
	(queue_error_cmd): Consider it like sending a goodbye.
	(process_error_cmd): Throw an exception instead of considering it
	a goodbye.
	(process_data_cmd): Call error() if epochs don't match.
	* tests/t_epoch.at, tests/t_epoch_server.at: More minor tweaks.
	Expect failed pulls to exit with status 0.  This isn't really
	correct, but looks complicated to fix...

2005-03-05  Nathaniel Smith  <njs@codesourcery.com>

	* testsuite.at (NETSYNC_SERVE_N_START): New macro.
	* tests/t_epoch_server.at: Misc. fixes.

	* netsync.cc (session::session): Don't open valve yet.
	(maybe_note_epochs_finished): New method to open
	valve.
	(process_done_cmd, process_data_cmd): Call it.
	(rebuild_merkle_trees): Actually calculate hashes for epoch merkle
	trees.  Also, only include epochs that meet the branch mask.
	(session): Remove unused id_to_epoch map.
	
2005-03-05  Nathaniel Smith  <njs@codesourcery.com>

	* netcmd.cc (read_netcmd_item_type): Handle epoch_item.
	(test_netcmd_functions): Update for new confirm_cmd_payload
	format.
	* netsync.cc (process_confirm_cmd): Cut and paste error.

2005-03-05  Nathaniel Smith  <njs@codesourcery.com>

	* constants.{cc,hh}: Add new epochlen, epochlen_bytes constants.
	* vocab_terms.hh, vocab.hh: Add new epoch_data type.  Add predeclarations
	for it.
	* commands.cc (ls_epochs):
	* revision.cc (
	* database.hh:
	* database.cc: Update for epoch_data.  Add get_epoch, epoch_exists
	methods.
	* epoch.{cc,hh}: New files.
	* netsync.cc: Actually implement epochs-via-merkle code.

2005-03-04  Nathaniel Smith  <njs@codesourcery.com>

	* schema.sql (branch_epochs): Add 'hash' field.
	* schema_migration.cc: Fixup for.
	* database.cc (database): Change schemas.
	* tests/t_migrate_schema.at: Replace epoch db test case with one
	with new schema.

2005-03-03  Nathaniel Smith  <njs@codesourcery.com>

	* netsync.cc (session::id_to_epoch): New variable.
	(session::session): Create refinement and requested item tables
	for epochs.
	(rebuild_merkle_trees): Fill epoch merkle tree and id_to_epoch
	table.

	* netsync.cc (queue_confirm_cmd, process_confirm_cmd) 
	(dispatch_payload, rebuild_merkle_trees): 
	* netcmd.hh:
	* netcmd.cc (read_confirm_cmd_payload, write_confirm_cmd_payload):
	Remove epochs.

2005-02-27  Nathaniel Smith  <njs@codesourcery.com>

	* constants.cc:
	* revision.cc:
	* testsuite.at: 
	* commands.cc:
	* ChangeLog: Fixup after merge.

2005-02-27  Nathaniel Smith  <njs@codesourcery.com>

	* merkle_tree.hh (netcmd_item_type): Add epoch_item.
	* merkle_tree.cc (netcmd_item_type_to_string): Handle epoch_item.

	* packet.hh, packet.cc (struct packet_db_valve): New class.
	* netsync.cc (session): Use a valved writer.

2005-02-26  Nathaniel Smith  <njs@codesourcery.com>

	* merkle_tree.hh: Fix comment.
	Remove prototypes for non-existing functions.

2005-02-26  Nathaniel Smith  <njs@codesourcery.com>

	* tests/t_epoch_unidirectional.at: New test.
	* testsuite.at: Add it.

2005-02-26  Nathaniel Smith  <njs@codesourcery.com>

	* tests/t_epoch.at: Even more paranoid.
	* tests/t_epoch_server.at: New test.
	* testsuite.at: Add it.
	
2005-02-21  Nathaniel Smith  <njs@codesourcery.com>

	* tests/t_epoch.at: Check that netsync only sends relevant
	epochs, and be a little more paranoid.

2005-02-19  Nathaniel Smith  <njs@codesourcery.com>

	* revision.cc (struct anc_graph): Fixup after merge.

2005-02-18  graydon hoare  <graydon@pobox.com>

	* database.cc (set_epoch): Fix SQL.
	* monotone.texi (Rebuilding ancestry): Reword a bit.
	* netcmd.{cc,hh} 
	({read,write}_hello_cmd_payload): Transfer server key with hello.
	({read,write}_confirm_cmd_payload): Transfer epoch list with confirm.
	* netsync.cc: Adapt to changes in netcmd.
	(rebuild_merkle_trees): Set nonexistent epochs to zero before sync.
	* revision.cc (anc_graph): Randomize epochs on rebuild.
	* tests/t_epoch.at: Fix up to test slightly new semantics.

2005-02-07  Nathaniel Smith  <njs@codesourcery.com>

	* monotone.1: Add more db commands.
	* monotone.texi: Document db rebuild.  Add section on rebuilding
	ancestry and epochs.

2005-02-06  graydon hoare  <graydon@pobox.com>

	* commands.cc (db): Add epoch commands.
	(list): Likewise.
	Also remove some unneeded transaction guards.
	* database.{cc,hh} (get_epochs): New function.
	(set_epoch): Likewise.
	(clear_epoch): Likewise.
	Also remove all persistent merkle trie stuff.
	* schema.sql: Add epochs, remove tries.
	* schema_migration.cc: Update.
	* tests/t_epoch.at: New test.
	* tests/t_migrate_schema.at: Update.
	* testsuite.at: Add some new helpers, call t_epoch.at.
	* vocab.hh (epoch_id): Define.
	* vocab_terms.hh (epoch): Define.

2005-02-05  Nathaniel Smith  <njs@codesourcery.com>

	* merkle_tree.hh: Remove mcert_item and fcert_item, rename
	rcert_item to cert_item, renumber to remove gaps left.
	* merkle_tree.cc (netcmd_item_type_to_string):
	* netcmd.cc (read_netcmd_item_type): 
	* netsync.cc: Adjust accordingly.
	
2005-02-05  Nathaniel Smith  <njs@codesourcery.com>

	* constants.cc (constants): Bump netsync protocol version.

2005-03-07  Nathaniel Smith  <njs@codesourcery.com>

	* lua.cc (monotone_spawn_for_lua): Minimal change to get arguments
	in right order.  Still needs hygienic cleanups...
	* tests/t_can_execute.at: Run 'cp' instead of 'touch', because cp
	will actually notice if we pass arguments out of order.
	* testsuite.at: Remove mysterious blank line.
	
2005-03-07  Nathaniel Smith  <njs@codesourcery.com>

	* unix/process.cc (process_spawn): Log command line before
	executing.

2005-03-07  Nathaniel Smith  <njs@codesourcery.com>

	* revision.cc (kill_redundant_edges): Rename back to...
	(kluge_for_3_ancestor_nodes): ...this.  Go back to only cleaning
	up parents of 3+ parent nodes.
	(analyze_manifest_changes): Take a third argument, of files whose
	ancestry needs splitting.
	(construct_revision_from_ancestry): Make more more complex, in
	order to properly track file identity in merges.

2005-03-05  Nathaniel Smith  <njs@codesourcery.com>

	* revision.cc (check_sane_history): Typo.
	
2005-03-05  Nathaniel Smith  <njs@codesourcery.com>

	* revision.hh (check_sane_history): Take an app_state instead of a
	database as an argument.
	* database.cc: Pass an app_state instead of a database as its
	argument. 
	* revision.cc (check_sane_history): Update accordingly.  Add a new
	check for merges, that they are creating consistent changesets
	(even when the common ancestor is outside of the usual
	paranoia-checking search depth).

2005-03-05  Nathaniel Smith  <njs@codesourcery.com>

	* revision.cc (kluge_for_3_ancestor_nodes): Rename to...
	(kill_redundant_edges): ...this.  Kill all redundant edges, not
	just ones on nodes with 3+ parents.  Also, make it actually work.
	
2005-03-05  Nathaniel Smith  <njs@codesourcery.com>

	* revision.cc (kluge_for_3_ancestor_nodes): New method.
	(rebuild_ancestry): Call it.

2005-03-03  Nathaniel Smith  <njs@codesourcery.com>

	* revision.cc (check_sane_history): Print a warning to let the
	user know why things like 'pull' can take so long.
	* netsync.cc: Remove a few tabs.

2005-03-04  Jon Bright  <jon@siliconcircus.com>
	
	* win32/process.cc (process_spawn): Now takes 
	const char * const argv[]
	* unix/process.cc (process_spawn): Ditto.  Cast for call to
	execvp
	(existsonpath): Initialise args in a const way

2005-03-04  Jon Bright  <jon@siliconcircus.com>
	
	* win32/process.cc (process_spawn): Now takes 
	char * const argv[]
	* platform.hh (process_spawn): Ditto
	* unix/process.cc (process_spawn): Ditto
	* lua.cc (monotone_spawn_for_lua): Remove debug code
	* General: Beginning to hate C++'s const rules

2005-03-04  Jon Bright  <jon@siliconcircus.com>
	
	* win32/process.cc (process_spawn): Now takes 
	const char * const *
	* platform.hh (process_spawn): Ditto
	* unix/process.cc (process_spawn): Ditto
	* General: Sorry about all these commits, I'm syncing back and
	forth between Linux and Win32

2005-03-04  Jon Bright  <jon@siliconcircus.com>
	
	* win32/process.cc (process_spawn): Now takes char * const *
	* platform.hh (process_spawn): Ditto
	* unix/process.cc (process_spawn): Ditto
	(existsonpath): argv now const char*[]

2005-03-04  Jon Bright  <jon@siliconcircus.com>
	
	* win32/process.cc: Added forgotten file
	* unix/process.cc: Include stat.h, (process_*) fix compilation
	errors

2005-03-04  Jon Bright  <jon@siliconcircus.com>
	
	* unix/process.cc: Added forgotten file

2005-03-03  Jon Bright  <jon@siliconcircus.com>
	
	* lposix.c: Deleted
	* win32/process.cc: Created, added Win32 versions of functions
	existsonpath, make_executable, process_spawn, process_wait,
	process_kill, process_sleep
	* unix/process.cc: Ditto, for the Unix versions.
	* lua.cc: Add LUA wrappers for the above functions, register
	them with LUA
	* std_hooks.lua (execute, attr_functions->execute, 
	program_exists_in_path): Use the new functions instead of posix
	functions
	* t_can_execute.at (touchhook.lua): Ditto

2005-03-01  Derek Scherger  <derek@echologic.com>

	* app_state.cc (set_restriction): actually ignore ignored files
	rather than trying to validate them

2005-03-01  Derek Scherger  <derek@echologic.com>

	* tests/t_diff_binary.at: new test (bug report)
	* tests/t_command_completion.at: new test
	* tests/t_merge_rename_file_and_rename_dir.at: new test
	* testsuite.at: include new tests
	
2005-02-28  Richard Levitte  <richard@levitte.org>

	* Makefile.am (BUILT_SOURCES_CLEAN): Moved mt-stding.h from here...
	(DISTCLEANFILES): ... to here.  Since mt-stding.h is created by
	config.status, it should only be removed by the distclean target.

2005-02-28  Matt Johnston  <matt@ucc.asn.au>

	* std_hooks.lua: posix.iswin32() == 1, rather than plain boolean
	comparison (0 doesn't compare as false in lua it seems).

2005-02-27  Jon Bright  <jon@siliconcircus.com>
	
	* lposix.c (win32 Pspawn): Search the path
	(win32 Pexistsonpath): Added.  'which' isn't easily available,
	and not available at all from a normal Win32 command shell
	(Piswin32): Added a function for both Unix and Win32 to detect
	if running on Windows
	* std_hooks.lua (program_exists_in_path): Now calls 
	posix.iswin32.  If win32, calls posix.existsonpath, otherwise
	calls which as it always did.

2005-02-27  Jon Bright  <jon@siliconcircus.com>
	
	* lposix.c (win32 Pspawn): Remove dumb strlen bug resulting in
	AVs on commit.

2005-02-27  Jon Bright  <jon@siliconcircus.com>
	
	* t_can_execute.at: Test to see if hooks can execute things
	* testsuite.at: Add t_can_execute

2005-02-27  Jon Bright  <jon@siliconcircus.com>
	
	* lposix.c (win32 Pspawn): Ensure the command string is always
	NUL-terminated.  Also, allocate enough memory for the quotes
	around the command string.

2005-02-27  Jon Bright  <jon@siliconcircus.com>
	
	* xdelta.cc (unittests): Define BOOST_STDC_NO_NAMESPACE, needed
	to compile with the latest MinGW which uses gcc 3.4.2
	* vocab.cc (verify(local_path)): Catch fs::filesystem_error too
	and rethrow this as an informative_failure, thereby fixing the
	Win32 unit tests without disabling anything
	* idna/toutf8.c (stringprep_convert): Fix a potential segfault
	when memory allocation fails.  Potentially security-relevant.
	* tests/t_i18n_file.at: Add a SET_FUNNY_FILENAME macro, which 
	gets a platform-appropriate funny filename (with/without 
	colon).  
	Change references to utf8 to utf-8, iso88591 to iso-8859-1, and
	eucjp to euc-jp, on the grounds that MinGW's iconv knows all
	of the latter and none of the former, but Linux iconv knows all
	of them.  Test now passes one Win32.  I'm presuming we weren't
	deliberately using non-standard names for charsets here.
	* tests/t_i18n_changelog.at: Same charset name changes.
	* tests/t_dump_load.at: Canonicalise dump before loading it
	* tests/t_load_into_existing.at: Ditto
	* tests/t_fmerge.at: Canonicalise fmerge output
	* tests/t_merge_normalization_edge_case.at: Ditto
	* tests/t_unidiff.at: Canonicalise diff output
	* tests/t_largish_file.at: Instead of using dd, which MinGW
	doesn't have, I've generated the file with dd on a nearby Linux
	box, then gziped and b64ed it, and the test case now generates
	it with UNGZB64
	* testsuite.at: Add a comment every 10 tests with the test
	number.  Useful if you're trying to locate which test number
	you're trying to run and only have the filename.  If people 
	hate this, though, please do delete.
	(UNB64_COMMAND) Do special handling for Win32 to avoid
	having to canonicalise the file.
	(UNGZ_COMMAND) Canonicalise the file after ungzipping it.
	* lposix.c: (Pfork, Pexec) Removed, on the grounds that we only
	really want to support fork+exec as a single operation.  fork()
	without exec() could be risky with a child process also having
	our sqlite handles, etc.  exec() could be risky since we 
	wouldn't be exiting gracefully, just dying in the middle of a
	hook.
	(Pspawn) Implemented for both Win32 and Unix.  Does fork/exec
	for Unix, CreateProcess for Win32.  Returns -1 on error, pid on
	success in both cases.
	(Pwait, Pkill, Psleep) Implemented for Win32.  Note that pid is
	not optional for Pwait on Win32.
	* std_hooks.lua: (execute) Now uses spawn()

2005-02-25  Jon Bright  <jon@siliconcircus.com>
	
	* ChangeLog: Add all my previous changes.
	* tests/t_add_owndb.at: Add test for trying to add the db to
	itself.
	* testsuite.at: Call it
	* tests/t_automate_heads.at: Canonicalise stdout output.
	* tests/t_automate_version.at: Use arithmetic comparison against
	wc output instead of string comparison, to avoid problems with
	MinGW's wc, which outputs with initial space-padding
	* tests/t_change_empty_file.at: Canonicalise stdout output 
	and compare manually instead of letting autotest check it
	* tests/t_fmerge_normalize.at: Canonicalise stdout output.
	* tests/t_netsync_single.at: Use NETSYNC_KILLHARD instead of 
	killall, as for the NETSYNC functions in testsuite.at

2005-02-27  Matt Johnston  <matt@ucc.asn.au>

        * main.cc: ignore SIGPIPE so that monotone won't be killed
        unexpectedly upon remote disconnection for netsync

2005-02-27  Nathaniel Smith  <njs@codesourcery.com>

	* idna/idn-int.h: Oops, really add this time.

2005-02-27  Nathaniel Smith  <njs@codesourcery.com>

	* AUTHORS: Add Corey Halpin.
	
	* idna/idn-int.h: New file (don't generate from configure anymore,
	but just ship).
	* configure.ac: Don't generate idna/idn-int.h.  Do generate
	mt-stdint.h.
	* Makefile.am: Adjust for idna/idn-int.h and mt-stdint.h.
	* acinclude.m4: Remove AX_CREATE_STDINT_H, ACX_PTHREAD,
	AC_COMPILE_CHECK_SIZEOF (let aclocal pick them up from m4/
	instead).
	* m4/ax_create_stdint_h.m4:
	* m4/acx_pthread.m4: Update from http://autoconf-archive.cryp.to/
	
	* numeric_vocab.hh: Instead of dancing around which header to
	include, include mt-stdint.h.
	
	* app_state.cc (restriction_includes, set_restriction): Move
	global static 'dot' into these functions, because file_path
	depends on global book_keeping_dir being initialized already, and
	there is no guaranteed order of initialization of C++ statics.
	(Bug reported by Matt Johnston.)
	
2005-02-27  Corey Halpin  <chalpin@cs.wisc.edu>

	* numeric_vocab.hh: Try both stdint.h and inttypes.h.
	* main.cc: OpenBSD has Unix signals too.

2005-02-26  Derek Scherger  <derek@echologic.com>

	* file_io.cc (absolutify): normalize fs::path to remove ..'s
	* tests/t_db_with_dots.at: ensure database path in MT/options
	doesn't contain ..'s

2005-02-25  Jon Bright  <jon@siliconcircus.com>
	
	* ChangeLog: Add all my previous changes.
	* tests/t_add_owndb.at: Add test for trying to add the db to
	itself.
	* testsuite.at: Call it
	* tests/t_automate_heads.at: Canonicalise stdout output.
	* tests/t_automate_version.at: Use arithmetic comparison against
	wc output instead of string comparison, to avoid problems with
	MinGW's wc, which outputs with initial space-padding
	* tests/t_change_empty_file.at: Canonicalise stdout output 
	and compare manually instead of letting autotest check it
	* tests/t_fmerge_normalize.at: Canonicalise stdout output.
	* tests/t_netsync_single.at: Use NETSYNC_KILLHARD instead of 
	killall, as for the NETSYNC functions in testsuite.at

2005-02-25  Nathaniel Smith  <njs@codesourcery.com>

	* vocab.cc (test_file_path_verification): Re-enable some tests
	disabled by Jon Bright, following discussion on IRC concluding
	that they were catching a real bug.

2005-02-24  Nathaniel Smith  <njs@codesourcery.com>

	* tests/t_add_dot.at: Run "add ." in a subdirectory, so as not to
	add the test database.  (Reported by Jon Bright.)

	* AUTHORS: Fix gettext.h copyright note, to not be in the middle
	of libidn copyright note.
	Add Jon Bright.

2005-02-24  Jon Bright  <jon@siliconcircus.com>

	* app_state.cc (prefix): Use string() instead of 
	native_directory_string().  For Unix, these should be equivalent.
	For Win32, I believe string()'s correct (since we compare 
	everywhere against normalized paths with / characters, but 
	native_directory_string produces paths with \ characters on Win32.
	* rcs_file.cc (file_source): Map the map, not the mapping.
	* tests/t_i18n_file.at: Remove colon from filename with symbols.
	I need to return to this and add a proper test for Win32, so we
	only use the colon on non-Win32.
	* testsuite.at: Add a CANONICALISE function, which does nothing
	on Unix and strips out carriage returns from files on Win32.  This
	is useful for being able to compare Monotone's stdout output to
	files on disk.  Add NETSYNC_KILL and NETSYNC_KILLHARD functions,
	to deal with MinGW not having killall (Unix still uses killall,
	though).
	* tests/t_import.at: Add CANONICALISE calls before comparing
	stdout output.
	* tests/t_netsync.at: Likewise
	* tests/t_netsync_single.at: Likewise
	* tests/t_scan.at: Likewise
	* tests/t_versions.at: Likewise
	* tests/t_ls_missing.at: Likewise.  Also, generate missingfoo and
	missingbar files with expected output from ls missing for these
	files being missing and compare against those.

2005-02-24  Derek Scherger  <derek@echologic.com>

	* app_state.{cc,hh} (add_restriction): rename to ...
	(set_restriction) this; and add path validation
	* commands.cc (get_valid_paths): new function
	(get_path_rearrangement) remove restricted include/exclude variant
	(calculate_restricted_revision) get valid paths and use to set up
	restriction
	(status, ls_unknown, commit, do_diff) pass args to
	calculate_restricted_revision to valid restriction paths
	(ls_missing, revert) get valid paths and use to set up restriction
	* tests/t_checkout_options.at: remove bug report priority (it's
	fixed!)
	* tests/t_diff_added_file.at: add --revision options to diff
	* tests/t_restrictions.at: remove invalid paths from ls unknown
	and ls ignored
	* tests/t_restrictions_warn_on_unknown.at: un-XFAIL
	
2005-02-23  Derek Scherger  <derek@echologic.com>

	* commands.cc (ls_missing): replace duplicated code with call to
	calculate_base_revision

2005-02-23  Jon Bright  <jon@siliconcircus.com>
	
	* vocab.cc (test_file_path_verification): Disable foo//nonsense
	test for Win32, add tests for UNC paths.  This was the only
	failing unit test on Win32.

2005-02-23  Jon Bright  <jon@siliconcircus.com>

	* txt2c.cc (main): Don't claim the file was generated from 
	--strip-trailing if that option's used.

2005-02-23  Jon Bright  <jon@siliconcircus.com>

	* app_state.cc: Add include of io.h for Win32, for chdir()
	* file_io.cc (get_homedir): Correct assertion (remove bracket)
	* lua/lposix.c, lua/modemuncher.c: Remove all references to
	functions and modes that don't exist on Win32.
	* monotone.cc: Include libintl.h on Win32
	
2005-02-21  Nathaniel Smith  <njs@codesourcery.com>

	* file_io.cc (get_homedir): Add more comments and logging to Win32
	version.  Also, only check HOME under Cygwin/MinGW.

2005-02-21  Derek Scherger  <derek@echologic.com>

	* Makefile.am: merge fixup
	
2005-02-21  Derek Scherger  <derek@echologic.com>

	* Makefile.am: add fsck.{cc,hh}
	* commands.cc(check_db): move to ...
	* fsck.{cc,hh}: here and do lots more checking
	* database.{cc,hh}(get_ids): new method
	(get_file_ids,get_manifest_ids,get_revision_ids): more new methods
	* tests/t_fsck.at: new test
	* testsuite.at: call it
	
2005-02-21  Nathaniel Smith  <njs@codesourcery.com>

	* commands.cc (commit): Simplify chatter.

2005-02-21  Nathaniel Smith  <njs@codesourcery.com>

	* file_io.cc (get_homedir): Check more environment variables in
	Win32 version.

2005-02-21  Nathaniel Smith  <njs@codesourcery.com>

	* file_io.cc: Remove tabs.

2005-02-21  Nathaniel Smith  <njs@codesourcery.com>

	* smap.hh (smap): Remove leading underscores, add comments.

2005-02-20  Nathaniel Smith  <njs@codesourcery.com>

	* std_hooks.lua (merge2, merge3): Check for DISPLAY before
	invoking gvim.

2005-02-20  Julio M. Merino Vidal  <jmmv@menta.net>

	* ChangeLog: Use tabs for indentation rather than spaces.  Drop
	trailing whitespace.  While here, fix a date by adding zeros before
	the month and the day number.

2005-02-20  Julio M. Merino Vidal  <jmmv@menta.net>

	* gettext.h: Add file.
	* AUTHORS: Mention that it comes from the GNU Gettext package.
	* Makefile.am: Distribute it.
	* sanity.hh: Use gettext.h rather than libintl.h so that --disable-nls
	works.  Also improves portability, according to the GNU Gettext
	manual.

2005-02-19  Derek Scherger  <derek@echologic.com>

	* automate.cc (automate_heads): remove bogus call to 
	app.allow_working_copy() which is called in cpp_main
	* database.cc (check_sqlite_format_version): don't check database
	version when "file" is really a directory; add filename to error
	message
	(sql): check for empty database early, even though this seems
	impossible as absolutify changes "" into path to working dir;
	convert to use N-style assertions; add check to ensure "file" is
	not really a directory
	* tests/t_db_missing.at: new test for above problems
	* testsuite.at: call it

2005-02-19  Nathaniel Smith  <njs@codesourcery.com>

	* tests/t_add_intermediate_MT_path.at: Tighten up.

	* tests/t_merge_3.at: New test.
	* tests/t_merge_4.at: Likewise.
	* testsuite.at: Add them.

2005-02-19  Ole Dalgaard  <josua+monotone@giraffen.dk>

	* configure.ac: Check for 64-bit versions of Boost static
	libraries.

2005-02-18  Julio M. Merino Vidal  <jmmv@menta.net>

	* INSTALL:
	* configure.ac: Improve Boost detection by trying several possible
	library suffixes before aborting.

2005-02-18  graydon hoare  <graydon@pobox.com>

	* change_set.cc
	(apply_change_set): Avoid fast path when there are adds.
	(apply_path_rearrangement): Likewise.

2005-02-18  graydon hoare  <graydon@pobox.com>

	* automate.cc (automate_heads): Fix initialize() call.
	* change_set.{cc,hh}
	(apply_path_rearrangement): Add quick version.
	* revision.cc
	(check_sane_history): Use quick version of apply_change_set.
	* work.cc
	(build_addition): Use quick version of apply_path_rearrangement.
	(known_preimage_path): Likewise.
	* testsuite.at: Fix definitions of _ROOT_DIR, add --norc some
	places.
	* AUTHORS: Mention Daniel.

2005-02-18  Daniel Berlin  <dberlin@dberlin.org>

	* xdelta.cc (compute_delta_insns): Correct 1-byte-source bug.

2005-02-18  graydon hoare  <graydon@pobox.com>

	* Makefile.am (MOST_SOURCES): Add smap.hh.

2005-02-18  graydon hoare  <graydon@pobox.com>

	* basic_io.{cc,hh}: Inline some stuff.
	* change_set.cc: Use smap various places, reduce to 32-bit tids.
	* commands.cc: Use shared_ptr<change_set> everywhere.
	* netsync.cc: Likewise.
	* rcs_import.cc: Likewise.
	* revision.{cc,hh}: Likewise.
	* smap.hh: New file.

2005-02-18  Julio M. Merino Vidal  <jmmv@menta.net>

	* INSTALL:
	* configure.ac: Improve Boost detection by trying several possible
	library suffixes before aborting.

2005-02-17  Derek Scherger  <derek@echologic.com>

	* tests/t_add_intermediate_MT_path.at: new test
	* testsuite.at: call it

2005-02-17  Julio M. Merino Vidal  <jmmv@menta.net>

	* testsuite.at:
	* tests/t_change_empty_file.at: Verify that modifying an empty file
	creates a patch revision rather than an add/delete sequence.  The
	incorrect behavior was reported in bug #9964.

2005-02-17  Derek Scherger  <derek@echologic.com>

	* app_state.{cc,hh} (app_state): initialize search root
	(initialize): boolean signature variant renamed to ...
	(allow_working_copy): this; add explicit search root; move
	requirement for working copy to ...
	(require_working_copy): this new method
	(initialize): string signature variant renamed to ...
	(create_working_copy): this
	(set_root): new method
	* commands.cc: remove app.initialize(false) calls; replace
	app.initialize(true) with app.require_working_copy(); replace
	app.initialize(dir) with app.create_working_copy(dir)
	(checkout): ensure revision is member of specified branch
	* file_io.{cc,hh} (find_working_copy): stop search at --root if
	specified
	* monotone.cc (OPT_ROOT): new option
	(cpp_main): call app.allow_working_copy() before executing
	commands to always read default options
	* monotone.1: add --root option
	* monotone.texi: add --root option
	* tests/t_checkout_noop_on_fail.at: un-XFAIL
	* tests/t_checkout_options.at: un-XFAIL, add check for specified
	revision not in specified branch
	* testsuite.at: add --root option to MONOTONE to prevent searching
	above test dir
	* vocab.cc: remove redundant forward declaration

2005-02-16  Derek Scherger  <derek@echologic.com>

	* commands.cc (revert): don't rewrite unchanged files
	* tests/t_revert_unchanged.at: new test
	* testsuite.at: call it

2005-02-12  Derek Scherger  <derek@echologic.com>

	* database.cc (sqlite3_unpack_fn): new function for viewing
	base64, gzipped data
	(install_functions): install it
	(rehash): remove unused obsolete fcerts ticker

2005-02-17  Nathaniel Smith  <njs@codesourcery.com>

	* debian/changelog: s/graydon@mogo/graydon@pobox.com/, to make
	lintian happy.
	* debian/rules (config.status): Remove --with-bundled-adns.
	* debian/control (Build-Depends): Don't Build-Depend on libpopt,
	only libpopt-dev.
	* .mt-attrs (debian/control): Make executable.

2005-02-17  Nathaniel Smith  <njs@codesourcery.com>

	* tests/t_undo_update.at: Stupid typo.
	* tests/t_largish_file.at: New test.
	* testsuite.at: Add it.

	* commands.cc (push, pull, sync): Remove misleading "..." from
	help text.

2005-02-16  Julio M. Merino Vidal  <jmmv@menta.net>

	* Makefile.am: Append $(BOOST_SUFFIX) to -lboost_unit_test_framework
	to fix 'make check' on systems where boost libraries can only be
	found by passing the exact suffix as part of the name.

2005-02-16  Julio M. Merino Vidal  <jmmv@menta.net>

	* monotone.texi: Fix a typo (hexidecimal to hexadecimal).  Also
	change an example command to append stuff to ~/.monotonerc, instead
	of completely destroying the possibily existing file.  Addresses
	bug #11136.

2005-02-16  Julio M. Merino Vidal  <jmmv@menta.net>

	* cryptopp/config.h: Use uint{8,16,32,64}_t as size types instead of
	trying to match them to unsigned char/int/long/long long respectively.
	Should fix build on FreeBSD/sparc64, as seen in bug #10203.

2005-02-16  Julio M. Merino Vidal  <jmmv@menta.net>

	* INSTALL:
	* Makefile.am:
	* configure.ac: Add the --disable-large-file option to manually
	disable large file support from the builtin sqlite (compatibility
	with old systems and FAT).  Addresses bug #8380.

2005-02-16  Nathaniel Smith  <njs@codesourcery.com>

	* tests/t_undo_update.at: New todo.
	* testsuite.at: Add it.

2005-02-15  Nathaniel Smith  <njs@codesourcery.com>

	* monotone.1: Add cursory note about "automate".
	* monotone.texi: Synchronize with manpage.

2005-02-15  Nathaniel Smith  <njs@codesourcery.com>

	* automate.cc: Add "Error conditions" to the standard comment
	sections.

	* monotone.texi (Scripting): New section.
	(Automation): New section.

	* tests/t_automate_heads.at: Test behavior with nonexistent
	branch.

2005-02-14  Nathaniel Smith  <njs@codesourcery.com>

	* tests/t_merge_normalization_edge_case.at: New test.
	* testsuite.at: Add it.

	* diff_patch.cc (normalize_extents): Soften the warning message
	now that we have one test case.

2005-02-14  Matthew A. Nicholson  <mnicholson@digium.com>

	* std_hooks.lua: Add vimdiff merge hooks.

2005-02-14  Nathaniel Smith  <njs@codesourcery.com>

	* std_hooks.lua: Remove tabs.

2005-02-14  Nathaniel Smith  <njs@codesourcery.com>

	* tests/t_automate_heads.at: New test.
	* tests/t_automate_version.at: New test.
	* testsuite.at: Add then.

	* commands.cc (automate): Fix documentation string.
	* automate.cc: Much more structured documentation comments.

2005-02-13  Nathaniel Smith  <njs@codesourcery.com>

	* automate.{cc,hh}: New files.
	* commands.cc: New command "automate".

2005-02-13  Nathaniel Smith  <njs@codesourcery.com>

	* monotone.texi (Creating a Database): Fix typo, clarify
	conventions for database management following question on mailing
	list.

2005-02-12  graydon hoare  <graydon@pobox.com>

	* change_set.{cc,hh}: Correct code to pass newly-added unit tests.

2005-02-10  Derek Scherger  <derek@echologic.com>

	* monotone.1: update for restrictions
	* monotone.texi: sync with manpage

2005-02-09  Derek Scherger  <derek@echologic.com>

	* cert.cc (cert_revision_testresult): allow pass/fail testresult
	values
	* commands.cc (testresult): likewise
	* commands.cc (do_diff): disallow restriction of non-working copy
	diffs
	* monotone.texi: update for restrictions

2005-02-08  graydon hoare  <graydon@pobox.com>

	* database.cc (version_cache::set): Fix bad expiry logic.

2005-02-08  Nathaniel Smith  <njs@codesourcery.com>

	* change_set.cc (check_sane): Null sources are only valid for
	adds.

2005-02-07  Nathaniel Smith  <njs@codesourcery.com>

	* database.cc (struct version_cache): Fix invariant in cache
	clearing logic.

2005-02-06  Nathaniel Smith  <njs@codesourcery.com>

	* change_set.cc: Add a few more invariants; add lots and lots of
	unit tests.

2005-02-06  graydon hoare  <graydon@pobox.com>

	* change_set.cc: Use hash_map in a few places.
	(confirm_unique_entries_in_directories): Fix invariants.
	* constants.{cc,hh} (db_version_cache_sz): New constant.
	* database.cc (version_cache): New structure.
	(get_version): Use it.
	* interner.hh: Rewrite to use hash_map and vector.
	* tests/t_no_rename_overwrite.at: Tweak return codes.

2005-02-06  Nathaniel Smith  <njs@codesourcery.com>

	* ui.hh (ensure_clean_line): New method.
	* ui.cc (inform): Use it.
	* keys.cc (get_passphrase): Call it before prompting for passphrase.

2005-02-06  Nathaniel Smith  <njs@codesourcery.com>

	* database.cc (info): Report more statistics.

	* ROADMAP: Remove finished items.

	* revision.cc (analyze_manifest_changes): Childs cannot be null,
	that makes no sense.
	(add_node_for_old_manifest): Log node names, don't print it.
	(construct_revision_from_ancestry): Partially rewrite to handle
	root nodes explicitly.
	(build_changesets_from_existing_revs): Don't put the null revision
	in the ancestry graph, to match changesetify logic.
	(add_node_for_old_revision): Enforce decision that the ancestry
	graph not contain the null revision.

	(anc_graph::heads): Remove.
	(add_node_ancestry): Don't try creating it; logic was broken
	anyway.
	(rebuild_from_heads): Rename to...
	(rebuild_ancestry): ...this.  Calculate head set correctly.

2005-02-05  Nathaniel Smith  <njs@codesourcery.com>

	* change_set.cc (compose_path): Add more invariants.

2005-02-05  Nathaniel Smith  <njs@codesourcery.com>

	* monotone.cc (cpp_main): Log command line, to help interpret the
	logs people send in.

2005-02-05  Nathaniel Smith  <njs@codesourcery.com>

	* revision.cc (check_sane): Turn off this invariant when
	global_sanity.relaxed.

2005-02-03  Nathaniel Smith  <njs@codesourcery.com>

	* tests/t_load_into_existing.at: Oops, really add it too, sigh.

2005-02-03  Nathaniel Smith  <njs@codesourcery.com>

	* tests/t_need_mt_revision.at: Oops, really add it.

2005-02-03  Nathaniel Smith  <njs@codesourcery.com>

	* interner.hh (interner::intern): Add version taking a bool&, so
	callers can tell whether this string has previously been checked.
	* change_set.cc: Use new interned string identifier
	'path_component's instead of file_path's for components of paths;
	sanity-check each component exactly once.

2005-02-03  Nathaniel Smith  <njs@codesourcery.com>

	* database.cc (load): Check for existence of target database.
	* tests/t_load_into_existing.at: New test.
	* testsuite.at: Add it.

2005-02-03  Nathaniel Smith  <njs@codesourcery.com>

	* tests/t_checkout_dir.at: Also check that checkout to unwriteable
	directory fails.
	* tests/t_branch_checkout.at: New test.
	* testsuite.at: Add it.

	* app_state.cc (initialize): Simplify working directory
	initialization, and improve error handling.

	* keys.cc (get_passphrase): Disallow empty passphrases early
	(before they trigger an invariant down the line...).

2005-02-03  Nathaniel Smith  <njs@codesourcery.com>

	* update.cc (pick_update_candidates): Add I().
	* commands.cc (calculate_base_revision): Remove 'rev' argument,
	which was never set and callers never used.
	(calculate_base_manifest, calculate_current_revision)
	(calculate_restricted_revision, revert): Update correspondingly.
	(update): Check for null old revision.

	* main.cc (main): Make exit status 3 if we caught an unhandled
	exception, in particular so the testsuite can tell the difference
	between an error handled cleanly and an error caught by an
	invariant.
	* tests/t_update_null_revision.at: New test.
	* testsuite.at: Add it.

2005-02-03  Nathaniel Smith  <njs@codesourcery.com>

	* main.cc: Remove tabs.

2005-02-02  Nathaniel Smith  <njs@codesourcery.com>

	* change_set.cc (extract_first): Rename to...
	(extract_pairs_and_insert): ...this.
	(path_rearrangement::check_sane): Use it to add additional
	checks.

	* work.hh: Update comments (MT/manifest doesn't exist
	anymore...).

	* tests/t_need_mt_revision.at: New test.
	* testsuite.at: Add it.
	* commands.cc (get_revision_id): Require MT/revision to exist.
	(setup): Create MT/revision.

2005-02-02  Nathaniel Smith  <njs@codesourcery.com>

	* work.hh: Remove tabs.

2005-02-03  graydon hoare  <graydon@pobox.com>

	* tests/t_i18n_changelog.at: New test.
	* testsuite.at: Run it.
	* lua/lposix.c: New file.
	* lua/modemuncher.c: New file
	* lua.cc: Load posix library.
	* lua/liolib.c: Disable execute and popen.
	* std_hooks.lua: Remove io.execute uses.
	* AUTHORS: Update to mention lposix.c, modemuncher.c.
	* Makefile.am: Likewise.

2005-02-01  Nathaniel Smith  <njs@codesourcery.com>

	* tests/t_rebuild.at: Beef up test in response to possible
	problems reported by Derek Scherger.

2005-01-31  Nathaniel Smith  <njs@codesourcery.com>

	* rcs_import.cc (store_manifest_edge): Don't try to store deltas
	to the null manifest.
	(import_cvs_repo): Root revision has null manifest, not empty
	manifest.
	* revision.cc (check_sane): More invariants.

2005-01-28  graydon hoare  <graydon@pobox.com>

	* database.{cc,hh}: More netsync speed tweaks.
	* netsync.cc: Likewise.

2005-01-27  Nathaniel Smith  <njs@codesourcery.com>

	* tests/t_restrictions_warn_on_unknown.at: New test.
	* testsuite.at: Add it.

2005-01-27  Derek Scherger  <derek@echologic.com>

	* commands.cc (attr): adjust for subdir; ensure files exist
	* tests/t_attr.at: improve setup description
	* tests/t_attributes.at: improve setup description so that
	testsuite -k attr runs this test; check for attributes on missing
	files
	* tests/t_subdir_attr.at: new test
	* testsuite.at: fix dutch spelling of monotone; call new test

2005-01-27  Nathaniel Smith  <njs@codesourcery.com>

	* change_set.hh (null_id): New function.
	* revision.cc (analyze_manifest_changes): Fix typo, use null_id.
	* tests/t_rebuild.at: Un-XFAIL.

2005-01-27  Nathaniel Smith  <njs@codesourcery.com>

	* tests/t_rebuild.at: Add priority tag.

	* tests/t_cvsimport.at: Be more thorough.

	* rcs_import.cc (store_edge): Rename to...
	(store_manifest_edge): ...this.  Remove revision arguments, and
	remove storing of revision.
	(import_states_recursive): Update accordingly.
	Add 'revisions' argument; update it instead of trying to write
	revisions now.
	(import_states_by_branch): Add 'revisions' argument.
	(import_cvs_repo): Add a stage 3 that writes out the revisions
	accumulated in the 'revisions' vector.
	
2005-01-27  Matt Johnston  <matt@ucc.asn.au>

	(compile fixes for Linux/gcc 3.3.4)
	* botan/{util.cpp,primes.cpp}: give large constants ULL
	suffixes
	* botan/{gzip.cpp}: fix type for std::max() comparison

2005-01-27  graydon hoare  <graydon@pobox.com>

	* AUTHORS: Mention Georg.
	* change_set.cc: Null out names which are in null directories.
	* commands.cc (reindex): Remove COLLECTION argument.
	* database.{cc,hh} (get_revision_certs):
	Add brute force "load all certs" method.
	* merkle_tree.{cc,hh}: Modify to use memory rather than disk.
	* netsync.{cc,hh}: Likewise.
	* packet.hh (manifest_edge_analyzer): Kill dead code.

2005-01-26  Nathaniel Smith  <njs@codesourcery.com>

	* mt_version.cc (print_full_version): Include system flavour.

2005-01-26  Nathaniel Smith  <njs@codesourcery.com>

	* tests/t_rebuild.at: New test.
	* testsuite.at: Add it.

2005-01-26  Nathaniel Smith  <njs@codesourcery.com>

	* tests/t_checkout_noop_on_fail.at: Clarify description and XFAIL.

	* tests/t_approval_semantics.at: New TODO.
	* tests/t_monotone_agent.at: New TODO.
	* testsuite.at: Add them.

2005-01-25  Nathaniel Smith  <njs@codesourcery.com>

	* tests/t_checkout_noop_on_fail.at: New test.
	* testsuite.at: Add it.
	(RAW_MONOTONE): Add $PREEXECUTE to definition.

2005-01-25  Nathaniel Smith  <njs@codesourcery.com>

	* change_set.cc (extend_renumbering_from_path_identities): Add
	invariant.
	(extend_renumbering_via_added_files): Likewise.

	* constants.hh (maxbytes, postsz): Remove dead constants.
	(verify_depth): New constant.
	* constants.cc: Likewise.
	* revision.hh (check_sane_history): New function.
	* revision.cc (check_sane_history): Likewise.
	* database.cc (put_revision): Sanity check revision and revision
	history before storing it.
	This breaks cvs import.  Why?

	* update.cc (find_deepest_acceptable_descendent): Remove.
	(acceptable_descendent, calculate_update_set): New functions.
	(pick_update_candidates): Use 'calculate_update_set'.
	* tests/t_update_2.at: Un-XFAIL.
	* tests/t_ambig_update.at: Un-XFAIL.

	* tests/t_no_rename_overwrite.at: New test.
	* tests/t_cdiff.at: New test placeholder.
	* testsuite.at: Add them.
	(MONOTONE): Prefix command line with $PREEXECUTE to e.g. support
	running under Valgrind.

2005-01-25  Matt Johnston  <matt@ucc.asn.au>

	* cert.cc: ignore whitespace when comparing private keys
	from the database and with the lua hook
	* tests/t_lua_privkey.at: new test
	* testsuite.at: run it

2005-01-23  Derek Scherger  <derek@echologic.com>

	* commands.cc (restrict_rename_set): include renames if either
	name is present in restriction
	(calculate_base_revision): remove unused variant
	(calculate_current_revision): remove unsed variable
	(calculate_restricted_revision): remove unsed variable
	(ls_missing): remove unsed variable
	(revert): rewrite with restrictions
	* tests/t_revert.at: test partial reverts adjust MT/work properly
	* tests/t_revert_dirs.at: un-XFAIL
	* tests/t_revert_rename.at: un-XFAIL; revert rename via both names

2005-01-23  Derek Scherger  <derek@echologic.com>

	* tests/t_revert_rename.at: remove extra MONOTONE_SETUP
	attempt revert by both original name and new name

2005-01-23  Derek Scherger  <derek@echologic.com>

	* tests/t_revert_rename.at: New test.
	* testsuite.at: Add it.

2005-01-22  Derek Scherger  <derek@echologic.com>

	* tests/t_revert_dirs.at: New test.
	* testsuite.at: Add it.

2005-01-22  Nathaniel Smith  <njs@codesourcery.com>

	* configure.ac (AC_INIT): Set bug-reporting address to list
	address, rather than Graydon's personal email.
	* diff_patch.cc (normalize_extents): Use it.
	* ui.cc (fatal): Likewise.

	* tests/t_vcheck.at: New priority "todo", tweak descriptive text.

2005-01-23  Derek Scherger  <derek@echologic.com>

	* database.{cc,hh}: convert queries to use prepared statements

2005-01-22  Nathaniel Smith  <njs@codesourcery.com>

	* tests/t_delete_dir.at: Add more commentary.

	* tests/t_rename_dir_patch.at: New test.
	* tests/t_delete_dir_patch.at: New test.
	* testsuite.at: Add them.

2005-01-22  Nathaniel Smith  <njs@codesourcery.com>

	* change_set.cc (apply_change_set): Add invariants.
	* tests/t_rename_dir_cross_level.at: New test.
	* tests/t_rename_added_in_rename.at: New test.
	* tests/t_rename_conflict.at: New test.
	* testsuite.at: Add them.

2005-01-21  Nathaniel Smith  <njs@codesourcery.com>

	* tests/t_ambig_update.at: Update comments.

	* tests/t_update_2.at: New test from Georg-W. Koltermann
	<Georg.Koltermann@mscsoftware.com>.
	* testsuite.at: Add it.

2005-01-20  Nathaniel Smith  <njs@codesourcery.com>

	* tests/t_lca_1.at: New bug report.
	* testsuite.at: Add it.

2005-01-19  Nathaniel Smith  <njs@codesourcery.com>

	* commands.cc (merge): Improve merge chatter.
	(do_diff): Don't print anything when there are no
	changes.

2005-01-19  Nathaniel Smith  <njs@codesourcery.com>

	* tests/t_db_with_dots.at: New test.
	* testsuite.at: Add it.

2005-01-19  Patrick Mauritz <oxygene@studentenbude.ath.cx>

	* Makefile.am (%.h, package_revision.h, package_full_revision.h):
	Don't update target file if no change has occurred, to reduce
	unnecessary rebuilds.

2005-01-18  Nathaniel Smith  <njs@codesourcery.com>

	* rcs_import.cc (cvs_key): Initialize struct tm to all zeros, to
	stop garbage sneaking in -- thanks to Zack Weinberg for pointing
	this out.  Also, handle 2 digit years properly on WIN32.

2005-01-18  Nathaniel Smith  <njs@codesourcery.com>

	* rcs_import.cc: Remove tabs.

2005-01-19  Matt Johnston  <matt@ucc.asn.au>

	* database.cc: Pass filename to check_sqlite_format_version as a
	fs::path, so that it doesn't get passed as a freshly created fs::path
	with default checker (which disallows '.foo' path components)

2005-01-19  Nathaniel Smith  <njs@codesourcery.com>

	* netsync.cc (session, process_confirm_cmd, dispatch_payload):
	Back out some over-zealous changes that broke netsync
	compatibility.  Probably should redo later, when have a chance to
	bump netsync protocol number, but we're not ready for that now.

2005-01-19  Nathaniel Smith  <njs@codesourcery.com>

	* tests/t_subdir_revert.at: New test.
	* tests/t_subdir_rename.at: New test.
	* testsuite.at: Add them.

2005-01-18  Nathaniel Smith  <njs@codesourcery.com>

	* tests/t_subdir_add.at: New test.
	* tests/t_subdir_drop.at: New test.
	* testsuite.at: Add them.
	* tests/t_delete_dir.at: Implement it.

2005-01-19  Nathaniel Smith  <njs@codesourcery.com>

	* netcmd.cc: Remove tabs.

2005-01-19  Nathaniel Smith  <njs@codesourcery.com>

	* merkle_tree.cc: Remove tabs.

2005-01-18  Nathaniel Smith  <njs@codesourcery.com>

	* rcs_import.cc (cvs_key): Initialize struct tm to all zeros, to
	stop garbage sneaking in -- thanks to Zack Weinberg for pointing
	this out.  Also, handle 2 digit years properly on WIN32.

2005-01-18  Nathaniel Smith  <njs@codesourcery.com>

	* rcs_import.cc: Remove tabs.

2005-01-18  Nathaniel Smith  <njs@codesourcery.com>

	* monotone.texi: Undocument mcerts, fcerts; rename rcerts to
	certs.
	* monotone.1: Likewise.

2005-01-18  Nathaniel Smith  <njs@codesourcery.com>

	* commands.cc (restrict_rename_set): Fix types to compile with old
	rename_set gunk removed.
	Alter logic to yell if a rename crosses the restriction boundary,
	rather than silently ignore it.

2005-01-19  graydon hoare  <graydon@pobox.com>

	* commands.cc: Fix up some merge breakage.
	* tests/t_add_dot.at: Un-XFAIL.
	* testsuite.at: Run "setup ." before "db init".

2005-01-09  Derek Scherger  <derek@echologic.com>

	* commands.cc (get_path_rearrangement): new function/signature for
	splitting restricted rearrangements
	(calculate_restricted_revision): use it and update to work
	similarly to calculate_current_revision
	(trusted): call app.initialize(false)
	(ls_missing): adjust for new get_path_rearrangement
	(attr): call app.initialize(true)
	(diff): merge cleanup
	(lca, lcad, explicit_merge): call app.initialize(false)
	* app_state.cc (constructor): set database app state
	(load_rcfiles): add required booleans
	* lua.{cc,hh} (load_rcfile): add required boolean
	* tests/t_add.at:
	* tests/t_diff_added_file.at:
	* tests/t_disapprove.at:
	* tests/t_drop_missing.at:
	* tests/t_heads.at:
	* tests/t_heads_discontinuous_branch.at:
	* tests/t_i18n_file.at:
	* tests/t_log_nonexistent.at:
	* tests/t_merge_add_del.at:
	* tests/t_netsync.at:
	* tests/t_netsync_pubkey.at:
	* tests/t_netsync_single.at:
	* tests/t_persistent_server_keys.at:
	* tests/t_persistent_server_revision.at:
	* tests/t_remerge.at:
	* tests/t_tags.at:
	* tests/t_update_missing.at:
	* tests/t_update_to_revision.at: add --message option to commits
	* tests/t_merge2_add.at:
	* tests/t_merge2_data.at:
	* tests/t_netsync_unrelated.at: create working directory with new
	setup command
	* tests/t_erename.at: update for revisions
	* tests/t_no_change_deltas.at: add --revision options to diff
	* tests/t_restrictions.at: remove some cruft and update to work
	with revisions
	* tests/t_subdirs.at: pass correct --rcfile and --db options from
	within subdir
	* testsuite.at (REVERT_TO): remove MT dir before checkout, which
	now fails if MT exists, replace checkout MT/options with old
	MT/options
	(COMMIT): add --message option to commit macro
	* work.cc (read_options_map): don't overwrite option settings when
	reading options map so that command line settings take precedence

2005-01-18  Nathaniel Smith  <njs@codesourcery.com>

	* netsync.cc: Partially fix comment (s/manifest/revision/ etc.).
	(dispatch_payload): Ignore mcert and fcert refinement requests,
	instead of dying on them.  Hack, but I think it should let this
	netsync continue to interoperate with old netsync...

2005-01-18  Nathaniel Smith  <njs@codesourcery.com>

	* vocab.hh: Remove file<cert>.
	* vocab.cc: Likewise.
	* packet_types.hh: Remove file.
	* Makefile.am (MOST_SOURCES): Remove packet_types.hh and mac.hh.

2005-01-18  Nathaniel Smith  <njs@codesourcery.com>

	* netsync.cc (process_confirm_cmd): Don't try refining mcert and
	fcert trees.
	Remove other dead/pointless code.

2005-01-18  Nathaniel Smith  <njs@codesourcery.com>

	* database.hh: Remove file cert stuff.
	* netsync.cc (data_exists): We don't have file/manifest certs.
	(load_data): Likewise.

2005-01-18  Nathaniel Smith  <njs@codesourcery.com>

	* netsync.cc (process_data_cmd): Ignore file/manifest certs.

	* database.cc (struct valid_certs): Don't support file certs.
	(rehash): No file certs.
	(file_cert_exists): Remove.
	(put_file_cert): Remove.
	(get_file_certs): Remove.

2005-01-18  Nathaniel Smith  <njs@codesourcery.com>

	* packet.cc (class delayed_manifest_cert_packet):
	(class delayed_file_cert_packet): Remove.
	(packet_db_writer::consume_file_cert, consume_manifest_cert)
	(packet_writer::consume_file_cert, consume_manifest_cert)
	Remove.
	(struct feed_packet_consumer): Don't support mcert/fcert packets.
	(extract_packets): Likewise.
	(packet_roundabout_test): Test revision certs, not manifest/file
	certs.

	* packet.hh (packet_consumer::consume_file_cert):
	(packet_consumer::consume_manifest_cert):
	(packet_writer::consume_file_cert):
	(packet_writer::consume_manifest_cert):
	(packet_db_writer::consume_file_cert):
	(packet_db_writer::consume_manifest_cert):
	Remove.

	* lua.hh (hook_get_file_cert_trust): Remove.
	* lua.cc (hook_get_file_cert_trust): Remove.

2005-01-18  Nathaniel Smith  <njs@codesourcery.com>

	* cert.hh (erase_bogus_certs): Re-add manifest cert version.

	* monotone.texi (Hook Reference): Remove documentation of
	get_{file,manifest}_cert_trust.

2005-01-18  Nathaniel Smith  <njs@codesourcery.com>

	* cert.cc (erase_bogus_certs): Re-add manifest cert version.
	(bogus_cert_p): Likewise.

2005-01-18  Nathaniel Smith  <njs@codesourcery.com>

	* cert.hh (rename_edge):
	(rename_set):
	(calculate_renames):
	(rename_cert_name): Remove.
	(cert_file_comment):
	(cert_manifest_comment): Remove.
	(erase_bogus_certs): Remove manifest and file versions.
	* cert.cc (rename_cert_name): Remove.
	(bogus_cert_p): Remove manifest<cert> and file<cert> variants.
	(erase_bogus_certs): Likewise.
	(put_simple_manifest_cert):
	(put_simple_file_cert):
	(cert_file_comment): Remove.

	* commands.cc (fcerts): Remove.
	(mcerts): Likewise.
	(rcerts): Rename to...
	(certs): ...this.  s/revision certs/certs/ in help text.
	(trusted): s/revision cert/cert/.
	(ls_certs): Don't special-case rename certs.

2005-01-18  Nathaniel Smith  <njs@codesourcery.com>

	* tests/t_vcheck.at: Fix AT_XFAIL_IF typo.

2005-01-18  Nathaniel Smith  <njs@codesourcery.com>

	* monotone.texi (Reserved Certs): Remove 'vcheck'.
	(Key and Cert): Remove 'vcheck'.
	(Accidental collision): Likewise.
	(Commands): Likewise.
	* tests/t_vcheck.at: Add note about manual having useful stuff for
	when vcheck is re-added.

2005-01-18  Nathaniel Smith  <njs@codesourcery.com>

	* mac.hh:
	* cert.cc (vcheck_cert_name):
	(calculate_vcheck_mac):
	(cert_manifest_vcheck
	(check_manifest_vcheck):
	* cert.hh (cert_manifest_vcheck):
	(check_manifest_vcheck):
	* constants.cc (constants::vchecklen):
	* constants.hh (constants::vchecklen):
	* commands.cc (vcheck):
	Remove.

	* tests/t_vcheck.at: New test.
	* testsuite.at: Call it.

2005-01-18  Nathaniel Smith  <njs@codesourcery.com>

	* ROADMAP: Remove 'upgrade to sqlite3' todo item.

2005-01-18  Nathaniel Smith  <njs@codesourcery.com>

	* commands.cc (tag):
	(testresult):
	(approve):
	(disapprove):
	(comment):
	(fload):
	(fmerge):
	(cat):
	(rcs_import): Change grouping for "--help" display, to make more
	informative.
	(rcs_import): Also add more details to help text.

2005-01-17  Matt Johnston  <matt@ucc.asn.au>

	* file_io.cc: re-add accidentally removed #include
	* botan/gzip.cc: improved comments, removed unused code

2005-01-17  Nathaniel Smith  <njs@codesourcery.com>

	* diff_patch.cc (normalize_extents): Add missing ')'.

2005-01-17  Nathaniel Smith  <njs@codesourcery.com>

	* tests/t_update_1.at: New test.
	* testsuite.at: Call it.

2005-01-11  Nathaniel Smith  <njs@codesourcery.com>

	* diff_patch.cc (normalize_extents): Add warning for anyone who
	manages to trigger the untested part of the normalization code.

2005-01-14  Christian Kollee <stuka@pestilenz.org>

	* search for and link with sqlite3 when --bundle-sqlite=no

2005-01-12  Derek Scherger  <derek@echologic.com>

	* tests/t_ambig_update.at: add comments from discussion on irc
	* tests/t_status_missing.at: new test
	* testsuite.at: include it

2005-01-10  graydon hoare  <graydon@pboox.com>

	* commands.cc (explicit_merge): Tweak merge message.
	* database.cc (check_sqlite_format_version): New function.
	(database::sql): Call it.
	* sqlite/pager.hh (SQLITE_DEFAULT_PAGE_SIZE): Adjust to 8192.
	(SQLITE_MAX_PAGE_SIZE): Adjust to 65536.
	* schema_migration.cc: Post-merge cleanup.
	* Makefile.am: Likewise.

2005-01-10  Christof Petig <christof@petig-baender.de>

	* sqlite/*: SQLite 3.0.8 CVS import
	* database.{cc,hh}:
	* schema_migration.{cc,hh}: convert to use the SQLite3 API

	This does not yet use any of the more sophisticated API features
	of SQLite3 (query parameters, BLOBs), so there is plenty of room
	for optimization. This also does not change the schema (i.e.
	still uses base64 encoded values in tables)

2005-01-17  graydon hoare  <graydon@pobox.com>

	* AUTHORS: Mention Wojciech and Neil.
	* revision.cc (calculate_ancestors_from_graph): Make non-recursive.

2005-01-17  Wojciech Miłkowski  <wmilkowski@interia.pl>

	* std_hooks.lua: Teach about meld.

2005-01-17  Neil Conway  <neilc@samurai.com>

	* diff_patch.cc: add a new context diff hunk consumer. Rename
	unidiff() to make_diff().
	* diff_patch.hh: Rename unidiff() to make_diff().
	* command.cc: Add new "cdiff" command, and refactor "diff" to
	invoke a common subroutine that is parameterized on the diff
	type. Unrelated change: make a branch-based checkout default to
	using the same directory name as the branch name, unless a
	branch is specified.

2005-01-17  graydon hoare  <graydon@pobox.com>

	* cryptopp/osrng.cpp (NonblockingRng::GenerateBlock):
	Bring forward patch lost in cryptopp 5.2 upgrade.
	* revision.cc (add_bitset_to_union)
	(calculate_ancestors_from_graph): New functions.
	(erase_ancestors)
	(is_ancestor): Rewrite.
	* cert.cc (get_branch_heads): Rewrite.
	* database.{cc,hh} (get_heads): Remove
	(get_revision_ancestry): Use multimap.
	(install_views): Disable.
	Remove everything related to the trust views. Too slow.
	Also tidy up whitespace formatting in sqlite3 code.
	* views.sql: Clear out all views.
	* commands.cc: Adapt to using multimap for ancestry.
	* AUTHORS: Mention Faheem and Christian.

2005-01-17  Faheem Mitha  <faheem@email.unc.edu>

	* debian/control: Fix up build depends.

2005-01-17  Ulrich Drepper  <drepper@redhat.com>

	* acinclude.m4 (AC_CHECK_INADDR_NONE): Fix quoting.
	* Makefile.am (EXTRA_DIST): Add sqlite/keywordhash.c.

2005-01-14  Christian Kollee  <stuka@pestilenz.org>

	* search for and link with sqlite3 when --bundle-sqlite=no

2005-01-12  Derek Scherger  <derek@echologic.com>

	* tests/t_ambig_update.at: add comments from discussion on irc
	* tests/t_status_missing.at: new test
	* testsuite.at: include it

2005-01-10  graydon hoare  <graydon@pboox.com>

	* commands.cc (explicit_merge): Tweak merge message.
	* database.cc (check_sqlite_format_version): New function.
	(database::sql): Call it.
	* sqlite/pager.hh (SQLITE_DEFAULT_PAGE_SIZE): Adjust to 8192.
	(SQLITE_MAX_PAGE_SIZE): Adjust to 65536.
	* schema_migration.cc: Post-merge cleanup.
	* Makefile.am: Likewise.

2005-01-10  Christof Petig  <christof@petig-baender.de>

	* sqlite/*: SQLite 3.0.8 CVS import
	* database.{cc,hh}:
	* schema_migration.{cc,hh}: convert to use the SQLite3 API

	This does not yet use any of the more sophisticated API features
	of SQLite3 (query parameters, BLOBs), so there is plenty of room
	for optimization. This also does not change the schema (i.e.
	still uses base64 encoded values in tables)

2005-01-11  Nathaniel Smith  <njs@codesourcery.com>

	* tests/t_migrate_schema.at: Switch to using pre-dumped db's, make
	it work, un-XFAIL it.

2005-01-11  Nathaniel Smith  <njs@codesourcery.com>

	* tests/t_persistent_server_keys_2.at: XFAIL it, add commentary on
	solution.

2005-01-11  Nathaniel Smith  <njs@codesourcery.com>

	* tests/t_persistent_server_keys_2.at: New test.
	* testsuite.at: Add it.

2005-01-06  Nathaniel Smith  <njs@codesourcery.com>

	* schema_migration.cc (migrate_monotone_schema): Add comment
	pointing to t_migrate_schema.at.
	* tests/t_migrate_schema.at: Implement, mostly.  (Still broken.)

	* tests/t_heads_discontinuous_branch.at: Remove urgency
	annotation.
	* tests/t_netsync_nocerts.at: Add urgency annotation.

	* testsuite.at: Add UNGZ, UNGZB64 macros.
	* tests/t_fmerge.at: Use them.

2005-01-05  Nathaniel Smith  <njs@codesourcery.com>

	* schema_migration.cc: Update comment about depot code.
	(migrate_depot_split_seqnumbers_into_groups):
	(migrate_depot_make_seqnumbers_non_null):
	(migrate_depot_schema): Remove; all are dead code.

2005-01-05  Nathaniel Smith  <njs@codesourcery.com>

	* schema_migration.cc: Remove tabs.

2005-01-05  Nathaniel Smith  <njs@codesourcery.com>

	* tests/t_check_same_db_contents.at: Uncapitalize title to unbreak
	testsuite.

	* revision.cc (is_ancestor): Add FIXME comment.
	(erase_ancestors): New function.
	* revision.hh (erase_ancestors): Prototype it.
	* cert.cc (get_branch_heads): Call it.
	* tests/t_heads_discontinuous_branch.at: Un-XFAIL it.

	* revision.cc (find_subgraph_for_composite_search): Ignore null
	revision ids.
	* commands.cc (try_one_merge): Add invariant - never create merges
	where the left parent is an ancestor or descendent of the right.
	(explicit_merge): Same check.
	(propagate): Handle cases where no merge is necessary.  Also, make
	generated log message more readable.

	* tests/t_propagate_desc.at: Un-XFAIL it.
	* tests/t_propagate_anc.at: Un-XFAIL it.  Use new
	CHECK_SAME_DB_CONTENTS macros.
	* testsuite.at: Move t_check_same_db_contents.at to run before
	propagation tests.  Make CHECK_SAME_DB_CONTENTS more thorough.

	* tests/t_dump_load.at: Implement test.

2005-01-05  Nathaniel Smith  <njs@codesourcery.com>

	* tests/t_check_same_db_contents.at: New test.
	* testsuite.at: Add it.
	(CHECK_SAME_DB_CONTENTS): New macro.

2005-01-04  Nathaniel Smith  <njs@codesourcery.com>

	* cert.cc: Remove tabs.
	* revision.hh: Likewise.

2005-01-04  Nathaniel Smith  <njs@codesourcery.com>

	* tests/t_propagate_anc.at: Also check the case where we're
	propagating a non-strict ancestor, i.e. the heads are actually
	equal.

2005-01-04  Nathaniel Smith  <njs@codesourcery.com>

	* database.cc (get_revision_parents): Add invariant.
	(get_revision_children): Likewise.
	(get_revision): Likewise.
	(put_revision): Likewise.

	* tests/t_merge_ancestor.at: New test.
	* tests/t_propagate_desc.at: Likewise.
	* tests/t_propagate_anc.at: Likewise.
	* testsuite.at: Call them.

2005-01-04  Nathaniel Smith  <njs@codesourcery.com>

	* tests/t_netsync_diffbranch.at: Add priority, add description of
	problem and solution.
	Also, XFAIL it.
	* tests/t_netsync_unrelated.at: Add reference to discussion.
	* tests/t_cmdline_options.at: Remove priority marking from
	non-bug.
	* tests/t_checkout_dir.at: XFAIL when run as root.

	* tests/t_netsync_nocerts.at: New test.
	* testsuite.at: Call it.

2005-01-03  Matt Johnston  <matt@ucc.asn.au>

	* tests/t_netsync_diffbranch.at: add a new test for pulling a branch
	with a parent from a different branch.
	* testsuite.at: add it

2005-01-02  Derek Scherger  <derek@echologic.com>

	* commands.cc (log_certs): new function
	(log) add Ancestor: and Branch: entries to output; use above new
	function
	* tests/t_cross.at: update to work with changesets

2005-1-1  Matt Johnston  <matt@ucc.asn.au>

	* botan/base64.cpp: Include a terminating newline in all cases for
	compatibility with cryptopp

2005-1-1  Matt Johnston  <matt@ucc.asn.au>

	* keys.cc: fix merge issues propagating 0.16 to net.venge.monotone.botan
	* botan/config.h: add it
	* botan/{aes,des,dh,dsa,elgamal,lion,lubyrack,nr,rw,openpgp}*: removed
	unused files.

2004-12-30  graydon hoare  <graydon@pobox.com>

	* constants.cc (netcmd_current_protocol_version): Set to 3.
	* tests/t_crlf.at: New test of crlf line encodings.
	* testsuite.at: Call it.
	* monotone.spec: Note 0.16 release.

2004-12-30  graydon hoare  <graydon@pobox.com>

	* win32/get_system_flavour.cc: Fix little compile bugs.

2004-12-30  Julio M. Merino Vidal  <jmmv@menta.net>

	* change_set.{cc,hh}: Add the has_renamed_file_src function in
	change_set::path_rearrangement.
	* commands.cc: Make the 'log' command show nothing for renamed or
	deleted files (when asked to do so) and stop going backwards in
	history when such condition is detected; they don't exist any more,
	so there is no point in showing history (and could drive to incorrect
	logs anyway).
	* tests/t_log_nonexistent.at: New check to verify previous.
	* testsuite.at: Add it.

2004-12-30  graydon hoare  <graydon@pobox.com>

	* Makefile.am: Clean full testsuite directory and full-version.
	* configure.ac: Bump version number.
	* po/monotone.pot: Regenerate.
	* NEWS: Describe new release.

2004-12-29  Julio M. Merino Vidal  <jmmv@menta.net>

	* tests/t_cmdline_options.at: New test for previous: ensure that
	monotone is actually checking for command line correctness.
	* testsuite.at: Add it.

2004-12-29  Julio M. Merino Vidal  <jmmv@menta.net>

	* monotone.cc: Verify that the command line is syntactically correct
	as regards to options (based on error codes from popt).

2004-12-29  Matt Johnston  <matt@ucc.asn.au>

	* tests/t_drop_rename_patch.at: A test to check that deltas on
	renamed files are included in concatenate_change_sets, if there was a
	deletion of a file with the same name as the rename src.
	* testsuite.at: add it

2004-12-29  graydon hoare  <graydon@pobox.com>

	* AUTHORS: Add Jordi.
	* change_set.{cc,hh}: Make sanity helpers const.
	(normalize_change_set): Drop a->a deltas.
	(merge_change_sets): Call normalize.
	(invert_change_set): Likewise.
	* revision.cc
	(find_subgraph_for_composite_search): New fn.
	(calculate_composite_change_set): Call it.
	(calculate_change_sets_recursive): Use results.
	* tests/t_no_change_deltas.at: Fix.

2004-12-29  graydon hoare  <graydon@pobox.com>

	* change_set.cc: Fix unit tests to satisfy sanity checks.
	* std_hooks.lua: Fix status checking on external merges.

2004-12-29  Matt Johnston  <matt@ucc.asn.au>

	* change_set.{cc,hh}: Take account of files which are the
	destination of a rename_file operation, when examining
	file deletions. Added helper methods to clean up related code.

2004-12-29  Matt Johnston  <matt@ucc.asn.au>

	* change_set.cc: added a sanity check for deltas with same src/dst,
	and deleted files with deltas.

2004-12-29  Matt Johnston  <matt@ucc.asn.au>

	* testsuite.at, tests/t_netsync_single.at: don't use -q with
	killall since it isn't portable.

2004-12-28  Julio M. Merino Vidal  <jmmv@menta.net>

	* commands.cc: Make the 'log' command show all affected files
	in each revision in a nice format (easier to read than what
	'cat revision' shows).

2004-12-28  Julio M. Merino Vidal  <jmmv@menta.net>

	* commands.cc: Change the order used by the 'log' command to show
	affected files so that it matches the order in which these changes
	really happen.  Otherwise, a sequence like "rm foo; mv bar foo;
	patch foo" could be difficult to understand by the reader.

2004-12-28  Jordi Vilalta Prat  <jvprat@wanadoo.es>

	* monotone.texi: Fix a typo: "not not" should be "not".

2004-12-28  Julio M. Merino Vidal  <jmmv@menta.net>

	* commands.cc: Make the 'log' command show all affected files
	in each revision in a nice format (easier to read than what
	'cat revision' shows).

2004-12-28  graydon hoare  <graydon@pobox.com>

	* AUTHORS: Add various recent authors.

2004-12-28  Badai Aqrandista <badaiaqrandista@hotmail.com>

	* debian/*: Fix up for package building.

2004-12-28  graydon hoare  <graydon@pobox.com>

	* change_set.{cc,hh}: Add sanity checking, rework
	some of concatenation logic to accomodate.
	* revision.{cc,hh}: Likewise.
	Teach about generalized graph rebuilding.
	* database.cc (delete_existing_revs_and_certs): New fn.
	* commands.cc (db rebuild): New command.
	(db fsck) New command.
	* sanity.{cc,hh} (relaxed): New flag.
	* work.cc: Use new concatenation logic.

2004-12-25  Julio M. Merino Vidal  <jmmv@menta.net>

	* commands.cc: During 'log', print duplicate certificates (by
	different people) in separate lines, rather than showing them
	together without any spacing.  While here, homogenize new lines
	in other messages as well; this also avoids printing some of
	them in case of missing certificates).

2004-12-24  Nathaniel Smith  <njs@codesourcery.com>

	* tests/t_disapprove.at: Enable previously disabled test.

	* tests/t_no_change_deltas.at: New test.
	* testsuite.at: Call it.

2004-12-23  Nathaniel Smith  <njs@codesourcery.com>

	* win32/read_password.c: Remove unused file.

2004-12-22  Julio M. Merino Vidal  <jmmv@menta.net>

	* commands.cc: Verify that the key identifier passed to the pubkey
	and privkey commands exists in the database.  Otherwise exit with
	an informational message instead of an exception.

2004-12-20  Matt Johnston  <matt@ucc.asn.au>

	* keys.cc: don't cache bad passphrases, so prompt for a correct
	password if the first ones fail.

2004-12-19  Matt Johnston  <matt@ucc.asn.au>

	* commands.cc: print out author/date next to ambiguous revision
	lists from selectors.

2004-12-19  Julio M. Merino Vidal  <jmmv@menta.net>

	* testsuite.at:
	* tests/t_fmerge.at:
	* tests/t_netsync.at:
	* tests/t_netsync_single.at:
	* tests/t_revert.at:
	* tests/t_tags.at: Avoid usage of test's == operator.  It's a
	GNUism and causes unexpected failures in many tests.  The correct
	operator to use is just an equal sign (=).
	* tests/t_renamed.at: Don't use cp's -a flag, which is not
	supported by some implementations of this utility (such as the
	one in NetBSD).  Try to add some of its funcionality by using
	the -p flag, although everything could be fine without it.
	* tests/t_unidiff.at: Discard patch's stderr output.  Otherwise
	it's treated as errors, but NetBSD's patch uses it to print
	informative messages.

2004-12-19  Julio M. Merino Vidal  <jmmv@menta.net>

	* tests/t_scan.at: Instead of running sha1sum, use a prestored
	manifest file to do the verification.  This avoids problems in
	systems that do not have the sha1sum tool, like NetBSD.

2004-12-19  Julio M. Merino Vidal  <jmmv@menta.net>

	* Makefile.am: Remove obsolete --with-bundled-adns flag from
	DISTCHECK_CONFIGURE_FLAGS.

2004-12-18  Nathaniel Smith  <njs@codesourcery.com>

	* tests/t_checkout_dir.at: Make the test directory chdir'able
	again after the test.
	* tests/t_delete_dir.at: Add trailing newline.

	* tests/t_dump_load.at: New bug report.
	* tests/t_migrate_schema.at: Likewise.
	* testsuite.at: Call them.

2004-12-18  Nathaniel Smith  <njs@codesourcery.com>

	* change_set.hh: Remove obsolete comment.

2004-12-18  Nathaniel Smith  <njs@codesourcery.com>

	* tests/t_delete_dir.at: New bug report.
	* testsuite.at: Call it.

2004-12-18  Julio M. Merino Vidal  <jmmv@menta.net>

	* commands.cc: Homogenize help message for 'ls' with the one shown
	by 'list'.

2004-12-18  Julio M. Merino Vidal  <jmmv@menta.net>

	* ChangeLog: Add missing entries for several modifications I did
	in December 6th and 3rd.

2004-12-18  Julio M. Merino Vidal  <jmmv@menta.net>

	* tests/t_checkout_dir.at: New test triggering the bug I fixed
	  previously in the checkout command, verifying that directory
	  creation and chdir succeed.
	* testsuite.at: Add new test.

2004-12-18  Nathaniel Smith  <njs@codesourcery.com>

	* ChangeLog: Add log entry for <jmmv@menta.net>'s last change.
	* std_hooks.lua: Check exit status of external merge commands.

2004-12-18  Julio M. Merino Vidal  <jmmv@menta.net>

	* commands.cc: Include cerrno, cstring,
	boost/filesystem/exception.hpp.
	(checkout): Verify that directory creation and chdir succeeded.

2004-12-18  Nathaniel Smith  <njs@codesourcery.com>

	* diff_patch.cc (struct hunk_offset_calculator): Remove dead
	code.  (I believe it was used by the old, non-extent-based
	merging.)
	(calculate_hunk_offsets): Likewise.
	(struct hunk_consumer): Move next to rest of unidiff code.
	(walk_hunk_consumer): Likewise.

2004-12-18  Matt Johnston <matt@ucc.asn.au>

	* change_set.cc (concatenate_change_sets): Be more careful checking
	whether to discard deltas for deleted files (in particular take
	care when files are removed then re-added) - fixes tests
	t_patch_drop_add, t_add_drop_add.at, t_add_patch_drop_add,
	t_merge2_add_drop_add
	* change_set.cc (project_missing_deltas): don't copy deltas
	for deleted files, and handle the case where src file ids vary when
	files are added/removed. (fixes t_patch_vs_drop_add)
	* t_patch_drop_add.at, t_add_drop_add.at, t_add_patch_drop_add.at,
	  t_merge2_add_drop_add.at, t_patch_vs_drop_add.t: don't expect
	to fail any more.

2004-12-17  Nathaniel Smith  <njs@codesourcery.com>

	* tests/t_persistent_server_keys.at:
	* tests/t_attr.at:
	* tests/t_patch_vs_drop_add.at:
	* tests/t_merge2_add_drop_add.at:
	* tests/t_add_drop_add.at:
	* tests/t_add_patch_drop_add.at:
	* tests/t_patch_drop_add.at: Remove priority notes, since these
	are no longer bugs.

2004-12-17  graydon hoare  <graydon@pobox.com>

	* tests/t_merge_2.at: Works now, remove xfail.

2004-12-17  graydon hoare  <graydon@pobox.com>

	* tests/t_merge_1.at: Remove AT_CHECK(false) and xfail.
	* tests/t_fdiff_normalize.at: New test.
	* testsuite.at: Call it.
	* diff_patch.cc (normalize_extents): Fix the normalize bug.
	* revision.{cc,hh} (construct_revisions): Rename to prepare for
	next rebuild-the-graph migration.
	* commands.cc (db): Change call name.

2004-12-16  Joel Rosdahl  <joel@rosdahl.net>

	* revision.cc (is_ancestor): Use std::queue for the queue.

2004-12-14  Joel Rosdahl  <joel@rosdahl.net>

	Generalize the explicit_merge command with an optional ancestor
	argument:
	* revision.cc (is_ancestor): New method.
	* revision.hh (is_ancestor): Add prototype.
	* commands.cc (try_one_merge): Add ancestor argument. Empty
	ancestor means use ancestor from find_common_ancestor_for_merge.
	(merge): Pass empty ancestor to try_one_merge.
	(propagate): Likewise.
	(explicit_merge): Add optional ancestor argument.
	* monotone.texi: Document new explicit_merge argument.

2004-12-13  Joel Rosdahl  <joel@rosdahl.net>

	* tests/t_merge_2.at: New test triggering a bad merge.
	* testsuite.at: Add new test.

2004-12-13  Joel Rosdahl  <joel@rosdahl.net>

	* revision.cc (find_least_common_ancestor): Add a missing "return
	true;" that mysteriously was removed in
	c853237f9d8d155431f88aca12932d2cdaaa31fe.

2004-12-13  Joel Rosdahl  <joel@rosdahl.net>

	* revision.cc (find_least_common_ancestor): Remove unused variable.
	* commands.cc (lca): Correct negative status text.
	* commands.cc (update): Use GNU style braces.

2004-12-12  graydon hoare  <graydon@pobox.com>

	* commands.cc: Fix bug reported in t_attr.at
	* tests/t_attr.at: Remove xfail.
	* change_set.cc: Change unit tests syntax.
	(read_change_set): Assert complete read.
	* revision_ser.cc (read_revision_set): Likewise.
	* os_specific.hh: Drop obsolete file.

2004-12-12  Joel Rosdahl  <joel@rosdahl.net>

	* revision.cc (find_least_common_ancestor): New function for
	finding the vanilla LCA.
	* revision.hh: Added prototype for find_least_common_ancestor.
	* commands.cc (update): Use find_least_common_ancestor for finding
	a common ancestor.
	* commands.cc (diff): Likewise.
	* revision.cc (find_common_ancestor): Rename to...
	(find_common_ancestor_for_merge): ...this, for clarity.
	* revision.hh: find_common_ancestor -->
	find_common_ancestor_for_merge.
	* commands.cc (try_one_merge): Call find_common_ancestor_for_merge
	to find ancestor.
	* commands.cc (lcad): Rename lca command to lcad.
	* commands.cc (lca): New command for finding the vanilla LCA.

2004-12-12  Nathaniel Smith  <njs@codesourcery.com>

	* tests/t_persistent_server_keys.at: Actually test what it's
	supposed to.  Also, un-XFAIL it, since now it seems to pass.

2004-12-12  Nathaniel Smith  <njs@codesourcery.com>

	* tests/t_persistent_server_keys.at: New test.

	* testsuite.at: Call it.
	* tests/t_persistent_server_revision.at: Fix typo.

2004-12-12  Nathaniel Smith  <njs@codesourcery.com>

	* tests/t_persistent_server_revision.at: New test.
	* testsuite.at: Call it.  Tweak NETSYNC macros in support of it.

2004-12-11  Nathaniel Smith  <njs@codesourcery.com>

	* lua.hh (add_rcfile): Add 'required' argument.
	* lua.cc (add_rcfile): Implement it.  Simplify error checking
	logic while I'm there...
	* monotone.cc (cpp_main): Pass new argument to add_rcfile.

	* tests/t_rcfile_required.at: New test.
	* testsuite.at: Call it.
	Revamp netsync support macros, to allow long-running servers.
	Make netsync-killer try first with -TERM, in case that plays nicer
	with gcov.

2004-12-11  Nathaniel Smith  <njs@codesourcery.com>

	* lua.hh: Remove tabs.

2004-12-11  Nathaniel Smith  <njs@codesourcery.com>

	* monotone.texi: Document explicit_merge.

2004-12-11  Nathaniel Smith  <njs@codesourcery.com>

	* Makefile.am: Redo full-revision support again, to properly
	handle 'make dist' and caching.  Hopefully.

2004-12-11  Nathaniel Smith  <njs@codesourcery.com>

	* monotone.texi (File Attributes): Rewrite for new .mt-attrs
	syntax.

2004-12-11  Nathaniel Smith  <njs@codesourcery.com>

	* tests/t_attr.at: New test.
	* testsuite.at: Call it.

2004-12-11  Nathaniel Smith  <njs@codesourcery.com>

	* commands.cc (trusted): Print spaces between key ids.

	* lua.cc (add_rcfile): Errors while loading a user-provided rc
	file are naughtiness, not oopses.

2004-12-11  Nathaniel Smith  <njs@codesourcery.com>

	* commands.cc (commands::explain_usage): Use split_into_lines to
	do formatting of per-command usage; allow multi-line
	descriptions.
	(trusted): New command.
	* monotone.texi (Key and Cert): Document 'trusted' command.
	* tests/t_trusted.at: New test.
	* testsuite.at: Change get_revision_cert_trust to support
	t_trusted.at.  Call t_trusted.at.

2004-12-11  Derek Scherger  <derek@echologic.com>

	* app_state.{cc,hh} (restriction_includes): renamed from
	in_restriction to be less obscure; use path_set rather than
	set<file_path>
	* commands.cc
	(restrict_path_set):
	(restrict_rename_set):
	(restrict_path_rearrangement):
	(calculate_restricted_revision): new restriction functions
	(restrict_patch_set): remove old restrictions machinery
	(status): call calculate_restricted_revision
	(ls_tags): call app.initialize
	(unknown_itemizer): restriction_includes renamed
	(ls_unknown): call calculate_restricted_revision
	(ls_missing): rework for restrictions
	(commit): switch to --message option, optional paths and preserve
	restricted work
	(diff): allow restrictions for zero and one arg variants
	(revert): note some work left to do
	* manifest.{cc,hh} (build_manifest_map): hide unused things
	(build_restricted_manifest_map): new function
	* transforms.{cc,hh} (calculate_ident): clean up merge artifacts
	* work.cc (read_options_map): merge cleanup to preserve command
	line options

2004-12-10  Nathaniel Smith  <njs@codesourcery.com>

	* Makefile.am (package_full_revision.txt): Redo Joel Rosdahl
	<joel@rosdahl.net>'s change below after it got clobbered by
	merge.

2004-12-10  Nathaniel Smith  <njs@codesourcery.com>

	* commands.cc (log): Synopsize optional 'file' argument, and
	describe both arguments in help description.

2004-12-10  Matt Johnston  <matt@ucc.asn.au>

	* cert.cc: Added priv_key_exists() function
	* commands.cc, rcs_import.cc: use new privkey functions
	* netsync.cc: change some bits that were missed

2004-12-09  Derek Scherger  <derek@echologic.com>

	* .mt-nonce: delete obsolete file
	* change_set.cc (merge_deltas): add file paths in call to
	try_to_merge_files
	* commands.cc (propagate): add progress logging similar to merge
	* diff_patch.{cc,hh} (try_to_merge_files): add file paths to
	merge2 and merge3 hooks; add logging of paths before calling merge
	hooks
	* lua.{cc,hh} (hook_merge2, hook_merge3): add file paths to merge
	hooks
	* std_hooks.lua (merge2, merge3, merge2_xxdiff_cmd,
	merge3_xxdiff_cmd): pass file paths to xxdiff for use as titles
	* testsuite.at (MONOTONE_SETUP): add paths to merge2 hook

2004-12-09  Matt Johnston  <matt@ucc.asn.au>

	* cert.cc, cert.hh, lua.cc, lua.hh, netsync.cc:
	Added a new get_priv_key(keyid) lua hook to retrieve
	a private key from ~/.monotonerc

2004-12-09  Matt Johnston  <matt@ucc.asn.au>

	* change_set.cc: Don't include patch deltas on files which
	are being deleted in changesets. (partial fix for bug
	invoked by t_merge_add_del.at)

2004-12-09  Matt Johnston  <matt@ucc.asn.au>

	* configure.ac,Makefile.am: Fix iconv and intl
	handling so that the libraries are used (required for OS X).

2004-12-09  Nathaniel Smith  <njs@codesourcery.com>

	* Makefile.am (BUILT_SOURCES_NOCLEAN): add 'S'.

	* netsync.cc (session): Make ticker pointers into auto_ptr's.  Add
	cert and revision tickers.
	(session::session): Initialize new tickers.
	(session::note_item_sent): New method.  Increment tickers.
	(session::note_item_arrived): Increment tickers.
	(session::read_some): Adjust for auto_ptr.
	(session::write_some): Likewise.
	(call_server): Conditionally initialize cert and revision
	tickers.
	(queue_data_cmd): Call 'note_item_sent'.
	(queue_delta_cmd): Call 'note_item_sent'.

2004-12-09  graydon hoare  <graydon@pobox.com>

	* ROADMAP: Add file.

2004-12-08  Nathaniel Smith  <njs@codesourcery.com>

	* tests/t_patch_vs_drop_add.at:
	* tests/t_patch_drop_add.at:
	* tests/t_netsync_unrelated.at:
	* tests/t_merge_add_del.at:
	* tests/t_merge2_add_drop_add.at:
	* tests/t_merge_1.at:
	* tests/t_heads_discontinuous_branch.at:
	* tests/t_cleanup_empty_dir.at:
	* tests/t_checkout_options.at:
	* tests/t_ambig_update.at:
	* tests/t_add_patch_drop_add.at:
	* tests/t_add_drop_add.at:
	* tests/t_add_dot.at: Add (importance) markers to all bug report
	tests.

2004-12-08  Nathaniel Smith  <njs@codesourcery.com>

	* app_state.hh (write_options): Add 'force' option.
	* app_state.cc: Remove tabs.
	(write_options): Implement.
	* commands.cc (checkout): Pass force=true to 'write_options'.

	* tests/t_checkout_options.at: New test.
	* testsuite.at: Define RAW_MONOTONE.
	(t_checkout_options.at): Call it.

2004-12-08  Nathaniel Smith  <njs@codesourcery.com>

	* update.hh (pick_update_target): Rename to...
	(pick_update_candidates): ...this.  Return a set of candidates,
	rather than a single best.
	* update.cc (pick_update_candidates): Likewise.  Remove logic
	checking for unique candidate.
	* commands.cc (describe_revision): New function.
	(heads): Use it.
	(update): Use new 'pick_update_candidates' function.  Add logic
	checking for unique candidate.  On non-unique candidate, print all
	candidates, using 'describe_revision'.

	* tests/t_ambig_update.at: Check that failure messages describe
	the candidate set.

2004-12-08  Nathaniel Smith  <njs@codesourcery.com>

	* update.cc: Remove tabs.

2004-12-08  Nathaniel Smith  <njs@codesourcery.com>

	* tests/t_ambig_update.at: Also check that update fails when one
	candidate edge is deeper than the other.

2004-12-08  graydon hoare  <graydon@pobox.com>

	* change_set.cc (extend_renumbering_via_added_files):
	Look up parent tid in existing renumbering.
	* commands.cc (attr): Check index for "set" subcommand.
	(lca): New diagnostic command.
	(log): Tidy up output formatting a bit.
	* po/monotone.pot: Regenerate.
	* tests/t_add_edge.at: New test to catch add failure.
	* testsuite.at: Call it.

2004-12-08  Nathaniel Smith  <njs@codesourcery.com>

	* tests/t_ambig_update.at: New test.
	* testsuite.at: Add it.

	* tests/t_explicit_merge.at: Add, having forgotten to last time.

2004-12-08  Nathaniel Smith  <njs@codesourcery.com>

	* tests/t_explicit_merge.at: New test.
	* testsuite.at: Add it.

2004-12-08  Nathaniel Smith  <njs@codesourcery.com>

	* testsuite.at: Remove duplicate line created by merge.
	* ChangeLog: Re-sort after merges.

	* commands.cc (explicit_merge): Remove stray space.  Print id of
	merge result.
	(complete_command): Add back "}" deleted by merge.

2004-12-08  Nathaniel Smith  <njs@codesourcery.com>

	* change_set.cc: Remove tabs.
	* diff_patch.cc: Likewise.

	* commands.cc (explicit_merge): New command.

2004-12-08  graydon hoare  <graydon@pobox.com>

	* change_set.cc (extend_renumbering_via_added_files):
	Look up parent tid in existing renumbering.
	* commands.cc (attr): Check index for "set" subcommand.
	(lca): New diagnostic command.
	(log): Tidy up output formatting a bit.
	* po/monotone.pot: Regenerate.
	* tests/t_add_edge.at: New test to catch add failure.
	* testsuite.at: Call it.

2004-12-07  Richard Levitte  <richard@levitte.org>

	* Makefile.am: Keep package_*revision.{txt,h}, so they are saved
	as part of a distribution, and thereby make as sure as possible
	people who download monotone get historical information on where
	their copy of monotone came from.

2004-12-06  Richard Levitte  <richard@levitte.org>

	* monotone.cc: Add a hint on how to use --ticker.

2004-12-06  Nathaniel Smith  <njs@codesourcery.com>

	* commands.cc (ls_certs): Sort the certs before printing.
	* tests/t_netsync_repeated.at: Actually check that certs were
	transferred correctly.

2004-12-06  Julio M. Merino Vidal  <jmmv@menta.net>

	* figures/cert.pdf:
	* figures/cert.png:
	* figures/oo-figures.sxd:
	* monotone.texi: Use example host names under the
	example.{com,org,net} subdomains instead of invented names.
	These are defined in RFC 2606.

2004-12-06  Julio M. Merino Vidal  <jmmv@menta.net>

	* configure.ac: Now that we depend on GNU Autoconf >= 2.58, we
	can use the AS_HELP_STRING macro everywhere we need to pretty-print
	help strings.  Also convert old calls to AC_HELP_STRING (deprecated)
	to this one.

2004-12-06  Joel Rosdahl  <joel@rosdahl.net>

	* Makefile.am (package_full_revision.txt): Silence error messages
	when deducing full package revision.

2004-12-06  graydon hoare  <graydon@pobox.com>

	* unix/get_system_flavour.cc:
	* win32/get_system_flavour.cc: Add missing files.

2004-12-06  graydon hoare  <graydon@pobox.com>

	* commands.cc (merge): Add newline in output.
	* change_set.cc (project_missing_deltas): Fix very bad
	delta-renaming bug.

2004-12-06  graydon hoare  <graydon@pobox.com>

	* change_set.cc:
	* tests/t_merge_add_del.at:
	* netsync.cc:
	* commands.cc: Clean up from merge.

2004-12-06  Nathaniel Smith  <njs@codesourcery.com>

	* tests/t_add_patch_drop_add.at: New test.
	* tests/t_merge2_add_drop_add.at: New test.
	* tests/t_patch_drop_add.at: New test.
	* tests/t_patch_vs_drop_add.at: New test.
	* testsuite.at: Add them.

	* tests/t_add_drop_add.at: Fix to test what it was supposed to.

	* tests/t_merge2_data.at: Remove extraneous [stdout].

	* tests/t_merge_add_del.at: Fix description.
	XFAIL it.

2004-12-06  Nathaniel Smith  <njs@codesourcery.com>

	* tests/t_add_drop_add.at: New test.
	* testsuite.at: Add it.

2004-12-05  Nathaniel Smith  <njs@codesourcery.com>

	* tests/t_merge_add_del: Shorten name for better display.

2004-12-05  Matt Johnston <matt@ucc.asn.au>

	* tests/t_merge_add_del: added a new test for merging
	  branches where a file is added then removed.
	* testsuite.at: added the new test
	* configure.ac: bumped the prequisite version to 2.58 since
	  some tests use AT_XFAIL_IF

2004-12-05  graydon hoare  <graydon@pobox.com>

	* Makefile.am (package_full_revision.txt): Use top_builddir
	to locate monotone executable.

2004-12-05  Nathaniel Smith  <njs@codesourcery.com>

	* tests/t_merge_add_del: Shorten name for better display.

2004-12-05  Matt Johnston <matt@ucc.asn.au>

	* tests/t_merge_add_del: added a new test for merging
	  branches where a file is added then removed.
	* testsuite.at: added the new test
	* configure.ac: bumped the prequisite version to 2.58 since
	  some tests use AT_XFAIL_IF

2004-12-04  graydon hoare  <graydon@pobox.com>

	* commands.cc (fcommit): New command.
	(update): Finish off merge of update command.

2004-12-04  Derek Scherger  <derek@echologic.com>

	* commands.cc: (complete_command): New function.
	(explain_usage/process): Use it.

2004-12-04  Nathaniel Smith  <njs@codesourcery.com>

	* change_set.cc (merge_deltas): Call correct variant of
	try_to_merge_files depending on whether ancestor is available.
	* diff_patch.cc (try_to_merge_files -- merge3 version): Add
	assertions about ids.
	(try_to_merge_files -- merge2 version): Likewise.

	* testsuite.at: Add a trivial working merge2 hook.
	* tests/t_related_merge2_data.at: Update to use.
	Mark as expected to PASS.
	* tests/t_merge2_data.at: Likewise.

2004-12-04  Nathaniel Smith  <njs@codesourcery.com>

	* change_set.cc (merge_deltas): Call correct variant of
	try_to_merge_files depending on whether ancestor is available.
	* diff_patch.cc (try_to_merge_files -- merge3 version): Add
	assertions about ids.
	(try_to_merge_files -- merge2 version): Likewise.

	* testsuite.at: Add a trivial working merge2 hook.
	* tests/t_related_merge2_data.at: Update to use.
	Mark as expected to PASS.
	* tests/t_merge2_data.at: Likewise.

2004-12-04  Nathaniel Smith  <njs@codesourcery.com>

	* change_set.cc: Remove tabs.
	* diff_patch.cc: Likewise.

2004-12-04  Nathaniel Smith  <njs@codesourcery.com>

	* change_set.cc: Remove tabs.
	* diff_patch.cc: Likewise.

2004-12-03  Julio M. Merino Vidal  <jmmv@menta.net>

	* commands.cc: Add a missing newline to a message.

2004-12-03  Julio M. Merino Vidal  <jmmv@menta.net>

	* cryptopp/config.h:
	* configure.ac: NetBSD does not define __unix__ nor __unix, so the
	build fails.  To solve, check for __NetBSD__ where appropiate to
	detect a Unix system.

2004-12-03  Julio M. Merino Vidal  <jmmv@menta.net>

	* INSTALL: Document my latest changes: --enable-ipv6 option, ability
	to specify static boost prefix through --enable-static-boost and
	BOOST_SUFFIX variable.

2004-12-03  Julio M. Merino Vidal  <jmmv@menta.net>

	* Makefile.am:
	* configure.am: Add a variable, BOOST_SUFFIX, that identifies the
	suffix string that has to be appended to Boost library names to use
	them.  This variable can be defined on configure's command line.

2004-12-03  Julio M. Merino Vidal  <jmmv@menta.net>

	* configure.ac: Let the --enable-static-boost argument take a prefix
	to where boost libraries are located.

2004-12-03  Julio M. Merino Vidal  <jmmv@menta.net>

	* configure.ac: Add a three-state --enable-ipv6 argument to the
	configure script to explicitly enable or disable IPv6 support.

2004-12-03  Julio M. Merino Vidal  <jmmv@menta.net>

	* std_hooks.lua: Add missing newlines to two error messages.

2004-12-02  Derek Scherger  <derek@echologic.com>

	* commands.cc: more tweaking to ease changeset merge

2004-12-01  Derek Scherger  <derek@echologic.com>

	* commands.cc: reordered commands to help merge with changesets
	branch

2004-12-01  graydon hoare  <graydon@pobox.com>

	* {unix,win32}/get_system_flavour.cc: New files.
	* basic_io.{cc,hh}: Give names to input sources.
	* monotone.cc: Move app_state ctor inside try.
	* platform.hh (get_system_flavour): Declare.
	* revision.cc: Name input source "revision".
	* sanity.cc: Log flavour on startup.
	* tests/t_attributes.at: Use new syntax.
	* transforms.{cc,hh} (split_into_lines): New variant, and rewrite.
	* work.{cc,hh}: Rewrite attributes to use basic_io.
	(get_attribute_from_db):
	(get_attribute_from_working_copy): New functions.

2004-11-30  Nathaniel Smith  <njs@codesourcery.com>

	* keys.cc (get_passphrase): Simplify arguments.
	(generate_key_pair): Force new passphrases to come from the user.
	Adapt to new 'get_passphrase' arguments.
	(change_key_passphrase): Likewise.
	(generate_key_pair): Add argument specifying passphrase, for
	exclusive use of the unit tests.
	(signature_round_trip_test): Use it.
	* keys.hh (generate_key_pair): Adjust prototype correspondingly.

	* tests/t_genkey.at: Test that 'genkey' requires the passphrase to
	be entered.
	* tests/t_chkeypass.at: Check that 'chkeypass' fails if no
	passphrase is given.

2004-11-30  Nathaniel Smith  <njs@codesourcery.com>

	* keys.hh: Remove tabs.
	* keys.cc: Likewise.

2004-11-30  Nathaniel Smith  <njs@codesourcery.com>

	* monotone.texi (Hook Reference): Clarify description of
	'get_passphrase', following confusion on IRC.

2004-11-30  Joel Rosdahl  <joel@rosdahl.net>

	* ui.cc (fatal): Added missing newlines in fatal message.

2004-11-29  Nathaniel Smith  <njs@codesourcery.com>

	* monotone.texi: Add more details to documentation of 'update
	<revision>' command.

	* ui.cc (fatal): Typo in previous commit.

2004-11-29  Nathaniel Smith  <njs@codesourcery.com>

	* ui.cc (fatal): On suggestion of Zack Weinberg, add a note to
	fatal error messages 1) telling the user that it's a bug (i.e.,
	not their fault), and 2) requesting a bug report.

2004-11-29  Nathaniel Smith  <njs@codesourcery.com>

	* ui.cc: Remove tabs.

2004-11-30  Matt Johnston  <matt@ucc.asn.au>

	* change_set.cc (merge_disjoint_analyses): Prevent duplicated
	tids being used.
	(merge_disjoint_analyses): Fix typo (s/a_tmp/b_tmp/)

2004-11-27  Matt Johnston  <matt@ucc.asn.au>

	* Replaced cryptopp with botan

2004-11-24  Nathaniel Smith  <njs@codesourcery.com>

	* tests/t_cleanup_empty_dir.at: Shorten name.

2004-11-24  Nathaniel Smith  <njs@codesourcery.com>

	* Makefile.am (BUILT_SOURCES): List package_*version.{h,txt}.
	* package_{full_,}version.txt: Work when blddir != srcdir.

2004-11-24  Nathaniel Smith  <njs@codesourcery.com>

	* mt_version.hh: New file.
	* mt_version.cc: New file.
	* monotone.cc (package_revision.h): Don't include it.
	(mt_version.hh): Include it.
	(OPT_FULL_VERSION): New option.
	(options): Add it.
	(cpp_main): Implement --version and --full-version in terms of
	mt_version.hh.

	* Makefile.am (package_full_revision.h): Build it.
	(MOST_SOURCES): Add mt_version.{cc,hh}.

2004-11-24  Nathaniel Smith  <njs@codesourcery.com>

	* txt2c.cc (main): Add "--skip-trailing" option to skip trailing
	whitespace.
	* Makefile.am (package_revision.h): Generate it.
	* monotone.cc (package_revision.h): Include it.
	(cpp_main): Print it as part of --version.

2004-11-23  Nathaniel Smith  <njs@codesourcery.com>

	* tests/t_cleanup_empty_dir.at: New test.
	* testsuite.at: Call it.

2004-11-23  Nathaniel Smith  <njs@codesourcery.com>

	* monotone.texi (File Attributes): Document how restricted format
	of .mt-attrs currently is.  Also talk about 'the' .mt-attrs file
	instead of 'an', in response to confusion.

2004-11-23  Nathaniel Smith  <njs@codesourcery.com>

	* work.cc (build_deletion): Add missing newline.
	(build_rename): Likewise.
	(build_rename): Likewise.

2004-11-23  Nathaniel Smith  <njs@codesourcery.com>

	* work.cc: Remove tabs.

2004-11-23  Nathaniel Smith  <njs@codesourcery.com>

	* commands.cc: Remove tabs.

2004-11-23  Nathaniel Smith  <njs@codesourcery.com>

	* tests/t_add_dot.at: New test.
	* testsuite.at: Call it.

2004-11-22  Joel Rosdahl  <joel@rosdahl.net>

	* testsuite.at (NEED_UNB64): Check that python knows how to decode
	strings before using it.

2004-11-21  Joel Rosdahl  <joel@rosdahl.net>

	* testsuite.at (NEED_UNB64): Find more programs for decoding
	base64.

2004-11-20  Nathaniel Smith  <njs@codesourcery.com>

	* tests/t_merge_1.at: New test.
	* testsuite.at: Add it.
	(NEED_UNB64): New macro.
	(UNB64): Likewise.
	* tests/t_unidiff.at: Use them.
	* tests/t_unidiff2.at: Likewise.

2004-11-19  Nathaniel Smith  <njs@codesourcery.com>

	* tests/t_initfork.at: Remove file; redundant with
	t_merge2_add.at.
	* testsuite.at: Don't call it.

2004-11-18  Derek Scherger  <derek@echologic.com>

	* commands.cc (list tags): new command.
	* monotone.1: update.
	* monotone.texi: update.
	* std_hooks.lua: remove unused get_problem_solution hook.
	* test/t_tags.at: new test.
	* testsuite.at: call it.

2004-11-18  Nathaniel Smith  <njs@codesourcery.com>

	* monotone.texi (Committing Work): Remove mistakenly added
	redundant command line argument.

2004-11-17  Joel Rosdahl  <joel@rosdahl.net>

	* commands.cc (diff): Don't print hashes around diff output if
	there is no diff to print.

	Fix bugs #8714 "monotone update working copy to previous version"
	and #9069 "update with multiple candidates":
	* commands.cc (update): Let the update command take an optional
	revision target parameter. Without an explicit revision target,
	the current branch head is used just like before. Added logic for
	updating to an older revision or another revision reachable via a
	common ancestor.
	* tests/t_update_to_revision.at: Add regression tests for new
	update logic.
	* testsuite.at: Add new test.
	* monotone.texi: Document new update argument.

2004-11-17  Nathaniel Smith  <njs@codesourcery.com>

	* netsync.cc (request_fwd_revisions): Rename 'first_attached_edge'
	to 'an_attached_edge', because it does not represent the first
	attached edge.  Likewise for 'first_attached_cset'.
	(analyze_attachment): Remove early exit from loop; we want to
	analyze the entire graph, not just some linear subgraphs.

	* revision.cc (ensure_parents_loaded): Filter out the null
	revision when calculating parents.
	* change_set.hh (null_id): Define for 'revision_id's.

	* tests/t_merge2_add.at: New test.
	* tests/t_merge2_data.at: New test.
	* tests/t_related_merge2_data.at: New test.
	* tests/t_merge_add.at: New test.
	* tests/t_netsync_pubkey.at: New test.
	* tests/t_netsync_repeated.at: New test.
	* tests/t_netsync_unrelated.at: New test.


	* testsuite.at: Add new tests.
	(NETSYNC_SETUP): New macro.
	(MONOTONE2): New macro.
	(RUN_NETSYNC): New macro.
	(ADD_FILE): New macro.
	(SET_FILE): New macro.
	(COMMIT): New macro.
	* tests/t_netsync.at: Use them.

	* tests/t_singlenetsync.at: Add 'netsync' keyword'.  Rename to...
	* tests/t_netsync_single.at: ...this.

	* tests/t_heads_discontinuous_branch.at: XFAIL it.

2004-11-17  Nathaniel Smith  <njs@codesourcery.com>

	* netsync.cc: Remove hard tabs.

2004-11-17  Nathaniel Smith  <njs@codesourcery.com>

	* revision.cc: Remove hard tabs.
	* change_set.hh: Likewise.

2004-11-16  Nathaniel Smith  <njs@codesourcery.com>

	* tests/t_heads.at: Replace last tricky case with a less tricky case.
	* tests/t_heads_discontinuous_branch.at: New test for the really
	tricky case.
	* testsuite.at: Run it.

2004-11-16  Nathaniel Smith  <njs@codesourcery.com>

	* views.sql (trusted_parents_in_branch): Remove.
	(trusted_children_in_branch): Remove.
	(trusted_branch_members): New view.
	(trusted_branch_parents): New view.
	(branch_heads): Use the new views, not the removed ones.

	* database.cc (get_heads): Column name in 'branch_heads'
	unavoidably changed from 'id' to 'parent'; adjust SELECT statement
	to use new name.

2004-11-16  Nathaniel Smith  <njs@codesourcery.com>

	* database.cc: Remove hard tabs.

2004-11-16  Nathaniel Smith  <njs@codesourcery.com>

	* commands.cc (dump_diffs): Fetch delta destination, not source,
	on new files.

2004-11-15  Joel Rosdahl  <joel@rosdahl.net>

	* tests/t_diff_added_file.at: Added testcase exposing a bug in
	"monotone diff x y" where x is an ancestor of y and y adds a new
	file.
	* testsuite.at: Add new test.

2004-11-14  Joel Rosdahl  <joel@rosdahl.net>

	Fix bug #9092 "add command to change passphrase":
	* commands.cc (chkeypass): New command.
	* keys.cc (get_passphrase): Added parameters for prompt beginning and
	disabling hook lookup and passphrase caching.
	* keys.hh, keys.cc (change_key_passphrase): New function.
	* database.hh, database.cc (delete_private_key): New function.
	* monotone.texi (Key and Cert): Document command.
	* tests/t_chkeypass.at: Testcase for the command.
	* testsuite.at: Added new testcase.

2004-11-14  Matt Johnston <matt@ucc.asn.au>

	* tests/t_initfork.at: New test for merging two ancestor-less heads.

2004-11-13  Nathaniel Smith  <njs@codesourcery.com>

	* tests/t_heads.at: New test.
	* testsuite.at: Add it.

2004-11-13  Nathaniel Smith  <njs@codesourcery.com>

	* monotone.texi: Fix various typos.
	(Committing Work): Add missing command line argument.
	(Branch Names): New section.
	Add me to the copyright block.

2004-11-12  Joel Rosdahl  <joel@rosdahl.net>

	* monotone.texi: Fix documentation of the approve and disapprove
	commands. Fix jp.co.juicebot.jb7 branch name in examples. Other
	minor fixes.

2004-11-11  Joel Rosdahl  <joel@rosdahl.net>

	* monotone.texi: Fix typos.

2004-11-08  graydon hoare  <graydon@pobox.com>

	* monotone.texi: Some minor cleanups.
	* netsync.cc: Fix a formatter.

2004-11-07  graydon hoare  <graydon@pobox.com>

	* figures/*.txt: Drop.
	* monotone.texi: Pull ASCII figures back in conditionally.
	* NEWS, AUTHORS, monotone.spec: Update for 0.15.
	* monotone.1: Update.

2004-11-06  graydon hoare  <graydon@pobox.com>

	* README.changesets: New file.
	* config.guess, config.sub: Remove.
	* Makefile.am: Improve document-building brains.
	* cert.cc, netsync.cc: Remove include.
	* configure.ac: Bump version number.
	* merkle_tree.{cc,hh}: Use unsigned char in dynamic_bitset.
	* po/POTFILES.in: Update to remove os_specific.hh.
	* po/monotone.pot: Regenerate.

2004-11-05  graydon hoare  <graydon@pobox.com>

	* constants.cc: Up timeout, connection limit.
	* monotone.texi: Various cleanups.

2004-11-05  Ulrich Drepper  <drepper@redhat.com>

	* configure.ac: Reduce dependencies.
	* lua/lua.h: Include config.h.
	* mkstemp.{cc,hh}: Use system variant when found.
	* netxx/resolve_getaddrinfo.cxx: Check for AI_ADDRCONFIG
	definition.
	* po/POTFILES.in: Update to mention changes.
	* Makefile.am (EXTRA_DIST): Include spec file.
	* commands.cc (diff): No output if empty diff.

2004-10-31  graydon hoare  <graydon@pobox.com>

	* commands.cc (diff): Use guess_binary.
	Fix up some messages to fit on single lines.
	* Makefile.am: Make monotone.pdf depend on figures.
	* change_set.cc: Make inversion drop "delete deltas".
	* texinfo.css: Make images align nicely.
	* netsync.cc: Fix up some messages to be clearer.

2004-10-30  graydon hoare  <graydon@pobox.com>

	* figures/*: New figures.
	* monotone.texi: Rewrite much of the tutorial.

2004-10-30  Nathaniel Smith  <njs@codesourcery.com>

	* netsync.cc (process_hello_cmd): Make clear that when the
	server's key is unknown, we abort the connection.

2004-10-29  Nathaniel Smith  <njs@codesourcery.com>

	* sanity.cc (dump_buffer): Wrap bare string in call to string(),
	to disambiguate conversions (required by Boost 1.30).

2004-10-26  graydon hoare  <graydon@pobox.com>

	* tests/t_update_missing.at: New test from Bruce Stephens
	* testsuite.at: Call it.
	* change_set.cc: Fix the error exposed by it.

2004-10-26  graydon hoare  <graydon@pobox.com>

	* work.{cc,hh}: Comply with Derek's new tests.
	* commands.cc: Likewise.

2004-10-28  Derek Scherger  <derek@echologic.com>

	* tests/t_rename.at: add test for renaming a file after it has
	been moved rather than before
	* tests/t_revert.at: add test for reverting a missing file

2004-10-28  Derek Scherger  <derek@echologic.com>

	* tests/t_drop_missing.at: New test.
	* testsuite.at: Call it.

2004-10-28  Derek Scherger  <derek@echologic.com>

	* tests/t_add.at: New test.
	* testsuite.at: Call it.

2004-10-26  graydon hoare  <graydon@pobox.com>

	* basic_io.{cc,hh}: Rework to use indented stanzas.
	* change_set.cc, revision.cc: Likewise.
	* change_set.cc: Fix formatter bug.
	* commands.cc: Sanity check file ID on delta commit.
	* work.cc: Chatter a bit more on add/drop.

2004-10-17  graydon hoare  <graydon@pobox.com>

	* merkle_tree.cc: Fix bad logging.
	* netsync.cc: Fix transmission bugs.
	* work.cc: Add some progress messages back in.
	* monotone.texi: Change contents of MT/work in example.

2004-10-17  graydon hoare  <graydon@pobox.com>

	* commands.cc (log): Keep a seen list, mask frontier by it.
	* monotone.texi: Updates to cover revision terminology.

	Also various further merges from trunk, see below.

2004-10-17  Derek Scherger  <derek@echologic.com>

	* lua.{cc,hh} (hook_ignore_branch): new hook
	* commands.cc (ls_branches): call it
	* monotone.texi (Hook Reference): describe it

2004-10-17  Richard Levitte  <richard@levitte.org>

	fix bug 8715 and more
	* diff_patch.cc (struct unidiff_hunk_writer,
	unidiff_hunk_writer::flush_hunk): the skew is not just the
	size difference between added and deleted lines in the current
	hunk, it's the size difference between /all/ added and deleted
	lines so far.  Therefore, the skew needs to be a member of the
	struct rather than being something calculated for each hunk.
	Furthermore, we need to add trailing context even if the change
	only consisted of one line.

2004-10-17  Richard Levitte  <richard@levitte.org>

	* monotone.texi (Working Copy): Change the description of
	'monotone revert' to explain what happens when there are
	arguments.

2004-10-17  Richard Levitte  <richard@levitte.org>

	* monotone.texi (OPTIONS): Add a description of --ticker.

	* ui.cc, ui.hh: Rethink the writing conditions as the ticks being
	"dirty" when they have changed since the last print.  That way,
	it's very easy to see when they need being printed.  This fixes a
	small bug where, in some cases, the exact same tick output is
	produced twice, once before a separate message, and once after,
	when a ticker is actually being removed.
	(tick_write_dot::write_ticks): Add a line that describes the
	ticks, including the amount of each tick per short name.

2004-10-17  Richard Levitte  <richard@levitte.org>

	fix bug 8733
	* ui.cc, ui.hh: Define a separate tick writer struct, and two
	subclasses, one that write counters, and one that writes progress
	characters.  As a consequence, move the count to the ticker class
	itself, and have the user interface contain a map of pointers to
	tickers instead of a map of counters, so data is easier to expand
	and access in a consistent manner.  Finally, correct a few errors
	in the checks for when ticks should be written, and make sure the
	final value gets written when the tickers are removed.

	* cert.cc (write_ancestry_paths):
	* database.cc (rehash):
	* netsync.cc (call_server, rebuild_merkle_trees):
	* rcs_import.cc (import_cvs_repo, cvs_history): Adapt to the new
	tickers.

	* monotone.cc: Add the option '--ticker' which takes the values
	"dot" or "count" to express which type of tick writer to use.  As
	a result, set the tick writer to be the progress dot kind or the
	counting type.

2004-10-15  graydon hoare  <graydon@pobox.com>

	* std_hooks.lua (get_revision_cert_trust): Add.

2004-10-14  graydon hoare  <graydon@pobox.com>

	* main.cc (UNIX_STYLE_SIGNAL_HANDLING): Enable on OSX.
	* cryptopp/*: Upgrade to 5.2.1
	* Makefile.am: Adjust for a couple new files.

2004-10-13  graydon hoare  <graydon@pobox.com>

	* change_set.cc (__STDC_CONSTANT_MACROS): Further hammering.
	* commands.cc (changesetify): New subcommand to db.
	* database.{cc,hh} (sql): Install views.
	(install_views): New function.
	(get_manifest_certs): Restore old variant.
	* numeric_vocab.hh: Use stdint.h.
	* revision.{cc,hh} (analyze_manifest_changes)
	(construct_revisions)
	(build_changesets): New functions.
	* schema.sql: Remove views stuff.
	* views.sql: Put views here.
	* schema_migration.cc: Add migration code for revisions.
	* Makefile.am: Mention views.sql.

2004-10-12  graydon hoare  <graydon@pobox.com>

	* unix/read_password.cc: Don't force echo on.

2004-10-10  graydon hoare  <graydon@pobox.com>

	merge a batch of changes from trunk, see below.
	* monotone.spec: Bump to 0.14.

2004-10-10  graydon hoare  <graydon@pobox.com>

	fix bug 9884
	* tests/t_singlenetsync.at: sleep 5
	* tests/t_netsync.at: sleep 5

2004-10-10  graydon hoare  <graydon@pobox.com>

	* AUTHORS: Mention Richard Levitte.
	* Makefile.am: Remove nonce stuff.
	* NEWS: Describe changes from last release.
	* cert.cc (cert_manifest_testresult): Teach about other ways
	of writing a boolean value.
	* commands.cc (commit): Don't commit when no change.
	(debug): Rename to "db execute".
	(serve): Require passphrase on startup.
	(bump): Remove command.
	(ls keys): Handle no keys.
	* configure.ac: Bump version number.
	* keys.cc (get_passphrase): Reject empty passphrase nicely,
	from user and from hook.
	* lua.{cc,hh} (hook_get_sorter): Dead code, remove.
	* main.cc (main_with_many_flavours_of_exception): s/char/int/.
	* monotone.cc (OPT_DUMP): New option.
	(OPT_VERBOSE): Rename as OPT_DEBUG.
	* monotone.{texi,1}: Document changes, s/rdiff/xdelta/.
	* nonce.{cc,hh}: Drop.
	* sanity.hh (sanity::filename): New field.
	* sanity.cc (dump_buffer): Dump to file or be silent.
	* testsuite.at (persist_phrase_ok): Define as true.
	* tests/t_null.at: Adjust for new option names.
	* unit_tests.cc: Set debug, not verbose.

2004-10-10  graydon hoare  <graydon@pobox.com>

	* tests/t_remerge.at: New test.
	* testsuite.at: Call it.

2004-10-10  graydon hoare  <graydon@pobox.com>

	* cryptopp/algebra.cpp:
	* cryptopp/asn.h:
	* cryptopp/hmac.h:
	* cryptopp/iterhash.h:
	* cryptopp/mdc.h:
	* cryptopp/modes.h:
	* cryptopp/osrng.h:
	* cryptopp/pubkey.h:
	* cryptopp/seckey.h:
	* cryptopp/simple.h:
	* cryptopp/smartptr.h:
	* cryptopp/strciphr.cpp:
	* cryptopp/strciphr.h:
	* lcs.cc:
	* lua.cc: Fixes for g++ 3.4 from Michael Scherer.
	* AUTHORS: Mention Michael.

2004-10-10  graydon hoare  <graydon@pobox.com>

	* tests/t_movedel.at: New test.
	* testsuite.at: Call it.

2004-10-10  graydon hoare  <graydon@pobox.com>

	* tests/t_movepatch.at: New test.
	* testsuite.at: Call it.

2004-10-10  graydon hoare  <graydon@pobox.com>

	* change_set.cc:
	* file_io.{cc,hh}: Bug Fixes.

2004-10-10  graydon hoare  <graydon@pobox.com>

	* cert.{cc,hh} (cert_revision_manifest): Bug fixes.
	* commands.cc (approve)
	(disapprove)
	(testresult): Teach about revisions.
	* tests/t_disapprove.at:
	* tests/t_i18n_file.at:
	* tests/t_ls_missing.at:
	* tests/t_testresult.at: Bug fixes.

2004-10-09  graydon hoare  <graydon@pobox.com>

	* netsync.cc:
	* packet.cc:
	* tests/t_i18n_file.at:
	* tests/t_netsync.at:
	* tests/t_single_char_filenames.at:
	* tests/t_singlenetsync.at: Bug fixes.

2004-10-04  graydon hoare  <graydon@pobox.com>

	* Makefile.am: Re-enable rcs stuff.
	* cert.{cc,hh}: Bug fixes.
	* change_set.{cc,hh} (apply_change_set)
	(apply_change_set_inverse): New helper functions.
	* commands.cc (log)
	(rcs_import)
	(cvs_import): Teach about revisions.
	* database.cc (get_version): Block reconstruction loops.
	* diff_patch.cc:
	* lua.cc:
	* netsync.cc: Remove references to obsolete includes.
	* rcs_file.cc: Pick up bug fix from trunk.
	* rcs_import.cc: Teach about revisions.

2004-10-03  graydon hoare  <graydon@pobox.com>

	* change_set.{cc,hh}: Lots of little bug fixes.
	* commands.cc: Likewise.
	* database.cc: Comment some chatter.
	* file_io.{cc,hh}: Bug fixes, remove unlink / hardlink stuff.
	* netcmd.cc: Bug fixes.
	* netsync.cc: Likewise.
	* tests/t_*.at: Teach about revisions.
	* testsuite.at: Likewise.
	* work.cc: Bug fixes.

2004-09-30  graydon hoare  <graydon@pobox.com>

	* app_state.cc: Inform db of app.
	* change_set.cc: Bug fixes.
	* commands.cc: Use delete_file not unlink.
	* database.{cc,hh}: Bug fixes in trust function machinery.
	* revisions.cc: Skip consideration of empty parents.
	* file_io.{cc,hh}: Remove unlink function.
	* schema.sql: Pass pubkey data into trust call.

2004-09-29  graydon hoare  <graydon@pobox.com>

	* change_set.cc: Various bug fixes, merge unit tests.

2004-09-26  graydon hoare  <graydon@pobox.com>

	* predicament.{cc,hh}: Remove.
	* Makefile.am: Update.
	* change_set.{cc,hh}: Compilation fixes.
	* commands.cc: Likewise.
	* file_io.{cc,hh}: Likewise, and implement link/unlink.
	* lua.{cc,hh}: Implement conflict resolver hooks.

2004-09-25  graydon hoare  <graydon@pobox.com>

	* change_set.{cc,hh}: Rewrite entirely.
	* work.cc: Adjust to compensate.
	* commands.cc: Likewise.
	* numeric_vocab.hh: Ask for C99 constant ctor macros.

2004-09-24  Derek Scherger  <derek@echologic.com>

	* app_state.{cc,hh} (initialize,prefix,in_restriction): rename
	restriction vars; require explicit subdir restriction with ".";
	remove restriction if any path evaluates to working copy root
	* commands.cc (update): disallow restricted updates
	(diff): use --manifest options for initialization
	* tests/t_restrictions.at: remove restricted update test
	* tests/t_subdirs.at: added (missed previously)
	* vocab.cc (verify): allow "." elements in local_path
	(test_file_path_verification): test for "." in paths

2004-09-20  Derek Scherger  <derek@echologic.com>

	* app_state.{cc,hh}: add message and manifest options; add subdir
	restriction; use set instead of vector for path restrictions
	(prefix): new method
	(add_restriction): change signature for set of path restrictions
	(in_restriction): renamed from is_restricted; adjust path matching
	(set_message): new method
	(add_manifest): new method
	(initialize): remove code to adjust restrictions from old options
	* commands.cc
	(restrict_patch_set, struct unknown_itemizer): rename
	app.is_restricted to app.in_restriction
	(add,drop,rename,revert): prefix file args with current subdir
	(update,status,ls_unknown,ls_missing): build restriction from args
	(commit): build restriction from args; use --message option
	(diff): build restriction from args; use --manifest options
	* file_io.cc (find_working_copy): logging tweaks
	* monotone.cc: remove --include/--exclude options; add --manifest
	and --message options
	* tests/t_attributes.at: add commit --message option
	* tests/t_cross.at: commit --message
	* tests/t_cwork.at: commit --message
	* tests/t_disapprove.at: commit --message
	* tests/t_drop.at: commit --message
	* tests/t_erename.at: commit --message; diff --manifest
	* tests/t_fork.at: commit --message
	* tests/t_genkey.at: commit --message
	* tests/t_i18n_file.at: commit --message
	* tests/t_import.at: commit --message
	* tests/t_ls_missing.at: commit --message
	* tests/t_merge.at: commit --message
	* tests/t_movedel.at: commit --message
	* tests/t_movepatch.at: commit --message
	* tests/t_netsync.at: commit --message
	* tests/t_persist_phrase.at: commit --message
	* tests/t_rename.at: commit --message
	* tests/t_renamed.at: commit --message
	* tests/t_restrictions.at: remove --include/--exlclude options
	* tests/t_revert.at: commit --message
	* tests/t_scan.at: commit --message
	* tests/t_single_char_filenames.at: commit --message
	* tests/t_testresult.at: commit --message
	* tests/t_unidiff.at: commit --message
	* tests/t_unidiff2.at: commit --message
	* tests/t_update.at: commit --message
	* tests/t_versions.at: commit --message

2004-09-19  graydon hoare  <graydon@pobox.com>

	* change_set.cc: More bug fixes.
	* basic_io.cc: Improve error reporting.
	* commands.cc (complete): Teach about revisions.
	* database.{cc,hh}: Add complete variant for revisions.

2004-09-19  graydon hoare  <graydon@pobox.com>

	* change_set.cc: Add a unit test, fix some bugs.

2004-09-18  graydon hoare  <graydon@pobox.com>

	* change_set.{cc,hh} (subtract_change_sets): New function.
	(build_pure_addition_change_set): New function.
	* commands.cc (try_one_merge): Teach about revisions
	(merge): Likewise.
	(propagate): Likewise.
	(update): Change from changeset inversion to negation.
	* database.{cc,hh} (get_manifest): New function.
	* cert.cc: Use it.

2004-09-13  graydon hoare  <graydon@pobox.com>

	* change_set.cc: Bug fixes.
	* commands.cc: Likewise.

2004-09-13  graydon hoare  <graydon@pobox.com>

	* change_set.{cc,hh}: Implement delta renaming and merging.
	* commands.cc
	(update): Teach about revisions.
	(agraph): Likewise.
	* diff_patch.{cc,hh}: Tidy up interface a bit.
	* database.{cc,hh} (get_revision_ancestry): New helper.
	* file_io.{cc,hh}
	(move_dir): New function.
	(delete_dir_recursive): New function.

2004-09-10  graydon hoare  <graydon@pobox.com>

	* basic_io.{cc,hh}: Move to more "normal" looking
	quoted output.
	* change_set.{cc,hh}: Extend, bugfix.
	* commands.cc (diff): Teach about revisions.
	* revision.{cc,hh}: Extend, bugfix.

2004-09-07  Derek Scherger  <derek@echologic.com>

	subdirectory restrictions

	* file_io.{hh,cc} (find_working_copy): new function
	(absolutify) use fs::current_path
	* work.cc (add_to_options_map): use options.insert to preserve
	previous settings
	* work.hh: add note about MT/options file to header comment
	* lua.{hh,cc} (load_rcfile): renamed from add_rcfile
	* app_state.{cc,hh} (constructor): remove read of MT/options
	(initialize): new methods to find/create working copy
	(set_stdhooks,set_rcfiles,add_rcfile,load_rcfiles,read_options):
	new methods
	(set_database,set_branch,set_signing_key): update for new options
	reading
	* monotone.cc: update help for --norc option
	(cpp_main): move loading of lua hooks to app_state after book
	keeping dir is found
	* commands.cc: all commands call app initialize to relocate to
	working copy directory
	(bookdir_exists,ensure_bookdir) remove
	(setup) new command to create working copy
	* tests/t_subdirs.at: new test
	* testsuite.at: call new setup command to initialize working copy;
	call new test
	(PROBE_NODE): adjust for new checkout requirement that MT dir does
	not exist
	* tests/t_attributes.at: ditto
	* tests/t_cwork.at: ditto
	* tests/t_single_char_filenames.at: ditto
	* tests/t_versions.at: ditto

2004-09-06  graydon hoare  <graydon@pobox.com>

	* Makefile.am: Revise,
	* cert.{cc,hh}: Minor bug fixes.
	* change_set.{cc,hh}
	(apply_path_rearrangement): New variant.
	(read_path_rearrangement): New function.
	(write_path_rearrangement): New function.
	* commands.cc: Partially teach about revisions.
	* database.{cc,hh}: Bug fixes.
	* revision.cc: Print new manifest as hex.
	* schema.sql: Fix typos.
	* update.{cc,hh}: Teach about revisions.

2004-09-06  graydon hoare  <graydon@pobox.com>

	* Makefile.am (unit_tests): Revise.
	* change_set.{cc,hh}: Move accessors to header.
	* constants.cc (netcmd_current_protocol_version): Bump.
	(netcmd_minimum_bytes_to_bother_with_gzip): Expand to 0xfff.
	* database.{cc,hh}: Teach about reverse deltas, bug fixes.
	* diff_patch.{cc,hh}: Remove dead code.
	* merkle_tree.{cc,hh}: Teach about revisions.
	* netsync.cc: Teach about revisions, reverse deltas.
	* packet.{cc,hh}: Likewise.
	* unit_tests.{cc,hh}: Reactivate tests.

2004-09-02  Derek Scherger  <derek@echologic.com>

	* tests/t_restrictions.at: rework and attempt to clean things up a
	bit; add test for bug in restrict_patch_set
	* commands.cc (restrict_patch_set): fix bug in removal of
	restricted adds/dels/moves/deltas

2004-08-28  graydon hoare  <graydon@pobox.com>

	* Makefile.am (unit_tests): Split out working parts.
	* basic_io.{cc,hh}: Minor fixes.
	* cert.{cc,hh}: Fixes, remove major algorithms.
	* revision.{cc,hh}: Rewrite algorithms from cert.cc.
	* change_set.{cc,hh}: Extensive surgery, unit tests.
	* database.{cc,hh}: Minor fixes.
	* file_io.{cc,hh}: Likewise.
	* lua.cc: Likewise.
	* packet.{cc,hh}: Teach about revisions.
	* schema.sql: Drop some optimistic tables.
	* unit_tests.{cc,hh}: Add revision, change_set tests.
	* vocab.cc: Instantiate revision<cert>.
	* work.{cc,hh}: Rewrite in terms of path_rearrangement.

2004-08-17  graydon hoare  <graydon@pobox.com>

	* database.cc: Simplified.
	* schema.sql: Simplified.
	* transforms.cc: Fixed bug.
	* revision.{hh,cc}: Stripped out tid_source.
	* change_set.{cc,hh}: Oops, never committed!

2004-08-16  graydon hoare  <graydon@pobox.com>

	* change_set.{hh,cc}: Simplified, finished i/o.
	* revision.{hh,cc}: Fix to match, redo i/o.
	* basic_io.cc (basic_io::parser::key): Print trailing colon.
	* vocab.hh: Whitespace tweak.

2004-08-09  graydon hoare  <graydon@pobox.com>

	* change_set.{hh,cc}: New files.
	* basic_io.{hh,cc}: New files.
	* predicament.{hh,cc}: New files.
	* revision.{hh,cc}: Break completely, need to fix.
	* diff_patch.{hh,cc}: Minor touchups.
	* lua.{hh,cc}, std_hooks.lua: Model predicaments.
	* Makefile.am: Update.

2004-07-10  graydon hoare  <graydon@pobox.com>

	* lcs.{hh,cc}: Move lcs.hh body into lcs.cc.
	* diff_patch.cc: Modify to compensate.
	* revision.{hh,cc}: New files.
	* Makefile.am: Update
	* patch_set.{hh,cc}: Remove.
	* {cert,database,lua,packets}.{hh,cc}, commands.cc:
	Modify partially (incomplete) to use revisions.
	* manifest.{hh,cc}: Cleanup, remove dead code.
	* schema.sql: Declare new revision tables.
	* schema_migration.cc: Incomplete migrator.
	* {transforms.{hh,cc}, vocab{,_terms}.hh:
	Infrastructure for revisions.

2004-07-20  Derek Scherger  <derek@echologic.com>

	* tests/t_restrictions.at: new test
	* testsuite.at: run it
	* app_state.{cc,hh} (add_restriction, is_restricted): new functions
	* monotone.cc (--include,--exclude): new options
	* commands.cc (restrict_patch_set): new function. called by
	commit, update, status, diff commands

2004-07-05  graydon hoare  <graydon@pobox.com>

	* cert.cc (operator<): Fix wrong ordering of
	fields.

2004-06-07  graydon hoare  <graydon@pobox.com>

	* cryptopp/algebra.cpp:
	* cryptopp/asn.h:
	* cryptopp/hmac.h:
	* cryptopp/iterhash.h:
	* cryptopp/mdc.h:
	* cryptopp/modes.h:
	* cryptopp/osrng.h:
	* cryptopp/pubkey.h:
	* cryptopp/seckey.h:
	* cryptopp/simple.h:
	* cryptopp/smartptr.h:
	* cryptopp/strciphr.cpp:
	* cryptopp/strciphr.h:
	* lcs.hh:
	* lua.cc: Fixes for g++ 3.4 from Michael Scherer.
	* AUTHORS: Mention Michael.

2004-05-28  graydon hoare  <graydon@pobox.com>

	* tests/t_movedel.at: New test.
	* testsuite.at: Call it.
	* diff_patch.cc (adjust_deletes_under_renames): New function.
	(merge3): Use it.

2004-05-27  graydon hoare  <graydon@pobox.com>

	* tests/t_movepatch.at: New test.
	* testsuite.at: Call it.
	* diff_patch.cc (adjust_deltas_under_renames): New function.
	(merge3): Use it.

2004-05-20  graydon hoare  <graydon@pobox.com>

	* NEWS: Note 0.13 release.
	* configure.ac: Bump version number.
	* monotone.spec: Likewise.

2004-05-19  graydon hoare  <graydon@pobox.com>

	* file_io.cc (tilde_expand): Fix fs::path use.

2004-05-18  graydon hoare  <graydon@pobox.com>

	* diff_patch.cc (apply_directory_moves): Fix fs::path use.
	* file_io.cc (write_data_impl): Likewise.
	* packet.cc: Use explicit true/false maps in caches.
	* sanity.cc (dump_buffer): Write to clog (buffered).

2004-05-16  graydon hoare  <graydon@pobox.com>

	* keys.cc (get_passphrase): Reimplement.
	* unix/read_password.c: Remove.
	* {unix,win32}/read_password.cc: Add.
	* constants.{hh,cc} (maxpasswd): New constant.
	* Makefile.am: Teach about platform specific stuff.

2004-05-16  graydon hoare  <graydon@pobox.com>

	* diff_patch.cc (merge2): Don't discard files on one side.
	* std_hooks.lua (merge2_xxdiff_cmd): Specify merge filename.

2004-05-14  Joel Rosdahl  <joel@rosdahl.net>

	* std_hooks.lua (ignore_file): Quote dots in .svn patterns.
	* monotone.texi: Updated ignore_file hook example.

2004-05-13  Nathaniel Smith  <njs@codesourcery.com>

	* commands.cc: Include boost/filesystem/path.hpp,
	boost/filesystem/convenience.hpp.
	(checkout): Make checkout directory an fs::path, not a local_path.

2004-05-13  Nathaniel Smith  <njs@codesourcery.com>

	* testsuite.at (test_hooks.lua): Add a 'test_attr' attribute
	hook.  Add tests t_attributes and t_single_char_filenames.
	* tests/t_attributes.at: New test.
	* tests/t_single_char_filenames.at: New test.
	* manifest.cc (read_manifest_map): Replace ".+" with ".*" to
	support single-character filenames.
	* work.cc (read_work_set): Likewise.
	(read_attr_map): Likewise.

2004-05-13  Nathaniel Smith  <njs@codesourcery.com>

	* monotone.texi (Hook Reference): Update documented default
	definitions of 'merge2' and 'merge3'.

2004-05-12  graydon hoare  <graydon@pobox.com>

	* AUTHORS: Rename Netxx back to netxx. Really, look in
	the manifest; it's been renamed!
	* configure.ac: Remove prg_exec_monitor checks.

2004-05-12  Nathaniel Smith  <njs@pobox.com>

	* AUTHORS: Remove discussion of adns, since we no longer
	distribute it.  Fix capitalization of "Netxx".

2004-05-12  Nathaniel Smith  <njs@pobox.com>

	* std_hooks.lua (merge2): Support xemacs.  Add error message
	if no merge tool is found.
	(merge3): Likewise.  Also add (disabled) hook to use CVS
	'merge' command, as a demonstration of how to.

2004-05-12  graydon hoare  <graydon@pobox.com>

	* std_hooks.lua (get_author): Remove standard definition.
	* monotone.texi: Document change.

2004-05-12  graydon hoare  <graydon@pobox.com>

	* cert.cc (cert_manifest_author_default): Use default signing key
	name for default author, if lua hook fails.

2004-05-12  Joel Rosdahl  <joel@rosdahl.net>

	* file_io.cc (walk_tree): Removed extraneous newline in error
	message.

	* std_hooks.lua (edit_comment): Added missing newline in log
	message template.

	* tests/t_ls_missing.at: New test case.
	* testsuite.at: Added t_ls_missing.at.

2004-05-10  graydon hoare  <graydon@pobox.com>

	* nonce.cc, nonce.hh: New files.
	* Makefile.am: Note new files.
	* lua.cc, lua.hh (hook_get_nonce): New hook.
	* commands.cc (bump): New command.
	* commands.cc: Remove "(file|manifest)" args most places.
	* tests/t_disapprove.at
	* tests/t_genkey.at
	* tests/t_singlenetsync.at
	* tests/t_netsync.at
	* tests/t_persist_phrase.at: Adjust to compensate.
	* monotone.texi, monotone.1: Adjust to compensate.
	* work.cc, work.hh: Constify some arguments.

2004-05-09  graydon hoare  <graydon@pobox.com>

	* diff_patch.cc: Remove recording of file merge ancestry.

2004-05-09  graydon hoare  <graydon@pobox.com>

	* commands.cc (ls_missing): Modify to account for work.

2004-05-09  graydon hoare  <graydon@pobox.com>

	* commands.cc (list missing): New command.
	* monotone.texi, monotone.1: Update to document.

2004-05-08  graydon hoare  <graydon@pobox.com>

	* main.cc: New file encompassing prg_exec_monitor.
	* mkstemp.cc, mkstemp.hh: New portable implementation.
	* lua.cc: Use mkstemp from bundled version.
	* lua/liolib.c: Remove old mkstemp definition.
	* monotone.cc (cpp_main): Remove prg_exec env setting.
	* sanity.cc (sanity::dump_buffer): Dump logbuf to stderr, not stdout.
	* std_hooks.lua (temp_file): Use mkstemp not io.mkstemp.
	* Makefile.am (MOST_SOURCES): Add new files.

2004-05-03  Joel Rosdahl  <joel@rosdahl.net>

	* monotone.texi: Removed extraneous @ftable directive.

2004-05-02  graydon hoare  <graydon@pobox.com>

	* monotone.texi: Add stuff on selectors, new hooks.
	* AUTHORS: Typo fix.
	* configure.ac: Bump version number.

	Release point (v 0.12).

2004-05-02  Joel Rosdahl  <joel@rosdahl.net>

	Made it possible to rename a rename target and to undo a rename.
	I.e.: Given a rename set A -> B, "monotone rename B C" gives the
	rename set A -> C and "monotone rename B A" gives the empty rename
	set.
	* work.cc (visit_file): Implement new behavior.
	* tests/t_rename.at: Added test cases for new behavior.
	* monotone.texi: Note that a rename can be undone.

	Fix bug #8458:
	* file_io.hh, file_io.cc (walk_tree): Added require_existing_path
	parameter.
	* work.cc (build_deletion): Pass new parameter to walk_tree.
	* work.cc (build_rename): Ditto.

	* manifest.cc (build_manifest_map): Fix missing file check for
	i18n paths.

2004-05-01  Joel Rosdahl  <joel@rosdahl.net>

	Fix bug #7220:
	* manifest.cc (build_manifest_map): Handle missing file
	gracefully.

	* file_io.cc (walk_tree): Handle nonexistent file/directory
	gracefully.

2004-04-30  Christof Petig <christof@petig-baender.de>

	* rcs_import.cc (store_trunk_manifest_edge):
		skip ancestry to empty manifest
	* rcs_import.cc (process_branch):
		also follow branches of last/first versions

2004-04-29  graydon hoare  <graydon@pobox.com>

	* configure.ac: Fix up windows probe and bundling checks.
	* netxx/resolve_getaddrinfo.cxx: Local hack for stream addresses.
	* netsync.cc: Report address before listening.

2004-04-29  graydon hoare  <graydon@pobox.com>

	* cert.cc (get_branch_heads): Calculate a "disapproved version"
	attribute which culls a version with only disapproved ancestry
	edges.
	* monotone.texi: Fix some ascii-art diagrams.

2004-04-28  Christof Petig <christof@petig-baender.de>

	* command.cc (heads):
	show date and author certificates for each head

2004-04-28  Christof Petig <christof@petig-baender.de>

	* configure.ac:
	default to using the bundled SQLite

2004-04-28  Christof Petig <christof@petig-baender.de>

	* commands.cc (log):
	support optional file argument to show change log for
	e.g. monotone log [ID] cert.cc

2004-04-26  Christof Petig <christof@petig-baender.de>

	* rcs_import.cc (process branch):
	insert dummy cvs_edge to mark newly added file
	as previously non existant

2004-04-25  Joel Rosdahl  <joel@rosdahl.net>

	* po/stamp-po: Removed since it's generated.
	* std_hooks.lua (ignore_file): Corrected name of Subversion's
	administrative directory.
	* work.hh: Ditto.
	* monotone.texi (Hook Reference): Updated default definition of
	ignore_file.

2004-04-23  Christof Petig <christof@petig-baender.de>

	* rcs_import.cc (build_parent_state, build_child_state):
	remove dying files from manifest
	* rcs_import.cc (cvs_file_edge, note_file_edge):
	calculate state and remember it (alive or dead)

2004-04-23  Christof Petig <christof@petig-baender.de>

	* rcs_import.cc (import_rcs_file_with_cvs):
	do not include dead files in head_manifest

2004-04-22  Christof Petig <christof@petig-baender.de>

	* rcs_file.cc, rcs_file.hh: read and remember 'state' of revision
	* rcs_import.cc: remove Attic/ part from path

2004-04-21  Christof Petig <christof@petig-baender.de>

	* configure.ac: enable use of installed SQLite library

2004-04-20  graydon hoare  <graydon@pobox.com>

	* lua.hh, lua.cc (hook_note_commit): New hook.
	* commands.cc (commit): Call it.

2004-04-19  graydon hoare  <graydon@pobox.com>

	* cert.cc: Make trust messages nicer.
	* merkle_tree.cc: Clarify logging messages.
	* netsync.cc: Reorganize tickers, put client in txn.
	* packet.cc, packet.hh: Teach about constructability.

2004-04-16  graydon hoare  <graydon@pobox.com>

	* netsync.cc (session::extra_manifests): New member.
	(session::analyze_ancestry_graph): Use it.
	* tests/t_singlenetsync.at: New test for single manifest sync.
	* testsuite.at: Call it.

2004-04-14  Tom Tromey  <tromey@redhat.com>

	* rcs_import.cc (import_cvs_repo): Use require_password.
	Include keys.hh.
	* keys.hh (require_password): Declare.
	* keys.cc (require_password): New function.

2004-04-13  Tom Tromey  <tromey@redhat.com>

	* monotone.texi: Typo fixes.

2004-04-10  graydon hoare  <graydon@pobox.com>

	* netsync.cc: Minor bug fixes.

2004-04-10  graydon hoare  <graydon@pobox.com>

	* database.{cc,hh}:
	* commands.{cc,hh}:
	* lua.{cc,hh}:
	* std_hooks.lua:
	* vocab_terms.hh:
	Implement first cut at selectors.

2004-04-10  graydon hoare  <graydon@pobox.com>

	* cert.cc (operator<): Include name in compare.
	(operator==): Likewise.
	* packet.cc: Include shared_ptr.
	* rcs_file.cc: Rewrite by hand, no spirit.
	* rcs_import.cc: Change ticker names a bit.

2004-04-09  graydon hoare  <graydon@pobox.com>

	* app_state.cc: Fix a couple file path constructions.
	* file_io.cc (book_keeping_file): Make one variant static.
	* manifest.cc: Remove some dead code in walkers.
	* work.cc: Ditto.
	* rcs_file.cc: fcntl fix from Paul Snively for OSX.

2004-04-09  graydon hoare  <graydon@pobox.com>

	* file_io.cc: Fix boost filesystem "." and ".." breakage.
	* lua.cc: Fix format of log entry.
	* monotone.cc: Log locale settings on startup.
	* sanity.cc: Dump prefix on --verbose activation.
	* testsuite/t_i18n_file.at: Fix autotest LANG breakage.
	* testsuite/t_null.at: Account for chatter with --verbose.

2004-04-09  graydon hoare  <graydon@pobox.com>

	* configure.ac: Comment out check for sse2,
	set bundling to true by default.
	* INSTALL: describe changes to bundling.
	* Makefile.am: Remove vestiges of depot.

2004-04-07  graydon hoare  <graydon@pobox.com>

	* adns/*:
	* network.{cc,hh}:
	* proto_machine.{cc,hh}:
	* {http,smtp,nntp}_tasks.{cc,hh}:
	* tests/t_{http,smtp,nntp,proxy}.at:
	* url.{cc,hh}:
	* depot.cc:
	Delete files.
	* commands.cc:
	* lua.{cc,hh}:
	* database.{cc,hh}: Remove network/queue stuff.
	* configure.ac:
	* constants.{cc,hh}:
	* tests/t_{netsync,singlecvs,cvsimport}.at:
	* testsuite.at:
	* transforms.{cc,hh}:
	* unit_tests.{cc,hh}:
	* vocab_terms.hh:
	* vocab.{cc,hh}:
	* Makefile.am: Adjust for deletions.
	* app_state.hh: Cleanup.
	* monotone.texi: Fix some typos.
	* packet.{cc,hh}: Implement database ordering.
	* netsync.cc: Massage to use new packet logic.
	* commands.cc:
	* std_hooks.lua: Add initial selector stuff.

2004-03-29  graydon hoare  <graydon@pobox.com>

	* monotone.spec: Update for 0.11 release.

	Release point (v 0.11).

2004-03-29  graydon hoare  <graydon@pobox.com>

	* Makefile.am (DISTCHECK_CONFIGURE_FLAGS): Set.
	* commands.cc: Tidy up / narrow output width.
	* patch_set.cc: Likewise.
	* monotone.texi: Cleanups for PDF generation.

2004-03-28  graydon hoare  <graydon@pobox.com>

	* NEWS: Mention 0.11 release.
	* AUTHORS: Mention Robert.

2004-03-28  Robert Bihlmeyer  <robbe+mt@orcus.priv.at>

	* file_io.cc (walk_tree_recursive): Ignore broken symlinks.

2004-03-27  graydon hoare  <graydon@pobox.com>

	* monotone.texi: Flesh out netsync stuff, remove old network stuff.
	* monotone.1: Likewise.

2004-03-27  Robert Helgesson  <rycee@home.se>

	* Makefile.am:
	* configure.ac:
	* database.cc:
	* depot.cc:
	* lua.cc:
	* network.cc:
	* schema_migration.cc: Bundled library switch logic.

2004-03-27  graydon hoare  <graydon@pobox.com>

	* depot.cc (dump): Implement.
	* tests/t_http.at, test/t_proxy.at: Use "depot.cgi dump" rather than sqlite.
	* sqlite/pager.h: Change page size.
	* README: Massage slightly.
	* INSTALL: Write real installation instructions.
	* Makefile.am: Include build of "one big page" docs.
	* boost/circular_buffer_base.hpp: Another boost version insulation fix.
	* vocab.cc (verify): Normalize local_path's during verification on boost 1.31.0.
	* monotone.texi: Rip out some of the pre-netsync networking docs.

2004-03-24  graydon hoare  <graydon@pobox.com>

	* boost/circular_buffer_base.hpp: Boost version insulation.
	* cert.cc, cert.hh, commands.cc: Differentiate "unknown" keys from "bad".
	* xdelta.cc, proto_machine.cc: Fix boost version insulation.

2004-03-24  graydon hoare  <graydon@pobox.com>

	* rcs_import.cc (import_substates): Filter by branch.
	* xdelta.cc: Minor bits of insulation.

2004-03-24  graydon hoare  <graydon@pobox.com>

	* AUTHORS: Mention Robert.
	* configure.ac: Enable sse2 stuff.
	* monotone.spec: Adjust CFLAGS and CXXFLAGS
	* monotone.texi (Network Service): Expand a bit.

2004-03-24  Robert Helgesson  <rycee@home.se>

	* commands.cc:
	* http_tasks.cc:
	* lua.cc:
	* manifest.cc:
	* netsync.cc:
	* nntp_tasks.cc:
	* proto_machine.cc:
	* work.cc:
	* xdelta.cc:
	Portability fixes for boost 1.31.0

2004-03-22  graydon hoare  <graydon@pobox.com>

	* cryptopp/integer.cpp, integer.h: Enable SSE2 multiply code.
	* database.cc, database.hh, certs.cc: Speed up 'heads'.

2004-03-21  graydon hoare  <graydon@pobox.com>

	* lcs.hh, sanity.hh: Minor performance tweaks.

2004-03-20  graydon hoare  <graydon@pobox.com>

	* rcs_import.cc: Teach how to aggregate branches.
	* monotone.texi: Start section on netsync.

2004-03-20  Olivier Andrieu  <oliv__a@users.sourceforge.net>

	* commands.cc (log): Show tags in log.
	* AUTHORS: Mention Olivier.

2004-03-17  Nathan Myers  <ncm@cantrip.org>

	* boost/circular_buffer.hpp:
	* commands.cc:
	* cryptopp/fltrimpl.h:
	* cryptopp/iterhash.cpp:
	* quick_alloc.hh:
	Fixes for gcc 3.4 compat and warnings.

2004-03-17  graydon hoare  <graydon@pobox.com>
	* cryptopp/config.h: Fix for gcc aliasing optimization error.
	* rcs_import.cc (cvs_history::note_file_edge):
	Fix for first changelog import bug (#5813).

2004-03-15  graydon hoare  <graydon@pobox.com>

	* rcs_import.cc: Import lone versions properly.
	* tests/t_singlecvs.at: New test for it.
	* testsuite.at: Call it.

2004-03-14  graydon hoare  <graydon@pobox.com>

	* commands.cc (diff): Show added files too.
	* monotone.texi: Fix typo.

2004-03-08  graydon hoare  <graydon@pobox.com>

	* netsync.cc (analyze_manifest_edge): Fix broken formatter.

2004-03-07  graydon hoare  <graydon@pobox.com>

	* Makefile.am (BOOST_SANDBOX_SOURCES): Remove boost::socket entries.
	(NETXX_SOURCES): Predicate on IP6 support in OS (from Paul Snively).
	* boost/socket/*.[hc]pp: Remove.
	* boost/io/streambuf_wrapping.hpp: Remove.
	* AUTHORS: Remove copyright notice for boost::socket.
	* acinclude.m4 (ACX_PTHREAD): Add.
	* network.cc: Replace boost::socket machinery with Netxx.
	* network.hh (open_connection): Remove prototype, static function.
	* sanity.hh, sanity.cc: Make log formatters give file:line coords,
	throw log offending coordinate if formatting fails.

2004-03-07  graydon hoare  <graydon@pobox.com>

	* sqlite/date.c, sqlite/vdbeInt.h, sqlite/vdbeaux.c: Add.
	* sqlite/*.c: Upgrade to 2.8.12.
	* Makefile.am: Update to mention new files.
	* cert.cc
	(expand_ancestors)
	(expand_dominators): Resize child bitmaps to cover parent.

2004-03-06  graydon hoare  <graydon@pobox.com>

	* netsync.cc (get_root_prefix): Fix from Paul Snively
	to fix static initialization order on mac OSX.
	* montone.texi: Typo fix from Anders Petersson.
	* *.cc: Move all function defs into column 0.

2004-03-04  graydon hoare  <graydon@pobox.com>

	* std_hooks.lua: Fix merger execution pessimism.

2004-03-04  graydon hoare  <graydon@pobox.com>

	* adler32.hh: Modify to use u8.
	* depot.cc, netcmd.cc, xdelta.cc: Modify to use u8.
	* netio.hh, numeric_vocab.hh (widen): Move between headers.
	* netsync.cc: Correct role-assumption bugs.
	* schema_migration.cc: Strip whitespace in sha1.
	(changes received from Christof Petig)

2004-03-01  graydon hoare  <graydon@pobox.com>

	* commands.cc: Handle anonymous pulling.
	* netsync.cc: Ditto.

	Release point (v 0.10).

2004-03-01  graydon hoare  <graydon@pobox.com>

	* NEWS: Mention impending 0.10 release.
	* cert.cc, cert.hh: Bug fixes, implement trust function, QA stuff.
	* commands.cc: Tweak disapprove, approve, testresult, push, pull.
	* configure.ac: Bump version number.
	* cryptopp/rng.h, cryptopp/rng.cpp
	(MaurerRandomnessTest): Fix bitrot.
	* keys.cc: Add Maurer PRNG randomness test.
	* lua.cc, lua.hh: Add trust, testresult, anonymous netsync hooks.
	* monotone.1: Update to follow changes to commands.
	* monotone.texi: Include QA section, adjust some UI drift, clarify
	reserved cert names, document new hooks and commands.
	* netcmd.hh, netcmd.cc: Add anonymous, error commands; fix bugs.
	* netsync.cc: Process new commands, factor server loop a bit.
	* std_hooks.lua: Add new hook defaults, factor mergers.
	* tests/t_netsync.at: Check SHA1 of each edge.
	* tests/t_null.at: Call with --norc to skip ~/.monotonerc
	* tests/t_update.at: Fix glaring error.
	* tests/t_disapprove.at, tests/t_testresult.at: New tests.
	* testsuite.at: Call them.
	* ui.cc (sanitize): Clean escape chars from output (optional?)
	* update.cc: Rewrite entirely in terms of new QA definitions.

2004-02-24  graydon hoare  <graydon@pobox.com>

	* commands.cc (ls_keys): Write key hash codes.
	* constands.cc (netsync_timeout_seconds): Up to 120.
	* netsync.cc: Fix a bunch of bugs.
	* patch_set.cc (manifests_to_patch_set): Fix bug in overload
	default construction.

2004-02-22  graydon hoare  <graydon@pobox.com>

	* patch_set.cc, patch_set.hh: Parameterize yet further.
	* netsync.cc: Fix a lot of bugs, add manifest and file grovelling.
	* tests/t_netsync.at: A new test (which runs!)
	* testsuite.at: Call it.

2004-02-20  graydon hoare  <graydon@pobox.com>

	* cert.cc, cert.hh, key.cc, key.hh, database.cc, database.hh:
	Add lots of little netsync support routines.
	* commands.cc (rebuild): Rehash everything too.
	* constants.cc (netcmd_minsz): Recalculate.
	* cryptopp/osrng.cpp (NonblockingRng::GenerateBlock): Handle
	/dev/urandom a bit better.
	* netcmd.cc, netcmd.hh: Remove describe cmds, add nonexistant cmd.
	* netio.hh: Add uleb128 stuff.
	* xdelta.cc: Add randomizing unit test suite.
	* diff_patch.cc: Remove commented-out dead line-merger code.
	* merkle_tree.cc: Fix various bugs.
	* netcmd.cc: Switch everything over to uleb128s.
	* netsync.cc: Implement lots of missing stuff.

2004-02-09  graydon hoare  <graydon@pobox.com>

	* netsync.cc (ROOT_PREFIX): New variable.
	* commands.cc (merkle): New command.

2004-02-09  Ben Elliston  <bje@wasabisystems.com>

	* monotone.texi: Spelling corrections.

2004-02-09  graydon hoare  <graydon@pobox.com>

	* database.cc, database.hh
	(get_version_size)
	(get_file_version_size)
	(get_manifest_version_size): New functions.
	* xdelta.cc, xdelta.hh (measure_delta_target_size): New function.
	* merkle_tree.cc, merkle_tree.hh, netcmd.cc, netcmd.hh:
	Cleanup and typesafety.
	* netsync.cc: Cleanup, typesafety, implement refine phase.

2004-02-01  graydon hoare  <graydon@pobox.com>

	* netsync.cc: Remove a lot of stuff, implement auth phase.
	* constants.cc, constants.hh: Move constants from netsync.cc.
	* netcmd.cc, netcmd.hh: Split out of netsync.cc.
	* merkle_tree.cc, merkle_tree.hh: Likewise.
	* numeric_vocab.hh: New header.
	* adler32.hh: include numeric_vocab.hh.
	* netio.hh: Likewise.
	* unit_tests.cc, unit_tests.hh: Update.
	* Makefile.am: Likewise.
	* commands.cc: Guess signing key for auth phase.
	* database.cc, database.hh (public_key_exists)
	(get_pubkey): New functions based on key hashes.

2004-01-31  graydon hoare  <graydon@pobox.com>

	* Netxx/*: New files.
	* AUTHORS: Mention Netxx.
	* Makefile.am: Mention Netxx and netsync.{cc,hh}
	* adler32.hh: Delegate typedefs to boost.
	* cert.hh, cert.cc (cert_hash_code): New function.
	* commands.cc (find_oldest_ancestors): Block cycles.
	(netsync): New command.
	* database.cc, database.hh (schema): Update.
	(put_key): Calculate key hash on the fly.
	(put_cert): Likewise.
	(merkle_node_exists)
	(get_merkle_node)
	(put_merkle_node)
	(erase_merkle_nodes): New functions.
	* keys.hh, keys.cc (key_hash_code): New function.
	* lua.cc, lua.hh
	(hook_get_netsync_read_permitted)
	(hook_get_netsync_write_permitted): New hooks.
	* monotone.spec: Update for FC1 info conventions.
	* monotone.texi (Quality Assurance): New section.
	* netsync.cc, netsync.hh: New files, preliminary
	netsync infrastructure. Command bodies still missing.
	* schema.sql: Add intrinsic key and cert hashes, merkle nodes.
	* schema_migration.cc: Add code to migrate to new schema.
	* unit_tests.cc: Handle command-line args to limit test set.
	* vocab_terms.hh: Add merkle and prefix as new terms.

2004-01-13  Nathaniel Smith  <njs@codesourcery.com>

	* idna/idn-int.h: Remove (generated by configure).

2004-01-13  Nathaniel Smith  <njs@codesourcery.com>

	* configure.ac: Switch "if" and "else" branches in pthreads
	checks.

2004-01-12  Nathaniel Smith  <njs@codesourcery.com>

	* configure.ac: Remove check for -lpthread.
	Add check for pthread_mutex_lock and ACX_PTHREAD.
	* m4/acx_pthread.m4: New file.

2004-01-07  graydon hoare  <graydon@pobox.com>

	* Makefile.am:
	* po/POTFILES.in:
	* po/monotone.pot: Minor tweaks for distclean.
	* adns/config.h:
	* boost/socket/src/interface.cpp:
	* boost/socket/src/ip4/address.cpp:
	* boost/socket/src/ip4/protocol.cpp: OSX portability.
	* AUTHORS: Mention new contributors.
	* monotone.texi (Hook Reference): Document i18n hooks.

	Release point (v 0.9).

2004-01-07  graydon hoare  <graydon@pobox.com>

	* cert.cc (ensure_parents_loaded)
	(expand_dominators)
	(expand_ancestors)
	(find_intersecting_node): New functions.
	(find_common_ancestor): Reimplement in terms of dominator
	and ancestor bitset intersection.

2004-01-05  Christof Petig <christof@petig-baender.de>

	* vocab.cc (verify<local_path>) Fix use of val() / iterator.
	* constants.cc (illegal_path_bytes): NUL-terminate.

2004-01-02  graydon hoare  <graydon@pobox.com>

	* diff_patch.cc (normalize_extents): Improve to handle an odd case.
	* tests/t_fmerge.at: New test, to test it.
	* commands.cc (fload, fmerge): Permanently enable, for test.
	* testsuite.at: Call new test.

2004-01-01  graydon hoare  <graydon@pobox.com>

	* file_io.hh, file_io.cc (read_localized_data, write_localized_data):
	New functions
	* commands.cc, manifest.cc, transforms.cc: Use them.
	* monotone.texi: Minor update to i18n docs.
	* lua.hh, lua.cc (hook_get_linesep_conv, hook_get_charset_conv):
	New hooks.
	* acinclude.m4: Move AX_CREATE_STDINT_H in here.
	* po/monotone.pot: Regenerate.
	* NEWS, configure.ac: Prep for 0.9 release.

2003-12-30  graydon hoare  <graydon@pobox.com>

	* file_io.hh, file_io.cc (mkpath): New function.
	* commands.cc, database.cc, diff_patch.cc, file_io.cc,
	lua.cc, vocab.cc, work.cc: Use it.
	* constants.cc (illegal_path_bytes_arr): Remove leading null.
	* monotone.texi: Include i18n docs.
	* tests/t_i18n_file.at: Check colon in filename.

2003-12-29  graydon hoare  <graydon@pobox.com>

	* file_io.cc: Localize names before touching fs.
	* lua.hh, lua.cc (hook_get_system_charset): Remove useless fn.
	* test_hooks.lua: Likewise.
	* monotone.cc, transforms.cc, transforms.hh:
	Remove lua from system charset conv.
	* tests/t_i18n_file.at: New test.
	* testsuite.at: Call it.

2003-12-28  graydon hoare  <graydon@pobox.com>

	* app_state.cc, app_state.hh: Massage to use i18n vocab.
	* cert.cc, commands.cc, commands.hh, rcs_import.cc,
	update.cc, update.hh, url.cc, url.hh: Likewise.

	* work.cc, work.hh: --> Likewise, and break file format! <--

	* constants.hh, constants.cc (legal_ace_bytes): New constant.
	* vocab.cc (verify<ace>): Use it.
	(verify<urlenc>) New function.
	* vocab_terms.hh (ace, urlenc, utf8): New terms.
	* transforms.hh, transforms.cc: Use them.
	* monotone.cc (utf8_argv): Charconv argv.
	* network.hh, network.cc: Use url.{hh,cc}.

2003-12-28  graydon hoare  <graydon@pobox.com>

	* constants.hh, constants.cc (idlen): New constant.
	* commands.cc, vocab.cc: Use it.
	* manifest.cc (read_manifest_map): Tighten up regex.
	* packet.cc: Likewise.
	* transforms.cc (uppercase)
	(lowercase): Rewrite.
	(utf8_to_urlenc)
	(urlenc_to_utf8)
	(internalize_url)
	(internalize_cert_name)
	(internalize_rsa_keypair_id)
	(externalize_url)
	(externalize_cert_name)
	(externalize_rsa_keypair_id): New functions.
	* url.hh, url.cc (parse_utf8_url): New function.

2003-12-20  graydon hoare  <graydon@pobox.com>

	* diff_patch.cc (normalize_extents): New function.
	(merge_via_edit_scripts): Use it.

2003-12-19  graydon hoare  <graydon@pobox.com>

	[net.venge.monotone.i18n branch]

	* idna/*.[ch]: New files.
	* po/*: New files.
	* url.cc, url.hh, constants.cc: New files.
	* Makefile.am, configure.ac: Various fiddling for gettext.
	* lua.hh, lua.cc (hook_get_system_charset): New hook.
	(hook_get_system_linesep): New hook.
	* transforms.hh, transforms.cc
	(charset_convert)
	(system_to_utf8)
	(utf8_to_system)
	(ace_to_utf8)
	(utf8_to_ace)
	(line_end_convert): New functions.
	* vocab.cc: Refine constraints.
	* vocab_terms.hh (external): New atomic type.
	* monotone.cc (cpp_main): Initialize gettext.
	* sanity.hh (F): Call gettext() on format strings.
	* commands.cc, depot.cc, database.cc, http_tasks.cc, keys.cc,
	network.cc, rcs_import.cc, sanity.cc, mac.hh : Update to use
	'constants::' namespace.
	* config.h.in: Remove.
	* commands.cc: Various formatting cleanups.
	* unit_tests.cc, unit_tests.hh: Connect to url tests.

2003-12-19  graydon hoare  <graydon@pobox.com>

	* diff_patch.cc (merge3): Skip patches to deleted files.

2003-12-16  graydon hoare  <graydon@pobox.com>

	* commands.cc (ls_ignored, ignored_itemizer): Fold in as subcases of unknown.

2003-12-16  graydon hoare  <graydon@pobox.com>

	* lua.cc (working_copy_rcfilename): MT/monotonerc not MT/.monotonerc.

2003-12-16  graydon hoare  <graydon@pobox.com>

	* lua.hh, lua.cc (working_copy_rcfilename): New function.
	* monotone.cc: Add working copy rcfiles.
	* commands.cc (ls_unknown, unknown_itemizer): Skip ignored files.

2003-12-16  graydon hoare  <graydon@pobox.com>

	* file_io.cc (walk_tree_recursive): continue on book-keeping file.

2003-12-15  graydon hoare  <graydon@pobox.com>

	* tests/t_unidiff.at, t_unidiff2.at: Check for mimencode.

2003-12-15  graydon hoare  <graydon@pobox.com>

	* configure.ac: Add --enable-static-boost.
	* Makefile.am: Likewise.
	* AUTHORS: Mention new contributors.

2003-12-14  Lorenzo Campedelli <lorenzo.campedelli@libero.it>

	* work.cc (add_to_attr_map): Finish change to attr map format.

2003-12-10  Tom Tromey  <tromey@redhat.com>

	* commands.cc (checkout): Give better error message if branch is
	empty.

2003-12-07  Eric Kidd  <eric.kidd@pobox.com>

	* commands.cc (agraph): Handle repositories with a single version.
	* database.cc (get_head_candidates): Handle heads with no ancestors.
	* cert.cc (get_branch_heads): Handle heads with no ancestors.

2003-12-06  Eric Kidd  <eric.kidd@pobox.com>

	* update.hh, update.cc (pick_update_target): Return current
	version if no better update candidates available.
	* update.cc (pick_update_target): Always do branch filtering.
	* commands.cc (update): Notice when we're already up-to-date.
	* commands.cc (propagate): Assign branch name correctly when merging.

2003-12-05  graydon hoare  <graydon@pobox.com>

	* lcs.hh (edit_script): New entry point.
	* diff_patch.cc: Rewrite merge in terms of edit scripts.
	* network.cc (post_queued_blobs_to_network): Tidy up transient
	failure message.
	* randomfile.hh: Prohibit deletes on end of chunks.
	* sanity.cc: EOL-terminate truncated long lines.

2003-12-02  graydon hoare  <graydon@pobox.com>

	* database.cc, database.hh (reverse_queue): Copy constructor.
	* std_hooks.lua (merge3): Remove afile, not ancestor.
	* monotone.cc: Remove debugging message.
	* ui.cc (finish_ticking): Set last_write_was_a_tick to false.

2003-12-01  graydon hoare  <graydon@pobox.com>

	* app_state.hh, app_state.cc (set_signing_key): New fn, persist key.
	* monotone.cc (cpp_main): Permit commuting the --help argument around.

2003-11-30  graydon hoare  <graydon@pobox.com>

	* network.cc (post_queued_blobs_to_network): Fail when posted_ok is false.
	* database.cc (initialize): Fail when -journal file exists.
	* keys.cc (make_signature): Nicer message when privkey decrypt fails.

2003-11-29  Tom Tromey  <tromey@redhat.com>

	* rcs_import.cc (store_auxiliary_certs): Renamed to fix typo.
	Updated all callers.

	* http_tasks.cc (check_received_bytes): Allow "-" as well.
	* depot.cc (execute_post_query): Allow "-" as well.

2003-11-28  Tom Tromey  <tromey@redhat.com>

	* http_tasks.cc (check_received_bytes): Allow "-" as well.
	* depot.cc (execute_post_query): Allow "-" as well.

2003-11-28  graydon hoare  <graydon@pobox.com>

	* cert.cc: Various speedups.
	* cycle_detector.hh (edge_makes_cycle): Use visited set, too.
	* database.hh, database.cc (get_head_candidates): New, complex query.
	* keys.hh, keys.cc (check_signature): Cache verifiers.
	* sqlite/os.c (sqliteOsRandomSeed): Harmless valgrind purification.
	* tests/t_fork.at, tests/t_merge.at: Ignore stderr chatter on 'heads'.

2003-11-27  graydon hoare  <graydon@pobox.com>

	* Makefile.am (AM_LDFLAGS): No more -static, sigh.
	* cert.cc (find_relevant_edges): Keep dynamic-programming caches.
	(calculate_renames_recursive): Likewise.
	* cert.cc, cert.hh (rename_edge): Add constructor, copy constructor.
	* commands.cc (list certs): Note rename certs are binary.

2003-11-24  graydon hoare  <graydon@pobox.com>

	* network.cc: Continue fetch, post loops even if one target has
	an exception.

2003-11-24  graydon hoare  <graydon@pobox.com>

	* database.hh, database.cc (delete_posting): Change to take queue
	sequence numbers.
	* commands.cc (queue): Use new API.
	* network.cc (post_queued_blobs_to_network): Use new API.

2003-11-24  graydon hoare  <graydon@pobox.com>

	* std_hooks.lua (get_http_proxy): Return nil when no ENV var.
	* monotone.texi (get_http_proxY): Document change.

2003-11-24  graydon hoare  <graydon@pobox.com>

	* tests/t_proxy.at: Add a test for proxying with tinyproxy.
	* testsuite.at: Call it.
	* lua.cc: Fix dumb error breaking proxying.
	* network.cc: Be verbose about proxying.

2003-11-23  graydon hoare  <graydon@pobox.com>

	* http_tasks.cc (read_chunk): Tolerate 0x20* after chunk len.

2003-11-23  graydon hoare  <graydon@pobox.com>

	* network.cc: Make more informative error policy.
	* boost/socket/socketstream.hpp: Pass SocketType to streambuf template.
	* boost/socket/src/default_socket_impl.cpp: Translate EINTR.

2003-11-22  graydon hoare  <graydon@pobox.com>

	* lua.cc, lua.hh (hook_get_http_proxy): New hook.
	* std_hooks.lua (get_http_proxy): Default uses HTTP_PROXY.
	(get_connect_addr): Undefine, it's for tunnels alone now.
	* network.cc: Use new hook.
	* http_tasks.hh, http_tasks.cc: Teach about proxies (sigh).
	* monotone.texi: Document new hooks.

2003-11-22  graydon hoare  <graydon@pobox.com>

	* lua.cc, lua.hh (hook_get_connect_addr): New hook.
	* std_hooks.lua (get_connect_addr): Default uses HTTP_PROXY.
	* network.cc, network.hh: Use new hook.
	* http_tasks.cc: Teach about HTTP/1.1.
	* cert.cc (bogus_cert_p): Fix UI ugly.

2003-11-21  graydon hoare  <graydon@pobox.com>

	* constants.hh (postsz): New constant for suggested post size.
	* database.cc, database.hh (queue*): Change db API slightly.
	* commands.cc (queue): Adjust to changed db API.
	* network.cc (post_queued_blobs_to_network): Switch to doing
	incremental posts.
	* cert.cc (write_rename_edge, read_rename_edge): Put files on
	separate lines to accomodate future i18n work.
	* work.cc (add_to_attr_map, write_attr_map): Reorder fields to
	accomodate future i18n work.
	* monotone.texi: Document it.
	* configure.ac, NEWS: Mention 0.8 release.

	Release point (v 0.8).

2003-11-16  Tom Tromey  <tromey@redhat.com>

	* missing: Removed generated file.

2003-11-14  graydon hoare  <graydon@pobox.com>

	* commands.cc (vcheck): Add.
	* cert.cc, cert.hh (cert_manifest_vcheck): Add.
	(check_manifest_vcheck): Add.
	(calculate_vcheck_mac): Add.
	* constants.hh (vchecklen): New constant.
	* mac.hh: Re-add.
	* monotone.texi (Hash Integrity): New section.
	* monotone.1: Document vcheck.

2003-11-14  graydon hoare  <graydon@pobox.com>

	* database.cc, database.hh (reverse_queue): New class.
	(compute_older_version): New functions.
	(get_manifest_delta): Remove.
	* network.cc, network.hh (queue_blob_for_network): Remove.
	* packet.cc, packet.hh (queueing_packet_writer): Change UI,
	write to queue directly, accept optional<reverse_queue>.
	* cert.cc (write_paths_recursive): Rewrite to use constant
	memory.
	* commands.cc (queue, queue_edge_for_target_ancestor):
	Install optional<reverse_queue> in qpw.
	* tests/t_cross.at: Ignore new UI chatter.
	* monotone.texi (Transmitting Changes): Change UI output.

2003-11-13  graydon hoare  <graydon@pobox.com>

	* Makefile.am (AUTOMAKE_OPTIONS): Require 1.7.1
	* commands.cc (addtree): Wrap in transaction guard.
	* database.cc, database.hh (manifest_delta_exists): Add.
	(get_manifest_delta): Add.
	* cert.cc (write_paths_recursive): Use partial deltas.
	* manifest.cc, manifest.hh (read_manifest_map): New variant.
	* patch_set.cc, patch_set.hh (patch_set): Add map_new, map_old
	fields.
	(manifests_to_patch_set) Store new field.
	(patch_set_to_packets) Don't read manifest versions from db.
	* std_hooks.lua (ignore_file): ignore .a, .so, .lo, .la, ~ files.
	* tests/t_cvsimport.at: New test.
	* testsuite.at: Call it.

2003-11-10  graydon hoare  <graydon@pobox.com>

	* commands.cc (find_oldest_ancestors): New function.
	(queue): New "addtree" subcommand.
	* monotone.texi: Document it.
	* monotone.1: Document it.

2003-11-10  graydon hoare  <graydon@pobox.com>

	* file_io.cc (walk_tree_recursive): Ignore MT/

2003-11-09  graydon hoare  <graydon@pobox.com>

	* database.cc (dump, load): Implement.
	* commands.cc (db): Call db.dump, load.
	* cycle_detector.hh: Skip when no in-edge on src.
	* monotone.texi: Document dump and load, add some
	special sections.
	* monotone.1: Mention dump and load.

2003-11-09  graydon hoare  <graydon@pobox.com>

	* rcs_file.hh (rcs_symbol): New structure.
	* rcs_file.cc (symbol): New rule.
	* rcs_import.cc (find_branch_for_version): New function.
	(cvs_key::branch): New field.
	(store_auxilliary_certs): Cert branch tag.
	* cycle_detector.hh: Fix bugs, don't use quick_alloc.
	* commands.cc (checkout): Add --branch based version.
	* monotone.texi: Document new command variant.
	* monotone.1: Ditto.

2003-11-09  graydon hoare  <graydon@pobox.com>

	* quick_alloc.hh: New file.
	* Makefile.am: Add it.
	* cycle_detector.hh: Rewrite.
	* manifest.hh: Use quick_alloc.
	* vocab.cc: Relax path name requirements a bit.
	* sqlite/sqliteInt.h: Up size of row to 16mb.

2003-11-02  graydon hoare  <graydon@pobox.com>

	* commands.cc (post): Post everything if no URL given; don't base
	decision off branch name presence.
	* app_state.cc, monotone.cc, file_io.cc, file_io.hh: Support
	absolutifying args.
	* lua.hh, lua.cc, std_hooks.lua (hook_get_mail_hostname): New hook.
	* monotone.texi: Document it.
	* monotone.texi, monotone.1: Minor corrections, new sections.
	* monotone.cc: Don't look in $ENV at all.
	* network.cc: Correct MX logic.
	* nntp_tasks.cc, smtp_tasks.cc: Separate postlines state.
	* smtp_tasks.cc: Correct some SMTP logic.
	* configure.ac, NEWS: Mention 0.7 release.

	Release point (v 0.7).

2003-11-01  graydon hoare  <graydon@pobox.com>

	* http_tasks.cc: Drop extra leading slashes in HTTP messages.

2003-10-31  graydon hoare  <graydon@pobox.com>

	* commands.cc, database.cc, database.hh, lua.cc, lua.hh,
	network.cc, network.hh, packet.cc, packet.hh, schema.sql,
	schema_migration.cc, tests/t_http.at, tests/t_nntp.at, vocab.cc:
	Eliminate "groupname", use lone URL.
	* monotone.texi: Update to cover new URL rules.
	* network.cc, network.hh, lua.cc, lua.hh, smtp_tasks.cc:
	Implement "mailto" URLs.
	* tests/t_smtp.at: New test.
	* testsuite.at: Call it.

2003-10-31  graydon hoare  <graydon@pobox.com>

	* patch_set.cc (manifests_to_patch_set): Second form with explicit renames.
	(manifests_to_patch_set): Split edit+rename events when we see them.
	* commands.cc (status, commit): Include explicit rename set.
	* diff_patch.cc (merge3): Accept edit+rename events split by patch_set.cc.
	* smtp_tasks.hh, smtp_tasks.cc: New files.
	* nntp_machine.hh, nntp_machine.cc: Rename to proto_machine.{hh,cc} (woo!)
	* nntp_tasks.cc: Adjust to use proto_ prefix in various places.
	* proto_machine.cc (read_line): get() into streambuf.
	* Makefile.am: Cover renames and adds.

2003-10-31  graydon hoare  <graydon@pobox.com>

	* diff_patch.cc (merge3): Extract renames.
	* commands.cc (calculate_new_manifest_map): Extract renames.
	(try_one_merge): Extract renames, propagate to merge target.
	(commit): Extract renames, propagate to commit target.
	* cert.cc (calculate_renames_recursive): Fix wrong logic.
	(find_common_ancestor_recursive): Stall advances at top of graph.
	* patch_set.cc: (manifests_to_patch_set): Teach about historical
	renames.
	* tests/t_erename.at: New test for edit+rename events.
	* testsuite.at: Call t_erename.at.

2003-10-30  graydon hoare  <graydon@pobox.com>

	* patch_set.cc (operator<): s/a/b/ in a few places, yikes!
	* cert.cc: Add machinery for rename edge certs.
	* commands.cc: Call diff(manifest,manifest) directly.
	* tests/t_nntp.at: Kill tcpserver DNS lookups on nntp test.
	* network.cc (parse_url): Character class typo fix, from
	Johannes Winkelmann.
	* app_state.hh, cert.hh, commands.hh, cycle_detector.hh,
	database.hh, diff_patch.cc, diff_patch.hh, http_tasks.hh,
	interner.hh, keys.hh, lua.hh, manifest.hh, network.hh,
	nntp_machine.hh, nntp_tasks.hh, packet.hh, patch_set.hh,
	transforms.hh, update.hh, vocab.hh, work.hh, xdelta.hh:
	fix use of std:: prefix / "using namespace" pollution.

2003-10-27  graydon hoare  <graydon@pobox.com>

	* lua/liolib.c (io_mkstemp): Portability fix
	from Ian Main.
	* xdelta.cc,hh (compute_delta): New manifest-specific variant.
	* transforms.cc,hh (diff): Same.
	* rcs_import.cc: Various speedups to cvs import.

2003-10-26  graydon hoare  <graydon@pobox.com>

	* cert.cc (get_parents): New function.
	(write_paths_recursive): New function.
	(write_ancestry_paths): New function.
	* cert.hh (write_ancestry_paths): Declare.
	* commands.cc (queue_edge_for_target_ancestor):
	Call write_ancestry_paths for "reposting" queue
	strategy.

2003-10-25  graydon hoare  <graydon@pobox.com>

	* commands.cc (log): Skip looking inside nonexistent
	manifests for file comments.

2003-10-24  graydon hoare  <graydon@pobox.com>

	* adns/*.c, adns/*.h: Import adns library.
	* Makefile.am: Update to build adns into lib3rdparty.a.
	* AUTHORS: Mention adns.
	* network.cc: Call adns functions, not gethostbyname.

2003-10-20  Nathaniel Smith  <njs@codesourcery.com>

	* patch_set.cc (patch_set_to_text_summary): Give more detailed
	output.
	* commands.cc (get_log_message, status, diff): Use
	patch_set_to_text_summary for complete description.

2003-10-22  graydon hoare  <graydon@pobox.com>

	* monotone.texi: Document 'queue' command.
	* monotone.1: Likewise.

2003-10-22  graydon hoare  <graydon@pobox.com>

	* diff_patch.cc
	(infer_directory_moves): New function.
	(rebuild_under_directory_moves): New function.
	(apply_directory_moves): New function.
	(merge3): Handle directory moves.
	* tests/t_renamed.at: New test for dir renames.
	* testsuite.at: Call it.

2003-10-21  graydon hoare  <graydon@pobox.com>

	* commands.cc (queue): New command.
	(list): Add "queue" subcommand, too.

2003-10-21  graydon hoare  <graydon@pobox.com>

	* diff_patch.cc (merge_deltas): New function.
	(check_map_inclusion): New function.
	(check_no_intersect): New function.
	(merge3): Rewrite completely.
	* tests/t_rename.at: New test.
	* testsuite.at: Call it.
	* file_io.cc, file_io.hh (make_dir_for): New function.
	* commands.cc (update): Call make_dir_for on update.

2003-10-20  graydon hoare  <graydon@pobox.com>

	* commands.cc: Replace [] with idx() everywhere.

2003-10-20  Tom Tromey  <tromey@redhat.com>

	* cert.hh (get_branch_heads): Updated.
	Include <set>.
	* commands.cc (head): Updated for new get_branch_heads.
	(merge): Likewise.
	(propagate): Likewise.
	* cert.cc (get_branch_heads): Use set<manifest_id>.

	* commands.cc (merge): Use all caps for metasyntactic variable.
	(heads): Likewise.

	* network.cc (post_queued_blobs_to_network): Do nothing if no
	packets to post.

2003-10-20  graydon hoare  <graydon@pobox.com>

	* cert.cc (get_branch_heads): Fix dumb bug.
	* diff_patch.cc (merge3): Fix dumb bug.
	(merge2): Fix dumb bug.
	(try_to_merge_files): Fix dumb bug.

2003-10-20  graydon hoare  <graydon@pobox.com>

	* file_io.cc (tilde_expand): New function.
	* monotone.cc (cpp_main): Expand tildes in
	db and rcfile arguments.

2003-10-20  graydon hoare  <graydon@pobox.com>

	* rcs_import.cc (import_cvs_repo): Check key existence
	at beginning of import pass, to avoid wasted work.

2003-10-19  Tom Tromey  <tromey@redhat.com>

	* commands.cc (log): Add each seen id to `cycles'.

2003-10-19  graydon hoare  <graydon@pobox.com>

	* AUTHORS: Mention Tecgraf PUC-Rio and their
	copyright.
	* Makefile.am: Mention circular buffer stuff.
	* configure.ac, NEWS: Mention 0.6 release.
	* cert.hh, cert.cc (erase_bogus_certs): file<cert> variant.
	* commands.cc (log): Erase bogus certs before writing,
	cache comment-less file IDs.
	* monotone.spec: Don't specify install-info args,
	do build with optimization on RHL.

	Release point (v 0.6).

2003-10-19  Matt Kraai  <kraai@ftbfs.org>

	* commands.cc (merge): Use app.branch_name instead of args[0] for
	the branch name.

2003-10-17  graydon hoare  <graydon@pobox.com>

	* commands.cc (log): New command.
	Various other bug fixes.
	* monotone.1, monotone.texi: Minor updates.

2003-10-17  graydon hoare  <graydon@pobox.com>

	* monotone.texi: Expand command and hook references.
	* commands.cc: Disable db dump / load commands for now.

2003-10-16  graydon hoare  <graydon@pobox.com>

	* sanity.hh: Add a const version of idx().
	* diff_patch.cc: Change to using idx() everywhere.
	* cert.cc (find_common_ancestor): Rewrite to recursive
	form, stepping over historic merges.
	* tests/t_cross.at: New test for merging merges.
	* testsuite.at: Call t_cross.at.

2003-10-10  graydon hoare  <graydon@pobox.com>

	* lua.hh, lua.cc (hook_apply_attribute): New hook.
	* work.hh, work.cc (apply_attributes): New function.
	* commands.cc (update_any_attrs): Update attrs when writing to
	working copy.
	* std_hooks.lua (temp_file): Use some env vars.
	(attr_functions): Make table of attr-setting functions.

2003-10-10  graydon hoare  <graydon@pobox.com>

	* work.cc: Fix add/drop inversion bug.
	* lua/*.{c,h}: Import lua 5.0 sources.
	* lua.cc: Rewrite lua interface completely.
	* std_hooks.lua, test_hooks.lua, testsuite,
	tests/t_persist_phrase.at, configure.ac, config.h.in, Makefile.am:
	Modify to handle presence of lua 5.0.

2003-10-08  graydon hoare  <graydon@pobox.com>

	* rcs_import.cc: Attach aux certs to child, not parent.
	* manifest.cc: Speed up some calculations.
	* keys.cc: Optionally cache decoded keys.

2003-10-07  graydon hoare  <graydon@pobox.com>

	* manifest.hh, manifest.cc, rcs_import.cc: Write manifests w/o
	compression.
	* vocab.hh, vocab.cc: Don't re-verify verified data.
	* ui.hh, ui.cc: Minor efficiency tweaks.

2003-10-07  graydon hoare  <graydon@pobox.com>

	* commands.cc, work.cc, work.hh: Add some preliminary stuff
	to support explicit renaming, .mt-attrs.
	* monotone.texi: Add skeletal sections for command reference,
	hook reference, CVS phrasebook. Fill in some parts.

2003-10-02  graydon hoare  <graydon@pobox.com>

	* boost/circular_buffer*.hpp: Add.
	* AUTHORS, cert.cc, commands.cc, database.cc,
	diff_patch.cc, http_tasks.cc, keys.cc, lua.cc, manifest.cc,
	network.cc, nntp_machine.cc, packet.cc, patch_set.cc,
	rcs_import.cc, sanity.cc, sanity.hh, ui.hh, update.cc,
	vocab_terms.hh, work.cc:
	remove existing circular buffer code, replace all
	logging and asserty stuff with boost::format objects
	rather than vsnprintf.

2003-10-01  graydon hoare  <graydon@pobox.com>

	* testsuite.at: Don't use getenv("HOSTNAME").
	* database.cc (exec, fetch): Do va_end/va_start again in between
	logging and executing query.

2003-09-28  Tom Tromey  <tromey@redhat.com>

	* monotone.texi: Added @direntry.

2003-09-27  Nathaniel Smith  <njs@pobox.com>

	* monotone.cc: Remove "monotone.db" default to --db
	option in help text.

2003-09-27  graydon hoare  <graydon@pobox.com>

	* diff_patch.cc: Rework conflict detection.
	* rcs_import.cc: Remove some pointless slowness.
	* monotone.spec: Install info files properly.

	Release point (v 0.5).

2003-09-27  graydon hoare  <graydon@pobox.com>

	* AUTHORS, NEWS, configure.ac: Update for 0.5 release.
	* monotone.texi: Various updates.
	* xdelta.cc (compute_delta): Fix handling of empty data.
	* database.cc (sql): Require --db for init.
	* work.cc (read_options_map): Fix options regex.

2003-09-27  graydon hoare  <graydon@pobox.com>

	* lcs.hh: New jaffer LCS algorithm.
	* interner.hh, rcs_import.cc: Templatize interner.
	* diff_patch.hh: Use interner, new LCS.

2003-09-27  Tom Tromey  <tromey@redhat.com>

	* commands.cc (fetch): Always try lua hook; then default to all
	known URLs.

2003-09-26  Tom Tromey  <tromey@redhat.com>

	* commands.cc (tag): Use all-caps for meta-syntactic variables.
	(comment, add, cat, complete, mdelta, fdata): Likewise.

	* monotone.1: There's no default database.
	* monotone.texi (OPTIONS): There's no default database.

	* database.cc (sql): Throw informative error if database name not
	set.
	* app_state.cc (app_state): Default to no database.

2003-09-26  graydon hoare  <graydon@pobox.com>

	* debian/*, monotone.spec: Add packaging control files.

2003-09-24  graydon hoare  <graydon@pobox.com>

	* database.cc, database.hh (debug): New function.
	* commands.cc (debug): New command.
	* cert.cc, cert.hh (guess_branch): New function.
	* commands.cc (cert): Queue certs to network servers.
	* commands.cc (cert, commit): Use guess_branch.
	* commands.cc (list): List unknown, ignored files.
	* monotone.texi, monotone.1: Document.

2003-09-24  graydon hoare  <graydon@pobox.com>

	* commands.cc (queue_edge_for_target_ancestor): Queue the
	correct ancestry cert, from child to target, as well as
	patch_set.

2003-09-22  graydon hoare  <graydon@pobox.com>

	* depot_schema.sql, schema_migration.cc,
	schema_migration.hh: Add.
	* database.cc, depot.cc: Implement schema migration.
	* database.cc, commands.cc: Change to db ... cmd.
	* monotone.texi, monotone.1: Document command change.
	* depot.cc: Fix various query bugs.

2003-09-21  Nathaniel Smith  <njs@codesourcery.com>

	* depot.cc (depot_schema): Remove unique constraint on (contents),
	replace with unique constraint on (groupname, contents).

2003-09-21  Nathaniel Smith  <njs@codesourcery.com>

	* commands.cc (diff): Take manifest ids as arguments.  Add
	explanatory text on files added, removed, modified.

2003-09-19  Tom Tromey  <tromey@redhat.com>

	* commands.cc (genkey): Use all-caps for meta-syntactic variable.
	(cert, tag, approve, disapprove, comment, add, drop, commit,
	update, revert, cat, checkout, co, propagate, complete, list, ls,
	mdelta, fdelta, mdata, fdata, mcerts, fcerts, pubkey, privkey,
	fetch, post, rcs_import, rcs): Likewise.
	(explain_usage): Indent explanatory text past the command names.

2003-09-17  Tom Tromey  <tromey@redhat.com>

	* commands.cc (list): Don't compute or use "subname".

	* commands.cc (revert): Handle case where argument is a
	directory.
	* tests/t_revert.at: Test for revert of directory.

	* testsuite.at (MONOTONE_SETUP): Use "monotone initdb".
	* monotone.1: Document "initdb".
	* monotone.texi (Commands): Document initdb.
	(Creating a Database): New node.
	(Getting Started): Refer to it.
	* commands.cc (initdb): New command.
	* database.cc (database::sql): New argument `init'.
	(database::initialize): New method.
	* database.hh (database::initalize): Declare.
	(database::sql): New argument `init'.

2003-09-17  Tom Tromey  <tromey@redhat.com>

	* tests/t_persist_phrase.at: Use "ls certs".
	* tests/t_nntp.at: Use "ls certs".
	* tests/t_genkey.at: Use "ls keys" and "ls certs".

2003-09-16  Tom Tromey  <tromey@redhat.com>

	* monotone.1: Document "list branches".
	* commands.cc (ls_certs): New function, from `lscerts' command.
	(ls_keys): New function, from `lskeys' command.
	(ls_branches): New function.
	(list): New command.
	(ls): New alias.
	(explain_usage): Split parameter info at \n.
	* monotone.texi (Adding Files): Use "list certs".
	(Committing Changes): Likewise.
	(Forking and Merging): Likewise.
	(Commands): Likewise.
	(Generating Keys): Use "list keys".
	(Commands): Likewise.
	(Commands): Mention "list branches".
	(Branches): Likewise.

2003-09-15  graydon hoare  <graydon@redhat.com>

	* http_tasks.cc: Fix networking to handle long input.

	* ui.cc, ui.hh: Only pad with blanks enough to cover old output
	when ticking.

	* update.cc, cert.cc, commands.cc: Fix cert fetching functions to
	remove bogus certs.

2003-09-15  Tom Tromey  <tromey@redhat.com>

	* monotone.1: Don't mention MT_KEY or MT_BRANCH.

	* monotone.texi (Getting Started): Don't mention MT_DB or
	MT_BRANCH.
	(Adding Files): Explicitly use --db and --branch.
	* app_state.hh (app_state): New fields options, options_changed.
	Declare new methods.  Include work.hh.
	* work.cc (work_file_name): New constant.
	(add_to_options_map): New structure.
	(get_options_path): New function.
	(read_options_map, write_options_map): Likewise.
	* work.hh (options_map): New type.
	(get_options_path, read_options_map, write_options_map): Declare.
	* commands.cc (add, drop, commit, update, revert, checkout,
	merge): Write options file.
	* app_state.cc (database_option, branch_option): New constants.
	(app_state::app_state): Read options file.
	(app_state::set_database): New method.
	(app_state::set_branch): Likewise.
	(app_state::write_options): Likewise.
	Include work.hh.
	* monotone.cc (cpp_main): Don't set initial database name on
	app.  Use new settor methods.  Don't look at MT_BRANCH or MT_DB.

2003-09-14  graydon hoare  <graydon@pobox.com>

	* vocab.cc, vocab.hh: Add streamers for vocab terms in preparation
	for switch to formatter.

	* cert.cc (check_signature): Treat missing key as failed check.
	* commands.cc (lscerts): Warn when keys are missing.

	* rcs_import.cc, nntp_tasks.cc, http_tasks.cc: Tick progress.

	* sanity.cc, monotone.cc: Tidy up output a bit.

	* xdelta.cc: Add code to handle empty files. Maybe correct?

	* ui.cc, ui.hh: Add.

2003-09-13  Tom Tromey  <tromey@redhat.com>

	* tests/t_nntp.at: If we can't find tcpserver or snntpd, skip the
	test.
	* tests/t_http.at: If we can't find boa or depot.cgi, skip the
	test.

2003-09-12  graydon hoare  <graydon@pobox.com>

	* update.cc (pick_update_target): Only insert base rev as update
	candidate if it actually exists in db.

	* commands.cc, database.cc, database.hh: Implement id completion
	command, and general id completion in all other commands.

2003-09-12  Tom Tromey  <tromey@redhat.com>

	* commands.cc (revert): A deleted file always appears in the
	manifest.
	* tests/t_revert.at: Check reverting a change plus a delete; also
	test reverting by file name.

	* work.cc (deletion_builder::visit_file): Check for file in
	working add set before looking in manifest.
	* tests/t_drop.at: Added add-then-drop test.

	* testsuite.at: Include t_drop.at.
	* tests/t_drop.at: New test.
	* work.cc (visit_file): Check for file in working delete set
	before looking in manifest.

2003-09-12  Tom Tromey  <tromey@redhat.com>

	* Makefile.am ($(srcdir)/testsuite): tests/atconfig and
	tests/atlocal are not in srcdir.

	* Makefile.am (TESTS): unit_tests is not in srcdir.

2003-09-11  graydon hoare  <graydon@pobox.com>

	* commands.cc: Check for MT directory in status.
	* commands.cc: Require directory for checkout.
	* commands.cc: Delete MT/work file after checkout.
	* commands.cc: Implement 'revert', following tromey's lead.
	* commands.cc: Print base, working manifest ids in status.

	* diff_patch.cc: Further merge corrections.
	* diff_patch.cc (unidiff): Compensate for occasional miscalculation
	of LCS.

	* tests/t_merge.at: Check that heads works after a merge.
	* tests/t_fork.at:  Check that heads works after a fork.
	* tests/t_genkey.at: Remove use of 'import'.
	* tests/t_cwork.at: Check deletion of work file on checkout.
	* tests/t_revert.at: Check that revert works.

	* commands.cc, monotone.cc: Report unknown commands nicely.

2003-09-08  graydon hoare  <graydon@pobox.com>

	* tests/merge.at: Accept tromey's non-error case for update.

	* commands.cc(try_one_merge): Write merged version to packet
	writer, not directly to db.
	(merge): Write branch, changelog cert on merged version to db.

	* std_hooks.lua(merge3): Open result in mode "r", not "w+".

2003-09-06  Tom Tromey  <tromey@redhat.com>

	* update.cc (pick_update_target): Not an error if nothing to
	update.

	* monotone.texi: Use VERSION; include version.texi.

	* monotone.1: Document "co".
	* monotone.texi (Commands): Document "co".
	* commands.cc (ALIAS): New macro.
	(co): New alias.

	* README: Updated.

	* txt2c.cc: Added missing file.

	* texinfo.tex, INSTALL, Makefile.in, aclocal.m4, compile, depcomp,
	install-sh, missing, mkinstalldirs: Removed generated files.

2003-09-04  graydon hoare  <graydon@pobox.com>

	* Makefile.am, depot.cc, http_tasks.cc, http_tasks.hh,
	lua.cc, lua.hh, monotone.texi, network.cc, tests/t_http.at,
	vocab_terms.hh:

	Use public key signatures to talk to depot, not mac keys.

	* commands.cc, file_io.cc, monotone.texi, monotone.1,
	tests/t_scan.at, tests/t_import.at, work.cc, work.hh:

	Remove the 'import' and 'scan' commands, in favour of generalized
	'add' which chases subdirectories.

	* configure.ac, NEWS:

	Release point (v 0.4).

2003-09-03  graydon hoare  <graydon@pobox.com>

	* monotone.texi: Expand notes about setting up depot.

	* update.cc: Update by ancestry. Duh.

2003-09-02  graydon hoare  <graydon@pobox.com>

	* boost/socket/streambuf.hpp: Bump ppos on overflow.

	* packet.cc, transforms.cc, transforms.hh: Add function for
	canonicalization of base64 encoded strings. Use on incoming cert
	packet values.

	* commands.cc: Change fetch and post to take URL/groupname params
	rather than branchname.

	* network.cc, network.hh, depot.cc, http_tasks.cc: Fix URL parser,
	improve logging, change signatures to match needs of commands.cc

	* Makefile.am: Don't install txt2c or unit_tests.

	* Makefile.am: Build depot.cgi not depot.

	* database.cc, database.hh: Add "all known sources" fetching support.

	* patch_set.cc: Sort in a path-lexicographic order for nicer summaries.

	* monotone.texi: Expand coverage of packets and networking.

	* tests/t_nntp.at, tests/t_http.at: Update to provide URL/groupname
	pairs.

2003-09-02  Tom Tromey  <tromey@redhat.com>

	* aclocal.m4, monotone.info: Removed generated files.

2003-08-31  Nathaniel Smith  <njs@codesourcery.com>

	* configure.ac: Check for lua40/lua.h, lua40/lualib.h and -llua40,
	-lliblua40.
	* config.h.in: Add LUA_H, LIBLUA_H templates, remove HAVE_LIBLUA,
	HAVE_LIBLUALIB templates.
	* lua.cc: Include config.h.  Use LUA_H, LIBLUA_H macros.

2003-08-29  graydon hoare  <graydon@pobox.com>

	* Makefile.am, txt2c.cc, lua.cc, database.cc:
	Use a C constant-building converter rather than objcopy.

	* cert.cc, cert.hh, packet.cc, packet.hh, diff_patch.cc,
	rcs_import.cc:
	Modify cert functions to require a packet consumer, do no implicit
	database writing.

	* commands.cc, database.cc, database.hh, schema.sql, network.cc:
	Modify packet queueing strategy to select ancestors from known
	network server content, rather than most recent edge.

2003-08-25  graydon hoare  <graydon@pobox.com>

	* AUTHORS, ChangeLog, Makefile.am, NEWS, configure.ac,
	tests/t_http.at: Release point (v 0.3)

2003-08-24  graydon hoare  <graydon@pobox.com>

	* nntp_tasks.cc: Measure success from postlines state.
	* network.cc: Print summary counts of transmissions.
	* packet.cc: Count packets into database.
	* depot.cc: Add administrative commands, fix a bunch of
	little bugs.
	* t_http.at: Testcase for depot-driven communication.
	* monotone.texi: Update to reflect depot existence.
	* http_tasks.cc: Pick bugs out.

2003-08-24  graydon hoare  <graydon@pobox.com>

	* commands.cc: Wash certs before output.
	* *.cc,*.hh: Adjust cert packet format to
	be more readable, avoid superfluous gzipping.

2003-08-24  graydon hoare  <graydon@pobox.com>

	* configure, Makefile.in: Remove generated files, oops.
	* commands.cc: Implement 'propagate'.
	* lua.cc, lua.hh, network.cc, network.hh: Remove
	'aggregate posting' stuff.
	* network.cc: Batch postings into larger articles.
	* diff_patch.hh, diff_patch.cc: Implement basic
	merge2-on-manifest.

2003-08-23  graydon hoare  <graydon@pobox.com>

	* monotone.cc: Handle user-defined lua hooks as
	overriding internal / .monotonerc hooks no matter
	where on cmd line they occur.
	* update.cc: Made failures more user-friendly.
	* lua.cc: Improve logging a bit.
	* testsuite.at, tests/*.{at,in}, testsuite/: Rewrite tests in
	autotest framework, move to tests/ directory.
	* boost/io/*, cryptopp/hmac.h: Add missing files.

2003-08-23  Tom Tromey  <tromey@redhat.com>

	* monotone.cc (OPT_VERSION): New macro.
	(cpp_main): Handle OPT_VERSION.
	(options): Added `version' entry.
	Include config.h.

2003-08-21  Tom Tromey  <tromey@redhat.com>

	* database.cc: Include "sqlite/sqlite.h", not <sqlite.h>.

2003-08-20  graydon hoare  <graydon@pobox.com>

	* boost/*:
	incorporate boost sandbox bits, for now.

	* Makefile.am, Makefile.in, configure, configure.ac, diff_patch.cc,
	http_tasks.cc, http_tasks.hh, network.cc, nntp_machine.cc,
	nntp_machine.hh, nntp_tasks.cc, nntp_tasks.hh, testsuite/t_nntp.sh:

	fix up networking layer to pass nntp tests again

2003-08-19  graydon hoare  <graydon@pobox.com>

	* Makefile.am, Makefile.in, app_state.hh, cert.cc, commands.cc,
	constants.hh, cryptopp/misc.h, database.cc, depot.cc,
	http_tasks.cc, http_tasks.hh, keys.cc, lua.cc, lua.hh, monotone.cc,
	network.cc, network.hh, nntp_machine.cc, nntp_machine.hh,
	nntp_tasks.cc, nntp_tasks.hh, packet.cc, packet.hh, rcs_import.cc,
	sanity.cc, sanity.hh, schema.sql, test_hooks.lua,
	testsuite/runtest.sh, testsuite/t_null.sh, vocab_terms.hh:

	major surgery time
	- move to multi-protocol posting and fetching.
	- implement nicer failure modes for sanity.
	- redo commands to print nicer, fail nicer.

2003-08-18  graydon hoare  <graydon@pobox.com>

	* Makefile.am, Makefile.in, adler32.hh, database.cc, depot.cc,
	mac.hh, xdelta.cc, Makefile.am, Makefile.in:

	first pass at a depot (CGI-based packet service)

2003-08-08  graydon hoare  <graydon@pobox.com>

	* Makefile.am, Makefile.in AUTHORS, ChangeLog, Makefile.am,
	Makefile.in, NEWS, monotone.1, monotone.info, monotone.texi:

	release point (v 0.2)

2003-08-08  graydon hoare  <graydon@pobox.com>

	* cert.cc, cert.hh, interner.hh, rcs_import.cc:

	auxilliary certs

	* cert.cc, cert.hh, cycle_detector.hh, interner.hh, patch_set.cc,
	rcs_import.cc:

	improvements to cycle detection stuff

2003-08-05  graydon hoare  <graydon@pobox.com>

	* rcs_import.cc:

	almost even more seemingly correct CVS graph reconstruction (still slow)

	* sqlite/* cryptopp/* Makefile.am, Makefile.in, aclocal.m4,
	config.h.in, configure, configure.ac, file_io.cc, keys.cc,
	sanity.cc, sanity.hh, transforms.cc:

	minimizing dependencies on 3rd party libs by importing the
	necessary bits and rewriting others.

	* cert.cc, cert.hh, rcs_import.cc:

	cvs import seems to be working, but several linear algorithms need
	replacement

2003-07-28  graydon hoare  <graydon@pobox.com>

	* Makefile.am, Makefile.in, cert.cc, commands.cc, database.cc,
	database.hh, manifest.cc, rcs_file.cc, rcs_import.cc,
	rcs_import.hh, vocab.cc, xdelta.cc:

	cvs graph reconstruction hobbling along.

2003-07-21  graydon hoare  <graydon@pobox.com>

	* database.cc, xdelta.cc, xdelta.hh:

	piecewise xdelta; improves speed a fair bit.

2003-07-11  graydon hoare  <graydon@pobox.com>

	* Makefile.am, Makefile.in, config.h.in, configure, configure.ac,
	transforms.cc, xdelta.cc, xdelta.hh:

	implement xdelta by hand, forget 3rd party delta libs.

2003-07-02  graydon hoare  <graydon@pobox.com>

	* database.cc, rcs_import.cc, transforms.cc, transforms.hh:

	speedups all around in the storage system

2003-07-01  graydon hoare  <graydon@pobox.com>

	* database.hh, rcs_import.cc, transforms.cc, transforms.hh: speed

	improvements to RCS import

2003-06-30  graydon hoare  <graydon@pobox.com>

	* rcs_import.cc, transforms.cc:

	some speed improvements to RCS import

2003-06-29  graydon hoare  <graydon@pobox.com>

	* commands.cc, database.hh, rcs_import.cc, transforms.cc:

	RCS file import successfully (albeit slowly) pulls in some pretty
	large (multi-hundred revision, >1MB) test cases from GCC CVS

	* Makefile.in, commands.cc, rcs_file.cc, rcs_file.hh,
	rcs_import.cc, rcs_import.hh,

	Makefile.am: preliminary support for reading and walking RCS files

2003-04-09  graydon hoare  <graydon@pobox.com>

	* autogen.sh: oops
	* */*: savannah import

2003-04-06  graydon hoare  <graydon@pobox.com>

	* initial release.<|MERGE_RESOLUTION|>--- conflicted
+++ resolved
@@ -1,8 +1,7 @@
-<<<<<<< HEAD
 2005-09-02  Matthew Gregan  <kinetik@orcon.net.nz>
 
 	* monotone.cc: Use consistent case in option descriptions.
-=======
+
 2005-09-02  Matt Johnston  <matt@ucc.asn.au>
 
 	* lua.cc (monotone_guess_binary_file_contents_for_lua): use a temporary
@@ -11,7 +10,6 @@
 
 	* tests/perf-test.sh: change path from tests/ to contrib/, make executable.
 	* tests/parse-accounting.pl: make executable.
->>>>>>> 3ca402f2
 
 2005-09-01  Timothy Brownawell  <tbrownaw@gmail.com>
 
