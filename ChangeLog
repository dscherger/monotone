<<<<<<< HEAD
2005-06-25  Brian Campbell  <brian.p.campbell@dartmouth.edu>

	* commands.cc (CMD(db)): Added db kill_branch_locally command. 
	* database.cc, database.hh (delete_branch_named): New function to
	delete all branch certs with a given branch name.
	* monotone.texi (Database): Added documentation for db
	kill_branch_locally.
	* tests/t_db_kill_branch_locally.at: New test for db
	kill_branch_locally.
	* testsuite.at: Add the test. 
	* AUTHORS: Add myself.
	* ChangeLog: Change my email address on an old contribution to 
	match my pubkey. 
=======
2005-06-26  Matthew Gregan  <kinetik@orcon.net.nz>

	* tests/t_automate_stdio.at, tests/t_cvsimport_drepper.at,
	tests/t_selector_later_earlier.at: Further canonicalisation of
	monotone output to resolve test failures on Win32.
>>>>>>> 3e6b9f52

2005-06-24  Nathaniel Smith  <njs@codesourcery.com>

	* tests/t_db_kill_rev_locally.at: Clean up style.

2005-06-24  Nathaniel Smith  <njs@codesourcery.com>

	* unix/process.cc (process_spawn): Format log output correctly.

2005-06-24  Nathaniel Smith  <njs@codesourcery.com>

	* unix/process.cc (existsonpath): Reindent.  Add logging, and use
	'command -v' instead of 'which' (as per Matt Johnston's discovery
	that it is more portable).
	(process_spawn): Handle exec failure more properly.
	* tests/t_existsonpath.at: New test.
	* testsuite.at: Add it.

2005-06-25  Matthew Gregan  <kinetik@orcon.net.nz>

	* monotone.cc: Log correct locale set for LC_MESSAGES.

2005-06-24  Nathaniel Smith  <njs@codesourcery.com>

	* unix/process.cc: Remove tabs.

2005-06-24  Nathaniel Smith  <njs@codesourcery.com>

	* std_hooks.lua (get_preferred_merge2_command)
	(get_preferred_merge3_command): Move meld to the bottom of the
	default merge tool search order.  Also, use xemacs if it appears
	in $EDITOR, otherwise use emacs.
	* revision.cc (check_sane_history): Remove stale comment.

2005-06-24  Matt Johnston  <matt@ucc.asn.au>

	* transforms.{cc,hh}: combine gzip and base64 in one
	pipe for pack()/unpack() to save memory
	* vocab.hh: add swap() to encodings/atomics
	* file_io.cc: use swap() to avoid copying

2005-06-21  Nathaniel Smith  <njs@codesourcery.com>

	* commands.cc (do_diff): Use calculate_arbitrary_change_set,
	instead of reimplementing it.

2005-06-21  Nathaniel Smith  <njs@codesourcery.com>

	* revision.cc (find_least_common_ancestor): Handle left == right
	case.
	* tests/t_diff_currev.at: Un-XFAIL.
	
2005-06-21  Nathaniel Smith  <njs@codesourcery.com>

	* netsync.cc (rebuild_merkle_trees): Fix FIXME comments to match
	reality.
	* tests/t_netsync_diffbranch.at: No longer a bug, remove
	priority.

2005-06-20  Nathaniel Smith  <njs@codesourcery.com>

	* monotone.texi (Hook Reference): Oops, missed a @ref.

2005-06-20  Nathaniel Smith  <njs@codesourcery.com>

	* monotone.texi (Default monotonerc): Rename section to...
	(Default hooks): ...this, to emphasize is still read even when a
	monotonerc exists.

2005-06-19  Richard Levitte  <richard@levitte.org>

	* Makefile.am: There's no reason for monotone.pdf or .dvi to
	depend on monotone.info, since they are built from the .texi
	files.  Also, make the monotone.html and html targets depend
	on version.texi and std_hooks.lua as well.

2005-06-18  Matt Johnston  <matt@ucc.asn.au>

	* INSTALL: fix typo, should be -Iboost_1_31_0 not -Iboost_1_31_2

2005-06-18  Riccardo Ghetta  <birrachiara@tin.it>
	* monotone.texi: include std_hooks.lua as an appendix and remove long
	lua excerpts from hook reference.
	* Makefile.am : make monotone.pdf/eps depend on monotone.info
	
2005-06-17  Matt Johnston  <matt@ucc.asn.au>

	* database.cc (database::execute()): truncate long query log messages
	before copying, saving memory. 
	Patch from Eric Anderson < ea at cello hpl hp com >

2005-06-17  Riccardo Ghetta  <birrachiara@tin.it>
	Adds include()/includedir() to lua hooks and extend --rcfile
	* lua.cc: handle --rcfile with directories, implement
	include() and includedir()
	* testsuite.at, t_lua_includedir.at, t_rcfile_dir.at:
	test new functionality
	* monotone.texi: document all functions available to hook
	writers, including the new include() and includedir()

2005-06-16  Nathaniel Smith  <njs@codesourcery.com>

	* diff_patch.cc (merge_extents): Typo caught by anonymous reader.

2005-06-16  Nathaniel Smith  <njs@codesourcery.com>

	* commands.cc (cat): Account for being in a subdir in 'cat file
	REV PATH'.
	* tests/t_cat_file_by_name.at: Test.

2005-06-17  Richard Levitte  <richard@levitte.org>

	* app_state.cc (app_state::app_state()): Avoid a gcc warning by
	having the class members initialised in the same order they are
	defined in the class.

2005-06-16  Nathaniel Smith  <njs@pobox.com>

	* std_hooks.lua (ignore_file): Add Cons/SCons cache files to
	default ignore list.

2005-06-16  Matt Johnston  <matt@ucc.asn.au>

	* ui.cc: increase the divisor as required so that we don't get spurious
	screen updates when we're using the kilobyte/megabyte tickers

2005-06-15  Matt Johnston  <matt@ucc.asn.au>

	* monotone.texi: clarify some netsync parts of the tutorial

2005-06-15  Richard Levitte  <richard@levitte.org>

	* netsync.cc (struct session): Add a pattern regex cache.
	(analyze_ancestry_graph): Use the regex cache instead of the
	pattern string itself.  This is especially important when the
	pattern is used as an old-style collection.
	(process_hello_cmd): Recreate the pattern regex cache with the
	conversion of the pattern to a regex when it's used as an
	old-style collection.
	(process_auth_cmd): When the pattern changes, change the regex
	cache as well.

2005-06-14  Richard Levitte  <richard@levitte.org>

	* std_hooks.lua (get_preferred_merge2_command,
	get_preferred_merge3_command): EDITOR may be undefined.  In that
	case, os.getenv() returns nil, on which string.lower() chokes.
	It's much better to check for that and default to an empty
	string.

2005-06-11  Derek Scherger  <derek@echologic.com>

	* commands.cc (complete_command): log command expansion messages
	with L instead of P to reduce chatter
	(status): add --brief option and corresponding output
	(identify): add trailing space to comment gcc complains about
	* monotone.cc: fix comment typo and add additional details for
	command specific options
	* monotone.texi (Automation): list inventory status code
	combinations and descriptions
	* tests/t_status.at: new test of status command and --brief option
	* testsuite.at: add it

2005-06-11  Matt Johnston  <matt@ucc.asn.au>

	* commands.cc: revert should ignore the ignore hooks, otherwise bad
	things happen (revert a single ignored file, resultant empty ignore list
	reverts the whole working copy).
	* app_state.cc, app_state.hh: give set_restriction a flag to disregard
	file-ignore hooks.
	* tests/t_revert_restrict.at, testsuite.at: a test

2005-06-09  Riccardo Ghetta  <birrachiara@tin.it>

	* std_hooks.lua: make binary_file return nil on unreadable/empty files
	
2005-06-10  Joel Reed  <joelwreed@comcast.com>

	* commands.cc (CMD(cdiff)): Add OPT_DEPTH to command options.
	* t_restrictions.at: Add to testcase.

2005-06-09  Joel Reed  <joelwreed@comcast.com>

	* commands.cc (CMD(diff)): Add OPT_DEPTH back in, as it is used.
	* t_restrictions.at: Add to testcase to increase likelihood of 
	keeping it around :)

2005-06-10  Richard Levitte  <richard@levitte.org>

	* commands.cc (CMD(diff)): Remove OPT_DEPTH, as it was never
	used.

2005-06-09  Richard Levitte  <richard@levitte.org>

	* monotone.texi (Merging): I assume that "apposite" was supposed
	to be "appropriate".

2005-06-09  Riccardo Ghetta  <birrachiara@tin.it>

	* diff_patch.cc/hh: honor the new manual_merge attribute
	* file_io.cc/hh: move here the guess_binary function
	* lua.cc: let guess_binary available to lua
	* std_hooks.lua: handle manual_merge as an add-time attribute and
	initialize by default make it true if the file appears to be binary.
	Make read_contents_of_file able to read "binary" files.
	* tests/t_merge_manual.at: tests new behaviour, superceding the
	old XFAIL t_merge_binary.at test.
	* monotone.texi: document changes, adding a small section on merging.

2005-06-07  Nathaniel Smith  <njs@codesourcery.com>

	* ChangeLog: Fixup.

2005-06-07  Nathaniel Smith  <njs@codesourcery.com>

	* monotone.texi (Storage and workflow): Attempt to thwart some
	common misconceptions.

2005-06-07  Nathaniel Smith  <njs@codesourcery.com>

	* netsync.cc (rebuild_merkle_trees): Add a comment describing how
	this code should work (and why it currently doesn't quite).

2005-06-05  Nathaniel Smith  <njs@codesourcery.com>

	* tests/t_bad_packets.at: Expect certs on a non-existent rev to
	fail.  Run db check instead.
	* commands.cc (complete): Let callers specify they're okay with
	non-existent revisions.
	(CMD(trusted)): So specify.

2005-06-05  Nathaniel Smith  <njs@codesourcery.com>

	* tests/t_tags.at: 'tag' on a non-existent revid should fail.
	* commands.cc (complete): Fail on non-existent revids.

2005-05-29  Nathaniel Smith  <njs@codesourcery.com>

	* tests/t_epoch.at: Typo.
	* tests/t_automate_certs.at, tests/t_selector_later_earlier.at:
	Throw in some calls to CANONICALISE, maybe this will help on
	Win32...

2005-06-04  Timothy Brownawell  <tbrownaw@gmail.com>

	* netsync.cc, netcmd.cc: Style cleanups (mostly whitespace).

2005-06-04  Timothy Brownawell  <tbrownaw@gmail.com>

	* netsync.cc (process_hello_cmd): Warn about collection/regex
	usage when talking to an old server.

2005-06-04  Derek Scherger  <derek@echologic.com>

	* commands.cc (update): update MT/work based on the changes
	between the chosen revision and the new merge revision
	* tests/t_update_with_pending_drop.at: 
	* tests/t_update_with_pending_add.at: 
	* tests/t_update_with_pending_rename.at: un-XFAIL and clean up now
	that things work

2005-06-04  Timothy Brownawell  <tbrownaw@gmail.com>

	* netcmd.{cc,hh}, netsync.cc: Move {read,write}_*_cmd_payload
	to netcmd::{read,write}_*_cmd .
	* netcmd.cc, netsync.cc: Compatibility infrastructure.
	* netsync.cc: Interoperate with v4 servers.

2005-06-03  Timothy Brownawell  <tbrownaw@gmail.com>

	* automate.cc (print_some_output): Fix compiler warning.

2005-06-04  Derek Scherger  <derek@echologic.com>

	* app_state.cc (app_state): initialize diffs to false; it seemed
	to be defaulting to true for me

2005-06-04  Derek Scherger  <derek@echologic.com>

	* tests/t_update_with_pending_drop.at: 
	* tests/t_update_with_pending_add.at: 
	* tests/t_update_with_pending_rename.at: 
	* tests/t_restricted_commit_with_inodeprints.at: new bug reports
	* testsuite.at: call them

2005-06-04  graydon hoare  <graydon@pobox.com>

	* rcs_import.cc 
	(note_state_at_branch_beginning): Move time back when
	there are known commits on a branch.

2005-06-03  Joel Reed  <joelwreed@comcast.com>

	* commands.cc, monotone.texi: provide --verbose option for 
	monotone complete revision which adds date and author 
	completion output
	* contrib/monotone.zsh_completion: use verbose output when
	completing revisions

2005-06-02  graydon hoare  <graydon@pobox.com>

	* rcs_import.cc
	(cvs_key::is_synthetic_branch_founding_commit): New field.
	(cvs_key::operator==): Handle synthetic case specially.
	(cvs_key::operator<): Likewise.
	(note_state_at_branch_beginning): Likewise.	
	* tests/t_cvsimport_drepper.at: Converted bug testcase.
	* testsuite.at: Call it.

	* monotone.cc, commands.cc, options.hh 
	(OPT_NO_MERGES, OPT_DIFFS): New options.
	* app_state.cc (app_state::no_merges, app_state::diffs): Likewise.
	* commands.cc (log): Honor no_merges, diffs.
	* contrib/color_logs.{sh,conf}: Helpers for reviewing work in a
	nice colorized, easy-to-read fashion.
	* contrib/colorize: A colorization script found on the net.

	* HACKING, ROADMAP: Expand a bit.
	* commands.cc (changes_summary::print): Change macro to helper fn.
	* contrib/monotone.el (monotone-cmd): Handle nil exit code.

2005-06-02  Joel Reed  <joelwreed@comcast.com>

	* commands.cc, database.cc, database.hh, vocab.hh, vocab_terms.hh:
	add complete key subcommand and provide --brief option of zsh/bash
	completion. See http://lists.gnu.org/archive/html/monotone-devel/2005-05/msg00461.html
	* tests/t_rebuild.at: add tests for complete key subcommand
	* monotone.texi: document new subcommand
	* contrib/monotone.zsh_completion: update for new complete key
	command, improve _monotone_existing_entries using new --depth=0
	option,	add revision completion for cert command, and a	bugfix 
	for cat command

2005-06-01  Matt Johnston  <matt@ucc.asn.au>

	* tests/t_i18n_changelog.at: capitalise UTF-8 CHARSET to keep
	solaris happy.

2005-06-01  Timothy Brownawell  <tbrownaw@gmail.com>

	* netsync.cc (analyze_ancestry_graph): Try to fix segfault.
	Always accept tags.

2005-06-01  Timothy Brownawell  <tbrownaw@gmail.com>

	* netsync.cc (process_auth_cmd, analyze_ancestry_graph): Move
	write-permission checking to where it belongs, *after* we know
	exactly what we're checking permissions about. Drop things we
	don't want.

2005-06-01  Matt Johnston  <matt@ucc.asn.au>

	* tests/t_cvsimport_deleted_invar.at: don't use -C with tar
	* tests/t_i18n_file.at: capitalise CHARSET=UTF-8, seems more standard.
	* tests/t_merge_normalization_edge_case.at: use known-good output
	rather than using diff3 --merge

2005-05-31  Timothy Brownawell  <tbrownaw@gmail.com>

	* tests/t_epoch_server.at: fix typo
	* netsync.cc (session::process_auth_cmd): If no branches are allowed
	for writing, also check for write permissions to branch "" (needed
	for serving empty dbs). For sync, don't refuse connection if there
	are no readable branches (only do this for pull).

2005-05-31  Timothy Brownawell  <tbrownaw@gmail.com>

	* monotone.texi: Update documentation for get_netsync_*_permitted
	hooks to reflect that they now get individual branch names.

2005-05-31  Timothy Brownawell  <tbrownaw@gmail.com>

	* netsync.cc: session::rebuild_merkle_trees now takes a set of
	branches to include as an argument. On the server, calculate
	this set at the same time the get_netsync_*_permitted hooks are
	called; call said hooks on each branch individually.

2005-05-31  Timothy Brownawell  <tbrownaw@gmail.com>

	Remove old collection support in favor of using regexes exclusively.
	* netsync.cc (convert_pattern): Remove function.
	* (14 files): collections are unexist; do not mention (potential
	for confusion)
	* constants.cc: Increase netsync protocol version.
	* monotone.texi: Update documentation.
	* tests/t_epoch_unidirectional.at: Fix to sync subbranches.
	* commands.cc (CMD update): Fix usage check.
	* tests/t_select_cert.at: Fix to use --revision.

2005-05-30  Timothy Brownawell  <tbrownaw@gmail.com>

	* netsync.cc: Call note_netsync_*_received hooks in the order they're
	written to the db (for revisions, gives topological order).

2005-05-30  Timothy Brownawell  <tbrownaw@gmail.com>

	* lua.{cc,hh}: Replace note_netsync_commit with
	note_netsync_{revision,cert,pubkey}_received
	* packet.{cc,hh}: Callbacks for cert or key written to the database.
	* netsync.cc: Use said callbacks, call note_netsync_*_received hooks.
	* monotone.texi: Update documentation.

2005-05-30  Timothy Brownawell  <tbrownaw@gmail.com>

	* packet.{cc,hh}, netsync.cc: on_revision_written callback now takes
	the revision_id as an argument.
	* lua.{cc,hh}: New Lua hook, note_netsync_commit.
	* netsync.cc: At end of netsync session, call new hook for each
	revision received.
	monotone.texi: Document new hook.

2005-05-30  Richard Levitte  <richard@levitte.org>

	* commands.cc (CMD(checkout), CMD(cdiff), CMD(diff), CMD(log)):
	Remove '[--revision=REVISION]' from command argument synopsis,
	and add more text to the help to explain what happens when
	--revision options are used.
	(CMD(update)): Instead of the optional revision argument, use
	the --revision option.  Add information on what happens when the
	--revision option is used, and when it's not.

	* tests/t_add_stomp_file.at, tests/t_add_vs_commit.at,
	tests/t_annotate.at, tests/t_lf_crlf.at,
	tests/t_update_nonexistent.at, tests/t_update_off_branch.at,
	tests/t_update_to_revision.at: Update to use --revision with
	'monotone update'.

2005-05-30  Matt Johnston  <matt@ucc.asn.au>

	* netsync.cc: cosmetic linebreak tidying for "double-check the
	fingerprint" message.
	* main.cc: make it clearer that "unknown type" refers to an exception
	* monotone.cc: catch early informative_failures (due to charset
	problems etc)

2005-05-30  Matt Johnston  <matt@ucc.asn.au>

	* tests/t_fmerge.at: scrap all the diff3/ed, just compare it with
	known-good output.

2005-05-30  Timothy Brownawell  <tbrownaw@gmail.com>

	* revision.cc (toposort): Better algorithm.

2005-05-30  Matt Johnston  <matt@ucc.asn.au>

	* tests/t_fmerge.at: make sure we write the file with the ed script.

2005-05-30  Matt Johnston  <matt@ucc.asn.au>

	* testsuite.at: use "command -v" rather than "which", since
	Solaris doesn't give useful exit codes for "which".
	* tests/t_fmerge.at: don't use --merge with diff3, pipe to ed instead
	so we don't rely on gnu diff3.

2005-05-29  Timothy Brownawell  <tbrownaw@gmail.com>

	* contrib/monoprof.sh: Add support for using valgrind for
	heap profiling.

2005-05-28  Joel Reed  <joelwreed@comcast.com>

	* app_state.cc, app_state.hh, commands.cc, monotone.cc, options.h:
	add new --depth command, and rename log's --depth to --last
	* monotone.texi: update documentation
	* tests/t_log_depth.at, tests/t_log_depth_single.at: update
	log tests to use --last instead of --depth
	* tests/t_options.at, tests/t_restrictions.at: test usage of
	--depth for commands using restrictions
	* contrib/ciabot_monotone.py, contrib/monotone-notify.pl,
	contrib/monotone.el, contrib/monotone.zsh_completion,
	contrib/mtbrowse.sh: change all occurences of "depth" to "last"

2005-05-28  Timothy Brownawell  <tbrownaw@gmail.com>

	* netcmd.cc (read_netcmd): Reserve space in the buffer if needed,
		swap buffers instead of copying (memory savings for sync
		large files)
	* netsync.cc (session::arm): Don't clear the buffer (now done
		by read_netcmd).

2005-05-27  Timothy Brownawell  <tbrownaw@gmail.com>

	* netsync.cc: Allow REGEXes as well as collections.
		Fix out-of-branch ancestor handling.
	* tests/t_netsync_diffbranch.at: Remove bug report and XFAIL (fixed).
	* commands.cc: Update description fields for netsync commands.
	* monotone.texi: Update documentation.

2005-05-25  Timothy Brownawell  <tbrownaw@gmail.com>

	* tests/t_automate_stdio.at: Make it self-contained.

2005-05-25  Timothy Brownawell  <tbrownaw@gmail.com>

	* contrib/get_stdio.pl (new file): Perl script to parse the output from
	"mtn automate stdio". Used by...
	* tests/t_automate_stdio.at (new file): Test for "mtn automate stdio".
	* testsuite.at: Add it.

2005-05-25  Timothy Brownawell  <tbrownaw@gmail.com>

	* automate.cc ("automate stdio"): Fix block size limiting.
		Honor "output.flush()" in commands.

2005-05-24  Timothy Brownawell  <tbrownaw@gmail.com>

	* automate.cc: Fix buffering for "automate stdio"

2005-05-24  Timothy Brownawell  <tbrownaw@gmail.com>

	* automate.cc: Put back lost "automate certs".

2005-05-24  Matt Johnston  <matt@ucc.asn.au>

	* commands.cc (try_one_merge, CMD(merge), CMD(explicit_merge), 
	CMD(propagate): allow --author flag.

2005-05-24  Timothy Brownawell  <tbrownaw@gmail.com>

	* automate.cc: Fix comment for automate stdio to match the code.
	* monotone.texi: Document ignored locations in automate stdio
	input as reserved.

2005-05-24  Riccardo Ghetta  <birrachiara@tin.it>

	* tests/t_merge_binary.at: new XFAIL test to cover monotone
	inclination to algorithmically merge binary files.

2005-05-24  Richard Levitte  <richard@levitte.org>

	* commands.cc (try_one_merge): Change 'rid' to 'merged_id'.

2005-05-23  Timothy Brownawell  <tbrownaw@gmail.com>

	Fix "automate stdio" input/output format according to ML discussion
	* automate.cc: changed: automate_stdio
		added: print_some_output, class my_stringbuf
	* constants.{cc,hh}: add constant for automate stdio block size
	* monotone.texi: update documentation

2005-05-23  Nathaniel Smith  <njs@codesourcery.com>

	* win32/terminal.cc (have_smart_terminal): Call _isatty on stderr,
	not stdout.

2005-05-23  Richard Levitte  <richard@levitte.org>

	* commands.cc (try_one_merge): Use the value of --date and
	--author if there are any.
	(CMD(merge), CMD(propagate), CMD(explicit_merge)): Change to
	accept --date and --author.

2005-05-23  Riccardo Ghetta  <birrachiara@tin.it>

	* selectors.cc/.hh, database.cc: add two new selectors:
	"earlier or equal than" and "later than".
	* lua.cc/.hh, std-hooks.lua: create a new "expand_date" hook
	* monotone.texi: document the changes
	* testsuite.at, tests/t_selector_later_earlier.at: add specific tests 
	for the new selectors

2005-05-21  Richard Levitte  <richard@levitte.org>

	* Makefile.am: Make monotone.pdf and monotone.dvi depend on
	version.texi.

2005-05-21  Richard Levitte  <richard@levitte.org>

	* monotone.texi: Add a note about the --brief option with
	'monotone log', and restructure the synopsis since it was getting
	a bit silly with all possible variants.

2005-05-21  Richard Levitte  <richard@levitte.org>

	* commands.cc (log_certs): Add two arguments; a separator string
	to be used in front of the second to last cert for multi-valued
	cert types, a bool to say if each cert should be ended with a
	newline.  Overload with shortcuts.
	(CMD(log)): Use the --brief option and implement it using the
	shortcut variants of log_certs.
	* monotone.cc, options.hh: Add the --brief option (OPT_BRIEF
	internally).
	* sanity.cc, sanity.hh (struct sanity): Add the member variable
	and function to hold and set the brief flag.

2005-05-21  Matt Johnston  <matt@ucc.asn.au>

	* tests/t_short_opts.at: remove the saved MT/log message
	from the failed commit.
	* Makefile.am: MAKEINFOFALGS to MAKEINFOFLAGS

2005-05-21  Matt Johnston  <matt@ucc.asn.au>

	* commands.cc (commit): write the log message to MT/log
	during the commit, so it will be available later if the commit
	fails.
	* work.{cc,hh} (write_user_log): new function

2005-05-20  Nathaniel Smith  <njs@codesourcery.com>

	* contrib/mtbrowse.sh: New file.
	* contrib/README: Document it.  Also, document some missed files,
	and re-order listing.
	* Makefile.am (EXTRA_DIST): Add several missing contrib/ files.

2005-05-21  Grahame Bowland  <grahame@angrygoats.net>

	* automate.cc: (automate_certs) change "status" field 
	to "signature". Check whether each cert is trusted, and 
	output in the "trusted" field.
	* testsuite.at: add t_automate_certs.at
	* tests/t_automate_certs.at: Test that the output of 
	"automate certs" is consistent, and that we exit with
	error when rev is incomplete or missing.
	* monotone.texi: update output documentation for 
	"automate certs"

2005-05-20  Emile Snyder  <emile@alumni.reed.edu>

	* annotate.{hh,cc}: Rework to handle lineage dependent line
	mappings and lines which split from a single line in a parent
	revision into multiple lines in some descendent.  Fixes bug where
	some lines remained unannotated.  Fixes wrong assignment of lines
	bug.
	* tests/t_annotate.at: Check no-changes since addition of file
	case.
	* tests/t_annotate_lineage_dependent.at
	* tests/t_annotate_split_lines.at:  New tests.
	* testsuite.at: Add them.
	
2005-05-20  Nathaniel Smith  <njs@codesourcery.com>

	* monotone.texi (Network): Clarify that ports can be specified on
	the command line to serve/pull/push/sync.

2005-05-21  Matt Johnston  <matt@ucc.asn.au>

	* packet.cc (db_packet_writer::~impl, prerequisite.cleanup): 
	add code to remove up circular dependencies between prerequisite
	and delayed_packet shared_ptrs upon destruction, so that unsatisified
	dependency warnings are printed.

2005-05-19  Matt Johnston  <matt@ucc.asn.au>

	* change_set.cc (merge_disjoint_analyses): handle the case where
	a file is dropped on both sides but re-added on one.
	* tests/t_drop_vs_dropadd.at: a test for it
	* testsuite.at

2005-05-19  Derek Scherger  <derek@echologic.com>

	* commands.cc (checkout): rearrange to use --revision option
	* monotone.1: 
	* monotone.texi: document checkout --revision option
	* tests/t_attr.at:
	* tests/t_attributes.at:
	* tests/t_checkout_id_sets_branch.at:
	* tests/t_checkout_noop_on_fail.at:
	* tests/t_checkout_options.at:
	* tests/t_cwork.at:
	* tests/t_delete_dir.at:
	* tests/t_delete_dir_patch.at:
	* tests/t_empty_path.at:
	* tests/t_i18n_file_data.at:
	* tests/t_inodeprints_hook.at:
	* tests/t_inodeprints_update.at:
	* tests/t_largish_file.at:
	* tests/t_lf_crlf.at:
	* tests/t_monotone_up.at:
	* tests/t_netsync_defaults.at:
	* tests/t_netsync_set_defaults.at:
	* tests/t_persistent_server_revision.at:
	* tests/t_rename_added_in_rename.at:
	* tests/t_rename_dir_cross_level.at:
	* tests/t_rename_dir_patch.at:
	* tests/t_single_char_filenames.at:
	* tests/t_subdir_add.at:
	* tests/t_subdir_attr.at:
	* tests/t_subdir_drop.at:
	* tests/t_subdir_rename.at:
	* tests/t_subdir_revert.at:
	* tests/t_tags.at:
	* tests/t_update_off_branch.at:
	* tests/t_versions.at:
	* testsuite.at: add --revision option to checkout

2005-05-18  Richard Levitte  <richard@levitte.org>

	* ui.cc: Move the copyright and license section to the top of the
	file, and add an emacs mode specifier.
	* ui.cc (write_ticks): Change the counter ticker so the trailer
	comes at the end of the counter line instead of the title line.
	This is especially important for code that changes the trailer
	a little now and then.

2005-05-17  Grahame Bowland  <grahame@angrygoats.net>

	* commands.cc: add "automate certs ID" to the help string 
	for the automate command
	* automate.cc: implement "automate certs". Add to the list 
	of commands available through "automate stdio".
	* monotone.texi: document "automate certs"

2005-05-17  Nathaniel Smith  <njs@codesourcery.com>

	* monotone.texi (Network): Document 'serve' as taking more than
	one collection argument.

2005-05-15  graydon hoare  <graydon@pobox.com>

	* rcs_import.cc (note_state_at_branch_beginning): collect
	branch beginning states into a single synthetic commit.

2005-05-15  graydon hoare  <graydon@pobox.com>

	* rcs_import.cc: rewrite most of the branch logic to 
	address issues raised in bugs 13032 and 13063.
	* tests/t_cvsimport_deleted_invar.at: un-XFAIL.

2005-05-16  Matt Johnston  <matt@ucc.asn.au>

	* commands.cc (commit): change scope of the transaction guard so that
	the transaction will fail before MT/revision is written (which could
	leave a non-committed revision/bad working dir).

2005-05-16  Grahame Bowland  <grahame@angrygoats.net>

	* monotone.texi: update "monotone log" documentation
	* commands.cc: fix "monotone log" when run with no --revision args

2005-05-15  Derek Scherger  <derek@echologic.com>

	* tests/t_update_with_blocked_rename.at: new test
	* testsuite.at: call it

2005-05-15  Derek Scherger  <derek@echologic.com>

	* netsync.cc (process_anonymous_cmd, process_auth_cmd): log
	details of permissions allowed/denied
	* tests/t_netsync_permissions.at: new test
	* testsuite.at: call it

2005-05-15  Richard Levitte  <richard@levitte.org>

	* contrib/monotone-notify.pl (revision_is_in_branch): Another
	place where --revision was missing.

2005-05-14  Timothy Brownawell  <tbrownaw@gmail.com>

	* contrib/monoprof.sh: Clean up variable definitions some.
		- Add option --datadir, should now be usable without editing
		variables to match system paths
		- Add option --setup, generates most of the needed files

2005-05-13  Timothy Brownawell  <tbrownaw@gmail.com>

	Add "monotone automate stdio", to let the automation interface
	take commands on standard input.
	* automate.cc: (automate_stdio) New function.
		(automate_command) Add it.
	* commands.cc: Add to description for "automate".
	* monotone.texi: Add to documentation.

2005-05-13  Joel Reed  <joelwreed@comcast.com>

	* tests/t_unidiff3.at: opps. forgot to add this file which
	should have been included as fix for bug 13072.

2005-05-13  Joel Reed  <joelwreed@comcast.com>

	* diff_patch.cc, transforms.cc, testsuite.at: Patch from 
	drepper@redhat.com, who writes: "The attached patch should fix bug
	13072.  I have no idea why the code in transform.cc insists on
	adding an empty line in case the file is empty. Removing the code
	didn't cause any regressions in the test suite and the
	diff_patch.cc change corrects the output format.  A new test case
	is included as well."

2005-05-13  Joel Reed  <joelwreed@comcast.com>

	* automate.cc: add automate attributes command
	* commands.cc: add attributes subcommand helptext
	* contrib/monotone.zsh_completion: use automate attributes
	for completion of monotone attr and cleanup ignore files code
	* tests/t_automate_attributes.at: add testcase
	* testsuite.at: include new testcaes

2005-05-13  Jon Bright  <jon@siliconcircus.com>
	* testsuite.at (UNGZ): Change the way the ungzipping works on
	Win32, in the hope that test 206 will no longer be given invalid
	files.

2005-05-12  Derek Scherger  <derek@echologic.com>

	* automate.cc: bump version number to 1.0
	(struct inventory_item): add pre/post states
	(inventory_paths): remove obsolete function
	(inventory_pre_state, inventory_post_state, inventory_file_state,
	inventory_renames): add fancy new functions
	(automate_inventory): rework for new output format
	* manifest.{cc,hh} (classify_paths): rename to ...
	(classify_manifest_paths): ... this and work solely from manifest
	* monotone.texi: (Automation): update inventory docs
	* tests/t_automate_inventory.at: update for new format and add
	some more tests
	
2005-05-13  Matthew Gregan  <kinetik@orcon.net.nz>

	* HACKING: New file.  First pass at a brief document to help
	newcomers hack on monotone.

2005-05-12  Riccardo Ghetta <birrachiara@tin.it>

	* options.hh (OPT_MSGFILE): New option.
	* monotone.cc (message-file): New option.
	(cpp_main): Handle it.
	* app_state.{cc,hh} (set_message_file): New function.
	* commands.cc (commit): Accept and handle new option.
	* monotone.1, monotone.texi: Document it.
	* tests/t_commit_message_file.at: New test.
	* testsuite.at: Add it.
	
2005-05-12  Timothy Brownawell  <tbrownaw@gmail.com>

	* (20 files): Do not indent with both tabs and spaces in the same file.

2005-05-13  Ulrich Drepper  <drepper@redhat.com>

	* rcs_import.cc (process_one_hunk): Improve handling of corrupt
	RCS files.

2005-05-13  Matthew Gregan  <kinetik@orcon.net.nz>

	* testsuite.at: Fix typo error in Win32 kill logic that was
	causing the testsuites to hang on Win32 machines that don't have
	pskill installed.

2005-05-12  Matthew Gregan  <kinetik@orcon.net.nz>

	* file_io.cc (write_data_impl): Use portable boost::filesystem
	calls in place of unlink(2)/remove(2).

2005-05-12  Grahame Bowland  <grahame@angrygoats.net>

	* commands.cc: Modify the "log" command to accept multiple 
	revisions on command line, and display the log for all 
	of those revisions.

2005-05-11  Nathaniel Smith  <njs@codesourcery.com>

	* std_hooks.lua (ignore_file): Organize a bit more, add
	patterns for autotools cache files, and darcs, codeville, git
	metadata directories.

2005-05-11  Timothy Brownawell  <tbrownaw@gmail.com>

	* revision.cc (expand_dominators): Fix bitmap size-matching.
		(find_common_ancestor_for_merge): Do not wait for ancestors
		to be expanded to the beginning of time before expanding
		dominators. Requires above fix for correct behavior.
	* ChangeLog: Fix date on previous entry.

2005-05-11  Timothy Brownawell  <tbrownaw@gmail.com>

	* contrib/monoprof.sh: Add profiling test for "netsync large file".
		Add options to only run specific profile tests.

2005-05-11  Stanislav Karchebny <stanislav.karchebny@skype.net>

	* contrib/monotone-notify.pl: 'monotone log' takes a revision
	through the --revision= option.

2005-05-11  Richard Levitte  <richard@levitte.org>

	* contrib/monotone-notify.pl: Change all occurences of $symbol' to
	${symbol}' to avoid a confusing Perl warning.

2005-05-11  Joel Reed  <joelwreed@comcast.com>

	* contrib/monotone.zsh_completion: add zsh completion contrib.

2005-05-11  Matt Johnston  <matt@ucc.asn.au>

	* tests/t_add_intermediate_MT_path.at: remove the drop dir part
	* tests/t_delete_dir.at: add a note about re-enabling the above test
	* tests/t_cvsimport3.at: ignore stderr

2005-05-11  Matt Johnston  <matt@ucc.asn.au>

	* rcs_import.cc (find_branchpoint): if a branch is derived from two 
	differing parent branches, take the one closest to the trunk.
	* tests/t_cvsimport3.at: add a test for cvs_importing where branches
	come off a vendor import.
	* testsuite.at: add it

2005-05-11  Nathaniel Smith  <njs@codesourcery.com>

	* work.cc (build_deletions): Disable delete_dir.

2005-05-11  Matthew Gregan  <kinetik@orcon.net.nz>

	* constants.cc (constants::bufsz): Increase buffer size.  Reduces
	the runtime to tests/t_netsync_largish_file.at by four to seven
	times on my test machines.

2005-05-10  Timothy Brownawell  <tbrownaw@gmail.com>

	* revision.cc: Make expand_{ancestors,dominators} twice as fast.
	Loop over revisions in the other direction so that changes at the
	frontier propogate fully in 1 pass, instead of one level at a time.

2005-05-10  Timothy Brownawell  <tbrownaw@gmail.com>

	* packet.{cc,hh}: Give packet_consumer and children a callback to call
	after writing out a revision.
	* netsync.cc: Use this callback to add a "revisions written" ticker,
	to provide user feedback while sanity checking.

2005-05-10  Timothy Brownawell  <tbrownaw@gmail.com>

	* ui.cc: Make tick_write_count take less horizontal space

2005-05-09  Nathaniel Smith  <njs@codesourcery.com>

	* AUTHORS: Give Riccardo his real name.
	* ChangeLog: Likewise.

2005-05-09  Riccardo Ghetta <birrachiara@tin.it>
	
	* std_hooks.lua: Support kdiff3.

2005-05-09  Matthew Gregan  <kinetik@orcon.net.nz>

	* lua.cc (loadstring, run_string): New parameter to identify the
	source of the Lua string being loaded.
	(add_{std,test}_hooks, load_rcfile): Pass an identity through.

2005-05-09  Matthew Gregan  <kinetik@orcon.net.nz>

	* monotone.cc: Absolutify and tilde expand pid file.

2005-05-09  Matthew Gregan  <kinetik@orcon.net.nz>

	* testsuite.at: Revert bogus changes committed in revision 9d478.

2005-05-09  Matt Johnston  <matt@ucc.asn.au>

	* commands.cc (pid_file): use fs::path .empty() rather than ==, since
	boost 1.31 doesn't seem to have the latter.

2005-05-08  Matthew Gregan  <kinetik@orcon.net.nz>

	* lua.cc (report_error, load{file,string}): New member functions.
	Error handling in call moved into report_error.
	(call): Call report_error.
	(run_{file,string}): Call load{file,string} member functions to
	load Lua code into the VM.  Allows us to report syntax errors when
	loading rc files.
	* testsuite.at: test_hooks.lua was calling nonexistent (obsolete)
	strfind function and failing silently.  The improved error
	reporting from Lua caught this and cause testsuite failures.

2005-05-08  Matthew Gregan  <kinetik@orcon.net.nz>

	* monotone.1: Document --pid-file option.  Also make some minor
	spelling and punctuation fixes.

2005-05-08  Timothy Brownawell  <tbrownaw@gmail.com>
	* app_state.cc: {read,write}_options now print a warning instead of
	failing on unreadable/unwritable MT/options .
	* tests/t_unreadable_MT.at: add matching test
	* testsuite.at: add test
	* tests/README: Mention that new tests must be added to testsuite.at
	* work.cc: (get_revision_id) Friendlier error message for
	unreadable MT/revision .

2005-05-08  Matthew Gregan  <kinetik@orcon.net.nz>

	* monotone.texi: Right words, wrong order.
	* testsuite.at: Drop pid mapping trickery, it doesn't work
	consistently.  We now try and use SysInternal's pskill to kill the
	process.  If pskill is not available, we fall back to the old
	'kill all monotone processes' method. These changes affect
	Win32/MingW only.

2005-05-07  Matthew Gregan  <kinetik@orcon.net.nz>

	* commands.cc (pid_file): Remove leftover debugging output.
	* configure.ac: Correct typos in TYPE_PID_T test.
	* testsuite.at: Use some trickery on MingW/Cygwin to map the
	Windows pid to the Cygwin pid.
	* win32/process.cc (process_wait): Correct return type.
	(process_spawn): Replace dropped cast on return.

2005-05-07  Matt Johnston <matt@ucc.asn.au>

	* change_set.cc: fix the code which skips deltas on deleted files,
	  it was looking at the merged filename not the ancestor
	  filename.
	* tests/t_drop_vs_patch_rename.at: a test for the above fix
	* testsuite.at: add it

2005-05-06 Timothy Brownawell <tbrownaw@gmail.com>

	* contrib/monoprof.sh: Add lcad test.
		Add options to pull/rebuild before profiling.

2005-05-06  Nathaniel Smith  <njs@codesourcery.com>

	* INSTALL: s/g++ 3.2 or 3.3/g++ 3.2 or later/.

2005-05-06  Nathaniel Smith  <njs@codesourcery.com>

	* monotone.1: 
	* monotone.texi (Commands, Importing from CVS, RCS): Clarify
	cvs_import documentation on cvsroot vs. module issues.

2005-05-05  Richard Levitte  <richard@levitte.org>

	* AUTHORS: Add rghetta.

2005-05-05  Matthew Gregan  <kinetik@orcon.net.nz>

	* monotone.texi: Document --pid-file option for serve command.
	* app_state.{cc,hh} (set_pidfile, pidfile): New function, new
	member.
	* commands.cc (pid_file): New class.
	(CMD(serve)): Use pid_file.
	* monotone.cc (coptions, cppmain): Add command-specific option
	--pid-file.
	* options.hh (OPT_PIDFILE): New option.
	* {unix,win32}/process.cc (get_process_id): New function.
	(process_{spawn,wait,kill}): Use pid_t.
	* platform.hh (process_{spawn,wait,kill}): Use pid_t.
	(get_process_id): New function
	* configure.ac: Test for pid_t.
	* lua.cc (monotone_{spawn,wait,kill}_for_lua): Use pid_t.
	* testsuite.at: Update netsync kill functions to use pid file.
	* tests/t_netsync_sigpipe.at: Update to use pid file.
	* tests/t_netsync_single.at: Update to use pid file.

2005-05-04  Nathaniel Smith  <njs@codesourcery.com>

	* tests/t_monotone_up.at: New test.
	* testsuite.at: Add it.

2005-05-05  Matthew Gregan  <kinetik@orcon.net.nz>

	* work.cc: Use attr_file_name rather than hardcoded strings.

2005-05-04  Brian Campbell  <brian.p.campbell@dartmouth.edu>

	* contrib/monotone.el (monotone-vc-register): Fix arguments to
	monotone-cmd-buf, to make work.

2005-05-03  Nathaniel Smith  <njs@codesourcery.com>

	* file_io.cc (read_data_for_command_line): Check that file exists,
	if reading a file.

2005-05-04  Matthew Gregan  <kinetik@orcon.net.nz>

	* configure.ac: Add TYPE_SOCKLEN_T function from the Autoconf
	archive.	
	* cryptopp/cryptlib.h (NameValuePairs): Change GetVoidValue from a
	pure virtual to an implemented (but never called) member function
	to work around build problem with GCC 4 on OS X 10.4
	* netxx/osutil.h: Include config.h, use new HAVE_SOCKLEN_T define
	to determine socklen_t type.

2005-05-03  Nathaniel Smith  <njs@codesourcery.com>

	* lua.cc (load_rcfile): Make a version that takes utf8 strings,
	and understands -.
	* app_state.cc (load_rcfiles): Use it.
	* file_io.{cc,hh} (absolutify_for_command_line): New function.
	* monotone.cc (cpp_main): Use it.
	* tests/t_rcfile_stdin.at: New test.
	* testsuite.at: Include it.

2005-05-03  Nathaniel Smith  <njs@codesourcery.com>

	* netsync.cc (load_epoch): Remove unused function.

2005-05-03  Matthew Gregan  <kinetik@orcon.net.nz>

	* tests/t_cvsimport_manifest_cycle.at: Add missing symbols.
	* tests/t_cvsimport_deleted_invar.at: Add new test.
	* testsuite.at: New test.

2005-05-03  Nathaniel Smith  <njs@codesourcery.com>

	* netsync.cc (run_netsync_protocol): Don't use the word
	"exception" in error messages.

2005-05-03  Nathaniel Smith  <njs@codesourcery.com>

	* UPGRADE: Fix version number.

2005-05-03  Nathaniel Smith  <njs@codesourcery.com>

	* debian/compat: New file.

2005-05-03  Nathaniel Smith  <njs@codesourcery.com>

	* UPGRADE: Mention upgrading from 0.18.
	* debian/copyright: Re-sync with AUTHORS.
	* win32/monotone.iss, monotone.spec, debian/changelog: Bump
	version numbers to 0.19.
	* NEWS: Finish updating for 0.19.

2005-05-03  Jon Bright  <jon@siliconcircus.com>
	* win32/monotone.iss: Bump version to 0.19
	
2005-05-03  Jon Bright  <jon@siliconcircus.com>
	* tests/t_automate_select.at: Use arithmetic comparison for
	checking output of wc, since wc pads its results with initial
	spaces on MinGW.
	
2005-05-03  Nathaniel Smith  <njs@codesourcery.com>

	* tests/t_cvsimport2.at: Pass correct module directory.

2005-05-02  Nathaniel Smith  <njs@codesourcery.com>

	* configure.ac: Bump version to 0.19.
	* NEWS: Tweaks.
	* Makefile.am (MOST_SOURCES): Add options.hh.
	(%.eps): Fix ps2eps calling convention.
	* po/monotone.pot: Regenerate.
	* testsuite.at (CHECK_SAME_CANONICALISED_STDOUT): New macro.

2005-05-02  Nathaniel Smith  <njs@codesourcery.com>

	* NEWS: More updates.
	* rcs_import.cc (store_manifest_edge): Fix some edge cases.
	* tests/t_cvsimport_manifest_cycle.at: Make work.  Un-XFAIL.

2005-05-01  Matt Johnston  <matt@ucc.asn.au>

	* diff_patch.cc (normalize_extents): broaden the condition when
	changes can be normalised.
	* tests/t_merge_6.at: now passes.

2005-05-01  Emile Snyder  <emile@alumni.reed.edu>

	* annotate.cc: Fix bug that njs pointed out when a merge has one
	side with no changes.  Be smarter about how we get parent
	file_id's to do file diffs; give another big speedup.
	* tests/t_annotate_copy_all.at: New test for the bug that is fixed.
	* testsuite.at: Add the new test.

2005-05-02  Richard Levitte  <richard@levitte.org>

	* tests/t_override_author_date.at: Adapt to the new way to give
	revision IDs to 'monotone log'.

2005-05-01  Richard Levitte  <richard@levitte.org>

	* monotone.texi: Document the change in 'monotone log'.

2005-05-01  Riccardo Ghetta <birrachiara@tin.it>

	* commands.cc (CMD(log)): Use --revision.

2005-05-02  Matt Johnston  <matt@ucc.asn.au>

	* netsync.cc (process_auth_cmd): make it clearer what the "unknown
	key hash" refers to.

2005-05-01  Richard Levitte  <richard@levitte.org>

	* commands.hh: Expose complete_commands().
	* commands.cc (explain_usage, command_options, process): Don't
	call complete_command().  Except the caller to have done that
	already.
	* monotone.cc (cpp_main): Start with completing the command after
	processing the options.  Use the result everywhere the command is
	required.  This avoids giving the user duplicate (or in some case,
	triplicate) messages about command expansion.

2005-04-30  Derek Scherger  <derek@echologic.com>

	* app_state.{cc,hh}: remove --all-files option
	* automate.cc: move inventory command and associated stuff here from ...
	* commands.cc: ... here, where it has been removed
	* monotone.1: relocate inventory command, remove --all-files option
	* monotone.cc: remove --all-files option
	* monotone.texi: relocate inventory documentation to automation
	section, remove --all-files option
	* tests/t_automate_inventory.at: renamed and updated for move to automate
	* testsuite.at: adjust for rename

2005-04-30  Derek Scherger  <derek@echologic.com>

	* Makefile.am (MOST_SOURCES): add restrictions.{cc,hh} 
	* commands.cc (extract_rearranged_paths): 
	(extract_delta_paths):
	(extract_changed_paths):
	(add_intermediate_paths):
	(restrict_path_set):
	(restrict_rename_set):
	(restrict_path_rearrangement):
	(restrict_delta_map):
	(calculate_restricted_rearrangement):
	(calculate_restricted_revision):
	(calculate_current_revision):
	(calculate_restricted_change_set): move to restrictions.{cc,hh}
	(maybe_update_inodeprints):
	(cat):
	(dodiff):
	(update): rename calculate_current_revision to
	calculate_unrestricted_revision
	* database_check.hh: update header guard #define
	* restrictions.{cc,hh}: add new files

2005-04-30  Nathaniel Smith  <njs@codesourcery.com>

	* commands.cc: Add a placeholder OPT_NONE for commands that don't
	take any command-specific options; use it everywhere.  Now the
	last argument to CMD never starts with %, and the last argument is
	always required to be present.

2005-04-30  Richard Levitte  <richard@levitte.org>

	* contrib/monotone-nav.el (mnav-rev-make): Move it so it's defined
	after the definition of the macro mnav-rev-id.  Otherwise, the
	byte compiler complains there is no setf method for mnav-rev-id.

2005-04-30  Nathaniel Smith  <njs@codesourcery.com>

	* monotone.texi (Database): Minor correction.

2005-04-30  Nathaniel Smith  <njs@codesourcery.com>

	* vocab.cc (trivially_safe_file_path): New function.
	(verify): Use it.
	(test_file_path_verification, test_file_path_normalization): Add a
	few more checks.

	* transforms.{cc,hh} (localized_as_string): New function.
	* {win32,unix}/inodeprint.cc (inodeprint_file): Use it, to avoid
	mkpath().

	* commands.cc (add_intermediate_paths): Hand-code intermediate
	path generator, taking advantage of normalization of file_path's,
	to avoid mkpath().

2005-04-29  Joel Rosdahl  <joel@rosdahl.net>

	* monotone.texi: Minor corrections.

2005-04-29  Nathaniel Smith  <njs@codesourcery.com>

	* commands.cc (ls_tags): Sort output.
	* tests/t_tags.at: Test that output is sorted.

2005-04-29  Derek Scherger  <derek@echologic.com>

	* commands.cc (struct file_itemizer): move to ...
	* work.hh (file_itemizer} ... here
	* work.cc (file_itemizer::visit_file} ... and here

2005-04-29  Emile Snyder  <emile@alumni.reed.edu>

	* annotate.cc (do_annotate_node): Stop doing expensive
	calculate_arbitrary_change_set when we already know we have parent
	and child revisions.  Cuts annotate run time in half.
	
2005-04-29  Nathaniel Smith  <njs@codesourcery.com>

	* commands.cc (update_inodeprints): Rename to...
	(refresh_inodeprints): ...this, so 'monotone up' continues to mean
	update.
	
	* monotone.texi (Inodeprints): Mention refresh_inodeprints in the
	Inodeprints section.
	
	* testsuite.at: 
	* tests/t_update_inodeprints.at: 
	* tests/t_refresh_inodeprints.at: 
	* monotone.texi (Working Copy, Commands): 
	* monotone.1: Update accordingly.

2005-04-29  Nathaniel Smith  <njs@codesourcery.com>

	* change_set.cc (dump_change_set): Don't truncate output.
	(invert_change_test): New unit test.
	(invert_change_set): Make it pass.  This fixes (some?)
	isect.empty() invariant failures.
	
	* NEWS: Start updating for 0.19.

	* revision.cc (check_sane_history): Make comment more
	informative.

2005-04-29  Grahame Bowland  <grahame@angrygoats.net>

	* netxx/types.h: Add new NetworkException type network 
	issue not caused by calling program
	* netsync.cc: Catch Netxx::NetworkException and display 
	as informative_error.
	* netxx/address.cxx: NetworkException for unparsable URIs.
	* netxx/datagram.cxx: NetworkException for connection failure.
	* netxx/resolve_getaddrinfo.cxx, resolve_gethostbyname.cxx:
	NetworkException when DNS resolution fails.
	* netxx/serverbase.cxx: NetworkException if unable to bind 
	to server port.
	* netxx/streambase.cxx: NetworkException if unable to 
	connect.

2005-04-28  Nathaniel Smith  <njs@codesourcery.com>

	* tests/t_netsync_error.at: New test.
	* testsuite.at: Add it.

2005-04-28  Nathaniel Smith  <njs@codesourcery.com>

	* tests/t_rename_attr.at: Fix a bit; also test that rename refuses
	to move a file to a name that already has attrs.
	* work.cc (build_rename): Cleanup a bit; refuse to move a file to
	a name that already has attrs.

	* monotone.texi (Working Copy): Document explicitly that "drop"
	and "rename" do not modify the filesystem directly, and do affect
	attributes.

2005-04-28  Derek Scherger  <derek@echologic.com>

	* commands.cc (get_work_path): 
	(get_revision_path): 
	(get_revision_id):
	(put_revision_id):
	(get_path_rearrangement):
	(remove_path_rearrangement):
	(put_path_rearrangement):
	(update_any_attrs):
	(get_base_revision):
	(get_base_manifest): move to work.{cc,hh}
	(update): indicate optional revision with [ and ]
	(explicit_merge): indicate optional ancestor with [ and ] 

	* manifest.{cc,hh} (extract_path_set): move here from work.{cc,hh}
	* revision.{cc,hh} (revision_file_name): move to work.{cc,hh}

	* work.{cc,hh} (extract_path_set): move to manifest.{cc,hh}
	(get_work_path): 
	(get_path_rearrangement): 
	(remove_path_rearrangement): 
	(put_path_rearrangement): 
	(get_revision_path): 
	(get_revision_id): 
	(put_revision_id): 
	(get_base_revision): 
	(get_base_manifest): 
	(update_any_attrs): move here from commands.cc
	
2005-04-28  Derek Scherger  <derek@echologic.com>

	* ChangeLog: 
	* Makefile.am
	* tests/t_automate_select.at: merge fixups

2005-04-28  Emile Snyder <emile@alumni.reed.edu>

	* annotate.cc: Fix broken build after propagate from .annotate
	branch to mainline.  The lcs stuff was changed to use
	quick_allocator, so our use of it had to change as well.
	
2005-04-28  Emile Snyder  <emile@alumni.reed.edu>

	* commands.cc: New command "annotate"
	* annotate.{cc,hh}: New files implement it.
	* Makefile.am: Build it.
	* monotone.texi: Document it.	
	* tests/t_annotate.at:
	* tests/t_annotate_add_collision.at:
	* tests/t_annotate_branch_collision.at: 
	* testsuite.at: Test it.
	
2005-04-28  Matt Johnston  <matt@ucc.asn.au>

	* tests/t_merge_6.at: narrow the testcase down considerably.

2005-04-28  Matt Johnston  <matt@ucc.asn.au>

	* tests/t_merge_6.at, testsuite.at: add a new test for the case where
	duplicate lines appear in a file during a merge. This testcase can
	be correctly handled by merge(1).

2005-04-28  Matt Johnston  <matt@ucc.asn.au>

	* tests/t_i18n_file.at, transforms.cc: OS X expects all paths to be
	utf-8, don't try to use other encodings in the test.

2005-04-28  Richard Levitte  <richard@levitte.org>

	* tests/t_automate_select.at: silly ignores not needed any more.

2005-04-28  Richard Levitte  <richard@levitte.org>

	* commands.cc (complete): Don't talk of there really was no
	expansion.

2005-04-28  Richard Levitte  <richard@levitte.org>

	* commands.cc, commands.hh: Selector functions and type are moved
	to...
	* selectors.cc, selectors.hh: ... these files.
	* database.cc, database.hh: Adapt to this change.
	* automate.cc (automate_select): New function, implements
	'automate select'.
	(automate_command): Use it.
	* monotone.texi (Automation): Document it.

	* tests/t_automate_select.at: New test.
	* testsuite.at: Use it.

	* Makefile.am (MOST_SOURCES): reorganise.  Add selectors.{cc,hh}.

2005-04-27  Derek Scherger  <derek@echologic.com>

	* commands.cc (ls_unknown): remove unneeded braces
	(struct inventory_item): new struct for tracking inventories
	(print_inventory): removed old output functions 
	(inventory_paths): new functions for paths, data and renames
	(inventory): rework to display two column status codes
	* monotone.texi (Informative): update for new status codes
	* tests/t_inventory.at: update for two column status codes

2005-04-27  Richard Levitte  <richard@levitte.org>

	* quick_alloc.hh: Define QA_SUPPORTED when quick allocation is
	supported.
	* sanity.hh: Only defined the QA(T) variants of checked_index()
	when QA_SUPPORTED is defined.

2005-04-27  Joel Reed  <joelwreed@comcast.com>

	* work.cc: on rename move attributes as well.
	* tests/t_rename_attr.at: No longer a bug.

2005-04-27  Nathaniel Smith  <njs@codesourcery.com>

	* monotone.texi (Working Copy, Commands): Document update_inodeprints.
	* monotone.1: Likewise.

	* tests/t_update_inodeprints.at: New test.
	* testsuite.at: Add it.

2005-04-27  Richard Levitte  <richard@levitte.org>

	* database.cc (selector_to_certname): Add a case for
	commands::sel_cert.

2005-04-27  Richard Levitte  <richard@levitte.org>

	* sanity.hh: Add a couple of variants of checked_index() to
	accomodate for indexes over vector<T, QA(T)>.

	* commands.hh: Add new selector to find arbitrary cert name and
	value pairs.  The syntax is 'c:{name}={value}'.
	* commands.cc (decode_selector): Recognise it.
	* database.cc (complete): Parse it.
	* std_hooks.lua (expand_selector): Add an expansion for it.
	* monotone.texi (Selectors): Document it.

	* tests/t_select_cert.at: Add test.
	* testsuite.at: Use it.

2005-04-27  Matt Johnston  <matt@ucc.asn.au>

	* vocab.cc (verify(file_path)): don't find() twice.
	* change_set.cc (extend_state): remove commented out line 

2005-04-27  Matthew Gregan  <kinetik@orcon.net.nz>

	* tests/t_cvsimport_manifest_cycle.at: New test.
	* testsuite.at: Add test.
	* AUTHORS: Add self.

2005-04-27  Nathaniel Smith  <njs@codesourcery.com>

	* AUTHORS: Add Timothy Brownawell.

2005-04-27  Timothy Brownawell  <tbrownaw@gmail.com>

	* ui.{cc,hh}: Delegate tick line blanking to tick_writers.

2005-04-27  Matt Johnston  <matt@ucc.asn.au>

	* change_set.cc (extend_state): don't mix find() and insert() on
	the path_state, to avoid hitting the smap's worst-case.

2005-04-27  Matt Johnston  <matt@ucc.asn.au>

	* change_set.cc (confirm_proper_tree): move things out of the loops
	for better performance.

2005-04-26  Nathaniel Smith  <njs@codesourcery.com>

	* work.cc: Don't include boost/regex.hpp.

2005-04-26  Nathaniel Smith  <njs@codesourcery.com>

	* manifest.cc, inodeprint.cc: Don't include boost/regex.hpp.

2005-04-26  Nathaniel Smith  <njs@codesourcery.com>

	* sqlite/vdbeaux.c (MAX_6BYTE): Apply patch from
	http://www.sqlite.org/cvstrac/chngview?cn=2445.  It shouldn't
	affect monotone's usage, but just in case.

2005-04-26  Nathaniel Smith  <njs@codesourcery.com>

	* rcs_import.cc (struct cvs_key, process_branch): Fix
	indentation.
	(build_change_set): Handle the case where a file is "added dead".

	* tests/t_cvsimport2.at: Un-XFAIL, improve description.

2005-04-26  Richard Levitte  <richard@levitte.org>

	* monotone.cc (cpp_main): Count the number of command specific
	options exist.  If there is any, add a title for them.

2005-04-26  Matt Johnston  <matt@ucc.asn.au>

	* change_set.cc (analyze_rearrangement): get rid of damaged_in_first
	since it is not used.

2005-04-26  Matt Johnston  <matt@ucc.asn.au>

	* monotone.texi: fix mashed up merge of docs for kill_rev_locally
	and db check.

2005-04-26  Richard Levitte  <richard@levitte.org>

	* monotone.cc, commands.cc: Make some more options global.

2005-04-25  Nathaniel Smith  <njs@codesourcery.com>

	* tests/t_i18n_file_data.at: New test.
	* testsuite.at: Add it.

2005-04-25  Nathaniel Smith  <njs@codesourcery.com>

	* automate.cc (automate_parents, automate_children) 
	(automate_graph): New automate commands.
	(automate_command): Add them.
	* commands.cc (automate): Synopsisfy them.
	* monotone.texi (Automation): Document them.
	* tests/t_automate_graph.at, test/t_parents_children.at: Test
	them.
	* testsuite.at: Add the tests.

	* tests/t_automate_ancestors.at: Remove obsolete comment.
	
2005-04-24  Derek Scherger  <derek@echologic.com>

	* tests/t_rename_file_to_dir.at:
	* tests/t_replace_file_with_dir.at:
	* tests/t_replace_dir_with_file.at: new bug reports
	* testsuite.at: include new tests

2005-04-24  Derek Scherger  <derek@echologic.com>

	* app_state.{cc,hh} (app_state): add all_files flag to the constructor
	(set_all_files): new method for setting flag

	* basic_io.{cc,hh} (escape): expose public method to quote and
	escape file_paths
	(push_str_pair): use it internally

	* commands.cc (calculate_restricted_rearrangement): new function
	factored out of calculate_restricted_revision
	(calculate_restricted_revision): use new function
	(struct unknown_itemizer): rename to ...
	(struct file_itemizer): ... this; use a path_set rather than a
	manifest map; build path sets of unknown and ignored files, rather
	than simply printing them
	(ls_unknown): adjust to compensate for itemizer changes
	(print_inventory): new functions for printing inventory lines from
	path sets and rename maps
	(inventory): new command for printing inventory of working copy
	files

	* manifest.cc (inodeprint_unchanged): new function factored out
	from build_restricted_manifest_map
	(classify_paths): new function to split paths from an old manifest
	into unchanged, changed or missing sets for inventory
	(build_restricted_manifest_map): adjust to use
	inodeprint_unchanged
	* manifest.hh (classify_paths): new public function
	
	* monotone.1: document new inventory command and associated
	--all-files option

	* monotone.cc: add new --all-files option which will be specific
	to the inventory command asap

	* monotone.texi (Informative): document new inventory command
	(Commands): add manpage entry for inventory
	(OPTIONS): add entries for --xargs, -@ and --all-files

	* tests/t_status_missing.at: remove bug priority flag
	* tests/t_inventory.at: new test
	* testsuite.at: include new test
	
2005-04-24  Nathaniel Smith  <njs@codesourcery.com>

	* monotone.texi (Database): Document 'db kill_rev_locally'.

2005-04-24  Nathaniel Smith  <njs@codesourcery.com>

	* ChangeLog: Fixup after merge.

2005-04-24  Nathaniel Smith  <njs@codesourcery.com>

	* manifest.cc (build_restricted_manifest_map): Careful to only
	stat things once on the inodeprints fast-path.
	(read_manifest_map): Hand-code a parser, instead of using
	boost::regex.
	* inodeprint.cc (read_inodeprint_map): Likewise.

2005-04-23  Derek Scherger  <derek@echologic.com>

	* (calculate_restricted_revision): remove redundant variables,
	avoiding path_rearrangement assignments and associated sanity
	checks
	(calculate_current_revision): rename empty to empty_args for
	clarity

2005-04-23  Derek Scherger  <derek@echologic.com>

	* commands.cc (calculate_base_revision): rename to ...
	(get_base_revision): ... this, since it's not calculating anything
	(calculate_base_manifest): rename to ...
	(get_base_manifest): ... this, and call get_base_revision
	(calculate_restricted_revision): call get_base_revision and remove
	missing files stuff
	(add):
	(drop):
	(rename):
	(attr): call get_base_manifest
	(ls_missing): 
	(revert): call get_base_revision
	* manifest.{cc,hh} (build_restricted_manifest_map): don't return
	missing files and don't produce invalid manifests; do report on
	all missing files before failing
	
2005-04-23  Derek Scherger  <derek@echologic.com>

	* app_state.cc:
	* database.cc:
	* file_io.{cc, hh}: fix bad merge

2005-04-23  Nathaniel Smith  <njs@codesourcery.com>

	* database.cc (put_key): Check for existence of keys with
	conflicting key ids, give more informative message than former SQL
	constraint error.

2005-04-23  Nathaniel Smith  <njs@codesourcery.com>

	* transforms.cc (filesystem_is_ascii_extension_impl): Add EUC to
	the list of ascii-extending encodings.

	* tests/t_multiple_heads_msg.at: Make more robust, add tests for
	branching.

2005-04-23  Nathaniel Smith  <njs@codesourcery.com>

	* app_state.cc (restriction_includes): Remove some L()'s that were
	taking 5-6% of time in large tree diff.

2005-04-23  Nathaniel Smith  <njs@codesourcery.com>

	* file_io.{cc,hh} (localized): Move from here...
	* transforms.{cc,hh} (localized): ...to here.  Add lots of gunk to
	avoid calling iconv whenever possible.

2005-04-23  Richard Levitte  <richard@levitte.org>

	* monotone.cc, options.hh: Move the option numbers to options.hh,
	so they can be easily retrieved by other modules.
	* monotone.cc: split the options table in global options and
	command specific options.  The former are always understood, while
	the latter are only understood by the commands that declare it
	(see below).
	(my_poptStuffArgFile): There's no need to keep a copy of the
	stuffed argv.  This was really never a problem.
	(coption_string): New function to find the option string from an
	option number.
	(cpp_main): Keep track of which command-specific options were
	given, and check that the given command really uses them.  Make
	sure that when the help is written, only the appropriate command-
	specific options are shown.  We do this by hacking the command-
	specific options table.
	Throw away sub_argvs, as it's not needed any more (and realy never
	was).

	* commands.cc: Include options.hh to get the option numbers.
	(commands_ops): New structure to hold the option
	numbers used by a command.
	(commands): Use it.
	(command_options): Function to get the set of command-specific
	options for a specific command.
	(CMD): Changed to take a new parameter describing which command-
	specific options this command takes.  Note that for commands that
	do not take command-specific options, this new parameter must
	still be given, just left empty.
	Update all commands with this new parameter.
	* commands.hh: Declare command_options.

	* tests/t_automate_heads.at: 'automate heads' never used the value
	of --branch.
	* tests/t_sticky_branch.at: and neither did 'log'...
	* tests/t_update_missing.at: nor did 'add'...

2005-04-23  Matthew Gregan  <kinetik@orcon.net.nz>

	* tests/t_diff_currev.at: Use CHECK_SAME_STDOUT.

2005-04-23  Matthew Gregan  <kinetik@orcon.net.nz>

	* tests/t_diff_currev.at: New test.
	* testsuite.at: Add new test.

2005-04-22  Christof Petig <christof@petig-baender.de>

	* sqlite/*: update to sqlite 3.2.1

2005-04-22  Nathaniel Smith  <njs@codesourcery.com>

	* manifest.cc (build_restricted_manifest_map): Fixup after merge
	-- use file_exists instead of fs::exists.

2005-04-22  Derek Scherger  <derek@echologic.com>

	* manifest.{cc,hh} (build_restricted_manifest_map): keep and
	return a set of missing files rather than failing on first missing
	file
	* commands.cc (calculate_restricted_revision): handle set of
	missing files
	* revision.hh: update comment on the format of a revision
	* tests/t_status_missing.at: un-XFAIL and add a few tests
	
2005-04-22  Nathaniel Smith  <njs@codesourcery.com>

	* vocab.cc (verify(file_path), verify(local_path)): Normalize
	paths on the way in.
	* tests/t_normalized_filenames.at: Fix to match behavior
	eventually declared "correct".

2005-04-22  Nathaniel Smith  <njs@codesourcery.com>

	* vocab.{cc,hh}: Make verify functions public, make ATOMIC(foo)'s
	verify function a friend of foo, add ATOMIC_NOVERIFY macro, add
	long comment explaining all this.
	* vocab_terms.hh: Add _NOVERIFY to some types.

2005-04-22  Nathaniel Smith  <njs@codesourcery.com>

	* file_io.{cc,hh} (localized): Take file_path/local_path instead
	of string; expose in public interface.  Adjust rest of file to
	match.
	(walk_tree): Don't convert the (OS-supplied) current directory
	from UTF-8 to current locale.
	
	* transforms.{cc,hh} (charset_convert): Be more informative on
	error.
	(calculate_ident): Localize the filename, even on the fast-path.
	Also assert file exists and is not a directory, since Crypto++
	will happily hash directories.  (They are like empty files,
	apparently.)
	
	* manifest.cc (build_restricted_manifest_map): Use file_exists
	instead of fs::exists, to handle localized paths.
	* {win32,unix}/inodeprint.cc (inodeprint_file): Use localized
	filenames to stat.

	* tests/t_i18n_file.at: Rewrite to work right.

	* tests/t_normalized_filenames.at: New test.
	* testsuite.at: Add it.
	* vocab.cc (test_file_path_verification): MT/path is not a valid
	file_path either.
	(test_file_path_normalization): New unit-test.

2005-04-22  Joel Reed  <joelwreed@comcast.net>

	* work.cc (build_deletions) : on drop FILE also drop attributes.
	* tests/t_drop_attr.at : test for success now, fixed bug.

2005-04-22  Jon Bright <jon@siliconcircus.com>
	* monotone.texi: Changed all quoting of example command lines to
	use " instead of ', since this works everywhere, but ' doesn't
	work on Win32

2005-04-21  Jeremy Cowgar  <jeremy@cowgar.com>

	* tests/t_multiple_heads_msg.at: Now checks to ensure 'multiple head'
	  message does not occur on first commit (which creates a new head
	  but not multiple heads).
	* commands.cc (CMD(commit)): renamed head_size to better described
	  old_head_size, now checks that old_head_size is larger than 0 as
	  well otherwise, on commit of a brand new project, a new head was
	  detected and a divergence message was displayed.

2005-04-21  Richard Levitte  <richard@levitte.org>

	* commands.cc (ALIAS): refactor so you don't have to repeat all
	the strings given to the original command.
	(ALIAS(ci)): added as a short form for CMD(commit).

	* Makefile.am (%.eps): create .eps files directly from .ps files,
	using ps2eps.

2005-04-21 Sebastian Spaeth <Sebastian@SSpaeth.de>

	* monotone.texi: add command reference docs about kill_rev_locally
	
2005-04-21  Nathaniel Smith  <njs@codesourcery.com>

	* change_set.cc (apply_path_rearrangement_can_fastpath) 
	(apply_path_rearrangement_fastpath) 
	(apply_path_rearrangement_slowpath, apply_path_rearrangement):
	Refactor into pieces, so all versions of apply_path_rearrangement
	can take a fast-path when possible.

2005-04-21  Jeremy Cowgar  <jeremy@cowgar.com>

	* commands.cc: Renamed maybe_show_multiple_heads to
	  notify_if_multiple_heads, renamed headSize to head_size for
	  coding standards/consistency.
	* tests/t_multiple_heads_msg.at: Added to monotone this time.

2005-04-20  Jeremy Cowgar  <jeremy@cowgar.com>

	* commands.cc: Added maybe_show_multiple_heads, update now notifies
	  user of multiple heads if they exist, commit now notifies user
	  if their commit created a divergence.
	* tests/t_multiple_heads_msg.at: Added
	* testsuite.at: Added above test

2005-04-20  Nathaniel Smith  <njs@codesourcery.com>

	* Makefile.am (EXTRA_DIST): Put $(wildcard) around "debian/*", so
	it will actually work.

2005-04-20  Nathaniel Smith  <njs@codesourcery.com>

	* Makefile.am (EXTRA_DIST): Include tests, even when not building
	packages out in the source directory.

2005-04-20  Matthew Gregan  <kinetik@orcon.net.nz>

	* commands.cc (kill_rev_locally): Move up with rest of non-CMD()
	functions.  Mark static.  Minor whitespace cleanup.
	* commands.hh (kill_rev_locally): Declaration not needed now.

2005-04-20 Sebastian Spaeth <Sebastian@SSpaeth.de>
	* automate.cc: fix typo, add sanity check to avoid empty r_id's
	bein passed in. The automate version was bumped to 0.2 due to
	popular request of a single person.
	* t_automate_ancestors.at: adapt test; it passes now

2005-04-20 Sebastian Spaeth <Sebastian@SSpaeth.de>
	* testuite.at:
	* t_automate_ancestors.at: new test; automate ancestors. This is still
	_failing_ as a) it outputs empty newlines when no ancestor exists and
	b) does not output all ancestors if multiple ids are supplied as input
	
2005-04-20 Sebastian Spaeth <Sebastian@SSpaeth.de>

	* commands.cc:
	* automate.cc: new command: automate ancestors
	* monotone.texi: adapt documentation
	
2005-04-20  Nathaniel Smith  <njs@codesourcery.com>

	* tests/t_log_depth_single.at: 
	* tests/t_add_stomp_file.at: 
	* tests/t_log_depth.at: Shorten blurbs.

2005-04-20  Nathaniel Smith  <njs@codesourcery.com>

	* std_hooks.lua (ignore_file): Ignore compiled python files.

2005-04-20  Jon Bright  <jon@siliconcircus.com>
	* tests/t_sticky_branch.at: Really fix this test

2005-04-20  Jon Bright  <jon@siliconcircus.com>
	* tests/t_sticky_branch.at: Canonicalise stdout before comparison
	* tests/t_setup_checkout_modify_new_dir.at: Ditto
	* tests/t_netsync_largish_file.at: Check the file out rather
	than catting it, so that canonicalisation is unneeded.  
	Canonicalisation is bad here, because the file is random
	binary data, not text with line-ending conventions

2005-04-20  Richard Levitte  <richard@levitte.org>

	* contrib/monotone.el: define-after-key's KEY argument has to be a
	vector with only one element.  The code I used is taken directly
	from the Emacs Lisp Reference Manual, section "Modifying Menus".

2005-04-20  Nathaniel Smith  <njs@codesourcery.com>

	* commands.cc (mdelta, mdata, fdelta, fdata, rdata): Check for
	existence of command line arguments.

	* lua.{cc,hh} (hook_use_inodeprints): New hook.
	* std_hooks.lua (use_inodeprints): Default definition.
	* monotone.texi (Inodeprints): New section.
	(Reserved Files): Document MT/inodeprints.
	(Hook Reference): Document use_inodeprints.
	* work.{cc,hh} (enable_inodeprints): New function.
	* app_state.cc (create_working_copy): Maybe call
	enable_inodeprints.
	
	* tests/t_inodeprints_hook.at: New test.
	* tests/t_bad_packets.at: New test.
	* testsuite.at: Add them.

2005-04-20  Nathaniel Smith  <njs@codesourcery.com>

	* AUTHORS: Actually add Joel Reed (oops).

2005-04-20  Nathaniel Smith  <njs@codesourcery.com>

	Most of this patch from Joel Reed, with only small tweaks myself.
	
	* AUTHORS: Add Joel Reed.

	* platform.hh (is_executable): New function.
	* {unix,win32}/process.cc: Define it.

	* lua.cc (monotone_is_executable_for_lua): New function.
	(lua_hooks): Register it.
	(Lua::push_nil): New method.
	(lua_hooks::hook_init_attributes): New hook.
	* lua.hh: Declare it.
	* monotone.texi (Hook Reference): Document it.

	* work.cc (addition_builder): Call new hook, collect attributes
	for added files.
	(build_additions): Set attributes on new files.

	* tests/t_attr_init.at: New test.
	* tests/t_add_executable.at: New test.
	* testsuite.at: Add them.
	
2005-04-19  Nathaniel Smith  <njs@codesourcery.com>

	* file_io.cc (read_localized_data, write_localized_data): Remove
	logging of complete file contents.
	* tests/t_lf_crlf.at: Remove --debugs, clean up, test more.

2005-04-19 Emile Snyder <emile@alumni.reed.edu>
	
	* file_io.cc: Fix bugs with read/write_localized_data when using
	CRLF line ending conversion.
	* transforms.cc: Fix line_end_convert to add correct end of line
	string if the split_into_lines() call causes us to lose one from
	the end.
	* tests/t_lf_crlf.at: Clean up and no longer XFAIL.
 
2005-04-19  Sebastian Spaeth  <Sebastian@SSpaeth.de>

	* monotone.texi: modified documentation to match changes due to
	previous checking.
	* AUTHORS: Adding myself
	
2005-04-19  Sebastian Spaeth  <Sebastian@SSpaeth.de>

	* automate.cc: make BRANCH optional in "automate heads BRANCH"
	we use the default branch as given in MT/options if not specified
	* commands.cc: BRANCH -> [BRANCH] in cmd description

2005-04-19  Richard Levitte  <richard@levitte.org>

	* contrib/monotone-import.pl (my_exit): As in monotone-notify.pl,
	my_exit doesn't close any network connections.

	* testsuite.at (REVERT_TO): Make it possible to revert to a
	specific branch.  This is useful to resolve ambiguities.
	* tests/t_merge_add_del.at: Use it.

2005-04-19  Matthew Gregan  <kinetik@orcon.net.nz>

	* sanity.hh: Mark {naughty,error,invariant,index}_failure methods
	as NORETURN.
	* commands.cc (string_to_datetime): Drop earlier attempt at
	warning fix, it did not work with Boost 1.31.0.  Warning fixed by
	change to sanity.hh.

2005-04-19  Matthew Gregan  <kinetik@orcon.net.nz>

	* lua.cc (default_rcfilename): Use ~/.monotone/monotonerc.  This
	change is to prepare for the upcoming support for storing user
	keys outside of the database (in ~/.monotone/keys/).
	* app_state.cc (load_rcfiles): Refer to new rc file location in
	comments.
	* monotone.cc (options): Refer to new rc file location.
	* monotone.texi: Refer to new rc file location.  Also change bare
	references to the rc file from '.monotonerc' to 'monotonerc'.

2005-04-19  Matthew Gregan  <kinetik@orcon.net.nz>

	* commands.cc (log): 'depth' option did not handle the single file
	case correctly. Also a couple of minor cleanups.
	* tests/t_log_depth_single.at: New test.
	* testsuite.at: Add test.

2005-04-18  Matthew Gregan  <kinetik@orcon.net.nz>

	* commands.cc (string_to_datetime): Fix warning.

2005-04-18  Richard Levitte  <richard@levitte.org>

	* Makefile.am (EXTRA_DIST): Add contrib/monotone-import.pl.

	* contrib/monotone-import.pl: New script to mimic "cvs import".
	* contrib/README: describe it.

	* commands.cc (CMD(attr)): Make it possible to drop file
	attributes.

	* contrib/monotone-notify.pl (my_exit): The comment was incorrect,
	there are no network connections to close gracefully.
	Implement --ignore-merges, which is on by default, and changes the
	behavior to not produce diffs on merges and propagates where the
	ancestors hve already been shown.

	* tests/t_attr_drop.at: New test to check that 'attr drop'
	correctly drops the given entry.
	* tests/t_drop_attr.at: New test, similar to t_rename_attr.at.
	* testsuite.at: Add them.

2005-04-18  Nathaniel Smith  <njs@codesourcery.com>

	* monotone.texi (Dealing with a Fork): Clarify (hopefully) what we
	mean when we say that "update" is a dangerous command.

2005-04-17  Matt Johnston  <matt@ucc.asn.au>

	* change_set.cc (confirm_proper_tree): remove incorrect code
	setting confirmed nodes.

2005-04-17  Matt Johnston  <matt@ucc.asn.au>

	* change_set.cc (confirm_proper_tree): use a std::set rather than
	dynamic_bitset for the ancestor list, improving performance for
	common tree structures.
	* basic_io.cc: reserve() a string

2005-04-17  Matt Johnston  <matt@ucc.asn.au>

	* packet.cc: fix up unit test compilation.
	* transforms.cc: fix up unit test compilation.

2005-04-17  Matt Johnston  <matt@ucc.asn.au>

	* vocab_terms.hh: remove commented out lines.

2005-04-17  Matt Johnston  <matt@ucc.asn.au>

	* Move base64<gzip> code as close to the database as possible,
	to avoid unnecessary inflating and deflating.

2005-04-17  Nathaniel Smith  <njs@codesourcery.com>

	* monotone.texi (Branching and Merging): A few small edits.

2005-04-17  Nathaniel Smith  <njs@codesourcery.com>

	* change_set.cc (path_item, sanity_check_path_item): Mark things
	inline.

2005-04-17  Henrik Holmboe <henrik@holmboe.se>

	* contrib/monotone-notify.pl: Add signal handlers.  Correct some
	typos.
	(my_exit): New function that does a cleanup and exit.

2005-04-17  Olivier Andrieu  <oliv__a@users.sourceforge.net>

	* transforms.cc: fix glob_to_regexp assertions

2005-04-17  Sebastian Spaeth <Sebastian@sspaeth.de>
	
	* tests/t_db_kill_rev_locally.at: new test; 
	make sure that db kill_rev_locally works as intended

2005-04-17  Sebastian Spaeth <Sebastian@sspaeth.de>

	* commands.cc,database.cc: add 'db kill_rev_locally <id>' command
	still missing: documentation and autotests. Otherwise seems ok.
	
2005-04-17  Richard Levitte  <richard@levitte.org>

	* transforms.cc: Remove tabs and make sure emacs doesn't add
	them.

2005-04-17  Nathaniel Smith  <njs@codesourcery.com>

	* sanity.{hh,cc} (E, error_failure): New sort of invariant.
	* netsync.cc (process_hello_cmd): Make initial pull message
	more clear and friendly.
	Also, if the key has changed, that is an error, not naughtiness.
	* database_check.cc (check_db): Database problems are also errors,
	not naughtiness.  Revamp output in case of errors, to better
	distinguish non-serious errors and serious errors.
	* tests/t_database_check.at: Update accordingly.
	* tests/t_database_check_minor.at: New test.
	* testsuite.at: Add it.
	
2005-04-17  Richard Levitte  <richard@levitte.org>

	* transforms.cc (glob_to_regexp): New function that takes a glob
	expression and transforms it into a regexp.  This will be useful
	for globbing branch expressions when collections are exchanged to
	branch globs and regexps.
	(glob_to_regexp_test): A unit test for glob_to_regexp().

2005-04-17  Matt Johnston  <matt@ucc.asn.au>

	* commands.cc: warn that dropkey won't truly erase the privkey
	from the database
	* monotone.texi: same

2005-04-17  Matt Johnston  <matt@ucc.asn.au>

	* database.cc: mention that it could be the filesystem that
	is full in the SQLITE_FULL error message

2005-04-17  Matthew Gregan  <kinetik@orcon.net.nz>

	* monotone.cc: Fix warnings: add missing initializers.
	* netsync.cc: Fix warnings: inline static vs static inline.

2005-04-16  Emile Snyder  <emile@alumni.reed.edu>

	* tests/t_add_stomp_file.at: New test for failing case.  
        If you have a file foo in your working dir (not monotone 
        controlled) and someone else adds a file foo and commits, 
        update should at least warn you before stomping your 
        non-recoverable foo file.
	* testsuite.at: Add it.
	
2005-04-16  Derek Scherger  <derek@echologic.com>

	* work.cc (known_preimage_path): rename to...
	(known_path): this, since it's image agnostic
	(build_deletions): update for renamed function
	(build_rename): ensure rename source exists in current revision
	and rename target does not exist in current revision

	* tests/t_no_rename_overwrite.at: un-XFAIL 

2005-04-16  Nathaniel Smith  <njs@codesourcery.com>

	* app_state.{cc,hh} (set_author, set_date): New methods.
	* cert.cc (cert_revision_date): Rename to...
	(cert_revision_date_time): ...an overloaded version of this.
	(cert_revision_author_default): Check app.date.
	* cert.hh: Expose cert_revision_date_time.
	* commands.cc (commit): Handle --date.
	* main.cc: Parse --date and --author options.
	* monotone.1: Document --date, --author.
	* monotone.texi (Working Copy, OPTIONS): Likewise.

	* tests/t_override_author_date.at: New test.
	* testsuite.at: Add it.
	
	This commit heavily based on a patch by Markus Schiltknecht
	<markus@bluegap.ch>.
	
2005-04-16  Nathaniel Smith  <njs@codesourcery.com>

	* ChangeLog: Fixup after merge.

2005-04-16  Nathaniel Smith  <njs@codesourcery.com>

	* tests/t_update_nonexistent.at: New test.
	* testsuite.at: Add it.
	
	* commands.cc (update): Verify that user's requested revision
	exists.

2005-04-16  Nathaniel Smith  <njs@codesourcery.com>

	* ChangeLog: Fixup after merge.

2005-04-16  Emile Snyder <emile@alumni.reed.edu>

	* tests/t_add_vs_commit.at: New test for failing case.  If you
	add a file in you working dir, someone else adds the same file
	and commits, then you do an update it messes up your working
	directory.
	* testsuite.at: Add it.
	
2005-04-16  Nathaniel Smith  <njs@codesourcery.com>

	* commands.cc (checkout): Move check for existence of revision
	earlier.
	
	* tests/t_netsync_defaults.at, tests/t_netsync_single.at:
	Don't hard-code netsync port.

2005-04-16  Nathaniel Smith  <njs@codesourcery.com>

	* testsuite.at: Use a random server port.
	
	* .mt-attrs, contrib/README: Update for Notify.pl ->
	monotone-notify.pl rename.
	
	* monotone.1: Warn people off rcs_import.
	* monotone.texi (Commands): Likewise.

2005-04-16  Nathaniel Smith  <njs@codesourcery.com>

	* AUTHORS: Add Emile Snyder <emile@alumni.reed.edu>.

2005-04-16  Nathaniel Smith  <njs@codesourcery.com>

	* tests/t_lf_crlf.at: New test from Emile Snyder
	<emile@alumni.reed.edu>, with tweaks.
	* testsuite.at: Add it.

2005-04-16  Nathaniel Smith  <njs@codesourcery.com>

	* ChangeLog: Small fixups.

2005-04-16  Sebastian Spaeth <Sebastian@sspaeth.de>
	
	* tests/t_cvsimport2.at: new test; CVS Attic files fail test
	reported by: hjlipp@web.de 15.04.2005 02:45

2005-04-16  Sebastian Spaeth <Sebastian@sspaeth.de>
	
	* tests/t_rcs_import.at: new test; problematic CVS import as
	reported in the list. However it works just fine here, so it
	really tests for a successful pass

2005-04-16  Sebastian Spaeth <Sebastian@sspaeth.de>

	* tests/README: new file, on how to create/run tests

2005-04-16  Nathaniel Smith  <njs@codesourcery.com>

	* tests/t_rename_dir_add_dir_with_old_name.at: XFAIL.

2005-04-16  Nathaniel Smith  <njs@codesourcery.com>

	* tests/t_diff_binary.at: Un-XFAIL.

2005-04-16  Nathaniel Smith  <njs@codesourcery.com>

	* monotone.texi (Network Service): Rewrite to include former
	Exchanging Keys section.
	(Branching and Merging): New tutorial section, inspired by a patch
	from Martin Kihlgren <zond@troja.ath.cx>.
	(CVS Phrasebook): Add "Importing a New Project".

	* AUTHORS: Add Martin Dvorak.
	
2005-04-16  Matt Johnston  <matt@ucc.asn.au>

	* change_set.cc (compose_rearrangement): remove logging statements
	that were using noticable CPU time.

2005-04-15 Martin Dvorak <jezek2@advel.cz>
	
	* tests/t_rename_dir_add_dir_with_old_name.at: New test.
	* testsuite.at: Add it.
	
2005-04-15  Olivier Andrieu  <oliv__a@users.sourceforge.net>

	* diff_patch.cc(guess_binary): do not use '\x00' as first
	character of a C string ...

2005-04-15  Sebastian Spaeth  <Sebastian@SSpaeth.de>

	* ui.cc: print byte progress to one decimal place
	  in k or M.
	* netsync.cc: update dot ticker every 1024 bytes.

2005-04-15  Matt Johnston  <matt@ucc.asn.au>

	* change_set.cc (confirm_proper_tree): use bitsets rather than maps
	for tracking set membership.
	* smap.hh: return reverse iterators properly, iterate over the vector
	rather than self in ensure_sort()

2005-04-14  Derek Scherger  <derek@echologic.com>

	* database_check.cc (check_db): fail with N(...) when problems are
	detected to exit with a non-zero status

2005-04-14  Derek Scherger  <derek@echologic.com>

	* monotone.texi (Informative): update description of 'diff' with
	two revision arguments
	
2005-04-14  Matthew Gregan  <kinetik@orcon.net.nz>

	* win32/process.cc: Fix build on MingW 3.2.0-rc[123] by adding
	<sstream> include.

2005-04-14  Jon Bright  <jon@siliconcircus.com>
	* win32/process.cc (process_spawn): Add some extra debug info
	* std_hooks.lua (execute): If pid is -1, don't try and wait on
	the process

2005-04-14  Matt Johnston  <matt@ucc.asn.au>

	* change_set.cc (confirm_unique_entries_in_directories): use a
	  std::vector rather than std::map for better performance (only sort
	  once).
	* smap.hh: an invariant

2005-04-14  Nathaniel Smith  <njs@codesourcery.com>

	* tests/t_vcheck.at: Update notes.

2005-04-14  Jeremy Cowgar  <jeremy@cowgar.com>

	* monotone.texi (Making Changes): Fixed duplicate paragraph
	* NEWS: Corrected spelling error in my name.

2005-04-14  Olivier Andrieu  <oliv__a@users.sourceforge.net>

	* Makefile.am: silence cmp

2005-04-14  Matthew Gregan  <kinetik@orcon.net.nz>

	* win32/terminal.cc (have_smart_terminal): Implement for Win32.

2005-04-13  Nathaniel Smith  <njs@codesourcery.com>

	* monotone.texi (Informative): 'diff' with two revision arguments
	can now be filtered by file.
	
	* constants.cc (netcmd_payload_limit): Bump to 256 megs.

2005-04-13  Matthew Gregan  <kinetik@orcon.net.nz>

	* tests/t_netsync_largish_file.at: Add test for netsyncing largish
	(32MB) files.  This test is failing at present.
	* testsuite.at: Add new test.

2005-04-13  Nathaniel Smith  <njs@codesourcery.com>

	* tests/t_setup_checkout_modify_new_dir.at:
	* tests/t_update_off_branch.at: New tests.
	* testsuite.at: Add them.
	
	* commands.cc (checkout): Tweak branch checking logic.
	(update): Make user explicitly switch branches.

2005-04-13  Nathaniel Smith  <njs@codesourcery.com>

	* rcs_import.cc (import_cvs_repo): Check that user isn't trying to
	import a whole CVS repo.
	* tests/t_cvsimport.at: Test new check.
	
2005-04-13  Richard Levitte  <richard@levitte.org>

	* contrib/Notify.pl: Rename ...
	* contrib/monotone-notify.pl: ... to this.
	* Makefile.am (EXTRA_DIST): Take note of the change.
	* debian/docs: Distribute the contributions as well.
	* debian/compat, debian/files, debian/monotone.1: Remove, since
	they are self-generated by debhelper.  They were obviously added
	by mistake.

2005-04-13  Nathaniel Smith  <njs@codesourcery.com>

	* cert.cc (guess_branch): Call app.set_branch.
	* app_state.cc (create_working_copy): Call make_branch_sticky
	here...
	* commands.cc (checkout): ...instead of here.
	(approve, disapprove, fcommit, commit): Don't call app.set_branch
	on guess_branch's output.
	(checkout): Call guess_branch.
	
	* tests/t_sticky_branch.at: 
	* tests/t_checkout_id_sets_branch.at: New tests.
	* testsuite.at: Add them.

2005-04-13  Matthew Gregan  <kinetik@orcon.net.nz>
	* cryptopp/integer.h: Fix detection of GCC version for SSE2
	builds.

2005-04-12  Florian Weimer  <fw@deneb.enyo.de>

	* app_state.cc (app_state::allow_working_copy): Only update
	branch_name from the options file if it has not yet been set.  Log
	the branch name.
	(app_state::set_branch): No longer update the options map.
	(app_state::make_branch_sticky): New function which copies the
	stored branch name to the options map.  Only commands which call
	this function change the branch default stored in the working
	copy.

	* commands.cc (CMD(checkout)): Mark branch argument as sticky.
	(CMD(commit)): Likewise.
	(CMD(update)): Likewise.

	* monotone.texi (Working Copy): Mention that the "commit" and
	"update" commands update the stored default branch ("checkout"
	does, too, but this one should be obvious).

2005-04-12  Jon Bright <jon@siliconcircus.com>
	* rcs_import.cc (find_key_and_state): Fix stupid bug in storing the
	list of files a cvs_key contains.  CVS delta invariant failure now
	really fixed.  The rearrangement failure still exists, though.

2005-04-12  Jon Bright <jon@siliconcircus.com>
	* tests/t_cvsimport_samelog.at: Add test for the deltas.find 
	cvs import problem as sent to the ML by Emile Snyder.
	* testsuite.at: Call it
	* rcs_import.cc (cvs_key): Add an ID for debug output purposes,
	sprinkle a little more debug output about what's being compared to
	what
	* rcs_import.cc (cvs_key): Maintain a map of file paths and CVS
	versions appearing in this CVS key.
	(cvs_key::similar_enough): A key is only similar enough if it doesn't
	include a different version of the same file path.
	(cvs_history::find_key_and_state): Add files to cvs_keys as
	appropriate

2005-04-12  Matthew Gregan <kinetik@orcon.net.nz>

	* win32/terminal.cc (terminal_width): Use
	GetConsoleScreenBufferInfo to request width information for
	terminals.
	
2005-04-12  Nathaniel Smith  <njs@codesourcery.com>

	* ChangeLog: Fixup after merge.

2005-04-12  Nathaniel Smith  <njs@codesourcery.com>

	* platform.hh (terminal_width): New function.
	* {unix,win32}/have_smart_terminal.cc: Rename to...
	* {unix,win32}/terminal.cc: ...these.  Implement terminal_width.
	* ui.cc (write_ticks): Call it.
	* Makefile.am: Update for renames.
	
2005-04-11  Matt Johnston <matt@ucc.asn.au>

	* ui.{cc,hh}, netsync.cc: netsync progress ticker in kilobytes to
	avoid wrapping.

2005-04-11  Jon Bright <jon@siliconcircus.com>
	* Makefile.am (EXTRA_DIST): Add debian/*

2005-04-11  Jon Bright <jon@siliconcircus.com>
	* Makefile.am (EXTRA_DIST): Add win32/monotone.iss, PNG_FIGURES
	(PNG_FIGURES): Add, constructing in same way as EPS_FIGURES
	(monotone.html): Use .perlbak workaround so that this works on Win32

2005-04-11  Matthew Gregan <kinetik@orcon.net.nz>

	* unix/inodeprint.cc, configure.ac: Use nanosecond time resolution for
	inodeprints on BSDs and other platforms if available.

2005-04-10  Nathaniel Smith  <njs@codesourcery.com>

	* Makefile.am (BUILT_SOURCES_CLEAN): Add package_revision.txt.

	This is the 0.18 release.

2005-04-10  Derek Scherger  <derek@echologic.com>

	* monotone.texi (Informative): fix typo in ls known docs

2005-04-10  Nathaniel Smith  <njs@codesourcery.com>

	* Makefile.am: Use pdftops instead of acroread.
	(EXTRA_DIST): Include new contrib/ files, and fix wildcards.
	* NEWS: Update for 0.18.
	* configure.ac: Bump version number.
	* debian/changelog: Mention new release.
	* debian/copyright: Update from AUTHORS.
	* monotone.spec: Mention new release.
	* po/monotone.pot: Regenerate.

2005-04-10  Florian Weimer  <fw@deneb.enyo.de>

	* monotone.texi (Commands): Use "working copy" instead of "working
	directory", to match the rest of the manual.

2005-04-10  Florian Weimer  <fw@deneb.enyo.de>

	* commands.cc (ls_known): New function which prints all known
	files in the working copy.
	(CMD(list)): Invoke ls_known for "list known".  Update help
	message.
	(ALIAS(ls)): Update help message.

	* monotone.texi: Document "list known".
	* tests/t_ls_known.at: New file.
	* testsuite.at: Include it.

2005-04-10  Richard Levitte  <richard@levitte.org>

	* contrib/Notify.pl: Count the number of messages sent, and
	display the count at the end.
	Version bumped to 1.0.

2005-04-10  Matt Johnston  <matt@ucc.asn.au>

	* unix/inodeprint.cc, configure.ac: don't use the nsec time
	on non-Linux-style systems (quick compile fix for OS X and probably
	others, can be made generic later).

2005-04-10  Olivier Andrieu  <oliv__a@users.sourceforge.net>

	* contrib/monotone.el: Some elisp code for running monotone from
	inside Emacs. Supports diff, status, add, drop, revert and commit.

2005-04-09  Richard Levitte  <richard@levitte.org>

	* contrib/Notify.pl: Allow globbing branches.  Make the revision
	records branch specific.  Show what records you would have updated
	even with --noupdate.  Add --before and --since, so users can
	select datetime ranges to create logs for.  Remove --to and add
	--difflogs-to and --nodifflogs-to to send logs with diffs to one
	address and logs without diffs to another (both can be given at
	once).  More and better documentation.

2005-04-08  Nathaniel Smith  <njs@codesourcery.com>

	* change_set.cc (basic_change_set): Remove problematic
	rename_dir/add combination, until directory semantics are
	fixed.

2005-04-08  Nathaniel Smith  <njs@codesourcery.com>

	* commands.cc (revert): Call maybe_update_inodeprints.
	* app_state.cc (set_restriction): Clear any old restrictions
	first.

2005-04-08  Jon Bright <jon@siliconcircus.com>
	* testsuite.at (NOT_ON_WIN32): Add a function to prevent tests from
	running on Win32 (for cases where the functionality being tested 
	makes no sense on Win32.  Not for cases where the functionality
	just isn't there yet on Win32.)
	* tests/t_final_space.at: Use NOT_ON_WIN32.  The filenames "a b" 
	and "a b " refer to the same file on Win32, obviating this test

2005-04-08  Jon Bright <jon@siliconcircus.com>
	* win32/inodeprint.cc (inodeprint_file): Still close the file if
	getting its time failed.
	* tests/t_netsync_sigpipe.at: Don't bother doing a kill -PIPE on
	Win32.  There is no real SIGPIPE on Win32 and sockets don't get this
	signal if their pipe goes away.  MinGW's kill seems to translate
	-PIPE to some signal that *does* kill monotone, so it seems like the
	easiest solution is just not to send the signal in the first place
	here.
	* tests/t_automate_ancestry_difference.at: Remove old 
	CHECK_SAME_STDOUT call which I'd left by accident.
	* tests/t_automate_leaves.at: Canonicalise monotone output before
	passing to CHECK_SAME_STDOUT
	* tests/t_log_depth.at: Check line count with arithmetic comparison
	rather than autotest's string comparison

2005-04-08  Nathaniel Smith  <njs@codesourcery.com>

	* inodeprint.cc (operator<<): Typo.

	* inodeprint.{hh,cc} (build_inodeprint_map,
	build_restricted_inodeprint_map): Remove unused functions.

2005-04-08  Nathaniel Smith  <njs@codesourcery.com>

	* work.cc: Remove doxygen comments.  Comments are good; comments
	that are longer than the function they document, and give less
	information, are not so good...

2005-04-08  Nathaniel Smith  <njs@codesourcery.com>

	* ChangeLog: Fixup after merge.

2005-04-08  Nathaniel Smith  <njs@codesourcery.com>

	* commands.cc (calculate_current_revision): Defer to
	calculate_restricted_revision instead of special casing.
	(put_revision_id): constify argument.
	(maybe_update_inodeprints): New function.
	(commit, update, checkout): Call it.
	
	* manifest.{cc,hh} (build_manifest_map): Remove, since only caller
	was removed.
	(build_restricted_manifest_map): Go faster if the user is using
	inode signatures.

	* tests/t_inodeprints.at:
	* tests/t_inodeprints_update.at: Typoes.
	
	* work.cc (read_inodeprints): Typo.

2005-04-08  Nathaniel Smith  <njs@codesourcery.com>

	* tests/t_inodeprints.at:
	* tests/t_inodeprints_update.at: New tests.
	* testsuite.at: Add them.
	
	* UPGRADE: Document 0.17 -> 0.18 upgrade path.

2005-04-08  Jon Bright <jon@siliconcircus.com>
	* tests/t_cat_file_by_name.at: CHECK_SAME_STDOUT can only be used
	to check two 'cat' processes or two monotone processes on Win32,
	not to check monotone and 'cat'.  Change to go through an 
	intermediate stdout
	* tests/t_automate_erase_ancestors.at: Ditto
	* tests/t_automate_toposort.at: Ditto
	* tests/t_automate_ancestry_difference.at: Ditto
	* tests/t_vars.at: Call CANONICALISE for stdout output.
	* tests/t_netsync_absorbs.at: Ditto.
	* tests/t_empty_env.at: For Win32, copy libiconv-2.dll to the 
	current dir before the test, otherwise Win32 will search the
	(empty) path for it and not find it.
	* tests/t_automate_descendents.at: Ditto
	* win32/inodeprint.cc: Implement inodeprint_file for Win32, based
	on mode, device, size, create time and write time.
	
	
2005-04-08  Jon Bright <jon@siliconcircus.com>
	* win32/inodeprint.cc: Change the function name to match the one
	on Unix.

2005-04-08  Nathaniel Smith  <njs@codesourcery.com>

	* {win32,unix}/fingerprint.cc: Rename to...
	* {win32,unix}/inodeprint.cc: ...this.  Change function name and
	calling conventions.
	* platform.hh (inodeprint_file): Likewise.
	* inodeprint.{cc,hh}: New files.
	* Makefile.am (MOST_SOURCES, UNIX_PLATFORM_SOURCES,
	WIN32_PLATFORM_SOURCES): Fixup accordingly.
	* vocab_terms.hh (inodeprint): New ATOMIC.
	* work.hh: Prototype inodeprint working copy functions.
	* work.cc: Implement them.

	* manifest.{hh,cc} (manifest_file_name): Remove unused variable.

2005-04-08  Jeremy Cowgar  <jeremy@cowgar.com>

	* doxygen.cfg: added
	* Makefile.am: added apidocs target (builds doxygen docs)

2005-04-07  Nathaniel Smith  <njs@codesourcery.com>

	* manifest.{hh,cc}: Remove some commented out unused functions.

	* win32/have_smart_terminal.cc: Include platform.hh.
	* unix/fingerprint.cc: New file, with new function.
	* win32/fingerprint.cc: New file, with stub function.
	* Makefile.am (UNIX_PLATFORM_SOURCES, WIN32_PLATFORM_SOURCES): Add
	them.

2005-04-07  Nathaniel Smith  <njs@codesourcery.com>

	* manifest.hh, manifest.cc: Remove tabs.

2005-04-07  Nathaniel Smith  <njs@codesourcery.com>

	* tests/t_final_space.at: New test.
	* testsuite.at: Add it.

2005-04-07  Nathaniel Smith  <njs@codesourcery.com>

	* monotone.texi (Dealing with a Fork): 'merge' has slightly
	different output.

	* NEWS: Summarize changes of last 2.5 weeks.

2005-04-07  Nathaniel Smith  <njs@codesourcery.com>

	* database.{cc,hh} (space_usage): New method.
	* database.cc (info): Use it.

2005-04-07  Nathaniel Smith  <njs@codesourcery.com>

	* vocab.cc (verify): Cache known-good strings, to speed up
	repeated processing of related changesets.

	* change_set.cc (basic_change_set_test): Revert last change; the
	old version _was_ valid.

2005-04-07  Nathaniel Smith  <njs@codesourcery.com>

	* smap.hh (insert): Fix stupid bug in assertion condition.

2005-04-07  Nathaniel Smith  <njs@codesourcery.com>

	* change_set.cc (basic_change_set_test): Test a _valid_
	change_set.
	(directory_node): Make a std::map, instead of an smap.  Add a
	comment explaining the bug that makes this temporarily necessary.

	* smap.hh (smap): Don't check for duplicates at insert time,
	unless we've decided not to mark things damaged; don't return
	iterators from insert.  Do check for duplicates at sort time, and
	always sort, instead of sometimes doing linear search.  This makes
	insert O(1), while still preserving the invariant that keys must
	be unique.
	
	* commands.cc (commit): Explain why we're aborting, in the case
	that we detect that a file has changed under us in the middle of a
	commit.

2005-04-07  Richard Levitte  <richard@levitte.org>

	* cryptopp/config.h: typo...

2005-04-06  Nathaniel Smith  <njs@codesourcery.com>

	* work.cc (build_deletions): Issue warning when generating
	delete_dir's; they're totally broken, but I don't want to disable
	them, because then our tests won't see when they're fixed...

2005-04-05  Nathaniel Smith  <njs@codesourcery.com>

	* tests/t_db_execute.at (db execute): New test.
	* testsuite.at: Add it.
	* database.cc (debug): Don't printf-interpret %-signs in input.

2005-04-05  Matt Johnston  <matt@ucc.asn.au>

	* database.cc: remove dulicated block introduced
	in rev 9ab3031f390769f1c455ec7764cc9c083f328a1b
	(merge of 76f4291b9fa56a04feb2186074a731848cced81c and
	c7917be7646df52363f39d2fc2f7d1198c9a8c27). Seems to be another
	instance of the case tested in t_merge_5.at

2005-04-05  Matt Johnston  <matt@ucc.asn.au>

	* basic_io.hh: reserve() the string which we're appending to
	frequently. Seems to give ~5% speedup in 
	diff -r t:revision-0.16 -r t:revision-0.17 - can't hurt.

2005-04-04  Nathaniel Smith  <njs@codesourcery.com>

	* monotone.spec, debian/control: We no longer need external popt.
	* INSTALL: Ditto, plus some general updating.
	
2005-04-04  Nathaniel Smith  <njs@codesourcery.com>

	* tests/t_sql_unpack.at: New test.
	* testsuite.at: Add it.

2005-04-04  Nathaniel Smith  <njs@codesourcery.com>

	* contrib/ciabot_monotone.py (config): Genericize again, so lazy
	people using it won't start sending commits for monotone.
	* .mt-attrs: Make it executable.

2005-04-04  Richard Levitte  <richard@levitte.org>

	* Makefile.am (EXTRA_DIST): Add the extra popt files.

	* popt/popt.3, popt/popt.ps, popt/testit.sh: Include a few more
	  files from popt, mostly to have documentation on hand.  post.ps
	  is mentioned in popt/README.

2005-04-03  Nathaniel Smith  <njs@codesourcery.com>

	* Makefile.am (EXTRA_DIST): Add contrib/ stuff to distributed
	files list.
	* contrib/ciabot_monotone.py (config.delivery): Turn on.
	(send_change_for): Don't include "ChangeLog:" line when extracting
	changelog.

2005-04-03  Nathaniel Smith  <njs@codesourcery.com>

	* contrib/ciabot_monotone.py: New file.
	* contrib/README: Describe it.

2005-04-03  Richard Levitte  <richard@levitte.org>

	* AUTHORS: Add information about popt.

	* monotone.cc (my_poptStuffArgFile): Include the bundled popt.h.
	Since we now have a working popt, we can remove the restrictions
	on the use of -@.
	* tests/t_at_sign.at: Test that we can take more tha one -@.
	* monotone.1: Document it.

	* popt/poptint.h (struct poptContext_s): Add field to keep track
	  of the number of allocated leftovers elements.
	* popt/popt.c (poptGetContext): Initialise it and use it.
	  (poptGetNextOpt): Use it and realloc leftovers when needed.
	  Also make sure that the added element is a dynamically allocated
	  copy of the original string, or we may end up with a dangling
	  pointer.  These are huge bugs in popt 1.7, when using
	  poptStuffArgs().
	  (poptFreeContext): Free the leftovers elements when freeing
	  leftovers.
	  (poptSaveLong, poptSaveInt): Apply a small patch from Debian.

	* popt/CHANGES, popt/COPYING, popt/README, popt/findme.c,
	  popt/findme.h, popt/popt.c, popt/poptconfig.c, popt/popt.h,
	  popt/popthelp.c, popt/poptint.h, popt/poptparse.c,
	  popt/system.h, popt/test1.c, popt/test2.c, popt/test3.c: Bundle
	  popt 1.7.
	* configure.ac, Makefile.am: Adapt.

2005-04-01  Richard Levitte  <richard@levitte.org>

	* contrib/Notify.pl: Complete rewrite.  Among other things, it
	  makes better use of some new monotone automate features.  It's
	  also better organised and much more documented.

2005-04-01  Jeremy Cowgar  <jeremy@cowgar.com>

	* tests/t_dropkey_2.at: Updated to test dropkey instead of delkey
	* tests/t_dropkey_1.at: Updated to test dropkey instead of delkey
	* monotone.texi (Key and Cert): Changed references to delkey
	  to dropkey
	  (Commands): Changed references to delkey to dropkey
	* testsuite.at: changed references from t_delkey* to t_dropkey*
	* t_delkey_1.at: renamed to t_dropkey_1.at
	* t_delkey_2.at: renamed to t_dropkey_2.at
	* commands.cc (CMD(delkey)): renamed to dropkey to maintain
	  command consistency (with existing drop command)

2005-04-01  Richard Levitte  <richard@levitte.org>

	* monotone.cc (my_poptStuffArgFile): An argument file might be
	empty, and therefore contain no arguments to be parsed.  That's
	OK.
	* tests/t_at_sign.at: Test it.

2005-04-01  Nathaniel Smith  <njs@codesourcery.com>

	* monotone.cc: Fixup after merge.

2005-04-01  Nathaniel Smith  <njs@codesourcery.com>

	* file_io.cc (read_data_for_command_line): New function.
	(read_data_stdin): New function.
	* file_io.hh (read_data_for_command_line): Add prototype.
	
	* monotone.cc (my_poptStuffArgFile): Clean up a little.  Use
	read_data_for_command_line.  Don't free argv, but rather return
	it.
	(cpp_main): Keep a list of allocated argv's, and free them.
	(options): Tweak wording of help text on -@.
	
2005-04-01  Nathaniel Smith  <njs@codesourcery.com>

	* file_io.hh: Remove tabs.

2005-04-01  Nathaniel Smith  <njs@codesourcery.com>

	* monotone.cc (cpp_main): Actually remove newline.

2005-04-01  Nathaniel Smith  <njs@codesourcery.com>

	* ChangeLog: Fixup after merge.
	* monotone.text (Making Changes): Fix typo.
	
2005-04-01  Nathaniel Smith  <njs@codesourcery.com>

	* monotone.cc (cpp_main): Remove now-unneccessary newline.
	
	* commands.cc (commit): Fix typo.
	
	* monotone.texi (Making Changes): Don't claim that writing to
	MT/log prevents the editor from starting.  Clarify later that
	having written to MT/log still means the editor will pop up
	later.

2005-04-01  Richard Levitte  <richard@levitte.org>

	* monotone.cc: Add the long name --xargs for -@.
	* monotone.1: Document it.
	* tests/t_at_sign.at: Remove extra empty line and test --xargs.

	* monotone.texi (Making Changes): Cleanupy tweaks.

	* monotone.cc (my_poptStuffArgFile): New function to parse a file
	for more arguments and stuff them into the command line.
	(cpp_main): Add the -@ option
	* tests/t_at_sign.at, testsuite.at: Test it
	* monotone.1: Document it.

2005-03-31  Nathaniel Smith  <njs@codesourcery.com>

	* tests/t_log_depth.at: Cleanupy tweaks.

2005-03-31  Jeremy Cowgar  <jeremy@cowgar.com>

	* monotone.texi: Tutorial updated to include example of
	  editing/committing with MT/log
	* work.cc (has_contents_user_log) Added
	* work.hh (has_contents_user_log) Added
	* commands.cc (CMD(commit)): Checks to ensure both MT/log and the
	  --message option does not exist during commit.
	* transforms.hh (prefix_lines_with): Added
	* transforms.cc (prefix_lines_with): Added
	* sanity.cc (naughty_failure): Made use of prefix_lines_with()
	* ui.cc (inform): now handles messages w/embedded newlines
	* tests/t_commit_log_3.at: Created to test new functionality
	  added to CMD(commit)
	* testsuite.at: Added above test

2005-03-31  Richard Levitte  <richard@levitte.org>

	* monotone.cc: Add the --depth option...
	* app_state.hh (class app_state),
	  app_state.cc (app_state::set_depth): ... and the field and
	  method to store and set it.
	* commands.cc (CMD(log)): ... then handle it.

	* tests/t_log_depth.at: Add a test for 'log --depth=n'
	* testsuite.at: Add it.
	* monotone.texi (Informative): Document it.

2005-03-31  Nathaniel Smith  <njs@codesourcery.com>

	* automate.cc (automate_erase_ancestors): Accept zero arguments,
	and in such case print nothing.  (Important for scripting.)
	* commands.cc (automate):
	* monotone.texi (Automation):
	* tests/t_automate_erase_ancestors.at: Update accordingly.

2005-03-31  Nathaniel Smith  <njs@codesourcery.com>

	* automate.cc (automate_toposort): Accept zero arguments, and in
	such case print nothing.  (Important for scripting.)
	* commands.cc (automate):
	* monotone.texi (Automation):
	* tests/t_automate_toposort.at: Update accordingly.

2005-03-30  Richard Levitte  <richard@levitte.org>

	* contrib/Notify.pl: A new Perl hack to send change logs by
	email.

	* contrib/README: Add a quick description.

2005-03-30  Nathaniel Smith  <njs@codesourcery.com>

	* automate.cc (automate_leaves): New function.
	(automate_command): Add it.
	* commands.cc (automate): Synopsify it.
	* monotone.1: Add it.
	* monotone.texi (Automation, Commands): Likewise.
	
	* tests/t_automate_leaves.at: New test.
	* testsuite.at: Add it.

2005-03-30  Nathaniel Smith  <njs@codesourcery.com>

	* monotone.texi (Automation): Make newly added sample outputs
	verbatim also.

2005-03-30  Nathaniel Smith  <njs@codesourcery.com>

	* tests/t_automate_toposort.at: New test.
	* tests/t_automate_ancestry_difference.at: New test.
	* tests/t_diff_first_rev.at: New test.
	* testsuite.at: Add them.
	
	* revision.cc (calculate_ancestors_from_graph): Do not keep an
	"interesting" set and return only ancestors from this set;
	instead, simply return all ancestors.  Returning a limited set of
	ancestors does not speed things up, nor reduce memory usage in
	common cases.  (The only time it would reduce memory usage is when
	examining only a small ancestor set, which the important case,
	'heads', does not; even then, erase_ancestors would need to intern
	the interesting revisions first so they got low numbers, which it
	doesn't.)
	(erase_ancestors): Adjust accordingly.
	(toposort, ancestry_difference): New functions.
	* revision.hh (toposort, ancestry_difference): Declare.
	* automate.cc (automate_toposort, automate_ancestry_difference):
	New functions.
	(automate_command): Add them.
	All functions: clarify in description whether output is sorted
	alphabetically or topologically.
	* commands.cc (automate): Synopsify them.
	* monotone.1: Add them.
	* monotone.texi (Commands): Likewise.
	(Automation): Likewise.  Also, clarify for each command whether
	its output is alphabetically or topologically sorted.
	
2005-03-29  Richard Levitte  <richard@levitte.org>

	* commands.cc (CMD(ls)): Update with the same information as
	CMD(list)

	* monotone.texi (Automation): Make the sample output verbatim

2005-03-26  Nathaniel Smith  <njs@codesourcery.com>

	* automate.cc (automate_erase_ancestors): New function.
	(automate_command): Use it.
	* commands.cc (automate): Document it.

	* tests/t_automate_erase_ancestors.at: New test.
	* testsuite.at: Add it.

	* monotone.texi (Automation, Commands): Document automate
	erase_ancestors.
	* monotone.1: Document automate erase_ancestors.

2005-03-26  Nathaniel Smith  <njs@codesourcery.com>

	* automate.cc (interface_version): Bump to 0.1.
	(automate_descendents): New function.
	(automate_command): Call it.
	* commands.cc (automate): Add it to help text.

	* tests/t_automate_descendents.at: New test.
	* testsuite.at: Add it.
	
	* monotone.texi (Automation, Commands): Document automate
	descendents.
	* monotone.1: Document automate descendents, and vars stuff.

2005-03-26  Nathaniel Smith  <njs@codesourcery.com>

	* tests/t_attr.at: No longer a bug report.
	* tests/t_rename_attr.at: New test.
	* testsuite.at: Add it.

2005-03-26  Joel Crisp  <jcrisp@s-r-s.co.uk>

	* contrib/Log2Gxl.java: New file.

2005-03-26  Nathaniel Smith  <njs@pobox.com>

	* contrib/README: New file.

2005-03-25  Nathaniel Smith  <njs@pobox.com>

	* commands.cc (user_log_file_name): Remove unused variable
	again.  Hopefully it will take this time...

2005-03-25  Nathaniel Smith  <njs@pobox.com>

	* commands.cc (user_log_file_name): Remove unused variable.

2005-03-25  Jeremy Cowgar  <jeremy@cowgar.com>

	* monotone.texi: Added a bit more documentation about MT/log
	  Updated edit_comment hook and addded delkey docs
	* commands.cc: Added delkey command
	* t_delkey_1.at: Tests delkey command on public key
	* t_delkey_2.at: Tests delkey command on public and private key
	* testsuite.at: Added above tests
	* std_hooks.lua: Transposed the MT: lines and user_log_contents,
	  user_log_contents now appears first.

2005-03-25  Jeremy Cowgar  <jeremy@cowgar.com>

	* t_setup_creates_log.at: Ensures that MT/log is created
	  on setup
	* t_checkout_creates_log.at: Ensures that MT/log is created
	  on checkout
	* t_commit_log_1.at: Ensures that:
	  1. Read and entered as the ChangeLog message
	  2. Is blanked after a successful commit
	* t_commit_log_2.at: Ensures that commit works w/o MT/log being
	  present
	* testsuite.at: Added the above tests.

2005-03-25  Matt Johnston  <matt@ucc.asn.au>

        * {unix,win32}/platform_netsync.cc, platform.hh, Makefile.am: new
        functions to disable and enable sigpipe.
        * netsync.cc, main.cc: call the functions from netsync rather than
        globally, so that sigpipe still works for piping output of commands
        such as 'log'.
        * tests/t_netsync_sigpipe.at: test it.
        * testsuite.at: add it.

2005-03-25  Matt Johnston  <matt@ucc.asn.au>

	* monotone.cc: add short options -r, -b, -k, and -m
	for --revision, --branch, --key, and --message respectively.
	* monotone.texi, monotone.1: document them
	* tests/t_short_opts.at: test them
	* testsuite.at: add it

2005-03-24  Nathaniel Smith  <njs@codesourcery.com>

	* tests/t_empty_env.at: New test.
	* testsuite.at: Add it.  Absolutify path to monotone so it will
	work.
	
	* unix/have_smart_terminal.cc (have_smart_terminal): Handle the
	case where TERM is unset or empty.

2005-03-24  Nathaniel Smith  <njs@codesourcery.com>

	* ui.hh (tick_write_nothing): New class.
	* monotone.cc (cpp_main): Enable it.

2005-03-24  Nathaniel Smith  <njs@codesourcery.com>

	* work.cc (build_deletions, build_additions): Fixup after merge.

2005-03-23  Nathaniel Smith  <njs@codesourcery.com>

	* tests/t_cat_file_by_name.at: Check for attempting to cat
	non-existent files.
	* tests/t_empty_id_completion.at: New test.
	* tests/t_empty_path.at: New test.
	* testsuite.at: Add them.
	
	* database.cc (complete): Always generate some sort of limit term,
	even a degenerate one.
	
	* app_state.cc (create_working_copy): Check for null directory.

	* work.cc (build_deletion, build_addition, build_rename): Check
	for null paths.

2005-03-23  Derek Scherger  <derek@echologic.com>

	* Makefile.am UNIX_PLATFORM_SOURCES:
	WIN32_PLATFORM_SOURCES: add have_smart_terminal.cc
	* platform.hh (have_smart_terminal): prototype
	* ui.cc (user_interface): set ticker to dot/count based on
	have_smart_terminal
	* unix/have_smart_terminal.cc: 
	* win32/have_smart_terminal.cc: new file
	
2005-03-23  Derek Scherger  <derek@echologic.com>

	* commands.cc (add): pass list of prefixed file_path's to
	build_additions
	(drop): pass list of prefixed file_path's to build_deletions
	(attr): pass attr_path as a 1 element vector to build_additions
	* work.{cc,hh} (build_addition): rename to...
	(build_additions): this, and accept a vector of paths to be added
	in a single path_rearrangement
	(build_deletion): rename to ...
	(build_deletions): this, and accept a vector of paths to be
	dropped in a single path_rearrangement
	(known_preimage_path): replace manifest and path_rearrangement
	args with a path_set to avoid extracting paths for every file
	(build_rename): adjust for change to known_preimage_path

2005-03-23  Nathaniel Smith  <njs@codesourcery.com>

	* monotone.cc (my_poptFreeContext, cpp_main): Apparently
	poptFreeContext silently changed its return type at some unknown
	time.  Hack around this.

2005-03-23  Nathaniel Smith  <njs@codesourcery.com>

	* monotone.cc (cpp_main): Remove the special code to dump before
	printing exception information, since we no longer dump to the
	screen, so it's always better to have the little status message
	saying what happened to the log buffer at the end of everything.
	* sanity.cc (dump_buffer): Give a hint on how to get debug
	information, when discarding it.
	* work.{hh,cc} (get_local_dump_path): New function.
	* app_state.cc (allow_working_copy): Use it for default
	global_sanity dump path.
	* monotone.texi (Reserved Files): Document MT/debug.
	(Network): Capitalize Bob and Alice (sorry graydon).
	Document new defaulting behavior.

2005-03-23  Nathaniel Smith  <njs@codesourcery.com>

	* work.cc, sanity.cc: Remove tabs.

2005-03-23  Nathaniel Smith  <njs@codesourcery.com>

	* monotone.texi (Network Service): Mention that monotone remembers
	your server/collection.
	(Vars): New section.
	* netsync.cc (process_hello_cmd): Touch more cleaning.
	* tests/t_merge_5.at: More commentary.
	
2005-03-23  Matt Johnston  <matt@ucc.asn.au>

	* tests/t_merge_5.at: new test for a merge which ends up with
	duplicate lines.
	* testsuite.at: add it

2005-03-22  Jeremy Cowgar  <jeremy@cowgar.com>

	* AUTHORS: Added my name
	* app_state.cc, commands.cc, lua.cc, lua.hh, monotone.texi,
	  std_hooks.lua, work.cc, work.hh: Added functionality to
	  read the MT/log file for commit logs. In this revision
	  tests are not yet complete nor is documenation complete
	  but the reading, blanking and creating of MT/log is.

2005-03-22  Nathaniel Smith  <njs@codesourcery.com>

	* vocab_terms.hh: Declare base64<var_name>.
	* database.cc (clear_var, set_var, get_vars): base64-encode
	var_names in the database.
	* monotone.texi (Internationalization): Update description of
	vars.
	* transforms.{cc,hh} ({in,ex}ternalize_var_name): Remove.
	* commands.cc (set, unset, ls_vars): Update accordingly.
	(unset): Error out if the variable doesn't exist.
	* tests/t_vars.at: Verify this works.

	* netcmd.cc (test_netcmd_functions): Properly type arguments to
	{read,write}_hello_cmd_payload.
	(write_hello_cmd_payload): Properly type arguments.
	* netcmd.hh (write_hello_cmd_payload):
	* netsync.cc (queue_hello_cmd): Adjust accordingly.
	(process_hello_cmd): More cleaning.  Also, save new server keys to
	a var, and check old server keys against the var.
	
	* tests/t_netsync_checks_server_key.at: New test.
	* testsuite.at: Add it.  Better docs for some netsync macros,
	while I'm here...
	* tests/t_netsync_absorbs.at: Add 'netsync' keyword.
	
2005-03-22  Nathaniel Smith  <njs@codesourcery.com>

	* tests/t_netsync_absorbs.at: New test.
	* testsuite.at: Add it.

	* netcmd.{cc,hh} (read_hello_cmd_payload): Properly type
	arguments.
	* netsync.cc (dispatch_payload): Adjust accordingly.  Move some
	logic into process_hello_cmd.
	(known_servers_domain): New constant.
	(process_hello_cmd): Tweak arguments appropriately.  Include logic
	formerly in dispatch_payload.  Cleanup.

	No semantic changes.
	
2005-03-21  Nathaniel Smith  <njs@codesourcery.com>

	* monotone.texi (Starting a New Project): Tweak phrasing.

2005-03-21  Nathaniel Smith  <njs@codesourcery.com>

	* commands.cc (process_netsync_client_args): If user specifies
	server/collection and there is no default, set the default.
	* tests/t_netsync_set_defaults.at: New test.
	* testsuite.at: Add it.

2005-03-21  Nathaniel Smith  <njs@codesourcery.com>

	* vocab.hh (var_key): New typedef.
	* database.{cc,hh}: Use it.  Make most var commands take it.
	* commands.cc (set, unset): Adjust accordingly.
	(default_server_key, default_collection_key): New constants.
	(process_netsync_client_args): New function.
	(push, pull, sync): Use it.

	* tests/t_netsync_defaults.at: New test.
	* testsuite.at: Add it.

2005-03-21  Matt Johnston  <matt@ucc.asn.au>

	* change_set.cc: use std::map rather than smap for 
	confirm_unique_entries_in_directories() and confirm_proper_tree()
	since they perform a lot of insert()s.

2005-03-21  Nathaniel Smith  <njs@codesourcery.com>

	* monotone.texi (list tags, list vars, set, unset): Document.
	(Internationalization): Document vars.

2005-03-21  Nathaniel Smith  <njs@codesourcery.com>

	* transforms.{hh,cc} ({in,ex}ternalize_var_{name,domain}): New
	functions.
	* vocab_terms.hh (base64<var_value>): Declare template.
	* database.hh (get_vars): Simplify API.
	* database.cc (get_vars, get_var, var_exists, set_var, clear_var):
	Implement.
	* commands.cc (set, unset): New commands.
	(ls): New "vars" subcommand.
	* tests/t_vars.at: Fix.  Un-XFAIL.
	
2005-03-21  Nathaniel Smith  <njs@codesourcery.com>

	* transforms.{cc,hh}: Remove tabs.

2005-03-20  Nathaniel Smith  <njs@codesourcery.com>

	* tests/t_vars.at: New test.
	* testsuite.at: Add it.

2005-03-20  Nathaniel Smith  <njs@codesourcery.com>

	* schema.sql (db_vars): New table.
	* database.cc (database::database): Update schema id.
	* schema_migration.cc (migrate_client_to_vars): New function.
	(migrate_monotone_schema): Use it.
	* tests/t_migrate_schema.at: Another schema, another test...
	
	* vocab_terms.hh (var_domain, var_name, var_value): New types.
	* database.hh (get_vars, get_var, var_exists, set_var, clear_var):
	Prototype new functions.
	
2005-03-20  Derek Scherger  <derek@echologic.com>

	* file_io.cc (book_keeping_file): return true only if first
	element of path is MT, allowing embedded MT elements
	(walk_tree_recursive): check relative paths for ignoreable book
	keeping files, rather than absolute paths
	(test_book_keeping_file): add fs::path tests for book keeping
	files
	* tests/t_add_intermediate_MT_path.at: un-XFAIL, fix some problems
	with commas, add tests for renames and deletes with embedded MT
	path elements.

2005-03-20  Nathaniel Smith  <njs@codesourcery.com>

	* monotone.texi: Add some missing @sc{}'s.
	* cryptopp/config.h: Use "mt-stdint.h", not <stdint.h>, for
	portability.

2005-03-19  Nathaniel Smith  <njs@codesourcery.com>

	* Makefile.am (EXTRA_DIST): Add UPGRADE and README.changesets.
	* debian/files: Auto-updated by dpkg-buildpackage.

	* This is the 0.17 release.
	
2005-03-18  Nathaniel Smith  <njs@codesourcery.com>

	* Makefile.am (MOST_SOURCES): Add package_{full_,}revision.h.
	* NEWS: Fill in date.
	* debian/copyright: Update from AUTHORS.
	* configure.ac: Bump version number to 0.17.
	* debian/changelog, monotone.spec: Update for release.
	* po/monotone.pot: Auto-updated by distcheck.

2005-03-18  Christof Petig <christof@petig-baender.de>

	* sqlite/*: Imported sqlite version 3.1.6 tree

2005-03-18  Nathaniel Smith  <njs@codesourcery.com>

	* monotone.1, commands.cc, Makefile.am: Fixup after merge.

2005-03-18  Nathaniel Smith  <njs@codesourcery.com>

	* path_component (split_path): Fix bug.
	Also, add unit tests for file.
	* unit_tests.{hh,cc}: Add path_component unit tests.
	
2005-03-18  Nathaniel Smith  <njs@codesourcery.com>

	* Makefile.am: Fixup after merge.
	
2005-03-18  Nathaniel Smith  <njs@codesourcery.com>

	* change_set.cc: Move path_component stuff to...
	* path_component.{hh,cc}: ...these new files.
	* Makefile.am: Add them.

2005-03-18  Matt Johnston  <matt@ucc.asn.au>

	* txt2c.cc: add --no-static option
	* Makefile.am, package_revision.h, package_full_revision.h:
	create revision info files as standalone .c files to speed
	compilation (mt_version.cc doesn't need to recompile each time)

2005-03-17  Derek Scherger  <derek@echologic.com>

	* INSTALL: add note about creating a ./configure script

2005-03-16  Nathaniel Smith  <njs@codesourcery.com>

	* UPGRADE: Finish, hopefully.
	* monotone.texi (db check): Be more clear about what is normally
	checked, and when 'db check' is useful.

2005-03-16  Patrick Mauritz <oxygene@studentenbude.ath.cx>

	* monotone.texi (Hook Reference): Typo.

2005-03-16  Nathaniel Smith  <njs@codesourcery.com>

	* monotone.texi: Add Derek Scherger to the copyright list.
	Various tweaks.
	(Starting a New Project): Rewrite to clarify that only Jim runs
	"setup", and explain why.
	(Network Service): Add a note that most people do use a central
	server, since people on the mailing list seem to perhaps be
	getting the wrong idea.
	(Making Changes): Expand a little on what the "." in "checkout ."
	means, since people seem to accidentally checkout stuff into real
	directories.
	(db check): Add much verbiage on the implications
	of various problems, and how to fix them.  Also clarify some
	wording.
	* NEWS: Small tweaks.
	* UPGRADE: More instructions, not done yet...
	
2005-03-15  Matt Johnston  <matt@ucc.asn.au>

	* commands.cc, monotone.texi, monotone.1: mention that agraph
          output is in VCG format.

2005-03-14  Nathaniel Smith  <njs@codesourcery.com>

	* commands.cc (cat): 'cat file REV PATH'.
	* monotone.texi: Mention it.
	* tests/t_cat_file_by_name.at: New test.
	* testsuite.at: Add it.

2005-03-11  Nathaniel Smith  <njs@codesourcery.com>

	* automate.cc (automate_heads): Remove app.initialize call.
	* revision.cc, revision.hh (calculate_arbitrary_change_set): New
	function.
	(calculate_composite_change_set): Touch more sanity checking.

	* commands.cc (update): Use it.

2005-03-10  Derek Scherger  <derek@echologic.com>

	* app_state.cc (set_restriction): adjust bad path error message
	* commands.cc (get_valid_paths): refactor into ...
	(extract_rearranged_paths): ... this
	(extract_delta_paths): ... this
	(extract_changed_paths): ... this
	(add_intermediate_paths): ... and this
	(restrict_delta_map): new function
	(calculate_restricted_change_set): new function
	(calculate_restricted_revision):
	(ls_missing):
	(revert): rework using new valid path functions
	(do_diff): adjust --revision variants to work with restrictions
	* tests/t_diff_restrict.at: un-XFAIL

2005-03-09  Jon Bright <jon@siliconcircus.com>
	* win32/monotone.iss: Install the many-files version of the
	docs, install the figures, create a start-menu icon for the
	docs.
	* Makefile.am: Make docs generation work with MinGW

2005-03-09  Jon Bright <jon@siliconcircus.com>
	* win32/monotone.iss: Monotone -> monotone

2005-03-09  Jon Bright <jon@siliconcircus.com>
	* win32/monotone.iss: Added an Inno Setup script for 
	generating a Windows installer.  Inno Setup is GPLed, see
	http://www.jrsoftware.org for download

2005-03-09  Jon Bright <jon@siliconcircus.com>
	* t_diff_binary.at: binary.bz.b64 -> binary.gz.b64

2005-03-08  Derek Scherger  <derek@echologic.com>

	* Makefile.am: adjust for fsck rename
	* commands.cc (db fsck): rename to db check and add short help;
	adjust for fsck file renames
	* database.{cc,hh}: minor alignment adjustments
	(get_statistic): remove redundant method
	(info): use count in place of get_statistic
	(count): return unsigned long instead of int
	(get_keys): new method
	(get_public_keys): new method
	(get_private_keys): rewrite using get_keys
	(get_certs): new method to get all certs in database from
	specified table
	(get_revision_certs): ditto
	* fsck.{cc,hh}: rename to...
	* database_check.{cc,hh}: ...this; add key, cert and sane revision
	history checking
	* monotone.1: document db dump/load/check commands
	* monotone.texi: document db check command
	* tests/t_fsck.at: rename to...
	* tests/t_database_check.at: ...this; and add tests for key and
	cert problems
	* testsuite.at: account for new test name

2005-03-08  Nathaniel Smith  <njs@codesourcery.com>

	* ChangeLog: Insert some missing newlines.
	* NEWS: Note file format changes.
	* file_io.cc (tilde_expand): Clarify error message.

2005-03-08  Nathaniel Smith  <njs@codesourcery.com>

	* keys.{cc,hh} (require_password): Simplify interface, do more
	work.
	* rcs_import.cc (import_cvs_repo): Update accordingly.
	* commands.cc (server): Likewise.
	* revision.cc (build_changesets_from_existing_revs) 
	(build_changesets_from_manifest_ancestry): Require passphrase
	early.

2005-03-08  Nathaniel Smith  <njs@codesourcery.com>

	* NEWS, INSTALL, README.changesets: Update in preparation for
	0.17.
	* UPGRADE: New file.
	
	* tests/t_diff_restrict.at: Oops.  XFAIL it.
	
2005-03-08  Jon Bright  <jon@siliconcircus.com>
	
	* win32/process.cc (process_spawn): Escape the parameters,
	surround them with quotes before adding them to the consolidated
	command line string
	* mkstemp.cc (monotone_mkstemp): Now takes a std::string&, and
	returns the *native* form of the path in this.
	* mkstemp.hh: Now always use monotone_mkstemp
	(monotone_mkstemp): Update prototype
	* lua.cc (monotone_mkstemp_for_lua): Use new-style 
	monotone_mkstemp

2005-03-08  Jon Bright  <jon@siliconcircus.com>
	
	* win32/read_password.cc (read_password): Now correctly hides 
	password when run in a Windows console.  Does at least enough in
	a MinGW rxvt console to make sure that you can't see the password.
	* win32/process.cc: Change indentation.
	(process_spawn): Log commands executed, as for unix process.cc

2005-03-07  Nathaniel Smith  <njs@codesourcery.com>

	* tests/t_diff_restrict.at: New test.
	* testsuite.at: Add it.

2005-03-05  Nathaniel Smith  <njs@codesourcery.com>

	* netsync.cc (encountered_error, error): New variable and method.
	(session::session): Initialize encountered_error.
	(write_netcmd_and_try_flush, read_some, write_some): Check it.
	(queue_error_cmd): Consider it like sending a goodbye.
	(process_error_cmd): Throw an exception instead of considering it
	a goodbye.
	(process_data_cmd): Call error() if epochs don't match.
	* tests/t_epoch.at, tests/t_epoch_server.at: More minor tweaks.
	Expect failed pulls to exit with status 0.  This isn't really
	correct, but looks complicated to fix...

2005-03-05  Nathaniel Smith  <njs@codesourcery.com>

	* testsuite.at (NETSYNC_SERVE_N_START): New macro.
	* tests/t_epoch_server.at: Misc. fixes.

	* netsync.cc (session::session): Don't open valve yet.
	(maybe_note_epochs_finished): New method to open
	valve.
	(process_done_cmd, process_data_cmd): Call it.
	(rebuild_merkle_trees): Actually calculate hashes for epoch merkle
	trees.  Also, only include epochs that meet the branch mask.
	(session): Remove unused id_to_epoch map.
	
2005-03-05  Nathaniel Smith  <njs@codesourcery.com>

	* netcmd.cc (read_netcmd_item_type): Handle epoch_item.
	(test_netcmd_functions): Update for new confirm_cmd_payload
	format.
	* netsync.cc (process_confirm_cmd): Cut and paste error.

2005-03-05  Nathaniel Smith  <njs@codesourcery.com>

	* constants.{cc,hh}: Add new epochlen, epochlen_bytes constants.
	* vocab_terms.hh, vocab.hh: Add new epoch_data type.  Add predeclarations
	for it.
	* commands.cc (ls_epochs):
	* revision.cc (
	* database.hh:
	* database.cc: Update for epoch_data.  Add get_epoch, epoch_exists
	methods.
	* epoch.{cc,hh}: New files.
	* netsync.cc: Actually implement epochs-via-merkle code.

2005-03-04  Nathaniel Smith  <njs@codesourcery.com>

	* schema.sql (branch_epochs): Add 'hash' field.
	* schema_migration.cc: Fixup for.
	* database.cc (database): Change schemas.
	* tests/t_migrate_schema.at: Replace epoch db test case with one
	with new schema.

2005-03-03  Nathaniel Smith  <njs@codesourcery.com>

	* netsync.cc (session::id_to_epoch): New variable.
	(session::session): Create refinement and requested item tables
	for epochs.
	(rebuild_merkle_trees): Fill epoch merkle tree and id_to_epoch
	table.

	* netsync.cc (queue_confirm_cmd, process_confirm_cmd) 
	(dispatch_payload, rebuild_merkle_trees): 
	* netcmd.hh:
	* netcmd.cc (read_confirm_cmd_payload, write_confirm_cmd_payload):
	Remove epochs.

2005-02-27  Nathaniel Smith  <njs@codesourcery.com>

	* constants.cc:
	* revision.cc:
	* testsuite.at: 
	* commands.cc:
	* ChangeLog: Fixup after merge.

2005-02-27  Nathaniel Smith  <njs@codesourcery.com>

	* merkle_tree.hh (netcmd_item_type): Add epoch_item.
	* merkle_tree.cc (netcmd_item_type_to_string): Handle epoch_item.

	* packet.hh, packet.cc (struct packet_db_valve): New class.
	* netsync.cc (session): Use a valved writer.

2005-02-26  Nathaniel Smith  <njs@codesourcery.com>

	* merkle_tree.hh: Fix comment.
	Remove prototypes for non-existing functions.

2005-02-26  Nathaniel Smith  <njs@codesourcery.com>

	* tests/t_epoch_unidirectional.at: New test.
	* testsuite.at: Add it.

2005-02-26  Nathaniel Smith  <njs@codesourcery.com>

	* tests/t_epoch.at: Even more paranoid.
	* tests/t_epoch_server.at: New test.
	* testsuite.at: Add it.
	
2005-02-21  Nathaniel Smith  <njs@codesourcery.com>

	* tests/t_epoch.at: Check that netsync only sends relevant
	epochs, and be a little more paranoid.

2005-02-19  Nathaniel Smith  <njs@codesourcery.com>

	* revision.cc (struct anc_graph): Fixup after merge.

2005-02-18  graydon hoare  <graydon@pobox.com>

	* database.cc (set_epoch): Fix SQL.
	* monotone.texi (Rebuilding ancestry): Reword a bit.
	* netcmd.{cc,hh} 
	({read,write}_hello_cmd_payload): Transfer server key with hello.
	({read,write}_confirm_cmd_payload): Transfer epoch list with confirm.
	* netsync.cc: Adapt to changes in netcmd.
	(rebuild_merkle_trees): Set nonexistent epochs to zero before sync.
	* revision.cc (anc_graph): Randomize epochs on rebuild.
	* tests/t_epoch.at: Fix up to test slightly new semantics.

2005-02-07  Nathaniel Smith  <njs@codesourcery.com>

	* monotone.1: Add more db commands.
	* monotone.texi: Document db rebuild.  Add section on rebuilding
	ancestry and epochs.

2005-02-06  graydon hoare  <graydon@pobox.com>

	* commands.cc (db): Add epoch commands.
	(list): Likewise.
	Also remove some unneeded transaction guards.
	* database.{cc,hh} (get_epochs): New function.
	(set_epoch): Likewise.
	(clear_epoch): Likewise.
	Also remove all persistent merkle trie stuff.
	* schema.sql: Add epochs, remove tries.
	* schema_migration.cc: Update.
	* tests/t_epoch.at: New test.
	* tests/t_migrate_schema.at: Update.
	* testsuite.at: Add some new helpers, call t_epoch.at.
	* vocab.hh (epoch_id): Define.
	* vocab_terms.hh (epoch): Define.

2005-02-05  Nathaniel Smith  <njs@codesourcery.com>

	* merkle_tree.hh: Remove mcert_item and fcert_item, rename
	rcert_item to cert_item, renumber to remove gaps left.
	* merkle_tree.cc (netcmd_item_type_to_string):
	* netcmd.cc (read_netcmd_item_type): 
	* netsync.cc: Adjust accordingly.
	
2005-02-05  Nathaniel Smith  <njs@codesourcery.com>

	* constants.cc (constants): Bump netsync protocol version.

2005-03-07  Nathaniel Smith  <njs@codesourcery.com>

	* lua.cc (monotone_spawn_for_lua): Minimal change to get arguments
	in right order.  Still needs hygienic cleanups...
	* tests/t_can_execute.at: Run 'cp' instead of 'touch', because cp
	will actually notice if we pass arguments out of order.
	* testsuite.at: Remove mysterious blank line.
	
2005-03-07  Nathaniel Smith  <njs@codesourcery.com>

	* unix/process.cc (process_spawn): Log command line before
	executing.

2005-03-07  Nathaniel Smith  <njs@codesourcery.com>

	* revision.cc (kill_redundant_edges): Rename back to...
	(kluge_for_3_ancestor_nodes): ...this.  Go back to only cleaning
	up parents of 3+ parent nodes.
	(analyze_manifest_changes): Take a third argument, of files whose
	ancestry needs splitting.
	(construct_revision_from_ancestry): Make more more complex, in
	order to properly track file identity in merges.

2005-03-05  Nathaniel Smith  <njs@codesourcery.com>

	* revision.cc (check_sane_history): Typo.
	
2005-03-05  Nathaniel Smith  <njs@codesourcery.com>

	* revision.hh (check_sane_history): Take an app_state instead of a
	database as an argument.
	* database.cc: Pass an app_state instead of a database as its
	argument. 
	* revision.cc (check_sane_history): Update accordingly.  Add a new
	check for merges, that they are creating consistent changesets
	(even when the common ancestor is outside of the usual
	paranoia-checking search depth).

2005-03-05  Nathaniel Smith  <njs@codesourcery.com>

	* revision.cc (kluge_for_3_ancestor_nodes): Rename to...
	(kill_redundant_edges): ...this.  Kill all redundant edges, not
	just ones on nodes with 3+ parents.  Also, make it actually work.
	
2005-03-05  Nathaniel Smith  <njs@codesourcery.com>

	* revision.cc (kluge_for_3_ancestor_nodes): New method.
	(rebuild_ancestry): Call it.

2005-03-03  Nathaniel Smith  <njs@codesourcery.com>

	* revision.cc (check_sane_history): Print a warning to let the
	user know why things like 'pull' can take so long.
	* netsync.cc: Remove a few tabs.

2005-03-04  Jon Bright  <jon@siliconcircus.com>
	
	* win32/process.cc (process_spawn): Now takes 
	const char * const argv[]
	* unix/process.cc (process_spawn): Ditto.  Cast for call to
	execvp
	(existsonpath): Initialise args in a const way

2005-03-04  Jon Bright  <jon@siliconcircus.com>
	
	* win32/process.cc (process_spawn): Now takes 
	char * const argv[]
	* platform.hh (process_spawn): Ditto
	* unix/process.cc (process_spawn): Ditto
	* lua.cc (monotone_spawn_for_lua): Remove debug code
	* General: Beginning to hate C++'s const rules

2005-03-04  Jon Bright  <jon@siliconcircus.com>
	
	* win32/process.cc (process_spawn): Now takes 
	const char * const *
	* platform.hh (process_spawn): Ditto
	* unix/process.cc (process_spawn): Ditto
	* General: Sorry about all these commits, I'm syncing back and
	forth between Linux and Win32

2005-03-04  Jon Bright  <jon@siliconcircus.com>
	
	* win32/process.cc (process_spawn): Now takes char * const *
	* platform.hh (process_spawn): Ditto
	* unix/process.cc (process_spawn): Ditto
	(existsonpath): argv now const char*[]

2005-03-04  Jon Bright  <jon@siliconcircus.com>
	
	* win32/process.cc: Added forgotten file
	* unix/process.cc: Include stat.h, (process_*) fix compilation
	errors

2005-03-04  Jon Bright  <jon@siliconcircus.com>
	
	* unix/process.cc: Added forgotten file

2005-03-03  Jon Bright  <jon@siliconcircus.com>
	
	* lposix.c: Deleted
	* win32/process.cc: Created, added Win32 versions of functions
	existsonpath, make_executable, process_spawn, process_wait,
	process_kill, process_sleep
	* unix/process.cc: Ditto, for the Unix versions.
	* lua.cc: Add LUA wrappers for the above functions, register
	them with LUA
	* std_hooks.lua (execute, attr_functions->execute, 
	program_exists_in_path): Use the new functions instead of posix
	functions
	* t_can_execute.at (touchhook.lua): Ditto

2005-03-01  Derek Scherger  <derek@echologic.com>

	* app_state.cc (set_restriction): actually ignore ignored files
	rather than trying to validate them

2005-03-01  Derek Scherger  <derek@echologic.com>

	* tests/t_diff_binary.at: new test (bug report)
	* tests/t_command_completion.at: new test
	* tests/t_merge_rename_file_and_rename_dir.at: new test
	* testsuite.at: include new tests
	
2005-02-28  Richard Levitte  <richard@levitte.org>

	* Makefile.am (BUILT_SOURCES_CLEAN): Moved mt-stding.h from here...
	(DISTCLEANFILES): ... to here.  Since mt-stding.h is created by
	config.status, it should only be removed by the distclean target.

2005-02-28  Matt Johnston  <matt@ucc.asn.au>

	* std_hooks.lua: posix.iswin32() == 1, rather than plain boolean
	comparison (0 doesn't compare as false in lua it seems).

2005-02-27  Jon Bright  <jon@siliconcircus.com>
	
	* lposix.c (win32 Pspawn): Search the path
	(win32 Pexistsonpath): Added.  'which' isn't easily available,
	and not available at all from a normal Win32 command shell
	(Piswin32): Added a function for both Unix and Win32 to detect
	if running on Windows
	* std_hooks.lua (program_exists_in_path): Now calls 
	posix.iswin32.  If win32, calls posix.existsonpath, otherwise
	calls which as it always did.

2005-02-27  Jon Bright  <jon@siliconcircus.com>
	
	* lposix.c (win32 Pspawn): Remove dumb strlen bug resulting in
	AVs on commit.

2005-02-27  Jon Bright  <jon@siliconcircus.com>
	
	* t_can_execute.at: Test to see if hooks can execute things
	* testsuite.at: Add t_can_execute

2005-02-27  Jon Bright  <jon@siliconcircus.com>
	
	* lposix.c (win32 Pspawn): Ensure the command string is always
	NUL-terminated.  Also, allocate enough memory for the quotes
	around the command string.

2005-02-27  Jon Bright  <jon@siliconcircus.com>
	
	* xdelta.cc (unittests): Define BOOST_STDC_NO_NAMESPACE, needed
	to compile with the latest MinGW which uses gcc 3.4.2
	* vocab.cc (verify(local_path)): Catch fs::filesystem_error too
	and rethrow this as an informative_failure, thereby fixing the
	Win32 unit tests without disabling anything
	* idna/toutf8.c (stringprep_convert): Fix a potential segfault
	when memory allocation fails.  Potentially security-relevant.
	* tests/t_i18n_file.at: Add a SET_FUNNY_FILENAME macro, which 
	gets a platform-appropriate funny filename (with/without 
	colon).  
	Change references to utf8 to utf-8, iso88591 to iso-8859-1, and
	eucjp to euc-jp, on the grounds that MinGW's iconv knows all
	of the latter and none of the former, but Linux iconv knows all
	of them.  Test now passes one Win32.  I'm presuming we weren't
	deliberately using non-standard names for charsets here.
	* tests/t_i18n_changelog.at: Same charset name changes.
	* tests/t_dump_load.at: Canonicalise dump before loading it
	* tests/t_load_into_existing.at: Ditto
	* tests/t_fmerge.at: Canonicalise fmerge output
	* tests/t_merge_normalization_edge_case.at: Ditto
	* tests/t_unidiff.at: Canonicalise diff output
	* tests/t_largish_file.at: Instead of using dd, which MinGW
	doesn't have, I've generated the file with dd on a nearby Linux
	box, then gziped and b64ed it, and the test case now generates
	it with UNGZB64
	* testsuite.at: Add a comment every 10 tests with the test
	number.  Useful if you're trying to locate which test number
	you're trying to run and only have the filename.  If people 
	hate this, though, please do delete.
	(UNB64_COMMAND) Do special handling for Win32 to avoid
	having to canonicalise the file.
	(UNGZ_COMMAND) Canonicalise the file after ungzipping it.
	* lposix.c: (Pfork, Pexec) Removed, on the grounds that we only
	really want to support fork+exec as a single operation.  fork()
	without exec() could be risky with a child process also having
	our sqlite handles, etc.  exec() could be risky since we 
	wouldn't be exiting gracefully, just dying in the middle of a
	hook.
	(Pspawn) Implemented for both Win32 and Unix.  Does fork/exec
	for Unix, CreateProcess for Win32.  Returns -1 on error, pid on
	success in both cases.
	(Pwait, Pkill, Psleep) Implemented for Win32.  Note that pid is
	not optional for Pwait on Win32.
	* std_hooks.lua: (execute) Now uses spawn()

2005-02-25  Jon Bright  <jon@siliconcircus.com>
	
	* ChangeLog: Add all my previous changes.
	* tests/t_add_owndb.at: Add test for trying to add the db to
	itself.
	* testsuite.at: Call it
	* tests/t_automate_heads.at: Canonicalise stdout output.
	* tests/t_automate_version.at: Use arithmetic comparison against
	wc output instead of string comparison, to avoid problems with
	MinGW's wc, which outputs with initial space-padding
	* tests/t_change_empty_file.at: Canonicalise stdout output 
	and compare manually instead of letting autotest check it
	* tests/t_fmerge_normalize.at: Canonicalise stdout output.
	* tests/t_netsync_single.at: Use NETSYNC_KILLHARD instead of 
	killall, as for the NETSYNC functions in testsuite.at

2005-02-27  Matt Johnston  <matt@ucc.asn.au>

        * main.cc: ignore SIGPIPE so that monotone won't be killed
        unexpectedly upon remote disconnection for netsync

2005-02-27  Nathaniel Smith  <njs@codesourcery.com>

	* idna/idn-int.h: Oops, really add this time.

2005-02-27  Nathaniel Smith  <njs@codesourcery.com>

	* AUTHORS: Add Corey Halpin.
	
	* idna/idn-int.h: New file (don't generate from configure anymore,
	but just ship).
	* configure.ac: Don't generate idna/idn-int.h.  Do generate
	mt-stdint.h.
	* Makefile.am: Adjust for idna/idn-int.h and mt-stdint.h.
	* acinclude.m4: Remove AX_CREATE_STDINT_H, ACX_PTHREAD,
	AC_COMPILE_CHECK_SIZEOF (let aclocal pick them up from m4/
	instead).
	* m4/ax_create_stdint_h.m4:
	* m4/acx_pthread.m4: Update from http://autoconf-archive.cryp.to/
	
	* numeric_vocab.hh: Instead of dancing around which header to
	include, include mt-stdint.h.
	
	* app_state.cc (restriction_includes, set_restriction): Move
	global static 'dot' into these functions, because file_path
	depends on global book_keeping_dir being initialized already, and
	there is no guaranteed order of initialization of C++ statics.
	(Bug reported by Matt Johnston.)
	
2005-02-27  Corey Halpin  <chalpin@cs.wisc.edu>

	* numeric_vocab.hh: Try both stdint.h and inttypes.h.
	* main.cc: OpenBSD has Unix signals too.

2005-02-26  Derek Scherger  <derek@echologic.com>

	* file_io.cc (absolutify): normalize fs::path to remove ..'s
	* tests/t_db_with_dots.at: ensure database path in MT/options
	doesn't contain ..'s

2005-02-25  Jon Bright  <jon@siliconcircus.com>
	
	* ChangeLog: Add all my previous changes.
	* tests/t_add_owndb.at: Add test for trying to add the db to
	itself.
	* testsuite.at: Call it
	* tests/t_automate_heads.at: Canonicalise stdout output.
	* tests/t_automate_version.at: Use arithmetic comparison against
	wc output instead of string comparison, to avoid problems with
	MinGW's wc, which outputs with initial space-padding
	* tests/t_change_empty_file.at: Canonicalise stdout output 
	and compare manually instead of letting autotest check it
	* tests/t_fmerge_normalize.at: Canonicalise stdout output.
	* tests/t_netsync_single.at: Use NETSYNC_KILLHARD instead of 
	killall, as for the NETSYNC functions in testsuite.at

2005-02-25  Nathaniel Smith  <njs@codesourcery.com>

	* vocab.cc (test_file_path_verification): Re-enable some tests
	disabled by Jon Bright, following discussion on IRC concluding
	that they were catching a real bug.

2005-02-24  Nathaniel Smith  <njs@codesourcery.com>

	* tests/t_add_dot.at: Run "add ." in a subdirectory, so as not to
	add the test database.  (Reported by Jon Bright.)

	* AUTHORS: Fix gettext.h copyright note, to not be in the middle
	of libidn copyright note.
	Add Jon Bright.

2005-02-24  Jon Bright  <jon@siliconcircus.com>

	* app_state.cc (prefix): Use string() instead of 
	native_directory_string().  For Unix, these should be equivalent.
	For Win32, I believe string()'s correct (since we compare 
	everywhere against normalized paths with / characters, but 
	native_directory_string produces paths with \ characters on Win32.
	* rcs_file.cc (file_source): Map the map, not the mapping.
	* tests/t_i18n_file.at: Remove colon from filename with symbols.
	I need to return to this and add a proper test for Win32, so we
	only use the colon on non-Win32.
	* testsuite.at: Add a CANONICALISE function, which does nothing
	on Unix and strips out carriage returns from files on Win32.  This
	is useful for being able to compare Monotone's stdout output to
	files on disk.  Add NETSYNC_KILL and NETSYNC_KILLHARD functions,
	to deal with MinGW not having killall (Unix still uses killall,
	though).
	* tests/t_import.at: Add CANONICALISE calls before comparing
	stdout output.
	* tests/t_netsync.at: Likewise
	* tests/t_netsync_single.at: Likewise
	* tests/t_scan.at: Likewise
	* tests/t_versions.at: Likewise
	* tests/t_ls_missing.at: Likewise.  Also, generate missingfoo and
	missingbar files with expected output from ls missing for these
	files being missing and compare against those.

2005-02-24  Derek Scherger  <derek@echologic.com>

	* app_state.{cc,hh} (add_restriction): rename to ...
	(set_restriction) this; and add path validation
	* commands.cc (get_valid_paths): new function
	(get_path_rearrangement) remove restricted include/exclude variant
	(calculate_restricted_revision) get valid paths and use to set up
	restriction
	(status, ls_unknown, commit, do_diff) pass args to
	calculate_restricted_revision to valid restriction paths
	(ls_missing, revert) get valid paths and use to set up restriction
	* tests/t_checkout_options.at: remove bug report priority (it's
	fixed!)
	* tests/t_diff_added_file.at: add --revision options to diff
	* tests/t_restrictions.at: remove invalid paths from ls unknown
	and ls ignored
	* tests/t_restrictions_warn_on_unknown.at: un-XFAIL
	
2005-02-23  Derek Scherger  <derek@echologic.com>

	* commands.cc (ls_missing): replace duplicated code with call to
	calculate_base_revision

2005-02-23  Jon Bright  <jon@siliconcircus.com>
	
	* vocab.cc (test_file_path_verification): Disable foo//nonsense
	test for Win32, add tests for UNC paths.  This was the only
	failing unit test on Win32.

2005-02-23  Jon Bright  <jon@siliconcircus.com>

	* txt2c.cc (main): Don't claim the file was generated from 
	--strip-trailing if that option's used.

2005-02-23  Jon Bright  <jon@siliconcircus.com>

	* app_state.cc: Add include of io.h for Win32, for chdir()
	* file_io.cc (get_homedir): Correct assertion (remove bracket)
	* lua/lposix.c, lua/modemuncher.c: Remove all references to
	functions and modes that don't exist on Win32.
	* monotone.cc: Include libintl.h on Win32
	
2005-02-21  Nathaniel Smith  <njs@codesourcery.com>

	* file_io.cc (get_homedir): Add more comments and logging to Win32
	version.  Also, only check HOME under Cygwin/MinGW.

2005-02-21  Derek Scherger  <derek@echologic.com>

	* Makefile.am: merge fixup
	
2005-02-21  Derek Scherger  <derek@echologic.com>

	* Makefile.am: add fsck.{cc,hh}
	* commands.cc(check_db): move to ...
	* fsck.{cc,hh}: here and do lots more checking
	* database.{cc,hh}(get_ids): new method
	(get_file_ids,get_manifest_ids,get_revision_ids): more new methods
	* tests/t_fsck.at: new test
	* testsuite.at: call it
	
2005-02-21  Nathaniel Smith  <njs@codesourcery.com>

	* commands.cc (commit): Simplify chatter.

2005-02-21  Nathaniel Smith  <njs@codesourcery.com>

	* file_io.cc (get_homedir): Check more environment variables in
	Win32 version.

2005-02-21  Nathaniel Smith  <njs@codesourcery.com>

	* file_io.cc: Remove tabs.

2005-02-21  Nathaniel Smith  <njs@codesourcery.com>

	* smap.hh (smap): Remove leading underscores, add comments.

2005-02-20  Nathaniel Smith  <njs@codesourcery.com>

	* std_hooks.lua (merge2, merge3): Check for DISPLAY before
	invoking gvim.

2005-02-20  Julio M. Merino Vidal  <jmmv@menta.net>

	* ChangeLog: Use tabs for indentation rather than spaces.  Drop
	trailing whitespace.  While here, fix a date by adding zeros before
	the month and the day number.

2005-02-20  Julio M. Merino Vidal  <jmmv@menta.net>

	* gettext.h: Add file.
	* AUTHORS: Mention that it comes from the GNU Gettext package.
	* Makefile.am: Distribute it.
	* sanity.hh: Use gettext.h rather than libintl.h so that --disable-nls
	works.  Also improves portability, according to the GNU Gettext
	manual.

2005-02-19  Derek Scherger  <derek@echologic.com>

	* automate.cc (automate_heads): remove bogus call to 
	app.allow_working_copy() which is called in cpp_main
	* database.cc (check_sqlite_format_version): don't check database
	version when "file" is really a directory; add filename to error
	message
	(sql): check for empty database early, even though this seems
	impossible as absolutify changes "" into path to working dir;
	convert to use N-style assertions; add check to ensure "file" is
	not really a directory
	* tests/t_db_missing.at: new test for above problems
	* testsuite.at: call it

2005-02-19  Nathaniel Smith  <njs@codesourcery.com>

	* tests/t_add_intermediate_MT_path.at: Tighten up.

	* tests/t_merge_3.at: New test.
	* tests/t_merge_4.at: Likewise.
	* testsuite.at: Add them.

2005-02-19  Ole Dalgaard  <josua+monotone@giraffen.dk>

	* configure.ac: Check for 64-bit versions of Boost static
	libraries.

2005-02-18  Julio M. Merino Vidal  <jmmv@menta.net>

	* INSTALL:
	* configure.ac: Improve Boost detection by trying several possible
	library suffixes before aborting.

2005-02-18  graydon hoare  <graydon@pobox.com>

	* change_set.cc
	(apply_change_set): Avoid fast path when there are adds.
	(apply_path_rearrangement): Likewise.

2005-02-18  graydon hoare  <graydon@pobox.com>

	* automate.cc (automate_heads): Fix initialize() call.
	* change_set.{cc,hh}
	(apply_path_rearrangement): Add quick version.
	* revision.cc
	(check_sane_history): Use quick version of apply_change_set.
	* work.cc
	(build_addition): Use quick version of apply_path_rearrangement.
	(known_preimage_path): Likewise.
	* testsuite.at: Fix definitions of _ROOT_DIR, add --norc some
	places.
	* AUTHORS: Mention Daniel.

2005-02-18  Daniel Berlin  <dberlin@dberlin.org>

	* xdelta.cc (compute_delta_insns): Correct 1-byte-source bug.

2005-02-18  graydon hoare  <graydon@pobox.com>

	* Makefile.am (MOST_SOURCES): Add smap.hh.

2005-02-18  graydon hoare  <graydon@pobox.com>

	* basic_io.{cc,hh}: Inline some stuff.
	* change_set.cc: Use smap various places, reduce to 32-bit tids.
	* commands.cc: Use shared_ptr<change_set> everywhere.
	* netsync.cc: Likewise.
	* rcs_import.cc: Likewise.
	* revision.{cc,hh}: Likewise.
	* smap.hh: New file.

2005-02-18  Julio M. Merino Vidal  <jmmv@menta.net>

	* INSTALL:
	* configure.ac: Improve Boost detection by trying several possible
	library suffixes before aborting.

2005-02-17  Derek Scherger  <derek@echologic.com>

	* tests/t_add_intermediate_MT_path.at: new test
	* testsuite.at: call it

2005-02-17  Julio M. Merino Vidal  <jmmv@menta.net>

	* testsuite.at:
	* tests/t_change_empty_file.at: Verify that modifying an empty file
	creates a patch revision rather than an add/delete sequence.  The
	incorrect behavior was reported in bug #9964.

2005-02-17  Derek Scherger  <derek@echologic.com>

	* app_state.{cc,hh} (app_state): initialize search root
	(initialize): boolean signature variant renamed to ...
	(allow_working_copy): this; add explicit search root; move
	requirement for working copy to ...
	(require_working_copy): this new method
	(initialize): string signature variant renamed to ...
	(create_working_copy): this
	(set_root): new method
	* commands.cc: remove app.initialize(false) calls; replace
	app.initialize(true) with app.require_working_copy(); replace
	app.initialize(dir) with app.create_working_copy(dir)
	(checkout): ensure revision is member of specified branch
	* file_io.{cc,hh} (find_working_copy): stop search at --root if
	specified
	* monotone.cc (OPT_ROOT): new option
	(cpp_main): call app.allow_working_copy() before executing
	commands to always read default options
	* monotone.1: add --root option
	* monotone.texi: add --root option
	* tests/t_checkout_noop_on_fail.at: un-XFAIL
	* tests/t_checkout_options.at: un-XFAIL, add check for specified
	revision not in specified branch
	* testsuite.at: add --root option to MONOTONE to prevent searching
	above test dir
	* vocab.cc: remove redundant forward declaration

2005-02-16  Derek Scherger  <derek@echologic.com>

	* commands.cc (revert): don't rewrite unchanged files
	* tests/t_revert_unchanged.at: new test
	* testsuite.at: call it

2005-02-12  Derek Scherger  <derek@echologic.com>

	* database.cc (sqlite3_unpack_fn): new function for viewing
	base64, gzipped data
	(install_functions): install it
	(rehash): remove unused obsolete fcerts ticker

2005-02-17  Nathaniel Smith  <njs@codesourcery.com>

	* debian/changelog: s/graydon@mogo/graydon@pobox.com/, to make
	lintian happy.
	* debian/rules (config.status): Remove --with-bundled-adns.
	* debian/control (Build-Depends): Don't Build-Depend on libpopt,
	only libpopt-dev.
	* .mt-attrs (debian/control): Make executable.

2005-02-17  Nathaniel Smith  <njs@codesourcery.com>

	* tests/t_undo_update.at: Stupid typo.
	* tests/t_largish_file.at: New test.
	* testsuite.at: Add it.

	* commands.cc (push, pull, sync): Remove misleading "..." from
	help text.

2005-02-16  Julio M. Merino Vidal  <jmmv@menta.net>

	* Makefile.am: Append $(BOOST_SUFFIX) to -lboost_unit_test_framework
	to fix 'make check' on systems where boost libraries can only be
	found by passing the exact suffix as part of the name.

2005-02-16  Julio M. Merino Vidal  <jmmv@menta.net>

	* monotone.texi: Fix a typo (hexidecimal to hexadecimal).  Also
	change an example command to append stuff to ~/.monotonerc, instead
	of completely destroying the possibily existing file.  Addresses
	bug #11136.

2005-02-16  Julio M. Merino Vidal  <jmmv@menta.net>

	* cryptopp/config.h: Use uint{8,16,32,64}_t as size types instead of
	trying to match them to unsigned char/int/long/long long respectively.
	Should fix build on FreeBSD/sparc64, as seen in bug #10203.

2005-02-16  Julio M. Merino Vidal  <jmmv@menta.net>

	* INSTALL:
	* Makefile.am:
	* configure.ac: Add the --disable-large-file option to manually
	disable large file support from the builtin sqlite (compatibility
	with old systems and FAT).  Addresses bug #8380.

2005-02-16  Nathaniel Smith  <njs@codesourcery.com>

	* tests/t_undo_update.at: New todo.
	* testsuite.at: Add it.

2005-02-15  Nathaniel Smith  <njs@codesourcery.com>

	* monotone.1: Add cursory note about "automate".
	* monotone.texi: Synchronize with manpage.

2005-02-15  Nathaniel Smith  <njs@codesourcery.com>

	* automate.cc: Add "Error conditions" to the standard comment
	sections.

	* monotone.texi (Scripting): New section.
	(Automation): New section.

	* tests/t_automate_heads.at: Test behavior with nonexistent
	branch.

2005-02-14  Nathaniel Smith  <njs@codesourcery.com>

	* tests/t_merge_normalization_edge_case.at: New test.
	* testsuite.at: Add it.

	* diff_patch.cc (normalize_extents): Soften the warning message
	now that we have one test case.

2005-02-14  Matthew A. Nicholson  <mnicholson@digium.com>

	* std_hooks.lua: Add vimdiff merge hooks.

2005-02-14  Nathaniel Smith  <njs@codesourcery.com>

	* std_hooks.lua: Remove tabs.

2005-02-14  Nathaniel Smith  <njs@codesourcery.com>

	* tests/t_automate_heads.at: New test.
	* tests/t_automate_version.at: New test.
	* testsuite.at: Add then.

	* commands.cc (automate): Fix documentation string.
	* automate.cc: Much more structured documentation comments.

2005-02-13  Nathaniel Smith  <njs@codesourcery.com>

	* automate.{cc,hh}: New files.
	* commands.cc: New command "automate".

2005-02-13  Nathaniel Smith  <njs@codesourcery.com>

	* monotone.texi (Creating a Database): Fix typo, clarify
	conventions for database management following question on mailing
	list.

2005-02-12  graydon hoare  <graydon@pobox.com>

	* change_set.{cc,hh}: Correct code to pass newly-added unit tests.

2005-02-10  Derek Scherger  <derek@echologic.com>

	* monotone.1: update for restrictions
	* monotone.texi: sync with manpage

2005-02-09  Derek Scherger  <derek@echologic.com>

	* cert.cc (cert_revision_testresult): allow pass/fail testresult
	values
	* commands.cc (testresult): likewise
	* commands.cc (do_diff): disallow restriction of non-working copy
	diffs
	* monotone.texi: update for restrictions

2005-02-08  graydon hoare  <graydon@pobox.com>

	* database.cc (version_cache::set): Fix bad expiry logic.

2005-02-08  Nathaniel Smith  <njs@codesourcery.com>

	* change_set.cc (check_sane): Null sources are only valid for
	adds.

2005-02-07  Nathaniel Smith  <njs@codesourcery.com>

	* database.cc (struct version_cache): Fix invariant in cache
	clearing logic.

2005-02-06  Nathaniel Smith  <njs@codesourcery.com>

	* change_set.cc: Add a few more invariants; add lots and lots of
	unit tests.

2005-02-06  graydon hoare  <graydon@pobox.com>

	* change_set.cc: Use hash_map in a few places.
	(confirm_unique_entries_in_directories): Fix invariants.
	* constants.{cc,hh} (db_version_cache_sz): New constant.
	* database.cc (version_cache): New structure.
	(get_version): Use it.
	* interner.hh: Rewrite to use hash_map and vector.
	* tests/t_no_rename_overwrite.at: Tweak return codes.

2005-02-06  Nathaniel Smith  <njs@codesourcery.com>

	* ui.hh (ensure_clean_line): New method.
	* ui.cc (inform): Use it.
	* keys.cc (get_passphrase): Call it before prompting for passphrase.

2005-02-06  Nathaniel Smith  <njs@codesourcery.com>

	* database.cc (info): Report more statistics.

	* ROADMAP: Remove finished items.

	* revision.cc (analyze_manifest_changes): Childs cannot be null,
	that makes no sense.
	(add_node_for_old_manifest): Log node names, don't print it.
	(construct_revision_from_ancestry): Partially rewrite to handle
	root nodes explicitly.
	(build_changesets_from_existing_revs): Don't put the null revision
	in the ancestry graph, to match changesetify logic.
	(add_node_for_old_revision): Enforce decision that the ancestry
	graph not contain the null revision.

	(anc_graph::heads): Remove.
	(add_node_ancestry): Don't try creating it; logic was broken
	anyway.
	(rebuild_from_heads): Rename to...
	(rebuild_ancestry): ...this.  Calculate head set correctly.

2005-02-05  Nathaniel Smith  <njs@codesourcery.com>

	* change_set.cc (compose_path): Add more invariants.

2005-02-05  Nathaniel Smith  <njs@codesourcery.com>

	* monotone.cc (cpp_main): Log command line, to help interpret the
	logs people send in.

2005-02-05  Nathaniel Smith  <njs@codesourcery.com>

	* revision.cc (check_sane): Turn off this invariant when
	global_sanity.relaxed.

2005-02-03  Nathaniel Smith  <njs@codesourcery.com>

	* tests/t_load_into_existing.at: Oops, really add it too, sigh.

2005-02-03  Nathaniel Smith  <njs@codesourcery.com>

	* tests/t_need_mt_revision.at: Oops, really add it.

2005-02-03  Nathaniel Smith  <njs@codesourcery.com>

	* interner.hh (interner::intern): Add version taking a bool&, so
	callers can tell whether this string has previously been checked.
	* change_set.cc: Use new interned string identifier
	'path_component's instead of file_path's for components of paths;
	sanity-check each component exactly once.

2005-02-03  Nathaniel Smith  <njs@codesourcery.com>

	* database.cc (load): Check for existence of target database.
	* tests/t_load_into_existing.at: New test.
	* testsuite.at: Add it.

2005-02-03  Nathaniel Smith  <njs@codesourcery.com>

	* tests/t_checkout_dir.at: Also check that checkout to unwriteable
	directory fails.
	* tests/t_branch_checkout.at: New test.
	* testsuite.at: Add it.

	* app_state.cc (initialize): Simplify working directory
	initialization, and improve error handling.

	* keys.cc (get_passphrase): Disallow empty passphrases early
	(before they trigger an invariant down the line...).

2005-02-03  Nathaniel Smith  <njs@codesourcery.com>

	* update.cc (pick_update_candidates): Add I().
	* commands.cc (calculate_base_revision): Remove 'rev' argument,
	which was never set and callers never used.
	(calculate_base_manifest, calculate_current_revision)
	(calculate_restricted_revision, revert): Update correspondingly.
	(update): Check for null old revision.

	* main.cc (main): Make exit status 3 if we caught an unhandled
	exception, in particular so the testsuite can tell the difference
	between an error handled cleanly and an error caught by an
	invariant.
	* tests/t_update_null_revision.at: New test.
	* testsuite.at: Add it.

2005-02-03  Nathaniel Smith  <njs@codesourcery.com>

	* main.cc: Remove tabs.

2005-02-02  Nathaniel Smith  <njs@codesourcery.com>

	* change_set.cc (extract_first): Rename to...
	(extract_pairs_and_insert): ...this.
	(path_rearrangement::check_sane): Use it to add additional
	checks.

	* work.hh: Update comments (MT/manifest doesn't exist
	anymore...).

	* tests/t_need_mt_revision.at: New test.
	* testsuite.at: Add it.
	* commands.cc (get_revision_id): Require MT/revision to exist.
	(setup): Create MT/revision.

2005-02-02  Nathaniel Smith  <njs@codesourcery.com>

	* work.hh: Remove tabs.

2005-02-03  graydon hoare  <graydon@pobox.com>

	* tests/t_i18n_changelog.at: New test.
	* testsuite.at: Run it.
	* lua/lposix.c: New file.
	* lua/modemuncher.c: New file
	* lua.cc: Load posix library.
	* lua/liolib.c: Disable execute and popen.
	* std_hooks.lua: Remove io.execute uses.
	* AUTHORS: Update to mention lposix.c, modemuncher.c.
	* Makefile.am: Likewise.

2005-02-01  Nathaniel Smith  <njs@codesourcery.com>

	* tests/t_rebuild.at: Beef up test in response to possible
	problems reported by Derek Scherger.

2005-01-31  Nathaniel Smith  <njs@codesourcery.com>

	* rcs_import.cc (store_manifest_edge): Don't try to store deltas
	to the null manifest.
	(import_cvs_repo): Root revision has null manifest, not empty
	manifest.
	* revision.cc (check_sane): More invariants.

2005-01-28  graydon hoare  <graydon@pobox.com>

	* database.{cc,hh}: More netsync speed tweaks.
	* netsync.cc: Likewise.

2005-01-27  Nathaniel Smith  <njs@codesourcery.com>

	* tests/t_restrictions_warn_on_unknown.at: New test.
	* testsuite.at: Add it.

2005-01-27  Derek Scherger  <derek@echologic.com>

	* commands.cc (attr): adjust for subdir; ensure files exist
	* tests/t_attr.at: improve setup description
	* tests/t_attributes.at: improve setup description so that
	testsuite -k attr runs this test; check for attributes on missing
	files
	* tests/t_subdir_attr.at: new test
	* testsuite.at: fix dutch spelling of monotone; call new test

2005-01-27  Nathaniel Smith  <njs@codesourcery.com>

	* change_set.hh (null_id): New function.
	* revision.cc (analyze_manifest_changes): Fix typo, use null_id.
	* tests/t_rebuild.at: Un-XFAIL.

2005-01-27  Nathaniel Smith  <njs@codesourcery.com>

	* tests/t_rebuild.at: Add priority tag.

	* tests/t_cvsimport.at: Be more thorough.

	* rcs_import.cc (store_edge): Rename to...
	(store_manifest_edge): ...this.  Remove revision arguments, and
	remove storing of revision.
	(import_states_recursive): Update accordingly.
	Add 'revisions' argument; update it instead of trying to write
	revisions now.
	(import_states_by_branch): Add 'revisions' argument.
	(import_cvs_repo): Add a stage 3 that writes out the revisions
	accumulated in the 'revisions' vector.

2005-01-27  graydon hoare  <graydon@pobox.com>

	* AUTHORS: Mention Georg.
	* change_set.cc: Null out names which are in null directories.
	* commands.cc (reindex): Remove COLLECTION argument.
	* database.{cc,hh} (get_revision_certs):
	Add brute force "load all certs" method.
	* merkle_tree.{cc,hh}: Modify to use memory rather than disk.
	* netsync.{cc,hh}: Likewise.
	* packet.hh (manifest_edge_analyzer): Kill dead code.

2005-01-26  Nathaniel Smith  <njs@codesourcery.com>

	* mt_version.cc (print_full_version): Include system flavour.

2005-01-26  Nathaniel Smith  <njs@codesourcery.com>

	* tests/t_rebuild.at: New test.
	* testsuite.at: Add it.

2005-01-26  Nathaniel Smith  <njs@codesourcery.com>

	* tests/t_checkout_noop_on_fail.at: Clarify description and XFAIL.

	* tests/t_approval_semantics.at: New TODO.
	* tests/t_monotone_agent.at: New TODO.
	* testsuite.at: Add them.

2005-01-25  Nathaniel Smith  <njs@codesourcery.com>

	* tests/t_checkout_noop_on_fail.at: New test.
	* testsuite.at: Add it.
	(RAW_MONOTONE): Add $PREEXECUTE to definition.

2005-01-25  Nathaniel Smith  <njs@codesourcery.com>

	* change_set.cc (extend_renumbering_from_path_identities): Add
	invariant.
	(extend_renumbering_via_added_files): Likewise.

	* constants.hh (maxbytes, postsz): Remove dead constants.
	(verify_depth): New constant.
	* constants.cc: Likewise.
	* revision.hh (check_sane_history): New function.
	* revision.cc (check_sane_history): Likewise.
	* database.cc (put_revision): Sanity check revision and revision
	history before storing it.
	This breaks cvs import.  Why?

	* update.cc (find_deepest_acceptable_descendent): Remove.
	(acceptable_descendent, calculate_update_set): New functions.
	(pick_update_candidates): Use 'calculate_update_set'.
	* tests/t_update_2.at: Un-XFAIL.
	* tests/t_ambig_update.at: Un-XFAIL.

	* tests/t_no_rename_overwrite.at: New test.
	* tests/t_cdiff.at: New test placeholder.
	* testsuite.at: Add them.
	(MONOTONE): Prefix command line with $PREEXECUTE to e.g. support
	running under Valgrind.

2005-01-25  Matt Johnston  <matt@ucc.asn.au>

	* cert.cc: ignore whitespace when comparing private keys
	from the database and with the lua hook
	* tests/t_lua_privkey.at: new test
	* testsuite.at: run it

2005-01-23  Derek Scherger  <derek@echologic.com>

	* commands.cc (restrict_rename_set): include renames if either
	name is present in restriction
	(calculate_base_revision): remove unused variant
	(calculate_current_revision): remove unsed variable
	(calculate_restricted_revision): remove unsed variable
	(ls_missing): remove unsed variable
	(revert): rewrite with restrictions
	* tests/t_revert.at: test partial reverts adjust MT/work properly
	* tests/t_revert_dirs.at: un-XFAIL
	* tests/t_revert_rename.at: un-XFAIL; revert rename via both names

2005-01-23  Derek Scherger  <derek@echologic.com>

	* tests/t_revert_rename.at: remove extra MONOTONE_SETUP
	attempt revert by both original name and new name

2005-01-23  Derek Scherger  <derek@echologic.com>

	* tests/t_revert_rename.at: New test.
	* testsuite.at: Add it.

2005-01-22  Derek Scherger  <derek@echologic.com>

	* tests/t_revert_dirs.at: New test.
	* testsuite.at: Add it.

2005-01-22  Nathaniel Smith  <njs@codesourcery.com>

	* configure.ac (AC_INIT): Set bug-reporting address to list
	address, rather than Graydon's personal email.
	* diff_patch.cc (normalize_extents): Use it.
	* ui.cc (fatal): Likewise.

	* tests/t_vcheck.at: New priority "todo", tweak descriptive text.

2005-01-22  Nathaniel Smith  <njs@codesourcery.com>

	* tests/t_delete_dir.at: Add more commentary.

	* tests/t_rename_dir_patch.at: New test.
	* tests/t_delete_dir_patch.at: New test.
	* testsuite.at: Add them.

2005-01-22  Nathaniel Smith  <njs@codesourcery.com>

	* change_set.cc (apply_change_set): Add invariants.
	* tests/t_rename_dir_cross_level.at: New test.
	* tests/t_rename_added_in_rename.at: New test.
	* tests/t_rename_conflict.at: New test.
	* testsuite.at: Add them.

2005-01-21  Nathaniel Smith  <njs@codesourcery.com>

	* tests/t_ambig_update.at: Update comments.

	* tests/t_update_2.at: New test from Georg-W. Koltermann
	<Georg.Koltermann@mscsoftware.com>.
	* testsuite.at: Add it.

2005-01-20  Nathaniel Smith  <njs@codesourcery.com>

	* tests/t_lca_1.at: New bug report.
	* testsuite.at: Add it.

2005-01-19  Nathaniel Smith  <njs@codesourcery.com>

	* commands.cc (merge): Improve merge chatter.
	(do_diff): Don't print anything when there are no
	changes.

2005-01-19  Nathaniel Smith  <njs@codesourcery.com>

	* tests/t_db_with_dots.at: New test.
	* testsuite.at: Add it.

2005-01-19  Patrick Mauritz <oxygene@studentenbude.ath.cx>

	* Makefile.am (%.h, package_revision.h, package_full_revision.h):
	Don't update target file if no change has occurred, to reduce
	unnecessary rebuilds.

2005-01-18  Nathaniel Smith  <njs@codesourcery.com>

	* rcs_import.cc (cvs_key): Initialize struct tm to all zeros, to
	stop garbage sneaking in -- thanks to Zack Weinberg for pointing
	this out.  Also, handle 2 digit years properly on WIN32.

2005-01-18  Nathaniel Smith  <njs@codesourcery.com>

	* rcs_import.cc: Remove tabs.

2005-01-19  Matt Johnston  <matt@ucc.asn.au>

	* database.cc: Pass filename to check_sqlite_format_version as a
	fs::path, so that it doesn't get passed as a freshly created fs::path
	with default checker (which disallows '.foo' path components)

2005-01-19  Nathaniel Smith  <njs@codesourcery.com>

	* netsync.cc (session, process_confirm_cmd, dispatch_payload):
	Back out some over-zealous changes that broke netsync
	compatibility.  Probably should redo later, when have a chance to
	bump netsync protocol number, but we're not ready for that now.

2005-01-19  Nathaniel Smith  <njs@codesourcery.com>

	* tests/t_subdir_revert.at: New test.
	* tests/t_subdir_rename.at: New test.
	* testsuite.at: Add them.

2005-01-18  Nathaniel Smith  <njs@codesourcery.com>

	* tests/t_subdir_add.at: New test.
	* tests/t_subdir_drop.at: New test.
	* testsuite.at: Add them.
	* tests/t_delete_dir.at: Implement it.

2005-01-19  Nathaniel Smith  <njs@codesourcery.com>

	* netcmd.cc: Remove tabs.

2005-01-19  Nathaniel Smith  <njs@codesourcery.com>

	* merkle_tree.cc: Remove tabs.

2005-01-18  Nathaniel Smith  <njs@codesourcery.com>

	* rcs_import.cc (cvs_key): Initialize struct tm to all zeros, to
	stop garbage sneaking in -- thanks to Zack Weinberg for pointing
	this out.  Also, handle 2 digit years properly on WIN32.

2005-01-18  Nathaniel Smith  <njs@codesourcery.com>

	* rcs_import.cc: Remove tabs.

2005-01-18  Nathaniel Smith  <njs@codesourcery.com>

	* monotone.texi: Undocument mcerts, fcerts; rename rcerts to
	certs.
	* monotone.1: Likewise.

2005-01-18  Nathaniel Smith  <njs@codesourcery.com>

	* commands.cc (restrict_rename_set): Fix types to compile with old
	rename_set gunk removed.
	Alter logic to yell if a rename crosses the restriction boundary,
	rather than silently ignore it.

2005-01-19  graydon hoare  <graydon@pobox.com>

	* commands.cc: Fix up some merge breakage.
	* tests/t_add_dot.at: Un-XFAIL.
	* testsuite.at: Run "setup ." before "db init".

2005-01-09  Derek Scherger  <derek@echologic.com>

	* commands.cc (get_path_rearrangement): new function/signature for
	splitting restricted rearrangements
	(calculate_restricted_revision): use it and update to work
	similarly to calculate_current_revision
	(trusted): call app.initialize(false)
	(ls_missing): adjust for new get_path_rearrangement
	(attr): call app.initialize(true)
	(diff): merge cleanup
	(lca, lcad, explicit_merge): call app.initialize(false)
	* app_state.cc (constructor): set database app state
	(load_rcfiles): add required booleans
	* lua.{cc,hh} (load_rcfile): add required boolean
	* tests/t_add.at:
	* tests/t_diff_added_file.at:
	* tests/t_disapprove.at:
	* tests/t_drop_missing.at:
	* tests/t_heads.at:
	* tests/t_heads_discontinuous_branch.at:
	* tests/t_i18n_file.at:
	* tests/t_log_nonexistent.at:
	* tests/t_merge_add_del.at:
	* tests/t_netsync.at:
	* tests/t_netsync_pubkey.at:
	* tests/t_netsync_single.at:
	* tests/t_persistent_server_keys.at:
	* tests/t_persistent_server_revision.at:
	* tests/t_remerge.at:
	* tests/t_tags.at:
	* tests/t_update_missing.at:
	* tests/t_update_to_revision.at: add --message option to commits
	* tests/t_merge2_add.at:
	* tests/t_merge2_data.at:
	* tests/t_netsync_unrelated.at: create working directory with new
	setup command
	* tests/t_erename.at: update for revisions
	* tests/t_no_change_deltas.at: add --revision options to diff
	* tests/t_restrictions.at: remove some cruft and update to work
	with revisions
	* tests/t_subdirs.at: pass correct --rcfile and --db options from
	within subdir
	* testsuite.at (REVERT_TO): remove MT dir before checkout, which
	now fails if MT exists, replace checkout MT/options with old
	MT/options
	(COMMIT): add --message option to commit macro
	* work.cc (read_options_map): don't overwrite option settings when
	reading options map so that command line settings take precedence

2005-01-18  Nathaniel Smith  <njs@codesourcery.com>

	* netsync.cc: Partially fix comment (s/manifest/revision/ etc.).
	(dispatch_payload): Ignore mcert and fcert refinement requests,
	instead of dying on them.  Hack, but I think it should let this
	netsync continue to interoperate with old netsync...

2005-01-18  Nathaniel Smith  <njs@codesourcery.com>

	* vocab.hh: Remove file<cert>.
	* vocab.cc: Likewise.
	* packet_types.hh: Remove file.
	* Makefile.am (MOST_SOURCES): Remove packet_types.hh and mac.hh.

2005-01-18  Nathaniel Smith  <njs@codesourcery.com>

	* netsync.cc (process_confirm_cmd): Don't try refining mcert and
	fcert trees.
	Remove other dead/pointless code.

2005-01-18  Nathaniel Smith  <njs@codesourcery.com>

	* database.hh: Remove file cert stuff.
	* netsync.cc (data_exists): We don't have file/manifest certs.
	(load_data): Likewise.

2005-01-18  Nathaniel Smith  <njs@codesourcery.com>

	* netsync.cc (process_data_cmd): Ignore file/manifest certs.

	* database.cc (struct valid_certs): Don't support file certs.
	(rehash): No file certs.
	(file_cert_exists): Remove.
	(put_file_cert): Remove.
	(get_file_certs): Remove.

2005-01-18  Nathaniel Smith  <njs@codesourcery.com>

	* packet.cc (class delayed_manifest_cert_packet):
	(class delayed_file_cert_packet): Remove.
	(packet_db_writer::consume_file_cert, consume_manifest_cert)
	(packet_writer::consume_file_cert, consume_manifest_cert)
	Remove.
	(struct feed_packet_consumer): Don't support mcert/fcert packets.
	(extract_packets): Likewise.
	(packet_roundabout_test): Test revision certs, not manifest/file
	certs.

	* packet.hh (packet_consumer::consume_file_cert):
	(packet_consumer::consume_manifest_cert):
	(packet_writer::consume_file_cert):
	(packet_writer::consume_manifest_cert):
	(packet_db_writer::consume_file_cert):
	(packet_db_writer::consume_manifest_cert):
	Remove.

	* lua.hh (hook_get_file_cert_trust): Remove.
	* lua.cc (hook_get_file_cert_trust): Remove.

2005-01-18  Nathaniel Smith  <njs@codesourcery.com>

	* cert.hh (erase_bogus_certs): Re-add manifest cert version.

	* monotone.texi (Hook Reference): Remove documentation of
	get_{file,manifest}_cert_trust.

2005-01-18  Nathaniel Smith  <njs@codesourcery.com>

	* cert.cc (erase_bogus_certs): Re-add manifest cert version.
	(bogus_cert_p): Likewise.

2005-01-18  Nathaniel Smith  <njs@codesourcery.com>

	* cert.hh (rename_edge):
	(rename_set):
	(calculate_renames):
	(rename_cert_name): Remove.
	(cert_file_comment):
	(cert_manifest_comment): Remove.
	(erase_bogus_certs): Remove manifest and file versions.
	* cert.cc (rename_cert_name): Remove.
	(bogus_cert_p): Remove manifest<cert> and file<cert> variants.
	(erase_bogus_certs): Likewise.
	(put_simple_manifest_cert):
	(put_simple_file_cert):
	(cert_file_comment): Remove.

	* commands.cc (fcerts): Remove.
	(mcerts): Likewise.
	(rcerts): Rename to...
	(certs): ...this.  s/revision certs/certs/ in help text.
	(trusted): s/revision cert/cert/.
	(ls_certs): Don't special-case rename certs.

2005-01-18  Nathaniel Smith  <njs@codesourcery.com>

	* tests/t_vcheck.at: Fix AT_XFAIL_IF typo.

2005-01-18  Nathaniel Smith  <njs@codesourcery.com>

	* monotone.texi (Reserved Certs): Remove 'vcheck'.
	(Key and Cert): Remove 'vcheck'.
	(Accidental collision): Likewise.
	(Commands): Likewise.
	* tests/t_vcheck.at: Add note about manual having useful stuff for
	when vcheck is re-added.

2005-01-18  Nathaniel Smith  <njs@codesourcery.com>

	* mac.hh:
	* cert.cc (vcheck_cert_name):
	(calculate_vcheck_mac):
	(cert_manifest_vcheck
	(check_manifest_vcheck):
	* cert.hh (cert_manifest_vcheck):
	(check_manifest_vcheck):
	* constants.cc (constants::vchecklen):
	* constants.hh (constants::vchecklen):
	* commands.cc (vcheck):
	Remove.

	* tests/t_vcheck.at: New test.
	* testsuite.at: Call it.

2005-01-18  Nathaniel Smith  <njs@codesourcery.com>

	* ROADMAP: Remove 'upgrade to sqlite3' todo item.

2005-01-18  Nathaniel Smith  <njs@codesourcery.com>

	* commands.cc (tag):
	(testresult):
	(approve):
	(disapprove):
	(comment):
	(fload):
	(fmerge):
	(cat):
	(rcs_import): Change grouping for "--help" display, to make more
	informative.
	(rcs_import): Also add more details to help text.

2005-01-17  Nathaniel Smith  <njs@codesourcery.com>

	* diff_patch.cc (normalize_extents): Add missing ')'.

2005-01-17  Nathaniel Smith  <njs@codesourcery.com>

	* tests/t_update_1.at: New test.
	* testsuite.at: Call it.

2005-01-11  Nathaniel Smith  <njs@codesourcery.com>

	* diff_patch.cc (normalize_extents): Add warning for anyone who
	manages to trigger the untested part of the normalization code.

2005-01-14  Christian Kollee <stuka@pestilenz.org>

	* search for and link with sqlite3 when --bundle-sqlite=no

2005-01-12  Derek Scherger  <derek@echologic.com>

	* tests/t_ambig_update.at: add comments from discussion on irc
	* tests/t_status_missing.at: new test
	* testsuite.at: include it

2005-01-10  graydon hoare  <graydon@pboox.com>

	* commands.cc (explicit_merge): Tweak merge message.
	* database.cc (check_sqlite_format_version): New function.
	(database::sql): Call it.
	* sqlite/pager.hh (SQLITE_DEFAULT_PAGE_SIZE): Adjust to 8192.
	(SQLITE_MAX_PAGE_SIZE): Adjust to 65536.
	* schema_migration.cc: Post-merge cleanup.
	* Makefile.am: Likewise.

2005-01-10  Christof Petig <christof@petig-baender.de>

	* sqlite/*: SQLite 3.0.8 CVS import
	* database.{cc,hh}:
	* schema_migration.{cc,hh}: convert to use the SQLite3 API

	This does not yet use any of the more sophisticated API features
	of SQLite3 (query parameters, BLOBs), so there is plenty of room
	for optimization. This also does not change the schema (i.e.
	still uses base64 encoded values in tables)

2005-01-17  graydon hoare  <graydon@pobox.com>

	* AUTHORS: Mention Wojciech and Neil.
	* revision.cc (calculate_ancestors_from_graph): Make non-recursive.

2005-01-17  Wojciech MiÃkowski  <wmilkowski@interia.pl>

	* std_hooks.lua: Teach about meld.

2005-01-17  Neil Conway  <neilc@samurai.com>

	* diff_patch.cc: add a new context diff hunk consumer. Rename
	unidiff() to make_diff().
	* diff_patch.hh: Rename unidiff() to make_diff().
	* command.cc: Add new "cdiff" command, and refactor "diff" to
	invoke a common subroutine that is parameterized on the diff
	type. Unrelated change: make a branch-based checkout default to
	using the same directory name as the branch name, unless a
	branch is specified.

2005-01-17  graydon hoare  <graydon@pobox.com>

	* cryptopp/osrng.cpp (NonblockingRng::GenerateBlock):
	Bring forward patch lost in cryptopp 5.2 upgrade.
	* revision.cc (add_bitset_to_union)
	(calculate_ancestors_from_graph): New functions.
	(erase_ancestors)
	(is_ancestor): Rewrite.
	* cert.cc (get_branch_heads): Rewrite.
	* database.{cc,hh} (get_heads): Remove
	(get_revision_ancestry): Use multimap.
	(install_views): Disable.
	Remove everything related to the trust views. Too slow.
	Also tidy up whitespace formatting in sqlite3 code.
	* views.sql: Clear out all views.
	* commands.cc: Adapt to using multimap for ancestry.
	* AUTHORS: Mention Faheem and Christian.

2005-01-17  Faheem Mitha  <faheem@email.unc.edu>

	* debian/control: Fix up build depends.

2005-01-17  Ulrich Drepper  <drepper@redhat.com>

	* acinclude.m4 (AC_CHECK_INADDR_NONE): Fix quoting.
	* Makefile.am (EXTRA_DIST): Add sqlite/keywordhash.c.

2005-01-14  Christian Kollee  <stuka@pestilenz.org>

	* search for and link with sqlite3 when --bundle-sqlite=no

2005-01-12  Derek Scherger  <derek@echologic.com>

	* tests/t_ambig_update.at: add comments from discussion on irc
	* tests/t_status_missing.at: new test
	* testsuite.at: include it

2005-01-10  graydon hoare  <graydon@pboox.com>

	* commands.cc (explicit_merge): Tweak merge message.
	* database.cc (check_sqlite_format_version): New function.
	(database::sql): Call it.
	* sqlite/pager.hh (SQLITE_DEFAULT_PAGE_SIZE): Adjust to 8192.
	(SQLITE_MAX_PAGE_SIZE): Adjust to 65536.
	* schema_migration.cc: Post-merge cleanup.
	* Makefile.am: Likewise.

2005-01-10  Christof Petig  <christof@petig-baender.de>

	* sqlite/*: SQLite 3.0.8 CVS import
	* database.{cc,hh}:
	* schema_migration.{cc,hh}: convert to use the SQLite3 API

	This does not yet use any of the more sophisticated API features
	of SQLite3 (query parameters, BLOBs), so there is plenty of room
	for optimization. This also does not change the schema (i.e.
	still uses base64 encoded values in tables)

2005-01-11  Nathaniel Smith  <njs@codesourcery.com>

	* tests/t_migrate_schema.at: Switch to using pre-dumped db's, make
	it work, un-XFAIL it.

2005-01-11  Nathaniel Smith  <njs@codesourcery.com>

	* tests/t_persistent_server_keys_2.at: XFAIL it, add commentary on
	solution.

2005-01-11  Nathaniel Smith  <njs@codesourcery.com>

	* tests/t_persistent_server_keys_2.at: New test.
	* testsuite.at: Add it.

2005-01-06  Nathaniel Smith  <njs@codesourcery.com>

	* schema_migration.cc (migrate_monotone_schema): Add comment
	pointing to t_migrate_schema.at.
	* tests/t_migrate_schema.at: Implement, mostly.  (Still broken.)

	* tests/t_heads_discontinuous_branch.at: Remove urgency
	annotation.
	* tests/t_netsync_nocerts.at: Add urgency annotation.

	* testsuite.at: Add UNGZ, UNGZB64 macros.
	* tests/t_fmerge.at: Use them.

2005-01-05  Nathaniel Smith  <njs@codesourcery.com>

	* schema_migration.cc: Update comment about depot code.
	(migrate_depot_split_seqnumbers_into_groups):
	(migrate_depot_make_seqnumbers_non_null):
	(migrate_depot_schema): Remove; all are dead code.

2005-01-05  Nathaniel Smith  <njs@codesourcery.com>

	* schema_migration.cc: Remove tabs.

2005-01-05  Nathaniel Smith  <njs@codesourcery.com>

	* tests/t_check_same_db_contents.at: Uncapitalize title to unbreak
	testsuite.

	* revision.cc (is_ancestor): Add FIXME comment.
	(erase_ancestors): New function.
	* revision.hh (erase_ancestors): Prototype it.
	* cert.cc (get_branch_heads): Call it.
	* tests/t_heads_discontinuous_branch.at: Un-XFAIL it.

	* revision.cc (find_subgraph_for_composite_search): Ignore null
	revision ids.
	* commands.cc (try_one_merge): Add invariant - never create merges
	where the left parent is an ancestor or descendent of the right.
	(explicit_merge): Same check.
	(propagate): Handle cases where no merge is necessary.  Also, make
	generated log message more readable.

	* tests/t_propagate_desc.at: Un-XFAIL it.
	* tests/t_propagate_anc.at: Un-XFAIL it.  Use new
	CHECK_SAME_DB_CONTENTS macros.
	* testsuite.at: Move t_check_same_db_contents.at to run before
	propagation tests.  Make CHECK_SAME_DB_CONTENTS more thorough.

	* tests/t_dump_load.at: Implement test.

2005-01-05  Nathaniel Smith  <njs@codesourcery.com>

	* tests/t_check_same_db_contents.at: New test.
	* testsuite.at: Add it.
	(CHECK_SAME_DB_CONTENTS): New macro.

2005-01-04  Nathaniel Smith  <njs@codesourcery.com>

	* cert.cc: Remove tabs.
	* revision.hh: Likewise.

2005-01-04  Nathaniel Smith  <njs@codesourcery.com>

	* tests/t_propagate_anc.at: Also check the case where we're
	propagating a non-strict ancestor, i.e. the heads are actually
	equal.

2005-01-04  Nathaniel Smith  <njs@codesourcery.com>

	* database.cc (get_revision_parents): Add invariant.
	(get_revision_children): Likewise.
	(get_revision): Likewise.
	(put_revision): Likewise.

	* tests/t_merge_ancestor.at: New test.
	* tests/t_propagate_desc.at: Likewise.
	* tests/t_propagate_anc.at: Likewise.
	* testsuite.at: Call them.

2005-01-04  Nathaniel Smith  <njs@codesourcery.com>

	* tests/t_netsync_diffbranch.at: Add priority, add description of
	problem and solution.
	Also, XFAIL it.
	* tests/t_netsync_unrelated.at: Add reference to discussion.
	* tests/t_cmdline_options.at: Remove priority marking from
	non-bug.
	* tests/t_checkout_dir.at: XFAIL when run as root.

	* tests/t_netsync_nocerts.at: New test.
	* testsuite.at: Call it.

2005-01-03  Matt Johnston  <matt@ucc.asn.au>

	* tests/t_netsync_diffbranch.at: add a new test for pulling a branch
	with a parent from a different branch.
	* testsuite.at: add it

2005-01-02  Derek Scherger  <derek@echologic.com>

	* commands.cc (log_certs): new function
	(log) add Ancestor: and Branch: entries to output; use above new
	function
	* tests/t_cross.at: update to work with changesets

2004-12-30  graydon hoare  <graydon@pobox.com>

	* constants.cc (netcmd_current_protocol_version): Set to 3.
	* tests/t_crlf.at: New test of crlf line encodings.
	* testsuite.at: Call it.
	* monotone.spec: Note 0.16 release.

2004-12-30  graydon hoare  <graydon@pobox.com>

	* win32/get_system_flavour.cc: Fix little compile bugs.

2004-12-30  Julio M. Merino Vidal  <jmmv@menta.net>

	* change_set.{cc,hh}: Add the has_renamed_file_src function in
	change_set::path_rearrangement.
	* commands.cc: Make the 'log' command show nothing for renamed or
	deleted files (when asked to do so) and stop going backwards in
	history when such condition is detected; they don't exist any more,
	so there is no point in showing history (and could drive to incorrect
	logs anyway).
	* tests/t_log_nonexistent.at: New check to verify previous.
	* testsuite.at: Add it.

2004-12-30  graydon hoare  <graydon@pobox.com>

	* Makefile.am: Clean full testsuite directory and full-version.
	* configure.ac: Bump version number.
	* po/monotone.pot: Regenerate.
	* NEWS: Describe new release.

2004-12-29  Julio M. Merino Vidal  <jmmv@menta.net>

	* tests/t_cmdline_options.at: New test for previous: ensure that
	monotone is actually checking for command line correctness.
	* testsuite.at: Add it.

2004-12-29  Julio M. Merino Vidal  <jmmv@menta.net>

	* monotone.cc: Verify that the command line is syntactically correct
	as regards to options (based on error codes from popt).

2004-12-29  Matt Johnston  <matt@ucc.asn.au>

	* tests/t_drop_rename_patch.at: A test to check that deltas on
	renamed files are included in concatenate_change_sets, if there was a
	deletion of a file with the same name as the rename src.
	* testsuite.at: add it

2004-12-29  graydon hoare  <graydon@pobox.com>

	* AUTHORS: Add Jordi.
	* change_set.{cc,hh}: Make sanity helpers const.
	(normalize_change_set): Drop a->a deltas.
	(merge_change_sets): Call normalize.
	(invert_change_set): Likewise.
	* revision.cc
	(find_subgraph_for_composite_search): New fn.
	(calculate_composite_change_set): Call it.
	(calculate_change_sets_recursive): Use results.
	* tests/t_no_change_deltas.at: Fix.

2004-12-29  graydon hoare  <graydon@pobox.com>

	* change_set.cc: Fix unit tests to satisfy sanity checks.
	* std_hooks.lua: Fix status checking on external merges.

2004-12-29  Matt Johnston  <matt@ucc.asn.au>

	* change_set.{cc,hh}: Take account of files which are the
	destination of a rename_file operation, when examining
	file deletions. Added helper methods to clean up related code.

2004-12-29  Matt Johnston  <matt@ucc.asn.au>

	* change_set.cc: added a sanity check for deltas with same src/dst,
	and deleted files with deltas.

2004-12-29  Matt Johnston  <matt@ucc.asn.au>

	* testsuite.at, tests/t_netsync_single.at: don't use -q with
	killall since it isn't portable.

2004-12-28  Julio M. Merino Vidal  <jmmv@menta.net>

	* commands.cc: Make the 'log' command show all affected files
	in each revision in a nice format (easier to read than what
	'cat revision' shows).

2004-12-28  Julio M. Merino Vidal  <jmmv@menta.net>

	* commands.cc: Change the order used by the 'log' command to show
	affected files so that it matches the order in which these changes
	really happen.  Otherwise, a sequence like "rm foo; mv bar foo;
	patch foo" could be difficult to understand by the reader.

2004-12-28  Jordi Vilalta Prat  <jvprat@wanadoo.es>

	* monotone.texi: Fix a typo: "not not" should be "not".

2004-12-28  Julio M. Merino Vidal  <jmmv@menta.net>

	* commands.cc: Make the 'log' command show all affected files
	in each revision in a nice format (easier to read than what
	'cat revision' shows).

2004-12-28  graydon hoare  <graydon@pobox.com>

	* AUTHORS: Add various recent authors.

2004-12-28  Badai Aqrandista <badaiaqrandista@hotmail.com>

	* debian/*: Fix up for package building.

2004-12-28  graydon hoare  <graydon@pobox.com>

	* change_set.{cc,hh}: Add sanity checking, rework
	some of concatenation logic to accomodate.
	* revision.{cc,hh}: Likewise.
	Teach about generalized graph rebuilding.
	* database.cc (delete_existing_revs_and_certs): New fn.
	* commands.cc (db rebuild): New command.
	(db fsck) New command.
	* sanity.{cc,hh} (relaxed): New flag.
	* work.cc: Use new concatenation logic.

2004-12-25  Julio M. Merino Vidal  <jmmv@menta.net>

	* commands.cc: During 'log', print duplicate certificates (by
	different people) in separate lines, rather than showing them
	together without any spacing.  While here, homogenize new lines
	in other messages as well; this also avoids printing some of
	them in case of missing certificates).

2004-12-24  Nathaniel Smith  <njs@codesourcery.com>

	* tests/t_disapprove.at: Enable previously disabled test.

	* tests/t_no_change_deltas.at: New test.
	* testsuite.at: Call it.

2004-12-23  Nathaniel Smith  <njs@codesourcery.com>

	* win32/read_password.c: Remove unused file.

2004-12-22  Julio M. Merino Vidal  <jmmv@menta.net>

	* commands.cc: Verify that the key identifier passed to the pubkey
	and privkey commands exists in the database.  Otherwise exit with
	an informational message instead of an exception.

2004-12-20  Matt Johnston  <matt@ucc.asn.au>

	* keys.cc: don't cache bad passphrases, so prompt for a correct
	password if the first ones fail.

2004-12-19  Matt Johnston  <matt@ucc.asn.au>

	* commands.cc: print out author/date next to ambiguous revision
	lists from selectors.

2004-12-19  Julio M. Merino Vidal  <jmmv@menta.net>

	* testsuite.at:
	* tests/t_fmerge.at:
	* tests/t_netsync.at:
	* tests/t_netsync_single.at:
	* tests/t_revert.at:
	* tests/t_tags.at: Avoid usage of test's == operator.  It's a
	GNUism and causes unexpected failures in many tests.  The correct
	operator to use is just an equal sign (=).
	* tests/t_renamed.at: Don't use cp's -a flag, which is not
	supported by some implementations of this utility (such as the
	one in NetBSD).  Try to add some of its funcionality by using
	the -p flag, although everything could be fine without it.
	* tests/t_unidiff.at: Discard patch's stderr output.  Otherwise
	it's treated as errors, but NetBSD's patch uses it to print
	informative messages.

2004-12-19  Julio M. Merino Vidal  <jmmv@menta.net>

	* tests/t_scan.at: Instead of running sha1sum, use a prestored
	manifest file to do the verification.  This avoids problems in
	systems that do not have the sha1sum tool, like NetBSD.

2004-12-19  Julio M. Merino Vidal  <jmmv@menta.net>

	* Makefile.am: Remove obsolete --with-bundled-adns flag from
	DISTCHECK_CONFIGURE_FLAGS.

2004-12-18  Nathaniel Smith  <njs@codesourcery.com>

	* tests/t_checkout_dir.at: Make the test directory chdir'able
	again after the test.
	* tests/t_delete_dir.at: Add trailing newline.

	* tests/t_dump_load.at: New bug report.
	* tests/t_migrate_schema.at: Likewise.
	* testsuite.at: Call them.

2004-12-18  Nathaniel Smith  <njs@codesourcery.com>

	* change_set.hh: Remove obsolete comment.

2004-12-18  Nathaniel Smith  <njs@codesourcery.com>

	* tests/t_delete_dir.at: New bug report.
	* testsuite.at: Call it.

2004-12-18  Julio M. Merino Vidal  <jmmv@menta.net>

	* commands.cc: Homogenize help message for 'ls' with the one shown
	by 'list'.

2004-12-18  Julio M. Merino Vidal  <jmmv@menta.net>

	* ChangeLog: Add missing entries for several modifications I did
	in December 6th and 3rd.

2004-12-18  Julio M. Merino Vidal  <jmmv@menta.net>

	* tests/t_checkout_dir.at: New test triggering the bug I fixed
	  previously in the checkout command, verifying that directory
	  creation and chdir succeed.
	* testsuite.at: Add new test.

2004-12-18  Nathaniel Smith  <njs@codesourcery.com>

	* ChangeLog: Add log entry for <jmmv@menta.net>'s last change.
	* std_hooks.lua: Check exit status of external merge commands.

2004-12-18  Julio M. Merino Vidal  <jmmv@menta.net>

	* commands.cc: Include cerrno, cstring,
	boost/filesystem/exception.hpp.
	(checkout): Verify that directory creation and chdir succeeded.

2004-12-18  Nathaniel Smith  <njs@codesourcery.com>

	* diff_patch.cc (struct hunk_offset_calculator): Remove dead
	code.  (I believe it was used by the old, non-extent-based
	merging.)
	(calculate_hunk_offsets): Likewise.
	(struct hunk_consumer): Move next to rest of unidiff code.
	(walk_hunk_consumer): Likewise.

2004-12-18  Matt Johnston <matt@ucc.asn.au>

	* change_set.cc (concatenate_change_sets): Be more careful checking
	whether to discard deltas for deleted files (in particular take
	care when files are removed then re-added) - fixes tests
	t_patch_drop_add, t_add_drop_add.at, t_add_patch_drop_add,
	t_merge2_add_drop_add
	* change_set.cc (project_missing_deltas): don't copy deltas
	for deleted files, and handle the case where src file ids vary when
	files are added/removed. (fixes t_patch_vs_drop_add)
	* t_patch_drop_add.at, t_add_drop_add.at, t_add_patch_drop_add.at,
	  t_merge2_add_drop_add.at, t_patch_vs_drop_add.t: don't expect
	to fail any more.

2004-12-17  Nathaniel Smith  <njs@codesourcery.com>

	* tests/t_persistent_server_keys.at:
	* tests/t_attr.at:
	* tests/t_patch_vs_drop_add.at:
	* tests/t_merge2_add_drop_add.at:
	* tests/t_add_drop_add.at:
	* tests/t_add_patch_drop_add.at:
	* tests/t_patch_drop_add.at: Remove priority notes, since these
	are no longer bugs.

2004-12-17  graydon hoare  <graydon@pobox.com>

	* tests/t_merge_2.at: Works now, remove xfail.

2004-12-17  graydon hoare  <graydon@pobox.com>

	* tests/t_merge_1.at: Remove AT_CHECK(false) and xfail.
	* tests/t_fdiff_normalize.at: New test.
	* testsuite.at: Call it.
	* diff_patch.cc (normalize_extents): Fix the normalize bug.
	* revision.{cc,hh} (construct_revisions): Rename to prepare for
	next rebuild-the-graph migration.
	* commands.cc (db): Change call name.

2004-12-16  Joel Rosdahl  <joel@rosdahl.net>

	* revision.cc (is_ancestor): Use std::queue for the queue.

2004-12-14  Joel Rosdahl  <joel@rosdahl.net>

	Generalize the explicit_merge command with an optional ancestor
	argument:
	* revision.cc (is_ancestor): New method.
	* revision.hh (is_ancestor): Add prototype.
	* commands.cc (try_one_merge): Add ancestor argument. Empty
	ancestor means use ancestor from find_common_ancestor_for_merge.
	(merge): Pass empty ancestor to try_one_merge.
	(propagate): Likewise.
	(explicit_merge): Add optional ancestor argument.
	* monotone.texi: Document new explicit_merge argument.

2004-12-13  Joel Rosdahl  <joel@rosdahl.net>

	* tests/t_merge_2.at: New test triggering a bad merge.
	* testsuite.at: Add new test.

2004-12-13  Joel Rosdahl  <joel@rosdahl.net>

	* revision.cc (find_least_common_ancestor): Add a missing "return
	true;" that mysteriously was removed in
	c853237f9d8d155431f88aca12932d2cdaaa31fe.

2004-12-13  Joel Rosdahl  <joel@rosdahl.net>

	* revision.cc (find_least_common_ancestor): Remove unused variable.
	* commands.cc (lca): Correct negative status text.
	* commands.cc (update): Use GNU style braces.

2004-12-12  graydon hoare  <graydon@pobox.com>

	* commands.cc: Fix bug reported in t_attr.at
	* tests/t_attr.at: Remove xfail.
	* change_set.cc: Change unit tests syntax.
	(read_change_set): Assert complete read.
	* revision_ser.cc (read_revision_set): Likewise.
	* os_specific.hh: Drop obsolete file.

2004-12-12  Joel Rosdahl  <joel@rosdahl.net>

	* revision.cc (find_least_common_ancestor): New function for
	finding the vanilla LCA.
	* revision.hh: Added prototype for find_least_common_ancestor.
	* commands.cc (update): Use find_least_common_ancestor for finding
	a common ancestor.
	* commands.cc (diff): Likewise.
	* revision.cc (find_common_ancestor): Rename to...
	(find_common_ancestor_for_merge): ...this, for clarity.
	* revision.hh: find_common_ancestor -->
	find_common_ancestor_for_merge.
	* commands.cc (try_one_merge): Call find_common_ancestor_for_merge
	to find ancestor.
	* commands.cc (lcad): Rename lca command to lcad.
	* commands.cc (lca): New command for finding the vanilla LCA.

2004-12-12  Nathaniel Smith  <njs@codesourcery.com>

	* tests/t_persistent_server_keys.at: Actually test what it's
	supposed to.  Also, un-XFAIL it, since now it seems to pass.

2004-12-12  Nathaniel Smith  <njs@codesourcery.com>

	* tests/t_persistent_server_keys.at: New test.

	* testsuite.at: Call it.
	* tests/t_persistent_server_revision.at: Fix typo.

2004-12-12  Nathaniel Smith  <njs@codesourcery.com>

	* tests/t_persistent_server_revision.at: New test.
	* testsuite.at: Call it.  Tweak NETSYNC macros in support of it.

2004-12-11  Nathaniel Smith  <njs@codesourcery.com>

	* lua.hh (add_rcfile): Add 'required' argument.
	* lua.cc (add_rcfile): Implement it.  Simplify error checking
	logic while I'm there...
	* monotone.cc (cpp_main): Pass new argument to add_rcfile.

	* tests/t_rcfile_required.at: New test.
	* testsuite.at: Call it.
	Revamp netsync support macros, to allow long-running servers.
	Make netsync-killer try first with -TERM, in case that plays nicer
	with gcov.

2004-12-11  Nathaniel Smith  <njs@codesourcery.com>

	* lua.hh: Remove tabs.

2004-12-11  Nathaniel Smith  <njs@codesourcery.com>

	* monotone.texi: Document explicit_merge.

2004-12-11  Nathaniel Smith  <njs@codesourcery.com>

	* Makefile.am: Redo full-revision support again, to properly
	handle 'make dist' and caching.  Hopefully.

2004-12-11  Nathaniel Smith  <njs@codesourcery.com>

	* monotone.texi (File Attributes): Rewrite for new .mt-attrs
	syntax.

2004-12-11  Nathaniel Smith  <njs@codesourcery.com>

	* tests/t_attr.at: New test.
	* testsuite.at: Call it.

2004-12-11  Nathaniel Smith  <njs@codesourcery.com>

	* commands.cc (trusted): Print spaces between key ids.

	* lua.cc (add_rcfile): Errors while loading a user-provided rc
	file are naughtiness, not oopses.

2004-12-11  Nathaniel Smith  <njs@codesourcery.com>

	* commands.cc (commands::explain_usage): Use split_into_lines to
	do formatting of per-command usage; allow multi-line
	descriptions.
	(trusted): New command.
	* monotone.texi (Key and Cert): Document 'trusted' command.
	* tests/t_trusted.at: New test.
	* testsuite.at: Change get_revision_cert_trust to support
	t_trusted.at.  Call t_trusted.at.

2004-12-11  Derek Scherger  <derek@echologic.com>

	* app_state.{cc,hh} (restriction_includes): renamed from
	in_restriction to be less obscure; use path_set rather than
	set<file_path>
	* commands.cc
	(restrict_path_set):
	(restrict_rename_set):
	(restrict_path_rearrangement):
	(calculate_restricted_revision): new restriction functions
	(restrict_patch_set): remove old restrictions machinery
	(status): call calculate_restricted_revision
	(ls_tags): call app.initialize
	(unknown_itemizer): restriction_includes renamed
	(ls_unknown): call calculate_restricted_revision
	(ls_missing): rework for restrictions
	(commit): switch to --message option, optional paths and preserve
	restricted work
	(diff): allow restrictions for zero and one arg variants
	(revert): note some work left to do
	* manifest.{cc,hh} (build_manifest_map): hide unused things
	(build_restricted_manifest_map): new function
	* transforms.{cc,hh} (calculate_ident): clean up merge artifacts
	* work.cc (read_options_map): merge cleanup to preserve command
	line options

2004-12-10  Nathaniel Smith  <njs@codesourcery.com>

	* Makefile.am (package_full_revision.txt): Redo Joel Rosdahl
	<joel@rosdahl.net>'s change below after it got clobbered by
	merge.

2004-12-10  Nathaniel Smith  <njs@codesourcery.com>

	* commands.cc (log): Synopsize optional 'file' argument, and
	describe both arguments in help description.

2004-12-10  Matt Johnston  <matt@ucc.asn.au>

	* cert.cc: Added priv_key_exists() function
	* commands.cc, rcs_import.cc: use new privkey functions
	* netsync.cc: change some bits that were missed

2004-12-09  Derek Scherger  <derek@echologic.com>

	* .mt-nonce: delete obsolete file
	* change_set.cc (merge_deltas): add file paths in call to
	try_to_merge_files
	* commands.cc (propagate): add progress logging similar to merge
	* diff_patch.{cc,hh} (try_to_merge_files): add file paths to
	merge2 and merge3 hooks; add logging of paths before calling merge
	hooks
	* lua.{cc,hh} (hook_merge2, hook_merge3): add file paths to merge
	hooks
	* std_hooks.lua (merge2, merge3, merge2_xxdiff_cmd,
	merge3_xxdiff_cmd): pass file paths to xxdiff for use as titles
	* testsuite.at (MONOTONE_SETUP): add paths to merge2 hook

2004-12-09  Matt Johnston  <matt@ucc.asn.au>

	* cert.cc, cert.hh, lua.cc, lua.hh, netsync.cc:
	Added a new get_priv_key(keyid) lua hook to retrieve
	a private key from ~/.monotonerc

2004-12-09  Matt Johnston  <matt@ucc.asn.au>

	* change_set.cc: Don't include patch deltas on files which
	are being deleted in changesets. (partial fix for bug
	invoked by t_merge_add_del.at)

2004-12-09  Matt Johnston  <matt@ucc.asn.au>

	* configure.ac,Makefile.am: Fix iconv and intl
	handling so that the libraries are used (required for OS X).

2004-12-09  Nathaniel Smith  <njs@codesourcery.com>

	* Makefile.am (BUILT_SOURCES_NOCLEAN): add 'S'.

	* netsync.cc (session): Make ticker pointers into auto_ptr's.  Add
	cert and revision tickers.
	(session::session): Initialize new tickers.
	(session::note_item_sent): New method.  Increment tickers.
	(session::note_item_arrived): Increment tickers.
	(session::read_some): Adjust for auto_ptr.
	(session::write_some): Likewise.
	(call_server): Conditionally initialize cert and revision
	tickers.
	(queue_data_cmd): Call 'note_item_sent'.
	(queue_delta_cmd): Call 'note_item_sent'.

2004-12-09  graydon hoare  <graydon@pobox.com>

	* ROADMAP: Add file.

2004-12-08  Nathaniel Smith  <njs@codesourcery.com>

	* tests/t_patch_vs_drop_add.at:
	* tests/t_patch_drop_add.at:
	* tests/t_netsync_unrelated.at:
	* tests/t_merge_add_del.at:
	* tests/t_merge2_add_drop_add.at:
	* tests/t_merge_1.at:
	* tests/t_heads_discontinuous_branch.at:
	* tests/t_cleanup_empty_dir.at:
	* tests/t_checkout_options.at:
	* tests/t_ambig_update.at:
	* tests/t_add_patch_drop_add.at:
	* tests/t_add_drop_add.at:
	* tests/t_add_dot.at: Add (importance) markers to all bug report
	tests.

2004-12-08  Nathaniel Smith  <njs@codesourcery.com>

	* app_state.hh (write_options): Add 'force' option.
	* app_state.cc: Remove tabs.
	(write_options): Implement.
	* commands.cc (checkout): Pass force=true to 'write_options'.

	* tests/t_checkout_options.at: New test.
	* testsuite.at: Define RAW_MONOTONE.
	(t_checkout_options.at): Call it.

2004-12-08  Nathaniel Smith  <njs@codesourcery.com>

	* update.hh (pick_update_target): Rename to...
	(pick_update_candidates): ...this.  Return a set of candidates,
	rather than a single best.
	* update.cc (pick_update_candidates): Likewise.  Remove logic
	checking for unique candidate.
	* commands.cc (describe_revision): New function.
	(heads): Use it.
	(update): Use new 'pick_update_candidates' function.  Add logic
	checking for unique candidate.  On non-unique candidate, print all
	candidates, using 'describe_revision'.

	* tests/t_ambig_update.at: Check that failure messages describe
	the candidate set.

2004-12-08  Nathaniel Smith  <njs@codesourcery.com>

	* update.cc: Remove tabs.

2004-12-08  Nathaniel Smith  <njs@codesourcery.com>

	* tests/t_ambig_update.at: Also check that update fails when one
	candidate edge is deeper than the other.

2004-12-08  graydon hoare  <graydon@pobox.com>

	* change_set.cc (extend_renumbering_via_added_files):
	Look up parent tid in existing renumbering.
	* commands.cc (attr): Check index for "set" subcommand.
	(lca): New diagnostic command.
	(log): Tidy up output formatting a bit.
	* po/monotone.pot: Regenerate.
	* tests/t_add_edge.at: New test to catch add failure.
	* testsuite.at: Call it.

2004-12-08  Nathaniel Smith  <njs@codesourcery.com>

	* tests/t_ambig_update.at: New test.
	* testsuite.at: Add it.

	* tests/t_explicit_merge.at: Add, having forgotten to last time.

2004-12-08  Nathaniel Smith  <njs@codesourcery.com>

	* tests/t_explicit_merge.at: New test.
	* testsuite.at: Add it.

2004-12-08  Nathaniel Smith  <njs@codesourcery.com>

	* testsuite.at: Remove duplicate line created by merge.
	* ChangeLog: Re-sort after merges.

	* commands.cc (explicit_merge): Remove stray space.  Print id of
	merge result.
	(complete_command): Add back "}" deleted by merge.

2004-12-08  Nathaniel Smith  <njs@codesourcery.com>

	* change_set.cc: Remove tabs.
	* diff_patch.cc: Likewise.

	* commands.cc (explicit_merge): New command.

2004-12-08  graydon hoare  <graydon@pobox.com>

	* change_set.cc (extend_renumbering_via_added_files):
	Look up parent tid in existing renumbering.
	* commands.cc (attr): Check index for "set" subcommand.
	(lca): New diagnostic command.
	(log): Tidy up output formatting a bit.
	* po/monotone.pot: Regenerate.
	* tests/t_add_edge.at: New test to catch add failure.
	* testsuite.at: Call it.

2004-12-07  Richard Levitte  <richard@levitte.org>

	* Makefile.am: Keep package_*revision.{txt,h}, so they are saved
	as part of a distribution, and thereby make as sure as possible
	people who download monotone get historical information on where
	their copy of monotone came from.

2004-12-06  Richard Levitte  <richard@levitte.org>

	* monotone.cc: Add a hint on how to use --ticker.

2004-12-06  Nathaniel Smith  <njs@codesourcery.com>

	* commands.cc (ls_certs): Sort the certs before printing.
	* tests/t_netsync_repeated.at: Actually check that certs were
	transferred correctly.

2004-12-06  Julio M. Merino Vidal  <jmmv@menta.net>

	* figures/cert.pdf:
	* figures/cert.png:
	* figures/oo-figures.sxd:
	* monotone.texi: Use example host names under the
	example.{com,org,net} subdomains instead of invented names.
	These are defined in RFC 2606.

2004-12-06  Julio M. Merino Vidal  <jmmv@menta.net>

	* configure.ac: Now that we depend on GNU Autoconf >= 2.58, we
	can use the AS_HELP_STRING macro everywhere we need to pretty-print
	help strings.  Also convert old calls to AC_HELP_STRING (deprecated)
	to this one.

2004-12-06  Joel Rosdahl  <joel@rosdahl.net>

	* Makefile.am (package_full_revision.txt): Silence error messages
	when deducing full package revision.

2004-12-06  graydon hoare  <graydon@pobox.com>

	* unix/get_system_flavour.cc:
	* win32/get_system_flavour.cc: Add missing files.

2004-12-06  graydon hoare  <graydon@pobox.com>

	* commands.cc (merge): Add newline in output.
	* change_set.cc (project_missing_deltas): Fix very bad
	delta-renaming bug.

2004-12-06  graydon hoare  <graydon@pobox.com>

	* change_set.cc:
	* tests/t_merge_add_del.at:
	* netsync.cc:
	* commands.cc: Clean up from merge.

2004-12-06  Nathaniel Smith  <njs@codesourcery.com>

	* tests/t_add_patch_drop_add.at: New test.
	* tests/t_merge2_add_drop_add.at: New test.
	* tests/t_patch_drop_add.at: New test.
	* tests/t_patch_vs_drop_add.at: New test.
	* testsuite.at: Add them.

	* tests/t_add_drop_add.at: Fix to test what it was supposed to.

	* tests/t_merge2_data.at: Remove extraneous [stdout].

	* tests/t_merge_add_del.at: Fix description.
	XFAIL it.

2004-12-06  Nathaniel Smith  <njs@codesourcery.com>

	* tests/t_add_drop_add.at: New test.
	* testsuite.at: Add it.

2004-12-05  Nathaniel Smith  <njs@codesourcery.com>

	* tests/t_merge_add_del: Shorten name for better display.

2004-12-05  Matt Johnston <matt@ucc.asn.au>

	* tests/t_merge_add_del: added a new test for merging
	  branches where a file is added then removed.
	* testsuite.at: added the new test
	* configure.ac: bumped the prequisite version to 2.58 since
	  some tests use AT_XFAIL_IF

2004-12-05  graydon hoare  <graydon@pobox.com>

	* Makefile.am (package_full_revision.txt): Use top_builddir
	to locate monotone executable.

2004-12-05  Nathaniel Smith  <njs@codesourcery.com>

	* tests/t_merge_add_del: Shorten name for better display.

2004-12-05  Matt Johnston <matt@ucc.asn.au>

	* tests/t_merge_add_del: added a new test for merging
	  branches where a file is added then removed.
	* testsuite.at: added the new test
	* configure.ac: bumped the prequisite version to 2.58 since
	  some tests use AT_XFAIL_IF

2004-12-04  graydon hoare  <graydon@pobox.com>

	* commands.cc (fcommit): New command.
	(update): Finish off merge of update command.

2004-12-04  Derek Scherger  <derek@echologic.com>

	* commands.cc: (complete_command): New function.
	(explain_usage/process): Use it.

2004-12-04  Nathaniel Smith  <njs@codesourcery.com>

	* change_set.cc (merge_deltas): Call correct variant of
	try_to_merge_files depending on whether ancestor is available.
	* diff_patch.cc (try_to_merge_files -- merge3 version): Add
	assertions about ids.
	(try_to_merge_files -- merge2 version): Likewise.

	* testsuite.at: Add a trivial working merge2 hook.
	* tests/t_related_merge2_data.at: Update to use.
	Mark as expected to PASS.
	* tests/t_merge2_data.at: Likewise.

2004-12-04  Nathaniel Smith  <njs@codesourcery.com>

	* change_set.cc (merge_deltas): Call correct variant of
	try_to_merge_files depending on whether ancestor is available.
	* diff_patch.cc (try_to_merge_files -- merge3 version): Add
	assertions about ids.
	(try_to_merge_files -- merge2 version): Likewise.

	* testsuite.at: Add a trivial working merge2 hook.
	* tests/t_related_merge2_data.at: Update to use.
	Mark as expected to PASS.
	* tests/t_merge2_data.at: Likewise.

2004-12-04  Nathaniel Smith  <njs@codesourcery.com>

	* change_set.cc: Remove tabs.
	* diff_patch.cc: Likewise.

2004-12-04  Nathaniel Smith  <njs@codesourcery.com>

	* change_set.cc: Remove tabs.
	* diff_patch.cc: Likewise.

2004-12-03  Julio M. Merino Vidal  <jmmv@menta.net>

	* commands.cc: Add a missing newline to a message.

2004-12-03  Julio M. Merino Vidal  <jmmv@menta.net>

	* cryptopp/config.h:
	* configure.ac: NetBSD does not define __unix__ nor __unix, so the
	build fails.  To solve, check for __NetBSD__ where appropiate to
	detect a Unix system.

2004-12-03  Julio M. Merino Vidal  <jmmv@menta.net>

	* INSTALL: Document my latest changes: --enable-ipv6 option, ability
	to specify static boost prefix through --enable-static-boost and
	BOOST_SUFFIX variable.

2004-12-03  Julio M. Merino Vidal  <jmmv@menta.net>

	* Makefile.am:
	* configure.am: Add a variable, BOOST_SUFFIX, that identifies the
	suffix string that has to be appended to Boost library names to use
	them.  This variable can be defined on configure's command line.

2004-12-03  Julio M. Merino Vidal  <jmmv@menta.net>

	* configure.ac: Let the --enable-static-boost argument take a prefix
	to where boost libraries are located.

2004-12-03  Julio M. Merino Vidal  <jmmv@menta.net>

	* configure.ac: Add a three-state --enable-ipv6 argument to the
	configure script to explicitly enable or disable IPv6 support.

2004-12-03  Julio M. Merino Vidal  <jmmv@menta.net>

	* std_hooks.lua: Add missing newlines to two error messages.

2004-12-02  Derek Scherger  <derek@echologic.com>

	* commands.cc: more tweaking to ease changeset merge

2004-12-01  Derek Scherger  <derek@echologic.com>

	* commands.cc: reordered commands to help merge with changesets
	branch

2004-12-01  graydon hoare  <graydon@pobox.com>

	* {unix,win32}/get_system_flavour.cc: New files.
	* basic_io.{cc,hh}: Give names to input sources.
	* monotone.cc: Move app_state ctor inside try.
	* platform.hh (get_system_flavour): Declare.
	* revision.cc: Name input source "revision".
	* sanity.cc: Log flavour on startup.
	* tests/t_attributes.at: Use new syntax.
	* transforms.{cc,hh} (split_into_lines): New variant, and rewrite.
	* work.{cc,hh}: Rewrite attributes to use basic_io.
	(get_attribute_from_db):
	(get_attribute_from_working_copy): New functions.

2004-11-30  Nathaniel Smith  <njs@codesourcery.com>

	* keys.cc (get_passphrase): Simplify arguments.
	(generate_key_pair): Force new passphrases to come from the user.
	Adapt to new 'get_passphrase' arguments.
	(change_key_passphrase): Likewise.
	(generate_key_pair): Add argument specifying passphrase, for
	exclusive use of the unit tests.
	(signature_round_trip_test): Use it.
	* keys.hh (generate_key_pair): Adjust prototype correspondingly.

	* tests/t_genkey.at: Test that 'genkey' requires the passphrase to
	be entered.
	* tests/t_chkeypass.at: Check that 'chkeypass' fails if no
	passphrase is given.

2004-11-30  Nathaniel Smith  <njs@codesourcery.com>

	* keys.hh: Remove tabs.
	* keys.cc: Likewise.

2004-11-30  Nathaniel Smith  <njs@codesourcery.com>

	* monotone.texi (Hook Reference): Clarify description of
	'get_passphrase', following confusion on IRC.

2004-11-30  Joel Rosdahl  <joel@rosdahl.net>

	* ui.cc (fatal): Added missing newlines in fatal message.

2004-11-29  Nathaniel Smith  <njs@codesourcery.com>

	* monotone.texi: Add more details to documentation of 'update
	<revision>' command.

	* ui.cc (fatal): Typo in previous commit.

2004-11-29  Nathaniel Smith  <njs@codesourcery.com>

	* ui.cc (fatal): On suggestion of Zack Weinberg, add a note to
	fatal error messages 1) telling the user that it's a bug (i.e.,
	not their fault), and 2) requesting a bug report.

2004-11-29  Nathaniel Smith  <njs@codesourcery.com>

	* ui.cc: Remove tabs.

2004-11-30  Matt Johnston  <matt@ucc.asn.au>

	* change_set.cc (merge_disjoint_analyses): Prevent duplicated
	tids being used.
	(merge_disjoint_analyses): Fix typo (s/a_tmp/b_tmp/)

2004-11-24  Nathaniel Smith  <njs@codesourcery.com>

	* tests/t_cleanup_empty_dir.at: Shorten name.

2004-11-24  Nathaniel Smith  <njs@codesourcery.com>

	* Makefile.am (BUILT_SOURCES): List package_*version.{h,txt}.
	* package_{full_,}version.txt: Work when blddir != srcdir.

2004-11-24  Nathaniel Smith  <njs@codesourcery.com>

	* mt_version.hh: New file.
	* mt_version.cc: New file.
	* monotone.cc (package_revision.h): Don't include it.
	(mt_version.hh): Include it.
	(OPT_FULL_VERSION): New option.
	(options): Add it.
	(cpp_main): Implement --version and --full-version in terms of
	mt_version.hh.

	* Makefile.am (package_full_revision.h): Build it.
	(MOST_SOURCES): Add mt_version.{cc,hh}.

2004-11-24  Nathaniel Smith  <njs@codesourcery.com>

	* txt2c.cc (main): Add "--skip-trailing" option to skip trailing
	whitespace.
	* Makefile.am (package_revision.h): Generate it.
	* monotone.cc (package_revision.h): Include it.
	(cpp_main): Print it as part of --version.

2004-11-23  Nathaniel Smith  <njs@codesourcery.com>

	* tests/t_cleanup_empty_dir.at: New test.
	* testsuite.at: Call it.

2004-11-23  Nathaniel Smith  <njs@codesourcery.com>

	* monotone.texi (File Attributes): Document how restricted format
	of .mt-attrs currently is.  Also talk about 'the' .mt-attrs file
	instead of 'an', in response to confusion.

2004-11-23  Nathaniel Smith  <njs@codesourcery.com>

	* work.cc (build_deletion): Add missing newline.
	(build_rename): Likewise.
	(build_rename): Likewise.

2004-11-23  Nathaniel Smith  <njs@codesourcery.com>

	* work.cc: Remove tabs.

2004-11-23  Nathaniel Smith  <njs@codesourcery.com>

	* commands.cc: Remove tabs.

2004-11-23  Nathaniel Smith  <njs@codesourcery.com>

	* tests/t_add_dot.at: New test.
	* testsuite.at: Call it.

2004-11-22  Joel Rosdahl  <joel@rosdahl.net>

	* testsuite.at (NEED_UNB64): Check that python knows how to decode
	strings before using it.

2004-11-21  Joel Rosdahl  <joel@rosdahl.net>

	* testsuite.at (NEED_UNB64): Find more programs for decoding
	base64.

2004-11-20  Nathaniel Smith  <njs@codesourcery.com>

	* tests/t_merge_1.at: New test.
	* testsuite.at: Add it.
	(NEED_UNB64): New macro.
	(UNB64): Likewise.
	* tests/t_unidiff.at: Use them.
	* tests/t_unidiff2.at: Likewise.

2004-11-19  Nathaniel Smith  <njs@codesourcery.com>

	* tests/t_initfork.at: Remove file; redundant with
	t_merge2_add.at.
	* testsuite.at: Don't call it.

2004-11-18  Derek Scherger  <derek@echologic.com>

	* commands.cc (list tags): new command.
	* monotone.1: update.
	* monotone.texi: update.
	* std_hooks.lua: remove unused get_problem_solution hook.
	* test/t_tags.at: new test.
	* testsuite.at: call it.

2004-11-18  Nathaniel Smith  <njs@codesourcery.com>

	* monotone.texi (Committing Work): Remove mistakenly added
	redundant command line argument.

2004-11-17  Joel Rosdahl  <joel@rosdahl.net>

	* commands.cc (diff): Don't print hashes around diff output if
	there is no diff to print.

	Fix bugs #8714 "monotone update working copy to previous version"
	and #9069 "update with multiple candidates":
	* commands.cc (update): Let the update command take an optional
	revision target parameter. Without an explicit revision target,
	the current branch head is used just like before. Added logic for
	updating to an older revision or another revision reachable via a
	common ancestor.
	* tests/t_update_to_revision.at: Add regression tests for new
	update logic.
	* testsuite.at: Add new test.
	* monotone.texi: Document new update argument.

2004-11-17  Nathaniel Smith  <njs@codesourcery.com>

	* netsync.cc (request_fwd_revisions): Rename 'first_attached_edge'
	to 'an_attached_edge', because it does not represent the first
	attached edge.  Likewise for 'first_attached_cset'.
	(analyze_attachment): Remove early exit from loop; we want to
	analyze the entire graph, not just some linear subgraphs.

	* revision.cc (ensure_parents_loaded): Filter out the null
	revision when calculating parents.
	* change_set.hh (null_id): Define for 'revision_id's.

	* tests/t_merge2_add.at: New test.
	* tests/t_merge2_data.at: New test.
	* tests/t_related_merge2_data.at: New test.
	* tests/t_merge_add.at: New test.
	* tests/t_netsync_pubkey.at: New test.
	* tests/t_netsync_repeated.at: New test.
	* tests/t_netsync_unrelated.at: New test.


	* testsuite.at: Add new tests.
	(NETSYNC_SETUP): New macro.
	(MONOTONE2): New macro.
	(RUN_NETSYNC): New macro.
	(ADD_FILE): New macro.
	(SET_FILE): New macro.
	(COMMIT): New macro.
	* tests/t_netsync.at: Use them.

	* tests/t_singlenetsync.at: Add 'netsync' keyword'.  Rename to...
	* tests/t_netsync_single.at: ...this.

	* tests/t_heads_discontinuous_branch.at: XFAIL it.

2004-11-17  Nathaniel Smith  <njs@codesourcery.com>

	* netsync.cc: Remove hard tabs.

2004-11-17  Nathaniel Smith  <njs@codesourcery.com>

	* revision.cc: Remove hard tabs.
	* change_set.hh: Likewise.

2004-11-16  Nathaniel Smith  <njs@codesourcery.com>

	* tests/t_heads.at: Replace last tricky case with a less tricky case.
	* tests/t_heads_discontinuous_branch.at: New test for the really
	tricky case.
	* testsuite.at: Run it.

2004-11-16  Nathaniel Smith  <njs@codesourcery.com>

	* views.sql (trusted_parents_in_branch): Remove.
	(trusted_children_in_branch): Remove.
	(trusted_branch_members): New view.
	(trusted_branch_parents): New view.
	(branch_heads): Use the new views, not the removed ones.

	* database.cc (get_heads): Column name in 'branch_heads'
	unavoidably changed from 'id' to 'parent'; adjust SELECT statement
	to use new name.

2004-11-16  Nathaniel Smith  <njs@codesourcery.com>

	* database.cc: Remove hard tabs.

2004-11-16  Nathaniel Smith  <njs@codesourcery.com>

	* commands.cc (dump_diffs): Fetch delta destination, not source,
	on new files.

2004-11-15  Joel Rosdahl  <joel@rosdahl.net>

	* tests/t_diff_added_file.at: Added testcase exposing a bug in
	"monotone diff x y" where x is an ancestor of y and y adds a new
	file.
	* testsuite.at: Add new test.

2004-11-14  Joel Rosdahl  <joel@rosdahl.net>

	Fix bug #9092 "add command to change passphrase":
	* commands.cc (chkeypass): New command.
	* keys.cc (get_passphrase): Added parameters for prompt beginning and
	disabling hook lookup and passphrase caching.
	* keys.hh, keys.cc (change_key_passphrase): New function.
	* database.hh, database.cc (delete_private_key): New function.
	* monotone.texi (Key and Cert): Document command.
	* tests/t_chkeypass.at: Testcase for the command.
	* testsuite.at: Added new testcase.

2004-11-14  Matt Johnston <matt@ucc.asn.au>

	* tests/t_initfork.at: New test for merging two ancestor-less heads.

2004-11-13  Nathaniel Smith  <njs@codesourcery.com>

	* tests/t_heads.at: New test.
	* testsuite.at: Add it.

2004-11-13  Nathaniel Smith  <njs@codesourcery.com>

	* monotone.texi: Fix various typos.
	(Committing Work): Add missing command line argument.
	(Branch Names): New section.
	Add me to the copyright block.

2004-11-12  Joel Rosdahl  <joel@rosdahl.net>

	* monotone.texi: Fix documentation of the approve and disapprove
	commands. Fix jp.co.juicebot.jb7 branch name in examples. Other
	minor fixes.

2004-11-11  Joel Rosdahl  <joel@rosdahl.net>

	* monotone.texi: Fix typos.

2004-11-08  graydon hoare  <graydon@pobox.com>

	* monotone.texi: Some minor cleanups.
	* netsync.cc: Fix a formatter.

2004-11-07  graydon hoare  <graydon@pobox.com>

	* figures/*.txt: Drop.
	* monotone.texi: Pull ASCII figures back in conditionally.
	* NEWS, AUTHORS, monotone.spec: Update for 0.15.
	* monotone.1: Update.

2004-11-06  graydon hoare  <graydon@pobox.com>

	* README.changesets: New file.
	* config.guess, config.sub: Remove.
	* Makefile.am: Improve document-building brains.
	* cert.cc, netsync.cc: Remove include.
	* configure.ac: Bump version number.
	* merkle_tree.{cc,hh}: Use unsigned char in dynamic_bitset.
	* po/POTFILES.in: Update to remove os_specific.hh.
	* po/monotone.pot: Regenerate.

2004-11-05  graydon hoare  <graydon@pobox.com>

	* constants.cc: Up timeout, connection limit.
	* monotone.texi: Various cleanups.

2004-11-05  Ulrich Drepper  <drepper@redhat.com>

	* configure.ac: Reduce dependencies.
	* lua/lua.h: Include config.h.
	* mkstemp.{cc,hh}: Use system variant when found.
	* netxx/resolve_getaddrinfo.cxx: Check for AI_ADDRCONFIG
	definition.
	* po/POTFILES.in: Update to mention changes.
	* Makefile.am (EXTRA_DIST): Include spec file.
	* commands.cc (diff): No output if empty diff.

2004-10-31  graydon hoare  <graydon@pobox.com>

	* commands.cc (diff): Use guess_binary.
	Fix up some messages to fit on single lines.
	* Makefile.am: Make monotone.pdf depend on figures.
	* change_set.cc: Make inversion drop "delete deltas".
	* texinfo.css: Make images align nicely.
	* netsync.cc: Fix up some messages to be clearer.

2004-10-30  graydon hoare  <graydon@pobox.com>

	* figures/*: New figures.
	* monotone.texi: Rewrite much of the tutorial.

2004-10-30  Nathaniel Smith  <njs@codesourcery.com>

	* netsync.cc (process_hello_cmd): Make clear that when the
	server's key is unknown, we abort the connection.

2004-10-29  Nathaniel Smith  <njs@codesourcery.com>

	* sanity.cc (dump_buffer): Wrap bare string in call to string(),
	to disambiguate conversions (required by Boost 1.30).

2004-10-26  graydon hoare  <graydon@pobox.com>

	* tests/t_update_missing.at: New test from Bruce Stephens
	* testsuite.at: Call it.
	* change_set.cc: Fix the error exposed by it.

2004-10-26  graydon hoare  <graydon@pobox.com>

	* work.{cc,hh}: Comply with Derek's new tests.
	* commands.cc: Likewise.

2004-10-28  Derek Scherger  <derek@echologic.com>

	* tests/t_rename.at: add test for renaming a file after it has
	been moved rather than before
	* tests/t_revert.at: add test for reverting a missing file

2004-10-28  Derek Scherger  <derek@echologic.com>

	* tests/t_drop_missing.at: New test.
	* testsuite.at: Call it.

2004-10-28  Derek Scherger  <derek@echologic.com>

	* tests/t_add.at: New test.
	* testsuite.at: Call it.

2004-10-26  graydon hoare  <graydon@pobox.com>

	* basic_io.{cc,hh}: Rework to use indented stanzas.
	* change_set.cc, revision.cc: Likewise.
	* change_set.cc: Fix formatter bug.
	* commands.cc: Sanity check file ID on delta commit.
	* work.cc: Chatter a bit more on add/drop.

2004-10-17  graydon hoare  <graydon@pobox.com>

	* merkle_tree.cc: Fix bad logging.
	* netsync.cc: Fix transmission bugs.
	* work.cc: Add some progress messages back in.
	* monotone.texi: Change contents of MT/work in example.

2004-10-17  graydon hoare  <graydon@pobox.com>

	* commands.cc (log): Keep a seen list, mask frontier by it.
	* monotone.texi: Updates to cover revision terminology.

	Also various further merges from trunk, see below.

2004-10-17  Derek Scherger  <derek@echologic.com>

	* lua.{cc,hh} (hook_ignore_branch): new hook
	* commands.cc (ls_branches): call it
	* monotone.texi (Hook Reference): describe it

2004-10-17  Richard Levitte  <richard@levitte.org>

	fix bug 8715 and more
	* diff_patch.cc (struct unidiff_hunk_writer,
	unidiff_hunk_writer::flush_hunk): the skew is not just the
	size difference between added and deleted lines in the current
	hunk, it's the size difference between /all/ added and deleted
	lines so far.  Therefore, the skew needs to be a member of the
	struct rather than being something calculated for each hunk.
	Furthermore, we need to add trailing context even if the change
	only consisted of one line.

2004-10-17  Richard Levitte  <richard@levitte.org>

	* monotone.texi (Working Copy): Change the description of
	'monotone revert' to explain what happens when there are
	arguments.

2004-10-17  Richard Levitte  <richard@levitte.org>

	* monotone.texi (OPTIONS): Add a description of --ticker.

	* ui.cc, ui.hh: Rethink the writing conditions as the ticks being
	"dirty" when they have changed since the last print.  That way,
	it's very easy to see when they need being printed.  This fixes a
	small bug where, in some cases, the exact same tick output is
	produced twice, once before a separate message, and once after,
	when a ticker is actually being removed.
	(tick_write_dot::write_ticks): Add a line that describes the
	ticks, including the amount of each tick per short name.

2004-10-17  Richard Levitte  <richard@levitte.org>

	fix bug 8733
	* ui.cc, ui.hh: Define a separate tick writer struct, and two
	subclasses, one that write counters, and one that writes progress
	characters.  As a consequence, move the count to the ticker class
	itself, and have the user interface contain a map of pointers to
	tickers instead of a map of counters, so data is easier to expand
	and access in a consistent manner.  Finally, correct a few errors
	in the checks for when ticks should be written, and make sure the
	final value gets written when the tickers are removed.

	* cert.cc (write_ancestry_paths):
	* database.cc (rehash):
	* netsync.cc (call_server, rebuild_merkle_trees):
	* rcs_import.cc (import_cvs_repo, cvs_history): Adapt to the new
	tickers.

	* monotone.cc: Add the option '--ticker' which takes the values
	"dot" or "count" to express which type of tick writer to use.  As
	a result, set the tick writer to be the progress dot kind or the
	counting type.

2004-10-15  graydon hoare  <graydon@pobox.com>

	* std_hooks.lua (get_revision_cert_trust): Add.

2004-10-14  graydon hoare  <graydon@pobox.com>

	* main.cc (UNIX_STYLE_SIGNAL_HANDLING): Enable on OSX.
	* cryptopp/*: Upgrade to 5.2.1
	* Makefile.am: Adjust for a couple new files.

2004-10-13  graydon hoare  <graydon@pobox.com>

	* change_set.cc (__STDC_CONSTANT_MACROS): Further hammering.
	* commands.cc (changesetify): New subcommand to db.
	* database.{cc,hh} (sql): Install views.
	(install_views): New function.
	(get_manifest_certs): Restore old variant.
	* numeric_vocab.hh: Use stdint.h.
	* revision.{cc,hh} (analyze_manifest_changes)
	(construct_revisions)
	(build_changesets): New functions.
	* schema.sql: Remove views stuff.
	* views.sql: Put views here.
	* schema_migration.cc: Add migration code for revisions.
	* Makefile.am: Mention views.sql.

2004-10-12  graydon hoare  <graydon@pobox.com>

	* unix/read_password.cc: Don't force echo on.

2004-10-10  graydon hoare  <graydon@pobox.com>

	merge a batch of changes from trunk, see below.
	* monotone.spec: Bump to 0.14.

2004-10-10  graydon hoare  <graydon@pobox.com>

	fix bug 9884
	* tests/t_singlenetsync.at: sleep 5
	* tests/t_netsync.at: sleep 5

2004-10-10  graydon hoare  <graydon@pobox.com>

	* AUTHORS: Mention Richard Levitte.
	* Makefile.am: Remove nonce stuff.
	* NEWS: Describe changes from last release.
	* cert.cc (cert_manifest_testresult): Teach about other ways
	of writing a boolean value.
	* commands.cc (commit): Don't commit when no change.
	(debug): Rename to "db execute".
	(serve): Require passphrase on startup.
	(bump): Remove command.
	(ls keys): Handle no keys.
	* configure.ac: Bump version number.
	* keys.cc (get_passphrase): Reject empty passphrase nicely,
	from user and from hook.
	* lua.{cc,hh} (hook_get_sorter): Dead code, remove.
	* main.cc (main_with_many_flavours_of_exception): s/char/int/.
	* monotone.cc (OPT_DUMP): New option.
	(OPT_VERBOSE): Rename as OPT_DEBUG.
	* monotone.{texi,1}: Document changes, s/rdiff/xdelta/.
	* nonce.{cc,hh}: Drop.
	* sanity.hh (sanity::filename): New field.
	* sanity.cc (dump_buffer): Dump to file or be silent.
	* testsuite.at (persist_phrase_ok): Define as true.
	* tests/t_null.at: Adjust for new option names.
	* unit_tests.cc: Set debug, not verbose.

2004-10-10  graydon hoare  <graydon@pobox.com>

	* tests/t_remerge.at: New test.
	* testsuite.at: Call it.

2004-10-10  graydon hoare  <graydon@pobox.com>

	* cryptopp/algebra.cpp:
	* cryptopp/asn.h:
	* cryptopp/hmac.h:
	* cryptopp/iterhash.h:
	* cryptopp/mdc.h:
	* cryptopp/modes.h:
	* cryptopp/osrng.h:
	* cryptopp/pubkey.h:
	* cryptopp/seckey.h:
	* cryptopp/simple.h:
	* cryptopp/smartptr.h:
	* cryptopp/strciphr.cpp:
	* cryptopp/strciphr.h:
	* lcs.cc:
	* lua.cc: Fixes for g++ 3.4 from Michael Scherer.
	* AUTHORS: Mention Michael.

2004-10-10  graydon hoare  <graydon@pobox.com>

	* tests/t_movedel.at: New test.
	* testsuite.at: Call it.

2004-10-10  graydon hoare  <graydon@pobox.com>

	* tests/t_movepatch.at: New test.
	* testsuite.at: Call it.

2004-10-10  graydon hoare  <graydon@pobox.com>

	* change_set.cc:
	* file_io.{cc,hh}: Bug Fixes.

2004-10-10  graydon hoare  <graydon@pobox.com>

	* cert.{cc,hh} (cert_revision_manifest): Bug fixes.
	* commands.cc (approve)
	(disapprove)
	(testresult): Teach about revisions.
	* tests/t_disapprove.at:
	* tests/t_i18n_file.at:
	* tests/t_ls_missing.at:
	* tests/t_testresult.at: Bug fixes.

2004-10-09  graydon hoare  <graydon@pobox.com>

	* netsync.cc:
	* packet.cc:
	* tests/t_i18n_file.at:
	* tests/t_netsync.at:
	* tests/t_single_char_filenames.at:
	* tests/t_singlenetsync.at: Bug fixes.

2004-10-04  graydon hoare  <graydon@pobox.com>

	* Makefile.am: Re-enable rcs stuff.
	* cert.{cc,hh}: Bug fixes.
	* change_set.{cc,hh} (apply_change_set)
	(apply_change_set_inverse): New helper functions.
	* commands.cc (log)
	(rcs_import)
	(cvs_import): Teach about revisions.
	* database.cc (get_version): Block reconstruction loops.
	* diff_patch.cc:
	* lua.cc:
	* netsync.cc: Remove references to obsolete includes.
	* rcs_file.cc: Pick up bug fix from trunk.
	* rcs_import.cc: Teach about revisions.

2004-10-03  graydon hoare  <graydon@pobox.com>

	* change_set.{cc,hh}: Lots of little bug fixes.
	* commands.cc: Likewise.
	* database.cc: Comment some chatter.
	* file_io.{cc,hh}: Bug fixes, remove unlink / hardlink stuff.
	* netcmd.cc: Bug fixes.
	* netsync.cc: Likewise.
	* tests/t_*.at: Teach about revisions.
	* testsuite.at: Likewise.
	* work.cc: Bug fixes.

2004-09-30  graydon hoare  <graydon@pobox.com>

	* app_state.cc: Inform db of app.
	* change_set.cc: Bug fixes.
	* commands.cc: Use delete_file not unlink.
	* database.{cc,hh}: Bug fixes in trust function machinery.
	* revisions.cc: Skip consideration of empty parents.
	* file_io.{cc,hh}: Remove unlink function.
	* schema.sql: Pass pubkey data into trust call.

2004-09-29  graydon hoare  <graydon@pobox.com>

	* change_set.cc: Various bug fixes, merge unit tests.

2004-09-26  graydon hoare  <graydon@pobox.com>

	* predicament.{cc,hh}: Remove.
	* Makefile.am: Update.
	* change_set.{cc,hh}: Compilation fixes.
	* commands.cc: Likewise.
	* file_io.{cc,hh}: Likewise, and implement link/unlink.
	* lua.{cc,hh}: Implement conflict resolver hooks.

2004-09-25  graydon hoare  <graydon@pobox.com>

	* change_set.{cc,hh}: Rewrite entirely.
	* work.cc: Adjust to compensate.
	* commands.cc: Likewise.
	* numeric_vocab.hh: Ask for C99 constant ctor macros.

2004-09-24  Derek Scherger  <derek@echologic.com>

	* app_state.{cc,hh} (initialize,prefix,in_restriction): rename
	restriction vars; require explicit subdir restriction with ".";
	remove restriction if any path evaluates to working copy root
	* commands.cc (update): disallow restricted updates
	(diff): use --manifest options for initialization
	* tests/t_restrictions.at: remove restricted update test
	* tests/t_subdirs.at: added (missed previously)
	* vocab.cc (verify): allow "." elements in local_path
	(test_file_path_verification): test for "." in paths

2004-09-20  Derek Scherger  <derek@echologic.com>

	* app_state.{cc,hh}: add message and manifest options; add subdir
	restriction; use set instead of vector for path restrictions
	(prefix): new method
	(add_restriction): change signature for set of path restrictions
	(in_restriction): renamed from is_restricted; adjust path matching
	(set_message): new method
	(add_manifest): new method
	(initialize): remove code to adjust restrictions from old options
	* commands.cc
	(restrict_patch_set, struct unknown_itemizer): rename
	app.is_restricted to app.in_restriction
	(add,drop,rename,revert): prefix file args with current subdir
	(update,status,ls_unknown,ls_missing): build restriction from args
	(commit): build restriction from args; use --message option
	(diff): build restriction from args; use --manifest options
	* file_io.cc (find_working_copy): logging tweaks
	* monotone.cc: remove --include/--exclude options; add --manifest
	and --message options
	* tests/t_attributes.at: add commit --message option
	* tests/t_cross.at: commit --message
	* tests/t_cwork.at: commit --message
	* tests/t_disapprove.at: commit --message
	* tests/t_drop.at: commit --message
	* tests/t_erename.at: commit --message; diff --manifest
	* tests/t_fork.at: commit --message
	* tests/t_genkey.at: commit --message
	* tests/t_i18n_file.at: commit --message
	* tests/t_import.at: commit --message
	* tests/t_ls_missing.at: commit --message
	* tests/t_merge.at: commit --message
	* tests/t_movedel.at: commit --message
	* tests/t_movepatch.at: commit --message
	* tests/t_netsync.at: commit --message
	* tests/t_persist_phrase.at: commit --message
	* tests/t_rename.at: commit --message
	* tests/t_renamed.at: commit --message
	* tests/t_restrictions.at: remove --include/--exlclude options
	* tests/t_revert.at: commit --message
	* tests/t_scan.at: commit --message
	* tests/t_single_char_filenames.at: commit --message
	* tests/t_testresult.at: commit --message
	* tests/t_unidiff.at: commit --message
	* tests/t_unidiff2.at: commit --message
	* tests/t_update.at: commit --message
	* tests/t_versions.at: commit --message

2004-09-19  graydon hoare  <graydon@pobox.com>

	* change_set.cc: More bug fixes.
	* basic_io.cc: Improve error reporting.
	* commands.cc (complete): Teach about revisions.
	* database.{cc,hh}: Add complete variant for revisions.

2004-09-19  graydon hoare  <graydon@pobox.com>

	* change_set.cc: Add a unit test, fix some bugs.

2004-09-18  graydon hoare  <graydon@pobox.com>

	* change_set.{cc,hh} (subtract_change_sets): New function.
	(build_pure_addition_change_set): New function.
	* commands.cc (try_one_merge): Teach about revisions
	(merge): Likewise.
	(propagate): Likewise.
	(update): Change from changeset inversion to negation.
	* database.{cc,hh} (get_manifest): New function.
	* cert.cc: Use it.

2004-09-13  graydon hoare  <graydon@pobox.com>

	* change_set.cc: Bug fixes.
	* commands.cc: Likewise.

2004-09-13  graydon hoare  <graydon@pobox.com>

	* change_set.{cc,hh}: Implement delta renaming and merging.
	* commands.cc
	(update): Teach about revisions.
	(agraph): Likewise.
	* diff_patch.{cc,hh}: Tidy up interface a bit.
	* database.{cc,hh} (get_revision_ancestry): New helper.
	* file_io.{cc,hh}
	(move_dir): New function.
	(delete_dir_recursive): New function.

2004-09-10  graydon hoare  <graydon@pobox.com>

	* basic_io.{cc,hh}: Move to more "normal" looking
	quoted output.
	* change_set.{cc,hh}: Extend, bugfix.
	* commands.cc (diff): Teach about revisions.
	* revision.{cc,hh}: Extend, bugfix.

2004-09-07  Derek Scherger  <derek@echologic.com>

	subdirectory restrictions

	* file_io.{hh,cc} (find_working_copy): new function
	(absolutify) use fs::current_path
	* work.cc (add_to_options_map): use options.insert to preserve
	previous settings
	* work.hh: add note about MT/options file to header comment
	* lua.{hh,cc} (load_rcfile): renamed from add_rcfile
	* app_state.{cc,hh} (constructor): remove read of MT/options
	(initialize): new methods to find/create working copy
	(set_stdhooks,set_rcfiles,add_rcfile,load_rcfiles,read_options):
	new methods
	(set_database,set_branch,set_signing_key): update for new options
	reading
	* monotone.cc: update help for --norc option
	(cpp_main): move loading of lua hooks to app_state after book
	keeping dir is found
	* commands.cc: all commands call app initialize to relocate to
	working copy directory
	(bookdir_exists,ensure_bookdir) remove
	(setup) new command to create working copy
	* tests/t_subdirs.at: new test
	* testsuite.at: call new setup command to initialize working copy;
	call new test
	(PROBE_NODE): adjust for new checkout requirement that MT dir does
	not exist
	* tests/t_attributes.at: ditto
	* tests/t_cwork.at: ditto
	* tests/t_single_char_filenames.at: ditto
	* tests/t_versions.at: ditto

2004-09-06  graydon hoare  <graydon@pobox.com>

	* Makefile.am: Revise,
	* cert.{cc,hh}: Minor bug fixes.
	* change_set.{cc,hh}
	(apply_path_rearrangement): New variant.
	(read_path_rearrangement): New function.
	(write_path_rearrangement): New function.
	* commands.cc: Partially teach about revisions.
	* database.{cc,hh}: Bug fixes.
	* revision.cc: Print new manifest as hex.
	* schema.sql: Fix typos.
	* update.{cc,hh}: Teach about revisions.

2004-09-06  graydon hoare  <graydon@pobox.com>

	* Makefile.am (unit_tests): Revise.
	* change_set.{cc,hh}: Move accessors to header.
	* constants.cc (netcmd_current_protocol_version): Bump.
	(netcmd_minimum_bytes_to_bother_with_gzip): Expand to 0xfff.
	* database.{cc,hh}: Teach about reverse deltas, bug fixes.
	* diff_patch.{cc,hh}: Remove dead code.
	* merkle_tree.{cc,hh}: Teach about revisions.
	* netsync.cc: Teach about revisions, reverse deltas.
	* packet.{cc,hh}: Likewise.
	* unit_tests.{cc,hh}: Reactivate tests.

2004-09-02  Derek Scherger  <derek@echologic.com>

	* tests/t_restrictions.at: rework and attempt to clean things up a
	bit; add test for bug in restrict_patch_set
	* commands.cc (restrict_patch_set): fix bug in removal of
	restricted adds/dels/moves/deltas

2004-08-28  graydon hoare  <graydon@pobox.com>

	* Makefile.am (unit_tests): Split out working parts.
	* basic_io.{cc,hh}: Minor fixes.
	* cert.{cc,hh}: Fixes, remove major algorithms.
	* revision.{cc,hh}: Rewrite algorithms from cert.cc.
	* change_set.{cc,hh}: Extensive surgery, unit tests.
	* database.{cc,hh}: Minor fixes.
	* file_io.{cc,hh}: Likewise.
	* lua.cc: Likewise.
	* packet.{cc,hh}: Teach about revisions.
	* schema.sql: Drop some optimistic tables.
	* unit_tests.{cc,hh}: Add revision, change_set tests.
	* vocab.cc: Instantiate revision<cert>.
	* work.{cc,hh}: Rewrite in terms of path_rearrangement.

2004-08-17  graydon hoare  <graydon@pobox.com>

	* database.cc: Simplified.
	* schema.sql: Simplified.
	* transforms.cc: Fixed bug.
	* revision.{hh,cc}: Stripped out tid_source.
	* change_set.{cc,hh}: Oops, never committed!

2004-08-16  graydon hoare  <graydon@pobox.com>

	* change_set.{hh,cc}: Simplified, finished i/o.
	* revision.{hh,cc}: Fix to match, redo i/o.
	* basic_io.cc (basic_io::parser::key): Print trailing colon.
	* vocab.hh: Whitespace tweak.

2004-08-09  graydon hoare  <graydon@pobox.com>

	* change_set.{hh,cc}: New files.
	* basic_io.{hh,cc}: New files.
	* predicament.{hh,cc}: New files.
	* revision.{hh,cc}: Break completely, need to fix.
	* diff_patch.{hh,cc}: Minor touchups.
	* lua.{hh,cc}, std_hooks.lua: Model predicaments.
	* Makefile.am: Update.

2004-07-10  graydon hoare  <graydon@pobox.com>

	* lcs.{hh,cc}: Move lcs.hh body into lcs.cc.
	* diff_patch.cc: Modify to compensate.
	* revision.{hh,cc}: New files.
	* Makefile.am: Update
	* patch_set.{hh,cc}: Remove.
	* {cert,database,lua,packets}.{hh,cc}, commands.cc:
	Modify partially (incomplete) to use revisions.
	* manifest.{hh,cc}: Cleanup, remove dead code.
	* schema.sql: Declare new revision tables.
	* schema_migration.cc: Incomplete migrator.
	* {transforms.{hh,cc}, vocab{,_terms}.hh:
	Infrastructure for revisions.

2004-07-20  Derek Scherger  <derek@echologic.com>

	* tests/t_restrictions.at: new test
	* testsuite.at: run it
	* app_state.{cc,hh} (add_restriction, is_restricted): new functions
	* monotone.cc (--include,--exclude): new options
	* commands.cc (restrict_patch_set): new function. called by
	commit, update, status, diff commands

2004-07-05  graydon hoare  <graydon@pobox.com>

	* cert.cc (operator<): Fix wrong ordering of
	fields.

2004-06-07  graydon hoare  <graydon@pobox.com>

	* cryptopp/algebra.cpp:
	* cryptopp/asn.h:
	* cryptopp/hmac.h:
	* cryptopp/iterhash.h:
	* cryptopp/mdc.h:
	* cryptopp/modes.h:
	* cryptopp/osrng.h:
	* cryptopp/pubkey.h:
	* cryptopp/seckey.h:
	* cryptopp/simple.h:
	* cryptopp/smartptr.h:
	* cryptopp/strciphr.cpp:
	* cryptopp/strciphr.h:
	* lcs.hh:
	* lua.cc: Fixes for g++ 3.4 from Michael Scherer.
	* AUTHORS: Mention Michael.

2004-05-28  graydon hoare  <graydon@pobox.com>

	* tests/t_movedel.at: New test.
	* testsuite.at: Call it.
	* diff_patch.cc (adjust_deletes_under_renames): New function.
	(merge3): Use it.

2004-05-27  graydon hoare  <graydon@pobox.com>

	* tests/t_movepatch.at: New test.
	* testsuite.at: Call it.
	* diff_patch.cc (adjust_deltas_under_renames): New function.
	(merge3): Use it.

2004-05-20  graydon hoare  <graydon@pobox.com>

	* NEWS: Note 0.13 release.
	* configure.ac: Bump version number.
	* monotone.spec: Likewise.

2004-05-19  graydon hoare  <graydon@pobox.com>

	* file_io.cc (tilde_expand): Fix fs::path use.

2004-05-18  graydon hoare  <graydon@pobox.com>

	* diff_patch.cc (apply_directory_moves): Fix fs::path use.
	* file_io.cc (write_data_impl): Likewise.
	* packet.cc: Use explicit true/false maps in caches.
	* sanity.cc (dump_buffer): Write to clog (buffered).

2004-05-16  graydon hoare  <graydon@pobox.com>

	* keys.cc (get_passphrase): Reimplement.
	* unix/read_password.c: Remove.
	* {unix,win32}/read_password.cc: Add.
	* constants.{hh,cc} (maxpasswd): New constant.
	* Makefile.am: Teach about platform specific stuff.

2004-05-16  graydon hoare  <graydon@pobox.com>

	* diff_patch.cc (merge2): Don't discard files on one side.
	* std_hooks.lua (merge2_xxdiff_cmd): Specify merge filename.

2004-05-14  Joel Rosdahl  <joel@rosdahl.net>

	* std_hooks.lua (ignore_file): Quote dots in .svn patterns.
	* monotone.texi: Updated ignore_file hook example.

2004-05-13  Nathaniel Smith  <njs@codesourcery.com>

	* commands.cc: Include boost/filesystem/path.hpp,
	boost/filesystem/convenience.hpp.
	(checkout): Make checkout directory an fs::path, not a local_path.

2004-05-13  Nathaniel Smith  <njs@codesourcery.com>

	* testsuite.at (test_hooks.lua): Add a 'test_attr' attribute
	hook.  Add tests t_attributes and t_single_char_filenames.
	* tests/t_attributes.at: New test.
	* tests/t_single_char_filenames.at: New test.
	* manifest.cc (read_manifest_map): Replace ".+" with ".*" to
	support single-character filenames.
	* work.cc (read_work_set): Likewise.
	(read_attr_map): Likewise.

2004-05-13  Nathaniel Smith  <njs@codesourcery.com>

	* monotone.texi (Hook Reference): Update documented default
	definitions of 'merge2' and 'merge3'.

2004-05-12  graydon hoare  <graydon@pobox.com>

	* AUTHORS: Rename Netxx back to netxx. Really, look in
	the manifest; it's been renamed!
	* configure.ac: Remove prg_exec_monitor checks.

2004-05-12  Nathaniel Smith  <njs@pobox.com>

	* AUTHORS: Remove discussion of adns, since we no longer
	distribute it.  Fix capitalization of "Netxx".

2004-05-12  Nathaniel Smith  <njs@pobox.com>

	* std_hooks.lua (merge2): Support xemacs.  Add error message
	if no merge tool is found.
	(merge3): Likewise.  Also add (disabled) hook to use CVS
	'merge' command, as a demonstration of how to.

2004-05-12  graydon hoare  <graydon@pobox.com>

	* std_hooks.lua (get_author): Remove standard definition.
	* monotone.texi: Document change.

2004-05-12  graydon hoare  <graydon@pobox.com>

	* cert.cc (cert_manifest_author_default): Use default signing key
	name for default author, if lua hook fails.

2004-05-12  Joel Rosdahl  <joel@rosdahl.net>

	* file_io.cc (walk_tree): Removed extraneous newline in error
	message.

	* std_hooks.lua (edit_comment): Added missing newline in log
	message template.

	* tests/t_ls_missing.at: New test case.
	* testsuite.at: Added t_ls_missing.at.

2004-05-10  graydon hoare  <graydon@pobox.com>

	* nonce.cc, nonce.hh: New files.
	* Makefile.am: Note new files.
	* lua.cc, lua.hh (hook_get_nonce): New hook.
	* commands.cc (bump): New command.
	* commands.cc: Remove "(file|manifest)" args most places.
	* tests/t_disapprove.at
	* tests/t_genkey.at
	* tests/t_singlenetsync.at
	* tests/t_netsync.at
	* tests/t_persist_phrase.at: Adjust to compensate.
	* monotone.texi, monotone.1: Adjust to compensate.
	* work.cc, work.hh: Constify some arguments.

2004-05-09  graydon hoare  <graydon@pobox.com>

	* diff_patch.cc: Remove recording of file merge ancestry.

2004-05-09  graydon hoare  <graydon@pobox.com>

	* commands.cc (ls_missing): Modify to account for work.

2004-05-09  graydon hoare  <graydon@pobox.com>

	* commands.cc (list missing): New command.
	* monotone.texi, monotone.1: Update to document.

2004-05-08  graydon hoare  <graydon@pobox.com>

	* main.cc: New file encompassing prg_exec_monitor.
	* mkstemp.cc, mkstemp.hh: New portable implementation.
	* lua.cc: Use mkstemp from bundled version.
	* lua/liolib.c: Remove old mkstemp definition.
	* monotone.cc (cpp_main): Remove prg_exec env setting.
	* sanity.cc (sanity::dump_buffer): Dump logbuf to stderr, not stdout.
	* std_hooks.lua (temp_file): Use mkstemp not io.mkstemp.
	* Makefile.am (MOST_SOURCES): Add new files.

2004-05-03  Joel Rosdahl  <joel@rosdahl.net>

	* monotone.texi: Removed extraneous @ftable directive.

2004-05-02  graydon hoare  <graydon@pobox.com>

	* monotone.texi: Add stuff on selectors, new hooks.
	* AUTHORS: Typo fix.
	* configure.ac: Bump version number.

	Release point (v 0.12).

2004-05-02  Joel Rosdahl  <joel@rosdahl.net>

	Made it possible to rename a rename target and to undo a rename.
	I.e.: Given a rename set A -> B, "monotone rename B C" gives the
	rename set A -> C and "monotone rename B A" gives the empty rename
	set.
	* work.cc (visit_file): Implement new behavior.
	* tests/t_rename.at: Added test cases for new behavior.
	* monotone.texi: Note that a rename can be undone.

	Fix bug #8458:
	* file_io.hh, file_io.cc (walk_tree): Added require_existing_path
	parameter.
	* work.cc (build_deletion): Pass new parameter to walk_tree.
	* work.cc (build_rename): Ditto.

	* manifest.cc (build_manifest_map): Fix missing file check for
	i18n paths.

2004-05-01  Joel Rosdahl  <joel@rosdahl.net>

	Fix bug #7220:
	* manifest.cc (build_manifest_map): Handle missing file
	gracefully.

	* file_io.cc (walk_tree): Handle nonexistent file/directory
	gracefully.

2004-04-30  Christof Petig <christof@petig-baender.de>

	* rcs_import.cc (store_trunk_manifest_edge):
		skip ancestry to empty manifest
	* rcs_import.cc (process_branch):
		also follow branches of last/first versions

2004-04-29  graydon hoare  <graydon@pobox.com>

	* configure.ac: Fix up windows probe and bundling checks.
	* netxx/resolve_getaddrinfo.cxx: Local hack for stream addresses.
	* netsync.cc: Report address before listening.

2004-04-29  graydon hoare  <graydon@pobox.com>

	* cert.cc (get_branch_heads): Calculate a "disapproved version"
	attribute which culls a version with only disapproved ancestry
	edges.
	* monotone.texi: Fix some ascii-art diagrams.

2004-04-28  Christof Petig <christof@petig-baender.de>

	* command.cc (heads):
	show date and author certificates for each head

2004-04-28  Christof Petig <christof@petig-baender.de>

	* configure.ac:
	default to using the bundled SQLite

2004-04-28  Christof Petig <christof@petig-baender.de>

	* commands.cc (log):
	support optional file argument to show change log for
	e.g. monotone log [ID] cert.cc

2004-04-26  Christof Petig <christof@petig-baender.de>

	* rcs_import.cc (process branch):
	insert dummy cvs_edge to mark newly added file
	as previously non existant

2004-04-25  Joel Rosdahl  <joel@rosdahl.net>

	* po/stamp-po: Removed since it's generated.
	* std_hooks.lua (ignore_file): Corrected name of Subversion's
	administrative directory.
	* work.hh: Ditto.
	* monotone.texi (Hook Reference): Updated default definition of
	ignore_file.

2004-04-23  Christof Petig <christof@petig-baender.de>

	* rcs_import.cc (build_parent_state, build_child_state):
	remove dying files from manifest
	* rcs_import.cc (cvs_file_edge, note_file_edge):
	calculate state and remember it (alive or dead)

2004-04-23  Christof Petig <christof@petig-baender.de>

	* rcs_import.cc (import_rcs_file_with_cvs):
	do not include dead files in head_manifest

2004-04-22  Christof Petig <christof@petig-baender.de>

	* rcs_file.cc, rcs_file.hh: read and remember 'state' of revision
	* rcs_import.cc: remove Attic/ part from path

2004-04-21  Christof Petig <christof@petig-baender.de>

	* configure.ac: enable use of installed SQLite library

2004-04-20  graydon hoare  <graydon@pobox.com>

	* lua.hh, lua.cc (hook_note_commit): New hook.
	* commands.cc (commit): Call it.

2004-04-19  graydon hoare  <graydon@pobox.com>

	* cert.cc: Make trust messages nicer.
	* merkle_tree.cc: Clarify logging messages.
	* netsync.cc: Reorganize tickers, put client in txn.
	* packet.cc, packet.hh: Teach about constructability.

2004-04-16  graydon hoare  <graydon@pobox.com>

	* netsync.cc (session::extra_manifests): New member.
	(session::analyze_ancestry_graph): Use it.
	* tests/t_singlenetsync.at: New test for single manifest sync.
	* testsuite.at: Call it.

2004-04-14  Tom Tromey  <tromey@redhat.com>

	* rcs_import.cc (import_cvs_repo): Use require_password.
	Include keys.hh.
	* keys.hh (require_password): Declare.
	* keys.cc (require_password): New function.

2004-04-13  Tom Tromey  <tromey@redhat.com>

	* monotone.texi: Typo fixes.

2004-04-10  graydon hoare  <graydon@pobox.com>

	* netsync.cc: Minor bug fixes.

2004-04-10  graydon hoare  <graydon@pobox.com>

	* database.{cc,hh}:
	* commands.{cc,hh}:
	* lua.{cc,hh}:
	* std_hooks.lua:
	* vocab_terms.hh:
	Implement first cut at selectors.

2004-04-10  graydon hoare  <graydon@pobox.com>

	* cert.cc (operator<): Include name in compare.
	(operator==): Likewise.
	* packet.cc: Include shared_ptr.
	* rcs_file.cc: Rewrite by hand, no spirit.
	* rcs_import.cc: Change ticker names a bit.

2004-04-09  graydon hoare  <graydon@pobox.com>

	* app_state.cc: Fix a couple file path constructions.
	* file_io.cc (book_keeping_file): Make one variant static.
	* manifest.cc: Remove some dead code in walkers.
	* work.cc: Ditto.
	* rcs_file.cc: fcntl fix from Paul Snively for OSX.

2004-04-09  graydon hoare  <graydon@pobox.com>

	* file_io.cc: Fix boost filesystem "." and ".." breakage.
	* lua.cc: Fix format of log entry.
	* monotone.cc: Log locale settings on startup.
	* sanity.cc: Dump prefix on --verbose activation.
	* testsuite/t_i18n_file.at: Fix autotest LANG breakage.
	* testsuite/t_null.at: Account for chatter with --verbose.

2004-04-09  graydon hoare  <graydon@pobox.com>

	* configure.ac: Comment out check for sse2,
	set bundling to true by default.
	* INSTALL: describe changes to bundling.
	* Makefile.am: Remove vestiges of depot.

2004-04-07  graydon hoare  <graydon@pobox.com>

	* adns/*:
	* network.{cc,hh}:
	* proto_machine.{cc,hh}:
	* {http,smtp,nntp}_tasks.{cc,hh}:
	* tests/t_{http,smtp,nntp,proxy}.at:
	* url.{cc,hh}:
	* depot.cc:
	Delete files.
	* commands.cc:
	* lua.{cc,hh}:
	* database.{cc,hh}: Remove network/queue stuff.
	* configure.ac:
	* constants.{cc,hh}:
	* tests/t_{netsync,singlecvs,cvsimport}.at:
	* testsuite.at:
	* transforms.{cc,hh}:
	* unit_tests.{cc,hh}:
	* vocab_terms.hh:
	* vocab.{cc,hh}:
	* Makefile.am: Adjust for deletions.
	* app_state.hh: Cleanup.
	* monotone.texi: Fix some typos.
	* packet.{cc,hh}: Implement database ordering.
	* netsync.cc: Massage to use new packet logic.
	* commands.cc:
	* std_hooks.lua: Add initial selector stuff.

2004-03-29  graydon hoare  <graydon@pobox.com>

	* monotone.spec: Update for 0.11 release.

	Release point (v 0.11).

2004-03-29  graydon hoare  <graydon@pobox.com>

	* Makefile.am (DISTCHECK_CONFIGURE_FLAGS): Set.
	* commands.cc: Tidy up / narrow output width.
	* patch_set.cc: Likewise.
	* monotone.texi: Cleanups for PDF generation.

2004-03-28  graydon hoare  <graydon@pobox.com>

	* NEWS: Mention 0.11 release.
	* AUTHORS: Mention Robert.

2004-03-28  Robert Bihlmeyer  <robbe+mt@orcus.priv.at>

	* file_io.cc (walk_tree_recursive): Ignore broken symlinks.

2004-03-27  graydon hoare  <graydon@pobox.com>

	* monotone.texi: Flesh out netsync stuff, remove old network stuff.
	* monotone.1: Likewise.

2004-03-27  Robert Helgesson  <rycee@home.se>

	* Makefile.am:
	* configure.ac:
	* database.cc:
	* depot.cc:
	* lua.cc:
	* network.cc:
	* schema_migration.cc: Bundled library switch logic.

2004-03-27  graydon hoare  <graydon@pobox.com>

	* depot.cc (dump): Implement.
	* tests/t_http.at, test/t_proxy.at: Use "depot.cgi dump" rather than sqlite.
	* sqlite/pager.h: Change page size.
	* README: Massage slightly.
	* INSTALL: Write real installation instructions.
	* Makefile.am: Include build of "one big page" docs.
	* boost/circular_buffer_base.hpp: Another boost version insulation fix.
	* vocab.cc (verify): Normalize local_path's during verification on boost 1.31.0.
	* monotone.texi: Rip out some of the pre-netsync networking docs.

2004-03-24  graydon hoare  <graydon@pobox.com>

	* boost/circular_buffer_base.hpp: Boost version insulation.
	* cert.cc, cert.hh, commands.cc: Differentiate "unknown" keys from "bad".
	* xdelta.cc, proto_machine.cc: Fix boost version insulation.

2004-03-24  graydon hoare  <graydon@pobox.com>

	* rcs_import.cc (import_substates): Filter by branch.
	* xdelta.cc: Minor bits of insulation.

2004-03-24  graydon hoare  <graydon@pobox.com>

	* AUTHORS: Mention Robert.
	* configure.ac: Enable sse2 stuff.
	* monotone.spec: Adjust CFLAGS and CXXFLAGS
	* monotone.texi (Network Service): Expand a bit.

2004-03-24  Robert Helgesson  <rycee@home.se>

	* commands.cc:
	* http_tasks.cc:
	* lua.cc:
	* manifest.cc:
	* netsync.cc:
	* nntp_tasks.cc:
	* proto_machine.cc:
	* work.cc:
	* xdelta.cc:
	Portability fixes for boost 1.31.0

2004-03-22  graydon hoare  <graydon@pobox.com>

	* cryptopp/integer.cpp, integer.h: Enable SSE2 multiply code.
	* database.cc, database.hh, certs.cc: Speed up 'heads'.

2004-03-21  graydon hoare  <graydon@pobox.com>

	* lcs.hh, sanity.hh: Minor performance tweaks.

2004-03-20  graydon hoare  <graydon@pobox.com>

	* rcs_import.cc: Teach how to aggregate branches.
	* monotone.texi: Start section on netsync.

2004-03-20  Olivier Andrieu  <oliv__a@users.sourceforge.net>

	* commands.cc (log): Show tags in log.
	* AUTHORS: Mention Olivier.

2004-03-17  Nathan Myers  <ncm@cantrip.org>

	* boost/circular_buffer.hpp:
	* commands.cc:
	* cryptopp/fltrimpl.h:
	* cryptopp/iterhash.cpp:
	* quick_alloc.hh:
	Fixes for gcc 3.4 compat and warnings.

2004-03-17  graydon hoare  <graydon@pobox.com>
	* cryptopp/config.h: Fix for gcc aliasing optimization error.
	* rcs_import.cc (cvs_history::note_file_edge):
	Fix for first changelog import bug (#5813).

2004-03-15  graydon hoare  <graydon@pobox.com>

	* rcs_import.cc: Import lone versions properly.
	* tests/t_singlecvs.at: New test for it.
	* testsuite.at: Call it.

2004-03-14  graydon hoare  <graydon@pobox.com>

	* commands.cc (diff): Show added files too.
	* monotone.texi: Fix typo.

2004-03-08  graydon hoare  <graydon@pobox.com>

	* netsync.cc (analyze_manifest_edge): Fix broken formatter.

2004-03-07  graydon hoare  <graydon@pobox.com>

	* Makefile.am (BOOST_SANDBOX_SOURCES): Remove boost::socket entries.
	(NETXX_SOURCES): Predicate on IP6 support in OS (from Paul Snively).
	* boost/socket/*.[hc]pp: Remove.
	* boost/io/streambuf_wrapping.hpp: Remove.
	* AUTHORS: Remove copyright notice for boost::socket.
	* acinclude.m4 (ACX_PTHREAD): Add.
	* network.cc: Replace boost::socket machinery with Netxx.
	* network.hh (open_connection): Remove prototype, static function.
	* sanity.hh, sanity.cc: Make log formatters give file:line coords,
	throw log offending coordinate if formatting fails.

2004-03-07  graydon hoare  <graydon@pobox.com>

	* sqlite/date.c, sqlite/vdbeInt.h, sqlite/vdbeaux.c: Add.
	* sqlite/*.c: Upgrade to 2.8.12.
	* Makefile.am: Update to mention new files.
	* cert.cc
	(expand_ancestors)
	(expand_dominators): Resize child bitmaps to cover parent.

2004-03-06  graydon hoare  <graydon@pobox.com>

	* netsync.cc (get_root_prefix): Fix from Paul Snively
	to fix static initialization order on mac OSX.
	* montone.texi: Typo fix from Anders Petersson.
	* *.cc: Move all function defs into column 0.

2004-03-04  graydon hoare  <graydon@pobox.com>

	* std_hooks.lua: Fix merger execution pessimism.

2004-03-04  graydon hoare  <graydon@pobox.com>

	* adler32.hh: Modify to use u8.
	* depot.cc, netcmd.cc, xdelta.cc: Modify to use u8.
	* netio.hh, numeric_vocab.hh (widen): Move between headers.
	* netsync.cc: Correct role-assumption bugs.
	* schema_migration.cc: Strip whitespace in sha1.
	(changes received from Christof Petig)

2004-03-01  graydon hoare  <graydon@pobox.com>

	* commands.cc: Handle anonymous pulling.
	* netsync.cc: Ditto.

	Release point (v 0.10).

2004-03-01  graydon hoare  <graydon@pobox.com>

	* NEWS: Mention impending 0.10 release.
	* cert.cc, cert.hh: Bug fixes, implement trust function, QA stuff.
	* commands.cc: Tweak disapprove, approve, testresult, push, pull.
	* configure.ac: Bump version number.
	* cryptopp/rng.h, cryptopp/rng.cpp
	(MaurerRandomnessTest): Fix bitrot.
	* keys.cc: Add Maurer PRNG randomness test.
	* lua.cc, lua.hh: Add trust, testresult, anonymous netsync hooks.
	* monotone.1: Update to follow changes to commands.
	* monotone.texi: Include QA section, adjust some UI drift, clarify
	reserved cert names, document new hooks and commands.
	* netcmd.hh, netcmd.cc: Add anonymous, error commands; fix bugs.
	* netsync.cc: Process new commands, factor server loop a bit.
	* std_hooks.lua: Add new hook defaults, factor mergers.
	* tests/t_netsync.at: Check SHA1 of each edge.
	* tests/t_null.at: Call with --norc to skip ~/.monotonerc
	* tests/t_update.at: Fix glaring error.
	* tests/t_disapprove.at, tests/t_testresult.at: New tests.
	* testsuite.at: Call them.
	* ui.cc (sanitize): Clean escape chars from output (optional?)
	* update.cc: Rewrite entirely in terms of new QA definitions.

2004-02-24  graydon hoare  <graydon@pobox.com>

	* commands.cc (ls_keys): Write key hash codes.
	* constands.cc (netsync_timeout_seconds): Up to 120.
	* netsync.cc: Fix a bunch of bugs.
	* patch_set.cc (manifests_to_patch_set): Fix bug in overload
	default construction.

2004-02-22  graydon hoare  <graydon@pobox.com>

	* patch_set.cc, patch_set.hh: Parameterize yet further.
	* netsync.cc: Fix a lot of bugs, add manifest and file grovelling.
	* tests/t_netsync.at: A new test (which runs!)
	* testsuite.at: Call it.

2004-02-20  graydon hoare  <graydon@pobox.com>

	* cert.cc, cert.hh, key.cc, key.hh, database.cc, database.hh:
	Add lots of little netsync support routines.
	* commands.cc (rebuild): Rehash everything too.
	* constants.cc (netcmd_minsz): Recalculate.
	* cryptopp/osrng.cpp (NonblockingRng::GenerateBlock): Handle
	/dev/urandom a bit better.
	* netcmd.cc, netcmd.hh: Remove describe cmds, add nonexistant cmd.
	* netio.hh: Add uleb128 stuff.
	* xdelta.cc: Add randomizing unit test suite.
	* diff_patch.cc: Remove commented-out dead line-merger code.
	* merkle_tree.cc: Fix various bugs.
	* netcmd.cc: Switch everything over to uleb128s.
	* netsync.cc: Implement lots of missing stuff.

2004-02-09  graydon hoare  <graydon@pobox.com>

	* netsync.cc (ROOT_PREFIX): New variable.
	* commands.cc (merkle): New command.

2004-02-09  Ben Elliston  <bje@wasabisystems.com>

	* monotone.texi: Spelling corrections.

2004-02-09  graydon hoare  <graydon@pobox.com>

	* database.cc, database.hh
	(get_version_size)
	(get_file_version_size)
	(get_manifest_version_size): New functions.
	* xdelta.cc, xdelta.hh (measure_delta_target_size): New function.
	* merkle_tree.cc, merkle_tree.hh, netcmd.cc, netcmd.hh:
	Cleanup and typesafety.
	* netsync.cc: Cleanup, typesafety, implement refine phase.

2004-02-01  graydon hoare  <graydon@pobox.com>

	* netsync.cc: Remove a lot of stuff, implement auth phase.
	* constants.cc, constants.hh: Move constants from netsync.cc.
	* netcmd.cc, netcmd.hh: Split out of netsync.cc.
	* merkle_tree.cc, merkle_tree.hh: Likewise.
	* numeric_vocab.hh: New header.
	* adler32.hh: include numeric_vocab.hh.
	* netio.hh: Likewise.
	* unit_tests.cc, unit_tests.hh: Update.
	* Makefile.am: Likewise.
	* commands.cc: Guess signing key for auth phase.
	* database.cc, database.hh (public_key_exists)
	(get_pubkey): New functions based on key hashes.

2004-01-31  graydon hoare  <graydon@pobox.com>

	* Netxx/*: New files.
	* AUTHORS: Mention Netxx.
	* Makefile.am: Mention Netxx and netsync.{cc,hh}
	* adler32.hh: Delegate typedefs to boost.
	* cert.hh, cert.cc (cert_hash_code): New function.
	* commands.cc (find_oldest_ancestors): Block cycles.
	(netsync): New command.
	* database.cc, database.hh (schema): Update.
	(put_key): Calculate key hash on the fly.
	(put_cert): Likewise.
	(merkle_node_exists)
	(get_merkle_node)
	(put_merkle_node)
	(erase_merkle_nodes): New functions.
	* keys.hh, keys.cc (key_hash_code): New function.
	* lua.cc, lua.hh
	(hook_get_netsync_read_permitted)
	(hook_get_netsync_write_permitted): New hooks.
	* monotone.spec: Update for FC1 info conventions.
	* monotone.texi (Quality Assurance): New section.
	* netsync.cc, netsync.hh: New files, preliminary
	netsync infrastructure. Command bodies still missing.
	* schema.sql: Add intrinsic key and cert hashes, merkle nodes.
	* schema_migration.cc: Add code to migrate to new schema.
	* unit_tests.cc: Handle command-line args to limit test set.
	* vocab_terms.hh: Add merkle and prefix as new terms.

2004-01-13  Nathaniel Smith  <njs@codesourcery.com>

	* idna/idn-int.h: Remove (generated by configure).

2004-01-13  Nathaniel Smith  <njs@codesourcery.com>

	* configure.ac: Switch "if" and "else" branches in pthreads
	checks.

2004-01-12  Nathaniel Smith  <njs@codesourcery.com>

	* configure.ac: Remove check for -lpthread.
	Add check for pthread_mutex_lock and ACX_PTHREAD.
	* m4/acx_pthread.m4: New file.

2004-01-07  graydon hoare  <graydon@pobox.com>

	* Makefile.am:
	* po/POTFILES.in:
	* po/monotone.pot: Minor tweaks for distclean.
	* adns/config.h:
	* boost/socket/src/interface.cpp:
	* boost/socket/src/ip4/address.cpp:
	* boost/socket/src/ip4/protocol.cpp: OSX portability.
	* AUTHORS: Mention new contributors.
	* monotone.texi (Hook Reference): Document i18n hooks.

	Release point (v 0.9).

2004-01-07  graydon hoare  <graydon@pobox.com>

	* cert.cc (ensure_parents_loaded)
	(expand_dominators)
	(expand_ancestors)
	(find_intersecting_node): New functions.
	(find_common_ancestor): Reimplement in terms of dominator
	and ancestor bitset intersection.

2004-01-05  Christof Petig <christof@petig-baender.de>

	* vocab.cc (verify<local_path>) Fix use of val() / iterator.
	* constants.cc (illegal_path_bytes): NUL-terminate.

2004-01-02  graydon hoare  <graydon@pobox.com>

	* diff_patch.cc (normalize_extents): Improve to handle an odd case.
	* tests/t_fmerge.at: New test, to test it.
	* commands.cc (fload, fmerge): Permanently enable, for test.
	* testsuite.at: Call new test.

2004-01-01  graydon hoare  <graydon@pobox.com>

	* file_io.hh, file_io.cc (read_localized_data, write_localized_data):
	New functions
	* commands.cc, manifest.cc, transforms.cc: Use them.
	* monotone.texi: Minor update to i18n docs.
	* lua.hh, lua.cc (hook_get_linesep_conv, hook_get_charset_conv):
	New hooks.
	* acinclude.m4: Move AX_CREATE_STDINT_H in here.
	* po/monotone.pot: Regenerate.
	* NEWS, configure.ac: Prep for 0.9 release.

2003-12-30  graydon hoare  <graydon@pobox.com>

	* file_io.hh, file_io.cc (mkpath): New function.
	* commands.cc, database.cc, diff_patch.cc, file_io.cc,
	lua.cc, vocab.cc, work.cc: Use it.
	* constants.cc (illegal_path_bytes_arr): Remove leading null.
	* monotone.texi: Include i18n docs.
	* tests/t_i18n_file.at: Check colon in filename.

2003-12-29  graydon hoare  <graydon@pobox.com>

	* file_io.cc: Localize names before touching fs.
	* lua.hh, lua.cc (hook_get_system_charset): Remove useless fn.
	* test_hooks.lua: Likewise.
	* monotone.cc, transforms.cc, transforms.hh:
	Remove lua from system charset conv.
	* tests/t_i18n_file.at: New test.
	* testsuite.at: Call it.

2003-12-28  graydon hoare  <graydon@pobox.com>

	* app_state.cc, app_state.hh: Massage to use i18n vocab.
	* cert.cc, commands.cc, commands.hh, rcs_import.cc,
	update.cc, update.hh, url.cc, url.hh: Likewise.

	* work.cc, work.hh: --> Likewise, and break file format! <--

	* constants.hh, constants.cc (legal_ace_bytes): New constant.
	* vocab.cc (verify<ace>): Use it.
	(verify<urlenc>) New function.
	* vocab_terms.hh (ace, urlenc, utf8): New terms.
	* transforms.hh, transforms.cc: Use them.
	* monotone.cc (utf8_argv): Charconv argv.
	* network.hh, network.cc: Use url.{hh,cc}.

2003-12-28  graydon hoare  <graydon@pobox.com>

	* constants.hh, constants.cc (idlen): New constant.
	* commands.cc, vocab.cc: Use it.
	* manifest.cc (read_manifest_map): Tighten up regex.
	* packet.cc: Likewise.
	* transforms.cc (uppercase)
	(lowercase): Rewrite.
	(utf8_to_urlenc)
	(urlenc_to_utf8)
	(internalize_url)
	(internalize_cert_name)
	(internalize_rsa_keypair_id)
	(externalize_url)
	(externalize_cert_name)
	(externalize_rsa_keypair_id): New functions.
	* url.hh, url.cc (parse_utf8_url): New function.

2003-12-20  graydon hoare  <graydon@pobox.com>

	* diff_patch.cc (normalize_extents): New function.
	(merge_via_edit_scripts): Use it.

2003-12-19  graydon hoare  <graydon@pobox.com>

	[net.venge.monotone.i18n branch]

	* idna/*.[ch]: New files.
	* po/*: New files.
	* url.cc, url.hh, constants.cc: New files.
	* Makefile.am, configure.ac: Various fiddling for gettext.
	* lua.hh, lua.cc (hook_get_system_charset): New hook.
	(hook_get_system_linesep): New hook.
	* transforms.hh, transforms.cc
	(charset_convert)
	(system_to_utf8)
	(utf8_to_system)
	(ace_to_utf8)
	(utf8_to_ace)
	(line_end_convert): New functions.
	* vocab.cc: Refine constraints.
	* vocab_terms.hh (external): New atomic type.
	* monotone.cc (cpp_main): Initialize gettext.
	* sanity.hh (F): Call gettext() on format strings.
	* commands.cc, depot.cc, database.cc, http_tasks.cc, keys.cc,
	network.cc, rcs_import.cc, sanity.cc, mac.hh : Update to use
	'constants::' namespace.
	* config.h.in: Remove.
	* commands.cc: Various formatting cleanups.
	* unit_tests.cc, unit_tests.hh: Connect to url tests.

2003-12-19  graydon hoare  <graydon@pobox.com>

	* diff_patch.cc (merge3): Skip patches to deleted files.

2003-12-16  graydon hoare  <graydon@pobox.com>

	* commands.cc (ls_ignored, ignored_itemizer): Fold in as subcases of unknown.

2003-12-16  graydon hoare  <graydon@pobox.com>

	* lua.cc (working_copy_rcfilename): MT/monotonerc not MT/.monotonerc.

2003-12-16  graydon hoare  <graydon@pobox.com>

	* lua.hh, lua.cc (working_copy_rcfilename): New function.
	* monotone.cc: Add working copy rcfiles.
	* commands.cc (ls_unknown, unknown_itemizer): Skip ignored files.

2003-12-16  graydon hoare  <graydon@pobox.com>

	* file_io.cc (walk_tree_recursive): continue on book-keeping file.

2003-12-15  graydon hoare  <graydon@pobox.com>

	* tests/t_unidiff.at, t_unidiff2.at: Check for mimencode.

2003-12-15  graydon hoare  <graydon@pobox.com>

	* configure.ac: Add --enable-static-boost.
	* Makefile.am: Likewise.
	* AUTHORS: Mention new contributors.

2003-12-14  Lorenzo Campedelli <lorenzo.campedelli@libero.it>

	* work.cc (add_to_attr_map): Finish change to attr map format.

2003-12-10  Tom Tromey  <tromey@redhat.com>

	* commands.cc (checkout): Give better error message if branch is
	empty.

2003-12-07  Eric Kidd  <eric.kidd@pobox.com>

	* commands.cc (agraph): Handle repositories with a single version.
	* database.cc (get_head_candidates): Handle heads with no ancestors.
	* cert.cc (get_branch_heads): Handle heads with no ancestors.

2003-12-06  Eric Kidd  <eric.kidd@pobox.com>

	* update.hh, update.cc (pick_update_target): Return current
	version if no better update candidates available.
	* update.cc (pick_update_target): Always do branch filtering.
	* commands.cc (update): Notice when we're already up-to-date.
	* commands.cc (propagate): Assign branch name correctly when merging.

2003-12-05  graydon hoare  <graydon@pobox.com>

	* lcs.hh (edit_script): New entry point.
	* diff_patch.cc: Rewrite merge in terms of edit scripts.
	* network.cc (post_queued_blobs_to_network): Tidy up transient
	failure message.
	* randomfile.hh: Prohibit deletes on end of chunks.
	* sanity.cc: EOL-terminate truncated long lines.

2003-12-02  graydon hoare  <graydon@pobox.com>

	* database.cc, database.hh (reverse_queue): Copy constructor.
	* std_hooks.lua (merge3): Remove afile, not ancestor.
	* monotone.cc: Remove debugging message.
	* ui.cc (finish_ticking): Set last_write_was_a_tick to false.

2003-12-01  graydon hoare  <graydon@pobox.com>

	* app_state.hh, app_state.cc (set_signing_key): New fn, persist key.
	* monotone.cc (cpp_main): Permit commuting the --help argument around.

2003-11-30  graydon hoare  <graydon@pobox.com>

	* network.cc (post_queued_blobs_to_network): Fail when posted_ok is false.
	* database.cc (initialize): Fail when -journal file exists.
	* keys.cc (make_signature): Nicer message when privkey decrypt fails.

2003-11-29  Tom Tromey  <tromey@redhat.com>

	* rcs_import.cc (store_auxiliary_certs): Renamed to fix typo.
	Updated all callers.

	* http_tasks.cc (check_received_bytes): Allow "-" as well.
	* depot.cc (execute_post_query): Allow "-" as well.

2003-11-28  Tom Tromey  <tromey@redhat.com>

	* http_tasks.cc (check_received_bytes): Allow "-" as well.
	* depot.cc (execute_post_query): Allow "-" as well.

2003-11-28  graydon hoare  <graydon@pobox.com>

	* cert.cc: Various speedups.
	* cycle_detector.hh (edge_makes_cycle): Use visited set, too.
	* database.hh, database.cc (get_head_candidates): New, complex query.
	* keys.hh, keys.cc (check_signature): Cache verifiers.
	* sqlite/os.c (sqliteOsRandomSeed): Harmless valgrind purification.
	* tests/t_fork.at, tests/t_merge.at: Ignore stderr chatter on 'heads'.

2003-11-27  graydon hoare  <graydon@pobox.com>

	* Makefile.am (AM_LDFLAGS): No more -static, sigh.
	* cert.cc (find_relevant_edges): Keep dynamic-programming caches.
	(calculate_renames_recursive): Likewise.
	* cert.cc, cert.hh (rename_edge): Add constructor, copy constructor.
	* commands.cc (list certs): Note rename certs are binary.

2003-11-24  graydon hoare  <graydon@pobox.com>

	* network.cc: Continue fetch, post loops even if one target has
	an exception.

2003-11-24  graydon hoare  <graydon@pobox.com>

	* database.hh, database.cc (delete_posting): Change to take queue
	sequence numbers.
	* commands.cc (queue): Use new API.
	* network.cc (post_queued_blobs_to_network): Use new API.

2003-11-24  graydon hoare  <graydon@pobox.com>

	* std_hooks.lua (get_http_proxy): Return nil when no ENV var.
	* monotone.texi (get_http_proxY): Document change.

2003-11-24  graydon hoare  <graydon@pobox.com>

	* tests/t_proxy.at: Add a test for proxying with tinyproxy.
	* testsuite.at: Call it.
	* lua.cc: Fix dumb error breaking proxying.
	* network.cc: Be verbose about proxying.

2003-11-23  graydon hoare  <graydon@pobox.com>

	* http_tasks.cc (read_chunk): Tolerate 0x20* after chunk len.

2003-11-23  graydon hoare  <graydon@pobox.com>

	* network.cc: Make more informative error policy.
	* boost/socket/socketstream.hpp: Pass SocketType to streambuf template.
	* boost/socket/src/default_socket_impl.cpp: Translate EINTR.

2003-11-22  graydon hoare  <graydon@pobox.com>

	* lua.cc, lua.hh (hook_get_http_proxy): New hook.
	* std_hooks.lua (get_http_proxy): Default uses HTTP_PROXY.
	(get_connect_addr): Undefine, it's for tunnels alone now.
	* network.cc: Use new hook.
	* http_tasks.hh, http_tasks.cc: Teach about proxies (sigh).
	* monotone.texi: Document new hooks.

2003-11-22  graydon hoare  <graydon@pobox.com>

	* lua.cc, lua.hh (hook_get_connect_addr): New hook.
	* std_hooks.lua (get_connect_addr): Default uses HTTP_PROXY.
	* network.cc, network.hh: Use new hook.
	* http_tasks.cc: Teach about HTTP/1.1.
	* cert.cc (bogus_cert_p): Fix UI ugly.

2003-11-21  graydon hoare  <graydon@pobox.com>

	* constants.hh (postsz): New constant for suggested post size.
	* database.cc, database.hh (queue*): Change db API slightly.
	* commands.cc (queue): Adjust to changed db API.
	* network.cc (post_queued_blobs_to_network): Switch to doing
	incremental posts.
	* cert.cc (write_rename_edge, read_rename_edge): Put files on
	separate lines to accomodate future i18n work.
	* work.cc (add_to_attr_map, write_attr_map): Reorder fields to
	accomodate future i18n work.
	* monotone.texi: Document it.
	* configure.ac, NEWS: Mention 0.8 release.

	Release point (v 0.8).

2003-11-16  Tom Tromey  <tromey@redhat.com>

	* missing: Removed generated file.

2003-11-14  graydon hoare  <graydon@pobox.com>

	* commands.cc (vcheck): Add.
	* cert.cc, cert.hh (cert_manifest_vcheck): Add.
	(check_manifest_vcheck): Add.
	(calculate_vcheck_mac): Add.
	* constants.hh (vchecklen): New constant.
	* mac.hh: Re-add.
	* monotone.texi (Hash Integrity): New section.
	* monotone.1: Document vcheck.

2003-11-14  graydon hoare  <graydon@pobox.com>

	* database.cc, database.hh (reverse_queue): New class.
	(compute_older_version): New functions.
	(get_manifest_delta): Remove.
	* network.cc, network.hh (queue_blob_for_network): Remove.
	* packet.cc, packet.hh (queueing_packet_writer): Change UI,
	write to queue directly, accept optional<reverse_queue>.
	* cert.cc (write_paths_recursive): Rewrite to use constant
	memory.
	* commands.cc (queue, queue_edge_for_target_ancestor):
	Install optional<reverse_queue> in qpw.
	* tests/t_cross.at: Ignore new UI chatter.
	* monotone.texi (Transmitting Changes): Change UI output.

2003-11-13  graydon hoare  <graydon@pobox.com>

	* Makefile.am (AUTOMAKE_OPTIONS): Require 1.7.1
	* commands.cc (addtree): Wrap in transaction guard.
	* database.cc, database.hh (manifest_delta_exists): Add.
	(get_manifest_delta): Add.
	* cert.cc (write_paths_recursive): Use partial deltas.
	* manifest.cc, manifest.hh (read_manifest_map): New variant.
	* patch_set.cc, patch_set.hh (patch_set): Add map_new, map_old
	fields.
	(manifests_to_patch_set) Store new field.
	(patch_set_to_packets) Don't read manifest versions from db.
	* std_hooks.lua (ignore_file): ignore .a, .so, .lo, .la, ~ files.
	* tests/t_cvsimport.at: New test.
	* testsuite.at: Call it.

2003-11-10  graydon hoare  <graydon@pobox.com>

	* commands.cc (find_oldest_ancestors): New function.
	(queue): New "addtree" subcommand.
	* monotone.texi: Document it.
	* monotone.1: Document it.

2003-11-10  graydon hoare  <graydon@pobox.com>

	* file_io.cc (walk_tree_recursive): Ignore MT/

2003-11-09  graydon hoare  <graydon@pobox.com>

	* database.cc (dump, load): Implement.
	* commands.cc (db): Call db.dump, load.
	* cycle_detector.hh: Skip when no in-edge on src.
	* monotone.texi: Document dump and load, add some
	special sections.
	* monotone.1: Mention dump and load.

2003-11-09  graydon hoare  <graydon@pobox.com>

	* rcs_file.hh (rcs_symbol): New structure.
	* rcs_file.cc (symbol): New rule.
	* rcs_import.cc (find_branch_for_version): New function.
	(cvs_key::branch): New field.
	(store_auxilliary_certs): Cert branch tag.
	* cycle_detector.hh: Fix bugs, don't use quick_alloc.
	* commands.cc (checkout): Add --branch based version.
	* monotone.texi: Document new command variant.
	* monotone.1: Ditto.

2003-11-09  graydon hoare  <graydon@pobox.com>

	* quick_alloc.hh: New file.
	* Makefile.am: Add it.
	* cycle_detector.hh: Rewrite.
	* manifest.hh: Use quick_alloc.
	* vocab.cc: Relax path name requirements a bit.
	* sqlite/sqliteInt.h: Up size of row to 16mb.

2003-11-02  graydon hoare  <graydon@pobox.com>

	* commands.cc (post): Post everything if no URL given; don't base
	decision off branch name presence.
	* app_state.cc, monotone.cc, file_io.cc, file_io.hh: Support
	absolutifying args.
	* lua.hh, lua.cc, std_hooks.lua (hook_get_mail_hostname): New hook.
	* monotone.texi: Document it.
	* monotone.texi, monotone.1: Minor corrections, new sections.
	* monotone.cc: Don't look in $ENV at all.
	* network.cc: Correct MX logic.
	* nntp_tasks.cc, smtp_tasks.cc: Separate postlines state.
	* smtp_tasks.cc: Correct some SMTP logic.
	* configure.ac, NEWS: Mention 0.7 release.

	Release point (v 0.7).

2003-11-01  graydon hoare  <graydon@pobox.com>

	* http_tasks.cc: Drop extra leading slashes in HTTP messages.

2003-10-31  graydon hoare  <graydon@pobox.com>

	* commands.cc, database.cc, database.hh, lua.cc, lua.hh,
	network.cc, network.hh, packet.cc, packet.hh, schema.sql,
	schema_migration.cc, tests/t_http.at, tests/t_nntp.at, vocab.cc:
	Eliminate "groupname", use lone URL.
	* monotone.texi: Update to cover new URL rules.
	* network.cc, network.hh, lua.cc, lua.hh, smtp_tasks.cc:
	Implement "mailto" URLs.
	* tests/t_smtp.at: New test.
	* testsuite.at: Call it.

2003-10-31  graydon hoare  <graydon@pobox.com>

	* patch_set.cc (manifests_to_patch_set): Second form with explicit renames.
	(manifests_to_patch_set): Split edit+rename events when we see them.
	* commands.cc (status, commit): Include explicit rename set.
	* diff_patch.cc (merge3): Accept edit+rename events split by patch_set.cc.
	* smtp_tasks.hh, smtp_tasks.cc: New files.
	* nntp_machine.hh, nntp_machine.cc: Rename to proto_machine.{hh,cc} (woo!)
	* nntp_tasks.cc: Adjust to use proto_ prefix in various places.
	* proto_machine.cc (read_line): get() into streambuf.
	* Makefile.am: Cover renames and adds.

2003-10-31  graydon hoare  <graydon@pobox.com>

	* diff_patch.cc (merge3): Extract renames.
	* commands.cc (calculate_new_manifest_map): Extract renames.
	(try_one_merge): Extract renames, propagate to merge target.
	(commit): Extract renames, propagate to commit target.
	* cert.cc (calculate_renames_recursive): Fix wrong logic.
	(find_common_ancestor_recursive): Stall advances at top of graph.
	* patch_set.cc: (manifests_to_patch_set): Teach about historical
	renames.
	* tests/t_erename.at: New test for edit+rename events.
	* testsuite.at: Call t_erename.at.

2003-10-30  graydon hoare  <graydon@pobox.com>

	* patch_set.cc (operator<): s/a/b/ in a few places, yikes!
	* cert.cc: Add machinery for rename edge certs.
	* commands.cc: Call diff(manifest,manifest) directly.
	* tests/t_nntp.at: Kill tcpserver DNS lookups on nntp test.
	* network.cc (parse_url): Character class typo fix, from
	Johannes Winkelmann.
	* app_state.hh, cert.hh, commands.hh, cycle_detector.hh,
	database.hh, diff_patch.cc, diff_patch.hh, http_tasks.hh,
	interner.hh, keys.hh, lua.hh, manifest.hh, network.hh,
	nntp_machine.hh, nntp_tasks.hh, packet.hh, patch_set.hh,
	transforms.hh, update.hh, vocab.hh, work.hh, xdelta.hh:
	fix use of std:: prefix / "using namespace" pollution.

2003-10-27  graydon hoare  <graydon@pobox.com>

	* lua/liolib.c (io_mkstemp): Portability fix
	from Ian Main.
	* xdelta.cc,hh (compute_delta): New manifest-specific variant.
	* transforms.cc,hh (diff): Same.
	* rcs_import.cc: Various speedups to cvs import.

2003-10-26  graydon hoare  <graydon@pobox.com>

	* cert.cc (get_parents): New function.
	(write_paths_recursive): New function.
	(write_ancestry_paths): New function.
	* cert.hh (write_ancestry_paths): Declare.
	* commands.cc (queue_edge_for_target_ancestor):
	Call write_ancestry_paths for "reposting" queue
	strategy.

2003-10-25  graydon hoare  <graydon@pobox.com>

	* commands.cc (log): Skip looking inside nonexistent
	manifests for file comments.

2003-10-24  graydon hoare  <graydon@pobox.com>

	* adns/*.c, adns/*.h: Import adns library.
	* Makefile.am: Update to build adns into lib3rdparty.a.
	* AUTHORS: Mention adns.
	* network.cc: Call adns functions, not gethostbyname.

2003-10-20  Nathaniel Smith  <njs@codesourcery.com>

	* patch_set.cc (patch_set_to_text_summary): Give more detailed
	output.
	* commands.cc (get_log_message, status, diff): Use
	patch_set_to_text_summary for complete description.

2003-10-22  graydon hoare  <graydon@pobox.com>

	* monotone.texi: Document 'queue' command.
	* monotone.1: Likewise.

2003-10-22  graydon hoare  <graydon@pobox.com>

	* diff_patch.cc
	(infer_directory_moves): New function.
	(rebuild_under_directory_moves): New function.
	(apply_directory_moves): New function.
	(merge3): Handle directory moves.
	* tests/t_renamed.at: New test for dir renames.
	* testsuite.at: Call it.

2003-10-21  graydon hoare  <graydon@pobox.com>

	* commands.cc (queue): New command.
	(list): Add "queue" subcommand, too.

2003-10-21  graydon hoare  <graydon@pobox.com>

	* diff_patch.cc (merge_deltas): New function.
	(check_map_inclusion): New function.
	(check_no_intersect): New function.
	(merge3): Rewrite completely.
	* tests/t_rename.at: New test.
	* testsuite.at: Call it.
	* file_io.cc, file_io.hh (make_dir_for): New function.
	* commands.cc (update): Call make_dir_for on update.

2003-10-20  graydon hoare  <graydon@pobox.com>

	* commands.cc: Replace [] with idx() everywhere.

2003-10-20  Tom Tromey  <tromey@redhat.com>

	* cert.hh (get_branch_heads): Updated.
	Include <set>.
	* commands.cc (head): Updated for new get_branch_heads.
	(merge): Likewise.
	(propagate): Likewise.
	* cert.cc (get_branch_heads): Use set<manifest_id>.

	* commands.cc (merge): Use all caps for metasyntactic variable.
	(heads): Likewise.

	* network.cc (post_queued_blobs_to_network): Do nothing if no
	packets to post.

2003-10-20  graydon hoare  <graydon@pobox.com>

	* cert.cc (get_branch_heads): Fix dumb bug.
	* diff_patch.cc (merge3): Fix dumb bug.
	(merge2): Fix dumb bug.
	(try_to_merge_files): Fix dumb bug.

2003-10-20  graydon hoare  <graydon@pobox.com>

	* file_io.cc (tilde_expand): New function.
	* monotone.cc (cpp_main): Expand tildes in
	db and rcfile arguments.

2003-10-20  graydon hoare  <graydon@pobox.com>

	* rcs_import.cc (import_cvs_repo): Check key existence
	at beginning of import pass, to avoid wasted work.

2003-10-19  Tom Tromey  <tromey@redhat.com>

	* commands.cc (log): Add each seen id to `cycles'.

2003-10-19  graydon hoare  <graydon@pobox.com>

	* AUTHORS: Mention Tecgraf PUC-Rio and their
	copyright.
	* Makefile.am: Mention circular buffer stuff.
	* configure.ac, NEWS: Mention 0.6 release.
	* cert.hh, cert.cc (erase_bogus_certs): file<cert> variant.
	* commands.cc (log): Erase bogus certs before writing,
	cache comment-less file IDs.
	* monotone.spec: Don't specify install-info args,
	do build with optimization on RHL.

	Release point (v 0.6).

2003-10-19  Matt Kraai  <kraai@ftbfs.org>

	* commands.cc (merge): Use app.branch_name instead of args[0] for
	the branch name.

2003-10-17  graydon hoare  <graydon@pobox.com>

	* commands.cc (log): New command.
	Various other bug fixes.
	* monotone.1, monotone.texi: Minor updates.

2003-10-17  graydon hoare  <graydon@pobox.com>

	* monotone.texi: Expand command and hook references.
	* commands.cc: Disable db dump / load commands for now.

2003-10-16  graydon hoare  <graydon@pobox.com>

	* sanity.hh: Add a const version of idx().
	* diff_patch.cc: Change to using idx() everywhere.
	* cert.cc (find_common_ancestor): Rewrite to recursive
	form, stepping over historic merges.
	* tests/t_cross.at: New test for merging merges.
	* testsuite.at: Call t_cross.at.

2003-10-10  graydon hoare  <graydon@pobox.com>

	* lua.hh, lua.cc (hook_apply_attribute): New hook.
	* work.hh, work.cc (apply_attributes): New function.
	* commands.cc (update_any_attrs): Update attrs when writing to
	working copy.
	* std_hooks.lua (temp_file): Use some env vars.
	(attr_functions): Make table of attr-setting functions.

2003-10-10  graydon hoare  <graydon@pobox.com>

	* work.cc: Fix add/drop inversion bug.
	* lua/*.{c,h}: Import lua 5.0 sources.
	* lua.cc: Rewrite lua interface completely.
	* std_hooks.lua, test_hooks.lua, testsuite,
	tests/t_persist_phrase.at, configure.ac, config.h.in, Makefile.am:
	Modify to handle presence of lua 5.0.

2003-10-08  graydon hoare  <graydon@pobox.com>

	* rcs_import.cc: Attach aux certs to child, not parent.
	* manifest.cc: Speed up some calculations.
	* keys.cc: Optionally cache decoded keys.

2003-10-07  graydon hoare  <graydon@pobox.com>

	* manifest.hh, manifest.cc, rcs_import.cc: Write manifests w/o
	compression.
	* vocab.hh, vocab.cc: Don't re-verify verified data.
	* ui.hh, ui.cc: Minor efficiency tweaks.

2003-10-07  graydon hoare  <graydon@pobox.com>

	* commands.cc, work.cc, work.hh: Add some preliminary stuff
	to support explicit renaming, .mt-attrs.
	* monotone.texi: Add skeletal sections for command reference,
	hook reference, CVS phrasebook. Fill in some parts.

2003-10-02  graydon hoare  <graydon@pobox.com>

	* boost/circular_buffer*.hpp: Add.
	* AUTHORS, cert.cc, commands.cc, database.cc,
	diff_patch.cc, http_tasks.cc, keys.cc, lua.cc, manifest.cc,
	network.cc, nntp_machine.cc, packet.cc, patch_set.cc,
	rcs_import.cc, sanity.cc, sanity.hh, ui.hh, update.cc,
	vocab_terms.hh, work.cc:
	remove existing circular buffer code, replace all
	logging and asserty stuff with boost::format objects
	rather than vsnprintf.

2003-10-01  graydon hoare  <graydon@pobox.com>

	* testsuite.at: Don't use getenv("HOSTNAME").
	* database.cc (exec, fetch): Do va_end/va_start again in between
	logging and executing query.

2003-09-28  Tom Tromey  <tromey@redhat.com>

	* monotone.texi: Added @direntry.

2003-09-27  Nathaniel Smith  <njs@pobox.com>

	* monotone.cc: Remove "monotone.db" default to --db
	option in help text.

2003-09-27  graydon hoare  <graydon@pobox.com>

	* diff_patch.cc: Rework conflict detection.
	* rcs_import.cc: Remove some pointless slowness.
	* monotone.spec: Install info files properly.

	Release point (v 0.5).

2003-09-27  graydon hoare  <graydon@pobox.com>

	* AUTHORS, NEWS, configure.ac: Update for 0.5 release.
	* monotone.texi: Various updates.
	* xdelta.cc (compute_delta): Fix handling of empty data.
	* database.cc (sql): Require --db for init.
	* work.cc (read_options_map): Fix options regex.

2003-09-27  graydon hoare  <graydon@pobox.com>

	* lcs.hh: New jaffer LCS algorithm.
	* interner.hh, rcs_import.cc: Templatize interner.
	* diff_patch.hh: Use interner, new LCS.

2003-09-27  Tom Tromey  <tromey@redhat.com>

	* commands.cc (fetch): Always try lua hook; then default to all
	known URLs.

2003-09-26  Tom Tromey  <tromey@redhat.com>

	* commands.cc (tag): Use all-caps for meta-syntactic variables.
	(comment, add, cat, complete, mdelta, fdata): Likewise.

	* monotone.1: There's no default database.
	* monotone.texi (OPTIONS): There's no default database.

	* database.cc (sql): Throw informative error if database name not
	set.
	* app_state.cc (app_state): Default to no database.

2003-09-26  graydon hoare  <graydon@pobox.com>

	* debian/*, monotone.spec: Add packaging control files.

2003-09-24  graydon hoare  <graydon@pobox.com>

	* database.cc, database.hh (debug): New function.
	* commands.cc (debug): New command.
	* cert.cc, cert.hh (guess_branch): New function.
	* commands.cc (cert): Queue certs to network servers.
	* commands.cc (cert, commit): Use guess_branch.
	* commands.cc (list): List unknown, ignored files.
	* monotone.texi, monotone.1: Document.

2003-09-24  graydon hoare  <graydon@pobox.com>

	* commands.cc (queue_edge_for_target_ancestor): Queue the
	correct ancestry cert, from child to target, as well as
	patch_set.

2003-09-22  graydon hoare  <graydon@pobox.com>

	* depot_schema.sql, schema_migration.cc,
	schema_migration.hh: Add.
	* database.cc, depot.cc: Implement schema migration.
	* database.cc, commands.cc: Change to db ... cmd.
	* monotone.texi, monotone.1: Document command change.
	* depot.cc: Fix various query bugs.

2003-09-21  Nathaniel Smith  <njs@codesourcery.com>

	* depot.cc (depot_schema): Remove unique constraint on (contents),
	replace with unique constraint on (groupname, contents).

2003-09-21  Nathaniel Smith  <njs@codesourcery.com>

	* commands.cc (diff): Take manifest ids as arguments.  Add
	explanatory text on files added, removed, modified.

2003-09-19  Tom Tromey  <tromey@redhat.com>

	* commands.cc (genkey): Use all-caps for meta-syntactic variable.
	(cert, tag, approve, disapprove, comment, add, drop, commit,
	update, revert, cat, checkout, co, propagate, complete, list, ls,
	mdelta, fdelta, mdata, fdata, mcerts, fcerts, pubkey, privkey,
	fetch, post, rcs_import, rcs): Likewise.
	(explain_usage): Indent explanatory text past the command names.

2003-09-17  Tom Tromey  <tromey@redhat.com>

	* commands.cc (list): Don't compute or use "subname".

	* commands.cc (revert): Handle case where argument is a
	directory.
	* tests/t_revert.at: Test for revert of directory.

	* testsuite.at (MONOTONE_SETUP): Use "monotone initdb".
	* monotone.1: Document "initdb".
	* monotone.texi (Commands): Document initdb.
	(Creating a Database): New node.
	(Getting Started): Refer to it.
	* commands.cc (initdb): New command.
	* database.cc (database::sql): New argument `init'.
	(database::initialize): New method.
	* database.hh (database::initalize): Declare.
	(database::sql): New argument `init'.

2003-09-17  Tom Tromey  <tromey@redhat.com>

	* tests/t_persist_phrase.at: Use "ls certs".
	* tests/t_nntp.at: Use "ls certs".
	* tests/t_genkey.at: Use "ls keys" and "ls certs".

2003-09-16  Tom Tromey  <tromey@redhat.com>

	* monotone.1: Document "list branches".
	* commands.cc (ls_certs): New function, from `lscerts' command.
	(ls_keys): New function, from `lskeys' command.
	(ls_branches): New function.
	(list): New command.
	(ls): New alias.
	(explain_usage): Split parameter info at \n.
	* monotone.texi (Adding Files): Use "list certs".
	(Committing Changes): Likewise.
	(Forking and Merging): Likewise.
	(Commands): Likewise.
	(Generating Keys): Use "list keys".
	(Commands): Likewise.
	(Commands): Mention "list branches".
	(Branches): Likewise.

2003-09-15  graydon hoare  <graydon@redhat.com>

	* http_tasks.cc: Fix networking to handle long input.

	* ui.cc, ui.hh: Only pad with blanks enough to cover old output
	when ticking.

	* update.cc, cert.cc, commands.cc: Fix cert fetching functions to
	remove bogus certs.

2003-09-15  Tom Tromey  <tromey@redhat.com>

	* monotone.1: Don't mention MT_KEY or MT_BRANCH.

	* monotone.texi (Getting Started): Don't mention MT_DB or
	MT_BRANCH.
	(Adding Files): Explicitly use --db and --branch.
	* app_state.hh (app_state): New fields options, options_changed.
	Declare new methods.  Include work.hh.
	* work.cc (work_file_name): New constant.
	(add_to_options_map): New structure.
	(get_options_path): New function.
	(read_options_map, write_options_map): Likewise.
	* work.hh (options_map): New type.
	(get_options_path, read_options_map, write_options_map): Declare.
	* commands.cc (add, drop, commit, update, revert, checkout,
	merge): Write options file.
	* app_state.cc (database_option, branch_option): New constants.
	(app_state::app_state): Read options file.
	(app_state::set_database): New method.
	(app_state::set_branch): Likewise.
	(app_state::write_options): Likewise.
	Include work.hh.
	* monotone.cc (cpp_main): Don't set initial database name on
	app.  Use new settor methods.  Don't look at MT_BRANCH or MT_DB.

2003-09-14  graydon hoare  <graydon@pobox.com>

	* vocab.cc, vocab.hh: Add streamers for vocab terms in preparation
	for switch to formatter.

	* cert.cc (check_signature): Treat missing key as failed check.
	* commands.cc (lscerts): Warn when keys are missing.

	* rcs_import.cc, nntp_tasks.cc, http_tasks.cc: Tick progress.

	* sanity.cc, monotone.cc: Tidy up output a bit.

	* xdelta.cc: Add code to handle empty files. Maybe correct?

	* ui.cc, ui.hh: Add.

2003-09-13  Tom Tromey  <tromey@redhat.com>

	* tests/t_nntp.at: If we can't find tcpserver or snntpd, skip the
	test.
	* tests/t_http.at: If we can't find boa or depot.cgi, skip the
	test.

2003-09-12  graydon hoare  <graydon@pobox.com>

	* update.cc (pick_update_target): Only insert base rev as update
	candidate if it actually exists in db.

	* commands.cc, database.cc, database.hh: Implement id completion
	command, and general id completion in all other commands.

2003-09-12  Tom Tromey  <tromey@redhat.com>

	* commands.cc (revert): A deleted file always appears in the
	manifest.
	* tests/t_revert.at: Check reverting a change plus a delete; also
	test reverting by file name.

	* work.cc (deletion_builder::visit_file): Check for file in
	working add set before looking in manifest.
	* tests/t_drop.at: Added add-then-drop test.

	* testsuite.at: Include t_drop.at.
	* tests/t_drop.at: New test.
	* work.cc (visit_file): Check for file in working delete set
	before looking in manifest.

2003-09-12  Tom Tromey  <tromey@redhat.com>

	* Makefile.am ($(srcdir)/testsuite): tests/atconfig and
	tests/atlocal are not in srcdir.

	* Makefile.am (TESTS): unit_tests is not in srcdir.

2003-09-11  graydon hoare  <graydon@pobox.com>

	* commands.cc: Check for MT directory in status.
	* commands.cc: Require directory for checkout.
	* commands.cc: Delete MT/work file after checkout.
	* commands.cc: Implement 'revert', following tromey's lead.
	* commands.cc: Print base, working manifest ids in status.

	* diff_patch.cc: Further merge corrections.
	* diff_patch.cc (unidiff): Compensate for occasional miscalculation
	of LCS.

	* tests/t_merge.at: Check that heads works after a merge.
	* tests/t_fork.at:  Check that heads works after a fork.
	* tests/t_genkey.at: Remove use of 'import'.
	* tests/t_cwork.at: Check deletion of work file on checkout.
	* tests/t_revert.at: Check that revert works.

	* commands.cc, monotone.cc: Report unknown commands nicely.

2003-09-08  graydon hoare  <graydon@pobox.com>

	* tests/merge.at: Accept tromey's non-error case for update.

	* commands.cc(try_one_merge): Write merged version to packet
	writer, not directly to db.
	(merge): Write branch, changelog cert on merged version to db.

	* std_hooks.lua(merge3): Open result in mode "r", not "w+".

2003-09-06  Tom Tromey  <tromey@redhat.com>

	* update.cc (pick_update_target): Not an error if nothing to
	update.

	* monotone.texi: Use VERSION; include version.texi.

	* monotone.1: Document "co".
	* monotone.texi (Commands): Document "co".
	* commands.cc (ALIAS): New macro.
	(co): New alias.

	* README: Updated.

	* txt2c.cc: Added missing file.

	* texinfo.tex, INSTALL, Makefile.in, aclocal.m4, compile, depcomp,
	install-sh, missing, mkinstalldirs: Removed generated files.

2003-09-04  graydon hoare  <graydon@pobox.com>

	* Makefile.am, depot.cc, http_tasks.cc, http_tasks.hh,
	lua.cc, lua.hh, monotone.texi, network.cc, tests/t_http.at,
	vocab_terms.hh:

	Use public key signatures to talk to depot, not mac keys.

	* commands.cc, file_io.cc, monotone.texi, monotone.1,
	tests/t_scan.at, tests/t_import.at, work.cc, work.hh:

	Remove the 'import' and 'scan' commands, in favour of generalized
	'add' which chases subdirectories.

	* configure.ac, NEWS:

	Release point (v 0.4).

2003-09-03  graydon hoare  <graydon@pobox.com>

	* monotone.texi: Expand notes about setting up depot.

	* update.cc: Update by ancestry. Duh.

2003-09-02  graydon hoare  <graydon@pobox.com>

	* boost/socket/streambuf.hpp: Bump ppos on overflow.

	* packet.cc, transforms.cc, transforms.hh: Add function for
	canonicalization of base64 encoded strings. Use on incoming cert
	packet values.

	* commands.cc: Change fetch and post to take URL/groupname params
	rather than branchname.

	* network.cc, network.hh, depot.cc, http_tasks.cc: Fix URL parser,
	improve logging, change signatures to match needs of commands.cc

	* Makefile.am: Don't install txt2c or unit_tests.

	* Makefile.am: Build depot.cgi not depot.

	* database.cc, database.hh: Add "all known sources" fetching support.

	* patch_set.cc: Sort in a path-lexicographic order for nicer summaries.

	* monotone.texi: Expand coverage of packets and networking.

	* tests/t_nntp.at, tests/t_http.at: Update to provide URL/groupname
	pairs.

2003-09-02  Tom Tromey  <tromey@redhat.com>

	* aclocal.m4, monotone.info: Removed generated files.

2003-08-31  Nathaniel Smith  <njs@codesourcery.com>

	* configure.ac: Check for lua40/lua.h, lua40/lualib.h and -llua40,
	-lliblua40.
	* config.h.in: Add LUA_H, LIBLUA_H templates, remove HAVE_LIBLUA,
	HAVE_LIBLUALIB templates.
	* lua.cc: Include config.h.  Use LUA_H, LIBLUA_H macros.

2003-08-29  graydon hoare  <graydon@pobox.com>

	* Makefile.am, txt2c.cc, lua.cc, database.cc:
	Use a C constant-building converter rather than objcopy.

	* cert.cc, cert.hh, packet.cc, packet.hh, diff_patch.cc,
	rcs_import.cc:
	Modify cert functions to require a packet consumer, do no implicit
	database writing.

	* commands.cc, database.cc, database.hh, schema.sql, network.cc:
	Modify packet queueing strategy to select ancestors from known
	network server content, rather than most recent edge.

2003-08-25  graydon hoare  <graydon@pobox.com>

	* AUTHORS, ChangeLog, Makefile.am, NEWS, configure.ac,
	tests/t_http.at: Release point (v 0.3)

2003-08-24  graydon hoare  <graydon@pobox.com>

	* nntp_tasks.cc: Measure success from postlines state.
	* network.cc: Print summary counts of transmissions.
	* packet.cc: Count packets into database.
	* depot.cc: Add administrative commands, fix a bunch of
	little bugs.
	* t_http.at: Testcase for depot-driven communication.
	* monotone.texi: Update to reflect depot existence.
	* http_tasks.cc: Pick bugs out.

2003-08-24  graydon hoare  <graydon@pobox.com>

	* commands.cc: Wash certs before output.
	* *.cc,*.hh: Adjust cert packet format to
	be more readable, avoid superfluous gzipping.

2003-08-24  graydon hoare  <graydon@pobox.com>

	* configure, Makefile.in: Remove generated files, oops.
	* commands.cc: Implement 'propagate'.
	* lua.cc, lua.hh, network.cc, network.hh: Remove
	'aggregate posting' stuff.
	* network.cc: Batch postings into larger articles.
	* diff_patch.hh, diff_patch.cc: Implement basic
	merge2-on-manifest.

2003-08-23  graydon hoare  <graydon@pobox.com>

	* monotone.cc: Handle user-defined lua hooks as
	overriding internal / .monotonerc hooks no matter
	where on cmd line they occur.
	* update.cc: Made failures more user-friendly.
	* lua.cc: Improve logging a bit.
	* testsuite.at, tests/*.{at,in}, testsuite/: Rewrite tests in
	autotest framework, move to tests/ directory.
	* boost/io/*, cryptopp/hmac.h: Add missing files.

2003-08-23  Tom Tromey  <tromey@redhat.com>

	* monotone.cc (OPT_VERSION): New macro.
	(cpp_main): Handle OPT_VERSION.
	(options): Added `version' entry.
	Include config.h.

2003-08-21  Tom Tromey  <tromey@redhat.com>

	* database.cc: Include "sqlite/sqlite.h", not <sqlite.h>.

2003-08-20  graydon hoare  <graydon@pobox.com>

	* boost/*:
	incorporate boost sandbox bits, for now.

	* Makefile.am, Makefile.in, configure, configure.ac, diff_patch.cc,
	http_tasks.cc, http_tasks.hh, network.cc, nntp_machine.cc,
	nntp_machine.hh, nntp_tasks.cc, nntp_tasks.hh, testsuite/t_nntp.sh:

	fix up networking layer to pass nntp tests again

2003-08-19  graydon hoare  <graydon@pobox.com>

	* Makefile.am, Makefile.in, app_state.hh, cert.cc, commands.cc,
	constants.hh, cryptopp/misc.h, database.cc, depot.cc,
	http_tasks.cc, http_tasks.hh, keys.cc, lua.cc, lua.hh, monotone.cc,
	network.cc, network.hh, nntp_machine.cc, nntp_machine.hh,
	nntp_tasks.cc, nntp_tasks.hh, packet.cc, packet.hh, rcs_import.cc,
	sanity.cc, sanity.hh, schema.sql, test_hooks.lua,
	testsuite/runtest.sh, testsuite/t_null.sh, vocab_terms.hh:

	major surgery time
	- move to multi-protocol posting and fetching.
	- implement nicer failure modes for sanity.
	- redo commands to print nicer, fail nicer.

2003-08-18  graydon hoare  <graydon@pobox.com>

	* Makefile.am, Makefile.in, adler32.hh, database.cc, depot.cc,
	mac.hh, xdelta.cc, Makefile.am, Makefile.in:

	first pass at a depot (CGI-based packet service)

2003-08-08  graydon hoare  <graydon@pobox.com>

	* Makefile.am, Makefile.in AUTHORS, ChangeLog, Makefile.am,
	Makefile.in, NEWS, monotone.1, monotone.info, monotone.texi:

	release point (v 0.2)

2003-08-08  graydon hoare  <graydon@pobox.com>

	* cert.cc, cert.hh, interner.hh, rcs_import.cc:

	auxilliary certs

	* cert.cc, cert.hh, cycle_detector.hh, interner.hh, patch_set.cc,
	rcs_import.cc:

	improvements to cycle detection stuff

2003-08-05  graydon hoare  <graydon@pobox.com>

	* rcs_import.cc:

	almost even more seemingly correct CVS graph reconstruction (still slow)

	* sqlite/* cryptopp/* Makefile.am, Makefile.in, aclocal.m4,
	config.h.in, configure, configure.ac, file_io.cc, keys.cc,
	sanity.cc, sanity.hh, transforms.cc:

	minimizing dependencies on 3rd party libs by importing the
	necessary bits and rewriting others.

	* cert.cc, cert.hh, rcs_import.cc:

	cvs import seems to be working, but several linear algorithms need
	replacement

2003-07-28  graydon hoare  <graydon@pobox.com>

	* Makefile.am, Makefile.in, cert.cc, commands.cc, database.cc,
	database.hh, manifest.cc, rcs_file.cc, rcs_import.cc,
	rcs_import.hh, vocab.cc, xdelta.cc:

	cvs graph reconstruction hobbling along.

2003-07-21  graydon hoare  <graydon@pobox.com>

	* database.cc, xdelta.cc, xdelta.hh:

	piecewise xdelta; improves speed a fair bit.

2003-07-11  graydon hoare  <graydon@pobox.com>

	* Makefile.am, Makefile.in, config.h.in, configure, configure.ac,
	transforms.cc, xdelta.cc, xdelta.hh:

	implement xdelta by hand, forget 3rd party delta libs.

2003-07-02  graydon hoare  <graydon@pobox.com>

	* database.cc, rcs_import.cc, transforms.cc, transforms.hh:

	speedups all around in the storage system

2003-07-01  graydon hoare  <graydon@pobox.com>

	* database.hh, rcs_import.cc, transforms.cc, transforms.hh: speed

	improvements to RCS import

2003-06-30  graydon hoare  <graydon@pobox.com>

	* rcs_import.cc, transforms.cc:

	some speed improvements to RCS import

2003-06-29  graydon hoare  <graydon@pobox.com>

	* commands.cc, database.hh, rcs_import.cc, transforms.cc:

	RCS file import successfully (albeit slowly) pulls in some pretty
	large (multi-hundred revision, >1MB) test cases from GCC CVS

	* Makefile.in, commands.cc, rcs_file.cc, rcs_file.hh,
	rcs_import.cc, rcs_import.hh,

	Makefile.am: preliminary support for reading and walking RCS files

2003-04-09  graydon hoare  <graydon@pobox.com>

	* autogen.sh: oops
	* */*: savannah import

2003-04-06  graydon hoare  <graydon@pobox.com>

	* initial release.<|MERGE_RESOLUTION|>--- conflicted
+++ resolved
@@ -1,4 +1,9 @@
-<<<<<<< HEAD
+2005-06-26  Matthew Gregan  <kinetik@orcon.net.nz>
+
+	* tests/t_automate_stdio.at, tests/t_cvsimport_drepper.at,
+	tests/t_selector_later_earlier.at: Further canonicalisation of
+	monotone output to resolve test failures on Win32.
+
 2005-06-25  Brian Campbell  <brian.p.campbell@dartmouth.edu>
 
 	* commands.cc (CMD(db)): Added db kill_branch_locally command. 
@@ -12,13 +17,6 @@
 	* AUTHORS: Add myself.
 	* ChangeLog: Change my email address on an old contribution to 
 	match my pubkey. 
-=======
-2005-06-26  Matthew Gregan  <kinetik@orcon.net.nz>
-
-	* tests/t_automate_stdio.at, tests/t_cvsimport_drepper.at,
-	tests/t_selector_later_earlier.at: Further canonicalisation of
-	monotone output to resolve test failures on Win32.
->>>>>>> 3e6b9f52
 
 2005-06-24  Nathaniel Smith  <njs@codesourcery.com>
 
