--- conflicted
+++ resolved
@@ -1,14 +1,3 @@
-<<<<<<< HEAD
-2005-05-11  Nathaniel Smith  <njs@codesourcery.com>
-
-	* work.cc (build_deletions): Disable delete_dir.
-
-2005-05-11  Matthew Gregan  <kinetik@orcon.net.nz>
-
-	* constants.cc (constants::bufsz): Increase buffer size.  Reduces
-	the runtime to tests/t_netsync_largish_file.at by four to seven
-	times on my test machines.
-=======
 2005-05-11  Matt Johnston  <matt@ucc.asn.au>
 
 	* rcs_import.cc (find_branchpoint): if a branch is derived from two 
@@ -16,7 +5,16 @@
 	* t_cvsimport3.at: add a test for cvs_importing where branches
 	come off a vendor import.
 	* testsuite.at: add it
->>>>>>> d135a69a
+
+2005-05-11  Nathaniel Smith  <njs@codesourcery.com>
+
+	* work.cc (build_deletions): Disable delete_dir.
+
+2005-05-11  Matthew Gregan  <kinetik@orcon.net.nz>
+
+	* constants.cc (constants::bufsz): Increase buffer size.  Reduces
+	the runtime to tests/t_netsync_largish_file.at by four to seven
+	times on my test machines.
 
 2005-05-10  Timothy Brownawell  <tbrownaw@gmail.com>
 
