--- conflicted
+++ resolved
@@ -1,15 +1,13 @@
-<<<<<<< HEAD
-2005-10-15  Nathaniel Smith  <njs@pobox.com>
-
-	* manifest.cc (build_restricted_manifest_map): Mention the new
-	--missing option in the missing files error message hint.
-=======
 2005-10-18  Timothy Brownawell  <tbrownaw@gmail.com>
 
 	* contrib/usher.cc: support dynamic local servers
 	These are started when a client attempts to connect, and killed at
 	a set time interval after the last client has disconnected.
->>>>>>> c13eb94c
+
+2005-10-15  Nathaniel Smith  <njs@pobox.com>
+
+	* manifest.cc (build_restricted_manifest_map): Mention the new
+	--missing option in the missing files error message hint.
 
 2005-10-17  Timothy Brownawell  <tbrownaw@gmail.com>
 
