<<<<<<< HEAD
2005-06-28  Matt Johnston  <matt@ucc.asn.au>

	* constants.cc: increase db_version_cache_sz to 7 MB
	* netsync.cc: use a deque<string> rather than a single
	string buffer for outbuf.
	* netsync.cc (arm): only queue data when there is
	available space
	* AUTHORS: added Eric Anderson

2005-06-26  Matt Johnston  <matt@ucc.asn.au>

	* transforms.hh: remove extraneous #ifdef
	* hmac.cc, hmac.hh: actually add them

2005-06-26  Matt Johnston  <matt@ucc.asn.au>

	* netcmd.cc (netcmd::read, netcmd::write): change to using a HMACs 
	chained by including the previous HMAC in the input data, rather
	than altering the key each time.
	* netcmd.cc ({read,write}_{data,delta}_cmd): use encode_gzip/decode_gzip
	  rather than raw xform.
	* hmac.{cc,hh}: new chained_hmac abstraction
	* Makefile.in: add them
	* netsync.cc: each session keeps a chained_hmac for read/write
	* transforms.hh: add a string variant for encode_gzip
=======
2005-07-04  Nathaniel Smith  <njs@codesourcery.com>

	* tests/t_netsync_defaults.at: Update for new var names.  All
	tests now pass.

2005-07-04  Nathaniel Smith  <njs@codesourcery.com>

	* lua.cc (hook_get_netsync_write_permitted): Fix typo.

2005-07-04  Nathaniel Smith  <njs@codesourcery.com>

	* globish.cc (globish_matcher_test): Add check for {foo} (no
	commas).

2005-07-04  Nathaniel Smith  <njs@codesourcery.com>

	* globish.cc (checked_globish_to_regex): Make the special case for
	the empty pattern, actually work.  Unit tests now pass.

2005-07-04  Nathaniel Smith  <njs@codesourcery.com>

	* netcmd.cc (test_netcmd_functions): Update for new anonymous/auth
	packet formats.

2005-07-04  Nathaniel Smith  <njs@codesourcery.com>

	* monotone.texi, monotone.1: Update for new glob stuff.
	* commands.cc (process_netsync_args, push, pull, sync, serve):
	'serve' always requires arguments, rather than falling back on db
	defaults.
	
2005-07-04  Nathaniel Smith  <njs@codesourcery.com>

	* commands.cc (process_netsync_args, push, pull, sync, serve):
	Adapt for patterns instead of regexen; slight refactoring too.

2005-07-03  Nathaniel Smith  <njs@codesourcery.com>

	* netsync.cc: Finally self-consistent.

2005-07-03  Nathaniel Smith  <njs@codesourcery.com>

	* netsync.hh (run_netsync_protocol): Fix prototype.

2005-07-03  Nathaniel Smith  <njs@codesourcery.com>

	* globish.hh: Document the empty pattern as never matching.
	* globish.cc (checked_globish_to_regex): Implement it.
	(globish_matcher_test): Check it.

2005-07-03  Nathaniel Smith  <njs@codesourcery.com>

	* monotone.texi (Network Service, Hooks):
	* testsuite.at: 
	* tests/t_netsync_permissions.at: 
	* tests/t_netsync_single.at: Update to match new
	get_netsync_write_permitted definition.

2005-07-03  Nathaniel Smith  <njs@codesourcery.com>

	* lua.{cc,hh} (hook_get_netsync_write_permitted): Don't take a
	branch argument; write permission is now all or none.  (It really
	was before anyway...)
	* netsync.cc: Update accordingly.

2005-07-03  Nathaniel Smith  <njs@codesourcery.com>

	* netsync.cc: More updating for pattern stuff; getting there...

2005-06-28  Nathaniel Smith  <njs@codesourcery.com>

	* netsync.cc: Update low-level functions to use include_pattern
	and exclude_pattern.

2005-06-28  Nathaniel Smith  <njs@codesourcery.com>

	* netcmd.{cc,hh} (read_anonymous_cmd, write_anonymous_cmd)
	(read_auth_cmd, write_auth_cmd): Take include_pattern and
	exclude_pattern arguments.

2005-06-28  Nathaniel Smith  <njs@codesourcery.com>

	* globish.{cc,hh}: New files.
	* Makefile.am (MOST_SOURCES): Add them.
	* transforms.{cc,hh}: Remove glob-related stuff.
	* unit_tests.{cc,hh}: Call globish unit tests.

2005-06-27  Nathaniel Smith  <njs@codesourcery.com>

	* transforms.cc (glob_to_regex, globs_to_regex, regexes_to_regex):
	Choose "regex" as standard spelling.  Clean up code, add code for
	handling sets, start improving tests (don't currently pass).
	* transforms.hh (glob_to_regex, globs_to_regex, regexes_to_regex):
	Prototype.
>>>>>>> fd0905b2

2005-06-25  Nathaniel Smith  <njs@codesourcery.com>

	* netsync.cc: Tweak comment.

2005-06-25  Nathaniel Smith  <njs@codesourcery.com>

	* AUTHORS: Add Ethan Blanton <elb@elitists.net>.

2005-06-22  Nathaniel Smith  <njs@codesourcery.com>

	* netcmd.hh (netcmd::read, netcmd::write): Don't have defaults for
	key/hmac arguments.
	* netcmd.cc (do_netcmd_roundtrip): New function.
	(test_netcmd_functions): Use it.  Also, make work with hmac
	changes.
	(test_netcmd_mac): New test.
	(add_netcmd_tests): Call it.

2005-06-22  Nathaniel Smith  <njs@codesourcery.com>

	* netcmd.cc (read): Remove unused variable.
	* netsync.cc (call_server, process)
	(arm_sessions_and_calculate_probe, handle_read_available): Give
	better error message on bad_decode exceptions.

2005-06-22  Nathaniel Smith  <njs@codesourcery.com>

	* netcmd.cc, netsync.cc: Revert backwards compatibility code; 0.19
	and 0.20 can't be usefully compatible, and the code as it existed
	would cause real version mismatch error reporting to not work
	right.  (Old client with new server would give a generic "server
	disconnected" error message instead of something useful.)

2005-06-21  Nathaniel Smith  <njs@codesourcery.com>

	* netsync.cc (rebuild_merkle_trees): Fix FIXME comments to match
	reality.
	* tests/t_netsync_diffbranch.at: No longer a bug, remove
	priority.

2005-06-20  Nathaniel Smith  <njs@codesourcery.com>

	* monotone.texi (Hook Reference): Oops, missed a @ref.

2005-06-20  Nathaniel Smith  <njs@codesourcery.com>

	* monotone.texi (Default monotonerc): Rename section to...
	(Default hooks): ...this, to emphasize is still read even when a
	monotonerc exists.

2005-06-19  Richard Levitte  <richard@levitte.org>

	* Makefile.am: There's no reason for monotone.pdf or .dvi to
	depend on monotone.info, since they are built from the .texi
	files.  Also, make the monotone.html and html targets depend
	on version.texi and std_hooks.lua as well.

2005-06-18  Matt Johnston  <matt@ucc.asn.au>

	* INSTALL: fix typo, should be -Iboost_1_31_0 not -Iboost_1_31_2

2005-06-18  Riccardo Ghetta  <birrachiara@tin.it>
	* monotone.texi: include std_hooks.lua as an appendix and remove long
	lua excerpts from hook reference.
	* Makefile.am : make monotone.pdf/eps depend on monotone.info
	
2005-06-24  Matt Johnston  <matt@ucc.asn.au>

	* transforms.{cc,hh}: combine gzip and base64 in one
	pipe for pack()/unpack() to save memory
	* vocab.hh: add swap() to encodings/atomics
	* file_io.cc: use swap() to avoid copying

2005-06-21  Nathaniel Smith  <njs@codesourcery.com>

	* commands.cc (do_diff): Use calculate_arbitrary_change_set,
	instead of reimplementing it.

2005-06-21  Nathaniel Smith  <njs@codesourcery.com>

	* revision.cc (find_least_common_ancestor): Handle left == right
	case.
	* tests/t_diff_currev.at: Un-XFAIL.
	
2005-06-21  Nathaniel Smith  <njs@codesourcery.com>

	* netsync.cc (rebuild_merkle_trees): Fix FIXME comments to match
	reality.
	* tests/t_netsync_diffbranch.at: No longer a bug, remove
	priority.

2005-06-20  Nathaniel Smith  <njs@codesourcery.com>

	* monotone.texi (Hook Reference): Oops, missed a @ref.

2005-06-20  Nathaniel Smith  <njs@codesourcery.com>

	* monotone.texi (Default monotonerc): Rename section to...
	(Default hooks): ...this, to emphasize is still read even when a
	monotonerc exists.

2005-06-19  Richard Levitte  <richard@levitte.org>

	* Makefile.am: There's no reason for monotone.pdf or .dvi to
	depend on monotone.info, since they are built from the .texi
	files.  Also, make the monotone.html and html targets depend
	on version.texi and std_hooks.lua as well.

2005-06-18  Matt Johnston  <matt@ucc.asn.au>

	* INSTALL: fix typo, should be -Iboost_1_31_0 not -Iboost_1_31_2

2005-06-18  Riccardo Ghetta  <birrachiara@tin.it>
	* monotone.texi: include std_hooks.lua as an appendix and remove long
	lua excerpts from hook reference.
	* Makefile.am : make monotone.pdf/eps depend on monotone.info
	
2005-06-17  Matt Johnston  <matt@ucc.asn.au>

	* database.cc (database::execute()): truncate long query log messages
	before copying, saving memory. 
	Patch from Eric Anderson < ea at cello hpl hp com >

2005-06-17  Riccardo Ghetta  <birrachiara@tin.it>
	Adds include()/includedir() to lua hooks and extend --rcfile
	* lua.cc: handle --rcfile with directories, implement
	include() and includedir()
	* testsuite.at, t_lua_includedir.at, t_rcfile_dir.at:
	test new functionality
	* monotone.texi: document all functions available to hook
	writers, including the new include() and includedir()

2005-06-16  Nathaniel Smith  <njs@codesourcery.com>

	* diff_patch.cc (merge_extents): Typo caught by anonymous reader.

2005-06-16  Nathaniel Smith  <njs@codesourcery.com>

	* commands.cc (cat): Account for being in a subdir in 'cat file
	REV PATH'.
	* tests/t_cat_file_by_name.at: Test.

2005-06-17  Richard Levitte  <richard@levitte.org>

	* app_state.cc (app_state::app_state()): Avoid a gcc warning by
	having the class members initialised in the same order they are
	defined in the class.

2005-06-16  Nathaniel Smith  <njs@pobox.com>

	* std_hooks.lua (ignore_file): Add Cons/SCons cache files to
	default ignore list.

2005-06-16  Matt Johnston  <matt@ucc.asn.au>

	* ui.cc: increase the divisor as required so that we don't get spurious
	screen updates when we're using the kilobyte/megabyte tickers

2005-06-15  Matt Johnston  <matt@ucc.asn.au>

	* monotone.texi: clarify some netsync parts of the tutorial

2005-06-15  Richard Levitte  <richard@levitte.org>

	* netsync.cc (struct session): Add a pattern regex cache.
	(analyze_ancestry_graph): Use the regex cache instead of the
	pattern string itself.  This is especially important when the
	pattern is used as an old-style collection.
	(process_hello_cmd): Recreate the pattern regex cache with the
	conversion of the pattern to a regex when it's used as an
	old-style collection.
	(process_auth_cmd): When the pattern changes, change the regex
	cache as well.

2005-06-14  Richard Levitte  <richard@levitte.org>

	* std_hooks.lua (get_preferred_merge2_command,
	get_preferred_merge3_command): EDITOR may be undefined.  In that
	case, os.getenv() returns nil, on which string.lower() chokes.
	It's much better to check for that and default to an empty
	string.

2005-06-11  Derek Scherger  <derek@echologic.com>

	* commands.cc (complete_command): log command expansion messages
	with L instead of P to reduce chatter
	(status): add --brief option and corresponding output
	(identify): add trailing space to comment gcc complains about
	* monotone.cc: fix comment typo and add additional details for
	command specific options
	* monotone.texi (Automation): list inventory status code
	combinations and descriptions
	* tests/t_status.at: new test of status command and --brief option
	* testsuite.at: add it

2005-06-11  Matt Johnston  <matt@ucc.asn.au>

	* commands.cc: revert should ignore the ignore hooks, otherwise bad
	things happen (revert a single ignored file, resultant empty ignore list
	reverts the whole working copy).
	* app_state.cc, app_state.hh: give set_restriction a flag to disregard
	file-ignore hooks.
	* tests/t_revert_restrict.at, testsuite.at: a test

2005-06-09  Riccardo Ghetta  <birrachiara@tin.it>

	* std_hooks.lua: make binary_file return nil on unreadable/empty files
	
2005-06-10  Joel Reed  <joelwreed@comcast.com>

	* commands.cc (CMD(cdiff)): Add OPT_DEPTH to command options.
	* t_restrictions.at: Add to testcase.

2005-06-09  Joel Reed  <joelwreed@comcast.com>

	* commands.cc (CMD(diff)): Add OPT_DEPTH back in, as it is used.
	* t_restrictions.at: Add to testcase to increase likelihood of 
	keeping it around :)

2005-06-10  Richard Levitte  <richard@levitte.org>

	* commands.cc (CMD(diff)): Remove OPT_DEPTH, as it was never
	used.

2005-06-09  Richard Levitte  <richard@levitte.org>

	* monotone.texi (Merging): I assume that "apposite" was supposed
	to be "appropriate".

2005-06-09  Riccardo Ghetta  <birrachiara@tin.it>

	* diff_patch.cc/hh: honor the new manual_merge attribute
	* file_io.cc/hh: move here the guess_binary function
	* lua.cc: let guess_binary available to lua
	* std_hooks.lua: handle manual_merge as an add-time attribute and
	initialize by default make it true if the file appears to be binary.
	Make read_contents_of_file able to read "binary" files.
	* tests/t_merge_manual.at: tests new behaviour, superceding the
	old XFAIL t_merge_binary.at test.
	* monotone.texi: document changes, adding a small section on merging.

2005-06-07  Nathaniel Smith  <njs@codesourcery.com>

	* ChangeLog: Fixup.

2005-06-07  Nathaniel Smith  <njs@codesourcery.com>

	* monotone.texi (Storage and workflow): Attempt to thwart some
	common misconceptions.

2005-06-07  Nathaniel Smith  <njs@codesourcery.com>

	* netsync.cc (rebuild_merkle_trees): Add a comment describing how
	this code should work (and why it currently doesn't quite).

2005-06-05  Nathaniel Smith  <njs@codesourcery.com>

	* tests/t_bad_packets.at: Expect certs on a non-existent rev to
	fail.  Run db check instead.
	* commands.cc (complete): Let callers specify they're okay with
	non-existent revisions.
	(CMD(trusted)): So specify.

2005-06-05  Nathaniel Smith  <njs@codesourcery.com>

	* tests/t_tags.at: 'tag' on a non-existent revid should fail.
	* commands.cc (complete): Fail on non-existent revids.

2005-05-29  Nathaniel Smith  <njs@codesourcery.com>

	* tests/t_epoch.at: Typo.
	* tests/t_automate_certs.at, tests/t_selector_later_earlier.at:
	Throw in some calls to CANONICALISE, maybe this will help on
	Win32...

2005-06-04  Timothy Brownawell  <tbrownaw@gmail.com>

	* netsync.cc, netcmd.cc: Style cleanups (mostly whitespace).

2005-06-04  Timothy Brownawell  <tbrownaw@gmail.com>

	* netsync.cc (process_hello_cmd): Warn about collection/regex
	usage when talking to an old server.

2005-06-04  Derek Scherger  <derek@echologic.com>

	* commands.cc (update): update MT/work based on the changes
	between the chosen revision and the new merge revision
	* tests/t_update_with_pending_drop.at: 
	* tests/t_update_with_pending_add.at: 
	* tests/t_update_with_pending_rename.at: un-XFAIL and clean up now
	that things work

2005-06-04  Timothy Brownawell  <tbrownaw@gmail.com>

	* netcmd.{cc,hh}, netsync.cc: Move {read,write}_*_cmd_payload
	to netcmd::{read,write}_*_cmd .
	* netcmd.cc, netsync.cc: Compatibility infrastructure.
	* netsync.cc: Interoperate with v4 servers.

2005-06-03  Timothy Brownawell  <tbrownaw@gmail.com>

	* automate.cc (print_some_output): Fix compiler warning.

2005-06-04  Derek Scherger  <derek@echologic.com>

	* app_state.cc (app_state): initialize diffs to false; it seemed
	to be defaulting to true for me

2005-06-04  Derek Scherger  <derek@echologic.com>

	* tests/t_update_with_pending_drop.at: 
	* tests/t_update_with_pending_add.at: 
	* tests/t_update_with_pending_rename.at: 
	* tests/t_restricted_commit_with_inodeprints.at: new bug reports
	* testsuite.at: call them

2005-06-04  graydon hoare  <graydon@pobox.com>

	* rcs_import.cc 
	(note_state_at_branch_beginning): Move time back when
	there are known commits on a branch.

2005-06-03  Joel Reed  <joelwreed@comcast.com>

	* commands.cc, monotone.texi: provide --verbose option for 
	monotone complete revision which adds date and author 
	completion output
	* contrib/monotone.zsh_completion: use verbose output when
	completing revisions

2005-06-02  graydon hoare  <graydon@pobox.com>

	* rcs_import.cc
	(cvs_key::is_synthetic_branch_founding_commit): New field.
	(cvs_key::operator==): Handle synthetic case specially.
	(cvs_key::operator<): Likewise.
	(note_state_at_branch_beginning): Likewise.	
	* tests/t_cvsimport_drepper.at: Converted bug testcase.
	* testsuite.at: Call it.

	* monotone.cc, commands.cc, options.hh 
	(OPT_NO_MERGES, OPT_DIFFS): New options.
	* app_state.cc (app_state::no_merges, app_state::diffs): Likewise.
	* commands.cc (log): Honor no_merges, diffs.
	* contrib/color_logs.{sh,conf}: Helpers for reviewing work in a
	nice colorized, easy-to-read fashion.
	* contrib/colorize: A colorization script found on the net.

	* HACKING, ROADMAP: Expand a bit.
	* commands.cc (changes_summary::print): Change macro to helper fn.
	* contrib/monotone.el (monotone-cmd): Handle nil exit code.

2005-06-02  Joel Reed  <joelwreed@comcast.com>

	* commands.cc, database.cc, database.hh, vocab.hh, vocab_terms.hh:
	add complete key subcommand and provide --brief option of zsh/bash
	completion. See http://lists.gnu.org/archive/html/monotone-devel/2005-05/msg00461.html
	* tests/t_rebuild.at: add tests for complete key subcommand
	* monotone.texi: document new subcommand
	* contrib/monotone.zsh_completion: update for new complete key
	command, improve _monotone_existing_entries using new --depth=0
	option,	add revision completion for cert command, and a	bugfix 
	for cat command

2005-06-01  Matt Johnston  <matt@ucc.asn.au>

	* tests/t_i18n_changelog.at: capitalise UTF-8 CHARSET to keep
	solaris happy.

2005-06-01  Timothy Brownawell  <tbrownaw@gmail.com>

	* netsync.cc (analyze_ancestry_graph): Try to fix segfault.
	Always accept tags.

2005-06-01  Timothy Brownawell  <tbrownaw@gmail.com>

	* netsync.cc (process_auth_cmd, analyze_ancestry_graph): Move
	write-permission checking to where it belongs, *after* we know
	exactly what we're checking permissions about. Drop things we
	don't want.

2005-06-01  Matt Johnston  <matt@ucc.asn.au>

	* tests/t_cvsimport_deleted_invar.at: don't use -C with tar
	* tests/t_i18n_file.at: capitalise CHARSET=UTF-8, seems more standard.
	* tests/t_merge_normalization_edge_case.at: use known-good output
	rather than using diff3 --merge

2005-05-31  Timothy Brownawell  <tbrownaw@gmail.com>

	* tests/t_epoch_server.at: fix typo
	* netsync.cc (session::process_auth_cmd): If no branches are allowed
	for writing, also check for write permissions to branch "" (needed
	for serving empty dbs). For sync, don't refuse connection if there
	are no readable branches (only do this for pull).

2005-05-31  Timothy Brownawell  <tbrownaw@gmail.com>

	* monotone.texi: Update documentation for get_netsync_*_permitted
	hooks to reflect that they now get individual branch names.

2005-05-31  Timothy Brownawell  <tbrownaw@gmail.com>

	* netsync.cc: session::rebuild_merkle_trees now takes a set of
	branches to include as an argument. On the server, calculate
	this set at the same time the get_netsync_*_permitted hooks are
	called; call said hooks on each branch individually.

2005-05-31  Timothy Brownawell  <tbrownaw@gmail.com>

	Remove old collection support in favor of using regexes exclusively.
	* netsync.cc (convert_pattern): Remove function.
	* (14 files): collections are unexist; do not mention (potential
	for confusion)
	* constants.cc: Increase netsync protocol version.
	* monotone.texi: Update documentation.
	* tests/t_epoch_unidirectional.at: Fix to sync subbranches.
	* commands.cc (CMD update): Fix usage check.
	* tests/t_select_cert.at: Fix to use --revision.

2005-05-30  Timothy Brownawell  <tbrownaw@gmail.com>

	* netsync.cc: Call note_netsync_*_received hooks in the order they're
	written to the db (for revisions, gives topological order).

2005-05-30  Timothy Brownawell  <tbrownaw@gmail.com>

	* lua.{cc,hh}: Replace note_netsync_commit with
	note_netsync_{revision,cert,pubkey}_received
	* packet.{cc,hh}: Callbacks for cert or key written to the database.
	* netsync.cc: Use said callbacks, call note_netsync_*_received hooks.
	* monotone.texi: Update documentation.

2005-05-30  Timothy Brownawell  <tbrownaw@gmail.com>

	* packet.{cc,hh}, netsync.cc: on_revision_written callback now takes
	the revision_id as an argument.
	* lua.{cc,hh}: New Lua hook, note_netsync_commit.
	* netsync.cc: At end of netsync session, call new hook for each
	revision received.
	monotone.texi: Document new hook.

2005-05-30  Richard Levitte  <richard@levitte.org>

	* commands.cc (CMD(checkout), CMD(cdiff), CMD(diff), CMD(log)):
	Remove '[--revision=REVISION]' from command argument synopsis,
	and add more text to the help to explain what happens when
	--revision options are used.
	(CMD(update)): Instead of the optional revision argument, use
	the --revision option.  Add information on what happens when the
	--revision option is used, and when it's not.

	* tests/t_add_stomp_file.at, tests/t_add_vs_commit.at,
	tests/t_annotate.at, tests/t_lf_crlf.at,
	tests/t_update_nonexistent.at, tests/t_update_off_branch.at,
	tests/t_update_to_revision.at: Update to use --revision with
	'monotone update'.

2005-05-30  Matt Johnston  <matt@ucc.asn.au>

	* netsync.cc: cosmetic linebreak tidying for "double-check the
	fingerprint" message.
	* main.cc: make it clearer that "unknown type" refers to an exception
	* monotone.cc: catch early informative_failures (due to charset
	problems etc)

2005-05-30  Matt Johnston  <matt@ucc.asn.au>

	* tests/t_fmerge.at: scrap all the diff3/ed, just compare it with
	known-good output.

2005-05-30  Timothy Brownawell  <tbrownaw@gmail.com>

	* revision.cc (toposort): Better algorithm.

2005-05-30  Matt Johnston  <matt@ucc.asn.au>

	* tests/t_fmerge.at: make sure we write the file with the ed script.

2005-05-30  Matt Johnston  <matt@ucc.asn.au>

	* testsuite.at: use "command -v" rather than "which", since
	Solaris doesn't give useful exit codes for "which".
	* tests/t_fmerge.at: don't use --merge with diff3, pipe to ed instead
	so we don't rely on gnu diff3.

2005-05-29  Timothy Brownawell  <tbrownaw@gmail.com>

	* contrib/monoprof.sh: Add support for using valgrind for
	heap profiling.

2005-05-28  Joel Reed  <joelwreed@comcast.com>

	* app_state.cc, app_state.hh, commands.cc, monotone.cc, options.h:
	add new --depth command, and rename log's --depth to --last
	* monotone.texi: update documentation
	* tests/t_log_depth.at, tests/t_log_depth_single.at: update
	log tests to use --last instead of --depth
	* tests/t_options.at, tests/t_restrictions.at: test usage of
	--depth for commands using restrictions
	* contrib/ciabot_monotone.py, contrib/monotone-notify.pl,
	contrib/monotone.el, contrib/monotone.zsh_completion,
	contrib/mtbrowse.sh: change all occurences of "depth" to "last"

2005-05-28  Timothy Brownawell  <tbrownaw@gmail.com>

	* netcmd.cc (read_netcmd): Reserve space in the buffer if needed,
		swap buffers instead of copying (memory savings for sync
		large files)
	* netsync.cc (session::arm): Don't clear the buffer (now done
		by read_netcmd).

2005-05-27  Timothy Brownawell  <tbrownaw@gmail.com>

	* netsync.cc: Allow REGEXes as well as collections.
		Fix out-of-branch ancestor handling.
	* tests/t_netsync_diffbranch.at: Remove bug report and XFAIL (fixed).
	* commands.cc: Update description fields for netsync commands.
	* monotone.texi: Update documentation.

2005-05-25  Timothy Brownawell  <tbrownaw@gmail.com>

	* tests/t_automate_stdio.at: Make it self-contained.

2005-05-25  Timothy Brownawell  <tbrownaw@gmail.com>

	* contrib/get_stdio.pl (new file): Perl script to parse the output from
	"mtn automate stdio". Used by...
	* tests/t_automate_stdio.at (new file): Test for "mtn automate stdio".
	* testsuite.at: Add it.

2005-05-25  Timothy Brownawell  <tbrownaw@gmail.com>

	* automate.cc ("automate stdio"): Fix block size limiting.
		Honor "output.flush()" in commands.

2005-05-24  Timothy Brownawell  <tbrownaw@gmail.com>

	* automate.cc: Fix buffering for "automate stdio"

2005-05-24  Timothy Brownawell  <tbrownaw@gmail.com>

	* automate.cc: Put back lost "automate certs".

2005-05-24  Matt Johnston  <matt@ucc.asn.au>

	* commands.cc (try_one_merge, CMD(merge), CMD(explicit_merge), 
	CMD(propagate): allow --author flag.

2005-05-24  Timothy Brownawell  <tbrownaw@gmail.com>

	* automate.cc: Fix comment for automate stdio to match the code.
	* monotone.texi: Document ignored locations in automate stdio
	input as reserved.

2005-05-24  Riccardo Ghetta  <birrachiara@tin.it>

	* tests/t_merge_binary.at: new XFAIL test to cover monotone
	inclination to algorithmically merge binary files.

2005-05-24  Richard Levitte  <richard@levitte.org>

	* commands.cc (try_one_merge): Change 'rid' to 'merged_id'.

2005-05-23  Timothy Brownawell  <tbrownaw@gmail.com>

	Fix "automate stdio" input/output format according to ML discussion
	* automate.cc: changed: automate_stdio
		added: print_some_output, class my_stringbuf
	* constants.{cc,hh}: add constant for automate stdio block size
	* monotone.texi: update documentation

2005-05-23  Nathaniel Smith  <njs@codesourcery.com>

	* win32/terminal.cc (have_smart_terminal): Call _isatty on stderr,
	not stdout.

2005-05-23  Richard Levitte  <richard@levitte.org>

	* commands.cc (try_one_merge): Use the value of --date and
	--author if there are any.
	(CMD(merge), CMD(propagate), CMD(explicit_merge)): Change to
	accept --date and --author.

2005-05-23  Riccardo Ghetta  <birrachiara@tin.it>

	* selectors.cc/.hh, database.cc: add two new selectors:
	"earlier or equal than" and "later than".
	* lua.cc/.hh, std-hooks.lua: create a new "expand_date" hook
	* monotone.texi: document the changes
	* testsuite.at, tests/t_selector_later_earlier.at: add specific tests 
	for the new selectors

2005-05-21  Richard Levitte  <richard@levitte.org>

	* Makefile.am: Make monotone.pdf and monotone.dvi depend on
	version.texi.

2005-05-21  Richard Levitte  <richard@levitte.org>

	* monotone.texi: Add a note about the --brief option with
	'monotone log', and restructure the synopsis since it was getting
	a bit silly with all possible variants.

2005-05-21  Richard Levitte  <richard@levitte.org>

	* commands.cc (log_certs): Add two arguments; a separator string
	to be used in front of the second to last cert for multi-valued
	cert types, a bool to say if each cert should be ended with a
	newline.  Overload with shortcuts.
	(CMD(log)): Use the --brief option and implement it using the
	shortcut variants of log_certs.
	* monotone.cc, options.hh: Add the --brief option (OPT_BRIEF
	internally).
	* sanity.cc, sanity.hh (struct sanity): Add the member variable
	and function to hold and set the brief flag.

2005-05-21  Matt Johnston  <matt@ucc.asn.au>

	* tests/t_short_opts.at: remove the saved MT/log message
	from the failed commit.
	* Makefile.am: MAKEINFOFALGS to MAKEINFOFLAGS

2005-05-21  Matt Johnston  <matt@ucc.asn.au>

	* commands.cc (commit): write the log message to MT/log
	during the commit, so it will be available later if the commit
	fails.
	* work.{cc,hh} (write_user_log): new function

2005-05-20  Nathaniel Smith  <njs@codesourcery.com>

	* contrib/mtbrowse.sh: New file.
	* contrib/README: Document it.  Also, document some missed files,
	and re-order listing.
	* Makefile.am (EXTRA_DIST): Add several missing contrib/ files.

2005-05-21  Grahame Bowland  <grahame@angrygoats.net>

	* automate.cc: (automate_certs) change "status" field 
	to "signature". Check whether each cert is trusted, and 
	output in the "trusted" field.
	* testsuite.at: add t_automate_certs.at
	* tests/t_automate_certs.at: Test that the output of 
	"automate certs" is consistent, and that we exit with
	error when rev is incomplete or missing.
	* monotone.texi: update output documentation for 
	"automate certs"

2005-05-20  Emile Snyder  <emile@alumni.reed.edu>

	* annotate.{hh,cc}: Rework to handle lineage dependent line
	mappings and lines which split from a single line in a parent
	revision into multiple lines in some descendent.  Fixes bug where
	some lines remained unannotated.  Fixes wrong assignment of lines
	bug.
	* tests/t_annotate.at: Check no-changes since addition of file
	case.
	* tests/t_annotate_lineage_dependent.at
	* tests/t_annotate_split_lines.at:  New tests.
	* testsuite.at: Add them.
	
2005-05-20  Nathaniel Smith  <njs@codesourcery.com>

	* monotone.texi (Network): Clarify that ports can be specified on
	the command line to serve/pull/push/sync.

2005-05-21  Matt Johnston  <matt@ucc.asn.au>

	* packet.cc (db_packet_writer::~impl, prerequisite.cleanup): 
	add code to remove up circular dependencies between prerequisite
	and delayed_packet shared_ptrs upon destruction, so that unsatisified
	dependency warnings are printed.

2005-05-19  Matt Johnston  <matt@ucc.asn.au>

	* change_set.cc (merge_disjoint_analyses): handle the case where
	a file is dropped on both sides but re-added on one.
	* tests/t_drop_vs_dropadd.at: a test for it
	* testsuite.at

2005-05-19  Derek Scherger  <derek@echologic.com>

	* commands.cc (checkout): rearrange to use --revision option
	* monotone.1: 
	* monotone.texi: document checkout --revision option
	* tests/t_attr.at:
	* tests/t_attributes.at:
	* tests/t_checkout_id_sets_branch.at:
	* tests/t_checkout_noop_on_fail.at:
	* tests/t_checkout_options.at:
	* tests/t_cwork.at:
	* tests/t_delete_dir.at:
	* tests/t_delete_dir_patch.at:
	* tests/t_empty_path.at:
	* tests/t_i18n_file_data.at:
	* tests/t_inodeprints_hook.at:
	* tests/t_inodeprints_update.at:
	* tests/t_largish_file.at:
	* tests/t_lf_crlf.at:
	* tests/t_monotone_up.at:
	* tests/t_netsync_defaults.at:
	* tests/t_netsync_set_defaults.at:
	* tests/t_persistent_server_revision.at:
	* tests/t_rename_added_in_rename.at:
	* tests/t_rename_dir_cross_level.at:
	* tests/t_rename_dir_patch.at:
	* tests/t_single_char_filenames.at:
	* tests/t_subdir_add.at:
	* tests/t_subdir_attr.at:
	* tests/t_subdir_drop.at:
	* tests/t_subdir_rename.at:
	* tests/t_subdir_revert.at:
	* tests/t_tags.at:
	* tests/t_update_off_branch.at:
	* tests/t_versions.at:
	* testsuite.at: add --revision option to checkout

2005-05-18  Richard Levitte  <richard@levitte.org>

	* ui.cc: Move the copyright and license section to the top of the
	file, and add an emacs mode specifier.
	* ui.cc (write_ticks): Change the counter ticker so the trailer
	comes at the end of the counter line instead of the title line.
	This is especially important for code that changes the trailer
	a little now and then.

2005-05-17  Grahame Bowland  <grahame@angrygoats.net>

	* commands.cc: add "automate certs ID" to the help string 
	for the automate command
	* automate.cc: implement "automate certs". Add to the list 
	of commands available through "automate stdio".
	* monotone.texi: document "automate certs"

2005-05-17  Nathaniel Smith  <njs@codesourcery.com>

	* monotone.texi (Network): Document 'serve' as taking more than
	one collection argument.

2005-05-15  graydon hoare  <graydon@pobox.com>

	* rcs_import.cc (note_state_at_branch_beginning): collect
	branch beginning states into a single synthetic commit.

2005-05-15  graydon hoare  <graydon@pobox.com>

	* rcs_import.cc: rewrite most of the branch logic to 
	address issues raised in bugs 13032 and 13063.
	* tests/t_cvsimport_deleted_invar.at: un-XFAIL.

2005-05-16  Matt Johnston  <matt@ucc.asn.au>

	* commands.cc (commit): change scope of the transaction guard so that
	the transaction will fail before MT/revision is written (which could
	leave a non-committed revision/bad working dir).

2005-05-16  Grahame Bowland  <grahame@angrygoats.net>

	* monotone.texi: update "monotone log" documentation
	* commands.cc: fix "monotone log" when run with no --revision args

2005-05-15  Derek Scherger  <derek@echologic.com>

	* tests/t_update_with_blocked_rename.at: new test
	* testsuite.at: call it

2005-05-15  Derek Scherger  <derek@echologic.com>

	* netsync.cc (process_anonymous_cmd, process_auth_cmd): log
	details of permissions allowed/denied
	* tests/t_netsync_permissions.at: new test
	* testsuite.at: call it

2005-05-15  Richard Levitte  <richard@levitte.org>

	* contrib/monotone-notify.pl (revision_is_in_branch): Another
	place where --revision was missing.

2005-05-14  Timothy Brownawell  <tbrownaw@gmail.com>

	* contrib/monoprof.sh: Clean up variable definitions some.
		- Add option --datadir, should now be usable without editing
		variables to match system paths
		- Add option --setup, generates most of the needed files

2005-05-13  Timothy Brownawell  <tbrownaw@gmail.com>

	Add "monotone automate stdio", to let the automation interface
	take commands on standard input.
	* automate.cc: (automate_stdio) New function.
		(automate_command) Add it.
	* commands.cc: Add to description for "automate".
	* monotone.texi: Add to documentation.

2005-05-13  Joel Reed  <joelwreed@comcast.com>

	* tests/t_unidiff3.at: opps. forgot to add this file which
	should have been included as fix for bug 13072.

2005-05-13  Joel Reed  <joelwreed@comcast.com>

	* diff_patch.cc, transforms.cc, testsuite.at: Patch from 
	drepper@redhat.com, who writes: "The attached patch should fix bug
	13072.  I have no idea why the code in transform.cc insists on
	adding an empty line in case the file is empty. Removing the code
	didn't cause any regressions in the test suite and the
	diff_patch.cc change corrects the output format.  A new test case
	is included as well."

2005-05-13  Joel Reed  <joelwreed@comcast.com>

	* automate.cc: add automate attributes command
	* commands.cc: add attributes subcommand helptext
	* contrib/monotone.zsh_completion: use automate attributes
	for completion of monotone attr and cleanup ignore files code
	* tests/t_automate_attributes.at: add testcase
	* testsuite.at: include new testcaes

2005-05-13  Jon Bright  <jon@siliconcircus.com>
	* testsuite.at (UNGZ): Change the way the ungzipping works on
	Win32, in the hope that test 206 will no longer be given invalid
	files.

2005-05-12  Derek Scherger  <derek@echologic.com>

	* automate.cc: bump version number to 1.0
	(struct inventory_item): add pre/post states
	(inventory_paths): remove obsolete function
	(inventory_pre_state, inventory_post_state, inventory_file_state,
	inventory_renames): add fancy new functions
	(automate_inventory): rework for new output format
	* manifest.{cc,hh} (classify_paths): rename to ...
	(classify_manifest_paths): ... this and work solely from manifest
	* monotone.texi: (Automation): update inventory docs
	* tests/t_automate_inventory.at: update for new format and add
	some more tests
	
2005-05-13  Matthew Gregan  <kinetik@orcon.net.nz>

	* HACKING: New file.  First pass at a brief document to help
	newcomers hack on monotone.

2005-05-12  Riccardo Ghetta <birrachiara@tin.it>

	* options.hh (OPT_MSGFILE): New option.
	* monotone.cc (message-file): New option.
	(cpp_main): Handle it.
	* app_state.{cc,hh} (set_message_file): New function.
	* commands.cc (commit): Accept and handle new option.
	* monotone.1, monotone.texi: Document it.
	* tests/t_commit_message_file.at: New test.
	* testsuite.at: Add it.
	
2005-05-12  Timothy Brownawell  <tbrownaw@gmail.com>

	* (20 files): Do not indent with both tabs and spaces in the same file.

2005-05-13  Ulrich Drepper  <drepper@redhat.com>

	* rcs_import.cc (process_one_hunk): Improve handling of corrupt
	RCS files.

2005-05-13  Matthew Gregan  <kinetik@orcon.net.nz>

	* testsuite.at: Fix typo error in Win32 kill logic that was
	causing the testsuites to hang on Win32 machines that don't have
	pskill installed.

2005-05-12  Matthew Gregan  <kinetik@orcon.net.nz>

	* file_io.cc (write_data_impl): Use portable boost::filesystem
	calls in place of unlink(2)/remove(2).

2005-05-12  Grahame Bowland  <grahame@angrygoats.net>

	* commands.cc: Modify the "log" command to accept multiple 
	revisions on command line, and display the log for all 
	of those revisions.

2005-05-11  Nathaniel Smith  <njs@codesourcery.com>

	* std_hooks.lua (ignore_file): Organize a bit more, add
	patterns for autotools cache files, and darcs, codeville, git
	metadata directories.

2005-05-11  Timothy Brownawell  <tbrownaw@gmail.com>

	* revision.cc (expand_dominators): Fix bitmap size-matching.
		(find_common_ancestor_for_merge): Do not wait for ancestors
		to be expanded to the beginning of time before expanding
		dominators. Requires above fix for correct behavior.
	* ChangeLog: Fix date on previous entry.

2005-05-11  Timothy Brownawell  <tbrownaw@gmail.com>

	* contrib/monoprof.sh: Add profiling test for "netsync large file".
		Add options to only run specific profile tests.

2005-05-11  Stanislav Karchebny <stanislav.karchebny@skype.net>

	* contrib/monotone-notify.pl: 'monotone log' takes a revision
	through the --revision= option.

2005-05-11  Richard Levitte  <richard@levitte.org>

	* contrib/monotone-notify.pl: Change all occurences of $symbol' to
	${symbol}' to avoid a confusing Perl warning.

2005-05-11  Joel Reed  <joelwreed@comcast.com>

	* contrib/monotone.zsh_completion: add zsh completion contrib.

2005-05-11  Matt Johnston  <matt@ucc.asn.au>

	* tests/t_add_intermediate_MT_path.at: remove the drop dir part
	* tests/t_delete_dir.at: add a note about re-enabling the above test
	* tests/t_cvsimport3.at: ignore stderr

2005-05-11  Matt Johnston  <matt@ucc.asn.au>

	* rcs_import.cc (find_branchpoint): if a branch is derived from two 
	differing parent branches, take the one closest to the trunk.
	* tests/t_cvsimport3.at: add a test for cvs_importing where branches
	come off a vendor import.
	* testsuite.at: add it

2005-05-11  Nathaniel Smith  <njs@codesourcery.com>

	* work.cc (build_deletions): Disable delete_dir.

2005-05-11  Matthew Gregan  <kinetik@orcon.net.nz>

	* constants.cc (constants::bufsz): Increase buffer size.  Reduces
	the runtime to tests/t_netsync_largish_file.at by four to seven
	times on my test machines.

2005-05-10  Timothy Brownawell  <tbrownaw@gmail.com>

	* revision.cc: Make expand_{ancestors,dominators} twice as fast.
	Loop over revisions in the other direction so that changes at the
	frontier propogate fully in 1 pass, instead of one level at a time.

2005-05-10  Timothy Brownawell  <tbrownaw@gmail.com>

	* packet.{cc,hh}: Give packet_consumer and children a callback to call
	after writing out a revision.
	* netsync.cc: Use this callback to add a "revisions written" ticker,
	to provide user feedback while sanity checking.

2005-05-10  Timothy Brownawell  <tbrownaw@gmail.com>

	* ui.cc: Make tick_write_count take less horizontal space

2005-05-09  Nathaniel Smith  <njs@codesourcery.com>

	* AUTHORS: Give Riccardo his real name.
	* ChangeLog: Likewise.

2005-05-09  Riccardo Ghetta <birrachiara@tin.it>
	
	* std_hooks.lua: Support kdiff3.

2005-05-09  Matthew Gregan  <kinetik@orcon.net.nz>

	* lua.cc (loadstring, run_string): New parameter to identify the
	source of the Lua string being loaded.
	(add_{std,test}_hooks, load_rcfile): Pass an identity through.

2005-05-09  Matthew Gregan  <kinetik@orcon.net.nz>

	* monotone.cc: Absolutify and tilde expand pid file.

2005-05-09  Matthew Gregan  <kinetik@orcon.net.nz>

	* testsuite.at: Revert bogus changes committed in revision 9d478.

2005-05-09  Matt Johnston  <matt@ucc.asn.au>

	* commands.cc (pid_file): use fs::path .empty() rather than ==, since
	boost 1.31 doesn't seem to have the latter.

2005-05-08  Matthew Gregan  <kinetik@orcon.net.nz>

	* lua.cc (report_error, load{file,string}): New member functions.
	Error handling in call moved into report_error.
	(call): Call report_error.
	(run_{file,string}): Call load{file,string} member functions to
	load Lua code into the VM.  Allows us to report syntax errors when
	loading rc files.
	* testsuite.at: test_hooks.lua was calling nonexistent (obsolete)
	strfind function and failing silently.  The improved error
	reporting from Lua caught this and cause testsuite failures.

2005-05-08  Matthew Gregan  <kinetik@orcon.net.nz>

	* monotone.1: Document --pid-file option.  Also make some minor
	spelling and punctuation fixes.

2005-05-08  Timothy Brownawell  <tbrownaw@gmail.com>
	* app_state.cc: {read,write}_options now print a warning instead of
	failing on unreadable/unwritable MT/options .
	* tests/t_unreadable_MT.at: add matching test
	* testsuite.at: add test
	* tests/README: Mention that new tests must be added to testsuite.at
	* work.cc: (get_revision_id) Friendlier error message for
	unreadable MT/revision .

2005-05-08  Matthew Gregan  <kinetik@orcon.net.nz>

	* monotone.texi: Right words, wrong order.
	* testsuite.at: Drop pid mapping trickery, it doesn't work
	consistently.  We now try and use SysInternal's pskill to kill the
	process.  If pskill is not available, we fall back to the old
	'kill all monotone processes' method. These changes affect
	Win32/MingW only.

2005-05-07  Matthew Gregan  <kinetik@orcon.net.nz>

	* commands.cc (pid_file): Remove leftover debugging output.
	* configure.ac: Correct typos in TYPE_PID_T test.
	* testsuite.at: Use some trickery on MingW/Cygwin to map the
	Windows pid to the Cygwin pid.
	* win32/process.cc (process_wait): Correct return type.
	(process_spawn): Replace dropped cast on return.

2005-05-07  Matt Johnston <matt@ucc.asn.au>

	* change_set.cc: fix the code which skips deltas on deleted files,
	  it was looking at the merged filename not the ancestor
	  filename.
	* tests/t_drop_vs_patch_rename.at: a test for the above fix
	* testsuite.at: add it

2005-05-06 Timothy Brownawell <tbrownaw@gmail.com>

	* contrib/monoprof.sh: Add lcad test.
		Add options to pull/rebuild before profiling.

2005-05-06  Nathaniel Smith  <njs@codesourcery.com>

	* INSTALL: s/g++ 3.2 or 3.3/g++ 3.2 or later/.

2005-05-06  Nathaniel Smith  <njs@codesourcery.com>

	* monotone.1: 
	* monotone.texi (Commands, Importing from CVS, RCS): Clarify
	cvs_import documentation on cvsroot vs. module issues.

2005-05-05  Richard Levitte  <richard@levitte.org>

	* AUTHORS: Add rghetta.

2005-05-05  Matthew Gregan  <kinetik@orcon.net.nz>

	* monotone.texi: Document --pid-file option for serve command.
	* app_state.{cc,hh} (set_pidfile, pidfile): New function, new
	member.
	* commands.cc (pid_file): New class.
	(CMD(serve)): Use pid_file.
	* monotone.cc (coptions, cppmain): Add command-specific option
	--pid-file.
	* options.hh (OPT_PIDFILE): New option.
	* {unix,win32}/process.cc (get_process_id): New function.
	(process_{spawn,wait,kill}): Use pid_t.
	* platform.hh (process_{spawn,wait,kill}): Use pid_t.
	(get_process_id): New function
	* configure.ac: Test for pid_t.
	* lua.cc (monotone_{spawn,wait,kill}_for_lua): Use pid_t.
	* testsuite.at: Update netsync kill functions to use pid file.
	* tests/t_netsync_sigpipe.at: Update to use pid file.
	* tests/t_netsync_single.at: Update to use pid file.

2005-05-04  Nathaniel Smith  <njs@codesourcery.com>

	* tests/t_monotone_up.at: New test.
	* testsuite.at: Add it.

2005-05-05  Matthew Gregan  <kinetik@orcon.net.nz>

	* work.cc: Use attr_file_name rather than hardcoded strings.

2005-05-04  Brian Campbell  <ubergeek@dartmouth.edu>

	* contrib/monotone.el (monotone-vc-register): Fix arguments to
	monotone-cmd-buf, to make work.

2005-05-03  Nathaniel Smith  <njs@codesourcery.com>

	* file_io.cc (read_data_for_command_line): Check that file exists,
	if reading a file.

2005-05-04  Matthew Gregan  <kinetik@orcon.net.nz>

	* configure.ac: Add TYPE_SOCKLEN_T function from the Autoconf
	archive.	
	* cryptopp/cryptlib.h (NameValuePairs): Change GetVoidValue from a
	pure virtual to an implemented (but never called) member function
	to work around build problem with GCC 4 on OS X 10.4
	* netxx/osutil.h: Include config.h, use new HAVE_SOCKLEN_T define
	to determine socklen_t type.

2005-05-03  Nathaniel Smith  <njs@codesourcery.com>

	* lua.cc (load_rcfile): Make a version that takes utf8 strings,
	and understands -.
	* app_state.cc (load_rcfiles): Use it.
	* file_io.{cc,hh} (absolutify_for_command_line): New function.
	* monotone.cc (cpp_main): Use it.
	* tests/t_rcfile_stdin.at: New test.
	* testsuite.at: Include it.

2005-05-03  Nathaniel Smith  <njs@codesourcery.com>

	* netsync.cc (load_epoch): Remove unused function.

2005-05-03  Matthew Gregan  <kinetik@orcon.net.nz>

	* tests/t_cvsimport_manifest_cycle.at: Add missing symbols.
	* tests/t_cvsimport_deleted_invar.at: Add new test.
	* testsuite.at: New test.

2005-05-03  Nathaniel Smith  <njs@codesourcery.com>

	* netsync.cc (run_netsync_protocol): Don't use the word
	"exception" in error messages.

2005-05-03  Nathaniel Smith  <njs@codesourcery.com>

	* UPGRADE: Fix version number.

2005-05-03  Nathaniel Smith  <njs@codesourcery.com>

	* debian/compat: New file.

2005-05-03  Nathaniel Smith  <njs@codesourcery.com>

	* UPGRADE: Mention upgrading from 0.18.
	* debian/copyright: Re-sync with AUTHORS.
	* win32/monotone.iss, monotone.spec, debian/changelog: Bump
	version numbers to 0.19.
	* NEWS: Finish updating for 0.19.

2005-05-03  Jon Bright  <jon@siliconcircus.com>
	* win32/monotone.iss: Bump version to 0.19
	
2005-05-03  Jon Bright  <jon@siliconcircus.com>
	* tests/t_automate_select.at: Use arithmetic comparison for
	checking output of wc, since wc pads its results with initial
	spaces on MinGW.
	
2005-05-03  Nathaniel Smith  <njs@codesourcery.com>

	* tests/t_cvsimport2.at: Pass correct module directory.

2005-05-02  Nathaniel Smith  <njs@codesourcery.com>

	* configure.ac: Bump version to 0.19.
	* NEWS: Tweaks.
	* Makefile.am (MOST_SOURCES): Add options.hh.
	(%.eps): Fix ps2eps calling convention.
	* po/monotone.pot: Regenerate.
	* testsuite.at (CHECK_SAME_CANONICALISED_STDOUT): New macro.

2005-05-02  Nathaniel Smith  <njs@codesourcery.com>

	* NEWS: More updates.
	* rcs_import.cc (store_manifest_edge): Fix some edge cases.
	* tests/t_cvsimport_manifest_cycle.at: Make work.  Un-XFAIL.

2005-05-01  Matt Johnston  <matt@ucc.asn.au>

	* diff_patch.cc (normalize_extents): broaden the condition when
	changes can be normalised.
	* tests/t_merge_6.at: now passes.

2005-05-01  Emile Snyder  <emile@alumni.reed.edu>

	* annotate.cc: Fix bug that njs pointed out when a merge has one
	side with no changes.  Be smarter about how we get parent
	file_id's to do file diffs; give another big speedup.
	* tests/t_annotate_copy_all.at: New test for the bug that is fixed.
	* testsuite.at: Add the new test.

2005-05-02  Richard Levitte  <richard@levitte.org>

	* tests/t_override_author_date.at: Adapt to the new way to give
	revision IDs to 'monotone log'.

2005-05-01  Richard Levitte  <richard@levitte.org>

	* monotone.texi: Document the change in 'monotone log'.

2005-05-01  Riccardo Ghetta <birrachiara@tin.it>

	* commands.cc (CMD(log)): Use --revision.

2005-05-02  Matt Johnston  <matt@ucc.asn.au>

	* netsync.cc (process_auth_cmd): make it clearer what the "unknown
	key hash" refers to.

2005-05-01  Richard Levitte  <richard@levitte.org>

	* commands.hh: Expose complete_commands().
	* commands.cc (explain_usage, command_options, process): Don't
	call complete_command().  Except the caller to have done that
	already.
	* monotone.cc (cpp_main): Start with completing the command after
	processing the options.  Use the result everywhere the command is
	required.  This avoids giving the user duplicate (or in some case,
	triplicate) messages about command expansion.

2005-04-30  Derek Scherger  <derek@echologic.com>

	* app_state.{cc,hh}: remove --all-files option
	* automate.cc: move inventory command and associated stuff here from ...
	* commands.cc: ... here, where it has been removed
	* monotone.1: relocate inventory command, remove --all-files option
	* monotone.cc: remove --all-files option
	* monotone.texi: relocate inventory documentation to automation
	section, remove --all-files option
	* tests/t_automate_inventory.at: renamed and updated for move to automate
	* testsuite.at: adjust for rename

2005-04-30  Derek Scherger  <derek@echologic.com>

	* Makefile.am (MOST_SOURCES): add restrictions.{cc,hh} 
	* commands.cc (extract_rearranged_paths): 
	(extract_delta_paths):
	(extract_changed_paths):
	(add_intermediate_paths):
	(restrict_path_set):
	(restrict_rename_set):
	(restrict_path_rearrangement):
	(restrict_delta_map):
	(calculate_restricted_rearrangement):
	(calculate_restricted_revision):
	(calculate_current_revision):
	(calculate_restricted_change_set): move to restrictions.{cc,hh}
	(maybe_update_inodeprints):
	(cat):
	(dodiff):
	(update): rename calculate_current_revision to
	calculate_unrestricted_revision
	* database_check.hh: update header guard #define
	* restrictions.{cc,hh}: add new files

2005-04-30  Nathaniel Smith  <njs@codesourcery.com>

	* commands.cc: Add a placeholder OPT_NONE for commands that don't
	take any command-specific options; use it everywhere.  Now the
	last argument to CMD never starts with %, and the last argument is
	always required to be present.

2005-04-30  Richard Levitte  <richard@levitte.org>

	* contrib/monotone-nav.el (mnav-rev-make): Move it so it's defined
	after the definition of the macro mnav-rev-id.  Otherwise, the
	byte compiler complains there is no setf method for mnav-rev-id.

2005-04-30  Nathaniel Smith  <njs@codesourcery.com>

	* monotone.texi (Database): Minor correction.

2005-04-30  Nathaniel Smith  <njs@codesourcery.com>

	* vocab.cc (trivially_safe_file_path): New function.
	(verify): Use it.
	(test_file_path_verification, test_file_path_normalization): Add a
	few more checks.

	* transforms.{cc,hh} (localized_as_string): New function.
	* {win32,unix}/inodeprint.cc (inodeprint_file): Use it, to avoid
	mkpath().

	* commands.cc (add_intermediate_paths): Hand-code intermediate
	path generator, taking advantage of normalization of file_path's,
	to avoid mkpath().

2005-04-29  Joel Rosdahl  <joel@rosdahl.net>

	* monotone.texi: Minor corrections.

2005-04-29  Nathaniel Smith  <njs@codesourcery.com>

	* commands.cc (ls_tags): Sort output.
	* tests/t_tags.at: Test that output is sorted.

2005-04-29  Derek Scherger  <derek@echologic.com>

	* commands.cc (struct file_itemizer): move to ...
	* work.hh (file_itemizer} ... here
	* work.cc (file_itemizer::visit_file} ... and here

2005-04-29  Emile Snyder  <emile@alumni.reed.edu>

	* annotate.cc (do_annotate_node): Stop doing expensive
	calculate_arbitrary_change_set when we already know we have parent
	and child revisions.  Cuts annotate run time in half.
	
2005-04-29  Nathaniel Smith  <njs@codesourcery.com>

	* commands.cc (update_inodeprints): Rename to...
	(refresh_inodeprints): ...this, so 'monotone up' continues to mean
	update.
	
	* monotone.texi (Inodeprints): Mention refresh_inodeprints in the
	Inodeprints section.
	
	* testsuite.at: 
	* tests/t_update_inodeprints.at: 
	* tests/t_refresh_inodeprints.at: 
	* monotone.texi (Working Copy, Commands): 
	* monotone.1: Update accordingly.

2005-04-29  Nathaniel Smith  <njs@codesourcery.com>

	* change_set.cc (dump_change_set): Don't truncate output.
	(invert_change_test): New unit test.
	(invert_change_set): Make it pass.  This fixes (some?)
	isect.empty() invariant failures.
	
	* NEWS: Start updating for 0.19.

	* revision.cc (check_sane_history): Make comment more
	informative.

2005-04-29  Grahame Bowland  <grahame@angrygoats.net>

	* netxx/types.h: Add new NetworkException type network 
	issue not caused by calling program
	* netsync.cc: Catch Netxx::NetworkException and display 
	as informative_error.
	* netxx/address.cxx: NetworkException for unparsable URIs.
	* netxx/datagram.cxx: NetworkException for connection failure.
	* netxx/resolve_getaddrinfo.cxx, resolve_gethostbyname.cxx:
	NetworkException when DNS resolution fails.
	* netxx/serverbase.cxx: NetworkException if unable to bind 
	to server port.
	* netxx/streambase.cxx: NetworkException if unable to 
	connect.

2005-04-28  Nathaniel Smith  <njs@codesourcery.com>

	* tests/t_netsync_error.at: New test.
	* testsuite.at: Add it.

2005-04-28  Nathaniel Smith  <njs@codesourcery.com>

	* tests/t_rename_attr.at: Fix a bit; also test that rename refuses
	to move a file to a name that already has attrs.
	* work.cc (build_rename): Cleanup a bit; refuse to move a file to
	a name that already has attrs.

	* monotone.texi (Working Copy): Document explicitly that "drop"
	and "rename" do not modify the filesystem directly, and do affect
	attributes.

2005-04-28  Derek Scherger  <derek@echologic.com>

	* commands.cc (get_work_path): 
	(get_revision_path): 
	(get_revision_id):
	(put_revision_id):
	(get_path_rearrangement):
	(remove_path_rearrangement):
	(put_path_rearrangement):
	(update_any_attrs):
	(get_base_revision):
	(get_base_manifest): move to work.{cc,hh}
	(update): indicate optional revision with [ and ]
	(explicit_merge): indicate optional ancestor with [ and ] 

	* manifest.{cc,hh} (extract_path_set): move here from work.{cc,hh}
	* revision.{cc,hh} (revision_file_name): move to work.{cc,hh}

	* work.{cc,hh} (extract_path_set): move to manifest.{cc,hh}
	(get_work_path): 
	(get_path_rearrangement): 
	(remove_path_rearrangement): 
	(put_path_rearrangement): 
	(get_revision_path): 
	(get_revision_id): 
	(put_revision_id): 
	(get_base_revision): 
	(get_base_manifest): 
	(update_any_attrs): move here from commands.cc
	
2005-04-28  Derek Scherger  <derek@echologic.com>

	* ChangeLog: 
	* Makefile.am
	* tests/t_automate_select.at: merge fixups

2005-04-28  Emile Snyder <emile@alumni.reed.edu>

	* annotate.cc: Fix broken build after propagate from .annotate
	branch to mainline.  The lcs stuff was changed to use
	quick_allocator, so our use of it had to change as well.
	
2005-04-28  Emile Snyder  <emile@alumni.reed.edu>

	* commands.cc: New command "annotate"
	* annotate.{cc,hh}: New files implement it.
	* Makefile.am: Build it.
	* monotone.texi: Document it.	
	* tests/t_annotate.at:
	* tests/t_annotate_add_collision.at:
	* tests/t_annotate_branch_collision.at: 
	* testsuite.at: Test it.
	
2005-04-28  Matt Johnston  <matt@ucc.asn.au>

	* tests/t_merge_6.at: narrow the testcase down considerably.

2005-04-28  Matt Johnston  <matt@ucc.asn.au>

	* tests/t_merge_6.at, testsuite.at: add a new test for the case where
	duplicate lines appear in a file during a merge. This testcase can
	be correctly handled by merge(1).

2005-04-28  Matt Johnston  <matt@ucc.asn.au>

	* tests/t_i18n_file.at, transforms.cc: OS X expects all paths to be
	utf-8, don't try to use other encodings in the test.

2005-04-28  Richard Levitte  <richard@levitte.org>

	* tests/t_automate_select.at: silly ignores not needed any more.

2005-04-28  Richard Levitte  <richard@levitte.org>

	* commands.cc (complete): Don't talk of there really was no
	expansion.

2005-04-28  Richard Levitte  <richard@levitte.org>

	* commands.cc, commands.hh: Selector functions and type are moved
	to...
	* selectors.cc, selectors.hh: ... these files.
	* database.cc, database.hh: Adapt to this change.
	* automate.cc (automate_select): New function, implements
	'automate select'.
	(automate_command): Use it.
	* monotone.texi (Automation): Document it.

	* tests/t_automate_select.at: New test.
	* testsuite.at: Use it.

	* Makefile.am (MOST_SOURCES): reorganise.  Add selectors.{cc,hh}.

2005-04-27  Derek Scherger  <derek@echologic.com>

	* commands.cc (ls_unknown): remove unneeded braces
	(struct inventory_item): new struct for tracking inventories
	(print_inventory): removed old output functions 
	(inventory_paths): new functions for paths, data and renames
	(inventory): rework to display two column status codes
	* monotone.texi (Informative): update for new status codes
	* tests/t_inventory.at: update for two column status codes

2005-04-27  Richard Levitte  <richard@levitte.org>

	* quick_alloc.hh: Define QA_SUPPORTED when quick allocation is
	supported.
	* sanity.hh: Only defined the QA(T) variants of checked_index()
	when QA_SUPPORTED is defined.

2005-04-27  Joel Reed  <joelwreed@comcast.com>

	* work.cc: on rename move attributes as well.
	* tests/t_rename_attr.at: No longer a bug.

2005-04-27  Nathaniel Smith  <njs@codesourcery.com>

	* monotone.texi (Working Copy, Commands): Document update_inodeprints.
	* monotone.1: Likewise.

	* tests/t_update_inodeprints.at: New test.
	* testsuite.at: Add it.

2005-04-27  Richard Levitte  <richard@levitte.org>

	* database.cc (selector_to_certname): Add a case for
	commands::sel_cert.

2005-04-27  Richard Levitte  <richard@levitte.org>

	* sanity.hh: Add a couple of variants of checked_index() to
	accomodate for indexes over vector<T, QA(T)>.

	* commands.hh: Add new selector to find arbitrary cert name and
	value pairs.  The syntax is 'c:{name}={value}'.
	* commands.cc (decode_selector): Recognise it.
	* database.cc (complete): Parse it.
	* std_hooks.lua (expand_selector): Add an expansion for it.
	* monotone.texi (Selectors): Document it.

	* tests/t_select_cert.at: Add test.
	* testsuite.at: Use it.

2005-04-27  Matt Johnston  <matt@ucc.asn.au>

	* vocab.cc (verify(file_path)): don't find() twice.
	* change_set.cc (extend_state): remove commented out line 

2005-04-27  Matthew Gregan  <kinetik@orcon.net.nz>

	* tests/t_cvsimport_manifest_cycle.at: New test.
	* testsuite.at: Add test.
	* AUTHORS: Add self.

2005-04-27  Nathaniel Smith  <njs@codesourcery.com>

	* AUTHORS: Add Timothy Brownawell.

2005-04-27  Timothy Brownawell  <tbrownaw@gmail.com>

	* ui.{cc,hh}: Delegate tick line blanking to tick_writers.

2005-04-27  Matt Johnston  <matt@ucc.asn.au>

	* change_set.cc (extend_state): don't mix find() and insert() on
	the path_state, to avoid hitting the smap's worst-case.

2005-04-27  Matt Johnston  <matt@ucc.asn.au>

	* change_set.cc (confirm_proper_tree): move things out of the loops
	for better performance.

2005-04-26  Nathaniel Smith  <njs@codesourcery.com>

	* work.cc: Don't include boost/regex.hpp.

2005-04-26  Nathaniel Smith  <njs@codesourcery.com>

	* manifest.cc, inodeprint.cc: Don't include boost/regex.hpp.

2005-04-26  Nathaniel Smith  <njs@codesourcery.com>

	* sqlite/vdbeaux.c (MAX_6BYTE): Apply patch from
	http://www.sqlite.org/cvstrac/chngview?cn=2445.  It shouldn't
	affect monotone's usage, but just in case.

2005-04-26  Nathaniel Smith  <njs@codesourcery.com>

	* rcs_import.cc (struct cvs_key, process_branch): Fix
	indentation.
	(build_change_set): Handle the case where a file is "added dead".

	* tests/t_cvsimport2.at: Un-XFAIL, improve description.

2005-04-26  Richard Levitte  <richard@levitte.org>

	* monotone.cc (cpp_main): Count the number of command specific
	options exist.  If there is any, add a title for them.

2005-04-26  Matt Johnston  <matt@ucc.asn.au>

	* change_set.cc (analyze_rearrangement): get rid of damaged_in_first
	since it is not used.

2005-04-26  Matt Johnston  <matt@ucc.asn.au>

	* monotone.texi: fix mashed up merge of docs for kill_rev_locally
	and db check.

2005-04-26  Richard Levitte  <richard@levitte.org>

	* monotone.cc, commands.cc: Make some more options global.

2005-04-25  Nathaniel Smith  <njs@codesourcery.com>

	* tests/t_i18n_file_data.at: New test.
	* testsuite.at: Add it.

2005-04-25  Nathaniel Smith  <njs@codesourcery.com>

	* automate.cc (automate_parents, automate_children) 
	(automate_graph): New automate commands.
	(automate_command): Add them.
	* commands.cc (automate): Synopsisfy them.
	* monotone.texi (Automation): Document them.
	* tests/t_automate_graph.at, test/t_parents_children.at: Test
	them.
	* testsuite.at: Add the tests.

	* tests/t_automate_ancestors.at: Remove obsolete comment.
	
2005-04-24  Derek Scherger  <derek@echologic.com>

	* tests/t_rename_file_to_dir.at:
	* tests/t_replace_file_with_dir.at:
	* tests/t_replace_dir_with_file.at: new bug reports
	* testsuite.at: include new tests

2005-04-24  Derek Scherger  <derek@echologic.com>

	* app_state.{cc,hh} (app_state): add all_files flag to the constructor
	(set_all_files): new method for setting flag

	* basic_io.{cc,hh} (escape): expose public method to quote and
	escape file_paths
	(push_str_pair): use it internally

	* commands.cc (calculate_restricted_rearrangement): new function
	factored out of calculate_restricted_revision
	(calculate_restricted_revision): use new function
	(struct unknown_itemizer): rename to ...
	(struct file_itemizer): ... this; use a path_set rather than a
	manifest map; build path sets of unknown and ignored files, rather
	than simply printing them
	(ls_unknown): adjust to compensate for itemizer changes
	(print_inventory): new functions for printing inventory lines from
	path sets and rename maps
	(inventory): new command for printing inventory of working copy
	files

	* manifest.cc (inodeprint_unchanged): new function factored out
	from build_restricted_manifest_map
	(classify_paths): new function to split paths from an old manifest
	into unchanged, changed or missing sets for inventory
	(build_restricted_manifest_map): adjust to use
	inodeprint_unchanged
	* manifest.hh (classify_paths): new public function
	
	* monotone.1: document new inventory command and associated
	--all-files option

	* monotone.cc: add new --all-files option which will be specific
	to the inventory command asap

	* monotone.texi (Informative): document new inventory command
	(Commands): add manpage entry for inventory
	(OPTIONS): add entries for --xargs, -@ and --all-files

	* tests/t_status_missing.at: remove bug priority flag
	* tests/t_inventory.at: new test
	* testsuite.at: include new test
	
2005-04-24  Nathaniel Smith  <njs@codesourcery.com>

	* monotone.texi (Database): Document 'db kill_rev_locally'.

2005-04-24  Nathaniel Smith  <njs@codesourcery.com>

	* ChangeLog: Fixup after merge.

2005-04-24  Nathaniel Smith  <njs@codesourcery.com>

	* manifest.cc (build_restricted_manifest_map): Careful to only
	stat things once on the inodeprints fast-path.
	(read_manifest_map): Hand-code a parser, instead of using
	boost::regex.
	* inodeprint.cc (read_inodeprint_map): Likewise.

2005-04-23  Derek Scherger  <derek@echologic.com>

	* (calculate_restricted_revision): remove redundant variables,
	avoiding path_rearrangement assignments and associated sanity
	checks
	(calculate_current_revision): rename empty to empty_args for
	clarity

2005-04-23  Derek Scherger  <derek@echologic.com>

	* commands.cc (calculate_base_revision): rename to ...
	(get_base_revision): ... this, since it's not calculating anything
	(calculate_base_manifest): rename to ...
	(get_base_manifest): ... this, and call get_base_revision
	(calculate_restricted_revision): call get_base_revision and remove
	missing files stuff
	(add):
	(drop):
	(rename):
	(attr): call get_base_manifest
	(ls_missing): 
	(revert): call get_base_revision
	* manifest.{cc,hh} (build_restricted_manifest_map): don't return
	missing files and don't produce invalid manifests; do report on
	all missing files before failing
	
2005-04-23  Derek Scherger  <derek@echologic.com>

	* app_state.cc:
	* database.cc:
	* file_io.{cc, hh}: fix bad merge

2005-04-23  Nathaniel Smith  <njs@codesourcery.com>

	* database.cc (put_key): Check for existence of keys with
	conflicting key ids, give more informative message than former SQL
	constraint error.

2005-04-23  Nathaniel Smith  <njs@codesourcery.com>

	* transforms.cc (filesystem_is_ascii_extension_impl): Add EUC to
	the list of ascii-extending encodings.

	* tests/t_multiple_heads_msg.at: Make more robust, add tests for
	branching.

2005-04-23  Nathaniel Smith  <njs@codesourcery.com>

	* app_state.cc (restriction_includes): Remove some L()'s that were
	taking 5-6% of time in large tree diff.

2005-04-23  Nathaniel Smith  <njs@codesourcery.com>

	* file_io.{cc,hh} (localized): Move from here...
	* transforms.{cc,hh} (localized): ...to here.  Add lots of gunk to
	avoid calling iconv whenever possible.

2005-04-23  Richard Levitte  <richard@levitte.org>

	* monotone.cc, options.hh: Move the option numbers to options.hh,
	so they can be easily retrieved by other modules.
	* monotone.cc: split the options table in global options and
	command specific options.  The former are always understood, while
	the latter are only understood by the commands that declare it
	(see below).
	(my_poptStuffArgFile): There's no need to keep a copy of the
	stuffed argv.  This was really never a problem.
	(coption_string): New function to find the option string from an
	option number.
	(cpp_main): Keep track of which command-specific options were
	given, and check that the given command really uses them.  Make
	sure that when the help is written, only the appropriate command-
	specific options are shown.  We do this by hacking the command-
	specific options table.
	Throw away sub_argvs, as it's not needed any more (and realy never
	was).

	* commands.cc: Include options.hh to get the option numbers.
	(commands_ops): New structure to hold the option
	numbers used by a command.
	(commands): Use it.
	(command_options): Function to get the set of command-specific
	options for a specific command.
	(CMD): Changed to take a new parameter describing which command-
	specific options this command takes.  Note that for commands that
	do not take command-specific options, this new parameter must
	still be given, just left empty.
	Update all commands with this new parameter.
	* commands.hh: Declare command_options.

	* tests/t_automate_heads.at: 'automate heads' never used the value
	of --branch.
	* tests/t_sticky_branch.at: and neither did 'log'...
	* tests/t_update_missing.at: nor did 'add'...

2005-04-23  Matthew Gregan  <kinetik@orcon.net.nz>

	* tests/t_diff_currev.at: Use CHECK_SAME_STDOUT.

2005-04-23  Matthew Gregan  <kinetik@orcon.net.nz>

	* tests/t_diff_currev.at: New test.
	* testsuite.at: Add new test.

2005-04-22  Christof Petig <christof@petig-baender.de>

	* sqlite/*: update to sqlite 3.2.1

2005-04-22  Nathaniel Smith  <njs@codesourcery.com>

	* manifest.cc (build_restricted_manifest_map): Fixup after merge
	-- use file_exists instead of fs::exists.

2005-04-22  Derek Scherger  <derek@echologic.com>

	* manifest.{cc,hh} (build_restricted_manifest_map): keep and
	return a set of missing files rather than failing on first missing
	file
	* commands.cc (calculate_restricted_revision): handle set of
	missing files
	* revision.hh: update comment on the format of a revision
	* tests/t_status_missing.at: un-XFAIL and add a few tests
	
2005-04-22  Nathaniel Smith  <njs@codesourcery.com>

	* vocab.cc (verify(file_path), verify(local_path)): Normalize
	paths on the way in.
	* tests/t_normalized_filenames.at: Fix to match behavior
	eventually declared "correct".

2005-04-22  Nathaniel Smith  <njs@codesourcery.com>

	* vocab.{cc,hh}: Make verify functions public, make ATOMIC(foo)'s
	verify function a friend of foo, add ATOMIC_NOVERIFY macro, add
	long comment explaining all this.
	* vocab_terms.hh: Add _NOVERIFY to some types.

2005-04-22  Nathaniel Smith  <njs@codesourcery.com>

	* file_io.{cc,hh} (localized): Take file_path/local_path instead
	of string; expose in public interface.  Adjust rest of file to
	match.
	(walk_tree): Don't convert the (OS-supplied) current directory
	from UTF-8 to current locale.
	
	* transforms.{cc,hh} (charset_convert): Be more informative on
	error.
	(calculate_ident): Localize the filename, even on the fast-path.
	Also assert file exists and is not a directory, since Crypto++
	will happily hash directories.  (They are like empty files,
	apparently.)
	
	* manifest.cc (build_restricted_manifest_map): Use file_exists
	instead of fs::exists, to handle localized paths.
	* {win32,unix}/inodeprint.cc (inodeprint_file): Use localized
	filenames to stat.

	* tests/t_i18n_file.at: Rewrite to work right.

	* tests/t_normalized_filenames.at: New test.
	* testsuite.at: Add it.
	* vocab.cc (test_file_path_verification): MT/path is not a valid
	file_path either.
	(test_file_path_normalization): New unit-test.

2005-04-22  Joel Reed  <joelwreed@comcast.net>

	* work.cc (build_deletions) : on drop FILE also drop attributes.
	* tests/t_drop_attr.at : test for success now, fixed bug.

2005-04-22  Jon Bright <jon@siliconcircus.com>
	* monotone.texi: Changed all quoting of example command lines to
	use " instead of ', since this works everywhere, but ' doesn't
	work on Win32

2005-04-21  Jeremy Cowgar  <jeremy@cowgar.com>

	* tests/t_multiple_heads_msg.at: Now checks to ensure 'multiple head'
	  message does not occur on first commit (which creates a new head
	  but not multiple heads).
	* commands.cc (CMD(commit)): renamed head_size to better described
	  old_head_size, now checks that old_head_size is larger than 0 as
	  well otherwise, on commit of a brand new project, a new head was
	  detected and a divergence message was displayed.

2005-04-21  Richard Levitte  <richard@levitte.org>

	* commands.cc (ALIAS): refactor so you don't have to repeat all
	the strings given to the original command.
	(ALIAS(ci)): added as a short form for CMD(commit).

	* Makefile.am (%.eps): create .eps files directly from .ps files,
	using ps2eps.

2005-04-21 Sebastian Spaeth <Sebastian@SSpaeth.de>

	* monotone.texi: add command reference docs about kill_rev_locally
	
2005-04-21  Nathaniel Smith  <njs@codesourcery.com>

	* change_set.cc (apply_path_rearrangement_can_fastpath) 
	(apply_path_rearrangement_fastpath) 
	(apply_path_rearrangement_slowpath, apply_path_rearrangement):
	Refactor into pieces, so all versions of apply_path_rearrangement
	can take a fast-path when possible.

2005-04-21  Jeremy Cowgar  <jeremy@cowgar.com>

	* commands.cc: Renamed maybe_show_multiple_heads to
	  notify_if_multiple_heads, renamed headSize to head_size for
	  coding standards/consistency.
	* tests/t_multiple_heads_msg.at: Added to monotone this time.

2005-04-20  Jeremy Cowgar  <jeremy@cowgar.com>

	* commands.cc: Added maybe_show_multiple_heads, update now notifies
	  user of multiple heads if they exist, commit now notifies user
	  if their commit created a divergence.
	* tests/t_multiple_heads_msg.at: Added
	* testsuite.at: Added above test

2005-04-20  Nathaniel Smith  <njs@codesourcery.com>

	* Makefile.am (EXTRA_DIST): Put $(wildcard) around "debian/*", so
	it will actually work.

2005-04-20  Nathaniel Smith  <njs@codesourcery.com>

	* Makefile.am (EXTRA_DIST): Include tests, even when not building
	packages out in the source directory.

2005-04-20  Matthew Gregan  <kinetik@orcon.net.nz>

	* commands.cc (kill_rev_locally): Move up with rest of non-CMD()
	functions.  Mark static.  Minor whitespace cleanup.
	* commands.hh (kill_rev_locally): Declaration not needed now.

2005-04-20 Sebastian Spaeth <Sebastian@SSpaeth.de>
	* automate.cc: fix typo, add sanity check to avoid empty r_id's
	bein passed in. The automate version was bumped to 0.2 due to
	popular request of a single person.
	* t_automate_ancestors.at: adapt test; it passes now

2005-04-20 Sebastian Spaeth <Sebastian@SSpaeth.de>
	* testuite.at:
	* t_automate_ancestors.at: new test; automate ancestors. This is still
	_failing_ as a) it outputs empty newlines when no ancestor exists and
	b) does not output all ancestors if multiple ids are supplied as input
	
2005-04-20 Sebastian Spaeth <Sebastian@SSpaeth.de>

	* commands.cc:
	* automate.cc: new command: automate ancestors
	* monotone.texi: adapt documentation
	
2005-04-20  Nathaniel Smith  <njs@codesourcery.com>

	* tests/t_log_depth_single.at: 
	* tests/t_add_stomp_file.at: 
	* tests/t_log_depth.at: Shorten blurbs.

2005-04-20  Nathaniel Smith  <njs@codesourcery.com>

	* std_hooks.lua (ignore_file): Ignore compiled python files.

2005-04-20  Jon Bright  <jon@siliconcircus.com>
	* tests/t_sticky_branch.at: Really fix this test

2005-04-20  Jon Bright  <jon@siliconcircus.com>
	* tests/t_sticky_branch.at: Canonicalise stdout before comparison
	* tests/t_setup_checkout_modify_new_dir.at: Ditto
	* tests/t_netsync_largish_file.at: Check the file out rather
	than catting it, so that canonicalisation is unneeded.  
	Canonicalisation is bad here, because the file is random
	binary data, not text with line-ending conventions

2005-04-20  Richard Levitte  <richard@levitte.org>

	* contrib/monotone.el: define-after-key's KEY argument has to be a
	vector with only one element.  The code I used is taken directly
	from the Emacs Lisp Reference Manual, section "Modifying Menus".

2005-04-20  Nathaniel Smith  <njs@codesourcery.com>

	* commands.cc (mdelta, mdata, fdelta, fdata, rdata): Check for
	existence of command line arguments.

	* lua.{cc,hh} (hook_use_inodeprints): New hook.
	* std_hooks.lua (use_inodeprints): Default definition.
	* monotone.texi (Inodeprints): New section.
	(Reserved Files): Document MT/inodeprints.
	(Hook Reference): Document use_inodeprints.
	* work.{cc,hh} (enable_inodeprints): New function.
	* app_state.cc (create_working_copy): Maybe call
	enable_inodeprints.
	
	* tests/t_inodeprints_hook.at: New test.
	* tests/t_bad_packets.at: New test.
	* testsuite.at: Add them.

2005-04-20  Nathaniel Smith  <njs@codesourcery.com>

	* AUTHORS: Actually add Joel Reed (oops).

2005-04-20  Nathaniel Smith  <njs@codesourcery.com>

	Most of this patch from Joel Reed, with only small tweaks myself.
	
	* AUTHORS: Add Joel Reed.

	* platform.hh (is_executable): New function.
	* {unix,win32}/process.cc: Define it.

	* lua.cc (monotone_is_executable_for_lua): New function.
	(lua_hooks): Register it.
	(Lua::push_nil): New method.
	(lua_hooks::hook_init_attributes): New hook.
	* lua.hh: Declare it.
	* monotone.texi (Hook Reference): Document it.

	* work.cc (addition_builder): Call new hook, collect attributes
	for added files.
	(build_additions): Set attributes on new files.

	* tests/t_attr_init.at: New test.
	* tests/t_add_executable.at: New test.
	* testsuite.at: Add them.
	
2005-04-19  Nathaniel Smith  <njs@codesourcery.com>

	* file_io.cc (read_localized_data, write_localized_data): Remove
	logging of complete file contents.
	* tests/t_lf_crlf.at: Remove --debugs, clean up, test more.

2005-04-19 Emile Snyder <emile@alumni.reed.edu>
	
	* file_io.cc: Fix bugs with read/write_localized_data when using
	CRLF line ending conversion.
	* transforms.cc: Fix line_end_convert to add correct end of line
	string if the split_into_lines() call causes us to lose one from
	the end.
	* tests/t_lf_crlf.at: Clean up and no longer XFAIL.
 
2005-04-19  Sebastian Spaeth  <Sebastian@SSpaeth.de>

	* monotone.texi: modified documentation to match changes due to
	previous checking.
	* AUTHORS: Adding myself
	
2005-04-19  Sebastian Spaeth  <Sebastian@SSpaeth.de>

	* automate.cc: make BRANCH optional in "automate heads BRANCH"
	we use the default branch as given in MT/options if not specified
	* commands.cc: BRANCH -> [BRANCH] in cmd description

2005-04-19  Richard Levitte  <richard@levitte.org>

	* contrib/monotone-import.pl (my_exit): As in monotone-notify.pl,
	my_exit doesn't close any network connections.

	* testsuite.at (REVERT_TO): Make it possible to revert to a
	specific branch.  This is useful to resolve ambiguities.
	* tests/t_merge_add_del.at: Use it.

2005-04-19  Matthew Gregan  <kinetik@orcon.net.nz>

	* sanity.hh: Mark {naughty,error,invariant,index}_failure methods
	as NORETURN.
	* commands.cc (string_to_datetime): Drop earlier attempt at
	warning fix, it did not work with Boost 1.31.0.  Warning fixed by
	change to sanity.hh.

2005-04-19  Matthew Gregan  <kinetik@orcon.net.nz>

	* lua.cc (default_rcfilename): Use ~/.monotone/monotonerc.  This
	change is to prepare for the upcoming support for storing user
	keys outside of the database (in ~/.monotone/keys/).
	* app_state.cc (load_rcfiles): Refer to new rc file location in
	comments.
	* monotone.cc (options): Refer to new rc file location.
	* monotone.texi: Refer to new rc file location.  Also change bare
	references to the rc file from '.monotonerc' to 'monotonerc'.

2005-04-19  Matthew Gregan  <kinetik@orcon.net.nz>

	* commands.cc (log): 'depth' option did not handle the single file
	case correctly. Also a couple of minor cleanups.
	* tests/t_log_depth_single.at: New test.
	* testsuite.at: Add test.

2005-04-18  Matthew Gregan  <kinetik@orcon.net.nz>

	* commands.cc (string_to_datetime): Fix warning.

2005-04-18  Richard Levitte  <richard@levitte.org>

	* Makefile.am (EXTRA_DIST): Add contrib/monotone-import.pl.

	* contrib/monotone-import.pl: New script to mimic "cvs import".
	* contrib/README: describe it.

	* commands.cc (CMD(attr)): Make it possible to drop file
	attributes.

	* contrib/monotone-notify.pl (my_exit): The comment was incorrect,
	there are no network connections to close gracefully.
	Implement --ignore-merges, which is on by default, and changes the
	behavior to not produce diffs on merges and propagates where the
	ancestors hve already been shown.

	* tests/t_attr_drop.at: New test to check that 'attr drop'
	correctly drops the given entry.
	* tests/t_drop_attr.at: New test, similar to t_rename_attr.at.
	* testsuite.at: Add them.

2005-04-18  Nathaniel Smith  <njs@codesourcery.com>

	* monotone.texi (Dealing with a Fork): Clarify (hopefully) what we
	mean when we say that "update" is a dangerous command.

2005-04-17  Matt Johnston  <matt@ucc.asn.au>

	* change_set.cc (confirm_proper_tree): remove incorrect code
	setting confirmed nodes.

2005-04-17  Matt Johnston  <matt@ucc.asn.au>

	* change_set.cc (confirm_proper_tree): use a std::set rather than
	dynamic_bitset for the ancestor list, improving performance for
	common tree structures.
	* basic_io.cc: reserve() a string

2005-04-17  Matt Johnston  <matt@ucc.asn.au>

	* packet.cc: fix up unit test compilation.
	* transforms.cc: fix up unit test compilation.

2005-04-17  Matt Johnston  <matt@ucc.asn.au>

	* vocab_terms.hh: remove commented out lines.

2005-04-17  Matt Johnston  <matt@ucc.asn.au>

	* Move base64<gzip> code as close to the database as possible,
	to avoid unnecessary inflating and deflating.

2005-04-17  Nathaniel Smith  <njs@codesourcery.com>

	* monotone.texi (Branching and Merging): A few small edits.

2005-04-17  Nathaniel Smith  <njs@codesourcery.com>

	* change_set.cc (path_item, sanity_check_path_item): Mark things
	inline.

2005-04-17  Henrik Holmboe <henrik@holmboe.se>

	* contrib/monotone-notify.pl: Add signal handlers.  Correct some
	typos.
	(my_exit): New function that does a cleanup and exit.

2005-04-17  Olivier Andrieu  <oliv__a@users.sourceforge.net>

	* transforms.cc: fix glob_to_regexp assertions

2005-04-17  Sebastian Spaeth <Sebastian@sspaeth.de>
	
	* tests/t_db_kill_rev_locally.at: new test; 
	make sure that db kill_rev_locally works as intended

2005-04-17  Sebastian Spaeth <Sebastian@sspaeth.de>

	* commands.cc,database.cc: add 'db kill_rev_locally <id>' command
	still missing: documentation and autotests. Otherwise seems ok.
	
2005-04-17  Richard Levitte  <richard@levitte.org>

	* transforms.cc: Remove tabs and make sure emacs doesn't add
	them.

2005-04-17  Nathaniel Smith  <njs@codesourcery.com>

	* sanity.{hh,cc} (E, error_failure): New sort of invariant.
	* netsync.cc (process_hello_cmd): Make initial pull message
	more clear and friendly.
	Also, if the key has changed, that is an error, not naughtiness.
	* database_check.cc (check_db): Database problems are also errors,
	not naughtiness.  Revamp output in case of errors, to better
	distinguish non-serious errors and serious errors.
	* tests/t_database_check.at: Update accordingly.
	* tests/t_database_check_minor.at: New test.
	* testsuite.at: Add it.
	
2005-04-17  Richard Levitte  <richard@levitte.org>

	* transforms.cc (glob_to_regexp): New function that takes a glob
	expression and transforms it into a regexp.  This will be useful
	for globbing branch expressions when collections are exchanged to
	branch globs and regexps.
	(glob_to_regexp_test): A unit test for glob_to_regexp().

2005-04-17  Matt Johnston  <matt@ucc.asn.au>

	* commands.cc: warn that dropkey won't truly erase the privkey
	from the database
	* monotone.texi: same

2005-04-17  Matt Johnston  <matt@ucc.asn.au>

	* database.cc: mention that it could be the filesystem that
	is full in the SQLITE_FULL error message

2005-04-17  Matthew Gregan  <kinetik@orcon.net.nz>

	* monotone.cc: Fix warnings: add missing initializers.
	* netsync.cc: Fix warnings: inline static vs static inline.

2005-04-16  Emile Snyder  <emile@alumni.reed.edu>

	* tests/t_add_stomp_file.at: New test for failing case.  
        If you have a file foo in your working dir (not monotone 
        controlled) and someone else adds a file foo and commits, 
        update should at least warn you before stomping your 
        non-recoverable foo file.
	* testsuite.at: Add it.
	
2005-04-16  Derek Scherger  <derek@echologic.com>

	* work.cc (known_preimage_path): rename to...
	(known_path): this, since it's image agnostic
	(build_deletions): update for renamed function
	(build_rename): ensure rename source exists in current revision
	and rename target does not exist in current revision

	* tests/t_no_rename_overwrite.at: un-XFAIL 

2005-04-16  Nathaniel Smith  <njs@codesourcery.com>

	* app_state.{cc,hh} (set_author, set_date): New methods.
	* cert.cc (cert_revision_date): Rename to...
	(cert_revision_date_time): ...an overloaded version of this.
	(cert_revision_author_default): Check app.date.
	* cert.hh: Expose cert_revision_date_time.
	* commands.cc (commit): Handle --date.
	* main.cc: Parse --date and --author options.
	* monotone.1: Document --date, --author.
	* monotone.texi (Working Copy, OPTIONS): Likewise.

	* tests/t_override_author_date.at: New test.
	* testsuite.at: Add it.
	
	This commit heavily based on a patch by Markus Schiltknecht
	<markus@bluegap.ch>.
	
2005-04-16  Nathaniel Smith  <njs@codesourcery.com>

	* ChangeLog: Fixup after merge.

2005-04-16  Nathaniel Smith  <njs@codesourcery.com>

	* tests/t_update_nonexistent.at: New test.
	* testsuite.at: Add it.
	
	* commands.cc (update): Verify that user's requested revision
	exists.

2005-04-16  Nathaniel Smith  <njs@codesourcery.com>

	* ChangeLog: Fixup after merge.

2005-04-16  Emile Snyder <emile@alumni.reed.edu>

	* tests/t_add_vs_commit.at: New test for failing case.  If you
	add a file in you working dir, someone else adds the same file
	and commits, then you do an update it messes up your working
	directory.
	* testsuite.at: Add it.
	
2005-04-16  Nathaniel Smith  <njs@codesourcery.com>

	* commands.cc (checkout): Move check for existence of revision
	earlier.
	
	* tests/t_netsync_defaults.at, tests/t_netsync_single.at:
	Don't hard-code netsync port.

2005-04-16  Nathaniel Smith  <njs@codesourcery.com>

	* testsuite.at: Use a random server port.
	
	* .mt-attrs, contrib/README: Update for Notify.pl ->
	monotone-notify.pl rename.
	
	* monotone.1: Warn people off rcs_import.
	* monotone.texi (Commands): Likewise.

2005-04-16  Nathaniel Smith  <njs@codesourcery.com>

	* AUTHORS: Add Emile Snyder <emile@alumni.reed.edu>.

2005-04-16  Nathaniel Smith  <njs@codesourcery.com>

	* tests/t_lf_crlf.at: New test from Emile Snyder
	<emile@alumni.reed.edu>, with tweaks.
	* testsuite.at: Add it.

2005-04-16  Nathaniel Smith  <njs@codesourcery.com>

	* ChangeLog: Small fixups.

2005-04-16  Sebastian Spaeth <Sebastian@sspaeth.de>
	
	* tests/t_cvsimport2.at: new test; CVS Attic files fail test
	reported by: hjlipp@web.de 15.04.2005 02:45

2005-04-16  Sebastian Spaeth <Sebastian@sspaeth.de>
	
	* tests/t_rcs_import.at: new test; problematic CVS import as
	reported in the list. However it works just fine here, so it
	really tests for a successful pass

2005-04-16  Sebastian Spaeth <Sebastian@sspaeth.de>

	* tests/README: new file, on how to create/run tests

2005-04-16  Nathaniel Smith  <njs@codesourcery.com>

	* tests/t_rename_dir_add_dir_with_old_name.at: XFAIL.

2005-04-16  Nathaniel Smith  <njs@codesourcery.com>

	* tests/t_diff_binary.at: Un-XFAIL.

2005-04-16  Nathaniel Smith  <njs@codesourcery.com>

	* monotone.texi (Network Service): Rewrite to include former
	Exchanging Keys section.
	(Branching and Merging): New tutorial section, inspired by a patch
	from Martin Kihlgren <zond@troja.ath.cx>.
	(CVS Phrasebook): Add "Importing a New Project".

	* AUTHORS: Add Martin Dvorak.
	
2005-04-16  Matt Johnston  <matt@ucc.asn.au>

	* change_set.cc (compose_rearrangement): remove logging statements
	that were using noticable CPU time.

2005-04-15 Martin Dvorak <jezek2@advel.cz>
	
	* tests/t_rename_dir_add_dir_with_old_name.at: New test.
	* testsuite.at: Add it.
	
2005-04-15  Olivier Andrieu  <oliv__a@users.sourceforge.net>

	* diff_patch.cc(guess_binary): do not use '\x00' as first
	character of a C string ...

2005-04-15  Sebastian Spaeth  <Sebastian@SSpaeth.de>

	* ui.cc: print byte progress to one decimal place
	  in k or M.
	* netsync.cc: update dot ticker every 1024 bytes.

2005-04-15  Matt Johnston  <matt@ucc.asn.au>

	* change_set.cc (confirm_proper_tree): use bitsets rather than maps
	for tracking set membership.
	* smap.hh: return reverse iterators properly, iterate over the vector
	rather than self in ensure_sort()

2005-04-14  Derek Scherger  <derek@echologic.com>

	* database_check.cc (check_db): fail with N(...) when problems are
	detected to exit with a non-zero status

2005-04-14  Derek Scherger  <derek@echologic.com>

	* monotone.texi (Informative): update description of 'diff' with
	two revision arguments
	
2005-04-14  Matthew Gregan  <kinetik@orcon.net.nz>

	* win32/process.cc: Fix build on MingW 3.2.0-rc[123] by adding
	<sstream> include.

2005-04-14  Jon Bright  <jon@siliconcircus.com>
	* win32/process.cc (process_spawn): Add some extra debug info
	* std_hooks.lua (execute): If pid is -1, don't try and wait on
	the process

2005-04-14  Matt Johnston  <matt@ucc.asn.au>

	* change_set.cc (confirm_unique_entries_in_directories): use a
	  std::vector rather than std::map for better performance (only sort
	  once).
	* smap.hh: an invariant

2005-04-14  Nathaniel Smith  <njs@codesourcery.com>

	* tests/t_vcheck.at: Update notes.

2005-04-14  Jeremy Cowgar  <jeremy@cowgar.com>

	* monotone.texi (Making Changes): Fixed duplicate paragraph
	* NEWS: Corrected spelling error in my name.

2005-04-14  Olivier Andrieu  <oliv__a@users.sourceforge.net>

	* Makefile.am: silence cmp

2005-04-14  Matthew Gregan  <kinetik@orcon.net.nz>

	* win32/terminal.cc (have_smart_terminal): Implement for Win32.

2005-04-13  Nathaniel Smith  <njs@codesourcery.com>

	* monotone.texi (Informative): 'diff' with two revision arguments
	can now be filtered by file.
	
	* constants.cc (netcmd_payload_limit): Bump to 256 megs.

2005-04-13  Matthew Gregan  <kinetik@orcon.net.nz>

	* tests/t_netsync_largish_file.at: Add test for netsyncing largish
	(32MB) files.  This test is failing at present.
	* testsuite.at: Add new test.

2005-04-13  Nathaniel Smith  <njs@codesourcery.com>

	* tests/t_setup_checkout_modify_new_dir.at:
	* tests/t_update_off_branch.at: New tests.
	* testsuite.at: Add them.
	
	* commands.cc (checkout): Tweak branch checking logic.
	(update): Make user explicitly switch branches.

2005-04-13  Nathaniel Smith  <njs@codesourcery.com>

	* rcs_import.cc (import_cvs_repo): Check that user isn't trying to
	import a whole CVS repo.
	* tests/t_cvsimport.at: Test new check.
	
2005-04-13  Richard Levitte  <richard@levitte.org>

	* contrib/Notify.pl: Rename ...
	* contrib/monotone-notify.pl: ... to this.
	* Makefile.am (EXTRA_DIST): Take note of the change.
	* debian/docs: Distribute the contributions as well.
	* debian/compat, debian/files, debian/monotone.1: Remove, since
	they are self-generated by debhelper.  They were obviously added
	by mistake.

2005-04-13  Nathaniel Smith  <njs@codesourcery.com>

	* cert.cc (guess_branch): Call app.set_branch.
	* app_state.cc (create_working_copy): Call make_branch_sticky
	here...
	* commands.cc (checkout): ...instead of here.
	(approve, disapprove, fcommit, commit): Don't call app.set_branch
	on guess_branch's output.
	(checkout): Call guess_branch.
	
	* tests/t_sticky_branch.at: 
	* tests/t_checkout_id_sets_branch.at: New tests.
	* testsuite.at: Add them.

2005-04-13  Matthew Gregan  <kinetik@orcon.net.nz>
	* cryptopp/integer.h: Fix detection of GCC version for SSE2
	builds.

2005-04-12  Florian Weimer  <fw@deneb.enyo.de>

	* app_state.cc (app_state::allow_working_copy): Only update
	branch_name from the options file if it has not yet been set.  Log
	the branch name.
	(app_state::set_branch): No longer update the options map.
	(app_state::make_branch_sticky): New function which copies the
	stored branch name to the options map.  Only commands which call
	this function change the branch default stored in the working
	copy.

	* commands.cc (CMD(checkout)): Mark branch argument as sticky.
	(CMD(commit)): Likewise.
	(CMD(update)): Likewise.

	* monotone.texi (Working Copy): Mention that the "commit" and
	"update" commands update the stored default branch ("checkout"
	does, too, but this one should be obvious).

2005-04-12  Jon Bright <jon@siliconcircus.com>
	* rcs_import.cc (find_key_and_state): Fix stupid bug in storing the
	list of files a cvs_key contains.  CVS delta invariant failure now
	really fixed.  The rearrangement failure still exists, though.

2005-04-12  Jon Bright <jon@siliconcircus.com>
	* tests/t_cvsimport_samelog.at: Add test for the deltas.find 
	cvs import problem as sent to the ML by Emile Snyder.
	* testsuite.at: Call it
	* rcs_import.cc (cvs_key): Add an ID for debug output purposes,
	sprinkle a little more debug output about what's being compared to
	what
	* rcs_import.cc (cvs_key): Maintain a map of file paths and CVS
	versions appearing in this CVS key.
	(cvs_key::similar_enough): A key is only similar enough if it doesn't
	include a different version of the same file path.
	(cvs_history::find_key_and_state): Add files to cvs_keys as
	appropriate

2005-04-12  Matthew Gregan <kinetik@orcon.net.nz>

	* win32/terminal.cc (terminal_width): Use
	GetConsoleScreenBufferInfo to request width information for
	terminals.
	
2005-04-12  Nathaniel Smith  <njs@codesourcery.com>

	* ChangeLog: Fixup after merge.

2005-04-12  Nathaniel Smith  <njs@codesourcery.com>

	* platform.hh (terminal_width): New function.
	* {unix,win32}/have_smart_terminal.cc: Rename to...
	* {unix,win32}/terminal.cc: ...these.  Implement terminal_width.
	* ui.cc (write_ticks): Call it.
	* Makefile.am: Update for renames.
	
2005-04-11  Matt Johnston <matt@ucc.asn.au>

	* ui.{cc,hh}, netsync.cc: netsync progress ticker in kilobytes to
	avoid wrapping.

2005-04-11  Jon Bright <jon@siliconcircus.com>
	* Makefile.am (EXTRA_DIST): Add debian/*

2005-04-11  Jon Bright <jon@siliconcircus.com>
	* Makefile.am (EXTRA_DIST): Add win32/monotone.iss, PNG_FIGURES
	(PNG_FIGURES): Add, constructing in same way as EPS_FIGURES
	(monotone.html): Use .perlbak workaround so that this works on Win32

2005-04-11  Matthew Gregan <kinetik@orcon.net.nz>

	* unix/inodeprint.cc, configure.ac: Use nanosecond time resolution for
	inodeprints on BSDs and other platforms if available.

2005-04-10  Nathaniel Smith  <njs@codesourcery.com>

	* Makefile.am (BUILT_SOURCES_CLEAN): Add package_revision.txt.

	This is the 0.18 release.

2005-04-10  Derek Scherger  <derek@echologic.com>

	* monotone.texi (Informative): fix typo in ls known docs

2005-04-10  Nathaniel Smith  <njs@codesourcery.com>

	* Makefile.am: Use pdftops instead of acroread.
	(EXTRA_DIST): Include new contrib/ files, and fix wildcards.
	* NEWS: Update for 0.18.
	* configure.ac: Bump version number.
	* debian/changelog: Mention new release.
	* debian/copyright: Update from AUTHORS.
	* monotone.spec: Mention new release.
	* po/monotone.pot: Regenerate.

2005-04-10  Florian Weimer  <fw@deneb.enyo.de>

	* monotone.texi (Commands): Use "working copy" instead of "working
	directory", to match the rest of the manual.

2005-04-10  Florian Weimer  <fw@deneb.enyo.de>

	* commands.cc (ls_known): New function which prints all known
	files in the working copy.
	(CMD(list)): Invoke ls_known for "list known".  Update help
	message.
	(ALIAS(ls)): Update help message.

	* monotone.texi: Document "list known".
	* tests/t_ls_known.at: New file.
	* testsuite.at: Include it.

2005-04-10  Richard Levitte  <richard@levitte.org>

	* contrib/Notify.pl: Count the number of messages sent, and
	display the count at the end.
	Version bumped to 1.0.

2005-04-10  Matt Johnston  <matt@ucc.asn.au>

	* unix/inodeprint.cc, configure.ac: don't use the nsec time
	on non-Linux-style systems (quick compile fix for OS X and probably
	others, can be made generic later).

2005-04-10  Olivier Andrieu  <oliv__a@users.sourceforge.net>

	* contrib/monotone.el: Some elisp code for running monotone from
	inside Emacs. Supports diff, status, add, drop, revert and commit.

2005-04-09  Richard Levitte  <richard@levitte.org>

	* contrib/Notify.pl: Allow globbing branches.  Make the revision
	records branch specific.  Show what records you would have updated
	even with --noupdate.  Add --before and --since, so users can
	select datetime ranges to create logs for.  Remove --to and add
	--difflogs-to and --nodifflogs-to to send logs with diffs to one
	address and logs without diffs to another (both can be given at
	once).  More and better documentation.

2005-04-08  Nathaniel Smith  <njs@codesourcery.com>

	* change_set.cc (basic_change_set): Remove problematic
	rename_dir/add combination, until directory semantics are
	fixed.

2005-04-08  Nathaniel Smith  <njs@codesourcery.com>

	* commands.cc (revert): Call maybe_update_inodeprints.
	* app_state.cc (set_restriction): Clear any old restrictions
	first.

2005-04-08  Jon Bright <jon@siliconcircus.com>
	* testsuite.at (NOT_ON_WIN32): Add a function to prevent tests from
	running on Win32 (for cases where the functionality being tested 
	makes no sense on Win32.  Not for cases where the functionality
	just isn't there yet on Win32.)
	* tests/t_final_space.at: Use NOT_ON_WIN32.  The filenames "a b" 
	and "a b " refer to the same file on Win32, obviating this test

2005-04-08  Jon Bright <jon@siliconcircus.com>
	* win32/inodeprint.cc (inodeprint_file): Still close the file if
	getting its time failed.
	* tests/t_netsync_sigpipe.at: Don't bother doing a kill -PIPE on
	Win32.  There is no real SIGPIPE on Win32 and sockets don't get this
	signal if their pipe goes away.  MinGW's kill seems to translate
	-PIPE to some signal that *does* kill monotone, so it seems like the
	easiest solution is just not to send the signal in the first place
	here.
	* tests/t_automate_ancestry_difference.at: Remove old 
	CHECK_SAME_STDOUT call which I'd left by accident.
	* tests/t_automate_leaves.at: Canonicalise monotone output before
	passing to CHECK_SAME_STDOUT
	* tests/t_log_depth.at: Check line count with arithmetic comparison
	rather than autotest's string comparison

2005-04-08  Nathaniel Smith  <njs@codesourcery.com>

	* inodeprint.cc (operator<<): Typo.

	* inodeprint.{hh,cc} (build_inodeprint_map,
	build_restricted_inodeprint_map): Remove unused functions.

2005-04-08  Nathaniel Smith  <njs@codesourcery.com>

	* work.cc: Remove doxygen comments.  Comments are good; comments
	that are longer than the function they document, and give less
	information, are not so good...

2005-04-08  Nathaniel Smith  <njs@codesourcery.com>

	* ChangeLog: Fixup after merge.

2005-04-08  Nathaniel Smith  <njs@codesourcery.com>

	* commands.cc (calculate_current_revision): Defer to
	calculate_restricted_revision instead of special casing.
	(put_revision_id): constify argument.
	(maybe_update_inodeprints): New function.
	(commit, update, checkout): Call it.
	
	* manifest.{cc,hh} (build_manifest_map): Remove, since only caller
	was removed.
	(build_restricted_manifest_map): Go faster if the user is using
	inode signatures.

	* tests/t_inodeprints.at:
	* tests/t_inodeprints_update.at: Typoes.
	
	* work.cc (read_inodeprints): Typo.

2005-04-08  Nathaniel Smith  <njs@codesourcery.com>

	* tests/t_inodeprints.at:
	* tests/t_inodeprints_update.at: New tests.
	* testsuite.at: Add them.
	
	* UPGRADE: Document 0.17 -> 0.18 upgrade path.

2005-04-08  Jon Bright <jon@siliconcircus.com>
	* tests/t_cat_file_by_name.at: CHECK_SAME_STDOUT can only be used
	to check two 'cat' processes or two monotone processes on Win32,
	not to check monotone and 'cat'.  Change to go through an 
	intermediate stdout
	* tests/t_automate_erase_ancestors.at: Ditto
	* tests/t_automate_toposort.at: Ditto
	* tests/t_automate_ancestry_difference.at: Ditto
	* tests/t_vars.at: Call CANONICALISE for stdout output.
	* tests/t_netsync_absorbs.at: Ditto.
	* tests/t_empty_env.at: For Win32, copy libiconv-2.dll to the 
	current dir before the test, otherwise Win32 will search the
	(empty) path for it and not find it.
	* tests/t_automate_descendents.at: Ditto
	* win32/inodeprint.cc: Implement inodeprint_file for Win32, based
	on mode, device, size, create time and write time.
	
	
2005-04-08  Jon Bright <jon@siliconcircus.com>
	* win32/inodeprint.cc: Change the function name to match the one
	on Unix.

2005-04-08  Nathaniel Smith  <njs@codesourcery.com>

	* {win32,unix}/fingerprint.cc: Rename to...
	* {win32,unix}/inodeprint.cc: ...this.  Change function name and
	calling conventions.
	* platform.hh (inodeprint_file): Likewise.
	* inodeprint.{cc,hh}: New files.
	* Makefile.am (MOST_SOURCES, UNIX_PLATFORM_SOURCES,
	WIN32_PLATFORM_SOURCES): Fixup accordingly.
	* vocab_terms.hh (inodeprint): New ATOMIC.
	* work.hh: Prototype inodeprint working copy functions.
	* work.cc: Implement them.

	* manifest.{hh,cc} (manifest_file_name): Remove unused variable.

2005-04-08  Jeremy Cowgar  <jeremy@cowgar.com>

	* doxygen.cfg: added
	* Makefile.am: added apidocs target (builds doxygen docs)

2005-04-07  Nathaniel Smith  <njs@codesourcery.com>

	* manifest.{hh,cc}: Remove some commented out unused functions.

	* win32/have_smart_terminal.cc: Include platform.hh.
	* unix/fingerprint.cc: New file, with new function.
	* win32/fingerprint.cc: New file, with stub function.
	* Makefile.am (UNIX_PLATFORM_SOURCES, WIN32_PLATFORM_SOURCES): Add
	them.

2005-04-07  Nathaniel Smith  <njs@codesourcery.com>

	* manifest.hh, manifest.cc: Remove tabs.

2005-04-07  Nathaniel Smith  <njs@codesourcery.com>

	* tests/t_final_space.at: New test.
	* testsuite.at: Add it.

2005-04-07  Nathaniel Smith  <njs@codesourcery.com>

	* monotone.texi (Dealing with a Fork): 'merge' has slightly
	different output.

	* NEWS: Summarize changes of last 2.5 weeks.

2005-04-07  Nathaniel Smith  <njs@codesourcery.com>

	* database.{cc,hh} (space_usage): New method.
	* database.cc (info): Use it.

2005-04-07  Nathaniel Smith  <njs@codesourcery.com>

	* vocab.cc (verify): Cache known-good strings, to speed up
	repeated processing of related changesets.

	* change_set.cc (basic_change_set_test): Revert last change; the
	old version _was_ valid.

2005-04-07  Nathaniel Smith  <njs@codesourcery.com>

	* smap.hh (insert): Fix stupid bug in assertion condition.

2005-04-07  Nathaniel Smith  <njs@codesourcery.com>

	* change_set.cc (basic_change_set_test): Test a _valid_
	change_set.
	(directory_node): Make a std::map, instead of an smap.  Add a
	comment explaining the bug that makes this temporarily necessary.

	* smap.hh (smap): Don't check for duplicates at insert time,
	unless we've decided not to mark things damaged; don't return
	iterators from insert.  Do check for duplicates at sort time, and
	always sort, instead of sometimes doing linear search.  This makes
	insert O(1), while still preserving the invariant that keys must
	be unique.
	
	* commands.cc (commit): Explain why we're aborting, in the case
	that we detect that a file has changed under us in the middle of a
	commit.

2005-04-07  Richard Levitte  <richard@levitte.org>

	* cryptopp/config.h: typo...

2005-04-06  Nathaniel Smith  <njs@codesourcery.com>

	* work.cc (build_deletions): Issue warning when generating
	delete_dir's; they're totally broken, but I don't want to disable
	them, because then our tests won't see when they're fixed...

2005-04-05  Nathaniel Smith  <njs@codesourcery.com>

	* tests/t_db_execute.at (db execute): New test.
	* testsuite.at: Add it.
	* database.cc (debug): Don't printf-interpret %-signs in input.

2005-04-05  Matt Johnston  <matt@ucc.asn.au>

	* database.cc: remove dulicated block introduced
	in rev 9ab3031f390769f1c455ec7764cc9c083f328a1b
	(merge of 76f4291b9fa56a04feb2186074a731848cced81c and
	c7917be7646df52363f39d2fc2f7d1198c9a8c27). Seems to be another
	instance of the case tested in t_merge_5.at

2005-04-05  Matt Johnston  <matt@ucc.asn.au>

	* basic_io.hh: reserve() the string which we're appending to
	frequently. Seems to give ~5% speedup in 
	diff -r t:revision-0.16 -r t:revision-0.17 - can't hurt.

2005-04-04  Nathaniel Smith  <njs@codesourcery.com>

	* monotone.spec, debian/control: We no longer need external popt.
	* INSTALL: Ditto, plus some general updating.
	
2005-04-04  Nathaniel Smith  <njs@codesourcery.com>

	* tests/t_sql_unpack.at: New test.
	* testsuite.at: Add it.

2005-04-04  Nathaniel Smith  <njs@codesourcery.com>

	* contrib/ciabot_monotone.py (config): Genericize again, so lazy
	people using it won't start sending commits for monotone.
	* .mt-attrs: Make it executable.

2005-04-04  Richard Levitte  <richard@levitte.org>

	* Makefile.am (EXTRA_DIST): Add the extra popt files.

	* popt/popt.3, popt/popt.ps, popt/testit.sh: Include a few more
	  files from popt, mostly to have documentation on hand.  post.ps
	  is mentioned in popt/README.

2005-04-03  Nathaniel Smith  <njs@codesourcery.com>

	* Makefile.am (EXTRA_DIST): Add contrib/ stuff to distributed
	files list.
	* contrib/ciabot_monotone.py (config.delivery): Turn on.
	(send_change_for): Don't include "ChangeLog:" line when extracting
	changelog.

2005-04-03  Nathaniel Smith  <njs@codesourcery.com>

	* contrib/ciabot_monotone.py: New file.
	* contrib/README: Describe it.

2005-04-03  Richard Levitte  <richard@levitte.org>

	* AUTHORS: Add information about popt.

	* monotone.cc (my_poptStuffArgFile): Include the bundled popt.h.
	Since we now have a working popt, we can remove the restrictions
	on the use of -@.
	* tests/t_at_sign.at: Test that we can take more tha one -@.
	* monotone.1: Document it.

	* popt/poptint.h (struct poptContext_s): Add field to keep track
	  of the number of allocated leftovers elements.
	* popt/popt.c (poptGetContext): Initialise it and use it.
	  (poptGetNextOpt): Use it and realloc leftovers when needed.
	  Also make sure that the added element is a dynamically allocated
	  copy of the original string, or we may end up with a dangling
	  pointer.  These are huge bugs in popt 1.7, when using
	  poptStuffArgs().
	  (poptFreeContext): Free the leftovers elements when freeing
	  leftovers.
	  (poptSaveLong, poptSaveInt): Apply a small patch from Debian.

	* popt/CHANGES, popt/COPYING, popt/README, popt/findme.c,
	  popt/findme.h, popt/popt.c, popt/poptconfig.c, popt/popt.h,
	  popt/popthelp.c, popt/poptint.h, popt/poptparse.c,
	  popt/system.h, popt/test1.c, popt/test2.c, popt/test3.c: Bundle
	  popt 1.7.
	* configure.ac, Makefile.am: Adapt.

2005-04-01  Richard Levitte  <richard@levitte.org>

	* contrib/Notify.pl: Complete rewrite.  Among other things, it
	  makes better use of some new monotone automate features.  It's
	  also better organised and much more documented.

2005-04-01  Jeremy Cowgar  <jeremy@cowgar.com>

	* tests/t_dropkey_2.at: Updated to test dropkey instead of delkey
	* tests/t_dropkey_1.at: Updated to test dropkey instead of delkey
	* monotone.texi (Key and Cert): Changed references to delkey
	  to dropkey
	  (Commands): Changed references to delkey to dropkey
	* testsuite.at: changed references from t_delkey* to t_dropkey*
	* t_delkey_1.at: renamed to t_dropkey_1.at
	* t_delkey_2.at: renamed to t_dropkey_2.at
	* commands.cc (CMD(delkey)): renamed to dropkey to maintain
	  command consistency (with existing drop command)

2005-04-01  Richard Levitte  <richard@levitte.org>

	* monotone.cc (my_poptStuffArgFile): An argument file might be
	empty, and therefore contain no arguments to be parsed.  That's
	OK.
	* tests/t_at_sign.at: Test it.

2005-04-01  Nathaniel Smith  <njs@codesourcery.com>

	* monotone.cc: Fixup after merge.

2005-04-01  Nathaniel Smith  <njs@codesourcery.com>

	* file_io.cc (read_data_for_command_line): New function.
	(read_data_stdin): New function.
	* file_io.hh (read_data_for_command_line): Add prototype.
	
	* monotone.cc (my_poptStuffArgFile): Clean up a little.  Use
	read_data_for_command_line.  Don't free argv, but rather return
	it.
	(cpp_main): Keep a list of allocated argv's, and free them.
	(options): Tweak wording of help text on -@.
	
2005-04-01  Nathaniel Smith  <njs@codesourcery.com>

	* file_io.hh: Remove tabs.

2005-04-01  Nathaniel Smith  <njs@codesourcery.com>

	* monotone.cc (cpp_main): Actually remove newline.

2005-04-01  Nathaniel Smith  <njs@codesourcery.com>

	* ChangeLog: Fixup after merge.
	* monotone.text (Making Changes): Fix typo.
	
2005-04-01  Nathaniel Smith  <njs@codesourcery.com>

	* monotone.cc (cpp_main): Remove now-unneccessary newline.
	
	* commands.cc (commit): Fix typo.
	
	* monotone.texi (Making Changes): Don't claim that writing to
	MT/log prevents the editor from starting.  Clarify later that
	having written to MT/log still means the editor will pop up
	later.

2005-04-01  Richard Levitte  <richard@levitte.org>

	* monotone.cc: Add the long name --xargs for -@.
	* monotone.1: Document it.
	* tests/t_at_sign.at: Remove extra empty line and test --xargs.

	* monotone.texi (Making Changes): Cleanupy tweaks.

	* monotone.cc (my_poptStuffArgFile): New function to parse a file
	for more arguments and stuff them into the command line.
	(cpp_main): Add the -@ option
	* tests/t_at_sign.at, testsuite.at: Test it
	* monotone.1: Document it.

2005-03-31  Nathaniel Smith  <njs@codesourcery.com>

	* tests/t_log_depth.at: Cleanupy tweaks.

2005-03-31  Jeremy Cowgar  <jeremy@cowgar.com>

	* monotone.texi: Tutorial updated to include example of
	  editing/committing with MT/log
	* work.cc (has_contents_user_log) Added
	* work.hh (has_contents_user_log) Added
	* commands.cc (CMD(commit)): Checks to ensure both MT/log and the
	  --message option does not exist during commit.
	* transforms.hh (prefix_lines_with): Added
	* transforms.cc (prefix_lines_with): Added
	* sanity.cc (naughty_failure): Made use of prefix_lines_with()
	* ui.cc (inform): now handles messages w/embedded newlines
	* tests/t_commit_log_3.at: Created to test new functionality
	  added to CMD(commit)
	* testsuite.at: Added above test

2005-03-31  Richard Levitte  <richard@levitte.org>

	* monotone.cc: Add the --depth option...
	* app_state.hh (class app_state),
	  app_state.cc (app_state::set_depth): ... and the field and
	  method to store and set it.
	* commands.cc (CMD(log)): ... then handle it.

	* tests/t_log_depth.at: Add a test for 'log --depth=n'
	* testsuite.at: Add it.
	* monotone.texi (Informative): Document it.

2005-03-31  Nathaniel Smith  <njs@codesourcery.com>

	* automate.cc (automate_erase_ancestors): Accept zero arguments,
	and in such case print nothing.  (Important for scripting.)
	* commands.cc (automate):
	* monotone.texi (Automation):
	* tests/t_automate_erase_ancestors.at: Update accordingly.

2005-03-31  Nathaniel Smith  <njs@codesourcery.com>

	* automate.cc (automate_toposort): Accept zero arguments, and in
	such case print nothing.  (Important for scripting.)
	* commands.cc (automate):
	* monotone.texi (Automation):
	* tests/t_automate_toposort.at: Update accordingly.

2005-03-30  Richard Levitte  <richard@levitte.org>

	* contrib/Notify.pl: A new Perl hack to send change logs by
	email.

	* contrib/README: Add a quick description.

2005-03-30  Nathaniel Smith  <njs@codesourcery.com>

	* automate.cc (automate_leaves): New function.
	(automate_command): Add it.
	* commands.cc (automate): Synopsify it.
	* monotone.1: Add it.
	* monotone.texi (Automation, Commands): Likewise.
	
	* tests/t_automate_leaves.at: New test.
	* testsuite.at: Add it.

2005-03-30  Nathaniel Smith  <njs@codesourcery.com>

	* monotone.texi (Automation): Make newly added sample outputs
	verbatim also.

2005-03-30  Nathaniel Smith  <njs@codesourcery.com>

	* tests/t_automate_toposort.at: New test.
	* tests/t_automate_ancestry_difference.at: New test.
	* tests/t_diff_first_rev.at: New test.
	* testsuite.at: Add them.
	
	* revision.cc (calculate_ancestors_from_graph): Do not keep an
	"interesting" set and return only ancestors from this set;
	instead, simply return all ancestors.  Returning a limited set of
	ancestors does not speed things up, nor reduce memory usage in
	common cases.  (The only time it would reduce memory usage is when
	examining only a small ancestor set, which the important case,
	'heads', does not; even then, erase_ancestors would need to intern
	the interesting revisions first so they got low numbers, which it
	doesn't.)
	(erase_ancestors): Adjust accordingly.
	(toposort, ancestry_difference): New functions.
	* revision.hh (toposort, ancestry_difference): Declare.
	* automate.cc (automate_toposort, automate_ancestry_difference):
	New functions.
	(automate_command): Add them.
	All functions: clarify in description whether output is sorted
	alphabetically or topologically.
	* commands.cc (automate): Synopsify them.
	* monotone.1: Add them.
	* monotone.texi (Commands): Likewise.
	(Automation): Likewise.  Also, clarify for each command whether
	its output is alphabetically or topologically sorted.
	
2005-03-29  Richard Levitte  <richard@levitte.org>

	* commands.cc (CMD(ls)): Update with the same information as
	CMD(list)

	* monotone.texi (Automation): Make the sample output verbatim

2005-03-26  Nathaniel Smith  <njs@codesourcery.com>

	* automate.cc (automate_erase_ancestors): New function.
	(automate_command): Use it.
	* commands.cc (automate): Document it.

	* tests/t_automate_erase_ancestors.at: New test.
	* testsuite.at: Add it.

	* monotone.texi (Automation, Commands): Document automate
	erase_ancestors.
	* monotone.1: Document automate erase_ancestors.

2005-03-26  Nathaniel Smith  <njs@codesourcery.com>

	* automate.cc (interface_version): Bump to 0.1.
	(automate_descendents): New function.
	(automate_command): Call it.
	* commands.cc (automate): Add it to help text.

	* tests/t_automate_descendents.at: New test.
	* testsuite.at: Add it.
	
	* monotone.texi (Automation, Commands): Document automate
	descendents.
	* monotone.1: Document automate descendents, and vars stuff.

2005-03-26  Nathaniel Smith  <njs@codesourcery.com>

	* tests/t_attr.at: No longer a bug report.
	* tests/t_rename_attr.at: New test.
	* testsuite.at: Add it.

2005-03-26  Joel Crisp  <jcrisp@s-r-s.co.uk>

	* contrib/Log2Gxl.java: New file.

2005-03-26  Nathaniel Smith  <njs@pobox.com>

	* contrib/README: New file.

2005-03-25  Nathaniel Smith  <njs@pobox.com>

	* commands.cc (user_log_file_name): Remove unused variable
	again.  Hopefully it will take this time...

2005-03-25  Nathaniel Smith  <njs@pobox.com>

	* commands.cc (user_log_file_name): Remove unused variable.

2005-03-25  Jeremy Cowgar  <jeremy@cowgar.com>

	* monotone.texi: Added a bit more documentation about MT/log
	  Updated edit_comment hook and addded delkey docs
	* commands.cc: Added delkey command
	* t_delkey_1.at: Tests delkey command on public key
	* t_delkey_2.at: Tests delkey command on public and private key
	* testsuite.at: Added above tests
	* std_hooks.lua: Transposed the MT: lines and user_log_contents,
	  user_log_contents now appears first.

2005-03-25  Jeremy Cowgar  <jeremy@cowgar.com>

	* t_setup_creates_log.at: Ensures that MT/log is created
	  on setup
	* t_checkout_creates_log.at: Ensures that MT/log is created
	  on checkout
	* t_commit_log_1.at: Ensures that:
	  1. Read and entered as the ChangeLog message
	  2. Is blanked after a successful commit
	* t_commit_log_2.at: Ensures that commit works w/o MT/log being
	  present
	* testsuite.at: Added the above tests.

2005-03-25  Matt Johnston  <matt@ucc.asn.au>

        * {unix,win32}/platform_netsync.cc, platform.hh, Makefile.am: new
        functions to disable and enable sigpipe.
        * netsync.cc, main.cc: call the functions from netsync rather than
        globally, so that sigpipe still works for piping output of commands
        such as 'log'.
        * tests/t_netsync_sigpipe.at: test it.
        * testsuite.at: add it.

2005-03-25  Matt Johnston  <matt@ucc.asn.au>

	* monotone.cc: add short options -r, -b, -k, and -m
	for --revision, --branch, --key, and --message respectively.
	* monotone.texi, monotone.1: document them
	* tests/t_short_opts.at: test them
	* testsuite.at: add it

2005-03-24  Nathaniel Smith  <njs@codesourcery.com>

	* tests/t_empty_env.at: New test.
	* testsuite.at: Add it.  Absolutify path to monotone so it will
	work.
	
	* unix/have_smart_terminal.cc (have_smart_terminal): Handle the
	case where TERM is unset or empty.

2005-03-24  Nathaniel Smith  <njs@codesourcery.com>

	* ui.hh (tick_write_nothing): New class.
	* monotone.cc (cpp_main): Enable it.

2005-03-24  Nathaniel Smith  <njs@codesourcery.com>

	* work.cc (build_deletions, build_additions): Fixup after merge.

2005-03-23  Nathaniel Smith  <njs@codesourcery.com>

	* tests/t_cat_file_by_name.at: Check for attempting to cat
	non-existent files.
	* tests/t_empty_id_completion.at: New test.
	* tests/t_empty_path.at: New test.
	* testsuite.at: Add them.
	
	* database.cc (complete): Always generate some sort of limit term,
	even a degenerate one.
	
	* app_state.cc (create_working_copy): Check for null directory.

	* work.cc (build_deletion, build_addition, build_rename): Check
	for null paths.

2005-03-23  Derek Scherger  <derek@echologic.com>

	* Makefile.am UNIX_PLATFORM_SOURCES:
	WIN32_PLATFORM_SOURCES: add have_smart_terminal.cc
	* platform.hh (have_smart_terminal): prototype
	* ui.cc (user_interface): set ticker to dot/count based on
	have_smart_terminal
	* unix/have_smart_terminal.cc: 
	* win32/have_smart_terminal.cc: new file
	
2005-03-23  Derek Scherger  <derek@echologic.com>

	* commands.cc (add): pass list of prefixed file_path's to
	build_additions
	(drop): pass list of prefixed file_path's to build_deletions
	(attr): pass attr_path as a 1 element vector to build_additions
	* work.{cc,hh} (build_addition): rename to...
	(build_additions): this, and accept a vector of paths to be added
	in a single path_rearrangement
	(build_deletion): rename to ...
	(build_deletions): this, and accept a vector of paths to be
	dropped in a single path_rearrangement
	(known_preimage_path): replace manifest and path_rearrangement
	args with a path_set to avoid extracting paths for every file
	(build_rename): adjust for change to known_preimage_path

2005-03-23  Nathaniel Smith  <njs@codesourcery.com>

	* monotone.cc (my_poptFreeContext, cpp_main): Apparently
	poptFreeContext silently changed its return type at some unknown
	time.  Hack around this.

2005-03-23  Nathaniel Smith  <njs@codesourcery.com>

	* monotone.cc (cpp_main): Remove the special code to dump before
	printing exception information, since we no longer dump to the
	screen, so it's always better to have the little status message
	saying what happened to the log buffer at the end of everything.
	* sanity.cc (dump_buffer): Give a hint on how to get debug
	information, when discarding it.
	* work.{hh,cc} (get_local_dump_path): New function.
	* app_state.cc (allow_working_copy): Use it for default
	global_sanity dump path.
	* monotone.texi (Reserved Files): Document MT/debug.
	(Network): Capitalize Bob and Alice (sorry graydon).
	Document new defaulting behavior.

2005-03-23  Nathaniel Smith  <njs@codesourcery.com>

	* work.cc, sanity.cc: Remove tabs.

2005-03-23  Nathaniel Smith  <njs@codesourcery.com>

	* monotone.texi (Network Service): Mention that monotone remembers
	your server/collection.
	(Vars): New section.
	* netsync.cc (process_hello_cmd): Touch more cleaning.
	* tests/t_merge_5.at: More commentary.
	
2005-03-23  Matt Johnston  <matt@ucc.asn.au>

	* tests/t_merge_5.at: new test for a merge which ends up with
	duplicate lines.
	* testsuite.at: add it

2005-03-22  Jeremy Cowgar  <jeremy@cowgar.com>

	* AUTHORS: Added my name
	* app_state.cc, commands.cc, lua.cc, lua.hh, monotone.texi,
	  std_hooks.lua, work.cc, work.hh: Added functionality to
	  read the MT/log file for commit logs. In this revision
	  tests are not yet complete nor is documenation complete
	  but the reading, blanking and creating of MT/log is.

2005-03-22  Nathaniel Smith  <njs@codesourcery.com>

	* vocab_terms.hh: Declare base64<var_name>.
	* database.cc (clear_var, set_var, get_vars): base64-encode
	var_names in the database.
	* monotone.texi (Internationalization): Update description of
	vars.
	* transforms.{cc,hh} ({in,ex}ternalize_var_name): Remove.
	* commands.cc (set, unset, ls_vars): Update accordingly.
	(unset): Error out if the variable doesn't exist.
	* tests/t_vars.at: Verify this works.

	* netcmd.cc (test_netcmd_functions): Properly type arguments to
	{read,write}_hello_cmd_payload.
	(write_hello_cmd_payload): Properly type arguments.
	* netcmd.hh (write_hello_cmd_payload):
	* netsync.cc (queue_hello_cmd): Adjust accordingly.
	(process_hello_cmd): More cleaning.  Also, save new server keys to
	a var, and check old server keys against the var.
	
	* tests/t_netsync_checks_server_key.at: New test.
	* testsuite.at: Add it.  Better docs for some netsync macros,
	while I'm here...
	* tests/t_netsync_absorbs.at: Add 'netsync' keyword.
	
2005-03-22  Nathaniel Smith  <njs@codesourcery.com>

	* tests/t_netsync_absorbs.at: New test.
	* testsuite.at: Add it.

	* netcmd.{cc,hh} (read_hello_cmd_payload): Properly type
	arguments.
	* netsync.cc (dispatch_payload): Adjust accordingly.  Move some
	logic into process_hello_cmd.
	(known_servers_domain): New constant.
	(process_hello_cmd): Tweak arguments appropriately.  Include logic
	formerly in dispatch_payload.  Cleanup.

	No semantic changes.
	
2005-03-21  Nathaniel Smith  <njs@codesourcery.com>

	* monotone.texi (Starting a New Project): Tweak phrasing.

2005-03-21  Nathaniel Smith  <njs@codesourcery.com>

	* commands.cc (process_netsync_client_args): If user specifies
	server/collection and there is no default, set the default.
	* tests/t_netsync_set_defaults.at: New test.
	* testsuite.at: Add it.

2005-03-21  Nathaniel Smith  <njs@codesourcery.com>

	* vocab.hh (var_key): New typedef.
	* database.{cc,hh}: Use it.  Make most var commands take it.
	* commands.cc (set, unset): Adjust accordingly.
	(default_server_key, default_collection_key): New constants.
	(process_netsync_client_args): New function.
	(push, pull, sync): Use it.

	* tests/t_netsync_defaults.at: New test.
	* testsuite.at: Add it.

2005-03-21  Matt Johnston  <matt@ucc.asn.au>

	* change_set.cc: use std::map rather than smap for 
	confirm_unique_entries_in_directories() and confirm_proper_tree()
	since they perform a lot of insert()s.

2005-03-21  Nathaniel Smith  <njs@codesourcery.com>

	* monotone.texi (list tags, list vars, set, unset): Document.
	(Internationalization): Document vars.

2005-03-21  Nathaniel Smith  <njs@codesourcery.com>

	* transforms.{hh,cc} ({in,ex}ternalize_var_{name,domain}): New
	functions.
	* vocab_terms.hh (base64<var_value>): Declare template.
	* database.hh (get_vars): Simplify API.
	* database.cc (get_vars, get_var, var_exists, set_var, clear_var):
	Implement.
	* commands.cc (set, unset): New commands.
	(ls): New "vars" subcommand.
	* tests/t_vars.at: Fix.  Un-XFAIL.
	
2005-03-21  Nathaniel Smith  <njs@codesourcery.com>

	* transforms.{cc,hh}: Remove tabs.

2005-03-20  Nathaniel Smith  <njs@codesourcery.com>

	* tests/t_vars.at: New test.
	* testsuite.at: Add it.

2005-03-20  Nathaniel Smith  <njs@codesourcery.com>

	* schema.sql (db_vars): New table.
	* database.cc (database::database): Update schema id.
	* schema_migration.cc (migrate_client_to_vars): New function.
	(migrate_monotone_schema): Use it.
	* tests/t_migrate_schema.at: Another schema, another test...
	
	* vocab_terms.hh (var_domain, var_name, var_value): New types.
	* database.hh (get_vars, get_var, var_exists, set_var, clear_var):
	Prototype new functions.
	
2005-03-20  Derek Scherger  <derek@echologic.com>

	* file_io.cc (book_keeping_file): return true only if first
	element of path is MT, allowing embedded MT elements
	(walk_tree_recursive): check relative paths for ignoreable book
	keeping files, rather than absolute paths
	(test_book_keeping_file): add fs::path tests for book keeping
	files
	* tests/t_add_intermediate_MT_path.at: un-XFAIL, fix some problems
	with commas, add tests for renames and deletes with embedded MT
	path elements.

2005-03-20  Nathaniel Smith  <njs@codesourcery.com>

	* monotone.texi: Add some missing @sc{}'s.
	* cryptopp/config.h: Use "mt-stdint.h", not <stdint.h>, for
	portability.

2005-03-19  Nathaniel Smith  <njs@codesourcery.com>

	* Makefile.am (EXTRA_DIST): Add UPGRADE and README.changesets.
	* debian/files: Auto-updated by dpkg-buildpackage.

	* This is the 0.17 release.
	
2005-03-18  Nathaniel Smith  <njs@codesourcery.com>

	* Makefile.am (MOST_SOURCES): Add package_{full_,}revision.h.
	* NEWS: Fill in date.
	* debian/copyright: Update from AUTHORS.
	* configure.ac: Bump version number to 0.17.
	* debian/changelog, monotone.spec: Update for release.
	* po/monotone.pot: Auto-updated by distcheck.

2005-03-18  Christof Petig <christof@petig-baender.de>

	* sqlite/*: Imported sqlite version 3.1.6 tree

2005-03-18  Nathaniel Smith  <njs@codesourcery.com>

	* monotone.1, commands.cc, Makefile.am: Fixup after merge.

2005-03-18  Nathaniel Smith  <njs@codesourcery.com>

	* path_component (split_path): Fix bug.
	Also, add unit tests for file.
	* unit_tests.{hh,cc}: Add path_component unit tests.
	
2005-03-18  Nathaniel Smith  <njs@codesourcery.com>

	* Makefile.am: Fixup after merge.
	
2005-03-18  Nathaniel Smith  <njs@codesourcery.com>

	* change_set.cc: Move path_component stuff to...
	* path_component.{hh,cc}: ...these new files.
	* Makefile.am: Add them.

2005-03-18  Matt Johnston  <matt@ucc.asn.au>

	* txt2c.cc: add --no-static option
	* Makefile.am, package_revision.h, package_full_revision.h:
	create revision info files as standalone .c files to speed
	compilation (mt_version.cc doesn't need to recompile each time)

2005-03-17  Derek Scherger  <derek@echologic.com>

	* INSTALL: add note about creating a ./configure script

2005-03-16  Nathaniel Smith  <njs@codesourcery.com>

	* UPGRADE: Finish, hopefully.
	* monotone.texi (db check): Be more clear about what is normally
	checked, and when 'db check' is useful.

2005-03-16  Patrick Mauritz <oxygene@studentenbude.ath.cx>

	* monotone.texi (Hook Reference): Typo.

2005-03-16  Nathaniel Smith  <njs@codesourcery.com>

	* monotone.texi: Add Derek Scherger to the copyright list.
	Various tweaks.
	(Starting a New Project): Rewrite to clarify that only Jim runs
	"setup", and explain why.
	(Network Service): Add a note that most people do use a central
	server, since people on the mailing list seem to perhaps be
	getting the wrong idea.
	(Making Changes): Expand a little on what the "." in "checkout ."
	means, since people seem to accidentally checkout stuff into real
	directories.
	(db check): Add much verbiage on the implications
	of various problems, and how to fix them.  Also clarify some
	wording.
	* NEWS: Small tweaks.
	* UPGRADE: More instructions, not done yet...
	
2005-03-15  Matt Johnston  <matt@ucc.asn.au>

	* commands.cc, monotone.texi, monotone.1: mention that agraph
          output is in VCG format.

2005-03-14  Nathaniel Smith  <njs@codesourcery.com>

	* commands.cc (cat): 'cat file REV PATH'.
	* monotone.texi: Mention it.
	* tests/t_cat_file_by_name.at: New test.
	* testsuite.at: Add it.

2005-03-11  Nathaniel Smith  <njs@codesourcery.com>

	* automate.cc (automate_heads): Remove app.initialize call.
	* revision.cc, revision.hh (calculate_arbitrary_change_set): New
	function.
	(calculate_composite_change_set): Touch more sanity checking.

	* commands.cc (update): Use it.

2005-03-10  Derek Scherger  <derek@echologic.com>

	* app_state.cc (set_restriction): adjust bad path error message
	* commands.cc (get_valid_paths): refactor into ...
	(extract_rearranged_paths): ... this
	(extract_delta_paths): ... this
	(extract_changed_paths): ... this
	(add_intermediate_paths): ... and this
	(restrict_delta_map): new function
	(calculate_restricted_change_set): new function
	(calculate_restricted_revision):
	(ls_missing):
	(revert): rework using new valid path functions
	(do_diff): adjust --revision variants to work with restrictions
	* tests/t_diff_restrict.at: un-XFAIL

2005-03-09  Jon Bright <jon@siliconcircus.com>
	* win32/monotone.iss: Install the many-files version of the
	docs, install the figures, create a start-menu icon for the
	docs.
	* Makefile.am: Make docs generation work with MinGW

2005-03-09  Jon Bright <jon@siliconcircus.com>
	* win32/monotone.iss: Monotone -> monotone

2005-03-09  Jon Bright <jon@siliconcircus.com>
	* win32/monotone.iss: Added an Inno Setup script for 
	generating a Windows installer.  Inno Setup is GPLed, see
	http://www.jrsoftware.org for download

2005-03-09  Jon Bright <jon@siliconcircus.com>
	* t_diff_binary.at: binary.bz.b64 -> binary.gz.b64

2005-03-08  Derek Scherger  <derek@echologic.com>

	* Makefile.am: adjust for fsck rename
	* commands.cc (db fsck): rename to db check and add short help;
	adjust for fsck file renames
	* database.{cc,hh}: minor alignment adjustments
	(get_statistic): remove redundant method
	(info): use count in place of get_statistic
	(count): return unsigned long instead of int
	(get_keys): new method
	(get_public_keys): new method
	(get_private_keys): rewrite using get_keys
	(get_certs): new method to get all certs in database from
	specified table
	(get_revision_certs): ditto
	* fsck.{cc,hh}: rename to...
	* database_check.{cc,hh}: ...this; add key, cert and sane revision
	history checking
	* monotone.1: document db dump/load/check commands
	* monotone.texi: document db check command
	* tests/t_fsck.at: rename to...
	* tests/t_database_check.at: ...this; and add tests for key and
	cert problems
	* testsuite.at: account for new test name

2005-03-08  Nathaniel Smith  <njs@codesourcery.com>

	* ChangeLog: Insert some missing newlines.
	* NEWS: Note file format changes.
	* file_io.cc (tilde_expand): Clarify error message.

2005-03-08  Nathaniel Smith  <njs@codesourcery.com>

	* keys.{cc,hh} (require_password): Simplify interface, do more
	work.
	* rcs_import.cc (import_cvs_repo): Update accordingly.
	* commands.cc (server): Likewise.
	* revision.cc (build_changesets_from_existing_revs) 
	(build_changesets_from_manifest_ancestry): Require passphrase
	early.

2005-03-08  Nathaniel Smith  <njs@codesourcery.com>

	* NEWS, INSTALL, README.changesets: Update in preparation for
	0.17.
	* UPGRADE: New file.
	
	* tests/t_diff_restrict.at: Oops.  XFAIL it.
	
2005-03-08  Jon Bright  <jon@siliconcircus.com>
	
	* win32/process.cc (process_spawn): Escape the parameters,
	surround them with quotes before adding them to the consolidated
	command line string
	* mkstemp.cc (monotone_mkstemp): Now takes a std::string&, and
	returns the *native* form of the path in this.
	* mkstemp.hh: Now always use monotone_mkstemp
	(monotone_mkstemp): Update prototype
	* lua.cc (monotone_mkstemp_for_lua): Use new-style 
	monotone_mkstemp

2005-03-08  Jon Bright  <jon@siliconcircus.com>
	
	* win32/read_password.cc (read_password): Now correctly hides 
	password when run in a Windows console.  Does at least enough in
	a MinGW rxvt console to make sure that you can't see the password.
	* win32/process.cc: Change indentation.
	(process_spawn): Log commands executed, as for unix process.cc

2005-03-07  Nathaniel Smith  <njs@codesourcery.com>

	* tests/t_diff_restrict.at: New test.
	* testsuite.at: Add it.

2005-03-05  Nathaniel Smith  <njs@codesourcery.com>

	* netsync.cc (encountered_error, error): New variable and method.
	(session::session): Initialize encountered_error.
	(write_netcmd_and_try_flush, read_some, write_some): Check it.
	(queue_error_cmd): Consider it like sending a goodbye.
	(process_error_cmd): Throw an exception instead of considering it
	a goodbye.
	(process_data_cmd): Call error() if epochs don't match.
	* tests/t_epoch.at, tests/t_epoch_server.at: More minor tweaks.
	Expect failed pulls to exit with status 0.  This isn't really
	correct, but looks complicated to fix...

2005-03-05  Nathaniel Smith  <njs@codesourcery.com>

	* testsuite.at (NETSYNC_SERVE_N_START): New macro.
	* tests/t_epoch_server.at: Misc. fixes.

	* netsync.cc (session::session): Don't open valve yet.
	(maybe_note_epochs_finished): New method to open
	valve.
	(process_done_cmd, process_data_cmd): Call it.
	(rebuild_merkle_trees): Actually calculate hashes for epoch merkle
	trees.  Also, only include epochs that meet the branch mask.
	(session): Remove unused id_to_epoch map.
	
2005-03-05  Nathaniel Smith  <njs@codesourcery.com>

	* netcmd.cc (read_netcmd_item_type): Handle epoch_item.
	(test_netcmd_functions): Update for new confirm_cmd_payload
	format.
	* netsync.cc (process_confirm_cmd): Cut and paste error.

2005-03-05  Nathaniel Smith  <njs@codesourcery.com>

	* constants.{cc,hh}: Add new epochlen, epochlen_bytes constants.
	* vocab_terms.hh, vocab.hh: Add new epoch_data type.  Add predeclarations
	for it.
	* commands.cc (ls_epochs):
	* revision.cc (
	* database.hh:
	* database.cc: Update for epoch_data.  Add get_epoch, epoch_exists
	methods.
	* epoch.{cc,hh}: New files.
	* netsync.cc: Actually implement epochs-via-merkle code.

2005-03-04  Nathaniel Smith  <njs@codesourcery.com>

	* schema.sql (branch_epochs): Add 'hash' field.
	* schema_migration.cc: Fixup for.
	* database.cc (database): Change schemas.
	* tests/t_migrate_schema.at: Replace epoch db test case with one
	with new schema.

2005-03-03  Nathaniel Smith  <njs@codesourcery.com>

	* netsync.cc (session::id_to_epoch): New variable.
	(session::session): Create refinement and requested item tables
	for epochs.
	(rebuild_merkle_trees): Fill epoch merkle tree and id_to_epoch
	table.

	* netsync.cc (queue_confirm_cmd, process_confirm_cmd) 
	(dispatch_payload, rebuild_merkle_trees): 
	* netcmd.hh:
	* netcmd.cc (read_confirm_cmd_payload, write_confirm_cmd_payload):
	Remove epochs.

2005-02-27  Nathaniel Smith  <njs@codesourcery.com>

	* constants.cc:
	* revision.cc:
	* testsuite.at: 
	* commands.cc:
	* ChangeLog: Fixup after merge.

2005-02-27  Nathaniel Smith  <njs@codesourcery.com>

	* merkle_tree.hh (netcmd_item_type): Add epoch_item.
	* merkle_tree.cc (netcmd_item_type_to_string): Handle epoch_item.

	* packet.hh, packet.cc (struct packet_db_valve): New class.
	* netsync.cc (session): Use a valved writer.

2005-02-26  Nathaniel Smith  <njs@codesourcery.com>

	* merkle_tree.hh: Fix comment.
	Remove prototypes for non-existing functions.

2005-02-26  Nathaniel Smith  <njs@codesourcery.com>

	* tests/t_epoch_unidirectional.at: New test.
	* testsuite.at: Add it.

2005-02-26  Nathaniel Smith  <njs@codesourcery.com>

	* tests/t_epoch.at: Even more paranoid.
	* tests/t_epoch_server.at: New test.
	* testsuite.at: Add it.
	
2005-02-21  Nathaniel Smith  <njs@codesourcery.com>

	* tests/t_epoch.at: Check that netsync only sends relevant
	epochs, and be a little more paranoid.

2005-02-19  Nathaniel Smith  <njs@codesourcery.com>

	* revision.cc (struct anc_graph): Fixup after merge.

2005-02-18  graydon hoare  <graydon@pobox.com>

	* database.cc (set_epoch): Fix SQL.
	* monotone.texi (Rebuilding ancestry): Reword a bit.
	* netcmd.{cc,hh} 
	({read,write}_hello_cmd_payload): Transfer server key with hello.
	({read,write}_confirm_cmd_payload): Transfer epoch list with confirm.
	* netsync.cc: Adapt to changes in netcmd.
	(rebuild_merkle_trees): Set nonexistent epochs to zero before sync.
	* revision.cc (anc_graph): Randomize epochs on rebuild.
	* tests/t_epoch.at: Fix up to test slightly new semantics.

2005-02-07  Nathaniel Smith  <njs@codesourcery.com>

	* monotone.1: Add more db commands.
	* monotone.texi: Document db rebuild.  Add section on rebuilding
	ancestry and epochs.

2005-02-06  graydon hoare  <graydon@pobox.com>

	* commands.cc (db): Add epoch commands.
	(list): Likewise.
	Also remove some unneeded transaction guards.
	* database.{cc,hh} (get_epochs): New function.
	(set_epoch): Likewise.
	(clear_epoch): Likewise.
	Also remove all persistent merkle trie stuff.
	* schema.sql: Add epochs, remove tries.
	* schema_migration.cc: Update.
	* tests/t_epoch.at: New test.
	* tests/t_migrate_schema.at: Update.
	* testsuite.at: Add some new helpers, call t_epoch.at.
	* vocab.hh (epoch_id): Define.
	* vocab_terms.hh (epoch): Define.

2005-02-05  Nathaniel Smith  <njs@codesourcery.com>

	* merkle_tree.hh: Remove mcert_item and fcert_item, rename
	rcert_item to cert_item, renumber to remove gaps left.
	* merkle_tree.cc (netcmd_item_type_to_string):
	* netcmd.cc (read_netcmd_item_type): 
	* netsync.cc: Adjust accordingly.
	
2005-02-05  Nathaniel Smith  <njs@codesourcery.com>

	* constants.cc (constants): Bump netsync protocol version.

2005-03-07  Nathaniel Smith  <njs@codesourcery.com>

	* lua.cc (monotone_spawn_for_lua): Minimal change to get arguments
	in right order.  Still needs hygienic cleanups...
	* tests/t_can_execute.at: Run 'cp' instead of 'touch', because cp
	will actually notice if we pass arguments out of order.
	* testsuite.at: Remove mysterious blank line.
	
2005-03-07  Nathaniel Smith  <njs@codesourcery.com>

	* unix/process.cc (process_spawn): Log command line before
	executing.

2005-03-07  Nathaniel Smith  <njs@codesourcery.com>

	* revision.cc (kill_redundant_edges): Rename back to...
	(kluge_for_3_ancestor_nodes): ...this.  Go back to only cleaning
	up parents of 3+ parent nodes.
	(analyze_manifest_changes): Take a third argument, of files whose
	ancestry needs splitting.
	(construct_revision_from_ancestry): Make more more complex, in
	order to properly track file identity in merges.

2005-03-05  Nathaniel Smith  <njs@codesourcery.com>

	* revision.cc (check_sane_history): Typo.
	
2005-03-05  Nathaniel Smith  <njs@codesourcery.com>

	* revision.hh (check_sane_history): Take an app_state instead of a
	database as an argument.
	* database.cc: Pass an app_state instead of a database as its
	argument. 
	* revision.cc (check_sane_history): Update accordingly.  Add a new
	check for merges, that they are creating consistent changesets
	(even when the common ancestor is outside of the usual
	paranoia-checking search depth).

2005-03-05  Nathaniel Smith  <njs@codesourcery.com>

	* revision.cc (kluge_for_3_ancestor_nodes): Rename to...
	(kill_redundant_edges): ...this.  Kill all redundant edges, not
	just ones on nodes with 3+ parents.  Also, make it actually work.
	
2005-03-05  Nathaniel Smith  <njs@codesourcery.com>

	* revision.cc (kluge_for_3_ancestor_nodes): New method.
	(rebuild_ancestry): Call it.

2005-03-03  Nathaniel Smith  <njs@codesourcery.com>

	* revision.cc (check_sane_history): Print a warning to let the
	user know why things like 'pull' can take so long.
	* netsync.cc: Remove a few tabs.

2005-03-04  Jon Bright  <jon@siliconcircus.com>
	
	* win32/process.cc (process_spawn): Now takes 
	const char * const argv[]
	* unix/process.cc (process_spawn): Ditto.  Cast for call to
	execvp
	(existsonpath): Initialise args in a const way

2005-03-04  Jon Bright  <jon@siliconcircus.com>
	
	* win32/process.cc (process_spawn): Now takes 
	char * const argv[]
	* platform.hh (process_spawn): Ditto
	* unix/process.cc (process_spawn): Ditto
	* lua.cc (monotone_spawn_for_lua): Remove debug code
	* General: Beginning to hate C++'s const rules

2005-03-04  Jon Bright  <jon@siliconcircus.com>
	
	* win32/process.cc (process_spawn): Now takes 
	const char * const *
	* platform.hh (process_spawn): Ditto
	* unix/process.cc (process_spawn): Ditto
	* General: Sorry about all these commits, I'm syncing back and
	forth between Linux and Win32

2005-03-04  Jon Bright  <jon@siliconcircus.com>
	
	* win32/process.cc (process_spawn): Now takes char * const *
	* platform.hh (process_spawn): Ditto
	* unix/process.cc (process_spawn): Ditto
	(existsonpath): argv now const char*[]

2005-03-04  Jon Bright  <jon@siliconcircus.com>
	
	* win32/process.cc: Added forgotten file
	* unix/process.cc: Include stat.h, (process_*) fix compilation
	errors

2005-03-04  Jon Bright  <jon@siliconcircus.com>
	
	* unix/process.cc: Added forgotten file

2005-03-03  Jon Bright  <jon@siliconcircus.com>
	
	* lposix.c: Deleted
	* win32/process.cc: Created, added Win32 versions of functions
	existsonpath, make_executable, process_spawn, process_wait,
	process_kill, process_sleep
	* unix/process.cc: Ditto, for the Unix versions.
	* lua.cc: Add LUA wrappers for the above functions, register
	them with LUA
	* std_hooks.lua (execute, attr_functions->execute, 
	program_exists_in_path): Use the new functions instead of posix
	functions
	* t_can_execute.at (touchhook.lua): Ditto

2005-03-01  Derek Scherger  <derek@echologic.com>

	* app_state.cc (set_restriction): actually ignore ignored files
	rather than trying to validate them

2005-03-01  Derek Scherger  <derek@echologic.com>

	* tests/t_diff_binary.at: new test (bug report)
	* tests/t_command_completion.at: new test
	* tests/t_merge_rename_file_and_rename_dir.at: new test
	* testsuite.at: include new tests
	
2005-02-28  Richard Levitte  <richard@levitte.org>

	* Makefile.am (BUILT_SOURCES_CLEAN): Moved mt-stding.h from here...
	(DISTCLEANFILES): ... to here.  Since mt-stding.h is created by
	config.status, it should only be removed by the distclean target.

2005-02-28  Matt Johnston  <matt@ucc.asn.au>

	* std_hooks.lua: posix.iswin32() == 1, rather than plain boolean
	comparison (0 doesn't compare as false in lua it seems).

2005-02-27  Jon Bright  <jon@siliconcircus.com>
	
	* lposix.c (win32 Pspawn): Search the path
	(win32 Pexistsonpath): Added.  'which' isn't easily available,
	and not available at all from a normal Win32 command shell
	(Piswin32): Added a function for both Unix and Win32 to detect
	if running on Windows
	* std_hooks.lua (program_exists_in_path): Now calls 
	posix.iswin32.  If win32, calls posix.existsonpath, otherwise
	calls which as it always did.

2005-02-27  Jon Bright  <jon@siliconcircus.com>
	
	* lposix.c (win32 Pspawn): Remove dumb strlen bug resulting in
	AVs on commit.

2005-02-27  Jon Bright  <jon@siliconcircus.com>
	
	* t_can_execute.at: Test to see if hooks can execute things
	* testsuite.at: Add t_can_execute

2005-02-27  Jon Bright  <jon@siliconcircus.com>
	
	* lposix.c (win32 Pspawn): Ensure the command string is always
	NUL-terminated.  Also, allocate enough memory for the quotes
	around the command string.

2005-02-27  Jon Bright  <jon@siliconcircus.com>
	
	* xdelta.cc (unittests): Define BOOST_STDC_NO_NAMESPACE, needed
	to compile with the latest MinGW which uses gcc 3.4.2
	* vocab.cc (verify(local_path)): Catch fs::filesystem_error too
	and rethrow this as an informative_failure, thereby fixing the
	Win32 unit tests without disabling anything
	* idna/toutf8.c (stringprep_convert): Fix a potential segfault
	when memory allocation fails.  Potentially security-relevant.
	* tests/t_i18n_file.at: Add a SET_FUNNY_FILENAME macro, which 
	gets a platform-appropriate funny filename (with/without 
	colon).  
	Change references to utf8 to utf-8, iso88591 to iso-8859-1, and
	eucjp to euc-jp, on the grounds that MinGW's iconv knows all
	of the latter and none of the former, but Linux iconv knows all
	of them.  Test now passes one Win32.  I'm presuming we weren't
	deliberately using non-standard names for charsets here.
	* tests/t_i18n_changelog.at: Same charset name changes.
	* tests/t_dump_load.at: Canonicalise dump before loading it
	* tests/t_load_into_existing.at: Ditto
	* tests/t_fmerge.at: Canonicalise fmerge output
	* tests/t_merge_normalization_edge_case.at: Ditto
	* tests/t_unidiff.at: Canonicalise diff output
	* tests/t_largish_file.at: Instead of using dd, which MinGW
	doesn't have, I've generated the file with dd on a nearby Linux
	box, then gziped and b64ed it, and the test case now generates
	it with UNGZB64
	* testsuite.at: Add a comment every 10 tests with the test
	number.  Useful if you're trying to locate which test number
	you're trying to run and only have the filename.  If people 
	hate this, though, please do delete.
	(UNB64_COMMAND) Do special handling for Win32 to avoid
	having to canonicalise the file.
	(UNGZ_COMMAND) Canonicalise the file after ungzipping it.
	* lposix.c: (Pfork, Pexec) Removed, on the grounds that we only
	really want to support fork+exec as a single operation.  fork()
	without exec() could be risky with a child process also having
	our sqlite handles, etc.  exec() could be risky since we 
	wouldn't be exiting gracefully, just dying in the middle of a
	hook.
	(Pspawn) Implemented for both Win32 and Unix.  Does fork/exec
	for Unix, CreateProcess for Win32.  Returns -1 on error, pid on
	success in both cases.
	(Pwait, Pkill, Psleep) Implemented for Win32.  Note that pid is
	not optional for Pwait on Win32.
	* std_hooks.lua: (execute) Now uses spawn()

2005-02-25  Jon Bright  <jon@siliconcircus.com>
	
	* ChangeLog: Add all my previous changes.
	* tests/t_add_owndb.at: Add test for trying to add the db to
	itself.
	* testsuite.at: Call it
	* tests/t_automate_heads.at: Canonicalise stdout output.
	* tests/t_automate_version.at: Use arithmetic comparison against
	wc output instead of string comparison, to avoid problems with
	MinGW's wc, which outputs with initial space-padding
	* tests/t_change_empty_file.at: Canonicalise stdout output 
	and compare manually instead of letting autotest check it
	* tests/t_fmerge_normalize.at: Canonicalise stdout output.
	* tests/t_netsync_single.at: Use NETSYNC_KILLHARD instead of 
	killall, as for the NETSYNC functions in testsuite.at

2005-02-27  Matt Johnston  <matt@ucc.asn.au>

        * main.cc: ignore SIGPIPE so that monotone won't be killed
        unexpectedly upon remote disconnection for netsync

2005-02-27  Nathaniel Smith  <njs@codesourcery.com>

	* idna/idn-int.h: Oops, really add this time.

2005-02-27  Nathaniel Smith  <njs@codesourcery.com>

	* AUTHORS: Add Corey Halpin.
	
	* idna/idn-int.h: New file (don't generate from configure anymore,
	but just ship).
	* configure.ac: Don't generate idna/idn-int.h.  Do generate
	mt-stdint.h.
	* Makefile.am: Adjust for idna/idn-int.h and mt-stdint.h.
	* acinclude.m4: Remove AX_CREATE_STDINT_H, ACX_PTHREAD,
	AC_COMPILE_CHECK_SIZEOF (let aclocal pick them up from m4/
	instead).
	* m4/ax_create_stdint_h.m4:
	* m4/acx_pthread.m4: Update from http://autoconf-archive.cryp.to/
	
	* numeric_vocab.hh: Instead of dancing around which header to
	include, include mt-stdint.h.
	
	* app_state.cc (restriction_includes, set_restriction): Move
	global static 'dot' into these functions, because file_path
	depends on global book_keeping_dir being initialized already, and
	there is no guaranteed order of initialization of C++ statics.
	(Bug reported by Matt Johnston.)
	
2005-02-27  Corey Halpin  <chalpin@cs.wisc.edu>

	* numeric_vocab.hh: Try both stdint.h and inttypes.h.
	* main.cc: OpenBSD has Unix signals too.

2005-02-26  Derek Scherger  <derek@echologic.com>

	* file_io.cc (absolutify): normalize fs::path to remove ..'s
	* tests/t_db_with_dots.at: ensure database path in MT/options
	doesn't contain ..'s

2005-02-25  Jon Bright  <jon@siliconcircus.com>
	
	* ChangeLog: Add all my previous changes.
	* tests/t_add_owndb.at: Add test for trying to add the db to
	itself.
	* testsuite.at: Call it
	* tests/t_automate_heads.at: Canonicalise stdout output.
	* tests/t_automate_version.at: Use arithmetic comparison against
	wc output instead of string comparison, to avoid problems with
	MinGW's wc, which outputs with initial space-padding
	* tests/t_change_empty_file.at: Canonicalise stdout output 
	and compare manually instead of letting autotest check it
	* tests/t_fmerge_normalize.at: Canonicalise stdout output.
	* tests/t_netsync_single.at: Use NETSYNC_KILLHARD instead of 
	killall, as for the NETSYNC functions in testsuite.at

2005-02-25  Nathaniel Smith  <njs@codesourcery.com>

	* vocab.cc (test_file_path_verification): Re-enable some tests
	disabled by Jon Bright, following discussion on IRC concluding
	that they were catching a real bug.

2005-02-24  Nathaniel Smith  <njs@codesourcery.com>

	* tests/t_add_dot.at: Run "add ." in a subdirectory, so as not to
	add the test database.  (Reported by Jon Bright.)

	* AUTHORS: Fix gettext.h copyright note, to not be in the middle
	of libidn copyright note.
	Add Jon Bright.

2005-02-24  Jon Bright  <jon@siliconcircus.com>

	* app_state.cc (prefix): Use string() instead of 
	native_directory_string().  For Unix, these should be equivalent.
	For Win32, I believe string()'s correct (since we compare 
	everywhere against normalized paths with / characters, but 
	native_directory_string produces paths with \ characters on Win32.
	* rcs_file.cc (file_source): Map the map, not the mapping.
	* tests/t_i18n_file.at: Remove colon from filename with symbols.
	I need to return to this and add a proper test for Win32, so we
	only use the colon on non-Win32.
	* testsuite.at: Add a CANONICALISE function, which does nothing
	on Unix and strips out carriage returns from files on Win32.  This
	is useful for being able to compare Monotone's stdout output to
	files on disk.  Add NETSYNC_KILL and NETSYNC_KILLHARD functions,
	to deal with MinGW not having killall (Unix still uses killall,
	though).
	* tests/t_import.at: Add CANONICALISE calls before comparing
	stdout output.
	* tests/t_netsync.at: Likewise
	* tests/t_netsync_single.at: Likewise
	* tests/t_scan.at: Likewise
	* tests/t_versions.at: Likewise
	* tests/t_ls_missing.at: Likewise.  Also, generate missingfoo and
	missingbar files with expected output from ls missing for these
	files being missing and compare against those.

2005-02-24  Derek Scherger  <derek@echologic.com>

	* app_state.{cc,hh} (add_restriction): rename to ...
	(set_restriction) this; and add path validation
	* commands.cc (get_valid_paths): new function
	(get_path_rearrangement) remove restricted include/exclude variant
	(calculate_restricted_revision) get valid paths and use to set up
	restriction
	(status, ls_unknown, commit, do_diff) pass args to
	calculate_restricted_revision to valid restriction paths
	(ls_missing, revert) get valid paths and use to set up restriction
	* tests/t_checkout_options.at: remove bug report priority (it's
	fixed!)
	* tests/t_diff_added_file.at: add --revision options to diff
	* tests/t_restrictions.at: remove invalid paths from ls unknown
	and ls ignored
	* tests/t_restrictions_warn_on_unknown.at: un-XFAIL
	
2005-02-23  Derek Scherger  <derek@echologic.com>

	* commands.cc (ls_missing): replace duplicated code with call to
	calculate_base_revision

2005-02-23  Jon Bright  <jon@siliconcircus.com>
	
	* vocab.cc (test_file_path_verification): Disable foo//nonsense
	test for Win32, add tests for UNC paths.  This was the only
	failing unit test on Win32.

2005-02-23  Jon Bright  <jon@siliconcircus.com>

	* txt2c.cc (main): Don't claim the file was generated from 
	--strip-trailing if that option's used.

2005-02-23  Jon Bright  <jon@siliconcircus.com>

	* app_state.cc: Add include of io.h for Win32, for chdir()
	* file_io.cc (get_homedir): Correct assertion (remove bracket)
	* lua/lposix.c, lua/modemuncher.c: Remove all references to
	functions and modes that don't exist on Win32.
	* monotone.cc: Include libintl.h on Win32
	
2005-02-21  Nathaniel Smith  <njs@codesourcery.com>

	* file_io.cc (get_homedir): Add more comments and logging to Win32
	version.  Also, only check HOME under Cygwin/MinGW.

2005-02-21  Derek Scherger  <derek@echologic.com>

	* Makefile.am: merge fixup
	
2005-02-21  Derek Scherger  <derek@echologic.com>

	* Makefile.am: add fsck.{cc,hh}
	* commands.cc(check_db): move to ...
	* fsck.{cc,hh}: here and do lots more checking
	* database.{cc,hh}(get_ids): new method
	(get_file_ids,get_manifest_ids,get_revision_ids): more new methods
	* tests/t_fsck.at: new test
	* testsuite.at: call it
	
2005-02-21  Nathaniel Smith  <njs@codesourcery.com>

	* commands.cc (commit): Simplify chatter.

2005-02-21  Nathaniel Smith  <njs@codesourcery.com>

	* file_io.cc (get_homedir): Check more environment variables in
	Win32 version.

2005-02-21  Nathaniel Smith  <njs@codesourcery.com>

	* file_io.cc: Remove tabs.

2005-02-21  Nathaniel Smith  <njs@codesourcery.com>

	* smap.hh (smap): Remove leading underscores, add comments.

2005-02-20  Nathaniel Smith  <njs@codesourcery.com>

	* std_hooks.lua (merge2, merge3): Check for DISPLAY before
	invoking gvim.

2005-02-20  Julio M. Merino Vidal  <jmmv@menta.net>

	* ChangeLog: Use tabs for indentation rather than spaces.  Drop
	trailing whitespace.  While here, fix a date by adding zeros before
	the month and the day number.

2005-02-20  Julio M. Merino Vidal  <jmmv@menta.net>

	* gettext.h: Add file.
	* AUTHORS: Mention that it comes from the GNU Gettext package.
	* Makefile.am: Distribute it.
	* sanity.hh: Use gettext.h rather than libintl.h so that --disable-nls
	works.  Also improves portability, according to the GNU Gettext
	manual.

2005-02-19  Derek Scherger  <derek@echologic.com>

	* automate.cc (automate_heads): remove bogus call to 
	app.allow_working_copy() which is called in cpp_main
	* database.cc (check_sqlite_format_version): don't check database
	version when "file" is really a directory; add filename to error
	message
	(sql): check for empty database early, even though this seems
	impossible as absolutify changes "" into path to working dir;
	convert to use N-style assertions; add check to ensure "file" is
	not really a directory
	* tests/t_db_missing.at: new test for above problems
	* testsuite.at: call it

2005-02-19  Nathaniel Smith  <njs@codesourcery.com>

	* tests/t_add_intermediate_MT_path.at: Tighten up.

	* tests/t_merge_3.at: New test.
	* tests/t_merge_4.at: Likewise.
	* testsuite.at: Add them.

2005-02-19  Ole Dalgaard  <josua+monotone@giraffen.dk>

	* configure.ac: Check for 64-bit versions of Boost static
	libraries.

2005-02-18  Julio M. Merino Vidal  <jmmv@menta.net>

	* INSTALL:
	* configure.ac: Improve Boost detection by trying several possible
	library suffixes before aborting.

2005-02-18  graydon hoare  <graydon@pobox.com>

	* change_set.cc
	(apply_change_set): Avoid fast path when there are adds.
	(apply_path_rearrangement): Likewise.

2005-02-18  graydon hoare  <graydon@pobox.com>

	* automate.cc (automate_heads): Fix initialize() call.
	* change_set.{cc,hh}
	(apply_path_rearrangement): Add quick version.
	* revision.cc
	(check_sane_history): Use quick version of apply_change_set.
	* work.cc
	(build_addition): Use quick version of apply_path_rearrangement.
	(known_preimage_path): Likewise.
	* testsuite.at: Fix definitions of _ROOT_DIR, add --norc some
	places.
	* AUTHORS: Mention Daniel.

2005-02-18  Daniel Berlin  <dberlin@dberlin.org>

	* xdelta.cc (compute_delta_insns): Correct 1-byte-source bug.

2005-02-18  graydon hoare  <graydon@pobox.com>

	* Makefile.am (MOST_SOURCES): Add smap.hh.

2005-02-18  graydon hoare  <graydon@pobox.com>

	* basic_io.{cc,hh}: Inline some stuff.
	* change_set.cc: Use smap various places, reduce to 32-bit tids.
	* commands.cc: Use shared_ptr<change_set> everywhere.
	* netsync.cc: Likewise.
	* rcs_import.cc: Likewise.
	* revision.{cc,hh}: Likewise.
	* smap.hh: New file.

2005-02-18  Julio M. Merino Vidal  <jmmv@menta.net>

	* INSTALL:
	* configure.ac: Improve Boost detection by trying several possible
	library suffixes before aborting.

2005-02-17  Derek Scherger  <derek@echologic.com>

	* tests/t_add_intermediate_MT_path.at: new test
	* testsuite.at: call it

2005-02-17  Julio M. Merino Vidal  <jmmv@menta.net>

	* testsuite.at:
	* tests/t_change_empty_file.at: Verify that modifying an empty file
	creates a patch revision rather than an add/delete sequence.  The
	incorrect behavior was reported in bug #9964.

2005-02-17  Derek Scherger  <derek@echologic.com>

	* app_state.{cc,hh} (app_state): initialize search root
	(initialize): boolean signature variant renamed to ...
	(allow_working_copy): this; add explicit search root; move
	requirement for working copy to ...
	(require_working_copy): this new method
	(initialize): string signature variant renamed to ...
	(create_working_copy): this
	(set_root): new method
	* commands.cc: remove app.initialize(false) calls; replace
	app.initialize(true) with app.require_working_copy(); replace
	app.initialize(dir) with app.create_working_copy(dir)
	(checkout): ensure revision is member of specified branch
	* file_io.{cc,hh} (find_working_copy): stop search at --root if
	specified
	* monotone.cc (OPT_ROOT): new option
	(cpp_main): call app.allow_working_copy() before executing
	commands to always read default options
	* monotone.1: add --root option
	* monotone.texi: add --root option
	* tests/t_checkout_noop_on_fail.at: un-XFAIL
	* tests/t_checkout_options.at: un-XFAIL, add check for specified
	revision not in specified branch
	* testsuite.at: add --root option to MONOTONE to prevent searching
	above test dir
	* vocab.cc: remove redundant forward declaration

2005-02-16  Derek Scherger  <derek@echologic.com>

	* commands.cc (revert): don't rewrite unchanged files
	* tests/t_revert_unchanged.at: new test
	* testsuite.at: call it

2005-02-12  Derek Scherger  <derek@echologic.com>

	* database.cc (sqlite3_unpack_fn): new function for viewing
	base64, gzipped data
	(install_functions): install it
	(rehash): remove unused obsolete fcerts ticker

2005-02-17  Nathaniel Smith  <njs@codesourcery.com>

	* debian/changelog: s/graydon@mogo/graydon@pobox.com/, to make
	lintian happy.
	* debian/rules (config.status): Remove --with-bundled-adns.
	* debian/control (Build-Depends): Don't Build-Depend on libpopt,
	only libpopt-dev.
	* .mt-attrs (debian/control): Make executable.

2005-02-17  Nathaniel Smith  <njs@codesourcery.com>

	* tests/t_undo_update.at: Stupid typo.
	* tests/t_largish_file.at: New test.
	* testsuite.at: Add it.

	* commands.cc (push, pull, sync): Remove misleading "..." from
	help text.

2005-02-16  Julio M. Merino Vidal  <jmmv@menta.net>

	* Makefile.am: Append $(BOOST_SUFFIX) to -lboost_unit_test_framework
	to fix 'make check' on systems where boost libraries can only be
	found by passing the exact suffix as part of the name.

2005-02-16  Julio M. Merino Vidal  <jmmv@menta.net>

	* monotone.texi: Fix a typo (hexidecimal to hexadecimal).  Also
	change an example command to append stuff to ~/.monotonerc, instead
	of completely destroying the possibily existing file.  Addresses
	bug #11136.

2005-02-16  Julio M. Merino Vidal  <jmmv@menta.net>

	* cryptopp/config.h: Use uint{8,16,32,64}_t as size types instead of
	trying to match them to unsigned char/int/long/long long respectively.
	Should fix build on FreeBSD/sparc64, as seen in bug #10203.

2005-02-16  Julio M. Merino Vidal  <jmmv@menta.net>

	* INSTALL:
	* Makefile.am:
	* configure.ac: Add the --disable-large-file option to manually
	disable large file support from the builtin sqlite (compatibility
	with old systems and FAT).  Addresses bug #8380.

2005-02-16  Nathaniel Smith  <njs@codesourcery.com>

	* tests/t_undo_update.at: New todo.
	* testsuite.at: Add it.

2005-02-15  Nathaniel Smith  <njs@codesourcery.com>

	* monotone.1: Add cursory note about "automate".
	* monotone.texi: Synchronize with manpage.

2005-02-15  Nathaniel Smith  <njs@codesourcery.com>

	* automate.cc: Add "Error conditions" to the standard comment
	sections.

	* monotone.texi (Scripting): New section.
	(Automation): New section.

	* tests/t_automate_heads.at: Test behavior with nonexistent
	branch.

2005-02-14  Nathaniel Smith  <njs@codesourcery.com>

	* tests/t_merge_normalization_edge_case.at: New test.
	* testsuite.at: Add it.

	* diff_patch.cc (normalize_extents): Soften the warning message
	now that we have one test case.

2005-02-14  Matthew A. Nicholson  <mnicholson@digium.com>

	* std_hooks.lua: Add vimdiff merge hooks.

2005-02-14  Nathaniel Smith  <njs@codesourcery.com>

	* std_hooks.lua: Remove tabs.

2005-02-14  Nathaniel Smith  <njs@codesourcery.com>

	* tests/t_automate_heads.at: New test.
	* tests/t_automate_version.at: New test.
	* testsuite.at: Add then.

	* commands.cc (automate): Fix documentation string.
	* automate.cc: Much more structured documentation comments.

2005-02-13  Nathaniel Smith  <njs@codesourcery.com>

	* automate.{cc,hh}: New files.
	* commands.cc: New command "automate".

2005-02-13  Nathaniel Smith  <njs@codesourcery.com>

	* monotone.texi (Creating a Database): Fix typo, clarify
	conventions for database management following question on mailing
	list.

2005-02-12  graydon hoare  <graydon@pobox.com>

	* change_set.{cc,hh}: Correct code to pass newly-added unit tests.

2005-02-10  Derek Scherger  <derek@echologic.com>

	* monotone.1: update for restrictions
	* monotone.texi: sync with manpage

2005-02-09  Derek Scherger  <derek@echologic.com>

	* cert.cc (cert_revision_testresult): allow pass/fail testresult
	values
	* commands.cc (testresult): likewise
	* commands.cc (do_diff): disallow restriction of non-working copy
	diffs
	* monotone.texi: update for restrictions

2005-02-08  graydon hoare  <graydon@pobox.com>

	* database.cc (version_cache::set): Fix bad expiry logic.

2005-02-08  Nathaniel Smith  <njs@codesourcery.com>

	* change_set.cc (check_sane): Null sources are only valid for
	adds.

2005-02-07  Nathaniel Smith  <njs@codesourcery.com>

	* database.cc (struct version_cache): Fix invariant in cache
	clearing logic.

2005-02-06  Nathaniel Smith  <njs@codesourcery.com>

	* change_set.cc: Add a few more invariants; add lots and lots of
	unit tests.

2005-02-06  graydon hoare  <graydon@pobox.com>

	* change_set.cc: Use hash_map in a few places.
	(confirm_unique_entries_in_directories): Fix invariants.
	* constants.{cc,hh} (db_version_cache_sz): New constant.
	* database.cc (version_cache): New structure.
	(get_version): Use it.
	* interner.hh: Rewrite to use hash_map and vector.
	* tests/t_no_rename_overwrite.at: Tweak return codes.

2005-02-06  Nathaniel Smith  <njs@codesourcery.com>

	* ui.hh (ensure_clean_line): New method.
	* ui.cc (inform): Use it.
	* keys.cc (get_passphrase): Call it before prompting for passphrase.

2005-02-06  Nathaniel Smith  <njs@codesourcery.com>

	* database.cc (info): Report more statistics.

	* ROADMAP: Remove finished items.

	* revision.cc (analyze_manifest_changes): Childs cannot be null,
	that makes no sense.
	(add_node_for_old_manifest): Log node names, don't print it.
	(construct_revision_from_ancestry): Partially rewrite to handle
	root nodes explicitly.
	(build_changesets_from_existing_revs): Don't put the null revision
	in the ancestry graph, to match changesetify logic.
	(add_node_for_old_revision): Enforce decision that the ancestry
	graph not contain the null revision.

	(anc_graph::heads): Remove.
	(add_node_ancestry): Don't try creating it; logic was broken
	anyway.
	(rebuild_from_heads): Rename to...
	(rebuild_ancestry): ...this.  Calculate head set correctly.

2005-02-05  Nathaniel Smith  <njs@codesourcery.com>

	* change_set.cc (compose_path): Add more invariants.

2005-02-05  Nathaniel Smith  <njs@codesourcery.com>

	* monotone.cc (cpp_main): Log command line, to help interpret the
	logs people send in.

2005-02-05  Nathaniel Smith  <njs@codesourcery.com>

	* revision.cc (check_sane): Turn off this invariant when
	global_sanity.relaxed.

2005-02-03  Nathaniel Smith  <njs@codesourcery.com>

	* tests/t_load_into_existing.at: Oops, really add it too, sigh.

2005-02-03  Nathaniel Smith  <njs@codesourcery.com>

	* tests/t_need_mt_revision.at: Oops, really add it.

2005-02-03  Nathaniel Smith  <njs@codesourcery.com>

	* interner.hh (interner::intern): Add version taking a bool&, so
	callers can tell whether this string has previously been checked.
	* change_set.cc: Use new interned string identifier
	'path_component's instead of file_path's for components of paths;
	sanity-check each component exactly once.

2005-02-03  Nathaniel Smith  <njs@codesourcery.com>

	* database.cc (load): Check for existence of target database.
	* tests/t_load_into_existing.at: New test.
	* testsuite.at: Add it.

2005-02-03  Nathaniel Smith  <njs@codesourcery.com>

	* tests/t_checkout_dir.at: Also check that checkout to unwriteable
	directory fails.
	* tests/t_branch_checkout.at: New test.
	* testsuite.at: Add it.

	* app_state.cc (initialize): Simplify working directory
	initialization, and improve error handling.

	* keys.cc (get_passphrase): Disallow empty passphrases early
	(before they trigger an invariant down the line...).

2005-02-03  Nathaniel Smith  <njs@codesourcery.com>

	* update.cc (pick_update_candidates): Add I().
	* commands.cc (calculate_base_revision): Remove 'rev' argument,
	which was never set and callers never used.
	(calculate_base_manifest, calculate_current_revision)
	(calculate_restricted_revision, revert): Update correspondingly.
	(update): Check for null old revision.

	* main.cc (main): Make exit status 3 if we caught an unhandled
	exception, in particular so the testsuite can tell the difference
	between an error handled cleanly and an error caught by an
	invariant.
	* tests/t_update_null_revision.at: New test.
	* testsuite.at: Add it.

2005-02-03  Nathaniel Smith  <njs@codesourcery.com>

	* main.cc: Remove tabs.

2005-02-02  Nathaniel Smith  <njs@codesourcery.com>

	* change_set.cc (extract_first): Rename to...
	(extract_pairs_and_insert): ...this.
	(path_rearrangement::check_sane): Use it to add additional
	checks.

	* work.hh: Update comments (MT/manifest doesn't exist
	anymore...).

	* tests/t_need_mt_revision.at: New test.
	* testsuite.at: Add it.
	* commands.cc (get_revision_id): Require MT/revision to exist.
	(setup): Create MT/revision.

2005-02-02  Nathaniel Smith  <njs@codesourcery.com>

	* work.hh: Remove tabs.

2005-02-03  graydon hoare  <graydon@pobox.com>

	* tests/t_i18n_changelog.at: New test.
	* testsuite.at: Run it.
	* lua/lposix.c: New file.
	* lua/modemuncher.c: New file
	* lua.cc: Load posix library.
	* lua/liolib.c: Disable execute and popen.
	* std_hooks.lua: Remove io.execute uses.
	* AUTHORS: Update to mention lposix.c, modemuncher.c.
	* Makefile.am: Likewise.

2005-02-01  Nathaniel Smith  <njs@codesourcery.com>

	* tests/t_rebuild.at: Beef up test in response to possible
	problems reported by Derek Scherger.

2005-01-31  Nathaniel Smith  <njs@codesourcery.com>

	* rcs_import.cc (store_manifest_edge): Don't try to store deltas
	to the null manifest.
	(import_cvs_repo): Root revision has null manifest, not empty
	manifest.
	* revision.cc (check_sane): More invariants.

2005-01-28  graydon hoare  <graydon@pobox.com>

	* database.{cc,hh}: More netsync speed tweaks.
	* netsync.cc: Likewise.

2005-01-27  Nathaniel Smith  <njs@codesourcery.com>

	* tests/t_restrictions_warn_on_unknown.at: New test.
	* testsuite.at: Add it.

2005-01-27  Derek Scherger  <derek@echologic.com>

	* commands.cc (attr): adjust for subdir; ensure files exist
	* tests/t_attr.at: improve setup description
	* tests/t_attributes.at: improve setup description so that
	testsuite -k attr runs this test; check for attributes on missing
	files
	* tests/t_subdir_attr.at: new test
	* testsuite.at: fix dutch spelling of monotone; call new test

2005-01-27  Nathaniel Smith  <njs@codesourcery.com>

	* change_set.hh (null_id): New function.
	* revision.cc (analyze_manifest_changes): Fix typo, use null_id.
	* tests/t_rebuild.at: Un-XFAIL.

2005-01-27  Nathaniel Smith  <njs@codesourcery.com>

	* tests/t_rebuild.at: Add priority tag.

	* tests/t_cvsimport.at: Be more thorough.

	* rcs_import.cc (store_edge): Rename to...
	(store_manifest_edge): ...this.  Remove revision arguments, and
	remove storing of revision.
	(import_states_recursive): Update accordingly.
	Add 'revisions' argument; update it instead of trying to write
	revisions now.
	(import_states_by_branch): Add 'revisions' argument.
	(import_cvs_repo): Add a stage 3 that writes out the revisions
	accumulated in the 'revisions' vector.

2005-01-27  graydon hoare  <graydon@pobox.com>

	* AUTHORS: Mention Georg.
	* change_set.cc: Null out names which are in null directories.
	* commands.cc (reindex): Remove COLLECTION argument.
	* database.{cc,hh} (get_revision_certs):
	Add brute force "load all certs" method.
	* merkle_tree.{cc,hh}: Modify to use memory rather than disk.
	* netsync.{cc,hh}: Likewise.
	* packet.hh (manifest_edge_analyzer): Kill dead code.

2005-01-26  Nathaniel Smith  <njs@codesourcery.com>

	* mt_version.cc (print_full_version): Include system flavour.

2005-01-26  Nathaniel Smith  <njs@codesourcery.com>

	* tests/t_rebuild.at: New test.
	* testsuite.at: Add it.

2005-01-26  Nathaniel Smith  <njs@codesourcery.com>

	* tests/t_checkout_noop_on_fail.at: Clarify description and XFAIL.

	* tests/t_approval_semantics.at: New TODO.
	* tests/t_monotone_agent.at: New TODO.
	* testsuite.at: Add them.

2005-01-25  Nathaniel Smith  <njs@codesourcery.com>

	* tests/t_checkout_noop_on_fail.at: New test.
	* testsuite.at: Add it.
	(RAW_MONOTONE): Add $PREEXECUTE to definition.

2005-01-25  Nathaniel Smith  <njs@codesourcery.com>

	* change_set.cc (extend_renumbering_from_path_identities): Add
	invariant.
	(extend_renumbering_via_added_files): Likewise.

	* constants.hh (maxbytes, postsz): Remove dead constants.
	(verify_depth): New constant.
	* constants.cc: Likewise.
	* revision.hh (check_sane_history): New function.
	* revision.cc (check_sane_history): Likewise.
	* database.cc (put_revision): Sanity check revision and revision
	history before storing it.
	This breaks cvs import.  Why?

	* update.cc (find_deepest_acceptable_descendent): Remove.
	(acceptable_descendent, calculate_update_set): New functions.
	(pick_update_candidates): Use 'calculate_update_set'.
	* tests/t_update_2.at: Un-XFAIL.
	* tests/t_ambig_update.at: Un-XFAIL.

	* tests/t_no_rename_overwrite.at: New test.
	* tests/t_cdiff.at: New test placeholder.
	* testsuite.at: Add them.
	(MONOTONE): Prefix command line with $PREEXECUTE to e.g. support
	running under Valgrind.

2005-01-25  Matt Johnston  <matt@ucc.asn.au>

	* cert.cc: ignore whitespace when comparing private keys
	from the database and with the lua hook
	* tests/t_lua_privkey.at: new test
	* testsuite.at: run it

2005-01-23  Derek Scherger  <derek@echologic.com>

	* commands.cc (restrict_rename_set): include renames if either
	name is present in restriction
	(calculate_base_revision): remove unused variant
	(calculate_current_revision): remove unsed variable
	(calculate_restricted_revision): remove unsed variable
	(ls_missing): remove unsed variable
	(revert): rewrite with restrictions
	* tests/t_revert.at: test partial reverts adjust MT/work properly
	* tests/t_revert_dirs.at: un-XFAIL
	* tests/t_revert_rename.at: un-XFAIL; revert rename via both names

2005-01-23  Derek Scherger  <derek@echologic.com>

	* tests/t_revert_rename.at: remove extra MONOTONE_SETUP
	attempt revert by both original name and new name

2005-01-23  Derek Scherger  <derek@echologic.com>

	* tests/t_revert_rename.at: New test.
	* testsuite.at: Add it.

2005-01-22  Derek Scherger  <derek@echologic.com>

	* tests/t_revert_dirs.at: New test.
	* testsuite.at: Add it.

2005-01-22  Nathaniel Smith  <njs@codesourcery.com>

	* configure.ac (AC_INIT): Set bug-reporting address to list
	address, rather than Graydon's personal email.
	* diff_patch.cc (normalize_extents): Use it.
	* ui.cc (fatal): Likewise.

	* tests/t_vcheck.at: New priority "todo", tweak descriptive text.

2005-01-22  Nathaniel Smith  <njs@codesourcery.com>

	* tests/t_delete_dir.at: Add more commentary.

	* tests/t_rename_dir_patch.at: New test.
	* tests/t_delete_dir_patch.at: New test.
	* testsuite.at: Add them.

2005-01-22  Nathaniel Smith  <njs@codesourcery.com>

	* change_set.cc (apply_change_set): Add invariants.
	* tests/t_rename_dir_cross_level.at: New test.
	* tests/t_rename_added_in_rename.at: New test.
	* tests/t_rename_conflict.at: New test.
	* testsuite.at: Add them.

2005-01-21  Nathaniel Smith  <njs@codesourcery.com>

	* tests/t_ambig_update.at: Update comments.

	* tests/t_update_2.at: New test from Georg-W. Koltermann
	<Georg.Koltermann@mscsoftware.com>.
	* testsuite.at: Add it.

2005-01-20  Nathaniel Smith  <njs@codesourcery.com>

	* tests/t_lca_1.at: New bug report.
	* testsuite.at: Add it.

2005-01-19  Nathaniel Smith  <njs@codesourcery.com>

	* commands.cc (merge): Improve merge chatter.
	(do_diff): Don't print anything when there are no
	changes.

2005-01-19  Nathaniel Smith  <njs@codesourcery.com>

	* tests/t_db_with_dots.at: New test.
	* testsuite.at: Add it.

2005-01-19  Patrick Mauritz <oxygene@studentenbude.ath.cx>

	* Makefile.am (%.h, package_revision.h, package_full_revision.h):
	Don't update target file if no change has occurred, to reduce
	unnecessary rebuilds.

2005-01-18  Nathaniel Smith  <njs@codesourcery.com>

	* rcs_import.cc (cvs_key): Initialize struct tm to all zeros, to
	stop garbage sneaking in -- thanks to Zack Weinberg for pointing
	this out.  Also, handle 2 digit years properly on WIN32.

2005-01-18  Nathaniel Smith  <njs@codesourcery.com>

	* rcs_import.cc: Remove tabs.

2005-01-19  Matt Johnston  <matt@ucc.asn.au>

	* database.cc: Pass filename to check_sqlite_format_version as a
	fs::path, so that it doesn't get passed as a freshly created fs::path
	with default checker (which disallows '.foo' path components)

2005-01-19  Nathaniel Smith  <njs@codesourcery.com>

	* netsync.cc (session, process_confirm_cmd, dispatch_payload):
	Back out some over-zealous changes that broke netsync
	compatibility.  Probably should redo later, when have a chance to
	bump netsync protocol number, but we're not ready for that now.

2005-01-19  Nathaniel Smith  <njs@codesourcery.com>

	* tests/t_subdir_revert.at: New test.
	* tests/t_subdir_rename.at: New test.
	* testsuite.at: Add them.

2005-01-18  Nathaniel Smith  <njs@codesourcery.com>

	* tests/t_subdir_add.at: New test.
	* tests/t_subdir_drop.at: New test.
	* testsuite.at: Add them.
	* tests/t_delete_dir.at: Implement it.

2005-01-19  Nathaniel Smith  <njs@codesourcery.com>

	* netcmd.cc: Remove tabs.

2005-01-19  Nathaniel Smith  <njs@codesourcery.com>

	* merkle_tree.cc: Remove tabs.

2005-01-18  Nathaniel Smith  <njs@codesourcery.com>

	* rcs_import.cc (cvs_key): Initialize struct tm to all zeros, to
	stop garbage sneaking in -- thanks to Zack Weinberg for pointing
	this out.  Also, handle 2 digit years properly on WIN32.

2005-01-18  Nathaniel Smith  <njs@codesourcery.com>

	* rcs_import.cc: Remove tabs.

2005-01-18  Nathaniel Smith  <njs@codesourcery.com>

	* monotone.texi: Undocument mcerts, fcerts; rename rcerts to
	certs.
	* monotone.1: Likewise.

2005-01-18  Nathaniel Smith  <njs@codesourcery.com>

	* commands.cc (restrict_rename_set): Fix types to compile with old
	rename_set gunk removed.
	Alter logic to yell if a rename crosses the restriction boundary,
	rather than silently ignore it.

2005-01-19  graydon hoare  <graydon@pobox.com>

	* commands.cc: Fix up some merge breakage.
	* tests/t_add_dot.at: Un-XFAIL.
	* testsuite.at: Run "setup ." before "db init".

2005-01-09  Derek Scherger  <derek@echologic.com>

	* commands.cc (get_path_rearrangement): new function/signature for
	splitting restricted rearrangements
	(calculate_restricted_revision): use it and update to work
	similarly to calculate_current_revision
	(trusted): call app.initialize(false)
	(ls_missing): adjust for new get_path_rearrangement
	(attr): call app.initialize(true)
	(diff): merge cleanup
	(lca, lcad, explicit_merge): call app.initialize(false)
	* app_state.cc (constructor): set database app state
	(load_rcfiles): add required booleans
	* lua.{cc,hh} (load_rcfile): add required boolean
	* tests/t_add.at:
	* tests/t_diff_added_file.at:
	* tests/t_disapprove.at:
	* tests/t_drop_missing.at:
	* tests/t_heads.at:
	* tests/t_heads_discontinuous_branch.at:
	* tests/t_i18n_file.at:
	* tests/t_log_nonexistent.at:
	* tests/t_merge_add_del.at:
	* tests/t_netsync.at:
	* tests/t_netsync_pubkey.at:
	* tests/t_netsync_single.at:
	* tests/t_persistent_server_keys.at:
	* tests/t_persistent_server_revision.at:
	* tests/t_remerge.at:
	* tests/t_tags.at:
	* tests/t_update_missing.at:
	* tests/t_update_to_revision.at: add --message option to commits
	* tests/t_merge2_add.at:
	* tests/t_merge2_data.at:
	* tests/t_netsync_unrelated.at: create working directory with new
	setup command
	* tests/t_erename.at: update for revisions
	* tests/t_no_change_deltas.at: add --revision options to diff
	* tests/t_restrictions.at: remove some cruft and update to work
	with revisions
	* tests/t_subdirs.at: pass correct --rcfile and --db options from
	within subdir
	* testsuite.at (REVERT_TO): remove MT dir before checkout, which
	now fails if MT exists, replace checkout MT/options with old
	MT/options
	(COMMIT): add --message option to commit macro
	* work.cc (read_options_map): don't overwrite option settings when
	reading options map so that command line settings take precedence

2005-01-18  Nathaniel Smith  <njs@codesourcery.com>

	* netsync.cc: Partially fix comment (s/manifest/revision/ etc.).
	(dispatch_payload): Ignore mcert and fcert refinement requests,
	instead of dying on them.  Hack, but I think it should let this
	netsync continue to interoperate with old netsync...

2005-01-18  Nathaniel Smith  <njs@codesourcery.com>

	* vocab.hh: Remove file<cert>.
	* vocab.cc: Likewise.
	* packet_types.hh: Remove file.
	* Makefile.am (MOST_SOURCES): Remove packet_types.hh and mac.hh.

2005-01-18  Nathaniel Smith  <njs@codesourcery.com>

	* netsync.cc (process_confirm_cmd): Don't try refining mcert and
	fcert trees.
	Remove other dead/pointless code.

2005-01-18  Nathaniel Smith  <njs@codesourcery.com>

	* database.hh: Remove file cert stuff.
	* netsync.cc (data_exists): We don't have file/manifest certs.
	(load_data): Likewise.

2005-01-18  Nathaniel Smith  <njs@codesourcery.com>

	* netsync.cc (process_data_cmd): Ignore file/manifest certs.

	* database.cc (struct valid_certs): Don't support file certs.
	(rehash): No file certs.
	(file_cert_exists): Remove.
	(put_file_cert): Remove.
	(get_file_certs): Remove.

2005-01-18  Nathaniel Smith  <njs@codesourcery.com>

	* packet.cc (class delayed_manifest_cert_packet):
	(class delayed_file_cert_packet): Remove.
	(packet_db_writer::consume_file_cert, consume_manifest_cert)
	(packet_writer::consume_file_cert, consume_manifest_cert)
	Remove.
	(struct feed_packet_consumer): Don't support mcert/fcert packets.
	(extract_packets): Likewise.
	(packet_roundabout_test): Test revision certs, not manifest/file
	certs.

	* packet.hh (packet_consumer::consume_file_cert):
	(packet_consumer::consume_manifest_cert):
	(packet_writer::consume_file_cert):
	(packet_writer::consume_manifest_cert):
	(packet_db_writer::consume_file_cert):
	(packet_db_writer::consume_manifest_cert):
	Remove.

	* lua.hh (hook_get_file_cert_trust): Remove.
	* lua.cc (hook_get_file_cert_trust): Remove.

2005-01-18  Nathaniel Smith  <njs@codesourcery.com>

	* cert.hh (erase_bogus_certs): Re-add manifest cert version.

	* monotone.texi (Hook Reference): Remove documentation of
	get_{file,manifest}_cert_trust.

2005-01-18  Nathaniel Smith  <njs@codesourcery.com>

	* cert.cc (erase_bogus_certs): Re-add manifest cert version.
	(bogus_cert_p): Likewise.

2005-01-18  Nathaniel Smith  <njs@codesourcery.com>

	* cert.hh (rename_edge):
	(rename_set):
	(calculate_renames):
	(rename_cert_name): Remove.
	(cert_file_comment):
	(cert_manifest_comment): Remove.
	(erase_bogus_certs): Remove manifest and file versions.
	* cert.cc (rename_cert_name): Remove.
	(bogus_cert_p): Remove manifest<cert> and file<cert> variants.
	(erase_bogus_certs): Likewise.
	(put_simple_manifest_cert):
	(put_simple_file_cert):
	(cert_file_comment): Remove.

	* commands.cc (fcerts): Remove.
	(mcerts): Likewise.
	(rcerts): Rename to...
	(certs): ...this.  s/revision certs/certs/ in help text.
	(trusted): s/revision cert/cert/.
	(ls_certs): Don't special-case rename certs.

2005-01-18  Nathaniel Smith  <njs@codesourcery.com>

	* tests/t_vcheck.at: Fix AT_XFAIL_IF typo.

2005-01-18  Nathaniel Smith  <njs@codesourcery.com>

	* monotone.texi (Reserved Certs): Remove 'vcheck'.
	(Key and Cert): Remove 'vcheck'.
	(Accidental collision): Likewise.
	(Commands): Likewise.
	* tests/t_vcheck.at: Add note about manual having useful stuff for
	when vcheck is re-added.

2005-01-18  Nathaniel Smith  <njs@codesourcery.com>

	* mac.hh:
	* cert.cc (vcheck_cert_name):
	(calculate_vcheck_mac):
	(cert_manifest_vcheck
	(check_manifest_vcheck):
	* cert.hh (cert_manifest_vcheck):
	(check_manifest_vcheck):
	* constants.cc (constants::vchecklen):
	* constants.hh (constants::vchecklen):
	* commands.cc (vcheck):
	Remove.

	* tests/t_vcheck.at: New test.
	* testsuite.at: Call it.

2005-01-18  Nathaniel Smith  <njs@codesourcery.com>

	* ROADMAP: Remove 'upgrade to sqlite3' todo item.

2005-01-18  Nathaniel Smith  <njs@codesourcery.com>

	* commands.cc (tag):
	(testresult):
	(approve):
	(disapprove):
	(comment):
	(fload):
	(fmerge):
	(cat):
	(rcs_import): Change grouping for "--help" display, to make more
	informative.
	(rcs_import): Also add more details to help text.

2005-01-17  Nathaniel Smith  <njs@codesourcery.com>

	* diff_patch.cc (normalize_extents): Add missing ')'.

2005-01-17  Nathaniel Smith  <njs@codesourcery.com>

	* tests/t_update_1.at: New test.
	* testsuite.at: Call it.

2005-01-11  Nathaniel Smith  <njs@codesourcery.com>

	* diff_patch.cc (normalize_extents): Add warning for anyone who
	manages to trigger the untested part of the normalization code.

2005-01-14  Christian Kollee <stuka@pestilenz.org>

	* search for and link with sqlite3 when --bundle-sqlite=no

2005-01-12  Derek Scherger  <derek@echologic.com>

	* tests/t_ambig_update.at: add comments from discussion on irc
	* tests/t_status_missing.at: new test
	* testsuite.at: include it

2005-01-10  graydon hoare  <graydon@pboox.com>

	* commands.cc (explicit_merge): Tweak merge message.
	* database.cc (check_sqlite_format_version): New function.
	(database::sql): Call it.
	* sqlite/pager.hh (SQLITE_DEFAULT_PAGE_SIZE): Adjust to 8192.
	(SQLITE_MAX_PAGE_SIZE): Adjust to 65536.
	* schema_migration.cc: Post-merge cleanup.
	* Makefile.am: Likewise.

2005-01-10  Christof Petig <christof@petig-baender.de>

	* sqlite/*: SQLite 3.0.8 CVS import
	* database.{cc,hh}:
	* schema_migration.{cc,hh}: convert to use the SQLite3 API

	This does not yet use any of the more sophisticated API features
	of SQLite3 (query parameters, BLOBs), so there is plenty of room
	for optimization. This also does not change the schema (i.e.
	still uses base64 encoded values in tables)

2005-01-17  graydon hoare  <graydon@pobox.com>

	* AUTHORS: Mention Wojciech and Neil.
	* revision.cc (calculate_ancestors_from_graph): Make non-recursive.

2005-01-17  Wojciech MiÃkowski  <wmilkowski@interia.pl>

	* std_hooks.lua: Teach about meld.

2005-01-17  Neil Conway  <neilc@samurai.com>

	* diff_patch.cc: add a new context diff hunk consumer. Rename
	unidiff() to make_diff().
	* diff_patch.hh: Rename unidiff() to make_diff().
	* command.cc: Add new "cdiff" command, and refactor "diff" to
	invoke a common subroutine that is parameterized on the diff
	type. Unrelated change: make a branch-based checkout default to
	using the same directory name as the branch name, unless a
	branch is specified.

2005-01-17  graydon hoare  <graydon@pobox.com>

	* cryptopp/osrng.cpp (NonblockingRng::GenerateBlock):
	Bring forward patch lost in cryptopp 5.2 upgrade.
	* revision.cc (add_bitset_to_union)
	(calculate_ancestors_from_graph): New functions.
	(erase_ancestors)
	(is_ancestor): Rewrite.
	* cert.cc (get_branch_heads): Rewrite.
	* database.{cc,hh} (get_heads): Remove
	(get_revision_ancestry): Use multimap.
	(install_views): Disable.
	Remove everything related to the trust views. Too slow.
	Also tidy up whitespace formatting in sqlite3 code.
	* views.sql: Clear out all views.
	* commands.cc: Adapt to using multimap for ancestry.
	* AUTHORS: Mention Faheem and Christian.

2005-01-17  Faheem Mitha  <faheem@email.unc.edu>

	* debian/control: Fix up build depends.

2005-01-17  Ulrich Drepper  <drepper@redhat.com>

	* acinclude.m4 (AC_CHECK_INADDR_NONE): Fix quoting.
	* Makefile.am (EXTRA_DIST): Add sqlite/keywordhash.c.

2005-01-14  Christian Kollee  <stuka@pestilenz.org>

	* search for and link with sqlite3 when --bundle-sqlite=no

2005-01-12  Derek Scherger  <derek@echologic.com>

	* tests/t_ambig_update.at: add comments from discussion on irc
	* tests/t_status_missing.at: new test
	* testsuite.at: include it

2005-01-10  graydon hoare  <graydon@pboox.com>

	* commands.cc (explicit_merge): Tweak merge message.
	* database.cc (check_sqlite_format_version): New function.
	(database::sql): Call it.
	* sqlite/pager.hh (SQLITE_DEFAULT_PAGE_SIZE): Adjust to 8192.
	(SQLITE_MAX_PAGE_SIZE): Adjust to 65536.
	* schema_migration.cc: Post-merge cleanup.
	* Makefile.am: Likewise.

2005-01-10  Christof Petig  <christof@petig-baender.de>

	* sqlite/*: SQLite 3.0.8 CVS import
	* database.{cc,hh}:
	* schema_migration.{cc,hh}: convert to use the SQLite3 API

	This does not yet use any of the more sophisticated API features
	of SQLite3 (query parameters, BLOBs), so there is plenty of room
	for optimization. This also does not change the schema (i.e.
	still uses base64 encoded values in tables)

2005-01-11  Nathaniel Smith  <njs@codesourcery.com>

	* tests/t_migrate_schema.at: Switch to using pre-dumped db's, make
	it work, un-XFAIL it.

2005-01-11  Nathaniel Smith  <njs@codesourcery.com>

	* tests/t_persistent_server_keys_2.at: XFAIL it, add commentary on
	solution.

2005-01-11  Nathaniel Smith  <njs@codesourcery.com>

	* tests/t_persistent_server_keys_2.at: New test.
	* testsuite.at: Add it.

2005-01-06  Nathaniel Smith  <njs@codesourcery.com>

	* schema_migration.cc (migrate_monotone_schema): Add comment
	pointing to t_migrate_schema.at.
	* tests/t_migrate_schema.at: Implement, mostly.  (Still broken.)

	* tests/t_heads_discontinuous_branch.at: Remove urgency
	annotation.
	* tests/t_netsync_nocerts.at: Add urgency annotation.

	* testsuite.at: Add UNGZ, UNGZB64 macros.
	* tests/t_fmerge.at: Use them.

2005-01-05  Nathaniel Smith  <njs@codesourcery.com>

	* schema_migration.cc: Update comment about depot code.
	(migrate_depot_split_seqnumbers_into_groups):
	(migrate_depot_make_seqnumbers_non_null):
	(migrate_depot_schema): Remove; all are dead code.

2005-01-05  Nathaniel Smith  <njs@codesourcery.com>

	* schema_migration.cc: Remove tabs.

2005-01-05  Nathaniel Smith  <njs@codesourcery.com>

	* tests/t_check_same_db_contents.at: Uncapitalize title to unbreak
	testsuite.

	* revision.cc (is_ancestor): Add FIXME comment.
	(erase_ancestors): New function.
	* revision.hh (erase_ancestors): Prototype it.
	* cert.cc (get_branch_heads): Call it.
	* tests/t_heads_discontinuous_branch.at: Un-XFAIL it.

	* revision.cc (find_subgraph_for_composite_search): Ignore null
	revision ids.
	* commands.cc (try_one_merge): Add invariant - never create merges
	where the left parent is an ancestor or descendent of the right.
	(explicit_merge): Same check.
	(propagate): Handle cases where no merge is necessary.  Also, make
	generated log message more readable.

	* tests/t_propagate_desc.at: Un-XFAIL it.
	* tests/t_propagate_anc.at: Un-XFAIL it.  Use new
	CHECK_SAME_DB_CONTENTS macros.
	* testsuite.at: Move t_check_same_db_contents.at to run before
	propagation tests.  Make CHECK_SAME_DB_CONTENTS more thorough.

	* tests/t_dump_load.at: Implement test.

2005-01-05  Nathaniel Smith  <njs@codesourcery.com>

	* tests/t_check_same_db_contents.at: New test.
	* testsuite.at: Add it.
	(CHECK_SAME_DB_CONTENTS): New macro.

2005-01-04  Nathaniel Smith  <njs@codesourcery.com>

	* cert.cc: Remove tabs.
	* revision.hh: Likewise.

2005-01-04  Nathaniel Smith  <njs@codesourcery.com>

	* tests/t_propagate_anc.at: Also check the case where we're
	propagating a non-strict ancestor, i.e. the heads are actually
	equal.

2005-01-04  Nathaniel Smith  <njs@codesourcery.com>

	* database.cc (get_revision_parents): Add invariant.
	(get_revision_children): Likewise.
	(get_revision): Likewise.
	(put_revision): Likewise.

	* tests/t_merge_ancestor.at: New test.
	* tests/t_propagate_desc.at: Likewise.
	* tests/t_propagate_anc.at: Likewise.
	* testsuite.at: Call them.

2005-01-04  Nathaniel Smith  <njs@codesourcery.com>

	* tests/t_netsync_diffbranch.at: Add priority, add description of
	problem and solution.
	Also, XFAIL it.
	* tests/t_netsync_unrelated.at: Add reference to discussion.
	* tests/t_cmdline_options.at: Remove priority marking from
	non-bug.
	* tests/t_checkout_dir.at: XFAIL when run as root.

	* tests/t_netsync_nocerts.at: New test.
	* testsuite.at: Call it.

2005-01-03  Matt Johnston  <matt@ucc.asn.au>

	* tests/t_netsync_diffbranch.at: add a new test for pulling a branch
	with a parent from a different branch.
	* testsuite.at: add it

2005-01-02  Derek Scherger  <derek@echologic.com>

	* commands.cc (log_certs): new function
	(log) add Ancestor: and Branch: entries to output; use above new
	function
	* tests/t_cross.at: update to work with changesets

2004-12-30  graydon hoare  <graydon@pobox.com>

	* constants.cc (netcmd_current_protocol_version): Set to 3.
	* tests/t_crlf.at: New test of crlf line encodings.
	* testsuite.at: Call it.
	* monotone.spec: Note 0.16 release.

2004-12-30  graydon hoare  <graydon@pobox.com>

	* win32/get_system_flavour.cc: Fix little compile bugs.

2004-12-30  Julio M. Merino Vidal  <jmmv@menta.net>

	* change_set.{cc,hh}: Add the has_renamed_file_src function in
	change_set::path_rearrangement.
	* commands.cc: Make the 'log' command show nothing for renamed or
	deleted files (when asked to do so) and stop going backwards in
	history when such condition is detected; they don't exist any more,
	so there is no point in showing history (and could drive to incorrect
	logs anyway).
	* tests/t_log_nonexistent.at: New check to verify previous.
	* testsuite.at: Add it.

2004-12-30  graydon hoare  <graydon@pobox.com>

	* Makefile.am: Clean full testsuite directory and full-version.
	* configure.ac: Bump version number.
	* po/monotone.pot: Regenerate.
	* NEWS: Describe new release.

2004-12-29  Julio M. Merino Vidal  <jmmv@menta.net>

	* tests/t_cmdline_options.at: New test for previous: ensure that
	monotone is actually checking for command line correctness.
	* testsuite.at: Add it.

2004-12-29  Julio M. Merino Vidal  <jmmv@menta.net>

	* monotone.cc: Verify that the command line is syntactically correct
	as regards to options (based on error codes from popt).

2004-12-29  Matt Johnston  <matt@ucc.asn.au>

	* tests/t_drop_rename_patch.at: A test to check that deltas on
	renamed files are included in concatenate_change_sets, if there was a
	deletion of a file with the same name as the rename src.
	* testsuite.at: add it

2004-12-29  graydon hoare  <graydon@pobox.com>

	* AUTHORS: Add Jordi.
	* change_set.{cc,hh}: Make sanity helpers const.
	(normalize_change_set): Drop a->a deltas.
	(merge_change_sets): Call normalize.
	(invert_change_set): Likewise.
	* revision.cc
	(find_subgraph_for_composite_search): New fn.
	(calculate_composite_change_set): Call it.
	(calculate_change_sets_recursive): Use results.
	* tests/t_no_change_deltas.at: Fix.

2004-12-29  graydon hoare  <graydon@pobox.com>

	* change_set.cc: Fix unit tests to satisfy sanity checks.
	* std_hooks.lua: Fix status checking on external merges.

2004-12-29  Matt Johnston  <matt@ucc.asn.au>

	* change_set.{cc,hh}: Take account of files which are the
	destination of a rename_file operation, when examining
	file deletions. Added helper methods to clean up related code.

2004-12-29  Matt Johnston  <matt@ucc.asn.au>

	* change_set.cc: added a sanity check for deltas with same src/dst,
	and deleted files with deltas.

2004-12-29  Matt Johnston  <matt@ucc.asn.au>

	* testsuite.at, tests/t_netsync_single.at: don't use -q with
	killall since it isn't portable.

2004-12-28  Julio M. Merino Vidal  <jmmv@menta.net>

	* commands.cc: Make the 'log' command show all affected files
	in each revision in a nice format (easier to read than what
	'cat revision' shows).

2004-12-28  Julio M. Merino Vidal  <jmmv@menta.net>

	* commands.cc: Change the order used by the 'log' command to show
	affected files so that it matches the order in which these changes
	really happen.  Otherwise, a sequence like "rm foo; mv bar foo;
	patch foo" could be difficult to understand by the reader.

2004-12-28  Jordi Vilalta Prat  <jvprat@wanadoo.es>

	* monotone.texi: Fix a typo: "not not" should be "not".

2004-12-28  Julio M. Merino Vidal  <jmmv@menta.net>

	* commands.cc: Make the 'log' command show all affected files
	in each revision in a nice format (easier to read than what
	'cat revision' shows).

2004-12-28  graydon hoare  <graydon@pobox.com>

	* AUTHORS: Add various recent authors.

2004-12-28  Badai Aqrandista <badaiaqrandista@hotmail.com>

	* debian/*: Fix up for package building.

2004-12-28  graydon hoare  <graydon@pobox.com>

	* change_set.{cc,hh}: Add sanity checking, rework
	some of concatenation logic to accomodate.
	* revision.{cc,hh}: Likewise.
	Teach about generalized graph rebuilding.
	* database.cc (delete_existing_revs_and_certs): New fn.
	* commands.cc (db rebuild): New command.
	(db fsck) New command.
	* sanity.{cc,hh} (relaxed): New flag.
	* work.cc: Use new concatenation logic.

2004-12-25  Julio M. Merino Vidal  <jmmv@menta.net>

	* commands.cc: During 'log', print duplicate certificates (by
	different people) in separate lines, rather than showing them
	together without any spacing.  While here, homogenize new lines
	in other messages as well; this also avoids printing some of
	them in case of missing certificates).

2004-12-24  Nathaniel Smith  <njs@codesourcery.com>

	* tests/t_disapprove.at: Enable previously disabled test.

	* tests/t_no_change_deltas.at: New test.
	* testsuite.at: Call it.

2004-12-23  Nathaniel Smith  <njs@codesourcery.com>

	* win32/read_password.c: Remove unused file.

2004-12-22  Julio M. Merino Vidal  <jmmv@menta.net>

	* commands.cc: Verify that the key identifier passed to the pubkey
	and privkey commands exists in the database.  Otherwise exit with
	an informational message instead of an exception.

2004-12-20  Matt Johnston  <matt@ucc.asn.au>

	* keys.cc: don't cache bad passphrases, so prompt for a correct
	password if the first ones fail.

2004-12-19  Matt Johnston  <matt@ucc.asn.au>

	* commands.cc: print out author/date next to ambiguous revision
	lists from selectors.

2004-12-19  Julio M. Merino Vidal  <jmmv@menta.net>

	* testsuite.at:
	* tests/t_fmerge.at:
	* tests/t_netsync.at:
	* tests/t_netsync_single.at:
	* tests/t_revert.at:
	* tests/t_tags.at: Avoid usage of test's == operator.  It's a
	GNUism and causes unexpected failures in many tests.  The correct
	operator to use is just an equal sign (=).
	* tests/t_renamed.at: Don't use cp's -a flag, which is not
	supported by some implementations of this utility (such as the
	one in NetBSD).  Try to add some of its funcionality by using
	the -p flag, although everything could be fine without it.
	* tests/t_unidiff.at: Discard patch's stderr output.  Otherwise
	it's treated as errors, but NetBSD's patch uses it to print
	informative messages.

2004-12-19  Julio M. Merino Vidal  <jmmv@menta.net>

	* tests/t_scan.at: Instead of running sha1sum, use a prestored
	manifest file to do the verification.  This avoids problems in
	systems that do not have the sha1sum tool, like NetBSD.

2004-12-19  Julio M. Merino Vidal  <jmmv@menta.net>

	* Makefile.am: Remove obsolete --with-bundled-adns flag from
	DISTCHECK_CONFIGURE_FLAGS.

2004-12-18  Nathaniel Smith  <njs@codesourcery.com>

	* tests/t_checkout_dir.at: Make the test directory chdir'able
	again after the test.
	* tests/t_delete_dir.at: Add trailing newline.

	* tests/t_dump_load.at: New bug report.
	* tests/t_migrate_schema.at: Likewise.
	* testsuite.at: Call them.

2004-12-18  Nathaniel Smith  <njs@codesourcery.com>

	* change_set.hh: Remove obsolete comment.

2004-12-18  Nathaniel Smith  <njs@codesourcery.com>

	* tests/t_delete_dir.at: New bug report.
	* testsuite.at: Call it.

2004-12-18  Julio M. Merino Vidal  <jmmv@menta.net>

	* commands.cc: Homogenize help message for 'ls' with the one shown
	by 'list'.

2004-12-18  Julio M. Merino Vidal  <jmmv@menta.net>

	* ChangeLog: Add missing entries for several modifications I did
	in December 6th and 3rd.

2004-12-18  Julio M. Merino Vidal  <jmmv@menta.net>

	* tests/t_checkout_dir.at: New test triggering the bug I fixed
	  previously in the checkout command, verifying that directory
	  creation and chdir succeed.
	* testsuite.at: Add new test.

2004-12-18  Nathaniel Smith  <njs@codesourcery.com>

	* ChangeLog: Add log entry for <jmmv@menta.net>'s last change.
	* std_hooks.lua: Check exit status of external merge commands.

2004-12-18  Julio M. Merino Vidal  <jmmv@menta.net>

	* commands.cc: Include cerrno, cstring,
	boost/filesystem/exception.hpp.
	(checkout): Verify that directory creation and chdir succeeded.

2004-12-18  Nathaniel Smith  <njs@codesourcery.com>

	* diff_patch.cc (struct hunk_offset_calculator): Remove dead
	code.  (I believe it was used by the old, non-extent-based
	merging.)
	(calculate_hunk_offsets): Likewise.
	(struct hunk_consumer): Move next to rest of unidiff code.
	(walk_hunk_consumer): Likewise.

2004-12-18  Matt Johnston <matt@ucc.asn.au>

	* change_set.cc (concatenate_change_sets): Be more careful checking
	whether to discard deltas for deleted files (in particular take
	care when files are removed then re-added) - fixes tests
	t_patch_drop_add, t_add_drop_add.at, t_add_patch_drop_add,
	t_merge2_add_drop_add
	* change_set.cc (project_missing_deltas): don't copy deltas
	for deleted files, and handle the case where src file ids vary when
	files are added/removed. (fixes t_patch_vs_drop_add)
	* t_patch_drop_add.at, t_add_drop_add.at, t_add_patch_drop_add.at,
	  t_merge2_add_drop_add.at, t_patch_vs_drop_add.t: don't expect
	to fail any more.

2004-12-17  Nathaniel Smith  <njs@codesourcery.com>

	* tests/t_persistent_server_keys.at:
	* tests/t_attr.at:
	* tests/t_patch_vs_drop_add.at:
	* tests/t_merge2_add_drop_add.at:
	* tests/t_add_drop_add.at:
	* tests/t_add_patch_drop_add.at:
	* tests/t_patch_drop_add.at: Remove priority notes, since these
	are no longer bugs.

2004-12-17  graydon hoare  <graydon@pobox.com>

	* tests/t_merge_2.at: Works now, remove xfail.

2004-12-17  graydon hoare  <graydon@pobox.com>

	* tests/t_merge_1.at: Remove AT_CHECK(false) and xfail.
	* tests/t_fdiff_normalize.at: New test.
	* testsuite.at: Call it.
	* diff_patch.cc (normalize_extents): Fix the normalize bug.
	* revision.{cc,hh} (construct_revisions): Rename to prepare for
	next rebuild-the-graph migration.
	* commands.cc (db): Change call name.

2004-12-16  Joel Rosdahl  <joel@rosdahl.net>

	* revision.cc (is_ancestor): Use std::queue for the queue.

2004-12-14  Joel Rosdahl  <joel@rosdahl.net>

	Generalize the explicit_merge command with an optional ancestor
	argument:
	* revision.cc (is_ancestor): New method.
	* revision.hh (is_ancestor): Add prototype.
	* commands.cc (try_one_merge): Add ancestor argument. Empty
	ancestor means use ancestor from find_common_ancestor_for_merge.
	(merge): Pass empty ancestor to try_one_merge.
	(propagate): Likewise.
	(explicit_merge): Add optional ancestor argument.
	* monotone.texi: Document new explicit_merge argument.

2004-12-13  Joel Rosdahl  <joel@rosdahl.net>

	* tests/t_merge_2.at: New test triggering a bad merge.
	* testsuite.at: Add new test.

2004-12-13  Joel Rosdahl  <joel@rosdahl.net>

	* revision.cc (find_least_common_ancestor): Add a missing "return
	true;" that mysteriously was removed in
	c853237f9d8d155431f88aca12932d2cdaaa31fe.

2004-12-13  Joel Rosdahl  <joel@rosdahl.net>

	* revision.cc (find_least_common_ancestor): Remove unused variable.
	* commands.cc (lca): Correct negative status text.
	* commands.cc (update): Use GNU style braces.

2004-12-12  graydon hoare  <graydon@pobox.com>

	* commands.cc: Fix bug reported in t_attr.at
	* tests/t_attr.at: Remove xfail.
	* change_set.cc: Change unit tests syntax.
	(read_change_set): Assert complete read.
	* revision_ser.cc (read_revision_set): Likewise.
	* os_specific.hh: Drop obsolete file.

2004-12-12  Joel Rosdahl  <joel@rosdahl.net>

	* revision.cc (find_least_common_ancestor): New function for
	finding the vanilla LCA.
	* revision.hh: Added prototype for find_least_common_ancestor.
	* commands.cc (update): Use find_least_common_ancestor for finding
	a common ancestor.
	* commands.cc (diff): Likewise.
	* revision.cc (find_common_ancestor): Rename to...
	(find_common_ancestor_for_merge): ...this, for clarity.
	* revision.hh: find_common_ancestor -->
	find_common_ancestor_for_merge.
	* commands.cc (try_one_merge): Call find_common_ancestor_for_merge
	to find ancestor.
	* commands.cc (lcad): Rename lca command to lcad.
	* commands.cc (lca): New command for finding the vanilla LCA.

2004-12-12  Nathaniel Smith  <njs@codesourcery.com>

	* tests/t_persistent_server_keys.at: Actually test what it's
	supposed to.  Also, un-XFAIL it, since now it seems to pass.

2004-12-12  Nathaniel Smith  <njs@codesourcery.com>

	* tests/t_persistent_server_keys.at: New test.

	* testsuite.at: Call it.
	* tests/t_persistent_server_revision.at: Fix typo.

2004-12-12  Nathaniel Smith  <njs@codesourcery.com>

	* tests/t_persistent_server_revision.at: New test.
	* testsuite.at: Call it.  Tweak NETSYNC macros in support of it.

2004-12-11  Nathaniel Smith  <njs@codesourcery.com>

	* lua.hh (add_rcfile): Add 'required' argument.
	* lua.cc (add_rcfile): Implement it.  Simplify error checking
	logic while I'm there...
	* monotone.cc (cpp_main): Pass new argument to add_rcfile.

	* tests/t_rcfile_required.at: New test.
	* testsuite.at: Call it.
	Revamp netsync support macros, to allow long-running servers.
	Make netsync-killer try first with -TERM, in case that plays nicer
	with gcov.

2004-12-11  Nathaniel Smith  <njs@codesourcery.com>

	* lua.hh: Remove tabs.

2004-12-11  Nathaniel Smith  <njs@codesourcery.com>

	* monotone.texi: Document explicit_merge.

2004-12-11  Nathaniel Smith  <njs@codesourcery.com>

	* Makefile.am: Redo full-revision support again, to properly
	handle 'make dist' and caching.  Hopefully.

2004-12-11  Nathaniel Smith  <njs@codesourcery.com>

	* monotone.texi (File Attributes): Rewrite for new .mt-attrs
	syntax.

2004-12-11  Nathaniel Smith  <njs@codesourcery.com>

	* tests/t_attr.at: New test.
	* testsuite.at: Call it.

2004-12-11  Nathaniel Smith  <njs@codesourcery.com>

	* commands.cc (trusted): Print spaces between key ids.

	* lua.cc (add_rcfile): Errors while loading a user-provided rc
	file are naughtiness, not oopses.

2004-12-11  Nathaniel Smith  <njs@codesourcery.com>

	* commands.cc (commands::explain_usage): Use split_into_lines to
	do formatting of per-command usage; allow multi-line
	descriptions.
	(trusted): New command.
	* monotone.texi (Key and Cert): Document 'trusted' command.
	* tests/t_trusted.at: New test.
	* testsuite.at: Change get_revision_cert_trust to support
	t_trusted.at.  Call t_trusted.at.

2004-12-11  Derek Scherger  <derek@echologic.com>

	* app_state.{cc,hh} (restriction_includes): renamed from
	in_restriction to be less obscure; use path_set rather than
	set<file_path>
	* commands.cc
	(restrict_path_set):
	(restrict_rename_set):
	(restrict_path_rearrangement):
	(calculate_restricted_revision): new restriction functions
	(restrict_patch_set): remove old restrictions machinery
	(status): call calculate_restricted_revision
	(ls_tags): call app.initialize
	(unknown_itemizer): restriction_includes renamed
	(ls_unknown): call calculate_restricted_revision
	(ls_missing): rework for restrictions
	(commit): switch to --message option, optional paths and preserve
	restricted work
	(diff): allow restrictions for zero and one arg variants
	(revert): note some work left to do
	* manifest.{cc,hh} (build_manifest_map): hide unused things
	(build_restricted_manifest_map): new function
	* transforms.{cc,hh} (calculate_ident): clean up merge artifacts
	* work.cc (read_options_map): merge cleanup to preserve command
	line options

2004-12-10  Nathaniel Smith  <njs@codesourcery.com>

	* Makefile.am (package_full_revision.txt): Redo Joel Rosdahl
	<joel@rosdahl.net>'s change below after it got clobbered by
	merge.

2004-12-10  Nathaniel Smith  <njs@codesourcery.com>

	* commands.cc (log): Synopsize optional 'file' argument, and
	describe both arguments in help description.

2004-12-10  Matt Johnston  <matt@ucc.asn.au>

	* cert.cc: Added priv_key_exists() function
	* commands.cc, rcs_import.cc: use new privkey functions
	* netsync.cc: change some bits that were missed

2004-12-09  Derek Scherger  <derek@echologic.com>

	* .mt-nonce: delete obsolete file
	* change_set.cc (merge_deltas): add file paths in call to
	try_to_merge_files
	* commands.cc (propagate): add progress logging similar to merge
	* diff_patch.{cc,hh} (try_to_merge_files): add file paths to
	merge2 and merge3 hooks; add logging of paths before calling merge
	hooks
	* lua.{cc,hh} (hook_merge2, hook_merge3): add file paths to merge
	hooks
	* std_hooks.lua (merge2, merge3, merge2_xxdiff_cmd,
	merge3_xxdiff_cmd): pass file paths to xxdiff for use as titles
	* testsuite.at (MONOTONE_SETUP): add paths to merge2 hook

2004-12-09  Matt Johnston  <matt@ucc.asn.au>

	* cert.cc, cert.hh, lua.cc, lua.hh, netsync.cc:
	Added a new get_priv_key(keyid) lua hook to retrieve
	a private key from ~/.monotonerc

2004-12-09  Matt Johnston  <matt@ucc.asn.au>

	* change_set.cc: Don't include patch deltas on files which
	are being deleted in changesets. (partial fix for bug
	invoked by t_merge_add_del.at)

2004-12-09  Matt Johnston  <matt@ucc.asn.au>

	* configure.ac,Makefile.am: Fix iconv and intl
	handling so that the libraries are used (required for OS X).

2004-12-09  Nathaniel Smith  <njs@codesourcery.com>

	* Makefile.am (BUILT_SOURCES_NOCLEAN): add 'S'.

	* netsync.cc (session): Make ticker pointers into auto_ptr's.  Add
	cert and revision tickers.
	(session::session): Initialize new tickers.
	(session::note_item_sent): New method.  Increment tickers.
	(session::note_item_arrived): Increment tickers.
	(session::read_some): Adjust for auto_ptr.
	(session::write_some): Likewise.
	(call_server): Conditionally initialize cert and revision
	tickers.
	(queue_data_cmd): Call 'note_item_sent'.
	(queue_delta_cmd): Call 'note_item_sent'.

2004-12-09  graydon hoare  <graydon@pobox.com>

	* ROADMAP: Add file.

2004-12-08  Nathaniel Smith  <njs@codesourcery.com>

	* tests/t_patch_vs_drop_add.at:
	* tests/t_patch_drop_add.at:
	* tests/t_netsync_unrelated.at:
	* tests/t_merge_add_del.at:
	* tests/t_merge2_add_drop_add.at:
	* tests/t_merge_1.at:
	* tests/t_heads_discontinuous_branch.at:
	* tests/t_cleanup_empty_dir.at:
	* tests/t_checkout_options.at:
	* tests/t_ambig_update.at:
	* tests/t_add_patch_drop_add.at:
	* tests/t_add_drop_add.at:
	* tests/t_add_dot.at: Add (importance) markers to all bug report
	tests.

2004-12-08  Nathaniel Smith  <njs@codesourcery.com>

	* app_state.hh (write_options): Add 'force' option.
	* app_state.cc: Remove tabs.
	(write_options): Implement.
	* commands.cc (checkout): Pass force=true to 'write_options'.

	* tests/t_checkout_options.at: New test.
	* testsuite.at: Define RAW_MONOTONE.
	(t_checkout_options.at): Call it.

2004-12-08  Nathaniel Smith  <njs@codesourcery.com>

	* update.hh (pick_update_target): Rename to...
	(pick_update_candidates): ...this.  Return a set of candidates,
	rather than a single best.
	* update.cc (pick_update_candidates): Likewise.  Remove logic
	checking for unique candidate.
	* commands.cc (describe_revision): New function.
	(heads): Use it.
	(update): Use new 'pick_update_candidates' function.  Add logic
	checking for unique candidate.  On non-unique candidate, print all
	candidates, using 'describe_revision'.

	* tests/t_ambig_update.at: Check that failure messages describe
	the candidate set.

2004-12-08  Nathaniel Smith  <njs@codesourcery.com>

	* update.cc: Remove tabs.

2004-12-08  Nathaniel Smith  <njs@codesourcery.com>

	* tests/t_ambig_update.at: Also check that update fails when one
	candidate edge is deeper than the other.

2004-12-08  graydon hoare  <graydon@pobox.com>

	* change_set.cc (extend_renumbering_via_added_files):
	Look up parent tid in existing renumbering.
	* commands.cc (attr): Check index for "set" subcommand.
	(lca): New diagnostic command.
	(log): Tidy up output formatting a bit.
	* po/monotone.pot: Regenerate.
	* tests/t_add_edge.at: New test to catch add failure.
	* testsuite.at: Call it.

2004-12-08  Nathaniel Smith  <njs@codesourcery.com>

	* tests/t_ambig_update.at: New test.
	* testsuite.at: Add it.

	* tests/t_explicit_merge.at: Add, having forgotten to last time.

2004-12-08  Nathaniel Smith  <njs@codesourcery.com>

	* tests/t_explicit_merge.at: New test.
	* testsuite.at: Add it.

2004-12-08  Nathaniel Smith  <njs@codesourcery.com>

	* testsuite.at: Remove duplicate line created by merge.
	* ChangeLog: Re-sort after merges.

	* commands.cc (explicit_merge): Remove stray space.  Print id of
	merge result.
	(complete_command): Add back "}" deleted by merge.

2004-12-08  Nathaniel Smith  <njs@codesourcery.com>

	* change_set.cc: Remove tabs.
	* diff_patch.cc: Likewise.

	* commands.cc (explicit_merge): New command.

2004-12-08  graydon hoare  <graydon@pobox.com>

	* change_set.cc (extend_renumbering_via_added_files):
	Look up parent tid in existing renumbering.
	* commands.cc (attr): Check index for "set" subcommand.
	(lca): New diagnostic command.
	(log): Tidy up output formatting a bit.
	* po/monotone.pot: Regenerate.
	* tests/t_add_edge.at: New test to catch add failure.
	* testsuite.at: Call it.

2004-12-07  Richard Levitte  <richard@levitte.org>

	* Makefile.am: Keep package_*revision.{txt,h}, so they are saved
	as part of a distribution, and thereby make as sure as possible
	people who download monotone get historical information on where
	their copy of monotone came from.

2004-12-06  Richard Levitte  <richard@levitte.org>

	* monotone.cc: Add a hint on how to use --ticker.

2004-12-06  Nathaniel Smith  <njs@codesourcery.com>

	* commands.cc (ls_certs): Sort the certs before printing.
	* tests/t_netsync_repeated.at: Actually check that certs were
	transferred correctly.

2004-12-06  Julio M. Merino Vidal  <jmmv@menta.net>

	* figures/cert.pdf:
	* figures/cert.png:
	* figures/oo-figures.sxd:
	* monotone.texi: Use example host names under the
	example.{com,org,net} subdomains instead of invented names.
	These are defined in RFC 2606.

2004-12-06  Julio M. Merino Vidal  <jmmv@menta.net>

	* configure.ac: Now that we depend on GNU Autoconf >= 2.58, we
	can use the AS_HELP_STRING macro everywhere we need to pretty-print
	help strings.  Also convert old calls to AC_HELP_STRING (deprecated)
	to this one.

2004-12-06  Joel Rosdahl  <joel@rosdahl.net>

	* Makefile.am (package_full_revision.txt): Silence error messages
	when deducing full package revision.

2004-12-06  graydon hoare  <graydon@pobox.com>

	* unix/get_system_flavour.cc:
	* win32/get_system_flavour.cc: Add missing files.

2004-12-06  graydon hoare  <graydon@pobox.com>

	* commands.cc (merge): Add newline in output.
	* change_set.cc (project_missing_deltas): Fix very bad
	delta-renaming bug.

2004-12-06  graydon hoare  <graydon@pobox.com>

	* change_set.cc:
	* tests/t_merge_add_del.at:
	* netsync.cc:
	* commands.cc: Clean up from merge.

2004-12-06  Nathaniel Smith  <njs@codesourcery.com>

	* tests/t_add_patch_drop_add.at: New test.
	* tests/t_merge2_add_drop_add.at: New test.
	* tests/t_patch_drop_add.at: New test.
	* tests/t_patch_vs_drop_add.at: New test.
	* testsuite.at: Add them.

	* tests/t_add_drop_add.at: Fix to test what it was supposed to.

	* tests/t_merge2_data.at: Remove extraneous [stdout].

	* tests/t_merge_add_del.at: Fix description.
	XFAIL it.

2004-12-06  Nathaniel Smith  <njs@codesourcery.com>

	* tests/t_add_drop_add.at: New test.
	* testsuite.at: Add it.

2004-12-05  Nathaniel Smith  <njs@codesourcery.com>

	* tests/t_merge_add_del: Shorten name for better display.

2004-12-05  Matt Johnston <matt@ucc.asn.au>

	* tests/t_merge_add_del: added a new test for merging
	  branches where a file is added then removed.
	* testsuite.at: added the new test
	* configure.ac: bumped the prequisite version to 2.58 since
	  some tests use AT_XFAIL_IF

2004-12-05  graydon hoare  <graydon@pobox.com>

	* Makefile.am (package_full_revision.txt): Use top_builddir
	to locate monotone executable.

2004-12-05  Nathaniel Smith  <njs@codesourcery.com>

	* tests/t_merge_add_del: Shorten name for better display.

2004-12-05  Matt Johnston <matt@ucc.asn.au>

	* tests/t_merge_add_del: added a new test for merging
	  branches where a file is added then removed.
	* testsuite.at: added the new test
	* configure.ac: bumped the prequisite version to 2.58 since
	  some tests use AT_XFAIL_IF

2004-12-04  graydon hoare  <graydon@pobox.com>

	* commands.cc (fcommit): New command.
	(update): Finish off merge of update command.

2004-12-04  Derek Scherger  <derek@echologic.com>

	* commands.cc: (complete_command): New function.
	(explain_usage/process): Use it.

2004-12-04  Nathaniel Smith  <njs@codesourcery.com>

	* change_set.cc (merge_deltas): Call correct variant of
	try_to_merge_files depending on whether ancestor is available.
	* diff_patch.cc (try_to_merge_files -- merge3 version): Add
	assertions about ids.
	(try_to_merge_files -- merge2 version): Likewise.

	* testsuite.at: Add a trivial working merge2 hook.
	* tests/t_related_merge2_data.at: Update to use.
	Mark as expected to PASS.
	* tests/t_merge2_data.at: Likewise.

2004-12-04  Nathaniel Smith  <njs@codesourcery.com>

	* change_set.cc (merge_deltas): Call correct variant of
	try_to_merge_files depending on whether ancestor is available.
	* diff_patch.cc (try_to_merge_files -- merge3 version): Add
	assertions about ids.
	(try_to_merge_files -- merge2 version): Likewise.

	* testsuite.at: Add a trivial working merge2 hook.
	* tests/t_related_merge2_data.at: Update to use.
	Mark as expected to PASS.
	* tests/t_merge2_data.at: Likewise.

2004-12-04  Nathaniel Smith  <njs@codesourcery.com>

	* change_set.cc: Remove tabs.
	* diff_patch.cc: Likewise.

2004-12-04  Nathaniel Smith  <njs@codesourcery.com>

	* change_set.cc: Remove tabs.
	* diff_patch.cc: Likewise.

2004-12-03  Julio M. Merino Vidal  <jmmv@menta.net>

	* commands.cc: Add a missing newline to a message.

2004-12-03  Julio M. Merino Vidal  <jmmv@menta.net>

	* cryptopp/config.h:
	* configure.ac: NetBSD does not define __unix__ nor __unix, so the
	build fails.  To solve, check for __NetBSD__ where appropiate to
	detect a Unix system.

2004-12-03  Julio M. Merino Vidal  <jmmv@menta.net>

	* INSTALL: Document my latest changes: --enable-ipv6 option, ability
	to specify static boost prefix through --enable-static-boost and
	BOOST_SUFFIX variable.

2004-12-03  Julio M. Merino Vidal  <jmmv@menta.net>

	* Makefile.am:
	* configure.am: Add a variable, BOOST_SUFFIX, that identifies the
	suffix string that has to be appended to Boost library names to use
	them.  This variable can be defined on configure's command line.

2004-12-03  Julio M. Merino Vidal  <jmmv@menta.net>

	* configure.ac: Let the --enable-static-boost argument take a prefix
	to where boost libraries are located.

2004-12-03  Julio M. Merino Vidal  <jmmv@menta.net>

	* configure.ac: Add a three-state --enable-ipv6 argument to the
	configure script to explicitly enable or disable IPv6 support.

2004-12-03  Julio M. Merino Vidal  <jmmv@menta.net>

	* std_hooks.lua: Add missing newlines to two error messages.

2004-12-02  Derek Scherger  <derek@echologic.com>

	* commands.cc: more tweaking to ease changeset merge

2004-12-01  Derek Scherger  <derek@echologic.com>

	* commands.cc: reordered commands to help merge with changesets
	branch

2004-12-01  graydon hoare  <graydon@pobox.com>

	* {unix,win32}/get_system_flavour.cc: New files.
	* basic_io.{cc,hh}: Give names to input sources.
	* monotone.cc: Move app_state ctor inside try.
	* platform.hh (get_system_flavour): Declare.
	* revision.cc: Name input source "revision".
	* sanity.cc: Log flavour on startup.
	* tests/t_attributes.at: Use new syntax.
	* transforms.{cc,hh} (split_into_lines): New variant, and rewrite.
	* work.{cc,hh}: Rewrite attributes to use basic_io.
	(get_attribute_from_db):
	(get_attribute_from_working_copy): New functions.

2004-11-30  Nathaniel Smith  <njs@codesourcery.com>

	* keys.cc (get_passphrase): Simplify arguments.
	(generate_key_pair): Force new passphrases to come from the user.
	Adapt to new 'get_passphrase' arguments.
	(change_key_passphrase): Likewise.
	(generate_key_pair): Add argument specifying passphrase, for
	exclusive use of the unit tests.
	(signature_round_trip_test): Use it.
	* keys.hh (generate_key_pair): Adjust prototype correspondingly.

	* tests/t_genkey.at: Test that 'genkey' requires the passphrase to
	be entered.
	* tests/t_chkeypass.at: Check that 'chkeypass' fails if no
	passphrase is given.

2004-11-30  Nathaniel Smith  <njs@codesourcery.com>

	* keys.hh: Remove tabs.
	* keys.cc: Likewise.

2004-11-30  Nathaniel Smith  <njs@codesourcery.com>

	* monotone.texi (Hook Reference): Clarify description of
	'get_passphrase', following confusion on IRC.

2004-11-30  Joel Rosdahl  <joel@rosdahl.net>

	* ui.cc (fatal): Added missing newlines in fatal message.

2004-11-29  Nathaniel Smith  <njs@codesourcery.com>

	* monotone.texi: Add more details to documentation of 'update
	<revision>' command.

	* ui.cc (fatal): Typo in previous commit.

2004-11-29  Nathaniel Smith  <njs@codesourcery.com>

	* ui.cc (fatal): On suggestion of Zack Weinberg, add a note to
	fatal error messages 1) telling the user that it's a bug (i.e.,
	not their fault), and 2) requesting a bug report.

2004-11-29  Nathaniel Smith  <njs@codesourcery.com>

	* ui.cc: Remove tabs.

2004-11-30  Matt Johnston  <matt@ucc.asn.au>

	* change_set.cc (merge_disjoint_analyses): Prevent duplicated
	tids being used.
	(merge_disjoint_analyses): Fix typo (s/a_tmp/b_tmp/)

2004-11-24  Nathaniel Smith  <njs@codesourcery.com>

	* tests/t_cleanup_empty_dir.at: Shorten name.

2004-11-24  Nathaniel Smith  <njs@codesourcery.com>

	* Makefile.am (BUILT_SOURCES): List package_*version.{h,txt}.
	* package_{full_,}version.txt: Work when blddir != srcdir.

2004-11-24  Nathaniel Smith  <njs@codesourcery.com>

	* mt_version.hh: New file.
	* mt_version.cc: New file.
	* monotone.cc (package_revision.h): Don't include it.
	(mt_version.hh): Include it.
	(OPT_FULL_VERSION): New option.
	(options): Add it.
	(cpp_main): Implement --version and --full-version in terms of
	mt_version.hh.

	* Makefile.am (package_full_revision.h): Build it.
	(MOST_SOURCES): Add mt_version.{cc,hh}.

2004-11-24  Nathaniel Smith  <njs@codesourcery.com>

	* txt2c.cc (main): Add "--skip-trailing" option to skip trailing
	whitespace.
	* Makefile.am (package_revision.h): Generate it.
	* monotone.cc (package_revision.h): Include it.
	(cpp_main): Print it as part of --version.

2004-11-23  Nathaniel Smith  <njs@codesourcery.com>

	* tests/t_cleanup_empty_dir.at: New test.
	* testsuite.at: Call it.

2004-11-23  Nathaniel Smith  <njs@codesourcery.com>

	* monotone.texi (File Attributes): Document how restricted format
	of .mt-attrs currently is.  Also talk about 'the' .mt-attrs file
	instead of 'an', in response to confusion.

2004-11-23  Nathaniel Smith  <njs@codesourcery.com>

	* work.cc (build_deletion): Add missing newline.
	(build_rename): Likewise.
	(build_rename): Likewise.

2004-11-23  Nathaniel Smith  <njs@codesourcery.com>

	* work.cc: Remove tabs.

2004-11-23  Nathaniel Smith  <njs@codesourcery.com>

	* commands.cc: Remove tabs.

2004-11-23  Nathaniel Smith  <njs@codesourcery.com>

	* tests/t_add_dot.at: New test.
	* testsuite.at: Call it.

2004-11-22  Joel Rosdahl  <joel@rosdahl.net>

	* testsuite.at (NEED_UNB64): Check that python knows how to decode
	strings before using it.

2004-11-21  Joel Rosdahl  <joel@rosdahl.net>

	* testsuite.at (NEED_UNB64): Find more programs for decoding
	base64.

2004-11-20  Nathaniel Smith  <njs@codesourcery.com>

	* tests/t_merge_1.at: New test.
	* testsuite.at: Add it.
	(NEED_UNB64): New macro.
	(UNB64): Likewise.
	* tests/t_unidiff.at: Use them.
	* tests/t_unidiff2.at: Likewise.

2004-11-19  Nathaniel Smith  <njs@codesourcery.com>

	* tests/t_initfork.at: Remove file; redundant with
	t_merge2_add.at.
	* testsuite.at: Don't call it.

2004-11-18  Derek Scherger  <derek@echologic.com>

	* commands.cc (list tags): new command.
	* monotone.1: update.
	* monotone.texi: update.
	* std_hooks.lua: remove unused get_problem_solution hook.
	* test/t_tags.at: new test.
	* testsuite.at: call it.

2004-11-18  Nathaniel Smith  <njs@codesourcery.com>

	* monotone.texi (Committing Work): Remove mistakenly added
	redundant command line argument.

2004-11-17  Joel Rosdahl  <joel@rosdahl.net>

	* commands.cc (diff): Don't print hashes around diff output if
	there is no diff to print.

	Fix bugs #8714 "monotone update working copy to previous version"
	and #9069 "update with multiple candidates":
	* commands.cc (update): Let the update command take an optional
	revision target parameter. Without an explicit revision target,
	the current branch head is used just like before. Added logic for
	updating to an older revision or another revision reachable via a
	common ancestor.
	* tests/t_update_to_revision.at: Add regression tests for new
	update logic.
	* testsuite.at: Add new test.
	* monotone.texi: Document new update argument.

2004-11-17  Nathaniel Smith  <njs@codesourcery.com>

	* netsync.cc (request_fwd_revisions): Rename 'first_attached_edge'
	to 'an_attached_edge', because it does not represent the first
	attached edge.  Likewise for 'first_attached_cset'.
	(analyze_attachment): Remove early exit from loop; we want to
	analyze the entire graph, not just some linear subgraphs.

	* revision.cc (ensure_parents_loaded): Filter out the null
	revision when calculating parents.
	* change_set.hh (null_id): Define for 'revision_id's.

	* tests/t_merge2_add.at: New test.
	* tests/t_merge2_data.at: New test.
	* tests/t_related_merge2_data.at: New test.
	* tests/t_merge_add.at: New test.
	* tests/t_netsync_pubkey.at: New test.
	* tests/t_netsync_repeated.at: New test.
	* tests/t_netsync_unrelated.at: New test.


	* testsuite.at: Add new tests.
	(NETSYNC_SETUP): New macro.
	(MONOTONE2): New macro.
	(RUN_NETSYNC): New macro.
	(ADD_FILE): New macro.
	(SET_FILE): New macro.
	(COMMIT): New macro.
	* tests/t_netsync.at: Use them.

	* tests/t_singlenetsync.at: Add 'netsync' keyword'.  Rename to...
	* tests/t_netsync_single.at: ...this.

	* tests/t_heads_discontinuous_branch.at: XFAIL it.

2004-11-17  Nathaniel Smith  <njs@codesourcery.com>

	* netsync.cc: Remove hard tabs.

2004-11-17  Nathaniel Smith  <njs@codesourcery.com>

	* revision.cc: Remove hard tabs.
	* change_set.hh: Likewise.

2004-11-16  Nathaniel Smith  <njs@codesourcery.com>

	* tests/t_heads.at: Replace last tricky case with a less tricky case.
	* tests/t_heads_discontinuous_branch.at: New test for the really
	tricky case.
	* testsuite.at: Run it.

2004-11-16  Nathaniel Smith  <njs@codesourcery.com>

	* views.sql (trusted_parents_in_branch): Remove.
	(trusted_children_in_branch): Remove.
	(trusted_branch_members): New view.
	(trusted_branch_parents): New view.
	(branch_heads): Use the new views, not the removed ones.

	* database.cc (get_heads): Column name in 'branch_heads'
	unavoidably changed from 'id' to 'parent'; adjust SELECT statement
	to use new name.

2004-11-16  Nathaniel Smith  <njs@codesourcery.com>

	* database.cc: Remove hard tabs.

2004-11-16  Nathaniel Smith  <njs@codesourcery.com>

	* commands.cc (dump_diffs): Fetch delta destination, not source,
	on new files.

2004-11-15  Joel Rosdahl  <joel@rosdahl.net>

	* tests/t_diff_added_file.at: Added testcase exposing a bug in
	"monotone diff x y" where x is an ancestor of y and y adds a new
	file.
	* testsuite.at: Add new test.

2004-11-14  Joel Rosdahl  <joel@rosdahl.net>

	Fix bug #9092 "add command to change passphrase":
	* commands.cc (chkeypass): New command.
	* keys.cc (get_passphrase): Added parameters for prompt beginning and
	disabling hook lookup and passphrase caching.
	* keys.hh, keys.cc (change_key_passphrase): New function.
	* database.hh, database.cc (delete_private_key): New function.
	* monotone.texi (Key and Cert): Document command.
	* tests/t_chkeypass.at: Testcase for the command.
	* testsuite.at: Added new testcase.

2004-11-14  Matt Johnston <matt@ucc.asn.au>

	* tests/t_initfork.at: New test for merging two ancestor-less heads.

2004-11-13  Nathaniel Smith  <njs@codesourcery.com>

	* tests/t_heads.at: New test.
	* testsuite.at: Add it.

2004-11-13  Nathaniel Smith  <njs@codesourcery.com>

	* monotone.texi: Fix various typos.
	(Committing Work): Add missing command line argument.
	(Branch Names): New section.
	Add me to the copyright block.

2004-11-12  Joel Rosdahl  <joel@rosdahl.net>

	* monotone.texi: Fix documentation of the approve and disapprove
	commands. Fix jp.co.juicebot.jb7 branch name in examples. Other
	minor fixes.

2004-11-11  Joel Rosdahl  <joel@rosdahl.net>

	* monotone.texi: Fix typos.

2004-11-08  graydon hoare  <graydon@pobox.com>

	* monotone.texi: Some minor cleanups.
	* netsync.cc: Fix a formatter.

2004-11-07  graydon hoare  <graydon@pobox.com>

	* figures/*.txt: Drop.
	* monotone.texi: Pull ASCII figures back in conditionally.
	* NEWS, AUTHORS, monotone.spec: Update for 0.15.
	* monotone.1: Update.

2004-11-06  graydon hoare  <graydon@pobox.com>

	* README.changesets: New file.
	* config.guess, config.sub: Remove.
	* Makefile.am: Improve document-building brains.
	* cert.cc, netsync.cc: Remove include.
	* configure.ac: Bump version number.
	* merkle_tree.{cc,hh}: Use unsigned char in dynamic_bitset.
	* po/POTFILES.in: Update to remove os_specific.hh.
	* po/monotone.pot: Regenerate.

2004-11-05  graydon hoare  <graydon@pobox.com>

	* constants.cc: Up timeout, connection limit.
	* monotone.texi: Various cleanups.

2004-11-05  Ulrich Drepper  <drepper@redhat.com>

	* configure.ac: Reduce dependencies.
	* lua/lua.h: Include config.h.
	* mkstemp.{cc,hh}: Use system variant when found.
	* netxx/resolve_getaddrinfo.cxx: Check for AI_ADDRCONFIG
	definition.
	* po/POTFILES.in: Update to mention changes.
	* Makefile.am (EXTRA_DIST): Include spec file.
	* commands.cc (diff): No output if empty diff.

2004-10-31  graydon hoare  <graydon@pobox.com>

	* commands.cc (diff): Use guess_binary.
	Fix up some messages to fit on single lines.
	* Makefile.am: Make monotone.pdf depend on figures.
	* change_set.cc: Make inversion drop "delete deltas".
	* texinfo.css: Make images align nicely.
	* netsync.cc: Fix up some messages to be clearer.

2004-10-30  graydon hoare  <graydon@pobox.com>

	* figures/*: New figures.
	* monotone.texi: Rewrite much of the tutorial.

2004-10-30  Nathaniel Smith  <njs@codesourcery.com>

	* netsync.cc (process_hello_cmd): Make clear that when the
	server's key is unknown, we abort the connection.

2004-10-29  Nathaniel Smith  <njs@codesourcery.com>

	* sanity.cc (dump_buffer): Wrap bare string in call to string(),
	to disambiguate conversions (required by Boost 1.30).

2004-10-26  graydon hoare  <graydon@pobox.com>

	* tests/t_update_missing.at: New test from Bruce Stephens
	* testsuite.at: Call it.
	* change_set.cc: Fix the error exposed by it.

2004-10-26  graydon hoare  <graydon@pobox.com>

	* work.{cc,hh}: Comply with Derek's new tests.
	* commands.cc: Likewise.

2004-10-28  Derek Scherger  <derek@echologic.com>

	* tests/t_rename.at: add test for renaming a file after it has
	been moved rather than before
	* tests/t_revert.at: add test for reverting a missing file

2004-10-28  Derek Scherger  <derek@echologic.com>

	* tests/t_drop_missing.at: New test.
	* testsuite.at: Call it.

2004-10-28  Derek Scherger  <derek@echologic.com>

	* tests/t_add.at: New test.
	* testsuite.at: Call it.

2004-10-26  graydon hoare  <graydon@pobox.com>

	* basic_io.{cc,hh}: Rework to use indented stanzas.
	* change_set.cc, revision.cc: Likewise.
	* change_set.cc: Fix formatter bug.
	* commands.cc: Sanity check file ID on delta commit.
	* work.cc: Chatter a bit more on add/drop.

2004-10-17  graydon hoare  <graydon@pobox.com>

	* merkle_tree.cc: Fix bad logging.
	* netsync.cc: Fix transmission bugs.
	* work.cc: Add some progress messages back in.
	* monotone.texi: Change contents of MT/work in example.

2004-10-17  graydon hoare  <graydon@pobox.com>

	* commands.cc (log): Keep a seen list, mask frontier by it.
	* monotone.texi: Updates to cover revision terminology.

	Also various further merges from trunk, see below.

2004-10-17  Derek Scherger  <derek@echologic.com>

	* lua.{cc,hh} (hook_ignore_branch): new hook
	* commands.cc (ls_branches): call it
	* monotone.texi (Hook Reference): describe it

2004-10-17  Richard Levitte  <richard@levitte.org>

	fix bug 8715 and more
	* diff_patch.cc (struct unidiff_hunk_writer,
	unidiff_hunk_writer::flush_hunk): the skew is not just the
	size difference between added and deleted lines in the current
	hunk, it's the size difference between /all/ added and deleted
	lines so far.  Therefore, the skew needs to be a member of the
	struct rather than being something calculated for each hunk.
	Furthermore, we need to add trailing context even if the change
	only consisted of one line.

2004-10-17  Richard Levitte  <richard@levitte.org>

	* monotone.texi (Working Copy): Change the description of
	'monotone revert' to explain what happens when there are
	arguments.

2004-10-17  Richard Levitte  <richard@levitte.org>

	* monotone.texi (OPTIONS): Add a description of --ticker.

	* ui.cc, ui.hh: Rethink the writing conditions as the ticks being
	"dirty" when they have changed since the last print.  That way,
	it's very easy to see when they need being printed.  This fixes a
	small bug where, in some cases, the exact same tick output is
	produced twice, once before a separate message, and once after,
	when a ticker is actually being removed.
	(tick_write_dot::write_ticks): Add a line that describes the
	ticks, including the amount of each tick per short name.

2004-10-17  Richard Levitte  <richard@levitte.org>

	fix bug 8733
	* ui.cc, ui.hh: Define a separate tick writer struct, and two
	subclasses, one that write counters, and one that writes progress
	characters.  As a consequence, move the count to the ticker class
	itself, and have the user interface contain a map of pointers to
	tickers instead of a map of counters, so data is easier to expand
	and access in a consistent manner.  Finally, correct a few errors
	in the checks for when ticks should be written, and make sure the
	final value gets written when the tickers are removed.

	* cert.cc (write_ancestry_paths):
	* database.cc (rehash):
	* netsync.cc (call_server, rebuild_merkle_trees):
	* rcs_import.cc (import_cvs_repo, cvs_history): Adapt to the new
	tickers.

	* monotone.cc: Add the option '--ticker' which takes the values
	"dot" or "count" to express which type of tick writer to use.  As
	a result, set the tick writer to be the progress dot kind or the
	counting type.

2004-10-15  graydon hoare  <graydon@pobox.com>

	* std_hooks.lua (get_revision_cert_trust): Add.

2004-10-14  graydon hoare  <graydon@pobox.com>

	* main.cc (UNIX_STYLE_SIGNAL_HANDLING): Enable on OSX.
	* cryptopp/*: Upgrade to 5.2.1
	* Makefile.am: Adjust for a couple new files.

2004-10-13  graydon hoare  <graydon@pobox.com>

	* change_set.cc (__STDC_CONSTANT_MACROS): Further hammering.
	* commands.cc (changesetify): New subcommand to db.
	* database.{cc,hh} (sql): Install views.
	(install_views): New function.
	(get_manifest_certs): Restore old variant.
	* numeric_vocab.hh: Use stdint.h.
	* revision.{cc,hh} (analyze_manifest_changes)
	(construct_revisions)
	(build_changesets): New functions.
	* schema.sql: Remove views stuff.
	* views.sql: Put views here.
	* schema_migration.cc: Add migration code for revisions.
	* Makefile.am: Mention views.sql.

2004-10-12  graydon hoare  <graydon@pobox.com>

	* unix/read_password.cc: Don't force echo on.

2004-10-10  graydon hoare  <graydon@pobox.com>

	merge a batch of changes from trunk, see below.
	* monotone.spec: Bump to 0.14.

2004-10-10  graydon hoare  <graydon@pobox.com>

	fix bug 9884
	* tests/t_singlenetsync.at: sleep 5
	* tests/t_netsync.at: sleep 5

2004-10-10  graydon hoare  <graydon@pobox.com>

	* AUTHORS: Mention Richard Levitte.
	* Makefile.am: Remove nonce stuff.
	* NEWS: Describe changes from last release.
	* cert.cc (cert_manifest_testresult): Teach about other ways
	of writing a boolean value.
	* commands.cc (commit): Don't commit when no change.
	(debug): Rename to "db execute".
	(serve): Require passphrase on startup.
	(bump): Remove command.
	(ls keys): Handle no keys.
	* configure.ac: Bump version number.
	* keys.cc (get_passphrase): Reject empty passphrase nicely,
	from user and from hook.
	* lua.{cc,hh} (hook_get_sorter): Dead code, remove.
	* main.cc (main_with_many_flavours_of_exception): s/char/int/.
	* monotone.cc (OPT_DUMP): New option.
	(OPT_VERBOSE): Rename as OPT_DEBUG.
	* monotone.{texi,1}: Document changes, s/rdiff/xdelta/.
	* nonce.{cc,hh}: Drop.
	* sanity.hh (sanity::filename): New field.
	* sanity.cc (dump_buffer): Dump to file or be silent.
	* testsuite.at (persist_phrase_ok): Define as true.
	* tests/t_null.at: Adjust for new option names.
	* unit_tests.cc: Set debug, not verbose.

2004-10-10  graydon hoare  <graydon@pobox.com>

	* tests/t_remerge.at: New test.
	* testsuite.at: Call it.

2004-10-10  graydon hoare  <graydon@pobox.com>

	* cryptopp/algebra.cpp:
	* cryptopp/asn.h:
	* cryptopp/hmac.h:
	* cryptopp/iterhash.h:
	* cryptopp/mdc.h:
	* cryptopp/modes.h:
	* cryptopp/osrng.h:
	* cryptopp/pubkey.h:
	* cryptopp/seckey.h:
	* cryptopp/simple.h:
	* cryptopp/smartptr.h:
	* cryptopp/strciphr.cpp:
	* cryptopp/strciphr.h:
	* lcs.cc:
	* lua.cc: Fixes for g++ 3.4 from Michael Scherer.
	* AUTHORS: Mention Michael.

2004-10-10  graydon hoare  <graydon@pobox.com>

	* tests/t_movedel.at: New test.
	* testsuite.at: Call it.

2004-10-10  graydon hoare  <graydon@pobox.com>

	* tests/t_movepatch.at: New test.
	* testsuite.at: Call it.

2004-10-10  graydon hoare  <graydon@pobox.com>

	* change_set.cc:
	* file_io.{cc,hh}: Bug Fixes.

2004-10-10  graydon hoare  <graydon@pobox.com>

	* cert.{cc,hh} (cert_revision_manifest): Bug fixes.
	* commands.cc (approve)
	(disapprove)
	(testresult): Teach about revisions.
	* tests/t_disapprove.at:
	* tests/t_i18n_file.at:
	* tests/t_ls_missing.at:
	* tests/t_testresult.at: Bug fixes.

2004-10-09  graydon hoare  <graydon@pobox.com>

	* netsync.cc:
	* packet.cc:
	* tests/t_i18n_file.at:
	* tests/t_netsync.at:
	* tests/t_single_char_filenames.at:
	* tests/t_singlenetsync.at: Bug fixes.

2004-10-04  graydon hoare  <graydon@pobox.com>

	* Makefile.am: Re-enable rcs stuff.
	* cert.{cc,hh}: Bug fixes.
	* change_set.{cc,hh} (apply_change_set)
	(apply_change_set_inverse): New helper functions.
	* commands.cc (log)
	(rcs_import)
	(cvs_import): Teach about revisions.
	* database.cc (get_version): Block reconstruction loops.
	* diff_patch.cc:
	* lua.cc:
	* netsync.cc: Remove references to obsolete includes.
	* rcs_file.cc: Pick up bug fix from trunk.
	* rcs_import.cc: Teach about revisions.

2004-10-03  graydon hoare  <graydon@pobox.com>

	* change_set.{cc,hh}: Lots of little bug fixes.
	* commands.cc: Likewise.
	* database.cc: Comment some chatter.
	* file_io.{cc,hh}: Bug fixes, remove unlink / hardlink stuff.
	* netcmd.cc: Bug fixes.
	* netsync.cc: Likewise.
	* tests/t_*.at: Teach about revisions.
	* testsuite.at: Likewise.
	* work.cc: Bug fixes.

2004-09-30  graydon hoare  <graydon@pobox.com>

	* app_state.cc: Inform db of app.
	* change_set.cc: Bug fixes.
	* commands.cc: Use delete_file not unlink.
	* database.{cc,hh}: Bug fixes in trust function machinery.
	* revisions.cc: Skip consideration of empty parents.
	* file_io.{cc,hh}: Remove unlink function.
	* schema.sql: Pass pubkey data into trust call.

2004-09-29  graydon hoare  <graydon@pobox.com>

	* change_set.cc: Various bug fixes, merge unit tests.

2004-09-26  graydon hoare  <graydon@pobox.com>

	* predicament.{cc,hh}: Remove.
	* Makefile.am: Update.
	* change_set.{cc,hh}: Compilation fixes.
	* commands.cc: Likewise.
	* file_io.{cc,hh}: Likewise, and implement link/unlink.
	* lua.{cc,hh}: Implement conflict resolver hooks.

2004-09-25  graydon hoare  <graydon@pobox.com>

	* change_set.{cc,hh}: Rewrite entirely.
	* work.cc: Adjust to compensate.
	* commands.cc: Likewise.
	* numeric_vocab.hh: Ask for C99 constant ctor macros.

2004-09-24  Derek Scherger  <derek@echologic.com>

	* app_state.{cc,hh} (initialize,prefix,in_restriction): rename
	restriction vars; require explicit subdir restriction with ".";
	remove restriction if any path evaluates to working copy root
	* commands.cc (update): disallow restricted updates
	(diff): use --manifest options for initialization
	* tests/t_restrictions.at: remove restricted update test
	* tests/t_subdirs.at: added (missed previously)
	* vocab.cc (verify): allow "." elements in local_path
	(test_file_path_verification): test for "." in paths

2004-09-20  Derek Scherger  <derek@echologic.com>

	* app_state.{cc,hh}: add message and manifest options; add subdir
	restriction; use set instead of vector for path restrictions
	(prefix): new method
	(add_restriction): change signature for set of path restrictions
	(in_restriction): renamed from is_restricted; adjust path matching
	(set_message): new method
	(add_manifest): new method
	(initialize): remove code to adjust restrictions from old options
	* commands.cc
	(restrict_patch_set, struct unknown_itemizer): rename
	app.is_restricted to app.in_restriction
	(add,drop,rename,revert): prefix file args with current subdir
	(update,status,ls_unknown,ls_missing): build restriction from args
	(commit): build restriction from args; use --message option
	(diff): build restriction from args; use --manifest options
	* file_io.cc (find_working_copy): logging tweaks
	* monotone.cc: remove --include/--exclude options; add --manifest
	and --message options
	* tests/t_attributes.at: add commit --message option
	* tests/t_cross.at: commit --message
	* tests/t_cwork.at: commit --message
	* tests/t_disapprove.at: commit --message
	* tests/t_drop.at: commit --message
	* tests/t_erename.at: commit --message; diff --manifest
	* tests/t_fork.at: commit --message
	* tests/t_genkey.at: commit --message
	* tests/t_i18n_file.at: commit --message
	* tests/t_import.at: commit --message
	* tests/t_ls_missing.at: commit --message
	* tests/t_merge.at: commit --message
	* tests/t_movedel.at: commit --message
	* tests/t_movepatch.at: commit --message
	* tests/t_netsync.at: commit --message
	* tests/t_persist_phrase.at: commit --message
	* tests/t_rename.at: commit --message
	* tests/t_renamed.at: commit --message
	* tests/t_restrictions.at: remove --include/--exlclude options
	* tests/t_revert.at: commit --message
	* tests/t_scan.at: commit --message
	* tests/t_single_char_filenames.at: commit --message
	* tests/t_testresult.at: commit --message
	* tests/t_unidiff.at: commit --message
	* tests/t_unidiff2.at: commit --message
	* tests/t_update.at: commit --message
	* tests/t_versions.at: commit --message

2004-09-19  graydon hoare  <graydon@pobox.com>

	* change_set.cc: More bug fixes.
	* basic_io.cc: Improve error reporting.
	* commands.cc (complete): Teach about revisions.
	* database.{cc,hh}: Add complete variant for revisions.

2004-09-19  graydon hoare  <graydon@pobox.com>

	* change_set.cc: Add a unit test, fix some bugs.

2004-09-18  graydon hoare  <graydon@pobox.com>

	* change_set.{cc,hh} (subtract_change_sets): New function.
	(build_pure_addition_change_set): New function.
	* commands.cc (try_one_merge): Teach about revisions
	(merge): Likewise.
	(propagate): Likewise.
	(update): Change from changeset inversion to negation.
	* database.{cc,hh} (get_manifest): New function.
	* cert.cc: Use it.

2004-09-13  graydon hoare  <graydon@pobox.com>

	* change_set.cc: Bug fixes.
	* commands.cc: Likewise.

2004-09-13  graydon hoare  <graydon@pobox.com>

	* change_set.{cc,hh}: Implement delta renaming and merging.
	* commands.cc
	(update): Teach about revisions.
	(agraph): Likewise.
	* diff_patch.{cc,hh}: Tidy up interface a bit.
	* database.{cc,hh} (get_revision_ancestry): New helper.
	* file_io.{cc,hh}
	(move_dir): New function.
	(delete_dir_recursive): New function.

2004-09-10  graydon hoare  <graydon@pobox.com>

	* basic_io.{cc,hh}: Move to more "normal" looking
	quoted output.
	* change_set.{cc,hh}: Extend, bugfix.
	* commands.cc (diff): Teach about revisions.
	* revision.{cc,hh}: Extend, bugfix.

2004-09-07  Derek Scherger  <derek@echologic.com>

	subdirectory restrictions

	* file_io.{hh,cc} (find_working_copy): new function
	(absolutify) use fs::current_path
	* work.cc (add_to_options_map): use options.insert to preserve
	previous settings
	* work.hh: add note about MT/options file to header comment
	* lua.{hh,cc} (load_rcfile): renamed from add_rcfile
	* app_state.{cc,hh} (constructor): remove read of MT/options
	(initialize): new methods to find/create working copy
	(set_stdhooks,set_rcfiles,add_rcfile,load_rcfiles,read_options):
	new methods
	(set_database,set_branch,set_signing_key): update for new options
	reading
	* monotone.cc: update help for --norc option
	(cpp_main): move loading of lua hooks to app_state after book
	keeping dir is found
	* commands.cc: all commands call app initialize to relocate to
	working copy directory
	(bookdir_exists,ensure_bookdir) remove
	(setup) new command to create working copy
	* tests/t_subdirs.at: new test
	* testsuite.at: call new setup command to initialize working copy;
	call new test
	(PROBE_NODE): adjust for new checkout requirement that MT dir does
	not exist
	* tests/t_attributes.at: ditto
	* tests/t_cwork.at: ditto
	* tests/t_single_char_filenames.at: ditto
	* tests/t_versions.at: ditto

2004-09-06  graydon hoare  <graydon@pobox.com>

	* Makefile.am: Revise,
	* cert.{cc,hh}: Minor bug fixes.
	* change_set.{cc,hh}
	(apply_path_rearrangement): New variant.
	(read_path_rearrangement): New function.
	(write_path_rearrangement): New function.
	* commands.cc: Partially teach about revisions.
	* database.{cc,hh}: Bug fixes.
	* revision.cc: Print new manifest as hex.
	* schema.sql: Fix typos.
	* update.{cc,hh}: Teach about revisions.

2004-09-06  graydon hoare  <graydon@pobox.com>

	* Makefile.am (unit_tests): Revise.
	* change_set.{cc,hh}: Move accessors to header.
	* constants.cc (netcmd_current_protocol_version): Bump.
	(netcmd_minimum_bytes_to_bother_with_gzip): Expand to 0xfff.
	* database.{cc,hh}: Teach about reverse deltas, bug fixes.
	* diff_patch.{cc,hh}: Remove dead code.
	* merkle_tree.{cc,hh}: Teach about revisions.
	* netsync.cc: Teach about revisions, reverse deltas.
	* packet.{cc,hh}: Likewise.
	* unit_tests.{cc,hh}: Reactivate tests.

2004-09-02  Derek Scherger  <derek@echologic.com>

	* tests/t_restrictions.at: rework and attempt to clean things up a
	bit; add test for bug in restrict_patch_set
	* commands.cc (restrict_patch_set): fix bug in removal of
	restricted adds/dels/moves/deltas

2004-08-28  graydon hoare  <graydon@pobox.com>

	* Makefile.am (unit_tests): Split out working parts.
	* basic_io.{cc,hh}: Minor fixes.
	* cert.{cc,hh}: Fixes, remove major algorithms.
	* revision.{cc,hh}: Rewrite algorithms from cert.cc.
	* change_set.{cc,hh}: Extensive surgery, unit tests.
	* database.{cc,hh}: Minor fixes.
	* file_io.{cc,hh}: Likewise.
	* lua.cc: Likewise.
	* packet.{cc,hh}: Teach about revisions.
	* schema.sql: Drop some optimistic tables.
	* unit_tests.{cc,hh}: Add revision, change_set tests.
	* vocab.cc: Instantiate revision<cert>.
	* work.{cc,hh}: Rewrite in terms of path_rearrangement.

2004-08-17  graydon hoare  <graydon@pobox.com>

	* database.cc: Simplified.
	* schema.sql: Simplified.
	* transforms.cc: Fixed bug.
	* revision.{hh,cc}: Stripped out tid_source.
	* change_set.{cc,hh}: Oops, never committed!

2004-08-16  graydon hoare  <graydon@pobox.com>

	* change_set.{hh,cc}: Simplified, finished i/o.
	* revision.{hh,cc}: Fix to match, redo i/o.
	* basic_io.cc (basic_io::parser::key): Print trailing colon.
	* vocab.hh: Whitespace tweak.

2004-08-09  graydon hoare  <graydon@pobox.com>

	* change_set.{hh,cc}: New files.
	* basic_io.{hh,cc}: New files.
	* predicament.{hh,cc}: New files.
	* revision.{hh,cc}: Break completely, need to fix.
	* diff_patch.{hh,cc}: Minor touchups.
	* lua.{hh,cc}, std_hooks.lua: Model predicaments.
	* Makefile.am: Update.

2004-07-10  graydon hoare  <graydon@pobox.com>

	* lcs.{hh,cc}: Move lcs.hh body into lcs.cc.
	* diff_patch.cc: Modify to compensate.
	* revision.{hh,cc}: New files.
	* Makefile.am: Update
	* patch_set.{hh,cc}: Remove.
	* {cert,database,lua,packets}.{hh,cc}, commands.cc:
	Modify partially (incomplete) to use revisions.
	* manifest.{hh,cc}: Cleanup, remove dead code.
	* schema.sql: Declare new revision tables.
	* schema_migration.cc: Incomplete migrator.
	* {transforms.{hh,cc}, vocab{,_terms}.hh:
	Infrastructure for revisions.

2004-07-20  Derek Scherger  <derek@echologic.com>

	* tests/t_restrictions.at: new test
	* testsuite.at: run it
	* app_state.{cc,hh} (add_restriction, is_restricted): new functions
	* monotone.cc (--include,--exclude): new options
	* commands.cc (restrict_patch_set): new function. called by
	commit, update, status, diff commands

2004-07-05  graydon hoare  <graydon@pobox.com>

	* cert.cc (operator<): Fix wrong ordering of
	fields.

2004-06-07  graydon hoare  <graydon@pobox.com>

	* cryptopp/algebra.cpp:
	* cryptopp/asn.h:
	* cryptopp/hmac.h:
	* cryptopp/iterhash.h:
	* cryptopp/mdc.h:
	* cryptopp/modes.h:
	* cryptopp/osrng.h:
	* cryptopp/pubkey.h:
	* cryptopp/seckey.h:
	* cryptopp/simple.h:
	* cryptopp/smartptr.h:
	* cryptopp/strciphr.cpp:
	* cryptopp/strciphr.h:
	* lcs.hh:
	* lua.cc: Fixes for g++ 3.4 from Michael Scherer.
	* AUTHORS: Mention Michael.

2004-05-28  graydon hoare  <graydon@pobox.com>

	* tests/t_movedel.at: New test.
	* testsuite.at: Call it.
	* diff_patch.cc (adjust_deletes_under_renames): New function.
	(merge3): Use it.

2004-05-27  graydon hoare  <graydon@pobox.com>

	* tests/t_movepatch.at: New test.
	* testsuite.at: Call it.
	* diff_patch.cc (adjust_deltas_under_renames): New function.
	(merge3): Use it.

2004-05-20  graydon hoare  <graydon@pobox.com>

	* NEWS: Note 0.13 release.
	* configure.ac: Bump version number.
	* monotone.spec: Likewise.

2004-05-19  graydon hoare  <graydon@pobox.com>

	* file_io.cc (tilde_expand): Fix fs::path use.

2004-05-18  graydon hoare  <graydon@pobox.com>

	* diff_patch.cc (apply_directory_moves): Fix fs::path use.
	* file_io.cc (write_data_impl): Likewise.
	* packet.cc: Use explicit true/false maps in caches.
	* sanity.cc (dump_buffer): Write to clog (buffered).

2004-05-16  graydon hoare  <graydon@pobox.com>

	* keys.cc (get_passphrase): Reimplement.
	* unix/read_password.c: Remove.
	* {unix,win32}/read_password.cc: Add.
	* constants.{hh,cc} (maxpasswd): New constant.
	* Makefile.am: Teach about platform specific stuff.

2004-05-16  graydon hoare  <graydon@pobox.com>

	* diff_patch.cc (merge2): Don't discard files on one side.
	* std_hooks.lua (merge2_xxdiff_cmd): Specify merge filename.

2004-05-14  Joel Rosdahl  <joel@rosdahl.net>

	* std_hooks.lua (ignore_file): Quote dots in .svn patterns.
	* monotone.texi: Updated ignore_file hook example.

2004-05-13  Nathaniel Smith  <njs@codesourcery.com>

	* commands.cc: Include boost/filesystem/path.hpp,
	boost/filesystem/convenience.hpp.
	(checkout): Make checkout directory an fs::path, not a local_path.

2004-05-13  Nathaniel Smith  <njs@codesourcery.com>

	* testsuite.at (test_hooks.lua): Add a 'test_attr' attribute
	hook.  Add tests t_attributes and t_single_char_filenames.
	* tests/t_attributes.at: New test.
	* tests/t_single_char_filenames.at: New test.
	* manifest.cc (read_manifest_map): Replace ".+" with ".*" to
	support single-character filenames.
	* work.cc (read_work_set): Likewise.
	(read_attr_map): Likewise.

2004-05-13  Nathaniel Smith  <njs@codesourcery.com>

	* monotone.texi (Hook Reference): Update documented default
	definitions of 'merge2' and 'merge3'.

2004-05-12  graydon hoare  <graydon@pobox.com>

	* AUTHORS: Rename Netxx back to netxx. Really, look in
	the manifest; it's been renamed!
	* configure.ac: Remove prg_exec_monitor checks.

2004-05-12  Nathaniel Smith  <njs@pobox.com>

	* AUTHORS: Remove discussion of adns, since we no longer
	distribute it.  Fix capitalization of "Netxx".

2004-05-12  Nathaniel Smith  <njs@pobox.com>

	* std_hooks.lua (merge2): Support xemacs.  Add error message
	if no merge tool is found.
	(merge3): Likewise.  Also add (disabled) hook to use CVS
	'merge' command, as a demonstration of how to.

2004-05-12  graydon hoare  <graydon@pobox.com>

	* std_hooks.lua (get_author): Remove standard definition.
	* monotone.texi: Document change.

2004-05-12  graydon hoare  <graydon@pobox.com>

	* cert.cc (cert_manifest_author_default): Use default signing key
	name for default author, if lua hook fails.

2004-05-12  Joel Rosdahl  <joel@rosdahl.net>

	* file_io.cc (walk_tree): Removed extraneous newline in error
	message.

	* std_hooks.lua (edit_comment): Added missing newline in log
	message template.

	* tests/t_ls_missing.at: New test case.
	* testsuite.at: Added t_ls_missing.at.

2004-05-10  graydon hoare  <graydon@pobox.com>

	* nonce.cc, nonce.hh: New files.
	* Makefile.am: Note new files.
	* lua.cc, lua.hh (hook_get_nonce): New hook.
	* commands.cc (bump): New command.
	* commands.cc: Remove "(file|manifest)" args most places.
	* tests/t_disapprove.at
	* tests/t_genkey.at
	* tests/t_singlenetsync.at
	* tests/t_netsync.at
	* tests/t_persist_phrase.at: Adjust to compensate.
	* monotone.texi, monotone.1: Adjust to compensate.
	* work.cc, work.hh: Constify some arguments.

2004-05-09  graydon hoare  <graydon@pobox.com>

	* diff_patch.cc: Remove recording of file merge ancestry.

2004-05-09  graydon hoare  <graydon@pobox.com>

	* commands.cc (ls_missing): Modify to account for work.

2004-05-09  graydon hoare  <graydon@pobox.com>

	* commands.cc (list missing): New command.
	* monotone.texi, monotone.1: Update to document.

2004-05-08  graydon hoare  <graydon@pobox.com>

	* main.cc: New file encompassing prg_exec_monitor.
	* mkstemp.cc, mkstemp.hh: New portable implementation.
	* lua.cc: Use mkstemp from bundled version.
	* lua/liolib.c: Remove old mkstemp definition.
	* monotone.cc (cpp_main): Remove prg_exec env setting.
	* sanity.cc (sanity::dump_buffer): Dump logbuf to stderr, not stdout.
	* std_hooks.lua (temp_file): Use mkstemp not io.mkstemp.
	* Makefile.am (MOST_SOURCES): Add new files.

2004-05-03  Joel Rosdahl  <joel@rosdahl.net>

	* monotone.texi: Removed extraneous @ftable directive.

2004-05-02  graydon hoare  <graydon@pobox.com>

	* monotone.texi: Add stuff on selectors, new hooks.
	* AUTHORS: Typo fix.
	* configure.ac: Bump version number.

	Release point (v 0.12).

2004-05-02  Joel Rosdahl  <joel@rosdahl.net>

	Made it possible to rename a rename target and to undo a rename.
	I.e.: Given a rename set A -> B, "monotone rename B C" gives the
	rename set A -> C and "monotone rename B A" gives the empty rename
	set.
	* work.cc (visit_file): Implement new behavior.
	* tests/t_rename.at: Added test cases for new behavior.
	* monotone.texi: Note that a rename can be undone.

	Fix bug #8458:
	* file_io.hh, file_io.cc (walk_tree): Added require_existing_path
	parameter.
	* work.cc (build_deletion): Pass new parameter to walk_tree.
	* work.cc (build_rename): Ditto.

	* manifest.cc (build_manifest_map): Fix missing file check for
	i18n paths.

2004-05-01  Joel Rosdahl  <joel@rosdahl.net>

	Fix bug #7220:
	* manifest.cc (build_manifest_map): Handle missing file
	gracefully.

	* file_io.cc (walk_tree): Handle nonexistent file/directory
	gracefully.

2004-04-30  Christof Petig <christof@petig-baender.de>

	* rcs_import.cc (store_trunk_manifest_edge):
		skip ancestry to empty manifest
	* rcs_import.cc (process_branch):
		also follow branches of last/first versions

2004-04-29  graydon hoare  <graydon@pobox.com>

	* configure.ac: Fix up windows probe and bundling checks.
	* netxx/resolve_getaddrinfo.cxx: Local hack for stream addresses.
	* netsync.cc: Report address before listening.

2004-04-29  graydon hoare  <graydon@pobox.com>

	* cert.cc (get_branch_heads): Calculate a "disapproved version"
	attribute which culls a version with only disapproved ancestry
	edges.
	* monotone.texi: Fix some ascii-art diagrams.

2004-04-28  Christof Petig <christof@petig-baender.de>

	* command.cc (heads):
	show date and author certificates for each head

2004-04-28  Christof Petig <christof@petig-baender.de>

	* configure.ac:
	default to using the bundled SQLite

2004-04-28  Christof Petig <christof@petig-baender.de>

	* commands.cc (log):
	support optional file argument to show change log for
	e.g. monotone log [ID] cert.cc

2004-04-26  Christof Petig <christof@petig-baender.de>

	* rcs_import.cc (process branch):
	insert dummy cvs_edge to mark newly added file
	as previously non existant

2004-04-25  Joel Rosdahl  <joel@rosdahl.net>

	* po/stamp-po: Removed since it's generated.
	* std_hooks.lua (ignore_file): Corrected name of Subversion's
	administrative directory.
	* work.hh: Ditto.
	* monotone.texi (Hook Reference): Updated default definition of
	ignore_file.

2004-04-23  Christof Petig <christof@petig-baender.de>

	* rcs_import.cc (build_parent_state, build_child_state):
	remove dying files from manifest
	* rcs_import.cc (cvs_file_edge, note_file_edge):
	calculate state and remember it (alive or dead)

2004-04-23  Christof Petig <christof@petig-baender.de>

	* rcs_import.cc (import_rcs_file_with_cvs):
	do not include dead files in head_manifest

2004-04-22  Christof Petig <christof@petig-baender.de>

	* rcs_file.cc, rcs_file.hh: read and remember 'state' of revision
	* rcs_import.cc: remove Attic/ part from path

2004-04-21  Christof Petig <christof@petig-baender.de>

	* configure.ac: enable use of installed SQLite library

2004-04-20  graydon hoare  <graydon@pobox.com>

	* lua.hh, lua.cc (hook_note_commit): New hook.
	* commands.cc (commit): Call it.

2004-04-19  graydon hoare  <graydon@pobox.com>

	* cert.cc: Make trust messages nicer.
	* merkle_tree.cc: Clarify logging messages.
	* netsync.cc: Reorganize tickers, put client in txn.
	* packet.cc, packet.hh: Teach about constructability.

2004-04-16  graydon hoare  <graydon@pobox.com>

	* netsync.cc (session::extra_manifests): New member.
	(session::analyze_ancestry_graph): Use it.
	* tests/t_singlenetsync.at: New test for single manifest sync.
	* testsuite.at: Call it.

2004-04-14  Tom Tromey  <tromey@redhat.com>

	* rcs_import.cc (import_cvs_repo): Use require_password.
	Include keys.hh.
	* keys.hh (require_password): Declare.
	* keys.cc (require_password): New function.

2004-04-13  Tom Tromey  <tromey@redhat.com>

	* monotone.texi: Typo fixes.

2004-04-10  graydon hoare  <graydon@pobox.com>

	* netsync.cc: Minor bug fixes.

2004-04-10  graydon hoare  <graydon@pobox.com>

	* database.{cc,hh}:
	* commands.{cc,hh}:
	* lua.{cc,hh}:
	* std_hooks.lua:
	* vocab_terms.hh:
	Implement first cut at selectors.

2004-04-10  graydon hoare  <graydon@pobox.com>

	* cert.cc (operator<): Include name in compare.
	(operator==): Likewise.
	* packet.cc: Include shared_ptr.
	* rcs_file.cc: Rewrite by hand, no spirit.
	* rcs_import.cc: Change ticker names a bit.

2004-04-09  graydon hoare  <graydon@pobox.com>

	* app_state.cc: Fix a couple file path constructions.
	* file_io.cc (book_keeping_file): Make one variant static.
	* manifest.cc: Remove some dead code in walkers.
	* work.cc: Ditto.
	* rcs_file.cc: fcntl fix from Paul Snively for OSX.

2004-04-09  graydon hoare  <graydon@pobox.com>

	* file_io.cc: Fix boost filesystem "." and ".." breakage.
	* lua.cc: Fix format of log entry.
	* monotone.cc: Log locale settings on startup.
	* sanity.cc: Dump prefix on --verbose activation.
	* testsuite/t_i18n_file.at: Fix autotest LANG breakage.
	* testsuite/t_null.at: Account for chatter with --verbose.

2004-04-09  graydon hoare  <graydon@pobox.com>

	* configure.ac: Comment out check for sse2,
	set bundling to true by default.
	* INSTALL: describe changes to bundling.
	* Makefile.am: Remove vestiges of depot.

2004-04-07  graydon hoare  <graydon@pobox.com>

	* adns/*:
	* network.{cc,hh}:
	* proto_machine.{cc,hh}:
	* {http,smtp,nntp}_tasks.{cc,hh}:
	* tests/t_{http,smtp,nntp,proxy}.at:
	* url.{cc,hh}:
	* depot.cc:
	Delete files.
	* commands.cc:
	* lua.{cc,hh}:
	* database.{cc,hh}: Remove network/queue stuff.
	* configure.ac:
	* constants.{cc,hh}:
	* tests/t_{netsync,singlecvs,cvsimport}.at:
	* testsuite.at:
	* transforms.{cc,hh}:
	* unit_tests.{cc,hh}:
	* vocab_terms.hh:
	* vocab.{cc,hh}:
	* Makefile.am: Adjust for deletions.
	* app_state.hh: Cleanup.
	* monotone.texi: Fix some typos.
	* packet.{cc,hh}: Implement database ordering.
	* netsync.cc: Massage to use new packet logic.
	* commands.cc:
	* std_hooks.lua: Add initial selector stuff.

2004-03-29  graydon hoare  <graydon@pobox.com>

	* monotone.spec: Update for 0.11 release.

	Release point (v 0.11).

2004-03-29  graydon hoare  <graydon@pobox.com>

	* Makefile.am (DISTCHECK_CONFIGURE_FLAGS): Set.
	* commands.cc: Tidy up / narrow output width.
	* patch_set.cc: Likewise.
	* monotone.texi: Cleanups for PDF generation.

2004-03-28  graydon hoare  <graydon@pobox.com>

	* NEWS: Mention 0.11 release.
	* AUTHORS: Mention Robert.

2004-03-28  Robert Bihlmeyer  <robbe+mt@orcus.priv.at>

	* file_io.cc (walk_tree_recursive): Ignore broken symlinks.

2004-03-27  graydon hoare  <graydon@pobox.com>

	* monotone.texi: Flesh out netsync stuff, remove old network stuff.
	* monotone.1: Likewise.

2004-03-27  Robert Helgesson  <rycee@home.se>

	* Makefile.am:
	* configure.ac:
	* database.cc:
	* depot.cc:
	* lua.cc:
	* network.cc:
	* schema_migration.cc: Bundled library switch logic.

2004-03-27  graydon hoare  <graydon@pobox.com>

	* depot.cc (dump): Implement.
	* tests/t_http.at, test/t_proxy.at: Use "depot.cgi dump" rather than sqlite.
	* sqlite/pager.h: Change page size.
	* README: Massage slightly.
	* INSTALL: Write real installation instructions.
	* Makefile.am: Include build of "one big page" docs.
	* boost/circular_buffer_base.hpp: Another boost version insulation fix.
	* vocab.cc (verify): Normalize local_path's during verification on boost 1.31.0.
	* monotone.texi: Rip out some of the pre-netsync networking docs.

2004-03-24  graydon hoare  <graydon@pobox.com>

	* boost/circular_buffer_base.hpp: Boost version insulation.
	* cert.cc, cert.hh, commands.cc: Differentiate "unknown" keys from "bad".
	* xdelta.cc, proto_machine.cc: Fix boost version insulation.

2004-03-24  graydon hoare  <graydon@pobox.com>

	* rcs_import.cc (import_substates): Filter by branch.
	* xdelta.cc: Minor bits of insulation.

2004-03-24  graydon hoare  <graydon@pobox.com>

	* AUTHORS: Mention Robert.
	* configure.ac: Enable sse2 stuff.
	* monotone.spec: Adjust CFLAGS and CXXFLAGS
	* monotone.texi (Network Service): Expand a bit.

2004-03-24  Robert Helgesson  <rycee@home.se>

	* commands.cc:
	* http_tasks.cc:
	* lua.cc:
	* manifest.cc:
	* netsync.cc:
	* nntp_tasks.cc:
	* proto_machine.cc:
	* work.cc:
	* xdelta.cc:
	Portability fixes for boost 1.31.0

2004-03-22  graydon hoare  <graydon@pobox.com>

	* cryptopp/integer.cpp, integer.h: Enable SSE2 multiply code.
	* database.cc, database.hh, certs.cc: Speed up 'heads'.

2004-03-21  graydon hoare  <graydon@pobox.com>

	* lcs.hh, sanity.hh: Minor performance tweaks.

2004-03-20  graydon hoare  <graydon@pobox.com>

	* rcs_import.cc: Teach how to aggregate branches.
	* monotone.texi: Start section on netsync.

2004-03-20  Olivier Andrieu  <oliv__a@users.sourceforge.net>

	* commands.cc (log): Show tags in log.
	* AUTHORS: Mention Olivier.

2004-03-17  Nathan Myers  <ncm@cantrip.org>

	* boost/circular_buffer.hpp:
	* commands.cc:
	* cryptopp/fltrimpl.h:
	* cryptopp/iterhash.cpp:
	* quick_alloc.hh:
	Fixes for gcc 3.4 compat and warnings.

2004-03-17  graydon hoare  <graydon@pobox.com>
	* cryptopp/config.h: Fix for gcc aliasing optimization error.
	* rcs_import.cc (cvs_history::note_file_edge):
	Fix for first changelog import bug (#5813).

2004-03-15  graydon hoare  <graydon@pobox.com>

	* rcs_import.cc: Import lone versions properly.
	* tests/t_singlecvs.at: New test for it.
	* testsuite.at: Call it.

2004-03-14  graydon hoare  <graydon@pobox.com>

	* commands.cc (diff): Show added files too.
	* monotone.texi: Fix typo.

2004-03-08  graydon hoare  <graydon@pobox.com>

	* netsync.cc (analyze_manifest_edge): Fix broken formatter.

2004-03-07  graydon hoare  <graydon@pobox.com>

	* Makefile.am (BOOST_SANDBOX_SOURCES): Remove boost::socket entries.
	(NETXX_SOURCES): Predicate on IP6 support in OS (from Paul Snively).
	* boost/socket/*.[hc]pp: Remove.
	* boost/io/streambuf_wrapping.hpp: Remove.
	* AUTHORS: Remove copyright notice for boost::socket.
	* acinclude.m4 (ACX_PTHREAD): Add.
	* network.cc: Replace boost::socket machinery with Netxx.
	* network.hh (open_connection): Remove prototype, static function.
	* sanity.hh, sanity.cc: Make log formatters give file:line coords,
	throw log offending coordinate if formatting fails.

2004-03-07  graydon hoare  <graydon@pobox.com>

	* sqlite/date.c, sqlite/vdbeInt.h, sqlite/vdbeaux.c: Add.
	* sqlite/*.c: Upgrade to 2.8.12.
	* Makefile.am: Update to mention new files.
	* cert.cc
	(expand_ancestors)
	(expand_dominators): Resize child bitmaps to cover parent.

2004-03-06  graydon hoare  <graydon@pobox.com>

	* netsync.cc (get_root_prefix): Fix from Paul Snively
	to fix static initialization order on mac OSX.
	* montone.texi: Typo fix from Anders Petersson.
	* *.cc: Move all function defs into column 0.

2004-03-04  graydon hoare  <graydon@pobox.com>

	* std_hooks.lua: Fix merger execution pessimism.

2004-03-04  graydon hoare  <graydon@pobox.com>

	* adler32.hh: Modify to use u8.
	* depot.cc, netcmd.cc, xdelta.cc: Modify to use u8.
	* netio.hh, numeric_vocab.hh (widen): Move between headers.
	* netsync.cc: Correct role-assumption bugs.
	* schema_migration.cc: Strip whitespace in sha1.
	(changes received from Christof Petig)

2004-03-01  graydon hoare  <graydon@pobox.com>

	* commands.cc: Handle anonymous pulling.
	* netsync.cc: Ditto.

	Release point (v 0.10).

2004-03-01  graydon hoare  <graydon@pobox.com>

	* NEWS: Mention impending 0.10 release.
	* cert.cc, cert.hh: Bug fixes, implement trust function, QA stuff.
	* commands.cc: Tweak disapprove, approve, testresult, push, pull.
	* configure.ac: Bump version number.
	* cryptopp/rng.h, cryptopp/rng.cpp
	(MaurerRandomnessTest): Fix bitrot.
	* keys.cc: Add Maurer PRNG randomness test.
	* lua.cc, lua.hh: Add trust, testresult, anonymous netsync hooks.
	* monotone.1: Update to follow changes to commands.
	* monotone.texi: Include QA section, adjust some UI drift, clarify
	reserved cert names, document new hooks and commands.
	* netcmd.hh, netcmd.cc: Add anonymous, error commands; fix bugs.
	* netsync.cc: Process new commands, factor server loop a bit.
	* std_hooks.lua: Add new hook defaults, factor mergers.
	* tests/t_netsync.at: Check SHA1 of each edge.
	* tests/t_null.at: Call with --norc to skip ~/.monotonerc
	* tests/t_update.at: Fix glaring error.
	* tests/t_disapprove.at, tests/t_testresult.at: New tests.
	* testsuite.at: Call them.
	* ui.cc (sanitize): Clean escape chars from output (optional?)
	* update.cc: Rewrite entirely in terms of new QA definitions.

2004-02-24  graydon hoare  <graydon@pobox.com>

	* commands.cc (ls_keys): Write key hash codes.
	* constands.cc (netsync_timeout_seconds): Up to 120.
	* netsync.cc: Fix a bunch of bugs.
	* patch_set.cc (manifests_to_patch_set): Fix bug in overload
	default construction.

2004-02-22  graydon hoare  <graydon@pobox.com>

	* patch_set.cc, patch_set.hh: Parameterize yet further.
	* netsync.cc: Fix a lot of bugs, add manifest and file grovelling.
	* tests/t_netsync.at: A new test (which runs!)
	* testsuite.at: Call it.

2004-02-20  graydon hoare  <graydon@pobox.com>

	* cert.cc, cert.hh, key.cc, key.hh, database.cc, database.hh:
	Add lots of little netsync support routines.
	* commands.cc (rebuild): Rehash everything too.
	* constants.cc (netcmd_minsz): Recalculate.
	* cryptopp/osrng.cpp (NonblockingRng::GenerateBlock): Handle
	/dev/urandom a bit better.
	* netcmd.cc, netcmd.hh: Remove describe cmds, add nonexistant cmd.
	* netio.hh: Add uleb128 stuff.
	* xdelta.cc: Add randomizing unit test suite.
	* diff_patch.cc: Remove commented-out dead line-merger code.
	* merkle_tree.cc: Fix various bugs.
	* netcmd.cc: Switch everything over to uleb128s.
	* netsync.cc: Implement lots of missing stuff.

2004-02-09  graydon hoare  <graydon@pobox.com>

	* netsync.cc (ROOT_PREFIX): New variable.
	* commands.cc (merkle): New command.

2004-02-09  Ben Elliston  <bje@wasabisystems.com>

	* monotone.texi: Spelling corrections.

2004-02-09  graydon hoare  <graydon@pobox.com>

	* database.cc, database.hh
	(get_version_size)
	(get_file_version_size)
	(get_manifest_version_size): New functions.
	* xdelta.cc, xdelta.hh (measure_delta_target_size): New function.
	* merkle_tree.cc, merkle_tree.hh, netcmd.cc, netcmd.hh:
	Cleanup and typesafety.
	* netsync.cc: Cleanup, typesafety, implement refine phase.

2004-02-01  graydon hoare  <graydon@pobox.com>

	* netsync.cc: Remove a lot of stuff, implement auth phase.
	* constants.cc, constants.hh: Move constants from netsync.cc.
	* netcmd.cc, netcmd.hh: Split out of netsync.cc.
	* merkle_tree.cc, merkle_tree.hh: Likewise.
	* numeric_vocab.hh: New header.
	* adler32.hh: include numeric_vocab.hh.
	* netio.hh: Likewise.
	* unit_tests.cc, unit_tests.hh: Update.
	* Makefile.am: Likewise.
	* commands.cc: Guess signing key for auth phase.
	* database.cc, database.hh (public_key_exists)
	(get_pubkey): New functions based on key hashes.

2004-01-31  graydon hoare  <graydon@pobox.com>

	* Netxx/*: New files.
	* AUTHORS: Mention Netxx.
	* Makefile.am: Mention Netxx and netsync.{cc,hh}
	* adler32.hh: Delegate typedefs to boost.
	* cert.hh, cert.cc (cert_hash_code): New function.
	* commands.cc (find_oldest_ancestors): Block cycles.
	(netsync): New command.
	* database.cc, database.hh (schema): Update.
	(put_key): Calculate key hash on the fly.
	(put_cert): Likewise.
	(merkle_node_exists)
	(get_merkle_node)
	(put_merkle_node)
	(erase_merkle_nodes): New functions.
	* keys.hh, keys.cc (key_hash_code): New function.
	* lua.cc, lua.hh
	(hook_get_netsync_read_permitted)
	(hook_get_netsync_write_permitted): New hooks.
	* monotone.spec: Update for FC1 info conventions.
	* monotone.texi (Quality Assurance): New section.
	* netsync.cc, netsync.hh: New files, preliminary
	netsync infrastructure. Command bodies still missing.
	* schema.sql: Add intrinsic key and cert hashes, merkle nodes.
	* schema_migration.cc: Add code to migrate to new schema.
	* unit_tests.cc: Handle command-line args to limit test set.
	* vocab_terms.hh: Add merkle and prefix as new terms.

2004-01-13  Nathaniel Smith  <njs@codesourcery.com>

	* idna/idn-int.h: Remove (generated by configure).

2004-01-13  Nathaniel Smith  <njs@codesourcery.com>

	* configure.ac: Switch "if" and "else" branches in pthreads
	checks.

2004-01-12  Nathaniel Smith  <njs@codesourcery.com>

	* configure.ac: Remove check for -lpthread.
	Add check for pthread_mutex_lock and ACX_PTHREAD.
	* m4/acx_pthread.m4: New file.

2004-01-07  graydon hoare  <graydon@pobox.com>

	* Makefile.am:
	* po/POTFILES.in:
	* po/monotone.pot: Minor tweaks for distclean.
	* adns/config.h:
	* boost/socket/src/interface.cpp:
	* boost/socket/src/ip4/address.cpp:
	* boost/socket/src/ip4/protocol.cpp: OSX portability.
	* AUTHORS: Mention new contributors.
	* monotone.texi (Hook Reference): Document i18n hooks.

	Release point (v 0.9).

2004-01-07  graydon hoare  <graydon@pobox.com>

	* cert.cc (ensure_parents_loaded)
	(expand_dominators)
	(expand_ancestors)
	(find_intersecting_node): New functions.
	(find_common_ancestor): Reimplement in terms of dominator
	and ancestor bitset intersection.

2004-01-05  Christof Petig <christof@petig-baender.de>

	* vocab.cc (verify<local_path>) Fix use of val() / iterator.
	* constants.cc (illegal_path_bytes): NUL-terminate.

2004-01-02  graydon hoare  <graydon@pobox.com>

	* diff_patch.cc (normalize_extents): Improve to handle an odd case.
	* tests/t_fmerge.at: New test, to test it.
	* commands.cc (fload, fmerge): Permanently enable, for test.
	* testsuite.at: Call new test.

2004-01-01  graydon hoare  <graydon@pobox.com>

	* file_io.hh, file_io.cc (read_localized_data, write_localized_data):
	New functions
	* commands.cc, manifest.cc, transforms.cc: Use them.
	* monotone.texi: Minor update to i18n docs.
	* lua.hh, lua.cc (hook_get_linesep_conv, hook_get_charset_conv):
	New hooks.
	* acinclude.m4: Move AX_CREATE_STDINT_H in here.
	* po/monotone.pot: Regenerate.
	* NEWS, configure.ac: Prep for 0.9 release.

2003-12-30  graydon hoare  <graydon@pobox.com>

	* file_io.hh, file_io.cc (mkpath): New function.
	* commands.cc, database.cc, diff_patch.cc, file_io.cc,
	lua.cc, vocab.cc, work.cc: Use it.
	* constants.cc (illegal_path_bytes_arr): Remove leading null.
	* monotone.texi: Include i18n docs.
	* tests/t_i18n_file.at: Check colon in filename.

2003-12-29  graydon hoare  <graydon@pobox.com>

	* file_io.cc: Localize names before touching fs.
	* lua.hh, lua.cc (hook_get_system_charset): Remove useless fn.
	* test_hooks.lua: Likewise.
	* monotone.cc, transforms.cc, transforms.hh:
	Remove lua from system charset conv.
	* tests/t_i18n_file.at: New test.
	* testsuite.at: Call it.

2003-12-28  graydon hoare  <graydon@pobox.com>

	* app_state.cc, app_state.hh: Massage to use i18n vocab.
	* cert.cc, commands.cc, commands.hh, rcs_import.cc,
	update.cc, update.hh, url.cc, url.hh: Likewise.

	* work.cc, work.hh: --> Likewise, and break file format! <--

	* constants.hh, constants.cc (legal_ace_bytes): New constant.
	* vocab.cc (verify<ace>): Use it.
	(verify<urlenc>) New function.
	* vocab_terms.hh (ace, urlenc, utf8): New terms.
	* transforms.hh, transforms.cc: Use them.
	* monotone.cc (utf8_argv): Charconv argv.
	* network.hh, network.cc: Use url.{hh,cc}.

2003-12-28  graydon hoare  <graydon@pobox.com>

	* constants.hh, constants.cc (idlen): New constant.
	* commands.cc, vocab.cc: Use it.
	* manifest.cc (read_manifest_map): Tighten up regex.
	* packet.cc: Likewise.
	* transforms.cc (uppercase)
	(lowercase): Rewrite.
	(utf8_to_urlenc)
	(urlenc_to_utf8)
	(internalize_url)
	(internalize_cert_name)
	(internalize_rsa_keypair_id)
	(externalize_url)
	(externalize_cert_name)
	(externalize_rsa_keypair_id): New functions.
	* url.hh, url.cc (parse_utf8_url): New function.

2003-12-20  graydon hoare  <graydon@pobox.com>

	* diff_patch.cc (normalize_extents): New function.
	(merge_via_edit_scripts): Use it.

2003-12-19  graydon hoare  <graydon@pobox.com>

	[net.venge.monotone.i18n branch]

	* idna/*.[ch]: New files.
	* po/*: New files.
	* url.cc, url.hh, constants.cc: New files.
	* Makefile.am, configure.ac: Various fiddling for gettext.
	* lua.hh, lua.cc (hook_get_system_charset): New hook.
	(hook_get_system_linesep): New hook.
	* transforms.hh, transforms.cc
	(charset_convert)
	(system_to_utf8)
	(utf8_to_system)
	(ace_to_utf8)
	(utf8_to_ace)
	(line_end_convert): New functions.
	* vocab.cc: Refine constraints.
	* vocab_terms.hh (external): New atomic type.
	* monotone.cc (cpp_main): Initialize gettext.
	* sanity.hh (F): Call gettext() on format strings.
	* commands.cc, depot.cc, database.cc, http_tasks.cc, keys.cc,
	network.cc, rcs_import.cc, sanity.cc, mac.hh : Update to use
	'constants::' namespace.
	* config.h.in: Remove.
	* commands.cc: Various formatting cleanups.
	* unit_tests.cc, unit_tests.hh: Connect to url tests.

2003-12-19  graydon hoare  <graydon@pobox.com>

	* diff_patch.cc (merge3): Skip patches to deleted files.

2003-12-16  graydon hoare  <graydon@pobox.com>

	* commands.cc (ls_ignored, ignored_itemizer): Fold in as subcases of unknown.

2003-12-16  graydon hoare  <graydon@pobox.com>

	* lua.cc (working_copy_rcfilename): MT/monotonerc not MT/.monotonerc.

2003-12-16  graydon hoare  <graydon@pobox.com>

	* lua.hh, lua.cc (working_copy_rcfilename): New function.
	* monotone.cc: Add working copy rcfiles.
	* commands.cc (ls_unknown, unknown_itemizer): Skip ignored files.

2003-12-16  graydon hoare  <graydon@pobox.com>

	* file_io.cc (walk_tree_recursive): continue on book-keeping file.

2003-12-15  graydon hoare  <graydon@pobox.com>

	* tests/t_unidiff.at, t_unidiff2.at: Check for mimencode.

2003-12-15  graydon hoare  <graydon@pobox.com>

	* configure.ac: Add --enable-static-boost.
	* Makefile.am: Likewise.
	* AUTHORS: Mention new contributors.

2003-12-14  Lorenzo Campedelli <lorenzo.campedelli@libero.it>

	* work.cc (add_to_attr_map): Finish change to attr map format.

2003-12-10  Tom Tromey  <tromey@redhat.com>

	* commands.cc (checkout): Give better error message if branch is
	empty.

2003-12-07  Eric Kidd  <eric.kidd@pobox.com>

	* commands.cc (agraph): Handle repositories with a single version.
	* database.cc (get_head_candidates): Handle heads with no ancestors.
	* cert.cc (get_branch_heads): Handle heads with no ancestors.

2003-12-06  Eric Kidd  <eric.kidd@pobox.com>

	* update.hh, update.cc (pick_update_target): Return current
	version if no better update candidates available.
	* update.cc (pick_update_target): Always do branch filtering.
	* commands.cc (update): Notice when we're already up-to-date.
	* commands.cc (propagate): Assign branch name correctly when merging.

2003-12-05  graydon hoare  <graydon@pobox.com>

	* lcs.hh (edit_script): New entry point.
	* diff_patch.cc: Rewrite merge in terms of edit scripts.
	* network.cc (post_queued_blobs_to_network): Tidy up transient
	failure message.
	* randomfile.hh: Prohibit deletes on end of chunks.
	* sanity.cc: EOL-terminate truncated long lines.

2003-12-02  graydon hoare  <graydon@pobox.com>

	* database.cc, database.hh (reverse_queue): Copy constructor.
	* std_hooks.lua (merge3): Remove afile, not ancestor.
	* monotone.cc: Remove debugging message.
	* ui.cc (finish_ticking): Set last_write_was_a_tick to false.

2003-12-01  graydon hoare  <graydon@pobox.com>

	* app_state.hh, app_state.cc (set_signing_key): New fn, persist key.
	* monotone.cc (cpp_main): Permit commuting the --help argument around.

2003-11-30  graydon hoare  <graydon@pobox.com>

	* network.cc (post_queued_blobs_to_network): Fail when posted_ok is false.
	* database.cc (initialize): Fail when -journal file exists.
	* keys.cc (make_signature): Nicer message when privkey decrypt fails.

2003-11-29  Tom Tromey  <tromey@redhat.com>

	* rcs_import.cc (store_auxiliary_certs): Renamed to fix typo.
	Updated all callers.

	* http_tasks.cc (check_received_bytes): Allow "-" as well.
	* depot.cc (execute_post_query): Allow "-" as well.

2003-11-28  Tom Tromey  <tromey@redhat.com>

	* http_tasks.cc (check_received_bytes): Allow "-" as well.
	* depot.cc (execute_post_query): Allow "-" as well.

2003-11-28  graydon hoare  <graydon@pobox.com>

	* cert.cc: Various speedups.
	* cycle_detector.hh (edge_makes_cycle): Use visited set, too.
	* database.hh, database.cc (get_head_candidates): New, complex query.
	* keys.hh, keys.cc (check_signature): Cache verifiers.
	* sqlite/os.c (sqliteOsRandomSeed): Harmless valgrind purification.
	* tests/t_fork.at, tests/t_merge.at: Ignore stderr chatter on 'heads'.

2003-11-27  graydon hoare  <graydon@pobox.com>

	* Makefile.am (AM_LDFLAGS): No more -static, sigh.
	* cert.cc (find_relevant_edges): Keep dynamic-programming caches.
	(calculate_renames_recursive): Likewise.
	* cert.cc, cert.hh (rename_edge): Add constructor, copy constructor.
	* commands.cc (list certs): Note rename certs are binary.

2003-11-24  graydon hoare  <graydon@pobox.com>

	* network.cc: Continue fetch, post loops even if one target has
	an exception.

2003-11-24  graydon hoare  <graydon@pobox.com>

	* database.hh, database.cc (delete_posting): Change to take queue
	sequence numbers.
	* commands.cc (queue): Use new API.
	* network.cc (post_queued_blobs_to_network): Use new API.

2003-11-24  graydon hoare  <graydon@pobox.com>

	* std_hooks.lua (get_http_proxy): Return nil when no ENV var.
	* monotone.texi (get_http_proxY): Document change.

2003-11-24  graydon hoare  <graydon@pobox.com>

	* tests/t_proxy.at: Add a test for proxying with tinyproxy.
	* testsuite.at: Call it.
	* lua.cc: Fix dumb error breaking proxying.
	* network.cc: Be verbose about proxying.

2003-11-23  graydon hoare  <graydon@pobox.com>

	* http_tasks.cc (read_chunk): Tolerate 0x20* after chunk len.

2003-11-23  graydon hoare  <graydon@pobox.com>

	* network.cc: Make more informative error policy.
	* boost/socket/socketstream.hpp: Pass SocketType to streambuf template.
	* boost/socket/src/default_socket_impl.cpp: Translate EINTR.

2003-11-22  graydon hoare  <graydon@pobox.com>

	* lua.cc, lua.hh (hook_get_http_proxy): New hook.
	* std_hooks.lua (get_http_proxy): Default uses HTTP_PROXY.
	(get_connect_addr): Undefine, it's for tunnels alone now.
	* network.cc: Use new hook.
	* http_tasks.hh, http_tasks.cc: Teach about proxies (sigh).
	* monotone.texi: Document new hooks.

2003-11-22  graydon hoare  <graydon@pobox.com>

	* lua.cc, lua.hh (hook_get_connect_addr): New hook.
	* std_hooks.lua (get_connect_addr): Default uses HTTP_PROXY.
	* network.cc, network.hh: Use new hook.
	* http_tasks.cc: Teach about HTTP/1.1.
	* cert.cc (bogus_cert_p): Fix UI ugly.

2003-11-21  graydon hoare  <graydon@pobox.com>

	* constants.hh (postsz): New constant for suggested post size.
	* database.cc, database.hh (queue*): Change db API slightly.
	* commands.cc (queue): Adjust to changed db API.
	* network.cc (post_queued_blobs_to_network): Switch to doing
	incremental posts.
	* cert.cc (write_rename_edge, read_rename_edge): Put files on
	separate lines to accomodate future i18n work.
	* work.cc (add_to_attr_map, write_attr_map): Reorder fields to
	accomodate future i18n work.
	* monotone.texi: Document it.
	* configure.ac, NEWS: Mention 0.8 release.

	Release point (v 0.8).

2003-11-16  Tom Tromey  <tromey@redhat.com>

	* missing: Removed generated file.

2003-11-14  graydon hoare  <graydon@pobox.com>

	* commands.cc (vcheck): Add.
	* cert.cc, cert.hh (cert_manifest_vcheck): Add.
	(check_manifest_vcheck): Add.
	(calculate_vcheck_mac): Add.
	* constants.hh (vchecklen): New constant.
	* mac.hh: Re-add.
	* monotone.texi (Hash Integrity): New section.
	* monotone.1: Document vcheck.

2003-11-14  graydon hoare  <graydon@pobox.com>

	* database.cc, database.hh (reverse_queue): New class.
	(compute_older_version): New functions.
	(get_manifest_delta): Remove.
	* network.cc, network.hh (queue_blob_for_network): Remove.
	* packet.cc, packet.hh (queueing_packet_writer): Change UI,
	write to queue directly, accept optional<reverse_queue>.
	* cert.cc (write_paths_recursive): Rewrite to use constant
	memory.
	* commands.cc (queue, queue_edge_for_target_ancestor):
	Install optional<reverse_queue> in qpw.
	* tests/t_cross.at: Ignore new UI chatter.
	* monotone.texi (Transmitting Changes): Change UI output.

2003-11-13  graydon hoare  <graydon@pobox.com>

	* Makefile.am (AUTOMAKE_OPTIONS): Require 1.7.1
	* commands.cc (addtree): Wrap in transaction guard.
	* database.cc, database.hh (manifest_delta_exists): Add.
	(get_manifest_delta): Add.
	* cert.cc (write_paths_recursive): Use partial deltas.
	* manifest.cc, manifest.hh (read_manifest_map): New variant.
	* patch_set.cc, patch_set.hh (patch_set): Add map_new, map_old
	fields.
	(manifests_to_patch_set) Store new field.
	(patch_set_to_packets) Don't read manifest versions from db.
	* std_hooks.lua (ignore_file): ignore .a, .so, .lo, .la, ~ files.
	* tests/t_cvsimport.at: New test.
	* testsuite.at: Call it.

2003-11-10  graydon hoare  <graydon@pobox.com>

	* commands.cc (find_oldest_ancestors): New function.
	(queue): New "addtree" subcommand.
	* monotone.texi: Document it.
	* monotone.1: Document it.

2003-11-10  graydon hoare  <graydon@pobox.com>

	* file_io.cc (walk_tree_recursive): Ignore MT/

2003-11-09  graydon hoare  <graydon@pobox.com>

	* database.cc (dump, load): Implement.
	* commands.cc (db): Call db.dump, load.
	* cycle_detector.hh: Skip when no in-edge on src.
	* monotone.texi: Document dump and load, add some
	special sections.
	* monotone.1: Mention dump and load.

2003-11-09  graydon hoare  <graydon@pobox.com>

	* rcs_file.hh (rcs_symbol): New structure.
	* rcs_file.cc (symbol): New rule.
	* rcs_import.cc (find_branch_for_version): New function.
	(cvs_key::branch): New field.
	(store_auxilliary_certs): Cert branch tag.
	* cycle_detector.hh: Fix bugs, don't use quick_alloc.
	* commands.cc (checkout): Add --branch based version.
	* monotone.texi: Document new command variant.
	* monotone.1: Ditto.

2003-11-09  graydon hoare  <graydon@pobox.com>

	* quick_alloc.hh: New file.
	* Makefile.am: Add it.
	* cycle_detector.hh: Rewrite.
	* manifest.hh: Use quick_alloc.
	* vocab.cc: Relax path name requirements a bit.
	* sqlite/sqliteInt.h: Up size of row to 16mb.

2003-11-02  graydon hoare  <graydon@pobox.com>

	* commands.cc (post): Post everything if no URL given; don't base
	decision off branch name presence.
	* app_state.cc, monotone.cc, file_io.cc, file_io.hh: Support
	absolutifying args.
	* lua.hh, lua.cc, std_hooks.lua (hook_get_mail_hostname): New hook.
	* monotone.texi: Document it.
	* monotone.texi, monotone.1: Minor corrections, new sections.
	* monotone.cc: Don't look in $ENV at all.
	* network.cc: Correct MX logic.
	* nntp_tasks.cc, smtp_tasks.cc: Separate postlines state.
	* smtp_tasks.cc: Correct some SMTP logic.
	* configure.ac, NEWS: Mention 0.7 release.

	Release point (v 0.7).

2003-11-01  graydon hoare  <graydon@pobox.com>

	* http_tasks.cc: Drop extra leading slashes in HTTP messages.

2003-10-31  graydon hoare  <graydon@pobox.com>

	* commands.cc, database.cc, database.hh, lua.cc, lua.hh,
	network.cc, network.hh, packet.cc, packet.hh, schema.sql,
	schema_migration.cc, tests/t_http.at, tests/t_nntp.at, vocab.cc:
	Eliminate "groupname", use lone URL.
	* monotone.texi: Update to cover new URL rules.
	* network.cc, network.hh, lua.cc, lua.hh, smtp_tasks.cc:
	Implement "mailto" URLs.
	* tests/t_smtp.at: New test.
	* testsuite.at: Call it.

2003-10-31  graydon hoare  <graydon@pobox.com>

	* patch_set.cc (manifests_to_patch_set): Second form with explicit renames.
	(manifests_to_patch_set): Split edit+rename events when we see them.
	* commands.cc (status, commit): Include explicit rename set.
	* diff_patch.cc (merge3): Accept edit+rename events split by patch_set.cc.
	* smtp_tasks.hh, smtp_tasks.cc: New files.
	* nntp_machine.hh, nntp_machine.cc: Rename to proto_machine.{hh,cc} (woo!)
	* nntp_tasks.cc: Adjust to use proto_ prefix in various places.
	* proto_machine.cc (read_line): get() into streambuf.
	* Makefile.am: Cover renames and adds.

2003-10-31  graydon hoare  <graydon@pobox.com>

	* diff_patch.cc (merge3): Extract renames.
	* commands.cc (calculate_new_manifest_map): Extract renames.
	(try_one_merge): Extract renames, propagate to merge target.
	(commit): Extract renames, propagate to commit target.
	* cert.cc (calculate_renames_recursive): Fix wrong logic.
	(find_common_ancestor_recursive): Stall advances at top of graph.
	* patch_set.cc: (manifests_to_patch_set): Teach about historical
	renames.
	* tests/t_erename.at: New test for edit+rename events.
	* testsuite.at: Call t_erename.at.

2003-10-30  graydon hoare  <graydon@pobox.com>

	* patch_set.cc (operator<): s/a/b/ in a few places, yikes!
	* cert.cc: Add machinery for rename edge certs.
	* commands.cc: Call diff(manifest,manifest) directly.
	* tests/t_nntp.at: Kill tcpserver DNS lookups on nntp test.
	* network.cc (parse_url): Character class typo fix, from
	Johannes Winkelmann.
	* app_state.hh, cert.hh, commands.hh, cycle_detector.hh,
	database.hh, diff_patch.cc, diff_patch.hh, http_tasks.hh,
	interner.hh, keys.hh, lua.hh, manifest.hh, network.hh,
	nntp_machine.hh, nntp_tasks.hh, packet.hh, patch_set.hh,
	transforms.hh, update.hh, vocab.hh, work.hh, xdelta.hh:
	fix use of std:: prefix / "using namespace" pollution.

2003-10-27  graydon hoare  <graydon@pobox.com>

	* lua/liolib.c (io_mkstemp): Portability fix
	from Ian Main.
	* xdelta.cc,hh (compute_delta): New manifest-specific variant.
	* transforms.cc,hh (diff): Same.
	* rcs_import.cc: Various speedups to cvs import.

2003-10-26  graydon hoare  <graydon@pobox.com>

	* cert.cc (get_parents): New function.
	(write_paths_recursive): New function.
	(write_ancestry_paths): New function.
	* cert.hh (write_ancestry_paths): Declare.
	* commands.cc (queue_edge_for_target_ancestor):
	Call write_ancestry_paths for "reposting" queue
	strategy.

2003-10-25  graydon hoare  <graydon@pobox.com>

	* commands.cc (log): Skip looking inside nonexistent
	manifests for file comments.

2003-10-24  graydon hoare  <graydon@pobox.com>

	* adns/*.c, adns/*.h: Import adns library.
	* Makefile.am: Update to build adns into lib3rdparty.a.
	* AUTHORS: Mention adns.
	* network.cc: Call adns functions, not gethostbyname.

2003-10-20  Nathaniel Smith  <njs@codesourcery.com>

	* patch_set.cc (patch_set_to_text_summary): Give more detailed
	output.
	* commands.cc (get_log_message, status, diff): Use
	patch_set_to_text_summary for complete description.

2003-10-22  graydon hoare  <graydon@pobox.com>

	* monotone.texi: Document 'queue' command.
	* monotone.1: Likewise.

2003-10-22  graydon hoare  <graydon@pobox.com>

	* diff_patch.cc
	(infer_directory_moves): New function.
	(rebuild_under_directory_moves): New function.
	(apply_directory_moves): New function.
	(merge3): Handle directory moves.
	* tests/t_renamed.at: New test for dir renames.
	* testsuite.at: Call it.

2003-10-21  graydon hoare  <graydon@pobox.com>

	* commands.cc (queue): New command.
	(list): Add "queue" subcommand, too.

2003-10-21  graydon hoare  <graydon@pobox.com>

	* diff_patch.cc (merge_deltas): New function.
	(check_map_inclusion): New function.
	(check_no_intersect): New function.
	(merge3): Rewrite completely.
	* tests/t_rename.at: New test.
	* testsuite.at: Call it.
	* file_io.cc, file_io.hh (make_dir_for): New function.
	* commands.cc (update): Call make_dir_for on update.

2003-10-20  graydon hoare  <graydon@pobox.com>

	* commands.cc: Replace [] with idx() everywhere.

2003-10-20  Tom Tromey  <tromey@redhat.com>

	* cert.hh (get_branch_heads): Updated.
	Include <set>.
	* commands.cc (head): Updated for new get_branch_heads.
	(merge): Likewise.
	(propagate): Likewise.
	* cert.cc (get_branch_heads): Use set<manifest_id>.

	* commands.cc (merge): Use all caps for metasyntactic variable.
	(heads): Likewise.

	* network.cc (post_queued_blobs_to_network): Do nothing if no
	packets to post.

2003-10-20  graydon hoare  <graydon@pobox.com>

	* cert.cc (get_branch_heads): Fix dumb bug.
	* diff_patch.cc (merge3): Fix dumb bug.
	(merge2): Fix dumb bug.
	(try_to_merge_files): Fix dumb bug.

2003-10-20  graydon hoare  <graydon@pobox.com>

	* file_io.cc (tilde_expand): New function.
	* monotone.cc (cpp_main): Expand tildes in
	db and rcfile arguments.

2003-10-20  graydon hoare  <graydon@pobox.com>

	* rcs_import.cc (import_cvs_repo): Check key existence
	at beginning of import pass, to avoid wasted work.

2003-10-19  Tom Tromey  <tromey@redhat.com>

	* commands.cc (log): Add each seen id to `cycles'.

2003-10-19  graydon hoare  <graydon@pobox.com>

	* AUTHORS: Mention Tecgraf PUC-Rio and their
	copyright.
	* Makefile.am: Mention circular buffer stuff.
	* configure.ac, NEWS: Mention 0.6 release.
	* cert.hh, cert.cc (erase_bogus_certs): file<cert> variant.
	* commands.cc (log): Erase bogus certs before writing,
	cache comment-less file IDs.
	* monotone.spec: Don't specify install-info args,
	do build with optimization on RHL.

	Release point (v 0.6).

2003-10-19  Matt Kraai  <kraai@ftbfs.org>

	* commands.cc (merge): Use app.branch_name instead of args[0] for
	the branch name.

2003-10-17  graydon hoare  <graydon@pobox.com>

	* commands.cc (log): New command.
	Various other bug fixes.
	* monotone.1, monotone.texi: Minor updates.

2003-10-17  graydon hoare  <graydon@pobox.com>

	* monotone.texi: Expand command and hook references.
	* commands.cc: Disable db dump / load commands for now.

2003-10-16  graydon hoare  <graydon@pobox.com>

	* sanity.hh: Add a const version of idx().
	* diff_patch.cc: Change to using idx() everywhere.
	* cert.cc (find_common_ancestor): Rewrite to recursive
	form, stepping over historic merges.
	* tests/t_cross.at: New test for merging merges.
	* testsuite.at: Call t_cross.at.

2003-10-10  graydon hoare  <graydon@pobox.com>

	* lua.hh, lua.cc (hook_apply_attribute): New hook.
	* work.hh, work.cc (apply_attributes): New function.
	* commands.cc (update_any_attrs): Update attrs when writing to
	working copy.
	* std_hooks.lua (temp_file): Use some env vars.
	(attr_functions): Make table of attr-setting functions.

2003-10-10  graydon hoare  <graydon@pobox.com>

	* work.cc: Fix add/drop inversion bug.
	* lua/*.{c,h}: Import lua 5.0 sources.
	* lua.cc: Rewrite lua interface completely.
	* std_hooks.lua, test_hooks.lua, testsuite,
	tests/t_persist_phrase.at, configure.ac, config.h.in, Makefile.am:
	Modify to handle presence of lua 5.0.

2003-10-08  graydon hoare  <graydon@pobox.com>

	* rcs_import.cc: Attach aux certs to child, not parent.
	* manifest.cc: Speed up some calculations.
	* keys.cc: Optionally cache decoded keys.

2003-10-07  graydon hoare  <graydon@pobox.com>

	* manifest.hh, manifest.cc, rcs_import.cc: Write manifests w/o
	compression.
	* vocab.hh, vocab.cc: Don't re-verify verified data.
	* ui.hh, ui.cc: Minor efficiency tweaks.

2003-10-07  graydon hoare  <graydon@pobox.com>

	* commands.cc, work.cc, work.hh: Add some preliminary stuff
	to support explicit renaming, .mt-attrs.
	* monotone.texi: Add skeletal sections for command reference,
	hook reference, CVS phrasebook. Fill in some parts.

2003-10-02  graydon hoare  <graydon@pobox.com>

	* boost/circular_buffer*.hpp: Add.
	* AUTHORS, cert.cc, commands.cc, database.cc,
	diff_patch.cc, http_tasks.cc, keys.cc, lua.cc, manifest.cc,
	network.cc, nntp_machine.cc, packet.cc, patch_set.cc,
	rcs_import.cc, sanity.cc, sanity.hh, ui.hh, update.cc,
	vocab_terms.hh, work.cc:
	remove existing circular buffer code, replace all
	logging and asserty stuff with boost::format objects
	rather than vsnprintf.

2003-10-01  graydon hoare  <graydon@pobox.com>

	* testsuite.at: Don't use getenv("HOSTNAME").
	* database.cc (exec, fetch): Do va_end/va_start again in between
	logging and executing query.

2003-09-28  Tom Tromey  <tromey@redhat.com>

	* monotone.texi: Added @direntry.

2003-09-27  Nathaniel Smith  <njs@pobox.com>

	* monotone.cc: Remove "monotone.db" default to --db
	option in help text.

2003-09-27  graydon hoare  <graydon@pobox.com>

	* diff_patch.cc: Rework conflict detection.
	* rcs_import.cc: Remove some pointless slowness.
	* monotone.spec: Install info files properly.

	Release point (v 0.5).

2003-09-27  graydon hoare  <graydon@pobox.com>

	* AUTHORS, NEWS, configure.ac: Update for 0.5 release.
	* monotone.texi: Various updates.
	* xdelta.cc (compute_delta): Fix handling of empty data.
	* database.cc (sql): Require --db for init.
	* work.cc (read_options_map): Fix options regex.

2003-09-27  graydon hoare  <graydon@pobox.com>

	* lcs.hh: New jaffer LCS algorithm.
	* interner.hh, rcs_import.cc: Templatize interner.
	* diff_patch.hh: Use interner, new LCS.

2003-09-27  Tom Tromey  <tromey@redhat.com>

	* commands.cc (fetch): Always try lua hook; then default to all
	known URLs.

2003-09-26  Tom Tromey  <tromey@redhat.com>

	* commands.cc (tag): Use all-caps for meta-syntactic variables.
	(comment, add, cat, complete, mdelta, fdata): Likewise.

	* monotone.1: There's no default database.
	* monotone.texi (OPTIONS): There's no default database.

	* database.cc (sql): Throw informative error if database name not
	set.
	* app_state.cc (app_state): Default to no database.

2003-09-26  graydon hoare  <graydon@pobox.com>

	* debian/*, monotone.spec: Add packaging control files.

2003-09-24  graydon hoare  <graydon@pobox.com>

	* database.cc, database.hh (debug): New function.
	* commands.cc (debug): New command.
	* cert.cc, cert.hh (guess_branch): New function.
	* commands.cc (cert): Queue certs to network servers.
	* commands.cc (cert, commit): Use guess_branch.
	* commands.cc (list): List unknown, ignored files.
	* monotone.texi, monotone.1: Document.

2003-09-24  graydon hoare  <graydon@pobox.com>

	* commands.cc (queue_edge_for_target_ancestor): Queue the
	correct ancestry cert, from child to target, as well as
	patch_set.

2003-09-22  graydon hoare  <graydon@pobox.com>

	* depot_schema.sql, schema_migration.cc,
	schema_migration.hh: Add.
	* database.cc, depot.cc: Implement schema migration.
	* database.cc, commands.cc: Change to db ... cmd.
	* monotone.texi, monotone.1: Document command change.
	* depot.cc: Fix various query bugs.

2003-09-21  Nathaniel Smith  <njs@codesourcery.com>

	* depot.cc (depot_schema): Remove unique constraint on (contents),
	replace with unique constraint on (groupname, contents).

2003-09-21  Nathaniel Smith  <njs@codesourcery.com>

	* commands.cc (diff): Take manifest ids as arguments.  Add
	explanatory text on files added, removed, modified.

2003-09-19  Tom Tromey  <tromey@redhat.com>

	* commands.cc (genkey): Use all-caps for meta-syntactic variable.
	(cert, tag, approve, disapprove, comment, add, drop, commit,
	update, revert, cat, checkout, co, propagate, complete, list, ls,
	mdelta, fdelta, mdata, fdata, mcerts, fcerts, pubkey, privkey,
	fetch, post, rcs_import, rcs): Likewise.
	(explain_usage): Indent explanatory text past the command names.

2003-09-17  Tom Tromey  <tromey@redhat.com>

	* commands.cc (list): Don't compute or use "subname".

	* commands.cc (revert): Handle case where argument is a
	directory.
	* tests/t_revert.at: Test for revert of directory.

	* testsuite.at (MONOTONE_SETUP): Use "monotone initdb".
	* monotone.1: Document "initdb".
	* monotone.texi (Commands): Document initdb.
	(Creating a Database): New node.
	(Getting Started): Refer to it.
	* commands.cc (initdb): New command.
	* database.cc (database::sql): New argument `init'.
	(database::initialize): New method.
	* database.hh (database::initalize): Declare.
	(database::sql): New argument `init'.

2003-09-17  Tom Tromey  <tromey@redhat.com>

	* tests/t_persist_phrase.at: Use "ls certs".
	* tests/t_nntp.at: Use "ls certs".
	* tests/t_genkey.at: Use "ls keys" and "ls certs".

2003-09-16  Tom Tromey  <tromey@redhat.com>

	* monotone.1: Document "list branches".
	* commands.cc (ls_certs): New function, from `lscerts' command.
	(ls_keys): New function, from `lskeys' command.
	(ls_branches): New function.
	(list): New command.
	(ls): New alias.
	(explain_usage): Split parameter info at \n.
	* monotone.texi (Adding Files): Use "list certs".
	(Committing Changes): Likewise.
	(Forking and Merging): Likewise.
	(Commands): Likewise.
	(Generating Keys): Use "list keys".
	(Commands): Likewise.
	(Commands): Mention "list branches".
	(Branches): Likewise.

2003-09-15  graydon hoare  <graydon@redhat.com>

	* http_tasks.cc: Fix networking to handle long input.

	* ui.cc, ui.hh: Only pad with blanks enough to cover old output
	when ticking.

	* update.cc, cert.cc, commands.cc: Fix cert fetching functions to
	remove bogus certs.

2003-09-15  Tom Tromey  <tromey@redhat.com>

	* monotone.1: Don't mention MT_KEY or MT_BRANCH.

	* monotone.texi (Getting Started): Don't mention MT_DB or
	MT_BRANCH.
	(Adding Files): Explicitly use --db and --branch.
	* app_state.hh (app_state): New fields options, options_changed.
	Declare new methods.  Include work.hh.
	* work.cc (work_file_name): New constant.
	(add_to_options_map): New structure.
	(get_options_path): New function.
	(read_options_map, write_options_map): Likewise.
	* work.hh (options_map): New type.
	(get_options_path, read_options_map, write_options_map): Declare.
	* commands.cc (add, drop, commit, update, revert, checkout,
	merge): Write options file.
	* app_state.cc (database_option, branch_option): New constants.
	(app_state::app_state): Read options file.
	(app_state::set_database): New method.
	(app_state::set_branch): Likewise.
	(app_state::write_options): Likewise.
	Include work.hh.
	* monotone.cc (cpp_main): Don't set initial database name on
	app.  Use new settor methods.  Don't look at MT_BRANCH or MT_DB.

2003-09-14  graydon hoare  <graydon@pobox.com>

	* vocab.cc, vocab.hh: Add streamers for vocab terms in preparation
	for switch to formatter.

	* cert.cc (check_signature): Treat missing key as failed check.
	* commands.cc (lscerts): Warn when keys are missing.

	* rcs_import.cc, nntp_tasks.cc, http_tasks.cc: Tick progress.

	* sanity.cc, monotone.cc: Tidy up output a bit.

	* xdelta.cc: Add code to handle empty files. Maybe correct?

	* ui.cc, ui.hh: Add.

2003-09-13  Tom Tromey  <tromey@redhat.com>

	* tests/t_nntp.at: If we can't find tcpserver or snntpd, skip the
	test.
	* tests/t_http.at: If we can't find boa or depot.cgi, skip the
	test.

2003-09-12  graydon hoare  <graydon@pobox.com>

	* update.cc (pick_update_target): Only insert base rev as update
	candidate if it actually exists in db.

	* commands.cc, database.cc, database.hh: Implement id completion
	command, and general id completion in all other commands.

2003-09-12  Tom Tromey  <tromey@redhat.com>

	* commands.cc (revert): A deleted file always appears in the
	manifest.
	* tests/t_revert.at: Check reverting a change plus a delete; also
	test reverting by file name.

	* work.cc (deletion_builder::visit_file): Check for file in
	working add set before looking in manifest.
	* tests/t_drop.at: Added add-then-drop test.

	* testsuite.at: Include t_drop.at.
	* tests/t_drop.at: New test.
	* work.cc (visit_file): Check for file in working delete set
	before looking in manifest.

2003-09-12  Tom Tromey  <tromey@redhat.com>

	* Makefile.am ($(srcdir)/testsuite): tests/atconfig and
	tests/atlocal are not in srcdir.

	* Makefile.am (TESTS): unit_tests is not in srcdir.

2003-09-11  graydon hoare  <graydon@pobox.com>

	* commands.cc: Check for MT directory in status.
	* commands.cc: Require directory for checkout.
	* commands.cc: Delete MT/work file after checkout.
	* commands.cc: Implement 'revert', following tromey's lead.
	* commands.cc: Print base, working manifest ids in status.

	* diff_patch.cc: Further merge corrections.
	* diff_patch.cc (unidiff): Compensate for occasional miscalculation
	of LCS.

	* tests/t_merge.at: Check that heads works after a merge.
	* tests/t_fork.at:  Check that heads works after a fork.
	* tests/t_genkey.at: Remove use of 'import'.
	* tests/t_cwork.at: Check deletion of work file on checkout.
	* tests/t_revert.at: Check that revert works.

	* commands.cc, monotone.cc: Report unknown commands nicely.

2003-09-08  graydon hoare  <graydon@pobox.com>

	* tests/merge.at: Accept tromey's non-error case for update.

	* commands.cc(try_one_merge): Write merged version to packet
	writer, not directly to db.
	(merge): Write branch, changelog cert on merged version to db.

	* std_hooks.lua(merge3): Open result in mode "r", not "w+".

2003-09-06  Tom Tromey  <tromey@redhat.com>

	* update.cc (pick_update_target): Not an error if nothing to
	update.

	* monotone.texi: Use VERSION; include version.texi.

	* monotone.1: Document "co".
	* monotone.texi (Commands): Document "co".
	* commands.cc (ALIAS): New macro.
	(co): New alias.

	* README: Updated.

	* txt2c.cc: Added missing file.

	* texinfo.tex, INSTALL, Makefile.in, aclocal.m4, compile, depcomp,
	install-sh, missing, mkinstalldirs: Removed generated files.

2003-09-04  graydon hoare  <graydon@pobox.com>

	* Makefile.am, depot.cc, http_tasks.cc, http_tasks.hh,
	lua.cc, lua.hh, monotone.texi, network.cc, tests/t_http.at,
	vocab_terms.hh:

	Use public key signatures to talk to depot, not mac keys.

	* commands.cc, file_io.cc, monotone.texi, monotone.1,
	tests/t_scan.at, tests/t_import.at, work.cc, work.hh:

	Remove the 'import' and 'scan' commands, in favour of generalized
	'add' which chases subdirectories.

	* configure.ac, NEWS:

	Release point (v 0.4).

2003-09-03  graydon hoare  <graydon@pobox.com>

	* monotone.texi: Expand notes about setting up depot.

	* update.cc: Update by ancestry. Duh.

2003-09-02  graydon hoare  <graydon@pobox.com>

	* boost/socket/streambuf.hpp: Bump ppos on overflow.

	* packet.cc, transforms.cc, transforms.hh: Add function for
	canonicalization of base64 encoded strings. Use on incoming cert
	packet values.

	* commands.cc: Change fetch and post to take URL/groupname params
	rather than branchname.

	* network.cc, network.hh, depot.cc, http_tasks.cc: Fix URL parser,
	improve logging, change signatures to match needs of commands.cc

	* Makefile.am: Don't install txt2c or unit_tests.

	* Makefile.am: Build depot.cgi not depot.

	* database.cc, database.hh: Add "all known sources" fetching support.

	* patch_set.cc: Sort in a path-lexicographic order for nicer summaries.

	* monotone.texi: Expand coverage of packets and networking.

	* tests/t_nntp.at, tests/t_http.at: Update to provide URL/groupname
	pairs.

2003-09-02  Tom Tromey  <tromey@redhat.com>

	* aclocal.m4, monotone.info: Removed generated files.

2003-08-31  Nathaniel Smith  <njs@codesourcery.com>

	* configure.ac: Check for lua40/lua.h, lua40/lualib.h and -llua40,
	-lliblua40.
	* config.h.in: Add LUA_H, LIBLUA_H templates, remove HAVE_LIBLUA,
	HAVE_LIBLUALIB templates.
	* lua.cc: Include config.h.  Use LUA_H, LIBLUA_H macros.

2003-08-29  graydon hoare  <graydon@pobox.com>

	* Makefile.am, txt2c.cc, lua.cc, database.cc:
	Use a C constant-building converter rather than objcopy.

	* cert.cc, cert.hh, packet.cc, packet.hh, diff_patch.cc,
	rcs_import.cc:
	Modify cert functions to require a packet consumer, do no implicit
	database writing.

	* commands.cc, database.cc, database.hh, schema.sql, network.cc:
	Modify packet queueing strategy to select ancestors from known
	network server content, rather than most recent edge.

2003-08-25  graydon hoare  <graydon@pobox.com>

	* AUTHORS, ChangeLog, Makefile.am, NEWS, configure.ac,
	tests/t_http.at: Release point (v 0.3)

2003-08-24  graydon hoare  <graydon@pobox.com>

	* nntp_tasks.cc: Measure success from postlines state.
	* network.cc: Print summary counts of transmissions.
	* packet.cc: Count packets into database.
	* depot.cc: Add administrative commands, fix a bunch of
	little bugs.
	* t_http.at: Testcase for depot-driven communication.
	* monotone.texi: Update to reflect depot existence.
	* http_tasks.cc: Pick bugs out.

2003-08-24  graydon hoare  <graydon@pobox.com>

	* commands.cc: Wash certs before output.
	* *.cc,*.hh: Adjust cert packet format to
	be more readable, avoid superfluous gzipping.

2003-08-24  graydon hoare  <graydon@pobox.com>

	* configure, Makefile.in: Remove generated files, oops.
	* commands.cc: Implement 'propagate'.
	* lua.cc, lua.hh, network.cc, network.hh: Remove
	'aggregate posting' stuff.
	* network.cc: Batch postings into larger articles.
	* diff_patch.hh, diff_patch.cc: Implement basic
	merge2-on-manifest.

2003-08-23  graydon hoare  <graydon@pobox.com>

	* monotone.cc: Handle user-defined lua hooks as
	overriding internal / .monotonerc hooks no matter
	where on cmd line they occur.
	* update.cc: Made failures more user-friendly.
	* lua.cc: Improve logging a bit.
	* testsuite.at, tests/*.{at,in}, testsuite/: Rewrite tests in
	autotest framework, move to tests/ directory.
	* boost/io/*, cryptopp/hmac.h: Add missing files.

2003-08-23  Tom Tromey  <tromey@redhat.com>

	* monotone.cc (OPT_VERSION): New macro.
	(cpp_main): Handle OPT_VERSION.
	(options): Added `version' entry.
	Include config.h.

2003-08-21  Tom Tromey  <tromey@redhat.com>

	* database.cc: Include "sqlite/sqlite.h", not <sqlite.h>.

2003-08-20  graydon hoare  <graydon@pobox.com>

	* boost/*:
	incorporate boost sandbox bits, for now.

	* Makefile.am, Makefile.in, configure, configure.ac, diff_patch.cc,
	http_tasks.cc, http_tasks.hh, network.cc, nntp_machine.cc,
	nntp_machine.hh, nntp_tasks.cc, nntp_tasks.hh, testsuite/t_nntp.sh:

	fix up networking layer to pass nntp tests again

2003-08-19  graydon hoare  <graydon@pobox.com>

	* Makefile.am, Makefile.in, app_state.hh, cert.cc, commands.cc,
	constants.hh, cryptopp/misc.h, database.cc, depot.cc,
	http_tasks.cc, http_tasks.hh, keys.cc, lua.cc, lua.hh, monotone.cc,
	network.cc, network.hh, nntp_machine.cc, nntp_machine.hh,
	nntp_tasks.cc, nntp_tasks.hh, packet.cc, packet.hh, rcs_import.cc,
	sanity.cc, sanity.hh, schema.sql, test_hooks.lua,
	testsuite/runtest.sh, testsuite/t_null.sh, vocab_terms.hh:

	major surgery time
	- move to multi-protocol posting and fetching.
	- implement nicer failure modes for sanity.
	- redo commands to print nicer, fail nicer.

2003-08-18  graydon hoare  <graydon@pobox.com>

	* Makefile.am, Makefile.in, adler32.hh, database.cc, depot.cc,
	mac.hh, xdelta.cc, Makefile.am, Makefile.in:

	first pass at a depot (CGI-based packet service)

2003-08-08  graydon hoare  <graydon@pobox.com>

	* Makefile.am, Makefile.in AUTHORS, ChangeLog, Makefile.am,
	Makefile.in, NEWS, monotone.1, monotone.info, monotone.texi:

	release point (v 0.2)

2003-08-08  graydon hoare  <graydon@pobox.com>

	* cert.cc, cert.hh, interner.hh, rcs_import.cc:

	auxilliary certs

	* cert.cc, cert.hh, cycle_detector.hh, interner.hh, patch_set.cc,
	rcs_import.cc:

	improvements to cycle detection stuff

2003-08-05  graydon hoare  <graydon@pobox.com>

	* rcs_import.cc:

	almost even more seemingly correct CVS graph reconstruction (still slow)

	* sqlite/* cryptopp/* Makefile.am, Makefile.in, aclocal.m4,
	config.h.in, configure, configure.ac, file_io.cc, keys.cc,
	sanity.cc, sanity.hh, transforms.cc:

	minimizing dependencies on 3rd party libs by importing the
	necessary bits and rewriting others.

	* cert.cc, cert.hh, rcs_import.cc:

	cvs import seems to be working, but several linear algorithms need
	replacement

2003-07-28  graydon hoare  <graydon@pobox.com>

	* Makefile.am, Makefile.in, cert.cc, commands.cc, database.cc,
	database.hh, manifest.cc, rcs_file.cc, rcs_import.cc,
	rcs_import.hh, vocab.cc, xdelta.cc:

	cvs graph reconstruction hobbling along.

2003-07-21  graydon hoare  <graydon@pobox.com>

	* database.cc, xdelta.cc, xdelta.hh:

	piecewise xdelta; improves speed a fair bit.

2003-07-11  graydon hoare  <graydon@pobox.com>

	* Makefile.am, Makefile.in, config.h.in, configure, configure.ac,
	transforms.cc, xdelta.cc, xdelta.hh:

	implement xdelta by hand, forget 3rd party delta libs.

2003-07-02  graydon hoare  <graydon@pobox.com>

	* database.cc, rcs_import.cc, transforms.cc, transforms.hh:

	speedups all around in the storage system

2003-07-01  graydon hoare  <graydon@pobox.com>

	* database.hh, rcs_import.cc, transforms.cc, transforms.hh: speed

	improvements to RCS import

2003-06-30  graydon hoare  <graydon@pobox.com>

	* rcs_import.cc, transforms.cc:

	some speed improvements to RCS import

2003-06-29  graydon hoare  <graydon@pobox.com>

	* commands.cc, database.hh, rcs_import.cc, transforms.cc:

	RCS file import successfully (albeit slowly) pulls in some pretty
	large (multi-hundred revision, >1MB) test cases from GCC CVS

	* Makefile.in, commands.cc, rcs_file.cc, rcs_file.hh,
	rcs_import.cc, rcs_import.hh,

	Makefile.am: preliminary support for reading and walking RCS files

2003-04-09  graydon hoare  <graydon@pobox.com>

	* autogen.sh: oops
	* */*: savannah import

2003-04-06  graydon hoare  <graydon@pobox.com>

	* initial release.<|MERGE_RESOLUTION|>--- conflicted
+++ resolved
@@ -1,4 +1,98 @@
-<<<<<<< HEAD
+2005-07-04  Nathaniel Smith  <njs@codesourcery.com>
+
+	* tests/t_netsync_defaults.at: Update for new var names.  All
+	tests now pass.
+
+2005-07-04  Nathaniel Smith  <njs@codesourcery.com>
+
+	* lua.cc (hook_get_netsync_write_permitted): Fix typo.
+
+2005-07-04  Nathaniel Smith  <njs@codesourcery.com>
+
+	* globish.cc (globish_matcher_test): Add check for {foo} (no
+	commas).
+
+2005-07-04  Nathaniel Smith  <njs@codesourcery.com>
+
+	* globish.cc (checked_globish_to_regex): Make the special case for
+	the empty pattern, actually work.  Unit tests now pass.
+
+2005-07-04  Nathaniel Smith  <njs@codesourcery.com>
+
+	* netcmd.cc (test_netcmd_functions): Update for new anonymous/auth
+	packet formats.
+
+2005-07-04  Nathaniel Smith  <njs@codesourcery.com>
+
+	* monotone.texi, monotone.1: Update for new glob stuff.
+	* commands.cc (process_netsync_args, push, pull, sync, serve):
+	'serve' always requires arguments, rather than falling back on db
+	defaults.
+	
+2005-07-04  Nathaniel Smith  <njs@codesourcery.com>
+
+	* commands.cc (process_netsync_args, push, pull, sync, serve):
+	Adapt for patterns instead of regexen; slight refactoring too.
+
+2005-07-03  Nathaniel Smith  <njs@codesourcery.com>
+
+	* netsync.cc: Finally self-consistent.
+
+2005-07-03  Nathaniel Smith  <njs@codesourcery.com>
+
+	* netsync.hh (run_netsync_protocol): Fix prototype.
+
+2005-07-03  Nathaniel Smith  <njs@codesourcery.com>
+
+	* globish.hh: Document the empty pattern as never matching.
+	* globish.cc (checked_globish_to_regex): Implement it.
+	(globish_matcher_test): Check it.
+
+2005-07-03  Nathaniel Smith  <njs@codesourcery.com>
+
+	* monotone.texi (Network Service, Hooks):
+	* testsuite.at: 
+	* tests/t_netsync_permissions.at: 
+	* tests/t_netsync_single.at: Update to match new
+	get_netsync_write_permitted definition.
+
+2005-07-03  Nathaniel Smith  <njs@codesourcery.com>
+
+	* lua.{cc,hh} (hook_get_netsync_write_permitted): Don't take a
+	branch argument; write permission is now all or none.  (It really
+	was before anyway...)
+	* netsync.cc: Update accordingly.
+
+2005-07-03  Nathaniel Smith  <njs@codesourcery.com>
+
+	* netsync.cc: More updating for pattern stuff; getting there...
+
+2005-06-28  Nathaniel Smith  <njs@codesourcery.com>
+
+	* netsync.cc: Update low-level functions to use include_pattern
+	and exclude_pattern.
+
+2005-06-28  Nathaniel Smith  <njs@codesourcery.com>
+
+	* netcmd.{cc,hh} (read_anonymous_cmd, write_anonymous_cmd)
+	(read_auth_cmd, write_auth_cmd): Take include_pattern and
+	exclude_pattern arguments.
+
+2005-06-28  Nathaniel Smith  <njs@codesourcery.com>
+
+	* globish.{cc,hh}: New files.
+	* Makefile.am (MOST_SOURCES): Add them.
+	* transforms.{cc,hh}: Remove glob-related stuff.
+	* unit_tests.{cc,hh}: Call globish unit tests.
+
+2005-06-27  Nathaniel Smith  <njs@codesourcery.com>
+
+	* transforms.cc (glob_to_regex, globs_to_regex, regexes_to_regex):
+	Choose "regex" as standard spelling.  Clean up code, add code for
+	handling sets, start improving tests (don't currently pass).
+	* transforms.hh (glob_to_regex, globs_to_regex, regexes_to_regex):
+	Prototype.
+
 2005-06-28  Matt Johnston  <matt@ucc.asn.au>
 
 	* constants.cc: increase db_version_cache_sz to 7 MB
@@ -24,102 +118,6 @@
 	* Makefile.in: add them
 	* netsync.cc: each session keeps a chained_hmac for read/write
 	* transforms.hh: add a string variant for encode_gzip
-=======
-2005-07-04  Nathaniel Smith  <njs@codesourcery.com>
-
-	* tests/t_netsync_defaults.at: Update for new var names.  All
-	tests now pass.
-
-2005-07-04  Nathaniel Smith  <njs@codesourcery.com>
-
-	* lua.cc (hook_get_netsync_write_permitted): Fix typo.
-
-2005-07-04  Nathaniel Smith  <njs@codesourcery.com>
-
-	* globish.cc (globish_matcher_test): Add check for {foo} (no
-	commas).
-
-2005-07-04  Nathaniel Smith  <njs@codesourcery.com>
-
-	* globish.cc (checked_globish_to_regex): Make the special case for
-	the empty pattern, actually work.  Unit tests now pass.
-
-2005-07-04  Nathaniel Smith  <njs@codesourcery.com>
-
-	* netcmd.cc (test_netcmd_functions): Update for new anonymous/auth
-	packet formats.
-
-2005-07-04  Nathaniel Smith  <njs@codesourcery.com>
-
-	* monotone.texi, monotone.1: Update for new glob stuff.
-	* commands.cc (process_netsync_args, push, pull, sync, serve):
-	'serve' always requires arguments, rather than falling back on db
-	defaults.
-	
-2005-07-04  Nathaniel Smith  <njs@codesourcery.com>
-
-	* commands.cc (process_netsync_args, push, pull, sync, serve):
-	Adapt for patterns instead of regexen; slight refactoring too.
-
-2005-07-03  Nathaniel Smith  <njs@codesourcery.com>
-
-	* netsync.cc: Finally self-consistent.
-
-2005-07-03  Nathaniel Smith  <njs@codesourcery.com>
-
-	* netsync.hh (run_netsync_protocol): Fix prototype.
-
-2005-07-03  Nathaniel Smith  <njs@codesourcery.com>
-
-	* globish.hh: Document the empty pattern as never matching.
-	* globish.cc (checked_globish_to_regex): Implement it.
-	(globish_matcher_test): Check it.
-
-2005-07-03  Nathaniel Smith  <njs@codesourcery.com>
-
-	* monotone.texi (Network Service, Hooks):
-	* testsuite.at: 
-	* tests/t_netsync_permissions.at: 
-	* tests/t_netsync_single.at: Update to match new
-	get_netsync_write_permitted definition.
-
-2005-07-03  Nathaniel Smith  <njs@codesourcery.com>
-
-	* lua.{cc,hh} (hook_get_netsync_write_permitted): Don't take a
-	branch argument; write permission is now all or none.  (It really
-	was before anyway...)
-	* netsync.cc: Update accordingly.
-
-2005-07-03  Nathaniel Smith  <njs@codesourcery.com>
-
-	* netsync.cc: More updating for pattern stuff; getting there...
-
-2005-06-28  Nathaniel Smith  <njs@codesourcery.com>
-
-	* netsync.cc: Update low-level functions to use include_pattern
-	and exclude_pattern.
-
-2005-06-28  Nathaniel Smith  <njs@codesourcery.com>
-
-	* netcmd.{cc,hh} (read_anonymous_cmd, write_anonymous_cmd)
-	(read_auth_cmd, write_auth_cmd): Take include_pattern and
-	exclude_pattern arguments.
-
-2005-06-28  Nathaniel Smith  <njs@codesourcery.com>
-
-	* globish.{cc,hh}: New files.
-	* Makefile.am (MOST_SOURCES): Add them.
-	* transforms.{cc,hh}: Remove glob-related stuff.
-	* unit_tests.{cc,hh}: Call globish unit tests.
-
-2005-06-27  Nathaniel Smith  <njs@codesourcery.com>
-
-	* transforms.cc (glob_to_regex, globs_to_regex, regexes_to_regex):
-	Choose "regex" as standard spelling.  Clean up code, add code for
-	handling sets, start improving tests (don't currently pass).
-	* transforms.hh (glob_to_regex, globs_to_regex, regexes_to_regex):
-	Prototype.
->>>>>>> fd0905b2
 
 2005-06-25  Nathaniel Smith  <njs@codesourcery.com>
 
