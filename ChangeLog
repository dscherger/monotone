--- conflicted
+++ resolved
@@ -1,4 +1,3 @@
-<<<<<<< HEAD
 2005-09-04  Grahame Bowland  <grahame@angrygoats.net>
 
 	* automate.cc, commands.cc: add "automate get_file", 
@@ -10,7 +9,7 @@
 	automation commands for output as specified, make sure they 
 	do not complete IDs, make sure invalid IDs are caught.
 	* testsuite.at: add new tests
-=======
+
 2005-09-03  Matthew Gregan  <kinetik@orcon.net.nz>
 
 	* tests/t_persistent_server_keys_2.at: 'commit' needs a commit
@@ -40,7 +39,6 @@
 	* tests/perf-test.sh: change path from tests/ to contrib/, make
 	executable.
 	* tests/parse-accounting.pl: make executable.
->>>>>>> 11a738f0
 
 2005-09-01  Timothy Brownawell  <tbrownaw@gmail.com>
 
