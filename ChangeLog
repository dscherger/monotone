--- conflicted
+++ resolved
@@ -1,4 +1,3 @@
-<<<<<<< HEAD
 2006-02-24  Richard Levitte  <richard@levitte.org>
 
 	* commands.cc (ls_changed): I was a bit overly paranoid about the
@@ -6,7 +5,7 @@
 	instead of relying on the automatic generation of less<file_path>.
 	Derek Scherger made me realise I was a bit overzealous, and this
 	change removes the explicit functor.
-=======
+
 2006-02-23  Matthew Gregan  <kinetik@orcon.net.nz>
 
 	* enumerator.hh: Another GCC 4.1 compile fix.
@@ -31,7 +30,6 @@
 	testsuite.at: Handle --no-merges.
 
 	* monotone.texi: Document --no-merges.
->>>>>>> d393f1c4
 
 2006-02-23  Matt Johnston  <matt@ucc.asn.au>
 
