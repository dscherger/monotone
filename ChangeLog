<<<<<<< HEAD
2004-12-10  Nathaniel Smith  <njs@codesourcery.com>

	* commands.cc (log): Synopsize optional 'file' argument, and
	describe both arguments in help description.

2004-12-09  Derek Scherger  <derek@echologic.com>

	* .mt-nonce: delete obsolete file	
	* change_set.cc (merge_deltas): add file paths in call to
	try_to_merge_files
	* commands.cc (propagate): add progress logging similar to merge
	* diff_patch.{cc,hh} (try_to_merge_files): add file paths to
	merge2 and merge3 hooks; add logging of paths before calling merge
	hooks
	* lua.{cc,hh} (hook_merge2, hook_merge3): add file paths to merge
	hooks
	* std_hooks.lua (merge2, merge3, merge2_xxdiff_cmd,
	merge3_xxdiff_cmd): pass file paths to xxdiff for use as titles
	* testsuite.at (MONOTONE_SETUP): add paths to merge2 hook
=======
2004-12-10  Matt Johnston  <matt@ucc.asn.au>

        * cert.cc: Added priv_key_exists() function
        * commands.cc, rcs_import.cc: use new privkey functions
        * netsync.cc: change some bits that were missed

2004-12-09  Matt Johnston  <matt@ucc.asn.au>

        * cert.cc, cert.hh, lua.cc, lua.hh, netsync.cc:
        Added a new get_priv_key(keyid) lua hook to retrieve
        a private key from ~/.monotonerc

2004-12-09  Matt Johnston  <matt@ucc.asn.au>

        * change_set.cc: Don't include patch deltas on files which
        are being deleted in changesets. (partial fix for bug
        invoked by t_merge_add_del.at)

2004-12-09  Matt Johnston  <matt@ucc.asn.au>

        * configure.ac,Makefile.am: Fix iconv and intl
        handling so that the libraries are used (required for OS X).

>>>>>>> 1c4f7bd6

2004-12-09  Nathaniel Smith  <njs@codesourcery.com>

	* Makefile.am (BUILT_SOURCES_NOCLEAN): add 'S'.
	
	* netsync.cc (session): Make ticker pointers into auto_ptr's.  Add
	cert and revision tickers.
	(session::session): Initialize new tickers.
	(session::note_item_sent): New method.  Increment tickers.
	(session::note_item_arrived): Increment tickers.
	(session::read_some): Adjust for auto_ptr.
	(session::write_some): Likewise.
	(call_server): Conditionally initialize cert and revision
	tickers.
	(queue_data_cmd): Call 'note_item_sent'.
	(queue_delta_cmd): Call 'note_item_sent'.

2004-12-08  Nathaniel Smith  <njs@codesourcery.com>

	* tests/t_patch_vs_drop_add.at: 
	* tests/t_patch_drop_add.at: 
	* tests/t_netsync_unrelated.at: 
	* tests/t_merge_add_del.at: 
	* tests/t_merge2_add_drop_add.at: 
	* tests/t_merge_1.at: 
	* tests/t_heads_discontinuous_branch.at: 
	* tests/t_cleanup_empty_dir.at: 
	* tests/t_checkout_options.at: 
	* tests/t_ambig_update.at: 
	* tests/t_add_patch_drop_add.at:
	* tests/t_add_drop_add.at: 
	* tests/t_add_dot.at: Add (importance) markers to all bug report
	tests.

2004-12-08  Nathaniel Smith  <njs@codesourcery.com>

	* app_state.hh (write_options): Add 'force' option.
	* app_state.cc: Remove tabs.
	(write_options): Implement.
	* commands.cc (checkout): Pass force=true to 'write_options'.

	* tests/t_checkout_options.at: New test.
	* testsuite.at: Define RAW_MONOTONE.
	(t_checkout_options.at): Call it.
	
2004-12-08  Nathaniel Smith  <njs@codesourcery.com>

	* update.hh (pick_update_target): Rename to...
	(pick_update_candidates): ...this.  Return a set of candidates,
	rather than a single best.
	* update.cc (pick_update_candidates): Likewise.  Remove logic
	checking for unique candidate.
	* commands.cc (describe_revision): New function.
	(heads): Use it.
	(update): Use new 'pick_update_candidates' function.  Add logic
	checking for unique candidate.  On non-unique candidate, print all
	candidates, using 'describe_revision'.

	* tests/t_ambig_update.at: Check that failure messages describe
	the candidate set.

2004-12-08  Nathaniel Smith  <njs@codesourcery.com>

	* update.cc: Remove tabs.

2004-12-08  Nathaniel Smith  <njs@codesourcery.com>

	* tests/t_ambig_update.at: Also check that update fails when one
	candidate edge is deeper than the other.

2004-12-09  graydon hoare  <graydon@pobox.com>

	* ROADMAP: Add file.

2004-12-08  graydon hoare  <graydon@pobox.com>

	* change_set.cc (extend_renumbering_via_added_files): 
	Look up parent tid in existing renumbering.
	* commands.cc (attr): Check index for "set" subcommand.
	(lca): New diagnostic command.
	(log): Tidy up output formatting a bit.
	* po/monotone.pot: Regenerate.
	* tests/t_add_edge.at: New test to catch add failure.
	* testsuite.at: Call it.

2004-12-07  Richard Levitte  <richard@levitte.org>

	* Makefile.am: Keep package_*revision.{txt,h}, so they are saved
	as part of a distribution, and thereby make as sure as possible
	people who download monotone get historical information on where
	their copy of monotone came from.

2004-12-06  Richard Levitte  <richard@levitte.org>

	* monotone.cc: Add a hint on how to use --ticker.

2004-12-08  Nathaniel Smith  <njs@codesourcery.com>

	* tests/t_ambig_update.at: New test.
	* testsuite.at: Add it.

	* tests/t_explicit_merge.at: Add, having forgotten to last time.
	
2004-12-08  Nathaniel Smith  <njs@codesourcery.com>

	* tests/t_explicit_merge.at: New test.
	* testsuite.at: Add it.
	
2004-12-08  Nathaniel Smith  <njs@codesourcery.com>

	* testsuite.at: Remove duplicate line created by merge.
	* ChangeLog: Re-sort after merges.

	* commands.cc (explicit_merge): Remove stray space.  Print id of
	merge result.
	(complete_command): Add back "}" deleted by merge.
	
2004-12-08  Nathaniel Smith  <njs@codesourcery.com>

	* change_set.cc: Remove tabs.
	* diff_patch.cc: Likewise.

	* commands.cc (explicit_merge): New command.

2004-12-08  graydon hoare  <graydon@pobox.com>

	* change_set.cc (extend_renumbering_via_added_files): 
	Look up parent tid in existing renumbering.
	* commands.cc (attr): Check index for "set" subcommand.
	(lca): New diagnostic command.
	(log): Tidy up output formatting a bit.
	* po/monotone.pot: Regenerate.
	* tests/t_add_edge.at: New test to catch add failure.
	* testsuite.at: Call it.

2004-12-06  Nathaniel Smith  <njs@codesourcery.com>

	* commands.cc (ls_certs): Sort the certs before printing.
	* tests/t_netsync_repeated.at: Actually check that certs were
	transferred correctly.

2004-12-06  Joel Rosdahl  <joel@rosdahl.net>

	* Makefile.am (package_full_revision.txt): Silence error messages
	when deducing full package revision.

2004-12-06  graydon hoare  <graydon@pobox.com>

	* unix/get_system_flavour.cc:
	* win32/get_system_flavour.cc: Add missing files.

2004-12-06  graydon hoare  <graydon@pobox.com>

	* commands.cc (merge): Add newline in output.
	* change_set.cc (project_missing_deltas): Fix very bad
	delta-renaming bug.

2004-12-06  graydon hoare  <graydon@pobox.com>

	* change_set.cc:
	* tests/t_merge_add_del.at:
	* netsync.cc:
	* commands.cc: Clean up from merge.

2004-12-06  Nathaniel Smith  <njs@codesourcery.com>

	* tests/t_add_patch_drop_add.at: New test.
	* tests/t_merge2_add_drop_add.at: New test.
	* tests/t_patch_drop_add.at: New test.
	* tests/t_patch_vs_drop_add.at: New test.
	* testsuite.at: Add them.
	
	* tests/t_add_drop_add.at: Fix to test what it was supposed to.
	
	* tests/t_merge2_data.at: Remove extraneous [stdout].

	* tests/t_merge_add_del.at: Fix description.
	XFAIL it.

2004-12-06  Nathaniel Smith  <njs@codesourcery.com>

	* tests/t_add_drop_add.at: New test.
	* testsuite.at: Add it.

2004-12-05  Nathaniel Smith  <njs@codesourcery.com>

	* tests/t_merge_add_del: Shorten name for better display.

2004-12-05  Matt Johnston <matt@ucc.asn.au>

	* tests/t_merge_add_del: added a new test for merging
	  branches where a file is added then removed.
	* testsuite.at: added the new test
	* configure.ac: bumped the prequisite version to 2.58 since
	  some tests use AT_XFAIL_IF

2004-12-05  graydon hoare  <graydon@pobox.com>

        * Makefile.am (package_full_revision.txt): Use top_builddir
        to locate monotone executable.

2004-12-05  Nathaniel Smith  <njs@codesourcery.com>

	* tests/t_merge_add_del: Shorten name for better display.

2004-12-05  Matt Johnston <matt@ucc.asn.au>

	* tests/t_merge_add_del: added a new test for merging
	  branches where a file is added then removed.
	* testsuite.at: added the new test
	* configure.ac: bumped the prequisite version to 2.58 since
	  some tests use AT_XFAIL_IF

2004-12-04  graydon hoare  <graydon@pobox.com>

        * commands.cc (fcommit): New command.
        (update): Finish off merge of update command.

2004-12-04  Derek Scherger  <derek@echologic.com>

        * commands.cc: (complete_command): New function.
        (explain_usage/process): Use it.

2004-12-04  Nathaniel Smith  <njs@codesourcery.com>

	* change_set.cc (merge_deltas): Call correct variant of
	try_to_merge_files depending on whether ancestor is available.
	* diff_patch.cc (try_to_merge_files -- merge3 version): Add
	assertions about ids.
	(try_to_merge_files -- merge2 version): Likewise.

	* testsuite.at: Add a trivial working merge2 hook.
	* tests/t_related_merge2_data.at: Update to use.
	Mark as expected to PASS.
	* tests/t_merge2_data.at: Likewise.

2004-12-04  Nathaniel Smith  <njs@codesourcery.com>

	* change_set.cc (merge_deltas): Call correct variant of
	try_to_merge_files depending on whether ancestor is available.
	* diff_patch.cc (try_to_merge_files -- merge3 version): Add
	assertions about ids.
	(try_to_merge_files -- merge2 version): Likewise.

	* testsuite.at: Add a trivial working merge2 hook.
	* tests/t_related_merge2_data.at: Update to use.
	Mark as expected to PASS.
	* tests/t_merge2_data.at: Likewise.

2004-12-04  Nathaniel Smith  <njs@codesourcery.com>

	* change_set.cc: Remove tabs.
	* diff_patch.cc: Likewise.

2004-12-04  Nathaniel Smith  <njs@codesourcery.com>

	* change_set.cc: Remove tabs.
	* diff_patch.cc: Likewise.

2004-12-01  graydon hoare  <graydon@pobox.com>

	* {unix,win32}/get_system_flavour.cc: New files.
	* basic_io.{cc,hh}: Give names to input sources.
	* monotone.cc: Move app_state ctor inside try.
	* platform.hh (get_system_flavour): Declare.
	* revision.cc: Name input source "revision".
	* sanity.cc: Log flavour on startup.
	* tests/t_attributes.at: Use new syntax.
	* transforms.{cc,hh} (split_into_lines): New variant, and rewrite.
	* work.{cc,hh}: Rewrite attributes to use basic_io.
	(get_attribute_from_db):
	(get_attribute_from_working_copy): New functions.

2004-11-30  Nathaniel Smith  <njs@codesourcery.com>

	* keys.cc (get_passphrase): Simplify arguments.
	(generate_key_pair): Force new passphrases to come from the user.
	Adapt to new 'get_passphrase' arguments.
	(change_key_passphrase): Likewise.
	(generate_key_pair): Add argument specifying passphrase, for
	exclusive use of the unit tests.
	(signature_round_trip_test): Use it.
	* keys.hh (generate_key_pair): Adjust prototype correspondingly.

	* tests/t_genkey.at: Test that 'genkey' requires the passphrase to
	be entered.
	* tests/t_chkeypass.at: Check that 'chkeypass' fails if no
	passphrase is given.

2004-11-30  Nathaniel Smith  <njs@codesourcery.com>

	* keys.hh: Remove tabs.
	* keys.cc: Likewise.

2004-11-30  Nathaniel Smith  <njs@codesourcery.com>

	* monotone.texi (Hook Reference): Clarify description of
	'get_passphrase', following confusion on IRC.

2004-11-30  Joel Rosdahl  <joel@rosdahl.net>

	* ui.cc (fatal): Added missing newlines in fatal message.

2004-11-29  Nathaniel Smith  <njs@codesourcery.com>

	* monotone.texi: Add more details to documentation of 'update
	<revision>' command.

	* ui.cc (fatal): Typo in previous commit.
	
2004-11-29  Nathaniel Smith  <njs@codesourcery.com>

	* ui.cc (fatal): On suggestion of Zack Weinberg, add a note to
	fatal error messages 1) telling the user that it's a bug (i.e.,
	not their fault), and 2) requesting a bug report.

2004-11-29  Nathaniel Smith  <njs@codesourcery.com>

	* ui.cc: Remove tabs.

2004-11-30  Matt Johnston  <matt@ucc.asn.au>

        * change_set.cc (merge_disjoint_analyses): Prevent duplicated
        tids being used.
        (merge_disjoint_analyses): Fix typo (s/a_tmp/b_tmp/)

2004-11-24  Nathaniel Smith  <njs@codesourcery.com>

	* tests/t_cleanup_empty_dir.at: Shorten name.

2004-11-24  Nathaniel Smith  <njs@codesourcery.com>

	* Makefile.am (BUILT_SOURCES): List package_*version.{h,txt}.
	* package_{full_,}version.txt: Work when blddir != srcdir.

2004-11-24  Nathaniel Smith  <njs@codesourcery.com>

	* mt_version.hh: New file.
	* mt_version.cc: New file.
	* monotone.cc (package_revision.h): Don't include it.
	(mt_version.hh): Include it.
	(OPT_FULL_VERSION): New option.
	(options): Add it.
	(cpp_main): Implement --version and --full-version in terms of
	mt_version.hh.

	* Makefile.am (package_full_revision.h): Build it.
	(MOST_SOURCES): Add mt_version.{cc,hh}.

2004-11-24  Nathaniel Smith  <njs@codesourcery.com>

	* txt2c.cc (main): Add "--skip-trailing" option to skip trailing
	whitespace.
	* Makefile.am (package_revision.h): Generate it.
	* monotone.cc (package_revision.h): Include it.
	(cpp_main): Print it as part of --version.

2004-11-23  Nathaniel Smith  <njs@codesourcery.com>

	* tests/t_cleanup_empty_dir.at: New test.
	* testsuite.at: Call it.
	
2004-11-23  Nathaniel Smith  <njs@codesourcery.com>

	* monotone.texi (File Attributes): Document how restricted format
	of .mt-attrs currently is.  Also talk about 'the' .mt-attrs file
	instead of 'an', in response to confusion.

2004-11-23  Nathaniel Smith  <njs@codesourcery.com>

	* work.cc (build_deletion): Add missing newline.
	(build_rename): Likewise.
	(build_rename): Likewise.

2004-11-23  Nathaniel Smith  <njs@codesourcery.com>

	* work.cc: Remove tabs.

2004-11-23  Nathaniel Smith  <njs@codesourcery.com>

	* commands.cc: Remove tabs.

2004-11-23  Nathaniel Smith  <njs@codesourcery.com>

	* tests/t_add_dot.at: New test.
	* testsuite.at: Call it.

2004-11-22  Joel Rosdahl  <joel@rosdahl.net>

	* testsuite.at (NEED_UNB64): Check that python knows how to decode
	strings before using it.

2004-11-21  Joel Rosdahl  <joel@rosdahl.net>

	* testsuite.at (NEED_UNB64): Find more programs for decoding
	base64.

2004-11-20  Nathaniel Smith  <njs@codesourcery.com>

	* tests/t_merge_1.at: New test.
	* testsuite.at: Add it.
	(NEED_UNB64): New macro.
	(UNB64): Likewise.
	* tests/t_unidiff.at: Use them.
	* tests/t_unidiff2.at: Likewise.

2004-11-19  Nathaniel Smith  <njs@codesourcery.com>

	* tests/t_initfork.at: Remove file; redundant with
	t_merge2_add.at.
	* testsuite.at: Don't call it.

2004-11-18  Derek Scherger  <derek@echologic.com>

	* commands.cc (list tags): new command.
	* monotone.1: update.
	* monotone.texi: update.
	* std_hooks.lua: remove unused get_problem_solution hook.
	* test/t_tags.at: new test.
	* testsuite.at: call it.

2004-11-18  Nathaniel Smith  <njs@codesourcery.com>

	* monotone.texi (Committing Work): Remove mistakenly added
	redundant command line argument.

2004-11-17  Joel Rosdahl  <joel@rosdahl.net>

	* commands.cc (diff): Don't print hashes around diff output if
	there is no diff to print.

	Fix bugs #8714 "monotone update working copy to previous version"
	and #9069 "update with multiple candidates":
	* commands.cc (update): Let the update command take an optional
	revision target parameter. Without an explicit revision target,
	the current branch head is used just like before. Added logic for
	updating to an older revision or another revision reachable via a
	common ancestor.
	* tests/t_update_to_revision.at: Add regression tests for new
	update logic.
	* testsuite.at: Add new test.
	* monotone.texi: Document new update argument.

2004-11-17  Nathaniel Smith  <njs@codesourcery.com>

	* netsync.cc (request_fwd_revisions): Rename 'first_attached_edge'
	to 'an_attached_edge', because it does not represent the first
	attached edge.  Likewise for 'first_attached_cset'.
	(analyze_attachment): Remove early exit from loop; we want to
	analyze the entire graph, not just some linear subgraphs.

	* revision.cc (ensure_parents_loaded): Filter out the null
	revision when calculating parents.
	* change_set.hh (null_id): Define for 'revision_id's.

	* tests/t_merge2_add.at: New test.
	* tests/t_merge2_data.at: New test.
	* tests/t_related_merge2_data.at: New test.
	* tests/t_merge_add.at: New test.
	* tests/t_netsync_pubkey.at: New test.
	* tests/t_netsync_repeated.at: New test.
	* tests/t_netsync_unrelated.at: New test.


	* testsuite.at: Add new tests.
	(NETSYNC_SETUP): New macro.
	(MONOTONE2): New macro.
	(RUN_NETSYNC): New macro.
	(ADD_FILE): New macro.
	(SET_FILE): New macro.
	(COMMIT): New macro.
	* tests/t_netsync.at: Use them.

	* tests/t_singlenetsync.at: Add 'netsync' keyword'.  Rename to...
	* tests/t_netsync_single.at: ...this.

	* tests/t_heads_discontinuous_branch.at: XFAIL it.

2004-11-17  Nathaniel Smith  <njs@codesourcery.com>

	* netsync.cc: Remove hard tabs.

2004-11-17  Nathaniel Smith  <njs@codesourcery.com>

	* revision.cc: Remove hard tabs.
	* change_set.hh: Likewise.

2004-11-16  Nathaniel Smith  <njs@codesourcery.com>

	* tests/t_heads.at: Replace last tricky case with a less tricky case.
	* tests/t_heads_discontinuous_branch.at: New test for the really
	tricky case.
	* testsuite.at: Run it.

2004-11-16  Nathaniel Smith  <njs@codesourcery.com>

	* views.sql (trusted_parents_in_branch): Remove.
	(trusted_children_in_branch): Remove.
	(trusted_branch_members): New view.
	(trusted_branch_parents): New view.
	(branch_heads): Use the new views, not the removed ones.
	
	* database.cc (get_heads): Column name in 'branch_heads'
	unavoidably changed from 'id' to 'parent'; adjust SELECT statement
	to use new name.

2004-11-16  Nathaniel Smith  <njs@codesourcery.com>

	* database.cc: Remove hard tabs.

2004-11-16  Nathaniel Smith  <njs@codesourcery.com>

	* commands.cc (dump_diffs): Fetch delta destination, not source,
	on new files.

2004-11-15  Joel Rosdahl  <joel@rosdahl.net>

	* tests/t_diff_added_file.at: Added testcase exposing a bug in
	"monotone diff x y" where x is an ancestor of y and y adds a new
	file.
	* testsuite.at: Add new test.

2004-11-14  Joel Rosdahl  <joel@rosdahl.net>

	Fix bug #9092 "add command to change passphrase":
	* commands.cc (chkeypass): New command.
	* keys.cc (get_passphrase): Added parameters for prompt beginning and
	disabling hook lookup and passphrase caching.
	* keys.hh, keys.cc (change_key_passphrase): New function.
	* database.hh, database.cc (delete_private_key): New function.
	* monotone.texi (Key and Cert): Document command.
	* tests/t_chkeypass.at: Testcase for the command.
	* testsuite.at: Added new testcase.

2004-11-14  Matt Johnston <matt@ucc.asn.au>

	* tests/t_initfork.at: New test for merging two ancestor-less heads.

2004-11-13  Nathaniel Smith  <njs@codesourcery.com>

	* tests/t_heads.at: New test.
	* testsuite.at: Add it.
	
2004-11-13  Nathaniel Smith  <njs@codesourcery.com>

	* monotone.texi: Fix various typos.
	(Committing Work): Add missing command line argument.
	(Branch Names): New section.
	Add me to the copyright block.

2004-11-12  Joel Rosdahl  <joel@rosdahl.net>

	* monotone.texi: Fix documentation of the approve and disapprove
	commands. Fix jp.co.juicebot.jb7 branch name in examples. Other
	minor fixes.

2004-11-11  Joel Rosdahl  <joel@rosdahl.net>

	* monotone.texi: Fix typos.

2004-11-08  graydon hoare  <graydon@pobox.com>

	* monotone.texi: Some minor cleanups.
	* netsync.cc: Fix a formatter.

2004-11-07  graydon hoare  <graydon@pobox.com>

	* figures/*.txt: Drop.
	* monotone.texi: Pull ASCII figures back in conditionally.
	* NEWS, AUTHORS, monotone.spec: Update for 0.15.
	* monotone.1: Update.

2004-11-06  graydon hoare  <graydon@pobox.com>

	* README.changesets: New file.
	* config.guess, config.sub: Remove.
	* Makefile.am: Improve document-building brains.
	* cert.cc, netsync.cc: Remove include.
	* configure.ac: Bump version number.
	* merkle_tree.{cc,hh}: Use unsigned char in dynamic_bitset.
	* po/POTFILES.in: Update to remove os_specific.hh.
	* po/monotone.pot: Regenerate.

2004-11-05  graydon hoare  <graydon@pobox.com>

	* constants.cc: Up timeout, connection limit.
	* monotone.texi: Various cleanups.

2004-11-05  Ulrich Drepper  <drepper@redhat.com>

	* configure.ac: Reduce dependencies.
	* lua/lua.h: Include config.h.
	* mkstemp.{cc,hh}: Use system variant when found.
	* netxx/resolve_getaddrinfo.cxx: Check for AI_ADDRCONFIG
	definition.
	* po/POTFILES.in: Update to mention changes.
	* Makefile.am (EXTRA_DIST): Include spec file.
	* commands.cc (diff): No output if empty diff.

2004-10-31  graydon hoare  <graydon@pobox.com>

	* commands.cc (diff): Use guess_binary.
	Fix up some messages to fit on single lines.
	* Makefile.am: Make monotone.pdf depend on figures.
	* change_set.cc: Make inversion drop "delete deltas".
	* texinfo.css: Make images align nicely.
	* netsync.cc: Fix up some messages to be clearer.

2004-10-30  graydon hoare  <graydon@pobox.com>

	* figures/*: New figures.
	* monotone.texi: Rewrite much of the tutorial.

2004-10-30  Nathaniel Smith  <njs@codesourcery.com>

	* netsync.cc (process_hello_cmd): Make clear that when the
	server's key is unknown, we abort the connection.

2004-10-29  Nathaniel Smith  <njs@codesourcery.com>

	* sanity.cc (dump_buffer): Wrap bare string in call to string(),
	to disambiguate conversions (required by Boost 1.30).

2004-10-26  graydon hoare  <graydon@pobox.com>

	* tests/t_update_missing.at: New test from Bruce Stephens
	* testsuite.at: Call it.
	* change_set.cc: Fix the error exposed by it.

2004-10-26  graydon hoare  <graydon@pobox.com>

	* work.{cc,hh}: Comply with Derek's new tests.
	* commands.cc: Likewise.

2004-10-28  Derek Scherger  <derek@echologic.com>

	* tests/t_rename.at: add test for renaming a file after it has
	been moved rather than before
	* tests/t_revert.at: add test for reverting a missing file

2004-10-28  Derek Scherger  <derek@echologic.com>

	* tests/t_drop_missing.at: New test.
	* testsuite.at: Call it.

2004-10-28  Derek Scherger  <derek@echologic.com>

	* tests/t_add.at: New test.
	* testsuite.at: Call it.

2004-10-26  graydon hoare  <graydon@pobox.com>

	* basic_io.{cc,hh}: Rework to use indented stanzas.
	* change_set.cc, revision.cc: Likewise.
	* change_set.cc: Fix formatter bug.
	* commands.cc: Sanity check file ID on delta commit.
	* work.cc: Chatter a bit more on add/drop.

2004-10-17  graydon hoare  <graydon@pobox.com>

	* merkle_tree.cc: Fix bad logging.
	* netsync.cc: Fix transmission bugs.
	* work.cc: Add some progress messages back in.
	* monotone.texi: Change contents of MT/work in example.

2004-10-17  graydon hoare  <graydon@pobox.com>

	* commands.cc (log): Keep a seen list, mask frontier by it.
	* monotone.texi: Updates to cover revision terminology.

	Also various further merges from trunk, see below.

2004-10-17  Derek Scherger  <derek@echologic.com>

	* lua.{cc,hh} (hook_ignore_branch): new hook
	* commands.cc (ls_branches): call it
	* monotone.texi (Hook Reference): describe it

2004-10-17  Richard Levitte  <richard@levitte.org>

	fix bug 8715 and more
	* diff_patch.cc (struct unidiff_hunk_writer,
	unidiff_hunk_writer::flush_hunk): the skew is not just the
	size difference between added and deleted lines in the current
	hunk, it's the size difference between /all/ added and deleted
	lines so far.  Therefore, the skew needs to be a member of the
	struct rather than being something calculated for each hunk.
	Furthermore, we need to add trailing context even if the change
	only consisted of one line.

2004-10-17  Richard Levitte  <richard@levitte.org>

	* monotone.texi (Working Copy): Change the description of
	'monotone revert' to explain what happens when there are
	arguments.

2004-10-17  Richard Levitte  <richard@levitte.org>

	* monotone.texi (OPTIONS): Add a description of --ticker.

	* ui.cc, ui.hh: Rethink the writing conditions as the ticks being
	"dirty" when they have changed since the last print.  That way,
	it's very easy to see when they need being printed.  This fixes a
	small bug where, in some cases, the exact same tick output is
	produced twice, once before a separate message, and once after,
	when a ticker is actually being removed.
	(tick_write_dot::write_ticks): Add a line that describes the
	ticks, including the amount of each tick per short name.

2004-10-17  Richard Levitte  <richard@levitte.org>

	fix bug 8733
	* ui.cc, ui.hh: Define a separate tick writer struct, and two
	subclasses, one that write counters, and one that writes progress
	characters.  As a consequence, move the count to the ticker class
	itself, and have the user interface contain a map of pointers to
	tickers instead of a map of counters, so data is easier to expand
	and access in a consistent manner.  Finally, correct a few errors
	in the checks for when ticks should be written, and make sure the
	final value gets written when the tickers are removed.

	* cert.cc (write_ancestry_paths):
	* database.cc (rehash):
	* netsync.cc (call_server, rebuild_merkle_trees):
	* rcs_import.cc (import_cvs_repo, cvs_history): Adapt to the new
	tickers.

	* monotone.cc: Add the option '--ticker' which takes the values
	"dot" or "count" to express which type of tick writer to use.  As
	a result, set the tick writer to be the progress dot kind or the
	counting type.

2004-10-15  graydon hoare  <graydon@pobox.com>

	* std_hooks.lua (get_revision_cert_trust): Add.

2004-10-14  graydon hoare  <graydon@pobox.com>

	* main.cc (UNIX_STYLE_SIGNAL_HANDLING): Enable on OSX.
	* cryptopp/*: Upgrade to 5.2.1
	* Makefile.am: Adjust for a couple new files.

2004-10-13  graydon hoare  <graydon@pobox.com>

	* change_set.cc (__STDC_CONSTANT_MACROS): Further hammering.
	* commands.cc (changesetify): New subcommand to db.
	* database.{cc,hh} (sql): Install views.
	(install_views): New function.
	(get_manifest_certs): Restore old variant.
	* numeric_vocab.hh: Use stdint.h.
	* revision.{cc,hh} (analyze_manifest_changes)
	(construct_revisions)
	(build_changesets): New functions.
	* schema.sql: Remove views stuff.
	* views.sql: Put views here.
	* schema_migration.cc: Add migration code for revisions.
	* Makefile.am: Mention views.sql.

2004-10-12  graydon hoare  <graydon@pobox.com>

	* unix/read_password.cc: Don't force echo on.

2004-10-10  graydon hoare  <graydon@pobox.com>

	merge a batch of changes from trunk, see below.
	* monotone.spec: Bump to 0.14.

2004-10-10  graydon hoare  <graydon@pobox.com>

	fix bug 9884
	* tests/t_singlenetsync.at: sleep 5
	* tests/t_netsync.at: sleep 5 

2004-10-10  graydon hoare  <graydon@pobox.com>

	* AUTHORS: Mention Richard Levitte.
	* Makefile.am: Remove nonce stuff.
	* NEWS: Describe changes from last release.
	* cert.cc (cert_manifest_testresult): Teach about other ways
	of writing a boolean value.
	* commands.cc (commit): Don't commit when no change.
	(debug): Rename to "db execute".
	(serve): Require passphrase on startup.
	(bump): Remove command.
	(ls keys): Handle no keys.
	* configure.ac: Bump version number.
	* keys.cc (get_passphrase): Reject empty passphrase nicely,
	from user and from hook.
	* lua.{cc,hh} (hook_get_sorter): Dead code, remove.
	* main.cc (main_with_many_flavours_of_exception): s/char/int/.
	* monotone.cc (OPT_DUMP): New option.
	(OPT_VERBOSE): Rename as OPT_DEBUG.
	* monotone.{texi,1}: Document changes, s/rdiff/xdelta/.
	* nonce.{cc,hh}: Drop.
	* sanity.hh (sanity::filename): New field.
	* sanity.cc (dump_buffer): Dump to file or be silent.
	* testsuite.at (persist_phrase_ok): Define as true.
	* tests/t_null.at: Adjust for new option names.
	* unit_tests.cc: Set debug, not verbose.

2004-10-10  graydon hoare  <graydon@pobox.com>

	* tests/t_remerge.at: New test.
	* testsuite.at: Call it.

2004-10-10  graydon hoare  <graydon@pobox.com>

	* cryptopp/algebra.cpp:
	* cryptopp/asn.h:
	* cryptopp/hmac.h:
	* cryptopp/iterhash.h:
	* cryptopp/mdc.h:
	* cryptopp/modes.h:
	* cryptopp/osrng.h:
	* cryptopp/pubkey.h:
	* cryptopp/seckey.h:
	* cryptopp/simple.h:
	* cryptopp/smartptr.h:
	* cryptopp/strciphr.cpp:
	* cryptopp/strciphr.h:
	* lcs.cc:
	* lua.cc: Fixes for g++ 3.4 from Michael Scherer.
	* AUTHORS: Mention Michael.

2004-10-10  graydon hoare  <graydon@pobox.com>

	* tests/t_movedel.at: New test.
	* testsuite.at: Call it.

2004-10-10  graydon hoare  <graydon@pobox.com>

	* tests/t_movepatch.at: New test.
	* testsuite.at: Call it.

2004-10-10  graydon hoare  <graydon@pobox.com>

	* change_set.cc:
	* file_io.{cc,hh}: Bug Fixes.

2004-10-10  graydon hoare  <graydon@pobox.com>

	* cert.{cc,hh} (cert_revision_manifest): Bug fixes.
	* commands.cc (approve)
	(disapprove)
	(testresult): Teach about revisions.
	* tests/t_disapprove.at:
	* tests/t_i18n_file.at:
	* tests/t_ls_missing.at:
	* tests/t_testresult.at: Bug fixes.

2004-10-09  graydon hoare  <graydon@pobox.com>

	* netsync.cc: 
	* packet.cc: 
	* tests/t_i18n_file.at:
	* tests/t_netsync.at:
	* tests/t_single_char_filenames.at:
	* tests/t_singlenetsync.at: Bug fixes.

2004-10-04  graydon hoare  <graydon@pobox.com>

	* Makefile.am: Re-enable rcs stuff.
	* cert.{cc,hh}: Bug fixes.
	* change_set.{cc,hh} (apply_change_set)
	(apply_change_set_inverse): New helper functions.
	* commands.cc (log)
	(rcs_import)
	(cvs_import): Teach about revisions.
	* database.cc (get_version): Block reconstruction loops.
	* diff_patch.cc:
	* lua.cc:
	* netsync.cc: Remove references to obsolete includes.
	* rcs_file.cc: Pick up bug fix from trunk.
	* rcs_import.cc: Teach about revisions.

2004-10-03  graydon hoare  <graydon@pobox.com>

	* change_set.{cc,hh}: Lots of little bug fixes.
	* commands.cc: Likewise.
	* database.cc: Comment some chatter.
	* file_io.{cc,hh}: Bug fixes, remove unlink / hardlink stuff.
	* netcmd.cc: Bug fixes.
	* netsync.cc: Likewise.
	* tests/t_*.at: Teach about revisions.
	* testsuite.at: Likewise.
	* work.cc: Bug fixes.

2004-09-30  graydon hoare  <graydon@pobox.com>

	* app_state.cc: Inform db of app.
	* change_set.cc: Bug fixes.
	* commands.cc: Use delete_file not unlink.
	* database.{cc,hh}: Bug fixes in trust function machinery.
	* revisions.cc: Skip consideration of empty parents.
	* file_io.{cc,hh}: Remove unlink function.
	* schema.sql: Pass pubkey data into trust call.

2004-09-29  graydon hoare  <graydon@pobox.com>

	* change_set.cc: Various bug fixes, merge unit tests.

2004-09-26  graydon hoare  <graydon@pobox.com>

	* predicament.{cc,hh}: Remove.
	* Makefile.am: Update.
	* change_set.{cc,hh}: Compilation fixes.
	* commands.cc: Likewise.
	* file_io.{cc,hh}: Likewise, and implement link/unlink.
	* lua.{cc,hh}: Implement conflict resolver hooks.

2004-09-25  graydon hoare  <graydon@pobox.com>

	* change_set.{cc,hh}: Rewrite entirely.
	* work.cc: Adjust to compensate.
	* commands.cc: Likewise.
	* numeric_vocab.hh: Ask for C99 constant ctor macros.

2004-09-19  graydon hoare  <graydon@pobox.com>

	* change_set.cc: More bug fixes.
	* basic_io.cc: Improve error reporting.
	* commands.cc (complete): Teach about revisions.
	* database.{cc,hh}: Add complete variant for revisions.

2004-09-19  graydon hoare  <graydon@pobox.com>

	* change_set.cc: Add a unit test, fix some bugs.

2004-09-18  graydon hoare  <graydon@pobox.com>

	* change_set.{cc,hh} (subtract_change_sets): New function.
	(build_pure_addition_change_set): New function.
	* commands.cc (try_one_merge): Teach about revisions
	(merge): Likewise.
	(propagate): Likewise.
	(update): Change from changeset inversion to negation.
	* database.{cc,hh} (get_manifest): New function.
	* cert.cc: Use it.

2004-09-13  graydon hoare  <graydon@pobox.com>

	* change_set.cc: Bug fixes.
	* commands.cc: Likewise.

2004-09-13  graydon hoare  <graydon@pobox.com>

	* change_set.{cc,hh}: Implement delta renaming and merging.
	* commands.cc 
	(update): Teach about revisions.
	(agraph): Likewise.
	* diff_patch.{cc,hh}: Tidy up interface a bit.
	* database.{cc,hh} (get_revision_ancestry): New helper.
	* file_io.{cc,hh}
	(move_dir): New function.
	(delete_dir_recursive): New function.	

2004-09-10  graydon hoare  <graydon@pobox.com>

	* basic_io.{cc,hh}: Move to more "normal" looking
	quoted output.
	* change_set.{cc,hh}: Extend, bugfix.
	* commands.cc (diff): Teach about revisions.
	* revision.{cc,hh}: Extend, bugfix.

2004-09-06  graydon hoare  <graydon@pobox.com>

	* Makefile.am: Revise,
	* cert.{cc,hh}: Minor bug fixes.
	* change_set.{cc,hh} 
	(apply_path_rearrangement): New variant.
	(read_path_rearrangement): New function.
	(write_path_rearrangement): New function.
	* commands.cc: Partially teach about revisions.
	* database.{cc,hh}: Bug fixes.
	* revision.cc: Print new manifest as hex.
	* schema.sql: Fix typos.
	* update.{cc,hh}: Teach about revisions.

2004-09-06  graydon hoare  <graydon@pobox.com>

	* Makefile.am (unit_tests): Revise.
	* change_set.{cc,hh}: Move accessors to header.
	* constants.cc (netcmd_current_protocol_version): Bump.
	(netcmd_minimum_bytes_to_bother_with_gzip): Expand to 0xfff.
	* database.{cc,hh}: Teach about reverse deltas, bug fixes.
	* diff_patch.{cc,hh}: Remove dead code.
	* merkle_tree.{cc,hh}: Teach about revisions.
	* netsync.cc: Teach about revisions, reverse deltas.
	* packet.{cc,hh}: Likewise.
	* unit_tests.{cc,hh}: Reactivate tests.

2004-08-28  graydon hoare  <graydon@pobox.com>

	* Makefile.am (unit_tests): Split out working parts.
	* basic_io.{cc,hh}: Minor fixes. 
	* cert.{cc,hh}: Fixes, remove major algorithms.
	* revision.{cc,hh}: Rewrite algorithms from cert.cc.
	* change_set.{cc,hh}: Extensive surgery, unit tests.
	* database.{cc,hh}: Minor fixes.
	* file_io.{cc,hh}: Likewise.
	* lua.cc: Likewise.
	* packet.{cc,hh}: Teach about revisions.
	* schema.sql: Drop some optimistic tables.
	* unit_tests.{cc,hh}: Add revision, change_set tests.
	* vocab.cc: Instantiate revision<cert>.
	* work.{cc,hh}: Rewrite in terms of path_rearrangement.

2004-08-17  graydon hoare  <graydon@pobox.com>

	* database.cc: Simplified.
	* schema.sql: Simplified.
	* transforms.cc: Fixed bug.
	* revision.{hh,cc}: Stripped out tid_source.
	* change_set.{cc,hh}: Oops, never committed!

2004-08-16  graydon hoare  <graydon@pobox.com>

	* change_set.{hh,cc}: Simplified, finished i/o.
	* revision.{hh,cc}: Fix to match, redo i/o.
	* basic_io.cc (basic_io::parser::key): Print trailing colon.
	* vocab.hh: Whitespace tweak.

2004-08-09  graydon hoare  <graydon@pobox.com>

	* change_set.{hh,cc}: New files.
	* basic_io.{hh,cc}: New files.
	* predicament.{hh,cc}: New files.
	* revision.{hh,cc}: Break completely, need to fix.
	* diff_patch.{hh,cc}: Minor touchups.
	* lua.{hh,cc}, std_hooks.lua: Model predicaments.
	* Makefile.am: Update.

2004-07-10  graydon hoare  <graydon@pobox.com>

	* lcs.{hh,cc}: Move lcs.hh body into lcs.cc.
	* diff_patch.cc: Modify to compensate.
	* revision.{hh,cc}: New files.
	* Makefile.am: Update
	* patch_set.{hh,cc}: Remove.
	* {cert,database,lua,packets}.{hh,cc}, commands.cc: 
	Modify partially (incomplete) to use revisions.
	* manifest.{hh,cc}: Cleanup, remove dead code.
	* schema.sql: Declare new revision tables.
	* schema_migration.cc: Incomplete migrator.
	* {transforms.{hh,cc}, vocab{,_terms}.hh:
	Infrastructure for revisions.

2004-05-20  graydon hoare  <graydon@pobox.com>

	* NEWS: Note 0.13 release.
	* configure.ac: Bump version number.
	* monotone.spec: Likewise.

2004-05-19  graydon hoare  <graydon@pobox.com>

	* file_io.cc (tilde_expand): Fix fs::path use.

2004-05-18  graydon hoare  <graydon@pobox.com>

	* diff_patch.cc (apply_directory_moves): Fix fs::path use.
	* file_io.cc (write_data_impl): Likewise.
	* packet.cc: Use explicit true/false maps in caches.
	* sanity.cc (dump_buffer): Write to clog (buffered).

2004-05-14  Joel Rosdahl  <joel@rosdahl.net>

	* std_hooks.lua (ignore_file): Quote dots in .svn patterns.
	* monotone.texi: Updated ignore_file hook example.

2004-05-16  graydon hoare  <graydon@pobox.com>

	* keys.cc (get_passphrase): Reimplement.
	* unix/read_password.c: Remove.
	* {unix,win32}/read_password.cc: Add.
	* constants.{hh,cc} (maxpasswd): New constant.
	* Makefile.am: Teach about platform specific stuff.

2004-05-16  graydon hoare  <graydon@pobox.com>

	* diff_patch.cc (merge2): Don't discard files on one side.
	* std_hooks.lua (merge2_xxdiff_cmd): Specify merge filename.

2004-05-12  graydon hoare  <graydon@pobox.com>

	* AUTHORS: Rename Netxx back to netxx. Really, look in 
	the manifest; it's been renamed!
	* configure.ac: Remove prg_exec_monitor checks.

2004-05-13  Nathaniel Smith  <njs@codesourcery.com>

	* commands.cc: Include boost/filesystem/path.hpp,
	boost/filesystem/convenience.hpp.
	(checkout): Make checkout directory an fs::path, not a local_path.
	
2004-05-13  Nathaniel Smith  <njs@codesourcery.com>

	* testsuite.at (test_hooks.lua): Add a 'test_attr' attribute
	hook.  Add tests t_attributes and t_single_char_filenames.
	* tests/t_attributes.at: New test.
	* tests/t_single_char_filenames.at: New test.
	* manifest.cc (read_manifest_map): Replace ".+" with ".*" to
	support single-character filenames.
	* work.cc (read_work_set): Likewise.
	(read_attr_map): Likewise.

2004-05-13  Nathaniel Smith  <njs@codesourcery.com>

	* monotone.texi (Hook Reference): Update documented default
	definitions of 'merge2' and 'merge3'.

2004-05-12  Nathaniel Smith  <njs@pobox.com>

	* AUTHORS: Remove discussion of adns, since we no longer
	distribute it.  Fix capitalization of "Netxx".

2004-05-12  Nathaniel Smith  <njs@pobox.com>

	* std_hooks.lua (merge2): Support xemacs.  Add error message
	if no merge tool is found.
	(merge3): Likewise.  Also add (disabled) hook to use CVS
	'merge' command, as a demonstration of how to.

2004-05-12  graydon hoare  <graydon@pobox.com>

	* std_hooks.lua (get_author): Remove standard definition.
	* monotone.texi: Document change.

2004-05-12  graydon hoare  <graydon@pobox.com>

	* cert.cc (cert_manifest_author_default): Use default signing key
	name for default author, if lua hook fails.

2004-05-12  Joel Rosdahl  <joel@rosdahl.net>

	* file_io.cc (walk_tree): Removed extraneous newline in error
	message.

	* std_hooks.lua (edit_comment): Added missing newline in log
	message template.

	* tests/t_ls_missing.at: New test case.
	* testsuite.at: Added t_ls_missing.at.

2004-05-10  graydon hoare  <graydon@pobox.com>

	* nonce.cc, nonce.hh: New files.
	* Makefile.am: Note new files.
	* lua.cc, lua.hh (hook_get_nonce): New hook.
	* commands.cc (bump): New command.
	* commands.cc: Remove "(file|manifest)" args most places.
	* tests/t_disapprove.at
	* tests/t_genkey.at
	* tests/t_singlenetsync.at
	* tests/t_netsync.at
	* tests/t_persist_phrase.at: Adjust to compensate.
	* monotone.texi, monotone.1: Adjust to compensate.
	* work.cc, work.hh: Constify some arguments.

2004-05-09  graydon hoare  <graydon@pobox.com>

	* diff_patch.cc: Remove recording of file merge ancestry.

2004-05-09  graydon hoare  <graydon@pobox.com>

	* commands.cc (ls_missing): Modify to account for work.

2004-05-09  graydon hoare  <graydon@pobox.com>

	* commands.cc (list missing): New command.
	* monotone.texi, monotone.1: Update to document.

2004-05-08  graydon hoare  <graydon@pobox.com>

	* main.cc: New file encompassing prg_exec_monitor.
	* mkstemp.cc, mkstemp.hh: New portable implementation.
	* lua.cc: Use mkstemp from bundled version.
	* lua/liolib.c: Remove old mkstemp definition.
	* monotone.cc (cpp_main): Remove prg_exec env setting.
	* sanity.cc (sanity::dump_buffer): Dump logbuf to stderr, not stdout.
	* std_hooks.lua (temp_file): Use mkstemp not io.mkstemp.
	* Makefile.am (MOST_SOURCES): Add new files.

2004-05-03  Joel Rosdahl  <joel@rosdahl.net>

	* monotone.texi: Removed extraneous @ftable directive.

2004-05-02  graydon hoare  <graydon@pobox.com>

	* monotone.texi: Add stuff on selectors, new hooks.
	* AUTHORS: Typo fix.
	* configure.ac: Bump version number.

	Release point (v 0.12).	

2004-05-02  Joel Rosdahl  <joel@rosdahl.net>

	Made it possible to rename a rename target and to undo a rename.
	I.e.: Given a rename set A -> B, "monotone rename B C" gives the
	rename set A -> C and "monotone rename B A" gives the empty rename
	set.
	* work.cc (visit_file): Implement new behavior.
	* tests/t_rename.at: Added test cases for new behavior.
	* monotone.texi: Note that a rename can be undone.

	Fix bug #8458:
	* file_io.hh, file_io.cc (walk_tree): Added require_existing_path
	parameter.
	* work.cc (build_deletion): Pass new parameter to walk_tree.
	* work.cc (build_rename): Ditto.

	* manifest.cc (build_manifest_map): Fix missing file check for
	i18n paths.

2004-05-01  Joel Rosdahl  <joel@rosdahl.net>

	Fix bug #7220:
	* manifest.cc (build_manifest_map): Handle missing file
	gracefully.

	* file_io.cc (walk_tree): Handle nonexistent file/directory
	gracefully.

2004-04-30  Christof Petig <christof@petig-baender.de>

	* rcs_import.cc (store_trunk_manifest_edge):
		skip ancestry to empty manifest
	* rcs_import.cc (process_branch):
		also follow branches of last/first versions

2004-04-29  graydon hoare  <graydon@pobox.com>

	* configure.ac: Fix up windows probe and bundling checks.
	* netxx/resolve_getaddrinfo.cxx: Local hack for stream addresses.
	* netsync.cc: Report address before listening.

2004-04-29  graydon hoare  <graydon@pobox.com>

	* cert.cc (get_branch_heads): Calculate a "disapproved version"
	attribute which culls a version with only disapproved ancestry
	edges.
	* monotone.texi: Fix some ascii-art diagrams.

2004-04-28  Christof Petig <christof@petig-baender.de>

	* command.cc (heads):
	show date and author certificates for each head

2004-04-28  Christof Petig <christof@petig-baender.de>

	* configure.ac:
	default to using the bundled SQLite

2004-04-28  Christof Petig <christof@petig-baender.de>

	* commands.cc (log):
	support optional file argument to show change log for
	e.g. monotone log [ID] cert.cc

2004-04-26  Christof Petig <christof@petig-baender.de>

	* rcs_import.cc (process branch):
	insert dummy cvs_edge to mark newly added file 
	as previously non existant

2004-04-25  Joel Rosdahl  <joel@rosdahl.net>

	* po/stamp-po: Removed since it's generated.
	* std_hooks.lua (ignore_file): Corrected name of Subversion's
	administrative directory.
	* work.hh: Ditto.
	* monotone.texi (Hook Reference): Updated default definition of
	ignore_file.

2004-04-23  Christof Petig <christof@petig-baender.de>

	* rcs_import.cc (build_parent_state, build_child_state):
	remove dying files from manifest
	* rcs_import.cc (cvs_file_edge, note_file_edge):
	calculate state and remember it (alive or dead)

2004-04-23  Christof Petig <christof@petig-baender.de>

	* rcs_import.cc (import_rcs_file_with_cvs): 
	do not include dead files in head_manifest

2004-04-22  Christof Petig <christof@petig-baender.de>

	* rcs_file.cc, rcs_file.hh: read and remember 'state' of revision
	* rcs_import.cc: remove Attic/ part from path

2004-04-21  Christof Petig <christof@petig-baender.de>

	* configure.ac: enable use of installed SQLite library

2004-04-20  graydon hoare  <graydon@pobox.com>

	* lua.hh, lua.cc (hook_note_commit): New hook.
	* commands.cc (commit): Call it.

2004-04-19  graydon hoare  <graydon@pobox.com>

	* cert.cc: Make trust messages nicer.
	* merkle_tree.cc: Clarify logging messages.
	* netsync.cc: Reorganize tickers, put client in txn.
	* packet.cc, packet.hh: Teach about constructability.

2004-04-16  graydon hoare  <graydon@pobox.com>

	* netsync.cc (session::extra_manifests): New member.
	(session::analyze_ancestry_graph): Use it.
	* tests/t_singlenetsync.at: New test for single manifest sync.
	* testsuite.at: Call it.

2004-04-14  Tom Tromey  <tromey@redhat.com>

	* rcs_import.cc (import_cvs_repo): Use require_password.
	Include keys.hh.
	* keys.hh (require_password): Declare.
	* keys.cc (require_password): New function.

2004-04-13  Tom Tromey  <tromey@redhat.com>

	* monotone.texi: Typo fixes.

2004-04-10  graydon hoare  <graydon@pobox.com>

	* netsync.cc: Minor bug fixes.

2004-04-10  graydon hoare  <graydon@pobox.com>

	* database.{cc,hh}: 
	* commands.{cc,hh}:
	* lua.{cc,hh}:
	* std_hooks.lua:
	* vocab_terms.hh:
	Implement first cut at selectors.

2004-04-10  graydon hoare  <graydon@pobox.com>

	* cert.cc (operator<): Include name in compare.
	(operator==): Likewise.
	* packet.cc: Include shared_ptr.
	* rcs_file.cc: Rewrite by hand, no spirit.
	* rcs_import.cc: Change ticker names a bit.

2004-04-09  graydon hoare  <graydon@pobox.com>

	* app_state.cc: Fix a couple file path constructions.
	* file_io.cc (book_keeping_file): Make one variant static.
	* manifest.cc: Remove some dead code in walkers.
	* work.cc: Ditto.
	* rcs_file.cc: fcntl fix from Paul Snively for OSX.

2004-04-09  graydon hoare  <graydon@pobox.com>

	* file_io.cc: Fix boost filesystem "." and ".." breakage.
	* lua.cc: Fix format of log entry.
	* monotone.cc: Log locale settings on startup.
	* sanity.cc: Dump prefix on --verbose activation.
	* testsuite/t_i18n_file.at: Fix autotest LANG breakage.
	* testsuite/t_null.at: Account for chatter with --verbose.

2004-04-09  graydon hoare  <graydon@pobox.com>

	* configure.ac: Comment out check for sse2,
	set bundling to true by default.
	* INSTALL: describe changes to bundling.
	* Makefile.am: Remove vestiges of depot.

2004-04-07  graydon hoare  <graydon@pobox.com>

	* adns/*: 
	* network.{cc,hh}:
	* proto_machine.{cc,hh}:
	* {http,smtp,nntp}_tasks.{cc,hh}:
	* tests/t_{http,smtp,nntp,proxy}.at:
	* url.{cc,hh}:
	* depot.cc:
	Delete files.
	* commands.cc:
	* lua.{cc,hh}:
	* database.{cc,hh}: Remove network/queue stuff.
	* configure.ac: 
	* constants.{cc,hh}:
	* tests/t_{netsync,singlecvs,cvsimport}.at:
	* testsuite.at:
	* transforms.{cc,hh}:
	* unit_tests.{cc,hh}:
	* vocab_terms.hh:
	* vocab.{cc,hh}:
	* Makefile.am: Adjust for deletions.
	* app_state.hh: Cleanup.
	* monotone.texi: Fix some typos.
	* packet.{cc,hh}: Implement database ordering.
	* netsync.cc: Massage to use new packet logic.
	* commands.cc:
	* std_hooks.lua: Add initial selector stuff.

2004-03-29  graydon hoare  <graydon@pobox.com>

	* monotone.spec: Update for 0.11 release.

	Release point (v 0.11).	

2004-03-29  graydon hoare  <graydon@pobox.com>

	* Makefile.am (DISTCHECK_CONFIGURE_FLAGS): Set.
	* commands.cc: Tidy up / narrow output width.
	* patch_set.cc: Likewise.
	* monotone.texi: Cleanups for PDF generation.

2004-03-28  graydon hoare  <graydon@pobox.com>

	* NEWS: Mention 0.11 release.
	* AUTHORS: Mention Robert.

2004-03-28  Robert Bihlmeyer  <robbe+mt@orcus.priv.at>

	* file_io.cc (walk_tree_recursive): Ignore broken symlinks.

2004-03-27  graydon hoare  <graydon@pobox.com>

	* monotone.texi: Flesh out netsync stuff, remove old network stuff.
	* monotone.1: Likewise.

2004-03-27  Robert Helgesson  <rycee@home.se>

	* Makefile.am:
	* configure.ac:
	* database.cc:
	* depot.cc:
	* lua.cc:
	* network.cc:
	* schema_migration.cc: Bundled library switch logic.

2004-03-27  graydon hoare  <graydon@pobox.com>

	* depot.cc (dump): Implement.
	* tests/t_http.at, test/t_proxy.at: Use "depot.cgi dump" rather than sqlite.
	* sqlite/pager.h: Change page size.
	* README: Massage slightly.
	* INSTALL: Write real installation instructions.
	* Makefile.am: Include build of "one big page" docs.
	* boost/circular_buffer_base.hpp: Another boost version insulation fix.	
	* vocab.cc (verify): Normalize local_path's during verification on boost 1.31.0.
	* monotone.texi: Rip out some of the pre-netsync networking docs.

2004-03-24  graydon hoare  <graydon@pobox.com>

	* boost/circular_buffer_base.hpp: Boost version insulation.
	* cert.cc, cert.hh, commands.cc: Differentiate "unknown" keys from "bad".
	* xdelta.cc, proto_machine.cc: Fix boost version insulation.

2004-03-24  graydon hoare  <graydon@pobox.com>

	* rcs_import.cc (import_substates): Filter by branch.
	* xdelta.cc: Minor bits of insulation.

2004-03-24  graydon hoare  <graydon@pobox.com>

	* AUTHORS: Mention Robert.
	* configure.ac: Enable sse2 stuff.
	* monotone.spec: Adjust CFLAGS and CXXFLAGS
	* monotone.texi (Network Service): Expand a bit.

2004-03-24  Robert Helgesson  <rycee@home.se>

	* commands.cc:
	* http_tasks.cc:
	* lua.cc:
	* manifest.cc: 
	* netsync.cc:
	* nntp_tasks.cc: 
	* proto_machine.cc: 
	* work.cc: 
	* xdelta.cc:
	Portability fixes for boost 1.31.0 

2004-03-22  graydon hoare  <graydon@pobox.com>

	* cryptopp/integer.cpp, integer.h: Enable SSE2 multiply code.
	* database.cc, database.hh, certs.cc: Speed up 'heads'.

2004-03-21  graydon hoare  <graydon@pobox.com>

	* lcs.hh, sanity.hh: Minor performance tweaks.

2004-03-20  graydon hoare  <graydon@pobox.com>

	* rcs_import.cc: Teach how to aggregate branches.
	* monotone.texi: Start section on netsync.

2004-03-20  Olivier Andrieu  <oliv__a@users.sourceforge.net>

	* commands.cc (log): Show tags in log.
	* AUTHORS: Mention Olivier.

2004-03-17  Nathan Myers  <ncm@cantrip.org>

	* boost/circular_buffer.hpp: 
	* commands.cc:
	* cryptopp/fltrimpl.h:
	* cryptopp/iterhash.cpp:
	* quick_alloc.hh:
	Fixes for gcc 3.4 compat and warnings.

2004-03-17  graydon hoare  <graydon@pobox.com>
	* cryptopp/config.h: Fix for gcc aliasing optimization error.
	* rcs_import.cc (cvs_history::note_file_edge): 
	Fix for first changelog import bug (#5813).

2004-03-15  graydon hoare  <graydon@pobox.com>

	* rcs_import.cc: Import lone versions properly.
	* tests/t_singlecvs.at: New test for it.
	* testsuite.at: Call it.

2004-03-14  graydon hoare  <graydon@pobox.com>

	* commands.cc (diff): Show added files too.
	* monotone.texi: Fix typo.

2004-03-08  graydon hoare  <graydon@pobox.com>

	* netsync.cc (analyze_manifest_edge): Fix broken formatter.

2004-03-07  graydon hoare  <graydon@pobox.com>

	* Makefile.am (BOOST_SANDBOX_SOURCES): Remove boost::socket entries.
	(NETXX_SOURCES): Predicate on IP6 support in OS (from Paul Snively).
	* boost/socket/*.[hc]pp: Remove.
	* boost/io/streambuf_wrapping.hpp: Remove.
	* AUTHORS: Remove copyright notice for boost::socket.
	* acinclude.m4 (ACX_PTHREAD): Add.
	* network.cc: Replace boost::socket machinery with Netxx.
	* network.hh (open_connection): Remove prototype, static function.
	* sanity.hh, sanity.cc: Make log formatters give file:line coords,
	throw log offending coordinate if formatting fails.

2004-03-07  graydon hoare  <graydon@pobox.com>

	* sqlite/date.c, sqlite/vdbeInt.h, sqlite/vdbeaux.c: Add.
	* sqlite/*.c: Upgrade to 2.8.12.
	* Makefile.am: Update to mention new files.
	* cert.cc 
	(expand_ancestors)
	(expand_dominators): Resize child bitmaps to cover parent.

2004-03-06  graydon hoare  <graydon@pobox.com>

	* netsync.cc (get_root_prefix): Fix from Paul Snively
	to fix static initialization order on mac OSX.
	* montone.texi: Typo fix from Anders Petersson.
	* *.cc: Move all function defs into column 0.

2004-03-04  graydon hoare  <graydon@pobox.com>

	* std_hooks.lua: Fix merger execution pessimism.

2004-03-04  graydon hoare  <graydon@pobox.com>

	* adler32.hh: Modify to use u8.
	* depot.cc, netcmd.cc, xdelta.cc: Modify to use u8.
	* netio.hh, numeric_vocab.hh (widen): Move between headers.
	* netsync.cc: Correct role-assumption bugs.
	* schema_migration.cc: Strip whitespace in sha1.
	(changes received from Christof Petig)

2004-03-01  graydon hoare  <graydon@pobox.com>

	* commands.cc: Handle anonymous pulling.
	* netsync.cc: Ditto.

	Release point (v 0.10).

2004-03-01  graydon hoare  <graydon@pobox.com>

	* NEWS: Mention impending 0.10 release.
	* cert.cc, cert.hh: Bug fixes, implement trust function, QA stuff.
	* commands.cc: Tweak disapprove, approve, testresult, push, pull.
	* configure.ac: Bump version number.
	* cryptopp/rng.h, cryptopp/rng.cpp 
	(MaurerRandomnessTest): Fix bitrot.
	* keys.cc: Add Maurer PRNG randomness test.
	* lua.cc, lua.hh: Add trust, testresult, anonymous netsync hooks. 
	* monotone.1: Update to follow changes to commands.
	* monotone.texi: Include QA section, adjust some UI drift, clarify
	reserved cert names, document new hooks and commands.
	* netcmd.hh, netcmd.cc: Add anonymous, error commands; fix bugs.
	* netsync.cc: Process new commands, factor server loop a bit.
	* std_hooks.lua: Add new hook defaults, factor mergers.
	* tests/t_netsync.at: Check SHA1 of each edge.
	* tests/t_null.at: Call with --norc to skip ~/.monotonerc
	* tests/t_update.at: Fix glaring error.
	* tests/t_disapprove.at, tests/t_testresult.at: New tests.
	* testsuite.at: Call them.
	* ui.cc (sanitize): Clean escape chars from output (optional?)
	* update.cc: Rewrite entirely in terms of new QA definitions.

2004-02-24  graydon hoare  <graydon@pobox.com>

	* commands.cc (ls_keys): Write key hash codes.
	* constands.cc (netsync_timeout_seconds): Up to 120.
	* netsync.cc: Fix a bunch of bugs.
	* patch_set.cc (manifests_to_patch_set): Fix bug in overload
	default construction.

2004-02-22  graydon hoare  <graydon@pobox.com>

	* patch_set.cc, patch_set.hh: Parameterize yet further.
	* netsync.cc: Fix a lot of bugs, add manifest and file grovelling.
	* tests/t_netsync.at: A new test (which runs!)
	* testsuite.at: Call it.

2004-02-20  graydon hoare  <graydon@pobox.com>

	* cert.cc, cert.hh, key.cc, key.hh, database.cc, database.hh:
	Add lots of little netsync support routines.
	* commands.cc (rebuild): Rehash everything too.
	* constants.cc (netcmd_minsz): Recalculate.
	* cryptopp/osrng.cpp (NonblockingRng::GenerateBlock): Handle
	/dev/urandom a bit better.
	* netcmd.cc, netcmd.hh: Remove describe cmds, add nonexistant cmd.
	* netio.hh: Add uleb128 stuff.
	* xdelta.cc: Add randomizing unit test suite.
	* diff_patch.cc: Remove commented-out dead line-merger code.
	* merkle_tree.cc: Fix various bugs.
	* netcmd.cc: Switch everything over to uleb128s.
	* netsync.cc: Implement lots of missing stuff.

2004-02-09  graydon hoare  <graydon@pobox.com>

	* netsync.cc (ROOT_PREFIX): New variable.
	* commands.cc (merkle): New command.

2004-02-09  Ben Elliston  <bje@wasabisystems.com>

	* monotone.texi: Spelling corrections.

2004-02-09  graydon hoare  <graydon@pobox.com>

	* database.cc, database.hh 
	(get_version_size)
	(get_file_version_size)
	(get_manifest_version_size): New functions.
	* xdelta.cc, xdelta.hh (measure_delta_target_size): New function.
	* merkle_tree.cc, merkle_tree.hh, netcmd.cc, netcmd.hh: 
	Cleanup and typesafety.
	* netsync.cc: Cleanup, typesafety, implement refine phase.

2004-02-01  graydon hoare  <graydon@pobox.com>

	* netsync.cc: Remove a lot of stuff, implement auth phase.
	* constants.cc, constants.hh: Move constants from netsync.cc.
	* netcmd.cc, netcmd.hh: Split out of netsync.cc.
	* merkle_tree.cc, merkle_tree.hh: Likewise.
	* numeric_vocab.hh: New header.
	* adler32.hh: include numeric_vocab.hh.
	* netio.hh: Likewise.
	* unit_tests.cc, unit_tests.hh: Update.
	* Makefile.am: Likewise.
	* commands.cc: Guess signing key for auth phase.
	* database.cc, database.hh (public_key_exists)
	(get_pubkey): New functions based on key hashes.

2004-01-31  graydon hoare  <graydon@pobox.com>

	* Netxx/*: New files.
	* AUTHORS: Mention Netxx.
	* Makefile.am: Mention Netxx and netsync.{cc,hh}
	* adler32.hh: Delegate typedefs to boost.
	* cert.hh, cert.cc (cert_hash_code): New function.
	* commands.cc (find_oldest_ancestors): Block cycles.
	(netsync): New command.
	* database.cc, database.hh (schema): Update.
	(put_key): Calculate key hash on the fly.
	(put_cert): Likewise.
	(merkle_node_exists)
	(get_merkle_node)
	(put_merkle_node)
	(erase_merkle_nodes): New functions.
	* keys.hh, keys.cc (key_hash_code): New function.
	* lua.cc, lua.hh 
	(hook_get_netsync_read_permitted)
	(hook_get_netsync_write_permitted): New hooks.
	* monotone.spec: Update for FC1 info conventions.
	* monotone.texi (Quality Assurance): New section.
	* netsync.cc, netsync.hh: New files, preliminary
	netsync infrastructure. Command bodies still missing.
	* schema.sql: Add intrinsic key and cert hashes, merkle nodes.
	* schema_migration.cc: Add code to migrate to new schema.	
	* unit_tests.cc: Handle command-line args to limit test set.
	* vocab_terms.hh: Add merkle and prefix as new terms.

2004-01-13  Nathaniel Smith  <njs@codesourcery.com>

	* idna/idn-int.h: Remove (generated by configure).

2004-01-13  Nathaniel Smith  <njs@codesourcery.com>

	* configure.ac: Switch "if" and "else" branches in pthreads
	checks.

2004-01-12  Nathaniel Smith  <njs@codesourcery.com>

	* configure.ac: Remove check for -lpthread.
	Add check for pthread_mutex_lock and ACX_PTHREAD.
	* m4/acx_pthread.m4: New file.

2004-01-07  graydon hoare  <graydon@pobox.com>

	* Makefile.am:
	* po/POTFILES.in: 
	* po/monotone.pot: Minor tweaks for distclean.
	* adns/config.h:
	* boost/socket/src/interface.cpp:
	* boost/socket/src/ip4/address.cpp:
	* boost/socket/src/ip4/protocol.cpp: OSX portability.
	* AUTHORS: Mention new contributors.
	* monotone.texi (Hook Reference): Document i18n hooks.

	Release point (v 0.9).	

2004-01-07  graydon hoare  <graydon@pobox.com>

	* cert.cc (ensure_parents_loaded)
	(expand_dominators)
	(expand_ancestors)
	(find_intersecting_node): New functions.
	(find_common_ancestor): Reimplement in terms of dominator
	and ancestor bitset intersection.

2004-01-05  Christof Petig <christof@petig-baender.de>

	* vocab.cc (verify<local_path>) Fix use of val() / iterator.
	* constants.cc (illegal_path_bytes): NUL-terminate.

2004-01-02  graydon hoare  <graydon@pobox.com>

	* diff_patch.cc (normalize_extents): Improve to handle an odd case. 
	* tests/t_fmerge.at: New test, to test it.
	* commands.cc (fload, fmerge): Permanently enable, for test. 
	* testsuite.at: Call new test.

2004-01-01  graydon hoare  <graydon@pobox.com>

	* file_io.hh, file_io.cc (read_localized_data, write_localized_data): 
	New functions
	* commands.cc, manifest.cc, transforms.cc: Use them.
	* monotone.texi: Minor update to i18n docs.
	* lua.hh, lua.cc (hook_get_linesep_conv, hook_get_charset_conv):
	New hooks.
	* acinclude.m4: Move AX_CREATE_STDINT_H in here.
	* po/monotone.pot: Regenerate.
	* NEWS, configure.ac: Prep for 0.9 release.

2003-12-30  graydon hoare  <graydon@pobox.com>

	* file_io.hh, file_io.cc (mkpath): New function.
	* commands.cc, database.cc, diff_patch.cc, file_io.cc, 
	lua.cc, vocab.cc, work.cc: Use it.
	* constants.cc (illegal_path_bytes_arr): Remove leading null.
	* monotone.texi: Include i18n docs.
	* tests/t_i18n_file.at: Check colon in filename.

2003-12-29  graydon hoare  <graydon@pobox.com>

	* file_io.cc: Localize names before touching fs.
	* lua.hh, lua.cc (hook_get_system_charset): Remove useless fn.
	* test_hooks.lua: Likewise.
	* monotone.cc, transforms.cc, transforms.hh: 
	Remove lua from system charset conv.
	* tests/t_i18n_file.at: New test.
	* testsuite.at: Call it.

2003-12-28  graydon hoare  <graydon@pobox.com>

	* app_state.cc, app_state.hh: Massage to use i18n vocab.
	* cert.cc, commands.cc, commands.hh, rcs_import.cc, 
	update.cc, update.hh, url.cc, url.hh: Likewise.

	* work.cc, work.hh: --> Likewise, and break file format! <--

	* constants.hh, constants.cc (legal_ace_bytes): New constant.
	* vocab.cc (verify<ace>): Use it.
	(verify<urlenc>) New function.
	* vocab_terms.hh (ace, urlenc, utf8): New terms.
	* transforms.hh, transforms.cc: Use them.
	* monotone.cc (utf8_argv): Charconv argv.
	* network.hh, network.cc: Use url.{hh,cc}.

2003-12-28  graydon hoare  <graydon@pobox.com>

	* constants.hh, constants.cc (idlen): New constant.
	* commands.cc, vocab.cc: Use it.
	* manifest.cc (read_manifest_map): Tighten up regex.
	* packet.cc: Likewise.
	* transforms.cc (uppercase)
	(lowercase): Rewrite.
	(utf8_to_urlenc)
	(urlenc_to_utf8)
	(internalize_url)
	(internalize_cert_name)
	(internalize_rsa_keypair_id)
	(externalize_url)
	(externalize_cert_name)
	(externalize_rsa_keypair_id): New functions.
	* url.hh, url.cc (parse_utf8_url): New function.

2003-12-20  graydon hoare  <graydon@pobox.com>

	* diff_patch.cc (normalize_extents): New function.
	(merge_via_edit_scripts): Use it.

2003-12-19  graydon hoare  <graydon@pobox.com>

	[net.venge.monotone.i18n branch]

	* idna/*.[ch]: New files.
	* po/*: New files.
	* url.cc, url.hh, constants.cc: New files.
	* Makefile.am, configure.ac: Various fiddling for gettext.
	* lua.hh, lua.cc (hook_get_system_charset): New hook.
	(hook_get_system_linesep): New hook.
	* transforms.hh, transforms.cc
	(charset_convert)
	(system_to_utf8)
	(utf8_to_system)
	(ace_to_utf8)
	(utf8_to_ace)
	(line_end_convert): New functions.
	* vocab.cc: Refine constraints.
	* vocab_terms.hh (external): New atomic type.
	* monotone.cc (cpp_main): Initialize gettext.
	* sanity.hh (F): Call gettext() on format strings.
	* commands.cc, depot.cc, database.cc, http_tasks.cc, keys.cc,
	network.cc, rcs_import.cc, sanity.cc, mac.hh : Update to use
	'constants::' namespace.
	* config.h.in: Remove.
	* commands.cc: Various formatting cleanups.
	* unit_tests.cc, unit_tests.hh: Connect to url tests.

2003-12-19  graydon hoare  <graydon@pobox.com>

	* diff_patch.cc (merge3): Skip patches to deleted files.

2003-12-16  graydon hoare  <graydon@pobox.com>

	* commands.cc (ls_ignored, ignored_itemizer): Fold in as subcases of unknown.

2003-12-16  graydon hoare  <graydon@pobox.com>

	* lua.cc (working_copy_rcfilename): MT/monotonerc not MT/.monotonerc.

2003-12-16  graydon hoare  <graydon@pobox.com>

	* lua.hh, lua.cc (working_copy_rcfilename): New function.
	* monotone.cc: Add working copy rcfiles.
	* commands.cc (ls_unknown, unknown_itemizer): Skip ignored files.

2003-12-16  graydon hoare  <graydon@pobox.com>

	* file_io.cc (walk_tree_recursive): continue on book-keeping file.

2003-12-15  graydon hoare  <graydon@pobox.com>

	* tests/t_unidiff.at, t_unidiff2.at: Check for mimencode.

2003-12-15  graydon hoare  <graydon@pobox.com>

	* configure.ac: Add --enable-static-boost.
	* Makefile.am: Likewise.
	* AUTHORS: Mention new contributors.

2003-12-14  Lorenzo Campedelli <lorenzo.campedelli@libero.it>

	* work.cc (add_to_attr_map): Finish change to attr map format.
 
2003-12-10  Tom Tromey  <tromey@redhat.com>

	* commands.cc (checkout): Give better error message if branch is
	empty.

2003-12-07  Eric Kidd  <eric.kidd@pobox.com>

	* commands.cc (agraph): Handle repositories with a single version.
	* database.cc (get_head_candidates): Handle heads with no ancestors.
	* cert.cc (get_branch_heads): Handle heads with no ancestors.

2003-12-06  Eric Kidd  <eric.kidd@pobox.com>

	* update.hh, update.cc (pick_update_target): Return current
	version if no better update candidates available.
	* update.cc (pick_update_target): Always do branch filtering.
	* commands.cc (update): Notice when we're already up-to-date.
	* commands.cc (propagate): Assign branch name correctly when merging.

2003-12-05  graydon hoare  <graydon@pobox.com>

	* lcs.hh (edit_script): New entry point.
	* diff_patch.cc: Rewrite merge in terms of edit scripts.
	* network.cc (post_queued_blobs_to_network): Tidy up transient
	failure message.
	* randomfile.hh: Prohibit deletes on end of chunks.
	* sanity.cc: EOL-terminate truncated long lines.

2003-12-02  graydon hoare  <graydon@pobox.com>

	* database.cc, database.hh (reverse_queue): Copy constructor.
	* std_hooks.lua (merge3): Remove afile, not ancestor.
	* monotone.cc: Remove debugging message.
	* ui.cc (finish_ticking): Set last_write_was_a_tick to false.

2003-12-01  graydon hoare  <graydon@pobox.com>

	* app_state.hh, app_state.cc (set_signing_key): New fn, persist key.
	* monotone.cc (cpp_main): Permit commuting the --help argument around.

2003-11-30  graydon hoare  <graydon@pobox.com>

	* network.cc (post_queued_blobs_to_network): Fail when posted_ok is false.
	* database.cc (initialize): Fail when -journal file exists.
	* keys.cc (make_signature): Nicer message when privkey decrypt fails.

2003-11-29  Tom Tromey  <tromey@redhat.com>

	* rcs_import.cc (store_auxiliary_certs): Renamed to fix typo.
	Updated all callers.

	* http_tasks.cc (check_received_bytes): Allow "-" as well.
	* depot.cc (execute_post_query): Allow "-" as well.

2003-11-28  Tom Tromey  <tromey@redhat.com>

	* http_tasks.cc (check_received_bytes): Allow "-" as well.
	* depot.cc (execute_post_query): Allow "-" as well.

2003-11-28  graydon hoare  <graydon@pobox.com>

	* cert.cc: Various speedups.
	* cycle_detector.hh (edge_makes_cycle): Use visited set, too.
	* database.hh, database.cc (get_head_candidates): New, complex query.
	* keys.hh, keys.cc (check_signature): Cache verifiers.
	* sqlite/os.c (sqliteOsRandomSeed): Harmless valgrind purification.
	* tests/t_fork.at, tests/t_merge.at: Ignore stderr chatter on 'heads'.

2003-11-27  graydon hoare  <graydon@pobox.com>

	* Makefile.am (AM_LDFLAGS): No more -static, sigh.
	* cert.cc (find_relevant_edges): Keep dynamic-programming caches.
	(calculate_renames_recursive): Likewise.
	* cert.cc, cert.hh (rename_edge): Add constructor, copy constructor.
	* commands.cc (list certs): Note rename certs are binary.

2003-11-24  graydon hoare  <graydon@pobox.com>

	* network.cc: Continue fetch, post loops even if one target has
	an exception.

2003-11-24  graydon hoare  <graydon@pobox.com>

	* database.hh, database.cc (delete_posting): Change to take queue
	sequence numbers.	
	* commands.cc (queue): Use new API.
	* network.cc (post_queued_blobs_to_network): Use new API.
	
2003-11-24  graydon hoare  <graydon@pobox.com>

	* std_hooks.lua (get_http_proxy): Return nil when no ENV var.
	* monotone.texi (get_http_proxY): Document change.

2003-11-24  graydon hoare  <graydon@pobox.com>

	* tests/t_proxy.at: Add a test for proxying with tinyproxy.
	* testsuite.at: Call it.
	* lua.cc: Fix dumb error breaking proxying.
	* network.cc: Be verbose about proxying.

2003-11-23  graydon hoare  <graydon@pobox.com>

	* http_tasks.cc (read_chunk): Tolerate 0x20* after chunk len.

2003-11-23  graydon hoare  <graydon@pobox.com>

	* network.cc: Make more informative error policy.
	* boost/socket/socketstream.hpp: Pass SocketType to streambuf template.
	* boost/socket/src/default_socket_impl.cpp: Translate EINTR.

2003-11-22  graydon hoare  <graydon@pobox.com>

	* lua.cc, lua.hh (hook_get_http_proxy): New hook.
	* std_hooks.lua (get_http_proxy): Default uses HTTP_PROXY.
	(get_connect_addr): Undefine, it's for tunnels alone now.
	* network.cc: Use new hook.
	* http_tasks.hh, http_tasks.cc: Teach about proxies (sigh).
	* monotone.texi: Document new hooks.

2003-11-22  graydon hoare  <graydon@pobox.com>

	* lua.cc, lua.hh (hook_get_connect_addr): New hook.
	* std_hooks.lua (get_connect_addr): Default uses HTTP_PROXY.
	* network.cc, network.hh: Use new hook.
	* http_tasks.cc: Teach about HTTP/1.1.
	* cert.cc (bogus_cert_p): Fix UI ugly.

2003-11-21  graydon hoare  <graydon@pobox.com>

	* constants.hh (postsz): New constant for suggested post size.
	* database.cc, database.hh (queue*): Change db API slightly.
	* commands.cc (queue): Adjust to changed db API.
	* network.cc (post_queued_blobs_to_network): Switch to doing
	incremental posts.
	* cert.cc (write_rename_edge, read_rename_edge): Put files on 
	separate lines to accomodate future i18n work.
	* work.cc (add_to_attr_map, write_attr_map): Reorder fields to
	accomodate future i18n work.
	* monotone.texi: Document it.
	* configure.ac, NEWS: Mention 0.8 release.

	Release point (v 0.8).
	
2003-11-16  Tom Tromey  <tromey@redhat.com>

	* missing: Removed generated file.

2003-11-14  graydon hoare  <graydon@pobox.com>

	* commands.cc (vcheck): Add.
	* cert.cc, cert.hh (cert_manifest_vcheck): Add.
	(check_manifest_vcheck): Add.
	(calculate_vcheck_mac): Add.
	* constants.hh (vchecklen): New constant.
	* mac.hh: Re-add.
	* monotone.texi (Hash Integrity): New section.
	* monotone.1: Document vcheck.

2003-11-14  graydon hoare  <graydon@pobox.com>

	* database.cc, database.hh (reverse_queue): New class.
	(compute_older_version): New functions.
	(get_manifest_delta): Remove.
	* network.cc, network.hh (queue_blob_for_network): Remove.
	* packet.cc, packet.hh (queueing_packet_writer): Change UI,
	write to queue directly, accept optional<reverse_queue>.
	* cert.cc (write_paths_recursive): Rewrite to use constant
	memory.
	* commands.cc (queue, queue_edge_for_target_ancestor):
	Install optional<reverse_queue> in qpw.
	* tests/t_cross.at: Ignore new UI chatter.
	* monotone.texi (Transmitting Changes): Change UI output.

2003-11-13  graydon hoare  <graydon@pobox.com>

	* Makefile.am (AUTOMAKE_OPTIONS): Require 1.7.1
	* commands.cc (addtree): Wrap in transaction guard.
	* database.cc, database.hh (manifest_delta_exists): Add.
	(get_manifest_delta): Add.
	* cert.cc (write_paths_recursive): Use partial deltas.
	* manifest.cc, manifest.hh (read_manifest_map): New variant.
	* patch_set.cc, patch_set.hh (patch_set): Add map_new, map_old
	fields.
	(manifests_to_patch_set) Store new field.
	(patch_set_to_packets) Don't read manifest versions from db.
	* std_hooks.lua (ignore_file): ignore .a, .so, .lo, .la, ~ files.
	* tests/t_cvsimport.at: New test.
	* testsuite.at: Call it.

2003-11-10  graydon hoare  <graydon@pobox.com>

	* commands.cc (find_oldest_ancestors): New function.
	(queue): New "addtree" subcommand.
	* monotone.texi: Document it.
	* monotone.1: Document it.

2003-11-10  graydon hoare  <graydon@pobox.com>

	* file_io.cc (walk_tree_recursive): Ignore MT/

2003-11-09  graydon hoare  <graydon@pobox.com>

	* database.cc (dump, load): Implement.
	* commands.cc (db): Call db.dump, load.
	* cycle_detector.hh: Skip when no in-edge on src.
	* monotone.texi: Document dump and load, add some 
	special sections.
	* monotone.1: Mention dump and load.

2003-11-09  graydon hoare  <graydon@pobox.com>

	* rcs_file.hh (rcs_symbol): New structure.
	* rcs_file.cc (symbol): New rule.
	* rcs_import.cc (find_branch_for_version): New function.
	(cvs_key::branch): New field.
	(store_auxilliary_certs): Cert branch tag.
	* cycle_detector.hh: Fix bugs, don't use quick_alloc.
	* commands.cc (checkout): Add --branch based version.
	* monotone.texi: Document new command variant.
	* monotone.1: Ditto.

2003-11-09  graydon hoare  <graydon@pobox.com>

	* quick_alloc.hh: New file.
	* Makefile.am: Add it.
	* cycle_detector.hh: Rewrite.
	* manifest.hh: Use quick_alloc.
	* vocab.cc: Relax path name requirements a bit.
	* sqlite/sqliteInt.h: Up size of row to 16mb.

2003-11-02  graydon hoare  <graydon@pobox.com>

	* commands.cc (post): Post everything if no URL given; don't base
	decision off branch name presence.	
	* app_state.cc, monotone.cc, file_io.cc, file_io.hh: Support
	absolutifying args.
	* lua.hh, lua.cc, std_hooks.lua (hook_get_mail_hostname): New hook.
	* monotone.texi: Document it.
	* monotone.texi, monotone.1: Minor corrections, new sections.
	* monotone.cc: Don't look in $ENV at all.
	* network.cc: Correct MX logic.
	* nntp_tasks.cc, smtp_tasks.cc: Separate postlines state.
	* smtp_tasks.cc: Correct some SMTP logic.
	* configure.ac, NEWS: Mention 0.7 release.

	Release point (v 0.7).

2003-11-01  graydon hoare  <graydon@pobox.com>

	* http_tasks.cc: Drop extra leading slashes in HTTP messages.

2003-10-31  graydon hoare  <graydon@pobox.com>

	* commands.cc, database.cc, database.hh, lua.cc, lua.hh,
	network.cc, network.hh, packet.cc, packet.hh, schema.sql,
	schema_migration.cc, tests/t_http.at, tests/t_nntp.at, vocab.cc:
	Eliminate "groupname", use lone URL.
	* monotone.texi: Update to cover new URL rules.
	* network.cc, network.hh, lua.cc, lua.hh, smtp_tasks.cc:
	Implement "mailto" URLs.
	* tests/t_smtp.at: New test.
	* testsuite.at: Call it.

2003-10-31  graydon hoare  <graydon@pobox.com>

	* patch_set.cc (manifests_to_patch_set): Second form with explicit renames.
	(manifests_to_patch_set): Split edit+rename events when we see them.
	* commands.cc (status, commit): Include explicit rename set.
	* diff_patch.cc (merge3): Accept edit+rename events split by patch_set.cc.
	* smtp_tasks.hh, smtp_tasks.cc: New files.
	* nntp_machine.hh, nntp_machine.cc: Rename to proto_machine.{hh,cc} (woo!)
	* nntp_tasks.cc: Adjust to use proto_ prefix in various places.
	* proto_machine.cc (read_line): get() into streambuf.
	* Makefile.am: Cover renames and adds.

2003-10-31  graydon hoare  <graydon@pobox.com>

	* diff_patch.cc (merge3): Extract renames.
	* commands.cc (calculate_new_manifest_map): Extract renames.
	(try_one_merge): Extract renames, propagate to merge target.
	(commit): Extract renames, propagate to commit target.
	* cert.cc (calculate_renames_recursive): Fix wrong logic.
	(find_common_ancestor_recursive): Stall advances at top of graph.
	* patch_set.cc: (manifests_to_patch_set): Teach about historical
	renames.
	* tests/t_erename.at: New test for edit+rename events.
	* testsuite.at: Call t_erename.at.

2003-10-30  graydon hoare  <graydon@pobox.com>

	* patch_set.cc (operator<): s/a/b/ in a few places, yikes!
	* cert.cc: Add machinery for rename edge certs.
	* commands.cc: Call diff(manifest,manifest) directly.
	* tests/t_nntp.at: Kill tcpserver DNS lookups on nntp test.
	* network.cc (parse_url): Character class typo fix, from 
	Johannes Winkelmann.
	* app_state.hh, cert.hh, commands.hh, cycle_detector.hh, 
	database.hh, diff_patch.cc, diff_patch.hh, http_tasks.hh,
	interner.hh, keys.hh, lua.hh, manifest.hh, network.hh, 
	nntp_machine.hh, nntp_tasks.hh, packet.hh, patch_set.hh, 
	transforms.hh, update.hh, vocab.hh, work.hh, xdelta.hh: 
	fix use of std:: prefix / "using namespace" pollution.	

2003-10-27  graydon hoare  <graydon@pobox.com>

	* lua/liolib.c (io_mkstemp): Portability fix
	from Ian Main.
	* xdelta.cc,hh (compute_delta): New manifest-specific variant.
	* transforms.cc,hh (diff): Same.
	* rcs_import.cc: Various speedups to cvs import.

2003-10-26  graydon hoare  <graydon@pobox.com>

	* cert.cc (get_parents): New function.
	(write_paths_recursive): New function.
	(write_ancestry_paths): New function.
	* cert.hh (write_ancestry_paths): Declare.
	* commands.cc (queue_edge_for_target_ancestor):
	Call write_ancestry_paths for "reposting" queue
	strategy.

2003-10-25  graydon hoare  <graydon@pobox.com>

	* commands.cc (log): Skip looking inside nonexistent
	manifests for file comments.

2003-10-24  graydon hoare  <graydon@pobox.com>

	* adns/*.c, adns/*.h: Import adns library.
	* Makefile.am: Update to build adns into lib3rdparty.a.
	* AUTHORS: Mention adns.
	* network.cc: Call adns functions, not gethostbyname.

2003-10-20  Nathaniel Smith  <njs@codesourcery.com>

	* patch_set.cc (patch_set_to_text_summary): Give more detailed
	output.
	* commands.cc (get_log_message, status, diff): Use
	patch_set_to_text_summary for complete description.

2003-10-22  graydon hoare  <graydon@pobox.com>

	* monotone.texi: Document 'queue' command.
	* monotone.1: Likewise.

2003-10-22  graydon hoare  <graydon@pobox.com>

	* diff_patch.cc 
	(infer_directory_moves): New function.
	(rebuild_under_directory_moves): New function.
	(apply_directory_moves): New function.
	(merge3): Handle directory moves.
	* tests/t_renamed.at: New test for dir renames.
	* testsuite.at: Call it.

2003-10-21  graydon hoare  <graydon@pobox.com>

	* commands.cc (queue): New command.
	(list): Add "queue" subcommand, too.

2003-10-21  graydon hoare  <graydon@pobox.com>

	* diff_patch.cc (merge_deltas): New function.
	(check_map_inclusion): New function.
	(check_no_intersect): New function.
	(merge3): Rewrite completely. 
	* tests/t_rename.at: New test.
	* testsuite.at: Call it.
	* file_io.cc, file_io.hh (make_dir_for): New function.
	* commands.cc (update): Call make_dir_for on update.

2003-10-20  graydon hoare  <graydon@pobox.com>

	* commands.cc: Replace [] with idx() everywhere.

2003-10-20  Tom Tromey  <tromey@redhat.com>

	* cert.hh (get_branch_heads): Updated.
	Include <set>.
	* commands.cc (head): Updated for new get_branch_heads.
	(merge): Likewise.
	(propagate): Likewise.
	* cert.cc (get_branch_heads): Use set<manifest_id>.

	* commands.cc (merge): Use all caps for metasyntactic variable.
	(heads): Likewise.

	* network.cc (post_queued_blobs_to_network): Do nothing if no
	packets to post.

2003-10-20  graydon hoare  <graydon@pobox.com>

	* cert.cc (get_branch_heads): Fix dumb bug.
	* diff_patch.cc (merge3): Fix dumb bug.
	(merge2): Fix dumb bug.
	(try_to_merge_files): Fix dumb bug.

2003-10-20  graydon hoare  <graydon@pobox.com>

	* file_io.cc (tilde_expand): New function.
	* monotone.cc (cpp_main): Expand tildes in 
	db and rcfile arguments.

2003-10-20  graydon hoare  <graydon@pobox.com>

	* rcs_import.cc (import_cvs_repo): Check key existence
	at beginning of import pass, to avoid wasted work.

2003-10-19  Tom Tromey  <tromey@redhat.com>

	* commands.cc (log): Add each seen id to `cycles'.

2003-10-19  graydon hoare  <graydon@pobox.com>

	* AUTHORS: Mention Tecgraf PUC-Rio and their
	copyright.
	* Makefile.am: Mention circular buffer stuff.
	* configure.ac, NEWS: Mention 0.6 release.
	* cert.hh, cert.cc (erase_bogus_certs): file<cert> variant.	
	* commands.cc (log): Erase bogus certs before writing,
	cache comment-less file IDs.
	* monotone.spec: Don't specify install-info args,
	do build with optimization on RHL.

	Release point (v 0.6).

2003-10-19  Matt Kraai  <kraai@ftbfs.org>

	* commands.cc (merge): Use app.branch_name instead of args[0] for
	the branch name.

2003-10-17  graydon hoare  <graydon@pobox.com>

	* commands.cc (log): New command.
	Various other bug fixes.
	* monotone.1, monotone.texi: Minor updates.

2003-10-17  graydon hoare  <graydon@pobox.com>

	* monotone.texi: Expand command and hook references.
	* commands.cc: Disable db dump / load commands for now.

2003-10-16  graydon hoare  <graydon@pobox.com>

	* sanity.hh: Add a const version of idx().
	* diff_patch.cc: Change to using idx() everywhere.
	* cert.cc (find_common_ancestor): Rewrite to recursive
	form, stepping over historic merges.
	* tests/t_cross.at: New test for merging merges.
	* testsuite.at: Call t_cross.at.

2003-10-10  graydon hoare  <graydon@pobox.com>

	* lua.hh, lua.cc (hook_apply_attribute): New hook.
	* work.hh, work.cc (apply_attributes): New function.
	* commands.cc (update_any_attrs): Update attrs when writing to
	working copy. 
	* std_hooks.lua (temp_file): Use some env vars.
	(attr_functions): Make table of attr-setting functions.

2003-10-10  graydon hoare  <graydon@pobox.com>

	* work.cc: Fix add/drop inversion bug.
	* lua/*.{c,h}: Import lua 5.0 sources.
	* lua.cc: Rewrite lua interface completely. 	
	* std_hooks.lua, test_hooks.lua, testsuite,
	tests/t_persist_phrase.at, configure.ac, config.h.in, Makefile.am:
	Modify to handle presence of lua 5.0.

2003-10-08  graydon hoare  <graydon@pobox.com>

	* rcs_import.cc: Attach aux certs to child, not parent.
	* manifest.cc: Speed up some calculations.
	* keys.cc: Optionally cache decoded keys.

2003-10-07  graydon hoare  <graydon@pobox.com>

	* manifest.hh, manifest.cc, rcs_import.cc: Write manifests w/o
	compression.
	* vocab.hh, vocab.cc: Don't re-verify verified data.
	* ui.hh, ui.cc: Minor efficiency tweaks.

2003-10-07  graydon hoare  <graydon@pobox.com>

	* commands.cc, work.cc, work.hh: Add some preliminary stuff
	to support explicit renaming, .mt-attrs.
	* monotone.texi: Add skeletal sections for command reference,
	hook reference, CVS phrasebook. Fill in some parts.

2003-10-02  graydon hoare  <graydon@pobox.com>

	* boost/circular_buffer*.hpp: Add.
	* AUTHORS, cert.cc, commands.cc, database.cc,
	diff_patch.cc, http_tasks.cc, keys.cc, lua.cc, manifest.cc,
	network.cc, nntp_machine.cc, packet.cc, patch_set.cc, 
	rcs_import.cc, sanity.cc, sanity.hh, ui.hh, update.cc,
	vocab_terms.hh, work.cc:	
	remove existing circular buffer code, replace all
	logging and asserty stuff with boost::format objects
	rather than vsnprintf.

2003-10-01  graydon hoare  <graydon@pobox.com>

	* testsuite.at: Don't use getenv("HOSTNAME").
	* database.cc (exec, fetch): Do va_end/va_start again in between
	logging and executing query.

2003-09-28  Tom Tromey  <tromey@redhat.com>

	* monotone.texi: Added @direntry.

2003-09-27  Nathaniel Smith  <njs@pobox.com>

	* monotone.cc: Remove "monotone.db" default to --db
	option in help text.

2003-09-27  graydon hoare  <graydon@pobox.com>

	* diff_patch.cc: Rework conflict detection.
	* rcs_import.cc: Remove some pointless slowness.
	* monotone.spec: Install info files properly.

	Release point (v 0.5).

2003-09-27  graydon hoare  <graydon@pobox.com>

	* AUTHORS, NEWS, configure.ac: Update for 0.5 release.
	* monotone.texi: Various updates.	
	* xdelta.cc (compute_delta): Fix handling of empty data.
	* database.cc (sql): Require --db for init.
	* work.cc (read_options_map): Fix options regex.

2003-09-27  graydon hoare  <graydon@pobox.com>

	* lcs.hh: New jaffer LCS algorithm.
	* interner.hh, rcs_import.cc: Templatize interner.
	* diff_patch.hh: Use interner, new LCS.

2003-09-27  Tom Tromey  <tromey@redhat.com>

	* commands.cc (fetch): Always try lua hook; then default to all
	known URLs.

2003-09-26  Tom Tromey  <tromey@redhat.com>

	* commands.cc (tag): Use all-caps for meta-syntactic variables.
	(comment, add, cat, complete, mdelta, fdata): Likewise.

	* monotone.1: There's no default database.
	* monotone.texi (OPTIONS): There's no default database.

	* database.cc (sql): Throw informative error if database name not
	set.
	* app_state.cc (app_state): Default to no database.

2003-09-26  graydon hoare  <graydon@pobox.com>

	* debian/*, monotone.spec: Add packaging control files.

2003-09-24  graydon hoare  <graydon@pobox.com>

	* database.cc, database.hh (debug): New function.
	* commands.cc (debug): New command.
	* cert.cc, cert.hh (guess_branch): New function.
	* commands.cc (cert): Queue certs to network servers.
	* commands.cc (cert, commit): Use guess_branch.
	* commands.cc (list): List unknown, ignored files.
	* monotone.texi, monotone.1: Document.

2003-09-24  graydon hoare  <graydon@pobox.com>

	* commands.cc (queue_edge_for_target_ancestor): Queue the
	correct ancestry cert, from child to target, as well as
	patch_set.

2003-09-22  graydon hoare  <graydon@pobox.com>

	* depot_schema.sql, schema_migration.cc, 
	schema_migration.hh: Add.
	* database.cc, depot.cc: Implement schema migration.
	* database.cc, commands.cc: Change to db ... cmd.
	* monotone.texi, monotone.1: Document command change.
	* depot.cc: Fix various query bugs.

2003-09-21  Nathaniel Smith  <njs@codesourcery.com>

	* depot.cc (depot_schema): Remove unique constraint on (contents),
	replace with unique constraint on (groupname, contents).
	
2003-09-21  Nathaniel Smith  <njs@codesourcery.com>

	* commands.cc (diff): Take manifest ids as arguments.  Add
	explanatory text on files added, removed, modified.

2003-09-19  Tom Tromey  <tromey@redhat.com>

	* commands.cc (genkey): Use all-caps for meta-syntactic variable.
	(cert, tag, approve, disapprove, comment, add, drop, commit,
	update, revert, cat, checkout, co, propagate, complete, list, ls,
	mdelta, fdelta, mdata, fdata, mcerts, fcerts, pubkey, privkey,
	fetch, post, rcs_import, rcs): Likewise.
	(explain_usage): Indent explanatory text past the command names.

2003-09-17  Tom Tromey  <tromey@redhat.com>

	* commands.cc (list): Don't compute or use "subname".

	* commands.cc (revert): Handle case where argument is a
	directory.
	* tests/t_revert.at: Test for revert of directory.

	* testsuite.at (MONOTONE_SETUP): Use "monotone initdb".
	* monotone.1: Document "initdb".
	* monotone.texi (Commands): Document initdb.
	(Creating a Database): New node.
	(Getting Started): Refer to it.
	* commands.cc (initdb): New command.
	* database.cc (database::sql): New argument `init'.
	(database::initialize): New method.
	* database.hh (database::initalize): Declare.
	(database::sql): New argument `init'.

2003-09-17  Tom Tromey  <tromey@redhat.com>

	* tests/t_persist_phrase.at: Use "ls certs".
	* tests/t_nntp.at: Use "ls certs".
	* tests/t_genkey.at: Use "ls keys" and "ls certs".

2003-09-16  Tom Tromey  <tromey@redhat.com>

	* monotone.1: Document "list branches".
	* commands.cc (ls_certs): New function, from `lscerts' command.
	(ls_keys): New function, from `lskeys' command.
	(ls_branches): New function.
	(list): New command.
	(ls): New alias.
	(explain_usage): Split parameter info at \n.
	* monotone.texi (Adding Files): Use "list certs".
	(Committing Changes): Likewise.
	(Forking and Merging): Likewise.
	(Commands): Likewise.
	(Generating Keys): Use "list keys".
	(Commands): Likewise.
	(Commands): Mention "list branches".
	(Branches): Likewise.

2003-09-15  graydon hoare  <graydon@redhat.com>

	* http_tasks.cc: Fix networking to handle long input.

	* ui.cc, ui.hh: Only pad with blanks enough to cover old output
	when ticking.

	* update.cc, cert.cc, commands.cc: Fix cert fetching functions to
	remove bogus certs.

2003-09-15  Tom Tromey  <tromey@redhat.com>

	* monotone.1: Don't mention MT_KEY or MT_BRANCH.

	* monotone.texi (Getting Started): Don't mention MT_DB or
	MT_BRANCH.
	(Adding Files): Explicitly use --db and --branch.
	* app_state.hh (app_state): New fields options, options_changed.
	Declare new methods.  Include work.hh.
	* work.cc (work_file_name): New constant.
	(add_to_options_map): New structure.
	(get_options_path): New function.
	(read_options_map, write_options_map): Likewise.
	* work.hh (options_map): New type.
	(get_options_path, read_options_map, write_options_map): Declare.
	* commands.cc (add, drop, commit, update, revert, checkout,
	merge): Write options file.
	* app_state.cc (database_option, branch_option): New constants.
	(app_state::app_state): Read options file.
	(app_state::set_database): New method.
	(app_state::set_branch): Likewise.
	(app_state::write_options): Likewise.
	Include work.hh.
	* monotone.cc (cpp_main): Don't set initial database name on
	app.  Use new settor methods.  Don't look at MT_BRANCH or MT_DB.

2003-09-14  graydon hoare  <graydon@pobox.com>

	* vocab.cc, vocab.hh: Add streamers for vocab terms in preparation
	for switch to formatter.

	* cert.cc (check_signature): Treat missing key as failed check.
	* commands.cc (lscerts): Warn when keys are missing.

	* rcs_import.cc, nntp_tasks.cc, http_tasks.cc: Tick progress.

	* sanity.cc, monotone.cc: Tidy up output a bit.

	* xdelta.cc: Add code to handle empty files. Maybe correct?

	* ui.cc, ui.hh: Add.

2003-09-13  Tom Tromey  <tromey@redhat.com>

	* tests/t_nntp.at: If we can't find tcpserver or snntpd, skip the
	test.
	* tests/t_http.at: If we can't find boa or depot.cgi, skip the
	test.

2003-09-12  graydon hoare  <graydon@pobox.com>

	* update.cc (pick_update_target): Only insert base rev as update
	candidate if it actually exists in db.

	* commands.cc, database.cc, database.hh: Implement id completion
	command, and general id completion in all other commands.

2003-09-12  Tom Tromey  <tromey@redhat.com>

	* commands.cc (revert): A deleted file always appears in the
	manifest.
	* tests/t_revert.at: Check reverting a change plus a delete; also
	test reverting by file name.

	* work.cc (deletion_builder::visit_file): Check for file in
	working add set before looking in manifest.
	* tests/t_drop.at: Added add-then-drop test.

	* testsuite.at: Include t_drop.at.
	* tests/t_drop.at: New test.
	* work.cc (visit_file): Check for file in working delete set
	before looking in manifest.

2003-09-12  Tom Tromey  <tromey@redhat.com>

	* Makefile.am ($(srcdir)/testsuite): tests/atconfig and
	tests/atlocal are not in srcdir.

	* Makefile.am (TESTS): unit_tests is not in srcdir.

2003-09-11  graydon hoare  <graydon@pobox.com>

	* commands.cc: Check for MT directory in status.
	* commands.cc: Require directory for checkout.
	* commands.cc: Delete MT/work file after checkout.
	* commands.cc: Implement 'revert', following tromey's lead.
	* commands.cc: Print base, working manifest ids in status.

	* diff_patch.cc: Further merge corrections.
	* diff_patch.cc (unidiff): Compensate for occasional miscalculation
	of LCS.

	* tests/t_merge.at: Check that heads works after a merge.
	* tests/t_fork.at:  Check that heads works after a fork.
	* tests/t_genkey.at: Remove use of 'import'.
	* tests/t_cwork.at: Check deletion of work file on checkout.
	* tests/t_revert.at: Check that revert works.

	* commands.cc, monotone.cc: Report unknown commands nicely.
	
2003-09-08  graydon hoare  <graydon@pobox.com>

	* tests/merge.at: Accept tromey's non-error case for update.

	* commands.cc(try_one_merge): Write merged version to packet
	writer, not directly to db.
	(merge): Write branch, changelog cert on merged version to db.

	* std_hooks.lua(merge3): Open result in mode "r", not "w+".
	
2003-09-06  Tom Tromey  <tromey@redhat.com>

	* update.cc (pick_update_target): Not an error if nothing to
	update.

	* monotone.texi: Use VERSION; include version.texi.

	* monotone.1: Document "co".
	* monotone.texi (Commands): Document "co".
	* commands.cc (ALIAS): New macro.
	(co): New alias.

	* README: Updated.

	* txt2c.cc: Added missing file.

	* texinfo.tex, INSTALL, Makefile.in, aclocal.m4, compile, depcomp,
	install-sh, missing, mkinstalldirs: Removed generated files.

2003-09-04  graydon hoare  <graydon@pobox.com>

	* Makefile.am, depot.cc, http_tasks.cc, http_tasks.hh,
	lua.cc, lua.hh, monotone.texi, network.cc, tests/t_http.at,
	vocab_terms.hh: 

	Use public key signatures to talk to depot, not mac keys.

	* commands.cc, file_io.cc, monotone.texi, monotone.1,
	tests/t_scan.at, tests/t_import.at, work.cc, work.hh:

	Remove the 'import' and 'scan' commands, in favour of generalized
	'add' which chases subdirectories.

	* configure.ac, NEWS: 

	Release point (v 0.4).
	
2003-09-03  graydon hoare  <graydon@pobox.com>

	* monotone.texi: Expand notes about setting up depot.

	* update.cc: Update by ancestry. Duh.

2003-09-02  graydon hoare  <graydon@pobox.com>

	* boost/socket/streambuf.hpp: Bump ppos on overflow.

	* packet.cc, transforms.cc, transforms.hh: Add function for
	canonicalization of base64 encoded strings. Use on incoming cert
	packet values.

	* commands.cc: Change fetch and post to take URL/groupname params
	rather than branchname.

	* network.cc, network.hh, depot.cc, http_tasks.cc: Fix URL parser,
	improve logging, change signatures to match needs of commands.cc

	* Makefile.am: Don't install txt2c or unit_tests. 

	* Makefile.am: Build depot.cgi not depot.

	* database.cc, database.hh: Add "all known sources" fetching support.

	* patch_set.cc: Sort in a path-lexicographic order for nicer summaries.

	* monotone.texi: Expand coverage of packets and networking.

	* tests/t_nntp.at, tests/t_http.at: Update to provide URL/groupname
	pairs.

2003-09-02  Tom Tromey  <tromey@redhat.com>

	* aclocal.m4, monotone.info: Removed generated files.

2003-08-31  Nathaniel Smith  <njs@codesourcery.com>

	* configure.ac: Check for lua40/lua.h, lua40/lualib.h and -llua40,
	-lliblua40.
	* config.h.in: Add LUA_H, LIBLUA_H templates, remove HAVE_LIBLUA,
	HAVE_LIBLUALIB templates.
	* lua.cc: Include config.h.  Use LUA_H, LIBLUA_H macros.

2003-08-29  graydon hoare  <graydon@pobox.com>

	* Makefile.am, txt2c.cc, lua.cc, database.cc:
	Use a C constant-building converter rather than objcopy.

	* cert.cc, cert.hh, packet.cc, packet.hh, diff_patch.cc,
	rcs_import.cc: 
	Modify cert functions to require a packet consumer, do no implicit
	database writing.

	* commands.cc, database.cc, database.hh, schema.sql, network.cc:
	Modify packet queueing strategy to select ancestors from known
	network server content, rather than most recent edge.

2003-08-25  graydon hoare  <graydon@pobox.com>

	* AUTHORS, ChangeLog, Makefile.am, NEWS, configure.ac,
	tests/t_http.at: Release point (v 0.3)

2003-08-24  graydon hoare  <graydon@pobox.com>

	* nntp_tasks.cc: Measure success from postlines state.
	* network.cc: Print summary counts of transmissions.
	* packet.cc: Count packets into database.
	* depot.cc: Add administrative commands, fix a bunch of
	little bugs.
	* t_http.at: Testcase for depot-driven communication.
	* monotone.texi: Update to reflect depot existence.
	* http_tasks.cc: Pick bugs out.
	
2003-08-24  graydon hoare  <graydon@pobox.com>

	* commands.cc: Wash certs before output.
	* *.cc,*.hh: Adjust cert packet format to
	be more readable, avoid superfluous gzipping.

2003-08-24  graydon hoare  <graydon@pobox.com>

	* configure, Makefile.in: Remove generated files, oops.
	* commands.cc: Implement 'propagate'.
	* lua.cc, lua.hh, network.cc, network.hh: Remove
	'aggregate posting' stuff.
	* network.cc: Batch postings into larger articles.
	* diff_patch.hh, diff_patch.cc: Implement basic
	merge2-on-manifest.
	
2003-08-23  graydon hoare  <graydon@pobox.com>

	* monotone.cc: Handle user-defined lua hooks as
	overriding internal / .monotonerc hooks no matter
	where on cmd line they occur.
	* update.cc: Made failures more user-friendly.
	* lua.cc: Improve logging a bit.
	* testsuite.at, tests/*.{at,in}, testsuite/: Rewrite tests in
	autotest framework, move to tests/ directory.
	* boost/io/*, cryptopp/hmac.h: Add missing files.
	
2003-08-23  Tom Tromey  <tromey@redhat.com>

	* monotone.cc (OPT_VERSION): New macro.
	(cpp_main): Handle OPT_VERSION.
	(options): Added `version' entry.
	Include config.h.

2003-08-21  Tom Tromey  <tromey@redhat.com>

	* database.cc: Include "sqlite/sqlite.h", not <sqlite.h>.

2003-08-20  graydon hoare  <graydon@pobox.com>

	* boost/*:
	incorporate boost sandbox bits, for now.

	* Makefile.am, Makefile.in, configure, configure.ac, diff_patch.cc,
	http_tasks.cc, http_tasks.hh, network.cc, nntp_machine.cc,
	nntp_machine.hh, nntp_tasks.cc, nntp_tasks.hh, testsuite/t_nntp.sh:

	fix up networking layer to pass nntp tests again

2003-08-19  graydon hoare  <graydon@pobox.com>

	* Makefile.am, Makefile.in, app_state.hh, cert.cc, commands.cc,
	constants.hh, cryptopp/misc.h, database.cc, depot.cc,
	http_tasks.cc, http_tasks.hh, keys.cc, lua.cc, lua.hh, monotone.cc,
	network.cc, network.hh, nntp_machine.cc, nntp_machine.hh,
	nntp_tasks.cc, nntp_tasks.hh, packet.cc, packet.hh, rcs_import.cc,
	sanity.cc, sanity.hh, schema.sql, test_hooks.lua,
	testsuite/runtest.sh, testsuite/t_null.sh, vocab_terms.hh:

	major surgery time
	- move to multi-protocol posting and fetching.
	- implement nicer failure modes for sanity.
	- redo commands to print nicer, fail nicer.	
	
2003-08-18  graydon hoare  <graydon@pobox.com>

	* Makefile.am, Makefile.in, adler32.hh, database.cc, depot.cc,
	mac.hh, xdelta.cc, Makefile.am, Makefile.in: 

	first pass at a depot (CGI-based packet service)

2003-08-08  graydon hoare  <graydon@pobox.com>

	* Makefile.am, Makefile.in AUTHORS, ChangeLog, Makefile.am,
	Makefile.in, NEWS, monotone.1, monotone.info, monotone.texi:

	release point (v 0.2)

2003-08-08  graydon hoare  <graydon@pobox.com>

	* cert.cc, cert.hh, interner.hh, rcs_import.cc: 

	auxilliary certs

	* cert.cc, cert.hh, cycle_detector.hh, interner.hh, patch_set.cc,
	rcs_import.cc: 

	improvements to cycle detection stuff

2003-08-05  graydon hoare  <graydon@pobox.com>

	* rcs_import.cc:
	
	almost even more seemingly correct CVS graph reconstruction (still slow)

	* sqlite/* cryptopp/* Makefile.am, Makefile.in, aclocal.m4,
	config.h.in, configure, configure.ac, file_io.cc, keys.cc,
	sanity.cc, sanity.hh, transforms.cc: 

	minimizing dependencies on 3rd party libs by importing the
	necessary bits and rewriting others.

	* cert.cc, cert.hh, rcs_import.cc:	
	
	cvs import seems to be working, but several linear algorithms need
	replacement

2003-07-28  graydon hoare  <graydon@pobox.com>

	* Makefile.am, Makefile.in, cert.cc, commands.cc, database.cc,
	database.hh, manifest.cc, rcs_file.cc, rcs_import.cc,
	rcs_import.hh, vocab.cc, xdelta.cc:

	cvs graph reconstruction hobbling along.

2003-07-21  graydon hoare  <graydon@pobox.com>

	* database.cc, xdelta.cc, xdelta.hh: 

	piecewise xdelta; improves speed a fair bit.

2003-07-11  graydon hoare  <graydon@pobox.com>

	* Makefile.am, Makefile.in, config.h.in, configure, configure.ac,
	transforms.cc, xdelta.cc, xdelta.hh:

	implement xdelta by hand, forget 3rd party delta libs.

2003-07-02  graydon hoare  <graydon@pobox.com>

	* database.cc, rcs_import.cc, transforms.cc, transforms.hh:

	speedups all around in the storage system

2003-07-01  graydon hoare  <graydon@pobox.com>

	* database.hh, rcs_import.cc, transforms.cc, transforms.hh: speed

	improvements to RCS import

2003-06-30  graydon hoare  <graydon@pobox.com>

	* rcs_import.cc, transforms.cc: 

	some speed improvements to RCS import

2003-06-29  graydon hoare  <graydon@pobox.com>

	* commands.cc, database.hh, rcs_import.cc, transforms.cc: 

	RCS file import successfully (albeit slowly) pulls in some pretty
	large (multi-hundred revision, >1MB) test cases from GCC CVS

	* Makefile.in, commands.cc, rcs_file.cc, rcs_file.hh,
	rcs_import.cc, rcs_import.hh, 

	Makefile.am: preliminary support for reading and walking RCS files

2003-04-09  graydon hoare  <graydon@pobox.com>

	* autogen.sh: oops
	* */*: savannah import

2003-04-06  graydon hoare  <graydon@pobox.com>

	* initial release. 
<|MERGE_RESOLUTION|>--- conflicted
+++ resolved
@@ -1,8 +1,13 @@
-<<<<<<< HEAD
 2004-12-10  Nathaniel Smith  <njs@codesourcery.com>
 
 	* commands.cc (log): Synopsize optional 'file' argument, and
 	describe both arguments in help description.
+
+2004-12-10  Matt Johnston  <matt@ucc.asn.au>
+
+        * cert.cc: Added priv_key_exists() function
+        * commands.cc, rcs_import.cc: use new privkey functions
+        * netsync.cc: change some bits that were missed
 
 2004-12-09  Derek Scherger  <derek@echologic.com>
 
@@ -18,12 +23,6 @@
 	* std_hooks.lua (merge2, merge3, merge2_xxdiff_cmd,
 	merge3_xxdiff_cmd): pass file paths to xxdiff for use as titles
 	* testsuite.at (MONOTONE_SETUP): add paths to merge2 hook
-=======
-2004-12-10  Matt Johnston  <matt@ucc.asn.au>
-
-        * cert.cc: Added priv_key_exists() function
-        * commands.cc, rcs_import.cc: use new privkey functions
-        * netsync.cc: change some bits that were missed
 
 2004-12-09  Matt Johnston  <matt@ucc.asn.au>
 
@@ -41,8 +40,6 @@
 
         * configure.ac,Makefile.am: Fix iconv and intl
         handling so that the libraries are used (required for OS X).
-
->>>>>>> 1c4f7bd6
 
 2004-12-09  Nathaniel Smith  <njs@codesourcery.com>
 
@@ -59,6 +56,10 @@
 	tickers.
 	(queue_data_cmd): Call 'note_item_sent'.
 	(queue_delta_cmd): Call 'note_item_sent'.
+
+2004-12-09  graydon hoare  <graydon@pobox.com>
+
+	* ROADMAP: Add file.
 
 2004-12-08  Nathaniel Smith  <njs@codesourcery.com>
 
@@ -113,10 +114,6 @@
 	* tests/t_ambig_update.at: Also check that update fails when one
 	candidate edge is deeper than the other.
 
-2004-12-09  graydon hoare  <graydon@pobox.com>
-
-	* ROADMAP: Add file.
-
 2004-12-08  graydon hoare  <graydon@pobox.com>
 
 	* change_set.cc (extend_renumbering_via_added_files): 
@@ -128,17 +125,6 @@
 	* tests/t_add_edge.at: New test to catch add failure.
 	* testsuite.at: Call it.
 
-2004-12-07  Richard Levitte  <richard@levitte.org>
-
-	* Makefile.am: Keep package_*revision.{txt,h}, so they are saved
-	as part of a distribution, and thereby make as sure as possible
-	people who download monotone get historical information on where
-	their copy of monotone came from.
-
-2004-12-06  Richard Levitte  <richard@levitte.org>
-
-	* monotone.cc: Add a hint on how to use --ticker.
-
 2004-12-08  Nathaniel Smith  <njs@codesourcery.com>
 
 	* tests/t_ambig_update.at: New test.
@@ -177,6 +163,17 @@
 	* po/monotone.pot: Regenerate.
 	* tests/t_add_edge.at: New test to catch add failure.
 	* testsuite.at: Call it.
+
+2004-12-07  Richard Levitte  <richard@levitte.org>
+
+	* Makefile.am: Keep package_*revision.{txt,h}, so they are saved
+	as part of a distribution, and thereby make as sure as possible
+	people who download monotone get historical information on where
+	their copy of monotone came from.
+
+2004-12-06  Richard Levitte  <richard@levitte.org>
+
+	* monotone.cc: Add a hint on how to use --ticker.
 
 2004-12-06  Nathaniel Smith  <njs@codesourcery.com>
 
