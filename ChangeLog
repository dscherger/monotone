--- conflicted
+++ resolved
@@ -1,9 +1,3 @@
-<<<<<<< HEAD
-2005-10-30  Nathaniel Smith  <njs@pobox.com>
-
-	* std_hooks.lua (edit_comment): Insert a blank line if there is no
-	user log message, so the user doesn't have to.
-=======
 2005-11-05  Timothy Brownawell  <tbrownaw@gmail.com>
 
 	Make sure that all new revisions added to the db deltify as much as
@@ -11,7 +5,11 @@
 	* commands.cc, diff_patch.cc: deltify both sides when doing a merge
 	* database.{cc,hh}: new function, database::deltify_revision()
 	call it from put_revision, so all new revisions will be deltified
->>>>>>> c421cb21
+
+2005-10-30  Nathaniel Smith  <njs@pobox.com>
+
+	* std_hooks.lua (edit_comment): Insert a blank line if there is no
+	user log message, so the user doesn't have to.
 
 2005-10-25  Emile Snyder  <emile@alumni.reed.edu>
 
