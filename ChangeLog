<<<<<<< HEAD
2006-02-19  Matthew Gregan  <kinetik@orcon.net.nz>

	* testsuite.at: Add a REVERT_TO variant that allows use of
	alternate databases.

	* tests/t_netsync_permissions.at: Attempt to avoid a database
	locking race in this test that is causing spurious failures by
	using the new REVERT_TO variant to cause revert to be performed
	using the "client" database.
=======
2006-02-20  Matthew Gregan  <kinetik@orcon.net.nz>

	* testsuite.at: Add an ADD_FILE variant that allows use of
	alternate databases.

	* tests/t_netsync_permissions.at: Missed some cases of the
	database locking race.

2006-02-19  Nathaniel Smith  <njs@pobox.com>

	* ChangeLog: Fixup after xxdiff lossage.
>>>>>>> 28bba270

2006-02-19  Nathaniel Smith  <njs@pobox.com>

	* roster_merge.cc (make_lifecycle_objs): Fix test bug.

2006-02-19  Matthew Gregan  <kinetik@orcon.net.nz>

	* testsuite.at: Add a REVERT_TO variant that allows use of
	alternate databases.

	* tests/t_netsync_permissions.at: Attempt to avoid a database
	locking race in this test that is causing spurious failures by
	using the new REVERT_TO variant to cause revert to be performed
	using the "client" database.

2006-02-19  Nathaniel Smith  <njs@pobox.com>

	* roster.cc (shallow_equal): Publically expose.
	* roster.cc, roster_merge.cc: Various compile fixes.
	
2006-02-19  Nathaniel Smith  <njs@pobox.com>

	* roster_merge.{hh,cc}: Make terminology more consistent.
	"marking_map" type -> "markings" name, "marking_t" type ->
	"marking" name.
	
2006-02-19  Nathaniel Smith  <njs@pobox.com>

	* roster.{hh,cc} (testing_node_id_source): Make this node source
	available to unit tests in other files.
	* roster_merge.cc (test_roster_merge_node_lifecycle): New test.
	Still quite ugly.

2006-02-18  Nathaniel Smith  <njs@pobox.com>

	* roster_merge.cc (roster_merge): Remove obsolete FIXME.

2005-10-19  Matthew A. Nicholson  <matt@matt-land.com>

	* contrib/monotone.bash_completion: Update for 0.25.
	
2006-02-19  Matthew Gregan  <kinetik@orcon.net.nz>

	* cset.hh (struct editable_tree): Add commit() member function to
	editable_tree.

	* cset.cc (cset::apply_to): Call editable_tree::commit() after
	applying any other changes.

	* roster.hh, roster.cc: Empty implementation of
	editable_roster_base::commit().

	* work.hh, work.cc: Implementation of
	editable_working_tree::commit() that ensures all detached nodes
	have been reattached.

	* work.hh (struct editable_working_tree): Add map for tracking
	path name mappings across node detach operations.

	* work.cc (editable_working_tree::detach_node): Insert path name
	mappings into map.
	(editable_working_tree::drop_detached_node,
	editable_working_tree::attach_node): Report add/drop/rename
	operations during workspace updates.

	* lua.cc: Use the safer luaL_check* rather than lua_to* in
	monotone_*_for_lua functions.

2006-02-18  Markus Schiltknecht  <markus@bluegap.ch>

	* tests/t_cvsimport_branch.at, testsuite.at: New XFAIL test for
	cvs_import branch reconstruction.

2006-02-18  Matthew Gregan  <kinetik@orcon.net.nz>

	* tests/t_log_nofiles_merges.at: Add test for the log options
	--no-files and --merges.

	* testsuite.at: Add t_log_nofiles_merges.at.

2006-02-13  Nathaniel Smith  <njs@pobox.com>

	* roster_merge.cc (log_conflicts): Tweak string.
	Add list of tests needed.

2006-02-13  Nathaniel Smith  <njs@pobox.com>

	* roster_merge.cc (is_clean): Simplify.
	(add_roster_merge_tests): 
	* unit_tests.cc (init_unit_test_suite): 
	* unit_tests.hh (add_roster_merge_tests): Add unit test
	boilerplate.

2006-02-18  Matthew Gregan  <kinetik@orcon.net.nz>

	* tests/t_db_kill_rev_locally_2.at: Add an XFAIL test for a
	kill_rev_locally bug reported by Daniel Carosone.

	* testsuite.at: Add t_db_kill_rev_locally_2.at.

	* sqlite/parse.h: Regenerated parse.h from pristine SQLite 3.3.4
	source.  The version committed in the 3.3.4 import had a bunch of
	duplicate entries.

	* commands.cc (CMD(identify)): This isn't really a "workspace"
	command--stick it under "debug" for lack of a better place.

	* commands.cc (CMD(refresh_inodeprints)): Check for a valid
	workspace rather than failing with an invariant when run outside
	of a workspace.

	* tests/t_revert_new_project.at: Add an XFAIL test for a bug where
	reverting a file added in a new project will leave the workspace
	in a bad state until MT/work is removed manually.

	* testsuite.at: Add t_revert_new_project.at.

	* app_state.cc, app_state.hh, commands.cc, monotone.cc,
	options.hh: Add '--no-files' option to log to allow users to
	exclude the list of files changed in each revision from the log
	output.

	* monotone.texi: Document '--no-files', and '--next' and '--diffs'
	while there.

2006-02-17  Matthew Gregan  <kinetik@orcon.net.nz>

	* lua.cc, lua.hh, monotone.texi, std_hooks.lua, test_hooks.lua,
	testsuite.at: Remove unused non_blocking_rng_ok hook.

	* sqlite/*: Import SQLite 3.3.4.

2006-02-16  Patrick Mauritz  <oxygene@studentenbude.ath.cx>

	* netsync.cc (handle_new_connection): Netxx::Address.get_name()
	returns NULL every now and then. if so, continue with "" instead

	* sqlite/parse.c: move #line under all #include directives so
	the compiler can't be confused by it.

2006-02-14  Richard Levitte  <richard@levitte.org>

	* Makefile.am (htmldir): Add variables so monotone.html is created
	and installed automatically.
	This is prompted by debian/monotone.html, which indicates
	monotone.html should be available.

	* netsync.cc (serve_connections): Correct spelling.

2006-02-13  Matthew Gregan  <kinetik@orcon.net.nz>

	* sanity.cc (sanity::dump_buffer): Fix a SEGV when we're in an
	error unwind and about to ask the user to mail us the crash
	log--we must use FL() rather than F() here, since by the time this
	is called we can't rely on the i18n infrastructure being alive.

2006-02-12  Nathaniel Smith  <njs@pobox.com>

	* netsync.cc (serve_connections): Revert garbage that I
	accidentally checked in last time...

2006-02-12  Nathaniel Smith  <njs@pobox.com>

	* NEWS: Add things done since last time I did this...

2006-02-12  Matthew Gregan  <kinetik@orcon.net.nz>

	* {cset,paths,revision,roster,sanity,vocab}.{cc,hh}: GCC 4.1
	compile fixes.

2006-02-11  Richard Levitte  <richard@levitte.org>

	* NEWS: Removed my notice about netsync, as I just noticed it
	was already mentioned under Bugs:.

2006-02-11  Nathaniel Smith  <njs@pobox.com>

	* configure.ac, debian/changelog, monotone.spec:
	* win32/monotone.iss: Bump version to 0.26pre2.

2006-02-11  Nathaniel Smith  <njs@pobox.com>

	* NEWS: Add mention of validate_commit_message.

2006-02-11  Blake Kaplan <mrbkap@gmail.com>

	* monotone.texi (Hooks): Added new subsection about validation
	hooks, and describe validate_commit_message in it.

	* std_hooks.lua (validate_commit_message): Change the second
	argument to match the documentation.

2006-02-11  Matt Johnston  <matt@ucc.asn.au>

	* database.hh: increase checkpoint batch size from 100 to 1000

2006-02-11  Matt Johnston  <matt@ucc.asn.au>

	* NEWS: Fix rename example.

2006-02-11  Richard Levitte  <richard@levitte.org>

	* NEWS: Update with the netsync change.

2006-02-11  Nathaniel Smith  <njs@pobox.com>

	* NEWS: Draft for 0.26pre2.

2006-02-11  Richard Levitte  <richard@levitte.org>

	* netsync.cc (serve_connections): Enclose more or less everything
	in a try-catch block to catch if using IPv6 failed, and to try
	with just IPv4 in that case.  This is important for those who
	copy a IPv6-enabled binary to a system that doesn't use IPv6.

	* po/sv.po: Adapt translation to the newly changed messages.

2006-02-10  Derek Scherger  <derek@echologic.com>

	* tests/t_drop_missing.at:
	* tests/t_rename.at:
	* work.cc (visit_file): attempt to improve a couple of messages;
	remove some unrequired \n's
	
2006-02-10  Derek Scherger  <derek@echologic.com>

	* netsync.cc (process_anonymous_cmd, process_auth_cmd): don't
	report misleading permission denied errors for branches that are
	not being served
	* paths.cc (find_and_go_to_workspace): delete stale comment
	* tests/t_netsync_permissions.at: add test pull of branch that is
	not served

2006-02-11  Timothy Brownawell  <tbrownaw@gmail.com>

	Adding your db is silly and confusing (what should revert do?).
	So, it's not allowed any more (the db file is ignored, regardless of
	what the ignore hook says).
	* tests/t_add_owndb.at: remove XFAIL, use 'ls known' instead of
	'ls unknown'
	* testsuite.at: don't put the db in the ignore hook
	* database.{cc,hh}: is_dbfile(), check if a path is the database file
	* work.cc: check is_dbfile where we check the ignore hook when
	walking the filesystem
	* tests/t_mt_ignore.at: fix for having the db always be ignored

2006-02-10  Richard Levitte  <richard@levitte.org>

	* monotone.texi (Hooks): Change the example for
	get_revisions_cert_trust to check "branch" certs instead of
	"ancestor" ones, and thereby match the effect of the "approve"
	command.

2006-02-10  Matt Johnston  <matt@ucc.asn.au>

	* commands.cc (CMD(checkout)): wrapping in a transaction makes
	a big difference.

2006-02-09  Nathaniel Smith  <njs@pobox.com>

	* Makefile.am (SQLITE_SOURCES): Remove header files lost in
	latest SQLite upstream import.

2006-02-09  Graydon Hoare  <graydon@pobox.com>

	* lua.cc (hook_validate_commit_message): make validated the
	default.

2006-02-09  Richard Levitte  <richard@levitte.org>

	* tests/t_cvsimport.at, tests/t_cvsimport3.at,
	tests/t_cvsimport_deleted_invar.at,
	tests/t_cvsimport_manifest_cycle.at, tests/t_cvsimport_samelog.at,
	tests/t_singlecvs.at: Changed to cope with the strictness of
	CVSNT.  It doesn't create a CSVROOT/history file automagically,
	but CVSROOT/modules is created automatically both by the older CVS
	and by CVSNT.  You can't check out a group of files using revision
	numbers with CVSNT.  You MUST stand in the work directory for some
	command with CVSNT.  Finally, with CVSNT, 'cvs init' generates the
	following message if you're a normal user, at least on Debian:

	cvs init: Unable to register repository.
	cvs init: Your login may not have sufficient permissions to modify the
	cvs init: global server settings.
	cvs init: Repository /home/levitte/cvsfoo initialised

2006-02-09  Matthew Gregan  <kinetik@orcon.net.nz>

	* testsuite.at: Remove duplicate line.

2006-02-08  Matthew Gregan  <kinetik@orcon.net.nz>

	* sqlite/*: Import SQLite 3.3.3.
	* Makefile.am: Adjust for new and removed files in import.
	* NEWS: Make a note of the SQLite database format change.
	* database.cc (database::load): Rewrite so that we don't need any
	local changes to SQLite.

2006-02-08  Richard Levitte  <richard@levitte.org>

	* testsuite.at, tests/t_ls_changed.at: News test, for "list
	changed".

	* monotone.texi, monotone.1: Document "list changed".

	* po/sv.po: Correct translations of changed messages, translate
	new messages.

	* commands.cc (ls_changed, CMD(list)): Add a new command, "list
	changed", to list changed files, always sorted in lexical order.

2006-02-06  Blake Kaplan  <mrbkap@gmail.com>

	* commands.cc CMD(commit): Call a new lua hook to validate the commit
	message. Don't ignore -m "" when it's passed on the command line.
	* lua.cc, lua.hh: Add a new hook that validates a given commit message
	and passes in the added files, deleted files, and modified files.
	* std_hooks.lua: Give a default hook to validate commit messages. This
	currently disallows empty messages, as monotone currently does.

2006-02-05  Benoît Dejean  <benoit@placenet.org>

	* ui.cc (tick_write_count::write_ticks): Reverted lexical_cast,
	back to F().

2006-02-05  Benoît Dejean  <benoit@placenet.org>

	* ui.cc (tick_write_count::write_ticks): Fixed utf8 handling.
	boost::format + locale sucks, it ouputs "1\u+ffff24" for
	"%d" % 1024.

2006-02-02  Emile Snyder  <emile@alumni.reed.edu>

	* merge.cc (resolve_merge_conflicts): If the merge has non-content
	conflicts warn the user and abort before making them do content
	merges.  Move logging/warning of conflicts to methods in the
	roster_merge_result struct.

	* roster_merge.{cc,hh} (log_conflicts,
	warn_non_content_conflicts): New methods to do the busy work of
	logging or warning.

2006-02-02  Emile Snyder  <emile@alumni.reed.edu>

	* netsync.cc (run_netsync_protocol): Print a warning if either the
	include or the exclude branch pattern have a ' or a " character
	anywhere in them.  Hopefully will help users running in a Windows
	shell when they do: monotone sync myserver 'mybranch*' and nothing
	happens because the ' characters are passed in to monotone.
	
2005-01-30  Emile Snyder  <emile@alumni.reed.edu>

	* annotate.cc: (do_annotate) Add ticker for revisions processed to
	annotate command.
	
2006-01-29  Richard Levitte  <richard@levitte.org>

	* po/sv.po: Update a few translations, leave a number of fuzzy
	ones until we've decided how "workspace" should be translated.

2006-01-27  Matthew Gregan  <kinetik@orcon.net.nz>

	* *: Use the term 'workspace' consistently throughout monotone for
	the concept we previously described interchangably using the two
	terms 'working copy' and 'working directory'.  This change has
	been made everywhere except in historical documentation (NEWS and
	ChangeLog).

2006-01-27  Richard Levitte  <richard@levitte.org>

	* monotone.texi (Generating Keys): Correct small type, the keys
	are not stored in /home/jim/.monotone/monotonerc.

2006-01-26  Derek Scherger  <derek@echologic.com>

	* app_state.{cc,hh}: 
	* commands.cc (log): 
	* monotone.cc: 
	* options.hh: allow --next to view upcoming changes
	* tests/t_log_depth.at: rename to ...
	* tests/t_log_last_next.at: ... this since log now uses
	--last/--next and not --depth
	* testsuite.at: rename t_log_depth.at to t_log_last_next.at
	
2006-01-27  Matthew Gregan  <kinetik@orcon.net.nz>

	* monotone.texi: Clean up 'serve' syntax in a couple of places.

2006-01-26  Nathaniel Smith  <njs@pobox.com>

	* monotone.texi (Generating Keys, Network Service Revisited):
	Clean up some key-related stuff -- genkey doesn't need a db, so
	don't confuse the reader by giving it one, and update the sample
	output too.

2006-01-27  Stéphane Gimenez <dev@gim.name>

	* sanity.hh: fix scoping issue revealed by gcc-4.1.

2006-01-26  Richard Levitte  <richard@levitte.org>

	* po/sv.po: One more translation.

2006-01-25  Matthew Gregan  <kinetik@orcon.net.nz>

	* netsync.cc (session::rebuild_merkle_trees): Ticker header
	consistency tweak.

2005-01-25  Matt Johnston  <matt@ucc.asn.au>

	* HACKING: add some notes about compiling - precompiled headers,
	-O0, and ccache.
	* INSTALL: mention --enable-pch

2006-01-25  Richard Levitte  <richard@levitte.org>

	* po/sv.po: Fix all fuzzy translations (some needed no fix).
	Translate the last untranslated ones.

2005-01-24  Timothy Brownawell  <tbrownaw@gmail.com>

	Make a netsync client crash not hang the testsuite.
	* tests/t_netsync_single.at: use netsync macros
	* testsuite.at: Make NETSYNC_SETUP set a trap on exit to kill
	any servers.

2005-01-24  Timothy Brownawell  <tbrownaw@gmail.com>

	* commands.cc (update): Remove fixme comment.

2005-01-24  Timothy Brownawell  <tbrownaw@gmail.com>

	* commands.cc (update): Allow backwards/sideways updates.
	tests/t_update_to_revision.at: remove XFAIL

2006-01-23  Nathaniel Smith  <njs@pobox.com>

	* database.{cc,hh}: Clean up code formatting a bit, rename some
	variables, rely more on automatic conversion.

2006-01-24  Vinzenz Feenstra <evilissimo@c-plusplus.de>
	
	* query_args.hh: Introduced struct query_args and struct
	query_args_param. Used to typesafe arguments for database::execute
	and database::fetch
	* database.cc/.hh: Adjusted database to the new fetch and execute
	argument style via operator% which is more typesafe.

2006-01-23  Nathaniel Smith  <njs@pobox.com>

	* database.cc (assert_sqlite3_ok): Improve the hint message given
	for SQLITE_ERROR's.

2006-01-23  Timothy Brownawell  <tbrownaw@gmail.com>

	* tests/t_database_check_normalized.at: update included database to
	use rosters

2006-01-23  Timothy Brownawell  <tbrownaw@gmail.com>

	New ChangeLog utilities in contrib/ .
	* contrib/ChangeLog.sh: Script that takes the date, author, and
	changelog certs from the last n revisions and prints them in standard
	ChangeLog format.
	* contrib/edit_comment_from_changelog.lua: an edit_comment hook that
	takes the initial commit message from the most recent ChangeLog entry

2006-01-23  Henry Nestler  <henry@bigfoot.de>

	* monotone.texi, monotone.1: Mode none for --ticker.

2006-01-23  Nathaniel Smith  <njs@pobox.com>

	* commands.cc (update): Hopefully improve wording of help a bit.

2006-01-21  Nathaniel Smith  <njs@pobox.com>

	* netcmd.cc (read): Expand the error message we issue on protocol
	version mismatch to be a bit more informative.

2006-01-21  Matthew Gregan  <kinetik@orcon.net.nz>

	* configure.ac: Fix up Windows and IPv6 tests after the change
	from AC_TRY_RUN to AC_TRY_COMPILE.  Also a couple of other minor
	cleanups.
	* Makefile.am: Remove win32/wcwidth.c from WIN32_PLATFORM_SOURCES.

2006-01-21  Timothy Brownawell  <tbrownaw@gmail.com>

	* tests/t_db_execute.at: Play with the files table instead of the
	revisions table, so we don't trigger the has-revisions-but-no-rosters
	check.

2006-01-21  Richard Levitte  <richard@levitte.org>

	* po/sv.po: Sort the translation guidelines a little more.

2006-01-21  Joel Rosdahl  <joel@rosdahl.net>

	* po/sv.po: Corrections in translation guidelines.

2006-01-21  Joel Rosdahl  <joel@rosdahl.net>

	* AUTHORS: Added myself as a translation contributor.
	* po/sv.po: Second round of review of Swedish translation.

2006-01-20  Richard Levitte  <richard@levitte.org>

	* po/sv.po: Added a \n at the end of a msgstr that was missing
	it.

2006-01-20  Joel Rosdahl  <joel@rosdahl.net>

	* po/sv.po: Review and suggested corrections of Swedish
	translation.

2006-01-20  Timothy Brownawell  <tbrownaw@gmail.com>

	* netsync.cc: Make our sockets non-blocking.

2006-01-20  Matt Johnston  <matt@ucc.asn.au>

	* commands.cc CMD(setup): default to current dir
	* monotone.texi: update
	* t_setup_existing_path.at: add test

2006-01-19  Emile Snyder  <emile@alumni.reed.edu>

	Add a --brief mode to the annotate command which prints more
	informative annotations rather than just the raw revision ids.

	* commands.cc (CMD(annotate)): Add --brief option to the annotate
	command and remove obsolete comment lines.
	* annotate.cc (dump): Pass in app_state to allow access to db for 
	cert lookups on revisions.  Honor new --brief
	flag by printing <short id>.. by <author> <date>: as the
	annotation rather than the raw revision id, and only printing the
	annotation for the first line of each block of lines from the same
	revision.
	(cert_string_value): Given a set of certs from a revision, a cert
	name, and some detail of what part of the value we want, find and
	return that part of the cert.
	(build_revisions_to_annotations): After we finish with the
	annotations pass, build up a mapping of revision id to annotation
	string.
	* monotone.texi: Add --brief flag and description to the annotate
	section of the command reference.

2006-01-19  Matt Johnston  <matt@ucc.asn.au>

	* work.{cc,hh}, commands.cc: add "rename src1 [src2 ...] dst/"
	syntax.
	* monotone.texi: update
	* testsuite.at, tests/t_rename_destdir: new test (is incomplete).
	* tests/t_no_rename_overwrite.at: syntax should now succeed.
	* vocab.cc: add hexenc<id> dump() instantiation.

2006-01-19  Matt Johnston  <matt@ucc.asn.au>

	* HACKING: escape the colon in the cino vim modeline option.

2006-01-19  Nathaniel Smith  <njs@pobox.com>

	* database.cc (check_format): Small cleanups to previous change.

2006-01-19  Nathaniel Smith  <njs@pobox.com>

	Fix bug reported by Henry Nestler, where 'serve' did not detect
	that the user had not run 'db rosterify'.
	* database.cc (check_rosterified): Rename to...
	(check_format): ...this.  Detect unchangesetified dbs too.
	(sql, ensure_open_for_format_changes, get_roster_id_for_revision): 
	* revision.cc (build_roster_style_revs_from_manifest_style_revs) 
	(build_changesets_from_manifest_ancestry): Adjust accordingly.
	* tests/t_check_db_format.at, testsuite.at: New test.

2005-01-18  Timothy Brownawell  <tbrownaw@gmail.com>

	* tests/t_lua_privkey.at: Remove; this tests a hook that was removed.
	* testsuite: adjust accordingly

2006-01-19  Matthew Gregan  <kinetik@orcon.net.nz>

	* keys.cc (get_passphrase): Update std::map correctly--remove
	existing cached passphrase for a given keyid, then store the new
	one using safe_insert().
	(make_signature): Fix crash when running monotone with persistent
	passphrases disallowed--remove shared_ptr that was going out of
	scope too early, and shadowed and existing shared_ptr in the
	correct scope.
	* tests/t_no_persist_phrase.at: New test to check that basic no
	persistent passphrase functionality works.
	* testsuite.at: Include new test.

2006-01-18  Timothy Brownawell  <tbrownaw@gmail.com>

	* merkle_tree.{cc,hh}: Add a locate_item() function to find the
	node and slot in a merkle_table that a given item is in.
	* refiner.cc (refiner::process_refinement_command): If they have
	a leaf and we have a subtree then if their leaf is in our subtree,
	we need to tell them.

2006-01-18  Nathaniel Smith  <njs@pobox.com>

	* configure.ac: Remove some dead comments.

2006-01-18  Nathaniel Smith  <njs@pobox.com>

	* configure.ac: s/TRY_RUN/TRY_COMPILE/ a few places, for general
	cleanliness.

2006-01-18  Richard Levitte  <richard@levitte.org>

	* po/sv.po: Better translation of "branch".  Inspired from
	subversion.

2006-01-18  Nathaniel Smith  <njs@pobox.com>

	* database.cc (begin_transaction): Turn an E() into an I().

2006-01-15  Richard Levitte  <richard@levitte.org>

	* po/sv.po: Almost all translations done.  I've left a few for
	lack of inspiration.  Someone, PLEASE REVIEW!

2006-01-15  Nathaniel Smith  <njs@pobox.com>

	* AUTHORS: Add Richard as a translator.

2006-01-15  Nathaniel Smith  <njs@pobox.com>

	* roster.cc (union_corpses): New function.
	(unify_roster_oneway, unify_rosters): Remove unused new_ids
	argument.  Add call to union_corpses.  Add big comment explaining
	what's going on.
	(test_unify_rosters_end_to_end_ids) 
	(test_unify_rosters_end_to_end_attr_corpses): Split and improve
	tests.

2006-01-15  Richard Levitte  <richard@levitte.org>

	* po/sv.po: More translations done.

2006-01-15  Richard Levitte  <richard@levitte.org>

	* LINGUAS: Change sv_SE to just sv.
	* po/sv_SE.po: Rename ...
	* po/sv.po: ... to this, as there aren't so many dialects.  Update
	with more strings to translate.

	* std_hooks.lua: xgettext whines about a missing quote, so add
	one.

2006-01-15  Nathaniel Smith  <njs@pobox.com>

	* roster.cc (test_unify_rosters_end_to_end): Add failing test for
	unify_roster's handling of attr corpses.
	
2006-01-15  Nathaniel Smith  <njs@pobox.com>

	* cert.cc (load_key_pair): 
	* keys.cc (require_password): Use accessor method, so as to
	actually compile...

2006-01-15  Matt Johnston  <matt@ucc.asn.au>

	* ui.cc: make tickers saner (203 K vs 0.2 M). 
	Print full byte counts below 1 K.

2006-01-14  Nathaniel Smith  <njs@pobox.com>

	* lua.cc (hook_get_key_pair): Remove.
	* keys.cc (require_password): Adjust accordingly.
	* cert.cc (priv_key_exists, load_key_pair): Likewise.

2006-01-14  Richard Levitte  <richard@levitte.org>

	* configure.ac: Make sure there's an empty xgettext.opts
	when xgettext accepts --flag.  This avoids getting an error
	message later on when cat can't find it to append to
	po/Makefile.in.

	* po/LINGUAS, po/sv_SE.po: New Swedish translation.  Needs
	reviewing at this stage.

2006-01-13  Richard Levitte  <richard@levitte.org>

	* monotone-notify.pl: Make it possible for the user to say what
	the monotone binary is called or where it is.  Adapt to revision
	output changes and to changes in the monotone UI.

2006-01-12  Nathaniel Smith  <njs@pobox.com>

	* po/Makevars (XGETTEXT_OPTIONS): This time for sure!

2006-01-13  Nathaniel Smith  <njs@pobox.com>

	* database.cc (check_rosterified): Clarify message emitted when db
	has not been rosterified.

2006-01-12  Nathaniel Smith  <njs@pobox.com>

	* po/Makevars (XGETTEXT_OPTIONS): More fiddling to make
	intltool-update happy.

2006-01-13  Bruce Stephans  <monotone@cenderis.demon.co.uk>

	* lua.cc (shared_trust_function_body): Index lua arrays
	from 1, not 0.

2006-01-12  Nathaniel Smith  <njs@pobox.com>

	* sanity.cc (dump_buffer): Add forgotten newline.

2006-01-12  Nathaniel Smith  <njs@pobox.com>

	* roster.cc (make_roster_for_merge): Add more MM()'s.

2006-01-12  Matthew Gregan  <kinetik@orcon.net.nz>

	* contrib/{color-logs.{conf,sh},monotone.el}: Changes to handle
	renaming of --no-merges.
	* app_state.{cc,hh}, commands.cc, monotone.cc, options.hh: Make
	'log' default to not displaying merges.  Rename '--no-merges'
	option to '--merges'.

2006-01-11  Nathaniel Smith  <njs@pobox.com>

	* commands.cc (diff): gettext'ify the "no changes" tag.

2006-01-11  Richard Levitte  <richard@levitte.org>

	* Makefile.am: Add contrib/usher as an extra program.  This works
	as a reminder that this program exists, and provides supported
	ways to build it.

	* contrib/usher.cc: Add a -m switch, to be able to specify the
	name or complete path of/to the monotone binary, in case there
	are several floating around on the system.

2006-01-11  Matt Johnston  <matt@ucc.asn.au>

	* Makefile.am: pch.hh should be included

2006-01-11  Nathaniel Smith  <njs@pobox.com>

	* sanity.hh (struct i18n_format): Make internationalized format
	strings and non-internationalized format strings type-distinct.
	(This hopefully sets up for fixing some of the charset mess later
	down the road.)
	(FL): New macro; like F but without the i18n glue.
	Use FL with L, and F/FP with everything else.
	* *.hh, *.cc: Adjust existing F/L/etc. usage accordingly.

2006-01-11  Nathaniel Smith  <njs@pobox.com>

	* HACKING: Add section listing all the single-character macros.

2006-01-11  Nathaniel Smith  <njs@pobox.com>

	* database.cc (fetch): Don't log all SQL unless requested by
	user.

2006-01-11  Nathaniel Smith  <njs@pobox.com>

	* po/Makevars (XGETTEXT_OPTIONS):
	* configure.ac: Tweak xgettext configuration to make intltool
	happier.

2006-01-11  Nathaniel Smith  <njs@pobox.com>

	* netsync.cc (process_confirm_cmd): Remove.

2006-01-11  Matthew Gregan  <kinetik@orcon.net.nz>

	* platform.hh, win32/wcwidth.c: Remove local wcswidth
	implementation--it's no longer needed.

2006-01-10  Derek Scherger  <derek@echologic.com>

	* tests/t_revert_unchanged.at: new test to check that reverting
	nothing but unchanged files doesn't end up with an empty
	restriction and revert everything
	* testsuite.at: call it

2006-01-10  Nathaniel Smith  <njs@pobox.com>

	* packet.cc (packet_roundabout_test): Test rdata packets too.

2006-01-10  Nathaniel Smith  <njs@pobox.com>

	* netsync.cc (session): 
	* commands.cc (read): Adjust to match previous change.

2006-01-10  Nathaniel Smith  <njs@pobox.com>

	* packet.{hh,cc} (struct packet_db_writer): Remove old guard
	against accidentally ingesting public keys -- this has not been
	useful for some years.

2006-01-10  Nathaniel Smith  <njs@pobox.com>

	* diff_patch.hh (struct content_merger): Oops, forgot to remove
	the merge2 prototype.

2006-01-10  Nathaniel Smith  <njs@pobox.com>

	* std_hooks.lua: 
	* lua.cc (hook_merge2): 
	* diff_patch.cc (try_to_merge_files): Remove merge2 code, since we
	no longer do merge2's.  (We can always revive it if we add suture
	support.)

2006-01-10  Nathaniel Smith  <njs@pobox.com>

	* packet.cc (consume_file_delta): Remove unused 4-argument form.

2006-01-10  Nathaniel Smith  <njs@pobox.com>

	* lua.{cc,hh} (hook_resolve_file_conflict)
	(hook_resolve_dir_conflict): Remove dead code.

2006-01-10  Nathaniel Smith  <njs@pobox.com>

	* tests/t_selectors_b_h.at, testsuite.at: New test.

2006-01-10  Nathaniel Smith  <njs@pobox.com>

	* database.cc (manifest_cert_exists, put_manifest_cert): 
	(get_manifest_cert, get_manifest_certs): Remove unused methods.

2006-01-10  Nathaniel Smith  <njs@pobox.com>

	* database.cc (put_reverse_version, put_file_reverse_version):
	Whoops, missed some dead code.

2006-01-10  Nathaniel Smith  <njs@pobox.com>

	* revision.cc (build_roster_style_revs_from_manifest_style_revs):
	Remove unused variable; silence gcc warning.

2006-01-10  Nathaniel Smith  <njs@pobox.com>

	* packet.cc (consume_file_reverse_delta) 
	(struct feed_packet_consumer): Remove support for nonexistent
	"frdelta" packet type.
	* database.{hh,cc} (put_reverse_version)
	(put_file_reverse_version): Remove unused methods.
	* key_store.cc (struct keyreader): Remove obsolete methods.

2006-01-10  Nathaniel Smith  <njs@pobox.com>

	* database.cc (set_filename): Simplify slightly.
	(delta_exists): Remove unused 3-argument version.

2006-01-10  Nathaniel Smith  <njs@pobox.com>

	* commands.cc (reindex): Remove.
	* database.cc (database::rehash): Likewise.

2006-01-10  Nathaniel Smith  <njs@pobox.com>

	* change_set.{cc,hh}: Remove.

2006-01-10  Nathaniel Smith  <njs@pobox.com>

	* contrib/ciabot_monotone.py (Monotone.get_revision): Update to
	use 'automate get_revision' instead of 'cat revision'.

2006-01-10  Richard Levitte  <richard@levitte.org>

	* lua.cc (monotone_parse_basic_io_for_lua): Don't trust the
	returned value from lua_tostring() to stick around.  Instead, copy
	it into a regular std::string.
	* std_hooks.lua (get_netsync_read_permissions,
	get_netsync_write_permissions): Make sure to properly close the
	permission files.

2006-01-09  Richard Levitte  <richard@levitte.org>

	* contrib/usher.cc, monotone.1, monotone.cc, po/fr.po, po/ja.po,
	po/pt_BR.po, testsuite.at: Change the default port from 5253 to
	4691 (assigned to us by IANA).

2006-01-07  Patrick Mauritz  <oxygene@studentenbude.ath.cx>

	* schema_migration.cc: add safe-guard against passing a null pointer
	into string handling. (necessary with sun studio)

2006-01-05  Derek Scherger  <derek@echologic.com>

	* app_state.{cc,hh} (set_restriction): remove "respect_ignore"
	flag and don't complain about ignored files
	* commands.cc (status, list, diff): allow --exclude option for
	restrictions
	* restrictions.hh: add a comment about restricted command
	consistency
	* tests/t_restricted_commands_consistent.at: new test to give that
	bark some bite
	* testsuite.at: call it
	
2005-12-29  Nathaniel Smith  <njs@pobox.com>

	* NEWS: Write up for 0.25.

2005-12-29  Matthew Gregan  <kinetik@orcon.net.nz>

	* sqlite/{pager.c,sqlite3.h}: Upgrade to SQLite 3.2.8.

2005-12-29  Nathaniel Smith  <njs@pobox.com>

	* NEWS: Notes on what to write up for 0.25.
	* win32/monotone.iss, monotone.spec, debian/changelog:
	* configure.ac, UPGRADE: Bump.

2005-12-26  Matt Johnston  <matt@ucc.asn.au>

	* commands.cc (CMD(revert)): revert with no args prints usage,
	mention "." for entire working copy.

2005-12-21  Matt Johnston  <matt@ucc.asn.au>

	* commands.cc (dump_difs, CMD(log)): only print --diffs for the file
	of interest.

2005-12-21  Matthew Gregan  <kinetik@orcon.net.nz>

	* botan/es_capi.{cpp,h}: Windows compile fixes for Botan 1.4.10.

2005-12-21  Matt Johnston  <matt@ucc.asn.au>

	* upgrade to Botan 1.4.10

2005-12-20  Daniel Carosone  <dan@geek.com.au>

	* monotone.texi: Rearrange the description of monotone serve into
	two sections; the first one describing basic steps necessary to
	get Jim and the reader through to the next sections, and a later
	more advanced section that discusses some of the subleties and
	choices and moves them on to running a dedicated server.  Other
	small tweaks in nearby sections while here.

2005-12-18  graydon hoare  <graydon@pobox.com>

	* AUTHORS: Add Roland.

2005-12-17  Roland McGrath  <roland@redhat.com>

	* work.hh (struct file_itemizer): Remove extraneous qualifier on
	visit_file declaration.
	* app_state.hh (class app_state): Remove extraneous qualifier on
	set_restriction declaration.

2005-12-14  Matthew Gregan  <kinetik@orcon.net.nz>

	* win32/fs.cc: Handle the fact that the MoveFileEx symbol might
	exist in kernel32.dll even though it doesn't actually work.  It
	turns out that Win9x implements a bunch of NT-only symbols as
	stubs that return ERROR_CALL_NOT_IMPLEMENTED, so it's not
	sufficient to detect feature availability by doing symbol lookups
	at runtime.  Also add a missing parameter to the final error
	message.  Fixes #15063.

2005-12-13  Derek Scherger  <derek@echologic.com>

	* commands.cc (update): remove \n from F() string
	(revert): display "reverting..." messages similar to update
	* tests/t_revert.at: allow output from revert

2005-12-13  Matthew Gregan  <kinetik@orcon.net.nz>

	* testsuite.at: Use SIGTERM rather than SIGSEGV to close down
	monotone servers.
	* HACKING, tests/README: Remove references to use of SEGV for
	terminating monotone servers.

2005-12-13  Timothy Brownawell  <tbrownaw@gmail.com>

	* constants.cc: New netsync is incompatible, bump protocol version.
	* constants.hh: Change default port to the one IANA assigned us.

2005-12-10  Timothy Brownawell  <tbrownaw@gmail.com>

	* roster.cc (make_roster_for_merge): unshadow the node_id_source
	argument. Resolve usages to the argument or the local by educated guess.

2005-12-10  Timothy Brownawell  <tbrownaw@gmail.com>

	* paths.{cc,hh}: operator<() for split_path's

2005-12-10  Timothy Brownawell  <tbrownaw@gmail.com>

	* sanity.{cc,hh}: Fix musing dumps so that the header line always gets
	printed, even if printing the body throws an exception.
	* database.cc, packet,cc, revision.cc: sprinkle MMs
	* cset.cc: sanity check print_cset to match parse_cset

2005-12-08  Matthew Gregan  <kinetik@orcon.net.nz>

	* po/pt_BR.po: Add missing newline.
	* AUTHORS: Add Alex Queiroz to list of translators.

2005-12-08  Alex Queiroz  <asandroq@gmail.com>

	* po/pt_BR.po: Beginnings of the Brazilian Portuguese translation.
	* po/LINGUAS: Add it.

2005-12-06  Timothy Brownawell  <tbrownaw@gmail.com>

	* packet.cc (packet stream reading): Fix handling of privkey packets.
	It would convert pubkey+privkey to keypair, but not change the private
	key to the new encryption type. Now uses migrate_private_key to
	convert privkey->keypair. Reading privkey packets from stdin only works
	if the get_passphrase hook is defined for that key.
	Fix packet_roundabout_test; the send+receive part was using an empty
	stream, rather than the packet sequence generated in the first part.
	* packet.hh, commands.cc, key_store.cc: read_packets now takes an
	app_state argument.
	* tests/t_dropkey_2.at: use genkey instead of reading packets
	* tests/t_read_privkey.at: check that reading a privkey packet works
	* testsuite.at: add read_privkey test

2005-12-06  Matthew Gregan  <kinetik@orcon.net.nz>

	* ui.cc (write_ticks): Move CR out of tickline2; output it where
	required instead.  Fixes brokeness of 'count' ticker on Win32 (and
	perhaps elsewhere) that was causing each line redraw to be written
	on a new line.
	* contrib/usher.cc (fork_server): Avoid getting stuck in an
	infinte loop attempting to read() from a stream that has
	reached EOF before we've read anything from it.  This can occur if
	the fork()+exec() of an usher managed monotone server fails.
	* ui.cc (write_ticks): Don't call display_width() repeatedly for
	the same string--get the result once and reuse it where necessary.
	* netxx/sockopt.cxx, netxx/sockopt.h (set_ipv6_listen_for_v6_only):
	New member function to set the IPV6_V6ONLY flag on a socket.
	* netxx/serverbase.cxx (bind_to): Call set_ipv6_listen_for_v6_only
	on IPv6 sockets.
	* app_state.cc (allow_working_copy): Use keydir path from
	MT/options if set.

2005-12-05  Matthew Gregan  <kinetik@orcon.net.nz>

	* tests/t_database_sig_cleanup.at: Mark this as NOT_ON_WIN32; as
	per the MSDN link I've added to the test, we can't handle
	SIGINT/SIGTERM gracefully on Windows.

2005-12-04  Nathaniel Smith  <njs@pobox.com>

	* paths.cc (file_path): MM() the path we're validating.

2005-12-04  Nathaniel Smith  <njs@pobox.com>

	* schema_migration.cc: Modernize error checking a bit.  (Use E()
	and I() instead of throwing runtime_errors.)

2005-12-03  Nathaniel Smith  <njs@pobox.com>

	* sanity.cc (dump_buffer): If we dumped debug info, write out a
	note asking that it be included in bug reports.

2005-12-03  Nathaniel Smith  <njs@pobox.com>

	* schema_migration.cc (logged_sqlite3_exec): New function.
	Use everywhere in this file.  Enables logging of migration
	commands for debugging purposes.

2005-12-03  Nathaniel Smith  <njs@pobox.com>

	* tests/t_mixed_case_pwd.at, testsuite.at: New test.

2005-12-02  Matthew Gregan  <kinetik@orcon.net.nz>

	* Makefile.am: Make Win32 build link against shfolder.lib to get
	SHGetFolderPathA on older Windows platforms (we had previously
	been relying on it to be available in shell32.lib) .
	* packet.cc (feed_packet_consumer::feed_packet_consumer,
	extract_packets): Move duplicated sets of regexs for key IDs,
	certs, etc. into constants.cc.
	* constants.{cc,hh}: Add regex strings extracted from packet.cc.  Also
	fix the key ID regex to accept a few characters we allowed in
	legal_key_name_bytes already.
	* tests/t_genkey.at: Test good and bad keys with all characters we
	allow in the user portion of a key id.

2005-12-01  Matthew Gregan  <kinetik@orcon.net.nz>

	* database.cc: Revert last change; db version and db migrate need
	to be able to open databases with old schema versions.  Calling
	sql() directly broke this.  Moved a db existence check scattered
	through the code into db_check_exists(), and added calls to this
	into ::version and ::migrate.
	* database.cc (database::version, database::migrate): Improve
	error handling where user has supplied the path to a non-existant
	database file.  Submitted by Neil Conway.
	* win32/fs.cc (rename_clobberingly_impl): Improve error handling
	around LoadLibrary call.
	* lua/{lvm.c,lgc.c,lapi.c}: Lua post-5.0.2 bugfixes from
	http://www.lua.org/bugs.html.  Submitted by Alex Queiroz.

2005-11-29  Matt Johnston  <matt@ucc.asn.au>

	* Makefile.am: add PCH_FLAGS only when compiling monotone and
	unit_tests objects, not for libs.
	* pch.hh: define __STDC_CONSTANT_MACROS as required for UINT32_C.

2005-11-28  Nathaniel Smith  <njs@pobox.com>

	* txt2c.cc (main): Work correctly even on empty files.

2005-11-28  Nathaniel Smith  <njs@pobox.com>

	* schema_migration.cc: Provide more feedback while 'db migrate' is
	running.

2005-11-28  Matthew Gregan  <kinetik@orcon.net.nz>

	* HACKING: Make a note of the fact that we kill 'monotone serve'
	processes with a SIGSEGV.
	* tests/README: Minor cleanup, mention SIGSEGV thing here too.

2005-11-27  Nathaniel Smith  <njs@pobox.com>

	* std_hooks.lua: Make regexp matching error slightly more
	user-friendly.

2005-11-27  Nathaniel Smith  <njs@pobox.com>

	* commands.cc (diff): Remove OPT_BRANCH from diff's options.

2005-11-27  Julio M. Merino Vidal  <jmmv@NetBSD.org>

	* configure.ac: Do not use test's == operator because it is not
	compatible with many implementations; use = instead.

2005-11-27  Julio M. Merino Vidal  <jmmv@NetBSD.org>

	* configure.ac, ui.cc: Windows does have sync_with_iostream; the
	problem is that it does not behave correctly on some MinGW versions.
	Properly detect this condition.  Thanks to Matthew Gregan for the
	explanation.

2005-11-27  Matthew Gregan  <kinetik@orcon.net.nz>

	* netxx/address.cxx (parse_uri): Reset URI parser state after
	checking for IPv6 address.

2005-11-27  Matthew Gregan  <kinetik@orcon.net.nz>

	* tests/t_netsync_largish_file.at: Move LARGISH_FILE_CREATE
	definition from here...
	* testsuite.at: ...to here.
	* tests/t_dump_load.at: Use LARGISH_FILE_CREATE to create a 1MB
	file so that the db dump output is larger than a few kB.  This is
	needed to catch the iostreams-returning-EOF-early bogosity under
	MinGW when sync_with_stdio(false) has been called on the iostream.

2005-11-27  Nathaniel Smith  <njs@pobox.com>

	* monotone.cc: Include "i18n.h" instead of "libintl.h" directly,
	to theoretically play better with autoconf stuff.

2005-11-27  Julio M. Merino Vidal  <jmmv@NetBSD.org>

	* tests/t_automate_stdio.at: Don't expect perl to be in /usr/bin;
	this assumption doesn't hold breaks on several systems (such as
	NetBSD).

2005-11-27  Julio M. Merino Vidal  <jmmv@NetBSD.org>

	* tests/t_checkout_options.at: Use the [] operator instead of {} in
	a shell pattern so that it works with interpreters other than bash
	(e.g., NetBSD's sh).

2005-11-27  Julio M. Merino Vidal  <jmmv@NetBSD.org>

	* testsuite.at, tests/t_empty_env.at, tests/t_i18n_file.at,
	tests/t_netsync_sigpipe.at, tests/t_update_1.at, tests/t_update_2.at:
	Do not use test's == operator because it is not portable; use =
	instead.

2005-11-27  Matt Johnston  <matt@ucc.asn.au>

	* Makefile.am, configure.ac, pch.hh: add --enable-pch configure
	flag to enable precompiled boost headers. Based on LyX automake/autoconf
	rules, Zbynek Winkler suggested that just boost headers would be
	beneficial.

2005-11-27  Julio M. Merino Vidal  <jmmv@NetBSD.org>

	* app_state.cc: No need to include headers for chdir() any more.
	This function was replaced by change_current_working_dir.
	* monotone.cc: Unconditionally include libintl.h as this file uses
	gettext functions.
	* configure.ac, rcs_import.cc: Check for strptime(3) and use the
	check results instead of assuming that only Windows lacks this
	function.
	* configure.ac, ui.cc: Check whether C++ streams support the
	sync_with_stdio method and use the check results instead of assuming
	that only Windows lacks this function.

	Addresses part of bug #12086.

2005-11-27  Julio M. Merino Vidal  <jmmv@NetBSD.org>

	* app_state.cc: Correctly detect when MT/options does not have a
	database property instead of printing the cryptic message "misuse:
	invalid path ''".

2005-11-27  Grahame Bowland  <grahame@angrygoats.net>

	* configure.ac: expose --enable-ipv6 in config.h
	* monotone.cc (cpp_main): parse IPv6 addresses correctly 
	in --bind arguments
	* netsync.cc (call_server,serve_connections): if USE_IPV6 defined, 
	create netxx Address instances with ipv6 enabled.
	* netxx/address.cxx (parse_uri): parse IPv6 addresses as hostnames
	* closes bug #14446

2005-11-27  Grahame Bowland  <grahame@angrygoats.net>

	* automate.cc (automate_stdio_read): remove check for EINTR
	that was breaking win32 build.

2005-11-27  Grahame Bowland  <grahame@angrygoats.net>

	* automate.cc (automate_certs,automate_keys): use non-exclusive 
	transaction guard
	* commands.cc (ls_certs,ls_keys,cat): use non-exclusive 
	transaction guard
	* database.cc (begin_transaction): used BEGIN DEFERRED (only attempt 
	exclusive lock once a write is attempted on DB) when not exclusive
	(transaction_guard::transaction_guard): new argument exclusive indicating 
	whether an immediate exclusive lock is requested, defaults to true
	* database.hh: update prototype for transaction_guard

2005-11-26  Nathaniel Smith  <njs@pobox.com>

	* NEWS: Fill in date for 0.24 release.

2005-11-26  Nathaniel Smith  <njs@pobox.com>

	* UPGRADE: Add note about serve changing syntax.

2005-11-26  Nathaniel Smith  <njs@pobox.com>

	* UPGRADE: Update for 0.24.
	* configure.ac, win32/monotone.iss, monotone.spec:
	* debian/changelog: Bump version number.

2005-11-26  Nathaniel Smith  <njs@pobox.com>

	* ChangeLog: fixup after merge.

2005-11-27  Daniel Carosone  <dan@geek.com.au>

	* monotone.texi, std_hooks.lua: sync hook definitions with
	std_hooks.lua, and group the descriptions into @subsections,
	reordering a few items accordingly.

2005-11-26  Nathaniel Smith  <njs@pobox.com>

	* Makefile.am: Remove botan/{omac,fips_rng}.h.

2005-11-26  Julio M. Merino Vidal  <jmmv@NetBSD.org>

	* AUTHORS, ChangeLog: Update my email address; I don't read the
	other one any more and the new one represents better my limited
	involvement in Monotone.

2005-11-26  Julio M. Merino Vidal  <jmmv@NetBSD.org>

	* configure.ac, Makefile.am, po/Makevars: Avoid using xgettext's
	--flag option on versions that do not support it.

2005-11-26  Grahame Bowland  <grahame@angrygoats.net>

	* automate.cc (automate_stdio) add wrapper function to read()
	so that loops will not wind backwards possibly overrunning buffers
	if an error occurs. Hopefully fixes some of the strange edge cases
	seen using automate. (Closes #15062 in bug tracker)

2005-11-26  Matthew Gregan  <kinetik@orcon.net.nz>

	* botan/mem_pool.cpp (Pooling_Allocator::allocate): Botan's
	Pooling_Allocator assumes that Buffers stored in free_list are
	sorted, and uses std::inplace_merge() in deallocate() to ensure
	the recently freed Buffer is positioned in free_list
	appropriately.  This same check was not being performed when a
	Buffer was added to free_list in allocate() (it's not safe to
	assume that the address of a newly allocated Buffer will always be
	greated than existing Buffers).

2005-11-25  graydon hoare  <graydon@pobox.com>

	* database.cc (get_version): Another important fix: make sure to
	cancel overlapping paths, to avoid exponential memory requirement
	in deep, heavily-forked-and-merged storage paths.

2005-11-25  graydon hoare  <graydon@pobox.com>

	* database.cc (get_version): Another important fix: make sure to
	cancel overlapping paths, to avoid exponential memory requirement
	in deep, heavily-forked-and-merged storage paths.

2005-11-25  graydon hoare  <graydon@pobox.com>

	* database.cc (get_version): Crucial fix! Rewrite the
	delta-reconstruction algorithm to work with a DAG storage topology,
	rather than assuming an inverted tree. Counterpart to the
	delta-storage optimization made by Timothy Brownawell on
	2005-11-05.

2005-11-23  Matt Johnston  <matt@ucc.asn.au>

	* botan/*: import of Botan 1.4.9

2005-11-23  Grahame Bowland  <grahame@angrygoats.net>

	* automate.cc (automate_stdio): Fix partial reads cloberring 
	start of buffer.

2005-11-22  Matthew Gregan  <kinetik@orcon.net.nz>

	* database.cc (database::dump): Don't include SQLite internal
	tables in the dump.
	* tests/t_dump_load.at (database dump/load): Run a db analyze
	before dumping the db--catches cases where we dump internal db
	tables that we can't reload.

2005-11-21  Henry Nestler  <Henry@BigFoot.de>

	* contrib/mtbrowse.sh: Version 0.1.13
	Handle authors without '@'.  Minor box sizing.
	Get Version of monotone before starts anything.
	DEPTH_LAST detects for version >0.19, no save to config.
	'cat revision' replaced with 'automate get_revision'.
	ANCESTORS "M" changed to "A". Default "L" (monotone log --brief).
	Warn user about misconfigurations. Temp files without tailing dot.
	New option: Sort by Date/Time, up or down.
	Fix: Parents of merge, if certs list from cache (ncolor).

2005-11-21  Matthew Gregan  <kinetik@orcon.net.nz>

	* NEWS: Minor spelling tweaks.
	* platform.hh: Add get_default_confdir().
	* app_state.cc (app_state::app_state): Call get_default_confdir()
	to initialize confdir.
	* unix/fs.cc (get_default_confdir): Use the home directory as the
	base of the default configuration dir.
	* win32/fs.cc (get_default_confdir): Use either %APPDATA% or the
	result of querying SHGetFolderPath() for CISDL_APPDATA as the base
	of the default configuration dir.
	(get_homedir): More consistent method for deciding what the user's
	home directory is.  Behaviour based on the documentation for Qt's
	QDir::home().

2005-11-21  Nathaniel Smith  <njs@pobox.com>

	* NEWS: Initial draft of 0.24 release notes.

2005-11-14  Benoît Dejean  <benoit@placenet.org>

	* po/fr.po: Updated French translation.
	* netsync.cc: Removed many i18n strings.

2005-11-14  Nathaniel Smith  <njs@pobox.com>

	* monotone.texi (Historical records): Clarify wording, based on
	feedback from Daniel Phillips.

2005-11-13  Nathaniel Smith  <njs@pobox.com>

	* monotone.texi (Automation): Document sort order for 'automate
	select'.

2005-11-10  Richard Levitte  <richard@levitte.org>

	* monotone.texi (Hooks): Small correction so the text matches the
	example.

2005-11-10  Timothy Brownawell  <tbrownaw@gmail.com>

	* lua.cc, std_hooks.lua, monotone.texi: basic_io parser for lua is
	now called parse_basic_io

2005-11-10  Timothy Brownawell  <tbrownaw@gmail.com>

	* monotone.texi: document parse_basicio in the
	"Additional Lua Functions" section

2005-11-10  Timothy Brownawell  <tbrownaw@gmail.com>

	* testsuite.at: Several MINHOOKS_* macros that use the standard hooks
	and only load predefined hooks about passphrase and rng.
	* tests/t_netsync_permissions, tests/t_netsync_read_permissions: use
	the standard permission hooks and define {read,write}-permissions files.
	Check both the permissions mechanism and the standard hooks at once.

2005-11-10  Timothy Brownawell  <tbrownaw@gmail.com>

	* monotone.texi: update example project with latest read-permissions
	format. Mention comment lines in the description in the hooks section

2005-11-08  Timothy Brownawell  <tbrownaw@gmail.com>

	Make a basic_io parser available to Lua.
	* lua.cc: new function, monotone_parse_basicio_for_lua
	* std_hooks.lua: use it in get_netsync_read_permitted

2005-11-05  Timothy Brownawell  <tbrownaw@gmail.com>

	Make sure that all new revisions added to the db deltify as much as
	possible.
	* commands.cc, diff_patch.cc: deltify both sides when doing a merge
	* database.{cc,hh}: new function, database::deltify_revision()
	call it from put_revision, so all new revisions will be deltified

2005-10-30  Nathaniel Smith  <njs@pobox.com>

	* std_hooks.lua (edit_comment): Insert a blank line if there is no
	user log message, so the user doesn't have to.

2005-10-25  Emile Snyder  <emile@alumni.reed.edu>

	Fix bug reported on mailing list by Wim Oudshoorn and Tom Koelman
	where 'disapprove REV' inappropriately uses your working copy
	branch for the disapproved revision.
	* app_state.{cc,hh} (set_is_explicit_option, is_explicit_option):
	New methods to determine if a given option value was set via
	command line flag or not.
	* cert.cc (guess_branch): Only accept explicit --branch values in
	preference to the branch the given revision lives on.
	* commands.cc (CMD(commit)): Explicitly use app.branch_name() if
	it exists before calling guess_branch, so pick up MT/options
	setting.
	* monotone.cc (cpp_main): Set the explicit_option_map entries for
	select command line flag processing.
	
2005-10-26  Matt Johnston  <matt@ucc.asn.au>

	* INSTALL: mention that zlib is required
	* debian/control: monotone doesn't work over plain network protocols

2005-10-25  Timothy Brownawell  <tbrownaw@gmail.com>

	* lua.cc: make the globish matcher available to lua
	* std_hooks.lua: new (better) format for read-permissions
	* monotone.texi: update documentation

2005-10-24  Benoît Dejean  <benoit@placenet.org>

	* commands.cc: Merged 2 i18n strings.

2005-10-23  Timothy Brownawell  <tbrownaw@gmail.com>

	* std_hooks.lua: new default get_netsync_*_permitted hooks, which
	read permissions setting from $confdir/{read,write}-permissions
	* monotone.texi: document the new default hooks

2005-10-23  Timothy Brownawell  <tbrownaw@gmail.com>

	* contrib/usher.cc: new option "-p <pidfile>", catch SIGTERM and SIGINT
	and exit cleanly

2005-10-22  Timothy Brownawell  <tbrownaw@gmail.com>

	* constants.cc: increase log_line_sz so that the new unified
	"SERVER IDENTIFICATION HAS CHANGED" message doesn't get truncated.
	It used to be multiple print statements but was merged into one,
	apparently to help with translation.

2005-10-22  Timothy Brownawell  <tbrownaw@gmail.com>

	* contrib/usher.cc: Support friendly shutdown (no new connections, but
	don't kill existing ones) of local servers and the usher as a whole.
	Simple admin interface to start/stop or get the status of individual
	servers or the whole usher (listens for connections on a separate
	port, only enabled if specified on the command line).

2005-10-22  Richard Levitte  <richard@levitte.org>

	* tests/t_database_sig_cleanup.at: Two more sleeps that I forgot.

2005-10-20  Nathaniel Smith  <njs@pobox.com>

	* cert.hh (find_common_ancestor): Remove dead declaration.
	* database.cc (check_schema): Improve schema mismatch error
	message.

2005-10-20  Richard Levitte  <richard@levitte.org>

	* tests/t_database_sig_cleanup.at: Sleep for a couple of seconds,
	so monotone has a chance to clean up and die properly, even on a
	slower machine.

2005-10-19  Nathaniel Smith  <njs@pobox.com>

	* tests/t_update_switch_branch.at, testsuite.at: New test.

2005-10-19  Nathaniel Smith  <njs@pobox.com>

	* commands.cc (update): Make branch sticky even if update target
	== current rid.

2005-10-19  Matt Johnston  <matt@ucc.asn.au>

	* main.cc, database.{cc,hh}: SIGINT and SIGTERM handlers
	exit gracefully, and try to ROLLBACK+close any databases to clean up
	.db-journal files. Added new database::close() method to be used
	rather than sqlite_close() directly
	* monotone.{cc,hh}, sanity.{cc.hh}: move clean_shutdown flag to
	global_sanity
	* tests/t_database_sig_cleanup.at: test it
	* keys.cc: don't L() private key

2005-10-19  Matthew A. Nicholson  <matt@matt-land.com>

	* std_hooks.lua: Minor correction to vim warning during 3-way merge.

2005-10-18  Timothy Brownawell  <tbrownaw@gmail.com>

	* contrib/usher.cc: Update comment about client versions

2005-10-18  Timothy Brownawell  <tbrownaw@gmail.com>

	* netsync.cc netcmd.{cc,hh}: usher_reply_cmd now has both who we
	connected to *and* what pattern we asked for
	* contrib/usher.cc: new file format, allow to key servers on either
	hostname or pattern, hostname checked first
	reload config file on SIGHUP

2005-10-18  Timothy Brownawell  <tbrownaw@gmail.com>

	* netsync.cc (session::process_usher_cmd): reply with who we connected
	to (hostname or hostname:port), not what pattern we asked for.
	* contrib/usher.cc: Update comment.

2005-10-18  Timothy Brownawell  <tbrownaw@gmail.com>

	* contrib/usher.cc: support dynamic local servers
	These are started when a client attempts to connect, and killed at
	a set time interval after the last client has disconnected.

2005-10-15  Nathaniel Smith  <njs@pobox.com>

	* manifest.cc (build_restricted_manifest_map): Mention the new
	--missing option in the missing files error message hint.

2005-10-17  Timothy Brownawell  <tbrownaw@gmail.com>

	* commands.cc (serve): check that the db is valid before beginning
	service (would previously not know until someone connected)
	* netsync.cc (serve_connections): don't say "beginning service" until
	after opening the socket.

2005-10-16  Timothy Brownawell  <tbrownaw@gmail.com>

	* app_state.{cc,hh}, key_store.cc: change how the keystore directory
	is initialized; was using app.confdir before it was ready

2005-10-16  Timothy Brownawell  <tbrownaw@gmail.com>

	Make the configuration directory configurable and available to lua
	* lua.cc: export new function to lua, "get_confdir"
	* app_state.{cc,hh} monotone.cc options.hh: new option --confdir,
	make the configuration directory something other than ~/.monotone
	* lua.{cc,hh}: make the app_state availabe to lua callbacks
	* key_store.cc: use get_confdir instead of hardcoded
	* lua.cc: use get_confdir instead of hardcoded
	* tests/t_config_confdir.at: test --confdir and lua get_confdir
	* testsuite.at: add it

2005-10-16  Timothy Brownawell  <tbrownaw@gmail.com>

	Teach client to optionally push unused keys; new pubkeys can now be
	given to a server without restarting it.
	* app_state.{cc,hh}, monotone.cc, options.hh:
	new command-specific-option --key-to-push=<key> , used to sync/push
	a key that hasn't signed anything
	* netsync.cc: make it work
	* commands.cc: push and sync take it
	* tests/t_netsync_pubkey.at: test it

2005-10-16  Matthew Gregan  <kinetik@orcon.net.nz>

	* configure.ac: Don't add boost_unit_test_framework to global
	LIBS, we will link against it directly when needed.
	* Makefile.am: Only allow unit_tests to be built if
	boost_unit_test_framework was available at configure time.

2005-10-15  Matthew Gregan  <kinetik@orcon.net.nz>

	* configure.ac: Use boost_filesystem as the library to test for
	when trying to guess a suitable BOOST_SUFFIX.  Make a missing
	boost_unit_test_framework library a non-fatal error.

2005-10-14  Emile Snyder  <emile@alumni.reed.edu>

	* commands.cc: Fix breakage I introduced with the --unknown flag.
	Rename find_unknown to find_unknown_and_ignored, since that's what
	it's actually doing.  Likewise ls_unknown ->
	ls_unknown_or_ignored, and use find_unknown_and_ignored correctly.
	Fixes t_mt_ignore.at failures.
	
2005-10-14  Nathaniel Smith  <njs@pobox.com>

	* key_store.{cc,hh} (get_key_dir): New method.
	* schema_migration.cc (migrate_client_to_external_privkeys): Tell
	user that we're moving their keys.
	* commands.cc (genkey): Refer to keystore by the directory, not as
	"keystore".
	(ls_keys): Likewise.

2005-10-14  Timothy Brownawell  <tbrownaw@gmail.com>

	Add .mt-ignore, ignore most generated files, except for the *m4 files.

2005-10-14  Emile Snyder <emile@alumni.reed.edu>

	* app_state.{cc,hh}: new 'unknown' class member for --unknown flag.
	* commands.cc (CMD(add), ls_unknown, find_unknown): use new
	--unknown flag to add any files in the working copy that monotone
	doesn't know about (and isn't ignoring).
	* monotone.cc (coptions, cpp_main): add the --unknown flag handling.
	* options.hh: add OPT_UNKNOWN.
	* monotone.texi: document it.
	* tests/t_add.at: test it.
	
2005-10-14  Emile Snyder <emile@alumni.reed.edu>

	* database.cc (complete): enhance h: and b: to mean "current
	branch" (as defined by your working copy) when given empty.
	* monotone.texi: document it.
	
2005-10-14  Matthew Gregan  <kinetik@orcon.net.nz>

	* database.cc: Exclusively lock the database when performing a 'db
	dump'.
	* schema_migration.cc: Run an analyze at the end of a database
	migration to help out the SQLite query optimizer.  Also change
	schema id calculation to match 'sqlite_stat%' rather than the
	specific table 'sqlite_stat1'--the SQLite docs suggest that more
	tables will be created in the future.

2005-10-14  Matthew Gregan  <kinetik@orcon.net.nz>

	* database.cc, schema.sql, schema_migration.cc: Use SQLite 3's
	exclusive locking whereever we start a new transaction; allows
	monotone to report database locking errors earlier if a second
	monotone process attempts to perform database operations.

2005-10-14  Matthew Gregan  <kinetik@orcon.net.nz>

	* commands.cc (message_width): Refactor into display_width() and
	remove message_width().
	* transforms.{cc,hh} (display_width): Rename length() to
	display_width() and use the code from message_width().
	* ui.cc, commands.cc: Change calls to length() to display_width().
	* netsync.cc: Remove length() calls, test for string emptiness
	instead.

2005-10-13  Emile Snyder <emile@alumni.reed.edu>

	* commands.cc (CMD(revert)): use --missing for revert a'la drop.
	* monotone.texi: document it.
	* tests/t_revert_restrict.at: test it.
	
2005-10-13  Emile Snyder <emile@alumni.reed.edu>

	* app_state.{cc,hh}: new missing class member for --missing flag.
	* commands.cc (CMD(drop), ls_missing, find_missing): use new
	--missing flag to drop any files already deleted in the working copy.
	* monotone.cc (coptions, cpp_main): add the --missing flag handling.
	* options.hh: add OPT_MISSING.
	* monotone.texi: document it.
	* tests/t_drop_missing.at: test it.
	
2005-10-13  Emile Snyder <emile@alumni.reed.edu>

	* database.cc (complete): implementation for h:branch selector to
	find heads of a branch.
	* selectors.{cc,hh}: add sel_head with selector character 'h'.
	* monotone.texi: document it.
	
2005-10-12  Nathaniel Smith  <njs@pobox.com>

	* revision.hh: Oops, missed a bit.

2005-10-12  Nathaniel Smith  <njs@pobox.com>

	* revision.cc (add_node_for_old_revision): Rename to...
	(add_node_for_oldstyle_revision): ...this.
	(build_changesets_from_existing_revs): Rename to...
	(build_roster_style_revs_from_manifest_style_revs): ...this.
	* commands.cc (db): Rename "rebuild" to "rosterify".

2005-10-08  Nathaniel Smith  <njs@pobox.com>

	* revision.cc (analyze_manifest_changes): Remove.

2005-10-08  Nathaniel Smith  <njs@pobox.com>

	* revision.cc (calculate_change_sets_recursive):
	(find_subgraph_for_composite_search) 
	(calculate_composite_change_set, calculate_arbitrary_change_set):
	Remove.
	(construct_revision_from_ancestry): Likewise.

2005-10-08  Nathaniel Smith  <njs@pobox.com>

	* revision.cc (check_sane_history): Remove.

2005-10-13  Matt Johnston  <matt@ucc.asn.au>

	* botan/mem_pool.cpp: fix bug preventing remove_empty_buffers()
	from being called, gives significant improvements for long-running
	processes.

2005-10-12  Emile Snyder <emile@alumni.reed.edu>

	* monotone.texi: add njs's lucid definition of what the disapprove
	actually means in terms of the revision graph to it's section in
	the documentation.
	
2005-10-12  Matt Johnston  <matt@ucc.asn.au>

	* monotone.cc: return with exit code of 2 on usage output
	* testsuite.at: turn "cat_foo" into "automate get_foo"
	* tests/t_empty_env.at, tests/t_null.at, tests/t_at_sign.at,
	tests/t_unreadable_db.at, tests/t_cmdline_options.at: expect 2 exit code
	* tests/t_cross.at: update to the changeset paradigm of immutable
	ancestors.

2005-10-11  Emile Snyder <emile@alumni.reed.edu>

	* app_state.{cc,hh}: new bind_address and bind_port class members.
	* options.hh: new OPT_BIND for serve command.
	* monotone.cc: handle OPT_BIND.
	* commands.cc (process_netsync_args, CMD(serve)): use values from
	the new --bind=[addr]:port option for 'monotone serve' rather than
	the positional argument.  default to binding all interfaces.
	* monotone.texi: document new serve syntax
	* netsync.cc (serve_connections): use empty address argument to
	mean bind all interfaces.
	* netxx/address.cxx (Address::add_all_addresses): set port_ member
	from passed in port argument.
	* testsuite.at, tests/t_netsync_single.at: use new --bind syntax
	for serve commands.
	
2005-10-11  Matthew Gregan  <kinetik@orcon.net.nz>

	* commands.cc (message_width, explain_usage): New function to
	calculate display width of translated strings.  Use it in
	explain_usage.
	Patch from Thomas Moschny <thomas.moschny@gmx.de>
	* certs.cc (get_user_key): Correct logic in N() test for multiple
	keys.  Resolves bug reported by Malte Thoma.

2005-10-10  Timothy Brownawell  <tbrownaw@gmail.com>

	Make netsync shutdown work properly.
	* netsync.cc (session::which_events): Only ask to read if not armed.
	A read failure will discard all read-but-not-processed commands.
	* netsync.cc (session::maybe_say_goodbye): Only say goodbye once.
	Repeated goodbyes means that one side *will* have a full write-queue
	when the connection is torn down.

2005-10-10  Timothy Brownawell  <tbrownaw@gmail.com>

	* tests/t_automate_stdio.at: Add comment here too.

2005-10-10  Timothy Brownawell  <tbrownaw@gmail.com>

	* contrib/get_stdio.pl: Add comments. I'm told it was "obtuse",
	hopefully this will help somewhat.

2005-10-10  Matt Johnston  <matt@ucc.asn.au>

	* configure.ac, Makefile.am: add {MONOTONE,LIB3RDPARTY}_C{,XX}FLAGS
	variables.

2005-10-10  Benoît Dejean <benoit@placenet.org>

	* commands.cc: s/key store/keystore/g.

2005-10-10  Matt Johnston  <matt@ucc.asn.au>

	* netsync.cc, database.{cc,hh}: don't include unwanted branch
	certs when building the merkle tree.
	* merkle.hh: add variant of insert_into_merkle_tree
	taking non-raw id.
	* markle.cc: comment out unused bits

2005-10-10  Nathaniel Smith  <njs@pobox.com>

	* cert.{cc,hh} (get_user_key): New function, replacing
	guess_default_key.
	* revision.cc (build_changesets_from_existing_revs) 
	(build_changesets_from_manifest_ancestry): 
	* rcs_import.cc (import_cvs_repo): 
	* commands.cc (internalize_cert_name, push, sync, serve):
	* cert.cc (make_simple_cert, cert_revision_author_default): Use
	it.

2005-10-10  Matthew Gregan  <kinetik@orcon.net.nz>

	* netsync.cc: Clean up another case where port numbers were being
	munged by localized iostreams.
	* tests/t_netsync_largish_file.at: Tweak the random file
	generation so that it's a bit faster on platforms with slow awk
	implementations.
	* netsync.cc: Remove comment stating that our official IANA port
	should be renamed from 'netsync' to 'monotone'; Tomas sorted this
	out a while ago.
	* lua.cc (Lua::ok): Only log the 'Lua::ok() failed' message if
	there has been a failure.
	* monotone.texi: Fix a typo.
	* win32/fs.cc (get_homedir): Clarify comment.

2005-10-09  Matthew Gregan  <kinetik@orcon.net.nz>

	* contrib/usher.cc (main): Reset parser state for config file
	parser.
	* win32/monotone.iss: Reduce minimum OS version for installer.
	* configure.ac: Another Boost library suffix.

2005-10-08  Matthew Gregan  <kinetik@orcon.net.nz>

	* tests/t_automate_keys.at: Portability fixes.

2005-10-08  Benoît Dejean  <benoit@placenet.org>

	* commands.cc: One more i18n string.

2005-10-08  Matthew Gregan  <kinetik@orcon.net.nz>

	* tests/t_automate_keys.at: Don't rely on extended sed either!

2005-10-08  Nathaniel Smith  <njs@pobox.com>

	* database.{hh,cc}: Clean-up previous change -- switch to using a
	cleanup_ptr to hold sqlite3_stmt handles, for proper exception
	safety.

2005-10-08  Nathaniel Smith  <njs@pobox.com>

	* database.cc (fetch): Do not insert prepared statements into the
	statement table until they are successfully created, to avoid
	segfaults on database teardown.

2005-10-08  Matthew Gregan  <kinetik@orcon.net.nz>

	* tests/t_automate_keys.at: Use sed rather than relying on an
	extended grep being available.

2005-10-08  Nathaniel Smith  <njs@pobox.com>

	* contrib/ciabot_monotone.py (send_change_for): Handle branch-less
	revisions.

2005-10-08  Nathaniel Smith  <njs@pobox.com>

	* paths.cc: Make initial_rel_path an fs::path.  Adjust code
	correspondingly.  Add tests that calling monotone from inside MT
	should work.
	* tests/t_add_inside_MT.at, testsuite.at: New test.

2005-10-08  Matthew Gregan  <kinetik@orcon.net.nz>

	* win32/fs.cc: Don't consider USERPROFILE as a possible home
	directory; APPDATA is more appropriate.  Add a second method to
	get the APPDATA path.  Always use HOME if it's set (not just under
	Cygwin/MinGW).
	* tests/t_netsync_absorbs.at: Add missing CANONICALISE().

2005-10-07  Timothy Brownawell  <tbrownaw@gmail.com>

	* commands.cc (pubkey): don't insist on having a database
	* tests/t_key_management_without_db.at: check it

2005-10-07  Timothy Brownawell  <tbrownaw@gmail.com>

	* file_io.cc, vocab.cc, Makefile.am: fix merge
	* botan/algolist.cpp, botan/def_alg.cpp: fix merge

2005-10-07  Timothy Brownawell  <tbrownaw@gmail.com>

	* automate.cc: add "automate keys". like "ls keys", except it
	uses basic_io (since "ls keys" is now slightly irregular and not
	very well suited to machine interpretation).
	* monotone.texi: document it
	* tests/t_automate_keys.at: test for it
	* testsuite.at: add test
	* basic_io.{cc,hh} (stanza): add push_str_multi, for entries
	that can take a variable number of string arguments.
	* commands.cc: add "automate keys" to automate help
	misc minor whitespace cleanup

2005-10-06  Timothy Brownawell  <tbrownaw@gmail.com>

	* commands.cc (ls_keys): don't insist on having a db
	* tests/t_key_management_without_db.at: check ls keys
	* monotone.texi: update for new key storage
		* concepts :: storage and workflow
		* tutorial :: generating keys
		* tutorial :: committing work
		* command reference :: informative
		* command reference :: key and cert
		* command reference :: packet I/O

2005-10-06  Timothy Brownawell  <tbrownaw@gmail.com>

	* commands.cc (chkeypass): doesn't use the db, so we don't need a guard
	* commands.cc (dropkey): don't insist on having a db
	* tests/t_genkey_without_db.at: rename (s/genkey/key_management) and
	add checks for chkeypass and dropkey without a db

2005-10-06  Timothy Brownawell  <tbrownaw@gmail.com>

	* database.{cc,hh}: new function, database::database_specified()
	return whether we were given a database (doesn't care about validity,
	only that we were told to use one)
	* commands.cc (genkey): don't insist on having a db, but still
	check it for duplicates if we're given one.
	* tests/t_genkey_without_db.at: make sure it works
	* testsuite.at: add test

2005-09-28  Timothy Brownawell  <tbrownaw@gmail.com>

	* keys.cc (get_private_key): don't use lua hook passwords for
	chkeypass.

2005-09-28  Matt Johnston  <matt@ucc.asn.au>

	* keys.cc (get_private_keys): don't use lua hook passwords for
	chkeypass.

2005-09-28  Timothy Brownawell  <tbrownaw@gmail.com>

	* key_store.cc: fix delete_key
	* tests/t_database_check_normalized: needs 'db migrate'
	* tests/t_lua_privkey.at: update for new key location
	* tests/t_netsync_absorbs.at: use genkey instead of packets
	* tests/t_netsync_checks_server_key.at: same
	* tests/t_netsync_pubket.at: update key packet to new format

2005-09-27  Timothy Brownawell  <tbrownaw@gmail.com>

	Replace extract_keys command with a database migrator.
	* database.{cc,hh}: Remove last traces of private keys in db.
	* schema.sql: Remove private_keys table
	* commands.cc (dropkey): private keys can no longer be in the db.
	* schema_migration.cc: new migrator
	* commands.cc: remove extract_keys
	* tests/t_migrate_schema.at: update
	* keys.hh, cert.cc, key_store.cc: keys_match doesn't work well on
	privkeys. Don't use it.
	* key_store.cc: Allow duplicate insertions, if they match.

2005-09-27  Timothy Brownawell  <tbrownaw@gmail.com>

	* schema_migration.hh: migrate_depot_schema() doesn't really exist
	* database.cc, schema_migration.{cc,hh}: migrate_monotone_schema
	now takes an app_state * , so data can be moved to/from the database.

2005-09-27  Matt Johnston  <matt@ucc.asn.au>

	* botan/pkcs8.cc, keys.cc: fix monotone-specific pkcs8 key
	parsing.
	* commands.cc: ls keys shows keystore-only pubkeys as well
	* packet.cc: fix unit tests
	* testsuite.at: use keypair packet rather than privkey/pubkey 
	packets.

2005-09-26  Matt Johnston  <matt@ucc.asn.au>

	* commands.cc, keys.cc, others: use standard
	"PBE-PKCS5v20(SHA-1,TripleDES/CBC)" encoding rather than
	raw arc4. extract_keys will re-encode keys, still
	need to work on packet.cc encoding.
	* botan/{des*,pkcs5*,algolist.cpp}: required files
	from Botan 1.4.6

2005-09-25  Timothy Brownawell  <tbrownaw@gmail.com>

	Move private keys outside the database.
	They're now stored as keypairs in ~/.monotone/keys
	Details:
	* keystore.{cc,hh}: handle storage of keypairs
	* tests*: Specify keystore location when running the testsuite.
		This prevents it from polluting the user's keystore.
	* database{cc,hh}: remove ability to put privkeys. They can still
		be listed, retrieved, and deleted, to support
	* commands.cc: New command, extract_keys. Copies private keys from
		the database to the keystore.
	* vocab.hh: add keypair type, like pair<pubkey, privkey>, except that
		the members are named pub and priv.
	* packet.cc: Clean up read_packets.
	* packet.{cc,hh}: privkey packets no longer exists, handle keypair
		packets instead.
	* file_io.{cc,hh}: add read_directory because tree_walker needs to
		be in the wc. add a write_data that works outside the wc.
	* Makefile.am: add keystore.{cc,hh}
	* others: update to work with new key storage

2005-10-06  Matthew Gregan  <kinetik@orcon.net.nz>

	* std_hooks.lua (merge3_emacs_cmd): Minor cleanup.
	* std_hooks.lua: Pass '--eval' rather than '-eval' to Emacs; the
	CVS emacsclient does not consider '-eval' as valid.
	* platform.hh, unix/fs.cc, win32/fs.cc (rename_clobberingly): New
	function for best-effort atomic renames.  This will probably never
	be atomic on Win32.
	* file_io.cc (write_data_impl): Append process ID to temporary
	file name so that multiple monotone processes operating on the
	same working copy are less likely to clobber each other.  Use
	rename_clobberingly().
	* ui.cc (user_interface): Allow std::cout to raise
	ios_base::failure exceptions if stream goes bad (e.g. stream
	receives EPIPE).
	* monotone.cc (cpp_main): Catch ios_base::failure exceptions and
	exit cleanly.
	* main.cc (main_with_signal_handlers): Install handler to ignore
	SIGPIPE.
	* Makefile.am: Remove platform_netsync.cc references.
	* {unix,win32}/platform_netsync.cc: Remove files.
	* platform.hh, netsync.cc (run_netsync_protocol):
	Remove {start,end}_platform_netsync() calls.

2005-10-04  Nathaniel Smith  <njs@pobox.com>

	* monotone.texi (Automation): Document the mysterious columns of
	numbers in 'automate inventory' output format.

2005-10-04  Matt Johnston  <matt@ucc.asn.au>

	* botan/, Makefile.am: update to Botan 1.4.7

2005-10-03  Nathaniel Smith  <njs@pobox.com>

	* monotone.texi (Automation): Clean up formatting and description
	of 'automate inventory' sample output.

2005-10-02  Marcel van der Boom  <marcel@hsdev.com>

	* commands.cc (CMD(checkout)): Check for non-existant checkout dir
	earlier, so we can fail earlier.

2005-09-30  Nathaniel Smith  <njs@pobox.com>

	* Makefile.am (AM_CFLAGS, AM_CXXFLAGS): Add
	-DBOOST_SP_DISABLE_THREADS (disables thread-safe shared_ptr
	reference counting).

2005-09-30  Nathaniel Smith  <njs@pobox.com>

	* debian/README.Debian, debian/TODO.Debian: Add debian files
	left out of repository.

2005-09-30  Nathaniel Smith  <njs@pobox.com>

	* NEWS: Set date for 0.23.

2005-09-30  Nathaniel Smith  <njs@pobox.com>

	* testsuite.at: Whoops, forgot to hit save.  Remove
	t_diff_changeset_bug.at.

2005-09-30  Grahame Bowland  <grahame@angrygoats.net>

	* paths.cc: remove unit tests for 
	file_path_internal_from_user

2005-09-30  Patrick Mauritz  <oxygene@studentenbude.ath.cx>

	* configure.ac: only add gnu specific CFLAGS and CXXFLAGS for
	gnu compilers

2005-09-30  Nathaniel Smith  <njs@pobox.com>

	* tests/t_log_outside_working_dir.at: Fix summary line.
	* tests/t_diff_changeset_bug.at: Remove redundant test
	(cf. t_restricted_diff_unchanged.at).

2005-09-30  Nathaniel Smith  <njs@pobox.com>

	* Makefile.am (BOTAN_SOURCES): Add botan/hash_id.h.

2005-09-30  Nathaniel Smith  <njs@pobox.com>

	* NEWS: More additions (mention MM and the problems paths.cc will
	cause for colinux folks).

2005-09-30  Nathaniel Smith  <njs@pobox.com>

	* Makefile.am (MOST_SOURCES): Add hash_map.hh.
	(BOTAN_SOURCES): Add botan/charset.h.

2005-09-29  Nathaniel Smith  <njs@pobox.com>

	* NEWS: Fix typos pointed out by Matthew Gregan.

2005-09-29  Nathaniel Smith  <njs@pobox.com>

	* UPGRADE, configure.ac, monotone.spec, win32/monotone.iss:
	* debian/changelog: Bump version number.
	
2005-09-30  Grahame Bowland  <grahame@angrygoats.net>

	* paths.hh: update file_path documentation, 
	remove file_path_internal_from_user
	* paths.cc: remove file_path_internal_from_user
	* commands.cc CMD(cat): change file_path_internal_from_user 
	to file_path_external
	* tests/t_diff_outside_working_dir.at: check diff works outside 
	  of a working dir (with a file specified)
	* tests/t_log_outside_working_dir.at: check log works outside 
	  of a working dir (with a file specified)
	* tests/t_diff_changeset_bug.at: mysterious changeset bug
	* testsuite.at: add new tests

2005-09-29  Nathaniel Smith  <njs@pobox.com>

	* AUTHORS: Add Grahame and Marcel.
	* NEWS: Write 0.23 entry.
	* monotone.texi (Reserved Files): Mention in .mt-ignore docs that
	the patterns are regexes.
	
2005-09-30  Grahame Bowland  <grahame@angrygoats.net>

	* paths.cc (file_path::file_path): Allow external paths outside of
	a working directory, so long as we don't enter a working directory 
	later.
	(access_tracker) add new very_uninitialized state which 
	prevents subsequent initialization
	(test_access_tracker) check the very_uninitialized state works
	* paths.hh: correct mention of monotone cat file to new syntax

2005-09-29  Matthew Gregan  <kinetik@orcon.net.nz>

	* paths.cc: Restore two unit tests on Win32.

2005-09-29  Richard Levitte  <richard@levitte.org>

	* testsuite.at: Removed a spurious G...

2005-09-29  Matthew Gregan  <kinetik@orcon.net.nz>

	* paths.cc, win32/fs.cc: Fixes to allow unit tests to pass on Win32.

2005-09-29  Marcel van der Boom  <marcel@hsdev.com>

	* netsync.cc (rebuild_merkle_trees): only get matched branch
	certs, not all of them

2005-09-28  Nathaniel Smith  <njs@pobox.com>

	* tests/t_rename_diff_names.at, testsuite.at: New test.

2005-09-27  Richard Levitte  <richard@levitte.org>

	* monotone.texi (Tutorial): It seems like texi2pdf gets quite
	confused when a @chapter has a @subsection with a @section in
	between.  The resulting PDF had a Tutorial that was a indexed as a
	subsection under Concepts/Branches instead of being indexed as the
	chapter it is, and most confusingly, it's last subsection
	(Branching and Merging) ended up as a a separate chapter of it's
	own...

2005-09-27  Matt Johnston  <matt@ucc.asn.au>

	* netsync.cc (ancestry_fetcher): new approach to requesting file
	and manifest deltas and full data. Tries to be more efficient
	for the vcache of recontstructed data, and conceptually simpler

	* tests/t_netsync_unrelated.at: passes, remove XFAIL

2005-09-26  Benoît Dejean  <benoit@placenet.org>

	* database.cc: Merged 3 strings.

2005-09-26  Matt Johnston  <matt@ucc.asn.au>

	* commands.cc: add 'help' command
	* monotone.cc: add -h alias for --help
	
2005-09-25  Matt Johnston  <matt@ucc.asn.au>

	* netsync.cc: use lexical_cast on port numbers to avoid
	strange-looking "port 5,253"

2005-09-25  Matthew Gregan  <kinetik@orcon.net.nz>

	* sqlite/*: Update in-tree SQLite from 3.2.6 to 3.2.7.

2005-09-25  Benoît Dejean  <benoit@placenet.org>

	* netsync.cc: 3 more i18n strings.

2005-09-25  Benoît Dejean  <benoit@placenet.org>

	* cert.cc (cert_signable_text): F() vs. boost::format.
	* lua.cc (monotone_guess_binary_file_contents_for_lua),
	(monotone_include_for_lua), (monotone_includedir_for_lua):
	* rcs_import.cc (import_cvs_repo): Merged some strings.
	
2005-09-25  Benoît Dejean  <benoit@placenet.org>

	* lua.cc (monotone_guess_binary_file_contents_for_lua):
	Fixed signednes warning and istream usage.

2005-09-25  Matt Johnston  <matt@ucc.asn.au>

	* ui.cc: fallback to the default locale if locale("") fails.

2005-09-25  Matt Johnston  <matt@ucc.asn.au>

	* botan/arc4.cpp: increase maximum keylength to 256 bytes.

2005-09-24  Benoît Dejean  <benoit@placenet.org>

	* ChangeLog: Fixed.
	I don't understand how xxdiff works :/ Please help.

2005-09-24  Satoru SATOH <ss@gnome.gr.jp>

	* po/ja.po: Updated Japanese translation.

2005-09-23  Benoît Dejean  <benoit@placenet.org>

        * std_hooks.lua: More i18n strings.

        I don't know how to handle lua
        "multiline" ..
        "strings" because gettext doesn't join them.

2005-09-22  Benoît Dejean  <benoit@placenet.org>

        * sanity.{cc,hh}: Uninlined F() and FP().
        This happily saves ~100KB of .text on my ppc.

2005-09-22  Benoît Dejean  <benoit@placenet.org>

	* netsync.cc: Reverted changes
	from f0a632bf14468b6e03a488d6f1a64ef18b61d04c
	to   4f7f638954c79c54460d04c3be111acad8b26dd3

2005-09-22  Benoît Dejean  <benoit@placenet.org>

	* lua.cc (monotone_gettext_for_lua): New function.
	* po/POTFILES.in: Added std_hooks.lua.
	* std_hooks.lua: One more string for i18n.

2005-09-22  Benoît Dejean  <benoit@placenet.org>

	* ui.{cc,hh} (get_user_locale): Returns a const &.

2005-09-21  Timothy Brownawell  <tbrownaw@gmail.com>

	* contrib/usher.cc: better error checking

2005-09-20  Timothy Brownawell  <tbrownaw@gmail.com>

	* restrictions.cc: Make calculate_unrestricted_revision work
	with --exclude
	* tests/t_restriction_with_exclude_iprint.at: remove XFAIL

2005-09-20  Patrick Mauritz <oxygene@studentenbude.ath.cx>

	* configure.ac: solaris needs librt for fdatasync
	* sqlite/parse.c: #line and #include interactions aren't defined

2005-09-20  Matt Johnston  <matt@ucc.asn.au>

	* database.cc (space_usage): workaround the issue that in sqlite
	3.2.6, SUM({empty set}) returns NULL. (this is part of the sql spec,
	see http://www.sqlite.org/cvstrac/tktview?tn=1413 and the comment for
	SUM() in sqlite docs).

2005-09-20  Matt Johnston  <matt@ucc.asn.au>

	* ui.cc, ui.hh, sanity.hh: replace ui.user_locale with
	get_user_locale(), so that we can guarantee that it will be
	initialised when the global_sanity object (and probably other things)
	are instantiated.

2005-09-20  Matthew Gregan  <kinetik@orcon.net.nz>

	* tests/t_restriction_with_exclude_iprint.at: New test, variant of
	t_restriction_exclude.at, but with inodeprints enabled.  Mark as
	XFAILed.
	* testsuite.at: Add new test.
	* sqlite/*: Update in-tree SQLite from 3.2.2 to 3.2.6.
	* Makefile.am: Add sqlite/{analyze,vbdefifo,complete}.c to
	SQLITE_SOURCES
	* schema_migration.cc (calculate_schema_id): Explicitly exclude
	sqlite_stat1 table from schema ID calculation.  This is a new
	magic table created by the 'analyze' command in SQLite >= 3.2.3.

2005-09-18  Nathaniel Smith  <njs@pobox.com>

	* po/ja.po: New translation from Satoru SATOH <ss@gnome.gr.jp>.
	* AUTHORS: Add Satoru SATOH.
	
2005-09-18  Matthew Gregan  <kinetik@orcon.net.nz>

	* testsuite.at: Tweak default 'eveything' netsync glob to
	something that works around the MinGW/Win32 globbing issues for
	now.
	* tests/t_log_brief.at: Canonicalise output on Win32.

2005-09-17  Timothy Brownawell  <tbrownaw@gmail.com>

	* contrib/usher.cc: Remove stray "new int[2];' statements from
	debugging. Remove connections from list when finished.

2005-09-16  Timothy Brownawell  <tbrownaw@gmail.com>

	* Makefile.am (EXTRA_DIST): add contrib/monotone-cvs-ignore.lua,
	contrib/ciabot_monotone_hookversion.py, and contrib/usher.cc .
	also remove duplicate of contrib/monoprof.sh

2005-09-16  Timothy Brownawell  <tbrownaw@gmail.com>

	* netsync.cc: finish renaming things, so it compiles again...

2005-09-16  Timothy Brownawell  <tbrownaw@gmail.com>

	* contrib/usher.cc: A simple usher/proxy server. It asks connecting
	clients for their include pattern, and then forwards the connection
	to an appropriate (as given in a config file) monotone server. Note
	that all servers operating behind one usher need to have the same
	server key.

2005-09-16  Timothy Brownawell  <tbrownaw@gmail.com>

	* netcmd.{cc,hh}, netsync.cc: new netcmd types: usher_cmd and
	usher_reply_cmd. They are not included in the HMAC, and do not
	occur during normal communication. Purpose: running multiple servers
	from the same port. This allows a special server to ask for the
	client's include pattern, and then forward the connection to a real
	monotone server.

2005-09-16  Matt Johnston  <matt@ucc.asn.au>

	* botan/pkcs8.cpp: re-add the monotone-specific code for guessing if
	a key is DER encoded or not.

2005-09-16  Matt Johnston  <matt@ucc.asn.au>

	* botan/*: update to Botan 1.4.6
	* Makefile.am: ditto

2005-09-15  Timothy Brownawell  <tbrownaw@gmail.com>

	* app_state.{cc,hh}: restrictions now understand --exclude
	* commands.cc: commit and revert now take OPT_EXCLUDE
	* monotone.cc: update description of --exclude
	* tests/t_restriction_with_exclude.at: new test
	* testsuite.at: add it

2005-09-14  Timothy Brownawell  <tbrownaw@gmail.com>

	* contrib/ciabot_monotone_hookversion.py: CIA bot client script
	meant to be called from the note_netsync_revision_received hook.
	* lua.{cc,hh}: hook_note_commit and hook_note_netsync_revision_received
	now take the text of the revision as an argument.
	* netsync.cc, commands.cc: Give hooks new argument.
	* monotone.texi: Update documentation for those hooks.

2005-09-11  Benoît Dejean  <benoit@placenet.org>

	* database.cc
	* database_check.cc
	* netsync.cc
	* po/POTFILES.in
	* po/POTFILES.skip
	* rcs_import.cc: More i18n strings.

2005-09-07  Jim Meyering  <jim@meyering.net>
	
	* tests/t_rename_dir_cross_level.at: When invoking mv to rename
	a directory, do not include a trailing slash on the target -- that
	is not portable.                                                  

	* Makefile.am (TESTS_ENVIRONMENT): Ensure that PATH starts with
	the current directory, so we test the just-built monotone binary,
	not some older version.                                          

2005-09-07  Benoît Dejean  <benoit@placenet.org>

	* std_hooks.lua: Don't spawn emacs with '-no-init-file'.

2005-09-09  Matthew Gregan  <kinetik@orcon.net.nz>

	* paths.cc (save_initial_path): Default Boost's fs::path to
	fs::native grammar.
	* tests/t_unreadable_{db,MT}.at: Disable on Win32 for now.
	* paths.cc: Consistency--use WIN32 rather than _WIN32.
	* file_io.cc (walk_tree): Correct test for file existence.

2005-09-08  Matthew Gregan  <kinetik@orcon.net.nz>

	* Makefile.am: Add '-f' argument to 'mv'; avoids build waiting on
	 user confirmation in some cases.

2005-09-08  Nathaniel Smith  <njs@pobox.com>

	* monotone.texi (Certificates): Remove mention of fcerts and
	mcerts.

2005-09-07  Benoît Dejean  <benoit@placenet.org>

	* ui.{cc,hh}: Added user_inferface::user_locale.
	* sanity.hh: Made F() and FP() locale aware.

2005-09-06  Benoît Dejean  <benoit@placenet.org>

	* monotone.cc: One more i18n string.

2005-09-06  Benoît Dejean  <benoit@placenet.org>

	* po/fr.po: Updated French translation.

2005-09-06  Benoît Dejean  <benoit@placenet.org>

	* commands.cc: No i18n for cert_revision_changelog.

2005-09-06  Matthew Gregan  <kinetik@orcon.net.nz>

	* tests/t_netsync_read_permissions.at: Tweak tests so we aren't
	trying to serve a bare '*'; works around test hangs due to glob
	expansion sillyness on MinGW.
	* tests/t_netsync_globs.at: Ditto.
	* tests/t_netsync_exclude.at: Ditto.
	* std_hooks.lua (ignore_file): Add Mac OS X (.DS_Store) and
	Windows (desktop.ini) per-directory browser configuration files.


2005-09-05  Benoît Dejean  <benoit@placenet.org>

	* commands.cc: Fixed some strings (added ' around revisions).
	Removed some whitespaces.
	No i18n in diff output.

2005-09-05  Benoît Dejean  <benoit@placenet.org>

	* sanity.{cc,hh}: boost::format vs. F(). Merged boost::format
	and moved non-template code to sanity.cc.

2005-09-05  Matthew Gregan  <kinetik@orcon.net.nz>

	* win32/terminal.cc (have_smart_terminal): We were returning false
	in almost all circumstances; changed logic so that we at least
	work when running in a cmd.exe window.

2005-09-05  Matt Johnston  <matt@ucc.asn.au>

	* commands.cc (dump_diffs): don't use the terminal width to
	print ===== seperators.

2005-09-05  Matthew Gregan  <kinetik@orcon.net.nz>

	* paths.cc (find_and_go_to_working_copy): Create root and bookdir
	paths as fs::native.
	* main.cc: Tweak #ifdef to avoid exposing some unused SEH handling
	on MinGW.
	* configure.ac: Minor cleanup to Win32 configure test.

2005-09-04  Nathaniel Smith  <njs@pobox.com>

	* monotone.cc (options): Remove default from the help string for
	--count, since none of the options listed are actually the
	default.

2005-09-04  Nathaniel Smith  <njs@pobox.com>

	* tests/t_unreadable_db.at, testsuite.at: New test.

2005-09-03  Nathaniel Smith  <njs@pobox.com>

	* po/Makevars (XGETTEXT_OPTIONS): N_ != ngettext.
	Add c-format flags on F() and FP() calls (only partially
	successful on latter, because of bug in xgettext).
	
2005-09-04  Grahame Bowland  <grahame@angrygoats.net>

	* commands.cc: siplify the monotone cat command 
	to "monotone cat [-r] FIELNAME" (as in bug #12597)
	* monotone.texi: update documentation of "monotone cat"
	* tests/t_add_edge.at, tests/t_cat_file_by_name.at, 
	tests/t_change_empty_file.at, tests/t_cvsimport.at, 
	tests/t_cvsimport_deleted_invar.at, tests/t_cvsimport_drepper.at, 
	tests/t_cvsimport_drepper2.at, tests/t_cvsimport_manifest_cycle.at, 
	tests/t_cvsimport_samelog.at, tests/t_database_check.at, 
	tests/t_db_kill_rev_locally.at, tests/t_empty_id_completion.at, 
	tests/t_epoch.at, tests/t_epoch_server.at, tests/t_erename.at, 
	tests/t_i18n_file.at, tests/t_import.at, tests/t_merge_add_del.at, 
	tests/t_movedel.at, tests/t_movepatch.at, tests/t_netsync.at, 
	tests/t_netsync_exclude.at, tests/t_netsync_exclude_default.at, 
	tests/t_netsync_globs.at, tests/t_netsync_nocerts.at, 
	tests/t_netsync_permissions.at, tests/t_netsync_read_permissions.at, 
	tests/t_netsync_single.at, tests/t_normalized_filenames.at, 
	tests/t_persistent_server_revision.at, tests/t_remerge.at, 
	tests/t_rename.at, tests/t_renamed.at, tests/t_scan.at, 
	tests/t_set_default.at, tests/t_singlecvs.at, 
	tests/t_update_with_pending_add.at, tests/t_update_with_pending_drop.at, 
	tests/t_update_with_pending_rename.at, tests/t_versions.at: 
	use automation interface rather than "monotone cat"

2005-09-04  Grahame Bowland  <grahame@angrygoats.net>

	* ChangeLog: fix up screwed up three-way merge

2005-09-04  Grahame Bowland  <grahame@angrygoats.net>

	* automate.cc, commands.cc: add "automate get_file", 
	"automate get_revision" and "automate get_manifest" to 
	automation interface.
	* monotone.texi: document new automation commands
	* tests/t_automate_get_file.at, tests/t_automate_get_revision_at, 
	tests/t_automate_get_manifest.at: trivial testing of new 
	automation commands for output as specified, make sure they 
	do not complete IDs, make sure invalid IDs are caught.
	* testsuite.at: add new tests

2005-09-03  Matthew Gregan  <kinetik@orcon.net.nz>

	* tests/t_persistent_server_keys_2.at: 'commit' needs a commit
	message.  Un-XFAIL.
	* tests/t_netsync_unrelated.at: Fix 'setup' syntax.
	* tests/t_add_vs_commit.at: BASE_REVISION needs to be in the root
	of a working copy to work.  Un-XFAIL.
	* tests/t_add_stomp_file.at: 'add' does not take a --branch
	argument.  BASE_REVISION needs to be in the root of a working copy
	to work.
	* annotate.cc (build_parent_lineage): Don't access uninitialized
	memory--use resize() rather than reserve().

2005-09-02  Matthew Gregan  <kinetik@orcon.net.nz>

	* monotone.cc: Use consistent case in option descriptions.

2005-09-02  Nathaniel Smith  <njs@pobox.com>

	* paths.{hh,cc}: Add split_path typedef.  Use it.

2005-09-02  Matt Johnston  <matt@ucc.asn.au>

	* lua.cc (monotone_guess_binary_file_contents_for_lua): use a
	temporary char* buffer rather than &string[], extra copying seems
	to have negligible performance impact.
	* tests/perf-test.sh: change path from tests/ to contrib/, make
	executable.
	* tests/parse-accounting.pl: make executable.

2005-09-01  Timothy Brownawell  <tbrownaw@gmail.com>

	* lua.cc, std_hooks.lua: use proper regexes for .mt-ignore
	taken from a patch from Martin Dvorak
	* contrib/monotone-cvs-ignore.lua: New file, from the same patch.
	supports .cvsignore files
	* tests/t_mt_ignore.at: check that a missing .mt-ignore
	doesn't cause problems

2005-09-01  Timothy Brownawell  <tbrownaw@gmail.com>

	* tests/t_mt_ignore.at: use RAW_MONOTONE instead of ugly --rcfile
	Also actually do "mtn add" this time.

2005-09-01  Timothy Brownawell  <tbrownaw@gmail.com>

	* tests/t_mt_ignore.at: new test, checks that .mt-ignore works
	* testsuite.at: add it

2005-09-01  Timothy Brownawell  <tbrownaw@gmail.com>

	* std_hooks.lua: support .mt-ignore
	* monotone.texi: mention .mt-ignore and MT/wanted-testresults under
	"Existing control files"
	* .mt-ignore: ignore testsuite.dir

2005-09-03  Benoît Dejean  <benoit@placenet.org>

	* commands.cc (ls_certs):
	* netsync.cc (load_data): Merged strings.

2005-09-01  Benoît Dejean  <benoit@placenet.org>

	* commands.cc: Merged one more "no such revision '%s'" string.

2005-09-01  Benoît Dejean  <benoit@placenet.org>

	* commands.cc: Merged all "no such revision '%s'" strings.
	(string_to_datetime): Merged catch blocks in order to merge error
	messages.

2005-09-01  Benoît Dejean  <benoit@placenet.org>

	* ChangeLog: Fixed.

2005-09-01  Matthew Gregan  <kinetik@orcon.net.nz>

	* ui.cc (user_interface): Avoid calling sync_with_stdio(false) on
	Win32 for now to work around a bug in MinGW where unsynchronized
	std::cin returns EOF earlier when reading a stream with DOS
	newlines.  Resolves 'db load' failure reported by Howard Spindel.
	* database.cc (load): Don't bother executing an empty string.
	* commands.cc (ALIAS(import, setup)): Remove alias.

2005-09-01  Matt Johnston  <matt@ucc.asn.au>

	* schema.sql: add BEGIN, COMMIT to make it a single transaction,
	improves db init performance significantly on OS X (avoids many
	disk-cache flushes).

2005-09-01  Matthew Gregan  <kinetik@orcon.net.nz>

	* testsuite.at: Increase entropy used to generate port numbers
	where we can and increase range of port numbers generated.
	* monotone.texi: Fix a couple of minor typos.

2005-09-01  Matthew Gregan  <kinetik@orcon.net.nz>

	* monotone.texi: Update 'setup' documentation and tutorial to
	reflect new usage.  Also update much of the monotone output in the
	tutorials to reflect the output of more modern versions of
	monotone.  Correct some minor errors and typos while here.
	* commands.cc (CMD(setup)): Require database and branch arguments.
	(ALIAS(import,setup)): Add setup alias.
	* testsuite.at, tests/*.at: Update 'setup' usage.

2005-08-31  Richard Levitte  <richard@levitte.org>

	* lua.cc, std_hooks.lua: Rename
	monotone_guess_binary_filename_for_lua and guess_binary_filename
	to monotone_guess_binary_file_contents_for_lua and
	guess_binary_file_contents.

2005-08-31  Benoît Dejean  <benoit@placenet.org>

	* basic_io.cc (basic_io::input_source::err): Merged strings.

2005-08-31  Nathaniel Smith  <njs@pobox.com>

	* file_io.cc (set_char_is_binary, guess_binary): static_cast chars
	to uint8_t before using as array indices.  Also replace some ints
	with size_t's to quiet g++ warnings.

2005-08-30  Benoît Dejean  <benoit@placenet.org>

	In function void set_char_is_binary(char, bool)
	133: warning: array subscript has type char
	In function void init_char_is_binary()
	147: warning: comparison between signed and unsigned integer expressions
	In function bool guess_binary(const std::string&)
	160: warning: comparison between signed and unsigned integer expressions
	162: warning: array subscript has type char

2005-08-30  Benoît Dejean  <benoit@placenet.org>

	* file_io.cc (walk_tree): Fixed format.

2005-08-31  Marcel van der Boom  <marcel@hsdev.com>

	* std_hooks.lua (execute_confirm): New function.
	(merge2_opendiff_cmd, merge3_opendiff_cmd): Add.

2005-08-31  Matthew Gregan  <kinetik@orcon.net.nz>

	* paths.cc (test_bookkeeping_path, test_system_path): Second
	attempt at compile fixes; this time the unit tests actually pass
	too.

2005-08-30  Matthew Gregan  <kinetik@orcon.net.nz>

	* paths.cc (test_bookkeeping_path, test_system_path): Shift object
	instantiation around a little to work around what seems to be a
	bug in the gcc 3.3 parser.
	* win32/inodeprint.cc (inodeprint_file): Update to use new path
	handling code.
	* win32/fs.cc (tilde_expand): Compile fix.

2005-08-30  Petr Baudis  <pasky@suse.cz>

	* std_hooks.lua: Simple support for merging using merge(1) and vim.

2005-08-30  Benoît Dejean  <benoit@placenet.org>

	* po/fr.po: Updated French translation.

2005-08-30  Benoît Dejean  <benoit@placenet.org>

	* commands.cc: Merged some error messages.

2005-08-30  Benoît Dejean  <benoit@placenet.org>

	* commands.cc: Merged complete(..., file_id) and
	complete(..., manifest_id) into template complete(..., ID).

2005-08-30  Benoît Dejean  <benoit@placenet.org>

	* commands.cc (ls_certs): Reworked for i18n.
	(CMD(commit)): Merged 2 strings.

2005-08-30  Matthew Gregan  <kinetik@orcon.net.nz>

	* revision.cc (ensure_parents_loaded): Don't reuse an iterator
	after we've invalidated it.  Fixes 'diff' crash reported by Howard
	Spindel.

2005-08-30  Matt Johnston  <matt@ucc.asn.au>

	* botan/allocate.cpp: avoid string comparison when looking up the 
	default allocator
	* monotone.cc (cpp_main): set a default allocator

2005-08-28  Nathaniel Smith  <njs@pobox.com>

	* tests/t_attributes.at: Delete checkout dir in between
	checkouts.

2005-08-28  Matt Johnston  <matt@ucc.asn.au>

	* keys.cc (keys_match): new function to compare whether two keys
	match (ignoring whitespace as the database does, etc).
	* packet.cc, keys.cc: use it for existing-key-comparison.

2005-08-27  Nathaniel Smith  <njs@pobox.com>

	* commands.cc (checkout): Special-case "checkout ."
	* tests/t_checkout_dir.at: Test it.

2005-08-26  Nathaniel Smith  <njs@pobox.com>

	* file_io.hh: Remove comment describing old path types.
	* paths.hh: Add comment describing new path types.
	
2005-08-26  Nathaniel Smith  <njs@pobox.com>

	* app_state.cc (create_working_copy): Remove
	fs::filesystem_exception catching.
	* file_io.hh (mkdir_p): Remove comment noting app_state.cc's
	dependence on a boost-based implementation.

2005-08-26  Nathaniel Smith  <njs@pobox.com>

	* paths.cc: Include <string>.  Helps build on g++ 3.3?

2005-08-26  Nathaniel Smith  <njs@pobox.com>

	* commands.cc (get_log_message): Make the log message commentary a
	little more descriptive for people who may not know what a log
	message is...
	(commit): When canceling a commit due to empty log message, say
	so.

2005-08-26  Nathaniel Smith  <njs@pobox.com>

	* std_hooks.lua: Check for both "vi" and "notepad.exe" as fallback
	editors.  If no editor was found, print a helpful message instead
	of just running "vi" anyway.  Print a message if the editor exited
	with error.

2005-08-26  Nathaniel Smith  <njs@pobox.com>

	* file_io.cc (mkdir_p, make_dir_for): Increase error checking.
	* commands.cc (checkout): Make sure that checkout target directory
	does not already exist.  Also use system_path more uniformly.
	* tests/t_checkout_dir.at: Test.
	* tests/t_setup_existing_path.at: New test.

2005-08-26  Nathaniel Smith  <njs@pobox.com>

	* commands.cc (read): Optionally take files on command line.
	* tests/t_read_from_file.at, testsuite.at: New test.
	* monotone.texi (Network Service): Show Jim using this.
	(Packet I/O, Commands): Document.
	* monotone.1: Likewise.

2005-08-26  Nathaniel Smith  <njs@pobox.com>

	* change_set.cc (move_files_from_tmp_top_down): Typo again.
	
2005-08-26  Nathaniel Smith  <njs@pobox.com>
	
	* database.cc (open): Convert stray line to paths.cc.

2005-08-26  Nathaniel Smith  <njs@pobox.com>

	* change_set.cc (move_files_from_tmp_top_down): Typo.

	* file_io.cc (move_path): New function.
	(move_file, move_dir): Minor cleanup -- use
	require_path_is_nonexistent.

	* work.cc (build_deletions): Use delete_file, rather than unlink.
	If file is already non-existent, do nothing.
	(build_rename): Use move_path, rather than rename.  If file
	already appears to have been renamed, do nothing.

2005-08-26  Nathaniel Smith  <njs@pobox.com>

	* app_state.cc (allow_working_copy): Make logging more sensible.

2005-08-26  Nathaniel Smith  <njs@pobox.com>

	* transforms.cc (length): 
	* database.cc (sql, load, open): 
	* commands.cc (rename, attr): 
	* change_set.cc (move_files_to_tmp_bottom_up) 
	(move_files_from_tmp_top_down): Merge fixups.

2005-08-26  Nathaniel Smith  <njs@pobox.com>

	* database_check.cc: Track and report on manifest and revision
	parseability.
	* tests/t_database_check_normalized.at: Update to expect "not
	parseable" messages rather than "not normalized" messages.
	All tests pass.
	
2005-08-26  Nathaniel Smith  <njs@pobox.com>

	* tests/t_unreadable_MT.at: This test was called "do not fail on
	unreadable MT/options".  I do not know why we wanted such
	behavior.  I am making it "fail cleanly on unreadable
	MT/options".

2005-08-26  Nathaniel Smith  <njs@pobox.com>

	* paths.cc (check_fp_normalizes_to, test_file_path_internal):
	Oops, there were more places testing for non-brokenness; break
	them too.

2005-08-26  Nathaniel Smith  <njs@pobox.com>

	* paths.cc (test_split_join): Test that you cannot create a path
	in MT by joining.
	(file_path): Implement it.
	(split): Break, to match broken behavior of old splitter (easier
	than fixing change_set.cc...)
	(file_path_internal): Test for brokenness accordingly.

2005-08-26  Nathaniel Smith  <njs@pobox.com>

	* commands.cc (cat): Hack so that 'cat file REV PATH' works
	correctly both inside and outside of working copy, interpreting
	path slightly differently in each case.
	
2005-08-26  Nathaniel Smith  <njs@pobox.com>

	* tests/t_normalized_filenames.at: Internal unnormalized pathnames
	are no longer silently normalized, but rather a hard error.
	Adjust test accordingly.

2005-08-26  Nathaniel Smith  <njs@pobox.com>

	* paths.hh (file_path_internal_from_user): New constructor.
	* paths.cc (test_file_path_internal): Test it.
	(file_path::file_path): Implement it.
	* commands.cc (cat): Use it to create/validate passed in
	filenames.

2005-08-26  Nathaniel Smith  <njs@pobox.com>

	* paths.cc (test_system_path): Require that system_path normalize
	out ..'s.
	(system_path): Do so.

2005-08-26  Nathaniel Smith  <njs@pobox.com>

	* work.cc (build_additions): Remove redundant (and now wrong)
	code.
	Test 53 now passes.
	
2005-08-26  Nathaniel Smith  <njs@pobox.com>

	* file_io.cc (make_dir_for): Oops, this doesn't need a
	fs::native.
	Test 37 now passes.

2005-08-26  Nathaniel Smith  <njs@pobox.com>

	* file_io.cc (mkdir): New function.  Now with extra brain-eating
	power.
	(mkdir_p, make_dir_for, delete_file, delete_dir_recursive) 
	(move_file, move_dir, write_data_impl): Use it, to make all
	fs::path's native and disable boost's random rejection of paths.

2005-08-26  Nathaniel Smith  <njs@pobox.com>

	* paths.cc (test_file_path_external_prefix_a_b) 
	(test_file_path_external_no_prefix, test_file_path_internal): Test
	for validity of more strange characters (,+@*%#$=).

2005-08-26  Nathaniel Smith  <njs@pobox.com>

	* file_io.cc (ident_existing_file): Remove accidentally-left-in
	code.  Test 26 now passes.
	* lua.cc (monotone_includedir_for_lua, load_rcfile): Add
	fs::native's.

2005-08-25  Nathaniel Smith  <njs@pobox.com>

	* paths.hh (system_path::system_path): Add new boolean argument
	controlling some access_tracker behavior.
	* app_state.cc (allow_working_copy): Use it.
	* paths.cc (system_path): Implement it.
	(test_system_path): Test it.

2005-08-25  Nathaniel Smith  <njs@pobox.com>

	* file_io.cc (walk_tree): Return properly.
	
2005-08-25  Nathaniel Smith  <njs@pobox.com>

	* paths.cc (test_file_path_internal): Add tests for
	file_path.empty().
	* file_io.cc (walk_tree_recursive): Add explicit fs::native.

2005-08-25  Nathaniel Smith  <njs@pobox.com>

	* paths.cc: Many small changes.  Unit tests now pass.  72
	unexpected autotest failures.

2005-08-25  Nathaniel Smith  <njs@pobox.com>

	* paths.cc (file_path): Fix up error reporting in external path
	normalization.
	(test_file_path_external_no_prefix): "" is always an invalid
	path.

2005-08-25  Nathaniel Smith  <njs@pobox.com>

	* database.cc (sql): Only check schema version when db actually
	exists.

2005-08-25  Nathaniel Smith  <njs@pobox.com>

	* file_io.cc (read_data_for_command_line): We are given a
	system_path.

2005-08-25  Nathaniel Smith  <njs@pobox.com>

	* paths.cc: Fix all unit test failures, except for two mysterious
	boost::too_few_args exceptions.
	
2005-08-25  Nathaniel Smith  <njs@pobox.com>

	* paths.cc, unix/fs.cc: Many, many fixes and some new tests too.	

2005-08-25  Nathaniel Smith  <njs@pobox.com>

	* paths.cc (struct access_tracker): Doh, initializer should set
	'initialized'...
	(test_file_path_internal): It's valid for a split file
	to have a null component if the file is "".

2005-08-25  Nathaniel Smith  <njs@pobox.com>

	* paths.cc (in_bookkeeping_dir): Last change didn't work out so
	well; let's remove some negatives and see if I can understand what
	the code does this way...

2005-08-25  Nathaniel Smith  <njs@pobox.com>

	* paths.cc (not_in_bookkeeping_dir): Handle "MT" case.
	Update tests to make sure it sticks...

2005-08-25  Nathaniel Smith  <njs@pobox.com>

	* unit_tests.{cc,hh} (init_unit_test_suite): Remove
	path_component_tests.
	* unix/fs.cc (tilde_expand): Another compile fix.

2005-08-25  Nathaniel Smith  <njs@pobox.com>

	* {unix,win32}/fs.cc: Misc. compile fixes.

2005-08-25  Nathaniel Smith  <njs@pobox.com>

	* Makefile.am (UNIX_PLATFORM_SOURCES): Add unix/fs.cc
	(WIN32_PLATFORM_SOURCES): Add win32/fs.cc
	* paths.hh (bookkeeping_path): Implement default constructor.

2005-08-25  Nathaniel Smith  <njs@pobox.com>

	* rcs_import.cc (import_cvs_repo): 
	* lua.cc (default_rcfilename): 
	* diff_patch.cc (get_version): Small compile fixes.

2005-08-25  Nathaniel Smith  <njs@pobox.com>

	* paths.{cc,hh} (is_bookkeeping_path): New static method.
	* file_io.cc (walk_tree_recursive): Use it.  Now compiles.
	paths.cc and file_io.cc now compile.
	
2005-08-25  Nathaniel Smith  <njs@pobox.com>

	* file_io.cc (delete_dir_recursive): Implement.
	Misc. compile fixes.
	
2005-08-25  Nathaniel Smith  <njs@pobox.com>

	* file_io.cc (test_book_keeping_file): Remove.

2005-08-25  Nathaniel Smith  <njs@pobox.com>

	* file_io.cc (walk_tree_recursive, walk_tree): Implement.

2005-08-25  Nathaniel Smith  <njs@pobox.com>

	* paths.cc (const_system_path): Do tilde expansion.

2005-08-25  Nathaniel Smith  <njs@pobox.com>

	* file_io.cc (read_localized_data, read_data_for_command_line) 
	(write_localized_data, write_data, write_data_impl): Implement.

2005-08-25  Nathaniel Smith  <njs@pobox.com>

	* file_io.cc (read_data): Implement.  Remove the base64<gzip<>>
	versions.

2005-08-25  Nathaniel Smith  <njs@pobox.com>

	* file_io.cc (move_file, move_dir): Implement.

2005-08-25  Nathaniel Smith  <njs@pobox.com>

	* file_io.cc (assert_path_is_nonexistent, assert_path_is_file) 
	(assert_path_is_directory, require_path_is_nonexistent) 
	(require_path_is_file, require_path_is_directory) 
	(ident_existing_file, mkdir_p, make_dir_for, delete_file) 
	(delete_dir_recursive): Implement.

2005-08-25  Nathaniel Smith  <njs@pobox.com>

	* Audit uses of 'file_exists', because its semantics have changed;
	it now checks to see if a path exists and is a regular file,
	rather than that it simply exists.  A fair amount of code already
	thought it meant that... other places now use 'path_exists'.
	
2005-08-25  Nathaniel Smith  <njs@pobox.com>

	* file_io.cc (path_exists, directory_exists, file_exists):
	Implement.

2005-08-25  Nathaniel Smith  <njs@pobox.com>

	* platform.hh (get_path_status): New function.
	* unix/fs.cc (get_path_status): Implement.
	* win32/fs.cc (get_path_status): Implement inefficiently (does
	win32 have stat?)

2005-08-25  Nathaniel Smith  <njs@pobox.com>

	* file_io.cc (get_homedir, tilde_expand, book_keeping_file)
	(book_keeping_dir): Remove.

2005-08-25  Nathaniel Smith  <njs@pobox.com>

	* platform.hh (get_homedir): New function.
	* {win32,unix}/fs.cc (get_homedir): Expose.

2005-08-25  Nathaniel Smith  <njs@pobox.com>

	* Minor compile fixes.
	
2005-08-25  Nathaniel Smith  <njs@pobox.com>

	* platform.hh (tilde_expand): New function.
	* win32/fs.cc, unix/fs.cc: Implement it.

2005-08-25  Nathaniel Smith  <njs@pobox.com>

	* paths.cc: Many more fixes.  Now compiles with and without unit
	tests.
	
2005-08-25  Nathaniel Smith  <njs@pobox.com>

	* paths.cc: Lots of compile fixes for unit tests.
	Add a test for access_tracker.

2005-08-25  Nathaniel Smith  <njs@pobox.com>

	* paths.cc: Many fixes.  Now compiles.

2005-08-25  Nathaniel Smith  <njs@pobox.com>

	* paths.cc (system_path): Implement.

2005-08-24  Nathaniel Smith  <njs@pobox.com>

	* paths.cc (fully_normalized_path): Use find_first_of.

2005-08-24  Nathaniel Smith  <njs@pobox.com>

	* paths.cc (find_and_go_to_working_copy, save_initial_path) 
	(go_to_working_copy): Use new checked structure.
	(operator <<): Make sure we can log our access_tracked values
	without marking them as used.

2005-08-24  Nathaniel Smith  <njs@pobox.com>

	* paths.cc (struct access_tracker): Add invariant checking on
	lifetime usage of path roots.

2005-08-24  Nathaniel Smith  <njs@pobox.com>

	* paths.hh (any_path::operator =): return *this.

2005-08-24  Nathaniel Smith  <njs@pobox.com>

	* paths.{cc,hh}: More fixes.

2005-08-24  Nathaniel Smith  <njs@pobox.com>

	* paths.{cc,hh}: Reorganize a bit.  Implement file_path and
	bookkeeping_path.

2005-08-24  Nathaniel Smith  <njs@pobox.com>

	* paths.cc (file_path): Implement basic constructor.
	Misc compile fixes.
	Add single-character names to tests.
	
2005-08-24  Nathaniel Smith  <njs@pobox.com>

	* paths.cc (go_to_working_copy): New function.  Implement.
	* app_state.cc (create_working_copy): Adjust accordingly.

2005-08-24  Nathaniel Smith  <njs@pobox.com>

	* paths.cc (find_and_go_to_working_copy): Implement.
	* app_state.cc (allow_working_copy): Adjust accordingly.
	(relative_directory): Remove.
	* file_io.cc (find_working_copy): Remove.

2005-08-24  Nathaniel Smith  <njs@pobox.com>

	* paths.cc (save_initial_path): Update for previous changes.

2005-08-24  Nathaniel Smith  <njs@pobox.com>

	* paths.cc (test_system_path): Add tests for the
	from-any_path constructor.  Add test for "~foo" handling.
	Start cleaning up path roots.
	* platform.hh: Note that get_current_working_dir() is
	charset-broken (i.e., operations started inside non-utf8
	directories are probably broken).

2005-08-24  Nathaniel Smith  <njs@pobox.com>

	* app_state.cc (allow_working_copy): 
	* change_set.cc (print_insane_change_set): Two more small compile
	fixes.
	All remaining compile errors are localized to unimplemented
	paths.cc/file_io.cc functionality.

2005-08-24  Nathaniel Smith  <njs@pobox.com>

	* database.cc (initialize): Missing ;.

2005-08-24  Nathaniel Smith  <njs@pobox.com>

	* monotone.cc (cpp_main): Handle message_file right.

2005-08-24  Nathaniel Smith  <njs@pobox.com>

	* change_set.cc (print_insane_path_rearrangement): 
	* database.cc (initialize): 
	* monotone.cc (cpp_main): More small compile fixes.

2005-08-24  Nathaniel Smith  <njs@pobox.com>

	* file_io.hh
	({assert,require}_path_is_{nonexistent,file,directory}): New
	functions.
	Use them everywhere.

2005-08-24  Nathaniel Smith  <njs@pobox.com>

	* basic_io.hh: #include "paths.hh".
	* monotone.cc (add_rcfile): Remove obsolete absolutification, etc.

2005-08-24  Nathaniel Smith  <njs@pobox.com>

	* paths.hh (system_path): Add a from-any_path constructor.
	* Makefile.am (MOST_SOURCES): Remove path_component.{cc,hh}.
	* basic_io.hh (push_file_pair): New method.
	* change_set.cc (print_insane_change_set) 
	(print_insane_path_rearrangement): Use it.

2005-08-24  Nathaniel Smith  <njs@pobox.com>

	* paths.hh (any_path::as_internal): On second thought, return a
	std::string, not a utf8 -- utf8 would be better, but should wait
	for some more general charset handling cleanup.
	* Adjust other files accordingly.
	
2005-08-24  Nathaniel Smith  <njs@pobox.com>

	* More compile fixes.  All remaing compile errors are real
	problems, yay.
	
2005-08-24  Nathaniel Smith  <njs@pobox.com>

	* Lots and lots more compile fixes.

2005-08-24  Nathaniel Smith  <njs@pobox.com>

	* paths.hh, monotone.cc, app_state.hh, app_state.cc:
	* unix/inodeprint.cc: More compile fixes.

2005-08-24  Nathaniel Smith  <njs@pobox.com>

	* manifest.hh: Include paths.hh.
	* file_io.hh: Fix syntax errors, and fixup interface.

2005-08-24  Nathaniel Smith  <njs@pobox.com>

	* paths.hh, sanity.hh: Compilation fixes.

2005-08-24  Nathaniel Smith  <njs@pobox.com>

	* paths.cc: Update tests to use path_state_* and pass utf8
	objects.
	
2005-08-24  Nathaniel Smith  <njs@pobox.com>

	* paths.hh (file_path_external): Take a utf8() object, always.

2005-08-24  Nathaniel Smith  <njs@pobox.com>

	* paths.hh (class file_path): Make "convenience functions"
	required.

2005-08-24  Nathaniel Smith  <njs@pobox.com>

	* Switch rest of instances to using convenience functions.
	
2005-08-24  Nathaniel Smith  <njs@pobox.com>
	
	* Switch many instances to using convenience functions.
	
2005-08-24  Nathaniel Smith  <njs@pobox.com>

	* paths.hh (file_path_internal, file_path_external): Define
	convenience functions.
	(file_path, bookkeeping_path, system_path): Add default
	constructors.

2005-08-24  Nathaniel Smith  <njs@pobox.com>

	* app_state.cc, change_set.cc, change_set.hh, commands.cc:
	* inodeprint.cc, manifest.cc, rcs_import.cc, restrictions.cc:
	* work.cc: Audit all calls to file_path() to add internal/external
	notation.

2005-08-24  Nathaniel Smith  <njs@pobox.com>

	* app_state.cc: More paths.hh conversion.
	(app_state::prefix): Remove.
	* commands.cc: Remove uses of app.prefix.
	* automate.cc (automate_attributes): Likewise.

2005-08-23  Nathaniel Smith  <njs@pobox.com>

	* paths.hh (any_path::as_internal): On second thought, return a
	utf8 object.
	* app_state.cc (set_database): Take a system_path.
	(set_pidfile): Likewise.
	* monotone.cc (cpp_main): Pass one.

2005-08-23  Nathaniel Smith  <njs@pobox.com>

	* file_io.hh (get_homedir): Return a system_path.
	* app_state.hh (app_state): Make pidfile a system_path.
	* sanity.hh (sanity::filename): Make a system_path.
	* monotone.cc (cpp_main): Adjust accordingly.
	* paths.hh (any_path): Add as_internal() to interface.
	* paths.cc: Add roundtripping tests.

2005-08-23  Nathaniel Smith  <njs@pobox.com>

	* platform.hh, unix/fs.cc, win32/fs.cc
	(change_current_working_dir): Take an any_path, not a string.
	* rcs_import.{cc,hh}: Convert to paths.hh.

2005-08-23  Nathaniel Smith  <njs@pobox.com>

	* commands.cc (pid_file): Remove fs::path.

2005-08-23  Nathaniel Smith  <njs@pobox.com>

	* mkstemp.cc (monotone_mkstemp): Remove references to fs::path.

2005-08-23  Nathaniel Smith  <njs@pobox.com>

	* change_set.cc (apply_rearrangement_to_filesystem): Oops, missed
	some local_path's.

2005-08-23  Nathaniel Smith  <njs@pobox.com>

	* path_component.{cc,hh}: Delete.

2005-08-23  Nathaniel Smith  <njs@pobox.com>

	* change_set.cc (move_files_to_tmp_bottom_up) 
	(move_files_from_tmp_top_down): Convert to paths.hh.
	Whole file: stop using path_component.hh.

2005-08-23  Nathaniel Smith  <njs@pobox.com>

	* paths.cc (test_bookkeeping_path): Oops, "" is an invalid
	bookkeeping_path.

2005-08-23  Nathaniel Smith  <njs@pobox.com>

	* lua.cc, paths.cc: Few more tweaks for previous change.

2005-08-23  Nathaniel Smith  <njs@pobox.com>

	* paths.{cc,hh}: Add / operators.  Make that the usual way to use
	bookkeeping_path's.
	* work.cc: Adjust accordingly.
	* lua.cc (working_copy_rcfilename): Likewise.
	* commands.cc (update): Likewise.

2005-08-23  Nathaniel Smith  <njs@pobox.com>

	* paths.{cc,hh} (operator <<): Implement for any_paths.
	* paths.hh (class bookkeeping_path): Note that current design is
	bogus to remind myself to fix it tomorrow...

2005-08-23  Nathaniel Smith  <njs@pobox.com>

	* work.{hh,cc}: Convert to paths.hh.

2005-08-23  Nathaniel Smith  <njs@pobox.com>

	* lua.{cc,hh}: Mostly convert to paths.hh.  (Still uses boost::fs
	internally for some directory iteration.)
	* app_state.cc (load_rcfiles): Update accordingly.
	* file_io.hh (path_state): De-templatify; take any_path instead of
	a T.

2005-08-23  Nathaniel Smith  <njs@pobox.com>

	* paths.cc (any_path): New base class.
	(file_path, bookkeeping_path, system_path): Inherit from it.
	* transforms.{hh,cc} (utf8_to_system): Actually, always take a
	utf8 after all (but still have two return types).

2005-08-23  Nathaniel Smith  <njs@pobox.com>

	* transforms.cc: Convert to paths.hh.

2005-08-23  Nathaniel Smith  <njs@pobox.com>

	* transforms.{cc,hh} (localized, localized_as_string): Remove.

2005-08-23  Nathaniel Smith  <njs@pobox.com>

	* transforms.cc (utf8_to_system): Make fast.

2005-08-23  Nathaniel Smith  <njs@pobox.com>

	* transforms.hh (utf8_to_system): Add a string->string version.
	* transforms.cc (utf8_to_system): Implement it.

2005-08-23  Nathaniel Smith  <njs@pobox.com>

	* paths.cc (localized_path_str): New function.
	Fix some tests.

2005-08-23  Nathaniel Smith  <njs@pobox.com>

	* commands.cc: Convert to paths.hh.
	* mkstemp.cc (monotone_mkstemp): Likewise.

2005-08-23  Nathaniel Smith  <njs@pobox.com>

	* vocab_terms.hh, vocab.cc: Remove file_path, local_path.
	* database.{hh,cc}, monotone.cc: Convert to paths.hh.
	* file_io.{hh,cc}: Start to convert to paths.hh.

2005-08-23  Nathaniel Smith  <njs@pobox.com>

	* paths.{cc,hh} (fully_normalized_path): Implement.
	(external_path): Rename to system_path.
	Misc. other updates.

2005-08-21  Eric Anderson  <anderse-monotone@cello.hpl.hp.com>
	* file_io.cc, file_io.hh, lua.cc, std_hooks.lua: determine if a
	file is binary by looking at it incrementally, rather than reading
	it in entirely.  Prepare for making it possible to control what
	characters are considered "binary"

2005-08-20  Nathaniel Smith  <njs@codesourcery.com>

	* paths.cc (is_absolute): New function.
	(file_path::file_path(vector<path_component>))
	(file_path::split): Implement.

2005-08-20  Nathaniel Smith  <njs@pobox.com>

	* interner.hh (interner): Add a scary constructor that lets us
	insert an initial value and assert that we already knew that the
	value assigned to it would be.  (This lets us make it an inlined
	constant.)

2005-08-20  Nathaniel Smith  <njs@pobox.com>

	* paths.cc: Yet more tests.

2005-08-20  Nathaniel Smith  <njs@pobox.com>
	
	* paths.cc (save_initial_path): Implement.
	Add more tests.
	
2005-08-20  Nathaniel Smith  <njs@codesourcery.com>

	* paths.{cc,hh}: New files.
	* Makefile.am (MOST_SOURCES): Add them.
	* unit_tests.hh (add_paths_tests): Declare.
	* unit_tests.cc (init_unit_test_suite): Add them.
	* platform.hh (get_current_working_dir)
	(change_current_working_dir):  New functions.
	* {unix,win32}/fs.cc: New files.

2005-08-19  Nathaniel Smith  <njs@codesourcery.com>

	* monotone.texi (Tutorial): Tweak wording, use --db at more
	appropriate places.

2005-08-26  Richard Levitte  <richard@levitte.org>

	* database.cc (version): Revert the change done earlier, as it
	aborted if the schema isn't the current one, rendering this method
	useless.

2005-08-26  Matt Johnston  <matt@ucc.asn.au>

	* change_set.cc (check_depth, confirm_proper_tree): 
	more efficient algorithm to check for no loops
	* constants.hh: new constant max_path_depth to limit
	recursion in check_depth.

2005-08-26  Benoît Dejean  <benoit@placenet.org>

	* po/fr.po: Updated French translation.

2005-08-26  Richard Levitte  <richard@levitte.org>

	* options.hh, monotone.cc: Add the '--execute' command-specific
	option.
	* monotone.cc (cpp_main): ... and process it.
	* app_state.hh (class app_state): Add the 'execute' boolean.
	* app_state.cc (app_state): Initialise it.
	* commands.cc (CMD(drop)): Add '--execute' capability.
	* commands.cc (CMD(rename)): Add '--execute' capability.  Pass
	'app' to build_rename.
	* work.hh, work.cc (build_deletions, build_rename): Do the actual
	work.  This required the addition of an app_state parameter to
	build_rename.

	* tests/t_drop_execute.at, tests/t_rename_execute.at: New tests.
	* testsuite.at: Add them.

2005-08-26  Benoît Dejean  <benoit@placenet.org>

	* mt_version.cc (print_full_version): Merged strings.
	* change_set.cc: No i18n for unittests. Wow, this saves
	21 strings (total 781).

2005-08-25  Benoît Dejean  <benoit@placenet.org>

	* commands.cc (safe_gettext): New function.
	(explain_usage): Used there to avoid _("").

2005-08-25  Benoît Dejean  <benoit@placenet.org>

	* sanity.{cc,hh} (sanity::do_format): Merged code from
	sanity::{log, warning, progress} in order to merge
	strings. Fixed exception rethrowing.

2005-08-25  Benoît Dejean  <benoit@placenet.org>

	* commands.cc (CMD(lca)): One more string for i18n.
	(CMD(trusted)): Merged all strings.

2005-08-25  Benoît Dejean  <benoit@placenet.org>

	* po/fr.po: Updated French translation.

2005-08-25  Benoît Dejean  <benoit@placenet.org>

	* database.cc (database::version): Marked string for i18n
	and simplifed.
	(database::info): Reworked to merge all strings for i18n.

2005-08-25  Benoît Dejean  <benoit@placenet.org>

	* database.{cc,hh} (database::open, database::check_filename):
	New functions to avoid error handling code and string duplicates.

2005-08-25  Matt Johnston  <matt@ucc.asn.au>

	* transform.cc ({int,ext}ernalize_rsa_keypair_id): don't 
	convert the username portion of key ids to/from ACE.
	* tests/t_genkey.at: check that foo+bar@example.com works
	and foobar@exam+ple.com doesn't.

2005-08-24  Benoît Dejean  <benoit@placenet.org>

	* database.cc (assert_sqlite3_ok): Somehow merged error messages.

2005-08-24  Benoît Dejean  <benoit@placenet.org>

	* change_set.cc (move_files_to_tmp_bottom_up): Better strings.
	* keys.cc (generate_key_pair): Merged 2 strings.

2005-08-24  Nathaniel Smith  <njs@pobox.com>

	* database.cc (assert_sqlite3_ok): Remove accidentally-left-in
	format string argument.

2005-08-24  Nathaniel Smith  <njs@pobox.com>

	* revision.cc (check_sane_history): Add MM's for calculated
	changesets.

2005-08-24  Nathaniel Smith  <njs@pobox.com>

	* database.cc (assert_sqlite3_ok): Don't print the raw sqlite
	error code.  Do add some auxiliary information when sqlite errors
	are confusing.

2005-08-24  Nathaniel Smith  <njs@pobox.com>

	* Back out most changes since
	b580c6ac5bf8eea1f442b8bddc60283b047ade1e.  Handling charsets
	properly by working in utf8 and then converting sucks.  Problems
	include
	  - gettext hates you (wants to return stuff in local charset)
	  - strerror hates you (same reason, but you can't turn it off)
	  - can't report charset conversion errors
	We thus return to our "sorta-correct, by accident" status quo.
	Only change left in is signedness fix in
	5548868ab56d939c1fd8713aa2ac8caacd1184a1.

2005-08-23  Nathaniel Smith  <njs@pobox.com>

	* ui.cc (sanitize): Fix signedness bug in comparison.
	* unix/unix.{cc,hh}: New files.
	* Makefile.am (UNIX_PLATFORM_SOURCES): Add them.
	* unix/process.cc (is_executable, make_executable): Use new
	function last_error.

2005-08-23  Nathaniel Smith  <njs@pobox.com>

	* transforms.{cc,hh} (system_charset): Expose.
	* monotone.cc (cpp_main): Use it to fiddle with gettext's charset
	conversion and make --help output actually correct.

2005-08-23  Nathaniel Smith  <njs@pobox.com>

	* transforms.cc (outprep): Don't sanitize all output; removes too
	many valid characters (\r, \t, etc.).
	* ui.cc: Call outprep on ticker output.
	(inform): Do still sanitize ui.inform() output.

2005-08-23  Nathaniel Smith  <njs@pobox.com>

	* transforms.cc (outprep): New function.
	* ui.cc (inform): Use it.
	* monotone.cc (cpp_main): Use it.
	Everything that writes user-intended output directly (i.e., via
	cout) must call outprep() on that data before printing it.
	
2005-08-23  Nathaniel Smith  <njs@pobox.com>

	* monotone.cc (cpp_main): Trick popt into converting its generated
	help messages into the current locale's charset.

2005-08-23  Nathaniel Smith  <njs@pobox.com>

	* ui.cc (inform, sanitize): Convert all output from utf8 to
	current locale's charset.

2005-08-23  Nathaniel Smith  <njs@pobox.com>

	* monotone.cc (cpp_main): Use bind_textdomain_codeset to request
	that all gettext'ed strings be returned in UTF-8.

2005-08-23  Nathaniel Smith  <njs@pobox.com>

	* idna/nfkc.c (g_utf8_strlen): Expose.
	* transforms.{cc,hh} (length): New function.
	* ui.cc (write_ticks): Use length() instead of .size() to
	calculate string widths; should support multibyte characters
	better.  (Still some problems relating to truncating strings to
	avoid overflow -- calculate truncation by length, but perform
	truncation by bytes...)

2005-08-24  Benoît Dejean  <benoit@placenet.org>

	* po/fr.po: Updated French translation.

2005-08-24  Benoît Dejean  <benoit@placenet.org>

	* monotone.cc:
	* commands.cc: Two more i18n strings.

2005-08-23  Benoît Dejean  <benoit@placenet.org>

	* lua.cc: boost::format vs. F.

2005-08-23  Nathaniel Smith  <njs@pobox.com>

	* AUTHORS: Add Benoît Dejean <benoit@placenet.org>.  Create new
	section for translators.  Add Benoît there too.

2005-08-23  Nathaniel Smith  <njs@pobox.com>

	* commands.cc: N_("") -> "".

2005-08-23  Nathaniel Smith  <njs@pobox.com>

	* commands.cc: Make all CMD() calls use N_() instead of _().
	(commands): Insert _() everywhere usage strings are used.  This is
	icky.

2005-08-23  Nathaniel Smith  <njs@pobox.com>

	* keys.cc (get_passphrase): Put back trailing ": " removed in
	recent i18n changes.

2005-08-23  Benoît Dejean  <benoit@placenet.org>

	* change_set.cc (dump_change_set): boost::format instead of F.
	* commands.cc (get_log_message, notify_if_multiple_heads,
	complete, CMD(attr)): Marked some strings for i18n. Replaced a
	multiline string by prefix_lines_with(). Merged strings.
	* diff_patch.cc (merge_provider::try_to_merge_files): Merged
	strings.
	* i18n.h: N_() stands for gettext_noop(), not plural.
	* keys.cc (get_passphrase): Fixed string surgery.
	* netsync.cc: i18nized tickers' labels. Added xgettext comment
	as tickers do not play well with multibytes characters (like é).
	(session::analyze_attachment): Fixed string surgery.
	(session::process_hello_cmd): Merged many strings.
	(session::process_data_cmd): Removed some leading/trailing
	whitespaces.
	* sanity.cc: Marked error prefixes for i18n.
	* ui.cc (tick_write_count::write_ticks): Reworked and fixed
	surgery. Merged some strings.

2005-08-23  Benoît Dejean  <benoit@placenet.org>

	* commands.cc (CMD*): _("") -> "" as _("") returns the PO
	header.

2005-08-23  Benoît Dejean  <benoit@placenet.org>

	* transforms.cc (check_idna_encoding): No i18n for unittests.

2005-08-23  Benoît Dejean  <benoit@placenet.org>

	* change_set.cc (dump_change_set): boost::format instead of F.
	* commands.cc (get_log_message, notify_if_multiple_heads,
	complete, CMD(attr)): Marked some strings for i18n. Replaced a
	multiline string by prefix_lines_with(). Merged strings.
	* diff_patch.cc (merge_provider::try_to_merge_files): Merged
	strings.
	* i18n.h: N_() stands for gettext_noop(), not plural.
	* keys.cc (get_passphrase): Fixed string surgery.
	* netsync.cc: i18nized tickers' labels. Added xgettext comment
	as tickers do not play well with multibytes characters (like é).
	(session::analyze_attachment): Fixed string surgery.
	(session::process_hello_cmd): Merged many strings.
	(session::process_data_cmd): Removed some leading/trailing
	whitespaces.
	* sanity.cc: Marked error prefixes for i18n.
	* ui.cc (tick_write_count::write_ticks): Reworked and fixed
	surgery. Merged some strings.

2005-08-23  Benoît Dejean  <benoit@placenet.org>

	* netcmd.cc (test_netcmd_functions): Don't translate unittest
	strings.
	* rcs_import.cc (cvs_commit::cvs_commit):
	* database.cc (version_cache::put):
	* lua.cc (dump_stack): boost::format vs. F for strings that are
	not messages.

2005-08-23  Benoît Dejean  <benoit@placenet.org>

	* xdelta.cc: Don't translate unittest strings.

2005-08-23  Matthew Gregan  <kinetik@orcon.net.nz>

	* monotone.texi: Bring 'update' syntax up to date.

2005-08-23  Nathaniel Smith  <njs@pobox.com>

	* tests/t_diff_external.at: --diff-args without --external is an
	error.
	* commands.cc (diff): Likewise.

2005-08-22  Nathaniel Smith  <njs@pobox.com>

	* contrib/ciabot_monotone.py (send_change_for): Handle author
	names with spaces in.

2005-08-22  Matt Johnston  <matt@ucc.asn.au>

	* HACKING: change the vim modeline to something that seems to work
	better.

2005-08-23  Olivier Andrieu  <oliv__a@users.sourceforge.net>

	* contrib/monotone.el: When running monotone commands, re-use
	*monotone* buffers. Make the "status" command use the prefix
	argument. Make the "tree"-restricted commands work in dired
	buffers. Add the "--no-merges" option in the log command. Various
	other innocuous changes.

2005-08-22  Nathaniel Smith  <njs@pobox.com>

	* mt_version.cc (print_full_version): Typo.

2005-08-22  Nathaniel Smith  <njs@pobox.com>

	* mt_version.cc: Include sanity.hh.

2005-08-22  Nathaniel Smith  <njs@pobox.com>

	* netsync.cc (process_error_cmd, run_netsync_protocol): Remove
	some newlines to avoid translation noise.

2005-08-22  Nathaniel Smith  <njs@pobox.com>

	* po/LINGUAS, po/ja.po: Remove ja translation again, it seems to
	be corrupt.

2005-08-22  Nathaniel Smith  <njs@pobox.com>

	* commands.cc (update): Don't use F() to indent things.
	
2005-08-22  Nathaniel Smith  <njs@pobox.com>

	* commands.cc (dump_diffs): Don't use F() to create diff headers.
	(commands::process): Put '' in the log message to make Benoît
	Dejean happy ;-).
	
2005-08-22  Nathaniel Smith  <njs@pobox.com>

	* po/LINGUAS, po/ja.po: Add Japanese translation by Satoru SATOH.
	
2005-08-20  Benoît Dejean  <benoit@placenet.org>

	* po/monotone.pot: Remove from version control.
	* po/POTFILES.skip: New file.
	* po/fr.po: French translation (initial version).
	* po/LINGUAS: Add fr.
	
2005-08-22  Nathaniel Smith  <njs@pobox.com>

	* commands.cc (read): Use FP (thanks to Benoît Dejean for
	catch).
	* mt_version.cc (print_version, print_full_version): Mark more
	strings for i18n (also thanks to Benoît Dejean).
	
2005-08-22  Nathaniel Smith  <njs@pobox.com>

	* commands.cc (commands): Revert previous changes, xgettext is
	buggy.
	Mark every CMD() string argument with _().
	* i18n.h, Makefile.am: New file.
	* sanity.hh: Include it.
	* po/Makevars (XGETTEXT_OPTIONS): Learn about _() and N_() as
	markers.

2005-08-22  Nathaniel Smith  <njs@pobox.com>

	* commands.cc (commands): Oops, can't call gettext on a
	std::string...

2005-08-22  Nathaniel Smith  <njs@pobox.com>

	* monotone.cc (coptions, options): Use gettext_noop to mark usage
	strings for i18n.
	* commands.cc (commands): gettextify command descriptions
	* po/Makevars (XGETTEXT_OPTIONS): Include the 2nd, 3rd, and 4th
	arguments to CMD macro as translatedable strings.

2005-08-22  Nathaniel Smith  <njs@pobox.com>

	* database.cc: Replace a bunch of F()'s by boost::format's,
	because F is only for strings displayed to user.

2005-08-22  Nathaniel Smith  <njs@pobox.com>

	* po/Makevars (XGETTEXT_OPTIONS): Extract FP'ed strings.

2005-08-22  Nathaniel Smith  <njs@pobox.com>

	* sanity.hh (FP): New macro.  Usage:
	FP("frobbed %i bar", "frobbed %s bars", num_bars) % num_bars

2005-08-22  Richard Levitte  <richard@levitte.org>

	* contrib/monotone-import.pl: When temporarly touching files that
	have disappeared since last import, don't forget to create
	intermediary directories as well (and to remove them later on).
	Make sure all file arguments are quoted.  Finally, pick up the
	newly created revision by reading MT/revision instead of relying
	on backquotes working.
	Notofication and initial correction submitted by
	BigFish <bigfische@gmail.com>.

2005-08-20  Matthew Gregan  <kinetik@orcon.net.nz>

	* revision.hh: Delete doubled line of text in comment.

2005-08-20  Benoît Dejean  <benoit@placenet.org>

	* monotone.cc (cpp_main): setlocale(LC_ALL).
	* commands.cc (dropkey): Unify warning into a single string.

2005-08-20  Nathaniel Smith  <njs@codesourcery.com>

	* contrib/monoprof.sh (test_commit): Kernel tarball unpacks to
	linux-$KVER/, not $KVER/.

2005-08-19  Nathaniel Smith  <njs@codesourcery.com>

	* contrib/monoprof.sh (SETUP): Put netsync hooks in the default
	hook file.

2005-08-19  Nathaniel Smith  <njs@codesourcery.com>

	* contrib/monoprof.sh: Give a sensible error message if $DATADIR
	doesn't exist.

2005-08-20  Matt Johnston  <matt@ucc.asn.au>

	* database.cc (put_revision): uncomment check_sane_history call
	(was accidentally committed commented out)

2005-08-19  Nathaniel Smith  <njs@codesourcery.com>

	* monotone.texi (Tutorial): Tweak wording, use --db at more
	appropriate places.

2005-08-19  Matthew Gregan  <kinetik@orcon.net.nz>

	* tests/t_crlf.at: Adjust expected line count to accomodate diff
	output change.
	* commands.cc (CMD(diff)): Include base revision ID in diff output
	header when diffing against working copy.  Useful to identify what
	revision a patch was created against.
	* std_hooks.lua (ignore_file): Ignore Visual SourceSafe junk.

2005-08-18  Timothy Brownawell  <tbrownaw@gmail.com>

	* std_hooks.lua: accept_testresult_change now only cares about
	testresults listed in MT/wanted-testresults

2005-08-18  Matthew Gregan  <kinetik@orcon.net.nz>

	* INSTALL: Remove outdated references to configure options and
	Solaris build workarounds.
	* configure.ac: Lower gettext requirement from 0.12.1 to 0.11.5.

2005-08-17  Timothy Brownawell  <tbrownaw@gmail.com>

	* sanity.cc (gasp()): When catching an error from dumping a MM'd
	variable, do not discard output generated prior to the error. This
	way, at least the header line (function name, file, line no.) is
	printed.
	* change_set.cc: write_insane_change_set: new function to write a
	change set without sanity checking it, now used by dump().

2005-08-17  Patrick Mauritz  <oxygene@studentenbude.ath.cx>

	* unix/process.cc: missing include
	* m4/fexceptions.m4, configure.ac, Makefile.am: remove hardcoded
	-fexceptions in CFLAGS and add it only if compiler doesn't freak
	out.

2005-08-17  Nathaniel Smith  <njs@pobox.com>

	* work.cc (build_additions): Tweak wording.

2005-08-17  Nathaniel Smith  <njs@pobox.com>

	* netsync.cc: Add IANA port assignment to the todo list.

2005-08-17  Nathaniel Smith  <njs@pobox.com>

	* unix/process.cc (make_executable): Open the fd read-only, avoids
	problems with read-only files, and a writeable fd doesn't seem to
	be necessary to change permission bits.

2005-08-17  Nathaniel Smith  <njs@pobox.com>

	* unix/process.cc (is_executable, make_executable): When reporting
	an error in a syscall, include the actual error message.

2005-08-17  Nathaniel Smith  <njs@pobox.com>

	* lua.cc (dump_stack): New function.
	(Lua::fail): New method; use above.
	(get, get_fn, get_tab, get_str, get_num, get_bool, extract_str)
	(extract_int, extract_double, extract_bool, begin, next, pop): Use
	it, to give better logging.
	
2005-08-17  Nathaniel Smith  <njs@pobox.com>

	* Makefile.am (lib3rdparty_a_CFLAGS): Build 3rd party C code with
	-fexceptions.

2005-08-17  Matthew Gregan  <kinetik@orcon.net.nz>

	* win32/process.cc: Slightly smarter argv->cmdline munging.
	* std_hooks.lua: Merge hooks for TortoiseMerge (part of
	TortoiseSVN).

2005-08-17  Nathaniel Smith  <njs@pobox.com>

	* lua.cc (lua_hooks): Re-enable panic thrower, we no longer
	support Lua 4.

2005-08-16  Nathaniel Smith  <njs@pobox.com>

	* netsync.cc: Add more netsync todos.

2005-08-15  Nathaniel Smith  <njs@pobox.com>

	* tests/t_explicit_merge_with_anc.at: New test.
	* testsuite.at: Add it.

2005-08-15  Nathaniel Smith  <njs@pobox.com>

	* tests/t_log_brief.at: New test.
	* testsuite.at: Add it.

2005-08-15  Nathaniel Smith  <njs@pobox.com>

	* commands.cc (fcommit): Remove.  This command has never been
	documented, tested, or maintained; it also doesn't avoid the use
	of temporary files (which was supposed to be its purpose).  Has it
	ever actually been used...?
	
2005-08-15  Nathaniel Smith  <njs@pobox.com>

	* lua.cc (hook_init_attributes): Do more logging; use begin()
	instead of starting iteration by hand.

2005-08-15  Patrick Mauritz  <oxygene@studentenbude.ath.cx>

	* testsuite.at, tests/*.at: make testsuite less demanding:
	- QGREP() and QEGREP() provide a portable [e]grep -q
	- export FOO=bar -> FOO=bar; export FOO
	- tail -n $x -> TAIL($x) with appropriate macro

2005-08-15  Patrick Mauritz  <oxygene@studentenbude.ath.cx>

	* m4/typeof.m4: new test, looks if compiler knows the typeof()
	extension
	* configure.ac: use it
	* sanity.hh: use the test, and boost's abstraction over
	__PRETTY_FUNCTION__ and similar pseudo-macros

2005-08-15  Patrick Mauritz  <oxygene@studentenbude.ath.cx>

	* configure.ac (BOOST_FIX_VERSION): only apply that fix on gcc.

2005-08-14  Nathaniel Smith  <njs@pobox.com>

	* configure.ac (BOOST_VERSION_CHECK, BOOST_FIX_VERSION): Fix for
	cross-compilation.  (Thanks to John Bowler <jbowler@acm.org>.)

2005-08-14  Matthew Gregan  <kinetik@orcon.net.nz>

	* testsuite.at: Don't use agraph.
	* Makefile.am: Minor cleanups.

2005-08-13  Patrick Mauritz  <oxygene@studentenbude.ath.cx>

	* botan/gzip.cpp, botan/mutex.cpp: c functions via c* headers need
	std:: prefix

2005-08-13  Patrick Mauritz  <oxygene@studentenbude.ath.cx>

	* schema_migration.cc (lowercase): it's only used for processing sha1
	values whos size we know: make array size constant
	* transforms.cc (encode_hexenc, decode_hexenc): they have to work with
	all kinds of string sizes, so at least make them nicer by using
	boost::scoped_array

2005-08-13  Patrick Mauritz  <oxygene@studentenbude.ath.cx>

	* revision.cc: make copy constructor of revision_set behave like
	normal constructor in case it's copying a freshly created object

2005-08-13  Nathaniel Smith  <njs@pobox.com>

	* testsuite.at: Use SEGV to kill netsync servers, in hopes it will
	give better coverage information.

2005-08-13  Julio M. Merino Vidal  <jmmv@NetBSD.org>

	* configure.ac: Remove an obsolete check to see if SQLite was
	bundled or not, because the bundled version has been used
	exclusively for quite some time.

2005-08-13  Julio M. Merino Vidal  <jmmv@NetBSD.org>

	* database_check.cc: Remove trailing newline from error messages
	when embedding them inside other strings, so that the trailing
	closing parenthesis is printed correctly.

2005-08-13  Julio M. Merino Vidal  <jmmv@NetBSD.org>

	* configure.ac: Add '-mt' as another possible suffix to detect the
	Boost libraries.  It's very common when these libraries are built
	with the "native naming layout".

2005-08-13  Nathaniel Smith  <njs@pobox.com>

	* monotone.1, monotone.texi: Don't mention agraph.
	* tests/t_netsync_repeated.at: Don't use agraph.
	* tests/t_netsync_unrelated.at: Likewise.

2005-08-13  Nathaniel Smith  <njs@pobox.com>

	* commands.cc (agraph): Remove.

2005-08-13  Nathaniel Smith  <njs@pobox.com>

	* tests/t_commit_log_writeback.at: New test.
	* testsuite.at: Add it.

2005-08-12  Nathaniel Smith  <njs@pobox.com>

	* commands.cc (commit): When user uses --message or
	--message-file, don't require non-empty logs, and don't write out
	message to MT/log.  (This makes re-running a 'commit -m foo'
	command line until it works possible; otherwise the second try
	will get a 'MT/log non-empty and -m supplied' error.)

2005-08-11  Nathaniel Smith  <njs@pobox.com>

	* netsync.cc: Add a list of ideas for improvement that will break
	network compatibility and thus perhaps should go together.

2005-08-11  Nathaniel Smith  <njs@pobox.com>

	* tests/t_commit_message_file.at: Un-double file contents.

2005-08-11  Nathaniel Smith  <njs@pobox.com>

	* lua.cc (ok, extract_str, extract_int, extract_double)
	(extract_bool): Add more logging.

2005-08-11  Patrick Mauritz <oxygene@studentenbude.ath.cx>

	* INSTALL: remove section about crypto++ on solaris
	* config.rpath, mkinstalldirs, po/Makefile.in.in,
	  various files in m4, ABOUT-NLS:
	  remove as they're autogenerated
	* hash_map.hh, m4/gnucxxhashmap.m4, m4/stlporthashmap.m4:
	  new files, abstraction over hash_map differences in STL impls.
	* m4/externtemplate.m4: new file, check if compiler is happy
	  with "extern template"
	* configure.ac: hook up the new autoconf tests
	* Makefile.am: remove -Wall
	* botan/gzip.cpp, botan/mutex.cpp: add includes
	* constants.*: move values to .hh if used for array sizes
	* interner.hh, xdelta.cc: use hash_map.hh
	* merkle_tree.cc, unix/inodeprint.cc: make array size truly
	  constant 
	* sanity.hh: work-around for missing typeof() and
	  __PRETTY_FUNCTIONS on non-gcc compilers
	* schema_migration.cc, transforms.cc: moved dynamically
	  initialized array to heap
	* transforms.hh, vocab.hh: use externtemplate autoconf test

2005-08-10  Matthew Gregan  <kinetik@orcon.net.nz>

	* monotone.spec: include zlib-devel and texinfo as build
	requirements, zlib as a runtime requirement.

2005-08-09  Eric Anderson  <anderse-monotone@cello.hpl.hp.com>

	* tests/perf-test.sh: A repeatable performance test harness
	* tests/parse-accounting.pl: A script that parses the accounting
	output into a nice tabular format

2005-08-09  Eric Anderson  <anderse-monotone@cello.hpl.hp.com>
 
	* Changes to significantly improve network pull performance
	* string_queue.hh: created to store pending data and allow for
	efficient removal from the front.  The string queue automatically
	reduces its buffer size if it is very empty.  	
	* hmac.{cc,hh}: Add in a version of chained_hmac::process that can
	operate on a string_queue for use during read.
	* netcmd.{cc,hh}: update netcmd::read to use a string_queue rather
	than a string, update all the regression tests also.  This required
	the somewhat ugly creation of a read_string function because the
	netcmd read and write functions are no longer using the same type.
	* netio.hh: introduce functions for operating on a string_queue. They
	are identical to the equivalent string functions except for the type
	of the argument.
	* netsync.cc: Use a string_queue rather than a string for storing the 
	input and output buffers.

	* string_queue.cc: unit tests (Matt Johnston)

2005-08-09  Richard Li  <richardl@redhat.com>

	* std_hooks.lua (merge2, merge3): explain a little better why
	monotone can't find a merge command.

2005-08-09  Nathaniel Smith  <njs@pobox.com>

	* commands.cc (update): Fix helpful error message to suggest
	_current_ commandline syntax.

2005-08-09  Olivier Andrieu  <oliv__a@users.sourceforge.net>

	* contrib/monotone.el: a couple of fixes spotted by the compiler
	* Changelog, contrib/colorize: utf8ize

2005-08-09  Nathaniel Smith  <njs@pobox.com>

	* NEWS: Put a time in.
	* po/monotone.pot: Regenerate.
	
2005-08-08  Nathaniel Smith  <njs@pobox.com>

	* configure.ac, monotone.spec, debian/changelog:
	* win32/monotone.iss: Bump version number.

2005-08-08  Nathaniel Smith  <njs@pobox.com>

	* UPGRADE: Fix title.
	* NEWS: Add --lca.

2005-08-08  Nathaniel Smith  <njs@pobox.com>

	* commands.cc (merge, propagate): Take --lca.
	* options.hh: Add OPT_LCA.
	* monotone.cc (coptions, cpp_main): Support it it.
	* app_state.{hh,cc} (app_state::usa_lca): New variable.
	* revision.cc (find_common_ancestor_for_merge): Use LCA if user
	passed --lca.
	* tests/t_merge_lca.at: New test.
	* testsuite.at: Add it.
	* monotone.texi (Tree): Document --lca.
	
2005-08-08  Nathaniel Smith  <njs@pobox.com>

	* NEWS: First-pass for 0.22 release.
	* UPGRADE: Likewise.

2005-08-08  Nathaniel Smith  <njs@pobox.com>

	* Makefile.am (BOTAN_SOURCES): Add botan headers.
	* po/monotone.pot: Regenerate.

2005-08-07  Nathaniel Smith  <njs@pobox.com>

	* netsync.cc (rebuild_merkle_trees, insert_with_parents): Make a
	ticker for added revisions, since traversing the tree to pull in
	ancestors causes a noticeable pause before the cert/key tickers
	start up.
	(insert_with_parents): Also simplify logic.

2005-08-07  Nathaniel Smith  <njs@pobox.com>

	* commands.cc (pull): Clarify what the "doing anonymous pull"
	message means and what you might do about it.

2005-08-07  Nathaniel Smith  <njs@pobox.com>

	* monotone.texi (Network Service, Hooks): Document
	get_netsync_read_permitted as getting a nil value on anonymous
	connects.
	* lua.{cc.hh} (hook_get_netsync_anonymous_read_permitted):
	Remove. Replace with 1-argument version of
	hook_get_netsync_write_permitted.
	* netsync.cc (process_anonymous_cmd): Update.
	* tests/t_netsync_permissions.at: Likewise.

2005-08-07  Matthew Gregan  <kinetik@orcon.net.nz>

	* botan/{data_snk,es_file}.cpp: Open fstreams in binary mode.
	These changes, plus the same change for data_src.cpp and
	es_ftw.cpp, have been sent upstream.

2005-08-05  Nathaniel Smith  <njs@pobox.com>

	* commands.cc (commit): Write out the log message to MT/log
	_after_ making sure it's non-empty.
	* tests/t_commit_cancelled.at: New test.
	* testsuite.at: Add it.
	
2005-08-04  Nathaniel Smith  <njs@pobox.com>

	* netsync.cc (rebuild_merkle_trees): Typo.

2005-08-04  Nathaniel Smith  <njs@pobox.com>

	* netsync.cc (rebuild_merkle_trees): Tweak message ("rebuilding
	merkle trees" does not mean anything to J. Random User...)

2005-08-04  Nathaniel Smith  <njs@pobox.com>

	* manifest.cc (build_restricted_manifest_map): In 'missing files'
	error message, explain how to recover.

2005-08-03  Nathaniel Smith  <njs@pobox.com>

	* testsuite.at (NETSYNC_ADDRESS): New macro.
	(NETSYNC_SERVE_N_START, NETSYNC_SERVE_START)
	(NETSYNC_CLIENT_N_RUN): Use it.
	
	* tests/t_netsync_checks_server_key.at: Make sure can unset the
	known-servers entry.

2005-08-03  Matthew A. Nicholson  <matt@matt-land.com>

	* std_hooks.lua (get_preferred_merge2_command)
	(get_preferred_merge3_command): Provide more information on how to
	use vim as merge tool.

2005-08-03  graydon hoare  <graydon@pobox.com>

	* unix/process.cc (make_executable): Fix race, set user/group/other.

2005-08-03  Matthew Gregan  <kinetik@orcon.net.nz>

	* botan/data_src.cpp (DataSource_Stream::DataSourceStream): Open
	fstream as binary file.

2005-08-03  Matthew Gregan  <kinetik@orcon.net.nz>

	* win32/inodeprint.cc: Botan changes.  Also, hash individual
	FileTime structure members rather than the entire structure.
	* keys.cc: Add explicit 'using' for Botan::byte.
	* botan/es_win32.{cpp,h}: Add missing files.
	* Makefile.am: Enable entropy collection via CryptoAPI and Win32
	API.

2005-08-02  Matt Johnston  <matt@ucc.asn.au>

	* botan/gzip.cpp: forgot to commit some semicolons

2005-08-02  Matt Johnston  <matt@ucc.asn.au>

	* botan/gzip.{cpp,h}: rearranged the code to be clearer.

2005-08-01  Nathaniel Smith  <njs@pobox.com>

	* netsync.cc (get_branches): Remove warning when there are no
	branches.

2005-07-29  Nathaniel Smith  <njs@pobox.com>

	* globish.cc (matcher::operator()): Log what's happening.
	(checked_globish_to_regex_test): Fix previously added test.

2005-07-29  Nathaniel Smith  <njs@pobox.com>

	* globish.cc (checked_globish_to_regex_test): Add another test for
	quoted characters.

2005-07-28  Nathaniel Smith  <njs@pobox.com>

	* update.cc (calculate_update_set): Only include current rev in
	update set if it is an acceptable candidate.
	* commands.cc (update): Clarify error message in this case.
	* tests/t_update_branch.at: Update accordingly.

2005-07-28  Matthew Gregan  <kinetik@orcon.net.nz>

	* monotone.spec: Require boost >= 1.32.

2005-07-27  Matthew Gregan  <kinetik@orcon.net.nz>

	* tests/t_merge_add_del.at: 'drop' does not take a branch (test
	now fails in expected place).
	* tests/t_merge_add_rename_add.at: New test.
	* testsuite.at: Add it.

2005-07-27  Nathaniel Smith  <njs@pobox.com>

	* tests/t_update_branch.at: New test.
	* testsuite.at: Add it.
	(REVERT_TO): Do not preserve MT/options file (can setup invalid
	branch).
	* app_state.cc (make_branch_sticky): Call write_options when
	already have a working copy.
	* commands.cc (update): Call make_branch_sticky at appropriate
	time.

2005-07-27  Nathaniel Smith  <njs@pobox.com>
	
	* commands.cc: ALIAS(mv, rename).  ALIAS(rm, drop).

2005-07-26  Nathaniel Smith  <njs@pobox.com>

	* change_set.cc (dump): Add state_renumbering dumper.
	(merge_disjoint_analyses): Add MM().

2005-07-26  Nathaniel Smith  <njs@pobox.com>

	* change_set.cc (dump): Add path_analysis dumper.
	(merge_change_sets): Add more MM()s.

2005-07-26  Nathaniel Smith  <njs@pobox.com>

	* change_set.cc (dump): Add path_state dumper.
	(sanity_check_path_state): Add MM().

2005-07-26  Richard Levitte  <richard@levitte.org>

	* revision.cc (check_sane_history): Convert tabs to the
	appropriate amount of spaces.

2005-07-26  Richard Levitte  <richard@levitte.org>

	* sanity.hh, revision.cc (check_sane_history),
	change_set.cc (concatenate_change_sets, merge_change_sets,
	invert_change_set): Because boost currently uses the symbol M, we
	have a clash.  Therefore, let's rename M to MM, for now.

2005-07-26  Richard Levitte  <richard@levitte.org>

	* commands.cc (CMD(privkey)): Change so both the public and
	private key are printed.

	* tests/t_dropkey_2.at, tests/t_lua_privkey.at: Adapt to the new
	private key format.

2005-07-24  Nathaniel Smith  <njs@pobox.com>

	* sanity.cc (MusingI, ~MusingI): No-op when already in the middle
	of dumping.

2005-07-25  Matthew Gregan  <kinetik@orcon.net.nz>

	* Makefile.am, configure.ac: Remove BUNDLED_{LUA,SQLITE} tests and
	clarify the comment for popt.  Using external versions of these
	tools didn't work anyway, so there's no point giving the
	impression that it might.

2005-07-24  Nathaniel Smith  <njs@pobox.com>

	* sanity.cc (gasp): Handle the possibility of multiple valid calls
	to gasp(), 'db check' can trigger multiple invariants without
	dying.

2005-07-24  Nathaniel Smith  <njs@pobox.com>

	* sanity.{hh,cc} (sanity::already_dumping, gasp): Don't let gasp
	be called recursively, in case a dump triggers an invariant.

2005-07-24  Nathaniel Smith  <njs@pobox.com>

	* sanity.cc (gasp): Make more robust against new errors triggered
	during error unwind.  (write_change_set in particular likes to
	blow up when handling in invalid change_set.)

2005-07-24  Nathaniel Smith  <njs@pobox.com>

	* change_set.cc (merge_change_sets, check_sane)
	(concatenate_change_sets, invert_change_set): Add M()s.

2005-07-24  Nathaniel Smith  <njs@pobox.com>

	* sanity.{hh,cc} (dump): Remove templated version, add std::string
	version.
	* vocab.{hh,cc} (dump): Add ATOMIC/DECORATE/ENCODING dumpers.
	* change_set.{hh,cc} (dump): Add change_set dumper.
	* manifest.{hh,cc} (dump): Add manifest_map dumper.
	* revision.cc (check_sane_history): Add some M()s.

2005-07-24  Nathaniel Smith  <njs@pobox.com>

	* sanity.hh (class Musing, gasp, dump): Actually, take a
	std::string instead of a std::ostream; fits our idioms better.

2005-07-24  Nathaniel Smith  <njs@pobox.com>

	* sanity.cc (log, progress, warning): Append '\n' to strings when
	necessary.
	(gasp): Save string properly.
	(M): Apply black magic.  Now works correctly.
	(dump): Write newline.

2005-07-24  Nathaniel Smith  <njs@pobox.com>

	* sanity.hh (dump): Add a default 'dump' implementation for all
	<<able objects.

2005-07-24  Nathaniel Smith  <njs@pobox.com>

	* constants.{cc,hh} (default_terminal_width): New constant.
	* ui.cc (guess_terminal_width): Use it.

2005-07-24  Nathaniel Smith  <njs@pobox.com>

	* diff_patch.cc (unidiff_append_test): Fix typo.

2005-07-24  Nathaniel Smith  <njs@pobox.com>

	* tests/t_annotate_no_rev.at: New test.
	* testsuite.at: Add it.
	
2005-07-24  Nathaniel Smith  <njs@pobox.com>

	* sanity.{hh,cc} (sanity, dump_buffer, invariant_failure)
	(index_failure,	MusingI, Musing, M): Implement macro M(), for
	'musing', which marks data that monotone was musing over when an
	invariant tripped.
	* Makefile.am (MOST_SOURCES): Fix spacing.

2005-07-23  Nathaniel Smith  <njs@pobox.com>

	* ui.{hh,cc} (guess_terminal_width): New function.
	(tick_write_dot::chars_on_line): Make unsigned to quiet gcc warning.
	(tick_write_dot::write_ticks): Use guess_terminal_width.
	* commands.cc (dump_diffs): Take full responsibility for printing
	=== lines, and use guess_terminal_width.
	* diff_patch.cc (make_diff): Don't print === lines.
	(unidiff_append_test): Adjust accordingly.

2005-07-23  Matthew Gregan  <kinetik@orcon.net.nz>

	* commands.cc (CMD(annotate)): Check for a valid revision before
	trying to fetch it from the database.
	* lua/lundump.[ch], lua/ldump.c: Rename VERSION and VERSION0 to
	LUA_DUMP_VERSION and LUA_DUMP_VERSION0 to avoid clashes with
	VERSION from config.h.

2005-07-22  Nathaniel Smith  <njs@pobox.com>

	* monotone.texi (Committing Work): Remove discussion of manifests.

2005-07-20  Nathaniel Smith  <njs@pobox.com>

	* netsync.cc (rebuild_merkle_trees): Make 'including branch'
	message L() instead of P(); it's nice information, but too much to
	be useful with large databases.

2005-07-22  Matt Johnston  <matt@ucc.asn.au>

	* database_check.cc: check that revisions and manifests
	are normalised to the same for that they would be written as.
	* tests/t_database_check_normalized.at: a test for it.
	* testsuite.at: add it.

2005-07-21  Richard Levitte  <richard@levitte.org>

	* contrib/monotone-import.pl: Now uses the given tag.

2005-07-20  Marcel van der Boom  <marcel@hsdev.com>

	* database.{cc,hh} (get_branches): New method.
	* commands.cc (ls_branches): Use it.
	* netsync.cc (get_branches): Likewise.
	* tests/t_ls_branches.at: New test.
	* testsuite.at: Add it.
	
2005-07-20  Nathaniel Smith  <njs@pobox.com>

	* commands.cc (db): Rename kill_branch_locally to
	kill_branch_certs_locally.
	* tests/t_db_kill_branch_locally.at: Rename to...
	* tests/t_db_kill_branch_certs_locally.at: ...this.  Update.
	* testsuite.at: Update.
	* monotone.texi (Database): Update.

2005-07-19  Nathaniel Smith  <njs@pobox.com>

	* schema_migration.cc (migrator::migrate): Add a check for schemas
	that are just... wrong.
	* tests/t_migrate_broken_schema.at: New test.

2005-07-19  Nathaniel Smith  <njs@pobox.com>

	* netcmd.cc (read): Make the bad HMAC error message clearer.

2005-07-19  Matthew Gregan  <kinetik@orcon.net.nz>

	* tests/t_diff_external.at: Canonicalise output for Win32.

2005-07-18  Nathaniel Smith  <njs@pobox.com>

	* keys.cc (get_passphrase): Do still error out if they keep typing
	empty passphrases.

2005-07-18  Richard Levitte  <richard@levitte.org>

	* database.cc: Move the inclusion of stdarg.h...
	* database.hh: ... here.

2005-07-18  Matt Johnston  <matt@ucc.asn.au>

	* keys.cc (get_passphrase): don't bomb out if they type an empty passphrase.

2005-07-18  Patrick Mauritz  <oxygene@studentenbude.ath.cx>

	* work.cc, manifest.cc: Remove 'using namespace boost'.

2005-07-18  Nathaniel Smith  <njs@pobox.com>

	* netsync.cc (received_items): New instance variable.
	(session::session): Initialize it.
	(note_item_arrived): Maintain it.
	(item_request_outstanding): Rename it to...
	(item_already_received): ...this, and have it check both
	outstanding and fulfilled requests.
	(queue_send_data_cmd, queue_send_delta_cmd): Call it via new
	name.
	
	Hopefully this will eliminate cases where "revs in" is larger than
	"revs written".
	
2005-07-17  Nathaniel Smith  <njs@pobox.com>

	* constants.cc (legal_key_name_bytes): Allow + and _ to appear in
	key names.

2005-07-17  Nathaniel Smith  <njs@pobox.com>

	* ui.{cc,hh} (tick_write_dot::write_ticks): Start a new line when
	too many dots have been written.
	* netsync.cc (process_refine_cmd): Add comment noting a possible
	optimization regarding subtree refinement.

2005-07-17  Nathaniel Smith  <njs@pobox.com>

	* configure.ac, win32/monotone.iss, monotone.spec:
	* debian/changelog: Bump version numbers to 0.21.
	* NEWS: Commit to a timestamp.

2005-07-17  Nathaniel Smith  <njs@pobox.com>

	* NEWS: Add diff changes, more tweaking.
	* UPGRADE: Update for 0.21.
	* AUTHORS: Add Vladimir Vukicevic.

2005-07-18  Matt Johnston  <matt@ucc.asn.au>

	* netsync.cc: merge fixup
	* botan/pipe_rw.cpp (read_all_as_string): make it smarter and faster

2005-07-18  Matt Johnston  <matt@ucc.asn.au>

	* botan/sha160.{cpp,h}: new faster sha160 implementation from Jack Lloyd
	and Kaushik Veeraraghavan.

2005-07-17  Nathaniel Smith  <njs@pobox.com>

	* tests/t_diff_external.at: New test.
	* testsuite.at: Add it.

2005-07-17  Nathaniel Smith  <njs@pobox.com>

	* monotone.texi (Restrictions): diff -r -r does accept
	restrictions now.
	(CVS Phrasebook): Clarify diff section.
	(Informative): Document diff [--unified|--context|--external],
	--diff-args.

2005-07-17  Nathaniel Smith  <njs@pobox.com>

	* app_state.{cc,hh}: Record whether --diff-args was passed, not
	just a string value.
	* lua.{cc,hh} (hook_external_diff): Take a diff_args_provided
	variable.
	* commands.cc (do_external_diff): Pass it.

2005-07-17  Nathaniel Smith  <njs@pobox.com>

	* std_hooks.lua (external_diff_default_args): New variable.
	(external_diff): Use it as a default, and use user-provided
	diff_args otherwise.
	* monotone.texi (Hooks): Document this.

2005-07-16  Vladimir Vukicevic  <vladimirv@gmail.com>

	* lua.{cc,hh} (hook_external_diff): New hook.
	* std_hooks.lua (external_diff): Add default definition.
	* monotone.texi (Hooks): Document external_diff hook.
	* app_state.{cc,hh}, options.hh, monotone.cc: Add --context,
	--external, --unified, --diff-args options.
	* commands.cc (do_external_diff): New function.
	(dump_diffs): Put a == line between each file's diffs.
	Pass file_ids of pre- and post-states to make_diff.
	(diff): Take new options.
	(cdiff): Remove.
	* diff_patch.{cc,hh} (make_diff): Print file ids in diff file
	headers.
	(unidiff_append_test): Update.
	(enum diff_type): Move to...
	* vocab.hh: ...here.
	* tests/t_restrictions.at, tests/t_crlf.at: Update.

2005-07-16  Nathaniel Smith  <njs@pobox.com>

	* manifest.cc (build_restricted_manifest_map): Remove doubled
	comment.

2005-07-16  Nathaniel Smith  <njs@pobox.com>

	* NEWS: Mention need for 'db migrate'.

2005-07-17  Matthew Gregan  <kinetik@orcon.net.nz>

	* lua/*: Import Lua 5.0.2 from upstream.
	* lua/*: Fix up CVS $Id$ tags, which appear to have been trashed
	since monotone existed in CVS.

2005-07-16  Nathaniel Smith  <njs@pobox.com>

	* NEWS: Update for 0.21.

2005-07-16  Nathaniel Smith  <njs@pobox.com>

	* database.cc (assert_sqlite3_ok): Remove dead function.
	
2005-07-16  Nathaniel Smith  <njs@pobox.com>

	* app_state.cc (require_working_copy): Oops, make it compile.

2005-07-16  Nathaniel Smith  <njs@pobox.com>

	* app_state.{cc,hh} (require_working_copy): Take an optional
	argument to give more details about why a working copy was
	required.
	* commands.cc (log): Give said details.

2005-07-16  Nathaniel Smith  <njs@pobox.com>

	* monotone.texi (CVS Phrasebook): Include 'log'.

2005-07-16  Nathaniel Smith  <njs@pobox.com>

	* monotone.texi (Selectors): Document use of globs.
	* tests/t_selector_globbing.at: New test.
	* testsuite.at: Add it.
	
2005-07-16  Jordan Breeding  <jordan.breeding@mac.com>

	* database.cc (selector_to_certname): Make 't:' selector match
	exactly by default as well.

2005-06-25  Brian Downing <bdowning@lavos.net>

	* database.cc (selector_to_certname, complete): Makes 'b:'
	selector be interpreted as a glob instead of as a partial string
	match.
	
2005-07-16  Nathaniel Smith  <njs@pobox.com>

	* netsync.cc: Revert accidentally committed changes.

2005-07-16  Nathaniel Smith  <njs@pobox.com>

	* ChangeLog: Fix formatting.

2005-07-15  Matt Johnston  <matt@ucc.asn.au>

	* netsync.cc (rebuild_merkle_trees): bad_branch_certs is a set of cert
	hashes, not of revision idents.

2005-07-14  Nathaniel Smith  <njs@pobox.com>

	* database.cc (get_revision_cert_index): "reserve" and "resize"
	are different.

2005-07-14  Nathaniel Smith  <njs@pobox.com>

	* netsync.cc (process_delta_cmd): Remove meaningless comment.

2005-07-14  Nathaniel Smith  <njs@pobox.com>

	* database.hh: Pre-declare sqlite3_stmt, instead of including
	sqlite3.h.

2005-07-14  Derek Scherger  <derek@echologic.com>

	* commands.cc (lca,lcad,try_one_merge): call describe_revision for
	logging common ancestors
	(propagate): log final merged line after propagate completes
	to indicate that it actually worked and to be consistent with merge

2005-07-13  Derek Scherger  <derek@echologic.com>

	* ChangeLog: merge fixup

2005-07-13  Derek Scherger  <derek@echologic.com>

	* database.cc (debug): delete stale comment
	(delete_branch_named):
	(delete_tag_named): 
	(clear): replace vprintf stuff with query parameters

2005-07-13  Nathaniel Smith  <njs@pobox.com>

	* contrib/ciabot_monotone.py (main): Optimistically run 'db
	migrate' before using database.

2005-07-13  Nathaniel Smith  <njs@pobox.com>

	* schema_migration.cc (migrate_monotone_schema)
	(migrator::migrate): Move the "nothing happened" check, and don't
	vacuum unless a migration occurred.

2005-07-13  Nathaniel Smith  <njs@pobox.com>

	* tests/t_restricted_diff_unchanged.at: New test.
	* testsuite.at: Add it.

2005-07-13  graydon hoare  <graydon@pobox.com>

	* rcs_import.cc (cvs_branch::cvs_branch): Initialize bools to false.

2005-07-13  Nathaniel Smith  <njs@pobox.com>

	* monotone.texi (Database): Document kill_tag_locally.

2005-07-13  Nathaniel Smith  <njs@pobox.com>

	* tests/t_kill_tag_locally.at, tests/t_ambiguous_tags.at: New
	tests.
	* testsuite.at: Add them.

2005-07-11  graydon hoare  <graydon@pobox.com>

	* AUTHORS: Add Jordan.
	* commands.cc (ls_tags): Do not uniquify tags.
	* constants.{cc,hh} (cvs_window): Change to time_t, tighten to 5 minutes.
	* rcs_import.cc (window): Remove.
	(note_type): Remove dead code.
	(is_sbr): Add test for synthetic branch roots.
	(cvs_commit::is_synthetic_branch_root): New test.
	(process_branch): Skip synthetic branch roots, push new branch
	before picking branch to mark, rather than after.
	(cvs_history::index_branchpoint_symbols): Handle vendor branches.
	(cvs_history::push_branch): Do not duplicate root on private branches.
	(import_branch): Fix up cluster inference.
	(cluster_consumer::consume_cluster): New invariant.
	* tests/t_cvsimport_drepper2.at: Modify to reflect fixes.

2005-07-11  Jordan Breeding  <jordan.breeding@mac.com>

	* commands.cc (db): New subcommand "kill_tag_locally"
	* database.{cc,hh} (delete_tag_named): New function.

2005-07-12  Nathaniel Smith  <njs@pobox.com>

	* schema_migration.cc (migrator::migrate): When there is nothing
	to be done, do nothing.

2005-07-12  Nathaniel Smith  <njs@pobox.com>

	* netsync.cc (rebuild_merkle_trees): Reduce memory usage a bit,
	and don't insert branch certs that the other side will just end up
	throwing away (reduces network traffic).

2005-07-12  Nathaniel Smith  <njs@pobox.com>

	* testsuite.at (NETSYNC_SERVE_START, NETSYNC_SERVE_N_START):
	Really, really really fix up quoting.  Really.
	I hope.

2005-07-12  Nathaniel Smith  <njs@pobox.com>

	* contrib/ciabot_monotone.py (config.project_for_branch): Clarify
	comment text for non-Python programmers.

2005-07-12  Nathaniel Smith  <njs@pobox.com>

	* testsuite.at (NETSYNC_SERVE_START, NETSYNC_SERVE_N_START): Fixup
	quoting.

2005-07-11  Nathaniel Smith  <njs@pobox.com>

	* crypto_tests.cc: New SHA1 correctness tests from Kaushik Veeraraghavan.
	* unit_tests.cc (init_unit_test_suite): 
	* unit_tests.hh (add_crypto_tests): 
	* Makefile.am (unit_tests_SOURCES): Call them.
	* AUTHORS: Add Kaushik Veeraraghavan.

2005-07-11  Nathaniel Smith  <njs@pobox.com>

	* tests/t_netsync_exclude_default.at: New test.
	* testsuite.at: Add it.
	(NETSYNC_SERVE_N_START, NETSYNC_SERVE_START): Use '*' as pattern
	when none is passed.

2005-07-11  Nathaniel Smith  <njs@pobox.com>

	* monotone.texi (Network): Tweak documentation for netsync
	commands.

2005-07-11  Nathaniel Smith  <njs@pobox.com>

	* app_state.{hh,cc} (exclude_patterns, add_exclude): 
	* options.hh (OPT_EXCLUDE): 
	* monotone.cc (coptions, cpp_main): New option --exclude.
	* commands.cc (pull, push, sync, serve): Accept it.
	(process_netsync_args): Implement it.
	* tests/t_netsync_exclude.at: New test.
	* testsuite.at: Add it.

2005-07-11  Timothy Brownawell  <tbrownaw@gmail.com>

	* options.hh, app_state.{hh,cc}, monotone.cc: New command specific
	option, "--exclude=x", puts arg into a vector app.excludes .
	Used by the netsync commands.
	* commands.cc (netsync commands): accept said option
		(process_netsync_args): Handle excludes.
	* monotone.texi: document it

2005-07-11  Timothy Brownawell  <tbrownaw@gmail.com>

	* interner.hh: make slightly faster

2005-07-11  Matt Johnston  <matt@ucc.asn.au>

	* hmac.cc: <string> not <string.h>

2005-07-11  Matt Johnston  <matt@ucc.asn.au>

	* keys.cc (encrypt_rsa): fix typo
	* hmac.{cc,hh}: store key as SymmetricKey, pass correctly to
	MAC_Filter

2005-07-10  Nathaniel Smith  <njs@pobox.com>

	* ChangeLog, configure.ac: Re-remove mysteriously revived
	jibberish.

2005-07-10  Nathaniel Smith  <njs@pobox.com>

	* tests/t_netsync_read_permissions.at: New test.
	* testsuite.at: Run it.
	* netsync.cc (set_session_key, dispatch_payload)
	(respond_to_auth_cmd): Refactor to key HMAC earlier, so error
	packets will get the right HMAC.

2005-07-10  Richard Levitte  <richard@levitte.org>

	* Makefile.am (monotone_CPPFLAGS, unit_tests_CPPFLAGS): Re-remove
	previously removed stuff.

	* ChangeLog, configure.ac: Revert accidentally-recommitted changes.

2005-07-10  Richard Levitte  <richard@levitte.org>

	* monotone.texi (Network), monotone.1: Mention the default port
	number.

2005-07-10  Matthew Gregan  <kinetik@orcon.net.nz>

	* configure.ac: Check for boost >= 1.32.

2005-07-09  Nathaniel Smith  <njs@pobox.com>

	* schema.sql (revision_ancestry__child, revision_certs__id,
	revision_certs__name_value): New indexes.
	* database.cc (dump, dump_table_cb, dump_index_cb): Include
	indexes in dumps.
	(database::database): 
	* schema_migration.cc (migrate_monotone_schema) 
	(migrate_client_to_add_indexes): 
	* tests/t_migrate_schema.at: Corresponding migration gunk.

2005-07-09  Jordan Breeding  <jordan.breeding@mac.com>

	* Makefile.am (monotone_CPPFLAGS, unit_tests_CPPFLAGS): 
	* configure.ac (BOOST_FIX_VERSION): Restrict boost compile kluges
	to boost 1.32.

2005-07-09  Nathaniel Smith  <njs@pobox.com>

	* schema_migration.cc (calculate_schema_id): Include indexes in
	the schema id.

2005-07-09  Nathaniel Smith  <njs@pobox.com>

	* ChangeLog, configure.ac: Revert accidentally-committed changes.

2005-07-09  Nathaniel Smith  <njs@pobox.com>

	* monotone.texi (Generating Keys): Make it a little clearer that
	we aren't necessarily recommending people store their passphrase
	in plaintext.

2005-07-08  Matt Johnston  <matt@ucc.asn.au>

	* propagate mainline to botan branch

	* constants.{cc,hh}: add sha1_digest_length as botan
	doesn't provide a convenient definition.
	* hmac.{cc,hh}: convert to use botan
	* keys.cc (encrypt_rsa, decrypt_rsa): use botan
	* transforms.{cc,hh}: use botan

2005-07-08  Matt Johnston  <matt@ucc.asn.au>

	* tests/t_normalized_filenames.at: expect exit code of 1 not 3 for
	"cat manifest" with a directory in MT/work
	* file_io.cc, netcmd.cc, transforms.cc, vocab.hh: revert changes which
	used swap() for strings and atomic types since strings are
	copy-on-write.

2005-07-08  Matt Johnston  <matt@ucc.asn.au>

	* file_io.cc (ident_existing_file): new function to calculate
	the ident of a file failing gracefully if it doesn't exist
	or is a directory.
	* file_io.hh (classify_manifest_paths,
	build_restricted_manifest_map): use ident_existing_file
	* ui.cc: cast to avoid compiler warnings

2005-07-07  Nathaniel Smith  <njs@pobox.com>

	* contrib/ciabot_monotone.py (Monotone.log): Fix to work with
	0.20.

2005-07-07  Nathaniel Smith  <njs@pobox.com>

	* Makefile.am (monotone_CPPFLAGS, unit_tests_CPPFLAGS): Add
	-DBOOST_REGEX_V4_CHAR_REGEX_TRAITS_HPP to work around g++
	4.0/boost 1.32.0 lossage.

2005-07-07  Vaclav Haisman  <V.Haisman@sh.cvut.cz>

	* Makefile.am: Compile fix for FreeBSD.

2005-07-07  Nathaniel Smith  <njs@pobox.com>

	* netsync.cc (process_hello_cmd, process_anonymous_cmd) 
	(process_auth_cmd): Change permission checking -- always build
	merkle tree (even when a pure sink), send permission denied and
	abort whenever client tries to read/write a branch they don't have
	access to.

2005-07-07  Nathaniel Smith  <njs@pobox.com>

	* ChangeLog: fixup formatting.

2005-07-06  Matt Johnston  <matt@ucc.asn.au>

	* database.cc (assert_sqlite3_ok): database corruption and similar
	problems are errors, not invariants.

2005-07-06  Nathaniel Smith  <njs@pobox.com>

	* commands.cc (push, pull, sync): Fix --help description.	
	
2005-07-06  Nathaniel Smith  <njs@pobox.com>

	* options.hh (OPT_SET_DEFAULT): 
	* app_state.{hh,cc} (app_state::set_default):
	* monotone.cc (coptions, cpp_main): New option.
	* commands.cc (pull, push, sync): Accept it.
	(process_netsync_args): Use it.
	* tests/t_set_default.at, testsuite.at: New test.

2005-07-07  Matthew Gregan  <kinetik@orcon.net.nz>

	* win32/monotone.iss: Bump version number.

2005-07-05  Nathaniel Smith  <njs@pobox.com>

	* debian/rules (config.status): Use bundled sqlite.
	* debian/control (Build-Depends): Remove popt and sqlite.

2005-07-05  Nathaniel Smith  <njs@pobox.com>

	* NEWS: Add timestamp.  Barring unforeseen issues, this is 0.20.

2005-07-05  Nathaniel Smith  <njs@pobox.com>

	* Makefile.am (EXTRA_DIST): Include some missed contrib/ stuff.

2005-07-05  Nathaniel Smith  <njs@pobox.com>

	* po/monotone.pot: Regenerate for release.

2005-07-05  Nathaniel Smith  <njs@pobox.com>

	* configure.ac, debian/changelog, monotone.spec: Bump version
	number.
	* UPGRADE: Update for 0.20 release.

2005-07-05  Nathaniel Smith  <njs@pobox.com>

	* ChangeLog, NEWS, AUTHORS: Fixup Eric Anderson's email address.

2005-07-05  Nathaniel Smith  <njs@pobox.com>

	* monotone.texi (Database): Note that db kill_rev_locally also
	will trigger "unreferenced manifest" warnings from db check.

2005-07-05  Nathaniel Smith  <njs@pobox.com>

	* NEWS: Oops, 'automate select' was in 0.19 after all.

2005-07-05  Nathaniel Smith  <njs@pobox.com>
	
	* contrib/ciabot_monotone.py: Fix multiple collection support.

2005-07-05  Richard Levitte  <richard@levitte.org>

	* monotone.texi (Hooks): Add space after periods where there's
	a lack of space.

	* NEWS: Correct the blurb about
	get_netsync_{read,anonymous_read,write}_permitted

2005-07-05  Nathaniel Smith  <njs@codesourcery.com>

	* NEWS: Add more explicit note on how to upgrade.

2005-07-05  Nathaniel Smith  <njs@codesourcery.com>

	* NEWS: First cut at 0.20 release notes.

2005-07-03  Matthew Gregan  <kinetik@orcon.net.nz>

	* sqlite/*, Makefile.am: Import SQLite 3.2.2 from upstream.
	* sqlite/main.c: Compile fix.
	* sqlite/{callback.c,prepare.c}: Add new files.

2005-07-03  Matthew Gregan  <kinetik@orcon.net.nz>

	* sqlite/{sqlite3.h,tokenize.c} (sqlite3_complete_last): New
	function to find the last valid SQL statement in a string; based
	on sqlite3_complete.  This change should be offered upstream, but
	probably not before sqlite3_complete_last16 is implemented.
	* database.cc (database::load): Load and execute dump in chunks,
	fixes bug 13570.

2005-07-01  Eric Anderson  <anderse-monotone@cello.hpl.hp.com>

	* file_io.cc: Pre-allocate space for the file read so that the
	string doesn't have to be incrementally expanded during the read.

2005-07-01  Matthew Gregan  <kinetik@orcon.net.nz>

	* tests/t_cvsimport_drepper2.at: Canonicalise monotone output so
	that the test passes on Win32.

2005-06-30  Eric Kidd  <eric.kidd@dartmouth.edu>

	* contrib/monotone-import.pl: Changed $branch to
	$user_branch.  This script may need more work, but at least Perl
	compiles it now.

2005-06-30  Patrick Mauritz  <oxygene@studentenbude.ath.cx>

	* automate.cc, basic_io.hh, cert.cc, change_set.cc,
	cryptopp/config.h, cryptopp/integer.cpp, main.cc, merkle_tree.cc,
	merkle_tree.hh, monotone.cc, netcmd.cc, netsync.cc,
	netxx/osutil.h, packet.cc: Namespace and include file cleanup.

2005-06-29  graydon hoare  <graydon@pobox.com>

	* tests/t_cvsimport_drepper2.at: New test.
	* testsuite.at: Call it.

2005-06-23  graydon hoare  <graydon@pobox.com>

	* rcs_import.cc (import_cvs_repo): Put branch imports inside
	transaction blocks, add a couple tickers.

2005-06-22  graydon hoare  <graydon@pobox.com>

	* rcs_file.cc: Track file:line numbers, accept files which violate
	some lies in rcs file format.
	* rcs_import.cc (cvs_tree_walker): 
	Warn rather than crash on parse errors.
	(cvs_history)
	(cvs_commit)
	(cvs_cluster)
	(prepared_revision)
	(import_branch)
	(import_cvs_repo): Support non-branch tags.

2005-06-21  graydon hoare  <graydon@pobox.com>

	* rcs_import.{cc,hh} (import_rcs_file): Rename to test_parse_rcs_file.
	* commands.cc (rcs_import): rename call.

2005-06-19  graydon hoare  <graydon@pobox.com>

	* rcs_import.cc: Rewrite change set inference logic.

2005-06-28  Roland Illig  <roland.illig@gmx.de>

	* app_state.cc: #include <unistd.h>, needed on NetBSD.

2005-06-28  Nathaniel Smith  <njs@codesourcery.com>

	* std_hooks.lua (ignore_file): Ignore vim swap files and emacs
	temp files.

2005-06-27  Nathaniel Smith  <njs@codesourcery.com>

	* INSTALL: Bump required version of Boost to 1.32.

2005-06-26  Matthew Gregan  <kinetik@orcon.net.nz>

	* app_state.cc (app_state::app_state()): Initialise no_merges to
	false so that 'log' will show merges by default (the recently
	added --no-merges option provides a means to disable the merge
	entries).

2005-06-26  Matthew Gregan  <kinetik@orcon.net>

	* tests/t_automate_stdio.at, tests/t_cvsimport_drepper.at,
	tests/t_selector_later_earlier.at: Further canonicalisation of
	monotone output to resolve test failures on Win32.

2005-06-25  Brian Campbell  <brian.p.campbell@dartmouth.edu>

	* commands.cc (CMD(db)): Added db kill_branch_locally command. 
	* database.cc, database.hh (delete_branch_named): New function to
	delete all branch certs with a given branch name.
	* monotone.texi (Database): Added documentation for db
	kill_branch_locally.
	* tests/t_db_kill_branch_locally.at: New test for db
	kill_branch_locally.
	* testsuite.at: Add the test. 
	* AUTHORS: Add myself.
	* ChangeLog: Change my email address on an old contribution to 
	match my pubkey. 

2005-06-24  Nathaniel Smith  <njs@codesourcery.com>

	* tests/t_db_kill_rev_locally.at: Clean up style.

2005-06-24  Nathaniel Smith  <njs@codesourcery.com>

	* unix/process.cc (process_spawn): Format log output correctly.

2005-06-24  Nathaniel Smith  <njs@codesourcery.com>

	* unix/process.cc (existsonpath): Reindent.  Add logging, and use
	'command -v' instead of 'which' (as per Matt Johnston's discovery
	that it is more portable).
	(process_spawn): Handle exec failure more properly.
	* tests/t_existsonpath.at: New test.
	* testsuite.at: Add it.

2005-06-25  Matthew Gregan  <kinetik@orcon.net.nz>

	* monotone.cc: Log correct locale set for LC_MESSAGES.

2005-06-24  Nathaniel Smith  <njs@codesourcery.com>

	* unix/process.cc: Remove tabs.

2005-06-24  Nathaniel Smith  <njs@codesourcery.com>

	* std_hooks.lua (get_preferred_merge2_command)
	(get_preferred_merge3_command): Move meld to the bottom of the
	default merge tool search order.  Also, use xemacs if it appears
	in $EDITOR, otherwise use emacs.
	* revision.cc (check_sane_history): Remove stale comment.

2005-07-05  Nathaniel Smith  <njs@codesourcery.com>

	* globish.cc (combine_and_check_globish): Don't add unnecessary
	{}'s.
	* tests/t_netsync_globs.at, testsuite.at: New test.

2005-07-04  Nathaniel Smith  <njs@codesourcery.com>

	* netcmd.cc (do_netcmd_roundtrip, test_netcmd_mac): Update for new
	chained_hmac object.
	* constants.hh (netsync_key_initializer): Update comment.
	* hmac.hh (hmac_length): Expose length of MACs.
	* hmac.cc: I() that it matches what CryptoPP wants to give.
	* netcmd.cc: I() that it matches the length hard-coded into the
	netsync protocol.
	* vocab.cc (verify(netsync_hmac_value)): Fix error message.
	
2005-07-04  Nathaniel Smith  <njs@codesourcery.com>

	* tests/t_netsync_defaults.at: Update for new var names.  All
	tests now pass.

2005-07-04  Nathaniel Smith  <njs@codesourcery.com>

	* lua.cc (hook_get_netsync_write_permitted): Fix typo.

2005-07-04  Nathaniel Smith  <njs@codesourcery.com>

	* globish.cc (globish_matcher_test): Add check for {foo} (no
	commas).

2005-07-04  Nathaniel Smith  <njs@codesourcery.com>

	* globish.cc (checked_globish_to_regex): Make the special case for
	the empty pattern, actually work.  Unit tests now pass.

2005-07-04  Nathaniel Smith  <njs@codesourcery.com>

	* netcmd.cc (test_netcmd_functions): Update for new anonymous/auth
	packet formats.

2005-07-04  Nathaniel Smith  <njs@codesourcery.com>

	* monotone.texi, monotone.1: Update for new glob stuff.
	* commands.cc (process_netsync_args, push, pull, sync, serve):
	'serve' always requires arguments, rather than falling back on db
	defaults.
	
2005-07-04  Nathaniel Smith  <njs@codesourcery.com>

	* commands.cc (process_netsync_args, push, pull, sync, serve):
	Adapt for patterns instead of regexen; slight refactoring too.

2005-07-03  Nathaniel Smith  <njs@codesourcery.com>

	* netsync.cc: Finally self-consistent.

2005-07-03  Nathaniel Smith  <njs@codesourcery.com>

	* netsync.hh (run_netsync_protocol): Fix prototype.

2005-07-03  Nathaniel Smith  <njs@codesourcery.com>

	* globish.hh: Document the empty pattern as never matching.
	* globish.cc (checked_globish_to_regex): Implement it.
	(globish_matcher_test): Check it.

2005-07-03  Nathaniel Smith  <njs@codesourcery.com>

	* monotone.texi (Network Service, Hooks):
	* testsuite.at: 
	* tests/t_netsync_permissions.at: 
	* tests/t_netsync_single.at: Update to match new
	get_netsync_write_permitted definition.

2005-07-03  Nathaniel Smith  <njs@codesourcery.com>

	* lua.{cc,hh} (hook_get_netsync_write_permitted): Don't take a
	branch argument; write permission is now all or none.  (It really
	was before anyway...)
	* netsync.cc: Update accordingly.

2005-07-03  Nathaniel Smith  <njs@codesourcery.com>

	* netsync.cc: More updating for pattern stuff; getting there...

2005-06-28  Nathaniel Smith  <njs@codesourcery.com>

	* netsync.cc: Update low-level functions to use include_pattern
	and exclude_pattern.

2005-06-28  Nathaniel Smith  <njs@codesourcery.com>

	* netcmd.{cc,hh} (read_anonymous_cmd, write_anonymous_cmd)
	(read_auth_cmd, write_auth_cmd): Take include_pattern and
	exclude_pattern arguments.

2005-06-28  Nathaniel Smith  <njs@codesourcery.com>

	* globish.{cc,hh}: New files.
	* Makefile.am (MOST_SOURCES): Add them.
	* transforms.{cc,hh}: Remove glob-related stuff.
	* unit_tests.{cc,hh}: Call globish unit tests.

2005-06-27  Nathaniel Smith  <njs@codesourcery.com>

	* transforms.cc (glob_to_regex, globs_to_regex, regexes_to_regex):
	Choose "regex" as standard spelling.  Clean up code, add code for
	handling sets, start improving tests (don't currently pass).
	* transforms.hh (glob_to_regex, globs_to_regex, regexes_to_regex):
	Prototype.

2005-06-28  Matt Johnston  <matt@ucc.asn.au>

	* constants.cc: increase db_version_cache_sz to 7 MB
	* netsync.cc: use a deque<string> rather than a single
	string buffer for outbuf.
	* netsync.cc (arm): only queue data when there is
	available space
	* AUTHORS: added Eric Anderson

2005-06-26  Matt Johnston  <matt@ucc.asn.au>

	* transforms.hh: remove extraneous #ifdef
	* hmac.cc, hmac.hh: actually add them

2005-06-26  Matt Johnston  <matt@ucc.asn.au>

	* netcmd.cc (netcmd::read, netcmd::write): change to using a HMACs 
	chained by including the previous HMAC in the input data, rather
	than altering the key each time.
	* netcmd.cc ({read,write}_{data,delta}_cmd): use encode_gzip/decode_gzip
	  rather than raw xform.
	* hmac.{cc,hh}: new chained_hmac abstraction
	* Makefile.in: add them
	* netsync.cc: each session keeps a chained_hmac for read/write
	* transforms.hh: add a string variant for encode_gzip

2005-06-25  Nathaniel Smith  <njs@codesourcery.com>

	* netsync.cc: Tweak comment.

2005-06-25  Nathaniel Smith  <njs@codesourcery.com>

	* AUTHORS: Add Ethan Blanton <elb@elitists.net>.

2005-06-22  Nathaniel Smith  <njs@codesourcery.com>

	* netcmd.hh (netcmd::read, netcmd::write): Don't have defaults for
	key/hmac arguments.
	* netcmd.cc (do_netcmd_roundtrip): New function.
	(test_netcmd_functions): Use it.  Also, make work with hmac
	changes.
	(test_netcmd_mac): New test.
	(add_netcmd_tests): Call it.

2005-06-22  Nathaniel Smith  <njs@codesourcery.com>

	* netcmd.cc (read): Remove unused variable.
	* netsync.cc (call_server, process)
	(arm_sessions_and_calculate_probe, handle_read_available): Give
	better error message on bad_decode exceptions.

2005-06-22  Nathaniel Smith  <njs@codesourcery.com>

	* netcmd.cc, netsync.cc: Revert backwards compatibility code; 0.19
	and 0.20 can't be usefully compatible, and the code as it existed
	would cause real version mismatch error reporting to not work
	right.  (Old client with new server would give a generic "server
	disconnected" error message instead of something useful.)

2005-06-21  Nathaniel Smith  <njs@codesourcery.com>

	* netsync.cc (rebuild_merkle_trees): Fix FIXME comments to match
	reality.
	* tests/t_netsync_diffbranch.at: No longer a bug, remove
	priority.

2005-06-20  Nathaniel Smith  <njs@codesourcery.com>

	* monotone.texi (Hook Reference): Oops, missed a @ref.

2005-06-20  Nathaniel Smith  <njs@codesourcery.com>

	* monotone.texi (Default monotonerc): Rename section to...
	(Default hooks): ...this, to emphasize is still read even when a
	monotonerc exists.

2005-06-19  Richard Levitte  <richard@levitte.org>

	* Makefile.am: There's no reason for monotone.pdf or .dvi to
	depend on monotone.info, since they are built from the .texi
	files.  Also, make the monotone.html and html targets depend
	on version.texi and std_hooks.lua as well.

2005-06-18  Matt Johnston  <matt@ucc.asn.au>

	* INSTALL: fix typo, should be -Iboost_1_31_0 not -Iboost_1_31_2

2005-06-18  Riccardo Ghetta  <birrachiara@tin.it>
	* monotone.texi: include std_hooks.lua as an appendix and remove long
	lua excerpts from hook reference.
	* Makefile.am : make monotone.pdf/eps depend on monotone.info
	
2005-06-24  Matt Johnston  <matt@ucc.asn.au>

	* transforms.{cc,hh}: combine gzip and base64 in one
	pipe for pack()/unpack() to save memory
	* vocab.hh: add swap() to encodings/atomics
	* file_io.cc: use swap() to avoid copying

2005-06-21  Nathaniel Smith  <njs@codesourcery.com>

	* commands.cc (do_diff): Use calculate_arbitrary_change_set,
	instead of reimplementing it.

2005-06-21  Nathaniel Smith  <njs@codesourcery.com>

	* revision.cc (find_least_common_ancestor): Handle left == right
	case.
	* tests/t_diff_currev.at: Un-XFAIL.
	
2005-06-21  Nathaniel Smith  <njs@codesourcery.com>

	* netsync.cc (rebuild_merkle_trees): Fix FIXME comments to match
	reality.
	* tests/t_netsync_diffbranch.at: No longer a bug, remove
	priority.

2005-06-20  Nathaniel Smith  <njs@codesourcery.com>

	* monotone.texi (Hook Reference): Oops, missed a @ref.

2005-06-20  Nathaniel Smith  <njs@codesourcery.com>

	* monotone.texi (Default monotonerc): Rename section to...
	(Default hooks): ...this, to emphasize is still read even when a
	monotonerc exists.

2005-06-19  Richard Levitte  <richard@levitte.org>

	* Makefile.am: There's no reason for monotone.pdf or .dvi to
	depend on monotone.info, since they are built from the .texi
	files.  Also, make the monotone.html and html targets depend
	on version.texi and std_hooks.lua as well.

2005-06-18  Matt Johnston  <matt@ucc.asn.au>

	* INSTALL: fix typo, should be -Iboost_1_31_0 not -Iboost_1_31_2

2005-06-18  Riccardo Ghetta  <birrachiara@tin.it>
	* monotone.texi: include std_hooks.lua as an appendix and remove long
	lua excerpts from hook reference.
	* Makefile.am : make monotone.pdf/eps depend on monotone.info
	
2005-06-17  Matt Johnston  <matt@ucc.asn.au>

	* database.cc (database::execute()): truncate long query log messages
	before copying, saving memory. 
	Patch from Eric Anderson <anderse-monotone@cello.hpl.hp.com>

2005-06-17  Riccardo Ghetta  <birrachiara@tin.it>
	Adds include()/includedir() to lua hooks and extend --rcfile
	* lua.cc: handle --rcfile with directories, implement
	include() and includedir()
	* testsuite.at, t_lua_includedir.at, t_rcfile_dir.at:
	test new functionality
	* monotone.texi: document all functions available to hook
	writers, including the new include() and includedir()

2005-06-16  Nathaniel Smith  <njs@codesourcery.com>

	* diff_patch.cc (merge_extents): Typo caught by anonymous reader.

2005-06-16  Nathaniel Smith  <njs@codesourcery.com>

	* commands.cc (cat): Account for being in a subdir in 'cat file
	REV PATH'.
	* tests/t_cat_file_by_name.at: Test.

2005-06-17  Richard Levitte  <richard@levitte.org>

	* app_state.cc (app_state::app_state()): Avoid a gcc warning by
	having the class members initialised in the same order they are
	defined in the class.

2005-06-16  Nathaniel Smith  <njs@pobox.com>

	* std_hooks.lua (ignore_file): Add Cons/SCons cache files to
	default ignore list.

2005-06-16  Matt Johnston  <matt@ucc.asn.au>

	* ui.cc: increase the divisor as required so that we don't get spurious
	screen updates when we're using the kilobyte/megabyte tickers

2005-06-15  Matt Johnston  <matt@ucc.asn.au>

	* monotone.texi: clarify some netsync parts of the tutorial

2005-06-15  Richard Levitte  <richard@levitte.org>

	* netsync.cc (struct session): Add a pattern regex cache.
	(analyze_ancestry_graph): Use the regex cache instead of the
	pattern string itself.  This is especially important when the
	pattern is used as an old-style collection.
	(process_hello_cmd): Recreate the pattern regex cache with the
	conversion of the pattern to a regex when it's used as an
	old-style collection.
	(process_auth_cmd): When the pattern changes, change the regex
	cache as well.

2005-06-14  Richard Levitte  <richard@levitte.org>

	* std_hooks.lua (get_preferred_merge2_command,
	get_preferred_merge3_command): EDITOR may be undefined.  In that
	case, os.getenv() returns nil, on which string.lower() chokes.
	It's much better to check for that and default to an empty
	string.

2005-06-11  Derek Scherger  <derek@echologic.com>

	* commands.cc (complete_command): log command expansion messages
	with L instead of P to reduce chatter
	(status): add --brief option and corresponding output
	(identify): add trailing space to comment gcc complains about
	* monotone.cc: fix comment typo and add additional details for
	command specific options
	* monotone.texi (Automation): list inventory status code
	combinations and descriptions
	* tests/t_status.at: new test of status command and --brief option
	* testsuite.at: add it

2005-06-11  Matt Johnston  <matt@ucc.asn.au>

	* commands.cc: revert should ignore the ignore hooks, otherwise bad
	things happen (revert a single ignored file, resultant empty ignore list
	reverts the whole working copy).
	* app_state.cc, app_state.hh: give set_restriction a flag to disregard
	file-ignore hooks.
	* tests/t_revert_restrict.at, testsuite.at: a test

2005-06-09  Riccardo Ghetta  <birrachiara@tin.it>

	* std_hooks.lua: make binary_file return nil on unreadable/empty files
	
2005-06-10  Joel Reed  <joelwreed@comcast.com>

	* commands.cc (CMD(cdiff)): Add OPT_DEPTH to command options.
	* t_restrictions.at: Add to testcase.

2005-06-09  Joel Reed  <joelwreed@comcast.com>

	* commands.cc (CMD(diff)): Add OPT_DEPTH back in, as it is used.
	* t_restrictions.at: Add to testcase to increase likelihood of 
	keeping it around :)

2005-06-10  Richard Levitte  <richard@levitte.org>

	* commands.cc (CMD(diff)): Remove OPT_DEPTH, as it was never
	used.

2005-06-09  Richard Levitte  <richard@levitte.org>

	* monotone.texi (Merging): I assume that "apposite" was supposed
	to be "appropriate".

2005-06-09  Riccardo Ghetta  <birrachiara@tin.it>

	* diff_patch.cc/hh: honor the new manual_merge attribute
	* file_io.cc/hh: move here the guess_binary function
	* lua.cc: let guess_binary available to lua
	* std_hooks.lua: handle manual_merge as an add-time attribute and
	initialize by default make it true if the file appears to be binary.
	Make read_contents_of_file able to read "binary" files.
	* tests/t_merge_manual.at: tests new behaviour, superceding the
	old XFAIL t_merge_binary.at test.
	* monotone.texi: document changes, adding a small section on merging.

2005-06-07  Nathaniel Smith  <njs@codesourcery.com>

	* ChangeLog: Fixup.

2005-06-07  Nathaniel Smith  <njs@codesourcery.com>

	* monotone.texi (Storage and workflow): Attempt to thwart some
	common misconceptions.

2005-06-07  Nathaniel Smith  <njs@codesourcery.com>

	* netsync.cc (rebuild_merkle_trees): Add a comment describing how
	this code should work (and why it currently doesn't quite).

2005-06-05  Nathaniel Smith  <njs@codesourcery.com>

	* tests/t_bad_packets.at: Expect certs on a non-existent rev to
	fail.  Run db check instead.
	* commands.cc (complete): Let callers specify they're okay with
	non-existent revisions.
	(CMD(trusted)): So specify.

2005-06-05  Nathaniel Smith  <njs@codesourcery.com>

	* tests/t_tags.at: 'tag' on a non-existent revid should fail.
	* commands.cc (complete): Fail on non-existent revids.

2005-05-29  Nathaniel Smith  <njs@codesourcery.com>

	* tests/t_epoch.at: Typo.
	* tests/t_automate_certs.at, tests/t_selector_later_earlier.at:
	Throw in some calls to CANONICALISE, maybe this will help on
	Win32...

2005-06-04  Timothy Brownawell  <tbrownaw@gmail.com>

	* netsync.cc, netcmd.cc: Style cleanups (mostly whitespace).

2005-06-04  Timothy Brownawell  <tbrownaw@gmail.com>

	* netsync.cc (process_hello_cmd): Warn about collection/regex
	usage when talking to an old server.

2005-06-04  Derek Scherger  <derek@echologic.com>

	* commands.cc (update): update MT/work based on the changes
	between the chosen revision and the new merge revision
	* tests/t_update_with_pending_drop.at: 
	* tests/t_update_with_pending_add.at: 
	* tests/t_update_with_pending_rename.at: un-XFAIL and clean up now
	that things work

2005-06-04  Timothy Brownawell  <tbrownaw@gmail.com>

	* netcmd.{cc,hh}, netsync.cc: Move {read,write}_*_cmd_payload
	to netcmd::{read,write}_*_cmd .
	* netcmd.cc, netsync.cc: Compatibility infrastructure.
	* netsync.cc: Interoperate with v4 servers.

2005-06-03  Timothy Brownawell  <tbrownaw@gmail.com>

	* automate.cc (print_some_output): Fix compiler warning.

2005-06-04  Derek Scherger  <derek@echologic.com>

	* app_state.cc (app_state): initialize diffs to false; it seemed
	to be defaulting to true for me

2005-06-04  Derek Scherger  <derek@echologic.com>

	* tests/t_update_with_pending_drop.at: 
	* tests/t_update_with_pending_add.at: 
	* tests/t_update_with_pending_rename.at: 
	* tests/t_restricted_commit_with_inodeprints.at: new bug reports
	* testsuite.at: call them

2005-06-04  graydon hoare  <graydon@pobox.com>

	* rcs_import.cc 
	(note_state_at_branch_beginning): Move time back when
	there are known commits on a branch.

2005-06-03  Joel Reed  <joelwreed@comcast.com>

	* commands.cc, monotone.texi: provide --verbose option for 
	monotone complete revision which adds date and author 
	completion output
	* contrib/monotone.zsh_completion: use verbose output when
	completing revisions

2005-06-02  graydon hoare  <graydon@pobox.com>

	* rcs_import.cc
	(cvs_key::is_synthetic_branch_founding_commit): New field.
	(cvs_key::operator==): Handle synthetic case specially.
	(cvs_key::operator<): Likewise.
	(note_state_at_branch_beginning): Likewise.	
	* tests/t_cvsimport_drepper.at: Converted bug testcase.
	* testsuite.at: Call it.

	* monotone.cc, commands.cc, options.hh 
	(OPT_NO_MERGES, OPT_DIFFS): New options.
	* app_state.cc (app_state::no_merges, app_state::diffs): Likewise.
	* commands.cc (log): Honor no_merges, diffs.
	* contrib/color_logs.{sh,conf}: Helpers for reviewing work in a
	nice colorized, easy-to-read fashion.
	* contrib/colorize: A colorization script found on the net.

	* HACKING, ROADMAP: Expand a bit.
	* commands.cc (changes_summary::print): Change macro to helper fn.
	* contrib/monotone.el (monotone-cmd): Handle nil exit code.

2005-06-02  Joel Reed  <joelwreed@comcast.com>

	* commands.cc, database.cc, database.hh, vocab.hh, vocab_terms.hh:
	add complete key subcommand and provide --brief option of zsh/bash
	completion. See http://lists.gnu.org/archive/html/monotone-devel/2005-05/msg00461.html
	* tests/t_rebuild.at: add tests for complete key subcommand
	* monotone.texi: document new subcommand
	* contrib/monotone.zsh_completion: update for new complete key
	command, improve _monotone_existing_entries using new --depth=0
	option,	add revision completion for cert command, and a	bugfix 
	for cat command

2005-06-01  Matt Johnston  <matt@ucc.asn.au>

	* tests/t_i18n_changelog.at: capitalise UTF-8 CHARSET to keep
	solaris happy.

2005-06-01  Timothy Brownawell  <tbrownaw@gmail.com>

	* netsync.cc (analyze_ancestry_graph): Try to fix segfault.
	Always accept tags.

2005-06-01  Timothy Brownawell  <tbrownaw@gmail.com>

	* netsync.cc (process_auth_cmd, analyze_ancestry_graph): Move
	write-permission checking to where it belongs, *after* we know
	exactly what we're checking permissions about. Drop things we
	don't want.

2005-06-01  Matt Johnston  <matt@ucc.asn.au>

	* tests/t_cvsimport_deleted_invar.at: don't use -C with tar
	* tests/t_i18n_file.at: capitalise CHARSET=UTF-8, seems more standard.
	* tests/t_merge_normalization_edge_case.at: use known-good output
	rather than using diff3 --merge

2005-05-31  Timothy Brownawell  <tbrownaw@gmail.com>

	* tests/t_epoch_server.at: fix typo
	* netsync.cc (session::process_auth_cmd): If no branches are allowed
	for writing, also check for write permissions to branch "" (needed
	for serving empty dbs). For sync, don't refuse connection if there
	are no readable branches (only do this for pull).

2005-05-31  Timothy Brownawell  <tbrownaw@gmail.com>

	* monotone.texi: Update documentation for get_netsync_*_permitted
	hooks to reflect that they now get individual branch names.

2005-05-31  Timothy Brownawell  <tbrownaw@gmail.com>

	* netsync.cc: session::rebuild_merkle_trees now takes a set of
	branches to include as an argument. On the server, calculate
	this set at the same time the get_netsync_*_permitted hooks are
	called; call said hooks on each branch individually.

2005-05-31  Timothy Brownawell  <tbrownaw@gmail.com>

	Remove old collection support in favor of using regexes exclusively.
	* netsync.cc (convert_pattern): Remove function.
	* (14 files): collections are unexist; do not mention (potential
	for confusion)
	* constants.cc: Increase netsync protocol version.
	* monotone.texi: Update documentation.
	* tests/t_epoch_unidirectional.at: Fix to sync subbranches.
	* commands.cc (CMD update): Fix usage check.
	* tests/t_select_cert.at: Fix to use --revision.

2005-05-30  Timothy Brownawell  <tbrownaw@gmail.com>

	* netsync.cc: Call note_netsync_*_received hooks in the order they're
	written to the db (for revisions, gives topological order).

2005-05-30  Timothy Brownawell  <tbrownaw@gmail.com>

	* lua.{cc,hh}: Replace note_netsync_commit with
	note_netsync_{revision,cert,pubkey}_received
	* packet.{cc,hh}: Callbacks for cert or key written to the database.
	* netsync.cc: Use said callbacks, call note_netsync_*_received hooks.
	* monotone.texi: Update documentation.

2005-05-30  Timothy Brownawell  <tbrownaw@gmail.com>

	* packet.{cc,hh}, netsync.cc: on_revision_written callback now takes
	the revision_id as an argument.
	* lua.{cc,hh}: New Lua hook, note_netsync_commit.
	* netsync.cc: At end of netsync session, call new hook for each
	revision received.
	monotone.texi: Document new hook.

2005-05-30  Richard Levitte  <richard@levitte.org>

	* commands.cc (CMD(checkout), CMD(cdiff), CMD(diff), CMD(log)):
	Remove '[--revision=REVISION]' from command argument synopsis,
	and add more text to the help to explain what happens when
	--revision options are used.
	(CMD(update)): Instead of the optional revision argument, use
	the --revision option.  Add information on what happens when the
	--revision option is used, and when it's not.

	* tests/t_add_stomp_file.at, tests/t_add_vs_commit.at,
	tests/t_annotate.at, tests/t_lf_crlf.at,
	tests/t_update_nonexistent.at, tests/t_update_off_branch.at,
	tests/t_update_to_revision.at: Update to use --revision with
	'monotone update'.

2005-05-30  Matt Johnston  <matt@ucc.asn.au>

	* netsync.cc: cosmetic linebreak tidying for "double-check the
	fingerprint" message.
	* main.cc: make it clearer that "unknown type" refers to an exception
	* monotone.cc: catch early informative_failures (due to charset
	problems etc)

2005-05-30  Matt Johnston  <matt@ucc.asn.au>

	* tests/t_fmerge.at: scrap all the diff3/ed, just compare it with
	known-good output.

2005-05-30  Timothy Brownawell  <tbrownaw@gmail.com>

	* revision.cc (toposort): Better algorithm.

2005-05-30  Matt Johnston  <matt@ucc.asn.au>

	* tests/t_fmerge.at: make sure we write the file with the ed script.

2005-05-30  Matt Johnston  <matt@ucc.asn.au>

	* testsuite.at: use "command -v" rather than "which", since
	Solaris doesn't give useful exit codes for "which".
	* tests/t_fmerge.at: don't use --merge with diff3, pipe to ed instead
	so we don't rely on gnu diff3.

2005-05-29  Timothy Brownawell  <tbrownaw@gmail.com>

	* contrib/monoprof.sh: Add support for using valgrind for
	heap profiling.

2005-05-28  Joel Reed  <joelwreed@comcast.com>

	* app_state.cc, app_state.hh, commands.cc, monotone.cc, options.h:
	add new --depth command, and rename log's --depth to --last
	* monotone.texi: update documentation
	* tests/t_log_depth.at, tests/t_log_depth_single.at: update
	log tests to use --last instead of --depth
	* tests/t_options.at, tests/t_restrictions.at: test usage of
	--depth for commands using restrictions
	* contrib/ciabot_monotone.py, contrib/monotone-notify.pl,
	contrib/monotone.el, contrib/monotone.zsh_completion,
	contrib/mtbrowse.sh: change all occurences of "depth" to "last"

2005-05-28  Timothy Brownawell  <tbrownaw@gmail.com>

	* netcmd.cc (read_netcmd): Reserve space in the buffer if needed,
		swap buffers instead of copying (memory savings for sync
		large files)
	* netsync.cc (session::arm): Don't clear the buffer (now done
		by read_netcmd).

2005-05-27  Timothy Brownawell  <tbrownaw@gmail.com>

	* netsync.cc: Allow REGEXes as well as collections.
		Fix out-of-branch ancestor handling.
	* tests/t_netsync_diffbranch.at: Remove bug report and XFAIL (fixed).
	* commands.cc: Update description fields for netsync commands.
	* monotone.texi: Update documentation.

2005-05-25  Timothy Brownawell  <tbrownaw@gmail.com>

	* tests/t_automate_stdio.at: Make it self-contained.

2005-05-25  Timothy Brownawell  <tbrownaw@gmail.com>

	* contrib/get_stdio.pl (new file): Perl script to parse the output from
	"mtn automate stdio". Used by...
	* tests/t_automate_stdio.at (new file): Test for "mtn automate stdio".
	* testsuite.at: Add it.

2005-05-25  Timothy Brownawell  <tbrownaw@gmail.com>

	* automate.cc ("automate stdio"): Fix block size limiting.
		Honor "output.flush()" in commands.

2005-05-24  Timothy Brownawell  <tbrownaw@gmail.com>

	* automate.cc: Fix buffering for "automate stdio"

2005-05-24  Timothy Brownawell  <tbrownaw@gmail.com>

	* automate.cc: Put back lost "automate certs".

2005-05-24  Matt Johnston  <matt@ucc.asn.au>

	* commands.cc (try_one_merge, CMD(merge), CMD(explicit_merge), 
	CMD(propagate): allow --author flag.

2005-05-24  Timothy Brownawell  <tbrownaw@gmail.com>

	* automate.cc: Fix comment for automate stdio to match the code.
	* monotone.texi: Document ignored locations in automate stdio
	input as reserved.

2005-05-24  Riccardo Ghetta  <birrachiara@tin.it>

	* tests/t_merge_binary.at: new XFAIL test to cover monotone
	inclination to algorithmically merge binary files.

2005-05-24  Richard Levitte  <richard@levitte.org>

	* commands.cc (try_one_merge): Change 'rid' to 'merged_id'.

2005-05-23  Timothy Brownawell  <tbrownaw@gmail.com>

	Fix "automate stdio" input/output format according to ML discussion
	* automate.cc: changed: automate_stdio
		added: print_some_output, class my_stringbuf
	* constants.{cc,hh}: add constant for automate stdio block size
	* monotone.texi: update documentation

2005-05-23  Nathaniel Smith  <njs@codesourcery.com>

	* win32/terminal.cc (have_smart_terminal): Call _isatty on stderr,
	not stdout.

2005-05-23  Richard Levitte  <richard@levitte.org>

	* commands.cc (try_one_merge): Use the value of --date and
	--author if there are any.
	(CMD(merge), CMD(propagate), CMD(explicit_merge)): Change to
	accept --date and --author.

2005-05-23  Riccardo Ghetta  <birrachiara@tin.it>

	* selectors.cc/.hh, database.cc: add two new selectors:
	"earlier or equal than" and "later than".
	* lua.cc/.hh, std-hooks.lua: create a new "expand_date" hook
	* monotone.texi: document the changes
	* testsuite.at, tests/t_selector_later_earlier.at: add specific tests 
	for the new selectors

2005-05-21  Richard Levitte  <richard@levitte.org>

	* Makefile.am: Make monotone.pdf and monotone.dvi depend on
	version.texi.

2005-05-21  Richard Levitte  <richard@levitte.org>

	* monotone.texi: Add a note about the --brief option with
	'monotone log', and restructure the synopsis since it was getting
	a bit silly with all possible variants.

2005-05-21  Richard Levitte  <richard@levitte.org>

	* commands.cc (log_certs): Add two arguments; a separator string
	to be used in front of the second to last cert for multi-valued
	cert types, a bool to say if each cert should be ended with a
	newline.  Overload with shortcuts.
	(CMD(log)): Use the --brief option and implement it using the
	shortcut variants of log_certs.
	* monotone.cc, options.hh: Add the --brief option (OPT_BRIEF
	internally).
	* sanity.cc, sanity.hh (struct sanity): Add the member variable
	and function to hold and set the brief flag.

2005-05-21  Matt Johnston  <matt@ucc.asn.au>

	* tests/t_short_opts.at: remove the saved MT/log message
	from the failed commit.
	* Makefile.am: MAKEINFOFALGS to MAKEINFOFLAGS

2005-05-21  Matt Johnston  <matt@ucc.asn.au>

	* commands.cc (commit): write the log message to MT/log
	during the commit, so it will be available later if the commit
	fails.
	* work.{cc,hh} (write_user_log): new function

2005-05-20  Nathaniel Smith  <njs@codesourcery.com>

	* contrib/mtbrowse.sh: New file.
	* contrib/README: Document it.  Also, document some missed files,
	and re-order listing.
	* Makefile.am (EXTRA_DIST): Add several missing contrib/ files.

2005-05-21  Grahame Bowland  <grahame@angrygoats.net>

	* automate.cc: (automate_certs) change "status" field 
	to "signature". Check whether each cert is trusted, and 
	output in the "trusted" field.
	* testsuite.at: add t_automate_certs.at
	* tests/t_automate_certs.at: Test that the output of 
	"automate certs" is consistent, and that we exit with
	error when rev is incomplete or missing.
	* monotone.texi: update output documentation for 
	"automate certs"

2005-05-20  Emile Snyder  <emile@alumni.reed.edu>

	* annotate.{hh,cc}: Rework to handle lineage dependent line
	mappings and lines which split from a single line in a parent
	revision into multiple lines in some descendent.  Fixes bug where
	some lines remained unannotated.  Fixes wrong assignment of lines
	bug.
	* tests/t_annotate.at: Check no-changes since addition of file
	case.
	* tests/t_annotate_lineage_dependent.at
	* tests/t_annotate_split_lines.at:  New tests.
	* testsuite.at: Add them.
	
2005-05-20  Nathaniel Smith  <njs@codesourcery.com>

	* monotone.texi (Network): Clarify that ports can be specified on
	the command line to serve/pull/push/sync.

2005-05-21  Matt Johnston  <matt@ucc.asn.au>

	* packet.cc (db_packet_writer::~impl, prerequisite.cleanup): 
	add code to remove up circular dependencies between prerequisite
	and delayed_packet shared_ptrs upon destruction, so that unsatisified
	dependency warnings are printed.

2005-05-19  Matt Johnston  <matt@ucc.asn.au>

	* change_set.cc (merge_disjoint_analyses): handle the case where
	a file is dropped on both sides but re-added on one.
	* tests/t_drop_vs_dropadd.at: a test for it
	* testsuite.at

2005-05-19  Derek Scherger  <derek@echologic.com>

	* commands.cc (checkout): rearrange to use --revision option
	* monotone.1: 
	* monotone.texi: document checkout --revision option
	* tests/t_attr.at:
	* tests/t_attributes.at:
	* tests/t_checkout_id_sets_branch.at:
	* tests/t_checkout_noop_on_fail.at:
	* tests/t_checkout_options.at:
	* tests/t_cwork.at:
	* tests/t_delete_dir.at:
	* tests/t_delete_dir_patch.at:
	* tests/t_empty_path.at:
	* tests/t_i18n_file_data.at:
	* tests/t_inodeprints_hook.at:
	* tests/t_inodeprints_update.at:
	* tests/t_largish_file.at:
	* tests/t_lf_crlf.at:
	* tests/t_monotone_up.at:
	* tests/t_netsync_defaults.at:
	* tests/t_netsync_set_defaults.at:
	* tests/t_persistent_server_revision.at:
	* tests/t_rename_added_in_rename.at:
	* tests/t_rename_dir_cross_level.at:
	* tests/t_rename_dir_patch.at:
	* tests/t_single_char_filenames.at:
	* tests/t_subdir_add.at:
	* tests/t_subdir_attr.at:
	* tests/t_subdir_drop.at:
	* tests/t_subdir_rename.at:
	* tests/t_subdir_revert.at:
	* tests/t_tags.at:
	* tests/t_update_off_branch.at:
	* tests/t_versions.at:
	* testsuite.at: add --revision option to checkout

2005-05-18  Richard Levitte  <richard@levitte.org>

	* ui.cc: Move the copyright and license section to the top of the
	file, and add an emacs mode specifier.
	* ui.cc (write_ticks): Change the counter ticker so the trailer
	comes at the end of the counter line instead of the title line.
	This is especially important for code that changes the trailer
	a little now and then.

2005-05-17  Grahame Bowland  <grahame@angrygoats.net>

	* commands.cc: add "automate certs ID" to the help string 
	for the automate command
	* automate.cc: implement "automate certs". Add to the list 
	of commands available through "automate stdio".
	* monotone.texi: document "automate certs"

2005-05-17  Nathaniel Smith  <njs@codesourcery.com>

	* monotone.texi (Network): Document 'serve' as taking more than
	one collection argument.

2005-05-15  graydon hoare  <graydon@pobox.com>

	* rcs_import.cc (note_state_at_branch_beginning): collect
	branch beginning states into a single synthetic commit.

2005-05-15  graydon hoare  <graydon@pobox.com>

	* rcs_import.cc: rewrite most of the branch logic to 
	address issues raised in bugs 13032 and 13063.
	* tests/t_cvsimport_deleted_invar.at: un-XFAIL.

2005-05-16  Matt Johnston  <matt@ucc.asn.au>

	* commands.cc (commit): change scope of the transaction guard so that
	the transaction will fail before MT/revision is written (which could
	leave a non-committed revision/bad working dir).

2005-05-16  Grahame Bowland  <grahame@angrygoats.net>

	* monotone.texi: update "monotone log" documentation
	* commands.cc: fix "monotone log" when run with no --revision args

2005-05-15  Derek Scherger  <derek@echologic.com>

	* tests/t_update_with_blocked_rename.at: new test
	* testsuite.at: call it

2005-05-15  Derek Scherger  <derek@echologic.com>

	* netsync.cc (process_anonymous_cmd, process_auth_cmd): log
	details of permissions allowed/denied
	* tests/t_netsync_permissions.at: new test
	* testsuite.at: call it

2005-05-15  Richard Levitte  <richard@levitte.org>

	* contrib/monotone-notify.pl (revision_is_in_branch): Another
	place where --revision was missing.

2005-05-14  Timothy Brownawell  <tbrownaw@gmail.com>

	* contrib/monoprof.sh: Clean up variable definitions some.
		- Add option --datadir, should now be usable without editing
		variables to match system paths
		- Add option --setup, generates most of the needed files

2005-05-13  Timothy Brownawell  <tbrownaw@gmail.com>

	Add "monotone automate stdio", to let the automation interface
	take commands on standard input.
	* automate.cc: (automate_stdio) New function.
		(automate_command) Add it.
	* commands.cc: Add to description for "automate".
	* monotone.texi: Add to documentation.

2005-05-13  Joel Reed  <joelwreed@comcast.com>

	* tests/t_unidiff3.at: opps. forgot to add this file which
	should have been included as fix for bug 13072.

2005-05-13  Joel Reed  <joelwreed@comcast.com>

	* diff_patch.cc, transforms.cc, testsuite.at: Patch from 
	drepper@redhat.com, who writes: "The attached patch should fix bug
	13072.  I have no idea why the code in transform.cc insists on
	adding an empty line in case the file is empty. Removing the code
	didn't cause any regressions in the test suite and the
	diff_patch.cc change corrects the output format.  A new test case
	is included as well."

2005-05-13  Joel Reed  <joelwreed@comcast.com>

	* automate.cc: add automate attributes command
	* commands.cc: add attributes subcommand helptext
	* contrib/monotone.zsh_completion: use automate attributes
	for completion of monotone attr and cleanup ignore files code
	* tests/t_automate_attributes.at: add testcase
	* testsuite.at: include new testcaes

2005-05-13  Jon Bright  <jon@siliconcircus.com>
	* testsuite.at (UNGZ): Change the way the ungzipping works on
	Win32, in the hope that test 206 will no longer be given invalid
	files.

2005-05-12  Derek Scherger  <derek@echologic.com>

	* automate.cc: bump version number to 1.0
	(struct inventory_item): add pre/post states
	(inventory_paths): remove obsolete function
	(inventory_pre_state, inventory_post_state, inventory_file_state,
	inventory_renames): add fancy new functions
	(automate_inventory): rework for new output format
	* manifest.{cc,hh} (classify_paths): rename to ...
	(classify_manifest_paths): ... this and work solely from manifest
	* monotone.texi: (Automation): update inventory docs
	* tests/t_automate_inventory.at: update for new format and add
	some more tests
	
2005-05-13  Matthew Gregan  <kinetik@orcon.net.nz>

	* HACKING: New file.  First pass at a brief document to help
	newcomers hack on monotone.

2005-05-12  Riccardo Ghetta <birrachiara@tin.it>

	* options.hh (OPT_MSGFILE): New option.
	* monotone.cc (message-file): New option.
	(cpp_main): Handle it.
	* app_state.{cc,hh} (set_message_file): New function.
	* commands.cc (commit): Accept and handle new option.
	* monotone.1, monotone.texi: Document it.
	* tests/t_commit_message_file.at: New test.
	* testsuite.at: Add it.
	
2005-05-12  Timothy Brownawell  <tbrownaw@gmail.com>

	* (20 files): Do not indent with both tabs and spaces in the same file.

2005-05-13  Ulrich Drepper  <drepper@redhat.com>

	* rcs_import.cc (process_one_hunk): Improve handling of corrupt
	RCS files.

2005-05-13  Matthew Gregan  <kinetik@orcon.net.nz>

	* testsuite.at: Fix typo error in Win32 kill logic that was
	causing the testsuites to hang on Win32 machines that don't have
	pskill installed.

2005-05-12  Matthew Gregan  <kinetik@orcon.net.nz>

	* file_io.cc (write_data_impl): Use portable boost::filesystem
	calls in place of unlink(2)/remove(2).

2005-05-12  Grahame Bowland  <grahame@angrygoats.net>

	* commands.cc: Modify the "log" command to accept multiple 
	revisions on command line, and display the log for all 
	of those revisions.

2005-05-11  Nathaniel Smith  <njs@codesourcery.com>

	* std_hooks.lua (ignore_file): Organize a bit more, add
	patterns for autotools cache files, and darcs, codeville, git
	metadata directories.

2005-05-11  Timothy Brownawell  <tbrownaw@gmail.com>

	* revision.cc (expand_dominators): Fix bitmap size-matching.
		(find_common_ancestor_for_merge): Do not wait for ancestors
		to be expanded to the beginning of time before expanding
		dominators. Requires above fix for correct behavior.
	* ChangeLog: Fix date on previous entry.

2005-05-11  Timothy Brownawell  <tbrownaw@gmail.com>

	* contrib/monoprof.sh: Add profiling test for "netsync large file".
		Add options to only run specific profile tests.

2005-05-11  Stanislav Karchebny <stanislav.karchebny@skype.net>

	* contrib/monotone-notify.pl: 'monotone log' takes a revision
	through the --revision= option.

2005-05-11  Richard Levitte  <richard@levitte.org>

	* contrib/monotone-notify.pl: Change all occurences of $symbol' to
	${symbol}' to avoid a confusing Perl warning.

2005-05-11  Joel Reed  <joelwreed@comcast.com>

	* contrib/monotone.zsh_completion: add zsh completion contrib.

2005-05-11  Matt Johnston  <matt@ucc.asn.au>

	* tests/t_add_intermediate_MT_path.at: remove the drop dir part
	* tests/t_delete_dir.at: add a note about re-enabling the above test
	* tests/t_cvsimport3.at: ignore stderr

2005-05-11  Matt Johnston  <matt@ucc.asn.au>

	* rcs_import.cc (find_branchpoint): if a branch is derived from two 
	differing parent branches, take the one closest to the trunk.
	* tests/t_cvsimport3.at: add a test for cvs_importing where branches
	come off a vendor import.
	* testsuite.at: add it

2005-05-11  Nathaniel Smith  <njs@codesourcery.com>

	* work.cc (build_deletions): Disable delete_dir.

2005-05-11  Matthew Gregan  <kinetik@orcon.net.nz>

	* constants.cc (constants::bufsz): Increase buffer size.  Reduces
	the runtime to tests/t_netsync_largish_file.at by four to seven
	times on my test machines.

2005-05-10  Timothy Brownawell  <tbrownaw@gmail.com>

	* revision.cc: Make expand_{ancestors,dominators} twice as fast.
	Loop over revisions in the other direction so that changes at the
	frontier propogate fully in 1 pass, instead of one level at a time.

2005-05-10  Timothy Brownawell  <tbrownaw@gmail.com>

	* packet.{cc,hh}: Give packet_consumer and children a callback to call
	after writing out a revision.
	* netsync.cc: Use this callback to add a "revisions written" ticker,
	to provide user feedback while sanity checking.

2005-05-10  Timothy Brownawell  <tbrownaw@gmail.com>

	* ui.cc: Make tick_write_count take less horizontal space

2005-05-09  Nathaniel Smith  <njs@codesourcery.com>

	* AUTHORS: Give Riccardo his real name.
	* ChangeLog: Likewise.

2005-05-09  Riccardo Ghetta <birrachiara@tin.it>
	
	* std_hooks.lua: Support kdiff3.

2005-05-09  Matthew Gregan  <kinetik@orcon.net.nz>

	* lua.cc (loadstring, run_string): New parameter to identify the
	source of the Lua string being loaded.
	(add_{std,test}_hooks, load_rcfile): Pass an identity through.

2005-05-09  Matthew Gregan  <kinetik@orcon.net.nz>

	* monotone.cc: Absolutify and tilde expand pid file.

2005-05-09  Matthew Gregan  <kinetik@orcon.net.nz>

	* testsuite.at: Revert bogus changes committed in revision 9d478.

2005-05-09  Matt Johnston  <matt@ucc.asn.au>

	* commands.cc (pid_file): use fs::path .empty() rather than ==, since
	boost 1.31 doesn't seem to have the latter.

2005-05-08  Matthew Gregan  <kinetik@orcon.net.nz>

	* lua.cc (report_error, load{file,string}): New member functions.
	Error handling in call moved into report_error.
	(call): Call report_error.
	(run_{file,string}): Call load{file,string} member functions to
	load Lua code into the VM.  Allows us to report syntax errors when
	loading rc files.
	* testsuite.at: test_hooks.lua was calling nonexistent (obsolete)
	strfind function and failing silently.  The improved error
	reporting from Lua caught this and cause testsuite failures.

2005-05-08  Matthew Gregan  <kinetik@orcon.net.nz>

	* monotone.1: Document --pid-file option.  Also make some minor
	spelling and punctuation fixes.

2005-05-08  Timothy Brownawell  <tbrownaw@gmail.com>
	* app_state.cc: {read,write}_options now print a warning instead of
	failing on unreadable/unwritable MT/options .
	* tests/t_unreadable_MT.at: add matching test
	* testsuite.at: add test
	* tests/README: Mention that new tests must be added to testsuite.at
	* work.cc: (get_revision_id) Friendlier error message for
	unreadable MT/revision .

2005-05-08  Matthew Gregan  <kinetik@orcon.net.nz>

	* monotone.texi: Right words, wrong order.
	* testsuite.at: Drop pid mapping trickery, it doesn't work
	consistently.  We now try and use SysInternal's pskill to kill the
	process.  If pskill is not available, we fall back to the old
	'kill all monotone processes' method. These changes affect
	Win32/MingW only.

2005-05-07  Matthew Gregan  <kinetik@orcon.net.nz>

	* commands.cc (pid_file): Remove leftover debugging output.
	* configure.ac: Correct typos in TYPE_PID_T test.
	* testsuite.at: Use some trickery on MingW/Cygwin to map the
	Windows pid to the Cygwin pid.
	* win32/process.cc (process_wait): Correct return type.
	(process_spawn): Replace dropped cast on return.

2005-05-07  Matt Johnston <matt@ucc.asn.au>

	* change_set.cc: fix the code which skips deltas on deleted files,
	  it was looking at the merged filename not the ancestor
	  filename.
	* tests/t_drop_vs_patch_rename.at: a test for the above fix
	* testsuite.at: add it

2005-05-06 Timothy Brownawell <tbrownaw@gmail.com>

	* contrib/monoprof.sh: Add lcad test.
		Add options to pull/rebuild before profiling.

2005-05-06  Nathaniel Smith  <njs@codesourcery.com>

	* INSTALL: s/g++ 3.2 or 3.3/g++ 3.2 or later/.

2005-05-06  Nathaniel Smith  <njs@codesourcery.com>

	* monotone.1: 
	* monotone.texi (Commands, Importing from CVS, RCS): Clarify
	cvs_import documentation on cvsroot vs. module issues.

2005-05-05  Richard Levitte  <richard@levitte.org>

	* AUTHORS: Add rghetta.

2005-05-05  Matthew Gregan  <kinetik@orcon.net.nz>

	* monotone.texi: Document --pid-file option for serve command.
	* app_state.{cc,hh} (set_pidfile, pidfile): New function, new
	member.
	* commands.cc (pid_file): New class.
	(CMD(serve)): Use pid_file.
	* monotone.cc (coptions, cppmain): Add command-specific option
	--pid-file.
	* options.hh (OPT_PIDFILE): New option.
	* {unix,win32}/process.cc (get_process_id): New function.
	(process_{spawn,wait,kill}): Use pid_t.
	* platform.hh (process_{spawn,wait,kill}): Use pid_t.
	(get_process_id): New function
	* configure.ac: Test for pid_t.
	* lua.cc (monotone_{spawn,wait,kill}_for_lua): Use pid_t.
	* testsuite.at: Update netsync kill functions to use pid file.
	* tests/t_netsync_sigpipe.at: Update to use pid file.
	* tests/t_netsync_single.at: Update to use pid file.

2005-05-04  Nathaniel Smith  <njs@codesourcery.com>

	* tests/t_monotone_up.at: New test.
	* testsuite.at: Add it.

2005-05-05  Matthew Gregan  <kinetik@orcon.net.nz>

	* work.cc: Use attr_file_name rather than hardcoded strings.

2005-05-04  Brian Campbell  <brian.p.campbell@dartmouth.edu>

	* contrib/monotone.el (monotone-vc-register): Fix arguments to
	monotone-cmd-buf, to make work.

2005-05-03  Nathaniel Smith  <njs@codesourcery.com>

	* file_io.cc (read_data_for_command_line): Check that file exists,
	if reading a file.

2005-05-04  Matthew Gregan  <kinetik@orcon.net.nz>

	* configure.ac: Add TYPE_SOCKLEN_T function from the Autoconf
	archive.	
	* cryptopp/cryptlib.h (NameValuePairs): Change GetVoidValue from a
	pure virtual to an implemented (but never called) member function
	to work around build problem with GCC 4 on OS X 10.4
	* netxx/osutil.h: Include config.h, use new HAVE_SOCKLEN_T define
	to determine socklen_t type.

2005-05-03  Nathaniel Smith  <njs@codesourcery.com>

	* lua.cc (load_rcfile): Make a version that takes utf8 strings,
	and understands -.
	* app_state.cc (load_rcfiles): Use it.
	* file_io.{cc,hh} (absolutify_for_command_line): New function.
	* monotone.cc (cpp_main): Use it.
	* tests/t_rcfile_stdin.at: New test.
	* testsuite.at: Include it.

2005-05-03  Nathaniel Smith  <njs@codesourcery.com>

	* netsync.cc (load_epoch): Remove unused function.

2005-05-03  Matthew Gregan  <kinetik@orcon.net.nz>

	* tests/t_cvsimport_manifest_cycle.at: Add missing symbols.
	* tests/t_cvsimport_deleted_invar.at: Add new test.
	* testsuite.at: New test.

2005-05-03  Nathaniel Smith  <njs@codesourcery.com>

	* netsync.cc (run_netsync_protocol): Don't use the word
	"exception" in error messages.

2005-05-03  Nathaniel Smith  <njs@codesourcery.com>

	* UPGRADE: Fix version number.

2005-05-03  Nathaniel Smith  <njs@codesourcery.com>

	* debian/compat: New file.

2005-05-03  Nathaniel Smith  <njs@codesourcery.com>

	* UPGRADE: Mention upgrading from 0.18.
	* debian/copyright: Re-sync with AUTHORS.
	* win32/monotone.iss, monotone.spec, debian/changelog: Bump
	version numbers to 0.19.
	* NEWS: Finish updating for 0.19.

2005-05-03  Jon Bright  <jon@siliconcircus.com>
	* win32/monotone.iss: Bump version to 0.19
	
2005-05-03  Jon Bright  <jon@siliconcircus.com>
	* tests/t_automate_select.at: Use arithmetic comparison for
	checking output of wc, since wc pads its results with initial
	spaces on MinGW.
	
2005-05-03  Nathaniel Smith  <njs@codesourcery.com>

	* tests/t_cvsimport2.at: Pass correct module directory.

2005-05-02  Nathaniel Smith  <njs@codesourcery.com>

	* configure.ac: Bump version to 0.19.
	* NEWS: Tweaks.
	* Makefile.am (MOST_SOURCES): Add options.hh.
	(%.eps): Fix ps2eps calling convention.
	* po/monotone.pot: Regenerate.
	* testsuite.at (CHECK_SAME_CANONICALISED_STDOUT): New macro.

2005-05-02  Nathaniel Smith  <njs@codesourcery.com>

	* NEWS: More updates.
	* rcs_import.cc (store_manifest_edge): Fix some edge cases.
	* tests/t_cvsimport_manifest_cycle.at: Make work.  Un-XFAIL.

2005-05-01  Matt Johnston  <matt@ucc.asn.au>

	* diff_patch.cc (normalize_extents): broaden the condition when
	changes can be normalised.
	* tests/t_merge_6.at: now passes.

2005-05-01  Emile Snyder  <emile@alumni.reed.edu>

	* annotate.cc: Fix bug that njs pointed out when a merge has one
	side with no changes.  Be smarter about how we get parent
	file_id's to do file diffs; give another big speedup.
	* tests/t_annotate_copy_all.at: New test for the bug that is fixed.
	* testsuite.at: Add the new test.

2005-05-02  Richard Levitte  <richard@levitte.org>

	* tests/t_override_author_date.at: Adapt to the new way to give
	revision IDs to 'monotone log'.

2005-05-01  Richard Levitte  <richard@levitte.org>

	* monotone.texi: Document the change in 'monotone log'.

2005-05-01  Riccardo Ghetta <birrachiara@tin.it>

	* commands.cc (CMD(log)): Use --revision.

2005-05-02  Matt Johnston  <matt@ucc.asn.au>

	* netsync.cc (process_auth_cmd): make it clearer what the "unknown
	key hash" refers to.

2005-05-01  Richard Levitte  <richard@levitte.org>

	* commands.hh: Expose complete_commands().
	* commands.cc (explain_usage, command_options, process): Don't
	call complete_command().  Except the caller to have done that
	already.
	* monotone.cc (cpp_main): Start with completing the command after
	processing the options.  Use the result everywhere the command is
	required.  This avoids giving the user duplicate (or in some case,
	triplicate) messages about command expansion.

2005-04-30  Derek Scherger  <derek@echologic.com>

	* app_state.{cc,hh}: remove --all-files option
	* automate.cc: move inventory command and associated stuff here from ...
	* commands.cc: ... here, where it has been removed
	* monotone.1: relocate inventory command, remove --all-files option
	* monotone.cc: remove --all-files option
	* monotone.texi: relocate inventory documentation to automation
	section, remove --all-files option
	* tests/t_automate_inventory.at: renamed and updated for move to automate
	* testsuite.at: adjust for rename

2005-04-30  Derek Scherger  <derek@echologic.com>

	* Makefile.am (MOST_SOURCES): add restrictions.{cc,hh} 
	* commands.cc (extract_rearranged_paths): 
	(extract_delta_paths):
	(extract_changed_paths):
	(add_intermediate_paths):
	(restrict_path_set):
	(restrict_rename_set):
	(restrict_path_rearrangement):
	(restrict_delta_map):
	(calculate_restricted_rearrangement):
	(calculate_restricted_revision):
	(calculate_current_revision):
	(calculate_restricted_change_set): move to restrictions.{cc,hh}
	(maybe_update_inodeprints):
	(cat):
	(dodiff):
	(update): rename calculate_current_revision to
	calculate_unrestricted_revision
	* database_check.hh: update header guard #define
	* restrictions.{cc,hh}: add new files

2005-04-30  Nathaniel Smith  <njs@codesourcery.com>

	* commands.cc: Add a placeholder OPT_NONE for commands that don't
	take any command-specific options; use it everywhere.  Now the
	last argument to CMD never starts with %, and the last argument is
	always required to be present.

2005-04-30  Richard Levitte  <richard@levitte.org>

	* contrib/monotone-nav.el (mnav-rev-make): Move it so it's defined
	after the definition of the macro mnav-rev-id.  Otherwise, the
	byte compiler complains there is no setf method for mnav-rev-id.

2005-04-30  Nathaniel Smith  <njs@codesourcery.com>

	* monotone.texi (Database): Minor correction.

2005-04-30  Nathaniel Smith  <njs@codesourcery.com>

	* vocab.cc (trivially_safe_file_path): New function.
	(verify): Use it.
	(test_file_path_verification, test_file_path_normalization): Add a
	few more checks.

	* transforms.{cc,hh} (localized_as_string): New function.
	* {win32,unix}/inodeprint.cc (inodeprint_file): Use it, to avoid
	mkpath().

	* commands.cc (add_intermediate_paths): Hand-code intermediate
	path generator, taking advantage of normalization of file_path's,
	to avoid mkpath().

2005-04-29  Joel Rosdahl  <joel@rosdahl.net>

	* monotone.texi: Minor corrections.

2005-04-29  Nathaniel Smith  <njs@codesourcery.com>

	* commands.cc (ls_tags): Sort output.
	* tests/t_tags.at: Test that output is sorted.

2005-04-29  Derek Scherger  <derek@echologic.com>

	* commands.cc (struct file_itemizer): move to ...
	* work.hh (file_itemizer} ... here
	* work.cc (file_itemizer::visit_file} ... and here

2005-04-29  Emile Snyder  <emile@alumni.reed.edu>

	* annotate.cc (do_annotate_node): Stop doing expensive
	calculate_arbitrary_change_set when we already know we have parent
	and child revisions.  Cuts annotate run time in half.
	
2005-04-29  Nathaniel Smith  <njs@codesourcery.com>

	* commands.cc (update_inodeprints): Rename to...
	(refresh_inodeprints): ...this, so 'monotone up' continues to mean
	update.
	
	* monotone.texi (Inodeprints): Mention refresh_inodeprints in the
	Inodeprints section.
	
	* testsuite.at: 
	* tests/t_update_inodeprints.at: 
	* tests/t_refresh_inodeprints.at: 
	* monotone.texi (Working Copy, Commands): 
	* monotone.1: Update accordingly.

2005-04-29  Nathaniel Smith  <njs@codesourcery.com>

	* change_set.cc (dump_change_set): Don't truncate output.
	(invert_change_test): New unit test.
	(invert_change_set): Make it pass.  This fixes (some?)
	isect.empty() invariant failures.
	
	* NEWS: Start updating for 0.19.

	* revision.cc (check_sane_history): Make comment more
	informative.

2005-04-29  Grahame Bowland  <grahame@angrygoats.net>

	* netxx/types.h: Add new NetworkException type network 
	issue not caused by calling program
	* netsync.cc: Catch Netxx::NetworkException and display 
	as informative_error.
	* netxx/address.cxx: NetworkException for unparsable URIs.
	* netxx/datagram.cxx: NetworkException for connection failure.
	* netxx/resolve_getaddrinfo.cxx, resolve_gethostbyname.cxx:
	NetworkException when DNS resolution fails.
	* netxx/serverbase.cxx: NetworkException if unable to bind 
	to server port.
	* netxx/streambase.cxx: NetworkException if unable to 
	connect.

2005-04-28  Nathaniel Smith  <njs@codesourcery.com>

	* tests/t_netsync_error.at: New test.
	* testsuite.at: Add it.

2005-04-28  Nathaniel Smith  <njs@codesourcery.com>

	* tests/t_rename_attr.at: Fix a bit; also test that rename refuses
	to move a file to a name that already has attrs.
	* work.cc (build_rename): Cleanup a bit; refuse to move a file to
	a name that already has attrs.

	* monotone.texi (Working Copy): Document explicitly that "drop"
	and "rename" do not modify the filesystem directly, and do affect
	attributes.

2005-04-28  Derek Scherger  <derek@echologic.com>

	* commands.cc (get_work_path): 
	(get_revision_path): 
	(get_revision_id):
	(put_revision_id):
	(get_path_rearrangement):
	(remove_path_rearrangement):
	(put_path_rearrangement):
	(update_any_attrs):
	(get_base_revision):
	(get_base_manifest): move to work.{cc,hh}
	(update): indicate optional revision with [ and ]
	(explicit_merge): indicate optional ancestor with [ and ] 

	* manifest.{cc,hh} (extract_path_set): move here from work.{cc,hh}
	* revision.{cc,hh} (revision_file_name): move to work.{cc,hh}

	* work.{cc,hh} (extract_path_set): move to manifest.{cc,hh}
	(get_work_path): 
	(get_path_rearrangement): 
	(remove_path_rearrangement): 
	(put_path_rearrangement): 
	(get_revision_path): 
	(get_revision_id): 
	(put_revision_id): 
	(get_base_revision): 
	(get_base_manifest): 
	(update_any_attrs): move here from commands.cc
	
2005-04-28  Derek Scherger  <derek@echologic.com>

	* ChangeLog: 
	* Makefile.am
	* tests/t_automate_select.at: merge fixups

2005-04-28  Emile Snyder <emile@alumni.reed.edu>

	* annotate.cc: Fix broken build after propagate from .annotate
	branch to mainline.  The lcs stuff was changed to use
	quick_allocator, so our use of it had to change as well.
	
2005-04-28  Emile Snyder  <emile@alumni.reed.edu>

	* commands.cc: New command "annotate"
	* annotate.{cc,hh}: New files implement it.
	* Makefile.am: Build it.
	* monotone.texi: Document it.	
	* tests/t_annotate.at:
	* tests/t_annotate_add_collision.at:
	* tests/t_annotate_branch_collision.at: 
	* testsuite.at: Test it.
	
2005-04-28  Matt Johnston  <matt@ucc.asn.au>

	* tests/t_merge_6.at: narrow the testcase down considerably.

2005-04-28  Matt Johnston  <matt@ucc.asn.au>

	* tests/t_merge_6.at, testsuite.at: add a new test for the case where
	duplicate lines appear in a file during a merge. This testcase can
	be correctly handled by merge(1).

2005-04-28  Matt Johnston  <matt@ucc.asn.au>

	* tests/t_i18n_file.at, transforms.cc: OS X expects all paths to be
	utf-8, don't try to use other encodings in the test.

2005-04-28  Richard Levitte  <richard@levitte.org>

	* tests/t_automate_select.at: silly ignores not needed any more.

2005-04-28  Richard Levitte  <richard@levitte.org>

	* commands.cc (complete): Don't talk of there really was no
	expansion.

2005-04-28  Richard Levitte  <richard@levitte.org>

	* commands.cc, commands.hh: Selector functions and type are moved
	to...
	* selectors.cc, selectors.hh: ... these files.
	* database.cc, database.hh: Adapt to this change.
	* automate.cc (automate_select): New function, implements
	'automate select'.
	(automate_command): Use it.
	* monotone.texi (Automation): Document it.

	* tests/t_automate_select.at: New test.
	* testsuite.at: Use it.

	* Makefile.am (MOST_SOURCES): reorganise.  Add selectors.{cc,hh}.

2005-04-27  Derek Scherger  <derek@echologic.com>

	* commands.cc (ls_unknown): remove unneeded braces
	(struct inventory_item): new struct for tracking inventories
	(print_inventory): removed old output functions 
	(inventory_paths): new functions for paths, data and renames
	(inventory): rework to display two column status codes
	* monotone.texi (Informative): update for new status codes
	* tests/t_inventory.at: update for two column status codes

2005-04-27  Richard Levitte  <richard@levitte.org>

	* quick_alloc.hh: Define QA_SUPPORTED when quick allocation is
	supported.
	* sanity.hh: Only defined the QA(T) variants of checked_index()
	when QA_SUPPORTED is defined.

2005-04-27  Joel Reed  <joelwreed@comcast.com>

	* work.cc: on rename move attributes as well.
	* tests/t_rename_attr.at: No longer a bug.

2005-04-27  Nathaniel Smith  <njs@codesourcery.com>

	* monotone.texi (Working Copy, Commands): Document update_inodeprints.
	* monotone.1: Likewise.

	* tests/t_update_inodeprints.at: New test.
	* testsuite.at: Add it.

2005-04-27  Richard Levitte  <richard@levitte.org>

	* database.cc (selector_to_certname): Add a case for
	commands::sel_cert.

2005-04-27  Richard Levitte  <richard@levitte.org>

	* sanity.hh: Add a couple of variants of checked_index() to
	accomodate for indexes over vector<T, QA(T)>.

	* commands.hh: Add new selector to find arbitrary cert name and
	value pairs.  The syntax is 'c:{name}={value}'.
	* commands.cc (decode_selector): Recognise it.
	* database.cc (complete): Parse it.
	* std_hooks.lua (expand_selector): Add an expansion for it.
	* monotone.texi (Selectors): Document it.

	* tests/t_select_cert.at: Add test.
	* testsuite.at: Use it.

2005-04-27  Matt Johnston  <matt@ucc.asn.au>

	* vocab.cc (verify(file_path)): don't find() twice.
	* change_set.cc (extend_state): remove commented out line 

2005-04-27  Matthew Gregan  <kinetik@orcon.net.nz>

	* tests/t_cvsimport_manifest_cycle.at: New test.
	* testsuite.at: Add test.
	* AUTHORS: Add self.

2005-04-27  Nathaniel Smith  <njs@codesourcery.com>

	* AUTHORS: Add Timothy Brownawell.

2005-04-27  Timothy Brownawell  <tbrownaw@gmail.com>

	* ui.{cc,hh}: Delegate tick line blanking to tick_writers.

2005-04-27  Matt Johnston  <matt@ucc.asn.au>

	* change_set.cc (extend_state): don't mix find() and insert() on
	the path_state, to avoid hitting the smap's worst-case.

2005-04-27  Matt Johnston  <matt@ucc.asn.au>

	* change_set.cc (confirm_proper_tree): move things out of the loops
	for better performance.

2005-04-26  Nathaniel Smith  <njs@codesourcery.com>

	* work.cc: Don't include boost/regex.hpp.

2005-04-26  Nathaniel Smith  <njs@codesourcery.com>

	* manifest.cc, inodeprint.cc: Don't include boost/regex.hpp.

2005-04-26  Nathaniel Smith  <njs@codesourcery.com>

	* sqlite/vdbeaux.c (MAX_6BYTE): Apply patch from
	http://www.sqlite.org/cvstrac/chngview?cn=2445.  It shouldn't
	affect monotone's usage, but just in case.

2005-04-26  Nathaniel Smith  <njs@codesourcery.com>

	* rcs_import.cc (struct cvs_key, process_branch): Fix
	indentation.
	(build_change_set): Handle the case where a file is "added dead".

	* tests/t_cvsimport2.at: Un-XFAIL, improve description.

2005-04-26  Richard Levitte  <richard@levitte.org>

	* monotone.cc (cpp_main): Count the number of command specific
	options exist.  If there is any, add a title for them.

2005-04-26  Matt Johnston  <matt@ucc.asn.au>

	* change_set.cc (analyze_rearrangement): get rid of damaged_in_first
	since it is not used.

2005-04-26  Matt Johnston  <matt@ucc.asn.au>

	* monotone.texi: fix mashed up merge of docs for kill_rev_locally
	and db check.

2005-04-26  Richard Levitte  <richard@levitte.org>

	* monotone.cc, commands.cc: Make some more options global.

2005-04-25  Nathaniel Smith  <njs@codesourcery.com>

	* tests/t_i18n_file_data.at: New test.
	* testsuite.at: Add it.

2005-04-25  Nathaniel Smith  <njs@codesourcery.com>

	* automate.cc (automate_parents, automate_children) 
	(automate_graph): New automate commands.
	(automate_command): Add them.
	* commands.cc (automate): Synopsisfy them.
	* monotone.texi (Automation): Document them.
	* tests/t_automate_graph.at, test/t_parents_children.at: Test
	them.
	* testsuite.at: Add the tests.

	* tests/t_automate_ancestors.at: Remove obsolete comment.
	
2005-04-24  Derek Scherger  <derek@echologic.com>

	* tests/t_rename_file_to_dir.at:
	* tests/t_replace_file_with_dir.at:
	* tests/t_replace_dir_with_file.at: new bug reports
	* testsuite.at: include new tests

2005-04-24  Derek Scherger  <derek@echologic.com>

	* app_state.{cc,hh} (app_state): add all_files flag to the constructor
	(set_all_files): new method for setting flag

	* basic_io.{cc,hh} (escape): expose public method to quote and
	escape file_paths
	(push_str_pair): use it internally

	* commands.cc (calculate_restricted_rearrangement): new function
	factored out of calculate_restricted_revision
	(calculate_restricted_revision): use new function
	(struct unknown_itemizer): rename to ...
	(struct file_itemizer): ... this; use a path_set rather than a
	manifest map; build path sets of unknown and ignored files, rather
	than simply printing them
	(ls_unknown): adjust to compensate for itemizer changes
	(print_inventory): new functions for printing inventory lines from
	path sets and rename maps
	(inventory): new command for printing inventory of working copy
	files

	* manifest.cc (inodeprint_unchanged): new function factored out
	from build_restricted_manifest_map
	(classify_paths): new function to split paths from an old manifest
	into unchanged, changed or missing sets for inventory
	(build_restricted_manifest_map): adjust to use
	inodeprint_unchanged
	* manifest.hh (classify_paths): new public function
	
	* monotone.1: document new inventory command and associated
	--all-files option

	* monotone.cc: add new --all-files option which will be specific
	to the inventory command asap

	* monotone.texi (Informative): document new inventory command
	(Commands): add manpage entry for inventory
	(OPTIONS): add entries for --xargs, -@ and --all-files

	* tests/t_status_missing.at: remove bug priority flag
	* tests/t_inventory.at: new test
	* testsuite.at: include new test
	
2005-04-24  Nathaniel Smith  <njs@codesourcery.com>

	* monotone.texi (Database): Document 'db kill_rev_locally'.

2005-04-24  Nathaniel Smith  <njs@codesourcery.com>

	* ChangeLog: Fixup after merge.

2005-04-24  Nathaniel Smith  <njs@codesourcery.com>

	* manifest.cc (build_restricted_manifest_map): Careful to only
	stat things once on the inodeprints fast-path.
	(read_manifest_map): Hand-code a parser, instead of using
	boost::regex.
	* inodeprint.cc (read_inodeprint_map): Likewise.

2005-04-23  Derek Scherger  <derek@echologic.com>

	* (calculate_restricted_revision): remove redundant variables,
	avoiding path_rearrangement assignments and associated sanity
	checks
	(calculate_current_revision): rename empty to empty_args for
	clarity

2005-04-23  Derek Scherger  <derek@echologic.com>

	* commands.cc (calculate_base_revision): rename to ...
	(get_base_revision): ... this, since it's not calculating anything
	(calculate_base_manifest): rename to ...
	(get_base_manifest): ... this, and call get_base_revision
	(calculate_restricted_revision): call get_base_revision and remove
	missing files stuff
	(add):
	(drop):
	(rename):
	(attr): call get_base_manifest
	(ls_missing): 
	(revert): call get_base_revision
	* manifest.{cc,hh} (build_restricted_manifest_map): don't return
	missing files and don't produce invalid manifests; do report on
	all missing files before failing
	
2005-04-23  Derek Scherger  <derek@echologic.com>

	* app_state.cc:
	* database.cc:
	* file_io.{cc, hh}: fix bad merge

2005-04-23  Nathaniel Smith  <njs@codesourcery.com>

	* database.cc (put_key): Check for existence of keys with
	conflicting key ids, give more informative message than former SQL
	constraint error.

2005-04-23  Nathaniel Smith  <njs@codesourcery.com>

	* transforms.cc (filesystem_is_ascii_extension_impl): Add EUC to
	the list of ascii-extending encodings.

	* tests/t_multiple_heads_msg.at: Make more robust, add tests for
	branching.

2005-04-23  Nathaniel Smith  <njs@codesourcery.com>

	* app_state.cc (restriction_includes): Remove some L()'s that were
	taking 5-6% of time in large tree diff.

2005-04-23  Nathaniel Smith  <njs@codesourcery.com>

	* file_io.{cc,hh} (localized): Move from here...
	* transforms.{cc,hh} (localized): ...to here.  Add lots of gunk to
	avoid calling iconv whenever possible.

2005-04-23  Richard Levitte  <richard@levitte.org>

	* monotone.cc, options.hh: Move the option numbers to options.hh,
	so they can be easily retrieved by other modules.
	* monotone.cc: split the options table in global options and
	command specific options.  The former are always understood, while
	the latter are only understood by the commands that declare it
	(see below).
	(my_poptStuffArgFile): There's no need to keep a copy of the
	stuffed argv.  This was really never a problem.
	(coption_string): New function to find the option string from an
	option number.
	(cpp_main): Keep track of which command-specific options were
	given, and check that the given command really uses them.  Make
	sure that when the help is written, only the appropriate command-
	specific options are shown.  We do this by hacking the command-
	specific options table.
	Throw away sub_argvs, as it's not needed any more (and realy never
	was).

	* commands.cc: Include options.hh to get the option numbers.
	(commands_ops): New structure to hold the option
	numbers used by a command.
	(commands): Use it.
	(command_options): Function to get the set of command-specific
	options for a specific command.
	(CMD): Changed to take a new parameter describing which command-
	specific options this command takes.  Note that for commands that
	do not take command-specific options, this new parameter must
	still be given, just left empty.
	Update all commands with this new parameter.
	* commands.hh: Declare command_options.

	* tests/t_automate_heads.at: 'automate heads' never used the value
	of --branch.
	* tests/t_sticky_branch.at: and neither did 'log'...
	* tests/t_update_missing.at: nor did 'add'...

2005-04-23  Matthew Gregan  <kinetik@orcon.net.nz>

	* tests/t_diff_currev.at: Use CHECK_SAME_STDOUT.

2005-04-23  Matthew Gregan  <kinetik@orcon.net.nz>

	* tests/t_diff_currev.at: New test.
	* testsuite.at: Add new test.

2005-04-22  Christof Petig <christof@petig-baender.de>

	* sqlite/*: update to sqlite 3.2.1

2005-04-22  Nathaniel Smith  <njs@codesourcery.com>

	* manifest.cc (build_restricted_manifest_map): Fixup after merge
	-- use file_exists instead of fs::exists.

2005-04-22  Derek Scherger  <derek@echologic.com>

	* manifest.{cc,hh} (build_restricted_manifest_map): keep and
	return a set of missing files rather than failing on first missing
	file
	* commands.cc (calculate_restricted_revision): handle set of
	missing files
	* revision.hh: update comment on the format of a revision
	* tests/t_status_missing.at: un-XFAIL and add a few tests
	
2005-04-22  Nathaniel Smith  <njs@codesourcery.com>

	* vocab.cc (verify(file_path), verify(local_path)): Normalize
	paths on the way in.
	* tests/t_normalized_filenames.at: Fix to match behavior
	eventually declared "correct".

2005-04-22  Nathaniel Smith  <njs@codesourcery.com>

	* vocab.{cc,hh}: Make verify functions public, make ATOMIC(foo)'s
	verify function a friend of foo, add ATOMIC_NOVERIFY macro, add
	long comment explaining all this.
	* vocab_terms.hh: Add _NOVERIFY to some types.

2005-04-22  Nathaniel Smith  <njs@codesourcery.com>

	* file_io.{cc,hh} (localized): Take file_path/local_path instead
	of string; expose in public interface.  Adjust rest of file to
	match.
	(walk_tree): Don't convert the (OS-supplied) current directory
	from UTF-8 to current locale.
	
	* transforms.{cc,hh} (charset_convert): Be more informative on
	error.
	(calculate_ident): Localize the filename, even on the fast-path.
	Also assert file exists and is not a directory, since Crypto++
	will happily hash directories.  (They are like empty files,
	apparently.)
	
	* manifest.cc (build_restricted_manifest_map): Use file_exists
	instead of fs::exists, to handle localized paths.
	* {win32,unix}/inodeprint.cc (inodeprint_file): Use localized
	filenames to stat.

	* tests/t_i18n_file.at: Rewrite to work right.

	* tests/t_normalized_filenames.at: New test.
	* testsuite.at: Add it.
	* vocab.cc (test_file_path_verification): MT/path is not a valid
	file_path either.
	(test_file_path_normalization): New unit-test.

2005-04-22  Joel Reed  <joelwreed@comcast.net>

	* work.cc (build_deletions) : on drop FILE also drop attributes.
	* tests/t_drop_attr.at : test for success now, fixed bug.

2005-04-22  Jon Bright <jon@siliconcircus.com>
	* monotone.texi: Changed all quoting of example command lines to
	use " instead of ', since this works everywhere, but ' doesn't
	work on Win32

2005-04-21  Jeremy Cowgar  <jeremy@cowgar.com>

	* tests/t_multiple_heads_msg.at: Now checks to ensure 'multiple head'
	  message does not occur on first commit (which creates a new head
	  but not multiple heads).
	* commands.cc (CMD(commit)): renamed head_size to better described
	  old_head_size, now checks that old_head_size is larger than 0 as
	  well otherwise, on commit of a brand new project, a new head was
	  detected and a divergence message was displayed.

2005-04-21  Richard Levitte  <richard@levitte.org>

	* commands.cc (ALIAS): refactor so you don't have to repeat all
	the strings given to the original command.
	(ALIAS(ci)): added as a short form for CMD(commit).

	* Makefile.am (%.eps): create .eps files directly from .ps files,
	using ps2eps.

2005-04-21 Sebastian Spaeth <Sebastian@SSpaeth.de>

	* monotone.texi: add command reference docs about kill_rev_locally
	
2005-04-21  Nathaniel Smith  <njs@codesourcery.com>

	* change_set.cc (apply_path_rearrangement_can_fastpath) 
	(apply_path_rearrangement_fastpath) 
	(apply_path_rearrangement_slowpath, apply_path_rearrangement):
	Refactor into pieces, so all versions of apply_path_rearrangement
	can take a fast-path when possible.

2005-04-21  Jeremy Cowgar  <jeremy@cowgar.com>

	* commands.cc: Renamed maybe_show_multiple_heads to
	  notify_if_multiple_heads, renamed headSize to head_size for
	  coding standards/consistency.
	* tests/t_multiple_heads_msg.at: Added to monotone this time.

2005-04-20  Jeremy Cowgar  <jeremy@cowgar.com>

	* commands.cc: Added maybe_show_multiple_heads, update now notifies
	  user of multiple heads if they exist, commit now notifies user
	  if their commit created a divergence.
	* tests/t_multiple_heads_msg.at: Added
	* testsuite.at: Added above test

2005-04-20  Nathaniel Smith  <njs@codesourcery.com>

	* Makefile.am (EXTRA_DIST): Put $(wildcard) around "debian/*", so
	it will actually work.

2005-04-20  Nathaniel Smith  <njs@codesourcery.com>

	* Makefile.am (EXTRA_DIST): Include tests, even when not building
	packages out in the source directory.

2005-04-20  Matthew Gregan  <kinetik@orcon.net.nz>

	* commands.cc (kill_rev_locally): Move up with rest of non-CMD()
	functions.  Mark static.  Minor whitespace cleanup.
	* commands.hh (kill_rev_locally): Declaration not needed now.

2005-04-20 Sebastian Spaeth <Sebastian@SSpaeth.de>
	* automate.cc: fix typo, add sanity check to avoid empty r_id's
	bein passed in. The automate version was bumped to 0.2 due to
	popular request of a single person.
	* t_automate_ancestors.at: adapt test; it passes now

2005-04-20 Sebastian Spaeth <Sebastian@SSpaeth.de>
	* testuite.at:
	* t_automate_ancestors.at: new test; automate ancestors. This is still
	_failing_ as a) it outputs empty newlines when no ancestor exists and
	b) does not output all ancestors if multiple ids are supplied as input
	
2005-04-20 Sebastian Spaeth <Sebastian@SSpaeth.de>

	* commands.cc:
	* automate.cc: new command: automate ancestors
	* monotone.texi: adapt documentation
	
2005-04-20  Nathaniel Smith  <njs@codesourcery.com>

	* tests/t_log_depth_single.at: 
	* tests/t_add_stomp_file.at: 
	* tests/t_log_depth.at: Shorten blurbs.

2005-04-20  Nathaniel Smith  <njs@codesourcery.com>

	* std_hooks.lua (ignore_file): Ignore compiled python files.

2005-04-20  Jon Bright  <jon@siliconcircus.com>
	* tests/t_sticky_branch.at: Really fix this test

2005-04-20  Jon Bright  <jon@siliconcircus.com>
	* tests/t_sticky_branch.at: Canonicalise stdout before comparison
	* tests/t_setup_checkout_modify_new_dir.at: Ditto
	* tests/t_netsync_largish_file.at: Check the file out rather
	than catting it, so that canonicalisation is unneeded.  
	Canonicalisation is bad here, because the file is random
	binary data, not text with line-ending conventions

2005-04-20  Richard Levitte  <richard@levitte.org>

	* contrib/monotone.el: define-after-key's KEY argument has to be a
	vector with only one element.  The code I used is taken directly
	from the Emacs Lisp Reference Manual, section "Modifying Menus".

2005-04-20  Nathaniel Smith  <njs@codesourcery.com>

	* commands.cc (mdelta, mdata, fdelta, fdata, rdata): Check for
	existence of command line arguments.

	* lua.{cc,hh} (hook_use_inodeprints): New hook.
	* std_hooks.lua (use_inodeprints): Default definition.
	* monotone.texi (Inodeprints): New section.
	(Reserved Files): Document MT/inodeprints.
	(Hook Reference): Document use_inodeprints.
	* work.{cc,hh} (enable_inodeprints): New function.
	* app_state.cc (create_working_copy): Maybe call
	enable_inodeprints.
	
	* tests/t_inodeprints_hook.at: New test.
	* tests/t_bad_packets.at: New test.
	* testsuite.at: Add them.

2005-04-20  Nathaniel Smith  <njs@codesourcery.com>

	* AUTHORS: Actually add Joel Reed (oops).

2005-04-20  Nathaniel Smith  <njs@codesourcery.com>

	Most of this patch from Joel Reed, with only small tweaks myself.
	
	* AUTHORS: Add Joel Reed.

	* platform.hh (is_executable): New function.
	* {unix,win32}/process.cc: Define it.

	* lua.cc (monotone_is_executable_for_lua): New function.
	(lua_hooks): Register it.
	(Lua::push_nil): New method.
	(lua_hooks::hook_init_attributes): New hook.
	* lua.hh: Declare it.
	* monotone.texi (Hook Reference): Document it.

	* work.cc (addition_builder): Call new hook, collect attributes
	for added files.
	(build_additions): Set attributes on new files.

	* tests/t_attr_init.at: New test.
	* tests/t_add_executable.at: New test.
	* testsuite.at: Add them.
	
2005-04-19  Nathaniel Smith  <njs@codesourcery.com>

	* file_io.cc (read_localized_data, write_localized_data): Remove
	logging of complete file contents.
	* tests/t_lf_crlf.at: Remove --debugs, clean up, test more.

2005-04-19 Emile Snyder <emile@alumni.reed.edu>
	
	* file_io.cc: Fix bugs with read/write_localized_data when using
	CRLF line ending conversion.
	* transforms.cc: Fix line_end_convert to add correct end of line
	string if the split_into_lines() call causes us to lose one from
	the end.
	* tests/t_lf_crlf.at: Clean up and no longer XFAIL.
 
2005-04-19  Sebastian Spaeth  <Sebastian@SSpaeth.de>

	* monotone.texi: modified documentation to match changes due to
	previous checking.
	* AUTHORS: Adding myself
	
2005-04-19  Sebastian Spaeth  <Sebastian@SSpaeth.de>

	* automate.cc: make BRANCH optional in "automate heads BRANCH"
	we use the default branch as given in MT/options if not specified
	* commands.cc: BRANCH -> [BRANCH] in cmd description

2005-04-19  Richard Levitte  <richard@levitte.org>

	* contrib/monotone-import.pl (my_exit): As in monotone-notify.pl,
	my_exit doesn't close any network connections.

	* testsuite.at (REVERT_TO): Make it possible to revert to a
	specific branch.  This is useful to resolve ambiguities.
	* tests/t_merge_add_del.at: Use it.

2005-04-19  Matthew Gregan  <kinetik@orcon.net.nz>

	* sanity.hh: Mark {naughty,error,invariant,index}_failure methods
	as NORETURN.
	* commands.cc (string_to_datetime): Drop earlier attempt at
	warning fix, it did not work with Boost 1.31.0.  Warning fixed by
	change to sanity.hh.

2005-04-19  Matthew Gregan  <kinetik@orcon.net.nz>

	* lua.cc (default_rcfilename): Use ~/.monotone/monotonerc.  This
	change is to prepare for the upcoming support for storing user
	keys outside of the database (in ~/.monotone/keys/).
	* app_state.cc (load_rcfiles): Refer to new rc file location in
	comments.
	* monotone.cc (options): Refer to new rc file location.
	* monotone.texi: Refer to new rc file location.  Also change bare
	references to the rc file from '.monotonerc' to 'monotonerc'.

2005-04-19  Matthew Gregan  <kinetik@orcon.net.nz>

	* commands.cc (log): 'depth' option did not handle the single file
	case correctly. Also a couple of minor cleanups.
	* tests/t_log_depth_single.at: New test.
	* testsuite.at: Add test.

2005-04-18  Matthew Gregan  <kinetik@orcon.net.nz>

	* commands.cc (string_to_datetime): Fix warning.

2005-04-18  Richard Levitte  <richard@levitte.org>

	* Makefile.am (EXTRA_DIST): Add contrib/monotone-import.pl.

	* contrib/monotone-import.pl: New script to mimic "cvs import".
	* contrib/README: describe it.

	* commands.cc (CMD(attr)): Make it possible to drop file
	attributes.

	* contrib/monotone-notify.pl (my_exit): The comment was incorrect,
	there are no network connections to close gracefully.
	Implement --ignore-merges, which is on by default, and changes the
	behavior to not produce diffs on merges and propagates where the
	ancestors hve already been shown.

	* tests/t_attr_drop.at: New test to check that 'attr drop'
	correctly drops the given entry.
	* tests/t_drop_attr.at: New test, similar to t_rename_attr.at.
	* testsuite.at: Add them.

2005-04-18  Nathaniel Smith  <njs@codesourcery.com>

	* monotone.texi (Dealing with a Fork): Clarify (hopefully) what we
	mean when we say that "update" is a dangerous command.

2005-04-17  Matt Johnston  <matt@ucc.asn.au>

	* change_set.cc (confirm_proper_tree): remove incorrect code
	setting confirmed nodes.

2005-04-17  Matt Johnston  <matt@ucc.asn.au>

	* change_set.cc (confirm_proper_tree): use a std::set rather than
	dynamic_bitset for the ancestor list, improving performance for
	common tree structures.
	* basic_io.cc: reserve() a string

2005-04-17  Matt Johnston  <matt@ucc.asn.au>

	* packet.cc: fix up unit test compilation.
	* transforms.cc: fix up unit test compilation.

2005-04-17  Matt Johnston  <matt@ucc.asn.au>

	* vocab_terms.hh: remove commented out lines.

2005-04-17  Matt Johnston  <matt@ucc.asn.au>

	* Move base64<gzip> code as close to the database as possible,
	to avoid unnecessary inflating and deflating.

2005-04-17  Nathaniel Smith  <njs@codesourcery.com>

	* monotone.texi (Branching and Merging): A few small edits.

2005-04-17  Nathaniel Smith  <njs@codesourcery.com>

	* change_set.cc (path_item, sanity_check_path_item): Mark things
	inline.

2005-04-17  Henrik Holmboe <henrik@holmboe.se>

	* contrib/monotone-notify.pl: Add signal handlers.  Correct some
	typos.
	(my_exit): New function that does a cleanup and exit.

2005-04-17  Olivier Andrieu  <oliv__a@users.sourceforge.net>

	* transforms.cc: fix glob_to_regexp assertions

2005-04-17  Sebastian Spaeth <Sebastian@sspaeth.de>
	
	* tests/t_db_kill_rev_locally.at: new test; 
	make sure that db kill_rev_locally works as intended

2005-04-17  Sebastian Spaeth <Sebastian@sspaeth.de>

	* commands.cc,database.cc: add 'db kill_rev_locally <id>' command
	still missing: documentation and autotests. Otherwise seems ok.
	
2005-04-17  Richard Levitte  <richard@levitte.org>

	* transforms.cc: Remove tabs and make sure emacs doesn't add
	them.

2005-04-17  Nathaniel Smith  <njs@codesourcery.com>

	* sanity.{hh,cc} (E, error_failure): New sort of invariant.
	* netsync.cc (process_hello_cmd): Make initial pull message
	more clear and friendly.
	Also, if the key has changed, that is an error, not naughtiness.
	* database_check.cc (check_db): Database problems are also errors,
	not naughtiness.  Revamp output in case of errors, to better
	distinguish non-serious errors and serious errors.
	* tests/t_database_check.at: Update accordingly.
	* tests/t_database_check_minor.at: New test.
	* testsuite.at: Add it.
	
2005-04-17  Richard Levitte  <richard@levitte.org>

	* transforms.cc (glob_to_regexp): New function that takes a glob
	expression and transforms it into a regexp.  This will be useful
	for globbing branch expressions when collections are exchanged to
	branch globs and regexps.
	(glob_to_regexp_test): A unit test for glob_to_regexp().

2005-04-17  Matt Johnston  <matt@ucc.asn.au>

	* commands.cc: warn that dropkey won't truly erase the privkey
	from the database
	* monotone.texi: same

2005-04-17  Matt Johnston  <matt@ucc.asn.au>

	* database.cc: mention that it could be the filesystem that
	is full in the SQLITE_FULL error message

2005-04-17  Matthew Gregan  <kinetik@orcon.net.nz>

	* monotone.cc: Fix warnings: add missing initializers.
	* netsync.cc: Fix warnings: inline static vs static inline.

2005-04-16  Emile Snyder  <emile@alumni.reed.edu>

	* tests/t_add_stomp_file.at: New test for failing case.  
        If you have a file foo in your working dir (not monotone 
        controlled) and someone else adds a file foo and commits, 
        update should at least warn you before stomping your 
        non-recoverable foo file.
	* testsuite.at: Add it.
	
2005-04-16  Derek Scherger  <derek@echologic.com>

	* work.cc (known_preimage_path): rename to...
	(known_path): this, since it's image agnostic
	(build_deletions): update for renamed function
	(build_rename): ensure rename source exists in current revision
	and rename target does not exist in current revision

	* tests/t_no_rename_overwrite.at: un-XFAIL 

2005-04-16  Nathaniel Smith  <njs@codesourcery.com>

	* app_state.{cc,hh} (set_author, set_date): New methods.
	* cert.cc (cert_revision_date): Rename to...
	(cert_revision_date_time): ...an overloaded version of this.
	(cert_revision_author_default): Check app.date.
	* cert.hh: Expose cert_revision_date_time.
	* commands.cc (commit): Handle --date.
	* main.cc: Parse --date and --author options.
	* monotone.1: Document --date, --author.
	* monotone.texi (Working Copy, OPTIONS): Likewise.

	* tests/t_override_author_date.at: New test.
	* testsuite.at: Add it.
	
	This commit heavily based on a patch by Markus Schiltknecht
	<markus@bluegap.ch>.
	
2005-04-16  Nathaniel Smith  <njs@codesourcery.com>

	* ChangeLog: Fixup after merge.

2005-04-16  Nathaniel Smith  <njs@codesourcery.com>

	* tests/t_update_nonexistent.at: New test.
	* testsuite.at: Add it.
	
	* commands.cc (update): Verify that user's requested revision
	exists.

2005-04-16  Nathaniel Smith  <njs@codesourcery.com>

	* ChangeLog: Fixup after merge.

2005-04-16  Emile Snyder <emile@alumni.reed.edu>

	* tests/t_add_vs_commit.at: New test for failing case.  If you
	add a file in you working dir, someone else adds the same file
	and commits, then you do an update it messes up your working
	directory.
	* testsuite.at: Add it.
	
2005-04-16  Nathaniel Smith  <njs@codesourcery.com>

	* commands.cc (checkout): Move check for existence of revision
	earlier.
	
	* tests/t_netsync_defaults.at, tests/t_netsync_single.at:
	Don't hard-code netsync port.

2005-04-16  Nathaniel Smith  <njs@codesourcery.com>

	* testsuite.at: Use a random server port.
	
	* .mt-attrs, contrib/README: Update for Notify.pl ->
	monotone-notify.pl rename.
	
	* monotone.1: Warn people off rcs_import.
	* monotone.texi (Commands): Likewise.

2005-04-16  Nathaniel Smith  <njs@codesourcery.com>

	* AUTHORS: Add Emile Snyder <emile@alumni.reed.edu>.

2005-04-16  Nathaniel Smith  <njs@codesourcery.com>

	* tests/t_lf_crlf.at: New test from Emile Snyder
	<emile@alumni.reed.edu>, with tweaks.
	* testsuite.at: Add it.

2005-04-16  Nathaniel Smith  <njs@codesourcery.com>

	* ChangeLog: Small fixups.

2005-04-16  Sebastian Spaeth <Sebastian@sspaeth.de>
	
	* tests/t_cvsimport2.at: new test; CVS Attic files fail test
	reported by: hjlipp@web.de 15.04.2005 02:45

2005-04-16  Sebastian Spaeth <Sebastian@sspaeth.de>
	
	* tests/t_rcs_import.at: new test; problematic CVS import as
	reported in the list. However it works just fine here, so it
	really tests for a successful pass

2005-04-16  Sebastian Spaeth <Sebastian@sspaeth.de>

	* tests/README: new file, on how to create/run tests

2005-04-16  Nathaniel Smith  <njs@codesourcery.com>

	* tests/t_rename_dir_add_dir_with_old_name.at: XFAIL.

2005-04-16  Nathaniel Smith  <njs@codesourcery.com>

	* tests/t_diff_binary.at: Un-XFAIL.

2005-04-16  Nathaniel Smith  <njs@codesourcery.com>

	* monotone.texi (Network Service): Rewrite to include former
	Exchanging Keys section.
	(Branching and Merging): New tutorial section, inspired by a patch
	from Martin Kihlgren <zond@troja.ath.cx>.
	(CVS Phrasebook): Add "Importing a New Project".

	* AUTHORS: Add Martin Dvorak.
	
2005-04-16  Matt Johnston  <matt@ucc.asn.au>

	* change_set.cc (compose_rearrangement): remove logging statements
	that were using noticable CPU time.

2005-04-15 Martin Dvorak <jezek2@advel.cz>
	
	* tests/t_rename_dir_add_dir_with_old_name.at: New test.
	* testsuite.at: Add it.
	
2005-04-15  Olivier Andrieu  <oliv__a@users.sourceforge.net>

	* diff_patch.cc(guess_binary): do not use '\x00' as first
	character of a C string ...

2005-04-15  Sebastian Spaeth  <Sebastian@SSpaeth.de>

	* ui.cc: print byte progress to one decimal place
	  in k or M.
	* netsync.cc: update dot ticker every 1024 bytes.

2005-04-15  Matt Johnston  <matt@ucc.asn.au>

	* change_set.cc (confirm_proper_tree): use bitsets rather than maps
	for tracking set membership.
	* smap.hh: return reverse iterators properly, iterate over the vector
	rather than self in ensure_sort()

2005-04-14  Derek Scherger  <derek@echologic.com>

	* database_check.cc (check_db): fail with N(...) when problems are
	detected to exit with a non-zero status

2005-04-14  Derek Scherger  <derek@echologic.com>

	* monotone.texi (Informative): update description of 'diff' with
	two revision arguments
	
2005-04-14  Matthew Gregan  <kinetik@orcon.net.nz>

	* win32/process.cc: Fix build on MingW 3.2.0-rc[123] by adding
	<sstream> include.

2005-04-14  Jon Bright  <jon@siliconcircus.com>
	* win32/process.cc (process_spawn): Add some extra debug info
	* std_hooks.lua (execute): If pid is -1, don't try and wait on
	the process

2005-04-14  Matt Johnston  <matt@ucc.asn.au>

	* change_set.cc (confirm_unique_entries_in_directories): use a
	  std::vector rather than std::map for better performance (only sort
	  once).
	* smap.hh: an invariant

2005-04-14  Nathaniel Smith  <njs@codesourcery.com>

	* tests/t_vcheck.at: Update notes.

2005-04-14  Jeremy Cowgar  <jeremy@cowgar.com>

	* monotone.texi (Making Changes): Fixed duplicate paragraph
	* NEWS: Corrected spelling error in my name.

2005-04-14  Olivier Andrieu  <oliv__a@users.sourceforge.net>

	* Makefile.am: silence cmp

2005-04-14  Matthew Gregan  <kinetik@orcon.net.nz>

	* win32/terminal.cc (have_smart_terminal): Implement for Win32.

2005-04-13  Nathaniel Smith  <njs@codesourcery.com>

	* monotone.texi (Informative): 'diff' with two revision arguments
	can now be filtered by file.
	
	* constants.cc (netcmd_payload_limit): Bump to 256 megs.

2005-04-13  Matthew Gregan  <kinetik@orcon.net.nz>

	* tests/t_netsync_largish_file.at: Add test for netsyncing largish
	(32MB) files.  This test is failing at present.
	* testsuite.at: Add new test.

2005-04-13  Nathaniel Smith  <njs@codesourcery.com>

	* tests/t_setup_checkout_modify_new_dir.at:
	* tests/t_update_off_branch.at: New tests.
	* testsuite.at: Add them.
	
	* commands.cc (checkout): Tweak branch checking logic.
	(update): Make user explicitly switch branches.

2005-04-13  Nathaniel Smith  <njs@codesourcery.com>

	* rcs_import.cc (import_cvs_repo): Check that user isn't trying to
	import a whole CVS repo.
	* tests/t_cvsimport.at: Test new check.
	
2005-04-13  Richard Levitte  <richard@levitte.org>

	* contrib/Notify.pl: Rename ...
	* contrib/monotone-notify.pl: ... to this.
	* Makefile.am (EXTRA_DIST): Take note of the change.
	* debian/docs: Distribute the contributions as well.
	* debian/compat, debian/files, debian/monotone.1: Remove, since
	they are self-generated by debhelper.  They were obviously added
	by mistake.

2005-04-13  Nathaniel Smith  <njs@codesourcery.com>

	* cert.cc (guess_branch): Call app.set_branch.
	* app_state.cc (create_working_copy): Call make_branch_sticky
	here...
	* commands.cc (checkout): ...instead of here.
	(approve, disapprove, fcommit, commit): Don't call app.set_branch
	on guess_branch's output.
	(checkout): Call guess_branch.
	
	* tests/t_sticky_branch.at: 
	* tests/t_checkout_id_sets_branch.at: New tests.
	* testsuite.at: Add them.

2005-04-13  Matthew Gregan  <kinetik@orcon.net.nz>
	* cryptopp/integer.h: Fix detection of GCC version for SSE2
	builds.

2005-04-12  Florian Weimer  <fw@deneb.enyo.de>

	* app_state.cc (app_state::allow_working_copy): Only update
	branch_name from the options file if it has not yet been set.  Log
	the branch name.
	(app_state::set_branch): No longer update the options map.
	(app_state::make_branch_sticky): New function which copies the
	stored branch name to the options map.  Only commands which call
	this function change the branch default stored in the working
	copy.

	* commands.cc (CMD(checkout)): Mark branch argument as sticky.
	(CMD(commit)): Likewise.
	(CMD(update)): Likewise.

	* monotone.texi (Working Copy): Mention that the "commit" and
	"update" commands update the stored default branch ("checkout"
	does, too, but this one should be obvious).

2005-04-12  Jon Bright <jon@siliconcircus.com>
	* rcs_import.cc (find_key_and_state): Fix stupid bug in storing the
	list of files a cvs_key contains.  CVS delta invariant failure now
	really fixed.  The rearrangement failure still exists, though.

2005-04-12  Jon Bright <jon@siliconcircus.com>
	* tests/t_cvsimport_samelog.at: Add test for the deltas.find 
	cvs import problem as sent to the ML by Emile Snyder.
	* testsuite.at: Call it
	* rcs_import.cc (cvs_key): Add an ID for debug output purposes,
	sprinkle a little more debug output about what's being compared to
	what
	* rcs_import.cc (cvs_key): Maintain a map of file paths and CVS
	versions appearing in this CVS key.
	(cvs_key::similar_enough): A key is only similar enough if it doesn't
	include a different version of the same file path.
	(cvs_history::find_key_and_state): Add files to cvs_keys as
	appropriate

2005-04-12  Matthew Gregan <kinetik@orcon.net.nz>

	* win32/terminal.cc (terminal_width): Use
	GetConsoleScreenBufferInfo to request width information for
	terminals.
	
2005-04-12  Nathaniel Smith  <njs@codesourcery.com>

	* ChangeLog: Fixup after merge.

2005-04-12  Nathaniel Smith  <njs@codesourcery.com>

	* platform.hh (terminal_width): New function.
	* {unix,win32}/have_smart_terminal.cc: Rename to...
	* {unix,win32}/terminal.cc: ...these.  Implement terminal_width.
	* ui.cc (write_ticks): Call it.
	* Makefile.am: Update for renames.
	
2005-04-11  Matt Johnston <matt@ucc.asn.au>

	* ui.{cc,hh}, netsync.cc: netsync progress ticker in kilobytes to
	avoid wrapping.

2005-04-11  Jon Bright <jon@siliconcircus.com>
	* Makefile.am (EXTRA_DIST): Add debian/*

2005-04-11  Jon Bright <jon@siliconcircus.com>
	* Makefile.am (EXTRA_DIST): Add win32/monotone.iss, PNG_FIGURES
	(PNG_FIGURES): Add, constructing in same way as EPS_FIGURES
	(monotone.html): Use .perlbak workaround so that this works on Win32

2005-04-11  Matthew Gregan <kinetik@orcon.net.nz>

	* unix/inodeprint.cc, configure.ac: Use nanosecond time resolution for
	inodeprints on BSDs and other platforms if available.

2005-04-10  Nathaniel Smith  <njs@codesourcery.com>

	* Makefile.am (BUILT_SOURCES_CLEAN): Add package_revision.txt.

	This is the 0.18 release.

2005-04-10  Derek Scherger  <derek@echologic.com>

	* monotone.texi (Informative): fix typo in ls known docs

2005-04-10  Nathaniel Smith  <njs@codesourcery.com>

	* Makefile.am: Use pdftops instead of acroread.
	(EXTRA_DIST): Include new contrib/ files, and fix wildcards.
	* NEWS: Update for 0.18.
	* configure.ac: Bump version number.
	* debian/changelog: Mention new release.
	* debian/copyright: Update from AUTHORS.
	* monotone.spec: Mention new release.
	* po/monotone.pot: Regenerate.

2005-04-10  Florian Weimer  <fw@deneb.enyo.de>

	* monotone.texi (Commands): Use "working copy" instead of "working
	directory", to match the rest of the manual.

2005-04-10  Florian Weimer  <fw@deneb.enyo.de>

	* commands.cc (ls_known): New function which prints all known
	files in the working copy.
	(CMD(list)): Invoke ls_known for "list known".  Update help
	message.
	(ALIAS(ls)): Update help message.

	* monotone.texi: Document "list known".
	* tests/t_ls_known.at: New file.
	* testsuite.at: Include it.

2005-04-10  Richard Levitte  <richard@levitte.org>

	* contrib/Notify.pl: Count the number of messages sent, and
	display the count at the end.
	Version bumped to 1.0.

2005-04-10  Matt Johnston  <matt@ucc.asn.au>

	* unix/inodeprint.cc, configure.ac: don't use the nsec time
	on non-Linux-style systems (quick compile fix for OS X and probably
	others, can be made generic later).

2005-04-10  Olivier Andrieu  <oliv__a@users.sourceforge.net>

	* contrib/monotone.el: Some elisp code for running monotone from
	inside Emacs. Supports diff, status, add, drop, revert and commit.

2005-04-09  Richard Levitte  <richard@levitte.org>

	* contrib/Notify.pl: Allow globbing branches.  Make the revision
	records branch specific.  Show what records you would have updated
	even with --noupdate.  Add --before and --since, so users can
	select datetime ranges to create logs for.  Remove --to and add
	--difflogs-to and --nodifflogs-to to send logs with diffs to one
	address and logs without diffs to another (both can be given at
	once).  More and better documentation.

2005-04-08  Nathaniel Smith  <njs@codesourcery.com>

	* change_set.cc (basic_change_set): Remove problematic
	rename_dir/add combination, until directory semantics are
	fixed.

2005-04-08  Nathaniel Smith  <njs@codesourcery.com>

	* commands.cc (revert): Call maybe_update_inodeprints.
	* app_state.cc (set_restriction): Clear any old restrictions
	first.

2005-04-08  Jon Bright <jon@siliconcircus.com>
	* testsuite.at (NOT_ON_WIN32): Add a function to prevent tests from
	running on Win32 (for cases where the functionality being tested 
	makes no sense on Win32.  Not for cases where the functionality
	just isn't there yet on Win32.)
	* tests/t_final_space.at: Use NOT_ON_WIN32.  The filenames "a b" 
	and "a b " refer to the same file on Win32, obviating this test

2005-04-08  Jon Bright <jon@siliconcircus.com>
	* win32/inodeprint.cc (inodeprint_file): Still close the file if
	getting its time failed.
	* tests/t_netsync_sigpipe.at: Don't bother doing a kill -PIPE on
	Win32.  There is no real SIGPIPE on Win32 and sockets don't get this
	signal if their pipe goes away.  MinGW's kill seems to translate
	-PIPE to some signal that *does* kill monotone, so it seems like the
	easiest solution is just not to send the signal in the first place
	here.
	* tests/t_automate_ancestry_difference.at: Remove old 
	CHECK_SAME_STDOUT call which I'd left by accident.
	* tests/t_automate_leaves.at: Canonicalise monotone output before
	passing to CHECK_SAME_STDOUT
	* tests/t_log_depth.at: Check line count with arithmetic comparison
	rather than autotest's string comparison

2005-04-08  Nathaniel Smith  <njs@codesourcery.com>

	* inodeprint.cc (operator<<): Typo.

	* inodeprint.{hh,cc} (build_inodeprint_map,
	build_restricted_inodeprint_map): Remove unused functions.

2005-04-08  Nathaniel Smith  <njs@codesourcery.com>

	* work.cc: Remove doxygen comments.  Comments are good; comments
	that are longer than the function they document, and give less
	information, are not so good...

2005-04-08  Nathaniel Smith  <njs@codesourcery.com>

	* ChangeLog: Fixup after merge.

2005-04-08  Nathaniel Smith  <njs@codesourcery.com>

	* commands.cc (calculate_current_revision): Defer to
	calculate_restricted_revision instead of special casing.
	(put_revision_id): constify argument.
	(maybe_update_inodeprints): New function.
	(commit, update, checkout): Call it.
	
	* manifest.{cc,hh} (build_manifest_map): Remove, since only caller
	was removed.
	(build_restricted_manifest_map): Go faster if the user is using
	inode signatures.

	* tests/t_inodeprints.at:
	* tests/t_inodeprints_update.at: Typoes.
	
	* work.cc (read_inodeprints): Typo.

2005-04-08  Nathaniel Smith  <njs@codesourcery.com>

	* tests/t_inodeprints.at:
	* tests/t_inodeprints_update.at: New tests.
	* testsuite.at: Add them.
	
	* UPGRADE: Document 0.17 -> 0.18 upgrade path.

2005-04-08  Jon Bright <jon@siliconcircus.com>
	* tests/t_cat_file_by_name.at: CHECK_SAME_STDOUT can only be used
	to check two 'cat' processes or two monotone processes on Win32,
	not to check monotone and 'cat'.  Change to go through an 
	intermediate stdout
	* tests/t_automate_erase_ancestors.at: Ditto
	* tests/t_automate_toposort.at: Ditto
	* tests/t_automate_ancestry_difference.at: Ditto
	* tests/t_vars.at: Call CANONICALISE for stdout output.
	* tests/t_netsync_absorbs.at: Ditto.
	* tests/t_empty_env.at: For Win32, copy libiconv-2.dll to the 
	current dir before the test, otherwise Win32 will search the
	(empty) path for it and not find it.
	* tests/t_automate_descendents.at: Ditto
	* win32/inodeprint.cc: Implement inodeprint_file for Win32, based
	on mode, device, size, create time and write time.
	
	
2005-04-08  Jon Bright <jon@siliconcircus.com>
	* win32/inodeprint.cc: Change the function name to match the one
	on Unix.

2005-04-08  Nathaniel Smith  <njs@codesourcery.com>

	* {win32,unix}/fingerprint.cc: Rename to...
	* {win32,unix}/inodeprint.cc: ...this.  Change function name and
	calling conventions.
	* platform.hh (inodeprint_file): Likewise.
	* inodeprint.{cc,hh}: New files.
	* Makefile.am (MOST_SOURCES, UNIX_PLATFORM_SOURCES,
	WIN32_PLATFORM_SOURCES): Fixup accordingly.
	* vocab_terms.hh (inodeprint): New ATOMIC.
	* work.hh: Prototype inodeprint working copy functions.
	* work.cc: Implement them.

	* manifest.{hh,cc} (manifest_file_name): Remove unused variable.

2005-04-08  Jeremy Cowgar  <jeremy@cowgar.com>

	* doxygen.cfg: added
	* Makefile.am: added apidocs target (builds doxygen docs)

2005-04-07  Nathaniel Smith  <njs@codesourcery.com>

	* manifest.{hh,cc}: Remove some commented out unused functions.

	* win32/have_smart_terminal.cc: Include platform.hh.
	* unix/fingerprint.cc: New file, with new function.
	* win32/fingerprint.cc: New file, with stub function.
	* Makefile.am (UNIX_PLATFORM_SOURCES, WIN32_PLATFORM_SOURCES): Add
	them.

2005-04-07  Nathaniel Smith  <njs@codesourcery.com>

	* manifest.hh, manifest.cc: Remove tabs.

2005-04-07  Nathaniel Smith  <njs@codesourcery.com>

	* tests/t_final_space.at: New test.
	* testsuite.at: Add it.

2005-04-07  Nathaniel Smith  <njs@codesourcery.com>

	* monotone.texi (Dealing with a Fork): 'merge' has slightly
	different output.

	* NEWS: Summarize changes of last 2.5 weeks.

2005-04-07  Nathaniel Smith  <njs@codesourcery.com>

	* database.{cc,hh} (space_usage): New method.
	* database.cc (info): Use it.

2005-04-07  Nathaniel Smith  <njs@codesourcery.com>

	* vocab.cc (verify): Cache known-good strings, to speed up
	repeated processing of related changesets.

	* change_set.cc (basic_change_set_test): Revert last change; the
	old version _was_ valid.

2005-04-07  Nathaniel Smith  <njs@codesourcery.com>

	* smap.hh (insert): Fix stupid bug in assertion condition.

2005-04-07  Nathaniel Smith  <njs@codesourcery.com>

	* change_set.cc (basic_change_set_test): Test a _valid_
	change_set.
	(directory_node): Make a std::map, instead of an smap.  Add a
	comment explaining the bug that makes this temporarily necessary.

	* smap.hh (smap): Don't check for duplicates at insert time,
	unless we've decided not to mark things damaged; don't return
	iterators from insert.  Do check for duplicates at sort time, and
	always sort, instead of sometimes doing linear search.  This makes
	insert O(1), while still preserving the invariant that keys must
	be unique.
	
	* commands.cc (commit): Explain why we're aborting, in the case
	that we detect that a file has changed under us in the middle of a
	commit.

2005-04-07  Richard Levitte  <richard@levitte.org>

	* cryptopp/config.h: typo...

2005-04-06  Nathaniel Smith  <njs@codesourcery.com>

	* work.cc (build_deletions): Issue warning when generating
	delete_dir's; they're totally broken, but I don't want to disable
	them, because then our tests won't see when they're fixed...

2005-04-05  Nathaniel Smith  <njs@codesourcery.com>

	* tests/t_db_execute.at (db execute): New test.
	* testsuite.at: Add it.
	* database.cc (debug): Don't printf-interpret %-signs in input.

2005-04-05  Matt Johnston  <matt@ucc.asn.au>

	* database.cc: remove dulicated block introduced
	in rev 9ab3031f390769f1c455ec7764cc9c083f328a1b
	(merge of 76f4291b9fa56a04feb2186074a731848cced81c and
	c7917be7646df52363f39d2fc2f7d1198c9a8c27). Seems to be another
	instance of the case tested in t_merge_5.at

2005-04-05  Matt Johnston  <matt@ucc.asn.au>

	* basic_io.hh: reserve() the string which we're appending to
	frequently. Seems to give ~5% speedup in 
	diff -r t:revision-0.16 -r t:revision-0.17 - can't hurt.

2005-04-04  Nathaniel Smith  <njs@codesourcery.com>

	* monotone.spec, debian/control: We no longer need external popt.
	* INSTALL: Ditto, plus some general updating.
	
2005-04-04  Nathaniel Smith  <njs@codesourcery.com>

	* tests/t_sql_unpack.at: New test.
	* testsuite.at: Add it.

2005-04-04  Matt Johnston  <matt@ucc.asn.au>

	* file_io.cc (read_data_stdin): make it use botan
	* mkstemp.cc: merge cleanup (missed something up the manual merge)

2005-04-04  Nathaniel Smith  <njs@codesourcery.com>

	* contrib/ciabot_monotone.py (config): Genericize again, so lazy
	people using it won't start sending commits for monotone.
	* .mt-attrs: Make it executable.

2005-04-04  Richard Levitte  <richard@levitte.org>

	* Makefile.am (EXTRA_DIST): Add the extra popt files.

	* popt/popt.3, popt/popt.ps, popt/testit.sh: Include a few more
	  files from popt, mostly to have documentation on hand.  post.ps
	  is mentioned in popt/README.

2005-04-03  Nathaniel Smith  <njs@codesourcery.com>

	* Makefile.am (EXTRA_DIST): Add contrib/ stuff to distributed
	files list.
	* contrib/ciabot_monotone.py (config.delivery): Turn on.
	(send_change_for): Don't include "ChangeLog:" line when extracting
	changelog.

2005-04-03  Nathaniel Smith  <njs@codesourcery.com>

	* contrib/ciabot_monotone.py: New file.
	* contrib/README: Describe it.

2005-04-03  Richard Levitte  <richard@levitte.org>

	* AUTHORS: Add information about popt.

	* monotone.cc (my_poptStuffArgFile): Include the bundled popt.h.
	Since we now have a working popt, we can remove the restrictions
	on the use of -@.
	* tests/t_at_sign.at: Test that we can take more tha one -@.
	* monotone.1: Document it.

	* popt/poptint.h (struct poptContext_s): Add field to keep track
	  of the number of allocated leftovers elements.
	* popt/popt.c (poptGetContext): Initialise it and use it.
	  (poptGetNextOpt): Use it and realloc leftovers when needed.
	  Also make sure that the added element is a dynamically allocated
	  copy of the original string, or we may end up with a dangling
	  pointer.  These are huge bugs in popt 1.7, when using
	  poptStuffArgs().
	  (poptFreeContext): Free the leftovers elements when freeing
	  leftovers.
	  (poptSaveLong, poptSaveInt): Apply a small patch from Debian.

	* popt/CHANGES, popt/COPYING, popt/README, popt/findme.c,
	  popt/findme.h, popt/popt.c, popt/poptconfig.c, popt/popt.h,
	  popt/popthelp.c, popt/poptint.h, popt/poptparse.c,
	  popt/system.h, popt/test1.c, popt/test2.c, popt/test3.c: Bundle
	  popt 1.7.
	* configure.ac, Makefile.am: Adapt.

2005-04-01  Richard Levitte  <richard@levitte.org>

	* contrib/Notify.pl: Complete rewrite.  Among other things, it
	  makes better use of some new monotone automate features.  It's
	  also better organised and much more documented.

2005-04-01  Jeremy Cowgar  <jeremy@cowgar.com>

	* tests/t_dropkey_2.at: Updated to test dropkey instead of delkey
	* tests/t_dropkey_1.at: Updated to test dropkey instead of delkey
	* monotone.texi (Key and Cert): Changed references to delkey
	  to dropkey
	  (Commands): Changed references to delkey to dropkey
	* testsuite.at: changed references from t_delkey* to t_dropkey*
	* t_delkey_1.at: renamed to t_dropkey_1.at
	* t_delkey_2.at: renamed to t_dropkey_2.at
	* commands.cc (CMD(delkey)): renamed to dropkey to maintain
	  command consistency (with existing drop command)

2005-04-01  Richard Levitte  <richard@levitte.org>

	* monotone.cc (my_poptStuffArgFile): An argument file might be
	empty, and therefore contain no arguments to be parsed.  That's
	OK.
	* tests/t_at_sign.at: Test it.

2005-04-01  Nathaniel Smith  <njs@codesourcery.com>

	* monotone.cc: Fixup after merge.

2005-04-01  Nathaniel Smith  <njs@codesourcery.com>

	* file_io.cc (read_data_for_command_line): New function.
	(read_data_stdin): New function.
	* file_io.hh (read_data_for_command_line): Add prototype.
	
	* monotone.cc (my_poptStuffArgFile): Clean up a little.  Use
	read_data_for_command_line.  Don't free argv, but rather return
	it.
	(cpp_main): Keep a list of allocated argv's, and free them.
	(options): Tweak wording of help text on -@.
	
2005-04-01  Nathaniel Smith  <njs@codesourcery.com>

	* file_io.hh: Remove tabs.

2005-04-01  Nathaniel Smith  <njs@codesourcery.com>

	* monotone.cc (cpp_main): Actually remove newline.

2005-04-01  Nathaniel Smith  <njs@codesourcery.com>

	* ChangeLog: Fixup after merge.
	* monotone.text (Making Changes): Fix typo.
	
2005-04-01  Nathaniel Smith  <njs@codesourcery.com>

	* monotone.cc (cpp_main): Remove now-unneccessary newline.
	
	* commands.cc (commit): Fix typo.
	
	* monotone.texi (Making Changes): Don't claim that writing to
	MT/log prevents the editor from starting.  Clarify later that
	having written to MT/log still means the editor will pop up
	later.

2005-04-01  Richard Levitte  <richard@levitte.org>

	* monotone.cc: Add the long name --xargs for -@.
	* monotone.1: Document it.
	* tests/t_at_sign.at: Remove extra empty line and test --xargs.

	* monotone.texi (Making Changes): Cleanupy tweaks.

	* monotone.cc (my_poptStuffArgFile): New function to parse a file
	for more arguments and stuff them into the command line.
	(cpp_main): Add the -@ option
	* tests/t_at_sign.at, testsuite.at: Test it
	* monotone.1: Document it.

2005-03-31  Nathaniel Smith  <njs@codesourcery.com>

	* tests/t_log_depth.at: Cleanupy tweaks.

2005-03-31  Jeremy Cowgar  <jeremy@cowgar.com>

	* monotone.texi: Tutorial updated to include example of
	  editing/committing with MT/log
	* work.cc (has_contents_user_log) Added
	* work.hh (has_contents_user_log) Added
	* commands.cc (CMD(commit)): Checks to ensure both MT/log and the
	  --message option does not exist during commit.
	* transforms.hh (prefix_lines_with): Added
	* transforms.cc (prefix_lines_with): Added
	* sanity.cc (naughty_failure): Made use of prefix_lines_with()
	* ui.cc (inform): now handles messages w/embedded newlines
	* tests/t_commit_log_3.at: Created to test new functionality
	  added to CMD(commit)
	* testsuite.at: Added above test

2005-03-31  Richard Levitte  <richard@levitte.org>

	* monotone.cc: Add the --depth option...
	* app_state.hh (class app_state),
	  app_state.cc (app_state::set_depth): ... and the field and
	  method to store and set it.
	* commands.cc (CMD(log)): ... then handle it.

	* tests/t_log_depth.at: Add a test for 'log --depth=n'
	* testsuite.at: Add it.
	* monotone.texi (Informative): Document it.

2005-03-31  Nathaniel Smith  <njs@codesourcery.com>

	* automate.cc (automate_erase_ancestors): Accept zero arguments,
	and in such case print nothing.  (Important for scripting.)
	* commands.cc (automate):
	* monotone.texi (Automation):
	* tests/t_automate_erase_ancestors.at: Update accordingly.

2005-03-31  Nathaniel Smith  <njs@codesourcery.com>

	* automate.cc (automate_toposort): Accept zero arguments, and in
	such case print nothing.  (Important for scripting.)
	* commands.cc (automate):
	* monotone.texi (Automation):
	* tests/t_automate_toposort.at: Update accordingly.

2005-03-30  Richard Levitte  <richard@levitte.org>

	* contrib/Notify.pl: A new Perl hack to send change logs by
	email.

	* contrib/README: Add a quick description.

2005-03-30  Nathaniel Smith  <njs@codesourcery.com>

	* automate.cc (automate_leaves): New function.
	(automate_command): Add it.
	* commands.cc (automate): Synopsify it.
	* monotone.1: Add it.
	* monotone.texi (Automation, Commands): Likewise.
	
	* tests/t_automate_leaves.at: New test.
	* testsuite.at: Add it.

2005-03-30  Nathaniel Smith  <njs@codesourcery.com>

	* monotone.texi (Automation): Make newly added sample outputs
	verbatim also.

2005-03-30  Nathaniel Smith  <njs@codesourcery.com>

	* tests/t_automate_toposort.at: New test.
	* tests/t_automate_ancestry_difference.at: New test.
	* tests/t_diff_first_rev.at: New test.
	* testsuite.at: Add them.
	
	* revision.cc (calculate_ancestors_from_graph): Do not keep an
	"interesting" set and return only ancestors from this set;
	instead, simply return all ancestors.  Returning a limited set of
	ancestors does not speed things up, nor reduce memory usage in
	common cases.  (The only time it would reduce memory usage is when
	examining only a small ancestor set, which the important case,
	'heads', does not; even then, erase_ancestors would need to intern
	the interesting revisions first so they got low numbers, which it
	doesn't.)
	(erase_ancestors): Adjust accordingly.
	(toposort, ancestry_difference): New functions.
	* revision.hh (toposort, ancestry_difference): Declare.
	* automate.cc (automate_toposort, automate_ancestry_difference):
	New functions.
	(automate_command): Add them.
	All functions: clarify in description whether output is sorted
	alphabetically or topologically.
	* commands.cc (automate): Synopsify them.
	* monotone.1: Add them.
	* monotone.texi (Commands): Likewise.
	(Automation): Likewise.  Also, clarify for each command whether
	its output is alphabetically or topologically sorted.
	
2005-03-29  Richard Levitte  <richard@levitte.org>

	* commands.cc (CMD(ls)): Update with the same information as
	CMD(list)

	* monotone.texi (Automation): Make the sample output verbatim

2005-03-26  Nathaniel Smith  <njs@codesourcery.com>

	* automate.cc (automate_erase_ancestors): New function.
	(automate_command): Use it.
	* commands.cc (automate): Document it.

	* tests/t_automate_erase_ancestors.at: New test.
	* testsuite.at: Add it.

	* monotone.texi (Automation, Commands): Document automate
	erase_ancestors.
	* monotone.1: Document automate erase_ancestors.

2005-03-26  Nathaniel Smith  <njs@codesourcery.com>

	* automate.cc (interface_version): Bump to 0.1.
	(automate_descendents): New function.
	(automate_command): Call it.
	* commands.cc (automate): Add it to help text.

	* tests/t_automate_descendents.at: New test.
	* testsuite.at: Add it.
	
	* monotone.texi (Automation, Commands): Document automate
	descendents.
	* monotone.1: Document automate descendents, and vars stuff.

2005-03-26  Nathaniel Smith  <njs@codesourcery.com>

	* tests/t_attr.at: No longer a bug report.
	* tests/t_rename_attr.at: New test.
	* testsuite.at: Add it.

2005-03-26  Joel Crisp  <jcrisp@s-r-s.co.uk>

	* contrib/Log2Gxl.java: New file.

2005-03-26  Nathaniel Smith  <njs@pobox.com>

	* contrib/README: New file.

2005-03-25  Nathaniel Smith  <njs@pobox.com>

	* commands.cc (user_log_file_name): Remove unused variable
	again.  Hopefully it will take this time...

2005-03-25  Nathaniel Smith  <njs@pobox.com>

	* commands.cc (user_log_file_name): Remove unused variable.

2005-03-25  Jeremy Cowgar  <jeremy@cowgar.com>

	* monotone.texi: Added a bit more documentation about MT/log
	  Updated edit_comment hook and addded delkey docs
	* commands.cc: Added delkey command
	* t_delkey_1.at: Tests delkey command on public key
	* t_delkey_2.at: Tests delkey command on public and private key
	* testsuite.at: Added above tests
	* std_hooks.lua: Transposed the MT: lines and user_log_contents,
	  user_log_contents now appears first.

2005-03-25  Jeremy Cowgar  <jeremy@cowgar.com>

	* t_setup_creates_log.at: Ensures that MT/log is created
	  on setup
	* t_checkout_creates_log.at: Ensures that MT/log is created
	  on checkout
	* t_commit_log_1.at: Ensures that:
	  1. Read and entered as the ChangeLog message
	  2. Is blanked after a successful commit
	* t_commit_log_2.at: Ensures that commit works w/o MT/log being
	  present
	* testsuite.at: Added the above tests.

2005-03-25  Matt Johnston  <matt@ucc.asn.au>

        * {unix,win32}/platform_netsync.cc, platform.hh, Makefile.am: new
        functions to disable and enable sigpipe.
        * netsync.cc, main.cc: call the functions from netsync rather than
        globally, so that sigpipe still works for piping output of commands
        such as 'log'.
        * tests/t_netsync_sigpipe.at: test it.
        * testsuite.at: add it.

2005-03-25  Matt Johnston  <matt@ucc.asn.au>

	* tests/t_database_check.at: re-encode the manifestX
	data so that it doesn't use any fancy gzip features like
	filenames (so that the botan parse can handle it).
	( if it should be able to handle it, an additional test
	can be added testing it explicitly).

2005-03-25  Matt Johnston  <matt@ucc.asn.au>

	* botan/base64.h: Change default break value so that
	output is split into 72 col lines.

2005-03-25  Matt Johnston  <matt@ucc.asn.au>

	* monotone.cc: add short options -r, -b, -k, and -m
	for --revision, --branch, --key, and --message respectively.
	* monotone.texi, monotone.1: document them
	* tests/t_short_opts.at: test them
	* testsuite.at: add it

2005-03-24  Nathaniel Smith  <njs@codesourcery.com>

	* tests/t_empty_env.at: New test.
	* testsuite.at: Add it.  Absolutify path to monotone so it will
	work.
	
	* unix/have_smart_terminal.cc (have_smart_terminal): Handle the
	case where TERM is unset or empty.

2005-03-24  Nathaniel Smith  <njs@codesourcery.com>

	* ui.hh (tick_write_nothing): New class.
	* monotone.cc (cpp_main): Enable it.

2005-03-24  Nathaniel Smith  <njs@codesourcery.com>

	* work.cc (build_deletions, build_additions): Fixup after merge.

2005-03-23  Nathaniel Smith  <njs@codesourcery.com>

	* tests/t_cat_file_by_name.at: Check for attempting to cat
	non-existent files.
	* tests/t_empty_id_completion.at: New test.
	* tests/t_empty_path.at: New test.
	* testsuite.at: Add them.
	
	* database.cc (complete): Always generate some sort of limit term,
	even a degenerate one.
	
	* app_state.cc (create_working_copy): Check for null directory.

	* work.cc (build_deletion, build_addition, build_rename): Check
	for null paths.

2005-03-23  Derek Scherger  <derek@echologic.com>

	* Makefile.am UNIX_PLATFORM_SOURCES:
	WIN32_PLATFORM_SOURCES: add have_smart_terminal.cc
	* platform.hh (have_smart_terminal): prototype
	* ui.cc (user_interface): set ticker to dot/count based on
	have_smart_terminal
	* unix/have_smart_terminal.cc: 
	* win32/have_smart_terminal.cc: new file
	
2005-03-23  Derek Scherger  <derek@echologic.com>

	* commands.cc (add): pass list of prefixed file_path's to
	build_additions
	(drop): pass list of prefixed file_path's to build_deletions
	(attr): pass attr_path as a 1 element vector to build_additions
	* work.{cc,hh} (build_addition): rename to...
	(build_additions): this, and accept a vector of paths to be added
	in a single path_rearrangement
	(build_deletion): rename to ...
	(build_deletions): this, and accept a vector of paths to be
	dropped in a single path_rearrangement
	(known_preimage_path): replace manifest and path_rearrangement
	args with a path_set to avoid extracting paths for every file
	(build_rename): adjust for change to known_preimage_path

2005-03-23  Nathaniel Smith  <njs@codesourcery.com>

	* monotone.cc (my_poptFreeContext, cpp_main): Apparently
	poptFreeContext silently changed its return type at some unknown
	time.  Hack around this.

2005-03-23  Nathaniel Smith  <njs@codesourcery.com>

	* monotone.cc (cpp_main): Remove the special code to dump before
	printing exception information, since we no longer dump to the
	screen, so it's always better to have the little status message
	saying what happened to the log buffer at the end of everything.
	* sanity.cc (dump_buffer): Give a hint on how to get debug
	information, when discarding it.
	* work.{hh,cc} (get_local_dump_path): New function.
	* app_state.cc (allow_working_copy): Use it for default
	global_sanity dump path.
	* monotone.texi (Reserved Files): Document MT/debug.
	(Network): Capitalize Bob and Alice (sorry graydon).
	Document new defaulting behavior.

2005-03-23  Nathaniel Smith  <njs@codesourcery.com>

	* work.cc, sanity.cc: Remove tabs.

2005-03-23  Nathaniel Smith  <njs@codesourcery.com>

	* monotone.texi (Network Service): Mention that monotone remembers
	your server/collection.
	(Vars): New section.
	* netsync.cc (process_hello_cmd): Touch more cleaning.
	* tests/t_merge_5.at: More commentary.
	
2005-03-23  Matt Johnston  <matt@ucc.asn.au>

	* tests/t_merge_5.at: new test for a merge which ends up with
	duplicate lines.
	* testsuite.at: add it

2005-03-22  Jeremy Cowgar  <jeremy@cowgar.com>

	* AUTHORS: Added my name
	* app_state.cc, commands.cc, lua.cc, lua.hh, monotone.texi,
	  std_hooks.lua, work.cc, work.hh: Added functionality to
	  read the MT/log file for commit logs. In this revision
	  tests are not yet complete nor is documenation complete
	  but the reading, blanking and creating of MT/log is.

2005-03-22  Nathaniel Smith  <njs@codesourcery.com>

	* vocab_terms.hh: Declare base64<var_name>.
	* database.cc (clear_var, set_var, get_vars): base64-encode
	var_names in the database.
	* monotone.texi (Internationalization): Update description of
	vars.
	* transforms.{cc,hh} ({in,ex}ternalize_var_name): Remove.
	* commands.cc (set, unset, ls_vars): Update accordingly.
	(unset): Error out if the variable doesn't exist.
	* tests/t_vars.at: Verify this works.

	* netcmd.cc (test_netcmd_functions): Properly type arguments to
	{read,write}_hello_cmd_payload.
	(write_hello_cmd_payload): Properly type arguments.
	* netcmd.hh (write_hello_cmd_payload):
	* netsync.cc (queue_hello_cmd): Adjust accordingly.
	(process_hello_cmd): More cleaning.  Also, save new server keys to
	a var, and check old server keys against the var.
	
	* tests/t_netsync_checks_server_key.at: New test.
	* testsuite.at: Add it.  Better docs for some netsync macros,
	while I'm here...
	* tests/t_netsync_absorbs.at: Add 'netsync' keyword.
	
2005-03-22  Nathaniel Smith  <njs@codesourcery.com>

	* tests/t_netsync_absorbs.at: New test.
	* testsuite.at: Add it.

	* netcmd.{cc,hh} (read_hello_cmd_payload): Properly type
	arguments.
	* netsync.cc (dispatch_payload): Adjust accordingly.  Move some
	logic into process_hello_cmd.
	(known_servers_domain): New constant.
	(process_hello_cmd): Tweak arguments appropriately.  Include logic
	formerly in dispatch_payload.  Cleanup.

	No semantic changes.
	
2005-03-21  Nathaniel Smith  <njs@codesourcery.com>

	* monotone.texi (Starting a New Project): Tweak phrasing.

2005-03-21  Nathaniel Smith  <njs@codesourcery.com>

	* commands.cc (process_netsync_client_args): If user specifies
	server/collection and there is no default, set the default.
	* tests/t_netsync_set_defaults.at: New test.
	* testsuite.at: Add it.

2005-03-21  Nathaniel Smith  <njs@codesourcery.com>

	* vocab.hh (var_key): New typedef.
	* database.{cc,hh}: Use it.  Make most var commands take it.
	* commands.cc (set, unset): Adjust accordingly.
	(default_server_key, default_collection_key): New constants.
	(process_netsync_client_args): New function.
	(push, pull, sync): Use it.

	* tests/t_netsync_defaults.at: New test.
	* testsuite.at: Add it.

2005-03-21  Matt Johnston  <matt@ucc.asn.au>

	* change_set.cc: use std::map rather than smap for 
	confirm_unique_entries_in_directories() and confirm_proper_tree()
	since they perform a lot of insert()s.

2005-03-21  Nathaniel Smith  <njs@codesourcery.com>

	* monotone.texi (list tags, list vars, set, unset): Document.
	(Internationalization): Document vars.

2005-03-21  Nathaniel Smith  <njs@codesourcery.com>

	* transforms.{hh,cc} ({in,ex}ternalize_var_{name,domain}): New
	functions.
	* vocab_terms.hh (base64<var_value>): Declare template.
	* database.hh (get_vars): Simplify API.
	* database.cc (get_vars, get_var, var_exists, set_var, clear_var):
	Implement.
	* commands.cc (set, unset): New commands.
	(ls): New "vars" subcommand.
	* tests/t_vars.at: Fix.  Un-XFAIL.
	
2005-03-21  Nathaniel Smith  <njs@codesourcery.com>

	* transforms.{cc,hh}: Remove tabs.

2005-03-20  Nathaniel Smith  <njs@codesourcery.com>

	* tests/t_vars.at: New test.
	* testsuite.at: Add it.

2005-03-20  Nathaniel Smith  <njs@codesourcery.com>

	* schema.sql (db_vars): New table.
	* database.cc (database::database): Update schema id.
	* schema_migration.cc (migrate_client_to_vars): New function.
	(migrate_monotone_schema): Use it.
	* tests/t_migrate_schema.at: Another schema, another test...
	
	* vocab_terms.hh (var_domain, var_name, var_value): New types.
	* database.hh (get_vars, get_var, var_exists, set_var, clear_var):
	Prototype new functions.
	
2005-03-20  Derek Scherger  <derek@echologic.com>

	* file_io.cc (book_keeping_file): return true only if first
	element of path is MT, allowing embedded MT elements
	(walk_tree_recursive): check relative paths for ignoreable book
	keeping files, rather than absolute paths
	(test_book_keeping_file): add fs::path tests for book keeping
	files
	* tests/t_add_intermediate_MT_path.at: un-XFAIL, fix some problems
	with commas, add tests for renames and deletes with embedded MT
	path elements.

2005-03-20  Nathaniel Smith  <njs@codesourcery.com>

	* monotone.texi: Add some missing @sc{}'s.
	* cryptopp/config.h: Use "mt-stdint.h", not <stdint.h>, for
	portability.

2005-03-19  Nathaniel Smith  <njs@codesourcery.com>

	* Makefile.am (EXTRA_DIST): Add UPGRADE and README.changesets.
	* debian/files: Auto-updated by dpkg-buildpackage.

	* This is the 0.17 release.
	
2005-03-18  Nathaniel Smith  <njs@codesourcery.com>

	* Makefile.am (MOST_SOURCES): Add package_{full_,}revision.h.
	* NEWS: Fill in date.
	* debian/copyright: Update from AUTHORS.
	* configure.ac: Bump version number to 0.17.
	* debian/changelog, monotone.spec: Update for release.
	* po/monotone.pot: Auto-updated by distcheck.

2005-03-18  Christof Petig <christof@petig-baender.de>

	* sqlite/*: Imported sqlite version 3.1.6 tree

2005-03-18  Nathaniel Smith  <njs@codesourcery.com>

	* monotone.1, commands.cc, Makefile.am: Fixup after merge.

2005-03-18  Nathaniel Smith  <njs@codesourcery.com>

	* path_component (split_path): Fix bug.
	Also, add unit tests for file.
	* unit_tests.{hh,cc}: Add path_component unit tests.
	
2005-03-18  Nathaniel Smith  <njs@codesourcery.com>

	* Makefile.am: Fixup after merge.
	
2005-03-18  Nathaniel Smith  <njs@codesourcery.com>

	* change_set.cc: Move path_component stuff to...
	* path_component.{hh,cc}: ...these new files.
	* Makefile.am: Add them.

2005-03-18  Matt Johnston  <matt@ucc.asn.au>

	* txt2c.cc: add --no-static option
	* Makefile.am, package_revision.h, package_full_revision.h:
	create revision info files as standalone .c files to speed
	compilation (mt_version.cc doesn't need to recompile each time)

2005-03-17  Derek Scherger  <derek@echologic.com>

	* INSTALL: add note about creating a ./configure script

2005-03-16  Nathaniel Smith  <njs@codesourcery.com>

	* UPGRADE: Finish, hopefully.
	* monotone.texi (db check): Be more clear about what is normally
	checked, and when 'db check' is useful.

2005-03-16  Patrick Mauritz <oxygene@studentenbude.ath.cx>

	* monotone.texi (Hook Reference): Typo.

2005-03-16  Nathaniel Smith  <njs@codesourcery.com>

	* monotone.texi: Add Derek Scherger to the copyright list.
	Various tweaks.
	(Starting a New Project): Rewrite to clarify that only Jim runs
	"setup", and explain why.
	(Network Service): Add a note that most people do use a central
	server, since people on the mailing list seem to perhaps be
	getting the wrong idea.
	(Making Changes): Expand a little on what the "." in "checkout ."
	means, since people seem to accidentally checkout stuff into real
	directories.
	(db check): Add much verbiage on the implications
	of various problems, and how to fix them.  Also clarify some
	wording.
	* NEWS: Small tweaks.
	* UPGRADE: More instructions, not done yet...
	
2005-03-15  Matt Johnston  <matt@ucc.asn.au>

	* commands.cc, monotone.texi, monotone.1: mention that agraph
          output is in VCG format.

2005-03-14  Nathaniel Smith  <njs@codesourcery.com>

	* commands.cc (cat): 'cat file REV PATH'.
	* monotone.texi: Mention it.
	* tests/t_cat_file_by_name.at: New test.
	* testsuite.at: Add it.

2005-03-11  Nathaniel Smith  <njs@codesourcery.com>

	* automate.cc (automate_heads): Remove app.initialize call.
	* revision.cc, revision.hh (calculate_arbitrary_change_set): New
	function.
	(calculate_composite_change_set): Touch more sanity checking.

	* commands.cc (update): Use it.

2005-03-10  Derek Scherger  <derek@echologic.com>

	* app_state.cc (set_restriction): adjust bad path error message
	* commands.cc (get_valid_paths): refactor into ...
	(extract_rearranged_paths): ... this
	(extract_delta_paths): ... this
	(extract_changed_paths): ... this
	(add_intermediate_paths): ... and this
	(restrict_delta_map): new function
	(calculate_restricted_change_set): new function
	(calculate_restricted_revision):
	(ls_missing):
	(revert): rework using new valid path functions
	(do_diff): adjust --revision variants to work with restrictions
	* tests/t_diff_restrict.at: un-XFAIL

2005-03-09  Jon Bright <jon@siliconcircus.com>
	* win32/monotone.iss: Install the many-files version of the
	docs, install the figures, create a start-menu icon for the
	docs.
	* Makefile.am: Make docs generation work with MinGW

2005-03-09  Jon Bright <jon@siliconcircus.com>
	* win32/monotone.iss: Monotone -> monotone

2005-03-09  Jon Bright <jon@siliconcircus.com>
	* win32/monotone.iss: Added an Inno Setup script for 
	generating a Windows installer.  Inno Setup is GPLed, see
	http://www.jrsoftware.org for download

2005-03-09  Jon Bright <jon@siliconcircus.com>
	* t_diff_binary.at: binary.bz.b64 -> binary.gz.b64

2005-03-08  Derek Scherger  <derek@echologic.com>

	* Makefile.am: adjust for fsck rename
	* commands.cc (db fsck): rename to db check and add short help;
	adjust for fsck file renames
	* database.{cc,hh}: minor alignment adjustments
	(get_statistic): remove redundant method
	(info): use count in place of get_statistic
	(count): return unsigned long instead of int
	(get_keys): new method
	(get_public_keys): new method
	(get_private_keys): rewrite using get_keys
	(get_certs): new method to get all certs in database from
	specified table
	(get_revision_certs): ditto
	* fsck.{cc,hh}: rename to...
	* database_check.{cc,hh}: ...this; add key, cert and sane revision
	history checking
	* monotone.1: document db dump/load/check commands
	* monotone.texi: document db check command
	* tests/t_fsck.at: rename to...
	* tests/t_database_check.at: ...this; and add tests for key and
	cert problems
	* testsuite.at: account for new test name

2005-03-08  Nathaniel Smith  <njs@codesourcery.com>

	* ChangeLog: Insert some missing newlines.
	* NEWS: Note file format changes.
	* file_io.cc (tilde_expand): Clarify error message.

2005-03-08  Nathaniel Smith  <njs@codesourcery.com>

	* keys.{cc,hh} (require_password): Simplify interface, do more
	work.
	* rcs_import.cc (import_cvs_repo): Update accordingly.
	* commands.cc (server): Likewise.
	* revision.cc (build_changesets_from_existing_revs) 
	(build_changesets_from_manifest_ancestry): Require passphrase
	early.

2005-03-08  Nathaniel Smith  <njs@codesourcery.com>

	* NEWS, INSTALL, README.changesets: Update in preparation for
	0.17.
	* UPGRADE: New file.
	
	* tests/t_diff_restrict.at: Oops.  XFAIL it.
	
2005-03-08  Jon Bright  <jon@siliconcircus.com>
	
	* win32/process.cc (process_spawn): Escape the parameters,
	surround them with quotes before adding them to the consolidated
	command line string
	* mkstemp.cc (monotone_mkstemp): Now takes a std::string&, and
	returns the *native* form of the path in this.
	* mkstemp.hh: Now always use monotone_mkstemp
	(monotone_mkstemp): Update prototype
	* lua.cc (monotone_mkstemp_for_lua): Use new-style 
	monotone_mkstemp

2005-03-08  Jon Bright  <jon@siliconcircus.com>
	
	* win32/read_password.cc (read_password): Now correctly hides 
	password when run in a Windows console.  Does at least enough in
	a MinGW rxvt console to make sure that you can't see the password.
	* win32/process.cc: Change indentation.
	(process_spawn): Log commands executed, as for unix process.cc

2005-03-07  Nathaniel Smith  <njs@codesourcery.com>

	* tests/t_diff_restrict.at: New test.
	* testsuite.at: Add it.

2005-03-05  Nathaniel Smith  <njs@codesourcery.com>

	* netsync.cc (encountered_error, error): New variable and method.
	(session::session): Initialize encountered_error.
	(write_netcmd_and_try_flush, read_some, write_some): Check it.
	(queue_error_cmd): Consider it like sending a goodbye.
	(process_error_cmd): Throw an exception instead of considering it
	a goodbye.
	(process_data_cmd): Call error() if epochs don't match.
	* tests/t_epoch.at, tests/t_epoch_server.at: More minor tweaks.
	Expect failed pulls to exit with status 0.  This isn't really
	correct, but looks complicated to fix...

2005-03-05  Nathaniel Smith  <njs@codesourcery.com>

	* testsuite.at (NETSYNC_SERVE_N_START): New macro.
	* tests/t_epoch_server.at: Misc. fixes.

	* netsync.cc (session::session): Don't open valve yet.
	(maybe_note_epochs_finished): New method to open
	valve.
	(process_done_cmd, process_data_cmd): Call it.
	(rebuild_merkle_trees): Actually calculate hashes for epoch merkle
	trees.  Also, only include epochs that meet the branch mask.
	(session): Remove unused id_to_epoch map.
	
2005-03-05  Nathaniel Smith  <njs@codesourcery.com>

	* netcmd.cc (read_netcmd_item_type): Handle epoch_item.
	(test_netcmd_functions): Update for new confirm_cmd_payload
	format.
	* netsync.cc (process_confirm_cmd): Cut and paste error.

2005-03-05  Nathaniel Smith  <njs@codesourcery.com>

	* constants.{cc,hh}: Add new epochlen, epochlen_bytes constants.
	* vocab_terms.hh, vocab.hh: Add new epoch_data type.  Add predeclarations
	for it.
	* commands.cc (ls_epochs):
	* revision.cc (
	* database.hh:
	* database.cc: Update for epoch_data.  Add get_epoch, epoch_exists
	methods.
	* epoch.{cc,hh}: New files.
	* netsync.cc: Actually implement epochs-via-merkle code.

2005-03-04  Nathaniel Smith  <njs@codesourcery.com>

	* schema.sql (branch_epochs): Add 'hash' field.
	* schema_migration.cc: Fixup for.
	* database.cc (database): Change schemas.
	* tests/t_migrate_schema.at: Replace epoch db test case with one
	with new schema.

2005-03-03  Nathaniel Smith  <njs@codesourcery.com>

	* netsync.cc (session::id_to_epoch): New variable.
	(session::session): Create refinement and requested item tables
	for epochs.
	(rebuild_merkle_trees): Fill epoch merkle tree and id_to_epoch
	table.

	* netsync.cc (queue_confirm_cmd, process_confirm_cmd) 
	(dispatch_payload, rebuild_merkle_trees): 
	* netcmd.hh:
	* netcmd.cc (read_confirm_cmd_payload, write_confirm_cmd_payload):
	Remove epochs.

2005-02-27  Nathaniel Smith  <njs@codesourcery.com>

	* constants.cc:
	* revision.cc:
	* testsuite.at: 
	* commands.cc:
	* ChangeLog: Fixup after merge.

2005-02-27  Nathaniel Smith  <njs@codesourcery.com>

	* merkle_tree.hh (netcmd_item_type): Add epoch_item.
	* merkle_tree.cc (netcmd_item_type_to_string): Handle epoch_item.

	* packet.hh, packet.cc (struct packet_db_valve): New class.
	* netsync.cc (session): Use a valved writer.

2005-02-26  Nathaniel Smith  <njs@codesourcery.com>

	* merkle_tree.hh: Fix comment.
	Remove prototypes for non-existing functions.

2005-02-26  Nathaniel Smith  <njs@codesourcery.com>

	* tests/t_epoch_unidirectional.at: New test.
	* testsuite.at: Add it.

2005-02-26  Nathaniel Smith  <njs@codesourcery.com>

	* tests/t_epoch.at: Even more paranoid.
	* tests/t_epoch_server.at: New test.
	* testsuite.at: Add it.
	
2005-02-21  Nathaniel Smith  <njs@codesourcery.com>

	* tests/t_epoch.at: Check that netsync only sends relevant
	epochs, and be a little more paranoid.

2005-02-19  Nathaniel Smith  <njs@codesourcery.com>

	* revision.cc (struct anc_graph): Fixup after merge.

2005-02-18  graydon hoare  <graydon@pobox.com>

	* database.cc (set_epoch): Fix SQL.
	* monotone.texi (Rebuilding ancestry): Reword a bit.
	* netcmd.{cc,hh} 
	({read,write}_hello_cmd_payload): Transfer server key with hello.
	({read,write}_confirm_cmd_payload): Transfer epoch list with confirm.
	* netsync.cc: Adapt to changes in netcmd.
	(rebuild_merkle_trees): Set nonexistent epochs to zero before sync.
	* revision.cc (anc_graph): Randomize epochs on rebuild.
	* tests/t_epoch.at: Fix up to test slightly new semantics.

2005-02-07  Nathaniel Smith  <njs@codesourcery.com>

	* monotone.1: Add more db commands.
	* monotone.texi: Document db rebuild.  Add section on rebuilding
	ancestry and epochs.

2005-02-06  graydon hoare  <graydon@pobox.com>

	* commands.cc (db): Add epoch commands.
	(list): Likewise.
	Also remove some unneeded transaction guards.
	* database.{cc,hh} (get_epochs): New function.
	(set_epoch): Likewise.
	(clear_epoch): Likewise.
	Also remove all persistent merkle trie stuff.
	* schema.sql: Add epochs, remove tries.
	* schema_migration.cc: Update.
	* tests/t_epoch.at: New test.
	* tests/t_migrate_schema.at: Update.
	* testsuite.at: Add some new helpers, call t_epoch.at.
	* vocab.hh (epoch_id): Define.
	* vocab_terms.hh (epoch): Define.

2005-02-05  Nathaniel Smith  <njs@codesourcery.com>

	* merkle_tree.hh: Remove mcert_item and fcert_item, rename
	rcert_item to cert_item, renumber to remove gaps left.
	* merkle_tree.cc (netcmd_item_type_to_string):
	* netcmd.cc (read_netcmd_item_type): 
	* netsync.cc: Adjust accordingly.
	
2005-02-05  Nathaniel Smith  <njs@codesourcery.com>

	* constants.cc (constants): Bump netsync protocol version.

2005-03-07  Nathaniel Smith  <njs@codesourcery.com>

	* lua.cc (monotone_spawn_for_lua): Minimal change to get arguments
	in right order.  Still needs hygienic cleanups...
	* tests/t_can_execute.at: Run 'cp' instead of 'touch', because cp
	will actually notice if we pass arguments out of order.
	* testsuite.at: Remove mysterious blank line.
	
2005-03-07  Nathaniel Smith  <njs@codesourcery.com>

	* unix/process.cc (process_spawn): Log command line before
	executing.

2005-03-07  Nathaniel Smith  <njs@codesourcery.com>

	* revision.cc (kill_redundant_edges): Rename back to...
	(kluge_for_3_ancestor_nodes): ...this.  Go back to only cleaning
	up parents of 3+ parent nodes.
	(analyze_manifest_changes): Take a third argument, of files whose
	ancestry needs splitting.
	(construct_revision_from_ancestry): Make more more complex, in
	order to properly track file identity in merges.

2005-03-05  Nathaniel Smith  <njs@codesourcery.com>

	* revision.cc (check_sane_history): Typo.
	
2005-03-05  Nathaniel Smith  <njs@codesourcery.com>

	* revision.hh (check_sane_history): Take an app_state instead of a
	database as an argument.
	* database.cc: Pass an app_state instead of a database as its
	argument. 
	* revision.cc (check_sane_history): Update accordingly.  Add a new
	check for merges, that they are creating consistent changesets
	(even when the common ancestor is outside of the usual
	paranoia-checking search depth).

2005-03-05  Nathaniel Smith  <njs@codesourcery.com>

	* revision.cc (kluge_for_3_ancestor_nodes): Rename to...
	(kill_redundant_edges): ...this.  Kill all redundant edges, not
	just ones on nodes with 3+ parents.  Also, make it actually work.
	
2005-03-05  Nathaniel Smith  <njs@codesourcery.com>

	* revision.cc (kluge_for_3_ancestor_nodes): New method.
	(rebuild_ancestry): Call it.

2005-03-03  Nathaniel Smith  <njs@codesourcery.com>

	* revision.cc (check_sane_history): Print a warning to let the
	user know why things like 'pull' can take so long.
	* netsync.cc: Remove a few tabs.

2005-03-04  Jon Bright  <jon@siliconcircus.com>
	
	* win32/process.cc (process_spawn): Now takes 
	const char * const argv[]
	* unix/process.cc (process_spawn): Ditto.  Cast for call to
	execvp
	(existsonpath): Initialise args in a const way

2005-03-04  Jon Bright  <jon@siliconcircus.com>
	
	* win32/process.cc (process_spawn): Now takes 
	char * const argv[]
	* platform.hh (process_spawn): Ditto
	* unix/process.cc (process_spawn): Ditto
	* lua.cc (monotone_spawn_for_lua): Remove debug code
	* General: Beginning to hate C++'s const rules

2005-03-04  Jon Bright  <jon@siliconcircus.com>
	
	* win32/process.cc (process_spawn): Now takes 
	const char * const *
	* platform.hh (process_spawn): Ditto
	* unix/process.cc (process_spawn): Ditto
	* General: Sorry about all these commits, I'm syncing back and
	forth between Linux and Win32

2005-03-04  Jon Bright  <jon@siliconcircus.com>
	
	* win32/process.cc (process_spawn): Now takes char * const *
	* platform.hh (process_spawn): Ditto
	* unix/process.cc (process_spawn): Ditto
	(existsonpath): argv now const char*[]

2005-03-04  Jon Bright  <jon@siliconcircus.com>
	
	* win32/process.cc: Added forgotten file
	* unix/process.cc: Include stat.h, (process_*) fix compilation
	errors

2005-03-04  Jon Bright  <jon@siliconcircus.com>
	
	* unix/process.cc: Added forgotten file

2005-03-03  Jon Bright  <jon@siliconcircus.com>
	
	* lposix.c: Deleted
	* win32/process.cc: Created, added Win32 versions of functions
	existsonpath, make_executable, process_spawn, process_wait,
	process_kill, process_sleep
	* unix/process.cc: Ditto, for the Unix versions.
	* lua.cc: Add LUA wrappers for the above functions, register
	them with LUA
	* std_hooks.lua (execute, attr_functions->execute, 
	program_exists_in_path): Use the new functions instead of posix
	functions
	* t_can_execute.at (touchhook.lua): Ditto

2005-03-01  Derek Scherger  <derek@echologic.com>

	* app_state.cc (set_restriction): actually ignore ignored files
	rather than trying to validate them

2005-03-01  Derek Scherger  <derek@echologic.com>

	* tests/t_diff_binary.at: new test (bug report)
	* tests/t_command_completion.at: new test
	* tests/t_merge_rename_file_and_rename_dir.at: new test
	* testsuite.at: include new tests
	
2005-02-28  Richard Levitte  <richard@levitte.org>

	* Makefile.am (BUILT_SOURCES_CLEAN): Moved mt-stding.h from here...
	(DISTCLEANFILES): ... to here.  Since mt-stding.h is created by
	config.status, it should only be removed by the distclean target.

2005-02-28  Matt Johnston  <matt@ucc.asn.au>

	* std_hooks.lua: posix.iswin32() == 1, rather than plain boolean
	comparison (0 doesn't compare as false in lua it seems).

2005-02-27  Jon Bright  <jon@siliconcircus.com>
	
	* lposix.c (win32 Pspawn): Search the path
	(win32 Pexistsonpath): Added.  'which' isn't easily available,
	and not available at all from a normal Win32 command shell
	(Piswin32): Added a function for both Unix and Win32 to detect
	if running on Windows
	* std_hooks.lua (program_exists_in_path): Now calls 
	posix.iswin32.  If win32, calls posix.existsonpath, otherwise
	calls which as it always did.

2005-02-27  Jon Bright  <jon@siliconcircus.com>
	
	* lposix.c (win32 Pspawn): Remove dumb strlen bug resulting in
	AVs on commit.

2005-02-27  Jon Bright  <jon@siliconcircus.com>
	
	* t_can_execute.at: Test to see if hooks can execute things
	* testsuite.at: Add t_can_execute

2005-02-27  Jon Bright  <jon@siliconcircus.com>
	
	* lposix.c (win32 Pspawn): Ensure the command string is always
	NUL-terminated.  Also, allocate enough memory for the quotes
	around the command string.

2005-02-27  Jon Bright  <jon@siliconcircus.com>
	
	* xdelta.cc (unittests): Define BOOST_STDC_NO_NAMESPACE, needed
	to compile with the latest MinGW which uses gcc 3.4.2
	* vocab.cc (verify(local_path)): Catch fs::filesystem_error too
	and rethrow this as an informative_failure, thereby fixing the
	Win32 unit tests without disabling anything
	* idna/toutf8.c (stringprep_convert): Fix a potential segfault
	when memory allocation fails.  Potentially security-relevant.
	* tests/t_i18n_file.at: Add a SET_FUNNY_FILENAME macro, which 
	gets a platform-appropriate funny filename (with/without 
	colon).  
	Change references to utf8 to utf-8, iso88591 to iso-8859-1, and
	eucjp to euc-jp, on the grounds that MinGW's iconv knows all
	of the latter and none of the former, but Linux iconv knows all
	of them.  Test now passes one Win32.  I'm presuming we weren't
	deliberately using non-standard names for charsets here.
	* tests/t_i18n_changelog.at: Same charset name changes.
	* tests/t_dump_load.at: Canonicalise dump before loading it
	* tests/t_load_into_existing.at: Ditto
	* tests/t_fmerge.at: Canonicalise fmerge output
	* tests/t_merge_normalization_edge_case.at: Ditto
	* tests/t_unidiff.at: Canonicalise diff output
	* tests/t_largish_file.at: Instead of using dd, which MinGW
	doesn't have, I've generated the file with dd on a nearby Linux
	box, then gziped and b64ed it, and the test case now generates
	it with UNGZB64
	* testsuite.at: Add a comment every 10 tests with the test
	number.  Useful if you're trying to locate which test number
	you're trying to run and only have the filename.  If people 
	hate this, though, please do delete.
	(UNB64_COMMAND) Do special handling for Win32 to avoid
	having to canonicalise the file.
	(UNGZ_COMMAND) Canonicalise the file after ungzipping it.
	* lposix.c: (Pfork, Pexec) Removed, on the grounds that we only
	really want to support fork+exec as a single operation.  fork()
	without exec() could be risky with a child process also having
	our sqlite handles, etc.  exec() could be risky since we 
	wouldn't be exiting gracefully, just dying in the middle of a
	hook.
	(Pspawn) Implemented for both Win32 and Unix.  Does fork/exec
	for Unix, CreateProcess for Win32.  Returns -1 on error, pid on
	success in both cases.
	(Pwait, Pkill, Psleep) Implemented for Win32.  Note that pid is
	not optional for Pwait on Win32.
	* std_hooks.lua: (execute) Now uses spawn()

2005-02-25  Jon Bright  <jon@siliconcircus.com>
	
	* ChangeLog: Add all my previous changes.
	* tests/t_add_owndb.at: Add test for trying to add the db to
	itself.
	* testsuite.at: Call it
	* tests/t_automate_heads.at: Canonicalise stdout output.
	* tests/t_automate_version.at: Use arithmetic comparison against
	wc output instead of string comparison, to avoid problems with
	MinGW's wc, which outputs with initial space-padding
	* tests/t_change_empty_file.at: Canonicalise stdout output 
	and compare manually instead of letting autotest check it
	* tests/t_fmerge_normalize.at: Canonicalise stdout output.
	* tests/t_netsync_single.at: Use NETSYNC_KILLHARD instead of 
	killall, as for the NETSYNC functions in testsuite.at

2005-02-27  Matt Johnston  <matt@ucc.asn.au>

        * main.cc: ignore SIGPIPE so that monotone won't be killed
        unexpectedly upon remote disconnection for netsync

2005-02-27  Nathaniel Smith  <njs@codesourcery.com>

	* idna/idn-int.h: Oops, really add this time.

2005-02-27  Nathaniel Smith  <njs@codesourcery.com>

	* AUTHORS: Add Corey Halpin.
	
	* idna/idn-int.h: New file (don't generate from configure anymore,
	but just ship).
	* configure.ac: Don't generate idna/idn-int.h.  Do generate
	mt-stdint.h.
	* Makefile.am: Adjust for idna/idn-int.h and mt-stdint.h.
	* acinclude.m4: Remove AX_CREATE_STDINT_H, ACX_PTHREAD,
	AC_COMPILE_CHECK_SIZEOF (let aclocal pick them up from m4/
	instead).
	* m4/ax_create_stdint_h.m4:
	* m4/acx_pthread.m4: Update from http://autoconf-archive.cryp.to/
	
	* numeric_vocab.hh: Instead of dancing around which header to
	include, include mt-stdint.h.
	
	* app_state.cc (restriction_includes, set_restriction): Move
	global static 'dot' into these functions, because file_path
	depends on global book_keeping_dir being initialized already, and
	there is no guaranteed order of initialization of C++ statics.
	(Bug reported by Matt Johnston.)
	
2005-02-27  Corey Halpin  <chalpin@cs.wisc.edu>

	* numeric_vocab.hh: Try both stdint.h and inttypes.h.
	* main.cc: OpenBSD has Unix signals too.

2005-02-26  Derek Scherger  <derek@echologic.com>

	* file_io.cc (absolutify): normalize fs::path to remove ..'s
	* tests/t_db_with_dots.at: ensure database path in MT/options
	doesn't contain ..'s

2005-02-25  Jon Bright  <jon@siliconcircus.com>
	
	* ChangeLog: Add all my previous changes.
	* tests/t_add_owndb.at: Add test for trying to add the db to
	itself.
	* testsuite.at: Call it
	* tests/t_automate_heads.at: Canonicalise stdout output.
	* tests/t_automate_version.at: Use arithmetic comparison against
	wc output instead of string comparison, to avoid problems with
	MinGW's wc, which outputs with initial space-padding
	* tests/t_change_empty_file.at: Canonicalise stdout output 
	and compare manually instead of letting autotest check it
	* tests/t_fmerge_normalize.at: Canonicalise stdout output.
	* tests/t_netsync_single.at: Use NETSYNC_KILLHARD instead of 
	killall, as for the NETSYNC functions in testsuite.at

2005-02-25  Nathaniel Smith  <njs@codesourcery.com>

	* vocab.cc (test_file_path_verification): Re-enable some tests
	disabled by Jon Bright, following discussion on IRC concluding
	that they were catching a real bug.

2005-02-24  Nathaniel Smith  <njs@codesourcery.com>

	* tests/t_add_dot.at: Run "add ." in a subdirectory, so as not to
	add the test database.  (Reported by Jon Bright.)

	* AUTHORS: Fix gettext.h copyright note, to not be in the middle
	of libidn copyright note.
	Add Jon Bright.

2005-02-24  Jon Bright  <jon@siliconcircus.com>

	* app_state.cc (prefix): Use string() instead of 
	native_directory_string().  For Unix, these should be equivalent.
	For Win32, I believe string()'s correct (since we compare 
	everywhere against normalized paths with / characters, but 
	native_directory_string produces paths with \ characters on Win32.
	* rcs_file.cc (file_source): Map the map, not the mapping.
	* tests/t_i18n_file.at: Remove colon from filename with symbols.
	I need to return to this and add a proper test for Win32, so we
	only use the colon on non-Win32.
	* testsuite.at: Add a CANONICALISE function, which does nothing
	on Unix and strips out carriage returns from files on Win32.  This
	is useful for being able to compare Monotone's stdout output to
	files on disk.  Add NETSYNC_KILL and NETSYNC_KILLHARD functions,
	to deal with MinGW not having killall (Unix still uses killall,
	though).
	* tests/t_import.at: Add CANONICALISE calls before comparing
	stdout output.
	* tests/t_netsync.at: Likewise
	* tests/t_netsync_single.at: Likewise
	* tests/t_scan.at: Likewise
	* tests/t_versions.at: Likewise
	* tests/t_ls_missing.at: Likewise.  Also, generate missingfoo and
	missingbar files with expected output from ls missing for these
	files being missing and compare against those.

2005-02-24  Derek Scherger  <derek@echologic.com>

	* app_state.{cc,hh} (add_restriction): rename to ...
	(set_restriction) this; and add path validation
	* commands.cc (get_valid_paths): new function
	(get_path_rearrangement) remove restricted include/exclude variant
	(calculate_restricted_revision) get valid paths and use to set up
	restriction
	(status, ls_unknown, commit, do_diff) pass args to
	calculate_restricted_revision to valid restriction paths
	(ls_missing, revert) get valid paths and use to set up restriction
	* tests/t_checkout_options.at: remove bug report priority (it's
	fixed!)
	* tests/t_diff_added_file.at: add --revision options to diff
	* tests/t_restrictions.at: remove invalid paths from ls unknown
	and ls ignored
	* tests/t_restrictions_warn_on_unknown.at: un-XFAIL
	
2005-02-23  Derek Scherger  <derek@echologic.com>

	* commands.cc (ls_missing): replace duplicated code with call to
	calculate_base_revision

2005-02-23  Jon Bright  <jon@siliconcircus.com>
	
	* vocab.cc (test_file_path_verification): Disable foo//nonsense
	test for Win32, add tests for UNC paths.  This was the only
	failing unit test on Win32.

2005-02-23  Jon Bright  <jon@siliconcircus.com>

	* txt2c.cc (main): Don't claim the file was generated from 
	--strip-trailing if that option's used.

2005-02-23  Jon Bright  <jon@siliconcircus.com>

	* app_state.cc: Add include of io.h for Win32, for chdir()
	* file_io.cc (get_homedir): Correct assertion (remove bracket)
	* lua/lposix.c, lua/modemuncher.c: Remove all references to
	functions and modes that don't exist on Win32.
	* monotone.cc: Include libintl.h on Win32
	
2005-02-21  Nathaniel Smith  <njs@codesourcery.com>

	* file_io.cc (get_homedir): Add more comments and logging to Win32
	version.  Also, only check HOME under Cygwin/MinGW.

2005-02-21  Derek Scherger  <derek@echologic.com>

	* Makefile.am: merge fixup
	
2005-02-21  Derek Scherger  <derek@echologic.com>

	* Makefile.am: add fsck.{cc,hh}
	* commands.cc(check_db): move to ...
	* fsck.{cc,hh}: here and do lots more checking
	* database.{cc,hh}(get_ids): new method
	(get_file_ids,get_manifest_ids,get_revision_ids): more new methods
	* tests/t_fsck.at: new test
	* testsuite.at: call it
	
2005-02-21  Nathaniel Smith  <njs@codesourcery.com>

	* commands.cc (commit): Simplify chatter.

2005-02-21  Nathaniel Smith  <njs@codesourcery.com>

	* file_io.cc (get_homedir): Check more environment variables in
	Win32 version.

2005-02-21  Nathaniel Smith  <njs@codesourcery.com>

	* file_io.cc: Remove tabs.

2005-02-21  Nathaniel Smith  <njs@codesourcery.com>

	* smap.hh (smap): Remove leading underscores, add comments.

2005-02-20  Nathaniel Smith  <njs@codesourcery.com>

	* std_hooks.lua (merge2, merge3): Check for DISPLAY before
	invoking gvim.

2005-02-20  Julio M. Merino Vidal  <jmmv@NetBSD.org>

	* ChangeLog: Use tabs for indentation rather than spaces.  Drop
	trailing whitespace.  While here, fix a date by adding zeros before
	the month and the day number.

2005-02-20  Julio M. Merino Vidal  <jmmv@NetBSD.org>

	* gettext.h: Add file.
	* AUTHORS: Mention that it comes from the GNU Gettext package.
	* Makefile.am: Distribute it.
	* sanity.hh: Use gettext.h rather than libintl.h so that --disable-nls
	works.  Also improves portability, according to the GNU Gettext
	manual.

2005-02-19  Derek Scherger  <derek@echologic.com>

	* automate.cc (automate_heads): remove bogus call to 
	app.allow_working_copy() which is called in cpp_main
	* database.cc (check_sqlite_format_version): don't check database
	version when "file" is really a directory; add filename to error
	message
	(sql): check for empty database early, even though this seems
	impossible as absolutify changes "" into path to working dir;
	convert to use N-style assertions; add check to ensure "file" is
	not really a directory
	* tests/t_db_missing.at: new test for above problems
	* testsuite.at: call it

2005-02-19  Nathaniel Smith  <njs@codesourcery.com>

	* tests/t_add_intermediate_MT_path.at: Tighten up.

	* tests/t_merge_3.at: New test.
	* tests/t_merge_4.at: Likewise.
	* testsuite.at: Add them.

2005-02-19  Ole Dalgaard  <josua+monotone@giraffen.dk>

	* configure.ac: Check for 64-bit versions of Boost static
	libraries.

2005-02-18  Julio M. Merino Vidal  <jmmv@NetBSD.org>

	* INSTALL:
	* configure.ac: Improve Boost detection by trying several possible
	library suffixes before aborting.

2005-02-18  graydon hoare  <graydon@pobox.com>

	* change_set.cc
	(apply_change_set): Avoid fast path when there are adds.
	(apply_path_rearrangement): Likewise.

2005-02-18  graydon hoare  <graydon@pobox.com>

	* automate.cc (automate_heads): Fix initialize() call.
	* change_set.{cc,hh}
	(apply_path_rearrangement): Add quick version.
	* revision.cc
	(check_sane_history): Use quick version of apply_change_set.
	* work.cc
	(build_addition): Use quick version of apply_path_rearrangement.
	(known_preimage_path): Likewise.
	* testsuite.at: Fix definitions of _ROOT_DIR, add --norc some
	places.
	* AUTHORS: Mention Daniel.

2005-02-18  Daniel Berlin  <dberlin@dberlin.org>

	* xdelta.cc (compute_delta_insns): Correct 1-byte-source bug.

2005-02-18  graydon hoare  <graydon@pobox.com>

	* Makefile.am (MOST_SOURCES): Add smap.hh.

2005-02-18  graydon hoare  <graydon@pobox.com>

	* basic_io.{cc,hh}: Inline some stuff.
	* change_set.cc: Use smap various places, reduce to 32-bit tids.
	* commands.cc: Use shared_ptr<change_set> everywhere.
	* netsync.cc: Likewise.
	* rcs_import.cc: Likewise.
	* revision.{cc,hh}: Likewise.
	* smap.hh: New file.

2005-02-18  Julio M. Merino Vidal  <jmmv@NetBSD.org>

	* INSTALL:
	* configure.ac: Improve Boost detection by trying several possible
	library suffixes before aborting.

2005-02-17  Derek Scherger  <derek@echologic.com>

	* tests/t_add_intermediate_MT_path.at: new test
	* testsuite.at: call it

2005-02-17  Julio M. Merino Vidal  <jmmv@NetBSD.org>

	* testsuite.at:
	* tests/t_change_empty_file.at: Verify that modifying an empty file
	creates a patch revision rather than an add/delete sequence.  The
	incorrect behavior was reported in bug #9964.

2005-02-17  Derek Scherger  <derek@echologic.com>

	* app_state.{cc,hh} (app_state): initialize search root
	(initialize): boolean signature variant renamed to ...
	(allow_working_copy): this; add explicit search root; move
	requirement for working copy to ...
	(require_working_copy): this new method
	(initialize): string signature variant renamed to ...
	(create_working_copy): this
	(set_root): new method
	* commands.cc: remove app.initialize(false) calls; replace
	app.initialize(true) with app.require_working_copy(); replace
	app.initialize(dir) with app.create_working_copy(dir)
	(checkout): ensure revision is member of specified branch
	* file_io.{cc,hh} (find_working_copy): stop search at --root if
	specified
	* monotone.cc (OPT_ROOT): new option
	(cpp_main): call app.allow_working_copy() before executing
	commands to always read default options
	* monotone.1: add --root option
	* monotone.texi: add --root option
	* tests/t_checkout_noop_on_fail.at: un-XFAIL
	* tests/t_checkout_options.at: un-XFAIL, add check for specified
	revision not in specified branch
	* testsuite.at: add --root option to MONOTONE to prevent searching
	above test dir
	* vocab.cc: remove redundant forward declaration

2005-02-16  Derek Scherger  <derek@echologic.com>

	* commands.cc (revert): don't rewrite unchanged files
	* tests/t_revert_unchanged.at: new test
	* testsuite.at: call it

2005-02-12  Derek Scherger  <derek@echologic.com>

	* database.cc (sqlite3_unpack_fn): new function for viewing
	base64, gzipped data
	(install_functions): install it
	(rehash): remove unused obsolete fcerts ticker

2005-02-17  Nathaniel Smith  <njs@codesourcery.com>

	* debian/changelog: s/graydon@mogo/graydon@pobox.com/, to make
	lintian happy.
	* debian/rules (config.status): Remove --with-bundled-adns.
	* debian/control (Build-Depends): Don't Build-Depend on libpopt,
	only libpopt-dev.
	* .mt-attrs (debian/control): Make executable.

2005-02-17  Nathaniel Smith  <njs@codesourcery.com>

	* tests/t_undo_update.at: Stupid typo.
	* tests/t_largish_file.at: New test.
	* testsuite.at: Add it.

	* commands.cc (push, pull, sync): Remove misleading "..." from
	help text.

2005-02-16  Julio M. Merino Vidal  <jmmv@NetBSD.org>

	* Makefile.am: Append $(BOOST_SUFFIX) to -lboost_unit_test_framework
	to fix 'make check' on systems where boost libraries can only be
	found by passing the exact suffix as part of the name.

2005-02-16  Julio M. Merino Vidal  <jmmv@NetBSD.org>

	* monotone.texi: Fix a typo (hexidecimal to hexadecimal).  Also
	change an example command to append stuff to ~/.monotonerc, instead
	of completely destroying the possibily existing file.  Addresses
	bug #11136.

2005-02-16  Julio M. Merino Vidal  <jmmv@NetBSD.org>

	* cryptopp/config.h: Use uint{8,16,32,64}_t as size types instead of
	trying to match them to unsigned char/int/long/long long respectively.
	Should fix build on FreeBSD/sparc64, as seen in bug #10203.

2005-02-16  Julio M. Merino Vidal  <jmmv@NetBSD.org>

	* INSTALL:
	* Makefile.am:
	* configure.ac: Add the --disable-large-file option to manually
	disable large file support from the builtin sqlite (compatibility
	with old systems and FAT).  Addresses bug #8380.

2005-02-16  Nathaniel Smith  <njs@codesourcery.com>

	* tests/t_undo_update.at: New todo.
	* testsuite.at: Add it.

2005-02-15  Nathaniel Smith  <njs@codesourcery.com>

	* monotone.1: Add cursory note about "automate".
	* monotone.texi: Synchronize with manpage.

2005-02-15  Nathaniel Smith  <njs@codesourcery.com>

	* automate.cc: Add "Error conditions" to the standard comment
	sections.

	* monotone.texi (Scripting): New section.
	(Automation): New section.

	* tests/t_automate_heads.at: Test behavior with nonexistent
	branch.

2005-02-14  Nathaniel Smith  <njs@codesourcery.com>

	* tests/t_merge_normalization_edge_case.at: New test.
	* testsuite.at: Add it.

	* diff_patch.cc (normalize_extents): Soften the warning message
	now that we have one test case.

2005-02-14  Matthew A. Nicholson  <mnicholson@digium.com>

	* std_hooks.lua: Add vimdiff merge hooks.

2005-02-14  Nathaniel Smith  <njs@codesourcery.com>

	* std_hooks.lua: Remove tabs.

2005-02-14  Nathaniel Smith  <njs@codesourcery.com>

	* tests/t_automate_heads.at: New test.
	* tests/t_automate_version.at: New test.
	* testsuite.at: Add then.

	* commands.cc (automate): Fix documentation string.
	* automate.cc: Much more structured documentation comments.

2005-02-13  Nathaniel Smith  <njs@codesourcery.com>

	* automate.{cc,hh}: New files.
	* commands.cc: New command "automate".

2005-02-13  Nathaniel Smith  <njs@codesourcery.com>

	* monotone.texi (Creating a Database): Fix typo, clarify
	conventions for database management following question on mailing
	list.

2005-02-12  graydon hoare  <graydon@pobox.com>

	* change_set.{cc,hh}: Correct code to pass newly-added unit tests.

2005-02-10  Derek Scherger  <derek@echologic.com>

	* monotone.1: update for restrictions
	* monotone.texi: sync with manpage

2005-02-09  Derek Scherger  <derek@echologic.com>

	* cert.cc (cert_revision_testresult): allow pass/fail testresult
	values
	* commands.cc (testresult): likewise
	* commands.cc (do_diff): disallow restriction of non-working copy
	diffs
	* monotone.texi: update for restrictions

2005-02-08  graydon hoare  <graydon@pobox.com>

	* database.cc (version_cache::set): Fix bad expiry logic.

2005-02-08  Nathaniel Smith  <njs@codesourcery.com>

	* change_set.cc (check_sane): Null sources are only valid for
	adds.

2005-02-07  Nathaniel Smith  <njs@codesourcery.com>

	* database.cc (struct version_cache): Fix invariant in cache
	clearing logic.

2005-02-06  Nathaniel Smith  <njs@codesourcery.com>

	* change_set.cc: Add a few more invariants; add lots and lots of
	unit tests.

2005-02-06  graydon hoare  <graydon@pobox.com>

	* change_set.cc: Use hash_map in a few places.
	(confirm_unique_entries_in_directories): Fix invariants.
	* constants.{cc,hh} (db_version_cache_sz): New constant.
	* database.cc (version_cache): New structure.
	(get_version): Use it.
	* interner.hh: Rewrite to use hash_map and vector.
	* tests/t_no_rename_overwrite.at: Tweak return codes.

2005-02-06  Nathaniel Smith  <njs@codesourcery.com>

	* ui.hh (ensure_clean_line): New method.
	* ui.cc (inform): Use it.
	* keys.cc (get_passphrase): Call it before prompting for passphrase.

2005-02-06  Nathaniel Smith  <njs@codesourcery.com>

	* database.cc (info): Report more statistics.

	* ROADMAP: Remove finished items.

	* revision.cc (analyze_manifest_changes): Childs cannot be null,
	that makes no sense.
	(add_node_for_old_manifest): Log node names, don't print it.
	(construct_revision_from_ancestry): Partially rewrite to handle
	root nodes explicitly.
	(build_changesets_from_existing_revs): Don't put the null revision
	in the ancestry graph, to match changesetify logic.
	(add_node_for_old_revision): Enforce decision that the ancestry
	graph not contain the null revision.

	(anc_graph::heads): Remove.
	(add_node_ancestry): Don't try creating it; logic was broken
	anyway.
	(rebuild_from_heads): Rename to...
	(rebuild_ancestry): ...this.  Calculate head set correctly.

2005-02-05  Nathaniel Smith  <njs@codesourcery.com>

	* change_set.cc (compose_path): Add more invariants.

2005-02-05  Nathaniel Smith  <njs@codesourcery.com>

	* monotone.cc (cpp_main): Log command line, to help interpret the
	logs people send in.

2005-02-05  Nathaniel Smith  <njs@codesourcery.com>

	* revision.cc (check_sane): Turn off this invariant when
	global_sanity.relaxed.

2005-02-03  Nathaniel Smith  <njs@codesourcery.com>

	* tests/t_load_into_existing.at: Oops, really add it too, sigh.

2005-02-03  Nathaniel Smith  <njs@codesourcery.com>

	* tests/t_need_mt_revision.at: Oops, really add it.

2005-02-03  Nathaniel Smith  <njs@codesourcery.com>

	* interner.hh (interner::intern): Add version taking a bool&, so
	callers can tell whether this string has previously been checked.
	* change_set.cc: Use new interned string identifier
	'path_component's instead of file_path's for components of paths;
	sanity-check each component exactly once.

2005-02-03  Nathaniel Smith  <njs@codesourcery.com>

	* database.cc (load): Check for existence of target database.
	* tests/t_load_into_existing.at: New test.
	* testsuite.at: Add it.

2005-02-03  Nathaniel Smith  <njs@codesourcery.com>

	* tests/t_checkout_dir.at: Also check that checkout to unwriteable
	directory fails.
	* tests/t_branch_checkout.at: New test.
	* testsuite.at: Add it.

	* app_state.cc (initialize): Simplify working directory
	initialization, and improve error handling.

	* keys.cc (get_passphrase): Disallow empty passphrases early
	(before they trigger an invariant down the line...).

2005-02-03  Nathaniel Smith  <njs@codesourcery.com>

	* update.cc (pick_update_candidates): Add I().
	* commands.cc (calculate_base_revision): Remove 'rev' argument,
	which was never set and callers never used.
	(calculate_base_manifest, calculate_current_revision)
	(calculate_restricted_revision, revert): Update correspondingly.
	(update): Check for null old revision.

	* main.cc (main): Make exit status 3 if we caught an unhandled
	exception, in particular so the testsuite can tell the difference
	between an error handled cleanly and an error caught by an
	invariant.
	* tests/t_update_null_revision.at: New test.
	* testsuite.at: Add it.

2005-02-03  Nathaniel Smith  <njs@codesourcery.com>

	* main.cc: Remove tabs.

2005-02-02  Nathaniel Smith  <njs@codesourcery.com>

	* change_set.cc (extract_first): Rename to...
	(extract_pairs_and_insert): ...this.
	(path_rearrangement::check_sane): Use it to add additional
	checks.

	* work.hh: Update comments (MT/manifest doesn't exist
	anymore...).

	* tests/t_need_mt_revision.at: New test.
	* testsuite.at: Add it.
	* commands.cc (get_revision_id): Require MT/revision to exist.
	(setup): Create MT/revision.

2005-02-02  Nathaniel Smith  <njs@codesourcery.com>

	* work.hh: Remove tabs.

2005-02-03  graydon hoare  <graydon@pobox.com>

	* tests/t_i18n_changelog.at: New test.
	* testsuite.at: Run it.
	* lua/lposix.c: New file.
	* lua/modemuncher.c: New file
	* lua.cc: Load posix library.
	* lua/liolib.c: Disable execute and popen.
	* std_hooks.lua: Remove io.execute uses.
	* AUTHORS: Update to mention lposix.c, modemuncher.c.
	* Makefile.am: Likewise.

2005-02-01  Nathaniel Smith  <njs@codesourcery.com>

	* tests/t_rebuild.at: Beef up test in response to possible
	problems reported by Derek Scherger.

2005-01-31  Nathaniel Smith  <njs@codesourcery.com>

	* rcs_import.cc (store_manifest_edge): Don't try to store deltas
	to the null manifest.
	(import_cvs_repo): Root revision has null manifest, not empty
	manifest.
	* revision.cc (check_sane): More invariants.

2005-01-28  graydon hoare  <graydon@pobox.com>

	* database.{cc,hh}: More netsync speed tweaks.
	* netsync.cc: Likewise.

2005-01-27  Nathaniel Smith  <njs@codesourcery.com>

	* tests/t_restrictions_warn_on_unknown.at: New test.
	* testsuite.at: Add it.

2005-01-27  Derek Scherger  <derek@echologic.com>

	* commands.cc (attr): adjust for subdir; ensure files exist
	* tests/t_attr.at: improve setup description
	* tests/t_attributes.at: improve setup description so that
	testsuite -k attr runs this test; check for attributes on missing
	files
	* tests/t_subdir_attr.at: new test
	* testsuite.at: fix dutch spelling of monotone; call new test

2005-01-27  Nathaniel Smith  <njs@codesourcery.com>

	* change_set.hh (null_id): New function.
	* revision.cc (analyze_manifest_changes): Fix typo, use null_id.
	* tests/t_rebuild.at: Un-XFAIL.

2005-01-27  Nathaniel Smith  <njs@codesourcery.com>

	* tests/t_rebuild.at: Add priority tag.

	* tests/t_cvsimport.at: Be more thorough.

	* rcs_import.cc (store_edge): Rename to...
	(store_manifest_edge): ...this.  Remove revision arguments, and
	remove storing of revision.
	(import_states_recursive): Update accordingly.
	Add 'revisions' argument; update it instead of trying to write
	revisions now.
	(import_states_by_branch): Add 'revisions' argument.
	(import_cvs_repo): Add a stage 3 that writes out the revisions
	accumulated in the 'revisions' vector.
	
2005-01-27  Matt Johnston  <matt@ucc.asn.au>

	(compile fixes for Linux/gcc 3.3.4)
	* botan/{util.cpp,primes.cpp}: give large constants ULL
	suffixes
	* botan/{gzip.cpp}: fix type for std::max() comparison

2005-01-27  graydon hoare  <graydon@pobox.com>

	* AUTHORS: Mention Georg.
	* change_set.cc: Null out names which are in null directories.
	* commands.cc (reindex): Remove COLLECTION argument.
	* database.{cc,hh} (get_revision_certs):
	Add brute force "load all certs" method.
	* merkle_tree.{cc,hh}: Modify to use memory rather than disk.
	* netsync.{cc,hh}: Likewise.
	* packet.hh (manifest_edge_analyzer): Kill dead code.

2005-01-26  Nathaniel Smith  <njs@codesourcery.com>

	* mt_version.cc (print_full_version): Include system flavour.

2005-01-26  Nathaniel Smith  <njs@codesourcery.com>

	* tests/t_rebuild.at: New test.
	* testsuite.at: Add it.

2005-01-26  Nathaniel Smith  <njs@codesourcery.com>

	* tests/t_checkout_noop_on_fail.at: Clarify description and XFAIL.

	* tests/t_approval_semantics.at: New TODO.
	* tests/t_monotone_agent.at: New TODO.
	* testsuite.at: Add them.

2005-01-25  Nathaniel Smith  <njs@codesourcery.com>

	* tests/t_checkout_noop_on_fail.at: New test.
	* testsuite.at: Add it.
	(RAW_MONOTONE): Add $PREEXECUTE to definition.

2005-01-25  Nathaniel Smith  <njs@codesourcery.com>

	* change_set.cc (extend_renumbering_from_path_identities): Add
	invariant.
	(extend_renumbering_via_added_files): Likewise.

	* constants.hh (maxbytes, postsz): Remove dead constants.
	(verify_depth): New constant.
	* constants.cc: Likewise.
	* revision.hh (check_sane_history): New function.
	* revision.cc (check_sane_history): Likewise.
	* database.cc (put_revision): Sanity check revision and revision
	history before storing it.
	This breaks cvs import.  Why?

	* update.cc (find_deepest_acceptable_descendent): Remove.
	(acceptable_descendent, calculate_update_set): New functions.
	(pick_update_candidates): Use 'calculate_update_set'.
	* tests/t_update_2.at: Un-XFAIL.
	* tests/t_ambig_update.at: Un-XFAIL.

	* tests/t_no_rename_overwrite.at: New test.
	* tests/t_cdiff.at: New test placeholder.
	* testsuite.at: Add them.
	(MONOTONE): Prefix command line with $PREEXECUTE to e.g. support
	running under Valgrind.

2005-01-25  Matt Johnston  <matt@ucc.asn.au>

	* cert.cc: ignore whitespace when comparing private keys
	from the database and with the lua hook
	* tests/t_lua_privkey.at: new test
	* testsuite.at: run it

2005-01-23  Derek Scherger  <derek@echologic.com>

	* commands.cc (restrict_rename_set): include renames if either
	name is present in restriction
	(calculate_base_revision): remove unused variant
	(calculate_current_revision): remove unsed variable
	(calculate_restricted_revision): remove unsed variable
	(ls_missing): remove unsed variable
	(revert): rewrite with restrictions
	* tests/t_revert.at: test partial reverts adjust MT/work properly
	* tests/t_revert_dirs.at: un-XFAIL
	* tests/t_revert_rename.at: un-XFAIL; revert rename via both names

2005-01-23  Derek Scherger  <derek@echologic.com>

	* tests/t_revert_rename.at: remove extra MONOTONE_SETUP
	attempt revert by both original name and new name

2005-01-23  Derek Scherger  <derek@echologic.com>

	* tests/t_revert_rename.at: New test.
	* testsuite.at: Add it.

2005-01-22  Derek Scherger  <derek@echologic.com>

	* tests/t_revert_dirs.at: New test.
	* testsuite.at: Add it.

2005-01-22  Nathaniel Smith  <njs@codesourcery.com>

	* configure.ac (AC_INIT): Set bug-reporting address to list
	address, rather than Graydon's personal email.
	* diff_patch.cc (normalize_extents): Use it.
	* ui.cc (fatal): Likewise.

	* tests/t_vcheck.at: New priority "todo", tweak descriptive text.

2005-01-23  Derek Scherger  <derek@echologic.com>

	* database.{cc,hh}: convert queries to use prepared statements

2005-01-22  Nathaniel Smith  <njs@codesourcery.com>

	* tests/t_delete_dir.at: Add more commentary.

	* tests/t_rename_dir_patch.at: New test.
	* tests/t_delete_dir_patch.at: New test.
	* testsuite.at: Add them.

2005-01-22  Nathaniel Smith  <njs@codesourcery.com>

	* change_set.cc (apply_change_set): Add invariants.
	* tests/t_rename_dir_cross_level.at: New test.
	* tests/t_rename_added_in_rename.at: New test.
	* tests/t_rename_conflict.at: New test.
	* testsuite.at: Add them.

2005-01-21  Nathaniel Smith  <njs@codesourcery.com>

	* tests/t_ambig_update.at: Update comments.

	* tests/t_update_2.at: New test from Georg-W. Koltermann
	<Georg.Koltermann@mscsoftware.com>.
	* testsuite.at: Add it.

2005-01-20  Nathaniel Smith  <njs@codesourcery.com>

	* tests/t_lca_1.at: New bug report.
	* testsuite.at: Add it.

2005-01-19  Nathaniel Smith  <njs@codesourcery.com>

	* commands.cc (merge): Improve merge chatter.
	(do_diff): Don't print anything when there are no
	changes.

2005-01-19  Nathaniel Smith  <njs@codesourcery.com>

	* tests/t_db_with_dots.at: New test.
	* testsuite.at: Add it.

2005-01-19  Patrick Mauritz <oxygene@studentenbude.ath.cx>

	* Makefile.am (%.h, package_revision.h, package_full_revision.h):
	Don't update target file if no change has occurred, to reduce
	unnecessary rebuilds.

2005-01-18  Nathaniel Smith  <njs@codesourcery.com>

	* rcs_import.cc (cvs_key): Initialize struct tm to all zeros, to
	stop garbage sneaking in -- thanks to Zack Weinberg for pointing
	this out.  Also, handle 2 digit years properly on WIN32.

2005-01-18  Nathaniel Smith  <njs@codesourcery.com>

	* rcs_import.cc: Remove tabs.

2005-01-19  Matt Johnston  <matt@ucc.asn.au>

	* database.cc: Pass filename to check_sqlite_format_version as a
	fs::path, so that it doesn't get passed as a freshly created fs::path
	with default checker (which disallows '.foo' path components)

2005-01-19  Nathaniel Smith  <njs@codesourcery.com>

	* netsync.cc (session, process_confirm_cmd, dispatch_payload):
	Back out some over-zealous changes that broke netsync
	compatibility.  Probably should redo later, when have a chance to
	bump netsync protocol number, but we're not ready for that now.

2005-01-19  Nathaniel Smith  <njs@codesourcery.com>

	* tests/t_subdir_revert.at: New test.
	* tests/t_subdir_rename.at: New test.
	* testsuite.at: Add them.

2005-01-18  Nathaniel Smith  <njs@codesourcery.com>

	* tests/t_subdir_add.at: New test.
	* tests/t_subdir_drop.at: New test.
	* testsuite.at: Add them.
	* tests/t_delete_dir.at: Implement it.

2005-01-19  Nathaniel Smith  <njs@codesourcery.com>

	* netcmd.cc: Remove tabs.

2005-01-19  Nathaniel Smith  <njs@codesourcery.com>

	* merkle_tree.cc: Remove tabs.

2005-01-18  Nathaniel Smith  <njs@codesourcery.com>

	* rcs_import.cc (cvs_key): Initialize struct tm to all zeros, to
	stop garbage sneaking in -- thanks to Zack Weinberg for pointing
	this out.  Also, handle 2 digit years properly on WIN32.

2005-01-18  Nathaniel Smith  <njs@codesourcery.com>

	* rcs_import.cc: Remove tabs.

2005-01-18  Nathaniel Smith  <njs@codesourcery.com>

	* monotone.texi: Undocument mcerts, fcerts; rename rcerts to
	certs.
	* monotone.1: Likewise.

2005-01-18  Nathaniel Smith  <njs@codesourcery.com>

	* commands.cc (restrict_rename_set): Fix types to compile with old
	rename_set gunk removed.
	Alter logic to yell if a rename crosses the restriction boundary,
	rather than silently ignore it.

2005-01-19  graydon hoare  <graydon@pobox.com>

	* commands.cc: Fix up some merge breakage.
	* tests/t_add_dot.at: Un-XFAIL.
	* testsuite.at: Run "setup ." before "db init".

2005-01-09  Derek Scherger  <derek@echologic.com>

	* commands.cc (get_path_rearrangement): new function/signature for
	splitting restricted rearrangements
	(calculate_restricted_revision): use it and update to work
	similarly to calculate_current_revision
	(trusted): call app.initialize(false)
	(ls_missing): adjust for new get_path_rearrangement
	(attr): call app.initialize(true)
	(diff): merge cleanup
	(lca, lcad, explicit_merge): call app.initialize(false)
	* app_state.cc (constructor): set database app state
	(load_rcfiles): add required booleans
	* lua.{cc,hh} (load_rcfile): add required boolean
	* tests/t_add.at:
	* tests/t_diff_added_file.at:
	* tests/t_disapprove.at:
	* tests/t_drop_missing.at:
	* tests/t_heads.at:
	* tests/t_heads_discontinuous_branch.at:
	* tests/t_i18n_file.at:
	* tests/t_log_nonexistent.at:
	* tests/t_merge_add_del.at:
	* tests/t_netsync.at:
	* tests/t_netsync_pubkey.at:
	* tests/t_netsync_single.at:
	* tests/t_persistent_server_keys.at:
	* tests/t_persistent_server_revision.at:
	* tests/t_remerge.at:
	* tests/t_tags.at:
	* tests/t_update_missing.at:
	* tests/t_update_to_revision.at: add --message option to commits
	* tests/t_merge2_add.at:
	* tests/t_merge2_data.at:
	* tests/t_netsync_unrelated.at: create working directory with new
	setup command
	* tests/t_erename.at: update for revisions
	* tests/t_no_change_deltas.at: add --revision options to diff
	* tests/t_restrictions.at: remove some cruft and update to work
	with revisions
	* tests/t_subdirs.at: pass correct --rcfile and --db options from
	within subdir
	* testsuite.at (REVERT_TO): remove MT dir before checkout, which
	now fails if MT exists, replace checkout MT/options with old
	MT/options
	(COMMIT): add --message option to commit macro
	* work.cc (read_options_map): don't overwrite option settings when
	reading options map so that command line settings take precedence

2005-01-18  Nathaniel Smith  <njs@codesourcery.com>

	* netsync.cc: Partially fix comment (s/manifest/revision/ etc.).
	(dispatch_payload): Ignore mcert and fcert refinement requests,
	instead of dying on them.  Hack, but I think it should let this
	netsync continue to interoperate with old netsync...

2005-01-18  Nathaniel Smith  <njs@codesourcery.com>

	* vocab.hh: Remove file<cert>.
	* vocab.cc: Likewise.
	* packet_types.hh: Remove file.
	* Makefile.am (MOST_SOURCES): Remove packet_types.hh and mac.hh.

2005-01-18  Nathaniel Smith  <njs@codesourcery.com>

	* netsync.cc (process_confirm_cmd): Don't try refining mcert and
	fcert trees.
	Remove other dead/pointless code.

2005-01-18  Nathaniel Smith  <njs@codesourcery.com>

	* database.hh: Remove file cert stuff.
	* netsync.cc (data_exists): We don't have file/manifest certs.
	(load_data): Likewise.

2005-01-18  Nathaniel Smith  <njs@codesourcery.com>

	* netsync.cc (process_data_cmd): Ignore file/manifest certs.

	* database.cc (struct valid_certs): Don't support file certs.
	(rehash): No file certs.
	(file_cert_exists): Remove.
	(put_file_cert): Remove.
	(get_file_certs): Remove.

2005-01-18  Nathaniel Smith  <njs@codesourcery.com>

	* packet.cc (class delayed_manifest_cert_packet):
	(class delayed_file_cert_packet): Remove.
	(packet_db_writer::consume_file_cert, consume_manifest_cert)
	(packet_writer::consume_file_cert, consume_manifest_cert)
	Remove.
	(struct feed_packet_consumer): Don't support mcert/fcert packets.
	(extract_packets): Likewise.
	(packet_roundabout_test): Test revision certs, not manifest/file
	certs.

	* packet.hh (packet_consumer::consume_file_cert):
	(packet_consumer::consume_manifest_cert):
	(packet_writer::consume_file_cert):
	(packet_writer::consume_manifest_cert):
	(packet_db_writer::consume_file_cert):
	(packet_db_writer::consume_manifest_cert):
	Remove.

	* lua.hh (hook_get_file_cert_trust): Remove.
	* lua.cc (hook_get_file_cert_trust): Remove.

2005-01-18  Nathaniel Smith  <njs@codesourcery.com>

	* cert.hh (erase_bogus_certs): Re-add manifest cert version.

	* monotone.texi (Hook Reference): Remove documentation of
	get_{file,manifest}_cert_trust.

2005-01-18  Nathaniel Smith  <njs@codesourcery.com>

	* cert.cc (erase_bogus_certs): Re-add manifest cert version.
	(bogus_cert_p): Likewise.

2005-01-18  Nathaniel Smith  <njs@codesourcery.com>

	* cert.hh (rename_edge):
	(rename_set):
	(calculate_renames):
	(rename_cert_name): Remove.
	(cert_file_comment):
	(cert_manifest_comment): Remove.
	(erase_bogus_certs): Remove manifest and file versions.
	* cert.cc (rename_cert_name): Remove.
	(bogus_cert_p): Remove manifest<cert> and file<cert> variants.
	(erase_bogus_certs): Likewise.
	(put_simple_manifest_cert):
	(put_simple_file_cert):
	(cert_file_comment): Remove.

	* commands.cc (fcerts): Remove.
	(mcerts): Likewise.
	(rcerts): Rename to...
	(certs): ...this.  s/revision certs/certs/ in help text.
	(trusted): s/revision cert/cert/.
	(ls_certs): Don't special-case rename certs.

2005-01-18  Nathaniel Smith  <njs@codesourcery.com>

	* tests/t_vcheck.at: Fix AT_XFAIL_IF typo.

2005-01-18  Nathaniel Smith  <njs@codesourcery.com>

	* monotone.texi (Reserved Certs): Remove 'vcheck'.
	(Key and Cert): Remove 'vcheck'.
	(Accidental collision): Likewise.
	(Commands): Likewise.
	* tests/t_vcheck.at: Add note about manual having useful stuff for
	when vcheck is re-added.

2005-01-18  Nathaniel Smith  <njs@codesourcery.com>

	* mac.hh:
	* cert.cc (vcheck_cert_name):
	(calculate_vcheck_mac):
	(cert_manifest_vcheck
	(check_manifest_vcheck):
	* cert.hh (cert_manifest_vcheck):
	(check_manifest_vcheck):
	* constants.cc (constants::vchecklen):
	* constants.hh (constants::vchecklen):
	* commands.cc (vcheck):
	Remove.

	* tests/t_vcheck.at: New test.
	* testsuite.at: Call it.

2005-01-18  Nathaniel Smith  <njs@codesourcery.com>

	* ROADMAP: Remove 'upgrade to sqlite3' todo item.

2005-01-18  Nathaniel Smith  <njs@codesourcery.com>

	* commands.cc (tag):
	(testresult):
	(approve):
	(disapprove):
	(comment):
	(fload):
	(fmerge):
	(cat):
	(rcs_import): Change grouping for "--help" display, to make more
	informative.
	(rcs_import): Also add more details to help text.

2005-01-17  Matt Johnston  <matt@ucc.asn.au>

	* file_io.cc: re-add accidentally removed #include
	* botan/gzip.cc: improved comments, removed unused code

2005-01-17  Nathaniel Smith  <njs@codesourcery.com>

	* diff_patch.cc (normalize_extents): Add missing ')'.

2005-01-17  Nathaniel Smith  <njs@codesourcery.com>

	* tests/t_update_1.at: New test.
	* testsuite.at: Call it.

2005-01-11  Nathaniel Smith  <njs@codesourcery.com>

	* diff_patch.cc (normalize_extents): Add warning for anyone who
	manages to trigger the untested part of the normalization code.

2005-01-14  Christian Kollee <stuka@pestilenz.org>

	* search for and link with sqlite3 when --bundle-sqlite=no

2005-01-12  Derek Scherger  <derek@echologic.com>

	* tests/t_ambig_update.at: add comments from discussion on irc
	* tests/t_status_missing.at: new test
	* testsuite.at: include it

2005-01-10  graydon hoare  <graydon@pboox.com>

	* commands.cc (explicit_merge): Tweak merge message.
	* database.cc (check_sqlite_format_version): New function.
	(database::sql): Call it.
	* sqlite/pager.hh (SQLITE_DEFAULT_PAGE_SIZE): Adjust to 8192.
	(SQLITE_MAX_PAGE_SIZE): Adjust to 65536.
	* schema_migration.cc: Post-merge cleanup.
	* Makefile.am: Likewise.

2005-01-10  Christof Petig <christof@petig-baender.de>

	* sqlite/*: SQLite 3.0.8 CVS import
	* database.{cc,hh}:
	* schema_migration.{cc,hh}: convert to use the SQLite3 API

	This does not yet use any of the more sophisticated API features
	of SQLite3 (query parameters, BLOBs), so there is plenty of room
	for optimization. This also does not change the schema (i.e.
	still uses base64 encoded values in tables)

2005-01-17  graydon hoare  <graydon@pobox.com>

	* AUTHORS: Mention Wojciech and Neil.
	* revision.cc (calculate_ancestors_from_graph): Make non-recursive.

2005-01-17  Wojciech Miłkowski  <wmilkowski@interia.pl>

	* std_hooks.lua: Teach about meld.

2005-01-17  Neil Conway  <neilc@samurai.com>

	* diff_patch.cc: add a new context diff hunk consumer. Rename
	unidiff() to make_diff().
	* diff_patch.hh: Rename unidiff() to make_diff().
	* command.cc: Add new "cdiff" command, and refactor "diff" to
	invoke a common subroutine that is parameterized on the diff
	type. Unrelated change: make a branch-based checkout default to
	using the same directory name as the branch name, unless a
	branch is specified.

2005-01-17  graydon hoare  <graydon@pobox.com>

	* cryptopp/osrng.cpp (NonblockingRng::GenerateBlock):
	Bring forward patch lost in cryptopp 5.2 upgrade.
	* revision.cc (add_bitset_to_union)
	(calculate_ancestors_from_graph): New functions.
	(erase_ancestors)
	(is_ancestor): Rewrite.
	* cert.cc (get_branch_heads): Rewrite.
	* database.{cc,hh} (get_heads): Remove
	(get_revision_ancestry): Use multimap.
	(install_views): Disable.
	Remove everything related to the trust views. Too slow.
	Also tidy up whitespace formatting in sqlite3 code.
	* views.sql: Clear out all views.
	* commands.cc: Adapt to using multimap for ancestry.
	* AUTHORS: Mention Faheem and Christian.

2005-01-17  Faheem Mitha  <faheem@email.unc.edu>

	* debian/control: Fix up build depends.

2005-01-17  Ulrich Drepper  <drepper@redhat.com>

	* acinclude.m4 (AC_CHECK_INADDR_NONE): Fix quoting.
	* Makefile.am (EXTRA_DIST): Add sqlite/keywordhash.c.

2005-01-14  Christian Kollee  <stuka@pestilenz.org>

	* search for and link with sqlite3 when --bundle-sqlite=no

2005-01-12  Derek Scherger  <derek@echologic.com>

	* tests/t_ambig_update.at: add comments from discussion on irc
	* tests/t_status_missing.at: new test
	* testsuite.at: include it

2005-01-10  graydon hoare  <graydon@pboox.com>

	* commands.cc (explicit_merge): Tweak merge message.
	* database.cc (check_sqlite_format_version): New function.
	(database::sql): Call it.
	* sqlite/pager.hh (SQLITE_DEFAULT_PAGE_SIZE): Adjust to 8192.
	(SQLITE_MAX_PAGE_SIZE): Adjust to 65536.
	* schema_migration.cc: Post-merge cleanup.
	* Makefile.am: Likewise.

2005-01-10  Christof Petig  <christof@petig-baender.de>

	* sqlite/*: SQLite 3.0.8 CVS import
	* database.{cc,hh}:
	* schema_migration.{cc,hh}: convert to use the SQLite3 API

	This does not yet use any of the more sophisticated API features
	of SQLite3 (query parameters, BLOBs), so there is plenty of room
	for optimization. This also does not change the schema (i.e.
	still uses base64 encoded values in tables)

2005-01-11  Nathaniel Smith  <njs@codesourcery.com>

	* tests/t_migrate_schema.at: Switch to using pre-dumped db's, make
	it work, un-XFAIL it.

2005-01-11  Nathaniel Smith  <njs@codesourcery.com>

	* tests/t_persistent_server_keys_2.at: XFAIL it, add commentary on
	solution.

2005-01-11  Nathaniel Smith  <njs@codesourcery.com>

	* tests/t_persistent_server_keys_2.at: New test.
	* testsuite.at: Add it.

2005-01-06  Nathaniel Smith  <njs@codesourcery.com>

	* schema_migration.cc (migrate_monotone_schema): Add comment
	pointing to t_migrate_schema.at.
	* tests/t_migrate_schema.at: Implement, mostly.  (Still broken.)

	* tests/t_heads_discontinuous_branch.at: Remove urgency
	annotation.
	* tests/t_netsync_nocerts.at: Add urgency annotation.

	* testsuite.at: Add UNGZ, UNGZB64 macros.
	* tests/t_fmerge.at: Use them.

2005-01-05  Nathaniel Smith  <njs@codesourcery.com>

	* schema_migration.cc: Update comment about depot code.
	(migrate_depot_split_seqnumbers_into_groups):
	(migrate_depot_make_seqnumbers_non_null):
	(migrate_depot_schema): Remove; all are dead code.

2005-01-05  Nathaniel Smith  <njs@codesourcery.com>

	* schema_migration.cc: Remove tabs.

2005-01-05  Nathaniel Smith  <njs@codesourcery.com>

	* tests/t_check_same_db_contents.at: Uncapitalize title to unbreak
	testsuite.

	* revision.cc (is_ancestor): Add FIXME comment.
	(erase_ancestors): New function.
	* revision.hh (erase_ancestors): Prototype it.
	* cert.cc (get_branch_heads): Call it.
	* tests/t_heads_discontinuous_branch.at: Un-XFAIL it.

	* revision.cc (find_subgraph_for_composite_search): Ignore null
	revision ids.
	* commands.cc (try_one_merge): Add invariant - never create merges
	where the left parent is an ancestor or descendent of the right.
	(explicit_merge): Same check.
	(propagate): Handle cases where no merge is necessary.  Also, make
	generated log message more readable.

	* tests/t_propagate_desc.at: Un-XFAIL it.
	* tests/t_propagate_anc.at: Un-XFAIL it.  Use new
	CHECK_SAME_DB_CONTENTS macros.
	* testsuite.at: Move t_check_same_db_contents.at to run before
	propagation tests.  Make CHECK_SAME_DB_CONTENTS more thorough.

	* tests/t_dump_load.at: Implement test.

2005-01-05  Nathaniel Smith  <njs@codesourcery.com>

	* tests/t_check_same_db_contents.at: New test.
	* testsuite.at: Add it.
	(CHECK_SAME_DB_CONTENTS): New macro.

2005-01-04  Nathaniel Smith  <njs@codesourcery.com>

	* cert.cc: Remove tabs.
	* revision.hh: Likewise.

2005-01-04  Nathaniel Smith  <njs@codesourcery.com>

	* tests/t_propagate_anc.at: Also check the case where we're
	propagating a non-strict ancestor, i.e. the heads are actually
	equal.

2005-01-04  Nathaniel Smith  <njs@codesourcery.com>

	* database.cc (get_revision_parents): Add invariant.
	(get_revision_children): Likewise.
	(get_revision): Likewise.
	(put_revision): Likewise.

	* tests/t_merge_ancestor.at: New test.
	* tests/t_propagate_desc.at: Likewise.
	* tests/t_propagate_anc.at: Likewise.
	* testsuite.at: Call them.

2005-01-04  Nathaniel Smith  <njs@codesourcery.com>

	* tests/t_netsync_diffbranch.at: Add priority, add description of
	problem and solution.
	Also, XFAIL it.
	* tests/t_netsync_unrelated.at: Add reference to discussion.
	* tests/t_cmdline_options.at: Remove priority marking from
	non-bug.
	* tests/t_checkout_dir.at: XFAIL when run as root.

	* tests/t_netsync_nocerts.at: New test.
	* testsuite.at: Call it.

2005-01-03  Matt Johnston  <matt@ucc.asn.au>

	* tests/t_netsync_diffbranch.at: add a new test for pulling a branch
	with a parent from a different branch.
	* testsuite.at: add it

2005-01-02  Derek Scherger  <derek@echologic.com>

	* commands.cc (log_certs): new function
	(log) add Ancestor: and Branch: entries to output; use above new
	function
	* tests/t_cross.at: update to work with changesets

2005-1-1  Matt Johnston  <matt@ucc.asn.au>

	* botan/base64.cpp: Include a terminating newline in all cases for
	compatibility with cryptopp

2005-1-1  Matt Johnston  <matt@ucc.asn.au>

	* keys.cc: fix merge issues propagating 0.16 to net.venge.monotone.botan
	* botan/config.h: add it
	* botan/{aes,des,dh,dsa,elgamal,lion,lubyrack,nr,rw,openpgp}*: removed
	unused files.

2004-12-30  graydon hoare  <graydon@pobox.com>

	* constants.cc (netcmd_current_protocol_version): Set to 3.
	* tests/t_crlf.at: New test of crlf line encodings.
	* testsuite.at: Call it.
	* monotone.spec: Note 0.16 release.

2004-12-30  graydon hoare  <graydon@pobox.com>

	* win32/get_system_flavour.cc: Fix little compile bugs.

2004-12-30  Julio M. Merino Vidal  <jmmv@NetBSD.org>

	* change_set.{cc,hh}: Add the has_renamed_file_src function in
	change_set::path_rearrangement.
	* commands.cc: Make the 'log' command show nothing for renamed or
	deleted files (when asked to do so) and stop going backwards in
	history when such condition is detected; they don't exist any more,
	so there is no point in showing history (and could drive to incorrect
	logs anyway).
	* tests/t_log_nonexistent.at: New check to verify previous.
	* testsuite.at: Add it.

2004-12-30  graydon hoare  <graydon@pobox.com>

	* Makefile.am: Clean full testsuite directory and full-version.
	* configure.ac: Bump version number.
	* po/monotone.pot: Regenerate.
	* NEWS: Describe new release.

2004-12-29  Julio M. Merino Vidal  <jmmv@NetBSD.org>

	* tests/t_cmdline_options.at: New test for previous: ensure that
	monotone is actually checking for command line correctness.
	* testsuite.at: Add it.

2004-12-29  Julio M. Merino Vidal  <jmmv@NetBSD.org>

	* monotone.cc: Verify that the command line is syntactically correct
	as regards to options (based on error codes from popt).

2004-12-29  Matt Johnston  <matt@ucc.asn.au>

	* tests/t_drop_rename_patch.at: A test to check that deltas on
	renamed files are included in concatenate_change_sets, if there was a
	deletion of a file with the same name as the rename src.
	* testsuite.at: add it

2004-12-29  graydon hoare  <graydon@pobox.com>

	* AUTHORS: Add Jordi.
	* change_set.{cc,hh}: Make sanity helpers const.
	(normalize_change_set): Drop a->a deltas.
	(merge_change_sets): Call normalize.
	(invert_change_set): Likewise.
	* revision.cc
	(find_subgraph_for_composite_search): New fn.
	(calculate_composite_change_set): Call it.
	(calculate_change_sets_recursive): Use results.
	* tests/t_no_change_deltas.at: Fix.

2004-12-29  graydon hoare  <graydon@pobox.com>

	* change_set.cc: Fix unit tests to satisfy sanity checks.
	* std_hooks.lua: Fix status checking on external merges.

2004-12-29  Matt Johnston  <matt@ucc.asn.au>

	* change_set.{cc,hh}: Take account of files which are the
	destination of a rename_file operation, when examining
	file deletions. Added helper methods to clean up related code.

2004-12-29  Matt Johnston  <matt@ucc.asn.au>

	* change_set.cc: added a sanity check for deltas with same src/dst,
	and deleted files with deltas.

2004-12-29  Matt Johnston  <matt@ucc.asn.au>

	* testsuite.at, tests/t_netsync_single.at: don't use -q with
	killall since it isn't portable.

2004-12-28  Julio M. Merino Vidal  <jmmv@NetBSD.org>

	* commands.cc: Make the 'log' command show all affected files
	in each revision in a nice format (easier to read than what
	'cat revision' shows).

2004-12-28  Julio M. Merino Vidal  <jmmv@NetBSD.org>

	* commands.cc: Change the order used by the 'log' command to show
	affected files so that it matches the order in which these changes
	really happen.  Otherwise, a sequence like "rm foo; mv bar foo;
	patch foo" could be difficult to understand by the reader.

2004-12-28  Jordi Vilalta Prat  <jvprat@wanadoo.es>

	* monotone.texi: Fix a typo: "not not" should be "not".

2004-12-28  Julio M. Merino Vidal  <jmmv@NetBSD.org>

	* commands.cc: Make the 'log' command show all affected files
	in each revision in a nice format (easier to read than what
	'cat revision' shows).

2004-12-28  graydon hoare  <graydon@pobox.com>

	* AUTHORS: Add various recent authors.

2004-12-28  Badai Aqrandista <badaiaqrandista@hotmail.com>

	* debian/*: Fix up for package building.

2004-12-28  graydon hoare  <graydon@pobox.com>

	* change_set.{cc,hh}: Add sanity checking, rework
	some of concatenation logic to accomodate.
	* revision.{cc,hh}: Likewise.
	Teach about generalized graph rebuilding.
	* database.cc (delete_existing_revs_and_certs): New fn.
	* commands.cc (db rebuild): New command.
	(db fsck) New command.
	* sanity.{cc,hh} (relaxed): New flag.
	* work.cc: Use new concatenation logic.

2004-12-25  Julio M. Merino Vidal  <jmmv@NetBSD.org>

	* commands.cc: During 'log', print duplicate certificates (by
	different people) in separate lines, rather than showing them
	together without any spacing.  While here, homogenize new lines
	in other messages as well; this also avoids printing some of
	them in case of missing certificates).

2004-12-24  Nathaniel Smith  <njs@codesourcery.com>

	* tests/t_disapprove.at: Enable previously disabled test.

	* tests/t_no_change_deltas.at: New test.
	* testsuite.at: Call it.

2004-12-23  Nathaniel Smith  <njs@codesourcery.com>

	* win32/read_password.c: Remove unused file.

2004-12-22  Julio M. Merino Vidal  <jmmv@NetBSD.org>

	* commands.cc: Verify that the key identifier passed to the pubkey
	and privkey commands exists in the database.  Otherwise exit with
	an informational message instead of an exception.

2004-12-20  Matt Johnston  <matt@ucc.asn.au>

	* keys.cc: don't cache bad passphrases, so prompt for a correct
	password if the first ones fail.

2004-12-19  Matt Johnston  <matt@ucc.asn.au>

	* commands.cc: print out author/date next to ambiguous revision
	lists from selectors.

2004-12-19  Julio M. Merino Vidal  <jmmv@NetBSD.org>

	* testsuite.at:
	* tests/t_fmerge.at:
	* tests/t_netsync.at:
	* tests/t_netsync_single.at:
	* tests/t_revert.at:
	* tests/t_tags.at: Avoid usage of test's == operator.  It's a
	GNUism and causes unexpected failures in many tests.  The correct
	operator to use is just an equal sign (=).
	* tests/t_renamed.at: Don't use cp's -a flag, which is not
	supported by some implementations of this utility (such as the
	one in NetBSD).  Try to add some of its funcionality by using
	the -p flag, although everything could be fine without it.
	* tests/t_unidiff.at: Discard patch's stderr output.  Otherwise
	it's treated as errors, but NetBSD's patch uses it to print
	informative messages.

2004-12-19  Julio M. Merino Vidal  <jmmv@NetBSD.org>

	* tests/t_scan.at: Instead of running sha1sum, use a prestored
	manifest file to do the verification.  This avoids problems in
	systems that do not have the sha1sum tool, like NetBSD.

2004-12-19  Julio M. Merino Vidal  <jmmv@NetBSD.org>

	* Makefile.am: Remove obsolete --with-bundled-adns flag from
	DISTCHECK_CONFIGURE_FLAGS.

2004-12-18  Nathaniel Smith  <njs@codesourcery.com>

	* tests/t_checkout_dir.at: Make the test directory chdir'able
	again after the test.
	* tests/t_delete_dir.at: Add trailing newline.

	* tests/t_dump_load.at: New bug report.
	* tests/t_migrate_schema.at: Likewise.
	* testsuite.at: Call them.

2004-12-18  Nathaniel Smith  <njs@codesourcery.com>

	* change_set.hh: Remove obsolete comment.

2004-12-18  Nathaniel Smith  <njs@codesourcery.com>

	* tests/t_delete_dir.at: New bug report.
	* testsuite.at: Call it.

2004-12-18  Julio M. Merino Vidal  <jmmv@NetBSD.org>

	* commands.cc: Homogenize help message for 'ls' with the one shown
	by 'list'.

2004-12-18  Julio M. Merino Vidal  <jmmv@NetBSD.org>

	* ChangeLog: Add missing entries for several modifications I did
	in December 6th and 3rd.

2004-12-18  Julio M. Merino Vidal  <jmmv@NetBSD.org>

	* tests/t_checkout_dir.at: New test triggering the bug I fixed
	  previously in the checkout command, verifying that directory
	  creation and chdir succeed.
	* testsuite.at: Add new test.

2004-12-18  Nathaniel Smith  <njs@codesourcery.com>

	* ChangeLog: Add log entry for <jmmv@NetBSD.org>'s last change.
	* std_hooks.lua: Check exit status of external merge commands.

2004-12-18  Julio M. Merino Vidal  <jmmv@NetBSD.org>

	* commands.cc: Include cerrno, cstring,
	boost/filesystem/exception.hpp.
	(checkout): Verify that directory creation and chdir succeeded.

2004-12-18  Nathaniel Smith  <njs@codesourcery.com>

	* diff_patch.cc (struct hunk_offset_calculator): Remove dead
	code.  (I believe it was used by the old, non-extent-based
	merging.)
	(calculate_hunk_offsets): Likewise.
	(struct hunk_consumer): Move next to rest of unidiff code.
	(walk_hunk_consumer): Likewise.

2004-12-18  Matt Johnston <matt@ucc.asn.au>

	* change_set.cc (concatenate_change_sets): Be more careful checking
	whether to discard deltas for deleted files (in particular take
	care when files are removed then re-added) - fixes tests
	t_patch_drop_add, t_add_drop_add.at, t_add_patch_drop_add,
	t_merge2_add_drop_add
	* change_set.cc (project_missing_deltas): don't copy deltas
	for deleted files, and handle the case where src file ids vary when
	files are added/removed. (fixes t_patch_vs_drop_add)
	* t_patch_drop_add.at, t_add_drop_add.at, t_add_patch_drop_add.at,
	  t_merge2_add_drop_add.at, t_patch_vs_drop_add.t: don't expect
	to fail any more.

2004-12-17  Nathaniel Smith  <njs@codesourcery.com>

	* tests/t_persistent_server_keys.at:
	* tests/t_attr.at:
	* tests/t_patch_vs_drop_add.at:
	* tests/t_merge2_add_drop_add.at:
	* tests/t_add_drop_add.at:
	* tests/t_add_patch_drop_add.at:
	* tests/t_patch_drop_add.at: Remove priority notes, since these
	are no longer bugs.

2004-12-17  graydon hoare  <graydon@pobox.com>

	* tests/t_merge_2.at: Works now, remove xfail.

2004-12-17  graydon hoare  <graydon@pobox.com>

	* tests/t_merge_1.at: Remove AT_CHECK(false) and xfail.
	* tests/t_fdiff_normalize.at: New test.
	* testsuite.at: Call it.
	* diff_patch.cc (normalize_extents): Fix the normalize bug.
	* revision.{cc,hh} (construct_revisions): Rename to prepare for
	next rebuild-the-graph migration.
	* commands.cc (db): Change call name.

2004-12-16  Joel Rosdahl  <joel@rosdahl.net>

	* revision.cc (is_ancestor): Use std::queue for the queue.

2004-12-14  Joel Rosdahl  <joel@rosdahl.net>

	Generalize the explicit_merge command with an optional ancestor
	argument:
	* revision.cc (is_ancestor): New method.
	* revision.hh (is_ancestor): Add prototype.
	* commands.cc (try_one_merge): Add ancestor argument. Empty
	ancestor means use ancestor from find_common_ancestor_for_merge.
	(merge): Pass empty ancestor to try_one_merge.
	(propagate): Likewise.
	(explicit_merge): Add optional ancestor argument.
	* monotone.texi: Document new explicit_merge argument.

2004-12-13  Joel Rosdahl  <joel@rosdahl.net>

	* tests/t_merge_2.at: New test triggering a bad merge.
	* testsuite.at: Add new test.

2004-12-13  Joel Rosdahl  <joel@rosdahl.net>

	* revision.cc (find_least_common_ancestor): Add a missing "return
	true;" that mysteriously was removed in
	c853237f9d8d155431f88aca12932d2cdaaa31fe.

2004-12-13  Joel Rosdahl  <joel@rosdahl.net>

	* revision.cc (find_least_common_ancestor): Remove unused variable.
	* commands.cc (lca): Correct negative status text.
	* commands.cc (update): Use GNU style braces.

2004-12-12  graydon hoare  <graydon@pobox.com>

	* commands.cc: Fix bug reported in t_attr.at
	* tests/t_attr.at: Remove xfail.
	* change_set.cc: Change unit tests syntax.
	(read_change_set): Assert complete read.
	* revision_ser.cc (read_revision_set): Likewise.
	* os_specific.hh: Drop obsolete file.

2004-12-12  Joel Rosdahl  <joel@rosdahl.net>

	* revision.cc (find_least_common_ancestor): New function for
	finding the vanilla LCA.
	* revision.hh: Added prototype for find_least_common_ancestor.
	* commands.cc (update): Use find_least_common_ancestor for finding
	a common ancestor.
	* commands.cc (diff): Likewise.
	* revision.cc (find_common_ancestor): Rename to...
	(find_common_ancestor_for_merge): ...this, for clarity.
	* revision.hh: find_common_ancestor -->
	find_common_ancestor_for_merge.
	* commands.cc (try_one_merge): Call find_common_ancestor_for_merge
	to find ancestor.
	* commands.cc (lcad): Rename lca command to lcad.
	* commands.cc (lca): New command for finding the vanilla LCA.

2004-12-12  Nathaniel Smith  <njs@codesourcery.com>

	* tests/t_persistent_server_keys.at: Actually test what it's
	supposed to.  Also, un-XFAIL it, since now it seems to pass.

2004-12-12  Nathaniel Smith  <njs@codesourcery.com>

	* tests/t_persistent_server_keys.at: New test.

	* testsuite.at: Call it.
	* tests/t_persistent_server_revision.at: Fix typo.

2004-12-12  Nathaniel Smith  <njs@codesourcery.com>

	* tests/t_persistent_server_revision.at: New test.
	* testsuite.at: Call it.  Tweak NETSYNC macros in support of it.

2004-12-11  Nathaniel Smith  <njs@codesourcery.com>

	* lua.hh (add_rcfile): Add 'required' argument.
	* lua.cc (add_rcfile): Implement it.  Simplify error checking
	logic while I'm there...
	* monotone.cc (cpp_main): Pass new argument to add_rcfile.

	* tests/t_rcfile_required.at: New test.
	* testsuite.at: Call it.
	Revamp netsync support macros, to allow long-running servers.
	Make netsync-killer try first with -TERM, in case that plays nicer
	with gcov.

2004-12-11  Nathaniel Smith  <njs@codesourcery.com>

	* lua.hh: Remove tabs.

2004-12-11  Nathaniel Smith  <njs@codesourcery.com>

	* monotone.texi: Document explicit_merge.

2004-12-11  Nathaniel Smith  <njs@codesourcery.com>

	* Makefile.am: Redo full-revision support again, to properly
	handle 'make dist' and caching.  Hopefully.

2004-12-11  Nathaniel Smith  <njs@codesourcery.com>

	* monotone.texi (File Attributes): Rewrite for new .mt-attrs
	syntax.

2004-12-11  Nathaniel Smith  <njs@codesourcery.com>

	* tests/t_attr.at: New test.
	* testsuite.at: Call it.

2004-12-11  Nathaniel Smith  <njs@codesourcery.com>

	* commands.cc (trusted): Print spaces between key ids.

	* lua.cc (add_rcfile): Errors while loading a user-provided rc
	file are naughtiness, not oopses.

2004-12-11  Nathaniel Smith  <njs@codesourcery.com>

	* commands.cc (commands::explain_usage): Use split_into_lines to
	do formatting of per-command usage; allow multi-line
	descriptions.
	(trusted): New command.
	* monotone.texi (Key and Cert): Document 'trusted' command.
	* tests/t_trusted.at: New test.
	* testsuite.at: Change get_revision_cert_trust to support
	t_trusted.at.  Call t_trusted.at.

2004-12-11  Derek Scherger  <derek@echologic.com>

	* app_state.{cc,hh} (restriction_includes): renamed from
	in_restriction to be less obscure; use path_set rather than
	set<file_path>
	* commands.cc
	(restrict_path_set):
	(restrict_rename_set):
	(restrict_path_rearrangement):
	(calculate_restricted_revision): new restriction functions
	(restrict_patch_set): remove old restrictions machinery
	(status): call calculate_restricted_revision
	(ls_tags): call app.initialize
	(unknown_itemizer): restriction_includes renamed
	(ls_unknown): call calculate_restricted_revision
	(ls_missing): rework for restrictions
	(commit): switch to --message option, optional paths and preserve
	restricted work
	(diff): allow restrictions for zero and one arg variants
	(revert): note some work left to do
	* manifest.{cc,hh} (build_manifest_map): hide unused things
	(build_restricted_manifest_map): new function
	* transforms.{cc,hh} (calculate_ident): clean up merge artifacts
	* work.cc (read_options_map): merge cleanup to preserve command
	line options

2004-12-10  Nathaniel Smith  <njs@codesourcery.com>

	* Makefile.am (package_full_revision.txt): Redo Joel Rosdahl
	<joel@rosdahl.net>'s change below after it got clobbered by
	merge.

2004-12-10  Nathaniel Smith  <njs@codesourcery.com>

	* commands.cc (log): Synopsize optional 'file' argument, and
	describe both arguments in help description.

2004-12-10  Matt Johnston  <matt@ucc.asn.au>

	* cert.cc: Added priv_key_exists() function
	* commands.cc, rcs_import.cc: use new privkey functions
	* netsync.cc: change some bits that were missed

2004-12-09  Derek Scherger  <derek@echologic.com>

	* .mt-nonce: delete obsolete file
	* change_set.cc (merge_deltas): add file paths in call to
	try_to_merge_files
	* commands.cc (propagate): add progress logging similar to merge
	* diff_patch.{cc,hh} (try_to_merge_files): add file paths to
	merge2 and merge3 hooks; add logging of paths before calling merge
	hooks
	* lua.{cc,hh} (hook_merge2, hook_merge3): add file paths to merge
	hooks
	* std_hooks.lua (merge2, merge3, merge2_xxdiff_cmd,
	merge3_xxdiff_cmd): pass file paths to xxdiff for use as titles
	* testsuite.at (MONOTONE_SETUP): add paths to merge2 hook

2004-12-09  Matt Johnston  <matt@ucc.asn.au>

	* cert.cc, cert.hh, lua.cc, lua.hh, netsync.cc:
	Added a new get_priv_key(keyid) lua hook to retrieve
	a private key from ~/.monotonerc

2004-12-09  Matt Johnston  <matt@ucc.asn.au>

	* change_set.cc: Don't include patch deltas on files which
	are being deleted in changesets. (partial fix for bug
	invoked by t_merge_add_del.at)

2004-12-09  Matt Johnston  <matt@ucc.asn.au>

	* configure.ac,Makefile.am: Fix iconv and intl
	handling so that the libraries are used (required for OS X).

2004-12-09  Nathaniel Smith  <njs@codesourcery.com>

	* Makefile.am (BUILT_SOURCES_NOCLEAN): add 'S'.

	* netsync.cc (session): Make ticker pointers into auto_ptr's.  Add
	cert and revision tickers.
	(session::session): Initialize new tickers.
	(session::note_item_sent): New method.  Increment tickers.
	(session::note_item_arrived): Increment tickers.
	(session::read_some): Adjust for auto_ptr.
	(session::write_some): Likewise.
	(call_server): Conditionally initialize cert and revision
	tickers.
	(queue_data_cmd): Call 'note_item_sent'.
	(queue_delta_cmd): Call 'note_item_sent'.

2004-12-09  graydon hoare  <graydon@pobox.com>

	* ROADMAP: Add file.

2004-12-08  Nathaniel Smith  <njs@codesourcery.com>

	* tests/t_patch_vs_drop_add.at:
	* tests/t_patch_drop_add.at:
	* tests/t_netsync_unrelated.at:
	* tests/t_merge_add_del.at:
	* tests/t_merge2_add_drop_add.at:
	* tests/t_merge_1.at:
	* tests/t_heads_discontinuous_branch.at:
	* tests/t_cleanup_empty_dir.at:
	* tests/t_checkout_options.at:
	* tests/t_ambig_update.at:
	* tests/t_add_patch_drop_add.at:
	* tests/t_add_drop_add.at:
	* tests/t_add_dot.at: Add (importance) markers to all bug report
	tests.

2004-12-08  Nathaniel Smith  <njs@codesourcery.com>

	* app_state.hh (write_options): Add 'force' option.
	* app_state.cc: Remove tabs.
	(write_options): Implement.
	* commands.cc (checkout): Pass force=true to 'write_options'.

	* tests/t_checkout_options.at: New test.
	* testsuite.at: Define RAW_MONOTONE.
	(t_checkout_options.at): Call it.

2004-12-08  Nathaniel Smith  <njs@codesourcery.com>

	* update.hh (pick_update_target): Rename to...
	(pick_update_candidates): ...this.  Return a set of candidates,
	rather than a single best.
	* update.cc (pick_update_candidates): Likewise.  Remove logic
	checking for unique candidate.
	* commands.cc (describe_revision): New function.
	(heads): Use it.
	(update): Use new 'pick_update_candidates' function.  Add logic
	checking for unique candidate.  On non-unique candidate, print all
	candidates, using 'describe_revision'.

	* tests/t_ambig_update.at: Check that failure messages describe
	the candidate set.

2004-12-08  Nathaniel Smith  <njs@codesourcery.com>

	* update.cc: Remove tabs.

2004-12-08  Nathaniel Smith  <njs@codesourcery.com>

	* tests/t_ambig_update.at: Also check that update fails when one
	candidate edge is deeper than the other.

2004-12-08  graydon hoare  <graydon@pobox.com>

	* change_set.cc (extend_renumbering_via_added_files):
	Look up parent tid in existing renumbering.
	* commands.cc (attr): Check index for "set" subcommand.
	(lca): New diagnostic command.
	(log): Tidy up output formatting a bit.
	* po/monotone.pot: Regenerate.
	* tests/t_add_edge.at: New test to catch add failure.
	* testsuite.at: Call it.

2004-12-08  Nathaniel Smith  <njs@codesourcery.com>

	* tests/t_ambig_update.at: New test.
	* testsuite.at: Add it.

	* tests/t_explicit_merge.at: Add, having forgotten to last time.

2004-12-08  Nathaniel Smith  <njs@codesourcery.com>

	* tests/t_explicit_merge.at: New test.
	* testsuite.at: Add it.

2004-12-08  Nathaniel Smith  <njs@codesourcery.com>

	* testsuite.at: Remove duplicate line created by merge.
	* ChangeLog: Re-sort after merges.

	* commands.cc (explicit_merge): Remove stray space.  Print id of
	merge result.
	(complete_command): Add back "}" deleted by merge.

2004-12-08  Nathaniel Smith  <njs@codesourcery.com>

	* change_set.cc: Remove tabs.
	* diff_patch.cc: Likewise.

	* commands.cc (explicit_merge): New command.

2004-12-08  graydon hoare  <graydon@pobox.com>

	* change_set.cc (extend_renumbering_via_added_files):
	Look up parent tid in existing renumbering.
	* commands.cc (attr): Check index for "set" subcommand.
	(lca): New diagnostic command.
	(log): Tidy up output formatting a bit.
	* po/monotone.pot: Regenerate.
	* tests/t_add_edge.at: New test to catch add failure.
	* testsuite.at: Call it.

2004-12-07  Richard Levitte  <richard@levitte.org>

	* Makefile.am: Keep package_*revision.{txt,h}, so they are saved
	as part of a distribution, and thereby make as sure as possible
	people who download monotone get historical information on where
	their copy of monotone came from.

2004-12-06  Richard Levitte  <richard@levitte.org>

	* monotone.cc: Add a hint on how to use --ticker.

2004-12-06  Nathaniel Smith  <njs@codesourcery.com>

	* commands.cc (ls_certs): Sort the certs before printing.
	* tests/t_netsync_repeated.at: Actually check that certs were
	transferred correctly.

2004-12-06  Julio M. Merino Vidal  <jmmv@NetBSD.org>

	* figures/cert.pdf:
	* figures/cert.png:
	* figures/oo-figures.sxd:
	* monotone.texi: Use example host names under the
	example.{com,org,net} subdomains instead of invented names.
	These are defined in RFC 2606.

2004-12-06  Julio M. Merino Vidal  <jmmv@NetBSD.org>

	* configure.ac: Now that we depend on GNU Autoconf >= 2.58, we
	can use the AS_HELP_STRING macro everywhere we need to pretty-print
	help strings.  Also convert old calls to AC_HELP_STRING (deprecated)
	to this one.

2004-12-06  Joel Rosdahl  <joel@rosdahl.net>

	* Makefile.am (package_full_revision.txt): Silence error messages
	when deducing full package revision.

2004-12-06  graydon hoare  <graydon@pobox.com>

	* unix/get_system_flavour.cc:
	* win32/get_system_flavour.cc: Add missing files.

2004-12-06  graydon hoare  <graydon@pobox.com>

	* commands.cc (merge): Add newline in output.
	* change_set.cc (project_missing_deltas): Fix very bad
	delta-renaming bug.

2004-12-06  graydon hoare  <graydon@pobox.com>

	* change_set.cc:
	* tests/t_merge_add_del.at:
	* netsync.cc:
	* commands.cc: Clean up from merge.

2004-12-06  Nathaniel Smith  <njs@codesourcery.com>

	* tests/t_add_patch_drop_add.at: New test.
	* tests/t_merge2_add_drop_add.at: New test.
	* tests/t_patch_drop_add.at: New test.
	* tests/t_patch_vs_drop_add.at: New test.
	* testsuite.at: Add them.

	* tests/t_add_drop_add.at: Fix to test what it was supposed to.

	* tests/t_merge2_data.at: Remove extraneous [stdout].

	* tests/t_merge_add_del.at: Fix description.
	XFAIL it.

2004-12-06  Nathaniel Smith  <njs@codesourcery.com>

	* tests/t_add_drop_add.at: New test.
	* testsuite.at: Add it.

2004-12-05  Nathaniel Smith  <njs@codesourcery.com>

	* tests/t_merge_add_del: Shorten name for better display.

2004-12-05  Matt Johnston <matt@ucc.asn.au>

	* tests/t_merge_add_del: added a new test for merging
	  branches where a file is added then removed.
	* testsuite.at: added the new test
	* configure.ac: bumped the prequisite version to 2.58 since
	  some tests use AT_XFAIL_IF

2004-12-05  graydon hoare  <graydon@pobox.com>

	* Makefile.am (package_full_revision.txt): Use top_builddir
	to locate monotone executable.

2004-12-05  Nathaniel Smith  <njs@codesourcery.com>

	* tests/t_merge_add_del: Shorten name for better display.

2004-12-05  Matt Johnston <matt@ucc.asn.au>

	* tests/t_merge_add_del: added a new test for merging
	  branches where a file is added then removed.
	* testsuite.at: added the new test
	* configure.ac: bumped the prequisite version to 2.58 since
	  some tests use AT_XFAIL_IF

2004-12-04  graydon hoare  <graydon@pobox.com>

	* commands.cc (fcommit): New command.
	(update): Finish off merge of update command.

2004-12-04  Derek Scherger  <derek@echologic.com>

	* commands.cc: (complete_command): New function.
	(explain_usage/process): Use it.

2004-12-04  Nathaniel Smith  <njs@codesourcery.com>

	* change_set.cc (merge_deltas): Call correct variant of
	try_to_merge_files depending on whether ancestor is available.
	* diff_patch.cc (try_to_merge_files -- merge3 version): Add
	assertions about ids.
	(try_to_merge_files -- merge2 version): Likewise.

	* testsuite.at: Add a trivial working merge2 hook.
	* tests/t_related_merge2_data.at: Update to use.
	Mark as expected to PASS.
	* tests/t_merge2_data.at: Likewise.

2004-12-04  Nathaniel Smith  <njs@codesourcery.com>

	* change_set.cc (merge_deltas): Call correct variant of
	try_to_merge_files depending on whether ancestor is available.
	* diff_patch.cc (try_to_merge_files -- merge3 version): Add
	assertions about ids.
	(try_to_merge_files -- merge2 version): Likewise.

	* testsuite.at: Add a trivial working merge2 hook.
	* tests/t_related_merge2_data.at: Update to use.
	Mark as expected to PASS.
	* tests/t_merge2_data.at: Likewise.

2004-12-04  Nathaniel Smith  <njs@codesourcery.com>

	* change_set.cc: Remove tabs.
	* diff_patch.cc: Likewise.

2004-12-04  Nathaniel Smith  <njs@codesourcery.com>

	* change_set.cc: Remove tabs.
	* diff_patch.cc: Likewise.

2004-12-03  Julio M. Merino Vidal  <jmmv@NetBSD.org>

	* commands.cc: Add a missing newline to a message.

2004-12-03  Julio M. Merino Vidal  <jmmv@NetBSD.org>

	* cryptopp/config.h:
	* configure.ac: NetBSD does not define __unix__ nor __unix, so the
	build fails.  To solve, check for __NetBSD__ where appropiate to
	detect a Unix system.

2004-12-03  Julio M. Merino Vidal  <jmmv@NetBSD.org>

	* INSTALL: Document my latest changes: --enable-ipv6 option, ability
	to specify static boost prefix through --enable-static-boost and
	BOOST_SUFFIX variable.

2004-12-03  Julio M. Merino Vidal  <jmmv@NetBSD.org>

	* Makefile.am:
	* configure.am: Add a variable, BOOST_SUFFIX, that identifies the
	suffix string that has to be appended to Boost library names to use
	them.  This variable can be defined on configure's command line.

2004-12-03  Julio M. Merino Vidal  <jmmv@NetBSD.org>

	* configure.ac: Let the --enable-static-boost argument take a prefix
	to where boost libraries are located.

2004-12-03  Julio M. Merino Vidal  <jmmv@NetBSD.org>

	* configure.ac: Add a three-state --enable-ipv6 argument to the
	configure script to explicitly enable or disable IPv6 support.

2004-12-03  Julio M. Merino Vidal  <jmmv@NetBSD.org>

	* std_hooks.lua: Add missing newlines to two error messages.

2004-12-02  Derek Scherger  <derek@echologic.com>

	* commands.cc: more tweaking to ease changeset merge

2004-12-01  Derek Scherger  <derek@echologic.com>

	* commands.cc: reordered commands to help merge with changesets
	branch

2004-12-01  graydon hoare  <graydon@pobox.com>

	* {unix,win32}/get_system_flavour.cc: New files.
	* basic_io.{cc,hh}: Give names to input sources.
	* monotone.cc: Move app_state ctor inside try.
	* platform.hh (get_system_flavour): Declare.
	* revision.cc: Name input source "revision".
	* sanity.cc: Log flavour on startup.
	* tests/t_attributes.at: Use new syntax.
	* transforms.{cc,hh} (split_into_lines): New variant, and rewrite.
	* work.{cc,hh}: Rewrite attributes to use basic_io.
	(get_attribute_from_db):
	(get_attribute_from_working_copy): New functions.

2004-11-30  Nathaniel Smith  <njs@codesourcery.com>

	* keys.cc (get_passphrase): Simplify arguments.
	(generate_key_pair): Force new passphrases to come from the user.
	Adapt to new 'get_passphrase' arguments.
	(change_key_passphrase): Likewise.
	(generate_key_pair): Add argument specifying passphrase, for
	exclusive use of the unit tests.
	(signature_round_trip_test): Use it.
	* keys.hh (generate_key_pair): Adjust prototype correspondingly.

	* tests/t_genkey.at: Test that 'genkey' requires the passphrase to
	be entered.
	* tests/t_chkeypass.at: Check that 'chkeypass' fails if no
	passphrase is given.

2004-11-30  Nathaniel Smith  <njs@codesourcery.com>

	* keys.hh: Remove tabs.
	* keys.cc: Likewise.

2004-11-30  Nathaniel Smith  <njs@codesourcery.com>

	* monotone.texi (Hook Reference): Clarify description of
	'get_passphrase', following confusion on IRC.

2004-11-30  Joel Rosdahl  <joel@rosdahl.net>

	* ui.cc (fatal): Added missing newlines in fatal message.

2004-11-29  Nathaniel Smith  <njs@codesourcery.com>

	* monotone.texi: Add more details to documentation of 'update
	<revision>' command.

	* ui.cc (fatal): Typo in previous commit.

2004-11-29  Nathaniel Smith  <njs@codesourcery.com>

	* ui.cc (fatal): On suggestion of Zack Weinberg, add a note to
	fatal error messages 1) telling the user that it's a bug (i.e.,
	not their fault), and 2) requesting a bug report.

2004-11-29  Nathaniel Smith  <njs@codesourcery.com>

	* ui.cc: Remove tabs.

2004-11-30  Matt Johnston  <matt@ucc.asn.au>

	* change_set.cc (merge_disjoint_analyses): Prevent duplicated
	tids being used.
	(merge_disjoint_analyses): Fix typo (s/a_tmp/b_tmp/)

2004-11-27  Matt Johnston  <matt@ucc.asn.au>

	* Replaced cryptopp with botan

2004-11-24  Nathaniel Smith  <njs@codesourcery.com>

	* tests/t_cleanup_empty_dir.at: Shorten name.

2004-11-24  Nathaniel Smith  <njs@codesourcery.com>

	* Makefile.am (BUILT_SOURCES): List package_*version.{h,txt}.
	* package_{full_,}version.txt: Work when blddir != srcdir.

2004-11-24  Nathaniel Smith  <njs@codesourcery.com>

	* mt_version.hh: New file.
	* mt_version.cc: New file.
	* monotone.cc (package_revision.h): Don't include it.
	(mt_version.hh): Include it.
	(OPT_FULL_VERSION): New option.
	(options): Add it.
	(cpp_main): Implement --version and --full-version in terms of
	mt_version.hh.

	* Makefile.am (package_full_revision.h): Build it.
	(MOST_SOURCES): Add mt_version.{cc,hh}.

2004-11-24  Nathaniel Smith  <njs@codesourcery.com>

	* txt2c.cc (main): Add "--skip-trailing" option to skip trailing
	whitespace.
	* Makefile.am (package_revision.h): Generate it.
	* monotone.cc (package_revision.h): Include it.
	(cpp_main): Print it as part of --version.

2004-11-23  Nathaniel Smith  <njs@codesourcery.com>

	* tests/t_cleanup_empty_dir.at: New test.
	* testsuite.at: Call it.

2004-11-23  Nathaniel Smith  <njs@codesourcery.com>

	* monotone.texi (File Attributes): Document how restricted format
	of .mt-attrs currently is.  Also talk about 'the' .mt-attrs file
	instead of 'an', in response to confusion.

2004-11-23  Nathaniel Smith  <njs@codesourcery.com>

	* work.cc (build_deletion): Add missing newline.
	(build_rename): Likewise.
	(build_rename): Likewise.

2004-11-23  Nathaniel Smith  <njs@codesourcery.com>

	* work.cc: Remove tabs.

2004-11-23  Nathaniel Smith  <njs@codesourcery.com>

	* commands.cc: Remove tabs.

2004-11-23  Nathaniel Smith  <njs@codesourcery.com>

	* tests/t_add_dot.at: New test.
	* testsuite.at: Call it.

2004-11-22  Joel Rosdahl  <joel@rosdahl.net>

	* testsuite.at (NEED_UNB64): Check that python knows how to decode
	strings before using it.

2004-11-21  Joel Rosdahl  <joel@rosdahl.net>

	* testsuite.at (NEED_UNB64): Find more programs for decoding
	base64.

2004-11-20  Nathaniel Smith  <njs@codesourcery.com>

	* tests/t_merge_1.at: New test.
	* testsuite.at: Add it.
	(NEED_UNB64): New macro.
	(UNB64): Likewise.
	* tests/t_unidiff.at: Use them.
	* tests/t_unidiff2.at: Likewise.

2004-11-19  Nathaniel Smith  <njs@codesourcery.com>

	* tests/t_initfork.at: Remove file; redundant with
	t_merge2_add.at.
	* testsuite.at: Don't call it.

2004-11-18  Derek Scherger  <derek@echologic.com>

	* commands.cc (list tags): new command.
	* monotone.1: update.
	* monotone.texi: update.
	* std_hooks.lua: remove unused get_problem_solution hook.
	* test/t_tags.at: new test.
	* testsuite.at: call it.

2004-11-18  Nathaniel Smith  <njs@codesourcery.com>

	* monotone.texi (Committing Work): Remove mistakenly added
	redundant command line argument.

2004-11-17  Joel Rosdahl  <joel@rosdahl.net>

	* commands.cc (diff): Don't print hashes around diff output if
	there is no diff to print.

	Fix bugs #8714 "monotone update working copy to previous version"
	and #9069 "update with multiple candidates":
	* commands.cc (update): Let the update command take an optional
	revision target parameter. Without an explicit revision target,
	the current branch head is used just like before. Added logic for
	updating to an older revision or another revision reachable via a
	common ancestor.
	* tests/t_update_to_revision.at: Add regression tests for new
	update logic.
	* testsuite.at: Add new test.
	* monotone.texi: Document new update argument.

2004-11-17  Nathaniel Smith  <njs@codesourcery.com>

	* netsync.cc (request_fwd_revisions): Rename 'first_attached_edge'
	to 'an_attached_edge', because it does not represent the first
	attached edge.  Likewise for 'first_attached_cset'.
	(analyze_attachment): Remove early exit from loop; we want to
	analyze the entire graph, not just some linear subgraphs.

	* revision.cc (ensure_parents_loaded): Filter out the null
	revision when calculating parents.
	* change_set.hh (null_id): Define for 'revision_id's.

	* tests/t_merge2_add.at: New test.
	* tests/t_merge2_data.at: New test.
	* tests/t_related_merge2_data.at: New test.
	* tests/t_merge_add.at: New test.
	* tests/t_netsync_pubkey.at: New test.
	* tests/t_netsync_repeated.at: New test.
	* tests/t_netsync_unrelated.at: New test.


	* testsuite.at: Add new tests.
	(NETSYNC_SETUP): New macro.
	(MONOTONE2): New macro.
	(RUN_NETSYNC): New macro.
	(ADD_FILE): New macro.
	(SET_FILE): New macro.
	(COMMIT): New macro.
	* tests/t_netsync.at: Use them.

	* tests/t_singlenetsync.at: Add 'netsync' keyword'.  Rename to...
	* tests/t_netsync_single.at: ...this.

	* tests/t_heads_discontinuous_branch.at: XFAIL it.

2004-11-17  Nathaniel Smith  <njs@codesourcery.com>

	* netsync.cc: Remove hard tabs.

2004-11-17  Nathaniel Smith  <njs@codesourcery.com>

	* revision.cc: Remove hard tabs.
	* change_set.hh: Likewise.

2004-11-16  Nathaniel Smith  <njs@codesourcery.com>

	* tests/t_heads.at: Replace last tricky case with a less tricky case.
	* tests/t_heads_discontinuous_branch.at: New test for the really
	tricky case.
	* testsuite.at: Run it.

2004-11-16  Nathaniel Smith  <njs@codesourcery.com>

	* views.sql (trusted_parents_in_branch): Remove.
	(trusted_children_in_branch): Remove.
	(trusted_branch_members): New view.
	(trusted_branch_parents): New view.
	(branch_heads): Use the new views, not the removed ones.

	* database.cc (get_heads): Column name in 'branch_heads'
	unavoidably changed from 'id' to 'parent'; adjust SELECT statement
	to use new name.

2004-11-16  Nathaniel Smith  <njs@codesourcery.com>

	* database.cc: Remove hard tabs.

2004-11-16  Nathaniel Smith  <njs@codesourcery.com>

	* commands.cc (dump_diffs): Fetch delta destination, not source,
	on new files.

2004-11-15  Joel Rosdahl  <joel@rosdahl.net>

	* tests/t_diff_added_file.at: Added testcase exposing a bug in
	"monotone diff x y" where x is an ancestor of y and y adds a new
	file.
	* testsuite.at: Add new test.

2004-11-14  Joel Rosdahl  <joel@rosdahl.net>

	Fix bug #9092 "add command to change passphrase":
	* commands.cc (chkeypass): New command.
	* keys.cc (get_passphrase): Added parameters for prompt beginning and
	disabling hook lookup and passphrase caching.
	* keys.hh, keys.cc (change_key_passphrase): New function.
	* database.hh, database.cc (delete_private_key): New function.
	* monotone.texi (Key and Cert): Document command.
	* tests/t_chkeypass.at: Testcase for the command.
	* testsuite.at: Added new testcase.

2004-11-14  Matt Johnston <matt@ucc.asn.au>

	* tests/t_initfork.at: New test for merging two ancestor-less heads.

2004-11-13  Nathaniel Smith  <njs@codesourcery.com>

	* tests/t_heads.at: New test.
	* testsuite.at: Add it.

2004-11-13  Nathaniel Smith  <njs@codesourcery.com>

	* monotone.texi: Fix various typos.
	(Committing Work): Add missing command line argument.
	(Branch Names): New section.
	Add me to the copyright block.

2004-11-12  Joel Rosdahl  <joel@rosdahl.net>

	* monotone.texi: Fix documentation of the approve and disapprove
	commands. Fix jp.co.juicebot.jb7 branch name in examples. Other
	minor fixes.

2004-11-11  Joel Rosdahl  <joel@rosdahl.net>

	* monotone.texi: Fix typos.

2004-11-08  graydon hoare  <graydon@pobox.com>

	* monotone.texi: Some minor cleanups.
	* netsync.cc: Fix a formatter.

2004-11-07  graydon hoare  <graydon@pobox.com>

	* figures/*.txt: Drop.
	* monotone.texi: Pull ASCII figures back in conditionally.
	* NEWS, AUTHORS, monotone.spec: Update for 0.15.
	* monotone.1: Update.

2004-11-06  graydon hoare  <graydon@pobox.com>

	* README.changesets: New file.
	* config.guess, config.sub: Remove.
	* Makefile.am: Improve document-building brains.
	* cert.cc, netsync.cc: Remove include.
	* configure.ac: Bump version number.
	* merkle_tree.{cc,hh}: Use unsigned char in dynamic_bitset.
	* po/POTFILES.in: Update to remove os_specific.hh.
	* po/monotone.pot: Regenerate.

2004-11-05  graydon hoare  <graydon@pobox.com>

	* constants.cc: Up timeout, connection limit.
	* monotone.texi: Various cleanups.

2004-11-05  Ulrich Drepper  <drepper@redhat.com>

	* configure.ac: Reduce dependencies.
	* lua/lua.h: Include config.h.
	* mkstemp.{cc,hh}: Use system variant when found.
	* netxx/resolve_getaddrinfo.cxx: Check for AI_ADDRCONFIG
	definition.
	* po/POTFILES.in: Update to mention changes.
	* Makefile.am (EXTRA_DIST): Include spec file.
	* commands.cc (diff): No output if empty diff.

2004-10-31  graydon hoare  <graydon@pobox.com>

	* commands.cc (diff): Use guess_binary.
	Fix up some messages to fit on single lines.
	* Makefile.am: Make monotone.pdf depend on figures.
	* change_set.cc: Make inversion drop "delete deltas".
	* texinfo.css: Make images align nicely.
	* netsync.cc: Fix up some messages to be clearer.

2004-10-30  graydon hoare  <graydon@pobox.com>

	* figures/*: New figures.
	* monotone.texi: Rewrite much of the tutorial.

2004-10-30  Nathaniel Smith  <njs@codesourcery.com>

	* netsync.cc (process_hello_cmd): Make clear that when the
	server's key is unknown, we abort the connection.

2004-10-29  Nathaniel Smith  <njs@codesourcery.com>

	* sanity.cc (dump_buffer): Wrap bare string in call to string(),
	to disambiguate conversions (required by Boost 1.30).

2004-10-26  graydon hoare  <graydon@pobox.com>

	* tests/t_update_missing.at: New test from Bruce Stephens
	* testsuite.at: Call it.
	* change_set.cc: Fix the error exposed by it.

2004-10-26  graydon hoare  <graydon@pobox.com>

	* work.{cc,hh}: Comply with Derek's new tests.
	* commands.cc: Likewise.

2004-10-28  Derek Scherger  <derek@echologic.com>

	* tests/t_rename.at: add test for renaming a file after it has
	been moved rather than before
	* tests/t_revert.at: add test for reverting a missing file

2004-10-28  Derek Scherger  <derek@echologic.com>

	* tests/t_drop_missing.at: New test.
	* testsuite.at: Call it.

2004-10-28  Derek Scherger  <derek@echologic.com>

	* tests/t_add.at: New test.
	* testsuite.at: Call it.

2004-10-26  graydon hoare  <graydon@pobox.com>

	* basic_io.{cc,hh}: Rework to use indented stanzas.
	* change_set.cc, revision.cc: Likewise.
	* change_set.cc: Fix formatter bug.
	* commands.cc: Sanity check file ID on delta commit.
	* work.cc: Chatter a bit more on add/drop.

2004-10-17  graydon hoare  <graydon@pobox.com>

	* merkle_tree.cc: Fix bad logging.
	* netsync.cc: Fix transmission bugs.
	* work.cc: Add some progress messages back in.
	* monotone.texi: Change contents of MT/work in example.

2004-10-17  graydon hoare  <graydon@pobox.com>

	* commands.cc (log): Keep a seen list, mask frontier by it.
	* monotone.texi: Updates to cover revision terminology.

	Also various further merges from trunk, see below.

2004-10-17  Derek Scherger  <derek@echologic.com>

	* lua.{cc,hh} (hook_ignore_branch): new hook
	* commands.cc (ls_branches): call it
	* monotone.texi (Hook Reference): describe it

2004-10-17  Richard Levitte  <richard@levitte.org>

	fix bug 8715 and more
	* diff_patch.cc (struct unidiff_hunk_writer,
	unidiff_hunk_writer::flush_hunk): the skew is not just the
	size difference between added and deleted lines in the current
	hunk, it's the size difference between /all/ added and deleted
	lines so far.  Therefore, the skew needs to be a member of the
	struct rather than being something calculated for each hunk.
	Furthermore, we need to add trailing context even if the change
	only consisted of one line.

2004-10-17  Richard Levitte  <richard@levitte.org>

	* monotone.texi (Working Copy): Change the description of
	'monotone revert' to explain what happens when there are
	arguments.

2004-10-17  Richard Levitte  <richard@levitte.org>

	* monotone.texi (OPTIONS): Add a description of --ticker.

	* ui.cc, ui.hh: Rethink the writing conditions as the ticks being
	"dirty" when they have changed since the last print.  That way,
	it's very easy to see when they need being printed.  This fixes a
	small bug where, in some cases, the exact same tick output is
	produced twice, once before a separate message, and once after,
	when a ticker is actually being removed.
	(tick_write_dot::write_ticks): Add a line that describes the
	ticks, including the amount of each tick per short name.

2004-10-17  Richard Levitte  <richard@levitte.org>

	fix bug 8733
	* ui.cc, ui.hh: Define a separate tick writer struct, and two
	subclasses, one that write counters, and one that writes progress
	characters.  As a consequence, move the count to the ticker class
	itself, and have the user interface contain a map of pointers to
	tickers instead of a map of counters, so data is easier to expand
	and access in a consistent manner.  Finally, correct a few errors
	in the checks for when ticks should be written, and make sure the
	final value gets written when the tickers are removed.

	* cert.cc (write_ancestry_paths):
	* database.cc (rehash):
	* netsync.cc (call_server, rebuild_merkle_trees):
	* rcs_import.cc (import_cvs_repo, cvs_history): Adapt to the new
	tickers.

	* monotone.cc: Add the option '--ticker' which takes the values
	"dot" or "count" to express which type of tick writer to use.  As
	a result, set the tick writer to be the progress dot kind or the
	counting type.

2004-10-15  graydon hoare  <graydon@pobox.com>

	* std_hooks.lua (get_revision_cert_trust): Add.

2004-10-14  graydon hoare  <graydon@pobox.com>

	* main.cc (UNIX_STYLE_SIGNAL_HANDLING): Enable on OSX.
	* cryptopp/*: Upgrade to 5.2.1
	* Makefile.am: Adjust for a couple new files.

2004-10-13  graydon hoare  <graydon@pobox.com>

	* change_set.cc (__STDC_CONSTANT_MACROS): Further hammering.
	* commands.cc (changesetify): New subcommand to db.
	* database.{cc,hh} (sql): Install views.
	(install_views): New function.
	(get_manifest_certs): Restore old variant.
	* numeric_vocab.hh: Use stdint.h.
	* revision.{cc,hh} (analyze_manifest_changes)
	(construct_revisions)
	(build_changesets): New functions.
	* schema.sql: Remove views stuff.
	* views.sql: Put views here.
	* schema_migration.cc: Add migration code for revisions.
	* Makefile.am: Mention views.sql.

2004-10-12  graydon hoare  <graydon@pobox.com>

	* unix/read_password.cc: Don't force echo on.

2004-10-10  graydon hoare  <graydon@pobox.com>

	merge a batch of changes from trunk, see below.
	* monotone.spec: Bump to 0.14.

2004-10-10  graydon hoare  <graydon@pobox.com>

	fix bug 9884
	* tests/t_singlenetsync.at: sleep 5
	* tests/t_netsync.at: sleep 5

2004-10-10  graydon hoare  <graydon@pobox.com>

	* AUTHORS: Mention Richard Levitte.
	* Makefile.am: Remove nonce stuff.
	* NEWS: Describe changes from last release.
	* cert.cc (cert_manifest_testresult): Teach about other ways
	of writing a boolean value.
	* commands.cc (commit): Don't commit when no change.
	(debug): Rename to "db execute".
	(serve): Require passphrase on startup.
	(bump): Remove command.
	(ls keys): Handle no keys.
	* configure.ac: Bump version number.
	* keys.cc (get_passphrase): Reject empty passphrase nicely,
	from user and from hook.
	* lua.{cc,hh} (hook_get_sorter): Dead code, remove.
	* main.cc (main_with_many_flavours_of_exception): s/char/int/.
	* monotone.cc (OPT_DUMP): New option.
	(OPT_VERBOSE): Rename as OPT_DEBUG.
	* monotone.{texi,1}: Document changes, s/rdiff/xdelta/.
	* nonce.{cc,hh}: Drop.
	* sanity.hh (sanity::filename): New field.
	* sanity.cc (dump_buffer): Dump to file or be silent.
	* testsuite.at (persist_phrase_ok): Define as true.
	* tests/t_null.at: Adjust for new option names.
	* unit_tests.cc: Set debug, not verbose.

2004-10-10  graydon hoare  <graydon@pobox.com>

	* tests/t_remerge.at: New test.
	* testsuite.at: Call it.

2004-10-10  graydon hoare  <graydon@pobox.com>

	* cryptopp/algebra.cpp:
	* cryptopp/asn.h:
	* cryptopp/hmac.h:
	* cryptopp/iterhash.h:
	* cryptopp/mdc.h:
	* cryptopp/modes.h:
	* cryptopp/osrng.h:
	* cryptopp/pubkey.h:
	* cryptopp/seckey.h:
	* cryptopp/simple.h:
	* cryptopp/smartptr.h:
	* cryptopp/strciphr.cpp:
	* cryptopp/strciphr.h:
	* lcs.cc:
	* lua.cc: Fixes for g++ 3.4 from Michael Scherer.
	* AUTHORS: Mention Michael.

2004-10-10  graydon hoare  <graydon@pobox.com>

	* tests/t_movedel.at: New test.
	* testsuite.at: Call it.

2004-10-10  graydon hoare  <graydon@pobox.com>

	* tests/t_movepatch.at: New test.
	* testsuite.at: Call it.

2004-10-10  graydon hoare  <graydon@pobox.com>

	* change_set.cc:
	* file_io.{cc,hh}: Bug Fixes.

2004-10-10  graydon hoare  <graydon@pobox.com>

	* cert.{cc,hh} (cert_revision_manifest): Bug fixes.
	* commands.cc (approve)
	(disapprove)
	(testresult): Teach about revisions.
	* tests/t_disapprove.at:
	* tests/t_i18n_file.at:
	* tests/t_ls_missing.at:
	* tests/t_testresult.at: Bug fixes.

2004-10-09  graydon hoare  <graydon@pobox.com>

	* netsync.cc:
	* packet.cc:
	* tests/t_i18n_file.at:
	* tests/t_netsync.at:
	* tests/t_single_char_filenames.at:
	* tests/t_singlenetsync.at: Bug fixes.

2004-10-04  graydon hoare  <graydon@pobox.com>

	* Makefile.am: Re-enable rcs stuff.
	* cert.{cc,hh}: Bug fixes.
	* change_set.{cc,hh} (apply_change_set)
	(apply_change_set_inverse): New helper functions.
	* commands.cc (log)
	(rcs_import)
	(cvs_import): Teach about revisions.
	* database.cc (get_version): Block reconstruction loops.
	* diff_patch.cc:
	* lua.cc:
	* netsync.cc: Remove references to obsolete includes.
	* rcs_file.cc: Pick up bug fix from trunk.
	* rcs_import.cc: Teach about revisions.

2004-10-03  graydon hoare  <graydon@pobox.com>

	* change_set.{cc,hh}: Lots of little bug fixes.
	* commands.cc: Likewise.
	* database.cc: Comment some chatter.
	* file_io.{cc,hh}: Bug fixes, remove unlink / hardlink stuff.
	* netcmd.cc: Bug fixes.
	* netsync.cc: Likewise.
	* tests/t_*.at: Teach about revisions.
	* testsuite.at: Likewise.
	* work.cc: Bug fixes.

2004-09-30  graydon hoare  <graydon@pobox.com>

	* app_state.cc: Inform db of app.
	* change_set.cc: Bug fixes.
	* commands.cc: Use delete_file not unlink.
	* database.{cc,hh}: Bug fixes in trust function machinery.
	* revisions.cc: Skip consideration of empty parents.
	* file_io.{cc,hh}: Remove unlink function.
	* schema.sql: Pass pubkey data into trust call.

2004-09-29  graydon hoare  <graydon@pobox.com>

	* change_set.cc: Various bug fixes, merge unit tests.

2004-09-26  graydon hoare  <graydon@pobox.com>

	* predicament.{cc,hh}: Remove.
	* Makefile.am: Update.
	* change_set.{cc,hh}: Compilation fixes.
	* commands.cc: Likewise.
	* file_io.{cc,hh}: Likewise, and implement link/unlink.
	* lua.{cc,hh}: Implement conflict resolver hooks.

2004-09-25  graydon hoare  <graydon@pobox.com>

	* change_set.{cc,hh}: Rewrite entirely.
	* work.cc: Adjust to compensate.
	* commands.cc: Likewise.
	* numeric_vocab.hh: Ask for C99 constant ctor macros.

2004-09-24  Derek Scherger  <derek@echologic.com>

	* app_state.{cc,hh} (initialize,prefix,in_restriction): rename
	restriction vars; require explicit subdir restriction with ".";
	remove restriction if any path evaluates to working copy root
	* commands.cc (update): disallow restricted updates
	(diff): use --manifest options for initialization
	* tests/t_restrictions.at: remove restricted update test
	* tests/t_subdirs.at: added (missed previously)
	* vocab.cc (verify): allow "." elements in local_path
	(test_file_path_verification): test for "." in paths

2004-09-20  Derek Scherger  <derek@echologic.com>

	* app_state.{cc,hh}: add message and manifest options; add subdir
	restriction; use set instead of vector for path restrictions
	(prefix): new method
	(add_restriction): change signature for set of path restrictions
	(in_restriction): renamed from is_restricted; adjust path matching
	(set_message): new method
	(add_manifest): new method
	(initialize): remove code to adjust restrictions from old options
	* commands.cc
	(restrict_patch_set, struct unknown_itemizer): rename
	app.is_restricted to app.in_restriction
	(add,drop,rename,revert): prefix file args with current subdir
	(update,status,ls_unknown,ls_missing): build restriction from args
	(commit): build restriction from args; use --message option
	(diff): build restriction from args; use --manifest options
	* file_io.cc (find_working_copy): logging tweaks
	* monotone.cc: remove --include/--exclude options; add --manifest
	and --message options
	* tests/t_attributes.at: add commit --message option
	* tests/t_cross.at: commit --message
	* tests/t_cwork.at: commit --message
	* tests/t_disapprove.at: commit --message
	* tests/t_drop.at: commit --message
	* tests/t_erename.at: commit --message; diff --manifest
	* tests/t_fork.at: commit --message
	* tests/t_genkey.at: commit --message
	* tests/t_i18n_file.at: commit --message
	* tests/t_import.at: commit --message
	* tests/t_ls_missing.at: commit --message
	* tests/t_merge.at: commit --message
	* tests/t_movedel.at: commit --message
	* tests/t_movepatch.at: commit --message
	* tests/t_netsync.at: commit --message
	* tests/t_persist_phrase.at: commit --message
	* tests/t_rename.at: commit --message
	* tests/t_renamed.at: commit --message
	* tests/t_restrictions.at: remove --include/--exlclude options
	* tests/t_revert.at: commit --message
	* tests/t_scan.at: commit --message
	* tests/t_single_char_filenames.at: commit --message
	* tests/t_testresult.at: commit --message
	* tests/t_unidiff.at: commit --message
	* tests/t_unidiff2.at: commit --message
	* tests/t_update.at: commit --message
	* tests/t_versions.at: commit --message

2004-09-19  graydon hoare  <graydon@pobox.com>

	* change_set.cc: More bug fixes.
	* basic_io.cc: Improve error reporting.
	* commands.cc (complete): Teach about revisions.
	* database.{cc,hh}: Add complete variant for revisions.

2004-09-19  graydon hoare  <graydon@pobox.com>

	* change_set.cc: Add a unit test, fix some bugs.

2004-09-18  graydon hoare  <graydon@pobox.com>

	* change_set.{cc,hh} (subtract_change_sets): New function.
	(build_pure_addition_change_set): New function.
	* commands.cc (try_one_merge): Teach about revisions
	(merge): Likewise.
	(propagate): Likewise.
	(update): Change from changeset inversion to negation.
	* database.{cc,hh} (get_manifest): New function.
	* cert.cc: Use it.

2004-09-13  graydon hoare  <graydon@pobox.com>

	* change_set.cc: Bug fixes.
	* commands.cc: Likewise.

2004-09-13  graydon hoare  <graydon@pobox.com>

	* change_set.{cc,hh}: Implement delta renaming and merging.
	* commands.cc
	(update): Teach about revisions.
	(agraph): Likewise.
	* diff_patch.{cc,hh}: Tidy up interface a bit.
	* database.{cc,hh} (get_revision_ancestry): New helper.
	* file_io.{cc,hh}
	(move_dir): New function.
	(delete_dir_recursive): New function.

2004-09-10  graydon hoare  <graydon@pobox.com>

	* basic_io.{cc,hh}: Move to more "normal" looking
	quoted output.
	* change_set.{cc,hh}: Extend, bugfix.
	* commands.cc (diff): Teach about revisions.
	* revision.{cc,hh}: Extend, bugfix.

2004-09-07  Derek Scherger  <derek@echologic.com>

	subdirectory restrictions

	* file_io.{hh,cc} (find_working_copy): new function
	(absolutify) use fs::current_path
	* work.cc (add_to_options_map): use options.insert to preserve
	previous settings
	* work.hh: add note about MT/options file to header comment
	* lua.{hh,cc} (load_rcfile): renamed from add_rcfile
	* app_state.{cc,hh} (constructor): remove read of MT/options
	(initialize): new methods to find/create working copy
	(set_stdhooks,set_rcfiles,add_rcfile,load_rcfiles,read_options):
	new methods
	(set_database,set_branch,set_signing_key): update for new options
	reading
	* monotone.cc: update help for --norc option
	(cpp_main): move loading of lua hooks to app_state after book
	keeping dir is found
	* commands.cc: all commands call app initialize to relocate to
	working copy directory
	(bookdir_exists,ensure_bookdir) remove
	(setup) new command to create working copy
	* tests/t_subdirs.at: new test
	* testsuite.at: call new setup command to initialize working copy;
	call new test
	(PROBE_NODE): adjust for new checkout requirement that MT dir does
	not exist
	* tests/t_attributes.at: ditto
	* tests/t_cwork.at: ditto
	* tests/t_single_char_filenames.at: ditto
	* tests/t_versions.at: ditto

2004-09-06  graydon hoare  <graydon@pobox.com>

	* Makefile.am: Revise,
	* cert.{cc,hh}: Minor bug fixes.
	* change_set.{cc,hh}
	(apply_path_rearrangement): New variant.
	(read_path_rearrangement): New function.
	(write_path_rearrangement): New function.
	* commands.cc: Partially teach about revisions.
	* database.{cc,hh}: Bug fixes.
	* revision.cc: Print new manifest as hex.
	* schema.sql: Fix typos.
	* update.{cc,hh}: Teach about revisions.

2004-09-06  graydon hoare  <graydon@pobox.com>

	* Makefile.am (unit_tests): Revise.
	* change_set.{cc,hh}: Move accessors to header.
	* constants.cc (netcmd_current_protocol_version): Bump.
	(netcmd_minimum_bytes_to_bother_with_gzip): Expand to 0xfff.
	* database.{cc,hh}: Teach about reverse deltas, bug fixes.
	* diff_patch.{cc,hh}: Remove dead code.
	* merkle_tree.{cc,hh}: Teach about revisions.
	* netsync.cc: Teach about revisions, reverse deltas.
	* packet.{cc,hh}: Likewise.
	* unit_tests.{cc,hh}: Reactivate tests.

2004-09-02  Derek Scherger  <derek@echologic.com>

	* tests/t_restrictions.at: rework and attempt to clean things up a
	bit; add test for bug in restrict_patch_set
	* commands.cc (restrict_patch_set): fix bug in removal of
	restricted adds/dels/moves/deltas

2004-08-28  graydon hoare  <graydon@pobox.com>

	* Makefile.am (unit_tests): Split out working parts.
	* basic_io.{cc,hh}: Minor fixes.
	* cert.{cc,hh}: Fixes, remove major algorithms.
	* revision.{cc,hh}: Rewrite algorithms from cert.cc.
	* change_set.{cc,hh}: Extensive surgery, unit tests.
	* database.{cc,hh}: Minor fixes.
	* file_io.{cc,hh}: Likewise.
	* lua.cc: Likewise.
	* packet.{cc,hh}: Teach about revisions.
	* schema.sql: Drop some optimistic tables.
	* unit_tests.{cc,hh}: Add revision, change_set tests.
	* vocab.cc: Instantiate revision<cert>.
	* work.{cc,hh}: Rewrite in terms of path_rearrangement.

2004-08-17  graydon hoare  <graydon@pobox.com>

	* database.cc: Simplified.
	* schema.sql: Simplified.
	* transforms.cc: Fixed bug.
	* revision.{hh,cc}: Stripped out tid_source.
	* change_set.{cc,hh}: Oops, never committed!

2004-08-16  graydon hoare  <graydon@pobox.com>

	* change_set.{hh,cc}: Simplified, finished i/o.
	* revision.{hh,cc}: Fix to match, redo i/o.
	* basic_io.cc (basic_io::parser::key): Print trailing colon.
	* vocab.hh: Whitespace tweak.

2004-08-09  graydon hoare  <graydon@pobox.com>

	* change_set.{hh,cc}: New files.
	* basic_io.{hh,cc}: New files.
	* predicament.{hh,cc}: New files.
	* revision.{hh,cc}: Break completely, need to fix.
	* diff_patch.{hh,cc}: Minor touchups.
	* lua.{hh,cc}, std_hooks.lua: Model predicaments.
	* Makefile.am: Update.

2004-07-10  graydon hoare  <graydon@pobox.com>

	* lcs.{hh,cc}: Move lcs.hh body into lcs.cc.
	* diff_patch.cc: Modify to compensate.
	* revision.{hh,cc}: New files.
	* Makefile.am: Update
	* patch_set.{hh,cc}: Remove.
	* {cert,database,lua,packets}.{hh,cc}, commands.cc:
	Modify partially (incomplete) to use revisions.
	* manifest.{hh,cc}: Cleanup, remove dead code.
	* schema.sql: Declare new revision tables.
	* schema_migration.cc: Incomplete migrator.
	* {transforms.{hh,cc}, vocab{,_terms}.hh:
	Infrastructure for revisions.

2004-07-20  Derek Scherger  <derek@echologic.com>

	* tests/t_restrictions.at: new test
	* testsuite.at: run it
	* app_state.{cc,hh} (add_restriction, is_restricted): new functions
	* monotone.cc (--include,--exclude): new options
	* commands.cc (restrict_patch_set): new function. called by
	commit, update, status, diff commands

2004-07-05  graydon hoare  <graydon@pobox.com>

	* cert.cc (operator<): Fix wrong ordering of
	fields.

2004-06-07  graydon hoare  <graydon@pobox.com>

	* cryptopp/algebra.cpp:
	* cryptopp/asn.h:
	* cryptopp/hmac.h:
	* cryptopp/iterhash.h:
	* cryptopp/mdc.h:
	* cryptopp/modes.h:
	* cryptopp/osrng.h:
	* cryptopp/pubkey.h:
	* cryptopp/seckey.h:
	* cryptopp/simple.h:
	* cryptopp/smartptr.h:
	* cryptopp/strciphr.cpp:
	* cryptopp/strciphr.h:
	* lcs.hh:
	* lua.cc: Fixes for g++ 3.4 from Michael Scherer.
	* AUTHORS: Mention Michael.

2004-05-28  graydon hoare  <graydon@pobox.com>

	* tests/t_movedel.at: New test.
	* testsuite.at: Call it.
	* diff_patch.cc (adjust_deletes_under_renames): New function.
	(merge3): Use it.

2004-05-27  graydon hoare  <graydon@pobox.com>

	* tests/t_movepatch.at: New test.
	* testsuite.at: Call it.
	* diff_patch.cc (adjust_deltas_under_renames): New function.
	(merge3): Use it.

2004-05-20  graydon hoare  <graydon@pobox.com>

	* NEWS: Note 0.13 release.
	* configure.ac: Bump version number.
	* monotone.spec: Likewise.

2004-05-19  graydon hoare  <graydon@pobox.com>

	* file_io.cc (tilde_expand): Fix fs::path use.

2004-05-18  graydon hoare  <graydon@pobox.com>

	* diff_patch.cc (apply_directory_moves): Fix fs::path use.
	* file_io.cc (write_data_impl): Likewise.
	* packet.cc: Use explicit true/false maps in caches.
	* sanity.cc (dump_buffer): Write to clog (buffered).

2004-05-16  graydon hoare  <graydon@pobox.com>

	* keys.cc (get_passphrase): Reimplement.
	* unix/read_password.c: Remove.
	* {unix,win32}/read_password.cc: Add.
	* constants.{hh,cc} (maxpasswd): New constant.
	* Makefile.am: Teach about platform specific stuff.

2004-05-16  graydon hoare  <graydon@pobox.com>

	* diff_patch.cc (merge2): Don't discard files on one side.
	* std_hooks.lua (merge2_xxdiff_cmd): Specify merge filename.

2004-05-14  Joel Rosdahl  <joel@rosdahl.net>

	* std_hooks.lua (ignore_file): Quote dots in .svn patterns.
	* monotone.texi: Updated ignore_file hook example.

2004-05-13  Nathaniel Smith  <njs@codesourcery.com>

	* commands.cc: Include boost/filesystem/path.hpp,
	boost/filesystem/convenience.hpp.
	(checkout): Make checkout directory an fs::path, not a local_path.

2004-05-13  Nathaniel Smith  <njs@codesourcery.com>

	* testsuite.at (test_hooks.lua): Add a 'test_attr' attribute
	hook.  Add tests t_attributes and t_single_char_filenames.
	* tests/t_attributes.at: New test.
	* tests/t_single_char_filenames.at: New test.
	* manifest.cc (read_manifest_map): Replace ".+" with ".*" to
	support single-character filenames.
	* work.cc (read_work_set): Likewise.
	(read_attr_map): Likewise.

2004-05-13  Nathaniel Smith  <njs@codesourcery.com>

	* monotone.texi (Hook Reference): Update documented default
	definitions of 'merge2' and 'merge3'.

2004-05-12  graydon hoare  <graydon@pobox.com>

	* AUTHORS: Rename Netxx back to netxx. Really, look in
	the manifest; it's been renamed!
	* configure.ac: Remove prg_exec_monitor checks.

2004-05-12  Nathaniel Smith  <njs@pobox.com>

	* AUTHORS: Remove discussion of adns, since we no longer
	distribute it.  Fix capitalization of "Netxx".

2004-05-12  Nathaniel Smith  <njs@pobox.com>

	* std_hooks.lua (merge2): Support xemacs.  Add error message
	if no merge tool is found.
	(merge3): Likewise.  Also add (disabled) hook to use CVS
	'merge' command, as a demonstration of how to.

2004-05-12  graydon hoare  <graydon@pobox.com>

	* std_hooks.lua (get_author): Remove standard definition.
	* monotone.texi: Document change.

2004-05-12  graydon hoare  <graydon@pobox.com>

	* cert.cc (cert_manifest_author_default): Use default signing key
	name for default author, if lua hook fails.

2004-05-12  Joel Rosdahl  <joel@rosdahl.net>

	* file_io.cc (walk_tree): Removed extraneous newline in error
	message.

	* std_hooks.lua (edit_comment): Added missing newline in log
	message template.

	* tests/t_ls_missing.at: New test case.
	* testsuite.at: Added t_ls_missing.at.

2004-05-10  graydon hoare  <graydon@pobox.com>

	* nonce.cc, nonce.hh: New files.
	* Makefile.am: Note new files.
	* lua.cc, lua.hh (hook_get_nonce): New hook.
	* commands.cc (bump): New command.
	* commands.cc: Remove "(file|manifest)" args most places.
	* tests/t_disapprove.at
	* tests/t_genkey.at
	* tests/t_singlenetsync.at
	* tests/t_netsync.at
	* tests/t_persist_phrase.at: Adjust to compensate.
	* monotone.texi, monotone.1: Adjust to compensate.
	* work.cc, work.hh: Constify some arguments.

2004-05-09  graydon hoare  <graydon@pobox.com>

	* diff_patch.cc: Remove recording of file merge ancestry.

2004-05-09  graydon hoare  <graydon@pobox.com>

	* commands.cc (ls_missing): Modify to account for work.

2004-05-09  graydon hoare  <graydon@pobox.com>

	* commands.cc (list missing): New command.
	* monotone.texi, monotone.1: Update to document.

2004-05-08  graydon hoare  <graydon@pobox.com>

	* main.cc: New file encompassing prg_exec_monitor.
	* mkstemp.cc, mkstemp.hh: New portable implementation.
	* lua.cc: Use mkstemp from bundled version.
	* lua/liolib.c: Remove old mkstemp definition.
	* monotone.cc (cpp_main): Remove prg_exec env setting.
	* sanity.cc (sanity::dump_buffer): Dump logbuf to stderr, not stdout.
	* std_hooks.lua (temp_file): Use mkstemp not io.mkstemp.
	* Makefile.am (MOST_SOURCES): Add new files.

2004-05-03  Joel Rosdahl  <joel@rosdahl.net>

	* monotone.texi: Removed extraneous @ftable directive.

2004-05-02  graydon hoare  <graydon@pobox.com>

	* monotone.texi: Add stuff on selectors, new hooks.
	* AUTHORS: Typo fix.
	* configure.ac: Bump version number.

	Release point (v 0.12).

2004-05-02  Joel Rosdahl  <joel@rosdahl.net>

	Made it possible to rename a rename target and to undo a rename.
	I.e.: Given a rename set A -> B, "monotone rename B C" gives the
	rename set A -> C and "monotone rename B A" gives the empty rename
	set.
	* work.cc (visit_file): Implement new behavior.
	* tests/t_rename.at: Added test cases for new behavior.
	* monotone.texi: Note that a rename can be undone.

	Fix bug #8458:
	* file_io.hh, file_io.cc (walk_tree): Added require_existing_path
	parameter.
	* work.cc (build_deletion): Pass new parameter to walk_tree.
	* work.cc (build_rename): Ditto.

	* manifest.cc (build_manifest_map): Fix missing file check for
	i18n paths.

2004-05-01  Joel Rosdahl  <joel@rosdahl.net>

	Fix bug #7220:
	* manifest.cc (build_manifest_map): Handle missing file
	gracefully.

	* file_io.cc (walk_tree): Handle nonexistent file/directory
	gracefully.

2004-04-30  Christof Petig <christof@petig-baender.de>

	* rcs_import.cc (store_trunk_manifest_edge):
		skip ancestry to empty manifest
	* rcs_import.cc (process_branch):
		also follow branches of last/first versions

2004-04-29  graydon hoare  <graydon@pobox.com>

	* configure.ac: Fix up windows probe and bundling checks.
	* netxx/resolve_getaddrinfo.cxx: Local hack for stream addresses.
	* netsync.cc: Report address before listening.

2004-04-29  graydon hoare  <graydon@pobox.com>

	* cert.cc (get_branch_heads): Calculate a "disapproved version"
	attribute which culls a version with only disapproved ancestry
	edges.
	* monotone.texi: Fix some ascii-art diagrams.

2004-04-28  Christof Petig <christof@petig-baender.de>

	* command.cc (heads):
	show date and author certificates for each head

2004-04-28  Christof Petig <christof@petig-baender.de>

	* configure.ac:
	default to using the bundled SQLite

2004-04-28  Christof Petig <christof@petig-baender.de>

	* commands.cc (log):
	support optional file argument to show change log for
	e.g. monotone log [ID] cert.cc

2004-04-26  Christof Petig <christof@petig-baender.de>

	* rcs_import.cc (process branch):
	insert dummy cvs_edge to mark newly added file
	as previously non existant

2004-04-25  Joel Rosdahl  <joel@rosdahl.net>

	* po/stamp-po: Removed since it's generated.
	* std_hooks.lua (ignore_file): Corrected name of Subversion's
	administrative directory.
	* work.hh: Ditto.
	* monotone.texi (Hook Reference): Updated default definition of
	ignore_file.

2004-04-23  Christof Petig <christof@petig-baender.de>

	* rcs_import.cc (build_parent_state, build_child_state):
	remove dying files from manifest
	* rcs_import.cc (cvs_file_edge, note_file_edge):
	calculate state and remember it (alive or dead)

2004-04-23  Christof Petig <christof@petig-baender.de>

	* rcs_import.cc (import_rcs_file_with_cvs):
	do not include dead files in head_manifest

2004-04-22  Christof Petig <christof@petig-baender.de>

	* rcs_file.cc, rcs_file.hh: read and remember 'state' of revision
	* rcs_import.cc: remove Attic/ part from path

2004-04-21  Christof Petig <christof@petig-baender.de>

	* configure.ac: enable use of installed SQLite library

2004-04-20  graydon hoare  <graydon@pobox.com>

	* lua.hh, lua.cc (hook_note_commit): New hook.
	* commands.cc (commit): Call it.

2004-04-19  graydon hoare  <graydon@pobox.com>

	* cert.cc: Make trust messages nicer.
	* merkle_tree.cc: Clarify logging messages.
	* netsync.cc: Reorganize tickers, put client in txn.
	* packet.cc, packet.hh: Teach about constructability.

2004-04-16  graydon hoare  <graydon@pobox.com>

	* netsync.cc (session::extra_manifests): New member.
	(session::analyze_ancestry_graph): Use it.
	* tests/t_singlenetsync.at: New test for single manifest sync.
	* testsuite.at: Call it.

2004-04-14  Tom Tromey  <tromey@redhat.com>

	* rcs_import.cc (import_cvs_repo): Use require_password.
	Include keys.hh.
	* keys.hh (require_password): Declare.
	* keys.cc (require_password): New function.

2004-04-13  Tom Tromey  <tromey@redhat.com>

	* monotone.texi: Typo fixes.

2004-04-10  graydon hoare  <graydon@pobox.com>

	* netsync.cc: Minor bug fixes.

2004-04-10  graydon hoare  <graydon@pobox.com>

	* database.{cc,hh}:
	* commands.{cc,hh}:
	* lua.{cc,hh}:
	* std_hooks.lua:
	* vocab_terms.hh:
	Implement first cut at selectors.

2004-04-10  graydon hoare  <graydon@pobox.com>

	* cert.cc (operator<): Include name in compare.
	(operator==): Likewise.
	* packet.cc: Include shared_ptr.
	* rcs_file.cc: Rewrite by hand, no spirit.
	* rcs_import.cc: Change ticker names a bit.

2004-04-09  graydon hoare  <graydon@pobox.com>

	* app_state.cc: Fix a couple file path constructions.
	* file_io.cc (book_keeping_file): Make one variant static.
	* manifest.cc: Remove some dead code in walkers.
	* work.cc: Ditto.
	* rcs_file.cc: fcntl fix from Paul Snively for OSX.

2004-04-09  graydon hoare  <graydon@pobox.com>

	* file_io.cc: Fix boost filesystem "." and ".." breakage.
	* lua.cc: Fix format of log entry.
	* monotone.cc: Log locale settings on startup.
	* sanity.cc: Dump prefix on --verbose activation.
	* testsuite/t_i18n_file.at: Fix autotest LANG breakage.
	* testsuite/t_null.at: Account for chatter with --verbose.

2004-04-09  graydon hoare  <graydon@pobox.com>

	* configure.ac: Comment out check for sse2,
	set bundling to true by default.
	* INSTALL: describe changes to bundling.
	* Makefile.am: Remove vestiges of depot.

2004-04-07  graydon hoare  <graydon@pobox.com>

	* adns/*:
	* network.{cc,hh}:
	* proto_machine.{cc,hh}:
	* {http,smtp,nntp}_tasks.{cc,hh}:
	* tests/t_{http,smtp,nntp,proxy}.at:
	* url.{cc,hh}:
	* depot.cc:
	Delete files.
	* commands.cc:
	* lua.{cc,hh}:
	* database.{cc,hh}: Remove network/queue stuff.
	* configure.ac:
	* constants.{cc,hh}:
	* tests/t_{netsync,singlecvs,cvsimport}.at:
	* testsuite.at:
	* transforms.{cc,hh}:
	* unit_tests.{cc,hh}:
	* vocab_terms.hh:
	* vocab.{cc,hh}:
	* Makefile.am: Adjust for deletions.
	* app_state.hh: Cleanup.
	* monotone.texi: Fix some typos.
	* packet.{cc,hh}: Implement database ordering.
	* netsync.cc: Massage to use new packet logic.
	* commands.cc:
	* std_hooks.lua: Add initial selector stuff.

2004-03-29  graydon hoare  <graydon@pobox.com>

	* monotone.spec: Update for 0.11 release.

	Release point (v 0.11).

2004-03-29  graydon hoare  <graydon@pobox.com>

	* Makefile.am (DISTCHECK_CONFIGURE_FLAGS): Set.
	* commands.cc: Tidy up / narrow output width.
	* patch_set.cc: Likewise.
	* monotone.texi: Cleanups for PDF generation.

2004-03-28  graydon hoare  <graydon@pobox.com>

	* NEWS: Mention 0.11 release.
	* AUTHORS: Mention Robert.

2004-03-28  Robert Bihlmeyer  <robbe+mt@orcus.priv.at>

	* file_io.cc (walk_tree_recursive): Ignore broken symlinks.

2004-03-27  graydon hoare  <graydon@pobox.com>

	* monotone.texi: Flesh out netsync stuff, remove old network stuff.
	* monotone.1: Likewise.

2004-03-27  Robert Helgesson  <rycee@home.se>

	* Makefile.am:
	* configure.ac:
	* database.cc:
	* depot.cc:
	* lua.cc:
	* network.cc:
	* schema_migration.cc: Bundled library switch logic.

2004-03-27  graydon hoare  <graydon@pobox.com>

	* depot.cc (dump): Implement.
	* tests/t_http.at, test/t_proxy.at: Use "depot.cgi dump" rather than sqlite.
	* sqlite/pager.h: Change page size.
	* README: Massage slightly.
	* INSTALL: Write real installation instructions.
	* Makefile.am: Include build of "one big page" docs.
	* boost/circular_buffer_base.hpp: Another boost version insulation fix.
	* vocab.cc (verify): Normalize local_path's during verification on boost 1.31.0.
	* monotone.texi: Rip out some of the pre-netsync networking docs.

2004-03-24  graydon hoare  <graydon@pobox.com>

	* boost/circular_buffer_base.hpp: Boost version insulation.
	* cert.cc, cert.hh, commands.cc: Differentiate "unknown" keys from "bad".
	* xdelta.cc, proto_machine.cc: Fix boost version insulation.

2004-03-24  graydon hoare  <graydon@pobox.com>

	* rcs_import.cc (import_substates): Filter by branch.
	* xdelta.cc: Minor bits of insulation.

2004-03-24  graydon hoare  <graydon@pobox.com>

	* AUTHORS: Mention Robert.
	* configure.ac: Enable sse2 stuff.
	* monotone.spec: Adjust CFLAGS and CXXFLAGS
	* monotone.texi (Network Service): Expand a bit.

2004-03-24  Robert Helgesson  <rycee@home.se>

	* commands.cc:
	* http_tasks.cc:
	* lua.cc:
	* manifest.cc:
	* netsync.cc:
	* nntp_tasks.cc:
	* proto_machine.cc:
	* work.cc:
	* xdelta.cc:
	Portability fixes for boost 1.31.0

2004-03-22  graydon hoare  <graydon@pobox.com>

	* cryptopp/integer.cpp, integer.h: Enable SSE2 multiply code.
	* database.cc, database.hh, certs.cc: Speed up 'heads'.

2004-03-21  graydon hoare  <graydon@pobox.com>

	* lcs.hh, sanity.hh: Minor performance tweaks.

2004-03-20  graydon hoare  <graydon@pobox.com>

	* rcs_import.cc: Teach how to aggregate branches.
	* monotone.texi: Start section on netsync.

2004-03-20  Olivier Andrieu  <oliv__a@users.sourceforge.net>

	* commands.cc (log): Show tags in log.
	* AUTHORS: Mention Olivier.

2004-03-17  Nathan Myers  <ncm@cantrip.org>

	* boost/circular_buffer.hpp:
	* commands.cc:
	* cryptopp/fltrimpl.h:
	* cryptopp/iterhash.cpp:
	* quick_alloc.hh:
	Fixes for gcc 3.4 compat and warnings.

2004-03-17  graydon hoare  <graydon@pobox.com>
	* cryptopp/config.h: Fix for gcc aliasing optimization error.
	* rcs_import.cc (cvs_history::note_file_edge):
	Fix for first changelog import bug (#5813).

2004-03-15  graydon hoare  <graydon@pobox.com>

	* rcs_import.cc: Import lone versions properly.
	* tests/t_singlecvs.at: New test for it.
	* testsuite.at: Call it.

2004-03-14  graydon hoare  <graydon@pobox.com>

	* commands.cc (diff): Show added files too.
	* monotone.texi: Fix typo.

2004-03-08  graydon hoare  <graydon@pobox.com>

	* netsync.cc (analyze_manifest_edge): Fix broken formatter.

2004-03-07  graydon hoare  <graydon@pobox.com>

	* Makefile.am (BOOST_SANDBOX_SOURCES): Remove boost::socket entries.
	(NETXX_SOURCES): Predicate on IP6 support in OS (from Paul Snively).
	* boost/socket/*.[hc]pp: Remove.
	* boost/io/streambuf_wrapping.hpp: Remove.
	* AUTHORS: Remove copyright notice for boost::socket.
	* acinclude.m4 (ACX_PTHREAD): Add.
	* network.cc: Replace boost::socket machinery with Netxx.
	* network.hh (open_connection): Remove prototype, static function.
	* sanity.hh, sanity.cc: Make log formatters give file:line coords,
	throw log offending coordinate if formatting fails.

2004-03-07  graydon hoare  <graydon@pobox.com>

	* sqlite/date.c, sqlite/vdbeInt.h, sqlite/vdbeaux.c: Add.
	* sqlite/*.c: Upgrade to 2.8.12.
	* Makefile.am: Update to mention new files.
	* cert.cc
	(expand_ancestors)
	(expand_dominators): Resize child bitmaps to cover parent.

2004-03-06  graydon hoare  <graydon@pobox.com>

	* netsync.cc (get_root_prefix): Fix from Paul Snively
	to fix static initialization order on mac OSX.
	* montone.texi: Typo fix from Anders Petersson.
	* *.cc: Move all function defs into column 0.

2004-03-04  graydon hoare  <graydon@pobox.com>

	* std_hooks.lua: Fix merger execution pessimism.

2004-03-04  graydon hoare  <graydon@pobox.com>

	* adler32.hh: Modify to use u8.
	* depot.cc, netcmd.cc, xdelta.cc: Modify to use u8.
	* netio.hh, numeric_vocab.hh (widen): Move between headers.
	* netsync.cc: Correct role-assumption bugs.
	* schema_migration.cc: Strip whitespace in sha1.
	(changes received from Christof Petig)

2004-03-01  graydon hoare  <graydon@pobox.com>

	* commands.cc: Handle anonymous pulling.
	* netsync.cc: Ditto.

	Release point (v 0.10).

2004-03-01  graydon hoare  <graydon@pobox.com>

	* NEWS: Mention impending 0.10 release.
	* cert.cc, cert.hh: Bug fixes, implement trust function, QA stuff.
	* commands.cc: Tweak disapprove, approve, testresult, push, pull.
	* configure.ac: Bump version number.
	* cryptopp/rng.h, cryptopp/rng.cpp
	(MaurerRandomnessTest): Fix bitrot.
	* keys.cc: Add Maurer PRNG randomness test.
	* lua.cc, lua.hh: Add trust, testresult, anonymous netsync hooks.
	* monotone.1: Update to follow changes to commands.
	* monotone.texi: Include QA section, adjust some UI drift, clarify
	reserved cert names, document new hooks and commands.
	* netcmd.hh, netcmd.cc: Add anonymous, error commands; fix bugs.
	* netsync.cc: Process new commands, factor server loop a bit.
	* std_hooks.lua: Add new hook defaults, factor mergers.
	* tests/t_netsync.at: Check SHA1 of each edge.
	* tests/t_null.at: Call with --norc to skip ~/.monotonerc
	* tests/t_update.at: Fix glaring error.
	* tests/t_disapprove.at, tests/t_testresult.at: New tests.
	* testsuite.at: Call them.
	* ui.cc (sanitize): Clean escape chars from output (optional?)
	* update.cc: Rewrite entirely in terms of new QA definitions.

2004-02-24  graydon hoare  <graydon@pobox.com>

	* commands.cc (ls_keys): Write key hash codes.
	* constands.cc (netsync_timeout_seconds): Up to 120.
	* netsync.cc: Fix a bunch of bugs.
	* patch_set.cc (manifests_to_patch_set): Fix bug in overload
	default construction.

2004-02-22  graydon hoare  <graydon@pobox.com>

	* patch_set.cc, patch_set.hh: Parameterize yet further.
	* netsync.cc: Fix a lot of bugs, add manifest and file grovelling.
	* tests/t_netsync.at: A new test (which runs!)
	* testsuite.at: Call it.

2004-02-20  graydon hoare  <graydon@pobox.com>

	* cert.cc, cert.hh, key.cc, key.hh, database.cc, database.hh:
	Add lots of little netsync support routines.
	* commands.cc (rebuild): Rehash everything too.
	* constants.cc (netcmd_minsz): Recalculate.
	* cryptopp/osrng.cpp (NonblockingRng::GenerateBlock): Handle
	/dev/urandom a bit better.
	* netcmd.cc, netcmd.hh: Remove describe cmds, add nonexistant cmd.
	* netio.hh: Add uleb128 stuff.
	* xdelta.cc: Add randomizing unit test suite.
	* diff_patch.cc: Remove commented-out dead line-merger code.
	* merkle_tree.cc: Fix various bugs.
	* netcmd.cc: Switch everything over to uleb128s.
	* netsync.cc: Implement lots of missing stuff.

2004-02-09  graydon hoare  <graydon@pobox.com>

	* netsync.cc (ROOT_PREFIX): New variable.
	* commands.cc (merkle): New command.

2004-02-09  Ben Elliston  <bje@wasabisystems.com>

	* monotone.texi: Spelling corrections.

2004-02-09  graydon hoare  <graydon@pobox.com>

	* database.cc, database.hh
	(get_version_size)
	(get_file_version_size)
	(get_manifest_version_size): New functions.
	* xdelta.cc, xdelta.hh (measure_delta_target_size): New function.
	* merkle_tree.cc, merkle_tree.hh, netcmd.cc, netcmd.hh:
	Cleanup and typesafety.
	* netsync.cc: Cleanup, typesafety, implement refine phase.

2004-02-01  graydon hoare  <graydon@pobox.com>

	* netsync.cc: Remove a lot of stuff, implement auth phase.
	* constants.cc, constants.hh: Move constants from netsync.cc.
	* netcmd.cc, netcmd.hh: Split out of netsync.cc.
	* merkle_tree.cc, merkle_tree.hh: Likewise.
	* numeric_vocab.hh: New header.
	* adler32.hh: include numeric_vocab.hh.
	* netio.hh: Likewise.
	* unit_tests.cc, unit_tests.hh: Update.
	* Makefile.am: Likewise.
	* commands.cc: Guess signing key for auth phase.
	* database.cc, database.hh (public_key_exists)
	(get_pubkey): New functions based on key hashes.

2004-01-31  graydon hoare  <graydon@pobox.com>

	* Netxx/*: New files.
	* AUTHORS: Mention Netxx.
	* Makefile.am: Mention Netxx and netsync.{cc,hh}
	* adler32.hh: Delegate typedefs to boost.
	* cert.hh, cert.cc (cert_hash_code): New function.
	* commands.cc (find_oldest_ancestors): Block cycles.
	(netsync): New command.
	* database.cc, database.hh (schema): Update.
	(put_key): Calculate key hash on the fly.
	(put_cert): Likewise.
	(merkle_node_exists)
	(get_merkle_node)
	(put_merkle_node)
	(erase_merkle_nodes): New functions.
	* keys.hh, keys.cc (key_hash_code): New function.
	* lua.cc, lua.hh
	(hook_get_netsync_read_permitted)
	(hook_get_netsync_write_permitted): New hooks.
	* monotone.spec: Update for FC1 info conventions.
	* monotone.texi (Quality Assurance): New section.
	* netsync.cc, netsync.hh: New files, preliminary
	netsync infrastructure. Command bodies still missing.
	* schema.sql: Add intrinsic key and cert hashes, merkle nodes.
	* schema_migration.cc: Add code to migrate to new schema.
	* unit_tests.cc: Handle command-line args to limit test set.
	* vocab_terms.hh: Add merkle and prefix as new terms.

2004-01-13  Nathaniel Smith  <njs@codesourcery.com>

	* idna/idn-int.h: Remove (generated by configure).

2004-01-13  Nathaniel Smith  <njs@codesourcery.com>

	* configure.ac: Switch "if" and "else" branches in pthreads
	checks.

2004-01-12  Nathaniel Smith  <njs@codesourcery.com>

	* configure.ac: Remove check for -lpthread.
	Add check for pthread_mutex_lock and ACX_PTHREAD.
	* m4/acx_pthread.m4: New file.

2004-01-07  graydon hoare  <graydon@pobox.com>

	* Makefile.am:
	* po/POTFILES.in:
	* po/monotone.pot: Minor tweaks for distclean.
	* adns/config.h:
	* boost/socket/src/interface.cpp:
	* boost/socket/src/ip4/address.cpp:
	* boost/socket/src/ip4/protocol.cpp: OSX portability.
	* AUTHORS: Mention new contributors.
	* monotone.texi (Hook Reference): Document i18n hooks.

	Release point (v 0.9).

2004-01-07  graydon hoare  <graydon@pobox.com>

	* cert.cc (ensure_parents_loaded)
	(expand_dominators)
	(expand_ancestors)
	(find_intersecting_node): New functions.
	(find_common_ancestor): Reimplement in terms of dominator
	and ancestor bitset intersection.

2004-01-05  Christof Petig <christof@petig-baender.de>

	* vocab.cc (verify<local_path>) Fix use of val() / iterator.
	* constants.cc (illegal_path_bytes): NUL-terminate.

2004-01-02  graydon hoare  <graydon@pobox.com>

	* diff_patch.cc (normalize_extents): Improve to handle an odd case.
	* tests/t_fmerge.at: New test, to test it.
	* commands.cc (fload, fmerge): Permanently enable, for test.
	* testsuite.at: Call new test.

2004-01-01  graydon hoare  <graydon@pobox.com>

	* file_io.hh, file_io.cc (read_localized_data, write_localized_data):
	New functions
	* commands.cc, manifest.cc, transforms.cc: Use them.
	* monotone.texi: Minor update to i18n docs.
	* lua.hh, lua.cc (hook_get_linesep_conv, hook_get_charset_conv):
	New hooks.
	* acinclude.m4: Move AX_CREATE_STDINT_H in here.
	* po/monotone.pot: Regenerate.
	* NEWS, configure.ac: Prep for 0.9 release.

2003-12-30  graydon hoare  <graydon@pobox.com>

	* file_io.hh, file_io.cc (mkpath): New function.
	* commands.cc, database.cc, diff_patch.cc, file_io.cc,
	lua.cc, vocab.cc, work.cc: Use it.
	* constants.cc (illegal_path_bytes_arr): Remove leading null.
	* monotone.texi: Include i18n docs.
	* tests/t_i18n_file.at: Check colon in filename.

2003-12-29  graydon hoare  <graydon@pobox.com>

	* file_io.cc: Localize names before touching fs.
	* lua.hh, lua.cc (hook_get_system_charset): Remove useless fn.
	* test_hooks.lua: Likewise.
	* monotone.cc, transforms.cc, transforms.hh:
	Remove lua from system charset conv.
	* tests/t_i18n_file.at: New test.
	* testsuite.at: Call it.

2003-12-28  graydon hoare  <graydon@pobox.com>

	* app_state.cc, app_state.hh: Massage to use i18n vocab.
	* cert.cc, commands.cc, commands.hh, rcs_import.cc,
	update.cc, update.hh, url.cc, url.hh: Likewise.

	* work.cc, work.hh: --> Likewise, and break file format! <--

	* constants.hh, constants.cc (legal_ace_bytes): New constant.
	* vocab.cc (verify<ace>): Use it.
	(verify<urlenc>) New function.
	* vocab_terms.hh (ace, urlenc, utf8): New terms.
	* transforms.hh, transforms.cc: Use them.
	* monotone.cc (utf8_argv): Charconv argv.
	* network.hh, network.cc: Use url.{hh,cc}.

2003-12-28  graydon hoare  <graydon@pobox.com>

	* constants.hh, constants.cc (idlen): New constant.
	* commands.cc, vocab.cc: Use it.
	* manifest.cc (read_manifest_map): Tighten up regex.
	* packet.cc: Likewise.
	* transforms.cc (uppercase)
	(lowercase): Rewrite.
	(utf8_to_urlenc)
	(urlenc_to_utf8)
	(internalize_url)
	(internalize_cert_name)
	(internalize_rsa_keypair_id)
	(externalize_url)
	(externalize_cert_name)
	(externalize_rsa_keypair_id): New functions.
	* url.hh, url.cc (parse_utf8_url): New function.

2003-12-20  graydon hoare  <graydon@pobox.com>

	* diff_patch.cc (normalize_extents): New function.
	(merge_via_edit_scripts): Use it.

2003-12-19  graydon hoare  <graydon@pobox.com>

	[net.venge.monotone.i18n branch]

	* idna/*.[ch]: New files.
	* po/*: New files.
	* url.cc, url.hh, constants.cc: New files.
	* Makefile.am, configure.ac: Various fiddling for gettext.
	* lua.hh, lua.cc (hook_get_system_charset): New hook.
	(hook_get_system_linesep): New hook.
	* transforms.hh, transforms.cc
	(charset_convert)
	(system_to_utf8)
	(utf8_to_system)
	(ace_to_utf8)
	(utf8_to_ace)
	(line_end_convert): New functions.
	* vocab.cc: Refine constraints.
	* vocab_terms.hh (external): New atomic type.
	* monotone.cc (cpp_main): Initialize gettext.
	* sanity.hh (F): Call gettext() on format strings.
	* commands.cc, depot.cc, database.cc, http_tasks.cc, keys.cc,
	network.cc, rcs_import.cc, sanity.cc, mac.hh : Update to use
	'constants::' namespace.
	* config.h.in: Remove.
	* commands.cc: Various formatting cleanups.
	* unit_tests.cc, unit_tests.hh: Connect to url tests.

2003-12-19  graydon hoare  <graydon@pobox.com>

	* diff_patch.cc (merge3): Skip patches to deleted files.

2003-12-16  graydon hoare  <graydon@pobox.com>

	* commands.cc (ls_ignored, ignored_itemizer): Fold in as subcases of unknown.

2003-12-16  graydon hoare  <graydon@pobox.com>

	* lua.cc (working_copy_rcfilename): MT/monotonerc not MT/.monotonerc.

2003-12-16  graydon hoare  <graydon@pobox.com>

	* lua.hh, lua.cc (working_copy_rcfilename): New function.
	* monotone.cc: Add working copy rcfiles.
	* commands.cc (ls_unknown, unknown_itemizer): Skip ignored files.

2003-12-16  graydon hoare  <graydon@pobox.com>

	* file_io.cc (walk_tree_recursive): continue on book-keeping file.

2003-12-15  graydon hoare  <graydon@pobox.com>

	* tests/t_unidiff.at, t_unidiff2.at: Check for mimencode.

2003-12-15  graydon hoare  <graydon@pobox.com>

	* configure.ac: Add --enable-static-boost.
	* Makefile.am: Likewise.
	* AUTHORS: Mention new contributors.

2003-12-14  Lorenzo Campedelli <lorenzo.campedelli@libero.it>

	* work.cc (add_to_attr_map): Finish change to attr map format.

2003-12-10  Tom Tromey  <tromey@redhat.com>

	* commands.cc (checkout): Give better error message if branch is
	empty.

2003-12-07  Eric Kidd  <eric.kidd@pobox.com>

	* commands.cc (agraph): Handle repositories with a single version.
	* database.cc (get_head_candidates): Handle heads with no ancestors.
	* cert.cc (get_branch_heads): Handle heads with no ancestors.

2003-12-06  Eric Kidd  <eric.kidd@pobox.com>

	* update.hh, update.cc (pick_update_target): Return current
	version if no better update candidates available.
	* update.cc (pick_update_target): Always do branch filtering.
	* commands.cc (update): Notice when we're already up-to-date.
	* commands.cc (propagate): Assign branch name correctly when merging.

2003-12-05  graydon hoare  <graydon@pobox.com>

	* lcs.hh (edit_script): New entry point.
	* diff_patch.cc: Rewrite merge in terms of edit scripts.
	* network.cc (post_queued_blobs_to_network): Tidy up transient
	failure message.
	* randomfile.hh: Prohibit deletes on end of chunks.
	* sanity.cc: EOL-terminate truncated long lines.

2003-12-02  graydon hoare  <graydon@pobox.com>

	* database.cc, database.hh (reverse_queue): Copy constructor.
	* std_hooks.lua (merge3): Remove afile, not ancestor.
	* monotone.cc: Remove debugging message.
	* ui.cc (finish_ticking): Set last_write_was_a_tick to false.

2003-12-01  graydon hoare  <graydon@pobox.com>

	* app_state.hh, app_state.cc (set_signing_key): New fn, persist key.
	* monotone.cc (cpp_main): Permit commuting the --help argument around.

2003-11-30  graydon hoare  <graydon@pobox.com>

	* network.cc (post_queued_blobs_to_network): Fail when posted_ok is false.
	* database.cc (initialize): Fail when -journal file exists.
	* keys.cc (make_signature): Nicer message when privkey decrypt fails.

2003-11-29  Tom Tromey  <tromey@redhat.com>

	* rcs_import.cc (store_auxiliary_certs): Renamed to fix typo.
	Updated all callers.

	* http_tasks.cc (check_received_bytes): Allow "-" as well.
	* depot.cc (execute_post_query): Allow "-" as well.

2003-11-28  Tom Tromey  <tromey@redhat.com>

	* http_tasks.cc (check_received_bytes): Allow "-" as well.
	* depot.cc (execute_post_query): Allow "-" as well.

2003-11-28  graydon hoare  <graydon@pobox.com>

	* cert.cc: Various speedups.
	* cycle_detector.hh (edge_makes_cycle): Use visited set, too.
	* database.hh, database.cc (get_head_candidates): New, complex query.
	* keys.hh, keys.cc (check_signature): Cache verifiers.
	* sqlite/os.c (sqliteOsRandomSeed): Harmless valgrind purification.
	* tests/t_fork.at, tests/t_merge.at: Ignore stderr chatter on 'heads'.

2003-11-27  graydon hoare  <graydon@pobox.com>

	* Makefile.am (AM_LDFLAGS): No more -static, sigh.
	* cert.cc (find_relevant_edges): Keep dynamic-programming caches.
	(calculate_renames_recursive): Likewise.
	* cert.cc, cert.hh (rename_edge): Add constructor, copy constructor.
	* commands.cc (list certs): Note rename certs are binary.

2003-11-24  graydon hoare  <graydon@pobox.com>

	* network.cc: Continue fetch, post loops even if one target has
	an exception.

2003-11-24  graydon hoare  <graydon@pobox.com>

	* database.hh, database.cc (delete_posting): Change to take queue
	sequence numbers.
	* commands.cc (queue): Use new API.
	* network.cc (post_queued_blobs_to_network): Use new API.

2003-11-24  graydon hoare  <graydon@pobox.com>

	* std_hooks.lua (get_http_proxy): Return nil when no ENV var.
	* monotone.texi (get_http_proxY): Document change.

2003-11-24  graydon hoare  <graydon@pobox.com>

	* tests/t_proxy.at: Add a test for proxying with tinyproxy.
	* testsuite.at: Call it.
	* lua.cc: Fix dumb error breaking proxying.
	* network.cc: Be verbose about proxying.

2003-11-23  graydon hoare  <graydon@pobox.com>

	* http_tasks.cc (read_chunk): Tolerate 0x20* after chunk len.

2003-11-23  graydon hoare  <graydon@pobox.com>

	* network.cc: Make more informative error policy.
	* boost/socket/socketstream.hpp: Pass SocketType to streambuf template.
	* boost/socket/src/default_socket_impl.cpp: Translate EINTR.

2003-11-22  graydon hoare  <graydon@pobox.com>

	* lua.cc, lua.hh (hook_get_http_proxy): New hook.
	* std_hooks.lua (get_http_proxy): Default uses HTTP_PROXY.
	(get_connect_addr): Undefine, it's for tunnels alone now.
	* network.cc: Use new hook.
	* http_tasks.hh, http_tasks.cc: Teach about proxies (sigh).
	* monotone.texi: Document new hooks.

2003-11-22  graydon hoare  <graydon@pobox.com>

	* lua.cc, lua.hh (hook_get_connect_addr): New hook.
	* std_hooks.lua (get_connect_addr): Default uses HTTP_PROXY.
	* network.cc, network.hh: Use new hook.
	* http_tasks.cc: Teach about HTTP/1.1.
	* cert.cc (bogus_cert_p): Fix UI ugly.

2003-11-21  graydon hoare  <graydon@pobox.com>

	* constants.hh (postsz): New constant for suggested post size.
	* database.cc, database.hh (queue*): Change db API slightly.
	* commands.cc (queue): Adjust to changed db API.
	* network.cc (post_queued_blobs_to_network): Switch to doing
	incremental posts.
	* cert.cc (write_rename_edge, read_rename_edge): Put files on
	separate lines to accomodate future i18n work.
	* work.cc (add_to_attr_map, write_attr_map): Reorder fields to
	accomodate future i18n work.
	* monotone.texi: Document it.
	* configure.ac, NEWS: Mention 0.8 release.

	Release point (v 0.8).

2003-11-16  Tom Tromey  <tromey@redhat.com>

	* missing: Removed generated file.

2003-11-14  graydon hoare  <graydon@pobox.com>

	* commands.cc (vcheck): Add.
	* cert.cc, cert.hh (cert_manifest_vcheck): Add.
	(check_manifest_vcheck): Add.
	(calculate_vcheck_mac): Add.
	* constants.hh (vchecklen): New constant.
	* mac.hh: Re-add.
	* monotone.texi (Hash Integrity): New section.
	* monotone.1: Document vcheck.

2003-11-14  graydon hoare  <graydon@pobox.com>

	* database.cc, database.hh (reverse_queue): New class.
	(compute_older_version): New functions.
	(get_manifest_delta): Remove.
	* network.cc, network.hh (queue_blob_for_network): Remove.
	* packet.cc, packet.hh (queueing_packet_writer): Change UI,
	write to queue directly, accept optional<reverse_queue>.
	* cert.cc (write_paths_recursive): Rewrite to use constant
	memory.
	* commands.cc (queue, queue_edge_for_target_ancestor):
	Install optional<reverse_queue> in qpw.
	* tests/t_cross.at: Ignore new UI chatter.
	* monotone.texi (Transmitting Changes): Change UI output.

2003-11-13  graydon hoare  <graydon@pobox.com>

	* Makefile.am (AUTOMAKE_OPTIONS): Require 1.7.1
	* commands.cc (addtree): Wrap in transaction guard.
	* database.cc, database.hh (manifest_delta_exists): Add.
	(get_manifest_delta): Add.
	* cert.cc (write_paths_recursive): Use partial deltas.
	* manifest.cc, manifest.hh (read_manifest_map): New variant.
	* patch_set.cc, patch_set.hh (patch_set): Add map_new, map_old
	fields.
	(manifests_to_patch_set) Store new field.
	(patch_set_to_packets) Don't read manifest versions from db.
	* std_hooks.lua (ignore_file): ignore .a, .so, .lo, .la, ~ files.
	* tests/t_cvsimport.at: New test.
	* testsuite.at: Call it.

2003-11-10  graydon hoare  <graydon@pobox.com>

	* commands.cc (find_oldest_ancestors): New function.
	(queue): New "addtree" subcommand.
	* monotone.texi: Document it.
	* monotone.1: Document it.

2003-11-10  graydon hoare  <graydon@pobox.com>

	* file_io.cc (walk_tree_recursive): Ignore MT/

2003-11-09  graydon hoare  <graydon@pobox.com>

	* database.cc (dump, load): Implement.
	* commands.cc (db): Call db.dump, load.
	* cycle_detector.hh: Skip when no in-edge on src.
	* monotone.texi: Document dump and load, add some
	special sections.
	* monotone.1: Mention dump and load.

2003-11-09  graydon hoare  <graydon@pobox.com>

	* rcs_file.hh (rcs_symbol): New structure.
	* rcs_file.cc (symbol): New rule.
	* rcs_import.cc (find_branch_for_version): New function.
	(cvs_key::branch): New field.
	(store_auxilliary_certs): Cert branch tag.
	* cycle_detector.hh: Fix bugs, don't use quick_alloc.
	* commands.cc (checkout): Add --branch based version.
	* monotone.texi: Document new command variant.
	* monotone.1: Ditto.

2003-11-09  graydon hoare  <graydon@pobox.com>

	* quick_alloc.hh: New file.
	* Makefile.am: Add it.
	* cycle_detector.hh: Rewrite.
	* manifest.hh: Use quick_alloc.
	* vocab.cc: Relax path name requirements a bit.
	* sqlite/sqliteInt.h: Up size of row to 16mb.

2003-11-02  graydon hoare  <graydon@pobox.com>

	* commands.cc (post): Post everything if no URL given; don't base
	decision off branch name presence.
	* app_state.cc, monotone.cc, file_io.cc, file_io.hh: Support
	absolutifying args.
	* lua.hh, lua.cc, std_hooks.lua (hook_get_mail_hostname): New hook.
	* monotone.texi: Document it.
	* monotone.texi, monotone.1: Minor corrections, new sections.
	* monotone.cc: Don't look in $ENV at all.
	* network.cc: Correct MX logic.
	* nntp_tasks.cc, smtp_tasks.cc: Separate postlines state.
	* smtp_tasks.cc: Correct some SMTP logic.
	* configure.ac, NEWS: Mention 0.7 release.

	Release point (v 0.7).

2003-11-01  graydon hoare  <graydon@pobox.com>

	* http_tasks.cc: Drop extra leading slashes in HTTP messages.

2003-10-31  graydon hoare  <graydon@pobox.com>

	* commands.cc, database.cc, database.hh, lua.cc, lua.hh,
	network.cc, network.hh, packet.cc, packet.hh, schema.sql,
	schema_migration.cc, tests/t_http.at, tests/t_nntp.at, vocab.cc:
	Eliminate "groupname", use lone URL.
	* monotone.texi: Update to cover new URL rules.
	* network.cc, network.hh, lua.cc, lua.hh, smtp_tasks.cc:
	Implement "mailto" URLs.
	* tests/t_smtp.at: New test.
	* testsuite.at: Call it.

2003-10-31  graydon hoare  <graydon@pobox.com>

	* patch_set.cc (manifests_to_patch_set): Second form with explicit renames.
	(manifests_to_patch_set): Split edit+rename events when we see them.
	* commands.cc (status, commit): Include explicit rename set.
	* diff_patch.cc (merge3): Accept edit+rename events split by patch_set.cc.
	* smtp_tasks.hh, smtp_tasks.cc: New files.
	* nntp_machine.hh, nntp_machine.cc: Rename to proto_machine.{hh,cc} (woo!)
	* nntp_tasks.cc: Adjust to use proto_ prefix in various places.
	* proto_machine.cc (read_line): get() into streambuf.
	* Makefile.am: Cover renames and adds.

2003-10-31  graydon hoare  <graydon@pobox.com>

	* diff_patch.cc (merge3): Extract renames.
	* commands.cc (calculate_new_manifest_map): Extract renames.
	(try_one_merge): Extract renames, propagate to merge target.
	(commit): Extract renames, propagate to commit target.
	* cert.cc (calculate_renames_recursive): Fix wrong logic.
	(find_common_ancestor_recursive): Stall advances at top of graph.
	* patch_set.cc: (manifests_to_patch_set): Teach about historical
	renames.
	* tests/t_erename.at: New test for edit+rename events.
	* testsuite.at: Call t_erename.at.

2003-10-30  graydon hoare  <graydon@pobox.com>

	* patch_set.cc (operator<): s/a/b/ in a few places, yikes!
	* cert.cc: Add machinery for rename edge certs.
	* commands.cc: Call diff(manifest,manifest) directly.
	* tests/t_nntp.at: Kill tcpserver DNS lookups on nntp test.
	* network.cc (parse_url): Character class typo fix, from
	Johannes Winkelmann.
	* app_state.hh, cert.hh, commands.hh, cycle_detector.hh,
	database.hh, diff_patch.cc, diff_patch.hh, http_tasks.hh,
	interner.hh, keys.hh, lua.hh, manifest.hh, network.hh,
	nntp_machine.hh, nntp_tasks.hh, packet.hh, patch_set.hh,
	transforms.hh, update.hh, vocab.hh, work.hh, xdelta.hh:
	fix use of std:: prefix / "using namespace" pollution.

2003-10-27  graydon hoare  <graydon@pobox.com>

	* lua/liolib.c (io_mkstemp): Portability fix
	from Ian Main.
	* xdelta.cc,hh (compute_delta): New manifest-specific variant.
	* transforms.cc,hh (diff): Same.
	* rcs_import.cc: Various speedups to cvs import.

2003-10-26  graydon hoare  <graydon@pobox.com>

	* cert.cc (get_parents): New function.
	(write_paths_recursive): New function.
	(write_ancestry_paths): New function.
	* cert.hh (write_ancestry_paths): Declare.
	* commands.cc (queue_edge_for_target_ancestor):
	Call write_ancestry_paths for "reposting" queue
	strategy.

2003-10-25  graydon hoare  <graydon@pobox.com>

	* commands.cc (log): Skip looking inside nonexistent
	manifests for file comments.

2003-10-24  graydon hoare  <graydon@pobox.com>

	* adns/*.c, adns/*.h: Import adns library.
	* Makefile.am: Update to build adns into lib3rdparty.a.
	* AUTHORS: Mention adns.
	* network.cc: Call adns functions, not gethostbyname.

2003-10-20  Nathaniel Smith  <njs@codesourcery.com>

	* patch_set.cc (patch_set_to_text_summary): Give more detailed
	output.
	* commands.cc (get_log_message, status, diff): Use
	patch_set_to_text_summary for complete description.

2003-10-22  graydon hoare  <graydon@pobox.com>

	* monotone.texi: Document 'queue' command.
	* monotone.1: Likewise.

2003-10-22  graydon hoare  <graydon@pobox.com>

	* diff_patch.cc
	(infer_directory_moves): New function.
	(rebuild_under_directory_moves): New function.
	(apply_directory_moves): New function.
	(merge3): Handle directory moves.
	* tests/t_renamed.at: New test for dir renames.
	* testsuite.at: Call it.

2003-10-21  graydon hoare  <graydon@pobox.com>

	* commands.cc (queue): New command.
	(list): Add "queue" subcommand, too.

2003-10-21  graydon hoare  <graydon@pobox.com>

	* diff_patch.cc (merge_deltas): New function.
	(check_map_inclusion): New function.
	(check_no_intersect): New function.
	(merge3): Rewrite completely.
	* tests/t_rename.at: New test.
	* testsuite.at: Call it.
	* file_io.cc, file_io.hh (make_dir_for): New function.
	* commands.cc (update): Call make_dir_for on update.

2003-10-20  graydon hoare  <graydon@pobox.com>

	* commands.cc: Replace [] with idx() everywhere.

2003-10-20  Tom Tromey  <tromey@redhat.com>

	* cert.hh (get_branch_heads): Updated.
	Include <set>.
	* commands.cc (head): Updated for new get_branch_heads.
	(merge): Likewise.
	(propagate): Likewise.
	* cert.cc (get_branch_heads): Use set<manifest_id>.

	* commands.cc (merge): Use all caps for metasyntactic variable.
	(heads): Likewise.

	* network.cc (post_queued_blobs_to_network): Do nothing if no
	packets to post.

2003-10-20  graydon hoare  <graydon@pobox.com>

	* cert.cc (get_branch_heads): Fix dumb bug.
	* diff_patch.cc (merge3): Fix dumb bug.
	(merge2): Fix dumb bug.
	(try_to_merge_files): Fix dumb bug.

2003-10-20  graydon hoare  <graydon@pobox.com>

	* file_io.cc (tilde_expand): New function.
	* monotone.cc (cpp_main): Expand tildes in
	db and rcfile arguments.

2003-10-20  graydon hoare  <graydon@pobox.com>

	* rcs_import.cc (import_cvs_repo): Check key existence
	at beginning of import pass, to avoid wasted work.

2003-10-19  Tom Tromey  <tromey@redhat.com>

	* commands.cc (log): Add each seen id to `cycles'.

2003-10-19  graydon hoare  <graydon@pobox.com>

	* AUTHORS: Mention Tecgraf PUC-Rio and their
	copyright.
	* Makefile.am: Mention circular buffer stuff.
	* configure.ac, NEWS: Mention 0.6 release.
	* cert.hh, cert.cc (erase_bogus_certs): file<cert> variant.
	* commands.cc (log): Erase bogus certs before writing,
	cache comment-less file IDs.
	* monotone.spec: Don't specify install-info args,
	do build with optimization on RHL.

	Release point (v 0.6).

2003-10-19  Matt Kraai  <kraai@ftbfs.org>

	* commands.cc (merge): Use app.branch_name instead of args[0] for
	the branch name.

2003-10-17  graydon hoare  <graydon@pobox.com>

	* commands.cc (log): New command.
	Various other bug fixes.
	* monotone.1, monotone.texi: Minor updates.

2003-10-17  graydon hoare  <graydon@pobox.com>

	* monotone.texi: Expand command and hook references.
	* commands.cc: Disable db dump / load commands for now.

2003-10-16  graydon hoare  <graydon@pobox.com>

	* sanity.hh: Add a const version of idx().
	* diff_patch.cc: Change to using idx() everywhere.
	* cert.cc (find_common_ancestor): Rewrite to recursive
	form, stepping over historic merges.
	* tests/t_cross.at: New test for merging merges.
	* testsuite.at: Call t_cross.at.

2003-10-10  graydon hoare  <graydon@pobox.com>

	* lua.hh, lua.cc (hook_apply_attribute): New hook.
	* work.hh, work.cc (apply_attributes): New function.
	* commands.cc (update_any_attrs): Update attrs when writing to
	working copy.
	* std_hooks.lua (temp_file): Use some env vars.
	(attr_functions): Make table of attr-setting functions.

2003-10-10  graydon hoare  <graydon@pobox.com>

	* work.cc: Fix add/drop inversion bug.
	* lua/*.{c,h}: Import lua 5.0 sources.
	* lua.cc: Rewrite lua interface completely.
	* std_hooks.lua, test_hooks.lua, testsuite,
	tests/t_persist_phrase.at, configure.ac, config.h.in, Makefile.am:
	Modify to handle presence of lua 5.0.

2003-10-08  graydon hoare  <graydon@pobox.com>

	* rcs_import.cc: Attach aux certs to child, not parent.
	* manifest.cc: Speed up some calculations.
	* keys.cc: Optionally cache decoded keys.

2003-10-07  graydon hoare  <graydon@pobox.com>

	* manifest.hh, manifest.cc, rcs_import.cc: Write manifests w/o
	compression.
	* vocab.hh, vocab.cc: Don't re-verify verified data.
	* ui.hh, ui.cc: Minor efficiency tweaks.

2003-10-07  graydon hoare  <graydon@pobox.com>

	* commands.cc, work.cc, work.hh: Add some preliminary stuff
	to support explicit renaming, .mt-attrs.
	* monotone.texi: Add skeletal sections for command reference,
	hook reference, CVS phrasebook. Fill in some parts.

2003-10-02  graydon hoare  <graydon@pobox.com>

	* boost/circular_buffer*.hpp: Add.
	* AUTHORS, cert.cc, commands.cc, database.cc,
	diff_patch.cc, http_tasks.cc, keys.cc, lua.cc, manifest.cc,
	network.cc, nntp_machine.cc, packet.cc, patch_set.cc,
	rcs_import.cc, sanity.cc, sanity.hh, ui.hh, update.cc,
	vocab_terms.hh, work.cc:
	remove existing circular buffer code, replace all
	logging and asserty stuff with boost::format objects
	rather than vsnprintf.

2003-10-01  graydon hoare  <graydon@pobox.com>

	* testsuite.at: Don't use getenv("HOSTNAME").
	* database.cc (exec, fetch): Do va_end/va_start again in between
	logging and executing query.

2003-09-28  Tom Tromey  <tromey@redhat.com>

	* monotone.texi: Added @direntry.

2003-09-27  Nathaniel Smith  <njs@pobox.com>

	* monotone.cc: Remove "monotone.db" default to --db
	option in help text.

2003-09-27  graydon hoare  <graydon@pobox.com>

	* diff_patch.cc: Rework conflict detection.
	* rcs_import.cc: Remove some pointless slowness.
	* monotone.spec: Install info files properly.

	Release point (v 0.5).

2003-09-27  graydon hoare  <graydon@pobox.com>

	* AUTHORS, NEWS, configure.ac: Update for 0.5 release.
	* monotone.texi: Various updates.
	* xdelta.cc (compute_delta): Fix handling of empty data.
	* database.cc (sql): Require --db for init.
	* work.cc (read_options_map): Fix options regex.

2003-09-27  graydon hoare  <graydon@pobox.com>

	* lcs.hh: New jaffer LCS algorithm.
	* interner.hh, rcs_import.cc: Templatize interner.
	* diff_patch.hh: Use interner, new LCS.

2003-09-27  Tom Tromey  <tromey@redhat.com>

	* commands.cc (fetch): Always try lua hook; then default to all
	known URLs.

2003-09-26  Tom Tromey  <tromey@redhat.com>

	* commands.cc (tag): Use all-caps for meta-syntactic variables.
	(comment, add, cat, complete, mdelta, fdata): Likewise.

	* monotone.1: There's no default database.
	* monotone.texi (OPTIONS): There's no default database.

	* database.cc (sql): Throw informative error if database name not
	set.
	* app_state.cc (app_state): Default to no database.

2003-09-26  graydon hoare  <graydon@pobox.com>

	* debian/*, monotone.spec: Add packaging control files.

2003-09-24  graydon hoare  <graydon@pobox.com>

	* database.cc, database.hh (debug): New function.
	* commands.cc (debug): New command.
	* cert.cc, cert.hh (guess_branch): New function.
	* commands.cc (cert): Queue certs to network servers.
	* commands.cc (cert, commit): Use guess_branch.
	* commands.cc (list): List unknown, ignored files.
	* monotone.texi, monotone.1: Document.

2003-09-24  graydon hoare  <graydon@pobox.com>

	* commands.cc (queue_edge_for_target_ancestor): Queue the
	correct ancestry cert, from child to target, as well as
	patch_set.

2003-09-22  graydon hoare  <graydon@pobox.com>

	* depot_schema.sql, schema_migration.cc,
	schema_migration.hh: Add.
	* database.cc, depot.cc: Implement schema migration.
	* database.cc, commands.cc: Change to db ... cmd.
	* monotone.texi, monotone.1: Document command change.
	* depot.cc: Fix various query bugs.

2003-09-21  Nathaniel Smith  <njs@codesourcery.com>

	* depot.cc (depot_schema): Remove unique constraint on (contents),
	replace with unique constraint on (groupname, contents).

2003-09-21  Nathaniel Smith  <njs@codesourcery.com>

	* commands.cc (diff): Take manifest ids as arguments.  Add
	explanatory text on files added, removed, modified.

2003-09-19  Tom Tromey  <tromey@redhat.com>

	* commands.cc (genkey): Use all-caps for meta-syntactic variable.
	(cert, tag, approve, disapprove, comment, add, drop, commit,
	update, revert, cat, checkout, co, propagate, complete, list, ls,
	mdelta, fdelta, mdata, fdata, mcerts, fcerts, pubkey, privkey,
	fetch, post, rcs_import, rcs): Likewise.
	(explain_usage): Indent explanatory text past the command names.

2003-09-17  Tom Tromey  <tromey@redhat.com>

	* commands.cc (list): Don't compute or use "subname".

	* commands.cc (revert): Handle case where argument is a
	directory.
	* tests/t_revert.at: Test for revert of directory.

	* testsuite.at (MONOTONE_SETUP): Use "monotone initdb".
	* monotone.1: Document "initdb".
	* monotone.texi (Commands): Document initdb.
	(Creating a Database): New node.
	(Getting Started): Refer to it.
	* commands.cc (initdb): New command.
	* database.cc (database::sql): New argument `init'.
	(database::initialize): New method.
	* database.hh (database::initalize): Declare.
	(database::sql): New argument `init'.

2003-09-17  Tom Tromey  <tromey@redhat.com>

	* tests/t_persist_phrase.at: Use "ls certs".
	* tests/t_nntp.at: Use "ls certs".
	* tests/t_genkey.at: Use "ls keys" and "ls certs".

2003-09-16  Tom Tromey  <tromey@redhat.com>

	* monotone.1: Document "list branches".
	* commands.cc (ls_certs): New function, from `lscerts' command.
	(ls_keys): New function, from `lskeys' command.
	(ls_branches): New function.
	(list): New command.
	(ls): New alias.
	(explain_usage): Split parameter info at \n.
	* monotone.texi (Adding Files): Use "list certs".
	(Committing Changes): Likewise.
	(Forking and Merging): Likewise.
	(Commands): Likewise.
	(Generating Keys): Use "list keys".
	(Commands): Likewise.
	(Commands): Mention "list branches".
	(Branches): Likewise.

2003-09-15  graydon hoare  <graydon@redhat.com>

	* http_tasks.cc: Fix networking to handle long input.

	* ui.cc, ui.hh: Only pad with blanks enough to cover old output
	when ticking.

	* update.cc, cert.cc, commands.cc: Fix cert fetching functions to
	remove bogus certs.

2003-09-15  Tom Tromey  <tromey@redhat.com>

	* monotone.1: Don't mention MT_KEY or MT_BRANCH.

	* monotone.texi (Getting Started): Don't mention MT_DB or
	MT_BRANCH.
	(Adding Files): Explicitly use --db and --branch.
	* app_state.hh (app_state): New fields options, options_changed.
	Declare new methods.  Include work.hh.
	* work.cc (work_file_name): New constant.
	(add_to_options_map): New structure.
	(get_options_path): New function.
	(read_options_map, write_options_map): Likewise.
	* work.hh (options_map): New type.
	(get_options_path, read_options_map, write_options_map): Declare.
	* commands.cc (add, drop, commit, update, revert, checkout,
	merge): Write options file.
	* app_state.cc (database_option, branch_option): New constants.
	(app_state::app_state): Read options file.
	(app_state::set_database): New method.
	(app_state::set_branch): Likewise.
	(app_state::write_options): Likewise.
	Include work.hh.
	* monotone.cc (cpp_main): Don't set initial database name on
	app.  Use new settor methods.  Don't look at MT_BRANCH or MT_DB.

2003-09-14  graydon hoare  <graydon@pobox.com>

	* vocab.cc, vocab.hh: Add streamers for vocab terms in preparation
	for switch to formatter.

	* cert.cc (check_signature): Treat missing key as failed check.
	* commands.cc (lscerts): Warn when keys are missing.

	* rcs_import.cc, nntp_tasks.cc, http_tasks.cc: Tick progress.

	* sanity.cc, monotone.cc: Tidy up output a bit.

	* xdelta.cc: Add code to handle empty files. Maybe correct?

	* ui.cc, ui.hh: Add.

2003-09-13  Tom Tromey  <tromey@redhat.com>

	* tests/t_nntp.at: If we can't find tcpserver or snntpd, skip the
	test.
	* tests/t_http.at: If we can't find boa or depot.cgi, skip the
	test.

2003-09-12  graydon hoare  <graydon@pobox.com>

	* update.cc (pick_update_target): Only insert base rev as update
	candidate if it actually exists in db.

	* commands.cc, database.cc, database.hh: Implement id completion
	command, and general id completion in all other commands.

2003-09-12  Tom Tromey  <tromey@redhat.com>

	* commands.cc (revert): A deleted file always appears in the
	manifest.
	* tests/t_revert.at: Check reverting a change plus a delete; also
	test reverting by file name.

	* work.cc (deletion_builder::visit_file): Check for file in
	working add set before looking in manifest.
	* tests/t_drop.at: Added add-then-drop test.

	* testsuite.at: Include t_drop.at.
	* tests/t_drop.at: New test.
	* work.cc (visit_file): Check for file in working delete set
	before looking in manifest.

2003-09-12  Tom Tromey  <tromey@redhat.com>

	* Makefile.am ($(srcdir)/testsuite): tests/atconfig and
	tests/atlocal are not in srcdir.

	* Makefile.am (TESTS): unit_tests is not in srcdir.

2003-09-11  graydon hoare  <graydon@pobox.com>

	* commands.cc: Check for MT directory in status.
	* commands.cc: Require directory for checkout.
	* commands.cc: Delete MT/work file after checkout.
	* commands.cc: Implement 'revert', following tromey's lead.
	* commands.cc: Print base, working manifest ids in status.

	* diff_patch.cc: Further merge corrections.
	* diff_patch.cc (unidiff): Compensate for occasional miscalculation
	of LCS.

	* tests/t_merge.at: Check that heads works after a merge.
	* tests/t_fork.at:  Check that heads works after a fork.
	* tests/t_genkey.at: Remove use of 'import'.
	* tests/t_cwork.at: Check deletion of work file on checkout.
	* tests/t_revert.at: Check that revert works.

	* commands.cc, monotone.cc: Report unknown commands nicely.

2003-09-08  graydon hoare  <graydon@pobox.com>

	* tests/merge.at: Accept tromey's non-error case for update.

	* commands.cc(try_one_merge): Write merged version to packet
	writer, not directly to db.
	(merge): Write branch, changelog cert on merged version to db.

	* std_hooks.lua(merge3): Open result in mode "r", not "w+".

2003-09-06  Tom Tromey  <tromey@redhat.com>

	* update.cc (pick_update_target): Not an error if nothing to
	update.

	* monotone.texi: Use VERSION; include version.texi.

	* monotone.1: Document "co".
	* monotone.texi (Commands): Document "co".
	* commands.cc (ALIAS): New macro.
	(co): New alias.

	* README: Updated.

	* txt2c.cc: Added missing file.

	* texinfo.tex, INSTALL, Makefile.in, aclocal.m4, compile, depcomp,
	install-sh, missing, mkinstalldirs: Removed generated files.

2003-09-04  graydon hoare  <graydon@pobox.com>

	* Makefile.am, depot.cc, http_tasks.cc, http_tasks.hh,
	lua.cc, lua.hh, monotone.texi, network.cc, tests/t_http.at,
	vocab_terms.hh:

	Use public key signatures to talk to depot, not mac keys.

	* commands.cc, file_io.cc, monotone.texi, monotone.1,
	tests/t_scan.at, tests/t_import.at, work.cc, work.hh:

	Remove the 'import' and 'scan' commands, in favour of generalized
	'add' which chases subdirectories.

	* configure.ac, NEWS:

	Release point (v 0.4).

2003-09-03  graydon hoare  <graydon@pobox.com>

	* monotone.texi: Expand notes about setting up depot.

	* update.cc: Update by ancestry. Duh.

2003-09-02  graydon hoare  <graydon@pobox.com>

	* boost/socket/streambuf.hpp: Bump ppos on overflow.

	* packet.cc, transforms.cc, transforms.hh: Add function for
	canonicalization of base64 encoded strings. Use on incoming cert
	packet values.

	* commands.cc: Change fetch and post to take URL/groupname params
	rather than branchname.

	* network.cc, network.hh, depot.cc, http_tasks.cc: Fix URL parser,
	improve logging, change signatures to match needs of commands.cc

	* Makefile.am: Don't install txt2c or unit_tests.

	* Makefile.am: Build depot.cgi not depot.

	* database.cc, database.hh: Add "all known sources" fetching support.

	* patch_set.cc: Sort in a path-lexicographic order for nicer summaries.

	* monotone.texi: Expand coverage of packets and networking.

	* tests/t_nntp.at, tests/t_http.at: Update to provide URL/groupname
	pairs.

2003-09-02  Tom Tromey  <tromey@redhat.com>

	* aclocal.m4, monotone.info: Removed generated files.

2003-08-31  Nathaniel Smith  <njs@codesourcery.com>

	* configure.ac: Check for lua40/lua.h, lua40/lualib.h and -llua40,
	-lliblua40.
	* config.h.in: Add LUA_H, LIBLUA_H templates, remove HAVE_LIBLUA,
	HAVE_LIBLUALIB templates.
	* lua.cc: Include config.h.  Use LUA_H, LIBLUA_H macros.

2003-08-29  graydon hoare  <graydon@pobox.com>

	* Makefile.am, txt2c.cc, lua.cc, database.cc:
	Use a C constant-building converter rather than objcopy.

	* cert.cc, cert.hh, packet.cc, packet.hh, diff_patch.cc,
	rcs_import.cc:
	Modify cert functions to require a packet consumer, do no implicit
	database writing.

	* commands.cc, database.cc, database.hh, schema.sql, network.cc:
	Modify packet queueing strategy to select ancestors from known
	network server content, rather than most recent edge.

2003-08-25  graydon hoare  <graydon@pobox.com>

	* AUTHORS, ChangeLog, Makefile.am, NEWS, configure.ac,
	tests/t_http.at: Release point (v 0.3)

2003-08-24  graydon hoare  <graydon@pobox.com>

	* nntp_tasks.cc: Measure success from postlines state.
	* network.cc: Print summary counts of transmissions.
	* packet.cc: Count packets into database.
	* depot.cc: Add administrative commands, fix a bunch of
	little bugs.
	* t_http.at: Testcase for depot-driven communication.
	* monotone.texi: Update to reflect depot existence.
	* http_tasks.cc: Pick bugs out.

2003-08-24  graydon hoare  <graydon@pobox.com>

	* commands.cc: Wash certs before output.
	* *.cc,*.hh: Adjust cert packet format to
	be more readable, avoid superfluous gzipping.

2003-08-24  graydon hoare  <graydon@pobox.com>

	* configure, Makefile.in: Remove generated files, oops.
	* commands.cc: Implement 'propagate'.
	* lua.cc, lua.hh, network.cc, network.hh: Remove
	'aggregate posting' stuff.
	* network.cc: Batch postings into larger articles.
	* diff_patch.hh, diff_patch.cc: Implement basic
	merge2-on-manifest.

2003-08-23  graydon hoare  <graydon@pobox.com>

	* monotone.cc: Handle user-defined lua hooks as
	overriding internal / .monotonerc hooks no matter
	where on cmd line they occur.
	* update.cc: Made failures more user-friendly.
	* lua.cc: Improve logging a bit.
	* testsuite.at, tests/*.{at,in}, testsuite/: Rewrite tests in
	autotest framework, move to tests/ directory.
	* boost/io/*, cryptopp/hmac.h: Add missing files.

2003-08-23  Tom Tromey  <tromey@redhat.com>

	* monotone.cc (OPT_VERSION): New macro.
	(cpp_main): Handle OPT_VERSION.
	(options): Added `version' entry.
	Include config.h.

2003-08-21  Tom Tromey  <tromey@redhat.com>

	* database.cc: Include "sqlite/sqlite.h", not <sqlite.h>.

2003-08-20  graydon hoare  <graydon@pobox.com>

	* boost/*:
	incorporate boost sandbox bits, for now.

	* Makefile.am, Makefile.in, configure, configure.ac, diff_patch.cc,
	http_tasks.cc, http_tasks.hh, network.cc, nntp_machine.cc,
	nntp_machine.hh, nntp_tasks.cc, nntp_tasks.hh, testsuite/t_nntp.sh:

	fix up networking layer to pass nntp tests again

2003-08-19  graydon hoare  <graydon@pobox.com>

	* Makefile.am, Makefile.in, app_state.hh, cert.cc, commands.cc,
	constants.hh, cryptopp/misc.h, database.cc, depot.cc,
	http_tasks.cc, http_tasks.hh, keys.cc, lua.cc, lua.hh, monotone.cc,
	network.cc, network.hh, nntp_machine.cc, nntp_machine.hh,
	nntp_tasks.cc, nntp_tasks.hh, packet.cc, packet.hh, rcs_import.cc,
	sanity.cc, sanity.hh, schema.sql, test_hooks.lua,
	testsuite/runtest.sh, testsuite/t_null.sh, vocab_terms.hh:

	major surgery time
	- move to multi-protocol posting and fetching.
	- implement nicer failure modes for sanity.
	- redo commands to print nicer, fail nicer.

2003-08-18  graydon hoare  <graydon@pobox.com>

	* Makefile.am, Makefile.in, adler32.hh, database.cc, depot.cc,
	mac.hh, xdelta.cc, Makefile.am, Makefile.in:

	first pass at a depot (CGI-based packet service)

2003-08-08  graydon hoare  <graydon@pobox.com>

	* Makefile.am, Makefile.in AUTHORS, ChangeLog, Makefile.am,
	Makefile.in, NEWS, monotone.1, monotone.info, monotone.texi:

	release point (v 0.2)

2003-08-08  graydon hoare  <graydon@pobox.com>

	* cert.cc, cert.hh, interner.hh, rcs_import.cc:

	auxilliary certs

	* cert.cc, cert.hh, cycle_detector.hh, interner.hh, patch_set.cc,
	rcs_import.cc:

	improvements to cycle detection stuff

2003-08-05  graydon hoare  <graydon@pobox.com>

	* rcs_import.cc:

	almost even more seemingly correct CVS graph reconstruction (still slow)

	* sqlite/* cryptopp/* Makefile.am, Makefile.in, aclocal.m4,
	config.h.in, configure, configure.ac, file_io.cc, keys.cc,
	sanity.cc, sanity.hh, transforms.cc:

	minimizing dependencies on 3rd party libs by importing the
	necessary bits and rewriting others.

	* cert.cc, cert.hh, rcs_import.cc:

	cvs import seems to be working, but several linear algorithms need
	replacement

2003-07-28  graydon hoare  <graydon@pobox.com>

	* Makefile.am, Makefile.in, cert.cc, commands.cc, database.cc,
	database.hh, manifest.cc, rcs_file.cc, rcs_import.cc,
	rcs_import.hh, vocab.cc, xdelta.cc:

	cvs graph reconstruction hobbling along.

2003-07-21  graydon hoare  <graydon@pobox.com>

	* database.cc, xdelta.cc, xdelta.hh:

	piecewise xdelta; improves speed a fair bit.

2003-07-11  graydon hoare  <graydon@pobox.com>

	* Makefile.am, Makefile.in, config.h.in, configure, configure.ac,
	transforms.cc, xdelta.cc, xdelta.hh:

	implement xdelta by hand, forget 3rd party delta libs.

2003-07-02  graydon hoare  <graydon@pobox.com>

	* database.cc, rcs_import.cc, transforms.cc, transforms.hh:

	speedups all around in the storage system

2003-07-01  graydon hoare  <graydon@pobox.com>

	* database.hh, rcs_import.cc, transforms.cc, transforms.hh: speed

	improvements to RCS import

2003-06-30  graydon hoare  <graydon@pobox.com>

	* rcs_import.cc, transforms.cc:

	some speed improvements to RCS import

2003-06-29  graydon hoare  <graydon@pobox.com>

	* commands.cc, database.hh, rcs_import.cc, transforms.cc:

	RCS file import successfully (albeit slowly) pulls in some pretty
	large (multi-hundred revision, >1MB) test cases from GCC CVS

	* Makefile.in, commands.cc, rcs_file.cc, rcs_file.hh,
	rcs_import.cc, rcs_import.hh,

	Makefile.am: preliminary support for reading and walking RCS files

2003-04-09  graydon hoare  <graydon@pobox.com>

	* autogen.sh: oops
	* */*: savannah import

2003-04-06  graydon hoare  <graydon@pobox.com>

	* initial release.
<|MERGE_RESOLUTION|>--- conflicted
+++ resolved
@@ -1,4 +1,3 @@
-<<<<<<< HEAD
 2006-02-19  Matthew Gregan  <kinetik@orcon.net.nz>
 
 	* testsuite.at: Add a REVERT_TO variant that allows use of
@@ -8,7 +7,11 @@
 	locking race in this test that is causing spurious failures by
 	using the new REVERT_TO variant to cause revert to be performed
 	using the "client" database.
-=======
+
+2006-02-19  Nathaniel Smith  <njs@pobox.com>
+
+	* roster_merge.cc (make_lifecycle_objs): Fix test bug.
+
 2006-02-20  Matthew Gregan  <kinetik@orcon.net.nz>
 
 	* testsuite.at: Add an ADD_FILE variant that allows use of
@@ -20,7 +23,6 @@
 2006-02-19  Nathaniel Smith  <njs@pobox.com>
 
 	* ChangeLog: Fixup after xxdiff lossage.
->>>>>>> 28bba270
 
 2006-02-19  Nathaniel Smith  <njs@pobox.com>
 
