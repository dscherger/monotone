<<<<<<< HEAD
2005-08-13  Nathaniel Smith  <njs@pobox.com>

	* monotone.1, monotone.texi: Don't mention agraph.
	* tests/t_netsync_repeated.at: Don't use agraph.
	* tests/t_netsync_unrelated.at: Likewise.

2005-08-13  Nathaniel Smith  <njs@pobox.com>

	* commands.cc (agraph): Remove.

2005-08-13  Nathaniel Smith  <njs@pobox.com>

	* tests/t_commit_log_writeback.at: New test.
	* testsuite.at: Add it.

2005-08-12  Nathaniel Smith  <njs@pobox.com>

	* commands.cc (commit): When user uses --message or
	--message-file, don't require non-empty logs, and don't write out
	message to MT/log.  (This makes re-running a 'commit -m foo'
	command line until it works possible; otherwise the second try
	will get a 'MT/log non-empty and -m supplied' error.)
=======
2005-08-13  Julio M. Merino Vidal  <jmmv@menta.net>

	* configure.ac: Remove an obsolete check to see if SQLite was
	bundled or not, because the bundled version has been used
	exclusively for quite some time.

2005-08-13  Julio M. Merino Vidal  <jmmv@menta.net>

	* database_check.cc: Remove trailing newline from error messages
	when embedding them inside other strings, so that the trailing
	closing parenthesis is printed correctly.

2005-08-13  Julio M. Merino Vidal  <jmmv@menta.net>

	* configure.ac: Add '-mt' as another possible suffix to detect the
	Boost libraries.  It's very common when these libraries are built
	with the "native naming layout".
>>>>>>> 0c3ebe1d

2005-08-11  Nathaniel Smith  <njs@pobox.com>

	* netsync.cc: Add a list of ideas for improvement that will break
	network compatibility and thus perhaps should go together.

2005-08-11  Nathaniel Smith  <njs@pobox.com>

	* tests/t_commit_message_file.at: Un-double file contents.

2005-08-11  Nathaniel Smith  <njs@pobox.com>

	* lua.cc (ok, extract_str, extract_int, extract_double)
	(extract_bool): Add more logging.

2005-08-09  Nathaniel Smith  <njs@pobox.com>

	* commands.cc (update): Fix helpful error message to suggest
	_current_ commandline syntax.

2005-08-09  Olivier Andrieu  <oliv__a@users.sourceforge.net>

	* contrib/monotone.el: a couple of fixes spotted by the compiler
	* Changelog, contrib/colorize: utf8ize

2005-08-09  Nathaniel Smith  <njs@pobox.com>

	* NEWS: Put a time in.
	* po/monotone.pot: Regenerate.
	
2005-08-08  Nathaniel Smith  <njs@pobox.com>

	* configure.ac, monotone.spec, debian/changelog:
	* win32/monotone.iss: Bump version number.

2005-08-08  Nathaniel Smith  <njs@pobox.com>

	* UPGRADE: Fix title.
	* NEWS: Add --lca.

2005-08-08  Nathaniel Smith  <njs@pobox.com>

	* commands.cc (merge, propagate): Take --lca.
	* options.hh: Add OPT_LCA.
	* monotone.cc (coptions, cpp_main): Support it it.
	* app_state.{hh,cc} (app_state::usa_lca): New variable.
	* revision.cc (find_common_ancestor_for_merge): Use LCA if user
	passed --lca.
	* tests/t_merge_lca.at: New test.
	* testsuite.at: Add it.
	* monotone.texi (Tree): Document --lca.
	
2005-08-08  Nathaniel Smith  <njs@pobox.com>

	* NEWS: First-pass for 0.22 release.
	* UPGRADE: Likewise.

2005-08-08  Nathaniel Smith  <njs@pobox.com>

	* Makefile.am (BOTAN_SOURCES): Add botan headers.
	* po/monotone.pot: Regenerate.

2005-08-07  Nathaniel Smith  <njs@pobox.com>

	* netsync.cc (rebuild_merkle_trees, insert_with_parents): Make a
	ticker for added revisions, since traversing the tree to pull in
	ancestors causes a noticeable pause before the cert/key tickers
	start up.
	(insert_with_parents): Also simplify logic.

2005-08-07  Nathaniel Smith  <njs@pobox.com>

	* commands.cc (pull): Clarify what the "doing anonymous pull"
	message means and what you might do about it.

2005-08-07  Nathaniel Smith  <njs@pobox.com>

	* monotone.texi (Network Service, Hooks): Document
	get_netsync_read_permitted as getting a nil value on anonymous
	connects.
	* lua.{cc.hh} (hook_get_netsync_anonymous_read_permitted):
	Remove. Replace with 1-argument version of
	hook_get_netsync_write_permitted.
	* netsync.cc (process_anonymous_cmd): Update.
	* tests/t_netsync_permissions.at: Likewise.

2005-08-07  Matthew Gregan  <kinetik@orcon.net.nz>

	* botan/{data_snk,es_file}.cpp: Open fstreams in binary mode.
	These changes, plus the same change for data_src.cpp and
	es_ftw.cpp, have been sent upstream.

2005-08-05  Nathaniel Smith  <njs@pobox.com>

	* commands.cc (commit): Write out the log message to MT/log
	_after_ making sure it's non-empty.
	* tests/t_commit_cancelled.at: New test.
	* testsuite.at: Add it.
	
2005-08-04  Nathaniel Smith  <njs@pobox.com>

	* netsync.cc (rebuild_merkle_trees): Typo.

2005-08-04  Nathaniel Smith  <njs@pobox.com>

	* netsync.cc (rebuild_merkle_trees): Tweak message ("rebuilding
	merkle trees" does not mean anything to J. Random User...)

2005-08-04  Nathaniel Smith  <njs@pobox.com>

	* manifest.cc (build_restricted_manifest_map): In 'missing files'
	error message, explain how to recover.

2005-08-03  Nathaniel Smith  <njs@pobox.com>

	* testsuite.at (NETSYNC_ADDRESS): New macro.
	(NETSYNC_SERVE_N_START, NETSYNC_SERVE_START)
	(NETSYNC_CLIENT_N_RUN): Use it.
	
	* tests/t_netsync_checks_server_key.at: Make sure can unset the
	known-servers entry.

2005-08-03  Matthew A. Nicholson  <matt@matt-land.com>

	* std_hooks.lua (get_preferred_merge2_command)
	(get_preferred_merge3_command): Provide more information on how to
	use vim as merge tool.

2005-08-03  graydon hoare  <graydon@pobox.com>

	* unix/process.cc (make_executable): Fix race, set user/group/other.

2005-08-03  Matthew Gregan  <kinetik@orcon.net.nz>

	* botan/data_src.cpp (DataSource_Stream::DataSourceStream): Open
	fstream as binary file.

2005-08-03  Matthew Gregan  <kinetik@orcon.net.nz>

	* win32/inodeprint.cc: Botan changes.  Also, hash individual
	FileTime structure members rather than the entire structure.
	* keys.cc: Add explicit 'using' for Botan::byte.
	* botan/es_win32.{cpp,h}: Add missing files.
	* Makefile.am: Enable entropy collection via CryptoAPI and Win32
	API.

2005-08-02  Matt Johnston  <matt@ucc.asn.au>

	* botan/gzip.cpp: forgot to commit some semicolons

2005-08-02  Matt Johnston  <matt@ucc.asn.au>

	* botan/gzip.{cpp,h}: rearranged the code to be clearer.

2005-08-01  Nathaniel Smith  <njs@pobox.com>

	* netsync.cc (get_branches): Remove warning when there are no
	branches.

2005-07-29  Nathaniel Smith  <njs@pobox.com>

	* globish.cc (matcher::operator()): Log what's happening.
	(checked_globish_to_regex_test): Fix previously added test.

2005-07-29  Nathaniel Smith  <njs@pobox.com>

	* globish.cc (checked_globish_to_regex_test): Add another test for
	quoted characters.

2005-07-28  Nathaniel Smith  <njs@pobox.com>

	* update.cc (calculate_update_set): Only include current rev in
	update set if it is an acceptable candidate.
	* commands.cc (update): Clarify error message in this case.
	* tests/t_update_branch.at: Update accordingly.

2005-07-28  Matthew Gregan  <kinetik@orcon.net.nz>

	* monotone.spec: Require boost >= 1.32.

2005-07-27  Matthew Gregan  <kinetik@orcon.net.nz>

	* tests/t_merge_add_del.at: 'drop' does not take a branch (test
	now fails in expected place).
	* tests/t_merge_add_rename_add.at: New test.
	* testsuite.at: Add it.

2005-07-27  Nathaniel Smith  <njs@pobox.com>

	* tests/t_update_branch.at: New test.
	* testsuite.at: Add it.
	(REVERT_TO): Do not preserve MT/options file (can setup invalid
	branch).
	* app_state.cc (make_branch_sticky): Call write_options when
	already have a working copy.
	* commands.cc (update): Call make_branch_sticky at appropriate
	time.

2005-07-27  Nathaniel Smith  <njs@pobox.com>
	
	* commands.cc: ALIAS(mv, rename).  ALIAS(rm, drop).

2005-07-26  Nathaniel Smith  <njs@pobox.com>

	* change_set.cc (dump): Add state_renumbering dumper.
	(merge_disjoint_analyses): Add MM().

2005-07-26  Nathaniel Smith  <njs@pobox.com>

	* change_set.cc (dump): Add path_analysis dumper.
	(merge_change_sets): Add more MM()s.

2005-07-26  Nathaniel Smith  <njs@pobox.com>

	* change_set.cc (dump): Add path_state dumper.
	(sanity_check_path_state): Add MM().

2005-07-26  Richard Levitte  <richard@levitte.org>

	* revision.cc (check_sane_history): Convert tabs to the
	appropriate amount of spaces.

2005-07-26  Richard Levitte  <richard@levitte.org>

	* sanity.hh, revision.cc (check_sane_history),
	change_set.cc (concatenate_change_sets, merge_change_sets,
	invert_change_set): Because boost currently uses the symbol M, we
	have a clash.  Therefore, let's rename M to MM, for now.

2005-07-26  Richard Levitte  <richard@levitte.org>

	* commands.cc (CMD(privkey)): Change so both the public and
	private key are printed.

	* tests/t_dropkey_2.at, tests/t_lua_privkey.at: Adapt to the new
	private key format.

2005-07-24  Nathaniel Smith  <njs@pobox.com>

	* sanity.cc (MusingI, ~MusingI): No-op when already in the middle
	of dumping.

2005-07-25  Matthew Gregan  <kinetik@orcon.net.nz>

	* Makefile.am, configure.ac: Remove BUNDLED_{LUA,SQLITE} tests and
	clarify the comment for popt.  Using external versions of these
	tools didn't work anyway, so there's no point giving the
	impression that it might.

2005-07-24  Nathaniel Smith  <njs@pobox.com>

	* sanity.cc (gasp): Handle the possibility of multiple valid calls
	to gasp(), 'db check' can trigger multiple invariants without
	dying.

2005-07-24  Nathaniel Smith  <njs@pobox.com>

	* sanity.{hh,cc} (sanity::already_dumping, gasp): Don't let gasp
	be called recursively, in case a dump triggers an invariant.

2005-07-24  Nathaniel Smith  <njs@pobox.com>

	* sanity.cc (gasp): Make more robust against new errors triggered
	during error unwind.  (write_change_set in particular likes to
	blow up when handling in invalid change_set.)

2005-07-24  Nathaniel Smith  <njs@pobox.com>

	* change_set.cc (merge_change_sets, check_sane)
	(concatenate_change_sets, invert_change_set): Add M()s.

2005-07-24  Nathaniel Smith  <njs@pobox.com>

	* sanity.{hh,cc} (dump): Remove templated version, add std::string
	version.
	* vocab.{hh,cc} (dump): Add ATOMIC/DECORATE/ENCODING dumpers.
	* change_set.{hh,cc} (dump): Add change_set dumper.
	* manifest.{hh,cc} (dump): Add manifest_map dumper.
	* revision.cc (check_sane_history): Add some M()s.

2005-07-24  Nathaniel Smith  <njs@pobox.com>

	* sanity.hh (class Musing, gasp, dump): Actually, take a
	std::string instead of a std::ostream; fits our idioms better.

2005-07-24  Nathaniel Smith  <njs@pobox.com>

	* sanity.cc (log, progress, warning): Append '\n' to strings when
	necessary.
	(gasp): Save string properly.
	(M): Apply black magic.  Now works correctly.
	(dump): Write newline.

2005-07-24  Nathaniel Smith  <njs@pobox.com>

	* sanity.hh (dump): Add a default 'dump' implementation for all
	<<able objects.

2005-07-24  Nathaniel Smith  <njs@pobox.com>

	* constants.{cc,hh} (default_terminal_width): New constant.
	* ui.cc (guess_terminal_width): Use it.

2005-07-24  Nathaniel Smith  <njs@pobox.com>

	* diff_patch.cc (unidiff_append_test): Fix typo.

2005-07-24  Nathaniel Smith  <njs@pobox.com>

	* tests/t_annotate_no_rev.at: New test.
	* testsuite.at: Add it.
	
2005-07-24  Nathaniel Smith  <njs@pobox.com>

	* sanity.{hh,cc} (sanity, dump_buffer, invariant_failure)
	(index_failure,	MusingI, Musing, M): Implement macro M(), for
	'musing', which marks data that monotone was musing over when an
	invariant tripped.
	* Makefile.am (MOST_SOURCES): Fix spacing.

2005-07-23  Nathaniel Smith  <njs@pobox.com>

	* ui.{hh,cc} (guess_terminal_width): New function.
	(tick_write_dot::chars_on_line): Make unsigned to quiet gcc warning.
	(tick_write_dot::write_ticks): Use guess_terminal_width.
	* commands.cc (dump_diffs): Take full responsibility for printing
	=== lines, and use guess_terminal_width.
	* diff_patch.cc (make_diff): Don't print === lines.
	(unidiff_append_test): Adjust accordingly.

2005-07-23  Matthew Gregan  <kinetik@orcon.net.nz>

	* commands.cc (CMD(annotate)): Check for a valid revision before
	trying to fetch it from the database.
	* lua/lundump.[ch], lua/ldump.c: Rename VERSION and VERSION0 to
	LUA_DUMP_VERSION and LUA_DUMP_VERSION0 to avoid clashes with
	VERSION from config.h.

2005-07-22  Nathaniel Smith  <njs@pobox.com>

	* monotone.texi (Committing Work): Remove discussion of manifests.

2005-07-20  Nathaniel Smith  <njs@pobox.com>

	* netsync.cc (rebuild_merkle_trees): Make 'including branch'
	message L() instead of P(); it's nice information, but too much to
	be useful with large databases.

2005-07-22  Matt Johnston  <matt@ucc.asn.au>

	* database_check.cc: check that revisions and manifests
	are normalised to the same for that they would be written as.
	* tests/t_database_check_normalized.at: a test for it.
	* testsuite.at: add it.

2005-07-21  Richard Levitte  <richard@levitte.org>

	* contrib/monotone-import.pl: Now uses the given tag.

2005-07-20  Marcel van der Boom  <marcel@hsdev.com>

	* database.{cc,hh} (get_branches): New method.
	* commands.cc (ls_branches): Use it.
	* netsync.cc (get_branches): Likewise.
	* tests/t_ls_branches.at: New test.
	* testsuite.at: Add it.
	
2005-07-20  Nathaniel Smith  <njs@pobox.com>

	* commands.cc (db): Rename kill_branch_locally to
	kill_branch_certs_locally.
	* tests/t_db_kill_branch_locally.at: Rename to...
	* tests/t_db_kill_branch_certs_locally.at: ...this.  Update.
	* testsuite.at: Update.
	* monotone.texi (Database): Update.

2005-07-19  Nathaniel Smith  <njs@pobox.com>

	* schema_migration.cc (migrator::migrate): Add a check for schemas
	that are just... wrong.
	* tests/t_migrate_broken_schema.at: New test.

2005-07-19  Nathaniel Smith  <njs@pobox.com>

	* netcmd.cc (read): Make the bad HMAC error message clearer.

2005-07-19  Matthew Gregan  <kinetik@orcon.net.nz>

	* tests/t_diff_external.at: Canonicalise output for Win32.

2005-07-18  Nathaniel Smith  <njs@pobox.com>

	* keys.cc (get_passphrase): Do still error out if they keep typing
	empty passphrases.

2005-07-18  Richard Levitte  <richard@levitte.org>

	* database.cc: Move the inclusion of stdarg.h...
	* database.hh: ... here.

2005-07-18  Matt Johnston  <matt@ucc.asn.au>

	* keys.cc (get_passphrase): don't bomb out if they type an empty passphrase.

2005-07-18  Patrick Mauritz  <oxygene@studentenbude.ath.cx>

	* work.cc, manifest.cc: Remove 'using namespace boost'.

2005-07-18  Nathaniel Smith  <njs@pobox.com>

	* netsync.cc (received_items): New instance variable.
	(session::session): Initialize it.
	(note_item_arrived): Maintain it.
	(item_request_outstanding): Rename it to...
	(item_already_received): ...this, and have it check both
	outstanding and fulfilled requests.
	(queue_send_data_cmd, queue_send_delta_cmd): Call it via new
	name.
	
	Hopefully this will eliminate cases where "revs in" is larger than
	"revs written".
	
2005-07-17  Nathaniel Smith  <njs@pobox.com>

	* constants.cc (legal_key_name_bytes): Allow + and _ to appear in
	key names.

2005-07-17  Nathaniel Smith  <njs@pobox.com>

	* ui.{cc,hh} (tick_write_dot::write_ticks): Start a new line when
	too many dots have been written.
	* netsync.cc (process_refine_cmd): Add comment noting a possible
	optimization regarding subtree refinement.

2005-07-17  Nathaniel Smith  <njs@pobox.com>

	* configure.ac, win32/monotone.iss, monotone.spec:
	* debian/changelog: Bump version numbers to 0.21.
	* NEWS: Commit to a timestamp.

2005-07-17  Nathaniel Smith  <njs@pobox.com>

	* NEWS: Add diff changes, more tweaking.
	* UPGRADE: Update for 0.21.
	* AUTHORS: Add Vladimir Vukicevic.

2005-07-18  Matt Johnston  <matt@ucc.asn.au>

	* netsync.cc: merge fixup
	* botan/pipe_rw.cpp (read_all_as_string): make it smarter and faster

2005-07-18  Matt Johnston  <matt@ucc.asn.au>

	* botan/sha160.{cpp,h}: new faster sha160 implementation from Jack Lloyd
	and Kaushik Veeraraghavan.

2005-07-17  Nathaniel Smith  <njs@pobox.com>

	* tests/t_diff_external.at: New test.
	* testsuite.at: Add it.

2005-07-17  Nathaniel Smith  <njs@pobox.com>

	* monotone.texi (Restrictions): diff -r -r does accept
	restrictions now.
	(CVS Phrasebook): Clarify diff section.
	(Informative): Document diff [--unified|--context|--external],
	--diff-args.

2005-07-17  Nathaniel Smith  <njs@pobox.com>

	* app_state.{cc,hh}: Record whether --diff-args was passed, not
	just a string value.
	* lua.{cc,hh} (hook_external_diff): Take a diff_args_provided
	variable.
	* commands.cc (do_external_diff): Pass it.

2005-07-17  Nathaniel Smith  <njs@pobox.com>

	* std_hooks.lua (external_diff_default_args): New variable.
	(external_diff): Use it as a default, and use user-provided
	diff_args otherwise.
	* monotone.texi (Hooks): Document this.

2005-07-16  Vladimir Vukicevic  <vladimirv@gmail.com>

	* lua.{cc,hh} (hook_external_diff): New hook.
	* std_hooks.lua (external_diff): Add default definition.
	* monotone.texi (Hooks): Document external_diff hook.
	* app_state.{cc,hh}, options.hh, monotone.cc: Add --context,
	--external, --unified, --diff-args options.
	* commands.cc (do_external_diff): New function.
	(dump_diffs): Put a == line between each file's diffs.
	Pass file_ids of pre- and post-states to make_diff.
	(diff): Take new options.
	(cdiff): Remove.
	* diff_patch.{cc,hh} (make_diff): Print file ids in diff file
	headers.
	(unidiff_append_test): Update.
	(enum diff_type): Move to...
	* vocab.hh: ...here.
	* tests/t_restrictions.at, tests/t_crlf.at: Update.

2005-07-16  Nathaniel Smith  <njs@pobox.com>

	* manifest.cc (build_restricted_manifest_map): Remove doubled
	comment.

2005-07-16  Nathaniel Smith  <njs@pobox.com>

	* NEWS: Mention need for 'db migrate'.

2005-07-17  Matthew Gregan  <kinetik@orcon.net.nz>

	* lua/*: Import Lua 5.0.2 from upstream.
	* lua/*: Fix up CVS $Id$ tags, which appear to have been trashed
	since monotone existed in CVS.

2005-07-16  Nathaniel Smith  <njs@pobox.com>

	* NEWS: Update for 0.21.

2005-07-16  Nathaniel Smith  <njs@pobox.com>

	* database.cc (assert_sqlite3_ok): Remove dead function.
	
2005-07-16  Nathaniel Smith  <njs@pobox.com>

	* app_state.cc (require_working_copy): Oops, make it compile.

2005-07-16  Nathaniel Smith  <njs@pobox.com>

	* app_state.{cc,hh} (require_working_copy): Take an optional
	argument to give more details about why a working copy was
	required.
	* commands.cc (log): Give said details.

2005-07-16  Nathaniel Smith  <njs@pobox.com>

	* monotone.texi (CVS Phrasebook): Include 'log'.

2005-07-16  Nathaniel Smith  <njs@pobox.com>

	* monotone.texi (Selectors): Document use of globs.
	* tests/t_selector_globbing.at: New test.
	* testsuite.at: Add it.
	
2005-07-16  Jordan Breeding  <jordan.breeding@mac.com>

	* database.cc (selector_to_certname): Make 't:' selector match
	exactly by default as well.

2005-06-25  Brian Downing <bdowning@lavos.net>

	* database.cc (selector_to_certname, complete): Makes 'b:'
	selector be interpreted as a glob instead of as a partial string
	match.
	
2005-07-16  Nathaniel Smith  <njs@pobox.com>

	* netsync.cc: Revert accidentally committed changes.

2005-07-16  Nathaniel Smith  <njs@pobox.com>

	* ChangeLog: Fix formatting.

2005-07-15  Matt Johnston  <matt@ucc.asn.au>

	* netsync.cc (rebuild_merkle_trees): bad_branch_certs is a set of cert
	hashes, not of revision idents.

2005-07-14  Nathaniel Smith  <njs@pobox.com>

	* database.cc (get_revision_cert_index): "reserve" and "resize"
	are different.

2005-07-14  Nathaniel Smith  <njs@pobox.com>

	* netsync.cc (process_delta_cmd): Remove meaningless comment.

2005-07-14  Nathaniel Smith  <njs@pobox.com>

	* database.hh: Pre-declare sqlite3_stmt, instead of including
	sqlite3.h.

2005-07-14  Derek Scherger  <derek@echologic.com>

	* commands.cc (lca,lcad,try_one_merge): call describe_revision for
	logging common ancestors
	(propagate): log final merged line after propagate completes
	to indicate that it actually worked and to be consistent with merge

2005-07-13  Derek Scherger  <derek@echologic.com>

	* ChangeLog: merge fixup

2005-07-13  Derek Scherger  <derek@echologic.com>

	* database.cc (debug): delete stale comment
	(delete_branch_named):
	(delete_tag_named): 
	(clear): replace vprintf stuff with query parameters

2005-07-13  Nathaniel Smith  <njs@pobox.com>

	* contrib/ciabot_monotone.py (main): Optimistically run 'db
	migrate' before using database.

2005-07-13  Nathaniel Smith  <njs@pobox.com>

	* schema_migration.cc (migrate_monotone_schema)
	(migrator::migrate): Move the "nothing happened" check, and don't
	vacuum unless a migration occurred.

2005-07-13  Nathaniel Smith  <njs@pobox.com>

	* tests/t_restricted_diff_unchanged.at: New test.
	* testsuite.at: Add it.

2005-07-13  graydon hoare  <graydon@pobox.com>

	* rcs_import.cc (cvs_branch::cvs_branch): Initialize bools to false.

2005-07-13  Nathaniel Smith  <njs@pobox.com>

	* monotone.texi (Database): Document kill_tag_locally.

2005-07-13  Nathaniel Smith  <njs@pobox.com>

	* tests/t_kill_tag_locally.at, tests/t_ambiguous_tags.at: New
	tests.
	* testsuite.at: Add them.

2005-07-11  graydon hoare  <graydon@pobox.com>

	* AUTHORS: Add Jordan.
	* commands.cc (ls_tags): Do not uniquify tags.
	* constants.{cc,hh} (cvs_window): Change to time_t, tighten to 5 minutes.
	* rcs_import.cc (window): Remove.
	(note_type): Remove dead code.
	(is_sbr): Add test for synthetic branch roots.
	(cvs_commit::is_synthetic_branch_root): New test.
	(process_branch): Skip synthetic branch roots, push new branch
	before picking branch to mark, rather than after.
	(cvs_history::index_branchpoint_symbols): Handle vendor branches.
	(cvs_history::push_branch): Do not duplicate root on private branches.
	(import_branch): Fix up cluster inference.
	(cluster_consumer::consume_cluster): New invariant.
	* tests/t_cvsimport_drepper2.at: Modify to reflect fixes.

2005-07-11  Jordan Breeding  <jordan.breeding@mac.com>

	* commands.cc (db): New subcommand "kill_tag_locally"
	* database.{cc,hh} (delete_tag_named): New function.

2005-07-12  Nathaniel Smith  <njs@pobox.com>

	* schema_migration.cc (migrator::migrate): When there is nothing
	to be done, do nothing.

2005-07-12  Nathaniel Smith  <njs@pobox.com>

	* netsync.cc (rebuild_merkle_trees): Reduce memory usage a bit,
	and don't insert branch certs that the other side will just end up
	throwing away (reduces network traffic).

2005-07-12  Nathaniel Smith  <njs@pobox.com>

	* testsuite.at (NETSYNC_SERVE_START, NETSYNC_SERVE_N_START):
	Really, really really fix up quoting.  Really.
	I hope.

2005-07-12  Nathaniel Smith  <njs@pobox.com>

	* contrib/ciabot_monotone.py (config.project_for_branch): Clarify
	comment text for non-Python programmers.

2005-07-12  Nathaniel Smith  <njs@pobox.com>

	* testsuite.at (NETSYNC_SERVE_START, NETSYNC_SERVE_N_START): Fixup
	quoting.

2005-07-11  Nathaniel Smith  <njs@pobox.com>

	* crypto_tests.cc: New SHA1 correctness tests from Kaushik Veeraraghavan.
	* unit_tests.cc (init_unit_test_suite): 
	* unit_tests.hh (add_crypto_tests): 
	* Makefile.am (unit_tests_SOURCES): Call them.
	* AUTHORS: Add Kaushik Veeraraghavan.

2005-07-11  Nathaniel Smith  <njs@pobox.com>

	* tests/t_netsync_exclude_default.at: New test.
	* testsuite.at: Add it.
	(NETSYNC_SERVE_N_START, NETSYNC_SERVE_START): Use '*' as pattern
	when none is passed.

2005-07-11  Nathaniel Smith  <njs@pobox.com>

	* monotone.texi (Network): Tweak documentation for netsync
	commands.

2005-07-11  Nathaniel Smith  <njs@pobox.com>

	* app_state.{hh,cc} (exclude_patterns, add_exclude): 
	* options.hh (OPT_EXCLUDE): 
	* monotone.cc (coptions, cpp_main): New option --exclude.
	* commands.cc (pull, push, sync, serve): Accept it.
	(process_netsync_args): Implement it.
	* tests/t_netsync_exclude.at: New test.
	* testsuite.at: Add it.

2005-07-11  Timothy Brownawell  <tbrownaw@gmail.com>

	* options.hh, app_state.{hh,cc}, monotone.cc: New command specific
	option, "--exclude=x", puts arg into a vector app.excludes .
	Used by the netsync commands.
	* commands.cc (netsync commands): accept said option
		(process_netsync_args): Handle excludes.
	* monotone.texi: document it

2005-07-11  Timothy Brownawell  <tbrownaw@gmail.com>

	* interner.hh: make slightly faster

2005-07-11  Matt Johnston  <matt@ucc.asn.au>

	* hmac.cc: <string> not <string.h>

2005-07-11  Matt Johnston  <matt@ucc.asn.au>

	* keys.cc (encrypt_rsa): fix typo
	* hmac.{cc,hh}: store key as SymmetricKey, pass correctly to
	MAC_Filter

2005-07-10  Nathaniel Smith  <njs@pobox.com>

	* ChangeLog, configure.ac: Re-remove mysteriously revived
	jibberish.

2005-07-10  Nathaniel Smith  <njs@pobox.com>

	* tests/t_netsync_read_permissions.at: New test.
	* testsuite.at: Run it.
	* netsync.cc (set_session_key, dispatch_payload)
	(respond_to_auth_cmd): Refactor to key HMAC earlier, so error
	packets will get the right HMAC.

2005-07-10  Richard Levitte  <richard@levitte.org>

	* Makefile.am (monotone_CPPFLAGS, unit_tests_CPPFLAGS): Re-remove
	previously removed stuff.

	* ChangeLog, configure.ac: Revert accidentally-recommitted changes.

2005-07-10  Richard Levitte  <richard@levitte.org>

	* monotone.texi (Network), monotone.1: Mention the default port
	number.

2005-07-10  Matthew Gregan  <kinetik@orcon.net.nz>

	* configure.ac: Check for boost >= 1.32.

2005-07-09  Nathaniel Smith  <njs@pobox.com>

	* schema.sql (revision_ancestry__child, revision_certs__id,
	revision_certs__name_value): New indexes.
	* database.cc (dump, dump_table_cb, dump_index_cb): Include
	indexes in dumps.
	(database::database): 
	* schema_migration.cc (migrate_monotone_schema) 
	(migrate_client_to_add_indexes): 
	* tests/t_migrate_schema.at: Corresponding migration gunk.

2005-07-09  Jordan Breeding  <jordan.breeding@mac.com>

	* Makefile.am (monotone_CPPFLAGS, unit_tests_CPPFLAGS): 
	* configure.ac (BOOST_FIX_VERSION): Restrict boost compile kluges
	to boost 1.32.

2005-07-09  Nathaniel Smith  <njs@pobox.com>

	* schema_migration.cc (calculate_schema_id): Include indexes in
	the schema id.

2005-07-09  Nathaniel Smith  <njs@pobox.com>

	* ChangeLog, configure.ac: Revert accidentally-committed changes.

2005-07-09  Nathaniel Smith  <njs@pobox.com>

	* monotone.texi (Generating Keys): Make it a little clearer that
	we aren't necessarily recommending people store their passphrase
	in plaintext.

2005-07-08  Matt Johnston  <matt@ucc.asn.au>

	* propagate mainline to botan branch

	* constants.{cc,hh}: add sha1_digest_length as botan
	doesn't provide a convenient definition.
	* hmac.{cc,hh}: convert to use botan
	* keys.cc (encrypt_rsa, decrypt_rsa): use botan
	* transforms.{cc,hh}: use botan

2005-07-08  Matt Johnston  <matt@ucc.asn.au>

	* tests/t_normalized_filenames.at: expect exit code of 1 not 3 for
	"cat manifest" with a directory in MT/work
	* file_io.cc, netcmd.cc, transforms.cc, vocab.hh: revert changes which
	used swap() for strings and atomic types since strings are
	copy-on-write.

2005-07-08  Matt Johnston  <matt@ucc.asn.au>

	* file_io.cc (ident_existing_file): new function to calculate
	the ident of a file failing gracefully if it doesn't exist
	or is a directory.
	* file_io.hh (classify_manifest_paths,
	build_restricted_manifest_map): use ident_existing_file
	* ui.cc: cast to avoid compiler warnings

2005-07-07  Nathaniel Smith  <njs@pobox.com>

	* contrib/ciabot_monotone.py (Monotone.log): Fix to work with
	0.20.

2005-07-07  Nathaniel Smith  <njs@pobox.com>

	* Makefile.am (monotone_CPPFLAGS, unit_tests_CPPFLAGS): Add
	-DBOOST_REGEX_V4_CHAR_REGEX_TRAITS_HPP to work around g++
	4.0/boost 1.32.0 lossage.

2005-07-07  Vaclav Haisman  <V.Haisman@sh.cvut.cz>

	* Makefile.am: Compile fix for FreeBSD.

2005-07-07  Nathaniel Smith  <njs@pobox.com>

	* netsync.cc (process_hello_cmd, process_anonymous_cmd) 
	(process_auth_cmd): Change permission checking -- always build
	merkle tree (even when a pure sink), send permission denied and
	abort whenever client tries to read/write a branch they don't have
	access to.

2005-07-07  Nathaniel Smith  <njs@pobox.com>

	* ChangeLog: fixup formatting.

2005-07-06  Matt Johnston  <matt@ucc.asn.au>

	* database.cc (assert_sqlite3_ok): database corruption and similar
	problems are errors, not invariants.

2005-07-06  Nathaniel Smith  <njs@pobox.com>

	* commands.cc (push, pull, sync): Fix --help description.	
	
2005-07-06  Nathaniel Smith  <njs@pobox.com>

	* options.hh (OPT_SET_DEFAULT): 
	* app_state.{hh,cc} (app_state::set_default):
	* monotone.cc (coptions, cpp_main): New option.
	* commands.cc (pull, push, sync): Accept it.
	(process_netsync_args): Use it.
	* tests/t_set_default.at, testsuite.at: New test.

2005-07-07  Matthew Gregan  <kinetik@orcon.net.nz>

	* win32/monotone.iss: Bump version number.

2005-07-05  Nathaniel Smith  <njs@pobox.com>

	* debian/rules (config.status): Use bundled sqlite.
	* debian/control (Build-Depends): Remove popt and sqlite.

2005-07-05  Nathaniel Smith  <njs@pobox.com>

	* NEWS: Add timestamp.  Barring unforeseen issues, this is 0.20.

2005-07-05  Nathaniel Smith  <njs@pobox.com>

	* Makefile.am (EXTRA_DIST): Include some missed contrib/ stuff.

2005-07-05  Nathaniel Smith  <njs@pobox.com>

	* po/monotone.pot: Regenerate for release.

2005-07-05  Nathaniel Smith  <njs@pobox.com>

	* configure.ac, debian/changelog, monotone.spec: Bump version
	number.
	* UPGRADE: Update for 0.20 release.

2005-07-05  Nathaniel Smith  <njs@pobox.com>

	* ChangeLog, NEWS, AUTHORS: Fixup Eric Anderson's email address.

2005-07-05  Nathaniel Smith  <njs@pobox.com>

	* monotone.texi (Database): Note that db kill_rev_locally also
	will trigger "unreferenced manifest" warnings from db check.

2005-07-05  Nathaniel Smith  <njs@pobox.com>

	* NEWS: Oops, 'automate select' was in 0.19 after all.

2005-07-05  Nathaniel Smith  <njs@pobox.com>
	
	* contrib/ciabot_monotone.py: Fix multiple collection support.

2005-07-05  Richard Levitte  <richard@levitte.org>

	* monotone.texi (Hooks): Add space after periods where there's
	a lack of space.

	* NEWS: Correct the blurb about
	get_netsync_{read,anonymous_read,write}_permitted

2005-07-05  Nathaniel Smith  <njs@codesourcery.com>

	* NEWS: Add more explicit note on how to upgrade.

2005-07-05  Nathaniel Smith  <njs@codesourcery.com>

	* NEWS: First cut at 0.20 release notes.

2005-07-03  Matthew Gregan  <kinetik@orcon.net.nz>

	* sqlite/*, Makefile.am: Import SQLite 3.2.2 from upstream.
	* sqlite/main.c: Compile fix.
	* sqlite/{callback.c,prepare.c}: Add new files.

2005-07-03  Matthew Gregan  <kinetik@orcon.net.nz>

	* sqlite/{sqlite3.h,tokenize.c} (sqlite3_complete_last): New
	function to find the last valid SQL statement in a string; based
	on sqlite3_complete.  This change should be offered upstream, but
	probably not before sqlite3_complete_last16 is implemented.
	* database.cc (database::load): Load and execute dump in chunks,
	fixes bug 13570.

2005-07-01  Eric Anderson  <anderse-monotone@cello.hpl.hp.com>

	* file_io.cc: Pre-allocate space for the file read so that the
	string doesn't have to be incrementally expanded during the read.

2005-07-01  Matthew Gregan  <kinetik@orcon.net.nz>

	* tests/t_cvsimport_drepper2.at: Canonicalise monotone output so
	that the test passes on Win32.

2005-06-30  Eric Kidd  <eric.kidd@dartmouth.edu>

	* contrib/monotone-import.pl: Changed $branch to
	$user_branch.  This script may need more work, but at least Perl
	compiles it now.

2005-06-30  Patrick Mauritz  <oxygene@studentenbude.ath.cx>

	* automate.cc, basic_io.hh, cert.cc, change_set.cc,
	cryptopp/config.h, cryptopp/integer.cpp, main.cc, merkle_tree.cc,
	merkle_tree.hh, monotone.cc, netcmd.cc, netsync.cc,
	netxx/osutil.h, packet.cc: Namespace and include file cleanup.

2005-06-29  graydon hoare  <graydon@pobox.com>

	* tests/t_cvsimport_drepper2.at: New test.
	* testsuite.at: Call it.

2005-06-23  graydon hoare  <graydon@pobox.com>

	* rcs_import.cc (import_cvs_repo): Put branch imports inside
	transaction blocks, add a couple tickers.

2005-06-22  graydon hoare  <graydon@pobox.com>

	* rcs_file.cc: Track file:line numbers, accept files which violate
	some lies in rcs file format.
	* rcs_import.cc (cvs_tree_walker): 
	Warn rather than crash on parse errors.
	(cvs_history)
	(cvs_commit)
	(cvs_cluster)
	(prepared_revision)
	(import_branch)
	(import_cvs_repo): Support non-branch tags.

2005-06-21  graydon hoare  <graydon@pobox.com>

	* rcs_import.{cc,hh} (import_rcs_file): Rename to test_parse_rcs_file.
	* commands.cc (rcs_import): rename call.

2005-06-19  graydon hoare  <graydon@pobox.com>

	* rcs_import.cc: Rewrite change set inference logic.

2005-06-28  Roland Illig  <roland.illig@gmx.de>

	* app_state.cc: #include <unistd.h>, needed on NetBSD.

2005-06-28  Nathaniel Smith  <njs@codesourcery.com>

	* std_hooks.lua (ignore_file): Ignore vim swap files and emacs
	temp files.

2005-06-27  Nathaniel Smith  <njs@codesourcery.com>

	* INSTALL: Bump required version of Boost to 1.32.

2005-06-26  Matthew Gregan  <kinetik@orcon.net.nz>

	* app_state.cc (app_state::app_state()): Initialise no_merges to
	false so that 'log' will show merges by default (the recently
	added --no-merges option provides a means to disable the merge
	entries).

2005-06-26  Matthew Gregan  <kinetik@orcon.net>

	* tests/t_automate_stdio.at, tests/t_cvsimport_drepper.at,
	tests/t_selector_later_earlier.at: Further canonicalisation of
	monotone output to resolve test failures on Win32.

2005-06-25  Brian Campbell  <brian.p.campbell@dartmouth.edu>

	* commands.cc (CMD(db)): Added db kill_branch_locally command. 
	* database.cc, database.hh (delete_branch_named): New function to
	delete all branch certs with a given branch name.
	* monotone.texi (Database): Added documentation for db
	kill_branch_locally.
	* tests/t_db_kill_branch_locally.at: New test for db
	kill_branch_locally.
	* testsuite.at: Add the test. 
	* AUTHORS: Add myself.
	* ChangeLog: Change my email address on an old contribution to 
	match my pubkey. 

2005-06-24  Nathaniel Smith  <njs@codesourcery.com>

	* tests/t_db_kill_rev_locally.at: Clean up style.

2005-06-24  Nathaniel Smith  <njs@codesourcery.com>

	* unix/process.cc (process_spawn): Format log output correctly.

2005-06-24  Nathaniel Smith  <njs@codesourcery.com>

	* unix/process.cc (existsonpath): Reindent.  Add logging, and use
	'command -v' instead of 'which' (as per Matt Johnston's discovery
	that it is more portable).
	(process_spawn): Handle exec failure more properly.
	* tests/t_existsonpath.at: New test.
	* testsuite.at: Add it.

2005-06-25  Matthew Gregan  <kinetik@orcon.net.nz>

	* monotone.cc: Log correct locale set for LC_MESSAGES.

2005-06-24  Nathaniel Smith  <njs@codesourcery.com>

	* unix/process.cc: Remove tabs.

2005-06-24  Nathaniel Smith  <njs@codesourcery.com>

	* std_hooks.lua (get_preferred_merge2_command)
	(get_preferred_merge3_command): Move meld to the bottom of the
	default merge tool search order.  Also, use xemacs if it appears
	in $EDITOR, otherwise use emacs.
	* revision.cc (check_sane_history): Remove stale comment.

2005-07-05  Nathaniel Smith  <njs@codesourcery.com>

	* globish.cc (combine_and_check_globish): Don't add unnecessary
	{}'s.
	* tests/t_netsync_globs.at, testsuite.at: New test.

2005-07-04  Nathaniel Smith  <njs@codesourcery.com>

	* netcmd.cc (do_netcmd_roundtrip, test_netcmd_mac): Update for new
	chained_hmac object.
	* constants.hh (netsync_key_initializer): Update comment.
	* hmac.hh (hmac_length): Expose length of MACs.
	* hmac.cc: I() that it matches what CryptoPP wants to give.
	* netcmd.cc: I() that it matches the length hard-coded into the
	netsync protocol.
	* vocab.cc (verify(netsync_hmac_value)): Fix error message.
	
2005-07-04  Nathaniel Smith  <njs@codesourcery.com>

	* tests/t_netsync_defaults.at: Update for new var names.  All
	tests now pass.

2005-07-04  Nathaniel Smith  <njs@codesourcery.com>

	* lua.cc (hook_get_netsync_write_permitted): Fix typo.

2005-07-04  Nathaniel Smith  <njs@codesourcery.com>

	* globish.cc (globish_matcher_test): Add check for {foo} (no
	commas).

2005-07-04  Nathaniel Smith  <njs@codesourcery.com>

	* globish.cc (checked_globish_to_regex): Make the special case for
	the empty pattern, actually work.  Unit tests now pass.

2005-07-04  Nathaniel Smith  <njs@codesourcery.com>

	* netcmd.cc (test_netcmd_functions): Update for new anonymous/auth
	packet formats.

2005-07-04  Nathaniel Smith  <njs@codesourcery.com>

	* monotone.texi, monotone.1: Update for new glob stuff.
	* commands.cc (process_netsync_args, push, pull, sync, serve):
	'serve' always requires arguments, rather than falling back on db
	defaults.
	
2005-07-04  Nathaniel Smith  <njs@codesourcery.com>

	* commands.cc (process_netsync_args, push, pull, sync, serve):
	Adapt for patterns instead of regexen; slight refactoring too.

2005-07-03  Nathaniel Smith  <njs@codesourcery.com>

	* netsync.cc: Finally self-consistent.

2005-07-03  Nathaniel Smith  <njs@codesourcery.com>

	* netsync.hh (run_netsync_protocol): Fix prototype.

2005-07-03  Nathaniel Smith  <njs@codesourcery.com>

	* globish.hh: Document the empty pattern as never matching.
	* globish.cc (checked_globish_to_regex): Implement it.
	(globish_matcher_test): Check it.

2005-07-03  Nathaniel Smith  <njs@codesourcery.com>

	* monotone.texi (Network Service, Hooks):
	* testsuite.at: 
	* tests/t_netsync_permissions.at: 
	* tests/t_netsync_single.at: Update to match new
	get_netsync_write_permitted definition.

2005-07-03  Nathaniel Smith  <njs@codesourcery.com>

	* lua.{cc,hh} (hook_get_netsync_write_permitted): Don't take a
	branch argument; write permission is now all or none.  (It really
	was before anyway...)
	* netsync.cc: Update accordingly.

2005-07-03  Nathaniel Smith  <njs@codesourcery.com>

	* netsync.cc: More updating for pattern stuff; getting there...

2005-06-28  Nathaniel Smith  <njs@codesourcery.com>

	* netsync.cc: Update low-level functions to use include_pattern
	and exclude_pattern.

2005-06-28  Nathaniel Smith  <njs@codesourcery.com>

	* netcmd.{cc,hh} (read_anonymous_cmd, write_anonymous_cmd)
	(read_auth_cmd, write_auth_cmd): Take include_pattern and
	exclude_pattern arguments.

2005-06-28  Nathaniel Smith  <njs@codesourcery.com>

	* globish.{cc,hh}: New files.
	* Makefile.am (MOST_SOURCES): Add them.
	* transforms.{cc,hh}: Remove glob-related stuff.
	* unit_tests.{cc,hh}: Call globish unit tests.

2005-06-27  Nathaniel Smith  <njs@codesourcery.com>

	* transforms.cc (glob_to_regex, globs_to_regex, regexes_to_regex):
	Choose "regex" as standard spelling.  Clean up code, add code for
	handling sets, start improving tests (don't currently pass).
	* transforms.hh (glob_to_regex, globs_to_regex, regexes_to_regex):
	Prototype.

2005-06-28  Matt Johnston  <matt@ucc.asn.au>

	* constants.cc: increase db_version_cache_sz to 7 MB
	* netsync.cc: use a deque<string> rather than a single
	string buffer for outbuf.
	* netsync.cc (arm): only queue data when there is
	available space
	* AUTHORS: added Eric Anderson

2005-06-26  Matt Johnston  <matt@ucc.asn.au>

	* transforms.hh: remove extraneous #ifdef
	* hmac.cc, hmac.hh: actually add them

2005-06-26  Matt Johnston  <matt@ucc.asn.au>

	* netcmd.cc (netcmd::read, netcmd::write): change to using a HMACs 
	chained by including the previous HMAC in the input data, rather
	than altering the key each time.
	* netcmd.cc ({read,write}_{data,delta}_cmd): use encode_gzip/decode_gzip
	  rather than raw xform.
	* hmac.{cc,hh}: new chained_hmac abstraction
	* Makefile.in: add them
	* netsync.cc: each session keeps a chained_hmac for read/write
	* transforms.hh: add a string variant for encode_gzip

2005-06-25  Nathaniel Smith  <njs@codesourcery.com>

	* netsync.cc: Tweak comment.

2005-06-25  Nathaniel Smith  <njs@codesourcery.com>

	* AUTHORS: Add Ethan Blanton <elb@elitists.net>.

2005-06-22  Nathaniel Smith  <njs@codesourcery.com>

	* netcmd.hh (netcmd::read, netcmd::write): Don't have defaults for
	key/hmac arguments.
	* netcmd.cc (do_netcmd_roundtrip): New function.
	(test_netcmd_functions): Use it.  Also, make work with hmac
	changes.
	(test_netcmd_mac): New test.
	(add_netcmd_tests): Call it.

2005-06-22  Nathaniel Smith  <njs@codesourcery.com>

	* netcmd.cc (read): Remove unused variable.
	* netsync.cc (call_server, process)
	(arm_sessions_and_calculate_probe, handle_read_available): Give
	better error message on bad_decode exceptions.

2005-06-22  Nathaniel Smith  <njs@codesourcery.com>

	* netcmd.cc, netsync.cc: Revert backwards compatibility code; 0.19
	and 0.20 can't be usefully compatible, and the code as it existed
	would cause real version mismatch error reporting to not work
	right.  (Old client with new server would give a generic "server
	disconnected" error message instead of something useful.)

2005-06-21  Nathaniel Smith  <njs@codesourcery.com>

	* netsync.cc (rebuild_merkle_trees): Fix FIXME comments to match
	reality.
	* tests/t_netsync_diffbranch.at: No longer a bug, remove
	priority.

2005-06-20  Nathaniel Smith  <njs@codesourcery.com>

	* monotone.texi (Hook Reference): Oops, missed a @ref.

2005-06-20  Nathaniel Smith  <njs@codesourcery.com>

	* monotone.texi (Default monotonerc): Rename section to...
	(Default hooks): ...this, to emphasize is still read even when a
	monotonerc exists.

2005-06-19  Richard Levitte  <richard@levitte.org>

	* Makefile.am: There's no reason for monotone.pdf or .dvi to
	depend on monotone.info, since they are built from the .texi
	files.  Also, make the monotone.html and html targets depend
	on version.texi and std_hooks.lua as well.

2005-06-18  Matt Johnston  <matt@ucc.asn.au>

	* INSTALL: fix typo, should be -Iboost_1_31_0 not -Iboost_1_31_2

2005-06-18  Riccardo Ghetta  <birrachiara@tin.it>
	* monotone.texi: include std_hooks.lua as an appendix and remove long
	lua excerpts from hook reference.
	* Makefile.am : make monotone.pdf/eps depend on monotone.info
	
2005-06-24  Matt Johnston  <matt@ucc.asn.au>

	* transforms.{cc,hh}: combine gzip and base64 in one
	pipe for pack()/unpack() to save memory
	* vocab.hh: add swap() to encodings/atomics
	* file_io.cc: use swap() to avoid copying

2005-06-21  Nathaniel Smith  <njs@codesourcery.com>

	* commands.cc (do_diff): Use calculate_arbitrary_change_set,
	instead of reimplementing it.

2005-06-21  Nathaniel Smith  <njs@codesourcery.com>

	* revision.cc (find_least_common_ancestor): Handle left == right
	case.
	* tests/t_diff_currev.at: Un-XFAIL.
	
2005-06-21  Nathaniel Smith  <njs@codesourcery.com>

	* netsync.cc (rebuild_merkle_trees): Fix FIXME comments to match
	reality.
	* tests/t_netsync_diffbranch.at: No longer a bug, remove
	priority.

2005-06-20  Nathaniel Smith  <njs@codesourcery.com>

	* monotone.texi (Hook Reference): Oops, missed a @ref.

2005-06-20  Nathaniel Smith  <njs@codesourcery.com>

	* monotone.texi (Default monotonerc): Rename section to...
	(Default hooks): ...this, to emphasize is still read even when a
	monotonerc exists.

2005-06-19  Richard Levitte  <richard@levitte.org>

	* Makefile.am: There's no reason for monotone.pdf or .dvi to
	depend on monotone.info, since they are built from the .texi
	files.  Also, make the monotone.html and html targets depend
	on version.texi and std_hooks.lua as well.

2005-06-18  Matt Johnston  <matt@ucc.asn.au>

	* INSTALL: fix typo, should be -Iboost_1_31_0 not -Iboost_1_31_2

2005-06-18  Riccardo Ghetta  <birrachiara@tin.it>
	* monotone.texi: include std_hooks.lua as an appendix and remove long
	lua excerpts from hook reference.
	* Makefile.am : make monotone.pdf/eps depend on monotone.info
	
2005-06-17  Matt Johnston  <matt@ucc.asn.au>

	* database.cc (database::execute()): truncate long query log messages
	before copying, saving memory. 
	Patch from Eric Anderson <anderse-monotone@cello.hpl.hp.com>

2005-06-17  Riccardo Ghetta  <birrachiara@tin.it>
	Adds include()/includedir() to lua hooks and extend --rcfile
	* lua.cc: handle --rcfile with directories, implement
	include() and includedir()
	* testsuite.at, t_lua_includedir.at, t_rcfile_dir.at:
	test new functionality
	* monotone.texi: document all functions available to hook
	writers, including the new include() and includedir()

2005-06-16  Nathaniel Smith  <njs@codesourcery.com>

	* diff_patch.cc (merge_extents): Typo caught by anonymous reader.

2005-06-16  Nathaniel Smith  <njs@codesourcery.com>

	* commands.cc (cat): Account for being in a subdir in 'cat file
	REV PATH'.
	* tests/t_cat_file_by_name.at: Test.

2005-06-17  Richard Levitte  <richard@levitte.org>

	* app_state.cc (app_state::app_state()): Avoid a gcc warning by
	having the class members initialised in the same order they are
	defined in the class.

2005-06-16  Nathaniel Smith  <njs@pobox.com>

	* std_hooks.lua (ignore_file): Add Cons/SCons cache files to
	default ignore list.

2005-06-16  Matt Johnston  <matt@ucc.asn.au>

	* ui.cc: increase the divisor as required so that we don't get spurious
	screen updates when we're using the kilobyte/megabyte tickers

2005-06-15  Matt Johnston  <matt@ucc.asn.au>

	* monotone.texi: clarify some netsync parts of the tutorial

2005-06-15  Richard Levitte  <richard@levitte.org>

	* netsync.cc (struct session): Add a pattern regex cache.
	(analyze_ancestry_graph): Use the regex cache instead of the
	pattern string itself.  This is especially important when the
	pattern is used as an old-style collection.
	(process_hello_cmd): Recreate the pattern regex cache with the
	conversion of the pattern to a regex when it's used as an
	old-style collection.
	(process_auth_cmd): When the pattern changes, change the regex
	cache as well.

2005-06-14  Richard Levitte  <richard@levitte.org>

	* std_hooks.lua (get_preferred_merge2_command,
	get_preferred_merge3_command): EDITOR may be undefined.  In that
	case, os.getenv() returns nil, on which string.lower() chokes.
	It's much better to check for that and default to an empty
	string.

2005-06-11  Derek Scherger  <derek@echologic.com>

	* commands.cc (complete_command): log command expansion messages
	with L instead of P to reduce chatter
	(status): add --brief option and corresponding output
	(identify): add trailing space to comment gcc complains about
	* monotone.cc: fix comment typo and add additional details for
	command specific options
	* monotone.texi (Automation): list inventory status code
	combinations and descriptions
	* tests/t_status.at: new test of status command and --brief option
	* testsuite.at: add it

2005-06-11  Matt Johnston  <matt@ucc.asn.au>

	* commands.cc: revert should ignore the ignore hooks, otherwise bad
	things happen (revert a single ignored file, resultant empty ignore list
	reverts the whole working copy).
	* app_state.cc, app_state.hh: give set_restriction a flag to disregard
	file-ignore hooks.
	* tests/t_revert_restrict.at, testsuite.at: a test

2005-06-09  Riccardo Ghetta  <birrachiara@tin.it>

	* std_hooks.lua: make binary_file return nil on unreadable/empty files
	
2005-06-10  Joel Reed  <joelwreed@comcast.com>

	* commands.cc (CMD(cdiff)): Add OPT_DEPTH to command options.
	* t_restrictions.at: Add to testcase.

2005-06-09  Joel Reed  <joelwreed@comcast.com>

	* commands.cc (CMD(diff)): Add OPT_DEPTH back in, as it is used.
	* t_restrictions.at: Add to testcase to increase likelihood of 
	keeping it around :)

2005-06-10  Richard Levitte  <richard@levitte.org>

	* commands.cc (CMD(diff)): Remove OPT_DEPTH, as it was never
	used.

2005-06-09  Richard Levitte  <richard@levitte.org>

	* monotone.texi (Merging): I assume that "apposite" was supposed
	to be "appropriate".

2005-06-09  Riccardo Ghetta  <birrachiara@tin.it>

	* diff_patch.cc/hh: honor the new manual_merge attribute
	* file_io.cc/hh: move here the guess_binary function
	* lua.cc: let guess_binary available to lua
	* std_hooks.lua: handle manual_merge as an add-time attribute and
	initialize by default make it true if the file appears to be binary.
	Make read_contents_of_file able to read "binary" files.
	* tests/t_merge_manual.at: tests new behaviour, superceding the
	old XFAIL t_merge_binary.at test.
	* monotone.texi: document changes, adding a small section on merging.

2005-06-07  Nathaniel Smith  <njs@codesourcery.com>

	* ChangeLog: Fixup.

2005-06-07  Nathaniel Smith  <njs@codesourcery.com>

	* monotone.texi (Storage and workflow): Attempt to thwart some
	common misconceptions.

2005-06-07  Nathaniel Smith  <njs@codesourcery.com>

	* netsync.cc (rebuild_merkle_trees): Add a comment describing how
	this code should work (and why it currently doesn't quite).

2005-06-05  Nathaniel Smith  <njs@codesourcery.com>

	* tests/t_bad_packets.at: Expect certs on a non-existent rev to
	fail.  Run db check instead.
	* commands.cc (complete): Let callers specify they're okay with
	non-existent revisions.
	(CMD(trusted)): So specify.

2005-06-05  Nathaniel Smith  <njs@codesourcery.com>

	* tests/t_tags.at: 'tag' on a non-existent revid should fail.
	* commands.cc (complete): Fail on non-existent revids.

2005-05-29  Nathaniel Smith  <njs@codesourcery.com>

	* tests/t_epoch.at: Typo.
	* tests/t_automate_certs.at, tests/t_selector_later_earlier.at:
	Throw in some calls to CANONICALISE, maybe this will help on
	Win32...

2005-06-04  Timothy Brownawell  <tbrownaw@gmail.com>

	* netsync.cc, netcmd.cc: Style cleanups (mostly whitespace).

2005-06-04  Timothy Brownawell  <tbrownaw@gmail.com>

	* netsync.cc (process_hello_cmd): Warn about collection/regex
	usage when talking to an old server.

2005-06-04  Derek Scherger  <derek@echologic.com>

	* commands.cc (update): update MT/work based on the changes
	between the chosen revision and the new merge revision
	* tests/t_update_with_pending_drop.at: 
	* tests/t_update_with_pending_add.at: 
	* tests/t_update_with_pending_rename.at: un-XFAIL and clean up now
	that things work

2005-06-04  Timothy Brownawell  <tbrownaw@gmail.com>

	* netcmd.{cc,hh}, netsync.cc: Move {read,write}_*_cmd_payload
	to netcmd::{read,write}_*_cmd .
	* netcmd.cc, netsync.cc: Compatibility infrastructure.
	* netsync.cc: Interoperate with v4 servers.

2005-06-03  Timothy Brownawell  <tbrownaw@gmail.com>

	* automate.cc (print_some_output): Fix compiler warning.

2005-06-04  Derek Scherger  <derek@echologic.com>

	* app_state.cc (app_state): initialize diffs to false; it seemed
	to be defaulting to true for me

2005-06-04  Derek Scherger  <derek@echologic.com>

	* tests/t_update_with_pending_drop.at: 
	* tests/t_update_with_pending_add.at: 
	* tests/t_update_with_pending_rename.at: 
	* tests/t_restricted_commit_with_inodeprints.at: new bug reports
	* testsuite.at: call them

2005-06-04  graydon hoare  <graydon@pobox.com>

	* rcs_import.cc 
	(note_state_at_branch_beginning): Move time back when
	there are known commits on a branch.

2005-06-03  Joel Reed  <joelwreed@comcast.com>

	* commands.cc, monotone.texi: provide --verbose option for 
	monotone complete revision which adds date and author 
	completion output
	* contrib/monotone.zsh_completion: use verbose output when
	completing revisions

2005-06-02  graydon hoare  <graydon@pobox.com>

	* rcs_import.cc
	(cvs_key::is_synthetic_branch_founding_commit): New field.
	(cvs_key::operator==): Handle synthetic case specially.
	(cvs_key::operator<): Likewise.
	(note_state_at_branch_beginning): Likewise.	
	* tests/t_cvsimport_drepper.at: Converted bug testcase.
	* testsuite.at: Call it.

	* monotone.cc, commands.cc, options.hh 
	(OPT_NO_MERGES, OPT_DIFFS): New options.
	* app_state.cc (app_state::no_merges, app_state::diffs): Likewise.
	* commands.cc (log): Honor no_merges, diffs.
	* contrib/color_logs.{sh,conf}: Helpers for reviewing work in a
	nice colorized, easy-to-read fashion.
	* contrib/colorize: A colorization script found on the net.

	* HACKING, ROADMAP: Expand a bit.
	* commands.cc (changes_summary::print): Change macro to helper fn.
	* contrib/monotone.el (monotone-cmd): Handle nil exit code.

2005-06-02  Joel Reed  <joelwreed@comcast.com>

	* commands.cc, database.cc, database.hh, vocab.hh, vocab_terms.hh:
	add complete key subcommand and provide --brief option of zsh/bash
	completion. See http://lists.gnu.org/archive/html/monotone-devel/2005-05/msg00461.html
	* tests/t_rebuild.at: add tests for complete key subcommand
	* monotone.texi: document new subcommand
	* contrib/monotone.zsh_completion: update for new complete key
	command, improve _monotone_existing_entries using new --depth=0
	option,	add revision completion for cert command, and a	bugfix 
	for cat command

2005-06-01  Matt Johnston  <matt@ucc.asn.au>

	* tests/t_i18n_changelog.at: capitalise UTF-8 CHARSET to keep
	solaris happy.

2005-06-01  Timothy Brownawell  <tbrownaw@gmail.com>

	* netsync.cc (analyze_ancestry_graph): Try to fix segfault.
	Always accept tags.

2005-06-01  Timothy Brownawell  <tbrownaw@gmail.com>

	* netsync.cc (process_auth_cmd, analyze_ancestry_graph): Move
	write-permission checking to where it belongs, *after* we know
	exactly what we're checking permissions about. Drop things we
	don't want.

2005-06-01  Matt Johnston  <matt@ucc.asn.au>

	* tests/t_cvsimport_deleted_invar.at: don't use -C with tar
	* tests/t_i18n_file.at: capitalise CHARSET=UTF-8, seems more standard.
	* tests/t_merge_normalization_edge_case.at: use known-good output
	rather than using diff3 --merge

2005-05-31  Timothy Brownawell  <tbrownaw@gmail.com>

	* tests/t_epoch_server.at: fix typo
	* netsync.cc (session::process_auth_cmd): If no branches are allowed
	for writing, also check for write permissions to branch "" (needed
	for serving empty dbs). For sync, don't refuse connection if there
	are no readable branches (only do this for pull).

2005-05-31  Timothy Brownawell  <tbrownaw@gmail.com>

	* monotone.texi: Update documentation for get_netsync_*_permitted
	hooks to reflect that they now get individual branch names.

2005-05-31  Timothy Brownawell  <tbrownaw@gmail.com>

	* netsync.cc: session::rebuild_merkle_trees now takes a set of
	branches to include as an argument. On the server, calculate
	this set at the same time the get_netsync_*_permitted hooks are
	called; call said hooks on each branch individually.

2005-05-31  Timothy Brownawell  <tbrownaw@gmail.com>

	Remove old collection support in favor of using regexes exclusively.
	* netsync.cc (convert_pattern): Remove function.
	* (14 files): collections are unexist; do not mention (potential
	for confusion)
	* constants.cc: Increase netsync protocol version.
	* monotone.texi: Update documentation.
	* tests/t_epoch_unidirectional.at: Fix to sync subbranches.
	* commands.cc (CMD update): Fix usage check.
	* tests/t_select_cert.at: Fix to use --revision.

2005-05-30  Timothy Brownawell  <tbrownaw@gmail.com>

	* netsync.cc: Call note_netsync_*_received hooks in the order they're
	written to the db (for revisions, gives topological order).

2005-05-30  Timothy Brownawell  <tbrownaw@gmail.com>

	* lua.{cc,hh}: Replace note_netsync_commit with
	note_netsync_{revision,cert,pubkey}_received
	* packet.{cc,hh}: Callbacks for cert or key written to the database.
	* netsync.cc: Use said callbacks, call note_netsync_*_received hooks.
	* monotone.texi: Update documentation.

2005-05-30  Timothy Brownawell  <tbrownaw@gmail.com>

	* packet.{cc,hh}, netsync.cc: on_revision_written callback now takes
	the revision_id as an argument.
	* lua.{cc,hh}: New Lua hook, note_netsync_commit.
	* netsync.cc: At end of netsync session, call new hook for each
	revision received.
	monotone.texi: Document new hook.

2005-05-30  Richard Levitte  <richard@levitte.org>

	* commands.cc (CMD(checkout), CMD(cdiff), CMD(diff), CMD(log)):
	Remove '[--revision=REVISION]' from command argument synopsis,
	and add more text to the help to explain what happens when
	--revision options are used.
	(CMD(update)): Instead of the optional revision argument, use
	the --revision option.  Add information on what happens when the
	--revision option is used, and when it's not.

	* tests/t_add_stomp_file.at, tests/t_add_vs_commit.at,
	tests/t_annotate.at, tests/t_lf_crlf.at,
	tests/t_update_nonexistent.at, tests/t_update_off_branch.at,
	tests/t_update_to_revision.at: Update to use --revision with
	'monotone update'.

2005-05-30  Matt Johnston  <matt@ucc.asn.au>

	* netsync.cc: cosmetic linebreak tidying for "double-check the
	fingerprint" message.
	* main.cc: make it clearer that "unknown type" refers to an exception
	* monotone.cc: catch early informative_failures (due to charset
	problems etc)

2005-05-30  Matt Johnston  <matt@ucc.asn.au>

	* tests/t_fmerge.at: scrap all the diff3/ed, just compare it with
	known-good output.

2005-05-30  Timothy Brownawell  <tbrownaw@gmail.com>

	* revision.cc (toposort): Better algorithm.

2005-05-30  Matt Johnston  <matt@ucc.asn.au>

	* tests/t_fmerge.at: make sure we write the file with the ed script.

2005-05-30  Matt Johnston  <matt@ucc.asn.au>

	* testsuite.at: use "command -v" rather than "which", since
	Solaris doesn't give useful exit codes for "which".
	* tests/t_fmerge.at: don't use --merge with diff3, pipe to ed instead
	so we don't rely on gnu diff3.

2005-05-29  Timothy Brownawell  <tbrownaw@gmail.com>

	* contrib/monoprof.sh: Add support for using valgrind for
	heap profiling.

2005-05-28  Joel Reed  <joelwreed@comcast.com>

	* app_state.cc, app_state.hh, commands.cc, monotone.cc, options.h:
	add new --depth command, and rename log's --depth to --last
	* monotone.texi: update documentation
	* tests/t_log_depth.at, tests/t_log_depth_single.at: update
	log tests to use --last instead of --depth
	* tests/t_options.at, tests/t_restrictions.at: test usage of
	--depth for commands using restrictions
	* contrib/ciabot_monotone.py, contrib/monotone-notify.pl,
	contrib/monotone.el, contrib/monotone.zsh_completion,
	contrib/mtbrowse.sh: change all occurences of "depth" to "last"

2005-05-28  Timothy Brownawell  <tbrownaw@gmail.com>

	* netcmd.cc (read_netcmd): Reserve space in the buffer if needed,
		swap buffers instead of copying (memory savings for sync
		large files)
	* netsync.cc (session::arm): Don't clear the buffer (now done
		by read_netcmd).

2005-05-27  Timothy Brownawell  <tbrownaw@gmail.com>

	* netsync.cc: Allow REGEXes as well as collections.
		Fix out-of-branch ancestor handling.
	* tests/t_netsync_diffbranch.at: Remove bug report and XFAIL (fixed).
	* commands.cc: Update description fields for netsync commands.
	* monotone.texi: Update documentation.

2005-05-25  Timothy Brownawell  <tbrownaw@gmail.com>

	* tests/t_automate_stdio.at: Make it self-contained.

2005-05-25  Timothy Brownawell  <tbrownaw@gmail.com>

	* contrib/get_stdio.pl (new file): Perl script to parse the output from
	"mtn automate stdio". Used by...
	* tests/t_automate_stdio.at (new file): Test for "mtn automate stdio".
	* testsuite.at: Add it.

2005-05-25  Timothy Brownawell  <tbrownaw@gmail.com>

	* automate.cc ("automate stdio"): Fix block size limiting.
		Honor "output.flush()" in commands.

2005-05-24  Timothy Brownawell  <tbrownaw@gmail.com>

	* automate.cc: Fix buffering for "automate stdio"

2005-05-24  Timothy Brownawell  <tbrownaw@gmail.com>

	* automate.cc: Put back lost "automate certs".

2005-05-24  Matt Johnston  <matt@ucc.asn.au>

	* commands.cc (try_one_merge, CMD(merge), CMD(explicit_merge), 
	CMD(propagate): allow --author flag.

2005-05-24  Timothy Brownawell  <tbrownaw@gmail.com>

	* automate.cc: Fix comment for automate stdio to match the code.
	* monotone.texi: Document ignored locations in automate stdio
	input as reserved.

2005-05-24  Riccardo Ghetta  <birrachiara@tin.it>

	* tests/t_merge_binary.at: new XFAIL test to cover monotone
	inclination to algorithmically merge binary files.

2005-05-24  Richard Levitte  <richard@levitte.org>

	* commands.cc (try_one_merge): Change 'rid' to 'merged_id'.

2005-05-23  Timothy Brownawell  <tbrownaw@gmail.com>

	Fix "automate stdio" input/output format according to ML discussion
	* automate.cc: changed: automate_stdio
		added: print_some_output, class my_stringbuf
	* constants.{cc,hh}: add constant for automate stdio block size
	* monotone.texi: update documentation

2005-05-23  Nathaniel Smith  <njs@codesourcery.com>

	* win32/terminal.cc (have_smart_terminal): Call _isatty on stderr,
	not stdout.

2005-05-23  Richard Levitte  <richard@levitte.org>

	* commands.cc (try_one_merge): Use the value of --date and
	--author if there are any.
	(CMD(merge), CMD(propagate), CMD(explicit_merge)): Change to
	accept --date and --author.

2005-05-23  Riccardo Ghetta  <birrachiara@tin.it>

	* selectors.cc/.hh, database.cc: add two new selectors:
	"earlier or equal than" and "later than".
	* lua.cc/.hh, std-hooks.lua: create a new "expand_date" hook
	* monotone.texi: document the changes
	* testsuite.at, tests/t_selector_later_earlier.at: add specific tests 
	for the new selectors

2005-05-21  Richard Levitte  <richard@levitte.org>

	* Makefile.am: Make monotone.pdf and monotone.dvi depend on
	version.texi.

2005-05-21  Richard Levitte  <richard@levitte.org>

	* monotone.texi: Add a note about the --brief option with
	'monotone log', and restructure the synopsis since it was getting
	a bit silly with all possible variants.

2005-05-21  Richard Levitte  <richard@levitte.org>

	* commands.cc (log_certs): Add two arguments; a separator string
	to be used in front of the second to last cert for multi-valued
	cert types, a bool to say if each cert should be ended with a
	newline.  Overload with shortcuts.
	(CMD(log)): Use the --brief option and implement it using the
	shortcut variants of log_certs.
	* monotone.cc, options.hh: Add the --brief option (OPT_BRIEF
	internally).
	* sanity.cc, sanity.hh (struct sanity): Add the member variable
	and function to hold and set the brief flag.

2005-05-21  Matt Johnston  <matt@ucc.asn.au>

	* tests/t_short_opts.at: remove the saved MT/log message
	from the failed commit.
	* Makefile.am: MAKEINFOFALGS to MAKEINFOFLAGS

2005-05-21  Matt Johnston  <matt@ucc.asn.au>

	* commands.cc (commit): write the log message to MT/log
	during the commit, so it will be available later if the commit
	fails.
	* work.{cc,hh} (write_user_log): new function

2005-05-20  Nathaniel Smith  <njs@codesourcery.com>

	* contrib/mtbrowse.sh: New file.
	* contrib/README: Document it.  Also, document some missed files,
	and re-order listing.
	* Makefile.am (EXTRA_DIST): Add several missing contrib/ files.

2005-05-21  Grahame Bowland  <grahame@angrygoats.net>

	* automate.cc: (automate_certs) change "status" field 
	to "signature". Check whether each cert is trusted, and 
	output in the "trusted" field.
	* testsuite.at: add t_automate_certs.at
	* tests/t_automate_certs.at: Test that the output of 
	"automate certs" is consistent, and that we exit with
	error when rev is incomplete or missing.
	* monotone.texi: update output documentation for 
	"automate certs"

2005-05-20  Emile Snyder  <emile@alumni.reed.edu>

	* annotate.{hh,cc}: Rework to handle lineage dependent line
	mappings and lines which split from a single line in a parent
	revision into multiple lines in some descendent.  Fixes bug where
	some lines remained unannotated.  Fixes wrong assignment of lines
	bug.
	* tests/t_annotate.at: Check no-changes since addition of file
	case.
	* tests/t_annotate_lineage_dependent.at
	* tests/t_annotate_split_lines.at:  New tests.
	* testsuite.at: Add them.
	
2005-05-20  Nathaniel Smith  <njs@codesourcery.com>

	* monotone.texi (Network): Clarify that ports can be specified on
	the command line to serve/pull/push/sync.

2005-05-21  Matt Johnston  <matt@ucc.asn.au>

	* packet.cc (db_packet_writer::~impl, prerequisite.cleanup): 
	add code to remove up circular dependencies between prerequisite
	and delayed_packet shared_ptrs upon destruction, so that unsatisified
	dependency warnings are printed.

2005-05-19  Matt Johnston  <matt@ucc.asn.au>

	* change_set.cc (merge_disjoint_analyses): handle the case where
	a file is dropped on both sides but re-added on one.
	* tests/t_drop_vs_dropadd.at: a test for it
	* testsuite.at

2005-05-19  Derek Scherger  <derek@echologic.com>

	* commands.cc (checkout): rearrange to use --revision option
	* monotone.1: 
	* monotone.texi: document checkout --revision option
	* tests/t_attr.at:
	* tests/t_attributes.at:
	* tests/t_checkout_id_sets_branch.at:
	* tests/t_checkout_noop_on_fail.at:
	* tests/t_checkout_options.at:
	* tests/t_cwork.at:
	* tests/t_delete_dir.at:
	* tests/t_delete_dir_patch.at:
	* tests/t_empty_path.at:
	* tests/t_i18n_file_data.at:
	* tests/t_inodeprints_hook.at:
	* tests/t_inodeprints_update.at:
	* tests/t_largish_file.at:
	* tests/t_lf_crlf.at:
	* tests/t_monotone_up.at:
	* tests/t_netsync_defaults.at:
	* tests/t_netsync_set_defaults.at:
	* tests/t_persistent_server_revision.at:
	* tests/t_rename_added_in_rename.at:
	* tests/t_rename_dir_cross_level.at:
	* tests/t_rename_dir_patch.at:
	* tests/t_single_char_filenames.at:
	* tests/t_subdir_add.at:
	* tests/t_subdir_attr.at:
	* tests/t_subdir_drop.at:
	* tests/t_subdir_rename.at:
	* tests/t_subdir_revert.at:
	* tests/t_tags.at:
	* tests/t_update_off_branch.at:
	* tests/t_versions.at:
	* testsuite.at: add --revision option to checkout

2005-05-18  Richard Levitte  <richard@levitte.org>

	* ui.cc: Move the copyright and license section to the top of the
	file, and add an emacs mode specifier.
	* ui.cc (write_ticks): Change the counter ticker so the trailer
	comes at the end of the counter line instead of the title line.
	This is especially important for code that changes the trailer
	a little now and then.

2005-05-17  Grahame Bowland  <grahame@angrygoats.net>

	* commands.cc: add "automate certs ID" to the help string 
	for the automate command
	* automate.cc: implement "automate certs". Add to the list 
	of commands available through "automate stdio".
	* monotone.texi: document "automate certs"

2005-05-17  Nathaniel Smith  <njs@codesourcery.com>

	* monotone.texi (Network): Document 'serve' as taking more than
	one collection argument.

2005-05-15  graydon hoare  <graydon@pobox.com>

	* rcs_import.cc (note_state_at_branch_beginning): collect
	branch beginning states into a single synthetic commit.

2005-05-15  graydon hoare  <graydon@pobox.com>

	* rcs_import.cc: rewrite most of the branch logic to 
	address issues raised in bugs 13032 and 13063.
	* tests/t_cvsimport_deleted_invar.at: un-XFAIL.

2005-05-16  Matt Johnston  <matt@ucc.asn.au>

	* commands.cc (commit): change scope of the transaction guard so that
	the transaction will fail before MT/revision is written (which could
	leave a non-committed revision/bad working dir).

2005-05-16  Grahame Bowland  <grahame@angrygoats.net>

	* monotone.texi: update "monotone log" documentation
	* commands.cc: fix "monotone log" when run with no --revision args

2005-05-15  Derek Scherger  <derek@echologic.com>

	* tests/t_update_with_blocked_rename.at: new test
	* testsuite.at: call it

2005-05-15  Derek Scherger  <derek@echologic.com>

	* netsync.cc (process_anonymous_cmd, process_auth_cmd): log
	details of permissions allowed/denied
	* tests/t_netsync_permissions.at: new test
	* testsuite.at: call it

2005-05-15  Richard Levitte  <richard@levitte.org>

	* contrib/monotone-notify.pl (revision_is_in_branch): Another
	place where --revision was missing.

2005-05-14  Timothy Brownawell  <tbrownaw@gmail.com>

	* contrib/monoprof.sh: Clean up variable definitions some.
		- Add option --datadir, should now be usable without editing
		variables to match system paths
		- Add option --setup, generates most of the needed files

2005-05-13  Timothy Brownawell  <tbrownaw@gmail.com>

	Add "monotone automate stdio", to let the automation interface
	take commands on standard input.
	* automate.cc: (automate_stdio) New function.
		(automate_command) Add it.
	* commands.cc: Add to description for "automate".
	* monotone.texi: Add to documentation.

2005-05-13  Joel Reed  <joelwreed@comcast.com>

	* tests/t_unidiff3.at: opps. forgot to add this file which
	should have been included as fix for bug 13072.

2005-05-13  Joel Reed  <joelwreed@comcast.com>

	* diff_patch.cc, transforms.cc, testsuite.at: Patch from 
	drepper@redhat.com, who writes: "The attached patch should fix bug
	13072.  I have no idea why the code in transform.cc insists on
	adding an empty line in case the file is empty. Removing the code
	didn't cause any regressions in the test suite and the
	diff_patch.cc change corrects the output format.  A new test case
	is included as well."

2005-05-13  Joel Reed  <joelwreed@comcast.com>

	* automate.cc: add automate attributes command
	* commands.cc: add attributes subcommand helptext
	* contrib/monotone.zsh_completion: use automate attributes
	for completion of monotone attr and cleanup ignore files code
	* tests/t_automate_attributes.at: add testcase
	* testsuite.at: include new testcaes

2005-05-13  Jon Bright  <jon@siliconcircus.com>
	* testsuite.at (UNGZ): Change the way the ungzipping works on
	Win32, in the hope that test 206 will no longer be given invalid
	files.

2005-05-12  Derek Scherger  <derek@echologic.com>

	* automate.cc: bump version number to 1.0
	(struct inventory_item): add pre/post states
	(inventory_paths): remove obsolete function
	(inventory_pre_state, inventory_post_state, inventory_file_state,
	inventory_renames): add fancy new functions
	(automate_inventory): rework for new output format
	* manifest.{cc,hh} (classify_paths): rename to ...
	(classify_manifest_paths): ... this and work solely from manifest
	* monotone.texi: (Automation): update inventory docs
	* tests/t_automate_inventory.at: update for new format and add
	some more tests
	
2005-05-13  Matthew Gregan  <kinetik@orcon.net.nz>

	* HACKING: New file.  First pass at a brief document to help
	newcomers hack on monotone.

2005-05-12  Riccardo Ghetta <birrachiara@tin.it>

	* options.hh (OPT_MSGFILE): New option.
	* monotone.cc (message-file): New option.
	(cpp_main): Handle it.
	* app_state.{cc,hh} (set_message_file): New function.
	* commands.cc (commit): Accept and handle new option.
	* monotone.1, monotone.texi: Document it.
	* tests/t_commit_message_file.at: New test.
	* testsuite.at: Add it.
	
2005-05-12  Timothy Brownawell  <tbrownaw@gmail.com>

	* (20 files): Do not indent with both tabs and spaces in the same file.

2005-05-13  Ulrich Drepper  <drepper@redhat.com>

	* rcs_import.cc (process_one_hunk): Improve handling of corrupt
	RCS files.

2005-05-13  Matthew Gregan  <kinetik@orcon.net.nz>

	* testsuite.at: Fix typo error in Win32 kill logic that was
	causing the testsuites to hang on Win32 machines that don't have
	pskill installed.

2005-05-12  Matthew Gregan  <kinetik@orcon.net.nz>

	* file_io.cc (write_data_impl): Use portable boost::filesystem
	calls in place of unlink(2)/remove(2).

2005-05-12  Grahame Bowland  <grahame@angrygoats.net>

	* commands.cc: Modify the "log" command to accept multiple 
	revisions on command line, and display the log for all 
	of those revisions.

2005-05-11  Nathaniel Smith  <njs@codesourcery.com>

	* std_hooks.lua (ignore_file): Organize a bit more, add
	patterns for autotools cache files, and darcs, codeville, git
	metadata directories.

2005-05-11  Timothy Brownawell  <tbrownaw@gmail.com>

	* revision.cc (expand_dominators): Fix bitmap size-matching.
		(find_common_ancestor_for_merge): Do not wait for ancestors
		to be expanded to the beginning of time before expanding
		dominators. Requires above fix for correct behavior.
	* ChangeLog: Fix date on previous entry.

2005-05-11  Timothy Brownawell  <tbrownaw@gmail.com>

	* contrib/monoprof.sh: Add profiling test for "netsync large file".
		Add options to only run specific profile tests.

2005-05-11  Stanislav Karchebny <stanislav.karchebny@skype.net>

	* contrib/monotone-notify.pl: 'monotone log' takes a revision
	through the --revision= option.

2005-05-11  Richard Levitte  <richard@levitte.org>

	* contrib/monotone-notify.pl: Change all occurences of $symbol' to
	${symbol}' to avoid a confusing Perl warning.

2005-05-11  Joel Reed  <joelwreed@comcast.com>

	* contrib/monotone.zsh_completion: add zsh completion contrib.

2005-05-11  Matt Johnston  <matt@ucc.asn.au>

	* tests/t_add_intermediate_MT_path.at: remove the drop dir part
	* tests/t_delete_dir.at: add a note about re-enabling the above test
	* tests/t_cvsimport3.at: ignore stderr

2005-05-11  Matt Johnston  <matt@ucc.asn.au>

	* rcs_import.cc (find_branchpoint): if a branch is derived from two 
	differing parent branches, take the one closest to the trunk.
	* tests/t_cvsimport3.at: add a test for cvs_importing where branches
	come off a vendor import.
	* testsuite.at: add it

2005-05-11  Nathaniel Smith  <njs@codesourcery.com>

	* work.cc (build_deletions): Disable delete_dir.

2005-05-11  Matthew Gregan  <kinetik@orcon.net.nz>

	* constants.cc (constants::bufsz): Increase buffer size.  Reduces
	the runtime to tests/t_netsync_largish_file.at by four to seven
	times on my test machines.

2005-05-10  Timothy Brownawell  <tbrownaw@gmail.com>

	* revision.cc: Make expand_{ancestors,dominators} twice as fast.
	Loop over revisions in the other direction so that changes at the
	frontier propogate fully in 1 pass, instead of one level at a time.

2005-05-10  Timothy Brownawell  <tbrownaw@gmail.com>

	* packet.{cc,hh}: Give packet_consumer and children a callback to call
	after writing out a revision.
	* netsync.cc: Use this callback to add a "revisions written" ticker,
	to provide user feedback while sanity checking.

2005-05-10  Timothy Brownawell  <tbrownaw@gmail.com>

	* ui.cc: Make tick_write_count take less horizontal space

2005-05-09  Nathaniel Smith  <njs@codesourcery.com>

	* AUTHORS: Give Riccardo his real name.
	* ChangeLog: Likewise.

2005-05-09  Riccardo Ghetta <birrachiara@tin.it>
	
	* std_hooks.lua: Support kdiff3.

2005-05-09  Matthew Gregan  <kinetik@orcon.net.nz>

	* lua.cc (loadstring, run_string): New parameter to identify the
	source of the Lua string being loaded.
	(add_{std,test}_hooks, load_rcfile): Pass an identity through.

2005-05-09  Matthew Gregan  <kinetik@orcon.net.nz>

	* monotone.cc: Absolutify and tilde expand pid file.

2005-05-09  Matthew Gregan  <kinetik@orcon.net.nz>

	* testsuite.at: Revert bogus changes committed in revision 9d478.

2005-05-09  Matt Johnston  <matt@ucc.asn.au>

	* commands.cc (pid_file): use fs::path .empty() rather than ==, since
	boost 1.31 doesn't seem to have the latter.

2005-05-08  Matthew Gregan  <kinetik@orcon.net.nz>

	* lua.cc (report_error, load{file,string}): New member functions.
	Error handling in call moved into report_error.
	(call): Call report_error.
	(run_{file,string}): Call load{file,string} member functions to
	load Lua code into the VM.  Allows us to report syntax errors when
	loading rc files.
	* testsuite.at: test_hooks.lua was calling nonexistent (obsolete)
	strfind function and failing silently.  The improved error
	reporting from Lua caught this and cause testsuite failures.

2005-05-08  Matthew Gregan  <kinetik@orcon.net.nz>

	* monotone.1: Document --pid-file option.  Also make some minor
	spelling and punctuation fixes.

2005-05-08  Timothy Brownawell  <tbrownaw@gmail.com>
	* app_state.cc: {read,write}_options now print a warning instead of
	failing on unreadable/unwritable MT/options .
	* tests/t_unreadable_MT.at: add matching test
	* testsuite.at: add test
	* tests/README: Mention that new tests must be added to testsuite.at
	* work.cc: (get_revision_id) Friendlier error message for
	unreadable MT/revision .

2005-05-08  Matthew Gregan  <kinetik@orcon.net.nz>

	* monotone.texi: Right words, wrong order.
	* testsuite.at: Drop pid mapping trickery, it doesn't work
	consistently.  We now try and use SysInternal's pskill to kill the
	process.  If pskill is not available, we fall back to the old
	'kill all monotone processes' method. These changes affect
	Win32/MingW only.

2005-05-07  Matthew Gregan  <kinetik@orcon.net.nz>

	* commands.cc (pid_file): Remove leftover debugging output.
	* configure.ac: Correct typos in TYPE_PID_T test.
	* testsuite.at: Use some trickery on MingW/Cygwin to map the
	Windows pid to the Cygwin pid.
	* win32/process.cc (process_wait): Correct return type.
	(process_spawn): Replace dropped cast on return.

2005-05-07  Matt Johnston <matt@ucc.asn.au>

	* change_set.cc: fix the code which skips deltas on deleted files,
	  it was looking at the merged filename not the ancestor
	  filename.
	* tests/t_drop_vs_patch_rename.at: a test for the above fix
	* testsuite.at: add it

2005-05-06 Timothy Brownawell <tbrownaw@gmail.com>

	* contrib/monoprof.sh: Add lcad test.
		Add options to pull/rebuild before profiling.

2005-05-06  Nathaniel Smith  <njs@codesourcery.com>

	* INSTALL: s/g++ 3.2 or 3.3/g++ 3.2 or later/.

2005-05-06  Nathaniel Smith  <njs@codesourcery.com>

	* monotone.1: 
	* monotone.texi (Commands, Importing from CVS, RCS): Clarify
	cvs_import documentation on cvsroot vs. module issues.

2005-05-05  Richard Levitte  <richard@levitte.org>

	* AUTHORS: Add rghetta.

2005-05-05  Matthew Gregan  <kinetik@orcon.net.nz>

	* monotone.texi: Document --pid-file option for serve command.
	* app_state.{cc,hh} (set_pidfile, pidfile): New function, new
	member.
	* commands.cc (pid_file): New class.
	(CMD(serve)): Use pid_file.
	* monotone.cc (coptions, cppmain): Add command-specific option
	--pid-file.
	* options.hh (OPT_PIDFILE): New option.
	* {unix,win32}/process.cc (get_process_id): New function.
	(process_{spawn,wait,kill}): Use pid_t.
	* platform.hh (process_{spawn,wait,kill}): Use pid_t.
	(get_process_id): New function
	* configure.ac: Test for pid_t.
	* lua.cc (monotone_{spawn,wait,kill}_for_lua): Use pid_t.
	* testsuite.at: Update netsync kill functions to use pid file.
	* tests/t_netsync_sigpipe.at: Update to use pid file.
	* tests/t_netsync_single.at: Update to use pid file.

2005-05-04  Nathaniel Smith  <njs@codesourcery.com>

	* tests/t_monotone_up.at: New test.
	* testsuite.at: Add it.

2005-05-05  Matthew Gregan  <kinetik@orcon.net.nz>

	* work.cc: Use attr_file_name rather than hardcoded strings.

2005-05-04  Brian Campbell  <brian.p.campbell@dartmouth.edu>

	* contrib/monotone.el (monotone-vc-register): Fix arguments to
	monotone-cmd-buf, to make work.

2005-05-03  Nathaniel Smith  <njs@codesourcery.com>

	* file_io.cc (read_data_for_command_line): Check that file exists,
	if reading a file.

2005-05-04  Matthew Gregan  <kinetik@orcon.net.nz>

	* configure.ac: Add TYPE_SOCKLEN_T function from the Autoconf
	archive.	
	* cryptopp/cryptlib.h (NameValuePairs): Change GetVoidValue from a
	pure virtual to an implemented (but never called) member function
	to work around build problem with GCC 4 on OS X 10.4
	* netxx/osutil.h: Include config.h, use new HAVE_SOCKLEN_T define
	to determine socklen_t type.

2005-05-03  Nathaniel Smith  <njs@codesourcery.com>

	* lua.cc (load_rcfile): Make a version that takes utf8 strings,
	and understands -.
	* app_state.cc (load_rcfiles): Use it.
	* file_io.{cc,hh} (absolutify_for_command_line): New function.
	* monotone.cc (cpp_main): Use it.
	* tests/t_rcfile_stdin.at: New test.
	* testsuite.at: Include it.

2005-05-03  Nathaniel Smith  <njs@codesourcery.com>

	* netsync.cc (load_epoch): Remove unused function.

2005-05-03  Matthew Gregan  <kinetik@orcon.net.nz>

	* tests/t_cvsimport_manifest_cycle.at: Add missing symbols.
	* tests/t_cvsimport_deleted_invar.at: Add new test.
	* testsuite.at: New test.

2005-05-03  Nathaniel Smith  <njs@codesourcery.com>

	* netsync.cc (run_netsync_protocol): Don't use the word
	"exception" in error messages.

2005-05-03  Nathaniel Smith  <njs@codesourcery.com>

	* UPGRADE: Fix version number.

2005-05-03  Nathaniel Smith  <njs@codesourcery.com>

	* debian/compat: New file.

2005-05-03  Nathaniel Smith  <njs@codesourcery.com>

	* UPGRADE: Mention upgrading from 0.18.
	* debian/copyright: Re-sync with AUTHORS.
	* win32/monotone.iss, monotone.spec, debian/changelog: Bump
	version numbers to 0.19.
	* NEWS: Finish updating for 0.19.

2005-05-03  Jon Bright  <jon@siliconcircus.com>
	* win32/monotone.iss: Bump version to 0.19
	
2005-05-03  Jon Bright  <jon@siliconcircus.com>
	* tests/t_automate_select.at: Use arithmetic comparison for
	checking output of wc, since wc pads its results with initial
	spaces on MinGW.
	
2005-05-03  Nathaniel Smith  <njs@codesourcery.com>

	* tests/t_cvsimport2.at: Pass correct module directory.

2005-05-02  Nathaniel Smith  <njs@codesourcery.com>

	* configure.ac: Bump version to 0.19.
	* NEWS: Tweaks.
	* Makefile.am (MOST_SOURCES): Add options.hh.
	(%.eps): Fix ps2eps calling convention.
	* po/monotone.pot: Regenerate.
	* testsuite.at (CHECK_SAME_CANONICALISED_STDOUT): New macro.

2005-05-02  Nathaniel Smith  <njs@codesourcery.com>

	* NEWS: More updates.
	* rcs_import.cc (store_manifest_edge): Fix some edge cases.
	* tests/t_cvsimport_manifest_cycle.at: Make work.  Un-XFAIL.

2005-05-01  Matt Johnston  <matt@ucc.asn.au>

	* diff_patch.cc (normalize_extents): broaden the condition when
	changes can be normalised.
	* tests/t_merge_6.at: now passes.

2005-05-01  Emile Snyder  <emile@alumni.reed.edu>

	* annotate.cc: Fix bug that njs pointed out when a merge has one
	side with no changes.  Be smarter about how we get parent
	file_id's to do file diffs; give another big speedup.
	* tests/t_annotate_copy_all.at: New test for the bug that is fixed.
	* testsuite.at: Add the new test.

2005-05-02  Richard Levitte  <richard@levitte.org>

	* tests/t_override_author_date.at: Adapt to the new way to give
	revision IDs to 'monotone log'.

2005-05-01  Richard Levitte  <richard@levitte.org>

	* monotone.texi: Document the change in 'monotone log'.

2005-05-01  Riccardo Ghetta <birrachiara@tin.it>

	* commands.cc (CMD(log)): Use --revision.

2005-05-02  Matt Johnston  <matt@ucc.asn.au>

	* netsync.cc (process_auth_cmd): make it clearer what the "unknown
	key hash" refers to.

2005-05-01  Richard Levitte  <richard@levitte.org>

	* commands.hh: Expose complete_commands().
	* commands.cc (explain_usage, command_options, process): Don't
	call complete_command().  Except the caller to have done that
	already.
	* monotone.cc (cpp_main): Start with completing the command after
	processing the options.  Use the result everywhere the command is
	required.  This avoids giving the user duplicate (or in some case,
	triplicate) messages about command expansion.

2005-04-30  Derek Scherger  <derek@echologic.com>

	* app_state.{cc,hh}: remove --all-files option
	* automate.cc: move inventory command and associated stuff here from ...
	* commands.cc: ... here, where it has been removed
	* monotone.1: relocate inventory command, remove --all-files option
	* monotone.cc: remove --all-files option
	* monotone.texi: relocate inventory documentation to automation
	section, remove --all-files option
	* tests/t_automate_inventory.at: renamed and updated for move to automate
	* testsuite.at: adjust for rename

2005-04-30  Derek Scherger  <derek@echologic.com>

	* Makefile.am (MOST_SOURCES): add restrictions.{cc,hh} 
	* commands.cc (extract_rearranged_paths): 
	(extract_delta_paths):
	(extract_changed_paths):
	(add_intermediate_paths):
	(restrict_path_set):
	(restrict_rename_set):
	(restrict_path_rearrangement):
	(restrict_delta_map):
	(calculate_restricted_rearrangement):
	(calculate_restricted_revision):
	(calculate_current_revision):
	(calculate_restricted_change_set): move to restrictions.{cc,hh}
	(maybe_update_inodeprints):
	(cat):
	(dodiff):
	(update): rename calculate_current_revision to
	calculate_unrestricted_revision
	* database_check.hh: update header guard #define
	* restrictions.{cc,hh}: add new files

2005-04-30  Nathaniel Smith  <njs@codesourcery.com>

	* commands.cc: Add a placeholder OPT_NONE for commands that don't
	take any command-specific options; use it everywhere.  Now the
	last argument to CMD never starts with %, and the last argument is
	always required to be present.

2005-04-30  Richard Levitte  <richard@levitte.org>

	* contrib/monotone-nav.el (mnav-rev-make): Move it so it's defined
	after the definition of the macro mnav-rev-id.  Otherwise, the
	byte compiler complains there is no setf method for mnav-rev-id.

2005-04-30  Nathaniel Smith  <njs@codesourcery.com>

	* monotone.texi (Database): Minor correction.

2005-04-30  Nathaniel Smith  <njs@codesourcery.com>

	* vocab.cc (trivially_safe_file_path): New function.
	(verify): Use it.
	(test_file_path_verification, test_file_path_normalization): Add a
	few more checks.

	* transforms.{cc,hh} (localized_as_string): New function.
	* {win32,unix}/inodeprint.cc (inodeprint_file): Use it, to avoid
	mkpath().

	* commands.cc (add_intermediate_paths): Hand-code intermediate
	path generator, taking advantage of normalization of file_path's,
	to avoid mkpath().

2005-04-29  Joel Rosdahl  <joel@rosdahl.net>

	* monotone.texi: Minor corrections.

2005-04-29  Nathaniel Smith  <njs@codesourcery.com>

	* commands.cc (ls_tags): Sort output.
	* tests/t_tags.at: Test that output is sorted.

2005-04-29  Derek Scherger  <derek@echologic.com>

	* commands.cc (struct file_itemizer): move to ...
	* work.hh (file_itemizer} ... here
	* work.cc (file_itemizer::visit_file} ... and here

2005-04-29  Emile Snyder  <emile@alumni.reed.edu>

	* annotate.cc (do_annotate_node): Stop doing expensive
	calculate_arbitrary_change_set when we already know we have parent
	and child revisions.  Cuts annotate run time in half.
	
2005-04-29  Nathaniel Smith  <njs@codesourcery.com>

	* commands.cc (update_inodeprints): Rename to...
	(refresh_inodeprints): ...this, so 'monotone up' continues to mean
	update.
	
	* monotone.texi (Inodeprints): Mention refresh_inodeprints in the
	Inodeprints section.
	
	* testsuite.at: 
	* tests/t_update_inodeprints.at: 
	* tests/t_refresh_inodeprints.at: 
	* monotone.texi (Working Copy, Commands): 
	* monotone.1: Update accordingly.

2005-04-29  Nathaniel Smith  <njs@codesourcery.com>

	* change_set.cc (dump_change_set): Don't truncate output.
	(invert_change_test): New unit test.
	(invert_change_set): Make it pass.  This fixes (some?)
	isect.empty() invariant failures.
	
	* NEWS: Start updating for 0.19.

	* revision.cc (check_sane_history): Make comment more
	informative.

2005-04-29  Grahame Bowland  <grahame@angrygoats.net>

	* netxx/types.h: Add new NetworkException type network 
	issue not caused by calling program
	* netsync.cc: Catch Netxx::NetworkException and display 
	as informative_error.
	* netxx/address.cxx: NetworkException for unparsable URIs.
	* netxx/datagram.cxx: NetworkException for connection failure.
	* netxx/resolve_getaddrinfo.cxx, resolve_gethostbyname.cxx:
	NetworkException when DNS resolution fails.
	* netxx/serverbase.cxx: NetworkException if unable to bind 
	to server port.
	* netxx/streambase.cxx: NetworkException if unable to 
	connect.

2005-04-28  Nathaniel Smith  <njs@codesourcery.com>

	* tests/t_netsync_error.at: New test.
	* testsuite.at: Add it.

2005-04-28  Nathaniel Smith  <njs@codesourcery.com>

	* tests/t_rename_attr.at: Fix a bit; also test that rename refuses
	to move a file to a name that already has attrs.
	* work.cc (build_rename): Cleanup a bit; refuse to move a file to
	a name that already has attrs.

	* monotone.texi (Working Copy): Document explicitly that "drop"
	and "rename" do not modify the filesystem directly, and do affect
	attributes.

2005-04-28  Derek Scherger  <derek@echologic.com>

	* commands.cc (get_work_path): 
	(get_revision_path): 
	(get_revision_id):
	(put_revision_id):
	(get_path_rearrangement):
	(remove_path_rearrangement):
	(put_path_rearrangement):
	(update_any_attrs):
	(get_base_revision):
	(get_base_manifest): move to work.{cc,hh}
	(update): indicate optional revision with [ and ]
	(explicit_merge): indicate optional ancestor with [ and ] 

	* manifest.{cc,hh} (extract_path_set): move here from work.{cc,hh}
	* revision.{cc,hh} (revision_file_name): move to work.{cc,hh}

	* work.{cc,hh} (extract_path_set): move to manifest.{cc,hh}
	(get_work_path): 
	(get_path_rearrangement): 
	(remove_path_rearrangement): 
	(put_path_rearrangement): 
	(get_revision_path): 
	(get_revision_id): 
	(put_revision_id): 
	(get_base_revision): 
	(get_base_manifest): 
	(update_any_attrs): move here from commands.cc
	
2005-04-28  Derek Scherger  <derek@echologic.com>

	* ChangeLog: 
	* Makefile.am
	* tests/t_automate_select.at: merge fixups

2005-04-28  Emile Snyder <emile@alumni.reed.edu>

	* annotate.cc: Fix broken build after propagate from .annotate
	branch to mainline.  The lcs stuff was changed to use
	quick_allocator, so our use of it had to change as well.
	
2005-04-28  Emile Snyder  <emile@alumni.reed.edu>

	* commands.cc: New command "annotate"
	* annotate.{cc,hh}: New files implement it.
	* Makefile.am: Build it.
	* monotone.texi: Document it.	
	* tests/t_annotate.at:
	* tests/t_annotate_add_collision.at:
	* tests/t_annotate_branch_collision.at: 
	* testsuite.at: Test it.
	
2005-04-28  Matt Johnston  <matt@ucc.asn.au>

	* tests/t_merge_6.at: narrow the testcase down considerably.

2005-04-28  Matt Johnston  <matt@ucc.asn.au>

	* tests/t_merge_6.at, testsuite.at: add a new test for the case where
	duplicate lines appear in a file during a merge. This testcase can
	be correctly handled by merge(1).

2005-04-28  Matt Johnston  <matt@ucc.asn.au>

	* tests/t_i18n_file.at, transforms.cc: OS X expects all paths to be
	utf-8, don't try to use other encodings in the test.

2005-04-28  Richard Levitte  <richard@levitte.org>

	* tests/t_automate_select.at: silly ignores not needed any more.

2005-04-28  Richard Levitte  <richard@levitte.org>

	* commands.cc (complete): Don't talk of there really was no
	expansion.

2005-04-28  Richard Levitte  <richard@levitte.org>

	* commands.cc, commands.hh: Selector functions and type are moved
	to...
	* selectors.cc, selectors.hh: ... these files.
	* database.cc, database.hh: Adapt to this change.
	* automate.cc (automate_select): New function, implements
	'automate select'.
	(automate_command): Use it.
	* monotone.texi (Automation): Document it.

	* tests/t_automate_select.at: New test.
	* testsuite.at: Use it.

	* Makefile.am (MOST_SOURCES): reorganise.  Add selectors.{cc,hh}.

2005-04-27  Derek Scherger  <derek@echologic.com>

	* commands.cc (ls_unknown): remove unneeded braces
	(struct inventory_item): new struct for tracking inventories
	(print_inventory): removed old output functions 
	(inventory_paths): new functions for paths, data and renames
	(inventory): rework to display two column status codes
	* monotone.texi (Informative): update for new status codes
	* tests/t_inventory.at: update for two column status codes

2005-04-27  Richard Levitte  <richard@levitte.org>

	* quick_alloc.hh: Define QA_SUPPORTED when quick allocation is
	supported.
	* sanity.hh: Only defined the QA(T) variants of checked_index()
	when QA_SUPPORTED is defined.

2005-04-27  Joel Reed  <joelwreed@comcast.com>

	* work.cc: on rename move attributes as well.
	* tests/t_rename_attr.at: No longer a bug.

2005-04-27  Nathaniel Smith  <njs@codesourcery.com>

	* monotone.texi (Working Copy, Commands): Document update_inodeprints.
	* monotone.1: Likewise.

	* tests/t_update_inodeprints.at: New test.
	* testsuite.at: Add it.

2005-04-27  Richard Levitte  <richard@levitte.org>

	* database.cc (selector_to_certname): Add a case for
	commands::sel_cert.

2005-04-27  Richard Levitte  <richard@levitte.org>

	* sanity.hh: Add a couple of variants of checked_index() to
	accomodate for indexes over vector<T, QA(T)>.

	* commands.hh: Add new selector to find arbitrary cert name and
	value pairs.  The syntax is 'c:{name}={value}'.
	* commands.cc (decode_selector): Recognise it.
	* database.cc (complete): Parse it.
	* std_hooks.lua (expand_selector): Add an expansion for it.
	* monotone.texi (Selectors): Document it.

	* tests/t_select_cert.at: Add test.
	* testsuite.at: Use it.

2005-04-27  Matt Johnston  <matt@ucc.asn.au>

	* vocab.cc (verify(file_path)): don't find() twice.
	* change_set.cc (extend_state): remove commented out line 

2005-04-27  Matthew Gregan  <kinetik@orcon.net.nz>

	* tests/t_cvsimport_manifest_cycle.at: New test.
	* testsuite.at: Add test.
	* AUTHORS: Add self.

2005-04-27  Nathaniel Smith  <njs@codesourcery.com>

	* AUTHORS: Add Timothy Brownawell.

2005-04-27  Timothy Brownawell  <tbrownaw@gmail.com>

	* ui.{cc,hh}: Delegate tick line blanking to tick_writers.

2005-04-27  Matt Johnston  <matt@ucc.asn.au>

	* change_set.cc (extend_state): don't mix find() and insert() on
	the path_state, to avoid hitting the smap's worst-case.

2005-04-27  Matt Johnston  <matt@ucc.asn.au>

	* change_set.cc (confirm_proper_tree): move things out of the loops
	for better performance.

2005-04-26  Nathaniel Smith  <njs@codesourcery.com>

	* work.cc: Don't include boost/regex.hpp.

2005-04-26  Nathaniel Smith  <njs@codesourcery.com>

	* manifest.cc, inodeprint.cc: Don't include boost/regex.hpp.

2005-04-26  Nathaniel Smith  <njs@codesourcery.com>

	* sqlite/vdbeaux.c (MAX_6BYTE): Apply patch from
	http://www.sqlite.org/cvstrac/chngview?cn=2445.  It shouldn't
	affect monotone's usage, but just in case.

2005-04-26  Nathaniel Smith  <njs@codesourcery.com>

	* rcs_import.cc (struct cvs_key, process_branch): Fix
	indentation.
	(build_change_set): Handle the case where a file is "added dead".

	* tests/t_cvsimport2.at: Un-XFAIL, improve description.

2005-04-26  Richard Levitte  <richard@levitte.org>

	* monotone.cc (cpp_main): Count the number of command specific
	options exist.  If there is any, add a title for them.

2005-04-26  Matt Johnston  <matt@ucc.asn.au>

	* change_set.cc (analyze_rearrangement): get rid of damaged_in_first
	since it is not used.

2005-04-26  Matt Johnston  <matt@ucc.asn.au>

	* monotone.texi: fix mashed up merge of docs for kill_rev_locally
	and db check.

2005-04-26  Richard Levitte  <richard@levitte.org>

	* monotone.cc, commands.cc: Make some more options global.

2005-04-25  Nathaniel Smith  <njs@codesourcery.com>

	* tests/t_i18n_file_data.at: New test.
	* testsuite.at: Add it.

2005-04-25  Nathaniel Smith  <njs@codesourcery.com>

	* automate.cc (automate_parents, automate_children) 
	(automate_graph): New automate commands.
	(automate_command): Add them.
	* commands.cc (automate): Synopsisfy them.
	* monotone.texi (Automation): Document them.
	* tests/t_automate_graph.at, test/t_parents_children.at: Test
	them.
	* testsuite.at: Add the tests.

	* tests/t_automate_ancestors.at: Remove obsolete comment.
	
2005-04-24  Derek Scherger  <derek@echologic.com>

	* tests/t_rename_file_to_dir.at:
	* tests/t_replace_file_with_dir.at:
	* tests/t_replace_dir_with_file.at: new bug reports
	* testsuite.at: include new tests

2005-04-24  Derek Scherger  <derek@echologic.com>

	* app_state.{cc,hh} (app_state): add all_files flag to the constructor
	(set_all_files): new method for setting flag

	* basic_io.{cc,hh} (escape): expose public method to quote and
	escape file_paths
	(push_str_pair): use it internally

	* commands.cc (calculate_restricted_rearrangement): new function
	factored out of calculate_restricted_revision
	(calculate_restricted_revision): use new function
	(struct unknown_itemizer): rename to ...
	(struct file_itemizer): ... this; use a path_set rather than a
	manifest map; build path sets of unknown and ignored files, rather
	than simply printing them
	(ls_unknown): adjust to compensate for itemizer changes
	(print_inventory): new functions for printing inventory lines from
	path sets and rename maps
	(inventory): new command for printing inventory of working copy
	files

	* manifest.cc (inodeprint_unchanged): new function factored out
	from build_restricted_manifest_map
	(classify_paths): new function to split paths from an old manifest
	into unchanged, changed or missing sets for inventory
	(build_restricted_manifest_map): adjust to use
	inodeprint_unchanged
	* manifest.hh (classify_paths): new public function
	
	* monotone.1: document new inventory command and associated
	--all-files option

	* monotone.cc: add new --all-files option which will be specific
	to the inventory command asap

	* monotone.texi (Informative): document new inventory command
	(Commands): add manpage entry for inventory
	(OPTIONS): add entries for --xargs, -@ and --all-files

	* tests/t_status_missing.at: remove bug priority flag
	* tests/t_inventory.at: new test
	* testsuite.at: include new test
	
2005-04-24  Nathaniel Smith  <njs@codesourcery.com>

	* monotone.texi (Database): Document 'db kill_rev_locally'.

2005-04-24  Nathaniel Smith  <njs@codesourcery.com>

	* ChangeLog: Fixup after merge.

2005-04-24  Nathaniel Smith  <njs@codesourcery.com>

	* manifest.cc (build_restricted_manifest_map): Careful to only
	stat things once on the inodeprints fast-path.
	(read_manifest_map): Hand-code a parser, instead of using
	boost::regex.
	* inodeprint.cc (read_inodeprint_map): Likewise.

2005-04-23  Derek Scherger  <derek@echologic.com>

	* (calculate_restricted_revision): remove redundant variables,
	avoiding path_rearrangement assignments and associated sanity
	checks
	(calculate_current_revision): rename empty to empty_args for
	clarity

2005-04-23  Derek Scherger  <derek@echologic.com>

	* commands.cc (calculate_base_revision): rename to ...
	(get_base_revision): ... this, since it's not calculating anything
	(calculate_base_manifest): rename to ...
	(get_base_manifest): ... this, and call get_base_revision
	(calculate_restricted_revision): call get_base_revision and remove
	missing files stuff
	(add):
	(drop):
	(rename):
	(attr): call get_base_manifest
	(ls_missing): 
	(revert): call get_base_revision
	* manifest.{cc,hh} (build_restricted_manifest_map): don't return
	missing files and don't produce invalid manifests; do report on
	all missing files before failing
	
2005-04-23  Derek Scherger  <derek@echologic.com>

	* app_state.cc:
	* database.cc:
	* file_io.{cc, hh}: fix bad merge

2005-04-23  Nathaniel Smith  <njs@codesourcery.com>

	* database.cc (put_key): Check for existence of keys with
	conflicting key ids, give more informative message than former SQL
	constraint error.

2005-04-23  Nathaniel Smith  <njs@codesourcery.com>

	* transforms.cc (filesystem_is_ascii_extension_impl): Add EUC to
	the list of ascii-extending encodings.

	* tests/t_multiple_heads_msg.at: Make more robust, add tests for
	branching.

2005-04-23  Nathaniel Smith  <njs@codesourcery.com>

	* app_state.cc (restriction_includes): Remove some L()'s that were
	taking 5-6% of time in large tree diff.

2005-04-23  Nathaniel Smith  <njs@codesourcery.com>

	* file_io.{cc,hh} (localized): Move from here...
	* transforms.{cc,hh} (localized): ...to here.  Add lots of gunk to
	avoid calling iconv whenever possible.

2005-04-23  Richard Levitte  <richard@levitte.org>

	* monotone.cc, options.hh: Move the option numbers to options.hh,
	so they can be easily retrieved by other modules.
	* monotone.cc: split the options table in global options and
	command specific options.  The former are always understood, while
	the latter are only understood by the commands that declare it
	(see below).
	(my_poptStuffArgFile): There's no need to keep a copy of the
	stuffed argv.  This was really never a problem.
	(coption_string): New function to find the option string from an
	option number.
	(cpp_main): Keep track of which command-specific options were
	given, and check that the given command really uses them.  Make
	sure that when the help is written, only the appropriate command-
	specific options are shown.  We do this by hacking the command-
	specific options table.
	Throw away sub_argvs, as it's not needed any more (and realy never
	was).

	* commands.cc: Include options.hh to get the option numbers.
	(commands_ops): New structure to hold the option
	numbers used by a command.
	(commands): Use it.
	(command_options): Function to get the set of command-specific
	options for a specific command.
	(CMD): Changed to take a new parameter describing which command-
	specific options this command takes.  Note that for commands that
	do not take command-specific options, this new parameter must
	still be given, just left empty.
	Update all commands with this new parameter.
	* commands.hh: Declare command_options.

	* tests/t_automate_heads.at: 'automate heads' never used the value
	of --branch.
	* tests/t_sticky_branch.at: and neither did 'log'...
	* tests/t_update_missing.at: nor did 'add'...

2005-04-23  Matthew Gregan  <kinetik@orcon.net.nz>

	* tests/t_diff_currev.at: Use CHECK_SAME_STDOUT.

2005-04-23  Matthew Gregan  <kinetik@orcon.net.nz>

	* tests/t_diff_currev.at: New test.
	* testsuite.at: Add new test.

2005-04-22  Christof Petig <christof@petig-baender.de>

	* sqlite/*: update to sqlite 3.2.1

2005-04-22  Nathaniel Smith  <njs@codesourcery.com>

	* manifest.cc (build_restricted_manifest_map): Fixup after merge
	-- use file_exists instead of fs::exists.

2005-04-22  Derek Scherger  <derek@echologic.com>

	* manifest.{cc,hh} (build_restricted_manifest_map): keep and
	return a set of missing files rather than failing on first missing
	file
	* commands.cc (calculate_restricted_revision): handle set of
	missing files
	* revision.hh: update comment on the format of a revision
	* tests/t_status_missing.at: un-XFAIL and add a few tests
	
2005-04-22  Nathaniel Smith  <njs@codesourcery.com>

	* vocab.cc (verify(file_path), verify(local_path)): Normalize
	paths on the way in.
	* tests/t_normalized_filenames.at: Fix to match behavior
	eventually declared "correct".

2005-04-22  Nathaniel Smith  <njs@codesourcery.com>

	* vocab.{cc,hh}: Make verify functions public, make ATOMIC(foo)'s
	verify function a friend of foo, add ATOMIC_NOVERIFY macro, add
	long comment explaining all this.
	* vocab_terms.hh: Add _NOVERIFY to some types.

2005-04-22  Nathaniel Smith  <njs@codesourcery.com>

	* file_io.{cc,hh} (localized): Take file_path/local_path instead
	of string; expose in public interface.  Adjust rest of file to
	match.
	(walk_tree): Don't convert the (OS-supplied) current directory
	from UTF-8 to current locale.
	
	* transforms.{cc,hh} (charset_convert): Be more informative on
	error.
	(calculate_ident): Localize the filename, even on the fast-path.
	Also assert file exists and is not a directory, since Crypto++
	will happily hash directories.  (They are like empty files,
	apparently.)
	
	* manifest.cc (build_restricted_manifest_map): Use file_exists
	instead of fs::exists, to handle localized paths.
	* {win32,unix}/inodeprint.cc (inodeprint_file): Use localized
	filenames to stat.

	* tests/t_i18n_file.at: Rewrite to work right.

	* tests/t_normalized_filenames.at: New test.
	* testsuite.at: Add it.
	* vocab.cc (test_file_path_verification): MT/path is not a valid
	file_path either.
	(test_file_path_normalization): New unit-test.

2005-04-22  Joel Reed  <joelwreed@comcast.net>

	* work.cc (build_deletions) : on drop FILE also drop attributes.
	* tests/t_drop_attr.at : test for success now, fixed bug.

2005-04-22  Jon Bright <jon@siliconcircus.com>
	* monotone.texi: Changed all quoting of example command lines to
	use " instead of ', since this works everywhere, but ' doesn't
	work on Win32

2005-04-21  Jeremy Cowgar  <jeremy@cowgar.com>

	* tests/t_multiple_heads_msg.at: Now checks to ensure 'multiple head'
	  message does not occur on first commit (which creates a new head
	  but not multiple heads).
	* commands.cc (CMD(commit)): renamed head_size to better described
	  old_head_size, now checks that old_head_size is larger than 0 as
	  well otherwise, on commit of a brand new project, a new head was
	  detected and a divergence message was displayed.

2005-04-21  Richard Levitte  <richard@levitte.org>

	* commands.cc (ALIAS): refactor so you don't have to repeat all
	the strings given to the original command.
	(ALIAS(ci)): added as a short form for CMD(commit).

	* Makefile.am (%.eps): create .eps files directly from .ps files,
	using ps2eps.

2005-04-21 Sebastian Spaeth <Sebastian@SSpaeth.de>

	* monotone.texi: add command reference docs about kill_rev_locally
	
2005-04-21  Nathaniel Smith  <njs@codesourcery.com>

	* change_set.cc (apply_path_rearrangement_can_fastpath) 
	(apply_path_rearrangement_fastpath) 
	(apply_path_rearrangement_slowpath, apply_path_rearrangement):
	Refactor into pieces, so all versions of apply_path_rearrangement
	can take a fast-path when possible.

2005-04-21  Jeremy Cowgar  <jeremy@cowgar.com>

	* commands.cc: Renamed maybe_show_multiple_heads to
	  notify_if_multiple_heads, renamed headSize to head_size for
	  coding standards/consistency.
	* tests/t_multiple_heads_msg.at: Added to monotone this time.

2005-04-20  Jeremy Cowgar  <jeremy@cowgar.com>

	* commands.cc: Added maybe_show_multiple_heads, update now notifies
	  user of multiple heads if they exist, commit now notifies user
	  if their commit created a divergence.
	* tests/t_multiple_heads_msg.at: Added
	* testsuite.at: Added above test

2005-04-20  Nathaniel Smith  <njs@codesourcery.com>

	* Makefile.am (EXTRA_DIST): Put $(wildcard) around "debian/*", so
	it will actually work.

2005-04-20  Nathaniel Smith  <njs@codesourcery.com>

	* Makefile.am (EXTRA_DIST): Include tests, even when not building
	packages out in the source directory.

2005-04-20  Matthew Gregan  <kinetik@orcon.net.nz>

	* commands.cc (kill_rev_locally): Move up with rest of non-CMD()
	functions.  Mark static.  Minor whitespace cleanup.
	* commands.hh (kill_rev_locally): Declaration not needed now.

2005-04-20 Sebastian Spaeth <Sebastian@SSpaeth.de>
	* automate.cc: fix typo, add sanity check to avoid empty r_id's
	bein passed in. The automate version was bumped to 0.2 due to
	popular request of a single person.
	* t_automate_ancestors.at: adapt test; it passes now

2005-04-20 Sebastian Spaeth <Sebastian@SSpaeth.de>
	* testuite.at:
	* t_automate_ancestors.at: new test; automate ancestors. This is still
	_failing_ as a) it outputs empty newlines when no ancestor exists and
	b) does not output all ancestors if multiple ids are supplied as input
	
2005-04-20 Sebastian Spaeth <Sebastian@SSpaeth.de>

	* commands.cc:
	* automate.cc: new command: automate ancestors
	* monotone.texi: adapt documentation
	
2005-04-20  Nathaniel Smith  <njs@codesourcery.com>

	* tests/t_log_depth_single.at: 
	* tests/t_add_stomp_file.at: 
	* tests/t_log_depth.at: Shorten blurbs.

2005-04-20  Nathaniel Smith  <njs@codesourcery.com>

	* std_hooks.lua (ignore_file): Ignore compiled python files.

2005-04-20  Jon Bright  <jon@siliconcircus.com>
	* tests/t_sticky_branch.at: Really fix this test

2005-04-20  Jon Bright  <jon@siliconcircus.com>
	* tests/t_sticky_branch.at: Canonicalise stdout before comparison
	* tests/t_setup_checkout_modify_new_dir.at: Ditto
	* tests/t_netsync_largish_file.at: Check the file out rather
	than catting it, so that canonicalisation is unneeded.  
	Canonicalisation is bad here, because the file is random
	binary data, not text with line-ending conventions

2005-04-20  Richard Levitte  <richard@levitte.org>

	* contrib/monotone.el: define-after-key's KEY argument has to be a
	vector with only one element.  The code I used is taken directly
	from the Emacs Lisp Reference Manual, section "Modifying Menus".

2005-04-20  Nathaniel Smith  <njs@codesourcery.com>

	* commands.cc (mdelta, mdata, fdelta, fdata, rdata): Check for
	existence of command line arguments.

	* lua.{cc,hh} (hook_use_inodeprints): New hook.
	* std_hooks.lua (use_inodeprints): Default definition.
	* monotone.texi (Inodeprints): New section.
	(Reserved Files): Document MT/inodeprints.
	(Hook Reference): Document use_inodeprints.
	* work.{cc,hh} (enable_inodeprints): New function.
	* app_state.cc (create_working_copy): Maybe call
	enable_inodeprints.
	
	* tests/t_inodeprints_hook.at: New test.
	* tests/t_bad_packets.at: New test.
	* testsuite.at: Add them.

2005-04-20  Nathaniel Smith  <njs@codesourcery.com>

	* AUTHORS: Actually add Joel Reed (oops).

2005-04-20  Nathaniel Smith  <njs@codesourcery.com>

	Most of this patch from Joel Reed, with only small tweaks myself.
	
	* AUTHORS: Add Joel Reed.

	* platform.hh (is_executable): New function.
	* {unix,win32}/process.cc: Define it.

	* lua.cc (monotone_is_executable_for_lua): New function.
	(lua_hooks): Register it.
	(Lua::push_nil): New method.
	(lua_hooks::hook_init_attributes): New hook.
	* lua.hh: Declare it.
	* monotone.texi (Hook Reference): Document it.

	* work.cc (addition_builder): Call new hook, collect attributes
	for added files.
	(build_additions): Set attributes on new files.

	* tests/t_attr_init.at: New test.
	* tests/t_add_executable.at: New test.
	* testsuite.at: Add them.
	
2005-04-19  Nathaniel Smith  <njs@codesourcery.com>

	* file_io.cc (read_localized_data, write_localized_data): Remove
	logging of complete file contents.
	* tests/t_lf_crlf.at: Remove --debugs, clean up, test more.

2005-04-19 Emile Snyder <emile@alumni.reed.edu>
	
	* file_io.cc: Fix bugs with read/write_localized_data when using
	CRLF line ending conversion.
	* transforms.cc: Fix line_end_convert to add correct end of line
	string if the split_into_lines() call causes us to lose one from
	the end.
	* tests/t_lf_crlf.at: Clean up and no longer XFAIL.
 
2005-04-19  Sebastian Spaeth  <Sebastian@SSpaeth.de>

	* monotone.texi: modified documentation to match changes due to
	previous checking.
	* AUTHORS: Adding myself
	
2005-04-19  Sebastian Spaeth  <Sebastian@SSpaeth.de>

	* automate.cc: make BRANCH optional in "automate heads BRANCH"
	we use the default branch as given in MT/options if not specified
	* commands.cc: BRANCH -> [BRANCH] in cmd description

2005-04-19  Richard Levitte  <richard@levitte.org>

	* contrib/monotone-import.pl (my_exit): As in monotone-notify.pl,
	my_exit doesn't close any network connections.

	* testsuite.at (REVERT_TO): Make it possible to revert to a
	specific branch.  This is useful to resolve ambiguities.
	* tests/t_merge_add_del.at: Use it.

2005-04-19  Matthew Gregan  <kinetik@orcon.net.nz>

	* sanity.hh: Mark {naughty,error,invariant,index}_failure methods
	as NORETURN.
	* commands.cc (string_to_datetime): Drop earlier attempt at
	warning fix, it did not work with Boost 1.31.0.  Warning fixed by
	change to sanity.hh.

2005-04-19  Matthew Gregan  <kinetik@orcon.net.nz>

	* lua.cc (default_rcfilename): Use ~/.monotone/monotonerc.  This
	change is to prepare for the upcoming support for storing user
	keys outside of the database (in ~/.monotone/keys/).
	* app_state.cc (load_rcfiles): Refer to new rc file location in
	comments.
	* monotone.cc (options): Refer to new rc file location.
	* monotone.texi: Refer to new rc file location.  Also change bare
	references to the rc file from '.monotonerc' to 'monotonerc'.

2005-04-19  Matthew Gregan  <kinetik@orcon.net.nz>

	* commands.cc (log): 'depth' option did not handle the single file
	case correctly. Also a couple of minor cleanups.
	* tests/t_log_depth_single.at: New test.
	* testsuite.at: Add test.

2005-04-18  Matthew Gregan  <kinetik@orcon.net.nz>

	* commands.cc (string_to_datetime): Fix warning.

2005-04-18  Richard Levitte  <richard@levitte.org>

	* Makefile.am (EXTRA_DIST): Add contrib/monotone-import.pl.

	* contrib/monotone-import.pl: New script to mimic "cvs import".
	* contrib/README: describe it.

	* commands.cc (CMD(attr)): Make it possible to drop file
	attributes.

	* contrib/monotone-notify.pl (my_exit): The comment was incorrect,
	there are no network connections to close gracefully.
	Implement --ignore-merges, which is on by default, and changes the
	behavior to not produce diffs on merges and propagates where the
	ancestors hve already been shown.

	* tests/t_attr_drop.at: New test to check that 'attr drop'
	correctly drops the given entry.
	* tests/t_drop_attr.at: New test, similar to t_rename_attr.at.
	* testsuite.at: Add them.

2005-04-18  Nathaniel Smith  <njs@codesourcery.com>

	* monotone.texi (Dealing with a Fork): Clarify (hopefully) what we
	mean when we say that "update" is a dangerous command.

2005-04-17  Matt Johnston  <matt@ucc.asn.au>

	* change_set.cc (confirm_proper_tree): remove incorrect code
	setting confirmed nodes.

2005-04-17  Matt Johnston  <matt@ucc.asn.au>

	* change_set.cc (confirm_proper_tree): use a std::set rather than
	dynamic_bitset for the ancestor list, improving performance for
	common tree structures.
	* basic_io.cc: reserve() a string

2005-04-17  Matt Johnston  <matt@ucc.asn.au>

	* packet.cc: fix up unit test compilation.
	* transforms.cc: fix up unit test compilation.

2005-04-17  Matt Johnston  <matt@ucc.asn.au>

	* vocab_terms.hh: remove commented out lines.

2005-04-17  Matt Johnston  <matt@ucc.asn.au>

	* Move base64<gzip> code as close to the database as possible,
	to avoid unnecessary inflating and deflating.

2005-04-17  Nathaniel Smith  <njs@codesourcery.com>

	* monotone.texi (Branching and Merging): A few small edits.

2005-04-17  Nathaniel Smith  <njs@codesourcery.com>

	* change_set.cc (path_item, sanity_check_path_item): Mark things
	inline.

2005-04-17  Henrik Holmboe <henrik@holmboe.se>

	* contrib/monotone-notify.pl: Add signal handlers.  Correct some
	typos.
	(my_exit): New function that does a cleanup and exit.

2005-04-17  Olivier Andrieu  <oliv__a@users.sourceforge.net>

	* transforms.cc: fix glob_to_regexp assertions

2005-04-17  Sebastian Spaeth <Sebastian@sspaeth.de>
	
	* tests/t_db_kill_rev_locally.at: new test; 
	make sure that db kill_rev_locally works as intended

2005-04-17  Sebastian Spaeth <Sebastian@sspaeth.de>

	* commands.cc,database.cc: add 'db kill_rev_locally <id>' command
	still missing: documentation and autotests. Otherwise seems ok.
	
2005-04-17  Richard Levitte  <richard@levitte.org>

	* transforms.cc: Remove tabs and make sure emacs doesn't add
	them.

2005-04-17  Nathaniel Smith  <njs@codesourcery.com>

	* sanity.{hh,cc} (E, error_failure): New sort of invariant.
	* netsync.cc (process_hello_cmd): Make initial pull message
	more clear and friendly.
	Also, if the key has changed, that is an error, not naughtiness.
	* database_check.cc (check_db): Database problems are also errors,
	not naughtiness.  Revamp output in case of errors, to better
	distinguish non-serious errors and serious errors.
	* tests/t_database_check.at: Update accordingly.
	* tests/t_database_check_minor.at: New test.
	* testsuite.at: Add it.
	
2005-04-17  Richard Levitte  <richard@levitte.org>

	* transforms.cc (glob_to_regexp): New function that takes a glob
	expression and transforms it into a regexp.  This will be useful
	for globbing branch expressions when collections are exchanged to
	branch globs and regexps.
	(glob_to_regexp_test): A unit test for glob_to_regexp().

2005-04-17  Matt Johnston  <matt@ucc.asn.au>

	* commands.cc: warn that dropkey won't truly erase the privkey
	from the database
	* monotone.texi: same

2005-04-17  Matt Johnston  <matt@ucc.asn.au>

	* database.cc: mention that it could be the filesystem that
	is full in the SQLITE_FULL error message

2005-04-17  Matthew Gregan  <kinetik@orcon.net.nz>

	* monotone.cc: Fix warnings: add missing initializers.
	* netsync.cc: Fix warnings: inline static vs static inline.

2005-04-16  Emile Snyder  <emile@alumni.reed.edu>

	* tests/t_add_stomp_file.at: New test for failing case.  
        If you have a file foo in your working dir (not monotone 
        controlled) and someone else adds a file foo and commits, 
        update should at least warn you before stomping your 
        non-recoverable foo file.
	* testsuite.at: Add it.
	
2005-04-16  Derek Scherger  <derek@echologic.com>

	* work.cc (known_preimage_path): rename to...
	(known_path): this, since it's image agnostic
	(build_deletions): update for renamed function
	(build_rename): ensure rename source exists in current revision
	and rename target does not exist in current revision

	* tests/t_no_rename_overwrite.at: un-XFAIL 

2005-04-16  Nathaniel Smith  <njs@codesourcery.com>

	* app_state.{cc,hh} (set_author, set_date): New methods.
	* cert.cc (cert_revision_date): Rename to...
	(cert_revision_date_time): ...an overloaded version of this.
	(cert_revision_author_default): Check app.date.
	* cert.hh: Expose cert_revision_date_time.
	* commands.cc (commit): Handle --date.
	* main.cc: Parse --date and --author options.
	* monotone.1: Document --date, --author.
	* monotone.texi (Working Copy, OPTIONS): Likewise.

	* tests/t_override_author_date.at: New test.
	* testsuite.at: Add it.
	
	This commit heavily based on a patch by Markus Schiltknecht
	<markus@bluegap.ch>.
	
2005-04-16  Nathaniel Smith  <njs@codesourcery.com>

	* ChangeLog: Fixup after merge.

2005-04-16  Nathaniel Smith  <njs@codesourcery.com>

	* tests/t_update_nonexistent.at: New test.
	* testsuite.at: Add it.
	
	* commands.cc (update): Verify that user's requested revision
	exists.

2005-04-16  Nathaniel Smith  <njs@codesourcery.com>

	* ChangeLog: Fixup after merge.

2005-04-16  Emile Snyder <emile@alumni.reed.edu>

	* tests/t_add_vs_commit.at: New test for failing case.  If you
	add a file in you working dir, someone else adds the same file
	and commits, then you do an update it messes up your working
	directory.
	* testsuite.at: Add it.
	
2005-04-16  Nathaniel Smith  <njs@codesourcery.com>

	* commands.cc (checkout): Move check for existence of revision
	earlier.
	
	* tests/t_netsync_defaults.at, tests/t_netsync_single.at:
	Don't hard-code netsync port.

2005-04-16  Nathaniel Smith  <njs@codesourcery.com>

	* testsuite.at: Use a random server port.
	
	* .mt-attrs, contrib/README: Update for Notify.pl ->
	monotone-notify.pl rename.
	
	* monotone.1: Warn people off rcs_import.
	* monotone.texi (Commands): Likewise.

2005-04-16  Nathaniel Smith  <njs@codesourcery.com>

	* AUTHORS: Add Emile Snyder <emile@alumni.reed.edu>.

2005-04-16  Nathaniel Smith  <njs@codesourcery.com>

	* tests/t_lf_crlf.at: New test from Emile Snyder
	<emile@alumni.reed.edu>, with tweaks.
	* testsuite.at: Add it.

2005-04-16  Nathaniel Smith  <njs@codesourcery.com>

	* ChangeLog: Small fixups.

2005-04-16  Sebastian Spaeth <Sebastian@sspaeth.de>
	
	* tests/t_cvsimport2.at: new test; CVS Attic files fail test
	reported by: hjlipp@web.de 15.04.2005 02:45

2005-04-16  Sebastian Spaeth <Sebastian@sspaeth.de>
	
	* tests/t_rcs_import.at: new test; problematic CVS import as
	reported in the list. However it works just fine here, so it
	really tests for a successful pass

2005-04-16  Sebastian Spaeth <Sebastian@sspaeth.de>

	* tests/README: new file, on how to create/run tests

2005-04-16  Nathaniel Smith  <njs@codesourcery.com>

	* tests/t_rename_dir_add_dir_with_old_name.at: XFAIL.

2005-04-16  Nathaniel Smith  <njs@codesourcery.com>

	* tests/t_diff_binary.at: Un-XFAIL.

2005-04-16  Nathaniel Smith  <njs@codesourcery.com>

	* monotone.texi (Network Service): Rewrite to include former
	Exchanging Keys section.
	(Branching and Merging): New tutorial section, inspired by a patch
	from Martin Kihlgren <zond@troja.ath.cx>.
	(CVS Phrasebook): Add "Importing a New Project".

	* AUTHORS: Add Martin Dvorak.
	
2005-04-16  Matt Johnston  <matt@ucc.asn.au>

	* change_set.cc (compose_rearrangement): remove logging statements
	that were using noticable CPU time.

2005-04-15 Martin Dvorak <jezek2@advel.cz>
	
	* tests/t_rename_dir_add_dir_with_old_name.at: New test.
	* testsuite.at: Add it.
	
2005-04-15  Olivier Andrieu  <oliv__a@users.sourceforge.net>

	* diff_patch.cc(guess_binary): do not use '\x00' as first
	character of a C string ...

2005-04-15  Sebastian Spaeth  <Sebastian@SSpaeth.de>

	* ui.cc: print byte progress to one decimal place
	  in k or M.
	* netsync.cc: update dot ticker every 1024 bytes.

2005-04-15  Matt Johnston  <matt@ucc.asn.au>

	* change_set.cc (confirm_proper_tree): use bitsets rather than maps
	for tracking set membership.
	* smap.hh: return reverse iterators properly, iterate over the vector
	rather than self in ensure_sort()

2005-04-14  Derek Scherger  <derek@echologic.com>

	* database_check.cc (check_db): fail with N(...) when problems are
	detected to exit with a non-zero status

2005-04-14  Derek Scherger  <derek@echologic.com>

	* monotone.texi (Informative): update description of 'diff' with
	two revision arguments
	
2005-04-14  Matthew Gregan  <kinetik@orcon.net.nz>

	* win32/process.cc: Fix build on MingW 3.2.0-rc[123] by adding
	<sstream> include.

2005-04-14  Jon Bright  <jon@siliconcircus.com>
	* win32/process.cc (process_spawn): Add some extra debug info
	* std_hooks.lua (execute): If pid is -1, don't try and wait on
	the process

2005-04-14  Matt Johnston  <matt@ucc.asn.au>

	* change_set.cc (confirm_unique_entries_in_directories): use a
	  std::vector rather than std::map for better performance (only sort
	  once).
	* smap.hh: an invariant

2005-04-14  Nathaniel Smith  <njs@codesourcery.com>

	* tests/t_vcheck.at: Update notes.

2005-04-14  Jeremy Cowgar  <jeremy@cowgar.com>

	* monotone.texi (Making Changes): Fixed duplicate paragraph
	* NEWS: Corrected spelling error in my name.

2005-04-14  Olivier Andrieu  <oliv__a@users.sourceforge.net>

	* Makefile.am: silence cmp

2005-04-14  Matthew Gregan  <kinetik@orcon.net.nz>

	* win32/terminal.cc (have_smart_terminal): Implement for Win32.

2005-04-13  Nathaniel Smith  <njs@codesourcery.com>

	* monotone.texi (Informative): 'diff' with two revision arguments
	can now be filtered by file.
	
	* constants.cc (netcmd_payload_limit): Bump to 256 megs.

2005-04-13  Matthew Gregan  <kinetik@orcon.net.nz>

	* tests/t_netsync_largish_file.at: Add test for netsyncing largish
	(32MB) files.  This test is failing at present.
	* testsuite.at: Add new test.

2005-04-13  Nathaniel Smith  <njs@codesourcery.com>

	* tests/t_setup_checkout_modify_new_dir.at:
	* tests/t_update_off_branch.at: New tests.
	* testsuite.at: Add them.
	
	* commands.cc (checkout): Tweak branch checking logic.
	(update): Make user explicitly switch branches.

2005-04-13  Nathaniel Smith  <njs@codesourcery.com>

	* rcs_import.cc (import_cvs_repo): Check that user isn't trying to
	import a whole CVS repo.
	* tests/t_cvsimport.at: Test new check.
	
2005-04-13  Richard Levitte  <richard@levitte.org>

	* contrib/Notify.pl: Rename ...
	* contrib/monotone-notify.pl: ... to this.
	* Makefile.am (EXTRA_DIST): Take note of the change.
	* debian/docs: Distribute the contributions as well.
	* debian/compat, debian/files, debian/monotone.1: Remove, since
	they are self-generated by debhelper.  They were obviously added
	by mistake.

2005-04-13  Nathaniel Smith  <njs@codesourcery.com>

	* cert.cc (guess_branch): Call app.set_branch.
	* app_state.cc (create_working_copy): Call make_branch_sticky
	here...
	* commands.cc (checkout): ...instead of here.
	(approve, disapprove, fcommit, commit): Don't call app.set_branch
	on guess_branch's output.
	(checkout): Call guess_branch.
	
	* tests/t_sticky_branch.at: 
	* tests/t_checkout_id_sets_branch.at: New tests.
	* testsuite.at: Add them.

2005-04-13  Matthew Gregan  <kinetik@orcon.net.nz>
	* cryptopp/integer.h: Fix detection of GCC version for SSE2
	builds.

2005-04-12  Florian Weimer  <fw@deneb.enyo.de>

	* app_state.cc (app_state::allow_working_copy): Only update
	branch_name from the options file if it has not yet been set.  Log
	the branch name.
	(app_state::set_branch): No longer update the options map.
	(app_state::make_branch_sticky): New function which copies the
	stored branch name to the options map.  Only commands which call
	this function change the branch default stored in the working
	copy.

	* commands.cc (CMD(checkout)): Mark branch argument as sticky.
	(CMD(commit)): Likewise.
	(CMD(update)): Likewise.

	* monotone.texi (Working Copy): Mention that the "commit" and
	"update" commands update the stored default branch ("checkout"
	does, too, but this one should be obvious).

2005-04-12  Jon Bright <jon@siliconcircus.com>
	* rcs_import.cc (find_key_and_state): Fix stupid bug in storing the
	list of files a cvs_key contains.  CVS delta invariant failure now
	really fixed.  The rearrangement failure still exists, though.

2005-04-12  Jon Bright <jon@siliconcircus.com>
	* tests/t_cvsimport_samelog.at: Add test for the deltas.find 
	cvs import problem as sent to the ML by Emile Snyder.
	* testsuite.at: Call it
	* rcs_import.cc (cvs_key): Add an ID for debug output purposes,
	sprinkle a little more debug output about what's being compared to
	what
	* rcs_import.cc (cvs_key): Maintain a map of file paths and CVS
	versions appearing in this CVS key.
	(cvs_key::similar_enough): A key is only similar enough if it doesn't
	include a different version of the same file path.
	(cvs_history::find_key_and_state): Add files to cvs_keys as
	appropriate

2005-04-12  Matthew Gregan <kinetik@orcon.net.nz>

	* win32/terminal.cc (terminal_width): Use
	GetConsoleScreenBufferInfo to request width information for
	terminals.
	
2005-04-12  Nathaniel Smith  <njs@codesourcery.com>

	* ChangeLog: Fixup after merge.

2005-04-12  Nathaniel Smith  <njs@codesourcery.com>

	* platform.hh (terminal_width): New function.
	* {unix,win32}/have_smart_terminal.cc: Rename to...
	* {unix,win32}/terminal.cc: ...these.  Implement terminal_width.
	* ui.cc (write_ticks): Call it.
	* Makefile.am: Update for renames.
	
2005-04-11  Matt Johnston <matt@ucc.asn.au>

	* ui.{cc,hh}, netsync.cc: netsync progress ticker in kilobytes to
	avoid wrapping.

2005-04-11  Jon Bright <jon@siliconcircus.com>
	* Makefile.am (EXTRA_DIST): Add debian/*

2005-04-11  Jon Bright <jon@siliconcircus.com>
	* Makefile.am (EXTRA_DIST): Add win32/monotone.iss, PNG_FIGURES
	(PNG_FIGURES): Add, constructing in same way as EPS_FIGURES
	(monotone.html): Use .perlbak workaround so that this works on Win32

2005-04-11  Matthew Gregan <kinetik@orcon.net.nz>

	* unix/inodeprint.cc, configure.ac: Use nanosecond time resolution for
	inodeprints on BSDs and other platforms if available.

2005-04-10  Nathaniel Smith  <njs@codesourcery.com>

	* Makefile.am (BUILT_SOURCES_CLEAN): Add package_revision.txt.

	This is the 0.18 release.

2005-04-10  Derek Scherger  <derek@echologic.com>

	* monotone.texi (Informative): fix typo in ls known docs

2005-04-10  Nathaniel Smith  <njs@codesourcery.com>

	* Makefile.am: Use pdftops instead of acroread.
	(EXTRA_DIST): Include new contrib/ files, and fix wildcards.
	* NEWS: Update for 0.18.
	* configure.ac: Bump version number.
	* debian/changelog: Mention new release.
	* debian/copyright: Update from AUTHORS.
	* monotone.spec: Mention new release.
	* po/monotone.pot: Regenerate.

2005-04-10  Florian Weimer  <fw@deneb.enyo.de>

	* monotone.texi (Commands): Use "working copy" instead of "working
	directory", to match the rest of the manual.

2005-04-10  Florian Weimer  <fw@deneb.enyo.de>

	* commands.cc (ls_known): New function which prints all known
	files in the working copy.
	(CMD(list)): Invoke ls_known for "list known".  Update help
	message.
	(ALIAS(ls)): Update help message.

	* monotone.texi: Document "list known".
	* tests/t_ls_known.at: New file.
	* testsuite.at: Include it.

2005-04-10  Richard Levitte  <richard@levitte.org>

	* contrib/Notify.pl: Count the number of messages sent, and
	display the count at the end.
	Version bumped to 1.0.

2005-04-10  Matt Johnston  <matt@ucc.asn.au>

	* unix/inodeprint.cc, configure.ac: don't use the nsec time
	on non-Linux-style systems (quick compile fix for OS X and probably
	others, can be made generic later).

2005-04-10  Olivier Andrieu  <oliv__a@users.sourceforge.net>

	* contrib/monotone.el: Some elisp code for running monotone from
	inside Emacs. Supports diff, status, add, drop, revert and commit.

2005-04-09  Richard Levitte  <richard@levitte.org>

	* contrib/Notify.pl: Allow globbing branches.  Make the revision
	records branch specific.  Show what records you would have updated
	even with --noupdate.  Add --before and --since, so users can
	select datetime ranges to create logs for.  Remove --to and add
	--difflogs-to and --nodifflogs-to to send logs with diffs to one
	address and logs without diffs to another (both can be given at
	once).  More and better documentation.

2005-04-08  Nathaniel Smith  <njs@codesourcery.com>

	* change_set.cc (basic_change_set): Remove problematic
	rename_dir/add combination, until directory semantics are
	fixed.

2005-04-08  Nathaniel Smith  <njs@codesourcery.com>

	* commands.cc (revert): Call maybe_update_inodeprints.
	* app_state.cc (set_restriction): Clear any old restrictions
	first.

2005-04-08  Jon Bright <jon@siliconcircus.com>
	* testsuite.at (NOT_ON_WIN32): Add a function to prevent tests from
	running on Win32 (for cases where the functionality being tested 
	makes no sense on Win32.  Not for cases where the functionality
	just isn't there yet on Win32.)
	* tests/t_final_space.at: Use NOT_ON_WIN32.  The filenames "a b" 
	and "a b " refer to the same file on Win32, obviating this test

2005-04-08  Jon Bright <jon@siliconcircus.com>
	* win32/inodeprint.cc (inodeprint_file): Still close the file if
	getting its time failed.
	* tests/t_netsync_sigpipe.at: Don't bother doing a kill -PIPE on
	Win32.  There is no real SIGPIPE on Win32 and sockets don't get this
	signal if their pipe goes away.  MinGW's kill seems to translate
	-PIPE to some signal that *does* kill monotone, so it seems like the
	easiest solution is just not to send the signal in the first place
	here.
	* tests/t_automate_ancestry_difference.at: Remove old 
	CHECK_SAME_STDOUT call which I'd left by accident.
	* tests/t_automate_leaves.at: Canonicalise monotone output before
	passing to CHECK_SAME_STDOUT
	* tests/t_log_depth.at: Check line count with arithmetic comparison
	rather than autotest's string comparison

2005-04-08  Nathaniel Smith  <njs@codesourcery.com>

	* inodeprint.cc (operator<<): Typo.

	* inodeprint.{hh,cc} (build_inodeprint_map,
	build_restricted_inodeprint_map): Remove unused functions.

2005-04-08  Nathaniel Smith  <njs@codesourcery.com>

	* work.cc: Remove doxygen comments.  Comments are good; comments
	that are longer than the function they document, and give less
	information, are not so good...

2005-04-08  Nathaniel Smith  <njs@codesourcery.com>

	* ChangeLog: Fixup after merge.

2005-04-08  Nathaniel Smith  <njs@codesourcery.com>

	* commands.cc (calculate_current_revision): Defer to
	calculate_restricted_revision instead of special casing.
	(put_revision_id): constify argument.
	(maybe_update_inodeprints): New function.
	(commit, update, checkout): Call it.
	
	* manifest.{cc,hh} (build_manifest_map): Remove, since only caller
	was removed.
	(build_restricted_manifest_map): Go faster if the user is using
	inode signatures.

	* tests/t_inodeprints.at:
	* tests/t_inodeprints_update.at: Typoes.
	
	* work.cc (read_inodeprints): Typo.

2005-04-08  Nathaniel Smith  <njs@codesourcery.com>

	* tests/t_inodeprints.at:
	* tests/t_inodeprints_update.at: New tests.
	* testsuite.at: Add them.
	
	* UPGRADE: Document 0.17 -> 0.18 upgrade path.

2005-04-08  Jon Bright <jon@siliconcircus.com>
	* tests/t_cat_file_by_name.at: CHECK_SAME_STDOUT can only be used
	to check two 'cat' processes or two monotone processes on Win32,
	not to check monotone and 'cat'.  Change to go through an 
	intermediate stdout
	* tests/t_automate_erase_ancestors.at: Ditto
	* tests/t_automate_toposort.at: Ditto
	* tests/t_automate_ancestry_difference.at: Ditto
	* tests/t_vars.at: Call CANONICALISE for stdout output.
	* tests/t_netsync_absorbs.at: Ditto.
	* tests/t_empty_env.at: For Win32, copy libiconv-2.dll to the 
	current dir before the test, otherwise Win32 will search the
	(empty) path for it and not find it.
	* tests/t_automate_descendents.at: Ditto
	* win32/inodeprint.cc: Implement inodeprint_file for Win32, based
	on mode, device, size, create time and write time.
	
	
2005-04-08  Jon Bright <jon@siliconcircus.com>
	* win32/inodeprint.cc: Change the function name to match the one
	on Unix.

2005-04-08  Nathaniel Smith  <njs@codesourcery.com>

	* {win32,unix}/fingerprint.cc: Rename to...
	* {win32,unix}/inodeprint.cc: ...this.  Change function name and
	calling conventions.
	* platform.hh (inodeprint_file): Likewise.
	* inodeprint.{cc,hh}: New files.
	* Makefile.am (MOST_SOURCES, UNIX_PLATFORM_SOURCES,
	WIN32_PLATFORM_SOURCES): Fixup accordingly.
	* vocab_terms.hh (inodeprint): New ATOMIC.
	* work.hh: Prototype inodeprint working copy functions.
	* work.cc: Implement them.

	* manifest.{hh,cc} (manifest_file_name): Remove unused variable.

2005-04-08  Jeremy Cowgar  <jeremy@cowgar.com>

	* doxygen.cfg: added
	* Makefile.am: added apidocs target (builds doxygen docs)

2005-04-07  Nathaniel Smith  <njs@codesourcery.com>

	* manifest.{hh,cc}: Remove some commented out unused functions.

	* win32/have_smart_terminal.cc: Include platform.hh.
	* unix/fingerprint.cc: New file, with new function.
	* win32/fingerprint.cc: New file, with stub function.
	* Makefile.am (UNIX_PLATFORM_SOURCES, WIN32_PLATFORM_SOURCES): Add
	them.

2005-04-07  Nathaniel Smith  <njs@codesourcery.com>

	* manifest.hh, manifest.cc: Remove tabs.

2005-04-07  Nathaniel Smith  <njs@codesourcery.com>

	* tests/t_final_space.at: New test.
	* testsuite.at: Add it.

2005-04-07  Nathaniel Smith  <njs@codesourcery.com>

	* monotone.texi (Dealing with a Fork): 'merge' has slightly
	different output.

	* NEWS: Summarize changes of last 2.5 weeks.

2005-04-07  Nathaniel Smith  <njs@codesourcery.com>

	* database.{cc,hh} (space_usage): New method.
	* database.cc (info): Use it.

2005-04-07  Nathaniel Smith  <njs@codesourcery.com>

	* vocab.cc (verify): Cache known-good strings, to speed up
	repeated processing of related changesets.

	* change_set.cc (basic_change_set_test): Revert last change; the
	old version _was_ valid.

2005-04-07  Nathaniel Smith  <njs@codesourcery.com>

	* smap.hh (insert): Fix stupid bug in assertion condition.

2005-04-07  Nathaniel Smith  <njs@codesourcery.com>

	* change_set.cc (basic_change_set_test): Test a _valid_
	change_set.
	(directory_node): Make a std::map, instead of an smap.  Add a
	comment explaining the bug that makes this temporarily necessary.

	* smap.hh (smap): Don't check for duplicates at insert time,
	unless we've decided not to mark things damaged; don't return
	iterators from insert.  Do check for duplicates at sort time, and
	always sort, instead of sometimes doing linear search.  This makes
	insert O(1), while still preserving the invariant that keys must
	be unique.
	
	* commands.cc (commit): Explain why we're aborting, in the case
	that we detect that a file has changed under us in the middle of a
	commit.

2005-04-07  Richard Levitte  <richard@levitte.org>

	* cryptopp/config.h: typo...

2005-04-06  Nathaniel Smith  <njs@codesourcery.com>

	* work.cc (build_deletions): Issue warning when generating
	delete_dir's; they're totally broken, but I don't want to disable
	them, because then our tests won't see when they're fixed...

2005-04-05  Nathaniel Smith  <njs@codesourcery.com>

	* tests/t_db_execute.at (db execute): New test.
	* testsuite.at: Add it.
	* database.cc (debug): Don't printf-interpret %-signs in input.

2005-04-05  Matt Johnston  <matt@ucc.asn.au>

	* database.cc: remove dulicated block introduced
	in rev 9ab3031f390769f1c455ec7764cc9c083f328a1b
	(merge of 76f4291b9fa56a04feb2186074a731848cced81c and
	c7917be7646df52363f39d2fc2f7d1198c9a8c27). Seems to be another
	instance of the case tested in t_merge_5.at

2005-04-05  Matt Johnston  <matt@ucc.asn.au>

	* basic_io.hh: reserve() the string which we're appending to
	frequently. Seems to give ~5% speedup in 
	diff -r t:revision-0.16 -r t:revision-0.17 - can't hurt.

2005-04-04  Nathaniel Smith  <njs@codesourcery.com>

	* monotone.spec, debian/control: We no longer need external popt.
	* INSTALL: Ditto, plus some general updating.
	
2005-04-04  Nathaniel Smith  <njs@codesourcery.com>

	* tests/t_sql_unpack.at: New test.
	* testsuite.at: Add it.

2005-04-04  Matt Johnston  <matt@ucc.asn.au>

	* file_io.cc (read_data_stdin): make it use botan
	* mkstemp.cc: merge cleanup (missed something up the manual merge)

2005-04-04  Nathaniel Smith  <njs@codesourcery.com>

	* contrib/ciabot_monotone.py (config): Genericize again, so lazy
	people using it won't start sending commits for monotone.
	* .mt-attrs: Make it executable.

2005-04-04  Richard Levitte  <richard@levitte.org>

	* Makefile.am (EXTRA_DIST): Add the extra popt files.

	* popt/popt.3, popt/popt.ps, popt/testit.sh: Include a few more
	  files from popt, mostly to have documentation on hand.  post.ps
	  is mentioned in popt/README.

2005-04-03  Nathaniel Smith  <njs@codesourcery.com>

	* Makefile.am (EXTRA_DIST): Add contrib/ stuff to distributed
	files list.
	* contrib/ciabot_monotone.py (config.delivery): Turn on.
	(send_change_for): Don't include "ChangeLog:" line when extracting
	changelog.

2005-04-03  Nathaniel Smith  <njs@codesourcery.com>

	* contrib/ciabot_monotone.py: New file.
	* contrib/README: Describe it.

2005-04-03  Richard Levitte  <richard@levitte.org>

	* AUTHORS: Add information about popt.

	* monotone.cc (my_poptStuffArgFile): Include the bundled popt.h.
	Since we now have a working popt, we can remove the restrictions
	on the use of -@.
	* tests/t_at_sign.at: Test that we can take more tha one -@.
	* monotone.1: Document it.

	* popt/poptint.h (struct poptContext_s): Add field to keep track
	  of the number of allocated leftovers elements.
	* popt/popt.c (poptGetContext): Initialise it and use it.
	  (poptGetNextOpt): Use it and realloc leftovers when needed.
	  Also make sure that the added element is a dynamically allocated
	  copy of the original string, or we may end up with a dangling
	  pointer.  These are huge bugs in popt 1.7, when using
	  poptStuffArgs().
	  (poptFreeContext): Free the leftovers elements when freeing
	  leftovers.
	  (poptSaveLong, poptSaveInt): Apply a small patch from Debian.

	* popt/CHANGES, popt/COPYING, popt/README, popt/findme.c,
	  popt/findme.h, popt/popt.c, popt/poptconfig.c, popt/popt.h,
	  popt/popthelp.c, popt/poptint.h, popt/poptparse.c,
	  popt/system.h, popt/test1.c, popt/test2.c, popt/test3.c: Bundle
	  popt 1.7.
	* configure.ac, Makefile.am: Adapt.

2005-04-01  Richard Levitte  <richard@levitte.org>

	* contrib/Notify.pl: Complete rewrite.  Among other things, it
	  makes better use of some new monotone automate features.  It's
	  also better organised and much more documented.

2005-04-01  Jeremy Cowgar  <jeremy@cowgar.com>

	* tests/t_dropkey_2.at: Updated to test dropkey instead of delkey
	* tests/t_dropkey_1.at: Updated to test dropkey instead of delkey
	* monotone.texi (Key and Cert): Changed references to delkey
	  to dropkey
	  (Commands): Changed references to delkey to dropkey
	* testsuite.at: changed references from t_delkey* to t_dropkey*
	* t_delkey_1.at: renamed to t_dropkey_1.at
	* t_delkey_2.at: renamed to t_dropkey_2.at
	* commands.cc (CMD(delkey)): renamed to dropkey to maintain
	  command consistency (with existing drop command)

2005-04-01  Richard Levitte  <richard@levitte.org>

	* monotone.cc (my_poptStuffArgFile): An argument file might be
	empty, and therefore contain no arguments to be parsed.  That's
	OK.
	* tests/t_at_sign.at: Test it.

2005-04-01  Nathaniel Smith  <njs@codesourcery.com>

	* monotone.cc: Fixup after merge.

2005-04-01  Nathaniel Smith  <njs@codesourcery.com>

	* file_io.cc (read_data_for_command_line): New function.
	(read_data_stdin): New function.
	* file_io.hh (read_data_for_command_line): Add prototype.
	
	* monotone.cc (my_poptStuffArgFile): Clean up a little.  Use
	read_data_for_command_line.  Don't free argv, but rather return
	it.
	(cpp_main): Keep a list of allocated argv's, and free them.
	(options): Tweak wording of help text on -@.
	
2005-04-01  Nathaniel Smith  <njs@codesourcery.com>

	* file_io.hh: Remove tabs.

2005-04-01  Nathaniel Smith  <njs@codesourcery.com>

	* monotone.cc (cpp_main): Actually remove newline.

2005-04-01  Nathaniel Smith  <njs@codesourcery.com>

	* ChangeLog: Fixup after merge.
	* monotone.text (Making Changes): Fix typo.
	
2005-04-01  Nathaniel Smith  <njs@codesourcery.com>

	* monotone.cc (cpp_main): Remove now-unneccessary newline.
	
	* commands.cc (commit): Fix typo.
	
	* monotone.texi (Making Changes): Don't claim that writing to
	MT/log prevents the editor from starting.  Clarify later that
	having written to MT/log still means the editor will pop up
	later.

2005-04-01  Richard Levitte  <richard@levitte.org>

	* monotone.cc: Add the long name --xargs for -@.
	* monotone.1: Document it.
	* tests/t_at_sign.at: Remove extra empty line and test --xargs.

	* monotone.texi (Making Changes): Cleanupy tweaks.

	* monotone.cc (my_poptStuffArgFile): New function to parse a file
	for more arguments and stuff them into the command line.
	(cpp_main): Add the -@ option
	* tests/t_at_sign.at, testsuite.at: Test it
	* monotone.1: Document it.

2005-03-31  Nathaniel Smith  <njs@codesourcery.com>

	* tests/t_log_depth.at: Cleanupy tweaks.

2005-03-31  Jeremy Cowgar  <jeremy@cowgar.com>

	* monotone.texi: Tutorial updated to include example of
	  editing/committing with MT/log
	* work.cc (has_contents_user_log) Added
	* work.hh (has_contents_user_log) Added
	* commands.cc (CMD(commit)): Checks to ensure both MT/log and the
	  --message option does not exist during commit.
	* transforms.hh (prefix_lines_with): Added
	* transforms.cc (prefix_lines_with): Added
	* sanity.cc (naughty_failure): Made use of prefix_lines_with()
	* ui.cc (inform): now handles messages w/embedded newlines
	* tests/t_commit_log_3.at: Created to test new functionality
	  added to CMD(commit)
	* testsuite.at: Added above test

2005-03-31  Richard Levitte  <richard@levitte.org>

	* monotone.cc: Add the --depth option...
	* app_state.hh (class app_state),
	  app_state.cc (app_state::set_depth): ... and the field and
	  method to store and set it.
	* commands.cc (CMD(log)): ... then handle it.

	* tests/t_log_depth.at: Add a test for 'log --depth=n'
	* testsuite.at: Add it.
	* monotone.texi (Informative): Document it.

2005-03-31  Nathaniel Smith  <njs@codesourcery.com>

	* automate.cc (automate_erase_ancestors): Accept zero arguments,
	and in such case print nothing.  (Important for scripting.)
	* commands.cc (automate):
	* monotone.texi (Automation):
	* tests/t_automate_erase_ancestors.at: Update accordingly.

2005-03-31  Nathaniel Smith  <njs@codesourcery.com>

	* automate.cc (automate_toposort): Accept zero arguments, and in
	such case print nothing.  (Important for scripting.)
	* commands.cc (automate):
	* monotone.texi (Automation):
	* tests/t_automate_toposort.at: Update accordingly.

2005-03-30  Richard Levitte  <richard@levitte.org>

	* contrib/Notify.pl: A new Perl hack to send change logs by
	email.

	* contrib/README: Add a quick description.

2005-03-30  Nathaniel Smith  <njs@codesourcery.com>

	* automate.cc (automate_leaves): New function.
	(automate_command): Add it.
	* commands.cc (automate): Synopsify it.
	* monotone.1: Add it.
	* monotone.texi (Automation, Commands): Likewise.
	
	* tests/t_automate_leaves.at: New test.
	* testsuite.at: Add it.

2005-03-30  Nathaniel Smith  <njs@codesourcery.com>

	* monotone.texi (Automation): Make newly added sample outputs
	verbatim also.

2005-03-30  Nathaniel Smith  <njs@codesourcery.com>

	* tests/t_automate_toposort.at: New test.
	* tests/t_automate_ancestry_difference.at: New test.
	* tests/t_diff_first_rev.at: New test.
	* testsuite.at: Add them.
	
	* revision.cc (calculate_ancestors_from_graph): Do not keep an
	"interesting" set and return only ancestors from this set;
	instead, simply return all ancestors.  Returning a limited set of
	ancestors does not speed things up, nor reduce memory usage in
	common cases.  (The only time it would reduce memory usage is when
	examining only a small ancestor set, which the important case,
	'heads', does not; even then, erase_ancestors would need to intern
	the interesting revisions first so they got low numbers, which it
	doesn't.)
	(erase_ancestors): Adjust accordingly.
	(toposort, ancestry_difference): New functions.
	* revision.hh (toposort, ancestry_difference): Declare.
	* automate.cc (automate_toposort, automate_ancestry_difference):
	New functions.
	(automate_command): Add them.
	All functions: clarify in description whether output is sorted
	alphabetically or topologically.
	* commands.cc (automate): Synopsify them.
	* monotone.1: Add them.
	* monotone.texi (Commands): Likewise.
	(Automation): Likewise.  Also, clarify for each command whether
	its output is alphabetically or topologically sorted.
	
2005-03-29  Richard Levitte  <richard@levitte.org>

	* commands.cc (CMD(ls)): Update with the same information as
	CMD(list)

	* monotone.texi (Automation): Make the sample output verbatim

2005-03-26  Nathaniel Smith  <njs@codesourcery.com>

	* automate.cc (automate_erase_ancestors): New function.
	(automate_command): Use it.
	* commands.cc (automate): Document it.

	* tests/t_automate_erase_ancestors.at: New test.
	* testsuite.at: Add it.

	* monotone.texi (Automation, Commands): Document automate
	erase_ancestors.
	* monotone.1: Document automate erase_ancestors.

2005-03-26  Nathaniel Smith  <njs@codesourcery.com>

	* automate.cc (interface_version): Bump to 0.1.
	(automate_descendents): New function.
	(automate_command): Call it.
	* commands.cc (automate): Add it to help text.

	* tests/t_automate_descendents.at: New test.
	* testsuite.at: Add it.
	
	* monotone.texi (Automation, Commands): Document automate
	descendents.
	* monotone.1: Document automate descendents, and vars stuff.

2005-03-26  Nathaniel Smith  <njs@codesourcery.com>

	* tests/t_attr.at: No longer a bug report.
	* tests/t_rename_attr.at: New test.
	* testsuite.at: Add it.

2005-03-26  Joel Crisp  <jcrisp@s-r-s.co.uk>

	* contrib/Log2Gxl.java: New file.

2005-03-26  Nathaniel Smith  <njs@pobox.com>

	* contrib/README: New file.

2005-03-25  Nathaniel Smith  <njs@pobox.com>

	* commands.cc (user_log_file_name): Remove unused variable
	again.  Hopefully it will take this time...

2005-03-25  Nathaniel Smith  <njs@pobox.com>

	* commands.cc (user_log_file_name): Remove unused variable.

2005-03-25  Jeremy Cowgar  <jeremy@cowgar.com>

	* monotone.texi: Added a bit more documentation about MT/log
	  Updated edit_comment hook and addded delkey docs
	* commands.cc: Added delkey command
	* t_delkey_1.at: Tests delkey command on public key
	* t_delkey_2.at: Tests delkey command on public and private key
	* testsuite.at: Added above tests
	* std_hooks.lua: Transposed the MT: lines and user_log_contents,
	  user_log_contents now appears first.

2005-03-25  Jeremy Cowgar  <jeremy@cowgar.com>

	* t_setup_creates_log.at: Ensures that MT/log is created
	  on setup
	* t_checkout_creates_log.at: Ensures that MT/log is created
	  on checkout
	* t_commit_log_1.at: Ensures that:
	  1. Read and entered as the ChangeLog message
	  2. Is blanked after a successful commit
	* t_commit_log_2.at: Ensures that commit works w/o MT/log being
	  present
	* testsuite.at: Added the above tests.

2005-03-25  Matt Johnston  <matt@ucc.asn.au>

        * {unix,win32}/platform_netsync.cc, platform.hh, Makefile.am: new
        functions to disable and enable sigpipe.
        * netsync.cc, main.cc: call the functions from netsync rather than
        globally, so that sigpipe still works for piping output of commands
        such as 'log'.
        * tests/t_netsync_sigpipe.at: test it.
        * testsuite.at: add it.

2005-03-25  Matt Johnston  <matt@ucc.asn.au>

	* tests/t_database_check.at: re-encode the manifestX
	data so that it doesn't use any fancy gzip features like
	filenames (so that the botan parse can handle it).
	( if it should be able to handle it, an additional test
	can be added testing it explicitly).

2005-03-25  Matt Johnston  <matt@ucc.asn.au>

	* botan/base64.h: Change default break value so that
	output is split into 72 col lines.

2005-03-25  Matt Johnston  <matt@ucc.asn.au>

	* monotone.cc: add short options -r, -b, -k, and -m
	for --revision, --branch, --key, and --message respectively.
	* monotone.texi, monotone.1: document them
	* tests/t_short_opts.at: test them
	* testsuite.at: add it

2005-03-24  Nathaniel Smith  <njs@codesourcery.com>

	* tests/t_empty_env.at: New test.
	* testsuite.at: Add it.  Absolutify path to monotone so it will
	work.
	
	* unix/have_smart_terminal.cc (have_smart_terminal): Handle the
	case where TERM is unset or empty.

2005-03-24  Nathaniel Smith  <njs@codesourcery.com>

	* ui.hh (tick_write_nothing): New class.
	* monotone.cc (cpp_main): Enable it.

2005-03-24  Nathaniel Smith  <njs@codesourcery.com>

	* work.cc (build_deletions, build_additions): Fixup after merge.

2005-03-23  Nathaniel Smith  <njs@codesourcery.com>

	* tests/t_cat_file_by_name.at: Check for attempting to cat
	non-existent files.
	* tests/t_empty_id_completion.at: New test.
	* tests/t_empty_path.at: New test.
	* testsuite.at: Add them.
	
	* database.cc (complete): Always generate some sort of limit term,
	even a degenerate one.
	
	* app_state.cc (create_working_copy): Check for null directory.

	* work.cc (build_deletion, build_addition, build_rename): Check
	for null paths.

2005-03-23  Derek Scherger  <derek@echologic.com>

	* Makefile.am UNIX_PLATFORM_SOURCES:
	WIN32_PLATFORM_SOURCES: add have_smart_terminal.cc
	* platform.hh (have_smart_terminal): prototype
	* ui.cc (user_interface): set ticker to dot/count based on
	have_smart_terminal
	* unix/have_smart_terminal.cc: 
	* win32/have_smart_terminal.cc: new file
	
2005-03-23  Derek Scherger  <derek@echologic.com>

	* commands.cc (add): pass list of prefixed file_path's to
	build_additions
	(drop): pass list of prefixed file_path's to build_deletions
	(attr): pass attr_path as a 1 element vector to build_additions
	* work.{cc,hh} (build_addition): rename to...
	(build_additions): this, and accept a vector of paths to be added
	in a single path_rearrangement
	(build_deletion): rename to ...
	(build_deletions): this, and accept a vector of paths to be
	dropped in a single path_rearrangement
	(known_preimage_path): replace manifest and path_rearrangement
	args with a path_set to avoid extracting paths for every file
	(build_rename): adjust for change to known_preimage_path

2005-03-23  Nathaniel Smith  <njs@codesourcery.com>

	* monotone.cc (my_poptFreeContext, cpp_main): Apparently
	poptFreeContext silently changed its return type at some unknown
	time.  Hack around this.

2005-03-23  Nathaniel Smith  <njs@codesourcery.com>

	* monotone.cc (cpp_main): Remove the special code to dump before
	printing exception information, since we no longer dump to the
	screen, so it's always better to have the little status message
	saying what happened to the log buffer at the end of everything.
	* sanity.cc (dump_buffer): Give a hint on how to get debug
	information, when discarding it.
	* work.{hh,cc} (get_local_dump_path): New function.
	* app_state.cc (allow_working_copy): Use it for default
	global_sanity dump path.
	* monotone.texi (Reserved Files): Document MT/debug.
	(Network): Capitalize Bob and Alice (sorry graydon).
	Document new defaulting behavior.

2005-03-23  Nathaniel Smith  <njs@codesourcery.com>

	* work.cc, sanity.cc: Remove tabs.

2005-03-23  Nathaniel Smith  <njs@codesourcery.com>

	* monotone.texi (Network Service): Mention that monotone remembers
	your server/collection.
	(Vars): New section.
	* netsync.cc (process_hello_cmd): Touch more cleaning.
	* tests/t_merge_5.at: More commentary.
	
2005-03-23  Matt Johnston  <matt@ucc.asn.au>

	* tests/t_merge_5.at: new test for a merge which ends up with
	duplicate lines.
	* testsuite.at: add it

2005-03-22  Jeremy Cowgar  <jeremy@cowgar.com>

	* AUTHORS: Added my name
	* app_state.cc, commands.cc, lua.cc, lua.hh, monotone.texi,
	  std_hooks.lua, work.cc, work.hh: Added functionality to
	  read the MT/log file for commit logs. In this revision
	  tests are not yet complete nor is documenation complete
	  but the reading, blanking and creating of MT/log is.

2005-03-22  Nathaniel Smith  <njs@codesourcery.com>

	* vocab_terms.hh: Declare base64<var_name>.
	* database.cc (clear_var, set_var, get_vars): base64-encode
	var_names in the database.
	* monotone.texi (Internationalization): Update description of
	vars.
	* transforms.{cc,hh} ({in,ex}ternalize_var_name): Remove.
	* commands.cc (set, unset, ls_vars): Update accordingly.
	(unset): Error out if the variable doesn't exist.
	* tests/t_vars.at: Verify this works.

	* netcmd.cc (test_netcmd_functions): Properly type arguments to
	{read,write}_hello_cmd_payload.
	(write_hello_cmd_payload): Properly type arguments.
	* netcmd.hh (write_hello_cmd_payload):
	* netsync.cc (queue_hello_cmd): Adjust accordingly.
	(process_hello_cmd): More cleaning.  Also, save new server keys to
	a var, and check old server keys against the var.
	
	* tests/t_netsync_checks_server_key.at: New test.
	* testsuite.at: Add it.  Better docs for some netsync macros,
	while I'm here...
	* tests/t_netsync_absorbs.at: Add 'netsync' keyword.
	
2005-03-22  Nathaniel Smith  <njs@codesourcery.com>

	* tests/t_netsync_absorbs.at: New test.
	* testsuite.at: Add it.

	* netcmd.{cc,hh} (read_hello_cmd_payload): Properly type
	arguments.
	* netsync.cc (dispatch_payload): Adjust accordingly.  Move some
	logic into process_hello_cmd.
	(known_servers_domain): New constant.
	(process_hello_cmd): Tweak arguments appropriately.  Include logic
	formerly in dispatch_payload.  Cleanup.

	No semantic changes.
	
2005-03-21  Nathaniel Smith  <njs@codesourcery.com>

	* monotone.texi (Starting a New Project): Tweak phrasing.

2005-03-21  Nathaniel Smith  <njs@codesourcery.com>

	* commands.cc (process_netsync_client_args): If user specifies
	server/collection and there is no default, set the default.
	* tests/t_netsync_set_defaults.at: New test.
	* testsuite.at: Add it.

2005-03-21  Nathaniel Smith  <njs@codesourcery.com>

	* vocab.hh (var_key): New typedef.
	* database.{cc,hh}: Use it.  Make most var commands take it.
	* commands.cc (set, unset): Adjust accordingly.
	(default_server_key, default_collection_key): New constants.
	(process_netsync_client_args): New function.
	(push, pull, sync): Use it.

	* tests/t_netsync_defaults.at: New test.
	* testsuite.at: Add it.

2005-03-21  Matt Johnston  <matt@ucc.asn.au>

	* change_set.cc: use std::map rather than smap for 
	confirm_unique_entries_in_directories() and confirm_proper_tree()
	since they perform a lot of insert()s.

2005-03-21  Nathaniel Smith  <njs@codesourcery.com>

	* monotone.texi (list tags, list vars, set, unset): Document.
	(Internationalization): Document vars.

2005-03-21  Nathaniel Smith  <njs@codesourcery.com>

	* transforms.{hh,cc} ({in,ex}ternalize_var_{name,domain}): New
	functions.
	* vocab_terms.hh (base64<var_value>): Declare template.
	* database.hh (get_vars): Simplify API.
	* database.cc (get_vars, get_var, var_exists, set_var, clear_var):
	Implement.
	* commands.cc (set, unset): New commands.
	(ls): New "vars" subcommand.
	* tests/t_vars.at: Fix.  Un-XFAIL.
	
2005-03-21  Nathaniel Smith  <njs@codesourcery.com>

	* transforms.{cc,hh}: Remove tabs.

2005-03-20  Nathaniel Smith  <njs@codesourcery.com>

	* tests/t_vars.at: New test.
	* testsuite.at: Add it.

2005-03-20  Nathaniel Smith  <njs@codesourcery.com>

	* schema.sql (db_vars): New table.
	* database.cc (database::database): Update schema id.
	* schema_migration.cc (migrate_client_to_vars): New function.
	(migrate_monotone_schema): Use it.
	* tests/t_migrate_schema.at: Another schema, another test...
	
	* vocab_terms.hh (var_domain, var_name, var_value): New types.
	* database.hh (get_vars, get_var, var_exists, set_var, clear_var):
	Prototype new functions.
	
2005-03-20  Derek Scherger  <derek@echologic.com>

	* file_io.cc (book_keeping_file): return true only if first
	element of path is MT, allowing embedded MT elements
	(walk_tree_recursive): check relative paths for ignoreable book
	keeping files, rather than absolute paths
	(test_book_keeping_file): add fs::path tests for book keeping
	files
	* tests/t_add_intermediate_MT_path.at: un-XFAIL, fix some problems
	with commas, add tests for renames and deletes with embedded MT
	path elements.

2005-03-20  Nathaniel Smith  <njs@codesourcery.com>

	* monotone.texi: Add some missing @sc{}'s.
	* cryptopp/config.h: Use "mt-stdint.h", not <stdint.h>, for
	portability.

2005-03-19  Nathaniel Smith  <njs@codesourcery.com>

	* Makefile.am (EXTRA_DIST): Add UPGRADE and README.changesets.
	* debian/files: Auto-updated by dpkg-buildpackage.

	* This is the 0.17 release.
	
2005-03-18  Nathaniel Smith  <njs@codesourcery.com>

	* Makefile.am (MOST_SOURCES): Add package_{full_,}revision.h.
	* NEWS: Fill in date.
	* debian/copyright: Update from AUTHORS.
	* configure.ac: Bump version number to 0.17.
	* debian/changelog, monotone.spec: Update for release.
	* po/monotone.pot: Auto-updated by distcheck.

2005-03-18  Christof Petig <christof@petig-baender.de>

	* sqlite/*: Imported sqlite version 3.1.6 tree

2005-03-18  Nathaniel Smith  <njs@codesourcery.com>

	* monotone.1, commands.cc, Makefile.am: Fixup after merge.

2005-03-18  Nathaniel Smith  <njs@codesourcery.com>

	* path_component (split_path): Fix bug.
	Also, add unit tests for file.
	* unit_tests.{hh,cc}: Add path_component unit tests.
	
2005-03-18  Nathaniel Smith  <njs@codesourcery.com>

	* Makefile.am: Fixup after merge.
	
2005-03-18  Nathaniel Smith  <njs@codesourcery.com>

	* change_set.cc: Move path_component stuff to...
	* path_component.{hh,cc}: ...these new files.
	* Makefile.am: Add them.

2005-03-18  Matt Johnston  <matt@ucc.asn.au>

	* txt2c.cc: add --no-static option
	* Makefile.am, package_revision.h, package_full_revision.h:
	create revision info files as standalone .c files to speed
	compilation (mt_version.cc doesn't need to recompile each time)

2005-03-17  Derek Scherger  <derek@echologic.com>

	* INSTALL: add note about creating a ./configure script

2005-03-16  Nathaniel Smith  <njs@codesourcery.com>

	* UPGRADE: Finish, hopefully.
	* monotone.texi (db check): Be more clear about what is normally
	checked, and when 'db check' is useful.

2005-03-16  Patrick Mauritz <oxygene@studentenbude.ath.cx>

	* monotone.texi (Hook Reference): Typo.

2005-03-16  Nathaniel Smith  <njs@codesourcery.com>

	* monotone.texi: Add Derek Scherger to the copyright list.
	Various tweaks.
	(Starting a New Project): Rewrite to clarify that only Jim runs
	"setup", and explain why.
	(Network Service): Add a note that most people do use a central
	server, since people on the mailing list seem to perhaps be
	getting the wrong idea.
	(Making Changes): Expand a little on what the "." in "checkout ."
	means, since people seem to accidentally checkout stuff into real
	directories.
	(db check): Add much verbiage on the implications
	of various problems, and how to fix them.  Also clarify some
	wording.
	* NEWS: Small tweaks.
	* UPGRADE: More instructions, not done yet...
	
2005-03-15  Matt Johnston  <matt@ucc.asn.au>

	* commands.cc, monotone.texi, monotone.1: mention that agraph
          output is in VCG format.

2005-03-14  Nathaniel Smith  <njs@codesourcery.com>

	* commands.cc (cat): 'cat file REV PATH'.
	* monotone.texi: Mention it.
	* tests/t_cat_file_by_name.at: New test.
	* testsuite.at: Add it.

2005-03-11  Nathaniel Smith  <njs@codesourcery.com>

	* automate.cc (automate_heads): Remove app.initialize call.
	* revision.cc, revision.hh (calculate_arbitrary_change_set): New
	function.
	(calculate_composite_change_set): Touch more sanity checking.

	* commands.cc (update): Use it.

2005-03-10  Derek Scherger  <derek@echologic.com>

	* app_state.cc (set_restriction): adjust bad path error message
	* commands.cc (get_valid_paths): refactor into ...
	(extract_rearranged_paths): ... this
	(extract_delta_paths): ... this
	(extract_changed_paths): ... this
	(add_intermediate_paths): ... and this
	(restrict_delta_map): new function
	(calculate_restricted_change_set): new function
	(calculate_restricted_revision):
	(ls_missing):
	(revert): rework using new valid path functions
	(do_diff): adjust --revision variants to work with restrictions
	* tests/t_diff_restrict.at: un-XFAIL

2005-03-09  Jon Bright <jon@siliconcircus.com>
	* win32/monotone.iss: Install the many-files version of the
	docs, install the figures, create a start-menu icon for the
	docs.
	* Makefile.am: Make docs generation work with MinGW

2005-03-09  Jon Bright <jon@siliconcircus.com>
	* win32/monotone.iss: Monotone -> monotone

2005-03-09  Jon Bright <jon@siliconcircus.com>
	* win32/monotone.iss: Added an Inno Setup script for 
	generating a Windows installer.  Inno Setup is GPLed, see
	http://www.jrsoftware.org for download

2005-03-09  Jon Bright <jon@siliconcircus.com>
	* t_diff_binary.at: binary.bz.b64 -> binary.gz.b64

2005-03-08  Derek Scherger  <derek@echologic.com>

	* Makefile.am: adjust for fsck rename
	* commands.cc (db fsck): rename to db check and add short help;
	adjust for fsck file renames
	* database.{cc,hh}: minor alignment adjustments
	(get_statistic): remove redundant method
	(info): use count in place of get_statistic
	(count): return unsigned long instead of int
	(get_keys): new method
	(get_public_keys): new method
	(get_private_keys): rewrite using get_keys
	(get_certs): new method to get all certs in database from
	specified table
	(get_revision_certs): ditto
	* fsck.{cc,hh}: rename to...
	* database_check.{cc,hh}: ...this; add key, cert and sane revision
	history checking
	* monotone.1: document db dump/load/check commands
	* monotone.texi: document db check command
	* tests/t_fsck.at: rename to...
	* tests/t_database_check.at: ...this; and add tests for key and
	cert problems
	* testsuite.at: account for new test name

2005-03-08  Nathaniel Smith  <njs@codesourcery.com>

	* ChangeLog: Insert some missing newlines.
	* NEWS: Note file format changes.
	* file_io.cc (tilde_expand): Clarify error message.

2005-03-08  Nathaniel Smith  <njs@codesourcery.com>

	* keys.{cc,hh} (require_password): Simplify interface, do more
	work.
	* rcs_import.cc (import_cvs_repo): Update accordingly.
	* commands.cc (server): Likewise.
	* revision.cc (build_changesets_from_existing_revs) 
	(build_changesets_from_manifest_ancestry): Require passphrase
	early.

2005-03-08  Nathaniel Smith  <njs@codesourcery.com>

	* NEWS, INSTALL, README.changesets: Update in preparation for
	0.17.
	* UPGRADE: New file.
	
	* tests/t_diff_restrict.at: Oops.  XFAIL it.
	
2005-03-08  Jon Bright  <jon@siliconcircus.com>
	
	* win32/process.cc (process_spawn): Escape the parameters,
	surround them with quotes before adding them to the consolidated
	command line string
	* mkstemp.cc (monotone_mkstemp): Now takes a std::string&, and
	returns the *native* form of the path in this.
	* mkstemp.hh: Now always use monotone_mkstemp
	(monotone_mkstemp): Update prototype
	* lua.cc (monotone_mkstemp_for_lua): Use new-style 
	monotone_mkstemp

2005-03-08  Jon Bright  <jon@siliconcircus.com>
	
	* win32/read_password.cc (read_password): Now correctly hides 
	password when run in a Windows console.  Does at least enough in
	a MinGW rxvt console to make sure that you can't see the password.
	* win32/process.cc: Change indentation.
	(process_spawn): Log commands executed, as for unix process.cc

2005-03-07  Nathaniel Smith  <njs@codesourcery.com>

	* tests/t_diff_restrict.at: New test.
	* testsuite.at: Add it.

2005-03-05  Nathaniel Smith  <njs@codesourcery.com>

	* netsync.cc (encountered_error, error): New variable and method.
	(session::session): Initialize encountered_error.
	(write_netcmd_and_try_flush, read_some, write_some): Check it.
	(queue_error_cmd): Consider it like sending a goodbye.
	(process_error_cmd): Throw an exception instead of considering it
	a goodbye.
	(process_data_cmd): Call error() if epochs don't match.
	* tests/t_epoch.at, tests/t_epoch_server.at: More minor tweaks.
	Expect failed pulls to exit with status 0.  This isn't really
	correct, but looks complicated to fix...

2005-03-05  Nathaniel Smith  <njs@codesourcery.com>

	* testsuite.at (NETSYNC_SERVE_N_START): New macro.
	* tests/t_epoch_server.at: Misc. fixes.

	* netsync.cc (session::session): Don't open valve yet.
	(maybe_note_epochs_finished): New method to open
	valve.
	(process_done_cmd, process_data_cmd): Call it.
	(rebuild_merkle_trees): Actually calculate hashes for epoch merkle
	trees.  Also, only include epochs that meet the branch mask.
	(session): Remove unused id_to_epoch map.
	
2005-03-05  Nathaniel Smith  <njs@codesourcery.com>

	* netcmd.cc (read_netcmd_item_type): Handle epoch_item.
	(test_netcmd_functions): Update for new confirm_cmd_payload
	format.
	* netsync.cc (process_confirm_cmd): Cut and paste error.

2005-03-05  Nathaniel Smith  <njs@codesourcery.com>

	* constants.{cc,hh}: Add new epochlen, epochlen_bytes constants.
	* vocab_terms.hh, vocab.hh: Add new epoch_data type.  Add predeclarations
	for it.
	* commands.cc (ls_epochs):
	* revision.cc (
	* database.hh:
	* database.cc: Update for epoch_data.  Add get_epoch, epoch_exists
	methods.
	* epoch.{cc,hh}: New files.
	* netsync.cc: Actually implement epochs-via-merkle code.

2005-03-04  Nathaniel Smith  <njs@codesourcery.com>

	* schema.sql (branch_epochs): Add 'hash' field.
	* schema_migration.cc: Fixup for.
	* database.cc (database): Change schemas.
	* tests/t_migrate_schema.at: Replace epoch db test case with one
	with new schema.

2005-03-03  Nathaniel Smith  <njs@codesourcery.com>

	* netsync.cc (session::id_to_epoch): New variable.
	(session::session): Create refinement and requested item tables
	for epochs.
	(rebuild_merkle_trees): Fill epoch merkle tree and id_to_epoch
	table.

	* netsync.cc (queue_confirm_cmd, process_confirm_cmd) 
	(dispatch_payload, rebuild_merkle_trees): 
	* netcmd.hh:
	* netcmd.cc (read_confirm_cmd_payload, write_confirm_cmd_payload):
	Remove epochs.

2005-02-27  Nathaniel Smith  <njs@codesourcery.com>

	* constants.cc:
	* revision.cc:
	* testsuite.at: 
	* commands.cc:
	* ChangeLog: Fixup after merge.

2005-02-27  Nathaniel Smith  <njs@codesourcery.com>

	* merkle_tree.hh (netcmd_item_type): Add epoch_item.
	* merkle_tree.cc (netcmd_item_type_to_string): Handle epoch_item.

	* packet.hh, packet.cc (struct packet_db_valve): New class.
	* netsync.cc (session): Use a valved writer.

2005-02-26  Nathaniel Smith  <njs@codesourcery.com>

	* merkle_tree.hh: Fix comment.
	Remove prototypes for non-existing functions.

2005-02-26  Nathaniel Smith  <njs@codesourcery.com>

	* tests/t_epoch_unidirectional.at: New test.
	* testsuite.at: Add it.

2005-02-26  Nathaniel Smith  <njs@codesourcery.com>

	* tests/t_epoch.at: Even more paranoid.
	* tests/t_epoch_server.at: New test.
	* testsuite.at: Add it.
	
2005-02-21  Nathaniel Smith  <njs@codesourcery.com>

	* tests/t_epoch.at: Check that netsync only sends relevant
	epochs, and be a little more paranoid.

2005-02-19  Nathaniel Smith  <njs@codesourcery.com>

	* revision.cc (struct anc_graph): Fixup after merge.

2005-02-18  graydon hoare  <graydon@pobox.com>

	* database.cc (set_epoch): Fix SQL.
	* monotone.texi (Rebuilding ancestry): Reword a bit.
	* netcmd.{cc,hh} 
	({read,write}_hello_cmd_payload): Transfer server key with hello.
	({read,write}_confirm_cmd_payload): Transfer epoch list with confirm.
	* netsync.cc: Adapt to changes in netcmd.
	(rebuild_merkle_trees): Set nonexistent epochs to zero before sync.
	* revision.cc (anc_graph): Randomize epochs on rebuild.
	* tests/t_epoch.at: Fix up to test slightly new semantics.

2005-02-07  Nathaniel Smith  <njs@codesourcery.com>

	* monotone.1: Add more db commands.
	* monotone.texi: Document db rebuild.  Add section on rebuilding
	ancestry and epochs.

2005-02-06  graydon hoare  <graydon@pobox.com>

	* commands.cc (db): Add epoch commands.
	(list): Likewise.
	Also remove some unneeded transaction guards.
	* database.{cc,hh} (get_epochs): New function.
	(set_epoch): Likewise.
	(clear_epoch): Likewise.
	Also remove all persistent merkle trie stuff.
	* schema.sql: Add epochs, remove tries.
	* schema_migration.cc: Update.
	* tests/t_epoch.at: New test.
	* tests/t_migrate_schema.at: Update.
	* testsuite.at: Add some new helpers, call t_epoch.at.
	* vocab.hh (epoch_id): Define.
	* vocab_terms.hh (epoch): Define.

2005-02-05  Nathaniel Smith  <njs@codesourcery.com>

	* merkle_tree.hh: Remove mcert_item and fcert_item, rename
	rcert_item to cert_item, renumber to remove gaps left.
	* merkle_tree.cc (netcmd_item_type_to_string):
	* netcmd.cc (read_netcmd_item_type): 
	* netsync.cc: Adjust accordingly.
	
2005-02-05  Nathaniel Smith  <njs@codesourcery.com>

	* constants.cc (constants): Bump netsync protocol version.

2005-03-07  Nathaniel Smith  <njs@codesourcery.com>

	* lua.cc (monotone_spawn_for_lua): Minimal change to get arguments
	in right order.  Still needs hygienic cleanups...
	* tests/t_can_execute.at: Run 'cp' instead of 'touch', because cp
	will actually notice if we pass arguments out of order.
	* testsuite.at: Remove mysterious blank line.
	
2005-03-07  Nathaniel Smith  <njs@codesourcery.com>

	* unix/process.cc (process_spawn): Log command line before
	executing.

2005-03-07  Nathaniel Smith  <njs@codesourcery.com>

	* revision.cc (kill_redundant_edges): Rename back to...
	(kluge_for_3_ancestor_nodes): ...this.  Go back to only cleaning
	up parents of 3+ parent nodes.
	(analyze_manifest_changes): Take a third argument, of files whose
	ancestry needs splitting.
	(construct_revision_from_ancestry): Make more more complex, in
	order to properly track file identity in merges.

2005-03-05  Nathaniel Smith  <njs@codesourcery.com>

	* revision.cc (check_sane_history): Typo.
	
2005-03-05  Nathaniel Smith  <njs@codesourcery.com>

	* revision.hh (check_sane_history): Take an app_state instead of a
	database as an argument.
	* database.cc: Pass an app_state instead of a database as its
	argument. 
	* revision.cc (check_sane_history): Update accordingly.  Add a new
	check for merges, that they are creating consistent changesets
	(even when the common ancestor is outside of the usual
	paranoia-checking search depth).

2005-03-05  Nathaniel Smith  <njs@codesourcery.com>

	* revision.cc (kluge_for_3_ancestor_nodes): Rename to...
	(kill_redundant_edges): ...this.  Kill all redundant edges, not
	just ones on nodes with 3+ parents.  Also, make it actually work.
	
2005-03-05  Nathaniel Smith  <njs@codesourcery.com>

	* revision.cc (kluge_for_3_ancestor_nodes): New method.
	(rebuild_ancestry): Call it.

2005-03-03  Nathaniel Smith  <njs@codesourcery.com>

	* revision.cc (check_sane_history): Print a warning to let the
	user know why things like 'pull' can take so long.
	* netsync.cc: Remove a few tabs.

2005-03-04  Jon Bright  <jon@siliconcircus.com>
	
	* win32/process.cc (process_spawn): Now takes 
	const char * const argv[]
	* unix/process.cc (process_spawn): Ditto.  Cast for call to
	execvp
	(existsonpath): Initialise args in a const way

2005-03-04  Jon Bright  <jon@siliconcircus.com>
	
	* win32/process.cc (process_spawn): Now takes 
	char * const argv[]
	* platform.hh (process_spawn): Ditto
	* unix/process.cc (process_spawn): Ditto
	* lua.cc (monotone_spawn_for_lua): Remove debug code
	* General: Beginning to hate C++'s const rules

2005-03-04  Jon Bright  <jon@siliconcircus.com>
	
	* win32/process.cc (process_spawn): Now takes 
	const char * const *
	* platform.hh (process_spawn): Ditto
	* unix/process.cc (process_spawn): Ditto
	* General: Sorry about all these commits, I'm syncing back and
	forth between Linux and Win32

2005-03-04  Jon Bright  <jon@siliconcircus.com>
	
	* win32/process.cc (process_spawn): Now takes char * const *
	* platform.hh (process_spawn): Ditto
	* unix/process.cc (process_spawn): Ditto
	(existsonpath): argv now const char*[]

2005-03-04  Jon Bright  <jon@siliconcircus.com>
	
	* win32/process.cc: Added forgotten file
	* unix/process.cc: Include stat.h, (process_*) fix compilation
	errors

2005-03-04  Jon Bright  <jon@siliconcircus.com>
	
	* unix/process.cc: Added forgotten file

2005-03-03  Jon Bright  <jon@siliconcircus.com>
	
	* lposix.c: Deleted
	* win32/process.cc: Created, added Win32 versions of functions
	existsonpath, make_executable, process_spawn, process_wait,
	process_kill, process_sleep
	* unix/process.cc: Ditto, for the Unix versions.
	* lua.cc: Add LUA wrappers for the above functions, register
	them with LUA
	* std_hooks.lua (execute, attr_functions->execute, 
	program_exists_in_path): Use the new functions instead of posix
	functions
	* t_can_execute.at (touchhook.lua): Ditto

2005-03-01  Derek Scherger  <derek@echologic.com>

	* app_state.cc (set_restriction): actually ignore ignored files
	rather than trying to validate them

2005-03-01  Derek Scherger  <derek@echologic.com>

	* tests/t_diff_binary.at: new test (bug report)
	* tests/t_command_completion.at: new test
	* tests/t_merge_rename_file_and_rename_dir.at: new test
	* testsuite.at: include new tests
	
2005-02-28  Richard Levitte  <richard@levitte.org>

	* Makefile.am (BUILT_SOURCES_CLEAN): Moved mt-stding.h from here...
	(DISTCLEANFILES): ... to here.  Since mt-stding.h is created by
	config.status, it should only be removed by the distclean target.

2005-02-28  Matt Johnston  <matt@ucc.asn.au>

	* std_hooks.lua: posix.iswin32() == 1, rather than plain boolean
	comparison (0 doesn't compare as false in lua it seems).

2005-02-27  Jon Bright  <jon@siliconcircus.com>
	
	* lposix.c (win32 Pspawn): Search the path
	(win32 Pexistsonpath): Added.  'which' isn't easily available,
	and not available at all from a normal Win32 command shell
	(Piswin32): Added a function for both Unix and Win32 to detect
	if running on Windows
	* std_hooks.lua (program_exists_in_path): Now calls 
	posix.iswin32.  If win32, calls posix.existsonpath, otherwise
	calls which as it always did.

2005-02-27  Jon Bright  <jon@siliconcircus.com>
	
	* lposix.c (win32 Pspawn): Remove dumb strlen bug resulting in
	AVs on commit.

2005-02-27  Jon Bright  <jon@siliconcircus.com>
	
	* t_can_execute.at: Test to see if hooks can execute things
	* testsuite.at: Add t_can_execute

2005-02-27  Jon Bright  <jon@siliconcircus.com>
	
	* lposix.c (win32 Pspawn): Ensure the command string is always
	NUL-terminated.  Also, allocate enough memory for the quotes
	around the command string.

2005-02-27  Jon Bright  <jon@siliconcircus.com>
	
	* xdelta.cc (unittests): Define BOOST_STDC_NO_NAMESPACE, needed
	to compile with the latest MinGW which uses gcc 3.4.2
	* vocab.cc (verify(local_path)): Catch fs::filesystem_error too
	and rethrow this as an informative_failure, thereby fixing the
	Win32 unit tests without disabling anything
	* idna/toutf8.c (stringprep_convert): Fix a potential segfault
	when memory allocation fails.  Potentially security-relevant.
	* tests/t_i18n_file.at: Add a SET_FUNNY_FILENAME macro, which 
	gets a platform-appropriate funny filename (with/without 
	colon).  
	Change references to utf8 to utf-8, iso88591 to iso-8859-1, and
	eucjp to euc-jp, on the grounds that MinGW's iconv knows all
	of the latter and none of the former, but Linux iconv knows all
	of them.  Test now passes one Win32.  I'm presuming we weren't
	deliberately using non-standard names for charsets here.
	* tests/t_i18n_changelog.at: Same charset name changes.
	* tests/t_dump_load.at: Canonicalise dump before loading it
	* tests/t_load_into_existing.at: Ditto
	* tests/t_fmerge.at: Canonicalise fmerge output
	* tests/t_merge_normalization_edge_case.at: Ditto
	* tests/t_unidiff.at: Canonicalise diff output
	* tests/t_largish_file.at: Instead of using dd, which MinGW
	doesn't have, I've generated the file with dd on a nearby Linux
	box, then gziped and b64ed it, and the test case now generates
	it with UNGZB64
	* testsuite.at: Add a comment every 10 tests with the test
	number.  Useful if you're trying to locate which test number
	you're trying to run and only have the filename.  If people 
	hate this, though, please do delete.
	(UNB64_COMMAND) Do special handling for Win32 to avoid
	having to canonicalise the file.
	(UNGZ_COMMAND) Canonicalise the file after ungzipping it.
	* lposix.c: (Pfork, Pexec) Removed, on the grounds that we only
	really want to support fork+exec as a single operation.  fork()
	without exec() could be risky with a child process also having
	our sqlite handles, etc.  exec() could be risky since we 
	wouldn't be exiting gracefully, just dying in the middle of a
	hook.
	(Pspawn) Implemented for both Win32 and Unix.  Does fork/exec
	for Unix, CreateProcess for Win32.  Returns -1 on error, pid on
	success in both cases.
	(Pwait, Pkill, Psleep) Implemented for Win32.  Note that pid is
	not optional for Pwait on Win32.
	* std_hooks.lua: (execute) Now uses spawn()

2005-02-25  Jon Bright  <jon@siliconcircus.com>
	
	* ChangeLog: Add all my previous changes.
	* tests/t_add_owndb.at: Add test for trying to add the db to
	itself.
	* testsuite.at: Call it
	* tests/t_automate_heads.at: Canonicalise stdout output.
	* tests/t_automate_version.at: Use arithmetic comparison against
	wc output instead of string comparison, to avoid problems with
	MinGW's wc, which outputs with initial space-padding
	* tests/t_change_empty_file.at: Canonicalise stdout output 
	and compare manually instead of letting autotest check it
	* tests/t_fmerge_normalize.at: Canonicalise stdout output.
	* tests/t_netsync_single.at: Use NETSYNC_KILLHARD instead of 
	killall, as for the NETSYNC functions in testsuite.at

2005-02-27  Matt Johnston  <matt@ucc.asn.au>

        * main.cc: ignore SIGPIPE so that monotone won't be killed
        unexpectedly upon remote disconnection for netsync

2005-02-27  Nathaniel Smith  <njs@codesourcery.com>

	* idna/idn-int.h: Oops, really add this time.

2005-02-27  Nathaniel Smith  <njs@codesourcery.com>

	* AUTHORS: Add Corey Halpin.
	
	* idna/idn-int.h: New file (don't generate from configure anymore,
	but just ship).
	* configure.ac: Don't generate idna/idn-int.h.  Do generate
	mt-stdint.h.
	* Makefile.am: Adjust for idna/idn-int.h and mt-stdint.h.
	* acinclude.m4: Remove AX_CREATE_STDINT_H, ACX_PTHREAD,
	AC_COMPILE_CHECK_SIZEOF (let aclocal pick them up from m4/
	instead).
	* m4/ax_create_stdint_h.m4:
	* m4/acx_pthread.m4: Update from http://autoconf-archive.cryp.to/
	
	* numeric_vocab.hh: Instead of dancing around which header to
	include, include mt-stdint.h.
	
	* app_state.cc (restriction_includes, set_restriction): Move
	global static 'dot' into these functions, because file_path
	depends on global book_keeping_dir being initialized already, and
	there is no guaranteed order of initialization of C++ statics.
	(Bug reported by Matt Johnston.)
	
2005-02-27  Corey Halpin  <chalpin@cs.wisc.edu>

	* numeric_vocab.hh: Try both stdint.h and inttypes.h.
	* main.cc: OpenBSD has Unix signals too.

2005-02-26  Derek Scherger  <derek@echologic.com>

	* file_io.cc (absolutify): normalize fs::path to remove ..'s
	* tests/t_db_with_dots.at: ensure database path in MT/options
	doesn't contain ..'s

2005-02-25  Jon Bright  <jon@siliconcircus.com>
	
	* ChangeLog: Add all my previous changes.
	* tests/t_add_owndb.at: Add test for trying to add the db to
	itself.
	* testsuite.at: Call it
	* tests/t_automate_heads.at: Canonicalise stdout output.
	* tests/t_automate_version.at: Use arithmetic comparison against
	wc output instead of string comparison, to avoid problems with
	MinGW's wc, which outputs with initial space-padding
	* tests/t_change_empty_file.at: Canonicalise stdout output 
	and compare manually instead of letting autotest check it
	* tests/t_fmerge_normalize.at: Canonicalise stdout output.
	* tests/t_netsync_single.at: Use NETSYNC_KILLHARD instead of 
	killall, as for the NETSYNC functions in testsuite.at

2005-02-25  Nathaniel Smith  <njs@codesourcery.com>

	* vocab.cc (test_file_path_verification): Re-enable some tests
	disabled by Jon Bright, following discussion on IRC concluding
	that they were catching a real bug.

2005-02-24  Nathaniel Smith  <njs@codesourcery.com>

	* tests/t_add_dot.at: Run "add ." in a subdirectory, so as not to
	add the test database.  (Reported by Jon Bright.)

	* AUTHORS: Fix gettext.h copyright note, to not be in the middle
	of libidn copyright note.
	Add Jon Bright.

2005-02-24  Jon Bright  <jon@siliconcircus.com>

	* app_state.cc (prefix): Use string() instead of 
	native_directory_string().  For Unix, these should be equivalent.
	For Win32, I believe string()'s correct (since we compare 
	everywhere against normalized paths with / characters, but 
	native_directory_string produces paths with \ characters on Win32.
	* rcs_file.cc (file_source): Map the map, not the mapping.
	* tests/t_i18n_file.at: Remove colon from filename with symbols.
	I need to return to this and add a proper test for Win32, so we
	only use the colon on non-Win32.
	* testsuite.at: Add a CANONICALISE function, which does nothing
	on Unix and strips out carriage returns from files on Win32.  This
	is useful for being able to compare Monotone's stdout output to
	files on disk.  Add NETSYNC_KILL and NETSYNC_KILLHARD functions,
	to deal with MinGW not having killall (Unix still uses killall,
	though).
	* tests/t_import.at: Add CANONICALISE calls before comparing
	stdout output.
	* tests/t_netsync.at: Likewise
	* tests/t_netsync_single.at: Likewise
	* tests/t_scan.at: Likewise
	* tests/t_versions.at: Likewise
	* tests/t_ls_missing.at: Likewise.  Also, generate missingfoo and
	missingbar files with expected output from ls missing for these
	files being missing and compare against those.

2005-02-24  Derek Scherger  <derek@echologic.com>

	* app_state.{cc,hh} (add_restriction): rename to ...
	(set_restriction) this; and add path validation
	* commands.cc (get_valid_paths): new function
	(get_path_rearrangement) remove restricted include/exclude variant
	(calculate_restricted_revision) get valid paths and use to set up
	restriction
	(status, ls_unknown, commit, do_diff) pass args to
	calculate_restricted_revision to valid restriction paths
	(ls_missing, revert) get valid paths and use to set up restriction
	* tests/t_checkout_options.at: remove bug report priority (it's
	fixed!)
	* tests/t_diff_added_file.at: add --revision options to diff
	* tests/t_restrictions.at: remove invalid paths from ls unknown
	and ls ignored
	* tests/t_restrictions_warn_on_unknown.at: un-XFAIL
	
2005-02-23  Derek Scherger  <derek@echologic.com>

	* commands.cc (ls_missing): replace duplicated code with call to
	calculate_base_revision

2005-02-23  Jon Bright  <jon@siliconcircus.com>
	
	* vocab.cc (test_file_path_verification): Disable foo//nonsense
	test for Win32, add tests for UNC paths.  This was the only
	failing unit test on Win32.

2005-02-23  Jon Bright  <jon@siliconcircus.com>

	* txt2c.cc (main): Don't claim the file was generated from 
	--strip-trailing if that option's used.

2005-02-23  Jon Bright  <jon@siliconcircus.com>

	* app_state.cc: Add include of io.h for Win32, for chdir()
	* file_io.cc (get_homedir): Correct assertion (remove bracket)
	* lua/lposix.c, lua/modemuncher.c: Remove all references to
	functions and modes that don't exist on Win32.
	* monotone.cc: Include libintl.h on Win32
	
2005-02-21  Nathaniel Smith  <njs@codesourcery.com>

	* file_io.cc (get_homedir): Add more comments and logging to Win32
	version.  Also, only check HOME under Cygwin/MinGW.

2005-02-21  Derek Scherger  <derek@echologic.com>

	* Makefile.am: merge fixup
	
2005-02-21  Derek Scherger  <derek@echologic.com>

	* Makefile.am: add fsck.{cc,hh}
	* commands.cc(check_db): move to ...
	* fsck.{cc,hh}: here and do lots more checking
	* database.{cc,hh}(get_ids): new method
	(get_file_ids,get_manifest_ids,get_revision_ids): more new methods
	* tests/t_fsck.at: new test
	* testsuite.at: call it
	
2005-02-21  Nathaniel Smith  <njs@codesourcery.com>

	* commands.cc (commit): Simplify chatter.

2005-02-21  Nathaniel Smith  <njs@codesourcery.com>

	* file_io.cc (get_homedir): Check more environment variables in
	Win32 version.

2005-02-21  Nathaniel Smith  <njs@codesourcery.com>

	* file_io.cc: Remove tabs.

2005-02-21  Nathaniel Smith  <njs@codesourcery.com>

	* smap.hh (smap): Remove leading underscores, add comments.

2005-02-20  Nathaniel Smith  <njs@codesourcery.com>

	* std_hooks.lua (merge2, merge3): Check for DISPLAY before
	invoking gvim.

2005-02-20  Julio M. Merino Vidal  <jmmv@menta.net>

	* ChangeLog: Use tabs for indentation rather than spaces.  Drop
	trailing whitespace.  While here, fix a date by adding zeros before
	the month and the day number.

2005-02-20  Julio M. Merino Vidal  <jmmv@menta.net>

	* gettext.h: Add file.
	* AUTHORS: Mention that it comes from the GNU Gettext package.
	* Makefile.am: Distribute it.
	* sanity.hh: Use gettext.h rather than libintl.h so that --disable-nls
	works.  Also improves portability, according to the GNU Gettext
	manual.

2005-02-19  Derek Scherger  <derek@echologic.com>

	* automate.cc (automate_heads): remove bogus call to 
	app.allow_working_copy() which is called in cpp_main
	* database.cc (check_sqlite_format_version): don't check database
	version when "file" is really a directory; add filename to error
	message
	(sql): check for empty database early, even though this seems
	impossible as absolutify changes "" into path to working dir;
	convert to use N-style assertions; add check to ensure "file" is
	not really a directory
	* tests/t_db_missing.at: new test for above problems
	* testsuite.at: call it

2005-02-19  Nathaniel Smith  <njs@codesourcery.com>

	* tests/t_add_intermediate_MT_path.at: Tighten up.

	* tests/t_merge_3.at: New test.
	* tests/t_merge_4.at: Likewise.
	* testsuite.at: Add them.

2005-02-19  Ole Dalgaard  <josua+monotone@giraffen.dk>

	* configure.ac: Check for 64-bit versions of Boost static
	libraries.

2005-02-18  Julio M. Merino Vidal  <jmmv@menta.net>

	* INSTALL:
	* configure.ac: Improve Boost detection by trying several possible
	library suffixes before aborting.

2005-02-18  graydon hoare  <graydon@pobox.com>

	* change_set.cc
	(apply_change_set): Avoid fast path when there are adds.
	(apply_path_rearrangement): Likewise.

2005-02-18  graydon hoare  <graydon@pobox.com>

	* automate.cc (automate_heads): Fix initialize() call.
	* change_set.{cc,hh}
	(apply_path_rearrangement): Add quick version.
	* revision.cc
	(check_sane_history): Use quick version of apply_change_set.
	* work.cc
	(build_addition): Use quick version of apply_path_rearrangement.
	(known_preimage_path): Likewise.
	* testsuite.at: Fix definitions of _ROOT_DIR, add --norc some
	places.
	* AUTHORS: Mention Daniel.

2005-02-18  Daniel Berlin  <dberlin@dberlin.org>

	* xdelta.cc (compute_delta_insns): Correct 1-byte-source bug.

2005-02-18  graydon hoare  <graydon@pobox.com>

	* Makefile.am (MOST_SOURCES): Add smap.hh.

2005-02-18  graydon hoare  <graydon@pobox.com>

	* basic_io.{cc,hh}: Inline some stuff.
	* change_set.cc: Use smap various places, reduce to 32-bit tids.
	* commands.cc: Use shared_ptr<change_set> everywhere.
	* netsync.cc: Likewise.
	* rcs_import.cc: Likewise.
	* revision.{cc,hh}: Likewise.
	* smap.hh: New file.

2005-02-18  Julio M. Merino Vidal  <jmmv@menta.net>

	* INSTALL:
	* configure.ac: Improve Boost detection by trying several possible
	library suffixes before aborting.

2005-02-17  Derek Scherger  <derek@echologic.com>

	* tests/t_add_intermediate_MT_path.at: new test
	* testsuite.at: call it

2005-02-17  Julio M. Merino Vidal  <jmmv@menta.net>

	* testsuite.at:
	* tests/t_change_empty_file.at: Verify that modifying an empty file
	creates a patch revision rather than an add/delete sequence.  The
	incorrect behavior was reported in bug #9964.

2005-02-17  Derek Scherger  <derek@echologic.com>

	* app_state.{cc,hh} (app_state): initialize search root
	(initialize): boolean signature variant renamed to ...
	(allow_working_copy): this; add explicit search root; move
	requirement for working copy to ...
	(require_working_copy): this new method
	(initialize): string signature variant renamed to ...
	(create_working_copy): this
	(set_root): new method
	* commands.cc: remove app.initialize(false) calls; replace
	app.initialize(true) with app.require_working_copy(); replace
	app.initialize(dir) with app.create_working_copy(dir)
	(checkout): ensure revision is member of specified branch
	* file_io.{cc,hh} (find_working_copy): stop search at --root if
	specified
	* monotone.cc (OPT_ROOT): new option
	(cpp_main): call app.allow_working_copy() before executing
	commands to always read default options
	* monotone.1: add --root option
	* monotone.texi: add --root option
	* tests/t_checkout_noop_on_fail.at: un-XFAIL
	* tests/t_checkout_options.at: un-XFAIL, add check for specified
	revision not in specified branch
	* testsuite.at: add --root option to MONOTONE to prevent searching
	above test dir
	* vocab.cc: remove redundant forward declaration

2005-02-16  Derek Scherger  <derek@echologic.com>

	* commands.cc (revert): don't rewrite unchanged files
	* tests/t_revert_unchanged.at: new test
	* testsuite.at: call it

2005-02-12  Derek Scherger  <derek@echologic.com>

	* database.cc (sqlite3_unpack_fn): new function for viewing
	base64, gzipped data
	(install_functions): install it
	(rehash): remove unused obsolete fcerts ticker

2005-02-17  Nathaniel Smith  <njs@codesourcery.com>

	* debian/changelog: s/graydon@mogo/graydon@pobox.com/, to make
	lintian happy.
	* debian/rules (config.status): Remove --with-bundled-adns.
	* debian/control (Build-Depends): Don't Build-Depend on libpopt,
	only libpopt-dev.
	* .mt-attrs (debian/control): Make executable.

2005-02-17  Nathaniel Smith  <njs@codesourcery.com>

	* tests/t_undo_update.at: Stupid typo.
	* tests/t_largish_file.at: New test.
	* testsuite.at: Add it.

	* commands.cc (push, pull, sync): Remove misleading "..." from
	help text.

2005-02-16  Julio M. Merino Vidal  <jmmv@menta.net>

	* Makefile.am: Append $(BOOST_SUFFIX) to -lboost_unit_test_framework
	to fix 'make check' on systems where boost libraries can only be
	found by passing the exact suffix as part of the name.

2005-02-16  Julio M. Merino Vidal  <jmmv@menta.net>

	* monotone.texi: Fix a typo (hexidecimal to hexadecimal).  Also
	change an example command to append stuff to ~/.monotonerc, instead
	of completely destroying the possibily existing file.  Addresses
	bug #11136.

2005-02-16  Julio M. Merino Vidal  <jmmv@menta.net>

	* cryptopp/config.h: Use uint{8,16,32,64}_t as size types instead of
	trying to match them to unsigned char/int/long/long long respectively.
	Should fix build on FreeBSD/sparc64, as seen in bug #10203.

2005-02-16  Julio M. Merino Vidal  <jmmv@menta.net>

	* INSTALL:
	* Makefile.am:
	* configure.ac: Add the --disable-large-file option to manually
	disable large file support from the builtin sqlite (compatibility
	with old systems and FAT).  Addresses bug #8380.

2005-02-16  Nathaniel Smith  <njs@codesourcery.com>

	* tests/t_undo_update.at: New todo.
	* testsuite.at: Add it.

2005-02-15  Nathaniel Smith  <njs@codesourcery.com>

	* monotone.1: Add cursory note about "automate".
	* monotone.texi: Synchronize with manpage.

2005-02-15  Nathaniel Smith  <njs@codesourcery.com>

	* automate.cc: Add "Error conditions" to the standard comment
	sections.

	* monotone.texi (Scripting): New section.
	(Automation): New section.

	* tests/t_automate_heads.at: Test behavior with nonexistent
	branch.

2005-02-14  Nathaniel Smith  <njs@codesourcery.com>

	* tests/t_merge_normalization_edge_case.at: New test.
	* testsuite.at: Add it.

	* diff_patch.cc (normalize_extents): Soften the warning message
	now that we have one test case.

2005-02-14  Matthew A. Nicholson  <mnicholson@digium.com>

	* std_hooks.lua: Add vimdiff merge hooks.

2005-02-14  Nathaniel Smith  <njs@codesourcery.com>

	* std_hooks.lua: Remove tabs.

2005-02-14  Nathaniel Smith  <njs@codesourcery.com>

	* tests/t_automate_heads.at: New test.
	* tests/t_automate_version.at: New test.
	* testsuite.at: Add then.

	* commands.cc (automate): Fix documentation string.
	* automate.cc: Much more structured documentation comments.

2005-02-13  Nathaniel Smith  <njs@codesourcery.com>

	* automate.{cc,hh}: New files.
	* commands.cc: New command "automate".

2005-02-13  Nathaniel Smith  <njs@codesourcery.com>

	* monotone.texi (Creating a Database): Fix typo, clarify
	conventions for database management following question on mailing
	list.

2005-02-12  graydon hoare  <graydon@pobox.com>

	* change_set.{cc,hh}: Correct code to pass newly-added unit tests.

2005-02-10  Derek Scherger  <derek@echologic.com>

	* monotone.1: update for restrictions
	* monotone.texi: sync with manpage

2005-02-09  Derek Scherger  <derek@echologic.com>

	* cert.cc (cert_revision_testresult): allow pass/fail testresult
	values
	* commands.cc (testresult): likewise
	* commands.cc (do_diff): disallow restriction of non-working copy
	diffs
	* monotone.texi: update for restrictions

2005-02-08  graydon hoare  <graydon@pobox.com>

	* database.cc (version_cache::set): Fix bad expiry logic.

2005-02-08  Nathaniel Smith  <njs@codesourcery.com>

	* change_set.cc (check_sane): Null sources are only valid for
	adds.

2005-02-07  Nathaniel Smith  <njs@codesourcery.com>

	* database.cc (struct version_cache): Fix invariant in cache
	clearing logic.

2005-02-06  Nathaniel Smith  <njs@codesourcery.com>

	* change_set.cc: Add a few more invariants; add lots and lots of
	unit tests.

2005-02-06  graydon hoare  <graydon@pobox.com>

	* change_set.cc: Use hash_map in a few places.
	(confirm_unique_entries_in_directories): Fix invariants.
	* constants.{cc,hh} (db_version_cache_sz): New constant.
	* database.cc (version_cache): New structure.
	(get_version): Use it.
	* interner.hh: Rewrite to use hash_map and vector.
	* tests/t_no_rename_overwrite.at: Tweak return codes.

2005-02-06  Nathaniel Smith  <njs@codesourcery.com>

	* ui.hh (ensure_clean_line): New method.
	* ui.cc (inform): Use it.
	* keys.cc (get_passphrase): Call it before prompting for passphrase.

2005-02-06  Nathaniel Smith  <njs@codesourcery.com>

	* database.cc (info): Report more statistics.

	* ROADMAP: Remove finished items.

	* revision.cc (analyze_manifest_changes): Childs cannot be null,
	that makes no sense.
	(add_node_for_old_manifest): Log node names, don't print it.
	(construct_revision_from_ancestry): Partially rewrite to handle
	root nodes explicitly.
	(build_changesets_from_existing_revs): Don't put the null revision
	in the ancestry graph, to match changesetify logic.
	(add_node_for_old_revision): Enforce decision that the ancestry
	graph not contain the null revision.

	(anc_graph::heads): Remove.
	(add_node_ancestry): Don't try creating it; logic was broken
	anyway.
	(rebuild_from_heads): Rename to...
	(rebuild_ancestry): ...this.  Calculate head set correctly.

2005-02-05  Nathaniel Smith  <njs@codesourcery.com>

	* change_set.cc (compose_path): Add more invariants.

2005-02-05  Nathaniel Smith  <njs@codesourcery.com>

	* monotone.cc (cpp_main): Log command line, to help interpret the
	logs people send in.

2005-02-05  Nathaniel Smith  <njs@codesourcery.com>

	* revision.cc (check_sane): Turn off this invariant when
	global_sanity.relaxed.

2005-02-03  Nathaniel Smith  <njs@codesourcery.com>

	* tests/t_load_into_existing.at: Oops, really add it too, sigh.

2005-02-03  Nathaniel Smith  <njs@codesourcery.com>

	* tests/t_need_mt_revision.at: Oops, really add it.

2005-02-03  Nathaniel Smith  <njs@codesourcery.com>

	* interner.hh (interner::intern): Add version taking a bool&, so
	callers can tell whether this string has previously been checked.
	* change_set.cc: Use new interned string identifier
	'path_component's instead of file_path's for components of paths;
	sanity-check each component exactly once.

2005-02-03  Nathaniel Smith  <njs@codesourcery.com>

	* database.cc (load): Check for existence of target database.
	* tests/t_load_into_existing.at: New test.
	* testsuite.at: Add it.

2005-02-03  Nathaniel Smith  <njs@codesourcery.com>

	* tests/t_checkout_dir.at: Also check that checkout to unwriteable
	directory fails.
	* tests/t_branch_checkout.at: New test.
	* testsuite.at: Add it.

	* app_state.cc (initialize): Simplify working directory
	initialization, and improve error handling.

	* keys.cc (get_passphrase): Disallow empty passphrases early
	(before they trigger an invariant down the line...).

2005-02-03  Nathaniel Smith  <njs@codesourcery.com>

	* update.cc (pick_update_candidates): Add I().
	* commands.cc (calculate_base_revision): Remove 'rev' argument,
	which was never set and callers never used.
	(calculate_base_manifest, calculate_current_revision)
	(calculate_restricted_revision, revert): Update correspondingly.
	(update): Check for null old revision.

	* main.cc (main): Make exit status 3 if we caught an unhandled
	exception, in particular so the testsuite can tell the difference
	between an error handled cleanly and an error caught by an
	invariant.
	* tests/t_update_null_revision.at: New test.
	* testsuite.at: Add it.

2005-02-03  Nathaniel Smith  <njs@codesourcery.com>

	* main.cc: Remove tabs.

2005-02-02  Nathaniel Smith  <njs@codesourcery.com>

	* change_set.cc (extract_first): Rename to...
	(extract_pairs_and_insert): ...this.
	(path_rearrangement::check_sane): Use it to add additional
	checks.

	* work.hh: Update comments (MT/manifest doesn't exist
	anymore...).

	* tests/t_need_mt_revision.at: New test.
	* testsuite.at: Add it.
	* commands.cc (get_revision_id): Require MT/revision to exist.
	(setup): Create MT/revision.

2005-02-02  Nathaniel Smith  <njs@codesourcery.com>

	* work.hh: Remove tabs.

2005-02-03  graydon hoare  <graydon@pobox.com>

	* tests/t_i18n_changelog.at: New test.
	* testsuite.at: Run it.
	* lua/lposix.c: New file.
	* lua/modemuncher.c: New file
	* lua.cc: Load posix library.
	* lua/liolib.c: Disable execute and popen.
	* std_hooks.lua: Remove io.execute uses.
	* AUTHORS: Update to mention lposix.c, modemuncher.c.
	* Makefile.am: Likewise.

2005-02-01  Nathaniel Smith  <njs@codesourcery.com>

	* tests/t_rebuild.at: Beef up test in response to possible
	problems reported by Derek Scherger.

2005-01-31  Nathaniel Smith  <njs@codesourcery.com>

	* rcs_import.cc (store_manifest_edge): Don't try to store deltas
	to the null manifest.
	(import_cvs_repo): Root revision has null manifest, not empty
	manifest.
	* revision.cc (check_sane): More invariants.

2005-01-28  graydon hoare  <graydon@pobox.com>

	* database.{cc,hh}: More netsync speed tweaks.
	* netsync.cc: Likewise.

2005-01-27  Nathaniel Smith  <njs@codesourcery.com>

	* tests/t_restrictions_warn_on_unknown.at: New test.
	* testsuite.at: Add it.

2005-01-27  Derek Scherger  <derek@echologic.com>

	* commands.cc (attr): adjust for subdir; ensure files exist
	* tests/t_attr.at: improve setup description
	* tests/t_attributes.at: improve setup description so that
	testsuite -k attr runs this test; check for attributes on missing
	files
	* tests/t_subdir_attr.at: new test
	* testsuite.at: fix dutch spelling of monotone; call new test

2005-01-27  Nathaniel Smith  <njs@codesourcery.com>

	* change_set.hh (null_id): New function.
	* revision.cc (analyze_manifest_changes): Fix typo, use null_id.
	* tests/t_rebuild.at: Un-XFAIL.

2005-01-27  Nathaniel Smith  <njs@codesourcery.com>

	* tests/t_rebuild.at: Add priority tag.

	* tests/t_cvsimport.at: Be more thorough.

	* rcs_import.cc (store_edge): Rename to...
	(store_manifest_edge): ...this.  Remove revision arguments, and
	remove storing of revision.
	(import_states_recursive): Update accordingly.
	Add 'revisions' argument; update it instead of trying to write
	revisions now.
	(import_states_by_branch): Add 'revisions' argument.
	(import_cvs_repo): Add a stage 3 that writes out the revisions
	accumulated in the 'revisions' vector.
	
2005-01-27  Matt Johnston  <matt@ucc.asn.au>

	(compile fixes for Linux/gcc 3.3.4)
	* botan/{util.cpp,primes.cpp}: give large constants ULL
	suffixes
	* botan/{gzip.cpp}: fix type for std::max() comparison

2005-01-27  graydon hoare  <graydon@pobox.com>

	* AUTHORS: Mention Georg.
	* change_set.cc: Null out names which are in null directories.
	* commands.cc (reindex): Remove COLLECTION argument.
	* database.{cc,hh} (get_revision_certs):
	Add brute force "load all certs" method.
	* merkle_tree.{cc,hh}: Modify to use memory rather than disk.
	* netsync.{cc,hh}: Likewise.
	* packet.hh (manifest_edge_analyzer): Kill dead code.

2005-01-26  Nathaniel Smith  <njs@codesourcery.com>

	* mt_version.cc (print_full_version): Include system flavour.

2005-01-26  Nathaniel Smith  <njs@codesourcery.com>

	* tests/t_rebuild.at: New test.
	* testsuite.at: Add it.

2005-01-26  Nathaniel Smith  <njs@codesourcery.com>

	* tests/t_checkout_noop_on_fail.at: Clarify description and XFAIL.

	* tests/t_approval_semantics.at: New TODO.
	* tests/t_monotone_agent.at: New TODO.
	* testsuite.at: Add them.

2005-01-25  Nathaniel Smith  <njs@codesourcery.com>

	* tests/t_checkout_noop_on_fail.at: New test.
	* testsuite.at: Add it.
	(RAW_MONOTONE): Add $PREEXECUTE to definition.

2005-01-25  Nathaniel Smith  <njs@codesourcery.com>

	* change_set.cc (extend_renumbering_from_path_identities): Add
	invariant.
	(extend_renumbering_via_added_files): Likewise.

	* constants.hh (maxbytes, postsz): Remove dead constants.
	(verify_depth): New constant.
	* constants.cc: Likewise.
	* revision.hh (check_sane_history): New function.
	* revision.cc (check_sane_history): Likewise.
	* database.cc (put_revision): Sanity check revision and revision
	history before storing it.
	This breaks cvs import.  Why?

	* update.cc (find_deepest_acceptable_descendent): Remove.
	(acceptable_descendent, calculate_update_set): New functions.
	(pick_update_candidates): Use 'calculate_update_set'.
	* tests/t_update_2.at: Un-XFAIL.
	* tests/t_ambig_update.at: Un-XFAIL.

	* tests/t_no_rename_overwrite.at: New test.
	* tests/t_cdiff.at: New test placeholder.
	* testsuite.at: Add them.
	(MONOTONE): Prefix command line with $PREEXECUTE to e.g. support
	running under Valgrind.

2005-01-25  Matt Johnston  <matt@ucc.asn.au>

	* cert.cc: ignore whitespace when comparing private keys
	from the database and with the lua hook
	* tests/t_lua_privkey.at: new test
	* testsuite.at: run it

2005-01-23  Derek Scherger  <derek@echologic.com>

	* commands.cc (restrict_rename_set): include renames if either
	name is present in restriction
	(calculate_base_revision): remove unused variant
	(calculate_current_revision): remove unsed variable
	(calculate_restricted_revision): remove unsed variable
	(ls_missing): remove unsed variable
	(revert): rewrite with restrictions
	* tests/t_revert.at: test partial reverts adjust MT/work properly
	* tests/t_revert_dirs.at: un-XFAIL
	* tests/t_revert_rename.at: un-XFAIL; revert rename via both names

2005-01-23  Derek Scherger  <derek@echologic.com>

	* tests/t_revert_rename.at: remove extra MONOTONE_SETUP
	attempt revert by both original name and new name

2005-01-23  Derek Scherger  <derek@echologic.com>

	* tests/t_revert_rename.at: New test.
	* testsuite.at: Add it.

2005-01-22  Derek Scherger  <derek@echologic.com>

	* tests/t_revert_dirs.at: New test.
	* testsuite.at: Add it.

2005-01-22  Nathaniel Smith  <njs@codesourcery.com>

	* configure.ac (AC_INIT): Set bug-reporting address to list
	address, rather than Graydon's personal email.
	* diff_patch.cc (normalize_extents): Use it.
	* ui.cc (fatal): Likewise.

	* tests/t_vcheck.at: New priority "todo", tweak descriptive text.

2005-01-23  Derek Scherger  <derek@echologic.com>

	* database.{cc,hh}: convert queries to use prepared statements

2005-01-22  Nathaniel Smith  <njs@codesourcery.com>

	* tests/t_delete_dir.at: Add more commentary.

	* tests/t_rename_dir_patch.at: New test.
	* tests/t_delete_dir_patch.at: New test.
	* testsuite.at: Add them.

2005-01-22  Nathaniel Smith  <njs@codesourcery.com>

	* change_set.cc (apply_change_set): Add invariants.
	* tests/t_rename_dir_cross_level.at: New test.
	* tests/t_rename_added_in_rename.at: New test.
	* tests/t_rename_conflict.at: New test.
	* testsuite.at: Add them.

2005-01-21  Nathaniel Smith  <njs@codesourcery.com>

	* tests/t_ambig_update.at: Update comments.

	* tests/t_update_2.at: New test from Georg-W. Koltermann
	<Georg.Koltermann@mscsoftware.com>.
	* testsuite.at: Add it.

2005-01-20  Nathaniel Smith  <njs@codesourcery.com>

	* tests/t_lca_1.at: New bug report.
	* testsuite.at: Add it.

2005-01-19  Nathaniel Smith  <njs@codesourcery.com>

	* commands.cc (merge): Improve merge chatter.
	(do_diff): Don't print anything when there are no
	changes.

2005-01-19  Nathaniel Smith  <njs@codesourcery.com>

	* tests/t_db_with_dots.at: New test.
	* testsuite.at: Add it.

2005-01-19  Patrick Mauritz <oxygene@studentenbude.ath.cx>

	* Makefile.am (%.h, package_revision.h, package_full_revision.h):
	Don't update target file if no change has occurred, to reduce
	unnecessary rebuilds.

2005-01-18  Nathaniel Smith  <njs@codesourcery.com>

	* rcs_import.cc (cvs_key): Initialize struct tm to all zeros, to
	stop garbage sneaking in -- thanks to Zack Weinberg for pointing
	this out.  Also, handle 2 digit years properly on WIN32.

2005-01-18  Nathaniel Smith  <njs@codesourcery.com>

	* rcs_import.cc: Remove tabs.

2005-01-19  Matt Johnston  <matt@ucc.asn.au>

	* database.cc: Pass filename to check_sqlite_format_version as a
	fs::path, so that it doesn't get passed as a freshly created fs::path
	with default checker (which disallows '.foo' path components)

2005-01-19  Nathaniel Smith  <njs@codesourcery.com>

	* netsync.cc (session, process_confirm_cmd, dispatch_payload):
	Back out some over-zealous changes that broke netsync
	compatibility.  Probably should redo later, when have a chance to
	bump netsync protocol number, but we're not ready for that now.

2005-01-19  Nathaniel Smith  <njs@codesourcery.com>

	* tests/t_subdir_revert.at: New test.
	* tests/t_subdir_rename.at: New test.
	* testsuite.at: Add them.

2005-01-18  Nathaniel Smith  <njs@codesourcery.com>

	* tests/t_subdir_add.at: New test.
	* tests/t_subdir_drop.at: New test.
	* testsuite.at: Add them.
	* tests/t_delete_dir.at: Implement it.

2005-01-19  Nathaniel Smith  <njs@codesourcery.com>

	* netcmd.cc: Remove tabs.

2005-01-19  Nathaniel Smith  <njs@codesourcery.com>

	* merkle_tree.cc: Remove tabs.

2005-01-18  Nathaniel Smith  <njs@codesourcery.com>

	* rcs_import.cc (cvs_key): Initialize struct tm to all zeros, to
	stop garbage sneaking in -- thanks to Zack Weinberg for pointing
	this out.  Also, handle 2 digit years properly on WIN32.

2005-01-18  Nathaniel Smith  <njs@codesourcery.com>

	* rcs_import.cc: Remove tabs.

2005-01-18  Nathaniel Smith  <njs@codesourcery.com>

	* monotone.texi: Undocument mcerts, fcerts; rename rcerts to
	certs.
	* monotone.1: Likewise.

2005-01-18  Nathaniel Smith  <njs@codesourcery.com>

	* commands.cc (restrict_rename_set): Fix types to compile with old
	rename_set gunk removed.
	Alter logic to yell if a rename crosses the restriction boundary,
	rather than silently ignore it.

2005-01-19  graydon hoare  <graydon@pobox.com>

	* commands.cc: Fix up some merge breakage.
	* tests/t_add_dot.at: Un-XFAIL.
	* testsuite.at: Run "setup ." before "db init".

2005-01-09  Derek Scherger  <derek@echologic.com>

	* commands.cc (get_path_rearrangement): new function/signature for
	splitting restricted rearrangements
	(calculate_restricted_revision): use it and update to work
	similarly to calculate_current_revision
	(trusted): call app.initialize(false)
	(ls_missing): adjust for new get_path_rearrangement
	(attr): call app.initialize(true)
	(diff): merge cleanup
	(lca, lcad, explicit_merge): call app.initialize(false)
	* app_state.cc (constructor): set database app state
	(load_rcfiles): add required booleans
	* lua.{cc,hh} (load_rcfile): add required boolean
	* tests/t_add.at:
	* tests/t_diff_added_file.at:
	* tests/t_disapprove.at:
	* tests/t_drop_missing.at:
	* tests/t_heads.at:
	* tests/t_heads_discontinuous_branch.at:
	* tests/t_i18n_file.at:
	* tests/t_log_nonexistent.at:
	* tests/t_merge_add_del.at:
	* tests/t_netsync.at:
	* tests/t_netsync_pubkey.at:
	* tests/t_netsync_single.at:
	* tests/t_persistent_server_keys.at:
	* tests/t_persistent_server_revision.at:
	* tests/t_remerge.at:
	* tests/t_tags.at:
	* tests/t_update_missing.at:
	* tests/t_update_to_revision.at: add --message option to commits
	* tests/t_merge2_add.at:
	* tests/t_merge2_data.at:
	* tests/t_netsync_unrelated.at: create working directory with new
	setup command
	* tests/t_erename.at: update for revisions
	* tests/t_no_change_deltas.at: add --revision options to diff
	* tests/t_restrictions.at: remove some cruft and update to work
	with revisions
	* tests/t_subdirs.at: pass correct --rcfile and --db options from
	within subdir
	* testsuite.at (REVERT_TO): remove MT dir before checkout, which
	now fails if MT exists, replace checkout MT/options with old
	MT/options
	(COMMIT): add --message option to commit macro
	* work.cc (read_options_map): don't overwrite option settings when
	reading options map so that command line settings take precedence

2005-01-18  Nathaniel Smith  <njs@codesourcery.com>

	* netsync.cc: Partially fix comment (s/manifest/revision/ etc.).
	(dispatch_payload): Ignore mcert and fcert refinement requests,
	instead of dying on them.  Hack, but I think it should let this
	netsync continue to interoperate with old netsync...

2005-01-18  Nathaniel Smith  <njs@codesourcery.com>

	* vocab.hh: Remove file<cert>.
	* vocab.cc: Likewise.
	* packet_types.hh: Remove file.
	* Makefile.am (MOST_SOURCES): Remove packet_types.hh and mac.hh.

2005-01-18  Nathaniel Smith  <njs@codesourcery.com>

	* netsync.cc (process_confirm_cmd): Don't try refining mcert and
	fcert trees.
	Remove other dead/pointless code.

2005-01-18  Nathaniel Smith  <njs@codesourcery.com>

	* database.hh: Remove file cert stuff.
	* netsync.cc (data_exists): We don't have file/manifest certs.
	(load_data): Likewise.

2005-01-18  Nathaniel Smith  <njs@codesourcery.com>

	* netsync.cc (process_data_cmd): Ignore file/manifest certs.

	* database.cc (struct valid_certs): Don't support file certs.
	(rehash): No file certs.
	(file_cert_exists): Remove.
	(put_file_cert): Remove.
	(get_file_certs): Remove.

2005-01-18  Nathaniel Smith  <njs@codesourcery.com>

	* packet.cc (class delayed_manifest_cert_packet):
	(class delayed_file_cert_packet): Remove.
	(packet_db_writer::consume_file_cert, consume_manifest_cert)
	(packet_writer::consume_file_cert, consume_manifest_cert)
	Remove.
	(struct feed_packet_consumer): Don't support mcert/fcert packets.
	(extract_packets): Likewise.
	(packet_roundabout_test): Test revision certs, not manifest/file
	certs.

	* packet.hh (packet_consumer::consume_file_cert):
	(packet_consumer::consume_manifest_cert):
	(packet_writer::consume_file_cert):
	(packet_writer::consume_manifest_cert):
	(packet_db_writer::consume_file_cert):
	(packet_db_writer::consume_manifest_cert):
	Remove.

	* lua.hh (hook_get_file_cert_trust): Remove.
	* lua.cc (hook_get_file_cert_trust): Remove.

2005-01-18  Nathaniel Smith  <njs@codesourcery.com>

	* cert.hh (erase_bogus_certs): Re-add manifest cert version.

	* monotone.texi (Hook Reference): Remove documentation of
	get_{file,manifest}_cert_trust.

2005-01-18  Nathaniel Smith  <njs@codesourcery.com>

	* cert.cc (erase_bogus_certs): Re-add manifest cert version.
	(bogus_cert_p): Likewise.

2005-01-18  Nathaniel Smith  <njs@codesourcery.com>

	* cert.hh (rename_edge):
	(rename_set):
	(calculate_renames):
	(rename_cert_name): Remove.
	(cert_file_comment):
	(cert_manifest_comment): Remove.
	(erase_bogus_certs): Remove manifest and file versions.
	* cert.cc (rename_cert_name): Remove.
	(bogus_cert_p): Remove manifest<cert> and file<cert> variants.
	(erase_bogus_certs): Likewise.
	(put_simple_manifest_cert):
	(put_simple_file_cert):
	(cert_file_comment): Remove.

	* commands.cc (fcerts): Remove.
	(mcerts): Likewise.
	(rcerts): Rename to...
	(certs): ...this.  s/revision certs/certs/ in help text.
	(trusted): s/revision cert/cert/.
	(ls_certs): Don't special-case rename certs.

2005-01-18  Nathaniel Smith  <njs@codesourcery.com>

	* tests/t_vcheck.at: Fix AT_XFAIL_IF typo.

2005-01-18  Nathaniel Smith  <njs@codesourcery.com>

	* monotone.texi (Reserved Certs): Remove 'vcheck'.
	(Key and Cert): Remove 'vcheck'.
	(Accidental collision): Likewise.
	(Commands): Likewise.
	* tests/t_vcheck.at: Add note about manual having useful stuff for
	when vcheck is re-added.

2005-01-18  Nathaniel Smith  <njs@codesourcery.com>

	* mac.hh:
	* cert.cc (vcheck_cert_name):
	(calculate_vcheck_mac):
	(cert_manifest_vcheck
	(check_manifest_vcheck):
	* cert.hh (cert_manifest_vcheck):
	(check_manifest_vcheck):
	* constants.cc (constants::vchecklen):
	* constants.hh (constants::vchecklen):
	* commands.cc (vcheck):
	Remove.

	* tests/t_vcheck.at: New test.
	* testsuite.at: Call it.

2005-01-18  Nathaniel Smith  <njs@codesourcery.com>

	* ROADMAP: Remove 'upgrade to sqlite3' todo item.

2005-01-18  Nathaniel Smith  <njs@codesourcery.com>

	* commands.cc (tag):
	(testresult):
	(approve):
	(disapprove):
	(comment):
	(fload):
	(fmerge):
	(cat):
	(rcs_import): Change grouping for "--help" display, to make more
	informative.
	(rcs_import): Also add more details to help text.

2005-01-17  Matt Johnston  <matt@ucc.asn.au>

	* file_io.cc: re-add accidentally removed #include
	* botan/gzip.cc: improved comments, removed unused code

2005-01-17  Nathaniel Smith  <njs@codesourcery.com>

	* diff_patch.cc (normalize_extents): Add missing ')'.

2005-01-17  Nathaniel Smith  <njs@codesourcery.com>

	* tests/t_update_1.at: New test.
	* testsuite.at: Call it.

2005-01-11  Nathaniel Smith  <njs@codesourcery.com>

	* diff_patch.cc (normalize_extents): Add warning for anyone who
	manages to trigger the untested part of the normalization code.

2005-01-14  Christian Kollee <stuka@pestilenz.org>

	* search for and link with sqlite3 when --bundle-sqlite=no

2005-01-12  Derek Scherger  <derek@echologic.com>

	* tests/t_ambig_update.at: add comments from discussion on irc
	* tests/t_status_missing.at: new test
	* testsuite.at: include it

2005-01-10  graydon hoare  <graydon@pboox.com>

	* commands.cc (explicit_merge): Tweak merge message.
	* database.cc (check_sqlite_format_version): New function.
	(database::sql): Call it.
	* sqlite/pager.hh (SQLITE_DEFAULT_PAGE_SIZE): Adjust to 8192.
	(SQLITE_MAX_PAGE_SIZE): Adjust to 65536.
	* schema_migration.cc: Post-merge cleanup.
	* Makefile.am: Likewise.

2005-01-10  Christof Petig <christof@petig-baender.de>

	* sqlite/*: SQLite 3.0.8 CVS import
	* database.{cc,hh}:
	* schema_migration.{cc,hh}: convert to use the SQLite3 API

	This does not yet use any of the more sophisticated API features
	of SQLite3 (query parameters, BLOBs), so there is plenty of room
	for optimization. This also does not change the schema (i.e.
	still uses base64 encoded values in tables)

2005-01-17  graydon hoare  <graydon@pobox.com>

	* AUTHORS: Mention Wojciech and Neil.
	* revision.cc (calculate_ancestors_from_graph): Make non-recursive.

2005-01-17  Wojciech Miłkowski  <wmilkowski@interia.pl>

	* std_hooks.lua: Teach about meld.

2005-01-17  Neil Conway  <neilc@samurai.com>

	* diff_patch.cc: add a new context diff hunk consumer. Rename
	unidiff() to make_diff().
	* diff_patch.hh: Rename unidiff() to make_diff().
	* command.cc: Add new "cdiff" command, and refactor "diff" to
	invoke a common subroutine that is parameterized on the diff
	type. Unrelated change: make a branch-based checkout default to
	using the same directory name as the branch name, unless a
	branch is specified.

2005-01-17  graydon hoare  <graydon@pobox.com>

	* cryptopp/osrng.cpp (NonblockingRng::GenerateBlock):
	Bring forward patch lost in cryptopp 5.2 upgrade.
	* revision.cc (add_bitset_to_union)
	(calculate_ancestors_from_graph): New functions.
	(erase_ancestors)
	(is_ancestor): Rewrite.
	* cert.cc (get_branch_heads): Rewrite.
	* database.{cc,hh} (get_heads): Remove
	(get_revision_ancestry): Use multimap.
	(install_views): Disable.
	Remove everything related to the trust views. Too slow.
	Also tidy up whitespace formatting in sqlite3 code.
	* views.sql: Clear out all views.
	* commands.cc: Adapt to using multimap for ancestry.
	* AUTHORS: Mention Faheem and Christian.

2005-01-17  Faheem Mitha  <faheem@email.unc.edu>

	* debian/control: Fix up build depends.

2005-01-17  Ulrich Drepper  <drepper@redhat.com>

	* acinclude.m4 (AC_CHECK_INADDR_NONE): Fix quoting.
	* Makefile.am (EXTRA_DIST): Add sqlite/keywordhash.c.

2005-01-14  Christian Kollee  <stuka@pestilenz.org>

	* search for and link with sqlite3 when --bundle-sqlite=no

2005-01-12  Derek Scherger  <derek@echologic.com>

	* tests/t_ambig_update.at: add comments from discussion on irc
	* tests/t_status_missing.at: new test
	* testsuite.at: include it

2005-01-10  graydon hoare  <graydon@pboox.com>

	* commands.cc (explicit_merge): Tweak merge message.
	* database.cc (check_sqlite_format_version): New function.
	(database::sql): Call it.
	* sqlite/pager.hh (SQLITE_DEFAULT_PAGE_SIZE): Adjust to 8192.
	(SQLITE_MAX_PAGE_SIZE): Adjust to 65536.
	* schema_migration.cc: Post-merge cleanup.
	* Makefile.am: Likewise.

2005-01-10  Christof Petig  <christof@petig-baender.de>

	* sqlite/*: SQLite 3.0.8 CVS import
	* database.{cc,hh}:
	* schema_migration.{cc,hh}: convert to use the SQLite3 API

	This does not yet use any of the more sophisticated API features
	of SQLite3 (query parameters, BLOBs), so there is plenty of room
	for optimization. This also does not change the schema (i.e.
	still uses base64 encoded values in tables)

2005-01-11  Nathaniel Smith  <njs@codesourcery.com>

	* tests/t_migrate_schema.at: Switch to using pre-dumped db's, make
	it work, un-XFAIL it.

2005-01-11  Nathaniel Smith  <njs@codesourcery.com>

	* tests/t_persistent_server_keys_2.at: XFAIL it, add commentary on
	solution.

2005-01-11  Nathaniel Smith  <njs@codesourcery.com>

	* tests/t_persistent_server_keys_2.at: New test.
	* testsuite.at: Add it.

2005-01-06  Nathaniel Smith  <njs@codesourcery.com>

	* schema_migration.cc (migrate_monotone_schema): Add comment
	pointing to t_migrate_schema.at.
	* tests/t_migrate_schema.at: Implement, mostly.  (Still broken.)

	* tests/t_heads_discontinuous_branch.at: Remove urgency
	annotation.
	* tests/t_netsync_nocerts.at: Add urgency annotation.

	* testsuite.at: Add UNGZ, UNGZB64 macros.
	* tests/t_fmerge.at: Use them.

2005-01-05  Nathaniel Smith  <njs@codesourcery.com>

	* schema_migration.cc: Update comment about depot code.
	(migrate_depot_split_seqnumbers_into_groups):
	(migrate_depot_make_seqnumbers_non_null):
	(migrate_depot_schema): Remove; all are dead code.

2005-01-05  Nathaniel Smith  <njs@codesourcery.com>

	* schema_migration.cc: Remove tabs.

2005-01-05  Nathaniel Smith  <njs@codesourcery.com>

	* tests/t_check_same_db_contents.at: Uncapitalize title to unbreak
	testsuite.

	* revision.cc (is_ancestor): Add FIXME comment.
	(erase_ancestors): New function.
	* revision.hh (erase_ancestors): Prototype it.
	* cert.cc (get_branch_heads): Call it.
	* tests/t_heads_discontinuous_branch.at: Un-XFAIL it.

	* revision.cc (find_subgraph_for_composite_search): Ignore null
	revision ids.
	* commands.cc (try_one_merge): Add invariant - never create merges
	where the left parent is an ancestor or descendent of the right.
	(explicit_merge): Same check.
	(propagate): Handle cases where no merge is necessary.  Also, make
	generated log message more readable.

	* tests/t_propagate_desc.at: Un-XFAIL it.
	* tests/t_propagate_anc.at: Un-XFAIL it.  Use new
	CHECK_SAME_DB_CONTENTS macros.
	* testsuite.at: Move t_check_same_db_contents.at to run before
	propagation tests.  Make CHECK_SAME_DB_CONTENTS more thorough.

	* tests/t_dump_load.at: Implement test.

2005-01-05  Nathaniel Smith  <njs@codesourcery.com>

	* tests/t_check_same_db_contents.at: New test.
	* testsuite.at: Add it.
	(CHECK_SAME_DB_CONTENTS): New macro.

2005-01-04  Nathaniel Smith  <njs@codesourcery.com>

	* cert.cc: Remove tabs.
	* revision.hh: Likewise.

2005-01-04  Nathaniel Smith  <njs@codesourcery.com>

	* tests/t_propagate_anc.at: Also check the case where we're
	propagating a non-strict ancestor, i.e. the heads are actually
	equal.

2005-01-04  Nathaniel Smith  <njs@codesourcery.com>

	* database.cc (get_revision_parents): Add invariant.
	(get_revision_children): Likewise.
	(get_revision): Likewise.
	(put_revision): Likewise.

	* tests/t_merge_ancestor.at: New test.
	* tests/t_propagate_desc.at: Likewise.
	* tests/t_propagate_anc.at: Likewise.
	* testsuite.at: Call them.

2005-01-04  Nathaniel Smith  <njs@codesourcery.com>

	* tests/t_netsync_diffbranch.at: Add priority, add description of
	problem and solution.
	Also, XFAIL it.
	* tests/t_netsync_unrelated.at: Add reference to discussion.
	* tests/t_cmdline_options.at: Remove priority marking from
	non-bug.
	* tests/t_checkout_dir.at: XFAIL when run as root.

	* tests/t_netsync_nocerts.at: New test.
	* testsuite.at: Call it.

2005-01-03  Matt Johnston  <matt@ucc.asn.au>

	* tests/t_netsync_diffbranch.at: add a new test for pulling a branch
	with a parent from a different branch.
	* testsuite.at: add it

2005-01-02  Derek Scherger  <derek@echologic.com>

	* commands.cc (log_certs): new function
	(log) add Ancestor: and Branch: entries to output; use above new
	function
	* tests/t_cross.at: update to work with changesets

2005-1-1  Matt Johnston  <matt@ucc.asn.au>

	* botan/base64.cpp: Include a terminating newline in all cases for
	compatibility with cryptopp

2005-1-1  Matt Johnston  <matt@ucc.asn.au>

	* keys.cc: fix merge issues propagating 0.16 to net.venge.monotone.botan
	* botan/config.h: add it
	* botan/{aes,des,dh,dsa,elgamal,lion,lubyrack,nr,rw,openpgp}*: removed
	unused files.

2004-12-30  graydon hoare  <graydon@pobox.com>

	* constants.cc (netcmd_current_protocol_version): Set to 3.
	* tests/t_crlf.at: New test of crlf line encodings.
	* testsuite.at: Call it.
	* monotone.spec: Note 0.16 release.

2004-12-30  graydon hoare  <graydon@pobox.com>

	* win32/get_system_flavour.cc: Fix little compile bugs.

2004-12-30  Julio M. Merino Vidal  <jmmv@menta.net>

	* change_set.{cc,hh}: Add the has_renamed_file_src function in
	change_set::path_rearrangement.
	* commands.cc: Make the 'log' command show nothing for renamed or
	deleted files (when asked to do so) and stop going backwards in
	history when such condition is detected; they don't exist any more,
	so there is no point in showing history (and could drive to incorrect
	logs anyway).
	* tests/t_log_nonexistent.at: New check to verify previous.
	* testsuite.at: Add it.

2004-12-30  graydon hoare  <graydon@pobox.com>

	* Makefile.am: Clean full testsuite directory and full-version.
	* configure.ac: Bump version number.
	* po/monotone.pot: Regenerate.
	* NEWS: Describe new release.

2004-12-29  Julio M. Merino Vidal  <jmmv@menta.net>

	* tests/t_cmdline_options.at: New test for previous: ensure that
	monotone is actually checking for command line correctness.
	* testsuite.at: Add it.

2004-12-29  Julio M. Merino Vidal  <jmmv@menta.net>

	* monotone.cc: Verify that the command line is syntactically correct
	as regards to options (based on error codes from popt).

2004-12-29  Matt Johnston  <matt@ucc.asn.au>

	* tests/t_drop_rename_patch.at: A test to check that deltas on
	renamed files are included in concatenate_change_sets, if there was a
	deletion of a file with the same name as the rename src.
	* testsuite.at: add it

2004-12-29  graydon hoare  <graydon@pobox.com>

	* AUTHORS: Add Jordi.
	* change_set.{cc,hh}: Make sanity helpers const.
	(normalize_change_set): Drop a->a deltas.
	(merge_change_sets): Call normalize.
	(invert_change_set): Likewise.
	* revision.cc
	(find_subgraph_for_composite_search): New fn.
	(calculate_composite_change_set): Call it.
	(calculate_change_sets_recursive): Use results.
	* tests/t_no_change_deltas.at: Fix.

2004-12-29  graydon hoare  <graydon@pobox.com>

	* change_set.cc: Fix unit tests to satisfy sanity checks.
	* std_hooks.lua: Fix status checking on external merges.

2004-12-29  Matt Johnston  <matt@ucc.asn.au>

	* change_set.{cc,hh}: Take account of files which are the
	destination of a rename_file operation, when examining
	file deletions. Added helper methods to clean up related code.

2004-12-29  Matt Johnston  <matt@ucc.asn.au>

	* change_set.cc: added a sanity check for deltas with same src/dst,
	and deleted files with deltas.

2004-12-29  Matt Johnston  <matt@ucc.asn.au>

	* testsuite.at, tests/t_netsync_single.at: don't use -q with
	killall since it isn't portable.

2004-12-28  Julio M. Merino Vidal  <jmmv@menta.net>

	* commands.cc: Make the 'log' command show all affected files
	in each revision in a nice format (easier to read than what
	'cat revision' shows).

2004-12-28  Julio M. Merino Vidal  <jmmv@menta.net>

	* commands.cc: Change the order used by the 'log' command to show
	affected files so that it matches the order in which these changes
	really happen.  Otherwise, a sequence like "rm foo; mv bar foo;
	patch foo" could be difficult to understand by the reader.

2004-12-28  Jordi Vilalta Prat  <jvprat@wanadoo.es>

	* monotone.texi: Fix a typo: "not not" should be "not".

2004-12-28  Julio M. Merino Vidal  <jmmv@menta.net>

	* commands.cc: Make the 'log' command show all affected files
	in each revision in a nice format (easier to read than what
	'cat revision' shows).

2004-12-28  graydon hoare  <graydon@pobox.com>

	* AUTHORS: Add various recent authors.

2004-12-28  Badai Aqrandista <badaiaqrandista@hotmail.com>

	* debian/*: Fix up for package building.

2004-12-28  graydon hoare  <graydon@pobox.com>

	* change_set.{cc,hh}: Add sanity checking, rework
	some of concatenation logic to accomodate.
	* revision.{cc,hh}: Likewise.
	Teach about generalized graph rebuilding.
	* database.cc (delete_existing_revs_and_certs): New fn.
	* commands.cc (db rebuild): New command.
	(db fsck) New command.
	* sanity.{cc,hh} (relaxed): New flag.
	* work.cc: Use new concatenation logic.

2004-12-25  Julio M. Merino Vidal  <jmmv@menta.net>

	* commands.cc: During 'log', print duplicate certificates (by
	different people) in separate lines, rather than showing them
	together without any spacing.  While here, homogenize new lines
	in other messages as well; this also avoids printing some of
	them in case of missing certificates).

2004-12-24  Nathaniel Smith  <njs@codesourcery.com>

	* tests/t_disapprove.at: Enable previously disabled test.

	* tests/t_no_change_deltas.at: New test.
	* testsuite.at: Call it.

2004-12-23  Nathaniel Smith  <njs@codesourcery.com>

	* win32/read_password.c: Remove unused file.

2004-12-22  Julio M. Merino Vidal  <jmmv@menta.net>

	* commands.cc: Verify that the key identifier passed to the pubkey
	and privkey commands exists in the database.  Otherwise exit with
	an informational message instead of an exception.

2004-12-20  Matt Johnston  <matt@ucc.asn.au>

	* keys.cc: don't cache bad passphrases, so prompt for a correct
	password if the first ones fail.

2004-12-19  Matt Johnston  <matt@ucc.asn.au>

	* commands.cc: print out author/date next to ambiguous revision
	lists from selectors.

2004-12-19  Julio M. Merino Vidal  <jmmv@menta.net>

	* testsuite.at:
	* tests/t_fmerge.at:
	* tests/t_netsync.at:
	* tests/t_netsync_single.at:
	* tests/t_revert.at:
	* tests/t_tags.at: Avoid usage of test's == operator.  It's a
	GNUism and causes unexpected failures in many tests.  The correct
	operator to use is just an equal sign (=).
	* tests/t_renamed.at: Don't use cp's -a flag, which is not
	supported by some implementations of this utility (such as the
	one in NetBSD).  Try to add some of its funcionality by using
	the -p flag, although everything could be fine without it.
	* tests/t_unidiff.at: Discard patch's stderr output.  Otherwise
	it's treated as errors, but NetBSD's patch uses it to print
	informative messages.

2004-12-19  Julio M. Merino Vidal  <jmmv@menta.net>

	* tests/t_scan.at: Instead of running sha1sum, use a prestored
	manifest file to do the verification.  This avoids problems in
	systems that do not have the sha1sum tool, like NetBSD.

2004-12-19  Julio M. Merino Vidal  <jmmv@menta.net>

	* Makefile.am: Remove obsolete --with-bundled-adns flag from
	DISTCHECK_CONFIGURE_FLAGS.

2004-12-18  Nathaniel Smith  <njs@codesourcery.com>

	* tests/t_checkout_dir.at: Make the test directory chdir'able
	again after the test.
	* tests/t_delete_dir.at: Add trailing newline.

	* tests/t_dump_load.at: New bug report.
	* tests/t_migrate_schema.at: Likewise.
	* testsuite.at: Call them.

2004-12-18  Nathaniel Smith  <njs@codesourcery.com>

	* change_set.hh: Remove obsolete comment.

2004-12-18  Nathaniel Smith  <njs@codesourcery.com>

	* tests/t_delete_dir.at: New bug report.
	* testsuite.at: Call it.

2004-12-18  Julio M. Merino Vidal  <jmmv@menta.net>

	* commands.cc: Homogenize help message for 'ls' with the one shown
	by 'list'.

2004-12-18  Julio M. Merino Vidal  <jmmv@menta.net>

	* ChangeLog: Add missing entries for several modifications I did
	in December 6th and 3rd.

2004-12-18  Julio M. Merino Vidal  <jmmv@menta.net>

	* tests/t_checkout_dir.at: New test triggering the bug I fixed
	  previously in the checkout command, verifying that directory
	  creation and chdir succeed.
	* testsuite.at: Add new test.

2004-12-18  Nathaniel Smith  <njs@codesourcery.com>

	* ChangeLog: Add log entry for <jmmv@menta.net>'s last change.
	* std_hooks.lua: Check exit status of external merge commands.

2004-12-18  Julio M. Merino Vidal  <jmmv@menta.net>

	* commands.cc: Include cerrno, cstring,
	boost/filesystem/exception.hpp.
	(checkout): Verify that directory creation and chdir succeeded.

2004-12-18  Nathaniel Smith  <njs@codesourcery.com>

	* diff_patch.cc (struct hunk_offset_calculator): Remove dead
	code.  (I believe it was used by the old, non-extent-based
	merging.)
	(calculate_hunk_offsets): Likewise.
	(struct hunk_consumer): Move next to rest of unidiff code.
	(walk_hunk_consumer): Likewise.

2004-12-18  Matt Johnston <matt@ucc.asn.au>

	* change_set.cc (concatenate_change_sets): Be more careful checking
	whether to discard deltas for deleted files (in particular take
	care when files are removed then re-added) - fixes tests
	t_patch_drop_add, t_add_drop_add.at, t_add_patch_drop_add,
	t_merge2_add_drop_add
	* change_set.cc (project_missing_deltas): don't copy deltas
	for deleted files, and handle the case where src file ids vary when
	files are added/removed. (fixes t_patch_vs_drop_add)
	* t_patch_drop_add.at, t_add_drop_add.at, t_add_patch_drop_add.at,
	  t_merge2_add_drop_add.at, t_patch_vs_drop_add.t: don't expect
	to fail any more.

2004-12-17  Nathaniel Smith  <njs@codesourcery.com>

	* tests/t_persistent_server_keys.at:
	* tests/t_attr.at:
	* tests/t_patch_vs_drop_add.at:
	* tests/t_merge2_add_drop_add.at:
	* tests/t_add_drop_add.at:
	* tests/t_add_patch_drop_add.at:
	* tests/t_patch_drop_add.at: Remove priority notes, since these
	are no longer bugs.

2004-12-17  graydon hoare  <graydon@pobox.com>

	* tests/t_merge_2.at: Works now, remove xfail.

2004-12-17  graydon hoare  <graydon@pobox.com>

	* tests/t_merge_1.at: Remove AT_CHECK(false) and xfail.
	* tests/t_fdiff_normalize.at: New test.
	* testsuite.at: Call it.
	* diff_patch.cc (normalize_extents): Fix the normalize bug.
	* revision.{cc,hh} (construct_revisions): Rename to prepare for
	next rebuild-the-graph migration.
	* commands.cc (db): Change call name.

2004-12-16  Joel Rosdahl  <joel@rosdahl.net>

	* revision.cc (is_ancestor): Use std::queue for the queue.

2004-12-14  Joel Rosdahl  <joel@rosdahl.net>

	Generalize the explicit_merge command with an optional ancestor
	argument:
	* revision.cc (is_ancestor): New method.
	* revision.hh (is_ancestor): Add prototype.
	* commands.cc (try_one_merge): Add ancestor argument. Empty
	ancestor means use ancestor from find_common_ancestor_for_merge.
	(merge): Pass empty ancestor to try_one_merge.
	(propagate): Likewise.
	(explicit_merge): Add optional ancestor argument.
	* monotone.texi: Document new explicit_merge argument.

2004-12-13  Joel Rosdahl  <joel@rosdahl.net>

	* tests/t_merge_2.at: New test triggering a bad merge.
	* testsuite.at: Add new test.

2004-12-13  Joel Rosdahl  <joel@rosdahl.net>

	* revision.cc (find_least_common_ancestor): Add a missing "return
	true;" that mysteriously was removed in
	c853237f9d8d155431f88aca12932d2cdaaa31fe.

2004-12-13  Joel Rosdahl  <joel@rosdahl.net>

	* revision.cc (find_least_common_ancestor): Remove unused variable.
	* commands.cc (lca): Correct negative status text.
	* commands.cc (update): Use GNU style braces.

2004-12-12  graydon hoare  <graydon@pobox.com>

	* commands.cc: Fix bug reported in t_attr.at
	* tests/t_attr.at: Remove xfail.
	* change_set.cc: Change unit tests syntax.
	(read_change_set): Assert complete read.
	* revision_ser.cc (read_revision_set): Likewise.
	* os_specific.hh: Drop obsolete file.

2004-12-12  Joel Rosdahl  <joel@rosdahl.net>

	* revision.cc (find_least_common_ancestor): New function for
	finding the vanilla LCA.
	* revision.hh: Added prototype for find_least_common_ancestor.
	* commands.cc (update): Use find_least_common_ancestor for finding
	a common ancestor.
	* commands.cc (diff): Likewise.
	* revision.cc (find_common_ancestor): Rename to...
	(find_common_ancestor_for_merge): ...this, for clarity.
	* revision.hh: find_common_ancestor -->
	find_common_ancestor_for_merge.
	* commands.cc (try_one_merge): Call find_common_ancestor_for_merge
	to find ancestor.
	* commands.cc (lcad): Rename lca command to lcad.
	* commands.cc (lca): New command for finding the vanilla LCA.

2004-12-12  Nathaniel Smith  <njs@codesourcery.com>

	* tests/t_persistent_server_keys.at: Actually test what it's
	supposed to.  Also, un-XFAIL it, since now it seems to pass.

2004-12-12  Nathaniel Smith  <njs@codesourcery.com>

	* tests/t_persistent_server_keys.at: New test.

	* testsuite.at: Call it.
	* tests/t_persistent_server_revision.at: Fix typo.

2004-12-12  Nathaniel Smith  <njs@codesourcery.com>

	* tests/t_persistent_server_revision.at: New test.
	* testsuite.at: Call it.  Tweak NETSYNC macros in support of it.

2004-12-11  Nathaniel Smith  <njs@codesourcery.com>

	* lua.hh (add_rcfile): Add 'required' argument.
	* lua.cc (add_rcfile): Implement it.  Simplify error checking
	logic while I'm there...
	* monotone.cc (cpp_main): Pass new argument to add_rcfile.

	* tests/t_rcfile_required.at: New test.
	* testsuite.at: Call it.
	Revamp netsync support macros, to allow long-running servers.
	Make netsync-killer try first with -TERM, in case that plays nicer
	with gcov.

2004-12-11  Nathaniel Smith  <njs@codesourcery.com>

	* lua.hh: Remove tabs.

2004-12-11  Nathaniel Smith  <njs@codesourcery.com>

	* monotone.texi: Document explicit_merge.

2004-12-11  Nathaniel Smith  <njs@codesourcery.com>

	* Makefile.am: Redo full-revision support again, to properly
	handle 'make dist' and caching.  Hopefully.

2004-12-11  Nathaniel Smith  <njs@codesourcery.com>

	* monotone.texi (File Attributes): Rewrite for new .mt-attrs
	syntax.

2004-12-11  Nathaniel Smith  <njs@codesourcery.com>

	* tests/t_attr.at: New test.
	* testsuite.at: Call it.

2004-12-11  Nathaniel Smith  <njs@codesourcery.com>

	* commands.cc (trusted): Print spaces between key ids.

	* lua.cc (add_rcfile): Errors while loading a user-provided rc
	file are naughtiness, not oopses.

2004-12-11  Nathaniel Smith  <njs@codesourcery.com>

	* commands.cc (commands::explain_usage): Use split_into_lines to
	do formatting of per-command usage; allow multi-line
	descriptions.
	(trusted): New command.
	* monotone.texi (Key and Cert): Document 'trusted' command.
	* tests/t_trusted.at: New test.
	* testsuite.at: Change get_revision_cert_trust to support
	t_trusted.at.  Call t_trusted.at.

2004-12-11  Derek Scherger  <derek@echologic.com>

	* app_state.{cc,hh} (restriction_includes): renamed from
	in_restriction to be less obscure; use path_set rather than
	set<file_path>
	* commands.cc
	(restrict_path_set):
	(restrict_rename_set):
	(restrict_path_rearrangement):
	(calculate_restricted_revision): new restriction functions
	(restrict_patch_set): remove old restrictions machinery
	(status): call calculate_restricted_revision
	(ls_tags): call app.initialize
	(unknown_itemizer): restriction_includes renamed
	(ls_unknown): call calculate_restricted_revision
	(ls_missing): rework for restrictions
	(commit): switch to --message option, optional paths and preserve
	restricted work
	(diff): allow restrictions for zero and one arg variants
	(revert): note some work left to do
	* manifest.{cc,hh} (build_manifest_map): hide unused things
	(build_restricted_manifest_map): new function
	* transforms.{cc,hh} (calculate_ident): clean up merge artifacts
	* work.cc (read_options_map): merge cleanup to preserve command
	line options

2004-12-10  Nathaniel Smith  <njs@codesourcery.com>

	* Makefile.am (package_full_revision.txt): Redo Joel Rosdahl
	<joel@rosdahl.net>'s change below after it got clobbered by
	merge.

2004-12-10  Nathaniel Smith  <njs@codesourcery.com>

	* commands.cc (log): Synopsize optional 'file' argument, and
	describe both arguments in help description.

2004-12-10  Matt Johnston  <matt@ucc.asn.au>

	* cert.cc: Added priv_key_exists() function
	* commands.cc, rcs_import.cc: use new privkey functions
	* netsync.cc: change some bits that were missed

2004-12-09  Derek Scherger  <derek@echologic.com>

	* .mt-nonce: delete obsolete file
	* change_set.cc (merge_deltas): add file paths in call to
	try_to_merge_files
	* commands.cc (propagate): add progress logging similar to merge
	* diff_patch.{cc,hh} (try_to_merge_files): add file paths to
	merge2 and merge3 hooks; add logging of paths before calling merge
	hooks
	* lua.{cc,hh} (hook_merge2, hook_merge3): add file paths to merge
	hooks
	* std_hooks.lua (merge2, merge3, merge2_xxdiff_cmd,
	merge3_xxdiff_cmd): pass file paths to xxdiff for use as titles
	* testsuite.at (MONOTONE_SETUP): add paths to merge2 hook

2004-12-09  Matt Johnston  <matt@ucc.asn.au>

	* cert.cc, cert.hh, lua.cc, lua.hh, netsync.cc:
	Added a new get_priv_key(keyid) lua hook to retrieve
	a private key from ~/.monotonerc

2004-12-09  Matt Johnston  <matt@ucc.asn.au>

	* change_set.cc: Don't include patch deltas on files which
	are being deleted in changesets. (partial fix for bug
	invoked by t_merge_add_del.at)

2004-12-09  Matt Johnston  <matt@ucc.asn.au>

	* configure.ac,Makefile.am: Fix iconv and intl
	handling so that the libraries are used (required for OS X).

2004-12-09  Nathaniel Smith  <njs@codesourcery.com>

	* Makefile.am (BUILT_SOURCES_NOCLEAN): add 'S'.

	* netsync.cc (session): Make ticker pointers into auto_ptr's.  Add
	cert and revision tickers.
	(session::session): Initialize new tickers.
	(session::note_item_sent): New method.  Increment tickers.
	(session::note_item_arrived): Increment tickers.
	(session::read_some): Adjust for auto_ptr.
	(session::write_some): Likewise.
	(call_server): Conditionally initialize cert and revision
	tickers.
	(queue_data_cmd): Call 'note_item_sent'.
	(queue_delta_cmd): Call 'note_item_sent'.

2004-12-09  graydon hoare  <graydon@pobox.com>

	* ROADMAP: Add file.

2004-12-08  Nathaniel Smith  <njs@codesourcery.com>

	* tests/t_patch_vs_drop_add.at:
	* tests/t_patch_drop_add.at:
	* tests/t_netsync_unrelated.at:
	* tests/t_merge_add_del.at:
	* tests/t_merge2_add_drop_add.at:
	* tests/t_merge_1.at:
	* tests/t_heads_discontinuous_branch.at:
	* tests/t_cleanup_empty_dir.at:
	* tests/t_checkout_options.at:
	* tests/t_ambig_update.at:
	* tests/t_add_patch_drop_add.at:
	* tests/t_add_drop_add.at:
	* tests/t_add_dot.at: Add (importance) markers to all bug report
	tests.

2004-12-08  Nathaniel Smith  <njs@codesourcery.com>

	* app_state.hh (write_options): Add 'force' option.
	* app_state.cc: Remove tabs.
	(write_options): Implement.
	* commands.cc (checkout): Pass force=true to 'write_options'.

	* tests/t_checkout_options.at: New test.
	* testsuite.at: Define RAW_MONOTONE.
	(t_checkout_options.at): Call it.

2004-12-08  Nathaniel Smith  <njs@codesourcery.com>

	* update.hh (pick_update_target): Rename to...
	(pick_update_candidates): ...this.  Return a set of candidates,
	rather than a single best.
	* update.cc (pick_update_candidates): Likewise.  Remove logic
	checking for unique candidate.
	* commands.cc (describe_revision): New function.
	(heads): Use it.
	(update): Use new 'pick_update_candidates' function.  Add logic
	checking for unique candidate.  On non-unique candidate, print all
	candidates, using 'describe_revision'.

	* tests/t_ambig_update.at: Check that failure messages describe
	the candidate set.

2004-12-08  Nathaniel Smith  <njs@codesourcery.com>

	* update.cc: Remove tabs.

2004-12-08  Nathaniel Smith  <njs@codesourcery.com>

	* tests/t_ambig_update.at: Also check that update fails when one
	candidate edge is deeper than the other.

2004-12-08  graydon hoare  <graydon@pobox.com>

	* change_set.cc (extend_renumbering_via_added_files):
	Look up parent tid in existing renumbering.
	* commands.cc (attr): Check index for "set" subcommand.
	(lca): New diagnostic command.
	(log): Tidy up output formatting a bit.
	* po/monotone.pot: Regenerate.
	* tests/t_add_edge.at: New test to catch add failure.
	* testsuite.at: Call it.

2004-12-08  Nathaniel Smith  <njs@codesourcery.com>

	* tests/t_ambig_update.at: New test.
	* testsuite.at: Add it.

	* tests/t_explicit_merge.at: Add, having forgotten to last time.

2004-12-08  Nathaniel Smith  <njs@codesourcery.com>

	* tests/t_explicit_merge.at: New test.
	* testsuite.at: Add it.

2004-12-08  Nathaniel Smith  <njs@codesourcery.com>

	* testsuite.at: Remove duplicate line created by merge.
	* ChangeLog: Re-sort after merges.

	* commands.cc (explicit_merge): Remove stray space.  Print id of
	merge result.
	(complete_command): Add back "}" deleted by merge.

2004-12-08  Nathaniel Smith  <njs@codesourcery.com>

	* change_set.cc: Remove tabs.
	* diff_patch.cc: Likewise.

	* commands.cc (explicit_merge): New command.

2004-12-08  graydon hoare  <graydon@pobox.com>

	* change_set.cc (extend_renumbering_via_added_files):
	Look up parent tid in existing renumbering.
	* commands.cc (attr): Check index for "set" subcommand.
	(lca): New diagnostic command.
	(log): Tidy up output formatting a bit.
	* po/monotone.pot: Regenerate.
	* tests/t_add_edge.at: New test to catch add failure.
	* testsuite.at: Call it.

2004-12-07  Richard Levitte  <richard@levitte.org>

	* Makefile.am: Keep package_*revision.{txt,h}, so they are saved
	as part of a distribution, and thereby make as sure as possible
	people who download monotone get historical information on where
	their copy of monotone came from.

2004-12-06  Richard Levitte  <richard@levitte.org>

	* monotone.cc: Add a hint on how to use --ticker.

2004-12-06  Nathaniel Smith  <njs@codesourcery.com>

	* commands.cc (ls_certs): Sort the certs before printing.
	* tests/t_netsync_repeated.at: Actually check that certs were
	transferred correctly.

2004-12-06  Julio M. Merino Vidal  <jmmv@menta.net>

	* figures/cert.pdf:
	* figures/cert.png:
	* figures/oo-figures.sxd:
	* monotone.texi: Use example host names under the
	example.{com,org,net} subdomains instead of invented names.
	These are defined in RFC 2606.

2004-12-06  Julio M. Merino Vidal  <jmmv@menta.net>

	* configure.ac: Now that we depend on GNU Autoconf >= 2.58, we
	can use the AS_HELP_STRING macro everywhere we need to pretty-print
	help strings.  Also convert old calls to AC_HELP_STRING (deprecated)
	to this one.

2004-12-06  Joel Rosdahl  <joel@rosdahl.net>

	* Makefile.am (package_full_revision.txt): Silence error messages
	when deducing full package revision.

2004-12-06  graydon hoare  <graydon@pobox.com>

	* unix/get_system_flavour.cc:
	* win32/get_system_flavour.cc: Add missing files.

2004-12-06  graydon hoare  <graydon@pobox.com>

	* commands.cc (merge): Add newline in output.
	* change_set.cc (project_missing_deltas): Fix very bad
	delta-renaming bug.

2004-12-06  graydon hoare  <graydon@pobox.com>

	* change_set.cc:
	* tests/t_merge_add_del.at:
	* netsync.cc:
	* commands.cc: Clean up from merge.

2004-12-06  Nathaniel Smith  <njs@codesourcery.com>

	* tests/t_add_patch_drop_add.at: New test.
	* tests/t_merge2_add_drop_add.at: New test.
	* tests/t_patch_drop_add.at: New test.
	* tests/t_patch_vs_drop_add.at: New test.
	* testsuite.at: Add them.

	* tests/t_add_drop_add.at: Fix to test what it was supposed to.

	* tests/t_merge2_data.at: Remove extraneous [stdout].

	* tests/t_merge_add_del.at: Fix description.
	XFAIL it.

2004-12-06  Nathaniel Smith  <njs@codesourcery.com>

	* tests/t_add_drop_add.at: New test.
	* testsuite.at: Add it.

2004-12-05  Nathaniel Smith  <njs@codesourcery.com>

	* tests/t_merge_add_del: Shorten name for better display.

2004-12-05  Matt Johnston <matt@ucc.asn.au>

	* tests/t_merge_add_del: added a new test for merging
	  branches where a file is added then removed.
	* testsuite.at: added the new test
	* configure.ac: bumped the prequisite version to 2.58 since
	  some tests use AT_XFAIL_IF

2004-12-05  graydon hoare  <graydon@pobox.com>

	* Makefile.am (package_full_revision.txt): Use top_builddir
	to locate monotone executable.

2004-12-05  Nathaniel Smith  <njs@codesourcery.com>

	* tests/t_merge_add_del: Shorten name for better display.

2004-12-05  Matt Johnston <matt@ucc.asn.au>

	* tests/t_merge_add_del: added a new test for merging
	  branches where a file is added then removed.
	* testsuite.at: added the new test
	* configure.ac: bumped the prequisite version to 2.58 since
	  some tests use AT_XFAIL_IF

2004-12-04  graydon hoare  <graydon@pobox.com>

	* commands.cc (fcommit): New command.
	(update): Finish off merge of update command.

2004-12-04  Derek Scherger  <derek@echologic.com>

	* commands.cc: (complete_command): New function.
	(explain_usage/process): Use it.

2004-12-04  Nathaniel Smith  <njs@codesourcery.com>

	* change_set.cc (merge_deltas): Call correct variant of
	try_to_merge_files depending on whether ancestor is available.
	* diff_patch.cc (try_to_merge_files -- merge3 version): Add
	assertions about ids.
	(try_to_merge_files -- merge2 version): Likewise.

	* testsuite.at: Add a trivial working merge2 hook.
	* tests/t_related_merge2_data.at: Update to use.
	Mark as expected to PASS.
	* tests/t_merge2_data.at: Likewise.

2004-12-04  Nathaniel Smith  <njs@codesourcery.com>

	* change_set.cc (merge_deltas): Call correct variant of
	try_to_merge_files depending on whether ancestor is available.
	* diff_patch.cc (try_to_merge_files -- merge3 version): Add
	assertions about ids.
	(try_to_merge_files -- merge2 version): Likewise.

	* testsuite.at: Add a trivial working merge2 hook.
	* tests/t_related_merge2_data.at: Update to use.
	Mark as expected to PASS.
	* tests/t_merge2_data.at: Likewise.

2004-12-04  Nathaniel Smith  <njs@codesourcery.com>

	* change_set.cc: Remove tabs.
	* diff_patch.cc: Likewise.

2004-12-04  Nathaniel Smith  <njs@codesourcery.com>

	* change_set.cc: Remove tabs.
	* diff_patch.cc: Likewise.

2004-12-03  Julio M. Merino Vidal  <jmmv@menta.net>

	* commands.cc: Add a missing newline to a message.

2004-12-03  Julio M. Merino Vidal  <jmmv@menta.net>

	* cryptopp/config.h:
	* configure.ac: NetBSD does not define __unix__ nor __unix, so the
	build fails.  To solve, check for __NetBSD__ where appropiate to
	detect a Unix system.

2004-12-03  Julio M. Merino Vidal  <jmmv@menta.net>

	* INSTALL: Document my latest changes: --enable-ipv6 option, ability
	to specify static boost prefix through --enable-static-boost and
	BOOST_SUFFIX variable.

2004-12-03  Julio M. Merino Vidal  <jmmv@menta.net>

	* Makefile.am:
	* configure.am: Add a variable, BOOST_SUFFIX, that identifies the
	suffix string that has to be appended to Boost library names to use
	them.  This variable can be defined on configure's command line.

2004-12-03  Julio M. Merino Vidal  <jmmv@menta.net>

	* configure.ac: Let the --enable-static-boost argument take a prefix
	to where boost libraries are located.

2004-12-03  Julio M. Merino Vidal  <jmmv@menta.net>

	* configure.ac: Add a three-state --enable-ipv6 argument to the
	configure script to explicitly enable or disable IPv6 support.

2004-12-03  Julio M. Merino Vidal  <jmmv@menta.net>

	* std_hooks.lua: Add missing newlines to two error messages.

2004-12-02  Derek Scherger  <derek@echologic.com>

	* commands.cc: more tweaking to ease changeset merge

2004-12-01  Derek Scherger  <derek@echologic.com>

	* commands.cc: reordered commands to help merge with changesets
	branch

2004-12-01  graydon hoare  <graydon@pobox.com>

	* {unix,win32}/get_system_flavour.cc: New files.
	* basic_io.{cc,hh}: Give names to input sources.
	* monotone.cc: Move app_state ctor inside try.
	* platform.hh (get_system_flavour): Declare.
	* revision.cc: Name input source "revision".
	* sanity.cc: Log flavour on startup.
	* tests/t_attributes.at: Use new syntax.
	* transforms.{cc,hh} (split_into_lines): New variant, and rewrite.
	* work.{cc,hh}: Rewrite attributes to use basic_io.
	(get_attribute_from_db):
	(get_attribute_from_working_copy): New functions.

2004-11-30  Nathaniel Smith  <njs@codesourcery.com>

	* keys.cc (get_passphrase): Simplify arguments.
	(generate_key_pair): Force new passphrases to come from the user.
	Adapt to new 'get_passphrase' arguments.
	(change_key_passphrase): Likewise.
	(generate_key_pair): Add argument specifying passphrase, for
	exclusive use of the unit tests.
	(signature_round_trip_test): Use it.
	* keys.hh (generate_key_pair): Adjust prototype correspondingly.

	* tests/t_genkey.at: Test that 'genkey' requires the passphrase to
	be entered.
	* tests/t_chkeypass.at: Check that 'chkeypass' fails if no
	passphrase is given.

2004-11-30  Nathaniel Smith  <njs@codesourcery.com>

	* keys.hh: Remove tabs.
	* keys.cc: Likewise.

2004-11-30  Nathaniel Smith  <njs@codesourcery.com>

	* monotone.texi (Hook Reference): Clarify description of
	'get_passphrase', following confusion on IRC.

2004-11-30  Joel Rosdahl  <joel@rosdahl.net>

	* ui.cc (fatal): Added missing newlines in fatal message.

2004-11-29  Nathaniel Smith  <njs@codesourcery.com>

	* monotone.texi: Add more details to documentation of 'update
	<revision>' command.

	* ui.cc (fatal): Typo in previous commit.

2004-11-29  Nathaniel Smith  <njs@codesourcery.com>

	* ui.cc (fatal): On suggestion of Zack Weinberg, add a note to
	fatal error messages 1) telling the user that it's a bug (i.e.,
	not their fault), and 2) requesting a bug report.

2004-11-29  Nathaniel Smith  <njs@codesourcery.com>

	* ui.cc: Remove tabs.

2004-11-30  Matt Johnston  <matt@ucc.asn.au>

	* change_set.cc (merge_disjoint_analyses): Prevent duplicated
	tids being used.
	(merge_disjoint_analyses): Fix typo (s/a_tmp/b_tmp/)

2004-11-27  Matt Johnston  <matt@ucc.asn.au>

	* Replaced cryptopp with botan

2004-11-24  Nathaniel Smith  <njs@codesourcery.com>

	* tests/t_cleanup_empty_dir.at: Shorten name.

2004-11-24  Nathaniel Smith  <njs@codesourcery.com>

	* Makefile.am (BUILT_SOURCES): List package_*version.{h,txt}.
	* package_{full_,}version.txt: Work when blddir != srcdir.

2004-11-24  Nathaniel Smith  <njs@codesourcery.com>

	* mt_version.hh: New file.
	* mt_version.cc: New file.
	* monotone.cc (package_revision.h): Don't include it.
	(mt_version.hh): Include it.
	(OPT_FULL_VERSION): New option.
	(options): Add it.
	(cpp_main): Implement --version and --full-version in terms of
	mt_version.hh.

	* Makefile.am (package_full_revision.h): Build it.
	(MOST_SOURCES): Add mt_version.{cc,hh}.

2004-11-24  Nathaniel Smith  <njs@codesourcery.com>

	* txt2c.cc (main): Add "--skip-trailing" option to skip trailing
	whitespace.
	* Makefile.am (package_revision.h): Generate it.
	* monotone.cc (package_revision.h): Include it.
	(cpp_main): Print it as part of --version.

2004-11-23  Nathaniel Smith  <njs@codesourcery.com>

	* tests/t_cleanup_empty_dir.at: New test.
	* testsuite.at: Call it.

2004-11-23  Nathaniel Smith  <njs@codesourcery.com>

	* monotone.texi (File Attributes): Document how restricted format
	of .mt-attrs currently is.  Also talk about 'the' .mt-attrs file
	instead of 'an', in response to confusion.

2004-11-23  Nathaniel Smith  <njs@codesourcery.com>

	* work.cc (build_deletion): Add missing newline.
	(build_rename): Likewise.
	(build_rename): Likewise.

2004-11-23  Nathaniel Smith  <njs@codesourcery.com>

	* work.cc: Remove tabs.

2004-11-23  Nathaniel Smith  <njs@codesourcery.com>

	* commands.cc: Remove tabs.

2004-11-23  Nathaniel Smith  <njs@codesourcery.com>

	* tests/t_add_dot.at: New test.
	* testsuite.at: Call it.

2004-11-22  Joel Rosdahl  <joel@rosdahl.net>

	* testsuite.at (NEED_UNB64): Check that python knows how to decode
	strings before using it.

2004-11-21  Joel Rosdahl  <joel@rosdahl.net>

	* testsuite.at (NEED_UNB64): Find more programs for decoding
	base64.

2004-11-20  Nathaniel Smith  <njs@codesourcery.com>

	* tests/t_merge_1.at: New test.
	* testsuite.at: Add it.
	(NEED_UNB64): New macro.
	(UNB64): Likewise.
	* tests/t_unidiff.at: Use them.
	* tests/t_unidiff2.at: Likewise.

2004-11-19  Nathaniel Smith  <njs@codesourcery.com>

	* tests/t_initfork.at: Remove file; redundant with
	t_merge2_add.at.
	* testsuite.at: Don't call it.

2004-11-18  Derek Scherger  <derek@echologic.com>

	* commands.cc (list tags): new command.
	* monotone.1: update.
	* monotone.texi: update.
	* std_hooks.lua: remove unused get_problem_solution hook.
	* test/t_tags.at: new test.
	* testsuite.at: call it.

2004-11-18  Nathaniel Smith  <njs@codesourcery.com>

	* monotone.texi (Committing Work): Remove mistakenly added
	redundant command line argument.

2004-11-17  Joel Rosdahl  <joel@rosdahl.net>

	* commands.cc (diff): Don't print hashes around diff output if
	there is no diff to print.

	Fix bugs #8714 "monotone update working copy to previous version"
	and #9069 "update with multiple candidates":
	* commands.cc (update): Let the update command take an optional
	revision target parameter. Without an explicit revision target,
	the current branch head is used just like before. Added logic for
	updating to an older revision or another revision reachable via a
	common ancestor.
	* tests/t_update_to_revision.at: Add regression tests for new
	update logic.
	* testsuite.at: Add new test.
	* monotone.texi: Document new update argument.

2004-11-17  Nathaniel Smith  <njs@codesourcery.com>

	* netsync.cc (request_fwd_revisions): Rename 'first_attached_edge'
	to 'an_attached_edge', because it does not represent the first
	attached edge.  Likewise for 'first_attached_cset'.
	(analyze_attachment): Remove early exit from loop; we want to
	analyze the entire graph, not just some linear subgraphs.

	* revision.cc (ensure_parents_loaded): Filter out the null
	revision when calculating parents.
	* change_set.hh (null_id): Define for 'revision_id's.

	* tests/t_merge2_add.at: New test.
	* tests/t_merge2_data.at: New test.
	* tests/t_related_merge2_data.at: New test.
	* tests/t_merge_add.at: New test.
	* tests/t_netsync_pubkey.at: New test.
	* tests/t_netsync_repeated.at: New test.
	* tests/t_netsync_unrelated.at: New test.


	* testsuite.at: Add new tests.
	(NETSYNC_SETUP): New macro.
	(MONOTONE2): New macro.
	(RUN_NETSYNC): New macro.
	(ADD_FILE): New macro.
	(SET_FILE): New macro.
	(COMMIT): New macro.
	* tests/t_netsync.at: Use them.

	* tests/t_singlenetsync.at: Add 'netsync' keyword'.  Rename to...
	* tests/t_netsync_single.at: ...this.

	* tests/t_heads_discontinuous_branch.at: XFAIL it.

2004-11-17  Nathaniel Smith  <njs@codesourcery.com>

	* netsync.cc: Remove hard tabs.

2004-11-17  Nathaniel Smith  <njs@codesourcery.com>

	* revision.cc: Remove hard tabs.
	* change_set.hh: Likewise.

2004-11-16  Nathaniel Smith  <njs@codesourcery.com>

	* tests/t_heads.at: Replace last tricky case with a less tricky case.
	* tests/t_heads_discontinuous_branch.at: New test for the really
	tricky case.
	* testsuite.at: Run it.

2004-11-16  Nathaniel Smith  <njs@codesourcery.com>

	* views.sql (trusted_parents_in_branch): Remove.
	(trusted_children_in_branch): Remove.
	(trusted_branch_members): New view.
	(trusted_branch_parents): New view.
	(branch_heads): Use the new views, not the removed ones.

	* database.cc (get_heads): Column name in 'branch_heads'
	unavoidably changed from 'id' to 'parent'; adjust SELECT statement
	to use new name.

2004-11-16  Nathaniel Smith  <njs@codesourcery.com>

	* database.cc: Remove hard tabs.

2004-11-16  Nathaniel Smith  <njs@codesourcery.com>

	* commands.cc (dump_diffs): Fetch delta destination, not source,
	on new files.

2004-11-15  Joel Rosdahl  <joel@rosdahl.net>

	* tests/t_diff_added_file.at: Added testcase exposing a bug in
	"monotone diff x y" where x is an ancestor of y and y adds a new
	file.
	* testsuite.at: Add new test.

2004-11-14  Joel Rosdahl  <joel@rosdahl.net>

	Fix bug #9092 "add command to change passphrase":
	* commands.cc (chkeypass): New command.
	* keys.cc (get_passphrase): Added parameters for prompt beginning and
	disabling hook lookup and passphrase caching.
	* keys.hh, keys.cc (change_key_passphrase): New function.
	* database.hh, database.cc (delete_private_key): New function.
	* monotone.texi (Key and Cert): Document command.
	* tests/t_chkeypass.at: Testcase for the command.
	* testsuite.at: Added new testcase.

2004-11-14  Matt Johnston <matt@ucc.asn.au>

	* tests/t_initfork.at: New test for merging two ancestor-less heads.

2004-11-13  Nathaniel Smith  <njs@codesourcery.com>

	* tests/t_heads.at: New test.
	* testsuite.at: Add it.

2004-11-13  Nathaniel Smith  <njs@codesourcery.com>

	* monotone.texi: Fix various typos.
	(Committing Work): Add missing command line argument.
	(Branch Names): New section.
	Add me to the copyright block.

2004-11-12  Joel Rosdahl  <joel@rosdahl.net>

	* monotone.texi: Fix documentation of the approve and disapprove
	commands. Fix jp.co.juicebot.jb7 branch name in examples. Other
	minor fixes.

2004-11-11  Joel Rosdahl  <joel@rosdahl.net>

	* monotone.texi: Fix typos.

2004-11-08  graydon hoare  <graydon@pobox.com>

	* monotone.texi: Some minor cleanups.
	* netsync.cc: Fix a formatter.

2004-11-07  graydon hoare  <graydon@pobox.com>

	* figures/*.txt: Drop.
	* monotone.texi: Pull ASCII figures back in conditionally.
	* NEWS, AUTHORS, monotone.spec: Update for 0.15.
	* monotone.1: Update.

2004-11-06  graydon hoare  <graydon@pobox.com>

	* README.changesets: New file.
	* config.guess, config.sub: Remove.
	* Makefile.am: Improve document-building brains.
	* cert.cc, netsync.cc: Remove include.
	* configure.ac: Bump version number.
	* merkle_tree.{cc,hh}: Use unsigned char in dynamic_bitset.
	* po/POTFILES.in: Update to remove os_specific.hh.
	* po/monotone.pot: Regenerate.

2004-11-05  graydon hoare  <graydon@pobox.com>

	* constants.cc: Up timeout, connection limit.
	* monotone.texi: Various cleanups.

2004-11-05  Ulrich Drepper  <drepper@redhat.com>

	* configure.ac: Reduce dependencies.
	* lua/lua.h: Include config.h.
	* mkstemp.{cc,hh}: Use system variant when found.
	* netxx/resolve_getaddrinfo.cxx: Check for AI_ADDRCONFIG
	definition.
	* po/POTFILES.in: Update to mention changes.
	* Makefile.am (EXTRA_DIST): Include spec file.
	* commands.cc (diff): No output if empty diff.

2004-10-31  graydon hoare  <graydon@pobox.com>

	* commands.cc (diff): Use guess_binary.
	Fix up some messages to fit on single lines.
	* Makefile.am: Make monotone.pdf depend on figures.
	* change_set.cc: Make inversion drop "delete deltas".
	* texinfo.css: Make images align nicely.
	* netsync.cc: Fix up some messages to be clearer.

2004-10-30  graydon hoare  <graydon@pobox.com>

	* figures/*: New figures.
	* monotone.texi: Rewrite much of the tutorial.

2004-10-30  Nathaniel Smith  <njs@codesourcery.com>

	* netsync.cc (process_hello_cmd): Make clear that when the
	server's key is unknown, we abort the connection.

2004-10-29  Nathaniel Smith  <njs@codesourcery.com>

	* sanity.cc (dump_buffer): Wrap bare string in call to string(),
	to disambiguate conversions (required by Boost 1.30).

2004-10-26  graydon hoare  <graydon@pobox.com>

	* tests/t_update_missing.at: New test from Bruce Stephens
	* testsuite.at: Call it.
	* change_set.cc: Fix the error exposed by it.

2004-10-26  graydon hoare  <graydon@pobox.com>

	* work.{cc,hh}: Comply with Derek's new tests.
	* commands.cc: Likewise.

2004-10-28  Derek Scherger  <derek@echologic.com>

	* tests/t_rename.at: add test for renaming a file after it has
	been moved rather than before
	* tests/t_revert.at: add test for reverting a missing file

2004-10-28  Derek Scherger  <derek@echologic.com>

	* tests/t_drop_missing.at: New test.
	* testsuite.at: Call it.

2004-10-28  Derek Scherger  <derek@echologic.com>

	* tests/t_add.at: New test.
	* testsuite.at: Call it.

2004-10-26  graydon hoare  <graydon@pobox.com>

	* basic_io.{cc,hh}: Rework to use indented stanzas.
	* change_set.cc, revision.cc: Likewise.
	* change_set.cc: Fix formatter bug.
	* commands.cc: Sanity check file ID on delta commit.
	* work.cc: Chatter a bit more on add/drop.

2004-10-17  graydon hoare  <graydon@pobox.com>

	* merkle_tree.cc: Fix bad logging.
	* netsync.cc: Fix transmission bugs.
	* work.cc: Add some progress messages back in.
	* monotone.texi: Change contents of MT/work in example.

2004-10-17  graydon hoare  <graydon@pobox.com>

	* commands.cc (log): Keep a seen list, mask frontier by it.
	* monotone.texi: Updates to cover revision terminology.

	Also various further merges from trunk, see below.

2004-10-17  Derek Scherger  <derek@echologic.com>

	* lua.{cc,hh} (hook_ignore_branch): new hook
	* commands.cc (ls_branches): call it
	* monotone.texi (Hook Reference): describe it

2004-10-17  Richard Levitte  <richard@levitte.org>

	fix bug 8715 and more
	* diff_patch.cc (struct unidiff_hunk_writer,
	unidiff_hunk_writer::flush_hunk): the skew is not just the
	size difference between added and deleted lines in the current
	hunk, it's the size difference between /all/ added and deleted
	lines so far.  Therefore, the skew needs to be a member of the
	struct rather than being something calculated for each hunk.
	Furthermore, we need to add trailing context even if the change
	only consisted of one line.

2004-10-17  Richard Levitte  <richard@levitte.org>

	* monotone.texi (Working Copy): Change the description of
	'monotone revert' to explain what happens when there are
	arguments.

2004-10-17  Richard Levitte  <richard@levitte.org>

	* monotone.texi (OPTIONS): Add a description of --ticker.

	* ui.cc, ui.hh: Rethink the writing conditions as the ticks being
	"dirty" when they have changed since the last print.  That way,
	it's very easy to see when they need being printed.  This fixes a
	small bug where, in some cases, the exact same tick output is
	produced twice, once before a separate message, and once after,
	when a ticker is actually being removed.
	(tick_write_dot::write_ticks): Add a line that describes the
	ticks, including the amount of each tick per short name.

2004-10-17  Richard Levitte  <richard@levitte.org>

	fix bug 8733
	* ui.cc, ui.hh: Define a separate tick writer struct, and two
	subclasses, one that write counters, and one that writes progress
	characters.  As a consequence, move the count to the ticker class
	itself, and have the user interface contain a map of pointers to
	tickers instead of a map of counters, so data is easier to expand
	and access in a consistent manner.  Finally, correct a few errors
	in the checks for when ticks should be written, and make sure the
	final value gets written when the tickers are removed.

	* cert.cc (write_ancestry_paths):
	* database.cc (rehash):
	* netsync.cc (call_server, rebuild_merkle_trees):
	* rcs_import.cc (import_cvs_repo, cvs_history): Adapt to the new
	tickers.

	* monotone.cc: Add the option '--ticker' which takes the values
	"dot" or "count" to express which type of tick writer to use.  As
	a result, set the tick writer to be the progress dot kind or the
	counting type.

2004-10-15  graydon hoare  <graydon@pobox.com>

	* std_hooks.lua (get_revision_cert_trust): Add.

2004-10-14  graydon hoare  <graydon@pobox.com>

	* main.cc (UNIX_STYLE_SIGNAL_HANDLING): Enable on OSX.
	* cryptopp/*: Upgrade to 5.2.1
	* Makefile.am: Adjust for a couple new files.

2004-10-13  graydon hoare  <graydon@pobox.com>

	* change_set.cc (__STDC_CONSTANT_MACROS): Further hammering.
	* commands.cc (changesetify): New subcommand to db.
	* database.{cc,hh} (sql): Install views.
	(install_views): New function.
	(get_manifest_certs): Restore old variant.
	* numeric_vocab.hh: Use stdint.h.
	* revision.{cc,hh} (analyze_manifest_changes)
	(construct_revisions)
	(build_changesets): New functions.
	* schema.sql: Remove views stuff.
	* views.sql: Put views here.
	* schema_migration.cc: Add migration code for revisions.
	* Makefile.am: Mention views.sql.

2004-10-12  graydon hoare  <graydon@pobox.com>

	* unix/read_password.cc: Don't force echo on.

2004-10-10  graydon hoare  <graydon@pobox.com>

	merge a batch of changes from trunk, see below.
	* monotone.spec: Bump to 0.14.

2004-10-10  graydon hoare  <graydon@pobox.com>

	fix bug 9884
	* tests/t_singlenetsync.at: sleep 5
	* tests/t_netsync.at: sleep 5

2004-10-10  graydon hoare  <graydon@pobox.com>

	* AUTHORS: Mention Richard Levitte.
	* Makefile.am: Remove nonce stuff.
	* NEWS: Describe changes from last release.
	* cert.cc (cert_manifest_testresult): Teach about other ways
	of writing a boolean value.
	* commands.cc (commit): Don't commit when no change.
	(debug): Rename to "db execute".
	(serve): Require passphrase on startup.
	(bump): Remove command.
	(ls keys): Handle no keys.
	* configure.ac: Bump version number.
	* keys.cc (get_passphrase): Reject empty passphrase nicely,
	from user and from hook.
	* lua.{cc,hh} (hook_get_sorter): Dead code, remove.
	* main.cc (main_with_many_flavours_of_exception): s/char/int/.
	* monotone.cc (OPT_DUMP): New option.
	(OPT_VERBOSE): Rename as OPT_DEBUG.
	* monotone.{texi,1}: Document changes, s/rdiff/xdelta/.
	* nonce.{cc,hh}: Drop.
	* sanity.hh (sanity::filename): New field.
	* sanity.cc (dump_buffer): Dump to file or be silent.
	* testsuite.at (persist_phrase_ok): Define as true.
	* tests/t_null.at: Adjust for new option names.
	* unit_tests.cc: Set debug, not verbose.

2004-10-10  graydon hoare  <graydon@pobox.com>

	* tests/t_remerge.at: New test.
	* testsuite.at: Call it.

2004-10-10  graydon hoare  <graydon@pobox.com>

	* cryptopp/algebra.cpp:
	* cryptopp/asn.h:
	* cryptopp/hmac.h:
	* cryptopp/iterhash.h:
	* cryptopp/mdc.h:
	* cryptopp/modes.h:
	* cryptopp/osrng.h:
	* cryptopp/pubkey.h:
	* cryptopp/seckey.h:
	* cryptopp/simple.h:
	* cryptopp/smartptr.h:
	* cryptopp/strciphr.cpp:
	* cryptopp/strciphr.h:
	* lcs.cc:
	* lua.cc: Fixes for g++ 3.4 from Michael Scherer.
	* AUTHORS: Mention Michael.

2004-10-10  graydon hoare  <graydon@pobox.com>

	* tests/t_movedel.at: New test.
	* testsuite.at: Call it.

2004-10-10  graydon hoare  <graydon@pobox.com>

	* tests/t_movepatch.at: New test.
	* testsuite.at: Call it.

2004-10-10  graydon hoare  <graydon@pobox.com>

	* change_set.cc:
	* file_io.{cc,hh}: Bug Fixes.

2004-10-10  graydon hoare  <graydon@pobox.com>

	* cert.{cc,hh} (cert_revision_manifest): Bug fixes.
	* commands.cc (approve)
	(disapprove)
	(testresult): Teach about revisions.
	* tests/t_disapprove.at:
	* tests/t_i18n_file.at:
	* tests/t_ls_missing.at:
	* tests/t_testresult.at: Bug fixes.

2004-10-09  graydon hoare  <graydon@pobox.com>

	* netsync.cc:
	* packet.cc:
	* tests/t_i18n_file.at:
	* tests/t_netsync.at:
	* tests/t_single_char_filenames.at:
	* tests/t_singlenetsync.at: Bug fixes.

2004-10-04  graydon hoare  <graydon@pobox.com>

	* Makefile.am: Re-enable rcs stuff.
	* cert.{cc,hh}: Bug fixes.
	* change_set.{cc,hh} (apply_change_set)
	(apply_change_set_inverse): New helper functions.
	* commands.cc (log)
	(rcs_import)
	(cvs_import): Teach about revisions.
	* database.cc (get_version): Block reconstruction loops.
	* diff_patch.cc:
	* lua.cc:
	* netsync.cc: Remove references to obsolete includes.
	* rcs_file.cc: Pick up bug fix from trunk.
	* rcs_import.cc: Teach about revisions.

2004-10-03  graydon hoare  <graydon@pobox.com>

	* change_set.{cc,hh}: Lots of little bug fixes.
	* commands.cc: Likewise.
	* database.cc: Comment some chatter.
	* file_io.{cc,hh}: Bug fixes, remove unlink / hardlink stuff.
	* netcmd.cc: Bug fixes.
	* netsync.cc: Likewise.
	* tests/t_*.at: Teach about revisions.
	* testsuite.at: Likewise.
	* work.cc: Bug fixes.

2004-09-30  graydon hoare  <graydon@pobox.com>

	* app_state.cc: Inform db of app.
	* change_set.cc: Bug fixes.
	* commands.cc: Use delete_file not unlink.
	* database.{cc,hh}: Bug fixes in trust function machinery.
	* revisions.cc: Skip consideration of empty parents.
	* file_io.{cc,hh}: Remove unlink function.
	* schema.sql: Pass pubkey data into trust call.

2004-09-29  graydon hoare  <graydon@pobox.com>

	* change_set.cc: Various bug fixes, merge unit tests.

2004-09-26  graydon hoare  <graydon@pobox.com>

	* predicament.{cc,hh}: Remove.
	* Makefile.am: Update.
	* change_set.{cc,hh}: Compilation fixes.
	* commands.cc: Likewise.
	* file_io.{cc,hh}: Likewise, and implement link/unlink.
	* lua.{cc,hh}: Implement conflict resolver hooks.

2004-09-25  graydon hoare  <graydon@pobox.com>

	* change_set.{cc,hh}: Rewrite entirely.
	* work.cc: Adjust to compensate.
	* commands.cc: Likewise.
	* numeric_vocab.hh: Ask for C99 constant ctor macros.

2004-09-24  Derek Scherger  <derek@echologic.com>

	* app_state.{cc,hh} (initialize,prefix,in_restriction): rename
	restriction vars; require explicit subdir restriction with ".";
	remove restriction if any path evaluates to working copy root
	* commands.cc (update): disallow restricted updates
	(diff): use --manifest options for initialization
	* tests/t_restrictions.at: remove restricted update test
	* tests/t_subdirs.at: added (missed previously)
	* vocab.cc (verify): allow "." elements in local_path
	(test_file_path_verification): test for "." in paths

2004-09-20  Derek Scherger  <derek@echologic.com>

	* app_state.{cc,hh}: add message and manifest options; add subdir
	restriction; use set instead of vector for path restrictions
	(prefix): new method
	(add_restriction): change signature for set of path restrictions
	(in_restriction): renamed from is_restricted; adjust path matching
	(set_message): new method
	(add_manifest): new method
	(initialize): remove code to adjust restrictions from old options
	* commands.cc
	(restrict_patch_set, struct unknown_itemizer): rename
	app.is_restricted to app.in_restriction
	(add,drop,rename,revert): prefix file args with current subdir
	(update,status,ls_unknown,ls_missing): build restriction from args
	(commit): build restriction from args; use --message option
	(diff): build restriction from args; use --manifest options
	* file_io.cc (find_working_copy): logging tweaks
	* monotone.cc: remove --include/--exclude options; add --manifest
	and --message options
	* tests/t_attributes.at: add commit --message option
	* tests/t_cross.at: commit --message
	* tests/t_cwork.at: commit --message
	* tests/t_disapprove.at: commit --message
	* tests/t_drop.at: commit --message
	* tests/t_erename.at: commit --message; diff --manifest
	* tests/t_fork.at: commit --message
	* tests/t_genkey.at: commit --message
	* tests/t_i18n_file.at: commit --message
	* tests/t_import.at: commit --message
	* tests/t_ls_missing.at: commit --message
	* tests/t_merge.at: commit --message
	* tests/t_movedel.at: commit --message
	* tests/t_movepatch.at: commit --message
	* tests/t_netsync.at: commit --message
	* tests/t_persist_phrase.at: commit --message
	* tests/t_rename.at: commit --message
	* tests/t_renamed.at: commit --message
	* tests/t_restrictions.at: remove --include/--exlclude options
	* tests/t_revert.at: commit --message
	* tests/t_scan.at: commit --message
	* tests/t_single_char_filenames.at: commit --message
	* tests/t_testresult.at: commit --message
	* tests/t_unidiff.at: commit --message
	* tests/t_unidiff2.at: commit --message
	* tests/t_update.at: commit --message
	* tests/t_versions.at: commit --message

2004-09-19  graydon hoare  <graydon@pobox.com>

	* change_set.cc: More bug fixes.
	* basic_io.cc: Improve error reporting.
	* commands.cc (complete): Teach about revisions.
	* database.{cc,hh}: Add complete variant for revisions.

2004-09-19  graydon hoare  <graydon@pobox.com>

	* change_set.cc: Add a unit test, fix some bugs.

2004-09-18  graydon hoare  <graydon@pobox.com>

	* change_set.{cc,hh} (subtract_change_sets): New function.
	(build_pure_addition_change_set): New function.
	* commands.cc (try_one_merge): Teach about revisions
	(merge): Likewise.
	(propagate): Likewise.
	(update): Change from changeset inversion to negation.
	* database.{cc,hh} (get_manifest): New function.
	* cert.cc: Use it.

2004-09-13  graydon hoare  <graydon@pobox.com>

	* change_set.cc: Bug fixes.
	* commands.cc: Likewise.

2004-09-13  graydon hoare  <graydon@pobox.com>

	* change_set.{cc,hh}: Implement delta renaming and merging.
	* commands.cc
	(update): Teach about revisions.
	(agraph): Likewise.
	* diff_patch.{cc,hh}: Tidy up interface a bit.
	* database.{cc,hh} (get_revision_ancestry): New helper.
	* file_io.{cc,hh}
	(move_dir): New function.
	(delete_dir_recursive): New function.

2004-09-10  graydon hoare  <graydon@pobox.com>

	* basic_io.{cc,hh}: Move to more "normal" looking
	quoted output.
	* change_set.{cc,hh}: Extend, bugfix.
	* commands.cc (diff): Teach about revisions.
	* revision.{cc,hh}: Extend, bugfix.

2004-09-07  Derek Scherger  <derek@echologic.com>

	subdirectory restrictions

	* file_io.{hh,cc} (find_working_copy): new function
	(absolutify) use fs::current_path
	* work.cc (add_to_options_map): use options.insert to preserve
	previous settings
	* work.hh: add note about MT/options file to header comment
	* lua.{hh,cc} (load_rcfile): renamed from add_rcfile
	* app_state.{cc,hh} (constructor): remove read of MT/options
	(initialize): new methods to find/create working copy
	(set_stdhooks,set_rcfiles,add_rcfile,load_rcfiles,read_options):
	new methods
	(set_database,set_branch,set_signing_key): update for new options
	reading
	* monotone.cc: update help for --norc option
	(cpp_main): move loading of lua hooks to app_state after book
	keeping dir is found
	* commands.cc: all commands call app initialize to relocate to
	working copy directory
	(bookdir_exists,ensure_bookdir) remove
	(setup) new command to create working copy
	* tests/t_subdirs.at: new test
	* testsuite.at: call new setup command to initialize working copy;
	call new test
	(PROBE_NODE): adjust for new checkout requirement that MT dir does
	not exist
	* tests/t_attributes.at: ditto
	* tests/t_cwork.at: ditto
	* tests/t_single_char_filenames.at: ditto
	* tests/t_versions.at: ditto

2004-09-06  graydon hoare  <graydon@pobox.com>

	* Makefile.am: Revise,
	* cert.{cc,hh}: Minor bug fixes.
	* change_set.{cc,hh}
	(apply_path_rearrangement): New variant.
	(read_path_rearrangement): New function.
	(write_path_rearrangement): New function.
	* commands.cc: Partially teach about revisions.
	* database.{cc,hh}: Bug fixes.
	* revision.cc: Print new manifest as hex.
	* schema.sql: Fix typos.
	* update.{cc,hh}: Teach about revisions.

2004-09-06  graydon hoare  <graydon@pobox.com>

	* Makefile.am (unit_tests): Revise.
	* change_set.{cc,hh}: Move accessors to header.
	* constants.cc (netcmd_current_protocol_version): Bump.
	(netcmd_minimum_bytes_to_bother_with_gzip): Expand to 0xfff.
	* database.{cc,hh}: Teach about reverse deltas, bug fixes.
	* diff_patch.{cc,hh}: Remove dead code.
	* merkle_tree.{cc,hh}: Teach about revisions.
	* netsync.cc: Teach about revisions, reverse deltas.
	* packet.{cc,hh}: Likewise.
	* unit_tests.{cc,hh}: Reactivate tests.

2004-09-02  Derek Scherger  <derek@echologic.com>

	* tests/t_restrictions.at: rework and attempt to clean things up a
	bit; add test for bug in restrict_patch_set
	* commands.cc (restrict_patch_set): fix bug in removal of
	restricted adds/dels/moves/deltas

2004-08-28  graydon hoare  <graydon@pobox.com>

	* Makefile.am (unit_tests): Split out working parts.
	* basic_io.{cc,hh}: Minor fixes.
	* cert.{cc,hh}: Fixes, remove major algorithms.
	* revision.{cc,hh}: Rewrite algorithms from cert.cc.
	* change_set.{cc,hh}: Extensive surgery, unit tests.
	* database.{cc,hh}: Minor fixes.
	* file_io.{cc,hh}: Likewise.
	* lua.cc: Likewise.
	* packet.{cc,hh}: Teach about revisions.
	* schema.sql: Drop some optimistic tables.
	* unit_tests.{cc,hh}: Add revision, change_set tests.
	* vocab.cc: Instantiate revision<cert>.
	* work.{cc,hh}: Rewrite in terms of path_rearrangement.

2004-08-17  graydon hoare  <graydon@pobox.com>

	* database.cc: Simplified.
	* schema.sql: Simplified.
	* transforms.cc: Fixed bug.
	* revision.{hh,cc}: Stripped out tid_source.
	* change_set.{cc,hh}: Oops, never committed!

2004-08-16  graydon hoare  <graydon@pobox.com>

	* change_set.{hh,cc}: Simplified, finished i/o.
	* revision.{hh,cc}: Fix to match, redo i/o.
	* basic_io.cc (basic_io::parser::key): Print trailing colon.
	* vocab.hh: Whitespace tweak.

2004-08-09  graydon hoare  <graydon@pobox.com>

	* change_set.{hh,cc}: New files.
	* basic_io.{hh,cc}: New files.
	* predicament.{hh,cc}: New files.
	* revision.{hh,cc}: Break completely, need to fix.
	* diff_patch.{hh,cc}: Minor touchups.
	* lua.{hh,cc}, std_hooks.lua: Model predicaments.
	* Makefile.am: Update.

2004-07-10  graydon hoare  <graydon@pobox.com>

	* lcs.{hh,cc}: Move lcs.hh body into lcs.cc.
	* diff_patch.cc: Modify to compensate.
	* revision.{hh,cc}: New files.
	* Makefile.am: Update
	* patch_set.{hh,cc}: Remove.
	* {cert,database,lua,packets}.{hh,cc}, commands.cc:
	Modify partially (incomplete) to use revisions.
	* manifest.{hh,cc}: Cleanup, remove dead code.
	* schema.sql: Declare new revision tables.
	* schema_migration.cc: Incomplete migrator.
	* {transforms.{hh,cc}, vocab{,_terms}.hh:
	Infrastructure for revisions.

2004-07-20  Derek Scherger  <derek@echologic.com>

	* tests/t_restrictions.at: new test
	* testsuite.at: run it
	* app_state.{cc,hh} (add_restriction, is_restricted): new functions
	* monotone.cc (--include,--exclude): new options
	* commands.cc (restrict_patch_set): new function. called by
	commit, update, status, diff commands

2004-07-05  graydon hoare  <graydon@pobox.com>

	* cert.cc (operator<): Fix wrong ordering of
	fields.

2004-06-07  graydon hoare  <graydon@pobox.com>

	* cryptopp/algebra.cpp:
	* cryptopp/asn.h:
	* cryptopp/hmac.h:
	* cryptopp/iterhash.h:
	* cryptopp/mdc.h:
	* cryptopp/modes.h:
	* cryptopp/osrng.h:
	* cryptopp/pubkey.h:
	* cryptopp/seckey.h:
	* cryptopp/simple.h:
	* cryptopp/smartptr.h:
	* cryptopp/strciphr.cpp:
	* cryptopp/strciphr.h:
	* lcs.hh:
	* lua.cc: Fixes for g++ 3.4 from Michael Scherer.
	* AUTHORS: Mention Michael.

2004-05-28  graydon hoare  <graydon@pobox.com>

	* tests/t_movedel.at: New test.
	* testsuite.at: Call it.
	* diff_patch.cc (adjust_deletes_under_renames): New function.
	(merge3): Use it.

2004-05-27  graydon hoare  <graydon@pobox.com>

	* tests/t_movepatch.at: New test.
	* testsuite.at: Call it.
	* diff_patch.cc (adjust_deltas_under_renames): New function.
	(merge3): Use it.

2004-05-20  graydon hoare  <graydon@pobox.com>

	* NEWS: Note 0.13 release.
	* configure.ac: Bump version number.
	* monotone.spec: Likewise.

2004-05-19  graydon hoare  <graydon@pobox.com>

	* file_io.cc (tilde_expand): Fix fs::path use.

2004-05-18  graydon hoare  <graydon@pobox.com>

	* diff_patch.cc (apply_directory_moves): Fix fs::path use.
	* file_io.cc (write_data_impl): Likewise.
	* packet.cc: Use explicit true/false maps in caches.
	* sanity.cc (dump_buffer): Write to clog (buffered).

2004-05-16  graydon hoare  <graydon@pobox.com>

	* keys.cc (get_passphrase): Reimplement.
	* unix/read_password.c: Remove.
	* {unix,win32}/read_password.cc: Add.
	* constants.{hh,cc} (maxpasswd): New constant.
	* Makefile.am: Teach about platform specific stuff.

2004-05-16  graydon hoare  <graydon@pobox.com>

	* diff_patch.cc (merge2): Don't discard files on one side.
	* std_hooks.lua (merge2_xxdiff_cmd): Specify merge filename.

2004-05-14  Joel Rosdahl  <joel@rosdahl.net>

	* std_hooks.lua (ignore_file): Quote dots in .svn patterns.
	* monotone.texi: Updated ignore_file hook example.

2004-05-13  Nathaniel Smith  <njs@codesourcery.com>

	* commands.cc: Include boost/filesystem/path.hpp,
	boost/filesystem/convenience.hpp.
	(checkout): Make checkout directory an fs::path, not a local_path.

2004-05-13  Nathaniel Smith  <njs@codesourcery.com>

	* testsuite.at (test_hooks.lua): Add a 'test_attr' attribute
	hook.  Add tests t_attributes and t_single_char_filenames.
	* tests/t_attributes.at: New test.
	* tests/t_single_char_filenames.at: New test.
	* manifest.cc (read_manifest_map): Replace ".+" with ".*" to
	support single-character filenames.
	* work.cc (read_work_set): Likewise.
	(read_attr_map): Likewise.

2004-05-13  Nathaniel Smith  <njs@codesourcery.com>

	* monotone.texi (Hook Reference): Update documented default
	definitions of 'merge2' and 'merge3'.

2004-05-12  graydon hoare  <graydon@pobox.com>

	* AUTHORS: Rename Netxx back to netxx. Really, look in
	the manifest; it's been renamed!
	* configure.ac: Remove prg_exec_monitor checks.

2004-05-12  Nathaniel Smith  <njs@pobox.com>

	* AUTHORS: Remove discussion of adns, since we no longer
	distribute it.  Fix capitalization of "Netxx".

2004-05-12  Nathaniel Smith  <njs@pobox.com>

	* std_hooks.lua (merge2): Support xemacs.  Add error message
	if no merge tool is found.
	(merge3): Likewise.  Also add (disabled) hook to use CVS
	'merge' command, as a demonstration of how to.

2004-05-12  graydon hoare  <graydon@pobox.com>

	* std_hooks.lua (get_author): Remove standard definition.
	* monotone.texi: Document change.

2004-05-12  graydon hoare  <graydon@pobox.com>

	* cert.cc (cert_manifest_author_default): Use default signing key
	name for default author, if lua hook fails.

2004-05-12  Joel Rosdahl  <joel@rosdahl.net>

	* file_io.cc (walk_tree): Removed extraneous newline in error
	message.

	* std_hooks.lua (edit_comment): Added missing newline in log
	message template.

	* tests/t_ls_missing.at: New test case.
	* testsuite.at: Added t_ls_missing.at.

2004-05-10  graydon hoare  <graydon@pobox.com>

	* nonce.cc, nonce.hh: New files.
	* Makefile.am: Note new files.
	* lua.cc, lua.hh (hook_get_nonce): New hook.
	* commands.cc (bump): New command.
	* commands.cc: Remove "(file|manifest)" args most places.
	* tests/t_disapprove.at
	* tests/t_genkey.at
	* tests/t_singlenetsync.at
	* tests/t_netsync.at
	* tests/t_persist_phrase.at: Adjust to compensate.
	* monotone.texi, monotone.1: Adjust to compensate.
	* work.cc, work.hh: Constify some arguments.

2004-05-09  graydon hoare  <graydon@pobox.com>

	* diff_patch.cc: Remove recording of file merge ancestry.

2004-05-09  graydon hoare  <graydon@pobox.com>

	* commands.cc (ls_missing): Modify to account for work.

2004-05-09  graydon hoare  <graydon@pobox.com>

	* commands.cc (list missing): New command.
	* monotone.texi, monotone.1: Update to document.

2004-05-08  graydon hoare  <graydon@pobox.com>

	* main.cc: New file encompassing prg_exec_monitor.
	* mkstemp.cc, mkstemp.hh: New portable implementation.
	* lua.cc: Use mkstemp from bundled version.
	* lua/liolib.c: Remove old mkstemp definition.
	* monotone.cc (cpp_main): Remove prg_exec env setting.
	* sanity.cc (sanity::dump_buffer): Dump logbuf to stderr, not stdout.
	* std_hooks.lua (temp_file): Use mkstemp not io.mkstemp.
	* Makefile.am (MOST_SOURCES): Add new files.

2004-05-03  Joel Rosdahl  <joel@rosdahl.net>

	* monotone.texi: Removed extraneous @ftable directive.

2004-05-02  graydon hoare  <graydon@pobox.com>

	* monotone.texi: Add stuff on selectors, new hooks.
	* AUTHORS: Typo fix.
	* configure.ac: Bump version number.

	Release point (v 0.12).

2004-05-02  Joel Rosdahl  <joel@rosdahl.net>

	Made it possible to rename a rename target and to undo a rename.
	I.e.: Given a rename set A -> B, "monotone rename B C" gives the
	rename set A -> C and "monotone rename B A" gives the empty rename
	set.
	* work.cc (visit_file): Implement new behavior.
	* tests/t_rename.at: Added test cases for new behavior.
	* monotone.texi: Note that a rename can be undone.

	Fix bug #8458:
	* file_io.hh, file_io.cc (walk_tree): Added require_existing_path
	parameter.
	* work.cc (build_deletion): Pass new parameter to walk_tree.
	* work.cc (build_rename): Ditto.

	* manifest.cc (build_manifest_map): Fix missing file check for
	i18n paths.

2004-05-01  Joel Rosdahl  <joel@rosdahl.net>

	Fix bug #7220:
	* manifest.cc (build_manifest_map): Handle missing file
	gracefully.

	* file_io.cc (walk_tree): Handle nonexistent file/directory
	gracefully.

2004-04-30  Christof Petig <christof@petig-baender.de>

	* rcs_import.cc (store_trunk_manifest_edge):
		skip ancestry to empty manifest
	* rcs_import.cc (process_branch):
		also follow branches of last/first versions

2004-04-29  graydon hoare  <graydon@pobox.com>

	* configure.ac: Fix up windows probe and bundling checks.
	* netxx/resolve_getaddrinfo.cxx: Local hack for stream addresses.
	* netsync.cc: Report address before listening.

2004-04-29  graydon hoare  <graydon@pobox.com>

	* cert.cc (get_branch_heads): Calculate a "disapproved version"
	attribute which culls a version with only disapproved ancestry
	edges.
	* monotone.texi: Fix some ascii-art diagrams.

2004-04-28  Christof Petig <christof@petig-baender.de>

	* command.cc (heads):
	show date and author certificates for each head

2004-04-28  Christof Petig <christof@petig-baender.de>

	* configure.ac:
	default to using the bundled SQLite

2004-04-28  Christof Petig <christof@petig-baender.de>

	* commands.cc (log):
	support optional file argument to show change log for
	e.g. monotone log [ID] cert.cc

2004-04-26  Christof Petig <christof@petig-baender.de>

	* rcs_import.cc (process branch):
	insert dummy cvs_edge to mark newly added file
	as previously non existant

2004-04-25  Joel Rosdahl  <joel@rosdahl.net>

	* po/stamp-po: Removed since it's generated.
	* std_hooks.lua (ignore_file): Corrected name of Subversion's
	administrative directory.
	* work.hh: Ditto.
	* monotone.texi (Hook Reference): Updated default definition of
	ignore_file.

2004-04-23  Christof Petig <christof@petig-baender.de>

	* rcs_import.cc (build_parent_state, build_child_state):
	remove dying files from manifest
	* rcs_import.cc (cvs_file_edge, note_file_edge):
	calculate state and remember it (alive or dead)

2004-04-23  Christof Petig <christof@petig-baender.de>

	* rcs_import.cc (import_rcs_file_with_cvs):
	do not include dead files in head_manifest

2004-04-22  Christof Petig <christof@petig-baender.de>

	* rcs_file.cc, rcs_file.hh: read and remember 'state' of revision
	* rcs_import.cc: remove Attic/ part from path

2004-04-21  Christof Petig <christof@petig-baender.de>

	* configure.ac: enable use of installed SQLite library

2004-04-20  graydon hoare  <graydon@pobox.com>

	* lua.hh, lua.cc (hook_note_commit): New hook.
	* commands.cc (commit): Call it.

2004-04-19  graydon hoare  <graydon@pobox.com>

	* cert.cc: Make trust messages nicer.
	* merkle_tree.cc: Clarify logging messages.
	* netsync.cc: Reorganize tickers, put client in txn.
	* packet.cc, packet.hh: Teach about constructability.

2004-04-16  graydon hoare  <graydon@pobox.com>

	* netsync.cc (session::extra_manifests): New member.
	(session::analyze_ancestry_graph): Use it.
	* tests/t_singlenetsync.at: New test for single manifest sync.
	* testsuite.at: Call it.

2004-04-14  Tom Tromey  <tromey@redhat.com>

	* rcs_import.cc (import_cvs_repo): Use require_password.
	Include keys.hh.
	* keys.hh (require_password): Declare.
	* keys.cc (require_password): New function.

2004-04-13  Tom Tromey  <tromey@redhat.com>

	* monotone.texi: Typo fixes.

2004-04-10  graydon hoare  <graydon@pobox.com>

	* netsync.cc: Minor bug fixes.

2004-04-10  graydon hoare  <graydon@pobox.com>

	* database.{cc,hh}:
	* commands.{cc,hh}:
	* lua.{cc,hh}:
	* std_hooks.lua:
	* vocab_terms.hh:
	Implement first cut at selectors.

2004-04-10  graydon hoare  <graydon@pobox.com>

	* cert.cc (operator<): Include name in compare.
	(operator==): Likewise.
	* packet.cc: Include shared_ptr.
	* rcs_file.cc: Rewrite by hand, no spirit.
	* rcs_import.cc: Change ticker names a bit.

2004-04-09  graydon hoare  <graydon@pobox.com>

	* app_state.cc: Fix a couple file path constructions.
	* file_io.cc (book_keeping_file): Make one variant static.
	* manifest.cc: Remove some dead code in walkers.
	* work.cc: Ditto.
	* rcs_file.cc: fcntl fix from Paul Snively for OSX.

2004-04-09  graydon hoare  <graydon@pobox.com>

	* file_io.cc: Fix boost filesystem "." and ".." breakage.
	* lua.cc: Fix format of log entry.
	* monotone.cc: Log locale settings on startup.
	* sanity.cc: Dump prefix on --verbose activation.
	* testsuite/t_i18n_file.at: Fix autotest LANG breakage.
	* testsuite/t_null.at: Account for chatter with --verbose.

2004-04-09  graydon hoare  <graydon@pobox.com>

	* configure.ac: Comment out check for sse2,
	set bundling to true by default.
	* INSTALL: describe changes to bundling.
	* Makefile.am: Remove vestiges of depot.

2004-04-07  graydon hoare  <graydon@pobox.com>

	* adns/*:
	* network.{cc,hh}:
	* proto_machine.{cc,hh}:
	* {http,smtp,nntp}_tasks.{cc,hh}:
	* tests/t_{http,smtp,nntp,proxy}.at:
	* url.{cc,hh}:
	* depot.cc:
	Delete files.
	* commands.cc:
	* lua.{cc,hh}:
	* database.{cc,hh}: Remove network/queue stuff.
	* configure.ac:
	* constants.{cc,hh}:
	* tests/t_{netsync,singlecvs,cvsimport}.at:
	* testsuite.at:
	* transforms.{cc,hh}:
	* unit_tests.{cc,hh}:
	* vocab_terms.hh:
	* vocab.{cc,hh}:
	* Makefile.am: Adjust for deletions.
	* app_state.hh: Cleanup.
	* monotone.texi: Fix some typos.
	* packet.{cc,hh}: Implement database ordering.
	* netsync.cc: Massage to use new packet logic.
	* commands.cc:
	* std_hooks.lua: Add initial selector stuff.

2004-03-29  graydon hoare  <graydon@pobox.com>

	* monotone.spec: Update for 0.11 release.

	Release point (v 0.11).

2004-03-29  graydon hoare  <graydon@pobox.com>

	* Makefile.am (DISTCHECK_CONFIGURE_FLAGS): Set.
	* commands.cc: Tidy up / narrow output width.
	* patch_set.cc: Likewise.
	* monotone.texi: Cleanups for PDF generation.

2004-03-28  graydon hoare  <graydon@pobox.com>

	* NEWS: Mention 0.11 release.
	* AUTHORS: Mention Robert.

2004-03-28  Robert Bihlmeyer  <robbe+mt@orcus.priv.at>

	* file_io.cc (walk_tree_recursive): Ignore broken symlinks.

2004-03-27  graydon hoare  <graydon@pobox.com>

	* monotone.texi: Flesh out netsync stuff, remove old network stuff.
	* monotone.1: Likewise.

2004-03-27  Robert Helgesson  <rycee@home.se>

	* Makefile.am:
	* configure.ac:
	* database.cc:
	* depot.cc:
	* lua.cc:
	* network.cc:
	* schema_migration.cc: Bundled library switch logic.

2004-03-27  graydon hoare  <graydon@pobox.com>

	* depot.cc (dump): Implement.
	* tests/t_http.at, test/t_proxy.at: Use "depot.cgi dump" rather than sqlite.
	* sqlite/pager.h: Change page size.
	* README: Massage slightly.
	* INSTALL: Write real installation instructions.
	* Makefile.am: Include build of "one big page" docs.
	* boost/circular_buffer_base.hpp: Another boost version insulation fix.
	* vocab.cc (verify): Normalize local_path's during verification on boost 1.31.0.
	* monotone.texi: Rip out some of the pre-netsync networking docs.

2004-03-24  graydon hoare  <graydon@pobox.com>

	* boost/circular_buffer_base.hpp: Boost version insulation.
	* cert.cc, cert.hh, commands.cc: Differentiate "unknown" keys from "bad".
	* xdelta.cc, proto_machine.cc: Fix boost version insulation.

2004-03-24  graydon hoare  <graydon@pobox.com>

	* rcs_import.cc (import_substates): Filter by branch.
	* xdelta.cc: Minor bits of insulation.

2004-03-24  graydon hoare  <graydon@pobox.com>

	* AUTHORS: Mention Robert.
	* configure.ac: Enable sse2 stuff.
	* monotone.spec: Adjust CFLAGS and CXXFLAGS
	* monotone.texi (Network Service): Expand a bit.

2004-03-24  Robert Helgesson  <rycee@home.se>

	* commands.cc:
	* http_tasks.cc:
	* lua.cc:
	* manifest.cc:
	* netsync.cc:
	* nntp_tasks.cc:
	* proto_machine.cc:
	* work.cc:
	* xdelta.cc:
	Portability fixes for boost 1.31.0

2004-03-22  graydon hoare  <graydon@pobox.com>

	* cryptopp/integer.cpp, integer.h: Enable SSE2 multiply code.
	* database.cc, database.hh, certs.cc: Speed up 'heads'.

2004-03-21  graydon hoare  <graydon@pobox.com>

	* lcs.hh, sanity.hh: Minor performance tweaks.

2004-03-20  graydon hoare  <graydon@pobox.com>

	* rcs_import.cc: Teach how to aggregate branches.
	* monotone.texi: Start section on netsync.

2004-03-20  Olivier Andrieu  <oliv__a@users.sourceforge.net>

	* commands.cc (log): Show tags in log.
	* AUTHORS: Mention Olivier.

2004-03-17  Nathan Myers  <ncm@cantrip.org>

	* boost/circular_buffer.hpp:
	* commands.cc:
	* cryptopp/fltrimpl.h:
	* cryptopp/iterhash.cpp:
	* quick_alloc.hh:
	Fixes for gcc 3.4 compat and warnings.

2004-03-17  graydon hoare  <graydon@pobox.com>
	* cryptopp/config.h: Fix for gcc aliasing optimization error.
	* rcs_import.cc (cvs_history::note_file_edge):
	Fix for first changelog import bug (#5813).

2004-03-15  graydon hoare  <graydon@pobox.com>

	* rcs_import.cc: Import lone versions properly.
	* tests/t_singlecvs.at: New test for it.
	* testsuite.at: Call it.

2004-03-14  graydon hoare  <graydon@pobox.com>

	* commands.cc (diff): Show added files too.
	* monotone.texi: Fix typo.

2004-03-08  graydon hoare  <graydon@pobox.com>

	* netsync.cc (analyze_manifest_edge): Fix broken formatter.

2004-03-07  graydon hoare  <graydon@pobox.com>

	* Makefile.am (BOOST_SANDBOX_SOURCES): Remove boost::socket entries.
	(NETXX_SOURCES): Predicate on IP6 support in OS (from Paul Snively).
	* boost/socket/*.[hc]pp: Remove.
	* boost/io/streambuf_wrapping.hpp: Remove.
	* AUTHORS: Remove copyright notice for boost::socket.
	* acinclude.m4 (ACX_PTHREAD): Add.
	* network.cc: Replace boost::socket machinery with Netxx.
	* network.hh (open_connection): Remove prototype, static function.
	* sanity.hh, sanity.cc: Make log formatters give file:line coords,
	throw log offending coordinate if formatting fails.

2004-03-07  graydon hoare  <graydon@pobox.com>

	* sqlite/date.c, sqlite/vdbeInt.h, sqlite/vdbeaux.c: Add.
	* sqlite/*.c: Upgrade to 2.8.12.
	* Makefile.am: Update to mention new files.
	* cert.cc
	(expand_ancestors)
	(expand_dominators): Resize child bitmaps to cover parent.

2004-03-06  graydon hoare  <graydon@pobox.com>

	* netsync.cc (get_root_prefix): Fix from Paul Snively
	to fix static initialization order on mac OSX.
	* montone.texi: Typo fix from Anders Petersson.
	* *.cc: Move all function defs into column 0.

2004-03-04  graydon hoare  <graydon@pobox.com>

	* std_hooks.lua: Fix merger execution pessimism.

2004-03-04  graydon hoare  <graydon@pobox.com>

	* adler32.hh: Modify to use u8.
	* depot.cc, netcmd.cc, xdelta.cc: Modify to use u8.
	* netio.hh, numeric_vocab.hh (widen): Move between headers.
	* netsync.cc: Correct role-assumption bugs.
	* schema_migration.cc: Strip whitespace in sha1.
	(changes received from Christof Petig)

2004-03-01  graydon hoare  <graydon@pobox.com>

	* commands.cc: Handle anonymous pulling.
	* netsync.cc: Ditto.

	Release point (v 0.10).

2004-03-01  graydon hoare  <graydon@pobox.com>

	* NEWS: Mention impending 0.10 release.
	* cert.cc, cert.hh: Bug fixes, implement trust function, QA stuff.
	* commands.cc: Tweak disapprove, approve, testresult, push, pull.
	* configure.ac: Bump version number.
	* cryptopp/rng.h, cryptopp/rng.cpp
	(MaurerRandomnessTest): Fix bitrot.
	* keys.cc: Add Maurer PRNG randomness test.
	* lua.cc, lua.hh: Add trust, testresult, anonymous netsync hooks.
	* monotone.1: Update to follow changes to commands.
	* monotone.texi: Include QA section, adjust some UI drift, clarify
	reserved cert names, document new hooks and commands.
	* netcmd.hh, netcmd.cc: Add anonymous, error commands; fix bugs.
	* netsync.cc: Process new commands, factor server loop a bit.
	* std_hooks.lua: Add new hook defaults, factor mergers.
	* tests/t_netsync.at: Check SHA1 of each edge.
	* tests/t_null.at: Call with --norc to skip ~/.monotonerc
	* tests/t_update.at: Fix glaring error.
	* tests/t_disapprove.at, tests/t_testresult.at: New tests.
	* testsuite.at: Call them.
	* ui.cc (sanitize): Clean escape chars from output (optional?)
	* update.cc: Rewrite entirely in terms of new QA definitions.

2004-02-24  graydon hoare  <graydon@pobox.com>

	* commands.cc (ls_keys): Write key hash codes.
	* constands.cc (netsync_timeout_seconds): Up to 120.
	* netsync.cc: Fix a bunch of bugs.
	* patch_set.cc (manifests_to_patch_set): Fix bug in overload
	default construction.

2004-02-22  graydon hoare  <graydon@pobox.com>

	* patch_set.cc, patch_set.hh: Parameterize yet further.
	* netsync.cc: Fix a lot of bugs, add manifest and file grovelling.
	* tests/t_netsync.at: A new test (which runs!)
	* testsuite.at: Call it.

2004-02-20  graydon hoare  <graydon@pobox.com>

	* cert.cc, cert.hh, key.cc, key.hh, database.cc, database.hh:
	Add lots of little netsync support routines.
	* commands.cc (rebuild): Rehash everything too.
	* constants.cc (netcmd_minsz): Recalculate.
	* cryptopp/osrng.cpp (NonblockingRng::GenerateBlock): Handle
	/dev/urandom a bit better.
	* netcmd.cc, netcmd.hh: Remove describe cmds, add nonexistant cmd.
	* netio.hh: Add uleb128 stuff.
	* xdelta.cc: Add randomizing unit test suite.
	* diff_patch.cc: Remove commented-out dead line-merger code.
	* merkle_tree.cc: Fix various bugs.
	* netcmd.cc: Switch everything over to uleb128s.
	* netsync.cc: Implement lots of missing stuff.

2004-02-09  graydon hoare  <graydon@pobox.com>

	* netsync.cc (ROOT_PREFIX): New variable.
	* commands.cc (merkle): New command.

2004-02-09  Ben Elliston  <bje@wasabisystems.com>

	* monotone.texi: Spelling corrections.

2004-02-09  graydon hoare  <graydon@pobox.com>

	* database.cc, database.hh
	(get_version_size)
	(get_file_version_size)
	(get_manifest_version_size): New functions.
	* xdelta.cc, xdelta.hh (measure_delta_target_size): New function.
	* merkle_tree.cc, merkle_tree.hh, netcmd.cc, netcmd.hh:
	Cleanup and typesafety.
	* netsync.cc: Cleanup, typesafety, implement refine phase.

2004-02-01  graydon hoare  <graydon@pobox.com>

	* netsync.cc: Remove a lot of stuff, implement auth phase.
	* constants.cc, constants.hh: Move constants from netsync.cc.
	* netcmd.cc, netcmd.hh: Split out of netsync.cc.
	* merkle_tree.cc, merkle_tree.hh: Likewise.
	* numeric_vocab.hh: New header.
	* adler32.hh: include numeric_vocab.hh.
	* netio.hh: Likewise.
	* unit_tests.cc, unit_tests.hh: Update.
	* Makefile.am: Likewise.
	* commands.cc: Guess signing key for auth phase.
	* database.cc, database.hh (public_key_exists)
	(get_pubkey): New functions based on key hashes.

2004-01-31  graydon hoare  <graydon@pobox.com>

	* Netxx/*: New files.
	* AUTHORS: Mention Netxx.
	* Makefile.am: Mention Netxx and netsync.{cc,hh}
	* adler32.hh: Delegate typedefs to boost.
	* cert.hh, cert.cc (cert_hash_code): New function.
	* commands.cc (find_oldest_ancestors): Block cycles.
	(netsync): New command.
	* database.cc, database.hh (schema): Update.
	(put_key): Calculate key hash on the fly.
	(put_cert): Likewise.
	(merkle_node_exists)
	(get_merkle_node)
	(put_merkle_node)
	(erase_merkle_nodes): New functions.
	* keys.hh, keys.cc (key_hash_code): New function.
	* lua.cc, lua.hh
	(hook_get_netsync_read_permitted)
	(hook_get_netsync_write_permitted): New hooks.
	* monotone.spec: Update for FC1 info conventions.
	* monotone.texi (Quality Assurance): New section.
	* netsync.cc, netsync.hh: New files, preliminary
	netsync infrastructure. Command bodies still missing.
	* schema.sql: Add intrinsic key and cert hashes, merkle nodes.
	* schema_migration.cc: Add code to migrate to new schema.
	* unit_tests.cc: Handle command-line args to limit test set.
	* vocab_terms.hh: Add merkle and prefix as new terms.

2004-01-13  Nathaniel Smith  <njs@codesourcery.com>

	* idna/idn-int.h: Remove (generated by configure).

2004-01-13  Nathaniel Smith  <njs@codesourcery.com>

	* configure.ac: Switch "if" and "else" branches in pthreads
	checks.

2004-01-12  Nathaniel Smith  <njs@codesourcery.com>

	* configure.ac: Remove check for -lpthread.
	Add check for pthread_mutex_lock and ACX_PTHREAD.
	* m4/acx_pthread.m4: New file.

2004-01-07  graydon hoare  <graydon@pobox.com>

	* Makefile.am:
	* po/POTFILES.in:
	* po/monotone.pot: Minor tweaks for distclean.
	* adns/config.h:
	* boost/socket/src/interface.cpp:
	* boost/socket/src/ip4/address.cpp:
	* boost/socket/src/ip4/protocol.cpp: OSX portability.
	* AUTHORS: Mention new contributors.
	* monotone.texi (Hook Reference): Document i18n hooks.

	Release point (v 0.9).

2004-01-07  graydon hoare  <graydon@pobox.com>

	* cert.cc (ensure_parents_loaded)
	(expand_dominators)
	(expand_ancestors)
	(find_intersecting_node): New functions.
	(find_common_ancestor): Reimplement in terms of dominator
	and ancestor bitset intersection.

2004-01-05  Christof Petig <christof@petig-baender.de>

	* vocab.cc (verify<local_path>) Fix use of val() / iterator.
	* constants.cc (illegal_path_bytes): NUL-terminate.

2004-01-02  graydon hoare  <graydon@pobox.com>

	* diff_patch.cc (normalize_extents): Improve to handle an odd case.
	* tests/t_fmerge.at: New test, to test it.
	* commands.cc (fload, fmerge): Permanently enable, for test.
	* testsuite.at: Call new test.

2004-01-01  graydon hoare  <graydon@pobox.com>

	* file_io.hh, file_io.cc (read_localized_data, write_localized_data):
	New functions
	* commands.cc, manifest.cc, transforms.cc: Use them.
	* monotone.texi: Minor update to i18n docs.
	* lua.hh, lua.cc (hook_get_linesep_conv, hook_get_charset_conv):
	New hooks.
	* acinclude.m4: Move AX_CREATE_STDINT_H in here.
	* po/monotone.pot: Regenerate.
	* NEWS, configure.ac: Prep for 0.9 release.

2003-12-30  graydon hoare  <graydon@pobox.com>

	* file_io.hh, file_io.cc (mkpath): New function.
	* commands.cc, database.cc, diff_patch.cc, file_io.cc,
	lua.cc, vocab.cc, work.cc: Use it.
	* constants.cc (illegal_path_bytes_arr): Remove leading null.
	* monotone.texi: Include i18n docs.
	* tests/t_i18n_file.at: Check colon in filename.

2003-12-29  graydon hoare  <graydon@pobox.com>

	* file_io.cc: Localize names before touching fs.
	* lua.hh, lua.cc (hook_get_system_charset): Remove useless fn.
	* test_hooks.lua: Likewise.
	* monotone.cc, transforms.cc, transforms.hh:
	Remove lua from system charset conv.
	* tests/t_i18n_file.at: New test.
	* testsuite.at: Call it.

2003-12-28  graydon hoare  <graydon@pobox.com>

	* app_state.cc, app_state.hh: Massage to use i18n vocab.
	* cert.cc, commands.cc, commands.hh, rcs_import.cc,
	update.cc, update.hh, url.cc, url.hh: Likewise.

	* work.cc, work.hh: --> Likewise, and break file format! <--

	* constants.hh, constants.cc (legal_ace_bytes): New constant.
	* vocab.cc (verify<ace>): Use it.
	(verify<urlenc>) New function.
	* vocab_terms.hh (ace, urlenc, utf8): New terms.
	* transforms.hh, transforms.cc: Use them.
	* monotone.cc (utf8_argv): Charconv argv.
	* network.hh, network.cc: Use url.{hh,cc}.

2003-12-28  graydon hoare  <graydon@pobox.com>

	* constants.hh, constants.cc (idlen): New constant.
	* commands.cc, vocab.cc: Use it.
	* manifest.cc (read_manifest_map): Tighten up regex.
	* packet.cc: Likewise.
	* transforms.cc (uppercase)
	(lowercase): Rewrite.
	(utf8_to_urlenc)
	(urlenc_to_utf8)
	(internalize_url)
	(internalize_cert_name)
	(internalize_rsa_keypair_id)
	(externalize_url)
	(externalize_cert_name)
	(externalize_rsa_keypair_id): New functions.
	* url.hh, url.cc (parse_utf8_url): New function.

2003-12-20  graydon hoare  <graydon@pobox.com>

	* diff_patch.cc (normalize_extents): New function.
	(merge_via_edit_scripts): Use it.

2003-12-19  graydon hoare  <graydon@pobox.com>

	[net.venge.monotone.i18n branch]

	* idna/*.[ch]: New files.
	* po/*: New files.
	* url.cc, url.hh, constants.cc: New files.
	* Makefile.am, configure.ac: Various fiddling for gettext.
	* lua.hh, lua.cc (hook_get_system_charset): New hook.
	(hook_get_system_linesep): New hook.
	* transforms.hh, transforms.cc
	(charset_convert)
	(system_to_utf8)
	(utf8_to_system)
	(ace_to_utf8)
	(utf8_to_ace)
	(line_end_convert): New functions.
	* vocab.cc: Refine constraints.
	* vocab_terms.hh (external): New atomic type.
	* monotone.cc (cpp_main): Initialize gettext.
	* sanity.hh (F): Call gettext() on format strings.
	* commands.cc, depot.cc, database.cc, http_tasks.cc, keys.cc,
	network.cc, rcs_import.cc, sanity.cc, mac.hh : Update to use
	'constants::' namespace.
	* config.h.in: Remove.
	* commands.cc: Various formatting cleanups.
	* unit_tests.cc, unit_tests.hh: Connect to url tests.

2003-12-19  graydon hoare  <graydon@pobox.com>

	* diff_patch.cc (merge3): Skip patches to deleted files.

2003-12-16  graydon hoare  <graydon@pobox.com>

	* commands.cc (ls_ignored, ignored_itemizer): Fold in as subcases of unknown.

2003-12-16  graydon hoare  <graydon@pobox.com>

	* lua.cc (working_copy_rcfilename): MT/monotonerc not MT/.monotonerc.

2003-12-16  graydon hoare  <graydon@pobox.com>

	* lua.hh, lua.cc (working_copy_rcfilename): New function.
	* monotone.cc: Add working copy rcfiles.
	* commands.cc (ls_unknown, unknown_itemizer): Skip ignored files.

2003-12-16  graydon hoare  <graydon@pobox.com>

	* file_io.cc (walk_tree_recursive): continue on book-keeping file.

2003-12-15  graydon hoare  <graydon@pobox.com>

	* tests/t_unidiff.at, t_unidiff2.at: Check for mimencode.

2003-12-15  graydon hoare  <graydon@pobox.com>

	* configure.ac: Add --enable-static-boost.
	* Makefile.am: Likewise.
	* AUTHORS: Mention new contributors.

2003-12-14  Lorenzo Campedelli <lorenzo.campedelli@libero.it>

	* work.cc (add_to_attr_map): Finish change to attr map format.

2003-12-10  Tom Tromey  <tromey@redhat.com>

	* commands.cc (checkout): Give better error message if branch is
	empty.

2003-12-07  Eric Kidd  <eric.kidd@pobox.com>

	* commands.cc (agraph): Handle repositories with a single version.
	* database.cc (get_head_candidates): Handle heads with no ancestors.
	* cert.cc (get_branch_heads): Handle heads with no ancestors.

2003-12-06  Eric Kidd  <eric.kidd@pobox.com>

	* update.hh, update.cc (pick_update_target): Return current
	version if no better update candidates available.
	* update.cc (pick_update_target): Always do branch filtering.
	* commands.cc (update): Notice when we're already up-to-date.
	* commands.cc (propagate): Assign branch name correctly when merging.

2003-12-05  graydon hoare  <graydon@pobox.com>

	* lcs.hh (edit_script): New entry point.
	* diff_patch.cc: Rewrite merge in terms of edit scripts.
	* network.cc (post_queued_blobs_to_network): Tidy up transient
	failure message.
	* randomfile.hh: Prohibit deletes on end of chunks.
	* sanity.cc: EOL-terminate truncated long lines.

2003-12-02  graydon hoare  <graydon@pobox.com>

	* database.cc, database.hh (reverse_queue): Copy constructor.
	* std_hooks.lua (merge3): Remove afile, not ancestor.
	* monotone.cc: Remove debugging message.
	* ui.cc (finish_ticking): Set last_write_was_a_tick to false.

2003-12-01  graydon hoare  <graydon@pobox.com>

	* app_state.hh, app_state.cc (set_signing_key): New fn, persist key.
	* monotone.cc (cpp_main): Permit commuting the --help argument around.

2003-11-30  graydon hoare  <graydon@pobox.com>

	* network.cc (post_queued_blobs_to_network): Fail when posted_ok is false.
	* database.cc (initialize): Fail when -journal file exists.
	* keys.cc (make_signature): Nicer message when privkey decrypt fails.

2003-11-29  Tom Tromey  <tromey@redhat.com>

	* rcs_import.cc (store_auxiliary_certs): Renamed to fix typo.
	Updated all callers.

	* http_tasks.cc (check_received_bytes): Allow "-" as well.
	* depot.cc (execute_post_query): Allow "-" as well.

2003-11-28  Tom Tromey  <tromey@redhat.com>

	* http_tasks.cc (check_received_bytes): Allow "-" as well.
	* depot.cc (execute_post_query): Allow "-" as well.

2003-11-28  graydon hoare  <graydon@pobox.com>

	* cert.cc: Various speedups.
	* cycle_detector.hh (edge_makes_cycle): Use visited set, too.
	* database.hh, database.cc (get_head_candidates): New, complex query.
	* keys.hh, keys.cc (check_signature): Cache verifiers.
	* sqlite/os.c (sqliteOsRandomSeed): Harmless valgrind purification.
	* tests/t_fork.at, tests/t_merge.at: Ignore stderr chatter on 'heads'.

2003-11-27  graydon hoare  <graydon@pobox.com>

	* Makefile.am (AM_LDFLAGS): No more -static, sigh.
	* cert.cc (find_relevant_edges): Keep dynamic-programming caches.
	(calculate_renames_recursive): Likewise.
	* cert.cc, cert.hh (rename_edge): Add constructor, copy constructor.
	* commands.cc (list certs): Note rename certs are binary.

2003-11-24  graydon hoare  <graydon@pobox.com>

	* network.cc: Continue fetch, post loops even if one target has
	an exception.

2003-11-24  graydon hoare  <graydon@pobox.com>

	* database.hh, database.cc (delete_posting): Change to take queue
	sequence numbers.
	* commands.cc (queue): Use new API.
	* network.cc (post_queued_blobs_to_network): Use new API.

2003-11-24  graydon hoare  <graydon@pobox.com>

	* std_hooks.lua (get_http_proxy): Return nil when no ENV var.
	* monotone.texi (get_http_proxY): Document change.

2003-11-24  graydon hoare  <graydon@pobox.com>

	* tests/t_proxy.at: Add a test for proxying with tinyproxy.
	* testsuite.at: Call it.
	* lua.cc: Fix dumb error breaking proxying.
	* network.cc: Be verbose about proxying.

2003-11-23  graydon hoare  <graydon@pobox.com>

	* http_tasks.cc (read_chunk): Tolerate 0x20* after chunk len.

2003-11-23  graydon hoare  <graydon@pobox.com>

	* network.cc: Make more informative error policy.
	* boost/socket/socketstream.hpp: Pass SocketType to streambuf template.
	* boost/socket/src/default_socket_impl.cpp: Translate EINTR.

2003-11-22  graydon hoare  <graydon@pobox.com>

	* lua.cc, lua.hh (hook_get_http_proxy): New hook.
	* std_hooks.lua (get_http_proxy): Default uses HTTP_PROXY.
	(get_connect_addr): Undefine, it's for tunnels alone now.
	* network.cc: Use new hook.
	* http_tasks.hh, http_tasks.cc: Teach about proxies (sigh).
	* monotone.texi: Document new hooks.

2003-11-22  graydon hoare  <graydon@pobox.com>

	* lua.cc, lua.hh (hook_get_connect_addr): New hook.
	* std_hooks.lua (get_connect_addr): Default uses HTTP_PROXY.
	* network.cc, network.hh: Use new hook.
	* http_tasks.cc: Teach about HTTP/1.1.
	* cert.cc (bogus_cert_p): Fix UI ugly.

2003-11-21  graydon hoare  <graydon@pobox.com>

	* constants.hh (postsz): New constant for suggested post size.
	* database.cc, database.hh (queue*): Change db API slightly.
	* commands.cc (queue): Adjust to changed db API.
	* network.cc (post_queued_blobs_to_network): Switch to doing
	incremental posts.
	* cert.cc (write_rename_edge, read_rename_edge): Put files on
	separate lines to accomodate future i18n work.
	* work.cc (add_to_attr_map, write_attr_map): Reorder fields to
	accomodate future i18n work.
	* monotone.texi: Document it.
	* configure.ac, NEWS: Mention 0.8 release.

	Release point (v 0.8).

2003-11-16  Tom Tromey  <tromey@redhat.com>

	* missing: Removed generated file.

2003-11-14  graydon hoare  <graydon@pobox.com>

	* commands.cc (vcheck): Add.
	* cert.cc, cert.hh (cert_manifest_vcheck): Add.
	(check_manifest_vcheck): Add.
	(calculate_vcheck_mac): Add.
	* constants.hh (vchecklen): New constant.
	* mac.hh: Re-add.
	* monotone.texi (Hash Integrity): New section.
	* monotone.1: Document vcheck.

2003-11-14  graydon hoare  <graydon@pobox.com>

	* database.cc, database.hh (reverse_queue): New class.
	(compute_older_version): New functions.
	(get_manifest_delta): Remove.
	* network.cc, network.hh (queue_blob_for_network): Remove.
	* packet.cc, packet.hh (queueing_packet_writer): Change UI,
	write to queue directly, accept optional<reverse_queue>.
	* cert.cc (write_paths_recursive): Rewrite to use constant
	memory.
	* commands.cc (queue, queue_edge_for_target_ancestor):
	Install optional<reverse_queue> in qpw.
	* tests/t_cross.at: Ignore new UI chatter.
	* monotone.texi (Transmitting Changes): Change UI output.

2003-11-13  graydon hoare  <graydon@pobox.com>

	* Makefile.am (AUTOMAKE_OPTIONS): Require 1.7.1
	* commands.cc (addtree): Wrap in transaction guard.
	* database.cc, database.hh (manifest_delta_exists): Add.
	(get_manifest_delta): Add.
	* cert.cc (write_paths_recursive): Use partial deltas.
	* manifest.cc, manifest.hh (read_manifest_map): New variant.
	* patch_set.cc, patch_set.hh (patch_set): Add map_new, map_old
	fields.
	(manifests_to_patch_set) Store new field.
	(patch_set_to_packets) Don't read manifest versions from db.
	* std_hooks.lua (ignore_file): ignore .a, .so, .lo, .la, ~ files.
	* tests/t_cvsimport.at: New test.
	* testsuite.at: Call it.

2003-11-10  graydon hoare  <graydon@pobox.com>

	* commands.cc (find_oldest_ancestors): New function.
	(queue): New "addtree" subcommand.
	* monotone.texi: Document it.
	* monotone.1: Document it.

2003-11-10  graydon hoare  <graydon@pobox.com>

	* file_io.cc (walk_tree_recursive): Ignore MT/

2003-11-09  graydon hoare  <graydon@pobox.com>

	* database.cc (dump, load): Implement.
	* commands.cc (db): Call db.dump, load.
	* cycle_detector.hh: Skip when no in-edge on src.
	* monotone.texi: Document dump and load, add some
	special sections.
	* monotone.1: Mention dump and load.

2003-11-09  graydon hoare  <graydon@pobox.com>

	* rcs_file.hh (rcs_symbol): New structure.
	* rcs_file.cc (symbol): New rule.
	* rcs_import.cc (find_branch_for_version): New function.
	(cvs_key::branch): New field.
	(store_auxilliary_certs): Cert branch tag.
	* cycle_detector.hh: Fix bugs, don't use quick_alloc.
	* commands.cc (checkout): Add --branch based version.
	* monotone.texi: Document new command variant.
	* monotone.1: Ditto.

2003-11-09  graydon hoare  <graydon@pobox.com>

	* quick_alloc.hh: New file.
	* Makefile.am: Add it.
	* cycle_detector.hh: Rewrite.
	* manifest.hh: Use quick_alloc.
	* vocab.cc: Relax path name requirements a bit.
	* sqlite/sqliteInt.h: Up size of row to 16mb.

2003-11-02  graydon hoare  <graydon@pobox.com>

	* commands.cc (post): Post everything if no URL given; don't base
	decision off branch name presence.
	* app_state.cc, monotone.cc, file_io.cc, file_io.hh: Support
	absolutifying args.
	* lua.hh, lua.cc, std_hooks.lua (hook_get_mail_hostname): New hook.
	* monotone.texi: Document it.
	* monotone.texi, monotone.1: Minor corrections, new sections.
	* monotone.cc: Don't look in $ENV at all.
	* network.cc: Correct MX logic.
	* nntp_tasks.cc, smtp_tasks.cc: Separate postlines state.
	* smtp_tasks.cc: Correct some SMTP logic.
	* configure.ac, NEWS: Mention 0.7 release.

	Release point (v 0.7).

2003-11-01  graydon hoare  <graydon@pobox.com>

	* http_tasks.cc: Drop extra leading slashes in HTTP messages.

2003-10-31  graydon hoare  <graydon@pobox.com>

	* commands.cc, database.cc, database.hh, lua.cc, lua.hh,
	network.cc, network.hh, packet.cc, packet.hh, schema.sql,
	schema_migration.cc, tests/t_http.at, tests/t_nntp.at, vocab.cc:
	Eliminate "groupname", use lone URL.
	* monotone.texi: Update to cover new URL rules.
	* network.cc, network.hh, lua.cc, lua.hh, smtp_tasks.cc:
	Implement "mailto" URLs.
	* tests/t_smtp.at: New test.
	* testsuite.at: Call it.

2003-10-31  graydon hoare  <graydon@pobox.com>

	* patch_set.cc (manifests_to_patch_set): Second form with explicit renames.
	(manifests_to_patch_set): Split edit+rename events when we see them.
	* commands.cc (status, commit): Include explicit rename set.
	* diff_patch.cc (merge3): Accept edit+rename events split by patch_set.cc.
	* smtp_tasks.hh, smtp_tasks.cc: New files.
	* nntp_machine.hh, nntp_machine.cc: Rename to proto_machine.{hh,cc} (woo!)
	* nntp_tasks.cc: Adjust to use proto_ prefix in various places.
	* proto_machine.cc (read_line): get() into streambuf.
	* Makefile.am: Cover renames and adds.

2003-10-31  graydon hoare  <graydon@pobox.com>

	* diff_patch.cc (merge3): Extract renames.
	* commands.cc (calculate_new_manifest_map): Extract renames.
	(try_one_merge): Extract renames, propagate to merge target.
	(commit): Extract renames, propagate to commit target.
	* cert.cc (calculate_renames_recursive): Fix wrong logic.
	(find_common_ancestor_recursive): Stall advances at top of graph.
	* patch_set.cc: (manifests_to_patch_set): Teach about historical
	renames.
	* tests/t_erename.at: New test for edit+rename events.
	* testsuite.at: Call t_erename.at.

2003-10-30  graydon hoare  <graydon@pobox.com>

	* patch_set.cc (operator<): s/a/b/ in a few places, yikes!
	* cert.cc: Add machinery for rename edge certs.
	* commands.cc: Call diff(manifest,manifest) directly.
	* tests/t_nntp.at: Kill tcpserver DNS lookups on nntp test.
	* network.cc (parse_url): Character class typo fix, from
	Johannes Winkelmann.
	* app_state.hh, cert.hh, commands.hh, cycle_detector.hh,
	database.hh, diff_patch.cc, diff_patch.hh, http_tasks.hh,
	interner.hh, keys.hh, lua.hh, manifest.hh, network.hh,
	nntp_machine.hh, nntp_tasks.hh, packet.hh, patch_set.hh,
	transforms.hh, update.hh, vocab.hh, work.hh, xdelta.hh:
	fix use of std:: prefix / "using namespace" pollution.

2003-10-27  graydon hoare  <graydon@pobox.com>

	* lua/liolib.c (io_mkstemp): Portability fix
	from Ian Main.
	* xdelta.cc,hh (compute_delta): New manifest-specific variant.
	* transforms.cc,hh (diff): Same.
	* rcs_import.cc: Various speedups to cvs import.

2003-10-26  graydon hoare  <graydon@pobox.com>

	* cert.cc (get_parents): New function.
	(write_paths_recursive): New function.
	(write_ancestry_paths): New function.
	* cert.hh (write_ancestry_paths): Declare.
	* commands.cc (queue_edge_for_target_ancestor):
	Call write_ancestry_paths for "reposting" queue
	strategy.

2003-10-25  graydon hoare  <graydon@pobox.com>

	* commands.cc (log): Skip looking inside nonexistent
	manifests for file comments.

2003-10-24  graydon hoare  <graydon@pobox.com>

	* adns/*.c, adns/*.h: Import adns library.
	* Makefile.am: Update to build adns into lib3rdparty.a.
	* AUTHORS: Mention adns.
	* network.cc: Call adns functions, not gethostbyname.

2003-10-20  Nathaniel Smith  <njs@codesourcery.com>

	* patch_set.cc (patch_set_to_text_summary): Give more detailed
	output.
	* commands.cc (get_log_message, status, diff): Use
	patch_set_to_text_summary for complete description.

2003-10-22  graydon hoare  <graydon@pobox.com>

	* monotone.texi: Document 'queue' command.
	* monotone.1: Likewise.

2003-10-22  graydon hoare  <graydon@pobox.com>

	* diff_patch.cc
	(infer_directory_moves): New function.
	(rebuild_under_directory_moves): New function.
	(apply_directory_moves): New function.
	(merge3): Handle directory moves.
	* tests/t_renamed.at: New test for dir renames.
	* testsuite.at: Call it.

2003-10-21  graydon hoare  <graydon@pobox.com>

	* commands.cc (queue): New command.
	(list): Add "queue" subcommand, too.

2003-10-21  graydon hoare  <graydon@pobox.com>

	* diff_patch.cc (merge_deltas): New function.
	(check_map_inclusion): New function.
	(check_no_intersect): New function.
	(merge3): Rewrite completely.
	* tests/t_rename.at: New test.
	* testsuite.at: Call it.
	* file_io.cc, file_io.hh (make_dir_for): New function.
	* commands.cc (update): Call make_dir_for on update.

2003-10-20  graydon hoare  <graydon@pobox.com>

	* commands.cc: Replace [] with idx() everywhere.

2003-10-20  Tom Tromey  <tromey@redhat.com>

	* cert.hh (get_branch_heads): Updated.
	Include <set>.
	* commands.cc (head): Updated for new get_branch_heads.
	(merge): Likewise.
	(propagate): Likewise.
	* cert.cc (get_branch_heads): Use set<manifest_id>.

	* commands.cc (merge): Use all caps for metasyntactic variable.
	(heads): Likewise.

	* network.cc (post_queued_blobs_to_network): Do nothing if no
	packets to post.

2003-10-20  graydon hoare  <graydon@pobox.com>

	* cert.cc (get_branch_heads): Fix dumb bug.
	* diff_patch.cc (merge3): Fix dumb bug.
	(merge2): Fix dumb bug.
	(try_to_merge_files): Fix dumb bug.

2003-10-20  graydon hoare  <graydon@pobox.com>

	* file_io.cc (tilde_expand): New function.
	* monotone.cc (cpp_main): Expand tildes in
	db and rcfile arguments.

2003-10-20  graydon hoare  <graydon@pobox.com>

	* rcs_import.cc (import_cvs_repo): Check key existence
	at beginning of import pass, to avoid wasted work.

2003-10-19  Tom Tromey  <tromey@redhat.com>

	* commands.cc (log): Add each seen id to `cycles'.

2003-10-19  graydon hoare  <graydon@pobox.com>

	* AUTHORS: Mention Tecgraf PUC-Rio and their
	copyright.
	* Makefile.am: Mention circular buffer stuff.
	* configure.ac, NEWS: Mention 0.6 release.
	* cert.hh, cert.cc (erase_bogus_certs): file<cert> variant.
	* commands.cc (log): Erase bogus certs before writing,
	cache comment-less file IDs.
	* monotone.spec: Don't specify install-info args,
	do build with optimization on RHL.

	Release point (v 0.6).

2003-10-19  Matt Kraai  <kraai@ftbfs.org>

	* commands.cc (merge): Use app.branch_name instead of args[0] for
	the branch name.

2003-10-17  graydon hoare  <graydon@pobox.com>

	* commands.cc (log): New command.
	Various other bug fixes.
	* monotone.1, monotone.texi: Minor updates.

2003-10-17  graydon hoare  <graydon@pobox.com>

	* monotone.texi: Expand command and hook references.
	* commands.cc: Disable db dump / load commands for now.

2003-10-16  graydon hoare  <graydon@pobox.com>

	* sanity.hh: Add a const version of idx().
	* diff_patch.cc: Change to using idx() everywhere.
	* cert.cc (find_common_ancestor): Rewrite to recursive
	form, stepping over historic merges.
	* tests/t_cross.at: New test for merging merges.
	* testsuite.at: Call t_cross.at.

2003-10-10  graydon hoare  <graydon@pobox.com>

	* lua.hh, lua.cc (hook_apply_attribute): New hook.
	* work.hh, work.cc (apply_attributes): New function.
	* commands.cc (update_any_attrs): Update attrs when writing to
	working copy.
	* std_hooks.lua (temp_file): Use some env vars.
	(attr_functions): Make table of attr-setting functions.

2003-10-10  graydon hoare  <graydon@pobox.com>

	* work.cc: Fix add/drop inversion bug.
	* lua/*.{c,h}: Import lua 5.0 sources.
	* lua.cc: Rewrite lua interface completely.
	* std_hooks.lua, test_hooks.lua, testsuite,
	tests/t_persist_phrase.at, configure.ac, config.h.in, Makefile.am:
	Modify to handle presence of lua 5.0.

2003-10-08  graydon hoare  <graydon@pobox.com>

	* rcs_import.cc: Attach aux certs to child, not parent.
	* manifest.cc: Speed up some calculations.
	* keys.cc: Optionally cache decoded keys.

2003-10-07  graydon hoare  <graydon@pobox.com>

	* manifest.hh, manifest.cc, rcs_import.cc: Write manifests w/o
	compression.
	* vocab.hh, vocab.cc: Don't re-verify verified data.
	* ui.hh, ui.cc: Minor efficiency tweaks.

2003-10-07  graydon hoare  <graydon@pobox.com>

	* commands.cc, work.cc, work.hh: Add some preliminary stuff
	to support explicit renaming, .mt-attrs.
	* monotone.texi: Add skeletal sections for command reference,
	hook reference, CVS phrasebook. Fill in some parts.

2003-10-02  graydon hoare  <graydon@pobox.com>

	* boost/circular_buffer*.hpp: Add.
	* AUTHORS, cert.cc, commands.cc, database.cc,
	diff_patch.cc, http_tasks.cc, keys.cc, lua.cc, manifest.cc,
	network.cc, nntp_machine.cc, packet.cc, patch_set.cc,
	rcs_import.cc, sanity.cc, sanity.hh, ui.hh, update.cc,
	vocab_terms.hh, work.cc:
	remove existing circular buffer code, replace all
	logging and asserty stuff with boost::format objects
	rather than vsnprintf.

2003-10-01  graydon hoare  <graydon@pobox.com>

	* testsuite.at: Don't use getenv("HOSTNAME").
	* database.cc (exec, fetch): Do va_end/va_start again in between
	logging and executing query.

2003-09-28  Tom Tromey  <tromey@redhat.com>

	* monotone.texi: Added @direntry.

2003-09-27  Nathaniel Smith  <njs@pobox.com>

	* monotone.cc: Remove "monotone.db" default to --db
	option in help text.

2003-09-27  graydon hoare  <graydon@pobox.com>

	* diff_patch.cc: Rework conflict detection.
	* rcs_import.cc: Remove some pointless slowness.
	* monotone.spec: Install info files properly.

	Release point (v 0.5).

2003-09-27  graydon hoare  <graydon@pobox.com>

	* AUTHORS, NEWS, configure.ac: Update for 0.5 release.
	* monotone.texi: Various updates.
	* xdelta.cc (compute_delta): Fix handling of empty data.
	* database.cc (sql): Require --db for init.
	* work.cc (read_options_map): Fix options regex.

2003-09-27  graydon hoare  <graydon@pobox.com>

	* lcs.hh: New jaffer LCS algorithm.
	* interner.hh, rcs_import.cc: Templatize interner.
	* diff_patch.hh: Use interner, new LCS.

2003-09-27  Tom Tromey  <tromey@redhat.com>

	* commands.cc (fetch): Always try lua hook; then default to all
	known URLs.

2003-09-26  Tom Tromey  <tromey@redhat.com>

	* commands.cc (tag): Use all-caps for meta-syntactic variables.
	(comment, add, cat, complete, mdelta, fdata): Likewise.

	* monotone.1: There's no default database.
	* monotone.texi (OPTIONS): There's no default database.

	* database.cc (sql): Throw informative error if database name not
	set.
	* app_state.cc (app_state): Default to no database.

2003-09-26  graydon hoare  <graydon@pobox.com>

	* debian/*, monotone.spec: Add packaging control files.

2003-09-24  graydon hoare  <graydon@pobox.com>

	* database.cc, database.hh (debug): New function.
	* commands.cc (debug): New command.
	* cert.cc, cert.hh (guess_branch): New function.
	* commands.cc (cert): Queue certs to network servers.
	* commands.cc (cert, commit): Use guess_branch.
	* commands.cc (list): List unknown, ignored files.
	* monotone.texi, monotone.1: Document.

2003-09-24  graydon hoare  <graydon@pobox.com>

	* commands.cc (queue_edge_for_target_ancestor): Queue the
	correct ancestry cert, from child to target, as well as
	patch_set.

2003-09-22  graydon hoare  <graydon@pobox.com>

	* depot_schema.sql, schema_migration.cc,
	schema_migration.hh: Add.
	* database.cc, depot.cc: Implement schema migration.
	* database.cc, commands.cc: Change to db ... cmd.
	* monotone.texi, monotone.1: Document command change.
	* depot.cc: Fix various query bugs.

2003-09-21  Nathaniel Smith  <njs@codesourcery.com>

	* depot.cc (depot_schema): Remove unique constraint on (contents),
	replace with unique constraint on (groupname, contents).

2003-09-21  Nathaniel Smith  <njs@codesourcery.com>

	* commands.cc (diff): Take manifest ids as arguments.  Add
	explanatory text on files added, removed, modified.

2003-09-19  Tom Tromey  <tromey@redhat.com>

	* commands.cc (genkey): Use all-caps for meta-syntactic variable.
	(cert, tag, approve, disapprove, comment, add, drop, commit,
	update, revert, cat, checkout, co, propagate, complete, list, ls,
	mdelta, fdelta, mdata, fdata, mcerts, fcerts, pubkey, privkey,
	fetch, post, rcs_import, rcs): Likewise.
	(explain_usage): Indent explanatory text past the command names.

2003-09-17  Tom Tromey  <tromey@redhat.com>

	* commands.cc (list): Don't compute or use "subname".

	* commands.cc (revert): Handle case where argument is a
	directory.
	* tests/t_revert.at: Test for revert of directory.

	* testsuite.at (MONOTONE_SETUP): Use "monotone initdb".
	* monotone.1: Document "initdb".
	* monotone.texi (Commands): Document initdb.
	(Creating a Database): New node.
	(Getting Started): Refer to it.
	* commands.cc (initdb): New command.
	* database.cc (database::sql): New argument `init'.
	(database::initialize): New method.
	* database.hh (database::initalize): Declare.
	(database::sql): New argument `init'.

2003-09-17  Tom Tromey  <tromey@redhat.com>

	* tests/t_persist_phrase.at: Use "ls certs".
	* tests/t_nntp.at: Use "ls certs".
	* tests/t_genkey.at: Use "ls keys" and "ls certs".

2003-09-16  Tom Tromey  <tromey@redhat.com>

	* monotone.1: Document "list branches".
	* commands.cc (ls_certs): New function, from `lscerts' command.
	(ls_keys): New function, from `lskeys' command.
	(ls_branches): New function.
	(list): New command.
	(ls): New alias.
	(explain_usage): Split parameter info at \n.
	* monotone.texi (Adding Files): Use "list certs".
	(Committing Changes): Likewise.
	(Forking and Merging): Likewise.
	(Commands): Likewise.
	(Generating Keys): Use "list keys".
	(Commands): Likewise.
	(Commands): Mention "list branches".
	(Branches): Likewise.

2003-09-15  graydon hoare  <graydon@redhat.com>

	* http_tasks.cc: Fix networking to handle long input.

	* ui.cc, ui.hh: Only pad with blanks enough to cover old output
	when ticking.

	* update.cc, cert.cc, commands.cc: Fix cert fetching functions to
	remove bogus certs.

2003-09-15  Tom Tromey  <tromey@redhat.com>

	* monotone.1: Don't mention MT_KEY or MT_BRANCH.

	* monotone.texi (Getting Started): Don't mention MT_DB or
	MT_BRANCH.
	(Adding Files): Explicitly use --db and --branch.
	* app_state.hh (app_state): New fields options, options_changed.
	Declare new methods.  Include work.hh.
	* work.cc (work_file_name): New constant.
	(add_to_options_map): New structure.
	(get_options_path): New function.
	(read_options_map, write_options_map): Likewise.
	* work.hh (options_map): New type.
	(get_options_path, read_options_map, write_options_map): Declare.
	* commands.cc (add, drop, commit, update, revert, checkout,
	merge): Write options file.
	* app_state.cc (database_option, branch_option): New constants.
	(app_state::app_state): Read options file.
	(app_state::set_database): New method.
	(app_state::set_branch): Likewise.
	(app_state::write_options): Likewise.
	Include work.hh.
	* monotone.cc (cpp_main): Don't set initial database name on
	app.  Use new settor methods.  Don't look at MT_BRANCH or MT_DB.

2003-09-14  graydon hoare  <graydon@pobox.com>

	* vocab.cc, vocab.hh: Add streamers for vocab terms in preparation
	for switch to formatter.

	* cert.cc (check_signature): Treat missing key as failed check.
	* commands.cc (lscerts): Warn when keys are missing.

	* rcs_import.cc, nntp_tasks.cc, http_tasks.cc: Tick progress.

	* sanity.cc, monotone.cc: Tidy up output a bit.

	* xdelta.cc: Add code to handle empty files. Maybe correct?

	* ui.cc, ui.hh: Add.

2003-09-13  Tom Tromey  <tromey@redhat.com>

	* tests/t_nntp.at: If we can't find tcpserver or snntpd, skip the
	test.
	* tests/t_http.at: If we can't find boa or depot.cgi, skip the
	test.

2003-09-12  graydon hoare  <graydon@pobox.com>

	* update.cc (pick_update_target): Only insert base rev as update
	candidate if it actually exists in db.

	* commands.cc, database.cc, database.hh: Implement id completion
	command, and general id completion in all other commands.

2003-09-12  Tom Tromey  <tromey@redhat.com>

	* commands.cc (revert): A deleted file always appears in the
	manifest.
	* tests/t_revert.at: Check reverting a change plus a delete; also
	test reverting by file name.

	* work.cc (deletion_builder::visit_file): Check for file in
	working add set before looking in manifest.
	* tests/t_drop.at: Added add-then-drop test.

	* testsuite.at: Include t_drop.at.
	* tests/t_drop.at: New test.
	* work.cc (visit_file): Check for file in working delete set
	before looking in manifest.

2003-09-12  Tom Tromey  <tromey@redhat.com>

	* Makefile.am ($(srcdir)/testsuite): tests/atconfig and
	tests/atlocal are not in srcdir.

	* Makefile.am (TESTS): unit_tests is not in srcdir.

2003-09-11  graydon hoare  <graydon@pobox.com>

	* commands.cc: Check for MT directory in status.
	* commands.cc: Require directory for checkout.
	* commands.cc: Delete MT/work file after checkout.
	* commands.cc: Implement 'revert', following tromey's lead.
	* commands.cc: Print base, working manifest ids in status.

	* diff_patch.cc: Further merge corrections.
	* diff_patch.cc (unidiff): Compensate for occasional miscalculation
	of LCS.

	* tests/t_merge.at: Check that heads works after a merge.
	* tests/t_fork.at:  Check that heads works after a fork.
	* tests/t_genkey.at: Remove use of 'import'.
	* tests/t_cwork.at: Check deletion of work file on checkout.
	* tests/t_revert.at: Check that revert works.

	* commands.cc, monotone.cc: Report unknown commands nicely.

2003-09-08  graydon hoare  <graydon@pobox.com>

	* tests/merge.at: Accept tromey's non-error case for update.

	* commands.cc(try_one_merge): Write merged version to packet
	writer, not directly to db.
	(merge): Write branch, changelog cert on merged version to db.

	* std_hooks.lua(merge3): Open result in mode "r", not "w+".

2003-09-06  Tom Tromey  <tromey@redhat.com>

	* update.cc (pick_update_target): Not an error if nothing to
	update.

	* monotone.texi: Use VERSION; include version.texi.

	* monotone.1: Document "co".
	* monotone.texi (Commands): Document "co".
	* commands.cc (ALIAS): New macro.
	(co): New alias.

	* README: Updated.

	* txt2c.cc: Added missing file.

	* texinfo.tex, INSTALL, Makefile.in, aclocal.m4, compile, depcomp,
	install-sh, missing, mkinstalldirs: Removed generated files.

2003-09-04  graydon hoare  <graydon@pobox.com>

	* Makefile.am, depot.cc, http_tasks.cc, http_tasks.hh,
	lua.cc, lua.hh, monotone.texi, network.cc, tests/t_http.at,
	vocab_terms.hh:

	Use public key signatures to talk to depot, not mac keys.

	* commands.cc, file_io.cc, monotone.texi, monotone.1,
	tests/t_scan.at, tests/t_import.at, work.cc, work.hh:

	Remove the 'import' and 'scan' commands, in favour of generalized
	'add' which chases subdirectories.

	* configure.ac, NEWS:

	Release point (v 0.4).

2003-09-03  graydon hoare  <graydon@pobox.com>

	* monotone.texi: Expand notes about setting up depot.

	* update.cc: Update by ancestry. Duh.

2003-09-02  graydon hoare  <graydon@pobox.com>

	* boost/socket/streambuf.hpp: Bump ppos on overflow.

	* packet.cc, transforms.cc, transforms.hh: Add function for
	canonicalization of base64 encoded strings. Use on incoming cert
	packet values.

	* commands.cc: Change fetch and post to take URL/groupname params
	rather than branchname.

	* network.cc, network.hh, depot.cc, http_tasks.cc: Fix URL parser,
	improve logging, change signatures to match needs of commands.cc

	* Makefile.am: Don't install txt2c or unit_tests.

	* Makefile.am: Build depot.cgi not depot.

	* database.cc, database.hh: Add "all known sources" fetching support.

	* patch_set.cc: Sort in a path-lexicographic order for nicer summaries.

	* monotone.texi: Expand coverage of packets and networking.

	* tests/t_nntp.at, tests/t_http.at: Update to provide URL/groupname
	pairs.

2003-09-02  Tom Tromey  <tromey@redhat.com>

	* aclocal.m4, monotone.info: Removed generated files.

2003-08-31  Nathaniel Smith  <njs@codesourcery.com>

	* configure.ac: Check for lua40/lua.h, lua40/lualib.h and -llua40,
	-lliblua40.
	* config.h.in: Add LUA_H, LIBLUA_H templates, remove HAVE_LIBLUA,
	HAVE_LIBLUALIB templates.
	* lua.cc: Include config.h.  Use LUA_H, LIBLUA_H macros.

2003-08-29  graydon hoare  <graydon@pobox.com>

	* Makefile.am, txt2c.cc, lua.cc, database.cc:
	Use a C constant-building converter rather than objcopy.

	* cert.cc, cert.hh, packet.cc, packet.hh, diff_patch.cc,
	rcs_import.cc:
	Modify cert functions to require a packet consumer, do no implicit
	database writing.

	* commands.cc, database.cc, database.hh, schema.sql, network.cc:
	Modify packet queueing strategy to select ancestors from known
	network server content, rather than most recent edge.

2003-08-25  graydon hoare  <graydon@pobox.com>

	* AUTHORS, ChangeLog, Makefile.am, NEWS, configure.ac,
	tests/t_http.at: Release point (v 0.3)

2003-08-24  graydon hoare  <graydon@pobox.com>

	* nntp_tasks.cc: Measure success from postlines state.
	* network.cc: Print summary counts of transmissions.
	* packet.cc: Count packets into database.
	* depot.cc: Add administrative commands, fix a bunch of
	little bugs.
	* t_http.at: Testcase for depot-driven communication.
	* monotone.texi: Update to reflect depot existence.
	* http_tasks.cc: Pick bugs out.

2003-08-24  graydon hoare  <graydon@pobox.com>

	* commands.cc: Wash certs before output.
	* *.cc,*.hh: Adjust cert packet format to
	be more readable, avoid superfluous gzipping.

2003-08-24  graydon hoare  <graydon@pobox.com>

	* configure, Makefile.in: Remove generated files, oops.
	* commands.cc: Implement 'propagate'.
	* lua.cc, lua.hh, network.cc, network.hh: Remove
	'aggregate posting' stuff.
	* network.cc: Batch postings into larger articles.
	* diff_patch.hh, diff_patch.cc: Implement basic
	merge2-on-manifest.

2003-08-23  graydon hoare  <graydon@pobox.com>

	* monotone.cc: Handle user-defined lua hooks as
	overriding internal / .monotonerc hooks no matter
	where on cmd line they occur.
	* update.cc: Made failures more user-friendly.
	* lua.cc: Improve logging a bit.
	* testsuite.at, tests/*.{at,in}, testsuite/: Rewrite tests in
	autotest framework, move to tests/ directory.
	* boost/io/*, cryptopp/hmac.h: Add missing files.

2003-08-23  Tom Tromey  <tromey@redhat.com>

	* monotone.cc (OPT_VERSION): New macro.
	(cpp_main): Handle OPT_VERSION.
	(options): Added `version' entry.
	Include config.h.

2003-08-21  Tom Tromey  <tromey@redhat.com>

	* database.cc: Include "sqlite/sqlite.h", not <sqlite.h>.

2003-08-20  graydon hoare  <graydon@pobox.com>

	* boost/*:
	incorporate boost sandbox bits, for now.

	* Makefile.am, Makefile.in, configure, configure.ac, diff_patch.cc,
	http_tasks.cc, http_tasks.hh, network.cc, nntp_machine.cc,
	nntp_machine.hh, nntp_tasks.cc, nntp_tasks.hh, testsuite/t_nntp.sh:

	fix up networking layer to pass nntp tests again

2003-08-19  graydon hoare  <graydon@pobox.com>

	* Makefile.am, Makefile.in, app_state.hh, cert.cc, commands.cc,
	constants.hh, cryptopp/misc.h, database.cc, depot.cc,
	http_tasks.cc, http_tasks.hh, keys.cc, lua.cc, lua.hh, monotone.cc,
	network.cc, network.hh, nntp_machine.cc, nntp_machine.hh,
	nntp_tasks.cc, nntp_tasks.hh, packet.cc, packet.hh, rcs_import.cc,
	sanity.cc, sanity.hh, schema.sql, test_hooks.lua,
	testsuite/runtest.sh, testsuite/t_null.sh, vocab_terms.hh:

	major surgery time
	- move to multi-protocol posting and fetching.
	- implement nicer failure modes for sanity.
	- redo commands to print nicer, fail nicer.

2003-08-18  graydon hoare  <graydon@pobox.com>

	* Makefile.am, Makefile.in, adler32.hh, database.cc, depot.cc,
	mac.hh, xdelta.cc, Makefile.am, Makefile.in:

	first pass at a depot (CGI-based packet service)

2003-08-08  graydon hoare  <graydon@pobox.com>

	* Makefile.am, Makefile.in AUTHORS, ChangeLog, Makefile.am,
	Makefile.in, NEWS, monotone.1, monotone.info, monotone.texi:

	release point (v 0.2)

2003-08-08  graydon hoare  <graydon@pobox.com>

	* cert.cc, cert.hh, interner.hh, rcs_import.cc:

	auxilliary certs

	* cert.cc, cert.hh, cycle_detector.hh, interner.hh, patch_set.cc,
	rcs_import.cc:

	improvements to cycle detection stuff

2003-08-05  graydon hoare  <graydon@pobox.com>

	* rcs_import.cc:

	almost even more seemingly correct CVS graph reconstruction (still slow)

	* sqlite/* cryptopp/* Makefile.am, Makefile.in, aclocal.m4,
	config.h.in, configure, configure.ac, file_io.cc, keys.cc,
	sanity.cc, sanity.hh, transforms.cc:

	minimizing dependencies on 3rd party libs by importing the
	necessary bits and rewriting others.

	* cert.cc, cert.hh, rcs_import.cc:

	cvs import seems to be working, but several linear algorithms need
	replacement

2003-07-28  graydon hoare  <graydon@pobox.com>

	* Makefile.am, Makefile.in, cert.cc, commands.cc, database.cc,
	database.hh, manifest.cc, rcs_file.cc, rcs_import.cc,
	rcs_import.hh, vocab.cc, xdelta.cc:

	cvs graph reconstruction hobbling along.

2003-07-21  graydon hoare  <graydon@pobox.com>

	* database.cc, xdelta.cc, xdelta.hh:

	piecewise xdelta; improves speed a fair bit.

2003-07-11  graydon hoare  <graydon@pobox.com>

	* Makefile.am, Makefile.in, config.h.in, configure, configure.ac,
	transforms.cc, xdelta.cc, xdelta.hh:

	implement xdelta by hand, forget 3rd party delta libs.

2003-07-02  graydon hoare  <graydon@pobox.com>

	* database.cc, rcs_import.cc, transforms.cc, transforms.hh:

	speedups all around in the storage system

2003-07-01  graydon hoare  <graydon@pobox.com>

	* database.hh, rcs_import.cc, transforms.cc, transforms.hh: speed

	improvements to RCS import

2003-06-30  graydon hoare  <graydon@pobox.com>

	* rcs_import.cc, transforms.cc:

	some speed improvements to RCS import

2003-06-29  graydon hoare  <graydon@pobox.com>

	* commands.cc, database.hh, rcs_import.cc, transforms.cc:

	RCS file import successfully (albeit slowly) pulls in some pretty
	large (multi-hundred revision, >1MB) test cases from GCC CVS

	* Makefile.in, commands.cc, rcs_file.cc, rcs_file.hh,
	rcs_import.cc, rcs_import.hh,

	Makefile.am: preliminary support for reading and walking RCS files

2003-04-09  graydon hoare  <graydon@pobox.com>

	* autogen.sh: oops
	* */*: savannah import

2003-04-06  graydon hoare  <graydon@pobox.com>

	* initial release.<|MERGE_RESOLUTION|>--- conflicted
+++ resolved
@@ -1,4 +1,21 @@
-<<<<<<< HEAD
+2005-08-13  Julio M. Merino Vidal  <jmmv@menta.net>
+
+	* configure.ac: Remove an obsolete check to see if SQLite was
+	bundled or not, because the bundled version has been used
+	exclusively for quite some time.
+
+2005-08-13  Julio M. Merino Vidal  <jmmv@menta.net>
+
+	* database_check.cc: Remove trailing newline from error messages
+	when embedding them inside other strings, so that the trailing
+	closing parenthesis is printed correctly.
+
+2005-08-13  Julio M. Merino Vidal  <jmmv@menta.net>
+
+	* configure.ac: Add '-mt' as another possible suffix to detect the
+	Boost libraries.  It's very common when these libraries are built
+	with the "native naming layout".
+
 2005-08-13  Nathaniel Smith  <njs@pobox.com>
 
 	* monotone.1, monotone.texi: Don't mention agraph.
@@ -21,25 +38,6 @@
 	message to MT/log.  (This makes re-running a 'commit -m foo'
 	command line until it works possible; otherwise the second try
 	will get a 'MT/log non-empty and -m supplied' error.)
-=======
-2005-08-13  Julio M. Merino Vidal  <jmmv@menta.net>
-
-	* configure.ac: Remove an obsolete check to see if SQLite was
-	bundled or not, because the bundled version has been used
-	exclusively for quite some time.
-
-2005-08-13  Julio M. Merino Vidal  <jmmv@menta.net>
-
-	* database_check.cc: Remove trailing newline from error messages
-	when embedding them inside other strings, so that the trailing
-	closing parenthesis is printed correctly.
-
-2005-08-13  Julio M. Merino Vidal  <jmmv@menta.net>
-
-	* configure.ac: Add '-mt' as another possible suffix to detect the
-	Boost libraries.  It's very common when these libraries are built
-	with the "native naming layout".
->>>>>>> 0c3ebe1d
 
 2005-08-11  Nathaniel Smith  <njs@pobox.com>
 
